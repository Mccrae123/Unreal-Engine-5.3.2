// Copyright Epic Games, Inc. All Rights Reserved.

#include "UObject/SavePackage.h"

#if UE_WITH_SAVEPACKAGE
<<<<<<< HEAD
#include "UObject/SavePackage/SavePackageUtilities.h"
#include "CoreMinimal.h"
#include "Misc/MessageDialog.h"
#include "HAL/FileManager.h"
#include "HAL/ThreadSafeCounter.h"
#include "Misc/CommandLine.h"
#include "Misc/FileHelper.h"
#include "Misc/Paths.h"
#include "Misc/Guid.h"
#include "Stats/Stats.h"
#include "Async/AsyncWork.h"
#include "Serialization/LargeMemoryWriter.h"
#include "Serialization/LargeMemoryReader.h"
#include "Serialization/BufferArchive.h"
#include "Misc/AssetRegistryInterface.h"
#include "Misc/FeedbackContext.h"
#include "Misc/RedirectCollector.h"
#include "Misc/ScopedSlowTask.h"
#include "Misc/ObjectThumbnail.h"
#include "UObject/ObjectMacros.h"
#include "UObject/UObjectGlobals.h"
#include "UObject/UObjectHash.h"
#include "UObject/Object.h"
#include "UObject/ObjectSaveContext.h"
#include "Serialization/ArchiveUObject.h"
#include "UObject/Class.h"
#include "UObject/UObjectIterator.h"
#include "Serialization/PropertyLocalizationDataGathering.h"
#include "UObject/Package.h"
#include "Templates/Casts.h"
#include "UObject/LazyObjectPtr.h"
#include "UObject/SoftObjectPtr.h"
#include "UObject/PropertyPortFlags.h"
#include "UObject/UnrealType.h"
#include "UObject/TextProperty.h"
#include "UObject/ObjectRedirector.h"
#include "Misc/PackageName.h"
#include "Serialization/BulkData.h"
#include "UObject/PackageFileSummary.h"
#include "UObject/ObjectResource.h"
#include "UObject/Linker.h"
#include "UObject/LinkerLoad.h"
#include "UObject/LinkerSave.h"
#include "UObject/EditorObjectVersion.h"
#include "Blueprint/BlueprintSupport.h"
#include "Internationalization/TextPackageNamespaceUtil.h"
#include "UObject/Interface.h"
#include "Interfaces/ITargetPlatform.h"
#include "UObject/UObjectThreadContext.h"
#include "UObject/GCScopeLock.h"
#include "ProfilingDebugging/CookStats.h"
#include "UObject/DebugSerializationFlags.h"
#include "UObject/EnumProperty.h"
#include "HAL/IConsoleManager.h"
#include "Serialization/ArchiveStackTrace.h"
#include "UObject/CoreRedirects.h"
#include "Serialization/ArchiveObjectCrc32.h"
#include "Serialization/Formatters/BinaryArchiveFormatter.h"
#include "Serialization/Formatters/JsonArchiveOutputFormatter.h"
#include "Serialization/ArchiveUObjectFromStructuredArchive.h"
#include "Serialization/PackageWriter.h"
#include "Serialization/UnversionedPropertySerialization.h"
#include "Serialization/EditorBulkData.h"
#include "UObject/AsyncWorkSequence.h"
#include "Misc/ScopeExit.h"
#include "Misc/PackageAccessTracking.h"
#include "Misc/PackageAccessTrackingOps.h"

#if ENABLE_COOK_STATS
#include "ProfilingDebugging/ScopedTimers.h"
#endif

static FCriticalSection InitializeCoreClassesCritSec;

#define VALIDATE_INITIALIZECORECLASSES 0
#define EXPORT_SORTING_DETAILED_LOGGING 0

// bring the UObectGlobal declaration visible to non editor
bool IsEditorOnlyObject(const UObject* InObject, bool bCheckRecursive, bool bCheckMarks);

static bool EndSavingIfCancelled() 
{
	if ( GWarn->ReceivedUserCancel() )
	{
		return true;
	}
	return false;
}

class FPackageNameMapSaver
{
public:
	void MarkNameAsReferenced(FName Name)
	{
		ReferencedNames.Add(Name.GetDisplayIndex());
	}

	void MarkNameAsReferenced(FNameEntryId Name)
	{
		ReferencedNames.Add(Name);
	}

	bool NameExists(FNameEntryId ComparisonId) const
	{
		for (FNameEntryId DisplayId : ReferencedNames)
		{
			if (FName::GetComparisonIdFromDisplayId(DisplayId) == ComparisonId)
			{
				return true;
			}
		}

		return false;
	}

	void UpdateLinker(FLinkerSave& Linker, FArchive* BinarySaver);

private:
	TSet<FNameEntryId> ReferencedNames;
};

/**
 * Archive for tagging objects and names that must be exported
 * to the file.  It tags the objects passed to it, and recursively
 * tags all of the objects this object references.
 */
class FArchiveSaveTagExports : public FArchiveUObject
{
public:
	/**
	 * Constructor
	 * 
	 * @param	InOuter		the package to save
	 */
	FArchiveSaveTagExports( UPackage* InOuter )
	: Outer(InOuter)
	{
		this->SetIsSaving(true);
		this->SetIsPersistent(true);
		ArIsObjectReferenceCollector = true;
		ArShouldSkipBulkData	= true;
	}

	void ProcessBaseObject(UObject* BaseObject);
	virtual FArchive& operator<<(UObject*& Obj) override;
	virtual FArchive& operator<<(FWeakObjectPtr& Value) override;
	virtual void SetSerializeContext(FUObjectSerializeContext* InLoadContext) override
	{
		LoadContext = InLoadContext;
	}
	virtual FUObjectSerializeContext* GetSerializeContext() override
	{
		return LoadContext;
	}
	/**
	 * Package we're currently saving.  Only objects contained
	 * within this package will be tagged for serialization.
	 */
	UPackage* Outer;

	virtual FString GetArchiveName() const;

private:

	TArray<UObject*> TaggedObjects;
	TRefCountPtr<FUObjectSerializeContext> LoadContext;

	void ProcessTaggedObjects();
};

FString FArchiveSaveTagExports::GetArchiveName() const
{
	return Outer != nullptr
		? *FString::Printf(TEXT("SaveTagExports (%s)"), *Outer->GetName())
		: TEXT("SaveTagExports");
}

FArchive& FArchiveSaveTagExports::operator<<(FWeakObjectPtr& Value)
{
	if (IsCooking())
	{
		// Always serialize weak pointers for the purposes of object tagging
		UObject* Object = static_cast<UObject*>(Value.Get(true));
		*this << Object;
	}
	else
	{
		FArchiveUObject::SerializeWeakObjectPtr(*this, Value);
	}
	return *this;
}

FArchive& FArchiveSaveTagExports::operator<<(UObject*& Obj)
{
	if (!Obj || Obj->HasAnyMarks(OBJECTMARK_TagExp) || Obj->HasAnyFlags(RF_Transient) || !Obj->IsInPackage(Outer))
	{
		return *this;
	}

	check(Outer);

	// Check transient and pending kill flags for outers
	SavePackageUtilities::CheckObjectPriorToSave(*this, Obj, Outer);

	// The object may have become transient in CheckObjectPriorToSave
	if (Obj->HasAnyFlags(RF_Transient))
	{
		return *this;
	}

	// Check outer chain for any exlcuded object marks
	const EObjectMark ExcludedObjectMarks = SavePackageUtilities::GetExcludedObjectMarksForTargetPlatform(CookingTarget());
	SavePackageUtilities::ConditionallyExcludeObjectForTarget(Obj, ExcludedObjectMarks, CookingTarget());

	if (!Obj->HasAnyMarks((EObjectMark)(ExcludedObjectMarks)))
	{
		// It passed filtering so mark as export
		Obj->Mark(OBJECTMARK_TagExp);

		// First, serialize this object's archetype 
		UObject* Template = Obj->GetArchetype();
		*this << Template;

		// If this is a CDO, gather it's subobjects and serialize them
		if (Obj->HasAnyFlags(RF_ClassDefaultObject))
		{
			if (IsCooking())
			{
				// Gets all subobjects defined in a class, including the CDO, CDO components and blueprint-created components
				TArray<UObject*> ObjectTemplates;
				ObjectTemplates.Add(Obj);

				SavePackageUtilities::GetCDOSubobjects(Obj, ObjectTemplates);

				for (UObject* ObjTemplate : ObjectTemplates)
				{
					// Recurse into templates
					*this << ObjTemplate;
				}
			}
		}
	
		// NeedsLoadForEditor game is inherited to child objects, so check outer chain
		bool bNeedsLoadForEditorGame = false;
		for (UObject* OuterIt = Obj; OuterIt; OuterIt = OuterIt->GetOuter())
		{
			if (OuterIt->NeedsLoadForEditorGame())
			{
				bNeedsLoadForEditorGame = true;
				break;
			}
		}

		if(!bNeedsLoadForEditorGame && Obj->HasAnyFlags(RF_ClassDefaultObject))
		{
			bNeedsLoadForEditorGame = Obj->GetClass()->NeedsLoadForEditorGame();
		}

		if (!bNeedsLoadForEditorGame)
		{
			Obj->Mark(OBJECTMARK_NotAlwaysLoadedForEditorGame);
		}

		// Recurse with this object's class and package.
		UObject* Class  = Obj->GetClass();
		UObject* Parent = Obj->GetOuter();
		*this << Class << Parent;

		TaggedObjects.Add(Obj);
	}
	return *this;
}

/**
 * Serializes the specified object, tagging all objects it references.
 *
 * @param	BaseObject	the object that should be serialized; usually the package root or
 *						[in the case of a map package] the map's UWorld object.
 */
void FArchiveSaveTagExports::ProcessBaseObject(UObject* BaseObject)
{
	(*this) << BaseObject;
	ProcessTaggedObjects();
}

/**
 * Iterates over all objects which were encountered during serialization of the root object, serializing each one in turn.
 * Objects encountered during that serialization are then added to the array and iteration continues until no new objects are
 * added to the array.
 */
void FArchiveSaveTagExports::ProcessTaggedObjects()
{
	const int32 ArrayPreSize = 1024; // Was originally total number of objects, but this was unreasonably large
	TArray<UObject*> CurrentlyTaggedObjects;
	CurrentlyTaggedObjects.Empty(ArrayPreSize);
	while (TaggedObjects.Num())
	{
		CurrentlyTaggedObjects += TaggedObjects;
		TaggedObjects.Empty();

		for (int32 ObjIndex = 0; ObjIndex < CurrentlyTaggedObjects.Num(); ObjIndex++)
		{
			UObject* Obj = CurrentlyTaggedObjects[ObjIndex];

			if (Obj->HasAnyFlags(RF_ClassDefaultObject))
			{
				Obj->GetClass()->SerializeDefaultObject(Obj, *this);
			}
			// In the CDO case the above would serialize most of the references, including transient properties
			// but we still want to serialize the object using the normal path to collect all custom versions it might be using.
			Obj->Serialize(*this);
		}

		CurrentlyTaggedObjects.Empty(ArrayPreSize);
	}
}

/**
 * Archive for tagging objects and names that must be listed in the
 * file's imports table.
 */
class FArchiveSaveTagImports : public FArchiveUObject
{
public:
	FLinkerSave* Linker;
	FPackageNameMapSaver& NameMapSaver;
	TArray<UObject*> Dependencies;
	TArray<UObject*> NativeDependencies;
	TArray<UObject*> OtherImports;
	bool bIgnoreDependencies;
	bool bReferencerIsEditorOnly;
	TSet<UObject*>& ImportsUsedInGame;
	TSet<FName>& SoftPackagesUsedInGame;

	/** Helper object to save/store state of bIgnoreDependencies */
	class FScopeIgnoreDependencies
	{
		FArchiveSaveTagImports& Archive;
		bool bScopedIgnoreDependencies;
		
	public:
		FScopeIgnoreDependencies(FArchiveSaveTagImports& InArchive)
			: Archive(InArchive)
			, bScopedIgnoreDependencies(InArchive.bIgnoreDependencies)
		{
			Archive.bIgnoreDependencies = true;
		}
		~FScopeIgnoreDependencies()
		{
			Archive.bIgnoreDependencies = bScopedIgnoreDependencies;
		}
	};

	FArchiveSaveTagImports(FLinkerSave* InLinker, FPackageNameMapSaver& InNameMapSaver, TSet<UObject*>& InImportsUsedInGame, TSet<FName>& InSoftPackagesUsedInGame, bool bInReferencerIsEditorOnly)
		: Linker(InLinker)
		, NameMapSaver(InNameMapSaver)
		, bIgnoreDependencies(false)
		, bReferencerIsEditorOnly(bInReferencerIsEditorOnly)
		, ImportsUsedInGame(InImportsUsedInGame)
		, SoftPackagesUsedInGame(InSoftPackagesUsedInGame)
	{
		check(Linker);

		this->SetIsSaving(true);
		this->SetIsPersistent(true);
		ArIsObjectReferenceCollector = true;
		ArShouldSkipBulkData	= true;

		ArPortFlags = Linker->GetPortFlags();
		SetCookingTarget(Linker->CookingTarget());
	}

	virtual FArchive& operator<<(UObject*& Obj) override;
	virtual FArchive& operator<< (struct FWeakObjectPtr& Value) override;
	virtual FArchive& operator<<(FLazyObjectPtr& LazyObjectPtr) override;
	virtual FArchive& operator<<(FSoftObjectPath& Value) override;
	virtual FArchive& operator<<(FName& Name) override;
	
	virtual void MarkSearchableName(const UObject* TypeObject, const FName& ValueName) const override;
	virtual FString GetArchiveName() const override;
	virtual void SetSerializeContext(FUObjectSerializeContext* InLoadContext) override
	{
		LoadContext = InLoadContext;
	}
	virtual FUObjectSerializeContext* GetSerializeContext() override
	{
		return LoadContext;
	}

private:

	TRefCountPtr<FUObjectSerializeContext> LoadContext;
};

FString FArchiveSaveTagImports::GetArchiveName() const
{
	if ( Linker != nullptr && Linker->LinkerRoot )
	{
		return FString::Printf(TEXT("SaveTagImports (%s)"), *Linker->LinkerRoot->GetName());
	}

	return TEXT("SaveTagImports");
}

FArchive& FArchiveSaveTagImports::operator<< (struct FWeakObjectPtr& Value)
{
	if (IsCooking())
	{
		// Always serialize weak pointers for the purposes of object tagging
		UObject* Object = static_cast<UObject*>(Value.Get(true));
		*this << Object;
	}
	else
	{
		FArchiveUObject::SerializeWeakObjectPtr(*this, Value);
	}
	return *this;
}

FArchive& FArchiveSaveTagImports::operator<<( UObject*& Obj )
{
	// Check transient and pending kill flags for outers
	SavePackageUtilities::CheckObjectPriorToSave(*this, Obj, nullptr);

	const EObjectMark ExcludedObjectMarks = SavePackageUtilities::GetExcludedObjectMarksForTargetPlatform( CookingTarget());
	SavePackageUtilities::ConditionallyExcludeObjectForTarget(Obj, ExcludedObjectMarks, CookingTarget());
	bool bExcludePackageFromCook = Obj && FCoreUObjectDelegates::ShouldCookPackageForPlatform.IsBound() ? !FCoreUObjectDelegates::ShouldCookPackageForPlatform.Execute(Obj->GetOutermost(), CookingTarget()) : false;

	// Skip PendingKill objects and objects that don't pass the platform mark filter
	if (Obj && (ExcludedObjectMarks == OBJECTMARK_NOMARKS || !Obj->HasAnyMarks(ExcludedObjectMarks)) && !bExcludePackageFromCook)
	{
		bool bIsNative = Obj->IsNative();
		if( !Obj->HasAnyFlags(RF_Transient) || bIsNative)
		{
			const bool bIsTopLevelPackage = Obj->GetOuter() == nullptr && dynamic_cast<UPackage*>(Obj);
			UObject* Outer = Obj->GetOuter();

			// See if this is inside a native class
			while (!bIsNative && Outer)
			{
				if (dynamic_cast<UClass*>(Outer) && Outer->IsNative())
				{
					bIsNative = true;
				}
				Outer = Outer->GetOuter();
			}
=======
#include "Misc/Optional.h"
#include "UObject/ArchiveCookContext.h"

#if WITH_EDITOR

COREUOBJECT_API extern bool GOutputCookingWarnings;
>>>>>>> d731a049

#endif
<<<<<<< HEAD
				{
					// Check every reference to an import for whether the reference is used-in-game and upgrade the _Package_'s reference to used-in-game. Do this before we early exit for imports we have seen before
					ImportsUsedInGame.Add(Obj);
				}
			}

			// We add objects as dependencies even if they're also exports
			if (!bIsTopLevelPackage && !bIgnoreDependencies)
			{
				TArray<UObject*>& DependencyArray = bIsNative ? NativeDependencies : Dependencies;
				if (DependencyArray.Contains(Obj))
				{
					return *this;
				}
				DependencyArray.Add(Obj);
			}
			
			if (bIsImport)
			{
				// Add into other imports list unless it's already there
				if (bIsTopLevelPackage || bIgnoreDependencies)
				{
					if (OtherImports.Contains(Obj))
					{
						return *this;
					}

					OtherImports.Add(Obj);
				}

				// Mark this object as an import
				Obj->Mark(OBJECTMARK_TagImp);

				UClass* ClassObj = Cast<UClass>(Obj);

				// Don't recurse into CDOs if we're already ignoring dependencies, we only want to recurse into our outer chain in that case
				if (IsCooking() && !bIsNative && !bIgnoreDependencies && ClassObj)
				{
					// We don't want to add this to Dependencies, we simply want it to be an import so that a serialization before creation dependency can be created to the CDO
					FScopeIgnoreDependencies IgnoreDependencies(*this);
					UObject* CDO = ClassObj->GetDefaultObject();

					if (CDO)
					{
						// Gets all subobjects defined in a class, including the CDO, CDO components and blueprint-created components
						TArray<UObject*> ObjectTemplates;
						ObjectTemplates.Add(CDO);

						SavePackageUtilities::GetCDOSubobjects(CDO, ObjectTemplates);

						for (UObject* ObjTemplate : ObjectTemplates)
						{
							// Recurse into templates
							*this << ObjTemplate;
						}
					}
				}

				// Recurse into parent
				UObject* Parent = Obj->GetOuter();
				if( Parent )
				{
					*this << Parent;
				}

				// if the object has a non null package set, recurse into it
				UPackage* Package = Obj->GetExternalPackage();
				if (Package && Package != Obj)
				{
					*this << Package;
				}
				else
				{
					if (!IsFilterEditorOnly())
					{
						// operator<<(FStructuredArchive::FSlot Slot, FObjectImport& I) will need to write NAME_None for this empty ExternalPackage pointer
						*this << NAME_None;
					}
				}

				// For things with a BP-created class we need to recurse into that class so the import ClassPackage will load properly
				// We don't do this for native classes to avoid bloating the import table
				UClass* ObjClass = Obj->GetClass();

				if (!ObjClass->IsNative())
				{
					*this << ObjClass;
				}
			}
		}
	}
	return *this;
}

FArchive& FArchiveSaveTagImports::operator<<( FLazyObjectPtr& LazyObjectPtr)
{
	FUniqueObjectGuid ID;
	ID = LazyObjectPtr.GetUniqueID();
	return *this << ID;
}

FArchive& FArchiveSaveTagImports::operator<<(FSoftObjectPath& Value)
=======

FSavePackageResultStruct UPackage::Save(UPackage* InOuter, UObject* Base, EObjectFlags TopLevelFlags,
	const TCHAR* Filename, FOutputDevice* Error, FLinkerNull* ConformNO, bool bForceByteSwapping,
	bool bWarnOfLongFilename, uint32 SaveFlags, const ITargetPlatform* TargetPlatform,
	const FDateTime& FinalTimeStamp, bool bSlowTask, FArchiveDiffMap* InOutDiffMap,
	FSavePackageContext* SavePackageContext)
>>>>>>> d731a049
{
	// CookData should only be nonzero if we are cooking.
	TOptional<FArchiveCookData> CookData;
	FArchiveCookContext CookContext(InOuter, FArchiveCookContext::ECookTypeUnknown);
	if (TargetPlatform != nullptr)
	{		
		CookData.Emplace(*TargetPlatform, CookContext);
	}
	
	FSavePackageArgs SaveArgs = { nullptr /* deprecated target platform */, CookData.GetPtrOrNull(), TopLevelFlags, SaveFlags, bForceByteSwapping,
		bWarnOfLongFilename, bSlowTask, FinalTimeStamp, Error, SavePackageContext };
	return UPackage::Save(InOuter, Base, Filename, SaveArgs);
}

FSavePackageResultStruct UPackage::Save(UPackage* InOuter, UObject* InAsset, const TCHAR* Filename,
	const FSavePackageArgs& SaveArgs)
{
	TRACE_CPUPROFILER_EVENT_SCOPE(UPackage::Save);

	return UPackage::Save2(InOuter, InAsset, Filename, SaveArgs);
}

<<<<<<< HEAD
/**
 * Helper structure to sort a linker's name map
 */
struct FObjectNameSortHelper
{
	/** Comparison function used by Sort */
	FORCEINLINE bool operator()( const FName& A, const FName& B ) const
	{
		return A.Compare(B) < 0;
	}

	/** Comparison function used by Sort */
	FORCEINLINE bool operator()(FNameEntryId A, FNameEntryId B) const
	{
		// Could be implemented without constructing FName but would new FNameEntry comparison API
		return A != B && operator()(FName::CreateFromDisplayId(A, 0), FName::CreateFromDisplayId(B, 0));
	}
};

void FPackageNameMapSaver::UpdateLinker(FLinkerSave& Linker, FArchive* BinarySaver)
{
	// Add names
	Linker.NameMap.Reserve(Linker.NameMap.Num() + ReferencedNames.Num());
	for (FNameEntryId Name : ReferencedNames)
	{
		Linker.NameMap.Add(Name);
	}

	// Sort names
	if (Linker.NameMap.Num())
	{
		Sort(&Linker.NameMap[0], Linker.NameMap.Num(), FObjectNameSortHelper());
	}

	// Serialize names and build NameIndicies
	if (BinarySaver)
=======
bool UPackage::SavePackage(UPackage* InOuter, UObject* Base, EObjectFlags TopLevelFlags, const TCHAR* Filename,
	FOutputDevice* Error, FLinkerNull* Conform, bool bForceByteSwapping, bool bWarnOfLongFilename, uint32 SaveFlags,
	const ITargetPlatform* TargetPlatform, const FDateTime& FinalTimeStamp, bool bSlowTask)
{
	// CookData should only be nonzero if we are cooking.
	TOptional<FArchiveCookData> CookData;
	FArchiveCookContext CookContext(InOuter, FArchiveCookContext::ECookTypeUnknown);
	if (TargetPlatform != nullptr)
>>>>>>> d731a049
	{
		CookData.Emplace(*TargetPlatform, CookContext);
	}
	FSavePackageArgs SaveArgs = { nullptr /* deprecated target platform */, CookData.GetPtrOrNull(), TopLevelFlags, SaveFlags, bForceByteSwapping,
		bWarnOfLongFilename, bSlowTask, FinalTimeStamp, Error };
	return SavePackage(InOuter, Base, Filename, SaveArgs);
}

<<<<<<< HEAD
class FExportReferenceSorter : public FArchiveUObject
{
	/**
	 * Verifies that all objects which will be force-loaded when the export at RelativeIndex is created and/or loaded appear in the sorted list of exports
	 * earlier than the export at RelativeIndex.
	 *
	 * Used for tracking down the culprit behind dependency sorting bugs.
	 *
	 * @param	RelativeIndex	the index into the sorted export list to check dependencies for
	 * @param	CheckObject		the object that will be force-loaded by the export at RelativeIndex
	 * @param	ReferenceType	the relationship between the object at RelativeIndex and CheckObject (archetype, class, etc.)
	 * @param	out_ErrorString	if incorrect sorting is detected, receives data containing more information about the incorrectly sorted object.
	 *
	 * @param	true if the export at RelativeIndex appears later than the exports associated with any objects that it will force-load; false otherwise.
	 */
	bool VerifyDependency( const int32 RelativeIndex, UObject* CheckObject, const FString& ReferenceType, FString& out_ErrorString )
	{
		bool bResult = false;

		checkf(ReferencedObjects.IsValidIndex(RelativeIndex), TEXT("Invalid index specified: %i (of %i)"), RelativeIndex, ReferencedObjects.Num());

		UObject* SourceObject = ReferencedObjects[RelativeIndex];
		checkf(SourceObject, TEXT("nullptr Object at location %i in ReferencedObjects list"), RelativeIndex);
		checkf(CheckObject, TEXT("CheckObject is nullptr for %s (%s)"), *SourceObject->GetFullName(), *ReferenceType);

		if ( SourceObject->GetOutermost() != CheckObject->GetOutermost() )
		{
			// not in the same package; therefore we can assume that the dependent object will exist
			bResult = true;
		}
		else
		{
			int32 OtherIndex = ReferencedObjects.Find(CheckObject);
			if ( OtherIndex != INDEX_NONE )
			{
				if ( OtherIndex < RelativeIndex )
				{
					bResult = true;
				}
				else
				{
					out_ErrorString = FString::Printf(TEXT("Sorting error detected (%s appears later in ReferencedObjects list)!  %i) %s   =>  %i) %s"), *ReferenceType, RelativeIndex,
						*SourceObject->GetFullName(), OtherIndex, *CheckObject->GetFullName());

					bResult = false;
				}
			}
			else
			{
				// the object isn't in the list of ReferencedObjects, which means it wasn't processed as a result of processing the source object; this
				// might indicate a bug, but might also just mean that the CheckObject was first referenced by an earlier export
				int32 ProcessedIndex = ProcessedObjects.Find(CheckObject);
				if ( ProcessedIndex != INDEX_NONE )
				{
					OtherIndex = ProcessedIndex;
					int32 SourceIndex = ProcessedObjects.Find(SourceObject);

					if ( OtherIndex < SourceIndex )
					{
						bResult = true;
					}
					else
					{
						out_ErrorString = FString::Printf(TEXT("Sorting error detected (%s was processed but not added to ReferencedObjects list)!  %i/%i) %s   =>  %i) %s"),
							*ReferenceType, RelativeIndex, SourceIndex, *SourceObject->GetFullName(), OtherIndex, *CheckObject->GetFullName());
						bResult = false;
					}
				}
				else
				{
					int32 SourceIndex = ProcessedObjects.Find(SourceObject);

					out_ErrorString = FString::Printf(TEXT("Sorting error detected (%s has not yet been processed)!  %i/%i) %s   =>  %s"),
						*ReferenceType, RelativeIndex, SourceIndex, *SourceObject->GetFullName(), *CheckObject->GetFullName());

					bResult = false;
				}
			}
		}

		return bResult;
	}

	/**
	 * Pre-initializes the list of processed objects with the boot-strap classes.
	 */
	void InitializeCoreClasses()
	{
#if 1
		FScopeLock ScopeLock(&InitializeCoreClassesCritSec);
		check(CoreClasses.Num() == 0);
		check(ReferencedObjects.Num() == 0);
		check(SerializedObjects.Num() == 0);
		check(bIgnoreFieldReferences == false);

		static bool bInitializedStaticCoreClasses = false;
		static TArray<UClass*> StaticCoreClasses;
		static TArray<UObject*> StaticCoreReferencedObjects;
		static FOrderedObjectSet StaticProcessedObjects;
		static TSet<UObject*> StaticSerializedObjects;
		
		

		// Helper class to register FlushInitializedStaticCoreClasses callback on first SavePackage run
		struct FAddFlushInitalizedStaticCoreClasses
		{
			FAddFlushInitalizedStaticCoreClasses() 
			{
				FCoreUObjectDelegates::GetPreGarbageCollectDelegate().AddStatic(FlushInitalizedStaticCoreClasses);
			}
			/** Wrapper function to handle default parameter when used as function pointer */
			static void FlushInitalizedStaticCoreClasses()
			{
				bInitializedStaticCoreClasses = false;
			}
		};
		static FAddFlushInitalizedStaticCoreClasses MaybeAddAddFlushInitializedStaticCoreClasses;

#if VALIDATE_INITIALIZECORECLASSES
		bool bWasValid = bInitializedStaticCoreClasses;
		bInitializedStaticCoreClasses = false;
#endif

		if (!bInitializedStaticCoreClasses)
		{
			bInitializedStaticCoreClasses = true;


			// initialize the tracking maps with the core classes
			UClass* CoreClassList[] =
			{
				UObject::StaticClass(),
				UField::StaticClass(),
				UStruct::StaticClass(),
				UScriptStruct::StaticClass(),
				UFunction::StaticClass(),
				UEnum::StaticClass(),
				UClass::StaticClass(),
				UInterface::StaticClass()
			};

			for (UClass* CoreClass : CoreClassList)
			{
				CoreClasses.AddUnique(CoreClass);

				ReferencedObjects.Add(CoreClass);
				ReferencedObjects.Add(CoreClass->GetDefaultObject());
			}

			for (UClass* CoreClass : CoreClasses)
			{
				ProcessStruct(CoreClass);
			}

			CoreReferencesOffset = ReferencedObjects.Num();


#if VALIDATE_INITIALIZECORECLASSES
			if (bWasValid)
			{
				// make sure everything matches up 
				check(CoreClasses.Num() == StaticCoreClasses.Num());
				check(ReferencedObjects.Num() == StaticCoreReferencedObjects.Num());
				check(ProcessedObjects.Num() == StaticProcessedObjects.Num());
				check(SerializedObjects.Num() == StaticSerializedObjects.Num());
				
				
				for (int I = 0; I < CoreClasses.Num(); ++I)
				{
					check(CoreClasses[I] == StaticCoreClasses[I]);
				}
				for (int I = 0; I < ReferencedObjects.Num(); ++I)
				{
					check(ReferencedObjects[I] == StaticCoreReferencedObjects[I]);
				}
				for (const auto& ProcessedObject : ProcessedObjects.ObjectsSet)
				{
					check(ProcessedObject.Value == StaticProcessedObjects.Find(ProcessedObject.Key));
				}
				for (const auto& SerializedObject : SerializedObjects)
				{
					check(StaticSerializedObjects.Find(SerializedObject));
				}
			}
#endif

			StaticCoreClasses = CoreClasses;
			StaticCoreReferencedObjects = ReferencedObjects;
			StaticProcessedObjects = ProcessedObjects;
			StaticSerializedObjects = SerializedObjects;

			check(CurrentClass == nullptr);
			check(CurrentInsertIndex == INDEX_NONE);
		}
		else
		{
			CoreClasses = StaticCoreClasses;
			ReferencedObjects = StaticCoreReferencedObjects;
			ProcessedObjects = StaticProcessedObjects;
			SerializedObjects = StaticSerializedObjects;

			CoreReferencesOffset = StaticCoreReferencedObjects.Num();
		}

#else
		// initialize the tracking maps with the core classes
		UClass* CoreClassList[] =
		{
			UObject::StaticClass(),
			UField::StaticClass(),
			UStruct::StaticClass(),
			UScriptStruct::StaticClass(),
			UFunction::StaticClass(),
			UEnum::StaticClass(),
			UClass::StaticClass(),
			FProperty::StaticClass(),
			FByteProperty::StaticClass(),
			FIntProperty::StaticClass(),
			FBoolProperty::StaticClass(),
			FFloatProperty::StaticClass(),
			FDoubleProperty::StaticClass(),
			FObjectProperty::StaticClass(),
			FClassProperty::StaticClass(),
			FInterfaceProperty::StaticClass(),
			FNameProperty::StaticClass(),
			FStrProperty::StaticClass(),
			FArrayProperty::StaticClass(),
			FTextProperty::StaticClass(),
			FStructProperty::StaticClass(),
			FDelegateProperty::StaticClass(),
			UInterface::StaticClass(),
			FMulticastDelegateProperty::StaticClass(),
			FWeakObjectProperty::StaticClass(),
			FObjectPropertyBase::StaticClass(),
			FLazyObjectProperty::StaticClass(),
			FSoftObjectProperty::StaticClass(),
			FSoftClassProperty::StaticClass(),
			FMapProperty::StaticClass(),
			FSetProperty::StaticClass(),
			FEnumProperty::StaticClass()
		};

		for (UClass* CoreClass : CoreClassList)
		{
			CoreClasses.AddUnique(CoreClass);

			ReferencedObjects.Add(CoreClass);
			ReferencedObjects.Add(CoreClass->GetDefaultObject());
		}

		for (UClass* CoreClass : CoreClasses)
		{
			ProcessStruct(CoreClass);
		}

		CoreReferencesOffset = ReferencedObjects.Num();
#endif
	}

	/**
	 * Adds an object to the list of referenced objects, ensuring that the object is not added more than one.
	 *
	 * @param	Object			the object to add to the list
	 * @param	InsertIndex		the index to insert the object into the export list
	 */
	void AddReferencedObject( UObject* Object, int32 InsertIndex )
	{
		if ( Object != nullptr && !ReferencedObjects.Contains(Object) )
		{
			ReferencedObjects.Insert(Object, InsertIndex);
		}
	}

	/**
	 * Handles serializing and calculating the correct insertion point for an object that will be force-loaded by another object (via an explicit call to Preload).
	 * If the RequiredObject is a UStruct or true is specified for bProcessObject, the RequiredObject will be inserted into the list of exports just before the object
	 * that has a dependency on this RequiredObject.
	 *
	 * @param	RequiredObject		the object which must be created and loaded first
	 * @param	bProcessObject		normally, only the class and archetype for non-UStruct objects are inserted into the list;  specify true to override this behavior
	 *								if RequiredObject is going to be force-loaded, rather than just created
	 */
	void HandleDependency( UObject* RequiredObject, bool bProcessObject=false )
	{
		if ( RequiredObject != nullptr )
		{
			check(CurrentInsertIndex!=INDEX_NONE);

			const int32 PreviousReferencedObjectCount = ReferencedObjects.Num();
			const int32 PreviousInsertIndex = CurrentInsertIndex;

			if (!PackageToSort || RequiredObject->GetOutermost() == PackageToSort)
			{
				// Don't compute prerequisites for objects outside the package, this will recurse into all native properties
				if (UStruct* RequiredObjectStruct = dynamic_cast<UStruct*>(RequiredObject))
				{
					// if this is a struct/class/function/state, it may have a super that needs to be processed first
					ProcessStruct(RequiredObjectStruct);
				}
				else if (bProcessObject)
				{
					// this means that RequiredObject is being force-loaded by the referencing object, rather than simply referenced
					ProcessObject(RequiredObject);
				}
				else
				{
					// only the object's class and archetype are force-loaded, so only those objects need to be in the list before
					// whatever object was referencing RequiredObject
					if (ProcessedObjects.Find(RequiredObject->GetOuter()) == INDEX_NONE)
					{
						HandleDependency(RequiredObject->GetOuter());
					}

					// class is needed before archetype, but we need to process these in reverse order because we are inserting into the list.
					ProcessObject(RequiredObject->GetArchetype());
					ProcessStruct(RequiredObject->GetClass());
				}
			}
			// InsertIndexOffset is the amount the CurrentInsertIndex was incremented during the serialization of SuperField; we need to
			// subtract out this number to get the correct location of the new insert index
			const int32 InsertIndexOffset = CurrentInsertIndex - PreviousInsertIndex;
			const int32 InsertIndexAdvanceCount = (ReferencedObjects.Num() - PreviousReferencedObjectCount) - InsertIndexOffset;
			if ( InsertIndexAdvanceCount > 0 )
			{
				// if serializing SuperField added objects to the list of ReferencedObjects, advance the insertion point so that
				// subsequence objects are placed into the list after the SuperField and its dependencies.
				CurrentInsertIndex += InsertIndexAdvanceCount;
			}
		}
	}

public:
	/**
	 * Constructor
	 */
	FExportReferenceSorter()
	{
		ArIsObjectReferenceCollector = true;
		this->SetIsPersistent(true);
		this->SetIsSaving(true);

		InitializeCoreClasses();
	}

	/**
	 * Verifies that the sorting algorithm is working correctly by checking all objects in the ReferencedObjects array to make sure that their
	 * required objects appear in the list first
	 */
	void VerifySortingAlgorithm()
	{
		FString ErrorString;
		for ( int32 VerifyIndex = CoreReferencesOffset; VerifyIndex < ReferencedObjects.Num(); VerifyIndex++ )
		{
			UObject* Object = ReferencedObjects[VerifyIndex];
			
			// first, make sure that the object's class and archetype appear earlier in the list
			UClass* ObjectClass = Object->GetClass();
			if ( !VerifyDependency(VerifyIndex, ObjectClass, TEXT("Class"), ErrorString) )
			{
				UE_LOG(LogSavePackage, Log, TEXT("%s"), *ErrorString);
			}

			UObject* ObjectArchetype = Object->GetArchetype();
			if ( ObjectArchetype != nullptr && !VerifyDependency(VerifyIndex, ObjectArchetype, TEXT("Archetype"), ErrorString) )
			{
				UE_LOG(LogSavePackage, Log, TEXT("%s"), *ErrorString);
			}

			// UObjectRedirectors are always force-loaded as the loading code needs immediate access to the object pointed to by the Redirector
			UObjectRedirector* Redirector = dynamic_cast<UObjectRedirector*>(Object);
			if ( Redirector != nullptr && Redirector->DestinationObject != nullptr )
			{
				// the Redirector does not force-load the destination object, so we only need its class and archetype.
				UClass* RedirectorDestinationClass = Redirector->DestinationObject->GetClass();
				if ( !VerifyDependency(VerifyIndex, RedirectorDestinationClass, TEXT("Redirector DestinationObject Class"), ErrorString) )
				{
					UE_LOG(LogSavePackage, Log, TEXT("%s"), *ErrorString);
				}

				UObject* RedirectorDestinationArchetype = Redirector->DestinationObject->GetArchetype();
				if ( RedirectorDestinationArchetype != nullptr 
				&& !VerifyDependency(VerifyIndex, RedirectorDestinationArchetype, TEXT("Redirector DestinationObject Archetype"), ErrorString) )
				{
					UE_LOG(LogSavePackage, Log, TEXT("%s"), *ErrorString);
				}
			}
		}
	}

	/**
	 * Clears the list of encountered objects; should be called if you want to re-use this archive.
	 */
	void Clear()
	{
		ReferencedObjects.RemoveAt(CoreReferencesOffset, ReferencedObjects.Num() - CoreReferencesOffset);
	}

	/**
	 * Get the list of new objects which were encountered by this archive; excludes those objects which were passed into the constructor
	 */
	void GetExportList( TArray<UObject*>& out_Exports, UPackage* OuterPackage, bool bIncludeCoreClasses=false )
	{
		PackageToSort = OuterPackage;
		if ( !bIncludeCoreClasses )
		{
			const int32 NumReferencedObjects = ReferencedObjects.Num() - CoreReferencesOffset;
			if ( NumReferencedObjects > 0 )
			{
				int32 OutputIndex = out_Exports.Num();

				out_Exports.AddUninitialized(NumReferencedObjects);
				for ( int32 RefIndex = CoreReferencesOffset; RefIndex < ReferencedObjects.Num(); RefIndex++ )
				{
					out_Exports[OutputIndex++] = ReferencedObjects[RefIndex];
				}
			}
		}
		else
		{
			out_Exports += ReferencedObjects;
		}
	}

	/** 
	 * UObject serialization operator
	 *
	 * @param	Object	an object encountered during serialization of another object
	 *
	 * @return	reference to instance of this class
	 */
	FArchive& operator<<( UObject*& Object )
	{
		// we manually handle class default objects, so ignore those here
		if ( Object != nullptr && !Object->HasAnyFlags(RF_ClassDefaultObject) )
		{
			if ( ProcessedObjects.Find(Object) == INDEX_NONE )
			{
				// if this object is not a UField, it is an object instance that is referenced through script or defaults (when processing classes) or
				// through an normal object reference (when processing the non-class exports).  Since classes and class default objects
				// are force-loaded (and thus, any objects referenced by the class's script or defaults will be created when the class
				// is force-loaded), we'll need to be sure that the referenced object's class and archetype are inserted into the list
				// of exports before the class, so that when CreateExport is called for this object reference we don't have to seek.
				// Note that in the non-UField case, we don't actually need the object itself to appear before the referencing object/class because it won't
				// be force-loaded (thus we don't need to add the referenced object to the ReferencedObject list)

				if (Cast<UField>(Object))
				{
					// when field processing is enabled, ignore any referenced classes since a class's class and CDO are both intrinsic and
					// attempting to deal with them here will only cause problems
					if ( !bIgnoreFieldReferences && !dynamic_cast<UClass*>(Object) )
					{
						if ( CurrentClass == nullptr || Object->GetOuter() != CurrentClass )
						{
							if ( UStruct* StructObject = dynamic_cast<UStruct*>(Object) )
							{
								// if this is a struct/class/function/state, it may have a super that needs to be processed first (Preload force-loads UStruct::SuperField)
								ProcessStruct(StructObject);
							}
							else
							{
								// properties that are enum references need their enums loaded first so that config importing works
								if (UEnum* Enum = Cast<UEnum>(Object))
								{
									HandleDependency(Enum, /*bProcessObject =*/true);
								}

								// a normal field - property, enum, const; just insert it into the list and keep going
								ProcessedObjects.Add(Object);
								
								AddReferencedObject(Object, CurrentInsertIndex);
								if ( !SerializedObjects.Contains(Object) )
								{
									SerializedObjects.Add(Object);
									Object->Serialize(*this);
								}
							}
						}
					}
				}
				else
				{
					HandleDependency(Object);
				}
			}
		}

		return *this;
	}

	/**
	 * Adds a normal object to the list of sorted exports.  Ensures that any objects which will be force-loaded when this object is created or loaded are inserted into
	 * the list before this object.
	 *
	 * @param	Object	the object to process.
	 */
	void ProcessObject( UObject* Object )
	{
		// we manually handle class default objects, so ignore those here
		if ( Object != nullptr )
		{
			if ( !Object->HasAnyFlags(RF_ClassDefaultObject) )
			{
				if ( ProcessedObjects.Find(Object) == INDEX_NONE )
				{
					ProcessedObjects.Add(Object);

					const bool bRecursiveCall = CurrentInsertIndex != INDEX_NONE;
					if ( !bRecursiveCall )
					{
						CurrentInsertIndex = ReferencedObjects.Num();
					}

					// when an object is created (CreateExport), its class and archetype will be force-loaded, so we'll need to make sure that those objects
					// are placed into the list before this object so that when CreateExport calls Preload on these objects, no seeks occur
					// The object's Outer isn't force-loaded, but it will be created before the current object, so we'll need to ensure that its archetype & class
					// are placed into the list before this object.
					HandleDependency(Object->GetClass(), true);
					HandleDependency(Object->GetOuter());
					HandleDependency(Object->GetArchetype(), true);

					// UObjectRedirectors are always force-loaded as the loading code needs immediate access to the object pointed to by the Redirector
					UObjectRedirector* Redirector = dynamic_cast<UObjectRedirector*>(Object);
					if ( Redirector != nullptr && Redirector->DestinationObject != nullptr )
					{
						// the Redirector does not force-load the destination object, so we only need its class and archetype.
						HandleDependency(Redirector->DestinationObject);
					}

					// now we add this object to the list
					AddReferencedObject(Object, CurrentInsertIndex);

					// then serialize the object - any required references encountered during serialization will be inserted into the list before this object, but after this object's
					// class and archetype
					if ( !SerializedObjects.Contains(Object) )
					{
						SerializedObjects.Add(Object);
						Object->Serialize(*this);
					}

					if ( !bRecursiveCall )
					{
						CurrentInsertIndex = INDEX_NONE;
					}
				}
			}
		}
	}

	/**
	 * Adds a UStruct object to the list of sorted exports.  Handles serialization and insertion for any objects that will be force-loaded by this struct (via an explicit call to Preload).
	 *
	 * @param	StructObject	the struct to process
	 */
	void ProcessStruct( UStruct* StructObject )
	{
		if ( StructObject != nullptr )
		{
			if ( ProcessedObjects.Find(StructObject) == INDEX_NONE )
			{
				ProcessedObjects.Add(StructObject);

				const bool bRecursiveCall = CurrentInsertIndex != INDEX_NONE;
				if ( !bRecursiveCall )
				{
					CurrentInsertIndex = ReferencedObjects.Num();
				}

				// this must be done after we've established a CurrentInsertIndex
				HandleDependency(StructObject->GetInheritanceSuper());

				// insert the class/function/state/struct into the list
				AddReferencedObject(StructObject, CurrentInsertIndex);
				if ( !SerializedObjects.Contains(StructObject) )
				{
					const bool bPreviousIgnoreFieldReferences = bIgnoreFieldReferences;

					// first thing to do is collect all actual objects referenced by this struct's script or defaults
					// so we turn off field serialization so that we don't have to worry about handling this struct's fields just yet
					bIgnoreFieldReferences = true;

					bool const bIsClassObject = (dynamic_cast<UClass*>(StructObject) != nullptr);

					SerializedObjects.Add(StructObject);
					StructObject->Serialize(*this);

					// at this point, any objects which were referenced through this struct's script or defaults will be in the list of exports, and 
					// the CurrentInsertIndex will have been advanced so that the object processed will be inserted just before this struct in the array
					// (i.e. just after class/archetypes for any objects which were referenced by this struct's script)

					// now re-enable field serialization and process the struct's properties, functions, enums, structs, etc.  They will be inserted into the list
					// just ahead of the struct itself, so that those objects are created first during seek-free loading.
					bIgnoreFieldReferences = false;
					
					// invoke the serialize operator rather than calling Serialize directly so that the object is handled correctly (i.e. if it is a struct, then we should
					// call ProcessStruct, etc. and all this logic is already contained in the serialization operator)
					if (!bIsClassObject)
					{
						// before processing the Children reference, set the CurrentClass to the class which contains this StructObject so that we
						// don't inadvertently serialize other fields of the owning class too early.
						CurrentClass = StructObject->GetOwnerClass();
					}					

					(*this) << (UObject*&)StructObject->Children;
					CurrentClass = nullptr; //-V519

					(*this) << (UObject*&)StructObject->Next;

					bIgnoreFieldReferences = bPreviousIgnoreFieldReferences;
				}

				// Preload will force-load the class default object when called on a UClass object, so make sure that the CDO is always immediately after its class
				// in the export list; we can't resolve this circular reference, but hopefully we the CDO will fit into the same memory block as the class during 
				// seek-free loading.
				UClass* ClassObject = dynamic_cast<UClass*>(StructObject);
				if ( ClassObject != nullptr )
				{
					UObject* CDO = ClassObject->GetDefaultObject();
					ensureMsgf(nullptr != CDO, TEXT("Error: Invalid CDO in class %s"), *GetPathNameSafe(ClassObject));
					if ((ProcessedObjects.Find(CDO) == INDEX_NONE) && (nullptr != CDO))
					{
						ProcessedObjects.Add(CDO);

						if ( !SerializedObjects.Contains(CDO) )
						{
							SerializedObjects.Add(CDO);
							CDO->Serialize(*this);
						}

						int32 ClassIndex = ReferencedObjects.Find(ClassObject);
						check(ClassIndex != INDEX_NONE);

						// we should be the only one adding CDO's to the list, so this assertion is to catch cases where someone else
						// has added the CDO to the list (as it will probably be in the wrong spot).
						check(!ReferencedObjects.Contains(CDO) || CoreClasses.Contains(ClassObject));
						AddReferencedObject(CDO, ClassIndex + 1);
					}
				}

				if ( !bRecursiveCall )
				{
					CurrentInsertIndex = INDEX_NONE;
				}
			}
		}
	}

	/** Do nothing when serializing soft references, this is required because the presave on soft references can fix redirectors, which is unsafe at this point */
	virtual FArchive& operator<<(FLazyObjectPtr& Value) override { return *this; }
	virtual FArchive& operator<<(FSoftObjectPtr& Value) override { return *this; }
	virtual FArchive& operator<<(FSoftObjectPath& Value) override { return *this; }

	/** Object pointer references that are unresolved should not be traversed at this point as we are not allowed to load/resolve anything */
	virtual FArchive& operator<<(FObjectPtr& Value) override
	{
		// Everything we want to traverse in this export reference sorter will have been resolved.  If we encounter something that is unresolved,
		// it will be part of another package and not something we need to worry about for export sorting.
		if (IsObjectHandleResolved(Value.GetHandle()))
		{
			return FArchiveUObject::operator<<(Value);
		}
		return *this;
	}

private:

	/**
	 * The index into the ReferencedObjects array to insert new objects
	 */
	int32 CurrentInsertIndex = INDEX_NONE;

	/**
	 * The index into the ReferencedObjects array for the first object not referenced by one of the core classes
	 */
	int32 CoreReferencesOffset = INDEX_NONE;

	/**
	 * The classes which are pre-added to the array of ReferencedObjects.  Used for resolving a number of circular dependecy issues between
	 * the boot-strap classes.
	 */
	TArray<UClass*> CoreClasses;

	/**
	 * The list of objects that have been evaluated by this archive so far.
	 */
	struct FOrderedObjectSet
	{
		TMap<UObject*, int32> ObjectsMap;

		int32 Add(UObject* Object)
		{
			const int32 Index = ObjectsMap.Num();
			ObjectsMap.Add(Object, Index);
			return Index;
		}

		inline int32 Find(UObject* Object) const
		{
			const int32 *Index = ObjectsMap.Find(Object);
			if (Index)
			{
				return *Index;
			}
			return INDEX_NONE;
		}
		inline int32 Num() const
		{
			return ObjectsMap.Num();
		}
	};
	FOrderedObjectSet ProcessedObjects;

	/**
	 * The list of objects that have been serialized; used to prevent calling Serialize on an object more than once.
	 */
	TSet<UObject*> SerializedObjects;

	/**
	 * The list of new objects that were encountered by this archive
	 */
	TArray<UObject*> ReferencedObjects;

	/**
	 * Controls whether to process UField objects encountered during serialization of an object.
	 */
	bool bIgnoreFieldReferences = false;

	/**
	 * The UClass currently being processed.  This is used to prevent serialization of a UStruct's Children member causing other fields of the same class to be processed too early due
	 * to being referenced (directly or indirectly) by that field.  For example, if a class has two functions which both have a struct parameter of a struct type which is declared in the same class,
	 * the struct would be inserted into the list immediately before the first function processed.  The second function would be inserted into the list just before the struct.  At runtime,
	 * the "second" function would be created first, which would end up force-loading the struct.  This would cause an unacceptible seek because the struct appears later in the export list, thus
	 * hasn't been created yet.
	 */
	UClass* CurrentClass = nullptr;

	/** Package to constrain checks to */
	UPackage* PackageToSort = nullptr;
};

/**
 * Helper structure encapsulating functionality to sort a linker's export map to allow seek free
 * loading by creating the exports in the order they are in the export map.
 */
struct FObjectExportSeekFreeSorter
{
	/**
	 * Sorts exports in passed in linker in order to avoid seeking when creating them in order.
	 *
	 * @param	Linker				LinkerSave to sort export map
	 */
	void SortExports(FLinkerSave* Linker)
	{
		SortArchive.SetCookingTarget(Linker->CookingTarget());

		TMap<UObject*,int32>	OriginalExportIndexes;

		// Populate object to current index map.
		for (int32 ExportIndex=0; ExportIndex<Linker->ExportMap.Num(); ExportIndex++)
		{
			const FObjectExport& Export = Linker->ExportMap[ExportIndex];
			if( Export.Object )
			{
				// Set the index (key) in the map to the index of this object into the export map.
				OriginalExportIndexes.Add( Export.Object, ExportIndex );
			}
		}

		bool bRetrieveInitialReferences = true;

		// Now we need to sort the export list according to the order in which objects will be loaded.  For the sake of simplicity, 
		// process all classes first so they appear in the list first (along with any objects those classes will force-load) 
		for (int32 ExportIndex=0; ExportIndex<Linker->ExportMap.Num(); ExportIndex++)
		{
			const FObjectExport& Export = Linker->ExportMap[ExportIndex];
			if( UClass* ExportObjectClass = dynamic_cast<UClass*>(Export.Object) )
			{
				SortArchive.Clear();
				SortArchive.ProcessStruct(ExportObjectClass);
#if EXPORT_SORTING_DETAILED_LOGGING
				TArray<UObject*> ReferencedObjects;
				SortArchive.GetExportList(ReferencedObjects, Linker->LinkerRoot, bRetrieveInitialReferences);

				UE_LOG(LogSavePackage, Log, TEXT("Referenced objects for (%i) %s in %s"), ExportIndex, *Export.Object->GetFullName(), *Linker->LinkerRoot->GetName());
				for ( int32 RefIndex = 0; RefIndex < ReferencedObjects.Num(); RefIndex++ )
				{
					UE_LOG(LogSavePackage, Log, TEXT("\t%i) %s"), RefIndex, *ReferencedObjects[RefIndex]->GetFullName());
				}
				if ( ReferencedObjects.Num() > 1 )
				{
					// insert a blank line to make the output more readable
					UE_LOG(LogSavePackage, Log, TEXT(""));
				}

				SortedExports += ReferencedObjects;
#else
				SortArchive.GetExportList(SortedExports, Linker->LinkerRoot, bRetrieveInitialReferences);
#endif
				bRetrieveInitialReferences = false;
			}

		}

#if EXPORT_SORTING_DETAILED_LOGGING
		UE_LOG(LogSavePackage, Log, TEXT("*************   Processed %i classes out of %i possible exports for package %s.  Beginning second pass...   *************"),
			SortedExports.Num(), Linker->ExportMap.Num(), *Linker->LinkerRoot->GetName());
#endif

		// All UClasses, CDOs, functions, properties, etc. are now in the list - process the remaining objects now
		for (int32 ExportIndex = 0; ExportIndex < Linker->ExportMap.Num(); ExportIndex++)
		{
			const FObjectExport& Export = Linker->ExportMap[ExportIndex];
			if ( Export.Object )
			{
				SortArchive.Clear();
				SortArchive.ProcessObject(Export.Object);
#if EXPORT_SORTING_DETAILED_LOGGING
				TArray<UObject*> ReferencedObjects;
				SortArchive.GetExportList(ReferencedObjects, Linker->LinkerRoot, bRetrieveInitialReferences);

				UE_LOG(LogSavePackage, Log, TEXT("Referenced objects for (%i) %s in %s"), ExportIndex, *Export.Object->GetFullName(), *Linker->LinkerRoot->GetName());
				for ( int32 RefIndex = 0; RefIndex < ReferencedObjects.Num(); RefIndex++ )
				{
					UE_LOG(LogSavePackage, Log, TEXT("\t%i) %s"), RefIndex, *ReferencedObjects[RefIndex]->GetFullName());
				}
				if ( ReferencedObjects.Num() > 1 )
				{
					// insert a blank line to make the output more readable
					UE_LOG(LogSavePackage, Log, TEXT(""));
				}

				SortedExports += ReferencedObjects;
#else
				SortArchive.GetExportList(SortedExports, Linker->LinkerRoot, bRetrieveInitialReferences);
#endif
				bRetrieveInitialReferences = false;
			}
		}

#if EXPORT_SORTING_DETAILED_LOGGING
		SortArchive.VerifySortingAlgorithm();
#endif
		// Back up existing export map and empty it so we can repopulate it in a sorted fashion.
		TArray<FObjectExport> OldExportMap = Linker->ExportMap;
		Linker->ExportMap.Empty( OldExportMap.Num() );

		// Create new export map from sorted exports.
		for (int32 ObjectIndex=0; ObjectIndex<SortedExports.Num(); ObjectIndex++)
		{
			// See whether this object was part of the to be sortable exports map...
			UObject* Object		= SortedExports[ObjectIndex];
			int32* ExportIndexPtr	= OriginalExportIndexes.Find( Object );
			if( ExportIndexPtr )
			{
				// And add it if it has been.
				Linker->ExportMap.Add( OldExportMap[*ExportIndexPtr] );
			}
		}

		// Manually add any new NULL exports last as they won't be in the SortedExportsObjects list. 
		// A NULL Export.Object can occur if you are e.g. saving an object in the game that is 
		// OBJECTMARK_NotForClient.
		for (int32 ExportIndex=0; ExportIndex<OldExportMap.Num(); ExportIndex++)
		{
			const FObjectExport& Export = OldExportMap[ExportIndex];
			if( Export.Object == nullptr )
			{
				Linker->ExportMap.Add( Export );
			}
		}
	}

private:
	/**
	 * Archive for sorting an objects references according to the order in which they'd be loaded.
	 */
	FExportReferenceSorter SortArchive;

	/** Array of regular objects encountered by CollectExportsInOrderOfUse					*/
	TArray<UObject*>	SortedExports;
};

// helper class for clarification, encapsulation, and elimination of duplicate code
struct FPackageExportTagger
{
	UObject*		Base;
	EObjectFlags	TopLevelFlags;
	UPackage*		Package;
	const class ITargetPlatform* TargetPlatform;

	FPackageExportTagger(UObject* CurrentBase, EObjectFlags CurrentFlags, UPackage* InPackage, const class ITargetPlatform* InTargetPlatform)
	:	Base(CurrentBase)
	,	TopLevelFlags(CurrentFlags)
	,	Package(InPackage)
	,	TargetPlatform(InTargetPlatform)
	{}

	void TagPackageExports( FArchiveSaveTagExports& ExportTagger, bool bRoutePresave, FObjectSaveContextData& ObjectSaveContext )
	{
		const bool bIsCooking = !!TargetPlatform;

		// Route PreSave on Base and serialize it for export tagging.
		if( Base )
		{
			if ( bRoutePresave )
			{
				if (bIsCooking && Base->HasAnyFlags(RF_ClassDefaultObject | RF_ArchetypeObject))
				{
					FArchiveObjectCrc32NonEditorProperties CrcArchive;

					int32 Before = CrcArchive.Crc32(Base);
					UE::SavePackageUtilities::CallPreSave(Base, ObjectSaveContext);
					int32 After = CrcArchive.Crc32(Base);

					if (Before != After)
					{
						UE_ASSET_LOG(
							LogSavePackage,
							Warning,
							Base,
							TEXT("Non-deterministic cook warning - PreSave() has modified %s '%s' - a resave may be required"),
							Base->HasAnyFlags(RF_ClassDefaultObject) ? TEXT("CDO") : TEXT("archetype"),
							*Base->GetName()
						);
					}
				}
				else
				{
					UE::SavePackageUtilities::CallPreSave(Base, ObjectSaveContext);
				}
			}

			ExportTagger.ProcessBaseObject(Base);
		}
		if (TopLevelFlags != RF_NoFlags)
		{
			TArray<UObject *> ObjectsInPackage;
			{
				COOK_STAT(FScopedDurationTimer SerializeTimer(FSavePackageStats::TagPackageExportsGetObjectsWithOuter));
				GetObjectsWithPackage(Package, ObjectsInPackage);
			}
			// Serialize objects to tag them as OBJECTMARK_TagExp.
			for( int32 Index = 0; Index < ObjectsInPackage.Num(); Index++ )
			{
				UObject* Obj = ObjectsInPackage[Index];
				// Allowed object that have any of the top level flags or have an assigned that we are saving
				if (Obj->HasAnyFlags(TopLevelFlags))
				{
					ExportTagger.ProcessBaseObject(Obj);
				}
			}
		}
		if ( bRoutePresave )
		{
			// Route PreSave.
			{
				TArray<UObject*> TagExpObjects;
				{
					COOK_STAT(FScopedDurationTimer SerializeTimer(FSavePackageStats::TagPackageExportsGetObjectsWithMarks));
					GetObjectsWithAnyMarks(TagExpObjects, OBJECTMARK_TagExp);
				}
				for(int32 Index = 0; Index < TagExpObjects.Num(); Index++)
				{
					UObject* Obj = TagExpObjects[Index];
					check(Obj->HasAnyMarks(OBJECTMARK_TagExp));
					//@warning: Objects created from within PreSave will NOT have PreSave called on them!!!
					if (bIsCooking && Obj->HasAnyFlags(RF_ClassDefaultObject | RF_ArchetypeObject))
					{
						FArchiveObjectCrc32NonEditorProperties CrcArchive;

						int32 Before = CrcArchive.Crc32(Obj);
						UE::SavePackageUtilities::CallPreSave(Obj, ObjectSaveContext);
						int32 After = CrcArchive.Crc32(Obj);

						if (Before != After)
						{
							UE_ASSET_LOG(
								LogSavePackage,
								Warning,
								Obj,
								TEXT("Non-deterministic cook warning - PreSave() has modified %s '%s' - a resave may be required"),
								Obj->HasAnyFlags(RF_ClassDefaultObject) ? TEXT("CDO") : TEXT("archetype"),
								*Obj->GetName()
							);
						}
					}
					else
					{
						UE::SavePackageUtilities::CallPreSave(Obj, ObjectSaveContext);
					}
				}
			}
		}
	}
};

[[nodiscard]] ESavePackageResult BuildAndWriteTrailer(UPackage* Package, FLinkerSave* Linker, FStructuredArchive::FRecord& StructuredArchiveRoot, IPackageWriter* PackageWriter, uint32 SaveFlags, bool bTextFormat)
{
	check(Package != nullptr);
	check(Linker != nullptr);

	Linker->Summary.PayloadTocOffset = INDEX_NONE;

	if (Linker->PackageTrailerBuilder.IsValid())
	{
		// At the moment we assume that we cannot have reference payloads in the trailer if SAVE_BulkDataByReference is not set and we
		// cannot have locally stored payloads if SAVE_BulkDataByReference is set.
		checkf((SaveFlags & SAVE_BulkDataByReference) != 0 || Linker->PackageTrailerBuilder->GetNumReferencedPayloads() == 0,
			TEXT("Attempting to build a package trailer with referenced payloads but the SAVE_BulkDataByReference flag is not set. '%s'"), *Package->GetName());

		checkf((SaveFlags & SAVE_BulkDataByReference) != 0 || Linker->PackageTrailerBuilder->GetNumLocalPayloads() == 0,
			TEXT("Attempting to build a package trailer with local payloads but the SAVE_BulkDataByReference flag is set. '%s'"), *Package->GetName());

		checkf(bTextFormat == false, TEXT("Attempting to build a package trailer for text based asset '%s', this is not supported!"), *Package->GetName());

		Linker->Summary.PayloadTocOffset = Linker->Tell();
		if (!Linker->PackageTrailerBuilder->BuildAndAppendTrailer(Linker, *Linker))
		{
			return ESavePackageResult::Error;
		}

		Linker->PackageTrailerBuilder.Reset();
	}
	
	return ESavePackageResult::Success;
}

#if WITH_EDITOR
/**
 * Helper function to sort export objects by fully qualified names.
 */
bool ExportObjectSorter(const UObject& Lhs, const UObject& Rhs)
{
	// Check names first.
	if (Lhs.GetFName() != Rhs.GetFName())
	{
		return Lhs.GetFName().LexicalLess(Rhs.GetFName());
	}

	// Names equal, compare class names.
	if (Lhs.GetClass()->GetFName() != Rhs.GetClass()->GetFName())
	{
		return Lhs.GetClass()->GetFName().LexicalLess(Rhs.GetClass()->GetFName());
	}

	// Compare by outers if they exist.
	if (Lhs.GetOuter() && Rhs.GetOuter())
	{
		return Lhs.GetOuter()->GetFName().LexicalLess(Rhs.GetOuter()->GetFName());
	}

	if (Lhs.GetOuter())
	{
		return true;
	}

	return false;
}

/**
* Helper equality comparator for export objects. Compares by names, class names and outer names.
*/
bool ExportEqualityComparator(UObject* Lhs, UObject* Rhs)
{
	check(Lhs && Rhs);
	return Lhs->GetOuter() == Rhs->GetOuter()
		&& Lhs->GetClass() == Rhs->GetClass()
		&& Lhs->GetFName() == Rhs->GetFName();
}

/**
 * Remove OBJECTMARK_TagExp from duplicated objects.
 */
TMap<UObject*, UObject*> UnmarkExportTagFromDuplicates()
{
	TMap<UObject*, UObject*> RedirectDuplicatesToOriginals;
	TArray<UObject*> Objects;
	GetObjectsWithAnyMarks(Objects, OBJECTMARK_TagExp);

	Objects.Sort(ExportObjectSorter);

	int32 LastUniqueObjectIndex = 0;
	for (int32 CurrentObjectIndex = 1; CurrentObjectIndex < Objects.Num(); ++CurrentObjectIndex)
	{
		UObject* LastUniqueObject = Objects[LastUniqueObjectIndex];
		UObject* CurrentObject = Objects[CurrentObjectIndex];

		// Check if duplicates with different pointers
		if (LastUniqueObject != CurrentObject
			// but matching names
			&& ExportEqualityComparator(LastUniqueObject, CurrentObject))
		{
			// Don't export duplicates.
			CurrentObject->UnMark(OBJECTMARK_TagExp);
			RedirectDuplicatesToOriginals.Add(CurrentObject, LastUniqueObject);
		}
		else
		{
			LastUniqueObjectIndex = CurrentObjectIndex;
		}
	}

	return RedirectDuplicatesToOriginals;
}

COREUOBJECT_API extern bool GOutputCookingWarnings;

#endif

FSavePackageResultStruct UPackage::Save(UPackage* InOuter, UObject* Base, EObjectFlags TopLevelFlags,
	const TCHAR* Filename, FOutputDevice* Error, FLinkerNull* ConformNO, bool bForceByteSwapping,
	bool bWarnOfLongFilename, uint32 SaveFlags, const ITargetPlatform* TargetPlatform,
	const FDateTime& FinalTimeStamp, bool bSlowTask, FArchiveDiffMap* InOutDiffMap,
	FSavePackageContext* SavePackageContext)
{
	FSavePackageArgs SaveArgs = { TargetPlatform, TopLevelFlags, SaveFlags, bForceByteSwapping,
		bWarnOfLongFilename, bSlowTask, FinalTimeStamp, Error, SavePackageContext };
	return UPackage::Save(InOuter, Base, Filename, SaveArgs);
}

FSavePackageResultStruct UPackage::Save(UPackage* InOuter, UObject* InAsset, const TCHAR* Filename,
	const FSavePackageArgs& SaveArgs)
{
	const ITargetPlatform* TargetPlatform = SaveArgs.TargetPlatform;
	if (SavePackageUtilities::IsNewSaveEnabled(TargetPlatform != nullptr))
	{
		return UPackage::Save2(InOuter, InAsset, Filename, SaveArgs);
	}
	UObject* Base = InAsset;
	EObjectFlags TopLevelFlags = SaveArgs.TopLevelFlags;
	FOutputDevice* Error = SaveArgs.Error;
	bool bForceByteSwapping = SaveArgs.bForceByteSwapping;
	bool bWarnOfLongFilename = SaveArgs.bWarnOfLongFilename;
	uint32 SaveFlags = SaveArgs.SaveFlags;
	const FDateTime& FinalTimeStamp = SaveArgs.FinalTimeStamp;
	bool bSlowTask = SaveArgs.bSlowTask;
	FSavePackageContext* SavePackageContext = SaveArgs.SavePackageContext;

	UE_TRACK_REFERENCING_PACKAGE_SCOPED(InOuter, PackageAccessTrackingOps::NAME_Save);
	COOK_STAT(FScopedDurationTimer FuncSaveTimer(FSavePackageStats::SavePackageTimeSec));
	COOK_STAT(FSavePackageStats::NumPackagesSaved++);
	SCOPED_SAVETIMER(UPackage_Save);

	// Sanity checks
	check(InOuter);
	check(Filename);

	const bool bIsCooking = TargetPlatform != nullptr;
	FPackagePath TargetPackagePath = FPackagePath::FromLocalPath(Filename);
	if (TargetPackagePath.GetHeaderExtension() == EPackageExtension::Unspecified)
	{
		TargetPackagePath.SetHeaderExtension(EPackageExtension::EmptyString);
	}
	/** PackageWriter provides a way to save to an interface rather than necessarily saving to disk. */
	IPackageWriter* PackageWriter = nullptr;
	bool bIgnoreHeaderDiffs = false;
	if (SavePackageContext)
	{
		PackageWriter = SavePackageContext->PackageWriter;
		if (PackageWriter)
		{
			bIgnoreHeaderDiffs = SavePackageContext->PackageWriterCapabilities.bIgnoreHeaderDiffs;
		}
	}
	// if we are cooking we should be doing it in the editor
	// otherwise some other assumptions are bad
	check(!bIsCooking || WITH_EDITOR);
	checkf(!bIsCooking || (PackageWriter && PackageWriter->AsCookedPackageWriter()), TEXT("Cook saves require an ICookedPackageWriter"));

#if WITH_EDITOR
	TMap<UObject*, UObject*> ReplacedImportOuters;

	TopLevelFlags = UE::SavePackageUtilities::NormalizeTopLevelFlags(TopLevelFlags, bIsCooking);

	// if the in memory package filename is different the filename we are saving it to,
	// regenerate a new persistent id for it.
	if (!bIsCooking && !InOuter->GetLoadedPath().IsEmpty() && InOuter->GetLoadedPath() != TargetPackagePath && !(SaveFlags & SAVE_FromAutosave))
	{
		InOuter->SetPersistentGuid(FGuid::NewGuid());
	}
#endif //WITH_EDITOR
	const bool bSavingConcurrent = !!(SaveFlags & ESaveFlags::SAVE_Concurrent);
	FObjectSaveContextData ObjectSaveContext(InOuter, TargetPlatform, TargetPackagePath, SaveFlags);

	if (FPlatformProperties::HasEditorOnlyData())
	{
		TRefCountPtr<FUObjectSerializeContext> SaveContext(FUObjectThreadContext::Get().GetSerializeContext());

		const bool bCompareLinker = (SaveFlags & SAVE_CompareLinker) != 0;
		const bool bComputeHash = (SaveFlags & SAVE_ComputeHash) != 0;

		if (GIsSavingPackage && !bSavingConcurrent)
		{
			ensureMsgf(false, TEXT("Recursive SavePackage() is not supported"));
			return ESavePackageResult::Error;
		}

		FUObjectThreadContext& ThreadContext = FUObjectThreadContext::Get();
		FEDLCookChecker& EDLCookChecker = FEDLCookChecker::Get();

#if WITH_EDITORONLY_DATA
		if (bIsCooking && (!(SaveFlags & ESaveFlags::SAVE_KeepEditorOnlyCookedPackages)))
		{
			static FCanSkipEditorReferencedPackagesWhenCooking CanSkipEditorReferencedPackagesWhenCooking;

			// Don't save packages marked as editor-only.
			if (CanSkipEditorReferencedPackagesWhenCooking && InOuter->IsLoadedByEditorPropertiesOnly())
			{
				UE_CLOG(!(SaveFlags & SAVE_NoError), LogSavePackage, Display, TEXT("Package loaded by editor-only properties: %s. Package will not be saved."), *InOuter->GetName());
				return ESavePackageResult::ReferencedOnlyByEditorOnlyData;
			}
			else if (InOuter->HasAnyPackageFlags(PKG_EditorOnly))
			{
				UE_CLOG(!(SaveFlags & SAVE_NoError), LogSavePackage, Display, TEXT("Package marked as editor-only: %s. Package will not be saved."), *InOuter->GetName());
				return ESavePackageResult::ReferencedOnlyByEditorOnlyData;
			}
		}
#endif
#if WITH_EDITOR
		if (!bIsCooking)
		{
			// Attempt to create a backup of this package before it is saved, if applicable
			if (FCoreUObjectDelegates::AutoPackageBackupDelegate.IsBound())
			{
				FCoreUObjectDelegates::AutoPackageBackupDelegate.Execute(*InOuter);
			}
		}

#endif	// #if WITH_EDITOR

		// do any path replacements on the source DestFile
		const FString NewPath = FString(Filename);

		// point to the new version of the path
		Filename = *NewPath;

		if (!bSavingConcurrent)
		{
			// We need to fulfill all pending streaming and async loading requests to then allow us to lock the global IO manager. 
			// The latter implies flushing all file handles which is a pre-requisite of saving a package. The code basically needs 
			// to be sure that we are not reading from a file that is about to be overwritten and that there is no way we might 
			// start reading from the file till we are done overwriting it.
			FlushAsyncLoading();
		}

		(*GFlushStreamingFunc)();

		int64 TotalPackageSizeUncompressed = 0;

		TFuture<FMD5Hash> PackageMD5Destination;
		TAsyncWorkSequence<FMD5> AsyncWriteAndHashSequence;

		// Make sure package is fully loaded before saving. 
		// IsFullyLoaded has important byproducts for new packages, so make sure we evaluate it rather than short-circuiting it
		if (!InOuter->IsFullyLoaded() && !Base)
		{
			if (!(SaveFlags & SAVE_NoError))
			{
				// We cannot save packages that aren't fully loaded as it would clobber existing not loaded content.
				FText ErrorText;
				if (InOuter->ContainsMap())
				{
					FFormatNamedArguments Arguments;
					Arguments.Add(TEXT("Name"), FText::FromString(NewPath));
					ErrorText = FText::Format(NSLOCTEXT("SavePackage", "CannotSaveMapPartiallyLoaded", "Map '{Name}' cannot be saved as it has only been partially loaded"), Arguments);
				}
				else
				{
					FFormatNamedArguments Arguments;
					Arguments.Add(TEXT("Name"), FText::FromString(NewPath));
					ErrorText = FText::Format(NSLOCTEXT("SavePackage", "CannotSaveAssetPartiallyLoaded", "Asset '{Name}' cannot be saved as it has only been partially loaded"), Arguments);
				}
				Error->Logf(ELogVerbosity::Warning, TEXT("%s"), *ErrorText.ToString());
			}
			return ESavePackageResult::Error;
		}

		// Make sure package is allowed to be saved.
		if (!TargetPlatform && FCoreUObjectDelegates::IsPackageOKToSaveDelegate.IsBound())
		{
			bool bIsOKToSave = FCoreUObjectDelegates::IsPackageOKToSaveDelegate.Execute(InOuter, Filename, Error);
			if (!bIsOKToSave)
			{
				if (!(SaveFlags & SAVE_NoError))
				{
					FText ErrorText;
					if (InOuter->ContainsMap())
					{
						FFormatNamedArguments Arguments;
						Arguments.Add(TEXT("Name"), FText::FromString(NewPath));
						ErrorText = FText::Format(NSLOCTEXT("SavePackage", "MapSaveNotAllowed", "Map '{Name}' is not allowed to save (see log for reason)"), Arguments);
					}
					else
					{
						FFormatNamedArguments Arguments;
						Arguments.Add(TEXT("Name"), FText::FromString(NewPath));
						ErrorText = FText::Format(NSLOCTEXT("SavePackage", "AssetSaveNotAllowed", "Asset '{Name}' is not allowed to save (see log for reason)"), Arguments);
					}
					Error->Logf(ELogVerbosity::Warning, TEXT("%s"), *ErrorText.ToString());
				}
				return ESavePackageResult::Error;
			}
		}

		const bool FilterEditorOnly = InOuter->HasAnyPackageFlags(PKG_FilterEditorOnly);

		// Route PreSaveRoot to allow e.g. the world to attach components for the persistent level.
		// If we are saving concurrently, this should have been called before UPackage::Save was called.
		bool bCleanupRequired = false;
		if (Base && !bSavingConcurrent)
		{
			UE::SavePackageUtilities::CallPreSaveRoot(Base, ObjectSaveContext);
			bCleanupRequired = ObjectSaveContext.bCleanupRequired;
		}

		// Init.
		FString CleanFilename = FPaths::GetCleanFilename(Filename);

		FFormatNamedArguments Args;
		Args.Add(TEXT("CleanFilename"), FText::FromString(CleanFilename));

		FText StatusMessage = FText::Format(NSLOCTEXT("Core", "SavingFile", "Saving file: {CleanFilename}..."), Args);

		const int32 TotalSaveSteps = 34;
		FScopedSlowTask SlowTask(TotalSaveSteps, StatusMessage, bSlowTask);
		SlowTask.MakeDialogDelayed(3.0f, SaveFlags & SAVE_FromAutosave ? true : false);

		SlowTask.EnterProgressFrame();

		bool bSuccess = true;
		bool bRequestStub = false;
		{
			// FullyLoad the package's Loader, so that anything we need to serialize (bulkdata, thumbnails) is available
			COOK_STAT(FScopedDurationTimer SaveTimer(FSavePackageStats::FullyLoadLoadersTimeSec));
			EnsureLoadingComplete(InOuter);
		}
		SlowTask.EnterProgressFrame();

		// Untag all objects and names.
		UnMarkAllObjects();

		TArray<UObject*> CachedObjects;

		// structure to track what every export needs to import (native only)
		TMap<UObject*, TArray<UObject*> > NativeObjectDependencies;

		// Used for the asset registry and the redirect collector
		TSet<FName> SoftPackagesUsedInGame;

		// Size of serialized out package in bytes. This is before compression.
		int64 PackageSize = INDEX_NONE;
		TPimplPtr<FLinkerSave> Linker = nullptr;
		uint32 SerializedPackageFlags = 0;
		{
			// TODO: Require a SavePackageContext and move to EditorEngine
			FPackageNameMapSaver NameMapSaver;

			uint32 ComparisonFlags = PPF_DeepCompareInstances | PPF_DeepCompareDSOsOnly;

			// Export objects (tags them as OBJECTMARK_TagExp).
			FArchiveSaveTagExports ExportTaggerArchive( InOuter );
			ExportTaggerArchive.SetPortFlags( ComparisonFlags );
			ExportTaggerArchive.SetCookingTarget(TargetPlatform);
			ExportTaggerArchive.SetSerializeContext(SaveContext);

			check( ExportTaggerArchive.IsCooking() == !!TargetPlatform );
			check( ExportTaggerArchive.IsCooking() == bIsCooking );

			// Tag exports and route presave.
			FPackageExportTagger PackageExportTagger(Base, TopLevelFlags, InOuter, TargetPlatform);
			{
				SCOPED_SAVETIMER(UPackage_Save_TagExportsWithPresave);

				COOK_STAT(FScopedDurationTimer SaveTimer(FSavePackageStats::TagPackageExportsPresaveTimeSec));
				// Do not route presave if saving concurrently. This should have been done before the concurrent save started.
				// Also suppress if the PackageWriter claims already done.
				const bool bRoutePresave = !bSavingConcurrent && (!PackageWriter || !PackageWriter->IsPreSaveCompleted());
				PackageExportTagger.TagPackageExports(ExportTaggerArchive, bRoutePresave, ObjectSaveContext);
				ExportTaggerArchive.SetFilterEditorOnly(FilterEditorOnly);
			}
		
#if USE_STABLE_LOCALIZATION_KEYS
			if (GIsEditor)
			{
				// We need to ensure that we have a package localization namespace as the package loading will need it
				// We need to do this before entering the GIsSavingPackage block as it may change the package meta-data
				TextNamespaceUtil::EnsurePackageNamespace(InOuter);
			}
#endif // USE_STABLE_LOCALIZATION_KEYS

			if (FWorldTileInfo* WorldTileInfo = InOuter->GetWorldTileInfo())
			{
				// collect custom version from wc tile info
				ExportTaggerArchive << *WorldTileInfo;
			}

			{
				// set GIsSavingPackage here and mark the package as being saved
				// as it is now illegal to create new object inside the package, they wouldn't be saved correctly
				// it is now also illegal to find any new object references; they potentially wouldn't be saved correctly								
				FScopedSavingFlag IsSavingFlag(bSavingConcurrent, InOuter);
				{
					SCOPED_SAVETIMER(UPackage_Save_TagExports);
					COOK_STAT(FScopedDurationTimer SaveTimer(FSavePackageStats::TagPackageExportsTimeSec));
					// Clear all marks (OBJECTMARK_TagExp and exclusion marks) again as we need to redo tagging below.
					UnMarkAllObjects();
			
					// We need to serialize objects yet again to tag objects that were created by PreSave as OBJECTMARK_TagExp.
					PackageExportTagger.TagPackageExports( ExportTaggerArchive, false, ObjectSaveContext);
				}

				// Kick off any Precaching required for the target platform to save these objects
				// only need to do this if we are cooking a different platform then the one which is currently running
				// TODO: if save package is canceled then call ClearCache on each object

#if WITH_EDITOR
				if ( bIsCooking && !bSavingConcurrent )
				{
					TArray<UObject*> TagExpObjects;
					GetObjectsWithAnyMarks(TagExpObjects, OBJECTMARK_TagExp);
					for ( int Index =0; Index < TagExpObjects.Num(); ++Index)
					{
						UObject *ExpObject = TagExpObjects[Index];
						if ( ExpObject->HasAnyMarks( OBJECTMARK_TagExp ) )
						{
							ExpObject->BeginCacheForCookedPlatformData( TargetPlatform );
							CachedObjects.Add( ExpObject );
						}
					}
				}
#endif

				SlowTask.EnterProgressFrame();

				// structure to track what every export needs to import
				TMap<UObject*, TArray<UObject*> > ObjectDependencies;

				// and a structure to track non-redirector references
				TSet<UObject*> DependenciesReferencedByNonRedirectors;

				/** If true, we are going to save to save to memory rather than to a FileArchive. */
				const bool bSaveToMemory = !!(SaveFlags & SAVE_Async) || PackageWriter;

				const bool bSaveUnversionedNative = !!(SaveFlags & SAVE_Unversioned_Native);
				const bool bSaveUnversionedProperties = !!(SaveFlags & SAVE_Unversioned_Properties) && CanUseUnversionedPropertySerialization(TargetPlatform);

				FArchiveFormatterType* Formatter = nullptr;
				FArchive* TextFormatArchive = nullptr;
				const bool bTextFormat = FString(Filename).EndsWith(FPackageName::GetTextAssetPackageExtension()) || FString(Filename).EndsWith(FPackageName::GetTextMapPackageExtension());

				const FString BaseFilename = FPaths::GetBaseFilename(Filename);
				// Make temp file. CreateTempFilename guarantees unique, non-existing filename.
				// The temp file will be saved in the game save folder to not have to deal with potentially too long paths.
				// Since the temp filename may include a 32 character GUID as well, limit the user prefix to 32 characters.
				TOptional<FString> TempFilename;
				TOptional<FString> TextFormatTempFilename;
				ON_SCOPE_EXIT
				{
					// free the file handle and delete the temporary file
					Linker->CloseAndDestroySaver();
					if (TempFilename.IsSet())
					{
						IFileManager::Get().Delete(*TempFilename.GetValue());
					}
					if (TextFormatTempFilename.IsSet())
					{
						IFileManager::Get().Delete(*TextFormatTempFilename.GetValue());
					}
				};
	
				{
					SCOPED_SAVETIMER(UPackage_Save_CreateLinkerSave);

					if (PackageWriter || bSaveToMemory)
					{
						// Allocate the linker with a memory writer, forcing byte swapping if wanted.
						TUniquePtr<FLargeMemoryWriter> ExportsArchive;
						if (PackageWriter)
						{
							ExportsArchive = PackageWriter->CreateLinkerArchive(InOuter->GetFName(), InOuter->FindAssetInPackage());
						}
						else
						{
							// The LargeMemoryWriter does not need to be persistent; the LinkerSave wraps it and reports Persistent=true
							bool bIsPersistent = false;
							ExportsArchive.Reset(new FLargeMemoryWriter(0, bIsPersistent, *InOuter->GetFName().ToString()));
						}
						Linker = MakePimpl<FLinkerSave>(InOuter, ExportsArchive.Release(), bForceByteSwapping, bSaveUnversionedNative);
					}
					else
					{
						// Allocate the linker with a tempfile, forcing byte swapping if wanted.
						TempFilename = FPaths::CreateTempFilename(*FPaths::ProjectSavedDir(), *BaseFilename.Left(32));
						Linker = MakePimpl<FLinkerSave>(InOuter, *TempFilename.GetValue(), bForceByteSwapping, bSaveUnversionedNative);
						if (!Linker->Saver)
						{
							FFormatNamedArguments Arguments;
							Arguments.Add(TEXT("Name"), FText::FromString(*TempFilename));
							FText ErrorText = FText::Format(NSLOCTEXT("SavePackage", "CouldNotCreateSaveFile", "Could not create temporary save filename {Name}."), Arguments);
							UE_LOG(LogSavePackage, Error, TEXT("%s"), *ErrorText.ToString());
							if (!(SaveFlags & SAVE_NoError))
							{
								Error->Logf(ELogVerbosity::Error, TEXT("%s"), *ErrorText.ToString());
							}
							return ESavePackageResult::Error;
						}
					}

					Linker->bProceduralSave = ObjectSaveContext.bProceduralSave;
					Linker->bUpdatingLoadedPath = ObjectSaveContext.bUpdatingLoadedPath;

					if (UE::FPackageTrailer::IsEnabled())
					{
						// The package trailer is not supported for text based assets yet
						if (!bTextFormat && !ObjectSaveContext.bProceduralSave) 
						{
							Linker->PackageTrailerBuilder = MakeUnique<UE::FPackageTrailerBuilder>(InOuter->GetFName());
						}
						else if ((SaveFlags & SAVE_BulkDataByReference) != 0)
						{
							if (const FLinkerLoad* LinkerLoad = FLinkerLoad::FindExistingLinkerForPackage(InOuter))
							{
								if (const UE::FPackageTrailer* Trailer = LinkerLoad->GetPackageTrailer())
								{
									Linker->PackageTrailerBuilder = UE::FPackageTrailerBuilder::CreateReferenceToTrailer(*Trailer, InOuter->GetFName());
								}
							}
						}
					}

#if WITH_TEXT_ARCHIVE_SUPPORT
					if (bTextFormat)
					{
						if (TempFilename.IsSet())
						{
							TextFormatTempFilename = TempFilename.GetValue() + FPackageName::GetTextAssetPackageExtension();
						}
						else
						{
							TextFormatTempFilename = FPaths::CreateTempFilename(*FPaths::ProjectSavedDir(), *BaseFilename.Left(32)) + FPackageName::GetTextAssetPackageExtension();
						}
						TextFormatArchive = IFileManager::Get().CreateFileWriter(*TextFormatTempFilename.GetValue());
						FJsonArchiveOutputFormatter* OutputFormatter = new FJsonArchiveOutputFormatter(*TextFormatArchive);
						OutputFormatter->SetObjectIndicesMap(&Linker->ObjectIndicesMap);
						Formatter = OutputFormatter;
					}
					else
#endif
					{
						Formatter = new FBinaryArchiveFormatter(*(FArchive*)Linker.Get());
					}
				}

				FStructuredArchive* StructuredArchive = new FStructuredArchive(*Formatter);
				FStructuredArchive::FRecord StructuredArchiveRoot = StructuredArchive->Open().EnterRecord();
				StructuredArchiveRoot.GetUnderlyingArchive().SetSerializeContext(SaveContext);
#if WITH_EDITOR
				if (!!TargetPlatform)
				{
					Linker->SetDebugSerializationFlags(DSF_EnableCookerWarnings | Linker->GetDebugSerializationFlags());
				}
#endif

				if (!(Linker->Summary.GetPackageFlags() & PKG_FilterEditorOnly))
				{
					// The Editor version is used as part of the check to see if a package is too old to use the gather cache, so we always have to add it if we have gathered loc for this asset
					// We need to set the editor custom version before we copy the version container to the summary, otherwise we may end up with corrupt assets
					// because we later do it on the Linker when actually gathering loc data
					ExportTaggerArchive.UsingCustomVersion(FEditorObjectVersion::GUID);
				}

				// Use the custom versions we had previously gleaned from the export tag pass
				Linker->Summary.SetCustomVersionContainer(ExportTaggerArchive.GetCustomVersions());

				Linker->SetPortFlags(ComparisonFlags);
				Linker->SetFilterEditorOnly( FilterEditorOnly );
				Linker->SetCookingTarget(TargetPlatform);

				Linker->SetUseUnversionedPropertySerialization(bSaveUnversionedProperties);

				// Make sure the package has the same version as the linker
				InOuter->SetLinkerPackageVersion(Linker->UEVer());
				InOuter->SetLinkerLicenseeVersion(Linker->LicenseeUEVer());
				InOuter->SetLinkerCustomVersions(Linker->GetCustomVersions());

				if (EndSavingIfCancelled())
				{ 
					return ESavePackageResult::Canceled; 
				}
				SlowTask.EnterProgressFrame();
			
				// keep a list of objects that would normally have gone into the dependency map, but since they are from cross-level dependencies, won't be found in the import map
				TArray<UObject*> DependenciesToIgnore;

				// When cooking, strip export objects that 
				//	are both not for client and not for server by default
				//	are for client if target is client only
				//	are for server if target is server only
				if (Linker->IsCooking())
				{
					TArray<UObject*> TagExpObjects;
					GetObjectsWithAnyMarks(TagExpObjects, OBJECTMARK_TagExp);

					const EObjectMark ExcludedObjectMarks = SavePackageUtilities::GetExcludedObjectMarksForTargetPlatform(TargetPlatform);
					if (Linker->IsCooking() && ExcludedObjectMarks != OBJECTMARK_NOMARKS)
					{
						// Make sure that nothing is in the export table that should have been filtered out
						for (UObject* ObjExport : TagExpObjects)
						{
							if (!ensureMsgf(!ObjExport->HasAnyMarks(ExcludedObjectMarks), TEXT("Object %s is marked for export, but has excluded mark!"), *ObjExport->GetPathName()))
							{
								ObjExport->UnMark(OBJECTMARK_TagExp);
							}
						}
						GetObjectsWithAnyMarks(TagExpObjects, OBJECTMARK_TagExp);
					}

					// Exports got filtered out already if they're not for this platform
					if (TagExpObjects.Num() == 0)
					{
						UE_CLOG(!(SaveFlags & SAVE_NoError), LogSavePackage, Verbose, TEXT("No exports found (or all exports are editor-only) for %s. Package will not be saved."), *BaseFilename);
						return ESavePackageResult::ContainsEditorOnlyData;
					}
				}

				// Import objects & names.
				TSet<UPackage*> PrestreamPackages;
				TSet<UObject*> ImportsUsedInGame;
				{
					SCOPED_SAVETIMER(UPackage_Save_TagImports);
					
					TArray<UObject*> TagExpObjects;
					GetObjectsWithAnyMarks(TagExpObjects, OBJECTMARK_TagExp);
					for(int32 Index = 0; Index < TagExpObjects.Num(); Index++)
					{
						UObject* Obj = TagExpObjects[Index];
						check(Obj->HasAnyMarks(OBJECTMARK_TagExp));

						// Build list.
						bool bReferencerIsEditorOnly = IsEditorOnlyObject(Obj, true /* bCheckRecursive */, true /* bCheckMarks */) && !Obj->HasNonEditorOnlyReferences();
						FArchiveSaveTagImports ImportTagger(Linker.Get(), NameMapSaver, ImportsUsedInGame, SoftPackagesUsedInGame, bReferencerIsEditorOnly);
						ImportTagger.SetPortFlags(ComparisonFlags);
						ImportTagger.SetFilterEditorOnly(FilterEditorOnly);
						ImportTagger.SetSerializeContext(SaveContext);

						UClass* Class = Obj->GetClass();

						if ( Obj->HasAnyFlags(RF_ClassDefaultObject) )
						{
							Class->SerializeDefaultObject(Obj, ImportTagger);
						}
						else
						{
							Obj->Serialize( ImportTagger );
						}

						ImportTagger << Class;

						// Obj can be saved in package different than their outer, if our outer isn't the package being saved check if we need to tag it as import
						UObject* Outer = Obj->GetOuter();
						if (Outer->GetOutermost() != InOuter)
						{
							ImportTagger << Outer;
						}
						
						UObject* Template = Obj->GetArchetype();
						if (Template)
						{
							if (Template != Class->GetDefaultObject() || TargetPlatform)
							{
								ImportTagger << Template;
							}

							static struct FDumpChangesSettings
							{
								FString ObjectName;
								FString ArchetypeName;

								FDumpChangesSettings()
								{
									const TCHAR* CommandLine = FCommandLine::Get();

									// Check if we want to dump objects by name
									FString LocalObjectName;
									if (FParse::Value(CommandLine, TEXT("dumpsavestate="), LocalObjectName))
									{
										UE_LOG(LogSavePackage, Warning, TEXT("The -dumpsavestate command line argument is now deprecated. It will soon be removed in a future release."));
										ObjectName = MoveTemp(LocalObjectName);
									}

									// Check if we want to dump objects by their CDO name
									FString LocalArchetypeName;
									if (FParse::Value(CommandLine, TEXT("dumpsavestatebyarchetype="), LocalArchetypeName))
									{
										UE_LOG(LogSavePackage, Warning, TEXT("The -dumpsavestatebyarchetype command line argument is now deprecated. It will soon be removed in a future release."));
										ArchetypeName = MoveTemp(LocalArchetypeName);
									}
								}
							} DumpChangesSettings;

							// Dump objects and their CDO during save to show how those objects are being delta-serialized
							if (Obj->GetFName() == *DumpChangesSettings.ObjectName || Template->GetFName() == *DumpChangesSettings.ArchetypeName)
							{
								auto DumpPropertiesToText = [](UObject* Object)
								{
									TArray<TTuple<FProperty*, FString>> Result;
									for (FProperty* Prop : TFieldRange<FProperty>(Object->GetClass()))
									{
										FString PropState;
										const void* PropAddr = Prop->ContainerPtrToValuePtr<void>(Object);
										Prop->ExportTextItem(PropState, PropAddr, nullptr, Object, PPF_None);

										Result.Emplace(Prop, MoveTemp(PropState));
									}
									return Result;
								};

								TArray<TTuple<FProperty*, FString>> TemplateOutput = DumpPropertiesToText(Template);
								TArray<TTuple<FProperty*, FString>> ObjOutput      = DumpPropertiesToText(Obj);

								FString TemplateText = FString::JoinBy(TemplateOutput, TEXT("\n"), [](const TTuple<FProperty*, FString>& PropValue)
								{
									return FString::Printf(TEXT("  %s: %s"), *PropValue.Get<0>()->GetName(), *PropValue.Get<1>());
								});
								FString ObjText = FString::JoinBy(ObjOutput, TEXT("\n"), [](const TTuple<FProperty*, FString>& PropValue)
								{
									return FString::Printf(TEXT("  %s: %s"), *PropValue.Get<0>()->GetName(), *PropValue.Get<1>());
								});
								UE_LOG(LogSavePackage, Warning, TEXT("---\nArchetype: %s\n%s\nObject: %s\n%s\n---"), *Template->GetFullName(), *TemplateText, *Obj->GetFullName(), *ObjText);
							}
						}

						if (TargetPlatform)
						{
							TArray<UObject*> Deps;
							Obj->GetPreloadDependencies(Deps);
							for (UObject* Dep : Deps)
							{
								// We assume nothing in coreuobject ever loads assets in a constructor
								if (Dep && Dep->GetOutermost()->GetFName() != GLongCoreUObjectPackageName)
								{
									// We want to tag these as imports, but not as dependencies
									FArchiveSaveTagImports::FScopeIgnoreDependencies IgnoreDependencies(ImportTagger);
									ImportTagger << Dep;
								}
							}
							static const IConsoleVariable* ProcessPrestreamingRequests = IConsoleManager::Get().FindConsoleVariable(TEXT("s.ProcessPrestreamingRequests"));
							if (ProcessPrestreamingRequests->GetInt())
							{
								Deps.Reset();
								Obj->GetPrestreamPackages(Deps);
								for (UObject* Dep : Deps)
								{
									if (Dep)
									{
										UPackage* Pkg = Dep->GetOutermost();
										if (!Pkg->HasAnyPackageFlags(PKG_CompiledIn) && Obj->HasAnyMarks(OBJECTMARK_TagExp))
										{
											PrestreamPackages.Add(Pkg);
										}
									}
								}
							}
						}

						if( Obj->IsInPackage(GetTransientPackage()) )
						{
							UE_LOG(LogSavePackage, Fatal, TEXT("%s"), *FString::Printf( TEXT("Transient object imported: %s"), *Obj->GetFullName() ) );
						}

						if (Obj->GetClass() != UObjectRedirector::StaticClass())
						{
							DependenciesReferencedByNonRedirectors.Append(ImportTagger.Dependencies);
						}
						ObjectDependencies.Add(Obj, MoveTemp(ImportTagger.Dependencies));
						NativeObjectDependencies.Add(Obj, MoveTemp(ImportTagger.NativeDependencies));
					}
				}
				if (PrestreamPackages.Num())
				{
					TSet<UPackage*> KeptPrestreamPackages;
					for (UPackage* Pkg : PrestreamPackages)
					{
						if (!Pkg->HasAnyMarks(OBJECTMARK_TagImp))
						{
							Pkg->Mark(OBJECTMARK_TagImp);
							ImportsUsedInGame.Add(Pkg);
							KeptPrestreamPackages.Add(Pkg);
						}
					}
					Exchange(PrestreamPackages, KeptPrestreamPackages);
				}

#if WITH_EDITOR
				// Remove TagExp from duplicate objects.
				TMap<UObject*, UObject*> DuplicateRedirects = UnmarkExportTagFromDuplicates();
#endif // WITH_EDITOR

				if ( EndSavingIfCancelled() )
				{ 
					return ESavePackageResult::Canceled;
				}
				SlowTask.EnterProgressFrame();

				if ( EndSavingIfCancelled() )
				{ 
					return ESavePackageResult::Canceled;
				}
				SlowTask.EnterProgressFrame();

				TArray<UObject*> PrivateObjects;
				TArray<UObject*> ObjectsInOtherMaps;
				TArray<UObject*> LevelObjects;

				// Tag the names for all relevant object, classes, and packages.
				{
					SCOPED_SAVETIMER(UPackage_Save_TagNames);
					// Gather the top level objects to validate references
					TArray<UObject*> TopLevelObjects;
					GetObjectsWithPackage(InOuter, TopLevelObjects, false);
					auto IsInAnyTopLevelObject = [&TopLevelObjects](UObject* InObject) -> bool
					{
						for (UObject* TopObject : TopLevelObjects)
						{
							if (InObject->IsInOuter(TopObject))
							{
								return true;
							}
						}
						return false;
					};
					auto AnyTopLevelObjectIsIn = [&TopLevelObjects](UObject* InObject) -> bool
					{
						for (UObject* TopObject : TopLevelObjects)
						{
							if (TopObject->IsInOuter(InObject))
							{
								return true;
							}
						}
						return false;
					};
					auto AnyTopLevelObjectHasSameOutermostObject = [&TopLevelObjects](UObject* InObject) -> bool
					{
						UObject* Outermost = InObject->GetOutermostObject();
						for (UObject* TopObject : TopLevelObjects)
						{
							if (TopObject->GetOutermostObject() == Outermost)
							{
								return true;
							}
						}
						return false;

					};

					TArray<UObject*> TagExpImpObjects;
					GetObjectsWithAnyMarks(TagExpImpObjects, EObjectMark(OBJECTMARK_TagExp|OBJECTMARK_TagImp));
					for(int32 Index = 0; Index < TagExpImpObjects.Num(); Index++)
					{
						UObject* Obj = TagExpImpObjects[Index];
						check(Obj->HasAnyMarks(EObjectMark(OBJECTMARK_TagExp|OBJECTMARK_TagImp)));

						NameMapSaver.MarkNameAsReferenced(Obj->GetFName());
						if( Obj->GetOuter() )
						{
							NameMapSaver.MarkNameAsReferenced(Obj->GetOuter()->GetFName());
						}

						if( Obj->HasAnyMarks(OBJECTMARK_TagImp) )
						{
							// Make sure the package name of an import is referenced as it might be different than its outer
							UPackage* ObjPackage = Obj->GetPackage();
							check(ObjPackage);
							NameMapSaver.MarkNameAsReferenced(ObjPackage->GetFName());

							NameMapSaver.MarkNameAsReferenced(Obj->GetClass()->GetFName());
							check(Obj->GetClass()->GetOuter());
							NameMapSaver.MarkNameAsReferenced(Obj->GetClass()->GetOuter()->GetFName());
						
							// if a private object was marked by the cooker, it will be in memory on load, and will be found. helps with some objects
							// from a package in a package being moved into Startup_int.xxx, but not all
							// Imagine this:
							// Package P:
							//   - A (private)
							//   - B (public, references A)
							//   - C (public, references A)
							// Map M:
							//   - MObj (references B)
							// Startup Package S:
							//   - SObj (references C)
							// When Startup is cooked, it will pull in C and A. When M is cooked, it will pull in B, but not A, because
							// A was already marked by the cooker. M.xxx now has a private import to A, which is normally illegal, hence
							// the OBJECTMARK_MarkedByCooker check below
							if (PrestreamPackages.Contains(ObjPackage))
							{
								NameMapSaver.MarkNameAsReferenced(SavePackageUtilities::NAME_PrestreamPackage);
								// These are not errors
								UE_LOG(LogSavePackage, Display, TEXT("Prestreaming package %s "), *ObjPackage->GetPathName()); //-V595
								continue;
							}

							// if this import shares a outer with top level object of this package then the reference is acceptable if we aren't cooking
							if (!bIsCooking && (IsInAnyTopLevelObject(Obj) || AnyTopLevelObjectIsIn(Obj) || AnyTopLevelObjectHasSameOutermostObject(Obj)))
							{
								continue;
							}

							if( !Obj->HasAnyFlags(RF_Public) && !Obj->HasAnyFlags(RF_Transient))
							{
								if (!TargetPlatform || !ObjPackage->HasAnyPackageFlags(PKG_CompiledIn))
								{
									PrivateObjects.Add(Obj);
								}
							}

							// See whether the object we are referencing is in another map package.
							if(ObjPackage->ContainsMap())
							{
								if ( ObjPackage != Obj && Obj->GetFName() != NAME_PersistentLevel && Obj->GetClass()->GetFName() != SavePackageUtilities::NAME_World )
								{
									ObjectsInOtherMaps.Add(Obj);

									if ( DependenciesReferencedByNonRedirectors.Contains(Obj) )
									{
										UE_LOG(LogSavePackage, Warning, TEXT( "Obj in another map: %s"), *Obj->GetFullName() );
									}
								}
								else
								{
									LevelObjects.Add(Obj);
								}
							}
						}
					}
				}

				if ( EndSavingIfCancelled() )
				{ 
					return ESavePackageResult::Canceled;
				}
				SlowTask.EnterProgressFrame();

				if ( LevelObjects.Num() > 0 && ObjectsInOtherMaps.Num() == 0 )
				{
					ObjectsInOtherMaps = LevelObjects;
				}

				// It is allowed for redirectors to reference objects in other maps.
				// Form the list of objects that erroneously reference another map.
				TArray<UObject*> IllegalObjectsInOtherMaps;
				for ( auto ObjIt = ObjectsInOtherMaps.CreateConstIterator(); ObjIt; ++ObjIt )
				{
					if ( DependenciesReferencedByNonRedirectors.Contains(*ObjIt) )
					{
						IllegalObjectsInOtherMaps.Add(*ObjIt);
					}
				}

				// The graph is linked to objects in a different map package!
				if (IllegalObjectsInOtherMaps.Num() )
				{
					UObject* MostLikelyCulprit = nullptr;

					// construct a string containing up to the first 5 objects problem objects
					FString ObjectNames;
					int32 MaxNamesToDisplay = 5;
					bool DisplayIsLimited = true;

					if (IllegalObjectsInOtherMaps.Num() < MaxNamesToDisplay)
					{
						MaxNamesToDisplay = IllegalObjectsInOtherMaps.Num();
						DisplayIsLimited = false;
					}

					for (int32 Idx = 0; Idx < MaxNamesToDisplay; Idx++)
					{
						ObjectNames += IllegalObjectsInOtherMaps[Idx]->GetName() + TEXT("\n");
					}
					
					// if there are more than 5 items we indicated this by adding "..." at the end of the list
					if (DisplayIsLimited)
					{
						ObjectNames += TEXT("...\n");
					}

					Args.Empty();
					Args.Add( TEXT("FileName"), FText::FromString( Filename ) );
					Args.Add( TEXT("ObjectNames"), FText::FromString( ObjectNames ) );
					const FText Message = FText::Format( NSLOCTEXT("Core", "LinkedToObjectsInOtherMap_FindCulpritQ", "Can't save {FileName}: Graph is linked to object(s) in external map.\nExternal Object(s):\n{ObjectNames}  \nTry to find the chain of references to that object (may take some time)?"), Args );

					FString CulpritString = TEXT( "Unknown" );
					bool bFindCulprit = true;
					if (bFindCulprit)
					{
						FString Referencer;
						SavePackageUtilities::FindMostLikelyCulprit(IllegalObjectsInOtherMaps, MostLikelyCulprit, Referencer);
						if (MostLikelyCulprit != nullptr)
						{
							CulpritString = FString::Printf(TEXT("%s (%s)"), *MostLikelyCulprit->GetFullName(), *Referencer);
						}
					}
					else if (!ObjectNames.IsEmpty())
					{
						CulpritString = ObjectNames;
					}

					FString ErrorMessage = FString::Printf(TEXT("Can't save %s: Graph is linked to object %s in external map"), Filename, *CulpritString);
					if (!(SaveFlags & SAVE_NoError))
					{
						Error->Logf(ELogVerbosity::Warning, TEXT("%s"), *ErrorMessage);
					}
					else
					{
						UE_LOG(LogSavePackage, Error, TEXT("%s"), *ErrorMessage);
					}
					return ESavePackageResult::Error;
				}

				// The graph is linked to private objects!
				if (PrivateObjects.Num())
				{
					UObject* MostLikelyCulprit = nullptr;
					
					// construct a string containing up to the first 5 objects problem objects
					FString ObjectNames;
					int32 MaxNamesToDisplay = 5;
					bool DisplayIsLimited = true;

					if (PrivateObjects.Num() < MaxNamesToDisplay)
					{
						MaxNamesToDisplay = PrivateObjects.Num();
						DisplayIsLimited = false;
					}

					for (int32 Idx = 0; Idx < MaxNamesToDisplay; Idx++)
					{
						ObjectNames += PrivateObjects[Idx]->GetName() + TEXT("\n");
					}

					// if there are more than 5 items we indicated this by adding "..." at the end of the list
					if (DisplayIsLimited)
					{
						ObjectNames += TEXT("...\n");
					}

					Args.Empty();
					Args.Add( TEXT("FileName"), FText::FromString( Filename ) );
					Args.Add( TEXT("ObjectNames"), FText::FromString( ObjectNames ) );
					const FText Message = FText::Format( NSLOCTEXT("Core", "LinkedToPrivateObjectsInOtherPackage_FindCulpritQ", "Can't save {FileName}: Graph is linked to private object(s) in an external package.\nExternal Object(s):\n{ObjectNames}  \nTry to find the chain of references to that object (may take some time)?"), Args );

					FString CulpritString = TEXT( "Unknown" );
					bool bFindCulprit = true;
					if (bFindCulprit)
					{
						FString Referencer;
						SavePackageUtilities::FindMostLikelyCulprit(PrivateObjects, MostLikelyCulprit, Referencer);
						CulpritString = FString::Printf(TEXT("%s (%s)"),
							(MostLikelyCulprit != nullptr) ? *MostLikelyCulprit->GetFullName() : TEXT("(unknown culprit)"),
							*Referencer);
					}

					if (!(SaveFlags & SAVE_NoError))
					{
						Error->Logf(ELogVerbosity::Warning, TEXT("Can't save %s: Graph is linked to external private object %s"), Filename, *CulpritString);
					}
					return ESavePackageResult::Error;
				}

				// Write fixed-length file summary to overwrite later.
				if (SaveFlags & SAVE_KeepGUID)
				{
#if !UE_STRIP_DEPRECATED_PROPERTIES
					// First generation file, keep existing GUID
					PRAGMA_DISABLE_DEPRECATION_WARNINGS
					Linker->Summary.Guid = InOuter->Guid;
					PRAGMA_ENABLE_DEPRECATION_WARNINGS
#endif
#if WITH_EDITORONLY_DATA
					Linker->Summary.PersistentGuid = InOuter->PersistentGuid;
#endif
					Linker->Summary.Generations = TArray<FGenerationInfo>();
				}
				else
				{
					// First generation file.
					PRAGMA_DISABLE_DEPRECATION_WARNINGS
					Linker->Summary.Guid = FGuid::NewGuid();
					PRAGMA_ENABLE_DEPRECATION_WARNINGS
#if WITH_EDITORONLY_DATA
					Linker->Summary.PersistentGuid = InOuter->PersistentGuid;
#endif
					Linker->Summary.Generations = TArray<FGenerationInfo>();

#if !UE_STRIP_DEPRECATED_PROPERTIES
					// make sure the UPackage's copy of the GUID is up to date
					PRAGMA_DISABLE_DEPRECATION_WARNINGS
					InOuter->Guid = Linker->Summary.Guid;
					PRAGMA_ENABLE_DEPRECATION_WARNINGS
#endif
				}
				new(Linker->Summary.Generations)FGenerationInfo(0, 0);

				{
#if WITH_EDITOR
					FArchiveStackTraceIgnoreScope IgnoreSummaryDiffsScope(bIgnoreHeaderDiffs);
#endif // WITH_EDITOR
					if (!bTextFormat)
					{
						StructuredArchiveRoot.GetUnderlyingArchive() << Linker->Summary;
					}
				}
				int32 OffsetAfterPackageFileSummary = Linker->Tell();
		
				if ( EndSavingIfCancelled() )
				{ 
					return ESavePackageResult::Canceled;
				}
				SlowTask.EnterProgressFrame();


#if WITH_EDITOR
				if ( GOutputCookingWarnings )
				{
					// check the name list for uniqueobjectnamefor cooking
					static FNameEntryId NAME_UniqueObjectNameForCooking = FName("UniqueObjectNameForCooking").GetComparisonIndex();
					if (NameMapSaver.NameExists(NAME_UniqueObjectNameForCooking))
					{
						UE_LOG(LogSavePackage, Warning, TEXT("Saving object into cooked package %s which was created at cook time"), Filename);
					}
				}
#endif

				// Build NameMap.
				Linker->Summary.NameOffset = Linker->Tell();
				{
					SCOPED_SAVETIMER(UPackage_Save_BuildNameMap);
#if WITH_EDITOR
					FArchiveStackTraceIgnoreScope IgnoreSummaryDiffsScope(bIgnoreHeaderDiffs);
#endif
					NameMapSaver.UpdateLinker(*Linker.Get(), bTextFormat ? nullptr : Linker->Saver);
				}
				if ( EndSavingIfCancelled() )
				{ 
					return ESavePackageResult::Canceled;
				}
				SlowTask.EnterProgressFrame();

				FStructuredArchive::FStream Stream = StructuredArchiveRoot.EnterStream(SA_FIELD_NAME(TEXT("GatherableTextData")));
				Linker->Summary.GatherableTextDataOffset = 0;
				Linker->Summary.GatherableTextDataCount = 0;
				if (!(Linker->Summary.GetPackageFlags() & PKG_FilterEditorOnly))
				{
					SCOPED_SAVETIMER(UPackage_Save_WriteGatherableTextData);

					// The Editor version is used as part of the check to see if a package is too old to use the gather cache, so we always have to add it if we have gathered loc for this asset
					// Note that using custom version here only works because we already added it to the export tagger before the package summary was serialized
					Linker->UsingCustomVersion(FEditorObjectVersion::GUID);

					bool bCanCacheGatheredText = false;
					
					// Gathers from the given package
					EPropertyLocalizationGathererResultFlags GatherableTextResultFlags = EPropertyLocalizationGathererResultFlags::Empty;
					FPropertyLocalizationDataGatherer(Linker->GatherableTextDataMap, InOuter, GatherableTextResultFlags);

					// We can only cache packages that:
					//	1) Don't contain script data, as script data is very volatile and can only be safely gathered after it's been compiled (which happens automatically on asset load).
					//	2) Don't contain text keyed with an incorrect package localization ID, as these keys will be changed later during save.
					bCanCacheGatheredText = !EnumHasAnyFlags(GatherableTextResultFlags, EPropertyLocalizationGathererResultFlags::HasScript | EPropertyLocalizationGathererResultFlags::HasTextWithInvalidPackageLocalizationID);

					if (bCanCacheGatheredText)
					{
						Linker->Summary.GatherableTextDataOffset = Linker->Tell();

						// Save gatherable text data.
						Linker->Summary.GatherableTextDataCount = Linker->GatherableTextDataMap.Num();
						for (FGatherableTextData& GatherableTextData : Linker->GatherableTextDataMap)
						{
							Stream.EnterElement() << GatherableTextData;
						}
					}
				}

				if ( EndSavingIfCancelled() )
				{ 
					return ESavePackageResult::Canceled;
				}
				SlowTask.EnterProgressFrame();

				// Build ImportMap.
				{
					SCOPED_SAVETIMER(UPackage_Save_BuildImportMap);

					TArray<UObject*> TagImpObjects;

					const EObjectMark ExcludedObjectMarks = SavePackageUtilities::GetExcludedObjectMarksForTargetPlatform(TargetPlatform);
					GetObjectsWithAnyMarks(TagImpObjects, OBJECTMARK_TagImp);

					if (Linker->IsCooking() && ExcludedObjectMarks != OBJECTMARK_NOMARKS)
					{
						// Make sure that nothing is in the import table that should have been filtered out
						for (UObject* ObjImport : TagImpObjects)
						{
							if (!ensureMsgf(!ObjImport->HasAnyMarks(ExcludedObjectMarks), TEXT("Object %s is marked for import, but has excluded mark!"), *ObjImport->GetPathName()))
							{
								ObjImport->UnMark(OBJECTMARK_TagImp);
							}
						}
						GetObjectsWithAnyMarks(TagImpObjects, OBJECTMARK_TagImp);
					}

					for(int32 Index = 0; Index < TagImpObjects.Num(); Index++)
					{
						UObject* Obj = TagImpObjects[Index];
						check(Obj->HasAnyMarks(OBJECTMARK_TagImp));
						UClass* ObjClass = Obj->GetClass();
#if WITH_EDITOR
						bool bExcludePackageFromCook = FCoreUObjectDelegates::ShouldCookPackageForPlatform.IsBound() ? !FCoreUObjectDelegates::ShouldCookPackageForPlatform.Execute(Obj->GetOutermost(), TargetPlatform) : false;			
						if (bExcludePackageFromCook)
						{
							continue;
						}
#endif //WITH_EDITOR
						FObjectImport* LocObjectImport = new(Linker->ImportMap)FObjectImport(Obj, ObjClass);

						if (PrestreamPackages.Contains((UPackage*)Obj))
						{
							LocObjectImport->ClassName = SavePackageUtilities::NAME_PrestreamPackage;
						}
					}
				}


				if ( EndSavingIfCancelled() )
				{ 
					return ESavePackageResult::Canceled;
				}
				SlowTask.EnterProgressFrame();

				// sort imports
				FObjectImportSortHelper ImportSortHelper;
				{
					SCOPED_SAVETIMER(UPackage_Save_SortImports);
					ImportSortHelper.SortImports(Linker.Get());
					Linker->Summary.ImportCount = Linker->ImportMap.Num();
				}

				if ( EndSavingIfCancelled() )
				{ 
					return ESavePackageResult::Canceled;
				}
				SlowTask.EnterProgressFrame();

				
				// Build ExportMap.
				{
					SCOPED_SAVETIMER(UPackage_Save_BuildExportMap);

					TArray<UObject*> TagExpObjects;
					GetObjectsWithAnyMarks(TagExpObjects, OBJECTMARK_TagExp);
					for(int32 Index = 0; Index < TagExpObjects.Num(); Index++)
					{
						UObject* Obj = TagExpObjects[Index];
						check(Obj->HasAnyMarks(OBJECTMARK_TagExp));
						new( Linker->ExportMap )FObjectExport( Obj, Obj->HasAnyMarks(OBJECTMARK_NotAlwaysLoadedForEditorGame));
					}
				}

#if WITH_EDITOR
				if (GOutputCookingWarnings)
				{
					// check the name list for uniqueobjectnamefor cooking
					static FName NAME_UniqueObjectNameForCooking(TEXT("UniqueObjectNameForCooking"));

					for (const auto& Export : Linker->ExportMap)
					{
						const auto& NameInUse = Export.ObjectName;
						if (NameInUse.GetComparisonIndex() == NAME_UniqueObjectNameForCooking.GetComparisonIndex())
						{
							UObject* Outer = Export.Object->GetOuter();
							UE_LOG(LogSavePackage, Warning, TEXT(" into cooked package %s which was created at cook time, Object Name %s, Full Path %s, Class %s, Outer %s, Outer class %s"), Filename, *NameInUse.ToString(), *Export.Object->GetFullName(), *Export.Object->GetClass()->GetName(), Outer ? *Outer->GetName() : TEXT("None"), Outer ? *Outer->GetClass()->GetName() : TEXT("None") );
						}
					}
				}
#endif

				if ( EndSavingIfCancelled() )
				{ 
					return ESavePackageResult::Canceled;
				}
				SlowTask.EnterProgressFrame();

				// Sort exports alphabetically
				FObjectExportSortHelper ExportSortHelper;
				{
					SCOPED_SAVETIMER(UPackage_Save_SortExports);
					ExportSortHelper.SortExports(Linker.Get());
				}
				
				// Sort exports for seek-free loading.
				if (Linker->IsCooking())
				{
					SCOPED_SAVETIMER(UPackage_Save_SortExportsForSeekFree);
					COOK_STAT(FScopedDurationTimer SaveTimer(FSavePackageStats::SortExportsSeekfreeInnerTimeSec));
					FObjectExportSeekFreeSorter SeekFreeSorter;
					SeekFreeSorter.SortExports(Linker.Get());
				}

				Linker->Summary.ExportCount = Linker->ExportMap.Num();

				if ( EndSavingIfCancelled() )
				{ 
					return ESavePackageResult::Canceled;
				}
				SlowTask.EnterProgressFrame();

				// Pre-size depends map.
				Linker->DependsMap.AddZeroed( Linker->ExportMap.Num() );

				// track import and export object linker index
				TMap<UObject*, FPackageIndex> ImportToIndexMap;
				TMap<UObject*, FPackageIndex> ExportToIndexMap;
				for (int32 ImpIndex = 0; ImpIndex < Linker->ImportMap.Num(); ImpIndex++)
				{
					ImportToIndexMap.Add(Linker->ImportMap[ImpIndex].XObject, FPackageIndex::FromImport(ImpIndex));
				}

				for (int32 ExpIndex = 0; ExpIndex < Linker->ExportMap.Num(); ExpIndex++)
				{
					ExportToIndexMap.Add(Linker->ExportMap[ExpIndex].Object, FPackageIndex::FromExport(ExpIndex));
				}

				// go back over the (now sorted) exports and fill out the DependsMap
				{
					SCOPED_SAVETIMER(UPackage_Save_BuildExportDependsMap);
					for (int32 ExpIndex = 0; ExpIndex < Linker->ExportMap.Num(); ExpIndex++)
					{
						UObject* Object = Linker->ExportMap[ExpIndex].Object;
						if (Object == nullptr)
						{
							UE_LOG(LogSavePackage, Warning, TEXT("Object is missing for an export, unable to save dependency map. See log for more info"));
							if (!(SaveFlags & SAVE_NoError))
							{
								Error->Logf(ELogVerbosity::Warning, TEXT("%s"), *FText::Format(NSLOCTEXT("Core", "SavePackageObjectIsMissingExport", "Object is missing for an export, unable to save dependency map for asset '{0}'. See log for more info"), FText::FromString(FString(Filename))).ToString());
							}
							continue;
						}

						// add a dependency map entry also
						TArray<FPackageIndex>& DependIndices = Linker->DependsMap[ExpIndex];
						// find all the objects needed by this export
						TArray<UObject*>* SrcDepends = ObjectDependencies.Find(Object);
						checkf(SrcDepends, TEXT("Couldn't find dependency map for %s"), *Object->GetFullName());

						// go through each object and...
						DependIndices.Reserve(SrcDepends->Num());
						for (int32 DependIndex = 0; DependIndex < SrcDepends->Num(); DependIndex++)
						{
							UObject* DependentObject = (*SrcDepends)[DependIndex];

							FPackageIndex DependencyIndex;

							// if the dependency is in the same package, we need to save an index into our ExportMap
							if (DependentObject->GetOutermost() == Linker->LinkerRoot)
							{
								// ... find the associated ExportIndex
								DependencyIndex = ExportToIndexMap.FindRef(DependentObject);
							}
							// otherwise we need to save an index into the ImportMap
							else
							{
								// ... find the associated ImportIndex
								DependencyIndex = ImportToIndexMap.FindRef(DependentObject);
							}

#if WITH_EDITOR
							// If we still didn't find index, maybe it was a duplicate export which got removed.
							// Check if we have a redirect to original.
							if (DependencyIndex.IsNull() && DuplicateRedirects.Contains(DependentObject))
							{
								UObject** const RedirectObj = DuplicateRedirects.Find(DependentObject);
								if (RedirectObj)
								{
									DependencyIndex = ExportToIndexMap.FindRef(*RedirectObj);
								}
							}
#endif
							// if we didn't find it (FindRef returns 0 on failure, which is good in this case), then we are in trouble, something went wrong somewhere
							checkf(!DependencyIndex.IsNull(), TEXT("Failed to find dependency index for %s (%s)"), *DependentObject->GetFullName(), *Object->GetFullName());

							// add the import as an import for this export
							DependIndices.Add(DependencyIndex);
						}
					}
				}


				if ( EndSavingIfCancelled() )
				{ 
					return ESavePackageResult::Canceled;
				}
				SlowTask.EnterProgressFrame();

				// Set linker reverse mappings.
				// also set netplay required data for any UPackages in the export map
				for( int32 i=0; i<Linker->ExportMap.Num(); i++ )
				{
					UObject* Object = Linker->ExportMap[i].Object;
					if( Object )
					{
						Linker->ObjectIndicesMap.Add(Object, FPackageIndex::FromExport(i));

						UPackage* Package = dynamic_cast<UPackage*>(Object);
						if (Package != nullptr)
						{
							Linker->ExportMap[i].PackageFlags = Package->GetPackageFlags();
							if (!Package->HasAnyPackageFlags(PKG_ServerSideOnly))
							{
								PRAGMA_DISABLE_DEPRECATION_WARNINGS
								Linker->ExportMap[i].PackageGuid = Package->GetGuid();
								PRAGMA_ENABLE_DEPRECATION_WARNINGS
							}
						}
					}
				}

				if ( EndSavingIfCancelled() )
				{ 
					return ESavePackageResult::Canceled;
				}
				SlowTask.EnterProgressFrame();

				// If this is a map package, make sure there is a world or level in the export map.
				if ( InOuter->ContainsMap() )
				{
					bool bContainsMap = false;
					for( int32 i=0; i<Linker->ExportMap.Num(); i++ )
					{
						UObject* Object = Linker->ExportMap[i].Object;
						
						// Consider redirectors to world/levels as map packages too.
						if (UObjectRedirector* Redirector = Cast<UObjectRedirector>(Object))
						{
							Object = Redirector->DestinationObject;
						}
							
						if ( Object )
						{
							const FString ExportClassName = Object->GetClass()->GetName();
							if( ExportClassName == TEXT("World") || ExportClassName == TEXT("Level") )
							{
								bContainsMap = true;
								break;
							}
						}
					}
					if (!bContainsMap)
					{
						ensureMsgf(false, TEXT("Attempting to save a map package '%s' that does not contain a map object."), *InOuter->GetName());
						UE_LOG(LogSavePackage, Error, TEXT("Attempting to save a map package '%s' that does not contain a map object."), *InOuter->GetName());

						if (!(SaveFlags & SAVE_NoError))
						{
							Error->Logf(ELogVerbosity::Warning, TEXT("%s"), *FText::Format( NSLOCTEXT( "Core", "SavePackageNoMap", "Attempting to save a map asset '{0}' that does not contain a map object" ), FText::FromString( FString( Filename ) ) ).ToString() );
						}
						bSuccess = false;
					}
				}


				if ( EndSavingIfCancelled() )
				{ 
					return ESavePackageResult::Canceled;
				}
				SlowTask.EnterProgressFrame();

				for( int32 i=0; i<Linker->ImportMap.Num(); i++ )
				{
					UObject* Object = Linker->ImportMap[i].XObject;
					if( Object != nullptr )
					{
						const FPackageIndex PackageIndex = FPackageIndex::FromImport(i);
						//ensure(!Linker->ObjectIndicesMap.Contains(Object)); // this ensure will fail
						Linker->ObjectIndicesMap.Add(Object, PackageIndex);
					}
					else
					{
						checkf(false, TEXT("NULL XObject for import %i - Object: %s Class: %s"), i, *Linker->ImportMap[i].ObjectName.ToString(), *Linker->ImportMap[i].ClassName.ToString());
					}
				}
				if (TargetPlatform)
				{
					EDLCookChecker.AddExport(InOuter); // the package isn't actually in the export map, but that is ok, we add it as export anyway for error checking
					for (int32 i = 0; i < Linker->ImportMap.Num(); i++)
					{
						UObject* Object = Linker->ImportMap[i].XObject;
						if (Object != nullptr)
						{
							EDLCookChecker.AddImport(Object, InOuter);
						}
					}
				}

				// Convert the searchable names map from UObject to packageindex
				for (const TPair<const UObject *, TArray<FName>>& SearchableNamePair : Linker->SearchableNamesObjectMap)
				{
					const FPackageIndex PackageIndex = Linker->MapObject(SearchableNamePair.Key);

					// This should always be in the imports already
					if (ensure(!PackageIndex.IsNull()))
					{
						Linker->SearchableNamesMap.FindOrAdd(PackageIndex) = SearchableNamePair.Value;
					}
				}
				// Clear temporary map
				Linker->SearchableNamesObjectMap.Empty();

				SlowTask.EnterProgressFrame();

				// Find components referenced by exports.

				if ( EndSavingIfCancelled() )
				{ 
					return ESavePackageResult::Canceled;
				}
				SlowTask.EnterProgressFrame();

				// Save dummy import map, overwritten later.
				if (!bTextFormat)
				{
					SCOPED_SAVETIMER(UPackage_Save_WriteDummyImportMap);
#if WITH_EDITOR
					FArchiveStackTraceIgnoreScope IgnoreSummaryDiffsScope(bIgnoreHeaderDiffs);
#endif // WITH_EDITOR
					Linker->Summary.ImportOffset = Linker->Tell();
					for (int32 i = 0; i < Linker->ImportMap.Num(); i++)
					{
						FObjectImport& Import = Linker->ImportMap[i];
						StructuredArchiveRoot.GetUnderlyingArchive() << Import;
					}
				}
				int32 OffsetAfterImportMap = Linker->Tell();


				if (EndSavingIfCancelled())
				{
					return ESavePackageResult::Canceled;
				}
				SlowTask.EnterProgressFrame();

				// Save dummy export map, overwritten later.
				if (!bTextFormat)
				{
					SCOPED_SAVETIMER(UPackage_Save_WriteDummyExportMap);
#if WITH_EDITOR
					FArchiveStackTraceIgnoreScope IgnoreSummaryDiffsScope(bIgnoreHeaderDiffs);
#endif // WITH_EDITOR
					Linker->Summary.ExportOffset = Linker->Tell();
					for (int32 i = 0; i < Linker->ExportMap.Num(); i++)
					{
						FObjectExport& Export = Linker->ExportMap[i];
						*Linker << Export;
					}
				}
				int32 OffsetAfterExportMap = Linker->Tell();


				if (EndSavingIfCancelled())
				{
					return ESavePackageResult::Canceled;
				}
				SlowTask.EnterProgressFrame();

				if (!bTextFormat)
				{
					SCOPED_SAVETIMER(UPackage_Save_WriteDependsMap);

					FStructuredArchive::FStream DependsStream = StructuredArchiveRoot.EnterStream(SA_FIELD_NAME(TEXT("DependsMap")));
					if (Linker->IsCooking())
					{
#if WITH_EDITOR
						FArchiveStackTraceIgnoreScope IgnoreSummaryDiffsScope(bIgnoreHeaderDiffs);
#endif // WITH_EDITOR
						//@todo optimization, this should just be stripped entirely from cooked packages
						TArray<FPackageIndex> Depends; // empty array
						Linker->Summary.DependsOffset = Linker->Tell();
						for (int32 i = 0; i < Linker->ExportMap.Num(); i++)
						{
							DependsStream.EnterElement() << Depends;
						}
					}
					else
					{
						// save depends map (no need for later patching)
						check(Linker->DependsMap.Num() == Linker->ExportMap.Num());
						Linker->Summary.DependsOffset = Linker->Tell();
						for (int32 i = 0; i < Linker->ExportMap.Num(); i++)
						{
							TArray<FPackageIndex>& Depends = Linker->DependsMap[i];
							DependsStream.EnterElement() << Depends;
						}
					}
				}


				if (EndSavingIfCancelled())
				{ 
					return ESavePackageResult::Canceled;
				}
				SlowTask.EnterProgressFrame();

				// Only save string asset and searchable name map if saving for editor
				if (!(Linker->Summary.GetPackageFlags() & PKG_FilterEditorOnly))
				{
					SCOPED_SAVETIMER(UPackage_Save_SaveSoftPackagesAndSearchableNames);

					// Save soft package references
					Linker->Summary.SoftPackageReferencesOffset = Linker->Tell();
					Linker->Summary.SoftPackageReferencesCount = Linker->SoftPackageReferenceList.Num();
					if (!bTextFormat)
					{
						FStructuredArchive::FStream SoftReferenceStream = StructuredArchiveRoot.EnterStream(SA_FIELD_NAME(TEXT("SoftReferences")));
						for (FName& SoftPackageName : Linker->SoftPackageReferenceList)
						{
							SoftReferenceStream.EnterElement() << SoftPackageName;
						}

						// Save searchable names map
						Linker->Summary.SearchableNamesOffset = Linker->Tell();
						Linker->SerializeSearchableNamesMap(StructuredArchiveRoot.EnterField(SA_FIELD_NAME(TEXT("SearchableNames"))));
					}
				}
				else
				{
					Linker->Summary.SoftPackageReferencesCount = 0;
					Linker->Summary.SoftPackageReferencesOffset = 0;
					Linker->Summary.SearchableNamesOffset = 0;
				}

				{
#if WITH_EDITOR
					FArchiveStackTraceIgnoreScope IgnoreSummaryDiffsScope(bIgnoreHeaderDiffs);
#endif // WITH_EDITOR

					// Save thumbnails
					{
						SCOPED_SAVETIMER(UPackage_Save_SaveThumbnails);
						SavePackageUtilities::SaveThumbnails(InOuter, Linker.Get(), StructuredArchiveRoot.EnterField(SA_FIELD_NAME(TEXT("Thumbnails"))));
					}

					if (!bTextFormat)
					{	
						// Save asset registry data so the editor can search for information about assets in this package
						SCOPED_SAVETIMER(UPackage_Save_SaveAssetRegistryData);
						UE::AssetRegistry::WritePackageData(StructuredArchiveRoot, Linker->IsCooking(), InOuter, Linker.Get(), ImportsUsedInGame, SoftPackagesUsedInGame);
					}

					// Save level information used by World browser
					{
						SCOPED_SAVETIMER(UPackage_Save_WorldLevelData);
						SavePackageUtilities::SaveWorldLevelInfo(InOuter, Linker.Get(), StructuredArchiveRoot);
					}
				}

				// Map export indices
				{
					SCOPED_SAVETIMER(UPackage_Save_MapExportIndices);

					for (int32 i = 0; i < Linker->ExportMap.Num(); i++)
					{
						FObjectExport& Export = Linker->ExportMap[i];
						if (Export.Object)
						{
							// Set class index.
							// If this is *exactly* a UClass, store null instead; for anything else, including UClass-derived classes, map it
							UClass* ObjClass = Export.Object->GetClass();
							if (ObjClass != UClass::StaticClass())
							{
								Export.ClassIndex = Linker->MapObject(ObjClass);
								checkf(!Export.ClassIndex.IsNull(), TEXT("Export %s class is not mapped when saving %s"), *Export.Object->GetFullName(), *Linker->LinkerRoot->GetName());
							}
							else
							{
								Export.ClassIndex = FPackageIndex();
							}

							if (TargetPlatform)
							{
								UObject* Archetype = Export.Object->GetArchetype();
								check(Archetype);
								check(Archetype->IsA(Export.Object->HasAnyFlags(RF_ClassDefaultObject) ? ObjClass->GetSuperClass() : ObjClass));
								Export.TemplateIndex = Linker->MapObject(Archetype);
								UE_CLOG(Export.TemplateIndex.IsNull(), LogSavePackage, Fatal, TEXT("%s was an archetype of %s but returned a null index mapping the object."), *Archetype->GetFullName(), *Export.Object->GetFullName());
								check(!Export.TemplateIndex.IsNull());
							}

							// Set the parent index, if this export represents a UStruct-derived object
							if (UStruct* Struct = dynamic_cast<UStruct*>(Export.Object))
							{
								if (Struct->GetSuperStruct() != nullptr)
								{
									Export.SuperIndex = Linker->MapObject(Struct->GetSuperStruct());
									checkf(!Export.SuperIndex.IsNull(),
										TEXT("Export Struct (%s) of type (%s) inheriting from (%s) of type (%s) has not mapped super struct."),
										*GetPathNameSafe(Struct),
										*(Struct->GetClass()->GetName()),
										*GetPathNameSafe(Struct->GetSuperStruct()),
										*(Struct->GetSuperStruct()->GetClass()->GetName())
									);
								}
								else
								{
									Export.SuperIndex = FPackageIndex();
								}
							}
							else
							{
								Export.SuperIndex = FPackageIndex();
							}

							// Set FPackageIndex for this export's Outer. If the export's Outer
							// is the UPackage corresponding to this package's LinkerRoot, the
							if (Export.Object->GetOuter() != InOuter)
							{
								check(Export.Object->GetOuter());
								Export.OuterIndex = Linker->MapObject(Export.Object->GetOuter());

								// The outer of an object is now allowed to be an export hence, the following asserts do not stand anymore:
								//checkf(Export.Object->GetOuter()->IsInPackage(InOuter),
								//	TEXT("Export Object (%s) Outer (%s) mismatch."),
								//	*(Export.Object->GetPathName()),
								//	*(Export.Object->GetOuter()->GetPathName()));
								//checkf(!Export.OuterIndex.IsImport(),
								//	TEXT("Export Object (%s) Outer (%s) is an Import."),
								//	*(Export.Object->GetPathName()),
								//	*(Export.Object->GetOuter()->GetPathName()));

								if (Linker->IsCooking())
								{
									// Only packages are allowed to have no outer
									ensureMsgf(Export.OuterIndex != FPackageIndex() || Export.Object->IsA(UPackage::StaticClass()), TEXT("Export %s has no valid outer when cooking!"), *Export.Object->GetPathName());
								}
							}
							else
							{
								// this export's Outer is the LinkerRoot for this package
								Export.OuterIndex = FPackageIndex();
							}
						}
					}
				}

				Linker->Summary.PreloadDependencyOffset = Linker->Tell();
				Linker->Summary.PreloadDependencyCount = -1;

				if (Linker->IsCooking())
				{
#if WITH_EDITOR
					FArchiveStackTraceIgnoreScope IgnoreSummaryDiffsScope(bIgnoreHeaderDiffs);
#endif // WITH_EDITOR

					const EObjectMark ExcludedObjectMarks = SavePackageUtilities::GetExcludedObjectMarksForTargetPlatform(Linker->CookingTarget());
					Linker->Summary.PreloadDependencyCount = 0;

					auto IncludeObjectAsDependency = [&Linker, ExcludedObjectMarks](int32 CallSite, TSet<FPackageIndex>& AddTo, UObject* ToTest, UObject* ForObj, bool bMandatory, bool bOnlyIfInLinkerTable)
					{
						// Skip transient, editor only, and excluded client/server objects
						if (ToTest)
						{
							UPackage* Outermost = ToTest->GetOutermost();
							check(Outermost);
							if (Outermost->GetFName() == GLongCoreUObjectPackageName)
							{
								return; // We assume nothing in coreuobject ever loads assets in a constructor
							}
							FPackageIndex Index = Linker->MapObject(ToTest);
							if (Index.IsNull() && bOnlyIfInLinkerTable)
							{
								return;
							}
							if (!Index.IsNull() && (ToTest->HasAllFlags(RF_Transient) && !ToTest->IsNative()))
							{
								UE_LOG(LogSavePackage, Warning, TEXT("A dependency '%s' of '%s' is in the linker table, but is transient. We will keep the dependency anyway (%d)."), *ToTest->GetFullName(), *ForObj->GetFullName(), CallSite);
							}
							if (!Index.IsNull() && !IsValid(ToTest))
							{
								UE_LOG(LogSavePackage, Warning, TEXT("A dependency '%s' of '%s' is in the linker table, but is pending kill or garbage. We will keep the dependency anyway (%d)."), *ToTest->GetFullName(), *ForObj->GetFullName(), CallSite);
							}
							bool bNotFiltered = (ExcludedObjectMarks == OBJECTMARK_NOMARKS || !ToTest->HasAnyMarks(ExcludedObjectMarks)) && (!(Linker->Summary.GetPackageFlags() & PKG_FilterEditorOnly) || !IsEditorOnlyObject(ToTest, false, true));
							if (bMandatory && !bNotFiltered)
							{
								UE_LOG(LogSavePackage, Warning, TEXT("A dependency '%s' of '%s' was filtered, but is mandatory. This indicates a problem with editor only stripping. We will keep the dependency anyway (%d)."), *ToTest->GetFullName(), *ForObj->GetFullName(), CallSite);
								bNotFiltered = true;
							}
							if (bNotFiltered)
							{
								if (!Index.IsNull())
								{
									AddTo.Add(Index);
									return;
								}
								else if (!ToTest->HasAnyFlags(RF_Transient))
								{
									UE_CLOG(Outermost->HasAnyPackageFlags(PKG_CompiledIn), LogSavePackage, Verbose, TEXT("A compiled in dependency '%s' of '%s' was not actually in the linker tables and so will be ignored (%d)."), *ToTest->GetFullName(), *ForObj->GetFullName(), CallSite);
									UE_CLOG(!Outermost->HasAnyPackageFlags(PKG_CompiledIn), LogSavePackage, Fatal, TEXT("A dependency '%s' of '%s' was not actually in the linker tables and so will be ignored (%d)."), *ToTest->GetFullName(), *ForObj->GetFullName(), CallSite);
								}
							}
							check(!bMandatory);
						}
					};

					auto IncludeIndexAsDependency = [&Linker](TSet<FPackageIndex>& AddTo, FPackageIndex Dep)
					{
						if (!Dep.IsNull())
						{
							UObject* ToTest = Dep.IsExport() ? Linker->Exp(Dep).Object : Linker->Imp(Dep).XObject;
							if (ToTest)
							{
								UPackage* Outermost = ToTest->GetOutermost();
								if (Outermost && Outermost->GetFName() != GLongCoreUObjectPackageName) // We assume nothing in coreuobject ever loads assets in a constructor
								{
									AddTo.Add(Dep);
								}
							}
						}
					};

					FStructuredArchive::FStream DepedenciesStream = StructuredArchiveRoot.EnterStream(SA_FIELD_NAME(TEXT("PreloadDependencies")));
					TArray<UObject*> Subobjects;
					TArray<UObject*> Deps;
					TSet<FPackageIndex> SerializationBeforeCreateDependencies;
					TSet<FPackageIndex> SerializationBeforeSerializationDependencies;
					TSet<FPackageIndex> CreateBeforeSerializationDependencies;
					TSet<FPackageIndex> CreateBeforeCreateDependencies;
					for (int32 i = 0; i < Linker->ExportMap.Num(); i++)
					{
						FObjectExport& Export = Linker->ExportMap[i];
						if (Export.Object)
						{
							EDLCookChecker.AddExport(Export.Object);
							{
								SerializationBeforeCreateDependencies.Reset();
								IncludeIndexAsDependency(SerializationBeforeCreateDependencies, Export.ClassIndex);
								UObject* CDO = Export.Object->GetArchetype();
								IncludeObjectAsDependency(1, SerializationBeforeCreateDependencies, CDO, Export.Object, true, false);
								Subobjects.Reset();
								GetObjectsWithOuter(CDO, Subobjects);
								for (UObject* SubObj : Subobjects)
								{
									// Only include subobject archetypes
									if (SubObj->HasAnyFlags(RF_DefaultSubObject | RF_ArchetypeObject))
									{
										while (SubObj->HasAnyFlags(RF_Transient)) // transient components are stripped by the ICH, so find the one it will really use at runtime
										{
											UObject* SubObjArch = SubObj->GetArchetype();
											if (SubObjArch->GetClass()->HasAnyClassFlags(CLASS_Native | CLASS_Intrinsic))
											{
												break;
											}
											SubObj = SubObjArch;
										}
										if (IsValid(SubObj))
										{
											IncludeObjectAsDependency(2, SerializationBeforeCreateDependencies, SubObj, Export.Object, false, false);
										}
									}
								}
							}
							{
								SerializationBeforeSerializationDependencies.Reset();
								Deps.Reset();
								Export.Object->GetPreloadDependencies(Deps);

								for (UObject* Obj : Deps)
								{
									IncludeObjectAsDependency(3, SerializationBeforeSerializationDependencies, Obj, Export.Object, false, true);
								}
								if (Export.Object->HasAnyFlags(RF_ArchetypeObject | RF_ClassDefaultObject))
								{
									UObject *Outer = Export.Object->GetOuter();
									if (!Outer->IsA(UPackage::StaticClass()))
									{
										IncludeObjectAsDependency(4, SerializationBeforeSerializationDependencies, Outer, Export.Object, true, false);
									}
								}
								if (Export.Object->IsA(UClass::StaticClass()))
								{
									// we need to load archetypes of our subobjects before we load the class
									UObject* CDO = CastChecked<UClass>(Export.Object)->GetDefaultObject();
									Subobjects.Reset();
									GetObjectsWithOuter(CDO, Subobjects);
									for (UObject* SubObj : Subobjects)
									{
										// Only include subobject archetypes
										if (SubObj->HasAnyFlags(RF_DefaultSubObject | RF_ArchetypeObject))
										{
											SubObj = SubObj->GetArchetype();
											while (SubObj->HasAnyFlags(RF_Transient)) // transient components are stripped by the ICH, so find the one it will really use at runtime
											{
												UObject* SubObjArch = SubObj->GetArchetype();
												if (SubObjArch->GetClass()->HasAnyClassFlags(CLASS_Native | CLASS_Intrinsic))
												{
													break;
												}
												SubObj = SubObjArch;
											}
											if (IsValid(SubObj))
											{
												IncludeObjectAsDependency(5, SerializationBeforeSerializationDependencies, SubObj, Export.Object, false, false);
											}
										}
									}
								}
							}

							{
								CreateBeforeSerializationDependencies.Reset();
								UClass* Class = Cast<UClass>(Export.Object);
								UObject* ClassCDO = Class ? Class->GetDefaultObject() : nullptr;
								{
									TArray<FPackageIndex>& Depends = Linker->DependsMap[i];
									for (FPackageIndex Dep : Depends)
									{
										UObject* ToTest = Dep.IsExport() ? Linker->Exp(Dep).Object : Linker->Imp(Dep).XObject;
										if (ToTest != ClassCDO)
										{
											IncludeIndexAsDependency(CreateBeforeSerializationDependencies, Dep);
										}
									}
								}
								{
									TArray<UObject*>& NativeDeps = NativeObjectDependencies[Export.Object];
									for (UObject* ToTest : NativeDeps)
									{
										if (ToTest != ClassCDO)
										{
											IncludeObjectAsDependency(6, CreateBeforeSerializationDependencies, ToTest, Export.Object, false, true);
										}
									}
								}
							}

							{
								CreateBeforeCreateDependencies.Reset();
								IncludeIndexAsDependency(CreateBeforeCreateDependencies, Export.OuterIndex);
								IncludeIndexAsDependency(CreateBeforeCreateDependencies, Export.SuperIndex);
							}

							auto AddArcForDepChecking = [&Linker, &Export, &EDLCookChecker](bool bExportIsSerialize, FPackageIndex Dep, bool bDepIsSerialize)
							{
								check(Export.Object);
								check(!Dep.IsNull());
								UObject* DepObject = Dep.IsExport() ? Linker->Exp(Dep).Object : Linker->Imp(Dep).XObject;
								check(DepObject);

								Linker->DepListForErrorChecking.Add(Dep);

								EDLCookChecker.AddArc(DepObject, bDepIsSerialize, Export.Object, bExportIsSerialize);
							};

							for (FPackageIndex Index : SerializationBeforeSerializationDependencies)
							{
								if (SerializationBeforeCreateDependencies.Contains(Index))
								{
									continue; // if the other thing must be serialized before we create, then this is a redundant dep
								}
								if (Export.FirstExportDependency == -1)
								{
									Export.FirstExportDependency = Linker->Summary.PreloadDependencyCount;
									check(Export.SerializationBeforeSerializationDependencies == 0 && Export.CreateBeforeSerializationDependencies == 0 && Export.SerializationBeforeCreateDependencies == 0 && Export.CreateBeforeCreateDependencies == 0);
								}
								Linker->Summary.PreloadDependencyCount++;
								Export.SerializationBeforeSerializationDependencies++;
								DepedenciesStream.EnterElement() << Index;
								AddArcForDepChecking(true, Index, true);
							}
							for (FPackageIndex Index : CreateBeforeSerializationDependencies)
							{
								if (SerializationBeforeCreateDependencies.Contains(Index))
								{
									continue; // if the other thing must be serialized before we create, then this is a redundant dep
								}
								if (SerializationBeforeSerializationDependencies.Contains(Index))
								{
									continue; // if the other thing must be serialized before we serialize, then this is a redundant dep
								}
								if (CreateBeforeCreateDependencies.Contains(Index))
								{
									continue; // if the other thing must be created before we are created, then this is a redundant dep
								}
								if (Export.FirstExportDependency == -1)
								{
									Export.FirstExportDependency = Linker->Summary.PreloadDependencyCount;
									check(Export.SerializationBeforeSerializationDependencies == 0 && Export.CreateBeforeSerializationDependencies == 0 && Export.SerializationBeforeCreateDependencies == 0 && Export.CreateBeforeCreateDependencies == 0);
								}
								Linker->Summary.PreloadDependencyCount++;
								Export.CreateBeforeSerializationDependencies++;
								DepedenciesStream.EnterElement() << Index;
								AddArcForDepChecking(true, Index, false);
							}
							for (FPackageIndex Index : SerializationBeforeCreateDependencies)
							{
								if (Export.FirstExportDependency == -1)
								{
									Export.FirstExportDependency = Linker->Summary.PreloadDependencyCount;
									check(Export.SerializationBeforeSerializationDependencies == 0 && Export.CreateBeforeSerializationDependencies == 0 && Export.SerializationBeforeCreateDependencies == 0 && Export.CreateBeforeCreateDependencies == 0);
								}
								Linker->Summary.PreloadDependencyCount++;
								Export.SerializationBeforeCreateDependencies++;
								DepedenciesStream.EnterElement() << Index;
								AddArcForDepChecking(false, Index, true);
							}
							for (FPackageIndex Index : CreateBeforeCreateDependencies)
							{
								if (Export.FirstExportDependency == -1)
								{
									Export.FirstExportDependency = Linker->Summary.PreloadDependencyCount;
									check(Export.SerializationBeforeSerializationDependencies == 0 && Export.CreateBeforeSerializationDependencies == 0 && Export.SerializationBeforeCreateDependencies == 0 && Export.CreateBeforeCreateDependencies == 0);
								}
								Linker->Summary.PreloadDependencyCount++;
								Export.CreateBeforeCreateDependencies++;
								DepedenciesStream.EnterElement() << Index;
								AddArcForDepChecking(false, Index, false);
							}
						}
					}
					UE_LOG(LogSavePackage, Verbose, TEXT("Saved %d dependencies for %d exports."), Linker->Summary.PreloadDependencyCount, Linker->ExportMap.Num());
				}

				
				Linker->Summary.TotalHeaderSize	= Linker->Tell();

				if ( EndSavingIfCancelled() )
				{ 
					return ESavePackageResult::Canceled;
				}
				SlowTask.EnterProgressFrame(1, NSLOCTEXT("Core", "ProcessingExports", "ProcessingExports..."));

				// look for this package in the list of packages to generate script SHA for 
				TArray<uint8>* ScriptSHABytes = FLinkerSave::PackagesToScriptSHAMap.Find(*FPaths::GetBaseFilename(Filename));

				// if we want to generate the SHA key, start tracking script writes
				if (ScriptSHABytes)
				{
					Linker->StartScriptSHAGeneration();
				}

#if WITH_EDITOR
				TArray<FLargeMemoryWriter, TInlineAllocator<4>> AdditionalFilesFromExports;
#endif
				{
					COOK_STAT(FScopedDurationTimer SaveTimer(FSavePackageStats::SerializeExportsTimeSec));
					SCOPED_SAVETIMER(UPackage_Save_SaveExports);
					FScopedSlowTask ExportScope(Linker->ExportMap.Num());

					FStructuredArchive::FRecord ExportsRecord = StructuredArchiveRoot.EnterRecord(SA_FIELD_NAME(TEXT("Exports")));

					// Save exports.
					int32 LastExportSaveStep = 0;
					for( int32 i=0; i<Linker->ExportMap.Num(); i++ )
					{
						if ( EndSavingIfCancelled() )
						{ 
							return ESavePackageResult::Canceled;
						}
						ExportScope.EnterProgressFrame();

						FObjectExport& Export = Linker->ExportMap[i];
						if (Export.Object)
						{
							// Save the object data.
							Export.SerialOffset = Linker->Tell();
							Linker->CurrentlySavingExport = FPackageIndex::FromExport(i);
							// UE_LOG(LogSavePackage, Log, TEXT("export %s for %s"), *Export.Object->GetFullName(), *Linker->CookingTarget()->PlatformName());

							FString ObjectName = Export.Object->GetPathName(InOuter);
							FStructuredArchive::FSlot ExportSlot = ExportsRecord.EnterField(SA_FIELD_NAME(*ObjectName));

							if (bTextFormat)
							{
								FObjectTextExport ObjectTextExport(Export, InOuter);
								ExportSlot << ObjectTextExport;
							}

#if WITH_EDITOR
							bool bSupportsText = UClass::IsSafeToSerializeToStructuredArchives(Export.Object->GetClass());
#else
							bool bSupportsText = false;
#endif

							if ( Export.Object->HasAnyFlags(RF_ClassDefaultObject) )
							{
								if (bSupportsText)
								{
									Export.Object->GetClass()->SerializeDefaultObject(Export.Object, ExportSlot);
								}
								else
								{
									FArchiveUObjectFromStructuredArchive Adapter(ExportSlot);
									Export.Object->GetClass()->SerializeDefaultObject(Export.Object, Adapter.GetArchive());
									Adapter.Close();
								}
							}
							else
							{
								TGuardValue<UObject*> GuardSerializedObject(SaveContext->SerializedObject, Export.Object);

								if (bSupportsText)
								{
									FStructuredArchive::FRecord ExportRecord = ExportSlot.EnterRecord();
									Export.Object->Serialize(ExportRecord);
								}
								else
								{
									FArchiveUObjectFromStructuredArchive Adapter(ExportSlot);
									Export.Object->Serialize(Adapter.GetArchive());
									Adapter.Close();
								}

#if WITH_EDITOR
								if (bIsCooking)
								{
									Export.Object->CookAdditionalFiles(Filename, TargetPlatform,
										[&AdditionalFilesFromExports](const TCHAR* Filename, void* Data, int64 Size)
									{
										FLargeMemoryWriter& Writer = AdditionalFilesFromExports.Emplace_GetRef(0, true, Filename);
										Writer.Serialize(Data, Size);
									});
								}
#endif
							}
							Linker->CurrentlySavingExport = FPackageIndex();
							Export.SerialSize = Linker->Tell() - Export.SerialOffset;

							// Mark object as having been saved.
							Export.Object->Mark(OBJECTMARK_Saved);
						}
					}
				}

				// if we want to generate the SHA key, get it out now that the package has finished saving
				if (ScriptSHABytes && Linker->ContainsCode())
				{
					// make space for the 20 byte key
					ScriptSHABytes->Empty(20);
					ScriptSHABytes->AddUninitialized(20);

					// retrieve it
					Linker->GetScriptSHAKey(ScriptSHABytes->GetData());
				}

				
				if ( EndSavingIfCancelled() )
				{ 
					return ESavePackageResult::Canceled;
				}

				SlowTask.EnterProgressFrame(1, NSLOCTEXT("Core", "SerializingBulkData", "Serializing bulk data"));

				FSavePackageOutputFileArray AdditionalOutputFiles;
				auto WriteAdditionalFiles = [&](int64 LinkerSize) -> ESavePackageResult
				{
					int64 DataStartOffset = LinkerSize >= 0 ? LinkerSize : Linker->Tell();
					ESavePackageResult SaveResult =
						SavePackageUtilities::SaveBulkData(Linker.Get(), DataStartOffset, InOuter, Filename, TargetPlatform, SavePackageContext, SaveFlags, bTextFormat,
							bComputeHash, AsyncWriteAndHashSequence, TotalPackageSizeUncompressed);
					if (SaveResult != ESavePackageResult::Success)
					{
						return SaveResult;
					}

					ESavePackageResult AppendAdditionalDataResult = SavePackageUtilities::AppendAdditionalData(*Linker.Get(), DataStartOffset, SavePackageContext);
					if (AppendAdditionalDataResult != ESavePackageResult::Success)
					{
						return AppendAdditionalDataResult;
					}

					ESavePackageResult CreateSidecarResult = SavePackageUtilities::CreatePayloadSidecarFile(*Linker,
						TargetPackagePath, bSaveToMemory, AdditionalOutputFiles, SavePackageContext);
					if (CreateSidecarResult != ESavePackageResult::Success)
					{
						return CreateSidecarResult;
					}

#if WITH_EDITOR
					if (bIsCooking && AdditionalFilesFromExports.Num() > 0)
					{
						checkf(PackageWriter, TEXT("Cooking requires a PackageWriter"));
						for (FLargeMemoryWriter& Writer : AdditionalFilesFromExports)
						{
							const int64 Size = Writer.TotalSize();
							TotalPackageSizeUncompressed += Size;

							IPackageWriter::FAdditionalFileInfo FileInfo;
							FileInfo.OutputPackageName = FileInfo.InputPackageName = InOuter->GetFName();
							FileInfo.Filename = *Writer.GetArchiveName();

							FIoBuffer FileData(FIoBuffer::AssumeOwnership, Writer.ReleaseOwnership(), Size);

							PackageWriter->WriteAdditionalFile(FileInfo, FileData);
						}
						AdditionalFilesFromExports.Empty();
					}
#endif
					return ESavePackageResult::Success;
				};
			
				if (PackageWriter)
				{
					const int64 ExportsSize = Linker->Tell();
					ESavePackageResult AdditionalFilesResult = WriteAdditionalFiles(ExportsSize);
					checkf(Linker->Tell() == ExportsSize, TEXT("The writing of additional files is not allowed to append to the LinkerSave when using a PackageWriter."));
					if (AdditionalFilesResult != ESavePackageResult::Success)
					{
						return AdditionalFilesResult;
					}
				}
				else
				{
					// AdditionalFiles are appended to the Linker's archive, and so must be appended before we can calculate the full size of the Package
					ESavePackageResult AdditionalFilesResult = WriteAdditionalFiles(-1);
					if (AdditionalFilesResult != ESavePackageResult::Success)
					{
						return AdditionalFilesResult;
					}

					// write the package post tag
					if (!bTextFormat)
					{
						uint32 Tag = PACKAGE_FILE_TAG;
						StructuredArchiveRoot.GetUnderlyingArchive() << Tag;
					}

					// Now that the package is written out we can write the package trailer that is appended
					// to the file. This should be the last thing written to the file!
					SlowTask.EnterProgressFrame();
					ESavePackageResult TrailerResult = BuildAndWriteTrailer(InOuter, Linker.Get(), StructuredArchiveRoot, PackageWriter, SaveFlags, bTextFormat);
					if (TrailerResult != ESavePackageResult::Success)
					{
						return TrailerResult;
					}
				}

				int64 OffsetBeforeUpdates = Linker->Tell();
				PackageSize = OffsetBeforeUpdates;
				if (PackageWriter)
				{
					PackageWriter->AddToExportsSize(PackageSize);
				}

				// Save the import map.
				{
#if WITH_EDITOR
					FArchiveStackTraceIgnoreScope IgnoreSummaryDiffsScope(bIgnoreHeaderDiffs);
#endif // WITH_EDITOR

					if (!bTextFormat)
					{
						Linker->Seek(Linker->Summary.ImportOffset);

						int32 NumImports = Linker->ImportMap.Num();
						FStructuredArchive::FStream ImportTableStream = StructuredArchiveRoot.EnterStream(SA_FIELD_NAME(TEXT("ImportTable")));

						for (int32 i = 0; i < Linker->ImportMap.Num(); i++)
						{
							FObjectImport& Import = Linker->ImportMap[i];
							if (Import.XObject)
							{
								// Set the package index.
								if (Import.XObject->GetOuter())
								{
									// if an import outer is an export and that import doesn't have a specific package set then, there's an error
									const bool bWrongImport = Import.XObject->GetOuter()->IsInPackage(InOuter) && Import.XObject->GetExternalPackage() == nullptr;
									if (bWrongImport)
									{
										if (!Import.XObject->HasAllFlags(RF_Transient) || !Import.XObject->IsNative())
										{
											UE_LOG(LogSavePackage, Warning, TEXT("Bad Object=%s"), *Import.XObject->GetFullName());
										}
										else
										{
											// if an object is marked RF_Transient and native, it is either an intrinsic class or
											// a property of an intrinsic class.  Only properties of intrinsic classes will have
											// an Outer that passes the check for "GetOuter()->IsInPackage(InOuter)" (thus ending up in this
											// block of code).  Just verify that the Outer for this property is also marked RF_Transient and Native
											check(Import.XObject->GetOuter()->HasAllFlags(RF_Transient) && Import.XObject->GetOuter()->IsNative());
										}
									}
									check(!bWrongImport || Import.XObject->HasAllFlags(RF_Transient) || Import.XObject->IsNative());
#if WITH_EDITOR
									UObject** ReplacedOuter = ReplacedImportOuters.Find(Import.XObject);
									if (ReplacedOuter && *ReplacedOuter)
									{
										Import.OuterIndex = Linker->MapObject(*ReplacedOuter);
										ensure(Import.OuterIndex != FPackageIndex());
									}
									else
#endif
									{
										Import.OuterIndex = Linker->MapObject(Import.XObject->GetOuter());
									}

									// if the import has a package set, set it up
									if (UPackage* ImportPackage = Import.XObject->GetExternalPackage())
									{
										Import.SetPackageName(ImportPackage->GetFName());
									}

									if (Linker->IsCooking())
									{
										// Only package imports are allowed to have no outer
										ensureMsgf(Import.OuterIndex != FPackageIndex() || Import.ClassName == NAME_Package, TEXT("Import %s has no valid outer when cooking!"), *Import.XObject->GetPathName());
									}
								}
							}
							else
							{
								checkf(false, TEXT("NULL XObject for import %i - Object: %s Class: %s"), i, *Import.ObjectName.ToString(), *Import.ClassName.ToString());
							}

							// Save it.
							ImportTableStream.EnterElement() << Import;
						}
					}
				}

				// Save the export map.
				if (!bTextFormat)
				{
					check( Linker->Tell() == OffsetAfterImportMap );
					Linker->Seek(Linker->Summary.ExportOffset);

					int32 NumExports = Linker->ExportMap.Num();
					FStructuredArchive::FStream ExportTableStream = StructuredArchiveRoot.EnterStream(SA_FIELD_NAME(TEXT("ExportTable")));
					{
#if WITH_EDITOR
						FArchiveStackTraceIgnoreScope IgnoreSummaryDiffsScope(bIgnoreHeaderDiffs);
#endif
						for (int32 i = 0; i < Linker->ExportMap.Num(); i++)
						{
							FObjectExport& Export = Linker->ExportMap[i];
							ExportTableStream.EnterElement() << Export;
						}
					}

					check( Linker->Tell() == OffsetAfterExportMap );
				}

				if (EndSavingIfCancelled())
				{ 
					return ESavePackageResult::Canceled;
				}
				SlowTask.EnterProgressFrame();

				FFormatNamedArguments NamedArgs;
				NamedArgs.Add( TEXT("CleanFilename"), FText::FromString( CleanFilename ) );
				SlowTask.DefaultMessage = FText::Format( NSLOCTEXT("Core", "Finalizing", "Finalizing: {CleanFilename}..."), NamedArgs );

				//@todo: remove ExportCount and NameCount - no longer used
				Linker->Summary.Generations.Last().ExportCount = Linker->Summary.ExportCount;
				Linker->Summary.Generations.Last().NameCount   = Linker->Summary.NameCount;	

				// create the package source (based on developer or user created)
	#if (UE_BUILD_SHIPPING && WITH_EDITOR)
				Linker->Summary.PackageSource = FMath::Rand() * FMath::Rand();
	#else
				Linker->Summary.PackageSource = FCrc::StrCrc_DEPRECATED(*FPaths::GetBaseFilename(Filename).ToUpper());
	#endif

				// Flag package as requiring localization gather if the archive requires localization gathering.
				Linker->LinkerRoot->ThisRequiresLocalizationGather(Linker->RequiresLocalizationGather());
				
				// Update package flags from package, in case serialization has modified package flags.
				Linker->Summary.SetPackageFlags(Linker->LinkerRoot->GetPackageFlags());
				
				{
					// Verify that the final serialization pass hasn't added any new custom versions. Otherwise this will result in crashes when loading the package.
					bool bNewCustomVersionsUsed = false;
					for (const FCustomVersion& LinkerCustomVer : Linker->GetCustomVersions().GetAllVersions())
					{
						if (Linker->Summary.GetCustomVersionContainer().GetVersion(LinkerCustomVer.Key) == nullptr)
						{
							UE_LOG(LogSavePackage, Error,
								TEXT("Unexpected custom version \"%s\" found when saving %s. This usually happens when export tagging and final serialization paths differ. Package will not be saved."),
								*LinkerCustomVer.GetFriendlyName().ToString(), *Linker->LinkerRoot->GetName());
							bNewCustomVersionsUsed = true;
						}
					}
					if (bNewCustomVersionsUsed)
					{
						return ESavePackageResult::Error;
					}
				}

				if (!bTextFormat)
				{
					Linker->Seek(0);
				}
				{
#if WITH_EDITOR
					FArchiveStackTraceIgnoreScope IgnoreSummaryDiffsScope(bIgnoreHeaderDiffs);
#endif // WITH_EDITOR
					StructuredArchiveRoot.EnterField(SA_FIELD_NAME(TEXT("Summary"))) << Linker->Summary;
					SerializedPackageFlags = Linker->Summary.GetPackageFlags();

					// Currently the PKG_ContainsNoAsset flag is not serialized as part of the summary
					bool bContainsAsset = false;
					for (FObjectExport& Export : Linker->ExportMap)
					{
						if (Export.bIsAsset)
						{
							bContainsAsset = true;
							break;
						}
					}

					if (!bContainsAsset)
					{
						SerializedPackageFlags |= PKG_ContainsNoAsset;
					}
				}

				if (!bTextFormat)
				{
					check( Linker->Tell() == OffsetAfterPackageFileSummary );
					Linker->Seek(OffsetBeforeUpdates); // Return Linker Pos to the end; some packagewriters need it there
				}

				if ( EndSavingIfCancelled() )
				{ 
					return ESavePackageResult::Canceled;
				}
				SlowTask.EnterProgressFrame();

				// Destroy archives used for saving, closing file handle.
				if (!bSaveToMemory)
				{
					const bool bFileWriterSuccess = Linker->CloseAndDestroySaver();

					delete StructuredArchive;
					delete Formatter;
					delete TextFormatArchive;

					if (!bFileWriterSuccess)
					{
						UE_LOG(LogSavePackage, Error, TEXT("Error writing temp file '%s' for '%s'"),
							TempFilename.IsSet() ? *TempFilename.GetValue() : TEXT("UNKNOWN"), Filename);
						return ESavePackageResult::Error;
					}
				}
		
				if ( EndSavingIfCancelled() )
				{ 
					return ESavePackageResult::Canceled;
				}
				SlowTask.EnterProgressFrame();

				if( bSuccess == true )
				{
					{
						// If we're writing to the existing file call ResetLoaders on the Package so that we drop the handle to the file on disk and can write to it
						COOK_STAT(FScopedDurationTimer SaveTimer(FSavePackageStats::ResetLoadersTimeSec));
						ResetLoadersForSave(InOuter, Filename);
					}

					// Compress the temporarily file to destination.
					if (bSaveToMemory)
					{
						UE_LOG(LogSavePackage, Verbose, TEXT("Async saving from memory to '%s'"), *NewPath);
						FLargeMemoryWriter* Writer = static_cast<FLargeMemoryWriter*>(Linker->Saver);

						if (PackageWriter)
						{
							IPackageWriter::FPackageInfo PackageInfo;
							PackageInfo.OutputPackageName = PackageInfo.InputPackageName = InOuter->GetFName();
							PackageInfo.LooseFilePath = Filename;
							PackageInfo.HeaderSize = Linker->Summary.TotalHeaderSize;

							FPackageId PackageId = FPackageId::FromName(PackageInfo.OutputPackageName);
							PackageInfo.ChunkId = CreateIoChunkId(PackageId.Value(), 0, EIoChunkType::ExportBundleData);

							PackageWriter->WritePackageData(PackageInfo, *Writer, Linker->FileRegions);
							TotalPackageSizeUncompressed += PackageSize;
						}
						else
						{
							checkf(!bIsCooking, TEXT("Cooking requires a PackageWriter"));
							const int64 DataSize = Writer->TotalSize();
							// Add the uasset file to the list of output files
							AdditionalOutputFiles.Emplace(NewPath, FLargeMemoryPtr(Writer->ReleaseOwnership()), Linker->FileRegions, DataSize);
							
							EAsyncWriteOptions WriteOptions(EAsyncWriteOptions::None);
							if (bComputeHash)
							{
								WriteOptions |= EAsyncWriteOptions::ComputeHash;
							}

							for (FSavePackageOutputFile& Entry : AdditionalOutputFiles)
							{
								TotalPackageSizeUncompressed += Entry.DataSize;
								SavePackageUtilities::AsyncWriteFile(AsyncWriteAndHashSequence, WriteOptions, Entry);
							}	
						}
						Linker->CloseAndDestroySaver();

						delete StructuredArchive;
						delete Formatter;
						delete TextFormatArchive;
					}
					// Move the temporary file.
					else
					{
						checkf(!PackageWriter, TEXT("PackageWriter is not currently supported with synchronous writes. %s"), Filename);
						checkf(TempFilename.IsSet(), TEXT("The package should've been saved to a tmp file first! %s"), Filename);

						// When saving in text format we will have two temp files, so we need to manually delete the non-textbased one
						if (bTextFormat)
						{
							check(TextFormatTempFilename.IsSet());
							IFileManager::Get().Delete(*TempFilename.GetValue());
							TempFilename = TextFormatTempFilename;
							TextFormatTempFilename.Reset();
						}

						// Add the .uasset file to the list of output files
						AdditionalOutputFiles.Emplace(NewPath, TempFilename.GetValue(), PackageSize);
						
						ESavePackageResult FinalizeResult = SavePackageUtilities::FinalizeTempOutputFiles(TargetPackagePath, AdditionalOutputFiles, bComputeHash, FinalTimeStamp, AsyncWriteAndHashSequence);
						if (FinalizeResult != ESavePackageResult::Success)
						{
							bSuccess = false;
						}	

						// Now add up the total size of the data that was saved
						for (FSavePackageOutputFile& Entry : AdditionalOutputFiles)
						{
							TotalPackageSizeUncompressed += Entry.DataSize;
						}
					}

					AdditionalOutputFiles.Empty();

					if( bSuccess == false )
					{
						if (SaveFlags & SAVE_NoError)
						{
							UE_LOG(LogSavePackage, Warning, TEXT("%s"), *FString::Printf( TEXT("Error saving '%s'"), Filename ) );
						}
						else
						{
							UE_LOG(LogSavePackage, Error, TEXT("%s"), *FString::Printf( TEXT("Error saving '%s'"), Filename ) );
							Error->Logf(ELogVerbosity::Warning, TEXT("%s"), *FText::Format( NSLOCTEXT( "Core", "SaveWarning", "Error saving '{0}'" ), FText::FromString( FString( Filename ) ) ).ToString() );
						}
					}
					else
					{
						// Mark exports and the package as RF_Loaded after they've been serialized
						// This is to ensue that newly created packages are properly marked as loaded (since they now exist on disk and 
						// in memory in the exact same state).
						for (auto& Export : Linker->ExportMap)
						{
							if (Export.Object)
							{
								Export.Object->SetFlags(RF_WasLoaded|RF_LoadCompleted);
							}
						}
						if (Linker->LinkerRoot)
						{
							// And finally set the flag on the package itself.
							Linker->LinkerRoot->SetFlags(RF_WasLoaded|RF_LoadCompleted);
						}

						// Clear dirty flag if desired
						if (!(SaveFlags & SAVE_KeepDirty))
						{
							InOuter->SetDirtyFlag(false);
						}
						
						// Update package FileSize value
						InOuter->SetFileSize(PackageSize);

						// Warn about long package names, which may be bad for consoles with limited filename lengths.
						if( bWarnOfLongFilename == true )
						{
							int32 MaxFilenameLength = FPlatformMisc::GetMaxPathLength();

							// If the name is of the form "_LOC_xxx.ext", remove the loc data before the length check
							FString CleanBaseFilename = BaseFilename;
							if( CleanBaseFilename.Find( "_LOC_" ) == BaseFilename.Len() - 8 )
							{
								CleanBaseFilename = BaseFilename.LeftChop( 8 );
							}

							if( CleanBaseFilename.Len() > MaxFilenameLength )
							{
								if (SaveFlags & SAVE_NoError)
								{
									UE_LOG(LogSavePackage, Warning, TEXT("%s"), *FString::Printf( TEXT("Filename is too long (%d characters); this may interfere with cooking for consoles. Unreal filenames should be no longer than %s characters. Filename value: %s"), BaseFilename.Len(), MaxFilenameLength, *BaseFilename ) );
								}
								else
								{
									FFormatNamedArguments Arguments;
									Arguments.Add(TEXT("FileName"), FText::FromString( BaseFilename ));
									Arguments.Add(TEXT("MaxLength"), FText::AsNumber( MaxFilenameLength ));
									Error->Logf(ELogVerbosity::Warning, TEXT("%s"), *FText::Format( NSLOCTEXT( "Core", "Error_FilenameIsTooLongForCooking", "Filename '{FileName}' is too long; this may interfere with cooking for consoles. Unreal filenames should be no longer than {MaxLength} characters." ), Arguments ).ToString() );
								}
							}
						}
					}
				}
				COOK_STAT(FSavePackageStats::MBWritten += ((double)TotalPackageSizeUncompressed) / 1024.0 / 1024.0);

				SlowTask.EnterProgressFrame();
			}

			// Route PostSaveRoot to allow e.g. the world to detach components for the persistent level that were
			// attached in PreSaveRoot. PostSaveRoot is suppressed in the same situations as PreSaveRoot.
			if (Base && !bSavingConcurrent)
			{
				UE::SavePackageUtilities::CallPostSaveRoot(Base, ObjectSaveContext, bCleanupRequired);
			}

			SlowTask.EnterProgressFrame();
			
#if WITH_EDITOR
			if ( !bSavingConcurrent )
			{
				for ( int CachedObjectIndex = 0; CachedObjectIndex < CachedObjects.Num(); ++CachedObjectIndex )
				{
					CachedObjects[CachedObjectIndex]->ClearCachedCookedPlatformData(TargetPlatform);
				}
			}
#endif

		}
		if( bSuccess == true )
		{
			// Package has been save, so unmark NewlyCreated flag.
			InOuter->ClearPackageFlags(PKG_NewlyCreated);

			// Notify the soft reference collector about our harvested soft references during save. 
			// This is currently needed only for cooking which does not require editor-only references 
#if WITH_EDITOR
			if (bIsCooking)
			{
				GRedirectCollector.CollectSavedSoftPackageReferences(InOuter->GetFName(), SoftPackagesUsedInGame, false);
			}
#endif

			if (Linker != nullptr)
			{
				Linker->OnPostSave(TargetPackagePath, FObjectPostSaveContext(ObjectSaveContext));
			}

			// send a message that the package was saved
			PRAGMA_DISABLE_DEPRECATION_WARNINGS;
			UPackage::PackageSavedEvent.Broadcast(Filename, InOuter);
			PRAGMA_ENABLE_DEPRECATION_WARNINGS;
			UPackage::PackageSavedWithContextEvent.Broadcast(Filename, InOuter, FObjectPostSaveContext(ObjectSaveContext));
		}

		// We're done!
		SlowTask.EnterProgressFrame();

		if (bSuccess)
		{
			// if the save was successful, update the internal package filename path if we aren't currently cooking
#if WITH_EDITOR
			if (ObjectSaveContext.bUpdatingLoadedPath)
			{
				InOuter->SetLoadedPath(TargetPackagePath);
			}
#endif

			auto HashCompletionFunc = [](FMD5& State)
			{
				FMD5Hash OutputHash;
				OutputHash.Set(State);
				return OutputHash;
			};

			if (bRequestStub)
			{
				return FSavePackageResultStruct(ESavePackageResult::GenerateStub, TotalPackageSizeUncompressed, AsyncWriteAndHashSequence.Finalize(EAsyncExecution::TaskGraph, MoveTemp(HashCompletionFunc)), SerializedPackageFlags, bCompareLinker ? MoveTemp(Linker) : nullptr);
			}
			else
			{
				return FSavePackageResultStruct(ESavePackageResult::Success, TotalPackageSizeUncompressed, AsyncWriteAndHashSequence.Finalize(EAsyncExecution::TaskGraph, MoveTemp(HashCompletionFunc)), SerializedPackageFlags, bCompareLinker ? MoveTemp(Linker) : nullptr);
			}
		}
		else
		{
			if (bRequestStub)
			{
				UE_LOG(LogSavePackage, Warning, TEXT("C++ stub requested, but package failed to save, may cause compile errors: %s"), Filename);
			}
			return ESavePackageResult::Error;
		}
	}
	else
	{
		return ESavePackageResult::Error;
	}
}

bool UPackage::SavePackage(UPackage* InOuter, UObject* Base, EObjectFlags TopLevelFlags, const TCHAR* Filename,
	FOutputDevice* Error, FLinkerNull* Conform, bool bForceByteSwapping, bool bWarnOfLongFilename, uint32 SaveFlags,
	const ITargetPlatform* TargetPlatform, const FDateTime& FinalTimeStamp, bool bSlowTask)
{
	FSavePackageArgs SaveArgs = { TargetPlatform, TopLevelFlags, SaveFlags, bForceByteSwapping,
		bWarnOfLongFilename, bSlowTask, FinalTimeStamp, Error };
	return SavePackage(InOuter, Base, Filename, SaveArgs);
}

=======
>>>>>>> d731a049
bool UPackage::SavePackage(UPackage* InOuter, UObject* InAsset, const TCHAR* Filename, const FSavePackageArgs& SaveArgs)
{
	const FSavePackageResultStruct Result = Save(InOuter, InAsset, Filename, SaveArgs);
	return Result == ESavePackageResult::Success;
}

FSavePackageContext::~FSavePackageContext()
{
	delete PackageWriter;
}

#endif	// UE_WITH_SAVEPACKAGE<|MERGE_RESOLUTION|>--- conflicted
+++ resolved
@@ -3,574 +3,20 @@
 #include "UObject/SavePackage.h"
 
 #if UE_WITH_SAVEPACKAGE
-<<<<<<< HEAD
-#include "UObject/SavePackage/SavePackageUtilities.h"
-#include "CoreMinimal.h"
-#include "Misc/MessageDialog.h"
-#include "HAL/FileManager.h"
-#include "HAL/ThreadSafeCounter.h"
-#include "Misc/CommandLine.h"
-#include "Misc/FileHelper.h"
-#include "Misc/Paths.h"
-#include "Misc/Guid.h"
-#include "Stats/Stats.h"
-#include "Async/AsyncWork.h"
-#include "Serialization/LargeMemoryWriter.h"
-#include "Serialization/LargeMemoryReader.h"
-#include "Serialization/BufferArchive.h"
-#include "Misc/AssetRegistryInterface.h"
-#include "Misc/FeedbackContext.h"
-#include "Misc/RedirectCollector.h"
-#include "Misc/ScopedSlowTask.h"
-#include "Misc/ObjectThumbnail.h"
-#include "UObject/ObjectMacros.h"
-#include "UObject/UObjectGlobals.h"
-#include "UObject/UObjectHash.h"
-#include "UObject/Object.h"
-#include "UObject/ObjectSaveContext.h"
-#include "Serialization/ArchiveUObject.h"
-#include "UObject/Class.h"
-#include "UObject/UObjectIterator.h"
-#include "Serialization/PropertyLocalizationDataGathering.h"
-#include "UObject/Package.h"
-#include "Templates/Casts.h"
-#include "UObject/LazyObjectPtr.h"
-#include "UObject/SoftObjectPtr.h"
-#include "UObject/PropertyPortFlags.h"
-#include "UObject/UnrealType.h"
-#include "UObject/TextProperty.h"
-#include "UObject/ObjectRedirector.h"
-#include "Misc/PackageName.h"
-#include "Serialization/BulkData.h"
-#include "UObject/PackageFileSummary.h"
-#include "UObject/ObjectResource.h"
-#include "UObject/Linker.h"
-#include "UObject/LinkerLoad.h"
-#include "UObject/LinkerSave.h"
-#include "UObject/EditorObjectVersion.h"
-#include "Blueprint/BlueprintSupport.h"
-#include "Internationalization/TextPackageNamespaceUtil.h"
-#include "UObject/Interface.h"
-#include "Interfaces/ITargetPlatform.h"
-#include "UObject/UObjectThreadContext.h"
-#include "UObject/GCScopeLock.h"
-#include "ProfilingDebugging/CookStats.h"
-#include "UObject/DebugSerializationFlags.h"
-#include "UObject/EnumProperty.h"
-#include "HAL/IConsoleManager.h"
-#include "Serialization/ArchiveStackTrace.h"
-#include "UObject/CoreRedirects.h"
-#include "Serialization/ArchiveObjectCrc32.h"
-#include "Serialization/Formatters/BinaryArchiveFormatter.h"
-#include "Serialization/Formatters/JsonArchiveOutputFormatter.h"
-#include "Serialization/ArchiveUObjectFromStructuredArchive.h"
-#include "Serialization/PackageWriter.h"
-#include "Serialization/UnversionedPropertySerialization.h"
-#include "Serialization/EditorBulkData.h"
-#include "UObject/AsyncWorkSequence.h"
-#include "Misc/ScopeExit.h"
-#include "Misc/PackageAccessTracking.h"
-#include "Misc/PackageAccessTrackingOps.h"
-
-#if ENABLE_COOK_STATS
-#include "ProfilingDebugging/ScopedTimers.h"
-#endif
-
-static FCriticalSection InitializeCoreClassesCritSec;
-
-#define VALIDATE_INITIALIZECORECLASSES 0
-#define EXPORT_SORTING_DETAILED_LOGGING 0
-
-// bring the UObectGlobal declaration visible to non editor
-bool IsEditorOnlyObject(const UObject* InObject, bool bCheckRecursive, bool bCheckMarks);
-
-static bool EndSavingIfCancelled() 
-{
-	if ( GWarn->ReceivedUserCancel() )
-	{
-		return true;
-	}
-	return false;
-}
-
-class FPackageNameMapSaver
-{
-public:
-	void MarkNameAsReferenced(FName Name)
-	{
-		ReferencedNames.Add(Name.GetDisplayIndex());
-	}
-
-	void MarkNameAsReferenced(FNameEntryId Name)
-	{
-		ReferencedNames.Add(Name);
-	}
-
-	bool NameExists(FNameEntryId ComparisonId) const
-	{
-		for (FNameEntryId DisplayId : ReferencedNames)
-		{
-			if (FName::GetComparisonIdFromDisplayId(DisplayId) == ComparisonId)
-			{
-				return true;
-			}
-		}
-
-		return false;
-	}
-
-	void UpdateLinker(FLinkerSave& Linker, FArchive* BinarySaver);
-
-private:
-	TSet<FNameEntryId> ReferencedNames;
-};
-
-/**
- * Archive for tagging objects and names that must be exported
- * to the file.  It tags the objects passed to it, and recursively
- * tags all of the objects this object references.
- */
-class FArchiveSaveTagExports : public FArchiveUObject
-{
-public:
-	/**
-	 * Constructor
-	 * 
-	 * @param	InOuter		the package to save
-	 */
-	FArchiveSaveTagExports( UPackage* InOuter )
-	: Outer(InOuter)
-	{
-		this->SetIsSaving(true);
-		this->SetIsPersistent(true);
-		ArIsObjectReferenceCollector = true;
-		ArShouldSkipBulkData	= true;
-	}
-
-	void ProcessBaseObject(UObject* BaseObject);
-	virtual FArchive& operator<<(UObject*& Obj) override;
-	virtual FArchive& operator<<(FWeakObjectPtr& Value) override;
-	virtual void SetSerializeContext(FUObjectSerializeContext* InLoadContext) override
-	{
-		LoadContext = InLoadContext;
-	}
-	virtual FUObjectSerializeContext* GetSerializeContext() override
-	{
-		return LoadContext;
-	}
-	/**
-	 * Package we're currently saving.  Only objects contained
-	 * within this package will be tagged for serialization.
-	 */
-	UPackage* Outer;
-
-	virtual FString GetArchiveName() const;
-
-private:
-
-	TArray<UObject*> TaggedObjects;
-	TRefCountPtr<FUObjectSerializeContext> LoadContext;
-
-	void ProcessTaggedObjects();
-};
-
-FString FArchiveSaveTagExports::GetArchiveName() const
-{
-	return Outer != nullptr
-		? *FString::Printf(TEXT("SaveTagExports (%s)"), *Outer->GetName())
-		: TEXT("SaveTagExports");
-}
-
-FArchive& FArchiveSaveTagExports::operator<<(FWeakObjectPtr& Value)
-{
-	if (IsCooking())
-	{
-		// Always serialize weak pointers for the purposes of object tagging
-		UObject* Object = static_cast<UObject*>(Value.Get(true));
-		*this << Object;
-	}
-	else
-	{
-		FArchiveUObject::SerializeWeakObjectPtr(*this, Value);
-	}
-	return *this;
-}
-
-FArchive& FArchiveSaveTagExports::operator<<(UObject*& Obj)
-{
-	if (!Obj || Obj->HasAnyMarks(OBJECTMARK_TagExp) || Obj->HasAnyFlags(RF_Transient) || !Obj->IsInPackage(Outer))
-	{
-		return *this;
-	}
-
-	check(Outer);
-
-	// Check transient and pending kill flags for outers
-	SavePackageUtilities::CheckObjectPriorToSave(*this, Obj, Outer);
-
-	// The object may have become transient in CheckObjectPriorToSave
-	if (Obj->HasAnyFlags(RF_Transient))
-	{
-		return *this;
-	}
-
-	// Check outer chain for any exlcuded object marks
-	const EObjectMark ExcludedObjectMarks = SavePackageUtilities::GetExcludedObjectMarksForTargetPlatform(CookingTarget());
-	SavePackageUtilities::ConditionallyExcludeObjectForTarget(Obj, ExcludedObjectMarks, CookingTarget());
-
-	if (!Obj->HasAnyMarks((EObjectMark)(ExcludedObjectMarks)))
-	{
-		// It passed filtering so mark as export
-		Obj->Mark(OBJECTMARK_TagExp);
-
-		// First, serialize this object's archetype 
-		UObject* Template = Obj->GetArchetype();
-		*this << Template;
-
-		// If this is a CDO, gather it's subobjects and serialize them
-		if (Obj->HasAnyFlags(RF_ClassDefaultObject))
-		{
-			if (IsCooking())
-			{
-				// Gets all subobjects defined in a class, including the CDO, CDO components and blueprint-created components
-				TArray<UObject*> ObjectTemplates;
-				ObjectTemplates.Add(Obj);
-
-				SavePackageUtilities::GetCDOSubobjects(Obj, ObjectTemplates);
-
-				for (UObject* ObjTemplate : ObjectTemplates)
-				{
-					// Recurse into templates
-					*this << ObjTemplate;
-				}
-			}
-		}
-	
-		// NeedsLoadForEditor game is inherited to child objects, so check outer chain
-		bool bNeedsLoadForEditorGame = false;
-		for (UObject* OuterIt = Obj; OuterIt; OuterIt = OuterIt->GetOuter())
-		{
-			if (OuterIt->NeedsLoadForEditorGame())
-			{
-				bNeedsLoadForEditorGame = true;
-				break;
-			}
-		}
-
-		if(!bNeedsLoadForEditorGame && Obj->HasAnyFlags(RF_ClassDefaultObject))
-		{
-			bNeedsLoadForEditorGame = Obj->GetClass()->NeedsLoadForEditorGame();
-		}
-
-		if (!bNeedsLoadForEditorGame)
-		{
-			Obj->Mark(OBJECTMARK_NotAlwaysLoadedForEditorGame);
-		}
-
-		// Recurse with this object's class and package.
-		UObject* Class  = Obj->GetClass();
-		UObject* Parent = Obj->GetOuter();
-		*this << Class << Parent;
-
-		TaggedObjects.Add(Obj);
-	}
-	return *this;
-}
-
-/**
- * Serializes the specified object, tagging all objects it references.
- *
- * @param	BaseObject	the object that should be serialized; usually the package root or
- *						[in the case of a map package] the map's UWorld object.
- */
-void FArchiveSaveTagExports::ProcessBaseObject(UObject* BaseObject)
-{
-	(*this) << BaseObject;
-	ProcessTaggedObjects();
-}
-
-/**
- * Iterates over all objects which were encountered during serialization of the root object, serializing each one in turn.
- * Objects encountered during that serialization are then added to the array and iteration continues until no new objects are
- * added to the array.
- */
-void FArchiveSaveTagExports::ProcessTaggedObjects()
-{
-	const int32 ArrayPreSize = 1024; // Was originally total number of objects, but this was unreasonably large
-	TArray<UObject*> CurrentlyTaggedObjects;
-	CurrentlyTaggedObjects.Empty(ArrayPreSize);
-	while (TaggedObjects.Num())
-	{
-		CurrentlyTaggedObjects += TaggedObjects;
-		TaggedObjects.Empty();
-
-		for (int32 ObjIndex = 0; ObjIndex < CurrentlyTaggedObjects.Num(); ObjIndex++)
-		{
-			UObject* Obj = CurrentlyTaggedObjects[ObjIndex];
-
-			if (Obj->HasAnyFlags(RF_ClassDefaultObject))
-			{
-				Obj->GetClass()->SerializeDefaultObject(Obj, *this);
-			}
-			// In the CDO case the above would serialize most of the references, including transient properties
-			// but we still want to serialize the object using the normal path to collect all custom versions it might be using.
-			Obj->Serialize(*this);
-		}
-
-		CurrentlyTaggedObjects.Empty(ArrayPreSize);
-	}
-}
-
-/**
- * Archive for tagging objects and names that must be listed in the
- * file's imports table.
- */
-class FArchiveSaveTagImports : public FArchiveUObject
-{
-public:
-	FLinkerSave* Linker;
-	FPackageNameMapSaver& NameMapSaver;
-	TArray<UObject*> Dependencies;
-	TArray<UObject*> NativeDependencies;
-	TArray<UObject*> OtherImports;
-	bool bIgnoreDependencies;
-	bool bReferencerIsEditorOnly;
-	TSet<UObject*>& ImportsUsedInGame;
-	TSet<FName>& SoftPackagesUsedInGame;
-
-	/** Helper object to save/store state of bIgnoreDependencies */
-	class FScopeIgnoreDependencies
-	{
-		FArchiveSaveTagImports& Archive;
-		bool bScopedIgnoreDependencies;
-		
-	public:
-		FScopeIgnoreDependencies(FArchiveSaveTagImports& InArchive)
-			: Archive(InArchive)
-			, bScopedIgnoreDependencies(InArchive.bIgnoreDependencies)
-		{
-			Archive.bIgnoreDependencies = true;
-		}
-		~FScopeIgnoreDependencies()
-		{
-			Archive.bIgnoreDependencies = bScopedIgnoreDependencies;
-		}
-	};
-
-	FArchiveSaveTagImports(FLinkerSave* InLinker, FPackageNameMapSaver& InNameMapSaver, TSet<UObject*>& InImportsUsedInGame, TSet<FName>& InSoftPackagesUsedInGame, bool bInReferencerIsEditorOnly)
-		: Linker(InLinker)
-		, NameMapSaver(InNameMapSaver)
-		, bIgnoreDependencies(false)
-		, bReferencerIsEditorOnly(bInReferencerIsEditorOnly)
-		, ImportsUsedInGame(InImportsUsedInGame)
-		, SoftPackagesUsedInGame(InSoftPackagesUsedInGame)
-	{
-		check(Linker);
-
-		this->SetIsSaving(true);
-		this->SetIsPersistent(true);
-		ArIsObjectReferenceCollector = true;
-		ArShouldSkipBulkData	= true;
-
-		ArPortFlags = Linker->GetPortFlags();
-		SetCookingTarget(Linker->CookingTarget());
-	}
-
-	virtual FArchive& operator<<(UObject*& Obj) override;
-	virtual FArchive& operator<< (struct FWeakObjectPtr& Value) override;
-	virtual FArchive& operator<<(FLazyObjectPtr& LazyObjectPtr) override;
-	virtual FArchive& operator<<(FSoftObjectPath& Value) override;
-	virtual FArchive& operator<<(FName& Name) override;
-	
-	virtual void MarkSearchableName(const UObject* TypeObject, const FName& ValueName) const override;
-	virtual FString GetArchiveName() const override;
-	virtual void SetSerializeContext(FUObjectSerializeContext* InLoadContext) override
-	{
-		LoadContext = InLoadContext;
-	}
-	virtual FUObjectSerializeContext* GetSerializeContext() override
-	{
-		return LoadContext;
-	}
-
-private:
-
-	TRefCountPtr<FUObjectSerializeContext> LoadContext;
-};
-
-FString FArchiveSaveTagImports::GetArchiveName() const
-{
-	if ( Linker != nullptr && Linker->LinkerRoot )
-	{
-		return FString::Printf(TEXT("SaveTagImports (%s)"), *Linker->LinkerRoot->GetName());
-	}
-
-	return TEXT("SaveTagImports");
-}
-
-FArchive& FArchiveSaveTagImports::operator<< (struct FWeakObjectPtr& Value)
-{
-	if (IsCooking())
-	{
-		// Always serialize weak pointers for the purposes of object tagging
-		UObject* Object = static_cast<UObject*>(Value.Get(true));
-		*this << Object;
-	}
-	else
-	{
-		FArchiveUObject::SerializeWeakObjectPtr(*this, Value);
-	}
-	return *this;
-}
-
-FArchive& FArchiveSaveTagImports::operator<<( UObject*& Obj )
-{
-	// Check transient and pending kill flags for outers
-	SavePackageUtilities::CheckObjectPriorToSave(*this, Obj, nullptr);
-
-	const EObjectMark ExcludedObjectMarks = SavePackageUtilities::GetExcludedObjectMarksForTargetPlatform( CookingTarget());
-	SavePackageUtilities::ConditionallyExcludeObjectForTarget(Obj, ExcludedObjectMarks, CookingTarget());
-	bool bExcludePackageFromCook = Obj && FCoreUObjectDelegates::ShouldCookPackageForPlatform.IsBound() ? !FCoreUObjectDelegates::ShouldCookPackageForPlatform.Execute(Obj->GetOutermost(), CookingTarget()) : false;
-
-	// Skip PendingKill objects and objects that don't pass the platform mark filter
-	if (Obj && (ExcludedObjectMarks == OBJECTMARK_NOMARKS || !Obj->HasAnyMarks(ExcludedObjectMarks)) && !bExcludePackageFromCook)
-	{
-		bool bIsNative = Obj->IsNative();
-		if( !Obj->HasAnyFlags(RF_Transient) || bIsNative)
-		{
-			const bool bIsTopLevelPackage = Obj->GetOuter() == nullptr && dynamic_cast<UPackage*>(Obj);
-			UObject* Outer = Obj->GetOuter();
-
-			// See if this is inside a native class
-			while (!bIsNative && Outer)
-			{
-				if (dynamic_cast<UClass*>(Outer) && Outer->IsNative())
-				{
-					bIsNative = true;
-				}
-				Outer = Outer->GetOuter();
-			}
-=======
 #include "Misc/Optional.h"
 #include "UObject/ArchiveCookContext.h"
 
 #if WITH_EDITOR
 
 COREUOBJECT_API extern bool GOutputCookingWarnings;
->>>>>>> d731a049
 
 #endif
-<<<<<<< HEAD
-				{
-					// Check every reference to an import for whether the reference is used-in-game and upgrade the _Package_'s reference to used-in-game. Do this before we early exit for imports we have seen before
-					ImportsUsedInGame.Add(Obj);
-				}
-			}
-
-			// We add objects as dependencies even if they're also exports
-			if (!bIsTopLevelPackage && !bIgnoreDependencies)
-			{
-				TArray<UObject*>& DependencyArray = bIsNative ? NativeDependencies : Dependencies;
-				if (DependencyArray.Contains(Obj))
-				{
-					return *this;
-				}
-				DependencyArray.Add(Obj);
-			}
-			
-			if (bIsImport)
-			{
-				// Add into other imports list unless it's already there
-				if (bIsTopLevelPackage || bIgnoreDependencies)
-				{
-					if (OtherImports.Contains(Obj))
-					{
-						return *this;
-					}
-
-					OtherImports.Add(Obj);
-				}
-
-				// Mark this object as an import
-				Obj->Mark(OBJECTMARK_TagImp);
-
-				UClass* ClassObj = Cast<UClass>(Obj);
-
-				// Don't recurse into CDOs if we're already ignoring dependencies, we only want to recurse into our outer chain in that case
-				if (IsCooking() && !bIsNative && !bIgnoreDependencies && ClassObj)
-				{
-					// We don't want to add this to Dependencies, we simply want it to be an import so that a serialization before creation dependency can be created to the CDO
-					FScopeIgnoreDependencies IgnoreDependencies(*this);
-					UObject* CDO = ClassObj->GetDefaultObject();
-
-					if (CDO)
-					{
-						// Gets all subobjects defined in a class, including the CDO, CDO components and blueprint-created components
-						TArray<UObject*> ObjectTemplates;
-						ObjectTemplates.Add(CDO);
-
-						SavePackageUtilities::GetCDOSubobjects(CDO, ObjectTemplates);
-
-						for (UObject* ObjTemplate : ObjectTemplates)
-						{
-							// Recurse into templates
-							*this << ObjTemplate;
-						}
-					}
-				}
-
-				// Recurse into parent
-				UObject* Parent = Obj->GetOuter();
-				if( Parent )
-				{
-					*this << Parent;
-				}
-
-				// if the object has a non null package set, recurse into it
-				UPackage* Package = Obj->GetExternalPackage();
-				if (Package && Package != Obj)
-				{
-					*this << Package;
-				}
-				else
-				{
-					if (!IsFilterEditorOnly())
-					{
-						// operator<<(FStructuredArchive::FSlot Slot, FObjectImport& I) will need to write NAME_None for this empty ExternalPackage pointer
-						*this << NAME_None;
-					}
-				}
-
-				// For things with a BP-created class we need to recurse into that class so the import ClassPackage will load properly
-				// We don't do this for native classes to avoid bloating the import table
-				UClass* ObjClass = Obj->GetClass();
-
-				if (!ObjClass->IsNative())
-				{
-					*this << ObjClass;
-				}
-			}
-		}
-	}
-	return *this;
-}
-
-FArchive& FArchiveSaveTagImports::operator<<( FLazyObjectPtr& LazyObjectPtr)
-{
-	FUniqueObjectGuid ID;
-	ID = LazyObjectPtr.GetUniqueID();
-	return *this << ID;
-}
-
-FArchive& FArchiveSaveTagImports::operator<<(FSoftObjectPath& Value)
-=======
 
 FSavePackageResultStruct UPackage::Save(UPackage* InOuter, UObject* Base, EObjectFlags TopLevelFlags,
 	const TCHAR* Filename, FOutputDevice* Error, FLinkerNull* ConformNO, bool bForceByteSwapping,
 	bool bWarnOfLongFilename, uint32 SaveFlags, const ITargetPlatform* TargetPlatform,
 	const FDateTime& FinalTimeStamp, bool bSlowTask, FArchiveDiffMap* InOutDiffMap,
 	FSavePackageContext* SavePackageContext)
->>>>>>> d731a049
 {
 	// CookData should only be nonzero if we are cooking.
 	TOptional<FArchiveCookData> CookData;
@@ -593,44 +39,6 @@
 	return UPackage::Save2(InOuter, InAsset, Filename, SaveArgs);
 }
 
-<<<<<<< HEAD
-/**
- * Helper structure to sort a linker's name map
- */
-struct FObjectNameSortHelper
-{
-	/** Comparison function used by Sort */
-	FORCEINLINE bool operator()( const FName& A, const FName& B ) const
-	{
-		return A.Compare(B) < 0;
-	}
-
-	/** Comparison function used by Sort */
-	FORCEINLINE bool operator()(FNameEntryId A, FNameEntryId B) const
-	{
-		// Could be implemented without constructing FName but would new FNameEntry comparison API
-		return A != B && operator()(FName::CreateFromDisplayId(A, 0), FName::CreateFromDisplayId(B, 0));
-	}
-};
-
-void FPackageNameMapSaver::UpdateLinker(FLinkerSave& Linker, FArchive* BinarySaver)
-{
-	// Add names
-	Linker.NameMap.Reserve(Linker.NameMap.Num() + ReferencedNames.Num());
-	for (FNameEntryId Name : ReferencedNames)
-	{
-		Linker.NameMap.Add(Name);
-	}
-
-	// Sort names
-	if (Linker.NameMap.Num())
-	{
-		Sort(&Linker.NameMap[0], Linker.NameMap.Num(), FObjectNameSortHelper());
-	}
-
-	// Serialize names and build NameIndicies
-	if (BinarySaver)
-=======
 bool UPackage::SavePackage(UPackage* InOuter, UObject* Base, EObjectFlags TopLevelFlags, const TCHAR* Filename,
 	FOutputDevice* Error, FLinkerNull* Conform, bool bForceByteSwapping, bool bWarnOfLongFilename, uint32 SaveFlags,
 	const ITargetPlatform* TargetPlatform, const FDateTime& FinalTimeStamp, bool bSlowTask)
@@ -639,7 +47,6 @@
 	TOptional<FArchiveCookData> CookData;
 	FArchiveCookContext CookContext(InOuter, FArchiveCookContext::ECookTypeUnknown);
 	if (TargetPlatform != nullptr)
->>>>>>> d731a049
 	{
 		CookData.Emplace(*TargetPlatform, CookContext);
 	}
@@ -648,3722 +55,6 @@
 	return SavePackage(InOuter, Base, Filename, SaveArgs);
 }
 
-<<<<<<< HEAD
-class FExportReferenceSorter : public FArchiveUObject
-{
-	/**
-	 * Verifies that all objects which will be force-loaded when the export at RelativeIndex is created and/or loaded appear in the sorted list of exports
-	 * earlier than the export at RelativeIndex.
-	 *
-	 * Used for tracking down the culprit behind dependency sorting bugs.
-	 *
-	 * @param	RelativeIndex	the index into the sorted export list to check dependencies for
-	 * @param	CheckObject		the object that will be force-loaded by the export at RelativeIndex
-	 * @param	ReferenceType	the relationship between the object at RelativeIndex and CheckObject (archetype, class, etc.)
-	 * @param	out_ErrorString	if incorrect sorting is detected, receives data containing more information about the incorrectly sorted object.
-	 *
-	 * @param	true if the export at RelativeIndex appears later than the exports associated with any objects that it will force-load; false otherwise.
-	 */
-	bool VerifyDependency( const int32 RelativeIndex, UObject* CheckObject, const FString& ReferenceType, FString& out_ErrorString )
-	{
-		bool bResult = false;
-
-		checkf(ReferencedObjects.IsValidIndex(RelativeIndex), TEXT("Invalid index specified: %i (of %i)"), RelativeIndex, ReferencedObjects.Num());
-
-		UObject* SourceObject = ReferencedObjects[RelativeIndex];
-		checkf(SourceObject, TEXT("nullptr Object at location %i in ReferencedObjects list"), RelativeIndex);
-		checkf(CheckObject, TEXT("CheckObject is nullptr for %s (%s)"), *SourceObject->GetFullName(), *ReferenceType);
-
-		if ( SourceObject->GetOutermost() != CheckObject->GetOutermost() )
-		{
-			// not in the same package; therefore we can assume that the dependent object will exist
-			bResult = true;
-		}
-		else
-		{
-			int32 OtherIndex = ReferencedObjects.Find(CheckObject);
-			if ( OtherIndex != INDEX_NONE )
-			{
-				if ( OtherIndex < RelativeIndex )
-				{
-					bResult = true;
-				}
-				else
-				{
-					out_ErrorString = FString::Printf(TEXT("Sorting error detected (%s appears later in ReferencedObjects list)!  %i) %s   =>  %i) %s"), *ReferenceType, RelativeIndex,
-						*SourceObject->GetFullName(), OtherIndex, *CheckObject->GetFullName());
-
-					bResult = false;
-				}
-			}
-			else
-			{
-				// the object isn't in the list of ReferencedObjects, which means it wasn't processed as a result of processing the source object; this
-				// might indicate a bug, but might also just mean that the CheckObject was first referenced by an earlier export
-				int32 ProcessedIndex = ProcessedObjects.Find(CheckObject);
-				if ( ProcessedIndex != INDEX_NONE )
-				{
-					OtherIndex = ProcessedIndex;
-					int32 SourceIndex = ProcessedObjects.Find(SourceObject);
-
-					if ( OtherIndex < SourceIndex )
-					{
-						bResult = true;
-					}
-					else
-					{
-						out_ErrorString = FString::Printf(TEXT("Sorting error detected (%s was processed but not added to ReferencedObjects list)!  %i/%i) %s   =>  %i) %s"),
-							*ReferenceType, RelativeIndex, SourceIndex, *SourceObject->GetFullName(), OtherIndex, *CheckObject->GetFullName());
-						bResult = false;
-					}
-				}
-				else
-				{
-					int32 SourceIndex = ProcessedObjects.Find(SourceObject);
-
-					out_ErrorString = FString::Printf(TEXT("Sorting error detected (%s has not yet been processed)!  %i/%i) %s   =>  %s"),
-						*ReferenceType, RelativeIndex, SourceIndex, *SourceObject->GetFullName(), *CheckObject->GetFullName());
-
-					bResult = false;
-				}
-			}
-		}
-
-		return bResult;
-	}
-
-	/**
-	 * Pre-initializes the list of processed objects with the boot-strap classes.
-	 */
-	void InitializeCoreClasses()
-	{
-#if 1
-		FScopeLock ScopeLock(&InitializeCoreClassesCritSec);
-		check(CoreClasses.Num() == 0);
-		check(ReferencedObjects.Num() == 0);
-		check(SerializedObjects.Num() == 0);
-		check(bIgnoreFieldReferences == false);
-
-		static bool bInitializedStaticCoreClasses = false;
-		static TArray<UClass*> StaticCoreClasses;
-		static TArray<UObject*> StaticCoreReferencedObjects;
-		static FOrderedObjectSet StaticProcessedObjects;
-		static TSet<UObject*> StaticSerializedObjects;
-		
-		
-
-		// Helper class to register FlushInitializedStaticCoreClasses callback on first SavePackage run
-		struct FAddFlushInitalizedStaticCoreClasses
-		{
-			FAddFlushInitalizedStaticCoreClasses() 
-			{
-				FCoreUObjectDelegates::GetPreGarbageCollectDelegate().AddStatic(FlushInitalizedStaticCoreClasses);
-			}
-			/** Wrapper function to handle default parameter when used as function pointer */
-			static void FlushInitalizedStaticCoreClasses()
-			{
-				bInitializedStaticCoreClasses = false;
-			}
-		};
-		static FAddFlushInitalizedStaticCoreClasses MaybeAddAddFlushInitializedStaticCoreClasses;
-
-#if VALIDATE_INITIALIZECORECLASSES
-		bool bWasValid = bInitializedStaticCoreClasses;
-		bInitializedStaticCoreClasses = false;
-#endif
-
-		if (!bInitializedStaticCoreClasses)
-		{
-			bInitializedStaticCoreClasses = true;
-
-
-			// initialize the tracking maps with the core classes
-			UClass* CoreClassList[] =
-			{
-				UObject::StaticClass(),
-				UField::StaticClass(),
-				UStruct::StaticClass(),
-				UScriptStruct::StaticClass(),
-				UFunction::StaticClass(),
-				UEnum::StaticClass(),
-				UClass::StaticClass(),
-				UInterface::StaticClass()
-			};
-
-			for (UClass* CoreClass : CoreClassList)
-			{
-				CoreClasses.AddUnique(CoreClass);
-
-				ReferencedObjects.Add(CoreClass);
-				ReferencedObjects.Add(CoreClass->GetDefaultObject());
-			}
-
-			for (UClass* CoreClass : CoreClasses)
-			{
-				ProcessStruct(CoreClass);
-			}
-
-			CoreReferencesOffset = ReferencedObjects.Num();
-
-
-#if VALIDATE_INITIALIZECORECLASSES
-			if (bWasValid)
-			{
-				// make sure everything matches up 
-				check(CoreClasses.Num() == StaticCoreClasses.Num());
-				check(ReferencedObjects.Num() == StaticCoreReferencedObjects.Num());
-				check(ProcessedObjects.Num() == StaticProcessedObjects.Num());
-				check(SerializedObjects.Num() == StaticSerializedObjects.Num());
-				
-				
-				for (int I = 0; I < CoreClasses.Num(); ++I)
-				{
-					check(CoreClasses[I] == StaticCoreClasses[I]);
-				}
-				for (int I = 0; I < ReferencedObjects.Num(); ++I)
-				{
-					check(ReferencedObjects[I] == StaticCoreReferencedObjects[I]);
-				}
-				for (const auto& ProcessedObject : ProcessedObjects.ObjectsSet)
-				{
-					check(ProcessedObject.Value == StaticProcessedObjects.Find(ProcessedObject.Key));
-				}
-				for (const auto& SerializedObject : SerializedObjects)
-				{
-					check(StaticSerializedObjects.Find(SerializedObject));
-				}
-			}
-#endif
-
-			StaticCoreClasses = CoreClasses;
-			StaticCoreReferencedObjects = ReferencedObjects;
-			StaticProcessedObjects = ProcessedObjects;
-			StaticSerializedObjects = SerializedObjects;
-
-			check(CurrentClass == nullptr);
-			check(CurrentInsertIndex == INDEX_NONE);
-		}
-		else
-		{
-			CoreClasses = StaticCoreClasses;
-			ReferencedObjects = StaticCoreReferencedObjects;
-			ProcessedObjects = StaticProcessedObjects;
-			SerializedObjects = StaticSerializedObjects;
-
-			CoreReferencesOffset = StaticCoreReferencedObjects.Num();
-		}
-
-#else
-		// initialize the tracking maps with the core classes
-		UClass* CoreClassList[] =
-		{
-			UObject::StaticClass(),
-			UField::StaticClass(),
-			UStruct::StaticClass(),
-			UScriptStruct::StaticClass(),
-			UFunction::StaticClass(),
-			UEnum::StaticClass(),
-			UClass::StaticClass(),
-			FProperty::StaticClass(),
-			FByteProperty::StaticClass(),
-			FIntProperty::StaticClass(),
-			FBoolProperty::StaticClass(),
-			FFloatProperty::StaticClass(),
-			FDoubleProperty::StaticClass(),
-			FObjectProperty::StaticClass(),
-			FClassProperty::StaticClass(),
-			FInterfaceProperty::StaticClass(),
-			FNameProperty::StaticClass(),
-			FStrProperty::StaticClass(),
-			FArrayProperty::StaticClass(),
-			FTextProperty::StaticClass(),
-			FStructProperty::StaticClass(),
-			FDelegateProperty::StaticClass(),
-			UInterface::StaticClass(),
-			FMulticastDelegateProperty::StaticClass(),
-			FWeakObjectProperty::StaticClass(),
-			FObjectPropertyBase::StaticClass(),
-			FLazyObjectProperty::StaticClass(),
-			FSoftObjectProperty::StaticClass(),
-			FSoftClassProperty::StaticClass(),
-			FMapProperty::StaticClass(),
-			FSetProperty::StaticClass(),
-			FEnumProperty::StaticClass()
-		};
-
-		for (UClass* CoreClass : CoreClassList)
-		{
-			CoreClasses.AddUnique(CoreClass);
-
-			ReferencedObjects.Add(CoreClass);
-			ReferencedObjects.Add(CoreClass->GetDefaultObject());
-		}
-
-		for (UClass* CoreClass : CoreClasses)
-		{
-			ProcessStruct(CoreClass);
-		}
-
-		CoreReferencesOffset = ReferencedObjects.Num();
-#endif
-	}
-
-	/**
-	 * Adds an object to the list of referenced objects, ensuring that the object is not added more than one.
-	 *
-	 * @param	Object			the object to add to the list
-	 * @param	InsertIndex		the index to insert the object into the export list
-	 */
-	void AddReferencedObject( UObject* Object, int32 InsertIndex )
-	{
-		if ( Object != nullptr && !ReferencedObjects.Contains(Object) )
-		{
-			ReferencedObjects.Insert(Object, InsertIndex);
-		}
-	}
-
-	/**
-	 * Handles serializing and calculating the correct insertion point for an object that will be force-loaded by another object (via an explicit call to Preload).
-	 * If the RequiredObject is a UStruct or true is specified for bProcessObject, the RequiredObject will be inserted into the list of exports just before the object
-	 * that has a dependency on this RequiredObject.
-	 *
-	 * @param	RequiredObject		the object which must be created and loaded first
-	 * @param	bProcessObject		normally, only the class and archetype for non-UStruct objects are inserted into the list;  specify true to override this behavior
-	 *								if RequiredObject is going to be force-loaded, rather than just created
-	 */
-	void HandleDependency( UObject* RequiredObject, bool bProcessObject=false )
-	{
-		if ( RequiredObject != nullptr )
-		{
-			check(CurrentInsertIndex!=INDEX_NONE);
-
-			const int32 PreviousReferencedObjectCount = ReferencedObjects.Num();
-			const int32 PreviousInsertIndex = CurrentInsertIndex;
-
-			if (!PackageToSort || RequiredObject->GetOutermost() == PackageToSort)
-			{
-				// Don't compute prerequisites for objects outside the package, this will recurse into all native properties
-				if (UStruct* RequiredObjectStruct = dynamic_cast<UStruct*>(RequiredObject))
-				{
-					// if this is a struct/class/function/state, it may have a super that needs to be processed first
-					ProcessStruct(RequiredObjectStruct);
-				}
-				else if (bProcessObject)
-				{
-					// this means that RequiredObject is being force-loaded by the referencing object, rather than simply referenced
-					ProcessObject(RequiredObject);
-				}
-				else
-				{
-					// only the object's class and archetype are force-loaded, so only those objects need to be in the list before
-					// whatever object was referencing RequiredObject
-					if (ProcessedObjects.Find(RequiredObject->GetOuter()) == INDEX_NONE)
-					{
-						HandleDependency(RequiredObject->GetOuter());
-					}
-
-					// class is needed before archetype, but we need to process these in reverse order because we are inserting into the list.
-					ProcessObject(RequiredObject->GetArchetype());
-					ProcessStruct(RequiredObject->GetClass());
-				}
-			}
-			// InsertIndexOffset is the amount the CurrentInsertIndex was incremented during the serialization of SuperField; we need to
-			// subtract out this number to get the correct location of the new insert index
-			const int32 InsertIndexOffset = CurrentInsertIndex - PreviousInsertIndex;
-			const int32 InsertIndexAdvanceCount = (ReferencedObjects.Num() - PreviousReferencedObjectCount) - InsertIndexOffset;
-			if ( InsertIndexAdvanceCount > 0 )
-			{
-				// if serializing SuperField added objects to the list of ReferencedObjects, advance the insertion point so that
-				// subsequence objects are placed into the list after the SuperField and its dependencies.
-				CurrentInsertIndex += InsertIndexAdvanceCount;
-			}
-		}
-	}
-
-public:
-	/**
-	 * Constructor
-	 */
-	FExportReferenceSorter()
-	{
-		ArIsObjectReferenceCollector = true;
-		this->SetIsPersistent(true);
-		this->SetIsSaving(true);
-
-		InitializeCoreClasses();
-	}
-
-	/**
-	 * Verifies that the sorting algorithm is working correctly by checking all objects in the ReferencedObjects array to make sure that their
-	 * required objects appear in the list first
-	 */
-	void VerifySortingAlgorithm()
-	{
-		FString ErrorString;
-		for ( int32 VerifyIndex = CoreReferencesOffset; VerifyIndex < ReferencedObjects.Num(); VerifyIndex++ )
-		{
-			UObject* Object = ReferencedObjects[VerifyIndex];
-			
-			// first, make sure that the object's class and archetype appear earlier in the list
-			UClass* ObjectClass = Object->GetClass();
-			if ( !VerifyDependency(VerifyIndex, ObjectClass, TEXT("Class"), ErrorString) )
-			{
-				UE_LOG(LogSavePackage, Log, TEXT("%s"), *ErrorString);
-			}
-
-			UObject* ObjectArchetype = Object->GetArchetype();
-			if ( ObjectArchetype != nullptr && !VerifyDependency(VerifyIndex, ObjectArchetype, TEXT("Archetype"), ErrorString) )
-			{
-				UE_LOG(LogSavePackage, Log, TEXT("%s"), *ErrorString);
-			}
-
-			// UObjectRedirectors are always force-loaded as the loading code needs immediate access to the object pointed to by the Redirector
-			UObjectRedirector* Redirector = dynamic_cast<UObjectRedirector*>(Object);
-			if ( Redirector != nullptr && Redirector->DestinationObject != nullptr )
-			{
-				// the Redirector does not force-load the destination object, so we only need its class and archetype.
-				UClass* RedirectorDestinationClass = Redirector->DestinationObject->GetClass();
-				if ( !VerifyDependency(VerifyIndex, RedirectorDestinationClass, TEXT("Redirector DestinationObject Class"), ErrorString) )
-				{
-					UE_LOG(LogSavePackage, Log, TEXT("%s"), *ErrorString);
-				}
-
-				UObject* RedirectorDestinationArchetype = Redirector->DestinationObject->GetArchetype();
-				if ( RedirectorDestinationArchetype != nullptr 
-				&& !VerifyDependency(VerifyIndex, RedirectorDestinationArchetype, TEXT("Redirector DestinationObject Archetype"), ErrorString) )
-				{
-					UE_LOG(LogSavePackage, Log, TEXT("%s"), *ErrorString);
-				}
-			}
-		}
-	}
-
-	/**
-	 * Clears the list of encountered objects; should be called if you want to re-use this archive.
-	 */
-	void Clear()
-	{
-		ReferencedObjects.RemoveAt(CoreReferencesOffset, ReferencedObjects.Num() - CoreReferencesOffset);
-	}
-
-	/**
-	 * Get the list of new objects which were encountered by this archive; excludes those objects which were passed into the constructor
-	 */
-	void GetExportList( TArray<UObject*>& out_Exports, UPackage* OuterPackage, bool bIncludeCoreClasses=false )
-	{
-		PackageToSort = OuterPackage;
-		if ( !bIncludeCoreClasses )
-		{
-			const int32 NumReferencedObjects = ReferencedObjects.Num() - CoreReferencesOffset;
-			if ( NumReferencedObjects > 0 )
-			{
-				int32 OutputIndex = out_Exports.Num();
-
-				out_Exports.AddUninitialized(NumReferencedObjects);
-				for ( int32 RefIndex = CoreReferencesOffset; RefIndex < ReferencedObjects.Num(); RefIndex++ )
-				{
-					out_Exports[OutputIndex++] = ReferencedObjects[RefIndex];
-				}
-			}
-		}
-		else
-		{
-			out_Exports += ReferencedObjects;
-		}
-	}
-
-	/** 
-	 * UObject serialization operator
-	 *
-	 * @param	Object	an object encountered during serialization of another object
-	 *
-	 * @return	reference to instance of this class
-	 */
-	FArchive& operator<<( UObject*& Object )
-	{
-		// we manually handle class default objects, so ignore those here
-		if ( Object != nullptr && !Object->HasAnyFlags(RF_ClassDefaultObject) )
-		{
-			if ( ProcessedObjects.Find(Object) == INDEX_NONE )
-			{
-				// if this object is not a UField, it is an object instance that is referenced through script or defaults (when processing classes) or
-				// through an normal object reference (when processing the non-class exports).  Since classes and class default objects
-				// are force-loaded (and thus, any objects referenced by the class's script or defaults will be created when the class
-				// is force-loaded), we'll need to be sure that the referenced object's class and archetype are inserted into the list
-				// of exports before the class, so that when CreateExport is called for this object reference we don't have to seek.
-				// Note that in the non-UField case, we don't actually need the object itself to appear before the referencing object/class because it won't
-				// be force-loaded (thus we don't need to add the referenced object to the ReferencedObject list)
-
-				if (Cast<UField>(Object))
-				{
-					// when field processing is enabled, ignore any referenced classes since a class's class and CDO are both intrinsic and
-					// attempting to deal with them here will only cause problems
-					if ( !bIgnoreFieldReferences && !dynamic_cast<UClass*>(Object) )
-					{
-						if ( CurrentClass == nullptr || Object->GetOuter() != CurrentClass )
-						{
-							if ( UStruct* StructObject = dynamic_cast<UStruct*>(Object) )
-							{
-								// if this is a struct/class/function/state, it may have a super that needs to be processed first (Preload force-loads UStruct::SuperField)
-								ProcessStruct(StructObject);
-							}
-							else
-							{
-								// properties that are enum references need their enums loaded first so that config importing works
-								if (UEnum* Enum = Cast<UEnum>(Object))
-								{
-									HandleDependency(Enum, /*bProcessObject =*/true);
-								}
-
-								// a normal field - property, enum, const; just insert it into the list and keep going
-								ProcessedObjects.Add(Object);
-								
-								AddReferencedObject(Object, CurrentInsertIndex);
-								if ( !SerializedObjects.Contains(Object) )
-								{
-									SerializedObjects.Add(Object);
-									Object->Serialize(*this);
-								}
-							}
-						}
-					}
-				}
-				else
-				{
-					HandleDependency(Object);
-				}
-			}
-		}
-
-		return *this;
-	}
-
-	/**
-	 * Adds a normal object to the list of sorted exports.  Ensures that any objects which will be force-loaded when this object is created or loaded are inserted into
-	 * the list before this object.
-	 *
-	 * @param	Object	the object to process.
-	 */
-	void ProcessObject( UObject* Object )
-	{
-		// we manually handle class default objects, so ignore those here
-		if ( Object != nullptr )
-		{
-			if ( !Object->HasAnyFlags(RF_ClassDefaultObject) )
-			{
-				if ( ProcessedObjects.Find(Object) == INDEX_NONE )
-				{
-					ProcessedObjects.Add(Object);
-
-					const bool bRecursiveCall = CurrentInsertIndex != INDEX_NONE;
-					if ( !bRecursiveCall )
-					{
-						CurrentInsertIndex = ReferencedObjects.Num();
-					}
-
-					// when an object is created (CreateExport), its class and archetype will be force-loaded, so we'll need to make sure that those objects
-					// are placed into the list before this object so that when CreateExport calls Preload on these objects, no seeks occur
-					// The object's Outer isn't force-loaded, but it will be created before the current object, so we'll need to ensure that its archetype & class
-					// are placed into the list before this object.
-					HandleDependency(Object->GetClass(), true);
-					HandleDependency(Object->GetOuter());
-					HandleDependency(Object->GetArchetype(), true);
-
-					// UObjectRedirectors are always force-loaded as the loading code needs immediate access to the object pointed to by the Redirector
-					UObjectRedirector* Redirector = dynamic_cast<UObjectRedirector*>(Object);
-					if ( Redirector != nullptr && Redirector->DestinationObject != nullptr )
-					{
-						// the Redirector does not force-load the destination object, so we only need its class and archetype.
-						HandleDependency(Redirector->DestinationObject);
-					}
-
-					// now we add this object to the list
-					AddReferencedObject(Object, CurrentInsertIndex);
-
-					// then serialize the object - any required references encountered during serialization will be inserted into the list before this object, but after this object's
-					// class and archetype
-					if ( !SerializedObjects.Contains(Object) )
-					{
-						SerializedObjects.Add(Object);
-						Object->Serialize(*this);
-					}
-
-					if ( !bRecursiveCall )
-					{
-						CurrentInsertIndex = INDEX_NONE;
-					}
-				}
-			}
-		}
-	}
-
-	/**
-	 * Adds a UStruct object to the list of sorted exports.  Handles serialization and insertion for any objects that will be force-loaded by this struct (via an explicit call to Preload).
-	 *
-	 * @param	StructObject	the struct to process
-	 */
-	void ProcessStruct( UStruct* StructObject )
-	{
-		if ( StructObject != nullptr )
-		{
-			if ( ProcessedObjects.Find(StructObject) == INDEX_NONE )
-			{
-				ProcessedObjects.Add(StructObject);
-
-				const bool bRecursiveCall = CurrentInsertIndex != INDEX_NONE;
-				if ( !bRecursiveCall )
-				{
-					CurrentInsertIndex = ReferencedObjects.Num();
-				}
-
-				// this must be done after we've established a CurrentInsertIndex
-				HandleDependency(StructObject->GetInheritanceSuper());
-
-				// insert the class/function/state/struct into the list
-				AddReferencedObject(StructObject, CurrentInsertIndex);
-				if ( !SerializedObjects.Contains(StructObject) )
-				{
-					const bool bPreviousIgnoreFieldReferences = bIgnoreFieldReferences;
-
-					// first thing to do is collect all actual objects referenced by this struct's script or defaults
-					// so we turn off field serialization so that we don't have to worry about handling this struct's fields just yet
-					bIgnoreFieldReferences = true;
-
-					bool const bIsClassObject = (dynamic_cast<UClass*>(StructObject) != nullptr);
-
-					SerializedObjects.Add(StructObject);
-					StructObject->Serialize(*this);
-
-					// at this point, any objects which were referenced through this struct's script or defaults will be in the list of exports, and 
-					// the CurrentInsertIndex will have been advanced so that the object processed will be inserted just before this struct in the array
-					// (i.e. just after class/archetypes for any objects which were referenced by this struct's script)
-
-					// now re-enable field serialization and process the struct's properties, functions, enums, structs, etc.  They will be inserted into the list
-					// just ahead of the struct itself, so that those objects are created first during seek-free loading.
-					bIgnoreFieldReferences = false;
-					
-					// invoke the serialize operator rather than calling Serialize directly so that the object is handled correctly (i.e. if it is a struct, then we should
-					// call ProcessStruct, etc. and all this logic is already contained in the serialization operator)
-					if (!bIsClassObject)
-					{
-						// before processing the Children reference, set the CurrentClass to the class which contains this StructObject so that we
-						// don't inadvertently serialize other fields of the owning class too early.
-						CurrentClass = StructObject->GetOwnerClass();
-					}					
-
-					(*this) << (UObject*&)StructObject->Children;
-					CurrentClass = nullptr; //-V519
-
-					(*this) << (UObject*&)StructObject->Next;
-
-					bIgnoreFieldReferences = bPreviousIgnoreFieldReferences;
-				}
-
-				// Preload will force-load the class default object when called on a UClass object, so make sure that the CDO is always immediately after its class
-				// in the export list; we can't resolve this circular reference, but hopefully we the CDO will fit into the same memory block as the class during 
-				// seek-free loading.
-				UClass* ClassObject = dynamic_cast<UClass*>(StructObject);
-				if ( ClassObject != nullptr )
-				{
-					UObject* CDO = ClassObject->GetDefaultObject();
-					ensureMsgf(nullptr != CDO, TEXT("Error: Invalid CDO in class %s"), *GetPathNameSafe(ClassObject));
-					if ((ProcessedObjects.Find(CDO) == INDEX_NONE) && (nullptr != CDO))
-					{
-						ProcessedObjects.Add(CDO);
-
-						if ( !SerializedObjects.Contains(CDO) )
-						{
-							SerializedObjects.Add(CDO);
-							CDO->Serialize(*this);
-						}
-
-						int32 ClassIndex = ReferencedObjects.Find(ClassObject);
-						check(ClassIndex != INDEX_NONE);
-
-						// we should be the only one adding CDO's to the list, so this assertion is to catch cases where someone else
-						// has added the CDO to the list (as it will probably be in the wrong spot).
-						check(!ReferencedObjects.Contains(CDO) || CoreClasses.Contains(ClassObject));
-						AddReferencedObject(CDO, ClassIndex + 1);
-					}
-				}
-
-				if ( !bRecursiveCall )
-				{
-					CurrentInsertIndex = INDEX_NONE;
-				}
-			}
-		}
-	}
-
-	/** Do nothing when serializing soft references, this is required because the presave on soft references can fix redirectors, which is unsafe at this point */
-	virtual FArchive& operator<<(FLazyObjectPtr& Value) override { return *this; }
-	virtual FArchive& operator<<(FSoftObjectPtr& Value) override { return *this; }
-	virtual FArchive& operator<<(FSoftObjectPath& Value) override { return *this; }
-
-	/** Object pointer references that are unresolved should not be traversed at this point as we are not allowed to load/resolve anything */
-	virtual FArchive& operator<<(FObjectPtr& Value) override
-	{
-		// Everything we want to traverse in this export reference sorter will have been resolved.  If we encounter something that is unresolved,
-		// it will be part of another package and not something we need to worry about for export sorting.
-		if (IsObjectHandleResolved(Value.GetHandle()))
-		{
-			return FArchiveUObject::operator<<(Value);
-		}
-		return *this;
-	}
-
-private:
-
-	/**
-	 * The index into the ReferencedObjects array to insert new objects
-	 */
-	int32 CurrentInsertIndex = INDEX_NONE;
-
-	/**
-	 * The index into the ReferencedObjects array for the first object not referenced by one of the core classes
-	 */
-	int32 CoreReferencesOffset = INDEX_NONE;
-
-	/**
-	 * The classes which are pre-added to the array of ReferencedObjects.  Used for resolving a number of circular dependecy issues between
-	 * the boot-strap classes.
-	 */
-	TArray<UClass*> CoreClasses;
-
-	/**
-	 * The list of objects that have been evaluated by this archive so far.
-	 */
-	struct FOrderedObjectSet
-	{
-		TMap<UObject*, int32> ObjectsMap;
-
-		int32 Add(UObject* Object)
-		{
-			const int32 Index = ObjectsMap.Num();
-			ObjectsMap.Add(Object, Index);
-			return Index;
-		}
-
-		inline int32 Find(UObject* Object) const
-		{
-			const int32 *Index = ObjectsMap.Find(Object);
-			if (Index)
-			{
-				return *Index;
-			}
-			return INDEX_NONE;
-		}
-		inline int32 Num() const
-		{
-			return ObjectsMap.Num();
-		}
-	};
-	FOrderedObjectSet ProcessedObjects;
-
-	/**
-	 * The list of objects that have been serialized; used to prevent calling Serialize on an object more than once.
-	 */
-	TSet<UObject*> SerializedObjects;
-
-	/**
-	 * The list of new objects that were encountered by this archive
-	 */
-	TArray<UObject*> ReferencedObjects;
-
-	/**
-	 * Controls whether to process UField objects encountered during serialization of an object.
-	 */
-	bool bIgnoreFieldReferences = false;
-
-	/**
-	 * The UClass currently being processed.  This is used to prevent serialization of a UStruct's Children member causing other fields of the same class to be processed too early due
-	 * to being referenced (directly or indirectly) by that field.  For example, if a class has two functions which both have a struct parameter of a struct type which is declared in the same class,
-	 * the struct would be inserted into the list immediately before the first function processed.  The second function would be inserted into the list just before the struct.  At runtime,
-	 * the "second" function would be created first, which would end up force-loading the struct.  This would cause an unacceptible seek because the struct appears later in the export list, thus
-	 * hasn't been created yet.
-	 */
-	UClass* CurrentClass = nullptr;
-
-	/** Package to constrain checks to */
-	UPackage* PackageToSort = nullptr;
-};
-
-/**
- * Helper structure encapsulating functionality to sort a linker's export map to allow seek free
- * loading by creating the exports in the order they are in the export map.
- */
-struct FObjectExportSeekFreeSorter
-{
-	/**
-	 * Sorts exports in passed in linker in order to avoid seeking when creating them in order.
-	 *
-	 * @param	Linker				LinkerSave to sort export map
-	 */
-	void SortExports(FLinkerSave* Linker)
-	{
-		SortArchive.SetCookingTarget(Linker->CookingTarget());
-
-		TMap<UObject*,int32>	OriginalExportIndexes;
-
-		// Populate object to current index map.
-		for (int32 ExportIndex=0; ExportIndex<Linker->ExportMap.Num(); ExportIndex++)
-		{
-			const FObjectExport& Export = Linker->ExportMap[ExportIndex];
-			if( Export.Object )
-			{
-				// Set the index (key) in the map to the index of this object into the export map.
-				OriginalExportIndexes.Add( Export.Object, ExportIndex );
-			}
-		}
-
-		bool bRetrieveInitialReferences = true;
-
-		// Now we need to sort the export list according to the order in which objects will be loaded.  For the sake of simplicity, 
-		// process all classes first so they appear in the list first (along with any objects those classes will force-load) 
-		for (int32 ExportIndex=0; ExportIndex<Linker->ExportMap.Num(); ExportIndex++)
-		{
-			const FObjectExport& Export = Linker->ExportMap[ExportIndex];
-			if( UClass* ExportObjectClass = dynamic_cast<UClass*>(Export.Object) )
-			{
-				SortArchive.Clear();
-				SortArchive.ProcessStruct(ExportObjectClass);
-#if EXPORT_SORTING_DETAILED_LOGGING
-				TArray<UObject*> ReferencedObjects;
-				SortArchive.GetExportList(ReferencedObjects, Linker->LinkerRoot, bRetrieveInitialReferences);
-
-				UE_LOG(LogSavePackage, Log, TEXT("Referenced objects for (%i) %s in %s"), ExportIndex, *Export.Object->GetFullName(), *Linker->LinkerRoot->GetName());
-				for ( int32 RefIndex = 0; RefIndex < ReferencedObjects.Num(); RefIndex++ )
-				{
-					UE_LOG(LogSavePackage, Log, TEXT("\t%i) %s"), RefIndex, *ReferencedObjects[RefIndex]->GetFullName());
-				}
-				if ( ReferencedObjects.Num() > 1 )
-				{
-					// insert a blank line to make the output more readable
-					UE_LOG(LogSavePackage, Log, TEXT(""));
-				}
-
-				SortedExports += ReferencedObjects;
-#else
-				SortArchive.GetExportList(SortedExports, Linker->LinkerRoot, bRetrieveInitialReferences);
-#endif
-				bRetrieveInitialReferences = false;
-			}
-
-		}
-
-#if EXPORT_SORTING_DETAILED_LOGGING
-		UE_LOG(LogSavePackage, Log, TEXT("*************   Processed %i classes out of %i possible exports for package %s.  Beginning second pass...   *************"),
-			SortedExports.Num(), Linker->ExportMap.Num(), *Linker->LinkerRoot->GetName());
-#endif
-
-		// All UClasses, CDOs, functions, properties, etc. are now in the list - process the remaining objects now
-		for (int32 ExportIndex = 0; ExportIndex < Linker->ExportMap.Num(); ExportIndex++)
-		{
-			const FObjectExport& Export = Linker->ExportMap[ExportIndex];
-			if ( Export.Object )
-			{
-				SortArchive.Clear();
-				SortArchive.ProcessObject(Export.Object);
-#if EXPORT_SORTING_DETAILED_LOGGING
-				TArray<UObject*> ReferencedObjects;
-				SortArchive.GetExportList(ReferencedObjects, Linker->LinkerRoot, bRetrieveInitialReferences);
-
-				UE_LOG(LogSavePackage, Log, TEXT("Referenced objects for (%i) %s in %s"), ExportIndex, *Export.Object->GetFullName(), *Linker->LinkerRoot->GetName());
-				for ( int32 RefIndex = 0; RefIndex < ReferencedObjects.Num(); RefIndex++ )
-				{
-					UE_LOG(LogSavePackage, Log, TEXT("\t%i) %s"), RefIndex, *ReferencedObjects[RefIndex]->GetFullName());
-				}
-				if ( ReferencedObjects.Num() > 1 )
-				{
-					// insert a blank line to make the output more readable
-					UE_LOG(LogSavePackage, Log, TEXT(""));
-				}
-
-				SortedExports += ReferencedObjects;
-#else
-				SortArchive.GetExportList(SortedExports, Linker->LinkerRoot, bRetrieveInitialReferences);
-#endif
-				bRetrieveInitialReferences = false;
-			}
-		}
-
-#if EXPORT_SORTING_DETAILED_LOGGING
-		SortArchive.VerifySortingAlgorithm();
-#endif
-		// Back up existing export map and empty it so we can repopulate it in a sorted fashion.
-		TArray<FObjectExport> OldExportMap = Linker->ExportMap;
-		Linker->ExportMap.Empty( OldExportMap.Num() );
-
-		// Create new export map from sorted exports.
-		for (int32 ObjectIndex=0; ObjectIndex<SortedExports.Num(); ObjectIndex++)
-		{
-			// See whether this object was part of the to be sortable exports map...
-			UObject* Object		= SortedExports[ObjectIndex];
-			int32* ExportIndexPtr	= OriginalExportIndexes.Find( Object );
-			if( ExportIndexPtr )
-			{
-				// And add it if it has been.
-				Linker->ExportMap.Add( OldExportMap[*ExportIndexPtr] );
-			}
-		}
-
-		// Manually add any new NULL exports last as they won't be in the SortedExportsObjects list. 
-		// A NULL Export.Object can occur if you are e.g. saving an object in the game that is 
-		// OBJECTMARK_NotForClient.
-		for (int32 ExportIndex=0; ExportIndex<OldExportMap.Num(); ExportIndex++)
-		{
-			const FObjectExport& Export = OldExportMap[ExportIndex];
-			if( Export.Object == nullptr )
-			{
-				Linker->ExportMap.Add( Export );
-			}
-		}
-	}
-
-private:
-	/**
-	 * Archive for sorting an objects references according to the order in which they'd be loaded.
-	 */
-	FExportReferenceSorter SortArchive;
-
-	/** Array of regular objects encountered by CollectExportsInOrderOfUse					*/
-	TArray<UObject*>	SortedExports;
-};
-
-// helper class for clarification, encapsulation, and elimination of duplicate code
-struct FPackageExportTagger
-{
-	UObject*		Base;
-	EObjectFlags	TopLevelFlags;
-	UPackage*		Package;
-	const class ITargetPlatform* TargetPlatform;
-
-	FPackageExportTagger(UObject* CurrentBase, EObjectFlags CurrentFlags, UPackage* InPackage, const class ITargetPlatform* InTargetPlatform)
-	:	Base(CurrentBase)
-	,	TopLevelFlags(CurrentFlags)
-	,	Package(InPackage)
-	,	TargetPlatform(InTargetPlatform)
-	{}
-
-	void TagPackageExports( FArchiveSaveTagExports& ExportTagger, bool bRoutePresave, FObjectSaveContextData& ObjectSaveContext )
-	{
-		const bool bIsCooking = !!TargetPlatform;
-
-		// Route PreSave on Base and serialize it for export tagging.
-		if( Base )
-		{
-			if ( bRoutePresave )
-			{
-				if (bIsCooking && Base->HasAnyFlags(RF_ClassDefaultObject | RF_ArchetypeObject))
-				{
-					FArchiveObjectCrc32NonEditorProperties CrcArchive;
-
-					int32 Before = CrcArchive.Crc32(Base);
-					UE::SavePackageUtilities::CallPreSave(Base, ObjectSaveContext);
-					int32 After = CrcArchive.Crc32(Base);
-
-					if (Before != After)
-					{
-						UE_ASSET_LOG(
-							LogSavePackage,
-							Warning,
-							Base,
-							TEXT("Non-deterministic cook warning - PreSave() has modified %s '%s' - a resave may be required"),
-							Base->HasAnyFlags(RF_ClassDefaultObject) ? TEXT("CDO") : TEXT("archetype"),
-							*Base->GetName()
-						);
-					}
-				}
-				else
-				{
-					UE::SavePackageUtilities::CallPreSave(Base, ObjectSaveContext);
-				}
-			}
-
-			ExportTagger.ProcessBaseObject(Base);
-		}
-		if (TopLevelFlags != RF_NoFlags)
-		{
-			TArray<UObject *> ObjectsInPackage;
-			{
-				COOK_STAT(FScopedDurationTimer SerializeTimer(FSavePackageStats::TagPackageExportsGetObjectsWithOuter));
-				GetObjectsWithPackage(Package, ObjectsInPackage);
-			}
-			// Serialize objects to tag them as OBJECTMARK_TagExp.
-			for( int32 Index = 0; Index < ObjectsInPackage.Num(); Index++ )
-			{
-				UObject* Obj = ObjectsInPackage[Index];
-				// Allowed object that have any of the top level flags or have an assigned that we are saving
-				if (Obj->HasAnyFlags(TopLevelFlags))
-				{
-					ExportTagger.ProcessBaseObject(Obj);
-				}
-			}
-		}
-		if ( bRoutePresave )
-		{
-			// Route PreSave.
-			{
-				TArray<UObject*> TagExpObjects;
-				{
-					COOK_STAT(FScopedDurationTimer SerializeTimer(FSavePackageStats::TagPackageExportsGetObjectsWithMarks));
-					GetObjectsWithAnyMarks(TagExpObjects, OBJECTMARK_TagExp);
-				}
-				for(int32 Index = 0; Index < TagExpObjects.Num(); Index++)
-				{
-					UObject* Obj = TagExpObjects[Index];
-					check(Obj->HasAnyMarks(OBJECTMARK_TagExp));
-					//@warning: Objects created from within PreSave will NOT have PreSave called on them!!!
-					if (bIsCooking && Obj->HasAnyFlags(RF_ClassDefaultObject | RF_ArchetypeObject))
-					{
-						FArchiveObjectCrc32NonEditorProperties CrcArchive;
-
-						int32 Before = CrcArchive.Crc32(Obj);
-						UE::SavePackageUtilities::CallPreSave(Obj, ObjectSaveContext);
-						int32 After = CrcArchive.Crc32(Obj);
-
-						if (Before != After)
-						{
-							UE_ASSET_LOG(
-								LogSavePackage,
-								Warning,
-								Obj,
-								TEXT("Non-deterministic cook warning - PreSave() has modified %s '%s' - a resave may be required"),
-								Obj->HasAnyFlags(RF_ClassDefaultObject) ? TEXT("CDO") : TEXT("archetype"),
-								*Obj->GetName()
-							);
-						}
-					}
-					else
-					{
-						UE::SavePackageUtilities::CallPreSave(Obj, ObjectSaveContext);
-					}
-				}
-			}
-		}
-	}
-};
-
-[[nodiscard]] ESavePackageResult BuildAndWriteTrailer(UPackage* Package, FLinkerSave* Linker, FStructuredArchive::FRecord& StructuredArchiveRoot, IPackageWriter* PackageWriter, uint32 SaveFlags, bool bTextFormat)
-{
-	check(Package != nullptr);
-	check(Linker != nullptr);
-
-	Linker->Summary.PayloadTocOffset = INDEX_NONE;
-
-	if (Linker->PackageTrailerBuilder.IsValid())
-	{
-		// At the moment we assume that we cannot have reference payloads in the trailer if SAVE_BulkDataByReference is not set and we
-		// cannot have locally stored payloads if SAVE_BulkDataByReference is set.
-		checkf((SaveFlags & SAVE_BulkDataByReference) != 0 || Linker->PackageTrailerBuilder->GetNumReferencedPayloads() == 0,
-			TEXT("Attempting to build a package trailer with referenced payloads but the SAVE_BulkDataByReference flag is not set. '%s'"), *Package->GetName());
-
-		checkf((SaveFlags & SAVE_BulkDataByReference) != 0 || Linker->PackageTrailerBuilder->GetNumLocalPayloads() == 0,
-			TEXT("Attempting to build a package trailer with local payloads but the SAVE_BulkDataByReference flag is set. '%s'"), *Package->GetName());
-
-		checkf(bTextFormat == false, TEXT("Attempting to build a package trailer for text based asset '%s', this is not supported!"), *Package->GetName());
-
-		Linker->Summary.PayloadTocOffset = Linker->Tell();
-		if (!Linker->PackageTrailerBuilder->BuildAndAppendTrailer(Linker, *Linker))
-		{
-			return ESavePackageResult::Error;
-		}
-
-		Linker->PackageTrailerBuilder.Reset();
-	}
-	
-	return ESavePackageResult::Success;
-}
-
-#if WITH_EDITOR
-/**
- * Helper function to sort export objects by fully qualified names.
- */
-bool ExportObjectSorter(const UObject& Lhs, const UObject& Rhs)
-{
-	// Check names first.
-	if (Lhs.GetFName() != Rhs.GetFName())
-	{
-		return Lhs.GetFName().LexicalLess(Rhs.GetFName());
-	}
-
-	// Names equal, compare class names.
-	if (Lhs.GetClass()->GetFName() != Rhs.GetClass()->GetFName())
-	{
-		return Lhs.GetClass()->GetFName().LexicalLess(Rhs.GetClass()->GetFName());
-	}
-
-	// Compare by outers if they exist.
-	if (Lhs.GetOuter() && Rhs.GetOuter())
-	{
-		return Lhs.GetOuter()->GetFName().LexicalLess(Rhs.GetOuter()->GetFName());
-	}
-
-	if (Lhs.GetOuter())
-	{
-		return true;
-	}
-
-	return false;
-}
-
-/**
-* Helper equality comparator for export objects. Compares by names, class names and outer names.
-*/
-bool ExportEqualityComparator(UObject* Lhs, UObject* Rhs)
-{
-	check(Lhs && Rhs);
-	return Lhs->GetOuter() == Rhs->GetOuter()
-		&& Lhs->GetClass() == Rhs->GetClass()
-		&& Lhs->GetFName() == Rhs->GetFName();
-}
-
-/**
- * Remove OBJECTMARK_TagExp from duplicated objects.
- */
-TMap<UObject*, UObject*> UnmarkExportTagFromDuplicates()
-{
-	TMap<UObject*, UObject*> RedirectDuplicatesToOriginals;
-	TArray<UObject*> Objects;
-	GetObjectsWithAnyMarks(Objects, OBJECTMARK_TagExp);
-
-	Objects.Sort(ExportObjectSorter);
-
-	int32 LastUniqueObjectIndex = 0;
-	for (int32 CurrentObjectIndex = 1; CurrentObjectIndex < Objects.Num(); ++CurrentObjectIndex)
-	{
-		UObject* LastUniqueObject = Objects[LastUniqueObjectIndex];
-		UObject* CurrentObject = Objects[CurrentObjectIndex];
-
-		// Check if duplicates with different pointers
-		if (LastUniqueObject != CurrentObject
-			// but matching names
-			&& ExportEqualityComparator(LastUniqueObject, CurrentObject))
-		{
-			// Don't export duplicates.
-			CurrentObject->UnMark(OBJECTMARK_TagExp);
-			RedirectDuplicatesToOriginals.Add(CurrentObject, LastUniqueObject);
-		}
-		else
-		{
-			LastUniqueObjectIndex = CurrentObjectIndex;
-		}
-	}
-
-	return RedirectDuplicatesToOriginals;
-}
-
-COREUOBJECT_API extern bool GOutputCookingWarnings;
-
-#endif
-
-FSavePackageResultStruct UPackage::Save(UPackage* InOuter, UObject* Base, EObjectFlags TopLevelFlags,
-	const TCHAR* Filename, FOutputDevice* Error, FLinkerNull* ConformNO, bool bForceByteSwapping,
-	bool bWarnOfLongFilename, uint32 SaveFlags, const ITargetPlatform* TargetPlatform,
-	const FDateTime& FinalTimeStamp, bool bSlowTask, FArchiveDiffMap* InOutDiffMap,
-	FSavePackageContext* SavePackageContext)
-{
-	FSavePackageArgs SaveArgs = { TargetPlatform, TopLevelFlags, SaveFlags, bForceByteSwapping,
-		bWarnOfLongFilename, bSlowTask, FinalTimeStamp, Error, SavePackageContext };
-	return UPackage::Save(InOuter, Base, Filename, SaveArgs);
-}
-
-FSavePackageResultStruct UPackage::Save(UPackage* InOuter, UObject* InAsset, const TCHAR* Filename,
-	const FSavePackageArgs& SaveArgs)
-{
-	const ITargetPlatform* TargetPlatform = SaveArgs.TargetPlatform;
-	if (SavePackageUtilities::IsNewSaveEnabled(TargetPlatform != nullptr))
-	{
-		return UPackage::Save2(InOuter, InAsset, Filename, SaveArgs);
-	}
-	UObject* Base = InAsset;
-	EObjectFlags TopLevelFlags = SaveArgs.TopLevelFlags;
-	FOutputDevice* Error = SaveArgs.Error;
-	bool bForceByteSwapping = SaveArgs.bForceByteSwapping;
-	bool bWarnOfLongFilename = SaveArgs.bWarnOfLongFilename;
-	uint32 SaveFlags = SaveArgs.SaveFlags;
-	const FDateTime& FinalTimeStamp = SaveArgs.FinalTimeStamp;
-	bool bSlowTask = SaveArgs.bSlowTask;
-	FSavePackageContext* SavePackageContext = SaveArgs.SavePackageContext;
-
-	UE_TRACK_REFERENCING_PACKAGE_SCOPED(InOuter, PackageAccessTrackingOps::NAME_Save);
-	COOK_STAT(FScopedDurationTimer FuncSaveTimer(FSavePackageStats::SavePackageTimeSec));
-	COOK_STAT(FSavePackageStats::NumPackagesSaved++);
-	SCOPED_SAVETIMER(UPackage_Save);
-
-	// Sanity checks
-	check(InOuter);
-	check(Filename);
-
-	const bool bIsCooking = TargetPlatform != nullptr;
-	FPackagePath TargetPackagePath = FPackagePath::FromLocalPath(Filename);
-	if (TargetPackagePath.GetHeaderExtension() == EPackageExtension::Unspecified)
-	{
-		TargetPackagePath.SetHeaderExtension(EPackageExtension::EmptyString);
-	}
-	/** PackageWriter provides a way to save to an interface rather than necessarily saving to disk. */
-	IPackageWriter* PackageWriter = nullptr;
-	bool bIgnoreHeaderDiffs = false;
-	if (SavePackageContext)
-	{
-		PackageWriter = SavePackageContext->PackageWriter;
-		if (PackageWriter)
-		{
-			bIgnoreHeaderDiffs = SavePackageContext->PackageWriterCapabilities.bIgnoreHeaderDiffs;
-		}
-	}
-	// if we are cooking we should be doing it in the editor
-	// otherwise some other assumptions are bad
-	check(!bIsCooking || WITH_EDITOR);
-	checkf(!bIsCooking || (PackageWriter && PackageWriter->AsCookedPackageWriter()), TEXT("Cook saves require an ICookedPackageWriter"));
-
-#if WITH_EDITOR
-	TMap<UObject*, UObject*> ReplacedImportOuters;
-
-	TopLevelFlags = UE::SavePackageUtilities::NormalizeTopLevelFlags(TopLevelFlags, bIsCooking);
-
-	// if the in memory package filename is different the filename we are saving it to,
-	// regenerate a new persistent id for it.
-	if (!bIsCooking && !InOuter->GetLoadedPath().IsEmpty() && InOuter->GetLoadedPath() != TargetPackagePath && !(SaveFlags & SAVE_FromAutosave))
-	{
-		InOuter->SetPersistentGuid(FGuid::NewGuid());
-	}
-#endif //WITH_EDITOR
-	const bool bSavingConcurrent = !!(SaveFlags & ESaveFlags::SAVE_Concurrent);
-	FObjectSaveContextData ObjectSaveContext(InOuter, TargetPlatform, TargetPackagePath, SaveFlags);
-
-	if (FPlatformProperties::HasEditorOnlyData())
-	{
-		TRefCountPtr<FUObjectSerializeContext> SaveContext(FUObjectThreadContext::Get().GetSerializeContext());
-
-		const bool bCompareLinker = (SaveFlags & SAVE_CompareLinker) != 0;
-		const bool bComputeHash = (SaveFlags & SAVE_ComputeHash) != 0;
-
-		if (GIsSavingPackage && !bSavingConcurrent)
-		{
-			ensureMsgf(false, TEXT("Recursive SavePackage() is not supported"));
-			return ESavePackageResult::Error;
-		}
-
-		FUObjectThreadContext& ThreadContext = FUObjectThreadContext::Get();
-		FEDLCookChecker& EDLCookChecker = FEDLCookChecker::Get();
-
-#if WITH_EDITORONLY_DATA
-		if (bIsCooking && (!(SaveFlags & ESaveFlags::SAVE_KeepEditorOnlyCookedPackages)))
-		{
-			static FCanSkipEditorReferencedPackagesWhenCooking CanSkipEditorReferencedPackagesWhenCooking;
-
-			// Don't save packages marked as editor-only.
-			if (CanSkipEditorReferencedPackagesWhenCooking && InOuter->IsLoadedByEditorPropertiesOnly())
-			{
-				UE_CLOG(!(SaveFlags & SAVE_NoError), LogSavePackage, Display, TEXT("Package loaded by editor-only properties: %s. Package will not be saved."), *InOuter->GetName());
-				return ESavePackageResult::ReferencedOnlyByEditorOnlyData;
-			}
-			else if (InOuter->HasAnyPackageFlags(PKG_EditorOnly))
-			{
-				UE_CLOG(!(SaveFlags & SAVE_NoError), LogSavePackage, Display, TEXT("Package marked as editor-only: %s. Package will not be saved."), *InOuter->GetName());
-				return ESavePackageResult::ReferencedOnlyByEditorOnlyData;
-			}
-		}
-#endif
-#if WITH_EDITOR
-		if (!bIsCooking)
-		{
-			// Attempt to create a backup of this package before it is saved, if applicable
-			if (FCoreUObjectDelegates::AutoPackageBackupDelegate.IsBound())
-			{
-				FCoreUObjectDelegates::AutoPackageBackupDelegate.Execute(*InOuter);
-			}
-		}
-
-#endif	// #if WITH_EDITOR
-
-		// do any path replacements on the source DestFile
-		const FString NewPath = FString(Filename);
-
-		// point to the new version of the path
-		Filename = *NewPath;
-
-		if (!bSavingConcurrent)
-		{
-			// We need to fulfill all pending streaming and async loading requests to then allow us to lock the global IO manager. 
-			// The latter implies flushing all file handles which is a pre-requisite of saving a package. The code basically needs 
-			// to be sure that we are not reading from a file that is about to be overwritten and that there is no way we might 
-			// start reading from the file till we are done overwriting it.
-			FlushAsyncLoading();
-		}
-
-		(*GFlushStreamingFunc)();
-
-		int64 TotalPackageSizeUncompressed = 0;
-
-		TFuture<FMD5Hash> PackageMD5Destination;
-		TAsyncWorkSequence<FMD5> AsyncWriteAndHashSequence;
-
-		// Make sure package is fully loaded before saving. 
-		// IsFullyLoaded has important byproducts for new packages, so make sure we evaluate it rather than short-circuiting it
-		if (!InOuter->IsFullyLoaded() && !Base)
-		{
-			if (!(SaveFlags & SAVE_NoError))
-			{
-				// We cannot save packages that aren't fully loaded as it would clobber existing not loaded content.
-				FText ErrorText;
-				if (InOuter->ContainsMap())
-				{
-					FFormatNamedArguments Arguments;
-					Arguments.Add(TEXT("Name"), FText::FromString(NewPath));
-					ErrorText = FText::Format(NSLOCTEXT("SavePackage", "CannotSaveMapPartiallyLoaded", "Map '{Name}' cannot be saved as it has only been partially loaded"), Arguments);
-				}
-				else
-				{
-					FFormatNamedArguments Arguments;
-					Arguments.Add(TEXT("Name"), FText::FromString(NewPath));
-					ErrorText = FText::Format(NSLOCTEXT("SavePackage", "CannotSaveAssetPartiallyLoaded", "Asset '{Name}' cannot be saved as it has only been partially loaded"), Arguments);
-				}
-				Error->Logf(ELogVerbosity::Warning, TEXT("%s"), *ErrorText.ToString());
-			}
-			return ESavePackageResult::Error;
-		}
-
-		// Make sure package is allowed to be saved.
-		if (!TargetPlatform && FCoreUObjectDelegates::IsPackageOKToSaveDelegate.IsBound())
-		{
-			bool bIsOKToSave = FCoreUObjectDelegates::IsPackageOKToSaveDelegate.Execute(InOuter, Filename, Error);
-			if (!bIsOKToSave)
-			{
-				if (!(SaveFlags & SAVE_NoError))
-				{
-					FText ErrorText;
-					if (InOuter->ContainsMap())
-					{
-						FFormatNamedArguments Arguments;
-						Arguments.Add(TEXT("Name"), FText::FromString(NewPath));
-						ErrorText = FText::Format(NSLOCTEXT("SavePackage", "MapSaveNotAllowed", "Map '{Name}' is not allowed to save (see log for reason)"), Arguments);
-					}
-					else
-					{
-						FFormatNamedArguments Arguments;
-						Arguments.Add(TEXT("Name"), FText::FromString(NewPath));
-						ErrorText = FText::Format(NSLOCTEXT("SavePackage", "AssetSaveNotAllowed", "Asset '{Name}' is not allowed to save (see log for reason)"), Arguments);
-					}
-					Error->Logf(ELogVerbosity::Warning, TEXT("%s"), *ErrorText.ToString());
-				}
-				return ESavePackageResult::Error;
-			}
-		}
-
-		const bool FilterEditorOnly = InOuter->HasAnyPackageFlags(PKG_FilterEditorOnly);
-
-		// Route PreSaveRoot to allow e.g. the world to attach components for the persistent level.
-		// If we are saving concurrently, this should have been called before UPackage::Save was called.
-		bool bCleanupRequired = false;
-		if (Base && !bSavingConcurrent)
-		{
-			UE::SavePackageUtilities::CallPreSaveRoot(Base, ObjectSaveContext);
-			bCleanupRequired = ObjectSaveContext.bCleanupRequired;
-		}
-
-		// Init.
-		FString CleanFilename = FPaths::GetCleanFilename(Filename);
-
-		FFormatNamedArguments Args;
-		Args.Add(TEXT("CleanFilename"), FText::FromString(CleanFilename));
-
-		FText StatusMessage = FText::Format(NSLOCTEXT("Core", "SavingFile", "Saving file: {CleanFilename}..."), Args);
-
-		const int32 TotalSaveSteps = 34;
-		FScopedSlowTask SlowTask(TotalSaveSteps, StatusMessage, bSlowTask);
-		SlowTask.MakeDialogDelayed(3.0f, SaveFlags & SAVE_FromAutosave ? true : false);
-
-		SlowTask.EnterProgressFrame();
-
-		bool bSuccess = true;
-		bool bRequestStub = false;
-		{
-			// FullyLoad the package's Loader, so that anything we need to serialize (bulkdata, thumbnails) is available
-			COOK_STAT(FScopedDurationTimer SaveTimer(FSavePackageStats::FullyLoadLoadersTimeSec));
-			EnsureLoadingComplete(InOuter);
-		}
-		SlowTask.EnterProgressFrame();
-
-		// Untag all objects and names.
-		UnMarkAllObjects();
-
-		TArray<UObject*> CachedObjects;
-
-		// structure to track what every export needs to import (native only)
-		TMap<UObject*, TArray<UObject*> > NativeObjectDependencies;
-
-		// Used for the asset registry and the redirect collector
-		TSet<FName> SoftPackagesUsedInGame;
-
-		// Size of serialized out package in bytes. This is before compression.
-		int64 PackageSize = INDEX_NONE;
-		TPimplPtr<FLinkerSave> Linker = nullptr;
-		uint32 SerializedPackageFlags = 0;
-		{
-			// TODO: Require a SavePackageContext and move to EditorEngine
-			FPackageNameMapSaver NameMapSaver;
-
-			uint32 ComparisonFlags = PPF_DeepCompareInstances | PPF_DeepCompareDSOsOnly;
-
-			// Export objects (tags them as OBJECTMARK_TagExp).
-			FArchiveSaveTagExports ExportTaggerArchive( InOuter );
-			ExportTaggerArchive.SetPortFlags( ComparisonFlags );
-			ExportTaggerArchive.SetCookingTarget(TargetPlatform);
-			ExportTaggerArchive.SetSerializeContext(SaveContext);
-
-			check( ExportTaggerArchive.IsCooking() == !!TargetPlatform );
-			check( ExportTaggerArchive.IsCooking() == bIsCooking );
-
-			// Tag exports and route presave.
-			FPackageExportTagger PackageExportTagger(Base, TopLevelFlags, InOuter, TargetPlatform);
-			{
-				SCOPED_SAVETIMER(UPackage_Save_TagExportsWithPresave);
-
-				COOK_STAT(FScopedDurationTimer SaveTimer(FSavePackageStats::TagPackageExportsPresaveTimeSec));
-				// Do not route presave if saving concurrently. This should have been done before the concurrent save started.
-				// Also suppress if the PackageWriter claims already done.
-				const bool bRoutePresave = !bSavingConcurrent && (!PackageWriter || !PackageWriter->IsPreSaveCompleted());
-				PackageExportTagger.TagPackageExports(ExportTaggerArchive, bRoutePresave, ObjectSaveContext);
-				ExportTaggerArchive.SetFilterEditorOnly(FilterEditorOnly);
-			}
-		
-#if USE_STABLE_LOCALIZATION_KEYS
-			if (GIsEditor)
-			{
-				// We need to ensure that we have a package localization namespace as the package loading will need it
-				// We need to do this before entering the GIsSavingPackage block as it may change the package meta-data
-				TextNamespaceUtil::EnsurePackageNamespace(InOuter);
-			}
-#endif // USE_STABLE_LOCALIZATION_KEYS
-
-			if (FWorldTileInfo* WorldTileInfo = InOuter->GetWorldTileInfo())
-			{
-				// collect custom version from wc tile info
-				ExportTaggerArchive << *WorldTileInfo;
-			}
-
-			{
-				// set GIsSavingPackage here and mark the package as being saved
-				// as it is now illegal to create new object inside the package, they wouldn't be saved correctly
-				// it is now also illegal to find any new object references; they potentially wouldn't be saved correctly								
-				FScopedSavingFlag IsSavingFlag(bSavingConcurrent, InOuter);
-				{
-					SCOPED_SAVETIMER(UPackage_Save_TagExports);
-					COOK_STAT(FScopedDurationTimer SaveTimer(FSavePackageStats::TagPackageExportsTimeSec));
-					// Clear all marks (OBJECTMARK_TagExp and exclusion marks) again as we need to redo tagging below.
-					UnMarkAllObjects();
-			
-					// We need to serialize objects yet again to tag objects that were created by PreSave as OBJECTMARK_TagExp.
-					PackageExportTagger.TagPackageExports( ExportTaggerArchive, false, ObjectSaveContext);
-				}
-
-				// Kick off any Precaching required for the target platform to save these objects
-				// only need to do this if we are cooking a different platform then the one which is currently running
-				// TODO: if save package is canceled then call ClearCache on each object
-
-#if WITH_EDITOR
-				if ( bIsCooking && !bSavingConcurrent )
-				{
-					TArray<UObject*> TagExpObjects;
-					GetObjectsWithAnyMarks(TagExpObjects, OBJECTMARK_TagExp);
-					for ( int Index =0; Index < TagExpObjects.Num(); ++Index)
-					{
-						UObject *ExpObject = TagExpObjects[Index];
-						if ( ExpObject->HasAnyMarks( OBJECTMARK_TagExp ) )
-						{
-							ExpObject->BeginCacheForCookedPlatformData( TargetPlatform );
-							CachedObjects.Add( ExpObject );
-						}
-					}
-				}
-#endif
-
-				SlowTask.EnterProgressFrame();
-
-				// structure to track what every export needs to import
-				TMap<UObject*, TArray<UObject*> > ObjectDependencies;
-
-				// and a structure to track non-redirector references
-				TSet<UObject*> DependenciesReferencedByNonRedirectors;
-
-				/** If true, we are going to save to save to memory rather than to a FileArchive. */
-				const bool bSaveToMemory = !!(SaveFlags & SAVE_Async) || PackageWriter;
-
-				const bool bSaveUnversionedNative = !!(SaveFlags & SAVE_Unversioned_Native);
-				const bool bSaveUnversionedProperties = !!(SaveFlags & SAVE_Unversioned_Properties) && CanUseUnversionedPropertySerialization(TargetPlatform);
-
-				FArchiveFormatterType* Formatter = nullptr;
-				FArchive* TextFormatArchive = nullptr;
-				const bool bTextFormat = FString(Filename).EndsWith(FPackageName::GetTextAssetPackageExtension()) || FString(Filename).EndsWith(FPackageName::GetTextMapPackageExtension());
-
-				const FString BaseFilename = FPaths::GetBaseFilename(Filename);
-				// Make temp file. CreateTempFilename guarantees unique, non-existing filename.
-				// The temp file will be saved in the game save folder to not have to deal with potentially too long paths.
-				// Since the temp filename may include a 32 character GUID as well, limit the user prefix to 32 characters.
-				TOptional<FString> TempFilename;
-				TOptional<FString> TextFormatTempFilename;
-				ON_SCOPE_EXIT
-				{
-					// free the file handle and delete the temporary file
-					Linker->CloseAndDestroySaver();
-					if (TempFilename.IsSet())
-					{
-						IFileManager::Get().Delete(*TempFilename.GetValue());
-					}
-					if (TextFormatTempFilename.IsSet())
-					{
-						IFileManager::Get().Delete(*TextFormatTempFilename.GetValue());
-					}
-				};
-	
-				{
-					SCOPED_SAVETIMER(UPackage_Save_CreateLinkerSave);
-
-					if (PackageWriter || bSaveToMemory)
-					{
-						// Allocate the linker with a memory writer, forcing byte swapping if wanted.
-						TUniquePtr<FLargeMemoryWriter> ExportsArchive;
-						if (PackageWriter)
-						{
-							ExportsArchive = PackageWriter->CreateLinkerArchive(InOuter->GetFName(), InOuter->FindAssetInPackage());
-						}
-						else
-						{
-							// The LargeMemoryWriter does not need to be persistent; the LinkerSave wraps it and reports Persistent=true
-							bool bIsPersistent = false;
-							ExportsArchive.Reset(new FLargeMemoryWriter(0, bIsPersistent, *InOuter->GetFName().ToString()));
-						}
-						Linker = MakePimpl<FLinkerSave>(InOuter, ExportsArchive.Release(), bForceByteSwapping, bSaveUnversionedNative);
-					}
-					else
-					{
-						// Allocate the linker with a tempfile, forcing byte swapping if wanted.
-						TempFilename = FPaths::CreateTempFilename(*FPaths::ProjectSavedDir(), *BaseFilename.Left(32));
-						Linker = MakePimpl<FLinkerSave>(InOuter, *TempFilename.GetValue(), bForceByteSwapping, bSaveUnversionedNative);
-						if (!Linker->Saver)
-						{
-							FFormatNamedArguments Arguments;
-							Arguments.Add(TEXT("Name"), FText::FromString(*TempFilename));
-							FText ErrorText = FText::Format(NSLOCTEXT("SavePackage", "CouldNotCreateSaveFile", "Could not create temporary save filename {Name}."), Arguments);
-							UE_LOG(LogSavePackage, Error, TEXT("%s"), *ErrorText.ToString());
-							if (!(SaveFlags & SAVE_NoError))
-							{
-								Error->Logf(ELogVerbosity::Error, TEXT("%s"), *ErrorText.ToString());
-							}
-							return ESavePackageResult::Error;
-						}
-					}
-
-					Linker->bProceduralSave = ObjectSaveContext.bProceduralSave;
-					Linker->bUpdatingLoadedPath = ObjectSaveContext.bUpdatingLoadedPath;
-
-					if (UE::FPackageTrailer::IsEnabled())
-					{
-						// The package trailer is not supported for text based assets yet
-						if (!bTextFormat && !ObjectSaveContext.bProceduralSave) 
-						{
-							Linker->PackageTrailerBuilder = MakeUnique<UE::FPackageTrailerBuilder>(InOuter->GetFName());
-						}
-						else if ((SaveFlags & SAVE_BulkDataByReference) != 0)
-						{
-							if (const FLinkerLoad* LinkerLoad = FLinkerLoad::FindExistingLinkerForPackage(InOuter))
-							{
-								if (const UE::FPackageTrailer* Trailer = LinkerLoad->GetPackageTrailer())
-								{
-									Linker->PackageTrailerBuilder = UE::FPackageTrailerBuilder::CreateReferenceToTrailer(*Trailer, InOuter->GetFName());
-								}
-							}
-						}
-					}
-
-#if WITH_TEXT_ARCHIVE_SUPPORT
-					if (bTextFormat)
-					{
-						if (TempFilename.IsSet())
-						{
-							TextFormatTempFilename = TempFilename.GetValue() + FPackageName::GetTextAssetPackageExtension();
-						}
-						else
-						{
-							TextFormatTempFilename = FPaths::CreateTempFilename(*FPaths::ProjectSavedDir(), *BaseFilename.Left(32)) + FPackageName::GetTextAssetPackageExtension();
-						}
-						TextFormatArchive = IFileManager::Get().CreateFileWriter(*TextFormatTempFilename.GetValue());
-						FJsonArchiveOutputFormatter* OutputFormatter = new FJsonArchiveOutputFormatter(*TextFormatArchive);
-						OutputFormatter->SetObjectIndicesMap(&Linker->ObjectIndicesMap);
-						Formatter = OutputFormatter;
-					}
-					else
-#endif
-					{
-						Formatter = new FBinaryArchiveFormatter(*(FArchive*)Linker.Get());
-					}
-				}
-
-				FStructuredArchive* StructuredArchive = new FStructuredArchive(*Formatter);
-				FStructuredArchive::FRecord StructuredArchiveRoot = StructuredArchive->Open().EnterRecord();
-				StructuredArchiveRoot.GetUnderlyingArchive().SetSerializeContext(SaveContext);
-#if WITH_EDITOR
-				if (!!TargetPlatform)
-				{
-					Linker->SetDebugSerializationFlags(DSF_EnableCookerWarnings | Linker->GetDebugSerializationFlags());
-				}
-#endif
-
-				if (!(Linker->Summary.GetPackageFlags() & PKG_FilterEditorOnly))
-				{
-					// The Editor version is used as part of the check to see if a package is too old to use the gather cache, so we always have to add it if we have gathered loc for this asset
-					// We need to set the editor custom version before we copy the version container to the summary, otherwise we may end up with corrupt assets
-					// because we later do it on the Linker when actually gathering loc data
-					ExportTaggerArchive.UsingCustomVersion(FEditorObjectVersion::GUID);
-				}
-
-				// Use the custom versions we had previously gleaned from the export tag pass
-				Linker->Summary.SetCustomVersionContainer(ExportTaggerArchive.GetCustomVersions());
-
-				Linker->SetPortFlags(ComparisonFlags);
-				Linker->SetFilterEditorOnly( FilterEditorOnly );
-				Linker->SetCookingTarget(TargetPlatform);
-
-				Linker->SetUseUnversionedPropertySerialization(bSaveUnversionedProperties);
-
-				// Make sure the package has the same version as the linker
-				InOuter->SetLinkerPackageVersion(Linker->UEVer());
-				InOuter->SetLinkerLicenseeVersion(Linker->LicenseeUEVer());
-				InOuter->SetLinkerCustomVersions(Linker->GetCustomVersions());
-
-				if (EndSavingIfCancelled())
-				{ 
-					return ESavePackageResult::Canceled; 
-				}
-				SlowTask.EnterProgressFrame();
-			
-				// keep a list of objects that would normally have gone into the dependency map, but since they are from cross-level dependencies, won't be found in the import map
-				TArray<UObject*> DependenciesToIgnore;
-
-				// When cooking, strip export objects that 
-				//	are both not for client and not for server by default
-				//	are for client if target is client only
-				//	are for server if target is server only
-				if (Linker->IsCooking())
-				{
-					TArray<UObject*> TagExpObjects;
-					GetObjectsWithAnyMarks(TagExpObjects, OBJECTMARK_TagExp);
-
-					const EObjectMark ExcludedObjectMarks = SavePackageUtilities::GetExcludedObjectMarksForTargetPlatform(TargetPlatform);
-					if (Linker->IsCooking() && ExcludedObjectMarks != OBJECTMARK_NOMARKS)
-					{
-						// Make sure that nothing is in the export table that should have been filtered out
-						for (UObject* ObjExport : TagExpObjects)
-						{
-							if (!ensureMsgf(!ObjExport->HasAnyMarks(ExcludedObjectMarks), TEXT("Object %s is marked for export, but has excluded mark!"), *ObjExport->GetPathName()))
-							{
-								ObjExport->UnMark(OBJECTMARK_TagExp);
-							}
-						}
-						GetObjectsWithAnyMarks(TagExpObjects, OBJECTMARK_TagExp);
-					}
-
-					// Exports got filtered out already if they're not for this platform
-					if (TagExpObjects.Num() == 0)
-					{
-						UE_CLOG(!(SaveFlags & SAVE_NoError), LogSavePackage, Verbose, TEXT("No exports found (or all exports are editor-only) for %s. Package will not be saved."), *BaseFilename);
-						return ESavePackageResult::ContainsEditorOnlyData;
-					}
-				}
-
-				// Import objects & names.
-				TSet<UPackage*> PrestreamPackages;
-				TSet<UObject*> ImportsUsedInGame;
-				{
-					SCOPED_SAVETIMER(UPackage_Save_TagImports);
-					
-					TArray<UObject*> TagExpObjects;
-					GetObjectsWithAnyMarks(TagExpObjects, OBJECTMARK_TagExp);
-					for(int32 Index = 0; Index < TagExpObjects.Num(); Index++)
-					{
-						UObject* Obj = TagExpObjects[Index];
-						check(Obj->HasAnyMarks(OBJECTMARK_TagExp));
-
-						// Build list.
-						bool bReferencerIsEditorOnly = IsEditorOnlyObject(Obj, true /* bCheckRecursive */, true /* bCheckMarks */) && !Obj->HasNonEditorOnlyReferences();
-						FArchiveSaveTagImports ImportTagger(Linker.Get(), NameMapSaver, ImportsUsedInGame, SoftPackagesUsedInGame, bReferencerIsEditorOnly);
-						ImportTagger.SetPortFlags(ComparisonFlags);
-						ImportTagger.SetFilterEditorOnly(FilterEditorOnly);
-						ImportTagger.SetSerializeContext(SaveContext);
-
-						UClass* Class = Obj->GetClass();
-
-						if ( Obj->HasAnyFlags(RF_ClassDefaultObject) )
-						{
-							Class->SerializeDefaultObject(Obj, ImportTagger);
-						}
-						else
-						{
-							Obj->Serialize( ImportTagger );
-						}
-
-						ImportTagger << Class;
-
-						// Obj can be saved in package different than their outer, if our outer isn't the package being saved check if we need to tag it as import
-						UObject* Outer = Obj->GetOuter();
-						if (Outer->GetOutermost() != InOuter)
-						{
-							ImportTagger << Outer;
-						}
-						
-						UObject* Template = Obj->GetArchetype();
-						if (Template)
-						{
-							if (Template != Class->GetDefaultObject() || TargetPlatform)
-							{
-								ImportTagger << Template;
-							}
-
-							static struct FDumpChangesSettings
-							{
-								FString ObjectName;
-								FString ArchetypeName;
-
-								FDumpChangesSettings()
-								{
-									const TCHAR* CommandLine = FCommandLine::Get();
-
-									// Check if we want to dump objects by name
-									FString LocalObjectName;
-									if (FParse::Value(CommandLine, TEXT("dumpsavestate="), LocalObjectName))
-									{
-										UE_LOG(LogSavePackage, Warning, TEXT("The -dumpsavestate command line argument is now deprecated. It will soon be removed in a future release."));
-										ObjectName = MoveTemp(LocalObjectName);
-									}
-
-									// Check if we want to dump objects by their CDO name
-									FString LocalArchetypeName;
-									if (FParse::Value(CommandLine, TEXT("dumpsavestatebyarchetype="), LocalArchetypeName))
-									{
-										UE_LOG(LogSavePackage, Warning, TEXT("The -dumpsavestatebyarchetype command line argument is now deprecated. It will soon be removed in a future release."));
-										ArchetypeName = MoveTemp(LocalArchetypeName);
-									}
-								}
-							} DumpChangesSettings;
-
-							// Dump objects and their CDO during save to show how those objects are being delta-serialized
-							if (Obj->GetFName() == *DumpChangesSettings.ObjectName || Template->GetFName() == *DumpChangesSettings.ArchetypeName)
-							{
-								auto DumpPropertiesToText = [](UObject* Object)
-								{
-									TArray<TTuple<FProperty*, FString>> Result;
-									for (FProperty* Prop : TFieldRange<FProperty>(Object->GetClass()))
-									{
-										FString PropState;
-										const void* PropAddr = Prop->ContainerPtrToValuePtr<void>(Object);
-										Prop->ExportTextItem(PropState, PropAddr, nullptr, Object, PPF_None);
-
-										Result.Emplace(Prop, MoveTemp(PropState));
-									}
-									return Result;
-								};
-
-								TArray<TTuple<FProperty*, FString>> TemplateOutput = DumpPropertiesToText(Template);
-								TArray<TTuple<FProperty*, FString>> ObjOutput      = DumpPropertiesToText(Obj);
-
-								FString TemplateText = FString::JoinBy(TemplateOutput, TEXT("\n"), [](const TTuple<FProperty*, FString>& PropValue)
-								{
-									return FString::Printf(TEXT("  %s: %s"), *PropValue.Get<0>()->GetName(), *PropValue.Get<1>());
-								});
-								FString ObjText = FString::JoinBy(ObjOutput, TEXT("\n"), [](const TTuple<FProperty*, FString>& PropValue)
-								{
-									return FString::Printf(TEXT("  %s: %s"), *PropValue.Get<0>()->GetName(), *PropValue.Get<1>());
-								});
-								UE_LOG(LogSavePackage, Warning, TEXT("---\nArchetype: %s\n%s\nObject: %s\n%s\n---"), *Template->GetFullName(), *TemplateText, *Obj->GetFullName(), *ObjText);
-							}
-						}
-
-						if (TargetPlatform)
-						{
-							TArray<UObject*> Deps;
-							Obj->GetPreloadDependencies(Deps);
-							for (UObject* Dep : Deps)
-							{
-								// We assume nothing in coreuobject ever loads assets in a constructor
-								if (Dep && Dep->GetOutermost()->GetFName() != GLongCoreUObjectPackageName)
-								{
-									// We want to tag these as imports, but not as dependencies
-									FArchiveSaveTagImports::FScopeIgnoreDependencies IgnoreDependencies(ImportTagger);
-									ImportTagger << Dep;
-								}
-							}
-							static const IConsoleVariable* ProcessPrestreamingRequests = IConsoleManager::Get().FindConsoleVariable(TEXT("s.ProcessPrestreamingRequests"));
-							if (ProcessPrestreamingRequests->GetInt())
-							{
-								Deps.Reset();
-								Obj->GetPrestreamPackages(Deps);
-								for (UObject* Dep : Deps)
-								{
-									if (Dep)
-									{
-										UPackage* Pkg = Dep->GetOutermost();
-										if (!Pkg->HasAnyPackageFlags(PKG_CompiledIn) && Obj->HasAnyMarks(OBJECTMARK_TagExp))
-										{
-											PrestreamPackages.Add(Pkg);
-										}
-									}
-								}
-							}
-						}
-
-						if( Obj->IsInPackage(GetTransientPackage()) )
-						{
-							UE_LOG(LogSavePackage, Fatal, TEXT("%s"), *FString::Printf( TEXT("Transient object imported: %s"), *Obj->GetFullName() ) );
-						}
-
-						if (Obj->GetClass() != UObjectRedirector::StaticClass())
-						{
-							DependenciesReferencedByNonRedirectors.Append(ImportTagger.Dependencies);
-						}
-						ObjectDependencies.Add(Obj, MoveTemp(ImportTagger.Dependencies));
-						NativeObjectDependencies.Add(Obj, MoveTemp(ImportTagger.NativeDependencies));
-					}
-				}
-				if (PrestreamPackages.Num())
-				{
-					TSet<UPackage*> KeptPrestreamPackages;
-					for (UPackage* Pkg : PrestreamPackages)
-					{
-						if (!Pkg->HasAnyMarks(OBJECTMARK_TagImp))
-						{
-							Pkg->Mark(OBJECTMARK_TagImp);
-							ImportsUsedInGame.Add(Pkg);
-							KeptPrestreamPackages.Add(Pkg);
-						}
-					}
-					Exchange(PrestreamPackages, KeptPrestreamPackages);
-				}
-
-#if WITH_EDITOR
-				// Remove TagExp from duplicate objects.
-				TMap<UObject*, UObject*> DuplicateRedirects = UnmarkExportTagFromDuplicates();
-#endif // WITH_EDITOR
-
-				if ( EndSavingIfCancelled() )
-				{ 
-					return ESavePackageResult::Canceled;
-				}
-				SlowTask.EnterProgressFrame();
-
-				if ( EndSavingIfCancelled() )
-				{ 
-					return ESavePackageResult::Canceled;
-				}
-				SlowTask.EnterProgressFrame();
-
-				TArray<UObject*> PrivateObjects;
-				TArray<UObject*> ObjectsInOtherMaps;
-				TArray<UObject*> LevelObjects;
-
-				// Tag the names for all relevant object, classes, and packages.
-				{
-					SCOPED_SAVETIMER(UPackage_Save_TagNames);
-					// Gather the top level objects to validate references
-					TArray<UObject*> TopLevelObjects;
-					GetObjectsWithPackage(InOuter, TopLevelObjects, false);
-					auto IsInAnyTopLevelObject = [&TopLevelObjects](UObject* InObject) -> bool
-					{
-						for (UObject* TopObject : TopLevelObjects)
-						{
-							if (InObject->IsInOuter(TopObject))
-							{
-								return true;
-							}
-						}
-						return false;
-					};
-					auto AnyTopLevelObjectIsIn = [&TopLevelObjects](UObject* InObject) -> bool
-					{
-						for (UObject* TopObject : TopLevelObjects)
-						{
-							if (TopObject->IsInOuter(InObject))
-							{
-								return true;
-							}
-						}
-						return false;
-					};
-					auto AnyTopLevelObjectHasSameOutermostObject = [&TopLevelObjects](UObject* InObject) -> bool
-					{
-						UObject* Outermost = InObject->GetOutermostObject();
-						for (UObject* TopObject : TopLevelObjects)
-						{
-							if (TopObject->GetOutermostObject() == Outermost)
-							{
-								return true;
-							}
-						}
-						return false;
-
-					};
-
-					TArray<UObject*> TagExpImpObjects;
-					GetObjectsWithAnyMarks(TagExpImpObjects, EObjectMark(OBJECTMARK_TagExp|OBJECTMARK_TagImp));
-					for(int32 Index = 0; Index < TagExpImpObjects.Num(); Index++)
-					{
-						UObject* Obj = TagExpImpObjects[Index];
-						check(Obj->HasAnyMarks(EObjectMark(OBJECTMARK_TagExp|OBJECTMARK_TagImp)));
-
-						NameMapSaver.MarkNameAsReferenced(Obj->GetFName());
-						if( Obj->GetOuter() )
-						{
-							NameMapSaver.MarkNameAsReferenced(Obj->GetOuter()->GetFName());
-						}
-
-						if( Obj->HasAnyMarks(OBJECTMARK_TagImp) )
-						{
-							// Make sure the package name of an import is referenced as it might be different than its outer
-							UPackage* ObjPackage = Obj->GetPackage();
-							check(ObjPackage);
-							NameMapSaver.MarkNameAsReferenced(ObjPackage->GetFName());
-
-							NameMapSaver.MarkNameAsReferenced(Obj->GetClass()->GetFName());
-							check(Obj->GetClass()->GetOuter());
-							NameMapSaver.MarkNameAsReferenced(Obj->GetClass()->GetOuter()->GetFName());
-						
-							// if a private object was marked by the cooker, it will be in memory on load, and will be found. helps with some objects
-							// from a package in a package being moved into Startup_int.xxx, but not all
-							// Imagine this:
-							// Package P:
-							//   - A (private)
-							//   - B (public, references A)
-							//   - C (public, references A)
-							// Map M:
-							//   - MObj (references B)
-							// Startup Package S:
-							//   - SObj (references C)
-							// When Startup is cooked, it will pull in C and A. When M is cooked, it will pull in B, but not A, because
-							// A was already marked by the cooker. M.xxx now has a private import to A, which is normally illegal, hence
-							// the OBJECTMARK_MarkedByCooker check below
-							if (PrestreamPackages.Contains(ObjPackage))
-							{
-								NameMapSaver.MarkNameAsReferenced(SavePackageUtilities::NAME_PrestreamPackage);
-								// These are not errors
-								UE_LOG(LogSavePackage, Display, TEXT("Prestreaming package %s "), *ObjPackage->GetPathName()); //-V595
-								continue;
-							}
-
-							// if this import shares a outer with top level object of this package then the reference is acceptable if we aren't cooking
-							if (!bIsCooking && (IsInAnyTopLevelObject(Obj) || AnyTopLevelObjectIsIn(Obj) || AnyTopLevelObjectHasSameOutermostObject(Obj)))
-							{
-								continue;
-							}
-
-							if( !Obj->HasAnyFlags(RF_Public) && !Obj->HasAnyFlags(RF_Transient))
-							{
-								if (!TargetPlatform || !ObjPackage->HasAnyPackageFlags(PKG_CompiledIn))
-								{
-									PrivateObjects.Add(Obj);
-								}
-							}
-
-							// See whether the object we are referencing is in another map package.
-							if(ObjPackage->ContainsMap())
-							{
-								if ( ObjPackage != Obj && Obj->GetFName() != NAME_PersistentLevel && Obj->GetClass()->GetFName() != SavePackageUtilities::NAME_World )
-								{
-									ObjectsInOtherMaps.Add(Obj);
-
-									if ( DependenciesReferencedByNonRedirectors.Contains(Obj) )
-									{
-										UE_LOG(LogSavePackage, Warning, TEXT( "Obj in another map: %s"), *Obj->GetFullName() );
-									}
-								}
-								else
-								{
-									LevelObjects.Add(Obj);
-								}
-							}
-						}
-					}
-				}
-
-				if ( EndSavingIfCancelled() )
-				{ 
-					return ESavePackageResult::Canceled;
-				}
-				SlowTask.EnterProgressFrame();
-
-				if ( LevelObjects.Num() > 0 && ObjectsInOtherMaps.Num() == 0 )
-				{
-					ObjectsInOtherMaps = LevelObjects;
-				}
-
-				// It is allowed for redirectors to reference objects in other maps.
-				// Form the list of objects that erroneously reference another map.
-				TArray<UObject*> IllegalObjectsInOtherMaps;
-				for ( auto ObjIt = ObjectsInOtherMaps.CreateConstIterator(); ObjIt; ++ObjIt )
-				{
-					if ( DependenciesReferencedByNonRedirectors.Contains(*ObjIt) )
-					{
-						IllegalObjectsInOtherMaps.Add(*ObjIt);
-					}
-				}
-
-				// The graph is linked to objects in a different map package!
-				if (IllegalObjectsInOtherMaps.Num() )
-				{
-					UObject* MostLikelyCulprit = nullptr;
-
-					// construct a string containing up to the first 5 objects problem objects
-					FString ObjectNames;
-					int32 MaxNamesToDisplay = 5;
-					bool DisplayIsLimited = true;
-
-					if (IllegalObjectsInOtherMaps.Num() < MaxNamesToDisplay)
-					{
-						MaxNamesToDisplay = IllegalObjectsInOtherMaps.Num();
-						DisplayIsLimited = false;
-					}
-
-					for (int32 Idx = 0; Idx < MaxNamesToDisplay; Idx++)
-					{
-						ObjectNames += IllegalObjectsInOtherMaps[Idx]->GetName() + TEXT("\n");
-					}
-					
-					// if there are more than 5 items we indicated this by adding "..." at the end of the list
-					if (DisplayIsLimited)
-					{
-						ObjectNames += TEXT("...\n");
-					}
-
-					Args.Empty();
-					Args.Add( TEXT("FileName"), FText::FromString( Filename ) );
-					Args.Add( TEXT("ObjectNames"), FText::FromString( ObjectNames ) );
-					const FText Message = FText::Format( NSLOCTEXT("Core", "LinkedToObjectsInOtherMap_FindCulpritQ", "Can't save {FileName}: Graph is linked to object(s) in external map.\nExternal Object(s):\n{ObjectNames}  \nTry to find the chain of references to that object (may take some time)?"), Args );
-
-					FString CulpritString = TEXT( "Unknown" );
-					bool bFindCulprit = true;
-					if (bFindCulprit)
-					{
-						FString Referencer;
-						SavePackageUtilities::FindMostLikelyCulprit(IllegalObjectsInOtherMaps, MostLikelyCulprit, Referencer);
-						if (MostLikelyCulprit != nullptr)
-						{
-							CulpritString = FString::Printf(TEXT("%s (%s)"), *MostLikelyCulprit->GetFullName(), *Referencer);
-						}
-					}
-					else if (!ObjectNames.IsEmpty())
-					{
-						CulpritString = ObjectNames;
-					}
-
-					FString ErrorMessage = FString::Printf(TEXT("Can't save %s: Graph is linked to object %s in external map"), Filename, *CulpritString);
-					if (!(SaveFlags & SAVE_NoError))
-					{
-						Error->Logf(ELogVerbosity::Warning, TEXT("%s"), *ErrorMessage);
-					}
-					else
-					{
-						UE_LOG(LogSavePackage, Error, TEXT("%s"), *ErrorMessage);
-					}
-					return ESavePackageResult::Error;
-				}
-
-				// The graph is linked to private objects!
-				if (PrivateObjects.Num())
-				{
-					UObject* MostLikelyCulprit = nullptr;
-					
-					// construct a string containing up to the first 5 objects problem objects
-					FString ObjectNames;
-					int32 MaxNamesToDisplay = 5;
-					bool DisplayIsLimited = true;
-
-					if (PrivateObjects.Num() < MaxNamesToDisplay)
-					{
-						MaxNamesToDisplay = PrivateObjects.Num();
-						DisplayIsLimited = false;
-					}
-
-					for (int32 Idx = 0; Idx < MaxNamesToDisplay; Idx++)
-					{
-						ObjectNames += PrivateObjects[Idx]->GetName() + TEXT("\n");
-					}
-
-					// if there are more than 5 items we indicated this by adding "..." at the end of the list
-					if (DisplayIsLimited)
-					{
-						ObjectNames += TEXT("...\n");
-					}
-
-					Args.Empty();
-					Args.Add( TEXT("FileName"), FText::FromString( Filename ) );
-					Args.Add( TEXT("ObjectNames"), FText::FromString( ObjectNames ) );
-					const FText Message = FText::Format( NSLOCTEXT("Core", "LinkedToPrivateObjectsInOtherPackage_FindCulpritQ", "Can't save {FileName}: Graph is linked to private object(s) in an external package.\nExternal Object(s):\n{ObjectNames}  \nTry to find the chain of references to that object (may take some time)?"), Args );
-
-					FString CulpritString = TEXT( "Unknown" );
-					bool bFindCulprit = true;
-					if (bFindCulprit)
-					{
-						FString Referencer;
-						SavePackageUtilities::FindMostLikelyCulprit(PrivateObjects, MostLikelyCulprit, Referencer);
-						CulpritString = FString::Printf(TEXT("%s (%s)"),
-							(MostLikelyCulprit != nullptr) ? *MostLikelyCulprit->GetFullName() : TEXT("(unknown culprit)"),
-							*Referencer);
-					}
-
-					if (!(SaveFlags & SAVE_NoError))
-					{
-						Error->Logf(ELogVerbosity::Warning, TEXT("Can't save %s: Graph is linked to external private object %s"), Filename, *CulpritString);
-					}
-					return ESavePackageResult::Error;
-				}
-
-				// Write fixed-length file summary to overwrite later.
-				if (SaveFlags & SAVE_KeepGUID)
-				{
-#if !UE_STRIP_DEPRECATED_PROPERTIES
-					// First generation file, keep existing GUID
-					PRAGMA_DISABLE_DEPRECATION_WARNINGS
-					Linker->Summary.Guid = InOuter->Guid;
-					PRAGMA_ENABLE_DEPRECATION_WARNINGS
-#endif
-#if WITH_EDITORONLY_DATA
-					Linker->Summary.PersistentGuid = InOuter->PersistentGuid;
-#endif
-					Linker->Summary.Generations = TArray<FGenerationInfo>();
-				}
-				else
-				{
-					// First generation file.
-					PRAGMA_DISABLE_DEPRECATION_WARNINGS
-					Linker->Summary.Guid = FGuid::NewGuid();
-					PRAGMA_ENABLE_DEPRECATION_WARNINGS
-#if WITH_EDITORONLY_DATA
-					Linker->Summary.PersistentGuid = InOuter->PersistentGuid;
-#endif
-					Linker->Summary.Generations = TArray<FGenerationInfo>();
-
-#if !UE_STRIP_DEPRECATED_PROPERTIES
-					// make sure the UPackage's copy of the GUID is up to date
-					PRAGMA_DISABLE_DEPRECATION_WARNINGS
-					InOuter->Guid = Linker->Summary.Guid;
-					PRAGMA_ENABLE_DEPRECATION_WARNINGS
-#endif
-				}
-				new(Linker->Summary.Generations)FGenerationInfo(0, 0);
-
-				{
-#if WITH_EDITOR
-					FArchiveStackTraceIgnoreScope IgnoreSummaryDiffsScope(bIgnoreHeaderDiffs);
-#endif // WITH_EDITOR
-					if (!bTextFormat)
-					{
-						StructuredArchiveRoot.GetUnderlyingArchive() << Linker->Summary;
-					}
-				}
-				int32 OffsetAfterPackageFileSummary = Linker->Tell();
-		
-				if ( EndSavingIfCancelled() )
-				{ 
-					return ESavePackageResult::Canceled;
-				}
-				SlowTask.EnterProgressFrame();
-
-
-#if WITH_EDITOR
-				if ( GOutputCookingWarnings )
-				{
-					// check the name list for uniqueobjectnamefor cooking
-					static FNameEntryId NAME_UniqueObjectNameForCooking = FName("UniqueObjectNameForCooking").GetComparisonIndex();
-					if (NameMapSaver.NameExists(NAME_UniqueObjectNameForCooking))
-					{
-						UE_LOG(LogSavePackage, Warning, TEXT("Saving object into cooked package %s which was created at cook time"), Filename);
-					}
-				}
-#endif
-
-				// Build NameMap.
-				Linker->Summary.NameOffset = Linker->Tell();
-				{
-					SCOPED_SAVETIMER(UPackage_Save_BuildNameMap);
-#if WITH_EDITOR
-					FArchiveStackTraceIgnoreScope IgnoreSummaryDiffsScope(bIgnoreHeaderDiffs);
-#endif
-					NameMapSaver.UpdateLinker(*Linker.Get(), bTextFormat ? nullptr : Linker->Saver);
-				}
-				if ( EndSavingIfCancelled() )
-				{ 
-					return ESavePackageResult::Canceled;
-				}
-				SlowTask.EnterProgressFrame();
-
-				FStructuredArchive::FStream Stream = StructuredArchiveRoot.EnterStream(SA_FIELD_NAME(TEXT("GatherableTextData")));
-				Linker->Summary.GatherableTextDataOffset = 0;
-				Linker->Summary.GatherableTextDataCount = 0;
-				if (!(Linker->Summary.GetPackageFlags() & PKG_FilterEditorOnly))
-				{
-					SCOPED_SAVETIMER(UPackage_Save_WriteGatherableTextData);
-
-					// The Editor version is used as part of the check to see if a package is too old to use the gather cache, so we always have to add it if we have gathered loc for this asset
-					// Note that using custom version here only works because we already added it to the export tagger before the package summary was serialized
-					Linker->UsingCustomVersion(FEditorObjectVersion::GUID);
-
-					bool bCanCacheGatheredText = false;
-					
-					// Gathers from the given package
-					EPropertyLocalizationGathererResultFlags GatherableTextResultFlags = EPropertyLocalizationGathererResultFlags::Empty;
-					FPropertyLocalizationDataGatherer(Linker->GatherableTextDataMap, InOuter, GatherableTextResultFlags);
-
-					// We can only cache packages that:
-					//	1) Don't contain script data, as script data is very volatile and can only be safely gathered after it's been compiled (which happens automatically on asset load).
-					//	2) Don't contain text keyed with an incorrect package localization ID, as these keys will be changed later during save.
-					bCanCacheGatheredText = !EnumHasAnyFlags(GatherableTextResultFlags, EPropertyLocalizationGathererResultFlags::HasScript | EPropertyLocalizationGathererResultFlags::HasTextWithInvalidPackageLocalizationID);
-
-					if (bCanCacheGatheredText)
-					{
-						Linker->Summary.GatherableTextDataOffset = Linker->Tell();
-
-						// Save gatherable text data.
-						Linker->Summary.GatherableTextDataCount = Linker->GatherableTextDataMap.Num();
-						for (FGatherableTextData& GatherableTextData : Linker->GatherableTextDataMap)
-						{
-							Stream.EnterElement() << GatherableTextData;
-						}
-					}
-				}
-
-				if ( EndSavingIfCancelled() )
-				{ 
-					return ESavePackageResult::Canceled;
-				}
-				SlowTask.EnterProgressFrame();
-
-				// Build ImportMap.
-				{
-					SCOPED_SAVETIMER(UPackage_Save_BuildImportMap);
-
-					TArray<UObject*> TagImpObjects;
-
-					const EObjectMark ExcludedObjectMarks = SavePackageUtilities::GetExcludedObjectMarksForTargetPlatform(TargetPlatform);
-					GetObjectsWithAnyMarks(TagImpObjects, OBJECTMARK_TagImp);
-
-					if (Linker->IsCooking() && ExcludedObjectMarks != OBJECTMARK_NOMARKS)
-					{
-						// Make sure that nothing is in the import table that should have been filtered out
-						for (UObject* ObjImport : TagImpObjects)
-						{
-							if (!ensureMsgf(!ObjImport->HasAnyMarks(ExcludedObjectMarks), TEXT("Object %s is marked for import, but has excluded mark!"), *ObjImport->GetPathName()))
-							{
-								ObjImport->UnMark(OBJECTMARK_TagImp);
-							}
-						}
-						GetObjectsWithAnyMarks(TagImpObjects, OBJECTMARK_TagImp);
-					}
-
-					for(int32 Index = 0; Index < TagImpObjects.Num(); Index++)
-					{
-						UObject* Obj = TagImpObjects[Index];
-						check(Obj->HasAnyMarks(OBJECTMARK_TagImp));
-						UClass* ObjClass = Obj->GetClass();
-#if WITH_EDITOR
-						bool bExcludePackageFromCook = FCoreUObjectDelegates::ShouldCookPackageForPlatform.IsBound() ? !FCoreUObjectDelegates::ShouldCookPackageForPlatform.Execute(Obj->GetOutermost(), TargetPlatform) : false;			
-						if (bExcludePackageFromCook)
-						{
-							continue;
-						}
-#endif //WITH_EDITOR
-						FObjectImport* LocObjectImport = new(Linker->ImportMap)FObjectImport(Obj, ObjClass);
-
-						if (PrestreamPackages.Contains((UPackage*)Obj))
-						{
-							LocObjectImport->ClassName = SavePackageUtilities::NAME_PrestreamPackage;
-						}
-					}
-				}
-
-
-				if ( EndSavingIfCancelled() )
-				{ 
-					return ESavePackageResult::Canceled;
-				}
-				SlowTask.EnterProgressFrame();
-
-				// sort imports
-				FObjectImportSortHelper ImportSortHelper;
-				{
-					SCOPED_SAVETIMER(UPackage_Save_SortImports);
-					ImportSortHelper.SortImports(Linker.Get());
-					Linker->Summary.ImportCount = Linker->ImportMap.Num();
-				}
-
-				if ( EndSavingIfCancelled() )
-				{ 
-					return ESavePackageResult::Canceled;
-				}
-				SlowTask.EnterProgressFrame();
-
-				
-				// Build ExportMap.
-				{
-					SCOPED_SAVETIMER(UPackage_Save_BuildExportMap);
-
-					TArray<UObject*> TagExpObjects;
-					GetObjectsWithAnyMarks(TagExpObjects, OBJECTMARK_TagExp);
-					for(int32 Index = 0; Index < TagExpObjects.Num(); Index++)
-					{
-						UObject* Obj = TagExpObjects[Index];
-						check(Obj->HasAnyMarks(OBJECTMARK_TagExp));
-						new( Linker->ExportMap )FObjectExport( Obj, Obj->HasAnyMarks(OBJECTMARK_NotAlwaysLoadedForEditorGame));
-					}
-				}
-
-#if WITH_EDITOR
-				if (GOutputCookingWarnings)
-				{
-					// check the name list for uniqueobjectnamefor cooking
-					static FName NAME_UniqueObjectNameForCooking(TEXT("UniqueObjectNameForCooking"));
-
-					for (const auto& Export : Linker->ExportMap)
-					{
-						const auto& NameInUse = Export.ObjectName;
-						if (NameInUse.GetComparisonIndex() == NAME_UniqueObjectNameForCooking.GetComparisonIndex())
-						{
-							UObject* Outer = Export.Object->GetOuter();
-							UE_LOG(LogSavePackage, Warning, TEXT(" into cooked package %s which was created at cook time, Object Name %s, Full Path %s, Class %s, Outer %s, Outer class %s"), Filename, *NameInUse.ToString(), *Export.Object->GetFullName(), *Export.Object->GetClass()->GetName(), Outer ? *Outer->GetName() : TEXT("None"), Outer ? *Outer->GetClass()->GetName() : TEXT("None") );
-						}
-					}
-				}
-#endif
-
-				if ( EndSavingIfCancelled() )
-				{ 
-					return ESavePackageResult::Canceled;
-				}
-				SlowTask.EnterProgressFrame();
-
-				// Sort exports alphabetically
-				FObjectExportSortHelper ExportSortHelper;
-				{
-					SCOPED_SAVETIMER(UPackage_Save_SortExports);
-					ExportSortHelper.SortExports(Linker.Get());
-				}
-				
-				// Sort exports for seek-free loading.
-				if (Linker->IsCooking())
-				{
-					SCOPED_SAVETIMER(UPackage_Save_SortExportsForSeekFree);
-					COOK_STAT(FScopedDurationTimer SaveTimer(FSavePackageStats::SortExportsSeekfreeInnerTimeSec));
-					FObjectExportSeekFreeSorter SeekFreeSorter;
-					SeekFreeSorter.SortExports(Linker.Get());
-				}
-
-				Linker->Summary.ExportCount = Linker->ExportMap.Num();
-
-				if ( EndSavingIfCancelled() )
-				{ 
-					return ESavePackageResult::Canceled;
-				}
-				SlowTask.EnterProgressFrame();
-
-				// Pre-size depends map.
-				Linker->DependsMap.AddZeroed( Linker->ExportMap.Num() );
-
-				// track import and export object linker index
-				TMap<UObject*, FPackageIndex> ImportToIndexMap;
-				TMap<UObject*, FPackageIndex> ExportToIndexMap;
-				for (int32 ImpIndex = 0; ImpIndex < Linker->ImportMap.Num(); ImpIndex++)
-				{
-					ImportToIndexMap.Add(Linker->ImportMap[ImpIndex].XObject, FPackageIndex::FromImport(ImpIndex));
-				}
-
-				for (int32 ExpIndex = 0; ExpIndex < Linker->ExportMap.Num(); ExpIndex++)
-				{
-					ExportToIndexMap.Add(Linker->ExportMap[ExpIndex].Object, FPackageIndex::FromExport(ExpIndex));
-				}
-
-				// go back over the (now sorted) exports and fill out the DependsMap
-				{
-					SCOPED_SAVETIMER(UPackage_Save_BuildExportDependsMap);
-					for (int32 ExpIndex = 0; ExpIndex < Linker->ExportMap.Num(); ExpIndex++)
-					{
-						UObject* Object = Linker->ExportMap[ExpIndex].Object;
-						if (Object == nullptr)
-						{
-							UE_LOG(LogSavePackage, Warning, TEXT("Object is missing for an export, unable to save dependency map. See log for more info"));
-							if (!(SaveFlags & SAVE_NoError))
-							{
-								Error->Logf(ELogVerbosity::Warning, TEXT("%s"), *FText::Format(NSLOCTEXT("Core", "SavePackageObjectIsMissingExport", "Object is missing for an export, unable to save dependency map for asset '{0}'. See log for more info"), FText::FromString(FString(Filename))).ToString());
-							}
-							continue;
-						}
-
-						// add a dependency map entry also
-						TArray<FPackageIndex>& DependIndices = Linker->DependsMap[ExpIndex];
-						// find all the objects needed by this export
-						TArray<UObject*>* SrcDepends = ObjectDependencies.Find(Object);
-						checkf(SrcDepends, TEXT("Couldn't find dependency map for %s"), *Object->GetFullName());
-
-						// go through each object and...
-						DependIndices.Reserve(SrcDepends->Num());
-						for (int32 DependIndex = 0; DependIndex < SrcDepends->Num(); DependIndex++)
-						{
-							UObject* DependentObject = (*SrcDepends)[DependIndex];
-
-							FPackageIndex DependencyIndex;
-
-							// if the dependency is in the same package, we need to save an index into our ExportMap
-							if (DependentObject->GetOutermost() == Linker->LinkerRoot)
-							{
-								// ... find the associated ExportIndex
-								DependencyIndex = ExportToIndexMap.FindRef(DependentObject);
-							}
-							// otherwise we need to save an index into the ImportMap
-							else
-							{
-								// ... find the associated ImportIndex
-								DependencyIndex = ImportToIndexMap.FindRef(DependentObject);
-							}
-
-#if WITH_EDITOR
-							// If we still didn't find index, maybe it was a duplicate export which got removed.
-							// Check if we have a redirect to original.
-							if (DependencyIndex.IsNull() && DuplicateRedirects.Contains(DependentObject))
-							{
-								UObject** const RedirectObj = DuplicateRedirects.Find(DependentObject);
-								if (RedirectObj)
-								{
-									DependencyIndex = ExportToIndexMap.FindRef(*RedirectObj);
-								}
-							}
-#endif
-							// if we didn't find it (FindRef returns 0 on failure, which is good in this case), then we are in trouble, something went wrong somewhere
-							checkf(!DependencyIndex.IsNull(), TEXT("Failed to find dependency index for %s (%s)"), *DependentObject->GetFullName(), *Object->GetFullName());
-
-							// add the import as an import for this export
-							DependIndices.Add(DependencyIndex);
-						}
-					}
-				}
-
-
-				if ( EndSavingIfCancelled() )
-				{ 
-					return ESavePackageResult::Canceled;
-				}
-				SlowTask.EnterProgressFrame();
-
-				// Set linker reverse mappings.
-				// also set netplay required data for any UPackages in the export map
-				for( int32 i=0; i<Linker->ExportMap.Num(); i++ )
-				{
-					UObject* Object = Linker->ExportMap[i].Object;
-					if( Object )
-					{
-						Linker->ObjectIndicesMap.Add(Object, FPackageIndex::FromExport(i));
-
-						UPackage* Package = dynamic_cast<UPackage*>(Object);
-						if (Package != nullptr)
-						{
-							Linker->ExportMap[i].PackageFlags = Package->GetPackageFlags();
-							if (!Package->HasAnyPackageFlags(PKG_ServerSideOnly))
-							{
-								PRAGMA_DISABLE_DEPRECATION_WARNINGS
-								Linker->ExportMap[i].PackageGuid = Package->GetGuid();
-								PRAGMA_ENABLE_DEPRECATION_WARNINGS
-							}
-						}
-					}
-				}
-
-				if ( EndSavingIfCancelled() )
-				{ 
-					return ESavePackageResult::Canceled;
-				}
-				SlowTask.EnterProgressFrame();
-
-				// If this is a map package, make sure there is a world or level in the export map.
-				if ( InOuter->ContainsMap() )
-				{
-					bool bContainsMap = false;
-					for( int32 i=0; i<Linker->ExportMap.Num(); i++ )
-					{
-						UObject* Object = Linker->ExportMap[i].Object;
-						
-						// Consider redirectors to world/levels as map packages too.
-						if (UObjectRedirector* Redirector = Cast<UObjectRedirector>(Object))
-						{
-							Object = Redirector->DestinationObject;
-						}
-							
-						if ( Object )
-						{
-							const FString ExportClassName = Object->GetClass()->GetName();
-							if( ExportClassName == TEXT("World") || ExportClassName == TEXT("Level") )
-							{
-								bContainsMap = true;
-								break;
-							}
-						}
-					}
-					if (!bContainsMap)
-					{
-						ensureMsgf(false, TEXT("Attempting to save a map package '%s' that does not contain a map object."), *InOuter->GetName());
-						UE_LOG(LogSavePackage, Error, TEXT("Attempting to save a map package '%s' that does not contain a map object."), *InOuter->GetName());
-
-						if (!(SaveFlags & SAVE_NoError))
-						{
-							Error->Logf(ELogVerbosity::Warning, TEXT("%s"), *FText::Format( NSLOCTEXT( "Core", "SavePackageNoMap", "Attempting to save a map asset '{0}' that does not contain a map object" ), FText::FromString( FString( Filename ) ) ).ToString() );
-						}
-						bSuccess = false;
-					}
-				}
-
-
-				if ( EndSavingIfCancelled() )
-				{ 
-					return ESavePackageResult::Canceled;
-				}
-				SlowTask.EnterProgressFrame();
-
-				for( int32 i=0; i<Linker->ImportMap.Num(); i++ )
-				{
-					UObject* Object = Linker->ImportMap[i].XObject;
-					if( Object != nullptr )
-					{
-						const FPackageIndex PackageIndex = FPackageIndex::FromImport(i);
-						//ensure(!Linker->ObjectIndicesMap.Contains(Object)); // this ensure will fail
-						Linker->ObjectIndicesMap.Add(Object, PackageIndex);
-					}
-					else
-					{
-						checkf(false, TEXT("NULL XObject for import %i - Object: %s Class: %s"), i, *Linker->ImportMap[i].ObjectName.ToString(), *Linker->ImportMap[i].ClassName.ToString());
-					}
-				}
-				if (TargetPlatform)
-				{
-					EDLCookChecker.AddExport(InOuter); // the package isn't actually in the export map, but that is ok, we add it as export anyway for error checking
-					for (int32 i = 0; i < Linker->ImportMap.Num(); i++)
-					{
-						UObject* Object = Linker->ImportMap[i].XObject;
-						if (Object != nullptr)
-						{
-							EDLCookChecker.AddImport(Object, InOuter);
-						}
-					}
-				}
-
-				// Convert the searchable names map from UObject to packageindex
-				for (const TPair<const UObject *, TArray<FName>>& SearchableNamePair : Linker->SearchableNamesObjectMap)
-				{
-					const FPackageIndex PackageIndex = Linker->MapObject(SearchableNamePair.Key);
-
-					// This should always be in the imports already
-					if (ensure(!PackageIndex.IsNull()))
-					{
-						Linker->SearchableNamesMap.FindOrAdd(PackageIndex) = SearchableNamePair.Value;
-					}
-				}
-				// Clear temporary map
-				Linker->SearchableNamesObjectMap.Empty();
-
-				SlowTask.EnterProgressFrame();
-
-				// Find components referenced by exports.
-
-				if ( EndSavingIfCancelled() )
-				{ 
-					return ESavePackageResult::Canceled;
-				}
-				SlowTask.EnterProgressFrame();
-
-				// Save dummy import map, overwritten later.
-				if (!bTextFormat)
-				{
-					SCOPED_SAVETIMER(UPackage_Save_WriteDummyImportMap);
-#if WITH_EDITOR
-					FArchiveStackTraceIgnoreScope IgnoreSummaryDiffsScope(bIgnoreHeaderDiffs);
-#endif // WITH_EDITOR
-					Linker->Summary.ImportOffset = Linker->Tell();
-					for (int32 i = 0; i < Linker->ImportMap.Num(); i++)
-					{
-						FObjectImport& Import = Linker->ImportMap[i];
-						StructuredArchiveRoot.GetUnderlyingArchive() << Import;
-					}
-				}
-				int32 OffsetAfterImportMap = Linker->Tell();
-
-
-				if (EndSavingIfCancelled())
-				{
-					return ESavePackageResult::Canceled;
-				}
-				SlowTask.EnterProgressFrame();
-
-				// Save dummy export map, overwritten later.
-				if (!bTextFormat)
-				{
-					SCOPED_SAVETIMER(UPackage_Save_WriteDummyExportMap);
-#if WITH_EDITOR
-					FArchiveStackTraceIgnoreScope IgnoreSummaryDiffsScope(bIgnoreHeaderDiffs);
-#endif // WITH_EDITOR
-					Linker->Summary.ExportOffset = Linker->Tell();
-					for (int32 i = 0; i < Linker->ExportMap.Num(); i++)
-					{
-						FObjectExport& Export = Linker->ExportMap[i];
-						*Linker << Export;
-					}
-				}
-				int32 OffsetAfterExportMap = Linker->Tell();
-
-
-				if (EndSavingIfCancelled())
-				{
-					return ESavePackageResult::Canceled;
-				}
-				SlowTask.EnterProgressFrame();
-
-				if (!bTextFormat)
-				{
-					SCOPED_SAVETIMER(UPackage_Save_WriteDependsMap);
-
-					FStructuredArchive::FStream DependsStream = StructuredArchiveRoot.EnterStream(SA_FIELD_NAME(TEXT("DependsMap")));
-					if (Linker->IsCooking())
-					{
-#if WITH_EDITOR
-						FArchiveStackTraceIgnoreScope IgnoreSummaryDiffsScope(bIgnoreHeaderDiffs);
-#endif // WITH_EDITOR
-						//@todo optimization, this should just be stripped entirely from cooked packages
-						TArray<FPackageIndex> Depends; // empty array
-						Linker->Summary.DependsOffset = Linker->Tell();
-						for (int32 i = 0; i < Linker->ExportMap.Num(); i++)
-						{
-							DependsStream.EnterElement() << Depends;
-						}
-					}
-					else
-					{
-						// save depends map (no need for later patching)
-						check(Linker->DependsMap.Num() == Linker->ExportMap.Num());
-						Linker->Summary.DependsOffset = Linker->Tell();
-						for (int32 i = 0; i < Linker->ExportMap.Num(); i++)
-						{
-							TArray<FPackageIndex>& Depends = Linker->DependsMap[i];
-							DependsStream.EnterElement() << Depends;
-						}
-					}
-				}
-
-
-				if (EndSavingIfCancelled())
-				{ 
-					return ESavePackageResult::Canceled;
-				}
-				SlowTask.EnterProgressFrame();
-
-				// Only save string asset and searchable name map if saving for editor
-				if (!(Linker->Summary.GetPackageFlags() & PKG_FilterEditorOnly))
-				{
-					SCOPED_SAVETIMER(UPackage_Save_SaveSoftPackagesAndSearchableNames);
-
-					// Save soft package references
-					Linker->Summary.SoftPackageReferencesOffset = Linker->Tell();
-					Linker->Summary.SoftPackageReferencesCount = Linker->SoftPackageReferenceList.Num();
-					if (!bTextFormat)
-					{
-						FStructuredArchive::FStream SoftReferenceStream = StructuredArchiveRoot.EnterStream(SA_FIELD_NAME(TEXT("SoftReferences")));
-						for (FName& SoftPackageName : Linker->SoftPackageReferenceList)
-						{
-							SoftReferenceStream.EnterElement() << SoftPackageName;
-						}
-
-						// Save searchable names map
-						Linker->Summary.SearchableNamesOffset = Linker->Tell();
-						Linker->SerializeSearchableNamesMap(StructuredArchiveRoot.EnterField(SA_FIELD_NAME(TEXT("SearchableNames"))));
-					}
-				}
-				else
-				{
-					Linker->Summary.SoftPackageReferencesCount = 0;
-					Linker->Summary.SoftPackageReferencesOffset = 0;
-					Linker->Summary.SearchableNamesOffset = 0;
-				}
-
-				{
-#if WITH_EDITOR
-					FArchiveStackTraceIgnoreScope IgnoreSummaryDiffsScope(bIgnoreHeaderDiffs);
-#endif // WITH_EDITOR
-
-					// Save thumbnails
-					{
-						SCOPED_SAVETIMER(UPackage_Save_SaveThumbnails);
-						SavePackageUtilities::SaveThumbnails(InOuter, Linker.Get(), StructuredArchiveRoot.EnterField(SA_FIELD_NAME(TEXT("Thumbnails"))));
-					}
-
-					if (!bTextFormat)
-					{	
-						// Save asset registry data so the editor can search for information about assets in this package
-						SCOPED_SAVETIMER(UPackage_Save_SaveAssetRegistryData);
-						UE::AssetRegistry::WritePackageData(StructuredArchiveRoot, Linker->IsCooking(), InOuter, Linker.Get(), ImportsUsedInGame, SoftPackagesUsedInGame);
-					}
-
-					// Save level information used by World browser
-					{
-						SCOPED_SAVETIMER(UPackage_Save_WorldLevelData);
-						SavePackageUtilities::SaveWorldLevelInfo(InOuter, Linker.Get(), StructuredArchiveRoot);
-					}
-				}
-
-				// Map export indices
-				{
-					SCOPED_SAVETIMER(UPackage_Save_MapExportIndices);
-
-					for (int32 i = 0; i < Linker->ExportMap.Num(); i++)
-					{
-						FObjectExport& Export = Linker->ExportMap[i];
-						if (Export.Object)
-						{
-							// Set class index.
-							// If this is *exactly* a UClass, store null instead; for anything else, including UClass-derived classes, map it
-							UClass* ObjClass = Export.Object->GetClass();
-							if (ObjClass != UClass::StaticClass())
-							{
-								Export.ClassIndex = Linker->MapObject(ObjClass);
-								checkf(!Export.ClassIndex.IsNull(), TEXT("Export %s class is not mapped when saving %s"), *Export.Object->GetFullName(), *Linker->LinkerRoot->GetName());
-							}
-							else
-							{
-								Export.ClassIndex = FPackageIndex();
-							}
-
-							if (TargetPlatform)
-							{
-								UObject* Archetype = Export.Object->GetArchetype();
-								check(Archetype);
-								check(Archetype->IsA(Export.Object->HasAnyFlags(RF_ClassDefaultObject) ? ObjClass->GetSuperClass() : ObjClass));
-								Export.TemplateIndex = Linker->MapObject(Archetype);
-								UE_CLOG(Export.TemplateIndex.IsNull(), LogSavePackage, Fatal, TEXT("%s was an archetype of %s but returned a null index mapping the object."), *Archetype->GetFullName(), *Export.Object->GetFullName());
-								check(!Export.TemplateIndex.IsNull());
-							}
-
-							// Set the parent index, if this export represents a UStruct-derived object
-							if (UStruct* Struct = dynamic_cast<UStruct*>(Export.Object))
-							{
-								if (Struct->GetSuperStruct() != nullptr)
-								{
-									Export.SuperIndex = Linker->MapObject(Struct->GetSuperStruct());
-									checkf(!Export.SuperIndex.IsNull(),
-										TEXT("Export Struct (%s) of type (%s) inheriting from (%s) of type (%s) has not mapped super struct."),
-										*GetPathNameSafe(Struct),
-										*(Struct->GetClass()->GetName()),
-										*GetPathNameSafe(Struct->GetSuperStruct()),
-										*(Struct->GetSuperStruct()->GetClass()->GetName())
-									);
-								}
-								else
-								{
-									Export.SuperIndex = FPackageIndex();
-								}
-							}
-							else
-							{
-								Export.SuperIndex = FPackageIndex();
-							}
-
-							// Set FPackageIndex for this export's Outer. If the export's Outer
-							// is the UPackage corresponding to this package's LinkerRoot, the
-							if (Export.Object->GetOuter() != InOuter)
-							{
-								check(Export.Object->GetOuter());
-								Export.OuterIndex = Linker->MapObject(Export.Object->GetOuter());
-
-								// The outer of an object is now allowed to be an export hence, the following asserts do not stand anymore:
-								//checkf(Export.Object->GetOuter()->IsInPackage(InOuter),
-								//	TEXT("Export Object (%s) Outer (%s) mismatch."),
-								//	*(Export.Object->GetPathName()),
-								//	*(Export.Object->GetOuter()->GetPathName()));
-								//checkf(!Export.OuterIndex.IsImport(),
-								//	TEXT("Export Object (%s) Outer (%s) is an Import."),
-								//	*(Export.Object->GetPathName()),
-								//	*(Export.Object->GetOuter()->GetPathName()));
-
-								if (Linker->IsCooking())
-								{
-									// Only packages are allowed to have no outer
-									ensureMsgf(Export.OuterIndex != FPackageIndex() || Export.Object->IsA(UPackage::StaticClass()), TEXT("Export %s has no valid outer when cooking!"), *Export.Object->GetPathName());
-								}
-							}
-							else
-							{
-								// this export's Outer is the LinkerRoot for this package
-								Export.OuterIndex = FPackageIndex();
-							}
-						}
-					}
-				}
-
-				Linker->Summary.PreloadDependencyOffset = Linker->Tell();
-				Linker->Summary.PreloadDependencyCount = -1;
-
-				if (Linker->IsCooking())
-				{
-#if WITH_EDITOR
-					FArchiveStackTraceIgnoreScope IgnoreSummaryDiffsScope(bIgnoreHeaderDiffs);
-#endif // WITH_EDITOR
-
-					const EObjectMark ExcludedObjectMarks = SavePackageUtilities::GetExcludedObjectMarksForTargetPlatform(Linker->CookingTarget());
-					Linker->Summary.PreloadDependencyCount = 0;
-
-					auto IncludeObjectAsDependency = [&Linker, ExcludedObjectMarks](int32 CallSite, TSet<FPackageIndex>& AddTo, UObject* ToTest, UObject* ForObj, bool bMandatory, bool bOnlyIfInLinkerTable)
-					{
-						// Skip transient, editor only, and excluded client/server objects
-						if (ToTest)
-						{
-							UPackage* Outermost = ToTest->GetOutermost();
-							check(Outermost);
-							if (Outermost->GetFName() == GLongCoreUObjectPackageName)
-							{
-								return; // We assume nothing in coreuobject ever loads assets in a constructor
-							}
-							FPackageIndex Index = Linker->MapObject(ToTest);
-							if (Index.IsNull() && bOnlyIfInLinkerTable)
-							{
-								return;
-							}
-							if (!Index.IsNull() && (ToTest->HasAllFlags(RF_Transient) && !ToTest->IsNative()))
-							{
-								UE_LOG(LogSavePackage, Warning, TEXT("A dependency '%s' of '%s' is in the linker table, but is transient. We will keep the dependency anyway (%d)."), *ToTest->GetFullName(), *ForObj->GetFullName(), CallSite);
-							}
-							if (!Index.IsNull() && !IsValid(ToTest))
-							{
-								UE_LOG(LogSavePackage, Warning, TEXT("A dependency '%s' of '%s' is in the linker table, but is pending kill or garbage. We will keep the dependency anyway (%d)."), *ToTest->GetFullName(), *ForObj->GetFullName(), CallSite);
-							}
-							bool bNotFiltered = (ExcludedObjectMarks == OBJECTMARK_NOMARKS || !ToTest->HasAnyMarks(ExcludedObjectMarks)) && (!(Linker->Summary.GetPackageFlags() & PKG_FilterEditorOnly) || !IsEditorOnlyObject(ToTest, false, true));
-							if (bMandatory && !bNotFiltered)
-							{
-								UE_LOG(LogSavePackage, Warning, TEXT("A dependency '%s' of '%s' was filtered, but is mandatory. This indicates a problem with editor only stripping. We will keep the dependency anyway (%d)."), *ToTest->GetFullName(), *ForObj->GetFullName(), CallSite);
-								bNotFiltered = true;
-							}
-							if (bNotFiltered)
-							{
-								if (!Index.IsNull())
-								{
-									AddTo.Add(Index);
-									return;
-								}
-								else if (!ToTest->HasAnyFlags(RF_Transient))
-								{
-									UE_CLOG(Outermost->HasAnyPackageFlags(PKG_CompiledIn), LogSavePackage, Verbose, TEXT("A compiled in dependency '%s' of '%s' was not actually in the linker tables and so will be ignored (%d)."), *ToTest->GetFullName(), *ForObj->GetFullName(), CallSite);
-									UE_CLOG(!Outermost->HasAnyPackageFlags(PKG_CompiledIn), LogSavePackage, Fatal, TEXT("A dependency '%s' of '%s' was not actually in the linker tables and so will be ignored (%d)."), *ToTest->GetFullName(), *ForObj->GetFullName(), CallSite);
-								}
-							}
-							check(!bMandatory);
-						}
-					};
-
-					auto IncludeIndexAsDependency = [&Linker](TSet<FPackageIndex>& AddTo, FPackageIndex Dep)
-					{
-						if (!Dep.IsNull())
-						{
-							UObject* ToTest = Dep.IsExport() ? Linker->Exp(Dep).Object : Linker->Imp(Dep).XObject;
-							if (ToTest)
-							{
-								UPackage* Outermost = ToTest->GetOutermost();
-								if (Outermost && Outermost->GetFName() != GLongCoreUObjectPackageName) // We assume nothing in coreuobject ever loads assets in a constructor
-								{
-									AddTo.Add(Dep);
-								}
-							}
-						}
-					};
-
-					FStructuredArchive::FStream DepedenciesStream = StructuredArchiveRoot.EnterStream(SA_FIELD_NAME(TEXT("PreloadDependencies")));
-					TArray<UObject*> Subobjects;
-					TArray<UObject*> Deps;
-					TSet<FPackageIndex> SerializationBeforeCreateDependencies;
-					TSet<FPackageIndex> SerializationBeforeSerializationDependencies;
-					TSet<FPackageIndex> CreateBeforeSerializationDependencies;
-					TSet<FPackageIndex> CreateBeforeCreateDependencies;
-					for (int32 i = 0; i < Linker->ExportMap.Num(); i++)
-					{
-						FObjectExport& Export = Linker->ExportMap[i];
-						if (Export.Object)
-						{
-							EDLCookChecker.AddExport(Export.Object);
-							{
-								SerializationBeforeCreateDependencies.Reset();
-								IncludeIndexAsDependency(SerializationBeforeCreateDependencies, Export.ClassIndex);
-								UObject* CDO = Export.Object->GetArchetype();
-								IncludeObjectAsDependency(1, SerializationBeforeCreateDependencies, CDO, Export.Object, true, false);
-								Subobjects.Reset();
-								GetObjectsWithOuter(CDO, Subobjects);
-								for (UObject* SubObj : Subobjects)
-								{
-									// Only include subobject archetypes
-									if (SubObj->HasAnyFlags(RF_DefaultSubObject | RF_ArchetypeObject))
-									{
-										while (SubObj->HasAnyFlags(RF_Transient)) // transient components are stripped by the ICH, so find the one it will really use at runtime
-										{
-											UObject* SubObjArch = SubObj->GetArchetype();
-											if (SubObjArch->GetClass()->HasAnyClassFlags(CLASS_Native | CLASS_Intrinsic))
-											{
-												break;
-											}
-											SubObj = SubObjArch;
-										}
-										if (IsValid(SubObj))
-										{
-											IncludeObjectAsDependency(2, SerializationBeforeCreateDependencies, SubObj, Export.Object, false, false);
-										}
-									}
-								}
-							}
-							{
-								SerializationBeforeSerializationDependencies.Reset();
-								Deps.Reset();
-								Export.Object->GetPreloadDependencies(Deps);
-
-								for (UObject* Obj : Deps)
-								{
-									IncludeObjectAsDependency(3, SerializationBeforeSerializationDependencies, Obj, Export.Object, false, true);
-								}
-								if (Export.Object->HasAnyFlags(RF_ArchetypeObject | RF_ClassDefaultObject))
-								{
-									UObject *Outer = Export.Object->GetOuter();
-									if (!Outer->IsA(UPackage::StaticClass()))
-									{
-										IncludeObjectAsDependency(4, SerializationBeforeSerializationDependencies, Outer, Export.Object, true, false);
-									}
-								}
-								if (Export.Object->IsA(UClass::StaticClass()))
-								{
-									// we need to load archetypes of our subobjects before we load the class
-									UObject* CDO = CastChecked<UClass>(Export.Object)->GetDefaultObject();
-									Subobjects.Reset();
-									GetObjectsWithOuter(CDO, Subobjects);
-									for (UObject* SubObj : Subobjects)
-									{
-										// Only include subobject archetypes
-										if (SubObj->HasAnyFlags(RF_DefaultSubObject | RF_ArchetypeObject))
-										{
-											SubObj = SubObj->GetArchetype();
-											while (SubObj->HasAnyFlags(RF_Transient)) // transient components are stripped by the ICH, so find the one it will really use at runtime
-											{
-												UObject* SubObjArch = SubObj->GetArchetype();
-												if (SubObjArch->GetClass()->HasAnyClassFlags(CLASS_Native | CLASS_Intrinsic))
-												{
-													break;
-												}
-												SubObj = SubObjArch;
-											}
-											if (IsValid(SubObj))
-											{
-												IncludeObjectAsDependency(5, SerializationBeforeSerializationDependencies, SubObj, Export.Object, false, false);
-											}
-										}
-									}
-								}
-							}
-
-							{
-								CreateBeforeSerializationDependencies.Reset();
-								UClass* Class = Cast<UClass>(Export.Object);
-								UObject* ClassCDO = Class ? Class->GetDefaultObject() : nullptr;
-								{
-									TArray<FPackageIndex>& Depends = Linker->DependsMap[i];
-									for (FPackageIndex Dep : Depends)
-									{
-										UObject* ToTest = Dep.IsExport() ? Linker->Exp(Dep).Object : Linker->Imp(Dep).XObject;
-										if (ToTest != ClassCDO)
-										{
-											IncludeIndexAsDependency(CreateBeforeSerializationDependencies, Dep);
-										}
-									}
-								}
-								{
-									TArray<UObject*>& NativeDeps = NativeObjectDependencies[Export.Object];
-									for (UObject* ToTest : NativeDeps)
-									{
-										if (ToTest != ClassCDO)
-										{
-											IncludeObjectAsDependency(6, CreateBeforeSerializationDependencies, ToTest, Export.Object, false, true);
-										}
-									}
-								}
-							}
-
-							{
-								CreateBeforeCreateDependencies.Reset();
-								IncludeIndexAsDependency(CreateBeforeCreateDependencies, Export.OuterIndex);
-								IncludeIndexAsDependency(CreateBeforeCreateDependencies, Export.SuperIndex);
-							}
-
-							auto AddArcForDepChecking = [&Linker, &Export, &EDLCookChecker](bool bExportIsSerialize, FPackageIndex Dep, bool bDepIsSerialize)
-							{
-								check(Export.Object);
-								check(!Dep.IsNull());
-								UObject* DepObject = Dep.IsExport() ? Linker->Exp(Dep).Object : Linker->Imp(Dep).XObject;
-								check(DepObject);
-
-								Linker->DepListForErrorChecking.Add(Dep);
-
-								EDLCookChecker.AddArc(DepObject, bDepIsSerialize, Export.Object, bExportIsSerialize);
-							};
-
-							for (FPackageIndex Index : SerializationBeforeSerializationDependencies)
-							{
-								if (SerializationBeforeCreateDependencies.Contains(Index))
-								{
-									continue; // if the other thing must be serialized before we create, then this is a redundant dep
-								}
-								if (Export.FirstExportDependency == -1)
-								{
-									Export.FirstExportDependency = Linker->Summary.PreloadDependencyCount;
-									check(Export.SerializationBeforeSerializationDependencies == 0 && Export.CreateBeforeSerializationDependencies == 0 && Export.SerializationBeforeCreateDependencies == 0 && Export.CreateBeforeCreateDependencies == 0);
-								}
-								Linker->Summary.PreloadDependencyCount++;
-								Export.SerializationBeforeSerializationDependencies++;
-								DepedenciesStream.EnterElement() << Index;
-								AddArcForDepChecking(true, Index, true);
-							}
-							for (FPackageIndex Index : CreateBeforeSerializationDependencies)
-							{
-								if (SerializationBeforeCreateDependencies.Contains(Index))
-								{
-									continue; // if the other thing must be serialized before we create, then this is a redundant dep
-								}
-								if (SerializationBeforeSerializationDependencies.Contains(Index))
-								{
-									continue; // if the other thing must be serialized before we serialize, then this is a redundant dep
-								}
-								if (CreateBeforeCreateDependencies.Contains(Index))
-								{
-									continue; // if the other thing must be created before we are created, then this is a redundant dep
-								}
-								if (Export.FirstExportDependency == -1)
-								{
-									Export.FirstExportDependency = Linker->Summary.PreloadDependencyCount;
-									check(Export.SerializationBeforeSerializationDependencies == 0 && Export.CreateBeforeSerializationDependencies == 0 && Export.SerializationBeforeCreateDependencies == 0 && Export.CreateBeforeCreateDependencies == 0);
-								}
-								Linker->Summary.PreloadDependencyCount++;
-								Export.CreateBeforeSerializationDependencies++;
-								DepedenciesStream.EnterElement() << Index;
-								AddArcForDepChecking(true, Index, false);
-							}
-							for (FPackageIndex Index : SerializationBeforeCreateDependencies)
-							{
-								if (Export.FirstExportDependency == -1)
-								{
-									Export.FirstExportDependency = Linker->Summary.PreloadDependencyCount;
-									check(Export.SerializationBeforeSerializationDependencies == 0 && Export.CreateBeforeSerializationDependencies == 0 && Export.SerializationBeforeCreateDependencies == 0 && Export.CreateBeforeCreateDependencies == 0);
-								}
-								Linker->Summary.PreloadDependencyCount++;
-								Export.SerializationBeforeCreateDependencies++;
-								DepedenciesStream.EnterElement() << Index;
-								AddArcForDepChecking(false, Index, true);
-							}
-							for (FPackageIndex Index : CreateBeforeCreateDependencies)
-							{
-								if (Export.FirstExportDependency == -1)
-								{
-									Export.FirstExportDependency = Linker->Summary.PreloadDependencyCount;
-									check(Export.SerializationBeforeSerializationDependencies == 0 && Export.CreateBeforeSerializationDependencies == 0 && Export.SerializationBeforeCreateDependencies == 0 && Export.CreateBeforeCreateDependencies == 0);
-								}
-								Linker->Summary.PreloadDependencyCount++;
-								Export.CreateBeforeCreateDependencies++;
-								DepedenciesStream.EnterElement() << Index;
-								AddArcForDepChecking(false, Index, false);
-							}
-						}
-					}
-					UE_LOG(LogSavePackage, Verbose, TEXT("Saved %d dependencies for %d exports."), Linker->Summary.PreloadDependencyCount, Linker->ExportMap.Num());
-				}
-
-				
-				Linker->Summary.TotalHeaderSize	= Linker->Tell();
-
-				if ( EndSavingIfCancelled() )
-				{ 
-					return ESavePackageResult::Canceled;
-				}
-				SlowTask.EnterProgressFrame(1, NSLOCTEXT("Core", "ProcessingExports", "ProcessingExports..."));
-
-				// look for this package in the list of packages to generate script SHA for 
-				TArray<uint8>* ScriptSHABytes = FLinkerSave::PackagesToScriptSHAMap.Find(*FPaths::GetBaseFilename(Filename));
-
-				// if we want to generate the SHA key, start tracking script writes
-				if (ScriptSHABytes)
-				{
-					Linker->StartScriptSHAGeneration();
-				}
-
-#if WITH_EDITOR
-				TArray<FLargeMemoryWriter, TInlineAllocator<4>> AdditionalFilesFromExports;
-#endif
-				{
-					COOK_STAT(FScopedDurationTimer SaveTimer(FSavePackageStats::SerializeExportsTimeSec));
-					SCOPED_SAVETIMER(UPackage_Save_SaveExports);
-					FScopedSlowTask ExportScope(Linker->ExportMap.Num());
-
-					FStructuredArchive::FRecord ExportsRecord = StructuredArchiveRoot.EnterRecord(SA_FIELD_NAME(TEXT("Exports")));
-
-					// Save exports.
-					int32 LastExportSaveStep = 0;
-					for( int32 i=0; i<Linker->ExportMap.Num(); i++ )
-					{
-						if ( EndSavingIfCancelled() )
-						{ 
-							return ESavePackageResult::Canceled;
-						}
-						ExportScope.EnterProgressFrame();
-
-						FObjectExport& Export = Linker->ExportMap[i];
-						if (Export.Object)
-						{
-							// Save the object data.
-							Export.SerialOffset = Linker->Tell();
-							Linker->CurrentlySavingExport = FPackageIndex::FromExport(i);
-							// UE_LOG(LogSavePackage, Log, TEXT("export %s for %s"), *Export.Object->GetFullName(), *Linker->CookingTarget()->PlatformName());
-
-							FString ObjectName = Export.Object->GetPathName(InOuter);
-							FStructuredArchive::FSlot ExportSlot = ExportsRecord.EnterField(SA_FIELD_NAME(*ObjectName));
-
-							if (bTextFormat)
-							{
-								FObjectTextExport ObjectTextExport(Export, InOuter);
-								ExportSlot << ObjectTextExport;
-							}
-
-#if WITH_EDITOR
-							bool bSupportsText = UClass::IsSafeToSerializeToStructuredArchives(Export.Object->GetClass());
-#else
-							bool bSupportsText = false;
-#endif
-
-							if ( Export.Object->HasAnyFlags(RF_ClassDefaultObject) )
-							{
-								if (bSupportsText)
-								{
-									Export.Object->GetClass()->SerializeDefaultObject(Export.Object, ExportSlot);
-								}
-								else
-								{
-									FArchiveUObjectFromStructuredArchive Adapter(ExportSlot);
-									Export.Object->GetClass()->SerializeDefaultObject(Export.Object, Adapter.GetArchive());
-									Adapter.Close();
-								}
-							}
-							else
-							{
-								TGuardValue<UObject*> GuardSerializedObject(SaveContext->SerializedObject, Export.Object);
-
-								if (bSupportsText)
-								{
-									FStructuredArchive::FRecord ExportRecord = ExportSlot.EnterRecord();
-									Export.Object->Serialize(ExportRecord);
-								}
-								else
-								{
-									FArchiveUObjectFromStructuredArchive Adapter(ExportSlot);
-									Export.Object->Serialize(Adapter.GetArchive());
-									Adapter.Close();
-								}
-
-#if WITH_EDITOR
-								if (bIsCooking)
-								{
-									Export.Object->CookAdditionalFiles(Filename, TargetPlatform,
-										[&AdditionalFilesFromExports](const TCHAR* Filename, void* Data, int64 Size)
-									{
-										FLargeMemoryWriter& Writer = AdditionalFilesFromExports.Emplace_GetRef(0, true, Filename);
-										Writer.Serialize(Data, Size);
-									});
-								}
-#endif
-							}
-							Linker->CurrentlySavingExport = FPackageIndex();
-							Export.SerialSize = Linker->Tell() - Export.SerialOffset;
-
-							// Mark object as having been saved.
-							Export.Object->Mark(OBJECTMARK_Saved);
-						}
-					}
-				}
-
-				// if we want to generate the SHA key, get it out now that the package has finished saving
-				if (ScriptSHABytes && Linker->ContainsCode())
-				{
-					// make space for the 20 byte key
-					ScriptSHABytes->Empty(20);
-					ScriptSHABytes->AddUninitialized(20);
-
-					// retrieve it
-					Linker->GetScriptSHAKey(ScriptSHABytes->GetData());
-				}
-
-				
-				if ( EndSavingIfCancelled() )
-				{ 
-					return ESavePackageResult::Canceled;
-				}
-
-				SlowTask.EnterProgressFrame(1, NSLOCTEXT("Core", "SerializingBulkData", "Serializing bulk data"));
-
-				FSavePackageOutputFileArray AdditionalOutputFiles;
-				auto WriteAdditionalFiles = [&](int64 LinkerSize) -> ESavePackageResult
-				{
-					int64 DataStartOffset = LinkerSize >= 0 ? LinkerSize : Linker->Tell();
-					ESavePackageResult SaveResult =
-						SavePackageUtilities::SaveBulkData(Linker.Get(), DataStartOffset, InOuter, Filename, TargetPlatform, SavePackageContext, SaveFlags, bTextFormat,
-							bComputeHash, AsyncWriteAndHashSequence, TotalPackageSizeUncompressed);
-					if (SaveResult != ESavePackageResult::Success)
-					{
-						return SaveResult;
-					}
-
-					ESavePackageResult AppendAdditionalDataResult = SavePackageUtilities::AppendAdditionalData(*Linker.Get(), DataStartOffset, SavePackageContext);
-					if (AppendAdditionalDataResult != ESavePackageResult::Success)
-					{
-						return AppendAdditionalDataResult;
-					}
-
-					ESavePackageResult CreateSidecarResult = SavePackageUtilities::CreatePayloadSidecarFile(*Linker,
-						TargetPackagePath, bSaveToMemory, AdditionalOutputFiles, SavePackageContext);
-					if (CreateSidecarResult != ESavePackageResult::Success)
-					{
-						return CreateSidecarResult;
-					}
-
-#if WITH_EDITOR
-					if (bIsCooking && AdditionalFilesFromExports.Num() > 0)
-					{
-						checkf(PackageWriter, TEXT("Cooking requires a PackageWriter"));
-						for (FLargeMemoryWriter& Writer : AdditionalFilesFromExports)
-						{
-							const int64 Size = Writer.TotalSize();
-							TotalPackageSizeUncompressed += Size;
-
-							IPackageWriter::FAdditionalFileInfo FileInfo;
-							FileInfo.OutputPackageName = FileInfo.InputPackageName = InOuter->GetFName();
-							FileInfo.Filename = *Writer.GetArchiveName();
-
-							FIoBuffer FileData(FIoBuffer::AssumeOwnership, Writer.ReleaseOwnership(), Size);
-
-							PackageWriter->WriteAdditionalFile(FileInfo, FileData);
-						}
-						AdditionalFilesFromExports.Empty();
-					}
-#endif
-					return ESavePackageResult::Success;
-				};
-			
-				if (PackageWriter)
-				{
-					const int64 ExportsSize = Linker->Tell();
-					ESavePackageResult AdditionalFilesResult = WriteAdditionalFiles(ExportsSize);
-					checkf(Linker->Tell() == ExportsSize, TEXT("The writing of additional files is not allowed to append to the LinkerSave when using a PackageWriter."));
-					if (AdditionalFilesResult != ESavePackageResult::Success)
-					{
-						return AdditionalFilesResult;
-					}
-				}
-				else
-				{
-					// AdditionalFiles are appended to the Linker's archive, and so must be appended before we can calculate the full size of the Package
-					ESavePackageResult AdditionalFilesResult = WriteAdditionalFiles(-1);
-					if (AdditionalFilesResult != ESavePackageResult::Success)
-					{
-						return AdditionalFilesResult;
-					}
-
-					// write the package post tag
-					if (!bTextFormat)
-					{
-						uint32 Tag = PACKAGE_FILE_TAG;
-						StructuredArchiveRoot.GetUnderlyingArchive() << Tag;
-					}
-
-					// Now that the package is written out we can write the package trailer that is appended
-					// to the file. This should be the last thing written to the file!
-					SlowTask.EnterProgressFrame();
-					ESavePackageResult TrailerResult = BuildAndWriteTrailer(InOuter, Linker.Get(), StructuredArchiveRoot, PackageWriter, SaveFlags, bTextFormat);
-					if (TrailerResult != ESavePackageResult::Success)
-					{
-						return TrailerResult;
-					}
-				}
-
-				int64 OffsetBeforeUpdates = Linker->Tell();
-				PackageSize = OffsetBeforeUpdates;
-				if (PackageWriter)
-				{
-					PackageWriter->AddToExportsSize(PackageSize);
-				}
-
-				// Save the import map.
-				{
-#if WITH_EDITOR
-					FArchiveStackTraceIgnoreScope IgnoreSummaryDiffsScope(bIgnoreHeaderDiffs);
-#endif // WITH_EDITOR
-
-					if (!bTextFormat)
-					{
-						Linker->Seek(Linker->Summary.ImportOffset);
-
-						int32 NumImports = Linker->ImportMap.Num();
-						FStructuredArchive::FStream ImportTableStream = StructuredArchiveRoot.EnterStream(SA_FIELD_NAME(TEXT("ImportTable")));
-
-						for (int32 i = 0; i < Linker->ImportMap.Num(); i++)
-						{
-							FObjectImport& Import = Linker->ImportMap[i];
-							if (Import.XObject)
-							{
-								// Set the package index.
-								if (Import.XObject->GetOuter())
-								{
-									// if an import outer is an export and that import doesn't have a specific package set then, there's an error
-									const bool bWrongImport = Import.XObject->GetOuter()->IsInPackage(InOuter) && Import.XObject->GetExternalPackage() == nullptr;
-									if (bWrongImport)
-									{
-										if (!Import.XObject->HasAllFlags(RF_Transient) || !Import.XObject->IsNative())
-										{
-											UE_LOG(LogSavePackage, Warning, TEXT("Bad Object=%s"), *Import.XObject->GetFullName());
-										}
-										else
-										{
-											// if an object is marked RF_Transient and native, it is either an intrinsic class or
-											// a property of an intrinsic class.  Only properties of intrinsic classes will have
-											// an Outer that passes the check for "GetOuter()->IsInPackage(InOuter)" (thus ending up in this
-											// block of code).  Just verify that the Outer for this property is also marked RF_Transient and Native
-											check(Import.XObject->GetOuter()->HasAllFlags(RF_Transient) && Import.XObject->GetOuter()->IsNative());
-										}
-									}
-									check(!bWrongImport || Import.XObject->HasAllFlags(RF_Transient) || Import.XObject->IsNative());
-#if WITH_EDITOR
-									UObject** ReplacedOuter = ReplacedImportOuters.Find(Import.XObject);
-									if (ReplacedOuter && *ReplacedOuter)
-									{
-										Import.OuterIndex = Linker->MapObject(*ReplacedOuter);
-										ensure(Import.OuterIndex != FPackageIndex());
-									}
-									else
-#endif
-									{
-										Import.OuterIndex = Linker->MapObject(Import.XObject->GetOuter());
-									}
-
-									// if the import has a package set, set it up
-									if (UPackage* ImportPackage = Import.XObject->GetExternalPackage())
-									{
-										Import.SetPackageName(ImportPackage->GetFName());
-									}
-
-									if (Linker->IsCooking())
-									{
-										// Only package imports are allowed to have no outer
-										ensureMsgf(Import.OuterIndex != FPackageIndex() || Import.ClassName == NAME_Package, TEXT("Import %s has no valid outer when cooking!"), *Import.XObject->GetPathName());
-									}
-								}
-							}
-							else
-							{
-								checkf(false, TEXT("NULL XObject for import %i - Object: %s Class: %s"), i, *Import.ObjectName.ToString(), *Import.ClassName.ToString());
-							}
-
-							// Save it.
-							ImportTableStream.EnterElement() << Import;
-						}
-					}
-				}
-
-				// Save the export map.
-				if (!bTextFormat)
-				{
-					check( Linker->Tell() == OffsetAfterImportMap );
-					Linker->Seek(Linker->Summary.ExportOffset);
-
-					int32 NumExports = Linker->ExportMap.Num();
-					FStructuredArchive::FStream ExportTableStream = StructuredArchiveRoot.EnterStream(SA_FIELD_NAME(TEXT("ExportTable")));
-					{
-#if WITH_EDITOR
-						FArchiveStackTraceIgnoreScope IgnoreSummaryDiffsScope(bIgnoreHeaderDiffs);
-#endif
-						for (int32 i = 0; i < Linker->ExportMap.Num(); i++)
-						{
-							FObjectExport& Export = Linker->ExportMap[i];
-							ExportTableStream.EnterElement() << Export;
-						}
-					}
-
-					check( Linker->Tell() == OffsetAfterExportMap );
-				}
-
-				if (EndSavingIfCancelled())
-				{ 
-					return ESavePackageResult::Canceled;
-				}
-				SlowTask.EnterProgressFrame();
-
-				FFormatNamedArguments NamedArgs;
-				NamedArgs.Add( TEXT("CleanFilename"), FText::FromString( CleanFilename ) );
-				SlowTask.DefaultMessage = FText::Format( NSLOCTEXT("Core", "Finalizing", "Finalizing: {CleanFilename}..."), NamedArgs );
-
-				//@todo: remove ExportCount and NameCount - no longer used
-				Linker->Summary.Generations.Last().ExportCount = Linker->Summary.ExportCount;
-				Linker->Summary.Generations.Last().NameCount   = Linker->Summary.NameCount;	
-
-				// create the package source (based on developer or user created)
-	#if (UE_BUILD_SHIPPING && WITH_EDITOR)
-				Linker->Summary.PackageSource = FMath::Rand() * FMath::Rand();
-	#else
-				Linker->Summary.PackageSource = FCrc::StrCrc_DEPRECATED(*FPaths::GetBaseFilename(Filename).ToUpper());
-	#endif
-
-				// Flag package as requiring localization gather if the archive requires localization gathering.
-				Linker->LinkerRoot->ThisRequiresLocalizationGather(Linker->RequiresLocalizationGather());
-				
-				// Update package flags from package, in case serialization has modified package flags.
-				Linker->Summary.SetPackageFlags(Linker->LinkerRoot->GetPackageFlags());
-				
-				{
-					// Verify that the final serialization pass hasn't added any new custom versions. Otherwise this will result in crashes when loading the package.
-					bool bNewCustomVersionsUsed = false;
-					for (const FCustomVersion& LinkerCustomVer : Linker->GetCustomVersions().GetAllVersions())
-					{
-						if (Linker->Summary.GetCustomVersionContainer().GetVersion(LinkerCustomVer.Key) == nullptr)
-						{
-							UE_LOG(LogSavePackage, Error,
-								TEXT("Unexpected custom version \"%s\" found when saving %s. This usually happens when export tagging and final serialization paths differ. Package will not be saved."),
-								*LinkerCustomVer.GetFriendlyName().ToString(), *Linker->LinkerRoot->GetName());
-							bNewCustomVersionsUsed = true;
-						}
-					}
-					if (bNewCustomVersionsUsed)
-					{
-						return ESavePackageResult::Error;
-					}
-				}
-
-				if (!bTextFormat)
-				{
-					Linker->Seek(0);
-				}
-				{
-#if WITH_EDITOR
-					FArchiveStackTraceIgnoreScope IgnoreSummaryDiffsScope(bIgnoreHeaderDiffs);
-#endif // WITH_EDITOR
-					StructuredArchiveRoot.EnterField(SA_FIELD_NAME(TEXT("Summary"))) << Linker->Summary;
-					SerializedPackageFlags = Linker->Summary.GetPackageFlags();
-
-					// Currently the PKG_ContainsNoAsset flag is not serialized as part of the summary
-					bool bContainsAsset = false;
-					for (FObjectExport& Export : Linker->ExportMap)
-					{
-						if (Export.bIsAsset)
-						{
-							bContainsAsset = true;
-							break;
-						}
-					}
-
-					if (!bContainsAsset)
-					{
-						SerializedPackageFlags |= PKG_ContainsNoAsset;
-					}
-				}
-
-				if (!bTextFormat)
-				{
-					check( Linker->Tell() == OffsetAfterPackageFileSummary );
-					Linker->Seek(OffsetBeforeUpdates); // Return Linker Pos to the end; some packagewriters need it there
-				}
-
-				if ( EndSavingIfCancelled() )
-				{ 
-					return ESavePackageResult::Canceled;
-				}
-				SlowTask.EnterProgressFrame();
-
-				// Destroy archives used for saving, closing file handle.
-				if (!bSaveToMemory)
-				{
-					const bool bFileWriterSuccess = Linker->CloseAndDestroySaver();
-
-					delete StructuredArchive;
-					delete Formatter;
-					delete TextFormatArchive;
-
-					if (!bFileWriterSuccess)
-					{
-						UE_LOG(LogSavePackage, Error, TEXT("Error writing temp file '%s' for '%s'"),
-							TempFilename.IsSet() ? *TempFilename.GetValue() : TEXT("UNKNOWN"), Filename);
-						return ESavePackageResult::Error;
-					}
-				}
-		
-				if ( EndSavingIfCancelled() )
-				{ 
-					return ESavePackageResult::Canceled;
-				}
-				SlowTask.EnterProgressFrame();
-
-				if( bSuccess == true )
-				{
-					{
-						// If we're writing to the existing file call ResetLoaders on the Package so that we drop the handle to the file on disk and can write to it
-						COOK_STAT(FScopedDurationTimer SaveTimer(FSavePackageStats::ResetLoadersTimeSec));
-						ResetLoadersForSave(InOuter, Filename);
-					}
-
-					// Compress the temporarily file to destination.
-					if (bSaveToMemory)
-					{
-						UE_LOG(LogSavePackage, Verbose, TEXT("Async saving from memory to '%s'"), *NewPath);
-						FLargeMemoryWriter* Writer = static_cast<FLargeMemoryWriter*>(Linker->Saver);
-
-						if (PackageWriter)
-						{
-							IPackageWriter::FPackageInfo PackageInfo;
-							PackageInfo.OutputPackageName = PackageInfo.InputPackageName = InOuter->GetFName();
-							PackageInfo.LooseFilePath = Filename;
-							PackageInfo.HeaderSize = Linker->Summary.TotalHeaderSize;
-
-							FPackageId PackageId = FPackageId::FromName(PackageInfo.OutputPackageName);
-							PackageInfo.ChunkId = CreateIoChunkId(PackageId.Value(), 0, EIoChunkType::ExportBundleData);
-
-							PackageWriter->WritePackageData(PackageInfo, *Writer, Linker->FileRegions);
-							TotalPackageSizeUncompressed += PackageSize;
-						}
-						else
-						{
-							checkf(!bIsCooking, TEXT("Cooking requires a PackageWriter"));
-							const int64 DataSize = Writer->TotalSize();
-							// Add the uasset file to the list of output files
-							AdditionalOutputFiles.Emplace(NewPath, FLargeMemoryPtr(Writer->ReleaseOwnership()), Linker->FileRegions, DataSize);
-							
-							EAsyncWriteOptions WriteOptions(EAsyncWriteOptions::None);
-							if (bComputeHash)
-							{
-								WriteOptions |= EAsyncWriteOptions::ComputeHash;
-							}
-
-							for (FSavePackageOutputFile& Entry : AdditionalOutputFiles)
-							{
-								TotalPackageSizeUncompressed += Entry.DataSize;
-								SavePackageUtilities::AsyncWriteFile(AsyncWriteAndHashSequence, WriteOptions, Entry);
-							}	
-						}
-						Linker->CloseAndDestroySaver();
-
-						delete StructuredArchive;
-						delete Formatter;
-						delete TextFormatArchive;
-					}
-					// Move the temporary file.
-					else
-					{
-						checkf(!PackageWriter, TEXT("PackageWriter is not currently supported with synchronous writes. %s"), Filename);
-						checkf(TempFilename.IsSet(), TEXT("The package should've been saved to a tmp file first! %s"), Filename);
-
-						// When saving in text format we will have two temp files, so we need to manually delete the non-textbased one
-						if (bTextFormat)
-						{
-							check(TextFormatTempFilename.IsSet());
-							IFileManager::Get().Delete(*TempFilename.GetValue());
-							TempFilename = TextFormatTempFilename;
-							TextFormatTempFilename.Reset();
-						}
-
-						// Add the .uasset file to the list of output files
-						AdditionalOutputFiles.Emplace(NewPath, TempFilename.GetValue(), PackageSize);
-						
-						ESavePackageResult FinalizeResult = SavePackageUtilities::FinalizeTempOutputFiles(TargetPackagePath, AdditionalOutputFiles, bComputeHash, FinalTimeStamp, AsyncWriteAndHashSequence);
-						if (FinalizeResult != ESavePackageResult::Success)
-						{
-							bSuccess = false;
-						}	
-
-						// Now add up the total size of the data that was saved
-						for (FSavePackageOutputFile& Entry : AdditionalOutputFiles)
-						{
-							TotalPackageSizeUncompressed += Entry.DataSize;
-						}
-					}
-
-					AdditionalOutputFiles.Empty();
-
-					if( bSuccess == false )
-					{
-						if (SaveFlags & SAVE_NoError)
-						{
-							UE_LOG(LogSavePackage, Warning, TEXT("%s"), *FString::Printf( TEXT("Error saving '%s'"), Filename ) );
-						}
-						else
-						{
-							UE_LOG(LogSavePackage, Error, TEXT("%s"), *FString::Printf( TEXT("Error saving '%s'"), Filename ) );
-							Error->Logf(ELogVerbosity::Warning, TEXT("%s"), *FText::Format( NSLOCTEXT( "Core", "SaveWarning", "Error saving '{0}'" ), FText::FromString( FString( Filename ) ) ).ToString() );
-						}
-					}
-					else
-					{
-						// Mark exports and the package as RF_Loaded after they've been serialized
-						// This is to ensue that newly created packages are properly marked as loaded (since they now exist on disk and 
-						// in memory in the exact same state).
-						for (auto& Export : Linker->ExportMap)
-						{
-							if (Export.Object)
-							{
-								Export.Object->SetFlags(RF_WasLoaded|RF_LoadCompleted);
-							}
-						}
-						if (Linker->LinkerRoot)
-						{
-							// And finally set the flag on the package itself.
-							Linker->LinkerRoot->SetFlags(RF_WasLoaded|RF_LoadCompleted);
-						}
-
-						// Clear dirty flag if desired
-						if (!(SaveFlags & SAVE_KeepDirty))
-						{
-							InOuter->SetDirtyFlag(false);
-						}
-						
-						// Update package FileSize value
-						InOuter->SetFileSize(PackageSize);
-
-						// Warn about long package names, which may be bad for consoles with limited filename lengths.
-						if( bWarnOfLongFilename == true )
-						{
-							int32 MaxFilenameLength = FPlatformMisc::GetMaxPathLength();
-
-							// If the name is of the form "_LOC_xxx.ext", remove the loc data before the length check
-							FString CleanBaseFilename = BaseFilename;
-							if( CleanBaseFilename.Find( "_LOC_" ) == BaseFilename.Len() - 8 )
-							{
-								CleanBaseFilename = BaseFilename.LeftChop( 8 );
-							}
-
-							if( CleanBaseFilename.Len() > MaxFilenameLength )
-							{
-								if (SaveFlags & SAVE_NoError)
-								{
-									UE_LOG(LogSavePackage, Warning, TEXT("%s"), *FString::Printf( TEXT("Filename is too long (%d characters); this may interfere with cooking for consoles. Unreal filenames should be no longer than %s characters. Filename value: %s"), BaseFilename.Len(), MaxFilenameLength, *BaseFilename ) );
-								}
-								else
-								{
-									FFormatNamedArguments Arguments;
-									Arguments.Add(TEXT("FileName"), FText::FromString( BaseFilename ));
-									Arguments.Add(TEXT("MaxLength"), FText::AsNumber( MaxFilenameLength ));
-									Error->Logf(ELogVerbosity::Warning, TEXT("%s"), *FText::Format( NSLOCTEXT( "Core", "Error_FilenameIsTooLongForCooking", "Filename '{FileName}' is too long; this may interfere with cooking for consoles. Unreal filenames should be no longer than {MaxLength} characters." ), Arguments ).ToString() );
-								}
-							}
-						}
-					}
-				}
-				COOK_STAT(FSavePackageStats::MBWritten += ((double)TotalPackageSizeUncompressed) / 1024.0 / 1024.0);
-
-				SlowTask.EnterProgressFrame();
-			}
-
-			// Route PostSaveRoot to allow e.g. the world to detach components for the persistent level that were
-			// attached in PreSaveRoot. PostSaveRoot is suppressed in the same situations as PreSaveRoot.
-			if (Base && !bSavingConcurrent)
-			{
-				UE::SavePackageUtilities::CallPostSaveRoot(Base, ObjectSaveContext, bCleanupRequired);
-			}
-
-			SlowTask.EnterProgressFrame();
-			
-#if WITH_EDITOR
-			if ( !bSavingConcurrent )
-			{
-				for ( int CachedObjectIndex = 0; CachedObjectIndex < CachedObjects.Num(); ++CachedObjectIndex )
-				{
-					CachedObjects[CachedObjectIndex]->ClearCachedCookedPlatformData(TargetPlatform);
-				}
-			}
-#endif
-
-		}
-		if( bSuccess == true )
-		{
-			// Package has been save, so unmark NewlyCreated flag.
-			InOuter->ClearPackageFlags(PKG_NewlyCreated);
-
-			// Notify the soft reference collector about our harvested soft references during save. 
-			// This is currently needed only for cooking which does not require editor-only references 
-#if WITH_EDITOR
-			if (bIsCooking)
-			{
-				GRedirectCollector.CollectSavedSoftPackageReferences(InOuter->GetFName(), SoftPackagesUsedInGame, false);
-			}
-#endif
-
-			if (Linker != nullptr)
-			{
-				Linker->OnPostSave(TargetPackagePath, FObjectPostSaveContext(ObjectSaveContext));
-			}
-
-			// send a message that the package was saved
-			PRAGMA_DISABLE_DEPRECATION_WARNINGS;
-			UPackage::PackageSavedEvent.Broadcast(Filename, InOuter);
-			PRAGMA_ENABLE_DEPRECATION_WARNINGS;
-			UPackage::PackageSavedWithContextEvent.Broadcast(Filename, InOuter, FObjectPostSaveContext(ObjectSaveContext));
-		}
-
-		// We're done!
-		SlowTask.EnterProgressFrame();
-
-		if (bSuccess)
-		{
-			// if the save was successful, update the internal package filename path if we aren't currently cooking
-#if WITH_EDITOR
-			if (ObjectSaveContext.bUpdatingLoadedPath)
-			{
-				InOuter->SetLoadedPath(TargetPackagePath);
-			}
-#endif
-
-			auto HashCompletionFunc = [](FMD5& State)
-			{
-				FMD5Hash OutputHash;
-				OutputHash.Set(State);
-				return OutputHash;
-			};
-
-			if (bRequestStub)
-			{
-				return FSavePackageResultStruct(ESavePackageResult::GenerateStub, TotalPackageSizeUncompressed, AsyncWriteAndHashSequence.Finalize(EAsyncExecution::TaskGraph, MoveTemp(HashCompletionFunc)), SerializedPackageFlags, bCompareLinker ? MoveTemp(Linker) : nullptr);
-			}
-			else
-			{
-				return FSavePackageResultStruct(ESavePackageResult::Success, TotalPackageSizeUncompressed, AsyncWriteAndHashSequence.Finalize(EAsyncExecution::TaskGraph, MoveTemp(HashCompletionFunc)), SerializedPackageFlags, bCompareLinker ? MoveTemp(Linker) : nullptr);
-			}
-		}
-		else
-		{
-			if (bRequestStub)
-			{
-				UE_LOG(LogSavePackage, Warning, TEXT("C++ stub requested, but package failed to save, may cause compile errors: %s"), Filename);
-			}
-			return ESavePackageResult::Error;
-		}
-	}
-	else
-	{
-		return ESavePackageResult::Error;
-	}
-}
-
-bool UPackage::SavePackage(UPackage* InOuter, UObject* Base, EObjectFlags TopLevelFlags, const TCHAR* Filename,
-	FOutputDevice* Error, FLinkerNull* Conform, bool bForceByteSwapping, bool bWarnOfLongFilename, uint32 SaveFlags,
-	const ITargetPlatform* TargetPlatform, const FDateTime& FinalTimeStamp, bool bSlowTask)
-{
-	FSavePackageArgs SaveArgs = { TargetPlatform, TopLevelFlags, SaveFlags, bForceByteSwapping,
-		bWarnOfLongFilename, bSlowTask, FinalTimeStamp, Error };
-	return SavePackage(InOuter, Base, Filename, SaveArgs);
-}
-
-=======
->>>>>>> d731a049
 bool UPackage::SavePackage(UPackage* InOuter, UObject* InAsset, const TCHAR* Filename, const FSavePackageArgs& SaveArgs)
 {
 	const FSavePackageResultStruct Result = Save(InOuter, InAsset, Filename, SaveArgs);
