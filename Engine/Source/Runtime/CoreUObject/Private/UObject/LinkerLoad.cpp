--- conflicted
+++ resolved
@@ -18,17 +18,11 @@
 #include "UObject/PackageResourceManager.h"
 #include "UObject/PackageResourceIoDispatcherBackend.h"
 #include "UObject/PackageTrailer.h"
-<<<<<<< HEAD
-#include "UObject/UObjectHash.h"
-#include "Misc/PackageName.h"
-#include "Blueprint/BlueprintSupport.h"
-=======
 #include "UObject/SoftObjectPath.h"
 #include "UObject/UObjectHash.h"
 #include "Misc/PackageName.h"
 #include "Blueprint/BlueprintSupport.h"
 #include "Misc/PackageAccessTrackingOps.h"
->>>>>>> 4af6daef
 #include "Misc/PathViews.h"
 #include "Misc/PreloadableFile.h"
 #include "Misc/SecureHash.h"
@@ -61,20 +55,14 @@
 #include "Serialization/EditorBulkData.h"
 #include "HAL/FileManager.h"
 #include "UObject/CoreRedirects.h"
-<<<<<<< HEAD
-=======
 #include "UObject/ICookInfo.h"
 #include "UObject/PackageRelocation.h"
->>>>>>> 4af6daef
 #include "Misc/AssetRegistryInterface.h"
 #include "Misc/StringBuilder.h"
 #include "Misc/EngineBuildSettings.h"
 #include "Internationalization/GatherableTextData.h"
 #include "Async/MappedFileHandle.h"
-<<<<<<< HEAD
-=======
 #include "Async/UniqueLock.h"
->>>>>>> 4af6daef
 class FTexture2DResourceMem;
 
 #define LOCTEXT_NAMESPACE "LinkerLoad"
@@ -108,24 +96,14 @@
 	}
 
 	FName PackageName = Package->GetFName();
-<<<<<<< HEAD
-	WriteToString<256> PackageNameStr(PackageName);
-	FStringView PackageLeafName = FPathViews::GetCleanFilename(PackageNameStr.ToView());
-=======
 	TStringBuilder<256> PackageNameStr(InPlace, PackageName);
 	FStringView PackageLeafName = FPathViews::GetCleanFilename(PackageNameStr);
->>>>>>> 4af6daef
 	const FObjectExport* MostImportant = nullptr;
 	for (const FObjectExport& Export : Exports)
 	{
 		if (Export.bIsAsset && Export.ClassIndex.IsImport())
 		{
-<<<<<<< HEAD
-			WriteToString<256> ObjectName(Export.ObjectName);
-			if (ObjectName.ToView() == PackageLeafName)
-=======
 			if (WriteToString<256>(Export.ObjectName) == PackageLeafName)
->>>>>>> 4af6daef
 			{
 				MostImportant = &Export;
 				break;
@@ -841,13 +819,6 @@
 		Status = PopulateInstancingContext();
 	}
 
-<<<<<<< HEAD
-	// Populate the linker instancing context for relocation loading if needed.
-	if (Status == LINKER_Loaded)
-	{
-		SCOPED_LOADTIMER(LinkerLoad_PopulateRelocationContext);
-		Status = PopulateRelocationContext();
-=======
 	// Modify the ImportMap and SoftObjectPathList to account for the potential relocation of the packages
 	if (Status == LINKER_Loaded)
 	{
@@ -860,7 +831,6 @@
 	{
 		SCOPED_LOADTIMER(LinkerLoad_ApplyInstancingContextToSoftObjectPathList);
 		Status = ApplyInstancingContext();
->>>>>>> 4af6daef
 	}
 
 	// Fix up export map for object class conversion 
@@ -1024,12 +994,8 @@
 , bHasSerializedPreloadDependencies(false)
 , bHasFixedUpImportMap(false)
 , bHasPopulatedInstancingContext(false)
-<<<<<<< HEAD
-, bHasPopulatedRelocationContext(false)
-=======
 , bHasRelocatedReferences(false)
 , bHasAppliedInstancingContext(false)
->>>>>>> 4af6daef
 , bFixupExportMapDone(false)
 , bHasFoundExistingExports(false)
 , bHasFinishedInitialization(false)
@@ -1038,13 +1004,10 @@
 , bUseTimeLimit(false)
 , bUseFullTimeLimit(false)
 , bLoaderNeedsEngineVersionChecks(true)
-<<<<<<< HEAD
-=======
 #if WITH_EDITOR
 , bExportsDuplicatesFixed(false)
 , bIsPackageRelocated(false)
 #endif // WITH_EDITOR
->>>>>>> 4af6daef
 , IsTimeLimitExceededCallCount(0)
 , TimeLimit(0.0f)
 , TickStartTime(0.0)
@@ -1075,11 +1038,7 @@
 	FName PackageNameToLoad = GetPackagePath().GetPackageFName();
 	if (LinkerRoot->GetFName() != PackageNameToLoad)
 	{
-<<<<<<< HEAD
-		InstancingContext.AddPackageMapping(PackageNameToLoad, LinkerRoot->GetFName());
-=======
 		InstancingContext.BuildPackageMapping(PackageNameToLoad, LinkerRoot->GetFName());
->>>>>>> 4af6daef
 	}
 
 	TRACE_LOADTIME_NEW_LINKER(this);
@@ -1201,11 +1160,7 @@
 
 		// If want to be able to load cooked data in the editor we need to use FAsyncArchive which supports EDL cooked packages,
 		// otherwise the generic file reader is faster in the editor so use that
-<<<<<<< HEAD
-		bool bCanUseAsyncLoader = FPlatformProperties::RequiresCookedData() || GAllowCookedDataInEditorBuilds;
-=======
 		bool bCanUseAsyncLoader = (FPlatformProperties::RequiresCookedData() || GAllowCookedDataInEditorBuilds) && !GSkipAsyncLoaderForCookedData;
->>>>>>> 4af6daef
 
 		if (bCanUseAsyncLoader)
 		{
@@ -1289,11 +1244,7 @@
 		{
 			// force preload into memory if file has an SHA entry
 			// Serialize data from memory instead of from disk.
-<<<<<<< HEAD
-			uint32	BufferSize = Loader->TotalSize();
-=======
 			const int64	BufferSize = Loader->TotalSize();
->>>>>>> 4af6daef
 			void* Buffer = FMemory::Malloc(BufferSize);
 			Loader->Serialize(Buffer, BufferSize);
 			DestroyLoader();
@@ -1852,11 +1803,6 @@
 		FSoftObjectPath& SoftObjectPath = SoftObjectPathList.AddDefaulted_GetRef();
 		FStructuredArchive::FSlot Slot = Stream.EnterElement();
 		SoftObjectPath.SerializePath(Slot.GetUnderlyingArchive());
-<<<<<<< HEAD
-
-		FixupSoftObjectPathForInstancedPackage(SoftObjectPath);
-=======
->>>>>>> 4af6daef
 		++SoftObjectPathListIndex;
 	}
 
@@ -1934,10 +1880,7 @@
 #if WITH_EDITOR
 		if (LoadProgressScope)
 		{
-<<<<<<< HEAD
-=======
 			UE_SERIALIZE_ACCCESS_SCOPE_SUSPEND();
->>>>>>> 4af6daef
 			LoadProgressScope->EnterProgressFrame(1);
 		}
 #endif
@@ -2161,16 +2104,11 @@
 			// add remapping for all the packages that should be instantiated along with this one
 			for (const FName& InstancingName : InstancingPackageName)
 			{
-<<<<<<< HEAD
-				FName& InstancedName = InstancingContext.PackageMapping.FindOrAdd(InstancingName);
-=======
 				FName& InstancedName = InstancingContext.FindOrAddPackageMapping(InstancingName);
->>>>>>> 4af6daef
 				// if there's isn't already a remapping for that package, create one
 				if (InstancedName.IsNone())
 				{
 					InstancedName = *FLinkerInstancingContext::GetInstancedPackageName(LinkerPackageName, InstancingName.ToString());
-<<<<<<< HEAD
 				}
 			}
 		}
@@ -2181,172 +2119,18 @@
 	return IsTimeLimitExceeded(TEXT("populating instancing context")) ? LINKER_TimedOut : LINKER_Loaded;
 }
 
-/**
- * Generate a package name with the same relative pathing from the current package path as from the original package path
- * i.e.
- * OriginalPath: /Game/Folder/
- * CurrentPath: /Game/OtherFolder/SubFolder/
- * Example 1:
- * PackageName: /Game/Folder/Sub/Asset
- * Result: /Game/OtherFolder/SubFolder/Sub/Asset
- * Example 2:
- * PackageName: /Game/OtherAsset
- * Result: /Game/OtherFolder/OtherAsset
- * @param InOriginalPackagePath The original package path where this package was located
- * @param InCurrentPackagePath The current location of the package
- * @param InPackageName The package name we want to remap relative to the current location
- * @return FName new package name keeping the same relative location to the current path as the original
- */
-FName GenerateCurrentRelativePackageName(FStringView InOriginalPackagePath, FStringView InCurrentPackagePath, FStringView InPackageName)
-{
-	FName Result = NAME_None;
-	FString RelPackageName(InPackageName);
-	//@todo 5.2: Create and use a string view version of MakePathRelativeTo
-	FString OriginalPackagePath(InOriginalPackagePath);
-	FPaths::MakePathRelativeTo(RelPackageName, *OriginalPackagePath);
-
-	// Strip the mount point from the current path prior to collapsing as we do not want to allow it to be collapsed
-	FStringView CurrentMount, MountlessCurrentPath;
-	FPathViews::SplitFirstComponent(FStringView(InCurrentPackagePath.RightChop(1)), CurrentMount, MountlessCurrentPath);
-	TStringBuilder<64> MountBuilder;
-	MountBuilder << '/' << CurrentMount << '/';
-
-	// Build the new path to collapse against the current path
-	TStringBuilder<256> Builder;
-	if (MountlessCurrentPath.Len() > 0)
-	{
-		Builder << MountlessCurrentPath << '/' << RelPackageName;
-	}
-	else
-	{
-		Builder << RelPackageName;
-	}
-	bool bSuccess = FPathViews::CollapseRelativeDirectories(Builder);
-
-	// if we successfully collapsed the path prepend the mount point back
-	if (bSuccess)
-	{
-		Builder.Prepend(MountBuilder);
-		Result = FName(*Builder);
-	}
-	// if we couldn't, at least fix up the mount point if needed
-	else if (!InPackageName.StartsWith(MountBuilder.ToView()))
-	{
-		FStringView PackageMount, MountlessPackagePath;
-		FPathViews::SplitFirstComponent(FStringView(InPackageName.RightChop(1)), PackageMount, MountlessPackagePath);
-		Builder.Reset();
-		Builder << MountBuilder << MountlessPackagePath;
-		Result = FName(*Builder);
-	}
-	return Result;
-}
-
-FLinkerLoad::ELinkerStatus FLinkerLoad::PopulateRelocationContext()
-{
-	DECLARE_SCOPE_CYCLE_COUNTER(TEXT("FLinkerLoad::PopulateRelocationContext"), STAT_LinkerLoad_PopulateRelocationContext, STATGROUP_LinkerLoad);
-
-	if (!bHasPopulatedRelocationContext)
+FLinkerLoad::ELinkerStatus FLinkerLoad::RelocateReferences()
+{
+	DECLARE_SCOPE_CYCLE_COUNTER(TEXT("FLinkerLoad::RelocateReferences"), STAT_LinkerLoad_RelocateReferences, STATGROUP_LinkerLoad);
+
+	if (!bHasRelocatedReferences)
 	{
 #if WITH_EDITOR
 		// Validate if the package was moved and we want to generate fix up for references
 		FString PackageNameToLoad = GetPackagePath().GetPackageName();
-		// Check the summmary versioning alongside, PackageName used to be FolderName which wasn't actively used and got deprecated
-		bool bRelocated = false;// PackageNameToLoad != Summary.PackageName && Summary.GetFileVersionUE() >= EUnrealEngineObjectUE5Version::ADD_SOFTOBJECTPATH_LIST;
-		// Do not consider a package relocated if it's being loaded for Diff
-		if (bRelocated && (LoadFlags & LOAD_ForDiff) == 0)
-		{
-			// Only Generate relative fix up if the file was actually moved not just renamed
-			FStringView PackagePathToLoad = FPathViews::GetPath(PackageNameToLoad);
-			FStringView OriginalPackagePath = FPathViews::GetPath(Summary.PackageName);
-
-			if (PackagePathToLoad != OriginalPackagePath)
-			{
-				//@todo 5.2: switch to use the string view version
-				//FStringView PackageMount = FPathViews::GetMountPointNameFromPath(OriginalPackagePath, nullptr, false);
-				FString PackageMount = FPackageName::GetPackageMountPoint(FString(OriginalPackagePath.GetData(), OriginalPackagePath.Len()), false).ToString();
-
-				for (const FObjectImport& Import : ImportMap)
-				{
-					if (!Import.OuterIndex.IsNull())
-					{
-						continue;
-					}
-
-					// Generate relative fix-up for package path from the same original package mount point of the package we are loading
-					FString ImportPackageName = Import.ObjectName.ToString();
-					if (FPathViews::IsParentPathOf(PackageMount, ImportPackageName))
-					{
-						FName GeneratedName = GenerateCurrentRelativePackageName(OriginalPackagePath, PackagePathToLoad, ImportPackageName);
-						if (!GeneratedName.IsNone())
-						{
-							FName& RelocatedName = InstancingContext.RelocatedPackageMapping.FindOrAdd(Import.ObjectName);
-							// if there isn't already a remapping for that package, create one
-							if (RelocatedName.IsNone())
-							{
-								RelocatedName = GeneratedName;
-							}
-						}
-					}
-=======
->>>>>>> 4af6daef
-				}
-			}
-		}
-#endif
-		// Avoid duplicate work in async case.
-		bHasPopulatedRelocationContext = true;
-	}
-	return IsTimeLimitExceeded(TEXT("populating relocation context")) ? LINKER_TimedOut : LINKER_Loaded;
-}
-
-FLinkerLoad::ELinkerStatus FLinkerLoad::RelocateReferences()
-{
-<<<<<<< HEAD
-	DECLARE_SCOPE_CYCLE_COUNTER( TEXT( "FLinkerLoad::SerializeExportMap" ), STAT_LinkerLoad_SerializeExportMap, STATGROUP_LinkerLoad );
-
-	if(!IsTextFormat() && ExportMapIndex == 0 && Summary.ExportCount > 0)
-	{
-		Seek( Summary.ExportOffset );
-	}
-
-	FStructuredArchive::FStream Stream = StructuredArchiveRootRecord->EnterStream(TEXT("ExportTable"));
-
-	while( ExportMapIndex < Summary.ExportCount && !IsTimeLimitExceeded(TEXT("serializing export map"),100) )
-	{
-		FObjectExport* Export = new(ExportMap)FObjectExport;
-		Stream.EnterElement() << *Export;
-		Export->ThisIndex = FPackageIndex::FromExport(ExportMapIndex);
-		Export->bWasFiltered = FilterExport(*Export);
-		ExportMapIndex++;
-	}
-
-	// Return whether we finished this step and it's safe to start with the next.
-	if ((ExportMapIndex == Summary.ExportCount) && !IsTimeLimitExceeded(TEXT("serializing export map")))
-	{
-		TrackPackageAssetClass(LinkerRoot, *this, ExportMap);
-		return LINKER_Loaded;
-	}
-	else
-	{
-		return LINKER_TimedOut;
-	}
-}
-
-#if WITH_TEXT_ARCHIVE_SUPPORT
-=======
-	DECLARE_SCOPE_CYCLE_COUNTER(TEXT("FLinkerLoad::RelocateReferences"), STAT_LinkerLoad_RelocateReferences, STATGROUP_LinkerLoad);
-
-	if (!bHasRelocatedReferences)
-	{
-#if WITH_EDITOR
-		// Validate if the package was moved and we want to generate fix up for references
-		FString PackageNameToLoad = GetPackagePath().GetPackageName();
->>>>>>> 4af6daef
 
 		UE::Package::Relocation::Private::FPackageRelocationContext RelocationArgs;
 
-<<<<<<< HEAD
-=======
 		bool bRelocated = UE::Package::Relocation::Private::ShouldApplyRelocation(Summary, PackageNameToLoad, RelocationArgs);
 		// Do not consider a package relocated if it's being loaded for Diff
 		if (bRelocated && (LoadFlags & LOAD_ForDiff) == 0)
@@ -2426,7 +2210,6 @@
 	return ExportReaders[Index]->GetRoot();
 }
 
->>>>>>> 4af6daef
 FString ExtractObjectName(const FString& InFullPath)
 {
 	FString ObjectName = InFullPath;
@@ -3528,13 +3311,7 @@
 		FUObjectSerializeContext* SerializeContext = GetSerializeContext();
 
 		// Resolve the package name for the import, potentially remapping it, if instancing
-<<<<<<< HEAD
-		FName OriginalPackageToLoad = !Import.HasPackageName() ? Import.ObjectName : Import.GetPackageName();
-		FName PackageToLoad = InstancingContext.RelocatePackage(OriginalPackageToLoad);
-
-=======
 		FName PackageToLoad = !Import.HasPackageName() ? Import.ObjectName : Import.GetPackageName();
->>>>>>> 4af6daef
 		FName PackageToLoadInto = InstancingContext.RemapPackage(PackageToLoad);
 #if WITH_EDITOR
 		if (SlowTask)
@@ -3556,8 +3333,6 @@
 				return nullptr;
 			}
 			Import.SourceLinker = FindExistingLinkerForPackage(Package);
-<<<<<<< HEAD
-=======
 			if (!Import.SourceLinker && Package->HasAnyPackageFlags(PKG_Cooked))
 			{
 				// Special case where we're verifying an import from a cooked package before we've performed the global import store lookup for this package in AsyncLoading2.cpp
@@ -3566,7 +3341,6 @@
 				Import.XObject = Package;
 				StaticFindAllImportObjects(ImportMap, FPackageIndex::FromImport(ImportIndex));
 			}
->>>>>>> 4af6daef
 			return Package;
 		}
 		if (Package == nullptr || !Package->IsFullyLoaded())
@@ -3643,16 +3417,6 @@
 		// to be linked to any other package's ImportMaps
 		if (!Package || Package->HasAnyPackageFlags(PKG_Compiling))
 		{
-<<<<<<< HEAD
-			FName RelocatedName;
-			if (InstancingContext.RelocatedPackageMapping.RemoveAndCopyValue(OriginalPackageToLoad, RelocatedName))
-			{
-				UE_ASSET_LOG(LogLinker, Warning, PackagePath, TEXT("VerifyImport: Failed to load package for import object '%s' through using relative path '%s'. Using orginal location as fallback."), *GetImportFullName(ImportIndex), *RelocatedName.ToString());
-				return nullptr;
-			}
-
-=======
->>>>>>> 4af6daef
 			if (!FLinkerLoad::IsKnownMissingPackage(PackageToLoad))
 			{
 				FLinkerLoad::AddKnownMissingPackage(PackageToLoad);
@@ -3691,11 +3455,7 @@
 			const bool bWasFullyLoaded = Package && Package->IsFullyLoaded() && FPlatformProperties::RequiresCookedData();
 			if (!bWasFullyLoaded)
 			{
-<<<<<<< HEAD
-				Import.SourceLinker = GetPackageLinker(Package, FPackagePath::FromPackageNameChecked(Package->GetName()), InternalLoadFlags, nullptr, nullptr, &SerializeContext);
-=======
 				Import.SourceLinker = GetPackageLinker(Package, FPackagePath::FromPackageNameChecked(PackageToLoad), InternalLoadFlags, nullptr, nullptr, &SerializeContext, nullptr, &InstancingContext);
->>>>>>> 4af6daef
 			}
 			else
 			{
@@ -4562,13 +4322,9 @@
 		if (Object->GetLinker() == this)
 		{
 			TRACE_CPUPROFILER_EVENT_SCOPE(FLinkerLoad::Preload);
-<<<<<<< HEAD
-			TRACE_CPUPROFILER_EVENT_SCOPE_TEXT_ON_CHANNEL(*WriteToString<256>(TEXT("FLinkerLoad::Preload "), Object->GetFName()), AssetLoadTimeChannel);
-=======
 #if LOADTIMEPROFILERTRACE_ENABLED
 			TRACE_CPUPROFILER_EVENT_SCOPE_TEXT_ON_CHANNEL(*WriteToString<256>(TEXT("FLinkerLoad::Preload "), Object->GetFName()), AssetLoadTimeChannel);
 #endif // LOADTIMEPROFILERTRACE_ENABLED
->>>>>>> 4af6daef
 
 			UClass* Cls = Cast<UClass>(Object);
 			checkf(!GEventDrivenLoaderEnabled || !bLockoutLegacyOperations || !EVENT_DRIVEN_ASYNC_LOAD_ACTIVE_AT_RUNTIME, TEXT("Invalid call to FLinkerLoad::Preload while using the EDL. '%d' should have been reported via GetPreloadDependencies instead."), *Object->GetPathName());
@@ -4774,10 +4530,7 @@
 						else
 #endif
 						{
-<<<<<<< HEAD
-=======
 							UE_SERIALIZE_ACCCESS_SCOPE(Object);
->>>>>>> 4af6daef
 							Object->Serialize(*this);
 						}
 
@@ -5049,22 +4802,6 @@
 			LoadClass = UClass::StaticClass();
 		}
 
-<<<<<<< HEAD
-		UObjectRedirector* LoadClassRedirector = dynamic_cast<UObjectRedirector*>(LoadClass);
-		if( LoadClassRedirector)
-		{
-			// mark this export as unloadable (so that other exports that
-			// reference this one won't continue to execute the above logic), then return NULL
-			Export.bExportLoadFailed = true;
-
-			// otherwise, return NULL and let the calling code determine what to do
-			FString OuterName = Export.OuterIndex.IsNull() ? LinkerRoot->GetFullName() : GetFullImpExpName(Export.OuterIndex);
-			UE_ASSET_LOG(LogLinker, Warning, PackagePath, TEXT("CreateExport: Failed to load Outer for resource because its class is a redirector '%s': %s"), *Export.ObjectName.ToString(), *OuterName);
-			return nullptr;
-		}
-
-=======
->>>>>>> 4af6daef
 		check(LoadClass);
 
 		// Check for a valid superstruct while there is still time to safely bail, if this export has one
@@ -5098,7 +4835,6 @@
 #if WITH_EDITORONLY_DATA
 					bool bFailedToLoadGeneratedStruct = false;
 					if( LoadClass->IsChildOf(UScriptStruct::StaticClass()) )
-<<<<<<< HEAD
 					{
 						// Similar to functions, in the case of structures that are outered to a class (e.g. generated sparse
 						// class data), it is also possible to legitimately fail to load the parent structure here as while 
@@ -5117,26 +4853,6 @@
 					
 					if (!bFailedToLoadGeneratedStruct && !FLinkerLoad::IsKnownMissingPackage(*GetExportFullName(Index)))
 					{
-=======
-					{
-						// Similar to functions, in the case of structures that are outered to a class (e.g. generated sparse
-						// class data), it is also possible to legitimately fail to load the parent structure here as while 
-						// we will regenerate the structure on load, it wont appear in the export map until it is re-saved
-						UObject* ObjOuter = IndexToObject(Export.OuterIndex);
-						if (ObjOuter && !Export.bExportLoadFailed)
-						{
-							UClass* StructClass = Cast<UClass>(ObjOuter);
-							if (StructClass && StructClass->ClassGeneratedBy && !StructClass->ClassGeneratedBy->HasAnyFlags(RF_BeingRegenerated))
-							{
-								UE_ASSET_LOG(LogLinker, Display, PackagePath, TEXT("CreateExport: Failed to load Parent for %s; resaving the parents of %s will remove this message"), *GetExportFullName(Index), *StructClass->ClassGeneratedBy->GetFullName());
-								bFailedToLoadGeneratedStruct = true;
-							}
-						}
-					}
-					
-					if (!bFailedToLoadGeneratedStruct && !FLinkerLoad::IsKnownMissingPackage(*GetExportFullName(Index)))
-					{
->>>>>>> 4af6daef
 						UE_ASSET_LOG(LogLinker, Warning, PackagePath, TEXT("CreateExport: Failed to load Parent for %s"), *GetExportFullName(Index));
 					}
 #endif
@@ -5438,15 +5154,9 @@
 
 				PreloadSubobjects(PreloadClass->GetSuperClass());
 				SubObjects.Reset();
-<<<<<<< HEAD
 
 				GetObjectsWithOuter(PreloadClass->GetDefaultObject(), SubObjects, /*bIncludeNestedObjects=*/ false, /*ExclusionFlags=*/ RF_NoFlags, /*InternalExclusionFlags=*/ EInternalObjectFlags::Native);
 
-=======
-
-				GetObjectsWithOuter(PreloadClass->GetDefaultObject(), SubObjects, /*bIncludeNestedObjects=*/ false, /*ExclusionFlags=*/ RF_NoFlags, /*InternalExclusionFlags=*/ EInternalObjectFlags::Native);
-
->>>>>>> 4af6daef
 				for (UObject* SubObject : SubObjects)
 				{
 					// Matching behavior in UBlueprint::ForceLoad to ensure that the subobject is actually loaded:
@@ -5464,32 +5174,6 @@
 			if (Export.Object)
 			{
 				return Export.Object;
-<<<<<<< HEAD
-			}
-		}
-
-		// Initial saves of TRACK_OBJECT_EXPORT_IS_INHERITED incorrectly considered Blueprint-added component archetypes
-		// and subobjects instanced from those archetypes as inherited instances. The flag itself is intended to denote an
-		// instanced default subobject that's based on an archetype contained within the owner's archetype's set of instanced
-		// default subobjects; that is, the subobject owner's archetype is expected to also contain a matching default subobject
-		// instance with the same type/name. However, if the instanced subobject is based on an archetype that's owned by
-		// something other than it's owner's archetype (e.g. Blueprint-added component archetypes, which are owned by the
-		// Blueprint class object), such a match would not exist, and the export would then fail to be created below as a result.
-		if (Export.bIsInheritedInstance && Template->GetOuter()->IsA<UClass>())
-		{
-			Export.bIsInheritedInstance = false;
-		}
-
-		// If this export was an instance inherited from another class, 
-		// it should not be recreated unless the archetype also has it
-		if (Export.bIsInheritedInstance)
-		{
-			if (FindObjectWithOuter(ThisParent->GetArchetype(), LoadClass, NewName) == nullptr)
-			{
-				Export.bExportLoadFailed = true;
-				return nullptr;
-=======
->>>>>>> 4af6daef
 			}
 		}
 
@@ -6126,15 +5810,11 @@
 }
 
 #if WITH_EDITOR
-<<<<<<< HEAD
-/**
- * Attaches/ associates the passed in bulk data object with the linker.
- *
- * @param	Owner		UObject owning the bulk data
- * @param	BulkData	Bulk data object to associate
- */
+
 void FLinkerLoad::AttachBulkData( UObject* Owner, FBulkData* BulkData )
 {
+	UE::TUniqueLock _(BulkDataMutex);
+
 	bool bAlreadyInSet = false;
 	BulkDataLoaders.Add(BulkData, &bAlreadyInSet);
 	check(!bAlreadyInSet);
@@ -6142,38 +5822,13 @@
 
 void FLinkerLoad::AttachBulkData(UE::Serialization::FEditorBulkData* BulkData)
 {
+	UE::TUniqueLock _(BulkDataMutex);
+
 	bool bAlreadyInSet = false;
 	EditorBulkDataLoaders.Add(BulkData, &bAlreadyInSet);
 	check(!bAlreadyInSet);
 }
 
-/**
- * Detaches the passed in bulk data object from the linker.
- *
- * @param	BulkData	Bulk data object to detach
- * @param	bEnsureBulkDataIsLoaded	Whether to ensure that the bulk data is loaded before detaching
- */
-=======
-
-void FLinkerLoad::AttachBulkData( UObject* Owner, FBulkData* BulkData )
-{
-	UE::TUniqueLock _(BulkDataMutex);
-
-	bool bAlreadyInSet = false;
-	BulkDataLoaders.Add(BulkData, &bAlreadyInSet);
-	check(!bAlreadyInSet);
-}
-
-void FLinkerLoad::AttachBulkData(UE::Serialization::FEditorBulkData* BulkData)
-{
-	UE::TUniqueLock _(BulkDataMutex);
-
-	bool bAlreadyInSet = false;
-	EditorBulkDataLoaders.Add(BulkData, &bAlreadyInSet);
-	check(!bAlreadyInSet);
-}
-
->>>>>>> 4af6daef
 void FLinkerLoad::DetachBulkData( FBulkData* BulkData, bool bEnsureBulkDataIsLoaded )
 {
 	UE::TUniqueLock _(BulkDataMutex);
@@ -6189,54 +5844,19 @@
 
 void FLinkerLoad::DetachBulkData(UE::Serialization::FEditorBulkData* BulkData, bool bEnsureBulkDataIsLoaded)
 {
-<<<<<<< HEAD
-	int32 RemovedCount = EditorBulkDataLoaders.Remove(BulkData);
-=======
 	UE::TUniqueLock _(BulkDataMutex);
 
 	const int32 RemovedCount = EditorBulkDataLoaders.Remove(BulkData);
->>>>>>> 4af6daef
 	if (RemovedCount != 1)
 	{
 		UE_ASSET_LOG(LogLinker, Fatal, PackagePath, TEXT("Detachment inconsistency: %i"), RemovedCount);
 	}
-<<<<<<< HEAD
+
 	BulkData->DetachFromDisk(this, bEnsureBulkDataIsLoaded);
 }
 
-/**
- * Detaches all attached bulk  data objects.
- *
- * @param	bEnsureBulkDataIsLoaded	Whether to ensure that the bulk data is loaded before detaching
- */
 void FLinkerLoad::DetachAllBulkData(bool bEnsureAllBulkDataIsLoaded)
 {
-	// Old style bulkdata first
-	{
-		for (FBulkData* BulkData : BulkDataLoaders)
-		{
-			check(BulkData != nullptr);
-			BulkData->DetachFromArchive(this, bEnsureAllBulkDataIsLoaded);
-		}
-		BulkDataLoaders.Empty();
-	}
-
-	// Then virtualized bulkdata
-	{
-		for (UE::Serialization::FEditorBulkData* BulkData : EditorBulkDataLoaders)
-		{
-			check(BulkData != nullptr);
-			BulkData->DetachFromDisk(this, bEnsureAllBulkDataIsLoaded);
-		}
-		EditorBulkDataLoaders.Empty();
-	}
-=======
-
-	BulkData->DetachFromDisk(this, bEnsureBulkDataIsLoaded);
-}
-
-void FLinkerLoad::DetachAllBulkData(bool bEnsureAllBulkDataIsLoaded)
-{
 	UE::TUniqueLock _(BulkDataMutex);
 
 	for (FBulkData* BulkData : BulkDataLoaders)
@@ -6252,7 +5872,6 @@
 	}
 
 	EditorBulkDataLoaders.Empty();
->>>>>>> 4af6daef
 }
 
 #endif // WITH_EDITOR
@@ -6286,7 +5905,6 @@
 		ObjectPtr = FObjectPtr(ResolveResource(Index));
 		return *this;
 	}
-<<<<<<< HEAD
 
 	using namespace UE::LinkerLoad;
 	FObjectImport& Import = Imp(Index);
@@ -6299,20 +5917,6 @@
 #endif
 }
 
-=======
-
-	using namespace UE::LinkerLoad;
-	FObjectImport& Import = Imp(Index);
-	if (!TryLazyImport(*AssetRegistry, Import, *this, ObjectPtr))
-	{
-		ObjectPtr = FObjectPtr(ResolveResource(Index));
-	}
-	return *this;
-	
-#endif
-}
-
->>>>>>> 4af6daef
 FArchive& FLinkerLoad::operator<<(FSoftObjectPath& Value)
 {
 	FArchive& Ar = *this;
@@ -6625,14 +6229,8 @@
 			NewClassPathName = NewName.ToString();
 		}
 	}
-<<<<<<< HEAD
-	if (!NewClassPathName.IsEmpty() && !FPackageName::IsValidObjectPath(NewClassPathName))
-	{
-		TArray<UObject*> FoundClasses;
-=======
 	if (!NewClassPathName.IsEmpty() && FPackageName::IsShortPackageName(NewClassPathName))
 	{
->>>>>>> 4af6daef
 		UClass* ExistingClass = FindFirstObject<UClass>(*NewClassPathName, EFindFirstObjectOptions::None, ELogVerbosity::Fatal, TEXT("FindNewPathNameForClass"));
 		if (ExistingClass)
 		{
@@ -7002,26 +6600,7 @@
 
 void FLinkerLoad::FixupSoftObjectPathForInstancedPackage(FSoftObjectPath& InOutSoftObjectPath)
 {
-<<<<<<< HEAD
-	if (IsSoftObjectRemappingEnabled())
-	{
-		// Try remapping AssetPathName before remapping LongPackageName
-		if (FSoftObjectPath RemappedAssetPath = InstancingContext.RemapPath(InOutSoftObjectPath); RemappedAssetPath != InOutSoftObjectPath)
-		{
-			InOutSoftObjectPath = RemappedAssetPath;
-		}
-		else
-		{
-			FName LongPackageName = InOutSoftObjectPath.GetLongPackageFName();
-			if (FName RemappedPackage = InstancingContext.RemapPackage(LongPackageName); RemappedPackage != LongPackageName)
-			{
-				InOutSoftObjectPath = FSoftObjectPath(RemappedPackage, InOutSoftObjectPath.GetAssetFName(), InOutSoftObjectPath.GetSubPathString());
-			}
-		}
-	}
-=======
 	InstancingContext.FixupSoftObjectPath(InOutSoftObjectPath);
->>>>>>> 4af6daef
 }
 
 #if WITH_EDITORONLY_DATA
@@ -7169,9 +6748,6 @@
 		// to be adjusted to the start of non-inline bulk data in the .uasset file. 
 		if (Meta.HasAnyFlags(BULKDATA_WorkspaceDomainPayload) == false)
 		{
-<<<<<<< HEAD
-			Meta.SetOffset(Meta.GetOffset() + Summary.BulkDataStartOffset);
-=======
 			if (CVarApplyBulkDataFix.GetValueOnAnyThread())
 			{
 				// In theory we should never see the 'BULKDATA_NoOffsetFixUp' flag at this point, but for a time there was a bug that allowed
@@ -7200,7 +6776,6 @@
 				// Previous behavior before an attempted fix for bad data was added.
 				Meta.SetOffset(Meta.GetOffset() + Summary.BulkDataStartOffset);
 			}
->>>>>>> 4af6daef
 		}
 
 		if (bLazyLoadable == false)
@@ -7229,14 +6804,7 @@
 
 	if (DataResourceMap.IsEmpty())
 	{
-<<<<<<< HEAD
-		FBulkMetaResource SerializedMeta;
-		Ar << SerializedMeta;
-		Meta = FBulkMetaData::FromSerialized(SerializedMeta, ElementSize);
-		DuplicateSerialOffset = SerializedMeta.DuplicateOffset;
-=======
 		FBulkMetaData::FromSerialized(Ar, ElementSize, Meta, DuplicateSerialOffset);
->>>>>>> 4af6daef
 	}
 	else
 	{
