--- conflicted
+++ resolved
@@ -125,7 +125,6 @@
 	check(GConfig);
 	// if we are on an uncooked platform query the editor streaming settings
 	const TCHAR* SectionName = FPlatformProperties::RequiresCookedData() ? TEXT("/Script/Engine.StreamingSettings") : TEXT("/Script/Engine.EditorStreamingSettings");
-<<<<<<< HEAD
 
 	// if we are on an uncooked platform the default value for async loading is disabled while it is enabled for cooked platform
 	bool bConfigValue = FPlatformProperties::RequiresCookedData() ? true : false;
@@ -138,20 +137,6 @@
 	// if we are on an uncooked platform the default value for async loading is disabled while it is enabled for cooked platform
 	bConfigValue = FPlatformProperties::RequiresCookedData() ? true : false;
 
-=======
-
-	// if we are on an uncooked platform the default value for async loading is disabled while it is enabled for cooked platform
-	bool bConfigValue = FPlatformProperties::RequiresCookedData() ? true : false;
-
-	GConfig->GetBool(SectionName, TEXT("s.AsyncLoadingThreadEnabled"), bConfigValue, GEngineIni);
-	bool bCommandLineDisable = FParse::Param(FCommandLine::Get(), TEXT("NoAsyncLoadingThread"));
-	bool bCommandLineEnable = FParse::Param(FCommandLine::Get(), TEXT("AsyncLoadingThread"));
-	bAsyncLoadingThreadEnabled = bCommandLineEnable || (bConfigValue && FApp::ShouldUseThreadingForPerformance() && !bCommandLineDisable);
-
-	// if we are on an uncooked platform the default value for async loading is disabled while it is enabled for cooked platform
-	bConfigValue = FPlatformProperties::RequiresCookedData() ? true : false;
-
->>>>>>> 4af6daef
 	GConfig->GetBool(SectionName, TEXT("s.AsyncPostLoadEnabled"), bConfigValue, GEngineIni);
 	bCommandLineDisable = FParse::Param(FCommandLine::Get(), TEXT("NoAsyncPostLoad"));
 	bCommandLineEnable = FParse::Param(FCommandLine::Get(), TEXT("AsyncPostLoad"));
@@ -204,28 +189,18 @@
 	{
 		bool bSettingsEnabled = false;
 		bool bCommandLineEnabled = false;
-<<<<<<< HEAD
-		bool bHasUseIoStoreParamInEditor = false;
-#if WITH_EDITOR
-		bCommandLineEnabled = FParse::Param(FCommandLine::Get(), TEXT("ZenLoader"));
-=======
 		bool bCommandLineDisabled = false;
 		bool bHasUseIoStoreParamInEditor = false;
 #if WITH_EDITOR
 		bCommandLineEnabled = FParse::Param(FCommandLine::Get(), TEXT("ZenLoader"));
 		bCommandLineDisabled = FParse::Param(FCommandLine::Get(), TEXT("NoZenLoader"));
->>>>>>> 4af6daef
 		check(GConfig);
 		GConfig->GetBool(TEXT("/Script/Engine.EditorStreamingSettings"), TEXT("s.ZenLoaderEnabled"), bSettingsEnabled, GEngineIni);
 		bHasUseIoStoreParamInEditor = UE_FORCE_USE_IOSTORE || FParse::Param(FCommandLine::Get(), TEXT("UseIoStore"));
 #endif
 		FIoDispatcher& IoDispatcher = FIoDispatcher::Get();
 		bool bHasScriptObjectsChunk = IoDispatcher.DoesChunkExist(CreateIoChunkId(0, 0, EIoChunkType::ScriptObjects));
-<<<<<<< HEAD
-		if (bSettingsEnabled || bCommandLineEnabled)
-=======
 		if (!bCommandLineDisabled && (bSettingsEnabled || bCommandLineEnabled))
->>>>>>> 4af6daef
 		{
 			GPackageLoader.Reset(MakeAsyncPackageLoader2(IoDispatcher));
 		}
@@ -277,8 +252,6 @@
 }
 
 void FlushAsyncLoading(int32 RequestId /* = INDEX_NONE */)
-<<<<<<< HEAD
-=======
 {
 	if (RequestId == INDEX_NONE)
 	{
@@ -291,7 +264,6 @@
 }
 
 void FlushAsyncLoading(TConstArrayView<int32> RequestIds)
->>>>>>> 4af6daef
 {
 	TRACE_CPUPROFILER_EVENT_SCOPE(FlushAsyncLoading);
 
@@ -311,28 +283,16 @@
 			TStringBuilder<1024> Buffer;
 			if (LastFrameNumber != GFrameNumber)
 			{
-<<<<<<< HEAD
-				UE_LOG(LogStreaming, Display, TEXT("FlushAsyncLoading(%d): %d QueuedPackages, %d AsyncPackages"), RequestId, GPackageLoader->GetNumQueuedPackages(), GPackageLoader->GetNumAsyncPackages());
-			}
-			else
-			{
-				UE_LOG(LogStreaming, Log, TEXT("FlushAsyncLoading(%d): %d QueuedPackages, %d AsyncPackages"), RequestId, GPackageLoader->GetNumQueuedPackages(), GPackageLoader->GetNumAsyncPackages());
-=======
 				UE_LOG(LogStreaming, Display, TEXT("FlushAsyncLoading(%s): %d QueuedPackages, %d AsyncPackages"), *Buffer.Join(RequestIds, TEXT(",")), GPackageLoader->GetNumQueuedPackages(), GPackageLoader->GetNumAsyncPackages());
 			}
 			else
 			{
 				UE_LOG(LogStreaming, Log, TEXT("FlushAsyncLoading(%s): %d QueuedPackages, %d AsyncPackages"), *Buffer.Join(RequestIds, TEXT(",")), GPackageLoader->GetNumQueuedPackages(), GPackageLoader->GetNumAsyncPackages());
->>>>>>> 4af6daef
 			}
 			LastFrameNumber = GFrameNumber;
 		}
 #endif
-<<<<<<< HEAD
-		GPackageLoader->FlushLoading(RequestId);
-=======
 		GPackageLoader->FlushLoading(RequestIds);
->>>>>>> 4af6daef
 	}
 }
 
@@ -617,15 +577,6 @@
 
 bool ShouldAlwaysLoadPackageAsync(const FPackagePath& InPackagePath)
 {
-<<<<<<< HEAD
-	FPackagePath PackagePath = GetLoadPackageAsyncPackagePath(InPackageToLoadFrom ? FStringView(InPackageToLoadFrom) : FStringView(InPackageName));
-	return LoadPackage(PackagePath, FName(InPackageName), InCompletionDelegate, InPackageFlags, InPIEInstanceID, InPackagePriority, InstancingContext);
-}
-
-bool ShouldAlwaysLoadPackageAsync(const FPackagePath& InPackagePath)
-{
-=======
->>>>>>> 4af6daef
 	if (!GPackageLoader)
 	{
 		return false;
@@ -633,9 +584,6 @@
 	return GPackageLoader->ShouldAlwaysLoadPackageAsync(InPackagePath);
 }
 
-<<<<<<< HEAD
-int32 LoadPackageAsync(const FPackagePath& InPackagePath, FName InPackageNameToCreate /* = NAME_None*/, FLoadPackageAsyncDelegate InCompletionDelegate /*= FLoadPackageAsyncDelegate()*/, EPackageFlags InPackageFlags /*= PKG_None*/, int32 InPIEInstanceID /*= INDEX_NONE*/, int32 InPackagePriority /*= 0*/, const FLinkerInstancingContext* InstancingContext /*=nullptr*/)
-=======
 int32 LoadPackageAsync(const FPackagePath& InPackagePath,
 		FName InPackageNameToCreate /* = NAME_None*/,
 		FLoadPackageAsyncDelegate InCompletionDelegate /*= FLoadPackageAsyncDelegate()*/,
@@ -644,18 +592,13 @@
 		int32 InPackagePriority /*= 0*/,
 		const FLinkerInstancingContext* InstancingContext /*=nullptr*/,
 		uint32 LoadFlags /*=LOAD_None*/)
->>>>>>> 4af6daef
 {
 	LLM_SCOPE(ELLMTag::AsyncLoading);
 	UE_CLOG(!GAsyncLoadingAllowed && !IsInAsyncLoadingThread(), LogStreaming, Fatal, TEXT("Requesting async load of \"%s\" when async loading is not allowed (after shutdown). Please fix higher level code."), *InPackagePath.GetDebugName());
 #if DO_TRACK_ASYNC_LOAD_REQUESTS
 	FTrackAsyncLoadRequests::Get().TrackRequest(InPackagePath.GetDebugName(), nullptr, InPackagePriority);
 #endif
-<<<<<<< HEAD
-	return GetAsyncPackageLoader().LoadPackage(InPackagePath, InPackageNameToCreate, InCompletionDelegate, InPackageFlags, InPIEInstanceID, InPackagePriority, InstancingContext);
-=======
 	return GetAsyncPackageLoader().LoadPackage(InPackagePath, InPackageNameToCreate, InCompletionDelegate, InPackageFlags, InPIEInstanceID, InPackagePriority, InstancingContext, LoadFlags);
->>>>>>> 4af6daef
 }
 
 int32 LoadPackageAsync(const FString& InName, const FGuid* InGuid /* nullptr*/)
