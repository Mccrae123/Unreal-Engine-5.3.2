--- conflicted
+++ resolved
@@ -391,7 +391,6 @@
 	return Singleton;
 }
 
-<<<<<<< HEAD
 FAsyncLoadingThreadSettings::FAsyncLoadingThreadSettings()
 {
 #if THREADSAFE_UOBJECTS
@@ -425,57 +424,6 @@
 	return Settings;
 }
 
-bool IsEventDrivenLoaderEnabledInCookedBuilds()
-{
-	static struct FEventDrivenLoaderEnabledInCookedBuildsInit
-	{
-		bool bEventDrivenLoaderEnabled;
-		FEventDrivenLoaderEnabledInCookedBuildsInit()
-			: bEventDrivenLoaderEnabled(false)
-		{
-			SetEventDrivenLoaderEnabled();
-		}
-
-		void SetEventDrivenLoaderEnabled()
-		{
-			check(GConfig || IsEngineExitRequested());
-			if (GConfig)
-			{
-				GConfig->GetBool(TEXT("/Script/Engine.StreamingSettings"), TEXT("s.EventDrivenLoaderEnabled"), bEventDrivenLoaderEnabled, GEngineIni);
-#if !UE_BUILD_SHIPPING
-				if (FParse::Param(FCommandLine::Get(), TEXT("NOEDL")))
-				{
-					bEventDrivenLoaderEnabled = false;
-				}
-#endif
-			}
-		}
-	} EventDrivenLoaderEnabledInCookedBuilds;
-
-#if WITH_EDITOR	
-	// when building from the UE4 Editor, s.EventDrivenLoaderEnabled can be changed from Project Settings, so we need to test it at every call
-	if (GIsEditor && !IsRunningCommandlet())
-	{
-		EventDrivenLoaderEnabledInCookedBuilds.SetEventDrivenLoaderEnabled();
-	}
-#endif
-	return EventDrivenLoaderEnabledInCookedBuilds.bEventDrivenLoaderEnabled;
-}
-
-bool IsEventDrivenLoaderEnabled()
-{
-	static struct FEventDrivenLoaderEnabledInit
-	{
-		FEventDrivenLoaderEnabledInit()
-		{
-			GEventDrivenLoaderEnabled = IsEventDrivenLoaderEnabledInCookedBuilds() && FPlatformProperties::RequiresCookedData();
-		}
-	} EventDrivenLoaderEnabledInit;
-	return GEventDrivenLoaderEnabled;
-}
-
-=======
->>>>>>> b5aadda8
 bool IsFullyLoadedObj(UObject* Obj)
 {
 	if (!Obj)
