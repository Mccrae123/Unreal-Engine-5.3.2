// Copyright Epic Games, Inc. All Rights Reserved.

#include "Serialization/BulkData2.h"

#include "HAL/FileManager.h"
#include "HAL/PlatformFilemanager.h"
#include "Misc/CommandLine.h"
#include "Misc/ConfigCacheIni.h"
#include "Misc/PackageName.h"
#include "Misc/Paths.h"
#include "Misc/PathViews.h"
#include "ProfilingDebugging/LoadTimeTracker.h"
#include "Serialization/BulkData.h"
#include "UObject/LinkerLoad.h"
#include "UObject/Object.h"
#include "UObject/Package.h"
#include "IO/IoDispatcher.h"
#include "Async/Async.h"
#include "Async/MappedFileHandle.h"

DEFINE_LOG_CATEGORY_STATIC(LogBulkDataRuntime, Log, All);

IMPLEMENT_TYPE_LAYOUT(FBulkDataBase);

// If set to 0 then we will pretend that optional data does not exist, useful for testing.
#define ALLOW_OPTIONAL_DATA 1

<<<<<<< HEAD
// Handy macro to validate FIoStatus return values
#define CHECK_IOSTATUS( InIoStatus, InMethodName ) checkf(InIoStatus.IsOk(), TEXT("%s failed: %s"), InMethodName, *InIoStatus.ToString());

=======
>>>>>>> f638faf1
namespace BulkDataExt
{
	// TODO: Maybe expose this and start using everywhere?
	const FString Export		= TEXT(".uexp");	// Stored in the export data
	const FString Default		= TEXT(".ubulk");	// Stored in a separate file
	const FString MemoryMapped	= TEXT(".m.ubulk");	// Stored in a separate file aligned for memory mapping
	const FString Optional		= TEXT(".uptnl");	// Stored in a separate file that is optional
}

namespace
{
	const uint16 InvalidBulkDataIndex = ~uint16(0);

	bool ShouldAllowBulkDataInIoStore()
	{
		static struct FAllowBulkDataInIoStore
		{
			bool bEnabled = false;

			FAllowBulkDataInIoStore()
			{
				FConfigFile PlatformEngineIni;
				FConfigCacheIni::LoadLocalIniFile(PlatformEngineIni, TEXT("Engine"), true, ANSI_TO_TCHAR(FPlatformProperties::IniPlatformName()));

				PlatformEngineIni.GetBool(TEXT("Core.System"), TEXT("AllowBulkDataInIoStore"), bEnabled);
		
				UE_LOG(LogSerialization, Display, TEXT("AllowBulkDataInIoStore: '%s'"), bEnabled ?  TEXT("true") :  TEXT("false"));
			}
		} AllowBulkDataInIoStore;

		return AllowBulkDataInIoStore.bEnabled;
	}

	FORCEINLINE bool IsIoDispatcherEnabled()
	{
		if (ShouldAllowBulkDataInIoStore())
		{
			return FIoDispatcher::IsInitialized();
		}
		else
		{
			return false;
		}
	}

	const FIoFilenameHash FALLBACK_IO_FILENAME_HASH = INVALID_IO_FILENAME_HASH - 1;
}

FIoFilenameHash MakeIoFilenameHash(const FString& Filename)
{
	if (!Filename.IsEmpty())
	{
		FString BaseFileName = FPaths::GetBaseFilename(Filename).ToLower();
		const FIoFilenameHash Hash = FCrc::StrCrc32<TCHAR>(*BaseFileName);
		return Hash != INVALID_IO_FILENAME_HASH ? Hash : FALLBACK_IO_FILENAME_HASH;
	}
	else
	{
		return INVALID_IO_FILENAME_HASH;
	}
}

FIoFilenameHash MakeIoFilenameHash(const FIoChunkId& ChunkID)
{
	if (ChunkID.IsValid())
	{
		const FIoFilenameHash Hash = GetTypeHash(ChunkID);
		return Hash != INVALID_IO_FILENAME_HASH ? Hash : FALLBACK_IO_FILENAME_HASH;
	}
	else
	{
		return INVALID_IO_FILENAME_HASH;
	}
}

// TODO: The code in the FileTokenSystem namespace is a temporary system so that FBulkDataBase can hold
// all of it's info about where the data is on disk in a single 8byte value. This can all be removed when
// we switch this over to the new packing system.
namespace FileTokenSystem
{
	struct Data
	{
		int64 BulkDataOffsetInFile;
		FString PackageHeaderFilename;
	};

	// Internal to the FileTokenSystem namespace
	namespace
	{
		struct InternalData
		{
			FName PackageName;
			int64 BulkDataOffsetInFile;			
		};

		struct StringData
		{
			FString Filename;
			uint16 RefCount;
		};

		/**
		* Provides a ref counted PackageName->Filename look up table.
		*/
		class FStringTable
		{
		public:
			void Add(const FName& PackageName, const FString& Filename)
			{
				if (StringData* ExistingEntry = Table.Find(PackageName))
				{
					ExistingEntry->RefCount++;
					checkf(ExistingEntry->Filename == Filename, TEXT("Filename mismatch!"));
				}
				else
				{
					StringData& NewEntry = Table.Emplace(PackageName);
					NewEntry.Filename = Filename;
					NewEntry.RefCount = 1;
				}
			}

			bool Remove(const FName& PackageName)
			{
				if (StringData* ExistingEntry = Table.Find(PackageName))
				{
					if (--ExistingEntry->RefCount == 0)
					{
						Table.Remove(PackageName);
						return true;
					}
				}

				return false;
			}

			void IncRef(const FName& PackageName)
			{
				if (StringData* ExistingEntry = Table.Find(PackageName))
				{
					ExistingEntry->RefCount++;
				}
			}

			const FString& Resolve(const FName& PackageName)
			{
				return Table.Find(PackageName)->Filename;
			}

			int32 Num() const
			{
				return Table.Num();
			}

		private:
			TMap<FName, StringData> Table;
		};
	}

	FStringTable StringTable;
	TSparseArray<InternalData> TokenData;

	FRWLock TokenLock;

	FBulkDataOrId::FileToken RegisterFileToken( const FName& PackageName, const FString& Filename, uint64 BulkDataOffsetInFile )
	{
		FWriteScopeLock LockForScope(TokenLock);

		StringTable.Add(PackageName, Filename);

		InternalData Data;
		Data.PackageName = PackageName;
		Data.BulkDataOffsetInFile = BulkDataOffsetInFile;

		return TokenData.Add(Data);
	}

	void UnregisterFileToken(FBulkDataOrId::FileToken ID)
	{
		if (ID != FBulkDataBase::InvalidToken)
		{
			FWriteScopeLock LockForScope(TokenLock);

			StringTable.Remove(TokenData[ID].PackageName);
			TokenData.RemoveAt(ID);

			checkf(StringTable.Num() <= TokenData.Num(), TEXT("FStringTable has more strings (%d) than file entries (%d)"), StringTable.Num(), TokenData.Num());
		}
	}

	FBulkDataOrId::FileToken CopyFileToken(FBulkDataOrId::FileToken ID)
	{
		if (ID != FBulkDataBase::InvalidToken)
		{
			FWriteScopeLock LockForScope(TokenLock);

			FSparseArrayAllocationInfo AllocInfo = TokenData.AddUninitialized();
			
			const InternalData& OriginalData = TokenData[ID];
			InternalData& NewData = TokenData[AllocInfo.Index];

			NewData.PackageName = OriginalData.PackageName;
			NewData.BulkDataOffsetInFile = OriginalData.BulkDataOffsetInFile;

			StringTable.IncRef(NewData.PackageName);

			return AllocInfo.Index;
		}
		else
		{
			return FBulkDataBase::InvalidToken;
		}
	}

	Data GetFileData(FBulkDataOrId::FileToken ID)
	{
		if (ID == FBulkDataBase::InvalidToken)
		{
			return Data();
		}

		FReadScopeLock LockForScope(TokenLock);
		const InternalData& DataSrc = TokenData[ID];

		Data Output;
		Output.BulkDataOffsetInFile = DataSrc.BulkDataOffsetInFile;
		Output.PackageHeaderFilename = StringTable.Resolve(DataSrc.PackageName);

		return Output;
	}

	FString GetFilename(FBulkDataOrId::FileToken ID)
	{
		if (ID == FBulkDataBase::InvalidToken)
		{
			return FString();
		}

		FReadScopeLock LockForScope(TokenLock);
		return StringTable.Resolve(TokenData[ID].PackageName);
	}

	uint64 GetBulkDataOffset(FBulkDataOrId::FileToken ID)
	{
		if (ID == FBulkDataBase::InvalidToken)
		{
			return 0;
		}

		FReadScopeLock LockForScope(TokenLock);
		return TokenData[ID].BulkDataOffsetInFile;
	}
}

FIoDispatcher* FBulkDataBase::IoDispatcher = nullptr;

class FSizeChunkIdRequest : public IAsyncReadRequest
{
public:
	FSizeChunkIdRequest(const FIoChunkId& ChunkId, FAsyncFileCallBack* Callback)
		: IAsyncReadRequest(Callback, true, nullptr)
	{
		TIoStatusOr<uint64> Result = FBulkDataBase::GetIoDispatcher()->GetSizeForChunk(ChunkId);
		if (Result.IsOk())
		{
			Size = Result.ValueOrDie();
		}

		SetComplete();
	}

	virtual ~FSizeChunkIdRequest() = default;

private:

	virtual void WaitCompletionImpl(float TimeLimitSeconds) override
	{
		// Even though SetComplete called in the constructor and sets bCompleteAndCallbackCalled=true, we still need to implement WaitComplete as
		// the CompleteCallback can end up starting async tasks that can overtake the constructor execution and need to wait for the constructor to finish.
		while (!*(volatile bool*)&bCompleteAndCallbackCalled);
	}

	virtual void CancelImpl() override
	{
		// No point canceling as the work is done in the constructor
	}
};

// TODO: Currently shared between all FReadChunkIdRequest as the PS4/Pak implementation do but it would be
// worth profiling on some different platforms to see if we lose more perf from the potential increase in 
// locks vs the gain we get from not creating so many CriticalSections.
static FCriticalSection FReadChunkIdRequestEvent;

class FReadChunkIdRequest : public IAsyncReadRequest
{
public:
	FReadChunkIdRequest(const FIoChunkId& InChunkId, FAsyncFileCallBack* InCallback, uint8* InUserSuppliedMemory, int64 InOffset, int64 InBytesToRead)
		: IAsyncReadRequest(InCallback, false, InUserSuppliedMemory)
	{
		// Because IAsyncReadRequest can return ownership of the target memory buffer in the form
		// of a raw pointer we must pass our own memory buffer to the FIoDispatcher otherwise the 
		// buffer that will be returned cannot have it's lifetime managed correctly.
		if (InUserSuppliedMemory == nullptr)
		{
			Memory = (uint8*)FMemory::Malloc(InBytesToRead);
		}
		
		FIoReadOptions Options(InOffset, InBytesToRead);
		Options.SetTargetVa(Memory);

		auto OnRequestLoaded = [this](TIoStatusOr<FIoBuffer> Result)
		{
			SetDataComplete();
			
			{
				FScopeLock Lock(&FReadChunkIdRequestEvent);
				bRequestOutstanding = false;

				if (DoneEvent != nullptr)
				{
					DoneEvent->Trigger();
				}

				SetAllComplete();
			}
		};

		FBulkDataBase::GetIoDispatcher()->ReadWithCallback(InChunkId, Options, OnRequestLoaded);
	}

	virtual ~FReadChunkIdRequest()
	{
		// Make sure no other thread is waiting on this request
		checkf(DoneEvent == nullptr, TEXT("A thread is still waiting on a FReadChunkIdRequest that is being destroyed!")); 

		// Free memory if the request allocated it (although if the user accessed the memory after
		// reading then they will have taken ownership of it anyway, and if they didn't access the
		// memory then why did we read it in the first place?)
		if (Memory != nullptr && !bUserSuppliedMemory)
		{
			FMemory::Free(Memory);
		}

		// ~IAsyncReadRequest expects Memory to be nullptr, even if the memory was user supplied
		Memory = nullptr;
	}

protected:

	virtual void WaitCompletionImpl(float TimeLimitSeconds) override
	{
		// Make sure no other thread is waiting on this request
		checkf(DoneEvent == nullptr, TEXT("Multiple threads attempting to wait on the same FReadChunkIdRequest"));

		{
			FScopeLock Lock(&FReadChunkIdRequestEvent);
			if (bRequestOutstanding)
			{
				checkf(DoneEvent == nullptr, TEXT("Multiple threads attempting to wait on the same FReadChunkIdRequest"));
				DoneEvent = FPlatformProcess::GetSynchEventFromPool(true);
			}
		}

		if (DoneEvent != nullptr)
		{
			uint32 TimeLimitMilliseconds = TimeLimitSeconds <= 0.0f ? MAX_uint32 : (uint32)(TimeLimitSeconds * 1000.0f);
			DoneEvent->Wait(TimeLimitMilliseconds);

			FScopeLock Lock(&FReadChunkIdRequestEvent);
			FPlatformProcess::ReturnSynchEventToPool(DoneEvent);
			DoneEvent = nullptr;
		}

		// Make sure everything has completed
		checkf(bRequestOutstanding == false, TEXT("Request has not completed by the end of WaitCompletionImpl"));
		checkf(PollCompletion() == true, TEXT("Request and callback has not completed by the end of WaitCompletionImpl"));
	}

	virtual void CancelImpl() override
	{
		bCanceled = true;

		{
			FScopeLock Lock(&FReadChunkIdRequestEvent);
			bRequestOutstanding = false;

			if (DoneEvent != nullptr)
			{
				DoneEvent->Trigger();
			}

			SetComplete();
		}
	}

	/** The ChunkId that is being read. */
	FIoChunkId ChunkId;
	/** Only actually gets created if WaitCompletion is called. */
	FEvent* DoneEvent = nullptr;
	/** True while the request is pending, true once it has either been completed or canceled. */
	bool bRequestOutstanding = true;
};

class FAsyncReadChunkIdHandle : public IAsyncReadFileHandle
{
public:
	FAsyncReadChunkIdHandle(const FIoChunkId& InChunkID) 
		: ChunkID(InChunkID)
	{

	}

	virtual ~FAsyncReadChunkIdHandle() = default;

	virtual IAsyncReadRequest* SizeRequest(FAsyncFileCallBack* CompleteCallback = nullptr) override
	{
		return new FSizeChunkIdRequest(ChunkID, CompleteCallback);
	}

	virtual IAsyncReadRequest* ReadRequest(int64 Offset, int64 BytesToRead, EAsyncIOPriorityAndFlags PriorityAndFlags = AIOP_Normal, FAsyncFileCallBack* CompleteCallback = nullptr, uint8* UserSuppliedMemory = nullptr) override
	{
		return new FReadChunkIdRequest(ChunkID, CompleteCallback, UserSuppliedMemory, Offset, BytesToRead);
	}
private:
	FIoChunkId ChunkID;
};
static FCriticalSection FBulkDataIoDispatcherRequestEvent;

class FBulkDataIoDispatcherRequest : public IBulkDataIORequest
{
public:
	using ChunkIdArray = TArray<FIoChunkId, TInlineAllocator<8>>;

public:
	FBulkDataIoDispatcherRequest(const FIoChunkId& InChunkID, int64 InOffsetInBulkData, int64 InBytesToRead, FBulkDataIORequestCallBack* InCompleteCallback, uint8* InUserSuppliedMemory)
		: UserSuppliedMemory(InUserSuppliedMemory)
	{
		RequestArray.Push({ InChunkID, (uint64)InOffsetInBulkData , (uint64)InBytesToRead });

		if (InCompleteCallback != nullptr)
		{
			CompleteCallback = *InCompleteCallback;
		}
	}

	FBulkDataIoDispatcherRequest(const ChunkIdArray& ChunkIDs, FBulkDataIORequestCallBack* InCompleteCallback)
		: UserSuppliedMemory(nullptr)
	{
		for (const FIoChunkId& ChunkId : ChunkIDs)
		{
			const uint64 Size = FBulkDataBase::GetIoDispatcher()->GetSizeForChunk(ChunkId).ConsumeValueOrDie();
			RequestArray.Push({ChunkId, 0, Size });
		}

		if (InCompleteCallback != nullptr)
		{
			CompleteCallback = *InCompleteCallback;
		}
	}

	virtual ~FBulkDataIoDispatcherRequest()
	{
		WaitCompletion(0.0f); // Wait for ever as we cannot leave outstanding requests

		// Free the data is no caller has taken ownership of it and it was allocated by FBulkDataIoDispatcherRequest
		if (UserSuppliedMemory == nullptr)
		{
			FMemory::Free(DataResult);
			DataResult = nullptr;
		}

		// Should be freed by the callback!
		checkf(!IoBatch.IsValid(), TEXT("FBulkDataIoDispatcherRequest::IoBatch was not freed"));

		// Make sure no other thread is waiting on this request
		checkf(DoneEvent == nullptr, TEXT("A thread is still waiting on a FBulkDataIoDispatcherRequest that is being destroyed!"));
	}

	void StartAsyncWork()
	{		
		checkf(RequestArray.Num() > 0, TEXT("RequestArray cannot be empty"));
		checkf(!IoBatch.IsValid(), TEXT("FBulkDataIoDispatcherRequest::StartAsyncWork was called twice"));

		auto Callback = [this](TIoStatusOr<FIoBuffer> Result)
		{
			// We need to store the this pointer as a local variable as it will become invalidated by our
			// later call to FreeBatch
			FBulkDataIoDispatcherRequest* InRequest = this;

			CHECK_IOSTATUS(Result.Status(), TEXT("FIoBatch::IssueWithCallback"));
			FIoBuffer IoBuffer = Result.ConsumeValueOrDie();

			InRequest->SizeResult = IoBuffer.DataSize();

			if (IoBuffer.IsMemoryOwned())
			{
				InRequest->DataResult = IoBuffer.Release().ConsumeValueOrDie();
			}
			else
			{
				InRequest->DataResult = IoBuffer.Data();
			}

			bDataIsReady = true;

			// Note that freeing the batch will invalidate the current callback!
			FBulkDataBase::GetIoDispatcher()->FreeBatch(InRequest->IoBatch);

			if (InRequest->CompleteCallback)
			{
				InRequest->CompleteCallback(InRequest->bIsCanceled, InRequest);
			}

			{
				FScopeLock Lock(&FReadChunkIdRequestEvent);
				InRequest->bIsCompleted = true;

				if (InRequest->DoneEvent != nullptr)
				{
					InRequest->DoneEvent->Trigger();
				}
			}
		};

		IoBatch = FBulkDataBase::GetIoDispatcher()->NewBatch();

		for (Request& Request : RequestArray)
		{
			IoBatch.Read(Request.ChunkId, FIoReadOptions(Request.OffsetInBulkData, Request.BytesToRead));
		}

		FIoBatchReadOptions BatchReadOptions;
		BatchReadOptions.SetTargetVa(UserSuppliedMemory);

		FIoStatus Status = IoBatch.IssueWithCallback(BatchReadOptions, Callback);
		CHECK_IOSTATUS(Status, TEXT("FIoBatch::IssueWithCallback"));
	}

	virtual bool PollCompletion() const override
	{
		return bIsCompleted;
	}

	virtual bool WaitCompletion(float TimeLimitSeconds) override
	{
		// Make sure no other thread is waiting on this request
		checkf(DoneEvent == nullptr, TEXT("Multiple threads attempting to wait on the same FBulkDataIoDispatcherRequest"));

		{
			FScopeLock Lock(&FReadChunkIdRequestEvent);
			if (!bIsCompleted)
			{
				checkf(DoneEvent == nullptr, TEXT("Multiple threads attempting to wait on the same FBulkDataIoDispatcherRequest"));
				DoneEvent = FPlatformProcess::GetSynchEventFromPool(true);
			}
		}

		if (DoneEvent != nullptr)
		{
			uint32 TimeLimitMilliseconds = TimeLimitSeconds <= 0.0f ? MAX_uint32 : (uint32)(TimeLimitSeconds * 1000.0f);
			DoneEvent->Wait(TimeLimitMilliseconds);

			FScopeLock Lock(&FReadChunkIdRequestEvent);
			FPlatformProcess::ReturnSynchEventToPool(DoneEvent);
			DoneEvent = nullptr;
		}

		return bIsCompleted;
	}

	virtual uint8* GetReadResults() override
	{
		if (bDataIsReady && !bIsCanceled)
		{
			uint8* Result = DataResult;
			DataResult = nullptr;

			return Result;
		}
		else
		{
			return nullptr;
		}	
	}

	virtual int64 GetSize() const override
	{
		if (bDataIsReady && !bIsCanceled)
		{
			return SizeResult;
		}
		else
		{
			return INDEX_NONE;
		}
	}

	virtual void Cancel() override
	{
		if (!bIsCanceled)
		{
			bIsCanceled = true;
			FPlatformMisc::MemoryBarrier();
			// TODO: Send to IoDispatcher
		}
	}

private:
	struct Request
	{
		FIoChunkId ChunkId;
		uint64 OffsetInBulkData;
		uint64 BytesToRead;
	};

	TArray<Request, TInlineAllocator<8>> RequestArray;

	FBulkDataIORequestCallBack CompleteCallback;
	uint8* UserSuppliedMemory = nullptr;

	uint8* DataResult = nullptr;
	int64 SizeResult = 0;

	bool bDataIsReady = false;

	bool bIsCompleted = false;
	bool bIsCanceled = false;

	/** Only actually gets created if WaitCompletion is called. */
	FEvent* DoneEvent = nullptr;

	FIoBatch IoBatch;
};

FBulkDataBase::FBulkDataBase(FBulkDataBase&& Other)
	: Data(Other.Data) // Copies the entire union
	, DataAllocation(Other.DataAllocation)
	, BulkDataFlags(Other.BulkDataFlags)

{
	checkf(Other.LockStatus != LOCKSTATUS_ReadWriteLock, TEXT("Attempting to read from a BulkData object that is locked for write")); 

	if (!Other.IsUsingIODispatcher())
	{
		Other.Data.Fallback.Token = InvalidToken; // Prevent the other object from unregistering the token
	}	
}

FBulkDataBase& FBulkDataBase::operator=(const FBulkDataBase& Other)
{
	DECLARE_SCOPE_CYCLE_COUNTER(TEXT("FBulkDataBase::operator="), STAT_UBD_Constructor, STATGROUP_Memory);

	checkf(LockStatus == LOCKSTATUS_Unlocked, TEXT("Attempting to modify a BulkData object that is locked"));
	checkf(Other.LockStatus != LOCKSTATUS_ReadWriteLock, TEXT("Attempting to read from a BulkData object that is locked for write"));

	RemoveBulkData();

	if (Other.IsUsingIODispatcher())
	{
		Data.ChunkID = Other.Data.ChunkID;
	}
	else
	{
		Data.Fallback.BulkDataSize = Other.Data.Fallback.BulkDataSize;
		Data.Fallback.Token = FileTokenSystem::CopyFileToken(Other.Data.Fallback.Token);
	}

	// Copy token
	BulkDataFlags = Other.BulkDataFlags;

	if( !Other.IsDataMemoryMapped())
	{
		if (Other.GetDataBufferReadOnly())
		{
			const int64 DataSize = Other.GetBulkDataSize();

			void* Dst = AllocateData(DataSize);
			FMemory::Memcpy(Dst, Other.GetDataBufferReadOnly(), DataSize);
		}
		else
		{
			Data.Fallback.BulkDataSize = Other.Data.Fallback.BulkDataSize;
		}
	}
	else
	{
<<<<<<< HEAD
		// Note we don't need a fallback since the original already managed the load, if we fail now then it
=======
		// Note we don't need a fallback since thge original already managed the load, if we fail now then it
>>>>>>> f638faf1
		// is an actual error.
		if (Other.IsUsingIODispatcher())
		{
			TIoStatusOr<FIoMappedRegion> Status = IoDispatcher->OpenMapped(Data.ChunkID, FIoReadOptions());
			FIoMappedRegion MappedRegion = Status.ConsumeValueOrDie();
			DataAllocation.SetMemoryMappedData(this, MappedRegion.MappedFileHandle, MappedRegion.MappedFileRegion);		
		}
		else
		{
			const int64 BulkDataSize = GetBulkDataSize();
			FileTokenSystem::Data FileData = FileTokenSystem::GetFileData(Data.Fallback.Token);
			const FString MemoryMappedFilename = ConvertFilenameFromFlags(FileData.PackageHeaderFilename);
			MemoryMapBulkData(MemoryMappedFilename, FileData.BulkDataOffsetInFile, BulkDataSize);
		}
	}

	return *this;
}

FBulkDataBase::~FBulkDataBase()
{
	FlushAsyncLoading();
	
<<<<<<< HEAD
	checkf(LockStatus == LOCKSTATUS_Unlocked, TEXT("Attempting to modify a BulkData object that is locked"));
=======
	check(LockStatus == LOCKSTATUS_Unlocked);
>>>>>>> f638faf1

	FreeData();
	if (!IsUsingIODispatcher())
	{
		FileTokenSystem::UnregisterFileToken(Data.Fallback.Token);
	}	
}

void FBulkDataBase::Serialize(FArchive& Ar, UObject* Owner, int32 /*Index*/, bool bAttemptFileMapping, int32 ElementSize)
{
	DECLARE_SCOPE_CYCLE_COUNTER(TEXT("FBulkDataBase::Serialize"), STAT_UBD_Serialize, STATGROUP_Memory);

	SCOPED_LOADTIMER(BulkData_Serialize);

#if WITH_EDITOR == 0 && WITH_EDITORONLY_DATA == 0
	if (Ar.IsPersistent() && !Ar.IsObjectReferenceCollector() && !Ar.ShouldSkipBulkData())
	{		
		checkf(Ar.IsLoading(), TEXT("FBulkDataBase only works with loading")); // Only support loading from cooked data!
		checkf(!GIsEditor, TEXT("FBulkDataBase does not work in the editor"));
		checkf(LockStatus == LOCKSTATUS_Unlocked, TEXT("Attempting to modify a BulkData object that is locked"));

		Ar << BulkDataFlags;

		int64 ElementCount = 0;
		int64 BulkDataSizeOnDisk = 0;
		int64 BulkDataSize = 0;
		int64 BulkDataOffsetInFile = 0;

		if (BulkDataFlags & BULKDATA_Size64Bit)
		{
			Ar << ElementCount;
			Ar << BulkDataSizeOnDisk;
		}
		else
		{
			int32 Temp32ByteValue;

			Ar << Temp32ByteValue;
			ElementCount = Temp32ByteValue;

			Ar << Temp32ByteValue;
			BulkDataSizeOnDisk = Temp32ByteValue;
		}

		BulkDataSize = ElementCount * ElementSize;

		Ar << BulkDataOffsetInFile;

		const bool bUseIoDispatcher = IsIoDispatcherEnabled();

		if ((BulkDataFlags & BULKDATA_BadDataVersion) != 0)
		{
			uint16 DummyValue;
			Ar << DummyValue;
		}

		// Assuming that Owner/Package/Linker are all valid, the old BulkData system would
		// generally fail if any of these were nullptr but had plenty of inconsistent checks
		// scattered throughout.
		checkf(Owner != nullptr, TEXT("FBulkDataBase::Serialize requires a valid Owner"));
		const UPackage* Package = Owner->GetOutermost();
		checkf(Package != nullptr, TEXT("FBulkDataBase::Serialize requires n Owner that returns a valid UPackage"));

		if (!IsInlined() && bUseIoDispatcher)
		{
			const EIoChunkType Type =	IsOptional() ? EIoChunkType::OptionalBulkData : 
										IsFileMemoryMapped() ? EIoChunkType::MemoryMappedBulkData : 
										EIoChunkType::BulkData;

			const int64 BulkDataID = BulkDataSize > 0 ? BulkDataOffsetInFile : TNumericLimits<uint64>::Max();
			Data.ChunkID = CreateBulkdataChunkId(Package->GetPackageId().ToIndex(), BulkDataID, Type);

			SetRuntimeBulkDataFlags(BULKDATA_UsesIoDispatcher); // Indicates that this BulkData should use the FIoChunkId rather than a filename
		}
		else
		{
			// Invalidate the Token and then set the BulkDataSize for fast retrieval
			Data.Fallback.Token = InvalidToken;
			Data.Fallback.BulkDataSize = BulkDataSize;
		}

		const FString* Filename = nullptr;
		const FLinkerLoad* Linker = nullptr;

		FString FallbackFilename;

		if (bUseIoDispatcher == false)
		{
			Linker = FLinkerLoad::FindExistingLinkerForPackage(Package);
			
			if (Linker != nullptr)
			{
				Filename = &Linker->Filename;
			}
			else if(!::ShouldAllowBulkDataInIoStore() && !IsInlined()) // IoDispatcher only allows reloading from non inlined data
			{
				Package->GetName(FallbackFilename);
				FallbackFilename = FPackageName::LongPackageNameToFilename(FallbackFilename, TEXT(".uasset"));
				Filename = &FallbackFilename;
			}
		}

		// Some failed paths require us to load the data before we return from ::Serialize but it is not
		// safe to do so until the end of this method. By setting this flag to true we can indicate that 
		// the load is required.
		bool bShouldForceLoad = false;

		if (IsInlined())
		{
			UE_CLOG(bAttemptFileMapping, LogSerialization, Error, TEXT("Attempt to file map inline bulk data, this will almost certainly fail due to alignment requirements. Package '%s'"), *Package->GetFName().ToString());
			
			// Inline data is already in the archive so serialize it immediately
			void* DataBuffer = AllocateData(BulkDataSize);
			SerializeBulkData(Ar, DataBuffer, BulkDataSize);
		}
		else
		{
			if (IsDuplicateNonOptional())
			{
				ProcessDuplicateData(Ar, Package, Filename, BulkDataSizeOnDisk, BulkDataOffsetInFile);
			}
		
			// Fix up the file offset if we have a linker (if we do not then we will be loading via FIoDispatcher anyway)
			if (::ShouldAllowBulkDataInIoStore() && Linker != nullptr)
			{
				BulkDataOffsetInFile += Linker->Summary.BulkDataStartOffset;
			}

			if (bAttemptFileMapping)
			{
				if (bUseIoDispatcher)
				{
					TIoStatusOr<FIoMappedRegion> Status = IoDispatcher->OpenMapped(Data.ChunkID, FIoReadOptions());
					if (Status.IsOk())
					{
						FIoMappedRegion MappedRegion = Status.ConsumeValueOrDie();
						DataAllocation.SetMemoryMappedData(this, MappedRegion.MappedFileHandle, MappedRegion.MappedFileRegion);
					}
					else
					{
						bShouldForceLoad = true; // Signal we want to force the BulkData to load
					}
				}
				else
				{
<<<<<<< HEAD
					checkf(Filename != nullptr, TEXT("Could not find Filename"));
=======
					check(Filename != nullptr);
>>>>>>> f638faf1
					FString MemoryMappedFilename = ConvertFilenameFromFlags(*Filename);
					if (!MemoryMapBulkData(MemoryMappedFilename, BulkDataOffsetInFile, BulkDataSize))
					{
						bShouldForceLoad = true; // Signal we want to force the BulkData to load
					}
				}
			}
			else if (!Ar.IsAllowingLazyLoading() && !IsInSeparateFile())
			{

				// If the archive does not support lazy loading and the data is not in a different file then we have to load 
				// the data from the archive immediately as we won't get another chance.

				const int64 CurrentArchiveOffset = Ar.Tell();
				Ar.Seek(BulkDataOffsetInFile);

				void* DataBuffer = AllocateData(BulkDataSize);
				SerializeBulkData(Ar, DataBuffer, BulkDataSize);

				Ar.Seek(CurrentArchiveOffset); // Return back to the original point in the archive so future serialization can continue
			}
		}

		// If we are not using the FIoDispatcher and we have a filename then we need to make sure we can retrieve it later!
		if (bUseIoDispatcher == false && Filename != nullptr)
		{
			Data.Fallback.Token = FileTokenSystem::RegisterFileToken(Package->GetFName(), *Filename, BulkDataOffsetInFile);
		}

		if (bShouldForceLoad)
		{
			ForceBulkDataResident();
		}
	}
#else
	checkf(false, TEXT("FBulkDataBase does not work in the editor")); // Only implemented for cooked builds!
#endif
}

void* FBulkDataBase::Lock(uint32 LockFlags)
{
	checkf(LockStatus == LOCKSTATUS_Unlocked, TEXT("Attempting to lock a BulkData object that is already locked"));
	
	ForceBulkDataResident(); 	// If nothing is currently loaded then load from disk

	if (LockFlags & LOCK_READ_WRITE)
	{
		checkf(!IsDataMemoryMapped(), TEXT("Attempting to open a write lock on a memory mapped BulkData object, this will not work!"));
		LockStatus = LOCKSTATUS_ReadWriteLock;
		return GetDataBufferForWrite();
	}
	else if (LockFlags & LOCK_READ_ONLY)
	{
		LockStatus = LOCKSTATUS_ReadOnlyLock;
		return (void*)GetDataBufferReadOnly(); // Cast the const away, icky but our hands are tied by the original API at this time
	}
	else
	{
		UE_LOG(LogSerialization, Fatal, TEXT("Unknown lock flag %i"), LockFlags);
		return nullptr;
	}
}

const void* FBulkDataBase::LockReadOnly() const
{
	checkf(LockStatus == LOCKSTATUS_Unlocked, TEXT("Attempting to lock a BulkData object that is already locked"));
	LockStatus = LOCKSTATUS_ReadOnlyLock;

	return GetDataBufferReadOnly();
}

void FBulkDataBase::Unlock()
{
	checkf(LockStatus != LOCKSTATUS_Unlocked, TEXT("Attempting to unlock a BulkData object that is not locked"));
	LockStatus = LOCKSTATUS_Unlocked;

	// Free pointer if we're guaranteed to only to access the data once.
	if (IsSingleUse())
	{
		FreeData();
	}
}

bool FBulkDataBase::IsLocked() const
{ 
	return LockStatus != LOCKSTATUS_Unlocked;
}

void* FBulkDataBase::Realloc(int64 SizeInBytes)
{
	DECLARE_SCOPE_CYCLE_COUNTER(TEXT("FBulkDataBase::Realloc"), STAT_UBD_Realloc, STATGROUP_Memory);

	checkf(LockStatus == LOCKSTATUS_ReadWriteLock, TEXT("BulkData must be locked for 'write' before reallocating!"));
	checkf(!CanLoadFromDisk(), TEXT("Cannot re-allocate a FBulkDataBase object that represents a file on disk!"));

	// We might want to consider this a valid use case if anyone can come up with one?
	checkf(!IsUsingIODispatcher(), TEXT("Attempting to re-allocate data loaded from the IoDispatcher"));

	AllocateData(SizeInBytes);

	Data.Fallback.BulkDataSize = SizeInBytes;

	return GetDataBufferForWrite();
}

void FBulkDataBase::GetCopy(void** DstBuffer, bool bDiscardInternalCopy)
{
	DECLARE_SCOPE_CYCLE_COUNTER(TEXT("FBulkDataBase::GetCopy"), STAT_UBD_GetCopy, STATGROUP_Memory);

	checkf(LockStatus == LOCKSTATUS_Unlocked, TEXT("Attempting to modify a BulkData object that is locked"));
	checkf(DstBuffer, TEXT("FBulkDataBase::GetCopy requires a valid DstBuffer"));	// Really should just use a reference to a pointer 
																					// but we are stuck trying to stick with the old bulkdata API for now

	// Wait for anything that might be currently loading
	FlushAsyncLoading();

	// Wait for anything that might be currently loading
	FlushAsyncLoading();

	UE_CLOG(IsDataMemoryMapped(), LogSerialization, Warning, TEXT("FBulkDataBase::GetCopy being called on a memory mapped BulkData object, call ::StealFileMapping instead!"));

	if (*DstBuffer != nullptr)
	{
		// TODO: Might be worth changing the API so that we can validate that the buffer is large enough?
		if (IsBulkDataLoaded())
		{
			FMemory::Memcpy(*DstBuffer, GetDataBufferReadOnly(), GetBulkDataSize());

			if (bDiscardInternalCopy && CanDiscardInternalData())
			{
				UE_LOG(LogSerialization, Warning, TEXT("FBulkDataBase::GetCopy both copied and discarded it's data, passing in an empty pointer would avoid an extra allocate and memcpy!"));
				FreeData();
			}
		}
		else
		{
			LoadDataDirectly(DstBuffer);
		}
	}
	else
	{
		if (IsBulkDataLoaded())
		{
			if (bDiscardInternalCopy && CanDiscardInternalData())
			{
				// Since we were going to discard the data anyway we can just hand over ownership to the caller
				DataAllocation.Swap(this, DstBuffer);
			}
			else
			{
				const int64 BulkDataSize = GetBulkDataSize();

				*DstBuffer = FMemory::Malloc(BulkDataSize, 0);
				FMemory::Memcpy(*DstBuffer, GetDataBufferReadOnly(), BulkDataSize);
			}
		}
		else
		{
			LoadDataDirectly(DstBuffer);
		}
	}
}

void FBulkDataBase::SetBulkDataFlags(uint32 BulkDataFlagsToSet)
{
<<<<<<< HEAD
=======
	check(!CanLoadFromDisk());	// We only want to allow the editing of flags if the BulkData
								// was dynamically created at runtime, not loaded off disk

>>>>>>> f638faf1
	BulkDataFlags = EBulkDataFlags(BulkDataFlags | BulkDataFlagsToSet);
}

void FBulkDataBase::ResetBulkDataFlags(uint32 BulkDataFlagsToSet)
{
<<<<<<< HEAD
=======
	check(!CanLoadFromDisk());	// We only want to allow the editing of flags if the BulkData
								// was dynamically created at runtime, not loaded off disk

>>>>>>> f638faf1
	BulkDataFlags = (EBulkDataFlags)BulkDataFlagsToSet;
}

void FBulkDataBase::ClearBulkDataFlags(uint32 BulkDataFlagsToClear)
{ 
<<<<<<< HEAD
=======
	check(!CanLoadFromDisk());	// We only want to allow the editing of flags if the BulkData
								// was dynamically created at runtime, not loaded off disk

>>>>>>> f638faf1
	BulkDataFlags = EBulkDataFlags(BulkDataFlags & ~BulkDataFlagsToClear);
}

void FBulkDataBase::SetRuntimeBulkDataFlags(uint32 BulkDataFlagsToSet)
{
<<<<<<< HEAD
	checkf(	BulkDataFlagsToSet == BULKDATA_UsesIoDispatcher || 
			BulkDataFlagsToSet == BULKDATA_DataIsMemoryMapped || 
			BulkDataFlagsToSet == BULKDATA_HasAsyncReadPending,
			TEXT("Attempting to set an invalid runtime flag"));
=======
	check(	BulkDataFlagsToSet == BULKDATA_UsesIoDispatcher || 
			BulkDataFlagsToSet == BULKDATA_DataIsMemoryMapped || 
			BulkDataFlagsToSet == BULKDATA_HasAsyncReadPending);
>>>>>>> f638faf1
			
	BulkDataFlags = EBulkDataFlags(BulkDataFlags | BulkDataFlagsToSet);
}

void FBulkDataBase::ClearRuntimeBulkDataFlags(uint32 BulkDataFlagsToClear)
{
<<<<<<< HEAD
	checkf(	BulkDataFlagsToClear == BULKDATA_UsesIoDispatcher ||
			BulkDataFlagsToClear == BULKDATA_DataIsMemoryMapped ||
			BulkDataFlagsToClear == BULKDATA_HasAsyncReadPending,
			TEXT("Attempting to clear an invalid runtime flag"));
=======
	check(	BulkDataFlagsToClear == BULKDATA_UsesIoDispatcher ||
			BulkDataFlagsToClear == BULKDATA_DataIsMemoryMapped ||
			BulkDataFlagsToClear == BULKDATA_HasAsyncReadPending);
>>>>>>> f638faf1

	BulkDataFlags = EBulkDataFlags(BulkDataFlags & ~BulkDataFlagsToClear);
}

int64 FBulkDataBase::GetBulkDataSize() const
{
	if (IsUsingIODispatcher())
	{
		// If not available, return a size of 0 so that the high level fallbacks.
		TIoStatusOr<uint64> Result = IoDispatcher->GetSizeForChunk(Data.ChunkID);
		if (Result.IsOk())
		{
			return Result.ValueOrDie();
		}
		else
		{
			return 0;
		}
	}
	else
	{
		return Data.Fallback.BulkDataSize;
	}	
}

bool FBulkDataBase::CanLoadFromDisk() const 
{ 
	// If this BulkData is using the IoDispatcher then it can load from disk 
	if (IsUsingIODispatcher())
	{
		return true;
	}

	// If this BulkData has a fallback token then it can find it's filepath and load from disk
	if (Data.Fallback.Token != InvalidToken)
	{
		return true;
	}

	return false;
}

bool FBulkDataBase::DoesExist() const
{
#if ALLOW_OPTIONAL_DATA
	if (!IsUsingIODispatcher())
	{
		FString Filename = FileTokenSystem::GetFilename(Data.Fallback.Token);
		Filename = ConvertFilenameFromFlags(Filename);

		return IFileManager::Get().FileExists(*Filename);
	}
	else
	{
		return IoDispatcher->DoesChunkExist(Data.ChunkID);
	}
#else
	return false;
#endif
}

bool FBulkDataBase::IsStoredCompressedOnDisk() const
{
	return (GetBulkDataFlags() & BULKDATA_SerializeCompressed) != 0;
}

FName FBulkDataBase::GetDecompressionFormat() const
{
	return (BulkDataFlags & BULKDATA_SerializeCompressedZLIB) ? NAME_Zlib : NAME_None;
}

bool FBulkDataBase::IsAvailableForUse() const 
{ 
	return (GetBulkDataFlags() & BULKDATA_Unused) != 0;
}

bool FBulkDataBase::IsDuplicateNonOptional() const
{
	return (GetBulkDataFlags() & BULKDATA_DuplicateNonOptionalPayload) != 0;
}

bool FBulkDataBase::IsOptional() const
{ 
	return (GetBulkDataFlags() & BULKDATA_OptionalPayload) != 0;
}

bool FBulkDataBase::IsInlined() const
{
	return	(GetBulkDataFlags() & BULKDATA_PayloadAtEndOfFile) == 0;
}

bool FBulkDataBase::IsInSeparateFile() const
{
	return	(GetBulkDataFlags() & BULKDATA_PayloadInSeperateFile) != 0;
}

bool FBulkDataBase::IsSingleUse() const
{
	return (BulkDataFlags & BULKDATA_SingleUse) != 0;
}

bool FBulkDataBase::IsFileMemoryMapped() const
{
	return (BulkDataFlags & BULKDATA_MemoryMappedPayload) != 0;
}

bool FBulkDataBase::IsDataMemoryMapped() const
{
	return (BulkDataFlags & BULKDATA_DataIsMemoryMapped) != 0;
}

bool FBulkDataBase::IsUsingIODispatcher() const
{
	return (BulkDataFlags & BULKDATA_UsesIoDispatcher) != 0;
}

IAsyncReadFileHandle* FBulkDataBase::OpenAsyncReadHandle() const
{
	if (IsUsingIODispatcher())
	{
		return new FAsyncReadChunkIdHandle(Data.ChunkID);
	}
	else
	{
		return FPlatformFileManager::Get().GetPlatformFile().OpenAsyncRead(*GetFilename());
	}
}

IBulkDataIORequest* FBulkDataBase::CreateStreamingRequest(EAsyncIOPriorityAndFlags Priority, FBulkDataIORequestCallBack* CompleteCallback, uint8* UserSuppliedMemory) const
{
	const int64 DataSize = GetBulkDataSize();

	return CreateStreamingRequest(0, DataSize, Priority, CompleteCallback, UserSuppliedMemory);
}

IBulkDataIORequest* FBulkDataBase::CreateStreamingRequest(int64 OffsetInBulkData, int64 BytesToRead, EAsyncIOPriorityAndFlags Priority, FBulkDataIORequestCallBack* CompleteCallback, uint8* UserSuppliedMemory) const
{
	if (IsUsingIODispatcher())
	{
		FBulkDataIoDispatcherRequest* IoRequest = new FBulkDataIoDispatcherRequest(Data.ChunkID, OffsetInBulkData, BytesToRead, CompleteCallback, UserSuppliedMemory);
		IoRequest->StartAsyncWork();

		return IoRequest;
	}
	else
	{
		const int64 BulkDataSize = GetBulkDataSize();
		FileTokenSystem::Data FileData = FileTokenSystem::GetFileData(Data.Fallback.Token);

		checkf(FileData.PackageHeaderFilename.IsEmpty() == false, TEXT("BulkData file name is missing"));
		const FString Filename = ConvertFilenameFromFlags(FileData.PackageHeaderFilename);

		UE_CLOG(IsStoredCompressedOnDisk(), LogSerialization, Fatal, TEXT("Package level compression is no longer supported (%s)."), *Filename);
		UE_CLOG(BulkDataSize <= 0, LogSerialization, Error, TEXT("(%s) has invalid bulk data size."), *Filename);

		IAsyncReadFileHandle* IORequestHandle = FPlatformFileManager::Get().GetPlatformFile().OpenAsyncRead(*Filename);
		checkf(IORequestHandle, TEXT("OpenAsyncRead failed")); // An assert as there shouldn't be a way for this to fail

		if (IORequestHandle == nullptr)
		{
			return nullptr;
		}

		const int64 OffsetInFile = FileData.BulkDataOffsetInFile + OffsetInBulkData;

		FBulkDataIORequest* IORequest = new FBulkDataIORequest(IORequestHandle);

		if (IORequest->MakeReadRequest(OffsetInFile, BytesToRead, Priority, CompleteCallback, UserSuppliedMemory))
		{
			return IORequest;
		}
		else
		{
			delete IORequest;
			return nullptr;
		}
	}
}

IBulkDataIORequest* FBulkDataBase::CreateStreamingRequestForRange(const BulkDataRangeArray& RangeArray, EAsyncIOPriorityAndFlags Priority, FBulkDataIORequestCallBack* CompleteCallback)
{
	checkf(RangeArray.Num() > 0, TEXT("RangeArray cannot be empty"));

	const FBulkDataBase& Start = *(RangeArray[0]);

	checkf(!Start.IsInlined(), TEXT("Cannot stream inlined BulkData"));

	if (Start.IsUsingIODispatcher())
	{
		FBulkDataIoDispatcherRequest::ChunkIdArray ChunkIds;
		for (const FBulkDataBase* BulkData : RangeArray)
		{
			ChunkIds.Push(BulkData->Data.ChunkID);
		}

		FBulkDataIoDispatcherRequest* IoRequest = new FBulkDataIoDispatcherRequest(ChunkIds, CompleteCallback);
		IoRequest->StartAsyncWork();

		return IoRequest;
	}
	else
	{	
		const FBulkDataBase& End = *RangeArray[RangeArray.Num() - 1];

		checkf(Start.GetFilename() == End.GetFilename(), TEXT("BulkData range does not come from the same file (%s vs %s)"), *Start.GetFilename(), *End.GetFilename());

		const int64 ReadOffset = Start.GetBulkDataOffsetInFile();
		const int64 ReadLength = (End.GetBulkDataOffsetInFile() + End.GetBulkDataSize()) - ReadOffset;

		checkf(ReadLength > 0, TEXT("Read length is 0"));

		return Start.CreateStreamingRequest(0, ReadLength, Priority, CompleteCallback, nullptr);
	}
}

void FBulkDataBase::ForceBulkDataResident()
{
	// First wait for any async load requests to finish
	FlushAsyncLoading();

	// Then check if we actually need to load or not
	if (!IsBulkDataLoaded())
	{
		void* DataBuffer = nullptr;
		LoadDataDirectly(&DataBuffer);

		DataAllocation.SetData(this, DataBuffer);
	}
}

FOwnedBulkDataPtr* FBulkDataBase::StealFileMapping()
{
	checkf(LockStatus == LOCKSTATUS_Unlocked, TEXT("Attempting to modify a BulkData object that is locked"));

	return DataAllocation.StealFileMapping(this);
}

void FBulkDataBase::RemoveBulkData()
{
	checkf(LockStatus == LOCKSTATUS_Unlocked, TEXT("Attempting to modify a BulkData object that is locked"));

	FreeData();

	if (!IsUsingIODispatcher())
	{ 
		FileTokenSystem::UnregisterFileToken(Data.Fallback.Token);
		Data.Fallback.Token = InvalidToken;
	}

	BulkDataFlags = BULKDATA_None;

}

bool FBulkDataBase::StartAsyncLoading()
{
	DECLARE_SCOPE_CYCLE_COUNTER(TEXT("FUntypedBulkData::StartAsyncLoading"), STAT_UBD_StartSerializingBulkData, STATGROUP_Memory);

	if (!IsAsyncLoadingComplete())
	{
		return true; // Early out if an asynchronous load is already in progress.
	}

	if (IsBulkDataLoaded())
	{
		return false; // Early out if we do not need to actually load any data
	}

	if (!CanLoadFromDisk())
	{
		return false; // Early out if we cannot load from disk
	}

<<<<<<< HEAD
	checkf(LockStatus == LOCKSTATUS_Unlocked, TEXT("Attempting to modify a BulkData object that is locked"));

	LockStatus = LOCKSTATUS_ReadWriteLock; // Bulkdata is effectively locked while streaming!

	// Indicate that we have an async read in flight
	SetRuntimeBulkDataFlags(BULKDATA_HasAsyncReadPending);
	FPlatformMisc::MemoryBarrier();

	AsyncCallback Callback = [this](TIoStatusOr<FIoBuffer> Result)
	{
		CHECK_IOSTATUS(Result.Status(), TEXT("FBulkDataBase::StartAsyncLoading"));
		FIoBuffer IoBuffer = Result.ConsumeValueOrDie();

		// It is assumed that ::LoadDataAsynchronously will allocate memory for the loaded data, so that we
		// do not need to take ownership here. This should guard against any future change in functionality.
		checkf(!IoBuffer.IsMemoryOwned(), TEXT("The loaded data is not owned by the BulkData object"));
=======
	check(LockStatus == LOCKSTATUS_Unlocked)

	LockStatus = LOCKSTATUS_ReadWriteLock; // Bulkdata is effectively locked while streaming!

	// Indicate that we have an async read in flight
	SetRuntimeBulkDataFlags(BULKDATA_HasAsyncReadPending);
	FPlatformMisc::MemoryBarrier();

	AsyncCallback Callback = [this](TIoStatusOr<FIoBuffer> Result)
	{
		check(Result.IsOk());
		FIoBuffer IoBuffer = Result.ConsumeValueOrDie();

		check(!IoBuffer.IsMemoryOwned());
>>>>>>> f638faf1
		DataAllocation.SetData(this, IoBuffer.Data());

		FPlatformMisc::MemoryBarrier();

		ClearRuntimeBulkDataFlags(BULKDATA_HasAsyncReadPending);
		LockStatus = LOCKSTATUS_Unlocked;
	};

	LoadDataAsynchronously(MoveTemp(Callback));

	return true;
}

bool FBulkDataBase::IsAsyncLoadingComplete() const
{
	return (GetBulkDataFlags() & BULKDATA_HasAsyncReadPending) == 0;
}

int64 FBulkDataBase::GetBulkDataOffsetInFile() const
{
	if (!IsUsingIODispatcher())
	{
		return FileTokenSystem::GetBulkDataOffset(Data.Fallback.Token);
	}
	else
	{
		// When using the IODispatcher the BulkData object will point directly to the correct data
		// so we don't need to consider the offset at all.
		return 0;
	}
}

FIoFilenameHash FBulkDataBase::GetIoFilenameHash() const
{
	if (!IsUsingIODispatcher())
	{
		FString Filename = FileTokenSystem::GetFilename(Data.Fallback.Token);
		return MakeIoFilenameHash(Filename);
	}
	else
	{
		return MakeIoFilenameHash(Data.ChunkID);
	}
}

FString FBulkDataBase::GetFilename() const
{
	if (!IsUsingIODispatcher())
	{
		FString Filename = FileTokenSystem::GetFilename(Data.Fallback.Token);
		return ConvertFilenameFromFlags(Filename);
	}
	else
	{
		UE_LOG(LogBulkDataRuntime, Warning, TEXT("Attempting to get the filename for BulkData that uses the IoDispatcher, this will return an empty string"));
		return FString("");
	}
}

bool FBulkDataBase::CanDiscardInternalData() const
{
	// We can discard the data if:
	// -	We can reload the Bulkdata from disk
	// -	If the Bulkdata object has been marked as single use which shows 
	//		that there is no intent to access the data again)
	// -	If we are using the IoDispatcher and the data is currently inlined
	//		since we will not be able to reload inline data when the IoStore is
	//		active.

	// TODO: This is currently called from ::GetCopy but not ::Unlock, we should investigate unifying the
	// rules for discarding data
	return CanLoadFromDisk() || IsSingleUse() || (IsInlined() && IsIoDispatcherEnabled());
}

void FBulkDataBase::LoadDataDirectly(void** DstBuffer)
{
	DECLARE_SCOPE_CYCLE_COUNTER(TEXT("FBulkDataBase::LoadDataDirectly"), STAT_UBD_LoadDataDirectly, STATGROUP_Memory);
	if (!CanLoadFromDisk())
	{
		UE_LOG(LogSerialization, Warning, TEXT("Attempting to load a BulkData object that cannot be loaded from disk"));
		return; // Early out if there is nothing to load anyway
	}

	if (!IsIoDispatcherEnabled())
	{
		InternalLoadFromFileSystem(DstBuffer);
	}
	else if (IsUsingIODispatcher())
	{

		InternalLoadFromIoStore(DstBuffer);
	}
	else
	{
		// Note that currently this shouldn't be reachable as we should early out due to the ::CanLoadFromDisk check at the start of the method
		UE_LOG(LogSerialization, Error, TEXT("Attempting to reload inline BulkData when the IoDispatcher is enabled, this operation is not supported! (%d)"), IsInlined());
	}
}

void FBulkDataBase::LoadDataAsynchronously(AsyncCallback&& Callback)
{
	DECLARE_SCOPE_CYCLE_COUNTER(TEXT("FBulkDataBase::LoadDataDirectly"), STAT_UBD_LoadDataDirectly, STATGROUP_Memory);
	if (!CanLoadFromDisk())
	{
		UE_LOG(LogSerialization, Warning, TEXT("Attempting to load a BulkData object that cannot be loaded from disk"));
		return; // Early out if there is nothing to load anyway
	}

	if (!IsIoDispatcherEnabled())
	{
		Async(EAsyncExecution::ThreadPool, [this, Callback]()
			{
				void* DataPtr = nullptr;
				InternalLoadFromFileSystem(&DataPtr);

				FIoBuffer Buffer(FIoBuffer::Wrap, DataPtr, GetBulkDataSize());
				TIoStatusOr<FIoBuffer> Status(Buffer);

				Callback(Status);
			});
	}
	else if (IsUsingIODispatcher())
	{
		void* DummyPointer = nullptr;
		InternalLoadFromIoStoreAsync(&DummyPointer, MoveTemp(Callback));
	}
	else
	{
		// Note that currently this shouldn't be reachable as we should early out due to the ::CanLoadFromDisk check at the start of the method
		UE_LOG(LogSerialization, Error, TEXT("Attempting to reload inline BulkData when the IoDispatcher is enabled, this operation is not supported!"));
	}
}

void FBulkDataBase::InternalLoadFromFileSystem(void** DstBuffer)
{
	const int64 BulkDataSize = GetBulkDataSize();
	FileTokenSystem::Data FileData = FileTokenSystem::GetFileData(Data.Fallback.Token);

	FString Filename;
	int64 Offset = FileData.BulkDataOffsetInFile;

	// Fix up the Filename/Offset to work with streaming if EDL is enabled and the filename is still referencing a uasset or umap
	if (IsInlined() && (FileData.PackageHeaderFilename.EndsWith(TEXT(".uasset")) || FileData.PackageHeaderFilename.EndsWith(TEXT(".umap"))))
	{
		Offset -= IFileManager::Get().FileSize(*FileData.PackageHeaderFilename);
		Filename = FPaths::GetBaseFilename(FileData.PackageHeaderFilename, false) + BulkDataExt::Export;
	}
	else
	{
		Filename = ConvertFilenameFromFlags(FileData.PackageHeaderFilename);
	}

	// If the data is inlined then we already loaded is during ::Serialize, this warning should help track cases where data is being discarded then re-requested.
	// Disabled at the moment
	UE_CLOG(IsInlined(), LogSerialization, Warning, TEXT("Reloading inlined bulk data directly from disk, this is detrimental to loading performance. Filename: '%s'."), *Filename);

	FArchive* Ar = IFileManager::Get().CreateFileReader(*Filename, FILEREAD_Silent);
	checkf(Ar != nullptr, TEXT("Failed to open the file to load bulk data from. Filename: '%s'."), *Filename);

	// Seek to the beginning of the bulk data in the file.
	Ar->Seek(Offset);

	if (*DstBuffer == nullptr)
	{
		*DstBuffer = FMemory::Malloc(BulkDataSize, 0);
	}

	SerializeBulkData(*Ar, *DstBuffer, BulkDataSize);

	delete Ar;
}

void FBulkDataBase::InternalLoadFromIoStore(void** DstBuffer)
{
	// Allocate the buffer if needed
	if (*DstBuffer == nullptr)
	{
		*DstBuffer = FMemory::Malloc(GetBulkDataSize(), 0);
	}

	// Set up our options (we only need to set the target)
	FIoReadOptions Options;
	Options.SetTargetVa(*DstBuffer);

	FIoBatch NewBatch = GetIoDispatcher()->NewBatch();
	FIoRequest Request = NewBatch.Read(Data.ChunkID, Options);

	NewBatch.Issue();
	NewBatch.Wait(); // Blocking wait until all requests in the batch are done

<<<<<<< HEAD
	CHECK_IOSTATUS(Request.Status(), TEXT("FIoRequest"));
	
=======
	check(Request.IsOk());

>>>>>>> f638faf1
	FBulkDataBase::GetIoDispatcher()->FreeBatch(NewBatch);
}

void FBulkDataBase::InternalLoadFromIoStoreAsync(void** DstBuffer, AsyncCallback&& Callback)
{
	// Allocate the buffer if needed
	if (*DstBuffer == nullptr)
	{
		*DstBuffer = FMemory::Malloc(GetBulkDataSize(), 0);
	}

	// Set up our options (we only need to set the target)
	FIoReadOptions Options;
	Options.SetTargetVa(*DstBuffer);

<<<<<<< HEAD
=======
	auto OnRequestLoaded = [Callback](TIoStatusOr<FIoBuffer> Result)
	{
		Callback(Result);
	};

>>>>>>> f638faf1
	GetIoDispatcher()->ReadWithCallback(Data.ChunkID, Options, MoveTemp(Callback));
}

void FBulkDataBase::ProcessDuplicateData(FArchive& Ar, const UPackage* Package, const FString* Filename, int64& InOutSizeOnDisk, int64& InOutOffsetInFile)
{
	// We need to load the optional bulkdata info as we might need to create a FIoChunkId based on it!
	EBulkDataFlags NewFlags;
	int64 NewSizeOnDisk;
	int64 NewOffset;

	SerializeDuplicateData(Ar, NewFlags, NewSizeOnDisk, NewOffset);


#if ALLOW_OPTIONAL_DATA
	if (IsUsingIODispatcher())
	{
		const int64 BulkDataID = NewSizeOnDisk > 0 ? NewOffset : TNumericLimits<uint64>::Max();
		FIoChunkId OptionalChunkId = CreateBulkdataChunkId(Package->GetPackageId().ToIndex(), BulkDataID, EIoChunkType::OptionalBulkData);

		if (IoDispatcher->DoesChunkExist(OptionalChunkId))
		{
			BulkDataFlags = EBulkDataFlags(NewFlags | BULKDATA_UsesIoDispatcher);
			InOutSizeOnDisk = NewSizeOnDisk;
			InOutOffsetInFile = NewOffset;

			Data.ChunkID = OptionalChunkId;
		}
	}
	else
	{
		checkf(Filename != nullptr, TEXT("If IoDispatcher is not used then ProcessDuplicateData requires a valid Filename pointer"));
		const FString OptionalDataFilename = FPathViews::ChangeExtension(*Filename, BulkDataExt::Optional);

		if (IFileManager::Get().FileExists(*OptionalDataFilename))
		{
			BulkDataFlags = NewFlags;
			InOutSizeOnDisk = NewSizeOnDisk;
			InOutOffsetInFile = NewOffset;

			// Note we do not override Filename with OptionalDataFilename as we are supposed to store the original!
			Data.Fallback.Token = InvalidToken;
			Data.Fallback.BulkDataSize = InOutSizeOnDisk;
		}
	}
#endif
}

void FBulkDataBase::SerializeDuplicateData(FArchive& Ar, EBulkDataFlags& OutBulkDataFlags, int64& OutBulkDataSizeOnDisk, int64& OutBulkDataOffsetInFile)
{
	Ar << OutBulkDataFlags;

	if (OutBulkDataFlags & BULKDATA_Size64Bit)
	{
		Ar << OutBulkDataSizeOnDisk;
	}
	else
	{
		int32 Temp32ByteValue;
		Ar << Temp32ByteValue;

		OutBulkDataSizeOnDisk = Temp32ByteValue;
	}

	Ar << OutBulkDataOffsetInFile;

	if ((OutBulkDataFlags & BULKDATA_BadDataVersion) != 0)
	{
		uint16 DummyBulkDataIndex = InvalidBulkDataIndex;
		Ar << DummyBulkDataIndex;
	}
}

void FBulkDataBase::SerializeBulkData(FArchive& Ar, void* DstBuffer, int64 DataLength)
{	
	checkf(Ar.IsLoading(), TEXT("BulkData2 only supports serialization for loading"));

	if (IsAvailableForUse()) // skip serializing of unused data
	{
		return;
	}

	// Skip serialization for bulk data of zero length
	if (DataLength == 0)
	{
		return;
	}

	checkf(DstBuffer != nullptr, TEXT("No destination buffer was provided for serialization"));

	if (IsStoredCompressedOnDisk())
	{
		Ar.SerializeCompressed(DstBuffer, DataLength, GetDecompressionFormat(), COMPRESS_NoFlags, false);
	}
	// Uncompressed/ regular serialization.
	else
	{
		Ar.Serialize(DstBuffer, DataLength);
	}
}

bool FBulkDataBase::MemoryMapBulkData(const FString& Filename, int64 OffsetInBulkData, int64 BytesToRead)
{
	checkf(!IsBulkDataLoaded(), TEXT("Attempting to memory map BulkData that is already loaded"));

	IMappedFileHandle* MappedHandle = nullptr;
	IMappedFileRegion* MappedRegion = nullptr;

	MappedHandle = FPlatformFileManager::Get().GetPlatformFile().OpenMapped(*Filename);

	if (MappedHandle == nullptr)
	{
		return false;
	}

	MappedRegion = MappedHandle->MapRegion(OffsetInBulkData, BytesToRead, true);
	if (MappedRegion == nullptr)
	{
		delete MappedHandle;
		MappedHandle = nullptr;
		return false;
	}

	checkf(MappedRegion->GetMappedSize() == BytesToRead, TEXT("Mapped size (%lld) is different to the requested size (%lld)!"), MappedRegion->GetMappedSize(), BytesToRead);
	checkf(IsAligned(MappedRegion->GetMappedPtr(), FPlatformProperties::GetMemoryMappingAlignment()), TEXT("Memory mapped file has the wrong alignment!"));

	DataAllocation.SetMemoryMappedData(this, MappedHandle, MappedRegion);

	return true;
}

void FBulkDataBase::FlushAsyncLoading()
{
	if (!IsAsyncLoadingComplete())
	{
		DECLARE_SCOPE_CYCLE_COUNTER(TEXT(" FBulkDataBase::FlushAsyncLoading"), STAT_UBD_WaitForAsyncLoading, STATGROUP_Memory);

#if NO_LOGGING
		while (IsAsyncLoadingComplete() == false)
		{
			FPlatformProcess::Sleep(0);
		}
#else
		uint64 StartTime = FPlatformTime::Cycles64();
		while (IsAsyncLoadingComplete() == false)
		{
			if (FPlatformTime::ToMilliseconds64(FPlatformTime::Cycles64() - StartTime))
			{
				UE_LOG(LogSerialization, Warning, TEXT("Waiting for %s bulk data (%lld) to be loaded longer than 1000ms"), *GetFilename(), GetBulkDataSize());
				StartTime = FPlatformTime::Cycles64(); // Reset so we spam the log every second or so that we are stalled!
			}

			FPlatformProcess::Sleep(0);
		}
#endif
	}	
}

FString FBulkDataBase::ConvertFilenameFromFlags(const FString& Filename) const
{	
	if (IsOptional())
	{
		// Optional data should be tested for first as we in theory can have data that would
		// be marked as inline, also marked as optional and in this case we should treat it as
		// optional data first.
		return FPathViews::ChangeExtension(Filename, BulkDataExt::Optional);
	}
	else if (!IsInSeparateFile())
	{
		return Filename;
	}
	else if (IsInlined())
	{
		return FPathViews::ChangeExtension(Filename, BulkDataExt::Export);
	}
	else if (IsFileMemoryMapped())
	{
		return FPathViews::ChangeExtension(Filename, BulkDataExt::MemoryMapped);
	}
	else
	{
		return FPathViews::ChangeExtension(Filename, BulkDataExt::Default);
	}
}

void FBulkDataAllocation::Free(FBulkDataBase* Owner)
{
	if (!Owner->IsDataMemoryMapped())
	{
		FMemory::Free(Allocation);
		Allocation = nullptr;
	}
	else
	{
		FOwnedBulkDataPtr* Ptr = static_cast<FOwnedBulkDataPtr*>(Allocation);
		delete Ptr;

		Allocation = nullptr;
	}
}

void* FBulkDataAllocation::AllocateData(FBulkDataBase* Owner, SIZE_T SizeInBytes)
{
	checkf(Allocation == nullptr, TEXT("Trying to allocate a BulkData object without freeing it first!"));

	Allocation = FMemory::Malloc(SizeInBytes, DEFAULT_ALIGNMENT);

	return Allocation;
}

void FBulkDataAllocation::SetData(FBulkDataBase* Owner, void* Buffer)
{
	checkf(Allocation == nullptr, TEXT("Trying to assign a BulkData object without freeing it first!"));

	Allocation = Buffer;
}

void FBulkDataAllocation::SetMemoryMappedData(FBulkDataBase* Owner, IMappedFileHandle* MappedHandle, IMappedFileRegion* MappedRegion)
{
	checkf(Allocation == nullptr, TEXT("Trying to assign a BulkData object without freeing it first!"));
	FOwnedBulkDataPtr* Ptr = new FOwnedBulkDataPtr(MappedHandle, MappedRegion);

	Owner->SetRuntimeBulkDataFlags(BULKDATA_DataIsMemoryMapped);

	Allocation = Ptr;
}

void* FBulkDataAllocation::GetAllocationForWrite(const FBulkDataBase* Owner) const
{
	if (!Owner->IsDataMemoryMapped())
	{
		return Allocation;
	}
	else
	{
		return nullptr;
	}
}

const void* FBulkDataAllocation::GetAllocationReadOnly(const FBulkDataBase* Owner) const
{
	if (!Owner->IsDataMemoryMapped())
	{
		return Allocation;
	}
	else if (Allocation != nullptr)
	{
		FOwnedBulkDataPtr* Ptr = static_cast<FOwnedBulkDataPtr*>(Allocation);
		return Ptr->GetPointer();
	}
	else
	{
		return nullptr;
	}
}

FOwnedBulkDataPtr* FBulkDataAllocation::StealFileMapping(FBulkDataBase* Owner)
{
	FOwnedBulkDataPtr* Ptr;
	if (!Owner->IsDataMemoryMapped())
	{
		Ptr = new FOwnedBulkDataPtr(Allocation);	
	}
	else
	{
		Ptr = static_cast<FOwnedBulkDataPtr*>(Allocation);
		Owner->ClearRuntimeBulkDataFlags(BULKDATA_DataIsMemoryMapped);
	}	

	Allocation = nullptr;
	return Ptr;
}
	
void FBulkDataAllocation::Swap(FBulkDataBase* Owner, void** DstBuffer)
{
	if (!Owner->IsDataMemoryMapped())
	{
		::Swap(*DstBuffer, Allocation);
	}
	else
	{
		FOwnedBulkDataPtr* Ptr = static_cast<FOwnedBulkDataPtr*>(Allocation);

		const int64 BulkDataSize = Owner->GetBulkDataSize();

		*DstBuffer = FMemory::Malloc(BulkDataSize, DEFAULT_ALIGNMENT);
		FMemory::Memcpy(*DstBuffer, Ptr->GetPointer(), BulkDataSize);

		delete Ptr;
		Allocation = nullptr;

		Owner->ClearRuntimeBulkDataFlags(BULKDATA_DataIsMemoryMapped);
	}	
}

#undef CHECK_IOSTATUS<|MERGE_RESOLUTION|>--- conflicted
+++ resolved
@@ -25,12 +25,9 @@
 // If set to 0 then we will pretend that optional data does not exist, useful for testing.
 #define ALLOW_OPTIONAL_DATA 1
 
-<<<<<<< HEAD
 // Handy macro to validate FIoStatus return values
 #define CHECK_IOSTATUS( InIoStatus, InMethodName ) checkf(InIoStatus.IsOk(), TEXT("%s failed: %s"), InMethodName, *InIoStatus.ToString());
 
-=======
->>>>>>> f638faf1
 namespace BulkDataExt
 {
 	// TODO: Maybe expose this and start using everywhere?
@@ -717,11 +714,7 @@
 	}
 	else
 	{
-<<<<<<< HEAD
 		// Note we don't need a fallback since the original already managed the load, if we fail now then it
-=======
-		// Note we don't need a fallback since thge original already managed the load, if we fail now then it
->>>>>>> f638faf1
 		// is an actual error.
 		if (Other.IsUsingIODispatcher())
 		{
@@ -745,11 +738,7 @@
 {
 	FlushAsyncLoading();
 	
-<<<<<<< HEAD
 	checkf(LockStatus == LOCKSTATUS_Unlocked, TEXT("Attempting to modify a BulkData object that is locked"));
-=======
-	check(LockStatus == LOCKSTATUS_Unlocked);
->>>>>>> f638faf1
 
 	FreeData();
 	if (!IsUsingIODispatcher())
@@ -895,11 +884,7 @@
 				}
 				else
 				{
-<<<<<<< HEAD
 					checkf(Filename != nullptr, TEXT("Could not find Filename"));
-=======
-					check(Filename != nullptr);
->>>>>>> f638faf1
 					FString MemoryMappedFilename = ConvertFilenameFromFlags(*Filename);
 					if (!MemoryMapBulkData(MemoryMappedFilename, BulkDataOffsetInFile, BulkDataSize))
 					{
@@ -1016,9 +1001,6 @@
 	// Wait for anything that might be currently loading
 	FlushAsyncLoading();
 
-	// Wait for anything that might be currently loading
-	FlushAsyncLoading();
-
 	UE_CLOG(IsDataMemoryMapped(), LogSerialization, Warning, TEXT("FBulkDataBase::GetCopy being called on a memory mapped BulkData object, call ::StealFileMapping instead!"));
 
 	if (*DstBuffer != nullptr)
@@ -1065,65 +1047,35 @@
 
 void FBulkDataBase::SetBulkDataFlags(uint32 BulkDataFlagsToSet)
 {
-<<<<<<< HEAD
-=======
-	check(!CanLoadFromDisk());	// We only want to allow the editing of flags if the BulkData
-								// was dynamically created at runtime, not loaded off disk
-
->>>>>>> f638faf1
 	BulkDataFlags = EBulkDataFlags(BulkDataFlags | BulkDataFlagsToSet);
 }
 
 void FBulkDataBase::ResetBulkDataFlags(uint32 BulkDataFlagsToSet)
 {
-<<<<<<< HEAD
-=======
-	check(!CanLoadFromDisk());	// We only want to allow the editing of flags if the BulkData
-								// was dynamically created at runtime, not loaded off disk
-
->>>>>>> f638faf1
 	BulkDataFlags = (EBulkDataFlags)BulkDataFlagsToSet;
 }
 
 void FBulkDataBase::ClearBulkDataFlags(uint32 BulkDataFlagsToClear)
 { 
-<<<<<<< HEAD
-=======
-	check(!CanLoadFromDisk());	// We only want to allow the editing of flags if the BulkData
-								// was dynamically created at runtime, not loaded off disk
-
->>>>>>> f638faf1
 	BulkDataFlags = EBulkDataFlags(BulkDataFlags & ~BulkDataFlagsToClear);
 }
 
 void FBulkDataBase::SetRuntimeBulkDataFlags(uint32 BulkDataFlagsToSet)
 {
-<<<<<<< HEAD
 	checkf(	BulkDataFlagsToSet == BULKDATA_UsesIoDispatcher || 
 			BulkDataFlagsToSet == BULKDATA_DataIsMemoryMapped || 
 			BulkDataFlagsToSet == BULKDATA_HasAsyncReadPending,
 			TEXT("Attempting to set an invalid runtime flag"));
-=======
-	check(	BulkDataFlagsToSet == BULKDATA_UsesIoDispatcher || 
-			BulkDataFlagsToSet == BULKDATA_DataIsMemoryMapped || 
-			BulkDataFlagsToSet == BULKDATA_HasAsyncReadPending);
->>>>>>> f638faf1
 			
 	BulkDataFlags = EBulkDataFlags(BulkDataFlags | BulkDataFlagsToSet);
 }
 
 void FBulkDataBase::ClearRuntimeBulkDataFlags(uint32 BulkDataFlagsToClear)
 {
-<<<<<<< HEAD
 	checkf(	BulkDataFlagsToClear == BULKDATA_UsesIoDispatcher ||
 			BulkDataFlagsToClear == BULKDATA_DataIsMemoryMapped ||
 			BulkDataFlagsToClear == BULKDATA_HasAsyncReadPending,
 			TEXT("Attempting to clear an invalid runtime flag"));
-=======
-	check(	BulkDataFlagsToClear == BULKDATA_UsesIoDispatcher ||
-			BulkDataFlagsToClear == BULKDATA_DataIsMemoryMapped ||
-			BulkDataFlagsToClear == BULKDATA_HasAsyncReadPending);
->>>>>>> f638faf1
 
 	BulkDataFlags = EBulkDataFlags(BulkDataFlags & ~BulkDataFlagsToClear);
 }
@@ -1396,7 +1348,6 @@
 		return false; // Early out if we cannot load from disk
 	}
 
-<<<<<<< HEAD
 	checkf(LockStatus == LOCKSTATUS_Unlocked, TEXT("Attempting to modify a BulkData object that is locked"));
 
 	LockStatus = LOCKSTATUS_ReadWriteLock; // Bulkdata is effectively locked while streaming!
@@ -1413,22 +1364,6 @@
 		// It is assumed that ::LoadDataAsynchronously will allocate memory for the loaded data, so that we
 		// do not need to take ownership here. This should guard against any future change in functionality.
 		checkf(!IoBuffer.IsMemoryOwned(), TEXT("The loaded data is not owned by the BulkData object"));
-=======
-	check(LockStatus == LOCKSTATUS_Unlocked)
-
-	LockStatus = LOCKSTATUS_ReadWriteLock; // Bulkdata is effectively locked while streaming!
-
-	// Indicate that we have an async read in flight
-	SetRuntimeBulkDataFlags(BULKDATA_HasAsyncReadPending);
-	FPlatformMisc::MemoryBarrier();
-
-	AsyncCallback Callback = [this](TIoStatusOr<FIoBuffer> Result)
-	{
-		check(Result.IsOk());
-		FIoBuffer IoBuffer = Result.ConsumeValueOrDie();
-
-		check(!IoBuffer.IsMemoryOwned());
->>>>>>> f638faf1
 		DataAllocation.SetData(this, IoBuffer.Data());
 
 		FPlatformMisc::MemoryBarrier();
@@ -1619,13 +1554,8 @@
 	NewBatch.Issue();
 	NewBatch.Wait(); // Blocking wait until all requests in the batch are done
 
-<<<<<<< HEAD
 	CHECK_IOSTATUS(Request.Status(), TEXT("FIoRequest"));
 	
-=======
-	check(Request.IsOk());
-
->>>>>>> f638faf1
 	FBulkDataBase::GetIoDispatcher()->FreeBatch(NewBatch);
 }
 
@@ -1641,14 +1571,11 @@
 	FIoReadOptions Options;
 	Options.SetTargetVa(*DstBuffer);
 
-<<<<<<< HEAD
-=======
 	auto OnRequestLoaded = [Callback](TIoStatusOr<FIoBuffer> Result)
 	{
 		Callback(Result);
 	};
 
->>>>>>> f638faf1
 	GetIoDispatcher()->ReadWithCallback(Data.ChunkID, Options, MoveTemp(Callback));
 }
 
@@ -1661,7 +1588,6 @@
 
 	SerializeDuplicateData(Ar, NewFlags, NewSizeOnDisk, NewOffset);
 
-
 #if ALLOW_OPTIONAL_DATA
 	if (IsUsingIODispatcher())
 	{
