--- conflicted
+++ resolved
@@ -21,27 +21,8 @@
 #include "HAL/PlatformFileManager.h"
 #include "UObject/UObjectThreadContext.h"
 #include "ProfilingDebugging/LoadTimeTracker.h"
-<<<<<<< HEAD
-#if WITH_IOSTORE_IN_EDITOR
-#include "IO/IoDispatcher.h"
-#endif
-
-#if WITH_IOSTORE_IN_EDITOR
-static FIoChunkId CreateBulkDataChunkId(FPackageId PackageId, uint32 BulkDataFlags)
-{ 
-	const EIoChunkType ChunkType = BulkDataFlags & BULKDATA_OptionalPayload
-		? EIoChunkType::OptionalBulkData
-		: BulkDataFlags & BULKDATA_MemoryMappedPayload
-			? EIoChunkType::MemoryMappedBulkData
-			: EIoChunkType::BulkData;
-
-	return CreateIoChunkId(PackageId.Value(), 0, ChunkType);
-}
-#endif // WITH_IOSTORE_IN_EDITOR
-=======
 #include "IO/IoDispatcher.h"
 #include "AsyncLoadingPrivate.h"
->>>>>>> 6bbb88c8
 
 /*-----------------------------------------------------------------------------
 	Constructors and operators
@@ -1010,8 +991,6 @@
 	return (BulkDataFlags & BULKDATA_NoOffsetFixUp) == 0;
 }
 
-<<<<<<< HEAD
-=======
 void FUntypedBulkData::SetBulkDataFlagsOn(EBulkDataFlags& InOutAccumulator, EBulkDataFlags FlagsToSet)
 {
 	InOutAccumulator = static_cast<EBulkDataFlags>(InOutAccumulator | FlagsToSet);
@@ -1022,7 +1001,6 @@
 	InOutAccumulator = static_cast<EBulkDataFlags>(InOutAccumulator & ~FlagsToClear);
 }
 
->>>>>>> 6bbb88c8
 void FUntypedBulkData::Serialize( FArchive& Ar, UObject* Owner, int32 Idx, bool bAttemptFileMapping, EFileRegionType FileRegionType)
 {
 	DECLARE_SCOPE_CYCLE_COUNTER(TEXT("FUntypedBulkData::Serialize"), STAT_UBD_Serialize, STATGROUP_Memory);
@@ -1084,16 +1062,8 @@
 #if TRACK_BULKDATA_USE
 		FThreadSafeBulkDataToObjectMap::Get().Add( this, Owner );
 #endif
-<<<<<<< HEAD
-		// When saving, this block mutates values in order to write them out to the archive, even if just cooking. Store the existing version of them so we can restore them if necessary after writing out the bytes.
-		EBulkDataFlags SavedBulkDataFlags = BulkDataFlags;
-
-		// Offset where the bulkdata flags are stored
-		int64 SavedBulkDataFlagsPos = Ar.Tell();
-=======
 		// We're loading from the persistent archive.
 		if (Ar.IsLoading())
->>>>>>> 6bbb88c8
 		{
 			EBulkDataFlags AddedFlags = static_cast<EBulkDataFlags>(0);
 			EBulkDataFlags RemovedFlags = static_cast<EBulkDataFlags>(0);
@@ -1167,23 +1137,6 @@
 				PackageId = Owner->GetPackage()->GetPackageId();
 				bUseIOStore = true;
 			}
-<<<<<<< HEAD
-			
-			// determine whether the payload is stored inline or at the end of the file
-			const bool bPayloadInline = !(BulkDataFlags&BULKDATA_PayloadAtEndOfFile);
-#if WITH_IOSTORE_IN_EDITOR
-			if (Ar.IsUsingEventDrivenLoader())
-			{
-				check(Owner);
-				check(Owner->GetPackage()->GetPackageId().IsValid());
-				SetBulkDataFlags(BULKDATA_UsesIoDispatcher);
-				PackageId = Owner->GetPackage()->GetPackageId();
-				SerializeFromIoStore(Ar, Owner, Idx, bAttemptFileMapping);
-				return;
-			}
-#endif // WITH_IOSTORE_IN_EDITOR
-=======
->>>>>>> 6bbb88c8
 
 			if (Owner != nullptr)
 			{
@@ -1200,14 +1153,8 @@
 			}
 #endif
 
-<<<<<<< HEAD
-			// fix up the file offset, but only if not stored inline
-			int64 OffsetInFileFixup = 0;
-			if (Owner != NULL && Linker && !bPayloadInline && NeedsOffsetFixup())
-=======
 			// fix up the file offset if the offset is relative to the file's bulkdata section
 			if (!bPayloadInline && NeedsOffsetFixup())
->>>>>>> 6bbb88c8
 			{
 				check(Linker);
 				check(!bUseIOStore);
@@ -1406,16 +1353,6 @@
 		// We're saving to the persistent archive.
 		else if ( Ar.IsSaving() )
 		{
-<<<<<<< HEAD
-			// This block mutates values in order to write them out to the archive, even if just cooking. Store the existing version of them so we can restore them if necessary after writing out the bytes.
-			int64 SavedBulkDataSizeOnDisk = BulkDataSizeOnDisk;
-			int64 SavedBulkDataOffsetInFile = BulkDataOffsetInFile;
-
-			// Remove single element serialization requirement before saving out bulk data flags.
-			ClearBulkDataFlags(BULKDATA_ForceSingleElementSerialization);
-
-=======
->>>>>>> 6bbb88c8
 			// Make sure bulk data is loaded.
 			MakeSureBulkDataIsLoaded();
 
@@ -1488,11 +1425,7 @@
 				BulkStore.BulkDataOffsetInFilePos = SavedBulkDataOffsetInFilePos;
 				BulkStore.BulkDataSizeOnDiskPos = SavedBulkDataSizeOnDiskPos;
 				BulkStore.BulkDataFlagsPos = SavedBulkDataFlagsPos;
-<<<<<<< HEAD
-				BulkStore.BulkDataFlags = BulkDataFlags;
-=======
 				BulkStore.BulkDataFlags = LocalBulkDataFlags;
->>>>>>> 6bbb88c8
 				BulkStore.BulkDataFileRegionType = FileRegionType;
 				BulkStore.BulkData = this;
 
@@ -1545,11 +1478,7 @@
 				{
 					Ar.PushFileRegionType(FileRegionType);
 				}
-<<<<<<< HEAD
-				SerializeBulkData( Ar, BulkData.Get() );
-=======
 				SerializeBulkData(Ar, BulkData.Get(), LocalBulkDataFlags);
->>>>>>> 6bbb88c8
 				if (FileRegionType != EFileRegionType::None)
 				{
 					Ar.PopFileRegionType();
@@ -1633,19 +1562,6 @@
 		InBulkDataOffsetInFile += LinkerSummaryBulkDataStartOffset;
 	}
 
-<<<<<<< HEAD
-			// Seek to the end of written data so we don't clobber any data in subsequent write 
-			// operations
-			Ar.Seek(CurrentFileOffset);
-
-			// Restore the mutated values when we are serializing for cooking; saving to a cook target should not mutate the in-memory object
-			if (Ar.IsCooking())
-			{
-				BulkDataFlags = SavedBulkDataFlags;
-				BulkDataOffsetInFile = SavedBulkDataOffsetInFile;
-				BulkDataSizeOnDisk = SavedBulkDataSizeOnDisk;
-			}
-=======
 	// PackagePath does not change, but segment might
 	PackageSegment = EPackageSegment::Header;
 	if (bPayloadInSeparateFile)
@@ -1672,7 +1588,6 @@
 		else
 		{
 			PackageSegment = EPackageSegment::BulkDataDefault;
->>>>>>> 6bbb88c8
 		}
 	}
 	else
@@ -1717,30 +1632,6 @@
 		return FCustomVersionContainer();
 	}
 }
-
-#if WITH_IOSTORE_IN_EDITOR
-void FUntypedBulkData::SerializeFromIoStore( FArchive& Ar, UObject* Owner, int32 Idx, bool bAttemptFileMapping )
-{
-	BulkData.Reallocate(GetBulkDataSize(), BulkDataAlignment);
-
-	if (IsInlined())
-	{
-		SerializeBulkData(Ar, BulkData.Get());
-	}
-	else
-	{
-		check(!NeedsOffsetFixup());
-
-		TUniquePtr<IBulkDataIORequest> Request = CreateBulkDataIoDispatcherRequest(CreateBulkDataChunkId(PackageId, BulkDataFlags));
-		Request->WaitCompletion();
-
-		FLargeMemoryReader MemoryAr(Request->GetReadResults(), Request->GetSize());
-		MemoryAr.Seek(BulkDataOffsetInFile);
-
-		SerializeBulkData(MemoryAr, BulkData.Get());
-	}
-}
-#endif
 
 /*-----------------------------------------------------------------------------
 	Class specific virtuals.
@@ -2006,24 +1897,6 @@
 {
 #if WITH_IOSTORE_IN_EDITOR
 	if (IsUsingIODispatcher())
-<<<<<<< HEAD
-	{
-		TUniquePtr<IBulkDataIORequest> Request = CreateBulkDataIoDispatcherRequest(CreateBulkDataChunkId(PackageId, BulkDataFlags), BulkDataOffsetInFile + OffsetInBulkData, BytesToRead, CompleteCallback, UserSuppliedMemory);
-		return Request.Release();
-	}
-#endif
-	check(Filename.IsEmpty() == false);
-
-	// If we are loading from a .uexp file then we need to adjust the filename and offset stored by BulkData in order to use them
-	// to access the data in the .uexp file. To keep the method const (due to a large number of places calling this, assuming that
-	// it is const) we take a copy of these data values which if needed can be adjusted and use them instead.
-	FString AdjustedFilename = Filename; 
-	int64 AdjustedBulkDataOffsetInFile = BulkDataOffsetInFile;
-
-	// Fix up the Filename/Offset to work with streaming if EDL is enabled and the filename is still referencing a uasset or umap
-	if (GEventDrivenLoaderEnabled && (AdjustedFilename.EndsWith(TEXT(".uasset")) || AdjustedFilename.EndsWith(TEXT(".umap"))))
-=======
->>>>>>> 6bbb88c8
 	{
 		TUniquePtr<IBulkDataIORequest> Request = CreateBulkDataIoDispatcherRequest(CreateChunkId(), BulkDataOffsetInFile + OffsetInBulkData, BytesToRead, CompleteCallback, UserSuppliedMemory, ConvertToIoDispatcherPriority(Priority));
 		return Request.Release();
@@ -2300,10 +2173,6 @@
 					*PackagePath.GetPackageName());
 				return false;
 			}
-		}
-		else if (IsOptional())
-		{
-			BulkDataFilename = FPathViews::ChangeExtension(Filename, BulkDataExt::Optional);
 		}
 		else
 		{
