--- conflicted
+++ resolved
@@ -1395,10 +1395,6 @@
 	SerializeBulkData( *BulkDataArchive, Dest );
 
 	// Restore file pointer.
-<<<<<<< HEAD
-	AttachedAr->Seek( PushedPos );
-	AttachedAr->FlushCache();
-=======
 	BulkDataArchive->Seek( PushedPos );
 	BulkDataArchive->FlushCache();
 
@@ -1407,7 +1403,6 @@
 		delete BulkDataArchive;
 		BulkDataArchive = nullptr;
 	}
->>>>>>> 7027e215
 
 #else
 	bool bWasLoadedSuccessfully = false;
