// Copyright Epic Games, Inc. All Rights Reserved.

#pragma once

#include "CoreMinimal.h"
#include "Serialization/ArchiveProxy.h"
#include "UObject/Linker.h"
#include "Async/AsyncFileHandle.h"

DECLARE_LOG_CATEGORY_EXTERN(LogLoadingDev, Fatal, All);

class FAsyncArchive final: public FArchive
{
public:
	enum class ELoadPhase
	{
		WaitingForSize,
		WaitingForSummary,
		WaitingForHeader,
		WaitingForFirstExport,
		ProcessingExports,
	};
	enum class ELoadError : uint8
	{
		Unknown,
		UnsupportedFormat,
		FileDoesNotExist,
		CorruptData,
		Cancelled,
	};

	FAsyncArchive(const FPackagePath& InPackagePath, FLinkerLoad* InOwner, TFunction<void()>&& InSummaryReadyCallback);
	COREUOBJECT_API virtual ~FAsyncArchive ();

	/** Archive overrides */
	COREUOBJECT_API virtual bool Close() override;
	COREUOBJECT_API virtual bool SetCompressionMap(TArray<FCompressedChunk>* CompressedChunks, ECompressionFlags CompressionFlags) override;
	COREUOBJECT_API virtual bool Precache(int64 PrecacheOffset, int64 PrecacheSize) override;
	COREUOBJECT_API virtual void Serialize(void* Data, int64 Num) override;
	FORCEINLINE virtual int64 Tell() override
	{
#if DEVIRTUALIZE_FLinkerLoad_Serialize
		return CurrentPos + (ActiveFPLB->StartFastPathLoadBuffer - ActiveFPLB->OriginalFastPathLoadBuffer);
#else
		return CurrentPos;
#endif
	}
	COREUOBJECT_API virtual int64 TotalSize() override;
	COREUOBJECT_API virtual void Seek(int64 InPos) override;
	COREUOBJECT_API virtual void FlushCache() override;
	virtual FString GetArchiveName() const override 
	{
		return PackagePath.GetDebugName();
	}

	/** AsyncArchive interface */
<<<<<<< HEAD
	bool PrecacheWithTimeLimit(int64 PrecacheOffset, int64 PrecacheSize, bool bUseTimeLimit, bool bUseFullTimeLimit, double TickStartTime, double TimeLimit);
	bool PrecacheForEvent(IAsyncReadRequest* Read, int64 PrecacheOffset, int64 PrecacheSize);
	void FlushPrecacheBlock();
	bool ReadyToStartReadingHeader(bool bUseTimeLimit, bool bUseFullTimeLimit, double TickStartTime, double TimeLimit);
	void StartReadingHeader();
	void EndReadingHeader();
	IAsyncReadRequest* MakeEventDrivenPrecacheRequest(int64 Offset, int64 BytesToRead, FAsyncFileCallBack* CompleteCallback);
	void LogItem(const TCHAR* Item, int64 Offset = 0, int64 Size = 0, double StartTime = 0.0);
=======
	COREUOBJECT_API bool PrecacheWithTimeLimit(int64 PrecacheOffset, int64 PrecacheSize, bool bUseTimeLimit, bool bUseFullTimeLimit, double TickStartTime, double TimeLimit);
	COREUOBJECT_API bool PrecacheForEvent(IAsyncReadRequest* Read, int64 PrecacheOffset, int64 PrecacheSize);
	COREUOBJECT_API void FlushPrecacheBlock();
	COREUOBJECT_API bool ReadyToStartReadingHeader(bool bUseTimeLimit, bool bUseFullTimeLimit, double TickStartTime, double TimeLimit);
	COREUOBJECT_API void StartReadingHeader();
	COREUOBJECT_API void EndReadingHeader();
	COREUOBJECT_API IAsyncReadRequest* MakeEventDrivenPrecacheRequest(int64 Offset, int64 BytesToRead, FAsyncFileCallBack* CompleteCallback);
	COREUOBJECT_API void LogItem(const TCHAR* Item, int64 Offset = 0, int64 Size = 0, double StartTime = 0.0);
>>>>>>> 4af6daef

	bool IsCookedForEDLInEditor() const
	{
		return bCookedForEDLInEditor;
	}

	ELoadError GetLoadError() const
	{
		return LoadError;
	}
	bool NeedsEngineVersionChecks() const
	{
		return bNeedsEngineVersionChecks;
	}


private:
#if DEVIRTUALIZE_FLinkerLoad_Serialize
	/**
	* Updates CurrentPos based on StartFastPathLoadBuffer and sets both StartFastPathLoadBuffer and EndFastPathLoadBuffer to null
	*/
	COREUOBJECT_API void DiscardInlineBufferAndUpdateCurrentPos();

	COREUOBJECT_API void SetPosAndUpdatePrecacheBuffer(int64 Pos);

#endif
<<<<<<< HEAD
	void FirstExportStarting();
	bool WaitRead(double TimeLimit = 0.0);
	void CompleteRead();
	void CancelRead();
	void CompleteCancel();
	bool WaitForIntialPhases(double TimeLimit = 0.0);
	void ReadCallback(bool bWasCancelled, IAsyncReadRequest*);
	bool PrecacheInternal(int64 PrecacheOffset, int64 PrecacheSize, bool bApplyMinReadSize = true, IAsyncReadRequest* Read = nullptr);
=======
	COREUOBJECT_API void FirstExportStarting();
	COREUOBJECT_API bool WaitRead(double TimeLimit = 0.0);
	COREUOBJECT_API void CompleteRead();
	COREUOBJECT_API void CancelRead();
	COREUOBJECT_API void CompleteCancel();
	COREUOBJECT_API bool WaitForIntialPhases(double TimeLimit = 0.0);
	COREUOBJECT_API void ReadCallback(bool bWasCancelled, IAsyncReadRequest*);
	COREUOBJECT_API bool PrecacheInternal(int64 PrecacheOffset, int64 PrecacheSize, bool bApplyMinReadSize = true, IAsyncReadRequest* Read = nullptr);
>>>>>>> 4af6daef
	
	FORCEINLINE int64 TotalSizeOrMaxInt64IfNotReady()
	{

		return SizeRequestPtr ? MAX_int64 : (FileSize + HeaderSizeWhenReadingExportsFromSplitFile);
	}

	IAsyncReadFileHandle* Handle;
	IAsyncReadRequest* SizeRequestPtr;
	IAsyncReadRequest* EditorPrecacheRequestPtr;

	IAsyncReadRequest* SummaryRequestPtr;
	IAsyncReadRequest* SummaryPrecacheRequestPtr;

	IAsyncReadRequest* ReadRequestPtr;
	IAsyncReadRequest* CanceledReadRequestPtr;

	/** Buffer containing precached data.											*/
	uint8* PrecacheBuffer;
	/** Cached file size															*/
	int64 FileSize;
	/** Current position of archive.												*/
	int64 CurrentPos;
	/** Start position of current precache request.									*/
	int64 PrecacheStartPos;
	/** End position (exclusive) of current precache request.						*/
	int64 PrecacheEndPos;

	int64 ReadRequestOffset;
	int64 ReadRequestSize;

	int64 HeaderSize;
	int64 HeaderSizeWhenReadingExportsFromSplitFile;

	ELoadPhase LoadPhase;
	ELoadError LoadError;

	/** If true, this package is a cooked EDL package loaded in uncooked builds */
	bool bCookedForEDLInEditor;
	/** True if the linker should do version and corruption checks on bytes of this archive. */
	bool bNeedsEngineVersionChecks;

	FAsyncFileCallBack ReadCallbackFunction;
	/** Cached PackagePath for debugging.												*/
	FPackagePath PackagePath;
	double OpenTime;
	double SummaryReadTime;
	double ExportReadTime;

	TFunction<void()> SummaryReadyCallback;
	FAsyncFileCallBack ReadCallbackFunctionForLinkerLoad;

	FLinkerLoad* OwnerLinker;
};

/**
 * The Linker export archive converts Export relative offsets
 * to file relative offsets when exports are cooked to separate
 * archives.
 */
<<<<<<< HEAD
class COREUOBJECT_API FLinkerExportArchive final
=======
class FLinkerExportArchive final
>>>>>>> 4af6daef
	: public FArchiveProxy
{
public:
	FLinkerExportArchive(class FLinkerLoad& InLinker, int64 InExportSerialOffset, int64 InExportSerialSize);

<<<<<<< HEAD
	virtual int64 Tell() override;
	virtual void Seek(int64 Position) override;
=======
	COREUOBJECT_API virtual int64 Tell() override;
	COREUOBJECT_API virtual void Seek(int64 Position) override;
>>>>>>> 4af6daef

private:
	int64 ExportSerialOffset;
	int64 ExportSerialSize;
	bool bExportsCookedToSeparateArchive;
};
<|MERGE_RESOLUTION|>--- conflicted
+++ resolved
@@ -54,16 +54,6 @@
 	}
 
 	/** AsyncArchive interface */
-<<<<<<< HEAD
-	bool PrecacheWithTimeLimit(int64 PrecacheOffset, int64 PrecacheSize, bool bUseTimeLimit, bool bUseFullTimeLimit, double TickStartTime, double TimeLimit);
-	bool PrecacheForEvent(IAsyncReadRequest* Read, int64 PrecacheOffset, int64 PrecacheSize);
-	void FlushPrecacheBlock();
-	bool ReadyToStartReadingHeader(bool bUseTimeLimit, bool bUseFullTimeLimit, double TickStartTime, double TimeLimit);
-	void StartReadingHeader();
-	void EndReadingHeader();
-	IAsyncReadRequest* MakeEventDrivenPrecacheRequest(int64 Offset, int64 BytesToRead, FAsyncFileCallBack* CompleteCallback);
-	void LogItem(const TCHAR* Item, int64 Offset = 0, int64 Size = 0, double StartTime = 0.0);
-=======
 	COREUOBJECT_API bool PrecacheWithTimeLimit(int64 PrecacheOffset, int64 PrecacheSize, bool bUseTimeLimit, bool bUseFullTimeLimit, double TickStartTime, double TimeLimit);
 	COREUOBJECT_API bool PrecacheForEvent(IAsyncReadRequest* Read, int64 PrecacheOffset, int64 PrecacheSize);
 	COREUOBJECT_API void FlushPrecacheBlock();
@@ -72,7 +62,6 @@
 	COREUOBJECT_API void EndReadingHeader();
 	COREUOBJECT_API IAsyncReadRequest* MakeEventDrivenPrecacheRequest(int64 Offset, int64 BytesToRead, FAsyncFileCallBack* CompleteCallback);
 	COREUOBJECT_API void LogItem(const TCHAR* Item, int64 Offset = 0, int64 Size = 0, double StartTime = 0.0);
->>>>>>> 4af6daef
 
 	bool IsCookedForEDLInEditor() const
 	{
@@ -99,16 +88,6 @@
 	COREUOBJECT_API void SetPosAndUpdatePrecacheBuffer(int64 Pos);
 
 #endif
-<<<<<<< HEAD
-	void FirstExportStarting();
-	bool WaitRead(double TimeLimit = 0.0);
-	void CompleteRead();
-	void CancelRead();
-	void CompleteCancel();
-	bool WaitForIntialPhases(double TimeLimit = 0.0);
-	void ReadCallback(bool bWasCancelled, IAsyncReadRequest*);
-	bool PrecacheInternal(int64 PrecacheOffset, int64 PrecacheSize, bool bApplyMinReadSize = true, IAsyncReadRequest* Read = nullptr);
-=======
 	COREUOBJECT_API void FirstExportStarting();
 	COREUOBJECT_API bool WaitRead(double TimeLimit = 0.0);
 	COREUOBJECT_API void CompleteRead();
@@ -117,7 +96,6 @@
 	COREUOBJECT_API bool WaitForIntialPhases(double TimeLimit = 0.0);
 	COREUOBJECT_API void ReadCallback(bool bWasCancelled, IAsyncReadRequest*);
 	COREUOBJECT_API bool PrecacheInternal(int64 PrecacheOffset, int64 PrecacheSize, bool bApplyMinReadSize = true, IAsyncReadRequest* Read = nullptr);
->>>>>>> 4af6daef
 	
 	FORCEINLINE int64 TotalSizeOrMaxInt64IfNotReady()
 	{
@@ -178,23 +156,14 @@
  * to file relative offsets when exports are cooked to separate
  * archives.
  */
-<<<<<<< HEAD
-class COREUOBJECT_API FLinkerExportArchive final
-=======
 class FLinkerExportArchive final
->>>>>>> 4af6daef
 	: public FArchiveProxy
 {
 public:
 	FLinkerExportArchive(class FLinkerLoad& InLinker, int64 InExportSerialOffset, int64 InExportSerialSize);
 
-<<<<<<< HEAD
-	virtual int64 Tell() override;
-	virtual void Seek(int64 Position) override;
-=======
 	COREUOBJECT_API virtual int64 Tell() override;
 	COREUOBJECT_API virtual void Seek(int64 Position) override;
->>>>>>> 4af6daef
 
 private:
 	int64 ExportSerialOffset;
