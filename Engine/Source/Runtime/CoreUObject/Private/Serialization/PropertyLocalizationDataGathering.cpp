// Copyright Epic Games, Inc. All Rights Reserved.

#include "Serialization/PropertyLocalizationDataGathering.h"
#include "UObject/Script.h"
#include "UObject/ObjectMacros.h"
#include "UObject/UObjectHash.h"
#include "UObject/Class.h"
#include "UObject/Package.h"
#include "UObject/UnrealType.h"
#include "UObject/TextProperty.h"
#include "UObject/PropertyPortFlags.h"
#include "HAL/UnrealMemory.h"
#include "Internationalization/TextNamespaceUtil.h"
#include "Internationalization/TextPackageNamespaceUtil.h"

FPropertyLocalizationDataGatherer::FPropertyLocalizationDataGatherer(TArray<FGatherableTextData>& InOutGatherableTextDataArray, const UPackage* const InPackage, EPropertyLocalizationGathererResultFlags& OutResultFlags)
	: GatherableTextDataArray(InOutGatherableTextDataArray)
	, Package(InPackage)
#if USE_STABLE_LOCALIZATION_KEYS
	, PackageNamespace(TextNamespaceUtil::GetPackageNamespace(InPackage))
#endif	// USE_STABLE_LOCALIZATION_KEYS
	, ResultFlags(OutResultFlags)
	, AllObjectsInPackage()
{
	// Build up the list of objects that are within our package - we won't follow object references to things outside of our package
	ForEachObjectWithPackage(Package, [this](UObject* Object)
	{
		AllObjectsInPackage.Add(Object);
		return true;
<<<<<<< HEAD
	}, true, RF_Transient, EInternalObjectFlags::PendingKill);

	// Iterate over each root object in the package
	ForEachObjectWithPackage(Package, [this](UObject* Object)
	{
		GatherLocalizationDataFromObjectWithCallbacks(Object, EPropertyLocalizationGathererTextFlags::None);
		return true;
	}, false, RF_Transient, EInternalObjectFlags::PendingKill);
=======
	}, true, RF_Transient, EInternalObjectFlags::Garbage);

	// Iterate over each root object in the package
	for (const UObject* Object : AllObjectsInPackage)
	{
		if (Object->GetOuter() == Package)
		{
			GatherLocalizationDataFromObjectWithCallbacks(Object, EPropertyLocalizationGathererTextFlags::None);
		}
	}
>>>>>>> 6bbb88c8

	// Iterate any bytecode containing objects
	for (const FObjectAndGatherFlags& BytecodeToGather : BytecodePendingGather)
	{
		const UStruct* Struct = CastChecked<UStruct>(BytecodeToGather.Object);
		GatherScriptBytecode(Struct->GetPathName(), Struct->Script, !!(BytecodeToGather.GatherTextFlags & EPropertyLocalizationGathererTextFlags::ForceEditorOnlyScriptData));
	}
	BytecodePendingGather.Reset();
}

bool FPropertyLocalizationDataGatherer::ShouldProcessObject(const UObject* Object, const EPropertyLocalizationGathererTextFlags GatherTextFlags) const
{
	if (Object->HasAnyFlags(RF_Transient))
	{
		// Transient objects aren't saved, so skip them as part of the gather
		return false;
	}

	// Skip objects that we've already processed to avoid repeated work and cyclic chains
	const bool bAlreadyProcessed = ProcessedObjects.Contains(FObjectAndGatherFlags(Object, GatherTextFlags));
	return !bAlreadyProcessed;
}

void FPropertyLocalizationDataGatherer::MarkObjectProcessed(const UObject* Object, const EPropertyLocalizationGathererTextFlags GatherTextFlags)
{
	ProcessedObjects.Add(FObjectAndGatherFlags(Object, GatherTextFlags));
}

const FPropertyLocalizationDataGatherer::FGatherableFieldsForType& FPropertyLocalizationDataGatherer::GetGatherableFieldsForType(const UStruct* InType)
{
	if (const TUniquePtr<FGatherableFieldsForType>* GatherableFieldsForTypePtr = GatherableFieldsForTypes.Find(InType))
	{
		// Already cached
		check(GatherableFieldsForTypePtr->IsValid());
		return *GatherableFieldsForTypePtr->Get();
	}

	// Not cached - work out the gatherable fields for this type and cache the result
	// Note: This will also cache the result for the sub-structs within this type
	return CacheGatherableFieldsForType(InType);
}

const FPropertyLocalizationDataGatherer::FGatherableFieldsForType& FPropertyLocalizationDataGatherer::CacheGatherableFieldsForType(const UStruct* InType)
{
	TUniquePtr<FGatherableFieldsForType> GatherableFieldsForType = MakeUnique<FGatherableFieldsForType>();

	// Include the parent fields (this will recursively cache any parent types)
	if (const UStruct* SuperType = InType->GetSuperStruct())
	{
		const FGatherableFieldsForType& GatherableFieldsForSuperType = GetGatherableFieldsForType(SuperType);
		*GatherableFieldsForType = GatherableFieldsForSuperType;
	}

	// See if we have a custom handler for this type
	if (const UClass* Class = Cast<UClass>(InType))
	{
		if (const FLocalizationDataObjectGatheringCallback* CustomCallback = GetTypeSpecificLocalizationDataObjectGatheringCallbacks().Find(Class))
		{
			GatherableFieldsForType->CustomObjectCallback = CustomCallback;
		}
	}
	if (const UScriptStruct* Struct = Cast<UScriptStruct>(InType))
	{
		if (const FLocalizationDataStructGatheringCallback* CustomCallback = GetTypeSpecificLocalizationDataStructGatheringCallbacks().Find(Struct))
		{
			GatherableFieldsForType->CustomStructCallback = CustomCallback;
		}
	}

	// Look for potential properties
	for (TFieldIterator<const FProperty> FieldIt(InType, EFieldIteratorFlags::ExcludeSuper, EFieldIteratorFlags::ExcludeDeprecated, EFieldIteratorFlags::IncludeInterfaces); FieldIt; ++FieldIt)
	{
		auto ProcessInnerProperty = [this, &GatherableFieldsForType](const FProperty* InProp, const FProperty* InTypeProp)
		{
			if (CanGatherFromInnerProperty(InProp))
			{
				checkSlow(!GatherableFieldsForType->Properties.Contains(InTypeProp));
				GatherableFieldsForType->Properties.Add(InTypeProp);
				return true;
			}
			return false;
		};

		const FProperty* PropertyField = *FieldIt;
		if (PropertyField)
		{
			if (!ProcessInnerProperty(PropertyField, PropertyField))
			{
				if (const FArrayProperty* ArrayProp = CastField<const FArrayProperty>(PropertyField))
				{
					ProcessInnerProperty(ArrayProp->Inner, PropertyField);
				}
				if (const FMapProperty* MapProp = CastField<const FMapProperty>(PropertyField))
				{
					if (!ProcessInnerProperty(MapProp->KeyProp, PropertyField))
					{
						ProcessInnerProperty(MapProp->ValueProp, PropertyField);
					}
				}
				if (const FSetProperty* SetProp = CastField<const FSetProperty>(PropertyField))
				{
					ProcessInnerProperty(SetProp->ElementProp, PropertyField);
				}
			}
		}
	}

	// Look for potential functions
	for (TFieldIterator<const UField> FieldIt(InType, EFieldIteratorFlags::ExcludeSuper, EFieldIteratorFlags::ExcludeDeprecated, EFieldIteratorFlags::IncludeInterfaces); FieldIt; ++FieldIt)
	{
		const UFunction* FunctionField = Cast<UFunction>(*FieldIt);
		if (FunctionField && FunctionField->Script.Num() > 0 && IsObjectValidForGather(FunctionField))
		{
			checkSlow(!GatherableFieldsForType->Functions.Contains(FunctionField));
			GatherableFieldsForType->Functions.Add(FunctionField);
		}
	}

	check(GatherableFieldsForType.IsValid());
	return *GatherableFieldsForTypes.Add(InType, MoveTemp(GatherableFieldsForType)).Get();
}

bool FPropertyLocalizationDataGatherer::CanGatherFromInnerProperty(const FProperty* InInnerProperty)
{
	if (InInnerProperty->IsA<FTextProperty>() || InInnerProperty->IsA<FObjectPropertyBase>())
	{
		return true;
	}

	if (const FStructProperty* StructInnerProp = CastField<const FStructProperty>(InInnerProperty))
	{
		// Call the "Get" version as we may have already cached a result for this type
		return !GetGatherableFieldsForType(StructInnerProp->Struct).IsEmpty();
	}

	return false;
}

void FPropertyLocalizationDataGatherer::GatherLocalizationDataFromObjectWithCallbacks(const UObject* Object, const EPropertyLocalizationGathererTextFlags GatherTextFlags)
{
	EPropertyLocalizationGathererTextFlags ObjectGatherTextFlags = GatherTextFlags;
	if (Object->GetClass()->GetPackage()->HasAnyPackageFlags(PKG_EditorOnly))
	{
		ObjectGatherTextFlags |= EPropertyLocalizationGathererTextFlags::ForceEditorOnlyProperties;
	}

	const FGatherableFieldsForType& GatherableFieldsForType = GetGatherableFieldsForType(Object->GetClass());
	if (GatherableFieldsForType.CustomObjectCallback)
	{
		checkf(IsObjectValidForGather(Object), TEXT("Cannot gather for objects outside of the current package! Package: '%s'. Object: '%s'."), *Package->GetFullName(), *Object->GetFullName());

		if (ShouldProcessObject(Object, ObjectGatherTextFlags))
		{
			MarkObjectProcessed(Object, ObjectGatherTextFlags);
			(*GatherableFieldsForType.CustomObjectCallback)(Object, *this, ObjectGatherTextFlags);
		}
	}
	else if (ShouldProcessObject(Object, ObjectGatherTextFlags))
	{
		MarkObjectProcessed(Object, ObjectGatherTextFlags);
		GatherLocalizationDataFromObject(Object, ObjectGatherTextFlags);
	}
}

void FPropertyLocalizationDataGatherer::GatherLocalizationDataFromObject(const UObject* Object, const EPropertyLocalizationGathererTextFlags GatherTextFlags)
{
	checkf(IsObjectValidForGather(Object), TEXT("Cannot gather for objects outside of the current package! Package: '%s'. Object: '%s'."), *Package->GetFullName(), *Object->GetFullName());

	const FString Path = Object->GetPathName();

	// Gather text from our fields.
	GatherLocalizationDataFromObjectFields(Path, Object, GatherTextFlags);

	// Also gather from the sparse data on UClass types.
	if (const UClass* Class = Cast<UClass>(Object))
	{
		if (Class->OverridesSparseClassDataArchetype())
		{
			const UScriptStruct* SparseDataStruct = Class->GetSparseClassDataStruct();
			const void* SparseData = const_cast<UClass*>(Class)->GetOrCreateSparseClassData();
			const void* ArchetypeSparseData = Class->GetArchetypeForSparseClassData();
			GatherLocalizationDataFromStructWithCallbacks(Path + TEXT(".SparseClassData"), SparseDataStruct, SparseData, ArchetypeSparseData, GatherTextFlags);
		}
	}

	// Also gather from the script data on UStruct types.
	{
		if (!!(GatherTextFlags & EPropertyLocalizationGathererTextFlags::ForceHasScript))
		{
			ResultFlags |= EPropertyLocalizationGathererResultFlags::HasScript;
		}

		if (const UStruct* Struct = Cast<UStruct>(Object))
		{
			if (Struct->Script.Num() > 0)
			{
				BytecodePendingGather.Add(FObjectAndGatherFlags(Struct, GatherTextFlags));
			}
		}
	}

	// Gather from anything that has us as their outer, as not all objects are reachable via a property pointer.
	if (!(GatherTextFlags & EPropertyLocalizationGathererTextFlags::SkipSubObjects))
	{
		TArray<UObject*> InnerObjects;
		GetObjectsWithOuter(Object, InnerObjects, false, RF_Transient, EInternalObjectFlags::Garbage);
		for (UObject* ChildObject : InnerObjects)
		{
			// if the child object as a package set, do not gather from it
			if (!ChildObject->GetExternalPackage())
			{
				GatherLocalizationDataFromObjectWithCallbacks(ChildObject, GatherTextFlags);
			}
<<<<<<< HEAD
		}, false, RF_Transient, EInternalObjectFlags::PendingKill);
=======
		}
>>>>>>> 6bbb88c8
	}
}

void FPropertyLocalizationDataGatherer::GatherLocalizationDataFromObjectFields(const FString& PathToParent, const UObject* Object, const EPropertyLocalizationGathererTextFlags GatherTextFlags)
{
	const UObject* ArchetypeObject = Object->GetArchetype();
	const FGatherableFieldsForType& GatherableFieldsForType = GetGatherableFieldsForType(Object->GetClass());

	// Gather text from the property data
	for (const FProperty* PropertyField : GatherableFieldsForType.Properties)
	{
		const void* ValueAddress = PropertyField->ContainerPtrToValuePtr<void>(Object);
		const void* DefaultValueAddress = (ArchetypeObject && ArchetypeObject->IsA(PropertyField->GetOwnerClass())) ? PropertyField->ContainerPtrToValuePtr<void>(ArchetypeObject) : nullptr;
		GatherLocalizationDataFromChildTextProperties(PathToParent, PropertyField, ValueAddress, DefaultValueAddress, GatherTextFlags | (PropertyField->HasAnyPropertyFlags(CPF_EditorOnly) ? EPropertyLocalizationGathererTextFlags::ForceEditorOnly : EPropertyLocalizationGathererTextFlags::None));
	}

	// Gather text from the script bytecode
	for (const UFunction* FunctionField : GatherableFieldsForType.Functions)
	{
		if (ShouldProcessObject(FunctionField, GatherTextFlags))
		{
			MarkObjectProcessed(FunctionField, GatherTextFlags);
			GatherLocalizationDataFromObject(FunctionField, GatherTextFlags);
		}
	}
}

void FPropertyLocalizationDataGatherer::GatherLocalizationDataFromStructWithCallbacks(const FString& PathToParent, const UScriptStruct* Struct, const void* StructData, const void* DefaultStructData, const EPropertyLocalizationGathererTextFlags GatherTextFlags)
{
	const FGatherableFieldsForType& GatherableFieldsForType = GetGatherableFieldsForType(Struct);
	if (GatherableFieldsForType.CustomStructCallback)
	{
		(*GatherableFieldsForType.CustomStructCallback)(PathToParent, Struct, StructData, DefaultStructData, *this, GatherTextFlags);
	}
	else
	{
		GatherLocalizationDataFromStruct(PathToParent, Struct, StructData, DefaultStructData, GatherTextFlags);
	}
}

void FPropertyLocalizationDataGatherer::GatherLocalizationDataFromStruct(const FString& PathToParent, const UScriptStruct* Struct, const void* StructData, const void* DefaultStructData, const EPropertyLocalizationGathererTextFlags GatherTextFlags)
{
	GatherLocalizationDataFromStructFields(PathToParent, Struct, StructData, DefaultStructData, GatherTextFlags);
}

void FPropertyLocalizationDataGatherer::GatherLocalizationDataFromStructFields(const FString& PathToParent, const UStruct* Struct, const void* StructData, const void* DefaultStructData, const EPropertyLocalizationGathererTextFlags GatherTextFlags)
{
	const FGatherableFieldsForType& GatherableFieldsForType = GetGatherableFieldsForType(Struct);

	// Gather text from the property data
	for (const FProperty* PropertyField : GatherableFieldsForType.Properties)
	{
		const void* ValueAddress = PropertyField->ContainerPtrToValuePtr<void>(StructData);
		const void* DefaultValueAddress = DefaultStructData ? PropertyField->ContainerPtrToValuePtr<void>(DefaultStructData) : nullptr;
		GatherLocalizationDataFromChildTextProperties(PathToParent, PropertyField, ValueAddress, DefaultValueAddress, GatherTextFlags | (PropertyField->HasAnyPropertyFlags(CPF_EditorOnly) ? EPropertyLocalizationGathererTextFlags::ForceEditorOnly : EPropertyLocalizationGathererTextFlags::None));
	}

	// Gather text from the script bytecode
	for (const UFunction* FunctionField : GatherableFieldsForType.Functions)
	{
		if (ShouldProcessObject(FunctionField, GatherTextFlags))
		{
			MarkObjectProcessed(FunctionField, GatherTextFlags);
			GatherLocalizationDataFromObject(FunctionField, GatherTextFlags);
		}
	}
}

void FPropertyLocalizationDataGatherer::GatherLocalizationDataFromChildTextProperties(const FString& PathToParent, const FProperty* const Property, const void* const ValueAddress, const void* const DefaultValueAddress, const EPropertyLocalizationGathererTextFlags GatherTextFlags)
{
	if (Property->HasAnyPropertyFlags(CPF_Transient))
	{
		// Transient properties aren't saved, so skip them as part of the gather
		return;
	}

	// If adding more type support here, also update CacheGatherableFieldsForType
	const FTextProperty* const TextProperty = CastField<const FTextProperty>(Property);
	const FArrayProperty* const ArrayProperty = CastField<const FArrayProperty>(Property);
	const FMapProperty* const MapProperty = CastField<const FMapProperty>(Property);
	const FSetProperty* const SetProperty = CastField<const FSetProperty>(Property);
	const FStructProperty* const StructProperty = CastField<const FStructProperty>(Property);
	const FObjectPropertyBase* const ObjectProperty = CastField<const FObjectPropertyBase>(Property);

	const EPropertyLocalizationGathererTextFlags FixedChildPropertyGatherTextFlags = GatherTextFlags | (Property->HasAnyPropertyFlags(CPF_EditorOnly) ? EPropertyLocalizationGathererTextFlags::ForceEditorOnly : EPropertyLocalizationGathererTextFlags::None);

	FString PathToElementRoot;
	{
		const FString PropertyNameStr = Property->GetName();

		PathToElementRoot.Reserve(PathToParent.Len() + PropertyNameStr.Len() + 1);
		PathToElementRoot += PathToParent;
		if (!PathToParent.IsEmpty())
		{
			PathToElementRoot += TEXT('.');
		}
		PathToElementRoot += PropertyNameStr;
	}

	// Handles both native, fixed-size arrays and plain old non-array properties.
	const bool IsFixedSizeArray = Property->ArrayDim > 1;
	for(int32 i = 0; i < Property->ArrayDim; ++i)
	{
		FString PathToFixedSizeArrayElement;
		if (IsFixedSizeArray)
		{
			PathToFixedSizeArrayElement.Reserve(PathToElementRoot.Len() + 10); // +10 for some slack for the number and braces
			PathToFixedSizeArrayElement += PathToElementRoot;
			PathToFixedSizeArrayElement += TEXT('[');
			PathToFixedSizeArrayElement.AppendInt(i);
			PathToFixedSizeArrayElement += TEXT(']');
		}

		const FString& PathToElement = IsFixedSizeArray ? PathToFixedSizeArrayElement : PathToElementRoot;
		const void* const ElementValueAddress = reinterpret_cast<const uint8*>(ValueAddress) + Property->ElementSize * i;
		const void* const DefaultElementValueAddress = DefaultValueAddress ? (reinterpret_cast<const uint8*>(DefaultValueAddress) + Property->ElementSize * i) : nullptr;

		EPropertyLocalizationGathererTextFlags ElementChildPropertyGatherTextFlags = FixedChildPropertyGatherTextFlags;
		if (!EnumHasAnyFlags(ElementChildPropertyGatherTextFlags, EPropertyLocalizationGathererTextFlags::ForceIsDefaultValue))
		{
			const bool bIsDefaultValue = DefaultElementValueAddress && Property->Identical(ElementValueAddress, DefaultElementValueAddress, PPF_None);
			if (bIsDefaultValue)
			{
				ElementChildPropertyGatherTextFlags |= EPropertyLocalizationGathererTextFlags::ForceIsDefaultValue;
			}
		}

		// Property is a text property.
		if (TextProperty)
		{
			const FText* const TextElementValueAddress = static_cast<const FText*>(ElementValueAddress);

			const bool bIsDefaultValue = EnumHasAnyFlags(ElementChildPropertyGatherTextFlags, EPropertyLocalizationGathererTextFlags::ForceIsDefaultValue);
			if (bIsDefaultValue)
			{
				MarkDefaultTextInstance(*TextElementValueAddress);
			}
			else
			{
				UPackage* const PropertyPackage = TextProperty->GetOutermost();
				if (FTextInspector::GetFlags(*TextElementValueAddress) & ETextFlag::ConvertedProperty)
				{
					PropertyPackage->MarkPackageDirty();
				}

				GatherTextInstance(*TextElementValueAddress, PathToElement, !!(GatherTextFlags & EPropertyLocalizationGathererTextFlags::ForceEditorOnlyProperties) || TextProperty->HasAnyPropertyFlags(CPF_EditorOnly));
			}
		}
		// Property is a DYNAMIC array property.
		else if (ArrayProperty)
		{
			// Iterate over all elements of the array.
			FScriptArrayHelper ScriptArrayHelper(ArrayProperty, ElementValueAddress);
			const int32 ElementCount = ScriptArrayHelper.Num();
			for(int32 j = 0; j < ElementCount; ++j)
			{
				FString PathToInnerElement;
				{
					PathToInnerElement.Reserve(PathToElement.Len() + 10); // +10 for some slack for the number and braces
					PathToInnerElement += PathToElement;
					PathToInnerElement += TEXT('(');
					PathToInnerElement.AppendInt(j);
					PathToInnerElement += TEXT(')');
				}

				const uint8* ElementPtr = ScriptArrayHelper.GetRawPtr(j);
				GatherLocalizationDataFromChildTextProperties(PathToInnerElement, ArrayProperty->Inner, ElementPtr, nullptr, ElementChildPropertyGatherTextFlags);
			}
		}
		// Property is a map property.
		else if (MapProperty)
		{
			const bool bGatherMapKey = CanGatherFromInnerProperty(MapProperty->KeyProp);
			const bool bGatherMapValue = CanGatherFromInnerProperty(MapProperty->ValueProp);

			// Iterate over all elements of the map.
			FScriptMapHelper ScriptMapHelper(MapProperty, ElementValueAddress);
			const int32 ElementCount = ScriptMapHelper.Num();
			for(int32 j = 0, ElementIndex = 0; ElementIndex < ElementCount; ++j)
			{
				if (!ScriptMapHelper.IsValidIndex(j))
				{
					continue;
				}

				const uint8* MapPairPtr = ScriptMapHelper.GetPairPtr(j);

				if (bGatherMapKey)
				{
					FString PathToInnerElement;
					{
						PathToInnerElement.Reserve(PathToElement.Len() + 20); // +20 for some slack for the number, braces, and description
						PathToInnerElement += PathToElement;
						PathToInnerElement += TEXT('(');
						PathToInnerElement.AppendInt(ElementIndex);
						PathToInnerElement += TEXT(" - Key)");
					}

					const uint8* MapKeyPtr = MapPairPtr;
					GatherLocalizationDataFromChildTextProperties(PathToInnerElement, MapProperty->KeyProp, MapKeyPtr, nullptr, ElementChildPropertyGatherTextFlags);
				}

				if (bGatherMapValue)
				{
					FString PathToInnerElement;
					{
						PathToInnerElement.Reserve(PathToElement.Len() + 20); // +20 for some slack for the number, braces, and description
						PathToInnerElement += PathToElement;
						PathToInnerElement += TEXT('(');
						PathToInnerElement.AppendInt(ElementIndex);
						PathToInnerElement += TEXT(" - Value)");
					}

					const uint8* MapValuePtr = MapPairPtr + MapProperty->MapLayout.ValueOffset;
					GatherLocalizationDataFromChildTextProperties(PathToInnerElement, MapProperty->ValueProp, MapValuePtr, nullptr, ElementChildPropertyGatherTextFlags);
				}

				++ElementIndex;
			}
		}
		// Property is a set property.
		else if (SetProperty)
		{
			// Iterate over all elements of the Set.
			FScriptSetHelper ScriptSetHelper(SetProperty, ElementValueAddress);
			const int32 ElementCount = ScriptSetHelper.Num();
			for(int32 j = 0, ElementIndex = 0; ElementIndex < ElementCount; ++j)
			{
				if (!ScriptSetHelper.IsValidIndex(j))
				{
					continue;
				}

				FString PathToInnerElement;
				{
					PathToInnerElement.Reserve(PathToElement.Len() + 10); // +10 for some slack for the number and braces
					PathToInnerElement += PathToElement;
					PathToInnerElement += TEXT('(');
					PathToInnerElement.AppendInt(ElementIndex);
					PathToInnerElement += TEXT(')');
				}

				const uint8* ElementPtr = ScriptSetHelper.GetElementPtr(j);
				GatherLocalizationDataFromChildTextProperties(PathToInnerElement, SetProperty->ElementProp, ElementPtr, nullptr, ElementChildPropertyGatherTextFlags);
				++ElementIndex;
			}
		}
		// Property is a struct property.
		else if (StructProperty)
		{
			GatherLocalizationDataFromStructWithCallbacks(PathToElement, StructProperty->Struct, ElementValueAddress, DefaultElementValueAddress, ElementChildPropertyGatherTextFlags);
		}
		// Property is an object property.
		else if (ObjectProperty && !(GatherTextFlags & EPropertyLocalizationGathererTextFlags::SkipSubObjects))
		{
			const UObject* InnerObject = ObjectProperty->GetObjectPropertyValue(ElementValueAddress);
			if (InnerObject && IsObjectValidForGather(InnerObject))
			{
				GatherLocalizationDataFromObjectWithCallbacks(InnerObject, FixedChildPropertyGatherTextFlags);
			}
		}
	}
}

void FPropertyLocalizationDataGatherer::GatherTextInstance(const FText& Text, const FString& Description, const bool bIsEditorOnly)
{
	auto AddGatheredText = [this, &Description](const FString& InNamespace, const FString& InKey, const FTextSourceData& InSourceData, const bool InIsEditorOnly)
	{
		FGatherableTextData* GatherableTextData = GatherableTextDataArray.FindByPredicate([&](const FGatherableTextData& Candidate)
		{
			return Candidate.NamespaceName.Equals(InNamespace, ESearchCase::CaseSensitive)
				&& Candidate.SourceData.SourceString.Equals(InSourceData.SourceString, ESearchCase::CaseSensitive)
				&& Candidate.SourceData.SourceStringMetaData == InSourceData.SourceStringMetaData;
		});
		if (!GatherableTextData)
		{
			GatherableTextData = &GatherableTextDataArray[GatherableTextDataArray.AddDefaulted()];
			GatherableTextData->NamespaceName = InNamespace;
			GatherableTextData->SourceData = InSourceData;
		}

		// We might attempt to add the same text multiple times if we process the same object with slightly different flags - only add this source site once though.
		{
			static const FLocMetadataObject DefaultMetadataObject;
			const bool bFoundSourceSiteContext = GatherableTextData->SourceSiteContexts.ContainsByPredicate([&](const FTextSourceSiteContext& InSourceSiteContext) -> bool
			{
				return InSourceSiteContext.KeyName.Equals(InKey, ESearchCase::CaseSensitive)
					&& InSourceSiteContext.SiteDescription.Equals(Description, ESearchCase::CaseSensitive)
					&& InSourceSiteContext.IsEditorOnly == InIsEditorOnly
					&& InSourceSiteContext.IsOptional == false
					&& InSourceSiteContext.InfoMetaData == DefaultMetadataObject
					&& InSourceSiteContext.KeyMetaData == DefaultMetadataObject;
			});

			if (!bFoundSourceSiteContext)
			{
				FTextSourceSiteContext& SourceSiteContext = GatherableTextData->SourceSiteContexts[GatherableTextData->SourceSiteContexts.AddDefaulted()];
				SourceSiteContext.KeyName = InKey;
				SourceSiteContext.SiteDescription = Description;
				SourceSiteContext.IsEditorOnly = InIsEditorOnly;
				SourceSiteContext.IsOptional = false;
			}
		}
	};

	FString Namespace;
	FString Key;
	if (!ExtractTextIdentity(Text, Namespace, Key, /*bCleanNamespace*/false))
	{
		return;
	}

	ResultFlags |= EPropertyLocalizationGathererResultFlags::HasText;

	FTextSourceData SourceData;
	{
		const FString* SourceString = FTextInspector::GetSourceString(Text);
		SourceData.SourceString = SourceString ? *SourceString : FString();
	}

	// Always include the text without its package localization ID
	const FString CleanNamespace = TextNamespaceUtil::StripPackageNamespace(Namespace);
	AddGatheredText(CleanNamespace, Key, SourceData, bIsEditorOnly);

#if USE_STABLE_LOCALIZATION_KEYS
	// Sanity check that the text we gathered has the expected package localization ID
	{
		const FString TextPackageNamespace = TextNamespaceUtil::ExtractPackageNamespace(Namespace);
		if (!TextPackageNamespace.IsEmpty() && !TextPackageNamespace.Equals(PackageNamespace, ESearchCase::CaseSensitive))
		{
			ResultFlags |= EPropertyLocalizationGathererResultFlags::HasTextWithInvalidPackageLocalizationID;
		}
	}
#endif // USE_STABLE_LOCALIZATION_KEYS
}

struct FGatherTextFromScriptBytecode
{
public:
	FGatherTextFromScriptBytecode(const TCHAR* InSourceDescription, const TArray<uint8>& InScript, FPropertyLocalizationDataGatherer& InPropertyLocalizationDataGatherer, const bool InTreatAsEditorOnlyData)
		: SourceDescription(InSourceDescription)
		, Script(const_cast<TArray<uint8>&>(InScript)) // We won't change the script, but we have to lie so that the code in ScriptSerialization.h will compile :(
		, PropertyLocalizationDataGatherer(InPropertyLocalizationDataGatherer)
		, bTreatAsEditorOnlyData(InTreatAsEditorOnlyData)
		, bIsParsingText(false)
	{
		const int32 ScriptSizeBytes = Script.Num();

		int32 iCode = 0;
		while (iCode < ScriptSizeBytes)
		{
			SerializeExpr(iCode, DummyArchive);
		}
	}

private:
	FLinker* GetLinker()
	{
		return nullptr;
	}

	EExprToken SerializeExpr(int32& iCode, FArchive& Ar)
	{
	#define XFERSTRING()		SerializeString(iCode, Ar)
	#define XFERUNICODESTRING() SerializeUnicodeString(iCode, Ar)
	#define XFERTEXT()			SerializeText(iCode, Ar)

	#define SERIALIZEEXPR_INC
	#define SERIALIZEEXPR_AUTO_UNDEF_XFER_MACROS
	#include "UObject/ScriptSerialization.h"
		return Expr;
	#undef SERIALIZEEXPR_INC
	#undef SERIALIZEEXPR_AUTO_UNDEF_XFER_MACROS
	}

	void SerializeString(int32& iCode, FArchive& Ar)
	{
		if (bIsParsingText)
		{
			LastParsedString.Reset();

			do
			{
				LastParsedString += (char)(Script[iCode]);

				iCode += sizeof(uint8);
			}
			while (Script[iCode-1]);
		}
		else
		{
			do
			{
				iCode += sizeof(uint8);
			}
			while (Script[iCode-1]);
		}
	}

	void SerializeUnicodeString(int32& iCode, FArchive& Ar)
	{
		if (bIsParsingText)
		{
			LastParsedString.Reset();

			do
			{
				uint16 UnicodeChar = FPlatformMemory::ReadUnaligned<uint16>(&Script[iCode]);
				LastParsedString += (TCHAR)UnicodeChar;

				iCode += sizeof(uint16);
			}
			while (Script[iCode-1] || Script[iCode-2]);

			// Inline combine any surrogate pairs in the data when loading into a UTF-32 string
			StringConv::InlineCombineSurrogates(LastParsedString);
		}
		else
		{
			do
			{
				iCode += sizeof(uint16);
			}
			while (Script[iCode-1] || Script[iCode-2]);
		}
	}

	void SerializeText(int32& iCode, FArchive& Ar)
	{
		// What kind of text are we dealing with?
		const EBlueprintTextLiteralType TextLiteralType = (EBlueprintTextLiteralType)Script[iCode++];

		switch (TextLiteralType)
		{
		case EBlueprintTextLiteralType::Empty:
			// Don't need to gather empty text
			break;

		case EBlueprintTextLiteralType::LocalizedText:
			{
				bIsParsingText = true;

				SerializeExpr(iCode, Ar);
				const FString SourceString = MoveTemp(LastParsedString);

				SerializeExpr(iCode, Ar);
				const FString TextKey = MoveTemp(LastParsedString);

				SerializeExpr(iCode, Ar);
				const FString TextNamespace = MoveTemp(LastParsedString);

				bIsParsingText = false;

				const FText TextInstance = FInternationalization::ForUseOnlyByLocMacroAndGraphNodeTextLiterals_CreateText(*SourceString, *TextNamespace, *TextKey);
				if (!PropertyLocalizationDataGatherer.IsDefaultTextInstance(TextInstance))
				{
					PropertyLocalizationDataGatherer.GatherTextInstance(TextInstance, FString::Printf(TEXT("%s [Script Bytecode]"), SourceDescription), bTreatAsEditorOnlyData);
				}
			}
			break;

		case EBlueprintTextLiteralType::InvariantText:
			// Don't need to gather invariant text, but we do need to walk over the string in the buffer
			SerializeExpr(iCode, Ar);
			break;

		case EBlueprintTextLiteralType::LiteralString:
			// Don't need to gather literal strings, but we do need to walk over the string in the buffer
			SerializeExpr(iCode, Ar);
			break;

		case EBlueprintTextLiteralType::StringTableEntry:
			// Don't need to gather string table entries, but we do need to walk over the strings in the buffer
			iCode += sizeof(ScriptPointerType); // String Table asset (if any)
			SerializeExpr(iCode, Ar);
			SerializeExpr(iCode, Ar);
			break;

		default:
			checkf(false, TEXT("Unknown EBlueprintTextLiteralType! Please update FGatherTextFromScriptBytecode::SerializeText to handle this type of text."));
			break;
		}
	}

	const TCHAR* SourceDescription;
	TArray<uint8>& Script;
	FPropertyLocalizationDataGatherer& PropertyLocalizationDataGatherer;
	bool bTreatAsEditorOnlyData;

	FArchive DummyArchive;
	bool bIsParsingText;
	FString LastParsedString;
};

void FPropertyLocalizationDataGatherer::GatherScriptBytecode(const FString& PathToScript, const TArray<uint8>& ScriptData, const bool bIsEditorOnly)
{
	if (ScriptData.Num() > 0)
	{
		ResultFlags |= EPropertyLocalizationGathererResultFlags::HasScript;
		FGatherTextFromScriptBytecode(*PathToScript, ScriptData, *this, bIsEditorOnly);
	}
}

bool FPropertyLocalizationDataGatherer::IsDefaultTextInstance(const FText& Text) const
{
	FString Namespace;
	FString Key;
	if (ExtractTextIdentity(Text, Namespace, Key, /*bCleanNamespace*/true))
	{
		return DefaultTextInstances.Contains(FTextId(MoveTemp(Namespace), MoveTemp(Key)));
	}
	return false;
}

void FPropertyLocalizationDataGatherer::MarkDefaultTextInstance(const FText& Text)
{
	FString Namespace;
	FString Key;
	if (ExtractTextIdentity(Text, Namespace, Key, /*bCleanNamespace*/true))
	{
		DefaultTextInstances.Add(FTextId(MoveTemp(Namespace), MoveTemp(Key)));
	}
}

bool FPropertyLocalizationDataGatherer::ExtractTextIdentity(const FText& Text, FString& OutNamespace, FString& OutKey, const bool bCleanNamespace)
{
	const FTextId TextId = FTextInspector::GetTextId(Text);
	if (!TextId.IsEmpty() && Text.ShouldGatherForLocalization())
	{
		OutNamespace = TextId.GetNamespace().GetChars();
		OutKey = TextId.GetKey().GetChars();
		if (bCleanNamespace)
		{
			OutNamespace = TextNamespaceUtil::StripPackageNamespace(OutNamespace);
		}
		return true;
	}
	return false;
}

FPropertyLocalizationDataGatherer::FLocalizationDataObjectGatheringCallbackMap& FPropertyLocalizationDataGatherer::GetTypeSpecificLocalizationDataObjectGatheringCallbacks()
{
	static FLocalizationDataObjectGatheringCallbackMap TypeSpecificLocalizationDataGatheringCallbacks;
	return TypeSpecificLocalizationDataGatheringCallbacks;
}

FPropertyLocalizationDataGatherer::FLocalizationDataStructGatheringCallbackMap& FPropertyLocalizationDataGatherer::GetTypeSpecificLocalizationDataStructGatheringCallbacks()
{
	static FLocalizationDataStructGatheringCallbackMap TypeSpecificLocalizationDataGatheringCallbacks;
	return TypeSpecificLocalizationDataGatheringCallbacks;
}<|MERGE_RESOLUTION|>--- conflicted
+++ resolved
@@ -27,16 +27,6 @@
 	{
 		AllObjectsInPackage.Add(Object);
 		return true;
-<<<<<<< HEAD
-	}, true, RF_Transient, EInternalObjectFlags::PendingKill);
-
-	// Iterate over each root object in the package
-	ForEachObjectWithPackage(Package, [this](UObject* Object)
-	{
-		GatherLocalizationDataFromObjectWithCallbacks(Object, EPropertyLocalizationGathererTextFlags::None);
-		return true;
-	}, false, RF_Transient, EInternalObjectFlags::PendingKill);
-=======
 	}, true, RF_Transient, EInternalObjectFlags::Garbage);
 
 	// Iterate over each root object in the package
@@ -47,7 +37,6 @@
 			GatherLocalizationDataFromObjectWithCallbacks(Object, EPropertyLocalizationGathererTextFlags::None);
 		}
 	}
->>>>>>> 6bbb88c8
 
 	// Iterate any bytecode containing objects
 	for (const FObjectAndGatherFlags& BytecodeToGather : BytecodePendingGather)
@@ -261,11 +250,7 @@
 			{
 				GatherLocalizationDataFromObjectWithCallbacks(ChildObject, GatherTextFlags);
 			}
-<<<<<<< HEAD
-		}, false, RF_Transient, EInternalObjectFlags::PendingKill);
-=======
-		}
->>>>>>> 6bbb88c8
+		}
 	}
 }
 
