--- conflicted
+++ resolved
@@ -77,19 +77,6 @@
 void FPackageLocalizationManager::InitializeFromCache(const TSharedRef<IPackageLocalizationCache>& InCache)
 {
 	ActiveCache = InCache;
-<<<<<<< HEAD
-
-	// Only preemptively attempt to conditionally update the cache outside of the editor where such things
-	// will happen almost immediately in a localized game, where as in the editor it's a bunch of work that
-	// likely won't be used until using some localization menus in the editor.
-#if !WITH_EDITOR
-	ActiveCache->ConditionalUpdateCache();
-
-	// Allow the plugin manager to update the package localization cache by exposing access through a delegate.
-	// PluginManager is a Core class, but package localization functionality is added at the CoreUObject level.
-	IPluginManager::Get().SetUpdatePackageLocalizationCacheDelegate(IPluginManager::FUpdatePackageLocalizationCacheDelegate::CreateRaw(this, &FPackageLocalizationManager::ConditionalUpdateCache));
-#endif
-=======
 
 	// Only preemptively attempt to conditionally update the cache outside of the editor where such things
 	// will happen almost immediately in a localized game, where as in the editor it's a bunch of work that
@@ -102,7 +89,6 @@
 		// PluginManager is a Core class, but package localization functionality is added at the CoreUObject level.
 		IPluginManager::Get().SetUpdatePackageLocalizationCacheDelegate(IPluginManager::FUpdatePackageLocalizationCacheDelegate::CreateRaw(this, &FPackageLocalizationManager::ConditionalUpdateCache));
 	}
->>>>>>> 6bbb88c8
 }
 
 void FPackageLocalizationManager::InitializeFromDefaultCache()
