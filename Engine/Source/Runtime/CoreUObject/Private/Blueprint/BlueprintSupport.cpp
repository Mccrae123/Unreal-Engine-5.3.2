--- conflicted
+++ resolved
@@ -66,16 +66,6 @@
 #if USE_CIRCULAR_DEPENDENCY_LOAD_DEFERRING
 	static const FBoolConfigValueHelper NoDeferredExports(TEXT("Kismet"), TEXT("bForceDisableDeferredExportCreation"), GEngineIni);
 	return !UseDeferredDependencyLoading() || NoDeferredExports;
-#else
-	return false;
-#endif
-}
-
-bool FBlueprintSupport::IsDeferredCDOInitializationDisabled()
-{
-#if USE_CIRCULAR_DEPENDENCY_LOAD_DEFERRING
-	static const FBoolConfigValueHelper NoDeferredCDOInit(TEXT("Kismet"), TEXT("bForceDisableDeferredCDOInitialization"), GEngineIni);
-	return !UseDeferredDependencyLoading() || NoDeferredCDOInit;
 #else
 	return false;
 #endif
@@ -1200,13 +1190,6 @@
 			{
 				DEFERRED_DEPENDENCY_CHECK(Export.ClassIndex.IsImport());
 
-<<<<<<< HEAD
-				// make sure we're not already in ForceRegenerateClass() for
-				// this export (that could cause some bad infinite recursion)
-				DEFERRED_DEPENDENCY_CHECK(!IsExportBeingResolved(ExportIndex));
-
-=======
->>>>>>> a8a797ea
 				UClass* ExportClass = GetExportLoadClass(ExportIndex);
 				// export class could be null... we create these placeholder 
 				// exports for objects that are instances of an external 
@@ -1251,17 +1234,7 @@
 				{
 					Preload(ExportObj);
 				}
-<<<<<<< HEAD
-
-#if USE_DEFERRED_DEPENDENCY_CHECK_VERIFICATION_TESTS
-				FReferencerInformationList UnresolvedReferences;
-				UObject* PlaceholderObj = PlaceholderExport;
-				bool const bIsReferenced = IsReferenced(PlaceholderObj, RF_NoFlags, /*bCheckSubObjects =*/false, &UnresolvedReferences);
-				DEFERRED_DEPENDENCY_CHECK(!bIsReferenced);
-#endif // USE_DEFERRED_DEPENDENCY_CHECK_VERIFICATION_TESTS
-=======
 				DEFERRED_DEPENDENCY_CHECK( !IsPlaceholderReferenced(PlaceholderExport) );
->>>>>>> a8a797ea
 			}
 		}
 	}
@@ -1285,82 +1258,6 @@
 	// redo the work would cause a crash), so we guard here against that
 	if (IsBlueprintFinalizationPending())
 	{
-		// NOTE: this doesn't work... mainly because of how we handle the case  
-		//       where SuperClass->HasAnyClassFlags(CLASS_NewerVersionExists) is 
-		//       true; at a surface level it works, up until GC is ran (the old
-		//       CDO is still tied to the active class, and the CDO's 
-		//       DestroyNonNativeProperties() attempts to call the class's
-		//       DestroyPersistentUberGraphFrame()... this is why 
-		//       ResolveDeferredSubClassObjects() was introduced instead
-// 		UClass* SuperClass = LoadClass->GetSuperClass();
-// 		// if this class's CDO had its initialization deferred (presumably 
-// 		// because its super's CDO hadn't been fully serialized), then we want 
-// 		// to make sure it is ran here before we serialize in the CDO (so it 
-// 		// gets stocked with inherited values first, that the Preload() may or
-// 		// may not override)
-// 		if (!FPlatformProperties::RequiresCookedData() && FDeferredObjInitializerTracker::IsCdoDeferred(LoadClass))
-// 		{
-// 			// if LoadClass's super has been regenerated (presumably since we 
-// 			// deferred its CDO initialization), then we need to throw out the
-// 			// CDO and recreate a new one... we do this because the super's
-// 			// layout could have changed (and property offsets are now different)
-// 			// for the deferred initialization to work, inherited property 
-// 			// offsets have to match (FObjectInitializer uses one property to 
-// 			// copy values between the CDOs)
-// 			if (SuperClass->HasAnyClassFlags(CLASS_NewerVersionExists))
-// 			{
-// 				// reset the class's super and relink (so that the class's 
-// 				// property chain reflects the super's regenerated layout)
-// 				UClass* RegenedSuperClass = SuperClass->GetAuthoritativeClass();
-// 				LoadClass->SetSuperStruct(RegenedSuperClass);
-// 				LoadClass->StaticLink(/*bRelinkExistingProperties =*/true);
-// 				SuperClass = RegenedSuperClass;
-// 
-// 				UObject* OldCDO = BlueprintCDO;
-// 				DEFERRED_DEPENDENCY_CHECK(LoadClass->GetDefaultObject(/*bCreateIfNeeded =*/false) == BlueprintCDO);
-// 
-// 				// we have to move the OldCDO out of its package, otherwise 
-// 				// when we attempt to create a new one StaticAllocateObject() 
-// 				// will just return us this stale one
-// 				UPackage* TransientPackage = GetTransientPackage();
-// 				const FName TransientName = MakeUniqueObjectName(TransientPackage, LoadClass, *FString::Printf(TEXT("CYCLIC_%s"), *OldCDO->GetName()));
-// 				const ERenameFlags RenameFlags = (REN_DontCreateRedirectors | REN_ForceNoResetLoaders | REN_NonTransactional | REN_DoNotDirty);
-// 				OldCDO->Rename(*TransientName.ToString(), TransientPackage, RenameFlags);
-// 
-// 				// have to reset the LOAD_DeferDependencyLoads flag so that 
-// 				// CreateExport() doesn't try to regenerate the Blueprint on the spot
-// 				const uint32 DeferDependencyFlag = (LoadFlags & LOAD_DeferDependencyLoads);
-// 				LoadFlags |= LOAD_DeferDependencyLoads;
-// 				
-// 				// recreate the CDO from scratch (going through CreateExport() instead
-// 				// of GetDefaultObject() so that it gets properly marked with RF_NeedLoad, etc.)
-// 				LoadClass->ClassDefaultObject = nullptr;
-// 				CDOExport.Object = nullptr;
-// 				UObject* NewCDO = CreateExport(DeferredCDOIndex);
-// 				DEFERRED_DEPENDENCY_CHECK(NewCDO != OldCDO);
-// 				LoadClass->ClassDefaultObject = NewCDO;
-// 
-// 				// restore (clear) the LOAD_DeferDependencyLoads flag
-// 				LoadFlags = (LoadFlags & ~LOAD_DeferDependencyLoads) | DeferDependencyFlag;
-// 
-// 				BlueprintCDO = NewCDO;
-// 				// NOTE: since we're recreating the CDO, CreateExport() will take care of initializting
-// 				//       it for us (the cached FObjectInitializer is no longer needed), but we do still
-// 				//       need to load (and re-parent) deferred sub-objects
-// 				FDeferredObjInitializerTracker::ResolveDeferredSubObjects(NewCDO);
-// 				FDeferredObjInitializerTracker::Remove(LoadClass);
-// 			}
-// 			else
-// 			{
-// 				FDeferredObjInitializerTracker::ResolveDeferredInitialization(LoadClass);
-// 			}
-// 		}
-// 		else
-// 		{
-//  			DEFERRED_DEPENDENCY_CHECK(!SuperClass->HasAnyClassFlags(CLASS_NewerVersionExists));
-//  			FDeferredObjInitializerTracker::ResolveDeferredInitialization(LoadClass);
-// 		}
-
 		// have to prematurely set the CDO's linker so we can force a Preload()/
 		// Serialization of the CDO before we regenerate the Blueprint class
 		{
@@ -1383,8 +1280,6 @@
 		//       be cleared (and this will do nothing the 2nd time around)
 		Preload(BlueprintCDO);
 
-<<<<<<< HEAD
-=======
 		// Ensure that all default subobject exports belonging to the CDO have been created. DSOs may no longer be
 		// referenced by a tagged property and thus may not get created and registered until after class regeneration.
 		// This can cause invalid subobjects to register themselves with a regenerated CDO if the native parent class
@@ -1399,7 +1294,6 @@
 			}
 		}
 
->>>>>>> a8a797ea
 		// sub-classes of this Blueprint could have had their CDO's 
 		// initialization deferred (this occurs when the sub-class CDO is 
 		// created before this super CDO has been fully serialized; we do this
