// Copyright Epic Games, Inc. All Rights Reserved.

#include "Blueprint/BlueprintSupport.h"
#include "Misc/ScopeLock.h"
#include "Misc/CommandLine.h"
#include "Misc/CoreMisc.h"
#include "Misc/ConfigCacheIni.h"
#include "UObject/UObjectHash.h"
#include "UObject/Object.h"
#include "UObject/GarbageCollection.h"
#include "UObject/Class.h"
#include "UObject/Package.h"
#include "Templates/Casts.h"
#include "UObject/UnrealType.h"
#include "Serialization/DuplicatedDataWriter.h"
#include "Misc/PackageAccessTrackingOps.h"
#include "Misc/PackageName.h"
#include "UObject/ObjectResource.h"
#include "UObject/GCObject.h"
#include "UObject/LinkerLoad.h"
#include "UObject/LinkerLoadImportBehavior.h"
#include "UObject/LinkerPlaceholderClass.h"
#include "UObject/LinkerPlaceholderExportObject.h"
#include "UObject/LinkerPlaceholderFunction.h"
#include "UObject/ReferenceChainSearch.h"
#include "UObject/StructScriptLoader.h"
#include "UObject/UObjectThreadContext.h"

#if USE_DEFERRED_DEPENDENCY_CHECK_VERIFICATION_TESTS
#include "UObject/UObjectIterator.h"
#endif

DEFINE_LOG_CATEGORY_STATIC(LogBlueprintSupport, Log, All);

const FName FBlueprintTags::GeneratedClassPath(TEXT("GeneratedClass"));
const FName FBlueprintTags::ParentClassPath(TEXT("ParentClass"));
const FName FBlueprintTags::NativeParentClassPath(TEXT("NativeParentClass"));
const FName FBlueprintTags::ClassFlags(TEXT("ClassFlags"));
const FName FBlueprintTags::BlueprintType(TEXT("BlueprintType"));
const FName FBlueprintTags::BlueprintDescription(TEXT("BlueprintDescription"));
const FName FBlueprintTags::BlueprintDisplayName(TEXT("BlueprintDisplayName"));
const FName FBlueprintTags::BlueprintCategory(TEXT("BlueprintCategory"));
const FName FBlueprintTags::IsDataOnly(TEXT("IsDataOnly"));
const FName FBlueprintTags::ImplementedInterfaces(TEXT("ImplementedInterfaces"));
const FName FBlueprintTags::FindInBlueprintsData(TEXT("FiBData"));
const FName FBlueprintTags::UnversionedFindInBlueprintsData(TEXT("FiB"));
const FName FBlueprintTags::NumReplicatedProperties(TEXT("NumReplicatedProperties"));
const FName FBlueprintTags::NumNativeComponents(TEXT("NativeComponents"));
const FName FBlueprintTags::NumBlueprintComponents(TEXT("BlueprintComponents"));
const FName FBlueprintTags::BlueprintPathWithinPackage(TEXT("BlueprintPath"));

/**
 * Defined in BlueprintSupport.cpp
 * Duplicates all fields of a class in depth-first order. It makes sure that everything contained
 * in a class is duplicated before the class itself, as well as all function parameters before the
 * function itself.
 *
 * @param	StructToDuplicate			Instance of the struct that is about to be duplicated
 * @param	Writer						duplicate writer instance to write the duplicated data to
 */
void FBlueprintSupport::DuplicateAllFields(UStruct* StructToDuplicate, FDuplicateDataWriter& Writer)
{
	// This is a very simple fake topological-sort to make sure everything contained in the class
	// is processed before the class itself is, and each function parameter is processed before the function
	if (StructToDuplicate)
	{
		// Make sure each field gets allocated into the array
		for (TFieldIterator<UField> FieldIt(StructToDuplicate, EFieldIteratorFlags::ExcludeSuper); FieldIt; ++FieldIt)
		{
			UField* Field = *FieldIt;

			// Make sure functions also do their parameters and children first
			if (UFunction* Function = dynamic_cast<UFunction*>(Field))
			{
				for (TFieldIterator<UField> FunctionFieldIt(Function, EFieldIteratorFlags::ExcludeSuper); FunctionFieldIt; ++FunctionFieldIt)
				{
					UField* InnerField = *FunctionFieldIt;
					Writer.GetDuplicatedObject(InnerField);
				}
			}

			Writer.GetDuplicatedObject(Field);
		}
	}
}

bool FBlueprintSupport::UseDeferredDependencyLoading()
{
#if USE_CIRCULAR_DEPENDENCY_LOAD_DEFERRING
	static const FBoolConfigValueHelper DeferDependencyLoads(TEXT("Kismet"), TEXT("bDeferDependencyLoads"), GEngineIni);
	bool bUseDeferredDependencyLoading = DeferDependencyLoads;

	if (FPlatformProperties::RequiresCookedData())
	{
		static const FBoolConfigValueHelper DisableCookedBuildDefering(TEXT("Kismet"), TEXT("bForceDisableCookedDependencyDeferring"), GEngineIni);
		bUseDeferredDependencyLoading &= !((bool)DisableCookedBuildDefering);
	}
	return bUseDeferredDependencyLoading;
#else
	return false;
#endif
}

bool FBlueprintSupport::IsDeferredExportCreationDisabled()
{
#if USE_CIRCULAR_DEPENDENCY_LOAD_DEFERRING
	static const FBoolConfigValueHelper NoDeferredExports(TEXT("Kismet"), TEXT("bForceDisableDeferredExportCreation"), GEngineIni);
	return !UseDeferredDependencyLoading() || NoDeferredExports;
#else
	return false;
#endif
}

bool FBlueprintSupport::IsDeferredCDOInitializationDisabled()
{
#if USE_CIRCULAR_DEPENDENCY_LOAD_DEFERRING
	static const FBoolConfigValueHelper NoDeferredCDOInit(TEXT("Kismet"), TEXT("bForceDisableDeferredCDOInitialization"), GEngineIni);
	return !UseDeferredDependencyLoading() || NoDeferredCDOInit;
#else
	return false;
#endif
}

static FFlushReinstancingQueueFPtr FlushReinstancingQueueFPtr = nullptr;
static FClassReparentingFPtr ClassReparentingFPtr = nullptr;

void FBlueprintSupport::FlushReinstancingQueue()
{
	if(FlushReinstancingQueueFPtr)
	{
		(*FlushReinstancingQueueFPtr)();
	}
}

void FBlueprintSupport::ReparentHierarchies(const TMap<UClass*, UClass*>& OldClassToNewClass)
{
	if (ClassReparentingFPtr)
	{
		(*ClassReparentingFPtr)(OldClassToNewClass);
	}
}

void FBlueprintSupport::SetFlushReinstancingQueueFPtr(FFlushReinstancingQueueFPtr Ptr)
{
	FlushReinstancingQueueFPtr = Ptr;
}

void FBlueprintSupport::SetClassReparentingFPtr(FClassReparentingFPtr Ptr)
{
	ClassReparentingFPtr = Ptr;
}

bool FBlueprintSupport::IsDeferredDependencyPlaceholder(const UObject* LoadedObj)
{
	return LoadedObj && ( LoadedObj->IsA<ULinkerPlaceholderClass>() ||
		LoadedObj->IsA<ULinkerPlaceholderFunction>() ||
		LoadedObj->IsA<ULinkerPlaceholderExportObject>() );
}

void FBlueprintSupport::RegisterDeferredDependenciesInStruct(const UStruct* Struct, void* StructData)
{
#if USE_CIRCULAR_DEPENDENCY_LOAD_DEFERRING
	if (GEventDrivenLoaderEnabled)
	{
		return;
	}

	for (TPropertyValueIterator<const FObjectProperty> It(Struct, StructData); It; ++It)
	{
		const FObjectProperty* Property = It.Key();
		void* PropertyValue = (void*)It.Value();
		TObjectPtr<UObject> ObjectValue = Property->GetObjectPtrPropertyValue(PropertyValue);

		ULinkerPlaceholderExportObject* PlaceholderVal = Cast<ULinkerPlaceholderExportObject>(ObjectValue);
		ULinkerPlaceholderClass* PlaceholderClass = Cast<ULinkerPlaceholderClass>(ObjectValue);

		if (PlaceholderVal == nullptr && PlaceholderClass == nullptr)
		{
			continue;
		}

		// Create a stack of property trackers to deal with any outer Struct Properties
		TArray<const FProperty*> PropertyChain;
		It.GetPropertyChain(PropertyChain);
		TIndirectArray<FScopedPlaceholderPropertyTracker> PlaceholderStack;

		// Iterate property chain in reverse order as we need to start with parent
		for (int32 PropertyIndex = PropertyChain.Num() - 1; PropertyIndex >= 0; PropertyIndex--)
		{
			if (const FStructProperty* StructProperty = CastField<FStructProperty>(PropertyChain[PropertyIndex]))
			{
				PlaceholderStack.Add(new FScopedPlaceholderPropertyTracker(StructProperty));
			}
		}
		
		if (PlaceholderVal)
		{
			PlaceholderVal->AddReferencingPropertyValue(Property, PropertyValue);
		}
		else 
		{
			PlaceholderClass->AddReferencingPropertyValue(Property, PropertyValue);
		}

		// Specifically destroy entries in reverse order they were added, to simulate unrolling a code stack
		for (int32 StackIndex = PlaceholderStack.Num() - 1; StackIndex >= 0; StackIndex--)
		{
			PlaceholderStack.RemoveAt(StackIndex);
		}
	}
#endif // USE_CIRCULAR_DEPENDENCY_LOAD_DEFERRING
}

void FBlueprintSupport::RepairDeferredDependenciesInObject(UObject* Object)
{
	// Go through each property's value on the object and check for placeholders. 
	//   Try to replace them with the real imported object, if it exists.
	// This function was created to catch any cases where a deferred dependency fails to resolve during load

	for (TPropertyValueIterator<const FObjectProperty> It(Object->GetClass(), Object); It; ++It)
	{
		const FObjectProperty* Property = It.Key();
		void* PropertyValue = (void*)It.Value();
		if (Property->IsA<FObjectPtrProperty>())
		{
			FObjectPtr* PropertyValueAsObjectPtr = ((FObjectPtr*)PropertyValue);
			if (!PropertyValueAsObjectPtr->IsResolved())
			{
				continue;
			}
		}
		UObject* PropertyValueAsObj = *((UObject**)PropertyValue);

		FLinkerPlaceholderBase* Placeholder = nullptr;

		if (ULinkerPlaceholderExportObject* ValueAsPlaceholderObj = Cast<ULinkerPlaceholderExportObject>(PropertyValueAsObj))
<<<<<<< HEAD
		{
			Placeholder = (FLinkerPlaceholderBase*)ValueAsPlaceholderObj;
		}
		else if (ULinkerPlaceholderClass* ValueAsPlaceholderClass = Cast<ULinkerPlaceholderClass>(PropertyValueAsObj))
		{
=======
		{
			Placeholder = (FLinkerPlaceholderBase*)ValueAsPlaceholderObj;
		}
		else if (ULinkerPlaceholderClass* ValueAsPlaceholderClass = Cast<ULinkerPlaceholderClass>(PropertyValueAsObj))
		{
>>>>>>> 4af6daef
			Placeholder = (FLinkerPlaceholderBase*)ValueAsPlaceholderClass;
		}

		if (Placeholder)
		{
			UE_LOG(LogBlueprintSupport, Warning, TEXT("Object %s still has a %s '%s' in property %s. This indicates a failure to resolve every deferred/circular dependency in blueprints."), *Object->GetName(), *PropertyValueAsObj->GetClass()->GetName(), *PropertyValueAsObj->GetName(), *Property->GetName());

			bool bDidRepairStalePlaceholder = false;

			if (!Placeholder->PackageIndex.IsNull())
			{
				if (const UPackage* PlaceholderPackage = PropertyValueAsObj->GetPackage())
				{
					if (FLinkerLoad* PlaceholderLinker = PlaceholderPackage->GetLinker())
					{
						int32 const ImportIndex = Placeholder->PackageIndex.ToImport();
						FObjectImport& Import = PlaceholderLinker->ImportMap[ImportIndex];
						if ((Import.XObject != nullptr) && (Import.XObject != PropertyValueAsObj))
						{
							Property->SetObjectPropertyValue(PropertyValue, Import.XObject);
							bDidRepairStalePlaceholder = true;

							UE_LOG(LogBlueprintSupport, Display, TEXT("Repaired deferred dependency on object %s: replaced '%s' with '%s'"), *Object->GetName(), *PropertyValueAsObj->GetName(), *Import.XObject->GetName());
						}
					}
				}
			}

			if (!bDidRepairStalePlaceholder)
			{
				UE_LOG(LogBlueprintSupport, Error, TEXT("Failed to repair deferred dependency on object %s (%s). This may lead to blueprint execution problems."), *Object->GetName(), *PropertyValueAsObj->GetName());
			}
		}
	}

}


bool FBlueprintSupport::IsInBlueprintPackage(UObject* LoadedObj)
{
	bool bHasBlueprintClass = false;

	UPackage* Pkg = LoadedObj->GetOutermost();
	if (Pkg && !Pkg->HasAnyPackageFlags(PKG_CompiledIn))
	{	
		ForEachObjectWithOuterBreakable(Pkg, [&bHasBlueprintClass](UObject* PkgObj)
		{
			if (UClass* PkgClass = Cast<UClass>(PkgObj))
			{
				bHasBlueprintClass = PkgClass && PkgClass->HasAnyClassFlags(CLASS_CompiledFromBlueprint);
				return false; // break
			}

			return true;
		}, /*bIncludeNestedObjects =*/false);
		
	}
	return bHasBlueprintClass;
}

static TArray<FBlueprintWarningDeclaration> BlueprintWarnings;
static TSet<FName> BlueprintWarningsToTreatAsError;
static TSet<FName> BlueprintWarningsToSuppress;

void FBlueprintSupport::RegisterBlueprintWarning(const FBlueprintWarningDeclaration& Warning)
{
	BlueprintWarnings.Add(Warning);
}

const TArray<FBlueprintWarningDeclaration>& FBlueprintSupport::GetBlueprintWarnings()
{
	return BlueprintWarnings;
}

void FBlueprintSupport::UpdateWarningBehavior(const TArray<FName>& WarningIdentifiersToTreatAsError, const TArray<FName>& WarningIdentifiersToSuppress)
{
	BlueprintWarningsToTreatAsError = TSet<FName>(WarningIdentifiersToTreatAsError);
	BlueprintWarningsToSuppress = TSet<FName>(WarningIdentifiersToSuppress);
}

bool FBlueprintSupport::ShouldTreatWarningAsError(FName WarningIdentifier)
{
	return BlueprintWarningsToTreatAsError.Find(WarningIdentifier) != nullptr;
}

bool FBlueprintSupport::ShouldSuppressWarning(FName WarningIdentifier)
{
	return BlueprintWarningsToSuppress.Find(WarningIdentifier) != nullptr;
}

bool FBlueprintSupport::IsClassPlaceholder(const UClass* Class)
{
	while (Class)
	{
		if (Cast<const ULinkerPlaceholderClass>(Class))
		{
			return true;
		}

		Class = Class->GetSuperClass();
	}

	return false;
}

#if WITH_EDITOR
void FBlueprintSupport::ValidateNoRefsToOutOfDateClasses()
{
	// ensure no TRASH/REINST types remain:
	TArray<UObject*> OutOfDateClasses;
	GetObjectsOfClass(UClass::StaticClass(), OutOfDateClasses);
	OutOfDateClasses.RemoveAllSwap( 
		[](UObject* Obj)
		{ 
			UClass* AsClass = CastChecked<UClass>(Obj);
			return (!AsClass->HasAnyClassFlags(CLASS_NewerVersionExists)) || !AsClass->HasAnyClassFlags(CLASS_CompiledFromBlueprint); 
		} 
	);

	for(UObject* Obj : OutOfDateClasses)
	{
		FReferenceChainSearch RefChainSearch(Obj, EReferenceChainSearchMode::Shortest);
		if( RefChainSearch.GetReferenceChains().Num() != 0 )
		{
			RefChainSearch.PrintResults();
			ensureAlwaysMsgf(false, TEXT("Found and output bad class references"));
		}
	}
}

void FBlueprintSupport::ValidateNoExternalRefsToSkeletons()
{
	// bit of a hack to find the skel class, because UBlueprint is not visible here,
	// but it's very useful to be able to validate BP assumptions in low level code:
	auto IsSkeleton = [](UClass* InClass)
	{
		return InClass->ClassGeneratedBy && InClass->GetName().StartsWith(TEXT("SKEL_"));
	};

	auto IsOuteredToSkeleton = [IsSkeleton](UObject* Object)
	{
		UObject* Iter = Object->GetOuter();
		while(Iter)
		{
			if(UClass* AsClass = Cast<UClass>(Iter))
			{
				if(IsSkeleton(AsClass))
				{
					return true;
				}
			}
			Iter = Iter->GetOuter();
		}
		return false;
	};

	TArray<UObject*> SkeletonClasses;
	GetObjectsOfClass(UClass::StaticClass(), SkeletonClasses);
	SkeletonClasses.RemoveAllSwap( 
		[IsSkeleton](UObject* Obj)
		{ 
			UClass* AsClass = CastChecked<UClass>(Obj);
			return !IsSkeleton(AsClass);
		} 
	);

	for(UObject* SkeletonClass : SkeletonClasses)
	{
		FReferenceChainSearch RefChainSearch(SkeletonClass, EReferenceChainSearchMode::Shortest | EReferenceChainSearchMode::ExternalOnly);
		bool bBadRefs = false;
		for(const FReferenceChainSearch::FReferenceChain* Chain : RefChainSearch.GetReferenceChains())
		{
			UObject* ChainRootObject = Chain->GetRootNode()->ObjectInfo->TryResolveObject();
			checkf(ChainRootObject, TEXT("Unable to resolve reference chain root object %s"), *Chain->GetRootNode()->ObjectInfo->GetPathName());
			if(ChainRootObject->GetOutermost() != SkeletonClass->GetOutermost())
			{
				bBadRefs = true;
				for (int32 NodeIndex = 1; bBadRefs && NodeIndex < Chain->Num(); ++NodeIndex)
				{
					// if there's a skeleton class (or an object outered to a skeleton class) somewhere in the chain, then it's fine:
					UObject* ObjectReferencingSkeletonClass = Chain->GetNode(NodeIndex)->ObjectInfo->TryResolveObject();
					checkf(ChainRootObject, TEXT("Unable to resolve reference object referencing skeleton class %s"), *Chain->GetNode(NodeIndex)->ObjectInfo->GetPathName());
					if (UClass* AsClass = Cast<UClass>(ObjectReferencingSkeletonClass))
					{
						if (IsSkeleton(AsClass))
						{
							bBadRefs = false;
						}
					}
					else if (IsOuteredToSkeleton(ObjectReferencingSkeletonClass))
					{
						bBadRefs = false;
					}
				}
			}
		}

		if(bBadRefs)
		{
			RefChainSearch.PrintResults();
			ensureAlwaysMsgf(false, TEXT("Found and output bad references to skeleton classes"));
		}
	}
}
#endif // WITH_EDITOR

/*******************************************************************************
 * FScopedClassDependencyGather
 ******************************************************************************/

#if WITH_EDITOR
UClass* FScopedClassDependencyGather::BatchAuthorityClass = nullptr;
TArray<UClass*> FScopedClassDependencyGather::BatchClassDependencies;

FScopedClassDependencyGather::FScopedClassDependencyGather(UClass* ClassToGather, FUObjectSerializeContext* InLoadContext)
	: bAuthoritativeClass(false)
	, LoadContext(InLoadContext)
{
	// Do NOT track duplication dependencies, as these are intermediate products that we don't care about
	if( !GIsDuplicatingClassForReinstancing )
	{
		if( BatchAuthorityClass == nullptr )
		{
			// If there is no current dependency authority, register this class as the authority, and reset the array
			BatchAuthorityClass = ClassToGather;
			BatchClassDependencies.Empty();
			bAuthoritativeClass = true;
		}
		else
		{
			// This class was instantiated while another class was gathering dependencies, so record it as a dependency
			BatchClassDependencies.AddUnique(ClassToGather);
		}
	}
}

FScopedClassDependencyGather::~FScopedClassDependencyGather()
{
	// If this gatherer was the initial gatherer for the current scope, process 
	// dependencies (unless compiling on load is explicitly disabled)
	if( bAuthoritativeClass )
	{
		BatchAuthorityClass->ConditionalRecompileClass(LoadContext);

		BatchAuthorityClass = nullptr;
	}
}

TArray<UClass*> const& FScopedClassDependencyGather::GetCachedDependencies()
{
	return BatchClassDependencies;
}
#endif //WITH_EDITOR



/*******************************************************************************
 * FLinkerLoad
 ******************************************************************************/

// rather than littering the code with USE_DEFERRED_DEPENDENCY_CHECK_VERIFICATION_TESTS
// checks, let's just define DEFERRED_DEPENDENCY_CHECK for the file
#if USE_DEFERRED_DEPENDENCY_CHECK_VERIFICATION_TESTS
	#define DEFERRED_DEPENDENCY_CHECK(CheckExpr) ensure(CheckExpr)
#else  // USE_DEFERRED_DEPENDENCY_CHECK_VERIFICATION_TESTS
	#define DEFERRED_DEPENDENCY_CHECK(CheckExpr)
#endif // USE_DEFERRED_DEPENDENCY_CHECK_VERIFICATION_TESTS
 
struct FPreloadMembersHelper
{
	static void PreloadMembers(UObject* InObject)
	{
		// Collect a list of all things this element owns
		TArray<UObject*> BPMemberReferences;
		FReferenceFinder ComponentCollector(BPMemberReferences, InObject, false, true, true, true);
		ComponentCollector.FindReferences(InObject);

		// Iterate over the list, and preload everything so it is valid for refreshing
		for (TArray<UObject*>::TIterator it(BPMemberReferences); it; ++it)
		{
			UObject* CurrentObject = *it;
			if (!CurrentObject->HasAnyFlags(RF_LoadCompleted))
			{
				check(!GEventDrivenLoaderEnabled || !EVENT_DRIVEN_ASYNC_LOAD_ACTIVE_AT_RUNTIME);
				CurrentObject->SetFlags(RF_NeedLoad);
				if (FLinkerLoad* Linker = CurrentObject->GetLinker())
				{
					Linker->Preload(CurrentObject);
					PreloadMembers(CurrentObject);
				}
			}
		}
	}

	static void PreloadObject(UObject* InObject)
	{
		if (InObject && !InObject->HasAnyFlags(RF_LoadCompleted))
		{
			check(!GEventDrivenLoaderEnabled || !EVENT_DRIVEN_ASYNC_LOAD_ACTIVE_AT_RUNTIME);
			InObject->SetFlags(RF_NeedLoad);
			if (FLinkerLoad* Linker = InObject->GetLinker())
			{
				Linker->Preload(InObject);
			}
		}
	}
};

/** 
 * A helper utility for tracking exports whose classes we're currently running
 * through ForceRegenerateClass(). This is primarily relied upon to help prevent
 * infinite recursion since ForceRegenerateClass() doesn't do anything to 
 * progress the state of the linker.
 */
struct FResolvingExportTracker : TThreadSingleton<FResolvingExportTracker>
{
public:
	/**  */
	void FlagLinkerExportAsResolving(FLinkerLoad* Linker, int32 ExportIndex)
	{
		ResolvingExports.FindOrAdd(Linker).Add(ExportIndex);
	}

	/**  */
	bool IsLinkerExportBeingResolved(FLinkerLoad* Linker, int32 ExportIndex) const
	{
		if (const TSet<int32>* ExportIndices = ResolvingExports.Find(Linker))
		{
			return ExportIndices->Contains(ExportIndex);
		}
		return false;
	}

	/**  */
	void FlagExportClassAsFullyResolved(FLinkerLoad* Linker, int32 ExportIndex)
	{
		if (TSet<int32>* ExportIndices = ResolvingExports.Find(Linker))
		{
			ExportIndices->Remove(ExportIndex);
			if (ExportIndices->Num() == 0)
			{
				ResolvingExports.Remove(Linker);
			}
		}
	}

#if USE_DEFERRED_DEPENDENCY_CHECK_VERIFICATION_TESTS
	void FlagFullExportResolvePassComplete(FLinkerLoad* Linker)
	{
		FullyResolvedLinkers.Add(Linker);
	}

	bool HasPerformedFullExportResolvePass(FLinkerLoad* Linker)
	{
		return FullyResolvedLinkers.Contains(Linker);
	}
#endif // USE_DEFERRED_DEPENDENCY_CHECK_VERIFICATION_TESTS

	void Reset(FLinkerLoad* Linker)
	{
		ResolvingExports.Remove(Linker);
#if USE_DEFERRED_DEPENDENCY_CHECK_VERIFICATION_TESTS
		FullyResolvedLinkers.Remove(Linker);
#endif // USE_DEFERRED_DEPENDENCY_CHECK_VERIFICATION_TESTS

		// ClassToPlaceholderMap may have entries because instances of placeholder classes (which 
		// will be resolved in ResolveDeferredExports()), will never have had ResolvePlaceholders
		// for their class called. These entries are harmless and we can discard them here:
		ClassToPlaceholderMap.Reset();
	}

	void AddLinkerPlaceholderObject(UClass* ClassWaitingFor, ULinkerPlaceholderExportObject* Placeholder)
	{
		ClassToPlaceholderMap.FindOrAdd(ClassWaitingFor).Add(Placeholder);
	}

	void ResolvePlaceholders(UClass* ForClass)
	{
		TArray<ULinkerPlaceholderExportObject*>* PlaceholdersPtr = ClassToPlaceholderMap.Find(ForClass);
		if (PlaceholdersPtr)
		{
			// Resolving placeholders below may incur additional loads that can, in turn, add
			// new elements to ClassToPlaceholderMap. This could trigger a reallocation of the
			// elements and invalidate the value ptr that was obtained above, which could lead
			// to an invalid memory access. Thus, we copy the array value here before iterating.
			TArray<ULinkerPlaceholderExportObject*> Placeholders(*PlaceholdersPtr);
			for (ULinkerPlaceholderExportObject* Placeholder : Placeholders)
			{
				if(!Placeholder->IsMarkedResolved())
				{
					FLinkerLoad* Linker = Placeholder->GetLinker();
					if(ensure(Linker))
					{
						Linker->ResolvePlaceholder( Placeholder );
					}
				}
			}
			// Remove from map as we could get GCd later
			ClassToPlaceholderMap.Remove(ForClass);
		}
	}

private:
	/**  */
	TMap< FLinkerLoad*, TSet<int32> > ResolvingExports;

#if USE_DEFERRED_DEPENDENCY_CHECK_VERIFICATION_TESTS
	TSet<FLinkerLoad*> FullyResolvedLinkers;
#endif // USE_DEFERRED_DEPENDENCY_CHECK_VERIFICATION_TESTS

	TMap< UClass*, TArray<ULinkerPlaceholderExportObject*> > ClassToPlaceholderMap;
};

/**
 * Regenerates/Refreshes a blueprint class
 *
 * @param	LoadClass		Instance of the class currently being loaded and which is the parent for the blueprint
 * @param	ExportObject	Current object being exported
 * @return	Returns true if regeneration was successful, otherwise false
 */
bool FLinkerLoad::RegenerateBlueprintClass(UClass* LoadClass, UObject* ExportObject)
{
	auto GetClassSourceObjectLambda = [](UClass* ForClass) -> UObject*
	{
#if WITH_EDITORONLY_DATA
		return ForClass->ClassGeneratedBy ? ForClass->ClassGeneratedBy : ForClass;
#else
		return ForClass;
#endif
	};

	UObject* ClassSourceObject = GetClassSourceObjectLambda(LoadClass);

	// determine if somewhere further down the callstack, we're already in this
	// function for this class
	bool const bAlreadyRegenerating = ClassSourceObject->HasAnyFlags(RF_BeingRegenerated);
	// Flag the class source object, so we know we're already in the process of compiling this class
	ClassSourceObject->SetFlags(RF_BeingRegenerated);

	// Cache off the current CDO, and specify the CDO for the load class 
	// manually... do this before we Preload() any children members so that if 
	// one of those preloads subsequently ends up back here for this class, 
	// then the ExportObject is carried along and used in the eventual RegenerateClass() call
	UObject* CurrentCDO = ExportObject;
	check(!bAlreadyRegenerating || (LoadClass->ClassDefaultObject == ExportObject));
	LoadClass->ClassDefaultObject = CurrentCDO;

	// Finish loading the class here, so we have all the appropriate data to copy over to the new CDO
	TArray<UObject*> AllChildMembers;
	GetObjectsWithOuter(LoadClass, /*out*/ AllChildMembers);
	for (int32 Index = 0; Index < AllChildMembers.Num(); ++Index)
	{
		UObject* Member = AllChildMembers[Index];
		Preload(Member);
	}

	// if this was subsequently regenerated from one of the above preloads, then 
	// we don't have to finish this off, it was already done
	bool const bWasSubsequentlyRegenerated = !ClassSourceObject->HasAnyFlags(RF_BeingRegenerated);
	// @TODO: find some other condition to block this if we've already  
	//        regenerated the class (not just if we've regenerated the class 
	//        from an above Preload(Member))... UBlueprint::RegenerateClass() 
	//        has an internal conditional to block getting into it again, but we
	//        can't check UBlueprint members from this module
	if (!bWasSubsequentlyRegenerated)
	{
		Preload(LoadClass);

		LoadClass->StaticLink(true);
		Preload(CurrentCDO);

		// CDO preloaded - we can now resolve placeholders:
		FResolvingExportTracker::Get().ResolvePlaceholders(LoadClass);

		// Make sure that we regenerate any parent classes first before attempting to build a child
		TArray<UClass*> ClassChainOrdered;
		{
			// Just ordering the class hierarchy from root to leafs:
			UClass* ClassChain = LoadClass->GetSuperClass();
			while (ClassChain && ClassChain->HasAnyClassFlags(CLASS_CompiledFromBlueprint))
			{
				// O(n) insert, but n is tiny because this is a class hierarchy...
				ClassChainOrdered.Insert(ClassChain, 0);
				ClassChain = ClassChain->GetSuperClass();
			}
		}
		for (UClass* SuperClass : ClassChainOrdered)
		{
			UObject* SuperClassSourceObject = GetClassSourceObjectLambda(SuperClass);
			if (SuperClassSourceObject && SuperClassSourceObject->HasAnyFlags(RF_BeingRegenerated))
			{
				// This code appears to be completely unused:

				// Always load the parent blueprint here in case there is a circular dependency. This will
				// ensure that the blueprint is fully serialized before attempting to regenerate the class.
				FPreloadMembersHelper::PreloadObject(SuperClassSourceObject);

				FPreloadMembersHelper::PreloadMembers(SuperClassSourceObject);
				// recurse into this function for this parent class; 
				// 'ClassDefaultObject' should be the class's original ExportObject
				RegenerateBlueprintClass(SuperClass, SuperClass->ClassDefaultObject);
			}
		}

		{
			ClassSourceObject = GetClassSourceObjectLambda(LoadClass);

			// Preload the blueprint to make sure it has all the data the class needs for regeneration
			FPreloadMembersHelper::PreloadObject(ClassSourceObject);

			UClass* RegeneratedClass = ClassSourceObject->RegenerateClass(LoadClass, CurrentCDO);
			if (RegeneratedClass)
			{
				ClassSourceObject->ClearFlags(RF_BeingRegenerated);
				// Fix up the linker so that the RegeneratedClass is used
				LoadClass->ClearFlags(RF_NeedLoad | RF_NeedPostLoad | RF_NeedPostLoadSubobjects);
			}

#if WITH_EDITOR
			// Ensure that the class source object is marked standalone so it doesn't get GC'd in the editor.
			// In particular, this is needed for a BPGC asset in a cooked package.
			if (LoadClass->bCooked)
			{
				ClassSourceObject->SetFlags(RF_Standalone);
			}
#endif //if WITH_EDITOR
		}
	}

	bool const bSuccessfulRegeneration = !ClassSourceObject->HasAnyFlags(RF_BeingRegenerated);
	// if this wasn't already flagged as regenerating when we first entered this 
	// function, the clear it ourselves.
	if (!bAlreadyRegenerating)
	{
		ClassSourceObject->ClearFlags(RF_BeingRegenerated);
	}

	return bSuccessfulRegeneration;
}

/** 
 * Frivolous helper functions, to provide unique identifying names for our different placeholder types.
 */
template<class PlaceholderType>
static FString GetPlaceholderPrefix()                      { return TEXT("PLACEHOLDER_"); }
template<>
FString GetPlaceholderPrefix<ULinkerPlaceholderFunction>() { return TEXT("PLACEHOLDER-FUNCTION_"); }
template<>
FString GetPlaceholderPrefix<ULinkerPlaceholderClass>()    { return TEXT("PLACEHOLDER-CLASS_"); }

/** Internal utility function for spawning various type of placeholder objects. */
template<class PlaceholderType>
static PlaceholderType* MakeImportPlaceholder(UObject* Outer, const UClass* TargetObjType, const TCHAR* TargetObjName, int32 ImportIndex = INDEX_NONE)
{
	PlaceholderType* PlaceholderObj = nullptr;

#if USE_CIRCULAR_DEPENDENCY_LOAD_DEFERRING
	FName PlaceholderName(*FString::Printf(TEXT("%s_%s"), *GetPlaceholderPrefix<PlaceholderType>(), TargetObjName));
	PlaceholderName = MakeUniqueObjectName(Outer, PlaceholderType::StaticClass(), PlaceholderName);

	PlaceholderObj = NewObject<PlaceholderType>(Outer, PlaceholderType::StaticClass(), PlaceholderName, RF_Public | RF_Transient);

	if (ImportIndex != INDEX_NONE)
	{
		PlaceholderObj->PackageIndex = FPackageIndex::FromImport(ImportIndex);
	}
	// else, this is probably coming from something like an ImportText() call, 
	// and isn't referenced by the ImportMap... instead, this should be stored 
	// in the FLinkerLoad's ImportPlaceholders map

	// Record the type of object that's being deferred
	PlaceholderObj->DeferredObjectType = TargetObjType;

	// make sure the class is fully formed (has its 
	// CppClassStaticFunctions/ClassConstructor members set)
	PlaceholderObj->Bind();
	PlaceholderObj->StaticLink(/*bRelinkExistingProperties =*/true);

#if USE_DEFERRED_DEPENDENCY_CHECK_VERIFICATION_TESTS
	if (ULinkerPlaceholderClass* OuterAsPlaceholder = dynamic_cast<ULinkerPlaceholderClass*>(Outer))
	{
		OuterAsPlaceholder->AddChildObject(PlaceholderObj);
	}
#endif //USE_DEFERRED_DEPENDENCY_CHECK_VERIFICATION_TESTS
#endif //USE_CIRCULAR_DEPENDENCY_LOAD_DEFERRING

	return PlaceholderObj;
}

/** Recursive utility function, set up to find a specific import that has already been created (emulates a block from FLinkerLoad::CreateImport)*/
static UObject* FindExistingImportObject(const int32 Index, const TArray<FObjectImport>& ImportMap)
{
	const FObjectImport& Import = ImportMap[Index];

	UObject* FindOuter = nullptr;
	if (Import.OuterIndex.IsImport())
	{
		int32 OuterIndex = Import.OuterIndex.ToImport();
		const FObjectImport& OuterImport = ImportMap[OuterIndex];

		if (OuterImport.XObject != nullptr)
		{
			FindOuter = OuterImport.XObject;
		}
		else
		{
			FindOuter = FindExistingImportObject(OuterIndex, ImportMap);
		}
	}

	UObject* FoundObject = nullptr;
	if (FindOuter != nullptr || Import.OuterIndex.IsNull())
	{
		if (UObject* ClassPackage = FindObject<UPackage>(/*Outer =*/nullptr, *Import.ClassPackage.ToString()))
		{
			if (UClass* ImportClass = FindObject<UClass>(ClassPackage, *Import.ClassName.ToString()))
			{
				// This function is set up to emulate a block towards the top of 
				// FLinkerLoad::CreateImport(). However, since this is used in 
				// deferred dependency loading we need to be careful not to invoke
				// subsequent loads. The block in CreateImport() calls Preload() 
				// and GetDefaultObject() which are not suitable here, so to 
				// emulate/keep the contract that that block provides, we'll only 
				// lookup the object if its class is loaded, and has a CDO (this
				// is just to mitigate risk from this change)
				if (!ImportClass->HasAnyFlags(RF_NeedLoad) && ImportClass->ClassDefaultObject)
				{
					FoundObject = StaticFindObjectFast(ImportClass, FindOuter, Import.ObjectName);
				}				
			}
		}
	}
	return FoundObject;
}

/**
 * This utility struct helps track blueprint structs/linkers that are currently 
 * in the middle of a call to ResolveDeferredDependencies(). This can be used  
 * to know if a dependency's resolve needs to be finished (to avoid unwanted 
 * placeholder references ending up in script-code).
 */
struct FUnresolvedStructTracker
{
public:
	/** Marks the specified struct (and its linker) as "resolving" for the lifetime of this instance */
	FUnresolvedStructTracker(UStruct* LoadStruct)
		: TrackedStruct(LoadStruct)
	{
		DEFERRED_DEPENDENCY_CHECK((LoadStruct != nullptr) && (LoadStruct->GetLinker() != nullptr));
		FScopeLock UnresolvedStructsLock(&UnresolvedStructsCritical);
		UnresolvedStructs.Add(LoadStruct);
	}

	/** Removes the wrapped struct from the "resolving" set (it has been fully "resolved") */
	~FUnresolvedStructTracker()
	{
		// even if another FUnresolvedStructTracker added this struct earlier,  
		// we want the most nested one removing it from the set (because this 
		// means the struct is fully resolved, even if we're still in the middle  
		// of a ResolveDeferredDependencies() call further up the stack)
		FScopeLock UnresolvedStructsLock(&UnresolvedStructsCritical);
		UnresolvedStructs.Remove(TrackedStruct);
	}

	/**
	 * Checks to see if the specified import object is a blueprint class/struct 
	 * that is currently in the midst of resolving (and hasn't completed that  
	 * resolve elsewhere in some nested call).
	 * 
	 * @param  ImportObject    The object you wish to check.
	 * @return True if the specified object is a class/struct that hasn't been fully resolved yet (otherwise false).
	 */
	static bool IsImportStructUnresolved(UObject* ImportObject)
	{
		FScopeLock UnresolvedStructsLock(&UnresolvedStructsCritical);
		return UnresolvedStructs.Contains(ImportObject);
	}

	/**
	 * Checks to see if the specified linker is associated with any of the 
	 * unresolved structs that this is currently tracking.
	 *
	 * NOTE: This could return false, even if the linker is in a 
	 *       ResolveDeferredDependencies() call futher up the callstack... in 
	 *       that scenario, the associated struct was fully resolved by a 
	 *       subsequent call to the same function (for the same linker/struct).
	 * 
	 * @param  Linker	The linker you want to check.
	 * @return True if the specified linker is in the midst of an unfinished ResolveDeferredDependencies() call (otherwise false).
	 */
	static bool IsAssociatedStructUnresolved(const FLinkerLoad* Linker)
	{
		FScopeLock UnresolvedStructsLock(&UnresolvedStructsCritical);
		for (UObject* UnresolvedObj : UnresolvedStructs)
		{
			// each unresolved struct should have a linker set on it, because 
			// they would have had to go through Preload()
			if (UnresolvedObj->GetLinker() == Linker)
			{
				return true;
			}
		}
		return false;
	}

	/**  */
	static void Reset(const FLinkerLoad* Linker)
	{
		FScopeLock UnresolvedStructsLock(&UnresolvedStructsCritical);
		TArray<UObject*> ToRemove;
		for (UObject* UnresolvedObj : UnresolvedStructs)
		{
			if (UnresolvedObj->GetLinker() == Linker)
			{
				ToRemove.Add(UnresolvedObj);
			}
		}
		for (UObject* ResetingObj : ToRemove)
		{
			UnresolvedStructs.Remove(ResetingObj);
		}
	}

private:
	/** The struct that is currently being "resolved" */
	UStruct* TrackedStruct;

	/** 
	 * A set of blueprint structs & classes that are currently being "resolved"  
	 * by ResolveDeferredDependencies() (using UObject* instead of UStruct, so
	 * we don't have to cast import objects before checking for their presence).
	 */
	static TSet<UObject*> UnresolvedStructs;
	static FCriticalSection UnresolvedStructsCritical;
};
/** A global set that tracks structs currently being ran through (and unfinished by) FLinkerLoad::ResolveDeferredDependencies() */
TSet<UObject*> FUnresolvedStructTracker::UnresolvedStructs;
FCriticalSection FUnresolvedStructTracker::UnresolvedStructsCritical;

bool FLinkerLoad::DeferPotentialCircularImport(const int32 Index)
{
#if USE_CIRCULAR_DEPENDENCY_LOAD_DEFERRING
	if (!FBlueprintSupport::UseDeferredDependencyLoading())
	{
		return false;
	}

	//--------------------------------------
	// Phase 1: Stub in Dependencies
	//--------------------------------------

	FObjectImport& Import = ImportMap[Index];

	if (Import.XObject != nullptr)
	{
		FLinkerPlaceholderBase* ImportPlaceholder = nullptr;
		if (ULinkerPlaceholderClass* AsPlaceholderClass = Cast<ULinkerPlaceholderClass>(Import.XObject))
		{
			ImportPlaceholder = AsPlaceholderClass;
		}
		else if (ULinkerPlaceholderFunction* AsPlaceholderFunc = Cast<ULinkerPlaceholderFunction>(Import.XObject))
		{
			ImportPlaceholder = AsPlaceholderFunc;
		}

		const bool bIsResolvingPlaceholders = ImportPlaceholder && (LoadFlags & LOAD_DeferDependencyLoads) == LOAD_None;
		// if this import already had a placeholder spawned for it, but the package 
		// has passed the need for placeholders (it's in the midst of ResolveDeferredDependencies)
		if (bIsResolvingPlaceholders)
		{
			// this is to validate our assumption that this package is in ResolveDeferredDependencies() earlier up the stack
			DEFERRED_DEPENDENCY_CHECK(FUnresolvedStructTracker::IsAssociatedStructUnresolved(this));
		
			UClass* LoadClass = nullptr;
			// Get the LoadClass that is currently in the midst of being resolved (needed to pass to ResolveDependencyPlaceholder)
			{
				// if DeferredCDOIndex is not set, then this is presumably a struct package (it should always be  
				// set at this point for class BP packages - see Preload() where DeferredCDOIndex is assigned)
				if (DeferredCDOIndex != INDEX_NONE)
				{
					FPackageIndex ClassIndex = ExportMap[DeferredCDOIndex].ClassIndex;
					DEFERRED_DEPENDENCY_CHECK(ClassIndex.IsExport());

					if (ClassIndex.IsExport())
					{
						FObjectExport ClassExport = ExportMap[ClassIndex.ToExport()];
						LoadClass = Cast<UClass>(ClassExport.Object);
					}

					DEFERRED_DEPENDENCY_CHECK(LoadClass != nullptr);
				}
			}

			// go ahead and resolve the placeholder here (since someone's requesting it and we're already in the 
			// midst of resolving placeholders earlier in the stack) - the idea is that the resolve, already in progress, will 
			// eventually get to this placeholder, it just hasn't looped there yet
			//
			// this will prevent other, needless placeholders from being created (export templates that are relying on this class, etc.)
			ResolveDependencyPlaceholder(ImportPlaceholder, LoadClass);

#if USE_DEFERRED_DEPENDENCY_CHECK_VERIFICATION_TESTS
			const bool bIsStillPlaceholder = Import.XObject && (Import.XObject->IsA<ULinkerPlaceholderClass>() || Import.XObject->IsA<ULinkerPlaceholderFunction>());
			DEFERRED_DEPENDENCY_CHECK(!bIsStillPlaceholder);
			return bIsStillPlaceholder;
#else 
			// presume that ResolveDependencyPlaceholder() worked and the import is no longer a placeholder
			return false;
#endif 

		}
		return (ImportPlaceholder != nullptr);
	}

	if ((LoadFlags & LOAD_DeferDependencyLoads) && !IsImportNative(Index))
	{
		// emulate the block in CreateImport(), that attempts to find an existing
		// object in memory first... this is to account for async loading, which
		// can clear Import.XObject (via FLinkerManager::DissociateImportsAndForcedExports)
		// at inopportune times (after it's already been set) - in this case
		// we shouldn't need a placeholder, because the object already exists; we
		// just need to keep from serializing it any further (which is why we've
		// emulated it here, to cut out on a Preload() call)
		if (!GIsEditor && !IsRunningCommandlet())
		{
			Import.XObject = FindExistingImportObject(Index, ImportMap);
			if (Import.XObject)
			{
				return true;
			}
		}

		if (UObject* ClassPackage = FindObject<UPackage>(/*Outer =*/nullptr, *Import.ClassPackage.ToString()))
		{
			if (const UClass* ImportClass = FindObject<UClass>(ClassPackage, *Import.ClassName.ToString()))
			{
				if (ImportClass->HasAnyClassFlags(CLASS_NeedsDeferredDependencyLoading))
				{
					Import.XObject = MakeImportPlaceholder<ULinkerPlaceholderClass>(LinkerRoot, ImportClass, *Import.ObjectName.ToString(), Index);
				}
				else if (ImportClass->IsChildOf<UFunction>() && Import.OuterIndex.IsImport())
				{
					const int32 OuterImportIndex = Import.OuterIndex.ToImport();
					// @TODO: if the sole reason why we have ULinkerPlaceholderFunction 
					//        is that it's outer is a placeholder, then we 
					//        could instead log it (with the placeholder) as 
					//        a referencer, and then move the function later
					if (DeferPotentialCircularImport(OuterImportIndex))
					{
						UObject* FuncOuter = ImportMap[OuterImportIndex].XObject;
						// This is an ugly check to make sure we don't make a placeholder function for a missing native instance.
						// We likely also need to avoid making placeholders for anything that's not outered to a ULinkerPlaceholderClass,
						// but the DEFERRED_DEPENDENCY_CHECK may be out of date...
						if(Cast<UClass>(FuncOuter))
						{
							Import.XObject = MakeImportPlaceholder<ULinkerPlaceholderFunction>(FuncOuter, ImportClass, *Import.ObjectName.ToString(), Index);
							DEFERRED_DEPENDENCY_CHECK(dynamic_cast<ULinkerPlaceholderClass*>(FuncOuter) != nullptr);
						}
					}
				}
			}
		}

		// not the best way to check this (but we don't have ObjectFlags on an 
		// import), but we don't want non-native (blueprint) CDO refs slipping 
		// through... we've only seen these needed when serializing a class's 
		// bytecode, and we resolved that by deferring script serialization
		DEFERRED_DEPENDENCY_CHECK(!Import.ObjectName.ToString().StartsWith("Default__"));
	}
	return (Import.XObject != nullptr);
#else // !USE_CIRCULAR_DEPENDENCY_LOAD_DEFERRING
	return false;
#endif // USE_CIRCULAR_DEPENDENCY_LOAD_DEFERRING
}

#if WITH_EDITOR
/** Helper function find the actual class object given import class and package namme */
static UClass* FindImportClass(FName ClassPackageName, FName ClassName)
{
	UClass* Class = nullptr;
	UPackage* ClassPackage = Cast<UPackage>(StaticFindObjectFast(UPackage::StaticClass(), nullptr, ClassPackageName));
	if (ClassPackage)
	{
		Class = Cast<UClass>(StaticFindObjectFast(UClass::StaticClass(), ClassPackage, ClassName));
	}
	return Class;
}
bool FLinkerLoad::IsSuppressableBlueprintImportError(int32 ImportIndex) const
{
	// We want to suppress any import errors that target a BlueprintGeneratedClass
	// since these issues can occur when an externally referenced Blueprint is saved 
	// without compiling. This should not be a problem because all Blueprints are
	// compiled-on-load.
	static const FName NAME_BlueprintGeneratedClass("BlueprintGeneratedClass");
	static const FName NAME_EnginePackage("/Script/Engine");
	UClass* BlueprintGeneratedClass = FindImportClass(NAME_EnginePackage, NAME_BlueprintGeneratedClass);
	check(BlueprintGeneratedClass);
	// We will look at each outer of the Import to see if any of them are a BPGC
	while (ImportMap.IsValidIndex(ImportIndex))
	{
		const FObjectImport& TestImport = ImportMap[ImportIndex];
		UClass* ImportClass = FindImportClass(TestImport.ClassPackage, TestImport.ClassName);
		if (ImportClass && ImportClass->IsChildOf(BlueprintGeneratedClass))
		{
			// The import is a BPGC, suppress errors
			return true;
		}

		// Check if this is a BP CDO, if so our class will be in the import table
		for (const FObjectImport& PotentialBPClass : ImportMap)
		{
			if (PotentialBPClass.ObjectName == TestImport.ClassName)
			{
				UClass* PotentialBPClassClass = FindImportClass(PotentialBPClass.ClassPackage, PotentialBPClass.ClassName);
				if (PotentialBPClassClass && PotentialBPClassClass->IsChildOf(BlueprintGeneratedClass))
				{
					return true;
				}
			}
		}

		if (!TestImport.OuterIndex.IsNull() && TestImport.OuterIndex.IsImport())
		{
			ImportIndex = TestImport.OuterIndex.ToImport();
		}
		else
		{
			// It's not an import, we are done
			break;
		}
	}

	return false;
}
#endif // WITH_EDITOR

/** 
 * A helper struct that adds and removes its linker/export combo from the 
 * thread's FResolvingExportTracker (based off the scope it was declared within).
 */
struct FScopedResolvingExportTracker
{
public: 
	FScopedResolvingExportTracker(FLinkerLoad* Linker, int32 ExportIndex)
		: TrackedLinker(Linker), TrackedExport(ExportIndex)
	{
		FResolvingExportTracker::Get().FlagLinkerExportAsResolving(Linker, ExportIndex);
	}

	~FScopedResolvingExportTracker()
	{
		FResolvingExportTracker::Get().FlagExportClassAsFullyResolved(TrackedLinker, TrackedExport);
	}

private:
	FLinkerLoad* TrackedLinker;
	int32        TrackedExport;
};

bool FLinkerLoad::DeferExportCreation(const int32 Index, UObject* Outer)
{
	FObjectExport& Export = ExportMap[Index];

#if USE_CIRCULAR_DEPENDENCY_LOAD_DEFERRING
	if (!FBlueprintSupport::UseDeferredDependencyLoading() || FBlueprintSupport::IsDeferredExportCreationDisabled())
	{
		return false;
	}

	if ((Export.Object != nullptr))
	{
		return false;
	}
	
	UClass* LoadClass = GetExportLoadClass(Index);
	
	if (LoadClass == nullptr)
	{
		return false;
	}

	if(ULinkerPlaceholderExportObject* OuterPlaceholder = Cast<ULinkerPlaceholderExportObject>(Outer))
	{
		// we deferred the outer, so its constructor has not had a chance
		// to create and initialize native subobjects. We must defer this subobject:
		FString ClassName = LoadClass->GetName();
		FName PlaceholderName(*FString::Printf(TEXT("PLACEHOLDER-INST_of_%s"), *ClassName));
		UClass*   PlaceholderType  = ULinkerPlaceholderExportObject::StaticClass();
		PlaceholderName = MakeUniqueObjectName(Outer, PlaceholderType, PlaceholderName);

		ULinkerPlaceholderExportObject* Placeholder = NewObject<ULinkerPlaceholderExportObject>(Outer, PlaceholderType, PlaceholderName, RF_Public | RF_Transient);
		Placeholder->SetLinker(this, Index, false);
		Placeholder->PackageIndex = FPackageIndex::FromExport(Index);
		
		Export.Object = Placeholder;

		// the subobject placeholder must be resolved after its outer has been resolved:
		OuterPlaceholder->SetupPlaceholderSubobject(Placeholder);

		return true;
	}

	if (LoadClass->HasAnyClassFlags(CLASS_Native))
	{
		return false;
	}

	const bool bIsCDOExport = (Export.ObjectFlags & RF_ClassDefaultObject) != 0;
	if (bIsCDOExport)
	{
		// Check for any load dependencies that may have been deferred.
		bool bHasDeferredDependencies = false;
		TArray<UObject*> CDOPreloadDependencies;
		LoadClass->GetDefaultObjectPreloadDependencies(CDOPreloadDependencies);
		for (const UObject* PreloadDependency : CDOPreloadDependencies)
		{
			if (FBlueprintSupport::IsDeferredDependencyPlaceholder(PreloadDependency))
			{
				bHasDeferredDependencies = true;
			}
		}

		// Defer the CDO export only if we're preloading its class and it has a deferred dependency. For
		// example, we may need to resolve a non-native subobject type override before we can construct
		// the actual CDO and execute its native ctor/initializer.
		if (((LoadFlags & LOAD_DeferDependencyLoads) != 0) && bHasDeferredDependencies)
		{
			// This will cause IsBlueprintFinalizationPending() to return true (which is what we want).
			// We'll then fall through and create a placeholder object for the CDO in order to defer its
			// actual construction (along with serialization) until after we've resolved its dependencies.
			DEFERRED_DEPENDENCY_CHECK(DeferredCDOIndex == INDEX_NONE);
			DeferredCDOIndex = Index;
		}
		else
		{
			return false;
		}
	}

	ULinkerPlaceholderClass* AsPlaceholderClass = Cast<ULinkerPlaceholderClass>(LoadClass);
	const bool bIsPlaceholderClass = (AsPlaceholderClass != nullptr);

	FLinkerLoad* ClassLinker = LoadClass->GetLinker();
	if (!bIsPlaceholderClass
		&& ((ClassLinker == nullptr) || !ClassLinker->IsBlueprintFinalizationPending())
		&& (!LoadClass->ClassDefaultObject || LoadClass->ClassDefaultObject->HasAnyFlags(RF_LoadCompleted) || !LoadClass->ClassDefaultObject->HasAnyFlags(RF_WasLoaded)))
	{
		return false;
	}

	const bool bIsLoadingExportClass = (LoadFlags & LOAD_DeferDependencyLoads) ||
		IsBlueprintFinalizationPending();
	// if we're not in the process of "loading/finalizing" this package's 
	// Blueprint class, then we're either running this before the linker has got 
	// to that class, or we're finished and in the midst of regenerating that 
	// class... either way, we don't have to defer the export (as long as we 
	// make sure the export's class is fully regenerated... presumably it is in 
	// the midst of doing so somewhere up the callstack)
	if (!bIsLoadingExportClass || (LoadFlags & LOAD_ResolvingDeferredExports) != 0)
	{
		DEFERRED_DEPENDENCY_CHECK(!IsExportBeingResolved(Index));
		FScopedResolvingExportTracker ReentranceGuard(this, Index);

		// we want to be very careful, since we haven't filled in the export yet,
		// we could get stuck in a recursive loop here (force-finalizing the 
		// class here ends us back 
		ForceRegenerateClass(LoadClass);
		return false;
	}
	
	UPackage* PlaceholderOuter = LinkerRoot;
	UClass*   PlaceholderType  = ULinkerPlaceholderExportObject::StaticClass();	

	FString ClassName = LoadClass->GetName();
	//ClassName.RemoveFromEnd("_C");	
	FName PlaceholderName(*FString::Printf(TEXT("PLACEHOLDER-INST_of_%s"), *ClassName));
	PlaceholderName = MakeUniqueObjectName(PlaceholderOuter, PlaceholderType, PlaceholderName);

	ULinkerPlaceholderExportObject* Placeholder = NewObject<ULinkerPlaceholderExportObject>(PlaceholderOuter, PlaceholderType, PlaceholderName, RF_Public | RF_Transient);
	Placeholder->PackageIndex = FPackageIndex::FromExport(Index);
	Placeholder->SetLinker(this, Index, false);
	FResolvingExportTracker::Get().AddLinkerPlaceholderObject(LoadClass, Placeholder);

	Export.Object = Placeholder;

	if (bIsCDOExport)
	{
		DEFERRED_DEPENDENCY_CHECK(LoadClass->ClassDefaultObject == nullptr);
		LoadClass->ClassDefaultObject = Placeholder;
	}
#endif // USE_CIRCULAR_DEPENDENCY_LOAD_DEFERRING

	return true;
}

int32 FLinkerLoad::FindCDOExportIndex(UClass* LoadClass)
{
	DEFERRED_DEPENDENCY_CHECK(LoadClass->GetLinker() == this);
	int32 const ClassExportIndex = LoadClass->GetLinkerIndex();

	// @TODO: the cdo SHOULD be listed after the class in the ExportMap, so we 
	//        could start with ClassExportIndex to save on some cycles
	for (int32 ExportIndex = 0; ExportIndex < ExportMap.Num(); ++ExportIndex)
	{
		FObjectExport& Export = ExportMap[ExportIndex];
		if ((Export.ObjectFlags & RF_ClassDefaultObject) && Export.ClassIndex.IsExport() && (Export.ClassIndex.ToExport() == ClassExportIndex))
		{
			return ExportIndex;
		}
	}
	return INDEX_NONE;
}

UPackage* LoadPackageInternal(UPackage* InOuter, const FPackagePath& PackagePath, uint32 LoadFlags, FLinkerLoad* ImportLinker, FArchive* InReaderOverride, const FLinkerInstancingContext* InstancingContext, const FPackagePath* DiffPackagePath);

void FLinkerLoad::ResolveDeferredDependencies(UStruct* LoadStruct)
{
#if USE_CIRCULAR_DEPENDENCY_LOAD_DEFERRING
	//--------------------------------------
	// Phase 2: Resolve Dependency Stubs
	//--------------------------------------
	TGuardValue<uint32> LoadFlagsGuard(LoadFlags, (LoadFlags & ~LOAD_DeferDependencyLoads));

#if USE_DEFERRED_DEPENDENCY_CHECK_VERIFICATION_TESTS
	static int32 RecursiveDepth = 0;
	int32 const MeasuredDepth = RecursiveDepth;
	TGuardValue<int32> RecursiveDepthGuard(RecursiveDepth, RecursiveDepth + 1);

	DEFERRED_DEPENDENCY_CHECK( (LoadStruct != nullptr) && (LoadStruct->GetLinker() == this) );
	DEFERRED_DEPENDENCY_CHECK( LoadStruct->HasAnyFlags(RF_LoadCompleted) );
#endif // USE_DEFERRED_DEPENDENCY_CHECK_VERIFICATION_TESTS

	// scoped block to manage the lifetime of ScopedResolveTracker, so that 
	// this resolve is only tracked for the duration of resolving all its 
	// placeholder classes, all member struct's placholders, and its parent's
	{
		FUnresolvedStructTracker ScopedResolveTracker(LoadStruct);
		
		UClass* const LoadClass = Cast<UClass>(LoadStruct);

		int32 StartingImportIndex = 0;
		// this function (for this linker) could be reentrant (see where we 
		// recursively call ResolveDeferredDependencies() for super-classes below);  
		// if that's the case, then we want to finish resolving the pending class 
		// before we continue on
		if (ResolvingPlaceholderStack.Num() > 0)
		{
			// Since this method is recursive, we don't need to needlessly loop over all the imports we've already 
			// resolved. However, we can only guarantee that the oldest entry in the 'resolving' stack is from a loop below.
			// Now that other places call ResolveDependencyPlaceholder(), the ResolvingPlaceholderStack may jump around and
			// skip some entries. The only certainty is that this function is the initial entry point for ResolveDependencyPlaceholder().
			const FPackageIndex& FirstResolvingIndex = ResolvingPlaceholderStack[0]->PackageIndex;
			if (FirstResolvingIndex.IsNull())
			{
				// if the placeholder's package index is null, that means we've already looped over the entire 
				// ImportMap, and moved on to the loop below it (where we resolve placeholders from ImportText() 
				// and such - they don't have entries in the ImportMap), so skip the ImportMap loop
				StartingImportIndex = ImportMap.Num();
			}
			else
			{
				DEFERRED_DEPENDENCY_CHECK(FirstResolvingIndex.IsImport());

				// Since the ImportMap loop below resolves ULinkerPlaceholderFunction's owner first (out of order), we cannot 
				// even guarantee that we've resolved everything prior to FirstResolvingIndex, so don't set StartingImportIndex in this case
// 				if (FirstResolvingIndex.IsImport())
// 				{
// 					StartingImportIndex = FirstResolvingIndex.ToImport()+1;
// 				}
			}

			while (ResolvingPlaceholderStack.Num() > 0)
			{
				FLinkerPlaceholderBase* ResolvingPlaceholder = ResolvingPlaceholderStack.Pop();
				// If this is a placeholder outside the ImportMap (from ImportText(), etc.), then it needs a PackagePath to
				// resolve. Don't worry that one isn't passed in as a param here, ResolveDependencyPlaceholder() will 
				// look it up itself in ImportPlaceholders (the param is just an optimization)
				ResolveDependencyPlaceholder(ResolvingPlaceholder, LoadClass);
			}

#if USE_DEFERRED_DEPENDENCY_CHECK_VERIFICATION_TESTS
			for (int32 ImportIndex = 0; ImportIndex < StartingImportIndex; ++ImportIndex)
			{
				if (UObject* ImportObj = ImportMap[ImportIndex].XObject)
				{
					DEFERRED_DEPENDENCY_CHECK(Cast<ULinkerPlaceholderClass>(ImportObj) == nullptr);
					DEFERRED_DEPENDENCY_CHECK(Cast<ULinkerPlaceholderFunction>(ImportObj) == nullptr);
				}
			}
#endif // USE_DEFERRED_DEPENDENCY_CHECK_VERIFICATION_TESTS
		}
		
		// because this loop could recurse (and end up finishing all of this for
		// us), we check HasUnresolvedDependencies() so we can early out  
		// from this loop in that situation (the loop has been finished elsewhere)
		for (int32 ImportIndex = StartingImportIndex; ImportIndex < ImportMap.Num() && HasUnresolvedDependencies(); ++ImportIndex)
		{
			FObjectImport& Import = ImportMap[ImportIndex];

			FLinkerLoad* SourceLinker = Import.SourceLinker;
			// we cannot rely on Import.SourceLinker being set, if you look 
			// at FLinkerLoad::CreateImport(), you'll see in game builds 
			// that we try to circumvent the normal Import loading with a
			// FindImportFast() call... if this is successful (the import 
			// has already been somewhat loaded), then we don't fill out the 
			// SourceLinker field
			if (SourceLinker == nullptr)
			{
				if (Import.XObject != nullptr)
				{
					SourceLinker = Import.XObject->GetLinker();
					//if (SourceLinker == nullptr)
					//{
					//	UPackage* ImportPkg = Import.XObject->GetOutermost();
					//	// we use this package as placeholder for our 
					//	// placeholders, so make sure to skip those (all other
					//	// imports should belong to another package)
					//	if (ImportPkg && ImportPkg != LinkerRoot)
					//	{
					//		SourceLinker = FindExistingLinkerForPackage(ImportPkg);
					//	}
					//}
				}					
			}

			const UPackage* SourcePackage = (SourceLinker != nullptr) ? SourceLinker->LinkerRoot : nullptr;
			// this package may not have introduced any (possible) cyclic 
			// dependencies, but it still could have been deferred (kept from
			// fully loading... we need to make sure metadata gets loaded, etc.)
			if ((SourcePackage != nullptr) && !SourcePackage->HasAnyFlags(RF_WasLoaded))
			{
				uint32 InternalLoadFlags = LoadFlags & (LOAD_NoVerify | LOAD_NoWarn | LOAD_Quiet | LOAD_RegenerateBulkDataGuids);
				// make sure LoadAllObjects() is called for this package
				LoadPackageInternal(/*Outer =*/nullptr, SourceLinker->GetPackagePath(), InternalLoadFlags, this, nullptr/*InReaderOverride*/, nullptr/*InstancingContext*/, nullptr /* DiffPackagePath */); //-V595
			}

			DEFERRED_DEPENDENCY_CHECK(ResolvingPlaceholderStack.Num() == 0);
			if (ULinkerPlaceholderClass* PlaceholderClass = Cast<ULinkerPlaceholderClass>(Import.XObject))
			{
				DEFERRED_DEPENDENCY_CHECK(PlaceholderClass->PackageIndex.ToImport() == ImportIndex);

				// NOTE: we don't check that this resolve successfully replaced any
				//       references (by the return value), because this resolve 
				//       could have been re-entered and completed by a nested call
				//       to the same function (for the same placeholder)
				ResolveDependencyPlaceholder(PlaceholderClass, LoadClass);
			}
			else if (ULinkerPlaceholderFunction* PlaceholderFunction = Cast<ULinkerPlaceholderFunction>(Import.XObject))
			{
				if (ULinkerPlaceholderClass* PlaceholderOwner = Cast<ULinkerPlaceholderClass>(PlaceholderFunction->GetOwnerClass()))
				{
					ResolveDependencyPlaceholder(PlaceholderOwner, LoadClass);
				}

				DEFERRED_DEPENDENCY_CHECK(PlaceholderFunction->PackageIndex.ToImport() == ImportIndex);
				ResolveDependencyPlaceholder(PlaceholderFunction, LoadClass);
			}
			else if (UScriptStruct* StructObj = Cast<UScriptStruct>(Import.XObject))
			{
				// in case this is a user defined struct, we have to resolve any 
				// deferred dependencies in the struct 
				if (SourceLinker != nullptr)
				{
					SourceLinker->ResolveDeferredDependencies(StructObj);
				}
			}
			DEFERRED_DEPENDENCY_CHECK(ResolvingPlaceholderStack.Num() == 0);
		}

		// resolve any placeholders that were imported through methods like 
		// ImportText() (meaning the ImportMap wouldn't reference them)
		while (ImportPlaceholders.Num() > 0)
		{
			auto PlaceholderIt = ImportPlaceholders.CreateIterator();

			// store off the key before we resolve, in case this has been recursively removed
			const FName PlaceholderKey = PlaceholderIt.Key();
			ResolveDependencyPlaceholder(PlaceholderIt.Value(), LoadClass, PlaceholderKey);

			ImportPlaceholders.Remove(PlaceholderKey);
		}

		if (UStruct* SuperStruct = LoadStruct->GetSuperStruct())
		{
			FLinkerLoad* SuperLinker = SuperStruct->GetLinker();
			// NOTE: there is no harm in calling this when the super is not 
			//       "actively resolving deferred dependencies"... this condition  
			//       just saves on wasted ops, looping over the super's ImportMap
			if ((SuperLinker != nullptr) && SuperLinker->HasUnresolvedDependencies())
			{
				// a resolve could have already been started up the stack, and in turn  
				// started loading a different package that resulted in another (this) 
				// resolve beginning... in that scenario, the original resolve could be 
				// for this class's super and we want to make sure that finishes before
				// we regenerate this class (else the generated script code could end up 
				// with unwanted placeholder references; ones that would have been
				// resolved by the super's linker)
				SuperLinker->ResolveDeferredDependencies(SuperStruct);
			}
		}

	// close the scope on ScopedResolveTracker (so LoadClass doesn't appear to 
	// be resolving through the rest of this function)
	}

	// @TODO: don't know if we need this, but could be good to have (as class 
	//        regeneration is about to force load a lot of this), BUT! this 
	//        doesn't work for map packages (because this would load the level's
	//        ALevelScriptActor instance BEFORE the class has been regenerated)
	//LoadAllObjects();

#if USE_DEFERRED_DEPENDENCY_CHECK_VERIFICATION_TESTS
	auto CheckPlaceholderReferences = [this](FLinkerPlaceholderBase* Placeholder)
	{
		UObject* PlaceholderObj = Placeholder->GetPlaceholderAsUObject();
		if (PlaceholderObj->GetOuter() == LinkerRoot)
		{
			// there shouldn't be any deferred dependencies (belonging to this 
			// linker) that need to be resolved by this point
			DEFERRED_DEPENDENCY_CHECK(!Placeholder->HasKnownReferences());

			if (!Placeholder->PackageIndex.IsNull() && ensure(Placeholder->PackageIndex.IsImport()))
			{
				const UObject* ImportObj = ImportMap[Placeholder->PackageIndex.ToImport()].XObject;
				DEFERRED_DEPENDENCY_CHECK(ImportObj != PlaceholderObj);
				DEFERRED_DEPENDENCY_CHECK(Cast<ULinkerPlaceholderClass>(ImportObj) == nullptr);
				DEFERRED_DEPENDENCY_CHECK(Cast<ULinkerPlaceholderFunction>(ImportObj) == nullptr);
			}
		}
	};

	for (TObjectIterator<ULinkerPlaceholderClass> PlaceholderIt; PlaceholderIt; ++PlaceholderIt)
	{
		CheckPlaceholderReferences(*PlaceholderIt);
	}
	for (TObjectIterator<ULinkerPlaceholderFunction> PlaceholderIt; PlaceholderIt; ++PlaceholderIt)
	{
		CheckPlaceholderReferences(*PlaceholderIt);
	}

	DEFERRED_DEPENDENCY_CHECK(ImportPlaceholders.Num() == 0);
#endif // USE_DEFERRED_DEPENDENCY_CHECK_VERIFICATION_TESTS
#endif // USE_CIRCULAR_DEPENDENCY_LOAD_DEFERRING
}

bool FLinkerLoad::HasUnresolvedDependencies() const
{
#if USE_CIRCULAR_DEPENDENCY_LOAD_DEFERRING
	// checking (ResolvingPlaceholderStack.Num() <= 0) is not sufficient, 
	// because the linker could be in the midst of a nested resolve (for a 
	// struct, or super... see FLinkerLoad::ResolveDeferredDependencies)
	bool bIsClassExportUnresolved = FUnresolvedStructTracker::IsAssociatedStructUnresolved(this);

	// (ResolvingPlaceholderStack.Num() <= 0) should imply 
	// bIsClassExportUnresolved is true (but not the other way around)
	DEFERRED_DEPENDENCY_CHECK((ResolvingPlaceholderStack.Num() <= 0) || bIsClassExportUnresolved);
	
	return bIsClassExportUnresolved;

#else  // USE_CIRCULAR_DEPENDENCY_LOAD_DEFERRING
	return false;
#endif // USE_CIRCULAR_DEPENDENCY_LOAD_DEFERRING
}

int32 FLinkerLoad::ResolveDependencyPlaceholder(FLinkerPlaceholderBase* PlaceholderIn, UClass* ReferencingClass, const FName ObjectPathIn)
{
#if USE_CIRCULAR_DEPENDENCY_LOAD_DEFERRING
	TGuardValue<uint32>  LoadFlagsGuard(LoadFlags, (LoadFlags & ~LOAD_DeferDependencyLoads));
	ResolvingPlaceholderStack.Push(PlaceholderIn);

	UObject* PlaceholderObj = PlaceholderIn->GetPlaceholderAsUObject();
#if USE_DEFERRED_DEPENDENCY_CHECK_VERIFICATION_TESTS
	DEFERRED_DEPENDENCY_CHECK(PlaceholderObj != nullptr);
	DEFERRED_DEPENDENCY_CHECK(PlaceholderObj->GetOutermost() == LinkerRoot);
	const int32 ResolvingStackDepth = ResolvingPlaceholderStack.Num();
#endif
	
	UObject* RealImportObj = nullptr;

	FName ObjectPathName = NAME_None;
	if (PlaceholderIn->PackageIndex.IsNull())
	{
		ObjectPathName = ObjectPathIn;
		if (!ObjectPathIn.IsValid() || ObjectPathIn.IsNone())
		{
			const FName* ObjectPathPtr = ImportPlaceholders.FindKey(PlaceholderIn);
			DEFERRED_DEPENDENCY_CHECK(ObjectPathPtr != nullptr);
			if (ObjectPathPtr)
			{
				ObjectPathName = *ObjectPathPtr;
			}
		}
		DEFERRED_DEPENDENCY_CHECK(ObjectPathName.IsValid() && !ObjectPathName.IsNone());

		// emulating the StaticLoadObject() call in FObjectPropertyBase::FindImportedObject(),
		// since this was most likely a placeholder 
		RealImportObj = StaticLoadObject(UObject::StaticClass(), /*Outer =*/nullptr, *ObjectPathName.ToString(), /*Filename =*/nullptr, (LOAD_NoWarn | LOAD_FindIfFail));
	}
	else
	{
		DEFERRED_DEPENDENCY_CHECK(PlaceholderIn->PackageIndex.IsImport());
		int32 const ImportIndex = PlaceholderIn->PackageIndex.ToImport();
		FObjectImport& Import = ImportMap[ImportIndex];

		if ((Import.XObject != nullptr) && (Import.XObject != PlaceholderObj))
		{
			DEFERRED_DEPENDENCY_CHECK(ResolvingPlaceholderStack.Num() > 0 && ResolvingPlaceholderStack.Top() == PlaceholderIn);
			DEFERRED_DEPENDENCY_CHECK(ResolvingPlaceholderStack.Num() == ResolvingStackDepth);

			RealImportObj = Import.XObject;
		}
		else
		{
			// clear the placeholder from the import, so that a call to CreateImport()
			// properly fills it in
			Import.XObject = nullptr;
			// NOTE: this is a possible point of recursion... CreateImport() could 
			//       continue to load a package already started up the stack and you 
			//       could end up in another ResolveDependencyPlaceholder() for some  
			//       other placeholder before this one has completely finished resolving
			RealImportObj = CreateImport(ImportIndex);
		}
	}

#if USE_DEFERRED_DEPENDENCY_CHECK_VERIFICATION_TESTS
	UFunction* AsFunction = Cast<UFunction>(RealImportObj);
	UClass* FunctionOwner = (AsFunction != nullptr) ? AsFunction->GetOwnerClass() : nullptr;
	// it's ok if super functions come in not fully loaded (missing 
	// RF_LoadCompleted... meaning it's in the middle of serializing in somewhere 
	// up the stack); the function will be forcefully ran through Preload(), 
	// when we regenerate the super class (see FRegenerationHelper::ForcedLoadMembers)
	bool const bIsSuperFunction   = (AsFunction != nullptr) && (ReferencingClass != nullptr) && ReferencingClass->IsChildOf(FunctionOwner);
	// it's also possible that the loaded version of this function has been 
	// thrown out and replaced with a regenerated version (presumably from a
	// blueprint compiling on load)... if that's the case, then this function 
	// will not have a corresponding linker assigned to it
	bool const bIsRegeneratedFunc = (AsFunction != nullptr) && (AsFunction->GetLinker() == nullptr);

	bool const bExpectsLoadCompleteFlag = (RealImportObj != nullptr) && !bIsSuperFunction && !bIsRegeneratedFunc;
	// if we can't rely on the Import object's RF_LoadCompleted flag, then its
	// owner class should at least have it
	DEFERRED_DEPENDENCY_CHECK( (RealImportObj == nullptr) || bExpectsLoadCompleteFlag ||
		(FunctionOwner && FunctionOwner->HasAnyFlags(RF_LoadCompleted)) );

	DEFERRED_DEPENDENCY_CHECK(RealImportObj != PlaceholderObj);
	DEFERRED_DEPENDENCY_CHECK(!bExpectsLoadCompleteFlag || RealImportObj->HasAnyFlags(RF_LoadCompleted));
#endif // USE_DEFERRED_DEPENDENCY_CHECK_VERIFICATION_TESTS

	int32 ReplacementCount = 0;
	if (ReferencingClass != nullptr)
	{
		// @TODO: roll this into ULinkerPlaceholderClass's ResolveAllPlaceholderReferences()
		for (FImplementedInterface& Interface : ReferencingClass->Interfaces)
		{
			if (Interface.Class == PlaceholderObj)
			{
				++ReplacementCount;
				Interface.Class = CastChecked<UClass>(RealImportObj, ECastCheckedType::NullAllowed);
			}
		}
	}

	// make sure that we know what utilized this placeholder class... right now
	// we only expect UObjectProperties/UClassProperties/UInterfaceProperties/
	// FImplementedInterfaces to, but something else could have requested the 
	// class without logging itself with the placeholder... if the placeholder
	// doesn't have any known references (and it hasn't already been resolved in
	// some recursive call), then there is something out there still using this
	// placeholder class
	DEFERRED_DEPENDENCY_CHECK( (ReplacementCount > 0) || PlaceholderIn->HasKnownReferences() || PlaceholderIn->HasBeenFullyResolved() );

	ReplacementCount += PlaceholderIn->ResolveAllPlaceholderReferences(RealImportObj);

#if USE_DEFERRED_DEPENDENCY_CHECK_VERIFICATION_TESTS
	// @TODO: not an actual method, but would be nice to circumvent the need for bIsAsyncLoadRef below
	//FAsyncObjectsReferencer::Get().RemoveObject(PlaceholderObj);

	// there should not be any references left to this placeholder class 
	// (if there is, then we didn't log that referencer with the placeholder)
	FReferencerInformationList UnresolvedReferences;
	bool const bIsReferenced = false;// IsReferenced(PlaceholderObj, RF_NoFlags, /*bCheckSubObjects =*/false, &UnresolvedReferences);

	// when we're running with async loading there may be an acceptable 
	// reference left in FAsyncObjectsReferencer (which reports its refs  
	// through FGCObject::GGCObjectReferencer)... since garbage collection can  
	// be ran during async loading, FAsyncObjectsReferencer is in charge of  
	// holding onto objects that are spawned during the process (to ensure 
	// they're not thrown away prematurely)
	bool const bIsAsyncLoadRef = (UnresolvedReferences.ExternalReferences.Num() == 1) &&
		PlaceholderObj->HasAnyInternalFlags(EInternalObjectFlags::AsyncLoading) && (UnresolvedReferences.ExternalReferences[0].Referencer == FGCObject::GGCObjectReferencer);

	DEFERRED_DEPENDENCY_CHECK(!bIsReferenced || bIsAsyncLoadRef);
#endif // USE_DEFERRED_DEPENDENCY_CHECK_VERIFICATION_TESTS

	// this could recurse back into ResolveDeferredDependencies(), which resolves all placeholders from this list,
	// so by the time we're returned here, the list may be empty
	if (ResolvingPlaceholderStack.Num() > 0)
	{
		DEFERRED_DEPENDENCY_CHECK(ResolvingPlaceholderStack.Top() == PlaceholderIn);
		DEFERRED_DEPENDENCY_CHECK(ResolvingPlaceholderStack.Num() == ResolvingStackDepth);

		ResolvingPlaceholderStack.Pop();
	}
	ImportPlaceholders.Remove(ObjectPathName);

	return ReplacementCount;
#else  // USE_CIRCULAR_DEPENDENCY_LOAD_DEFERRING
	return 0;
#endif // USE_CIRCULAR_DEPENDENCY_LOAD_DEFERRING
}

void FLinkerLoad::PRIVATE_ForceLoadAllDependencies(UPackage* Package)
{
	if (FLinkerLoad* PkgLinker = FindExistingLinkerForPackage(Package))
	{
		PkgLinker->ResolveAllImports();
	}
}

void FLinkerLoad::ResolveAllImports()
{
	UE_TRACK_REFERENCING_PACKAGE_SCOPED(LinkerRoot->GetFName(), PackageAccessTrackingOps::NAME_Load);
	for (int32 ImportIndex = 0; ImportIndex < ImportMap.Num() && IsBlueprintFinalizationPending(); ++ImportIndex)
	{
		// first, make sure every import object is available... just because 
		// it isn't present in the map already, doesn't mean it isn't in the 
		// middle of a resolve (the CreateImport() brings in an export 
		// object from another package, which could be resolving itself)... 
		// 
		// don't fret, all these imports were bound to get created sooner or 
		// later (like when the blueprint was regenerated)
		//
		// NOTE: this is a possible root point for recursion... accessing a 
		//       separate package could continue its loading process which
		//       in turn, could end us back in this function before we ever  
		//       returned from this
		FObjectImport& Import = ImportMap[ImportIndex];

#if UE_WITH_OBJECT_HANDLE_LATE_RESOLVE
		if (FLinkerLoad::IsImportLazyLoadEnabled())
		{
			using namespace UE::LinkerLoad;
			if (GetPropertyImportLoadBehavior(Import, *this) != EImportBehavior::Eager)
			{
				continue;
			}
		}
#endif

		UObject* ImportObject = CreateImport(ImportIndex);

		// see if this import is currently being resolved (presumably somewhere 
		// up the callstack)... if it is, we need to ensure that this dependency 
		// is fully resolved before we get to regenerating the blueprint (else,
		// we could end up with placeholder classes in our script-code)
		if (FUnresolvedStructTracker::IsImportStructUnresolved(ImportObject))
		{
			// because it is tracked by FUnresolvedStructTracker, it must be a struct
			DEFERRED_DEPENDENCY_CHECK(Cast<UStruct>(ImportObject) != nullptr);
			FLinkerLoad* SourceLinker = FindExistingLinkerForImport(ImportIndex);
			if (SourceLinker)
			{
				SourceLinker->ResolveDeferredDependencies((UStruct*)ImportObject);
			}
		}
	}
}

void FLinkerLoad::FinalizeBlueprint(UClass* LoadClass)
{
#if USE_CIRCULAR_DEPENDENCY_LOAD_DEFERRING
	if (!FBlueprintSupport::UseDeferredDependencyLoading())
	{
		return;
	}
	DEFERRED_DEPENDENCY_CHECK(LoadClass->HasAnyFlags(RF_LoadCompleted));

	//--------------------------------------
	// Phase 3: Finalize (serialize CDO & regenerate class)
	//--------------------------------------
	TGuardValue<uint32> LoadFlagsGuard(LoadFlags, LoadFlags & ~LOAD_DeferDependencyLoads);

	// we can get in a state where a sub-class is getting finalized here, before
	// its super-class has been "finalized" (like when the super's 
	// ResolveDeferredDependencies() ends up Preloading a sub-class), so we
	// want to make sure that its properly finalized before this sub-class is
	// (so we can have a properly formed sub-class)
	if (UClass* SuperClass = LoadClass->GetSuperClass())
	{
		FLinkerLoad* SuperLinker = SuperClass->GetLinker();
		if ((SuperLinker != nullptr) && SuperLinker->IsBlueprintFinalizationPending())
		{
			DEFERRED_DEPENDENCY_CHECK(SuperLinker->DeferredCDOIndex != INDEX_NONE || SuperLinker->bForceBlueprintFinalization);
			UObject* SuperCDO = SuperLinker->DeferredCDOIndex != INDEX_NONE ? ToRawPtr(SuperLinker->ExportMap[SuperLinker->DeferredCDOIndex].Object) : ToRawPtr(SuperClass->ClassDefaultObject);
			// we MUST have the super fully serialized before we can finalize  
			// this (class and CDO); if the SuperCDO is already in the midst of 
			// serializing somewhere up the stack (and a cyclic dependency has  
			// landed us here, finalizing one of it's children), then it is 
			// paramount that we force it through serialization (so we reset the 
			// RF_NeedLoad guard, and leave it to ResolveDeferredExports, for it
			// to re-run the serialization)
			if ((SuperCDO != nullptr) && !SuperCDO->HasAnyFlags(RF_NeedLoad|RF_LoadCompleted) && !FBlueprintSupport::IsDeferredDependencyPlaceholder(SuperCDO))
			{
				check(!GEventDrivenLoaderEnabled || !EVENT_DRIVEN_ASYNC_LOAD_ACTIVE_AT_RUNTIME);
				SuperCDO->SetFlags(RF_NeedLoad);
			}
			SuperLinker->FinalizeBlueprint(SuperClass);
		}
	}

	// at this point, we're sure that LoadClass doesn't contain any class 
	// placeholders (because ResolveDeferredDependencies() was ran on it); 
	// however, once we get to regenerating/compiling the blueprint, the graph 
	// (nodes, pins, etc.) could bring in new dependencies that weren't part of 
	// the class... this would normally be all fine and well, but in complicated 
	// dependency chains those graph-dependencies could already be in the middle 
	// of resolving themselves somewhere up the stack... if we just continue  
	// along and let the blueprint compile, then it could end up with  
	// placeholder refs in its script code (which it bad); we need to make sure
	// that all dependencies don't have any placeholder classes left in them
	// 
	// we don't want this to be part of ResolveDeferredDependencies() 
	// because we don't want this to count as a linker's "class resolution 
	// phase"; at this point, it is ok if other blueprints compile with refs to  
	// this LoadClass since it doesn't have any placeholders left in it (we also 
	// don't want this linker externally claiming that it has resolving left to 
	// do, otherwise other linkers could want to finish this off when they don't
	// have to)... we do however need it here in FinalizeBlueprint(), because
	// we need it ran for any super-classes before we regen

	ResolveAllImports();

	// Now that imports have been resolved we optionally flush the compilation
	// queue. This is only done for level blueprints, which will have instances
	// of actors in them that cannot reliably be reinstanced on load (see usage
	// of Scene pointers in things like UActorComponent::ExecuteRegisterEvents)
	// - on load the Scene may not yet be created, meaning this code cannot 
	// correctly be run. We could address that, but avoiding reinstancings is
	// also a performance win:
#if WITH_EDITOR
	LoadClass->FlushCompilationQueueForLevel();
#endif

	// interfaces can invalidate classes which implement them (when the  
	// interface is regenerated), they essentially define the makeup of the  
	// implementing class; so here, like we do with the parent class above, we  
	// ensure that all implemented interfaces are finalized first - this helps  
	// avoid cyclic issues where an interface ends up invalidating a dependent  
	// class by being regenerated after the class (see UE-28846)
	for (const FImplementedInterface& InterfaceDesc : LoadClass->Interfaces)
	{
		FLinkerLoad* InterfaceLinker = (InterfaceDesc.Class) ? InterfaceDesc.Class->GetLinker() : nullptr;
		if ((InterfaceLinker != nullptr) && InterfaceLinker->IsBlueprintFinalizationPending())
		{
#if USE_DEFERRED_DEPENDENCY_CHECK_VERIFICATION_TESTS
			// the interface import should have been properly resolved above, in 
			// ResolveAllImports()
			if (!ensure(!InterfaceLinker->HasUnresolvedDependencies()))
#else 
			if (InterfaceLinker->HasUnresolvedDependencies())
#endif // USE_DEFERRED_DEPENDENCY_CHECK_VERIFICATION_TESTS
			{
				InterfaceLinker->ResolveDeferredDependencies(InterfaceDesc.Class);
			}
			InterfaceLinker->FinalizeBlueprint(InterfaceDesc.Class);
		}
	}

	// replace any export placeholders that were created, and serialize in the 
	// class's CDO
	ResolveDeferredExports(LoadClass);

	// the above calls (ResolveAllImports(), ResolveDeferredExports(), etc.) 
	// could have caused some recursion... if it ended up finalizing a sub-class 
	// (of LoadClass), then that would have finalized this as well; so, before 
	// we continue, make sure that this didn't already get fully executed in 
	// some nested call
	if (IsBlueprintFinalizationPending())
	{
		int32 DeferredCDOIndexCopy = DeferredCDOIndex;
		UObject* CDO = DeferredCDOIndex != INDEX_NONE ? ToRawPtr(ExportMap[DeferredCDOIndexCopy].Object) : ToRawPtr(LoadClass->ClassDefaultObject);
		// clear this so IsBlueprintFinalizationPending() doesn't report true:
		FLinkerLoad::bForceBlueprintFinalization = false;
		// clear this because we're processing this CDO now:
		DeferredCDOIndex = INDEX_NONE;

#if USE_DEFERRED_DEPENDENCY_CHECK_VERIFICATION_TESTS
		// at this point there should not be any instances of the Blueprint 
		// (else, we'd have to re-instance and that is too expensive an 
		// operation to have at load time)
		TArray<UObject*> ClassInstances;
		GetObjectsOfClass(LoadClass, ClassInstances, /*bIncludeDerivedClasses =*/true);

		// Filter out instances that are part of this package, they were handled in ResolveDeferredExports:
		ClassInstances.RemoveAllSwap([LoadClass](UObject* Obj){return Obj->GetOutermost() == LoadClass->GetOutermost();});

		for (UObject* ClassInst : ClassInstances)
		{
			// in the case that we do end up with instances, use this to find 
			// where they are referenced (to help sleuth out when/where they 
			// were created)
			FReferencerInformationList InstanceReferences;
			bool const bIsReferenced = false;// IsReferenced(ClassInst, RF_NoFlags, /*bCheckSubObjects =*/false, &InstanceReferences);
			DEFERRED_DEPENDENCY_CHECK(!bIsReferenced);
		}
		DEFERRED_DEPENDENCY_CHECK(ClassInstances.Num() == 0);

		UClass* BlueprintClass = DeferredCDOIndexCopy != INDEX_NONE ? Cast<UClass>(IndexToObject(ExportMap[DeferredCDOIndexCopy].ClassIndex)) : LoadClass;
		DEFERRED_DEPENDENCY_CHECK(BlueprintClass == LoadClass);
		DEFERRED_DEPENDENCY_CHECK(BlueprintClass->HasAnyClassFlags(CLASS_CompiledFromBlueprint));
#endif // USE_DEFERRED_DEPENDENCY_CHECK_VERIFICATION_TESTS

		// for cooked builds (we skip script serialization for editor builds), 
		// certain scripts can contain references to external dependencies; and 
		// since the script is serialized in with the class (functions) we want 
		// those dependencies deferred until now (we expect this to be the right 
		// spot, because in editor builds, with RegenerateBlueprintClass(), this 
		// is where script code is regenerated)
		FStructScriptLoader::ResolveDeferredScriptLoads(this);

		DEFERRED_DEPENDENCY_CHECK(ImportPlaceholders.Num() == 0);
		DEFERRED_DEPENDENCY_CHECK(LoadClass->GetOutermost() != GetTransientPackage());
		// if we enable deferred dependency loading for cooked assets, and if we're also
		// not in the editor context... we want to keep from regenerating in that scenario
#if !WITH_EDITOR
		if (!LoadClass->bCooked)
#endif
		{
			UObject* OldCDO = LoadClass->ClassDefaultObject;
			if (RegenerateBlueprintClass(LoadClass, CDO))
			{
				// emulate class CDO serialization (RegenerateBlueprintClass() could 
				// have a side-effect where it overwrites the class's CDO; so we 
				// want to make sure that we don't overwrite that new CDO with a 
				// stale one)
				if (OldCDO == LoadClass->ClassDefaultObject)
				{
					LoadClass->ClassDefaultObject = CDO;
				}
			}
		}
	}
#endif // USE_CIRCULAR_DEPENDENCY_LOAD_DEFERRING
}

void FLinkerLoad::ResolveDeferredExports(UClass* LoadClass)
{
#if USE_CIRCULAR_DEPENDENCY_LOAD_DEFERRING
	if (!IsBlueprintFinalizationPending())
	{
		return;
	}

	DEFERRED_DEPENDENCY_CHECK(DeferredCDOIndex != INDEX_NONE || bForceBlueprintFinalization);

	// Handle deferred construction of the CDO and patch it into the export table. Any deferred ctor
	// initializer dependencies (e.g. subobject class overrides) should now be resolved at this point.
	if (DeferredCDOIndex != INDEX_NONE)
	{
		if (ULinkerPlaceholderExportObject* PlaceholderExport = Cast<ULinkerPlaceholderExportObject>(ExportMap[DeferredCDOIndex].Object))
		{
			LoadClass->ClassDefaultObject = nullptr;
			PlaceholderExport->SetLinker(nullptr, INDEX_NONE);
			ExportMap[DeferredCDOIndex].ResetObject();
			UObject* ExportObj = CreateExport(DeferredCDOIndex);

			PlaceholderExport->ResolveAllPlaceholderReferences(ExportObj);
			ResolvedDeferredSubobjects(PlaceholderExport);
			PlaceholderExport->MarkAsGarbage();

			DEFERRED_DEPENDENCY_CHECK(LoadClass->ClassDefaultObject == ExportObj);
		}
	}

<<<<<<< HEAD
	UObject* BlueprintCDO = DeferredCDOIndex != INDEX_NONE ? ExportMap[DeferredCDOIndex].Object : LoadClass->ClassDefaultObject;
=======
	UObject* BlueprintCDO = DeferredCDOIndex != INDEX_NONE ? ToRawPtr(ExportMap[DeferredCDOIndex].Object) : ToRawPtr(LoadClass->ClassDefaultObject);
>>>>>>> 4af6daef
	DEFERRED_DEPENDENCY_CHECK(BlueprintCDO != nullptr);
	
	TArray<int32> DeferredTemplateObjects;

	if (!FBlueprintSupport::IsDeferredExportCreationDisabled())
	{
#if USE_DEFERRED_DEPENDENCY_CHECK_VERIFICATION_TESTS
		auto IsPlaceholderReferenced = [](ULinkerPlaceholderExportObject* ExportPlaceholder)->bool
		{
			UObject* PlaceholderObj = ExportPlaceholder;

			FReferencerInformationList UnresolvedReferences;
			bool bIsReferenced = IsReferenced(PlaceholderObj, GARBAGE_COLLECTION_KEEPFLAGS, EInternalObjectFlags::GarbageCollectionKeepFlags, /*bCheckSubObjects =*/false, &UnresolvedReferences);

			if (bIsReferenced && IsAsyncLoading())
			{
				// if we're async loading, then we assume a single external 
				// reference belongs to FAsyncObjectsReferencer, which is allowable 
				bIsReferenced = (UnresolvedReferences.ExternalReferences.Num() != 1) || (UnresolvedReferences.InternalReferences.Num() > 0);
			}
			return bIsReferenced;
		};
#endif // USE_DEFERRED_DEPENDENCY_CHECK_VERIFICATION_TESTS

		// we may have circumvented an export creation or two to avoid instantiating
		// an BP object before its class has been finalized (to avoid costly re-
		// instancing operations when the class ultimately finalizes)... so here, we
		// find those skipped exports and properly create them (before we finalize 
		// our own class)

		// Mark this linker as ResolvingDeferredExports so that we don't continue deferring exports
		// we clear this flag after the loop. We have no TGuardValue for flags and so I'm setting
		// and clearing the bit manually:
		LoadFlags |= LOAD_ResolvingDeferredExports;

		for (int32 ExportIndex = 0; ExportIndex < ExportMap.Num() && IsBlueprintFinalizationPending(); ++ExportIndex)
		{
			FObjectExport& Export = ExportMap[ExportIndex];
			if (ULinkerPlaceholderExportObject* PlaceholderExport = Cast<ULinkerPlaceholderExportObject>(Export.Object))
			{
				if(Export.ClassIndex.IsExport())
				{
					DeferredTemplateObjects.Push(ExportIndex);
					continue;
				}

				if(PlaceholderExport->IsDeferredSubobject())
				{
					continue;
				}

				UClass* ExportClass = GetExportLoadClass(ExportIndex);
				// export class could be null... we create these placeholder 
				// exports for objects that are instances of an external 
				// (Blueprint) type, not knowing if that type (class) will 
				// successfully load... it may resolve to null in scenarios 
				// where its super class has been deleted, or its super belonged 
				// to a plugin that has been removed/disabled 
				if (ExportClass != nullptr)
				{
#if USE_DEFERRED_DEPENDENCY_CHECK_VERIFICATION_TESTS
					DEFERRED_DEPENDENCY_CHECK(!ExportClass->HasAnyClassFlags(CLASS_Intrinsic) && ExportClass->HasAnyClassFlags(CLASS_CompiledFromBlueprint));
					FLinkerLoad* ClassLinker = ExportClass->GetLinker();
					DEFERRED_DEPENDENCY_CHECK((ClassLinker != nullptr) && (ClassLinker != this));
#endif // USE_DEFERRED_DEPENDENCY_CHECK_VERIFICATION_TESTS

					FScopedResolvingExportTracker ForceRegenGuard(this, ExportIndex);
					// make sure this export's class is fully regenerated before  
					// we instantiate it (so we don't have to re-inst on load)
					ForceRegenerateClass(ExportClass);

					if (PlaceholderExport != Export.Object)
					{
						DEFERRED_DEPENDENCY_CHECK( !IsPlaceholderReferenced(PlaceholderExport) );
						continue;
					}
				}

				// replace the placeholder with the proper object instance
				PlaceholderExport->SetLinker(nullptr, INDEX_NONE);
				Export.ResetObject();
				UObject* ExportObj = CreateExport(ExportIndex);

				// NOTE: we don't count how many references were resolved (and 
				//       assert on it), because this could have only been created as 
				//       part of the LoadAllObjects() pass (not for any specific 
				//       container object).
				PlaceholderExport->ResolveAllPlaceholderReferences(ExportObj);

				ResolvedDeferredSubobjects(PlaceholderExport);

				PlaceholderExport->MarkAsGarbage();

				// if we hadn't used a ULinkerPlaceholderExportObject in place of 
				// the expected export, then someone may have wanted it preloaded
				if (ExportObj != nullptr)
				{
					Preload(ExportObj);
				}
				DEFERRED_DEPENDENCY_CHECK( !IsPlaceholderReferenced(PlaceholderExport) );
			}
		}

		LoadFlags &= ~LOAD_ResolvingDeferredExports;
	}

#if USE_DEFERRED_DEPENDENCY_CHECK_VERIFICATION_TESTS
	// this helps catch any placeholder export objects that may be created 
	// between now and when DeferredCDOIndex is cleared (they won't be resolved,
	// so that is a problem!)
	FResolvingExportTracker::Get().FlagFullExportResolvePassComplete(this);
#endif // USE_DEFERRED_DEPENDENCY_CHECK_VERIFICATION_TESTS

	// the ExportMap loop above could have recursed back into "finalization" for  
	// this asset, subsequently resolving all exports before this function could 
	// finish... that means there's no work left for this to do (and trying to
	// redo the work would cause a crash), so we guard here against that
	if (IsBlueprintFinalizationPending())
	{
		// have to prematurely set the CDO's linker so we can force a Preload()/
		// Serialization of the CDO before we regenerate the Blueprint class
		{
			if (DeferredCDOIndex != INDEX_NONE)
			{
				const EObjectFlags OldFlags = BlueprintCDO->GetFlags();
				BlueprintCDO->ClearFlags(RF_NeedLoad | RF_NeedPostLoad | RF_NeedPostLoadSubobjects);
				BlueprintCDO->SetLinker(this, DeferredCDOIndex, /*bShouldDetatchExisting =*/false);
				BlueprintCDO->SetFlags(OldFlags);
			}
		}
		DEFERRED_DEPENDENCY_CHECK(BlueprintCDO->GetClass() == LoadClass);

		// should load the CDO (ensuring that it has been serialized in by the 
		// time we get to class regeneration)
		//
		// NOTE: this is point where circular dependencies could reveal 
		//       themselves, as the CDO could depend on a class not listed in 
		//       the package's imports
		//
		// NOTE: how we don't guard against re-entrant behavior... if the CDO 
		//       has already been "finalized", then its RF_NeedLoad flag would 
		//       be cleared (and this will do nothing the 2nd time around)
		Preload(BlueprintCDO);

		// Ensure that all default subobject exports belonging to the CDO have been created. DSOs may no longer be
		// referenced by a tagged property and thus may not get created and registered until after class regeneration.
		// This can cause invalid subobjects to register themselves with a regenerated CDO if the native parent class
		// has been changed to inherit from an entirely different type since the last time the class asset was saved.
		// By constructing them here, we make sure that LoadAllObjects() won't construct them after class regeneration.
		for (int32 ExportIndex = 0; ExportIndex < ExportMap.Num(); ++ExportIndex)
		{
			FObjectExport& Export = ExportMap[ExportIndex];
			if((Export.ObjectFlags & RF_DefaultSubObject) != 0 && Export.OuterIndex.IsExport() && Export.OuterIndex.ToExport() == DeferredCDOIndex)
			{
				if (Export.Object == nullptr && Export.OuterIndex.IsExport())
				{
					CreateExport(ExportIndex);
				}

				// In order to complete loading of the CDO we need to also preload its subobjects. Other CDOs 
				// will use these subobjects as archetypes for their own subobjects when they run InitSubobjectProperties
				if(Export.Object)
				{
					Preload(Export.Object);
				}
			}
		}

		{
			// Create any objects that (non CDO) objects that were deferred in this package:
			TGuardValue<int32> ClearDeferredCDOToPreventDeferExportCreation(DeferredCDOIndex, INDEX_NONE);
			for(int32 ExportIndex : DeferredTemplateObjects)
			{
				FObjectExport& Export = ExportMap[ExportIndex];
				ULinkerPlaceholderExportObject* PlaceholderExport = Cast<ULinkerPlaceholderExportObject>(Export.Object);
				if (ensure(PlaceholderExport) && !PlaceholderExport->IsMarkedResolved())
				{
					// replace the placeholder with the proper object instance
					PlaceholderExport->SetLinker(nullptr, INDEX_NONE);
					Export.ResetObject();
					UObject* ExportObj = CreateExport(ExportIndex);

					PlaceholderExport->ResolveAllPlaceholderReferences(ExportObj);
					ResolvedDeferredSubobjects(PlaceholderExport);

					PlaceholderExport->MarkAsGarbage();
					if (ExportObj != nullptr)
					{
						Preload(ExportObj);
					}
				}
			}
		}

		// sub-classes of this Blueprint could have had their CDO's 
		// initialization deferred (this occurs when the sub-class CDO is 
		// created before this super CDO has been fully serialized; we do this
		// because the sub-class's CDO would not have been initialized with 
		// accurate values)
		//
		// in that case, the sub-class CDOs are waiting around until their 
		// super CDO is fully loaded (which is now)... we want to do this here, 
		// before this (super) Blueprint gets regenerated, because after it's
		// regenerated the class layout (and property offsets) may no longer 
		// match the layout that sub-class CDOs were constructed with (making 
		// property copying dangerous)
		FDeferredObjInitializationHelper::ResolveDeferredInitsFromArchetype(BlueprintCDO);

		DEFERRED_DEPENDENCY_CHECK(BlueprintCDO->HasAnyFlags(RF_LoadCompleted));
	}
#endif // USE_CIRCULAR_DEPENDENCY_LOAD_DEFERRING
}

void FLinkerLoad::ResolvePlaceholder(ULinkerPlaceholderExportObject* Placeholder)
{
	int32 ExportIndex = Placeholder->PackageIndex.ToExport();

	Placeholder->SetLinker(nullptr, INDEX_NONE);

	FObjectExport& Export = ExportMap[ExportIndex];
	Export.Object = nullptr;

	UObject* ReplacementObject = CreateExport(ExportIndex);
	Placeholder->ResolveAllPlaceholderReferences(ReplacementObject);
	Placeholder->MarkAsGarbage();
	
	// recurse:
	ResolvedDeferredSubobjects(Placeholder);

	// attempt to preload, we don't really care if this doesn't complete but we don't want to fail
	// to serialize an object:
	if (ReplacementObject != nullptr)
	{
		Preload(ReplacementObject);
	}
}

void FLinkerLoad::ResolvedDeferredSubobjects(ULinkerPlaceholderExportObject* OwningPlaceholder)
{
#if USE_CIRCULAR_DEPENDENCY_LOAD_DEFERRING
	ensure(OwningPlaceholder->IsMarkedResolved());
	for(ULinkerPlaceholderExportObject* PlaceholderSubobject : OwningPlaceholder->GetSubobjectPlaceholders() )
	{
		int32 ExportIndex = PlaceholderSubobject->PackageIndex.ToExport();
	
		PlaceholderSubobject->SetLinker(nullptr, INDEX_NONE);

		FObjectExport& Export = ExportMap[ExportIndex];

		Export.ResetObject();

		UObject* ReplacementObject = CreateExport(ExportIndex);
		PlaceholderSubobject->ResolveAllPlaceholderReferences(ReplacementObject);
		PlaceholderSubobject->MarkAsGarbage();

		// recurse:
		ResolvedDeferredSubobjects(PlaceholderSubobject);

		// serialize:
		if (ReplacementObject != nullptr)
		{
			Preload(ReplacementObject);
		}
	}
#endif//USE_CIRCULAR_DEPENDENCY_LOAD_DEFERRING
}

void FLinkerLoad::ForceBlueprintFinalization()
{
#if USE_CIRCULAR_DEPENDENCY_LOAD_DEFERRING
	check(!bForceBlueprintFinalization);
	bForceBlueprintFinalization = true;
#endif
}

bool FLinkerLoad::IsBlueprintFinalizationPending() const
{
#if USE_CIRCULAR_DEPENDENCY_LOAD_DEFERRING
	return (DeferredCDOIndex != INDEX_NONE) || bForceBlueprintFinalization;
#else  // USE_CIRCULAR_DEPENDENCY_LOAD_DEFERRING
	return false;
#endif // USE_CIRCULAR_DEPENDENCY_LOAD_DEFERRING
}

bool FLinkerLoad::ForceRegenerateClass(UClass* ImportClass)
{
#if USE_CIRCULAR_DEPENDENCY_LOAD_DEFERRING
	if (FLinkerLoad* ClassLinker = ImportClass->GetLinker())
	{
		//
		// BE VERY CAREFUL with this! if these following statements are called 
		// in the wrong place, we could end up infinitely recursing

		Preload(ImportClass);
		DEFERRED_DEPENDENCY_CHECK(ImportClass->HasAnyFlags(RF_LoadCompleted));

		if (ClassLinker->HasUnresolvedDependencies())
		{
			ClassLinker->ResolveDeferredDependencies(ImportClass);
		}
		if (ClassLinker->IsBlueprintFinalizationPending())
		{
			ClassLinker->FinalizeBlueprint(ImportClass);
		}
		return true;
	}
#endif // USE_CIRCULAR_DEPENDENCY_LOAD_DEFERRING
	return false;
}

bool FLinkerLoad::IsExportBeingResolved(int32 ExportIndex)
{
	FObjectExport& Export = ExportMap[ExportIndex];
	bool bIsExportClassBeingForceRegened = FResolvingExportTracker::Get().IsLinkerExportBeingResolved(this, ExportIndex);

	FPackageIndex OuterIndex = Export.OuterIndex;
	// since child exports require their outers be set upon creation, then those 
	// too count as being "resolved"... so here we check this export's outers too
	while (!bIsExportClassBeingForceRegened && OuterIndex.IsExport())
	{
		int32 OuterExportIndex = OuterIndex.ToExport();
		if (OuterExportIndex != INDEX_NONE)
		{
			FObjectExport& OuterExport = ExportMap[OuterExportIndex];
			bIsExportClassBeingForceRegened |= FResolvingExportTracker::Get().IsLinkerExportBeingResolved(this, OuterExportIndex);

			OuterIndex = OuterExport.OuterIndex;
		}
		else
		{
			break;
		}
	}
	return bIsExportClassBeingForceRegened;
}

void FLinkerLoad::ResetDeferredLoadingState()
{
#if USE_CIRCULAR_DEPENDENCY_LOAD_DEFERRING
	DeferredCDOIndex = INDEX_NONE;
	bForceBlueprintFinalization = false;
	ResolvingPlaceholderStack.Empty();
	ImportPlaceholders.Empty();
	LoadFlags &= ~(LOAD_DeferDependencyLoads);

	FResolvingExportTracker::Get().Reset(this);
	FUnresolvedStructTracker::Reset(this);
#endif // USE_CIRCULAR_DEPENDENCY_LOAD_DEFERRING
}

bool FLinkerLoad::HasPerformedFullExportResolvePass()
{
#if USE_DEFERRED_DEPENDENCY_CHECK_VERIFICATION_TESTS
	return FResolvingExportTracker::Get().HasPerformedFullExportResolvePass(this);
#else 
	return false;
#endif
	
}

UObject* FLinkerLoad::RequestPlaceholderValue(const FProperty* Property, const UClass* ObjectType, const TCHAR* ObjectPath)
{
#if !USE_CIRCULAR_DEPENDENCY_LOAD_DEFERRING
	return nullptr;
#else
	FLinkerPlaceholderBase* Placeholder = nullptr;

	if (FBlueprintSupport::UseDeferredDependencyLoading() && (LoadFlags & LOAD_DeferDependencyLoads))
	{
		const FName ObjId(ObjectPath);
		if (FLinkerPlaceholderBase** PlaceholderPtr = ImportPlaceholders.Find(ObjId))
		{
			Placeholder = *PlaceholderPtr;
		}
		// right now we only support external parties requesting CLASS placeholders;
		// if there is a scenario where they're, through a different ObjectType, 
		// loading another Blueprint package when they shouldn't, then we need to 
		// handle that here as well
		else if (ObjectType->IsChildOf<UClass>())
		{
			// Class property values will typically always request the base UClass type via FObjectPropertyBase, so
			// we try and redirect to the actual class object value type to determine if a placeholder can be created.
			// Generally, we shouldn't be in here unless we're serializing an object property's value from exported T3D.
			if (const FClassProperty* ClassProperty = CastField<FClassProperty>(Property))
			{
				if (ClassProperty->MetaClass)
				{
					// Note: We are interested in the value's underlying class type, not the value itself (which will be an instance of the class type).
					const UClass* ValueType = ClassProperty->MetaClass->GetClass();
					if (const ULinkerPlaceholderClass* PlaceholderClass = Cast<ULinkerPlaceholderClass>(ClassProperty->MetaClass))
					{
						// If the type was deferred on import of the property value, redirect to the type of value whose load has been deferred (this should be a native UClass derivative).
						ValueType = PlaceholderClass->DeferredObjectType.Get();
					}

					if (ValueType)
					{
						checkf(ValueType->IsChildOf(ObjectType),
							TEXT("Requesting an import placeholder object for a class value type (%s) that is not a derivative of the required object type (%s)."),
							*ValueType->GetName(),
							*ObjectType->GetName());

						ObjectType = ValueType;
					}
				}
			}

			const FString ObjectPathStr(ObjectPath);
			// we don't need placeholders for native object references and for non-BP class objects (the 
			// calling code should properly handle null return values)
			if (!FPackageName::IsScriptPackage(ObjectPathStr) && ObjectType->HasAnyClassFlags(CLASS_NeedsDeferredDependencyLoading))
			{
				const FString ObjectName = FPackageName::ObjectPathToObjectName(ObjectPathStr);
				Placeholder = MakeImportPlaceholder<ULinkerPlaceholderClass>(LinkerRoot, ObjectType, *ObjectName);
				ImportPlaceholders.Add(ObjId, Placeholder);
			}
		}
	}

	return Placeholder ? Placeholder->GetPlaceholderAsUObject() : nullptr;
#endif // USE_CIRCULAR_DEPENDENCY_LOAD_DEFERRING
}

UObject* FLinkerLoad::FindImport(UClass* ImportClass, UObject* ImportOuter, const TCHAR* Name)
{	
	UObject* Result = StaticFindObject(ImportClass, ImportOuter, Name);
	return Result;
}

UObject* FLinkerLoad::FindImportFast(UClass* ImportClass, UObject* ImportOuter, FName Name, bool bFindObjectbyName)
{
	UObject* Result = nullptr;
	if (!bFindObjectbyName)
	{
		Result = StaticFindObjectFast(ImportClass, ImportOuter, Name, false/*ExactClass*/);
	}
	else
	{
		Result = StaticFindFirstObject(ImportClass, *Name.ToString(), EFindFirstObjectOptions::NativeFirst | EFindFirstObjectOptions::EnsureIfAmbiguous, ELogVerbosity::Warning, TEXT("FindImportFast"));
	}

	return Result;
}

/*******************************************************************************
 * UObject
 ******************************************************************************/

/** 
 * Returns whether this object is contained in or part of a blueprint object
 */
bool UObject::IsInBlueprint() const
{
	// Exclude blueprint classes as they may be regenerated at any time
	// Need to exclude classes, CDOs, and their subobjects
	const UObject* TestObject = this;
 	while (TestObject)
 	{
 		const UClass *ClassObject = dynamic_cast<const UClass*>(TestObject);
		if (ClassObject && ClassObject->HasAnyClassFlags(CLASS_CompiledFromBlueprint))
 		{
 			return true;
 		}
		else if (TestObject->HasAnyFlags(RF_ClassDefaultObject) 
			&& TestObject->GetClass() 
			&& TestObject->GetClass()->HasAnyClassFlags(CLASS_CompiledFromBlueprint))
 		{
 			return true;
 		}
 		TestObject = TestObject->GetOuter();
 	}

	return false;
}

/** 
 *  Destroy properties that won't be destroyed by the native destructor
 */
void UObject::DestroyNonNativeProperties()
{
	// Destroy properties that won't be destroyed by the native destructor
#if USE_UBER_GRAPH_PERSISTENT_FRAME
	GetClass()->DestroyPersistentUberGraphFrame(this);
#endif
	{
		for (FProperty* P = GetClass()->DestructorLink; P; P = P->DestructorLinkNext)
		{
			P->DestroyValue_InContainer(this);
		}
	}
}

/*******************************************************************************
 * FObjectInitializer
 ******************************************************************************/

/** 
 * Initializes a non-native property, according to the initialization rules. If the property is non-native
 * and does not have a zero constructor, it is initialized with the default value.
 * @param	Property			Property to be initialized
 * @param	Data				Default data
 * @return	Returns true if that property was a non-native one, otherwise false
 */
bool FObjectInitializer::InitNonNativeProperty(FProperty* Property, UObject* Data)
{
	if (!Property->GetOwnerClass()->HasAnyClassFlags(CLASS_Native | CLASS_Intrinsic)) // if this property belongs to a native class, it was already initialized by the class constructor
	{
		if (!Property->HasAnyPropertyFlags(CPF_ZeroConstructor)) // this stuff is already zero
		{
			Property->InitializeValue_InContainer(Data);
		}
		return true;
	}
	else
	{
		// we have reached a native base class, none of the rest of the properties will need initialization
		return false;
	}
}

/*******************************************************************************
 * FDeferredInitializationTrackerBase
 ******************************************************************************/

FObjectInitializer* FDeferredInitializationTrackerBase::Add(const UObject* InitDependency, const FObjectInitializer& DeferringInitializer)
{
	FObjectInitializer* DeferredInitializerCopy = nullptr;

	DEFERRED_DEPENDENCY_CHECK(InitDependency);
	if (InitDependency)
	{
		UObject* InstanceObj = DeferringInitializer.GetObj();
		ArchetypeInstanceMap.AddUnique(InitDependency, InstanceObj);

		DEFERRED_DEPENDENCY_CHECK(DeferredInitializers.Find(InstanceObj) == nullptr); // did we try to init the object twice?

		// NOTE: we copy the FObjectInitializer, because it is most likely in the process of being destroyed
		DeferredInitializerCopy = &DeferredInitializers.Add(InstanceObj, DeferringInitializer);
	}
	return DeferredInitializerCopy;
}

void FDeferredInitializationTrackerBase::ResolveArchetypeInstances(UObject* InitDependency)
{
	TArray<UObject*> ArchetypeInstances;
	ArchetypeInstanceMap.MultiFind(InitDependency, ArchetypeInstances);

	for (UObject* Instance : ArchetypeInstances)
	{
		DEFERRED_DEPENDENCY_CHECK(ResolvingObjects.Contains(Instance) == false);
		ResolvingObjects.Push(Instance);

		if (ResolveDeferredInitialization(InitDependency, Instance))
		{
			// For sub-objects, this has to come after ResolveDeferredInitialization(), since InitSubObjectProperties() is 
			// invoked there (which is where we fill this sub-object with values from the super)
			PreloadDeferredDependents(Instance);
		}
		
		DEFERRED_DEPENDENCY_CHECK(ResolvingObjects.Top() == Instance);
		ResolvingObjects.Pop();
	}

	ArchetypeInstanceMap.Remove(InitDependency);
}

bool FDeferredInitializationTrackerBase::IsInitializationDeferred(const UObject* Object) const
{
	return DeferredInitializers.Contains(Object);
}

bool FDeferredInitializationTrackerBase::DeferPreload(UObject* Object)
{
	const bool bDeferPreload = IsInitializationDeferred(Object);
	if (bDeferPreload && !IsResolving(Object))
	{
		DeferredPreloads.AddUnique(Object, Object);
	}
	return bDeferPreload;
}

bool FDeferredInitializationTrackerBase::IsResolving(UObject* ArchetypeInstance) const
{
	return ResolvingObjects.Contains(ArchetypeInstance);
}

bool FDeferredInitializationTrackerBase::ResolveDeferredInitialization(UObject* /*ResolvingObject*/, UObject* ArchetypeInstance)
{
	if (FObjectInitializer* DeferredInitializer = DeferredInitializers.Find(ArchetypeInstance))
	{
		// initializes and instances CDO properties (copies inherited values 
		// from the super's CDO)
		FScriptIntegrationObjectHelper::PostConstructInitObject(*DeferredInitializer);

		DeferredInitializers.Remove(ArchetypeInstance);
	}

	return true;
}

void FDeferredInitializationTrackerBase::PreloadDeferredDependents(UObject* ArchetypeInstance)
{
	TArray<UObject*> ObjsToPreload;
	DeferredPreloads.MultiFind(ArchetypeInstance, ObjsToPreload);

	for (UObject* Object : ObjsToPreload)
	{
		FLinkerLoad* Linker = Object->GetLinker();
		DEFERRED_DEPENDENCY_CHECK(Linker != nullptr);
		if (Linker)
		{
			Linker->Preload(Object);
		}
	}

	DeferredPreloads.Remove(ArchetypeInstance);
}

/*******************************************************************************
 * FDeferredCdoInitializationTracker
 ******************************************************************************/

bool FDeferredCdoInitializationTracker::DeferPreload(UObject* Object)
{
	bool bDeferPostload = false;

	if (Object->HasAnyFlags(RF_ClassDefaultObject))
	{
		// When the initialization has been deferred we have to make sure to
		// defer serialization as well - don't worry, for CDOs, Preload() will be invoked 
		// again from FinalizeBlueprint()->ResolveDeferredExports()
		bDeferPostload = !IsResolving(Object) && IsInitializationDeferred(Object);
	}
	else
	{
		auto ShouldDeferSubObjectPreload = [this, Object](UObject* OwnerObject)->bool
		{
			if (IsInitializationDeferred(OwnerObject))
			{
				const bool bDeferSubObjPostload = !IsResolving(OwnerObject);
				if (bDeferSubObjPostload)
				{
					DeferredPreloads.AddUnique(OwnerObject, Object);
				}
				return bDeferSubObjPostload;
			}
#if USE_DEFERRED_DEPENDENCY_CHECK_VERIFICATION_TESTS
			else if (OwnerObject)
			{
				UObject* OwnerClass = OwnerObject->GetClass();
				for (auto& DeferredCdo : DeferredInitializers)
				{
					// we used to index these by class, so to ensure the same behavior validate
					// our assumption that we can use the CDO object itself as the key (and that 
					// using the class wouldn't find a match instead)
					DEFERRED_DEPENDENCY_CHECK(DeferredCdo.Key->GetClass() != OwnerClass);
				}
			}
#endif // USE_DEFERRED_DEPENDENCY_CHECK_VERIFICATION_TESTS
			return false;
		};

		if (Object->HasAnyFlags(RF_DefaultSubObject))
		{
			UObject* SubObjOuter = Object->GetOuter();
			// NOTE: The outer of a DSO may not be a CDO like we want. It could 
			//       be something like a component template. Right now we ignore 
			//       those cases (IsDeferred() will reject this - only CDOs are 
			//       deferred in this struct), but if this case proves to be a problem, 
			//       then we may need to look up the outer chain, or see if the outer 
			//       sub-obj is deferred itself.
			bDeferPostload = ShouldDeferSubObjectPreload(SubObjOuter);
		}
		else if (Object->HasAnyFlags(RF_InheritableComponentTemplate))
		{
			UClass* OwningClass = Cast<UClass>(Object->GetOuter());

			DEFERRED_DEPENDENCY_CHECK(OwningClass && OwningClass->ClassDefaultObject);
			if (OwningClass)
			{
				bDeferPostload = ShouldDeferSubObjectPreload(OwningClass->ClassDefaultObject);
			}
		}
	}
	return bDeferPostload;
}

/*******************************************************************************
 * FDeferredSubObjInitializationTracker
 ******************************************************************************/

bool FDeferredSubObjInitializationTracker::ResolveDeferredInitialization(UObject* ResolvingObject, UObject* ArchetypeInstance)
{
	bool bInitializerRan = false;

	// If we deferred the sub-object because the super CDO wasn't ready, we still
	// need to check that its archetype is in a ready state (ready to be copied from)
	if (ResolvingObject->HasAnyFlags(RF_ClassDefaultObject))
	{
		if (FObjectInitializer* DeferredInitializer = DeferredInitializers.Find(ArchetypeInstance))
		{
			UObject* Archetype = DeferredInitializer->GetArchetype();
			// When this sub-object was created it's archetype object (the 
			// super's sub-obj) may not have been created yet. In that scenario, the 
			// component class's CDO would have been used in its place; now that 
			// the super is good, we should update the archetype
			if (ArchetypeInstance->HasAnyFlags(RF_ClassDefaultObject))
			{
				Archetype = UObject::GetArchetypeFromRequiredInfo(ArchetypeInstance->GetClass(), ArchetypeInstance->GetOuter(), ArchetypeInstance->GetFName(), ArchetypeInstance->GetFlags());
			}

			const bool bArchetypeLoadPending = Archetype &&
				(Archetype->HasAnyFlags(RF_NeedLoad) || (Archetype->HasAnyFlags(RF_WasLoaded) && !Archetype->HasAnyFlags(RF_LoadCompleted)));

			if (bArchetypeLoadPending)
			{
				// Archetype isn't ready, move the deferred initializer to wait for its archetype 
				ArchetypeInstanceMap.Add(Archetype, ArchetypeInstance);
				// don't need to add this to DeferredInitializers, as it is already there
			}
			else
			{
				bInitializerRan = FDeferredInitializationTrackerBase::ResolveDeferredInitialization(ResolvingObject, ArchetypeInstance);
			}
		}
	}
	else
	{
		bInitializerRan = FDeferredInitializationTrackerBase::ResolveDeferredInitialization(ResolvingObject, ArchetypeInstance);
	}

	return bInitializerRan;
}

/*******************************************************************************
 * FDeferredObjInitializationHelper
 ******************************************************************************/

FObjectInitializer* FDeferredObjInitializationHelper::DeferObjectInitializerIfNeeded(const FObjectInitializer& DeferringInitializer)
{
	FObjectInitializer* DeferredInitializerCopy = nullptr;

	UObject* TargetObj = DeferringInitializer.GetObj();
	if (TargetObj)
	{
		auto IsSuperCdoReadyToBeCopied = [](FDeferredCdoInitializationTracker& InCdoInitDeferalSys, const UClass* LoadClass, const UObject* SuperCDO)->bool
		{
			// RF_WasLoaded indicates that this Super was loaded from disk (and hasn't been regenerated on load)
			// regenerated CDOs will not have the RF_LoadCompleted
			const bool bSuperCdoLoadPending = InCdoInitDeferalSys.IsInitializationDeferred(SuperCDO) ||
				SuperCDO->HasAnyFlags(RF_NeedLoad) || (SuperCDO->HasAnyFlags(RF_WasLoaded) && !SuperCDO->HasAnyFlags(RF_LoadCompleted));

			if (bSuperCdoLoadPending)
			{
				const FLinkerLoad* ObjLinker = LoadClass->GetLinker();
				const bool bIsBpClassSerializing = ObjLinker && (ObjLinker->LoadFlags & LOAD_DeferDependencyLoads);
				const bool bIsResolvingDeferredObjs = LoadClass->HasAnyFlags(RF_LoadCompleted) &&
					ObjLinker && ObjLinker->IsBlueprintFinalizationPending();

				DEFERRED_DEPENDENCY_CHECK(bIsBpClassSerializing || bIsResolvingDeferredObjs);
				return !bIsBpClassSerializing && !bIsResolvingDeferredObjs;
			}
			return true;
		};

		const bool bIsCDO = TargetObj->HasAnyFlags(RF_ClassDefaultObject);
		if (bIsCDO)
		{
			const UClass* CdoClass = DeferringInitializer.GetClass();
			UClass* SuperClass = CdoClass->GetSuperClass();

			if (!CdoClass->IsNative() && !SuperClass->IsNative())
			{
				DEFERRED_DEPENDENCY_CHECK(CdoClass->HasAnyClassFlags(CLASS_CompiledFromBlueprint));
				DEFERRED_DEPENDENCY_CHECK(SuperClass->HasAnyClassFlags(CLASS_CompiledFromBlueprint));

				const UObject* SuperCDO = DeferringInitializer.GetArchetype();
				DEFERRED_DEPENDENCY_CHECK(SuperCDO && SuperCDO->HasAnyFlags(RF_ClassDefaultObject));
				// use the ObjectArchetype for the super CDO because the SuperClass may have a REINST CDO cached currently
				SuperClass = SuperCDO->GetClass();
				
				FDeferredCdoInitializationTracker& CdoInitDeferalSys = FDeferredCdoInitializationTracker::Get();
				if (!IsSuperCdoReadyToBeCopied(CdoInitDeferalSys, CdoClass, SuperCDO))
				{
					DeferredInitializerCopy = CdoInitDeferalSys.Add(SuperCDO, DeferringInitializer);
				}
			}
		}
		// since "InheritableComponentTemplate"s are not default sub-objects, 
		// they won't be fixed up by the owner's FObjectInitializer (CDO 
		// FObjectInitializers will init default sub-object properties, copying  
		// from the super's DSOs) - this means that we need to separately defer 
		// init'ing these sub-objects when their archetype hasn't been loaded yet 
		else if (TargetObj->HasAnyFlags(RF_InheritableComponentTemplate))
		{
			const UClass* OwnerClass = Cast<UClass>(TargetObj->GetOuter());
			DEFERRED_DEPENDENCY_CHECK(OwnerClass && OwnerClass->HasAnyClassFlags(CLASS_CompiledFromBlueprint));
			const UClass* SuperClass = OwnerClass->GetSuperClass();

			if (SuperClass && !SuperClass->IsNative())
			{
				// It is possible that the archetype isn't even correct, if the 
				// super's sub-object hasn't even been created yet (in this case the 
				// component's CDO is used, which is probably wrong)
				// 
				// So if the super CDO isn't ready, we need to defer this sub-object
				const UObject* SuperCDO = SuperClass->ClassDefaultObject;
				FDeferredCdoInitializationTracker& CdoInitDeferalSys = FDeferredCdoInitializationTracker::Get();
				if (!IsSuperCdoReadyToBeCopied(CdoInitDeferalSys, OwnerClass, SuperCDO))
				{
					FDeferredSubObjInitializationTracker& SubObjInitDeferalSys = FDeferredSubObjInitializationTracker::Get();
					DeferredInitializerCopy = SubObjInitDeferalSys.Add(SuperCDO, DeferringInitializer);
				}
			}

			// if it passed the super CDO check above, assume the archetype is kosher
			if (!DeferredInitializerCopy)
			{
				UObject* Archetype = DeferringInitializer.GetArchetype();
			
				const bool bArchetypeLoadPending = Archetype &&
					( Archetype->HasAnyFlags(RF_NeedLoad) || (Archetype->HasAnyFlags(RF_WasLoaded) && !Archetype->HasAnyFlags(RF_LoadCompleted)) );

				if (bArchetypeLoadPending)
				{
					FDeferredSubObjInitializationTracker& SubObjInitDeferalSys = FDeferredSubObjInitializationTracker::Get();
					DeferredInitializerCopy = SubObjInitDeferalSys.Add(Archetype, DeferringInitializer);
				}
			}
		}
	}

	return DeferredInitializerCopy;
}

bool FDeferredObjInitializationHelper::DeferObjectPreload(UObject* Object)
{
	return FDeferredCdoInitializationTracker::Get().DeferPreload(Object) || FDeferredSubObjInitializationTracker::Get().DeferPreload(Object);
}

void FDeferredObjInitializationHelper::ResolveDeferredInitsFromArchetype(UObject* Archetype)
{
	FDeferredCdoInitializationTracker& DeferredCdoTracker = FDeferredCdoInitializationTracker::Get();
	FDeferredSubObjInitializationTracker& DeferredSubObjTracker = FDeferredSubObjInitializationTracker::Get();

#if USE_DEFERRED_DEPENDENCY_CHECK_VERIFICATION_TESTS
	if (Archetype->HasAnyFlags(RF_ClassDefaultObject))
	{
		// we used to index the deferred initialization by class, so to ensure the same behavior validate
		// our assumption that we can use the CDO object itself as the key (and that using the class wouldn't find a match instead)
		auto IsDeferredByClass = [Archetype](const TMultiMap<const UObject*, UObject*>& ArchetypeMap)->bool
		{
			for (auto& DeferredObj : ArchetypeMap)
			{
				if (DeferredObj.Key->GetClass() == Archetype->GetClass())
				{
					return true;
				}
			}
			return false;
		};

		if (!DeferredCdoTracker.ArchetypeInstanceMap.Contains(Archetype))
		{
			DEFERRED_DEPENDENCY_CHECK(IsDeferredByClass(DeferredCdoTracker.ArchetypeInstanceMap) == false);
		}
		if (!DeferredSubObjTracker.ArchetypeInstanceMap.Contains(Archetype))
		{
			DEFERRED_DEPENDENCY_CHECK(IsDeferredByClass(DeferredSubObjTracker.ArchetypeInstanceMap) == false);
		}
	}
#endif // USE_DEFERRED_DEPENDENCY_CHECK_VERIFICATION_TESTS

	DeferredCdoTracker.ResolveArchetypeInstances(Archetype);
	DeferredSubObjTracker.ResolveArchetypeInstances(Archetype);
}

// don't want other files ending up with this internal define
#undef DEFERRED_DEPENDENCY_CHECK

// @todo: BP2CPP_remove
// [DEPRECATED] - This type is no longer in use by the engine; remove later.
FBlueprintDependencyObjectRef::FBlueprintDependencyObjectRef(const TCHAR* InPackageFolder
	, const TCHAR* InShortPackageName
	, const TCHAR* InObjectName
	, const TCHAR* InClassPackageName
	, const TCHAR* InClassName
	, const TCHAR* InOuterName)
	: PackageName(*(FString(InPackageFolder) + TEXT("/") + InShortPackageName))
	, ObjectName(InObjectName)
	, ClassPackageName(InClassPackageName)
	, ClassName(InClassName)
	, OuterName(InOuterName)
{}

// @todo: BP2CPP_remove
// [DEPRECATED] - This type is no longer in use by the engine; remove later.
PRAGMA_DISABLE_DEPRECATION_WARNINGS
FConvertedBlueprintsDependencies& FConvertedBlueprintsDependencies::Get()
{
	static FConvertedBlueprintsDependencies ConvertedBlueprintsDependencies;
	return ConvertedBlueprintsDependencies;
}
PRAGMA_ENABLE_DEPRECATION_WARNINGS<|MERGE_RESOLUTION|>--- conflicted
+++ resolved
@@ -234,19 +234,11 @@
 		FLinkerPlaceholderBase* Placeholder = nullptr;
 
 		if (ULinkerPlaceholderExportObject* ValueAsPlaceholderObj = Cast<ULinkerPlaceholderExportObject>(PropertyValueAsObj))
-<<<<<<< HEAD
 		{
 			Placeholder = (FLinkerPlaceholderBase*)ValueAsPlaceholderObj;
 		}
 		else if (ULinkerPlaceholderClass* ValueAsPlaceholderClass = Cast<ULinkerPlaceholderClass>(PropertyValueAsObj))
 		{
-=======
-		{
-			Placeholder = (FLinkerPlaceholderBase*)ValueAsPlaceholderObj;
-		}
-		else if (ULinkerPlaceholderClass* ValueAsPlaceholderClass = Cast<ULinkerPlaceholderClass>(PropertyValueAsObj))
-		{
->>>>>>> 4af6daef
 			Placeholder = (FLinkerPlaceholderBase*)ValueAsPlaceholderClass;
 		}
 
@@ -2020,11 +2012,7 @@
 		}
 	}
 
-<<<<<<< HEAD
-	UObject* BlueprintCDO = DeferredCDOIndex != INDEX_NONE ? ExportMap[DeferredCDOIndex].Object : LoadClass->ClassDefaultObject;
-=======
 	UObject* BlueprintCDO = DeferredCDOIndex != INDEX_NONE ? ToRawPtr(ExportMap[DeferredCDOIndex].Object) : ToRawPtr(LoadClass->ClassDefaultObject);
->>>>>>> 4af6daef
 	DEFERRED_DEPENDENCY_CHECK(BlueprintCDO != nullptr);
 	
 	TArray<int32> DeferredTemplateObjects;
