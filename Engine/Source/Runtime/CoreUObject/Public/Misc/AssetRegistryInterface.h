--- conflicted
+++ resolved
@@ -45,12 +45,6 @@
 		// Note: Also update FAssetRegistryDependencyOptions when adding more flags
 	};
 
-<<<<<<< HEAD
-	inline static const Type None = (Type)(0);
-	inline static const Type All = (Type)(Soft | Hard | SearchableName | SoftManage | HardManage);
-	inline static const Type Packages = (Type)(Soft | Hard);
-	inline static const Type Manage = (Type)(SoftManage | HardManage);
-=======
 	PRAGMA_DISABLE_DEPRECATION_WARNINGS;
 	UE_DEPRECATED(5.3, "No longer used")
 	inline static const Type None = (Type)(0);
@@ -61,7 +55,6 @@
 	UE_DEPRECATED(5.3, "No longer used")
 	inline static const Type Manage = (Type)(SoftManage | HardManage);
 	PRAGMA_ENABLE_DEPRECATION_WARNINGS;
->>>>>>> 4af6daef
 }
 
 class IAssetRegistry;
@@ -199,11 +192,7 @@
 
 	// Functions to read and write the data used by the AssetRegistry in each package; the format of this data is separate from the format of the data in the asset registry
 	COREUOBJECT_API void WritePackageData(FStructuredArchiveRecord& ParentRecord, bool bIsCooking,
-<<<<<<< HEAD
-		const UPackage* Package, FLinkerSave* Linker, const TSet<UObject*>& ImportsUsedInGame,
-=======
 		const UPackage* Package, FLinkerSave* Linker, const TSet<TObjectPtr<UObject>>& ImportsUsedInGame,
->>>>>>> 4af6daef
 		const TSet<FName>& SoftPackagesUsedInGame, const ITargetPlatform* TargetPlatform,
 		TArray<FAssetData>* OutAssetDatas);
 	// ReadPackageDataMain and ReadPackageDataDependencies are declared in IAssetRegistry.h, in the AssetRegistry module, because they depend upon some structures defined in the AssetRegistry module
@@ -232,11 +221,7 @@
 	{
 	public:
 		/** Return whether to filter out assets of the given class and flags from the editor's asset registry */
-<<<<<<< HEAD
-		static bool ShouldSkipAsset(const FTopLevelAssetPath& AssetClass, uint32 PackageFlags);
-=======
 		static COREUOBJECT_API bool ShouldSkipAsset(const FTopLevelAssetPath& AssetClass, uint32 PackageFlags);
->>>>>>> 4af6daef
 
 		/** Return whether to filter out the given object (assumed to be an asset) from the editor's asset registry */
 		static COREUOBJECT_API bool ShouldSkipAsset(const UObject* InAsset);
@@ -246,11 +231,7 @@
 
 #if WITH_ENGINE && WITH_EDITOR
 		/** Copy the global skip classes set from the given external sets that were already populated. */
-<<<<<<< HEAD
-		static void SetSkipClasses(const TSet<FTopLevelAssetPath>& InSkipUncookedClasses, const TSet<FTopLevelAssetPath>& InSkipCookedClasses);
-=======
 		static COREUOBJECT_API void SetSkipClasses(const TSet<FTopLevelAssetPath>& InSkipUncookedClasses, const TSet<FTopLevelAssetPath>& InSkipCookedClasses);
->>>>>>> 4af6daef
 #endif
 	};
 
