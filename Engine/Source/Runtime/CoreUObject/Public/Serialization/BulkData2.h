--- conflicted
+++ resolved
@@ -24,14 +24,6 @@
 COREUOBJECT_API FIoFilenameHash MakeIoFilenameHash(const FString& Filename);
 /** Helpers to create the hash from a FPackagePath. Returns IOFILENAMEHASH_NONE if and only if the PackagePath is empty. */
 COREUOBJECT_API FIoFilenameHash MakeIoFilenameHash(const FPackagePath& Filename);
-/** Helpers to create the hash from a chunk id. Returns IOFILENAMEHASH_NONE if and only if the chunk id is invalid. */
-COREUOBJECT_API FIoFilenameHash MakeIoFilenameHash(const FIoChunkId& ChunkID);
-
-/** A loose hash value that can be created from either a filenames or a FIoChunkId */
-using FIoFilenameHash = uint32;
-const FIoFilenameHash INVALID_IO_FILENAME_HASH = 0;
-/** Helpers to create the hash from a filename. Returns IOFILENAMEHASH_NONE if and only if the filename is empty. */
-COREUOBJECT_API FIoFilenameHash MakeIoFilenameHash(const FString& Filename);
 /** Helpers to create the hash from a chunk id. Returns IOFILENAMEHASH_NONE if and only if the chunk id is invalid. */
 COREUOBJECT_API FIoFilenameHash MakeIoFilenameHash(const FIoChunkId& ChunkID);
 
@@ -144,12 +136,8 @@
 	int64 InOffsetInBulkData = 0,
 	int64 InBytesToRead = INDEX_NONE,
 	FBulkDataIORequestCallBack* InCompleteCallback = nullptr,
-<<<<<<< HEAD
-	uint8* InUserSuppliedMemory = nullptr);
-=======
 	uint8* InUserSuppliedMemory = nullptr,
 	int32 InPriority = IoDispatcherPriority_Low);
->>>>>>> 6bbb88c8
 
 /**
  * @documentation @todo documentation
@@ -266,10 +254,6 @@
 	// Added for compatibility with the older BulkData system
 	int64 GetBulkDataOffsetInFile() const;
 
-<<<<<<< HEAD
-	FString GetFilename() const;
-
-=======
 	UE_DEPRECATED(5.0, "Use GetPackagePath instead")
 	FString GetFilename() const;
 
@@ -279,7 +263,6 @@
 	/** Returns which segment of its PackagePath this bulkdata resides in */
 	EPackageSegment GetPackageSegment() const;
 
->>>>>>> 6bbb88c8
 	/** 
 	 * Returns the io filename hash associated with this bulk data.
 	 *
@@ -297,8 +280,6 @@
 private:
 	friend FBulkDataAllocation;
 
-	FIoChunkId CreateChunkId() const;
-
 	void SetRuntimeBulkDataFlags(uint32 BulkDataFlagsToSet);
 	void ClearRuntimeBulkDataFlags(uint32 BulkDataFlagsToClear);
 
@@ -312,13 +293,9 @@
 	 */
 	bool CanDiscardInternalData() const;
 
-<<<<<<< HEAD
-	void ProcessDuplicateData(FArchive& Ar, const UPackage* Package, const FString* Filename, int64& InOutOffsetInFile);
-=======
 	void ProcessDuplicateData(EBulkDataFlags NewFlags, int64 NewSizeOnDisk, int64 NewOffset, const UPackage* Package,
 		const FPackagePath* PackagePath, const FLinkerLoad* Linker);
 	void ConditionalSetInlineAlwaysAllowDiscard(bool bPackageUsesIoStore);
->>>>>>> 6bbb88c8
 	void SerializeDuplicateData(FArchive& Ar, EBulkDataFlags& OutBulkDataFlags, int64& OutBulkDataSizeOnDisk, int64& OutBulkDataOffsetInFile);
 	void SerializeBulkData(FArchive& Ar, void* DstBuffer, int64 DataLength);
 
