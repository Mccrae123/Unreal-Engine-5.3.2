--- conflicted
+++ resolved
@@ -233,7 +233,6 @@
 	FString ConvertFilenameFromFlags(const FString& Filename) const;
 
 private:
-<<<<<<< HEAD
 	using AsyncCallback = TFunction<void(TIoStatusOr<FIoBuffer>)>;
 
 	void LoadDataDirectly(void** DstBuffer);
@@ -244,71 +243,12 @@
 	void InternalLoadFromIoStore(void** DstBuffer);
 	void InternalLoadFromIoStoreAsync(void** DstBuffer, AsyncCallback&& Callback);
 
-private:
-	/**
-	 * This is a wrapper for the BulkData memory allocation so we can use a single pointer to either
-	 * reference a straight memory allocation or in the case that the BulkData object represents a 
-	 * memory mapped file region, a FOwnedBulkDataPtr.
-	 * This makes the code more complex but it means that we do not pay any additional memory cost when
-	 * memory mapping isn't being used at a small cpu cost. However the number of BulkData object usually
-	 * means that the memory saving is worth it compared to how infrequently the memory accessors are 
-	 * actually called.
-	 *
-	 * Note: We use a flag set in the owning BulkData object to tell us what storage type we are using 
-	 * so all accessors require that a pointer to the parent object be passed in.
-	 */
-	class FBulkDataAllocation
-	{
-	public:
-		// Misc
-		bool IsLoaded() const { return Allocation != nullptr; }
-		void Free(FBulkDataBase* Owner);
-
-		// Set as a raw buffer
-		void* AllocateData(FBulkDataBase* Owner, SIZE_T SizeInBytes); //DataBuffer = FMemory::Realloc(DataBuffer, SizeInBytes, DEFAULT_ALIGNMENT);
-		void SetData(FBulkDataBase* Owner, void* Buffer);
-
-		// Set as memory mapped
-		void SetMemoryMappedData(FBulkDataBase* Owner, IMappedFileHandle* MappedHandle, IMappedFileRegion* MappedRegion);
-
-		// Getters		
-		void* GetAllocationForWrite(const FBulkDataBase* Owner) const;
-		const void* GetAllocationReadOnly(const FBulkDataBase* Owner) const;
-	
-		FOwnedBulkDataPtr* StealFileMapping(FBulkDataBase* Owner);
-		void Swap(FBulkDataBase* Owner, void** DstBuffer);
-	private:
-		void* Allocation = nullptr; // Will either be the data allocation or a FOwnedBulkDataPtr if memory mapped
-	};
-
-	static FIoDispatcher* IoDispatcher;
-
-	union
-	{
-		// Inline data or fallback path
-		struct
-		{
-			uint64 BulkDataSize;
-			FileToken Token;
-			
-		} Fallback;
-
-		// For IODispatcher
-		FIoChunkId ChunkID;	
-	}; // Note that the union will end up being 16 bytes with padding
-	
-	FBulkDataAllocation DataAllocation;
-	EBulkDataFlags BulkDataFlags = BULKDATA_None;
-	mutable uint8 LockStatus = 0; // Mutable so that the read only lock can be const
-=======
-
 	static FIoDispatcher* IoDispatcher;
 
 	LAYOUT_FIELD(FBulkDataOrId, Data);
 	LAYOUT_FIELD(FBulkDataAllocation, DataAllocation);
 	LAYOUT_FIELD_INITIALIZED(uint32, BulkDataFlags, 0);
 	LAYOUT_MUTABLE_FIELD_INITIALIZED(uint8, LockStatus, 0); // Mutable so that the read only lock can be const
->>>>>>> aa970514
 };
 
 /**
