--- conflicted
+++ resolved
@@ -8,19 +8,12 @@
 #include "Async/Future.h"
 #include "Async/AsyncFileHandle.h"
 #include "GenericPlatform/GenericPlatformFile.h"
-<<<<<<< HEAD
-=======
 #include "Misc/PackagePath.h"
->>>>>>> 6bbb88c8
 #include "Serialization/FileRegions.h"
 #include "BulkDataCommon.h"
 #include "BulkData2.h"
 #if WITH_IOSTORE_IN_EDITOR
-<<<<<<< HEAD
-#include "UObject/PackageId.h"
-=======
 #include "IO/PackageId.h"
->>>>>>> 6bbb88c8
 #endif
 
 #if WITH_EDITOR == 0 && WITH_EDITORONLY_DATA == 0 //Runtime
@@ -486,13 +479,6 @@
 	/** Returns a FIoChunkId for the bulkdata payload, this will be invalid if the bulkdata is not stored in the IoStore */
 	FIoChunkId CreateChunkId() const;
 
-	/** 
-	 * Returns the io filename hash associated with this bulk data.
-	 *
-	 * @return Hash or INVALID_IO_FILENAME_HASH if invalid.
-	 **/
-	FIoFilenameHash GetIoFilenameHash() const { return MakeIoFilenameHash(Filename); }
-
 	/*-----------------------------------------------------------------------------
 		Data retrieval and manipulation.
 	-----------------------------------------------------------------------------*/
@@ -753,18 +739,6 @@
 	void DetachFromArchive( FArchive* Ar, bool bEnsureBulkDataIsLoaded );
 #endif // WITH_EDITOR
 
-#if WITH_IOSTORE_IN_EDITOR
-	/**
-	 * Serialize bulk data structure from I/O store.
-	 *
-	 * @param Ar	Archive to serialize with
-	 * @param Owner	Object owning the bulk data
-	 * @param Idx	Index of bulk data item being serialized
-	 * @param bAttemptFileMapping	If true, attempt to map this instead of loading it into malloc'ed memory
-	 */
-	void SerializeFromIoStore( FArchive& Ar, UObject* Owner, int32 Idx, bool bAttemptFileMapping );
-#endif
-
 	/*-----------------------------------------------------------------------------
 		Internal helpers
 	-----------------------------------------------------------------------------*/
@@ -813,9 +787,6 @@
 	
 	/** Returns true if bulk data should be loaded asynchronously */
 	bool ShouldStreamBulkData(FArchive& Ar);
-
-	/** Returns if the offset needs fixing when serialized */
-	bool NeedsOffsetFixup() const;
 
 	/** Returns if the offset needs fixing when serialized */
 	bool NeedsOffsetFixup() const;
