// Copyright Epic Games, Inc. All Rights Reserved.

#pragma once

#include "Async/AsyncFileHandle.h"
#include "BulkDataBuffer.h"
#include "Containers/Array.h"
#include "Containers/ContainerAllocationPolicies.h"
#include "Containers/Map.h"
#include "Containers/SortedMap.h"
#include "Containers/StringView.h"
#include "Containers/UnrealString.h"
#include "CoreMinimal.h"
#include "CoreTypes.h"
#include "GenericPlatform/GenericPlatformFile.h"
#include "HAL/MemoryBase.h"
#include "IO/IoChunkId.h"
#include "IO/IoDispatcherPriority.h"
#include "IO/PackageId.h"
#include "Math/NumericLimits.h"
#include "Misc/AssertionMacros.h"
#include "Misc/CompressionFlags.h"
#include "Misc/EnumClassFlags.h"
#include "Misc/OptionalFwd.h"
#include "Misc/PackagePath.h"
#include "Misc/PackageSegment.h"
#include "Serialization/Archive.h"
#include "Serialization/CustomVersion.h"
#include "Serialization/FileRegions.h"
#include "Templates/Function.h"
#include "Templates/IsPODType.h"
#include "Templates/RefCounting.h"
#include "Templates/UniquePtr.h"
#include "Templates/PimplPtr.h"
#include "UObject/NameTypes.h"

#if UE_ENABLE_INCLUDE_ORDER_DEPRECATED_IN_5_2
#include "IO/IoDispatcher.h"
#endif

class FIoBuffer;
class FIoChunkId;
class FLinkerLoad;
class FOutputDevice;
class IAsyncReadFileHandle;
class IAsyncReadRequest;
class UObject;
struct FTimespan;
namespace UE { namespace Serialization { class FEditorBulkData; } }
enum class EFileRegionType : uint8;

#if WITH_EDITOR == 0 && WITH_EDITORONLY_DATA == 0
	#define USE_NEW_BULKDATA UE_DEPRECATED_MACRO(5.1, "The USE_NEW_BULKDATA macro has been deprecated in favor of USE_RUNTIME_BULKDATA.") 1
	#define USE_RUNTIME_BULKDATA 1
#else
	#define USE_NEW_BULKDATA UE_DEPRECATED_MACRO(5.1, "The USE_NEW_BULKDATA macro has been deprecated in favor of USE_RUNTIME_BULKDATA.") 0
	#define USE_RUNTIME_BULKDATA 0
#endif

<<<<<<< HEAD
// Enable the following to use the more compact FBulkDataStreamingToken in places where it is implemented
#define USE_BULKDATA_STREAMING_TOKEN UE_DEPRECATED_MACRO(5.0, "USE_BULKDATA_STREAMING_TOKEN now always evaluates to 0 and will be removed") 0
#define STREAMINGTOKEN_PARAM(param) UE_DEPRECATED_MACRO(5.0, "STREAMINGTOKEN_PARAM now always evaluates to a NOP")

=======
>>>>>>> 4af6daef
// When set to 1 attempting to reload inline data will fail with the old loader in the same way that it fails in
// the new loader to keep the results consistent.
#define UE_KEEP_INLINE_RELOADING_CONSISTENT 0

class IMappedFileHandle;
class IMappedFileRegion;

/*-----------------------------------------------------------------------------
	I/O filename helper(s)
-----------------------------------------------------------------------------*/

/** A loose hash value that can be created from either a filenames or a FIoChunkId */
using FIoFilenameHash = uint32;
inline const FIoFilenameHash INVALID_IO_FILENAME_HASH = 0;
/** Helpers to create the hash from a filename. Returns IOFILENAMEHASH_NONE if and only if the filename is empty. */
COREUOBJECT_API FIoFilenameHash MakeIoFilenameHash(const FString& Filename);
/** Helpers to create the hash from a FPackagePath. Returns IOFILENAMEHASH_NONE if and only if the PackagePath is empty. */
COREUOBJECT_API FIoFilenameHash MakeIoFilenameHash(const FPackagePath& Filename);
/** Helpers to create the hash from a chunk id. Returns IOFILENAMEHASH_NONE if and only if the chunk id is invalid. */
COREUOBJECT_API FIoFilenameHash MakeIoFilenameHash(const FIoChunkId& ChunkID);

/**
 * Represents an IO request from the BulkData streaming API.
 *
 * It functions pretty much the same as IAsyncReadRequest expect that it also holds
 * the file handle as well.
 */
<<<<<<< HEAD
class COREUOBJECT_API IBulkDataIORequest
=======
class IBulkDataIORequest
>>>>>>> 4af6daef
{
public:
	virtual ~IBulkDataIORequest() {}

	virtual bool PollCompletion() const = 0;
	virtual bool WaitCompletion(float TimeLimitSeconds = 0.0f) = 0;

	virtual uint8* GetReadResults() = 0;
	virtual int64 GetSize() const = 0;

	virtual void Cancel() = 0;
};

/**
 * Flags serialized with the bulk data.
 */
enum EBulkDataFlags : uint32
{
	/** Empty flag set. */
	BULKDATA_None = 0,
	/**
	 * INTERNAL SET ONLY - callers of bulkdata should not set this flag on the bulk data
	 * It is overwritten according to global configuration by Serialize.
	 * If set, payload is stored not inline; it is stored either at the end of the file
	 * or in a separate file.
	 */
	BULKDATA_PayloadAtEndOfFile = 1 << 0,
	/** If set, payload should be [un]compressed using ZLIB during serialization. */
	BULKDATA_SerializeCompressedZLIB = 1 << 1,
	/** Force usage of SerializeElement over bulk serialization. */
	BULKDATA_ForceSingleElementSerialization = 1 << 2,
	/** Bulk data is only used once at runtime in the game. */
	BULKDATA_SingleUse = 1 << 3,
	/** Bulk data won't be used and doesn't need to be loaded. */
<<<<<<< HEAD
	BULKDATA_Unused = 1 << 5,
=======
	BULKDATA_Unused UE_DEPRECATED(5.3, "This feature is being removed") = 1 << 5,
>>>>>>> 4af6daef
	/** Forces the payload to be saved inline, regardless of its size. */
	BULKDATA_ForceInlinePayload = 1 << 6,
	/** Flag to check if either compression mode is specified. */
	BULKDATA_SerializeCompressed = (BULKDATA_SerializeCompressedZLIB),
	/** Forces the payload to be always streamed, regardless of its size. */
<<<<<<< HEAD
	BULKDATA_ForceStreamPayload = 1 << 7,
=======
	BULKDATA_ForceStreamPayload UE_DEPRECATED(5.3, "This flag has had no purpose for sometime") = 1 << 7,
>>>>>>> 4af6daef
	/**
	 * INTERNAL SET ONLY - callers of bulkdata should not set this flag on the bulk data
	 * It is overwritten according to global configuration by Serialize.
	 * If set, payload is stored in a separate file such as .ubulk.
	 * */
	BULKDATA_PayloadInSeperateFile = 1 << 8,
	/** DEPRECATED: If set, payload is compressed using platform specific bit window. */
<<<<<<< HEAD
	BULKDATA_SerializeCompressedBitWindow = 1 << 9,
=======
	BULKDATA_SerializeCompressedBitWindow UE_DEPRECATED(5.3, "This flag has had no purpose for sometime") = 1 << 9,
>>>>>>> 4af6daef
	/** There is a new default to inline unless you opt out. */
	BULKDATA_Force_NOT_InlinePayload = 1 << 10,
	/** This payload is optional and may not be on device. */
	BULKDATA_OptionalPayload = 1 << 11,
	/** This payload will be memory mapped, this requires alignment, no compression etc. */
	BULKDATA_MemoryMappedPayload = 1 << 12,
	/** Bulk data size is 64 bits long. */
	BULKDATA_Size64Bit = 1 << 13,
	/** Duplicate non-optional payload in optional bulk data. */
	BULKDATA_DuplicateNonOptionalPayload = 1 << 14,
	/** Indicates that an old ID is present in the data, at some point when the DDCs are flushed we can remove this. */
<<<<<<< HEAD
	BULKDATA_BadDataVersion = 1 << 15,
=======
	BULKDATA_BadDataVersion UE_DEPRECATED(5.3, "This flag has had no purpose for sometime") = 1 << 15,
>>>>>>> 4af6daef
	/** BulkData did not have it's offset changed during the cook and does not need the fix up at load time */
	BULKDATA_NoOffsetFixUp = 1 << 16,
	/**
	 * INTERNAL SET ONLY - callers of bulkdata should not set this flag on the bulk data
	 * If set, payload is stored in the workspace domain version of the file.
	 */
	BULKDATA_WorkspaceDomainPayload = 1 << 17,
	/**
	 * INTERNAL SET ONLY - callers of bulkdata should not set this flag on the bulk data
	 * If true, the BulkData can be loaded from its file at any time
	 */
	BULKDATA_LazyLoadable = 1 << 18,

	/* Runtime only flags below this point! Note that they take the high bits in reverse order! */

	/** Assigned at runtime to indicate that the BulkData should be using the IoDispatcher when loading, not filepaths. */
	BULKDATA_UsesIoDispatcher = 1u << 31u,
	/** Assigned at runtime to indicate that the BulkData allocation is a memory mapped region of a file and not raw data. */
	BULKDATA_DataIsMemoryMapped = 1 << 30,
	/** Assigned at runtime to indicate that the BulkData object has an async loading request in flight and will need to wait on it. */
	BULKDATA_HasAsyncReadPending = 1 << 29,
	/** Assigned at runtime to indicate that the BulkData object should be considered for discard even if it cannot load from disk. */
	BULKDATA_AlwaysAllowDiscard = 1 << 28,
};

/**
 * Allows FArchive to serialize EBulkDataFlags, this will not be required once EBulkDataFlags is promoted
 * to be a enum class.
 */
inline FArchive& operator<<(FArchive& Ar, EBulkDataFlags& Flags)
{
	Ar << (uint32&)Flags;
	return Ar;
}

/**
 * Enumeration for bulk data lock status.
 */
enum EBulkDataLockStatus
{
	/** Unlocked array				*/
	LOCKSTATUS_Unlocked = 0,
	/** Locked read-only			*/
	LOCKSTATUS_ReadOnlyLock = 1,
	/** Locked read-write-realloc	*/
	LOCKSTATUS_ReadWriteLock = 2,
};

/**
 * Enumeration for bulk data lock behavior
 */
enum EBulkDataLockFlags
{
	LOCK_READ_ONLY = 1,
	LOCK_READ_WRITE = 2,
};

/**
 * Callback to use when making streaming requests
 */
typedef TFunction<void(bool bWasCancelled, IBulkDataIORequest*)> FBulkDataIORequestCallBack;

UE_DEPRECATED(5.1, "Use CreateStreamingRequest instead")
TUniquePtr<IBulkDataIORequest> CreateBulkDataIoDispatcherRequest(
	const FIoChunkId& InChunkID,
	int64 InOffsetInBulkData = 0,
	int64 InBytesToRead = INDEX_NONE,
	FBulkDataIORequestCallBack* InCompleteCallback = nullptr,
	uint8* InUserSuppliedMemory = nullptr,
	int32 InPriority = IoDispatcherPriority_Low);

/**
 * @documentation @todo documentation
 */
struct FOwnedBulkDataPtr
{
	explicit FOwnedBulkDataPtr(void* InAllocatedData)
		: AllocatedData(InAllocatedData)
		, MappedHandle(nullptr)
		, MappedRegion(nullptr)
	{
		
	}

	FOwnedBulkDataPtr(IMappedFileHandle* Handle, IMappedFileRegion* Region)
		: AllocatedData(nullptr)
		, MappedHandle(Handle)
		, MappedRegion(Region)
	{
		
	}

	COREUOBJECT_API ~FOwnedBulkDataPtr();
	COREUOBJECT_API const void* GetPointer();

	IMappedFileHandle* GetMappedHandle()
	{
		return MappedHandle;
	}
	IMappedFileRegion* GetMappedRegion()
	{
		return MappedRegion;
	}

	void RelinquishOwnership()
	{
		AllocatedData = nullptr;
		MappedHandle = nullptr;
		MappedRegion = nullptr;
	}

private:
	// hidden
	FOwnedBulkDataPtr() {}


	// if allocated memory was used, this will be non-null
	void* AllocatedData;
	
	// if memory mapped IO was used, these will be non-null
	IMappedFileHandle* MappedHandle;
	IMappedFileRegion* MappedRegion;
};

UE_DEPRECATED(5.1, "Use CreateStreamingRequest instead");
class FBulkDataIORequest : public IBulkDataIORequest
{
public:
	FBulkDataIORequest(IAsyncReadFileHandle* InFileHandle);
	FBulkDataIORequest(IAsyncReadFileHandle* InFileHandle, IAsyncReadRequest* InReadRequest, int64 BytesToRead);

	virtual ~FBulkDataIORequest();

	bool MakeReadRequest(int64 Offset, int64 BytesToRead, EAsyncIOPriorityAndFlags PriorityAndFlags, FBulkDataIORequestCallBack* CompleteCallback, uint8* UserSuppliedMemory);

	virtual bool PollCompletion() const override;
	virtual bool WaitCompletion( float TimeLimitSeconds = 0.0f ) override;

	virtual uint8* GetReadResults() override;
	virtual int64 GetSize() const override;

	virtual void Cancel() override;

private:
	IAsyncReadFileHandle* FileHandle;
	IAsyncReadRequest* ReadRequest;

	int64 Size;
};

namespace UE::BulkData::Private
{

/**
 * Serialized bulk meta data.
 */
struct FBulkMetaResource
{
	/** Bulk data flags. */
	EBulkDataFlags Flags = BULKDATA_None;

	/** Number of bulk data elements. */
	int64 ElementCount = -1;

	/** Size on disk, can differ from size when compressed. */
	int64 SizeOnDisk = -1;
	
	/** Offset within the bulk data chunk. */
	int64 Offset = -1;
	
	/** Non-optional duplicate bulk data flags. */
	EBulkDataFlags DuplicateFlags = BULKDATA_None;
	
	/** Duplicate bulk data size on disk. */
	int64 DuplicateSizeOnDisk = -1;

	/** Offset within the optional bulk data chunk. */
	int64 DuplicateOffset = -1;

	COREUOBJECT_API friend FArchive& operator<<(FArchive& Ar, FBulkMetaResource& BulkMeta);
};

/**
 * Bulk meta data, size, offset, flags and lock status packed in 16 bytes.
 *
 * Uses 5 bytes for size and offset.
 * [0 - 4][5 - 9][  10	][    11	][12    -   15]([16   -  23])
 * [Size][Offset][Unused][LockFlags][BulkDataFlags]([SizeOnDisk])
 */
class FBulkMetaData
{
public:
	/** 40 bits for max bulk data size. */
	static constexpr int64 MaxSize = 0xFFffFFffFF;
	/** 39 bits for max bulk data offset and 1 bit to indicate INDEX_NONE. */
	static constexpr int64 MaxOffset = 0xFFffFFffFE;

	FBulkMetaData()
	{
		SetOffset(-1);
#if !USE_RUNTIME_BULKDATA
		SetSizeOnDisk(-1);
#endif
	}

	explicit FBulkMetaData(EBulkDataFlags Flags)
		: FBulkMetaData()
	{
		SetFlags(Flags);
	}

	inline int64 GetSize() const
	{
		return static_cast<int64>(ReadUInt40(Data));
	}

	inline void SetSize(int64 Size)
	{
		check(Size <= MaxSize);
		WriteUInt40(Data, uint64(Size));
	}

	int64 GetSizeOnDisk() const
	{
#if USE_RUNTIME_BULKDATA
		return GetSize();
#else
		return static_cast<int64>(*reinterpret_cast<const int64*>(&Data[16]));
#endif
	}
<<<<<<< HEAD

	void SetSizeOnDisk(int64 SizeOnDisk)
	{
#if !USE_RUNTIME_BULKDATA
		*reinterpret_cast<int64*>(&Data[16]) = SizeOnDisk;
#endif // !USE_RUNTIME_BULKDATA
	}

	inline int64 GetOffset() const
	{
		const int64 Offset = static_cast<int64>(ReadUInt40(Data + 5));
		return Offset > MaxOffset ? INDEX_NONE : Offset;
	}

	inline void SetOffset(int64 Offset)
	{
		check(Offset <= MaxOffset);

		if (Offset < 0)
		{
			Offset = MAX_int64;
		}

		WriteUInt40(Data + 5, uint64(Offset));
	}

	EBulkDataLockStatus GetLockStatus() const
	{
		return static_cast<EBulkDataLockStatus>(Data[11]);
	}

	void SetLockStatus(EBulkDataLockStatus Status)
	{
		Data[11] = uint8(Status);
	}
	
	EBulkDataFlags GetFlags() const
	{
		return static_cast<EBulkDataFlags>(*reinterpret_cast<const uint32*>(&Data[12]));
	}

	void SetFlags(EBulkDataFlags Flags)
	{
		*reinterpret_cast<uint32*>(&Data[12]) = static_cast<uint32>(Flags);
	}

	void AddFlags(EBulkDataFlags Flags)
	{
		*reinterpret_cast<uint32*>(&Data[12]) |= static_cast<uint32>(Flags);
	}
	
	void ClearFlags(EBulkDataFlags Flags)
	{
		*reinterpret_cast<uint32*>(&Data[12]) &= ~static_cast<uint32>(Flags);
	}

	inline bool HasAnyFlags(EBulkDataFlags Flags) const
	{
		return (GetFlags() & Flags) != 0;
	}

	inline bool HasAllFlags(EBulkDataFlags Flags) const
	{
		return (GetFlags() & Flags) == Flags;
	}

	static FBulkMetaData FromSerialized(const FBulkMetaResource& MetaResource, int64 ElementSize)
	{
		FBulkMetaData Meta;
		
		if (MetaResource.ElementCount > 0)
		{
			Meta.SetSize(MetaResource.ElementCount * ElementSize);
		}

		Meta.SetSizeOnDisk(MetaResource.SizeOnDisk);
		Meta.SetOffset(MetaResource.Offset);
		Meta.SetFlags(MetaResource.Flags);

		check(MetaResource.ElementCount <= 0 || Meta.GetSize() == MetaResource.ElementCount * ElementSize);
		check(Meta.GetOffset() == MetaResource.Offset);
		check(Meta.GetFlags() == MetaResource.Flags);
#if !USE_RUNTIME_BULKDATA
		check(MetaResource.ElementCount <= 0 || Meta.GetSizeOnDisk() == MetaResource.SizeOnDisk);
#endif
		return Meta;
	}

private:
	static uint64 ReadUInt40(const uint8* Memory)
	{
		return static_cast<int64>(uint64(Memory[0]) | uint64(Memory[1]) << 8 | uint64(Memory[2]) << 16 | uint64(Memory[3]) << 24 | uint64(Memory[4]) << 32);
	}

	static void WriteUInt40(uint8* Memory, uint64 Value)
	{
		Memory[0] = uint8(Value); Memory[1] = uint8(Value >> 8); Memory[2] = uint8(Value >> 16); Memory[3] = uint8(Value >> 24); Memory[4] = uint8(Value >> 32);
	}
#if USE_RUNTIME_BULKDATA
	uint8 Data[16] = {0};
#else
	uint8 Data[24] = {0};
#endif // USE_RUNTIME_BULKDATA
};

} // namespace UE::BulkData::Private

/** Parameters when serializing bulk data. */
struct FBulkDataSerializationParams
{
	/** The owner of the bulk data. */
	UObject* Owner = nullptr;
	/** Bulk data element size. */
	int32 ElementSize = 0;
	/** The region type. */
	EFileRegionType RegionType;
	/** Flag indicating whether to try to memory map the bulk data payload or not. */
	bool bAttemptMemoryMapping = false;
};

/**
 * @documentation @todo documentation
 */
class COREUOBJECT_API FBulkData
{
	// This struct represents an optional allocation.
	struct FAllocatedPtr
	{
		FAllocatedPtr() = default;
		~FAllocatedPtr() = default;

		inline bool IsLoaded() const
		{
			return Allocation.RawData != nullptr; // Doesn't matter which allocation we test
		}

		void Free(FBulkData* Owner);

		void* ReallocateData(FBulkData* Owner, SIZE_T SizeInBytes);

		void SetData(FBulkData* Owner, void* Buffer);
		void SetMemoryMappedData(FBulkData* Owner, IMappedFileHandle* MappedHandle, IMappedFileRegion* MappedRegion);

		void* GetAllocationForWrite(const FBulkData* Owner) const;
		const void* GetAllocationReadOnly(const FBulkData* Owner) const;

		FOwnedBulkDataPtr* StealFileMapping(FBulkData* Owner);
		void Swap(FBulkData* Owner, void** DstBuffer);

	private:

		union FAllocation
		{
			/** Raw memory allocations, allocated via FMemory::Malloc/Realloc */
			void* RawData;
			/** Wrapper around memory mapped allocations allocated via new */
			FOwnedBulkDataPtr* MemoryMappedData;
		};

=======

	void SetSizeOnDisk(int64 SizeOnDisk)
	{
#if !USE_RUNTIME_BULKDATA
		*reinterpret_cast<int64*>(&Data[16]) = SizeOnDisk;
#endif // !USE_RUNTIME_BULKDATA
	}

	inline int64 GetOffset() const
	{
		const int64 Offset = static_cast<int64>(ReadUInt40(Data + 5));
		return Offset > MaxOffset ? INDEX_NONE : Offset;
	}

	inline void SetOffset(int64 Offset)
	{
		check(Offset <= MaxOffset);

		if (Offset < 0)
		{
			Offset = MAX_int64;
		}

		WriteUInt40(Data + 5, uint64(Offset));
	}

	EBulkDataLockStatus GetLockStatus() const
	{
		return static_cast<EBulkDataLockStatus>(Data[11]);
	}

	void SetLockStatus(EBulkDataLockStatus Status)
	{
		Data[11] = uint8(Status);
	}
	
	EBulkDataFlags GetFlags() const
	{
		return static_cast<EBulkDataFlags>(*reinterpret_cast<const uint32*>(&Data[12]));
	}

	void SetFlags(EBulkDataFlags Flags)
	{
		*reinterpret_cast<uint32*>(&Data[12]) = static_cast<uint32>(Flags);
	}

	void AddFlags(EBulkDataFlags Flags)
	{
		*reinterpret_cast<uint32*>(&Data[12]) |= static_cast<uint32>(Flags);
	}
	
	void ClearFlags(EBulkDataFlags Flags)
	{
		*reinterpret_cast<uint32*>(&Data[12]) &= ~static_cast<uint32>(Flags);
	}

	inline bool HasAnyFlags(EBulkDataFlags Flags) const
	{
		return (GetFlags() & Flags) != 0;
	}

	inline bool HasAllFlags(EBulkDataFlags Flags) const
	{
		return (GetFlags() & Flags) == Flags;
	}

	/** 
	 * Serializes FBulkMetaResource from the given archive and builds the returned FBulkMetaData from it. 
	 * The offset for duplicated data will also be returned
	 */
	COREUOBJECT_API static bool FromSerialized(FArchive& Ar, int64 ElementSize, FBulkMetaData& OutMetaData, int64& OutDuplicateOffset);

	/** Serializes FBulkMetaResource from the given archive and builds the returned FBulkMetaData from it. */
	static bool FromSerialized(FArchive& Ar, int64 ElementSize, FBulkMetaData& OutMetaData)
	{
		int64 DuplicateOffset = INDEX_NONE;
		return FromSerialized(Ar, ElementSize, OutMetaData, DuplicateOffset);
	}

private:
	static uint64 ReadUInt40(const uint8* Memory)
	{
		return static_cast<int64>(uint64(Memory[0]) | uint64(Memory[1]) << 8 | uint64(Memory[2]) << 16 | uint64(Memory[3]) << 24 | uint64(Memory[4]) << 32);
	}

	static void WriteUInt40(uint8* Memory, uint64 Value)
	{
		Memory[0] = uint8(Value); Memory[1] = uint8(Value >> 8); Memory[2] = uint8(Value >> 16); Memory[3] = uint8(Value >> 24); Memory[4] = uint8(Value >> 32);
	}
#if USE_RUNTIME_BULKDATA
	uint8 Data[16] = {0};
#else
	uint8 Data[24] = {0};
#endif // USE_RUNTIME_BULKDATA
};

} // namespace UE::BulkData::Private

/** Parameters when serializing bulk data. */
struct FBulkDataSerializationParams
{
	/** The owner of the bulk data. */
	UObject* Owner = nullptr;
	/** Bulk data element size. */
	int32 ElementSize = 0;
	/** The region type. */
	EFileRegionType RegionType;
	/** Flag indicating whether to try to memory map the bulk data payload or not. */
	bool bAttemptMemoryMapping = false;
};

/**
 * @documentation @todo documentation
 */
class FBulkData
{
	// This struct represents an optional allocation.
	struct FAllocatedPtr
	{
		FAllocatedPtr() = default;
		~FAllocatedPtr() = default;

		inline bool IsLoaded() const
		{
			return Allocation.RawData != nullptr; // Doesn't matter which allocation we test
		}

		void Free(FBulkData* Owner);

		void* ReallocateData(FBulkData* Owner, int64 SizeInBytes);

		void SetData(FBulkData* Owner, void* Buffer);
		void SetMemoryMappedData(FBulkData* Owner, IMappedFileHandle* MappedHandle, IMappedFileRegion* MappedRegion);

		void* GetAllocationForWrite(const FBulkData* Owner) const;
		const void* GetAllocationReadOnly(const FBulkData* Owner) const;

		COREUOBJECT_API FOwnedBulkDataPtr* StealFileMapping(FBulkData* Owner);
		void Swap(FBulkData* Owner, void** DstBuffer);

	private:

		union FAllocation
		{
			/** Raw memory allocations, allocated via FMemory::Malloc/Realloc */
			void* RawData;
			/** Wrapper around memory mapped allocations allocated via new */
			FOwnedBulkDataPtr* MemoryMappedData;
		};

>>>>>>> 4af6daef
		FAllocation Allocation{ nullptr };
	};

public:
	friend class FLinkerLoad;
	friend class FLinkerSave;
	friend class FExportArchive;
	friend class UE::Serialization::FEditorBulkData; // To allow access to AttachedAr
	friend class FBulkDataBatchRequest;

	using BulkDataRangeArray = TArray<FBulkData*, TInlineAllocator<8>>;

	static constexpr SIZE_T MaxBulkDataSize = (1ull << 40) - 1;

	/*-----------------------------------------------------------------------------
		Constructors and operators
	-----------------------------------------------------------------------------*/

	/**
	 * Constructor, initializing all member variables.
	 */
	FBulkData() = default;

	/**
	 * Copy constructor. Use the common routine to perform the copy.
	 *
	 * @param Other the source array to copy
	 */
<<<<<<< HEAD
	FBulkData( const FBulkData& Other );
=======
	COREUOBJECT_API FBulkData( const FBulkData& Other );
>>>>>>> 4af6daef

	/**
	 * Virtual destructor, free'ing allocated memory.
	 */
<<<<<<< HEAD
	~FBulkData();
=======
	COREUOBJECT_API ~FBulkData();
>>>>>>> 4af6daef

	/**
	 * Copies the source array into this one after detaching from archive.
	 *
	 * @param Other the source array to copy
	 */
<<<<<<< HEAD
	FBulkData& operator=( const FBulkData& Other );
=======
	COREUOBJECT_API FBulkData& operator=( const FBulkData& Other );
>>>>>>> 4af6daef

	/*-----------------------------------------------------------------------------
		Static functions.
	-----------------------------------------------------------------------------*/

	/**
	 * Dumps detailed information of bulk data usage.
	 *
	 * @param Log FOutputDevice to use for logging
	 */
	static COREUOBJECT_API void DumpBulkDataUsage( FOutputDevice& Log );

	/*-----------------------------------------------------------------------------
		Accessors
	-----------------------------------------------------------------------------*/

	/**
	 * Returns the size of the bulk data in bytes.
	 *
	 * @return Size of the bulk data in bytes
	 */
	COREUOBJECT_API int64 GetBulkDataSize() const;
	/**
	 * Returns the size of the bulk data on disk. This can differ from GetBulkDataSize if
	 * BULKDATA_SerializeCompressed is set.
	 *
	 * @return Size of the bulk data on disk or INDEX_NONE in case there's no association
	 */
	COREUOBJECT_API int64 GetBulkDataSizeOnDisk() const;
	/**
	 * Returns the offset into the file the bulk data is located at.
	 *
	 * @return Offset into the file or INDEX_NONE in case there is no association
	 */
	COREUOBJECT_API int64 GetBulkDataOffsetInFile() const;
	/**
	 * Returns whether the bulk data is stored compressed on disk.
	 *
	 * @return true if data is compressed on disk, false otherwise
	 */
	COREUOBJECT_API bool IsStoredCompressedOnDisk() const;

	/**
	 * Returns true if the data can be loaded from disk.
	 */
	COREUOBJECT_API bool CanLoadFromDisk() const;
	
	/**
	 * Returns true if the data references a file that currently exists and can be referenced by the file system.
	 */
	COREUOBJECT_API bool DoesExist() const;

	/**
	 * Returns flags usable to decompress the bulk data
	 * 
	 * @return NAME_None if the data was not compressed on disk, or valid format to pass to FCompression::UncompressMemory for this data
	 */
	COREUOBJECT_API FName GetDecompressionFormat() const;

	/**
	 * Returns whether the bulk data is currently loaded and resident in memory.
	 *
	 * @return true if bulk data is loaded, false otherwise
	 */
	COREUOBJECT_API bool IsBulkDataLoaded() const;

	/**
	* Returns whether the bulk data asynchronous load has completed.
	*
	* @return true if bulk data has been loaded or async loading was not used to load this data, false otherwise
	*/
	COREUOBJECT_API bool IsAsyncLoadingComplete() const;

	/**
	* Returns whether this bulk data is used
	* @return true if BULKDATA_Unused is not set
	*/
	UE_DEPRECATED(5.3, "The feature is being removed, it is assumed that all bulkdata is available for use")
	COREUOBJECT_API bool IsAvailableForUse() const;

	/**
	* Returns whether this bulk data represents optional data or not
	* @return true if BULKDATA_OptionalPayload is set
	*/
	bool IsOptional() const
	{
		return (GetBulkDataFlags() & BULKDATA_OptionalPayload) != 0;
	}

	/**
	* Returns whether this bulk data is currently stored inline or not
	* @return true if BULKDATA_PayloadAtEndOfFile is not set
	*/
	bool IsInlined() const
	{
		return   (GetBulkDataFlags() & BULKDATA_PayloadAtEndOfFile) == 0;
	}

<<<<<<< HEAD
	UE_DEPRECATED(4.25, "Use ::IsInSeparateFile() instead")
	inline bool InSeperateFile() const { return IsInSeparateFile(); }

=======
>>>>>>> 4af6daef
	/**
	* Returns whether this bulk data is currently stored in it's own file or not
	* @return true if BULKDATA_PayloadInSeperateFile is not set
	*/
	bool IsInSeparateFile() const
	{
		return	(GetBulkDataFlags() & BULKDATA_PayloadInSeperateFile) != 0;
	}

	/**
	 * Returns whether this bulk data is stored in a PackageExternalResource rather than in
	 * a neighboring segment of its owner's PackagePath. 
	 */
	bool IsInExternalResource() const
	{
		return IsInSeparateFile() && (GetBulkDataFlags() & BULKDATA_WorkspaceDomainPayload);
	}

	/**
	* Returns whether this bulk data is accessed via the IoDispatcher or not.
	* @return false as the old BulkData API does not support it
	*/
	bool IsUsingIODispatcher() const
	{
		return (GetBulkDataFlags() & BULKDATA_UsesIoDispatcher) != 0;
	}

	/**
	 * Returns whether this bulk data is memory mapped or not.
	 */
	bool IsDataMemoryMapped() const
	{
		return (GetBulkDataFlags() & BULKDATA_DataIsMemoryMapped) != 0;
	}

	/**
	 * Returns whether to deallocate the bulk data after lock
	 */
	bool IsSingleUse() const
	{
		return (GetBulkDataFlags() & BULKDATA_SingleUse) != 0;
	}
	
	/**
	* Returns whether this bulk data represents duplicate non-optional data or not
	* @return true if BULKDATA_DuplicateNonOptionalPayload is set
	*/
	bool IsDuplicateNonOptional() const
	{
		return (GetBulkDataFlags() & BULKDATA_DuplicateNonOptionalPayload) != 0;
	}

	/**
	 * Enables the given flags without affecting any previously set flags.
	 *
	 * @param BulkDataFlagsToSet	Bulk data flags to set
	 */
	COREUOBJECT_API void SetBulkDataFlags( uint32 BulkDataFlagsToSet );

	/**
	 * Enable the given flags and disable all other flags.
	 * This can be used with ::GetBulkDataFlags() to effectively
	 * reset the flags to a previous state.
	 *
	 * @param BulkDataFlagsToSet	Bulk data flags to set
	 */
	COREUOBJECT_API void ResetBulkDataFlags(uint32 BulkDataFlagsToSet);

	/**
	* Gets the current bulk data flags.
	*
	* @return Bulk data flags currently set
	*/
	COREUOBJECT_API uint32 GetBulkDataFlags() const;

	UE_DEPRECATED(5.1, "Bulk Data will always use default alignment")
<<<<<<< HEAD
	void SetBulkDataAlignment(uint16 BulkDataAlignmentToSet);
=======
	COREUOBJECT_API void SetBulkDataAlignment(uint16 BulkDataAlignmentToSet);
>>>>>>> 4af6daef

	/**
	* Gets the current bulk data alignment.
	*
	* @return Bulk data alignment currently set
	*/
	COREUOBJECT_API uint32 GetBulkDataAlignment() const;

	/**
	 * Clears the passed in bulk data flags.
	 *
	 * @param BulkDataFlagsToClear	Bulk data flags to clear
	 */
<<<<<<< HEAD
	void ClearBulkDataFlags( uint32 BulkDataFlagsToClear );

	UE_DEPRECATED(5.0, "Use GetPackagePath instead")
	FString GetFilename() const
	{ 
		PRAGMA_DISABLE_DEPRECATION_WARNINGS
		return GetPackagePath().GetLocalFullPath(GetPackageSegment());
		PRAGMA_ENABLE_DEPRECATION_WARNINGS
	}

	/** Returns the PackagePath this bulkdata resides in */
	UE_DEPRECATED(5.1, "Deprecated")
=======
	COREUOBJECT_API void ClearBulkDataFlags( uint32 BulkDataFlagsToClear );

	/** Returns the PackagePath this bulkdata resides in */
	UE_DEPRECATED(5.1, "Deprecated, no replacement")
>>>>>>> 4af6daef
	const FPackagePath& GetPackagePath() const
	{ 
		static FPackagePath Empty;
		return Empty;
	}

	/** Returns which segment of its PackagePath this bulkdata resides in */
<<<<<<< HEAD
	UE_DEPRECATED(5.1, "Deprecated")
=======
	UE_DEPRECATED(5.1, "Deprecated, no replacement")
>>>>>>> 4af6daef
	EPackageSegment GetPackageSegment() const
	{ 
		return EPackageSegment::Header;
	}

	/** 
	 * Returns the io filename hash associated with this bulk data.
	 *
	 * @return Hash or INVALID_IO_FILENAME_HASH if invalid.
	 **/
	FIoFilenameHash GetIoFilenameHash() const { return MakeIoFilenameHash(BulkChunkId); }
	
	/** Returns a FIoChunkId for the bulkdata payload, this will be invalid if the bulkdata is not stored in the IoStore */
<<<<<<< HEAD
	FIoChunkId CreateChunkId() const;

	/** Returns a string representing the bulk data for debugging purposes. */
	FString GetDebugName() const;
=======
	COREUOBJECT_API FIoChunkId CreateChunkId() const;

	/** Returns a string representing the bulk data for debugging purposes. */
	COREUOBJECT_API FString GetDebugName() const;
>>>>>>> 4af6daef

	/*-----------------------------------------------------------------------------
		Data retrieval and manipulation.
	-----------------------------------------------------------------------------*/

	/**
	 * Retrieves a copy of the bulk data.
	 *
	 * @param Dest [in/out] Pointer to pointer going to hold copy, can point to NULL pointer in which case memory is allocated
	 * @param bDiscardInternalCopy Whether to discard/ free the potentially internally allocated copy of the data
	 */
<<<<<<< HEAD
	void GetCopy( void** Dest, bool bDiscardInternalCopy = true );
=======
	COREUOBJECT_API void GetCopy( void** Dest, bool bDiscardInternalCopy = true );
>>>>>>> 4af6daef

	/**
	 * Locks the bulk data and returns a pointer to it.
	 *
	 * @param	LockFlags	Flags determining lock behavior
	 */
	COREUOBJECT_API void* Lock( uint32 LockFlags );

	/**
	 * Locks the bulk data and returns a read-only pointer to it.
	 * This variant can be called on a const bulkdata
	 */
	COREUOBJECT_API const void* LockReadOnly() const;

	/**
	 * Change size of locked bulk data. Only valid if locked via read-write lock.
	 *
	 * @param ElementCount	Number of elements to allocate.
	 * @param ElementSize	Size in bytes of the individual element.
	 */
<<<<<<< HEAD
	void* Realloc(int64 ElementCount, int64 ElementSize);
=======
	COREUOBJECT_API void* Realloc(int64 ElementCount, int64 ElementSize);
>>>>>>> 4af6daef

	/** 
	 * Unlocks bulk data after which point the pointer returned by Lock no longer is valid.
	 */
	COREUOBJECT_API void Unlock() const;

	/** 
	 * Checks if this bulk is locked
	 */
	bool IsLocked() const { return BulkMeta.GetLockStatus() != LOCKSTATUS_Unlocked; }
	
	/** 
	 * Checks if this bulk is unlocked
	 */
	bool IsUnlocked() const { return BulkMeta.GetLockStatus() == LOCKSTATUS_Unlocked; }

	/**
	 * Clears/removes any currently allocated data payload and resets element count to 0.
	 * 
	 * Note that once this has been called, the bulkdata object will no longer be able to reload
	 * it's payload from disk!
	 */
	COREUOBJECT_API void RemoveBulkData();

#if !USE_RUNTIME_BULKDATA
	/**
	 * Load the bulk data using a file reader. Works even when no archive is attached to the bulk data..
  	 * @return Whether the operation succeeded.
	 */
	COREUOBJECT_API bool LoadBulkDataWithFileReader();

	/**
	 * Test if it is possible to load the bulk data using a file reader, even when no archive is attached to the bulk data.
	 * @return Whether the operation is allowed.
	 */
<<<<<<< HEAD
	bool CanLoadBulkDataWithFileReader() const;
=======
	COREUOBJECT_API bool CanLoadBulkDataWithFileReader() const;
>>>>>>> 4af6daef
#endif // USE_RUNTIME_BULKDATA

	/**
	 * Forces the bulk data to be resident in memory and detaches the archive.
	 */
	COREUOBJECT_API void ForceBulkDataResident();

	/** 
	* Initiates a new asynchronous operation to load the dulkdata from disk assuming that it is not already
	* loaded.
	* Note that a new asynchronous loading operation will not be created if one is already in progress.
	*
	* @return True if an asynchronous loading operation is in progress by the time that the method returns
	* and false if the data is already loaded or cannot be loaded from disk.
	*/
	UE_DEPRECATED(5.1, "Use FBulkDataRequest or CreateStreamingRequest instead")
<<<<<<< HEAD
	bool StartAsyncLoading();
=======
	COREUOBJECT_API bool StartAsyncLoading();
>>>>>>> 4af6daef
	
	/**
	 * Sets whether we should store the data compressed on disk.
	 *
	 * @param CompressionFlags	Flags to use for compressing the data. Use COMPRESS_NONE for no compression, or something like COMPRESS_ZLIB to compress the data
	 */
	COREUOBJECT_API void StoreCompressedOnDisk( FName CompressionFormat );

	/**
	 * Deallocates bulk data without detaching the archive, so that further bulk data accesses require a reload.
	 * Only supported in editor builds.
	 *
	 * @return Whether the operation succeeded.
	 */
	COREUOBJECT_API bool UnloadBulkData();

	/*-----------------------------------------------------------------------------
		Serialization.
	-----------------------------------------------------------------------------*/

	using FSerializeBulkDataElements = TFunction<void(FArchive&, void*, int64, EBulkDataFlags)>;
	
	/**
	 * Serialize function used to serialize this bulk data structure.
	 *
	 * @param Ar	Archive to serialize with
	 * @param Owner	Object owning the bulk data
	 * @param Idx	Index of bulk data item being serialized
	 * @param bAttemptFileMapping	If true, attempt to map this instead of loading it into malloc'ed memory
	 * @param FileRegionType	When cooking, a hint describing the type of data, used by some platforms to improve compression ratios
	 */
<<<<<<< HEAD
	void Serialize(FArchive& Ar, UObject* Owner, bool bAttemptFileMapping, int32 ElementSize, EFileRegionType FileRegionType);
=======
	COREUOBJECT_API void Serialize(FArchive& Ar, UObject* Owner, bool bAttemptFileMapping, int32 ElementSize, EFileRegionType FileRegionType);
>>>>>>> 4af6daef
	
	/**
	 * Serialize just the bulk data portion to/ from the passed in memory.
	 *
	 * @param	Ar					Archive to serialize with
	 * @param	Data				Memory to serialize either to or from
	 * @param	InBulkDataFlags		Flags describing how the data was/shouldbe serialized
	 */
	void SerializeBulkData(FArchive& Ar, void* Data, EBulkDataFlags InBulkDataFlags)
	{
		SerializeBulkData(Ar, Data, GetBulkDataSize(), InBulkDataFlags);
	}
<<<<<<< HEAD

	UE_DEPRECATED(5.0, "Use the version that takes InBulkDataFlags")
	void SerializeBulkData(FArchive& Ar, void* Data)
	{
		SerializeBulkData(Ar, Data, static_cast<EBulkDataFlags>(GetBulkDataFlags()));
	}

	FOwnedBulkDataPtr* StealFileMapping()
	{
		// @todo if non-mapped bulk data, do we need to detach this, or mimic GetCopy more than we do?
		return DataAllocation.StealFileMapping(this); 
	}

	UE_DEPRECATED(5.1, "Call GetBulkDataVersions instead.")
	FCustomVersionContainer GetCustomVersions(FArchive& InlineArchive) const;
=======

	FOwnedBulkDataPtr* StealFileMapping()
	{
		// @todo if non-mapped bulk data, do we need to detach this, or mimic GetCopy more than we do?
		return DataAllocation.StealFileMapping(this); 
	}

	UE_DEPRECATED(5.1, "Call GetBulkDataVersions instead.")
	COREUOBJECT_API FCustomVersionContainer GetCustomVersions(FArchive& InlineArchive) const;
>>>>>>> 4af6daef

	/**
	 * Get the CustomVersions used in the file containing the BulkData payload. If !IsInSeparateFile, this will be
	 * the custom versions from the archive used to serialize the FBulkData, which the caller must provide.
	 * Otherwise, the CustomVersions come from the separate file and this function will look them up.
	 *
	 * @param InlineArchive The archive that was used to load this object
	 *
	 */
<<<<<<< HEAD
	void GetBulkDataVersions(FArchive& InlineArchive, FPackageFileVersion& OutUEVersion, int32& OutLicenseeUEVersion,
=======
	COREUOBJECT_API void GetBulkDataVersions(FArchive& InlineArchive, FPackageFileVersion& OutUEVersion, int32& OutLicenseeUEVersion,
>>>>>>> 4af6daef
		FCustomVersionContainer& OutCustomVersions) const;

#if WITH_EDITOR
	/**
	 * When saving BulkData, if we are overwriting the file we need to update the BulkData's (flags,offset,size) to be
	 * able to load from the new file. But SerializeBulkData modifies those values when loading, so the in-memory values after
	 * loading from disk are not the same as the values on disk.
	 * This function handles running the same steps that SerializeBulkData does, but skips the deserialization of the BulkData.
	 * */
	COREUOBJECT_API void SetFlagsFromDiskWrittenValues(EBulkDataFlags InBulkDataFlags, int64 InBulkDataOffsetInFile, int64 InBulkDataSizeOnDisk, int64 LinkerSummaryBulkDataStartOffset);
#endif

	/*-----------------------------------------------------------------------------
		Async Streaming Interface.
	-----------------------------------------------------------------------------*/

	/**
	 * Opens a new IAsyncReadFileHandle that references the file that the BulkData object represents.
	 *
	 * @return A valid handle if the file can be accessed, if it cannot then nullptr.
	 */
	COREUOBJECT_API IAsyncReadFileHandle* OpenAsyncReadHandle() const;

	/**
	 * Create an async read request for the bulk data.
	 * This version will load the entire data range that the FBulkData represents.
	 *
	 * @param Priority				Priority and flags of the request. If this includes AIOP_FLAG_PRECACHE, then memory will never be returned. The request should always be canceled and waited for, even for a precache request.
	 * @param CompleteCallback		Called from an arbitrary thread when the request is complete. Can be nullptr, if non-null, must remain valid until it is called. It will always be called.
	 * @param UserSuppliedMemory	A pointer to memory for the IO request to be written to, it is up to the caller to make sure that it is large enough. If the pointer is null then the system will allocate memory instead.
	 * @return						A request for the read. This is owned by the caller and must be deleted by the caller.
	 */
	COREUOBJECT_API IBulkDataIORequest* CreateStreamingRequest(EAsyncIOPriorityAndFlags Priority, FBulkDataIORequestCallBack* CompleteCallback, uint8* UserSuppliedMemory) const;

	/**
	 * Create an async read request for the bulk data.
	 * This version allows the user to request a subset of the data that the FBulkData represents.
	 *
	 * @param OffsetInBulkData		Offset into the bulk data to start reading from.
	 * @param BytesToRead			The number of bytes to read. If this request is AIOP_Preache, the size can be anything, even MAX_int64, otherwise the size and offset must be fully contained in the file.
	 * @param Priority				Priority and flags of the request. If this includes AIOP_FLAG_PRECACHE, then memory will never be returned. The request should always be canceled and waited for, even for a precache request.
	 * @param CompleteCallback		Called from an arbitrary thread when the request is complete. Can be nullptr, if non-null, must remain valid until it is called. It will always be called.
	 * @param UserSuppliedMemory	A pointer to memory for the IO request to be written to, it is up to the caller to make sure that it is large enough. If the pointer is null then the system will allocate memory instead.
	 * @return						A request for the read. This is owned by the caller and must be deleted by the caller.
	 */
<<<<<<< HEAD
	IBulkDataIORequest* CreateStreamingRequest(int64 OffsetInBulkData, int64 BytesToRead, EAsyncIOPriorityAndFlags Priority, FBulkDataIORequestCallBack* CompleteCallback, uint8* UserSuppliedMemory) const;
=======
	COREUOBJECT_API IBulkDataIORequest* CreateStreamingRequest(int64 OffsetInBulkData, int64 BytesToRead, EAsyncIOPriorityAndFlags Priority, FBulkDataIORequestCallBack* CompleteCallback, uint8* UserSuppliedMemory) const;
>>>>>>> 4af6daef

	/**
	 * Create an async read request for a range of bulk data streaming tokens
	 * The request will read all data between the two given streaming tokens objects. They must both represent areas of data in the file!
	 * There is no way to validate this and it is up to the caller to make sure that it is correct.
	 * The memory to be read into will be automatically allocated the size of which can be retrieved by calling IBulkDataIORequest::GetSize()
	 *
	 * @param Start				The bulk data to start reading from.
	 * @param End				The bulk data to finish reading from.
	 * @param Priority			Priority and flags of the request. If this includes AIOP_FLAG_PRECACHE, then memory will never be returned. The request should always be canceled and waited for, even for a precache request.
	 * @param CompleteCallback	Called from an arbitrary thread when the request is complete. Can be nullptr, if non-null, must remain valid until it is called. It will always be called.
	 * @return					A request for the read. This is owned by the caller and must be deleted by the caller.
	**/
	UE_DEPRECATED(5.1, "Use FBulkDataRequest instead")
<<<<<<< HEAD
	static IBulkDataIORequest* CreateStreamingRequestForRange(const BulkDataRangeArray& RangeArray, EAsyncIOPriorityAndFlags Priority, FBulkDataIORequestCallBack* CompleteCallback);
=======
	static COREUOBJECT_API IBulkDataIORequest* CreateStreamingRequestForRange(const BulkDataRangeArray& RangeArray, EAsyncIOPriorityAndFlags Priority, FBulkDataIORequestCallBack* CompleteCallback);
>>>>>>> 4af6daef

	/** Enable the given flags in the given accumulator variable. */
	static COREUOBJECT_API void SetBulkDataFlagsOn(EBulkDataFlags& InOutAccumulator, EBulkDataFlags FlagsToSet);
	/** Disable the given flags in the given accumulator variable. */
<<<<<<< HEAD
	static void ClearBulkDataFlagsOn(EBulkDataFlags& InOutAccumulator, EBulkDataFlags FlagsToClear);
	/** Returns whether all of the specified flags are set. */
	static bool HasFlags(EBulkDataFlags Flags, EBulkDataFlags Contains);
=======
	static COREUOBJECT_API void ClearBulkDataFlagsOn(EBulkDataFlags& InOutAccumulator, EBulkDataFlags FlagsToClear);
	/** Returns whether all of the specified flags are set. */
	static COREUOBJECT_API bool HasFlags(EBulkDataFlags Flags, EBulkDataFlags Contains);
>>>>>>> 4af6daef
	/** Returns decompress method flags specified by the given bulk data flags. */
	static COREUOBJECT_API FName GetDecompressionFormat(EBulkDataFlags InFlags);

	/*-----------------------------------------------------------------------------
		Class specific virtuals.
	-----------------------------------------------------------------------------*/

protected:

<<<<<<< HEAD
	void SerializeBulkData(FArchive& Ar, void* Data, int64 DataSize, EBulkDataFlags InBulkDataFlags);

private:

	int64 SerializePayload(FArchive& Ar, EBulkDataFlags SerializationFlags, const TOptional<EFileRegionType>& RegionType);
=======
	COREUOBJECT_API void SerializeBulkData(FArchive& Ar, void* Data, int64 DataSize, EBulkDataFlags InBulkDataFlags);

private:

	COREUOBJECT_API int64 SerializePayload(FArchive& Ar, EBulkDataFlags SerializationFlags, const TOptional<EFileRegionType>& RegionType);
>>>>>>> 4af6daef
#if WITH_EDITOR
	/**
	 * Detaches the bulk data from the passed in archive. Needs to match the archive we are currently
	 * attached to.
	 *
	 * @param Ar						Archive to detach from
	 * @param bEnsureBulkDataIsLoaded	whether to ensure that bulk data is load before detaching from archive
	 */
	COREUOBJECT_API void DetachFromArchive( FArchive* Ar, bool bEnsureBulkDataIsLoaded );
#endif // WITH_EDITOR

	/*-----------------------------------------------------------------------------
		Internal helpers
	-----------------------------------------------------------------------------*/

	/**
	 * Loads the bulk data if it is not already loaded.
	 */
	COREUOBJECT_API void MakeSureBulkDataIsLoaded();

	/**
	 * Loads the data from disk into the specified memory block. This requires us still being attached to an
	 * archive we can use for serialization.
	 *
	 * @param Dest Memory to serialize data into
	 *
	 * @return Whether the load succeeded
	 */
<<<<<<< HEAD
	bool TryLoadDataIntoMemory(FIoBuffer Dest);

	/** Flushes any pending async load of bulk data  and copies the data to Dest buffer*/
	void FlushAsyncLoading();

	/** Returns if the offset needs fixing when serialized */
	bool NeedsOffsetFixup() const;
	
	bool CanDiscardInternalData() const;
	
	/** Reallocate bulk data */
	inline void* ReallocateData(SIZE_T SizeInBytes) { return DataAllocation.ReallocateData(this, SizeInBytes); }

=======
	COREUOBJECT_API bool TryLoadDataIntoMemory(FIoBuffer Dest);

	/** Flushes any pending async load of bulk data  and copies the data to Dest buffer*/
	COREUOBJECT_API void FlushAsyncLoading();

	/** Returns if the offset needs fixing when serialized */
	COREUOBJECT_API bool NeedsOffsetFixup() const;
	
	COREUOBJECT_API bool CanDiscardInternalData() const;
	
	/** Reallocate bulk data */
	inline void* ReallocateData(int64 SizeInBytes) { return DataAllocation.ReallocateData(this, SizeInBytes); }

>>>>>>> 4af6daef
	/** Free bulk data */
	inline void  FreeData() { DataAllocation.Free(this); }

	/** Retrieve the internal allocation for writing */
	inline void* GetDataBufferForWrite() const { return DataAllocation.GetAllocationForWrite(this); }

	/** Retrieve the internal allocation for reading */
	inline const void* GetDataBufferReadOnly() const { return DataAllocation.GetAllocationReadOnly(this); }

	/*-----------------------------------------------------------------------------
		Member variables.
	-----------------------------------------------------------------------------*/
	
	FAllocatedPtr							DataAllocation;
	UE::BulkData::Private::FBulkMetaData	BulkMeta;
	FIoChunkId								BulkChunkId = FIoChunkId::InvalidChunkId;
	
protected:
#if WITH_EDITOR
	/** Archive associated with bulk data for serialization																*/
	FArchive*									AttachedAr = nullptr;
	/** Used to make sure the linker doesn't get garbage collected at runtime for things with attached archives			*/
	FLinkerLoad*								Linker = nullptr;
#endif // WITH_EDITOR
	   //
#if !USE_RUNTIME_BULKDATA
	/** Custom bulk data serialization hook when using FUntypedBulkData. */
	FSerializeBulkDataElements* SerializeBulkDataElements = nullptr;
#endif // !USE_RUNTIME_BULKDATA
};

/**
 * Templated bulk data.
 *
 * A bulk data array of typed elements.
 */
template<typename ElementType>
class TBulkData : public FBulkData
{
public:

	static_assert(TIsPODType<ElementType>::Value, "Bulk data is limited to POD types");

	/**
	 * Element size in bytes.
	 *
	 * @return Returns the element size in bytes.
	 */
	int32 GetElementSize() const
	{ 
		return sizeof(ElementType);
	}

	/**
	 * Returns the number of elements in this bulk data array.
	 *
	 * @return Number of elements in this bulk data array
	 */
	int64 GetElementCount() const
	{
		return GetBulkDataSize() / sizeof(ElementType);
	}

	/**
	 * Change size of locked bulk data. Only valid if locked via read-write lock.
	 *
	 * @param ElementCount	Number of elements array should be resized to
	 */
	ElementType* Realloc(int64 ElementCount)
	{
		return (ElementType*)FBulkData::Realloc(ElementCount, sizeof(ElementType));
	}

	/**
	 * Returns a copy encapsulated by a FBulkDataBuffer.
	 *
	 * @param RequestedElementCount If set to greater than 0, the returned FBulkDataBuffer will be limited to
	 * this number of elements. This will give an error if larger than the actual number of elements in the BulkData object.
	 * @param bDiscardInternalCopy If true then the BulkData object will free it's internal buffer once called.
	 *
	 * @return A FBulkDataBuffer that owns a copy of the BulkData, this might be a subset of the data depending on the value of RequestedSize.
	 */
	FBulkDataBuffer<ElementType> GetCopyAsBuffer(int64 RequestedElementCount, bool bDiscardInternalCopy)
	{ 
		const int64 MaxElementCount = GetElementCount();

		check(RequestedElementCount <= MaxElementCount);

		ElementType* Ptr = nullptr;
		GetCopy((void**)& Ptr, bDiscardInternalCopy);
<<<<<<< HEAD

		const int64 BufferSize = (RequestedElementCount > 0 ? RequestedElementCount : MaxElementCount);

		return FBulkDataBuffer<ElementType>(Ptr, BufferSize);
	}

	/**
	 * Serialize function used to serialize this bulk data structure.
	 *
	 * @param Ar	Archive to serialize with
	 * @param Owner	Object owning the bulk data
	 * @param Idx	Index of bulk data item being serialized
	 * @param bAttemptFileMapping	If true, attempt to map this instead of loading it into malloc'ed memory
	 * @param FileRegionType	When cooking, a hint describing the type of data, used by some platforms to improve compression ratios
	 */
	void Serialize(FArchive& Ar, UObject* Owner, int32 Idx=INDEX_NONE, bool bAttemptFileMapping = false, EFileRegionType FileRegionType = EFileRegionType::None)
	{
		FBulkData::Serialize(Ar, Owner, bAttemptFileMapping, GetElementSize(), FileRegionType);
=======

		const int64 BufferSize = (RequestedElementCount > 0 ? RequestedElementCount : MaxElementCount);

		return FBulkDataBuffer<ElementType>(Ptr, BufferSize);
	}

	/**
	 * Serialize function used to serialize this bulk data structure.
	 *
	 * @param Ar	Archive to serialize with
	 * @param Owner	Object owning the bulk data
	 * @param Idx	Index of bulk data item being serialized
	 * @param bAttemptFileMapping	If true, attempt to map this instead of loading it into malloc'ed memory
	 * @param FileRegionType	When cooking, a hint describing the type of data, used by some platforms to improve compression ratios
	 */
	void Serialize(FArchive& Ar, UObject* Owner, int32 Idx=INDEX_NONE, bool bAttemptFileMapping = false, EFileRegionType FileRegionType = EFileRegionType::None)
	{
		FBulkData::Serialize(Ar, Owner, bAttemptFileMapping, GetElementSize(), FileRegionType);
	}

	/**
	 * Serialize function used to serialize this bulk data structure, applying an override of the Bulk Data Flags when saving.
	 *
	 * @param Ar					Archive to serialize with
	 * @param Owner					Object owning the bulk data
	 * @param SaveOverrideFlags		EBulkDataFlags to use when saving (restores original flags after serialization)
	 * @param bAttemptFileMapping	If true, attempt to map this instead of loading it into malloc'ed memory
	 * @param FileRegionType		When cooking, a hint describing the type of data, used by some platforms to improve compression ratios
	 */
	void SerializeWithFlags(FArchive& Ar, UObject* Owner, uint32 SaveOverrideFlags, bool bAttemptFileMapping = false, EFileRegionType FileRegionType = EFileRegionType::None)
	{
		if (Ar.IsSaving())
		{
			const uint32 OriginalBulkDataFlags = GetBulkDataFlags();
			SetBulkDataFlags(SaveOverrideFlags);		// NOTE this does an OR between existing flags and the override flags
			FBulkData::Serialize(Ar, Owner, bAttemptFileMapping, GetElementSize(), FileRegionType);
			ResetBulkDataFlags(OriginalBulkDataFlags);
		}
		else
		{
			FBulkData::Serialize(Ar, Owner, bAttemptFileMapping, GetElementSize(), FileRegionType);
		}
>>>>>>> 4af6daef
	}
};

UE_DEPRECATED(5.1, "Use FBulkData/TBulkData");
<<<<<<< HEAD
struct COREUOBJECT_API FUntypedBulkData : public FBulkData
=======
struct FUntypedBulkData : public FBulkData
>>>>>>> 4af6daef
{
	virtual ~FUntypedBulkData() = default;

	/**
	 * Returns the number of elements allocated.
	 *
	 * @return Number of elements
	 */
	int64 GetElementCount() const
	{
		return GetBulkDataSize() / GetElementSize();
	}

	/**
	 * Returns size in bytes of single element.
	 *
	 * Pure virtual that needs to be overloaded in derived classes.
	 *
	 * @return Size in bytes of single element
	 */
	virtual int32 GetElementSize() const = 0;
	
	/**
	 * Change size of locked bulk data. Only valid if locked via read-write lock.
	 *
	 * @param ElementCount	Number of elements to allocate.
	 */
	void* Realloc(int64 ElementCount)
	{
		return FBulkData::Realloc(ElementCount, GetElementSize());
	}

	void Serialize(FArchive& Ar, UObject* Owner, int32 Idx=INDEX_NONE, bool bAttemptFileMapping = false, EFileRegionType FileRegionType = EFileRegionType::None)
	{
		FBulkData::Serialize(Ar, Owner, bAttemptFileMapping, GetElementSize(), FileRegionType);
	}

protected:

	FUntypedBulkData()
	{
		SerializeElementsCallback = [this](FArchive& Ar, void* Data, int64 Size, EBulkDataFlags InBulkDataFlags)
		{
			SerializeBulkData(Ar, Data, Size, InBulkDataFlags);
		};
#if !USE_RUNTIME_BULKDATA
		SerializeBulkDataElements = &SerializeElementsCallback;
#endif // !USE_RUNTIME_BULKDATA
	}

<<<<<<< HEAD
	virtual void SerializeElements(FArchive& Ar, void* Data);
=======
	COREUOBJECT_API virtual void SerializeElements(FArchive& Ar, void* Data);
>>>>>>> 4af6daef
	
	virtual void SerializeElement(FArchive& Ar, void* Data, int64 ElementIndex) = 0;

	virtual bool RequiresSingleElementSerialization(FArchive& Ar)
	{
		return false;
	}
	
private:

<<<<<<< HEAD
	void SerializeBulkData(FArchive& Ar, void* Data, int64 BulkDataSize, EBulkDataFlags InBulkDataFlags);
=======
	COREUOBJECT_API void SerializeBulkData(FArchive& Ar, void* Data, int64 BulkDataSize, EBulkDataFlags InBulkDataFlags);
>>>>>>> 4af6daef

	FSerializeBulkDataElements SerializeElementsCallback;
};

using FBulkDataInterface UE_DEPRECATED(5.1, "FBulkDataInterface is deprecated. Use FBulkData") = FBulkData;
using FByteBulkData = TBulkData<uint8>;
using FWordBulkData = TBulkData<uint16>;
using FIntBulkData = TBulkData<int32>;
using FFloatBulkData = TBulkData<float>;

class FFormatContainer
{
	friend class UBodySetup;

	TSortedMap<FName, FByteBulkData*, FDefaultAllocator, FNameFastLess> Formats;
public:
	~FFormatContainer()
	{
		FlushData();
	}
	bool Contains(FName Format) const
	{
		return Formats.Contains(Format);
	}
	void GetContainedFormats(TArray<FName>& OutFormats) const
	{
		Formats.GenerateKeyArray(OutFormats);
	}
	FByteBulkData& GetFormat(FName Format)
	{
		FByteBulkData* Result = Formats.FindRef(Format);
		if (!Result)
		{
			Result = new FByteBulkData;
			Formats.Add(Format, Result);
		}
		return *Result;
	}
	void FlushData()
	{
		for (const TPair<FName, FByteBulkData*>& Format : Formats)
		{
			FByteBulkData* BulkData = Format.Value;
			delete BulkData;
		}
		Formats.Empty();
	}
	COREUOBJECT_API void Serialize(FArchive& Ar, UObject* Owner, const TArray<FName>* FormatsToSave = nullptr, bool bSingleUse = true, uint16 InAlignment = DEFAULT_ALIGNMENT, bool bInline = true, bool bMapped = false);
	COREUOBJECT_API void SerializeAttemptMappedLoad(FArchive& Ar, UObject* Owner);
};

/** Handle to a bulk data I/O request. */
<<<<<<< HEAD
class COREUOBJECT_API FBulkDataRequest
=======
class FBulkDataRequest
>>>>>>> 4af6daef
{
public:
	class IHandle;

	/** Bulk data request status. */
	enum class EStatus : uint32
	{
		/** The request hasn't been issued. */
		None,
		/** The request is pending. */
		Pending,
		/** The request has been completed successfully. */
		Ok,
		/** The request was cancelled. */
		Cancelled,
		/** An error occured while issuing the request. */
		Error
	};

	/** Completion callback. */
	using FCompletionCallback = TFunction<void(EStatus)>;

	/** Default bulk data I/O request priority. */
	static constexpr EAsyncIOPriorityAndFlags DefaultPriority = AIOP_BelowNormal;

	/** Constructs a new handle to bulk data request. */
<<<<<<< HEAD
	FBulkDataRequest();

	/** Destructor, cancels and waits for any pending requests. */
	~FBulkDataRequest();

	/** Moves ownership from an invalid or pending request. */
	FBulkDataRequest(FBulkDataRequest&&);

	/** Moves ownership from an invalid or pending request. */
	FBulkDataRequest& operator=(FBulkDataRequest&&);
=======
	COREUOBJECT_API FBulkDataRequest();

	/** Destructor, cancels and waits for any pending requests. */
	COREUOBJECT_API ~FBulkDataRequest();

	/** Moves ownership from an invalid or pending request. */
	COREUOBJECT_API FBulkDataRequest(FBulkDataRequest&&);

	/** Moves ownership from an invalid or pending request. */
	COREUOBJECT_API FBulkDataRequest& operator=(FBulkDataRequest&&);
>>>>>>> 4af6daef
	
	/** Not copy constructable. */
	FBulkDataRequest(const FBulkDataRequest&) = delete;

	/** Not copy assignable. */
	FBulkDataRequest& operator=(const FBulkDataRequest&) = delete;

	/** Returns current status of the request. */
<<<<<<< HEAD
	EStatus GetStatus() const;

	/** Returns whether the request is associated with a pending or completed request. */
	bool IsNone() const;

	/** Returns whether the request is pending. */
	bool IsPending() const;

	/** Returns whether the request completed successfully. */
	bool IsOk() const;

	/** Returns whether the request has been completed. */
	bool IsCompleted() const;

	/** Cancel the pending request. */
	void Cancel();

	/** Reset the request handle to an invalid state. Will cancel and wait if the request is not completed. */
	void Reset();
=======
	COREUOBJECT_API EStatus GetStatus() const;

	/** Returns whether the request is associated with a pending or completed request. */
	COREUOBJECT_API bool IsNone() const;

	/** Returns whether the request is pending. */
	COREUOBJECT_API bool IsPending() const;

	/** Returns whether the request completed successfully. */
	COREUOBJECT_API bool IsOk() const;

	/** Returns whether the request has been completed. */
	COREUOBJECT_API bool IsCompleted() const;

	/** Cancel the pending request. */
	COREUOBJECT_API void Cancel();

	/** Reset the request handle to an invalid state. Will cancel and wait if the request is not completed. */
	COREUOBJECT_API void Reset();
>>>>>>> 4af6daef

protected:
	friend class FBulkDataBatchRequest;
	
<<<<<<< HEAD
	FBulkDataRequest(IHandle* InHandle);
	int32 GetRefCount() const;
=======
	COREUOBJECT_API FBulkDataRequest(IHandle* InHandle);
	COREUOBJECT_API int32 GetRefCount() const;
>>>>>>> 4af6daef

	TRefCountPtr<IHandle> Handle;
};

/** Handle to a bulk data I/O batch read request. */
using FBulkDataBatchReadRequest = FBulkDataRequest;

/**
 * A batch request is a handle to one or more I/O requests.
 *
 * The batch request is kept alive by passing in handles when appending
 * read operations or by passing in a handle when issuing the batch. At least
 * one handle needs to be passed in. The last handle will block until the
 * entire batch is complete before being released.
 */
<<<<<<< HEAD
class COREUOBJECT_API FBulkDataBatchRequest : public FBulkDataRequest
=======
class FBulkDataBatchRequest : public FBulkDataRequest
>>>>>>> 4af6daef
{
public:
	class FBatchHandle;

private:
<<<<<<< HEAD
	class COREUOBJECT_API FBuilder
	{
	public:
		~FBuilder();
=======
	class FBuilder
	{
	public:
		COREUOBJECT_API ~FBuilder();
>>>>>>> 4af6daef
		FBuilder(const FBuilder&) = delete;
		FBuilder& operator=(const FBuilder&) = delete;

	protected:
<<<<<<< HEAD
		explicit FBuilder(int32 MaxCount);
		FBulkDataBatchRequest::FBatchHandle& GetBatch();
		EStatus IssueBatch(FBulkDataBatchRequest* OutRequest, FCompletionCallback&& Callback);
=======
		COREUOBJECT_API explicit FBuilder(int32 MaxCount);
		COREUOBJECT_API FBulkDataBatchRequest::FBatchHandle& GetBatch();
		COREUOBJECT_API EStatus IssueBatch(FBulkDataBatchRequest* OutRequest, FCompletionCallback&& Callback);
>>>>>>> 4af6daef

		int32 BatchCount = 0;
		int32 NumLoaded = 0;

	private:
		int32 BatchMax = -1;
		TRefCountPtr<FBulkDataBatchRequest::FBatchHandle> Batch;
	};

public:	
	using FBulkDataRequest::FBulkDataRequest;

	/** Blocks the calling thread until the request is completed. */
<<<<<<< HEAD
	void Wait();

	/** Waits the specified amount of time in milliseconds for the request to be completed. */
	bool WaitFor(uint32 Milliseconds);

	/** Waits the specified amount of time for the request to be completed. */
	bool WaitFor(const FTimespan& WaitTime);

	/** Issue one or more I/O request in a single batch. */
	class COREUOBJECT_API FBatchBuilder : public FBuilder
	{
	public:
		FBatchBuilder(int32 MaxCount);
		/** Read the entire bulk data and copy the result to the specified instance. */
		FBatchBuilder& Read(FBulkData& BulkData, EAsyncIOPriorityAndFlags Priority = DefaultPriority);
=======
	COREUOBJECT_API void Wait();

	/** Waits the specified amount of time in milliseconds for the request to be completed. */
	COREUOBJECT_API bool WaitFor(uint32 Milliseconds);

	/** Waits the specified amount of time for the request to be completed. */
	COREUOBJECT_API bool WaitFor(const FTimespan& WaitTime);

	/** Issue one or more I/O request in a single batch. */
	class FBatchBuilder : public FBuilder
	{
	public:
		COREUOBJECT_API FBatchBuilder(int32 MaxCount);
		/** Read the entire bulk data and copy the result to the specified instance. */
		COREUOBJECT_API FBatchBuilder& Read(FBulkData& BulkData, EAsyncIOPriorityAndFlags Priority = DefaultPriority);
>>>>>>> 4af6daef
		/**
		 * Read the bulk data from the specified offset and size and copy the result into the destination buffer.
		 * @param BulkData		The bulk data instance.
		 * @param Offset		Offset relative to the bulk data offset.
		 * @param Size			Number of bytes to read. Use MAX_uint64 to read the entire bulk data.
		 * @param Priority		The I/O priority.
		 * @param Dst			An empty or preallocated I/O buffer.	
		 */
		FBatchBuilder& Read(const FBulkData& BulkData, uint64 Offset, uint64 Size, EAsyncIOPriorityAndFlags Priority, FIoBuffer& Dst)
		{
			return Read(BulkData, Offset, Size, Priority, Dst, nullptr);
		}
		/**
		 * Read the bulk data from the specified offset and size and copy the result into the destination buffer.
		 * @param BulkData		The bulk data instance.
		 * @param Offset		Offset relative to the bulk data.
		 * @param Size			Number of bytes to read. Use MAX_uint64 to read the entire bulk data.
		 * @param Priority		The I/O priority.
		 * @param Dst			An empty or preallocated I/O buffer.	
		 * @param OutRequest	A handle to the read request.	
		 */
		FBatchBuilder& Read(const FBulkData& BulkData, uint64 Offset, uint64 Size, EAsyncIOPriorityAndFlags Priority, FIoBuffer& Dst, FBulkDataBatchReadRequest& OutRequest)
		{
			return Read(BulkData, Offset, Size, Priority, Dst, &OutRequest);
		}

		/**
		 * Issue the batch.
		 * @param OutRequest	A handle to the batch request.
		 * @return				Status of the issue operation.
		 */
<<<<<<< HEAD
		EStatus Issue(FBulkDataBatchRequest& OutRequest);
=======
		COREUOBJECT_API EStatus Issue(FBulkDataBatchRequest& OutRequest);
>>>>>>> 4af6daef
		/**
		 * Issue the batch. 
		 * @return				Status of the issue operation.
		 *
		 * @note Assumes one or more handle(s) has been passed into any of the read operations.
		 */
<<<<<<< HEAD
		[[nodiscard]] EStatus Issue();

	private:
		FBatchBuilder& Read(const FBulkData& BulkData, uint64 Offset, uint64 Size, EAsyncIOPriorityAndFlags Priority, FIoBuffer& Dst, FBulkDataBatchReadRequest* OutRequest);
	};

	/** Reads one or more bulk data and copies the result into a single I/O buffer. */
	class COREUOBJECT_API FScatterGatherBuilder : public FBuilder
	{
	public:
		FScatterGatherBuilder(int32 MaxCount);
		/** Read the bulk data from the specified offset and size. */
		FScatterGatherBuilder& Read(const FBulkData& BulkData, uint64 Offset = 0, uint64 Size = MAX_uint64);
=======
		[[nodiscard]] COREUOBJECT_API EStatus Issue();

	private:
		COREUOBJECT_API FBatchBuilder& Read(const FBulkData& BulkData, uint64 Offset, uint64 Size, EAsyncIOPriorityAndFlags Priority, FIoBuffer& Dst, FBulkDataBatchReadRequest* OutRequest);
	};

	/** Reads one or more bulk data and copies the result into a single I/O buffer. */
	class FScatterGatherBuilder : public FBuilder
	{
	public:
		COREUOBJECT_API FScatterGatherBuilder(int32 MaxCount);
		/** Read the bulk data from the specified offset and size. */
		COREUOBJECT_API FScatterGatherBuilder& Read(const FBulkData& BulkData, uint64 Offset = 0, uint64 Size = MAX_uint64);
>>>>>>> 4af6daef
		/**
		 * Issue the batch.
		 * @param Dst			An empty or preallocated I/O buffer.	
		 * @param Priority		The I/O priority.
		 * @param Callback		A callback triggered when the operation is completed.
		 * @param OutRequest	A handle to the batch request.
		 * @return				Status of the issue operation.
		 *
		 * @note Assumes one or more handle(s) has been passed into any of the read operations.
		 */
<<<<<<< HEAD
		EStatus Issue(FIoBuffer& Dst, EAsyncIOPriorityAndFlags Priority, FCompletionCallback&& Callback, FBulkDataBatchRequest& OutRequest);
=======
		COREUOBJECT_API EStatus Issue(FIoBuffer& Dst, EAsyncIOPriorityAndFlags Priority, FCompletionCallback&& Callback, FBulkDataBatchRequest& OutRequest);
>>>>>>> 4af6daef

	private:
		struct FRequest
		{
			const FBulkData* BulkData	= nullptr;
			uint64 Offset				= 0;
			uint64 Size					= MAX_uint64;
		};

		TArray<FRequest, TInlineAllocator<8>> Requests;
	};

	/** Returns a request builder that dispatches one or more I/O requests in a single batch. */
	static FBatchBuilder NewBatch(int32 MaxCount = -1) { return FBatchBuilder(MaxCount); }

	/** Returns a request builder that reads one or more bulk data into a single I/O buffer. */
	static FScatterGatherBuilder ScatterGather(int32 MaxCount = -1) { return FScatterGatherBuilder(MaxCount); }
};<|MERGE_RESOLUTION|>--- conflicted
+++ resolved
@@ -57,13 +57,6 @@
 	#define USE_RUNTIME_BULKDATA 0
 #endif
 
-<<<<<<< HEAD
-// Enable the following to use the more compact FBulkDataStreamingToken in places where it is implemented
-#define USE_BULKDATA_STREAMING_TOKEN UE_DEPRECATED_MACRO(5.0, "USE_BULKDATA_STREAMING_TOKEN now always evaluates to 0 and will be removed") 0
-#define STREAMINGTOKEN_PARAM(param) UE_DEPRECATED_MACRO(5.0, "STREAMINGTOKEN_PARAM now always evaluates to a NOP")
-
-=======
->>>>>>> 4af6daef
 // When set to 1 attempting to reload inline data will fail with the old loader in the same way that it fails in
 // the new loader to keep the results consistent.
 #define UE_KEEP_INLINE_RELOADING_CONSISTENT 0
@@ -91,11 +84,7 @@
  * It functions pretty much the same as IAsyncReadRequest expect that it also holds
  * the file handle as well.
  */
-<<<<<<< HEAD
-class COREUOBJECT_API IBulkDataIORequest
-=======
 class IBulkDataIORequest
->>>>>>> 4af6daef
 {
 public:
 	virtual ~IBulkDataIORequest() {}
@@ -130,21 +119,13 @@
 	/** Bulk data is only used once at runtime in the game. */
 	BULKDATA_SingleUse = 1 << 3,
 	/** Bulk data won't be used and doesn't need to be loaded. */
-<<<<<<< HEAD
-	BULKDATA_Unused = 1 << 5,
-=======
 	BULKDATA_Unused UE_DEPRECATED(5.3, "This feature is being removed") = 1 << 5,
->>>>>>> 4af6daef
 	/** Forces the payload to be saved inline, regardless of its size. */
 	BULKDATA_ForceInlinePayload = 1 << 6,
 	/** Flag to check if either compression mode is specified. */
 	BULKDATA_SerializeCompressed = (BULKDATA_SerializeCompressedZLIB),
 	/** Forces the payload to be always streamed, regardless of its size. */
-<<<<<<< HEAD
-	BULKDATA_ForceStreamPayload = 1 << 7,
-=======
 	BULKDATA_ForceStreamPayload UE_DEPRECATED(5.3, "This flag has had no purpose for sometime") = 1 << 7,
->>>>>>> 4af6daef
 	/**
 	 * INTERNAL SET ONLY - callers of bulkdata should not set this flag on the bulk data
 	 * It is overwritten according to global configuration by Serialize.
@@ -152,11 +133,7 @@
 	 * */
 	BULKDATA_PayloadInSeperateFile = 1 << 8,
 	/** DEPRECATED: If set, payload is compressed using platform specific bit window. */
-<<<<<<< HEAD
-	BULKDATA_SerializeCompressedBitWindow = 1 << 9,
-=======
 	BULKDATA_SerializeCompressedBitWindow UE_DEPRECATED(5.3, "This flag has had no purpose for sometime") = 1 << 9,
->>>>>>> 4af6daef
 	/** There is a new default to inline unless you opt out. */
 	BULKDATA_Force_NOT_InlinePayload = 1 << 10,
 	/** This payload is optional and may not be on device. */
@@ -168,11 +145,7 @@
 	/** Duplicate non-optional payload in optional bulk data. */
 	BULKDATA_DuplicateNonOptionalPayload = 1 << 14,
 	/** Indicates that an old ID is present in the data, at some point when the DDCs are flushed we can remove this. */
-<<<<<<< HEAD
-	BULKDATA_BadDataVersion = 1 << 15,
-=======
 	BULKDATA_BadDataVersion UE_DEPRECATED(5.3, "This flag has had no purpose for sometime") = 1 << 15,
->>>>>>> 4af6daef
 	/** BulkData did not have it's offset changed during the cook and does not need the fix up at load time */
 	BULKDATA_NoOffsetFixUp = 1 << 16,
 	/**
@@ -403,7 +376,6 @@
 		return static_cast<int64>(*reinterpret_cast<const int64*>(&Data[16]));
 #endif
 	}
-<<<<<<< HEAD
 
 	void SetSizeOnDisk(int64 SizeOnDisk)
 	{
@@ -470,26 +442,17 @@
 		return (GetFlags() & Flags) == Flags;
 	}
 
-	static FBulkMetaData FromSerialized(const FBulkMetaResource& MetaResource, int64 ElementSize)
-	{
-		FBulkMetaData Meta;
-		
-		if (MetaResource.ElementCount > 0)
-		{
-			Meta.SetSize(MetaResource.ElementCount * ElementSize);
-		}
-
-		Meta.SetSizeOnDisk(MetaResource.SizeOnDisk);
-		Meta.SetOffset(MetaResource.Offset);
-		Meta.SetFlags(MetaResource.Flags);
-
-		check(MetaResource.ElementCount <= 0 || Meta.GetSize() == MetaResource.ElementCount * ElementSize);
-		check(Meta.GetOffset() == MetaResource.Offset);
-		check(Meta.GetFlags() == MetaResource.Flags);
-#if !USE_RUNTIME_BULKDATA
-		check(MetaResource.ElementCount <= 0 || Meta.GetSizeOnDisk() == MetaResource.SizeOnDisk);
-#endif
-		return Meta;
+	/** 
+	 * Serializes FBulkMetaResource from the given archive and builds the returned FBulkMetaData from it. 
+	 * The offset for duplicated data will also be returned
+	 */
+	COREUOBJECT_API static bool FromSerialized(FArchive& Ar, int64 ElementSize, FBulkMetaData& OutMetaData, int64& OutDuplicateOffset);
+
+	/** Serializes FBulkMetaResource from the given archive and builds the returned FBulkMetaData from it. */
+	static bool FromSerialized(FArchive& Ar, int64 ElementSize, FBulkMetaData& OutMetaData)
+	{
+		int64 DuplicateOffset = INDEX_NONE;
+		return FromSerialized(Ar, ElementSize, OutMetaData, DuplicateOffset);
 	}
 
 private:
@@ -527,7 +490,7 @@
 /**
  * @documentation @todo documentation
  */
-class COREUOBJECT_API FBulkData
+class FBulkData
 {
 	// This struct represents an optional allocation.
 	struct FAllocatedPtr
@@ -542,7 +505,7 @@
 
 		void Free(FBulkData* Owner);
 
-		void* ReallocateData(FBulkData* Owner, SIZE_T SizeInBytes);
+		void* ReallocateData(FBulkData* Owner, int64 SizeInBytes);
 
 		void SetData(FBulkData* Owner, void* Buffer);
 		void SetMemoryMappedData(FBulkData* Owner, IMappedFileHandle* MappedHandle, IMappedFileRegion* MappedRegion);
@@ -550,7 +513,7 @@
 		void* GetAllocationForWrite(const FBulkData* Owner) const;
 		const void* GetAllocationReadOnly(const FBulkData* Owner) const;
 
-		FOwnedBulkDataPtr* StealFileMapping(FBulkData* Owner);
+		COREUOBJECT_API FOwnedBulkDataPtr* StealFileMapping(FBulkData* Owner);
 		void Swap(FBulkData* Owner, void** DstBuffer);
 
 	private:
@@ -563,158 +526,6 @@
 			FOwnedBulkDataPtr* MemoryMappedData;
 		};
 
-=======
-
-	void SetSizeOnDisk(int64 SizeOnDisk)
-	{
-#if !USE_RUNTIME_BULKDATA
-		*reinterpret_cast<int64*>(&Data[16]) = SizeOnDisk;
-#endif // !USE_RUNTIME_BULKDATA
-	}
-
-	inline int64 GetOffset() const
-	{
-		const int64 Offset = static_cast<int64>(ReadUInt40(Data + 5));
-		return Offset > MaxOffset ? INDEX_NONE : Offset;
-	}
-
-	inline void SetOffset(int64 Offset)
-	{
-		check(Offset <= MaxOffset);
-
-		if (Offset < 0)
-		{
-			Offset = MAX_int64;
-		}
-
-		WriteUInt40(Data + 5, uint64(Offset));
-	}
-
-	EBulkDataLockStatus GetLockStatus() const
-	{
-		return static_cast<EBulkDataLockStatus>(Data[11]);
-	}
-
-	void SetLockStatus(EBulkDataLockStatus Status)
-	{
-		Data[11] = uint8(Status);
-	}
-	
-	EBulkDataFlags GetFlags() const
-	{
-		return static_cast<EBulkDataFlags>(*reinterpret_cast<const uint32*>(&Data[12]));
-	}
-
-	void SetFlags(EBulkDataFlags Flags)
-	{
-		*reinterpret_cast<uint32*>(&Data[12]) = static_cast<uint32>(Flags);
-	}
-
-	void AddFlags(EBulkDataFlags Flags)
-	{
-		*reinterpret_cast<uint32*>(&Data[12]) |= static_cast<uint32>(Flags);
-	}
-	
-	void ClearFlags(EBulkDataFlags Flags)
-	{
-		*reinterpret_cast<uint32*>(&Data[12]) &= ~static_cast<uint32>(Flags);
-	}
-
-	inline bool HasAnyFlags(EBulkDataFlags Flags) const
-	{
-		return (GetFlags() & Flags) != 0;
-	}
-
-	inline bool HasAllFlags(EBulkDataFlags Flags) const
-	{
-		return (GetFlags() & Flags) == Flags;
-	}
-
-	/** 
-	 * Serializes FBulkMetaResource from the given archive and builds the returned FBulkMetaData from it. 
-	 * The offset for duplicated data will also be returned
-	 */
-	COREUOBJECT_API static bool FromSerialized(FArchive& Ar, int64 ElementSize, FBulkMetaData& OutMetaData, int64& OutDuplicateOffset);
-
-	/** Serializes FBulkMetaResource from the given archive and builds the returned FBulkMetaData from it. */
-	static bool FromSerialized(FArchive& Ar, int64 ElementSize, FBulkMetaData& OutMetaData)
-	{
-		int64 DuplicateOffset = INDEX_NONE;
-		return FromSerialized(Ar, ElementSize, OutMetaData, DuplicateOffset);
-	}
-
-private:
-	static uint64 ReadUInt40(const uint8* Memory)
-	{
-		return static_cast<int64>(uint64(Memory[0]) | uint64(Memory[1]) << 8 | uint64(Memory[2]) << 16 | uint64(Memory[3]) << 24 | uint64(Memory[4]) << 32);
-	}
-
-	static void WriteUInt40(uint8* Memory, uint64 Value)
-	{
-		Memory[0] = uint8(Value); Memory[1] = uint8(Value >> 8); Memory[2] = uint8(Value >> 16); Memory[3] = uint8(Value >> 24); Memory[4] = uint8(Value >> 32);
-	}
-#if USE_RUNTIME_BULKDATA
-	uint8 Data[16] = {0};
-#else
-	uint8 Data[24] = {0};
-#endif // USE_RUNTIME_BULKDATA
-};
-
-} // namespace UE::BulkData::Private
-
-/** Parameters when serializing bulk data. */
-struct FBulkDataSerializationParams
-{
-	/** The owner of the bulk data. */
-	UObject* Owner = nullptr;
-	/** Bulk data element size. */
-	int32 ElementSize = 0;
-	/** The region type. */
-	EFileRegionType RegionType;
-	/** Flag indicating whether to try to memory map the bulk data payload or not. */
-	bool bAttemptMemoryMapping = false;
-};
-
-/**
- * @documentation @todo documentation
- */
-class FBulkData
-{
-	// This struct represents an optional allocation.
-	struct FAllocatedPtr
-	{
-		FAllocatedPtr() = default;
-		~FAllocatedPtr() = default;
-
-		inline bool IsLoaded() const
-		{
-			return Allocation.RawData != nullptr; // Doesn't matter which allocation we test
-		}
-
-		void Free(FBulkData* Owner);
-
-		void* ReallocateData(FBulkData* Owner, int64 SizeInBytes);
-
-		void SetData(FBulkData* Owner, void* Buffer);
-		void SetMemoryMappedData(FBulkData* Owner, IMappedFileHandle* MappedHandle, IMappedFileRegion* MappedRegion);
-
-		void* GetAllocationForWrite(const FBulkData* Owner) const;
-		const void* GetAllocationReadOnly(const FBulkData* Owner) const;
-
-		COREUOBJECT_API FOwnedBulkDataPtr* StealFileMapping(FBulkData* Owner);
-		void Swap(FBulkData* Owner, void** DstBuffer);
-
-	private:
-
-		union FAllocation
-		{
-			/** Raw memory allocations, allocated via FMemory::Malloc/Realloc */
-			void* RawData;
-			/** Wrapper around memory mapped allocations allocated via new */
-			FOwnedBulkDataPtr* MemoryMappedData;
-		};
-
->>>>>>> 4af6daef
 		FAllocation Allocation{ nullptr };
 	};
 
@@ -743,31 +554,19 @@
 	 *
 	 * @param Other the source array to copy
 	 */
-<<<<<<< HEAD
-	FBulkData( const FBulkData& Other );
-=======
 	COREUOBJECT_API FBulkData( const FBulkData& Other );
->>>>>>> 4af6daef
 
 	/**
 	 * Virtual destructor, free'ing allocated memory.
 	 */
-<<<<<<< HEAD
-	~FBulkData();
-=======
 	COREUOBJECT_API ~FBulkData();
->>>>>>> 4af6daef
 
 	/**
 	 * Copies the source array into this one after detaching from archive.
 	 *
 	 * @param Other the source array to copy
 	 */
-<<<<<<< HEAD
-	FBulkData& operator=( const FBulkData& Other );
-=======
 	COREUOBJECT_API FBulkData& operator=( const FBulkData& Other );
->>>>>>> 4af6daef
 
 	/*-----------------------------------------------------------------------------
 		Static functions.
@@ -866,12 +665,6 @@
 		return   (GetBulkDataFlags() & BULKDATA_PayloadAtEndOfFile) == 0;
 	}
 
-<<<<<<< HEAD
-	UE_DEPRECATED(4.25, "Use ::IsInSeparateFile() instead")
-	inline bool InSeperateFile() const { return IsInSeparateFile(); }
-
-=======
->>>>>>> 4af6daef
 	/**
 	* Returns whether this bulk data is currently stored in it's own file or not
 	* @return true if BULKDATA_PayloadInSeperateFile is not set
@@ -948,11 +741,7 @@
 	COREUOBJECT_API uint32 GetBulkDataFlags() const;
 
 	UE_DEPRECATED(5.1, "Bulk Data will always use default alignment")
-<<<<<<< HEAD
-	void SetBulkDataAlignment(uint16 BulkDataAlignmentToSet);
-=======
 	COREUOBJECT_API void SetBulkDataAlignment(uint16 BulkDataAlignmentToSet);
->>>>>>> 4af6daef
 
 	/**
 	* Gets the current bulk data alignment.
@@ -966,25 +755,10 @@
 	 *
 	 * @param BulkDataFlagsToClear	Bulk data flags to clear
 	 */
-<<<<<<< HEAD
-	void ClearBulkDataFlags( uint32 BulkDataFlagsToClear );
-
-	UE_DEPRECATED(5.0, "Use GetPackagePath instead")
-	FString GetFilename() const
-	{ 
-		PRAGMA_DISABLE_DEPRECATION_WARNINGS
-		return GetPackagePath().GetLocalFullPath(GetPackageSegment());
-		PRAGMA_ENABLE_DEPRECATION_WARNINGS
-	}
-
-	/** Returns the PackagePath this bulkdata resides in */
-	UE_DEPRECATED(5.1, "Deprecated")
-=======
 	COREUOBJECT_API void ClearBulkDataFlags( uint32 BulkDataFlagsToClear );
 
 	/** Returns the PackagePath this bulkdata resides in */
 	UE_DEPRECATED(5.1, "Deprecated, no replacement")
->>>>>>> 4af6daef
 	const FPackagePath& GetPackagePath() const
 	{ 
 		static FPackagePath Empty;
@@ -992,11 +766,7 @@
 	}
 
 	/** Returns which segment of its PackagePath this bulkdata resides in */
-<<<<<<< HEAD
-	UE_DEPRECATED(5.1, "Deprecated")
-=======
 	UE_DEPRECATED(5.1, "Deprecated, no replacement")
->>>>>>> 4af6daef
 	EPackageSegment GetPackageSegment() const
 	{ 
 		return EPackageSegment::Header;
@@ -1010,17 +780,10 @@
 	FIoFilenameHash GetIoFilenameHash() const { return MakeIoFilenameHash(BulkChunkId); }
 	
 	/** Returns a FIoChunkId for the bulkdata payload, this will be invalid if the bulkdata is not stored in the IoStore */
-<<<<<<< HEAD
-	FIoChunkId CreateChunkId() const;
-
-	/** Returns a string representing the bulk data for debugging purposes. */
-	FString GetDebugName() const;
-=======
 	COREUOBJECT_API FIoChunkId CreateChunkId() const;
 
 	/** Returns a string representing the bulk data for debugging purposes. */
 	COREUOBJECT_API FString GetDebugName() const;
->>>>>>> 4af6daef
 
 	/*-----------------------------------------------------------------------------
 		Data retrieval and manipulation.
@@ -1032,11 +795,7 @@
 	 * @param Dest [in/out] Pointer to pointer going to hold copy, can point to NULL pointer in which case memory is allocated
 	 * @param bDiscardInternalCopy Whether to discard/ free the potentially internally allocated copy of the data
 	 */
-<<<<<<< HEAD
-	void GetCopy( void** Dest, bool bDiscardInternalCopy = true );
-=======
 	COREUOBJECT_API void GetCopy( void** Dest, bool bDiscardInternalCopy = true );
->>>>>>> 4af6daef
 
 	/**
 	 * Locks the bulk data and returns a pointer to it.
@@ -1057,11 +816,7 @@
 	 * @param ElementCount	Number of elements to allocate.
 	 * @param ElementSize	Size in bytes of the individual element.
 	 */
-<<<<<<< HEAD
-	void* Realloc(int64 ElementCount, int64 ElementSize);
-=======
 	COREUOBJECT_API void* Realloc(int64 ElementCount, int64 ElementSize);
->>>>>>> 4af6daef
 
 	/** 
 	 * Unlocks bulk data after which point the pointer returned by Lock no longer is valid.
@@ -1097,11 +852,7 @@
 	 * Test if it is possible to load the bulk data using a file reader, even when no archive is attached to the bulk data.
 	 * @return Whether the operation is allowed.
 	 */
-<<<<<<< HEAD
-	bool CanLoadBulkDataWithFileReader() const;
-=======
 	COREUOBJECT_API bool CanLoadBulkDataWithFileReader() const;
->>>>>>> 4af6daef
 #endif // USE_RUNTIME_BULKDATA
 
 	/**
@@ -1118,11 +869,7 @@
 	* and false if the data is already loaded or cannot be loaded from disk.
 	*/
 	UE_DEPRECATED(5.1, "Use FBulkDataRequest or CreateStreamingRequest instead")
-<<<<<<< HEAD
-	bool StartAsyncLoading();
-=======
 	COREUOBJECT_API bool StartAsyncLoading();
->>>>>>> 4af6daef
 	
 	/**
 	 * Sets whether we should store the data compressed on disk.
@@ -1154,11 +901,7 @@
 	 * @param bAttemptFileMapping	If true, attempt to map this instead of loading it into malloc'ed memory
 	 * @param FileRegionType	When cooking, a hint describing the type of data, used by some platforms to improve compression ratios
 	 */
-<<<<<<< HEAD
-	void Serialize(FArchive& Ar, UObject* Owner, bool bAttemptFileMapping, int32 ElementSize, EFileRegionType FileRegionType);
-=======
 	COREUOBJECT_API void Serialize(FArchive& Ar, UObject* Owner, bool bAttemptFileMapping, int32 ElementSize, EFileRegionType FileRegionType);
->>>>>>> 4af6daef
 	
 	/**
 	 * Serialize just the bulk data portion to/ from the passed in memory.
@@ -1171,13 +914,6 @@
 	{
 		SerializeBulkData(Ar, Data, GetBulkDataSize(), InBulkDataFlags);
 	}
-<<<<<<< HEAD
-
-	UE_DEPRECATED(5.0, "Use the version that takes InBulkDataFlags")
-	void SerializeBulkData(FArchive& Ar, void* Data)
-	{
-		SerializeBulkData(Ar, Data, static_cast<EBulkDataFlags>(GetBulkDataFlags()));
-	}
 
 	FOwnedBulkDataPtr* StealFileMapping()
 	{
@@ -1186,18 +922,7 @@
 	}
 
 	UE_DEPRECATED(5.1, "Call GetBulkDataVersions instead.")
-	FCustomVersionContainer GetCustomVersions(FArchive& InlineArchive) const;
-=======
-
-	FOwnedBulkDataPtr* StealFileMapping()
-	{
-		// @todo if non-mapped bulk data, do we need to detach this, or mimic GetCopy more than we do?
-		return DataAllocation.StealFileMapping(this); 
-	}
-
-	UE_DEPRECATED(5.1, "Call GetBulkDataVersions instead.")
 	COREUOBJECT_API FCustomVersionContainer GetCustomVersions(FArchive& InlineArchive) const;
->>>>>>> 4af6daef
 
 	/**
 	 * Get the CustomVersions used in the file containing the BulkData payload. If !IsInSeparateFile, this will be
@@ -1207,11 +932,7 @@
 	 * @param InlineArchive The archive that was used to load this object
 	 *
 	 */
-<<<<<<< HEAD
-	void GetBulkDataVersions(FArchive& InlineArchive, FPackageFileVersion& OutUEVersion, int32& OutLicenseeUEVersion,
-=======
 	COREUOBJECT_API void GetBulkDataVersions(FArchive& InlineArchive, FPackageFileVersion& OutUEVersion, int32& OutLicenseeUEVersion,
->>>>>>> 4af6daef
 		FCustomVersionContainer& OutCustomVersions) const;
 
 #if WITH_EDITOR
@@ -1257,11 +978,7 @@
 	 * @param UserSuppliedMemory	A pointer to memory for the IO request to be written to, it is up to the caller to make sure that it is large enough. If the pointer is null then the system will allocate memory instead.
 	 * @return						A request for the read. This is owned by the caller and must be deleted by the caller.
 	 */
-<<<<<<< HEAD
-	IBulkDataIORequest* CreateStreamingRequest(int64 OffsetInBulkData, int64 BytesToRead, EAsyncIOPriorityAndFlags Priority, FBulkDataIORequestCallBack* CompleteCallback, uint8* UserSuppliedMemory) const;
-=======
 	COREUOBJECT_API IBulkDataIORequest* CreateStreamingRequest(int64 OffsetInBulkData, int64 BytesToRead, EAsyncIOPriorityAndFlags Priority, FBulkDataIORequestCallBack* CompleteCallback, uint8* UserSuppliedMemory) const;
->>>>>>> 4af6daef
 
 	/**
 	 * Create an async read request for a range of bulk data streaming tokens
@@ -1276,24 +993,14 @@
 	 * @return					A request for the read. This is owned by the caller and must be deleted by the caller.
 	**/
 	UE_DEPRECATED(5.1, "Use FBulkDataRequest instead")
-<<<<<<< HEAD
-	static IBulkDataIORequest* CreateStreamingRequestForRange(const BulkDataRangeArray& RangeArray, EAsyncIOPriorityAndFlags Priority, FBulkDataIORequestCallBack* CompleteCallback);
-=======
 	static COREUOBJECT_API IBulkDataIORequest* CreateStreamingRequestForRange(const BulkDataRangeArray& RangeArray, EAsyncIOPriorityAndFlags Priority, FBulkDataIORequestCallBack* CompleteCallback);
->>>>>>> 4af6daef
 
 	/** Enable the given flags in the given accumulator variable. */
 	static COREUOBJECT_API void SetBulkDataFlagsOn(EBulkDataFlags& InOutAccumulator, EBulkDataFlags FlagsToSet);
 	/** Disable the given flags in the given accumulator variable. */
-<<<<<<< HEAD
-	static void ClearBulkDataFlagsOn(EBulkDataFlags& InOutAccumulator, EBulkDataFlags FlagsToClear);
-	/** Returns whether all of the specified flags are set. */
-	static bool HasFlags(EBulkDataFlags Flags, EBulkDataFlags Contains);
-=======
 	static COREUOBJECT_API void ClearBulkDataFlagsOn(EBulkDataFlags& InOutAccumulator, EBulkDataFlags FlagsToClear);
 	/** Returns whether all of the specified flags are set. */
 	static COREUOBJECT_API bool HasFlags(EBulkDataFlags Flags, EBulkDataFlags Contains);
->>>>>>> 4af6daef
 	/** Returns decompress method flags specified by the given bulk data flags. */
 	static COREUOBJECT_API FName GetDecompressionFormat(EBulkDataFlags InFlags);
 
@@ -1303,19 +1010,11 @@
 
 protected:
 
-<<<<<<< HEAD
-	void SerializeBulkData(FArchive& Ar, void* Data, int64 DataSize, EBulkDataFlags InBulkDataFlags);
+	COREUOBJECT_API void SerializeBulkData(FArchive& Ar, void* Data, int64 DataSize, EBulkDataFlags InBulkDataFlags);
 
 private:
 
-	int64 SerializePayload(FArchive& Ar, EBulkDataFlags SerializationFlags, const TOptional<EFileRegionType>& RegionType);
-=======
-	COREUOBJECT_API void SerializeBulkData(FArchive& Ar, void* Data, int64 DataSize, EBulkDataFlags InBulkDataFlags);
-
-private:
-
 	COREUOBJECT_API int64 SerializePayload(FArchive& Ar, EBulkDataFlags SerializationFlags, const TOptional<EFileRegionType>& RegionType);
->>>>>>> 4af6daef
 #if WITH_EDITOR
 	/**
 	 * Detaches the bulk data from the passed in archive. Needs to match the archive we are currently
@@ -1344,21 +1043,6 @@
 	 *
 	 * @return Whether the load succeeded
 	 */
-<<<<<<< HEAD
-	bool TryLoadDataIntoMemory(FIoBuffer Dest);
-
-	/** Flushes any pending async load of bulk data  and copies the data to Dest buffer*/
-	void FlushAsyncLoading();
-
-	/** Returns if the offset needs fixing when serialized */
-	bool NeedsOffsetFixup() const;
-	
-	bool CanDiscardInternalData() const;
-	
-	/** Reallocate bulk data */
-	inline void* ReallocateData(SIZE_T SizeInBytes) { return DataAllocation.ReallocateData(this, SizeInBytes); }
-
-=======
 	COREUOBJECT_API bool TryLoadDataIntoMemory(FIoBuffer Dest);
 
 	/** Flushes any pending async load of bulk data  and copies the data to Dest buffer*/
@@ -1372,7 +1056,6 @@
 	/** Reallocate bulk data */
 	inline void* ReallocateData(int64 SizeInBytes) { return DataAllocation.ReallocateData(this, SizeInBytes); }
 
->>>>>>> 4af6daef
 	/** Free bulk data */
 	inline void  FreeData() { DataAllocation.Free(this); }
 
@@ -1463,26 +1146,6 @@
 
 		ElementType* Ptr = nullptr;
 		GetCopy((void**)& Ptr, bDiscardInternalCopy);
-<<<<<<< HEAD
-
-		const int64 BufferSize = (RequestedElementCount > 0 ? RequestedElementCount : MaxElementCount);
-
-		return FBulkDataBuffer<ElementType>(Ptr, BufferSize);
-	}
-
-	/**
-	 * Serialize function used to serialize this bulk data structure.
-	 *
-	 * @param Ar	Archive to serialize with
-	 * @param Owner	Object owning the bulk data
-	 * @param Idx	Index of bulk data item being serialized
-	 * @param bAttemptFileMapping	If true, attempt to map this instead of loading it into malloc'ed memory
-	 * @param FileRegionType	When cooking, a hint describing the type of data, used by some platforms to improve compression ratios
-	 */
-	void Serialize(FArchive& Ar, UObject* Owner, int32 Idx=INDEX_NONE, bool bAttemptFileMapping = false, EFileRegionType FileRegionType = EFileRegionType::None)
-	{
-		FBulkData::Serialize(Ar, Owner, bAttemptFileMapping, GetElementSize(), FileRegionType);
-=======
 
 		const int64 BufferSize = (RequestedElementCount > 0 ? RequestedElementCount : MaxElementCount);
 
@@ -1525,16 +1188,11 @@
 		{
 			FBulkData::Serialize(Ar, Owner, bAttemptFileMapping, GetElementSize(), FileRegionType);
 		}
->>>>>>> 4af6daef
 	}
 };
 
 UE_DEPRECATED(5.1, "Use FBulkData/TBulkData");
-<<<<<<< HEAD
-struct COREUOBJECT_API FUntypedBulkData : public FBulkData
-=======
 struct FUntypedBulkData : public FBulkData
->>>>>>> 4af6daef
 {
 	virtual ~FUntypedBulkData() = default;
 
@@ -1585,11 +1243,7 @@
 #endif // !USE_RUNTIME_BULKDATA
 	}
 
-<<<<<<< HEAD
-	virtual void SerializeElements(FArchive& Ar, void* Data);
-=======
 	COREUOBJECT_API virtual void SerializeElements(FArchive& Ar, void* Data);
->>>>>>> 4af6daef
 	
 	virtual void SerializeElement(FArchive& Ar, void* Data, int64 ElementIndex) = 0;
 
@@ -1600,11 +1254,7 @@
 	
 private:
 
-<<<<<<< HEAD
-	void SerializeBulkData(FArchive& Ar, void* Data, int64 BulkDataSize, EBulkDataFlags InBulkDataFlags);
-=======
 	COREUOBJECT_API void SerializeBulkData(FArchive& Ar, void* Data, int64 BulkDataSize, EBulkDataFlags InBulkDataFlags);
->>>>>>> 4af6daef
 
 	FSerializeBulkDataElements SerializeElementsCallback;
 };
@@ -1657,11 +1307,7 @@
 };
 
 /** Handle to a bulk data I/O request. */
-<<<<<<< HEAD
-class COREUOBJECT_API FBulkDataRequest
-=======
 class FBulkDataRequest
->>>>>>> 4af6daef
 {
 public:
 	class IHandle;
@@ -1688,18 +1334,6 @@
 	static constexpr EAsyncIOPriorityAndFlags DefaultPriority = AIOP_BelowNormal;
 
 	/** Constructs a new handle to bulk data request. */
-<<<<<<< HEAD
-	FBulkDataRequest();
-
-	/** Destructor, cancels and waits for any pending requests. */
-	~FBulkDataRequest();
-
-	/** Moves ownership from an invalid or pending request. */
-	FBulkDataRequest(FBulkDataRequest&&);
-
-	/** Moves ownership from an invalid or pending request. */
-	FBulkDataRequest& operator=(FBulkDataRequest&&);
-=======
 	COREUOBJECT_API FBulkDataRequest();
 
 	/** Destructor, cancels and waits for any pending requests. */
@@ -1710,7 +1344,6 @@
 
 	/** Moves ownership from an invalid or pending request. */
 	COREUOBJECT_API FBulkDataRequest& operator=(FBulkDataRequest&&);
->>>>>>> 4af6daef
 	
 	/** Not copy constructable. */
 	FBulkDataRequest(const FBulkDataRequest&) = delete;
@@ -1719,27 +1352,6 @@
 	FBulkDataRequest& operator=(const FBulkDataRequest&) = delete;
 
 	/** Returns current status of the request. */
-<<<<<<< HEAD
-	EStatus GetStatus() const;
-
-	/** Returns whether the request is associated with a pending or completed request. */
-	bool IsNone() const;
-
-	/** Returns whether the request is pending. */
-	bool IsPending() const;
-
-	/** Returns whether the request completed successfully. */
-	bool IsOk() const;
-
-	/** Returns whether the request has been completed. */
-	bool IsCompleted() const;
-
-	/** Cancel the pending request. */
-	void Cancel();
-
-	/** Reset the request handle to an invalid state. Will cancel and wait if the request is not completed. */
-	void Reset();
-=======
 	COREUOBJECT_API EStatus GetStatus() const;
 
 	/** Returns whether the request is associated with a pending or completed request. */
@@ -1759,18 +1371,12 @@
 
 	/** Reset the request handle to an invalid state. Will cancel and wait if the request is not completed. */
 	COREUOBJECT_API void Reset();
->>>>>>> 4af6daef
 
 protected:
 	friend class FBulkDataBatchRequest;
 	
-<<<<<<< HEAD
-	FBulkDataRequest(IHandle* InHandle);
-	int32 GetRefCount() const;
-=======
 	COREUOBJECT_API FBulkDataRequest(IHandle* InHandle);
 	COREUOBJECT_API int32 GetRefCount() const;
->>>>>>> 4af6daef
 
 	TRefCountPtr<IHandle> Handle;
 };
@@ -1786,40 +1392,23 @@
  * one handle needs to be passed in. The last handle will block until the
  * entire batch is complete before being released.
  */
-<<<<<<< HEAD
-class COREUOBJECT_API FBulkDataBatchRequest : public FBulkDataRequest
-=======
 class FBulkDataBatchRequest : public FBulkDataRequest
->>>>>>> 4af6daef
 {
 public:
 	class FBatchHandle;
 
 private:
-<<<<<<< HEAD
-	class COREUOBJECT_API FBuilder
-	{
-	public:
-		~FBuilder();
-=======
 	class FBuilder
 	{
 	public:
 		COREUOBJECT_API ~FBuilder();
->>>>>>> 4af6daef
 		FBuilder(const FBuilder&) = delete;
 		FBuilder& operator=(const FBuilder&) = delete;
 
 	protected:
-<<<<<<< HEAD
-		explicit FBuilder(int32 MaxCount);
-		FBulkDataBatchRequest::FBatchHandle& GetBatch();
-		EStatus IssueBatch(FBulkDataBatchRequest* OutRequest, FCompletionCallback&& Callback);
-=======
 		COREUOBJECT_API explicit FBuilder(int32 MaxCount);
 		COREUOBJECT_API FBulkDataBatchRequest::FBatchHandle& GetBatch();
 		COREUOBJECT_API EStatus IssueBatch(FBulkDataBatchRequest* OutRequest, FCompletionCallback&& Callback);
->>>>>>> 4af6daef
 
 		int32 BatchCount = 0;
 		int32 NumLoaded = 0;
@@ -1833,23 +1422,6 @@
 	using FBulkDataRequest::FBulkDataRequest;
 
 	/** Blocks the calling thread until the request is completed. */
-<<<<<<< HEAD
-	void Wait();
-
-	/** Waits the specified amount of time in milliseconds for the request to be completed. */
-	bool WaitFor(uint32 Milliseconds);
-
-	/** Waits the specified amount of time for the request to be completed. */
-	bool WaitFor(const FTimespan& WaitTime);
-
-	/** Issue one or more I/O request in a single batch. */
-	class COREUOBJECT_API FBatchBuilder : public FBuilder
-	{
-	public:
-		FBatchBuilder(int32 MaxCount);
-		/** Read the entire bulk data and copy the result to the specified instance. */
-		FBatchBuilder& Read(FBulkData& BulkData, EAsyncIOPriorityAndFlags Priority = DefaultPriority);
-=======
 	COREUOBJECT_API void Wait();
 
 	/** Waits the specified amount of time in milliseconds for the request to be completed. */
@@ -1865,7 +1437,6 @@
 		COREUOBJECT_API FBatchBuilder(int32 MaxCount);
 		/** Read the entire bulk data and copy the result to the specified instance. */
 		COREUOBJECT_API FBatchBuilder& Read(FBulkData& BulkData, EAsyncIOPriorityAndFlags Priority = DefaultPriority);
->>>>>>> 4af6daef
 		/**
 		 * Read the bulk data from the specified offset and size and copy the result into the destination buffer.
 		 * @param BulkData		The bulk data instance.
@@ -1897,32 +1468,13 @@
 		 * @param OutRequest	A handle to the batch request.
 		 * @return				Status of the issue operation.
 		 */
-<<<<<<< HEAD
-		EStatus Issue(FBulkDataBatchRequest& OutRequest);
-=======
 		COREUOBJECT_API EStatus Issue(FBulkDataBatchRequest& OutRequest);
->>>>>>> 4af6daef
 		/**
 		 * Issue the batch. 
 		 * @return				Status of the issue operation.
 		 *
 		 * @note Assumes one or more handle(s) has been passed into any of the read operations.
 		 */
-<<<<<<< HEAD
-		[[nodiscard]] EStatus Issue();
-
-	private:
-		FBatchBuilder& Read(const FBulkData& BulkData, uint64 Offset, uint64 Size, EAsyncIOPriorityAndFlags Priority, FIoBuffer& Dst, FBulkDataBatchReadRequest* OutRequest);
-	};
-
-	/** Reads one or more bulk data and copies the result into a single I/O buffer. */
-	class COREUOBJECT_API FScatterGatherBuilder : public FBuilder
-	{
-	public:
-		FScatterGatherBuilder(int32 MaxCount);
-		/** Read the bulk data from the specified offset and size. */
-		FScatterGatherBuilder& Read(const FBulkData& BulkData, uint64 Offset = 0, uint64 Size = MAX_uint64);
-=======
 		[[nodiscard]] COREUOBJECT_API EStatus Issue();
 
 	private:
@@ -1936,7 +1488,6 @@
 		COREUOBJECT_API FScatterGatherBuilder(int32 MaxCount);
 		/** Read the bulk data from the specified offset and size. */
 		COREUOBJECT_API FScatterGatherBuilder& Read(const FBulkData& BulkData, uint64 Offset = 0, uint64 Size = MAX_uint64);
->>>>>>> 4af6daef
 		/**
 		 * Issue the batch.
 		 * @param Dst			An empty or preallocated I/O buffer.	
@@ -1947,11 +1498,7 @@
 		 *
 		 * @note Assumes one or more handle(s) has been passed into any of the read operations.
 		 */
-<<<<<<< HEAD
-		EStatus Issue(FIoBuffer& Dst, EAsyncIOPriorityAndFlags Priority, FCompletionCallback&& Callback, FBulkDataBatchRequest& OutRequest);
-=======
 		COREUOBJECT_API EStatus Issue(FIoBuffer& Dst, EAsyncIOPriorityAndFlags Priority, FCompletionCallback&& Callback, FBulkDataBatchRequest& OutRequest);
->>>>>>> 4af6daef
 
 	private:
 		struct FRequest
