// Copyright Epic Games, Inc. All Rights Reserved.

#pragma once

#include "Async/AsyncFileHandle.h"
#include "BulkDataBuffer.h"
#include "Containers/Array.h"
#include "Containers/ContainerAllocationPolicies.h"
#include "Containers/Map.h"
#include "Containers/SortedMap.h"
#include "Containers/StringView.h"
#include "Containers/UnrealString.h"
#include "CoreMinimal.h"
#include "CoreTypes.h"
#include "GenericPlatform/GenericPlatformFile.h"
#include "HAL/MemoryBase.h"
#include "IO/IoDispatcher.h"
#include "IO/PackageId.h"
#include "Math/NumericLimits.h"
#include "Misc/AssertionMacros.h"
#include "Misc/CompressionFlags.h"
#include "Misc/EnumClassFlags.h"
#include "Misc/PackagePath.h"
#include "Misc/PackageSegment.h"
#include "Serialization/Archive.h"
#include "Serialization/CustomVersion.h"
#include "Serialization/FileRegions.h"
#include "Templates/Function.h"
#include "Templates/IsPODType.h"
#include "Templates/UniquePtr.h"
#include "Templates/PimplPtr.h"
#include "UObject/NameTypes.h"

class FLinkerLoad;
class FOutputDevice;
class IAsyncReadFileHandle;
class IAsyncReadRequest;
class UObject;
struct FTimespan;
namespace UE { namespace Serialization { class FEditorBulkData; } }

#if WITH_EDITOR == 0 && WITH_EDITORONLY_DATA == 0
	#define USE_NEW_BULKDATA UE_DEPRECATED_MACRO(5.1, "The USE_NEW_BULKDATA macro has been deprecated in favor of USE_RUNTIME_BULKDATA.") 1
	#define USE_RUNTIME_BULKDATA 1
#else
	#define USE_NEW_BULKDATA UE_DEPRECATED_MACRO(5.1, "The USE_NEW_BULKDATA macro has been deprecated in favor of USE_RUNTIME_BULKDATA.") 0
	#define USE_RUNTIME_BULKDATA 0
#endif

// Enable the following to use the more compact FBulkDataStreamingToken in places where it is implemented
<<<<<<< HEAD
#define USE_BULKDATA_STREAMING_TOKEN DEPRECATED_MACRO(5.0, "USE_BULKDATA_STREAMING_TOKEN now always evaluates to 0 and will be removed") 0
#define STREAMINGTOKEN_PARAM(param) DEPRECATED_MACRO(5.0, "STREAMINGTOKEN_PARAM now always evaluates to a NOP")
=======
#define USE_BULKDATA_STREAMING_TOKEN UE_DEPRECATED_MACRO(5.0, "USE_BULKDATA_STREAMING_TOKEN now always evaluates to 0 and will be removed") 0
#define STREAMINGTOKEN_PARAM(param) UE_DEPRECATED_MACRO(5.0, "STREAMINGTOKEN_PARAM now always evaluates to a NOP")

// When set to 1 attempting to reload inline data will fail with the old loader in the same way that it fails in
// the new loader to keep the results consistent.
#define UE_KEEP_INLINE_RELOADING_CONSISTENT 0
>>>>>>> d731a049

class IMappedFileHandle;
class IMappedFileRegion;

/*-----------------------------------------------------------------------------
	I/O filename helper(s)
-----------------------------------------------------------------------------*/

/** A loose hash value that can be created from either a filenames or a FIoChunkId */
using FIoFilenameHash = uint32;
const FIoFilenameHash INVALID_IO_FILENAME_HASH = 0;
/** Helpers to create the hash from a filename. Returns IOFILENAMEHASH_NONE if and only if the filename is empty. */
COREUOBJECT_API FIoFilenameHash MakeIoFilenameHash(const FString& Filename);
/** Helpers to create the hash from a FPackagePath. Returns IOFILENAMEHASH_NONE if and only if the PackagePath is empty. */
COREUOBJECT_API FIoFilenameHash MakeIoFilenameHash(const FPackagePath& Filename);
/** Helpers to create the hash from a chunk id. Returns IOFILENAMEHASH_NONE if and only if the chunk id is invalid. */
COREUOBJECT_API FIoFilenameHash MakeIoFilenameHash(const FIoChunkId& ChunkID);

/**
 * Represents an IO request from the BulkData streaming API.
 *
 * It functions pretty much the same as IAsyncReadRequest expect that it also holds
 * the file handle as well.
 */
class COREUOBJECT_API IBulkDataIORequest
{
public:
	virtual ~IBulkDataIORequest() {}

	virtual bool PollCompletion() const = 0;
	virtual bool WaitCompletion(float TimeLimitSeconds = 0.0f) = 0;

	virtual uint8* GetReadResults() = 0;
	virtual int64 GetSize() const = 0;

	virtual void Cancel() = 0;
};

/**
 * Flags serialized with the bulk data.
 */
enum EBulkDataFlags : uint32
{
	/** Empty flag set. */
	BULKDATA_None = 0,
	/**
	 * INTERNAL SET ONLY - callers of bulkdata should not set this flag on the bulk data
	 * It is overwritten according to global configuration by Serialize.
	 * If set, payload is stored not inline; it is stored either at the end of the file
	 * or in a separate file.
	 */
	BULKDATA_PayloadAtEndOfFile = 1 << 0,
	/** If set, payload should be [un]compressed using ZLIB during serialization. */
	BULKDATA_SerializeCompressedZLIB = 1 << 1,
	/** Force usage of SerializeElement over bulk serialization. */
	BULKDATA_ForceSingleElementSerialization = 1 << 2,
	/** Bulk data is only used once at runtime in the game. */
	BULKDATA_SingleUse = 1 << 3,
	/** Bulk data won't be used and doesn't need to be loaded. */
	BULKDATA_Unused = 1 << 5,
	/** Forces the payload to be saved inline, regardless of its size. */
	BULKDATA_ForceInlinePayload = 1 << 6,
	/** Flag to check if either compression mode is specified. */
	BULKDATA_SerializeCompressed = (BULKDATA_SerializeCompressedZLIB),
	/** Forces the payload to be always streamed, regardless of its size. */
	BULKDATA_ForceStreamPayload = 1 << 7,
	/**
	 * INTERNAL SET ONLY - callers of bulkdata should not set this flag on the bulk data
	 * It is overwritten according to global configuration by Serialize.
	 * If set, payload is stored in a separate file such as .ubulk.
	 * */
	BULKDATA_PayloadInSeperateFile = 1 << 8,
	/** DEPRECATED: If set, payload is compressed using platform specific bit window. */
	BULKDATA_SerializeCompressedBitWindow = 1 << 9,
	/** There is a new default to inline unless you opt out. */
	BULKDATA_Force_NOT_InlinePayload = 1 << 10,
	/** This payload is optional and may not be on device. */
	BULKDATA_OptionalPayload = 1 << 11,
	/** This payload will be memory mapped, this requires alignment, no compression etc. */
	BULKDATA_MemoryMappedPayload = 1 << 12,
	/** Bulk data size is 64 bits long. */
	BULKDATA_Size64Bit = 1 << 13,
	/** Duplicate non-optional payload in optional bulk data. */
	BULKDATA_DuplicateNonOptionalPayload = 1 << 14,
	/** Indicates that an old ID is present in the data, at some point when the DDCs are flushed we can remove this. */
	BULKDATA_BadDataVersion = 1 << 15,
	/** BulkData did not have it's offset changed during the cook and does not need the fix up at load time */
	BULKDATA_NoOffsetFixUp = 1 << 16,
	/**
	 * INTERNAL SET ONLY - callers of bulkdata should not set this flag on the bulk data
	 * If set, payload is stored in the workspace domain version of the file.
	 */
	BULKDATA_WorkspaceDomainPayload = 1 << 17,
	/**
	 * INTERNAL SET ONLY - callers of bulkdata should not set this flag on the bulk data
	 * If true, the BulkData can be loaded from its file at any time
	 */
	BULKDATA_LazyLoadable = 1 << 18,

	/* Runtime only flags below this point! Note that they take the high bits in reverse order! */

	/** Assigned at runtime to indicate that the BulkData should be using the IoDispatcher when loading, not filepaths. */
	BULKDATA_UsesIoDispatcher = 1u << 31u,
	/** Assigned at runtime to indicate that the BulkData allocation is a memory mapped region of a file and not raw data. */
	BULKDATA_DataIsMemoryMapped = 1 << 30,
	/** Assigned at runtime to indicate that the BulkData object has an async loading request in flight and will need to wait on it. */
	BULKDATA_HasAsyncReadPending = 1 << 29,
	/** Assigned at runtime to indicate that the BulkData object should be considered for discard even if it cannot load from disk. */
	BULKDATA_AlwaysAllowDiscard = 1 << 28,
};

/**
 * Allows FArchive to serialize EBulkDataFlags, this will not be required once EBulkDataFlags is promoted
 * to be a enum class.
 */
inline FArchive& operator<<(FArchive& Ar, EBulkDataFlags& Flags)
{
	Ar << (uint32&)Flags;
	return Ar;
}

/** Serialize the given Value as an int32 or int64 depending on InBulkDataFlags&BULKDATA_Size64Bit. */
inline void SerializeBulkDataSizeInt(FArchive& Ar, int64& Value, EBulkDataFlags InBulkDataFlags)
{
	if (InBulkDataFlags & BULKDATA_Size64Bit)
	{
		Ar << Value;
	}
	else
	{
		check(!Ar.IsSaving() || (MIN_int32 <= Value && Value <= MAX_int32));
		int32 ValueAsInt32 = static_cast<int32>(Value);
		Ar << ValueAsInt32;
		Value = ValueAsInt32;
	}
}

/**
 * Enumeration for bulk data lock status.
 */
enum EBulkDataLockStatus
{
	/** Unlocked array				*/
	LOCKSTATUS_Unlocked = 0,
	/** Locked read-only			*/
	LOCKSTATUS_ReadOnlyLock = 1,
	/** Locked read-write-realloc	*/
	LOCKSTATUS_ReadWriteLock = 2,
};

/**
 * Enumeration for bulk data lock behavior
 */
enum EBulkDataLockFlags
{
	LOCK_READ_ONLY = 1,
	LOCK_READ_WRITE = 2,
};

/**
 * Callback to use when making streaming requests
 */
typedef TFunction<void(bool bWasCancelled, IBulkDataIORequest*)> FBulkDataIORequestCallBack;

UE_DEPRECATED(5.1, "Use CreateStreamingRequest instead")
TUniquePtr<IBulkDataIORequest> CreateBulkDataIoDispatcherRequest(
	const FIoChunkId& InChunkID,
	int64 InOffsetInBulkData = 0,
	int64 InBytesToRead = INDEX_NONE,
	FBulkDataIORequestCallBack* InCompleteCallback = nullptr,
	uint8* InUserSuppliedMemory = nullptr,
	int32 InPriority = IoDispatcherPriority_Low);

/**
 * @documentation @todo documentation
 */
struct COREUOBJECT_API FOwnedBulkDataPtr
{
	explicit FOwnedBulkDataPtr(void* InAllocatedData)
		: AllocatedData(InAllocatedData)
		, MappedHandle(nullptr)
		, MappedRegion(nullptr)
	{
		
	}

	FOwnedBulkDataPtr(IMappedFileHandle* Handle, IMappedFileRegion* Region)
		: AllocatedData(nullptr)
		, MappedHandle(Handle)
		, MappedRegion(Region)
	{
		
	}

	~FOwnedBulkDataPtr();
	const void* GetPointer();

	IMappedFileHandle* GetMappedHandle()
	{
		return MappedHandle;
	}
	IMappedFileRegion* GetMappedRegion()
	{
		return MappedRegion;
	}

	void RelinquishOwnership()
	{
		AllocatedData = nullptr;
		MappedHandle = nullptr;
		MappedRegion = nullptr;
	}

private:
	// hidden
	FOwnedBulkDataPtr() {}


	// if allocated memory was used, this will be non-null
	void* AllocatedData;
	
	// if memory mapped IO was used, these will be non-null
	IMappedFileHandle* MappedHandle;
	IMappedFileRegion* MappedRegion;
};

UE_DEPRECATED(5.1, "Use CreateStreamingRequest instead");
class FBulkDataIORequest : public IBulkDataIORequest
{
public:
	FBulkDataIORequest(IAsyncReadFileHandle* InFileHandle);
	FBulkDataIORequest(IAsyncReadFileHandle* InFileHandle, IAsyncReadRequest* InReadRequest, int64 BytesToRead);

	virtual ~FBulkDataIORequest();

	bool MakeReadRequest(int64 Offset, int64 BytesToRead, EAsyncIOPriorityAndFlags PriorityAndFlags, FBulkDataIORequestCallBack* CompleteCallback, uint8* UserSuppliedMemory);

	virtual bool PollCompletion() const override;
	virtual bool WaitCompletion( float TimeLimitSeconds = 0.0f ) override;

	virtual uint8* GetReadResults() override;
	virtual int64 GetSize() const override;

	virtual void Cancel() override;

private:
	IAsyncReadFileHandle* FileHandle;
	IAsyncReadRequest* ReadRequest;

	int64 Size;
};

<<<<<<< HEAD
class FBulkDataStreamingToken; // Forward declared but not implemented
=======
namespace UE::BulkData::Private
{

/**
 * Serialized bulk meta data.
 */
struct FBulkMetaResource
{
	/** Bulk data flags. */
	EBulkDataFlags Flags = BULKDATA_None;

	/** Number of bulk data elements. */
	int64 ElementCount = -1;

	/** Size on disk, can differ from size when compressed. */
	int64 SizeOnDisk = -1;
	
	/** Offset within the bulk data chunk. */
	int64 Offset = -1;
	
	/** Non-optional duplicate bulk data flags. */
	EBulkDataFlags DuplicateFlags = BULKDATA_None;
	
	/** Duplicate bulk data size on disk. */
	int64 DuplicateSizeOnDisk = -1;

	/** Offset within the optional bulk data chunk. */
	int64 DuplicateOffset = -1;

	COREUOBJECT_API friend FArchive& operator<<(FArchive& Ar, FBulkMetaResource& BulkMeta);
};

/**
 * Bulk meta data, size, offset, flags and lock status packed in 16 bytes.
 *
 * Uses 5 bytes for size and offset.
 * [0 - 4][5 - 9][  10	][    11	][12    -   15]([16   -  23])
 * [Size][Offset][MetaFlags][LockFlags][BulkDataFlags]([SizeOnDisk])
 */
class FBulkMetaData
{
public:
	enum class EMetaFlags : uint8
	{
		/** No additional bulk data flags. */
		None				= 0,
		/** Loading from a cooked package. */
		CookedPackage		= (1 << 0),
		/** Loading optional package data. */
		OptionalPackage		= (1 << 1)
	};
	FRIEND_ENUM_CLASS_FLAGS(EMetaFlags);

	/** 40 bits for max bulk data size. */
	static constexpr int64 MaxSize = 0xFFffFFffFF;
	/** 39 bits for max bulk data offset and 1 bit to indicate INDEX_NONE. */
	static constexpr int64 MaxOffset = 0xFFffFFffFE;

	FBulkMetaData()
	{
		SetOffset(-1);
#if !USE_RUNTIME_BULKDATA
		SetSizeOnDisk(-1);
#endif
	}

	explicit FBulkMetaData(EBulkDataFlags Flags)
		: FBulkMetaData()
	{
		SetFlags(Flags);
	}

	inline int64 GetSize() const
	{
		return static_cast<int64>(ReadUInt40(Data));
	}

	inline void SetSize(int64 Size)
	{
		check(Size <= MaxSize);
		WriteUInt40(Data, uint64(Size));
	}

	int64 GetSizeOnDisk() const
	{
#if USE_RUNTIME_BULKDATA
		return GetSize();
#else
		return static_cast<int64>(*reinterpret_cast<const int64*>(&Data[16]));
#endif
	}
>>>>>>> d731a049

	void SetSizeOnDisk(int64 SizeOnDisk)
	{
#if !USE_RUNTIME_BULKDATA
		*reinterpret_cast<int64*>(&Data[16]) = SizeOnDisk;
#endif // !USE_RUNTIME_BULKDATA
	}

	inline int64 GetOffset() const
	{
		const int64 Offset = static_cast<int64>(ReadUInt40(Data + 5));
		return Offset > MaxOffset ? INDEX_NONE : Offset;
	}

	inline void SetOffset(int64 Offset)
	{
		check(Offset <= MaxOffset);

		if (Offset < 0)
		{
			Offset = MAX_int64;
		}

		WriteUInt40(Data + 5, uint64(Offset));
	}

	EBulkDataLockStatus GetLockStatus() const
	{
		return static_cast<EBulkDataLockStatus>(Data[11]);
	}

	void SetLockStatus(EBulkDataLockStatus Status)
	{
		Data[11] = uint8(Status);
	}
	
	EBulkDataFlags GetFlags() const
	{
		return static_cast<EBulkDataFlags>(*reinterpret_cast<const uint32*>(&Data[12]));
	}

	void SetFlags(EBulkDataFlags Flags)
	{
		*reinterpret_cast<uint32*>(&Data[12]) = static_cast<uint32>(Flags);
	}

	inline bool HasAnyFlags(EBulkDataFlags Flags) const
	{
		return (GetFlags() & Flags) != 0;
	}

	inline bool HasAllFlags(EBulkDataFlags Flags) const
	{
		return (GetFlags() & Flags) == Flags;
	}

	void SetMetaFlags(EMetaFlags MetaFlags)
	{
		Data[10] = static_cast<uint8>(MetaFlags);
	}
	
	EMetaFlags GetMetaFlags() const
	{
		return static_cast<EMetaFlags>(Data[10]);
	}
	
	static FBulkMetaData FromSerialized(const FBulkMetaResource& MetaResource, int64 ElementSize)
	{
		FBulkMetaData Meta;
		
		if (MetaResource.ElementCount > 0)
		{
			Meta.SetSize(MetaResource.ElementCount * ElementSize);
		}

		Meta.SetSizeOnDisk(MetaResource.SizeOnDisk);
		Meta.SetOffset(MetaResource.Offset);
		Meta.SetFlags(MetaResource.Flags);

		return Meta;
	}

private:
	static uint64 ReadUInt40(const uint8* Memory)
	{
		return static_cast<int64>(uint64(Memory[0]) | uint64(Memory[1]) << 8 | uint64(Memory[2]) << 16 | uint64(Memory[3]) << 24 | uint64(Memory[4]) << 32);
	}

	static void WriteUInt40(uint8* Memory, uint64 Value)
	{
		Memory[0] = uint8(Value); Memory[1] = uint8(Value >> 8); Memory[2] = uint8(Value >> 16); Memory[3] = uint8(Value >> 24); Memory[4] = uint8(Value >> 32);
	}
#if USE_RUNTIME_BULKDATA
	uint8 Data[16] = {0};
#else
	uint8 Data[24] = {0};
#endif // USE_RUNTIME_BULKDATA
};

/**
 * Chunk identifier when reading non-inlined bulk data. Either
 * a package path or a package ID depending on the package loader.
 */
class FBulkDataChunkId
{
public:
	COREUOBJECT_API FBulkDataChunkId();

	COREUOBJECT_API FBulkDataChunkId(const FBulkDataChunkId& Other);

	COREUOBJECT_API FBulkDataChunkId(FBulkDataChunkId&&) = default;

	COREUOBJECT_API ~FBulkDataChunkId();

	COREUOBJECT_API FBulkDataChunkId& operator=(const FBulkDataChunkId& Other);

	COREUOBJECT_API FBulkDataChunkId& operator=(FBulkDataChunkId&&) = default;
	
	COREUOBJECT_API bool operator==(const FBulkDataChunkId& Other) const;
	
	bool IsValid() const { return Impl.IsValid(); }

	FPackageId GetPackageId() const;
	
	COREUOBJECT_API const FPackagePath& GetPackagePath() const;

	COREUOBJECT_API FIoFilenameHash GetIoFilenameHash(EBulkDataFlags BulkDataFlags) const;

	FString ToDebugString() const;

	static FBulkDataChunkId FromPackagePath(const FPackagePath& PackagePath);

	static FBulkDataChunkId FromPackageId(const FPackageId& PackageId);

private:
	struct FImpl;

	FBulkDataChunkId(TPimplPtr<FImpl>&& InImpl);

	TPimplPtr<FImpl> Impl;
};

/** Returns an I/O chunk ID to be used when loading from I/O store. */
FIoChunkId CreateBulkDataIoChunkId(const FBulkMetaData& BulkMeta, const FPackageId& PackageId);

/** Returns the package segment when loading from the package resource manager. */
COREUOBJECT_API EPackageSegment GetPackageSegmentFromFlags(const FBulkMetaData& BulkMeta);

} // namespace UE::BulkData::Private

/**
 * @documentation @todo documentation
 */
class COREUOBJECT_API FBulkData
{
	// This struct represents an optional allocation.
	struct FAllocatedPtr
	{
		FAllocatedPtr() = default;
		~FAllocatedPtr() = default;

		inline bool IsLoaded() const
		{
			return Allocation.RawData != nullptr; // Doesn't matter which allocation we test
		}

		void Free(FBulkData* Owner);

		void* ReallocateData(FBulkData* Owner, SIZE_T SizeInBytes);

		void SetData(FBulkData* Owner, void* Buffer);
		void SetMemoryMappedData(FBulkData* Owner, IMappedFileHandle* MappedHandle, IMappedFileRegion* MappedRegion);

		void* GetAllocationForWrite(const FBulkData* Owner) const;
		const void* GetAllocationReadOnly(const FBulkData* Owner) const;

		FOwnedBulkDataPtr* StealFileMapping(FBulkData* Owner);
		void Swap(FBulkData* Owner, void** DstBuffer);

	private:

		union FAllocation
		{
			/** Raw memory allocations, allocated via FMemory::Malloc/Realloc */
			void* RawData;
			/** Wrapper around memory mapped allocations allocated via new */
			FOwnedBulkDataPtr* MemoryMappedData;
		};

		FAllocation Allocation{ nullptr };
	};

public:
	friend class FLinkerLoad;
	friend class FExportArchive;
	friend class UE::Serialization::FEditorBulkData; // To allow access to AttachedAr
<<<<<<< HEAD

	using BulkDataRangeArray = TArray<FUntypedBulkData*, TInlineAllocator<8>>;
=======
	friend class FBulkDataBatchRequest;

	using BulkDataRangeArray = TArray<FBulkData*, TInlineAllocator<8>>;

	static constexpr SIZE_T MaxBulkDataSize = (1ull << 40) - 1;
>>>>>>> d731a049

	/*-----------------------------------------------------------------------------
		Constructors and operators
	-----------------------------------------------------------------------------*/

	/**
	 * Constructor, initializing all member variables.
	 */
	FBulkData() = default;

	/**
	 * Copy constructor. Use the common routine to perform the copy.
	 *
	 * @param Other the source array to copy
	 */
	FBulkData( const FBulkData& Other );

	/**
	 * Virtual destructor, free'ing allocated memory.
	 */
	~FBulkData();

	/**
	 * Copies the source array into this one after detaching from archive.
	 *
	 * @param Other the source array to copy
	 */
	FBulkData& operator=( const FBulkData& Other );

	/*-----------------------------------------------------------------------------
		Static functions.
	-----------------------------------------------------------------------------*/

	/**
	 * Dumps detailed information of bulk data usage.
	 *
	 * @param Log FOutputDevice to use for logging
	 */
	static void DumpBulkDataUsage( FOutputDevice& Log );

	/*-----------------------------------------------------------------------------
		Accessors
	-----------------------------------------------------------------------------*/

	/**
	 * Returns the size of the bulk data in bytes.
	 *
	 * @return Size of the bulk data in bytes
	 */
	int64 GetBulkDataSize() const;
	/**
	 * Returns the size of the bulk data on disk. This can differ from GetBulkDataSize if
	 * BULKDATA_SerializeCompressed is set.
	 *
	 * @return Size of the bulk data on disk or INDEX_NONE in case there's no association
	 */
	int64 GetBulkDataSizeOnDisk() const;
	/**
	 * Returns the offset into the file the bulk data is located at.
	 *
	 * @return Offset into the file or INDEX_NONE in case there is no association
	 */
	int64 GetBulkDataOffsetInFile() const;
	/**
	 * Returns whether the bulk data is stored compressed on disk.
	 *
	 * @return true if data is compressed on disk, false otherwise
	 */
	bool IsStoredCompressedOnDisk() const;

	/**
	 * Returns true if the data can be loaded from disk.
	 */
	bool CanLoadFromDisk() const;
	
	/**
	 * Returns true if the data references a file that currently exists and can be referenced by the file system.
	 */
	bool DoesExist() const;

	/**
	 * Returns flags usable to decompress the bulk data
	 * 
	 * @return NAME_None if the data was not compressed on disk, or valid format to pass to FCompression::UncompressMemory for this data
	 */
	FName GetDecompressionFormat() const;

	/**
	 * Returns whether the bulk data is currently loaded and resident in memory.
	 *
	 * @return true if bulk data is loaded, false otherwise
	 */
	bool IsBulkDataLoaded() const;

	/**
	* Returns whether the bulk data asynchronous load has completed.
	*
	* @return true if bulk data has been loaded or async loading was not used to load this data, false otherwise
	*/
	bool IsAsyncLoadingComplete() const;

	/**
	* Returns whether this bulk data is used
	* @return true if BULKDATA_Unused is not set
	*/
	bool IsAvailableForUse() const;

	/**
	* Returns whether this bulk data represents optional data or not
	* @return true if BULKDATA_OptionalPayload is set
	*/
	bool IsOptional() const
	{
		return (GetBulkDataFlags() & BULKDATA_OptionalPayload) != 0;
	}

	/**
	* Returns whether this bulk data is currently stored inline or not
	* @return true if BULKDATA_PayloadAtEndOfFile is not set
	*/
	bool IsInlined() const
	{
		return   (GetBulkDataFlags() & BULKDATA_PayloadAtEndOfFile) == 0;
	}

	UE_DEPRECATED(4.25, "Use ::IsInSeparateFile() instead")
	inline bool InSeperateFile() const { return IsInSeparateFile(); }

	/**
	* Returns whether this bulk data is currently stored in it's own file or not
	* @return true if BULKDATA_PayloadInSeperateFile is not set
	*/
	bool IsInSeparateFile() const
	{
		return	(GetBulkDataFlags() & BULKDATA_PayloadInSeperateFile) != 0;
	}

	/**
	 * Returns whether this bulk data is stored in a PackageExternalResource rather than in
	 * a neighboring segment of its owner's PackagePath. 
	 */
	bool IsInExternalResource() const
	{
		return IsInSeparateFile() && (GetBulkDataFlags() & BULKDATA_WorkspaceDomainPayload);
	}

	/**
	* Returns whether this bulk data is accessed via the IoDispatcher or not.
	* @return false as the old BulkData API does not support it
	*/
	bool IsUsingIODispatcher() const
	{
		return (GetBulkDataFlags() & BULKDATA_UsesIoDispatcher) != 0;
	}

	/**
	 * Returns whether this bulk data is memory mapped or not.
	 */
	bool IsDataMemoryMapped() const
	{
		return (GetBulkDataFlags() & BULKDATA_DataIsMemoryMapped) != 0;
	}

	/**
	 * Returns whether to deallocate the bulk data after lock
	 */
	bool IsSingleUse() const
	{
		return (GetBulkDataFlags() & BULKDATA_SingleUse) != 0;
	}
	
	/**
	* Returns whether this bulk data represents duplicate non-optional data or not
	* @return true if BULKDATA_DuplicateNonOptionalPayload is set
	*/
	bool IsDuplicateNonOptional() const
	{
		return (GetBulkDataFlags() & BULKDATA_DuplicateNonOptionalPayload) != 0;
	}

	/**
	 * Enables the given flags without affecting any previously set flags.
	 *
	 * @param BulkDataFlagsToSet	Bulk data flags to set
	 */
	void SetBulkDataFlags( uint32 BulkDataFlagsToSet );

	/**
	 * Enable the given flags and disable all other flags.
	 * This can be used with ::GetBulkDataFlags() to effectively
	 * reset the flags to a previous state.
	 *
	 * @param BulkDataFlagsToSet	Bulk data flags to set
	 */
	void ResetBulkDataFlags(uint32 BulkDataFlagsToSet);

	/**
	* Gets the current bulk data flags.
	*
	* @return Bulk data flags currently set
	*/
	uint32 GetBulkDataFlags() const;

	UE_DEPRECATED(5.1, "Bulk Data will always use default alignment")
	void SetBulkDataAlignment(uint16 BulkDataAlignmentToSet);

	/**
	* Gets the current bulk data alignment.
	*
	* @return Bulk data alignment currently set
	*/
	uint32 GetBulkDataAlignment() const;

	/**
	 * Clears the passed in bulk data flags.
	 *
	 * @param BulkDataFlagsToClear	Bulk data flags to clear
	 */
	void ClearBulkDataFlags( uint32 BulkDataFlagsToClear );

	UE_DEPRECATED(5.0, "Use GetPackagePath instead")
	FString GetFilename() const
	{ 
		PRAGMA_DISABLE_DEPRECATION_WARNINGS
		return GetPackagePath().GetLocalFullPath(GetPackageSegment());
		PRAGMA_ENABLE_DEPRECATION_WARNINGS
	}

	/** Returns the PackagePath this bulkdata resides in */
	UE_DEPRECATED(5.1, "Deprecated")
	const FPackagePath& GetPackagePath() const { return BulkChunkId.GetPackagePath(); }

	/** Returns which segment of its PackagePath this bulkdata resides in */
	UE_DEPRECATED(5.1, "Deprecated")
	EPackageSegment GetPackageSegment() const { return UE::BulkData::Private::GetPackageSegmentFromFlags(BulkMeta); }

	/** 
	 * Returns the io filename hash associated with this bulk data.
	 *
	 * @return Hash or INVALID_IO_FILENAME_HASH if invalid.
	 **/
	FIoFilenameHash GetIoFilenameHash() const { return BulkChunkId.GetIoFilenameHash(BulkMeta.GetFlags()); }
	
	/** Returns a FIoChunkId for the bulkdata payload, this will be invalid if the bulkdata is not stored in the IoStore */
	FIoChunkId CreateChunkId() const;

	/** Returns a string representing the bulk data for debugging purposes. */
	FString GetDebugName() const;

	/** Returns a FIoChunkId for the bulkdata payload, this will be invalid if the bulkdata is not stored in the IoStore */
	FIoChunkId CreateChunkId() const;

	/*-----------------------------------------------------------------------------
		Data retrieval and manipulation.
	-----------------------------------------------------------------------------*/

	/**
	 * Retrieves a copy of the bulk data.
	 *
	 * @param Dest [in/out] Pointer to pointer going to hold copy, can point to NULL pointer in which case memory is allocated
	 * @param bDiscardInternalCopy Whether to discard/ free the potentially internally allocated copy of the data
	 */
	void GetCopy( void** Dest, bool bDiscardInternalCopy = true );

	/**
	 * Locks the bulk data and returns a pointer to it.
	 *
	 * @param	LockFlags	Flags determining lock behavior
	 */
	void* Lock( uint32 LockFlags );

	/**
	 * Locks the bulk data and returns a read-only pointer to it.
	 * This variant can be called on a const bulkdata
	 */
	const void* LockReadOnly() const;

	/**
	 * Change size of locked bulk data. Only valid if locked via read-write lock.
	 *
	 * @param ElementCount	Number of elements to allocate.
	 * @param ElementSize	Size in bytes of the individual element.
	 */
	void* Realloc(int64 ElementCount, int64 ElementSize);

	/** 
	 * Unlocks bulk data after which point the pointer returned by Lock no longer is valid.
	 */
	void Unlock() const;

	/** 
	 * Checks if this bulk is locked
	 */
	bool IsLocked() const { return BulkMeta.GetLockStatus() != LOCKSTATUS_Unlocked; }
	
	/** 
	 * Checks if this bulk is unlocked
	 */
	bool IsUnlocked() const { return BulkMeta.GetLockStatus() == LOCKSTATUS_Unlocked; }

	/**
	 * Clears/removes any currently allocated data payload and resets element count to 0.
	 * 
	 * Note that once this has been called, the bulkdata object will no longer be able to reload
	 * it's payload from disk!
	 */
	void RemoveBulkData();

#if !USE_RUNTIME_BULKDATA
	/**
	 * Load the bulk data using a file reader. Works even when no archive is attached to the bulk data..
  	 * @return Whether the operation succeeded.
	 */
	bool LoadBulkDataWithFileReader();

	/**
	 * Test if it is possible to load the bulk data using a file reader, even when no archive is attached to the bulk data.
	 * @return Whether the operation is allowed.
	 */
	bool CanLoadBulkDataWithFileReader() const;
#endif // USE_RUNTIME_BULKDATA

	/**
	 * Forces the bulk data to be resident in memory and detaches the archive.
	 */
	void ForceBulkDataResident();

	/** 
	* Initiates a new asynchronous operation to load the dulkdata from disk assuming that it is not already
	* loaded.
	* Note that a new asynchronous loading operation will not be created if one is already in progress.
	*
	* @return True if an asynchronous loading operation is in progress by the time that the method returns
	* and false if the data is already loaded or cannot be loaded from disk.
	*/
	UE_DEPRECATED(5.1, "Use FBulkDataRequest or CreateStreamingRequest instead")
	bool StartAsyncLoading();
	
	/**
	 * Sets whether we should store the data compressed on disk.
	 *
	 * @param CompressionFlags	Flags to use for compressing the data. Use COMPRESS_NONE for no compression, or something like COMPRESS_ZLIB to compress the data
	 */
	UE_DEPRECATED(4.21, "Use the FName version of StoreCompressedOnDisk")
	void StoreCompressedOnDisk( ECompressionFlags CompressionFlags );
	void StoreCompressedOnDisk( FName CompressionFormat );

	/**
	 * Deallocates bulk data without detaching the archive, so that further bulk data accesses require a reload.
	 * Only supported in editor builds.
	 *
	 * @return Whether the operation succeeded.
	 */
	bool UnloadBulkData();

	/*-----------------------------------------------------------------------------
		Serialization.
	-----------------------------------------------------------------------------*/

	using FSerializeBulkDataElements = TFunction<void(FArchive&, void*, int64, EBulkDataFlags)>;
	
	/**
	 * Serialize function used to serialize this bulk data structure.
	 *
	 * @param Ar	Archive to serialize with
	 * @param Owner	Object owning the bulk data
	 * @param Idx	Index of bulk data item being serialized
	 * @param bAttemptFileMapping	If true, attempt to map this instead of loading it into malloc'ed memory
	 * @param FileRegionType	When cooking, a hint describing the type of data, used by some platforms to improve compression ratios
	 */
	void Serialize(FArchive& Ar, UObject* Owner, bool bAttemptFileMapping, int32 ElementSize, EFileRegionType FileRegionType);
	
	/**
	 * Serialize just the bulk data portion to/ from the passed in memory.
	 *
	 * @param	Ar					Archive to serialize with
	 * @param	Data				Memory to serialize either to or from
	 * @param	InBulkDataFlags		Flags describing how the data was/shouldbe serialized
	 */
	void SerializeBulkData(FArchive& Ar, void* Data, EBulkDataFlags InBulkDataFlags)
	{
		SerializeBulkData(Ar, Data, GetBulkDataSize(), InBulkDataFlags);
	}

	UE_DEPRECATED(5.0, "Use the version that takes InBulkDataFlags")
	void SerializeBulkData(FArchive& Ar, void* Data)
	{
		SerializeBulkData(Ar, Data, static_cast<EBulkDataFlags>(GetBulkDataFlags()));
	}

	FOwnedBulkDataPtr* StealFileMapping()
	{
		// @todo if non-mapped bulk data, do we need to detach this, or mimic GetCopy more than we do?
		return DataAllocation.StealFileMapping(this); 
	}

	UE_DEPRECATED(5.1, "Call GetBulkDataVersions instead.")
	FCustomVersionContainer GetCustomVersions(FArchive& InlineArchive) const;

	/**
	 * Get the CustomVersions used in the file containing the BulkData payload. If !IsInSeparateFile, this will be
	 * the custom versions from the archive used to serialize the FBulkData, which the caller must provide.
	 * Otherwise, the CustomVersions come from the separate file and this function will look them up.
	 *
	 * @param InlineArchive The archive that was used to load this object
	 *
	 */
	void GetBulkDataVersions(FArchive& InlineArchive, FPackageFileVersion& OutUEVersion, int32& OutLicenseeUEVersion,
		FCustomVersionContainer& OutCustomVersions) const;

#if WITH_EDITOR
	/**
	 * When saving BulkData, if we are overwriting the file we need to update the BulkData's (flags,offset,size) to be
	 * able to load from the new file. But SerializeBulkData modifies those values when loading, so the in-memory values after
	 * loading from disk are not the same as the values on disk.
	 * This function handles running the same steps that SerializeBulkData does, but skips the deserialization of the BulkData.
	 * */
	void SetFlagsFromDiskWrittenValues(EBulkDataFlags InBulkDataFlags, int64 InBulkDataOffsetInFile, int64 InBulkDataSizeOnDisk, int64 LinkerSummaryBulkDataStartOffset);
#endif

	/*-----------------------------------------------------------------------------
		Async Streaming Interface.
	-----------------------------------------------------------------------------*/

	/**
	 * Opens a new IAsyncReadFileHandle that references the file that the BulkData object represents.
	 *
	 * @return A valid handle if the file can be accessed, if it cannot then nullptr.
	 */
	IAsyncReadFileHandle* OpenAsyncReadHandle() const;

	/**
	 * Create an async read request for the bulk data.
	 * This version will load the entire data range that the FBulkData represents.
	 *
	 * @param Priority				Priority and flags of the request. If this includes AIOP_FLAG_PRECACHE, then memory will never be returned. The request should always be canceled and waited for, even for a precache request.
	 * @param CompleteCallback		Called from an arbitrary thread when the request is complete. Can be nullptr, if non-null, must remain valid until it is called. It will always be called.
	 * @param UserSuppliedMemory	A pointer to memory for the IO request to be written to, it is up to the caller to make sure that it is large enough. If the pointer is null then the system will allocate memory instead.
	 * @return						A request for the read. This is owned by the caller and must be deleted by the caller.
	 */
	IBulkDataIORequest* CreateStreamingRequest(EAsyncIOPriorityAndFlags Priority, FBulkDataIORequestCallBack* CompleteCallback, uint8* UserSuppliedMemory) const;

	/**
	 * Create an async read request for the bulk data.
	 * This version allows the user to request a subset of the data that the FBulkData represents.
	 *
	 * @param OffsetInBulkData		Offset into the bulk data to start reading from.
	 * @param BytesToRead			The number of bytes to read. If this request is AIOP_Preache, the size can be anything, even MAX_int64, otherwise the size and offset must be fully contained in the file.
	 * @param Priority				Priority and flags of the request. If this includes AIOP_FLAG_PRECACHE, then memory will never be returned. The request should always be canceled and waited for, even for a precache request.
	 * @param CompleteCallback		Called from an arbitrary thread when the request is complete. Can be nullptr, if non-null, must remain valid until it is called. It will always be called.
	 * @param UserSuppliedMemory	A pointer to memory for the IO request to be written to, it is up to the caller to make sure that it is large enough. If the pointer is null then the system will allocate memory instead.
	 * @return						A request for the read. This is owned by the caller and must be deleted by the caller.
	 */
	IBulkDataIORequest* CreateStreamingRequest(int64 OffsetInBulkData, int64 BytesToRead, EAsyncIOPriorityAndFlags Priority, FBulkDataIORequestCallBack* CompleteCallback, uint8* UserSuppliedMemory) const;

	/**
	 * Create an async read request for a range of bulk data streaming tokens
	 * The request will read all data between the two given streaming tokens objects. They must both represent areas of data in the file!
	 * There is no way to validate this and it is up to the caller to make sure that it is correct.
	 * The memory to be read into will be automatically allocated the size of which can be retrieved by calling IBulkDataIORequest::GetSize()
	 *
	 * @param Start				The bulk data to start reading from.
	 * @param End				The bulk data to finish reading from.
	 * @param Priority			Priority and flags of the request. If this includes AIOP_FLAG_PRECACHE, then memory will never be returned. The request should always be canceled and waited for, even for a precache request.
	 * @param CompleteCallback	Called from an arbitrary thread when the request is complete. Can be nullptr, if non-null, must remain valid until it is called. It will always be called.
	 * @return					A request for the read. This is owned by the caller and must be deleted by the caller.
	**/
<<<<<<< HEAD
=======
	UE_DEPRECATED(5.1, "Use FBulkDataRequest instead")
>>>>>>> d731a049
	static IBulkDataIORequest* CreateStreamingRequestForRange(const BulkDataRangeArray& RangeArray, EAsyncIOPriorityAndFlags Priority, FBulkDataIORequestCallBack* CompleteCallback);

	/** Enable the given flags in the given accumulator variable. */
	static void SetBulkDataFlagsOn(EBulkDataFlags& InOutAccumulator, EBulkDataFlags FlagsToSet);
	/** Disable the given flags in the given accumulator variable. */
	static void ClearBulkDataFlagsOn(EBulkDataFlags& InOutAccumulator, EBulkDataFlags FlagsToClear);
	/** Returns decompress method flags specified by the given bulk data flags. */
	static FName GetDecompressionFormat(EBulkDataFlags InFlags);

	/*-----------------------------------------------------------------------------
		Class specific virtuals.
	-----------------------------------------------------------------------------*/

protected:

	void SerializeBulkData(FArchive& Ar, void* Data, int64 DataSize, EBulkDataFlags InBulkDataFlags);

private:
#if WITH_EDITOR
	/**
	 * Detaches the bulk data from the passed in archive. Needs to match the archive we are currently
	 * attached to.
	 *
	 * @param Ar						Archive to detach from
	 * @param bEnsureBulkDataIsLoaded	whether to ensure that bulk data is load before detaching from archive
	 */
	void DetachFromArchive( FArchive* Ar, bool bEnsureBulkDataIsLoaded );
#endif // WITH_EDITOR

	/*-----------------------------------------------------------------------------
		Internal helpers
	-----------------------------------------------------------------------------*/

	/**
	 * Loads the bulk data if it is not already loaded.
	 */
	void MakeSureBulkDataIsLoaded();

	/**
	 * Loads the data from disk into the specified memory block. This requires us still being attached to an
	 * archive we can use for serialization.
	 *
	 * @param Dest Memory to serialize data into
	 *
	 * @return Whether the load succeeded
	 */
	bool TryLoadDataIntoMemory(FIoBuffer Dest);

	/** Flushes any pending async load of bulk data  and copies the data to Dest buffer*/
	void FlushAsyncLoading();

	/** Returns if the offset needs fixing when serialized */
	bool NeedsOffsetFixup() const;
	
	bool CanDiscardInternalData() const;
	
	/** Sets whether inline bulk data is allowed to be unloaded or not */
	void ConditionalSetInlineAlwaysAllowDiscard(bool bPackageUsesIoStore);

	/** Reallocate bulk data */
	inline void* ReallocateData(SIZE_T SizeInBytes) { return DataAllocation.ReallocateData(this, SizeInBytes); }

	/** Free bulk data */
	inline void  FreeData() { DataAllocation.Free(this); }

	/** Retrieve the internal allocation for writing */
	inline void* GetDataBufferForWrite() const { return DataAllocation.GetAllocationForWrite(this); }

	/** Retrieve the internal allocation for reading */
	inline const void* GetDataBufferReadOnly() const { return DataAllocation.GetAllocationReadOnly(this); }

	/*-----------------------------------------------------------------------------
		Member variables.
	-----------------------------------------------------------------------------*/
	
	FAllocatedPtr								DataAllocation;
	UE::BulkData::Private::FBulkMetaData		BulkMeta;
	UE::BulkData::Private::FBulkDataChunkId		BulkChunkId;
	
protected:
#if WITH_EDITOR
	/** Archive associated with bulk data for serialization																*/
	FArchive*									AttachedAr = nullptr;
	/** Used to make sure the linker doesn't get garbage collected at runtime for things with attached archives			*/
	FLinkerLoad*								Linker = nullptr;
#endif // WITH_EDITOR
	   //
#if !USE_RUNTIME_BULKDATA
	/** Custom bulk data serialization hook when using FUntypedBulkData. */
	FSerializeBulkDataElements* SerializeBulkDataElements = nullptr;
#endif // !USE_RUNTIME_BULKDATA
};

/**
 * Templated bulk data.
 *
 * A bulk data array of typed elements.
 */
template<typename ElementType>
class TBulkData : public FBulkData
{
public:

	static_assert(TIsPODType<ElementType>::Value, "Bulk data is limited to POD types");

	/**
	 * Element size in bytes.
	 *
	 * @return Returns the element size in bytes.
	 */
	int32 GetElementSize() const
	{ 
		return sizeof(ElementType);
	}

	/**
	 * Returns the number of elements in this bulk data array.
	 *
	 * @return Number of elements in this bulk data array
	 */
	int64 GetElementCount() const
	{
		return GetBulkDataSize() / sizeof(ElementType);
	}

	/**
	 * Change size of locked bulk data. Only valid if locked via read-write lock.
	 *
	 * @param ElementCount	Number of elements array should be resized to
	 */
	ElementType* Realloc(int64 ElementCount)
	{
		return (ElementType*)FBulkData::Realloc(ElementCount, sizeof(ElementType));
	}

	/**
	 * Returns a copy encapsulated by a FBulkDataBuffer.
	 *
	 * @param RequestedElementCount If set to greater than 0, the returned FBulkDataBuffer will be limited to
	 * this number of elements. This will give an error if larger than the actual number of elements in the BulkData object.
	 * @param bDiscardInternalCopy If true then the BulkData object will free it's internal buffer once called.
	 *
	 * @return A FBulkDataBuffer that owns a copy of the BulkData, this might be a subset of the data depending on the value of RequestedSize.
	 */
	FBulkDataBuffer<ElementType> GetCopyAsBuffer(int64 RequestedElementCount, bool bDiscardInternalCopy)
	{ 
		const int64 MaxElementCount = GetElementCount();

		check(RequestedElementCount <= MaxElementCount);

		ElementType* Ptr = nullptr;
		GetCopy((void**)& Ptr, bDiscardInternalCopy);

		const int64 BufferSize = (RequestedElementCount > 0 ? RequestedElementCount : MaxElementCount);

		return FBulkDataBuffer<ElementType>(Ptr, BufferSize);
	}

	/**
	 * Serialize function used to serialize this bulk data structure.
	 *
	 * @param Ar	Archive to serialize with
	 * @param Owner	Object owning the bulk data
	 * @param Idx	Index of bulk data item being serialized
	 * @param bAttemptFileMapping	If true, attempt to map this instead of loading it into malloc'ed memory
	 * @param FileRegionType	When cooking, a hint describing the type of data, used by some platforms to improve compression ratios
	 */
	void Serialize(FArchive& Ar, UObject* Owner, int32 Idx=INDEX_NONE, bool bAttemptFileMapping = false, EFileRegionType FileRegionType = EFileRegionType::None)
	{
		FBulkData::Serialize(Ar, Owner, bAttemptFileMapping, GetElementSize(), FileRegionType);
	}
};

UE_DEPRECATED(5.1, "Use FBulkData/TBulkData");
struct COREUOBJECT_API FUntypedBulkData : public FBulkData
{
	virtual ~FUntypedBulkData() = default;

	/**
	 * Returns the number of elements allocated.
	 *
	 * @return Number of elements
	 */
	int64 GetElementCount() const
	{
		return GetBulkDataSize() / GetElementSize();
	}

	/**
	 * Returns size in bytes of single element.
	 *
	 * Pure virtual that needs to be overloaded in derived classes.
	 *
	 * @return Size in bytes of single element
	 */
	virtual int32 GetElementSize() const = 0;
	
	/**
	 * Change size of locked bulk data. Only valid if locked via read-write lock.
	 *
	 * @param ElementCount	Number of elements to allocate.
	 */
	void* Realloc(int64 ElementCount)
	{
		return FBulkData::Realloc(ElementCount, GetElementSize());
	}

	void Serialize(FArchive& Ar, UObject* Owner, int32 Idx=INDEX_NONE, bool bAttemptFileMapping = false, EFileRegionType FileRegionType = EFileRegionType::None)
	{
		FBulkData::Serialize(Ar, Owner, bAttemptFileMapping, GetElementSize(), FileRegionType);
	}

protected:

	FUntypedBulkData()
	{
		SerializeElementsCallback = [this](FArchive& Ar, void* Data, int64 Size, EBulkDataFlags InBulkDataFlags)
		{
			SerializeBulkData(Ar, Data, Size, InBulkDataFlags);
		};
#if !USE_RUNTIME_BULKDATA
		SerializeBulkDataElements = &SerializeElementsCallback;
#endif // !USE_RUNTIME_BULKDATA
	}

	virtual void SerializeElements(FArchive& Ar, void* Data);
	
	virtual void SerializeElement(FArchive& Ar, void* Data, int64 ElementIndex) = 0;

	virtual bool RequiresSingleElementSerialization(FArchive& Ar)
	{
		return false;
	}
	
private:

	void SerializeBulkData(FArchive& Ar, void* Data, int64 BulkDataSize, EBulkDataFlags InBulkDataFlags);

	FSerializeBulkDataElements SerializeElementsCallback;
};

using FBulkDataInterface UE_DEPRECATED(5.1, "FBulkDataInterface is deprecated. Use FBulkData") = FBulkData;
using FByteBulkData = TBulkData<uint8>;
using FWordBulkData = TBulkData<uint16>;
using FIntBulkData = TBulkData<int32>;
using FFloatBulkData = TBulkData<float>;

class FFormatContainer
{
	friend class UBodySetup;

	TSortedMap<FName, FByteBulkData*, FDefaultAllocator, FNameFastLess> Formats;
public:
	~FFormatContainer()
	{
		FlushData();
	}
	bool Contains(FName Format) const
	{
		return Formats.Contains(Format);
	}
	void GetContainedFormats(TArray<FName>& OutFormats) const
	{
		Formats.GenerateKeyArray(OutFormats);
	}
	FByteBulkData& GetFormat(FName Format)
	{
		FByteBulkData* Result = Formats.FindRef(Format);
		if (!Result)
		{
			Result = new FByteBulkData;
			Formats.Add(Format, Result);
		}
		return *Result;
	}
	void FlushData()
	{
		for (const TPair<FName, FByteBulkData*>& Format : Formats)
		{
			FByteBulkData* BulkData = Format.Value;
			delete BulkData;
		}
		Formats.Empty();
	}
	COREUOBJECT_API void Serialize(FArchive& Ar, UObject* Owner, const TArray<FName>* FormatsToSave = nullptr, bool bSingleUse = true, uint16 InAlignment = DEFAULT_ALIGNMENT, bool bInline = true, bool bMapped = false);
	COREUOBJECT_API void SerializeAttemptMappedLoad(FArchive& Ar, UObject* Owner);
};

/** Handle to a bulk data I/O request. */
class COREUOBJECT_API FBulkDataRequest
{
public:
	class IHandle;

	/** Bulk data request status. */
	enum class EStatus : uint32
	{
		/** The request hasn't been issued. */
		None,
		/** The request is pending. */
		Pending,
		/** The request has been completed successfully. */
		Ok,
		/** The request was cancelled. */
		Cancelled,
		/** An error occured while issuing the request. */
		Error
	};

	/** Completion callback. */
	using FCompletionCallback = TFunction<void(EStatus)>;

	/** Default bulk data I/O request priority. */
	static constexpr EAsyncIOPriorityAndFlags DefaultPriority = AIOP_BelowNormal;

	/** Constructs a new handle to bulk data request. */
	FBulkDataRequest();

	/** Destructor, cancels and waits for any pending requests. */
	~FBulkDataRequest();

	/** Moves ownership from an invalid or pending request. */
	FBulkDataRequest(FBulkDataRequest&&);

	/** Moves ownership from an invalid or pending request. */
	FBulkDataRequest& operator=(FBulkDataRequest&&);
	
	/** Not copy constructable. */
	FBulkDataRequest(const FBulkDataRequest&) = delete;

	/** Not copy assignable. */
	FBulkDataRequest& operator=(const FBulkDataRequest&) = delete;

	/** Returns current status of the request. */
	EStatus GetStatus() const;

	/** Returns whether the request is associated with a pending or completed request. */
	bool IsNone() const;

	/** Returns whether the request is pending. */
	bool IsPending() const;

	/** Returns whether the request completed successfully. */
	bool IsOk() const;

	/** Returns whether the request has been completed. */
	bool IsCompleted() const;

	/** Cancel the pending request. */
	void Cancel();

	/** Reset the request handle to an invalid state. Will cancel and wait if the request is not completed. */
	void Reset();

protected:
	friend class FChunkBatchRequest;
	friend class FFileSystemBatchRequest;
	
	FBulkDataRequest(IHandle* InHandle);
	int32 GetRefCount() const;

	TRefCountPtr<IHandle> Handle;
};

/** Handle to a bulk data I/O batch read request. */
using FBulkDataBatchReadRequest = FBulkDataRequest;

/**
 * A batch request is a handle to one or more I/O requests.
 *
 * The batch request is kept alive by passing in handles when appending
 * read operations or by passing in a handle when issuing the batch. At least
 * one handle needs to be passed in. The last handle will block until the
 * entire batch is complete before being released.
 */
class COREUOBJECT_API FBulkDataBatchRequest : public FBulkDataRequest
{
public:
	class IHandle;

private:
	class COREUOBJECT_API FBuilder
	{
	public:
		~FBuilder();
		FBuilder(const FBuilder&) = delete;
		FBuilder& operator=(const FBuilder&) = delete;

	protected:
		FBuilder();
		explicit FBuilder(int32 MaxCount);
		FBulkDataBatchRequest::IHandle& GetBatch(const FBulkData& BulkData);
		EStatus IssueBatch(FBulkDataBatchRequest* OutRequest, FCompletionCallback&& Callback);

		int32 BatchMax = -1;
		int32 BatchCount = 0;
		int32 NumLoaded = 0;
		TRefCountPtr<FBulkDataBatchRequest::IHandle> Batch;
	};

public:	
	using FBulkDataRequest::FBulkDataRequest;

	/** Blocks the calling thread until the request is completed. */
	void Wait();

	/** Waits the specified amount of time in milliseconds for the request to be completed. */
	bool WaitFor(uint32 Milliseconds);

	/** Waits the specified amount of time for the request to be completed. */
	bool WaitFor(const FTimespan& WaitTime);

	/** Issue one or more I/O request in a single batch. */
	class COREUOBJECT_API FBatchBuilder : public FBuilder
	{
	public:
		FBatchBuilder(int32 MaxCount);
		/** Read the entire bulk data and copy the result to the specified instance. */
		FBatchBuilder& Read(FBulkData& BulkData, EAsyncIOPriorityAndFlags Priority = DefaultPriority);
		/**
		 * Read the bulk data from the specified offset and size and copy the result into the destination buffer.
		 * @param BulkData		The bulk data instance.
		 * @param Offset		Offset relative to the bulk data offset.
		 * @param Size			Number of bytes to read. Use MAX_uint64 to read the entire bulk data.
		 * @param Priority		The I/O priority.
		 * @param Dst			An empty or preallocated I/O buffer.	
		 */
		FBatchBuilder& Read(const FBulkData& BulkData, uint64 Offset, uint64 Size, EAsyncIOPriorityAndFlags Priority, FIoBuffer& Dst)
		{
			return Read(BulkData, Offset, Size, Priority, Dst, nullptr);
		}
		/**
		 * Read the bulk data from the specified offset and size and copy the result into the destination buffer.
		 * @param BulkData		The bulk data instance.
		 * @param Offset		Offset relative to the bulk data.
		 * @param Size			Number of bytes to read. Use MAX_uint64 to read the entire bulk data.
		 * @param Priority		The I/O priority.
		 * @param Dst			An empty or preallocated I/O buffer.	
		 * @param OutRequest	A handle to the read request.	
		 */
		FBatchBuilder& Read(const FBulkData& BulkData, uint64 Offset, uint64 Size, EAsyncIOPriorityAndFlags Priority, FIoBuffer& Dst, FBulkDataBatchReadRequest& OutRequest)
		{
			return Read(BulkData, Offset, Size, Priority, Dst, &OutRequest);
		}

		/**
		 * Issue the batch.
		 * @param OutRequest	A handle to the batch request.
		 * @return				Status of the issue operation.
		 */
		EStatus Issue(FBulkDataBatchRequest& OutRequest);
		/**
		 * Issue the batch. 
		 * @return				Status of the issue operation.
		 *
		 * @note Assumes one or more handle(s) has been passed into any of the read operations.
		 */
		[[nodiscard]] EStatus Issue();

	private:
		FBatchBuilder& Read(const FBulkData& BulkData, uint64 Offset, uint64 Size, EAsyncIOPriorityAndFlags Priority, FIoBuffer& Dst, FBulkDataBatchReadRequest* OutRequest);
	};

	/** Reads one or more bulk data and copies the result into a single I/O buffer. */
	class COREUOBJECT_API FScatterGatherBuilder : public FBuilder
	{
	public:
		FScatterGatherBuilder(int32 MaxCount);
		/** Read the bulk data from the specified offset and size. */
		FScatterGatherBuilder& Read(const FBulkData& BulkData, uint64 Offset = 0, uint64 Size = MAX_uint64);
		/**
		 * Issue the batch.
		 * @param Dst			An empty or preallocated I/O buffer.	
		 * @param Priority		The I/O priority.
		 * @param Callback		A callback triggered when the operation is completed.
		 * @param OutRequest	A handle to the batch request.
		 * @return				Status of the issue operation.
		 *
		 * @note Assumes one or more handle(s) has been passed into any of the read operations.
		 */
		EStatus Issue(FIoBuffer& Dst, EAsyncIOPriorityAndFlags Priority, FCompletionCallback&& Callback, FBulkDataBatchRequest& OutRequest);

	private:
		struct FRequest
		{
			const FBulkData* BulkData	= nullptr;
			uint64 Offset				= 0;
			uint64 Size					= MAX_uint64;
		};

		TArray<FRequest, TInlineAllocator<8>> Requests;
	};

	/** Returns a request builder that dispatches one or more I/O requests in a single batch. */
	static FBatchBuilder NewBatch(int32 MaxCount = -1) { return FBatchBuilder(MaxCount); }

	/** Returns a request builder that reads one or more bulk data into a single I/O buffer. */
	static FScatterGatherBuilder ScatterGather(int32 MaxCount = -1) { return FScatterGatherBuilder(MaxCount); }
};<|MERGE_RESOLUTION|>--- conflicted
+++ resolved
@@ -48,17 +48,12 @@
 #endif
 
 // Enable the following to use the more compact FBulkDataStreamingToken in places where it is implemented
-<<<<<<< HEAD
-#define USE_BULKDATA_STREAMING_TOKEN DEPRECATED_MACRO(5.0, "USE_BULKDATA_STREAMING_TOKEN now always evaluates to 0 and will be removed") 0
-#define STREAMINGTOKEN_PARAM(param) DEPRECATED_MACRO(5.0, "STREAMINGTOKEN_PARAM now always evaluates to a NOP")
-=======
 #define USE_BULKDATA_STREAMING_TOKEN UE_DEPRECATED_MACRO(5.0, "USE_BULKDATA_STREAMING_TOKEN now always evaluates to 0 and will be removed") 0
 #define STREAMINGTOKEN_PARAM(param) UE_DEPRECATED_MACRO(5.0, "STREAMINGTOKEN_PARAM now always evaluates to a NOP")
 
 // When set to 1 attempting to reload inline data will fail with the old loader in the same way that it fails in
 // the new loader to keep the results consistent.
 #define UE_KEEP_INLINE_RELOADING_CONSISTENT 0
->>>>>>> d731a049
 
 class IMappedFileHandle;
 class IMappedFileRegion;
@@ -311,9 +306,6 @@
 	int64 Size;
 };
 
-<<<<<<< HEAD
-class FBulkDataStreamingToken; // Forward declared but not implemented
-=======
 namespace UE::BulkData::Private
 {
 
@@ -405,7 +397,6 @@
 		return static_cast<int64>(*reinterpret_cast<const int64*>(&Data[16]));
 #endif
 	}
->>>>>>> d731a049
 
 	void SetSizeOnDisk(int64 SizeOnDisk)
 	{
@@ -602,16 +593,11 @@
 	friend class FLinkerLoad;
 	friend class FExportArchive;
 	friend class UE::Serialization::FEditorBulkData; // To allow access to AttachedAr
-<<<<<<< HEAD
-
-	using BulkDataRangeArray = TArray<FUntypedBulkData*, TInlineAllocator<8>>;
-=======
 	friend class FBulkDataBatchRequest;
 
 	using BulkDataRangeArray = TArray<FBulkData*, TInlineAllocator<8>>;
 
 	static constexpr SIZE_T MaxBulkDataSize = (1ull << 40) - 1;
->>>>>>> d731a049
 
 	/*-----------------------------------------------------------------------------
 		Constructors and operators
@@ -860,9 +846,6 @@
 
 	/** Returns a string representing the bulk data for debugging purposes. */
 	FString GetDebugName() const;
-
-	/** Returns a FIoChunkId for the bulkdata payload, this will be invalid if the bulkdata is not stored in the IoStore */
-	FIoChunkId CreateChunkId() const;
 
 	/*-----------------------------------------------------------------------------
 		Data retrieval and manipulation.
@@ -1079,10 +1062,7 @@
 	 * @param CompleteCallback	Called from an arbitrary thread when the request is complete. Can be nullptr, if non-null, must remain valid until it is called. It will always be called.
 	 * @return					A request for the read. This is owned by the caller and must be deleted by the caller.
 	**/
-<<<<<<< HEAD
-=======
 	UE_DEPRECATED(5.1, "Use FBulkDataRequest instead")
->>>>>>> d731a049
 	static IBulkDataIORequest* CreateStreamingRequestForRange(const BulkDataRangeArray& RangeArray, EAsyncIOPriorityAndFlags Priority, FBulkDataIORequestCallBack* CompleteCallback);
 
 	/** Enable the given flags in the given accumulator variable. */
