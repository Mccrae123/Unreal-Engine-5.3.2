// Copyright Epic Games, Inc. All Rights Reserved.

#pragma once

#include "Containers/Array.h"
#include "Containers/Map.h"
#include "Containers/UnrealString.h"
#include "CoreMinimal.h"
#include "HAL/Platform.h"
#include "Serialization/StructuredArchiveFormatter.h"
#include "Serialization/StructuredArchiveNameHelpers.h"
#include "Templates/Function.h"
#include "Templates/SharedPointer.h"
#include "UObject/ObjectResource.h"

class FArchive;
class FJsonObject;
class FJsonValue;
class FName;
class FPackageIndex;
class FText;
class UObject;
struct FLazyObjectPtr;
struct FObjectPtr;
struct FSoftObjectPath;
struct FSoftObjectPtr;
struct FWeakObjectPtr;

#if WITH_TEXT_ARCHIVE_SUPPORT

class FJsonArchiveInputFormatter final : public FStructuredArchiveFormatter
{
public:
<<<<<<< HEAD
	FJsonArchiveInputFormatter(FArchive& InInner, TFunction<UObject* (const FPackageIndex)> InResolveObject = nullptr);
	virtual ~FJsonArchiveInputFormatter();

	virtual FArchive& GetUnderlyingArchive() override;
	virtual FStructuredArchiveFormatter* CreateSubtreeReader() override;

	virtual bool HasDocumentTree() const override;

	virtual void EnterRecord() override;
	virtual void LeaveRecord() override;
	virtual void EnterField(FArchiveFieldName Name) override;
	virtual void LeaveField() override;
	virtual bool TryEnterField(FArchiveFieldName Name, bool bEnterWhenSaving) override;

	virtual void EnterArray(int32& NumElements) override;
	virtual void LeaveArray() override;
	virtual void EnterArrayElement() override;
	virtual void LeaveArrayElement() override;

	virtual void EnterStream() override;
	virtual void LeaveStream() override;
	virtual void EnterStreamElement() override;
	virtual void LeaveStreamElement() override;

	virtual void EnterMap(int32& NumElements) override;
	virtual void LeaveMap() override;
	virtual void EnterMapElement(FString& Name) override;
	virtual void LeaveMapElement() override;

	virtual void EnterAttributedValue() override;
	virtual void EnterAttribute(FArchiveFieldName AttributeName) override;
	virtual void EnterAttributedValueValue() override;
	virtual void LeaveAttribute() override;
	virtual void LeaveAttributedValue() override;
	virtual bool TryEnterAttribute(FArchiveFieldName AttributeName, bool bEnterWhenSavin) override;
	virtual bool TryEnterAttributedValueValue() override;

	virtual void Serialize(uint8& Value) override;
	virtual void Serialize(uint16& Value) override;
	virtual void Serialize(uint32& Value) override;
	virtual void Serialize(uint64& Value) override;
	virtual void Serialize(int8& Value) override;
	virtual void Serialize(int16& Value) override;
	virtual void Serialize(int32& Value) override;
	virtual void Serialize(int64& Value) override;
	virtual void Serialize(float& Value) override;
	virtual void Serialize(double& Value) override;
	virtual void Serialize(bool& Value) override;
	virtual void Serialize(FString& Value) override;
	virtual void Serialize(FName& Value) override;
	virtual void Serialize(UObject*& Value) override;
	virtual void Serialize(FText& Value) override;
	virtual void Serialize(FWeakObjectPtr& Value) override;
	virtual void Serialize(FSoftObjectPtr& Value) override;
	virtual void Serialize(FSoftObjectPath& Value) override;
	virtual void Serialize(FLazyObjectPtr& Value) override;
	virtual void Serialize(FObjectPtr& Value) override;
	virtual void Serialize(TArray<uint8>& Value) override;
	virtual void Serialize(void* Data, uint64 DataSize) override;
=======
	COREUOBJECT_API FJsonArchiveInputFormatter(FArchive& InInner, TFunction<UObject* (const FPackageIndex)> InResolveObject = nullptr);
	COREUOBJECT_API virtual ~FJsonArchiveInputFormatter();

	COREUOBJECT_API virtual FArchive& GetUnderlyingArchive() override;
	COREUOBJECT_API virtual FStructuredArchiveFormatter* CreateSubtreeReader() override;

	COREUOBJECT_API virtual bool HasDocumentTree() const override;

	COREUOBJECT_API virtual void EnterRecord() override;
	COREUOBJECT_API virtual void LeaveRecord() override;
	COREUOBJECT_API virtual void EnterField(FArchiveFieldName Name) override;
	COREUOBJECT_API virtual void LeaveField() override;
	COREUOBJECT_API virtual bool TryEnterField(FArchiveFieldName Name, bool bEnterWhenSaving) override;

	COREUOBJECT_API virtual void EnterArray(int32& NumElements) override;
	COREUOBJECT_API virtual void LeaveArray() override;
	COREUOBJECT_API virtual void EnterArrayElement() override;
	COREUOBJECT_API virtual void LeaveArrayElement() override;

	COREUOBJECT_API virtual void EnterStream() override;
	COREUOBJECT_API virtual void LeaveStream() override;
	COREUOBJECT_API virtual void EnterStreamElement() override;
	COREUOBJECT_API virtual void LeaveStreamElement() override;

	COREUOBJECT_API virtual void EnterMap(int32& NumElements) override;
	COREUOBJECT_API virtual void LeaveMap() override;
	COREUOBJECT_API virtual void EnterMapElement(FString& Name) override;
	COREUOBJECT_API virtual void LeaveMapElement() override;

	COREUOBJECT_API virtual void EnterAttributedValue() override;
	COREUOBJECT_API virtual void EnterAttribute(FArchiveFieldName AttributeName) override;
	COREUOBJECT_API virtual void EnterAttributedValueValue() override;
	COREUOBJECT_API virtual void LeaveAttribute() override;
	COREUOBJECT_API virtual void LeaveAttributedValue() override;
	COREUOBJECT_API virtual bool TryEnterAttribute(FArchiveFieldName AttributeName, bool bEnterWhenSavin) override;
	COREUOBJECT_API virtual bool TryEnterAttributedValueValue() override;

	COREUOBJECT_API virtual void Serialize(uint8& Value) override;
	COREUOBJECT_API virtual void Serialize(uint16& Value) override;
	COREUOBJECT_API virtual void Serialize(uint32& Value) override;
	COREUOBJECT_API virtual void Serialize(uint64& Value) override;
	COREUOBJECT_API virtual void Serialize(int8& Value) override;
	COREUOBJECT_API virtual void Serialize(int16& Value) override;
	COREUOBJECT_API virtual void Serialize(int32& Value) override;
	COREUOBJECT_API virtual void Serialize(int64& Value) override;
	COREUOBJECT_API virtual void Serialize(float& Value) override;
	COREUOBJECT_API virtual void Serialize(double& Value) override;
	COREUOBJECT_API virtual void Serialize(bool& Value) override;
	COREUOBJECT_API virtual void Serialize(FString& Value) override;
	COREUOBJECT_API virtual void Serialize(FName& Value) override;
	COREUOBJECT_API virtual void Serialize(UObject*& Value) override;
	COREUOBJECT_API virtual void Serialize(FText& Value) override;
	COREUOBJECT_API virtual void Serialize(FWeakObjectPtr& Value) override;
	COREUOBJECT_API virtual void Serialize(FSoftObjectPtr& Value) override;
	COREUOBJECT_API virtual void Serialize(FSoftObjectPath& Value) override;
	COREUOBJECT_API virtual void Serialize(FLazyObjectPtr& Value) override;
	COREUOBJECT_API virtual void Serialize(FObjectPtr& Value) override;
	COREUOBJECT_API virtual void Serialize(TArray<uint8>& Value) override;
	COREUOBJECT_API virtual void Serialize(void* Data, uint64 DataSize) override;
>>>>>>> 4af6daef

private:
	FArchive& Inner;

	struct FObjectRecord
	{
		FObjectRecord(TSharedPtr<FJsonObject> InJsonObject, int64 InValueCount)
			: JsonObject(InJsonObject)
			, ValueCountOnCreation(InValueCount)
		{

		}

		TSharedPtr<FJsonObject> JsonObject;
		int64 ValueCountOnCreation;	// For debugging purposes, so we can ensure all values have been consumed
	};

	TFunction<UObject* (const FPackageIndex)> ResolveObject;
	TArray<FObjectRecord> ObjectStack;
	TArray<TSharedPtr<FJsonValue>> ValueStack;
	TArray<TMap<FString, TSharedPtr<FJsonValue>>::TIterator> MapIteratorStack;
	TArray<int32> ArrayValuesRemainingStack;

	static FString EscapeFieldName(const TCHAR* Name);
	static FString UnescapeFieldName(const TCHAR* Name);

	static EArchiveValueType GetValueType(const FJsonValue &Value);
};

#endif<|MERGE_RESOLUTION|>--- conflicted
+++ resolved
@@ -31,67 +31,6 @@
 class FJsonArchiveInputFormatter final : public FStructuredArchiveFormatter
 {
 public:
-<<<<<<< HEAD
-	FJsonArchiveInputFormatter(FArchive& InInner, TFunction<UObject* (const FPackageIndex)> InResolveObject = nullptr);
-	virtual ~FJsonArchiveInputFormatter();
-
-	virtual FArchive& GetUnderlyingArchive() override;
-	virtual FStructuredArchiveFormatter* CreateSubtreeReader() override;
-
-	virtual bool HasDocumentTree() const override;
-
-	virtual void EnterRecord() override;
-	virtual void LeaveRecord() override;
-	virtual void EnterField(FArchiveFieldName Name) override;
-	virtual void LeaveField() override;
-	virtual bool TryEnterField(FArchiveFieldName Name, bool bEnterWhenSaving) override;
-
-	virtual void EnterArray(int32& NumElements) override;
-	virtual void LeaveArray() override;
-	virtual void EnterArrayElement() override;
-	virtual void LeaveArrayElement() override;
-
-	virtual void EnterStream() override;
-	virtual void LeaveStream() override;
-	virtual void EnterStreamElement() override;
-	virtual void LeaveStreamElement() override;
-
-	virtual void EnterMap(int32& NumElements) override;
-	virtual void LeaveMap() override;
-	virtual void EnterMapElement(FString& Name) override;
-	virtual void LeaveMapElement() override;
-
-	virtual void EnterAttributedValue() override;
-	virtual void EnterAttribute(FArchiveFieldName AttributeName) override;
-	virtual void EnterAttributedValueValue() override;
-	virtual void LeaveAttribute() override;
-	virtual void LeaveAttributedValue() override;
-	virtual bool TryEnterAttribute(FArchiveFieldName AttributeName, bool bEnterWhenSavin) override;
-	virtual bool TryEnterAttributedValueValue() override;
-
-	virtual void Serialize(uint8& Value) override;
-	virtual void Serialize(uint16& Value) override;
-	virtual void Serialize(uint32& Value) override;
-	virtual void Serialize(uint64& Value) override;
-	virtual void Serialize(int8& Value) override;
-	virtual void Serialize(int16& Value) override;
-	virtual void Serialize(int32& Value) override;
-	virtual void Serialize(int64& Value) override;
-	virtual void Serialize(float& Value) override;
-	virtual void Serialize(double& Value) override;
-	virtual void Serialize(bool& Value) override;
-	virtual void Serialize(FString& Value) override;
-	virtual void Serialize(FName& Value) override;
-	virtual void Serialize(UObject*& Value) override;
-	virtual void Serialize(FText& Value) override;
-	virtual void Serialize(FWeakObjectPtr& Value) override;
-	virtual void Serialize(FSoftObjectPtr& Value) override;
-	virtual void Serialize(FSoftObjectPath& Value) override;
-	virtual void Serialize(FLazyObjectPtr& Value) override;
-	virtual void Serialize(FObjectPtr& Value) override;
-	virtual void Serialize(TArray<uint8>& Value) override;
-	virtual void Serialize(void* Data, uint64 DataSize) override;
-=======
 	COREUOBJECT_API FJsonArchiveInputFormatter(FArchive& InInner, TFunction<UObject* (const FPackageIndex)> InResolveObject = nullptr);
 	COREUOBJECT_API virtual ~FJsonArchiveInputFormatter();
 
@@ -151,7 +90,6 @@
 	COREUOBJECT_API virtual void Serialize(FObjectPtr& Value) override;
 	COREUOBJECT_API virtual void Serialize(TArray<uint8>& Value) override;
 	COREUOBJECT_API virtual void Serialize(void* Data, uint64 DataSize) override;
->>>>>>> 4af6daef
 
 private:
 	FArchive& Inner;
