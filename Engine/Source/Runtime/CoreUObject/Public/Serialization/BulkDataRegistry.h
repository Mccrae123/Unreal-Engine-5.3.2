--- conflicted
+++ resolved
@@ -11,18 +11,12 @@
 #if WITH_EDITOR
 
 #include "Async/Future.h"
-#include "Containers/Array.h"
-#include "Containers/Set.h"
 #include "Compression/CompressedBuffer.h"
 #include "Containers/Array.h"
 #include "Containers/ArrayView.h"
 #include "Containers/Set.h"
 #include "Delegates/Delegate.h"
 #include "HAL/CriticalSection.h"
-<<<<<<< HEAD
-#include "HAL/Platform.h"
-=======
->>>>>>> d731a049
 #include "IO/IoHash.h"
 #include "Misc/Optional.h"
 
@@ -31,10 +25,6 @@
 namespace UE::Serialization { class FEditorBulkData; }
 struct FEndLoadPackageContext;
 struct FGuid;
-<<<<<<< HEAD
-namespace UE::Serialization { class FEditorBulkData; }
-=======
->>>>>>> d731a049
 
 COREUOBJECT_API DECLARE_LOG_CATEGORY_EXTERN(LogBulkDataRegistry, Log, All);
 DECLARE_DELEGATE_RetVal(IBulkDataRegistry*, FSetBulkDataRegistry);
@@ -91,16 +81,12 @@
 	COREUOBJECT_API static IBulkDataRegistry& Get();
 	
 	/** Register a BulkData with the registry. Its payload and metadata will be fetchable by its GetIdentifier. */
-<<<<<<< HEAD
-	virtual void Register(UPackage* Owner, const UE::Serialization::FEditorBulkData& BulkData) = 0;
-=======
 	virtual UE::BulkDataRegistry::ERegisterResult
 		TryRegister(UPackage* Owner, const UE::Serialization::FEditorBulkData& BulkData) = 0;
 	/** Change existing registration data to have the new values (keeping old Owner), or add if it doesn't exist. */
 	virtual void UpdateRegistrationData(UPackage* Owner, const UE::Serialization::FEditorBulkData& BulkData) = 0;
 	/** Unregister the BulkData associated with a guid, because it is being modified. */
 	virtual void Unregister(const UE::Serialization::FEditorBulkData& BulkData) = 0;
->>>>>>> d731a049
 	/** Report that a BulkData is leaving memory and its in-memory payload (if it had one) is no longer available. */
 	virtual void OnExitMemory(const UE::Serialization::FEditorBulkData& BulkData) = 0;
 
@@ -114,8 +100,6 @@
 	virtual TFuture<UE::BulkDataRegistry::FData> GetData(const FGuid& BulkDataId) = 0;
 
 	/**
-<<<<<<< HEAD
-=======
 	 * Returns the EditorBulkData and Owner for given id.
 	 * Returns true if and only if the BulkDataId is a known id. OutOwner may be null even if returning true.
 	 */
@@ -123,7 +107,6 @@
 		FName* OutOwner = nullptr) = 0;
 
 	/**
->>>>>>> d731a049
 	 * Report whether the Package had BulkDatas during load that upgrade or otherwise exist in memoryonly and
 	 * cannot save all its BulkDatas by reference when resaved. This function only returns the correct
 	 * information until OnEndLoadPackage is called for the given package; after that it can return an arbitrary
@@ -153,20 +136,12 @@
 	COREUOBJECT_API ~FResaveSizeTracker();
 
 	COREUOBJECT_API void Register(UPackage* Owner, const UE::Serialization::FEditorBulkData& BulkData);
-<<<<<<< HEAD
-	COREUOBJECT_API uint64 GetBulkDataResaveSize(FName PackageName);
-
-private:
-	COREUOBJECT_API void OnEndLoadPackage(TConstArrayView<UPackage*> LoadedPackages);
-	COREUOBJECT_API void OnPostEngineInit();
-=======
 	COREUOBJECT_API void UpdateRegistrationData(UPackage* Owner, const UE::Serialization::FEditorBulkData& BulkData);
 	COREUOBJECT_API uint64 GetBulkDataResaveSize(FName PackageName);
 
 private:
 	COREUOBJECT_API void OnEndLoadPackage(const FEndLoadPackageContext& Context);
 	COREUOBJECT_API void OnAllModuleLoadingPhasesComplete();
->>>>>>> d731a049
 
 	FRWLock Lock;
 	TMap<FName, uint64> PackageBulkResaveSize;
