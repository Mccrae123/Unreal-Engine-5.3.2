--- conflicted
+++ resolved
@@ -25,11 +25,7 @@
 	/**
 	* Returns a reference to the replaced references map
 	*/
-<<<<<<< HEAD
-	const TMap<UObject*, TArray<FProperty*>>& GetReplacedReferences() const;
-=======
 	COREUOBJECT_API const TMap<UObject*, TArray<FProperty*>>& GetReplacedReferences() const;
->>>>>>> 4af6daef
 
 	/**
 	* Returns the name of this archive.
