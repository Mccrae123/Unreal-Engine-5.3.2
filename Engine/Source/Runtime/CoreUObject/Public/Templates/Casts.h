// Copyright Epic Games, Inc. All Rights Reserved.

#pragma once

#include "Containers/UnrealString.h"
#include "CoreTypes.h"
#include "Templates/LosesQualifiersFromTo.h"
#include "Templates/UnrealTemplate.h"
#include "UObject/Class.h"
#include "UObject/Object.h"
#include "UObject/ObjectHandle.h"
#include "UObject/ObjectMacros.h"
#include "UObject/ObjectPtr.h"
#include "UObject/WeakObjectPtrTemplates.h"
#include <type_traits>

#define UE_USE_CAST_FLAGS (USTRUCT_FAST_ISCHILDOF_IMPL != USTRUCT_ISCHILDOF_STRUCTARRAY)

class AActor;
class APawn;
class APlayerController;
class FField;
class FSoftClassProperty;
class UBlueprint;
class ULevel;
class UPrimitiveComponent;
class USceneComponent;
class USkeletalMeshComponent;
class USkinnedMeshComponent;
class UStaticMeshComponent;
/// @cond DOXYGEN_WARNINGS
template<class TClass> class TSubclassOf;
template <typename Type> struct TCastFlags;
/// @endcond

UE_NORETURN COREUOBJECT_API void CastLogError(const TCHAR* FromType, const TCHAR* ToType);

/**
 * Metafunction which detects whether or not a class is an IInterface.  Rules:
 *
 * 1. A UObject is not an IInterface.
 * 2. A type without a UClassType typedef member is not an IInterface.
 * 3. A type whose UClassType::StaticClassFlags does not have CLASS_Interface set is not an IInterface.
 *
 * Otherwise, assume it's an IInterface.
 */
template <typename T, bool bIsAUObject_IMPL = std::is_convertible_v<T*, const volatile UObject*>>
struct TIsIInterface
{
	enum { Value = false };
};

template <typename T>
struct TIsIInterface<T, false>
{
	template <typename U> static char (&Resolve(typename U::UClassType*))[(U::UClassType::StaticClassFlags & CLASS_Interface) ? 2 : 1];
	template <typename U> static char (&Resolve(...))[1];

	enum { Value = sizeof(Resolve<T>(0)) - 1 };
};

template <typename T>
FORCEINLINE FString GetTypeName()
{
	if constexpr (TIsIInterface<T>::Value)
	{
		return T::UClassType::StaticClass()->GetName();
	}
	else
	{
		return T::StaticClass()->GetName();
	}
}

template <typename Type>
struct TCastFlags
{
	static const EClassCastFlags Value = CASTCLASS_None;
};

// Dynamically cast an object type-safely.
template <typename To, typename From>
FORCEINLINE To* Cast(From* Src)
{
	static_assert(sizeof(From) > 0 && sizeof(To) > 0, "Attempting to cast between incomplete types");

	if (Src)
	{
		if constexpr (TIsIInterface<From>::Value)
		{
			if (UObject* Obj = Src->_getUObject())
			{
				if constexpr (TIsIInterface<To>::Value)
				{
					return (To*)Obj->GetInterfaceAddress(To::UClassType::StaticClass());
				}
				else
				{
					if (Obj->IsA<To>())
					{
						return (To*)Obj;
					}
				}
			}
		}
		else if constexpr (UE_USE_CAST_FLAGS && TCastFlags<To>::Value != CASTCLASS_None)
		{
			if (((const UObject*)Src)->GetClass()->HasAnyCastFlag(TCastFlags<To>::Value))
			{
				return (To*)Src;
			}
		}
<<<<<<< HEAD
		else if constexpr (TIsIInterface<To>::Value)
		{
			return (To*)((UObject*)Src)->GetInterfaceAddress(To::UClassType::StaticClass());
		}
		else
		{
			if (((const UObject*)Src)->IsA<To>())
			{
				return (To*)Src;
=======
		else
		{
			static_assert(std::is_base_of_v<UObject, From>, "Attempting to use Cast<> on a type that is not a UObject or an Interface");

			if constexpr (TIsIInterface<To>::Value)
			{
				return (To*)((UObject*)Src)->GetInterfaceAddress(To::UClassType::StaticClass());
			}
			else
			{
				if (((const UObject*)Src)->IsA<To>())
				{
					return (To*)Src;
				}
>>>>>>> 4af6daef
			}
		}
	}

	return nullptr;
}

template< class T >
FORCEINLINE T* ExactCast( UObject* Src )
{
	return Src && (Src->GetClass() == T::StaticClass()) ? (T*)Src : nullptr;
}

#if DO_CHECK

	// Helper function to get the full name for UObjects and UInterfaces
	template <typename T>
	FString GetFullNameForCastLogError(T* InObjectOrInterface)
	{
		// A special version for FFields
		if constexpr (std::is_base_of_v<FField, T>)
		{
			return GetFullNameSafe(InObjectOrInterface);
		}
		else
		{
			return Cast<UObject>(InObjectOrInterface)->GetFullName();
		}
	}

	template <typename To, typename From>
	FUNCTION_NON_NULL_RETURN_START
		To* CastChecked(From* Src)
	FUNCTION_NON_NULL_RETURN_END
	{
		static_assert(sizeof(From) > 0 && sizeof(To) > 0, "Attempting to cast between incomplete types");

		if (!Src)
		{
			CastLogError(TEXT("nullptr"), *GetTypeName<To>());
		}

		To* Result = Cast<To>(Src);
		if (!Result)
		{
			CastLogError(*GetFullNameForCastLogError(Src), *GetTypeName<To>());
		}

		return Result;
	}

	template <typename To, typename From>
	To* CastChecked(From* Src, ECastCheckedType::Type CheckType)
	{
		static_assert(sizeof(From) > 0 && sizeof(To) > 0, "Attempting to cast between incomplete types");

		if (Src)
		{
			To* Result = Cast<To>(Src);
			if (!Result)
			{
				CastLogError(*GetFullNameForCastLogError(Src), *GetTypeName<To>());
			}

			return Result;
		}

		if (CheckType == ECastCheckedType::NullChecked)
		{
			CastLogError(TEXT("nullptr"), *GetTypeName<To>());
		}

		return nullptr;
	}

#else

	template <typename To, typename From>
	FUNCTION_NON_NULL_RETURN_START
		FORCEINLINE To* CastChecked(From* Src)
	FUNCTION_NON_NULL_RETURN_END
	{
		static_assert(sizeof(From) > 0 && sizeof(To) > 0, "Attempting to cast between incomplete types");

		if (!Src)
		{
			return nullptr;
		}

		if constexpr (TIsIInterface<From>::Value)
		{
			UObject* Obj = Src->_getUObject();
			if constexpr (TIsIInterface<To>::Value)
			{
				return (To*)Obj->GetInterfaceAddress(To::UClassType::StaticClass());
			}
			else
			{
				return (To*)Obj;
			}
		}
		else if constexpr (TIsIInterface<To>::Value)
		{
			return (To*)((UObject*)Src)->GetInterfaceAddress(To::UClassType::StaticClass());
		}
		else
		{
			return (To*)Src;
		}
	}

	template <typename To, typename From>
	FORCEINLINE To* CastChecked(From* Src, ECastCheckedType::Type CheckType)
	{
		return CastChecked<To>(Src);
	}

#endif

// auto weak versions
template< class T, class U > FORCEINLINE T* Cast       ( const TWeakObjectPtr<U>& Src                                                                   ) { return Cast       <T>(Src.Get()); }
template< class T, class U > FORCEINLINE T* ExactCast  ( const TWeakObjectPtr<U>& Src                                                                   ) { return ExactCast  <T>(Src.Get()); }
template< class T, class U > FORCEINLINE T* CastChecked( const TWeakObjectPtr<U>& Src, ECastCheckedType::Type CheckType = ECastCheckedType::NullChecked ) { return CastChecked<T>(Src.Get(), CheckType); }

// object ptr versions
template <typename To, typename From>
FORCEINLINE To* Cast(const TObjectPtr<From>& InSrc)
<<<<<<< HEAD
{
	static_assert(sizeof(To) > 0, "Attempting to cast to an incomplete type");

	const FObjectPtr& Src = (const FObjectPtr&)InSrc;

	if constexpr (UE_USE_CAST_FLAGS && TCastFlags<To>::Value != CASTCLASS_None)
	{
		if (Src && Src.GetClass()->HasAnyCastFlag(TCastFlags<To>::Value))
		{
			return (To*)Src.Get();
		}
	}
	else if constexpr (TIsIInterface<To>::Value)
	{
		UObject* SrcObj = UE::CoreUObject::Private::ResolveObjectHandleNoRead(Src.GetHandleRef());
		if (SrcObj)
		{
			UE::CoreUObject::Private::OnHandleRead(SrcObj);
			return (To*)Src.Get()->GetInterfaceAddress(To::UClassType::StaticClass());
		}
	}
	else
	{
		if (Src && Src.IsA<To>())
		{
			return (To*)Src.Get();
		}
	}

	return nullptr;
}

template <typename To, typename From>
FORCEINLINE To* ExactCast(const TObjectPtr<From>& Src)
{
	static_assert(sizeof(To) > 0, "Attempting to cast to an incomplete type");

	UObject* SrcObj = UE::CoreUObject::Private::ResolveObjectHandleNoRead(((const FObjectPtr&)Src).GetHandleRef());
	if (SrcObj && (SrcObj->GetClass() == To::StaticClass()))
	{
=======
{
	static_assert(sizeof(To) > 0, "Attempting to cast to an incomplete type");

	const FObjectPtr& Src = (const FObjectPtr&)InSrc;

	if constexpr (UE_USE_CAST_FLAGS && TCastFlags<To>::Value != CASTCLASS_None)
	{
		if (Src && Src.GetClass()->HasAnyCastFlag(TCastFlags<To>::Value))
		{
			return (To*)Src.Get();
		}
	}
	else if constexpr (TIsIInterface<To>::Value)
	{
		UObject* SrcObj = UE::CoreUObject::Private::ResolveObjectHandleNoRead(Src.GetHandleRef());
		if (SrcObj)
		{
			UE::CoreUObject::Private::OnHandleRead(SrcObj);
			return (To*)Src.Get()->GetInterfaceAddress(To::UClassType::StaticClass());
		}
	}
	else
	{
		if (Src && Src.IsA<To>())
		{
			return (To*)Src.Get();
		}
	}

	return nullptr;
}

template <typename To, typename From>
FORCEINLINE To* ExactCast(const TObjectPtr<From>& Src)
{
	static_assert(sizeof(To) > 0, "Attempting to cast to an incomplete type");

	UObject* SrcObj = UE::CoreUObject::Private::ResolveObjectHandleNoRead(((const FObjectPtr&)Src).GetHandleRef());
	if (SrcObj && (SrcObj->GetClass() == To::StaticClass()))
	{
>>>>>>> 4af6daef
		UE::CoreUObject::Private::OnHandleRead(SrcObj);
		return (To*)SrcObj;
	}
	return nullptr;
}

template <typename To, typename From>
FORCEINLINE To* CastChecked(const TObjectPtr<From>& Src, ECastCheckedType::Type CheckType = ECastCheckedType::NullChecked)
{
	static_assert(sizeof(From) > 0 && sizeof(To) > 0, "Attempting to cast between incomplete types");

#if DO_CHECK
	if (Src)
	{
		To* Result = Cast<To>(Src);
		if (!Result)
		{
			CastLogError(*GetFullNameForCastLogError(Src.Get()), *GetTypeName<To>());
		}

		return Result;
	}

	if (CheckType == ECastCheckedType::NullChecked)
	{
		CastLogError(TEXT("nullptr"), *GetTypeName<To>());
	}

	return nullptr;
#else
	if constexpr (UE_USE_CAST_FLAGS && TCastFlags<To>::Value != CASTCLASS_None)
	{
		return (To*)((const FObjectPtr&)Src).Get();
	}
	else if constexpr (TIsIInterface<To>::Value)
	{
		UObject* SrcObj = UE::CoreUObject::Private::ResolveObjectHandleNoRead(((const FObjectPtr&)Src).GetHandleRef());
		UE::CoreUObject::Private::OnHandleRead(SrcObj);
		return (To*)((const FObjectPtr&)Src).Get()->GetInterfaceAddress(To::UClassType::StaticClass());
	}
	else
	{
		return (To*)((const FObjectPtr&)Src).Get();
	}
#endif
}

// TSubclassOf versions
template< class T, class U > FORCEINLINE T* Cast       ( const TSubclassOf<U>& Src                                                                   ) { return Cast       <T>(*Src); }
template< class T, class U > FORCEINLINE T* CastChecked( const TSubclassOf<U>& Src, ECastCheckedType::Type CheckType = ECastCheckedType::NullChecked ) { return CastChecked<T>(*Src, CheckType); }

// Const versions of the casts
template< class T, class U > FORCEINLINE const T* Cast       ( const U      * Src                                                                   ) { return Cast       <T>(const_cast<U      *>(Src)); }
template< class T          > FORCEINLINE const T* ExactCast  ( const UObject* Src                                                                   ) { return ExactCast  <T>(const_cast<UObject*>(Src)); }
template< class T, class U > FORCEINLINE const T* CastChecked( const U      * Src, ECastCheckedType::Type CheckType = ECastCheckedType::NullChecked ) { return CastChecked<T>(const_cast<U      *>(Src), CheckType); }

#define DECLARE_CAST_BY_FLAG_FWD(ClassName) class ClassName;
#define DECLARE_CAST_BY_FLAG_CAST(ClassName) \
	template <> \
	struct TCastFlags<ClassName> \
	{ \
		static const EClassCastFlags Value = CASTCLASS_##ClassName; \
	}; \
	template <> \
	struct TCastFlags<const ClassName> \
	{ \
		static const EClassCastFlags Value = CASTCLASS_##ClassName; \
	};

#define DECLARE_CAST_BY_FLAG(ClassName) \
	DECLARE_CAST_BY_FLAG_FWD(ClassName) \
	DECLARE_CAST_BY_FLAG_CAST(ClassName)

#define FINISH_DECLARING_CAST_FLAGS // intentionally defined to do nothing.

// Define a macro that declares all the cast flags.
// This allows us to reuse these declarations elsewhere to define other properties for these classes.
// Note: When adding an item to this list, you must also add a CASTCLASS_ flag in ObjectBase.h and rebuild UnrealHeaderTool.
#define DECLARE_ALL_CAST_FLAGS \
DECLARE_CAST_BY_FLAG(UField)							\
DECLARE_CAST_BY_FLAG(UEnum)								\
DECLARE_CAST_BY_FLAG(UStruct)							\
DECLARE_CAST_BY_FLAG(UScriptStruct)						\
DECLARE_CAST_BY_FLAG(UClass)							\
DECLARE_CAST_BY_FLAG(FProperty)							\
DECLARE_CAST_BY_FLAG(FObjectPropertyBase)				\
DECLARE_CAST_BY_FLAG(FObjectProperty)					\
DECLARE_CAST_BY_FLAG(FObjectPtrProperty)				\
DECLARE_CAST_BY_FLAG(FWeakObjectProperty)				\
DECLARE_CAST_BY_FLAG(FLazyObjectProperty)				\
DECLARE_CAST_BY_FLAG(FSoftObjectProperty)				\
DECLARE_CAST_BY_FLAG(FSoftClassProperty)				\
DECLARE_CAST_BY_FLAG(FBoolProperty)						\
DECLARE_CAST_BY_FLAG(UFunction)							\
DECLARE_CAST_BY_FLAG(FStructProperty)					\
DECLARE_CAST_BY_FLAG(FByteProperty)						\
DECLARE_CAST_BY_FLAG(FIntProperty)						\
DECLARE_CAST_BY_FLAG(FFloatProperty)					\
DECLARE_CAST_BY_FLAG(FDoubleProperty)					\
DECLARE_CAST_BY_FLAG(FClassProperty)					\
DECLARE_CAST_BY_FLAG(FInterfaceProperty)				\
DECLARE_CAST_BY_FLAG(FNameProperty)						\
DECLARE_CAST_BY_FLAG(FStrProperty)						\
DECLARE_CAST_BY_FLAG(FTextProperty)						\
DECLARE_CAST_BY_FLAG(FArrayProperty)					\
DECLARE_CAST_BY_FLAG(FDelegateProperty)					\
DECLARE_CAST_BY_FLAG(FMulticastDelegateProperty)		\
DECLARE_CAST_BY_FLAG(UPackage)							\
DECLARE_CAST_BY_FLAG(ULevel)							\
DECLARE_CAST_BY_FLAG(AActor)							\
DECLARE_CAST_BY_FLAG(APlayerController)					\
DECLARE_CAST_BY_FLAG(APawn)								\
DECLARE_CAST_BY_FLAG(USceneComponent)					\
DECLARE_CAST_BY_FLAG(UPrimitiveComponent)				\
DECLARE_CAST_BY_FLAG(USkinnedMeshComponent)				\
DECLARE_CAST_BY_FLAG(USkeletalMeshComponent)			\
DECLARE_CAST_BY_FLAG(UBlueprint)						\
DECLARE_CAST_BY_FLAG(UDelegateFunction)					\
DECLARE_CAST_BY_FLAG(UStaticMeshComponent)				\
DECLARE_CAST_BY_FLAG(FEnumProperty)						\
DECLARE_CAST_BY_FLAG(FNumericProperty)					\
DECLARE_CAST_BY_FLAG(FInt8Property)						\
DECLARE_CAST_BY_FLAG(FInt16Property)					\
DECLARE_CAST_BY_FLAG(FInt64Property)					\
DECLARE_CAST_BY_FLAG(FUInt16Property)					\
DECLARE_CAST_BY_FLAG(FUInt32Property)					\
DECLARE_CAST_BY_FLAG(FUInt64Property)					\
DECLARE_CAST_BY_FLAG(FMapProperty)						\
DECLARE_CAST_BY_FLAG(FSetProperty)						\
DECLARE_CAST_BY_FLAG(USparseDelegateFunction)			\
DECLARE_CAST_BY_FLAG(FMulticastInlineDelegateProperty)	\
DECLARE_CAST_BY_FLAG(FMulticastSparseDelegateProperty)	\
DECLARE_CAST_BY_FLAG(FOptionalProperty)					\
FINISH_DECLARING_CAST_FLAGS		// This is here to hopefully remind people to include the "\" in all declarations above, especially when copy/pasting the final line.

// Now actually declare the flags
DECLARE_ALL_CAST_FLAGS

#undef DECLARE_CAST_BY_FLAG
#undef DECLARE_CAST_BY_FLAG_CAST
#undef DECLARE_CAST_BY_FLAG_FWD

namespace UECasts_Private
{
	template <typename T>
	struct TIsCastable
	{
		// It's from-castable if it's an interface or a UObject-derived type
		enum { Value = TIsIInterface<T>::Value || std::is_convertible_v<T*, const volatile UObject*> };
	};

	template <typename To, typename From>
	FORCEINLINE To DynamicCast(From* Arg)
	{
		using ToValueType = std::remove_pointer_t<To>;

		if constexpr (!std::is_pointer_v<To> || !TIsCastable<From>::Value || !TIsCastable<ToValueType>::Value)
		{
			return dynamic_cast<To>(Arg);
		}
		else
		{
			// Casting away const/volatile
			static_assert(!TLosesQualifiersFromTo<From, ToValueType>::Value, "Conversion loses qualifiers");

			if constexpr (std::is_void_v<ToValueType>)
			{
				// When casting to void, cast to UObject instead and let it implicitly cast to void
				return Cast<UObject>(Arg);
			}
			else
			{
				return Cast<ToValueType>(Arg);
			}
		}
	}

	template <typename To, typename From>
	FORCEINLINE To DynamicCast(From&& Arg)
	{
		using FromValueType = std::remove_reference_t<From>;
		using ToValueType   = std::remove_reference_t<To>;

		if constexpr (!TIsCastable<FromValueType>::Value || !TIsCastable<ToValueType>::Value)
		{
			// This may fail when dynamic_casting rvalue references due to patchy compiler support
			return dynamic_cast<To>(Arg);
		}
		else
		{
			// Casting away const/volatile
			static_assert(!TLosesQualifiersFromTo<FromValueType, ToValueType>::Value, "Conversion loses qualifiers");

			// T&& can only be cast to U&&
			// http://en.cppreference.com/w/cpp/language/dynamic_cast
			static_assert(std::is_lvalue_reference_v<From> || std::is_rvalue_reference_v<To>, "Cannot dynamic_cast from an rvalue to a non-rvalue reference");

			return Forward<To>(*CastChecked<ToValueType>(&Arg));
		}
	}
}

#define dynamic_cast UECasts_Private::DynamicCast

#if UE_ENABLE_INCLUDE_ORDER_DEPRECATED_IN_5_2
#include "CoreMinimal.h"
#endif<|MERGE_RESOLUTION|>--- conflicted
+++ resolved
@@ -110,17 +110,6 @@
 				return (To*)Src;
 			}
 		}
-<<<<<<< HEAD
-		else if constexpr (TIsIInterface<To>::Value)
-		{
-			return (To*)((UObject*)Src)->GetInterfaceAddress(To::UClassType::StaticClass());
-		}
-		else
-		{
-			if (((const UObject*)Src)->IsA<To>())
-			{
-				return (To*)Src;
-=======
 		else
 		{
 			static_assert(std::is_base_of_v<UObject, From>, "Attempting to use Cast<> on a type that is not a UObject or an Interface");
@@ -135,7 +124,6 @@
 				{
 					return (To*)Src;
 				}
->>>>>>> 4af6daef
 			}
 		}
 	}
@@ -263,7 +251,6 @@
 // object ptr versions
 template <typename To, typename From>
 FORCEINLINE To* Cast(const TObjectPtr<From>& InSrc)
-<<<<<<< HEAD
 {
 	static_assert(sizeof(To) > 0, "Attempting to cast to an incomplete type");
 
@@ -304,48 +291,6 @@
 	UObject* SrcObj = UE::CoreUObject::Private::ResolveObjectHandleNoRead(((const FObjectPtr&)Src).GetHandleRef());
 	if (SrcObj && (SrcObj->GetClass() == To::StaticClass()))
 	{
-=======
-{
-	static_assert(sizeof(To) > 0, "Attempting to cast to an incomplete type");
-
-	const FObjectPtr& Src = (const FObjectPtr&)InSrc;
-
-	if constexpr (UE_USE_CAST_FLAGS && TCastFlags<To>::Value != CASTCLASS_None)
-	{
-		if (Src && Src.GetClass()->HasAnyCastFlag(TCastFlags<To>::Value))
-		{
-			return (To*)Src.Get();
-		}
-	}
-	else if constexpr (TIsIInterface<To>::Value)
-	{
-		UObject* SrcObj = UE::CoreUObject::Private::ResolveObjectHandleNoRead(Src.GetHandleRef());
-		if (SrcObj)
-		{
-			UE::CoreUObject::Private::OnHandleRead(SrcObj);
-			return (To*)Src.Get()->GetInterfaceAddress(To::UClassType::StaticClass());
-		}
-	}
-	else
-	{
-		if (Src && Src.IsA<To>())
-		{
-			return (To*)Src.Get();
-		}
-	}
-
-	return nullptr;
-}
-
-template <typename To, typename From>
-FORCEINLINE To* ExactCast(const TObjectPtr<From>& Src)
-{
-	static_assert(sizeof(To) > 0, "Attempting to cast to an incomplete type");
-
-	UObject* SrcObj = UE::CoreUObject::Private::ResolveObjectHandleNoRead(((const FObjectPtr&)Src).GetHandleRef());
-	if (SrcObj && (SrcObj->GetClass() == To::StaticClass()))
-	{
->>>>>>> 4af6daef
 		UE::CoreUObject::Private::OnHandleRead(SrcObj);
 		return (To*)SrcObj;
 	}
