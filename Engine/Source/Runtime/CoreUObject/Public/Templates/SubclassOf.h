--- conflicted
+++ resolved
@@ -31,11 +31,8 @@
 	friend class TSubclassOf;
 
 public:
-<<<<<<< HEAD
-=======
 	using ElementType = T;
 
->>>>>>> 4af6daef
 	TSubclassOf() = default;
 	TSubclassOf(TSubclassOf&&) = default;
 	TSubclassOf(const TSubclassOf&) = default;
@@ -175,14 +172,6 @@
 #endif
 
 private:
-<<<<<<< HEAD
-	UClass* Class = nullptr;
-};
-
-template <typename T>
-FArchive& operator<<(FArchive& Ar, TSubclassOf<T>& SubclassOf)
-{
-=======
 	TObjectPtr<UClass> Class = nullptr;
 };
 
@@ -195,7 +184,6 @@
 template <typename T>
 FArchive& operator<<(FArchive& Ar, TSubclassOf<T>& SubclassOf)
 {
->>>>>>> 4af6daef
 	SubclassOf.Serialize(Ar);
 	return Ar;
 }
