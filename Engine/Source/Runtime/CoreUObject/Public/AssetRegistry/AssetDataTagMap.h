// Copyright Epic Games, Inc. All Rights Reserved.

#pragma once

#include "Containers/SortedMap.h"
#include "HAL/CriticalSection.h"
#include "Misc/StringBuilder.h"
#include "Templates/RefCounting.h"
#include "Templates/TypeCompatibleBytes.h"
#include "UObject/TopLevelAssetPath.h"

#if UE_ENABLE_INCLUDE_ORDER_DEPRECATED_IN_5_2
#include "CoreMinimal.h"
#endif

class FAssetRegistryState;
class FAssetTagValueRef;
class FAssetDataTagMapSharedView;
struct FAssetRegistrySerializationOptions;

namespace FixedTagPrivate { class FMarshalledText; }
namespace FixedTagPrivate { class FStoreBuilder; }

/**
 * Helper class for condensing strings of these types into  1 - 3 FNames
 * [class]'[package].[object]'
 * [package].[object]
 * [package]
 */
struct FAssetRegistryExportPath
{
PRAGMA_DISABLE_DEPRECATION_WARNINGS // Compilers can complain about deprecated members in compiler generated code
	FAssetRegistryExportPath() = default;
	FAssetRegistryExportPath(FAssetRegistryExportPath&&) = default;
	FAssetRegistryExportPath(const FAssetRegistryExportPath&) = default;
	FAssetRegistryExportPath& operator=(FAssetRegistryExportPath&&) = default;
	FAssetRegistryExportPath& operator=(const FAssetRegistryExportPath&) = default;
<<<<<<< HEAD
PRAGMA_ENABLE_DEPRECATION_WARNINGS
=======
COREUOBJECT_API PRAGMA_ENABLE_DEPRECATION_WARNINGS
>>>>>>> 4af6daef

	explicit FAssetRegistryExportPath(FWideStringView String);
	COREUOBJECT_API explicit FAssetRegistryExportPath(FAnsiStringView String);

	FTopLevelAssetPath ClassPath;
	UE_DEPRECATED(5.1, "Class names are now represented by path names. Please use ClassPath member")
	FName Class;
	FName Package;
	FName Object;

<<<<<<< HEAD
	FString ToString() const;
	FName ToName() const;
	void ToString(FStringBuilderBase& Out) const;
	FString ToPath() const;
	void ToPath(FStringBuilderBase& Out) const;
=======
	COREUOBJECT_API FString ToString() const;
	COREUOBJECT_API FName ToName() const;
	COREUOBJECT_API void ToString(FStringBuilderBase& Out) const;
	COREUOBJECT_API FString ToPath() const;
	COREUOBJECT_API void ToPath(FStringBuilderBase& Out) const;
>>>>>>> 4af6daef
	FTopLevelAssetPath ToTopLevelAssetPath() const
	{
		return FTopLevelAssetPath(Package, Object);
	}
	bool IsEmpty() const { return ClassPath.IsNull() & Package.IsNone() & Object.IsNone(); } //-V792
	explicit operator bool() const { return !IsEmpty(); }

	friend bool operator==(const FAssetRegistryExportPath& A, const FAssetRegistryExportPath& B);
	friend uint32 GetTypeHash(const FAssetRegistryExportPath& Export);
};

namespace FixedTagPrivate
{
	// Compact FAssetRegistryExportPath equivalent for when all FNames are numberless
	struct FNumberlessExportPath
	{
		FNameEntryId ClassPackage;
		FNameEntryId ClassObject;
		FNameEntryId Package;
		FNameEntryId Object;

		FString ToString() const;
		FName ToName() const;
		void ToString(FStringBuilderBase& Out) const;
	};

	bool operator==(const FNumberlessExportPath& A, const FNumberlessExportPath& B);
	uint32 GetTypeHash(const FNumberlessExportPath& Export);

	enum class EValueType : uint32;

	struct FValueId
	{
		static constexpr uint32 TypeBits = 3;
		static constexpr uint32 IndexBits = 32 - TypeBits;

		EValueType 		Type : TypeBits;
		uint32 			Index : IndexBits;

		uint32 ToInt() const
		{
			return static_cast<uint32>(Type) | (Index << TypeBits);
		}

		static FValueId FromInt(uint32 Int)
		{
			return { static_cast<EValueType>((Int << IndexBits) >> IndexBits), Int >> TypeBits };
		}
	};

	struct FNumberedPair
	{
		FName Key;
		FValueId Value;
	};

	struct FNumberlessPair
	{
		FDisplayNameEntryId Key;
		FValueId Value;
	};

	// Handle to a tag value owned by a managed FStore
	struct FValueHandle
	{
		uint32 StoreIndex;
		FValueId Id;

<<<<<<< HEAD
		FString						AsDisplayString() const;
		FString						AsStorageString() const;
		FName						AsName() const;
		FAssetRegistryExportPath	AsExportPath() const;
		bool						AsText(FText& Out) const;
		bool						AsMarshalledText(FMarshalledText& Out) const;
		bool						Equals(FStringView Str) const;
		bool						Contains(const TCHAR* Str) const;
=======
		COREUOBJECT_API FString						AsDisplayString() const;
		COREUOBJECT_API FString						AsStorageString() const;
		COREUOBJECT_API FName						AsName() const;
		COREUOBJECT_API FAssetRegistryExportPath	AsExportPath() const;
		COREUOBJECT_API bool						AsText(FText& Out) const;
		COREUOBJECT_API bool						AsMarshalledText(FMarshalledText& Out) const;
		COREUOBJECT_API bool						Equals(FStringView Str) const;
		COREUOBJECT_API bool						Contains(const TCHAR* Str) const;
>>>>>>> 4af6daef

	private:
		template <bool bForStorage>
		FString						AsString() const;
	};

	// Handle to a tag map owned by a managed FStore
	struct COREUOBJECT_API alignas(uint64) FMapHandle
	{
		static constexpr uint32 StoreIndexBits = 14;

		uint16 IsValid : 1;
		uint16 HasNumberlessKeys : 1;
		uint16 StoreIndex : StoreIndexBits; // @see FStoreManager
		uint16 Num;
		uint32 PairBegin;

		const FValueId*						FindValue(FName Key) const;

		TArrayView<const FNumberedPair>		GetNumberedView() const;
		TArrayView<const FNumberlessPair>	GetNumberlessView() const;

		// Get numbered pair at an index regardless if numberless keys are used
		FNumberedPair						At(uint32 Index) const;

		friend bool operator==(FMapHandle A, FMapHandle B);

		template<typename Func>
		void ForEachPair(Func Fn) const
		{
			if (HasNumberlessKeys != 0)
			{
				for (FNumberlessPair Pair : GetNumberlessView())
				{
					Fn(FNumberedPair{Pair.Key.ToName(NAME_NO_NUMBER_INTERNAL), Pair.Value});
				}
			}
			else
			{
				for (FNumberedPair Pair : GetNumberedView())
				{
					Fn(Pair);
				}
			}
		}
	};

	// This bit is always zero in user mode addresses and most likely won't be used by current or future
	// CPU features like ARM's PAC / Top-Byte Ignore or Intel's Linear Address Masking / 5-Level Paging
#if defined(__x86_64__) || defined(_M_X64)
	static constexpr uint32 KernelAddressBit = 63;
#elif defined(__aarch64__) || defined(_M_ARM64)
	static constexpr uint32 KernelAddressBit = 55;
#else
	#error Unsupported architecture, please declare which address bit distinguish user space from kernel space
#endif

} // end namespace FixedTagPrivate

/**
 * Reference to a tagged value in a FAssetDataTagMapSharedView
 * 
 * Helps avoid needless FString conversions when using fixed / cooked tag values
 * that are stored as FName, FText or FAssetRegistryExportPath.
 */
class FAssetTagValueRef
{
	friend class FAssetDataTagMapSharedView;

	class FFixedTagValue
	{
		static constexpr uint64 FixedMask = uint64(1) << FixedTagPrivate::KernelAddressBit;
		static_assert(FixedTagPrivate::FMapHandle::StoreIndexBits <= (FixedTagPrivate::KernelAddressBit - 32), 
			"Too few bits remain for the StoreIndex. Consider using other high bits but note that ARM64 use the top byte for HWASAN & MTE.)");

		uint64 Bits;

	public:
		uint64 IsFixed() const { return Bits & FixedMask; }
		uint32 GetStoreIndex() const { return static_cast<uint32>((Bits & ~FixedMask) >> 32); }
		uint32 GetValueId() const { return static_cast<uint32>(Bits); }

		FFixedTagValue() = default;
		FFixedTagValue(uint32 StoreIndex, uint32 ValueId)
		: Bits(FixedMask | (uint64(StoreIndex) << 32) | uint64(ValueId)) 
		{}
	};

#if PLATFORM_32BITS
	class FStringPointer
	{
		uint64 Ptr;

	public:
		FStringPointer() = default;
		explicit FStringPointer(const FString* InPtr) : Ptr(reinterpret_cast<uint64>(InPtr)) {}
		FStringPointer& operator=(const FString* InPtr) { Ptr = reinterpret_cast<uint64>(InPtr); return *this; }

		const FString* operator->() const { return reinterpret_cast<const FString*>(Ptr); }
		operator const FString*() const { return reinterpret_cast<const FString*>(Ptr); }
	};
#else
	using FStringPointer = const FString*;
#endif

	union
	{
		FStringPointer Loose;
		FFixedTagValue Fixed;
		uint64 Bits = 0;
	};

	uint64 IsFixed() const { return Fixed.IsFixed(); }
	FixedTagPrivate::FValueHandle AsFixed() const;
	const FString& AsLoose() const;

public:
	FAssetTagValueRef() = default;
	FAssetTagValueRef(const FAssetTagValueRef&) = default;
	FAssetTagValueRef(FAssetTagValueRef&&) = default;
	explicit FAssetTagValueRef(const FString* Str) : Loose(Str) {}
	FAssetTagValueRef(uint32 StoreIndex, FixedTagPrivate::FValueId ValueId) : Fixed(StoreIndex, ValueId.ToInt()) {}

	FAssetTagValueRef& operator=(const FAssetTagValueRef&) = default;
	FAssetTagValueRef& operator=(FAssetTagValueRef&&) = default;

	bool						IsSet() const { return Bits != 0; }

	COREUOBJECT_API FString						AsString() const;
	COREUOBJECT_API FName						AsName() const;
	COREUOBJECT_API FAssetRegistryExportPath	AsExportPath() const;
	COREUOBJECT_API FText						AsText() const;
	COREUOBJECT_API bool						TryGetAsText(FText& Out) const; // @return false if value isn't a localized string

	FString						GetValue() const { return AsString(); }
	/** Coerce the type to a Complex String capable of representing the type */
	FString						GetStorageString() const { return ToLoose(); }

<<<<<<< HEAD
	bool						Equals(FStringView Str) const;

	UE_DEPRECATED(4.27, "Use AsString(), AsName(), AsExportPath() or AsText() instead. ")
	operator FString () const { return AsString(); }

private:
	/** Return whether this's value is a MarshalledFText, and copy it into out parameter if so */
	bool						TryGetAsMarshalledText(FixedTagPrivate::FMarshalledText& Out) const;
	/**
	 * Copy this's value (whether loose or fixed) into the loose format.
	 * The returned loose value is in StorageFormat (e.g. complex strings) rather than display format.
	 */
	FString						ToLoose() const;

	friend class FixedTagPrivate::FStoreBuilder;
	friend FAssetRegistryState;

	friend inline bool operator==(FAssetTagValueRef A, FStringView B) { return  A.Equals(B); }
	friend inline bool operator!=(FAssetTagValueRef A, FStringView B) { return !A.Equals(B); }
	friend inline bool operator==(FStringView A, FAssetTagValueRef B) { return  B.Equals(A); }
	friend inline bool operator!=(FStringView A, FAssetTagValueRef B) { return !B.Equals(A); }

	// These overloads can be removed when the deprecated implicit operator FString is removed
	friend inline bool operator==(FAssetTagValueRef A, const FString& B) { return  A.Equals(B); }
	friend inline bool operator!=(FAssetTagValueRef A, const FString& B) { return !A.Equals(B); }
	friend inline bool operator==(const FString& A, FAssetTagValueRef B) { return  B.Equals(A); }
	friend inline bool operator!=(const FString& A, FAssetTagValueRef B) { return !B.Equals(A); }
};

=======
	COREUOBJECT_API bool		Equals(FStringView Str) const;

private:
	/** Return whether this's value is a MarshalledFText, and copy it into out parameter if so */
	bool						TryGetAsMarshalledText(FixedTagPrivate::FMarshalledText& Out) const;
	/**
	 * Copy this's value (whether loose or fixed) into the loose format.
	 * The returned loose value is in StorageFormat (e.g. complex strings) rather than display format.
	 */
	COREUOBJECT_API FString						ToLoose() const;

	friend class FixedTagPrivate::FStoreBuilder;
	friend FAssetRegistryState;

	friend inline bool operator==(FAssetTagValueRef A, FStringView B) { return  A.Equals(B); }
	friend inline bool operator!=(FAssetTagValueRef A, FStringView B) { return !A.Equals(B); }
	friend inline bool operator==(FStringView A, FAssetTagValueRef B) { return  B.Equals(A); }
	friend inline bool operator!=(FStringView A, FAssetTagValueRef B) { return !B.Equals(A); }

	// These overloads can be removed when the deprecated implicit operator FString is removed
	friend inline bool operator==(FAssetTagValueRef A, const FString& B) { return  A.Equals(B); }
	friend inline bool operator!=(FAssetTagValueRef A, const FString& B) { return !A.Equals(B); }
	friend inline bool operator==(const FString& A, FAssetTagValueRef B) { return  B.Equals(A); }
	friend inline bool operator!=(const FString& A, FAssetTagValueRef B) { return !B.Equals(A); }
};

>>>>>>> 4af6daef
using FAssetDataTagMapBase = TSortedMap<FName, FString, FDefaultAllocator, FNameFastLess>;

/** "Loose" FName -> FString that is optionally ref-counted and owned by a FAssetDataTagMapSharedView */
class FAssetDataTagMap : public FAssetDataTagMapBase
{
	mutable FThreadSafeCounter RefCount;
	friend class FAssetDataTagMapSharedView;

public:
	FAssetDataTagMap() = default;
	FAssetDataTagMap(const FAssetDataTagMap& O) : FAssetDataTagMapBase(O) {}
	FAssetDataTagMap(FAssetDataTagMap&& O) : FAssetDataTagMapBase(MoveTemp(O)) {}
	FAssetDataTagMap& operator=(const FAssetDataTagMap& O) { return static_cast<FAssetDataTagMap&>(this->FAssetDataTagMapBase::operator=(O)); }
	FAssetDataTagMap& operator=(FAssetDataTagMap&& O) { return static_cast<FAssetDataTagMap&>(this->FAssetDataTagMapBase::operator=(MoveTemp(O))); }
};

/** Reference-counted handle to a loose FAssetDataTagMap or a fixed / immutable cooked tag map */
class COREUOBJECT_API FAssetDataTagMapSharedView
{
	union
	{
		FixedTagPrivate::FMapHandle Fixed;
		FAssetDataTagMap* Loose;
		uint64 Bits = 0;
	};

	bool IsFixed() const
	{
		return Fixed.IsValid;
	}

	bool IsLoose() const
	{
		return (!Fixed.IsValid) & (Loose != nullptr);
	}

	FAssetTagValueRef FindFixedValue(FName Key) const
	{
		checkSlow(IsFixed());
		const FixedTagPrivate::FValueId* Value = Fixed.FindValue(Key);
		return Value ? FAssetTagValueRef(Fixed.StoreIndex, *Value) : FAssetTagValueRef();
	}

	static TPair<FName, FAssetTagValueRef> MakePair(FixedTagPrivate::FNumberedPair FixedPair, uint32 StoreIndex)
	{
		return MakeTuple(FixedPair.Key, FAssetTagValueRef(StoreIndex, FixedPair.Value));
	}

	static TPair<FName, FAssetTagValueRef> MakePair(const FAssetDataTagMap::ElementType& LoosePair)
	{
		return MakeTuple(LoosePair.Key, FAssetTagValueRef(&LoosePair.Value));
	}

public:
	FAssetDataTagMapSharedView() = default;
	FAssetDataTagMapSharedView(const FAssetDataTagMapSharedView& O);
	FAssetDataTagMapSharedView(FAssetDataTagMapSharedView&& O);
	explicit FAssetDataTagMapSharedView(FixedTagPrivate::FMapHandle InFixed);
	explicit FAssetDataTagMapSharedView(FAssetDataTagMap&& InLoose);

	FAssetDataTagMapSharedView& operator=(const FAssetDataTagMapSharedView&);
	FAssetDataTagMapSharedView& operator=(FAssetDataTagMapSharedView&&);

	~FAssetDataTagMapSharedView();

	using FFindTagResult = FAssetTagValueRef;

	/** Find a value by key and return an option indicating if it was found, and if so, what the value is. */
	FAssetTagValueRef FindTag(FName Tag) const
	{
		if (IsFixed())
		{
			return FindFixedValue(Tag);
		}

		return Loose != nullptr ? FAssetTagValueRef(Loose->Find(Tag)) : FAssetTagValueRef();
	}

	/** Return true if this map contains a specific key value pair. Value comparisons are NOT cases sensitive.*/
	bool ContainsKeyValue(FName Tag, const FString& Value) const
	{
		return FindTag(Tag).Equals(Value);
	}

	/** Determine whether a key is present in the map */
	bool Contains(FName Key) const
	{
		return FindTag(Key).IsSet();
	}

	/** Retrieve size of map */
	int32 Num() const
	{
		if (IsFixed())
		{
			return Fixed.Num;
		}

		return Loose != nullptr ? Loose->Num() : 0;
	}

	/** Copy map contents to a loose FAssetDataTagMap */
	FAssetDataTagMap CopyMap() const;

	template<typename Func>
	void ForEach(Func Fn) const
	{
		if (IsFixed())
		{
			Fixed.ForEachPair([&](FixedTagPrivate::FNumberedPair Pair) { Fn(MakePair(Pair, Fixed.StoreIndex)); });
		}
		else if (Loose != nullptr)
		{
			for (const FAssetDataTagMap::ElementType& Pair : *Loose)
			{
				Fn(MakePair(Pair));
			}
		}
	}

	// Note that FAssetDataTagMap isn't sorted and that order matters
	COREUOBJECT_API friend bool operator==(const FAssetDataTagMapSharedView& A, const FAssetDataTagMap& B);
	COREUOBJECT_API friend bool operator==(const FAssetDataTagMapSharedView& A, const FAssetDataTagMapSharedView& B);

	///** Shrinks the contained map */
	void Shrink();

	class TConstIterator
	{
	public:
		TConstIterator(const FAssetDataTagMapSharedView& InView, uint32 InIndex)
			: View(InView)
			, Index(InIndex)
		{}

		TPair<FName, FAssetTagValueRef> operator*() const
		{
			check(View.Bits != 0);
			return View.IsFixed()	? MakePair(View.Fixed.At(Index), View.Fixed.StoreIndex)
									: MakePair((&*View.Loose->begin())[Index]);
		}

		TConstIterator& operator++()
		{
			++Index;
			return *this;
		}

		bool operator!=(TConstIterator Rhs) const { return Index != Rhs.Index; }

	protected:
		const FAssetDataTagMapSharedView& View;
		uint32 Index;
	};

	class TConstIteratorWithEnd : public TConstIterator
	{
	public:
		TConstIteratorWithEnd(const FAssetDataTagMapSharedView& InView, uint32 InBeginIndex, uint32 InEndIndex)
			: TConstIterator(InView, InBeginIndex)
			, EndIndex(InEndIndex)
		{}

		explicit operator bool() const		{ return Index != EndIndex; }
		FName Key() const					{ return operator*().Key; }
		FAssetTagValueRef Value() const		{ return operator*().Value; }

	private:
		const uint32 EndIndex;
	};

	TConstIteratorWithEnd CreateConstIterator() const
	{
		return TConstIteratorWithEnd(*this, 0, Num());
	}

	/** Range for iterator access - DO NOT USE DIRECTLY */
	TConstIterator begin() const
	{
		return TConstIterator(*this, 0);
	}

	/** Range for iterator access - DO NOT USE DIRECTLY */
	TConstIterator end() const
	{
		return TConstIterator(*this, Num());
	}

	/** Helps count deduplicated memory usage */
	class COREUOBJECT_API FMemoryCounter
	{
		TSet<uint32> FixedStoreIndices;
		SIZE_T LooseBytes = 0;
	public:
		void Include(const FAssetDataTagMapSharedView& Tags);
		SIZE_T GetLooseSize() const { return LooseBytes; }
		SIZE_T GetFixedSize() const;		
	};

	friend inline bool operator==(const FAssetDataTagMap& A, const FAssetDataTagMapSharedView& B)			{ return B == A; }
	friend inline bool operator!=(const FAssetDataTagMap& A, const FAssetDataTagMapSharedView& B)			{ return !(B == A); }
	friend inline bool operator!=(const FAssetDataTagMapSharedView& A, const FAssetDataTagMap& B)			{ return !(A == B); }
	friend inline bool operator!=(const FAssetDataTagMapSharedView& A, const FAssetDataTagMapSharedView& B)	{ return !(A == B); }
};<|MERGE_RESOLUTION|>--- conflicted
+++ resolved
@@ -35,11 +35,7 @@
 	FAssetRegistryExportPath(const FAssetRegistryExportPath&) = default;
 	FAssetRegistryExportPath& operator=(FAssetRegistryExportPath&&) = default;
 	FAssetRegistryExportPath& operator=(const FAssetRegistryExportPath&) = default;
-<<<<<<< HEAD
-PRAGMA_ENABLE_DEPRECATION_WARNINGS
-=======
 COREUOBJECT_API PRAGMA_ENABLE_DEPRECATION_WARNINGS
->>>>>>> 4af6daef
 
 	explicit FAssetRegistryExportPath(FWideStringView String);
 	COREUOBJECT_API explicit FAssetRegistryExportPath(FAnsiStringView String);
@@ -50,19 +46,11 @@
 	FName Package;
 	FName Object;
 
-<<<<<<< HEAD
-	FString ToString() const;
-	FName ToName() const;
-	void ToString(FStringBuilderBase& Out) const;
-	FString ToPath() const;
-	void ToPath(FStringBuilderBase& Out) const;
-=======
 	COREUOBJECT_API FString ToString() const;
 	COREUOBJECT_API FName ToName() const;
 	COREUOBJECT_API void ToString(FStringBuilderBase& Out) const;
 	COREUOBJECT_API FString ToPath() const;
 	COREUOBJECT_API void ToPath(FStringBuilderBase& Out) const;
->>>>>>> 4af6daef
 	FTopLevelAssetPath ToTopLevelAssetPath() const
 	{
 		return FTopLevelAssetPath(Package, Object);
@@ -131,16 +119,6 @@
 		uint32 StoreIndex;
 		FValueId Id;
 
-<<<<<<< HEAD
-		FString						AsDisplayString() const;
-		FString						AsStorageString() const;
-		FName						AsName() const;
-		FAssetRegistryExportPath	AsExportPath() const;
-		bool						AsText(FText& Out) const;
-		bool						AsMarshalledText(FMarshalledText& Out) const;
-		bool						Equals(FStringView Str) const;
-		bool						Contains(const TCHAR* Str) const;
-=======
 		COREUOBJECT_API FString						AsDisplayString() const;
 		COREUOBJECT_API FString						AsStorageString() const;
 		COREUOBJECT_API FName						AsName() const;
@@ -149,7 +127,6 @@
 		COREUOBJECT_API bool						AsMarshalledText(FMarshalledText& Out) const;
 		COREUOBJECT_API bool						Equals(FStringView Str) const;
 		COREUOBJECT_API bool						Contains(const TCHAR* Str) const;
->>>>>>> 4af6daef
 
 	private:
 		template <bool bForStorage>
@@ -288,37 +265,6 @@
 	/** Coerce the type to a Complex String capable of representing the type */
 	FString						GetStorageString() const { return ToLoose(); }
 
-<<<<<<< HEAD
-	bool						Equals(FStringView Str) const;
-
-	UE_DEPRECATED(4.27, "Use AsString(), AsName(), AsExportPath() or AsText() instead. ")
-	operator FString () const { return AsString(); }
-
-private:
-	/** Return whether this's value is a MarshalledFText, and copy it into out parameter if so */
-	bool						TryGetAsMarshalledText(FixedTagPrivate::FMarshalledText& Out) const;
-	/**
-	 * Copy this's value (whether loose or fixed) into the loose format.
-	 * The returned loose value is in StorageFormat (e.g. complex strings) rather than display format.
-	 */
-	FString						ToLoose() const;
-
-	friend class FixedTagPrivate::FStoreBuilder;
-	friend FAssetRegistryState;
-
-	friend inline bool operator==(FAssetTagValueRef A, FStringView B) { return  A.Equals(B); }
-	friend inline bool operator!=(FAssetTagValueRef A, FStringView B) { return !A.Equals(B); }
-	friend inline bool operator==(FStringView A, FAssetTagValueRef B) { return  B.Equals(A); }
-	friend inline bool operator!=(FStringView A, FAssetTagValueRef B) { return !B.Equals(A); }
-
-	// These overloads can be removed when the deprecated implicit operator FString is removed
-	friend inline bool operator==(FAssetTagValueRef A, const FString& B) { return  A.Equals(B); }
-	friend inline bool operator!=(FAssetTagValueRef A, const FString& B) { return !A.Equals(B); }
-	friend inline bool operator==(const FString& A, FAssetTagValueRef B) { return  B.Equals(A); }
-	friend inline bool operator!=(const FString& A, FAssetTagValueRef B) { return !B.Equals(A); }
-};
-
-=======
 	COREUOBJECT_API bool		Equals(FStringView Str) const;
 
 private:
@@ -345,7 +291,6 @@
 	friend inline bool operator!=(const FString& A, FAssetTagValueRef B) { return !B.Equals(A); }
 };
 
->>>>>>> 4af6daef
 using FAssetDataTagMapBase = TSortedMap<FName, FString, FDefaultAllocator, FNameFastLess>;
 
 /** "Loose" FName -> FString that is optionally ref-counted and owned by a FAssetDataTagMapSharedView */
