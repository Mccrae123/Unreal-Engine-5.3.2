--- conflicted
+++ resolved
@@ -21,11 +21,7 @@
 	class TInternalReferenceCollector : public FGCObject
 	{
 	public:
-<<<<<<< HEAD
-		explicit TInternalReferenceCollector(const volatile UObject* InObject)
-=======
 		explicit TInternalReferenceCollector(const UObject* InObject)
->>>>>>> 4af6daef
 			: Object(InObject)
 		{
 			checkf(IsInGameThread(), TEXT("TStrongObjectPtr can only be created on the game thread otherwise it may introduce threading issues with Grbage Collector"));
