--- conflicted
+++ resolved
@@ -86,14 +86,11 @@
 		return Name.LexicalLess(Other.Name);
 	}
 
-<<<<<<< HEAD
-=======
 	bool FastLess(const FPrimaryAssetType& Other) const
 	{
 		return Name.FastLess(Other.Name);
 	}
 
->>>>>>> 4af6daef
 private:
 	friend struct Z_Construct_UScriptStruct_FPrimaryAssetType_Statics;
 
