// Copyright Epic Games, Inc. All Rights Reserved.

#pragma once

#include "CoreMinimal.h"
#include "UObject/Object.h"
#include "UObject/WeakObjectPtr.h"
#include "Templates/Casts.h"
#include "ScriptInterface.h"

<<<<<<< HEAD
=======
#include <type_traits>

>>>>>>> 6bbb88c8
/**
 * An alternative to TWeakObjectPtr that makes it easier to work through an interface.
 */
template<class T>
struct TWeakInterfacePtr
{
	/**
	 * Construct a new default weak pointer, pointing to null object.
	 */
	TWeakInterfacePtr() 
		: InterfaceInstance(nullptr) 
	{
	}

	/**
	 * Construct from an object pointer
	 * @param Object The object to create a weak pointer to. This object must implement interface T.
	 */
	template<
		typename U,
<<<<<<< HEAD
		decltype(ImplicitConv<typename TCopyQualifiersFromTo<U, UObject>::Type*>((U*)nullptr))* = nullptr
	>
	TWeakInterfacePtr(U* Object)
	{
		InterfaceInstance = Cast<T>(Object);
=======
		decltype(ImplicitConv<typename TCopyQualifiersFromTo<U, UObject>::Type*>(std::declval<U>()))* = nullptr
	>
	TWeakInterfacePtr(U&& Object)
	{
		InterfaceInstance = Cast<T>(ImplicitConv<typename TCopyQualifiersFromTo<U, UObject>::Type*>(Object));
>>>>>>> 6bbb88c8
		if (InterfaceInstance != nullptr)
		{
			ObjectInstance = Object;
		}
	}

	/**
	 * Construct from an interface pointer
	 * @param Interface The interface pointer to create a weak pointer to. There must be a UObject behind the interface.
	 */
	TWeakInterfacePtr(T* Interface)
		: InterfaceInstance(nullptr)
	{
		ObjectInstance = Cast<UObject>(Interface);
		if (ObjectInstance != nullptr)
		{
			InterfaceInstance = Interface;
		}
	}

	UE_DEPRECATED(4.27, "Please use the constructor that takes a pointer")
	TWeakInterfacePtr(T& Interface)
		: InterfaceInstance(nullptr)
<<<<<<< HEAD
	{
		ObjectInstance = Cast<UObject>(&Interface);
		if (ObjectInstance != nullptr)
		{
			InterfaceInstance = &Interface;
		}
	}

	/**
	 * Reset the weak pointer back to the null state.
	 */
	FORCEINLINE void Reset()
	{
		InterfaceInstance = nullptr;
		ObjectInstance.Reset();
	}

	/**
=======
	{
		ObjectInstance = Cast<UObject>(&Interface);
		if (ObjectInstance != nullptr)
		{
			InterfaceInstance = &Interface;
		}
	}

	/**
	 * Reset the weak pointer back to the null state.
	 */
	FORCEINLINE void Reset()
	{
		InterfaceInstance = nullptr;
		ObjectInstance.Reset();
	}

	/**
>>>>>>> 6bbb88c8
	 * Test if this points to a live object. Parameters are passed to the underlying TWeakObjectPtr.
	 */
	FORCEINLINE bool IsValid(bool bEvenIfPendingKill, bool bThreadsafeTest = false) const
	{
		return InterfaceInstance != nullptr && ObjectInstance.IsValid(bEvenIfPendingKill, bThreadsafeTest);
	}

	/**
	 * Test if this points to a live object. Calls the underlying TWeakObjectPtr's parameterless IsValid method.
	 */
	FORCEINLINE bool IsValid() const
	{
		return InterfaceInstance != nullptr && ObjectInstance.IsValid();
	}

	/**
	 * Test if this pointer is stale. Parameters are passed to the underlying TWeakObjectPtr.
	 */
	FORCEINLINE bool IsStale(bool bEvenIfPendingKill = false, bool bThreadsafeTest = false) const
	{
		return InterfaceInstance != nullptr && ObjectInstance.IsStale(bEvenIfPendingKill, bThreadsafeTest);
	}

	/**
	 * Dereference the weak pointer into an interface pointer.
	 */
	FORCEINLINE T* Get() const
	{
		return IsValid() ? InterfaceInstance : nullptr;
	}

	/**
	 * Dereference the weak pointer into a UObject pointer.
	 */
	FORCEINLINE UObject* GetObject() const
	{
		return ObjectInstance.Get();
	}

	/**
	 * Dereference the weak pointer.
	 */
	FORCEINLINE T& operator*() const
	{
		check(IsValid());
		return *InterfaceInstance;
	}

	/**
	 * Dereference the weak pointer.
	 */
	FORCEINLINE T* operator->() const
	{
		check(IsValid());
		return InterfaceInstance;
	}

	/**
	 * Assign from an interface pointer.
	 */
	FORCEINLINE TWeakInterfacePtr<T>& operator=(T* Other)
	{
		*this = TWeakInterfacePtr<T>(Other);
		return *this;
	}

	/**
	 * Assign from another weak pointer.
	 */
	FORCEINLINE TWeakInterfacePtr<T>& operator=(const TWeakInterfacePtr<T>& Other)
	{
		ObjectInstance = Other.ObjectInstance;
		InterfaceInstance = Other.InterfaceInstance;
		return *this;
	}

	/**
	 * Assign from a script interface.
	 */
	FORCEINLINE TWeakInterfacePtr<T>& operator=(const TScriptInterface<T>& Other)
	{
		ObjectInstance = Other.GetObject();
		InterfaceInstance = (T*)Other.GetInterface();
		return *this;
	}

	FORCEINLINE bool operator==(const TWeakInterfacePtr<T>& Other) const
	{
		return InterfaceInstance == Other.InterfaceInstance;
	}

	FORCEINLINE bool operator!=(const TWeakInterfacePtr<T>& Other) const
	{
		return InterfaceInstance != Other.InterfaceInstance;
	}

	UE_DEPRECATED(4.27, "Implicit equality with a UObject pointer has been deprecated - use GetObject() and test equality on its return value")
	FORCEINLINE bool operator==(const UObject* Other) const
	{
		return Other == ObjectInstance.Get();
	}

	FORCEINLINE TScriptInterface<T> ToScriptInterface() const
	{
		UObject* Object = ObjectInstance.Get();
		if (Object)
		{
			return TScriptInterface<T>(Object);
		}

		return TScriptInterface<T>();
	}

private:
	TWeakObjectPtr<UObject> ObjectInstance;
	T* InterfaceInstance;
};<|MERGE_RESOLUTION|>--- conflicted
+++ resolved
@@ -8,11 +8,8 @@
 #include "Templates/Casts.h"
 #include "ScriptInterface.h"
 
-<<<<<<< HEAD
-=======
 #include <type_traits>
 
->>>>>>> 6bbb88c8
 /**
  * An alternative to TWeakObjectPtr that makes it easier to work through an interface.
  */
@@ -33,19 +30,11 @@
 	 */
 	template<
 		typename U,
-<<<<<<< HEAD
-		decltype(ImplicitConv<typename TCopyQualifiersFromTo<U, UObject>::Type*>((U*)nullptr))* = nullptr
-	>
-	TWeakInterfacePtr(U* Object)
-	{
-		InterfaceInstance = Cast<T>(Object);
-=======
 		decltype(ImplicitConv<typename TCopyQualifiersFromTo<U, UObject>::Type*>(std::declval<U>()))* = nullptr
 	>
 	TWeakInterfacePtr(U&& Object)
 	{
 		InterfaceInstance = Cast<T>(ImplicitConv<typename TCopyQualifiersFromTo<U, UObject>::Type*>(Object));
->>>>>>> 6bbb88c8
 		if (InterfaceInstance != nullptr)
 		{
 			ObjectInstance = Object;
@@ -69,7 +58,6 @@
 	UE_DEPRECATED(4.27, "Please use the constructor that takes a pointer")
 	TWeakInterfacePtr(T& Interface)
 		: InterfaceInstance(nullptr)
-<<<<<<< HEAD
 	{
 		ObjectInstance = Cast<UObject>(&Interface);
 		if (ObjectInstance != nullptr)
@@ -88,26 +76,6 @@
 	}
 
 	/**
-=======
-	{
-		ObjectInstance = Cast<UObject>(&Interface);
-		if (ObjectInstance != nullptr)
-		{
-			InterfaceInstance = &Interface;
-		}
-	}
-
-	/**
-	 * Reset the weak pointer back to the null state.
-	 */
-	FORCEINLINE void Reset()
-	{
-		InterfaceInstance = nullptr;
-		ObjectInstance.Reset();
-	}
-
-	/**
->>>>>>> 6bbb88c8
 	 * Test if this points to a live object. Parameters are passed to the underlying TWeakObjectPtr.
 	 */
 	FORCEINLINE bool IsValid(bool bEvenIfPendingKill, bool bThreadsafeTest = false) const
