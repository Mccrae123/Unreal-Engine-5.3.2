--- conflicted
+++ resolved
@@ -18,22 +18,12 @@
 {
 	using ElementType = T;
 	
-<<<<<<< HEAD
-	/**
-	 * Construct a new default weak pointer, pointing to null object.
-	 */
-	TWeakInterfacePtr() 
-		: InterfaceInstance(nullptr) 
-	{
-	}
-=======
 	FORCEINLINE TWeakInterfacePtr() = default;
 	FORCEINLINE TWeakInterfacePtr(const TWeakInterfacePtr& Other) = default;
 	FORCEINLINE TWeakInterfacePtr(TWeakInterfacePtr&& Other) = default;
 	FORCEINLINE ~TWeakInterfacePtr() = default;
 	FORCEINLINE TWeakInterfacePtr& operator=(const TWeakInterfacePtr& Other) = default;
 	FORCEINLINE TWeakInterfacePtr& operator=(TWeakInterfacePtr&& Other) = default;
->>>>>>> 4af6daef
 
 	/**
 	 * Construct from an object pointer
