--- conflicted
+++ resolved
@@ -47,45 +47,16 @@
 	FSoftObjectPath& operator=(const FSoftObjectPath& Path) = default;
 	FSoftObjectPath& operator=(FSoftObjectPath&& Path) = default;
 
-<<<<<<< HEAD
-	/** Construct from another soft object path */
-	FSoftObjectPath(const FSoftObjectPath& Other)
-		: AssetPath(Other.AssetPath)
-		, SubPathString(Other.SubPathString)
-=======
 	/** Construct from a path string. Non-explicit for backwards compatibility. */
 	FSoftObjectPath(const FString& Path)						{ SetPath(FStringView(Path)); }
 	FSoftObjectPath(FTopLevelAssetPath InAssetPath, FString InSubPathString)
->>>>>>> 4af6daef
 	{
 		SetPath(InAssetPath, MoveTemp(InSubPathString));
 	}
-<<<<<<< HEAD
-
-	/** Construct from a moveable soft object path */
-	FSoftObjectPath(FSoftObjectPath&& Other)
-		: AssetPath(Other.AssetPath)
-		, SubPathString(MoveTemp(Other.SubPathString))
-=======
 	FSoftObjectPath(FName InPackageName, FName InAssetName, FString InSubPathString)
->>>>>>> 4af6daef
 	{
 		SetPath(FTopLevelAssetPath(InPackageName, InAssetName), MoveTemp(InSubPathString));
 	}
-<<<<<<< HEAD
-
-	/** Construct from a path string. Non-explicit for backwards compatibility. */
-	FSoftObjectPath(const FString& Path)						{ SetPath(FStringView(Path)); }
-	FSoftObjectPath(FTopLevelAssetPath InAssetPath, FString InSubPathString)
-	{
-		SetPath(InAssetPath, MoveTemp(InSubPathString));
-	}
-	FSoftObjectPath(FName InPackageName, FName InAssetName, FString InSubPathString)
-	{
-		SetPath(FTopLevelAssetPath(InPackageName, InAssetName), MoveTemp(InSubPathString));
-	}
-=======
->>>>>>> 4af6daef
 	/** Explicitly extend a top-level object path with an empty subobject path. */
 	explicit FSoftObjectPath(FTopLevelAssetPath InAssetPath)	{ SetPath(InAssetPath, FString()); }
 	explicit FSoftObjectPath(FWideStringView Path)				{ SetPath(Path); }
@@ -104,17 +75,12 @@
 
 	/** Construct from an asset FName and subobject pair */
 	UE_DEPRECATED(5.1, "Asset path FNames have been deprecated. This constructor should be used only temporarily to fix up old codepaths that produce an FName.")
-<<<<<<< HEAD
-	FSoftObjectPath(FName InAssetPathName, FString InSubPathString);
-=======
 	COREUOBJECT_API FSoftObjectPath(FName InAssetPathName, FString InSubPathString);
->>>>>>> 4af6daef
 	
 	template <typename T>
 	FSoftObjectPath(const TObjectPtr<T>& InObject)
 	{
 		SetPath(InObject.GetPathName());
-<<<<<<< HEAD
 	}
 
 	FSoftObjectPath(const FObjectPtr& InObject)
@@ -131,29 +97,6 @@
 		}
 	}
 
-	~FSoftObjectPath() {}
-PRAGMA_DISABLE_DEPRECATION_WARNINGS	
-	FSoftObjectPath& operator=(const FSoftObjectPath& Path)	= default;
-	FSoftObjectPath& operator=(FSoftObjectPath&& Path) = default;
-PRAGMA_ENABLE_DEPRECATION_WARNINGS
-=======
-	}
-
-	FSoftObjectPath(const FObjectPtr& InObject)
-	{
-		SetPath(InObject.GetPathName());
-	}
-
-	/** Construct from an existing object in memory */
-	FSoftObjectPath(const UObject* InObject)
-	{
-		if (InObject)
-		{
-			SetPath(InObject->GetPathName());
-		}
-	}
-
->>>>>>> 4af6daef
 	FSoftObjectPath& operator=(const FTopLevelAssetPath Path)			{ SetPath(Path); return *this; }
 	FSoftObjectPath& operator=(const FString& Path)						{ SetPath(FStringView(Path)); return *this; }
 	FSoftObjectPath& operator=(FWideStringView Path)					{ SetPath(Path); return *this; }
@@ -177,36 +120,23 @@
 	UE_DEPRECATED(5.1, "Asset path FNames have been deprecated. This function should be used only temporarily to interface with old APIs that require an FName.")
 	FName ToFName() const { return *ToString(); }
 
-	UE_DEPRECATED(5.1, "Asset path FNames have been deprecated. This function should be used only temporarily to interface with old APIs that require an FName.")
-	FName ToFName() const { return *ToString(); }
-
 	/** Append string representation of reference, in form /package/path.assetname[:subpath] */
 	COREUOBJECT_API void ToString(FStringBuilderBase& Builder) const;
 
 	/** Append string representation of reference, in form /package/path.assetname[:subpath] */
-<<<<<<< HEAD
-	void AppendString(FString& Builder) const;
-	void AppendString(FStringBuilderBase& Builder) const;
+	COREUOBJECT_API void AppendString(FString& Builder) const;
+	COREUOBJECT_API void AppendString(FStringBuilderBase& Builder) const;
 
 	/** Returns the top-level asset part of this path, without the subobject path. */
 	FTopLevelAssetPath GetAssetPath() const
 	{
 		return AssetPath;
-=======
-	COREUOBJECT_API void AppendString(FString& Builder) const;
-	COREUOBJECT_API void AppendString(FStringBuilderBase& Builder) const;
-
-	/** Returns the top-level asset part of this path, without the subobject path. */
-	FTopLevelAssetPath GetAssetPath() const
-	{
-		return AssetPath;
 	}
 
 	/** Returns this path without the SubPath component, restricting the result to a top level asset but keeping the type as FSoftObjectPath in contrast to GetAssetPath. */
 	FSoftObjectPath GetWithoutSubPath() const
 	{
 		return FSoftObjectPath(AssetPath, {});
->>>>>>> 4af6daef
 	}
 	
 	/** Returns the entire asset path as an FName, including both package and asset but not sub object */
@@ -216,19 +146,6 @@
 	UE_DEPRECATED(5.1, "Asset path FNames have been deprecated. Use SetAssetPath instead.")
 	COREUOBJECT_API void SetAssetPathName(FName InAssetPathName);
 
-	/** Returns this path without the SubPath component, restricting the result to a top level asset but keeping the type as FSoftObjectPath in contrast to GetAssetPath. */
-	FSoftObjectPath GetWithoutSubPath() const
-	{
-		return FSoftObjectPath(AssetPath, {});
-	}
-	
-	/** Returns the entire asset path as an FName, including both package and asset but not sub object */
-	UE_DEPRECATED(5.1, "Asset path FNames have been deprecated. Use GetAssetPath instead.")
-	FName GetAssetPathName() const;
-	
-	UE_DEPRECATED(5.1, "Asset path FNames have been deprecated. Use SetAssetPath instead.")
-	void SetAssetPathName(FName InAssetPathName);
-
 	/** Returns string version of asset path, including both package and asset but not sub object */
 	FORCEINLINE FString GetAssetPathString() const
 	{
@@ -278,21 +195,12 @@
 	}
 
 	/** Sets asset path of this reference based on a string path */
-<<<<<<< HEAD
-	void SetPath(const FTopLevelAssetPath& InAssetPath, FString InSubPathString = FString());
-	void SetPath(FWideStringView Path);
-	void SetPath(FAnsiStringView Path);
-	void SetPath(FUtf8StringView Path);
-	UE_DEPRECATED(5.1, "Asset path FNames have been deprecated. This function should be used only temporarily to fix up old codepaths that produce an FName.")
-	void SetPath(FName Path);
-=======
 	COREUOBJECT_API void SetPath(const FTopLevelAssetPath& InAssetPath, FString InSubPathString = FString());
 	COREUOBJECT_API void SetPath(FWideStringView Path);
 	COREUOBJECT_API void SetPath(FAnsiStringView Path);
 	COREUOBJECT_API void SetPath(FUtf8StringView Path);
 	UE_DEPRECATED(5.1, "Asset path FNames have been deprecated. This function should be used only temporarily to fix up old codepaths that produce an FName.")
 	COREUOBJECT_API void SetPath(FName Path);
->>>>>>> 4af6daef
 	void SetPath(const WIDECHAR* Path)			{ SetPath(FWideStringView(Path)); }
 	void SetPath(const ANSICHAR* Path)			{ SetPath(FAnsiStringView(Path)); }
 	void SetPath(const FString& Path)			{ SetPath(FStringView(Path)); }
@@ -382,9 +290,6 @@
 
 	/** Serializes the internal path without any save/PIE fixups. Only call this directly if you know what you are doing */
 	COREUOBJECT_API void SerializePathWithoutFixup(FArchive& Ar);
-
-	/** Serializes the internal path without any save/PIE fixups. Only call this directly if you know what you are doing */
-	void SerializePathWithoutFixup(FArchive& Ar);
 
 	/** Fixes up path for saving, call if saving with a method that skips SerializePath. This can modify the path, it will return true if it was modified */
 	COREUOBJECT_API bool PreSavePath(bool* bReportSoftObjectPathRedirects = nullptr);
@@ -662,15 +567,12 @@
 		return *this;
 	}
 
-<<<<<<< HEAD
-=======
 	virtual FArchive& operator<<(FObjectPtr& Value) override
 	{
 		//do nothing to avoid resolving
 		return *this;
 	}
 
->>>>>>> 4af6daef
 	void Fixup(UObject* Root)
 	{
 		Root->Serialize(*this);
@@ -710,14 +612,11 @@
 	}
 }
 
-<<<<<<< HEAD
-=======
 #if WITH_LOW_LEVEL_TESTS
 #include <ostream>
 COREUOBJECT_API std::ostream& operator<<(std::ostream& Stream, const FSoftObjectPath& Value);
 #endif
 
->>>>>>> 4af6daef
 #if UE_ENABLE_INCLUDE_ORDER_DEPRECATED_IN_5_2
 #include "CoreMinimal.h"
 #endif