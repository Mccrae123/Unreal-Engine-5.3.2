--- conflicted
+++ resolved
@@ -599,11 +599,7 @@
 UE_DEPRECATED(4.25, "No longer used; use version that takes a UPackage* and call EnsureLoadingComplete separately.")
 COREUOBJECT_API void ResetLoadersForSave(UObject* InOuter, const TCHAR *Filename);
 
-UE_DEPRECATED(4.25, "No longer used; use version that takes a UPackage* and call EnsureLoadingComplete separately.")
-COREUOBJECT_API void ResetLoadersForSave(UObject* InOuter, const TCHAR *Filename);
-
-/**
-<<<<<<< HEAD
+/**
  *
  * Reset the loader for the given package if it is using the given filename, so we can write to the file
  *
@@ -611,15 +607,6 @@
  * @param	Filename		The filename we are saving too
  */
 COREUOBJECT_API void ResetLoadersForSave(UPackage* Package, const TCHAR* Filename);
-=======
- * 
- * Reset the loader for the given package if it is using the given filename, so we can write to the file
- *
- * @param	Package			The package we are saving
- * @param	Filename		The filename we are saving too
- */
-COREUOBJECT_API void ResetLoadersForSave(UPackage* Package, const TCHAR *Filename);
->>>>>>> 96da810c
 
 /*
  * Ensure all data that can be loaded from the linker (thumbnails, bulk data) is loaded, in preparation for saving out the given package
