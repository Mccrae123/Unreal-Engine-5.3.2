// Copyright Epic Games, Inc. All Rights Reserved.

#pragma once

#include "CoreMinimal.h"
#include "UObject/ObjectResource.h"
#include "UObject/PackageFileSummary.h"
#include "UObject/LinkerInstancingContext.h"
<<<<<<< HEAD
#include "UObject/SavePackage.h"
=======
>>>>>>> 6bbb88c8
#include "Templates/RefCounting.h"

class FReferenceCollector;
class FPackagePath;
struct FPackageSaveInfo;
struct FGatherableTextData;

DECLARE_LOG_CATEGORY_EXTERN(LogLinker, Log, All);

/**
 * Information about a compressed chunk in a file.
 */
struct FCompressedChunk
{
	/** Default constructor, zero initializing all members. */
	FCompressedChunk();

	/** Original offset in uncompressed file.	*/
	int32		UncompressedOffset;
	/** Uncompressed size in bytes.				*/
	int32		UncompressedSize;
	/** Offset in compressed file.				*/
	int32		CompressedOffset;
	/** Compressed size in bytes.				*/
	int32		CompressedSize;

	/** I/O functions */
	friend COREUOBJECT_API FArchive& operator<<(FArchive& Ar, FCompressedChunk& Chunk);
	friend COREUOBJECT_API void operator<<(FStructuredArchive::FSlot Slot, FCompressedChunk& Chunk);
};


class FLinkerTables
{
public:
	/** The list of FObjectImports found in the package */
	TArray<FObjectImport> ImportMap;
	/** The list of FObjectExports found in the package */
	TArray<FObjectExport> ExportMap;
	/** List of dependency lists for each export */
	TArray<TArray<FPackageIndex> > DependsMap;
	/** List of packages that are soft referenced by this package */
	TArray<FName> SoftPackageReferenceList;
	/** List of Searchable Names, by object containing them. Not in MultiMap to allow sorting, and sizes are usually small enough where TArray makes sense */
	TMap<FPackageIndex, TArray<FName> > SearchableNamesMap;

	/**
	 * Check that this Index is non-null and return an import or export
	 * @param	Index	Package index to get
	 * @return	the resource corresponding to this index
	 */
	FORCEINLINE FObjectResource& ImpExp(FPackageIndex Index)
	{
		check(!Index.IsNull());
		if (Index.IsImport())
		{
			return Imp(Index);
		}
		else
		{
			return Exp(Index);
		}
	}
	/**
	 * Check that this Index is non-null and return an import or export
	 * @param	Index	Package index to get
	 * @return	the resource corresponding to this index
	 */
	FORCEINLINE FObjectResource const& ImpExp(FPackageIndex Index) const
	{
		check(!Index.IsNull());
		if (Index.IsImport())
		{
			return Imp(Index);
		}
		else
		{
			return Exp(Index);
		}
	}	
	/**
	 * Return an import or export for this index
	 * @param	Index	Package index to get
	 * @return	the resource corresponding to this index, or NULL if the package index is null
	 */
	FORCEINLINE FObjectResource* ImpExpPtr(FPackageIndex Index)
	{
		if (Index.IsImport())
		{
			return ImpPtr(Index);
		}
		else
		{
			return ExpPtr(Index);
		}
	}

	/**
	 * Check that this Index is non-null and an import and return an import
	 * @param	Index	Package index to get, must be an import
	 * @return	the import corresponding to this index
	 */
	FORCEINLINE FObjectImport& Imp(FPackageIndex Index)
	{
		check(Index.IsImport() && ImportMap.IsValidIndex(Index.ToImport()));
		return ImportMap[Index.ToImport()];
	}
	FORCEINLINE FObjectImport const& Imp(FPackageIndex Index) const
	{
		check(Index.IsImport() && ImportMap.IsValidIndex(Index.ToImport()));
		return ImportMap[Index.ToImport()];
	}
	/**
	 * Return an import for this index
	 * @param	Index	Package index to get
	 * @return	the import corresponding to this index, or NULL if the package index is null or an export
	 */
	FORCEINLINE FObjectImport* ImpPtr(FPackageIndex Index)
	{
		if (Index.IsImport())
		{
			check(ImportMap.IsValidIndex(Index.ToImport()));
			return &ImportMap[Index.ToImport()];
		}
		return NULL;
	}

	/**
	 * Check that this Index is non-null and an export and return an import
	 * @param	Index	Package index to get, must be an export
	 * @return	the export corresponding to this index
	 */
	FORCEINLINE FObjectExport& Exp(FPackageIndex Index)
	{
		check(Index.IsExport() && ExportMap.IsValidIndex(Index.ToExport()));
		return ExportMap[Index.ToExport()];
	}
	FORCEINLINE FObjectExport const& Exp(FPackageIndex Index) const
	{
		check(Index.IsExport() && ExportMap.IsValidIndex(Index.ToExport()));
		return ExportMap[Index.ToExport()];
	}
	/**
	 * Return an export for this index
	 * @param	Index	Package index to get
	 * @return	the export corresponding to this index, or NULL if the package index is null or an import
	 */
	FORCEINLINE FObjectExport* ExpPtr(FPackageIndex Index)
	{
		if (Index.IsExport())
		{
			check(ExportMap.IsValidIndex(Index.ToExport()));
			return &ExportMap[Index.ToExport()];
		}
		return NULL;
	}

	/** Serializes the searchable name map */
	COREUOBJECT_API void SerializeSearchableNamesMap(FArchive &Ar);
	COREUOBJECT_API void SerializeSearchableNamesMap(FStructuredArchive::FSlot Slot);

	/** Returns the amount of memory allocated by this container, not including sizeof(*this). */
	COREUOBJECT_API SIZE_T GetAllocatedSize() const;
};


struct UE_DEPRECATED(4.23, "Outdated since display index replaced FName as key") FLinkerNamePairKeyFuncs : DefaultKeyFuncs<FName, false>
{
	static FORCEINLINE bool Matches(FName A, FName B)
	{
		// The linker requires that FNames preserve case, but the numeric suffix can be ignored since
		// that is stored separately for each FName instance saved
		return A.GetDisplayIndex() == B.GetDisplayIndex();
	}

	static FORCEINLINE uint32 GetKeyHash(FName Key)
	{
		return GetTypeHash(Key.GetDisplayIndex());
	}
};


template<typename ValueType>
struct UE_DEPRECATED(4.23, "Outdated since display indexes replaced FNames as keys") TLinkerNameMapKeyFuncs : TDefaultMapKeyFuncs<FName, ValueType, false>
{
	static FORCEINLINE bool Matches(FName A, FName B)
	{
		// The linker requires that FNames preserve case, but the numeric suffix can be ignored since
		// that is stored separately for each FName instance saved
		return A.GetDisplayIndex() == B.GetDisplayIndex();
	}

	static FORCEINLINE uint32 GetKeyHash(FName Key)
	{
		return GetTypeHash(Key.GetDisplayIndex());
	}
};


/*----------------------------------------------------------------------------
	FLinker.
----------------------------------------------------------------------------*/
namespace ELinkerType
{
	enum Type
	{
		None,
		Load,
		Save
	};
}

/**
 * Manages the data associated with an Unreal package.  Acts as the bridge between
 * the file on disk and the UPackage object in memory for all Unreal package types.
 */
class FLinker : public FLinkerTables
{
private:	

	ELinkerType::Type LinkerType;

public:

	/** The top-level UPackage object for the package associated with this linker */
	UPackage*				LinkerRoot;

	/** Table of contents for this package's file */
	FPackageFileSummary		Summary;

	/** Names used by objects contained within this package */
	TArray<FNameEntryId>	NameMap;

	/** Gatherable text data contained within this package */
	TArray<FGatherableTextData> GatherableTextDataMap;

	/** The name of the file for this package */
	UE_DEPRECATED(5.0, "Use GetDebugName for logging identifiers. For other purposes, use GetPackagePath on LinkerLoad and GetFilename on LinkerSave.")
	FString					Filename;

	/** If true, filter out exports that are for clients but not servers */
	bool					FilterClientButNotServer;

	/** If true, filter out exports that are for servers but not clients */
	bool					FilterServerButNotClient;

	/** The SHA1 key generator for this package, if active */
	class FSHA1*			ScriptSHA;

	/** Constructor. */
	FLinker(ELinkerType::Type InType, UPackage* InRoot);
	UE_DEPRECATED(5.0, "Linker's filename is deprecated; subclasses should create their own filename if required")
	FLinker(ELinkerType::Type InType, UPackage* InRoot, const TCHAR* InFilename);

	virtual ~FLinker();

	/** Gets the class name for the specified index in the export map. */
	COREUOBJECT_API FName GetExportClassName(int32 ExportIdx);
	/** Gets the class name for the specified index in the import map. */
	FName GetExportClassName(FPackageIndex PackageIndex)
	{
		if (PackageIndex.IsExport())
		{
			return GetExportClassName(PackageIndex.ToExport());
		}
		return NAME_None;
	}
	/** Gets the class name for the specified index in the import map. */
	FName GetImportClassName(int32 ImportIdx)
	{
		return ImportMap[ImportIdx].ClassName;
	}
	/** Gets the class name for the specified index in the import map. */
	FName GetImportClassName(FPackageIndex PackageIndex)
	{
		if (PackageIndex.IsImport())
		{
			return GetImportClassName(PackageIndex.ToImport());
		}
		return NAME_None;
	}
	/** Gets the class name for the specified package index. */
	FName GetClassName(FPackageIndex PackageIndex)
	{
		if (PackageIndex.IsImport())
		{
			return GetImportClassName(PackageIndex);
		}
		else if (PackageIndex.IsExport())
		{
			return GetExportClassName(PackageIndex);
		}
		return NAME_None;
	}

	FORCEINLINE ELinkerType::Type GetType() const
	{
		return LinkerType;
	}

	/** Returns a descriptor of the PackagePath this Linker is reading from or writing to, usable for an identifier in warning and log messages */
	virtual FString GetDebugName() const;

	/**
	 * I/O function
	*
	 * @param	Ar	the archive to read/write into
	 */
	void Serialize(FArchive& Ar);
	void AddReferencedObjects(FReferenceCollector& Collector);
	/**
	 * Return the path name of the UObject represented by the specified import. 
	 * (can be used with StaticFindObject)
	 * 
	 * @param	ImportIndex	index into the ImportMap for the resource to get the name for
	 *
	 * @return	the path name of the UObject represented by the resource at ImportIndex
	 */
	COREUOBJECT_API FString GetImportPathName(int32 ImportIndex);
	/**
	 * Return the path name of the UObject represented by the specified import. 
	 * (can be used with StaticFindObject)
	 * 
	 * @param	PackageIndex	package index for the resource to get the name for
	 *
	 * @return	the path name of the UObject represented by the resource at PackageIndex, or the empty string if this isn't an import
	 */
	FString GetImportPathName(FPackageIndex PackageIndex)
	{
		if (PackageIndex.IsImport())
		{
			return GetImportPathName(PackageIndex.ToImport());
		}
		return FString();
	}
	/**
	 * Return the path name of the UObject represented by the specified export.
	 * (can be used with StaticFindObject)
	 * 
	 * @param	ExportIndex				index into the ExportMap for the resource to get the name for
	 * @param	FakeRoot				Optional name to replace use as the root package of this object instead of the linker
	 * @param	bResolveForcedExports	if true, the package name part of the return value will be the export's original package,
	 *									not the name of the package it's currently contained within.
	 *
	 * @return	the path name of the UObject represented by the resource at ExportIndex
	 */
	COREUOBJECT_API FString GetExportPathName(int32 ExportIndex, const TCHAR* FakeRoot=NULL,bool bResolveForcedExports=false);
	/**
	 * Return the path name of the UObject represented by the specified export.
	 * (can be used with StaticFindObject)
	 * 
	 * @param	PackageIndex			package index for the resource to get the name for
	 * @param	FakeRoot				Optional name to replace use as the root package of this object instead of the linker
	 * @param	bResolveForcedExports	if true, the package name part of the return value will be the export's original package,
	 *									not the name of the package it's currently contained within.
	 *
	 * @return	the path name of the UObject represented by the resource at PackageIndex, or the empty string if this isn't an export
	 */
	FString GetExportPathName(FPackageIndex PackageIndex, const TCHAR* FakeRoot=NULL,bool bResolveForcedExports=false)
	{
		if (PackageIndex.IsExport())
		{
			return GetExportPathName(PackageIndex.ToExport(), FakeRoot, bResolveForcedExports);
		}
		return FString();
	}

	/**
	 * Return the path name of the UObject represented by the specified import. 
	 * (can be used with StaticFindObject)
	 * 
	 * @param	PackageIndex	package index
	 *
	 * @return	the path name of the UObject represented by the resource at PackageIndex, or the empty string if this is null
	 */
	FString GetPathName(FPackageIndex PackageIndex)
	{
		if (PackageIndex.IsImport())
		{
			return GetImportPathName(PackageIndex);
		}
		else if (PackageIndex.IsExport())
		{
			return GetExportPathName(PackageIndex);
		}
		return FString();
	}
	/**
	 * Return the full name of the UObject represented by the specified import.
	 * 
	 * @param	ImportIndex	index into the ImportMap for the resource to get the name for
	 *
	 * @return	the full name of the UObject represented by the resource at ImportIndex
	 */
	COREUOBJECT_API FString GetImportFullName(int32 ImportIndex);
	/**
	 * Return the full name of the UObject represented by the specified package index
	 * 
	 * @param	PackageIndex	package index for the resource to get the name for
	 *
	 * @return	the full name of the UObject represented by the resource at PackageIndex
	 */
	FString GetImportFullName(FPackageIndex PackageIndex)
	{
		if (PackageIndex.IsImport())
		{
			return GetImportFullName(PackageIndex.ToImport());
		}
		return FString();
	}

	/**
	 * Return the full name of the UObject represented by the specified export.
	 * 
	 * @param	ExportIndex				index into the ExportMap for the resource to get the name for
	 * @param	FakeRoot				Optional name to replace use as the root package of this object instead of the linker
	 * @param	bResolveForcedExports	if true, the package name part of the return value will be the export's original package,
	 *									not the name of the package it's currently contained within.
	 *
	 * @return	the full name of the UObject represented by the resource at ExportIndex
	 */
	COREUOBJECT_API FString GetExportFullName(int32 ExportIndex, const TCHAR* FakeRoot=NULL,bool bResolveForcedExports=false);
	/**
	 * Return the full name of the UObject represented by the specified package index
	 * 
	 * @param	PackageIndex			package index for the resource to get the name for
	 * @param	FakeRoot				Optional name to replace use as the root package of this object instead of the linker
	 * @param	bResolveForcedExports	if true, the package name part of the return value will be the export's original package,
	 *									not the name of the package it's currently contained within.
	 *
	 * @return	the full name of the UObject represented by the resource at PackageIndex
	 */
	FString GetExportFullName(FPackageIndex PackageIndex, const TCHAR* FakeRoot=NULL,bool bResolveForcedExports=false)
	{
		if (PackageIndex.IsExport())
		{
			return GetExportFullName(PackageIndex.ToExport(), FakeRoot, bResolveForcedExports);
		}
		return FString();
	}

	/**
	 * Return the full name of the UObject represented by the specified export.
	 * 
	 * @param	PackageIndex	package index
	 *
	 * @return	the path name of the UObject represented by the resource at PackageIndex, or the empty string if this is null
	 */
	FString GetFullImpExpName(FPackageIndex PackageIndex)
	{
		if (PackageIndex.IsImport())
		{
			return GetImportFullName(PackageIndex);
		}
		else if (PackageIndex.IsExport())
		{
			return GetExportFullName(PackageIndex);
		}
		return FString();
	}

	/**
	 * Return the outermost resource package index of the resource pointed by LinkerIndex
	 * @param LinkerIndex the resource to find the outermost of
	 * @return the package index of the outermost
	 */
	FPackageIndex ResourceGetOutermost(FPackageIndex LinkerIndex) const;

	/**
	 * Return if a resource has the specified other resource in its outer chain
	 * @param LinkerIndex the package index of the resource to verify
	 * @param OuterIndex the package index of the possible outer for the resource
	 * @return true if the resource pointed by LinkerIndex is in the resource pointed by OuterIndex
	 */
	bool ResourceIsIn(FPackageIndex LinkerIndex, FPackageIndex OuterIndex) const;

	/**
	 * Return if two resources share the same outermost
	 * @param LinkerIndexLHS the package index of the first resource
	 * @param LinkerIndexRHS the package index of the second resource
	 * @return true if they share an outer
	 */
	bool DoResourcesShareOutermost(FPackageIndex LinkerIndexLHS, FPackageIndex LinkerIndexRHS) const;

	/**
	 * Return if the import is in any export
	 * @param ImportIndex the import to verify
	 * @return true if an export is in the import outer chain
	 */
	bool ImportIsInAnyExport(int32 ImportIndex) const;

	/**
	 * Return if any export is in the import
	 * @param ImportIndex the import to verify
	 * @return true if the import is in any export outer chain
	 */
	bool AnyExportIsInImport(int32 ImportIndex) const;

	/**
	 * Return if any export share an outer with the import
	 * @param ImportIndex the import to verify
	 * @reutrn true if any export share the same outer has the import
	 */
	bool AnyExportShareOuterWithImport(int32 ImportIndex) const;
	
	/**
	 * Tell this linker to start SHA calculations
	 */
	void StartScriptSHAGeneration();

	/**
	 * If generating a script SHA key, update the key with this script code
	 *
	 * @param ScriptCode Code to SHAify
	 */
	void UpdateScriptSHAKey(const TArray<uint8>& ScriptCode);

	/**
	 * After generating the SHA key for all of the 
	 *
	 * @param OutKey Storage for the key bytes (20 bytes)
	 */
	void GetScriptSHAKey(uint8* OutKey);

	/**
	 * Test and object against the load flag filters
	 *
	 * @return	true if the object should be filtered and not loaded
	 */
	bool FilterExport(const FObjectExport& Export)
	{
		if (Export.bExportLoadFailed || Export.bWasFiltered)
		{
			return true;
		}
#if WITH_EDITOR
		if (!Export.bNotAlwaysLoadedForEditorGame) // Always load, even if is editor only
		{
			return false;
		}
#endif
		if (FilterClientButNotServer && Export.bNotForServer) // "we are a dedicated server"
		{
			return true;
		}
		if (FilterServerButNotClient && Export.bNotForClient) // "we are a client only"
		{
			return true;
		}
		if (Export.ThisIndex.IsNull()) // Export is invalid and shouldn't be processed.
		{
			return true;
		}
		return false;
	}

};



template<typename T> 
FORCEINLINE T* Cast(FLinker* Src)
{
	return Src && T::StaticType() == Src->GetType() ? (T*)Src : nullptr;
}

template<typename T>
FORCEINLINE T* CastChecked(FLinker* Src)
{
	T* LinkerCastResult = Src && T::StaticType() == Src->GetType() ? (T*)Src : nullptr;
	check(LinkerCastResult);
	return LinkerCastResult;
}

/*-----------------------------------------------------------------------------
	Lazy loading.
-----------------------------------------------------------------------------*/

/**
 * Flags serialized with the lazy loader.
 */
typedef uint32 ELazyLoaderFlags;

/**
 * Empty flag set.
 */
#define LLF_None					0x00000000
/**
 * If set, payload is [going to be] stored in separate file		
 */
#define	LLF_PayloadInSeparateFile	0x00000001
/**
 * If set, payload should be [un]compressed during serialization. Only bulk data that doesn't require 
 * any special serialization or endian conversion can be compressed! The code will simply serialize a 
 * block from disk and use the byte order agnostic Serialize( Data, Length ) function to fill the memory.
 */
#define	LLF_SerializeCompressed		0x00000002
/**
 * Mask of all flags
 */
#define	LLF_AllFlags				0xFFFFFFFF

/*-----------------------------------------------------------------------------
	Global functions
-----------------------------------------------------------------------------*/

/**
<<<<<<< HEAD
=======
 * Reset the linker exports associated with the package
 * @note, this might flush async loading if the linker is owned by the loading thread
 */
COREUOBJECT_API void ResetLinkerExports(UPackage* InPackage);

/**
>>>>>>> 6bbb88c8
 * Remove references to the linker for the given package and delete the linker. 
 * Can be called after the package has finished loading.
 * Flushes async loading.
 */
<<<<<<< HEAD
COREUOBJECT_API void ResetLoaders( UObject* InOuter );
=======
COREUOBJECT_API void ResetLoaders(UObject* InOuter);
>>>>>>> 6bbb88c8

/** Deletes all linkers that have finished loading */
COREUOBJECT_API void DeleteLoaders();

/** Queues linker for deletion */
COREUOBJECT_API void DeleteLoader(FLinkerLoad* Loader);

/** 
 * Loads a linker for a package and returns it without loading any objects.
 * @param InOuter Package if known, can be null
<<<<<<< HEAD
 * @param InLongPackageName Name of the package to load
=======
 * @param PackagePath Package resource to load, must not be empty
>>>>>>> 6bbb88c8
 * @param LoadFlags Flags to pass to the new linker
 * @param Sandbox Additional sandbox for loading
 * @param CompatibleGuid Net GUID
 * @param InReaderOverride Optional archive to use for reading package data
 * @param LinkerLoadedCallback Callback when the linker is loaded (or not found)
 * @return Pointer to the loaded linker or null if the file didn't exist
 */
<<<<<<< HEAD
=======
COREUOBJECT_API FLinkerLoad* LoadPackageLinker(UPackage* InOuter, const FPackagePath& PackagePath, uint32 LoadFlags, UPackageMap* Sandbox, FArchive* InReaderOverride, TFunctionRef<void(FLinkerLoad* LoadedLinker)> LinkerLoadedCallback);
COREUOBJECT_API FLinkerLoad* LoadPackageLinker(UPackage* InOuter, const FPackagePath& PackagePath, uint32 LoadFlags = LOAD_None, UPackageMap* Sandbox = nullptr, FArchive* InReaderOverride = nullptr);

UE_DEPRECATED(5.0, "Use version that takes a FPackagePath without a FGuid instead")
>>>>>>> 6bbb88c8
COREUOBJECT_API FLinkerLoad* LoadPackageLinker(UPackage* InOuter, const TCHAR* InLongPackageName, uint32 LoadFlags, UPackageMap* Sandbox, FGuid* CompatibleGuid, FArchive* InReaderOverride, TFunctionRef<void(FLinkerLoad* LoadedLinker)> LinkerLoadedCallback);
UE_DEPRECATED(5.0, "Use version that takes a FPackagePath without a FGuid instead")
COREUOBJECT_API FLinkerLoad* LoadPackageLinker(UPackage* InOuter, const TCHAR* InLongPackageName, uint32 LoadFlags = LOAD_None, UPackageMap* Sandbox = nullptr, FGuid* CompatibleGuid = nullptr, FArchive* InReaderOverride = nullptr);

/** 
 * Gets a linker for a package and returns it without loading any objects. This call must be preceeded by BeginLoad and followed by EndLoad calls
 * @param InOuter Package if known, can be null
<<<<<<< HEAD
 * @param InLongPackageName Name of the package to load
=======
 * @param PackagePath Package resource to load, must not be empty
>>>>>>> 6bbb88c8
 * @param LoadFlags Flags to pass to the new linker
 * @param Sandbox Additional sandbox for loading
 * @param CompatibleGuid Net GUID
 * @param InReaderOverride Optional archive to use for reading package data
 * @param InOutLoadContext Optional load context. If the package linker is already associated with a context that's currently loading objects that context will be returned in this param
 * @param ImportLinker Optional import linker that triggered the linker creation. it will pass in its instancing context if a linker is created, take precedence over the optional InstancingContext
 * @param InstancingContext Optional instancing context to pass in if a linker is created
 * @return Pointer to the loaded linker or null if the file didn't exist
 */
<<<<<<< HEAD
COREUOBJECT_API FLinkerLoad* GetPackageLinker(UPackage* InOuter, const TCHAR* InLongPackageName, uint32 LoadFlags, UPackageMap* Sandbox, FGuid* CompatibleGuid, FArchive* InReaderOverride = nullptr, FUObjectSerializeContext** InOutLoadContext = nullptr, FLinkerLoad* ImportLinker = nullptr, const FLinkerInstancingContext* InstancingContext = nullptr);
=======
COREUOBJECT_API FLinkerLoad* GetPackageLinker(UPackage* InOuter, const FPackagePath& PackagePath, uint32 LoadFlags, UPackageMap* Sandbox, FArchive* InReaderOverride = nullptr, FUObjectSerializeContext** InOutLoadContext = nullptr, FLinkerLoad* ImportLinker = nullptr, const FLinkerInstancingContext* InstancingContext = nullptr);
>>>>>>> 6bbb88c8

UE_DEPRECATED(5.0, "Use version that takes a FPackagePath without a FGuid instead")
COREUOBJECT_API FLinkerLoad* GetPackageLinker(UPackage* InOuter, const TCHAR* InLongPackageName, uint32 LoadFlags, UPackageMap* Sandbox, FGuid* CompatibleGuid, FArchive* InReaderOverride = nullptr, FUObjectSerializeContext** InOutLoadContext = nullptr, FLinkerLoad* ImportLinker = nullptr, const FLinkerInstancingContext* InstancingContext = nullptr);



COREUOBJECT_API FString GetPrestreamPackageLinkerName(const TCHAR* InLongPackageName, bool bSkipIfExists = true);

UE_DEPRECATED(4.25, "No longer used; use version that takes a UPackage* and call EnsureLoadingComplete separately.")
COREUOBJECT_API void ResetLoadersForSave(UObject* InOuter, const TCHAR *Filename);

/**
 *
 * Reset the loader for the given package if it is using the given filename, so we can write to the file
 *
 * @param	Package			The package we are saving
 * @param	Filename		The filename we are saving too
 */
COREUOBJECT_API void ResetLoadersForSave(UPackage* Package, const TCHAR* Filename);

/**
 *
 * Reset the loaders for the given packages if they are using the given filenames, so we can write to the files
 *
 * @param	InPackage			The package we are saving along with their filename
 */
COREUOBJECT_API void ResetLoadersForSave(TArrayView<FPackageSaveInfo> InPackages);

/*
 * Ensure all data that can be loaded from the linker (thumbnails, bulk data) is loaded, in preparation for saving out the given package
 *
 * @param Package	The the package for which the linker should be fully loaded
 */
COREUOBJECT_API void EnsureLoadingComplete(UPackage* Package);<|MERGE_RESOLUTION|>--- conflicted
+++ resolved
@@ -6,10 +6,6 @@
 #include "UObject/ObjectResource.h"
 #include "UObject/PackageFileSummary.h"
 #include "UObject/LinkerInstancingContext.h"
-<<<<<<< HEAD
-#include "UObject/SavePackage.h"
-=======
->>>>>>> 6bbb88c8
 #include "Templates/RefCounting.h"
 
 class FReferenceCollector;
@@ -617,24 +613,17 @@
 -----------------------------------------------------------------------------*/
 
 /**
-<<<<<<< HEAD
-=======
  * Reset the linker exports associated with the package
  * @note, this might flush async loading if the linker is owned by the loading thread
  */
 COREUOBJECT_API void ResetLinkerExports(UPackage* InPackage);
 
 /**
->>>>>>> 6bbb88c8
  * Remove references to the linker for the given package and delete the linker. 
  * Can be called after the package has finished loading.
  * Flushes async loading.
  */
-<<<<<<< HEAD
-COREUOBJECT_API void ResetLoaders( UObject* InOuter );
-=======
 COREUOBJECT_API void ResetLoaders(UObject* InOuter);
->>>>>>> 6bbb88c8
 
 /** Deletes all linkers that have finished loading */
 COREUOBJECT_API void DeleteLoaders();
@@ -645,11 +634,7 @@
 /** 
  * Loads a linker for a package and returns it without loading any objects.
  * @param InOuter Package if known, can be null
-<<<<<<< HEAD
- * @param InLongPackageName Name of the package to load
-=======
  * @param PackagePath Package resource to load, must not be empty
->>>>>>> 6bbb88c8
  * @param LoadFlags Flags to pass to the new linker
  * @param Sandbox Additional sandbox for loading
  * @param CompatibleGuid Net GUID
@@ -657,13 +642,10 @@
  * @param LinkerLoadedCallback Callback when the linker is loaded (or not found)
  * @return Pointer to the loaded linker or null if the file didn't exist
  */
-<<<<<<< HEAD
-=======
 COREUOBJECT_API FLinkerLoad* LoadPackageLinker(UPackage* InOuter, const FPackagePath& PackagePath, uint32 LoadFlags, UPackageMap* Sandbox, FArchive* InReaderOverride, TFunctionRef<void(FLinkerLoad* LoadedLinker)> LinkerLoadedCallback);
 COREUOBJECT_API FLinkerLoad* LoadPackageLinker(UPackage* InOuter, const FPackagePath& PackagePath, uint32 LoadFlags = LOAD_None, UPackageMap* Sandbox = nullptr, FArchive* InReaderOverride = nullptr);
 
 UE_DEPRECATED(5.0, "Use version that takes a FPackagePath without a FGuid instead")
->>>>>>> 6bbb88c8
 COREUOBJECT_API FLinkerLoad* LoadPackageLinker(UPackage* InOuter, const TCHAR* InLongPackageName, uint32 LoadFlags, UPackageMap* Sandbox, FGuid* CompatibleGuid, FArchive* InReaderOverride, TFunctionRef<void(FLinkerLoad* LoadedLinker)> LinkerLoadedCallback);
 UE_DEPRECATED(5.0, "Use version that takes a FPackagePath without a FGuid instead")
 COREUOBJECT_API FLinkerLoad* LoadPackageLinker(UPackage* InOuter, const TCHAR* InLongPackageName, uint32 LoadFlags = LOAD_None, UPackageMap* Sandbox = nullptr, FGuid* CompatibleGuid = nullptr, FArchive* InReaderOverride = nullptr);
@@ -671,11 +653,7 @@
 /** 
  * Gets a linker for a package and returns it without loading any objects. This call must be preceeded by BeginLoad and followed by EndLoad calls
  * @param InOuter Package if known, can be null
-<<<<<<< HEAD
- * @param InLongPackageName Name of the package to load
-=======
  * @param PackagePath Package resource to load, must not be empty
->>>>>>> 6bbb88c8
  * @param LoadFlags Flags to pass to the new linker
  * @param Sandbox Additional sandbox for loading
  * @param CompatibleGuid Net GUID
@@ -685,11 +663,7 @@
  * @param InstancingContext Optional instancing context to pass in if a linker is created
  * @return Pointer to the loaded linker or null if the file didn't exist
  */
-<<<<<<< HEAD
-COREUOBJECT_API FLinkerLoad* GetPackageLinker(UPackage* InOuter, const TCHAR* InLongPackageName, uint32 LoadFlags, UPackageMap* Sandbox, FGuid* CompatibleGuid, FArchive* InReaderOverride = nullptr, FUObjectSerializeContext** InOutLoadContext = nullptr, FLinkerLoad* ImportLinker = nullptr, const FLinkerInstancingContext* InstancingContext = nullptr);
-=======
 COREUOBJECT_API FLinkerLoad* GetPackageLinker(UPackage* InOuter, const FPackagePath& PackagePath, uint32 LoadFlags, UPackageMap* Sandbox, FArchive* InReaderOverride = nullptr, FUObjectSerializeContext** InOutLoadContext = nullptr, FLinkerLoad* ImportLinker = nullptr, const FLinkerInstancingContext* InstancingContext = nullptr);
->>>>>>> 6bbb88c8
 
 UE_DEPRECATED(5.0, "Use version that takes a FPackagePath without a FGuid instead")
 COREUOBJECT_API FLinkerLoad* GetPackageLinker(UPackage* InOuter, const TCHAR* InLongPackageName, uint32 LoadFlags, UPackageMap* Sandbox, FGuid* CompatibleGuid, FArchive* InReaderOverride = nullptr, FUObjectSerializeContext** InOutLoadContext = nullptr, FLinkerLoad* ImportLinker = nullptr, const FLinkerInstancingContext* InstancingContext = nullptr);
