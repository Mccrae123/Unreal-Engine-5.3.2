// Copyright Epic Games, Inc. All Rights Reserved.

#pragma once

#include "Containers/Map.h"
#include "Containers/ScriptArray.h"
#include "CoreTypes.h"
#include "HAL/CriticalSection.h"
#include "HAL/Platform.h"
#include "Misc/AssertionMacros.h"
#include "Templates/TypeHash.h"
#include "UObject/NameTypes.h"
#include "UObject/Object.h"
<<<<<<< HEAD
#include "UObject/ObjectMacros.h"
#include "UObject/ObjectRef.h"
#include "UObject/PackedObjectRef.h"
#include "UObject/ObjectHandleTracking.h"
=======
#include "UObject/ObjectHandleTracking.h"
#include "UObject/ObjectMacros.h"
#include "UObject/ObjectRef.h"
#include "UObject/PackedObjectRef.h"
>>>>>>> 4af6daef


class UClass;
class UPackage;

/**
 * FObjectHandle is either a packed object ref or the resolved pointer to an object.  Depending on configuration
 * when you create a handle, it may immediately be resolved to a pointer.
 */
#if UE_WITH_OBJECT_HANDLE_LATE_RESOLVE

namespace UE::CoreUObject::Private
{
	struct FObjectHandlePrivate;
}

using FObjectHandle = UE::CoreUObject::Private::FObjectHandlePrivate;

#else

using FObjectHandle = UObject*;
//NOTE: operator==, operator!=, GetTypeHash fall back to the default on UObject* or void* through coercion.

#endif

inline bool IsObjectHandleNull(FObjectHandle Handle);
inline bool IsObjectHandleResolved(FObjectHandle Handle);

//Private functions that forced public due to inlining.
namespace UE::CoreUObject::Private
{
#if UE_WITH_OBJECT_HANDLE_LATE_RESOLVE

	struct FObjectHandlePrivate
	{
		//Stores either FPackedObjectRef or a UObject*
		UPTRINT PointerOrRef;

		explicit inline operator bool() const
		{
			return PointerOrRef != 0;
		}
	};

	/* Returns the packed object ref for this object IF one exists otherwise returns a null PackedObjectRef */
<<<<<<< HEAD
	COREUOBJECT_API FPackedObjectRef GetPackedObjectRef(const UObject& Object);
=======
	COREUOBJECT_API FPackedObjectRef FindExistingPackedObjectRef(const UObject* Object);
>>>>>>> 4af6daef

	/* Creates and ObjectRef from a packed object ref*/
	COREUOBJECT_API FObjectRef MakeObjectRef(FPackedObjectRef Handle);

#endif

	///these functions are always defined regardless of UE_WITH_OBJECT_HANDLE_LATE_RESOLVE value

	/* Makes a resolved FObjectHandle from an UObject. */
	inline FObjectHandle MakeObjectHandle(UObject* Object);

	/* Returns the UObject from Handle and the handle is updated cache the resolved UObject */
	inline UObject* ResolveObjectHandle(FObjectHandle& Handle);

	/* Returns the UClass for UObject store in Handle. Handle is not resolved */
	inline UClass* ResolveObjectHandleClass(FObjectHandle Handle);

	/* Returns the UObject from Handle and the handle is updated cache the resolved UObject.
	 * Does not cause ObjectHandleTracking to fire a read event
	 */
	inline UObject* ResolveObjectHandleNoRead(FObjectHandle& Handle);

	/** Resolves an ObjectHandle without checking if already resolved. Invalid to call for resolved handles */
	inline UObject* ResolveObjectHandleNoReadNoCheck(FObjectHandle& Handle);

	/** Read the handle as a pointer without checking if it is resolved. Invalid to call for unresolved handles. */
	inline UObject* ReadObjectHandlePointerNoCheck(FObjectHandle Handle);
}

/////////////////////////////////////////////////////////////////////////////////////////////////////////////////////////

/* return true if handle is null */
inline bool IsObjectHandleNull(FObjectHandle Handle)
{
#if UE_WITH_OBJECT_HANDLE_LATE_RESOLVE
	return !Handle.PointerOrRef;
#else
	return !Handle;
#endif
}

/* checks if a handle is resolved. 
 * nullptr counts as resolved
 * all handles are resolved when late resolved is off
 */
inline bool IsObjectHandleResolved(FObjectHandle Handle)
{
#if UE_WITH_OBJECT_HANDLE_LATE_RESOLVE
	return !(Handle.PointerOrRef & 1);
#else
	return true;
#endif
}

/////////////////////////////////////////////////////////////////////////////////////////////////////////////////////////
#if UE_WITH_OBJECT_HANDLE_LATE_RESOLVE
inline bool operator==(UE::CoreUObject::Private::FObjectHandlePrivate LHS, UE::CoreUObject::Private::FObjectHandlePrivate RHS)
{
	using namespace UE::CoreUObject::Private;

	bool LhsResolved = IsObjectHandleResolved(LHS);
	bool RhsResolved = IsObjectHandleResolved(RHS);

	//if both resolved or both unresolved compare the uintptr
	if (LhsResolved == RhsResolved)
	{
		return LHS.PointerOrRef == RHS.PointerOrRef;
	}

	//only one side can be resolved
	if (LhsResolved)
	{
		//both sides can't be null as resolved status would have be true for both
		const UObject* Obj = ReadObjectHandlePointerNoCheck(LHS);
		if (!Obj)
		{
			return false;
		}

		//if packed ref empty then can't be equal as RHS is an unresolved pointer
<<<<<<< HEAD
		FPackedObjectRef PackedLhs = GetPackedObjectRef(*Obj);
=======
		FPackedObjectRef PackedLhs = FindExistingPackedObjectRef(Obj);
>>>>>>> 4af6daef
		if (PackedLhs.EncodedRef == 0)
		{
			return false;
		}
		return PackedLhs.EncodedRef == RHS.PointerOrRef;

	}
	else
	{
		//both sides can't be null as resolved status would have be true for both
		const UObject* Obj = ReadObjectHandlePointerNoCheck(RHS);
		if (!Obj)
		{
			return false;
		}

		//if packed ref empty then can't be equal as RHS is an unresolved pointer
<<<<<<< HEAD
		FPackedObjectRef PackedRhs = GetPackedObjectRef(*Obj);
=======
		FPackedObjectRef PackedRhs = FindExistingPackedObjectRef(Obj);
>>>>>>> 4af6daef
		if (PackedRhs.EncodedRef == 0)
		{
			return false;
		}
		return PackedRhs.EncodedRef == LHS.PointerOrRef;
	}

}

inline bool operator!=(UE::CoreUObject::Private::FObjectHandlePrivate LHS, UE::CoreUObject::Private::FObjectHandlePrivate RHS)
{
	return !(LHS == RHS);
}

inline uint32 GetTypeHash(UE::CoreUObject::Private::FObjectHandlePrivate Handle)
{
	using namespace UE::CoreUObject::Private;

	if (Handle.PointerOrRef == 0)
	{
		return 0;
	}

	if (IsObjectHandleResolved(Handle))
	{
		const UObject* Obj = ReadObjectHandlePointerNoCheck(Handle);
<<<<<<< HEAD
		FPackedObjectRef PackedObjectRef = GetPackedObjectRef(*Obj);
=======

		FPackedObjectRef PackedObjectRef = FindExistingPackedObjectRef(Obj);
>>>>>>> 4af6daef
		if (PackedObjectRef.EncodedRef == 0)
		{
			return GetTypeHash(Obj);
		}
		return GetTypeHash(PackedObjectRef.EncodedRef);
	}
	return GetTypeHash(Handle.PointerOrRef);
}
#endif

/////////////////////////////////////////////////////////////////////////////////////////////////////////////////////////

namespace UE::CoreUObject::Private
{
	inline FObjectHandle MakeObjectHandle(UObject* Object)
	{
#if UE_WITH_OBJECT_HANDLE_LATE_RESOLVE
		{ return { UPTRINT(Object) }; }
#else
		return Object;
#endif
	}

	inline UObject* ResolveObjectHandle(FObjectHandle& Handle)
	{
#if UE_WITH_OBJECT_HANDLE_LATE_RESOLVE || UE_WITH_OBJECT_HANDLE_TRACKING
		UObject* ResolvedObject = ResolveObjectHandleNoRead(Handle);
		UE::CoreUObject::Private::OnHandleRead(ResolvedObject);
		return ResolvedObject;
#else
		return ReadObjectHandlePointerNoCheck(Handle);
#endif
	}

#if UE_WITH_OBJECT_HANDLE_LATE_RESOLVE
	inline FPackedObjectRef ReadObjectHandlePackedObjectRefNoCheck(FObjectHandle Handle)
	{
		return { Handle.PointerOrRef };
	}
#endif

	inline UClass* ResolveObjectHandleClass(FObjectHandle Handle)
	{
#if UE_WITH_OBJECT_HANDLE_LATE_RESOLVE
		if (IsObjectHandleResolved(Handle))
		{
			UObject* Obj = ReadObjectHandlePointerNoCheck(Handle);
			return Obj != nullptr ? Obj->GetClass() : nullptr;
		}
		else
		{
			// @TODO: OBJPTR: This should be cached somewhere instead of resolving on every call
			FPackedObjectRef PackedObjectRef = ReadObjectHandlePackedObjectRefNoCheck(Handle);
			FObjectRef ObjectRef = MakeObjectRef(PackedObjectRef);
			return ObjectRef.ResolveObjectRefClass();
		}
#else
		UObject* Obj = ReadObjectHandlePointerNoCheck(Handle);
		return Obj != nullptr ? Obj->GetClass() : nullptr;
#endif
	}

	inline UObject* ResolveObjectHandleNoRead(FObjectHandle& Handle)
	{
#if UE_WITH_OBJECT_HANDLE_LATE_RESOLVE
		FObjectHandle LocalHandle = Handle;
		if (IsObjectHandleResolved(LocalHandle))
		{
			UObject* ResolvedObject = ReadObjectHandlePointerNoCheck(LocalHandle);
			return ResolvedObject;
		}
		else
		{
			FPackedObjectRef PackedObjectRef = ReadObjectHandlePackedObjectRefNoCheck(LocalHandle);
			FObjectRef ObjectRef = MakeObjectRef(PackedObjectRef);
			UObject* ResolvedObject = ObjectRef.Resolve();
			Handle = MakeObjectHandle(ResolvedObject);
			return ResolvedObject;
		}
#else
		return ReadObjectHandlePointerNoCheck(Handle);
#endif
	}

	
	inline UObject* ResolveObjectHandleNoReadNoCheck(FObjectHandle& Handle)
	{
#if UE_WITH_OBJECT_HANDLE_LATE_RESOLVE
		FObjectHandle LocalHandle = Handle;
		FPackedObjectRef PackedObjectRef = ReadObjectHandlePackedObjectRefNoCheck(LocalHandle);
		FObjectRef ObjectRef = MakeObjectRef(PackedObjectRef);
		UObject* ResolvedObject = ObjectRef.Resolve();
		LocalHandle = MakeObjectHandle(ResolvedObject);
		Handle = LocalHandle;
		return ResolvedObject;
#else
		return ReadObjectHandlePointerNoCheck(Handle);
#endif
	}

	inline UObject* ReadObjectHandlePointerNoCheck(FObjectHandle Handle)
<<<<<<< HEAD
	{
#if UE_WITH_OBJECT_HANDLE_LATE_RESOLVE
		return reinterpret_cast<UObject*>(Handle.PointerOrRef);
#else
		return Handle;
#endif
	}

	//Natvis structs
	struct FObjectHandlePackageDebugData
	{
		FMinimalName PackageName;
		FScriptArray ObjectPaths;
		FScriptArray DataClassDescriptors;
		uint8 _Padding[sizeof(FRWLock)];
	};

	struct FObjectHandleDataClassDescriptor
	{
		FMinimalName PackageName;
		FMinimalName ClassName;
	};

	constexpr uint32 PackageIdShift = 33;
	constexpr uint32 ObjectPathIdShift = 1;
	constexpr uint32 ObjectPathIdMask = 0x00FF'FFFF;
	constexpr uint32 DataClassDescriptorIdShift = 25;
	constexpr uint32 DataClassDescriptorIdMask = 0x0000'00FF;
=======
	{
#if UE_WITH_OBJECT_HANDLE_LATE_RESOLVE
		return reinterpret_cast<UObject*>(Handle.PointerOrRef);
#else
		return Handle;
#endif
	}

	//Natvis structs
	struct FObjectHandlePackageDebugData
	{
		FMinimalName PackageName;
		FScriptArray ObjectDescriptors;
		uint8 _Padding[sizeof(FRWLock)];
	};

	struct FObjectHandleDataClassDescriptor
	{
		FMinimalName PackageName;
		FMinimalName ClassName;
	};

	struct FObjectPathIdDebug
	{
		uint32 Index = 0;
		uint32 Number = 0;

		static constexpr uint32 WeakObjectMask = ~((~0u) >> 1);       //most significant bit
		static constexpr uint32 SimpleNameMask = WeakObjectMask >> 1; //second most significant bits
	};

	struct FObjectDescriptorDebug
	{
		FObjectPathIdDebug ObjectPath;
		FObjectHandleDataClassDescriptor ClassDescriptor;
	};

	struct FStoredObjectPathDebug
	{
		static constexpr const int32 NumInlineElements = 3;
		int32 NumElements;

		union
		{
			FMinimalName Short[NumInlineElements];
			FMinimalName* Long;
		};
	};

	constexpr uint32 ObjectIdShift = 1;
	constexpr uint32 PackageIdShift = 33;
>>>>>>> 4af6daef
	constexpr uint32 PackageIdMask = 0x7FFF'FFFF;

#if UE_WITH_OBJECT_HANDLE_LATE_RESOLVE
	//forward declarations
	void InitObjectHandles(int32 Size);
<<<<<<< HEAD
	void FreeObjectHandle(const UObjectBase& Object);
	void UpdateRenamedObject(const UObject& Obj, FName NewName, UObject* NewOuter);
=======
	void FreeObjectHandle(const UObjectBase* Object);
	void UpdateRenamedObject(const UObject* Obj, FName NewName, UObject* NewOuter);
>>>>>>> 4af6daef
	UE::CoreUObject::Private::FPackedObjectRef MakePackedObjectRef(const UObject* Object);
#endif
}
<|MERGE_RESOLUTION|>--- conflicted
+++ resolved
@@ -11,17 +11,10 @@
 #include "Templates/TypeHash.h"
 #include "UObject/NameTypes.h"
 #include "UObject/Object.h"
-<<<<<<< HEAD
-#include "UObject/ObjectMacros.h"
-#include "UObject/ObjectRef.h"
-#include "UObject/PackedObjectRef.h"
-#include "UObject/ObjectHandleTracking.h"
-=======
 #include "UObject/ObjectHandleTracking.h"
 #include "UObject/ObjectMacros.h"
 #include "UObject/ObjectRef.h"
 #include "UObject/PackedObjectRef.h"
->>>>>>> 4af6daef
 
 
 class UClass;
@@ -67,11 +60,7 @@
 	};
 
 	/* Returns the packed object ref for this object IF one exists otherwise returns a null PackedObjectRef */
-<<<<<<< HEAD
-	COREUOBJECT_API FPackedObjectRef GetPackedObjectRef(const UObject& Object);
-=======
 	COREUOBJECT_API FPackedObjectRef FindExistingPackedObjectRef(const UObject* Object);
->>>>>>> 4af6daef
 
 	/* Creates and ObjectRef from a packed object ref*/
 	COREUOBJECT_API FObjectRef MakeObjectRef(FPackedObjectRef Handle);
@@ -152,11 +141,7 @@
 		}
 
 		//if packed ref empty then can't be equal as RHS is an unresolved pointer
-<<<<<<< HEAD
-		FPackedObjectRef PackedLhs = GetPackedObjectRef(*Obj);
-=======
 		FPackedObjectRef PackedLhs = FindExistingPackedObjectRef(Obj);
->>>>>>> 4af6daef
 		if (PackedLhs.EncodedRef == 0)
 		{
 			return false;
@@ -174,11 +159,7 @@
 		}
 
 		//if packed ref empty then can't be equal as RHS is an unresolved pointer
-<<<<<<< HEAD
-		FPackedObjectRef PackedRhs = GetPackedObjectRef(*Obj);
-=======
 		FPackedObjectRef PackedRhs = FindExistingPackedObjectRef(Obj);
->>>>>>> 4af6daef
 		if (PackedRhs.EncodedRef == 0)
 		{
 			return false;
@@ -205,12 +186,8 @@
 	if (IsObjectHandleResolved(Handle))
 	{
 		const UObject* Obj = ReadObjectHandlePointerNoCheck(Handle);
-<<<<<<< HEAD
-		FPackedObjectRef PackedObjectRef = GetPackedObjectRef(*Obj);
-=======
 
 		FPackedObjectRef PackedObjectRef = FindExistingPackedObjectRef(Obj);
->>>>>>> 4af6daef
 		if (PackedObjectRef.EncodedRef == 0)
 		{
 			return GetTypeHash(Obj);
@@ -312,36 +289,6 @@
 	}
 
 	inline UObject* ReadObjectHandlePointerNoCheck(FObjectHandle Handle)
-<<<<<<< HEAD
-	{
-#if UE_WITH_OBJECT_HANDLE_LATE_RESOLVE
-		return reinterpret_cast<UObject*>(Handle.PointerOrRef);
-#else
-		return Handle;
-#endif
-	}
-
-	//Natvis structs
-	struct FObjectHandlePackageDebugData
-	{
-		FMinimalName PackageName;
-		FScriptArray ObjectPaths;
-		FScriptArray DataClassDescriptors;
-		uint8 _Padding[sizeof(FRWLock)];
-	};
-
-	struct FObjectHandleDataClassDescriptor
-	{
-		FMinimalName PackageName;
-		FMinimalName ClassName;
-	};
-
-	constexpr uint32 PackageIdShift = 33;
-	constexpr uint32 ObjectPathIdShift = 1;
-	constexpr uint32 ObjectPathIdMask = 0x00FF'FFFF;
-	constexpr uint32 DataClassDescriptorIdShift = 25;
-	constexpr uint32 DataClassDescriptorIdMask = 0x0000'00FF;
-=======
 	{
 #if UE_WITH_OBJECT_HANDLE_LATE_RESOLVE
 		return reinterpret_cast<UObject*>(Handle.PointerOrRef);
@@ -393,19 +340,13 @@
 
 	constexpr uint32 ObjectIdShift = 1;
 	constexpr uint32 PackageIdShift = 33;
->>>>>>> 4af6daef
 	constexpr uint32 PackageIdMask = 0x7FFF'FFFF;
 
 #if UE_WITH_OBJECT_HANDLE_LATE_RESOLVE
 	//forward declarations
 	void InitObjectHandles(int32 Size);
-<<<<<<< HEAD
-	void FreeObjectHandle(const UObjectBase& Object);
-	void UpdateRenamedObject(const UObject& Obj, FName NewName, UObject* NewOuter);
-=======
 	void FreeObjectHandle(const UObjectBase* Object);
 	void UpdateRenamedObject(const UObject* Obj, FName NewName, UObject* NewOuter);
->>>>>>> 4af6daef
 	UE::CoreUObject::Private::FPackedObjectRef MakePackedObjectRef(const UObject* Object);
 #endif
 }
