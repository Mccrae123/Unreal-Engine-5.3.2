// Copyright Epic Games, Inc. All Rights Reserved.

#pragma once

#include "Containers/Map.h"
#include "Containers/UnrealString.h"
#include "HAL/Platform.h"
#include "Serialization/StructuredArchive.h"
#include "UObject/NameTypes.h"
#include "UObject/Object.h"
#include "UObject/ObjectMacros.h"
#include "UObject/UObjectGlobals.h"
#include "UObject/WeakObjectPtr.h"

class FArchive;
class UPackage;

/*-----------------------------------------------------------------------------
	UMetaData.
-----------------------------------------------------------------------------*/

/**
 * An object that holds a map of key/value pairs. 
 */
class UMetaData : public UObject
{
	DECLARE_CASTED_CLASS_INTRINSIC_WITH_API(UMetaData, UObject, CLASS_MatchedSerializers, TEXT("/Script/CoreUObject"), CASTCLASS_None, COREUOBJECT_API);

public:
	/**
	 * Mapping between an object, and its key->value meta-data pairs. 
	 */
	TMap< FWeakObjectPtr, TMap<FName, FString> > ObjectMetaDataMap;

	/**
	 * Root-level (not associated with a particular object) key->value meta-data pairs.
	 * Meta-data associated with the package itself should be stored here.
	 */
	TMap< FName, FString > RootMetaDataMap;

public:
	// MetaData utility functions

	/**
	 * Return the value for the given key in the given property
	 * @param Object the object to lookup the metadata for
	 * @param Key The key to lookup
	 * @return The value if found, otherwise an empty string
	 */
	COREUOBJECT_API const FString& GetValue(const UObject* Object, const TCHAR* Key);
	
	/**
	 * Return the value for the given key in the given property
	 * @param Object the object to lookup the metadata for
	 * @param Key The key to lookup
	 * @return The value if found, otherwise an empty string
	 */
	COREUOBJECT_API const FString& GetValue(const UObject* Object, FName Key);

	/**
	 * Return whether or not the Key is in the meta data
	 * @param Object the object to lookup the metadata for
	 * @param Key The key to query for existence
	 * @return true if found
	 */
	bool HasValue(const UObject* Object, const TCHAR* Key)
	{
		return FindValue(Object, Key) != nullptr;
	}

	/**
	 * Return whether or not the Key is in the meta data
	 * @param Object the object to lookup the metadata for
	 * @param Key The key to query for existence
	 * @return true if found
	 */
	bool HasValue(const UObject* Object, FName Key)
	{
		return FindValue(Object, Key) != nullptr;
	}

	/**
	 * Returns the value for a the given key if it exists, null otherwise
	 * @param Object the object to lookup the metadata for
	 * @param Key The key to query for existence
	 * @return true if found
	 */
	COREUOBJECT_API const FString* FindValue(const UObject* Object, const TCHAR* Key);

	/**
	 * Returns the value for a the given key if it exists, null otherwise
	 * @param Object the object to lookup the metadata for
	 * @param Key The key to query for existence
	 * @return true if found
	 */
	COREUOBJECT_API const FString* FindValue(const UObject* Object, FName Key);

	/**
	 * Is there any metadata for this property?
	 * @param Object the object to lookup the metadata for
	 * @return TrUE if the object has any metadata at all
	 */
	COREUOBJECT_API bool HasObjectValues(const UObject* Object);

	/**
	 * Set the key/value pair in the Property's metadata
	 * @param Object the object to set the metadata for
	 * @Values The metadata key/value pairs
	 */
	COREUOBJECT_API void SetObjectValues(const UObject* Object, const TMap<FName, FString>& Values);

	/**
	 * Set the key/value pair in the Property's metadata
	 * @param Object the object to set the metadata for
	 * @Values The metadata key/value pairs
	 */
	COREUOBJECT_API void SetObjectValues(const UObject* Object, TMap<FName, FString>&& Values);

	/**
	 * Set the key/value pair in the Object's metadata
	 * @param Object the object to set the metadata for
	 * @param Key A key to set the data for
	 * @param Value The value to set for the key
	 */
	COREUOBJECT_API void SetValue(const UObject* Object, const TCHAR* Key, const TCHAR* Value);

	/**
	 * Set the key/value pair in the Property's metadata
	 * @param Object the object to set the metadata for
	 * @param Key A key to set the data for
	 * @param Value The value to set for the key
	 * @Values The metadata key/value pairs
	 */
	COREUOBJECT_API void SetValue(const UObject* Object, FName Key, const TCHAR* Value);

	/** 
	 *	Remove any entry with the supplied Key form the Property's metadata 
	 *	@param Object the object to clear the metadata for
	 *	@param Key A key to clear the data for
	 */
	COREUOBJECT_API void RemoveValue(const UObject* Object, const TCHAR* Key);

	/** 
	 *	Remove any entry with the supplied Key form the Property's metadata 
	 *	@param Object the object to clear the metadata for
	 *	@param Key A key to clear the data for
	 */
	COREUOBJECT_API void RemoveValue(const UObject* Object, FName Key);

	/** Find the name/value map for metadata for a specific object */
	static COREUOBJECT_API TMap<FName, FString>* GetMapForObject(const UObject* Object);

	/** Copy all metadata from the source object to the destination object. This will add to any existing metadata entries for SourceObject. */
	static COREUOBJECT_API void CopyMetadata(UObject* SourceObject, UObject* DestObject);

	/**
	 * Removes any metadata entries that are to objects not inside the same package as this UMetaData object.
	 */
	COREUOBJECT_API void RemoveMetaDataOutsidePackage();

	// UObject interface
	COREUOBJECT_API virtual void Serialize(FArchive& Ar) override;
	COREUOBJECT_API virtual void Serialize(FStructuredArchive::FRecord Record) override;
	COREUOBJECT_API virtual bool NeedsLoadForEditorGame() const override;
	virtual bool IsAsset() const override { return false; }
	// End of UObject interface

	// Returns the remapped key name, or NAME_None was not remapped.
<<<<<<< HEAD
	static FName GetRemappedKeyName(FName OldKey);
=======
	static COREUOBJECT_API FName GetRemappedKeyName(FName OldKey);
>>>>>>> 4af6daef

private:
	static COREUOBJECT_API void InitializeRedirectMap();

private:
	// Redirect map from deprecated keys to current key names
	static COREUOBJECT_API TMap<FName, FName> KeyRedirectMap;
};


#if WITH_EDITOR
struct FMetaDataUtilities
{
private:
	/** Console command for dumping all metadata */
	static class FAutoConsoleCommand DumpAllConsoleCommand;

public:
	/** Find all UMetadata and print its contents to the log */
	COREUOBJECT_API static void DumpAllMetaData();

	/** Output contents of this metadata object to the log */
	COREUOBJECT_API static void DumpMetaData(UMetaData* Object);

private:
	friend class UObject;

	/** Helper class to backup and move the metadata for a given UObject (and optionally its children). */
	class FMoveMetadataHelperContext
	{
	public:
		/**
		 * Backs up the metadata for the UObject (and optionally its children).
		 *
		 * @param	SourceObject		The main UObject to move metadata for.
		 * @param	bSearchChildren		When true all the metadata for classes 
		 */
		FMoveMetadataHelperContext(UObject *SourceObject, bool bSearchChildren);

		/**
		 * Patches up the new metadata on destruction.
		 */
		~FMoveMetadataHelperContext();
	private:

		/** Keep the old package around so we can pull in the metadata without actually duplicating it. */
		UPackage* OldPackage;

		/** Cache a pointer to the object so we can do the search on the old metadata. */
		UObject* OldObject;

		/** When true, search children as well. */
		bool bShouldSearchChildren;
	};

private:
	FMetaDataUtilities() {}
};

#endif //WITH_EDITOR

#if UE_ENABLE_INCLUDE_ORDER_DEPRECATED_IN_5_2
#include "CoreMinimal.h"
#endif<|MERGE_RESOLUTION|>--- conflicted
+++ resolved
@@ -166,11 +166,7 @@
 	// End of UObject interface
 
 	// Returns the remapped key name, or NAME_None was not remapped.
-<<<<<<< HEAD
-	static FName GetRemappedKeyName(FName OldKey);
-=======
 	static COREUOBJECT_API FName GetRemappedKeyName(FName OldKey);
->>>>>>> 4af6daef
 
 private:
 	static COREUOBJECT_API void InitializeRedirectMap();
