// Copyright Epic Games, Inc. All Rights Reserved.

#pragma once

#include "Containers/Array.h"
#include "Containers/Map.h"
<<<<<<< HEAD
=======
#include "Containers/Set.h"
#include "Containers/UnrealString.h"
#include "CoreGlobals.h"
#include "CoreTypes.h"
#include "Delegates/Delegate.h"
#include "Logging/LogMacros.h"
>>>>>>> d731a049
#include "Misc/DateTime.h"
#include "Misc/Optional.h"
#include "Misc/OutputDeviceError.h"
#include "ObjectMacros.h"
<<<<<<< HEAD
#include "Serialization/FileRegions.h"
#include "Serialization/PackageWriter.h"
#include "Templates/UniquePtr.h"
#include "UObject/NameTypes.h"
#include "UObject/Package.h"
=======
#include "Serialization/ArchiveCookData.h"
#include "Serialization/FileRegions.h"
#include "Serialization/PackageWriter.h"
#include "Templates/UniquePtr.h"
#include "Templates/UnrealTemplate.h"
#include "UObject/NameTypes.h"
#include "UObject/Package.h"

class ITargetPlatform;
class UObject;
>>>>>>> d731a049

#if !defined(UE_WITH_SAVEPACKAGE)
#	define UE_WITH_SAVEPACKAGE 1
#endif

class FArchive;
class FArchiveDiffMap;
class FCbFieldView;
class FCbWriter;
class FIoBuffer;
class FOutputDevice;
class FPackagePath;
class FSavePackageContext;
class IPackageWriter;
struct FObjectSaveContextData;

/**
 * Struct to encapsulate arguments specific to saving one package
 */
struct FPackageSaveInfo
{
	class UPackage* Package = nullptr;
	class UObject* Asset = nullptr;
	FString Filename;
};

/**
 * Struct to encapsulate UPackage::Save arguments. 
 * These arguments are shared between packages when saving multiple packages concurrently.
 */
struct FSavePackageArgs
{
<<<<<<< HEAD
	/* The platform being saved for when cooking, or nullptr if not cooking. */
	const ITargetPlatform* TargetPlatform = nullptr;
=======
	UE_DEPRECATED(5.1, "TargetPlatform is now on the ArchiveCookData, use GetTargetPlatform() or IsCooking()")
	const ITargetPlatform* TargetPlatform = nullptr;

	/* nullptr if not cooking, passed to the FArchive */
	FArchiveCookData* ArchiveCookData = nullptr;

	bool IsCooking() const { return ArchiveCookData != nullptr; }
	const ITargetPlatform* GetTargetPlatform() const { return ArchiveCookData ? &ArchiveCookData->TargetPlatform : nullptr; }
	
>>>>>>> d731a049
	/**
	 * For all objects which are not referenced[either directly, or indirectly] through the InAsset provided
	 * to the Save call (See UPackage::Save), only objects that contain any of these flags will be saved.
	 * If RF_NoFlags is specified, only objects which are referenced by InAsset will be saved into the package.
	 */
	EObjectFlags TopLevelFlags = RF_NoFlags;
	/* Flags to control saving, a bitwise-or'd combination of values from ESaveFlags */
	uint32 SaveFlags = SAVE_None;
	/* Whether we should forcefully byte swap before writing header and exports to disk. Passed into FLinkerSave. */
	bool bForceByteSwapping = false;
	/* If true (the default), warn when saving to a long filename. */
	bool bWarnOfLongFilename = true;
	/** If true, the Save will send progress events that are displayed in the editor. */
	bool bSlowTask = true;
	/*
	 * If not FDateTime::MinValue() (the default), the timestamp the saved file should be set to.
	 * (Intended for cooking only...)
	 */
	FDateTime FinalTimeStamp;
	/** Receives error/warning messages sent by the Save, to log and respond to their severity level. */
	FOutputDevice* Error = GError;
	/** Structure to hold longer-lifetime parameters that apply to multiple saves */
	FSavePackageContext* SavePackageContext = nullptr;
	UE_DEPRECATED(5.0, "FArchiveDiffMap is no longer used; it is now implemented by DiffPackageWriter.")
	FArchiveDiffMap* DiffMap = nullptr;
<<<<<<< HEAD
=======
	UE_DEPRECATED(4.27, "UPackage::Guid has not been used by the engine for a long time and it will be removed.")
	TOptional<FGuid> OutputPackageGuid;
>>>>>>> d731a049

	PRAGMA_DISABLE_DEPRECATION_WARNINGS;
	FSavePackageArgs() = default;
	FSavePackageArgs(const FSavePackageArgs&) = default;
	FSavePackageArgs(FSavePackageArgs&&) = default;
	FSavePackageArgs& operator=(const FSavePackageArgs&) = default;
	FSavePackageArgs& operator=(FSavePackageArgs&&) = default;
<<<<<<< HEAD
=======

	FSavePackageArgs(
		const ITargetPlatform* InTargetPlatform,
		FArchiveCookData* InArchiveCookData,
		EObjectFlags InTopLevelFlags,
		uint32 InSaveFlags,
		bool bInForceByteSwapping,
		bool bInWarnOfLongFilename,
		bool bInSlowTask,
		FDateTime InFinalTimeStamp,
		FOutputDevice* InError,
		FSavePackageContext* InSavePackageContext = nullptr
	)
	: TargetPlatform(InTargetPlatform)
	, ArchiveCookData(InArchiveCookData)
	, TopLevelFlags(InTopLevelFlags)
	, SaveFlags(InSaveFlags)
	, bForceByteSwapping(bInForceByteSwapping)
	, bWarnOfLongFilename(bInWarnOfLongFilename)
	, bSlowTask(bInSlowTask)
	, FinalTimeStamp(InFinalTimeStamp)
	, Error(InError)
	, SavePackageContext(InSavePackageContext)
	{
	}
>>>>>>> d731a049
	PRAGMA_ENABLE_DEPRECATION_WARNINGS;
};

/** Interface for SavePackage to test for caller-specific errors. */
class ISavePackageValidator
{
public:
	virtual ~ISavePackageValidator()
	{
	}

	virtual ESavePackageResult ValidateImports(const UPackage* Package, const TSet<UObject*>& Imports) = 0;
};

class FSavePackageContext
{
public:
	FSavePackageContext(const ITargetPlatform* InTargetPlatform, IPackageWriter* InPackageWriter)
	: TargetPlatform(InTargetPlatform)
	, PackageWriter(InPackageWriter) 
	{
		if (PackageWriter)
		{
			PackageWriterCapabilities = PackageWriter->GetCapabilities();
		}
	}

	UE_DEPRECATED(5.0, "bInForceLegacyOffsets is no longer supported; remove the variable from your constructor call")
	FSavePackageContext(const ITargetPlatform* InTargetPlatform, IPackageWriter* InPackageWriter, bool InbForceLegacyOffsets)
		: FSavePackageContext(InTargetPlatform, InPackageWriter)
	{
	}

	COREUOBJECT_API ~FSavePackageContext();

	ISavePackageValidator* GetValidator()
	{
		return Validator.Get();
	}
	COREUOBJECT_API void SetValidator(TUniquePtr<ISavePackageValidator>&& InValidator)
	{
		Validator = MoveTemp(InValidator);
	}

	const ITargetPlatform* const TargetPlatform;
	IPackageWriter* const PackageWriter;
	IPackageWriter::FCapabilities PackageWriterCapabilities;

private:
	TUniquePtr<ISavePackageValidator> Validator;
public:

	UE_DEPRECATED(5.0, "bForceLegacyOffsets is no longer supported; remove uses of the variable")
	const bool bForceLegacyOffsets = false;
};

namespace UE::SavePackageUtilities
{
	/**
	 * Return whether the given save parameters indicate the LoadedPath of the package being saved should be updated.
	 * This allows us to update the in-memory package when it is saved in editor to match its new save file.
	 */
	COREUOBJECT_API bool IsUpdatingLoadedPath(bool bIsCooking, const FPackagePath& TargetPackagePath, uint32 SaveFlags);

	/**
	 * Return whether the given save parameters indicate the package is a procedural save.
	 * Any save without the the possibility of user-generated edits to the package is a procedural save (Cooking, EditorDomain).
	 * This allows us to execute transforms that only need to be executed in response to new user data.
	 */
	COREUOBJECT_API bool IsProceduralSave(bool bIsCooking, const FPackagePath& TargetPackagePath, uint32 SaveFlags);

	/** Call the PreSave function on the given object and log a warning if there is an incorrect override. */
	COREUOBJECT_API void CallPreSave(UObject* Object, FObjectSaveContextData& ObjectSaveContext);

	/** Call the PreSaveRoot function on the given object. */
	COREUOBJECT_API void CallPreSaveRoot(UObject* Object, FObjectSaveContextData& ObjectSaveContext);

	/** Call the PostSaveRoot function on the given object. */
	COREUOBJECT_API void CallPostSaveRoot(UObject* Object, FObjectSaveContextData& ObjectSaveContext, bool bCleanupRequired);

	/** Add any required TopLevelFlags based on the save parameters. */
	COREUOBJECT_API EObjectFlags NormalizeTopLevelFlags(EObjectFlags TopLevelFlags, bool bIsCooking);

	COREUOBJECT_API void IncrementOutstandingAsyncWrites();
	COREUOBJECT_API void DecrementOutstandingAsyncWrites();

	COREUOBJECT_API void ResetCookStats();
	COREUOBJECT_API int32 GetNumPackagesSaved();

	COREUOBJECT_API void StartSavingEDLCookInfoForVerification();
	COREUOBJECT_API void VerifyEDLCookInfo(bool bFullReferencesExpected = true);
	COREUOBJECT_API void EDLCookInfoAddIterativelySkippedPackage(FName LongPackageName);
<<<<<<< HEAD
=======
	COREUOBJECT_API void EDLCookInfoMoveToCompactBinaryAndClear(FCbWriter& Writer, bool& bOutHasData);
	COREUOBJECT_API bool EDLCookInfoAppendFromCompactBinary(FCbFieldView Field);


#if WITH_EDITOR
	/** void FAddResaveOnDemandPackage(FName SystemName, FName PackageName); */
	DECLARE_DELEGATE_TwoParams(FAddResaveOnDemandPackage, FName, FName);
	/**
	 * Low-level systems execute this delegate during automated resave-on-demand to request that a package be resaved.
	 * Automated resave managers like the ResavePackagesCommandlet subscribe to it to know which packages to save.
	 */
	extern COREUOBJECT_API FAddResaveOnDemandPackage OnAddResaveOnDemandPackage;
#endif
>>>>>>> d731a049
}

COREUOBJECT_API DECLARE_LOG_CATEGORY_EXTERN(LogSavePackage, Log, All);<|MERGE_RESOLUTION|>--- conflicted
+++ resolved
@@ -4,26 +4,16 @@
 
 #include "Containers/Array.h"
 #include "Containers/Map.h"
-<<<<<<< HEAD
-=======
 #include "Containers/Set.h"
 #include "Containers/UnrealString.h"
 #include "CoreGlobals.h"
 #include "CoreTypes.h"
 #include "Delegates/Delegate.h"
 #include "Logging/LogMacros.h"
->>>>>>> d731a049
 #include "Misc/DateTime.h"
 #include "Misc/Optional.h"
 #include "Misc/OutputDeviceError.h"
 #include "ObjectMacros.h"
-<<<<<<< HEAD
-#include "Serialization/FileRegions.h"
-#include "Serialization/PackageWriter.h"
-#include "Templates/UniquePtr.h"
-#include "UObject/NameTypes.h"
-#include "UObject/Package.h"
-=======
 #include "Serialization/ArchiveCookData.h"
 #include "Serialization/FileRegions.h"
 #include "Serialization/PackageWriter.h"
@@ -34,7 +24,6 @@
 
 class ITargetPlatform;
 class UObject;
->>>>>>> d731a049
 
 #if !defined(UE_WITH_SAVEPACKAGE)
 #	define UE_WITH_SAVEPACKAGE 1
@@ -67,10 +56,6 @@
  */
 struct FSavePackageArgs
 {
-<<<<<<< HEAD
-	/* The platform being saved for when cooking, or nullptr if not cooking. */
-	const ITargetPlatform* TargetPlatform = nullptr;
-=======
 	UE_DEPRECATED(5.1, "TargetPlatform is now on the ArchiveCookData, use GetTargetPlatform() or IsCooking()")
 	const ITargetPlatform* TargetPlatform = nullptr;
 
@@ -80,7 +65,6 @@
 	bool IsCooking() const { return ArchiveCookData != nullptr; }
 	const ITargetPlatform* GetTargetPlatform() const { return ArchiveCookData ? &ArchiveCookData->TargetPlatform : nullptr; }
 	
->>>>>>> d731a049
 	/**
 	 * For all objects which are not referenced[either directly, or indirectly] through the InAsset provided
 	 * to the Save call (See UPackage::Save), only objects that contain any of these flags will be saved.
@@ -106,11 +90,8 @@
 	FSavePackageContext* SavePackageContext = nullptr;
 	UE_DEPRECATED(5.0, "FArchiveDiffMap is no longer used; it is now implemented by DiffPackageWriter.")
 	FArchiveDiffMap* DiffMap = nullptr;
-<<<<<<< HEAD
-=======
 	UE_DEPRECATED(4.27, "UPackage::Guid has not been used by the engine for a long time and it will be removed.")
 	TOptional<FGuid> OutputPackageGuid;
->>>>>>> d731a049
 
 	PRAGMA_DISABLE_DEPRECATION_WARNINGS;
 	FSavePackageArgs() = default;
@@ -118,8 +99,6 @@
 	FSavePackageArgs(FSavePackageArgs&&) = default;
 	FSavePackageArgs& operator=(const FSavePackageArgs&) = default;
 	FSavePackageArgs& operator=(FSavePackageArgs&&) = default;
-<<<<<<< HEAD
-=======
 
 	FSavePackageArgs(
 		const ITargetPlatform* InTargetPlatform,
@@ -145,7 +124,6 @@
 	, SavePackageContext(InSavePackageContext)
 	{
 	}
->>>>>>> d731a049
 	PRAGMA_ENABLE_DEPRECATION_WARNINGS;
 };
 
@@ -238,8 +216,6 @@
 	COREUOBJECT_API void StartSavingEDLCookInfoForVerification();
 	COREUOBJECT_API void VerifyEDLCookInfo(bool bFullReferencesExpected = true);
 	COREUOBJECT_API void EDLCookInfoAddIterativelySkippedPackage(FName LongPackageName);
-<<<<<<< HEAD
-=======
 	COREUOBJECT_API void EDLCookInfoMoveToCompactBinaryAndClear(FCbWriter& Writer, bool& bOutHasData);
 	COREUOBJECT_API bool EDLCookInfoAppendFromCompactBinary(FCbFieldView Field);
 
@@ -253,7 +229,6 @@
 	 */
 	extern COREUOBJECT_API FAddResaveOnDemandPackage OnAddResaveOnDemandPackage;
 #endif
->>>>>>> d731a049
 }
 
 COREUOBJECT_API DECLARE_LOG_CATEGORY_EXTERN(LogSavePackage, Log, All);