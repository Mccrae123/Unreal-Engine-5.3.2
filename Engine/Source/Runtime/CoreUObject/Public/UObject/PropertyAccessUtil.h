--- conflicted
+++ resolved
@@ -99,11 +99,7 @@
 	 *
 	 * @return Flags describing whether the get was successful.
 	 */
-<<<<<<< HEAD
-	COREUOBJECT_API EPropertyAccessResultFlags GetPropertyValue_Object(const FProperty* InProp, const UObject* InObject, void* InDestValue, const int32 InArrayIndex);
-=======
 	COREUOBJECT_API EPropertyAccessResultFlags GetPropertyValue_Object(const FProperty* InObjectProp, const UObject* InObject, const FProperty* InDestProp, void* InDestValue, const int32 InArrayIndex);
->>>>>>> fa8a8d0d
 
 	/**
 	 * High-level function for getting the value of a property from a property container (object or struct).
@@ -117,11 +113,7 @@
 	 *
 	 * @return Flags describing whether the get was successful.
 	 */
-<<<<<<< HEAD
-	COREUOBJECT_API EPropertyAccessResultFlags GetPropertyValue_InContainer(const FProperty* InProp, const void* InContainerData, void* InDestValue, const int32 InArrayIndex);
-=======
 	COREUOBJECT_API EPropertyAccessResultFlags GetPropertyValue_InContainer(const FProperty* InContainerProp, const void* InContainerData, const FProperty* InDestProp, void* InDestValue, const int32 InArrayIndex);
->>>>>>> fa8a8d0d
 
 	/**
 	 * High-level function for getting the single-element value of a property from memory.
@@ -134,11 +126,7 @@
 	 *
 	 * @return Flags describing whether the get was successful.
 	 */
-<<<<<<< HEAD
-	COREUOBJECT_API EPropertyAccessResultFlags GetPropertyValue_DirectSingle(const FProperty* InProp, const void* InSrcValue, void* InDestValue);
-=======
 	COREUOBJECT_API EPropertyAccessResultFlags GetPropertyValue_DirectSingle(const FProperty* InSrcProp, const void* InSrcValue, const FProperty* InDestProp, void* InDestValue);
->>>>>>> fa8a8d0d
 
 	/**
 	 * High-level function for getting the multi-element value of a property from memory.
@@ -151,11 +139,7 @@
 	 *
 	 * @return Flags describing whether the get was successful.
 	 */
-<<<<<<< HEAD
-	COREUOBJECT_API EPropertyAccessResultFlags GetPropertyValue_DirectComplete(const FProperty* InProp, const void* InSrcValue, void* InDestValue);
-=======
 	COREUOBJECT_API EPropertyAccessResultFlags GetPropertyValue_DirectComplete(const FProperty* InSrcProp, const void* InSrcValue, const FProperty* InDestProp, void* InDestValue);
->>>>>>> fa8a8d0d
 
 	/**
 	 * Low-level function for getting the value of a property.
@@ -190,11 +174,7 @@
 	 *
 	 * @return Flags describing whether the set was successful.
 	 */
-<<<<<<< HEAD
-	COREUOBJECT_API EPropertyAccessResultFlags SetPropertyValue_Object(const FProperty* InProp, UObject* InObject, const void* InSrcValue, const int32 InArrayIndex, const uint64 InReadOnlyFlags, const EPropertyAccessChangeNotifyMode InNotifyMode);
-=======
-	COREUOBJECT_API EPropertyAccessResultFlags SetPropertyValue_Object(const FProperty* InObjectProp, UObject* InObject, const FProperty* InSrcProp, const void* InSrcValue, const int32 InArrayIndex, const uint64 InReadOnlyFlags);
->>>>>>> fa8a8d0d
+	COREUOBJECT_API EPropertyAccessResultFlags SetPropertyValue_Object(const FProperty* InObjectProp, UObject* InObject, const FProperty* InSrcProp, const void* InSrcValue, const int32 InArrayIndex, const uint64 InReadOnlyFlags, const EPropertyAccessChangeNotifyMode InNotifyMode);
 
 	/**
 	 * High-level function for setting the value of a property on a property container (object or struct).
@@ -211,11 +191,7 @@
 	 *
 	 * @return Flags describing whether the set was successful.
 	 */
-<<<<<<< HEAD
-	COREUOBJECT_API EPropertyAccessResultFlags SetPropertyValue_InContainer(const FProperty* InProp, void* InContainerData, const void* InSrcValue, const int32 InArrayIndex, const uint64 InReadOnlyFlags, const bool InOwnerIsTemplate, const FPropertyAccessBuildChangeNotifyFunc& InBuildChangeNotifyFunc);
-=======
 	COREUOBJECT_API EPropertyAccessResultFlags SetPropertyValue_InContainer(const FProperty* InContainerProp, void* InContainerData, const FProperty* InSrcProp, const void* InSrcValue, const int32 InArrayIndex, const uint64 InReadOnlyFlags, const bool InOwnerIsTemplate, const FPropertyAccessBuildChangeNotifyFunc& InBuildChangeNotifyFunc);
->>>>>>> fa8a8d0d
 	
 	/**
 	 * High-level function for setting the single-element value of a property in memory.
@@ -231,11 +207,7 @@
 	 *
 	 * @return Flags describing whether the set was successful.
 	 */
-<<<<<<< HEAD
-	COREUOBJECT_API EPropertyAccessResultFlags SetPropertyValue_DirectSingle(const FProperty* InProp, const void* InSrcValue, void* InDestValue, const uint64 InReadOnlyFlags, const bool InOwnerIsTemplate, const FPropertyAccessBuildChangeNotifyFunc& InBuildChangeNotifyFunc);
-=======
 	COREUOBJECT_API EPropertyAccessResultFlags SetPropertyValue_DirectSingle(const FProperty* InSrcProp, const void* InSrcValue, const FProperty* InDestProp, void* InDestValue, const uint64 InReadOnlyFlags, const bool InOwnerIsTemplate, const FPropertyAccessBuildChangeNotifyFunc& InBuildChangeNotifyFunc);
->>>>>>> fa8a8d0d
 
 	/**
 	 * High-level function for setting the multi-element value of a property in memory.
@@ -251,11 +223,7 @@
 	 *
 	 * @return Flags describing whether the set was successful.
 	 */
-<<<<<<< HEAD
-	COREUOBJECT_API EPropertyAccessResultFlags SetPropertyValue_DirectComplete(const FProperty* InProp, const void* InSrcValue, void* InDestValue, const uint64 InReadOnlyFlags, const bool InOwnerIsTemplate, const FPropertyAccessBuildChangeNotifyFunc& InBuildChangeNotifyFunc);
-=======
 	COREUOBJECT_API EPropertyAccessResultFlags SetPropertyValue_DirectComplete(const FProperty* InSrcProp, const void* InSrcValue, const FProperty* InDestProp, void* InDestValue, const uint64 InReadOnlyFlags, const bool InOwnerIsTemplate, const FPropertyAccessBuildChangeNotifyFunc& InBuildChangeNotifyFunc);
->>>>>>> fa8a8d0d
 
 	/**
 	 * Low-level function for setting the value of a property.
@@ -303,11 +271,7 @@
 	 *
 	 * @return The information needed to emit property change notifications.
 	 */
-<<<<<<< HEAD
 	COREUOBJECT_API TUniquePtr<FPropertyAccessChangeNotify> BuildBasicChangeNotify(const FProperty* InProp, const UObject* InObject, const EPropertyAccessChangeNotifyMode InNotifyMode);
-=======
-	COREUOBJECT_API TUniquePtr<FPropertyAccessChangeNotify> BuildBasicChangeNotify(const FProperty* InProp, const UObject* InObject);
->>>>>>> fa8a8d0d
 
 	/**
 	 * Low-level function for checking whether the given object instance is considered a template for property access.
