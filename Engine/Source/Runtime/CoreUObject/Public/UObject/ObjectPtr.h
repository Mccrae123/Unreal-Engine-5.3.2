// Copyright Epic Games, Inc. All Rights Reserved.

#pragma once

#include "HAL/Platform.h"
#include "Serialization/StructuredArchive.h"
#include "UObject/Class.h"
#include "UObject/Object.h"
#include "UObject/ObjectHandle.h"

#include <type_traits>

#define UE_WITH_OBJECT_PTR_DEPRECATIONS 0
#if UE_WITH_OBJECT_PTR_DEPRECATIONS
	#define UE_OBJPTR_DEPRECATED(Version, Message) UE_DEPRECATED(Version, Message)
#else
	#define UE_OBJPTR_DEPRECATED(Version, Message) 
#endif

/** 
 * Wrapper macro for use in places where code needs to allow for a pointer type that could be a TObjectPtr<T> or a raw object pointer during a transitional period.
 * The coding standard disallows general use of the auto keyword, but in wrapping it in this macro, we have a record
 * of the explicit type meant to be used, and an avenue to go back and change these instances to an explicit
 * TObjectPtr<T> after the transition is complete and the type won't be toggling back and forth anymore.
 */
#define UE_TRANSITIONAL_OBJECT_PTR(Type) auto 
#define UE_TRANSITIONAL_OBJECT_PTR_TEMPLATE(Templ, Type) auto 
#define UE_TRANSITIONAL_OBJECT_PTR_TEMPLATE_SUFFIXED(Templ, Type, Suffix) auto 
#define UE_TRANSITIONAL_OBJECT_PTR_TEMPLATE2_ARG1(Templ, Type1, Type2) auto 
#define UE_TRANSITIONAL_OBJECT_PTR_TEMPLATE2_ARG1_SUFFIXED(Templ, Type1, Type2, Suffix) auto 
#define UE_TRANSITIONAL_OBJECT_PTR_TEMPLATE2_ARG2(Templ, Type1, Type2) auto 
#define UE_TRANSITIONAL_OBJECT_PTR_TEMPLATE2_ARG2_SUFFIXED(Templ, Type1, Type2, Suffix) auto 
#define UE_TRANSITIONAL_OBJECT_PTR_TEMPLATE2_ARG_BOTH(Templ, Type1, Type2) auto 
#define UE_TRANSITIONAL_OBJECT_PTR_TEMPLATE2_ARG_BOTH_SUFFIXED(Templ, Type1, Type2, Suffix) auto 

#if PLATFORM_MICROSOFT && defined(_MSC_EXTENSIONS)
	/**
	 * Non-conformance mode in MSVC has issues where the presence of a conversion operator to bool (even an explicit one)
	 * leads to operator ambiguity for operator== and operator!= with a NULL (not nullptr).  This macro controls the presence
	 * of code to deal with this issue.
	 */
	#define UE_OBJECT_PTR_NONCONFORMANCE_SUPPORT 1
#else
	#define UE_OBJECT_PTR_NONCONFORMANCE_SUPPORT 0
#endif

template <typename T>
struct TObjectPtr;

/**
 * FObjectPtr is the basic, minimally typed version of TObjectPtr
 */
struct FObjectPtr
{
public:
	FObjectPtr()
		: Handle(UE::CoreUObject::Private::MakeObjectHandle(nullptr))
	{
	}

	explicit FObjectPtr(ENoInit)
	{
	}

	FORCEINLINE FObjectPtr(TYPE_OF_NULLPTR)
		: Handle(UE::CoreUObject::Private::MakeObjectHandle(nullptr))
	{
	}

	explicit FORCEINLINE FObjectPtr(UObject* Object)
		: Handle(UE::CoreUObject::Private::MakeObjectHandle(Object))
	{
	}

	UE_OBJPTR_DEPRECATED(5.0, "Construction with incomplete type pointer is deprecated.  Please update this code to use MakeObjectPtrUnsafe.")
	explicit FORCEINLINE FObjectPtr(void* IncompleteObject)
		: Handle(UE::CoreUObject::Private::MakeObjectHandle(reinterpret_cast<UObject*>(IncompleteObject)))
	{
	}

#if UE_WITH_OBJECT_HANDLE_LATE_RESOLVE
	explicit FORCEINLINE FObjectPtr(FObjectHandle Handle)
		: Handle(Handle)
	{
	}
#endif
	

	FORCEINLINE UObject* Get() const
	{
		return UE::CoreUObject::Private::ResolveObjectHandle(Handle);
	}

	FORCEINLINE UClass* GetClass() const
	{
		return UE::CoreUObject::Private::ResolveObjectHandleClass(Handle);
	}

	FObjectPtr(FObjectPtr&&) = default;
	FObjectPtr(const FObjectPtr&) = default;
	FObjectPtr& operator=(FObjectPtr&&) = default;
	FObjectPtr& operator=(const FObjectPtr&) = default;

	FObjectPtr& operator=(UObject* Other)
	{
		Handle = UE::CoreUObject::Private::MakeObjectHandle(Other);
		return *this;
	}

	UE_OBJPTR_DEPRECATED(5.0, "Assignment with incomplete type pointer is deprecated.  Please update this code to use MakeObjectPtrUnsafe.")
	FObjectPtr& operator=(void* IncompleteOther)
	{
		Handle = UE::CoreUObject::Private::MakeObjectHandle(reinterpret_cast<UObject*>(IncompleteOther));
		return *this;
	}

	FObjectPtr& operator=(TYPE_OF_NULLPTR)
	{
		Handle = UE::CoreUObject::Private::MakeObjectHandle(nullptr);
		return *this;
	}

	FORCEINLINE bool operator==(FObjectPtr Other) const { return (Handle == Other.Handle); }
	FORCEINLINE bool operator!=(FObjectPtr Other) const { return (Handle != Other.Handle); }

	UE_OBJPTR_DEPRECATED(5.0, "Use of ToTObjectPtr is unsafe and is deprecated.")
	FORCEINLINE TObjectPtr<UObject>& ToTObjectPtr();
	UE_OBJPTR_DEPRECATED(5.0, "Use of ToTObjectPtr is unsafe and is deprecated.")
	FORCEINLINE const TObjectPtr<UObject>& ToTObjectPtr() const;

	FORCEINLINE UObject* operator->() const { return Get(); }
	FORCEINLINE UObject& operator*() const { return *Get(); }

	UE_DEPRECATED(5.1, "IsNull is deprecated, please use operator bool instead.")
	FORCEINLINE bool IsNull() const { return UE::CoreUObject::Private::ResolveObjectHandleNoRead(Handle) == nullptr; }
	
	UE_DEPRECATED(5.1, "IsNullNoResolve is deprecated, please use operator bool instead.")
	FORCEINLINE bool IsNullNoResolve() const { return IsObjectHandleNull(Handle); }
	
	FORCEINLINE bool operator!() const { return IsObjectHandleNull(Handle); }
	explicit FORCEINLINE operator bool() const { return !IsObjectHandleNull(Handle); }

	FORCEINLINE bool IsResolved() const { return IsObjectHandleResolved(Handle); }

	// Gets the PathName of the object without resolving the object reference.
	// @TODO OBJPTR: Deprecate this.
	FString GetPath() const { return GetPathName(); }

#if UE_WITH_OBJECT_HANDLE_LATE_RESOLVE
	// Gets the PathName of the object without resolving the object reference.
	COREUOBJECT_API FString GetPathName() const;

	// Gets the FName of the object without resolving the object reference.
	COREUOBJECT_API FName GetFName() const;

	// Gets the string name of the object without resolving the object reference.
	FORCEINLINE FString GetName() const
	{
		return GetFName().ToString();
	}

	/** Returns the full name for the object in the form: Class ObjectPath */
	COREUOBJECT_API FString GetFullName(EObjectFullNameFlags Flags = EObjectFullNameFlags::None) const;
#else
	FString GetPathName() const
	{
		const UObject* ResolvedObject = Get();
		return ResolvedObject ? ResolvedObject->GetPathName() : TEXT("None");
	}

	FName GetFName() const
	{
		const UObject* ResolvedObject = Get();
		return ResolvedObject ? ResolvedObject->GetFName() : NAME_None;
	}

	FString GetName() const
	{
		return GetFName().ToString();
	}

	/**
	 * Returns the fully qualified pathname for this object as well as the name of the class, in the format:
	 * 'ClassName Outermost.[Outer:]Name'.
	 */
	FString GetFullName(EObjectFullNameFlags Flags = EObjectFullNameFlags::None) const
	{
		// UObjectBaseUtility::GetFullName is safe to call on null objects.
		return Get()->GetFullName(nullptr, Flags);
	}
#endif

	FORCEINLINE FObjectHandle GetHandle() const { return Handle; }
	FORCEINLINE FObjectHandle& GetHandleRef() const { return Handle; }

	FORCEINLINE bool IsA(const UClass* SomeBase) const
	{
		checkfSlow(SomeBase, TEXT("IsA(NULL) cannot yield meaningful results"));

		if (const UClass* ThisClass = GetClass())
		{
			return ThisClass->IsChildOf(SomeBase);
		}

		return false;
	}

	template <typename T>
	FORCEINLINE bool IsA() const
	{
		return IsA(T::StaticClass());
	}

private:
	friend FORCEINLINE uint32 GetTypeHash(const FObjectPtr& Object)
	{
		return GetTypeHash(Object.Handle);
	}

	union
	{
		mutable FObjectHandle Handle;
		// DebugPtr allows for easier dereferencing of a resolved FObjectPtr in watch windows of debuggers.  If the address in the pointer
		// is an odd/uneven number, that means the object reference is unresolved and you will not be able to dereference it successfully.
		UObject* DebugPtr;
	};
};

template <typename T>
struct TPrivateObjectPtr;

template <typename T>
struct TIsTObjectPtr
{
	enum { Value = false };
};

namespace ObjectPtr_Private
{
	/** Coerce to pointer through implicit conversion to const T* (overload through less specific "const T*" parameter to avoid ambiguity with other coercion options that may also exist. */
	template <typename T>
	FORCEINLINE const T* CoerceToPointer(const T* Other)
	{
		return Other;
	}

#if UE_OBJECT_PTR_NONCONFORMANCE_SUPPORT
	/**
	 * Force acceptance of explicitly TYPE_OF_NULL to avoid ambiguity issues triggered by the presence of a type conversion operator to bool.
	 * This has the negative consequence of making it possible to coerce an arbitrary integer for the purpose of use in the comparison operators.
	 */
	template <typename T>
	UE_OBJPTR_DEPRECATED(5.0, "Coercing a NULL for operations with a TObjectPtr is deprecated when running in a non-standards conforming compiler mode.")
	constexpr const T* CoerceToPointer(TYPE_OF_NULL Other)
	{
		checkfSlow(Other == 0, TEXT("TObjectPtr cannot be compared to a non-zero NULL type value."));
		return nullptr;
	}
#endif

	/** Coerce to pointer through implicit conversion to CommonPointerType where CommonPointerType is deduced, and must be a C++ pointer, not a wrapper type. */
	template <
		typename T,
		typename U,
		typename CommonPointerType =  decltype(std::declval<bool>() ? std::declval<const T*>() : std::declval<U>()),
		std::enable_if_t<
			std::is_pointer<CommonPointerType>::value
		>* = nullptr
	>
	FORCEINLINE auto CoerceToPointer(U&& Other) -> CommonPointerType
	{
		return Other;
	}

	/** Coerce to pointer through the use of a ".Get()" member, which is the convention within Unreal smart pointer types. */
	template <
		typename T,
		typename U,
		std::enable_if_t<
			!TIsTObjectPtr<std::decay_t<U>>::Value,
			decltype(std::declval<U>().Get())
		>* = nullptr
	>
	FORCEINLINE auto CoerceToPointer(U&& Other) -> decltype(std::declval<U>().Get())
	{
		return Other.Get();
	}

	template <typename T, typename U>
	bool IsObjectPtrEqualToRawPtrOfRelatedType(const TObjectPtr<T>& Ptr, const U* Other)
	{
#if UE_WITH_OBJECT_HANDLE_LATE_RESOLVE
		if (Ptr.IsResolved())
		{
			return Ptr.GetNoResolveNoCheck() == Other;
		}
		else if (!Other) //avoids resolving if Other is null
		{
			return !Ptr;
		}
#endif
		return Ptr.GetNoReadNoCheck() == Other;
	}

	/** Perform shallow equality check between a TObjectPtr and another (non TObjectPtr) type that we can coerce to a pointer. */
	template <
		typename T,
		typename U,
		std::enable_if_t<
			!TIsTObjectPtr<std::decay_t<U>>::Value,
			decltype(CoerceToPointer<T>(std::declval<U>()) == std::declval<const T*>())
		>* = nullptr
	>
	bool IsObjectPtrEqual(const TObjectPtr<T>& Ptr, U&& Other)
	{
		// This function deliberately avoids the tracking code path as we are only doing
		// a shallow pointer comparison.
		return IsObjectPtrEqualToRawPtrOfRelatedType<T>(Ptr, ObjectPtr_Private::CoerceToPointer<T>(Other));
	}

	template <typename T, int = sizeof(T)>
	char (&ResolveTypeIsComplete(int))[2];

	template <typename T>
	char (&ResolveTypeIsComplete(...))[1];

	struct Friend;
};

/**
 * TObjectPtr is a type of pointer to a UObject that is meant to function as a drop-in replacement for raw pointer
 * member properties. It is size equivalent to a 64-bit pointer and supports access tracking and optional lazy load
 * behavior in editor builds. It stores either the address to the referenced object or (in editor builds) an index in
 * the object handle table that describes a referenced object that hasn't been loaded yet. It is serialized
 * identically to a raw pointer to a UObject. When resolved, its participation in garbage collection is identical to a
 * raw pointer to a UObject.
 *
 * This is useful for automatic replacement of raw pointers to support advanced cook-time dependency tracking and
 * editor-time lazy load use cases. See UnrealObjectPtrTool for tooling to automatically replace raw pointer members
 * with FObjectPtr/TObjectPtr members instead.
 */
template <typename T>
struct TObjectPtr
{
#ifndef PLATFORM_COMPILER_IWYU
	// TObjectPtr should only be used on types T that are EITHER:
	// - incomplete (ie: forward declared and we have not seen their definition yet)
	// - complete and derived from UObject
	// This means that the following are invalid and must fail to compile:
	// - TObjectPtr<int>
	// - TObjectPtr<IInterface>
	static_assert(std::disjunction<std::negation<std::bool_constant<sizeof(ObjectPtr_Private::ResolveTypeIsComplete<T>(1)) == 2>>, std::is_base_of<UObject, T>>::value, "TObjectPtr<T> can only be used with types derived from UObject");
#endif

public:
	using ElementType = T;

	TObjectPtr()
		: ObjectPtr()
	{
	}

	TObjectPtr(TObjectPtr<T>&& Other) = default;
	TObjectPtr(const TObjectPtr<T>& Other) = default;

	explicit FORCEINLINE TObjectPtr(ENoInit)
		: ObjectPtr(NoInit)
	{
	}

	FORCEINLINE TObjectPtr(TYPE_OF_NULLPTR)
		: ObjectPtr(nullptr)
	{
	}

	template <
		typename U,
		decltype(ImplicitConv<T*>(std::declval<U*>()))* = nullptr
	>
	FORCEINLINE TObjectPtr(const TObjectPtr<U>& Other)
		: ObjectPtr(Other.ObjectPtr)
	{
		IWYU_MARKUP_IMPLICIT_CAST(U, T);
	}

	template <
		typename U,
		std::enable_if_t<
			!TIsTObjectPtr<std::decay_t<U>>::Value,
			decltype(ImplicitConv<T*>(std::declval<U>()))
		>* = nullptr
	>
	FORCEINLINE TObjectPtr(U&& Object)
		: ObjectPtr(const_cast<std::remove_const_t<T>*>(ImplicitConv<T*>(Object)))
	{
	}

	explicit FORCEINLINE TObjectPtr(TPrivateObjectPtr<T>&& PrivatePtr)
		: ObjectPtr(const_cast<UObject*>(PrivatePtr.Pointer))
	{
	}

	TObjectPtr<T>& operator=(TObjectPtr<T>&&) = default;
	TObjectPtr<T>& operator=(const TObjectPtr<T>&) = default;

	FORCEINLINE TObjectPtr<T>& operator=(TYPE_OF_NULLPTR)
	{
		ObjectPtr = nullptr;
		return *this;
	}

	template <
		typename U,
		decltype(ImplicitConv<T*>(std::declval<U*>()))* = nullptr
	>
	FORCEINLINE TObjectPtr<T>& operator=(const TObjectPtr<U>& Other)
	{
		IWYU_MARKUP_IMPLICIT_CAST(U, T);
		ObjectPtr = Other.ObjectPtr;
		return *this;
	}

	template <
		typename U,
		std::enable_if_t<
			!TIsTObjectPtr<std::decay_t<U>>::Value,
			decltype(ImplicitConv<T*>(std::declval<U>()))
		>* = nullptr
	>
	FORCEINLINE TObjectPtr<T>& operator=(U&& Object)
	{
		ObjectPtr = const_cast<std::remove_const_t<T>*>(ImplicitConv<T*>(Object));
		return *this;
	}

	FORCEINLINE TObjectPtr<T>& operator=(TPrivateObjectPtr<T>&& PrivatePtr)
	{
		ObjectPtr = const_cast<UObject*>(PrivatePtr.Pointer);
		return *this;
	}

	// Equality/Inequality comparisons against other TObjectPtr
	template <
		typename U,
		typename Base = std::decay_t<decltype(false ? std::declval<std::decay_t<T*>>() : std::declval<std::decay_t<U*>>())>
	>
	FORCEINLINE bool operator==(const TObjectPtr<U>& Other) const
	{
		return ObjectPtr == Other.ObjectPtr;
	}

	// Equality/Inequality comparisons against nullptr
	FORCEINLINE bool operator==(TYPE_OF_NULLPTR) const
	{
		return !ObjectPtr.operator bool();
	}

	// Equality/Inequality comparisons against another type that can be implicitly converted to the pointer type kept in a TObjectPtr
	template <
		typename U,
		typename = decltype(ObjectPtr_Private::IsObjectPtrEqual(std::declval<const TObjectPtr<T>&>(), std::declval<U&&>()))
	>
	FORCEINLINE bool operator==(U&& Other) const
	{
		return ObjectPtr_Private::IsObjectPtrEqual(*this, Other);
	}

#if __cplusplus < 202002L
	template <
		typename U,
		typename Base = std::decay_t<decltype(false ? std::declval<std::decay_t<T*>>() : std::declval<std::decay_t<U*>>())>
	>
	FORCEINLINE bool operator!=(const TObjectPtr<U>& Other) const
	{
		return ObjectPtr != Other.ObjectPtr;
	}

	FORCEINLINE bool operator!=(TYPE_OF_NULLPTR) const
	{
		return ObjectPtr.operator bool();
	}

	template <
		typename U,
		typename = decltype(ObjectPtr_Private::IsObjectPtrEqual(std::declval<const TObjectPtr<T>&>(), std::declval<U&&>()))
	>
	FORCEINLINE bool operator!=(U&& Other) const
	{
		return !ObjectPtr_Private::IsObjectPtrEqual(*this, Other);
	}
#endif

	// @TODO: OBJPTR: There is a risk that the FObjectPtr is storing a reference to the wrong type.  This could
	//			happen if data was serialized at a time when a pointer field was declared to be of type A, but then the declaration
	//			changed and the pointer field is now of type B.  Upon deserialization of pre-existing data, we'll be holding
	//			a reference to the wrong type of object which we'll just send back static_casted as the wrong type.  Doing
	//			a check or checkSlow here could catch this, but it would be better if the check could happen elsewhere that
	//			isn't called as frequently.
	FORCEINLINE T* Get() const { return (T*)(ObjectPtr.Get()); }
	FORCEINLINE UClass* GetClass() const { return ObjectPtr.GetClass(); }
	
	FORCEINLINE operator T* () const { return Get(); }
	template <typename U>
	UE_OBJPTR_DEPRECATED(5.0, "Explicit cast to other raw pointer types is deprecated.  Please use the Cast API or get the raw pointer with ToRawPtr and cast that instead.")
	explicit FORCEINLINE operator U* () const { return (U*)Get(); }
	explicit FORCEINLINE operator UPTRINT() const { return (UPTRINT)Get(); }
	FORCEINLINE T* operator->() const { return Get(); }
	FORCEINLINE T& operator*() const { return *Get(); }

	UE_OBJPTR_DEPRECATED(5.0, "Conversion to a mutable pointer is deprecated.  Please pass a TObjectPtr<T>& instead so that assignment can be tracked accurately.")
	explicit FORCEINLINE operator T*& () { return GetInternalRef(); }

	UE_DEPRECATED(5.1, "IsNull is deprecated, please use operator bool instead.  if (!MyObjectPtr) { ... }")
	FORCEINLINE bool IsNull() const { return !ObjectPtr.operator bool(); }

	UE_DEPRECATED(5.1, "IsNullNoResolve is deprecated, please use operator bool instead.  if (!MyObjectPtr) { ... }")
	FORCEINLINE bool IsNullNoResolve() const { return !ObjectPtr.operator bool(); }

	FORCEINLINE bool operator!() const { return ObjectPtr.operator!(); }
	explicit FORCEINLINE operator bool() const { return ObjectPtr.operator bool(); }
	FORCEINLINE bool IsResolved() const { return ObjectPtr.IsResolved(); }
	FORCEINLINE FString GetPath() const { return ObjectPtr.GetPath(); }
	FORCEINLINE FString GetPathName() const { return ObjectPtr.GetPathName(); }
	FORCEINLINE FName GetFName() const { return ObjectPtr.GetFName(); }
	FORCEINLINE FString GetName() const { return ObjectPtr.GetName(); }
	FORCEINLINE FString GetFullName(EObjectFullNameFlags Flags = EObjectFullNameFlags::None) const { return ObjectPtr.GetFullName(Flags); }
	FORCEINLINE FObjectHandle GetHandle() const { return ObjectPtr.GetHandle(); }
	FORCEINLINE bool IsA(const UClass* SomeBase) const { return ObjectPtr.IsA(SomeBase); }
	template <typename U> FORCEINLINE bool IsA() const { return ObjectPtr.IsA<U>(); }

	FORCEINLINE uint32 GetPtrTypeHash() const
	{
		return GetTypeHash(ObjectPtr);
	}

	FORCEINLINE void SerializePtrStructured(FStructuredArchiveSlot Slot)
	{
		Slot << ObjectPtr;
	}

	friend ObjectPtr_Private::Friend;
	friend struct FObjectPtr;
	template <typename U> friend struct TObjectPtr;
	template <typename U, typename V> friend bool ObjectPtr_Private::IsObjectPtrEqualToRawPtrOfRelatedType(const TObjectPtr<U>& Ptr, const V* Other);

private:
<<<<<<< HEAD
	FORCEINLINE T* GetNoReadNoCheck() const { return (T*)(ResolveObjectHandleNoReadNoCheck(ObjectPtr.GetHandleRef())); }
	FORCEINLINE T* GetNoResolveNoCheck() const { return (T*)(ReadObjectHandlePointerNoCheck(ObjectPtr.GetHandleRef())); }
=======
	FORCEINLINE T* GetNoReadNoCheck() const { return (T*)(UE::CoreUObject::Private::ResolveObjectHandleNoReadNoCheck(ObjectPtr.GetHandleRef())); }
	FORCEINLINE T* GetNoResolveNoCheck() const { return (T*)(UE::CoreUObject::Private::ReadObjectHandlePointerNoCheck(ObjectPtr.GetHandleRef())); }
>>>>>>> 74d0b334

	// @TODO: OBJPTR: There is a risk of a gap in access tracking here.  The caller may get a mutable pointer, write to it, then
	//			read from it.  That last read would happen without an access being recorded.  Not sure if there is a good way
	//			to handle this case without forcing the calling code to be modified.
	FORCEINLINE T*& GetInternalRef()
	{
		ObjectPtr.Get();
		return (T*&)ObjectPtr.GetHandleRef();
	}

	union
	{
		FObjectPtr ObjectPtr;
		// DebugPtr allows for easier dereferencing of a resolved TObjectPtr in watch windows of debuggers.  If the address in the pointer
		// is an odd/uneven number, that means the object reference is unresolved and you will not be able to dereference it successfully.
		T* DebugPtr;
	};
};

// Equals against nullptr to optimize comparing against nullptr as it avoids resolving

template <typename T> struct TIsTObjectPtr<               TObjectPtr<T>> { enum { Value = true }; };
template <typename T> struct TIsTObjectPtr<const          TObjectPtr<T>> { enum { Value = true }; };
template <typename T> struct TIsTObjectPtr<      volatile TObjectPtr<T>> { enum { Value = true }; };
template <typename T> struct TIsTObjectPtr<const volatile TObjectPtr<T>> { enum { Value = true }; };

template <typename T>
struct TRemoveObjectPointer
{
	typedef T Type;
};
template <typename T>
struct TRemoveObjectPointer<TObjectPtr<T>>
{
	typedef T Type;
};

namespace ObjectPtr_Private
{
	template <typename T> struct TRawPointerType                               { using Type = T;  };
	template <typename T> struct TRawPointerType<               TObjectPtr<T>> { using Type = T*; };
	template <typename T> struct TRawPointerType<const          TObjectPtr<T>> { using Type = T*; };
	template <typename T> struct TRawPointerType<      volatile TObjectPtr<T>> { using Type = T*; };
	template <typename T> struct TRawPointerType<const volatile TObjectPtr<T>> { using Type = T*; };
	struct Friend
	{
		template <typename T>
		FORCEINLINE static uint32 GetPtrTypeHash(const TObjectPtr<T>& InObjectPtr)
		{
			return GetTypeHash(InObjectPtr.ObjectPtr);
		}

<<<<<<< HEAD
	template <typename T, typename U>
	bool IsObjectPtrEqualToRawPtrOfRelatedType(const TObjectPtr<T>& Ptr, const U* Other)
	{
#if UE_WITH_OBJECT_HANDLE_LATE_RESOLVE
		if (Ptr.IsResolved())
		{
			return Ptr.GetNoResolveNoCheck() == Other;
=======
		template <typename T>
		FORCEINLINE static FArchive& Serialize(FArchive& Ar, TObjectPtr<T>& InObjectPtr)
		{
			Ar << InObjectPtr.ObjectPtr;
			return Ar;
>>>>>>> 74d0b334
		}

		template <typename T>
		FORCEINLINE static void SerializePtrStructured(FStructuredArchiveSlot Slot, TObjectPtr<T>& InObjectPtr)
		{
			Slot << InObjectPtr.ObjectPtr;
		}
	};
}

<<<<<<< HEAD
	/** Perform shallow equality check between a TObjectPtr and another (non TObjectPtr) type that we can coerce to a pointer. */
	template <
		typename T,
		typename U,
		std::enable_if_t<
			!TIsTObjectPtr<std::decay_t<U>>::Value,
			decltype(CoerceToPointer<T>(std::declval<U>()) == std::declval<const T*>())
		>* = nullptr
	>
	bool IsObjectPtrEqual(const TObjectPtr<T>& Ptr, U&& Other)
	{
		// This function deliberately avoids the tracking code path as we are only doing
		// a shallow pointer comparison.
		return IsObjectPtrEqualToRawPtrOfRelatedType<T>(Ptr, ObjectPtr_Private::CoerceToPointer<T>(Other));
	}
=======
template <typename T>
FORCEINLINE uint32 GetTypeHash(const TObjectPtr<T>& InObjectPtr)
{
	return ObjectPtr_Private::Friend::GetPtrTypeHash(InObjectPtr);
>>>>>>> 74d0b334
}

template <typename T>
FORCEINLINE FArchive& operator<<(FArchive& Ar, TObjectPtr<T>& InObjectPtr)
{
	return ObjectPtr_Private::Friend::Serialize(Ar, InObjectPtr);
}

template <typename T>
FORCEINLINE void operator<<(FStructuredArchiveSlot Slot, TObjectPtr<T>& InObjectPtr)
{
	ObjectPtr_Private::Friend::SerializePtrStructured(Slot, InObjectPtr);
}

#if !PLATFORM_COMPILER_HAS_GENERATED_COMPARISON_OPERATORS
// Equality/Inequality comparisons against another type that can be implicitly converted to the pointer type kept in a TObjectPtr
template <
	typename T,
	typename U,
	decltype(ObjectPtr_Private::IsObjectPtrEqual(std::declval<const TObjectPtr<T>&>(), std::declval<U&&>()))* = nullptr
>
FORCEINLINE bool operator==(U&& Other, const TObjectPtr<T>& Ptr)
{
	return ObjectPtr_Private::IsObjectPtrEqual(Ptr, Other);
}
template <
	typename T,
	typename U,
	decltype(ObjectPtr_Private::IsObjectPtrEqual(std::declval<const TObjectPtr<T>&>(), std::declval<U&&>()))* = nullptr
>
FORCEINLINE bool operator!=(U&& Other, const TObjectPtr<T>& Ptr)
{
	return !ObjectPtr_Private::IsObjectPtrEqual(Ptr, Other);
}
#endif

template <typename T>
TPrivateObjectPtr<T> MakeObjectPtrUnsafe(const UObject* Obj);

template <typename T>
struct TPrivateObjectPtr
{
public:
	TPrivateObjectPtr(const TPrivateObjectPtr<T>& Other) = default;

private:
	/** Only for use by MakeObjectPtrUnsafe */
	explicit TPrivateObjectPtr(const UObject* InPointer)
		: Pointer(InPointer)
	{
	}

	const UObject* Pointer;
	friend struct TObjectPtr<T>;
	friend TPrivateObjectPtr MakeObjectPtrUnsafe<T>(const UObject* Obj);
};

/** Used to allow the caller to provide a pointer to an incomplete type of T that has explicitly cast to a UObject. */
template <typename T>
TPrivateObjectPtr<T> MakeObjectPtrUnsafe(const UObject* Obj)
{
	return TPrivateObjectPtr<T>{Obj};
}

template <typename T>
TObjectPtr<T> ToObjectPtr(T* Obj)
{
	return TObjectPtr<T>{Obj};
}

template <typename T>
FORCEINLINE T* ToRawPtr(const TObjectPtr<T>& Ptr)
{
	// NOTE: This is specifically not getting a reference to the internal pointer.
	return Ptr.Get();
}

template <typename T>
FORCEINLINE T* ToRawPtr(T* Ptr)
{
	return Ptr;
}

template <typename T, SIZE_T Size>
FORCEINLINE T** ToRawPtrArrayUnsafe(TObjectPtr<T>(&ArrayOfPtr)[Size])
{
#if UE_WITH_OBJECT_HANDLE_LATE_RESOLVE || UE_WITH_OBJECT_HANDLE_TRACKING
	for (TObjectPtr<T>& Item : ArrayOfPtr)
	{
		// NOTE: Relying on the fact that the TObjectPtr will cache the resolved pointer in place after calling Get.
		Item.Get();
	}
#endif
	return reinterpret_cast<T**>(ArrayOfPtr);
}

template <typename T>
FORCEINLINE T** ToRawPtrArrayUnsafe(T** ArrayOfPtr)
{
	return ArrayOfPtr;
}

PRAGMA_DISABLE_DEPRECATION_WARNINGS
template <
	typename ArrayType,
	typename ArrayTypeNoRef = std::remove_reference_t<ArrayType>,
	std::enable_if_t<TIsTArray<ArrayTypeNoRef>::Value>* = nullptr
>
decltype(auto) ToRawPtrTArrayUnsafe(ArrayType&& Array)
{
	using ArrayElementType         = typename ArrayTypeNoRef::ElementType;
	using ArrayAllocatorType       = typename ArrayTypeNoRef::AllocatorType;
	using RawPointerType           = typename ObjectPtr_Private::TRawPointerType<ArrayElementType>::Type;
	using QualifiedRawPointerType  = typename TCopyQualifiersFromTo<ArrayElementType, RawPointerType>::Type;
	using NewArrayType             = TArray<QualifiedRawPointerType, ArrayAllocatorType>;
	using RefQualifiedNewArrayType = typename TCopyQualifiersAndRefsFromTo<ArrayType, NewArrayType>::Type;

	return (RefQualifiedNewArrayType&)Array;
}
PRAGMA_ENABLE_DEPRECATION_WARNINGS

template <typename T>
struct TContainerElementTypeCompatibility<TObjectPtr<T>>
{
	typedef T* ReinterpretType;
	typedef T* CopyFromOtherType;

	template <typename IterBeginType, typename IterEndType, typename OperatorType = std::remove_reference_t<decltype(*std::declval<IterBeginType>())>& (*)(IterBeginType&)>
	UE_OBJPTR_DEPRECATED(5.0, "Reinterpretation between ranges of one type to another type is deprecated.")
	static void ReinterpretRange(IterBeginType Iter, IterEndType IterEnd, OperatorType Operator = [](IterBeginType& InIt) -> decltype(auto) { return *InIt; })
	{
#if UE_WITH_OBJECT_HANDLE_LATE_RESOLVE || UE_WITH_OBJECT_HANDLE_TRACKING
		while (Iter != IterEnd)
		{
			Operator(Iter).Get();
			++Iter;
		}
#endif
	}

	template <typename IterBeginType, typename IterEndType, typename SizeType, typename OperatorType = std::remove_reference_t<decltype(*std::declval<IterBeginType>())>& (*)(IterBeginType&)>
	UE_OBJPTR_DEPRECATED(5.0, "Reinterpretation between ranges of one type to another type is deprecated.")
	static void ReinterpretRangeContiguous(IterBeginType Iter, IterEndType IterEnd, SizeType Size, OperatorType Operator = [](IterBeginType& InIt) -> decltype(auto) { return *InIt; })
	{
#if UE_WITH_OBJECT_HANDLE_LATE_RESOLVE || UE_WITH_OBJECT_HANDLE_TRACKING
		const TObjectPtr<T>* Begin = &*Iter;
		while (Iter != IterEnd)
		{
			auto& Ptr = Operator(Iter);
			const FObjectPtr& ObjPtr = reinterpret_cast<const FObjectPtr&>(Ptr);
			UE::CoreUObject::Private::ResolveObjectHandleNoRead(ObjPtr.GetHandleRef());
			++Iter;
		}
		const UObject* const* ObjPtr = reinterpret_cast<const UObject* const*>(Begin);
		UE::CoreUObject::Private::OnHandleRead(TArrayView<const UObject* const>(ObjPtr, Size));
#endif
	}
	
	UE_OBJPTR_DEPRECATED(5.0, "Copying ranges of one type to another type is deprecated.")
	static constexpr void CopyingFromOtherType() {}
};

template <typename T>
struct TContainerElementTypeCompatibility<const TObjectPtr<T>>
{
	typedef T* const ReinterpretType;
	typedef T* const CopyFromOtherType;

	template <typename IterBeginType, typename IterEndType, typename OperatorType = const std::remove_cv_t<std::remove_reference_t<decltype(*std::declval<IterBeginType>())>>&(*)(IterBeginType&)>
	UE_OBJPTR_DEPRECATED(5.0, "Reinterpretation between ranges of one type to another type is deprecated.")
	static void ReinterpretRange(IterBeginType Iter, IterEndType IterEnd, OperatorType Operator = [](IterBeginType& InIt) -> decltype(auto) { return *InIt; })
	{
#if UE_WITH_OBJECT_HANDLE_LATE_RESOLVE || UE_WITH_OBJECT_HANDLE_TRACKING
		while (Iter != IterEnd)
		{
			Operator(Iter).Get();
			++Iter;
		}
#endif
	}

	template <typename IterBeginType, typename IterEndType, typename SizeType, typename OperatorType = std::remove_reference_t<decltype(*std::declval<IterBeginType>())>& (*)(IterBeginType&)>
	UE_OBJPTR_DEPRECATED(5.0, "Reinterpretation between ranges of one type to another type is deprecated.")
	static void ReinterpretRangeContiguous(IterBeginType Iter, IterEndType IterEnd, SizeType Size, OperatorType Operator = [](IterBeginType& InIt) -> decltype(auto) { return *InIt; })
	{
#if UE_WITH_OBJECT_HANDLE_LATE_RESOLVE || UE_WITH_OBJECT_HANDLE_TRACKING
		const TObjectPtr<T>* Begin = &*Iter;
		while (Iter != IterEnd)
		{
			auto& Ptr = Operator(Iter);
			const FObjectPtr& ObjPtr = reinterpret_cast<const FObjectPtr&>(Ptr);
			UE::CoreUObject::Private::ResolveObjectHandleNoRead(ObjPtr.GetHandleRef());
			++Iter;
		}
		const UObject* const* ObjPtr = reinterpret_cast<const UObject* const*>(Begin);
		UE::CoreUObject::Private::OnHandleRead(TArrayView<const UObject* const>(ObjPtr, Size));
#endif
	}

	UE_OBJPTR_DEPRECATED(5.0, "Copying ranges of one type to another type is deprecated.")
	static constexpr void CopyingFromOtherType() {}
};

// Trait which allows TObjectPtr to be default constructed by memsetting to zero.
template <typename T>
struct TIsZeroConstructType<TObjectPtr<T>>
{
	enum { Value = true };
};

// Trait which allows TObjectPtr to be memcpy'able from pointers.
template <typename T>
struct TIsBitwiseConstructible<TObjectPtr<T>, T*>
{
	enum { Value = true };
};

template <typename T, class PREDICATE_CLASS>
struct TDereferenceWrapper<TObjectPtr<T>, PREDICATE_CLASS>
{
	const PREDICATE_CLASS& Predicate;

	TDereferenceWrapper(const PREDICATE_CLASS& InPredicate)
		: Predicate(InPredicate) {}

	/** Dereference pointers */
	FORCEINLINE bool operator()(const TObjectPtr<T>& A, const TObjectPtr<T>& B) const
	{
		return Predicate(*A, *B);
	}
};

template <typename T>
struct TCallTraits<TObjectPtr<T>> : public TCallTraitsBase<TObjectPtr<T>>
{
	using ConstPointerType = typename TCallTraitsParamTypeHelper<const TObjectPtr<const T>, true>::ConstParamType;
};


template <typename T>
FORCEINLINE TWeakObjectPtr<T> MakeWeakObjectPtr(TObjectPtr<T> Ptr)
{
	return TWeakObjectPtr<T>(Ptr);
}

FORCEINLINE TObjectPtr<UObject>& FObjectPtr::ToTObjectPtr()
{
	return *reinterpret_cast<TObjectPtr<UObject>*>(this);
}

FORCEINLINE const TObjectPtr<UObject>& FObjectPtr::ToTObjectPtr() const
{
	return *reinterpret_cast<const TObjectPtr<UObject>*>(this);
}

/** Swap variants between TObjectPtr<T> and raw pointer to T */
template <typename T>
inline void Swap(TObjectPtr<T>& A, T*& B)
{
	Swap((T*&)A, B);
}
template <typename T>
inline void Swap(T*& A, TObjectPtr<T>& B)
{
	Swap(A, (T*&)B);
}

/** Swap variants between TArray<TObjectPtr<T>> and TArray<T*> */
template <typename T>
inline void Swap(TArray<TObjectPtr<T>>& A, TArray<T*>& B)
{
	Swap(ToRawPtrTArrayUnsafe(A), B);
}
template <typename T>
inline void Swap(TArray<T*>& A, TArray<TObjectPtr<T>>& B)
{
	Swap(A, ToRawPtrTArrayUnsafe(B));
}

/** Exchange variants between TObjectPtr<T> and raw pointer to T */
template <typename T>
inline void Exchange(TObjectPtr<T>& A, T*& B)
{
	Swap((T*&)A, B);
}
template <typename T>
inline void Exchange(T*& A, TObjectPtr<T>& B)
{
	Swap(A, (T*&)B);
}

/** Exchange variants between TArray<TObjectPtr<T>> and TArray<T*> */
template <typename T>
inline void Exchange(TArray<TObjectPtr<T>>& A, TArray<T*>& B)
{
	Swap(ToRawPtrTArrayUnsafe(A), B);
}
template <typename T>
inline void Exchange(TArray<T*>& A, TArray<TObjectPtr<T>>& B)
{
	Swap(A, ToRawPtrTArrayUnsafe(B));
}

/**
 * Returns a pointer to a valid object if the Test object passes IsValid() tests, otherwise null
 */
template <typename T>
T* GetValid(const TObjectPtr<T>& Test)
{
	T* TestPtr = ToRawPtr(Test);
	return IsValid(TestPtr) ? TestPtr : nullptr;
}

//------------------------------------------------------------------------------
// Suppose you want to have a function that outputs an array of either T*'s or TObjectPtr<T>'s
// this template will make that possible to encode,
//  
// template<typename InstanceClass>
// void GetItemInstances(TArray<InstanceClass>& OutInstances) const
// {
//     static_assert(TIsPointerOrObjectPtrToBaseOf<InstanceClass, UBaseClass>::Value, "Output array must contain pointers or TObjectPtrs to a base of UBaseClass");
// }
//------------------------------------------------------------------------------

template <typename T, typename DerivedType>
struct TIsPointerOrObjectPtrToBaseOfImpl
{
	enum { Value = false };
};

template <typename T, typename DerivedType>
struct TIsPointerOrObjectPtrToBaseOfImpl<T*, DerivedType>
{
	enum { Value = std::is_base_of_v<DerivedType, T> };
};

template <typename T, typename DerivedType>
struct TIsPointerOrObjectPtrToBaseOfImpl<TObjectPtr<T>, DerivedType>
{
	enum { Value = std::is_base_of_v<DerivedType, T> };
};

template <typename T, typename DerivedType>
struct TIsPointerOrObjectPtrToBaseOf
{
	enum { Value = TIsPointerOrObjectPtrToBaseOfImpl<std::remove_cv_t<T>, DerivedType>::Value };
};

//------------------------------------------------------------------------------
// Suppose now that you have a templated function that takes in an array of either
// UBaseClass*'s or TObjectPtr<UBaseClass>'s, and you need to use that inner UBaseClass type
// for coding,
// 
// This is how you can refer to that inner class.  Where InstanceClass is the template
// argument for where TIsPointerOrObjectPtrToBaseOf is used,
// 
// TPointedToType<InstanceClass>* Thing = new TPointedToType<InstanceClass>();
//------------------------------------------------------------------------------

template <typename T>
struct TPointedToTypeImpl;

template <typename T>
struct TPointedToTypeImpl<T*>
{
	using Type = T;
};

template <typename T>
struct TPointedToTypeImpl<TObjectPtr<T>>
{
	using Type = T;
};

template <typename T>
using TPointedToType = typename TPointedToTypeImpl<T>::Type;

//------------------------------------------------------------------------------<|MERGE_RESOLUTION|>--- conflicted
+++ resolved
@@ -544,13 +544,8 @@
 	template <typename U, typename V> friend bool ObjectPtr_Private::IsObjectPtrEqualToRawPtrOfRelatedType(const TObjectPtr<U>& Ptr, const V* Other);
 
 private:
-<<<<<<< HEAD
-	FORCEINLINE T* GetNoReadNoCheck() const { return (T*)(ResolveObjectHandleNoReadNoCheck(ObjectPtr.GetHandleRef())); }
-	FORCEINLINE T* GetNoResolveNoCheck() const { return (T*)(ReadObjectHandlePointerNoCheck(ObjectPtr.GetHandleRef())); }
-=======
 	FORCEINLINE T* GetNoReadNoCheck() const { return (T*)(UE::CoreUObject::Private::ResolveObjectHandleNoReadNoCheck(ObjectPtr.GetHandleRef())); }
 	FORCEINLINE T* GetNoResolveNoCheck() const { return (T*)(UE::CoreUObject::Private::ReadObjectHandlePointerNoCheck(ObjectPtr.GetHandleRef())); }
->>>>>>> 74d0b334
 
 	// @TODO: OBJPTR: There is a risk of a gap in access tracking here.  The caller may get a mutable pointer, write to it, then
 	//			read from it.  That last read would happen without an access being recorded.  Not sure if there is a good way
@@ -603,21 +598,11 @@
 			return GetTypeHash(InObjectPtr.ObjectPtr);
 		}
 
-<<<<<<< HEAD
-	template <typename T, typename U>
-	bool IsObjectPtrEqualToRawPtrOfRelatedType(const TObjectPtr<T>& Ptr, const U* Other)
-	{
-#if UE_WITH_OBJECT_HANDLE_LATE_RESOLVE
-		if (Ptr.IsResolved())
-		{
-			return Ptr.GetNoResolveNoCheck() == Other;
-=======
 		template <typename T>
 		FORCEINLINE static FArchive& Serialize(FArchive& Ar, TObjectPtr<T>& InObjectPtr)
 		{
 			Ar << InObjectPtr.ObjectPtr;
 			return Ar;
->>>>>>> 74d0b334
 		}
 
 		template <typename T>
@@ -628,28 +613,10 @@
 	};
 }
 
-<<<<<<< HEAD
-	/** Perform shallow equality check between a TObjectPtr and another (non TObjectPtr) type that we can coerce to a pointer. */
-	template <
-		typename T,
-		typename U,
-		std::enable_if_t<
-			!TIsTObjectPtr<std::decay_t<U>>::Value,
-			decltype(CoerceToPointer<T>(std::declval<U>()) == std::declval<const T*>())
-		>* = nullptr
-	>
-	bool IsObjectPtrEqual(const TObjectPtr<T>& Ptr, U&& Other)
-	{
-		// This function deliberately avoids the tracking code path as we are only doing
-		// a shallow pointer comparison.
-		return IsObjectPtrEqualToRawPtrOfRelatedType<T>(Ptr, ObjectPtr_Private::CoerceToPointer<T>(Other));
-	}
-=======
 template <typename T>
 FORCEINLINE uint32 GetTypeHash(const TObjectPtr<T>& InObjectPtr)
 {
 	return ObjectPtr_Private::Friend::GetPtrTypeHash(InObjectPtr);
->>>>>>> 74d0b334
 }
 
 template <typename T>
