--- conflicted
+++ resolved
@@ -75,15 +75,12 @@
 		return ObjectIndex > Other.ObjectIndex || (ObjectIndex == Other.ObjectIndex && ObjectSerialNumber >= Other.ObjectSerialNumber);
 	}
 
-<<<<<<< HEAD
-=======
 	FORCEINLINE friend FArchive& operator<<(FArchive& Ar, FObjectKey& Key)
 	{
 		check(!Ar.IsPersistent());
 		return Ar << Key.ObjectIndex << Key.ObjectSerialNumber;
 	}
 
->>>>>>> 6bbb88c8
 	/**
 	 * Attempt to access the object from which this key was constructed.
 	 * @return The object used to construct this key, or nullptr if it is no longer valid
