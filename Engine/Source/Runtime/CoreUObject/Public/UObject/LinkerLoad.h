// Copyright Epic Games, Inc. All Rights Reserved.

#pragma once

<<<<<<< HEAD
=======
#include "Async/Mutex.h"
>>>>>>> 4af6daef
#include "Containers/Array.h"
#include "Containers/Map.h"
#include "Containers/Set.h"
#include "Containers/UnrealString.h"
#include "CoreGlobals.h"
#include "CoreMinimal.h"
#include "HAL/LowLevelMemTracker.h"
#include "HAL/PlatformMath.h"
#include "HAL/ThreadSafeCounter.h"
#include "Misc/AssertionMacros.h"
#include "Misc/Optional.h"
#include "Misc/PackagePath.h"
#include "Serialization/Archive.h"
#include "Serialization/ArchiveUObject.h"
#include "Serialization/StructuredArchive.h"
#include "Serialization/StructuredArchiveFwd.h"
#include "Serialization/StructuredArchiveSlots.h"
#include "Templates/UniquePtr.h"
#include "UObject/LazyObjectPtr.h"
#include "UObject/Linker.h"
#include "UObject/LinkerInstancingContext.h"
#include "UObject/NameTypes.h"
#include "UObject/ObjectHandle.h"
#include "UObject/ObjectMacros.h"
#include "UObject/ObjectResource.h"
#include "UObject/PackageResourceManager.h"
#include "UObject/PersistentObjectPtr.h"
#include "UObject/SoftObjectPath.h"
#include "UObject/SoftObjectPtr.h"
#include "UObject/UnrealNames.h"

class FBulkData;
class FLinkerLoad;
class FLinkerPlaceholderBase;
class FPackageIndex;
class FStructuredArchiveChildReader;
class IPakFile;
class UClass;
class ULinkerPlaceholderExportObject;
class UObject;
class UPackage;
class UStruct;
namespace UE::Serialization{ class FEditorBulkData; }
namespace UE::BulkData::Private{ class FBulkMetaData; }
namespace UE{ class FPackageTrailer; }
struct FObjectPtr;
struct FOpenPackageResult;
struct FScopedSlowTask;
struct FUObjectSerializeContext;
template <typename FuncType> class TFunction;

LLM_DECLARE_TAG(UObject_Linker);

/*----------------------------------------------------------------------------
	FLinkerLoad.
----------------------------------------------------------------------------*/

/**
 * Helper struct to keep track of all objects needed by an export (recursive dependency caching)
 */
struct FDependencyRef
{
	/** The Linker the export lives in */
	FLinkerLoad* Linker;

	/** Index into Linker's ExportMap for this object */
	int32 ExportIndex;

	/**
	 * Comparison operator
	 */
	bool operator==(const FDependencyRef& Other) const
	{
		return Linker == Other.Linker && ExportIndex == Other.ExportIndex;
	}

	/**
	 * Type hash implementation. Export indices are usually less than 100k, so are linker indices.
	 *
	 * @param	Ref		Reference to hash
	 * @return	hash value
	 */
	friend uint32 GetTypeHash( const FDependencyRef& Ref  );
};

/** Helper struct to keep track of the first time CreateImport() is called in the current callstack. */
struct FScopedCreateImportCounter
{
	/**
	*	Constructor. Called upon CreateImport() entry.
	*	@param Linker	- Current Linker
	*	@param Index	- Index of the current Import
	*/
	FScopedCreateImportCounter(FLinkerLoad* Linker, int32 Index);

	/** Destructor. Called upon CreateImport() exit. */
	~FScopedCreateImportCounter();

	/** Current load context object */
	FUObjectSerializeContext* LoadContext;
	/** Previously stored linker */
	FLinkerLoad* PreviousLinker;
	/** Previously stored index */
	int32 PreviousIndex;
};

/**
 * Handles loading Unreal package files, including reading UObject data from disk.
 */
class FAsyncArchive;

class FLinkerLoad 
#if !WITH_EDITOR
	final 
#endif
	: public FLinker, public FArchiveUObject
{
	// Friends.
	friend class UObject;
	friend class UPackageMap;
	friend struct FAsyncPackage;
	friend struct FAsyncPackage2;
	friend class FAsyncLoadingThread2;
	friend struct FResolvingExportTracker;
protected:
	/** Linker loading status. */
	enum ELinkerStatus
	{
		/** Error occured when loading. */
		LINKER_Failed = 0,
		/** Operation completed successfully. */
		LINKER_Loaded = 1,
		/** Operation took more time than allowed. */
		LINKER_TimedOut = 2
	};

	/** Verify result. */
	enum EVerifyResult
	{
		/** Error occured when verifying import (can be fatal). */
		VERIFY_Failed = 0,
		/** Verify completed successfully. */
		VERIFY_Success = 1,
		/** Verify completed successfully and followed a redirector. */
		VERIFY_Redirected = 2
	};

	// Variables.
public:

	FORCEINLINE static ELinkerType::Type StaticType()
	{
		return ELinkerType::Load;
	}

	virtual ~FLinkerLoad();

	/** Flags determining loading behavior.																					*/
	uint32					LoadFlags;
	/** Indicates whether the imports for this loader have been verified													*/
	bool					bHaveImportsBeenVerified;
	// @todo: BP2CPP_remove
	/** Indicates that this linker was created for a dynamic class package and will not use Loader */
	UE_DEPRECATED(5.0, "This member is no longer in use and will be removed.")
	bool					bDynamicClassLinker;

	UObject*				TemplateForGetArchetypeFromLoader;
	bool					bForceSimpleIndexToObject;
	bool					bLockoutLegacyOperations;

	/** True if Loader is FAsyncArchive  */
	bool					bIsAsyncLoader;
	FORCEINLINE FAsyncArchive* GetAsyncLoader()
	{
		return bIsAsyncLoader ? (FAsyncArchive*)Loader : nullptr;
	}

	virtual FString GetDebugName() const override
	{
		return GetPackagePath().GetDebugName();
	}

	/** Get the PackagePath being loaded. For linkers created from LoadPackage this will be a mounted and extension-specified path, but it may be unmounted and unspecified for other linkers */
	const FPackagePath& GetPackagePath() const
	{
		return PackagePath;
	}

	FORCEINLINE const FLinkerInstancingContext& GetInstancingContext() const
	{
		return InstancingContext;
	}

	const UE::FPackageTrailer* GetPackageTrailer() const
	{
		return PackageTrailer.Get();
	}

<<<<<<< HEAD
=======
#if WITH_EDITOR
	bool IsPackageRelocated() const
	{
		return bIsPackageRelocated;
	}
#endif

>>>>>>> 4af6daef
private:

	/** True if the linker is currently deleting loader */
	bool					bIsDestroyingLoader;
#if WITH_EDITOR
	/** Tracks if DetachLoader has been called or not */
	bool					bDetachedLoader;
#endif // WITH_EDITOR

	/** Structured archive interface. Wraps underlying loader to provide contextual metadata to the values being written
	 *  which ultimately allows text based serialization of the data
	 */
	FStructuredArchive* StructuredArchive;
	FArchiveFormatterType* StructuredArchiveFormatter;
	TOptional<FStructuredArchive::FRecord> StructuredArchiveRootRecord;
	TArray<FStructuredArchiveChildReader*> ExportReaders;
	/** The packagepath being loaded */
	FPackagePath		PackagePath;

	/** Set the packagepath being loaded */
	void SetPackagePath(const FPackagePath& PackagePath);

	/** The archive that actually reads the raw data from disk.																*/
	FArchive*				Loader;

	/** The linker instancing context. */
	FLinkerInstancingContext InstancingContext;

	/** The trailer for the package */
	TUniquePtr<UE::FPackageTrailer> PackageTrailer;

	/** Set of imports that require additional verification at creation time. */
	TSet<int32> ImportsToVerifyOnCreate;

	// Helper function to access the InstancingContext IsInstanced, 
	bool IsContextInstanced() const;

	// Helper function to query if we should do any SoftObjectPath fixup
	bool IsSoftObjectRemappingEnabled() const;

	/** Remaps SoftObjectPaths using InstancingContextRemap. */
	void FixupSoftObjectPathForInstancedPackage(FSoftObjectPath& InOutSoftObjectPath);

protected:

	void SetLoader(FArchive* InLoader, bool bInLoaderNeedsEngineVersionChecks);
	FArchive* GetLoader() const { return Loader; }

public:

	/** Access the underlying archive. Note that if this is a text archive, the loader will point to a generic text file, and not a binary archive as
	  * in the past. General access to the underlying file format is discouraged and should only be done after checking that the linker package is what
	  * you expect it to be (i.e. !IsTextFormat())
	  */
	FArchive * GetLoader_Unsafe() const
	{
		return Loader;
	}

	bool HasLoader() const
	{
		return Loader != nullptr;
	}

	void DestroyLoader();

	/**
	 * Detaches all bulkdata currently attached to the FLinkerLoad followed by destroying the internal loader.
	 * This is a fairly dangerous method to call as it will leave the FLinkerLoad in a state where using it as
	 * a FArchive will cause an assert/crash. It is intended as a short/medium term fix to an internal engine
	 * issue and will be deprecated as soon as possible. 
	 */
	COREUOBJECT_API void DetachLoader();

	FORCEINLINE bool IsDestroyingLoader() const
	{
		return bIsDestroyingLoader;
	}

	/** The async package associated with this linker */
	void* AsyncRoot;
<<<<<<< HEAD
#if WITH_EDITOR
	/** Bulk data that does not need to be loaded when the linker is loaded.												*/
=======

#if WITH_EDITOR
	/** Used when accessing BulkDataLoaders/EditorBulkDataLoaders to ensure thread safety */
	UE::FMutex BulkDataMutex;

	/** Bulk data that use the FLinkerLoad to track the state of the file on disk */
>>>>>>> 4af6daef
	TSet<FBulkData*> BulkDataLoaders;
	TSet<UE::Serialization::FEditorBulkData*> EditorBulkDataLoaders;
#endif // WITH_EDITOR

	/** Hash table for exports.																								*/
	static constexpr int32 ExportHashCount = 256;
	TUniquePtr<int32[]> ExportHash;

	FORCEINLINE static int32 GetHashBucket(FName Object)
	{
		return GetTypeHash(Object.GetComparisonIndex()) & (ExportHashCount - 1);
	}

	/**
	* List of imports and exports that must be serialized before other exports...all packed together, see FirstExportDependency
	*/
	TArray<FPackageIndex> PreloadDependencies;

	/**
	*  List of external read dependencies that must be finished to load this package
	*/
	TArray<FExternalReadCallback> ExternalReadDependencies;

	/** 
	 * Utility functions to query the object name redirects list for previous names for a class
	 * @param CurrentClassPath The current name of the class, with a full path
	 * @param bIsInstance If true, we're an instance, so check instance only maps as well
	 * @return Names without path of all classes that were redirected to this name. Empty if none found.
	 */
	COREUOBJECT_API static TArray<FName> FindPreviousNamesForClass(const FString& CurrentClassPath, bool bIsInstance);

	/**
	 * Utility functions to query the object name redirects list for previous names for a class
	 * @param CurrentClassPath The current name of the class, with a full path
	 * @param bIsInstance If true, we're an instance, so check instance only maps as well
	 * @param bIncludeShortNames If true, also include short names without a package
	 * @return Full object paths of all classes that were redirected to this name. Empty if none found.
	 */
	COREUOBJECT_API static TArray<FString> FindPreviousPathNamesForClass(const FString& CurrentClassPath, bool bIsInstance, bool bIncludeShortNames = false);

	/** 
	 * Utility functions to query the object name redirects list for the current name for a class
	 * @param OldClassName An old class name, without path
	 * @return Current name of the class. It will be None if no redirect found
	 */
	COREUOBJECT_API static FName FindNewNameForClass(FName OldClassName, bool bIsInstance);

	/**
	 * Utility functions to query the object name redirects list for the current name for a class
	 * @param OldClassNameOrPathName An old class name or pathname
	 * @return Current full path of the class. It will be empty if no redirect found
	 */
	COREUOBJECT_API static FString FindNewPathNameForClass(const FString& OldClassNameOrPathName, bool bIsInstance);

	/** 
	* Utility functions to query the enum name redirects list for the current name for an enum
	* @param OldEnumName An old enum name, without path
	* @return Current full path of the enum. It will be None if no redirect found
	*/
	COREUOBJECT_API static FName FindNewNameForEnum(FName OldEnumName);

	/** 
	* Utility functions to query the struct name redirects list for the current name for a struct
	* @param OldStructName An old struct name, without path
	* @return Current full path of the struct. It will be None if no redirect found
	*/
	COREUOBJECT_API static FName FindNewNameForStruct(FName OldStructName);

	/**
	 * Utility functions to check the list of known missing packages and silence any warnings
	 * that may have occurred on load.
	 * @return true if the provided package is in the KnownMissingPackage list
	 */
	COREUOBJECT_API static bool IsKnownMissingPackage(FName PackageName);

	/**
	 * Register that a package is now known missing and that it should silence future warnings/issues
	 */
	COREUOBJECT_API static void AddKnownMissingPackage(FName PackageName);

	/**
	 * Register that a package is no longer known missing and that it should be searched for again in the future
	 * @return true if the provided package was removed from the KnownMissingPackage list
	 */
	COREUOBJECT_API static bool RemoveKnownMissingPackage(FName PackageName);

	/**
	 * Determines if imports can be lazily loaded.  This relies on compile-time enabling of UE_WITH_OBJECT_HANDLE_LATE_RESOLVE from ObjectHandle.h as well as other factors.
	 * @return true if imports can be lazily loaded
	 */
	#if UE_WITH_OBJECT_HANDLE_LATE_RESOLVE
	COREUOBJECT_API static bool IsImportLazyLoadEnabled();
	#else
	inline static bool IsImportLazyLoadEnabled() { return false; }
	#endif // UE_WITH_OBJECT_HANDLE_LATE_RESOLVE

	/**
	 * 
	 */
	COREUOBJECT_API static void OnNewFileAdded(const FString& Filename);

	COREUOBJECT_API static void OnPakFileMounted(const IPakFile& PakFile);

	/** 
	 * Checks if the linker has any objects in the export table that require loading.
	 */
	COREUOBJECT_API bool HasAnyObjectsPendingLoad() const;

	/** 
	 * Add a new redirect from old game name to new game name for ImportMap 
	 */
	COREUOBJECT_API static void AddGameNameRedirect(const FName OldName, const FName NewName);

	virtual bool SerializeBulkData(FBulkData& BulkData, const FBulkDataSerializationParams& Params) override;

private:

	void SerializeBulkMeta(UE::BulkData::Private::FBulkMetaData& Meta, int64& DuplicateSerialOffset, int32 ElementSize);

	// Variables used during async linker creation.

	/** Current index into soft object path list, used by async linker creation for spreading out serializing soft object path entries.	*/
	int32						SoftObjectPathListIndex;
	/** Current index into gatherable text data map, used by async linker creation for spreading out serializing text entries.	*/
	int32						GatherableTextDataMapIndex;
	/** Current index into import map, used by async linker creation for spreading out serializing importmap entries.			*/
	int32						ImportMapIndex;
	/** Current index into export map, used by async linker creation for spreading out serializing exportmap entries.			*/
	int32						ExportMapIndex;
	/** Current index into depends map, used by async linker creation for spreading out serializing dependsmap entries.			*/
	int32						DependsMapIndex;
	/** Current index into export hash map, used by async linker creation for spreading out hashing exports.					*/
	int32						ExportHashIndex;


	/** Whether we already serialized the package file summary.																*/
	bool					bHasSerializedPackageFileSummary:1;
	/** Whether we already serialized the package trailer.																	*/
	bool					bHasSerializedPackageTrailer : 1;
	/** Whether we have already constructed the exports readers																*/
	bool					bHasConstructedExportsReaders:1;
	/** Whether we already serialized preload dependencies.																	*/
	bool					bHasSerializedPreloadDependencies:1;
	/** Whether we already fixed up import map.																				*/
	bool					bHasFixedUpImportMap:1;
	/** Whether we already populated the instancing context.																*/
	bool					bHasPopulatedInstancingContext:1;
<<<<<<< HEAD
	/** Whether we already populated the relocation context.																*/
	bool					bHasPopulatedRelocationContext:1;
=======
	/** Whether we already relocated references.																			*/
	bool					bHasRelocatedReferences:1;
	/** Whether we already applied the instancing context to the soft object list.											*/
	bool					bHasAppliedInstancingContext : 1;
>>>>>>> 4af6daef
	/** Used for ActiveClassRedirects functionality */
	bool					bFixupExportMapDone:1;
	/** Whether we already matched up existing exports.																		*/
	bool					bHasFoundExistingExports:1;
	/** Whether we are already fully initialized.																			*/
	bool					bHasFinishedInitialization:1;
	/** Whether we are gathering dependencies, can be used to streamline VerifyImports, etc									*/
	bool					bIsGatheringDependencies:1;
	/** Whether time limit is/ has been exceeded in current/ last tick.														*/
	bool					bTimeLimitExceeded:1;
	/** Whether to use a time limit for async linker creation.																*/
	bool					bUseTimeLimit:1;
	/** Whether to use the full time limit, even if we're blocked on I/O													*/
	bool					bUseFullTimeLimit:1;
	/** Whether the loader needs version and correctness checks (see OpenReadPackage)										*/
	bool					bLoaderNeedsEngineVersionChecks : 1;
<<<<<<< HEAD
=======

#if WITH_EDITOR
	/** Check to avoid multiple export duplicate fixups in case we don't save asset. */
	bool bExportsDuplicatesFixed : 1;

	/** Cache if the package is relocated or not */
	bool bIsPackageRelocated : 1;
#endif // WITH_EDITOR

>>>>>>> 4af6daef
	/** Call count of IsTimeLimitExceeded.																					*/
	int32					IsTimeLimitExceededCallCount;
	/** Current time limit to use if bUseTimeLimit is true.																	*/
	float					TimeLimit;
	/** Time at begin of Tick function. Used for time limit determination.													*/
	double					TickStartTime;
	/** Id of the thread that created this linker. This is to guard against using this linker on other threads than the one it was created on **/
	int32					OwnerThread;

	/**
	 * Helper struct to keep track of background file reads
	 */
	struct FPackagePrecacheInfo
	{
		/** Synchronization object used to wait for completion of async read. Pointer so it can be copied around, etc */
		FThreadSafeCounter* SynchronizationObject;

		/** Memory that contains the package data read off disk */
		void* PackageData;

		/** Size of the buffer pointed to by PackageData */
		int64 PackageDataSize;

		/**
		 * Basic constructor
		 */
		FPackagePrecacheInfo()
		: SynchronizationObject(NULL)
		, PackageData(NULL)
		, PackageDataSize(0)
		{
		}
		/**
		 * Destructor that will free the sync object
		 */
		~FPackagePrecacheInfo()
		{
			delete SynchronizationObject;
		}
	};

private:

	static FName NAME_LoadErrors;

	/** Makes sure the deprecated active redirects inis have been read */
	static bool bActiveRedirectsMapInitialized;

#if WITH_EDITOR
	/** Feedback scope that is created to house the slow task of an asynchronous linker load. Raw ptr so we don't pull in TUniquePtr for everything. */
	FScopedSlowTask* LoadProgressScope;

	/** Test whether we should report progress or not */
	FORCEINLINE bool ShouldReportProgress() const
	{
		return !IsAsyncLoading() && (LoadFlags & (LOAD_Quiet | LOAD_Async)) == 0;
	}

	/** Test whether we should report progress or not based on how recently we last created a progress task */
	bool ShouldCreateThrottledSlowTask() const;

	virtual void PushDebugDataString(const FName& DebugData) override
	{
		FArchiveUObject::PushDebugDataString(DebugData);
		if ( Loader )
			Loader->PushDebugDataString(DebugData);
	}

	virtual void PopDebugDataString() override
	{
		FArchiveUObject::PopDebugDataString();
		if ( Loader )
			Loader->PopDebugDataString();
	}

#endif 

public:

	/**
	 * Add redirects to FLinkerLoad static map
	 */
	static void CreateActiveRedirectsMap(const FString& GEngineIniName);

	/**
	 * Test whether the given package index is a valid import or export in this package
	 */
	bool IsValidPackageIndex(FPackageIndex InIndex);

	/**
	 * Locates package index for a UPackage import
	 */
	COREUOBJECT_API bool FindImportPackage(FName PackageName, FPackageIndex& PackageIdx);

	/**
	 * Locates the class adjusted index and its package adjusted index for a given class name in the import map
	 */
	COREUOBJECT_API bool FindImportClassAndPackage( FName ClassName, FPackageIndex& ClassIdx, FPackageIndex& PackageIdx );
	
	/**
	 * Attempts to find the index for the given class object in the import list and adds it + its package if it does not exist
	 */
	COREUOBJECT_API bool CreateImportClassAndPackage( FName ClassName, FName PackageName, FPackageIndex& ClassIdx, FPackageIndex& PackageIdx );

	/**
	 * Allows object instances to be converted to other classes upon loading a package
	 */
	COREUOBJECT_API ELinkerStatus FixupExportMap();

	/**
	 * Returns whether linker has finished (potentially) async initialization.
	 *
	 * @return true if initialized, false if pending.
	 */
	FORCEINLINE bool HasFinishedInitialization() const
	{
        return bHasFinishedInitialization;
	}

	/** Returns ID of the thread that created this linker */
	FORCEINLINE int32 GetOwnerThreadId() const
	{
		return OwnerThread;
	}

	/**
	 * If this archive is a FLinkerLoad or FLinkerSave, returns a pointer to the FLinker portion.
	 */
	virtual FLinker* GetLinker() override { return this; }

	/** Flush Loader Cache */
	virtual void FlushCache() override;

	/**
	 * Creates and returns a FLinkerLoad object.
	 *
	 * @param	Parent				Parent object to load into, can be NULL (most likely case)
	 * @param	PackagePath			Path of the package on disk to load
	 * @param	LoadFlags			Load flags determining behavior
	 * @param	InLoader			Loader archive override
	 * @param	InstancingContext	Context to remap package name when loading a package on disk into a package with a different name
	 *
	 * @return	new FLinkerLoad object for Parent/ Filename
	 */
	COREUOBJECT_API static FLinkerLoad* CreateLinker(FUObjectSerializeContext* LoadContext, UPackage* Parent, const FPackagePath& PackagePath, uint32 LoadFlags, FArchive* InLoader = nullptr, const FLinkerInstancingContext* InstancingContext = nullptr);
	UE_DEPRECATED(5.0, "Use version that takes an FPackagePath instead")
	COREUOBJECT_API static FLinkerLoad* CreateLinker(FUObjectSerializeContext* LoadContext, UPackage* Parent, const TCHAR* Filename, uint32 LoadFlags, FArchive* InLoader = nullptr, const FLinkerInstancingContext* InstancingContext = nullptr);

	void Verify();

	COREUOBJECT_API FName GetExportClassPackage( int32 i );
	virtual FString GetArchiveName() const override;

#if WITH_EDITORONLY_DATA
	/**
	 * Recursively gathers the dependencies of a given export (the recursive chain of imports
	 * and their imports, and so on)

	 * @param ExportIndex Index into the linker's ExportMap that we are checking dependencies
	 * @param Dependencies Set of all dependencies needed
	 * @param bSkipLoadedObjects Whether to skip already loaded objects when gathering dependencies
	 */
	COREUOBJECT_API void GatherExportDependencies(int32 ExportIndex, TSet<FDependencyRef>& Dependencies, bool bSkipLoadedObjects=true);

	/**
	 * Recursively gathers the dependencies of a given import (the recursive chain of imports
	 * and their imports, and so on)

	 * @param ImportIndex Index into the linker's ImportMap that we are checking dependencies
	 * @param Dependencies Set of all dependencies needed
	 * @param bSkipLoadedObjects Whether to skip already loaded objects when gathering dependencies
	 */
	COREUOBJECT_API void GatherImportDependencies(int32 ImportIndex, TSet<FDependencyRef>& Dependencies, bool bSkipLoadedObjects=true);
#endif

	/**
	 * A wrapper around VerifyImportInner. If the VerifyImportInner (previously VerifyImport) fails, this function
	 * will look for a UObjectRedirector that will point to the real location of the object. You will see this if
	 * an object was renamed to a different package or group, but something that was referencing the object was not
	 * not currently open. (Rename fixes up references of all loaded objects, but naturally not for ones that aren't
	 * loaded).
	 *
	 * @param	ImportIndex	The index into this package's ImportMap to verify
	 * @return Verify import result
	 */
	EVerifyResult VerifyImport(int32 ImportIndex);
	
	/**
	 * Loads all objects in package.
	 *
	 * @param bForcePreload	Whether to explicitly call Preload (serialize) right away instead of being
	 *						called from EndLoad()
	 */
	COREUOBJECT_API void LoadAllObjects(bool bForcePreload);

	/**
	 * Returns the ObjectName associated with the resource indicated.
	 * 
	 * @param	ResourceIndex	location of the object resource
	 *
	 * @return	ObjectName for the FObjectResource at ResourceIndex, or NAME_None if not found
	 */
	FName ResolveResourceName( FPackageIndex ResourceIndex );

	/**
	 * Returns the Object associated with the resource indicated.
	 *
	 * @param	ResourceIndex	location of the object resource
	 *
	 * @return	The UObject at ResourceIndex, or nullptr if not found
	 */
	UObject* ResolveResource(FPackageIndex ResourceIndex);
	
	int32 FindExportIndex( FName ClassName, FName ClassPackage, FName ObjectName, FPackageIndex ExportOuterIndex );

	UE_DEPRECATED(5.0, "Create was only used for the now-deprecated Conform argument to UPackage::Save. Contact Epic via UDN if you still need this function.")
	UObject* Create( UClass* ObjectClass, FName ObjectName, UObject* Outer, uint32 InLoadFlags, bool Checked );

	/**
	 * Serialize the object data for the specified object from the unreal package file.  Loads any
	 * additional resources required for the object to be in a valid state to receive the loaded
	 * data, such as the object's Outer, Class, or ObjectArchetype.
	 *
	 * When this function exits, Object is guaranteed to contain the data stored that was stored on disk.
	 *
	 * @param	Object	The object to load data for.  If the data for this object isn't stored in this
	 *					FLinkerLoad, routes the call to the appropriate linker.  Data serialization is 
	 *					skipped if the object has already been loaded (as indicated by the RF_NeedLoad flag
	 *					not set for the object), so safe to call on objects that have already been loaded.
	 *					Note that this function assumes that Object has already been initialized against
	 *					its template object.
	 *					If Object is a UClass and the class default object has already been created, calls
	 *					Preload for the class default object as well.
	 */
	COREUOBJECT_API void Preload( UObject* Object ) override;

	/**
	 * Before loading a persistent object from disk, this function can be used to discover
	 * the object in memory. This could happen in the editor when you save a package (which
	 * destroys the linker) and then play PIE, which would cause the Linker to be
	 * recreated. However, the objects are still in memory, so there is no need to reload
	 * them.
	 *
	 * @param ExportIndex	The index of the export to hunt down
	 * @return The object that was found, or null if it wasn't found
	 */
	UObject* FindExistingExport(int32 ExportIndex);

	/**
	 * @param ImportIndex	The index of the import to hunt down
	 * @return The object that was found, or null if it wasn't found
	 */
	UObject* FindExistingImport(int32 ImportIndex);

	/**
	 * Builds a string containing the full path for a resource in the export table.
	 *
	 * @param OutPathName		[out] Will contain the full path for the resource
	 * @param ResourceIndex		Index of a resource in the export table
	 */
	void BuildPathName( FString& OutPathName, FPackageIndex ExportIndex ) const;

	/**
	 * Checks if the specified export should be loaded or not.
	 * Performs similar checks as CreateExport().
	 *
	 * @param ExportIndex	Index of the export to check
	 * @return				true of the export should be loaded
	 */
	COREUOBJECT_API bool WillTextureBeLoaded( UClass* Class, int32 ExportIndex );

	/**
	 * Called when an object begins serializing property data using script serialization.
	 */
	virtual void MarkScriptSerializationStart( const UObject* Obj ) override;

	/**
	 * Called when an object stops serializing property data using script serialization.
	 */
	virtual void MarkScriptSerializationEnd( const UObject* Obj ) override;

	virtual UObject* GetArchetypeFromLoader(const UObject* Obj) override;

	/**
	 * Looks for an existing linker for the given package, without trying to make one if it doesn't exist
	 */
	COREUOBJECT_API static FLinkerLoad* FindExistingLinkerForPackage(const UPackage* Package);

	/**
	 * Replaces OldObject's entry in its linker with NewObject, so that all subsequent loads of OldObject will return NewObject.
	 * This is used to update instanced components that were serialized out, but regenerated during compile-on-load
	 *
	 * OldObject will be consigned to oblivion, and NewObject will take its place.
	 *
	 * WARNING!!!	This function is potentially very dangerous!  It should only be used at very specific times, and in very specific cases.
	 *				If you're unsure, DON'T TRY TO USE IT!!!
	 */
	COREUOBJECT_API static void PRIVATE_PatchNewObjectIntoExport(UObject* OldObject, UObject* NewObject);

	/**
	 * Wraps a call to the package linker's ResolveAllImports().
	 * 
	 * @param  Package    The package whose imports you want all loaded.
	 * 
	 * WARNING!!!	This function shouldn't be used carelessly, and serves as a
	 *				hacky entrypoint to FLinkerLoad's privates. It should only 
	 *				be used at very specific times, and in very specific cases.
	 *				If you're unsure, DON'T TRY TO USE IT!!!
	 */
	COREUOBJECT_API static void PRIVATE_ForceLoadAllDependencies(UPackage* Package);

	/**
	 * Invalidates the future loading of a specific object, so that subsequent loads will fail
	 * This is used to invalidate sub objects of a replaced object that may no longer be valid
	 */
	COREUOBJECT_API static void InvalidateExport(UObject* OldObject);

#if WITH_EDITOR
	COREUOBJECT_API static bool GetPreloadingEnabled();
	COREUOBJECT_API static void SetPreloadingEnabled(bool bEnabled);
	COREUOBJECT_API static bool TryGetPreloadedLoader(const FPackagePath& InPackagePath, FOpenPackageResult& OutResult);
	UE_DEPRECATED(5.0, "Use version that takes a PackagePath instead")
	COREUOBJECT_API static bool TryGetPreloadedLoader(FArchive*& OutLoader, const TCHAR* FileName);
	private:
		static bool bPreloadingEnabled;
	public:
#endif

	/** 
	 * Adds external read dependency 
	 *
	 * @return true if dependency has been added
	 */
	virtual bool AttachExternalReadDependency(FExternalReadCallback& ReadCallback) override;

	/**
	 * Finalizes external dependencies till time limit is exceeded
	 *
	 * @return true if all dependencies are finished, false otherwise
	 */
	bool FinishExternalReadDependencies(double TimeLimit);

private:
#if WITH_EDITOR

	/**
	 * Nulls duplicated exports and fixes indexes in ExportMap to point to original objects instead of duplicates.
	 */
	void FixupDuplicateExports();

	/**
	 * Replaces all instances of OldIndex in ExportMap with NewIndex.
	 */
	void ReplaceExportIndexes(const FPackageIndex& OldIndex, const FPackageIndex& NewIndex);

#endif // WITH_EDITOR


	/**
	 * Validate if the current linker may reference a certain package
	 * Checks if the reference to a certain package from this linker is legal if that package isn't externally referenceable (i.e private outiside its plugin)
	 * @param InPackage the package to validate
	 * @returns true if the package can be referenced from this linker
	 */
	bool IsPackageReferenceAllowed(UPackage* InPackage);

	UObject* CreateExport( int32 Index );

	/**
	 * Creates export and preload if requested.
	 *
	 * @param Index Index of the export in export map.
	 * @param bForcePreload Whether to explicitly call Preload (serialize)
	 *        right away instead of being called from EndLoad().
	 *
	 * @return Created object.
	 */
	UObject* CreateExportAndPreload(int32 ExportIndex, bool bForcePreload = false);

	/**
	 * Utility function for easily retrieving the specified export's UClass.
	 * 
	 * @param  ExportIndex    Index of the export you want a class for.
	 * @return The class that the specified export's ClassIndex references.
	 */
	UClass* GetExportLoadClass(int32 ExportIndex);

#if WITH_EDITORONLY_DATA
	/** 
	 * Looks for and loads meta data object from export map.
	 *
	 * @param bForcePreload Whether to explicitly call Preload (serialize)
	 *        right away instead of being called from EndLoad().
	 * 
	 * @return If found returns index of meta data object in the export map,
	 *         INDEX_NONE otherwise.
	 */
	int32 LoadMetaDataFromExportMap(bool bForcePreload);
#endif

	UObject* CreateImport( int32 Index );

	/**
	 * Determines if the specified import belongs to a native "compiled in"
	 * package (as opposed to an asset-file package). Recursive if the
	 * specified import is not a package itself.
	 * 
	 * @param  ImportIndex    An index into the ImportMap, defining the import you wish to check.
	 * @return True if the specified import comes from (or is) a "compiled in" package, otherwise false (it is an asset import).
	 */
	bool IsImportNative(const int32 ImportIndex) const;

	/**
	 * Attempts to lookup and return the corresponding FLinkerLoad object for 
	 * the specified import WITHOUT invoking  a load, or continuing to load 
	 * the import package (will only return one if it has already been 
	 * created... could still be in the process of loading).
	 * 
	 * @param  ImportIndex    Specifies the import that you would like a linker for.
	 * @return The imports associated linker (null if it hasn't been created yet).
	 */
	FLinkerLoad* FindExistingLinkerForImport(int32 ImportIndex) const;

	UObject* IndexToObject( FPackageIndex Index );

	void DetachExport( int32 i );

<<<<<<< HEAD
	// FArchive interface.
	/**
	 * Hint the archive that the region starting at passed in offset and spanning the passed in size
	 * is going to be read soon and should be precached.
	 *
	 * The function returns whether the precache operation has completed or not which is an important
	 * hint for code knowing that it deals with potential async I/O. The archive is free to either not 
	 * implement this function or only partially precache so it is required that given sufficient time
	 * the function will return true. Archives not based on async I/O should always return true.
	 *
	 * This function will not change the current archive position.
	 *
	 * @param	PrecacheOffset	Offset at which to begin precaching.
	 * @param	PrecacheSize	Number of bytes to precache
	 * @return	false if precache operation is still pending, true otherwise
	 */
	FORCEINLINE virtual bool Precache(int64 PrecacheOffset, int64 PrecacheSize) override
	{
		return Loader->Precache(PrecacheOffset, PrecacheSize);
	}

=======
>>>>>>> 4af6daef
#if WITH_EDITOR
	/**
	 * Attaches/ associates the passed in bulk data object with the linker.
	 *
	 * @param	Owner		UObject owning the bulk data
	 * @param	BulkData	Bulk data object to associate
	 */
	virtual void AttachBulkData(UObject* Owner, FBulkData* BulkData) override;
	virtual void AttachBulkData(UE::Serialization::FEditorBulkData* BulkData) override;
	/**
	 * Detaches the passed in bulk data object from the linker.
	 *
	 * @param	BulkData	Bulk data object to detach
	 * @param	bEnsureBulkDataIsLoaded	Whether to ensure that the bulk data is loaded before detaching
	 */
	virtual void DetachBulkData(FBulkData* BulkData, bool bEnsureBulkDataIsLoaded) override;
	virtual void DetachBulkData(UE::Serialization::FEditorBulkData* BulkData, bool bEnsureBulkDataIsLoaded) override;
	/**
	 * Detaches all attached bulk  data objects.
	 *
	 * @param	bEnsureBulkDataIsLoaded	Whether to ensure that the bulk data is loaded before detaching
	 */
#endif
	void DetachAllBulkData(bool bEnsureBulkDataIsLoaded);
public:

	/**
	 * Detaches linker from bulk data.
	 */
	COREUOBJECT_API void LoadAndDetachAllBulkData();

	/**
	 * Detaches linker from bulk data and exports and removes itself from array of loaders.
	 */
	COREUOBJECT_API void Detach();

	/**
	 * Only detaches the linker from its exports and the reset their cached state in the linker without touching bulkdata or underlying loader
	 */
	COREUOBJECT_API void DetachExports();

	/** Should bulkdata identifiers should be regenerated as they are loaded or not */
	bool ShouldRegenerateGuids() const
	{
		return (LoadFlags & LOAD_RegenerateBulkDataGuids) != 0;
	}

private:

	// FArchive interface.
	/**
	 * Hint the archive that the region starting at passed in offset and spanning the passed in size
	 * is going to be read soon and should be precached.
	 *
	 * The function returns whether the precache operation has completed or not which is an important
	 * hint for code knowing that it deals with potential async I/O. The archive is free to either not
	 * implement this function or only partially precache so it is required that given sufficient time
	 * the function will return true. Archives not based on async I/O should always return true.
	 *
	 * This function will not change the current archive position.
	 *
	 * @param	PrecacheOffset	Offset at which to begin precaching.
	 * @param	PrecacheSize	Number of bytes to precache
	 * @return	false if precache operation is still pending, true otherwise
	 */
	FORCEINLINE virtual bool Precache(int64 PrecacheOffset, int64 PrecacheSize) override
	{
#if WITH_EDITOR
		checkf(!bDetachedLoader, TEXT("Attempting to call ::Precache on a FLinkerLoad that has previously called ::DetachLoader"));
#endif // WITH_EDITOR

		return Loader->Precache(PrecacheOffset, PrecacheSize);
	}

	FORCEINLINE virtual void Seek(int64 InPos) override
	{
#if WITH_EDITOR
		checkf(!bDetachedLoader, TEXT("Attempting to call ::Seek on a FLinkerLoad that has previously called ::DetachLoader"));
#endif // WITH_EDITOR

		Loader->Seek(InPos);
	}

	FORCEINLINE virtual int64 Tell() override
	{
#if WITH_EDITOR
		checkf(!bDetachedLoader, TEXT("Attempting to call ::Tell on a FLinkerLoad that has previously called ::DetachLoader"));
#endif // WITH_EDITOR

		return Loader->Tell();
	}

	FORCEINLINE virtual int64 TotalSize() override
	{
#if WITH_EDITOR
		checkf(!bDetachedLoader, TEXT("Attempting to call ::TotalSize on a FLinkerLoad that has previously called ::DetachLoader"));
#endif // WITH_EDITOR

		return Loader->TotalSize();
	}

	// this fixes the warning : 'ULinkerSave::Serialize' hides overloaded virtual function
	using FLinker::Serialize;
	FORCEINLINE virtual void Serialize(void* V, int64 Length) override
	{
#if WITH_EDITOR
		checkf(!bDetachedLoader, TEXT("Attempting to call ::Serialize on a FLinkerLoad that has previously called ::DetachLoader"));
#endif // WITH_EDITOR

		checkSlow(FPlatformTLS::GetCurrentThreadId() == OwnerThread);
#if WITH_EDITOR
		Loader->SetSerializedProperty(GetSerializedProperty());
#endif
		Loader->Serialize(V, Length);
	}
	using FArchiveUObject::operator<<; // For visibility of the overloads we don't override
	virtual FArchive& operator<<(UObject*& Object) override;
	FORCEINLINE virtual FArchive& operator<<(FLazyObjectPtr& LazyObjectPtr) override
	{
		FArchive& Ar = *this;
		FUniqueObjectGuid ID;
		Ar << ID;
		LazyObjectPtr = ID;
		return Ar;
	}

	virtual FArchive& operator<<(FObjectPtr& ObjectPtr) override;
	virtual FArchive& operator<<(FSoftObjectPath& Value) override;

	void BadSoftObjectPathError(int32 SoftObjIndex);
	void BadNameIndexError(int32 NameIndex);

	FORCEINLINE virtual FArchive& operator<<(FName& Name) override
	{
		FArchive& Ar = *this;
		int32 NameIndex;
		Ar << NameIndex;
		int32 Number = 0;
		Ar << Number;

		if (NameMap.IsValidIndex(NameIndex))
		{
			// if the name wasn't loaded (because it wasn't valid in this context)
			FNameEntryId MappedName = NameMap[NameIndex];

			// simply create the name from the NameMap's name and the serialized instance number
			Name = FName::CreateFromDisplayId(MappedName, Number);
		}
		else
		{
			Name = FName();
			BadNameIndexError(NameIndex);
			SetCriticalError();
		}

		return *this;
	}

	/**
	 * Safely verify that an import in the ImportMap points to a good object. This decides whether or not
	 * a failure to load the object redirector in the wrapper is a fatal error or not (return value)
	 *
	 * @param	i				The index into this packages ImportMap to verify
	 * @param	WarningSuffix	[out] additional information about the load failure that should be appended to
	 *							the name of the object in the load failure dialog.
	 *
	 * @return true if the wrapper should crash if it can't find a good object redirector to load
	 */
	bool VerifyImportInner(const int32 ImportIndex, FString& WarningSuffix);

	//
	// FLinkerLoad creation helpers BEGIN
	//

	/**
	 * Creates a FLinkerLoad object for async creation. Tick has to be called manually till it returns
	 * true in which case the returned linker object has finished the async creation process.
	 *
	 * @param	Parent				Parent object to load into, can be NULL (most likely case)
	 * @param	PackagePath			Path of the package data to load
	 * @param	LoadFlags			Load flags determining behavior
	 * @param	InstancingContext	Context to remap package name when loading a package on disk into a package with a different name
	 *
	 * @return	new FLinkerLoad object for Parent/ Filename
	 */
	COREUOBJECT_API static FLinkerLoad* CreateLinkerAsync(FUObjectSerializeContext* LoadContext, UPackage* Parent, const FPackagePath& PackagePath, uint32 LoadFlags, const FLinkerInstancingContext* InstancingContext
		, TFunction<void()>&& InSummaryReadyCallback
	);

protected: // Daniel L: Made this protected so I can override the constructor and create a custom loader to load the header of the linker in the DiffFilesCommandlet
	/**
	 * Ticks an in-flight linker and spends InTimeLimit seconds on creation. This is a soft time limit used
	 * if bInUseTimeLimit is true.
	 *
	 * @param	InTimeLimit		Soft time limit to use if bInUseTimeLimit is true
	 * @param	bInUseTimeLimit	Whether to use a (soft) timelimit
	 * @param	bInUseFullTimeLimit	Whether to use the entire time limit, even if blocked on I/O
	 * 
	 * @return	true if linker has finished creation, false if it is still in flight
	 */
	ELinkerStatus Tick( float InTimeLimit, bool bInUseTimeLimit, bool bInUseFullTimeLimit, TMap<TPair<FName, FPackageIndex>, FPackageIndex>* ObjectNameWithOuterToExportMap);

	/**
	 * Private constructor, passing arguments through from CreateLinker.
	 *
	 * @param	Parent				Parent object to load into, can be NULL (most likely case)
	 * @param	PackagePath			Path of the package data to load
	 * @param	LoadFlags			Load flags determining behavior
	 * @param	InstancingContext	The instancing context for remapping imports if needed.
	 */
	FLinkerLoad(UPackage* InParent, const FPackagePath& PackagePath, uint32 InLoadFlags, FLinkerInstancingContext InstancingContext = FLinkerInstancingContext());
private:
	/**
	 * Returns whether the time limit allotted has been exceeded, if enabled.
	 *
	 * @param CurrentTask	description of current task performed for logging spilling over time limit
	 * @param Granularity	Granularity on which to check timing, useful in cases where FPlatformTime::Seconds is slow (e.g. PC)
	 *
	 * @return true if time limit has been exceeded (and is enabled), false otherwise (including if time limit is disabled)
	 */
	COREUOBJECT_API bool IsTimeLimitExceeded( const TCHAR* CurrentTask, int32 Granularity = 1 );
protected: // Daniel L: Made this protected so I can override the constructor and create a custom loader to load the header of the linker in the DiffFilesCommandlet
	/**
	 * Creates loader used to serialize content.
	 */
	ELinkerStatus CreateLoader(
		TFunction<void()>&& InSummaryReadyCallback
	);
private:
	ELinkerStatus ProcessPackageSummary(TMap<TPair<FName, FPackageIndex>, FPackageIndex>* ObjectNameWithOuterToExportMap);

	/**
	 * Start the process of serializing the package file summary if needed
	 */
	ELinkerStatus SerializePackageFileSummary();

	/**
	 * Does the actual serialization of  the package file summary.
	 */
	ELinkerStatus SerializePackageFileSummaryInternal();

	/**
	 * Updates the linker, loader and root package with data from the package file summary.
	 * */
	ELinkerStatus UpdateFromPackageFileSummary();
	
	/** 
	 * Serializes the header for the package trailer, allowing us to identify the payloads of the package 
	 */
	ELinkerStatus SerializePackageTrailer();

	/**
	 * Serializes the name map.
	 */
	ELinkerStatus SerializeNameMap();

	/**
	 * Serializes the soft object map.
	 */
	ELinkerStatus SerializeSoftObjectPathList();

	/**
	 * Serializes the import map.
	 */
	ELinkerStatus SerializeImportMap();

	/**
	 * Fixes up the import map, performing remapping for backward compatibility and such.
	 */
	ELinkerStatus FixupImportMap();

	/**
	 * Generate remapping for the instancing context if this is an instanced package.
	 */
	ELinkerStatus PopulateInstancingContext();

	ELinkerStatus RelocateReferences();

	ELinkerStatus ApplyInstancingContext();

	/**
	 * Generate remapping for the relocation context if this is a relocated package.
	 */
	ELinkerStatus PopulateRelocationContext();

	/**
	 * Serializes the export map.
	 */
	ELinkerStatus SerializeExportMap();

#if WITH_TEXT_ARCHIVE_SUPPORT
	/**
	 * Create the export readers.
	 */
	ELinkerStatus ConstructExportsReaders();
#endif

	/**
	 * Serializes the depends map.
	 */
	ELinkerStatus SerializeDependsMap();

	/**
	 * Serializes the preload dependencies.
	 */
	ELinkerStatus SerializePreloadDependencies();
	
	/**
	 * Serializes the data resource map.
	 */
	ELinkerStatus SerializeDataResourceMap();

	/** Sets the basic linker archive info */
	void ResetStatusInfo();
public:
	/**
	 * Serializes the gatherable text data container.
	 */
	COREUOBJECT_API ELinkerStatus SerializeGatherableTextDataMap(bool bForceEnableForCommandlet = false);

	/**
	 * Serializes thumbnails
	 */
	COREUOBJECT_API ELinkerStatus SerializeThumbnails( bool bForceEnableForCommandlet=false );

	/** Inform the archive that blueprint finalization is pending. */
	virtual void ForceBlueprintFinalization() override;

	/**
	* Query method to help handle recursive behavior. When this returns true,
	* this linker is in the middle of, or is about to call FinalizeBlueprint()
	* (for a blueprint class somewhere in the current callstack). Needed when
	* we get to finalizing a sub-class before we've finished finalizing its
	* super (so we know we need to finish finalizing the super first).
	*
	* @return True if FinalizeBlueprint() is currently being ran (or about to be ran) for an export (Blueprint) class.
	*/
	bool IsBlueprintFinalizationPending() const;

	/**
	 * Gives external code the ability to create FLinkerPlaceholderBase objects
	 * in place of loads that may violate the LOAD_DeferDependencyLoads state.
	 * This will only produce a placeholder if LOAD_DeferDependencyLoads is set
	 * for this linker.
	 *
	 * NOTE: For now, this will only produce UClass placeholders, as that is the 
	 *       only type we've identified needing.
	 * 
	 * @param  Property		 The property for which you want to defer loading the value.
	 * @param  ObjectType    The expected type of the object you want to defer loading of.
	 * @param  ObjectPath    The full object/package path for the expected object.
	 * @return A FLinkerPlaceholderBase UObject that can be used in place of the import dependency.
	 */
	UObject* RequestPlaceholderValue(const FProperty* Property, const UClass* ObjectType, const TCHAR* ObjectPath);

private:
	/**
	 * Regenerates/Refreshes a blueprint class
	 *
	 * @param	LoadClass		Instance of the class currently being loaded and which is the parent for the blueprint
	 * @param	ExportObject	Current object bein exported
	 * @return	Returns true if regeneration was successful, otherwise false
	 */
	bool RegenerateBlueprintClass(UClass* LoadClass, UObject* ExportObject);

	/**
	 * Determines if the specified import should be deferred. If so, it will 
	 * instantiate a placeholder object in its place.
	 * 
	 * @param  ImportIndex    An index into this linker's ImportMap, specifying which import to check.
	 * @return True if the specified import was deferred, other wise false (it is ok to load it).
	 */
	bool DeferPotentialCircularImport(const int32 ImportIndex);
	
#if WITH_EDITOR
	/**
	* Determines if the Object Import error should be suppressed
	*
	* @param  ImportIndex    Internal index into this linker's ImportMap, references the import to check for suppression.
	* @return True if the import error should be suppressed
	*/
	bool IsSuppressableBlueprintImportError(int32 ImportIndex) const;
#endif // WITH_EDITOR

	/**
	 * Stubs in a ULinkerPlaceholderExportObject for the specified export (if 
	 * one is required, meaning: the export's LoadClass is not fully formed). 
	 * This should rarely happen, but has been seen in cyclic Blueprint 
	 * scenarios involving Blueprinted components.
	 * 
	 * @param  ExportIndex    Identifies the export you want deferred.
	 * @param Outer			The outer of the export to potentially defer
	 * @return True if the export has been deferred (and should not be loaded).
	 */
	bool DeferExportCreation(const int32 ExportIndex, UObject* Outer);

	/**
	 * Iterates through this linker's ExportMap, looking for the corresponding
	 * class-default-object for the specified class (assumes that the supplied 
	 * class is an export itself, making this a Blueprint package).
	 * 
	 * @param  LoadClass    The Blueprint class that this linker is in charge of loading (also belonging to its ExportMap).
	 * @return An index into this linker's ExportMap array (INDEX_NONE if the CDO wasn't found).
	 */
	int32 FindCDOExportIndex(UClass* LoadClass);

	/**
	 * Combs the ImportMap for any imports that were deferred, and then creates 
	 * them (via CreateImport).
	 * 
	 * @param  LoadStruct    The (Blueprint) class or struct that you want resolved (so that it no longer contains dependency placeholders).
	 */
	void ResolveDeferredDependencies(UStruct* LoadStruct);

	/**
	 * Loads the import that the Placeholder was initially stubbed in for (NOTE:
	 * this could cause recursive behavior), and then replaces all known 
	 * placeholder references with the proper class.
	 * 
	 * @param  Placeholder		A ULinkerPlaceholderClass that was substituted in place of a deferred dependency.
	 * @param  ReferencingClass	The (Blueprint) class that was loading, while we deferred dependencies (now referencing the placeholder).
	 * @param  ObjectPath		Optional param that denotes the full object/package path for the object the placeholder is supposed to represent 
	 *                          (used when the passed placeholder is not tied to an import in the linker's ImportMap).
	 * @return The number of placeholder references replaced (could be none, if this was recursively resolved).
	 */
	int32 ResolveDependencyPlaceholder(class FLinkerPlaceholderBase* Placeholder, UClass* ReferencingClass = nullptr, const FName ObjectPath = NAME_None);

	/**
	 * Query method to help catch recursive behavior. When this returns true, a 
	 * dependency placeholder is in the middle of being resolved by 
	 * ResolveDependencyPlaceholder(). Used so a nested call would know to 
	 * complete that placeholder before continuing.
	 * 
	 * @return True if ResolveDependencyPlaceholder() is being ran on a placeholder that has yet to be resolved. 
	 */
	bool HasUnresolvedDependencies() const;

	/**
	 * Iterates through the ImportMap and calls CreateImport() for every entry, 
	 * creating/loading each import as we go. This also makes sure that class 
	 * imports have had ResolveDeferredDependencies() completely executed for 
	 * them (even those already running through it earlier in the callstack).
	 */
	void ResolveAllImports();

	/**
	 * Takes the supplied serialized class and serializes in its CDO, then 
	 * regenerates both.
	 * 
	 * @param  LoadClass    The loaded blueprint class (assumes that it has been fully loaded/serialized).
	 */
	void FinalizeBlueprint(UClass* LoadClass);

	/**
	 * Combs the ExportMap for any stubbed in ULinkerPlaceholderExportObjects,
	 * and finalizes the real export's class before actually creating it
	 * (exports are deferred when their class isn't fully formed at the time
	 * CreateExport() is called). Also, this function ensures that deferred CDO  
	 * serialization is executed (expects its class to be fully resolved at this
	 * point).
	 *
	 * @param  LoadClass    A fully loaded/serialized class that may have property references to placeholder export objects (in need of fix-up).
	 */
	void ResolveDeferredExports(UClass* LoadClass);

	/** Called when a class is loaded and its now safe to load deferred instances */
	void ResolvePlaceholder(ULinkerPlaceholderExportObject* Placeholder);

	/** Helper function to recursively resolve placeholders that were waiting for their outer */
	void ResolvedDeferredSubobjects(ULinkerPlaceholderExportObject* OwningPlaceholder);

	/**
	 * Sometimes we have to instantiate an export object that is of an imported 
	 * type, and sometimes in those scenarios (thanks to cyclic dependencies) 
	 * the type class could be a Blueprint type that is half resolved. To avoid
	 * having to re-instance objects on load, we have to ensure that the class
	 * is fully regenerated before we spawn any instances of it. That's where 
	 * this function comes in. It will make sure that the specified class is 
	 * fully loaded, finalized, and regenerated.
	 *
	 * NOTE: be wary, if called in the wrong place, then this could introduce 
	 *       nasty infinite recursion!
	 * 
	 * @param  ImportClass    The class you want to make sure is fully regenerated.
	 * @return True if the class could be regenerated (false if it didn't have its linker set).
	 */
	bool ForceRegenerateClass(UClass* ImportClass);

	/**
	 * Checks to see if an export (or one up its outer chain) is currently 
	 * in the middle of having its class dependency force-regenerated. This 
	 * function is meant to help avoid unnecessary recursion, as 
	 * ForceRegenerateClass() does nothing itself to stave off infinite 
	 * recursion.
	 * 
	 * @param  ExportIndex    Identifies the export you're about to call CreateExport() on.
	 * @return True if the specified export's class (or one up its outer chain) is currently being force-regenerated.
	 */
	bool IsExportBeingResolved(int32 ExportIndex);

	void ResetDeferredLoadingState();

	bool HasPerformedFullExportResolvePass();

	/** Finds import, tries to fall back to dynamic class if the object could not be found */
	UObject* FindImport(UClass* ImportClass, UObject* ImportOuter, const TCHAR* Name);
	/** Finds import, tries to fall back to dynamic class if the object could not be found */
	static UObject* FindImportFast(UClass* ImportClass, UObject* ImportOuter, FName Name, bool bFindObjectbyName = false);

#if	USE_CIRCULAR_DEPENDENCY_LOAD_DEFERRING
	/** 
	 * For deferring dependency loads, we block CDO serialization until the 
	 * class if complete. If we attempt to serialize the CDO while that is 
	 * happening, we instead defer it and record the export's index here (so we 
	 * can return to it later).
	 */
	bool bForceBlueprintFinalization;

	/** 
	 * Index of the CDO that should be used for blueprint finalization, may be INDEX_NONE
	 * in the case of some legacy content.
	 */
	int32 DeferredCDOIndex;

	/** 
	 * Used to track dependency placeholders currently being resolved inside of 
	 * ResolveDependencyPlaceholder()... utilized for nested reentrant behavior, 
	 * to make sure this placeholder is completely resolved before continuing on 
	 * to the next.
	 */
	TArray<class FLinkerPlaceholderBase*> ResolvingPlaceholderStack;

	/** 
	 * Internal list to track imports that were deferred, but don't belong to 
	 * the ImportMap (thinks ones loaded through config files via FProperty::ImportText).
	 */
	TMap<FName, FLinkerPlaceholderBase*> ImportPlaceholders;
#endif // USE_CIRCULAR_DEPENDENCY_LOAD_DEFERRING


	/** 
	 * Creates the export hash.
	 */
	ELinkerStatus CreateExportHash();

	/**
	 * Finds existing exports in memory and matches them up with this linker. This is required for PIE to work correctly
	 * and also for script compilation as saving a package will reset its linker and loading will reload/ replace existing
	 * objects without a linker.
	 */
	ELinkerStatus FindExistingExports();

	/**
	 * Finalizes linker creation, adding linker to loaders array and potentially verifying imports.
	 */
	ELinkerStatus FinalizeCreation(TMap<TPair<FName, FPackageIndex>, FPackageIndex>* ObjectNameWithOuterToExportMap);

	//
	// FLinkerLoad creation helpers END
	//

private:

#if WITH_TEXT_ARCHIVE_SUPPORT
	// Function to get a slot for a given export
	FStructuredArchiveSlot GetExportSlot(FPackageIndex InExportIndex);
#endif

public:

	//~ FArchive interface
	COREUOBJECT_API virtual void SetSerializeContext(FUObjectSerializeContext* InLoadContext) override;
	COREUOBJECT_API virtual FUObjectSerializeContext* GetSerializeContext() override;
};

// used by the EDL at boot time to coordinate loading with what is going on with the deferred registration stuff
enum class ENotifyRegistrationType
{
	NRT_Class,
	NRT_ClassCDO,
	NRT_Struct,
	NRT_Enum,
	NRT_Package,
	NRT_NoExportObject,
};

enum class ENotifyRegistrationPhase
{
	NRP_Added,
	NRP_Started,
	NRP_Finished,
};

COREUOBJECT_API void NotifyRegistrationEvent(const TCHAR* PackageName, const TCHAR* Name, ENotifyRegistrationType NotifyRegistrationType, ENotifyRegistrationPhase NotifyRegistrationPhase, UObject *(*InRegister)() = nullptr, bool InbDynamic = false, UObject* FinishedObject = nullptr);
COREUOBJECT_API void NotifyRegistrationComplete();<|MERGE_RESOLUTION|>--- conflicted
+++ resolved
@@ -2,10 +2,7 @@
 
 #pragma once
 
-<<<<<<< HEAD
-=======
 #include "Async/Mutex.h"
->>>>>>> 4af6daef
 #include "Containers/Array.h"
 #include "Containers/Map.h"
 #include "Containers/Set.h"
@@ -204,8 +201,6 @@
 		return PackageTrailer.Get();
 	}
 
-<<<<<<< HEAD
-=======
 #if WITH_EDITOR
 	bool IsPackageRelocated() const
 	{
@@ -213,7 +208,6 @@
 	}
 #endif
 
->>>>>>> 4af6daef
 private:
 
 	/** True if the linker is currently deleting loader */
@@ -295,17 +289,12 @@
 
 	/** The async package associated with this linker */
 	void* AsyncRoot;
-<<<<<<< HEAD
-#if WITH_EDITOR
-	/** Bulk data that does not need to be loaded when the linker is loaded.												*/
-=======
 
 #if WITH_EDITOR
 	/** Used when accessing BulkDataLoaders/EditorBulkDataLoaders to ensure thread safety */
 	UE::FMutex BulkDataMutex;
 
 	/** Bulk data that use the FLinkerLoad to track the state of the file on disk */
->>>>>>> 4af6daef
 	TSet<FBulkData*> BulkDataLoaders;
 	TSet<UE::Serialization::FEditorBulkData*> EditorBulkDataLoaders;
 #endif // WITH_EDITOR
@@ -453,15 +442,10 @@
 	bool					bHasFixedUpImportMap:1;
 	/** Whether we already populated the instancing context.																*/
 	bool					bHasPopulatedInstancingContext:1;
-<<<<<<< HEAD
-	/** Whether we already populated the relocation context.																*/
-	bool					bHasPopulatedRelocationContext:1;
-=======
 	/** Whether we already relocated references.																			*/
 	bool					bHasRelocatedReferences:1;
 	/** Whether we already applied the instancing context to the soft object list.											*/
 	bool					bHasAppliedInstancingContext : 1;
->>>>>>> 4af6daef
 	/** Used for ActiveClassRedirects functionality */
 	bool					bFixupExportMapDone:1;
 	/** Whether we already matched up existing exports.																		*/
@@ -478,8 +462,6 @@
 	bool					bUseFullTimeLimit:1;
 	/** Whether the loader needs version and correctness checks (see OpenReadPackage)										*/
 	bool					bLoaderNeedsEngineVersionChecks : 1;
-<<<<<<< HEAD
-=======
 
 #if WITH_EDITOR
 	/** Check to avoid multiple export duplicate fixups in case we don't save asset. */
@@ -489,7 +471,6 @@
 	bool bIsPackageRelocated : 1;
 #endif // WITH_EDITOR
 
->>>>>>> 4af6daef
 	/** Call count of IsTimeLimitExceeded.																					*/
 	int32					IsTimeLimitExceededCallCount;
 	/** Current time limit to use if bUseTimeLimit is true.																	*/
@@ -917,30 +898,6 @@
 
 	void DetachExport( int32 i );
 
-<<<<<<< HEAD
-	// FArchive interface.
-	/**
-	 * Hint the archive that the region starting at passed in offset and spanning the passed in size
-	 * is going to be read soon and should be precached.
-	 *
-	 * The function returns whether the precache operation has completed or not which is an important
-	 * hint for code knowing that it deals with potential async I/O. The archive is free to either not 
-	 * implement this function or only partially precache so it is required that given sufficient time
-	 * the function will return true. Archives not based on async I/O should always return true.
-	 *
-	 * This function will not change the current archive position.
-	 *
-	 * @param	PrecacheOffset	Offset at which to begin precaching.
-	 * @param	PrecacheSize	Number of bytes to precache
-	 * @return	false if precache operation is still pending, true otherwise
-	 */
-	FORCEINLINE virtual bool Precache(int64 PrecacheOffset, int64 PrecacheSize) override
-	{
-		return Loader->Precache(PrecacheOffset, PrecacheSize);
-	}
-
-=======
->>>>>>> 4af6daef
 #if WITH_EDITOR
 	/**
 	 * Attaches/ associates the passed in bulk data object with the linker.
@@ -1220,11 +1177,6 @@
 	ELinkerStatus RelocateReferences();
 
 	ELinkerStatus ApplyInstancingContext();
-
-	/**
-	 * Generate remapping for the relocation context if this is a relocated package.
-	 */
-	ELinkerStatus PopulateRelocationContext();
 
 	/**
 	 * Serializes the export map.
