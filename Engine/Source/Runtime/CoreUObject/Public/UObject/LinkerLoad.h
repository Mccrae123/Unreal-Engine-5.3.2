--- conflicted
+++ resolved
@@ -48,15 +48,8 @@
 struct FObjectPtr;
 struct FOpenPackageResult;
 struct FScopedSlowTask;
-<<<<<<< HEAD
-struct FUntypedBulkData;
-
-namespace UE{ class FPackageTrailer; }
-namespace UE::Serialization{ class FEditorBulkData; }
-=======
 struct FUObjectSerializeContext;
 template <typename FuncType> class TFunction;
->>>>>>> d731a049
 
 /*----------------------------------------------------------------------------
 	FLinkerLoad.
@@ -230,12 +223,9 @@
 	/** The trailer for the package */
 	TUniquePtr<UE::FPackageTrailer> PackageTrailer;
 
-<<<<<<< HEAD
-=======
 	/** Set of imports that require additional verification at creation time. */
 	TSet<int32> ImportsToVerifyOnCreate;
 
->>>>>>> d731a049
 	// Helper function to access the InstancingContext IsInstanced, 
 	bool IsContextInstanced() const;
 
@@ -277,13 +267,8 @@
 	struct FAsyncPackage* AsyncRoot;
 #if WITH_EDITOR
 	/** Bulk data that does not need to be loaded when the linker is loaded.												*/
-<<<<<<< HEAD
-	TArray<FUntypedBulkData*> BulkDataLoaders;
-	TArray<UE::Serialization::FEditorBulkData*> EditorBulkDataLoaders;
-=======
 	TSet<FBulkData*> BulkDataLoaders;
 	TSet<UE::Serialization::FEditorBulkData*> EditorBulkDataLoaders;
->>>>>>> d731a049
 #endif // WITH_EDITOR
 
 	/** Hash table for exports.																								*/
@@ -417,13 +402,8 @@
 	bool					bHasSerializedPackageFileSummary:1;
 	/** Whether we already serialized the package trailer.																	*/
 	bool					bHasSerializedPackageTrailer : 1;
-<<<<<<< HEAD
-	/** Whether we have already reconstructed the import/export tables for a text asset */
-	bool					bHasReconstructedImportAndExportMap:1;
-=======
 	/** Whether we have already constructed the exports readers																*/
 	bool					bHasConstructedExportsReaders:1;
->>>>>>> d731a049
 	/** Whether we already serialized preload dependencies.																	*/
 	bool					bHasSerializedPreloadDependencies:1;
 	/** Whether we already fixed up import map.																				*/
@@ -908,11 +888,7 @@
 	 * @param	Owner		UObject owning the bulk data
 	 * @param	BulkData	Bulk data object to associate
 	 */
-<<<<<<< HEAD
-	virtual void AttachBulkData(UObject* Owner, FUntypedBulkData* BulkData) override;
-=======
 	virtual void AttachBulkData(UObject* Owner, FBulkData* BulkData) override;
->>>>>>> d731a049
 	virtual void AttachBulkData(UE::Serialization::FEditorBulkData* BulkData) override;
 	/**
 	 * Detaches the passed in bulk data object from the linker.
@@ -920,11 +896,7 @@
 	 * @param	BulkData	Bulk data object to detach
 	 * @param	bEnsureBulkDataIsLoaded	Whether to ensure that the bulk data is loaded before detaching
 	 */
-<<<<<<< HEAD
-	virtual void DetachBulkData(FUntypedBulkData* BulkData, bool bEnsureBulkDataIsLoaded) override;
-=======
 	virtual void DetachBulkData(FBulkData* BulkData, bool bEnsureBulkDataIsLoaded) override;
->>>>>>> d731a049
 	virtual void DetachBulkData(UE::Serialization::FEditorBulkData* BulkData, bool bEnsureBulkDataIsLoaded) override;
 	/**
 	 * Detaches all attached bulk  data objects.
@@ -1358,11 +1330,7 @@
 	/** Finds import, tries to fall back to dynamic class if the object could not be found */
 	UObject* FindImport(UClass* ImportClass, UObject* ImportOuter, const TCHAR* Name);
 	/** Finds import, tries to fall back to dynamic class if the object could not be found */
-<<<<<<< HEAD
-	static UObject* FindImportFast(UClass* ImportClass, UObject* ImportOuter, FName Name, bool bAnyPackage = false);
-=======
 	static UObject* FindImportFast(UClass* ImportClass, UObject* ImportOuter, FName Name, bool bFindObjectbyName = false);
->>>>>>> d731a049
 
 #if	USE_CIRCULAR_DEPENDENCY_LOAD_DEFERRING
 	/** 
