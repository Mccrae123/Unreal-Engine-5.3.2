// Copyright Epic Games, Inc. All Rights Reserved.

// Reflection mirrors of C++ structs defined in Core or CoreUObject, those modules are not parsed by the Unreal Header Tool.
// The documentation comments here are only for use in the editor tooltips, and is ignored for the API docs.
// More complete documentation will be found in the files that have the full class definition, listed below.

#pragma once

// Help intellisense to avoid interpreting this file's declaration of FVector etc as it assumes !CPP by default
#ifndef CPP
#define CPP 1
#endif

#if CPP

// Include the real definitions of the noexport classes below to allow the generated cpp file to compile.

#include "PixelFormat.h"

#include "Misc/FallbackStruct.h"
#include "Misc/Guid.h"
#include "Misc/DateTime.h"
#include "Misc/Timespan.h"

#include "UObject/TopLevelAssetPath.h"
#include "UObject/SoftObjectPath.h"
#include "UObject/PropertyAccessUtil.h"

#include "Math/InterpCurvePoint.h"
#include "Math/UnitConversion.h"
#include "Math/Vector.h"
#include "Math/Vector4.h"
#include "Math/Vector2D.h"
#include "Math/TwoVectors.h"
#include "Math/Plane.h"
#include "Math/Rotator.h"
#include "Math/Quat.h"
#include "Math/IntPoint.h"
#include "Math/IntVector.h"
#include "Math/Color.h"
#include "Math/Box.h"
#include "Math/Box2D.h"
#include "Math/BoxSphereBounds.h"
#include "Math/OrientedBox.h"
#include "Math/Matrix.h"
#include "Math/ScalarRegister.h"
#include "Math/RandomStream.h"
#include "Math/RangeBound.h"
#include "Math/Interval.h"

#include "Internationalization/PolyglotTextData.h"

#include "AssetRegistry/ARFilter.h"
#include "AssetRegistry/AssetBundleData.h"
#include "AssetRegistry/AssetData.h"

#include "../../../ApplicationCore/Public/GenericPlatform/ICursor.h"

#endif

#if !CPP      //noexport class

/// @cond DOXYGEN_IGNORE

/**
 * Determines case sensitivity options for string comparisons. 
 * @note Mirrored from Engine\Source\Runtime\Core\Public\Containers\UnrealString.h
 */
UENUM()
namespace ESearchCase
{
	enum Type
	{
		CaseSensitive,
		IgnoreCase,
	};
}

/**
 * Determines search direction for string operations.
 * @note Mirrored from Engine\Source\Runtime\Core\Public\Containers\UnrealString.h
 */
UENUM()
namespace ESearchDir
{
	enum Type
	{
		FromStart,
		FromEnd,
	};
}

/**
 * Enum that defines how the log times are to be displayed.
 * @note Mirrored from Engine\Source\Runtime\Core\Public\Misc\OutputDevice.h
 */
UENUM()
namespace ELogTimes
{
	enum Type
	{
		/** Do not display log timestamps. */
		None UMETA(DisplayName = "None"),

		/** Display log timestamps in UTC. */
		UTC UMETA(DisplayName = "UTC"),

		/** Display log timestamps in seconds elapsed since GStartTime. */
		SinceGStartTime UMETA(DisplayName = "Time since application start"),

		/** Display log timestamps in local time. */
		Local UMETA(DisplayName = "Local time"),
	};
}

/** Generic axis enum (mirrored for native use in Axis.h). */
UENUM(meta=(ScriptName="AxisType"))
namespace EAxis
{
	enum Type
	{
		None,
		X,
		Y,
		Z
	};
}

/** Generic axis list enum (mirrored for native use in Axis.h). */
UENUM()
namespace EAxisList
{
	enum Type
	{
		None = 0,
		X = 1,
		Y = 2,
		Z = 4,

		Screen = 8,
		XY = X | Y,
		XZ = X | Z,
		YZ = Y | Z,
		XYZ = X | Y | Z,
		All = XYZ | Screen,

		/** alias over Axis YZ since it isn't used when the z-rotation widget is being used */
		ZRotation = YZ,

		/** alias over Screen since it isn't used when the 2d translate rotate widget is being used */
		Rotate2D = Screen,
	};
}

/** Describes shape of an interpolation curve (mirrored from InterpCurvePoint.h). */
UENUM()
enum EInterpCurveMode
{
	/** A straight line between two keypoint values. */
	CIM_Linear UMETA(DisplayName="Linear"),
	
	/** A cubic-hermite curve between two keypoints, using Arrive/Leave tangents. These tangents will be automatically
		updated when points are moved, etc.  Tangents are unclamped and will plateau at curve start and end points. */
	CIM_CurveAuto UMETA(DisplayName="Curve Auto"),
	
	/** The out value is held constant until the next key, then will jump to that value. */
	CIM_Constant UMETA(DisplayName="Constant"),
	
	/** A smooth curve just like CIM_Curve, but tangents are not automatically updated so you can have manual control over them (eg. in Curve Editor). */
	CIM_CurveUser UMETA(DisplayName="Curve User"),
	
	/** A curve like CIM_Curve, but the arrive and leave tangents are not forced to be the same, so you can create a 'corner' at this key. */
	CIM_CurveBreak UMETA(DisplayName="Curve Break"),
	
	/** A cubic-hermite curve between two keypoints, using Arrive/Leave tangents. These tangents will be automatically
	    updated when points are moved, etc.  Tangents are clamped and will plateau at curve start and end points. */
	CIM_CurveAutoClamped UMETA(DisplayName="Curve Auto Clamped"),
};

/**
 * Describes the format of a each pixel in a graphics buffer.
 * @warning: When you update this, you must add an entry to GPixelFormats(see RenderUtils.cpp)
 * @warning: When you update this, you must add an entries to PixelFormat.h, usually just copy the generated section on the header into EPixelFormat
 * @warning: The *Tools DLLs will also need to be recompiled if the ordering is changed, but should not need code changes.
 */
UENUM()
enum EPixelFormat
{
	PF_Unknown,
	PF_A32B32G32R32F,
	/** UNORM (0..1), corresponds to FColor.  Unpacks as rgba in the shader. */
	PF_B8G8R8A8,
	/** UNORM red (0..1) */
	PF_G8,
	PF_G16,
	PF_DXT1,
	PF_DXT3,
	PF_DXT5,
	PF_UYVY,
	/** Same as PF_FloatR11G11B10 */
	PF_FloatRGB,
	/** RGBA 16 bit signed FP format.  Use FFloat16Color on the CPU. */
	PF_FloatRGBA,
	/** A depth+stencil format with platform-specific implementation, for use with render targets. */
	PF_DepthStencil,
	/** A depth format with platform-specific implementation, for use with render targets. */
	PF_ShadowDepth,
	PF_R32_FLOAT,
	PF_G16R16,
	PF_G16R16F,
	PF_G16R16F_FILTER,
	PF_G32R32F,
	PF_A2B10G10R10,
	PF_A16B16G16R16,
	PF_D24,
	PF_R16F,
	PF_R16F_FILTER,
	PF_BC5,
	/** SNORM red, green (-1..1). Not supported on all RHI e.g. Metal */
	PF_V8U8,
	PF_A1,
	/** A low precision floating point format, unsigned.  Use FFloat3Packed on the CPU. */
	PF_FloatR11G11B10,
	PF_A8,
	PF_R32_UINT,
	PF_R32_SINT,
	PF_PVRTC2,
	PF_PVRTC4,
	PF_R16_UINT,
	PF_R16_SINT,
	PF_R16G16B16A16_UINT,
	PF_R16G16B16A16_SINT,
	PF_R5G6B5_UNORM,
	PF_R8G8B8A8,
	/** Only used for legacy loading; do NOT use! */
	PF_A8R8G8B8,
	/** High precision single channel block compressed, equivalent to a single channel BC5, 8 bytes per 4x4 block. */
	PF_BC4,
	/** UNORM red, green (0..1). */
	PF_R8G8,
	/** ATITC format. */
	PF_ATC_RGB,
	/** ATITC format. */
	PF_ATC_RGBA_E,
	/** ATITC format. */
	PF_ATC_RGBA_I,
	/** Used for creating SRVs to alias a DepthStencil buffer to read Stencil.  Don't use for creating textures. */
	PF_X24_G8,
	PF_ETC1,
	PF_ETC2_RGB,
	PF_ETC2_RGBA,
	PF_R32G32B32A32_UINT,
	PF_R16G16_UINT,
	/** 8.00 bpp */
	PF_ASTC_4x4,
	/** 3.56 bpp */
	PF_ASTC_6x6,
	/** 2.00 bpp */
	PF_ASTC_8x8,
	/** 1.28 bpp */
	PF_ASTC_10x10,
	/** 0.89 bpp */
	PF_ASTC_12x12,
	PF_BC6H,
	PF_BC7,
	PF_R8_UINT,
	PF_L8,
	PF_XGXR8,
	PF_R8G8B8A8_UINT,
	/** SNORM (-1..1), corresponds to FFixedRGBASigned8. */
	PF_R8G8B8A8_SNORM,
	PF_R16G16B16A16_UNORM,
	PF_R16G16B16A16_SNORM,
	PF_PLATFORM_HDR_0,
	PF_PLATFORM_HDR_1,
	PF_PLATFORM_HDR_2,
	PF_NV12,
	PF_R32G32_UINT,
	PF_ETC2_R11_EAC,
	PF_ETC2_RG11_EAC,
	PF_R8,
	PF_B5G5R5A1_UNORM,
	PF_G16R16_SNORM,
	PF_R8G8_UINT,
	PF_R32G32B32_UINT,
	PF_R32G32B32_SINT,
	PF_R32G32B32F,
	PF_R8_SINT,
	PF_R64_UINT,
<<<<<<< HEAD
=======
	PF_R9G9B9EXP5,
>>>>>>> d731a049
	PF_MAX,
};

/** Mouse cursor types (mirrored from ICursor.h) */
UENUM()
namespace EMouseCursor
{
	enum Type
	{
		/** Causes no mouse cursor to be visible. */
		None,

		/** Default cursor (arrow). */
		Default,

		/** Text edit beam. */
		TextEditBeam,

		/** Resize horizontal. */
		ResizeLeftRight,

		/** Resize vertical. */
		ResizeUpDown,

		/** Resize diagonal. */
		ResizeSouthEast,

		/** Resize other diagonal. */
		ResizeSouthWest,

		/** MoveItem. */
		CardinalCross,

		/** Target Cross. */
		Crosshairs,

		/** Hand cursor. */
		Hand,

		/** Grab Hand cursor. */
		GrabHand,

		/** Grab Hand cursor closed. */
		GrabHandClosed,

		/** a circle with a diagonal line through it. */
		SlashedCircle,

		/** Eye-dropper cursor for picking colors. */
		EyeDropper,
	};
}

/** A set of numerical unit types supported by the engine. Mirrored from UnitConversion.h */
UENUM(BlueprintType)
enum class EUnit : uint8
{
	/** Scalar distance/length unit. */
	Micrometers, Millimeters, Centimeters, Meters, Kilometers, Inches, Feet, Yards, Miles, Lightyears,
	
	/** Angular units */
	Degrees, Radians,
	
	/** Speed units */
	CentimetersPerSecond, MetersPerSecond, KilometersPerHour, MilesPerHour,
	
	/** Temperature units */
	Celsius, Farenheit, Kelvin,
	
	/** Mass units */
	Micrograms, Milligrams, Grams, Kilograms, MetricTons, Ounces, Pounds, Stones,
	
	/** Force units */
	Newtons, PoundsForce, KilogramsForce,
	
	/** Frequency units */
	Hertz, Kilohertz, Megahertz, Gigahertz, RevolutionsPerMinute,
	
	/** Data Size units */	
	Bytes, Kilobytes, Megabytes, Gigabytes, Terabytes,
	
	/** Luminous flux units */	
	Lumens,
	
	/** Time units */	
	Milliseconds, Seconds, Minutes, Hours, Days, Months, Years,

	/** Arbitrary multiplier */	
	Multiplier,


	/** Percentage */
	Percentage,

	/** Symbolic entry, not specifiable on meta data. */
	Unspecified
};

/**
 * Enum controlling when to emit property change notifications when setting a property value.
 * @note Mirrored from PropertyAccessUtil.h
 */
UENUM(BlueprintType)
enum class EPropertyAccessChangeNotifyMode : uint8
{
	/** Notify only when a value change has actually occurred */
	Default,
	/** Never notify that a value change has occurred */
	Never,
	/** Always notify that a value change has occurred, even if the value is unchanged */
	Always,
};

/**
* Enum denoting message dialog return types.
* @note Mirrored from GenericPlatformMisc.h
*/
UENUM(BlueprintType)
namespace EAppReturnType
{
	enum Type
	{
		No,
		Yes,
		YesAll,
		NoAll,
		Cancel,
		Ok,
		Retry,
		Continue,
	};
}

/**
* Enum denoting message dialog button choices. Used in combination with EAppReturnType.
* @note Mirrored from GenericPlatformMisc.h
*/
UENUM(BlueprintType)
namespace EAppMsgType
{
	/**
	 * Enumerates supported message dialog button types.
	 */
	enum Type
	{
		Ok,
		YesNo,
		OkCancel,
		YesNoCancel,
		CancelRetryContinue,
		YesNoYesAllNoAll,
		YesNoYesAllNoAllCancel,
		YesNoYesAll,
	};
}

/**
 * A struct used as stub for deleted ones. 
 */
USTRUCT(noexport, IsAlwaysAccessible, HasDefaults)
struct FFallbackStruct
{
};

/** A globally unique identifier (mirrored from Guid.h) */
USTRUCT(immutable, noexport, BlueprintType, IsAlwaysAccessible, HasDefaults)
struct FGuid
{
	UPROPERTY(EditAnywhere, SaveGame, Category=Guid)
	int32 A;

	UPROPERTY(EditAnywhere, SaveGame, Category=Guid)
	int32 B;

	UPROPERTY(EditAnywhere, SaveGame, Category=Guid)
	int32 C;

	UPROPERTY(EditAnywhere, SaveGame, Category=Guid)
	int32 D;
};

/**
 * A point or direction FVector in 3d space.
 * @note The full C++ class is located here: Engine\Source\Runtime\Core\Public\Math\Vector.h
 */
<<<<<<< HEAD
USTRUCT(immutable, noexport, BlueprintType, meta = (HasNativeBreak = "Engine.KismetMathLibrary.BreakVector3f"))
=======
USTRUCT(immutable, noexport, BlueprintType, BlueprintInternalUseOnly, IsAlwaysAccessible, HasDefaults, HasNoOpConstructor, IsCoreType, meta = (HasNativeBreak = "/Script/Engine.KismetMathLibrary.BreakVector3f"))
>>>>>>> d731a049
struct FVector3f
{
	UPROPERTY(EditAnywhere, Category = Vector, SaveGame)
	float X;

	UPROPERTY(EditAnywhere, Category = Vector, SaveGame)
	float Y;

	UPROPERTY(EditAnywhere, Category = Vector, SaveGame)
	float Z;
};

/**
 * A point or direction FVector in 3d space.
 * @note The full C++ class is located here: Engine\Source\Runtime\Core\Public\Math\Vector.h
 */
USTRUCT(immutable, noexport, IsAlwaysAccessible, HasDefaults, HasNoOpConstructor, IsCoreType)
struct FVector3d
{
	UPROPERTY(EditAnywhere, Category = Vector, SaveGame)
	double X;

	UPROPERTY(EditAnywhere, Category = Vector, SaveGame)
	double Y;

	UPROPERTY(EditAnywhere, Category = Vector, SaveGame)
	double Z;
};

/**
 * A point or direction FVector in 3d space.
 * @note The full C++ class is located here: Engine\Source\Runtime\Core\Public\Math\Vector.h
 */
USTRUCT(immutable, noexport, BlueprintType, IsAlwaysAccessible, HasDefaults, HasNoOpConstructor, IsCoreType, meta = (HasNativeMake = "/Script/Engine.KismetMathLibrary.MakeVector", HasNativeBreak = "/Script/Engine.KismetMathLibrary.BreakVector"))
struct FVector
{
	UPROPERTY(EditAnywhere, BlueprintReadWrite, Category = Vector, SaveGame)
	FLargeWorldCoordinatesReal X;		// Alias for float/double depending on LWC status. Note: Will be refactored to double before UE5 ships.

	UPROPERTY(EditAnywhere, BlueprintReadWrite, Category = Vector, SaveGame)
	FLargeWorldCoordinatesReal Y;

	UPROPERTY(EditAnywhere, BlueprintReadWrite, Category = Vector, SaveGame)
	FLargeWorldCoordinatesReal Z;
};


/**
* A 4-D homogeneous vector.
* @note The full C++ class is located here: Engine\Source\Runtime\Core\Public\Math\Vector4.h
*/
USTRUCT(immutable, noexport, BlueprintType, BlueprintInternalUseOnly, IsAlwaysAccessible, HasDefaults, HasNoOpConstructor, IsCoreType)
struct FVector4f
{
	UPROPERTY(EditAnywhere, Category = Vector4, SaveGame)
	float X;

	UPROPERTY(EditAnywhere, Category = Vector4, SaveGame)
	float Y;

	UPROPERTY(EditAnywhere, Category = Vector4, SaveGame)
	float Z;

	UPROPERTY(EditAnywhere, Category = Vector4, SaveGame)
	float W;
};

/**
* A 4-D homogeneous vector.
* @note The full C++ class is located here: Engine\Source\Runtime\Core\Public\Math\Vector4.h
*/
USTRUCT(immutable, noexport, IsAlwaysAccessible, HasDefaults, HasNoOpConstructor, IsCoreType)
struct FVector4d
{
	UPROPERTY(EditAnywhere, Category = Vector4, SaveGame)
	double X;

	UPROPERTY(EditAnywhere, Category = Vector4, SaveGame)
	double Y;

	UPROPERTY(EditAnywhere, Category = Vector4, SaveGame)
	double Z;

	UPROPERTY(EditAnywhere, Category = Vector4, SaveGame)
	double W;
};


/**
* A 4-D homogeneous vector.
* @note The full C++ class is located here: Engine\Source\Runtime\Core\Public\Math\Vector4.h
*/
USTRUCT(immutable, noexport, BlueprintType, IsAlwaysAccessible, HasDefaults, HasNoOpConstructor, IsCoreType, meta = (HasNativeMake = "/Script/Engine.KismetMathLibrary.MakeVector4", HasNativeBreak = "/Script/Engine.KismetMathLibrary.BreakVector4"))
struct FVector4
{
	UPROPERTY(EditAnywhere, BlueprintReadWrite, Category=Vector4, SaveGame)
	FLargeWorldCoordinatesReal X;		// Alias for float/double depending on LWC status. Note: Will be refactored to double before UE5 ships.

	UPROPERTY(EditAnywhere, BlueprintReadWrite, Category=Vector4, SaveGame)
	FLargeWorldCoordinatesReal Y;

	UPROPERTY(EditAnywhere, BlueprintReadWrite, Category=Vector4, SaveGame)
	FLargeWorldCoordinatesReal Z;

	UPROPERTY(EditAnywhere, BlueprintReadWrite, Category=Vector4, SaveGame)
	FLargeWorldCoordinatesReal W;
};

<<<<<<< HEAD

/**
* A vector in 2-D space composed of components (X, Y) with floating point precision.
* @note The full C++ class is located here: Engine\Source\Runtime\Core\Public\Math\Vector2D.h
*/
USTRUCT(immutable, noexport)
struct FVector2f
{
	UPROPERTY(EditAnywhere, Category=Vector2D, SaveGame)
	float X;

=======

/**
* A vector in 2-D space composed of components (X, Y) with floating point precision.
* @note The full C++ class is located here: Engine\Source\Runtime\Core\Public\Math\Vector2D.h
*/
USTRUCT(immutable, noexport, BlueprintType, BlueprintInternalUseOnly, IsAlwaysAccessible, HasDefaults, HasNoOpConstructor, IsCoreType)
struct FVector2f
{
	UPROPERTY(EditAnywhere, Category=Vector2D, SaveGame)
	float X;

>>>>>>> d731a049
	UPROPERTY(EditAnywhere, Category=Vector2D, SaveGame)
	float Y;
};

/**
* A vector in 2-D space composed of components (X, Y) with floating point precision.
* @note The full C++ class is located here: Engine\Source\Runtime\Core\Public\Math\Vector2D.h
*/
// LWC_TODO: CRITICAL! Name collision in UHT with FVector2D due to case insensitive FNames!
<<<<<<< HEAD
// USTRUCT(immutable, noexport)
=======
// USTRUCT(immutable, noexport, IsAlwaysAccessible, HasDefaults, HasNoOpConstructor, IsCoreType)
>>>>>>> d731a049
// struct FVector2d
// {
// 	UPROPERTY(EditAnywhere, Category=Vector2D, SaveGame)
// 	double X;
//
// 	UPROPERTY(EditAnywhere, Category=Vector2D, SaveGame)
// 	double Y;
// };

/**
 * A vector in 2-D space composed of components (X, Y) with floating point precision.
 * @note The full C++ class is located here: Engine\Source\Runtime\Core\Public\Math\Vector2D.h
 */
USTRUCT(immutable, noexport, BlueprintType, IsAlwaysAccessible, HasDefaults, HasNoOpConstructor, IsCoreType, meta=(HasNativeMake="/Script/Engine.KismetMathLibrary.MakeVector2D", HasNativeBreak="/Script/Engine.KismetMathLibrary.BreakVector2D"))
struct FVector2D
{
	UPROPERTY(EditAnywhere, BlueprintReadWrite, Category=Vector2D, SaveGame)
	FLargeWorldCoordinatesReal X;

	UPROPERTY(EditAnywhere, BlueprintReadWrite, Category=Vector2D, SaveGame)
	FLargeWorldCoordinatesReal Y;
};

/** A pair of 3D vectors (mirrored from TwoVectors.h). */
USTRUCT(immutable, BlueprintType, noexport, IsAlwaysAccessible, HasDefaults)
struct FTwoVectors
{
	UPROPERTY(EditAnywhere, BlueprintReadWrite, Category=TwoVectors, SaveGame)
	FVector v1;

	UPROPERTY(EditAnywhere, BlueprintReadWrite, Category=TwoVectors, SaveGame)
	FVector v2;
};

/**
 * A plane definition in 3D space.
 * @note The full C++ class is located here: Engine\Source\Runtime\Core\Public\Math\Plane.h
 */
USTRUCT(immutable, noexport, BlueprintType, BlueprintInternalUseOnly, IsAlwaysAccessible, HasDefaults, HasNoOpConstructor, IsCoreType)
struct FPlane4f : public FVector3f
{
	UPROPERTY(EditAnywhere, Category=Plane, SaveGame)
	float W;
};

/**
 * A plane definition in 3D space.
 * @note The full C++ class is located here: Engine\Source\Runtime\Core\Public\Math\Plane.h
 */
USTRUCT(immutable, noexport, IsAlwaysAccessible, HasDefaults, HasNoOpConstructor, IsCoreType)
struct FPlane4d : public FVector3d
{
	UPROPERTY(EditAnywhere, Category = Plane, SaveGame)
	double W;
};

/**
 * A plane definition in 3D space.
 * @note The full C++ class is located here: Engine\Source\Runtime\Core\Public\Math\Plane.h
 */
USTRUCT(immutable, noexport, BlueprintType, IsAlwaysAccessible, HasDefaults, HasNoOpConstructor, IsCoreType)
struct FPlane : public FVector
{
	UPROPERTY(EditAnywhere, BlueprintReadWrite, Category = Plane, SaveGame)
	FLargeWorldCoordinatesReal W;
};


/**
 * An orthogonal rotation in 3d space.
 * @note The full C++ class is located here: Engine\Source\Runtime\Core\Public\Math\Rotator.h
 */
<<<<<<< HEAD
USTRUCT(immutable, noexport)
struct FRotator3f
{
	/** Pitch (degrees) around Y axis */
	UPROPERTY(EditAnywhere, Category=Rotator, SaveGame, meta=(DisplayName="Y"))
	float Pitch;

	/** Yaw (degrees) around Z axis */
	UPROPERTY(EditAnywhere, Category=Rotator, SaveGame, meta=(DisplayName="Z"))
	float Yaw;

	/** Roll (degrees) around X axis */
	UPROPERTY(EditAnywhere, Category=Rotator, SaveGame, meta=(DisplayName="X"))
	float Roll;
};

/**
 * An orthogonal rotation in 3d space.
 * @note The full C++ class is located here: Engine\Source\Runtime\Core\Public\Math\Rotator.h
 */
USTRUCT(immutable, noexport)
struct FRotator3d
{
	/** Pitch (degrees) around Y axis */
	UPROPERTY(EditAnywhere, Category=Rotator, SaveGame, meta=(DisplayName="Y"))
	double Pitch;

	/** Yaw (degrees) around Z axis */
	UPROPERTY(EditAnywhere, Category=Rotator, SaveGame, meta=(DisplayName="Z"))
	double Yaw;

	/** Roll (degrees) around X axis */
	UPROPERTY(EditAnywhere, Category=Rotator, SaveGame, meta=(DisplayName="X"))
	double Roll;
};

/**
 * An orthogonal rotation in 3d space.
 * @note The full C++ class is located here: Engine\Source\Runtime\Core\Public\Math\Rotator.h
 */
USTRUCT(immutable, noexport, BlueprintType, meta=(HasNativeMake="Engine.KismetMathLibrary.MakeRotator", HasNativeBreak="Engine.KismetMathLibrary.BreakRotator"))
struct FRotator
{
	/** Pitch (degrees) around Y axis */
	UPROPERTY(EditAnywhere, BlueprintReadWrite, Category=Rotator, SaveGame, meta=(DisplayName="Y"))
	FLargeWorldCoordinatesReal Pitch;

	/** Yaw (degrees) around Z axis */
	UPROPERTY(EditAnywhere, BlueprintReadWrite, Category=Rotator, SaveGame, meta=(DisplayName="Z"))
	FLargeWorldCoordinatesReal Yaw;

	/** Roll (degrees) around X axis */
=======
USTRUCT(immutable, noexport, BlueprintType, BlueprintInternalUseOnly, IsAlwaysAccessible, HasDefaults, HasNoOpConstructor, IsCoreType)
struct FRotator3f
{
	/** Pitch (degrees) around Y axis */
	UPROPERTY(EditAnywhere, Category=Rotator, SaveGame, meta=(DisplayName="Y"))
	float Pitch;

	/** Yaw (degrees) around Z axis */
	UPROPERTY(EditAnywhere, Category=Rotator, SaveGame, meta=(DisplayName="Z"))
	float Yaw;

	/** Roll (degrees) around X axis */
	UPROPERTY(EditAnywhere, Category=Rotator, SaveGame, meta=(DisplayName="X"))
	float Roll;
};

/**
 * An orthogonal rotation in 3d space.
 * @note The full C++ class is located here: Engine\Source\Runtime\Core\Public\Math\Rotator.h
 */
USTRUCT(immutable, noexport, IsAlwaysAccessible, HasDefaults, HasNoOpConstructor, IsCoreType)
struct FRotator3d
{
	/** Pitch (degrees) around Y axis */
	UPROPERTY(EditAnywhere, Category=Rotator, SaveGame, meta=(DisplayName="Y"))
	double Pitch;

	/** Yaw (degrees) around Z axis */
	UPROPERTY(EditAnywhere, Category=Rotator, SaveGame, meta=(DisplayName="Z"))
	double Yaw;

	/** Roll (degrees) around X axis */
	UPROPERTY(EditAnywhere, Category=Rotator, SaveGame, meta=(DisplayName="X"))
	double Roll;
};

/**
 * An orthogonal rotation in 3d space.
 * @note The full C++ class is located here: Engine\Source\Runtime\Core\Public\Math\Rotator.h
 */
USTRUCT(immutable, noexport, BlueprintType, IsAlwaysAccessible, HasDefaults, HasNoOpConstructor, IsCoreType, meta=(HasNativeMake="/Script/Engine.KismetMathLibrary.MakeRotator", HasNativeBreak="/Script/Engine.KismetMathLibrary.BreakRotator"))
struct FRotator
{
	/** Pitch (degrees) around Y axis */
	UPROPERTY(EditAnywhere, BlueprintReadWrite, Category=Rotator, SaveGame, meta=(DisplayName="Y"))
	FLargeWorldCoordinatesReal Pitch;

	/** Yaw (degrees) around Z axis */
	UPROPERTY(EditAnywhere, BlueprintReadWrite, Category=Rotator, SaveGame, meta=(DisplayName="Z"))
	FLargeWorldCoordinatesReal Yaw;

	/** Roll (degrees) around X axis */
>>>>>>> d731a049
	UPROPERTY(EditAnywhere, BlueprintReadWrite, Category=Rotator, SaveGame, meta=(DisplayName="X"))
	FLargeWorldCoordinatesReal Roll;
};

/**
 * Quaternion.
 * @note The full C++ class is located here: Engine\Source\Runtime\Core\Public\Math\Quat.h
 */
USTRUCT(immutable, noexport, BlueprintType, BlueprintInternalUseOnly, IsAlwaysAccessible, HasDefaults, HasNoOpConstructor, IsCoreType)
struct FQuat4f
{
	UPROPERTY(EditAnywhere, Category=Quat, SaveGame)
	float X;

	UPROPERTY(EditAnywhere, Category=Quat, SaveGame)
	float Y;

	UPROPERTY(EditAnywhere, Category=Quat, SaveGame)
	float Z;

	UPROPERTY(EditAnywhere, Category=Quat, SaveGame)
	float W;

};


/**
 * Quaternion.
 * @note The full C++ class is located here: Engine\Source\Runtime\Core\Public\Math\Quat.h
 */
USTRUCT(immutable, noexport, IsAlwaysAccessible, HasDefaults, HasNoOpConstructor, IsCoreType)
struct FQuat4d
{
	UPROPERTY(EditAnywhere, Category = Quat, SaveGame)
	double X;

	UPROPERTY(EditAnywhere, Category = Quat, SaveGame)
	double Y;

	UPROPERTY(EditAnywhere, Category = Quat, SaveGame)
	double Z;

	UPROPERTY(EditAnywhere, Category = Quat, SaveGame)
	double W;

};


/**
 * Quaternion.
 * @note The full C++ class is located here: Engine\Source\Runtime\Core\Public\Math\Quat.h
 */
USTRUCT(immutable, noexport, BlueprintType, IsAlwaysAccessible, HasDefaults, HasNoOpConstructor, IsCoreType, meta=(HasNativeMake ="/Script/Engine.KismetMathLibrary.MakeQuat", HasNativeBreak="/Script/Engine.KismetMathLibrary.BreakQuat"))
struct FQuat
{
	UPROPERTY(EditAnywhere, BlueprintReadWrite, Category = Quat, SaveGame)
	FLargeWorldCoordinatesReal X;		// Alias for float/double depending on LWC status. Note: Will be refactored to double before UE5 ships.

	UPROPERTY(EditAnywhere, BlueprintReadWrite, Category = Quat, SaveGame)
	FLargeWorldCoordinatesReal Y;

	UPROPERTY(EditAnywhere, BlueprintReadWrite, Category = Quat, SaveGame)
	FLargeWorldCoordinatesReal Z;

	UPROPERTY(EditAnywhere, BlueprintReadWrite, Category = Quat, SaveGame)
	FLargeWorldCoordinatesReal W;
};


/**
 * A packed normal.
 * @note The full C++ class is located here: Engine\Source\Runtime\RenderCore\Public\PackedNormal.h
 */
USTRUCT(immutable, noexport)
struct FPackedNormal
{
	UPROPERTY(EditAnywhere, Category=PackedNormal, SaveGame)
	uint8 X;

	UPROPERTY(EditAnywhere, Category=PackedNormal, SaveGame)
	uint8 Y;

	UPROPERTY(EditAnywhere, Category=PackedNormal, SaveGame)
	uint8 Z;

	UPROPERTY(EditAnywhere, Category=PackedNormal, SaveGame)
	uint8 W;

};

/**
 * A packed basis vector.
 * @note The full C++ class is located here: Engine\Source\Runtime\RenderCore\Public\PackedNormal.h
 */
USTRUCT(immutable, noexport)
struct FPackedRGB10A2N
{
	UPROPERTY(EditAnywhere, Category = PackedBasis, SaveGame)
	int32 Packed;
};

/**
 * A packed vector.
 * @note The full C++ class is located here: Engine\Source\Runtime\RenderCore\Public\PackedNormal.h
 */
USTRUCT(immutable, noexport)
struct FPackedRGBA16N
{
	UPROPERTY(EditAnywhere, Category = PackedNormal, SaveGame)
	int32 XY;

	UPROPERTY(EditAnywhere, Category = PackedNormal, SaveGame)
	int32 ZW;
};

/**
 * Screen coordinates.
 * @note The full C++ class is located here: Engine\Source\Runtime\Core\Public\Math\IntPoint.h
 */
USTRUCT(immutable, noexport, BlueprintType, IsAlwaysAccessible, HasDefaults, HasNoOpConstructor, IsCoreType)
struct FIntPoint
{
	UPROPERTY(EditAnywhere, BlueprintReadWrite, Category=IntPoint, SaveGame)
	int32 X;

	UPROPERTY(EditAnywhere, BlueprintReadWrite, Category=IntPoint, SaveGame)
	int32 Y;
};

USTRUCT(immutable, noexport, IsAlwaysAccessible, HasDefaults, HasNoOpConstructor, IsCoreType)
struct FInt32Point
{
	UPROPERTY(EditAnywhere, Category = IntPoint, SaveGame)
	int32 X;

	UPROPERTY(EditAnywhere, Category = IntPoint, SaveGame)
	int32 Y;
};

USTRUCT(immutable, noexport, IsAlwaysAccessible, HasDefaults, HasNoOpConstructor, IsCoreType)
struct FInt64Point
{
	UPROPERTY(EditAnywhere, Category=IntPoint, SaveGame)
	int64 X;

	UPROPERTY(EditAnywhere, Category=IntPoint, SaveGame)
	int64 Y;
};

/**
 * Screen coordinates.
 * @note The full C++ class is located here: Engine\Source\Runtime\Core\Public\Math\IntPoint.h
 */
USTRUCT(immutable, noexport, IsAlwaysAccessible, HasDefaults, HasNoOpConstructor, IsCoreType)
struct FUintPoint
{
	UPROPERTY(EditAnywhere, Category = IntPoint, SaveGame)
	int32 X;

	UPROPERTY(EditAnywhere, Category = IntPoint, SaveGame)
	int32 Y;
};

USTRUCT(immutable, noexport, IsAlwaysAccessible, HasDefaults, HasNoOpConstructor, IsCoreType)
struct FUint32Point
{
	UPROPERTY(EditAnywhere, Category = IntPoint, SaveGame)
	int32 X;

	UPROPERTY(EditAnywhere, Category = IntPoint, SaveGame)
	int32 Y;
};

USTRUCT(immutable, noexport, IsAlwaysAccessible, HasDefaults, HasNoOpConstructor, IsCoreType)
struct FUint64Point
{
	UPROPERTY(EditAnywhere, Category = IntPoint, SaveGame)
	int64 X;

	UPROPERTY(EditAnywhere, Category = IntPoint, SaveGame)
	int64 Y;
};

/**
 * An integer vector in 3D space.
 * @note The full C++ class is located here: Engine\Source\Runtime\Core\Public\Math\IntVector.h
 */
USTRUCT(immutable, noexport, IsAlwaysAccessible, HasDefaults, HasNoOpConstructor, IsCoreType)
struct FInt32Vector2
{
	UPROPERTY(EditAnywhere, Category = IntVector, SaveGame)
	int32 X;

	UPROPERTY(EditAnywhere, Category = IntVector, SaveGame)
	int32 Y;
};

/**
 * An integer vector in 3D space.
 * @note The full C++ class is located here: Engine\Source\Runtime\Core\Public\Math\IntVector.h
 */
USTRUCT(immutable, noexport, IsAlwaysAccessible, HasDefaults, HasNoOpConstructor, IsCoreType)
struct FInt64Vector2
{
	UPROPERTY(EditAnywhere, Category = IntVector, SaveGame)
	int64 X;

	UPROPERTY(EditAnywhere, Category = IntVector, SaveGame)
	int64 Y;
};

/**
 * An integer vector in 4D space.
 * @note The full C++ class is located here: Engine\Source\Runtime\Core\Public\Math\IntVector.h
 */
USTRUCT(immutable, noexport, IsAlwaysAccessible, HasDefaults, HasNoOpConstructor, IsCoreType)
struct FIntVector2
{
	UPROPERTY(EditAnywhere, Category = IntVector, SaveGame)
	int32 X;

	UPROPERTY(EditAnywhere, Category = IntVector, SaveGame)
	int32 Y;
};

/**
 * An integer vector in 3D space.
 * @note The full C++ class is located here: Engine\Source\Runtime\Core\Public\Math\IntVector.h
 */
USTRUCT(immutable, noexport, IsAlwaysAccessible, HasDefaults, HasNoOpConstructor, IsCoreType)
struct FUint32Vector2
{
	UPROPERTY(EditAnywhere, Category = IntVector, SaveGame)
	uint32 X;

	UPROPERTY(EditAnywhere, Category = IntVector, SaveGame)
	uint32 Y;
};

/**
 * An integer vector in 3D space.
 * @note The full C++ class is located here: Engine\Source\Runtime\Core\Public\Math\IntVector.h
 */
USTRUCT(immutable, noexport, IsAlwaysAccessible, HasDefaults, HasNoOpConstructor, IsCoreType)
struct FUint64Vector2
{
	UPROPERTY(EditAnywhere, Category = IntVector, SaveGame)
	uint64 X;

	UPROPERTY(EditAnywhere, Category = IntVector, SaveGame)
	uint64 Y;
};

<<<<<<< HEAD
	UPROPERTY()
	uint8 IsValid;
=======
/**
 * An integer vector in 4D space.
 * @note The full C++ class is located here: Engine\Source\Runtime\Core\Public\Math\IntVector.h
 */
USTRUCT(immutable, noexport, IsAlwaysAccessible, HasDefaults, HasNoOpConstructor, IsCoreType)
struct FUintVector2
{
	UPROPERTY(EditAnywhere, Category = IntVector, SaveGame)
	uint32 X;

	UPROPERTY(EditAnywhere, Category = IntVector, SaveGame)
	uint32 Y;
>>>>>>> d731a049
};


/**
 * An integer vector in 3D space.
 * @note The full C++ class is located here: Engine\Source\Runtime\Core\Public\Math\IntVector.h
 */
USTRUCT(immutable, noexport, IsAlwaysAccessible, HasDefaults, HasNoOpConstructor, IsCoreType)
struct FInt32Vector
{
	UPROPERTY(EditAnywhere, Category = IntVector, SaveGame)
	int32 X;

<<<<<<< HEAD
	UPROPERTY()
	uint8 IsValid;
=======
	UPROPERTY(EditAnywhere, Category = IntVector, SaveGame)
	int32 Y;

	UPROPERTY(EditAnywhere, Category = IntVector, SaveGame)
	int32 Z;
>>>>>>> d731a049
};

/**
 * An integer vector in 3D space.
 * @note The full C++ class is located here: Engine\Source\Runtime\Core\Public\Math\IntVector.h
 */
USTRUCT(immutable, noexport, IsAlwaysAccessible, HasDefaults, HasNoOpConstructor, IsCoreType)
struct FInt64Vector
{
	UPROPERTY(EditAnywhere, Category = IntVector, SaveGame)
	int64 X;

<<<<<<< HEAD
	UPROPERTY()
	uint8 IsValid;
=======
	UPROPERTY(EditAnywhere, Category = IntVector, SaveGame)
	int64 Y;

	UPROPERTY(EditAnywhere, Category = IntVector, SaveGame)
	int64 Z;
>>>>>>> d731a049
};

/**
 * An integer vector in 3D space.
 * @note The full C++ class is located here: Engine\Source\Runtime\Core\Public\Math\IntVector.h
 */
<<<<<<< HEAD
USTRUCT(immutable, noexport)
struct FBox2f
{
	UPROPERTY(EditAnywhere, Category=Box2D, SaveGame)
	FVector2f Min;

	UPROPERTY(EditAnywhere, Category=Box2D, SaveGame)
	FVector2f Max;

	UPROPERTY()
	uint8 bIsValid;
};

/**
* A rectangular 2D Box.
* @note The full C++ class is located here: Engine\Source\Runtime\Core\Public\Math\Box2D.h
*/
// LWC_TODO: CRITICAL! Name collision in UHT with FBox2D due to case insensitive FNames!
// USTRUCT(immutable, noexport)
// struct FBox2d
// {
// 	UPROPERTY(EditAnywhere, Category=Box2D, SaveGame)
// 	FVector2d Min;
//
// 	UPROPERTY(EditAnywhere, Category=Box2D, SaveGame)
// 	FVector2d Max;
//
// 	UPROPERTY()
// 	uint8 bIsValid;
// };

/**
* A rectangular 2D Box.
* @note The full C++ class is located here: Engine\Source\Runtime\Core\Public\Math\Box2D.h
*/
USTRUCT(immutable, noexport, BlueprintType, meta=(HasNativeMake="Engine.KismetMathLibrary.MakeBox2D"))
struct FBox2D
=======
USTRUCT(immutable, noexport, BlueprintType, IsAlwaysAccessible, HasDefaults, HasNoOpConstructor, IsCoreType)
struct FIntVector
>>>>>>> d731a049
{
	UPROPERTY(EditAnywhere, BlueprintReadWrite, Category=IntVector, SaveGame)
	int32 X;

<<<<<<< HEAD
	UPROPERTY()
	uint8 bIsValid;
=======
	UPROPERTY(EditAnywhere, BlueprintReadWrite, Category=IntVector, SaveGame)
	int32 Y;

	UPROPERTY(EditAnywhere, BlueprintReadWrite, Category=IntVector, SaveGame)
	int32 Z;
>>>>>>> d731a049
};

/**
 * An integer vector in 3D space.
 * @note The full C++ class is located here: Engine\Source\Runtime\Core\Public\Math\IntVector.h
 */
USTRUCT(immutable, noexport, IsAlwaysAccessible, HasDefaults, HasNoOpConstructor, IsCoreType)
struct FUint32Vector
{
	UPROPERTY(EditAnywhere, Category = IntVector, SaveGame)
	uint32 X;

	UPROPERTY(EditAnywhere, Category = IntVector, SaveGame)
	uint32 Y;

	UPROPERTY(EditAnywhere, Category = IntVector, SaveGame)
	uint32 Z;
};

/**
 * An integer vector in 3D space.
 * @note The full C++ class is located here: Engine\Source\Runtime\Core\Public\Math\IntVector.h
 */
USTRUCT(immutable, noexport, IsAlwaysAccessible, HasDefaults, HasNoOpConstructor, IsCoreType)
struct FUint64Vector
{
	UPROPERTY(EditAnywhere, Category = IntVector, SaveGame)
	uint64 X;

	UPROPERTY(EditAnywhere, Category = IntVector, SaveGame)
	uint64 Y;

	UPROPERTY(EditAnywhere, Category = IntVector, SaveGame)
	uint64 Z;
};

/**
 * An integer vector in 3D space.
 * @note The full C++ class is located here: Engine\Source\Runtime\Core\Public\Math\IntVector.h
 */
<<<<<<< HEAD
USTRUCT(noexport, BlueprintType, meta = (HasNativeMake = "Engine.KismetMathLibrary.MakeBoxSphereBounds", HasNativeBreak = "Engine.KismetMathLibrary.BreakBoxSphereBounds"))
struct FBoxSphereBounds
=======
USTRUCT(immutable, noexport, IsAlwaysAccessible, HasDefaults, HasNoOpConstructor, IsCoreType)
struct FUintVector
>>>>>>> d731a049
{
	UPROPERTY(EditAnywhere, Category=IntVector, SaveGame)
	uint32 X;

	UPROPERTY(EditAnywhere, Category=IntVector, SaveGame)
	uint32 Y;

	UPROPERTY(EditAnywhere, Category=IntVector, SaveGame)
	uint32 Z;
};


/**
 * An integer vector in 3D space.
 * @note The full C++ class is located here: Engine\Source\Runtime\Core\Public\Math\IntVector.h
 */
USTRUCT(immutable, noexport, IsAlwaysAccessible, HasDefaults, HasNoOpConstructor, IsCoreType)
struct FInt32Vector4
{
	UPROPERTY(EditAnywhere, Category = IntVector, SaveGame)
	int32 X;

	UPROPERTY(EditAnywhere, Category = IntVector, SaveGame)
	int32 Y;

	UPROPERTY(EditAnywhere, Category = IntVector, SaveGame)
	int32 Z;

	UPROPERTY(EditAnywhere, Category = IntVector, SaveGame)
	int32 W;
};

/**
 * An integer vector in 3D space.
 * @note The full C++ class is located here: Engine\Source\Runtime\Core\Public\Math\IntVector.h
 */
USTRUCT(immutable, noexport, IsAlwaysAccessible, HasDefaults, HasNoOpConstructor, IsCoreType)
struct FInt64Vector4
{
	UPROPERTY(EditAnywhere, Category = IntVector, SaveGame)
	int64 X;

	UPROPERTY(EditAnywhere, Category = IntVector, SaveGame)
	int64 Y;

	UPROPERTY(EditAnywhere, Category = IntVector, SaveGame)
	int64 Z;

	UPROPERTY(EditAnywhere, Category = IntVector, SaveGame)
	int64 W;
};

/**
 * An integer vector in 4D space.
 * @note The full C++ class is located here: Engine\Source\Runtime\Core\Public\Math\IntVector.h
 */
USTRUCT(immutable, noexport, BlueprintType, IsAlwaysAccessible, HasDefaults, HasNoOpConstructor, IsCoreType)
struct FIntVector4
{
	UPROPERTY(EditAnywhere, BlueprintReadWrite, Category = IntVector4, SaveGame)
	int32 X;

	UPROPERTY(EditAnywhere, BlueprintReadWrite, Category = IntVector4, SaveGame)
	int32 Y;

	UPROPERTY(EditAnywhere, BlueprintReadWrite, Category = IntVector4, SaveGame)
	int32 Z;

	UPROPERTY(EditAnywhere, BlueprintReadWrite, Category = IntVector4, SaveGame)
	int32 W;
};

/**
 * An integer vector in 3D space.
 * @note The full C++ class is located here: Engine\Source\Runtime\Core\Public\Math\IntVector.h
 */
USTRUCT(immutable, noexport, IsAlwaysAccessible, HasDefaults, HasNoOpConstructor, IsCoreType)
struct FUint32Vector4
{
	UPROPERTY(EditAnywhere, Category = IntVector, SaveGame)
	uint32 X;

	UPROPERTY(EditAnywhere, Category = IntVector, SaveGame)
	uint32 Y;

	UPROPERTY(EditAnywhere, Category = IntVector, SaveGame)
	uint32 Z;

	UPROPERTY(EditAnywhere, Category = IntVector, SaveGame)
	uint32 W;
};

/**
 * An integer vector in 3D space.
 * @note The full C++ class is located here: Engine\Source\Runtime\Core\Public\Math\IntVector.h
 */
USTRUCT(immutable, noexport, IsAlwaysAccessible, HasDefaults, HasNoOpConstructor, IsCoreType)
struct FUint64Vector4
{
	UPROPERTY(EditAnywhere, Category = IntVector, SaveGame)
	uint64 X;

	UPROPERTY(EditAnywhere, Category = IntVector, SaveGame)
	uint64 Y;

	UPROPERTY(EditAnywhere, Category = IntVector, SaveGame)
	uint64 Z;

	UPROPERTY(EditAnywhere, Category = IntVector, SaveGame)
	uint64 W;
};

/**
 * An integer vector in 4D space.
 * @note The full C++ class is located here: Engine\Source\Runtime\Core\Public\Math\IntVector.h
 */
USTRUCT(immutable, noexport, IsAlwaysAccessible, HasDefaults, HasNoOpConstructor, IsCoreType)
struct FUintVector4
{
	UPROPERTY(EditAnywhere, Category = IntVector4, SaveGame)
	uint32 X;

	UPROPERTY(EditAnywhere, Category = IntVector4, SaveGame)
	uint32 Y;

	UPROPERTY(EditAnywhere, Category = IntVector4, SaveGame)
	uint32 Z;

	UPROPERTY(EditAnywhere, Category = IntVector4, SaveGame)
	uint32 W;
};


/**
 * Stores a color with 8 bits of precision per channel. (BGRA).
 * @note The full C++ class is located here: Engine\Source\Runtime\Core\Public\Math\Color.h
 */
USTRUCT(immutable, noexport, BlueprintType, IsAlwaysAccessible, HasDefaults, HasNoOpConstructor)
struct FColor
{
	UPROPERTY(EditAnywhere, BlueprintReadWrite, Category=Color, SaveGame, meta=(ClampMin="0", ClampMax="255"))
	uint8 B;

	UPROPERTY(EditAnywhere, BlueprintReadWrite, Category=Color, SaveGame, meta=(ClampMin="0", ClampMax="255"))
	uint8 G;

	UPROPERTY(EditAnywhere, BlueprintReadWrite, Category=Color, SaveGame, meta=(ClampMin="0", ClampMax="255"))
	uint8 R;

	UPROPERTY(EditAnywhere, BlueprintReadWrite, Category=Color, SaveGame, meta=(ClampMin="0", ClampMax="255"))
	uint8 A;

};

/**
 * A linear, 32-bit/component floating point RGBA color.
 * @note The full C++ class is located here: Engine\Source\Runtime\Core\Public\Math\Color.h
 */
USTRUCT(immutable, noexport, BlueprintType, IsAlwaysAccessible, HasDefaults, HasNoOpConstructor)
struct FLinearColor
{
	UPROPERTY(EditAnywhere, BlueprintReadWrite, Category=LinearColor, SaveGame)
	float R;

	UPROPERTY(EditAnywhere, BlueprintReadWrite, Category=LinearColor, SaveGame)
	float G;

	UPROPERTY(EditAnywhere, BlueprintReadWrite, Category=LinearColor, SaveGame)
	float B;

	UPROPERTY(EditAnywhere, BlueprintReadWrite, Category=LinearColor, SaveGame)
	float A;

};

/**
 * A point or direction FVector in 3d space.
 * @note The full C++ class is located here: Engine\Source\Runtime\Core\Public\Math\Box.h
 */
USTRUCT(immutable, noexport, BlueprintType, BlueprintInternalUseOnly, IsAlwaysAccessible, HasDefaults, HasNoOpConstructor, IsCoreType)
struct FBox3f
{
	UPROPERTY(EditAnywhere, Category = Box, SaveGame)
	FVector3f Min;

	UPROPERTY(EditAnywhere, Category = Box, SaveGame)
	FVector3f Max;

	UPROPERTY()
	uint8 IsValid;
};


/**
 * A point or direction FVector in 3d space.
 * @note The full C++ class is located here: Engine\Source\Runtime\Core\Public\Math\Box.h
 */
USTRUCT(immutable, noexport, IsAlwaysAccessible, HasDefaults, HasNoOpConstructor, IsCoreType)
struct FBox3d
{
	UPROPERTY(EditAnywhere, Category = Box, SaveGame)
	FVector3d Min;

	UPROPERTY(EditAnywhere, Category = Box, SaveGame)
	FVector3d Max;

	UPROPERTY()
	uint8 IsValid;
};

/**
 * A bounding box.
 * @note The full C++ class is located here: Engine\Source\Runtime\Core\Public\Math\Box.h
 */
USTRUCT(immutable, noexport, BlueprintType, IsAlwaysAccessible, HasDefaults, HasNoOpConstructor, IsCoreType, meta=(HasNativeMake="/Script/Engine.KismetMathLibrary.MakeBox"))
struct FBox
{
	UPROPERTY(EditAnywhere, BlueprintReadWrite, Category=Box, SaveGame)
	FVector Min;

	UPROPERTY(EditAnywhere, BlueprintReadWrite, Category=Box, SaveGame)
	FVector Max;

	UPROPERTY()
	uint8 IsValid;
};

/**
 * A rectangular 2D Box.
 * @note The full C++ class is located here: Engine\Source\Runtime\Core\Public\Math\Box2D.h
 */
USTRUCT(immutable, noexport, BlueprintType, BlueprintInternalUseOnly, IsAlwaysAccessible, HasDefaults, HasNoOpConstructor, IsCoreType)
struct FBox2f
{
	UPROPERTY(EditAnywhere, Category=Box2D, SaveGame)
	FVector2f Min;

	UPROPERTY(EditAnywhere, Category=Box2D, SaveGame)
	FVector2f Max;

	UPROPERTY()
	uint8 bIsValid;
};

/**
* A rectangular 2D Box.
* @note The full C++ class is located here: Engine\Source\Runtime\Core\Public\Math\Box2D.h
*/
// LWC_TODO: CRITICAL! Name collision in UHT with FBox2D due to case insensitive FNames!
// USTRUCT(immutable, noexport, IsAlwaysAccessible, HasDefaults, HasNoOpConstructor, IsCoreType)
// struct FBox2d
// {
// 	UPROPERTY(EditAnywhere, Category=Box2D, SaveGame)
// 	FVector2d Min;
//
// 	UPROPERTY(EditAnywhere, Category=Box2D, SaveGame)
// 	FVector2d Max;
//
// 	UPROPERTY()
// 	uint8 bIsValid;
// };

/**
* A rectangular 2D Box.
* @note The full C++ class is located here: Engine\Source\Runtime\Core\Public\Math\Box2D.h
*/
USTRUCT(immutable, noexport, BlueprintType, IsAlwaysAccessible, HasDefaults, HasNoOpConstructor, IsCoreType, meta=(HasNativeMake="/Script/Engine.KismetMathLibrary.MakeBox2D"))
struct FBox2D
{
	UPROPERTY(EditAnywhere, BlueprintReadWrite, Category=Box2D, SaveGame)
	FVector2D Min;

	UPROPERTY(EditAnywhere, BlueprintReadWrite, Category=Box2D, SaveGame)
	FVector2D Max;

	UPROPERTY()
	uint8 bIsValid;
};

/**
 * A bounding box and bounding sphere with the same origin.
 * @note The full C++ class is located here : Engine\Source\Runtime\Core\Public\Math\BoxSphereBounds.h
 */
USTRUCT(noexport, IsAlwaysAccessible, HasDefaults, HasNoOpConstructor, IsCoreType)
struct FBoxSphereBounds3f
{
	/** Holds the origin of the bounding box and sphere. */
	UPROPERTY(EditAnywhere, Category = BoxSphereBounds, SaveGame)
	FVector3f Origin;

	/** Holds the extent of the bounding box, which is half the size of the box in 3D space */
	UPROPERTY(EditAnywhere, Category = BoxSphereBounds, SaveGame)
	FVector3f BoxExtent;

	/** Holds the radius of the bounding sphere. */
	UPROPERTY(EditAnywhere, Category = BoxSphereBounds, SaveGame)
	float SphereRadius;
};

/**
 * A bounding box and bounding sphere with the same origin.
 * @note The full C++ class is located here : Engine\Source\Runtime\Core\Public\Math\BoxSphereBounds.h
 */
USTRUCT(noexport, IsAlwaysAccessible, HasDefaults, HasNoOpConstructor, IsCoreType)
struct FBoxSphereBounds3d
{
	/** Holds the origin of the bounding box and sphere. */
	UPROPERTY(EditAnywhere, Category = BoxSphereBounds, SaveGame)
	FVector3d Origin;

	/** Holds the extent of the bounding box, which is half the size of the box in 3D space */
	UPROPERTY(EditAnywhere, Category = BoxSphereBounds, SaveGame)
	FVector3d BoxExtent;

	/** Holds the radius of the bounding sphere. */
	UPROPERTY(EditAnywhere, Category = BoxSphereBounds, SaveGame)
	double SphereRadius;
};

/**
 * A bounding box and bounding sphere with the same origin.
 * @note The full C++ class is located here : Engine\Source\Runtime\Core\Public\Math\BoxSphereBounds.h
 */
USTRUCT(noexport, BlueprintType, IsAlwaysAccessible, HasDefaults, HasNoOpConstructor, IsCoreType, meta = (HasNativeMake = "/Script/Engine.KismetMathLibrary.MakeBoxSphereBounds", HasNativeBreak = "/Script/Engine.KismetMathLibrary.BreakBoxSphereBounds"))
struct FBoxSphereBounds
{
	/** Holds the origin of the bounding box and sphere. */
	UPROPERTY(EditAnywhere, BlueprintReadWrite, Category=BoxSphereBounds, SaveGame)
	FVector Origin;

	/** Holds the extent of the bounding box, which is half the size of the box in 3D space */
	UPROPERTY(EditAnywhere, BlueprintReadWrite, Category=BoxSphereBounds, SaveGame)
	FVector BoxExtent;

	/** Holds the radius of the bounding sphere. */
	UPROPERTY(EditAnywhere, BlueprintReadWrite, Category=BoxSphereBounds, SaveGame)
	FLargeWorldCoordinatesReal SphereRadius;
};

/**
 * Structure for arbitrarily oriented boxes (i.e. not necessarily axis-aligned).
 * @note The full C++ class is located here: Engine\Source\Runtime\Core\Public\Math\OrientedBox.h
 */
USTRUCT(immutable, noexport, IsAlwaysAccessible, HasDefaults)
struct FOrientedBox
{
	/** Holds the center of the box. */
	UPROPERTY(EditAnywhere, Category=OrientedBox, SaveGame)
	FVector Center;

	/** Holds the x-axis vector of the box. Must be a unit vector. */
	UPROPERTY(EditAnywhere, Category=OrientedBox, SaveGame)
	FVector AxisX;
	
	/** Holds the y-axis vector of the box. Must be a unit vector. */
	UPROPERTY(EditAnywhere, Category=OrientedBox, SaveGame)
	FVector AxisY;
	
	/** Holds the z-axis vector of the box. Must be a unit vector. */
	UPROPERTY(EditAnywhere, Category=OrientedBox, SaveGame)
	FVector AxisZ;

	/** Holds the extent of the box along its x-axis. */
	UPROPERTY(EditAnywhere, Category=OrientedBox, SaveGame)
	FLargeWorldCoordinatesReal ExtentX;
	
	/** Holds the extent of the box along its y-axis. */
	UPROPERTY(EditAnywhere, Category=OrientedBox, SaveGame)
	FLargeWorldCoordinatesReal ExtentY;

	/** Holds the extent of the box along its z-axis. */
	UPROPERTY(EditAnywhere, Category=OrientedBox, SaveGame)
	FLargeWorldCoordinatesReal ExtentZ;
};

/**
 * A 4x4 matrix.
 * @note The full C++ class is located here: Engine\Source\Runtime\Core\Public\Math\Matrix.h
 */
USTRUCT(immutable, noexport, BlueprintType, BlueprintInternalUseOnly, HasDefaults, HasNoOpConstructor, IsCoreType)
struct FMatrix44f
{
	UPROPERTY(EditAnywhere, Category=Matrix, SaveGame)
	FPlane4f XPlane;

	UPROPERTY(EditAnywhere, Category=Matrix, SaveGame)
	FPlane4f YPlane;

	UPROPERTY(EditAnywhere, Category=Matrix, SaveGame)
	FPlane4f ZPlane;

	UPROPERTY(EditAnywhere, Category=Matrix, SaveGame)
	FPlane4f WPlane;

};

/**
 * A 4x4 matrix.
 * @note The full C++ class is located here: Engine\Source\Runtime\Core\Public\Math\Matrix.h
 */
USTRUCT(immutable, noexport, HasDefaults, HasNoOpConstructor, IsCoreType)
struct FMatrix44d
{
	UPROPERTY(EditAnywhere, Category = Matrix, SaveGame)
	FPlane4d XPlane;

	UPROPERTY(EditAnywhere, Category = Matrix, SaveGame)
	FPlane4d YPlane;

	UPROPERTY(EditAnywhere, Category = Matrix, SaveGame)
	FPlane4d ZPlane;

	UPROPERTY(EditAnywhere, Category = Matrix, SaveGame)
	FPlane4d WPlane;

};

/**
 * A 4x4 matrix.
 * @note The full C++ class is located here: Engine\Source\Runtime\Core\Public\Math\Matrix.h
 */
USTRUCT(immutable, noexport, BlueprintType, HasDefaults, HasNoOpConstructor, IsCoreType)
struct FMatrix
{
	UPROPERTY(EditAnywhere, BlueprintReadWrite, Category = Matrix, SaveGame)
	FPlane XPlane;

	UPROPERTY(EditAnywhere, BlueprintReadWrite, Category = Matrix, SaveGame)
	FPlane YPlane;

	UPROPERTY(EditAnywhere, BlueprintReadWrite, Category = Matrix, SaveGame)
	FPlane ZPlane;

	UPROPERTY(EditAnywhere, BlueprintReadWrite, Category = Matrix, SaveGame)
	FPlane WPlane;

};

/** 
 * Describes one specific point on an interpolation curve.
 * @note This is a mirror of TInterpCurvePoint<float>, defined in InterpCurvePoint.h
 */
USTRUCT(noexport, BlueprintType, IsAlwaysAccessible, HasDefaults, HasNoOpConstructor)
struct FInterpCurvePointFloat
{
	/** Float input value that corresponds to this key (eg. time). */
	UPROPERTY(EditAnywhere, BlueprintReadWrite, Category=InterpCurvePointFloat)
	float InVal;

	/** Float output value type when input is equal to InVal. */
	UPROPERTY(EditAnywhere, BlueprintReadWrite, Category=InterpCurvePointFloat)
	float OutVal;

	/** Tangent of curve arriving at this point. */
	UPROPERTY(EditAnywhere, BlueprintReadWrite, Category=InterpCurvePointFloat)
	float ArriveTangent;

	/** Tangent of curve leaving this point. */
	UPROPERTY(EditAnywhere, BlueprintReadWrite, Category=InterpCurvePointFloat)
	float LeaveTangent;

	/** Interpolation mode between this point and the next one. */
	UPROPERTY(EditAnywhere, BlueprintReadWrite, Category=InterpCurvePointFloat)
	TEnumAsByte<enum EInterpCurveMode> InterpMode;

};

/** 
 * Describes an entire curve that is used to compute a float output value from a float input.
 * @note This is a mirror of TInterpCurve<float>, defined in InterpCurve.h
 */
USTRUCT(noexport, BlueprintType)
struct FInterpCurveFloat
{
	/** Holds the collection of interpolation points. */
	UPROPERTY(EditAnywhere, BlueprintReadWrite, Category=InterpCurveFloat)
	TArray<FInterpCurvePointFloat> Points;

	/** Specify whether the curve is looped or not */
	UPROPERTY(EditAnywhere, BlueprintReadWrite, Category=InterpCurveFloat)
	bool bIsLooped;

	/** Specify the offset from the last point's input key corresponding to the loop point */
	UPROPERTY(EditAnywhere, BlueprintReadWrite, Category=InterpCurveFloat)
	float LoopKeyOffset;
};

/** 
 * Describes one specific point on an interpolation curve.
 * @note This is a mirror of TInterpCurvePoint<FVector2D>, defined in InterpCurvePoint.h
 */
USTRUCT(noexport, BlueprintType, IsAlwaysAccessible, HasDefaults, HasNoOpConstructor)
struct FInterpCurvePointVector2D
{
	/** Float input value that corresponds to this key (eg. time). */
	UPROPERTY(EditAnywhere, BlueprintReadWrite, Category=InterpCurvePointVector2D)
	float InVal;

	/** 2D vector output value of when input is equal to InVal. */
	UPROPERTY(EditAnywhere, BlueprintReadWrite, Category=InterpCurvePointVector2D)
	FVector2D OutVal;

	/** Tangent of curve arriving at this point. */
	UPROPERTY(EditAnywhere, BlueprintReadWrite, Category=InterpCurvePointVector2D)
	FVector2D ArriveTangent;

	/** Tangent of curve leaving this point. */
	UPROPERTY(EditAnywhere, BlueprintReadWrite, Category=InterpCurvePointVector2D)
	FVector2D LeaveTangent;

	/** Interpolation mode between this point and the next one. */
	UPROPERTY(EditAnywhere, BlueprintReadWrite, Category=InterpCurvePointVector2D)
	TEnumAsByte<enum EInterpCurveMode> InterpMode;
};

/** 
 * Describes an entire curve that is used to compute a 2D vector output value from a float input.
 * @note This is a mirror of TInterpCurve<FVector2D>, defined in InterpCurve.h
 */
USTRUCT(noexport, BlueprintType)
struct FInterpCurveVector2D
{
	/** Holds the collection of interpolation points. */
	UPROPERTY(EditAnywhere, BlueprintReadWrite, Category=InterpCurveVector2D)
	TArray<FInterpCurvePointVector2D> Points;

	/** Specify whether the curve is looped or not */
	UPROPERTY(EditAnywhere, BlueprintReadWrite, Category=InterpCurveVector2D)
	bool bIsLooped;

	/** Specify the offset from the last point's input key corresponding to the loop point */
	UPROPERTY(EditAnywhere, BlueprintReadWrite, Category=InterpCurveVector2D)
	float LoopKeyOffset;
};

/** 
 * Describes one specific point on an interpolation curve.
 * @note This is a mirror of TInterpCurvePoint<FVector>, defined in InterpCurvePoint.h
 */
USTRUCT(noexport, BlueprintType, IsAlwaysAccessible, HasDefaults, HasNoOpConstructor)
struct FInterpCurvePointVector
{
	/** Float input value that corresponds to this key (eg. time). */
	UPROPERTY(EditAnywhere, BlueprintReadWrite, Category=InterpCurvePointVector)
	float InVal;

	/** 3D vector output value of when input is equal to InVal. */
	UPROPERTY(EditAnywhere, BlueprintReadWrite, Category=InterpCurvePointVector)
	FVector OutVal;

	/** Tangent of curve arriving at this point. */
	UPROPERTY(EditAnywhere, BlueprintReadWrite, Category=InterpCurvePointVector)
	FVector ArriveTangent;

	/** Tangent of curve leaving this point. */
	UPROPERTY(EditAnywhere, BlueprintReadWrite, Category=InterpCurvePointVector)
	FVector LeaveTangent;

	/** Interpolation mode between this point and the next one. */
	UPROPERTY(EditAnywhere, BlueprintReadWrite, Category=InterpCurvePointVector)
	TEnumAsByte<enum EInterpCurveMode> InterpMode;
};

/** 
 * Describes an entire curve that is used to compute a 3D vector output value from a float input.
 * @note This is a mirror of TInterpCurve<FVector>, defined in InterpCurve.h
 */
USTRUCT(noexport, BlueprintType)
struct FInterpCurveVector
{
	/** Holds the collection of interpolation points. */
	UPROPERTY(EditAnywhere, BlueprintReadWrite, Category=InterpCurveVector)
	TArray<FInterpCurvePointVector> Points;

	/** Specify whether the curve is looped or not */
	UPROPERTY(EditAnywhere, BlueprintReadWrite, Category=InterpCurveVector)
	bool bIsLooped;

	/** Specify the offset from the last point's input key corresponding to the loop point */
	UPROPERTY(EditAnywhere, BlueprintReadWrite, Category=InterpCurveVector)
	float LoopKeyOffset;
};

/**
 * Describes one specific point on an interpolation curve.
 * @note This is a mirror of TInterpCurvePoint<FQuat>, defined in InterpCurvePoint.h
 */
USTRUCT(noexport, BlueprintType, IsAlwaysAccessible, HasDefaults, HasNoOpConstructor)
struct FInterpCurvePointQuat
{
	/** Float input value that corresponds to this key (eg. time). */
	UPROPERTY(EditAnywhere, BlueprintReadWrite, Category=InterpCurvePointQuat)
	float InVal;

	/** Quaternion output value of when input is equal to InVal. */
	UPROPERTY(EditAnywhere, BlueprintReadWrite, Category=InterpCurvePointQuat)
	FQuat OutVal;

	/** Tangent of curve arriving at this point. */
	UPROPERTY(EditAnywhere, BlueprintReadWrite, Category=InterpCurvePointQuat)
	FQuat ArriveTangent;

	/** Tangent of curve leaving this point. */
	UPROPERTY(EditAnywhere, BlueprintReadWrite, Category=InterpCurvePointQuat)
	FQuat LeaveTangent;

	/** Interpolation mode between this point and the next one. */
	UPROPERTY(EditAnywhere, BlueprintReadWrite, Category=InterpCurvePointQuat)
	TEnumAsByte<enum EInterpCurveMode> InterpMode;
};

/**
 * Describes an entire curve that is used to compute a quaternion output value from a float input.
 * @note This is a mirror of TInterpCurve<FQuat>, defined in InterpCurve.h
 */
USTRUCT(noexport, BlueprintType)
struct FInterpCurveQuat
{
	/** Holds the collection of interpolation points. */
	UPROPERTY(EditAnywhere, BlueprintReadWrite, Category=InterpCurveQuat)
	TArray<FInterpCurvePointQuat> Points;

	/** Specify whether the curve is looped or not */
	UPROPERTY(EditAnywhere, BlueprintReadWrite, Category=InterpCurveQuat)
	bool bIsLooped;

	/** Specify the offset from the last point's input key corresponding to the loop point */
	UPROPERTY(EditAnywhere, BlueprintReadWrite, Category=InterpCurveQuat)
	float LoopKeyOffset;
};

/**
 * Describes one specific point on an interpolation curve.
 * @note This is a mirror of TInterpCurvePoint<FTwoVectors>, defined in InterpCurvePoint.h
 */
USTRUCT(noexport, BlueprintType, IsAlwaysAccessible, HasDefaults, HasNoOpConstructor)
struct FInterpCurvePointTwoVectors
{
	/** Float input value that corresponds to this key (eg. time). */
	UPROPERTY(EditAnywhere, BlueprintReadWrite, Category=InterpCurvePointTwoVectors)
	float InVal;

	/** Two 3D vectors output value of when input is equal to InVal. */
	UPROPERTY(EditAnywhere, BlueprintReadWrite, Category=InterpCurvePointTwoVectors)
	FTwoVectors OutVal;

	/** Tangent of curve arriving at this point. */
	UPROPERTY(EditAnywhere, BlueprintReadWrite, Category=InterpCurvePointTwoVectors)
	FTwoVectors ArriveTangent;

	/** Tangent of curve leaving this point. */
	UPROPERTY(EditAnywhere, BlueprintReadWrite, Category=InterpCurvePointTwoVectors)
	FTwoVectors LeaveTangent;

	/** Interpolation mode between this point and the next one. */
	UPROPERTY(EditAnywhere, BlueprintReadWrite, Category=InterpCurvePointTwoVectors)
	TEnumAsByte<enum EInterpCurveMode> InterpMode;
};

/**
 * Describes an entire curve that is used to compute two 3D vector values from a float input.
 * @note This is a mirror of TInterpCurve<FTwoVectors>, defined in InterpCurve.h
 */
USTRUCT(noexport, BlueprintType)
struct FInterpCurveTwoVectors
{
	/** Holds the collection of interpolation points. */
	UPROPERTY(EditAnywhere, BlueprintReadWrite, Category=InterpCurveTwoVectors)
	TArray<FInterpCurvePointTwoVectors> Points;

	/** Specify whether the curve is looped or not */
	UPROPERTY(EditAnywhere, BlueprintReadWrite, Category=InterpCurveTwoVectors)
	bool bIsLooped;

	/** Specify the offset from the last point's input key corresponding to the loop point */
	UPROPERTY(EditAnywhere, BlueprintReadWrite, Category=InterpCurveTwoVectors)
	float LoopKeyOffset;
};

/**
 * Describes one specific point on an interpolation curve.
 * @note This is a mirror of TInterpCurvePoint<FLinearColor>, defined in InterpCurvePoint.h
 */
USTRUCT(noexport, BlueprintType, IsAlwaysAccessible, HasDefaults, HasNoOpConstructor)
struct FInterpCurvePointLinearColor
{
	/** Float input value that corresponds to this key (eg. time). */
	UPROPERTY(EditAnywhere, BlueprintReadWrite, Category=InterpCurvePointLinearColor)
	float InVal;

	/** Color output value of when input is equal to InVal. */
	UPROPERTY(EditAnywhere, BlueprintReadWrite, Category=InterpCurvePointLinearColor)
	FLinearColor OutVal;

	/** Tangent of curve arriving at this point. */
	UPROPERTY(EditAnywhere, BlueprintReadWrite, Category=InterpCurvePointLinearColor)
	FLinearColor ArriveTangent;

	/** Tangent of curve leaving this point. */
	UPROPERTY(EditAnywhere, BlueprintReadWrite, Category=InterpCurvePointLinearColor)
	FLinearColor LeaveTangent;

	/** Interpolation mode between this point and the next one. */
	UPROPERTY(EditAnywhere, BlueprintReadWrite, Category=InterpCurvePointLinearColor)
	TEnumAsByte<enum EInterpCurveMode> InterpMode;
};

/**
 * Describes an entire curve that is used to compute a color output value from a float input.
 * @note This is a mirror of TInterpCurve<FLinearColor>, defined in InterpCurve.h
 */
USTRUCT(noexport, BlueprintType)
struct FInterpCurveLinearColor
{
	/** Holds the collection of interpolation points. */
	UPROPERTY(EditAnywhere, BlueprintReadWrite, Category=InterpCurveLinearColor)
	TArray<FInterpCurvePointLinearColor> Points;

	/** Specify whether the curve is looped or not */
	UPROPERTY(EditAnywhere, BlueprintReadWrite, Category=InterpCurveLinearColor)
	bool bIsLooped;

	/** Specify the offset from the last point's input key corresponding to the loop point */
	UPROPERTY(EditAnywhere, BlueprintReadWrite, Category=InterpCurveLinearColor)
	float LoopKeyOffset;
};

/**
 * Transform composed of Quat/Translation/Scale.
 * @note This is implemented in either TransformVectorized.h or TransformNonVectorized.h depending on the platform.
 */
USTRUCT(immutable, noexport, BlueprintType, BlueprintInternalUseOnly, IsAlwaysAccessible, HasDefaults, IsCoreType)
struct FTransform3f
{
	/** Rotation of this transformation, as a quaternion. */
	UPROPERTY(EditAnywhere, Category = Transform, SaveGame)
	FQuat4f Rotation;

	/** Translation of this transformation, as a vector. */
	UPROPERTY(EditAnywhere, Category = Transform, SaveGame)
	FVector3f Translation;

	/** 3D scale (always applied in local space) as a vector. */
	UPROPERTY(EditAnywhere, Category = Transform, SaveGame)
	FVector3f Scale3D;
};

/**
 * Transform composed of Quat/Translation/Scale.
 * @note This is implemented in either TransformVectorized.h or TransformNonVectorized.h depending on the platform.
 */
USTRUCT(immutable, noexport, IsAlwaysAccessible, HasDefaults, IsCoreType)
struct FTransform3d
{
	/** Rotation of this transformation, as a quaternion. */
	UPROPERTY(EditAnywhere, Category = Transform, SaveGame)
	FQuat4d Rotation;

	/** Translation of this transformation, as a vector. */
	UPROPERTY(EditAnywhere, Category = Transform, SaveGame)
	FVector3d Translation;

	/** 3D scale (always applied in local space) as a vector. */
	UPROPERTY(EditAnywhere, Category = Transform, SaveGame)
	FVector3d Scale3D;
};

/**
 * Transform composed of Quat/Translation/Scale.
 * @note This is implemented in either TransformVectorized.h or TransformNonVectorized.h depending on the platform.
 */
USTRUCT(noexport, BlueprintType, IsAlwaysAccessible, HasDefaults, IsCoreType, meta=(HasNativeMake="/Script/Engine.KismetMathLibrary.MakeTransform", HasNativeBreak="/Script/Engine.KismetMathLibrary.BreakTransform"))
struct FTransform
{
	/** Rotation of this transformation, as a quaternion. */
	UPROPERTY(EditAnywhere, BlueprintReadWrite, Category=Transform, SaveGame)
	FQuat Rotation;

	/** Translation of this transformation, as a vector. */
	UPROPERTY(EditAnywhere, BlueprintReadWrite, Category=Transform, SaveGame)
	FVector Translation;

	/** 3D scale (always applied in local space) as a vector. */
	UPROPERTY(EditAnywhere, BlueprintReadWrite, Category=Transform, SaveGame)
	FVector Scale3D;
};

/**
 * Thread-safe random number generator that can be manually seeded.
 * @note The full C++ class is located here: Engine\Source\Runtime\Core\Public\Math\RandomStream.h
 */
USTRUCT(noexport, BlueprintType, IsAlwaysAccessible, HasDefaults, HasNoOpConstructor, meta = (HasNativeMake = "/Script/Engine.KismetMathLibrary.MakeRandomStream", HasNativeBreak = "/Script/Engine.KismetMathLibrary.BreakRandomStream"))
struct FRandomStream
{
public:
	/** Holds the initial seed. */
	UPROPERTY(EditAnywhere, BlueprintReadWrite, Category=RandomStream, SaveGame)
	int32 InitialSeed;
	
	/** Holds the current seed. */
	UPROPERTY()
	int32 Seed;
};

/** 
 * A value representing a specific point date and time over a wide range of years.
 * @note The full C++ class is located here: Engine\Source\Runtime\Core\Public\Misc\DateTime.h
 */
USTRUCT(immutable, noexport, BlueprintType, IsAlwaysAccessible, HasDefaults, meta=(HasNativeMake="/Script/Engine.KismetMathLibrary.MakeDateTime", HasNativeBreak="/Script/Engine.KismetMathLibrary.BreakDateTime"))
struct FDateTime
{
	int64 Ticks;
};

/** 
 * A frame number value, representing discrete frames since the start of timing.
 * @note The full C++ class is located here: Engine\Source\Runtime\Core\Public\Misc\FrameNumber.h
 */
USTRUCT(noexport, BlueprintType, IsAlwaysAccessible, HasDefaults)
struct FFrameNumber
{
	UPROPERTY(BlueprintReadWrite, EditAnywhere, Category=FrameNumber)
	int32 Value;
};

/** 
 * A frame rate represented as a fraction comprising 2 integers: a numerator (number of frames), and a denominator (per second).
 * @note The full C++ class is located here: Engine\Source\Runtime\Core\Public\Misc\FrameRate.h
 */
USTRUCT(noexport, BlueprintType, meta=(HasNativeMake="/Script/Engine.KismetMathLibrary.MakeFrameRate", HasNativeBreak="/Script/Engine.KismetMathLibrary.BreakFrameRate"))
struct FFrameRate
{
	/** The numerator of the framerate represented as a number of frames per second (e.g. 60 for 60 fps) */
	UPROPERTY(BlueprintReadWrite, EditAnywhere, Category=FrameRate)
	int32 Numerator;

	/** The denominator of the framerate represented as a number of frames per second (e.g. 1 for 60 fps) */
	UPROPERTY(BlueprintReadWrite, EditAnywhere, Category=FrameRate)
	int32 Denominator;
};

/** 
 * Represents a time by a context-free frame number, plus a sub frame value in the range [0:1). 
 * @note The full C++ class is located here: Engine\Source\Runtime\Core\Public\Misc\FrameTime.h
 * @note The 'SubFrame' field is private to match its C++ class declaration in the header above.
 */
USTRUCT(noexport, BlueprintType)
struct FFrameTime
{
	/** Count of frames from start of timing */
	UPROPERTY(BlueprintReadWrite, Category=FrameTime)
	FFrameNumber FrameNumber;
	
private:
	/** Time within a frame, always between >= 0 and < 1 */
	UPROPERTY(BlueprintReadWrite, Category=FrameTime, meta=(AllowPrivateAccess="true"))
	float SubFrame;
};

/** 
 * A frame time qualified by a frame rate context.
 * @note The full C++ class is located here: Engine\Source\Runtime\Core\Public\Misc\QualifiedFrameTime.h
 */
USTRUCT(noexport, BlueprintType, meta=(ScriptName="QualifiedTime", HasNativeMake="/Script/Engine.KismetMathLibrary.MakeQualifiedFrameTime", HasNativeBreak="/Script/Engine.KismetMathLibrary.BreakQualifiedFrameTime"))
struct FQualifiedFrameTime
{
	/** The frame time */
	UPROPERTY(BlueprintReadWrite, Category=QualifiedFrameTime)
	FFrameTime Time;

	/** The rate that this frame time is in */
	UPROPERTY(BlueprintReadWrite, Category=QualifiedFrameTime)
	FFrameRate Rate;
};

/** 
 * A timecode that stores time in HH:MM:SS format with the remainder of time represented by an integer frame count. 
 * @note The full C++ class is located here: Engine\Source\Runtime\Core\Public\Misc\TimeCode.h
 */
USTRUCT(noexport, BlueprintType)
struct FTimecode
{
	UPROPERTY(BlueprintReadWrite, Category=Timecode)
	int32 Hours;

	UPROPERTY(BlueprintReadWrite, Category=Timecode)
	int32 Minutes;

	UPROPERTY(BlueprintReadWrite, Category=Timecode)
	int32 Seconds;

	UPROPERTY(BlueprintReadWrite, Category=Timecode)
	int32 Frames;

	/** If true, this Timecode represents a Drop Frame timecode used to account for fractional frame rates in NTSC play rates. */
	UPROPERTY(BlueprintReadWrite, Category= Timecode)
	bool bDropFrameFormat;
};

/** 
 * A time span value, which is the difference between two dates and times.
 * @note The full C++ class is located here: Engine\Source\Runtime\Core\Public\Misc\Timespan.h
 */
USTRUCT(immutable, noexport, BlueprintType, IsAlwaysAccessible, HasDefaults, meta=(HasNativeMake="/Script/Engine.KismetMathLibrary.MakeTimespan", HasNativeBreak="/Script/Engine.KismetMathLibrary.BreakTimespan"))
struct FTimespan
{
	int64 Ticks;
};

/**
 * A struct that can reference a top level asset such as '/Path/To/Package.AssetName'
 * @note The full C++ class is located here: Engine\Source\Runtime\CoreUObject\Public\UObject\TopLevelAssetPath.h
 */
USTRUCT(noexport, BlueprintType)
struct FTopLevelAssetPath
{
private:
	/** Name of the package containing the asset e.g. /Path/To/Package */
	UPROPERTY(EditAnywhere, SaveGame, BlueprintReadWrite, Category = TopLevelAssetPath, meta = (AllowPrivateAccess = "true"))
	FName PackageName;
	/** Name of the asset within the package e.g. 'AssetName' */
	UPROPERTY(EditAnywhere, SaveGame, BlueprintReadWrite, Category = TopLevelAssetPath, meta = (AllowPrivateAccess = "true"))
	FName AssetName;
};

/** 
 * A struct that contains a string reference to an object, either a top level asset or a subobject.
 * @note The full C++ class is located here: Engine\Source\Runtime\CoreUObject\Public\UObject\SoftObjectPath.h
 */
USTRUCT(noexport, BlueprintType, IsAlwaysAccessible, HasDefaults, meta=(HasNativeMake="/Script/Engine.KismetSystemLibrary.MakeSoftObjectPath", HasNativeBreak="/Script/Engine.KismetSystemLibrary.BreakSoftObjectPath"))
struct FSoftObjectPath
{
	/** Asset path, patch to a top level object in a package */
	UPROPERTY()
	FTopLevelAssetPath AssetPath;

	/** Optional FString for subobject within an asset */
	UPROPERTY()
	FString SubPathString;
};

/** 
 * A struct that contains a string reference to a class, can be used to make soft references to classes.
 * @note The full C++ class is located here: Engine\Source\Runtime\CoreUObject\Public\UObject\SoftObjectPath.h
 */
USTRUCT(noexport, BlueprintType, IsAlwaysAccessible, HasDefaults, meta=(HasNativeMake="/Script/Engine.KismetSystemLibrary.MakeSoftClassPath", HasNativeBreak="/Script/Engine.KismetSystemLibrary.BreakSoftClassPath"))
struct FSoftClassPath : public FSoftObjectPath
{
};

/** 
 * A type of primary asset, used by the Asset Manager system.
 * @note The full C++ class is located here: Engine\Source\Runtime\CoreUObject\Public\UObject\PrimaryAssetId.h
 */
USTRUCT(noexport, BlueprintType, IsAlwaysAccessible, HasDefaults)
struct FPrimaryAssetType
{
	/** The Type of this object, by default its base class's name */
	UPROPERTY(EditAnywhere, SaveGame, BlueprintReadWrite, Category = PrimaryAssetType)
	FName Name;
};

/** 
 * This identifies an object as a "primary" asset that can be searched for by the AssetManager and used in various tools
 * @note The full C++ class is located here: Engine\Source\Runtime\CoreUObject\Public\UObject\PrimaryAssetId.h
 */
USTRUCT(noexport, BlueprintType, IsAlwaysAccessible, HasDefaults)
struct FPrimaryAssetId
{
	/** The Type of this object, by default its base class's name */
	UPROPERTY(EditAnywhere, SaveGame, BlueprintReadWrite, Category = PrimaryAssetId)
	FPrimaryAssetType PrimaryAssetType;

	/** The Name of this object, by default its short name */
	UPROPERTY(EditAnywhere, SaveGame, BlueprintReadWrite, Category = PrimaryAssetId)
	FName PrimaryAssetName;
};

/** Enumerates the valid types of range bounds (mirrored from RangeBound.h) */
UENUM(BlueprintType)
namespace ERangeBoundTypes
{
	enum Type
	{
		/**
		* The range excludes the bound.
		*/
		Exclusive,

		/**
		* The range includes the bound.
		*/
		Inclusive,

		/**
		* The bound is open.
		*/
		Open
	};
}

/**
 * Defines a single bound for a range of values.
 * @note This is a mirror of TRangeBound<float>, defined in RangeBound.h
 * @note Fields are private to match the C++ declaration in the header above.
 */
USTRUCT(noexport, BlueprintType)
struct FFloatRangeBound
{
private:
	/** Holds the type of the bound. */
	UPROPERTY(EditAnywhere, BlueprintReadWrite, Category=Range, meta=(AllowPrivateAccess="true"))
	TEnumAsByte<ERangeBoundTypes::Type> Type;

	/** Holds the bound's value. */
	UPROPERTY(EditAnywhere, BlueprintReadWrite, Category=Range, meta=(AllowPrivateAccess="true"))
	float Value;
};

/**
 * A contiguous set of floats described by lower and upper bound values.
 * @note This is a mirror of TRange<float>, defined in Range.h
 * @note Fields are private to match the C++ declaration in the header above.
 */
USTRUCT(noexport, BlueprintType)
struct FFloatRange
{
private:
	/** Holds the range's lower bound. */
	UPROPERTY(EditAnywhere, BlueprintReadWrite, Category=Range, meta=(AllowPrivateAccess="true"))
	FFloatRangeBound LowerBound;

	/** Holds the range's upper bound. */
	UPROPERTY(EditAnywhere, BlueprintReadWrite, Category=Range, meta=(AllowPrivateAccess="true"))
	FFloatRangeBound UpperBound;
};


/**
 * Defines a single bound for a range of values.
 * @note This is a mirror of TRangeBound<double>, defined in RangeBound.h
 * @note Fields are private to match the C++ declaration in the header above.
 */
USTRUCT(noexport, BlueprintType)
struct FDoubleRangeBound
{
private:
	/** Holds the type of the bound. */
	UPROPERTY(EditAnywhere, BlueprintReadWrite, Category=Range, meta=(AllowPrivateAccess="true"))
	TEnumAsByte<ERangeBoundTypes::Type> Type;

	/** Holds the bound's value. */
	UPROPERTY(EditAnywhere, BlueprintReadWrite, Category=Range, meta=(AllowPrivateAccess="true"))
	double Value;
};

/**
 * A contiguous set of doubles described by lower and upper bound values.
 * @note This is a mirror of TRange<double>, defined in Range.h
 * @note Fields are private to match the C++ declaration in the header above.
 */
USTRUCT(noexport, BlueprintType)
struct FDoubleRange
{
private:
	/** Holds the range's lower bound. */
	UPROPERTY(EditAnywhere, BlueprintReadWrite, Category=Range, meta=(AllowPrivateAccess="true"))
	FDoubleRangeBound LowerBound;

	/** Holds the range's upper bound. */
	UPROPERTY(EditAnywhere, BlueprintReadWrite, Category=Range, meta=(AllowPrivateAccess="true"))
	FDoubleRangeBound UpperBound;
};

/**
 * Defines a single bound for a range of values.
 * @note This is a mirror of TRangeBound<int32>, defined in RangeBound.h
 * @note Fields are private to match the C++ declaration in the header above.
 */
USTRUCT(noexport, BlueprintType)
struct FInt32RangeBound
{
private:
	/** Holds the type of the bound. */
	UPROPERTY(EditAnywhere, BlueprintReadWrite, Category=Range, meta=(AllowPrivateAccess="true"))
	TEnumAsByte<ERangeBoundTypes::Type> Type;

	/** Holds the bound's value. */
	UPROPERTY(EditAnywhere, BlueprintReadWrite, Category=Range, meta=(AllowPrivateAccess="true"))
	int32 Value;
};

/**
 * A contiguous set of floats described by lower and upper bound values.
 * @note This is a mirror of TRange<int32>, defined in Range.h
 * @note Fields are private to match the C++ declaration in the header above.
 */
USTRUCT(noexport, BlueprintType)
struct FInt32Range
{
private:
	/** Holds the range's lower bound. */
	UPROPERTY(EditAnywhere, BlueprintReadWrite, Category=Range, meta=(AllowPrivateAccess="true"))
	FInt32RangeBound LowerBound;

	/** Holds the range's upper bound. */
	UPROPERTY(EditAnywhere, BlueprintReadWrite, Category=Range, meta=(AllowPrivateAccess="true"))
	FInt32RangeBound UpperBound;
};

/**
 * Defines a single bound for a range of frame numbers.
 * @note This is a mirror of TRangeBound<FFrameNumber>, defined in RangeBound.h
 * @note Fields are private to match the C++ declaration in the header above.
 */
USTRUCT(noexport, BlueprintType)
struct FFrameNumberRangeBound
{
private:
	UPROPERTY(EditAnywhere, BlueprintReadWrite, Category=Range, meta=(AllowPrivateAccess="true"))
	TEnumAsByte<ERangeBoundTypes::Type> Type;

	UPROPERTY(EditAnywhere, BlueprintReadWrite, Category=Range, meta=(AllowPrivateAccess="true"))
	FFrameNumber Value;
};

/**
 * A contiguous set of frame numbers described by lower and upper bound values.
 * @note This is a mirror of TRange<FFrameNumber>, defined in Range.h
 * @note Fields are private to match the C++ declaration in the header above.
 */
USTRUCT(noexport, BlueprintType)
struct FFrameNumberRange
{
private:
	UPROPERTY(EditAnywhere, BlueprintReadWrite, Category=Range, meta=(AllowPrivateAccess="true"))
	FFrameNumberRangeBound LowerBound;

	UPROPERTY(EditAnywhere, BlueprintReadWrite, Category=Range, meta=(AllowPrivateAccess="true"))
	FFrameNumberRangeBound UpperBound;
};

/**
 * An interval of floats, defined by inclusive min and max values
 * @note This is a mirror of TInterval<float>, defined in Interval.h
 */
USTRUCT(noexport, BlueprintType)
struct FFloatInterval
{
	/** Values must be >= Min */
	UPROPERTY(EditAnywhere, BlueprintReadWrite, Category=Interval)
	float Min;

	/** Values must be <= Max */
	UPROPERTY(EditAnywhere, BlueprintReadWrite, Category=Interval)
	float Max;
};

/**
 * An interval of integers, defined by inclusive min and max values
 * @note This is a mirror of TInterval<int32>, defined in Interval.h
 */
USTRUCT(noexport, BlueprintType)
struct FInt32Interval
{
	/** Values must be >= Min */
	UPROPERTY(EditAnywhere, BlueprintReadWrite, Category=Interval)
	int32 Min;

	/** Values must be <= Max */
	UPROPERTY(EditAnywhere, BlueprintReadWrite, Category=Interval)
	int32 Max;
};

/** Categories of localized text (mirrored in LocalizedTextSourceTypes.h */
UENUM(BlueprintType)
enum class ELocalizedTextSourceCategory : uint8
{
	Game,
	Engine,
	Editor,
};

/**
 * Polyglot data that may be registered to the text localization manager at runtime.
 * @note This struct is mirrored in PolyglotTextData.h
 */
USTRUCT(noexport, BlueprintType)
struct FPolyglotTextData
{
	/**
	 * The category of this polyglot data.
	 * @note This affects when and how the data is loaded into the text localization manager.
	 */
	UPROPERTY(EditAnywhere, BlueprintReadWrite, Category=PolyglotData)
	ELocalizedTextSourceCategory Category;

	/**
	 * The native culture of this polyglot data.
	 * @note This may be empty, and if empty, will be inferred from the native culture of the text category.
	 */
	UPROPERTY(EditAnywhere, BlueprintReadWrite, Category=PolyglotData)
	FString NativeCulture;

	/**
	 * The namespace of the text created from this polyglot data.
	 * @note This may be empty.
	 */
	UPROPERTY(EditAnywhere, BlueprintReadWrite, Category=PolyglotData)
	FString Namespace;

	/**
	 * The key of the text created from this polyglot data.
	 * @note This must not be empty.
	 */
	UPROPERTY(EditAnywhere, BlueprintReadWrite, Category=PolyglotData)
	FString Key;

	/**
	 * The native string for this polyglot data.
	 * @note This must not be empty (it should be the same as the originally authored text you are trying to replace).
	 */
	UPROPERTY(EditAnywhere, BlueprintReadWrite, Category=PolyglotData)
	FString NativeString;

	/**
	 * Mapping between a culture code and its localized string.
	 * @note The native culture may also have a translation in this map.
	 */
	UPROPERTY(EditAnywhere, BlueprintReadWrite, Category=PolyglotData)
	TMap<FString, FString> LocalizedStrings;

	/**
	 * True if this polyglot data is a minimal patch, and that missing translations should be
	 * ignored (falling back to any LocRes data) rather than falling back to the native string.
	 */
	UPROPERTY(EditAnywhere, BlueprintReadWrite, Category=PolyglotData)
	bool bIsMinimalPatch;

	/**
	 * Transient cached text instance from registering this polyglot data with the text localization manager.
	 */
	UPROPERTY(Transient)
	FText CachedText;
};

/** Report level of automation events (mirrored in AutomationEvent.h). */
UENUM()
enum class EAutomationEventType : uint8
{
	Info,
	Warning,
	Error
};

/** Event emitted by automation system (mirrored in AutomationEvent.h). */
USTRUCT(noexport)
struct FAutomationEvent
{
	UPROPERTY()
	EAutomationEventType Type;

	UPROPERTY()
	FString Message;

	UPROPERTY()
	FString Context;

	UPROPERTY()
	FGuid Artifact;
};

/** Information about the execution of an automation task (mirrored in AutomationEvent.h). */
USTRUCT(noexport)
struct FAutomationExecutionEntry
{
	UPROPERTY()
	FAutomationEvent Event;

	UPROPERTY()
	FString Filename;

	UPROPERTY()
	int32 LineNumber;

	UPROPERTY()
	FDateTime Timestamp;
};


/**
 * Represents a single input device such as a gamepad, keyboard, or mouse.
 *
 * Has a globally unique identifier.
 * 
 * Opaque struct for the FInputDeviceId struct defined in CoreMiscDefines.h
 */
USTRUCT(noexport, BlueprintType)
struct FInputDeviceId
{
	GENERATED_BODY()
private:
	
	UPROPERTY(VisibleAnywhere, Category = "PlatformInputDevice")
	int32 InternalId = -1;
};

/**
 * Handle that defines a local user on this platform.
 * This used to be just a typedef int32 that was used interchangeably as ControllerId and LocalUserIndex.
 * Moving forward these will be allocated by the platform application layer.
 *
 * Opaque struct for the FPlatformUserId struct defined in CoreMiscDefines.h
 */
USTRUCT(noexport, BlueprintType)
struct FPlatformUserId
{
	GENERATED_BODY()
private:
	
	UPROPERTY(VisibleAnywhere, Category = "PlatformInputDevice")
	int32 InternalId = -1;
};

/**
 * Represents the connection status of a given FInputDeviceId
 */
UENUM(BlueprintType)
enum class EInputDeviceConnectionState : uint8
{
	/** This is not a valid input device */
	Invalid,

	/** It is not known if this device is connected or not */
	Unknown,

	/** Device is definitely connected */
	Disconnected,

	/** Definitely connected and powered on */
	Connected
};

/**
 * Data about an input device's current state
 */
USTRUCT(noexport, BlueprintType)
struct FPlatformInputDeviceState
{
	GENERATED_BODY()

	/** The platform user that this input device belongs to */
	UPROPERTY(BlueprintReadOnly, VisibleAnywhere, Category = "PlatformInputDevice")
	FPlatformUserId OwningPlatformUser = PLATFORMUSERID_NONE;

	/** The connection state of this input device */
	UPROPERTY(BlueprintReadOnly, VisibleAnywhere, Category = "PlatformInputDevice")
	EInputDeviceConnectionState ConnectionState = EInputDeviceConnectionState::Invalid;
};

/** Enum used by DataValidation plugin to see if an asset has been validated for correctness (mirrored in UObjectGlobals.h)*/
UENUM(BlueprintType)
enum class EDataValidationResult : uint8
{
	/** Asset has failed validation */
	Invalid,
	/** Asset has passed validation */
	Valid,
	/** Asset has not yet been validated */
	NotValidated
};

/**
 * A struct to serve as a filter for Asset Registry queries. (mirrored in ARFilter.h)
 */
USTRUCT(noexport, BlueprintType, IsAlwaysAccessible, HasDefaults, meta = (HasNativeMake = "/Script/Engine.KismetSystemLibrary.MakeARFilter", HasNativeBreak = "/Script/Engine.KismetSystemLibrary.BreakARFilter"))
struct FARFilter
{
	/** The filter component for package names */
	UPROPERTY(EditDefaultsOnly, BlueprintReadWrite, Category = AssetRegistry)
	TArray<FName> PackageNames;

	/** The filter component for package paths */
	UPROPERTY(EditDefaultsOnly, BlueprintReadWrite, Category = AssetRegistry)
	TArray<FName> PackagePaths;

#if WITH_EDITORONLY_DATA
	/** The filter component containing specific object paths. Deprecated. */
	UPROPERTY()
	TArray<FName> ObjectPaths;
#endif

	/** The filter component containing specific object paths */
	UPROPERTY(EditDefaultsOnly, BlueprintReadWrite, Category = AssetRegistry)
	TArray<FSoftObjectPath> SoftObjectPaths;

	/** [DEPRECATED] - Class names are now represented by path names. Please use ClassPaths instead. */
	UPROPERTY(BlueprintReadWrite, Category = AssetRegistry, meta=(DeprecatedProperty, DeprecationMessage="Short asset class names must be converted to full asset pathnames. Use ClassPaths instead."))
	TArray<FName> ClassNames;

	/** The filter component for class path names. Instances of the specified classes, but not subclasses (by default), will be included. Derived classes will be included only if bRecursiveClasses is true. */
	UPROPERTY(EditDefaultsOnly, BlueprintReadWrite, Category = AssetRegistry)
	TArray<FTopLevelAssetPath> ClassPaths;

	/** The filter component for properties marked with the AssetRegistrySearchable flag */
	TMultiMap<FName, TOptional<FString>> TagsAndValues;

	/** [DEPRECATED] - Class names are now represented by path names. Please use RecursiveClassPathsExclusionSet instead. */
	UPROPERTY(BlueprintReadWrite, Category = AssetRegistry, meta=(DeprecatedProperty, DeprecationMessage="Short asset class names must be converted to full asset pathnames. Use RecursiveClassPathsExclusionSet instead."))
	TSet<FName> RecursiveClassesExclusionSet;

	/** Only if bRecursiveClasses is true, the results will exclude classes (and subclasses) in this list */
	UPROPERTY(EditDefaultsOnly, BlueprintReadWrite, Category = AssetRegistry)
	TSet<FTopLevelAssetPath> RecursiveClassPathsExclusionSet;

	/** If true, PackagePath components will be recursive */
	UPROPERTY(EditDefaultsOnly, BlueprintReadWrite, Category = AssetRegistry)
	bool bRecursivePaths = false;

	/** If true, subclasses of ClassNames will also be included and RecursiveClassesExclusionSet will be excluded. */
	UPROPERTY(EditDefaultsOnly, BlueprintReadWrite, Category = AssetRegistry)
	bool bRecursiveClasses = false;

	/** If true, only on-disk assets will be returned. Be warned that this is rarely what you want and should only be used for performance reasons */
	UPROPERTY(EditDefaultsOnly, BlueprintReadWrite, Category = AssetRegistry)
	bool bIncludeOnlyOnDiskAssets = false;

	/** The exclusive filter component for package flags. Only assets without any of the specified flags will be returned. */
	uint32 WithoutPackageFlags = 0;

	/** The inclusive filter component for package flags. Only assets with all of the specified flags will be returned. */
	uint32 WithPackageFlags = 0;
};

USTRUCT(noexport)
struct COREUOBJECT_API FAssetBundleEntry
{
	/** Specific name of this bundle */
	UPROPERTY()
	FName BundleName;

#if WITH_EDITORONLY_DATA
	/** List of string assets contained in this bundle */
	UPROPERTY(meta=(DeprecatedProperty, DeprecationMessage="Asset bundles may only contain top level asset paths which are referenced through the AssetPaths property."))
	TArray<FSoftObjectPath> BundleAssets;
#endif

	UPROPERTY()
	TArray<FTopLevelAssetPath> AssetPaths;
};

/** A struct with a list of asset bundle entries. If one of these is inside a UObject it will get automatically exported as the asset registry tag AssetBundleData */
USTRUCT(noexport, IsAlwaysAccessible, HasDefaults)
struct COREUOBJECT_API FAssetBundleData
{
	/** List of bundles defined */
	UPROPERTY()
	TArray<FAssetBundleEntry> Bundles;
};

/**
 * A struct to hold important information about an assets found by the Asset Registry
 * This struct is transient and should never be serialized
 */
USTRUCT(noexport, BlueprintType, IsAlwaysAccessible, HasDefaults)
struct FAssetData
{
#if WITH_EDITORONLY_DATA
	UPROPERTY()
	FName ObjectPath;
#endif
	/** The name of the package in which the asset is found, this is the full long package name such as /Game/Path/Package */
	UPROPERTY(BlueprintReadOnly, Category = AssetData, transient)
	FName PackageName;
	/** The path to the package in which the asset is found, this is /Game/Path with the Package stripped off */
	UPROPERTY(BlueprintReadOnly, Category = AssetData, transient)
	FName PackagePath;
	/** The name of the asset without the package */
	UPROPERTY(BlueprintReadOnly, Category = AssetData, transient)
	FName AssetName;
	/** The name of the asset's class */
	UPROPERTY(BlueprintReadOnly, Category = AssetData, transient, meta=(DeprecatedProperty, DeprecationMessage="Short asset class name must be converted to full asset pathname. Use AssetClassPath instead."))
	FName AssetClass;
	/** The path name of the asset's class */
	UPROPERTY(BlueprintReadOnly, Category = AssetData, transient)
	FTopLevelAssetPath AssetClassPath;

	/** Asset package flags */
	uint32 PackageFlags = 0;
	
#if WITH_EDITORONLY_DATA
	/** If the outer of this object is not PackageName, it is the object specified by this path. Not exposed to blueprints except through 'To Soft Object Path'. */
	FName OptionalOuterPath;
#endif

	/** The map of values for properties that were marked AssetRegistrySearchable or added by GetAssetRegistryTags */
	FAssetDataTagMapSharedView TagsAndValues;
	TSharedPtr<FAssetBundleData, ESPMode::ThreadSafe> TaggedAssetBundles;
	/** The IDs of the pakchunks this asset is located in for streaming install.  Empty if not assigned to a chunk */
	TArray<int32, TInlineAllocator<2>> ChunkIDs;
};

USTRUCT(noexport, IsAlwaysAccessible, HasDefaults)
struct FTestUninitializedScriptStructMembersTest
{
	UPROPERTY(Transient)
	TObjectPtr<UObject> UninitializedObjectReference;

	UPROPERTY(Transient)
	TObjectPtr<UObject> InitializedObjectReference;

	UPROPERTY(Transient)
	float UnusedValue;
};

/**
 * Direct base class for all UE objects
 * @note The full C++ class is located here: Engine\Source\Runtime\CoreUObject\Public\UObject\Object.h
 */
UCLASS(abstract, noexport, MatchedSerializers)
class UObject
{
	GENERATED_BODY()
public:

	UObject(const FObjectInitializer& ObjectInitializer = FObjectInitializer::Get());
	UObject(FVTableHelper& Helper);
	~UObject();
	
	/**
	 * Executes some portion of the ubergraph.
	 *
	 * @param	EntryPoint	The entry point to start code execution at.
	 */
	UFUNCTION(BlueprintImplementableEvent, meta=(BlueprintInternalUseOnly = "true"))
	void ExecuteUbergraph(int32 EntryPoint);
};

/**
 * @note The full C++ class is located here: Engine\Source\Runtime\CoreUObject\Public\UObject\Class.h
 */

UCLASS(abstract, noexport, intrinsic, Config = Engine)
class UField : public UObject
{
	GENERATED_BODY()
public:
	UField(const FObjectInitializer& ObjectInitializer = FObjectInitializer::Get());
};

UCLASS(noexport, intrinsic, Config = Engine)
class UEnum : public UField
{
	GENERATED_BODY()
public:
	UEnum(const FObjectInitializer& ObjectInitialzer);
};

UCLASS(noexport, intrinsic, MatchedSerializers, Config = Engine)
class UStruct : public UField
{
	GENERATED_BODY()
public:
	UStruct(const FObjectInitializer& ObjectInitializer = FObjectInitializer::Get());
};

UCLASS(noexport, intrinsic, MatchedSerializers, Config = Engine)
class UScriptStruct : public UStruct
{
	GENERATED_BODY()
public:
	UScriptStruct(const FObjectInitializer& ObjectInitializer = FObjectInitializer::Get());
};

UCLASS(noexport, intrinsic, Config = Engine)
class UFunction : public UStruct
{
	GENERATED_BODY()
public:
	UFunction(const FObjectInitializer& ObjectInitializer = FObjectInitializer::Get());
};

UCLASS(noexport, intrinsic, within=Package, Config = Engine)
class UClass : public UStruct
{
	GENERATED_BODY()
public:
	UClass(const FObjectInitializer& ObjectInitializer = FObjectInitializer::Get());
};

/**
 * @note The full C++ class is located here: Engine\Source\Runtime\CoreUObject\Public\UObject\Interface.h
 */

UCLASS(abstract, noexport, intrinsic, interface, Config = Engine)
class UInterface : public UObject
{
	GENERATED_BODY()
public:
	UInterface(const FObjectInitializer& ObjectInitializer = FObjectInitializer::Get());
};

class IInterface
{
	GENERATED_BODY()
};


/**
 * @note The full C++ class is located here: Engine\Source\Runtime\CoreUObject\Public\UObject\Package.h
 */

UCLASS(noexport, intrinsic, Config = Engine)
class UPackage : public UObject
{
	GENERATED_BODY()
};

/**
 * @note The full C++ class is located here: Engine\Source\Runtime\CoreUObject\Public\UObject\CoreNet.h
 */

UCLASS(noexport, intrinsic, abstract, transient, Config = Engine)
class UPackageMap : public UObject
{
	GENERATED_BODY()
public:
	UPackageMap(const FObjectInitializer& ObjectInitializer = FObjectInitializer::Get());
};

/**
 * @note The full C++ class is located here: Engine\Source\Runtime\CoreUObject\Public\UObject\MetaData.h
 */

UCLASS(noexport, intrinsic, MatchedSerializers, Config = Engine)
class UMetaData : public UObject
{
	GENERATED_BODY()
public:
	UMetaData(const FObjectInitializer& ObjectInitializer = FObjectInitializer::Get());
};

/**
 * @note The full C++ class is located here: Engine\Source\Runtime\CoreUObject\Public\UObject\UnrealTypePrivate.h
 */

UCLASS(noexport, intrinsic, abstract, Config = Engine)
class UProperty : public UField
{
	GENERATED_BODY()
public:
	UProperty(const FObjectInitializer& ObjectInitializer = FObjectInitializer::Get());
};

UCLASS(noexport, intrinsic, Config = Engine)
class UStructProperty : public UProperty
{
	GENERATED_BODY()
public:
	UStructProperty(const FObjectInitializer& ObjectInitializer = FObjectInitializer::Get());
};

UCLASS(noexport, intrinsic, Config = Engine)
class UEnumProperty : public UProperty
{
	GENERATED_BODY()
public:
	UEnumProperty(const FObjectInitializer& ObjectInitializer = FObjectInitializer::Get());
};

UCLASS(noexport, intrinsic, Config = Engine)
class UBoolProperty : public UProperty
{
	GENERATED_BODY()
public:
	UBoolProperty(const FObjectInitializer& ObjectInitializer = FObjectInitializer::Get());
};

UCLASS(abstract, noexport, intrinsic, Config = Engine)
class UNumericProperty : public UProperty
{
	GENERATED_BODY()
public:
	UNumericProperty(const FObjectInitializer& ObjectInitializer = FObjectInitializer::Get());
};

UCLASS(noexport, intrinsic, Config = Engine)
class UIntProperty : public UNumericProperty
{
	GENERATED_BODY()
public:
	UIntProperty(const FObjectInitializer& ObjectInitializer = FObjectInitializer::Get());
};

UCLASS(noexport, intrinsic, Config = Engine)
class UInt8Property : public UNumericProperty
{
	GENERATED_BODY()
public:
	UInt8Property(const FObjectInitializer& ObjectInitializer = FObjectInitializer::Get());
};

UCLASS(noexport, intrinsic, Config = Engine)
class UInt16Property : public UNumericProperty
{
	GENERATED_BODY()
public:
	UInt16Property(const FObjectInitializer& ObjectInitializer = FObjectInitializer::Get());
};

UCLASS(noexport, intrinsic, Config = Engine)
class UInt64Property : public UNumericProperty
{
	GENERATED_BODY()
public:
	UInt64Property(const FObjectInitializer& ObjectInitializer = FObjectInitializer::Get());
};

UCLASS(noexport, intrinsic, Config = Engine)
class UByteProperty : public UNumericProperty
{
	GENERATED_BODY()
public:
	UByteProperty(const FObjectInitializer& ObjectInitializer = FObjectInitializer::Get());
};

UCLASS(noexport, intrinsic, Config = Engine)
class UUint16Property : public UNumericProperty
{
	GENERATED_BODY()
public:
	UUint16Property(const FObjectInitializer& ObjectInitializer = FObjectInitializer::Get());
};

UCLASS(noexport, intrinsic, Config = Engine)
class UUint32Property : public UNumericProperty
{
	GENERATED_BODY()
public:
	UUint32Property(const FObjectInitializer& ObjectInitializer = FObjectInitializer::Get());
};

UCLASS(noexport, intrinsic, Config = Engine)
class UUint64Property : public UNumericProperty
{
	GENERATED_BODY()
public:
	UUint64Property(const FObjectInitializer& ObjectInitializer = FObjectInitializer::Get());
};

UCLASS(noexport, intrinsic, Config = Engine)
class UFloatProperty : public UNumericProperty
{
	GENERATED_BODY()
public:
	UFloatProperty(const FObjectInitializer& ObjectInitializer = FObjectInitializer::Get());
};

UCLASS(noexport, intrinsic, Config = Engine)
class UDoubleProperty : public UNumericProperty
{
	GENERATED_BODY()
public:
	UDoubleProperty(const FObjectInitializer& ObjectInitializer = FObjectInitializer::Get());
};

UCLASS(abstract, noexport, intrinsic, Config = Engine)
class UObjectPropertyBase : public UProperty
{
	GENERATED_BODY()
public:
	UObjectPropertyBase(const FObjectInitializer& ObjectInitializer = FObjectInitializer::Get());
};

UCLASS(noexport, intrinsic, Config = Engine)
class UObjectProperty : public UObjectPropertyBase
{
	GENERATED_BODY()
public:
	UObjectProperty(const FObjectInitializer& ObjectInitializer = FObjectInitializer::Get());
};

UCLASS(noexport, intrinsic, Config = Engine)
class UClassProperty : public UObjectProperty
{
	GENERATED_BODY()
public:
	UClassProperty(const FObjectInitializer& ObjectInitializer = FObjectInitializer::Get());
};

UCLASS(noexport, intrinsic, Config = Engine)
class USoftObjectProperty : public UObjectPropertyBase
{
	GENERATED_BODY()
public:
	USoftObjectProperty(const FObjectInitializer& ObjectInitializer = FObjectInitializer::Get());
};

UCLASS(noexport, intrinsic, Config = Engine)
class USoftClassProperty : public USoftObjectProperty
{
	GENERATED_BODY()
public:
	USoftClassProperty(const FObjectInitializer& ObjectInitializer = FObjectInitializer::Get());
};

UCLASS(noexport, intrinsic, Config = Engine)
class UWeakObjectProperty : public UObjectPropertyBase
{
	GENERATED_BODY()
public:
	UWeakObjectProperty(const FObjectInitializer& ObjectInitializer = FObjectInitializer::Get());
};

UCLASS(noexport, intrinsic, Config = Engine)
class ULazyObjectProperty : public UObjectPropertyBase
{
	GENERATED_BODY()
public:
	ULazyObjectProperty(const FObjectInitializer& ObjectInitializer = FObjectInitializer::Get());
};

UCLASS(noexport, intrinsic, Config = Engine)
class UInterfaceProperty : public UProperty
{
	GENERATED_BODY()
public:
	UInterfaceProperty(const FObjectInitializer& ObjectInitializer = FObjectInitializer::Get());
};

UCLASS(noexport, intrinsic, Config = Engine)
class UDelegateProperty : public UProperty
{
	GENERATED_BODY()
public:
	UDelegateProperty(const FObjectInitializer& ObjectInitializer = FObjectInitializer::Get());
};

UCLASS(abstract, noexport, intrinsic, Config = Engine)
class UMulticastDelegateProperty : public UProperty
{
	GENERATED_BODY()
public:
	UMulticastDelegateProperty(const FObjectInitializer& ObjectInitializer = FObjectInitializer::Get());
};

UCLASS(noexport, intrinsic, Config = Engine)
class UMulticastInlineDelegateProperty : public UMulticastDelegateProperty
{
	GENERATED_BODY()
public:
	UMulticastInlineDelegateProperty(const FObjectInitializer& ObjectInitializer = FObjectInitializer::Get());
};

UCLASS(noexport, intrinsic, Config = Engine)
class UMulticastSparseDelegateProperty : public UMulticastDelegateProperty
{
	GENERATED_BODY()
public:
	UMulticastSparseDelegateProperty(const FObjectInitializer& ObjectInitializer = FObjectInitializer::Get());
};

UCLASS(noexport, intrinsic, Config = Engine)
class UNameProperty : public UProperty
{
	GENERATED_BODY()
public:
	UNameProperty(const FObjectInitializer& ObjectInitializer = FObjectInitializer::Get());
};

UCLASS(noexport, intrinsic, Config = Engine)
class UStrProperty : public UProperty
{
	GENERATED_BODY()
public:
	UStrProperty(const FObjectInitializer& ObjectInitializer = FObjectInitializer::Get());
};

UCLASS(noexport, intrinsic, Config = Engine)
class UTextProperty : public UProperty
{
	GENERATED_BODY()
public:
	UTextProperty(const FObjectInitializer& ObjectInitializer = FObjectInitializer::Get());
};

UCLASS(noexport, intrinsic, Config = Engine)
class UArrayProperty : public UProperty
{
	GENERATED_BODY()
public:
	UArrayProperty(const FObjectInitializer& ObjectInitializer = FObjectInitializer::Get());
};

UCLASS(noexport, intrinsic, Config = Engine)
class USetProperty : public UProperty
{
	GENERATED_BODY()
public:
	USetProperty(const FObjectInitializer& ObjectInitializer = FObjectInitializer::Get());
};

UCLASS(noexport, intrinsic, Config = Engine)
class UMapProperty : public UProperty
{
	GENERATED_BODY()
public:
	UMapProperty(const FObjectInitializer& ObjectInitializer = FObjectInitializer::Get());
};

/**
 * @note The full C++ class is located here: Engine\Source\Runtime\CoreUObject\Public\UObject\SoftObjectPath.h
 */

/** Structure for file paths that are displayed in the editor with a picker UI. */
USTRUCT(noexport, BlueprintType)
struct FFilePath
{
	GENERATED_BODY()

	/**
	* The path to the file.
	*/
	UPROPERTY(EditAnywhere, BlueprintReadWrite, Category = FilePath)
	FString FilePath;
};

/** Structure for directory paths that are displayed in the editor with a picker UI. */
USTRUCT(noexport, BlueprintType)
struct FDirectoryPath
{
	GENERATED_BODY()

	/**
	* The path to the directory.
	*/
	UPROPERTY(EditAnywhere, BlueprintReadWrite, Category = Path)
	FString Path;
};

/** Structure for templated strings that are displayed in the editor with a allowed args. */
USTRUCT(noexport, BlueprintType)
struct FTemplateString
{
	GENERATED_BODY()

	/**
	* The format string.
	*/
	UPROPERTY(EditAnywhere, BlueprintReadWrite, Category = Template)
	FString Template;
};

/// @endcond

#endif<|MERGE_RESOLUTION|>--- conflicted
+++ resolved
@@ -287,10 +287,7 @@
 	PF_R32G32B32F,
 	PF_R8_SINT,
 	PF_R64_UINT,
-<<<<<<< HEAD
-=======
 	PF_R9G9B9EXP5,
->>>>>>> d731a049
 	PF_MAX,
 };
 
@@ -476,11 +473,7 @@
  * A point or direction FVector in 3d space.
  * @note The full C++ class is located here: Engine\Source\Runtime\Core\Public\Math\Vector.h
  */
-<<<<<<< HEAD
-USTRUCT(immutable, noexport, BlueprintType, meta = (HasNativeBreak = "Engine.KismetMathLibrary.BreakVector3f"))
-=======
 USTRUCT(immutable, noexport, BlueprintType, BlueprintInternalUseOnly, IsAlwaysAccessible, HasDefaults, HasNoOpConstructor, IsCoreType, meta = (HasNativeBreak = "/Script/Engine.KismetMathLibrary.BreakVector3f"))
->>>>>>> d731a049
 struct FVector3f
 {
 	UPROPERTY(EditAnywhere, Category = Vector, SaveGame)
@@ -589,19 +582,6 @@
 	FLargeWorldCoordinatesReal W;
 };
 
-<<<<<<< HEAD
-
-/**
-* A vector in 2-D space composed of components (X, Y) with floating point precision.
-* @note The full C++ class is located here: Engine\Source\Runtime\Core\Public\Math\Vector2D.h
-*/
-USTRUCT(immutable, noexport)
-struct FVector2f
-{
-	UPROPERTY(EditAnywhere, Category=Vector2D, SaveGame)
-	float X;
-
-=======
 
 /**
 * A vector in 2-D space composed of components (X, Y) with floating point precision.
@@ -613,7 +593,6 @@
 	UPROPERTY(EditAnywhere, Category=Vector2D, SaveGame)
 	float X;
 
->>>>>>> d731a049
 	UPROPERTY(EditAnywhere, Category=Vector2D, SaveGame)
 	float Y;
 };
@@ -623,11 +602,7 @@
 * @note The full C++ class is located here: Engine\Source\Runtime\Core\Public\Math\Vector2D.h
 */
 // LWC_TODO: CRITICAL! Name collision in UHT with FVector2D due to case insensitive FNames!
-<<<<<<< HEAD
-// USTRUCT(immutable, noexport)
-=======
 // USTRUCT(immutable, noexport, IsAlwaysAccessible, HasDefaults, HasNoOpConstructor, IsCoreType)
->>>>>>> d731a049
 // struct FVector2d
 // {
 // 	UPROPERTY(EditAnywhere, Category=Vector2D, SaveGame)
@@ -700,8 +675,7 @@
  * An orthogonal rotation in 3d space.
  * @note The full C++ class is located here: Engine\Source\Runtime\Core\Public\Math\Rotator.h
  */
-<<<<<<< HEAD
-USTRUCT(immutable, noexport)
+USTRUCT(immutable, noexport, BlueprintType, BlueprintInternalUseOnly, IsAlwaysAccessible, HasDefaults, HasNoOpConstructor, IsCoreType)
 struct FRotator3f
 {
 	/** Pitch (degrees) around Y axis */
@@ -721,7 +695,7 @@
  * An orthogonal rotation in 3d space.
  * @note The full C++ class is located here: Engine\Source\Runtime\Core\Public\Math\Rotator.h
  */
-USTRUCT(immutable, noexport)
+USTRUCT(immutable, noexport, IsAlwaysAccessible, HasDefaults, HasNoOpConstructor, IsCoreType)
 struct FRotator3d
 {
 	/** Pitch (degrees) around Y axis */
@@ -741,7 +715,7 @@
  * An orthogonal rotation in 3d space.
  * @note The full C++ class is located here: Engine\Source\Runtime\Core\Public\Math\Rotator.h
  */
-USTRUCT(immutable, noexport, BlueprintType, meta=(HasNativeMake="Engine.KismetMathLibrary.MakeRotator", HasNativeBreak="Engine.KismetMathLibrary.BreakRotator"))
+USTRUCT(immutable, noexport, BlueprintType, IsAlwaysAccessible, HasDefaults, HasNoOpConstructor, IsCoreType, meta=(HasNativeMake="/Script/Engine.KismetMathLibrary.MakeRotator", HasNativeBreak="/Script/Engine.KismetMathLibrary.BreakRotator"))
 struct FRotator
 {
 	/** Pitch (degrees) around Y axis */
@@ -753,60 +727,6 @@
 	FLargeWorldCoordinatesReal Yaw;
 
 	/** Roll (degrees) around X axis */
-=======
-USTRUCT(immutable, noexport, BlueprintType, BlueprintInternalUseOnly, IsAlwaysAccessible, HasDefaults, HasNoOpConstructor, IsCoreType)
-struct FRotator3f
-{
-	/** Pitch (degrees) around Y axis */
-	UPROPERTY(EditAnywhere, Category=Rotator, SaveGame, meta=(DisplayName="Y"))
-	float Pitch;
-
-	/** Yaw (degrees) around Z axis */
-	UPROPERTY(EditAnywhere, Category=Rotator, SaveGame, meta=(DisplayName="Z"))
-	float Yaw;
-
-	/** Roll (degrees) around X axis */
-	UPROPERTY(EditAnywhere, Category=Rotator, SaveGame, meta=(DisplayName="X"))
-	float Roll;
-};
-
-/**
- * An orthogonal rotation in 3d space.
- * @note The full C++ class is located here: Engine\Source\Runtime\Core\Public\Math\Rotator.h
- */
-USTRUCT(immutable, noexport, IsAlwaysAccessible, HasDefaults, HasNoOpConstructor, IsCoreType)
-struct FRotator3d
-{
-	/** Pitch (degrees) around Y axis */
-	UPROPERTY(EditAnywhere, Category=Rotator, SaveGame, meta=(DisplayName="Y"))
-	double Pitch;
-
-	/** Yaw (degrees) around Z axis */
-	UPROPERTY(EditAnywhere, Category=Rotator, SaveGame, meta=(DisplayName="Z"))
-	double Yaw;
-
-	/** Roll (degrees) around X axis */
-	UPROPERTY(EditAnywhere, Category=Rotator, SaveGame, meta=(DisplayName="X"))
-	double Roll;
-};
-
-/**
- * An orthogonal rotation in 3d space.
- * @note The full C++ class is located here: Engine\Source\Runtime\Core\Public\Math\Rotator.h
- */
-USTRUCT(immutable, noexport, BlueprintType, IsAlwaysAccessible, HasDefaults, HasNoOpConstructor, IsCoreType, meta=(HasNativeMake="/Script/Engine.KismetMathLibrary.MakeRotator", HasNativeBreak="/Script/Engine.KismetMathLibrary.BreakRotator"))
-struct FRotator
-{
-	/** Pitch (degrees) around Y axis */
-	UPROPERTY(EditAnywhere, BlueprintReadWrite, Category=Rotator, SaveGame, meta=(DisplayName="Y"))
-	FLargeWorldCoordinatesReal Pitch;
-
-	/** Yaw (degrees) around Z axis */
-	UPROPERTY(EditAnywhere, BlueprintReadWrite, Category=Rotator, SaveGame, meta=(DisplayName="Z"))
-	FLargeWorldCoordinatesReal Yaw;
-
-	/** Roll (degrees) around X axis */
->>>>>>> d731a049
 	UPROPERTY(EditAnywhere, BlueprintReadWrite, Category=Rotator, SaveGame, meta=(DisplayName="X"))
 	FLargeWorldCoordinatesReal Roll;
 };
@@ -1060,10 +980,6 @@
 	uint64 Y;
 };
 
-<<<<<<< HEAD
-	UPROPERTY()
-	uint8 IsValid;
-=======
 /**
  * An integer vector in 4D space.
  * @note The full C++ class is located here: Engine\Source\Runtime\Core\Public\Math\IntVector.h
@@ -1076,7 +992,6 @@
 
 	UPROPERTY(EditAnywhere, Category = IntVector, SaveGame)
 	uint32 Y;
->>>>>>> d731a049
 };
 
 
@@ -1090,16 +1005,11 @@
 	UPROPERTY(EditAnywhere, Category = IntVector, SaveGame)
 	int32 X;
 
-<<<<<<< HEAD
-	UPROPERTY()
-	uint8 IsValid;
-=======
 	UPROPERTY(EditAnywhere, Category = IntVector, SaveGame)
 	int32 Y;
 
 	UPROPERTY(EditAnywhere, Category = IntVector, SaveGame)
 	int32 Z;
->>>>>>> d731a049
 };
 
 /**
@@ -1112,79 +1022,30 @@
 	UPROPERTY(EditAnywhere, Category = IntVector, SaveGame)
 	int64 X;
 
-<<<<<<< HEAD
-	UPROPERTY()
-	uint8 IsValid;
-=======
 	UPROPERTY(EditAnywhere, Category = IntVector, SaveGame)
 	int64 Y;
 
 	UPROPERTY(EditAnywhere, Category = IntVector, SaveGame)
 	int64 Z;
->>>>>>> d731a049
 };
 
 /**
  * An integer vector in 3D space.
  * @note The full C++ class is located here: Engine\Source\Runtime\Core\Public\Math\IntVector.h
  */
-<<<<<<< HEAD
-USTRUCT(immutable, noexport)
-struct FBox2f
-{
-	UPROPERTY(EditAnywhere, Category=Box2D, SaveGame)
-	FVector2f Min;
-
-	UPROPERTY(EditAnywhere, Category=Box2D, SaveGame)
-	FVector2f Max;
-
-	UPROPERTY()
-	uint8 bIsValid;
-};
-
-/**
-* A rectangular 2D Box.
-* @note The full C++ class is located here: Engine\Source\Runtime\Core\Public\Math\Box2D.h
-*/
-// LWC_TODO: CRITICAL! Name collision in UHT with FBox2D due to case insensitive FNames!
-// USTRUCT(immutable, noexport)
-// struct FBox2d
-// {
-// 	UPROPERTY(EditAnywhere, Category=Box2D, SaveGame)
-// 	FVector2d Min;
-//
-// 	UPROPERTY(EditAnywhere, Category=Box2D, SaveGame)
-// 	FVector2d Max;
-//
-// 	UPROPERTY()
-// 	uint8 bIsValid;
-// };
-
-/**
-* A rectangular 2D Box.
-* @note The full C++ class is located here: Engine\Source\Runtime\Core\Public\Math\Box2D.h
-*/
-USTRUCT(immutable, noexport, BlueprintType, meta=(HasNativeMake="Engine.KismetMathLibrary.MakeBox2D"))
-struct FBox2D
-=======
 USTRUCT(immutable, noexport, BlueprintType, IsAlwaysAccessible, HasDefaults, HasNoOpConstructor, IsCoreType)
 struct FIntVector
->>>>>>> d731a049
 {
 	UPROPERTY(EditAnywhere, BlueprintReadWrite, Category=IntVector, SaveGame)
 	int32 X;
 
-<<<<<<< HEAD
-	UPROPERTY()
-	uint8 bIsValid;
-=======
 	UPROPERTY(EditAnywhere, BlueprintReadWrite, Category=IntVector, SaveGame)
 	int32 Y;
 
 	UPROPERTY(EditAnywhere, BlueprintReadWrite, Category=IntVector, SaveGame)
 	int32 Z;
->>>>>>> d731a049
-};
+};
+
 
 /**
  * An integer vector in 3D space.
@@ -1224,13 +1085,8 @@
  * An integer vector in 3D space.
  * @note The full C++ class is located here: Engine\Source\Runtime\Core\Public\Math\IntVector.h
  */
-<<<<<<< HEAD
-USTRUCT(noexport, BlueprintType, meta = (HasNativeMake = "Engine.KismetMathLibrary.MakeBoxSphereBounds", HasNativeBreak = "Engine.KismetMathLibrary.BreakBoxSphereBounds"))
-struct FBoxSphereBounds
-=======
 USTRUCT(immutable, noexport, IsAlwaysAccessible, HasDefaults, HasNoOpConstructor, IsCoreType)
 struct FUintVector
->>>>>>> d731a049
 {
 	UPROPERTY(EditAnywhere, Category=IntVector, SaveGame)
 	uint32 X;
