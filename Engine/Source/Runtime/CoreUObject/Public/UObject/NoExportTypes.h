// Copyright Epic Games, Inc. All Rights Reserved.

// Reflection mirrors of C++ structs defined in Core or CoreUObject, those modules are not parsed by the Unreal Header Tool.
// The documentation comments here are only for use in the editor tooltips, and is ignored for the API docs.
// More complete documentation will be found in the files that have the full class definition, listed below.

#pragma once

// Help intellisense to avoid interpreting this file's declaration of FVector etc as it assumes !CPP by default
#ifndef CPP
#define CPP 1
#endif

#if CPP

// Include the real definitions of the noexport classes below to allow the generated cpp file to compile.

#include "PixelFormat.h"

#include "Misc/FallbackStruct.h"
#include "Misc/Guid.h"
#include "Misc/DateTime.h"
#include "Misc/Timespan.h"

#include "UObject/TopLevelAssetPath.h"
#include "UObject/SoftObjectPath.h"
#include "UObject/PropertyAccessUtil.h"
#include "Serialization/TestUndeclaredScriptStructObjectReferences.h"

#include "Math/InterpCurvePoint.h"
#include "Math/UnitConversion.h"
#include "Math/Vector.h"
#include "Math/Vector4.h"
#include "Math/Vector2D.h"
#include "Math/TwoVectors.h"
#include "Math/Plane.h"
#include "Math/Rotator.h"
#include "Math/Quat.h"
#include "Math/IntPoint.h"
#include "Math/IntVector.h"
#include "Math/Color.h"
#include "Math/Box.h"
#include "Math/Box2D.h"
#include "Math/BoxSphereBounds.h"
#include "Math/OrientedBox.h"
#include "Math/Matrix.h"
#include "Math/ScalarRegister.h"
#include "Math/RandomStream.h"
#include "Math/RangeBound.h"
#include "Math/Interval.h"
#include "Math/Sphere.h"

#include "Internationalization/PolyglotTextData.h"

#include "AssetRegistry/ARFilter.h"
#include "AssetRegistry/AssetBundleData.h"
#include "AssetRegistry/AssetData.h"

#include "../../../ApplicationCore/Public/GenericPlatform/ICursor.h"
#include "../../../ApplicationCore/Public/GenericPlatform/IInputInterface.h"

#endif

#if !CPP      //noexport class

/// @cond DOXYGEN_IGNORE

/**
 * Determines case sensitivity options for string comparisons. 
 * @note Mirrored from Engine\Source\Runtime\Core\Public\Containers\UnrealString.h
 */
UENUM()
namespace ESearchCase
{
	enum Type : int
	{
		CaseSensitive,
		IgnoreCase,
	};
}

/**
 * Determines search direction for string operations.
 * @note Mirrored from Engine\Source\Runtime\Core\Public\Containers\UnrealString.h
 */
UENUM()
namespace ESearchDir
{
	enum Type : int
	{
		FromStart,
		FromEnd,
	};
}

/**
 * Enum that defines how the log times are to be displayed.
 * @note Mirrored from Engine\Source\Runtime\Core\Public\Misc\OutputDevice.h
 */
UENUM()
namespace ELogTimes
{
	enum Type : int
	{
		/** Do not display log timestamps. */
		None UMETA(DisplayName = "None"),

		/** Display log timestamps in UTC. */
		UTC UMETA(DisplayName = "UTC"),

		/** Display log timestamps in seconds elapsed since GStartTime. */
		SinceGStartTime UMETA(DisplayName = "Time since application start"),

		/** Display log timestamps in local time. */
		Local UMETA(DisplayName = "Local time"),
	};
}

/** Generic axis enum (mirrored for native use in Axis.h). */
UENUM(BlueprintType, meta=(ScriptName="AxisType"))
namespace EAxis
{
	enum Type : int
	{
		None,
		X,
		Y,
		Z
	};
}

/** Generic axis list enum (mirrored for native use in Axis.h). */
UENUM()
namespace EAxisList
{
	enum Type : int
	{
		None = 0,
		X = 1,
		Y = 2,
		Z = 4,

		Screen = 8,
		XY = X | Y,
		XZ = X | Z,
		YZ = Y | Z,
		XYZ = X | Y | Z,
		All = XYZ | Screen,

		/** alias over Axis YZ since it isn't used when the z-rotation widget is being used */
		ZRotation = YZ,

		/** alias over Screen since it isn't used when the 2d translate rotate widget is being used */
		Rotate2D = Screen,
	};
}

/** Describes shape of an interpolation curve (mirrored from InterpCurvePoint.h). */
UENUM()
enum EInterpCurveMode : int
{
	/** A straight line between two keypoint values. */
	CIM_Linear UMETA(DisplayName="Linear"),
	
	/** A cubic-hermite curve between two keypoints, using Arrive/Leave tangents. These tangents will be automatically
		updated when points are moved, etc.  Tangents are unclamped and will plateau at curve start and end points. */
	CIM_CurveAuto UMETA(DisplayName="Curve Auto"),
	
	/** The out value is held constant until the next key, then will jump to that value. */
	CIM_Constant UMETA(DisplayName="Constant"),
	
	/** A smooth curve just like CIM_Curve, but tangents are not automatically updated so you can have manual control over them (eg. in Curve Editor). */
	CIM_CurveUser UMETA(DisplayName="Curve User"),
	
	/** A curve like CIM_Curve, but the arrive and leave tangents are not forced to be the same, so you can create a 'corner' at this key. */
	CIM_CurveBreak UMETA(DisplayName="Curve Break"),
	
	/** A cubic-hermite curve between two keypoints, using Arrive/Leave tangents. These tangents will be automatically
	    updated when points are moved, etc.  Tangents are clamped and will plateau at curve start and end points. */
	CIM_CurveAutoClamped UMETA(DisplayName="Curve Auto Clamped"),
};

/**
 * Describes the format of a each pixel in a graphics buffer.
 * @warning: When you update this, you must add an entry to GPixelFormats(see RenderUtils.cpp)
 * @warning: When you update this, you must add an entries to PixelFormat.h, usually just copy the generated section on the header into EPixelFormat
 * @warning: The *Tools DLLs will also need to be recompiled if the ordering is changed, but should not need code changes.
 */
UENUM()
enum EPixelFormat : int
{
	PF_Unknown,
	PF_A32B32G32R32F,
	/** UNORM (0..1), corresponds to FColor.  Unpacks as rgba in the shader. */
	PF_B8G8R8A8,
	/** UNORM red (0..1) */
	PF_G8,
	PF_G16,
	PF_DXT1,
	PF_DXT3,
	PF_DXT5,
	PF_UYVY,
	/** Same as PF_FloatR11G11B10 */
	PF_FloatRGB,
	/** RGBA 16 bit signed FP format.  Use FFloat16Color on the CPU. */
	PF_FloatRGBA,
	/** A depth+stencil format with platform-specific implementation, for use with render targets. */
	PF_DepthStencil,
	/** A depth format with platform-specific implementation, for use with render targets. */
	PF_ShadowDepth,
	PF_R32_FLOAT,
	PF_G16R16,
	PF_G16R16F,
	PF_G16R16F_FILTER,
	PF_G32R32F,
	PF_A2B10G10R10,
	PF_A16B16G16R16,
	PF_D24,
	PF_R16F,
	PF_R16F_FILTER,
	PF_BC5,
	/** SNORM red, green (-1..1). Not supported on all RHI e.g. Metal */
	PF_V8U8,
	PF_A1,
	/** A low precision floating point format, unsigned.  Use FFloat3Packed on the CPU. */
	PF_FloatR11G11B10,
	PF_A8,
	PF_R32_UINT,
	PF_R32_SINT,
	PF_PVRTC2,
	PF_PVRTC4,
	PF_R16_UINT,
	PF_R16_SINT,
	PF_R16G16B16A16_UINT,
	PF_R16G16B16A16_SINT,
	PF_R5G6B5_UNORM,
	PF_R8G8B8A8,
	/** Only used for legacy loading; do NOT use! */
	PF_A8R8G8B8,
	/** High precision single channel block compressed, equivalent to a single channel BC5, 8 bytes per 4x4 block. */
	PF_BC4,
	/** UNORM red, green (0..1). */
	PF_R8G8,
	/** ATITC format. */
	PF_ATC_RGB,
	/** ATITC format. */
	PF_ATC_RGBA_E,
	/** ATITC format. */
	PF_ATC_RGBA_I,
	/** Used for creating SRVs to alias a DepthStencil buffer to read Stencil.  Don't use for creating textures. */
	PF_X24_G8,
	PF_ETC1,
	PF_ETC2_RGB,
	PF_ETC2_RGBA,
	PF_R32G32B32A32_UINT,
	PF_R16G16_UINT,
	/** 8.00 bpp */
	PF_ASTC_4x4,
	/** 3.56 bpp */
	PF_ASTC_6x6,
	/** 2.00 bpp */
	PF_ASTC_8x8,
	/** 1.28 bpp */
	PF_ASTC_10x10,
	/** 0.89 bpp */
	PF_ASTC_12x12,
	PF_BC6H,
	PF_BC7,
	PF_R8_UINT,
	PF_L8,
	PF_XGXR8,
	PF_R8G8B8A8_UINT,
	/** SNORM (-1..1), corresponds to FFixedRGBASigned8. */
	PF_R8G8B8A8_SNORM,
	PF_R16G16B16A16_UNORM,
	PF_R16G16B16A16_SNORM,
	PF_PLATFORM_HDR_0,
	PF_PLATFORM_HDR_1,
	PF_PLATFORM_HDR_2,
	PF_NV12,
	PF_R32G32_UINT,
	PF_ETC2_R11_EAC,
	PF_ETC2_RG11_EAC,
	PF_R8,
	PF_B5G5R5A1_UNORM,
	PF_ASTC_4x4_HDR,	
	PF_ASTC_6x6_HDR,	
	PF_ASTC_8x8_HDR,	
	PF_ASTC_10x10_HDR,	
	PF_ASTC_12x12_HDR,
	PF_G16R16_SNORM,
	PF_R8G8_UINT,
	PF_R32G32B32_UINT,
	PF_R32G32B32_SINT,
	PF_R32G32B32F,
	PF_R8_SINT,
	PF_R64_UINT,
	PF_R9G9B9EXP5,
	PF_P010,
<<<<<<< HEAD
=======
	PF_ASTC_4x4_NORM_RG,
	PF_ASTC_6x6_NORM_RG,
	PF_ASTC_8x8_NORM_RG,
	PF_ASTC_10x10_NORM_RG,
	PF_ASTC_12x12_NORM_RG,
>>>>>>> 4af6daef
	PF_MAX,
};

/** Mouse cursor types (mirrored from ICursor.h) */
UENUM()
namespace EMouseCursor
{
	enum Type : int
	{
		/** Causes no mouse cursor to be visible. */
		None,

		/** Default cursor (arrow). */
		Default,

		/** Text edit beam. */
		TextEditBeam,

		/** Resize horizontal. */
		ResizeLeftRight,

		/** Resize vertical. */
		ResizeUpDown,

		/** Resize diagonal. */
		ResizeSouthEast,

		/** Resize other diagonal. */
		ResizeSouthWest,

		/** MoveItem. */
		CardinalCross,

		/** Target Cross. */
		Crosshairs,

		/** Hand cursor. */
		Hand,

		/** Grab Hand cursor. */
		GrabHand,

		/** Grab Hand cursor closed. */
		GrabHandClosed,

		/** a circle with a diagonal line through it. */
		SlashedCircle,

		/** Eye-dropper cursor for picking colors. */
		EyeDropper,
	};
}

/** A set of numerical unit types supported by the engine. Mirrored from UnitConversion.h */
UENUM(BlueprintType)
enum class EUnit : uint8
{
	/** Scalar distance/length unit. */
	Micrometers, Millimeters, Centimeters, Meters, Kilometers, Inches, Feet, Yards, Miles, Lightyears,
	
	/** Angular units */
	Degrees, Radians,
	
	/** Speed units */
	CentimetersPerSecond, MetersPerSecond, KilometersPerHour, MilesPerHour,
	
	/** Temperature units */
	Celsius, Farenheit, Kelvin,
	
	/** Mass units */
	Micrograms, Milligrams, Grams, Kilograms, MetricTons, Ounces, Pounds, Stones,
	
	/** Force units */
	Newtons, PoundsForce, KilogramsForce, KilogramCentimetersPerSecondSquared,

	/** Torque units */
	NewtonMeters, KilogramCentimetersSquaredPerSecondSquared,
	
	/** Frequency units */
	Hertz, Kilohertz, Megahertz, Gigahertz, RevolutionsPerMinute,
	
	/** Data Size units */	
	Bytes, Kilobytes, Megabytes, Gigabytes, Terabytes,
	
	/** Luminous flux units */	
	Lumens,
	
	/** Time units */	
	Milliseconds, Seconds, Minutes, Hours, Days, Months, Years,

	/** Arbitrary multiplier */	
	Multiplier,


	/** Percentage */
	Percentage,

	/** Symbolic entry, not specifiable on meta data. */
	Unspecified
};

/**
 * Enum controlling when to emit property change notifications when setting a property value.
 * @note Mirrored from PropertyAccessUtil.h
 */
UENUM(BlueprintType)
enum class EPropertyAccessChangeNotifyMode : uint8
{
	/** Notify only when a value change has actually occurred */
	Default,
	/** Never notify that a value change has occurred */
	Never,
	/** Always notify that a value change has occurred, even if the value is unchanged */
	Always,
};

/**
 * Enumerates supported message dialog category types.
 * @note Mirrored from GenericPlatformMisc.h
 */
UENUM(BlueprintType)
enum class EAppMsgCategory : uint8
{
	Warning,
	Error,
	Success,
	Info,
};

/**
* Enum denoting message dialog return types.
* @note Mirrored from GenericPlatformMisc.h
*/
UENUM(BlueprintType)
namespace EAppReturnType
{
	enum Type : int
	{
		No,
		Yes,
		YesAll,
		NoAll,
		Cancel,
		Ok,
		Retry,
		Continue,
	};
}

/**
* Enum denoting message dialog button choices. Used in combination with EAppReturnType.
* @note Mirrored from GenericPlatformMisc.h
*/
UENUM(BlueprintType)
namespace EAppMsgType
{
	/**
	 * Enumerates supported message dialog button types.
	 */
	enum Type : int
	{
		Ok,
		YesNo,
		OkCancel,
		YesNoCancel,
		CancelRetryContinue,
		YesNoYesAllNoAll,
		YesNoYesAllNoAllCancel,
		YesNoYesAll,
	};
}

/**
 * A struct used as stub for deleted ones. 
 */
USTRUCT(noexport, IsAlwaysAccessible, HasDefaults)
struct FFallbackStruct
{
};

/** A globally unique identifier (mirrored from Guid.h) */
USTRUCT(immutable, noexport, BlueprintType, IsAlwaysAccessible, HasDefaults)
struct FGuid
{
	UPROPERTY(EditAnywhere, SaveGame, Category=Guid)
	int32 A;

	UPROPERTY(EditAnywhere, SaveGame, Category=Guid)
	int32 B;

	UPROPERTY(EditAnywhere, SaveGame, Category=Guid)
	int32 C;

	UPROPERTY(EditAnywhere, SaveGame, Category=Guid)
	int32 D;
};

/**
 * A point or direction FVector in 3d space.
 * @note The full C++ class is located here: Engine\Source\Runtime\Core\Public\Math\Vector.h
 */
<<<<<<< HEAD
USTRUCT(immutable, noexport, BlueprintType, BlueprintInternalUseOnly, IsAlwaysAccessible, HasDefaults, HasNoOpConstructor, IsCoreType, meta = (HasNativeBreak = "/Script/Engine.KismetMathLibrary.BreakVector3f"))
=======
USTRUCT(immutable, noexport, BlueprintType, BlueprintInternalUseOnly, IsAlwaysAccessible, HasDefaults, HasNoOpConstructor, IsCoreType, meta = (ScriptDefaultMake, ScriptDefaultBreak, HasNativeMake = "/Script/Engine.KismetMathLibrary.MakeVector", HasNativeBreak = "/Script/Engine.KismetMathLibrary.BreakVector"))
>>>>>>> 4af6daef
struct FVector3f
{
	UPROPERTY(EditAnywhere, Category = Vector, SaveGame)
	float X;

	UPROPERTY(EditAnywhere, Category = Vector, SaveGame)
	float Y;

	UPROPERTY(EditAnywhere, Category = Vector, SaveGame)
	float Z;
};

/**
 * A point or direction FVector in 3d space.
 * @note The full C++ class is located here: Engine\Source\Runtime\Core\Public\Math\Vector.h
 */
USTRUCT(immutable, noexport, IsAlwaysAccessible, HasDefaults, HasNoOpConstructor, IsCoreType)
struct FVector3d
{
	UPROPERTY(EditAnywhere, Category = Vector, SaveGame)
	double X;

	UPROPERTY(EditAnywhere, Category = Vector, SaveGame)
	double Y;

	UPROPERTY(EditAnywhere, Category = Vector, SaveGame)
	double Z;
};

/**
 * A point or direction FVector in 3d space.
 * @note The full C++ class is located here: Engine\Source\Runtime\Core\Public\Math\Vector.h
 */
USTRUCT(immutable, noexport, BlueprintType, IsAlwaysAccessible, HasDefaults, HasNoOpConstructor, IsCoreType, meta = (HasNativeMake = "/Script/Engine.KismetMathLibrary.MakeVector", HasNativeBreak = "/Script/Engine.KismetMathLibrary.BreakVector"))
struct FVector
{
	UPROPERTY(EditAnywhere, BlueprintReadWrite, Category = Vector, SaveGame)
	FLargeWorldCoordinatesReal X;		// Alias for float/double depending on LWC status. Note: Will be refactored to double before UE5 ships.

	UPROPERTY(EditAnywhere, BlueprintReadWrite, Category = Vector, SaveGame)
	FLargeWorldCoordinatesReal Y;

	UPROPERTY(EditAnywhere, BlueprintReadWrite, Category = Vector, SaveGame)
	FLargeWorldCoordinatesReal Z;
};


/**
* A 4-D homogeneous vector.
* @note The full C++ class is located here: Engine\Source\Runtime\Core\Public\Math\Vector4.h
*/
<<<<<<< HEAD
USTRUCT(immutable, noexport, BlueprintType, BlueprintInternalUseOnly, IsAlwaysAccessible, HasDefaults, HasNoOpConstructor, IsCoreType)
=======
USTRUCT(immutable, noexport, BlueprintType, BlueprintInternalUseOnly, IsAlwaysAccessible, HasDefaults, HasNoOpConstructor, IsCoreType, meta = (ScriptDefaultMake, ScriptDefaultBreak, HasNativeMake = "/Script/Engine.KismetMathLibrary.MakeVector4", HasNativeBreak = "/Script/Engine.KismetMathLibrary.BreakVector4"))
>>>>>>> 4af6daef
struct FVector4f
{
	UPROPERTY(EditAnywhere, Category = Vector4, SaveGame)
	float X;

	UPROPERTY(EditAnywhere, Category = Vector4, SaveGame)
	float Y;

	UPROPERTY(EditAnywhere, Category = Vector4, SaveGame)
	float Z;

	UPROPERTY(EditAnywhere, Category = Vector4, SaveGame)
	float W;
};

/**
* A 4-D homogeneous vector.
* @note The full C++ class is located here: Engine\Source\Runtime\Core\Public\Math\Vector4.h
*/
USTRUCT(immutable, noexport, IsAlwaysAccessible, HasDefaults, HasNoOpConstructor, IsCoreType)
struct FVector4d
{
	UPROPERTY(EditAnywhere, Category = Vector4, SaveGame)
	double X;

	UPROPERTY(EditAnywhere, Category = Vector4, SaveGame)
	double Y;

	UPROPERTY(EditAnywhere, Category = Vector4, SaveGame)
	double Z;

	UPROPERTY(EditAnywhere, Category = Vector4, SaveGame)
	double W;
};


/**
* A 4-D homogeneous vector.
* @note The full C++ class is located here: Engine\Source\Runtime\Core\Public\Math\Vector4.h
*/
<<<<<<< HEAD
USTRUCT(immutable, noexport, BlueprintType, IsAlwaysAccessible, HasDefaults, HasNoOpConstructor, IsCoreType, meta = (HasNativeMake = "/Script/Engine.KismetMathLibrary.MakeVector4", HasNativeBreak = "/Script/Engine.KismetMathLibrary.BreakVector4"))
=======
USTRUCT(immutable, noexport, BlueprintType, IsAlwaysAccessible, HasDefaults, HasNoOpConstructor, IsCoreType, meta = (ScriptDefaultMake, ScriptDefaultBreak, HasNativeMake = "/Script/Engine.KismetMathLibrary.MakeVector4", HasNativeBreak = "/Script/Engine.KismetMathLibrary.BreakVector4"))
>>>>>>> 4af6daef
struct FVector4
{
	UPROPERTY(EditAnywhere, BlueprintReadWrite, Category=Vector4, SaveGame)
	FLargeWorldCoordinatesReal X;		// Alias for float/double depending on LWC status. Note: Will be refactored to double before UE5 ships.

	UPROPERTY(EditAnywhere, BlueprintReadWrite, Category=Vector4, SaveGame)
	FLargeWorldCoordinatesReal Y;

	UPROPERTY(EditAnywhere, BlueprintReadWrite, Category=Vector4, SaveGame)
	FLargeWorldCoordinatesReal Z;

	UPROPERTY(EditAnywhere, BlueprintReadWrite, Category=Vector4, SaveGame)
	FLargeWorldCoordinatesReal W;
};
<<<<<<< HEAD


/**
* A vector in 2-D space composed of components (X, Y) with floating point precision.
* @note The full C++ class is located here: Engine\Source\Runtime\Core\Public\Math\Vector2D.h
*/
USTRUCT(immutable, noexport, BlueprintType, BlueprintInternalUseOnly, IsAlwaysAccessible, HasDefaults, HasNoOpConstructor, IsCoreType)
struct FVector2f
{
	UPROPERTY(EditAnywhere, BlueprintReadWrite, Category=Vector2D, SaveGame)
	float X;

	UPROPERTY(EditAnywhere, BlueprintReadWrite, Category=Vector2D, SaveGame)
=======


/**
* A vector in 2-D space composed of components (X, Y) with floating point precision.
* @note The full C++ class is located here: Engine\Source\Runtime\Core\Public\Math\Vector2D.h
*/
USTRUCT(immutable, noexport, BlueprintType, BlueprintInternalUseOnly, IsAlwaysAccessible, HasDefaults, HasNoOpConstructor, IsCoreType, meta = (ScriptDefaultMake, ScriptDefaultBreak, HasNativeMake="/Script/Engine.KismetMathLibrary.MakeVector2D", HasNativeMake = "/Script/Engine.KismetMathLibrary.MakeVector2D", HasNativeBreak = "/Script/Engine.KismetMathLibrary.BreakVector2D"))
struct FVector2f
{
	UPROPERTY(EditAnywhere, Category=Vector2D, SaveGame)
	float X;

	UPROPERTY(EditAnywhere, Category=Vector2D, SaveGame)
>>>>>>> 4af6daef
	float Y;
};

/**
* A vector in 2-D space composed of components (X, Y) with floating point precision.
* @note The full C++ class is located here: Engine\Source\Runtime\Core\Public\Math\Vector2D.h
*/
// LWC_TODO: CRITICAL! Name collision in UHT with FVector2D due to case insensitive FNames!
// USTRUCT(immutable, noexport, IsAlwaysAccessible, HasDefaults, HasNoOpConstructor, IsCoreType)
// struct FVector2d
// {
// 	UPROPERTY(EditAnywhere, Category=Vector2D, SaveGame)
// 	double X;
//
// 	UPROPERTY(EditAnywhere, Category=Vector2D, SaveGame)
// 	double Y;
// };

/**
 * A vector in 2-D space composed of components (X, Y) with floating point precision.
 * @note The full C++ class is located here: Engine\Source\Runtime\Core\Public\Math\Vector2D.h
 */
USTRUCT(immutable, noexport, BlueprintType, IsAlwaysAccessible, HasDefaults, HasNoOpConstructor, IsCoreType, meta=(HasNativeMake="/Script/Engine.KismetMathLibrary.MakeVector2D", HasNativeBreak="/Script/Engine.KismetMathLibrary.BreakVector2D"))
struct FVector2D
{
	UPROPERTY(EditAnywhere, BlueprintReadWrite, Category=Vector2D, SaveGame)
	FLargeWorldCoordinatesReal X;

	UPROPERTY(EditAnywhere, BlueprintReadWrite, Category=Vector2D, SaveGame)
	FLargeWorldCoordinatesReal Y;
};

/** A pair of 3D vectors (mirrored from TwoVectors.h). */
USTRUCT(immutable, BlueprintType, noexport, IsAlwaysAccessible, HasDefaults)
struct FTwoVectors
{
	UPROPERTY(EditAnywhere, BlueprintReadWrite, Category=TwoVectors, SaveGame)
	FVector v1;

	UPROPERTY(EditAnywhere, BlueprintReadWrite, Category=TwoVectors, SaveGame)
	FVector v2;
};

/**
 * A plane definition in 3D space.
 * @note The full C++ class is located here: Engine\Source\Runtime\Core\Public\Math\Plane.h
 */
USTRUCT(immutable, noexport, BlueprintType, BlueprintInternalUseOnly, IsAlwaysAccessible, HasDefaults, HasNoOpConstructor, IsCoreType)
struct FPlane4f : public FVector3f
{
	UPROPERTY(EditAnywhere, Category=Plane, SaveGame)
	float W;
};

/**
 * A plane definition in 3D space.
 * @note The full C++ class is located here: Engine\Source\Runtime\Core\Public\Math\Plane.h
 */
USTRUCT(immutable, noexport, IsAlwaysAccessible, HasDefaults, HasNoOpConstructor, IsCoreType)
struct FPlane4d : public FVector3d
{
	UPROPERTY(EditAnywhere, Category = Plane, SaveGame)
	double W;
};

/**
 * A plane definition in 3D space.
 * @note The full C++ class is located here: Engine\Source\Runtime\Core\Public\Math\Plane.h
 */
USTRUCT(immutable, noexport, BlueprintType, IsAlwaysAccessible, HasDefaults, HasNoOpConstructor, IsCoreType)
struct FPlane : public FVector
{
	UPROPERTY(EditAnywhere, BlueprintReadWrite, Category = Plane, SaveGame)
	FLargeWorldCoordinatesReal W;
};



/**
 * 3D Ray represented by Origin and (normalized) Direction.
 * @note The full C++ class is located here: Engine\Source\Runtime\Core\Public\Math\Ray.h
 * @note FRay3f is not currently exposed as a Blueprint type
 */
USTRUCT(immutable, noexport, IsAlwaysAccessible, HasDefaults, HasNoOpConstructor, IsCoreType)
struct FRay3f
{
	UPROPERTY(EditAnywhere, Category = Ray, SaveGame)
	FVector3f Origin;

	UPROPERTY(EditAnywhere, Category = Ray, SaveGame)
	FVector3f Direction;
};

/**
 * 3D Ray represented by Origin and (normalized) Direction.
 * @note The full C++ class is located here: Engine\Source\Runtime\Core\Public\Math\Ray.h
 */
USTRUCT(immutable, noexport, IsAlwaysAccessible, HasDefaults, HasNoOpConstructor, IsCoreType)
struct FRay3d
{
	UPROPERTY(EditAnywhere, Category = Ray, SaveGame)
	FVector3d Origin;

	UPROPERTY(EditAnywhere, Category = Ray, SaveGame)
	FVector3d Direction;
};

/**
 * 3D Ray represented by Origin and (normalized) Direction.
 * @note The full C++ class is located here: Engine\Source\Runtime\Core\Public\Math\Ray.h
 */
USTRUCT(immutable, noexport, BlueprintType, IsAlwaysAccessible, HasDefaults, HasNoOpConstructor, IsCoreType)
struct FRay
{
	UPROPERTY(EditAnywhere, BlueprintReadWrite, Category = Ray, SaveGame)
	FVector Origin;

	UPROPERTY(EditAnywhere, BlueprintReadWrite, Category = Ray, SaveGame)
	FVector Direction;
};



/**
 * An orthogonal rotation in 3d space.
 * @note The full C++ class is located here: Engine\Source\Runtime\Core\Public\Math\Rotator.h
 */
<<<<<<< HEAD
USTRUCT(immutable, noexport, BlueprintType, BlueprintInternalUseOnly, IsAlwaysAccessible, HasDefaults, HasNoOpConstructor, IsCoreType)
=======
USTRUCT(immutable, noexport, BlueprintType, BlueprintInternalUseOnly, IsAlwaysAccessible, HasDefaults, HasNoOpConstructor, IsCoreType, meta = (ScriptDefaultMake, ScriptDefaultBreak, HasNativeMake = "/Script/Engine.KismetMathLibrary.MakeRotator", HasNativeBreak = "/Script/Engine.KismetMathLibrary.BreakRotator"))
>>>>>>> 4af6daef
struct FRotator3f
{
	/** Pitch (degrees) around Y axis */
	UPROPERTY(EditAnywhere, Category=Rotator, SaveGame, meta=(DisplayName="Y"))
	float Pitch;

	/** Yaw (degrees) around Z axis */
	UPROPERTY(EditAnywhere, Category=Rotator, SaveGame, meta=(DisplayName="Z"))
	float Yaw;

	/** Roll (degrees) around X axis */
	UPROPERTY(EditAnywhere, Category=Rotator, SaveGame, meta=(DisplayName="X"))
	float Roll;
};

/**
 * An orthogonal rotation in 3d space.
 * @note The full C++ class is located here: Engine\Source\Runtime\Core\Public\Math\Rotator.h
 */
USTRUCT(immutable, noexport, IsAlwaysAccessible, HasDefaults, HasNoOpConstructor, IsCoreType)
struct FRotator3d
{
	/** Pitch (degrees) around Y axis */
	UPROPERTY(EditAnywhere, Category=Rotator, SaveGame, meta=(DisplayName="Y"))
	double Pitch;

	/** Yaw (degrees) around Z axis */
	UPROPERTY(EditAnywhere, Category=Rotator, SaveGame, meta=(DisplayName="Z"))
	double Yaw;

	/** Roll (degrees) around X axis */
	UPROPERTY(EditAnywhere, Category=Rotator, SaveGame, meta=(DisplayName="X"))
	double Roll;
};

/**
 * An orthogonal rotation in 3d space.
 * @note The full C++ class is located here: Engine\Source\Runtime\Core\Public\Math\Rotator.h
 */
USTRUCT(immutable, noexport, BlueprintType, IsAlwaysAccessible, HasDefaults, HasNoOpConstructor, IsCoreType, meta=(HasNativeMake="/Script/Engine.KismetMathLibrary.MakeRotator", HasNativeBreak="/Script/Engine.KismetMathLibrary.BreakRotator"))
struct FRotator
{
	/** Pitch (degrees) around Y axis */
	UPROPERTY(EditAnywhere, BlueprintReadWrite, Category=Rotator, SaveGame, meta=(DisplayName="Y"))
	FLargeWorldCoordinatesReal Pitch;

	/** Yaw (degrees) around Z axis */
	UPROPERTY(EditAnywhere, BlueprintReadWrite, Category=Rotator, SaveGame, meta=(DisplayName="Z"))
	FLargeWorldCoordinatesReal Yaw;

	/** Roll (degrees) around X axis */
	UPROPERTY(EditAnywhere, BlueprintReadWrite, Category=Rotator, SaveGame, meta=(DisplayName="X"))
	FLargeWorldCoordinatesReal Roll;
};


<<<<<<< HEAD

/**
 * 3D Sphere represented by Center and Radius.
 * @note The full C++ class is located here: Engine\Source\Runtime\Core\Public\Math\Sphere.h
 * @note FSphere3f is not currently exposed as a Blueprint type
 */
USTRUCT(immutable, noexport, IsAlwaysAccessible, HasDefaults, HasNoOpConstructor, IsCoreType)
struct FSphere3f
{
	UPROPERTY(EditAnywhere, Category = Sphere, SaveGame)
	FVector3f Center;

	UPROPERTY(EditAnywhere, Category = Sphere, SaveGame, meta = (DisplayName = "Radius"))
	float W;
};
/**
 * 3D Sphere represented by Center and Radius.
 * @note The full C++ class is located here: Engine\Source\Runtime\Core\Public\Math\Sphere.h
 * @note FSphere3d is not currently exposed as a Blueprint type
 */
USTRUCT(immutable, noexport, IsAlwaysAccessible, HasDefaults, HasNoOpConstructor, IsCoreType)
struct FSphere3d
{
	UPROPERTY(EditAnywhere, Category = Sphere, SaveGame)
	FVector3d Center;

	UPROPERTY(EditAnywhere, Category = Sphere, SaveGame, meta = (DisplayName = "Radius"))
	double W;
};
/**
 * 3D Sphere represented by Center and Radius.
 * @note The full C++ class is located here: Engine\Source\Runtime\Core\Public\Math\Sphere.h
 */
USTRUCT(immutable, noexport, BlueprintType, IsAlwaysAccessible, HasDefaults, HasNoOpConstructor, IsCoreType)
struct FSphere
{
	UPROPERTY(EditAnywhere, BlueprintReadWrite, Category = Sphere, SaveGame)
	FVector Center;

=======

/**
 * 3D Sphere represented by Center and Radius.
 * @note The full C++ class is located here: Engine\Source\Runtime\Core\Public\Math\Sphere.h
 * @note FSphere3f is not currently exposed as a Blueprint type
 */
USTRUCT(immutable, noexport, IsAlwaysAccessible, HasDefaults, HasNoOpConstructor, IsCoreType)
struct FSphere3f
{
	UPROPERTY(EditAnywhere, Category = Sphere, SaveGame)
	FVector3f Center;

	UPROPERTY(EditAnywhere, Category = Sphere, SaveGame, meta = (DisplayName = "Radius"))
	float W;
};
/**
 * 3D Sphere represented by Center and Radius.
 * @note The full C++ class is located here: Engine\Source\Runtime\Core\Public\Math\Sphere.h
 * @note FSphere3d is not currently exposed as a Blueprint type
 */
USTRUCT(immutable, noexport, IsAlwaysAccessible, HasDefaults, HasNoOpConstructor, IsCoreType)
struct FSphere3d
{
	UPROPERTY(EditAnywhere, Category = Sphere, SaveGame)
	FVector3d Center;

	UPROPERTY(EditAnywhere, Category = Sphere, SaveGame, meta = (DisplayName = "Radius"))
	double W;
};
/**
 * 3D Sphere represented by Center and Radius.
 * @note The full C++ class is located here: Engine\Source\Runtime\Core\Public\Math\Sphere.h
 */
USTRUCT(immutable, noexport, BlueprintType, IsAlwaysAccessible, HasDefaults, HasNoOpConstructor, IsCoreType)
struct FSphere
{
	UPROPERTY(EditAnywhere, BlueprintReadWrite, Category = Sphere, SaveGame)
	FVector Center;

>>>>>>> 4af6daef
	UPROPERTY(EditAnywhere, BlueprintReadWrite, Category = Sphere, SaveGame, meta = (DisplayName = "Radius"))
	FLargeWorldCoordinatesReal W;
};



/**
 * Quaternion.
 * @note The full C++ class is located here: Engine\Source\Runtime\Core\Public\Math\Quat.h
 */
<<<<<<< HEAD
USTRUCT(immutable, noexport, BlueprintType, BlueprintInternalUseOnly, IsAlwaysAccessible, HasDefaults, HasNoOpConstructor, IsCoreType)
=======
USTRUCT(immutable, noexport, BlueprintType, BlueprintInternalUseOnly, IsAlwaysAccessible, HasDefaults, HasNoOpConstructor, IsCoreType, meta = (ScriptDefaultMake, ScriptDefaultBreak, HasNativeMake = "/Script/Engine.KismetMathLibrary.MakeQuat", HasNativeBreak = "/Script/Engine.KismetMathLibrary.BreakQuat"))
>>>>>>> 4af6daef
struct FQuat4f
{
	UPROPERTY(EditAnywhere, Category=Quat, SaveGame)
	float X;

	UPROPERTY(EditAnywhere, Category=Quat, SaveGame)
	float Y;

	UPROPERTY(EditAnywhere, Category=Quat, SaveGame)
	float Z;

	UPROPERTY(EditAnywhere, Category=Quat, SaveGame)
	float W;

};


/**
 * Quaternion.
 * @note The full C++ class is located here: Engine\Source\Runtime\Core\Public\Math\Quat.h
 */
USTRUCT(immutable, noexport, IsAlwaysAccessible, HasDefaults, HasNoOpConstructor, IsCoreType)
struct FQuat4d
{
	UPROPERTY(EditAnywhere, Category = Quat, SaveGame)
	double X;

	UPROPERTY(EditAnywhere, Category = Quat, SaveGame)
	double Y;

	UPROPERTY(EditAnywhere, Category = Quat, SaveGame)
	double Z;

	UPROPERTY(EditAnywhere, Category = Quat, SaveGame)
	double W;

};


/**
 * Quaternion.
 * @note The full C++ class is located here: Engine\Source\Runtime\Core\Public\Math\Quat.h
 */
USTRUCT(immutable, noexport, BlueprintType, IsAlwaysAccessible, HasDefaults, HasNoOpConstructor, IsCoreType, meta=(HasNativeMake ="/Script/Engine.KismetMathLibrary.MakeQuat", HasNativeBreak="/Script/Engine.KismetMathLibrary.BreakQuat"))
struct FQuat
{
	UPROPERTY(EditAnywhere, BlueprintReadWrite, Category = Quat, SaveGame)
	FLargeWorldCoordinatesReal X;		// Alias for float/double depending on LWC status. Note: Will be refactored to double before UE5 ships.

	UPROPERTY(EditAnywhere, BlueprintReadWrite, Category = Quat, SaveGame)
	FLargeWorldCoordinatesReal Y;

	UPROPERTY(EditAnywhere, BlueprintReadWrite, Category = Quat, SaveGame)
	FLargeWorldCoordinatesReal Z;

	UPROPERTY(EditAnywhere, BlueprintReadWrite, Category = Quat, SaveGame)
	FLargeWorldCoordinatesReal W;
};


/**
 * A packed normal.
 * @note The full C++ class is located here: Engine\Source\Runtime\RenderCore\Public\PackedNormal.h
 */
USTRUCT(immutable, noexport)
struct FPackedNormal
{
	UPROPERTY(EditAnywhere, Category=PackedNormal, SaveGame)
	uint8 X;

	UPROPERTY(EditAnywhere, Category=PackedNormal, SaveGame)
	uint8 Y;

	UPROPERTY(EditAnywhere, Category=PackedNormal, SaveGame)
	uint8 Z;

	UPROPERTY(EditAnywhere, Category=PackedNormal, SaveGame)
	uint8 W;

};

/**
 * A packed basis vector.
 * @note The full C++ class is located here: Engine\Source\Runtime\RenderCore\Public\PackedNormal.h
 */
USTRUCT(immutable, noexport)
struct FPackedRGB10A2N
{
	UPROPERTY(EditAnywhere, Category = PackedBasis, SaveGame)
	int32 Packed;
};

/**
 * A packed vector.
 * @note The full C++ class is located here: Engine\Source\Runtime\RenderCore\Public\PackedNormal.h
 */
USTRUCT(immutable, noexport)
struct FPackedRGBA16N
{
	UPROPERTY(EditAnywhere, Category = PackedNormal, SaveGame)
	int32 XY;

	UPROPERTY(EditAnywhere, Category = PackedNormal, SaveGame)
	int32 ZW;
};

/**
 * Screen coordinates.
 * @note The full C++ class is located here: Engine\Source\Runtime\Core\Public\Math\IntPoint.h
 */
USTRUCT(immutable, noexport, BlueprintType, IsAlwaysAccessible, HasDefaults, HasNoOpConstructor, IsCoreType)
struct FIntPoint
{
	UPROPERTY(EditAnywhere, BlueprintReadWrite, Category=IntPoint, SaveGame)
	int32 X;

	UPROPERTY(EditAnywhere, BlueprintReadWrite, Category=IntPoint, SaveGame)
	int32 Y;
};

USTRUCT(immutable, noexport, IsAlwaysAccessible, HasDefaults, HasNoOpConstructor, IsCoreType)
struct FInt32Point
{
	UPROPERTY(EditAnywhere, Category = IntPoint, SaveGame)
	int32 X;

	UPROPERTY(EditAnywhere, Category = IntPoint, SaveGame)
	int32 Y;
};

USTRUCT(immutable, noexport, IsAlwaysAccessible, HasDefaults, HasNoOpConstructor, IsCoreType)
struct FInt64Point
{
	UPROPERTY(EditAnywhere, Category=IntPoint, SaveGame)
	int64 X;

	UPROPERTY(EditAnywhere, Category=IntPoint, SaveGame)
	int64 Y;
};

/**
 * Screen coordinates.
 * @note The full C++ class is located here: Engine\Source\Runtime\Core\Public\Math\IntPoint.h
 */
USTRUCT(immutable, noexport, IsAlwaysAccessible, HasDefaults, HasNoOpConstructor, IsCoreType)
struct FUintPoint
{
	UPROPERTY(EditAnywhere, Category = IntPoint, SaveGame)
	int32 X;

	UPROPERTY(EditAnywhere, Category = IntPoint, SaveGame)
	int32 Y;
};

USTRUCT(immutable, noexport, IsAlwaysAccessible, HasDefaults, HasNoOpConstructor, IsCoreType)
struct FUint32Point
{
	UPROPERTY(EditAnywhere, Category = IntPoint, SaveGame)
	int32 X;

	UPROPERTY(EditAnywhere, Category = IntPoint, SaveGame)
	int32 Y;
};
<<<<<<< HEAD

USTRUCT(immutable, noexport, IsAlwaysAccessible, HasDefaults, HasNoOpConstructor, IsCoreType)
struct FUint64Point
{
	UPROPERTY(EditAnywhere, Category = IntPoint, SaveGame)
	int64 X;

=======

USTRUCT(immutable, noexport, IsAlwaysAccessible, HasDefaults, HasNoOpConstructor, IsCoreType)
struct FUint64Point
{
	UPROPERTY(EditAnywhere, Category = IntPoint, SaveGame)
	int64 X;

>>>>>>> 4af6daef
	UPROPERTY(EditAnywhere, Category = IntPoint, SaveGame)
	int64 Y;
};

/**
 * An integer vector in 3D space.
 * @note The full C++ class is located here: Engine\Source\Runtime\Core\Public\Math\IntVector.h
 */
USTRUCT(immutable, noexport, IsAlwaysAccessible, HasDefaults, HasNoOpConstructor, IsCoreType)
struct FInt32Vector2
{
	UPROPERTY(EditAnywhere, Category = IntVector, SaveGame)
	int32 X;

	UPROPERTY(EditAnywhere, Category = IntVector, SaveGame)
	int32 Y;
};

/**
 * An integer vector in 3D space.
 * @note The full C++ class is located here: Engine\Source\Runtime\Core\Public\Math\IntVector.h
 */
USTRUCT(immutable, noexport, IsAlwaysAccessible, HasDefaults, HasNoOpConstructor, IsCoreType)
struct FInt64Vector2
{
	UPROPERTY(EditAnywhere, Category = IntVector, SaveGame)
	int64 X;

	UPROPERTY(EditAnywhere, Category = IntVector, SaveGame)
	int64 Y;
};

/**
 * An integer vector in 4D space.
 * @note The full C++ class is located here: Engine\Source\Runtime\Core\Public\Math\IntVector.h
 */
USTRUCT(immutable, noexport, IsAlwaysAccessible, HasDefaults, HasNoOpConstructor, IsCoreType)
struct FIntVector2
{
	UPROPERTY(EditAnywhere, Category = IntVector, SaveGame)
	int32 X;

	UPROPERTY(EditAnywhere, Category = IntVector, SaveGame)
	int32 Y;
};

/**
 * An integer vector in 3D space.
 * @note The full C++ class is located here: Engine\Source\Runtime\Core\Public\Math\IntVector.h
 */
USTRUCT(immutable, noexport, IsAlwaysAccessible, HasDefaults, HasNoOpConstructor, IsCoreType)
struct FUint32Vector2
{
	UPROPERTY(EditAnywhere, Category = IntVector, SaveGame)
	uint32 X;

	UPROPERTY(EditAnywhere, Category = IntVector, SaveGame)
	uint32 Y;
};

/**
 * An integer vector in 3D space.
 * @note The full C++ class is located here: Engine\Source\Runtime\Core\Public\Math\IntVector.h
 */
USTRUCT(immutable, noexport, IsAlwaysAccessible, HasDefaults, HasNoOpConstructor, IsCoreType)
struct FUint64Vector2
{
	UPROPERTY(EditAnywhere, Category = IntVector, SaveGame)
	uint64 X;

	UPROPERTY(EditAnywhere, Category = IntVector, SaveGame)
	uint64 Y;
};

/**
 * An integer vector in 4D space.
 * @note The full C++ class is located here: Engine\Source\Runtime\Core\Public\Math\IntVector.h
 */
USTRUCT(immutable, noexport, IsAlwaysAccessible, HasDefaults, HasNoOpConstructor, IsCoreType)
struct FUintVector2
{
	UPROPERTY(EditAnywhere, Category = IntVector, SaveGame)
	uint32 X;

	UPROPERTY(EditAnywhere, Category = IntVector, SaveGame)
	uint32 Y;
};


/**
 * An integer vector in 3D space.
 * @note The full C++ class is located here: Engine\Source\Runtime\Core\Public\Math\IntVector.h
 */
USTRUCT(immutable, noexport, IsAlwaysAccessible, HasDefaults, HasNoOpConstructor, IsCoreType)
struct FInt32Vector
{
	UPROPERTY(EditAnywhere, Category = IntVector, SaveGame)
	int32 X;
<<<<<<< HEAD

	UPROPERTY(EditAnywhere, Category = IntVector, SaveGame)
	int32 Y;

	UPROPERTY(EditAnywhere, Category = IntVector, SaveGame)
=======

	UPROPERTY(EditAnywhere, Category = IntVector, SaveGame)
	int32 Y;

	UPROPERTY(EditAnywhere, Category = IntVector, SaveGame)
>>>>>>> 4af6daef
	int32 Z;
};

/**
 * An integer vector in 3D space.
 * @note The full C++ class is located here: Engine\Source\Runtime\Core\Public\Math\IntVector.h
 */
USTRUCT(immutable, noexport, IsAlwaysAccessible, HasDefaults, HasNoOpConstructor, IsCoreType)
struct FInt64Vector
{
	UPROPERTY(EditAnywhere, Category = IntVector, SaveGame)
	int64 X;

	UPROPERTY(EditAnywhere, Category = IntVector, SaveGame)
	int64 Y;

	UPROPERTY(EditAnywhere, Category = IntVector, SaveGame)
	int64 Z;
};

/**
 * An integer vector in 3D space.
 * @note The full C++ class is located here: Engine\Source\Runtime\Core\Public\Math\IntVector.h
 */
USTRUCT(immutable, noexport, BlueprintType, IsAlwaysAccessible, HasDefaults, HasNoOpConstructor, IsCoreType)
struct FIntVector
{
	UPROPERTY(EditAnywhere, BlueprintReadWrite, Category=IntVector, SaveGame)
	int32 X;
<<<<<<< HEAD

	UPROPERTY(EditAnywhere, BlueprintReadWrite, Category=IntVector, SaveGame)
	int32 Y;

	UPROPERTY(EditAnywhere, BlueprintReadWrite, Category=IntVector, SaveGame)
	int32 Z;
};


/**
 * An integer vector in 3D space.
 * @note The full C++ class is located here: Engine\Source\Runtime\Core\Public\Math\IntVector.h
 */
USTRUCT(immutable, noexport, IsAlwaysAccessible, HasDefaults, HasNoOpConstructor, IsCoreType)
struct FUint32Vector
{
	UPROPERTY(EditAnywhere, Category = IntVector, SaveGame)
	uint32 X;

	UPROPERTY(EditAnywhere, Category = IntVector, SaveGame)
	uint32 Y;

	UPROPERTY(EditAnywhere, Category = IntVector, SaveGame)
	uint32 Z;
};

=======

	UPROPERTY(EditAnywhere, BlueprintReadWrite, Category=IntVector, SaveGame)
	int32 Y;

	UPROPERTY(EditAnywhere, BlueprintReadWrite, Category=IntVector, SaveGame)
	int32 Z;
};


>>>>>>> 4af6daef
/**
 * An integer vector in 3D space.
 * @note The full C++ class is located here: Engine\Source\Runtime\Core\Public\Math\IntVector.h
 */
USTRUCT(immutable, noexport, IsAlwaysAccessible, HasDefaults, HasNoOpConstructor, IsCoreType)
<<<<<<< HEAD
struct FUint64Vector
{
	UPROPERTY(EditAnywhere, Category = IntVector, SaveGame)
	uint64 X;

	UPROPERTY(EditAnywhere, Category = IntVector, SaveGame)
	uint64 Y;

	UPROPERTY(EditAnywhere, Category = IntVector, SaveGame)
	uint64 Z;
=======
struct FUint32Vector
{
	UPROPERTY(EditAnywhere, Category = IntVector, SaveGame)
	uint32 X;

	UPROPERTY(EditAnywhere, Category = IntVector, SaveGame)
	uint32 Y;

	UPROPERTY(EditAnywhere, Category = IntVector, SaveGame)
	uint32 Z;
>>>>>>> 4af6daef
};

/**
 * An integer vector in 3D space.
 * @note The full C++ class is located here: Engine\Source\Runtime\Core\Public\Math\IntVector.h
 */
USTRUCT(immutable, noexport, IsAlwaysAccessible, HasDefaults, HasNoOpConstructor, IsCoreType)
<<<<<<< HEAD
struct FUintVector
{
	UPROPERTY(EditAnywhere, Category=IntVector, SaveGame)
	uint32 X;

	UPROPERTY(EditAnywhere, Category=IntVector, SaveGame)
	uint32 Y;

	UPROPERTY(EditAnywhere, Category=IntVector, SaveGame)
	uint32 Z;
};


=======
struct FUint64Vector
{
	UPROPERTY(EditAnywhere, Category = IntVector, SaveGame)
	uint64 X;

	UPROPERTY(EditAnywhere, Category = IntVector, SaveGame)
	uint64 Y;

	UPROPERTY(EditAnywhere, Category = IntVector, SaveGame)
	uint64 Z;
};

>>>>>>> 4af6daef
/**
 * An integer vector in 3D space.
 * @note The full C++ class is located here: Engine\Source\Runtime\Core\Public\Math\IntVector.h
 */
USTRUCT(immutable, noexport, IsAlwaysAccessible, HasDefaults, HasNoOpConstructor, IsCoreType)
<<<<<<< HEAD
struct FInt32Vector4
{
	UPROPERTY(EditAnywhere, Category = IntVector, SaveGame)
	int32 X;

	UPROPERTY(EditAnywhere, Category = IntVector, SaveGame)
	int32 Y;

	UPROPERTY(EditAnywhere, Category = IntVector, SaveGame)
	int32 Z;

	UPROPERTY(EditAnywhere, Category = IntVector, SaveGame)
	int32 W;
};

=======
struct FUintVector
{
	UPROPERTY(EditAnywhere, Category=IntVector, SaveGame)
	uint32 X;

	UPROPERTY(EditAnywhere, Category=IntVector, SaveGame)
	uint32 Y;

	UPROPERTY(EditAnywhere, Category=IntVector, SaveGame)
	uint32 Z;
};


>>>>>>> 4af6daef
/**
 * An integer vector in 3D space.
 * @note The full C++ class is located here: Engine\Source\Runtime\Core\Public\Math\IntVector.h
 */
USTRUCT(immutable, noexport, IsAlwaysAccessible, HasDefaults, HasNoOpConstructor, IsCoreType)
<<<<<<< HEAD
struct FInt64Vector4
{
	UPROPERTY(EditAnywhere, Category = IntVector, SaveGame)
	int64 X;

	UPROPERTY(EditAnywhere, Category = IntVector, SaveGame)
	int64 Y;

	UPROPERTY(EditAnywhere, Category = IntVector, SaveGame)
	int64 Z;

	UPROPERTY(EditAnywhere, Category = IntVector, SaveGame)
	int64 W;
};

/**
 * An integer vector in 4D space.
 * @note The full C++ class is located here: Engine\Source\Runtime\Core\Public\Math\IntVector.h
 */
USTRUCT(immutable, noexport, BlueprintType, IsAlwaysAccessible, HasDefaults, HasNoOpConstructor, IsCoreType)
struct FIntVector4
{
	UPROPERTY(EditAnywhere, BlueprintReadWrite, Category = IntVector4, SaveGame)
	int32 X;

	UPROPERTY(EditAnywhere, BlueprintReadWrite, Category = IntVector4, SaveGame)
	int32 Y;

	UPROPERTY(EditAnywhere, BlueprintReadWrite, Category = IntVector4, SaveGame)
	int32 Z;

	UPROPERTY(EditAnywhere, BlueprintReadWrite, Category = IntVector4, SaveGame)
	int32 W;
};

/**
 * An integer vector in 3D space.
 * @note The full C++ class is located here: Engine\Source\Runtime\Core\Public\Math\IntVector.h
 */
USTRUCT(immutable, noexport, IsAlwaysAccessible, HasDefaults, HasNoOpConstructor, IsCoreType)
struct FUint32Vector4
{
	UPROPERTY(EditAnywhere, Category = IntVector, SaveGame)
	uint32 X;

	UPROPERTY(EditAnywhere, Category = IntVector, SaveGame)
	uint32 Y;

	UPROPERTY(EditAnywhere, Category = IntVector, SaveGame)
	uint32 Z;

	UPROPERTY(EditAnywhere, Category = IntVector, SaveGame)
	uint32 W;
=======
struct FInt32Vector4
{
	UPROPERTY(EditAnywhere, Category = IntVector, SaveGame)
	int32 X;

	UPROPERTY(EditAnywhere, Category = IntVector, SaveGame)
	int32 Y;

	UPROPERTY(EditAnywhere, Category = IntVector, SaveGame)
	int32 Z;

	UPROPERTY(EditAnywhere, Category = IntVector, SaveGame)
	int32 W;
};

/**
 * An integer vector in 3D space.
 * @note The full C++ class is located here: Engine\Source\Runtime\Core\Public\Math\IntVector.h
 */
USTRUCT(immutable, noexport, IsAlwaysAccessible, HasDefaults, HasNoOpConstructor, IsCoreType)
struct FInt64Vector4
{
	UPROPERTY(EditAnywhere, Category = IntVector, SaveGame)
	int64 X;

	UPROPERTY(EditAnywhere, Category = IntVector, SaveGame)
	int64 Y;

	UPROPERTY(EditAnywhere, Category = IntVector, SaveGame)
	int64 Z;

	UPROPERTY(EditAnywhere, Category = IntVector, SaveGame)
	int64 W;
};

/**
 * An integer vector in 4D space.
 * @note The full C++ class is located here: Engine\Source\Runtime\Core\Public\Math\IntVector.h
 */
USTRUCT(immutable, noexport, BlueprintType, IsAlwaysAccessible, HasDefaults, HasNoOpConstructor, IsCoreType)
struct FIntVector4
{
	UPROPERTY(EditAnywhere, BlueprintReadWrite, Category = IntVector4, SaveGame)
	int32 X;

	UPROPERTY(EditAnywhere, BlueprintReadWrite, Category = IntVector4, SaveGame)
	int32 Y;

	UPROPERTY(EditAnywhere, BlueprintReadWrite, Category = IntVector4, SaveGame)
	int32 Z;

	UPROPERTY(EditAnywhere, BlueprintReadWrite, Category = IntVector4, SaveGame)
	int32 W;
>>>>>>> 4af6daef
};

/**
 * An integer vector in 3D space.
 * @note The full C++ class is located here: Engine\Source\Runtime\Core\Public\Math\IntVector.h
 */
USTRUCT(immutable, noexport, IsAlwaysAccessible, HasDefaults, HasNoOpConstructor, IsCoreType)
<<<<<<< HEAD
struct FUint64Vector4
{
	UPROPERTY(EditAnywhere, Category = IntVector, SaveGame)
	uint64 X;

	UPROPERTY(EditAnywhere, Category = IntVector, SaveGame)
	uint64 Y;

	UPROPERTY(EditAnywhere, Category = IntVector, SaveGame)
	uint64 Z;

	UPROPERTY(EditAnywhere, Category = IntVector, SaveGame)
	uint64 W;
};

/**
 * An integer vector in 4D space.
 * @note The full C++ class is located here: Engine\Source\Runtime\Core\Public\Math\IntVector.h
 */
USTRUCT(immutable, noexport, IsAlwaysAccessible, HasDefaults, HasNoOpConstructor, IsCoreType)
struct FUintVector4
{
	UPROPERTY(EditAnywhere, Category = IntVector4, SaveGame)
	uint32 X;

	UPROPERTY(EditAnywhere, Category = IntVector4, SaveGame)
	uint32 Y;

	UPROPERTY(EditAnywhere, Category = IntVector4, SaveGame)
	uint32 Z;

	UPROPERTY(EditAnywhere, Category = IntVector4, SaveGame)
	uint32 W;
=======
struct FUint32Vector4
{
	UPROPERTY(EditAnywhere, Category = IntVector, SaveGame)
	uint32 X;

	UPROPERTY(EditAnywhere, Category = IntVector, SaveGame)
	uint32 Y;

	UPROPERTY(EditAnywhere, Category = IntVector, SaveGame)
	uint32 Z;

	UPROPERTY(EditAnywhere, Category = IntVector, SaveGame)
	uint32 W;
};

/**
 * An integer vector in 3D space.
 * @note The full C++ class is located here: Engine\Source\Runtime\Core\Public\Math\IntVector.h
 */
USTRUCT(immutable, noexport, IsAlwaysAccessible, HasDefaults, HasNoOpConstructor, IsCoreType)
struct FUint64Vector4
{
	UPROPERTY(EditAnywhere, Category = IntVector, SaveGame)
	uint64 X;

	UPROPERTY(EditAnywhere, Category = IntVector, SaveGame)
	uint64 Y;

	UPROPERTY(EditAnywhere, Category = IntVector, SaveGame)
	uint64 Z;

	UPROPERTY(EditAnywhere, Category = IntVector, SaveGame)
	uint64 W;
>>>>>>> 4af6daef
};


/**
<<<<<<< HEAD
 * Stores a color with 8 bits of precision per channel. (BGRA).
 * @note The full C++ class is located here: Engine\Source\Runtime\Core\Public\Math\Color.h
 */
USTRUCT(immutable, noexport, BlueprintType, IsAlwaysAccessible, HasDefaults, HasNoOpConstructor)
struct FColor
{
	UPROPERTY(EditAnywhere, BlueprintReadWrite, Category=Color, SaveGame, meta=(ClampMin="0", ClampMax="255"))
	uint8 B;

	UPROPERTY(EditAnywhere, BlueprintReadWrite, Category=Color, SaveGame, meta=(ClampMin="0", ClampMax="255"))
	uint8 G;

	UPROPERTY(EditAnywhere, BlueprintReadWrite, Category=Color, SaveGame, meta=(ClampMin="0", ClampMax="255"))
	uint8 R;

	UPROPERTY(EditAnywhere, BlueprintReadWrite, Category=Color, SaveGame, meta=(ClampMin="0", ClampMax="255"))
	uint8 A;

=======
 * An integer vector in 4D space.
 * @note The full C++ class is located here: Engine\Source\Runtime\Core\Public\Math\IntVector.h
 */
USTRUCT(immutable, noexport, IsAlwaysAccessible, HasDefaults, HasNoOpConstructor, IsCoreType)
struct FUintVector4
{
	UPROPERTY(EditAnywhere, Category = IntVector4, SaveGame)
	uint32 X;

	UPROPERTY(EditAnywhere, Category = IntVector4, SaveGame)
	uint32 Y;

	UPROPERTY(EditAnywhere, Category = IntVector4, SaveGame)
	uint32 Z;

	UPROPERTY(EditAnywhere, Category = IntVector4, SaveGame)
	uint32 W;
>>>>>>> 4af6daef
};


/**
<<<<<<< HEAD
 * A linear, 32-bit/component floating point RGBA color.
 * @note The full C++ class is located here: Engine\Source\Runtime\Core\Public\Math\Color.h
 */
USTRUCT(immutable, noexport, BlueprintType, IsAlwaysAccessible, HasDefaults, HasNoOpConstructor)
struct FLinearColor
{
	UPROPERTY(EditAnywhere, BlueprintReadWrite, Category=LinearColor, SaveGame)
	float R;

	UPROPERTY(EditAnywhere, BlueprintReadWrite, Category=LinearColor, SaveGame)
	float G;

	UPROPERTY(EditAnywhere, BlueprintReadWrite, Category=LinearColor, SaveGame)
	float B;

	UPROPERTY(EditAnywhere, BlueprintReadWrite, Category=LinearColor, SaveGame)
	float A;

};

/**
 * A point or direction FVector in 3d space.
 * @note The full C++ class is located here: Engine\Source\Runtime\Core\Public\Math\Box.h
 */
USTRUCT(immutable, noexport, BlueprintType, BlueprintInternalUseOnly, IsAlwaysAccessible, HasDefaults, HasNoOpConstructor, IsCoreType)
struct FBox3f
{
	UPROPERTY(EditAnywhere, Category = Box, SaveGame, meta=(EditCondition="IsValid"))
	FVector3f Min;

	UPROPERTY(EditAnywhere, Category = Box, SaveGame, meta=(EditCondition="IsValid"))
	FVector3f Max;

	UPROPERTY(EditAnywhere, Category = Box, SaveGame, meta=(ScriptName="IsValid"))
	bool IsValid;
=======
 * Stores a color with 8 bits of precision per channel. (BGRA).
 * @note The full C++ class is located here: Engine\Source\Runtime\Core\Public\Math\Color.h
 */
USTRUCT(immutable, noexport, BlueprintType, IsAlwaysAccessible, HasDefaults, HasNoOpConstructor)
struct FColor
{
	UPROPERTY(EditAnywhere, BlueprintReadWrite, Category=Color, SaveGame, meta=(ClampMin="0", ClampMax="255"))
	uint8 B;

	UPROPERTY(EditAnywhere, BlueprintReadWrite, Category=Color, SaveGame, meta=(ClampMin="0", ClampMax="255"))
	uint8 G;

	UPROPERTY(EditAnywhere, BlueprintReadWrite, Category=Color, SaveGame, meta=(ClampMin="0", ClampMax="255"))
	uint8 R;

	UPROPERTY(EditAnywhere, BlueprintReadWrite, Category=Color, SaveGame, meta=(ClampMin="0", ClampMax="255"))
	uint8 A;

};

/**
 * A linear, 32-bit/component floating point RGBA color.
 * @note The full C++ class is located here: Engine\Source\Runtime\Core\Public\Math\Color.h
 */
USTRUCT(immutable, noexport, BlueprintType, IsAlwaysAccessible, HasDefaults, HasNoOpConstructor)
struct FLinearColor
{
	UPROPERTY(EditAnywhere, BlueprintReadWrite, Category=LinearColor, SaveGame)
	float R;

	UPROPERTY(EditAnywhere, BlueprintReadWrite, Category=LinearColor, SaveGame)
	float G;

	UPROPERTY(EditAnywhere, BlueprintReadWrite, Category=LinearColor, SaveGame)
	float B;

	UPROPERTY(EditAnywhere, BlueprintReadWrite, Category=LinearColor, SaveGame)
	float A;

>>>>>>> 4af6daef
};


/**
 * A point or direction FVector in 3d space.
 * @note The full C++ class is located here: Engine\Source\Runtime\Core\Public\Math\Box.h
 */
<<<<<<< HEAD
USTRUCT(immutable, noexport, IsAlwaysAccessible, HasDefaults, HasNoOpConstructor, IsCoreType)
struct FBox3d
{
	UPROPERTY(EditAnywhere, Category = Box, SaveGame, meta=(EditCondition="IsValid"))
	FVector3d Min;

	UPROPERTY(EditAnywhere, Category = Box, SaveGame, meta=(EditCondition="IsValid"))
	FVector3d Max;
=======
USTRUCT(immutable, noexport, BlueprintType, BlueprintInternalUseOnly, IsAlwaysAccessible, HasDefaults, HasNoOpConstructor, IsCoreType)
struct FBox3f
{
	UPROPERTY(EditAnywhere, Category = Box, SaveGame, meta=(EditCondition="IsValid"))
	FVector3f Min;

	UPROPERTY(EditAnywhere, Category = Box, SaveGame, meta=(EditCondition="IsValid"))
	FVector3f Max;
>>>>>>> 4af6daef

	UPROPERTY(EditAnywhere, Category = Box, SaveGame, meta=(ScriptName="IsValid"))
	bool IsValid;
};


/**
<<<<<<< HEAD
 * A bounding box.
 * @note The full C++ class is located here: Engine\Source\Runtime\Core\Public\Math\Box.h
 */
USTRUCT(immutable, noexport, BlueprintType, IsAlwaysAccessible, HasDefaults, HasNoOpConstructor, IsCoreType, meta=(HasNativeMake="/Script/Engine.KismetMathLibrary.MakeBox"))
struct FBox
{
	UPROPERTY(EditAnywhere, BlueprintReadWrite, Category=Box, SaveGame, meta=(EditCondition="IsValid"))
	FVector Min;

	UPROPERTY(EditAnywhere, BlueprintReadWrite, Category=Box, SaveGame, meta=(EditCondition="IsValid"))
	FVector Max;

	UPROPERTY(EditAnywhere, BlueprintReadWrite, Category=Box, SaveGame, meta=(ScriptName="IsValid"))
=======
 * A point or direction FVector in 3d space.
 * @note The full C++ class is located here: Engine\Source\Runtime\Core\Public\Math\Box.h
 */
USTRUCT(immutable, noexport, IsAlwaysAccessible, HasDefaults, HasNoOpConstructor, IsCoreType)
struct FBox3d
{
	UPROPERTY(EditAnywhere, Category = Box, SaveGame, meta=(EditCondition="IsValid"))
	FVector3d Min;

	UPROPERTY(EditAnywhere, Category = Box, SaveGame, meta=(EditCondition="IsValid"))
	FVector3d Max;

	UPROPERTY(EditAnywhere, Category = Box, SaveGame, meta=(ScriptName="IsValid"))
>>>>>>> 4af6daef
	bool IsValid;
};

/**
<<<<<<< HEAD
 * A rectangular 2D Box.
 * @note The full C++ class is located here: Engine\Source\Runtime\Core\Public\Math\Box2D.h
 */
USTRUCT(immutable, noexport, BlueprintType, BlueprintInternalUseOnly, IsAlwaysAccessible, HasDefaults, HasNoOpConstructor, IsCoreType)
struct FBox2f
{
	UPROPERTY(EditAnywhere, Category=Box2D, SaveGame, meta=(EditCondition="bIsValid"))
	FVector2f Min;

	UPROPERTY(EditAnywhere, Category=Box2D, SaveGame, meta=(EditCondition="bIsValid"))
	FVector2f Max;

	UPROPERTY(EditAnywhere, Category=Box2D, SaveGame, meta=(ScriptName="bIsValid"))
	bool bIsValid;
};

/**
* A rectangular 2D Box.
* @note The full C++ class is located here: Engine\Source\Runtime\Core\Public\Math\Box2D.h
*/
// LWC_TODO: CRITICAL! Name collision in UHT with FBox2D due to case insensitive FNames!
// USTRUCT(immutable, noexport, IsAlwaysAccessible, HasDefaults, HasNoOpConstructor, IsCoreType)
// struct FBox2d
// {
// 	UPROPERTY(EditAnywhere, Category=Box2D, SaveGame, meta=(EditCondition="bIsValid"))
// 	FVector2d Min;
//
// 	UPROPERTY(EditAnywhere, Category=Box2D, SaveGame, meta=(EditCondition="bIsValid"))
// 	FVector2d Max;
//
// 	UPROPERTY(EditAnywhere, Category=Box2D, SaveGame, meta=(ScriptName="bIsValid"))
// 	bool bIsValid;
// };

/**
* A rectangular 2D Box.
* @note The full C++ class is located here: Engine\Source\Runtime\Core\Public\Math\Box2D.h
*/
USTRUCT(immutable, noexport, BlueprintType, IsAlwaysAccessible, HasDefaults, HasNoOpConstructor, IsCoreType, meta=(HasNativeMake="/Script/Engine.KismetMathLibrary.MakeBox2D"))
struct FBox2D
{
	UPROPERTY(EditAnywhere, BlueprintReadWrite, Category=Box2D, SaveGame, meta=(EditCondition="bIsValid"))
	FVector2D Min;

=======
 * A bounding box.
 * @note The full C++ class is located here: Engine\Source\Runtime\Core\Public\Math\Box.h
 */
USTRUCT(immutable, noexport, BlueprintType, IsAlwaysAccessible, HasDefaults, HasNoOpConstructor, IsCoreType, meta=(HasNativeMake="/Script/Engine.KismetMathLibrary.MakeBox"))
struct FBox
{
	UPROPERTY(EditAnywhere, BlueprintReadWrite, Category=Box, SaveGame, meta=(EditCondition="IsValid"))
	FVector Min;

	UPROPERTY(EditAnywhere, BlueprintReadWrite, Category=Box, SaveGame, meta=(EditCondition="IsValid"))
	FVector Max;

	UPROPERTY(EditAnywhere, BlueprintReadWrite, Category=Box, SaveGame, meta=(ScriptName="IsValid"))
	bool IsValid;
};

/**
 * A rectangular 2D Box.
 * @note The full C++ class is located here: Engine\Source\Runtime\Core\Public\Math\Box2D.h
 */
USTRUCT(immutable, noexport, BlueprintType, BlueprintInternalUseOnly, IsAlwaysAccessible, HasDefaults, HasNoOpConstructor, IsCoreType)
struct FBox2f
{
	UPROPERTY(EditAnywhere, Category=Box2D, SaveGame, meta=(EditCondition="bIsValid"))
	FVector2f Min;

	UPROPERTY(EditAnywhere, Category=Box2D, SaveGame, meta=(EditCondition="bIsValid"))
	FVector2f Max;

	UPROPERTY(EditAnywhere, Category=Box2D, SaveGame, meta=(ScriptName="bIsValid"))
	bool bIsValid;
};

/**
* A rectangular 2D Box.
* @note The full C++ class is located here: Engine\Source\Runtime\Core\Public\Math\Box2D.h
*/
// LWC_TODO: CRITICAL! Name collision in UHT with FBox2D due to case insensitive FNames!
// USTRUCT(immutable, noexport, IsAlwaysAccessible, HasDefaults, HasNoOpConstructor, IsCoreType)
// struct FBox2d
// {
// 	UPROPERTY(EditAnywhere, Category=Box2D, SaveGame, meta=(EditCondition="bIsValid"))
// 	FVector2d Min;
//
// 	UPROPERTY(EditAnywhere, Category=Box2D, SaveGame, meta=(EditCondition="bIsValid"))
// 	FVector2d Max;
//
// 	UPROPERTY(EditAnywhere, Category=Box2D, SaveGame, meta=(ScriptName="bIsValid"))
// 	bool bIsValid;
// };

/**
* A rectangular 2D Box.
* @note The full C++ class is located here: Engine\Source\Runtime\Core\Public\Math\Box2D.h
*/
USTRUCT(immutable, noexport, BlueprintType, IsAlwaysAccessible, HasDefaults, HasNoOpConstructor, IsCoreType, meta=(HasNativeMake="/Script/Engine.KismetMathLibrary.MakeBox2D"))
struct FBox2D
{
	UPROPERTY(EditAnywhere, BlueprintReadWrite, Category=Box2D, SaveGame, meta=(EditCondition="bIsValid"))
	FVector2D Min;

>>>>>>> 4af6daef
	UPROPERTY(EditAnywhere, BlueprintReadWrite, Category=Box2D, SaveGame, meta=(EditCondition="bIsValid"))
	FVector2D Max;

	UPROPERTY(EditAnywhere, BlueprintReadWrite, Category=Box2D, SaveGame, meta=(ScriptName="bIsValid"))
	bool bIsValid;
};

/**
 * A bounding box and bounding sphere with the same origin.
 * @note The full C++ class is located here : Engine\Source\Runtime\Core\Public\Math\BoxSphereBounds.h
 */
USTRUCT(noexport, IsAlwaysAccessible, HasDefaults, HasNoOpConstructor, IsCoreType)
struct FBoxSphereBounds3f
{
	/** Holds the origin of the bounding box and sphere. */
	UPROPERTY(EditAnywhere, Category = BoxSphereBounds, SaveGame)
	FVector3f Origin;

	/** Holds the extent of the bounding box, which is half the size of the box in 3D space */
	UPROPERTY(EditAnywhere, Category = BoxSphereBounds, SaveGame)
	FVector3f BoxExtent;
<<<<<<< HEAD

	/** Holds the radius of the bounding sphere. */
	UPROPERTY(EditAnywhere, Category = BoxSphereBounds, SaveGame)
	float SphereRadius;
=======

	/** Holds the radius of the bounding sphere. */
	UPROPERTY(EditAnywhere, Category = BoxSphereBounds, SaveGame)
	float SphereRadius;
};

/**
 * A bounding box and bounding sphere with the same origin.
 * @note The full C++ class is located here : Engine\Source\Runtime\Core\Public\Math\BoxSphereBounds.h
 */
USTRUCT(noexport, IsAlwaysAccessible, HasDefaults, HasNoOpConstructor, IsCoreType)
struct FBoxSphereBounds3d
{
	/** Holds the origin of the bounding box and sphere. */
	UPROPERTY(EditAnywhere, Category = BoxSphereBounds, SaveGame)
	FVector3d Origin;

	/** Holds the extent of the bounding box, which is half the size of the box in 3D space */
	UPROPERTY(EditAnywhere, Category = BoxSphereBounds, SaveGame)
	FVector3d BoxExtent;

	/** Holds the radius of the bounding sphere. */
	UPROPERTY(EditAnywhere, Category = BoxSphereBounds, SaveGame)
	double SphereRadius;
>>>>>>> 4af6daef
};

/**
 * A bounding box and bounding sphere with the same origin.
 * @note The full C++ class is located here : Engine\Source\Runtime\Core\Public\Math\BoxSphereBounds.h
 */
<<<<<<< HEAD
USTRUCT(noexport, IsAlwaysAccessible, HasDefaults, HasNoOpConstructor, IsCoreType)
struct FBoxSphereBounds3d
{
	/** Holds the origin of the bounding box and sphere. */
	UPROPERTY(EditAnywhere, Category = BoxSphereBounds, SaveGame)
	FVector3d Origin;

	/** Holds the extent of the bounding box, which is half the size of the box in 3D space */
	UPROPERTY(EditAnywhere, Category = BoxSphereBounds, SaveGame)
	FVector3d BoxExtent;

	/** Holds the radius of the bounding sphere. */
	UPROPERTY(EditAnywhere, Category = BoxSphereBounds, SaveGame)
	double SphereRadius;
};

/**
 * A bounding box and bounding sphere with the same origin.
 * @note The full C++ class is located here : Engine\Source\Runtime\Core\Public\Math\BoxSphereBounds.h
 */
USTRUCT(noexport, BlueprintType, IsAlwaysAccessible, HasDefaults, HasNoOpConstructor, IsCoreType, meta = (HasNativeMake = "/Script/Engine.KismetMathLibrary.MakeBoxSphereBounds", HasNativeBreak = "/Script/Engine.KismetMathLibrary.BreakBoxSphereBounds"))
struct FBoxSphereBounds
{
	/** Holds the origin of the bounding box and sphere. */
	UPROPERTY(EditAnywhere, BlueprintReadWrite, Category=BoxSphereBounds, SaveGame)
	FVector Origin;

	/** Holds the extent of the bounding box, which is half the size of the box in 3D space */
	UPROPERTY(EditAnywhere, BlueprintReadWrite, Category=BoxSphereBounds, SaveGame)
	FVector BoxExtent;

	/** Holds the radius of the bounding sphere. */
	UPROPERTY(EditAnywhere, BlueprintReadWrite, Category=BoxSphereBounds, SaveGame)
	FLargeWorldCoordinatesReal SphereRadius;
};

/**
 * Structure for arbitrarily oriented boxes (i.e. not necessarily axis-aligned).
 * @note The full C++ class is located here: Engine\Source\Runtime\Core\Public\Math\OrientedBox.h
 */
USTRUCT(immutable, noexport, IsAlwaysAccessible, HasDefaults)
struct FOrientedBox
{
	/** Holds the center of the box. */
	UPROPERTY(EditAnywhere, Category=OrientedBox, SaveGame)
	FVector Center;

	/** Holds the x-axis vector of the box. Must be a unit vector. */
	UPROPERTY(EditAnywhere, Category=OrientedBox, SaveGame)
	FVector AxisX;
	
	/** Holds the y-axis vector of the box. Must be a unit vector. */
	UPROPERTY(EditAnywhere, Category=OrientedBox, SaveGame)
	FVector AxisY;
	
	/** Holds the z-axis vector of the box. Must be a unit vector. */
	UPROPERTY(EditAnywhere, Category=OrientedBox, SaveGame)
	FVector AxisZ;

	/** Holds the extent of the box along its x-axis. */
	UPROPERTY(EditAnywhere, Category=OrientedBox, SaveGame)
	FLargeWorldCoordinatesReal ExtentX;
	
	/** Holds the extent of the box along its y-axis. */
	UPROPERTY(EditAnywhere, Category=OrientedBox, SaveGame)
	FLargeWorldCoordinatesReal ExtentY;

	/** Holds the extent of the box along its z-axis. */
	UPROPERTY(EditAnywhere, Category=OrientedBox, SaveGame)
	FLargeWorldCoordinatesReal ExtentZ;
};

/**
 * A 4x4 matrix.
 * @note The full C++ class is located here: Engine\Source\Runtime\Core\Public\Math\Matrix.h
 */
USTRUCT(immutable, noexport, BlueprintType, BlueprintInternalUseOnly, HasDefaults, HasNoOpConstructor, IsCoreType)
struct FMatrix44f
{
	UPROPERTY(EditAnywhere, Category=Matrix, SaveGame)
	FPlane4f XPlane;

	UPROPERTY(EditAnywhere, Category=Matrix, SaveGame)
	FPlane4f YPlane;

	UPROPERTY(EditAnywhere, Category=Matrix, SaveGame)
	FPlane4f ZPlane;

	UPROPERTY(EditAnywhere, Category=Matrix, SaveGame)
	FPlane4f WPlane;

};

/**
 * A 4x4 matrix.
 * @note The full C++ class is located here: Engine\Source\Runtime\Core\Public\Math\Matrix.h
 */
USTRUCT(immutable, noexport, HasDefaults, HasNoOpConstructor, IsCoreType)
struct FMatrix44d
{
	UPROPERTY(EditAnywhere, Category = Matrix, SaveGame)
	FPlane4d XPlane;

	UPROPERTY(EditAnywhere, Category = Matrix, SaveGame)
	FPlane4d YPlane;

	UPROPERTY(EditAnywhere, Category = Matrix, SaveGame)
	FPlane4d ZPlane;

	UPROPERTY(EditAnywhere, Category = Matrix, SaveGame)
	FPlane4d WPlane;

};

/**
 * A 4x4 matrix.
 * @note The full C++ class is located here: Engine\Source\Runtime\Core\Public\Math\Matrix.h
 */
USTRUCT(immutable, noexport, BlueprintType, HasDefaults, HasNoOpConstructor, IsCoreType)
struct FMatrix
{
	UPROPERTY(EditAnywhere, BlueprintReadWrite, Category = Matrix, SaveGame)
	FPlane XPlane;

	UPROPERTY(EditAnywhere, BlueprintReadWrite, Category = Matrix, SaveGame)
	FPlane YPlane;

	UPROPERTY(EditAnywhere, BlueprintReadWrite, Category = Matrix, SaveGame)
	FPlane ZPlane;

	UPROPERTY(EditAnywhere, BlueprintReadWrite, Category = Matrix, SaveGame)
	FPlane WPlane;

};

/** 
 * Describes one specific point on an interpolation curve.
 * @note This is a mirror of TInterpCurvePoint<float>, defined in InterpCurvePoint.h
 */
USTRUCT(noexport, BlueprintType, IsAlwaysAccessible, HasDefaults, HasNoOpConstructor)
struct FInterpCurvePointFloat
{
	/** Float input value that corresponds to this key (eg. time). */
	UPROPERTY(EditAnywhere, BlueprintReadWrite, Category=InterpCurvePointFloat)
	float InVal;

	/** Float output value type when input is equal to InVal. */
	UPROPERTY(EditAnywhere, BlueprintReadWrite, Category=InterpCurvePointFloat)
	float OutVal;

	/** Tangent of curve arriving at this point. */
	UPROPERTY(EditAnywhere, BlueprintReadWrite, Category=InterpCurvePointFloat)
	float ArriveTangent;

	/** Tangent of curve leaving this point. */
	UPROPERTY(EditAnywhere, BlueprintReadWrite, Category=InterpCurvePointFloat)
	float LeaveTangent;

	/** Interpolation mode between this point and the next one. */
	UPROPERTY(EditAnywhere, BlueprintReadWrite, Category=InterpCurvePointFloat)
	TEnumAsByte<enum EInterpCurveMode> InterpMode;

};

/** 
 * Describes an entire curve that is used to compute a float output value from a float input.
 * @note This is a mirror of TInterpCurve<float>, defined in InterpCurve.h
 */
USTRUCT(noexport, BlueprintType)
struct FInterpCurveFloat
{
	/** Holds the collection of interpolation points. */
	UPROPERTY(EditAnywhere, BlueprintReadWrite, Category=InterpCurveFloat)
	TArray<FInterpCurvePointFloat> Points;

	/** Specify whether the curve is looped or not */
	UPROPERTY(EditAnywhere, BlueprintReadWrite, Category=InterpCurveFloat)
	bool bIsLooped;

	/** Specify the offset from the last point's input key corresponding to the loop point */
	UPROPERTY(EditAnywhere, BlueprintReadWrite, Category=InterpCurveFloat)
	float LoopKeyOffset;
};

/** 
 * Describes one specific point on an interpolation curve.
 * @note This is a mirror of TInterpCurvePoint<FVector2D>, defined in InterpCurvePoint.h
 */
USTRUCT(noexport, BlueprintType, IsAlwaysAccessible, HasDefaults, HasNoOpConstructor)
struct FInterpCurvePointVector2D
{
	/** Float input value that corresponds to this key (eg. time). */
	UPROPERTY(EditAnywhere, BlueprintReadWrite, Category=InterpCurvePointVector2D)
	float InVal;

	/** 2D vector output value of when input is equal to InVal. */
	UPROPERTY(EditAnywhere, BlueprintReadWrite, Category=InterpCurvePointVector2D)
	FVector2D OutVal;

	/** Tangent of curve arriving at this point. */
	UPROPERTY(EditAnywhere, BlueprintReadWrite, Category=InterpCurvePointVector2D)
	FVector2D ArriveTangent;

	/** Tangent of curve leaving this point. */
	UPROPERTY(EditAnywhere, BlueprintReadWrite, Category=InterpCurvePointVector2D)
	FVector2D LeaveTangent;

	/** Interpolation mode between this point and the next one. */
	UPROPERTY(EditAnywhere, BlueprintReadWrite, Category=InterpCurvePointVector2D)
	TEnumAsByte<enum EInterpCurveMode> InterpMode;
};

/** 
 * Describes an entire curve that is used to compute a 2D vector output value from a float input.
 * @note This is a mirror of TInterpCurve<FVector2D>, defined in InterpCurve.h
 */
USTRUCT(noexport, BlueprintType)
struct FInterpCurveVector2D
{
	/** Holds the collection of interpolation points. */
	UPROPERTY(EditAnywhere, BlueprintReadWrite, Category=InterpCurveVector2D)
	TArray<FInterpCurvePointVector2D> Points;

	/** Specify whether the curve is looped or not */
	UPROPERTY(EditAnywhere, BlueprintReadWrite, Category=InterpCurveVector2D)
	bool bIsLooped;

	/** Specify the offset from the last point's input key corresponding to the loop point */
	UPROPERTY(EditAnywhere, BlueprintReadWrite, Category=InterpCurveVector2D)
	float LoopKeyOffset;
};

/** 
 * Describes one specific point on an interpolation curve.
 * @note This is a mirror of TInterpCurvePoint<FVector>, defined in InterpCurvePoint.h
 */
USTRUCT(noexport, BlueprintType, IsAlwaysAccessible, HasDefaults, HasNoOpConstructor)
struct FInterpCurvePointVector
{
	/** Float input value that corresponds to this key (eg. time). */
	UPROPERTY(EditAnywhere, BlueprintReadWrite, Category=InterpCurvePointVector)
	float InVal;

	/** 3D vector output value of when input is equal to InVal. */
	UPROPERTY(EditAnywhere, BlueprintReadWrite, Category=InterpCurvePointVector)
	FVector OutVal;

	/** Tangent of curve arriving at this point. */
	UPROPERTY(EditAnywhere, BlueprintReadWrite, Category=InterpCurvePointVector)
	FVector ArriveTangent;

	/** Tangent of curve leaving this point. */
	UPROPERTY(EditAnywhere, BlueprintReadWrite, Category=InterpCurvePointVector)
	FVector LeaveTangent;

	/** Interpolation mode between this point and the next one. */
	UPROPERTY(EditAnywhere, BlueprintReadWrite, Category=InterpCurvePointVector)
	TEnumAsByte<enum EInterpCurveMode> InterpMode;
};

/** 
 * Describes an entire curve that is used to compute a 3D vector output value from a float input.
 * @note This is a mirror of TInterpCurve<FVector>, defined in InterpCurve.h
 */
USTRUCT(noexport, BlueprintType)
struct FInterpCurveVector
{
	/** Holds the collection of interpolation points. */
	UPROPERTY(EditAnywhere, BlueprintReadWrite, Category=InterpCurveVector)
	TArray<FInterpCurvePointVector> Points;

	/** Specify whether the curve is looped or not */
	UPROPERTY(EditAnywhere, BlueprintReadWrite, Category=InterpCurveVector)
	bool bIsLooped;

	/** Specify the offset from the last point's input key corresponding to the loop point */
	UPROPERTY(EditAnywhere, BlueprintReadWrite, Category=InterpCurveVector)
	float LoopKeyOffset;
};

/**
 * Describes one specific point on an interpolation curve.
 * @note This is a mirror of TInterpCurvePoint<FQuat>, defined in InterpCurvePoint.h
 */
USTRUCT(noexport, BlueprintType, IsAlwaysAccessible, HasDefaults, HasNoOpConstructor)
struct FInterpCurvePointQuat
{
	/** Float input value that corresponds to this key (eg. time). */
	UPROPERTY(EditAnywhere, BlueprintReadWrite, Category=InterpCurvePointQuat)
	float InVal;

	/** Quaternion output value of when input is equal to InVal. */
	UPROPERTY(EditAnywhere, BlueprintReadWrite, Category=InterpCurvePointQuat)
	FQuat OutVal;

	/** Tangent of curve arriving at this point. */
	UPROPERTY(EditAnywhere, BlueprintReadWrite, Category=InterpCurvePointQuat)
	FQuat ArriveTangent;

	/** Tangent of curve leaving this point. */
	UPROPERTY(EditAnywhere, BlueprintReadWrite, Category=InterpCurvePointQuat)
	FQuat LeaveTangent;

	/** Interpolation mode between this point and the next one. */
	UPROPERTY(EditAnywhere, BlueprintReadWrite, Category=InterpCurvePointQuat)
	TEnumAsByte<enum EInterpCurveMode> InterpMode;
};

/**
 * Describes an entire curve that is used to compute a quaternion output value from a float input.
 * @note This is a mirror of TInterpCurve<FQuat>, defined in InterpCurve.h
 */
USTRUCT(noexport, BlueprintType)
struct FInterpCurveQuat
{
	/** Holds the collection of interpolation points. */
	UPROPERTY(EditAnywhere, BlueprintReadWrite, Category=InterpCurveQuat)
	TArray<FInterpCurvePointQuat> Points;

	/** Specify whether the curve is looped or not */
	UPROPERTY(EditAnywhere, BlueprintReadWrite, Category=InterpCurveQuat)
	bool bIsLooped;

	/** Specify the offset from the last point's input key corresponding to the loop point */
	UPROPERTY(EditAnywhere, BlueprintReadWrite, Category=InterpCurveQuat)
	float LoopKeyOffset;
};

/**
 * Describes one specific point on an interpolation curve.
 * @note This is a mirror of TInterpCurvePoint<FTwoVectors>, defined in InterpCurvePoint.h
 */
USTRUCT(noexport, BlueprintType, IsAlwaysAccessible, HasDefaults, HasNoOpConstructor)
struct FInterpCurvePointTwoVectors
{
	/** Float input value that corresponds to this key (eg. time). */
	UPROPERTY(EditAnywhere, BlueprintReadWrite, Category=InterpCurvePointTwoVectors)
	float InVal;

	/** Two 3D vectors output value of when input is equal to InVal. */
	UPROPERTY(EditAnywhere, BlueprintReadWrite, Category=InterpCurvePointTwoVectors)
	FTwoVectors OutVal;

	/** Tangent of curve arriving at this point. */
	UPROPERTY(EditAnywhere, BlueprintReadWrite, Category=InterpCurvePointTwoVectors)
	FTwoVectors ArriveTangent;

	/** Tangent of curve leaving this point. */
	UPROPERTY(EditAnywhere, BlueprintReadWrite, Category=InterpCurvePointTwoVectors)
	FTwoVectors LeaveTangent;

	/** Interpolation mode between this point and the next one. */
	UPROPERTY(EditAnywhere, BlueprintReadWrite, Category=InterpCurvePointTwoVectors)
	TEnumAsByte<enum EInterpCurveMode> InterpMode;
};

/**
 * Describes an entire curve that is used to compute two 3D vector values from a float input.
 * @note This is a mirror of TInterpCurve<FTwoVectors>, defined in InterpCurve.h
 */
USTRUCT(noexport, BlueprintType)
struct FInterpCurveTwoVectors
{
	/** Holds the collection of interpolation points. */
	UPROPERTY(EditAnywhere, BlueprintReadWrite, Category=InterpCurveTwoVectors)
	TArray<FInterpCurvePointTwoVectors> Points;

	/** Specify whether the curve is looped or not */
	UPROPERTY(EditAnywhere, BlueprintReadWrite, Category=InterpCurveTwoVectors)
	bool bIsLooped;

	/** Specify the offset from the last point's input key corresponding to the loop point */
	UPROPERTY(EditAnywhere, BlueprintReadWrite, Category=InterpCurveTwoVectors)
	float LoopKeyOffset;
};

/**
 * Describes one specific point on an interpolation curve.
 * @note This is a mirror of TInterpCurvePoint<FLinearColor>, defined in InterpCurvePoint.h
 */
USTRUCT(noexport, BlueprintType, IsAlwaysAccessible, HasDefaults, HasNoOpConstructor)
struct FInterpCurvePointLinearColor
{
	/** Float input value that corresponds to this key (eg. time). */
	UPROPERTY(EditAnywhere, BlueprintReadWrite, Category=InterpCurvePointLinearColor)
	float InVal;

	/** Color output value of when input is equal to InVal. */
	UPROPERTY(EditAnywhere, BlueprintReadWrite, Category=InterpCurvePointLinearColor)
	FLinearColor OutVal;

	/** Tangent of curve arriving at this point. */
	UPROPERTY(EditAnywhere, BlueprintReadWrite, Category=InterpCurvePointLinearColor)
	FLinearColor ArriveTangent;

	/** Tangent of curve leaving this point. */
	UPROPERTY(EditAnywhere, BlueprintReadWrite, Category=InterpCurvePointLinearColor)
	FLinearColor LeaveTangent;

	/** Interpolation mode between this point and the next one. */
	UPROPERTY(EditAnywhere, BlueprintReadWrite, Category=InterpCurvePointLinearColor)
	TEnumAsByte<enum EInterpCurveMode> InterpMode;
};

/**
 * Describes an entire curve that is used to compute a color output value from a float input.
 * @note This is a mirror of TInterpCurve<FLinearColor>, defined in InterpCurve.h
 */
USTRUCT(noexport, BlueprintType)
struct FInterpCurveLinearColor
{
	/** Holds the collection of interpolation points. */
	UPROPERTY(EditAnywhere, BlueprintReadWrite, Category=InterpCurveLinearColor)
	TArray<FInterpCurvePointLinearColor> Points;

	/** Specify whether the curve is looped or not */
	UPROPERTY(EditAnywhere, BlueprintReadWrite, Category=InterpCurveLinearColor)
	bool bIsLooped;

	/** Specify the offset from the last point's input key corresponding to the loop point */
	UPROPERTY(EditAnywhere, BlueprintReadWrite, Category=InterpCurveLinearColor)
	float LoopKeyOffset;
};

/**
 * Transform composed of Quat/Translation/Scale.
 * @note This is implemented in either TransformVectorized.h or TransformNonVectorized.h depending on the platform.
 */
USTRUCT(immutable, noexport, BlueprintType, BlueprintInternalUseOnly, IsAlwaysAccessible, HasDefaults, IsCoreType)
struct FTransform3f
{
	/** Rotation of this transformation, as a quaternion. */
	UPROPERTY(EditAnywhere, Category = Transform, SaveGame)
	FQuat4f Rotation;

	/** Translation of this transformation, as a vector. */
	UPROPERTY(EditAnywhere, Category = Transform, SaveGame)
	FVector3f Translation;

	/** 3D scale (always applied in local space) as a vector. */
	UPROPERTY(EditAnywhere, Category = Transform, SaveGame)
	FVector3f Scale3D;
};

/**
 * Transform composed of Quat/Translation/Scale.
 * @note This is implemented in either TransformVectorized.h or TransformNonVectorized.h depending on the platform.
 */
USTRUCT(immutable, noexport, IsAlwaysAccessible, HasDefaults, IsCoreType)
struct FTransform3d
{
	/** Rotation of this transformation, as a quaternion. */
	UPROPERTY(EditAnywhere, Category = Transform, SaveGame)
	FQuat4d Rotation;

	/** Translation of this transformation, as a vector. */
	UPROPERTY(EditAnywhere, Category = Transform, SaveGame)
	FVector3d Translation;

	/** 3D scale (always applied in local space) as a vector. */
	UPROPERTY(EditAnywhere, Category = Transform, SaveGame)
	FVector3d Scale3D;
};

/**
 * Transform composed of Quat/Translation/Scale.
 * @note This is implemented in either TransformVectorized.h or TransformNonVectorized.h depending on the platform.
 */
USTRUCT(noexport, BlueprintType, IsAlwaysAccessible, HasDefaults, IsCoreType, meta=(HasNativeMake="/Script/Engine.KismetMathLibrary.MakeTransform", HasNativeBreak="/Script/Engine.KismetMathLibrary.BreakTransform"))
struct FTransform
{
	/** Rotation of this transformation, as a quaternion. */
	UPROPERTY(EditAnywhere, BlueprintReadWrite, Category=Transform, SaveGame)
	FQuat Rotation;

	/** Translation of this transformation, as a vector. */
	UPROPERTY(EditAnywhere, BlueprintReadWrite, Category=Transform, SaveGame)
	FVector Translation;

	/** 3D scale (always applied in local space) as a vector. */
	UPROPERTY(EditAnywhere, BlueprintReadWrite, Category=Transform, SaveGame)
	FVector Scale3D;
};

/**
 * Thread-safe random number generator that can be manually seeded.
 * @note The full C++ class is located here: Engine\Source\Runtime\Core\Public\Math\RandomStream.h
 */
USTRUCT(noexport, BlueprintType, IsAlwaysAccessible, HasDefaults, HasNoOpConstructor, meta = (HasNativeMake = "/Script/Engine.KismetMathLibrary.MakeRandomStream", HasNativeBreak = "/Script/Engine.KismetMathLibrary.BreakRandomStream"))
struct FRandomStream
{
public:
	/** Holds the initial seed. */
	UPROPERTY(EditAnywhere, BlueprintReadWrite, Category=RandomStream, SaveGame)
	int32 InitialSeed;
	
	/** Holds the current seed. */
	UPROPERTY()
	int32 Seed;
};

/** 
 * A value representing a specific point date and time over a wide range of years.
 * @note The full C++ class is located here: Engine\Source\Runtime\Core\Public\Misc\DateTime.h
 */
USTRUCT(immutable, noexport, BlueprintType, IsAlwaysAccessible, HasDefaults, meta=(HasNativeMake="/Script/Engine.KismetMathLibrary.MakeDateTime", HasNativeBreak="/Script/Engine.KismetMathLibrary.BreakDateTime"))
struct FDateTime
{
	int64 Ticks;
};

/** 
 * A frame number value, representing discrete frames since the start of timing.
 * @note The full C++ class is located here: Engine\Source\Runtime\Core\Public\Misc\FrameNumber.h
 */
USTRUCT(noexport, BlueprintType, IsAlwaysAccessible, HasDefaults)
struct FFrameNumber
{
	UPROPERTY(BlueprintReadWrite, EditAnywhere, Category=FrameNumber)
	int32 Value;
};

/** 
 * A frame rate represented as a fraction comprising 2 integers: a numerator (number of frames), and a denominator (per second).
 * @note The full C++ class is located here: Engine\Source\Runtime\Core\Public\Misc\FrameRate.h
 */
USTRUCT(noexport, BlueprintType, meta=(HasNativeMake="/Script/Engine.KismetMathLibrary.MakeFrameRate", HasNativeBreak="/Script/Engine.KismetMathLibrary.BreakFrameRate"))
struct FFrameRate
{
	/** The numerator of the framerate represented as a number of frames per second (e.g. 60 for 60 fps) */
	UPROPERTY(BlueprintReadWrite, EditAnywhere, Category=FrameRate)
	int32 Numerator;

	/** The denominator of the framerate represented as a number of frames per second (e.g. 1 for 60 fps) */
	UPROPERTY(BlueprintReadWrite, EditAnywhere, Category=FrameRate)
	int32 Denominator;
};

/** 
 * Represents a time by a context-free frame number, plus a sub frame value in the range [0:1). 
 * @note The full C++ class is located here: Engine\Source\Runtime\Core\Public\Misc\FrameTime.h
 * @note The 'SubFrame' field is private to match its C++ class declaration in the header above.
 */
USTRUCT(noexport, BlueprintType)
struct FFrameTime
{
	/** Count of frames from start of timing */
	UPROPERTY(BlueprintReadWrite, Category=FrameTime)
	FFrameNumber FrameNumber;
	
private:
	/** Time within a frame, always between >= 0 and < 1 */
	UPROPERTY(BlueprintReadWrite, Category=FrameTime, meta=(AllowPrivateAccess="true"))
	float SubFrame;
};

/** 
 * A frame time qualified by a frame rate context.
 * @note The full C++ class is located here: Engine\Source\Runtime\Core\Public\Misc\QualifiedFrameTime.h
 */
USTRUCT(noexport, BlueprintType, meta=(ScriptName="QualifiedTime", HasNativeMake="/Script/Engine.KismetMathLibrary.MakeQualifiedFrameTime", HasNativeBreak="/Script/Engine.KismetMathLibrary.BreakQualifiedFrameTime"))
struct FQualifiedFrameTime
{
	/** The frame time */
	UPROPERTY(BlueprintReadWrite, Category=QualifiedFrameTime)
	FFrameTime Time;

	/** The rate that this frame time is in */
	UPROPERTY(BlueprintReadWrite, Category=QualifiedFrameTime)
	FFrameRate Rate;
};

/** 
 * A timecode that stores time in HH:MM:SS format with the remainder of time represented by an integer frame count. 
 * @note The full C++ class is located here: Engine\Source\Runtime\Core\Public\Misc\TimeCode.h
 */
USTRUCT(noexport, BlueprintType)
struct FTimecode
{
	UPROPERTY(BlueprintReadWrite, Category=Timecode)
	int32 Hours;

	UPROPERTY(BlueprintReadWrite, Category=Timecode)
	int32 Minutes;

	UPROPERTY(BlueprintReadWrite, Category=Timecode)
	int32 Seconds;

	UPROPERTY(BlueprintReadWrite, Category=Timecode)
	int32 Frames;

	/** If true, this Timecode represents a Drop Frame timecode used to account for fractional frame rates in NTSC play rates. */
	UPROPERTY(BlueprintReadWrite, Category= Timecode)
	bool bDropFrameFormat;
};

/** 
 * A time span value, which is the difference between two dates and times.
 * @note The full C++ class is located here: Engine\Source\Runtime\Core\Public\Misc\Timespan.h
 */
USTRUCT(immutable, noexport, BlueprintType, IsAlwaysAccessible, HasDefaults, meta=(HasNativeMake="/Script/Engine.KismetMathLibrary.MakeTimespan", HasNativeBreak="/Script/Engine.KismetMathLibrary.BreakTimespan"))
struct FTimespan
{
	int64 Ticks;
};

/**
 * A struct that can reference a top level asset such as '/Path/To/Package.AssetName'
 * @note The full C++ class is located here: Engine\Source\Runtime\CoreUObject\Public\UObject\TopLevelAssetPath.h
 */
USTRUCT(noexport, BlueprintType, meta = (HasNativeMake = "/Script/Engine.KismetSystemLibrary.MakeTopLevelAssetPath", HasNativeBreak = "/Script/Engine.KismetSystemLibrary.BreakTopLevelAssetPath"))
struct FTopLevelAssetPath
{
private:
	/** Name of the package containing the asset e.g. /Path/To/Package */
	UPROPERTY(EditAnywhere, SaveGame, BlueprintReadWrite, Category = TopLevelAssetPath, meta = (AllowPrivateAccess = "true"))
	FName PackageName;
	/** Name of the asset within the package e.g. 'AssetName' */
	UPROPERTY(EditAnywhere, SaveGame, BlueprintReadWrite, Category = TopLevelAssetPath, meta = (AllowPrivateAccess = "true"))
	FName AssetName;
};

/** 
 * A struct that contains a string reference to an object, either a top level asset or a subobject.
 * @note The full C++ class is located here: Engine\Source\Runtime\CoreUObject\Public\UObject\SoftObjectPath.h
 */
USTRUCT(noexport, BlueprintType, IsAlwaysAccessible, HasDefaults, meta=(HasNativeMake="/Script/Engine.KismetSystemLibrary.MakeSoftObjectPath", HasNativeBreak="/Script/Engine.KismetSystemLibrary.BreakSoftObjectPath"))
struct FSoftObjectPath
{
	/** Asset path, patch to a top level object in a package */
	UPROPERTY()
	FTopLevelAssetPath AssetPath;

	/** Optional FString for subobject within an asset */
	UPROPERTY()
	FString SubPathString;
};

/** 
 * A struct that contains a string reference to a class, can be used to make soft references to classes.
 * @note The full C++ class is located here: Engine\Source\Runtime\CoreUObject\Public\UObject\SoftObjectPath.h
 */
USTRUCT(noexport, BlueprintType, IsAlwaysAccessible, HasDefaults, meta=(HasNativeMake="/Script/Engine.KismetSystemLibrary.MakeSoftClassPath", HasNativeBreak="/Script/Engine.KismetSystemLibrary.BreakSoftClassPath"))
struct FSoftClassPath : public FSoftObjectPath
{
};

/** 
 * A type of primary asset, used by the Asset Manager system.
 * @note The full C++ class is located here: Engine\Source\Runtime\CoreUObject\Public\UObject\PrimaryAssetId.h
 */
USTRUCT(noexport, BlueprintType, IsAlwaysAccessible, HasDefaults)
struct FPrimaryAssetType
{
	/** The Type of this object, by default its base class's name */
	UPROPERTY(EditAnywhere, SaveGame, BlueprintReadWrite, Category = PrimaryAssetType)
	FName Name;
};

/** 
 * This identifies an object as a "primary" asset that can be searched for by the AssetManager and used in various tools
 * @note The full C++ class is located here: Engine\Source\Runtime\CoreUObject\Public\UObject\PrimaryAssetId.h
 */
USTRUCT(noexport, BlueprintType, IsAlwaysAccessible, HasDefaults)
struct FPrimaryAssetId
{
	/** The Type of this object, by default its base class's name */
	UPROPERTY(EditAnywhere, SaveGame, BlueprintReadWrite, Category = PrimaryAssetId)
	FPrimaryAssetType PrimaryAssetType;

	/** The Name of this object, by default its short name */
	UPROPERTY(EditAnywhere, SaveGame, BlueprintReadWrite, Category = PrimaryAssetId)
	FName PrimaryAssetName;
};

/** Enumerates the valid types of range bounds (mirrored from RangeBound.h) */
UENUM(BlueprintType)
namespace ERangeBoundTypes
{
	enum Type : int
	{
		/**
		* The range excludes the bound.
		*/
		Exclusive,

		/**
		* The range includes the bound.
		*/
		Inclusive,

		/**
		* The bound is open.
		*/
		Open
	};
}

/**
 * Defines a single bound for a range of values.
 * @note This is a mirror of TRangeBound<float>, defined in RangeBound.h
 * @note Fields are private to match the C++ declaration in the header above.
 */
USTRUCT(noexport, BlueprintType)
struct FFloatRangeBound
{
private:
	/** Holds the type of the bound. */
	UPROPERTY(EditAnywhere, BlueprintReadWrite, Category=Range, meta=(AllowPrivateAccess="true"))
	TEnumAsByte<ERangeBoundTypes::Type> Type;

	/** Holds the bound's value. */
	UPROPERTY(EditAnywhere, BlueprintReadWrite, Category=Range, meta=(AllowPrivateAccess="true"))
	float Value;
};

/**
 * A contiguous set of floats described by lower and upper bound values.
 * @note This is a mirror of TRange<float>, defined in Range.h
 * @note Fields are private to match the C++ declaration in the header above.
 */
USTRUCT(noexport, BlueprintType)
struct FFloatRange
{
private:
	/** Holds the range's lower bound. */
	UPROPERTY(EditAnywhere, BlueprintReadWrite, Category=Range, meta=(AllowPrivateAccess="true"))
	FFloatRangeBound LowerBound;

	/** Holds the range's upper bound. */
	UPROPERTY(EditAnywhere, BlueprintReadWrite, Category=Range, meta=(AllowPrivateAccess="true"))
	FFloatRangeBound UpperBound;
};


/**
 * Defines a single bound for a range of values.
 * @note This is a mirror of TRangeBound<double>, defined in RangeBound.h
 * @note Fields are private to match the C++ declaration in the header above.
 */
USTRUCT(noexport, BlueprintType)
struct FDoubleRangeBound
{
private:
	/** Holds the type of the bound. */
	UPROPERTY(EditAnywhere, BlueprintReadWrite, Category=Range, meta=(AllowPrivateAccess="true"))
	TEnumAsByte<ERangeBoundTypes::Type> Type;

	/** Holds the bound's value. */
	UPROPERTY(EditAnywhere, BlueprintReadWrite, Category=Range, meta=(AllowPrivateAccess="true"))
	double Value;
};

/**
 * A contiguous set of doubles described by lower and upper bound values.
 * @note This is a mirror of TRange<double>, defined in Range.h
 * @note Fields are private to match the C++ declaration in the header above.
 */
USTRUCT(noexport, BlueprintType)
struct FDoubleRange
{
private:
	/** Holds the range's lower bound. */
	UPROPERTY(EditAnywhere, BlueprintReadWrite, Category=Range, meta=(AllowPrivateAccess="true"))
	FDoubleRangeBound LowerBound;

	/** Holds the range's upper bound. */
	UPROPERTY(EditAnywhere, BlueprintReadWrite, Category=Range, meta=(AllowPrivateAccess="true"))
	FDoubleRangeBound UpperBound;
};

/**
 * Defines a single bound for a range of values.
 * @note This is a mirror of TRangeBound<int32>, defined in RangeBound.h
 * @note Fields are private to match the C++ declaration in the header above.
 */
USTRUCT(noexport, BlueprintType)
struct FInt32RangeBound
{
private:
	/** Holds the type of the bound. */
	UPROPERTY(EditAnywhere, BlueprintReadWrite, Category=Range, meta=(AllowPrivateAccess="true"))
	TEnumAsByte<ERangeBoundTypes::Type> Type;

	/** Holds the bound's value. */
	UPROPERTY(EditAnywhere, BlueprintReadWrite, Category=Range, meta=(AllowPrivateAccess="true"))
	int32 Value;
};

/**
 * A contiguous set of floats described by lower and upper bound values.
 * @note This is a mirror of TRange<int32>, defined in Range.h
 * @note Fields are private to match the C++ declaration in the header above.
 */
USTRUCT(noexport, BlueprintType)
struct FInt32Range
{
private:
	/** Holds the range's lower bound. */
	UPROPERTY(EditAnywhere, BlueprintReadWrite, Category=Range, meta=(AllowPrivateAccess="true"))
	FInt32RangeBound LowerBound;

	/** Holds the range's upper bound. */
	UPROPERTY(EditAnywhere, BlueprintReadWrite, Category=Range, meta=(AllowPrivateAccess="true"))
	FInt32RangeBound UpperBound;
};

/**
 * Defines a single bound for a range of frame numbers.
 * @note This is a mirror of TRangeBound<FFrameNumber>, defined in RangeBound.h
 * @note Fields are private to match the C++ declaration in the header above.
 */
USTRUCT(noexport, BlueprintType)
struct FFrameNumberRangeBound
{
private:
	UPROPERTY(EditAnywhere, BlueprintReadWrite, Category=Range, meta=(AllowPrivateAccess="true"))
	TEnumAsByte<ERangeBoundTypes::Type> Type;

	UPROPERTY(EditAnywhere, BlueprintReadWrite, Category=Range, meta=(AllowPrivateAccess="true"))
	FFrameNumber Value;
};

/**
 * A contiguous set of frame numbers described by lower and upper bound values.
 * @note This is a mirror of TRange<FFrameNumber>, defined in Range.h
 * @note Fields are private to match the C++ declaration in the header above.
 */
USTRUCT(noexport, BlueprintType)
struct FFrameNumberRange
{
private:
	UPROPERTY(EditAnywhere, BlueprintReadWrite, Category=Range, meta=(AllowPrivateAccess="true"))
	FFrameNumberRangeBound LowerBound;

	UPROPERTY(EditAnywhere, BlueprintReadWrite, Category=Range, meta=(AllowPrivateAccess="true"))
	FFrameNumberRangeBound UpperBound;
};

/**
 * An interval of floats, defined by inclusive min and max values
 * @note This is a mirror of TInterval<float>, defined in Interval.h
 */
USTRUCT(noexport, BlueprintType)
struct FFloatInterval
{
	/** Values must be >= Min */
	UPROPERTY(EditAnywhere, BlueprintReadWrite, Category=Interval)
	float Min;

	/** Values must be <= Max */
	UPROPERTY(EditAnywhere, BlueprintReadWrite, Category=Interval)
	float Max;
};

/**
 * An interval of integers, defined by inclusive min and max values
 * @note This is a mirror of TInterval<int32>, defined in Interval.h
 */
USTRUCT(noexport, BlueprintType)
struct FInt32Interval
{
	/** Values must be >= Min */
	UPROPERTY(EditAnywhere, BlueprintReadWrite, Category=Interval)
	int32 Min;

	/** Values must be <= Max */
	UPROPERTY(EditAnywhere, BlueprintReadWrite, Category=Interval)
	int32 Max;
};

/** Categories of localized text (mirrored in LocalizedTextSourceTypes.h */
UENUM(BlueprintType)
enum class ELocalizedTextSourceCategory : uint8
{
	Game,
	Engine,
	Editor,
};

/**
 * Polyglot data that may be registered to the text localization manager at runtime.
 * @note This struct is mirrored in PolyglotTextData.h
 */
USTRUCT(noexport, BlueprintType)
struct FPolyglotTextData
{
	/**
	 * The category of this polyglot data.
	 * @note This affects when and how the data is loaded into the text localization manager.
	 */
	UPROPERTY(EditAnywhere, BlueprintReadWrite, Category=PolyglotData)
	ELocalizedTextSourceCategory Category;

	/**
	 * The native culture of this polyglot data.
	 * @note This may be empty, and if empty, will be inferred from the native culture of the text category.
	 */
	UPROPERTY(EditAnywhere, BlueprintReadWrite, Category=PolyglotData)
	FString NativeCulture;

	/**
	 * The namespace of the text created from this polyglot data.
	 * @note This may be empty.
	 */
	UPROPERTY(EditAnywhere, BlueprintReadWrite, Category=PolyglotData)
	FString Namespace;

	/**
	 * The key of the text created from this polyglot data.
	 * @note This must not be empty.
	 */
	UPROPERTY(EditAnywhere, BlueprintReadWrite, Category=PolyglotData)
	FString Key;

	/**
	 * The native string for this polyglot data.
	 * @note This must not be empty (it should be the same as the originally authored text you are trying to replace).
	 */
	UPROPERTY(EditAnywhere, BlueprintReadWrite, Category=PolyglotData)
	FString NativeString;

	/**
	 * Mapping between a culture code and its localized string.
	 * @note The native culture may also have a translation in this map.
	 */
	UPROPERTY(EditAnywhere, BlueprintReadWrite, Category=PolyglotData)
	TMap<FString, FString> LocalizedStrings;

	/**
	 * True if this polyglot data is a minimal patch, and that missing translations should be
	 * ignored (falling back to any LocRes data) rather than falling back to the native string.
	 */
	UPROPERTY(EditAnywhere, BlueprintReadWrite, Category=PolyglotData)
	bool bIsMinimalPatch;

	/**
	 * Transient cached text instance from registering this polyglot data with the text localization manager.
	 */
	UPROPERTY(Transient)
	FText CachedText;
};

/** Report level of automation events (mirrored in AutomationEvent.h). */
UENUM()
enum class EAutomationEventType : uint8
{
	Info,
	Warning,
	Error
};

/** Event emitted by automation system (mirrored in AutomationEvent.h). */
USTRUCT(noexport)
struct FAutomationEvent
{
	UPROPERTY()
	EAutomationEventType Type;

	UPROPERTY()
	FString Message;

	UPROPERTY()
	FString Context;

	UPROPERTY()
	FGuid Artifact;
};

/** Information about the execution of an automation task (mirrored in AutomationEvent.h). */
USTRUCT(noexport)
struct FAutomationExecutionEntry
{
	UPROPERTY()
	FAutomationEvent Event;

	UPROPERTY()
	FString Filename;

	UPROPERTY()
	int32 LineNumber;

	UPROPERTY()
	FDateTime Timestamp;
};


/**
 * Represents a single input device such as a gamepad, keyboard, or mouse.
 *
 * Has a globally unique identifier.
 * 
 * Opaque struct for the FInputDeviceId struct defined in CoreMiscDefines.h
 */
USTRUCT(noexport, BlueprintType)
struct FInputDeviceId
{
	GENERATED_BODY()
private:
	
	UPROPERTY(VisibleAnywhere, Category = "PlatformInputDevice")
	int32 InternalId = -1;
};

/**
 * Handle that defines a local user on this platform.
 * This used to be just a typedef int32 that was used interchangeably as ControllerId and LocalUserIndex.
 * Moving forward these will be allocated by the platform application layer.
 *
 * Opaque struct for the FPlatformUserId struct defined in CoreMiscDefines.h
 */
USTRUCT(noexport, BlueprintType)
struct FPlatformUserId
{
	GENERATED_BODY()
private:
	
	UPROPERTY(VisibleAnywhere, Category = "PlatformInputDevice")
	int32 InternalId = -1;
};

/**
 * Represents the connection status of a given FInputDeviceId
 */
UENUM(BlueprintType)
enum class EInputDeviceConnectionState : uint8
{
	/** This is not a valid input device */
	Invalid,

	/** It is not known if this device is connected or not */
	Unknown,

	/** Device is definitely connected */
	Disconnected,

	/** Definitely connected and powered on */
	Connected
};

/**
 * Represents input device triggers that are available
 *
 * NOTE: Make sure to keep this type in sync with the reflected version in IInputInterface.h!
 */
UENUM(BlueprintType)
enum class EInputDeviceTriggerMask : uint8
{
	None		= 0x00,
	Left		= 0x01,
	Right		= 0x02,
	All			= Left | Right
};

/**
 * Data about an input device's current state
 */
USTRUCT(noexport, BlueprintType)
struct FPlatformInputDeviceState
{
	GENERATED_BODY()

	/** The platform user that this input device belongs to */
	UPROPERTY(BlueprintReadOnly, VisibleAnywhere, Category = "PlatformInputDevice")
	FPlatformUserId OwningPlatformUser = PLATFORMUSERID_NONE;

	/** The connection state of this input device */
	UPROPERTY(BlueprintReadOnly, VisibleAnywhere, Category = "PlatformInputDevice")
	EInputDeviceConnectionState ConnectionState = EInputDeviceConnectionState::Invalid;
};

/** Enum used by DataValidation plugin to see if an asset has been validated for correctness (mirrored in UObjectGlobals.h)*/
UENUM(BlueprintType)
enum class EDataValidationResult : uint8
{
	/** Asset has failed validation */
	Invalid,
	/** Asset has passed validation */
	Valid,
	/** Asset has not yet been validated */
	NotValidated
};

/**
 * A struct to serve as a filter for Asset Registry queries. (mirrored in ARFilter.h)
 */
USTRUCT(noexport, BlueprintType, IsAlwaysAccessible, HasDefaults, meta = (HasNativeMake = "/Script/Engine.KismetSystemLibrary.MakeARFilter", HasNativeBreak = "/Script/Engine.KismetSystemLibrary.BreakARFilter"))
struct FARFilter
{
	/** The filter component for package names */
	UPROPERTY(EditDefaultsOnly, BlueprintReadWrite, Category = AssetRegistry)
	TArray<FName> PackageNames;

	/** The filter component for package paths */
	UPROPERTY(EditDefaultsOnly, BlueprintReadWrite, Category = AssetRegistry)
	TArray<FName> PackagePaths;

#if WITH_EDITORONLY_DATA
	/** The filter component containing specific object paths. Deprecated. */
	UPROPERTY()
	TArray<FName> ObjectPaths;
#endif

	/** The filter component containing specific object paths */
	UPROPERTY(EditDefaultsOnly, BlueprintReadWrite, Category = AssetRegistry)
	TArray<FSoftObjectPath> SoftObjectPaths;

	/** [DEPRECATED] - Class names are now represented by path names. Please use ClassPaths instead. */
	UPROPERTY(BlueprintReadWrite, Category = AssetRegistry, meta=(DeprecatedProperty, DeprecationMessage="Short asset class names must be converted to full asset pathnames. Use ClassPaths instead."))
	TArray<FName> ClassNames;

	/** The filter component for class path names. Instances of the specified classes, but not subclasses (by default), will be included. Derived classes will be included only if bRecursiveClasses is true. */
	UPROPERTY(EditDefaultsOnly, BlueprintReadWrite, Category = AssetRegistry)
	TArray<FTopLevelAssetPath> ClassPaths;

	/** The filter component for properties marked with the AssetRegistrySearchable flag */
	TMultiMap<FName, TOptional<FString>> TagsAndValues;

	/** [DEPRECATED] - Class names are now represented by path names. Please use RecursiveClassPathsExclusionSet instead. */
	UPROPERTY(BlueprintReadWrite, Category = AssetRegistry, meta=(DeprecatedProperty, DeprecationMessage="Short asset class names must be converted to full asset pathnames. Use RecursiveClassPathsExclusionSet instead."))
	TSet<FName> RecursiveClassesExclusionSet;

	/** Only if bRecursiveClasses is true, the results will exclude classes (and subclasses) in this list */
	UPROPERTY(EditDefaultsOnly, BlueprintReadWrite, Category = AssetRegistry)
	TSet<FTopLevelAssetPath> RecursiveClassPathsExclusionSet;

	/** If true, PackagePath components will be recursive */
	UPROPERTY(EditDefaultsOnly, BlueprintReadWrite, Category = AssetRegistry)
	bool bRecursivePaths = false;

	/** If true, subclasses of ClassNames will also be included and RecursiveClassesExclusionSet will be excluded. */
	UPROPERTY(EditDefaultsOnly, BlueprintReadWrite, Category = AssetRegistry)
	bool bRecursiveClasses = false;

	/** If true, only on-disk assets will be returned. Be warned that this is rarely what you want and should only be used for performance reasons */
	UPROPERTY(EditDefaultsOnly, BlueprintReadWrite, Category = AssetRegistry)
	bool bIncludeOnlyOnDiskAssets = false;

	/** The exclusive filter component for package flags. Only assets without any of the specified flags will be returned. */
	uint32 WithoutPackageFlags = 0;

	/** The inclusive filter component for package flags. Only assets with all of the specified flags will be returned. */
	uint32 WithPackageFlags = 0;
};

USTRUCT(noexport)
struct COREUOBJECT_API FAssetBundleEntry
{
	/** Specific name of this bundle */
	UPROPERTY()
	FName BundleName;

#if WITH_EDITORONLY_DATA
	/** List of string assets contained in this bundle */
	UPROPERTY(meta=(DeprecatedProperty, DeprecationMessage="Asset bundles may only contain top level asset paths which are referenced through the AssetPaths property."))
	TArray<FSoftObjectPath> BundleAssets;
#endif

	UPROPERTY()
	TArray<FTopLevelAssetPath> AssetPaths;
};

/** A struct with a list of asset bundle entries. If one of these is inside a UObject it will get automatically exported as the asset registry tag AssetBundleData */
USTRUCT(noexport, IsAlwaysAccessible, HasDefaults)
struct COREUOBJECT_API FAssetBundleData
{
	/** List of bundles defined */
	UPROPERTY()
	TArray<FAssetBundleEntry> Bundles;
};

/**
 * A struct to hold important information about an assets found by the Asset Registry
 * This struct is transient and should never be serialized
 */
USTRUCT(noexport, BlueprintType, IsAlwaysAccessible, HasDefaults)
struct FAssetData
{
#if WITH_EDITORONLY_DATA
	UPROPERTY()
	FName ObjectPath;
#endif
	/** The name of the package in which the asset is found, this is the full long package name such as /Game/Path/Package */
	UPROPERTY(BlueprintReadOnly, Category = AssetData, transient)
	FName PackageName;
	/** The path to the package in which the asset is found, this is /Game/Path with the Package stripped off */
	UPROPERTY(BlueprintReadOnly, Category = AssetData, transient)
	FName PackagePath;
	/** The name of the asset without the package */
	UPROPERTY(BlueprintReadOnly, Category = AssetData, transient)
	FName AssetName;
	/** The name of the asset's class */
	UPROPERTY(BlueprintReadOnly, Category = AssetData, transient, meta=(DeprecatedProperty, DeprecationMessage="Short asset class name must be converted to full asset pathname. Use AssetClassPath instead."))
	FName AssetClass;
	/** The path name of the asset's class */
	UPROPERTY(BlueprintReadOnly, Category = AssetData, transient)
	FTopLevelAssetPath AssetClassPath;

	/** Asset package flags */
	uint32 PackageFlags = 0;
	
#if WITH_EDITORONLY_DATA
	/** If the outer of this object is not PackageName, it is the object specified by this path. Not exposed to blueprints except through 'To Soft Object Path'. */
	FName OptionalOuterPath;
#endif

	/** The map of values for properties that were marked AssetRegistrySearchable or added by GetAssetRegistryTags */
	FAssetDataTagMapSharedView TagsAndValues;
	TSharedPtr<FAssetBundleData, ESPMode::ThreadSafe> TaggedAssetBundles;
	/** The IDs of the pakchunks this asset is located in for streaming install.  Empty if not assigned to a chunk */
	TArray<int32, TInlineAllocator<2>> ChunkIDs;
};

USTRUCT(noexport, IsAlwaysAccessible, HasDefaults)
struct FTestUninitializedScriptStructMembersTest
{
	UPROPERTY(Transient)
	TObjectPtr<UObject> UninitializedObjectReference;

	UPROPERTY(Transient)
	TObjectPtr<UObject> InitializedObjectReference;

	UPROPERTY(Transient)
	float UnusedValue;
=======
USTRUCT(noexport, BlueprintType, IsAlwaysAccessible, HasDefaults, HasNoOpConstructor, IsCoreType, meta = (HasNativeMake = "/Script/Engine.KismetMathLibrary.MakeBoxSphereBounds", HasNativeBreak = "/Script/Engine.KismetMathLibrary.BreakBoxSphereBounds"))
struct FBoxSphereBounds
{
	/** Holds the origin of the bounding box and sphere. */
	UPROPERTY(EditAnywhere, BlueprintReadWrite, Category=BoxSphereBounds, SaveGame)
	FVector Origin;

	/** Holds the extent of the bounding box, which is half the size of the box in 3D space */
	UPROPERTY(EditAnywhere, BlueprintReadWrite, Category=BoxSphereBounds, SaveGame)
	FVector BoxExtent;

	/** Holds the radius of the bounding sphere. */
	UPROPERTY(EditAnywhere, BlueprintReadWrite, Category=BoxSphereBounds, SaveGame)
	FLargeWorldCoordinatesReal SphereRadius;
};

/**
 * Structure for arbitrarily oriented boxes (i.e. not necessarily axis-aligned).
 * @note The full C++ class is located here: Engine\Source\Runtime\Core\Public\Math\OrientedBox.h
 */
USTRUCT(immutable, noexport, IsAlwaysAccessible, HasDefaults)
struct FOrientedBox
{
	/** Holds the center of the box. */
	UPROPERTY(EditAnywhere, Category=OrientedBox, SaveGame)
	FVector Center;

	/** Holds the x-axis vector of the box. Must be a unit vector. */
	UPROPERTY(EditAnywhere, Category=OrientedBox, SaveGame)
	FVector AxisX;
	
	/** Holds the y-axis vector of the box. Must be a unit vector. */
	UPROPERTY(EditAnywhere, Category=OrientedBox, SaveGame)
	FVector AxisY;
	
	/** Holds the z-axis vector of the box. Must be a unit vector. */
	UPROPERTY(EditAnywhere, Category=OrientedBox, SaveGame)
	FVector AxisZ;

	/** Holds the extent of the box along its x-axis. */
	UPROPERTY(EditAnywhere, Category=OrientedBox, SaveGame)
	FLargeWorldCoordinatesReal ExtentX;
	
	/** Holds the extent of the box along its y-axis. */
	UPROPERTY(EditAnywhere, Category=OrientedBox, SaveGame)
	FLargeWorldCoordinatesReal ExtentY;

	/** Holds the extent of the box along its z-axis. */
	UPROPERTY(EditAnywhere, Category=OrientedBox, SaveGame)
	FLargeWorldCoordinatesReal ExtentZ;
};

/**
 * A 4x4 matrix.
 * @note The full C++ class is located here: Engine\Source\Runtime\Core\Public\Math\Matrix.h
 */
USTRUCT(immutable, noexport, BlueprintType, BlueprintInternalUseOnly, HasDefaults, HasNoOpConstructor, IsCoreType)
struct FMatrix44f
{
	UPROPERTY(EditAnywhere, Category=Matrix, SaveGame)
	FPlane4f XPlane;

	UPROPERTY(EditAnywhere, Category=Matrix, SaveGame)
	FPlane4f YPlane;

	UPROPERTY(EditAnywhere, Category=Matrix, SaveGame)
	FPlane4f ZPlane;

	UPROPERTY(EditAnywhere, Category=Matrix, SaveGame)
	FPlane4f WPlane;

};

/**
 * A 4x4 matrix.
 * @note The full C++ class is located here: Engine\Source\Runtime\Core\Public\Math\Matrix.h
 */
USTRUCT(immutable, noexport, HasDefaults, HasNoOpConstructor, IsCoreType)
struct FMatrix44d
{
	UPROPERTY(EditAnywhere, Category = Matrix, SaveGame)
	FPlane4d XPlane;

	UPROPERTY(EditAnywhere, Category = Matrix, SaveGame)
	FPlane4d YPlane;

	UPROPERTY(EditAnywhere, Category = Matrix, SaveGame)
	FPlane4d ZPlane;

	UPROPERTY(EditAnywhere, Category = Matrix, SaveGame)
	FPlane4d WPlane;

};

/**
 * A 4x4 matrix.
 * @note The full C++ class is located here: Engine\Source\Runtime\Core\Public\Math\Matrix.h
 */
USTRUCT(immutable, noexport, BlueprintType, HasDefaults, HasNoOpConstructor, IsCoreType)
struct FMatrix
{
	UPROPERTY(EditAnywhere, BlueprintReadWrite, Category = Matrix, SaveGame)
	FPlane XPlane;

	UPROPERTY(EditAnywhere, BlueprintReadWrite, Category = Matrix, SaveGame)
	FPlane YPlane;

	UPROPERTY(EditAnywhere, BlueprintReadWrite, Category = Matrix, SaveGame)
	FPlane ZPlane;

	UPROPERTY(EditAnywhere, BlueprintReadWrite, Category = Matrix, SaveGame)
	FPlane WPlane;

};

/** 
 * Describes one specific point on an interpolation curve.
 * @note This is a mirror of TInterpCurvePoint<float>, defined in InterpCurvePoint.h
 */
USTRUCT(noexport, BlueprintType, IsAlwaysAccessible, HasDefaults, HasNoOpConstructor)
struct FInterpCurvePointFloat
{
	/** Float input value that corresponds to this key (eg. time). */
	UPROPERTY(EditAnywhere, BlueprintReadWrite, Category=InterpCurvePointFloat)
	float InVal;

	/** Float output value type when input is equal to InVal. */
	UPROPERTY(EditAnywhere, BlueprintReadWrite, Category=InterpCurvePointFloat)
	float OutVal;

	/** Tangent of curve arriving at this point. */
	UPROPERTY(EditAnywhere, BlueprintReadWrite, Category=InterpCurvePointFloat)
	float ArriveTangent;

	/** Tangent of curve leaving this point. */
	UPROPERTY(EditAnywhere, BlueprintReadWrite, Category=InterpCurvePointFloat)
	float LeaveTangent;

	/** Interpolation mode between this point and the next one. */
	UPROPERTY(EditAnywhere, BlueprintReadWrite, Category=InterpCurvePointFloat)
	TEnumAsByte<enum EInterpCurveMode> InterpMode;

};

/** 
 * Describes an entire curve that is used to compute a float output value from a float input.
 * @note This is a mirror of TInterpCurve<float>, defined in InterpCurve.h
 */
USTRUCT(noexport, BlueprintType)
struct FInterpCurveFloat
{
	/** Holds the collection of interpolation points. */
	UPROPERTY(EditAnywhere, BlueprintReadWrite, Category=InterpCurveFloat)
	TArray<FInterpCurvePointFloat> Points;

	/** Specify whether the curve is looped or not */
	UPROPERTY(EditAnywhere, BlueprintReadWrite, Category=InterpCurveFloat)
	bool bIsLooped;

	/** Specify the offset from the last point's input key corresponding to the loop point */
	UPROPERTY(EditAnywhere, BlueprintReadWrite, Category=InterpCurveFloat)
	float LoopKeyOffset;
};

/** 
 * Describes one specific point on an interpolation curve.
 * @note This is a mirror of TInterpCurvePoint<FVector2D>, defined in InterpCurvePoint.h
 */
USTRUCT(noexport, BlueprintType, IsAlwaysAccessible, HasDefaults, HasNoOpConstructor)
struct FInterpCurvePointVector2D
{
	/** Float input value that corresponds to this key (eg. time). */
	UPROPERTY(EditAnywhere, BlueprintReadWrite, Category=InterpCurvePointVector2D)
	float InVal;

	/** 2D vector output value of when input is equal to InVal. */
	UPROPERTY(EditAnywhere, BlueprintReadWrite, Category=InterpCurvePointVector2D)
	FVector2D OutVal;

	/** Tangent of curve arriving at this point. */
	UPROPERTY(EditAnywhere, BlueprintReadWrite, Category=InterpCurvePointVector2D)
	FVector2D ArriveTangent;

	/** Tangent of curve leaving this point. */
	UPROPERTY(EditAnywhere, BlueprintReadWrite, Category=InterpCurvePointVector2D)
	FVector2D LeaveTangent;

	/** Interpolation mode between this point and the next one. */
	UPROPERTY(EditAnywhere, BlueprintReadWrite, Category=InterpCurvePointVector2D)
	TEnumAsByte<enum EInterpCurveMode> InterpMode;
};

/** 
 * Describes an entire curve that is used to compute a 2D vector output value from a float input.
 * @note This is a mirror of TInterpCurve<FVector2D>, defined in InterpCurve.h
 */
USTRUCT(noexport, BlueprintType)
struct FInterpCurveVector2D
{
	/** Holds the collection of interpolation points. */
	UPROPERTY(EditAnywhere, BlueprintReadWrite, Category=InterpCurveVector2D)
	TArray<FInterpCurvePointVector2D> Points;

	/** Specify whether the curve is looped or not */
	UPROPERTY(EditAnywhere, BlueprintReadWrite, Category=InterpCurveVector2D)
	bool bIsLooped;

	/** Specify the offset from the last point's input key corresponding to the loop point */
	UPROPERTY(EditAnywhere, BlueprintReadWrite, Category=InterpCurveVector2D)
	float LoopKeyOffset;
};

/** 
 * Describes one specific point on an interpolation curve.
 * @note This is a mirror of TInterpCurvePoint<FVector>, defined in InterpCurvePoint.h
 */
USTRUCT(noexport, BlueprintType, IsAlwaysAccessible, HasDefaults, HasNoOpConstructor)
struct FInterpCurvePointVector
{
	/** Float input value that corresponds to this key (eg. time). */
	UPROPERTY(EditAnywhere, BlueprintReadWrite, Category=InterpCurvePointVector)
	float InVal;

	/** 3D vector output value of when input is equal to InVal. */
	UPROPERTY(EditAnywhere, BlueprintReadWrite, Category=InterpCurvePointVector)
	FVector OutVal;

	/** Tangent of curve arriving at this point. */
	UPROPERTY(EditAnywhere, BlueprintReadWrite, Category=InterpCurvePointVector)
	FVector ArriveTangent;

	/** Tangent of curve leaving this point. */
	UPROPERTY(EditAnywhere, BlueprintReadWrite, Category=InterpCurvePointVector)
	FVector LeaveTangent;

	/** Interpolation mode between this point and the next one. */
	UPROPERTY(EditAnywhere, BlueprintReadWrite, Category=InterpCurvePointVector)
	TEnumAsByte<enum EInterpCurveMode> InterpMode;
};

/** 
 * Describes an entire curve that is used to compute a 3D vector output value from a float input.
 * @note This is a mirror of TInterpCurve<FVector>, defined in InterpCurve.h
 */
USTRUCT(noexport, BlueprintType)
struct FInterpCurveVector
{
	/** Holds the collection of interpolation points. */
	UPROPERTY(EditAnywhere, BlueprintReadWrite, Category=InterpCurveVector)
	TArray<FInterpCurvePointVector> Points;

	/** Specify whether the curve is looped or not */
	UPROPERTY(EditAnywhere, BlueprintReadWrite, Category=InterpCurveVector)
	bool bIsLooped;

	/** Specify the offset from the last point's input key corresponding to the loop point */
	UPROPERTY(EditAnywhere, BlueprintReadWrite, Category=InterpCurveVector)
	float LoopKeyOffset;
};

/**
 * Describes one specific point on an interpolation curve.
 * @note This is a mirror of TInterpCurvePoint<FQuat>, defined in InterpCurvePoint.h
 */
USTRUCT(noexport, BlueprintType, IsAlwaysAccessible, HasDefaults, HasNoOpConstructor)
struct FInterpCurvePointQuat
{
	/** Float input value that corresponds to this key (eg. time). */
	UPROPERTY(EditAnywhere, BlueprintReadWrite, Category=InterpCurvePointQuat)
	float InVal;

	/** Quaternion output value of when input is equal to InVal. */
	UPROPERTY(EditAnywhere, BlueprintReadWrite, Category=InterpCurvePointQuat)
	FQuat OutVal;

	/** Tangent of curve arriving at this point. */
	UPROPERTY(EditAnywhere, BlueprintReadWrite, Category=InterpCurvePointQuat)
	FQuat ArriveTangent;

	/** Tangent of curve leaving this point. */
	UPROPERTY(EditAnywhere, BlueprintReadWrite, Category=InterpCurvePointQuat)
	FQuat LeaveTangent;

	/** Interpolation mode between this point and the next one. */
	UPROPERTY(EditAnywhere, BlueprintReadWrite, Category=InterpCurvePointQuat)
	TEnumAsByte<enum EInterpCurveMode> InterpMode;
};

/**
 * Describes an entire curve that is used to compute a quaternion output value from a float input.
 * @note This is a mirror of TInterpCurve<FQuat>, defined in InterpCurve.h
 */
USTRUCT(noexport, BlueprintType)
struct FInterpCurveQuat
{
	/** Holds the collection of interpolation points. */
	UPROPERTY(EditAnywhere, BlueprintReadWrite, Category=InterpCurveQuat)
	TArray<FInterpCurvePointQuat> Points;

	/** Specify whether the curve is looped or not */
	UPROPERTY(EditAnywhere, BlueprintReadWrite, Category=InterpCurveQuat)
	bool bIsLooped;

	/** Specify the offset from the last point's input key corresponding to the loop point */
	UPROPERTY(EditAnywhere, BlueprintReadWrite, Category=InterpCurveQuat)
	float LoopKeyOffset;
};

/**
 * Describes one specific point on an interpolation curve.
 * @note This is a mirror of TInterpCurvePoint<FTwoVectors>, defined in InterpCurvePoint.h
 */
USTRUCT(noexport, BlueprintType, IsAlwaysAccessible, HasDefaults, HasNoOpConstructor)
struct FInterpCurvePointTwoVectors
{
	/** Float input value that corresponds to this key (eg. time). */
	UPROPERTY(EditAnywhere, BlueprintReadWrite, Category=InterpCurvePointTwoVectors)
	float InVal;

	/** Two 3D vectors output value of when input is equal to InVal. */
	UPROPERTY(EditAnywhere, BlueprintReadWrite, Category=InterpCurvePointTwoVectors)
	FTwoVectors OutVal;

	/** Tangent of curve arriving at this point. */
	UPROPERTY(EditAnywhere, BlueprintReadWrite, Category=InterpCurvePointTwoVectors)
	FTwoVectors ArriveTangent;

	/** Tangent of curve leaving this point. */
	UPROPERTY(EditAnywhere, BlueprintReadWrite, Category=InterpCurvePointTwoVectors)
	FTwoVectors LeaveTangent;

	/** Interpolation mode between this point and the next one. */
	UPROPERTY(EditAnywhere, BlueprintReadWrite, Category=InterpCurvePointTwoVectors)
	TEnumAsByte<enum EInterpCurveMode> InterpMode;
};

/**
 * Describes an entire curve that is used to compute two 3D vector values from a float input.
 * @note This is a mirror of TInterpCurve<FTwoVectors>, defined in InterpCurve.h
 */
USTRUCT(noexport, BlueprintType)
struct FInterpCurveTwoVectors
{
	/** Holds the collection of interpolation points. */
	UPROPERTY(EditAnywhere, BlueprintReadWrite, Category=InterpCurveTwoVectors)
	TArray<FInterpCurvePointTwoVectors> Points;

	/** Specify whether the curve is looped or not */
	UPROPERTY(EditAnywhere, BlueprintReadWrite, Category=InterpCurveTwoVectors)
	bool bIsLooped;

	/** Specify the offset from the last point's input key corresponding to the loop point */
	UPROPERTY(EditAnywhere, BlueprintReadWrite, Category=InterpCurveTwoVectors)
	float LoopKeyOffset;
};

/**
 * Describes one specific point on an interpolation curve.
 * @note This is a mirror of TInterpCurvePoint<FLinearColor>, defined in InterpCurvePoint.h
 */
USTRUCT(noexport, BlueprintType, IsAlwaysAccessible, HasDefaults, HasNoOpConstructor)
struct FInterpCurvePointLinearColor
{
	/** Float input value that corresponds to this key (eg. time). */
	UPROPERTY(EditAnywhere, BlueprintReadWrite, Category=InterpCurvePointLinearColor)
	float InVal;

	/** Color output value of when input is equal to InVal. */
	UPROPERTY(EditAnywhere, BlueprintReadWrite, Category=InterpCurvePointLinearColor)
	FLinearColor OutVal;

	/** Tangent of curve arriving at this point. */
	UPROPERTY(EditAnywhere, BlueprintReadWrite, Category=InterpCurvePointLinearColor)
	FLinearColor ArriveTangent;

	/** Tangent of curve leaving this point. */
	UPROPERTY(EditAnywhere, BlueprintReadWrite, Category=InterpCurvePointLinearColor)
	FLinearColor LeaveTangent;

	/** Interpolation mode between this point and the next one. */
	UPROPERTY(EditAnywhere, BlueprintReadWrite, Category=InterpCurvePointLinearColor)
	TEnumAsByte<enum EInterpCurveMode> InterpMode;
};

/**
 * Describes an entire curve that is used to compute a color output value from a float input.
 * @note This is a mirror of TInterpCurve<FLinearColor>, defined in InterpCurve.h
 */
USTRUCT(noexport, BlueprintType)
struct FInterpCurveLinearColor
{
	/** Holds the collection of interpolation points. */
	UPROPERTY(EditAnywhere, BlueprintReadWrite, Category=InterpCurveLinearColor)
	TArray<FInterpCurvePointLinearColor> Points;

	/** Specify whether the curve is looped or not */
	UPROPERTY(EditAnywhere, BlueprintReadWrite, Category=InterpCurveLinearColor)
	bool bIsLooped;

	/** Specify the offset from the last point's input key corresponding to the loop point */
	UPROPERTY(EditAnywhere, BlueprintReadWrite, Category=InterpCurveLinearColor)
	float LoopKeyOffset;
};

/**
 * Transform composed of Quat/Translation/Scale.
 * @note This is implemented in either TransformVectorized.h or TransformNonVectorized.h depending on the platform.
 */
USTRUCT(immutable, noexport, BlueprintType, BlueprintInternalUseOnly, IsAlwaysAccessible, HasDefaults, IsCoreType, meta = (ScriptDefaultMake, ScriptDefaultBreak, HasNativeMake = "/Script/Engine.KismetMathLibrary.MakeTransform", HasNativeBreak = "/Script/Engine.KismetMathLibrary.BreakTransform"))
struct FTransform3f
{
	/** Rotation of this transformation, as a quaternion. */
	UPROPERTY(EditAnywhere, Category = Transform, SaveGame)
	FQuat4f Rotation;

	/** Translation of this transformation, as a vector. */
	UPROPERTY(EditAnywhere, Category = Transform, SaveGame)
	FVector3f Translation;

	/** 3D scale (always applied in local space) as a vector. */
	UPROPERTY(EditAnywhere, Category = Transform, SaveGame)
	FVector3f Scale3D;
};

/**
 * Transform composed of Quat/Translation/Scale.
 * @note This is implemented in either TransformVectorized.h or TransformNonVectorized.h depending on the platform.
 */
USTRUCT(immutable, noexport, IsAlwaysAccessible, HasDefaults, IsCoreType)
struct FTransform3d
{
	/** Rotation of this transformation, as a quaternion. */
	UPROPERTY(EditAnywhere, Category = Transform, SaveGame)
	FQuat4d Rotation;

	/** Translation of this transformation, as a vector. */
	UPROPERTY(EditAnywhere, Category = Transform, SaveGame)
	FVector3d Translation;

	/** 3D scale (always applied in local space) as a vector. */
	UPROPERTY(EditAnywhere, Category = Transform, SaveGame)
	FVector3d Scale3D;
};

/**
 * Transform composed of Quat/Translation/Scale.
 * @note This is implemented in either TransformVectorized.h or TransformNonVectorized.h depending on the platform.
 */
USTRUCT(noexport, BlueprintType, IsAlwaysAccessible, HasDefaults, IsCoreType, meta=(HasNativeMake="/Script/Engine.KismetMathLibrary.MakeTransform", HasNativeBreak="/Script/Engine.KismetMathLibrary.BreakTransform"))
struct FTransform
{
	/** Rotation of this transformation, as a quaternion. */
	UPROPERTY(EditAnywhere, BlueprintReadWrite, Category=Transform, SaveGame)
	FQuat Rotation;

	/** Translation of this transformation, as a vector. */
	UPROPERTY(EditAnywhere, BlueprintReadWrite, Category=Transform, SaveGame)
	FVector Translation;

	/** 3D scale (always applied in local space) as a vector. */
	UPROPERTY(EditAnywhere, BlueprintReadWrite, Category=Transform, SaveGame)
	FVector Scale3D;
};

/**
 * Thread-safe random number generator that can be manually seeded.
 * @note The full C++ class is located here: Engine\Source\Runtime\Core\Public\Math\RandomStream.h
 */
USTRUCT(noexport, BlueprintType, IsAlwaysAccessible, HasDefaults, HasNoOpConstructor, meta = (HasNativeMake = "/Script/Engine.KismetMathLibrary.MakeRandomStream", HasNativeBreak = "/Script/Engine.KismetMathLibrary.BreakRandomStream"))
struct FRandomStream
{
public:
	/** Holds the initial seed. */
	UPROPERTY(EditAnywhere, BlueprintReadWrite, Category=RandomStream, SaveGame)
	int32 InitialSeed;
	
	/** Holds the current seed. */
	UPROPERTY()
	int32 Seed;
};

/** 
 * A value representing a specific point date and time over a wide range of years.
 * @note The full C++ class is located here: Engine\Source\Runtime\Core\Public\Misc\DateTime.h
 */
USTRUCT(immutable, noexport, BlueprintType, IsAlwaysAccessible, HasDefaults, meta=(HasNativeMake="/Script/Engine.KismetMathLibrary.MakeDateTime", HasNativeBreak="/Script/Engine.KismetMathLibrary.BreakDateTime"))
struct FDateTime
{
	int64 Ticks;
};

/** 
 * A frame number value, representing discrete frames since the start of timing.
 * @note The full C++ class is located here: Engine\Source\Runtime\Core\Public\Misc\FrameNumber.h
 */
USTRUCT(noexport, BlueprintType, IsAlwaysAccessible, HasDefaults)
struct FFrameNumber
{
	UPROPERTY(BlueprintReadWrite, EditAnywhere, Category=FrameNumber)
	int32 Value;
};

/** 
 * A frame rate represented as a fraction comprising 2 integers: a numerator (number of frames), and a denominator (per second).
 * @note The full C++ class is located here: Engine\Source\Runtime\Core\Public\Misc\FrameRate.h
 */
USTRUCT(noexport, BlueprintType, meta=(HasNativeMake="/Script/Engine.KismetMathLibrary.MakeFrameRate", HasNativeBreak="/Script/Engine.KismetMathLibrary.BreakFrameRate"))
struct FFrameRate
{
	/** The numerator of the framerate represented as a number of frames per second (e.g. 60 for 60 fps) */
	UPROPERTY(BlueprintReadWrite, EditAnywhere, Category=FrameRate)
	int32 Numerator;

	/** The denominator of the framerate represented as a number of frames per second (e.g. 1 for 60 fps) */
	UPROPERTY(BlueprintReadWrite, EditAnywhere, Category=FrameRate)
	int32 Denominator;
};

/** 
 * Represents a time by a context-free frame number, plus a sub frame value in the range [0:1). 
 * @note The full C++ class is located here: Engine\Source\Runtime\Core\Public\Misc\FrameTime.h
 * @note The 'SubFrame' field is private to match its C++ class declaration in the header above.
 */
USTRUCT(noexport, BlueprintType)
struct FFrameTime
{
	/** Count of frames from start of timing */
	UPROPERTY(BlueprintReadWrite, Category=FrameTime)
	FFrameNumber FrameNumber;
	
private:
	/** Time within a frame, always between >= 0 and < 1 */
	UPROPERTY(BlueprintReadWrite, Category=FrameTime, meta=(AllowPrivateAccess="true"))
	float SubFrame;
};

/** 
 * A frame time qualified by a frame rate context.
 * @note The full C++ class is located here: Engine\Source\Runtime\Core\Public\Misc\QualifiedFrameTime.h
 */
USTRUCT(noexport, BlueprintType, meta=(ScriptName="QualifiedTime", HasNativeMake="/Script/Engine.KismetMathLibrary.MakeQualifiedFrameTime", HasNativeBreak="/Script/Engine.KismetMathLibrary.BreakQualifiedFrameTime"))
struct FQualifiedFrameTime
{
	/** The frame time */
	UPROPERTY(BlueprintReadWrite, Category=QualifiedFrameTime)
	FFrameTime Time;

	/** The rate that this frame time is in */
	UPROPERTY(BlueprintReadWrite, Category=QualifiedFrameTime)
	FFrameRate Rate;
};

/** 
 * A timecode that stores time in HH:MM:SS format with the remainder of time represented by an integer frame count. 
 * @note The full C++ class is located here: Engine\Source\Runtime\Core\Public\Misc\TimeCode.h
 */
USTRUCT(noexport, BlueprintType)
struct FTimecode
{
	UPROPERTY(BlueprintReadWrite, Category=Timecode)
	int32 Hours;

	UPROPERTY(BlueprintReadWrite, Category=Timecode)
	int32 Minutes;

	UPROPERTY(BlueprintReadWrite, Category=Timecode)
	int32 Seconds;

	UPROPERTY(BlueprintReadWrite, Category=Timecode)
	int32 Frames;

	/** If true, this Timecode represents a Drop Frame timecode used to account for fractional frame rates in NTSC play rates. */
	UPROPERTY(BlueprintReadWrite, Category= Timecode)
	bool bDropFrameFormat;
};

/** 
 * A time span value, which is the difference between two dates and times.
 * @note The full C++ class is located here: Engine\Source\Runtime\Core\Public\Misc\Timespan.h
 */
USTRUCT(immutable, noexport, BlueprintType, IsAlwaysAccessible, HasDefaults, meta=(HasNativeMake="/Script/Engine.KismetMathLibrary.MakeTimespan", HasNativeBreak="/Script/Engine.KismetMathLibrary.BreakTimespan"))
struct FTimespan
{
	int64 Ticks;
};

/**
 * A struct that can reference a top level asset such as '/Path/To/Package.AssetName'
 * @note The full C++ class is located here: Engine\Source\Runtime\CoreUObject\Public\UObject\TopLevelAssetPath.h
 */
USTRUCT(noexport, BlueprintType, meta = (HasNativeMake = "/Script/Engine.KismetSystemLibrary.MakeTopLevelAssetPath", HasNativeBreak = "/Script/Engine.KismetSystemLibrary.BreakTopLevelAssetPath"))
struct FTopLevelAssetPath
{
private:
	/** Name of the package containing the asset e.g. /Path/To/Package */
	UPROPERTY(EditAnywhere, SaveGame, BlueprintReadWrite, Category = TopLevelAssetPath, meta = (AllowPrivateAccess = "true"))
	FName PackageName;
	/** Name of the asset within the package e.g. 'AssetName' */
	UPROPERTY(EditAnywhere, SaveGame, BlueprintReadWrite, Category = TopLevelAssetPath, meta = (AllowPrivateAccess = "true"))
	FName AssetName;
};

/** 
 * A struct that contains a string reference to an object, either a top level asset or a subobject.
 * @note The full C++ class is located here: Engine\Source\Runtime\CoreUObject\Public\UObject\SoftObjectPath.h
 */
USTRUCT(noexport, BlueprintType, IsAlwaysAccessible, HasDefaults, meta=(HasNativeMake="/Script/Engine.KismetSystemLibrary.MakeSoftObjectPath", HasNativeBreak="/Script/Engine.KismetSystemLibrary.BreakSoftObjectPath"))
struct FSoftObjectPath
{
	/** Asset path, patch to a top level object in a package */
	UPROPERTY()
	FTopLevelAssetPath AssetPath;

	/** Optional FString for subobject within an asset */
	UPROPERTY()
	FString SubPathString;
};

/** 
 * A struct that contains a string reference to a class, can be used to make soft references to classes.
 * @note The full C++ class is located here: Engine\Source\Runtime\CoreUObject\Public\UObject\SoftObjectPath.h
 */
USTRUCT(noexport, BlueprintType, IsAlwaysAccessible, HasDefaults, meta=(HasNativeMake="/Script/Engine.KismetSystemLibrary.MakeSoftClassPath", HasNativeBreak="/Script/Engine.KismetSystemLibrary.BreakSoftClassPath"))
struct FSoftClassPath : public FSoftObjectPath
{
};

/** 
 * A type of primary asset, used by the Asset Manager system.
 * @note The full C++ class is located here: Engine\Source\Runtime\CoreUObject\Public\UObject\PrimaryAssetId.h
 */
USTRUCT(noexport, BlueprintType, IsAlwaysAccessible, HasDefaults)
struct FPrimaryAssetType
{
	/** The Type of this object, by default its base class's name */
	UPROPERTY(EditAnywhere, SaveGame, BlueprintReadWrite, Category = PrimaryAssetType)
	FName Name;
};

/** 
 * This identifies an object as a "primary" asset that can be searched for by the AssetManager and used in various tools
 * @note The full C++ class is located here: Engine\Source\Runtime\CoreUObject\Public\UObject\PrimaryAssetId.h
 */
USTRUCT(noexport, BlueprintType, IsAlwaysAccessible, HasDefaults)
struct FPrimaryAssetId
{
	/** The Type of this object, by default its base class's name */
	UPROPERTY(EditAnywhere, SaveGame, BlueprintReadWrite, Category = PrimaryAssetId)
	FPrimaryAssetType PrimaryAssetType;

	/** The Name of this object, by default its short name */
	UPROPERTY(EditAnywhere, SaveGame, BlueprintReadWrite, Category = PrimaryAssetId)
	FName PrimaryAssetName;
};

/** Enumerates the valid types of range bounds (mirrored from RangeBound.h) */
UENUM(BlueprintType)
namespace ERangeBoundTypes
{
	enum Type : int
	{
		/**
		* The range excludes the bound.
		*/
		Exclusive,

		/**
		* The range includes the bound.
		*/
		Inclusive,

		/**
		* The bound is open.
		*/
		Open
	};
}

/**
 * Defines a single bound for a range of values.
 * @note This is a mirror of TRangeBound<float>, defined in RangeBound.h
 * @note Fields are private to match the C++ declaration in the header above.
 */
USTRUCT(noexport, BlueprintType)
struct FFloatRangeBound
{
private:
	/** Holds the type of the bound. */
	UPROPERTY(EditAnywhere, BlueprintReadWrite, Category=Range, meta=(AllowPrivateAccess="true"))
	TEnumAsByte<ERangeBoundTypes::Type> Type;

	/** Holds the bound's value. */
	UPROPERTY(EditAnywhere, BlueprintReadWrite, Category=Range, meta=(AllowPrivateAccess="true"))
	float Value;
};

/**
 * A contiguous set of floats described by lower and upper bound values.
 * @note This is a mirror of TRange<float>, defined in Range.h
 * @note Fields are private to match the C++ declaration in the header above.
 */
USTRUCT(noexport, BlueprintType)
struct FFloatRange
{
private:
	/** Holds the range's lower bound. */
	UPROPERTY(EditAnywhere, BlueprintReadWrite, Category=Range, meta=(AllowPrivateAccess="true"))
	FFloatRangeBound LowerBound;

	/** Holds the range's upper bound. */
	UPROPERTY(EditAnywhere, BlueprintReadWrite, Category=Range, meta=(AllowPrivateAccess="true"))
	FFloatRangeBound UpperBound;
};


/**
 * Defines a single bound for a range of values.
 * @note This is a mirror of TRangeBound<double>, defined in RangeBound.h
 * @note Fields are private to match the C++ declaration in the header above.
 */
USTRUCT(noexport, BlueprintType)
struct FDoubleRangeBound
{
private:
	/** Holds the type of the bound. */
	UPROPERTY(EditAnywhere, BlueprintReadWrite, Category=Range, meta=(AllowPrivateAccess="true"))
	TEnumAsByte<ERangeBoundTypes::Type> Type;

	/** Holds the bound's value. */
	UPROPERTY(EditAnywhere, BlueprintReadWrite, Category=Range, meta=(AllowPrivateAccess="true"))
	double Value;
};

/**
 * A contiguous set of doubles described by lower and upper bound values.
 * @note This is a mirror of TRange<double>, defined in Range.h
 * @note Fields are private to match the C++ declaration in the header above.
 */
USTRUCT(noexport, BlueprintType)
struct FDoubleRange
{
private:
	/** Holds the range's lower bound. */
	UPROPERTY(EditAnywhere, BlueprintReadWrite, Category=Range, meta=(AllowPrivateAccess="true"))
	FDoubleRangeBound LowerBound;

	/** Holds the range's upper bound. */
	UPROPERTY(EditAnywhere, BlueprintReadWrite, Category=Range, meta=(AllowPrivateAccess="true"))
	FDoubleRangeBound UpperBound;
};

/**
 * Defines a single bound for a range of values.
 * @note This is a mirror of TRangeBound<int32>, defined in RangeBound.h
 * @note Fields are private to match the C++ declaration in the header above.
 */
USTRUCT(noexport, BlueprintType)
struct FInt32RangeBound
{
private:
	/** Holds the type of the bound. */
	UPROPERTY(EditAnywhere, BlueprintReadWrite, Category=Range, meta=(AllowPrivateAccess="true"))
	TEnumAsByte<ERangeBoundTypes::Type> Type;

	/** Holds the bound's value. */
	UPROPERTY(EditAnywhere, BlueprintReadWrite, Category=Range, meta=(AllowPrivateAccess="true"))
	int32 Value;
};

/**
 * A contiguous set of floats described by lower and upper bound values.
 * @note This is a mirror of TRange<int32>, defined in Range.h
 * @note Fields are private to match the C++ declaration in the header above.
 */
USTRUCT(noexport, BlueprintType)
struct FInt32Range
{
private:
	/** Holds the range's lower bound. */
	UPROPERTY(EditAnywhere, BlueprintReadWrite, Category=Range, meta=(AllowPrivateAccess="true"))
	FInt32RangeBound LowerBound;

	/** Holds the range's upper bound. */
	UPROPERTY(EditAnywhere, BlueprintReadWrite, Category=Range, meta=(AllowPrivateAccess="true"))
	FInt32RangeBound UpperBound;
};

/**
 * Defines a single bound for a range of frame numbers.
 * @note This is a mirror of TRangeBound<FFrameNumber>, defined in RangeBound.h
 * @note Fields are private to match the C++ declaration in the header above.
 */
USTRUCT(noexport, BlueprintType)
struct FFrameNumberRangeBound
{
private:
	UPROPERTY(EditAnywhere, BlueprintReadWrite, Category=Range, meta=(AllowPrivateAccess="true"))
	TEnumAsByte<ERangeBoundTypes::Type> Type;

	UPROPERTY(EditAnywhere, BlueprintReadWrite, Category=Range, meta=(AllowPrivateAccess="true"))
	FFrameNumber Value;
};

/**
 * A contiguous set of frame numbers described by lower and upper bound values.
 * @note This is a mirror of TRange<FFrameNumber>, defined in Range.h
 * @note Fields are private to match the C++ declaration in the header above.
 */
USTRUCT(noexport, BlueprintType)
struct FFrameNumberRange
{
private:
	UPROPERTY(EditAnywhere, BlueprintReadWrite, Category=Range, meta=(AllowPrivateAccess="true"))
	FFrameNumberRangeBound LowerBound;

	UPROPERTY(EditAnywhere, BlueprintReadWrite, Category=Range, meta=(AllowPrivateAccess="true"))
	FFrameNumberRangeBound UpperBound;
};

/**
 * An interval of floats, defined by inclusive min and max values
 * @note This is a mirror of TInterval<float>, defined in Interval.h
 */
USTRUCT(noexport, BlueprintType)
struct FFloatInterval
{
	/** Values must be >= Min */
	UPROPERTY(EditAnywhere, BlueprintReadWrite, Category=Interval)
	float Min;

	/** Values must be <= Max */
	UPROPERTY(EditAnywhere, BlueprintReadWrite, Category=Interval)
	float Max;
};

/**
 * An interval of integers, defined by inclusive min and max values
 * @note This is a mirror of TInterval<int32>, defined in Interval.h
 */
USTRUCT(noexport, BlueprintType)
struct FInt32Interval
{
	/** Values must be >= Min */
	UPROPERTY(EditAnywhere, BlueprintReadWrite, Category=Interval)
	int32 Min;

	/** Values must be <= Max */
	UPROPERTY(EditAnywhere, BlueprintReadWrite, Category=Interval)
	int32 Max;
};

/** Categories of localized text (mirrored in LocalizedTextSourceTypes.h */
UENUM(BlueprintType)
enum class ELocalizedTextSourceCategory : uint8
{
	Game,
	Engine,
	Editor,
};

/**
 * Polyglot data that may be registered to the text localization manager at runtime.
 * @note This struct is mirrored in PolyglotTextData.h
 */
USTRUCT(noexport, BlueprintType)
struct FPolyglotTextData
{
	/**
	 * The category of this polyglot data.
	 * @note This affects when and how the data is loaded into the text localization manager.
	 */
	UPROPERTY(EditAnywhere, BlueprintReadWrite, Category=PolyglotData)
	ELocalizedTextSourceCategory Category;

	/**
	 * The native culture of this polyglot data.
	 * @note This may be empty, and if empty, will be inferred from the native culture of the text category.
	 */
	UPROPERTY(EditAnywhere, BlueprintReadWrite, Category=PolyglotData)
	FString NativeCulture;

	/**
	 * The namespace of the text created from this polyglot data.
	 * @note This may be empty.
	 */
	UPROPERTY(EditAnywhere, BlueprintReadWrite, Category=PolyglotData)
	FString Namespace;

	/**
	 * The key of the text created from this polyglot data.
	 * @note This must not be empty.
	 */
	UPROPERTY(EditAnywhere, BlueprintReadWrite, Category=PolyglotData)
	FString Key;

	/**
	 * The native string for this polyglot data.
	 * @note This must not be empty (it should be the same as the originally authored text you are trying to replace).
	 */
	UPROPERTY(EditAnywhere, BlueprintReadWrite, Category=PolyglotData)
	FString NativeString;

	/**
	 * Mapping between a culture code and its localized string.
	 * @note The native culture may also have a translation in this map.
	 */
	UPROPERTY(EditAnywhere, BlueprintReadWrite, Category=PolyglotData)
	TMap<FString, FString> LocalizedStrings;

	/**
	 * True if this polyglot data is a minimal patch, and that missing translations should be
	 * ignored (falling back to any LocRes data) rather than falling back to the native string.
	 */
	UPROPERTY(EditAnywhere, BlueprintReadWrite, Category=PolyglotData)
	bool bIsMinimalPatch;

	/**
	 * Transient cached text instance from registering this polyglot data with the text localization manager.
	 */
	UPROPERTY(Transient)
	FText CachedText;
};

/** Report level of automation events (mirrored in AutomationEvent.h). */
UENUM()
enum class EAutomationEventType : uint8
{
	Info,
	Warning,
	Error
};

/** Event emitted by automation system (mirrored in AutomationEvent.h). */
USTRUCT(noexport)
struct FAutomationEvent
{
	UPROPERTY()
	EAutomationEventType Type;

	UPROPERTY()
	FString Message;

	UPROPERTY()
	FString Context;

	UPROPERTY()
	FGuid Artifact;
};

/** Information about the execution of an automation task (mirrored in AutomationEvent.h). */
USTRUCT(noexport)
struct FAutomationExecutionEntry
{
	UPROPERTY()
	FAutomationEvent Event;

	UPROPERTY()
	FString Filename;

	UPROPERTY()
	int32 LineNumber;

	UPROPERTY()
	FDateTime Timestamp;
};


/**
 * Represents a single input device such as a gamepad, keyboard, or mouse.
 *
 * Has a globally unique identifier.
 * 
 * Opaque struct for the FInputDeviceId struct defined in CoreMiscDefines.h
 */
USTRUCT(noexport, BlueprintType)
struct FInputDeviceId
{
	GENERATED_BODY()
private:
	
	UPROPERTY(VisibleAnywhere, Category = "PlatformInputDevice")
	int32 InternalId = -1;
};

/**
 * Handle that defines a local user on this platform.
 * This used to be just a typedef int32 that was used interchangeably as ControllerId and LocalUserIndex.
 * Moving forward these will be allocated by the platform application layer.
 *
 * Opaque struct for the FPlatformUserId struct defined in CoreMiscDefines.h
 */
USTRUCT(noexport, BlueprintType)
struct FPlatformUserId
{
	GENERATED_BODY()
private:
	
	UPROPERTY(VisibleAnywhere, Category = "PlatformInputDevice")
	int32 InternalId = -1;
};

/**
 * Represents the connection status of a given FInputDeviceId
 */
UENUM(BlueprintType)
enum class EInputDeviceConnectionState : uint8
{
	/** This is not a valid input device */
	Invalid,

	/** It is not known if this device is connected or not */
	Unknown,

	/** Device is definitely connected */
	Disconnected,

	/** Definitely connected and powered on */
	Connected
};

/**
 * Represents input device triggers that are available
 *
 * NOTE: Make sure to keep this type in sync with the reflected version in IInputInterface.h!
 */
UENUM(BlueprintType)
enum class EInputDeviceTriggerMask : uint8
{
	None		= 0x00,
	Left		= 0x01,
	Right		= 0x02,
	All			= Left | Right
};

/**
 * Data about an input device's current state
 */
USTRUCT(noexport, BlueprintType)
struct FPlatformInputDeviceState
{
	GENERATED_BODY()

	/** The platform user that this input device belongs to */
	UPROPERTY(BlueprintReadOnly, VisibleAnywhere, Category = "PlatformInputDevice")
	FPlatformUserId OwningPlatformUser = PLATFORMUSERID_NONE;

	/** The connection state of this input device */
	UPROPERTY(BlueprintReadOnly, VisibleAnywhere, Category = "PlatformInputDevice")
	EInputDeviceConnectionState ConnectionState = EInputDeviceConnectionState::Invalid;
};

/** Enum used by DataValidation plugin to see if an asset has been validated for correctness (mirrored in UObjectGlobals.h)*/
UENUM(BlueprintType)
enum class EDataValidationResult : uint8
{
	/** Asset has failed validation */
	Invalid,
	/** Asset has passed validation */
	Valid,
	/** Asset has not yet been validated */
	NotValidated
};

/**
 * A struct to serve as a filter for Asset Registry queries. (mirrored in ARFilter.h)
 */
USTRUCT(noexport, BlueprintType, IsAlwaysAccessible, HasDefaults, meta = (HasNativeMake = "/Script/Engine.KismetSystemLibrary.MakeARFilter", HasNativeBreak = "/Script/Engine.KismetSystemLibrary.BreakARFilter"))
struct FARFilter
{
	/** The filter component for package names */
	UPROPERTY(EditDefaultsOnly, BlueprintReadWrite, Category = AssetRegistry)
	TArray<FName> PackageNames;

	/** The filter component for package paths */
	UPROPERTY(EditDefaultsOnly, BlueprintReadWrite, Category = AssetRegistry)
	TArray<FName> PackagePaths;

#if WITH_EDITORONLY_DATA
	/** The filter component containing specific object paths. Deprecated. */
	UPROPERTY()
	TArray<FName> ObjectPaths;
#endif

	/** The filter component containing specific object paths */
	UPROPERTY(EditDefaultsOnly, BlueprintReadWrite, Category = AssetRegistry)
	TArray<FSoftObjectPath> SoftObjectPaths;

	/** [DEPRECATED] - Class names are now represented by path names. Please use ClassPaths instead. */
	UPROPERTY(BlueprintReadWrite, Category = AssetRegistry, meta=(DeprecatedProperty, DeprecationMessage="Short asset class names must be converted to full asset pathnames. Use ClassPaths instead."))
	TArray<FName> ClassNames;

	/** The filter component for class path names. Instances of the specified classes, but not subclasses (by default), will be included. Derived classes will be included only if bRecursiveClasses is true. */
	UPROPERTY(EditDefaultsOnly, BlueprintReadWrite, Category = AssetRegistry)
	TArray<FTopLevelAssetPath> ClassPaths;

	/** The filter component for properties marked with the AssetRegistrySearchable flag */
	TMultiMap<FName, TOptional<FString>> TagsAndValues;

	/** [DEPRECATED] - Class names are now represented by path names. Please use RecursiveClassPathsExclusionSet instead. */
	UPROPERTY(BlueprintReadWrite, Category = AssetRegistry, meta=(DeprecatedProperty, DeprecationMessage="Short asset class names must be converted to full asset pathnames. Use RecursiveClassPathsExclusionSet instead."))
	TSet<FName> RecursiveClassesExclusionSet;

	/** Only if bRecursiveClasses is true, the results will exclude classes (and subclasses) in this list */
	UPROPERTY(EditDefaultsOnly, BlueprintReadWrite, Category = AssetRegistry)
	TSet<FTopLevelAssetPath> RecursiveClassPathsExclusionSet;

	/** If true, PackagePath components will be recursive */
	UPROPERTY(EditDefaultsOnly, BlueprintReadWrite, Category = AssetRegistry)
	bool bRecursivePaths = false;

	/** If true, subclasses of ClassNames will also be included and RecursiveClassesExclusionSet will be excluded. */
	UPROPERTY(EditDefaultsOnly, BlueprintReadWrite, Category = AssetRegistry)
	bool bRecursiveClasses = false;

	/** If true, only on-disk assets will be returned. Be warned that this is rarely what you want and should only be used for performance reasons */
	UPROPERTY(EditDefaultsOnly, BlueprintReadWrite, Category = AssetRegistry)
	bool bIncludeOnlyOnDiskAssets = false;

	/** The exclusive filter component for package flags. Only assets without any of the specified flags will be returned. */
	uint32 WithoutPackageFlags = 0;

	/** The inclusive filter component for package flags. Only assets with all of the specified flags will be returned. */
	uint32 WithPackageFlags = 0;
};

USTRUCT(noexport)
struct FAssetBundleEntry
{
	/** Specific name of this bundle */
	UPROPERTY()
	FName BundleName;

#if WITH_EDITORONLY_DATA
	/** List of string assets contained in this bundle */
	UPROPERTY(meta=(DeprecatedProperty, DeprecationMessage="Asset bundles may only contain top level asset paths which are referenced through the AssetPaths property."))
	TArray<FSoftObjectPath> BundleAssets;
#endif

	UPROPERTY()
	TArray<FTopLevelAssetPath> AssetPaths;
};

/** A struct with a list of asset bundle entries. If one of these is inside a UObject it will get automatically exported as the asset registry tag AssetBundleData */
USTRUCT(noexport, IsAlwaysAccessible, HasDefaults)
struct FAssetBundleData
{
	/** List of bundles defined */
	UPROPERTY()
	TArray<FAssetBundleEntry> Bundles;
};

/**
 * A struct to hold important information about an assets found by the Asset Registry
 * This struct is transient and should never be serialized
 */
USTRUCT(noexport, BlueprintType, IsAlwaysAccessible, HasDefaults)
struct FAssetData
{
#if WITH_EDITORONLY_DATA
	UPROPERTY()
	FName ObjectPath;
#endif
	/** The name of the package in which the asset is found, this is the full long package name such as /Game/Path/Package */
	UPROPERTY(BlueprintReadOnly, Category = AssetData, transient)
	FName PackageName;
	/** The path to the package in which the asset is found, this is /Game/Path with the Package stripped off */
	UPROPERTY(BlueprintReadOnly, Category = AssetData, transient)
	FName PackagePath;
	/** The name of the asset without the package */
	UPROPERTY(BlueprintReadOnly, Category = AssetData, transient)
	FName AssetName;
	/** The name of the asset's class */
	UPROPERTY(BlueprintReadOnly, Category = AssetData, transient, meta=(DeprecatedProperty, DeprecationMessage="Short asset class name must be converted to full asset pathname. Use AssetClassPath instead."))
	FName AssetClass;
	/** The path name of the asset's class */
	UPROPERTY(BlueprintReadOnly, Category = AssetData, transient)
	FTopLevelAssetPath AssetClassPath;

	/** Asset package flags */
	uint32 PackageFlags = 0;
	
#if WITH_EDITORONLY_DATA
	/** If the outer of this object is not PackageName, it is the object specified by this path. Not exposed to blueprints except through 'To Soft Object Path'. */
	FName OptionalOuterPath;
#endif

	/** The map of values for properties that were marked AssetRegistrySearchable or added by GetAssetRegistryTags */
	FAssetDataTagMapSharedView TagsAndValues;
	TSharedPtr<FAssetBundleData, ESPMode::ThreadSafe> TaggedAssetBundles;
	/** The IDs of the pakchunks this asset is located in for streaming install.  Empty if not assigned to a chunk */
	TArray<int32, TInlineAllocator<2>> ChunkIDs;
};

USTRUCT(noexport, IsAlwaysAccessible, HasDefaults)
struct FTestUninitializedScriptStructMembersTest
{
	UPROPERTY(Transient)
	TObjectPtr<UObject> UninitializedObjectReference;

	UPROPERTY(Transient)
	TObjectPtr<UObject> InitializedObjectReference;

	UPROPERTY(Transient)
	float UnusedValue;
};

USTRUCT(noexport, IsAlwaysAccessible, HasDefaults)
struct FTestUndeclaredScriptStructObjectReferencesTest
{
	UPROPERTY(Transient)
	TObjectPtr<UObject> StrongObjectPointer;

	UPROPERTY(Transient)
	TSoftObjectPtr<UObject> SoftObjectPointer;

	UPROPERTY(Transient)
	FSoftObjectPath SoftObjectPath;
	
	UPROPERTY(Transient)
	TWeakObjectPtr<UObject> WeakObjectPointer;
>>>>>>> 4af6daef
};

/**
 * Direct base class for all UE objects
 * @note The full C++ class is located here: Engine\Source\Runtime\CoreUObject\Public\UObject\Object.h
 */
UCLASS(abstract, noexport, MatchedSerializers)
class UObject
{
	GENERATED_BODY()
public:

	UObject(const FObjectInitializer& ObjectInitializer = FObjectInitializer::Get());
	UObject(FVTableHelper& Helper);
	~UObject();
	
	/**
	 * Executes some portion of the ubergraph.
	 *
	 * @param	EntryPoint	The entry point to start code execution at.
	 */
	UFUNCTION(BlueprintImplementableEvent, meta=(BlueprintInternalUseOnly = "true"))
	void ExecuteUbergraph(int32 EntryPoint);
};

/**
 * @note The full C++ class is located here: Engine\Source\Runtime\CoreUObject\Public\UObject\Class.h
 */

UCLASS(abstract, noexport, intrinsic, Config = Engine)
class UField : public UObject
{
	GENERATED_BODY()
public:
	UField(const FObjectInitializer& ObjectInitializer = FObjectInitializer::Get());
};

UCLASS(noexport, intrinsic, Config = Engine)
class UEnum : public UField
{
	GENERATED_BODY()
public:
	UEnum(const FObjectInitializer& ObjectInitialzer);
};

UCLASS(noexport, intrinsic, MatchedSerializers, Config = Engine)
class UStruct : public UField
{
	GENERATED_BODY()
public:
	UStruct(const FObjectInitializer& ObjectInitializer = FObjectInitializer::Get());
};

UCLASS(noexport, intrinsic, MatchedSerializers, Config = Engine)
class UScriptStruct : public UStruct
{
	GENERATED_BODY()
public:
	UScriptStruct(const FObjectInitializer& ObjectInitializer = FObjectInitializer::Get());
};

UCLASS(noexport, intrinsic, Config = Engine)
class UFunction : public UStruct
{
	GENERATED_BODY()
public:
	UFunction(const FObjectInitializer& ObjectInitializer = FObjectInitializer::Get());
};

UCLASS(noexport, intrinsic, within=Package, Config = Engine)
class UClass : public UStruct
{
	GENERATED_BODY()
public:
	UClass(const FObjectInitializer& ObjectInitializer = FObjectInitializer::Get());
};

/**
 * @note The full C++ class is located here: Engine\Source\Runtime\CoreUObject\Public\UObject\Interface.h
 */

UCLASS(abstract, noexport, intrinsic, interface, Config = Engine)
class UInterface : public UObject
{
	GENERATED_BODY()
public:
	UInterface(const FObjectInitializer& ObjectInitializer = FObjectInitializer::Get());
};

class IInterface
{
	GENERATED_BODY()
};


/**
 * @note The full C++ class is located here: Engine\Source\Runtime\CoreUObject\Public\UObject\Package.h
 */

UCLASS(noexport, intrinsic, Config = Engine)
class UPackage : public UObject
{
	GENERATED_BODY()
};

/**
 * @note The full C++ class is located here: Engine\Source\Runtime\CoreUObject\Public\UObject\CoreNet.h
 */

UCLASS(noexport, intrinsic, abstract, transient, Config = Engine)
class UPackageMap : public UObject
{
	GENERATED_BODY()
public:
	UPackageMap(const FObjectInitializer& ObjectInitializer = FObjectInitializer::Get());
};

/**
 * @note The full C++ class is located here: Engine\Source\Runtime\CoreUObject\Public\UObject\MetaData.h
 */

UCLASS(noexport, intrinsic, MatchedSerializers, Config = Engine)
class UMetaData : public UObject
{
	GENERATED_BODY()
public:
	UMetaData(const FObjectInitializer& ObjectInitializer = FObjectInitializer::Get());
};

/**
 * @note The full C++ class is located here: Engine\Source\Runtime\CoreUObject\Public\UObject\UnrealTypePrivate.h
 */

UCLASS(noexport, intrinsic, abstract, Config = Engine)
class UProperty : public UField
{
	GENERATED_BODY()
public:
	UProperty(const FObjectInitializer& ObjectInitializer = FObjectInitializer::Get());
};

UCLASS(noexport, intrinsic, Config = Engine)
class UStructProperty : public UProperty
{
	GENERATED_BODY()
public:
	UStructProperty(const FObjectInitializer& ObjectInitializer = FObjectInitializer::Get());
};

UCLASS(noexport, intrinsic, Config = Engine)
class UEnumProperty : public UProperty
{
	GENERATED_BODY()
public:
	UEnumProperty(const FObjectInitializer& ObjectInitializer = FObjectInitializer::Get());
};

UCLASS(noexport, intrinsic, Config = Engine)
class UBoolProperty : public UProperty
{
	GENERATED_BODY()
public:
	UBoolProperty(const FObjectInitializer& ObjectInitializer = FObjectInitializer::Get());
};

UCLASS(abstract, noexport, intrinsic, Config = Engine)
class UNumericProperty : public UProperty
{
	GENERATED_BODY()
public:
	UNumericProperty(const FObjectInitializer& ObjectInitializer = FObjectInitializer::Get());
};

UCLASS(noexport, intrinsic, Config = Engine)
class UIntProperty : public UNumericProperty
{
	GENERATED_BODY()
public:
	UIntProperty(const FObjectInitializer& ObjectInitializer = FObjectInitializer::Get());
};

UCLASS(noexport, intrinsic, Config = Engine)
class UInt8Property : public UNumericProperty
{
	GENERATED_BODY()
public:
	UInt8Property(const FObjectInitializer& ObjectInitializer = FObjectInitializer::Get());
};

UCLASS(noexport, intrinsic, Config = Engine)
class UInt16Property : public UNumericProperty
{
	GENERATED_BODY()
public:
	UInt16Property(const FObjectInitializer& ObjectInitializer = FObjectInitializer::Get());
};

UCLASS(noexport, intrinsic, Config = Engine)
class UInt64Property : public UNumericProperty
{
	GENERATED_BODY()
public:
	UInt64Property(const FObjectInitializer& ObjectInitializer = FObjectInitializer::Get());
};

UCLASS(noexport, intrinsic, Config = Engine)
class UByteProperty : public UNumericProperty
{
	GENERATED_BODY()
public:
	UByteProperty(const FObjectInitializer& ObjectInitializer = FObjectInitializer::Get());
};

UCLASS(noexport, intrinsic, Config = Engine)
class UUint16Property : public UNumericProperty
{
	GENERATED_BODY()
public:
	UUint16Property(const FObjectInitializer& ObjectInitializer = FObjectInitializer::Get());
};

UCLASS(noexport, intrinsic, Config = Engine)
class UUint32Property : public UNumericProperty
{
	GENERATED_BODY()
public:
	UUint32Property(const FObjectInitializer& ObjectInitializer = FObjectInitializer::Get());
};

UCLASS(noexport, intrinsic, Config = Engine)
class UUint64Property : public UNumericProperty
{
	GENERATED_BODY()
public:
	UUint64Property(const FObjectInitializer& ObjectInitializer = FObjectInitializer::Get());
};

UCLASS(noexport, intrinsic, Config = Engine)
class UFloatProperty : public UNumericProperty
{
	GENERATED_BODY()
public:
	UFloatProperty(const FObjectInitializer& ObjectInitializer = FObjectInitializer::Get());
};

UCLASS(noexport, intrinsic, Config = Engine)
class UDoubleProperty : public UNumericProperty
{
	GENERATED_BODY()
public:
	UDoubleProperty(const FObjectInitializer& ObjectInitializer = FObjectInitializer::Get());
};

UCLASS(abstract, noexport, intrinsic, Config = Engine)
class UObjectPropertyBase : public UProperty
{
	GENERATED_BODY()
public:
	UObjectPropertyBase(const FObjectInitializer& ObjectInitializer = FObjectInitializer::Get());
};

UCLASS(noexport, intrinsic, Config = Engine)
class UObjectProperty : public UObjectPropertyBase
{
	GENERATED_BODY()
public:
	UObjectProperty(const FObjectInitializer& ObjectInitializer = FObjectInitializer::Get());
};

UCLASS(noexport, intrinsic, Config = Engine)
class UClassProperty : public UObjectProperty
{
	GENERATED_BODY()
public:
	UClassProperty(const FObjectInitializer& ObjectInitializer = FObjectInitializer::Get());
};

UCLASS(noexport, intrinsic, Config = Engine)
class USoftObjectProperty : public UObjectPropertyBase
{
	GENERATED_BODY()
public:
	USoftObjectProperty(const FObjectInitializer& ObjectInitializer = FObjectInitializer::Get());
};

UCLASS(noexport, intrinsic, Config = Engine)
class USoftClassProperty : public USoftObjectProperty
{
	GENERATED_BODY()
public:
	USoftClassProperty(const FObjectInitializer& ObjectInitializer = FObjectInitializer::Get());
};

UCLASS(noexport, intrinsic, Config = Engine)
class UWeakObjectProperty : public UObjectPropertyBase
{
	GENERATED_BODY()
public:
	UWeakObjectProperty(const FObjectInitializer& ObjectInitializer = FObjectInitializer::Get());
};

UCLASS(noexport, intrinsic, Config = Engine)
class ULazyObjectProperty : public UObjectPropertyBase
{
	GENERATED_BODY()
public:
	ULazyObjectProperty(const FObjectInitializer& ObjectInitializer = FObjectInitializer::Get());
};

UCLASS(noexport, intrinsic, Config = Engine)
class UInterfaceProperty : public UProperty
{
	GENERATED_BODY()
public:
	UInterfaceProperty(const FObjectInitializer& ObjectInitializer = FObjectInitializer::Get());
};

UCLASS(noexport, intrinsic, Config = Engine)
class UDelegateProperty : public UProperty
{
	GENERATED_BODY()
public:
	UDelegateProperty(const FObjectInitializer& ObjectInitializer = FObjectInitializer::Get());
};

UCLASS(abstract, noexport, intrinsic, Config = Engine)
class UMulticastDelegateProperty : public UProperty
{
	GENERATED_BODY()
public:
	UMulticastDelegateProperty(const FObjectInitializer& ObjectInitializer = FObjectInitializer::Get());
};

UCLASS(noexport, intrinsic, Config = Engine)
class UMulticastInlineDelegateProperty : public UMulticastDelegateProperty
{
	GENERATED_BODY()
public:
	UMulticastInlineDelegateProperty(const FObjectInitializer& ObjectInitializer = FObjectInitializer::Get());
};

UCLASS(noexport, intrinsic, Config = Engine)
class UMulticastSparseDelegateProperty : public UMulticastDelegateProperty
{
	GENERATED_BODY()
public:
	UMulticastSparseDelegateProperty(const FObjectInitializer& ObjectInitializer = FObjectInitializer::Get());
};

UCLASS(noexport, intrinsic, Config = Engine)
class UNameProperty : public UProperty
{
	GENERATED_BODY()
public:
	UNameProperty(const FObjectInitializer& ObjectInitializer = FObjectInitializer::Get());
};

UCLASS(noexport, intrinsic, Config = Engine)
class UStrProperty : public UProperty
{
	GENERATED_BODY()
public:
	UStrProperty(const FObjectInitializer& ObjectInitializer = FObjectInitializer::Get());
};

UCLASS(noexport, intrinsic, Config = Engine)
class UTextProperty : public UProperty
{
	GENERATED_BODY()
public:
	UTextProperty(const FObjectInitializer& ObjectInitializer = FObjectInitializer::Get());
};

UCLASS(noexport, intrinsic, Config = Engine)
class UArrayProperty : public UProperty
{
	GENERATED_BODY()
public:
	UArrayProperty(const FObjectInitializer& ObjectInitializer = FObjectInitializer::Get());
};

UCLASS(noexport, intrinsic, Config = Engine)
class USetProperty : public UProperty
{
	GENERATED_BODY()
public:
	USetProperty(const FObjectInitializer& ObjectInitializer = FObjectInitializer::Get());
};

UCLASS(noexport, intrinsic, Config = Engine)
class UMapProperty : public UProperty
{
	GENERATED_BODY()
public:
	UMapProperty(const FObjectInitializer& ObjectInitializer = FObjectInitializer::Get());
};

/**
 * @note The full C++ class is located here: Engine\Source\Runtime\CoreUObject\Public\UObject\SoftObjectPath.h
 */

/** Structure for file paths that are displayed in the editor with a picker UI. */
USTRUCT(noexport, BlueprintType)
struct FFilePath
{
	GENERATED_BODY()

	/**
	* The path to the file.
	*/
	UPROPERTY(EditAnywhere, BlueprintReadWrite, Category = FilePath)
	FString FilePath;
};

/** Structure for directory paths that are displayed in the editor with a picker UI. */
USTRUCT(noexport, BlueprintType)
struct FDirectoryPath
{
	GENERATED_BODY()

	/**
	* The path to the directory.
	*/
	UPROPERTY(EditAnywhere, BlueprintReadWrite, Category = Path)
	FString Path;
};

/** Structure for templated strings that are displayed in the editor with a allowed args. */
USTRUCT(noexport, BlueprintType)
struct FTemplateString
{
	GENERATED_BODY()

	/**
	* The format string.
	*/
	UPROPERTY(EditAnywhere, BlueprintReadWrite, Category = Template)
	FString Template;
};

/// @endcond

#endif<|MERGE_RESOLUTION|>--- conflicted
+++ resolved
@@ -297,14 +297,11 @@
 	PF_R64_UINT,
 	PF_R9G9B9EXP5,
 	PF_P010,
-<<<<<<< HEAD
-=======
 	PF_ASTC_4x4_NORM_RG,
 	PF_ASTC_6x6_NORM_RG,
 	PF_ASTC_8x8_NORM_RG,
 	PF_ASTC_10x10_NORM_RG,
 	PF_ASTC_12x12_NORM_RG,
->>>>>>> 4af6daef
 	PF_MAX,
 };
 
@@ -506,11 +503,7 @@
  * A point or direction FVector in 3d space.
  * @note The full C++ class is located here: Engine\Source\Runtime\Core\Public\Math\Vector.h
  */
-<<<<<<< HEAD
-USTRUCT(immutable, noexport, BlueprintType, BlueprintInternalUseOnly, IsAlwaysAccessible, HasDefaults, HasNoOpConstructor, IsCoreType, meta = (HasNativeBreak = "/Script/Engine.KismetMathLibrary.BreakVector3f"))
-=======
 USTRUCT(immutable, noexport, BlueprintType, BlueprintInternalUseOnly, IsAlwaysAccessible, HasDefaults, HasNoOpConstructor, IsCoreType, meta = (ScriptDefaultMake, ScriptDefaultBreak, HasNativeMake = "/Script/Engine.KismetMathLibrary.MakeVector", HasNativeBreak = "/Script/Engine.KismetMathLibrary.BreakVector"))
->>>>>>> 4af6daef
 struct FVector3f
 {
 	UPROPERTY(EditAnywhere, Category = Vector, SaveGame)
@@ -562,11 +555,7 @@
 * A 4-D homogeneous vector.
 * @note The full C++ class is located here: Engine\Source\Runtime\Core\Public\Math\Vector4.h
 */
-<<<<<<< HEAD
-USTRUCT(immutable, noexport, BlueprintType, BlueprintInternalUseOnly, IsAlwaysAccessible, HasDefaults, HasNoOpConstructor, IsCoreType)
-=======
 USTRUCT(immutable, noexport, BlueprintType, BlueprintInternalUseOnly, IsAlwaysAccessible, HasDefaults, HasNoOpConstructor, IsCoreType, meta = (ScriptDefaultMake, ScriptDefaultBreak, HasNativeMake = "/Script/Engine.KismetMathLibrary.MakeVector4", HasNativeBreak = "/Script/Engine.KismetMathLibrary.BreakVector4"))
->>>>>>> 4af6daef
 struct FVector4f
 {
 	UPROPERTY(EditAnywhere, Category = Vector4, SaveGame)
@@ -607,11 +596,7 @@
 * A 4-D homogeneous vector.
 * @note The full C++ class is located here: Engine\Source\Runtime\Core\Public\Math\Vector4.h
 */
-<<<<<<< HEAD
-USTRUCT(immutable, noexport, BlueprintType, IsAlwaysAccessible, HasDefaults, HasNoOpConstructor, IsCoreType, meta = (HasNativeMake = "/Script/Engine.KismetMathLibrary.MakeVector4", HasNativeBreak = "/Script/Engine.KismetMathLibrary.BreakVector4"))
-=======
 USTRUCT(immutable, noexport, BlueprintType, IsAlwaysAccessible, HasDefaults, HasNoOpConstructor, IsCoreType, meta = (ScriptDefaultMake, ScriptDefaultBreak, HasNativeMake = "/Script/Engine.KismetMathLibrary.MakeVector4", HasNativeBreak = "/Script/Engine.KismetMathLibrary.BreakVector4"))
->>>>>>> 4af6daef
 struct FVector4
 {
 	UPROPERTY(EditAnywhere, BlueprintReadWrite, Category=Vector4, SaveGame)
@@ -626,21 +611,6 @@
 	UPROPERTY(EditAnywhere, BlueprintReadWrite, Category=Vector4, SaveGame)
 	FLargeWorldCoordinatesReal W;
 };
-<<<<<<< HEAD
-
-
-/**
-* A vector in 2-D space composed of components (X, Y) with floating point precision.
-* @note The full C++ class is located here: Engine\Source\Runtime\Core\Public\Math\Vector2D.h
-*/
-USTRUCT(immutable, noexport, BlueprintType, BlueprintInternalUseOnly, IsAlwaysAccessible, HasDefaults, HasNoOpConstructor, IsCoreType)
-struct FVector2f
-{
-	UPROPERTY(EditAnywhere, BlueprintReadWrite, Category=Vector2D, SaveGame)
-	float X;
-
-	UPROPERTY(EditAnywhere, BlueprintReadWrite, Category=Vector2D, SaveGame)
-=======
 
 
 /**
@@ -654,7 +624,6 @@
 	float X;
 
 	UPROPERTY(EditAnywhere, Category=Vector2D, SaveGame)
->>>>>>> 4af6daef
 	float Y;
 };
 
@@ -782,11 +751,7 @@
  * An orthogonal rotation in 3d space.
  * @note The full C++ class is located here: Engine\Source\Runtime\Core\Public\Math\Rotator.h
  */
-<<<<<<< HEAD
-USTRUCT(immutable, noexport, BlueprintType, BlueprintInternalUseOnly, IsAlwaysAccessible, HasDefaults, HasNoOpConstructor, IsCoreType)
-=======
 USTRUCT(immutable, noexport, BlueprintType, BlueprintInternalUseOnly, IsAlwaysAccessible, HasDefaults, HasNoOpConstructor, IsCoreType, meta = (ScriptDefaultMake, ScriptDefaultBreak, HasNativeMake = "/Script/Engine.KismetMathLibrary.MakeRotator", HasNativeBreak = "/Script/Engine.KismetMathLibrary.BreakRotator"))
->>>>>>> 4af6daef
 struct FRotator3f
 {
 	/** Pitch (degrees) around Y axis */
@@ -843,7 +808,6 @@
 };
 
 
-<<<<<<< HEAD
 
 /**
  * 3D Sphere represented by Center and Radius.
@@ -883,47 +847,6 @@
 	UPROPERTY(EditAnywhere, BlueprintReadWrite, Category = Sphere, SaveGame)
 	FVector Center;
 
-=======
-
-/**
- * 3D Sphere represented by Center and Radius.
- * @note The full C++ class is located here: Engine\Source\Runtime\Core\Public\Math\Sphere.h
- * @note FSphere3f is not currently exposed as a Blueprint type
- */
-USTRUCT(immutable, noexport, IsAlwaysAccessible, HasDefaults, HasNoOpConstructor, IsCoreType)
-struct FSphere3f
-{
-	UPROPERTY(EditAnywhere, Category = Sphere, SaveGame)
-	FVector3f Center;
-
-	UPROPERTY(EditAnywhere, Category = Sphere, SaveGame, meta = (DisplayName = "Radius"))
-	float W;
-};
-/**
- * 3D Sphere represented by Center and Radius.
- * @note The full C++ class is located here: Engine\Source\Runtime\Core\Public\Math\Sphere.h
- * @note FSphere3d is not currently exposed as a Blueprint type
- */
-USTRUCT(immutable, noexport, IsAlwaysAccessible, HasDefaults, HasNoOpConstructor, IsCoreType)
-struct FSphere3d
-{
-	UPROPERTY(EditAnywhere, Category = Sphere, SaveGame)
-	FVector3d Center;
-
-	UPROPERTY(EditAnywhere, Category = Sphere, SaveGame, meta = (DisplayName = "Radius"))
-	double W;
-};
-/**
- * 3D Sphere represented by Center and Radius.
- * @note The full C++ class is located here: Engine\Source\Runtime\Core\Public\Math\Sphere.h
- */
-USTRUCT(immutable, noexport, BlueprintType, IsAlwaysAccessible, HasDefaults, HasNoOpConstructor, IsCoreType)
-struct FSphere
-{
-	UPROPERTY(EditAnywhere, BlueprintReadWrite, Category = Sphere, SaveGame)
-	FVector Center;
-
->>>>>>> 4af6daef
 	UPROPERTY(EditAnywhere, BlueprintReadWrite, Category = Sphere, SaveGame, meta = (DisplayName = "Radius"))
 	FLargeWorldCoordinatesReal W;
 };
@@ -934,11 +857,7 @@
  * Quaternion.
  * @note The full C++ class is located here: Engine\Source\Runtime\Core\Public\Math\Quat.h
  */
-<<<<<<< HEAD
-USTRUCT(immutable, noexport, BlueprintType, BlueprintInternalUseOnly, IsAlwaysAccessible, HasDefaults, HasNoOpConstructor, IsCoreType)
-=======
 USTRUCT(immutable, noexport, BlueprintType, BlueprintInternalUseOnly, IsAlwaysAccessible, HasDefaults, HasNoOpConstructor, IsCoreType, meta = (ScriptDefaultMake, ScriptDefaultBreak, HasNativeMake = "/Script/Engine.KismetMathLibrary.MakeQuat", HasNativeBreak = "/Script/Engine.KismetMathLibrary.BreakQuat"))
->>>>>>> 4af6daef
 struct FQuat4f
 {
 	UPROPERTY(EditAnywhere, Category=Quat, SaveGame)
@@ -1102,7 +1021,6 @@
 	UPROPERTY(EditAnywhere, Category = IntPoint, SaveGame)
 	int32 Y;
 };
-<<<<<<< HEAD
 
 USTRUCT(immutable, noexport, IsAlwaysAccessible, HasDefaults, HasNoOpConstructor, IsCoreType)
 struct FUint64Point
@@ -1110,15 +1028,6 @@
 	UPROPERTY(EditAnywhere, Category = IntPoint, SaveGame)
 	int64 X;
 
-=======
-
-USTRUCT(immutable, noexport, IsAlwaysAccessible, HasDefaults, HasNoOpConstructor, IsCoreType)
-struct FUint64Point
-{
-	UPROPERTY(EditAnywhere, Category = IntPoint, SaveGame)
-	int64 X;
-
->>>>>>> 4af6daef
 	UPROPERTY(EditAnywhere, Category = IntPoint, SaveGame)
 	int64 Y;
 };
@@ -1217,19 +1126,11 @@
 {
 	UPROPERTY(EditAnywhere, Category = IntVector, SaveGame)
 	int32 X;
-<<<<<<< HEAD
 
 	UPROPERTY(EditAnywhere, Category = IntVector, SaveGame)
 	int32 Y;
 
 	UPROPERTY(EditAnywhere, Category = IntVector, SaveGame)
-=======
-
-	UPROPERTY(EditAnywhere, Category = IntVector, SaveGame)
-	int32 Y;
-
-	UPROPERTY(EditAnywhere, Category = IntVector, SaveGame)
->>>>>>> 4af6daef
 	int32 Z;
 };
 
@@ -1259,7 +1160,6 @@
 {
 	UPROPERTY(EditAnywhere, BlueprintReadWrite, Category=IntVector, SaveGame)
 	int32 X;
-<<<<<<< HEAD
 
 	UPROPERTY(EditAnywhere, BlueprintReadWrite, Category=IntVector, SaveGame)
 	int32 Y;
@@ -1286,23 +1186,11 @@
 	uint32 Z;
 };
 
-=======
-
-	UPROPERTY(EditAnywhere, BlueprintReadWrite, Category=IntVector, SaveGame)
-	int32 Y;
-
-	UPROPERTY(EditAnywhere, BlueprintReadWrite, Category=IntVector, SaveGame)
-	int32 Z;
-};
-
-
->>>>>>> 4af6daef
 /**
  * An integer vector in 3D space.
  * @note The full C++ class is located here: Engine\Source\Runtime\Core\Public\Math\IntVector.h
  */
 USTRUCT(immutable, noexport, IsAlwaysAccessible, HasDefaults, HasNoOpConstructor, IsCoreType)
-<<<<<<< HEAD
 struct FUint64Vector
 {
 	UPROPERTY(EditAnywhere, Category = IntVector, SaveGame)
@@ -1313,18 +1201,6 @@
 
 	UPROPERTY(EditAnywhere, Category = IntVector, SaveGame)
 	uint64 Z;
-=======
-struct FUint32Vector
-{
-	UPROPERTY(EditAnywhere, Category = IntVector, SaveGame)
-	uint32 X;
-
-	UPROPERTY(EditAnywhere, Category = IntVector, SaveGame)
-	uint32 Y;
-
-	UPROPERTY(EditAnywhere, Category = IntVector, SaveGame)
-	uint32 Z;
->>>>>>> 4af6daef
 };
 
 /**
@@ -1332,7 +1208,6 @@
  * @note The full C++ class is located here: Engine\Source\Runtime\Core\Public\Math\IntVector.h
  */
 USTRUCT(immutable, noexport, IsAlwaysAccessible, HasDefaults, HasNoOpConstructor, IsCoreType)
-<<<<<<< HEAD
 struct FUintVector
 {
 	UPROPERTY(EditAnywhere, Category=IntVector, SaveGame)
@@ -1346,26 +1221,11 @@
 };
 
 
-=======
-struct FUint64Vector
-{
-	UPROPERTY(EditAnywhere, Category = IntVector, SaveGame)
-	uint64 X;
-
-	UPROPERTY(EditAnywhere, Category = IntVector, SaveGame)
-	uint64 Y;
-
-	UPROPERTY(EditAnywhere, Category = IntVector, SaveGame)
-	uint64 Z;
-};
-
->>>>>>> 4af6daef
 /**
  * An integer vector in 3D space.
  * @note The full C++ class is located here: Engine\Source\Runtime\Core\Public\Math\IntVector.h
  */
 USTRUCT(immutable, noexport, IsAlwaysAccessible, HasDefaults, HasNoOpConstructor, IsCoreType)
-<<<<<<< HEAD
 struct FInt32Vector4
 {
 	UPROPERTY(EditAnywhere, Category = IntVector, SaveGame)
@@ -1381,27 +1241,11 @@
 	int32 W;
 };
 
-=======
-struct FUintVector
-{
-	UPROPERTY(EditAnywhere, Category=IntVector, SaveGame)
-	uint32 X;
-
-	UPROPERTY(EditAnywhere, Category=IntVector, SaveGame)
-	uint32 Y;
-
-	UPROPERTY(EditAnywhere, Category=IntVector, SaveGame)
-	uint32 Z;
-};
-
-
->>>>>>> 4af6daef
 /**
  * An integer vector in 3D space.
  * @note The full C++ class is located here: Engine\Source\Runtime\Core\Public\Math\IntVector.h
  */
 USTRUCT(immutable, noexport, IsAlwaysAccessible, HasDefaults, HasNoOpConstructor, IsCoreType)
-<<<<<<< HEAD
 struct FInt64Vector4
 {
 	UPROPERTY(EditAnywhere, Category = IntVector, SaveGame)
@@ -1455,20 +1299,6 @@
 
 	UPROPERTY(EditAnywhere, Category = IntVector, SaveGame)
 	uint32 W;
-=======
-struct FInt32Vector4
-{
-	UPROPERTY(EditAnywhere, Category = IntVector, SaveGame)
-	int32 X;
-
-	UPROPERTY(EditAnywhere, Category = IntVector, SaveGame)
-	int32 Y;
-
-	UPROPERTY(EditAnywhere, Category = IntVector, SaveGame)
-	int32 Z;
-
-	UPROPERTY(EditAnywhere, Category = IntVector, SaveGame)
-	int32 W;
 };
 
 /**
@@ -1476,67 +1306,25 @@
  * @note The full C++ class is located here: Engine\Source\Runtime\Core\Public\Math\IntVector.h
  */
 USTRUCT(immutable, noexport, IsAlwaysAccessible, HasDefaults, HasNoOpConstructor, IsCoreType)
-struct FInt64Vector4
-{
-	UPROPERTY(EditAnywhere, Category = IntVector, SaveGame)
-	int64 X;
-
-	UPROPERTY(EditAnywhere, Category = IntVector, SaveGame)
-	int64 Y;
-
-	UPROPERTY(EditAnywhere, Category = IntVector, SaveGame)
-	int64 Z;
-
-	UPROPERTY(EditAnywhere, Category = IntVector, SaveGame)
-	int64 W;
+struct FUint64Vector4
+{
+	UPROPERTY(EditAnywhere, Category = IntVector, SaveGame)
+	uint64 X;
+
+	UPROPERTY(EditAnywhere, Category = IntVector, SaveGame)
+	uint64 Y;
+
+	UPROPERTY(EditAnywhere, Category = IntVector, SaveGame)
+	uint64 Z;
+
+	UPROPERTY(EditAnywhere, Category = IntVector, SaveGame)
+	uint64 W;
 };
 
 /**
  * An integer vector in 4D space.
  * @note The full C++ class is located here: Engine\Source\Runtime\Core\Public\Math\IntVector.h
  */
-USTRUCT(immutable, noexport, BlueprintType, IsAlwaysAccessible, HasDefaults, HasNoOpConstructor, IsCoreType)
-struct FIntVector4
-{
-	UPROPERTY(EditAnywhere, BlueprintReadWrite, Category = IntVector4, SaveGame)
-	int32 X;
-
-	UPROPERTY(EditAnywhere, BlueprintReadWrite, Category = IntVector4, SaveGame)
-	int32 Y;
-
-	UPROPERTY(EditAnywhere, BlueprintReadWrite, Category = IntVector4, SaveGame)
-	int32 Z;
-
-	UPROPERTY(EditAnywhere, BlueprintReadWrite, Category = IntVector4, SaveGame)
-	int32 W;
->>>>>>> 4af6daef
-};
-
-/**
- * An integer vector in 3D space.
- * @note The full C++ class is located here: Engine\Source\Runtime\Core\Public\Math\IntVector.h
- */
-USTRUCT(immutable, noexport, IsAlwaysAccessible, HasDefaults, HasNoOpConstructor, IsCoreType)
-<<<<<<< HEAD
-struct FUint64Vector4
-{
-	UPROPERTY(EditAnywhere, Category = IntVector, SaveGame)
-	uint64 X;
-
-	UPROPERTY(EditAnywhere, Category = IntVector, SaveGame)
-	uint64 Y;
-
-	UPROPERTY(EditAnywhere, Category = IntVector, SaveGame)
-	uint64 Z;
-
-	UPROPERTY(EditAnywhere, Category = IntVector, SaveGame)
-	uint64 W;
-};
-
-/**
- * An integer vector in 4D space.
- * @note The full C++ class is located here: Engine\Source\Runtime\Core\Public\Math\IntVector.h
- */
 USTRUCT(immutable, noexport, IsAlwaysAccessible, HasDefaults, HasNoOpConstructor, IsCoreType)
 struct FUintVector4
 {
@@ -1551,46 +1339,10 @@
 
 	UPROPERTY(EditAnywhere, Category = IntVector4, SaveGame)
 	uint32 W;
-=======
-struct FUint32Vector4
-{
-	UPROPERTY(EditAnywhere, Category = IntVector, SaveGame)
-	uint32 X;
-
-	UPROPERTY(EditAnywhere, Category = IntVector, SaveGame)
-	uint32 Y;
-
-	UPROPERTY(EditAnywhere, Category = IntVector, SaveGame)
-	uint32 Z;
-
-	UPROPERTY(EditAnywhere, Category = IntVector, SaveGame)
-	uint32 W;
-};
-
-/**
- * An integer vector in 3D space.
- * @note The full C++ class is located here: Engine\Source\Runtime\Core\Public\Math\IntVector.h
- */
-USTRUCT(immutable, noexport, IsAlwaysAccessible, HasDefaults, HasNoOpConstructor, IsCoreType)
-struct FUint64Vector4
-{
-	UPROPERTY(EditAnywhere, Category = IntVector, SaveGame)
-	uint64 X;
-
-	UPROPERTY(EditAnywhere, Category = IntVector, SaveGame)
-	uint64 Y;
-
-	UPROPERTY(EditAnywhere, Category = IntVector, SaveGame)
-	uint64 Z;
-
-	UPROPERTY(EditAnywhere, Category = IntVector, SaveGame)
-	uint64 W;
->>>>>>> 4af6daef
-};
-
-
-/**
-<<<<<<< HEAD
+};
+
+
+/**
  * Stores a color with 8 bits of precision per channel. (BGRA).
  * @note The full C++ class is located here: Engine\Source\Runtime\Core\Public\Math\Color.h
  */
@@ -1609,30 +1361,9 @@
 	UPROPERTY(EditAnywhere, BlueprintReadWrite, Category=Color, SaveGame, meta=(ClampMin="0", ClampMax="255"))
 	uint8 A;
 
-=======
- * An integer vector in 4D space.
- * @note The full C++ class is located here: Engine\Source\Runtime\Core\Public\Math\IntVector.h
- */
-USTRUCT(immutable, noexport, IsAlwaysAccessible, HasDefaults, HasNoOpConstructor, IsCoreType)
-struct FUintVector4
-{
-	UPROPERTY(EditAnywhere, Category = IntVector4, SaveGame)
-	uint32 X;
-
-	UPROPERTY(EditAnywhere, Category = IntVector4, SaveGame)
-	uint32 Y;
-
-	UPROPERTY(EditAnywhere, Category = IntVector4, SaveGame)
-	uint32 Z;
-
-	UPROPERTY(EditAnywhere, Category = IntVector4, SaveGame)
-	uint32 W;
->>>>>>> 4af6daef
-};
-
-
-/**
-<<<<<<< HEAD
+};
+
+/**
  * A linear, 32-bit/component floating point RGBA color.
  * @note The full C++ class is located here: Engine\Source\Runtime\Core\Public\Math\Color.h
  */
@@ -1668,47 +1399,6 @@
 
 	UPROPERTY(EditAnywhere, Category = Box, SaveGame, meta=(ScriptName="IsValid"))
 	bool IsValid;
-=======
- * Stores a color with 8 bits of precision per channel. (BGRA).
- * @note The full C++ class is located here: Engine\Source\Runtime\Core\Public\Math\Color.h
- */
-USTRUCT(immutable, noexport, BlueprintType, IsAlwaysAccessible, HasDefaults, HasNoOpConstructor)
-struct FColor
-{
-	UPROPERTY(EditAnywhere, BlueprintReadWrite, Category=Color, SaveGame, meta=(ClampMin="0", ClampMax="255"))
-	uint8 B;
-
-	UPROPERTY(EditAnywhere, BlueprintReadWrite, Category=Color, SaveGame, meta=(ClampMin="0", ClampMax="255"))
-	uint8 G;
-
-	UPROPERTY(EditAnywhere, BlueprintReadWrite, Category=Color, SaveGame, meta=(ClampMin="0", ClampMax="255"))
-	uint8 R;
-
-	UPROPERTY(EditAnywhere, BlueprintReadWrite, Category=Color, SaveGame, meta=(ClampMin="0", ClampMax="255"))
-	uint8 A;
-
-};
-
-/**
- * A linear, 32-bit/component floating point RGBA color.
- * @note The full C++ class is located here: Engine\Source\Runtime\Core\Public\Math\Color.h
- */
-USTRUCT(immutable, noexport, BlueprintType, IsAlwaysAccessible, HasDefaults, HasNoOpConstructor)
-struct FLinearColor
-{
-	UPROPERTY(EditAnywhere, BlueprintReadWrite, Category=LinearColor, SaveGame)
-	float R;
-
-	UPROPERTY(EditAnywhere, BlueprintReadWrite, Category=LinearColor, SaveGame)
-	float G;
-
-	UPROPERTY(EditAnywhere, BlueprintReadWrite, Category=LinearColor, SaveGame)
-	float B;
-
-	UPROPERTY(EditAnywhere, BlueprintReadWrite, Category=LinearColor, SaveGame)
-	float A;
-
->>>>>>> 4af6daef
 };
 
 
@@ -1716,7 +1406,6 @@
  * A point or direction FVector in 3d space.
  * @note The full C++ class is located here: Engine\Source\Runtime\Core\Public\Math\Box.h
  */
-<<<<<<< HEAD
 USTRUCT(immutable, noexport, IsAlwaysAccessible, HasDefaults, HasNoOpConstructor, IsCoreType)
 struct FBox3d
 {
@@ -1725,24 +1414,12 @@
 
 	UPROPERTY(EditAnywhere, Category = Box, SaveGame, meta=(EditCondition="IsValid"))
 	FVector3d Max;
-=======
-USTRUCT(immutable, noexport, BlueprintType, BlueprintInternalUseOnly, IsAlwaysAccessible, HasDefaults, HasNoOpConstructor, IsCoreType)
-struct FBox3f
-{
-	UPROPERTY(EditAnywhere, Category = Box, SaveGame, meta=(EditCondition="IsValid"))
-	FVector3f Min;
-
-	UPROPERTY(EditAnywhere, Category = Box, SaveGame, meta=(EditCondition="IsValid"))
-	FVector3f Max;
->>>>>>> 4af6daef
 
 	UPROPERTY(EditAnywhere, Category = Box, SaveGame, meta=(ScriptName="IsValid"))
 	bool IsValid;
 };
 
-
-/**
-<<<<<<< HEAD
+/**
  * A bounding box.
  * @note The full C++ class is located here: Engine\Source\Runtime\Core\Public\Math\Box.h
  */
@@ -1756,26 +1433,10 @@
 	FVector Max;
 
 	UPROPERTY(EditAnywhere, BlueprintReadWrite, Category=Box, SaveGame, meta=(ScriptName="IsValid"))
-=======
- * A point or direction FVector in 3d space.
- * @note The full C++ class is located here: Engine\Source\Runtime\Core\Public\Math\Box.h
- */
-USTRUCT(immutable, noexport, IsAlwaysAccessible, HasDefaults, HasNoOpConstructor, IsCoreType)
-struct FBox3d
-{
-	UPROPERTY(EditAnywhere, Category = Box, SaveGame, meta=(EditCondition="IsValid"))
-	FVector3d Min;
-
-	UPROPERTY(EditAnywhere, Category = Box, SaveGame, meta=(EditCondition="IsValid"))
-	FVector3d Max;
-
-	UPROPERTY(EditAnywhere, Category = Box, SaveGame, meta=(ScriptName="IsValid"))
->>>>>>> 4af6daef
 	bool IsValid;
 };
 
 /**
-<<<<<<< HEAD
  * A rectangular 2D Box.
  * @note The full C++ class is located here: Engine\Source\Runtime\Core\Public\Math\Box2D.h
  */
@@ -1820,69 +1481,6 @@
 	UPROPERTY(EditAnywhere, BlueprintReadWrite, Category=Box2D, SaveGame, meta=(EditCondition="bIsValid"))
 	FVector2D Min;
 
-=======
- * A bounding box.
- * @note The full C++ class is located here: Engine\Source\Runtime\Core\Public\Math\Box.h
- */
-USTRUCT(immutable, noexport, BlueprintType, IsAlwaysAccessible, HasDefaults, HasNoOpConstructor, IsCoreType, meta=(HasNativeMake="/Script/Engine.KismetMathLibrary.MakeBox"))
-struct FBox
-{
-	UPROPERTY(EditAnywhere, BlueprintReadWrite, Category=Box, SaveGame, meta=(EditCondition="IsValid"))
-	FVector Min;
-
-	UPROPERTY(EditAnywhere, BlueprintReadWrite, Category=Box, SaveGame, meta=(EditCondition="IsValid"))
-	FVector Max;
-
-	UPROPERTY(EditAnywhere, BlueprintReadWrite, Category=Box, SaveGame, meta=(ScriptName="IsValid"))
-	bool IsValid;
-};
-
-/**
- * A rectangular 2D Box.
- * @note The full C++ class is located here: Engine\Source\Runtime\Core\Public\Math\Box2D.h
- */
-USTRUCT(immutable, noexport, BlueprintType, BlueprintInternalUseOnly, IsAlwaysAccessible, HasDefaults, HasNoOpConstructor, IsCoreType)
-struct FBox2f
-{
-	UPROPERTY(EditAnywhere, Category=Box2D, SaveGame, meta=(EditCondition="bIsValid"))
-	FVector2f Min;
-
-	UPROPERTY(EditAnywhere, Category=Box2D, SaveGame, meta=(EditCondition="bIsValid"))
-	FVector2f Max;
-
-	UPROPERTY(EditAnywhere, Category=Box2D, SaveGame, meta=(ScriptName="bIsValid"))
-	bool bIsValid;
-};
-
-/**
-* A rectangular 2D Box.
-* @note The full C++ class is located here: Engine\Source\Runtime\Core\Public\Math\Box2D.h
-*/
-// LWC_TODO: CRITICAL! Name collision in UHT with FBox2D due to case insensitive FNames!
-// USTRUCT(immutable, noexport, IsAlwaysAccessible, HasDefaults, HasNoOpConstructor, IsCoreType)
-// struct FBox2d
-// {
-// 	UPROPERTY(EditAnywhere, Category=Box2D, SaveGame, meta=(EditCondition="bIsValid"))
-// 	FVector2d Min;
-//
-// 	UPROPERTY(EditAnywhere, Category=Box2D, SaveGame, meta=(EditCondition="bIsValid"))
-// 	FVector2d Max;
-//
-// 	UPROPERTY(EditAnywhere, Category=Box2D, SaveGame, meta=(ScriptName="bIsValid"))
-// 	bool bIsValid;
-// };
-
-/**
-* A rectangular 2D Box.
-* @note The full C++ class is located here: Engine\Source\Runtime\Core\Public\Math\Box2D.h
-*/
-USTRUCT(immutable, noexport, BlueprintType, IsAlwaysAccessible, HasDefaults, HasNoOpConstructor, IsCoreType, meta=(HasNativeMake="/Script/Engine.KismetMathLibrary.MakeBox2D"))
-struct FBox2D
-{
-	UPROPERTY(EditAnywhere, BlueprintReadWrite, Category=Box2D, SaveGame, meta=(EditCondition="bIsValid"))
-	FVector2D Min;
-
->>>>>>> 4af6daef
 	UPROPERTY(EditAnywhere, BlueprintReadWrite, Category=Box2D, SaveGame, meta=(EditCondition="bIsValid"))
 	FVector2D Max;
 
@@ -1904,44 +1502,16 @@
 	/** Holds the extent of the bounding box, which is half the size of the box in 3D space */
 	UPROPERTY(EditAnywhere, Category = BoxSphereBounds, SaveGame)
 	FVector3f BoxExtent;
-<<<<<<< HEAD
 
 	/** Holds the radius of the bounding sphere. */
 	UPROPERTY(EditAnywhere, Category = BoxSphereBounds, SaveGame)
 	float SphereRadius;
-=======
-
-	/** Holds the radius of the bounding sphere. */
-	UPROPERTY(EditAnywhere, Category = BoxSphereBounds, SaveGame)
-	float SphereRadius;
 };
 
 /**
  * A bounding box and bounding sphere with the same origin.
  * @note The full C++ class is located here : Engine\Source\Runtime\Core\Public\Math\BoxSphereBounds.h
  */
-USTRUCT(noexport, IsAlwaysAccessible, HasDefaults, HasNoOpConstructor, IsCoreType)
-struct FBoxSphereBounds3d
-{
-	/** Holds the origin of the bounding box and sphere. */
-	UPROPERTY(EditAnywhere, Category = BoxSphereBounds, SaveGame)
-	FVector3d Origin;
-
-	/** Holds the extent of the bounding box, which is half the size of the box in 3D space */
-	UPROPERTY(EditAnywhere, Category = BoxSphereBounds, SaveGame)
-	FVector3d BoxExtent;
-
-	/** Holds the radius of the bounding sphere. */
-	UPROPERTY(EditAnywhere, Category = BoxSphereBounds, SaveGame)
-	double SphereRadius;
->>>>>>> 4af6daef
-};
-
-/**
- * A bounding box and bounding sphere with the same origin.
- * @note The full C++ class is located here : Engine\Source\Runtime\Core\Public\Math\BoxSphereBounds.h
- */
-<<<<<<< HEAD
 USTRUCT(noexport, IsAlwaysAccessible, HasDefaults, HasNoOpConstructor, IsCoreType)
 struct FBoxSphereBounds3d
 {
@@ -2370,7 +1940,7 @@
  * Transform composed of Quat/Translation/Scale.
  * @note This is implemented in either TransformVectorized.h or TransformNonVectorized.h depending on the platform.
  */
-USTRUCT(immutable, noexport, BlueprintType, BlueprintInternalUseOnly, IsAlwaysAccessible, HasDefaults, IsCoreType)
+USTRUCT(immutable, noexport, BlueprintType, BlueprintInternalUseOnly, IsAlwaysAccessible, HasDefaults, IsCoreType, meta = (ScriptDefaultMake, ScriptDefaultBreak, HasNativeMake = "/Script/Engine.KismetMathLibrary.MakeTransform", HasNativeBreak = "/Script/Engine.KismetMathLibrary.BreakTransform"))
 struct FTransform3f
 {
 	/** Rotation of this transformation, as a quaternion. */
@@ -3088,7 +2658,7 @@
 };
 
 USTRUCT(noexport)
-struct COREUOBJECT_API FAssetBundleEntry
+struct FAssetBundleEntry
 {
 	/** Specific name of this bundle */
 	UPROPERTY()
@@ -3106,7 +2676,7 @@
 
 /** A struct with a list of asset bundle entries. If one of these is inside a UObject it will get automatically exported as the asset registry tag AssetBundleData */
 USTRUCT(noexport, IsAlwaysAccessible, HasDefaults)
-struct COREUOBJECT_API FAssetBundleData
+struct FAssetBundleData
 {
 	/** List of bundles defined */
 	UPROPERTY()
@@ -3166,1211 +2736,6 @@
 
 	UPROPERTY(Transient)
 	float UnusedValue;
-=======
-USTRUCT(noexport, BlueprintType, IsAlwaysAccessible, HasDefaults, HasNoOpConstructor, IsCoreType, meta = (HasNativeMake = "/Script/Engine.KismetMathLibrary.MakeBoxSphereBounds", HasNativeBreak = "/Script/Engine.KismetMathLibrary.BreakBoxSphereBounds"))
-struct FBoxSphereBounds
-{
-	/** Holds the origin of the bounding box and sphere. */
-	UPROPERTY(EditAnywhere, BlueprintReadWrite, Category=BoxSphereBounds, SaveGame)
-	FVector Origin;
-
-	/** Holds the extent of the bounding box, which is half the size of the box in 3D space */
-	UPROPERTY(EditAnywhere, BlueprintReadWrite, Category=BoxSphereBounds, SaveGame)
-	FVector BoxExtent;
-
-	/** Holds the radius of the bounding sphere. */
-	UPROPERTY(EditAnywhere, BlueprintReadWrite, Category=BoxSphereBounds, SaveGame)
-	FLargeWorldCoordinatesReal SphereRadius;
-};
-
-/**
- * Structure for arbitrarily oriented boxes (i.e. not necessarily axis-aligned).
- * @note The full C++ class is located here: Engine\Source\Runtime\Core\Public\Math\OrientedBox.h
- */
-USTRUCT(immutable, noexport, IsAlwaysAccessible, HasDefaults)
-struct FOrientedBox
-{
-	/** Holds the center of the box. */
-	UPROPERTY(EditAnywhere, Category=OrientedBox, SaveGame)
-	FVector Center;
-
-	/** Holds the x-axis vector of the box. Must be a unit vector. */
-	UPROPERTY(EditAnywhere, Category=OrientedBox, SaveGame)
-	FVector AxisX;
-	
-	/** Holds the y-axis vector of the box. Must be a unit vector. */
-	UPROPERTY(EditAnywhere, Category=OrientedBox, SaveGame)
-	FVector AxisY;
-	
-	/** Holds the z-axis vector of the box. Must be a unit vector. */
-	UPROPERTY(EditAnywhere, Category=OrientedBox, SaveGame)
-	FVector AxisZ;
-
-	/** Holds the extent of the box along its x-axis. */
-	UPROPERTY(EditAnywhere, Category=OrientedBox, SaveGame)
-	FLargeWorldCoordinatesReal ExtentX;
-	
-	/** Holds the extent of the box along its y-axis. */
-	UPROPERTY(EditAnywhere, Category=OrientedBox, SaveGame)
-	FLargeWorldCoordinatesReal ExtentY;
-
-	/** Holds the extent of the box along its z-axis. */
-	UPROPERTY(EditAnywhere, Category=OrientedBox, SaveGame)
-	FLargeWorldCoordinatesReal ExtentZ;
-};
-
-/**
- * A 4x4 matrix.
- * @note The full C++ class is located here: Engine\Source\Runtime\Core\Public\Math\Matrix.h
- */
-USTRUCT(immutable, noexport, BlueprintType, BlueprintInternalUseOnly, HasDefaults, HasNoOpConstructor, IsCoreType)
-struct FMatrix44f
-{
-	UPROPERTY(EditAnywhere, Category=Matrix, SaveGame)
-	FPlane4f XPlane;
-
-	UPROPERTY(EditAnywhere, Category=Matrix, SaveGame)
-	FPlane4f YPlane;
-
-	UPROPERTY(EditAnywhere, Category=Matrix, SaveGame)
-	FPlane4f ZPlane;
-
-	UPROPERTY(EditAnywhere, Category=Matrix, SaveGame)
-	FPlane4f WPlane;
-
-};
-
-/**
- * A 4x4 matrix.
- * @note The full C++ class is located here: Engine\Source\Runtime\Core\Public\Math\Matrix.h
- */
-USTRUCT(immutable, noexport, HasDefaults, HasNoOpConstructor, IsCoreType)
-struct FMatrix44d
-{
-	UPROPERTY(EditAnywhere, Category = Matrix, SaveGame)
-	FPlane4d XPlane;
-
-	UPROPERTY(EditAnywhere, Category = Matrix, SaveGame)
-	FPlane4d YPlane;
-
-	UPROPERTY(EditAnywhere, Category = Matrix, SaveGame)
-	FPlane4d ZPlane;
-
-	UPROPERTY(EditAnywhere, Category = Matrix, SaveGame)
-	FPlane4d WPlane;
-
-};
-
-/**
- * A 4x4 matrix.
- * @note The full C++ class is located here: Engine\Source\Runtime\Core\Public\Math\Matrix.h
- */
-USTRUCT(immutable, noexport, BlueprintType, HasDefaults, HasNoOpConstructor, IsCoreType)
-struct FMatrix
-{
-	UPROPERTY(EditAnywhere, BlueprintReadWrite, Category = Matrix, SaveGame)
-	FPlane XPlane;
-
-	UPROPERTY(EditAnywhere, BlueprintReadWrite, Category = Matrix, SaveGame)
-	FPlane YPlane;
-
-	UPROPERTY(EditAnywhere, BlueprintReadWrite, Category = Matrix, SaveGame)
-	FPlane ZPlane;
-
-	UPROPERTY(EditAnywhere, BlueprintReadWrite, Category = Matrix, SaveGame)
-	FPlane WPlane;
-
-};
-
-/** 
- * Describes one specific point on an interpolation curve.
- * @note This is a mirror of TInterpCurvePoint<float>, defined in InterpCurvePoint.h
- */
-USTRUCT(noexport, BlueprintType, IsAlwaysAccessible, HasDefaults, HasNoOpConstructor)
-struct FInterpCurvePointFloat
-{
-	/** Float input value that corresponds to this key (eg. time). */
-	UPROPERTY(EditAnywhere, BlueprintReadWrite, Category=InterpCurvePointFloat)
-	float InVal;
-
-	/** Float output value type when input is equal to InVal. */
-	UPROPERTY(EditAnywhere, BlueprintReadWrite, Category=InterpCurvePointFloat)
-	float OutVal;
-
-	/** Tangent of curve arriving at this point. */
-	UPROPERTY(EditAnywhere, BlueprintReadWrite, Category=InterpCurvePointFloat)
-	float ArriveTangent;
-
-	/** Tangent of curve leaving this point. */
-	UPROPERTY(EditAnywhere, BlueprintReadWrite, Category=InterpCurvePointFloat)
-	float LeaveTangent;
-
-	/** Interpolation mode between this point and the next one. */
-	UPROPERTY(EditAnywhere, BlueprintReadWrite, Category=InterpCurvePointFloat)
-	TEnumAsByte<enum EInterpCurveMode> InterpMode;
-
-};
-
-/** 
- * Describes an entire curve that is used to compute a float output value from a float input.
- * @note This is a mirror of TInterpCurve<float>, defined in InterpCurve.h
- */
-USTRUCT(noexport, BlueprintType)
-struct FInterpCurveFloat
-{
-	/** Holds the collection of interpolation points. */
-	UPROPERTY(EditAnywhere, BlueprintReadWrite, Category=InterpCurveFloat)
-	TArray<FInterpCurvePointFloat> Points;
-
-	/** Specify whether the curve is looped or not */
-	UPROPERTY(EditAnywhere, BlueprintReadWrite, Category=InterpCurveFloat)
-	bool bIsLooped;
-
-	/** Specify the offset from the last point's input key corresponding to the loop point */
-	UPROPERTY(EditAnywhere, BlueprintReadWrite, Category=InterpCurveFloat)
-	float LoopKeyOffset;
-};
-
-/** 
- * Describes one specific point on an interpolation curve.
- * @note This is a mirror of TInterpCurvePoint<FVector2D>, defined in InterpCurvePoint.h
- */
-USTRUCT(noexport, BlueprintType, IsAlwaysAccessible, HasDefaults, HasNoOpConstructor)
-struct FInterpCurvePointVector2D
-{
-	/** Float input value that corresponds to this key (eg. time). */
-	UPROPERTY(EditAnywhere, BlueprintReadWrite, Category=InterpCurvePointVector2D)
-	float InVal;
-
-	/** 2D vector output value of when input is equal to InVal. */
-	UPROPERTY(EditAnywhere, BlueprintReadWrite, Category=InterpCurvePointVector2D)
-	FVector2D OutVal;
-
-	/** Tangent of curve arriving at this point. */
-	UPROPERTY(EditAnywhere, BlueprintReadWrite, Category=InterpCurvePointVector2D)
-	FVector2D ArriveTangent;
-
-	/** Tangent of curve leaving this point. */
-	UPROPERTY(EditAnywhere, BlueprintReadWrite, Category=InterpCurvePointVector2D)
-	FVector2D LeaveTangent;
-
-	/** Interpolation mode between this point and the next one. */
-	UPROPERTY(EditAnywhere, BlueprintReadWrite, Category=InterpCurvePointVector2D)
-	TEnumAsByte<enum EInterpCurveMode> InterpMode;
-};
-
-/** 
- * Describes an entire curve that is used to compute a 2D vector output value from a float input.
- * @note This is a mirror of TInterpCurve<FVector2D>, defined in InterpCurve.h
- */
-USTRUCT(noexport, BlueprintType)
-struct FInterpCurveVector2D
-{
-	/** Holds the collection of interpolation points. */
-	UPROPERTY(EditAnywhere, BlueprintReadWrite, Category=InterpCurveVector2D)
-	TArray<FInterpCurvePointVector2D> Points;
-
-	/** Specify whether the curve is looped or not */
-	UPROPERTY(EditAnywhere, BlueprintReadWrite, Category=InterpCurveVector2D)
-	bool bIsLooped;
-
-	/** Specify the offset from the last point's input key corresponding to the loop point */
-	UPROPERTY(EditAnywhere, BlueprintReadWrite, Category=InterpCurveVector2D)
-	float LoopKeyOffset;
-};
-
-/** 
- * Describes one specific point on an interpolation curve.
- * @note This is a mirror of TInterpCurvePoint<FVector>, defined in InterpCurvePoint.h
- */
-USTRUCT(noexport, BlueprintType, IsAlwaysAccessible, HasDefaults, HasNoOpConstructor)
-struct FInterpCurvePointVector
-{
-	/** Float input value that corresponds to this key (eg. time). */
-	UPROPERTY(EditAnywhere, BlueprintReadWrite, Category=InterpCurvePointVector)
-	float InVal;
-
-	/** 3D vector output value of when input is equal to InVal. */
-	UPROPERTY(EditAnywhere, BlueprintReadWrite, Category=InterpCurvePointVector)
-	FVector OutVal;
-
-	/** Tangent of curve arriving at this point. */
-	UPROPERTY(EditAnywhere, BlueprintReadWrite, Category=InterpCurvePointVector)
-	FVector ArriveTangent;
-
-	/** Tangent of curve leaving this point. */
-	UPROPERTY(EditAnywhere, BlueprintReadWrite, Category=InterpCurvePointVector)
-	FVector LeaveTangent;
-
-	/** Interpolation mode between this point and the next one. */
-	UPROPERTY(EditAnywhere, BlueprintReadWrite, Category=InterpCurvePointVector)
-	TEnumAsByte<enum EInterpCurveMode> InterpMode;
-};
-
-/** 
- * Describes an entire curve that is used to compute a 3D vector output value from a float input.
- * @note This is a mirror of TInterpCurve<FVector>, defined in InterpCurve.h
- */
-USTRUCT(noexport, BlueprintType)
-struct FInterpCurveVector
-{
-	/** Holds the collection of interpolation points. */
-	UPROPERTY(EditAnywhere, BlueprintReadWrite, Category=InterpCurveVector)
-	TArray<FInterpCurvePointVector> Points;
-
-	/** Specify whether the curve is looped or not */
-	UPROPERTY(EditAnywhere, BlueprintReadWrite, Category=InterpCurveVector)
-	bool bIsLooped;
-
-	/** Specify the offset from the last point's input key corresponding to the loop point */
-	UPROPERTY(EditAnywhere, BlueprintReadWrite, Category=InterpCurveVector)
-	float LoopKeyOffset;
-};
-
-/**
- * Describes one specific point on an interpolation curve.
- * @note This is a mirror of TInterpCurvePoint<FQuat>, defined in InterpCurvePoint.h
- */
-USTRUCT(noexport, BlueprintType, IsAlwaysAccessible, HasDefaults, HasNoOpConstructor)
-struct FInterpCurvePointQuat
-{
-	/** Float input value that corresponds to this key (eg. time). */
-	UPROPERTY(EditAnywhere, BlueprintReadWrite, Category=InterpCurvePointQuat)
-	float InVal;
-
-	/** Quaternion output value of when input is equal to InVal. */
-	UPROPERTY(EditAnywhere, BlueprintReadWrite, Category=InterpCurvePointQuat)
-	FQuat OutVal;
-
-	/** Tangent of curve arriving at this point. */
-	UPROPERTY(EditAnywhere, BlueprintReadWrite, Category=InterpCurvePointQuat)
-	FQuat ArriveTangent;
-
-	/** Tangent of curve leaving this point. */
-	UPROPERTY(EditAnywhere, BlueprintReadWrite, Category=InterpCurvePointQuat)
-	FQuat LeaveTangent;
-
-	/** Interpolation mode between this point and the next one. */
-	UPROPERTY(EditAnywhere, BlueprintReadWrite, Category=InterpCurvePointQuat)
-	TEnumAsByte<enum EInterpCurveMode> InterpMode;
-};
-
-/**
- * Describes an entire curve that is used to compute a quaternion output value from a float input.
- * @note This is a mirror of TInterpCurve<FQuat>, defined in InterpCurve.h
- */
-USTRUCT(noexport, BlueprintType)
-struct FInterpCurveQuat
-{
-	/** Holds the collection of interpolation points. */
-	UPROPERTY(EditAnywhere, BlueprintReadWrite, Category=InterpCurveQuat)
-	TArray<FInterpCurvePointQuat> Points;
-
-	/** Specify whether the curve is looped or not */
-	UPROPERTY(EditAnywhere, BlueprintReadWrite, Category=InterpCurveQuat)
-	bool bIsLooped;
-
-	/** Specify the offset from the last point's input key corresponding to the loop point */
-	UPROPERTY(EditAnywhere, BlueprintReadWrite, Category=InterpCurveQuat)
-	float LoopKeyOffset;
-};
-
-/**
- * Describes one specific point on an interpolation curve.
- * @note This is a mirror of TInterpCurvePoint<FTwoVectors>, defined in InterpCurvePoint.h
- */
-USTRUCT(noexport, BlueprintType, IsAlwaysAccessible, HasDefaults, HasNoOpConstructor)
-struct FInterpCurvePointTwoVectors
-{
-	/** Float input value that corresponds to this key (eg. time). */
-	UPROPERTY(EditAnywhere, BlueprintReadWrite, Category=InterpCurvePointTwoVectors)
-	float InVal;
-
-	/** Two 3D vectors output value of when input is equal to InVal. */
-	UPROPERTY(EditAnywhere, BlueprintReadWrite, Category=InterpCurvePointTwoVectors)
-	FTwoVectors OutVal;
-
-	/** Tangent of curve arriving at this point. */
-	UPROPERTY(EditAnywhere, BlueprintReadWrite, Category=InterpCurvePointTwoVectors)
-	FTwoVectors ArriveTangent;
-
-	/** Tangent of curve leaving this point. */
-	UPROPERTY(EditAnywhere, BlueprintReadWrite, Category=InterpCurvePointTwoVectors)
-	FTwoVectors LeaveTangent;
-
-	/** Interpolation mode between this point and the next one. */
-	UPROPERTY(EditAnywhere, BlueprintReadWrite, Category=InterpCurvePointTwoVectors)
-	TEnumAsByte<enum EInterpCurveMode> InterpMode;
-};
-
-/**
- * Describes an entire curve that is used to compute two 3D vector values from a float input.
- * @note This is a mirror of TInterpCurve<FTwoVectors>, defined in InterpCurve.h
- */
-USTRUCT(noexport, BlueprintType)
-struct FInterpCurveTwoVectors
-{
-	/** Holds the collection of interpolation points. */
-	UPROPERTY(EditAnywhere, BlueprintReadWrite, Category=InterpCurveTwoVectors)
-	TArray<FInterpCurvePointTwoVectors> Points;
-
-	/** Specify whether the curve is looped or not */
-	UPROPERTY(EditAnywhere, BlueprintReadWrite, Category=InterpCurveTwoVectors)
-	bool bIsLooped;
-
-	/** Specify the offset from the last point's input key corresponding to the loop point */
-	UPROPERTY(EditAnywhere, BlueprintReadWrite, Category=InterpCurveTwoVectors)
-	float LoopKeyOffset;
-};
-
-/**
- * Describes one specific point on an interpolation curve.
- * @note This is a mirror of TInterpCurvePoint<FLinearColor>, defined in InterpCurvePoint.h
- */
-USTRUCT(noexport, BlueprintType, IsAlwaysAccessible, HasDefaults, HasNoOpConstructor)
-struct FInterpCurvePointLinearColor
-{
-	/** Float input value that corresponds to this key (eg. time). */
-	UPROPERTY(EditAnywhere, BlueprintReadWrite, Category=InterpCurvePointLinearColor)
-	float InVal;
-
-	/** Color output value of when input is equal to InVal. */
-	UPROPERTY(EditAnywhere, BlueprintReadWrite, Category=InterpCurvePointLinearColor)
-	FLinearColor OutVal;
-
-	/** Tangent of curve arriving at this point. */
-	UPROPERTY(EditAnywhere, BlueprintReadWrite, Category=InterpCurvePointLinearColor)
-	FLinearColor ArriveTangent;
-
-	/** Tangent of curve leaving this point. */
-	UPROPERTY(EditAnywhere, BlueprintReadWrite, Category=InterpCurvePointLinearColor)
-	FLinearColor LeaveTangent;
-
-	/** Interpolation mode between this point and the next one. */
-	UPROPERTY(EditAnywhere, BlueprintReadWrite, Category=InterpCurvePointLinearColor)
-	TEnumAsByte<enum EInterpCurveMode> InterpMode;
-};
-
-/**
- * Describes an entire curve that is used to compute a color output value from a float input.
- * @note This is a mirror of TInterpCurve<FLinearColor>, defined in InterpCurve.h
- */
-USTRUCT(noexport, BlueprintType)
-struct FInterpCurveLinearColor
-{
-	/** Holds the collection of interpolation points. */
-	UPROPERTY(EditAnywhere, BlueprintReadWrite, Category=InterpCurveLinearColor)
-	TArray<FInterpCurvePointLinearColor> Points;
-
-	/** Specify whether the curve is looped or not */
-	UPROPERTY(EditAnywhere, BlueprintReadWrite, Category=InterpCurveLinearColor)
-	bool bIsLooped;
-
-	/** Specify the offset from the last point's input key corresponding to the loop point */
-	UPROPERTY(EditAnywhere, BlueprintReadWrite, Category=InterpCurveLinearColor)
-	float LoopKeyOffset;
-};
-
-/**
- * Transform composed of Quat/Translation/Scale.
- * @note This is implemented in either TransformVectorized.h or TransformNonVectorized.h depending on the platform.
- */
-USTRUCT(immutable, noexport, BlueprintType, BlueprintInternalUseOnly, IsAlwaysAccessible, HasDefaults, IsCoreType, meta = (ScriptDefaultMake, ScriptDefaultBreak, HasNativeMake = "/Script/Engine.KismetMathLibrary.MakeTransform", HasNativeBreak = "/Script/Engine.KismetMathLibrary.BreakTransform"))
-struct FTransform3f
-{
-	/** Rotation of this transformation, as a quaternion. */
-	UPROPERTY(EditAnywhere, Category = Transform, SaveGame)
-	FQuat4f Rotation;
-
-	/** Translation of this transformation, as a vector. */
-	UPROPERTY(EditAnywhere, Category = Transform, SaveGame)
-	FVector3f Translation;
-
-	/** 3D scale (always applied in local space) as a vector. */
-	UPROPERTY(EditAnywhere, Category = Transform, SaveGame)
-	FVector3f Scale3D;
-};
-
-/**
- * Transform composed of Quat/Translation/Scale.
- * @note This is implemented in either TransformVectorized.h or TransformNonVectorized.h depending on the platform.
- */
-USTRUCT(immutable, noexport, IsAlwaysAccessible, HasDefaults, IsCoreType)
-struct FTransform3d
-{
-	/** Rotation of this transformation, as a quaternion. */
-	UPROPERTY(EditAnywhere, Category = Transform, SaveGame)
-	FQuat4d Rotation;
-
-	/** Translation of this transformation, as a vector. */
-	UPROPERTY(EditAnywhere, Category = Transform, SaveGame)
-	FVector3d Translation;
-
-	/** 3D scale (always applied in local space) as a vector. */
-	UPROPERTY(EditAnywhere, Category = Transform, SaveGame)
-	FVector3d Scale3D;
-};
-
-/**
- * Transform composed of Quat/Translation/Scale.
- * @note This is implemented in either TransformVectorized.h or TransformNonVectorized.h depending on the platform.
- */
-USTRUCT(noexport, BlueprintType, IsAlwaysAccessible, HasDefaults, IsCoreType, meta=(HasNativeMake="/Script/Engine.KismetMathLibrary.MakeTransform", HasNativeBreak="/Script/Engine.KismetMathLibrary.BreakTransform"))
-struct FTransform
-{
-	/** Rotation of this transformation, as a quaternion. */
-	UPROPERTY(EditAnywhere, BlueprintReadWrite, Category=Transform, SaveGame)
-	FQuat Rotation;
-
-	/** Translation of this transformation, as a vector. */
-	UPROPERTY(EditAnywhere, BlueprintReadWrite, Category=Transform, SaveGame)
-	FVector Translation;
-
-	/** 3D scale (always applied in local space) as a vector. */
-	UPROPERTY(EditAnywhere, BlueprintReadWrite, Category=Transform, SaveGame)
-	FVector Scale3D;
-};
-
-/**
- * Thread-safe random number generator that can be manually seeded.
- * @note The full C++ class is located here: Engine\Source\Runtime\Core\Public\Math\RandomStream.h
- */
-USTRUCT(noexport, BlueprintType, IsAlwaysAccessible, HasDefaults, HasNoOpConstructor, meta = (HasNativeMake = "/Script/Engine.KismetMathLibrary.MakeRandomStream", HasNativeBreak = "/Script/Engine.KismetMathLibrary.BreakRandomStream"))
-struct FRandomStream
-{
-public:
-	/** Holds the initial seed. */
-	UPROPERTY(EditAnywhere, BlueprintReadWrite, Category=RandomStream, SaveGame)
-	int32 InitialSeed;
-	
-	/** Holds the current seed. */
-	UPROPERTY()
-	int32 Seed;
-};
-
-/** 
- * A value representing a specific point date and time over a wide range of years.
- * @note The full C++ class is located here: Engine\Source\Runtime\Core\Public\Misc\DateTime.h
- */
-USTRUCT(immutable, noexport, BlueprintType, IsAlwaysAccessible, HasDefaults, meta=(HasNativeMake="/Script/Engine.KismetMathLibrary.MakeDateTime", HasNativeBreak="/Script/Engine.KismetMathLibrary.BreakDateTime"))
-struct FDateTime
-{
-	int64 Ticks;
-};
-
-/** 
- * A frame number value, representing discrete frames since the start of timing.
- * @note The full C++ class is located here: Engine\Source\Runtime\Core\Public\Misc\FrameNumber.h
- */
-USTRUCT(noexport, BlueprintType, IsAlwaysAccessible, HasDefaults)
-struct FFrameNumber
-{
-	UPROPERTY(BlueprintReadWrite, EditAnywhere, Category=FrameNumber)
-	int32 Value;
-};
-
-/** 
- * A frame rate represented as a fraction comprising 2 integers: a numerator (number of frames), and a denominator (per second).
- * @note The full C++ class is located here: Engine\Source\Runtime\Core\Public\Misc\FrameRate.h
- */
-USTRUCT(noexport, BlueprintType, meta=(HasNativeMake="/Script/Engine.KismetMathLibrary.MakeFrameRate", HasNativeBreak="/Script/Engine.KismetMathLibrary.BreakFrameRate"))
-struct FFrameRate
-{
-	/** The numerator of the framerate represented as a number of frames per second (e.g. 60 for 60 fps) */
-	UPROPERTY(BlueprintReadWrite, EditAnywhere, Category=FrameRate)
-	int32 Numerator;
-
-	/** The denominator of the framerate represented as a number of frames per second (e.g. 1 for 60 fps) */
-	UPROPERTY(BlueprintReadWrite, EditAnywhere, Category=FrameRate)
-	int32 Denominator;
-};
-
-/** 
- * Represents a time by a context-free frame number, plus a sub frame value in the range [0:1). 
- * @note The full C++ class is located here: Engine\Source\Runtime\Core\Public\Misc\FrameTime.h
- * @note The 'SubFrame' field is private to match its C++ class declaration in the header above.
- */
-USTRUCT(noexport, BlueprintType)
-struct FFrameTime
-{
-	/** Count of frames from start of timing */
-	UPROPERTY(BlueprintReadWrite, Category=FrameTime)
-	FFrameNumber FrameNumber;
-	
-private:
-	/** Time within a frame, always between >= 0 and < 1 */
-	UPROPERTY(BlueprintReadWrite, Category=FrameTime, meta=(AllowPrivateAccess="true"))
-	float SubFrame;
-};
-
-/** 
- * A frame time qualified by a frame rate context.
- * @note The full C++ class is located here: Engine\Source\Runtime\Core\Public\Misc\QualifiedFrameTime.h
- */
-USTRUCT(noexport, BlueprintType, meta=(ScriptName="QualifiedTime", HasNativeMake="/Script/Engine.KismetMathLibrary.MakeQualifiedFrameTime", HasNativeBreak="/Script/Engine.KismetMathLibrary.BreakQualifiedFrameTime"))
-struct FQualifiedFrameTime
-{
-	/** The frame time */
-	UPROPERTY(BlueprintReadWrite, Category=QualifiedFrameTime)
-	FFrameTime Time;
-
-	/** The rate that this frame time is in */
-	UPROPERTY(BlueprintReadWrite, Category=QualifiedFrameTime)
-	FFrameRate Rate;
-};
-
-/** 
- * A timecode that stores time in HH:MM:SS format with the remainder of time represented by an integer frame count. 
- * @note The full C++ class is located here: Engine\Source\Runtime\Core\Public\Misc\TimeCode.h
- */
-USTRUCT(noexport, BlueprintType)
-struct FTimecode
-{
-	UPROPERTY(BlueprintReadWrite, Category=Timecode)
-	int32 Hours;
-
-	UPROPERTY(BlueprintReadWrite, Category=Timecode)
-	int32 Minutes;
-
-	UPROPERTY(BlueprintReadWrite, Category=Timecode)
-	int32 Seconds;
-
-	UPROPERTY(BlueprintReadWrite, Category=Timecode)
-	int32 Frames;
-
-	/** If true, this Timecode represents a Drop Frame timecode used to account for fractional frame rates in NTSC play rates. */
-	UPROPERTY(BlueprintReadWrite, Category= Timecode)
-	bool bDropFrameFormat;
-};
-
-/** 
- * A time span value, which is the difference between two dates and times.
- * @note The full C++ class is located here: Engine\Source\Runtime\Core\Public\Misc\Timespan.h
- */
-USTRUCT(immutable, noexport, BlueprintType, IsAlwaysAccessible, HasDefaults, meta=(HasNativeMake="/Script/Engine.KismetMathLibrary.MakeTimespan", HasNativeBreak="/Script/Engine.KismetMathLibrary.BreakTimespan"))
-struct FTimespan
-{
-	int64 Ticks;
-};
-
-/**
- * A struct that can reference a top level asset such as '/Path/To/Package.AssetName'
- * @note The full C++ class is located here: Engine\Source\Runtime\CoreUObject\Public\UObject\TopLevelAssetPath.h
- */
-USTRUCT(noexport, BlueprintType, meta = (HasNativeMake = "/Script/Engine.KismetSystemLibrary.MakeTopLevelAssetPath", HasNativeBreak = "/Script/Engine.KismetSystemLibrary.BreakTopLevelAssetPath"))
-struct FTopLevelAssetPath
-{
-private:
-	/** Name of the package containing the asset e.g. /Path/To/Package */
-	UPROPERTY(EditAnywhere, SaveGame, BlueprintReadWrite, Category = TopLevelAssetPath, meta = (AllowPrivateAccess = "true"))
-	FName PackageName;
-	/** Name of the asset within the package e.g. 'AssetName' */
-	UPROPERTY(EditAnywhere, SaveGame, BlueprintReadWrite, Category = TopLevelAssetPath, meta = (AllowPrivateAccess = "true"))
-	FName AssetName;
-};
-
-/** 
- * A struct that contains a string reference to an object, either a top level asset or a subobject.
- * @note The full C++ class is located here: Engine\Source\Runtime\CoreUObject\Public\UObject\SoftObjectPath.h
- */
-USTRUCT(noexport, BlueprintType, IsAlwaysAccessible, HasDefaults, meta=(HasNativeMake="/Script/Engine.KismetSystemLibrary.MakeSoftObjectPath", HasNativeBreak="/Script/Engine.KismetSystemLibrary.BreakSoftObjectPath"))
-struct FSoftObjectPath
-{
-	/** Asset path, patch to a top level object in a package */
-	UPROPERTY()
-	FTopLevelAssetPath AssetPath;
-
-	/** Optional FString for subobject within an asset */
-	UPROPERTY()
-	FString SubPathString;
-};
-
-/** 
- * A struct that contains a string reference to a class, can be used to make soft references to classes.
- * @note The full C++ class is located here: Engine\Source\Runtime\CoreUObject\Public\UObject\SoftObjectPath.h
- */
-USTRUCT(noexport, BlueprintType, IsAlwaysAccessible, HasDefaults, meta=(HasNativeMake="/Script/Engine.KismetSystemLibrary.MakeSoftClassPath", HasNativeBreak="/Script/Engine.KismetSystemLibrary.BreakSoftClassPath"))
-struct FSoftClassPath : public FSoftObjectPath
-{
-};
-
-/** 
- * A type of primary asset, used by the Asset Manager system.
- * @note The full C++ class is located here: Engine\Source\Runtime\CoreUObject\Public\UObject\PrimaryAssetId.h
- */
-USTRUCT(noexport, BlueprintType, IsAlwaysAccessible, HasDefaults)
-struct FPrimaryAssetType
-{
-	/** The Type of this object, by default its base class's name */
-	UPROPERTY(EditAnywhere, SaveGame, BlueprintReadWrite, Category = PrimaryAssetType)
-	FName Name;
-};
-
-/** 
- * This identifies an object as a "primary" asset that can be searched for by the AssetManager and used in various tools
- * @note The full C++ class is located here: Engine\Source\Runtime\CoreUObject\Public\UObject\PrimaryAssetId.h
- */
-USTRUCT(noexport, BlueprintType, IsAlwaysAccessible, HasDefaults)
-struct FPrimaryAssetId
-{
-	/** The Type of this object, by default its base class's name */
-	UPROPERTY(EditAnywhere, SaveGame, BlueprintReadWrite, Category = PrimaryAssetId)
-	FPrimaryAssetType PrimaryAssetType;
-
-	/** The Name of this object, by default its short name */
-	UPROPERTY(EditAnywhere, SaveGame, BlueprintReadWrite, Category = PrimaryAssetId)
-	FName PrimaryAssetName;
-};
-
-/** Enumerates the valid types of range bounds (mirrored from RangeBound.h) */
-UENUM(BlueprintType)
-namespace ERangeBoundTypes
-{
-	enum Type : int
-	{
-		/**
-		* The range excludes the bound.
-		*/
-		Exclusive,
-
-		/**
-		* The range includes the bound.
-		*/
-		Inclusive,
-
-		/**
-		* The bound is open.
-		*/
-		Open
-	};
-}
-
-/**
- * Defines a single bound for a range of values.
- * @note This is a mirror of TRangeBound<float>, defined in RangeBound.h
- * @note Fields are private to match the C++ declaration in the header above.
- */
-USTRUCT(noexport, BlueprintType)
-struct FFloatRangeBound
-{
-private:
-	/** Holds the type of the bound. */
-	UPROPERTY(EditAnywhere, BlueprintReadWrite, Category=Range, meta=(AllowPrivateAccess="true"))
-	TEnumAsByte<ERangeBoundTypes::Type> Type;
-
-	/** Holds the bound's value. */
-	UPROPERTY(EditAnywhere, BlueprintReadWrite, Category=Range, meta=(AllowPrivateAccess="true"))
-	float Value;
-};
-
-/**
- * A contiguous set of floats described by lower and upper bound values.
- * @note This is a mirror of TRange<float>, defined in Range.h
- * @note Fields are private to match the C++ declaration in the header above.
- */
-USTRUCT(noexport, BlueprintType)
-struct FFloatRange
-{
-private:
-	/** Holds the range's lower bound. */
-	UPROPERTY(EditAnywhere, BlueprintReadWrite, Category=Range, meta=(AllowPrivateAccess="true"))
-	FFloatRangeBound LowerBound;
-
-	/** Holds the range's upper bound. */
-	UPROPERTY(EditAnywhere, BlueprintReadWrite, Category=Range, meta=(AllowPrivateAccess="true"))
-	FFloatRangeBound UpperBound;
-};
-
-
-/**
- * Defines a single bound for a range of values.
- * @note This is a mirror of TRangeBound<double>, defined in RangeBound.h
- * @note Fields are private to match the C++ declaration in the header above.
- */
-USTRUCT(noexport, BlueprintType)
-struct FDoubleRangeBound
-{
-private:
-	/** Holds the type of the bound. */
-	UPROPERTY(EditAnywhere, BlueprintReadWrite, Category=Range, meta=(AllowPrivateAccess="true"))
-	TEnumAsByte<ERangeBoundTypes::Type> Type;
-
-	/** Holds the bound's value. */
-	UPROPERTY(EditAnywhere, BlueprintReadWrite, Category=Range, meta=(AllowPrivateAccess="true"))
-	double Value;
-};
-
-/**
- * A contiguous set of doubles described by lower and upper bound values.
- * @note This is a mirror of TRange<double>, defined in Range.h
- * @note Fields are private to match the C++ declaration in the header above.
- */
-USTRUCT(noexport, BlueprintType)
-struct FDoubleRange
-{
-private:
-	/** Holds the range's lower bound. */
-	UPROPERTY(EditAnywhere, BlueprintReadWrite, Category=Range, meta=(AllowPrivateAccess="true"))
-	FDoubleRangeBound LowerBound;
-
-	/** Holds the range's upper bound. */
-	UPROPERTY(EditAnywhere, BlueprintReadWrite, Category=Range, meta=(AllowPrivateAccess="true"))
-	FDoubleRangeBound UpperBound;
-};
-
-/**
- * Defines a single bound for a range of values.
- * @note This is a mirror of TRangeBound<int32>, defined in RangeBound.h
- * @note Fields are private to match the C++ declaration in the header above.
- */
-USTRUCT(noexport, BlueprintType)
-struct FInt32RangeBound
-{
-private:
-	/** Holds the type of the bound. */
-	UPROPERTY(EditAnywhere, BlueprintReadWrite, Category=Range, meta=(AllowPrivateAccess="true"))
-	TEnumAsByte<ERangeBoundTypes::Type> Type;
-
-	/** Holds the bound's value. */
-	UPROPERTY(EditAnywhere, BlueprintReadWrite, Category=Range, meta=(AllowPrivateAccess="true"))
-	int32 Value;
-};
-
-/**
- * A contiguous set of floats described by lower and upper bound values.
- * @note This is a mirror of TRange<int32>, defined in Range.h
- * @note Fields are private to match the C++ declaration in the header above.
- */
-USTRUCT(noexport, BlueprintType)
-struct FInt32Range
-{
-private:
-	/** Holds the range's lower bound. */
-	UPROPERTY(EditAnywhere, BlueprintReadWrite, Category=Range, meta=(AllowPrivateAccess="true"))
-	FInt32RangeBound LowerBound;
-
-	/** Holds the range's upper bound. */
-	UPROPERTY(EditAnywhere, BlueprintReadWrite, Category=Range, meta=(AllowPrivateAccess="true"))
-	FInt32RangeBound UpperBound;
-};
-
-/**
- * Defines a single bound for a range of frame numbers.
- * @note This is a mirror of TRangeBound<FFrameNumber>, defined in RangeBound.h
- * @note Fields are private to match the C++ declaration in the header above.
- */
-USTRUCT(noexport, BlueprintType)
-struct FFrameNumberRangeBound
-{
-private:
-	UPROPERTY(EditAnywhere, BlueprintReadWrite, Category=Range, meta=(AllowPrivateAccess="true"))
-	TEnumAsByte<ERangeBoundTypes::Type> Type;
-
-	UPROPERTY(EditAnywhere, BlueprintReadWrite, Category=Range, meta=(AllowPrivateAccess="true"))
-	FFrameNumber Value;
-};
-
-/**
- * A contiguous set of frame numbers described by lower and upper bound values.
- * @note This is a mirror of TRange<FFrameNumber>, defined in Range.h
- * @note Fields are private to match the C++ declaration in the header above.
- */
-USTRUCT(noexport, BlueprintType)
-struct FFrameNumberRange
-{
-private:
-	UPROPERTY(EditAnywhere, BlueprintReadWrite, Category=Range, meta=(AllowPrivateAccess="true"))
-	FFrameNumberRangeBound LowerBound;
-
-	UPROPERTY(EditAnywhere, BlueprintReadWrite, Category=Range, meta=(AllowPrivateAccess="true"))
-	FFrameNumberRangeBound UpperBound;
-};
-
-/**
- * An interval of floats, defined by inclusive min and max values
- * @note This is a mirror of TInterval<float>, defined in Interval.h
- */
-USTRUCT(noexport, BlueprintType)
-struct FFloatInterval
-{
-	/** Values must be >= Min */
-	UPROPERTY(EditAnywhere, BlueprintReadWrite, Category=Interval)
-	float Min;
-
-	/** Values must be <= Max */
-	UPROPERTY(EditAnywhere, BlueprintReadWrite, Category=Interval)
-	float Max;
-};
-
-/**
- * An interval of integers, defined by inclusive min and max values
- * @note This is a mirror of TInterval<int32>, defined in Interval.h
- */
-USTRUCT(noexport, BlueprintType)
-struct FInt32Interval
-{
-	/** Values must be >= Min */
-	UPROPERTY(EditAnywhere, BlueprintReadWrite, Category=Interval)
-	int32 Min;
-
-	/** Values must be <= Max */
-	UPROPERTY(EditAnywhere, BlueprintReadWrite, Category=Interval)
-	int32 Max;
-};
-
-/** Categories of localized text (mirrored in LocalizedTextSourceTypes.h */
-UENUM(BlueprintType)
-enum class ELocalizedTextSourceCategory : uint8
-{
-	Game,
-	Engine,
-	Editor,
-};
-
-/**
- * Polyglot data that may be registered to the text localization manager at runtime.
- * @note This struct is mirrored in PolyglotTextData.h
- */
-USTRUCT(noexport, BlueprintType)
-struct FPolyglotTextData
-{
-	/**
-	 * The category of this polyglot data.
-	 * @note This affects when and how the data is loaded into the text localization manager.
-	 */
-	UPROPERTY(EditAnywhere, BlueprintReadWrite, Category=PolyglotData)
-	ELocalizedTextSourceCategory Category;
-
-	/**
-	 * The native culture of this polyglot data.
-	 * @note This may be empty, and if empty, will be inferred from the native culture of the text category.
-	 */
-	UPROPERTY(EditAnywhere, BlueprintReadWrite, Category=PolyglotData)
-	FString NativeCulture;
-
-	/**
-	 * The namespace of the text created from this polyglot data.
-	 * @note This may be empty.
-	 */
-	UPROPERTY(EditAnywhere, BlueprintReadWrite, Category=PolyglotData)
-	FString Namespace;
-
-	/**
-	 * The key of the text created from this polyglot data.
-	 * @note This must not be empty.
-	 */
-	UPROPERTY(EditAnywhere, BlueprintReadWrite, Category=PolyglotData)
-	FString Key;
-
-	/**
-	 * The native string for this polyglot data.
-	 * @note This must not be empty (it should be the same as the originally authored text you are trying to replace).
-	 */
-	UPROPERTY(EditAnywhere, BlueprintReadWrite, Category=PolyglotData)
-	FString NativeString;
-
-	/**
-	 * Mapping between a culture code and its localized string.
-	 * @note The native culture may also have a translation in this map.
-	 */
-	UPROPERTY(EditAnywhere, BlueprintReadWrite, Category=PolyglotData)
-	TMap<FString, FString> LocalizedStrings;
-
-	/**
-	 * True if this polyglot data is a minimal patch, and that missing translations should be
-	 * ignored (falling back to any LocRes data) rather than falling back to the native string.
-	 */
-	UPROPERTY(EditAnywhere, BlueprintReadWrite, Category=PolyglotData)
-	bool bIsMinimalPatch;
-
-	/**
-	 * Transient cached text instance from registering this polyglot data with the text localization manager.
-	 */
-	UPROPERTY(Transient)
-	FText CachedText;
-};
-
-/** Report level of automation events (mirrored in AutomationEvent.h). */
-UENUM()
-enum class EAutomationEventType : uint8
-{
-	Info,
-	Warning,
-	Error
-};
-
-/** Event emitted by automation system (mirrored in AutomationEvent.h). */
-USTRUCT(noexport)
-struct FAutomationEvent
-{
-	UPROPERTY()
-	EAutomationEventType Type;
-
-	UPROPERTY()
-	FString Message;
-
-	UPROPERTY()
-	FString Context;
-
-	UPROPERTY()
-	FGuid Artifact;
-};
-
-/** Information about the execution of an automation task (mirrored in AutomationEvent.h). */
-USTRUCT(noexport)
-struct FAutomationExecutionEntry
-{
-	UPROPERTY()
-	FAutomationEvent Event;
-
-	UPROPERTY()
-	FString Filename;
-
-	UPROPERTY()
-	int32 LineNumber;
-
-	UPROPERTY()
-	FDateTime Timestamp;
-};
-
-
-/**
- * Represents a single input device such as a gamepad, keyboard, or mouse.
- *
- * Has a globally unique identifier.
- * 
- * Opaque struct for the FInputDeviceId struct defined in CoreMiscDefines.h
- */
-USTRUCT(noexport, BlueprintType)
-struct FInputDeviceId
-{
-	GENERATED_BODY()
-private:
-	
-	UPROPERTY(VisibleAnywhere, Category = "PlatformInputDevice")
-	int32 InternalId = -1;
-};
-
-/**
- * Handle that defines a local user on this platform.
- * This used to be just a typedef int32 that was used interchangeably as ControllerId and LocalUserIndex.
- * Moving forward these will be allocated by the platform application layer.
- *
- * Opaque struct for the FPlatformUserId struct defined in CoreMiscDefines.h
- */
-USTRUCT(noexport, BlueprintType)
-struct FPlatformUserId
-{
-	GENERATED_BODY()
-private:
-	
-	UPROPERTY(VisibleAnywhere, Category = "PlatformInputDevice")
-	int32 InternalId = -1;
-};
-
-/**
- * Represents the connection status of a given FInputDeviceId
- */
-UENUM(BlueprintType)
-enum class EInputDeviceConnectionState : uint8
-{
-	/** This is not a valid input device */
-	Invalid,
-
-	/** It is not known if this device is connected or not */
-	Unknown,
-
-	/** Device is definitely connected */
-	Disconnected,
-
-	/** Definitely connected and powered on */
-	Connected
-};
-
-/**
- * Represents input device triggers that are available
- *
- * NOTE: Make sure to keep this type in sync with the reflected version in IInputInterface.h!
- */
-UENUM(BlueprintType)
-enum class EInputDeviceTriggerMask : uint8
-{
-	None		= 0x00,
-	Left		= 0x01,
-	Right		= 0x02,
-	All			= Left | Right
-};
-
-/**
- * Data about an input device's current state
- */
-USTRUCT(noexport, BlueprintType)
-struct FPlatformInputDeviceState
-{
-	GENERATED_BODY()
-
-	/** The platform user that this input device belongs to */
-	UPROPERTY(BlueprintReadOnly, VisibleAnywhere, Category = "PlatformInputDevice")
-	FPlatformUserId OwningPlatformUser = PLATFORMUSERID_NONE;
-
-	/** The connection state of this input device */
-	UPROPERTY(BlueprintReadOnly, VisibleAnywhere, Category = "PlatformInputDevice")
-	EInputDeviceConnectionState ConnectionState = EInputDeviceConnectionState::Invalid;
-};
-
-/** Enum used by DataValidation plugin to see if an asset has been validated for correctness (mirrored in UObjectGlobals.h)*/
-UENUM(BlueprintType)
-enum class EDataValidationResult : uint8
-{
-	/** Asset has failed validation */
-	Invalid,
-	/** Asset has passed validation */
-	Valid,
-	/** Asset has not yet been validated */
-	NotValidated
-};
-
-/**
- * A struct to serve as a filter for Asset Registry queries. (mirrored in ARFilter.h)
- */
-USTRUCT(noexport, BlueprintType, IsAlwaysAccessible, HasDefaults, meta = (HasNativeMake = "/Script/Engine.KismetSystemLibrary.MakeARFilter", HasNativeBreak = "/Script/Engine.KismetSystemLibrary.BreakARFilter"))
-struct FARFilter
-{
-	/** The filter component for package names */
-	UPROPERTY(EditDefaultsOnly, BlueprintReadWrite, Category = AssetRegistry)
-	TArray<FName> PackageNames;
-
-	/** The filter component for package paths */
-	UPROPERTY(EditDefaultsOnly, BlueprintReadWrite, Category = AssetRegistry)
-	TArray<FName> PackagePaths;
-
-#if WITH_EDITORONLY_DATA
-	/** The filter component containing specific object paths. Deprecated. */
-	UPROPERTY()
-	TArray<FName> ObjectPaths;
-#endif
-
-	/** The filter component containing specific object paths */
-	UPROPERTY(EditDefaultsOnly, BlueprintReadWrite, Category = AssetRegistry)
-	TArray<FSoftObjectPath> SoftObjectPaths;
-
-	/** [DEPRECATED] - Class names are now represented by path names. Please use ClassPaths instead. */
-	UPROPERTY(BlueprintReadWrite, Category = AssetRegistry, meta=(DeprecatedProperty, DeprecationMessage="Short asset class names must be converted to full asset pathnames. Use ClassPaths instead."))
-	TArray<FName> ClassNames;
-
-	/** The filter component for class path names. Instances of the specified classes, but not subclasses (by default), will be included. Derived classes will be included only if bRecursiveClasses is true. */
-	UPROPERTY(EditDefaultsOnly, BlueprintReadWrite, Category = AssetRegistry)
-	TArray<FTopLevelAssetPath> ClassPaths;
-
-	/** The filter component for properties marked with the AssetRegistrySearchable flag */
-	TMultiMap<FName, TOptional<FString>> TagsAndValues;
-
-	/** [DEPRECATED] - Class names are now represented by path names. Please use RecursiveClassPathsExclusionSet instead. */
-	UPROPERTY(BlueprintReadWrite, Category = AssetRegistry, meta=(DeprecatedProperty, DeprecationMessage="Short asset class names must be converted to full asset pathnames. Use RecursiveClassPathsExclusionSet instead."))
-	TSet<FName> RecursiveClassesExclusionSet;
-
-	/** Only if bRecursiveClasses is true, the results will exclude classes (and subclasses) in this list */
-	UPROPERTY(EditDefaultsOnly, BlueprintReadWrite, Category = AssetRegistry)
-	TSet<FTopLevelAssetPath> RecursiveClassPathsExclusionSet;
-
-	/** If true, PackagePath components will be recursive */
-	UPROPERTY(EditDefaultsOnly, BlueprintReadWrite, Category = AssetRegistry)
-	bool bRecursivePaths = false;
-
-	/** If true, subclasses of ClassNames will also be included and RecursiveClassesExclusionSet will be excluded. */
-	UPROPERTY(EditDefaultsOnly, BlueprintReadWrite, Category = AssetRegistry)
-	bool bRecursiveClasses = false;
-
-	/** If true, only on-disk assets will be returned. Be warned that this is rarely what you want and should only be used for performance reasons */
-	UPROPERTY(EditDefaultsOnly, BlueprintReadWrite, Category = AssetRegistry)
-	bool bIncludeOnlyOnDiskAssets = false;
-
-	/** The exclusive filter component for package flags. Only assets without any of the specified flags will be returned. */
-	uint32 WithoutPackageFlags = 0;
-
-	/** The inclusive filter component for package flags. Only assets with all of the specified flags will be returned. */
-	uint32 WithPackageFlags = 0;
-};
-
-USTRUCT(noexport)
-struct FAssetBundleEntry
-{
-	/** Specific name of this bundle */
-	UPROPERTY()
-	FName BundleName;
-
-#if WITH_EDITORONLY_DATA
-	/** List of string assets contained in this bundle */
-	UPROPERTY(meta=(DeprecatedProperty, DeprecationMessage="Asset bundles may only contain top level asset paths which are referenced through the AssetPaths property."))
-	TArray<FSoftObjectPath> BundleAssets;
-#endif
-
-	UPROPERTY()
-	TArray<FTopLevelAssetPath> AssetPaths;
-};
-
-/** A struct with a list of asset bundle entries. If one of these is inside a UObject it will get automatically exported as the asset registry tag AssetBundleData */
-USTRUCT(noexport, IsAlwaysAccessible, HasDefaults)
-struct FAssetBundleData
-{
-	/** List of bundles defined */
-	UPROPERTY()
-	TArray<FAssetBundleEntry> Bundles;
-};
-
-/**
- * A struct to hold important information about an assets found by the Asset Registry
- * This struct is transient and should never be serialized
- */
-USTRUCT(noexport, BlueprintType, IsAlwaysAccessible, HasDefaults)
-struct FAssetData
-{
-#if WITH_EDITORONLY_DATA
-	UPROPERTY()
-	FName ObjectPath;
-#endif
-	/** The name of the package in which the asset is found, this is the full long package name such as /Game/Path/Package */
-	UPROPERTY(BlueprintReadOnly, Category = AssetData, transient)
-	FName PackageName;
-	/** The path to the package in which the asset is found, this is /Game/Path with the Package stripped off */
-	UPROPERTY(BlueprintReadOnly, Category = AssetData, transient)
-	FName PackagePath;
-	/** The name of the asset without the package */
-	UPROPERTY(BlueprintReadOnly, Category = AssetData, transient)
-	FName AssetName;
-	/** The name of the asset's class */
-	UPROPERTY(BlueprintReadOnly, Category = AssetData, transient, meta=(DeprecatedProperty, DeprecationMessage="Short asset class name must be converted to full asset pathname. Use AssetClassPath instead."))
-	FName AssetClass;
-	/** The path name of the asset's class */
-	UPROPERTY(BlueprintReadOnly, Category = AssetData, transient)
-	FTopLevelAssetPath AssetClassPath;
-
-	/** Asset package flags */
-	uint32 PackageFlags = 0;
-	
-#if WITH_EDITORONLY_DATA
-	/** If the outer of this object is not PackageName, it is the object specified by this path. Not exposed to blueprints except through 'To Soft Object Path'. */
-	FName OptionalOuterPath;
-#endif
-
-	/** The map of values for properties that were marked AssetRegistrySearchable or added by GetAssetRegistryTags */
-	FAssetDataTagMapSharedView TagsAndValues;
-	TSharedPtr<FAssetBundleData, ESPMode::ThreadSafe> TaggedAssetBundles;
-	/** The IDs of the pakchunks this asset is located in for streaming install.  Empty if not assigned to a chunk */
-	TArray<int32, TInlineAllocator<2>> ChunkIDs;
-};
-
-USTRUCT(noexport, IsAlwaysAccessible, HasDefaults)
-struct FTestUninitializedScriptStructMembersTest
-{
-	UPROPERTY(Transient)
-	TObjectPtr<UObject> UninitializedObjectReference;
-
-	UPROPERTY(Transient)
-	TObjectPtr<UObject> InitializedObjectReference;
-
-	UPROPERTY(Transient)
-	float UnusedValue;
 };
 
 USTRUCT(noexport, IsAlwaysAccessible, HasDefaults)
@@ -4387,7 +2752,6 @@
 	
 	UPROPERTY(Transient)
 	TWeakObjectPtr<UObject> WeakObjectPointer;
->>>>>>> 4af6daef
 };
 
 /**
