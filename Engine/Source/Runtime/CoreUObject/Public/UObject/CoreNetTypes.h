// Copyright Epic Games, Inc. All Rights Reserved.

#pragma once

#include "UObject/ObjectMacros.h"

<<<<<<< HEAD
=======
#if WITH_ENGINE 
	#include "CoreNetTypes.generated.h"
#endif

>>>>>>> 4af6daef
/** Whether or not caching of actor/subobject names to the stack should be enabled, for async demo recording crashdumps */
#ifndef UE_NET_REPACTOR_NAME_DEBUG
	#define UE_NET_REPACTOR_NAME_DEBUG 0
#endif


/** Secondary condition to check before considering the replication of a lifetime property. */
UENUM(BlueprintType)
enum ELifetimeCondition : int
{
	COND_None = 0							UMETA(DisplayName = "None"),							// This property has no condition, and will send anytime it changes
	COND_InitialOnly = 1					UMETA(DisplayName = "Initial Only"),					// This property will only attempt to send on the initial bunch
	COND_OwnerOnly = 2						UMETA(DisplayName = "Owner Only"),						// This property will only send to the actor's owner
	COND_SkipOwner = 3						UMETA(DisplayName = "Skip Owner"),						// This property send to every connection EXCEPT the owner
	COND_SimulatedOnly = 4					UMETA(DisplayName = "Simulated Only"),					// This property will only send to simulated actors
	COND_AutonomousOnly = 5					UMETA(DisplayName = "Autonomous Only"),					// This property will only send to autonomous actors
	COND_SimulatedOrPhysics = 6				UMETA(DisplayName = "Simulated Or Physics"),			// This property will send to simulated OR bRepPhysics actors
	COND_InitialOrOwner = 7					UMETA(DisplayName = "Initial Or Owner"),				// This property will send on the initial packet, or to the actors owner
	COND_Custom = 8							UMETA(DisplayName = "Custom"),							// This property has no particular condition, but wants the ability to toggle on/off via SetCustomIsActiveOverride
	COND_ReplayOrOwner = 9					UMETA(DisplayName = "Replay Or Owner"),					// This property will only send to the replay connection, or to the actors owner
	COND_ReplayOnly = 10					UMETA(DisplayName = "Replay Only"),						// This property will only send to the replay connection
	COND_SimulatedOnlyNoReplay = 11			UMETA(DisplayName = "Simulated Only No Replay"),		// This property will send to actors only, but not to replay connections
	COND_SimulatedOrPhysicsNoReplay = 12	UMETA(DisplayName = "Simulated Or Physics No Replay"),	// This property will send to simulated Or bRepPhysics actors, but not to replay connections
	COND_SkipReplay = 13					UMETA(DisplayName = "Skip Replay"),						// This property will not send to the replay connection
	COND_Dynamic = 14						UMETA(Hidden),											// This property wants to override the condition at runtime. Defaults to always replicate until you override it to a new condition.
	COND_Never = 15							UMETA(Hidden),											// This property will never be replicated
	COND_NetGroup = 16						UMETA(Hidden),											// This subobject will replicate to connections that are part of the same group the subobject is registered to. Not usable on properties.
	COND_Max = 17							UMETA(Hidden)
};


enum ELifetimeRepNotifyCondition
{
	REPNOTIFY_OnChanged = 0,		// Only call the property's RepNotify function if it changes from the local value
	REPNOTIFY_Always = 1,		// Always Call the property's RepNotify function when it is received from the server
};

enum class EChannelCloseReason : uint8
{
	Destroyed,
	Dormancy,
	LevelUnloaded,
	Relevancy,
	TearOff,
	/* reserved */
	MAX	= 15		// this value is used for serialization, modifying it may require a network version change
};

COREUOBJECT_API const TCHAR* LexToString(const EChannelCloseReason Value);

#if UE_ENABLE_INCLUDE_ORDER_DEPRECATED_IN_5_2
#include "CoreMinimal.h"
#endif<|MERGE_RESOLUTION|>--- conflicted
+++ resolved
@@ -4,13 +4,10 @@
 
 #include "UObject/ObjectMacros.h"
 
-<<<<<<< HEAD
-=======
 #if WITH_ENGINE 
 	#include "CoreNetTypes.generated.h"
 #endif
 
->>>>>>> 4af6daef
 /** Whether or not caching of actor/subobject names to the stack should be enabled, for async demo recording crashdumps */
 #ifndef UE_NET_REPACTOR_NAME_DEBUG
 	#define UE_NET_REPACTOR_NAME_DEBUG 0
