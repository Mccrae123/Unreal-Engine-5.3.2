// Copyright Epic Games, Inc. All Rights Reserved.

#pragma once

#include "Compression/CompressedBuffer.h"
#include "Containers/Array.h"
#include "Containers/Map.h"
#include "Containers/StringFwd.h"
#include "Containers/UnrealString.h"
#include "CoreMinimal.h"
#include "CoreTypes.h"
#include "IO/IoHash.h"
#include "Serialization/Archive.h"
#include "Serialization/ArchiveUObject.h"
#include "Serialization/FileRegions.h"
#include "Templates/Function.h"
#include "Templates/RefCounting.h"
#include "Templates/UniquePtr.h"
#include "UObject/Linker.h"
#include "UObject/NameTypes.h"
#include "UObject/ObjectResource.h"
#include "UObject/PackageTrailer.h"
<<<<<<< HEAD
=======
#include "UObject/SoftObjectPath.h"
>>>>>>> d731a049
#include "UObject/UObjectThreadContext.h"

class FBulkData;
class FObjectPostSaveContext;
<<<<<<< HEAD
struct FUntypedBulkData;
=======
class FOutputDevice;
class FPackagePath;
class UObject;
class UPackage;
namespace UE { class FDerivedData; }
namespace UE { class FPackageTrailerBuilder; }
struct FLazyObjectPtr;
struct FUObjectSerializeContext;
>>>>>>> d731a049

/*----------------------------------------------------------------------------
	FLinkerSave.
----------------------------------------------------------------------------*/

/**
 * Handles saving Unreal package files.
 */
class FLinkerSave : public FLinker, public FArchiveUObject
{
public:

	FORCEINLINE static ELinkerType::Type StaticType()
	{
		return ELinkerType::Save;
	}

	virtual ~FLinkerSave();

	// Variables.
	/** The archive that actually writes the data to disk. */
	FArchive* Saver;

	FPackageIndex CurrentlySavingExport;
	TArray<FPackageIndex> DepListForErrorChecking;

	/** Index array - location of the resource for a UObject is stored in the ObjectIndices array using the UObject's Index */
	TMap<UObject *,FPackageIndex> ObjectIndicesMap;

	/** List of Searchable Names, by object containing them. This gets turned into package indices later */
	TMap<const UObject *, TArray<FName> > SearchableNamesObjectMap;

	/* Map from FName to the index of the name in the name array written into the package header. */
	TMap<FNameEntryId, int32> NameIndices;

	/* Map from FSoftObjectPath to the index of the path in the soft object path array written into the package header. */
	TMap<FSoftObjectPath, int32> SoftObjectPathIndices;

	/** Flag that indicate if we are currently serializing the package header. Used to disable mapping while serializing the header itself. */
	bool bIsWritingHeader = false;

	/** Save context associated with this linker */
	TRefCountPtr<FUObjectSerializeContext> SaveContext;

	/** List of bulkdata that needs to be stored at the end of the file */
	struct FBulkDataStorageInfo
	{
		/** Offset to the location where the payload offset is stored */
		int64 BulkDataOffsetInFilePos;
		/** Offset to the location where the payload size is stored */
		int64 BulkDataSizeOnDiskPos;
		/** Offset to the location where the bulk data flags are stored */
		int64 BulkDataFlagsPos;
		/** Bulk data flags at the time of serialization */
		uint32 BulkDataFlags;
		/** The file region type to apply to this bulk data */
		EFileRegionType BulkDataFileRegionType;
		/** The bulkdata */
		FBulkData* BulkData;
	};
	TArray<FBulkDataStorageInfo> BulkDataToAppend;
	TArray<FFileRegion> FileRegions;

	// TODO: Look into removing BulkDataToAppend and use AdditionalDataToAppend instead.

	/**
	 * Callback for arbitrary serializers to append data to the end of the ExportsArchive.
	 * Some PackageWriters used by SavePackage will write this data to a separate archive.
	 * 
	 * @param ExportsArchive The archive containing the UObjects and structs, this is always this LinkerSave.
	 * @param DataArchive The archive to which the data should be written. Might be this LinkerSave, or might be a separate archive.
	 * @param DataStartOffset The offset to the beginning of the range in DataArchive that should be stored in the UObject or struct's
	 *        export data. Reading at DataStartOffset from the FArchive passed into Serialize during a load will return the data that the
	 *		  callback wrote to DataArchive.
	 */
	using AdditionalDataCallback = TUniqueFunction<void(FLinkerSave& ExportsArchive, FArchive& DataArchive, int64 DataStartOffset)>;
	/** 
	 * Array of callbacks that will be invoked when it is possible to serialize out data 
	 * to the end of the output file.
	 */
	TArray<AdditionalDataCallback> AdditionalDataToAppend;

	/**
	 * Set to true when the package is being saved due to a procedural save.
	 * Any save without the the possibility of user-generated edits to the package is a procedural save (Cooking, EditorDomain).
	 * This allows us to execute transforms that only need to be executed in response to new user data.
	 */
	bool bProceduralSave = false;

	/**
	 * Set to true when the LoadedPath of the package being saved is being updated.
	 * This allows us to update the in-memory package when it is saved in editor to match its new save file.
	 * This is used e.g. to decide whether to update the in-memory file offsets for BulkData.
	 */
	bool bUpdatingLoadedPath = false;

	/** When set to true, payloads that are currently virtualized should be downloaded and stored locally with the package */
	bool bRehydratePayloads = false;
	
	struct FSidecarStorageInfo
	{
		FIoHash Identifier;
		FCompressedBuffer Payload;
	};

	/** Used by FEditorBulkData to add payloads to be added to the payload sidecar file (currently an experimental feature) */
	TArray<FSidecarStorageInfo> SidecarDataToAppend;
	
	/** Gathers all payloads while save the package, so that they can be stored in a single data structure @see FPackageTrailer */
	TUniquePtr<UE::FPackageTrailerBuilder> PackageTrailerBuilder;

	/** 
	 * Array of callbacks that will be invoked when the package has successfully saved to disk.
	 * The callbacks will not be invoked if the package fails to save for some reason.
	 * Unlike subscribing to the UPackage::PackageSavedEvent this callback allows custom data
	 * via lambda capture. 
	 * @param PackagePath The path of the package
	 */
	TArray<TUniqueFunction<void(const FPackagePath& PackagePath, FObjectPostSaveContext ObjectSaveContext)>> PostSaveCallbacks;

	/** A mapping of package name to generated script SHA keys */
	COREUOBJECT_API static TMap<FString, TArray<uint8> > PackagesToScriptSHAMap;

	/** Constructor for file writer */
	FLinkerSave(UPackage* InParent, const TCHAR* InFilename, bool bForceByteSwapping, bool bInSaveUnversioned = false );
	/** Constructor for memory writer */
	FLinkerSave(UPackage* InParent, bool bForceByteSwapping, bool bInSaveUnversioned = false );
	/** Constructor for custom savers. The linker assumes ownership of the custom saver. */
	FLinkerSave(UPackage* InParent, FArchive *InSaver, bool bForceByteSwapping, bool bInSaveUnversioned = false);

	/** Returns the appropriate name index for the source name, or INDEX_NONE if not found in NameIndices */
	int32 MapName( FNameEntryId Name) const;

	/** Returns the appropriate soft object path index for the source soft object path, or INDEX_NONE if not found. */
	int32 MapSoftObjectPath(const FSoftObjectPath& SoftObjectPath) const;

	/** Returns the appropriate package index for the source object, or default value if not found in ObjectIndicesMap */
	FPackageIndex MapObject(const UObject* Object) const;

	// FArchive interface.
	using FArchiveUObject::operator<<; // For visibility of the overloads we don't override
	FArchive& operator<<( FName& InName );
	FArchive& operator<<( UObject*& Obj );
	FArchive& operator<<(FSoftObjectPath& SoftObjectPath);
	FArchive& operator<<( FLazyObjectPtr& LazyObjectPtr );
	virtual void SetSerializeContext(FUObjectSerializeContext* InLoadContext) override;
	FUObjectSerializeContext* GetSerializeContext() override;
	virtual void UsingCustomVersion(const struct FGuid& Guid) override;
	/**
	 * Sets whether tagged property serialization should be replaced by faster unversioned serialization.
	 * This sets it on itself, the summary, the actual Saver Archive if any and set the proper associated flag on the LinkerRoot
	 */
	virtual void SetUseUnversionedPropertySerialization(bool bInUseUnversioned) override;
	/**
	 * Sets whether we should be filtering editor only.
	 * This sets it on itself, the summary, the actual Saver Archive if any and set the proper associated flag on the LinkerRoot
	 */
	virtual void SetFilterEditorOnly(bool bInFilterEditorOnly) override;


#if WITH_EDITOR
	// proxy for debugdata
	virtual void PushDebugDataString(const FName& DebugData) override { Saver->PushDebugDataString(DebugData); }
	virtual void PopDebugDataString() override { Saver->PopDebugDataString(); }
#endif

	virtual FString GetArchiveName() const override;

	/**
	 * If this archive is a FLinkerLoad or FLinkerSave, returns a pointer to the FLinker portion.
	 */
	virtual FLinker* GetLinker() { return this; }

	void Seek( int64 InPos );
	int64 Tell();
	// this fixes the warning : 'FLinkerSave::Serialize' hides overloaded virtual function
	using FLinker::Serialize;
	void Serialize( void* V, int64 Length );

	/** Invoke all of the callbacks in PostSaveCallbacks and then empty it. */
	void OnPostSave(const FPackagePath& PackagePath, FObjectPostSaveContext ObjectSaveContext);

	// FLinker interface
	virtual FString GetDebugName() const override;

	// LinkerSave interface
	/**
	 * Closes and deletes the Saver (file, memory or custom writer) which will close any associated file handle.
	 * Returns false if the owned saver contains errors after closing it, true otherwise.
	 */
	bool CloseAndDestroySaver();

	/**
	 * Sets a flag indicating that this archive contains data required to be gathered for localization.
	 */
	void ThisRequiresLocalizationGather();

	/** Get the filename being saved to */
	const FString& GetFilename() const;

	/* Set the output device used to log errors, if any. */
	void SetOutputDevice(FOutputDevice* InOutputDevice)
	{
		LogOutput = InOutputDevice;
	}

	/* Returns an output Device that can be used to log info, warnings and errors etc. */
	FOutputDevice* GetOutputDevice() const 
	{
		return LogOutput;
	}
<<<<<<< HEAD
=======

#if WITH_EDITORONLY_DATA
	/**
	 * Adds the derived data to the package. This is only supported when saving a cooked package.
	 *
	 * @return A reference that can be used to load the derived data from the cooked package.
	 */
	UE::FDerivedData AddDerivedData(const UE::FDerivedData& Data);
#endif // WITH_EDITORONLY_DATA

>>>>>>> d731a049
protected:
	/** Set the filename being saved to */
	void SetFilename(FStringView InFilename);

private:
	/** Optional log output to bubble errors back up. */
	FOutputDevice* LogOutput = nullptr;

#if WITH_EDITORONLY_DATA
	/** The index of the last derived data chunk added to the package. */
	int32 LastDerivedDataIndex = -1;
#endif
};<|MERGE_RESOLUTION|>--- conflicted
+++ resolved
@@ -20,17 +20,11 @@
 #include "UObject/NameTypes.h"
 #include "UObject/ObjectResource.h"
 #include "UObject/PackageTrailer.h"
-<<<<<<< HEAD
-=======
 #include "UObject/SoftObjectPath.h"
->>>>>>> d731a049
 #include "UObject/UObjectThreadContext.h"
 
 class FBulkData;
 class FObjectPostSaveContext;
-<<<<<<< HEAD
-struct FUntypedBulkData;
-=======
 class FOutputDevice;
 class FPackagePath;
 class UObject;
@@ -39,7 +33,6 @@
 namespace UE { class FPackageTrailerBuilder; }
 struct FLazyObjectPtr;
 struct FUObjectSerializeContext;
->>>>>>> d731a049
 
 /*----------------------------------------------------------------------------
 	FLinkerSave.
@@ -251,8 +244,6 @@
 	{
 		return LogOutput;
 	}
-<<<<<<< HEAD
-=======
 
 #if WITH_EDITORONLY_DATA
 	/**
@@ -263,7 +254,6 @@
 	UE::FDerivedData AddDerivedData(const UE::FDerivedData& Data);
 #endif // WITH_EDITORONLY_DATA
 
->>>>>>> d731a049
 protected:
 	/** Set the filename being saved to */
 	void SetFilename(FStringView InFilename);
