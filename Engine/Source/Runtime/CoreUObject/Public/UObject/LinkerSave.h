--- conflicted
+++ resolved
@@ -6,11 +6,7 @@
 #include "Compression/CompressedBuffer.h"
 #include "Serialization/ArchiveUObject.h"
 #include "Serialization/FileRegions.h"
-<<<<<<< HEAD
-#include "UObject/ObjectResource.h"
-=======
 #include "Templates/RefCounting.h"
->>>>>>> 6bbb88c8
 #include "UObject/Linker.h"
 #include "UObject/ObjectResource.h"
 #include "UObject/PackageTrailer.h"
@@ -74,8 +70,6 @@
 	};
 	TArray<FBulkDataStorageInfo> BulkDataToAppend;
 	TArray<FFileRegion> FileRegions;
-<<<<<<< HEAD
-=======
 
 	// TODO: Look into removing BulkDataToAppend and use AdditionalDataToAppend instead.
 
@@ -130,7 +124,6 @@
 	 * @param PackagePath The path of the package
 	 */
 	TArray<TUniqueFunction<void(const FPackagePath& PackagePath, FObjectPostSaveContext ObjectSaveContext)>> PostSaveCallbacks;
->>>>>>> 6bbb88c8
 
 	/** A mapping of package name to generated script SHA keys */
 	COREUOBJECT_API static TMap<FString, TArray<uint8> > PackagesToScriptSHAMap;
