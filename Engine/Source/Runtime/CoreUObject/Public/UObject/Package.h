--- conflicted
+++ resolved
@@ -34,16 +34,10 @@
 // This is a dummy type which is not implemented anywhere. It's only
 // used to flag a deprecated Conform argument to package save functions.
 class FLinkerNull;
-class FLinkerLoad;
 class FLinkerSave;
-<<<<<<< HEAD
-class ITargetPlatform;
-struct FPackageSaveInfo;
-=======
 class FObjectPostSaveContext;
 class FObjectPreSaveContext;
 class FOutputDevice;
->>>>>>> d731a049
 class FSavePackageContext;
 class FString;
 class ITargetPlatform;
@@ -52,8 +46,6 @@
 struct FMD5Hash;
 struct FPackageSaveInfo;
 struct FSavePackageArgs;
-
-class UMetaData;
 
 /**
 * Represents the result of saving a package
@@ -83,11 +75,8 @@
 	ValidatorSuppress,
 	/** Internal save result used to identify a valid empty internal save realm to skip over. @see ESaveRealm */
 	EmptyRealm,
-<<<<<<< HEAD
-=======
 	/** SavePackage is blocked by an asynchronous operation, so it quickly aborted. Can only be returned if SAVE_AllowTimeout is present in SaveFlags */
 	Timeout,
->>>>>>> d731a049
 };
 
 /**
@@ -136,10 +125,7 @@
 			Result == ESavePackageResult::ReplaceCompletely;
 	}
 };
-<<<<<<< HEAD
-=======
 PRAGMA_ENABLE_DEPRECATION_WARNINGS
->>>>>>> d731a049
 
 /**
 * A package.
@@ -246,20 +232,12 @@
 	/** Time in seconds it took to fully load this package. 0 if package is either in process of being loaded or has never been fully loaded. */
 	float LoadTime;
 #endif
-<<<<<<< HEAD
-
-#if WITH_EDITORONLY_DATA
-	/** Indicates which folder to display this package under in the Generic Browser's list of packages. If not specified, package is added to the root level.	*/
-	FName FolderName;
-
-=======
 
 #if WITH_EDITORONLY_DATA
 	/** Indicates which folder to display this package under in the Generic Browser's list of packages. If not specified, package is added to the root level. deprecated	*/
 	UE_DEPRECATED(5.1, "Unused property to be removed. Use something like FPackageName::GetLongPackagePath if requiring something similar.")
 	FName FolderName;
 
->>>>>>> d731a049
 	/** Persistent GUID of package if it was loaded from disk. Persistent across saves. */
 	FGuid PersistentGuid;
 
@@ -438,7 +416,6 @@
 	}
 
 	const FPackageFileVersion& GetLinkerPackageVersion() const
-<<<<<<< HEAD
 	{
 		return LinkerPackageVersion;
 	}
@@ -459,28 +436,6 @@
 	 */
 	void SetLoadTime( float InLoadTime ) 
 	{
-=======
-	{
-		return LinkerPackageVersion;
-	}
-
-	int32 GetLinkerLicenseeVersion() const
-	{
-		return LinkerLicenseeVersion;
-	}
-
-	const FCustomVersionContainer& GetLinkerCustomVersions() const
-	{
-		return LinkerCustomVersion;
-	}
-
-
-	/**
-	 * Sets the time it took to load this package.
-	 */
-	void SetLoadTime( float InLoadTime ) 
-	{
->>>>>>> d731a049
 #if !UE_BUILD_SHIPPING
 		LoadTime = InLoadTime;
 #endif
@@ -771,7 +726,6 @@
 	{
 		PersistentGuid = NewPersistentGuid;
 	}
-<<<<<<< HEAD
 #endif
 
 #if WITH_RELOAD
@@ -786,22 +740,6 @@
 	}
 #endif
 
-=======
-#endif
-
-#if WITH_RELOAD
-	const TArray<UFunction*>& GetReloadDelegates() const
-	{
-		return Delegates;
-	}
-
-	void SetReloadDelegates(TArray<UFunction*> InDelegates) 
-	{
-		Delegates = MoveTemp(InDelegates);
-	}
-#endif
-
->>>>>>> d731a049
 
 	/** Get the world tile info if any*/
 	FWorldTileInfo* GetWorldTileInfo() const
