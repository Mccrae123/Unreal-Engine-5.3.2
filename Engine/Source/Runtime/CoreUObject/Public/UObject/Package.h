// Copyright Epic Games, Inc. All Rights Reserved.

#pragma once

#include "Async/Future.h"
#include "Containers/Array.h"
#include "Containers/ArrayView.h"
#include "CoreGlobals.h"
#include "CoreMinimal.h"
#include "Delegates/Delegate.h"
#include "HAL/PlatformMath.h"
#include "IO/PackageId.h"
#include "Misc/AssertionMacros.h"
#include "Misc/DateTime.h"
#include "Misc/Guid.h"
#include "Misc/ObjectThumbnail.h"
#include "Misc/OutputDeviceError.h"
#include "Misc/PackagePath.h"
#include "Misc/SecureHash.h"
#include "Misc/WorldCompositionUtility.h"
#include "Serialization/CustomVersion.h"
#include "Templates/PimplPtr.h"
#include "Templates/UniquePtr.h"
#include "Templates/UnrealTemplate.h"
#include "UObject/NameTypes.h"
#include "UObject/Object.h"
#include "UObject/ObjectMacros.h"
#include "UObject/ObjectVersion.h"
#include "UObject/UObjectGlobals.h"

class Error;
class FArchive;
class FLinkerLoad;
// This is a dummy type which is not implemented anywhere. It's only
// used to flag a deprecated Conform argument to package save functions.
class FLinkerNull;
class FLinkerSave;
class FObjectPostSaveContext;
class FObjectPreSaveContext;
class FOutputDevice;
class FSavePackageContext;
class FString;
class ITargetPlatform;
class UFunction;
class UMetaData;
struct FAssetData;
struct FMD5Hash;
struct FPackageSaveInfo;
struct FSavePackageArgs;

/**
* Represents the result of saving a package
*/
enum class ESavePackageResult
{
	/** Package was saved successfully */
	Success,
	/** Unknown error occured when saving package */
	Error,
	/** Canceled by user */
	Canceled,
	/** [When cooking] Package was not saved because it contained editor-only data */
	ContainsEditorOnlyData,
	/** [When cooking] Package was not saved because it was referenced by editor-only properties */
	ReferencedOnlyByEditorOnlyData,
	/** [When cooking] Package was not saved because it contains assets that were converted into native code */
	ReplaceCompletely,
	/** [When cooking] Package was saved, but we should generate a stub so that other converted packages can interface with it*/
	GenerateStub,
	DifferentContent	UE_DEPRECATED(5.0, "Diffing is now done using FDiffPackageWriter."),
	/** [When cooking] The file requested (when cooking on the fly) did not exist on disk */
	MissingFile,
	/** Result from ISavePackageValidator that indicates an error. */
	ValidatorError,
	/** Result from ISavePackageValidator that suppresses the save but is not an error. */
	ValidatorSuppress,
	/** Internal save result used to identify a valid empty internal save realm to skip over. @see ESaveRealm */
	EmptyRealm,
	/** SavePackage is blocked by an asynchronous operation, so it quickly aborted. Can only be returned if SAVE_AllowTimeout is present in SaveFlags */
	Timeout,
};

/**
* Struct returned from save package, contains the enum as well as extra data about what was written
*/
struct FSavePackageResultStruct
{
	/** Success/failure of the save operation */
	ESavePackageResult Result;

	/** Total size of all files written out, including bulk data */
	int64 TotalFileSize;

	UE_DEPRECATED(5.1, "CookedHash is now available through PackageWriter->CommitPackage instead. For waiting on completion in the non-cook case, use UPackage::WaitForAsyncFileWrites.")
	TFuture<FMD5Hash> CookedHash;

	/** Serialized package flags */
	uint32 SerializedPackageFlags;

	/** Linker for linker comparison after save. */
	TPimplPtr<FLinkerSave> LinkerSave;

	TArray<FAssetData> SavedAssets;

<<<<<<< HEAD
=======
	TArray<FName> ImportPackages;
	TArray<FName> SoftPackageReferences;

>>>>>>> 4af6daef
	/** Constructors, it will implicitly construct from the result enum */
	COREUOBJECT_API FSavePackageResultStruct();
	COREUOBJECT_API FSavePackageResultStruct(ESavePackageResult InResult);
	COREUOBJECT_API FSavePackageResultStruct(ESavePackageResult InResult, int64 InTotalFileSize);
	COREUOBJECT_API FSavePackageResultStruct(ESavePackageResult InResult, int64 InTotalFileSize,
		uint32 InSerializedPackageFlags, TPimplPtr<FLinkerSave> Linker = nullptr);
	COREUOBJECT_API FSavePackageResultStruct(FSavePackageResultStruct&& Other);
	COREUOBJECT_API FSavePackageResultStruct& operator=(FSavePackageResultStruct&& Other);
	COREUOBJECT_API ~FSavePackageResultStruct();

	bool operator==(const FSavePackageResultStruct& Other) const
	{
		return Result == Other.Result;
	}

	bool operator!=(const FSavePackageResultStruct& Other) const
	{
		return Result != Other.Result;
	}

	/** Returns whether the package save was successful */
	bool IsSuccessful() const
	{
		return
			Result == ESavePackageResult::Success ||
			Result == ESavePackageResult::GenerateStub ||
			Result == ESavePackageResult::ReplaceCompletely;
	}
};

/**
* A package.
*/
PRAGMA_DISABLE_DEPRECATION_WARNINGS // Required for auto-generated functions referencing PackageFlags
class COREUOBJECT_API UPackage : public UObject
{
	DECLARE_CASTED_CLASS_INTRINSIC_NO_CTOR_NO_VTABLE_CTOR(UPackage, UObject, 0, TEXT("/Script/CoreUObject"), CASTCLASS_UPackage, NO_API)
	/** DO NOT USE. This constructor is for internal usage only for hot-reload purposes. */
	UPackage(FVTableHelper& Helper)
		: Super(Helper)
	{
	};

public:

	UPackage(const FObjectInitializer& ObjectInitializer = FObjectInitializer::Get())
		: Super(ObjectInitializer)
	{
	}

	/** delegate type for package dirty state events.  ( Params: UPackage* ModifiedPackage ) */
	DECLARE_MULTICAST_DELEGATE_OneParam(FOnPackageDirtyStateChanged, class UPackage*);
	/** delegate type for package saved events ( Params: const FString& PackageFileName, UObject* Outer ) */
	DECLARE_MULTICAST_DELEGATE_TwoParams(FOnPackageSaved, const FString&, UObject*);					
	/** delegate type for package saved events ( Params: const FString& PackageFileName, UObject* Outer, FObjectPostSaveContext ObjectSaveContext ) */
	DECLARE_MULTICAST_DELEGATE_ThreeParams(FOnPackageSavedWithContext, const FString&, UPackage*, FObjectPostSaveContext);
	/** delegate type for when a package is marked as dirty via UObjectBaseUtilty::MarkPackageDirty ( Params: UPackage* ModifiedPackage, bool bWasDirty ) */
	DECLARE_MULTICAST_DELEGATE_TwoParams(FOnPackageMarkedDirty, class UPackage*, bool);
	/** delegate type for when a package is about to be saved */
	DECLARE_MULTICAST_DELEGATE_OneParam(FPreSavePackage, class UPackage*);
	/** delegate type for when a package is about to be saved */
	DECLARE_MULTICAST_DELEGATE_TwoParams(FPreSavePackageWithContext, class UPackage*, FObjectPreSaveContext);

	UE_DEPRECATED(5.0, "Use PreSavePackageWithContextEvent instead.")
	static FPreSavePackage PreSavePackageEvent;
	/** Delegate to notify subscribers when a package is about to be saved. */
	static FPreSavePackageWithContext PreSavePackageWithContextEvent;
	UE_DEPRECATED(5.0, "Use PackageSavedWithContextEvent instead.")
	static FOnPackageSaved PackageSavedEvent;
	/** Delegate to notify subscribers when a package has been saved. This is triggered when the package saving
	*  has completed and was successful. */
	static FOnPackageSavedWithContext PackageSavedWithContextEvent;
	/** Delegate to notify subscribers when the dirty state of a package is changed.
	*  Allows the editor to register the modified package as one that should be prompted for source control checkout. 
	*  Use Package->IsDirty() to get the updated dirty state of the package */
	static FOnPackageDirtyStateChanged PackageDirtyStateChangedEvent;
	/** 
	* Delegate to notify subscribers when a package is marked as dirty via UObjectBaseUtilty::MarkPackageDirty 
	* Note: Unlike FOnPackageDirtyStateChanged, this is always called, even when the package is already dirty
	* Use bWasDirty to check the previous dirty state of the package
	* Use Package->IsDirty() to get the updated dirty state of the package
	*/
	static FOnPackageMarkedDirty PackageMarkedDirtyEvent;

private:
	/** Used by the editor to determine if a package has been changed.																							*/
	uint8	bDirty:1;

#if WITH_EDITORONLY_DATA
<<<<<<< HEAD
	/** True if this package is only referenced by editor-only properties */
	uint8 bLoadedByEditorPropertiesOnly:1;

=======
>>>>>>> 4af6daef
	/** True if this package is a dynamic PIE package with external objects still loading */
	uint8 bIsDynamicPIEPackagePending:1;
#endif

public:

#if WITH_EDITORONLY_DATA
	/** True if this packages has been cooked for the editor / opened cooked by the editor */
	uint8 bIsCookedForEditor:1;
#endif

	/** Whether this package has been fully loaded (aka had all it's exports created) at some point.															*/
	mutable uint8 bHasBeenFullyLoaded:1;

#if WITH_EDITORONLY_DATA
	/** Set to true after serialization and postload and before returning from LoadPackage or calling load completion delegate, for loaded packages.			*/
private:
	uint8 bHasBeenEndLoaded : 1;
public:
	bool GetHasBeenEndLoaded() const
	{
		return bHasBeenEndLoaded != 0;
	}
	void SetHasBeenEndLoaded(bool bValue)
	{
		bHasBeenEndLoaded = bValue ? 1 : 0;
	}
#endif

	/**
	 * Whether this package can be imported, i.e. its package name is a package that exists on disk.
	 * Note: This includes all normal packages where the Name matches the FileName
	 * and localized packages shadowing an existing source package,
	 * but excludes level streaming packages with /Temp/ names.
	 */
	uint8 bCanBeImported:1;

#if WITH_EDITORONLY_DATA
private:
<<<<<<< HEAD
	// @note this should probably be entirely deprecated and removed but certain stat dump function are still using it, just compile it out in shipping for now
#if !UE_BUILD_SHIPPING
	/** Time in seconds it took to fully load this package. 0 if package is either in process of being loaded or has never been fully loaded. */
	float LoadTime;
#endif

=======
	/** True if this package is only referenced by editor-only properties 
	*   Note: This flag is manipulated on different threads, do not mix with other bitfields above as they might get corrupted.
	*/
	std::atomic<bool> bLoadedByEditorPropertiesOnly{ false };

	/** Set to true after serialization and postload and before returning from LoadPackage or calling load completion delegate, for loaded packages.			
	*   Note: This flag is manipulated on different threads, do not mix with other bitfields above as they might get corrupted.
	*/
	std::atomic<bool> bHasBeenEndLoaded{ false };
public:
	bool GetHasBeenEndLoaded() const
	{
		return bHasBeenEndLoaded.load(std::memory_order_acquire) != 0;
	}
	void SetHasBeenEndLoaded(bool bValue)
	{
		bHasBeenEndLoaded.store(bValue, std::memory_order_release);
	}
#endif

private:
	// @note this should probably be entirely deprecated and removed but certain stat dump function are still using it, just compile it out in shipping for now
#if !UE_BUILD_SHIPPING
	/** Time in seconds it took to fully load this package. 0 if package is either in process of being loaded or has never been fully loaded. */
	float LoadTime;
#endif

>>>>>>> 4af6daef
#if WITH_EDITORONLY_DATA
	/** Indicates which folder to display this package under in the Generic Browser's list of packages. If not specified, package is added to the root level. deprecated	*/
	UE_DEPRECATED(5.1, "Unused property to be removed. Use something like FPackageName::GetLongPackagePath if requiring something similar.")
	FName FolderName;

	/** Persistent GUID of package if it was loaded from disk. Persistent across saves. */
	FGuid PersistentGuid;

	/** Chunk IDs for the streaming install chunks this package will be placed in.  Empty for no chunk. Used during cooking. */
	TArray<int32> ChunkIDs;
#endif

#if !UE_STRIP_DEPRECATED_PROPERTIES
	/** GUID of package if it was loaded from disk. Changes at every save. */
	UE_DEPRECATED(4.27, "UPackage::Guid has not been used by the engine for a long time and it will be removed.")
	FGuid Guid;
#endif

	/** Package Flags */
	uint32	PackageFlagsPrivate;
	
	/** Globally unique id */
	FPackageId PackageId;

	/** The PackagePath this package was loaded from */
	FPackagePath LoadedPath;
public:

	/** Linker package version this package has been serialized with. This is mostly used by PostLoad **/
	UE_DEPRECATED(5.0, "Use Get/SetLinkerPackageVersion instead")
	FPackageFileVersion LinkerPackageVersion;

	/** Linker licensee version this package has been serialized with. This is mostly used by PostLoad **/
	UE_DEPRECATED(5.0, "Use Get/SetLinkerLicenseeVersion instead")
	int32 LinkerLicenseeVersion;

	/** Linker custom version container this package has been serialized with. This is mostly used by PostLoad **/
	UE_DEPRECATED(5.0, "Use Get/SetLinkerCustomVersions instead")
	FCustomVersionContainer LinkerCustomVersion;

	/** Linker load associated with this package */
	UE_DEPRECATED(5.0, "Use Get/SetLinker instead")
	FLinkerLoad* LinkerLoad;

	/** size of the file for this package; if the package was not loaded from a file or was a forced export in another package, this will be zero */
	UE_DEPRECATED(5.0, "Use Get/SetFileSize instead")
	uint64 FileSize;

#if WITH_EDITORONLY_DATA
	/** Editor only: Thumbnails stored in this package */
	UE_DEPRECATED(5.0, "Use Get/SetThumbnailMap instead")
	TUniquePtr< FThumbnailMap > ThumbnailMap;

	// MetaData for the editor, or NULL in the game
	UE_DEPRECATED(5.0, "Use Get/HasMetaData instead")
	class UMetaData* MetaData;

	/** Editor only: PIE instance ID this package belongs to, INDEX_NONE otherwise */
	UE_DEPRECATED(5.0, "Use Get/SetPIEInstanceID instead")
	int32 PIEInstanceID;
#endif

#if !UE_STRIP_DEPRECATED_PROPERTIES
	/** The name of the file that this package was loaded from */
	UE_DEPRECATED(5.0, "Use GetLoadedPath instead")
	FName FileName;
#endif

	// World browser information
	UE_DEPRECATED(5.0, "Use Get/SetWorldTileInfo instead")
	TUniquePtr< FWorldTileInfo > WorldTileInfo;

#if WITH_RELOAD
	/** Link list of delegates registered to the package.  The next pointer chain can't be used for this. */
	UE_DEPRECATED(5.0, "Use Get/SetReloadDelegates instead")
	TArray<UFunction*> Delegates;
#endif

public:

	virtual bool IsNameStableForNetworking() const override { return true; }		// For now, assume all packages have stable net names
	virtual bool NeedsLoadForClient() const override { return true; }				// To avoid calling the expensive generic version, which only makes sure that the UPackage static class isn't excluded
	virtual bool NeedsLoadForServer() const override { return true; }
	virtual bool IsPostLoadThreadSafe() const override;
	virtual bool IsDestructionThreadSafe() const override { return true; }

#if WITH_EDITORONLY_DATA
	/** Sets the bLoadedByEditorPropertiesOnly flag */
	void SetLoadedByEditorPropertiesOnly(bool bIsEditorOnly, bool bRecursive = false);
	/** returns true when the package is only referenced by editor-only flag */
	bool IsLoadedByEditorPropertiesOnly() const { return bLoadedByEditorPropertiesOnly; }

	/** Sets the bIsDynamicPIEPackagePending flag */
	void SetDynamicPIEPackagePending(bool bInIsDynamicPIEPackagePending) { bIsDynamicPIEPackagePending = bInIsDynamicPIEPackagePending; }
	/** returns the bIsDynamicPIEPackagePending flag */
	bool IsDynamicPIEPackagePending() const { return bIsDynamicPIEPackagePending; }
#endif

	/**
	* Called after the C++ constructor and after the properties have been initialized, but before the config has been loaded, etc.
	* mainly this is to emulate some behavior of when the constructor was called after the properties were initialized.
	*/
	virtual void PostInitProperties() override;

	virtual void FinishDestroy() override;

	/** Serializer */
	virtual void Serialize( FArchive& Ar ) override;

	/** Packages are never assets */
	virtual bool IsAsset() const override { return false; }

#if WITH_EDITOR
	/**
	 *  Functionality to support SoftGC in the cooker. When activated by the cooker, objects in
	 * each package are Objects in each package are stored in SoftGCPackageToObjectList and are
	 * marked as referenced if the package is referenced.
	 */
	static bool bSupportCookerSoftGC;
	static TMap<UPackage*, TArrayView<TObjectPtr<UObject>>> SoftGCPackageToObjectList;
	/** Static class override of UObject::AddReferencedObjects */
	static void AddReferencedObjects(UObject* InThis, FReferenceCollector& Collector);
#endif

	// UPackage interface.

private:
	friend class FLinkerLoad;
	friend class FUnsafeLinkerLoad;
	friend class FSaveContext;
	friend struct FAsyncPackage2;

	void SetLinker(FLinkerLoad* InLinker)
	{
		LinkerLoad = InLinker;
	}

	void SetLinkerPackageVersion(FPackageFileVersion InVersion)
	{
		LinkerPackageVersion = MoveTemp(InVersion);
	}

	void SetLinkerLicenseeVersion(int32 InVersion)
	{
		LinkerLicenseeVersion = InVersion;
	}

	void SetLinkerCustomVersions(FCustomVersionContainer InVersions)
	{
		LinkerCustomVersion = MoveTemp(InVersions);
	}

	void SetFileSize(int64 InFileSize)
	{
		FileSize = InFileSize;
	}

	void SetMetaData(UMetaData* InMetaData)
	{
#if WITH_EDITORONLY_DATA
		MetaData = InMetaData;
#endif
	}

public:

	/**
	 * Returns the PIE instance id used by the package if any, or INDEX_NONE otherwise 
	 */
	int32 GetPIEInstanceID() const
<<<<<<< HEAD
	{
#if WITH_EDITORONLY_DATA
		return PIEInstanceID;
#else
		return INDEX_NONE;
#endif
	}

	/**
	 * Set the PIE instance id for this package
	 * @param InPIEInstanceID The PIE instance id to use or INDEX_NONE to remove any id set
	 */
	void SetPIEInstanceID(int32 InPIEInstanceID)
	{
#if WITH_EDITORONLY_DATA
=======
	{
#if WITH_EDITORONLY_DATA
		return PIEInstanceID;
#else
		return INDEX_NONE;
#endif
	}

	/**
	 * Set the PIE instance id for this package
	 * @param InPIEInstanceID The PIE instance id to use or INDEX_NONE to remove any id set
	 */
	void SetPIEInstanceID(int32 InPIEInstanceID)
	{
#if WITH_EDITORONLY_DATA
>>>>>>> 4af6daef
		PIEInstanceID = InPIEInstanceID;
#endif
	}

	FLinkerLoad* GetLinker() const
	{
		return LinkerLoad;
	}

	const FPackageFileVersion& GetLinkerPackageVersion() const
	{
		return LinkerPackageVersion;
	}

	int32 GetLinkerLicenseeVersion() const
	{
		return LinkerLicenseeVersion;
	}

	const FCustomVersionContainer& GetLinkerCustomVersions() const
	{
		return LinkerCustomVersion;
	}


	/**
	 * Sets the time it took to load this package.
	 */
	void SetLoadTime( float InLoadTime ) 
	{
#if !UE_BUILD_SHIPPING
		LoadTime = InLoadTime;
#endif
	}

	/**
	* Returns the time it took the last time this package was fully loaded, 0 otherwise.
	*
	* @return Time it took to load.
	*/
	float GetLoadTime() const
	{
#if !UE_BUILD_SHIPPING
		return LoadTime;
#else
		return 0.0f;
#endif
	}

#if WITH_EDITORONLY_DATA
	/**
	* Get the package's folder name
	* @return		Folder name
	*/
	UE_DEPRECATED(5.1, "Unused property to be removed. Use something like FPackageName::GetLongPackagePath if requiring something similar.")
	FName GetFolderName() const
	{
		return FolderName;
	}

	/**
	* Set the package's folder name
	*/
	UE_DEPRECATED(5.1, "Unused property to be removed. Use something like FPackageName::GetLongPackagePath if requiring something similar.")
	void SetFolderName (FName name)
	{
		FolderName = name;
	}
#endif

	/**
	 * Clear the package dirty flag without any transaction tracking
	 */
	void ClearDirtyFlag()
	{
		bDirty = false;
	}

	/**
	* Marks/Unmarks the package's bDirty flag, save the package to the transaction buffer if a transaction is ongoing
	*/
	void SetDirtyFlag( bool bIsDirty );

	/**
	* Returns whether the package needs to be saved.
	*
	* @return		true if the package is dirty and needs to be saved, false otherwise.
	*/
	bool IsDirty() const
	{
		return bDirty;
	}

#if WITH_EDITOR
	/**
	* Marks this package as newly created (has no corresponding file on disk).
	*/
	void MarkAsNewlyCreated()
	{
		MarkAsUnloaded();
		SetPackageFlags(PKG_NewlyCreated);
		SetFileSize(0);
	}

	/**
	* Marks this package as unloaded.
	*/
	void MarkAsUnloaded()
	{
		bHasBeenFullyLoaded = false;
		ClearFlags(RF_WasLoaded);
	}
#endif

	/**
	* Marks this package as being fully loaded.
	*/
	void MarkAsFullyLoaded()
	{
		bHasBeenFullyLoaded = true;
	}

	/**
	* Returns whether the package is fully loaded.
	*
	* @return true if fully loaded or no file associated on disk, false otherwise
	*/
	bool IsFullyLoaded() const;

	/**
	* Fully loads this package. Safe to call multiple times and won't clobber already loaded assets.
	*/
	void FullyLoad();

	/**
	 * Get the path this package was loaded from; may be different than packagename, and may not be set if the package was not loaded from disk
	 */
	const FPackagePath& GetLoadedPath() const;

	/**
	 * Set the path this package was loaded from; typically called only by the linker during load
	 */
	void SetLoadedPath(const FPackagePath& PackagePath);

	/**
	* Marks/Unmarks the package's bCanBeImported flag.
	*/
	void SetCanBeImportedFlag(bool bInCanBeImported)
	{
		bCanBeImported = bInCanBeImported;
	}

	/**
	* Returns whether the package can be imported.
	*
	* @return		true if the package can be imported.
	*/
	bool CanBeImported() const
	{
		return bCanBeImported;
	}
	/**
	* Tags the Package's metadata
	*/
	virtual void TagSubobjects(EObjectFlags NewFlags) override;

	/**
	* Called to indicate that this package contains a ULevel or UWorld object.
	*/
	void ThisContainsMap() 
	{
		SetPackageFlags(PKG_ContainsMap);
	}

	/**
	* Returns whether this package contains a ULevel or UWorld object.
	*
	* @return		true if package contains ULevel/ UWorld object, false otherwise.
	*/
	bool ContainsMap() const
	{
		return HasAnyPackageFlags(PKG_ContainsMap);
	}

	/**
	* Called to indicate that this package contains data required to be gathered for localization.
	*/
	void ThisRequiresLocalizationGather(bool Value)
	{
		if(Value)
		{
			SetPackageFlags(PKG_RequiresLocalizationGather);
		}
		else
		{
			ClearPackageFlags(PKG_RequiresLocalizationGather);
		}
	}

	/**
	* Returns whether this package contains data required to be gathered for localization.
	*
	* @return		true if package contains contains data required to be gathered for localization, false otherwise.
	*/
	bool RequiresLocalizationGather() const
	{
		return HasAnyPackageFlags(PKG_RequiresLocalizationGather);
	}

	// UE-21181 - trying to track when a flag gets set on a package due to PIE
#if WITH_EDITOR
	static UPackage* EditorPackage;
	void SetPackageFlagsTo( uint32 NewFlags );
#else
	/**
	* Sets all package flags to the specified values.
	*
	* @param	NewFlags		New value for package flags
	*/
	FORCEINLINE void SetPackageFlagsTo( uint32 NewFlags )
	{
		PackageFlagsPrivate = NewFlags;
	}
#endif

	/**
	* Set the specified flags to true. Does not affect any other flags.
	*
	* @param	NewFlags		Package flags to enable
	*/
	FORCEINLINE void SetPackageFlags( uint32 NewFlags )
	{
		SetPackageFlagsTo(PackageFlagsPrivate | NewFlags);
	}

	/**
	* Set the specified flags to false. Does not affect any other flags.
	*
	* @param	NewFlags		Package flags to disable
	*/
	FORCEINLINE void ClearPackageFlags( uint32 NewFlags )
	{
		SetPackageFlagsTo(PackageFlagsPrivate & ~NewFlags);
	}

	/**
	* Used to safely check whether the passed in flag is set.
	*
	* @param	FlagsToCheck		Package flags to check for
	*
	* @return	true if the passed in flag is set, false otherwise
	*			(including no flag passed in, unless the FlagsToCheck is CLASS_AllFlags)
	*/
	FORCEINLINE bool HasAnyPackageFlags( uint32 FlagsToCheck ) const
	{
		return (PackageFlagsPrivate & FlagsToCheck) != 0;
	}

	/**
	* Used to safely check whether all of the passed in flags are set.
	*
	* @param FlagsToCheck	Package flags to check for
	* @return true if all of the passed in flags are set (including no flags passed in), false otherwise
	*/
	FORCEINLINE bool HasAllPackagesFlags( uint32 FlagsToCheck ) const
	{
		return ((PackageFlagsPrivate & FlagsToCheck) == FlagsToCheck);
	}

	/**
	* Gets the package flags.
	*
	* @return	The package flags.
	*/
	FORCEINLINE uint32 GetPackageFlags() const
	{
		return PackageFlagsPrivate;
	}

	/**
	* @return true if the package is marked as ExternallyReferenceable
	*/
	FORCEINLINE bool IsExternallyReferenceable() const
	{
		return (PackageFlagsPrivate & PKG_NotExternallyReferenceable) == 0;
	}

	/**
	* Sets whether or not the package is ExternallyReferenceable
	* 
	* @param bValue Sets the package to be ExternallyReferenceable if true or NotExternallyReferenceable if false
	*/
	FORCEINLINE void SetIsExternallyReferenceable(bool bValue)
	{
		if (bValue)
		{
			ClearPackageFlags(PKG_NotExternallyReferenceable);
		}
		else
		{
			SetPackageFlags(PKG_NotExternallyReferenceable);
		}
	}

#if WITH_EDITORONLY_DATA
	/** Returns true if this package has a thumbnail map */
	bool HasThumbnailMap() const
	{
		return ThumbnailMap.IsValid();
	}

	/** Returns the thumbnail map for this package (const).  Only call this if HasThumbnailMap returns true! */
	const FThumbnailMap& GetThumbnailMap() const
	{
		check( HasThumbnailMap() );
		return *ThumbnailMap;
	}

	/** Access the thumbnail map for this package.  Only call this if HasThumbnailMap returns true! */
	FThumbnailMap& AccessThumbnailMap()
	{
		check( HasThumbnailMap() );
		return *ThumbnailMap;
	}

	/** Set the internal thumbnail map for this package. */
	void SetThumbnailMap(TUniquePtr<FThumbnailMap> InThumbnailMap)
	{
		ThumbnailMap = MoveTemp(InThumbnailMap);
	}

	/** returns our persistent Guid */
	FORCEINLINE FGuid GetPersistentGuid() const
	{
		return PersistentGuid;
	}
	/** sets a specific persistent Guid */
	FORCEINLINE void SetPersistentGuid(FGuid NewPersistentGuid)
	{
		PersistentGuid = NewPersistentGuid;
	}
#endif

#if WITH_RELOAD
	const TArray<UFunction*>& GetReloadDelegates() const
	{
		return Delegates;
	}

	void SetReloadDelegates(TArray<UFunction*> InDelegates) 
	{
		Delegates = MoveTemp(InDelegates);
	}
#endif


	/** Get the world tile info if any*/
	FWorldTileInfo* GetWorldTileInfo() const
	{
		return WorldTileInfo.Get();
	}

	/** Set the world tile info */
	void SetWorldTileInfo(TUniquePtr<FWorldTileInfo> InWorldTileInfo)
	{
		WorldTileInfo = MoveTemp(InWorldTileInfo);
	}

	/** returns our Guid */
	UE_DEPRECATED(4.27, "UPackage::Guid has not been used by the engine for a long time and GetGuid will be removed.")
	FORCEINLINE FGuid GetGuid() const
	{
#if !UE_STRIP_DEPRECATED_PROPERTIES
		return Guid;
#else
		return FGuid();
#endif
	}
	/** makes our a new fresh Guid */
	UE_DEPRECATED(4.27, "UPackage::Guid has not been used by the engine for a long time and MakeNewGuid will be removed.")
	FORCEINLINE FGuid MakeNewGuid()
	{
#if !UE_STRIP_DEPRECATED_PROPERTIES
		Guid = FGuid::NewGuid();
		return Guid;
#else
		return FGuid();
#endif
	}
	/** sets a specific Guid */
	UE_DEPRECATED(4.27, "UPackage::Guid has not been used by the engine for a long time and SetGuid will be removed.")
	FORCEINLINE void SetGuid(FGuid NewGuid)
	{
#if !UE_STRIP_DEPRECATED_PROPERTIES
		Guid = NewGuid;
#endif
	}

	/** returns our FileSize */
	FORCEINLINE int64 GetFileSize() const
	{
		return FileSize;
	}

	/** returns our ChunkIDs */
	const TArray<int32>& GetChunkIDs() const
	{
#if WITH_EDITORONLY_DATA
		return ChunkIDs;
#else
		static TArray<int32> Dummy;
		return Dummy;
#endif
	}

	/** sets our ChunkIDs */
	FORCEINLINE void SetChunkIDs(const TArray<int32>& InChunkIDs)
	{
#if WITH_EDITORONLY_DATA
		ChunkIDs = InChunkIDs;
#endif
	}

	/** returns the unique package id */
	FORCEINLINE FPackageId GetPackageId() const
	{
		return PackageId;
	}

	/** sets the unique package id */
	FORCEINLINE void SetPackageId(FPackageId InPackageId)
	{
		PackageId = InPackageId;
	}

	/** returns the unique package id to load */
	FORCEINLINE FPackageId GetPackageIdToLoad() const
	{
		return FPackageId::FromName(LoadedPath.GetPackageFName());
	}

	/**
	 * Utility function to find Asset in this package, if any
	 * @return the asset in the package, if any
	 */
	UObject* FindAssetInPackage(EObjectFlags RequiredTopLevelFlags = RF_NoFlags) const;

	/**
	 * Return the list of packages found assigned to object outer-ed to the top level objects of this package
	 * @return the array of external packages
	 */
	TArray<UPackage*> GetExternalPackages() const;

	////////////////////////////////////////////////////////
	// MetaData 

	/** 
	 * Return if the package currently has an assigned metadata object
	 * @returns true if there's an assigned metadata
	 */
	bool HasMetaData() const
	{
#if WITH_EDITORONLY_DATA
		return MetaData != nullptr;
#else
		return false;
#endif
	}

	/**
	* Gets (after possibly creating) a metadata object for this package
	*
	* @param	bAllowLoadObject				Can load an object to find it's UMetaData if not currently loaded.
	*
	* @return A valid UMetaData pointer for all objects in this package
	*/
	class UMetaData* GetMetaData();

	/**
	* Save one specific object (along with any objects it references contained within the same Outer) into an Unreal package.
	* 
	* @param	InOuter			the outer to use for the new package
	* @param	InAsset			the object that should be saved into the package
	* @param	Filename		the name to use for the new package file
	* @param	SaveArgs		Extended arguments to control the save
	* @see		FSavePackageContext
	*
	* @return	FSavePackageResultStruct enum value with the result of saving a package as well as extra data
	*/
	static FSavePackageResultStruct Save(UPackage* InOuter, UObject* InAsset, const TCHAR* Filename, const FSavePackageArgs& SaveArgs);

<<<<<<< HEAD
	UE_DEPRECATED(5.0, "Pack the arguments into FSavePackageArgs and call the function overload that takes FSavePackageArgs. Note that Conform and InOutDiffMap are no longer implemented.")
	static FSavePackageResultStruct Save(UPackage* InOuter, UObject* Base, EObjectFlags TopLevelFlags,
		const TCHAR* Filename, FOutputDevice* Error = GError, FLinkerNull* Conform = nullptr,
		bool bForceByteSwapping = false, bool bWarnOfLongFilename = true, uint32 SaveFlags = SAVE_None,
		const ITargetPlatform* TargetPlatform = nullptr, const FDateTime& FinalTimeStamp = FDateTime::MinValue(),
		bool bSlowTask = true, class FArchiveDiffMap* InOutDiffMap = nullptr,
		FSavePackageContext* SavePackageContext = nullptr);

=======
>>>>>>> 4af6daef
	/**
	 * Save a list of packages concurrently using Save2 mechanism
	 * SaveConcurrent is currently experimental and shouldn't be used until it can safely replace Save.
	 */
	static ESavePackageResult SaveConcurrent(TArrayView<FPackageSaveInfo> InPackages, const FSavePackageArgs& SaveArgs, TArray<FSavePackageResultStruct>& OutResults);

	/**
	* Save one specific object (along with any objects it references contained within the same Outer) into an Unreal package.
	*
	* @param	InOuter			the outer to use for the new package
	* @param	InAsset			the object that should be saved into the package
	* @param	Filename		the name to use for the new package file
	* @param	SaveArgs		Extended arguments to control the save
	* @see		FSavePackageContext
	*
	* @return	true if the package was saved successfully.
	*/
	static bool SavePackage(UPackage* InOuter, UObject* InAsset, const TCHAR* Filename, const FSavePackageArgs& SaveArgs);

	UE_DEPRECATED(5.0, "Pack the arguments into FSavePackageArgs and call the function overload that takes FSavePackageArgs. Note that Conform is no longer implemented.")
	static bool SavePackage(UPackage* InOuter, UObject* Base, EObjectFlags TopLevelFlags, const TCHAR* Filename,
		FOutputDevice* Error = GError, FLinkerNull* Conform = nullptr, bool bForceByteSwapping = false,
		bool bWarnOfLongFilename = true, uint32 SaveFlags = SAVE_None, const ITargetPlatform* TargetPlatform = nullptr,
		const FDateTime& FinalTimeStamp = FDateTime::MinValue(), bool bSlowTask = true);

	/** Wait for any SAVE_Async file writes to complete **/
	static void WaitForAsyncFileWrites();

	/** Return true if SAVE_Async file writes are pending **/
	static bool HasAsyncFileWrites();

	/**
	* Determines if a package contains no more assets.
	*
	* @param Package			the package to test
	* @param LastReferencer	the optional last UObject referencer to this package. This object will be excluded when determining if the package is empty
	* @return true if Package contains no more assets.
	*/
	static bool IsEmptyPackage(UPackage* Package, const UObject* LastReferencer = NULL);

private:
	static FSavePackageResultStruct Save2(UPackage* InPackage, UObject* InAsset, const TCHAR* InFilename, const FSavePackageArgs& SaveArgs);
};
PRAGMA_ENABLE_DEPRECATION_WARNINGS<|MERGE_RESOLUTION|>--- conflicted
+++ resolved
@@ -102,12 +102,9 @@
 
 	TArray<FAssetData> SavedAssets;
 
-<<<<<<< HEAD
-=======
 	TArray<FName> ImportPackages;
 	TArray<FName> SoftPackageReferences;
 
->>>>>>> 4af6daef
 	/** Constructors, it will implicitly construct from the result enum */
 	COREUOBJECT_API FSavePackageResultStruct();
 	COREUOBJECT_API FSavePackageResultStruct(ESavePackageResult InResult);
@@ -197,12 +194,6 @@
 	uint8	bDirty:1;
 
 #if WITH_EDITORONLY_DATA
-<<<<<<< HEAD
-	/** True if this package is only referenced by editor-only properties */
-	uint8 bLoadedByEditorPropertiesOnly:1;
-
-=======
->>>>>>> 4af6daef
 	/** True if this package is a dynamic PIE package with external objects still loading */
 	uint8 bIsDynamicPIEPackagePending:1;
 #endif
@@ -216,21 +207,6 @@
 
 	/** Whether this package has been fully loaded (aka had all it's exports created) at some point.															*/
 	mutable uint8 bHasBeenFullyLoaded:1;
-
-#if WITH_EDITORONLY_DATA
-	/** Set to true after serialization and postload and before returning from LoadPackage or calling load completion delegate, for loaded packages.			*/
-private:
-	uint8 bHasBeenEndLoaded : 1;
-public:
-	bool GetHasBeenEndLoaded() const
-	{
-		return bHasBeenEndLoaded != 0;
-	}
-	void SetHasBeenEndLoaded(bool bValue)
-	{
-		bHasBeenEndLoaded = bValue ? 1 : 0;
-	}
-#endif
 
 	/**
 	 * Whether this package can be imported, i.e. its package name is a package that exists on disk.
@@ -242,14 +218,6 @@
 
 #if WITH_EDITORONLY_DATA
 private:
-<<<<<<< HEAD
-	// @note this should probably be entirely deprecated and removed but certain stat dump function are still using it, just compile it out in shipping for now
-#if !UE_BUILD_SHIPPING
-	/** Time in seconds it took to fully load this package. 0 if package is either in process of being loaded or has never been fully loaded. */
-	float LoadTime;
-#endif
-
-=======
 	/** True if this package is only referenced by editor-only properties 
 	*   Note: This flag is manipulated on different threads, do not mix with other bitfields above as they might get corrupted.
 	*/
@@ -277,7 +245,6 @@
 	float LoadTime;
 #endif
 
->>>>>>> 4af6daef
 #if WITH_EDITORONLY_DATA
 	/** Indicates which folder to display this package under in the Generic Browser's list of packages. If not specified, package is added to the root level. deprecated	*/
 	UE_DEPRECATED(5.1, "Unused property to be removed. Use something like FPackageName::GetLongPackagePath if requiring something similar.")
@@ -448,7 +415,6 @@
 	 * Returns the PIE instance id used by the package if any, or INDEX_NONE otherwise 
 	 */
 	int32 GetPIEInstanceID() const
-<<<<<<< HEAD
 	{
 #if WITH_EDITORONLY_DATA
 		return PIEInstanceID;
@@ -464,23 +430,6 @@
 	void SetPIEInstanceID(int32 InPIEInstanceID)
 	{
 #if WITH_EDITORONLY_DATA
-=======
-	{
-#if WITH_EDITORONLY_DATA
-		return PIEInstanceID;
-#else
-		return INDEX_NONE;
-#endif
-	}
-
-	/**
-	 * Set the PIE instance id for this package
-	 * @param InPIEInstanceID The PIE instance id to use or INDEX_NONE to remove any id set
-	 */
-	void SetPIEInstanceID(int32 InPIEInstanceID)
-	{
-#if WITH_EDITORONLY_DATA
->>>>>>> 4af6daef
 		PIEInstanceID = InPIEInstanceID;
 #endif
 	}
@@ -972,17 +921,6 @@
 	*/
 	static FSavePackageResultStruct Save(UPackage* InOuter, UObject* InAsset, const TCHAR* Filename, const FSavePackageArgs& SaveArgs);
 
-<<<<<<< HEAD
-	UE_DEPRECATED(5.0, "Pack the arguments into FSavePackageArgs and call the function overload that takes FSavePackageArgs. Note that Conform and InOutDiffMap are no longer implemented.")
-	static FSavePackageResultStruct Save(UPackage* InOuter, UObject* Base, EObjectFlags TopLevelFlags,
-		const TCHAR* Filename, FOutputDevice* Error = GError, FLinkerNull* Conform = nullptr,
-		bool bForceByteSwapping = false, bool bWarnOfLongFilename = true, uint32 SaveFlags = SAVE_None,
-		const ITargetPlatform* TargetPlatform = nullptr, const FDateTime& FinalTimeStamp = FDateTime::MinValue(),
-		bool bSlowTask = true, class FArchiveDiffMap* InOutDiffMap = nullptr,
-		FSavePackageContext* SavePackageContext = nullptr);
-
-=======
->>>>>>> 4af6daef
 	/**
 	 * Save a list of packages concurrently using Save2 mechanism
 	 * SaveConcurrent is currently experimental and shouldn't be used until it can safely replace Save.
