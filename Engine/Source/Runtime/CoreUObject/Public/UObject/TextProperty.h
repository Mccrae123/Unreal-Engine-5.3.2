// Copyright Epic Games, Inc. All Rights Reserved.
#pragma once

#include "Containers/UnrealString.h"
#include "CoreTypes.h"
#include "Internationalization/Text.h"
#include "Serialization/StructuredArchive.h"
#include "UObject/Field.h"
#include "UObject/NameTypes.h"
#include "UObject/ObjectMacros.h"
#include "UObject/UObjectGlobals.h"
#include "UObject/UnrealType.h"

class FOutputDevice;
class UField;
class UObject;
class UStruct;
struct FPropertyTag;

// need to break this out a different type so that the DECLARE_CASTED_CLASS_INTRINSIC macro can digest the comma
typedef TProperty<FText, FProperty> FTextProperty_Super;

class FTextProperty : public FTextProperty_Super
{
	DECLARE_FIELD_API(FTextProperty, FTextProperty_Super, CASTCLASS_FTextProperty, COREUOBJECT_API)

public:

	typedef FTextProperty_Super::TTypeFundamentals TTypeFundamentals;
	typedef TTypeFundamentals::TCppType TCppType;

	FTextProperty(FFieldVariant InOwner, const FName& InName, EObjectFlags InObjectFlags)
		: FTextProperty_Super(InOwner, InName, InObjectFlags)
	{
	}

	UE_DEPRECATED(5.1, "Compiled-in property constructor is deprecated, use other constructors instead.")
<<<<<<< HEAD
	FTextProperty(FFieldVariant InOwner, const FName& InName, EObjectFlags InObjectFlags, int32 InOffset, EPropertyFlags InFlags)
=======
	COREUOBJECT_API FTextProperty(FFieldVariant InOwner, const FName& InName, EObjectFlags InObjectFlags, int32 InOffset, EPropertyFlags InFlags)
>>>>>>> 4af6daef
PRAGMA_DISABLE_DEPRECATION_WARNINGS
		: FTextProperty_Super(InOwner, InName, InObjectFlags, InOffset, InFlags)
PRAGMA_ENABLE_DEPRECATION_WARNINGS
	{
	}

	/**
	 * Constructor used for constructing compiled in properties
	 * @param InOwner Owner of the property
	 * @param PropBase Pointer to the compiled in structure describing the property
	 **/
	FTextProperty(FFieldVariant InOwner, const UECodeGen_Private::FTextPropertyParams& Prop);

#if WITH_EDITORONLY_DATA
	explicit FTextProperty(UField* InField)
		: FTextProperty_Super(InField)
	{
	}
#endif // WITH_EDITORONLY_DATA

	// FProperty interface
<<<<<<< HEAD
	virtual EConvertFromTypeResult ConvertFromType(const FPropertyTag& Tag, FStructuredArchive::FSlot Slot, uint8* Data, UStruct* DefaultsStruct) override;
	virtual bool Identical( const void* A, const void* B, uint32 PortFlags ) const override;
	virtual void SerializeItem(FStructuredArchive::FSlot Slot, void* Value, void const* Defaults) const override;
protected:
	virtual void ExportText_Internal( FString& ValueStr, const void* PropertyValueOrContainer, EPropertyPointerType PropertyPointerType, const void* DefaultValue, UObject* Parent, int32 PortFlags, UObject* ExportRootScope ) const override;
	virtual const TCHAR* ImportText_Internal(const TCHAR* Buffer, void* ContainerOrPropertyPtr, EPropertyPointerType PropertyPointerType, UObject* OwnerObject, int32 PortFlags, FOutputDevice* ErrorText) const override;
public:
	virtual FString GetCPPTypeForwardDeclaration() const override;
	// End of FProperty interface

	static bool Identical_Implementation(const FText& A, const FText& B, uint32 PortFlags);
=======
	COREUOBJECT_API virtual EConvertFromTypeResult ConvertFromType(const FPropertyTag& Tag, FStructuredArchive::FSlot Slot, uint8* Data, UStruct* DefaultsStruct, const uint8* Defaults) override;
	COREUOBJECT_API virtual bool Identical( const void* A, const void* B, uint32 PortFlags ) const override;
	COREUOBJECT_API virtual void SerializeItem(FStructuredArchive::FSlot Slot, void* Value, void const* Defaults) const override;
protected:
	COREUOBJECT_API virtual void ExportText_Internal( FString& ValueStr, const void* PropertyValueOrContainer, EPropertyPointerType PropertyPointerType, const void* DefaultValue, UObject* Parent, int32 PortFlags, UObject* ExportRootScope ) const override;
	COREUOBJECT_API virtual const TCHAR* ImportText_Internal(const TCHAR* Buffer, void* ContainerOrPropertyPtr, EPropertyPointerType PropertyPointerType, UObject* OwnerObject, int32 PortFlags, FOutputDevice* ErrorText) const override;
public:
	COREUOBJECT_API virtual FString GetCPPTypeForwardDeclaration() const override;
	// End of FProperty interface

	enum class EIdenticalLexicalCompareMethod : uint8
	{
		None,
		SourceString,
		DisplayString
	};
	static COREUOBJECT_API bool Identical_Implementation(const FText& A, const FText& B, uint32 PortFlags);
	static COREUOBJECT_API bool Identical_Implementation(const FText& A, const FText& B, uint32 PortFlags, EIdenticalLexicalCompareMethod LexicalCompareMethod);
>>>>>>> 4af6daef
};

#if UE_ENABLE_INCLUDE_ORDER_DEPRECATED_IN_5_2
#include "CoreMinimal.h"
#endif<|MERGE_RESOLUTION|>--- conflicted
+++ resolved
@@ -35,11 +35,7 @@
 	}
 
 	UE_DEPRECATED(5.1, "Compiled-in property constructor is deprecated, use other constructors instead.")
-<<<<<<< HEAD
-	FTextProperty(FFieldVariant InOwner, const FName& InName, EObjectFlags InObjectFlags, int32 InOffset, EPropertyFlags InFlags)
-=======
 	COREUOBJECT_API FTextProperty(FFieldVariant InOwner, const FName& InName, EObjectFlags InObjectFlags, int32 InOffset, EPropertyFlags InFlags)
->>>>>>> 4af6daef
 PRAGMA_DISABLE_DEPRECATION_WARNINGS
 		: FTextProperty_Super(InOwner, InName, InObjectFlags, InOffset, InFlags)
 PRAGMA_ENABLE_DEPRECATION_WARNINGS
@@ -61,19 +57,6 @@
 #endif // WITH_EDITORONLY_DATA
 
 	// FProperty interface
-<<<<<<< HEAD
-	virtual EConvertFromTypeResult ConvertFromType(const FPropertyTag& Tag, FStructuredArchive::FSlot Slot, uint8* Data, UStruct* DefaultsStruct) override;
-	virtual bool Identical( const void* A, const void* B, uint32 PortFlags ) const override;
-	virtual void SerializeItem(FStructuredArchive::FSlot Slot, void* Value, void const* Defaults) const override;
-protected:
-	virtual void ExportText_Internal( FString& ValueStr, const void* PropertyValueOrContainer, EPropertyPointerType PropertyPointerType, const void* DefaultValue, UObject* Parent, int32 PortFlags, UObject* ExportRootScope ) const override;
-	virtual const TCHAR* ImportText_Internal(const TCHAR* Buffer, void* ContainerOrPropertyPtr, EPropertyPointerType PropertyPointerType, UObject* OwnerObject, int32 PortFlags, FOutputDevice* ErrorText) const override;
-public:
-	virtual FString GetCPPTypeForwardDeclaration() const override;
-	// End of FProperty interface
-
-	static bool Identical_Implementation(const FText& A, const FText& B, uint32 PortFlags);
-=======
 	COREUOBJECT_API virtual EConvertFromTypeResult ConvertFromType(const FPropertyTag& Tag, FStructuredArchive::FSlot Slot, uint8* Data, UStruct* DefaultsStruct, const uint8* Defaults) override;
 	COREUOBJECT_API virtual bool Identical( const void* A, const void* B, uint32 PortFlags ) const override;
 	COREUOBJECT_API virtual void SerializeItem(FStructuredArchive::FSlot Slot, void* Value, void const* Defaults) const override;
@@ -92,7 +75,6 @@
 	};
 	static COREUOBJECT_API bool Identical_Implementation(const FText& A, const FText& B, uint32 PortFlags);
 	static COREUOBJECT_API bool Identical_Implementation(const FText& A, const FText& B, uint32 PortFlags, EIdenticalLexicalCompareMethod LexicalCompareMethod);
->>>>>>> 4af6daef
 };
 
 #if UE_ENABLE_INCLUDE_ORDER_DEPRECATED_IN_5_2
