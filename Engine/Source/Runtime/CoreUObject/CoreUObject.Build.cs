// Copyright Epic Games, Inc. All Rights Reserved.

using UnrealBuildTool;

public class CoreUObject : ModuleRules
{
	public CoreUObject(ReadOnlyTargetRules Target) : base(Target)
	{
		PrivatePCHHeaderFile = "Private/CoreUObjectPrivatePCH.h";

		SharedPCHHeaderFile = "Public/CoreUObjectSharedPCH.h";

		PrivateIncludePaths.Add("Runtime/CoreUObject/Private");

        PrivateIncludePathModuleNames.AddRange(
                new string[] 
			    {
				    "TargetPlatform",
			    }
            );

		PublicDependencyModuleNames.Add("Core");
        PublicDependencyModuleNames.Add("TraceLog");

		PrivateDependencyModuleNames.Add("Projects");
        PrivateDependencyModuleNames.Add("Json");

<<<<<<< HEAD
		PublicDefinitions.Add("UNIQUENETID_ESPMODE=ESPMode::Fast");
	}
=======
		//@TODO: UE-127233
		// UnsafeTypeCastWarningLevel = WarningLevel.Warning;
>>>>>>> 6bbb88c8

		if (Target.bBuildWithEditorOnlyData)
		{
			PrivateDependencyModuleNames.Add("DerivedDataCache");
		}
	}
}<|MERGE_RESOLUTION|>--- conflicted
+++ resolved
@@ -25,13 +25,8 @@
 		PrivateDependencyModuleNames.Add("Projects");
         PrivateDependencyModuleNames.Add("Json");
 
-<<<<<<< HEAD
-		PublicDefinitions.Add("UNIQUENETID_ESPMODE=ESPMode::Fast");
-	}
-=======
 		//@TODO: UE-127233
 		// UnsafeTypeCastWarningLevel = WarningLevel.Warning;
->>>>>>> 6bbb88c8
 
 		if (Target.bBuildWithEditorOnlyData)
 		{
