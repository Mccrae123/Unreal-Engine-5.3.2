// Copyright Epic Games, Inc. All Rights Reserved.

#pragma once

#include "ClothingSimulationInteractor.generated.h"

class IClothingSimulation;
class IClothingSimulationContext;
class UClothingAssetBase;

/**
 * Abstract class to control clothing specific interaction.
 * Must be cast to the end used clothing simulation object before use.
 */
UCLASS(Abstract, BlueprintType)
class CLOTHINGSYSTEMRUNTIMEINTERFACE_API UClothingInteractor : public UObject
{
	GENERATED_BODY()

protected:
	friend class UClothingSimulationInteractor;

	virtual void Sync(IClothingSimulation* Simulation) {}

protected:
	int32 ClothingId = -1;  // Clothing Asset slot as passed to the CreateActor function
};

/** 
 * If a clothing simulation is able to be interacted with at runtime then a derived
 * interactor should be created, and at least the basic API implemented for that
 * simulation.
 * Only write to the simulation and context during the call to Sync, as that is
 * guaranteed to be a safe place to access this data.
 */
UCLASS(Abstract, BlueprintType)
class CLOTHINGSYSTEMRUNTIMEINTERFACE_API UClothingSimulationInteractor : public UObject
{
	GENERATED_BODY()

public:
	/** Create a cloth specific interactor. */
	void CreateClothingInteractor(const UClothingAssetBase* ClothingAsset, int32 ClothingId);
<<<<<<< HEAD

	/** Destroy all interactors. */
	void DestroyClothingInteractors();

	// Basic interface that clothing simulations are required to support

=======

	/** Destroy all interactors. */
	void DestroyClothingInteractors();

	// Basic interface that clothing simulations are required to support

>>>>>>> 6bbb88c8
	/**
	 * Sync the interactor to the provided context for the clothing simulation to use
	 * on its next update. This will be called at a time that is guaranteed to
	 * never overlap with the running simulation. The simulation will have to be
	 * written in a way to pick up these changes on the next update.
	 * Any inherited class must call this function to also Sync the ClothingInteractors.
	 */
	virtual void Sync(IClothingSimulation* Simulation, IClothingSimulationContext* Context);

	/** Called to update collision status without restarting the simulation. */
	UFUNCTION(BlueprintCallable, Category=ClothingSimulation)
	virtual void PhysicsAssetUpdated()
	PURE_VIRTUAL(UClothingSimulationInteractor::PhysicsAssetUpdated, );

	/** Called to update the cloth config without restarting the simulation. */
	UFUNCTION(BlueprintCallable, Category=ClothingSimulation)
	virtual void ClothConfigUpdated()
	PURE_VIRTUAL(UClothingSimulationInteractor::ClothConfigUpdated, );

	/** Set the stiffness of the spring force for the animation drive. */
	UFUNCTION(BlueprintCallable, Category = ClothingSimulation)
	virtual void SetAnimDriveSpringStiffness(float InStiffness)
	PURE_VIRTUAL(UClothingSimulationInteractor::SetAnimDriveSpringStiffness, );

	/** Set a new gravity override and enable the override. */
	UFUNCTION(BlueprintCallable, Category = ClothingSimulation)
	virtual void EnableGravityOverride(const FVector& InVector)
	PURE_VIRTUAL(UClothingSimulationInteractor::EnableGravityOverride, );

	/** Disable any currently set gravity override. */
	UFUNCTION(BlueprintCallable, Category = ClothingSimulation)
	virtual void DisableGravityOverride()
	PURE_VIRTUAL(UClothingSimulationInteractor::DisableGravityOverride, );

<<<<<<< HEAD
	/** Set the number of solver iterations. */
	UFUNCTION(BlueprintCallable, Category = ClothingSimulation)
	virtual void SetNumIterations(int32 NumIterations = 2)
	PURE_VIRTUAL(UClothingSimulationInteractor::SetNumIterations, );

	/** Set the number of substeps or subdivisions. */
	UFUNCTION(BlueprintCallable, Category = ClothingSimulation, Meta = (Keywords = "Subdivisions"))
	virtual void SetNumSubsteps(int32 NumSubsteps = 1)
	PURE_VIRTUAL(UClothingSimulationInteractor::SetNumSubsteps, );

	// Base clothing simulations interface

	/** Return the number of cloths run by the simulation. */
	UFUNCTION(BlueprintCallable, Category = ClothingSimulation)
	int32 GetNumCloths() const { return LastNumCloths; }

	/** Return the number of kinematic (animated) particles. */
	UFUNCTION(BlueprintCallable, Category = ClothingSimulation)
	int32 GetNumKinematicParticles() const { return LastNumKinematicParticles; }

	/** Return the number of dynamic (simulated) particles. */
	UFUNCTION(BlueprintCallable, Category = ClothingSimulation)
	int32 GetNumDynamicParticles() const { return LastNumDynamicParticles; }

	/**
	 * Return the solver number of iterations.
	 * This could be different from the number set if the simulation hasn't updated yet.
	 */
	UFUNCTION(BlueprintCallable, Category = ClothingSimulation)
	int32 GetNumIterations() const { return LastNumIterations; }

	/**
	 * Return the solver number of subdivisions./
	 * This could be different from the number set if the simulation hasn't updated yet.
	 */
	UFUNCTION(BlueprintCallable, Category = ClothingSimulation)
	int32 GetNumSubsteps() const { return LastNumSubsteps; }

	/** Return the instant average simulation time in ms. */
	UFUNCTION(BlueprintCallable, Category = ClothingSimulation)
	float GetSimulationTime() const { return LastSimulationTime; }

	/**Return a cloth interactor for this simulation. */
	UFUNCTION(BlueprintCallable, Category = ClothingSimulation)
	UClothingInteractor* GetClothingInteractor(const FString& ClothingAssetName) const;

	/** Cloth interactors currently created. */
	UPROPERTY()
	TMap<FName, UClothingInteractor*> ClothingInteractors;

=======
	/** Set the number of time dependent solver iterations. */
	UFUNCTION(BlueprintCallable, Category = ClothingSimulation)
	virtual void SetNumIterations(int32 NumIterations = 1)
	PURE_VIRTUAL(UClothingSimulationInteractor::SetNumIterations, );

	/** Set the maximum number of solver iterations. */
	UFUNCTION(BlueprintCallable, Category = ClothingSimulation)
	virtual void SetMaxNumIterations(int32 MaxNumIterations = 10)
	PURE_VIRTUAL(UClothingSimulationInteractor::SetMaxNumIterations, );

	/** Set the number of substeps or subdivisions. */
	UFUNCTION(BlueprintCallable, Category = ClothingSimulation, Meta = (Keywords = "Subdivisions"))
	virtual void SetNumSubsteps(int32 NumSubsteps = 1)
	PURE_VIRTUAL(UClothingSimulationInteractor::SetNumSubsteps, );

	// Base clothing simulations interface

	/** Return the number of cloths run by the simulation. */
	UFUNCTION(BlueprintCallable, Category = ClothingSimulation)
	int32 GetNumCloths() const { return LastNumCloths; }

	/** Return the number of kinematic (animated) particles. */
	UFUNCTION(BlueprintCallable, Category = ClothingSimulation)
	int32 GetNumKinematicParticles() const { return LastNumKinematicParticles; }

	/** Return the number of dynamic (simulated) particles. */
	UFUNCTION(BlueprintCallable, Category = ClothingSimulation)
	int32 GetNumDynamicParticles() const { return LastNumDynamicParticles; }

	/**
	 * Return the solver number of iterations.
	 * This could be different from the number set if the simulation hasn't updated yet.
	 */
	UFUNCTION(BlueprintCallable, Category = ClothingSimulation)
	int32 GetNumIterations() const { return LastNumIterations; }

	/**
	 * Return the solver number of subdivisions./
	 * This could be different from the number set if the simulation hasn't updated yet.
	 */
	UFUNCTION(BlueprintCallable, Category = ClothingSimulation)
	int32 GetNumSubsteps() const { return LastNumSubsteps; }

	/** Return the instant average simulation time in ms. */
	UFUNCTION(BlueprintCallable, Category = ClothingSimulation)
	float GetSimulationTime() const { return LastSimulationTime; }

	/**Return a cloth interactor for this simulation. */
	UFUNCTION(BlueprintCallable, Category = ClothingSimulation)
	UClothingInteractor* GetClothingInteractor(const FString& ClothingAssetName) const;

	/** Cloth interactors currently created. */
	UPROPERTY()
	TMap<FName, TObjectPtr<UClothingInteractor>> ClothingInteractors;

>>>>>>> 6bbb88c8
protected:
	virtual UClothingInteractor* CreateClothingInteractor()
	PURE_VIRTUAL(UClothingSimulationInteractor::CreateClothingInteractor, return nullptr;);

private:
	// Simulation infos updated during the sync
	int32 LastNumCloths = 0;
	int32 LastNumKinematicParticles = 0;
	int32 LastNumDynamicParticles = 0;
	int32 LastNumIterations = 0;
	int32 LastNumSubsteps = 0;
	float LastSimulationTime = 0.f;
};<|MERGE_RESOLUTION|>--- conflicted
+++ resolved
@@ -41,21 +41,12 @@
 public:
 	/** Create a cloth specific interactor. */
 	void CreateClothingInteractor(const UClothingAssetBase* ClothingAsset, int32 ClothingId);
-<<<<<<< HEAD
 
 	/** Destroy all interactors. */
 	void DestroyClothingInteractors();
 
 	// Basic interface that clothing simulations are required to support
 
-=======
-
-	/** Destroy all interactors. */
-	void DestroyClothingInteractors();
-
-	// Basic interface that clothing simulations are required to support
-
->>>>>>> 6bbb88c8
 	/**
 	 * Sync the interactor to the provided context for the clothing simulation to use
 	 * on its next update. This will be called at a time that is guaranteed to
@@ -90,58 +81,6 @@
 	virtual void DisableGravityOverride()
 	PURE_VIRTUAL(UClothingSimulationInteractor::DisableGravityOverride, );
 
-<<<<<<< HEAD
-	/** Set the number of solver iterations. */
-	UFUNCTION(BlueprintCallable, Category = ClothingSimulation)
-	virtual void SetNumIterations(int32 NumIterations = 2)
-	PURE_VIRTUAL(UClothingSimulationInteractor::SetNumIterations, );
-
-	/** Set the number of substeps or subdivisions. */
-	UFUNCTION(BlueprintCallable, Category = ClothingSimulation, Meta = (Keywords = "Subdivisions"))
-	virtual void SetNumSubsteps(int32 NumSubsteps = 1)
-	PURE_VIRTUAL(UClothingSimulationInteractor::SetNumSubsteps, );
-
-	// Base clothing simulations interface
-
-	/** Return the number of cloths run by the simulation. */
-	UFUNCTION(BlueprintCallable, Category = ClothingSimulation)
-	int32 GetNumCloths() const { return LastNumCloths; }
-
-	/** Return the number of kinematic (animated) particles. */
-	UFUNCTION(BlueprintCallable, Category = ClothingSimulation)
-	int32 GetNumKinematicParticles() const { return LastNumKinematicParticles; }
-
-	/** Return the number of dynamic (simulated) particles. */
-	UFUNCTION(BlueprintCallable, Category = ClothingSimulation)
-	int32 GetNumDynamicParticles() const { return LastNumDynamicParticles; }
-
-	/**
-	 * Return the solver number of iterations.
-	 * This could be different from the number set if the simulation hasn't updated yet.
-	 */
-	UFUNCTION(BlueprintCallable, Category = ClothingSimulation)
-	int32 GetNumIterations() const { return LastNumIterations; }
-
-	/**
-	 * Return the solver number of subdivisions./
-	 * This could be different from the number set if the simulation hasn't updated yet.
-	 */
-	UFUNCTION(BlueprintCallable, Category = ClothingSimulation)
-	int32 GetNumSubsteps() const { return LastNumSubsteps; }
-
-	/** Return the instant average simulation time in ms. */
-	UFUNCTION(BlueprintCallable, Category = ClothingSimulation)
-	float GetSimulationTime() const { return LastSimulationTime; }
-
-	/**Return a cloth interactor for this simulation. */
-	UFUNCTION(BlueprintCallable, Category = ClothingSimulation)
-	UClothingInteractor* GetClothingInteractor(const FString& ClothingAssetName) const;
-
-	/** Cloth interactors currently created. */
-	UPROPERTY()
-	TMap<FName, UClothingInteractor*> ClothingInteractors;
-
-=======
 	/** Set the number of time dependent solver iterations. */
 	UFUNCTION(BlueprintCallable, Category = ClothingSimulation)
 	virtual void SetNumIterations(int32 NumIterations = 1)
@@ -197,7 +136,6 @@
 	UPROPERTY()
 	TMap<FName, TObjectPtr<UClothingInteractor>> ClothingInteractors;
 
->>>>>>> 6bbb88c8
 protected:
 	virtual UClothingInteractor* CreateClothingInteractor()
 	PURE_VIRTUAL(UClothingSimulationInteractor::CreateClothingInteractor, return nullptr;);
