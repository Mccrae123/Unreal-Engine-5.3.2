// Copyright Epic Games, Inc. All Rights Reserved.

#pragma once

#include <type_traits>
#include "CoreMinimal.h"
#include "Elements/Framework/TypedElementData.h"

#include "TypedElementHandle.generated.h"

/**
 * A representation of an element that includes its handle data.
 * This type is the most standard way that an element is passed through to interfaces, and also the type that is stored in element lists.
 * C++ code may choose to use TTypedElement instead, which is a combination of an element handle and its associated element interface.
 * @note Handles auto-release on destruction.
 */
<<<<<<< HEAD
struct TYPEDELEMENTFRAMEWORK_API FTypedElementHandle
=======
struct FTypedElementHandle
>>>>>>> 4af6daef
{
public:
	FTypedElementHandle() = default;

	FTypedElementHandle(const FTypedElementHandle& InOther)
	{
		if (InOther)
		{
			Private_InitializeAddRef(*InOther.DataPtr);
		}
	}

	FTypedElementHandle& operator=(const FTypedElementHandle& InOther)
	{
		if (this != &InOther)
		{
			Private_DestroyReleaseRef();

			if (InOther)
			{
				Private_InitializeAddRef(*InOther.DataPtr);
			}
		}
		return *this;
	}

	FTypedElementHandle(FTypedElementHandle&& InOther)
		: DataPtr(InOther.DataPtr)
#if UE_TYPED_ELEMENT_HAS_REFTRACKING
		, ReferenceId(InOther.ReferenceId)
#endif	// UE_TYPED_ELEMENT_HAS_REFTRACKING
	{
		InOther.DataPtr = nullptr;
#if UE_TYPED_ELEMENT_HAS_REFTRACKING
		InOther.ReferenceId = INDEX_NONE;
#endif	// UE_TYPED_ELEMENT_HAS_REFTRACKING
		checkSlow(!InOther.IsSet());
	}

	FTypedElementHandle& operator=(FTypedElementHandle&& InOther)
	{
		if (this != &InOther)
		{
			Private_DestroyReleaseRef();

			DataPtr = InOther.DataPtr;
#if UE_TYPED_ELEMENT_HAS_REFTRACKING
			ReferenceId = InOther.ReferenceId;
#endif	// UE_TYPED_ELEMENT_HAS_REFTRACKING

			InOther.DataPtr = nullptr;
#if UE_TYPED_ELEMENT_HAS_REFTRACKING
			InOther.ReferenceId = INDEX_NONE;
#endif	// UE_TYPED_ELEMENT_HAS_REFTRACKING
			checkSlow(!InOther.IsSet());
		}
		return *this;
	}

	~FTypedElementHandle()
	{
		Private_DestroyReleaseRef();
	}

	FORCEINLINE explicit operator bool() const
	{
		return IsSet();
	}

	/**
	 * Has this handle been initialized to a valid element?
	 */
	FORCEINLINE bool IsSet() const
	{
		return DataPtr != nullptr;
	}

	/**
	 * Release this handle and set it back to an empty state.
	 */
	FORCEINLINE void Release()
	{
		Private_DestroyReleaseRef();
	}

	/**
	 * Get the ID that this element represents.
	 */
	FORCEINLINE const FTypedElementId& GetId() const
	{
		return DataPtr
			? DataPtr->GetId()
			: FTypedElementId::Unset;
	}

	/**
	 * Test to see whether the data stored within this handle is of the given type.
	 * @note This is not typically something you'd want to query outside of data access within an interface implementation.
	 */
	template <typename ElementDataType>
	FORCEINLINE bool IsDataOfType() const
	{
		return GetId().GetTypeId() == ElementDataType::StaticTypeId();
	}

	/**
	 * Attempt to access the data stored within this handle as the given type, returning null if it isn't possible and logging an access error for scripting.
	 * @note This is not typically something you'd want to use outside of data access within an interface implementation.
	 */
	template <typename ElementDataType>
	const ElementDataType* GetData(const bool bSilent = false) const
	{
		if (!DataPtr)
		{
			if (!bSilent)
			{
				FFrame::KismetExecutionMessage(TEXT("Element handle data is null!"), ELogVerbosity::Error);
			}
			return nullptr;
		}

		if (!IsDataOfType<ElementDataType>())
		{
			if (!bSilent)
			{
				FFrame::KismetExecutionMessage(*FString::Printf(TEXT("Element handle data type is '%d', but '%d' (%s) was requested!"), GetId().GetTypeId(), ElementDataType::StaticTypeId(), *ElementDataType::StaticTypeName().ToString()), ELogVerbosity::Error);
			}
			return nullptr;
		}

		return static_cast<const ElementDataType*>(DataPtr->GetUntypedData());
	}

	/**
	 * Attempt to access the data stored within this handle as the given type, asserting if it isn't possible.
	 * @note This is not typically something you'd want to use outside of data access within an interface implementation.
	 */
	template <typename ElementDataType>
	FORCEINLINE const ElementDataType& GetDataChecked() const
	{
		checkf(DataPtr, TEXT("Element handle data is null!"));
		checkf(IsDataOfType<ElementDataType>(), TEXT("Element handle data type is '%d', but '%d' (%s) was requested!"), GetId().GetTypeId(), ElementDataType::StaticTypeId(), *ElementDataType::StaticTypeName().ToString());
		return *static_cast<const ElementDataType*>(DataPtr->GetUntypedData());
	}
	
	/**
	 * Acquire a copy of the ID that this element represents.
	 * @note This must be paired with a call to ReleaseId.
	 */
	FTypedElementId AcquireId() const
	{
		FTypedElementId ElementId;
		if (IsSet())
		{
			DataPtr->AddRef(/*bCanTrackReference*/false); // Cannot track element ID references as we have no space to store the reference ID
			ElementId.Private_InitializeNoRef(DataPtr->GetId().GetTypeId(), DataPtr->GetId().GetElementId());
		}
		return ElementId;
	}

	/**
	 * Release a copy of the ID that this element represents.
	 * @note This should have come from a call to AcquireId.
	 */
	void ReleaseId(FTypedElementId& InOutElementId) const
	{
		checkf(InOutElementId == GetId(), TEXT("Element ID does not match this handle!"));
		if (InOutElementId)
		{
			DataPtr->ReleaseRef(INDEX_NONE); // Cannot track element ID references as we have no space to store the reference ID
			InOutElementId.Private_DestroyNoRef();
		}
	}

	FORCEINLINE friend bool operator==(const FTypedElementHandle& InLHS, const FTypedElementHandle& InRHS)
	{
		return InLHS.DataPtr == InRHS.DataPtr;
	}

	FORCEINLINE friend bool operator!=(const FTypedElementHandle& InLHS, const FTypedElementHandle& InRHS)
	{
		return !(InLHS == InRHS);
	}

	friend inline uint32 GetTypeHash(const FTypedElementHandle& InElementHandle)
	{
		return GetTypeHash(InElementHandle.GetId());
	}

	FORCEINLINE void Private_InitializeNoRef(const FTypedElementInternalData& InData)
	{
		DataPtr = &InData;
	}

	FORCEINLINE void Private_InitializeAddRef(const FTypedElementInternalData& InData)
	{
		Private_InitializeNoRef(InData);
		RegisterRef();
	}

	FORCEINLINE void Private_DestroyNoRef()
	{
		DataPtr = nullptr;
#if UE_TYPED_ELEMENT_HAS_REFTRACKING
		ReferenceId = INDEX_NONE;
#endif	// UE_TYPED_ELEMENT_HAS_REFTRACKING
	}

	FORCEINLINE void Private_DestroyReleaseRef()
	{
		UnregisterRef();
		Private_DestroyNoRef();
	}

	FORCEINLINE const FTypedElementInternalData* Private_GetInternalData() const
	{
		return DataPtr;
	}

private:
	FORCEINLINE void RegisterRef()
	{
		if (DataPtr)
		{
#if !UE_TYPED_ELEMENT_HAS_REFTRACKING
			FTypedElementReferenceId ReferenceId = INDEX_NONE;
#endif	// !UE_TYPED_ELEMENT_HAS_REFTRACKING
			ReferenceId = DataPtr->AddRef(/*bCanTrackReference*/true);
		}
	}

	FORCEINLINE void UnregisterRef()
	{
		if (DataPtr)
		{
#if !UE_TYPED_ELEMENT_HAS_REFTRACKING
			FTypedElementReferenceId ReferenceId = INDEX_NONE;
#endif	// !UE_TYPED_ELEMENT_HAS_REFTRACKING
			DataPtr->ReleaseRef(ReferenceId);
		}
	}

	const FTypedElementInternalData* DataPtr = nullptr;
#if UE_TYPED_ELEMENT_HAS_REFTRACKING
	FTypedElementReferenceId ReferenceId = INDEX_NONE;
#endif	// UE_TYPED_ELEMENT_HAS_REFTRACKING
};

/**
 * Common implementation of TTypedElement that is inherited by all specializations.
 */
template <typename BaseInterfaceType>
struct TTypedElementBase : public FTypedElementHandle
{
public:
	TTypedElementBase() = default;

	TTypedElementBase(const TTypedElementBase&) = default;
	TTypedElementBase& operator=(const TTypedElementBase&) = default;

	TTypedElementBase(TTypedElementBase&& InOther)
		: FTypedElementHandle(MoveTemp(InOther))
		, InterfacePtr(InOther.InterfacePtr)
	{
		InOther.InterfacePtr = nullptr;
		checkSlow(!InOther.IsSet());
	}

	TTypedElementBase& operator=(TTypedElementBase&& InOther)
	{
		if (this != &InOther)
		{
			FTypedElementHandle::operator=(MoveTemp(InOther));
			InterfacePtr = InOther.InterfacePtr;

			InOther.InterfacePtr = nullptr;
			checkSlow(!InOther.IsSet());
		}
		return *this;
	}

	~TTypedElementBase()
	{
		Private_DestroyReleaseRef();
	}

	FORCEINLINE explicit operator bool() const
	{
		return IsSet();
	}

	/**
	 * Has this element been initialized to a valid handle and interface?
	 */
	FORCEINLINE bool IsSet() const
	{
		return FTypedElementHandle::IsSet()
			&& InterfacePtr;
	}

	/**
	 * Release this element and set it back to an empty state.
	 */
	FORCEINLINE void Release()
	{
		Private_DestroyReleaseRef();
	}

	/**
	 * Attempt to access the interface stored within this element, returning null if it isn't set.
	 */
	FORCEINLINE BaseInterfaceType* GetInterface() const
	{
		return InterfacePtr;
	}

	/**
	 * Attempt to access the interface stored within this element, asserting if it isn't set.
	 */
	template <typename U = BaseInterfaceType, std::enable_if_t<!std::is_void<U>::value>* = nullptr>
	FORCEINLINE U& GetInterfaceChecked() const
	{
		static_assert(std::is_same<U, BaseInterfaceType>::value, "Don't explicitly specify U!");
		checkf(InterfacePtr, TEXT("Interface is null!"));
		return *InterfacePtr;
	}

	FORCEINLINE friend bool operator==(const TTypedElementBase& InLHS, const TTypedElementBase& InRHS)
	{
		return static_cast<const FTypedElementHandle&>(InLHS) == static_cast<const FTypedElementHandle&>(InRHS)
			&& InLHS.InterfacePtr == InRHS.InterfacePtr;
	}

	FORCEINLINE friend bool operator!=(const TTypedElementBase& InLHS, const TTypedElementBase& InRHS)
	{
		return !(InLHS == InRHS);
	}

	friend inline uint32 GetTypeHash(const TTypedElementBase& InElement)
	{
		return HashCombine(GetTypeHash(static_cast<const FTypedElementHandle&>(InElement)), GetTypeHash(InElement.InterfacePtr));
	}

	FORCEINLINE void Private_InitializeNoRef(const FTypedElementInternalData& InData, BaseInterfaceType* InInterfacePtr)
	{
		FTypedElementHandle::Private_InitializeNoRef(InData);
		InterfacePtr = InInterfacePtr;
	}

	FORCEINLINE void Private_InitializeAddRef(const FTypedElementInternalData& InData, BaseInterfaceType* InInterfacePtr)
	{
		FTypedElementHandle::Private_InitializeAddRef(InData);
		InterfacePtr = InInterfacePtr;
	}

	FORCEINLINE void Private_DestroyNoRef()
	{
		FTypedElementHandle::Private_DestroyNoRef();
		InterfacePtr = nullptr;
	}

	FORCEINLINE void Private_DestroyReleaseRef()
	{
		FTypedElementHandle::Private_DestroyReleaseRef();
		InterfacePtr = nullptr;
	}

protected:
	BaseInterfaceType* InterfacePtr = nullptr;
};

/**
 * A combination of an element handle and its associated element interface.
 * @note This should be specialized for top-level element interfaces to include their interface API.
 * @note Elements auto-release on destruction.
 */
template <typename BaseInterfaceType>
struct TTypedElement : public TTypedElementBase<BaseInterfaceType>
{
};

// The typed element InterfacePtr will points toward the vtable of the interface
using FTypedElement = TTypedElement<void>;

/**
 * A representation of the owner of an element that includes its mutable handle data.
 * This type is returned when creating an element, and should be used to populate its internal payload data (if any).
 * @note Owners do not auto-release on destruction, and must be manually destroyed via their owner element registry.
 */
template <typename ElementDataType>
struct TTypedElementOwner
{
public:
	TTypedElementOwner() = default;

	TTypedElementOwner(const TTypedElementOwner&) = delete;
	TTypedElementOwner& operator=(const TTypedElementOwner&) = delete;

	TTypedElementOwner(TTypedElementOwner&& InOther)
		: DataPtr(InOther.DataPtr)
	{
		InOther.DataPtr = nullptr;
		checkSlow(!InOther.IsSet());
	}

	TTypedElementOwner& operator=(TTypedElementOwner&& InOther)
	{
		if (this != &InOther)
		{
			DataPtr = InOther.DataPtr;

			InOther.DataPtr = nullptr;
			checkSlow(!InOther.IsSet());
		}
		return *this;
	}

	~TTypedElementOwner()
	{
		checkf(!IsSet(), TEXT("Element owner was still set during destruction! This will leak an element, and you should destroy this element prior to destruction!"));
	}

	FORCEINLINE explicit operator bool() const
	{
		return IsSet();
	}

	/**
	 * Has this owner been initialized to a valid element?
	 */
	FORCEINLINE bool IsSet() const
	{
		return DataPtr != nullptr;
	}

	/**
	 * Get the ID that this element represents.
	 */
	FORCEINLINE const FTypedElementId& GetId() const
	{
		return DataPtr
			? DataPtr->GetId()
			: FTypedElementId::Unset;
	}

	/**
	 * Attempt to access the mutable data stored within this owner, returning null if it isn't possible.
	 */
	template <typename U = ElementDataType, std::enable_if_t<!std::is_void<U>::value>* = nullptr>
	FORCEINLINE U* GetData() const
	{
		static_assert(std::is_same<U, ElementDataType>::value, "Don't explicitly specify U!");
		return DataPtr
			? &DataPtr->GetMutableData()
			: nullptr;
	}

	/**
	 * Attempt to access the mutable data stored within this owner, asserting if it isn't possible.
	 */
	template <typename U = ElementDataType, std::enable_if_t<!std::is_void<U>::value>* = nullptr>
	FORCEINLINE U& GetDataChecked() const
	{
		static_assert(std::is_same<U, ElementDataType>::value, "Don't explicitly specify U!");
		checkf(DataPtr, TEXT("Handle data is null!"));
		return DataPtr->GetMutableData();
	}

	/**
	 * Acquire a copy of the ID that this element represents.
	 * @note This must be paired with a call to ReleaseId.
	 */
	FTypedElementId AcquireId() const
	{
		FTypedElementId ElementId;
		if (IsSet())
		{
			DataPtr->AddRef(/*bCanTrackReference*/false); // Cannot track element ID references as we have no space to store the reference ID
			ElementId.Private_InitializeNoRef(DataPtr->GetId().GetTypeId(), DataPtr->GetId().GetElementId());
		}
		return ElementId;
	}

	/**
	 * Release a copy of the ID that this element represents.
	 * @note This should have come from a call to AcquireId.
	 */
	void ReleaseId(FTypedElementId& InOutElementId) const
	{
		checkf(InOutElementId == GetId(), TEXT("Element ID does not match this owner!"));
		if (InOutElementId)
		{
			DataPtr->ReleaseRef(INDEX_NONE); // Cannot track element ID references as we have no space to store the reference ID
			InOutElementId.Private_DestroyNoRef();
		}
	}

	/**
	 * Acquire a copy of the handle that this element represents.
	 * @note This must be paired with a call to ReleaseHandle (or a call to Release on the handle instance).
	 */
	FTypedElementHandle AcquireHandle() const
	{
		FTypedElementHandle ElementHandle;
		if (IsSet())
		{
			ElementHandle.Private_InitializeAddRef(*DataPtr);
		}
		return ElementHandle;
	}

	/**
	 * Release a copy of the handle that this element represents.
	 * @note This should have come from a call to AcquireHandle.
	 */
	void ReleaseHandle(FTypedElementHandle& InOutElementHandle) const
	{
		checkf(InOutElementHandle.GetId() == GetId(), TEXT("Element handle ID does not match this owner!"));
		InOutElementHandle.Release();
	}

	FORCEINLINE friend bool operator==(const TTypedElementOwner& InLHS, const TTypedElementOwner& InRHS)
	{
		return InLHS.DataPtr == InRHS.DataPtr;
	}

	FORCEINLINE friend bool operator!=(const TTypedElementOwner& InLHS, const TTypedElementOwner& InRHS)
	{
		return !(InLHS == InRHS);
	}

	friend inline uint32 GetTypeHash(const TTypedElementOwner& InElementOwner)
	{
		return GetTypeHash(InElementOwner.GetId());
	}

	FORCEINLINE void Private_InitializeNoRef(TTypedElementInternalData<ElementDataType>& InData)
	{
		DataPtr = &InData;
	}

	FORCEINLINE void Private_InitializeAddRef(TTypedElementInternalData<ElementDataType>& InData)
	{
		Private_InitializeNoRef(InData);
		RegisterRef();
	}

	FORCEINLINE void Private_DestroyNoRef()
	{
		DataPtr = nullptr;
#if UE_TYPED_ELEMENT_HAS_REFTRACKING
		ReferenceId = INDEX_NONE;
#endif	// UE_TYPED_ELEMENT_HAS_REFTRACKING
	}

	FORCEINLINE void Private_DestroyReleaseRef()
	{
		UnregisterRef();
		Private_DestroyNoRef();
	}

	FORCEINLINE const TTypedElementInternalData<ElementDataType>* Private_GetInternalData() const
	{
		return DataPtr;
	}

private:
	FORCEINLINE void RegisterRef()
	{
		if (DataPtr)
		{
#if !UE_TYPED_ELEMENT_HAS_REFTRACKING
			FTypedElementReferenceId ReferenceId = INDEX_NONE;
#endif	// !UE_TYPED_ELEMENT_HAS_REFTRACKING
			ReferenceId = DataPtr->AddRef(/*bCanTrackReference*/true);
		}
	}

	FORCEINLINE void UnregisterRef()
	{
		if (DataPtr)
		{
#if !UE_TYPED_ELEMENT_HAS_REFTRACKING
			FTypedElementReferenceId ReferenceId = INDEX_NONE;
#endif	// !UE_TYPED_ELEMENT_HAS_REFTRACKING
			DataPtr->ReleaseRef(ReferenceId);
		}
	}

	TTypedElementInternalData<ElementDataType>* DataPtr = nullptr;
#if UE_TYPED_ELEMENT_HAS_REFTRACKING
	FTypedElementReferenceId ReferenceId = INDEX_NONE;
#endif	// UE_TYPED_ELEMENT_HAS_REFTRACKING
};
using FTypedElementOwner = TTypedElementOwner<void>;


/**
 * Script exposure for the typed element handle struct type
 * Act as a weak handle to simplify the scripting use of the typed element framework and making it safer to use by avoiding crash in case of a bad usage.
 * This type is the standard way that an element is passed through to interfaces for a script (Blueprint or Python), and also the type that is stored in the script element lists.
 * C++ code may choose to use TTypedElement instead, which is a combination of an element handle and its associated element interface.
 *
 * Note: This type shouldn't be used in the engine code as it come with a performance and memory overhead that we want to avoid when compare to the native handles (FTypedElementHandle).
 */
USTRUCT(BlueprintType)
<<<<<<< HEAD
struct TYPEDELEMENTFRAMEWORK_API FScriptTypedElementHandle
=======
struct FScriptTypedElementHandle
>>>>>>> 4af6daef
{
	GENERATED_BODY()
public:

	FScriptTypedElementHandle() = default;

	FScriptTypedElementHandle(const FScriptTypedElementHandle& InOther)
		: InternalData(InOther.InternalData)
	{
	}

	FScriptTypedElementHandle(FScriptTypedElementHandle&& InOther)
		: InternalData(MoveTemp(InOther.InternalData))
	{
	}

	FScriptTypedElementHandle& operator=(const FScriptTypedElementHandle& InOther)
	{
		InternalData = InOther.InternalData;
		return *this;
	}

	FScriptTypedElementHandle& operator=(FScriptTypedElementHandle&& InOther)
	{
		InternalData = MoveTemp(InOther.InternalData);
		return *this;
	}

	FORCEINLINE bool operator==(const FScriptTypedElementHandle& InOther) const
	{
		return InternalData == InOther.InternalData;
	}

	FORCEINLINE bool operator!=(const FScriptTypedElementHandle& InOther) const
	{
		return !(*this == InOther);
	}

	FORCEINLINE explicit operator bool() const
	{
		return IsSet();
	}

	FORCEINLINE bool IsSet() const
	{
		return InternalData.IsSet();
	}

	FORCEINLINE void Release()
	{
		InternalData.Release();
	}

	FORCEINLINE void Private_Initialize(FScriptTypedElementInternalDataPtr&& InInternalData)
	{
		InternalData = InInternalData;
	}

	FORCEINLINE const FTypedElementId& GetId() const
	{
		return InternalData.GetId();
	}

	/**
	 * Return typed element handle from the script typed element handle
	 * If this script handle is invalid it will return a invalid TypedElementHandle
	 */
	FTypedElementHandle GetTypedElementHandle() const
	{
		FTypedElementHandle Handle;
		if (FTypedElementInternalData* TypedElementInternalData = InternalData.GetInternalData())
		{
			Handle.Private_InitializeAddRef(*TypedElementInternalData);
		}

		return Handle;
	}

private:
	FScriptTypedElementInternalDataPtr InternalData;
};

/** Script exposure for FScriptTypedElementHandle. */
UCLASS()
class UTypedElementHandleLibrary : public UObject
{
	GENERATED_BODY()

public:
	/**
	 * Has this handle been initialized to a valid element?
	 */
	UFUNCTION(BlueprintPure, Category="TypedElementFramework|Handle", meta=(ScriptMethod, ScriptOperator="bool"))
	static bool IsSet(const FScriptTypedElementHandle& ElementHandle)
	{
		return ElementHandle.IsSet();
	}

	/**
	 * Release this handle and set it back to an empty state.
	 */
	UFUNCTION(BlueprintCallable, Category="TypedElementFramework|Handle", meta=(ScriptMethod))
	static void Release(UPARAM(ref) FScriptTypedElementHandle& ElementHandle)
	{
		ElementHandle.Release();
	}

	/**
	 * Are these two handles equal?
	 */
	UFUNCTION(BlueprintPure, Category="TypedElementFramework|Handle", meta=(DisplayName="Equal (TypedElementHandle)", CompactNodeTitle="==", Keywords="== equal", ScriptMethod, ScriptOperator="=="))
	static bool Equal(const FScriptTypedElementHandle& LHS, const FScriptTypedElementHandle& RHS)
	{
		return LHS == RHS;
	}

	/**
	 * Are these two handles not equal?
	 */
	UFUNCTION(BlueprintPure, Category="TypedElementFramework|Handle", meta=(DisplayName="NotEqual (TypedElementHandle)", CompactNodeTitle="!=", Keywords="!= not equal", ScriptMethod, ScriptOperator="!="))
	static bool NotEqual(const FScriptTypedElementHandle& LHS, const FScriptTypedElementHandle& RHS)
	{
		return LHS != RHS;
	}
};<|MERGE_RESOLUTION|>--- conflicted
+++ resolved
@@ -14,11 +14,7 @@
  * C++ code may choose to use TTypedElement instead, which is a combination of an element handle and its associated element interface.
  * @note Handles auto-release on destruction.
  */
-<<<<<<< HEAD
-struct TYPEDELEMENTFRAMEWORK_API FTypedElementHandle
-=======
 struct FTypedElementHandle
->>>>>>> 4af6daef
 {
 public:
 	FTypedElementHandle() = default;
@@ -625,11 +621,7 @@
  * Note: This type shouldn't be used in the engine code as it come with a performance and memory overhead that we want to avoid when compare to the native handles (FTypedElementHandle).
  */
 USTRUCT(BlueprintType)
-<<<<<<< HEAD
-struct TYPEDELEMENTFRAMEWORK_API FScriptTypedElementHandle
-=======
 struct FScriptTypedElementHandle
->>>>>>> 4af6daef
 {
 	GENERATED_BODY()
 public:
