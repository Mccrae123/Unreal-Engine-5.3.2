// Copyright Epic Games, Inc. All Rights Reserved.

#pragma once

#include "Containers/Array.h"
#include "Containers/ArrayView.h"
#include "Containers/Set.h"
#include "CoreMinimal.h"
#include "Delegates/Delegate.h"
#include "Delegates/DelegateCombinations.h"
#include "Elements/Framework/TypedElementCounter.h"
#include "Elements/Framework/TypedElementHandle.h"
#include "Elements/Framework/TypedElementLimits.h"
#include "Elements/Framework/TypedElementListFwd.h"
#include "HAL/Platform.h"
#include "Templates/Casts.h"
#include "Templates/Function.h"
#include "Templates/SharedPointer.h"
#include "Templates/SubclassOf.h"
#include "Templates/UniquePtr.h"
#include "Templates/UnrealTemplate.h"
#include "UObject/NameTypes.h"
#include "UObject/WeakObjectPtr.h"
#include "UObject/WeakObjectPtrTemplates.h"

class UInterface;
class UObject;
class UTypedElementRegistry;
struct FTypedElementId;

namespace TypedElementList_Private
{

TYPEDELEMENTFRAMEWORK_API void GetElementImpl(const UTypedElementRegistry* InRegistry, const FTypedElementHandle& InElementHandle, const TSubclassOf<UInterface>& InBaseInterfaceType, FTypedElement& OutElement);

TYPEDELEMENTFRAMEWORK_API void GetElementImpl(const UTypedElementRegistry* InRegistry, const FScriptTypedElementHandle& InElementHandle, const TSubclassOf<UInterface>& InBaseInterfaceType, FTypedElement& OutElement);

template <typename BaseInterfaceType, class HandleType>
FORCEINLINE void GetElement(const UTypedElementRegistry* InRegistry, const HandleType& InElementHandle, TTypedElement<BaseInterfaceType>& OutElement)
{
	static_assert(sizeof(TTypedElement<BaseInterfaceType>) == sizeof(FTypedElement), "All TTypedElement instances must be the same size for this cast implementation to work!");
	GetElementImpl(InRegistry, InElementHandle, BaseInterfaceType::UClassType::StaticClass(), reinterpret_cast<FTypedElement&>(OutElement));
}

template <typename BaseInterfaceType, class HandleType>
FORCEINLINE TTypedElement<BaseInterfaceType> GetElement(const UTypedElementRegistry* InRegistry, const HandleType& InElementHandle)
{
	TTypedElement<BaseInterfaceType> Element;
	GetElement(InRegistry, InElementHandle, Element);
	return Element;
}

} // namespace TypedElementList_Private


/**
 * A list of element handles.
 * Provides high-level access to groups of elements, including accessing elements that implement specific interfaces.
 */
template<class HandleType>
<<<<<<< HEAD
class TTypedElementList final : public TSharedFromThis<TTypedElementList<HandleType>>
=======
class TYPEDELEMENTFRAMEWORK_API TTypedElementList final : public TSharedFromThis<TTypedElementList<HandleType>>
>>>>>>> d731a049
{
public:

	using FHandleType = HandleType;
	using TTypedElementListRef = TSharedRef<TTypedElementList>;
	using TTypedElementListConstRef = TSharedRef<const TTypedElementList>;


	~TTypedElementList();

	/**
	 * Clone this list instance.
	 * @note Only copies elements; does not copy any bindings!
	 */
	TTypedElementListRef Clone() const;

	/**
	 * Get the element handle at the given index.
	 * @note Use IsValidIndex to test for validity.
	 */
	FORCEINLINE HandleType operator[](const int32 InIndex) const
	{
		return GetElementHandleAt(InIndex);
	}

	/**
	 * Get the element handle at the given index.
	 * @note Use IsValidIndex to test for validity.
	 */
	FORCEINLINE HandleType GetElementHandleAt(const int32 InIndex) const
	{
		return ElementHandles[InIndex];
	}

	/**
	 * Get the element at the given index.
	 * @note Use IsValidIndex to test for validity.
	 */
	template <typename BaseInterfaceType>
	FORCEINLINE TTypedElement<BaseInterfaceType> GetElementAt(const int32 InIndex) const
	{
		return GetElement<BaseInterfaceType>(GetElementHandleAt(InIndex));
	}

	/**
	 * Get the element at the given index.
	 * @note Use IsValidIndex to test for validity.
	 */
	template <typename BaseInterfaceType>
	FORCEINLINE void GetElementAt(const int32 InIndex, TTypedElement<BaseInterfaceType>& OutElement) const
	{
		GetElement(GetElementHandleAt(InIndex), OutElement);
	}

	/**
	 * Get the element from the given handle.
	 */
	template <typename BaseInterfaceType>
	FORCEINLINE TTypedElement<BaseInterfaceType> GetElement(const HandleType& InElementHandle) const
	{
		return TypedElementList_Private::GetElement<BaseInterfaceType>(Registry.Get(), InElementHandle);
	}

	/**
	 * Get the element from the given handle.
	 */
	template <typename BaseInterfaceType>
	FORCEINLINE void GetElement(const HandleType& InElementHandle, TTypedElement<BaseInterfaceType>& OutElement) const
	{
		TypedElementList_Private::GetElement(Registry.Get(), InElementHandle, OutElement);
	}

	/**
	 * Get the first element implementing the given interface.
	 */
	template <typename BaseInterfaceType>
	TTypedElement<BaseInterfaceType> GetTopElement() const
	{
		TTypedElement<BaseInterfaceType> TempElement;
		for (int32 ElementIndex = 0; ElementIndex < Num(); ++ElementIndex)
		{
			GetElementAt(ElementIndex, TempElement);
			if (TempElement)
			{
				break;
			}
		}
		return TempElement;
	}

	/**
	 * Get the first element that implement the given interface and pass the predicate
	 * @Predicate A function that should return true when the element is desirable
	 */
	template <typename BaseInterfaceType>
	TTypedElement<BaseInterfaceType> GetTopElement(TFunctionRef<bool (const TTypedElement<BaseInterfaceType>&)> Predicate) const
	{
		TTypedElement<BaseInterfaceType> TempElement;
		TTypedElement<BaseInterfaceType> ElementToReturn;
		for (int32 ElementIndex = 0; ElementIndex < Num(); ++ElementIndex)
		{
			GetElementAt(ElementIndex, TempElement);
			if (TempElement && Predicate(TempElement))
			{
				ElementToReturn = MoveTemp(TempElement);
				break;
			}
		}
		return ElementToReturn;
	}


	/**
	 * Get the last element implementing the given interface.
	 */
	template <typename BaseInterfaceType>
	TTypedElement<BaseInterfaceType> GetBottomElement() const
	{
		TTypedElement<BaseInterfaceType> TempElement;
		for (int32 ElementIndex = Num() - 1; ElementIndex >= 0; --ElementIndex)
		{
			GetElementAt(ElementIndex, TempElement);
			if (TempElement)
			{
				break;
			}
		}
		return TempElement;
	}

	/**
	 * Get the last element that implement the given interface and pass the predicate.
	 * @Predicate A function that return should true when the element is desirable
	 */
	template <typename BaseInterfaceType>
	TTypedElement<BaseInterfaceType> GetBottomElement(TFunctionRef<bool (const TTypedElement<BaseInterfaceType>&)> Predicate) const
	{
		TTypedElement<BaseInterfaceType> TempElement;
		TTypedElement<BaseInterfaceType> ElementToReturn;
		for (int32 ElementIndex = Num() - 1; ElementIndex >= 0; --ElementIndex)
		{
			GetElementAt(ElementIndex, TempElement);
			if (TempElement && Predicate(TempElement))
			{
				ElementToReturn = MoveTemp(TempElement);
				break;
			}
		}
		return ElementToReturn;
	}



	/**
	 * Get the element interface from the given handle.
	 */
	template <typename BaseInterfaceType>
	BaseInterfaceType* GetElementInterface(const FTypedElementHandle& InElementHandle) const
	{
		return Cast<BaseInterfaceType>(GetElementInterface(InElementHandle, BaseInterfaceType::UClassType::StaticClass()));
	}

	/**
	 * Get the element interface from the given handle.
	 */
	UObject* GetElementInterface(const HandleType& InElementHandle, const TSubclassOf<UInterface>& InBaseInterfaceType) const;

	/**
	 * Test whether there are elements in this list, optionally filtering to elements that implement the given interface.
	 */
	bool HasElements(const TSubclassOf<UInterface>& InBaseInterfaceType = nullptr) const;

	/**
	 * Count the number of elements in this list, optionally filtering to elements that implement the given interface.
	 */
	int32 CountElements(const TSubclassOf<UInterface>& InBaseInterfaceType = nullptr) const;

	/**
	 * Test whether there are elements in this list of the given type.
	 */
	bool HasElementsOfType(const FName InElementTypeName) const;
	bool HasElementsOfType(const FTypedHandleTypeId InElementTypeId) const;

	/**
	 * Count the number of elements in this list of the given type.
	 */
	int32 CountElementsOfType(const FName InElementTypeName) const;
	int32 CountElementsOfType(const FTypedHandleTypeId InElementTypeId) const;

	/**
	 * Get the handle of every element in this list, optionally filtering to elements that implement the given interface.
	 */
	TArray<HandleType> GetElementHandles(const TSubclassOf<UInterface>& InBaseInterfaceType = nullptr) const;

	/**
	 * Get the handle of every element in this list, optionally filtering to elements that implement the given interface.
	 */
	template <typename ArrayAllocator>
	void GetElementHandles(TArray<HandleType, ArrayAllocator>& OutArray, const TSubclassOf<UInterface>& InBaseInterfaceType = nullptr) const
	{
		OutArray.Reset();
		OutArray.Reserve(ElementHandles.Num());
		ForEachElementHandle([&OutArray](const HandleType& InElementHandle)
		{
			OutArray.Add(InElementHandle);
			return true;
		}, InBaseInterfaceType);
	}

	/**
	 * Enumerate the handle of every element in this list, optionally filtering to elements that implement the given interface.
	 * @note Return true from the callback to continue enumeration.
	 */
	void ForEachElementHandle(TFunctionRef<bool(const HandleType&)> InCallback, const TSubclassOf<UInterface>& InBaseInterfaceType = nullptr) const;

	/**
	 * Enumerate the elements in this list that implement the given interface.
	 * @note Return true from the callback to continue enumeration.
	 */
	template <typename BaseInterfaceType>
	void ForEachElement(TFunctionRef<bool(const TTypedElement<BaseInterfaceType>&)> InCallback) const
	{
		TTypedElement<BaseInterfaceType> TempElement;
		for (const HandleType& ElementHandle : ElementHandles)
		{
			GetElement(ElementHandle, TempElement);
			if (TempElement && !InCallback(TempElement))
			{
				break;
			}
		}
	}

	/**
	 * Is the given index a valid entry within this element list?
	 */
	FORCEINLINE bool IsValidIndex(const int32 InIndex) const
	{
		return ElementHandles.IsValidIndex(InIndex);
	}

	/**
	 * Get the number of entries within this element list.
	 */
	FORCEINLINE int32 Num() const
	{
		return ElementHandles.Num();
	}

	/**
	 * Shrink this element list storage to avoid slack.
	 */
	FORCEINLINE void Shrink()
	{
		ElementCombinedIds.Shrink();
		ElementHandles.Shrink();
	}

	/**
	 * Pre-allocate enough memory in this element list to store the given number of entries.
	 */
	FORCEINLINE void Reserve(const int32 InSize)
	{
		ElementCombinedIds.Reserve(InSize);
		ElementHandles.Reserve(InSize);
	}

	/**
	 * Remove all entries from this element list, potentially leaving space allocated for the given number of entries.
	 */
	FORCEINLINE void Empty(const int32 InSlack = 0)
	{
		// Avoid creating unnecessary notifications
		const bool bWasEmpty = ElementHandles.IsEmpty();
		if (!bWasEmpty)
		{
			NoteListMayChange();
		}

		ElementCombinedIds.Empty(InSlack);
		ElementHandles.Empty(InSlack);
		ElementCounts.ClearCounters();

		if (!bWasEmpty)
		{
			ElementCounts.ClearCounters();
			NoteListChanged(EChangeType::Cleared);
		}
	}

	/**
	 * Remove all entries from this element list, preserving existing allocations.
	 */
	FORCEINLINE void Reset()
	{
		// Avoid creating unnecessary notifications
		if (!ElementHandles.IsEmpty())
		{
			NoteListMayChange();
			ElementCombinedIds.Reset();
			ElementHandles.Reset();
			ElementCounts.ClearCounters();
			NoteListChanged(EChangeType::Cleared);
		}
	}

	/**
	 * Does this element list contain an entry for the given element ID?
	 */
	FORCEINLINE bool Contains(const FTypedElementId& InElementId) const
	{
		return ContainsElementImpl(InElementId);
	}

	/**
	 * Does this element list contain an entry for the given element handle?
	 */
	FORCEINLINE bool Contains(const HandleType& InElementHandle) const
	{
		return ContainsElementImpl(InElementHandle.GetId());
	}

	/**
	 * Does this element list contain an entry for the given element owner?
	 */
	template <typename ElementDataType>
	FORCEINLINE bool Contains(const TTypedElementOwner<ElementDataType>& InElementOwner)
	{
		return ContainsElementImpl(InElementOwner.GetId());
	}

	/**
	 * Add the given element handle to this element list, if it isn't already in the list.
	 * @return True if the element handle was added, false if it is already in the list.
	 */
	FORCEINLINE bool Add(const HandleType& InElementHandle)
	{
		return AddElementImpl(CopyTemp(InElementHandle));
	}

	/**
	 * Add the given element handle to this element list, if it isn't already in the list.
	 * @return True if the element handle was added, false if it is already in the list.
	 */
	FORCEINLINE bool Add(HandleType&& InElementHandle)
	{
		return AddElementImpl(MoveTemp(InElementHandle));
	}

	/**
	 * Add the given element owner to this element list, if it isn't already in the list.
	 * @return True if the element owner was added, false if it is already in the list.
	 */
	template <typename ElementDataType>
	FORCEINLINE bool Add(const TTypedElementOwner<ElementDataType>& InElementOwner)
	{
		return AddElementImpl(InElementOwner.AcquireHandle());
	}

	/**
	 * Append another element list to this element list.
	 */
	void Append(const TTypedElementListConstRef& InElementList)
	{
		if (this != &InElementList.Get())
		{
			FLegacySyncScopedBatch LegacySyncBatch(*this);

			Reserve(Num() + InElementList->Num());
			InElementList->ForEachElementHandle([this](const HandleType& ElementHandle)
			{
				AddElementImpl(CopyTemp(ElementHandle));
				return true;
			});
		}
	}

	/**
	 * Append the given element handles to this element list.
	 */
	void Append(TArrayView<const HandleType> InElementHandles)
	{
		FLegacySyncScopedBatch LegacySyncBatch(*this);

		Reserve(Num() + InElementHandles.Num());
		for (const HandleType& ElementHandle : InElementHandles)
		{
			AddElementImpl(CopyTemp(ElementHandle));
		}
	}

	/**
	 * Append the given element owners to this element list.
	 */
	template <typename ElementDataType>
	FORCEINLINE void Append(const TArray<TTypedElementOwner<ElementDataType>>& InElementOwners)
	{
		Append(MakeArrayView(InElementOwners));
	}

	/**
	 * Append the given element owners to this element list.
	 */
	template <typename ElementDataType>
	void Append(TArrayView<const TTypedElementOwner<ElementDataType>> InElementOwners)
	{
		FLegacySyncScopedBatch LegacySyncBatch(*this);

		Reserve(Num() + InElementOwners.Num());
		for (const TTypedElementOwner<ElementDataType>& ElementOwner : InElementOwners)
		{
			AddElementImpl(ElementOwner.AcquireHandle());
		}
	}

	/**
	 * Remove the given element ID from this element list, if it is in the list.
	 * @return True if the element ID was removed, false if it isn't in the list.
	 */
	FORCEINLINE bool Remove(const FTypedElementId& InElementId)
	{
		return RemoveElementImpl(InElementId);
	}

	/**
	 * Remove the given element handle from this element list, if it is in the list.
	 * @return True if the element handle was removed, false if it isn't in the list.
	 */
	FORCEINLINE bool Remove(const HandleType& InElementHandle)
	{
		return RemoveElementImpl(InElementHandle.GetId());
	}

	/**
	 * Remove the given element owner from this element list, if it is in the list.
	 * @return True if the element owner was removed, false if it isn't in the list.
	 */
	template <typename ElementDataType>
	FORCEINLINE bool Remove(const TTypedElementOwner<ElementDataType>& InElementOwner)
	{
		return RemoveElementImpl(InElementOwner.GetId());
	}

	/**
	 * Remove any element handles that match the given predicate from this element list.
	 * @return The number of element handles removed.
	 */
	FORCEINLINE int32 RemoveAll(TFunctionRef<bool(const HandleType&)> InPredicate)
	{
		return RemoveAllElementsImpl(InPredicate);
	}

	/**
	 * Remove any elements that match the given predicate from this element list.
	 * @return The number of elements removed.
	 */
	template <typename BaseInterfaceType>
	int32 RemoveAll(TFunctionRef<bool(const TTypedElement<BaseInterfaceType>&)> InPredicate)
	{
		TTypedElement<BaseInterfaceType> TempElement;
		return RemoveAllElementsImpl([this, &TempElement, &InPredicate](const HandleType& InElementHandle)
		{
			GetElement(InElementHandle, TempElement);
			return TempElement && InPredicate(TempElement);
		});
	}

	/**
	 * Get the counter for the elements within the list.
	 */
	const FTypedElementCounter& GetCounter() const
	{
		return ElementCounts;
	}

	/**
	 * Access the delegate that is invoked whenever this element list is potentially about to change.
	 * @note This may be called even if no actual change happens, so may be called multiple times without a corresponding OnChanged notification.
	 */
	DECLARE_EVENT_OneParam(TTypedElementList, FOnPreChange, const TTypedElementList& /*InElementList*/);
	FOnPreChange& OnPreChange()
	{
		return OnPreChangeDelegate;
	}

	/**
	 * Access the delegate that is invoked whenever this element list has been changed.
	 * @note This is called automatically at the end of each frame, but can also be manually invoked by NotifyPendingChanges.
	 */
	DECLARE_EVENT_OneParam(TTypedElementList, FOnChanged, const TTypedElementList& /*InElementList*/);
	FOnChanged& OnChanged()
	{
		return OnChangedDelegate;
	}

	/**
	 * Invoke the delegate called whenever this element list has been changed.
	 * @return true if a change notification was emitted
	 */
	bool NotifyPendingChanges();

	/**
	 * A utility struct that help to cancel any new pending notification that happened in a scope.
	 * Note: it won't cancel a notification if there is a legacy batch operation ongoing
	 */
	struct TYPEDELEMENTFRAMEWORK_API FScopedClearNewPendingChange
	{
		FScopedClearNewPendingChange() = default;
		FScopedClearNewPendingChange(TTypedElementList& InTypeElementList);

		FScopedClearNewPendingChange(const FScopedClearNewPendingChange&) = delete;
		FScopedClearNewPendingChange& operator=(const FScopedClearNewPendingChange&) = delete;

		FScopedClearNewPendingChange(FScopedClearNewPendingChange&& Other);
		FScopedClearNewPendingChange& operator=(FScopedClearNewPendingChange&& Other);

		~FScopedClearNewPendingChange();

	private:
		TTypedElementList* TypedElementList = nullptr;
	};

	/**
	 * Interface to allow external systems (such as USelection) to receive immediate sync notifications as an element list is changed.
	 * This exists purely as a bridging mechanism and shouldn't be relied on for new code. It is lazily created as needed.
	 */
	class TYPEDELEMENTFRAMEWORK_API FLegacySync
	{
	public:
		enum class ESyncType : uint8
		{
			/**
			 * An element was added to the element list.
			 * The ElementHandle argument will be set to the element that was added.
			 */
			Added,

			/**
			 * An element was removed from the element list.
			 * The ElementHandle argument will be set to the element that was removed.
			 */
			Removed,

			/**
			 * The element list was modified in an unknown way.
			 * The ElementHandle argument will be unset.
			 */
			Modified,

			/**
			 * The element list was cleared.
			 * The ElementHandle argument will be unset.
			 */
			Cleared,

			/**
			 * The element list was modified as part of a batch or bulk operation.
			 * The ElementHandle argument will be unset.
			 * @note A batch operation will emit internal (bIsWithinBatchOperation=true) Added, Removed, Modified and Cleared updates during the batch, 
			 *       so if you respond to those internal updates you may choose to ignore this one. Otherwise you should treat it the same as Modified.
			 */
			BatchComplete,
		};
	
		FLegacySync(const TTypedElementList& InElementList);

		void Private_EmitSyncEvent(const ESyncType InSyncType, const HandleType& InElementHandle = HandleType());

		DECLARE_EVENT_FourParams(FLegacySync, FOnSyncEvent, const TTypedElementList& /*InElementList*/, ESyncType /*InSyncType*/, const HandleType& /*InElementHandle*/, bool /*bIsWithinBatchOperation*/);
		FOnSyncEvent& OnSyncEvent();

		bool IsRunningBatchOperation() const;
		void BeginBatchOperation();
		void EndBatchOperation(const bool InNotify = true);
		bool IsBatchOperationDirty() const;
		void ForceBatchOperationDirty();

	private:
		const TTypedElementList& ElementList;

		FOnSyncEvent OnSyncEventDelegate;

		int32 NumOpenBatchOperations = 0;
		bool bBatchOperationIsDirty = false;
	};

	/**
	 * Helper to batch immediate sync notifications for legacy code.
	 * Does nothing if no legacy sync has been created for the given instance.
	 */
	class TYPEDELEMENTFRAMEWORK_API FLegacySyncScopedBatch
	{
	public:
		explicit FLegacySyncScopedBatch(const TTypedElementList& InElementList, const bool InNotify = true);
		~FLegacySyncScopedBatch();

		FLegacySyncScopedBatch(const FLegacySyncScopedBatch&) = delete;
		FLegacySyncScopedBatch& operator=(const FLegacySyncScopedBatch&) = delete;

		FLegacySyncScopedBatch(FLegacySyncScopedBatch&&) = delete;
		FLegacySyncScopedBatch& operator=(FLegacySyncScopedBatch&&) = delete;

		bool IsDirty() const;
		void ForceDirty();

	private:
		FLegacySync* ElementListLegacySync = nullptr;
		bool bNotify = true;
	};

	/**
	 * Get a scoped object that when destroyed it clear a pending change notification without emitting the notification if it happened during its lifecycle.
	 */
	FScopedClearNewPendingChange GetScopedClearNewPendingChange();

	/**
	 * Access the interface to allow external systems (such as USelection) to receive immediate sync notifications as an element list is changed.
	 * This exists purely as a bridging mechanism and shouldn't be relied on for new code. It is lazily created as needed.
	 */
	FLegacySync& Legacy_GetSync();

	/**
	 * Access the interface to allow external systems (such as USelection) to receive immediate sync notifications as an element list is changed.
	 * This exists purely as a bridging mechanism and shouldn't be relied on for new code. This will return null if no legacy sync has been created for this instance.
	 */
	FLegacySync* Legacy_GetSyncPtr() const;

	/**
	 * Internal function used by the element registry to create an element list instance.
	 */
	static TTypedElementListRef Private_CreateElementList(UTypedElementRegistry* InRegistry);

	UTypedElementRegistry* GetRegistry() const
	{
		return Registry.Get();
	}

private:
	enum class EChangeType : uint8
	{
		/**
		* An element was added to the element list.
		* The ElementHandle argument will be set to the element that was added.
		*/
		Added,

		/**
		* An element was removed from the element list.
		* The ElementHandle argument will be set to the element that was removed.
		*/
		Removed,

		/**
		* The element list was cleared.
		* The ElementHandle argument will be unset.
		*/
		Cleared,
	};

	explicit TTypedElementList(UTypedElementRegistry* InRegistry);

	bool AddElementImpl(HandleType&& InElementHandle);
	bool RemoveElementImpl(const FTypedElementId& InElementId);
	int32 RemoveAllElementsImpl(TFunctionRef<bool(const HandleType&)> InPredicate);
	bool ContainsElementImpl(const FTypedElementId& InElementId) const;

	void NoteListMayChange();
	void NoteListChanged(const EChangeType InChangeType, const HandleType& InElementHandle = HandleType());

	/**
	 * Element registry this element list is associated with.
	 */
	TWeakObjectPtr<UTypedElementRegistry> Registry;

	/**
	 * Set of combined ID values that are currently present in this element list.
	 * Used to perform optimized querying of which elements are in this list, and to avoid adding duplicate entries.
	 */
	TSet<FTypedHandleCombinedId> ElementCombinedIds;

	/**
	 * Array of element handles present in this element list.
	 * These are stored in the same order that they are added, and the set above can be used to optimize certain queries.
	 */
	TArray<HandleType> ElementHandles;

	/**
	 * Tracks various categories of counters for the elements within the list (eg, the number of elements of a given type).
	 */
	FTypedElementCounter ElementCounts;

	/**
	 * Delegate that is invoked whenever this element list is potentially about to change.
	 */
	FOnPreChange OnPreChangeDelegate;

	/**
	 * Delegate that is invoked whenever this element list has been changed.
	 */
	FOnChanged OnChangedDelegate;

	/**
	 * Whether there are pending changes for OnChangedDelegate to notify for.
	 */
	bool bHasPendingNotify = false;

	/**
	 * Interface to allow external systems (such as USelection) to receive immediate sync notifications as an element list is changed.
	 * This exists purely as a bridging mechanism and shouldn't be relied on for new code. It is lazily created as needed.
	 */
	TUniquePtr<FLegacySync> LegacySync;
};


namespace UE::TypedElementFramework
{
	/**
	 * Functions to convert a script list to a native one
	 * @note Only copies elements; does not copy any bindings!
	 */
	TYPEDELEMENTFRAMEWORK_API FTypedElementListPtr ConvertToNativeTypedElementList(const FScriptTypedElementListConstPtr& ScriptList);

	/**
	 * Functions to convert a script list to a native one
	 * @note Only copies elements; does not copy any bindings!
	 */
	TYPEDELEMENTFRAMEWORK_API FScriptTypedElementListPtr ConvertToScriptTypedElementList(const FTypedElementListConstPtr& NativeList);

}<|MERGE_RESOLUTION|>--- conflicted
+++ resolved
@@ -58,11 +58,7 @@
  * Provides high-level access to groups of elements, including accessing elements that implement specific interfaces.
  */
 template<class HandleType>
-<<<<<<< HEAD
-class TTypedElementList final : public TSharedFromThis<TTypedElementList<HandleType>>
-=======
 class TYPEDELEMENTFRAMEWORK_API TTypedElementList final : public TSharedFromThis<TTypedElementList<HandleType>>
->>>>>>> d731a049
 {
 public:
 
