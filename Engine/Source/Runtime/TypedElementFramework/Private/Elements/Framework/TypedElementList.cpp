// Copyright Epic Games, Inc. All Rights Reserved.

#include "Elements/Framework/TypedElementList.h"
#include "Elements/Framework/TypedElementRegistry.h"

namespace TypedElementList_Private
{

void GetElementImpl(const UTypedElementRegistry* InRegistry, const FTypedElementHandle& InElementHandle, const TSubclassOf<UInterface>& InBaseInterfaceType, FTypedElement& OutElement)
{
	if (InRegistry)
	{
		InRegistry->Private_GetElementImpl(InElementHandle, InBaseInterfaceType, OutElement);
	}
	else
	{
		OutElement.Release();
	}
}

void GetElementImpl(const UTypedElementRegistry* InRegistry, const FScriptTypedElementHandle& InElementHandle, const TSubclassOf<UInterface>& InBaseInterfaceType, FTypedElement& OutElement)
{
	if (InRegistry && InElementHandle)
	{
		InRegistry->Private_GetElementImpl(InElementHandle.GetTypedElementHandle(), InBaseInterfaceType, OutElement);
	}
	else
	{
		OutElement.Release();
	}
}

} // namespace TypedElementList_Private


template<class HandleType>
TTypedElementList<HandleType>::FLegacySync::FLegacySync(const TTypedElementList& InElementList)
	: ElementList(InElementList)
{
}

template<class HandleType>
typename TTypedElementList<HandleType>::FLegacySync::FOnSyncEvent&  TTypedElementList<HandleType>::FLegacySync::OnSyncEvent()
{
	return OnSyncEventDelegate;
}

template<class HandleType>
void TTypedElementList<HandleType>::FLegacySync::Private_EmitSyncEvent(const ESyncType InSyncType, const HandleType& InElementHandle)
{
	const bool bIsWithinBatchOperation = IsRunningBatchOperation();
	bBatchOperationIsDirty |= bIsWithinBatchOperation;
	OnSyncEventDelegate.Broadcast(ElementList, InSyncType, InElementHandle, bIsWithinBatchOperation);
}

template<class HandleType>
bool TTypedElementList<HandleType>::FLegacySync::IsRunningBatchOperation() const
{
	return NumOpenBatchOperations > 0;
}

template<class HandleType>
void TTypedElementList<HandleType>::FLegacySync::BeginBatchOperation()
{
	++NumOpenBatchOperations;
}

template<class HandleType>
void TTypedElementList<HandleType>::FLegacySync::EndBatchOperation(const bool InNotify)
{
	checkf(NumOpenBatchOperations > 0, TEXT("Batch operation underflow!"));

	if (--NumOpenBatchOperations == 0)
	{
		const bool bNotifyChange = bBatchOperationIsDirty && InNotify;
		bBatchOperationIsDirty = false;

		if (bNotifyChange)
		{
			Private_EmitSyncEvent(ESyncType::BatchComplete);
			check(!bBatchOperationIsDirty); // This should still be false after emitting the notification!
		}
	}
}

template<class HandleType>
bool TTypedElementList<HandleType>::FLegacySync::IsBatchOperationDirty() const
{
	return bBatchOperationIsDirty;
}

template<class HandleType>
void TTypedElementList<HandleType>::FLegacySync::ForceBatchOperationDirty()
{
	if (NumOpenBatchOperations > 0)
	{
		bBatchOperationIsDirty = true;
	}
}


template<class HandleType>
TTypedElementList<HandleType>::FLegacySyncScopedBatch::FLegacySyncScopedBatch(const TTypedElementList& InElementList, const bool InNotify)
	: ElementListLegacySync(InElementList.Legacy_GetSyncPtr())
	, bNotify(InNotify)
{
	if (ElementListLegacySync)
	{
		ElementListLegacySync->BeginBatchOperation();
	}
}

template<class HandleType>
TTypedElementList<HandleType>::FLegacySyncScopedBatch::~FLegacySyncScopedBatch()
{
	if (ElementListLegacySync)
	{
		ElementListLegacySync->EndBatchOperation(bNotify);
	}
}

template<class HandleType>
bool TTypedElementList<HandleType>::FLegacySyncScopedBatch::IsDirty() const
{
	return ElementListLegacySync
		&& ElementListLegacySync->IsBatchOperationDirty();
}

template<class HandleType>
void TTypedElementList<HandleType>::FLegacySyncScopedBatch::ForceDirty()
{
	if (ElementListLegacySync)
	{
		ElementListLegacySync->ForceBatchOperationDirty();
	}
}

template<class HandleType>
typename TTypedElementList<HandleType>::TTypedElementListRef TTypedElementList<HandleType>::Private_CreateElementList(UTypedElementRegistry* InRegistry)
{
	return MakeShareable(new TTypedElementList(InRegistry));
}

template<class HandleType>
TTypedElementList<HandleType>::TTypedElementList(UTypedElementRegistry* InRegistry)
	: Registry(InRegistry)
{
	checkf(InRegistry, TEXT("Registry is null!"));

	ElementCounts.Initialize(InRegistry);

	InRegistry->Private_OnElementListCreated(this);
}

template<class HandleType>
TTypedElementList<HandleType>::~TTypedElementList()
{
	Empty();
	LegacySync.Reset();
	if (UTypedElementRegistry* RegistryPtr = Registry.Get())
	{
		RegistryPtr->Private_OnElementListDestroyed(this);
		Registry = nullptr;
	}
}

template<class HandleType>
typename TTypedElementList<HandleType>::TTypedElementListRef TTypedElementList<HandleType>::Clone() const
{
	TTypedElementListRef ClonedElementList = Private_CreateElementList(Registry.Get());
	for (const HandleType& ElementHandle : ElementHandles)
	{
		ClonedElementList->Add(ElementHandle);
	}
	return ClonedElementList;
}

template<class HandleType>
UObject* TTypedElementList<HandleType>::GetElementInterface(const HandleType& InElementHandle, const TSubclassOf<UInterface>& InBaseInterfaceType) const
{
	UTypedElementRegistry* RegistryPtr = Registry.Get();
	return RegistryPtr
		? Registry->GetElementInterface(InElementHandle, InBaseInterfaceType)
		: nullptr;
}

template<class HandleType>
bool TTypedElementList<HandleType>::HasElements(const TSubclassOf<UInterface>& InBaseInterfaceType) const
{
	bool bHasFilteredElements = false;

	if (InBaseInterfaceType)
	{
		ForEachElementHandle([&bHasFilteredElements](const HandleType&)
		{
			bHasFilteredElements = true;
			return false;
		}, InBaseInterfaceType);
	}
	else
	{
		bHasFilteredElements = Num() > 0;
	}

	return bHasFilteredElements;
}

template<class HandleType>
int32 TTypedElementList<HandleType>::CountElements(const TSubclassOf<UInterface>& InBaseInterfaceType) const
{
	int32 NumFilteredElements = 0;

	if (InBaseInterfaceType)
	{
		ForEachElementHandle([&NumFilteredElements](const HandleType&)
		{
			++NumFilteredElements;
			return true;
		}, InBaseInterfaceType);
	}
	else
	{
		NumFilteredElements = Num();
	}

	return NumFilteredElements;
}

template<class HandleType>
bool TTypedElementList<HandleType>::HasElementsOfType(const FName InElementTypeName) const
{
	return CountElementsOfType(InElementTypeName) > 0;
}

template<class HandleType>
bool TTypedElementList<HandleType>::HasElementsOfType(const FTypedHandleTypeId InElementTypeId) const
{
	return CountElementsOfType(InElementTypeId) > 0;
}

template<class HandleType>
int32 TTypedElementList<HandleType>::CountElementsOfType(const FName InElementTypeName) const
{
	if (UTypedElementRegistry* RegistryPtr = Registry.Get())
	{
		const FTypedHandleTypeId ElementTypeId = RegistryPtr->GetRegisteredElementTypeId(InElementTypeName);
		if (ElementTypeId > 0)
		{
			return CountElementsOfType(ElementTypeId);
		}
	}
	return 0;
}

template<class HandleType>
int32 TTypedElementList<HandleType>::CountElementsOfType(const FTypedHandleTypeId InElementTypeId) const
{
	return ElementCounts.GetCounterValue(FTypedElementCounter::GetElementTypeCategoryName(), InElementTypeId);
}

template<class HandleType>
TArray<HandleType> TTypedElementList<HandleType>::GetElementHandles(const TSubclassOf<UInterface>& InBaseInterfaceType) const
{
	TArray<HandleType> FilteredElementHandles;
	FilteredElementHandles.Reserve(ElementHandles.Num());

	ForEachElementHandle([&FilteredElementHandles](const HandleType& InElementHandle)
	{
		FilteredElementHandles.Add(InElementHandle);
		return true;
	}, InBaseInterfaceType);

	return FilteredElementHandles;
}

template<class HandleType>
void TTypedElementList<HandleType>::ForEachElementHandle(TFunctionRef<bool(const HandleType&)> InCallback, const TSubclassOf<UInterface>& InBaseInterfaceType) const
{
	for (const HandleType& ElementHandle : ElementHandles)
	{
		if (ElementHandle && (!InBaseInterfaceType || GetElementInterface(ElementHandle, InBaseInterfaceType)))
		{
			if (!InCallback(ElementHandle))
			{
				break;
			}
		}
	}
}

template<class HandleType>
bool TTypedElementList<HandleType>::AddElementImpl(HandleType&& InElementHandle)
{
	if (!InElementHandle)
	{
		return false;
	}

	NoteListMayChange();

	bool bAlreadyAdded = false;
	ElementCombinedIds.Add(InElementHandle.GetId().GetCombinedId(), &bAlreadyAdded);

	if (!bAlreadyAdded)
	{
		const HandleType& AddedElementHandle = ElementHandles.Add_GetRef(MoveTemp(InElementHandle));

		if constexpr (std::is_same<HandleType, FTypedElementHandle>::value)
		{
			ElementCounts.AddElement(AddedElementHandle);
		}
		else
		{
			ElementCounts.AddElement(AddedElementHandle.GetTypedElementHandle());
		}
		NoteListChanged(EChangeType::Added, AddedElementHandle);
	}

	return !bAlreadyAdded;
}

template<class HandleType>
bool TTypedElementList<HandleType>::RemoveElementImpl(const FTypedElementId& InElementId)
{
	if (!InElementId)
	{
		return false;
	}

	NoteListMayChange();

	const bool bRemoved = ElementCombinedIds.Remove(InElementId.GetCombinedId()) > 0;

	if (bRemoved)
	{
		const int32 ElementHandleIndexToRemove = ElementHandles.IndexOfByPredicate([&InElementId](const HandleType& InElementHandle)
		{
			return InElementHandle.GetId() == InElementId;
		});
		checkSlow(ElementHandleIndexToRemove != INDEX_NONE);

		HandleType RemovedElementHandle = MoveTemp(ElementHandles[ElementHandleIndexToRemove]);
		ElementHandles.RemoveAt(ElementHandleIndexToRemove, 1, /*bAllowShrinking*/false);

		if constexpr (std::is_same<HandleType, FTypedElementHandle>::value)
		{
			ElementCounts.RemoveElement(RemovedElementHandle);
		}
		else
		{
			ElementCounts.RemoveElement(RemovedElementHandle.GetTypedElementHandle());
		}
	
		NoteListChanged(EChangeType::Removed, RemovedElementHandle);
	}

	return bRemoved;
}

template<class HandleType>
int32 TTypedElementList<HandleType>::RemoveAllElementsImpl(TFunctionRef<bool(const HandleType&)> InPredicate)
{
	if (ElementHandles.Num() > 0)
	{
		FLegacySyncScopedBatch LegacySyncBatch(*this);

		NoteListMayChange();

		return ElementHandles.RemoveAll([this, InPredicate](HandleType& InHandle)
			{
<<<<<<< HEAD
				HandleType RemovedElementHandle = MoveTemp(ElementHandles[Index]);
				ElementCombinedIds.Remove(RemovedElementHandle.GetId().GetCombinedId());
				ElementHandles.RemoveAt(Index, 1, /*bAllowShrinking*/false);

				if constexpr (std::is_same<HandleType, FTypedElementHandle>::value)
				{
					ElementCounts.RemoveElement(RemovedElementHandle);
				}
				else
				{
					ElementCounts.RemoveElement(RemovedElementHandle.GetTypedElementHandle());
				}

				NoteListChanged(EChangeType::Removed, RemovedElementHandle);

				++RemovedCount;
			}
		}
=======
				if (InPredicate(InHandle))
				{
					HandleType RemovedElementHandle = MoveTemp(InHandle);
					ElementCombinedIds.Remove(RemovedElementHandle.GetId().GetCombinedId());

					if constexpr (std::is_same<HandleType, FTypedElementHandle>::value)
					{
						ElementCounts.RemoveElement(RemovedElementHandle);
					}
					else
					{
						ElementCounts.RemoveElement(RemovedElementHandle.GetTypedElementHandle());
					}

					NoteListChanged(EChangeType::Removed, RemovedElementHandle);

					return true;
				}

				return false;
			});
>>>>>>> d731a049
	}

	return 0;
}

template<class HandleType>
bool TTypedElementList<HandleType>::ContainsElementImpl(const FTypedElementId& InElementId) const
{
	return InElementId 
		&& ElementCombinedIds.Contains(InElementId.GetCombinedId());
}

template<class HandleType>
typename TTypedElementList<HandleType>::FLegacySync& TTypedElementList<HandleType>::Legacy_GetSync()
{
	if (!LegacySync)
	{
		LegacySync = MakeUnique<FLegacySync>(*this);
	}
	return *LegacySync;
}

template<class HandleType>
typename TTypedElementList<HandleType>::FLegacySync* TTypedElementList<HandleType>::Legacy_GetSyncPtr() const
{
	return LegacySync.Get();
}

template<class HandleType>
bool TTypedElementList<HandleType>::NotifyPendingChanges()
{
	if (bHasPendingNotify)
	{
		bHasPendingNotify = false;
		OnChangedDelegate.Broadcast(*this);
		return true;
	}

	return false;
}

template<class HandleType>
TTypedElementList<HandleType>::FScopedClearNewPendingChange::FScopedClearNewPendingChange(TTypedElementList& InTypeElementList)
{
	bool bCanClearNewPendingChange = !InTypeElementList.bHasPendingNotify;

	if (InTypeElementList.LegacySync)
	{
		bCanClearNewPendingChange &= !InTypeElementList.LegacySync->IsRunningBatchOperation();
	}
	
	if (bCanClearNewPendingChange)
	{
		TypedElementList = &InTypeElementList;
<<<<<<< HEAD
	}
}

template<class HandleType>
TTypedElementList<HandleType>::FScopedClearNewPendingChange::FScopedClearNewPendingChange(FScopedClearNewPendingChange&& Other)
	: TypedElementList(Other.TypedElementList)
{
	Other.TypedElementList = nullptr;
}

template<class HandleType>
typename TTypedElementList<HandleType>::FScopedClearNewPendingChange& TTypedElementList<HandleType>::FScopedClearNewPendingChange::operator=(FScopedClearNewPendingChange&& Other)
{
	TypedElementList = Other.TypedElementList;
	Other.TypedElementList = nullptr;

	return *this;
}

template<class HandleType>
TTypedElementList<HandleType>::FScopedClearNewPendingChange::~FScopedClearNewPendingChange()
{
	if (TypedElementList)
	{
		TypedElementList->bHasPendingNotify = false;
=======
>>>>>>> d731a049
	}
}

template<class HandleType>
<<<<<<< HEAD
typename TTypedElementList<HandleType>::FScopedClearNewPendingChange TTypedElementList<HandleType>::GetScopedClearNewPendingChange()
{
	return FScopedClearNewPendingChange(*this);
}

template<class HandleType>
=======
TTypedElementList<HandleType>::FScopedClearNewPendingChange::FScopedClearNewPendingChange(FScopedClearNewPendingChange&& Other)
	: TypedElementList(Other.TypedElementList)
{
	Other.TypedElementList = nullptr;
}

template<class HandleType>
typename TTypedElementList<HandleType>::FScopedClearNewPendingChange& TTypedElementList<HandleType>::FScopedClearNewPendingChange::operator=(FScopedClearNewPendingChange&& Other)
{
	TypedElementList = Other.TypedElementList;
	Other.TypedElementList = nullptr;

	return *this;
}

template<class HandleType>
TTypedElementList<HandleType>::FScopedClearNewPendingChange::~FScopedClearNewPendingChange()
{
	if (TypedElementList)
	{
		TypedElementList->bHasPendingNotify = false;
	}
}

template<class HandleType>
typename TTypedElementList<HandleType>::FScopedClearNewPendingChange TTypedElementList<HandleType>::GetScopedClearNewPendingChange()
{
	return FScopedClearNewPendingChange(*this);
}

template<class HandleType>
>>>>>>> d731a049
void TTypedElementList<HandleType>::NoteListMayChange()
{
	OnPreChangeDelegate.Broadcast(*this);
}

template<class HandleType>
void TTypedElementList<HandleType>::NoteListChanged(const EChangeType InChangeType, const HandleType& InElementHandle)
{
	bHasPendingNotify = true;

	if (LegacySync)
	{
		typename FLegacySync::ESyncType SyncType = FLegacySync::ESyncType::Modified;
		switch (InChangeType)
		{
		case EChangeType::Added:
			SyncType = FLegacySync::ESyncType::Added;
			break;

		case EChangeType::Removed:
			SyncType = FLegacySync::ESyncType::Removed;
			break;

		case EChangeType::Cleared:
			SyncType = FLegacySync::ESyncType::Cleared;
			break;

		default:
			break;
		}

		LegacySync->Private_EmitSyncEvent(SyncType, InElementHandle);
	}
}

template class TYPEDELEMENTFRAMEWORK_API TTypedElementList<FTypedElementHandle>;
template class TYPEDELEMENTFRAMEWORK_API TTypedElementList<FScriptTypedElementHandle>;


namespace UE::TypedElementFramework
{
	/**
	 * Functions to convert a script list to a native one
	 * @note Only copies elements; does not copy any bindings!
	 */
	FTypedElementListPtr ConvertToNativeTypedElementList(const FScriptTypedElementListConstPtr& ScriptList)
	{
		if (ScriptList)
		{
			if (UTypedElementRegistry* RawRegistry = ScriptList->GetRegistry())
			{
				FTypedElementListPtr NativeList = FTypedElementList::Private_CreateElementList(RawRegistry);
				NativeList->Reserve(ScriptList->CountElements());
				ScriptList->ForEachElementHandle([&NativeList](const FScriptTypedElementHandle& ScriptHandle)
					{
						if (FTypedElementHandle NativeHandle = ScriptHandle.GetTypedElementHandle())
						{
							NativeList->Add(NativeHandle);
						}
						return true;
					});

				return NativeList;
			}
		}

		return {};
	}

	/**
	 * Functions to convert a script list to a native one
	 * @note Only copies elements; does not copy any bindings!
	 */
	FScriptTypedElementListPtr ConvertToScriptTypedElementList(const FTypedElementListConstPtr& NativeList)
	{
		if (NativeList)
		{
			if (UTypedElementRegistry* RawRegistry = NativeList->GetRegistry())
			{
				FScriptTypedElementListPtr ScriptList = FScriptTypedElementList::Private_CreateElementList(RawRegistry);
				ScriptList->Reserve(NativeList->CountElements());
				NativeList->ForEachElementHandle([&ScriptList, &RawRegistry](const FTypedElementHandle& NativeHandle)
					{
						ScriptList->Add(RawRegistry->CreateScriptHandle(NativeHandle.GetId()));
						return true;
					});

				return ScriptList;
			}
		}

		return {};
	}
}<|MERGE_RESOLUTION|>--- conflicted
+++ resolved
@@ -368,26 +368,6 @@
 
 		return ElementHandles.RemoveAll([this, InPredicate](HandleType& InHandle)
 			{
-<<<<<<< HEAD
-				HandleType RemovedElementHandle = MoveTemp(ElementHandles[Index]);
-				ElementCombinedIds.Remove(RemovedElementHandle.GetId().GetCombinedId());
-				ElementHandles.RemoveAt(Index, 1, /*bAllowShrinking*/false);
-
-				if constexpr (std::is_same<HandleType, FTypedElementHandle>::value)
-				{
-					ElementCounts.RemoveElement(RemovedElementHandle);
-				}
-				else
-				{
-					ElementCounts.RemoveElement(RemovedElementHandle.GetTypedElementHandle());
-				}
-
-				NoteListChanged(EChangeType::Removed, RemovedElementHandle);
-
-				++RemovedCount;
-			}
-		}
-=======
 				if (InPredicate(InHandle))
 				{
 					HandleType RemovedElementHandle = MoveTemp(InHandle);
@@ -409,7 +389,6 @@
 
 				return false;
 			});
->>>>>>> d731a049
 	}
 
 	return 0;
@@ -464,7 +443,6 @@
 	if (bCanClearNewPendingChange)
 	{
 		TypedElementList = &InTypeElementList;
-<<<<<<< HEAD
 	}
 }
 
@@ -490,52 +468,16 @@
 	if (TypedElementList)
 	{
 		TypedElementList->bHasPendingNotify = false;
-=======
->>>>>>> d731a049
-	}
-}
-
-template<class HandleType>
-<<<<<<< HEAD
+	}
+}
+
+template<class HandleType>
 typename TTypedElementList<HandleType>::FScopedClearNewPendingChange TTypedElementList<HandleType>::GetScopedClearNewPendingChange()
 {
 	return FScopedClearNewPendingChange(*this);
 }
 
 template<class HandleType>
-=======
-TTypedElementList<HandleType>::FScopedClearNewPendingChange::FScopedClearNewPendingChange(FScopedClearNewPendingChange&& Other)
-	: TypedElementList(Other.TypedElementList)
-{
-	Other.TypedElementList = nullptr;
-}
-
-template<class HandleType>
-typename TTypedElementList<HandleType>::FScopedClearNewPendingChange& TTypedElementList<HandleType>::FScopedClearNewPendingChange::operator=(FScopedClearNewPendingChange&& Other)
-{
-	TypedElementList = Other.TypedElementList;
-	Other.TypedElementList = nullptr;
-
-	return *this;
-}
-
-template<class HandleType>
-TTypedElementList<HandleType>::FScopedClearNewPendingChange::~FScopedClearNewPendingChange()
-{
-	if (TypedElementList)
-	{
-		TypedElementList->bHasPendingNotify = false;
-	}
-}
-
-template<class HandleType>
-typename TTypedElementList<HandleType>::FScopedClearNewPendingChange TTypedElementList<HandleType>::GetScopedClearNewPendingChange()
-{
-	return FScopedClearNewPendingChange(*this);
-}
-
-template<class HandleType>
->>>>>>> d731a049
 void TTypedElementList<HandleType>::NoteListMayChange()
 {
 	OnPreChangeDelegate.Broadcast(*this);
