// Copyright Epic Games, Inc. All Rights Reserved.
#pragma once
#include "Containers/Array.h"
#include "Containers/ArrayView.h"
#include "Containers/Map.h"
#include "CoreMinimal.h"
#include "Math/Box.h"
#include "Math/NumericLimits.h"
#include "Math/UnrealMathSSE.h"
#include "Math/Vector.h"
#include "Misc/AssertionMacros.h"
#include "Templates/PimplPtr.h"
#include "Templates/Tuple.h"
#include "Templates/UnrealTemplate.h"

bool VORONOI_API VoronoiNeighbors(const TArrayView<const FVector> &Sites, TArray<TArray<int>> &Neighbors, bool bExcludeBounds = true, double SquaredDistSkipPtThreshold = UE_KINDA_SMALL_NUMBER);
bool VORONOI_API GetVoronoiEdges(const TArrayView<const FVector> &Sites, const FBox& Bounds, TArray<TTuple<FVector, FVector>> &Edges, TArray<int32> &CellMember, double SquaredDistSkipPtThreshold = UE_KINDA_SMALL_NUMBER);

// All the info you would typically want about a single cell in the Voronoi diagram, in the format that is easiest to compute
struct FVoronoiCellInfo
{
	TArray<FVector> Vertices;
	TArray<int32> Faces;
	TArray<int32> Neighbors;
	TArray<FVector> Normals;
};

// third party library voro++'s container class; stores voronoi sites in a uniform grid accel structure
namespace voro {
	class container;
	template <class ContainerType> class voro_compute;
}

class FVoronoiDiagram;

// The Voronoi Compute Helper caches information to help compute cells quickly
// To safely parallelize voronoi diagram construction, create a separate compute helper per-thread
class VORONOI_API FVoronoiComputeHelper
{
	TPimplPtr<voro::voro_compute<voro::container>> Compute;
public:

	FVoronoiComputeHelper() {}
	FVoronoiComputeHelper(const FVoronoiComputeHelper& Other) = delete;
	FVoronoiComputeHelper& operator=(const FVoronoiComputeHelper& Other) = delete;
	FVoronoiComputeHelper(FVoronoiComputeHelper&& Other) = default;
	FVoronoiComputeHelper& operator=(FVoronoiComputeHelper&& Other) = default;

	void Init();

	friend class FVoronoiDiagram;
};

class VORONOI_API FVoronoiDiagram
{
	int32 NumSites;
	TPimplPtr<voro::container> Container;
	FBox Bounds;

public:
<<<<<<< HEAD
	// we typically add extra space to the bounds of the Voronoi diagram, to avoid numerical issues of a Voronoi site being on the boundary
	const static float DefaultBoundingBoxSlack;
=======
>>>>>>> d731a049
	const static int MinDefaultSitesPerThread;

	/**
	 * Create a Voronoi diagram with the given sites, in a box bounding containing those sites
	 * 
	 * @param Sites							Voronoi sites for the diagram
	 * @param ExtraBoundingSpace			Voronoi diagram will be computed within the bounding box of the sites + this amount of extra space in each dimension
	 * @param SquaredDistSkipPtThreshold	A safety threshold to avoid creating invalid cells: sites that are within this distance of an already-added site will not be added
	 *										(If you know there will be no duplicate sites, can set to zero for faster perf.)
	 */
	FVoronoiDiagram(const TArrayView<const FVector>& Sites, double ExtraBoundingSpace, double SquaredDistSkipPtThreshold = UE_KINDA_SMALL_NUMBER);
	/**
	 * Create a Voronoi diagram with the given sites, in a given bounding box
	 * 
	 * @param Sites							Voronoi sites for the diagram
	 * @param Bounds						Bounding box within which to compute the Voronoi diagram
	 * @param ExtraBoundingSpace			Voronoi diagram will be computed within the input Bounds + this amount of extra space in each dimension
	 * @param SquaredDistSkipPtThreshold	A safety threshold to avoid creating invalid cells: sites that are within this distance of an already-added site will not be added.
	 *										(If you know there will be no duplicate sites, can set to zero for faster perf.)
	 */
	FVoronoiDiagram(const TArrayView<const FVector>& Sites, const FBox &Bounds, double ExtraBoundingSpace, double SquaredDistSkipPtThreshold = UE_KINDA_SMALL_NUMBER);

	/**
	 * Make a container for a Voronoi diagram without any points.  Call AddSites() after to finish creating the diagram.
	 * 
	 * @param ExpectedNumSites		How many sites you expect to add in total
	 * @param Bounds				Bounding box within which to compute the Voronoi diagram
	 * @param ExtraBoundingSpace	Amount to expand the bounding box before computing the Voronoi diagram
	 */
	FVoronoiDiagram(int32 ExpectedNumSites, const FBox& Bounds, double ExtraBoundingSpace);

	/**
	 * Make an empty diagram, to be filled in with a subsequent call to "Initialize()"
	 */
	FVoronoiDiagram() : NumSites(0), Container(nullptr), Bounds(EForceInit::ForceInit)
	{}

	FVoronoiDiagram(const FVoronoiDiagram& Other) = delete;
	FVoronoiDiagram& operator=(const FVoronoiDiagram& Other) = delete;
	FVoronoiDiagram(FVoronoiDiagram&& Other) = default;
	FVoronoiDiagram& operator=(FVoronoiDiagram&& Other) = default;

	/**
<<<<<<< HEAD
	* @param Sites							Voronoi sites for the diagram
	* @param Bounds							Bounding box within which to compute the Voronoi diagram
	* @param ExtraBoundingSpace				Voronoi diagram will be computed within the input Bounds + this amount of extra space in each dimension
	* @param SquaredDistSkipPtThreshold		A safety threshold to avoid creating invalid cells: sites that are within this distance of an already-added site will not be added.
	*										(If you know there will be no duplicate sites, can set to zero for faster perf.)
	*/
	FVoronoiDiagram(const TArrayView<const FVector>& Sites, const FBox &Bounds, float ExtraBoundingSpace, float SquaredDistSkipPtThreshold = KINDA_SMALL_NUMBER);
=======
	 * Create a Voronoi diagram with the given sites, in a given bounding box.  Any previous data is discarded.
	 *
	 * @param Sites							Voronoi sites for the diagram
	 * @param Bounds						Bounding box within which to compute the Voronoi diagram
	 * @param ExtraBoundingSpace			Voronoi diagram will be computed within the input Bounds + this amount of extra space in each dimension
	 * @param SquaredDistSkipPtThreshold	A safety threshold to avoid creating invalid cells: sites that are within this distance of an already-added site will not be added.
	 *										(If you know there will be no duplicate sites, can set to zero for faster perf.)
	 */
	void Initialize(const TArrayView<const FVector>& Sites, const FBox& Bounds, double ExtraBoundingSpace, double SquaredDistSkipPtThreshold = UE_KINDA_SMALL_NUMBER);

>>>>>>> d731a049
	~FVoronoiDiagram();

	static FBox GetBounds(const TArrayView<const FVector>& Sites, double ExtraBoundingSpace = UE_DOUBLE_KINDA_SMALL_NUMBER);

	int32 Num() const
	{
		return NumSites;
	}

	void AddSites(const TArrayView<const FVector>& Sites, double SquaredDistSkipPtThreshold = 0.0f);

	void ComputeAllCellsSerial(TArray<FVoronoiCellInfo>& AllCells);
	void ComputeAllCells(TArray<FVoronoiCellInfo>& AllCells, int32 ApproxSitesPerThread = -1);

	void ComputeAllNeighbors(TArray<TArray<int32>>& AllNeighbors, bool bExcludeBounds = true, int32 ApproxSitesPerThread = -1);

<<<<<<< HEAD
	void ComputeAllCellsSerial(TArray<FVoronoiCellInfo>& AllCells);
	void ComputeAllCells(TArray<FVoronoiCellInfo>& AllCells, int32 ApproxSitesPerThread = -1);

=======
>>>>>>> d731a049
	void ComputeCellEdgesSerial(TArray<TTuple<FVector, FVector>>& Edges, TArray<int32>& CellMember);
	void ComputeCellEdges(TArray<TTuple<FVector, FVector>>& Edges, TArray<int32>& CellMember, int32 ApproxSitesPerThread = -1);

	/**
<<<<<<< HEAD
	 * Find the id of the Voronoi cell containing the given position (or -1 if position is outside diagram)
	 * TODO: expose a "compute" parameter to store cached state across calls to this function, and un-comment it back
	 */
	//int32 FindCell(const FVector& Pos);
=======
	 * Find the closest Voronoi cell to a given position
	 * 
	 * @param Pos				Position to query for closest point
	 * @param ComputeHelper		A valid helper as returned by GetComputeHelper() for this voronoi diagram
	 * @param OutFoundSite		The position of the closest Voronoi site, if any
	 * @return					The id of the Voronoi cell containing the given position, or -1 if position is outside diagram
	 */
	int32 FindCell(const FVector& Pos, FVoronoiComputeHelper& ComputeHelper, FVector& OutFoundSite) const;

	int32 FindCell(const FVector& Pos, FVoronoiComputeHelper& ComputeHelper) const
	{
		FVector OutFoundSite;
		return FindCell(Pos, ComputeHelper, OutFoundSite);
	}

	FVoronoiComputeHelper GetComputeHelper() const;
>>>>>>> d731a049

	int32 ApproxSitesPerThreadWithDefault(int32 ApproxSitesPerThreadIn)
	{
		if (ApproxSitesPerThreadIn < 0)
		{
			return FMath::Max(MinDefaultSitesPerThread, NumSites / 64);
		}
		return ApproxSitesPerThreadIn;
	}

private:
	TArray<int32> GetParallelBlockRanges(int32 ApproxSitesPerThread);
};

/**
 * Use a Voronoi diagram to support faster querying of Voronoi-like data from arbitrary sample points:
 *  - Distance to closest point
 *  - ID of closest point
 *  - IDs of closest two points
 *  - Distance to closest Voronoi cell boundary (not considering bounding box walls)
 * 
 * Note: Queries are only thread safe if each thread has its own FVoronoiComputeHelper
 */
class VORONOI_API FVoronoiDiagramField
{
	TArray<FVector> Sites;
	TArray<TArray<int32>> Neighbors;
	FVoronoiDiagram Diagram;

public:
	FVoronoiDiagramField() = default;

	FVoronoiDiagramField(const TArray<FVector>& SitesIn, const FBox& Bounds, double SquaredDistSkipPtThreshold = DBL_EPSILON)
	{
		Initialize(SitesIn, Bounds, SquaredDistSkipPtThreshold);
	}

	void Initialize(const TArray<FVector>& SitesIn, const FBox& Bounds, double SquaredDistSkipPtThreshold = DBL_EPSILON)
	{
		Sites = SitesIn;
		Diagram.Initialize(Sites, Bounds, 0, SquaredDistSkipPtThreshold);
		Diagram.ComputeAllNeighbors(Neighbors, true);
	}

	FVoronoiDiagramField(const FVoronoiDiagramField& Other) = delete;
	FVoronoiDiagramField& operator=(const FVoronoiDiagramField& Other) = delete;
	FVoronoiDiagramField(FVoronoiDiagramField&& Other) = default;
	FVoronoiDiagramField& operator=(FVoronoiDiagramField&& Other) = default;

	inline FVoronoiComputeHelper GetComputeHelper() const
	{
		return Diagram.GetComputeHelper();
	}

	// @return Distance to the nearest Voronoi cell boundary (ignoring bounding box walls), or InvalidValue if outside of bounds
	double DistanceToCellWall(const FVector& Sample, FVoronoiComputeHelper& ComputeHelper, double InvalidValue = TNumericLimits<double>::Lowest())
	{
		FVector CloseSite;
		int32 Cell = Diagram.FindCell(Sample, ComputeHelper, CloseSite);
		if (Cell < 0)
		{
			return InvalidValue;
		}
		double BestDistSq = DBL_MAX;
		int32 BestNbr = -1;
		for (int32 NbrCell : Neighbors[Cell])
		{
			double DistSq = FVector::DistSquared(Sample, Sites[NbrCell]);
			if (DistSq < BestDistSq)
			{
				BestNbr = NbrCell;
				BestDistSq = DistSq;
			}
		}
		if (BestNbr == -1)
		{
			return InvalidValue;
		}
		FVector NbrPos = Sites[BestNbr];
		FVector Mid = (NbrPos + CloseSite) * .5;
		FVector Normal = NbrPos - CloseSite;
		bool bNormalizeSuccess = Normal.Normalize();
		checkSlow(bNormalizeSuccess); // expect this can't happen because the Voronoi diagram can't be constructed w/ duplicate points
		// Note: Returns a signed plane distance, but should always be positive because we know Sample is closer to CloseSite
		return (Mid - Sample).Dot(Normal);
	}

	TPair<int32, int32> ClosestTwoIDs(const FVector& Sample, FVoronoiComputeHelper& ComputeHelper)
	{
		TPair<int32, int32> ToRet(-1, -1);
		FVector CloseSite;
		ToRet.Key = Diagram.FindCell(Sample, ComputeHelper, CloseSite);
		if (ToRet.Key < 0)
		{
			return ToRet;
		}
		double BestDistSq = DBL_MAX;
		ToRet.Value = -1;
		for (int32 NbrCell : Neighbors[ToRet.Key])
		{
			double DistSq = FVector::DistSquared(Sample, Sites[NbrCell]);
			if (DistSq < BestDistSq)
			{
				ToRet.Value = NbrCell;
				BestDistSq = DistSq;
			}
		}
		return ToRet;
	}

	// @return Distance to the nearest Voronoi site, or InvalidValue if outside of bounds
	inline double DistanceToClosest(const FVector& Sample, FVoronoiComputeHelper& ComputeHelper, double InvalidValue = TNumericLimits<double>::Lowest())
	{
		FVector CloseSite;
		int32 Cell = Diagram.FindCell(Sample, ComputeHelper, CloseSite);
		if (Cell < 0)
		{
			return InvalidValue;
		}
		return FVector::Distance(Sample, CloseSite);
	}

	inline int32 ClosestID(const FVector& Sample, FVoronoiComputeHelper& ComputeHelper)
	{
		return Diagram.FindCell(Sample, ComputeHelper);
	}
};<|MERGE_RESOLUTION|>--- conflicted
+++ resolved
@@ -58,11 +58,6 @@
 	FBox Bounds;
 
 public:
-<<<<<<< HEAD
-	// we typically add extra space to the bounds of the Voronoi diagram, to avoid numerical issues of a Voronoi site being on the boundary
-	const static float DefaultBoundingBoxSlack;
-=======
->>>>>>> d731a049
 	const static int MinDefaultSitesPerThread;
 
 	/**
@@ -106,15 +101,6 @@
 	FVoronoiDiagram& operator=(FVoronoiDiagram&& Other) = default;
 
 	/**
-<<<<<<< HEAD
-	* @param Sites							Voronoi sites for the diagram
-	* @param Bounds							Bounding box within which to compute the Voronoi diagram
-	* @param ExtraBoundingSpace				Voronoi diagram will be computed within the input Bounds + this amount of extra space in each dimension
-	* @param SquaredDistSkipPtThreshold		A safety threshold to avoid creating invalid cells: sites that are within this distance of an already-added site will not be added.
-	*										(If you know there will be no duplicate sites, can set to zero for faster perf.)
-	*/
-	FVoronoiDiagram(const TArrayView<const FVector>& Sites, const FBox &Bounds, float ExtraBoundingSpace, float SquaredDistSkipPtThreshold = KINDA_SMALL_NUMBER);
-=======
 	 * Create a Voronoi diagram with the given sites, in a given bounding box.  Any previous data is discarded.
 	 *
 	 * @param Sites							Voronoi sites for the diagram
@@ -125,7 +111,6 @@
 	 */
 	void Initialize(const TArrayView<const FVector>& Sites, const FBox& Bounds, double ExtraBoundingSpace, double SquaredDistSkipPtThreshold = UE_KINDA_SMALL_NUMBER);
 
->>>>>>> d731a049
 	~FVoronoiDiagram();
 
 	static FBox GetBounds(const TArrayView<const FVector>& Sites, double ExtraBoundingSpace = UE_DOUBLE_KINDA_SMALL_NUMBER);
@@ -142,22 +127,10 @@
 
 	void ComputeAllNeighbors(TArray<TArray<int32>>& AllNeighbors, bool bExcludeBounds = true, int32 ApproxSitesPerThread = -1);
 
-<<<<<<< HEAD
-	void ComputeAllCellsSerial(TArray<FVoronoiCellInfo>& AllCells);
-	void ComputeAllCells(TArray<FVoronoiCellInfo>& AllCells, int32 ApproxSitesPerThread = -1);
-
-=======
->>>>>>> d731a049
 	void ComputeCellEdgesSerial(TArray<TTuple<FVector, FVector>>& Edges, TArray<int32>& CellMember);
 	void ComputeCellEdges(TArray<TTuple<FVector, FVector>>& Edges, TArray<int32>& CellMember, int32 ApproxSitesPerThread = -1);
 
 	/**
-<<<<<<< HEAD
-	 * Find the id of the Voronoi cell containing the given position (or -1 if position is outside diagram)
-	 * TODO: expose a "compute" parameter to store cached state across calls to this function, and un-comment it back
-	 */
-	//int32 FindCell(const FVector& Pos);
-=======
 	 * Find the closest Voronoi cell to a given position
 	 * 
 	 * @param Pos				Position to query for closest point
@@ -174,7 +147,6 @@
 	}
 
 	FVoronoiComputeHelper GetComputeHelper() const;
->>>>>>> d731a049
 
 	int32 ApproxSitesPerThreadWithDefault(int32 ApproxSitesPerThreadIn)
 	{
