// Copyright Epic Games, Inc. All Rights Reserved.

#pragma once

#include "Chaos/ArrayCollectionArray.h"
#include "Chaos/Framework/MultiBufferResource.h"
#include "Chaos/Framework/PhysicsProxy.h"
#include "Chaos/PBDSuspensionConstraints.h"
#include "Chaos/GeometryParticlesfwd.h"
#include "Chaos/ParticleHandle.h"
#include "PhysicsCoreTypes.h"
#include "Chaos/Defines.h"
#include "Chaos/PBDConstraintBaseData.h"

namespace Chaos
{
	class FSuspensionConstraint;

	class FPBDRigidsEvolutionGBF;

class CHAOS_API FSuspensionConstraintPhysicsProxy : public IPhysicsProxyBase
{
public:
	using Base = IPhysicsProxyBase;
	
	FSuspensionConstraintPhysicsProxy() = delete;
	FSuspensionConstraintPhysicsProxy(FSuspensionConstraint* InConstraint, FPBDSuspensionConstraintHandle* InHandle, UObject* InOwner = nullptr);

	bool IsInitialized() const { return bInitialized; }
	void SetInitialized() { bInitialized = true; }

	static FGeometryParticleHandle* GetParticleHandleFromProxy(IPhysicsProxyBase* ProxyBase);

	//
	//  Lifespan Management
	//

	void InitializeOnPhysicsThread(FPBDRigidsSolver* InSolver, FDirtyPropertiesManager& Manager, int32 DataIdx, FDirtyChaosProperties& RemoteData);

	// Merge to perform a remote sync
	void PushStateOnGameThread(FDirtyPropertiesManager& Manager, int32 DataIdx, FDirtyChaosProperties& RemoteData);

	void PushStateOnPhysicsThread(FPBDRigidsSolver* InSolver, const FDirtyPropertiesManager& Manager, int32 DataIdx, const FDirtyChaosProperties& RemoteData);
	// Merge to perform a remote sync - END

	void DestroyOnGameThread();
	void DestroyOnPhysicsThread(FPBDRigidsSolver* InSolver);

<<<<<<< HEAD
	void UpdateTargetOnPhysicsThread(Chaos::FPBDRigidsSolver* InSolver, const FVector& TargetPos, const FVector& Normal, bool Enabled);

	void SyncBeforeDestroy() {}
	void OnRemoveFromScene() {}
=======
	void UpdateTargetOnPhysicsThread(FPBDRigidsSolver* InSolver, const FVector& TargetPos, const FVector& Normal, bool Enabled);
>>>>>>> d731a049


	//
	// Member Access
	//

	FPBDSuspensionConstraintHandle* GetHandle()
	{
		return Constraint_PT;
	}

	const FPBDSuspensionConstraintHandle* GetHandle() const
	{
		return Constraint_PT;
	}

	virtual void* GetHandleUnsafe() const override
	{
		return Constraint_PT;
	}

	void SetHandle(FPBDSuspensionConstraintHandle* InHandle)
	{
		Constraint_PT = InHandle;
	}

	FSuspensionConstraint* GetConstraint()
	{
		return Constraint_GT;
	}

	const FSuspensionConstraint* GetConstraint() const
	{
		return Constraint_GT;
	}
	
private:
	FSuspensionConstraint* Constraint_GT;
	FPBDSuspensionConstraintHandle* Constraint_PT;
	bool bInitialized;
};
}<|MERGE_RESOLUTION|>--- conflicted
+++ resolved
@@ -46,14 +46,7 @@
 	void DestroyOnGameThread();
 	void DestroyOnPhysicsThread(FPBDRigidsSolver* InSolver);
 
-<<<<<<< HEAD
-	void UpdateTargetOnPhysicsThread(Chaos::FPBDRigidsSolver* InSolver, const FVector& TargetPos, const FVector& Normal, bool Enabled);
-
-	void SyncBeforeDestroy() {}
-	void OnRemoveFromScene() {}
-=======
 	void UpdateTargetOnPhysicsThread(FPBDRigidsSolver* InSolver, const FVector& TargetPos, const FVector& Normal, bool Enabled);
->>>>>>> d731a049
 
 
 	//
