// Copyright Epic Games, Inc. All Rights Reserved.

#pragma once

#include "Field/FieldSystem.h"
#include "Field/FieldSystemTypes.h"
#include "Chaos/PBDPositionConstraints.h"
#include "Chaos/Defines.h"

class FPerSolverFieldSystem
{
public:

	/**
	 * Services queued \c FFieldSystemCommand commands.
	 *
	 * Supported fields:
	 * EFieldPhysicsType::Field_DynamicState
	 * EFieldPhysicsType::Field_ActivateDisabled
	 * EFieldPhysicsType::Field_ExternalClusterStrain (clustering)
	 * EFieldPhysicsType::Field_Kill
	 * EFieldPhysicsType::Field_LinearVelocity
	 * EFieldPhysicsType::Field_AngularVelociy
	 * EFieldPhysicsType::Field_SleepingThreshold
	 * EFieldPhysicsType::Field_DisableThreshold
	 * EFieldPhysicsType::Field_InternalClusterStrain (clustering)
	 * EFieldPhysicsType::Field_CollisionGroup
	 * EFieldPhysicsType::Field_PositionStatic
	 * EFieldPhysicsType::Field_PositionTarget
	 * EFieldPhysicsType::Field_PositionAnimated
	 * EFieldPhysicsType::Field_DynamicConstraint
	 */
	CHAOS_API void FieldParameterUpdateCallback(
		Chaos::FPBDRigidsSolver* InSolver, 
		Chaos::FPBDPositionConstraints& PositionTarget,
		TMap<int32, int32>& TargetedParticles);

	/**
	 * Services queued \c FFieldSystemCommand commands.
	 *
	 * Supported fields:
	 * EFieldPhysicsType::Field_LinearForce
	 * EFieldPhysicsType::Field_AngularTorque
	 */
	CHAOS_API void FieldForcesUpdateCallback(
		Chaos::FPBDRigidsSolver* RigidSolver);

	/**
	 * Compute field linear velocity/force and angular velocity/torque given a list of samples (positions + indices)
	 *
	 * Supported fields:
	 * FieldPhysicsType::Field_LinearVelocity
	 * EFieldPhysicsType::Field_LinearForce
	 * EFieldPhysicsType::Field_AngularVelocity
	 * EFieldPhysicsType::Field_AngularrTorque
	 */
<<<<<<< HEAD
	void ComputeFieldRigidImpulse(const Chaos::FReal SolverTime);
=======
	CHAOS_API void ComputeFieldRigidImpulse(const Chaos::FReal SolverTime);
>>>>>>> 4af6daef

	/**
	 * Compute field linear velocity/force given a list of samples (positions + indices)
	 *
	 * Supported fields:
	 * EFieldPhysicsType::Field_LinearVelocity
	 * EFieldPhysicsType::Field_LinearForce
	 */
<<<<<<< HEAD
	void ComputeFieldLinearImpulse(const Chaos::FReal SolverTime);
=======
	CHAOS_API void ComputeFieldLinearImpulse(const Chaos::FReal SolverTime);
>>>>>>> 4af6daef

	/** Add the transient field command */
	CHAOS_API void AddTransientCommand(const FFieldSystemCommand& FieldCommand);

	/** Add the persistent field command */
	CHAOS_API void AddPersistentCommand(const FFieldSystemCommand& FieldCommand);

	/** Remove the transient field command */
	CHAOS_API void RemoveTransientCommand(const FFieldSystemCommand& FieldCommand);

	/** Remove the persistent field command */
	CHAOS_API void RemovePersistentCommand(const FFieldSystemCommand& FieldCommand);

	/** Get all the non const transient field commands */
	TArray<FFieldSystemCommand>& GetTransientCommands() { return TransientCommands; }

	/** Get all the const transient field commands */
	const TArray<FFieldSystemCommand>& GetTransientCommands() const { return TransientCommands; }

	/** Get all the non const persistent field commands */
	TArray<FFieldSystemCommand>& GetPersistentCommands() { return PersistentCommands; }

	/** Get all the const persistent field commands */
	const TArray<FFieldSystemCommand>& GetPersistentCommands() const { return PersistentCommands; }

	/**
	 * Generates a mapping between the Position array and the results array. 
	 *
	 * When \p ResolutionType is set to \c Maximum the complete particle mapping 
	 * is provided from the \c Particles.X to \c Particles.Attribute. 
	 * When \c Minimum is set only the ActiveIndices and the direct children of 
	 * the active clusters are set in the \p IndicesArray.
	 */

	static CHAOS_API void GetRelevantParticleHandles(
		TArray<Chaos::FGeometryParticleHandle*>& ParticleHandles,
		const Chaos::FPBDRigidsSolver* RigidSolver,
		const EFieldResolutionType ResolutionType);

	/**
	 * Generates a mapping between the Position array and the results array.
	 *
	 * When \p FilterType is set to \c Active the complete particle mapping
	 * is provided from the \c Particles.X to \c Particles.Attribute.
	 */

	static CHAOS_API void GetFilteredParticleHandles(
		TArray<Chaos::FGeometryParticleHandle*>& ParticleHandles,
		const Chaos::FPBDRigidsSolver* RigidSolver,
		const EFieldFilterType FilterType,
		const EFieldObjectType ObjectType);

	/** Check if a per solver field system has no commands. */
	bool IsEmpty() const { return (TransientCommands.Num() == 0) && (PersistentCommands.Num() == 0); }

	/** Get the non const array of sample positions */
	const TArray<FVector>& GetSamplePositions() const { return ExecutionDatas.SamplePositions; }

	/** Get the const array of sample positions */
	TArray<FVector>& GetSamplePositions() { return ExecutionDatas.SamplePositions; }

	/** Get the const array of sample indices */
	const TArray<FFieldContextIndex>& GetSampleIndices() const { return ExecutionDatas.SampleIndices; }

	/** Get the non const array of sample indices */
	TArray<FFieldContextIndex>& GetSampleIndices() { return ExecutionDatas.SampleIndices; }

	/** Get the non const array of the output results given an output type*/
	TArray<FVector>& GetOutputResults(const EFieldCommandOutputType OutputType) { return ExecutionDatas.FieldOutputs[(uint8)OutputType]; }

	/** Get the const array of the output results given an output type*/
	const TArray<FVector>& GetOutputResults(const EFieldCommandOutputType OutputType) const { return ExecutionDatas.FieldOutputs[(uint8)OutputType]; }

private:

	/** Forces update callback implementation */
	CHAOS_API void FieldForcesUpdateInternal(
		Chaos::FPBDRigidsSolver* RigidSolver,
		TArray<FFieldSystemCommand>& Commands, 
		const bool IsTransient);

	/** Parameter update callback implementation */
	CHAOS_API void FieldParameterUpdateInternal(
		Chaos::FPBDRigidsSolver* RigidSolver,
		Chaos::FPBDPositionConstraints& PositionTarget,
		TMap<int32, int32>& PositionTargetedParticles,
		TArray<FFieldSystemCommand>& Commands, 
		const bool IsTransient);

	/** Field Datas stored during evaluation */
	FFieldExecutionDatas ExecutionDatas;

	/** Transient commands to be processed by the chaos solver */
	TArray<FFieldSystemCommand> TransientCommands;

	/** Persistent commands to be processed by the chaos solver */
	TArray<FFieldSystemCommand> PersistentCommands;
};<|MERGE_RESOLUTION|>--- conflicted
+++ resolved
@@ -54,11 +54,7 @@
 	 * EFieldPhysicsType::Field_AngularVelocity
 	 * EFieldPhysicsType::Field_AngularrTorque
 	 */
-<<<<<<< HEAD
-	void ComputeFieldRigidImpulse(const Chaos::FReal SolverTime);
-=======
 	CHAOS_API void ComputeFieldRigidImpulse(const Chaos::FReal SolverTime);
->>>>>>> 4af6daef
 
 	/**
 	 * Compute field linear velocity/force given a list of samples (positions + indices)
@@ -67,11 +63,7 @@
 	 * EFieldPhysicsType::Field_LinearVelocity
 	 * EFieldPhysicsType::Field_LinearForce
 	 */
-<<<<<<< HEAD
-	void ComputeFieldLinearImpulse(const Chaos::FReal SolverTime);
-=======
 	CHAOS_API void ComputeFieldLinearImpulse(const Chaos::FReal SolverTime);
->>>>>>> 4af6daef
 
 	/** Add the transient field command */
 	CHAOS_API void AddTransientCommand(const FFieldSystemCommand& FieldCommand);
