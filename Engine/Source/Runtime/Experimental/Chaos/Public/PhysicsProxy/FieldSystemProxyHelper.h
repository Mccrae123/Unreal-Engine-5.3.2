// Copyright Epic Games, Inc. All Rights Reserved.

#pragma once

#include "Field/FieldSystem.h"
#include "Chaos/Array.h"
#include "Chaos/ConstraintHandle.h"
#include "Chaos/ParticleHandle.h"
#include "Chaos/Defines.h"
#include "Chaos/PBDRigidClusteringAlgo.h"
#include "Chaos/Particles.h"
#include <limits>

#include "GeometryCollectionPhysicsProxy.h"

namespace Chaos
{
	/**
	 * Build the sample points positions and indices based on the resolution and filter type 
	 * @param    LocalProxy Physics proxy from which to extract the particle handles
	 * @param    RigidSolver Rigid solver owning the particles
	 * @param    FieldCommand Field command used to extract the resolution and filter meta data
	 * @param    ExecutionDatas Field Datas stored during evaluation 
	 * @param    PrevResolutionType Resolution of the previous command
	 * @param    PrevFilterType Filter of the previous command
	 * @param    PrevObjectType Object Type of the previous command
	 * @param    PrevPositionType Position type of the previous command
	 */
	template <typename PhysicsProxy>
    static bool BuildFieldSamplePoints(
		PhysicsProxy* LocalProxy,
		Chaos::FPBDRigidsSolver* RigidSolver,
		const FFieldSystemCommand& FieldCommand, 
		FFieldExecutionDatas& ExecutionDatas,
		EFieldResolutionType& PrevResolutionType, 
		EFieldFilterType& PrevFilterType, 
		EFieldObjectType& PrevObjectType,
		EFieldPositionType& PrevPositionType)
	{
		const EFieldResolutionType ResolutionType =
			FieldCommand.HasMetaData(FFieldSystemMetaData::EMetaType::ECommandData_ProcessingResolution) ?
			FieldCommand.GetMetaDataAs<FFieldSystemMetaDataProcessingResolution>( 
				FFieldSystemMetaData::EMetaType::ECommandData_ProcessingResolution)->ProcessingResolution :
			EFieldResolutionType::Field_Resolution_Minimal;

		EFieldFilterType FilterType = EFieldFilterType::Field_Filter_Max;
		EFieldObjectType ObjectType = EFieldObjectType::Field_Object_Max;
		EFieldPositionType PositionType = EFieldPositionType::Field_Position_Max;

		if (FieldCommand.HasMetaData(FFieldSystemMetaData::EMetaType::ECommandData_Filter))
		{
			const FFieldSystemMetaDataFilter* MetaDataFilter = FieldCommand.GetMetaDataAs<FFieldSystemMetaDataFilter>(FFieldSystemMetaData::EMetaType::ECommandData_Filter);
			FilterType = MetaDataFilter->FilterType;
			ObjectType = MetaDataFilter->ObjectType;
			PositionType = MetaDataFilter->PositionType;
		}

		TArray<Chaos::FGeometryParticleHandle*>& FilteredHandles = ExecutionDatas.ParticleHandles[(uint8)EFieldCommandHandlesType::FilteredHandles];
		TArray<Chaos::FGeometryParticleHandle*>& InsideHandles = ExecutionDatas.ParticleHandles[(uint8)EFieldCommandHandlesType::InsideHandles];

		//if (LocalProxy && ( (PrevResolutionType != ResolutionType) || (PrevFilterType != FilterType) || (PrevObjectType != ObjectType) || (PrevPositionType != PositionType) || FilteredHandles.Num() == 0))
		{
			if (FilterType != EFieldFilterType::Field_Filter_Max)
			{
				LocalProxy->GetFilteredParticleHandles(FilteredHandles, RigidSolver, FilterType, ObjectType);
			}
			else
			{
				LocalProxy->GetRelevantParticleHandles(FilteredHandles, RigidSolver, ResolutionType);
			}

			PrevResolutionType = ResolutionType;
			PrevFilterType = FilterType;
			PrevObjectType = ObjectType;
			PrevPositionType = PositionType;

			ExecutionDatas.SamplePositions.SetNum(FilteredHandles.Num(),false);
			ExecutionDatas.SampleIndices.SetNum(FilteredHandles.Num(),false);
			InsideHandles.SetNum(FilteredHandles.Num(),false);

			auto FillExecutionDatas = [&ExecutionDatas,&FieldCommand,&InsideHandles](FVec3 SamplePosition, Chaos::FGeometryParticleHandle* ParticleHandle, int32& HandleIndex)
			{
				if (FPBDRigidClusteredParticleHandle* ClusterHandle = ParticleHandle->CastToClustered())
				{
					// Disabled clustered particles that are driven by a parent, contain particle 
					// positions in local space. The field system requires the transformation of 
					// the disabled child particles into world space.
					if (ClusterHandle->Disabled() == true)
					{
						if (FPBDRigidClusteredParticleHandle* ParentHandle = ClusterHandle->Parent())
						{
							if (ParentHandle->Disabled() == false)
							{
								const FRigidTransform3 ParentWorldTM(ParentHandle->P(), ParentHandle->Q());
								const FRigidTransform3 ChildFrame = ClusterHandle->ChildToParent() * ParentWorldTM;
								SamplePosition = ChildFrame.GetTranslation();
							}
						}
					}
				}


				if (FieldCommand.BoundingBox.IsInside(SamplePosition))
				{
					ExecutionDatas.SamplePositions[HandleIndex] = SamplePosition;
					ExecutionDatas.SampleIndices[HandleIndex] = FFieldContextIndex(HandleIndex, HandleIndex);
					InsideHandles[HandleIndex] = ParticleHandle;
					++HandleIndex;
				}
			};

			int32 HandleIndex = 0;
			if (PositionType == EFieldPositionType::Field_Position_CenterOfMass)
			{
				for (int32 Idx = 0; Idx < FilteredHandles.Num(); ++Idx)
				{
					Chaos::FPBDRigidParticleHandle* RigidHandle = FilteredHandles[Idx]->CastToRigidParticle();
					if (RigidHandle)
					{
						const FVec3 SamplePosition = FParticleUtilities::GetCoMWorldPosition(RigidHandle);
						FillExecutionDatas(SamplePosition, RigidHandle, HandleIndex);
					}
				}
			}
			else
			{
				for (int32 Idx = 0; Idx < FilteredHandles.Num(); ++Idx)
				{
					Chaos::FGeometryParticleHandle* FilteredHandle = FilteredHandles[Idx];
					if (FilteredHandle)
					{
						const FVec3& SamplePosition = FilteredHandle->X();
						FillExecutionDatas(SamplePosition, FilteredHandle, HandleIndex);
					}
				}
			}
			ExecutionDatas.SamplePositions.SetNum(HandleIndex,false);
			ExecutionDatas.SampleIndices.SetNum(HandleIndex,false);
			InsideHandles.SetNum(HandleIndex,false);
		}
		return InsideHandles.Num() > 0;
	}

	/**
	 * Init the dynamics state of the particle handles to be processed by the field
	 * @param    ParticleHandles Particle hadles that will be used to init the dynamic state
	 * @param    FieldContext Field context to retrieve the evaluated samples
	 * @param    LocalResults Array to store the dynamic state
	 */
	static void InitDynamicStateResults(const TArray<Chaos::FGeometryParticleHandle*>& ParticleHandles, FFieldContext& FieldContext, TArray<int32>& LocalResults)
	{
		for (const FFieldContextIndex& Index : FieldContext.GetEvaluatedSamples())
		{
			const Chaos::EObjectStateType InitState = (ParticleHandles[Index.Sample]->ObjectState() != Chaos::EObjectStateType::Uninitialized) ?
				ParticleHandles[Index.Sample]->ObjectState() : Chaos::EObjectStateType::Dynamic;
			LocalResults[Index.Result] = static_cast<int32>(InitState);
		}
	}

	/**
	 * Init the enable/disable boolean array of the particle handles to be processed by the field
	 * @param    ParticleHandles Particle hadles that will be used to init the enable/disable booleans
	 * @param    FieldContext Field context to retrieve the evaluated samples
	 * @param    LocalResults Array to store the enable/disable boolean
	 */
	static void InitActivateDisabledResults(const TArray<Chaos::FGeometryParticleHandle*>& ParticleHandles, FFieldContext& FieldContext, TArray<int32>& LocalResults)
	{
		for (const FFieldContextIndex& Index : FieldContext.GetEvaluatedSamples())
		{
			Chaos::FPBDRigidParticleHandle* RigidHandle = ParticleHandles[Index.Sample]->CastToRigidParticle();
			if (RigidHandle)
			{
				LocalResults[Index.Result] = RigidHandle->Disabled();
			}
		}
	}

	/**
	 * Set the dynamic state of a particle handle
	 * @param    Rigidsolver Rigid solver owning the particle handle
	 * @param    FieldState Field state that will be set on the handle
	 * @param    RigidHandle Particle hadle on which the state will be set
	 */
	static void SetParticleDynamicState(Chaos::FPBDRigidsSolver* RigidSolver,
		const Chaos::EObjectStateType FieldState, Chaos::FPBDRigidParticleHandle* RigidHandle)
	{
		const bool bIsGC = (RigidHandle->GetParticleType() == Chaos::EParticleType::GeometryCollection) ||
			(RigidHandle->GetParticleType() == Chaos::EParticleType::Clustered && !RigidHandle->CastToClustered()->InternalCluster());

		if (!bIsGC)
		{
			RigidSolver->GetEvolution()->SetParticleObjectState(RigidHandle, FieldState);
		}
		else
		{
			// @todo(chaos): this should also call Evolution.SetParticleObjectState, but to do that
			// we need to change how the ActiveParticlesArray is handled in RigidParticleSOAs.
			// Instead we manually do the parts of SetParticleObjectState that are still required 
			// while avoiding the SOA management.
			RigidHandle->SetObjectStateLowLevel(FieldState);
			if (!RigidHandle->Disabled())
			{
				RigidSolver->GetEvolution()->GetConstraintGraph().AddParticle(RigidHandle);
			}
		}
	}

	/**
	 * Report the dynamic state result onto the handle
	 * @param    Rigidsolver Rigid solver owning the particle handle
	 * @param    FieldState Field state that will be set on the handle
	 * @param    RigidHandle Particle hadle on which the state will be set
	 * @param    HasInitialLinearVelocity Boolean to check if we have to set the initial linear velocity 
	 * @param    InitialLinearVelocity Initial linear velocity to potentially set onto the handle
	 * @param    HasInitialAngularVelocity Boolean to check if we have to set the initial angular velocity 
	 * @param    InitialAngularVelocity Initial angular velocity to potentially set onto the handle
	 */
	static bool ReportDynamicStateResult(Chaos::FPBDRigidsSolver* RigidSolver,
		const Chaos::EObjectStateType FieldState, Chaos::FPBDRigidParticleHandle* RigidHandle,
		const bool HasInitialLinearVelocity, const Chaos::FVec3& InitialLinearVelocity,
		const bool HasInitialAngularVelocity, const Chaos::FVec3& InitialAngularVelocity)
	{
		const Chaos::EObjectStateType HandleState = RigidHandle->ObjectState();

		// Do we need to be sure the mass > 0 only for the dynamic state
		const bool bHasStateChanged = ((FieldState != Chaos::EObjectStateType::Dynamic) ||
			(FieldState == Chaos::EObjectStateType::Dynamic && RigidHandle->M() > FLT_EPSILON)) && (HandleState != FieldState);  

		if (bHasStateChanged)
		{
			SetParticleDynamicState(RigidSolver, FieldState, RigidHandle);

			if (FieldState == Chaos::EObjectStateType::Kinematic || FieldState == Chaos::EObjectStateType::Static)
			{
				RigidHandle->SetV(Chaos::FVec3(0));
				RigidHandle->SetW(Chaos::FVec3(0));
			}
			else if (FieldState == Chaos::EObjectStateType::Dynamic)
			{
				if (HasInitialLinearVelocity)
				{
					RigidHandle->SetV(InitialLinearVelocity);
				}
				if (HasInitialAngularVelocity)
				{
					RigidHandle->SetW(InitialAngularVelocity);
				}
			}
		}
		return bHasStateChanged;
	}

	/**
	 * Update all the clustered particles object state to static/kinematic if one of its children state has been changed to static/kinematic
	 * @param    Rigidsolver Rigid solver owning the particle handle
	 * @param    UpdatedParticles List of particles that had their state updated
	 */
	static void UpdateSolverParticlesState(Chaos::FPBDRigidsSolver* RigidSolver, const TFieldArrayView<FFieldContextIndex>& UpdatedParticleIndices, const TArray<Chaos::FGeometryParticleHandle*>& Particles)
	{
		if (UpdatedParticleIndices.Num() > 0)
		{
			// chaos(todo) : do we really need this ? 
			RigidSolver->GetParticles().UpdateGeometryCollectionViews(true);

			TSet<FPBDRigidClusteredParticleHandle*> TopParentClusters;
			for (const FFieldContextIndex& ParticleIndex: UpdatedParticleIndices)
			{
				if (FPBDRigidClusteredParticleHandle* ClusteredHandle = Particles[ParticleIndex.Sample]->CastToClustered())
				{
<<<<<<< HEAD
					Chaos::FPBDRigidParticleHandle* RigidHandle = ClusteredHandle->CastToRigidParticle();
					check(RigidHandle);
					UpdateKinematicProperties(RigidHandle, Clustering.GetChildrenMap(), *RigidSolver->GetEvolution());
=======
					FPBDRigidClusteredParticleHandle* TopParent = ClusteredHandle;
					while (FPBDRigidClusteredParticleHandle* DirectParent = TopParent->Parent())
					{
						TopParent = DirectParent;
					}
					TopParentClusters.Add(TopParent);
>>>>>>> d731a049
				}
			}

			const FRigidClustering& Clustering = RigidSolver->GetEvolution()->GetRigidClustering();
			for (FPBDRigidClusteredParticleHandle* TopParentClusteredHandle: TopParentClusters)
			{
<<<<<<< HEAD
				if (Handle->PhysicsProxy() == nullptr)
				{
					IPhysicsProxyBase* ParentProxy = Iter.Key->PhysicsProxy();
					Handle->SetPhysicsProxy(ParentProxy);
=======
				if (TopParentClusteredHandle && !TopParentClusteredHandle->Disabled())
				{
					if (TopParentClusteredHandle->ClusterIds().NumChildren)
					{
						UpdateKinematicProperties(TopParentClusteredHandle, Clustering.GetChildrenMap(), *RigidSolver->GetEvolution());
					}
					else
					{
						// if the cluster is dynamic let's make sure we clear kinematic target to avoid animated ones to have their velocity reset by the kinematic target update
						// for particles with children this is taken care in UpdateKinematicProperties
						if (TopParentClusteredHandle->ObjectState() == EObjectStateType::Dynamic)
						{
							RigidSolver->GetEvolution()->SetParticleKinematicTarget(TopParentClusteredHandle, FKinematicTarget());
						}
					}
>>>>>>> d731a049
				}
			}
		}
	}

	/**
	 * Update the handle sleeping linear and angular theshold
	 * @param    Rigidsolver Rigid solver owning the particle handle
	 * @param    RigidHandle Particle handle on which the threshold will be updated
	 * @param    ResultThreshold Threshoild to be set onto the handle
	 */
	static void UpdateMaterialSleepingThreshold(Chaos::FPBDRigidsSolver* RigidSolver, Chaos::FPBDRigidParticleHandle* RigidHandle, const Chaos::FReal ResultThreshold)
	{
		// if no per particle physics material is set, make one
		if (!RigidSolver->GetEvolution()->GetPerParticlePhysicsMaterial(RigidHandle).IsValid())
		{
			TUniquePtr<Chaos::FChaosPhysicsMaterial> NewMaterial = MakeUnique< Chaos::FChaosPhysicsMaterial>();
			NewMaterial->SleepingLinearThreshold = ResultThreshold;
			NewMaterial->SleepingAngularThreshold = ResultThreshold;

			RigidSolver->GetEvolution()->SetPhysicsMaterial(RigidHandle, MakeSerializable(NewMaterial));
			RigidSolver->GetEvolution()->SetPerParticlePhysicsMaterial(RigidHandle, NewMaterial);
		}
		else
		{
			const TUniquePtr<Chaos::FChaosPhysicsMaterial>& InstanceMaterial = RigidSolver->GetEvolution()->GetPerParticlePhysicsMaterial(RigidHandle);

			if (ResultThreshold != InstanceMaterial->DisabledLinearThreshold)
			{
				InstanceMaterial->SleepingLinearThreshold = ResultThreshold;
				InstanceMaterial->SleepingAngularThreshold = ResultThreshold;
			}
		}
	}

	/**
	 * Update the handle disable linear and angular theshold
	 * @param    Rigidsolver Rigid solver owning the particle handle
	 * @param    RigidHandle Particle handle on which the threshold will be updated
	 * @param    ResultThreshold Threshoild to be set onto the handle
	 */
	static void UpdateMaterialDisableThreshold(Chaos::FPBDRigidsSolver* RigidSolver, Chaos::FPBDRigidParticleHandle* RigidHandle, const Chaos::FReal ResultThreshold)
	{
		// if no per particle physics material is set, make one
		if (!RigidSolver->GetEvolution()->GetPerParticlePhysicsMaterial(RigidHandle).IsValid())
		{
			TUniquePtr<Chaos::FChaosPhysicsMaterial> NewMaterial = MakeUnique< Chaos::FChaosPhysicsMaterial>();
			NewMaterial->DisabledLinearThreshold = ResultThreshold;
			NewMaterial->DisabledAngularThreshold = ResultThreshold;

			RigidSolver->GetEvolution()->SetPhysicsMaterial(RigidHandle, MakeSerializable(NewMaterial));
			RigidSolver->GetEvolution()->SetPerParticlePhysicsMaterial(RigidHandle, NewMaterial);
		}
		else
		{
			const TUniquePtr<Chaos::FChaosPhysicsMaterial>& InstanceMaterial = RigidSolver->GetEvolution()->GetPerParticlePhysicsMaterial(RigidHandle);

			if (ResultThreshold != InstanceMaterial->DisabledLinearThreshold)
			{
				InstanceMaterial->DisabledLinearThreshold = ResultThreshold;
				InstanceMaterial->DisabledAngularThreshold = ResultThreshold;
			}
		}
	}

	/**
	 * Update the particle handles integer parameters based on the field evaluation
	 * @param    RigidSolver Rigid solver owning the particles
	 * @param    FieldCommand Field command to be used for the parameter field evaluatation
	 * @param    ParticleHandles List of particle handles extracted from the field command meta data
	 * @param	 FieldContext Field context that will be used for field evaluation
	 * @param    PositionTarget Chaos position contraint in which each target will be added
	 * @param    TargetedParticles List of particles (source/target) that will be filled by the PositionTarget/static parameter 
	 * @param    FinalResults Array in which will be stored the field nodes evaulation
	 */
	static void FieldIntegerParameterUpdate(Chaos::FPBDRigidsSolver* RigidSolver, const FFieldSystemCommand& FieldCommand,
		TArray<Chaos::FGeometryParticleHandle*>& ParticleHandles, FFieldContext& FieldContext, 
		Chaos::FPBDPositionConstraints& PositionTarget,
		TMap<int32, int32>& TargetedParticles, TArray<int32>& FinalResults)
	{
		TFieldArrayView<int32> ResultsView(FinalResults, 0, FinalResults.Num());

		if (FieldCommand.PhysicsType == EFieldPhysicsType::Field_DynamicState)
		{
			SCOPE_CYCLE_COUNTER(STAT_ParamUpdateField_DynamicState);
			{
				InitDynamicStateResults(ParticleHandles, FieldContext, FinalResults);

				static_cast<const FFieldNode<int32>*>(FieldCommand.RootNode.Get())->Evaluate(FieldContext, ResultsView);

				bool bHasStateChanged = false;
				
				const TFieldArrayView<FFieldContextIndex>& EvaluatedSamples = FieldContext.GetEvaluatedSamples();
				for (const FFieldContextIndex& Index : EvaluatedSamples)
				{
					Chaos::FPBDRigidParticleHandle* RigidHandle = ParticleHandles[Index.Sample]->CastToRigidParticle();
					if (RigidHandle)
					{
						const int32 CurrResult = ResultsView[Index.Result];
						check(CurrResult < std::numeric_limits<int8>::max());

						const int8 ResultState = static_cast<int8>(CurrResult);
						bHasStateChanged |= ReportDynamicStateResult(RigidSolver, static_cast<Chaos::EObjectStateType>(ResultState), RigidHandle,
							false, Chaos::FVec3(0), false, Chaos::FVec3(0));
					}
				}
				if (bHasStateChanged)
				{
					UpdateSolverParticlesState(RigidSolver, EvaluatedSamples, ParticleHandles);
				}
			}
		}
		else if (FieldCommand.PhysicsType == EFieldPhysicsType::Field_ActivateDisabled)
		{
			SCOPE_CYCLE_COUNTER(STAT_ParamUpdateField_ActivateDisabled);
			{
				InitActivateDisabledResults(ParticleHandles, FieldContext, FinalResults);

				static_cast<const FFieldNode<int32>*>(FieldCommand.RootNode.Get())->Evaluate(FieldContext, ResultsView);
				for (const FFieldContextIndex& Index : FieldContext.GetEvaluatedSamples())
				{
					Chaos::FPBDRigidParticleHandle* RigidHandle = ParticleHandles[Index.Sample]->CastToRigidParticle();
					if (RigidHandle && RigidHandle->Disabled() && ResultsView[Index.Result] == 0)
					{
						RigidSolver->GetEvolution()->EnableParticle(RigidHandle);
						SetParticleDynamicState(RigidSolver, Chaos::EObjectStateType::Dynamic, RigidHandle);
					}
				}
			}
		}
		else if (FieldCommand.PhysicsType == EFieldPhysicsType::Field_CollisionGroup)
		{
			SCOPE_CYCLE_COUNTER(STAT_ParamUpdateField_CollisionGroup);
			{
				static_cast<const FFieldNode<int32>*>(FieldCommand.RootNode.Get())->Evaluate(FieldContext, ResultsView);
				for (const FFieldContextIndex& Index : FieldContext.GetEvaluatedSamples())
				{
					Chaos::FPBDRigidClusteredParticleHandle* RigidHandle = ParticleHandles[Index.Sample]->CastToClustered();
					if (RigidHandle)
					{
						RigidHandle->SetCollisionGroup(ResultsView[Index.Result]);
					}
				}
			}
		}
		else if (FieldCommand.PhysicsType == EFieldPhysicsType::Field_PositionStatic)
		{
			SCOPE_CYCLE_COUNTER(STAT_ParamUpdateField_PositionStatic);
			{
				static_cast<const FFieldNode<int32>*>(FieldCommand.RootNode.Get())->Evaluate(FieldContext, ResultsView);
				for (const FFieldContextIndex& Index : FieldContext.GetEvaluatedSamples())
				{
					Chaos::FPBDRigidClusteredParticleHandle* RigidHandle = ParticleHandles[Index.Sample]->CastToClustered();
					if (RigidHandle && ResultsView[Index.Result])
					{
						if (TargetedParticles.Contains(Index.Sample))
						{
							const int32 ConstraintIndex = TargetedParticles[Index.Sample];
							PositionTarget.Replace(ConstraintIndex, ParticleHandles[Index.Sample]->X());
						}
						else
						{
							const int32 ConstraintIndex = PositionTarget.NumConstraints();
							PositionTarget.AddConstraint(RigidHandle, RigidHandle->X());
							TargetedParticles.Add(Index.Sample, ConstraintIndex);
						}
					}
				}
			}
		}
		else if (FieldCommand.PhysicsType == EFieldPhysicsType::Field_DynamicConstraint)
		{
			SCOPE_CYCLE_COUNTER(STAT_ParamUpdateField_DynamicConstraint);
			{
				UE_LOG(LogChaos, Error, TEXT("Dynamic constraint target currently not supported by chaos"));
			}
		}
	}

	/**
	 * Update the particle handles scalar parameters based on the field evaluation
	 * @param    RigidSolver Rigid solver owning the particles
	 * @param    FieldCommand Field command to be used for the parameter field evaluatation
	 * @param    ParticleHandles List of particle handles extracted from the field command meta data
	 * @param	 FieldContext Field context that will be used for field evaluation
	 * @param    PositionTarget Chaos position contraint in which each target will be added
	 * @param    TargetedParticles List of particles (source/target) that will be filled by the PositionTarget/Static parameter
	 * @param    FinalResults Array in which will be stored the field nodes evaulation
	 */
	static void FieldScalarParameterUpdate(Chaos::FPBDRigidsSolver* RigidSolver, const FFieldSystemCommand& FieldCommand,
		TArray<Chaos::FGeometryParticleHandle*>& ParticleHandles, FFieldContext& FieldContext, 
		Chaos::FPBDPositionConstraints& PositionTarget,
		TMap<int32, int32>& TargetedParticles, TArray<float>& FinalResults)
	{
		TFieldArrayView<float> ResultsView(FinalResults, 0, FinalResults.Num());

		if (FieldCommand.PhysicsType == EFieldPhysicsType::Field_ExternalClusterStrain)
		{
			SCOPE_CYCLE_COUNTER(STAT_ParamUpdateField_ExternalClusterStrain);
			{
				static_cast<const FFieldNode<float>*>(FieldCommand.RootNode.Get())->Evaluate(FieldContext, ResultsView);
				for (const FFieldContextIndex& Index : FieldContext.GetEvaluatedSamples())
				{
					const float ExternalStrainValue = ResultsView[Index.Result];
					if (ExternalStrainValue > 0)
					{
						if (Chaos::FPBDRigidClusteredParticleHandle* ClusteredParticle = ParticleHandles[Index.Sample]->CastToClustered())
						{
							const FReal CurrentExternalStrains = ClusteredParticle->GetExternalStrain();
							ClusteredParticle->SetExternalStrain(FMath::Max(CurrentExternalStrains, ExternalStrainValue));
						}
					}
				}
			}
		}
		else if (FieldCommand.PhysicsType == EFieldPhysicsType::Field_Kill)
		{
			SCOPE_CYCLE_COUNTER(STAT_ParamUpdateField_Kill);
			{
				static_cast<const FFieldNode<float>*>(FieldCommand.RootNode.Get())->Evaluate(FieldContext, ResultsView);
				for (const FFieldContextIndex& Index : FieldContext.GetEvaluatedSamples())
				{
					Chaos::FPBDRigidParticleHandle* RigidHandle = ParticleHandles[Index.Sample]->CastToRigidParticle();
					if (RigidHandle && ResultsView[Index.Result] > 0.0)
					{
						RigidSolver->GetEvolution()->DisableParticle(RigidHandle);
					}
				}
			}
		}
		else if (FieldCommand.PhysicsType == EFieldPhysicsType::Field_SleepingThreshold)
		{
			SCOPE_CYCLE_COUNTER(STAT_ParamUpdateField_SleepingThreshold);
			{
				static_cast<const FFieldNode<float>*>(FieldCommand.RootNode.Get())->Evaluate(FieldContext, ResultsView);
				for (const FFieldContextIndex& Index : FieldContext.GetEvaluatedSamples())
				{
					Chaos::FPBDRigidParticleHandle* RigidHandle = ParticleHandles[Index.Sample]->CastToRigidParticle();
					if (RigidHandle && ResultsView.Num() > 0)
					{
						UpdateMaterialSleepingThreshold(RigidSolver, RigidHandle, ResultsView[Index.Result]);
					}
				}
			}
		}
		else if (FieldCommand.PhysicsType == EFieldPhysicsType::Field_DisableThreshold)
		{
			SCOPE_CYCLE_COUNTER(STAT_ParamUpdateField_DisableThreshold);
			{
				static_cast<const FFieldNode<float>*>(FieldCommand.RootNode.Get())->Evaluate(FieldContext, ResultsView);
				for (const FFieldContextIndex& Index : FieldContext.GetEvaluatedSamples())
				{
					Chaos::FPBDRigidParticleHandle* RigidHandle = ParticleHandles[Index.Sample]->CastToRigidParticle();

					if (RigidHandle && RigidHandle->ObjectState() == Chaos::EObjectStateType::Dynamic && ResultsView.Num() > 0)
					{
						UpdateMaterialDisableThreshold(RigidSolver, RigidHandle, ResultsView[Index.Result]);
					}
				}
			}
		}
		else if (FieldCommand.PhysicsType == EFieldPhysicsType::Field_InternalClusterStrain)
		{
			SCOPE_CYCLE_COUNTER(STAT_ParamUpdateField_InternalClusterStrain);
			{
				static_cast<const FFieldNode<float>*>(FieldCommand.RootNode.Get())->Evaluate(FieldContext, ResultsView);
				for (const FFieldContextIndex& Index : FieldContext.GetEvaluatedSamples())
				{
					Chaos::FPBDRigidClusteredParticleHandle* RigidHandle = ParticleHandles[Index.Sample]->CastToClustered();
					if (RigidHandle && RigidHandle->ObjectState() == Chaos::EObjectStateType::Dynamic)
					{
						RigidHandle->Strain() += ResultsView[Index.Result];
					}
				}
			}
		}
	}

	/**
	 * Update the particle handles vector parameters based on the field evaluation
	 * @param    RigidSolver Rigid solver owning the particles
	 * @param    FieldCommand Field command to be used for the parameter field evaluatation
	 * @param    ParticleHandles List of particle handles extracted from the field command meta data
	 * @param	 FieldContext Field context that will be used for field evaluation
	 * @param    PositionTarget Chaos position contraint in which each target will be added
	 * @param    TargetedParticles List of particles (source/target) that will be filled by the PositionTarget/Static parameter
	 * @param    FinalResults Array in which will be stored the field nodes evaulation
	 */
	static void FieldVectorParameterUpdate(Chaos::FPBDRigidsSolver* RigidSolver, const FFieldSystemCommand& FieldCommand,
		TArray<Chaos::FGeometryParticleHandle*>& ParticleHandles, FFieldContext& FieldContext, 
		Chaos::FPBDPositionConstraints& PositionTarget,
		TMap<int32, int32>& TargetedParticles, TArray<FVector>& FinalResults)
	{
		TFieldArrayView<FVector> ResultsView(FinalResults, 0, FinalResults.Num());

		if (FieldCommand.PhysicsType == EFieldPhysicsType::Field_LinearVelocity)
		{
			SCOPE_CYCLE_COUNTER(STAT_ParamUpdateField_LinearVelocity);
			{
				static_cast<const FFieldNode<FVector>*>(FieldCommand.RootNode.Get())->Evaluate(FieldContext, ResultsView);
				for (const FFieldContextIndex& Index : FieldContext.GetEvaluatedSamples())
				{
					Chaos::FPBDRigidParticleHandle* RigidHandle = ParticleHandles[Index.Sample]->CastToRigidParticle();
					if (RigidHandle && RigidHandle->ObjectState() == Chaos::EObjectStateType::Dynamic)
					{
						RigidHandle->V() += ResultsView[Index.Result];
					}
				}
			}
		}
		else if (FieldCommand.PhysicsType == EFieldPhysicsType::Field_LinearImpulse)
		{
			SCOPE_CYCLE_COUNTER(STAT_ForceUpdateField_LinearImpulse);
			{
				static_cast<const FFieldNode<FVector>*>(FieldCommand.RootNode.Get())->Evaluate(FieldContext, ResultsView);
				for (const FFieldContextIndex& Index : FieldContext.GetEvaluatedSamples())
				{
					Chaos::FPBDRigidParticleHandle* RigidHandle = ParticleHandles[Index.Sample]->CastToRigidParticle();
					if (RigidHandle && RigidHandle->ObjectState() == Chaos::EObjectStateType::Dynamic)
					{
						const FVec3 CurrentImpulseVelocity = RigidHandle->LinearImpulseVelocity();
						RigidHandle->SetLinearImpulseVelocity(CurrentImpulseVelocity + (ResultsView[Index.Result] * RigidHandle->InvM()));
					}
				}
			}
		}
		else if (FieldCommand.PhysicsType == EFieldPhysicsType::Field_AngularVelociy)
		{
			SCOPE_CYCLE_COUNTER(STAT_ParamUpdateField_AngularVelocity);
			{
				static_cast<const FFieldNode<FVector>*>(FieldCommand.RootNode.Get())->Evaluate(FieldContext, ResultsView);

				for (const FFieldContextIndex& Index : FieldContext.GetEvaluatedSamples())
				{
					Chaos::FPBDRigidParticleHandle* RigidHandle = ParticleHandles[Index.Sample]->CastToRigidParticle();
					if (RigidHandle && RigidHandle->ObjectState() == Chaos::EObjectStateType::Dynamic)
					{
						RigidHandle->W() += ResultsView[Index.Result];
					}
				}
			}
		}
		else if (FieldCommand.PhysicsType == EFieldPhysicsType::Field_PositionTarget)
		{
			SCOPE_CYCLE_COUNTER(STAT_ParamUpdateField_PositionTarget);
			{
				static_cast<const FFieldNode<FVector>*>(FieldCommand.RootNode.Get())->Evaluate(FieldContext, ResultsView);
				for (const FFieldContextIndex& Index : FieldContext.GetEvaluatedSamples())
				{
					Chaos::FPBDRigidClusteredParticleHandle* RigidHandle = ParticleHandles[Index.Sample]->CastToClustered();
					if (RigidHandle && ResultsView[Index.Result] != FVector(FLT_MAX))
					{
						if (TargetedParticles.Contains(Index.Sample))
						{
							const int32 ConstraintIndex = TargetedParticles[Index.Sample];
							PositionTarget.Replace(ConstraintIndex, ResultsView[Index.Result]);
						}
						else
						{
							const int32 ConstraintIndex = PositionTarget.NumConstraints();
							PositionTarget.AddConstraint(RigidHandle, ResultsView[Index.Result]);
							TargetedParticles.Add(Index.Sample, ConstraintIndex);
						}
					}
				}
			}
		}
		else if (FieldCommand.PhysicsType == EFieldPhysicsType::Field_PositionAnimated)
		{
			SCOPE_CYCLE_COUNTER(STAT_ParamUpdateField_PositionAnimated);
			{
				UE_LOG(LogChaos, Error, TEXT("Position Animated target currently not supported by chaos"));
			}
		}
	}


	static void FieldVectorForceUpdate(Chaos::FPBDRigidsSolver* RigidSolver, const FFieldSystemCommand& FieldCommand,
		TArray<Chaos::FGeometryParticleHandle*>& ParticleHandles, FFieldContext& FieldContext, TArray<FVector>& FinalResults)
	{
		TFieldArrayView<FVector> ResultsView(FinalResults, 0, FinalResults.Num());

		static_cast<const FFieldNode<FVector>*>(FieldCommand.RootNode.Get())->Evaluate(FieldContext, ResultsView);

		if (FieldCommand.PhysicsType == EFieldPhysicsType::Field_LinearForce)
		{
			SCOPE_CYCLE_COUNTER(STAT_ForceUpdateField_LinearForce);
			{
				for (const FFieldContextIndex& Index : FieldContext.GetEvaluatedSamples())
				{
					Chaos::FPBDRigidParticleHandle* RigidHandle = ParticleHandles[Index.Sample]->CastToRigidParticle();
					if (RigidHandle && !RigidHandle->Disabled() && (RigidHandle->ObjectState() == Chaos::EObjectStateType::Dynamic || RigidHandle->ObjectState() == Chaos::EObjectStateType::Sleeping))
					{
						if (RigidHandle->Sleeping())
						{
							RigidHandle->SetObjectStateLowLevel(Chaos::EObjectStateType::Dynamic);
						}
						RigidHandle->AddForce(ResultsView[Index.Result]);
					}
				}
			}
		}
		else if (FieldCommand.PhysicsType == EFieldPhysicsType::Field_AngularTorque)
		{
			SCOPE_CYCLE_COUNTER(STAT_ForceUpdateField_AngularTorque);
			{
				for (const FFieldContextIndex& Index : FieldContext.GetEvaluatedSamples())
				{
					Chaos::FPBDRigidParticleHandle* RigidHandle = ParticleHandles[Index.Sample]->CastToRigidParticle();
					if (RigidHandle && (RigidHandle->ObjectState() == Chaos::EObjectStateType::Dynamic || RigidHandle->ObjectState() == Chaos::EObjectStateType::Sleeping))
					{
						if (RigidHandle->Sleeping())
						{
							RigidHandle->SetObjectStateLowLevel(Chaos::EObjectStateType::Dynamic);
						}
						RigidHandle->AddTorque(ResultsView[Index.Result]);
					}
				}
			}
		}
	}
}

FORCEINLINE bool IsParameterFieldValid(const FFieldSystemCommand& FieldCommand)
{
	if (FieldCommand.RootNode->Type() == FFieldNodeBase::EFieldType::EField_Int32)
	{
		return (FieldCommand.PhysicsType == EFieldPhysicsType::Field_DynamicState) ||
			(FieldCommand.PhysicsType == EFieldPhysicsType::Field_ActivateDisabled) ||
			(FieldCommand.PhysicsType == EFieldPhysicsType::Field_CollisionGroup);

	}
	else if (FieldCommand.RootNode->Type() == FFieldNodeBase::EFieldType::EField_Float)
	{
		return (FieldCommand.PhysicsType == EFieldPhysicsType::Field_ExternalClusterStrain) ||
			(FieldCommand.PhysicsType == EFieldPhysicsType::Field_Kill) ||
			(FieldCommand.PhysicsType == EFieldPhysicsType::Field_SleepingThreshold) ||
			(FieldCommand.PhysicsType == EFieldPhysicsType::Field_DisableThreshold) ||
			(FieldCommand.PhysicsType == EFieldPhysicsType::Field_InternalClusterStrain);
	}
	else if (FieldCommand.RootNode->Type() == FFieldNodeBase::EFieldType::EField_FVector)
	{
		return (FieldCommand.PhysicsType == EFieldPhysicsType::Field_LinearVelocity) ||
				(FieldCommand.PhysicsType == EFieldPhysicsType::Field_AngularVelociy) ||
				(FieldCommand.PhysicsType == EFieldPhysicsType::Field_LinearImpulse);
	}
	return false;
}

FORCEINLINE bool IsForceFieldValid(const FFieldSystemCommand& FieldCommand)
{
	if (FieldCommand.RootNode->Type() == FFieldNodeBase::EFieldType::EField_FVector)
	{
		return (FieldCommand.PhysicsType == EFieldPhysicsType::Field_LinearForce) ||
			(FieldCommand.PhysicsType == EFieldPhysicsType::Field_AngularTorque);
	}
	return false;
}
	<|MERGE_RESOLUTION|>--- conflicted
+++ resolved
@@ -267,30 +267,18 @@
 			{
 				if (FPBDRigidClusteredParticleHandle* ClusteredHandle = Particles[ParticleIndex.Sample]->CastToClustered())
 				{
-<<<<<<< HEAD
-					Chaos::FPBDRigidParticleHandle* RigidHandle = ClusteredHandle->CastToRigidParticle();
-					check(RigidHandle);
-					UpdateKinematicProperties(RigidHandle, Clustering.GetChildrenMap(), *RigidSolver->GetEvolution());
-=======
 					FPBDRigidClusteredParticleHandle* TopParent = ClusteredHandle;
 					while (FPBDRigidClusteredParticleHandle* DirectParent = TopParent->Parent())
 					{
 						TopParent = DirectParent;
 					}
 					TopParentClusters.Add(TopParent);
->>>>>>> d731a049
 				}
 			}
 
 			const FRigidClustering& Clustering = RigidSolver->GetEvolution()->GetRigidClustering();
 			for (FPBDRigidClusteredParticleHandle* TopParentClusteredHandle: TopParentClusters)
 			{
-<<<<<<< HEAD
-				if (Handle->PhysicsProxy() == nullptr)
-				{
-					IPhysicsProxyBase* ParentProxy = Iter.Key->PhysicsProxy();
-					Handle->SetPhysicsProxy(ParentProxy);
-=======
 				if (TopParentClusteredHandle && !TopParentClusteredHandle->Disabled())
 				{
 					if (TopParentClusteredHandle->ClusterIds().NumChildren)
@@ -306,7 +294,6 @@
 							RigidSolver->GetEvolution()->SetParticleKinematicTarget(TopParentClusteredHandle, FKinematicTarget());
 						}
 					}
->>>>>>> d731a049
 				}
 			}
 		}
