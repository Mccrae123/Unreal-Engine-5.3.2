--- conflicted
+++ resolved
@@ -137,11 +137,7 @@
  * Class to manage sharing data between the game thread and the simulation thread 
  * (which may not be different than the game thread) for a \c FGeometryDynamicCollection.
  */
-<<<<<<< HEAD
-class CHAOS_API FGeometryCollectionPhysicsProxy : public TPhysicsProxy<FGeometryCollectionPhysicsProxy, FStubGeometryCollectionData, FGeometryCollectionProxyTimestamp>
-=======
 class FGeometryCollectionPhysicsProxy : public TPhysicsProxy<FGeometryCollectionPhysicsProxy, FStubGeometryCollectionData, FGeometryCollectionProxyTimestamp>
->>>>>>> 4af6daef
 {
 public:
 	typedef TPhysicsProxy<FGeometryCollectionPhysicsProxy, FStubGeometryCollectionData, FGeometryCollectionProxyTimestamp> Base;
@@ -208,17 +204,10 @@
 	void ClearAccumulatedData() {}
 
 	/** Push PT state into the \c PhysToGameInterchange. */
-<<<<<<< HEAD
-	void BufferPhysicsResults_Internal(Chaos::FPBDRigidsSolver* CurrentSolver, Chaos::FDirtyGeometryCollectionData& BufferData);
-
-	/** Push GT state into the \c PhysToGameInterchange for async physics */
-	void BufferPhysicsResults_External(Chaos::FDirtyGeometryCollectionData& BufferData);
-=======
 	CHAOS_API void BufferPhysicsResults_Internal(Chaos::FPBDRigidsSolver* CurrentSolver, Chaos::FDirtyGeometryCollectionData& BufferData);
 
 	/** Push GT state into the \c PhysToGameInterchange for async physics */
 	CHAOS_API void BufferPhysicsResults_External(Chaos::FDirtyGeometryCollectionData& BufferData);
->>>>>>> 4af6daef
 
 	/** Push data from the game thread to the physics thread */
 	CHAOS_API void PushStateOnGameThread(Chaos::FPBDRigidsSolver* InSolver);
@@ -233,11 +222,7 @@
 	 * Pulls data out of the PhysToGameInterchange and updates \c GTDynamicCollection. 
 	 * Called from FPhysScene_ChaosInterface::SyncBodies(), NOT the solver.
 	 */
-<<<<<<< HEAD
-	bool PullFromPhysicsState(const Chaos::FDirtyGeometryCollectionData& BufferData, const int32 SolverSyncTimestamp, const Chaos::FDirtyGeometryCollectionData* NextPullData = nullptr, const Chaos::FRealSingle* Alpha= nullptr);
-=======
 	CHAOS_API bool PullFromPhysicsState(const Chaos::FDirtyGeometryCollectionData& BufferData, const int32 SolverSyncTimestamp, const Chaos::FDirtyGeometryCollectionData* NextPullData = nullptr, const Chaos::FRealSingle* Alpha= nullptr);
->>>>>>> 4af6daef
 
 	bool IsDirty() { return false; }
 
@@ -267,11 +252,7 @@
 		Commands.Add(Command); 
 	}
 
-<<<<<<< HEAD
-	static void InitializeSharedCollisionStructures(Chaos::FErrorReporter& ErrorReporter, FGeometryCollection& RestCollection, const FSharedSimulationParameters& SharedParams);
-=======
 	static CHAOS_API void InitializeSharedCollisionStructures(Chaos::FErrorReporter& ErrorReporter, FGeometryCollection& RestCollection, const FSharedSimulationParameters& SharedParams);
->>>>>>> 4af6daef
 
 	CHAOS_API void FieldForcesUpdateCallback(Chaos::FPBDRigidsSolver* RigidSolver);
 
@@ -288,11 +269,7 @@
 	bool IsGTCollectionDirty() const { return GameThreadCollection.IsDirty(); }
 
 	// set the world transform ( this needs to be called on the game thread ) 
-<<<<<<< HEAD
-	void SetWorldTransform_External(const FTransform& WorldTransform);
-=======
 	CHAOS_API void SetWorldTransform_External(const FTransform& WorldTransform);
->>>>>>> 4af6daef
 
 	const TArray<FClusterHandle*> GetParticles() const
 	{
@@ -324,19 +301,11 @@
 		return GTParticles;
 	}
 
-<<<<<<< HEAD
-	FParticle* GetParticleByIndex_External(int32 Index);
-	const FParticle* GetParticleByIndex_External(int32 Index) const;
-
-	FParticleHandle* GetParticleByIndex_Internal(int32 Index);
-	const FParticleHandle* GetParticleByIndex_Internal(int32 Index) const;
-=======
 	CHAOS_API FParticle* GetParticleByIndex_External(int32 Index);
 	CHAOS_API const FParticle* GetParticleByIndex_External(int32 Index) const;
 
 	CHAOS_API FParticleHandle* GetParticleByIndex_Internal(int32 Index);
 	CHAOS_API const FParticleHandle* GetParticleByIndex_Internal(int32 Index) const;
->>>>>>> 4af6daef
 
 	/**
 	*  * Get all the geometry collection particle handles based on the processing resolution
@@ -371,7 +340,6 @@
 	{
 		IndicesOut.SetNumUninitialized(Handles.Num());
 		for (int32 HandleIndex = 0; HandleIndex < Handles.Num(); ++HandleIndex)
-<<<<<<< HEAD
 		{
 			IndicesOut[HandleIndex] = INDEX_NONE;
 			if (const int32* TransformGroupIndex = HandleToTransformGroupIndex.Find(Handles[HandleIndex]))
@@ -390,35 +358,11 @@
 			if (const int32* InternalClusterUniqueIdx = GTParticlesToInternalClusterUniqueIdx.Find(ChildGTParticle.Get()))
 			{
 				return FGeometryCollectionItemIndex::CreateInternalClusterItemIndex(*InternalClusterUniqueIdx);
-=======
-		{
-			IndicesOut[HandleIndex] = INDEX_NONE;
-			if (const int32* TransformGroupIndex = HandleToTransformGroupIndex.Find(Handles[HandleIndex]))
-			{
-				IndicesOut[HandleIndex] = (*TransformGroupIndex);
->>>>>>> 4af6daef
 			}
 		}
 		return FGeometryCollectionItemIndex::CreateInvalidItemIndex();
 	}
 
-<<<<<<< HEAD
-=======
-	FGeometryCollectionItemIndex GetInternalClusterParentItemIndex_External(int32 ChildTransformIndex) const
-	{
-		// first find the GTParticle matching the Transform index
-		if (ChildTransformIndex >= 0 && ChildTransformIndex < GTParticles.Num())
-		{
-			const TUniquePtr<FParticle>& ChildGTParticle = GTParticles[ChildTransformIndex];
-			if (const int32* InternalClusterUniqueIdx = GTParticlesToInternalClusterUniqueIdx.Find(ChildGTParticle.Get()))
-			{
-				return FGeometryCollectionItemIndex::CreateInternalClusterItemIndex(*InternalClusterUniqueIdx);
-			}
-		}
-		return FGeometryCollectionItemIndex::CreateInvalidItemIndex();
-	}
-
->>>>>>> 4af6daef
 	const TArray<int32>* FindInternalClusterChildrenTransformIndices_External(FGeometryCollectionItemIndex ItemIndex) const
 	{
 		if (ensure(ItemIndex.IsInternalCluster()))
@@ -443,35 +387,6 @@
 		return FGeometryCollectionItemIndex::CreateInvalidItemIndex();
 	}
 
-<<<<<<< HEAD
-	bool GetIsObjectDynamic() const { return IsObjectDynamic; }
-
-	void DisableParticles_External(TArray<int32>&& TransformGroupIndices);
-
-	void ApplyForceAt_External(FVector Force, FVector WorldLocation);
-	void ApplyImpulseAt_External(FVector Force, FVector WorldLocation);
-	void BreakClusters_External(TArray<FGeometryCollectionItemIndex>&& ItemIndices);
-	void BreakActiveClusters_External();
-	void SetAnchoredByIndex_External(int32 Index, bool bAnchored);
-	void SetAnchoredByTransformedBox_External(const FBox& Box, const FTransform& Transform, bool bAnchored, int32 MaxLevel = INDEX_NONE);
-	void RemoveAllAnchors_External();
-	void ApplyExternalStrain_External(FGeometryCollectionItemIndex ItemIndex, const FVector& WorldLocation, float Radius, int32 PropagationDepth, float PropagationFactor, float StrainValue);
-	void ApplyInternalStrain_External(FGeometryCollectionItemIndex ItemIndex, const FVector& WorldLocation, float Radius, int32 PropagationDepth, float PropagationFactor, float StrainValue);
-	void ApplyBreakingLinearVelocity_External(FGeometryCollectionItemIndex ItemIndex, const FVector& LinearVelocity);
-	void ApplyBreakingAngularVelocity_External(FGeometryCollectionItemIndex ItemIndex, const FVector& AngularVelocity);
-	void ApplyLinearVelocity_External(FGeometryCollectionItemIndex ItemIndex, const FVector& LinearVelocity);
-	void ApplyAngularVelocity_External(FGeometryCollectionItemIndex ItemIndex, const FVector& AngularVelocity);
-
-	void SetProxyDirty_External();
-
-	void SetEnableDamageFromCollision_External(bool bEnable);
-	void SetNotifyBreakings_External(bool bNotify);
-	void SetNotifyRemovals_External(bool bNotify);
-	void SetNotifyCrumblings_External(bool bNotify, bool bIncludeChildren);
-
-	FProxyInterpolationData& GetInterpolationData() { return InterpolationData; }
-	const FProxyInterpolationData& GetInterpolationData() const { return InterpolationData; }
-=======
 	FGeometryCollectionItemIndex GetItemIndexFromGTParticleNoInternalCluster_External(const FParticle* GTPParticle) const
 	{
 		if (const int32* TransformGroupIndex = GTParticlesToTransformGroupIndex.Find(GTPParticle))
@@ -516,7 +431,6 @@
 
 	FProxyInterpolationBase& GetInterpolationData() { return InterpolationData; }
 	const FProxyInterpolationBase& GetInterpolationData() const { return InterpolationData; }
->>>>>>> 4af6daef
 
 	enum class EReplicationMode: uint8
 	{
@@ -528,9 +442,6 @@
 	void SetReplicationMode(EReplicationMode Mode) { ReplicationMode = Mode; }
 	EReplicationMode GetReplicationMode() const { return ReplicationMode; }
 
-<<<<<<< HEAD
-	void UpdateFilterData_External(const FCollisionFilterData& NewSimFilter, const FCollisionFilterData& NewQueryFilter);
-=======
 	CHAOS_API void UpdateFilterData_External(const FCollisionFilterData& NewSimFilter, const FCollisionFilterData& NewQueryFilter);
 
 	struct FParticleCollisionFilterData
@@ -543,7 +454,6 @@
 	};
 
 	CHAOS_API void UpdatePerParticleFilterData_External(const TArray<FParticleCollisionFilterData>& Data);
->>>>>>> 4af6daef
 	
 	/** 
 	 * Traverses the parents of TransformGroupIdx counting number of levels,
@@ -551,25 +461,16 @@
 	 * If level is already set, retrieve stored level.
 	 * Uninitialized level array should be correct size and defaulted to zeros.
 	 */
-<<<<<<< HEAD
-	static int32 CalculateAndSetLevel(int32 TransformGroupIdx, const TManagedArray<int32>& Parent, TManagedArray<int32>& Levels);
-=======
 	static CHAOS_API int32 CalculateAndSetLevel(int32 TransformGroupIdx, const TManagedArray<int32>& Parent, TManagedArray<int32>& Levels);
->>>>>>> 4af6daef
 
 	void SetPostPhysicsSyncCallback(TFunction<void()> Callback)
 	{
 		PostPhysicsSyncCallback = Callback;
 	}
 	
-<<<<<<< HEAD
-	TArray<Chaos::FPhysicsObjectHandle> GetAllPhysicsObjects();
-	Chaos::FPhysicsObjectHandle GetPhysicsObjectByIndex(int32 Index) const;
-=======
 	CHAOS_API TArray<Chaos::FPhysicsObjectHandle> GetAllPhysicsObjects() const ;
 	CHAOS_API TArray<Chaos::FPhysicsObjectHandle> GetAllPhysicsObjectIncludingNulls() const;
 	CHAOS_API Chaos::FPhysicsObjectHandle GetPhysicsObjectByIndex(int32 Index) const;
->>>>>>> 4af6daef
 	int32 GetNumParticles() const { return NumParticles; }
 protected:
 
@@ -593,15 +494,6 @@
 	CHAOS_API Chaos::TPBDGeometryCollectionParticleHandle<Chaos::FReal, 3>* BuildNonClusters_Internal(const uint32 CollectionClusterIndex, Chaos::FPBDRigidsSolver* RigidsSolver, float Mass, Chaos::FVec3f Inertia);
 
 	/**
-	* Compute damage threshold for a specific transform
-	* this account for component level damage threshold as well as size specific ones
-	* @param DynamicCollection dynamic collection to use
-	* @param TransformIndex index of the transform to compute the threshold for
-	* #return damage threshold value
-	*/
-	float ComputeDamageThreshold(const FGeometryDynamicCollection& DynamicCollection, int32 TransformIndex) const;
-		
-	/**
 	 * Build a physics thread cluster parent particle.
 	 *	\p CollectionClusterIndex - the source geometry collection transform index.
 	 *	\p ChildHandles - physics particle handles of the cluster children.
@@ -609,42 +501,20 @@
 	 *  \P Parameters - uh, yeah...  Other parameters.
 	 */
 
-<<<<<<< HEAD
-	Chaos::FPBDRigidClusteredParticleHandle* BuildClusters_Internal(
-=======
 	CHAOS_API Chaos::FPBDRigidClusteredParticleHandle* BuildClusters_Internal(
->>>>>>> 4af6daef
 		const uint32 CollectionClusterIndex, 
 		TArray<Chaos::FPBDRigidParticleHandle*>& ChildHandles,
 		const TArray<int32>& ChildTransformGroupIndices,
 		const Chaos::FClusterCreationParameters & Parameters,
 		const Chaos::FUniqueIdx* ExistingIndex);
 
-<<<<<<< HEAD
-	void SetSleepingState(const Chaos::FPBDRigidsSolver& RigidsSolver);
-	void DirtyAllParticles(const Chaos::FPBDRigidsSolver& RigidsSolver);
-=======
 	CHAOS_API void SetSleepingState(const Chaos::FPBDRigidsSolver& RigidsSolver);
 	CHAOS_API void DirtyAllParticles(const Chaos::FPBDRigidsSolver& RigidsSolver);
->>>>>>> 4af6daef
 
 	/** 
 	 * Traverses the parents of \p TransformIndex in \p GeometryCollection, counting
 	 * the number of levels until the next parent is \c INDEX_NONE.
 	 */
-<<<<<<< HEAD
-	static int32 CalculateHierarchyLevel(const FGeometryDynamicCollection& DynamicCollection, int32 TransformIndex);
-
-	void SetClusteredParticleKinematicTarget_Internal(Chaos::FPBDRigidClusteredParticleHandle* Handle, const FTransform& WorldTransform);
-
-	void PrepareBufferData(Chaos::FDirtyGeometryCollectionData& BufferData, const FGeometryDynamicCollection& ThreadCollection,  Chaos::FReal SolverLastDt = 0.0);
-
-	void CreateNonClusteredParticles(Chaos::FPBDRigidsSolver* RigidsSolver,	const FGeometryCollection& RestCollection, const FGeometryDynamicCollection& DynamicCollection);
-
-	Chaos::FPBDRigidClusteredParticleHandle* FindClusteredParticleHandleByItemIndex_Internal(FGeometryCollectionItemIndex ItemIndex) const;
-private:
-
-=======
 	static CHAOS_API int32 CalculateHierarchyLevel(const FGeometryDynamicCollection& DynamicCollection, int32 TransformIndex);
 
 	CHAOS_API int32 CalculateEffectiveParticles(const FGeometryDynamicCollection& DynamicCollection, int32 NumTransform, TBitArray<>& EffectiveParticles) const;
@@ -671,7 +541,6 @@
 	 */
 	bool PullNonInterpolatableDataFromSinglePhysicsState(const Chaos::FDirtyGeometryCollectionData& BufferData, bool bForcePullXRVW, const TBitArray<>* Seen);
 
->>>>>>> 4af6daef
 	/* set to true once InitializeBodiesPT has been called*/
 	bool bIsInitializedOnPhysicsThread = false;
 
@@ -767,11 +636,7 @@
 	// paradigm, at least for this component of the handshake.
 	Chaos::FGuardedTripleBuffer<FGeometryCollectionResults> PhysToGameInterchange;
 
-<<<<<<< HEAD
-	FProxyInterpolationData InterpolationData;
-=======
 	FProxyInterpolationBase InterpolationData;
->>>>>>> 4af6daef
 
 	// this is used as a unique ID when collecting data from runtime
 	FGuid CollectorGuid;
@@ -781,11 +646,7 @@
  * the watcher collects runtime data about
  * damage on each piece of the geometry collection 
  */
-<<<<<<< HEAD
-struct CHAOS_API FDamageCollector
-=======
 struct FDamageCollector
->>>>>>> 4af6daef
 {
 public:
 	struct FDamageData
@@ -795,11 +656,7 @@
 		bool  bIsBroken = false;
 	};
 
-<<<<<<< HEAD
-	void Reset(int32 NumTransforms);
-=======
 	CHAOS_API void Reset(int32 NumTransforms);
->>>>>>> 4af6daef
 	int32 Num() const { return DamageData.Num(); }
 	const FDamageData& operator[](int32 TransformIndex) const 
 	{ 
@@ -808,28 +665,12 @@
 			return DamageData[TransformIndex]; 
 		return DefaultDamageData;
 	}
-<<<<<<< HEAD
-	void SampleDamage(int32 TransformIndex, float Damage, float DamageThreshold);
-=======
 	CHAOS_API void SampleDamage(int32 TransformIndex, float Damage, float DamageThreshold);
->>>>>>> 4af6daef
 	
 private:
 	TArray<FDamageData> DamageData;
 };
 
-<<<<<<< HEAD
-struct CHAOS_API FRuntimeDataCollector
-{
-public:
-	void Clear();
-	void AddCollector(const FGuid& Guid, int32 TransformNum);
-	void RemoveCollector(const FGuid& Guid);
-
-	FDamageCollector* Find(const FGuid& Guid);
-
-	static FRuntimeDataCollector& GetInstance();
-=======
 struct FRuntimeDataCollector
 {
 public:
@@ -840,7 +681,6 @@
 	CHAOS_API FDamageCollector* Find(const FGuid& Guid);
 
 	static CHAOS_API FRuntimeDataCollector& GetInstance();
->>>>>>> 4af6daef
 	
 private:
 	// collectors by geometry collection Guids
