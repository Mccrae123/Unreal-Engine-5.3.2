--- conflicted
+++ resolved
@@ -72,19 +72,12 @@
 			, Proxy2(nullptr)
 			, ShapeIndex1(INDEX_NONE)
 			, ShapeIndex2(INDEX_NONE)
-<<<<<<< HEAD
-=======
 			, SolverTime((FReal)0.0)
->>>>>>> 4af6daef
 		{}
 
 		FCollidingData(FVec3 InLocation, FVec3 InAccumulatedImpulse, FVec3 InNormal, FVec3 InVelocity1, FVec3 InVelocity2, FVec3 InDeltaVelocity1, FVec3 InDeltaVelocity2
 			, FVec3 InAngularVelocity1, FVec3 InAngularVelocity2, FReal InMass1,FReal InMass2,  FReal InPenetrationDepth, IPhysicsProxyBase* InProxy1, IPhysicsProxyBase* InProxy2
-<<<<<<< HEAD
-			, int32 InShapeIndex1, int32 InShapeIndex2)
-=======
 			, int32 InShapeIndex1, int32 InShapeIndex2, FReal InSolverTime)
->>>>>>> 4af6daef
 			: Location(InLocation)
 			, AccumulatedImpulse(InAccumulatedImpulse)
 			, Normal(InNormal)
@@ -104,10 +97,7 @@
 			, Proxy2(InProxy2)
 			, ShapeIndex1(InShapeIndex1)
 			, ShapeIndex2(InShapeIndex2)
-<<<<<<< HEAD
-=======
 			, SolverTime(InSolverTime)
->>>>>>> 4af6daef
 		{}
 
 		FVec3 Location;
@@ -137,11 +127,8 @@
 
 		int32 ShapeIndex1;
 		int32 ShapeIndex2;
-<<<<<<< HEAD
-=======
 
 		FReal SolverTime;
->>>>>>> 4af6daef
 	};
 
 	/*
@@ -252,18 +239,11 @@
 	/*
 	CrumblingData passed from the physics solver to subsystems
 	*/
-<<<<<<< HEAD
-	struct FCrumblingData
-	{
-		FCrumblingData()
-			: Proxy(nullptr)
-=======
 	struct FCrumblingData : public FBaseEventFlag
 	{
 		FCrumblingData()
 			: FBaseEventFlag()
 			, Proxy(nullptr)
->>>>>>> 4af6daef
 			, Location(FVec3::ZeroVector)
 			, Orientation(FRotation3::Identity)
 			, LinearVelocity(FVec3::ZeroVector)
@@ -272,20 +252,6 @@
 			, LocalBounds(FAABB3(FVec3((FReal)0.0), FVec3((FReal)0.0)))
 		{}
 
-<<<<<<< HEAD
-		FCrumblingData(const FCrumblingData& Other)
-			: Proxy(Other.Proxy)
-			, Location(Other.Location)
-			, Orientation(Other.Orientation)
-			, LinearVelocity(Other.LinearVelocity)
-			, AngularVelocity(Other.AngularVelocity)
-			, Mass(Other.Mass)
-			, LocalBounds(Other.LocalBounds)
-			, Children(Other.Children)
-		{}
-		
-=======
->>>>>>> 4af6daef
 		// The pointer to the proxy should be used with caution on the Game Thread.
 		// Ideally we only ever use this as a table key when acquiring related structures.
 		// If we genuinely need to dereference the pointer for any reason, test if it is deleted (nullptr) or
