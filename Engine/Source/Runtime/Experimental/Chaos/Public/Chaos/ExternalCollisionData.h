// Copyright Epic Games, Inc. All Rights Reserved.
#pragma once
#include "Box.h"
#include "Chaos/Framework/PhysicsProxyBase.h"
#include "Chaos/PBDConstraintContainer.h"
#include "Chaos/ParticleHandleFwd.h"
#include "Chaos/Vector.h"
#include "Chaos/PhysicalMaterials.h"


class UPhysicalMaterial;

namespace Chaos
{
	/**
	 * Collision event data stored for use by other systems (e.g. Niagara, gameplay events)
	 */
	struct FCollidingData
	{
		FCollidingData()
			: Location(FVec3((FReal)0.0))
			, AccumulatedImpulse(FVec3((FReal)0.0))
			, Normal(FVec3((FReal)0.0))
			, Velocity1(FVec3((FReal)0.0))
			, Velocity2(FVec3((FReal)0.0))
			, DeltaVelocity1(FVec3((FReal)0.0))
			, DeltaVelocity2(FVec3((FReal)0.0))
			, AngularVelocity1(FVec3((FReal)0.0))
			, AngularVelocity2(FVec3((FReal)0.0))
			, Mass1((FReal)0.0)
			, Mass2((FReal)0.0)
			, PenetrationDepth((FReal)0.0)
			, Mat1(FMaterialHandle())
			, Mat2(FMaterialHandle())
			, bProbe(false)
			, Proxy1(nullptr)
			, Proxy2(nullptr)
			, ShapeIndex1(INDEX_NONE)
			, ShapeIndex2(INDEX_NONE)
		{}

		FCollidingData(FVec3 InLocation, FVec3 InAccumulatedImpulse, FVec3 InNormal, FVec3 InVelocity1, FVec3 InVelocity2, FVec3 InDeltaVelocity1, FVec3 InDeltaVelocity2
			, FVec3 InAngularVelocity1, FVec3 InAngularVelocity2, FReal InMass1,FReal InMass2,  FReal InPenetrationDepth, IPhysicsProxyBase* InProxy1, IPhysicsProxyBase* InProxy2
			, int32 InShapeIndex1, int32 InShapeIndex2)
			: Location(InLocation)
			, AccumulatedImpulse(InAccumulatedImpulse)
			, Normal(InNormal)
			, Velocity1(InVelocity1)
			, Velocity2(InVelocity2)
			, DeltaVelocity1(InDeltaVelocity1)
			, DeltaVelocity2(InDeltaVelocity2)
			, AngularVelocity1(InAngularVelocity1)
			, AngularVelocity2(InAngularVelocity2)
			, Mass1(InMass1)
			, Mass2(InMass2)
			, PenetrationDepth(InPenetrationDepth)
			, Mat1(FMaterialHandle())
			, Mat2(FMaterialHandle())
			, bProbe(false)
			, Proxy1(InProxy1)
			, Proxy2(InProxy2)
			, ShapeIndex1(InShapeIndex1)
			, ShapeIndex2(InShapeIndex2)
		{}

		FVec3 Location;
		FVec3 AccumulatedImpulse;
		FVec3 Normal;
		FVec3 Velocity1;
		FVec3 Velocity2;
		FVec3 DeltaVelocity1;
		FVec3 DeltaVelocity2;
		FVec3 AngularVelocity1;
		FVec3 AngularVelocity2;
		FReal Mass1;
		FReal Mass2;
		FReal PenetrationDepth;
		FMaterialHandle Mat1;
		FMaterialHandle Mat2;
<<<<<<< HEAD
=======
		bool bProbe;
>>>>>>> d731a049

		// The pointers to the proxies should be used with caution on the Game Thread.
		// Ideally we only ever use these as table keys when acquiring related structures.
		// If we genuinely need to dereference the pointers for any reason, test if they are deleted (nullptr) or
		// pending deletion: if a call to FPhysScene_Chaos::GetOwningComponent<UPrimitiveComponent>() returns
		// nullptr, the proxies should not be used.
		// If either Proxy is nullptr, the structure is invalid.
		IPhysicsProxyBase* Proxy1;
		IPhysicsProxyBase* Proxy2;

		int32 ShapeIndex1;
		int32 ShapeIndex2;
	};

	/*
	CollisionData used in the subsystems
	*/
	struct FCollidingDataExt
	{
		FCollidingDataExt()
			: Location(FVec3((FReal)0.0))
			, AccumulatedImpulse(FVec3((FReal)0.0))
			, Normal(FVec3((FReal)0.0))
			, Velocity1(FVec3((FReal)0.0))
			, Velocity2(FVec3((FReal)0.0))
			, AngularVelocity1(FVec3((FReal)0.0))
			, AngularVelocity2(FVec3((FReal)0.0))
			, Mass1((FReal)0.0)
			, Mass2((FReal)0.0)
			, BoundingboxVolume((FReal)-1.0)
			, BoundingboxExtentMin((FReal)-1.0)
			, BoundingboxExtentMax((FReal)-1.0)
			, SurfaceType1(-1)
			, SurfaceType2(-1)
		{}

		FCollidingDataExt(
		    FVec3 InLocation, FVec3 InAccumulatedImpulse, FVec3 InNormal, FVec3 InVelocity1, FVec3 InVelocity2
			, FVec3 InAngularVelocity1, FVec3 InAngularVelocity2, FReal InMass1, FReal InMass2 //, FGeometryParticleHandle* InParticle, FGeometryParticleHandle* InLevelset
			, FReal InBoundingboxVolume, FReal InBoundingboxExtentMin, FReal InBoundingboxExtentMax, int32 InSurfaceType1, int32 InSurfaceType2)
			: Location(InLocation)
			, AccumulatedImpulse(InAccumulatedImpulse)
			, Normal(InNormal)
			, Velocity1(InVelocity1)
			, Velocity2(InVelocity2)
			, AngularVelocity1(InAngularVelocity1)
			, AngularVelocity2(InAngularVelocity2)
			, Mass1(InMass1)
			, Mass2(InMass2)
			, BoundingboxVolume(InBoundingboxVolume)
			, BoundingboxExtentMin(InBoundingboxExtentMin)
			, BoundingboxExtentMax(InBoundingboxExtentMax)
			, SurfaceType1(InSurfaceType1)
			, SurfaceType2(InSurfaceType2)
		{}

		FCollidingDataExt(const FCollidingData& InCollisionData)
			: Location(InCollisionData.Location)
			, AccumulatedImpulse(InCollisionData.AccumulatedImpulse)
			, Normal(InCollisionData.Normal)
			, Velocity1(InCollisionData.Velocity1)
			, Velocity2(InCollisionData.Velocity2)
			, AngularVelocity1(InCollisionData.AngularVelocity1)
			, AngularVelocity2(InCollisionData.AngularVelocity2)
			, Mass1(InCollisionData.Mass1)
			, Mass2(InCollisionData.Mass2)
			, BoundingboxVolume((FReal)-1.0)
			, BoundingboxExtentMin((FReal)-1.0)
			, BoundingboxExtentMax((FReal)-1.0)
			, SurfaceType1(-1)
			, SurfaceType2(-1)
		{
		}

		FVec3 Location;
		FVec3 AccumulatedImpulse;
		FVec3 Normal;
		FVec3 Velocity1, Velocity2;
		FVec3 AngularVelocity1, AngularVelocity2;
		FReal Mass1, Mass2;
		FReal BoundingboxVolume;
		FReal BoundingboxExtentMin, BoundingboxExtentMax;
		int32 SurfaceType1, SurfaceType2;
		FName PhysicalMaterialName1, PhysicalMaterialName2;
	};

	/*
	BreakingData passed from the physics solver to subsystems
	*/
	struct FBreakingData
	{
		FBreakingData()
			: Proxy(nullptr)
			, Location(FVec3((FReal)0.0))
			, Velocity(FVec3((FReal)0.0))
			, AngularVelocity(FVec3((FReal)0.0))
			, Mass((FReal)0.0)
			, BoundingBox(FAABB3(FVec3((FReal)0.0), FVec3((FReal)0.0)))
			, TransformGroupIndex(INDEX_NONE)
		{}

		// The pointer to the proxy should be used with caution on the Game Thread.
		// Ideally we only ever use this as a table key when acquiring related structures.
		// If we genuinely need to dereference the pointer for any reason, test if it is deleted (nullptr) or
		// pending deletion: if a call to FPhysScene_Chaos::GetOwningComponent<UPrimitiveComponent>() returns
		// nullptr, the proxy should not be used.
		IPhysicsProxyBase* Proxy;
		
		FVec3 Location;
		FVec3 Velocity;
		FVec3 AngularVelocity;
		FReal Mass;
		Chaos::FAABB3 BoundingBox;
		int32 TransformGroupIndex;
	};

	/*
	CrumblingData passed from the physics solver to subsystems
	*/
	struct FCrumblingData
	{
		FCrumblingData()
			: Proxy(nullptr)
			, Location(FVec3::ZeroVector)
			, Orientation(FRotation3::Identity)
			, LinearVelocity(FVec3::ZeroVector)
			, AngularVelocity(FVec3::ZeroVector)
			, Mass((FReal)0.0)
			, LocalBounds(FAABB3(FVec3((FReal)0.0), FVec3((FReal)0.0)))
		{}

		FCrumblingData(const FCrumblingData& Other)
			: Proxy(Other.Proxy)
			, Location(Other.Location)
			, Orientation(Other.Orientation)
			, LinearVelocity(Other.LinearVelocity)
			, AngularVelocity(Other.AngularVelocity)
			, Mass(Other.Mass)
			, LocalBounds(Other.LocalBounds)
			, Children(Other.Children)
		{}
		
		// The pointer to the proxy should be used with caution on the Game Thread.
		// Ideally we only ever use this as a table key when acquiring related structures.
		// If we genuinely need to dereference the pointer for any reason, test if it is deleted (nullptr) or
		// pending deletion: if a call to FPhysScene_Chaos::GetOwningComponent<UPrimitiveComponent>() returns
		// nullptr, the proxy should not be used.
		IPhysicsProxyBase* Proxy;
		
		FVec3 Location;
		FRotation3 Orientation;
		FVec3 LinearVelocity;
		FVec3 AngularVelocity;
		FReal Mass;
		FAABB3 LocalBounds;
		// optional ( see proxy options )
		TArray<int32> Children;
	};
	
	/*
	BreakingData used in the subsystems
	*/
	struct FBreakingDataExt
	{
		FBreakingDataExt()
			: Location(FVec3((FReal)0.0))
			, Velocity(FVec3((FReal)0.0))
			, AngularVelocity(FVec3((FReal)0.0))
			, Mass((FReal)0.0)
			, BoundingboxVolume((FReal)-1.0)
			, BoundingboxExtentMin((FReal)-1.0)
			, BoundingboxExtentMax((FReal)-1.0)
			, SurfaceType(-1)
		{}

		FBreakingDataExt(FVec3 InLocation
			, FVec3 InVelocity
			, FVec3 InAngularVelocity
			, FReal InMass
			, FGeometryParticleHandle* InParticle
			, FReal InBoundingboxVolume
			, FReal InBoundingboxExtentMin
			, FReal InBoundingboxExtentMax
			, int32 InSurfaceType)
			: Location(InLocation)
			, Velocity(InVelocity)
			, AngularVelocity(InAngularVelocity)
			, Mass(InMass)
			, BoundingboxVolume(InBoundingboxVolume)
			, BoundingboxExtentMin(InBoundingboxExtentMin)
			, BoundingboxExtentMax(InBoundingboxExtentMax)
			, SurfaceType(InSurfaceType)
		{}

		FBreakingDataExt(const FBreakingData& InBreakingData)
			: Location(InBreakingData.Location)
			, Velocity(InBreakingData.Velocity)
			, AngularVelocity(InBreakingData.AngularVelocity)
			, Mass(InBreakingData.Mass)
			, BoundingboxVolume((FReal)-1.0)
			, BoundingboxExtentMin((FReal)-1.0)
			, BoundingboxExtentMax((FReal)-1.0)
			, SurfaceType(-1)
		{
		}

		FVec3 Location;
		FVec3 Velocity;
		FVec3 AngularVelocity;
		FReal Mass;
		FReal BoundingboxVolume;
		FReal BoundingboxExtentMin, BoundingboxExtentMax;
		int32 SurfaceType;

		FVector TransformTranslation;
		FQuat TransformRotation;
		FVector TransformScale;

		FBox BoundingBox;

		// Please don't be tempted to add the code below back. Holding onto a UObject pointer without the GC knowing about it is 
		// not a safe thing to do.
		//UPhysicalMaterial* PhysicalMaterialTest;
		FName PhysicalMaterialName;
	};

	/*
	TrailingData passed from the physics solver to subsystems
	*/
	struct FTrailingData
	{
		FTrailingData()
			: Location(FVec3((FReal)0.0))
			, Velocity(FVec3((FReal)0.0))
			, AngularVelocity(FVec3((FReal)0.0))
			, Mass((FReal)0.0)
			, Proxy(nullptr)
			, BoundingBox(FAABB3(FVec3((FReal)0.0), FVec3((FReal)0.0)))
		{}

		FTrailingData(FVec3 InLocation, FVec3 InVelocity, FVec3 InAngularVelocity, FReal InMass
			, IPhysicsProxyBase* InProxy, Chaos::TAABB<FReal, 3>& InBoundingBox)
			: Location(InLocation)
			, Velocity(InVelocity)
			, AngularVelocity(InAngularVelocity)
			, Mass(InMass)
			, Proxy(InProxy)
			, BoundingBox(InBoundingBox)
			, TransformGroupIndex(INDEX_NONE)
		{}

		FVec3 Location;
		FVec3 Velocity;
		FVec3 AngularVelocity;
		FReal Mass;
		
		// The pointer to the proxy should be used with caution on the Game Thread.
		// Ideally we only ever use this as a table key when acquiring related structures.
		// If we genuinely need to dereference the pointer for any reason, test if it is deleted (nullptr) or
		// pending deletion: if a call to FPhysScene_Chaos::GetOwningComponent<UPrimitiveComponent>() returns
		// nullptr, the proxy should not be used.
		IPhysicsProxyBase* Proxy;

		Chaos::FAABB3 BoundingBox;
		int32 TransformGroupIndex;
	};

	/*
	TrailingData used in subsystems
	*/
	struct FTrailingDataExt
	{
		FTrailingDataExt()
			: Location(FVec3((FReal)0.0))
			, Velocity(FVec3((FReal)0.0))
			, AngularVelocity(FVec3((FReal)0.0))
			, Mass((FReal)0.0)
			, BoundingboxVolume((FReal)-1.0)
			, BoundingboxExtentMin((FReal)-1.0)
			, BoundingboxExtentMax((FReal)-1.0)
			, SurfaceType(-1)
		{}

		FTrailingDataExt(FVec3 InLocation
			, FVec3 InVelocity
			, FVec3 InAngularVelocity
			, FReal InMass
			, FGeometryParticleHandle* InParticle
			, FReal InBoundingboxVolume
			, FReal InBoundingboxExtentMin
			, FReal InBoundingboxExtentMax
			, int32 InSurfaceType)
			: Location(InLocation)
			, Velocity(InVelocity)
			, AngularVelocity(InAngularVelocity)
			, Mass(InMass)
			, BoundingboxVolume(InBoundingboxVolume)
			, BoundingboxExtentMin(InBoundingboxExtentMin)
			, BoundingboxExtentMax(InBoundingboxExtentMax)
			, SurfaceType(InSurfaceType)
		{}

		FTrailingDataExt(const FTrailingData& InTrailingData)
			: Location(InTrailingData.Location)
			, Velocity(InTrailingData.Velocity)
			, AngularVelocity(InTrailingData.AngularVelocity)
			, Mass(InTrailingData.Mass)
			, BoundingboxVolume((FReal)-1.0)
			, BoundingboxExtentMin((FReal)-1.0)
			, BoundingboxExtentMax((FReal)-1.0)
			, SurfaceType(-1)
		{}

		FVec3 Location;
		FVec3 Velocity;
		FVec3 AngularVelocity;
		FReal Mass;
		FReal BoundingboxVolume;
		FReal BoundingboxExtentMin, BoundingboxExtentMax;
		int32 SurfaceType;
	};

	struct FSleepingData
	{
		FSleepingData()
			: Proxy(nullptr)
			, Sleeping(true)
		{}

		FSleepingData(IPhysicsProxyBase* InProxy, bool InSleeping)
			: Proxy(InProxy)
			, Sleeping(InSleeping)
		{}

		// The pointer to the proxy should be used with caution on the Game Thread.
		// Ideally we only ever use this as a table key when acquiring related structures.
		// If we genuinely need to dereference the pointer for any reason, test if it is deleted (nullptr) or
		// pending deletion: if a call to FPhysScene_Chaos::GetOwningComponent<UPrimitiveComponent>() returns
		// nullptr, the proxy should not be used.
		IPhysicsProxyBase* Proxy;

		bool Sleeping;	// if !Sleeping == Awake
	};

	/*
	RemovalData passed from the physics solver to subsystems
	*/
	struct FRemovalData
	{
		FRemovalData()
			: Location(FVec3((FReal)0.0))
			, Mass((FReal)0.0)
			, Proxy(nullptr)
			, BoundingBox(FAABB3(FVec3((FReal)0.0), FVec3((FReal)0.0)))
		{}

		FRemovalData(FVec3 InLocation, FReal InMass, IPhysicsProxyBase* InProxy, Chaos::TAABB<FReal, 3>& InBoundingBox)
			: Location(InLocation)
			, Mass(InMass)
			, Proxy(InProxy)
			, BoundingBox(InBoundingBox)
		{}

		FVec3 Location;
		FReal Mass;

		// The pointer to the proxy should be used with caution on the Game Thread.
		// Ideally we only ever use this as a table key when acquiring related structures.
		// If we genuinely need to dereference the pointer for any reason, test if it is deleted (nullptr) or
		// pending deletion: if a call to FPhysScene_Chaos::GetOwningComponent<UPrimitiveComponent>() returns
		// nullptr, the proxy should not be used.
		IPhysicsProxyBase* Proxy;

		Chaos::FAABB3 BoundingBox;
	};

	/*
	RemovalData used in subsystems
	*/
	struct FRemovalDataExt
	{
		FRemovalDataExt()
			: Location(FVec3((FReal)0.0))
			, Mass((FReal)0.0)
			, BoundingboxVolume((FReal)-1.0)
			, BoundingboxExtentMin((FReal)-1.0)
			, BoundingboxExtentMax((FReal)-1.0)
			, SurfaceType(-1)
		{}

		FRemovalDataExt(FVec3 InLocation
			, FReal InMass
			, FGeometryParticleHandle* InParticle
			, FReal InBoundingboxVolume
			, FReal InBoundingboxExtentMin
			, FReal InBoundingboxExtentMax
			, int32 InSurfaceType)
			: Location(InLocation)
			, Mass(InMass)
			, BoundingboxVolume(InBoundingboxVolume)
			, BoundingboxExtentMin(InBoundingboxExtentMin)
			, BoundingboxExtentMax(InBoundingboxExtentMax)
			, SurfaceType(InSurfaceType)
		{}

		FRemovalDataExt(const FRemovalData& InRemovalData)
			: Location(InRemovalData.Location)
			, Mass(InRemovalData.Mass)
			, BoundingboxVolume((FReal)-1.0)
			, BoundingboxExtentMin((FReal)-1.0)
			, BoundingboxExtentMax((FReal)-1.0)
			, SurfaceType(-1)
		{}

		FVec3 Location;
		FReal Mass;
		FReal BoundingboxVolume;
		FReal BoundingboxExtentMin, BoundingboxExtentMax;
		int32 SurfaceType;
	};

	template<class T, int d>
	using TCollisionData UE_DEPRECATED(4.27, "Deprecated. this class is to be deleted, use FCollidingData instead") = FCollidingData;

	template<class T, int d>
	using TCollisionDataExt UE_DEPRECATED(4.27, "Deprecated. this class is to be deleted, use FCollidingDataExt instead") = FCollidingDataExt;

	template<class T, int d>
	using TBreakingData UE_DEPRECATED(4.27, "Deprecated. this class is to be deleted, use FBreakingData instead") = FBreakingData;

	template<class T, int d>
	using TBreakingDataExt UE_DEPRECATED(4.27, "Deprecated. this class is to be deleted, use FBreakingDataExt instead") = FBreakingDataExt;

	template<class T, int d>
	using TTrailingData UE_DEPRECATED(4.27, "Deprecated. this class is to be deleted, use FTrailingData instead") = FTrailingData;

	template<class T, int d>
	using TTrailingDataExt UE_DEPRECATED(4.27, "Deprecated. this class is to be deleted, use FTrailingDataExt instead") = FTrailingDataExt;

	template<class T, int d>
	using TSleepingData UE_DEPRECATED(4.27, "Deprecated. this class is to be deleted, use FSleepingData instead") = FSleepingData;
}

<|MERGE_RESOLUTION|>--- conflicted
+++ resolved
@@ -77,10 +77,7 @@
 		FReal PenetrationDepth;
 		FMaterialHandle Mat1;
 		FMaterialHandle Mat2;
-<<<<<<< HEAD
-=======
 		bool bProbe;
->>>>>>> d731a049
 
 		// The pointers to the proxies should be used with caution on the Game Thread.
 		// Ideally we only ever use these as table keys when acquiring related structures.
