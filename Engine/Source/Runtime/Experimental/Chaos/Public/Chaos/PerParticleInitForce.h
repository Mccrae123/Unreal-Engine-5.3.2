// Copyright Epic Games, Inc. All Rights Reserved.
#pragma once

#include "Chaos/PerParticleRule.h"

namespace Chaos
{

class FPerParticleInitForce : public FPerParticleRule
{
  public:
	FPerParticleInitForce() {}
	virtual ~FPerParticleInitForce() {}

	inline void Apply(FDynamicParticles& InParticles, const FReal Dt, const int Index) const override //-V762
	{
<<<<<<< HEAD
		InParticles.F(Index) = FVec3(0);
=======
		InParticles.Acceleration(Index) = FVec3(0);
>>>>>>> 6bbb88c8
	}

	inline void Apply(TRigidParticles<FReal, 3>& InParticles, const FReal Dt, const int Index) const override //-V762
	{
<<<<<<< HEAD
		InParticles.F(Index) = FVec3(0);
		InParticles.Torque(Index) = FVec3(0);
=======
		InParticles.Acceleration(Index) = FVec3(0);
		InParticles.AngularAcceleration(Index) = FVec3(0);
>>>>>>> 6bbb88c8
	}

	inline void Apply(TTransientPBDRigidParticleHandle<FReal, 3>& Particle, const FReal Dt) const override //-V762
	{
<<<<<<< HEAD
		Particle.F() = FVec3(0);
		Particle.Torque() = FVec3(0);
=======
		Particle.Acceleration() = FVec3(0);
		Particle.AngularAcceleration() = FVec3(0);
>>>>>>> 6bbb88c8
	}
};

template<class T, int d>
using TPerParticleInitForce UE_DEPRECATED(4.27, "Deprecated. this class is to be deleted, use FPerParticleInitForce instead") = FPerParticleInitForce;
}<|MERGE_RESOLUTION|>--- conflicted
+++ resolved
@@ -14,33 +14,19 @@
 
 	inline void Apply(FDynamicParticles& InParticles, const FReal Dt, const int Index) const override //-V762
 	{
-<<<<<<< HEAD
-		InParticles.F(Index) = FVec3(0);
-=======
 		InParticles.Acceleration(Index) = FVec3(0);
->>>>>>> 6bbb88c8
 	}
 
 	inline void Apply(TRigidParticles<FReal, 3>& InParticles, const FReal Dt, const int Index) const override //-V762
 	{
-<<<<<<< HEAD
-		InParticles.F(Index) = FVec3(0);
-		InParticles.Torque(Index) = FVec3(0);
-=======
 		InParticles.Acceleration(Index) = FVec3(0);
 		InParticles.AngularAcceleration(Index) = FVec3(0);
->>>>>>> 6bbb88c8
 	}
 
 	inline void Apply(TTransientPBDRigidParticleHandle<FReal, 3>& Particle, const FReal Dt) const override //-V762
 	{
-<<<<<<< HEAD
-		Particle.F() = FVec3(0);
-		Particle.Torque() = FVec3(0);
-=======
 		Particle.Acceleration() = FVec3(0);
 		Particle.AngularAcceleration() = FVec3(0);
->>>>>>> 6bbb88c8
 	}
 };
 
