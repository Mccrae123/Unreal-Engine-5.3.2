// Copyright Epic Games, Inc. All Rights Reserved.
#pragma once

#include "Chaos/ParticleHandle.h"
#include "UObject/ExternalPhysicsCustomObjectVersion.h"

namespace Chaos
{
class FParticleUniqueIndices
{
public:
	FParticleUniqueIndices()
		: Block(0)
	{
		//Note: tune this so that all allocation is done at initialization
		AddPageAndAcquireNextId(/*bAcquireNextId = */ false);
	}

	FUniqueIdx GenerateUniqueIdx()
	{
		while(true)
		{
			if(FUniqueIdx* Idx = FreeIndices.Pop())
			{
				return *Idx;
			}

			//nothing available so try to add some

			if(FPlatformAtomics::InterlockedCompareExchange(&Block,1,0) == 0)
			{
				//we got here first so add a new page
				FUniqueIdx RetIdx = FUniqueIdx(AddPageAndAcquireNextId(/*bAcquireNextId =*/ true));

				//release blocker. Note: I don't think this can ever fail, but no real harm in the while loop
				while(FPlatformAtomics::InterlockedCompareExchange(&Block,0,1) != 1)
				{
				}

				return RetIdx;
			}
		}
	}

	void ReleaseIdx(FUniqueIdx Unique)
	{
		ensure(Unique.IsValid());
		int32 PageIdx = Unique.Idx / IndicesPerPage;
		int32 Entry = Unique.Idx % IndicesPerPage;
		FUniqueIdxPage& Page = *Pages[PageIdx];
		FreeIndices.Push(&Page.Indices[Entry]);
	}

	~FParticleUniqueIndices()
	{
		//Make sure queue is empty, memory management of actual pages is handled automatically by TUniquePtr
		while(FreeIndices.Pop())
		{
		}
	}

private:

	int32 AddPageAndAcquireNextId(bool bAcquireNextIdx)
	{
		//Note: this should never really be called post initialization
		TUniquePtr<FUniqueIdxPage> Page = MakeUnique<FUniqueIdxPage>();
		const int32 PageIdx = Pages.Num();
		int32 FirstIdxInPage = PageIdx * IndicesPerPage;
		Page->Indices[0] = FUniqueIdx(FirstIdxInPage);

		//If we acquire next id we avoid pushing it into the queue
		for(int32 Count = bAcquireNextIdx ? 1 : 0; Count < IndicesPerPage; Count++)
		{
			Page->Indices[Count] = FUniqueIdx(FirstIdxInPage + Count);
			FreeIndices.Push(&Page->Indices[Count]);
		}

		Pages.Emplace(MoveTemp(Page));
		return bAcquireNextIdx ? FirstIdxInPage : INDEX_NONE;
	}

	static constexpr int32 IndicesPerPage = 1024;
	struct FUniqueIdxPage
	{
		FUniqueIdx Indices[IndicesPerPage];
	};
	TArray<TUniquePtr<FUniqueIdxPage>> Pages;
	TLockFreePointerListFIFO<FUniqueIdx,0> FreeIndices;
	volatile int8 Block;
};

template <typename T, int d>
class TPBDRigidsSOAs
{
public:
	TPBDRigidsSOAs()
	{
#if CHAOS_DETERMINISTIC
		BiggestParticleID = 0;
#endif

		StaticParticles = MakeUnique<TGeometryParticles<T, d>>();
		StaticDisabledParticles = MakeUnique <TGeometryParticles<T, d>>();

		KinematicParticles = MakeUnique < TKinematicGeometryParticles<T, d>>();
		KinematicDisabledParticles = MakeUnique < TKinematicGeometryParticles<T, d>>();

		DynamicDisabledParticles = MakeUnique<TPBDRigidParticles<T, d>>();
		DynamicParticles = MakeUnique<TPBDRigidParticles<T, d>>();
		DynamicKinematicParticles = MakeUnique<TPBDRigidParticles<T, d>>();

		ClusteredParticles = MakeUnique< TPBDRigidClusteredParticles<T, d>>();
		ClusteredParticles->RemoveParticleBehavior() = ERemoveParticleBehavior::Remove;	//clustered particles maintain relative ordering

		GeometryCollectionParticles = MakeUnique<TPBDGeometryCollectionParticles<T, d>>();
		GeometryCollectionParticles->RemoveParticleBehavior() = ERemoveParticleBehavior::Remove;	//clustered particles maintain relative ordering
<<<<<<< HEAD
		
=======
		bGeometryCollectionDirty = false;

>>>>>>> 90fae962
		UpdateViews();
	}

	TPBDRigidsSOAs(const TPBDRigidsSOAs<T,d>&) = delete;
	TPBDRigidsSOAs(TPBDRigidsSOAs<T, d>&& Other) = delete;

	void Reset()
	{
		check(0);
	}
	
	TArray<TGeometryParticleHandle<T, d>*> CreateStaticParticles(int32 NumParticles, const FUniqueIdx* ExistingIndices = nullptr, const TGeometryParticleParameters<T, d>& Params = TGeometryParticleParameters<T, d>())
	{
		auto Results = CreateParticlesHelper<TGeometryParticleHandle<T, d>>(NumParticles, ExistingIndices, Params.bDisabled ? StaticDisabledParticles : StaticParticles, Params);
		UpdateViews();
		return Results;
	}
	TArray<TKinematicGeometryParticleHandle<T, d>*> CreateKinematicParticles(int32 NumParticles, const FUniqueIdx* ExistingIndices = nullptr,  const TKinematicGeometryParticleParameters<T, d>& Params = TKinematicGeometryParticleParameters<T, d>())
	{
		auto Results = CreateParticlesHelper<TKinematicGeometryParticleHandle<T, d>>(NumParticles, ExistingIndices, Params.bDisabled ? KinematicDisabledParticles : KinematicParticles, Params);
		UpdateViews();
		return Results;
	}
	TArray<TPBDRigidParticleHandle<T, d>*> CreateDynamicParticles(int32 NumParticles, const FUniqueIdx* ExistingIndices = nullptr,  const TPBDRigidParticleParameters<T, d>& Params = TPBDRigidParticleParameters<T, d>())
	{
<<<<<<< HEAD
		auto Results = CreateParticlesHelper<TPBDRigidParticleHandle<T, d>>(NumParticles, Params.bDisabled ? DynamicDisabledParticles : DynamicParticles, Params);
=======
		auto Results = CreateParticlesHelper<TPBDRigidParticleHandle<T, d>>(NumParticles, ExistingIndices, Params.bDisabled ? DynamicDisabledParticles : DynamicParticles, Params);;
>>>>>>> 90fae962

		if (!Params.bStartSleeping)
		{
			InsertToMapAndArray(Results, ActiveParticlesToIndex, ActiveParticlesArray);
		}
		UpdateViews();
		return Results;
	}
<<<<<<< HEAD
	TArray<TPBDGeometryCollectionParticleHandle<T, d>*> CreateGeometryCollectionParticles(int32 NumParticles, const TPBDRigidParticleParameters<T, d>& Params = TPBDRigidParticleParameters<T, d>())
	{
		TArray<TPBDGeometryCollectionParticleHandle<T, d>*> Results = CreateParticlesHelper<TPBDGeometryCollectionParticleHandle<T, d>>(
			NumParticles, GeometryCollectionParticles, Params);
		//TArray<TPBDRigidParticleHandle<T, d>*>& RigidHandles = (TArray<TPBDRigidParticleHandle<T, d>*>*)&Results;//*static_cast<TArray<TPBDRigidParticleHandle<T, d>*>*>(&Results);
		if (!Params.bStartSleeping)
		{
			InsertToMapAndArray(Results, ActiveGeometryCollectionToIndex, ActiveGeometryCollectionArray);
		}
		UpdateGeometryCollectionViews();
		UpdateViews();
=======
	TArray<TPBDGeometryCollectionParticleHandle<T, d>*> CreateGeometryCollectionParticles(int32 NumParticles, const FUniqueIdx* ExistingIndices = nullptr, const TPBDRigidParticleParameters<T, d>& Params = TPBDRigidParticleParameters<T, d>())
	{
		TArray<TPBDGeometryCollectionParticleHandle<T, d>*> Results = CreateParticlesHelper<TPBDGeometryCollectionParticleHandle<T, d>>(
			NumParticles, ExistingIndices, GeometryCollectionParticles, Params);
		for (auto* Handle : Results)
		{
			if (Params.bStartSleeping)
			{
				Handle->SetObjectState(Chaos::EObjectStateType::Sleeping);
				Handle->SetSleeping(true);
			}
			else
			{
				Handle->SetObjectState(Chaos::EObjectStateType::Dynamic);
				Handle->SetSleeping(false);
			}
		}
		bGeometryCollectionDirty = true;
>>>>>>> 90fae962
		return Results;
	}

	/** Used specifically by PBDRigidClustering. These have special properties for maintaining relative order, efficiently switching from kinematic to dynamic, disable to enable, etc... */
	TArray<TPBDRigidClusteredParticleHandle<T, d>*> CreateClusteredParticles(int32 NumParticles, const FUniqueIdx* ExistingIndices = nullptr,  const TPBDRigidParticleParameters<T, d>& Params = TPBDRigidParticleParameters<T, d>())
	{
		auto NewClustered = CreateParticlesHelper<TPBDRigidClusteredParticleHandle<T, d>>(NumParticles, ExistingIndices, ClusteredParticles, Params);
		
		if (!Params.bDisabled)
		{
			InsertToMapAndArray(NewClustered, NonDisabledClusteredToIndex, NonDisabledClusteredArray);
		}

		if (!Params.bStartSleeping)
		{
			InsertToMapAndArray(reinterpret_cast<TArray<TPBDRigidParticleHandle<T,d>*>&>(NewClustered), ActiveParticlesToIndex, ActiveParticlesArray);
			InsertToMapAndArray(NewClustered, ActiveClusteredToIndex, ActiveClusteredArray);
		}

		UpdateViews();
		
		return NewClustered;
	}

	void DestroyParticle(TGeometryParticleHandle<T, d>* Particle)
	{
		check(Particle->CastToClustered() == nullptr);	//not supported

		auto PBDRigid = Particle->CastToRigidParticle();
		if(PBDRigid)
		{
			RemoveFromMapAndArray(PBDRigid, ActiveParticlesToIndex, ActiveParticlesArray);
		}


		if (PBDRigid)
		{
			// Check for sleep events referencing this particle
			// TODO think about this case more
			GetDynamicParticles().GetSleepDataLock().WriteLock();
			auto& SleepData = GetDynamicParticles().GetSleepData();

			SleepData.RemoveAllSwap([Particle](TSleepData<T, d>& Entry) {
				return Entry.Particle == Particle;
			});

			GetDynamicParticles().GetSleepDataLock().WriteUnlock();
		}

		ParticleHandles.DestroyHandleSwap(Particle);
		
		UpdateViews();
	}

	/**
	 * A disabled particle is ignored by the solver.
	 */
	void DisableParticle(TGeometryParticleHandle<T, d>* Particle)
	{
		// Rigid particles express their disabled state with a boolean.
		// Disabled kinematic and static particles get shuffled to differnt SOAs.

		if (auto PBDRigid = Particle->CastToRigidParticle())
		{
			PBDRigid->Disabled() = true;
			PBDRigid->V() = TVector<T, d>(0);
			PBDRigid->W() = TVector<T, d>(0);

			if (auto PBDRigidClustered = Particle->CastToClustered())
			{
				if (Particle->GetParticleType() == Chaos::EParticleType::GeometryCollection)
				{
					bGeometryCollectionDirty = true;
					return;
				}
				else // clustered
				{
					RemoveFromMapAndArray(PBDRigidClustered, 
						NonDisabledClusteredToIndex, NonDisabledClusteredArray);
					if (Particle->ObjectState() == EObjectStateType::Dynamic)
					{
						RemoveFromMapAndArray(PBDRigidClustered, 
							ActiveClusteredToIndex, ActiveClusteredArray);
					}
				}
			}
			else
			{
				Particle->MoveToSOA(*DynamicDisabledParticles);
			}

			// All active particles RIGID particles
			{
				RemoveFromMapAndArray(PBDRigid, ActiveParticlesToIndex, ActiveParticlesArray);
			}
		}
		else if (Particle->CastToKinematicParticle())
		{
			Particle->MoveToSOA(*KinematicDisabledParticles);
		}
		else
		{
			Particle->MoveToSOA(*StaticDisabledParticles);
		}
		UpdateViews();
	}

	void EnableParticle(TGeometryParticleHandle<T, d>* Particle)
	{
		// Rigid particles express their disabled state with a boolean.
		// Disabled kinematic and static particles get shuffled to differnt SOAs.

		if (auto PBDRigid = Particle->CastToRigidParticle())
		{
			PBDRigid->Disabled() = false;
			// DisableParticle() zeros V and W.  We do nothing here and assume the client
			// sets appropriate values.

			if (auto PBDRigidClustered = Particle->CastToClustered())
			{
				if (Particle->GetParticleType() == Chaos::EParticleType::GeometryCollection)
				{
					bGeometryCollectionDirty = true;
					return;
				}
				else // clustered
				{
					InsertToMapAndArray(PBDRigidClustered, 
						NonDisabledClusteredToIndex, NonDisabledClusteredArray);
					if (!PBDRigid->Sleeping() && Particle->ObjectState() == EObjectStateType::Dynamic)
					{
						// Clustered, enabled, (dynamic, !sleeping)
						InsertToMapAndArray(PBDRigidClustered, 
							ActiveClusteredToIndex, ActiveClusteredArray);
					}
				}
			}
			else
			{
				SetDynamicParticleSOA(PBDRigid);
			}

			if (!PBDRigid->Sleeping() && Particle->ObjectState() == EObjectStateType::Dynamic)
			{
				InsertToMapAndArray(PBDRigid, 
					ActiveParticlesToIndex, ActiveParticlesArray);
			}
		}
		else if (Particle->CastToKinematicParticle())
		{
			Particle->MoveToSOA(*KinematicParticles);
		}
		else
		{
			Particle->MoveToSOA(*StaticParticles);
		}
		UpdateViews();
	}

	/**
	 * Wake a sleeping dynamic non-disabled particle.
	 */
	void ActivateParticle(TGeometryParticleHandle<T, d>* Particle)
	{
		if (auto PBDRigid = Particle->CastToRigidParticle())
		{
			if (PBDRigid->ObjectState() == EObjectStateType::Sleeping ||
				PBDRigid->ObjectState() == EObjectStateType::Dynamic)
			{
				if (ensure(!PBDRigid->Disabled()))
				{
					// Sleeping state is currently expressed in 2 places...
					PBDRigid->SetSleeping(false);
					PBDRigid->SetObjectState(EObjectStateType::Dynamic);
		
					bool bUpdateGeometryCollection = false;
					if (auto PBDRigidClustered = Particle->CastToClustered())
					{
						if (Particle->GetParticleType() == Chaos::EParticleType::GeometryCollection)
						{
							bGeometryCollectionDirty = true;
							return;
						}
						else
						{
							// Clustered, non geometry collection:
							InsertToMapAndArray(PBDRigidClustered, 
								ActiveClusteredToIndex, ActiveClusteredArray);
						}
					}
					else
					{
						// Non clustered rigid particles:
						InsertToMapAndArray(PBDRigid, 
							ActiveParticlesToIndex, ActiveParticlesArray);
					}

					UpdateViews();
				}
			}
		}
	}

	/**
	 * Wake multiple dynamic non-disabled particles.
	 */
	void ActivateParticles(const TArray<TGeometryParticleHandle<T, d>*>& Particles)
	{
		bool bUpdateGeometryCollection = false;
		for (auto Particle : Particles)
		{
			bUpdateGeometryCollection |= ActivateParticle(Particle);
		}
		if (bUpdateGeometryCollection)
		{
			UpdateGeometryCollectionViews();
		}
		else
		{
			UpdateViews();
		}
	}

	/**
	 * Put a non-disabled dynamic particle to sleep.
	 *
	 * If \p DeferUpdateViews is \c true, then it's assumed this function
	 * is being called in a loop and it won't update the SOA view arrays.
	 */
	void DeactivateParticle(
		TGeometryParticleHandle<T, d>* Particle,
		const bool DeferUpdateViews=false)
	{
		if(auto PBDRigid = Particle->CastToRigidParticle())
		{
			if (PBDRigid->ObjectState() == EObjectStateType::Dynamic ||
				PBDRigid->ObjectState() == EObjectStateType::Sleeping)
			{
				if (ensure(!PBDRigid->Disabled()))
				{
					// Sleeping state is currently expressed in 2 places...
					PBDRigid->SetSleeping(true);
					PBDRigid->SetObjectState(EObjectStateType::Sleeping);

					if (auto PBDRigidClustered = Particle->CastToClustered())
					{
						if (Particle->GetParticleType() == Chaos::EParticleType::GeometryCollection)
						{
							bGeometryCollectionDirty = true;
						}
						else
						{
							RemoveFromMapAndArray(PBDRigidClustered, 
								ActiveClusteredToIndex, ActiveClusteredArray);
						}
					}
					else
					{
						RemoveFromMapAndArray(PBDRigid, 
							ActiveParticlesToIndex, ActiveParticlesArray);
					}

					if (!DeferUpdateViews)
					{
						UpdateViews();
					}
				}
			}
		}
	}

	/**
	 * Put multiple dynamic non-disabled particles to sleep.
	 */
	void DeactivateParticles(const TArray<TGeometryParticleHandle<T, d>*>& Particles)
	{
		for (auto Particle : Particles)
		{
			DeactivateParticle(Particle, true);
		}
		UpdateIfNeeded();
		UpdateViews();
	}

	void SetDynamicParticleSOA(TPBDRigidParticleHandle<T, d>* Particle)
	{
		const EObjectStateType State = Particle->ObjectState();


		if (Particle->ObjectState() != EObjectStateType::Dynamic)
		{
			RemoveFromMapAndArray(Particle->CastToRigidParticle(), ActiveParticlesToIndex, ActiveParticlesArray);
		}
		else
		{
			InsertToMapAndArray(Particle->CastToRigidParticle(), ActiveParticlesToIndex, ActiveParticlesArray);
		}

		// Move to appropriate dynamic SOA
		switch (State)
		{
		case EObjectStateType::Kinematic:
			Particle->MoveToSOA(*DynamicKinematicParticles);
			break;

		case EObjectStateType::Dynamic:
			Particle->MoveToSOA(*DynamicParticles);
			break;

		default:
			// TODO: Special SOAs for sleeping and static particles?
			Particle->MoveToSOA(*DynamicParticles);
			break;
		}

		UpdateViews();
	}

	void Serialize(FChaosArchive& Ar)
	{
		static const FName SOAsName = TEXT("PBDRigidsSOAs");
		FChaosArchiveScopedMemory ScopedMemory(Ar, SOAsName, false);

		ParticleHandles.Serialize(Ar);

		Ar << StaticParticles;
		Ar << StaticDisabledParticles;
		Ar << KinematicParticles;
		Ar << KinematicDisabledParticles;
		Ar << DynamicParticles;
		Ar << DynamicDisabledParticles;
		// TODO: Add an entry in UObject/ExternalPhysicsCustomObjectVersion.h when adding these back in:
		//Ar << ClusteredParticles;
		//Ar << GeometryCollectionParticles;

		Ar.UsingCustomVersion(FExternalPhysicsCustomObjectVersion::GUID);
		if (Ar.CustomVer(FExternalPhysicsCustomObjectVersion::GUID) >= FExternalPhysicsCustomObjectVersion::AddDynamicKinematicSOA)
		{
			Ar << DynamicKinematicParticles;
		}

		{
			//need to assign indices to everything
			auto AssignIdxHelper = [&](const auto& Particles)
			{
				for(uint32 ParticleIdx = 0; ParticleIdx < Particles->Size(); ++ParticleIdx)
				{
					FUniqueIdx Unique = UniqueIndices.GenerateUniqueIdx();
					Particles->UniqueIdx(ParticleIdx) = Unique;
					Particles->GTGeometryParticle(ParticleIdx)->SetUniqueIdx(Unique);
				}
			};

			AssignIdxHelper(StaticParticles);
			AssignIdxHelper(StaticDisabledParticles);
			AssignIdxHelper(KinematicParticles);
			AssignIdxHelper(DynamicParticles);
			AssignIdxHelper(DynamicParticles);
			AssignIdxHelper(DynamicDisabledParticles);
			//AssignIdxHelper(ClusteredParticles);
			//AssignIdxHelper(GeometryCollectionParticles);
		}

		ensure(ClusteredParticles->Size() == 0);	//not supported yet
		//Ar << ClusteredParticles;
		Ar << GeometryCollectionParticles;

		SerializeMapAndArray(Ar, ActiveParticlesToIndex, ActiveParticlesArray);
		//SerializeMapAndArray(Ar, ActiveClusteredToIndex, ActiveClusteredArray);
		//SerializeMapAndArray(Ar, NonDisabledClusteredToIndex, NonDisabledClusteredArray);

		//todo: update deterministic ID

		//if (!GeometryCollectionParticles || !GeometryCollectionParticles->Size())
			UpdateViews();
		//else
		//	UpdateGeometryCollectionViews();
	}


	const TParticleView<TGeometryParticles<T, d>>& GetNonDisabledView() const { UpdateIfNeeded();  return NonDisabledView; }

	const TParticleView<TPBDRigidParticles<T, d>>& GetNonDisabledDynamicView() const { UpdateIfNeeded(); return NonDisabledDynamicView; }

	const TParticleView<TPBDRigidParticles<T, d>>& GetActiveParticlesView() const { UpdateIfNeeded(); return ActiveParticlesView; }
	TParticleView<TPBDRigidParticles<T, d>>& GetActiveParticlesView() { UpdateIfNeeded(); return ActiveParticlesView; }

	const TParticleView<TGeometryParticles<T, d>>& GetAllParticlesView() const { UpdateIfNeeded(); return AllParticlesView; }


	const TParticleView<TKinematicGeometryParticles<T, d>>& GetActiveKinematicParticlesView() const { return ActiveKinematicParticlesView; }
	TParticleView<TKinematicGeometryParticles<T, d>>& GetActiveKinematicParticlesView() { return ActiveKinematicParticlesView; }

	const TGeometryParticleHandles<T, d>& GetParticleHandles() const { return ParticleHandles; }
	TGeometryParticleHandles<T, d>& GetParticleHandles() { return ParticleHandles; }

	const TPBDRigidParticles<T, d>& GetDynamicParticles() const { return *DynamicParticles; }
	TPBDRigidParticles<T, d>& GetDynamicParticles() { return *DynamicParticles; }

	const TGeometryParticles<T, d>& GetNonDisabledStaticParticles() const { return *StaticParticles; }
	TGeometryParticles<T, d>& GetNonDisabledStaticParticles() { return *StaticParticles; }

	const TPBDGeometryCollectionParticles<T, d>& GetGeometryCollectionParticles() const { return *GeometryCollectionParticles; }
	TPBDGeometryCollectionParticles<T, d>& GetGeometryCollectionParticles() { return *GeometryCollectionParticles; }

<<<<<<< HEAD
	const TParticleView<TPBDGeometryCollectionParticles<T, d>>& GetActiveGeometryCollectionParticlesView() const { return ActiveGeometryCollectionParticlesView; }
	TParticleView<TPBDGeometryCollectionParticles<T, d>>& GetActiveGeometryCollectionParticlesView() { return ActiveGeometryCollectionParticlesView; }
=======
	void UpdateIfNeeded() const 
	{
		if (bGeometryCollectionDirty) 
		{
			TPBDRigidsSOAs<T, d>* NCThis = const_cast<TPBDRigidsSOAs<T, d>*>(this);
			NCThis->UpdateGeometryCollectionViews();
		}
	}
>>>>>>> 90fae962

	/**
	 * Update which particle arrays geometry collection particles are in based on 
	 * their object state (static, kinematic, dynamic, sleeping) and their disabled 
	 * state.
<<<<<<< HEAD
	 */
	void UpdateGeometryCollectionViews()
	{
		int32 AIdx = 0, SIdx = 0, KIdx = 0, DIdx = 0;

		for (TPBDGeometryCollectionParticleHandle<T, d>* Handle : ActiveGeometryCollectionArray)
		{
			// If the particle is disabled we treat it as static, but for no reason 
			// other than immediate convenience.
			const Chaos::EObjectStateType State = Handle->Disabled() ? Chaos::EObjectStateType::Static : Handle->ObjectState();

			switch (State)
			{
			case Chaos::EObjectStateType::Static:
				SIdx++;
				AIdx += (int32)(!Handle->Disabled());
				break;

			case Chaos::EObjectStateType::Kinematic:
				KIdx++;
				AIdx += (int32)(!Handle->Disabled());
				break;

			case Chaos::EObjectStateType::Sleeping: // Sleeping is a modified dynamic state
				DIdx++;
				break;

			case Chaos::EObjectStateType::Dynamic:
				DIdx++;
				AIdx += (int32)(!Handle->Disabled());
				break;

=======
	 *
	 * The reason for specializing this function for geometry collections is for 
	 * scalability.  That is, we try to process many geometry collection particles
	 * at a time, rather than one by one.
	 */
	void UpdateGeometryCollectionViews(const bool ForceUpdateViews=false)
	{
		if (!GeometryCollectionParticles)
		{
			if (ForceUpdateViews)
				UpdateViews();
			return;
		}

		int32 StaticIdx = 0, KinematicIdx = 0, SleepingIdx = 0, DynamicIdx = 0;
		int32 ActiveIdx = 0, DisabledIdx = 0;

		for(int32 PIdx = 0; PIdx < (int32)GeometryCollectionParticles->Size(); PIdx++)
		{
			const TPBDGeometryCollectionParticleHandle<T, d>* Handle = 
				GeometryCollectionParticles->Handle(PIdx);
			if (!Handle)
				continue;

			const bool bDisabled = Handle->Disabled();
			if (bDisabled)
				continue;

			// Count the number of particles in each state.
			const Chaos::EObjectStateType State = 
				Handle->Sleeping() ? Chaos::EObjectStateType::Sleeping : Handle->ObjectState();
			switch (State)
			{
			case Chaos::EObjectStateType::Static:
				StaticIdx++;
				break;
			case Chaos::EObjectStateType::Kinematic:
				KinematicIdx++;
				break;
			case Chaos::EObjectStateType::Sleeping:
				SleepingIdx++;
				break;
			case Chaos::EObjectStateType::Dynamic:
				DynamicIdx++;
				break;
>>>>>>> 90fae962
			default:
				break;
			};
		}

<<<<<<< HEAD
		bool Changed = 
			ActiveGeometryCollectionArray.Num() != AIdx ||
			StaticGeometryCollectionArray.Num() != SIdx || 
			KinematicGeometryCollectionArray.Num() != KIdx || 
			DynamicGeometryCollectionArray.Num() != DIdx;

		if (Changed)
		{
			ActiveGeometryCollectionArray.SetNumUninitialized(AIdx);
			StaticGeometryCollectionArray.SetNumUninitialized(SIdx);
			KinematicGeometryCollectionArray.SetNumUninitialized(KIdx);
			DynamicGeometryCollectionArray.SetNumUninitialized(DIdx);
		}

		AIdx = SIdx = KIdx = DIdx = 0;

		for (TPBDGeometryCollectionParticleHandle<T, d>* Handle : ActiveGeometryCollectionArray)
		{
			const Chaos::EObjectStateType State = 
				Handle->Disabled() ? Chaos::EObjectStateType::Static : Handle->ObjectState();
			switch (State)
			{
			case Chaos::EObjectStateType::Static:
				Changed |= StaticGeometryCollectionArray[SIdx] != Handle;
				StaticGeometryCollectionArray[SIdx++] = Handle;
				if (!Handle->Disabled())
				{
					Changed |= ActiveGeometryCollectionArray[AIdx] != Handle;
					ActiveGeometryCollectionArray[AIdx++] = Handle;
				}
				break;

			case Chaos::EObjectStateType::Kinematic:
				Changed |= KinematicGeometryCollectionArray[KIdx] != Handle;
				KinematicGeometryCollectionArray[KIdx++] = Handle;
				if (!Handle->Disabled())
				{
					Changed |= ActiveGeometryCollectionArray[AIdx] != Handle;
					ActiveGeometryCollectionArray[AIdx++] = Handle;
				}
				break;

			case Chaos::EObjectStateType::Sleeping: // Sleeping is a modified dynamic state
				Changed |= DynamicGeometryCollectionArray[DIdx] != Handle;
				DynamicGeometryCollectionArray[DIdx++] = Handle;
				break;

			case Chaos::EObjectStateType::Dynamic:
				Changed |= DynamicGeometryCollectionArray[DIdx] != Handle;
				DynamicGeometryCollectionArray[DIdx++] = Handle;
				if (!Handle->Disabled())
				{
					Changed |= ActiveGeometryCollectionArray[AIdx] != Handle;
					ActiveGeometryCollectionArray[AIdx++] = Handle;
				}
				break;

=======
		// Compare with the previous array sizes, and resize if needed.
		bool Changed =
			StaticGeometryCollectionArray.Num() != StaticIdx ||
			KinematicGeometryCollectionArray.Num() != KinematicIdx ||
			SleepingGeometryCollectionArray.Num() != SleepingIdx ||
			DynamicGeometryCollectionArray.Num() != DynamicIdx;
		if (Changed)
		{
			StaticGeometryCollectionArray.SetNumUninitialized(StaticIdx);
			KinematicGeometryCollectionArray.SetNumUninitialized(KinematicIdx);
			SleepingGeometryCollectionArray.SetNumUninitialized(SleepingIdx);
			DynamicGeometryCollectionArray.SetNumUninitialized(DynamicIdx);
		}

		// (Re)populate the arrays, making note if any prior entires differ from the current.
		StaticIdx = KinematicIdx = SleepingIdx = DynamicIdx = 0;
		for(int32 PIdx = 0; PIdx < (int32)GeometryCollectionParticles->Size(); PIdx++)
		{
			TPBDGeometryCollectionParticleHandle<T, d>* Handle = 
				GeometryCollectionParticles->Handle(PIdx);
			if (!Handle)
				continue;

			const bool bDisabled = Handle->Disabled();
			if (bDisabled)
				continue;

			const Chaos::EObjectStateType State = 
				Handle->Sleeping() ? Chaos::EObjectStateType::Sleeping : Handle->ObjectState();
			switch (State)
			{
			case Chaos::EObjectStateType::Static:
				Changed |= StaticGeometryCollectionArray[StaticIdx] != Handle;
				StaticGeometryCollectionArray[StaticIdx++] = Handle;
				break;
			case Chaos::EObjectStateType::Kinematic:
				Changed |= KinematicGeometryCollectionArray[KinematicIdx] != Handle;
				KinematicGeometryCollectionArray[KinematicIdx++] = Handle;
				break;
			case Chaos::EObjectStateType::Sleeping:
				Changed |= SleepingGeometryCollectionArray[SleepingIdx] != Handle;
				SleepingGeometryCollectionArray[SleepingIdx++] = Handle;
				break;
			case Chaos::EObjectStateType::Dynamic:
				Changed |= DynamicGeometryCollectionArray[DynamicIdx] != Handle;
				DynamicGeometryCollectionArray[DynamicIdx++] = Handle;
				break;
>>>>>>> 90fae962
			default:
				break;
			};
		}

<<<<<<< HEAD
		if(Changed)
		{
			UpdateViews();
		}
=======
		if(Changed || ForceUpdateViews)
		{
			UpdateViews();
		}
		bGeometryCollectionDirty = false;
>>>>>>> 90fae962
	}

	//TEMP: only needed while clustering code continues to use direct indices
	const auto& GetActiveClusteredArray() const { return ActiveClusteredArray; }
	const auto& GetNonDisabledClusteredArray() const { return NonDisabledClusteredArray; }

	const auto& GetClusteredParticles() const { return *ClusteredParticles; }
	auto& GetClusteredParticles() { return *ClusteredParticles; }

	auto& GetUniqueIndices() { return UniqueIndices; }

private:
	template <typename TParticleHandleType, typename TParticles>
	TArray<TParticleHandleType*> CreateParticlesHelper(int32 NumParticles, const FUniqueIdx* ExistingIndices,  TUniquePtr<TParticles>& Particles, const TGeometryParticleParameters<T, d>& Params)
	{
		const int32 ParticlesStartIdx = Particles->Size();
		Particles->AddParticles(NumParticles);
		TArray<TParticleHandleType*> ReturnHandles;
		ReturnHandles.AddUninitialized(NumParticles);

		const int32 HandlesStartIdx = ParticleHandles.Size();
		ParticleHandles.AddHandles(NumParticles);

		for (int32 Count = 0; Count < NumParticles; ++Count)
		{
			const int32 ParticleIdx = Count + ParticlesStartIdx;
			const int32 HandleIdx = Count + HandlesStartIdx;

			TUniquePtr<TParticleHandleType> NewParticleHandle = TParticleHandleType::CreateParticleHandle(MakeSerializable(Particles), ParticleIdx, HandleIdx);
#if CHAOS_DETERMINISTIC
			NewParticleHandle->ParticleID() = BiggestParticleID++;
#endif
			ReturnHandles[Count] = NewParticleHandle.Get();
			//If unique indices are null it means there is no GT particle that already registered an ID, so create one
			if(ExistingIndices)
			{
				ReturnHandles[Count]->SetUniqueIdx(ExistingIndices[Count]);
			}
			else
			{
				ReturnHandles[Count]->SetUniqueIdx(UniqueIndices.GenerateUniqueIdx());
			}
			ParticleHandles.Handle(HandleIdx) = MoveTemp(NewParticleHandle);
		}

		return ReturnHandles;
	}

	template <typename TParticle1, typename TParticle2>
	void InsertToMapAndArray(const TArray<TParticle1*>& ParticlesToInsert, TMap<TParticle2*, int32>& ParticleToIndex, TArray<TParticle2*>& ParticleArray)
	{
<<<<<<< HEAD
=======
		TArray<bool> Contains;
		Contains.AddZeroed(ParticlesToInsert.Num());

>>>>>>> 90fae962
		// TODO: Compile time check ensuring TParticle2 is derived from TParticle1?
		int32 NextIdx = ParticleArray.Num();
		for(int32 Idx = 0; Idx < ParticlesToInsert.Num(); ++Idx)
		{
			auto Particle = ParticlesToInsert[Idx];
			Contains[Idx] = ParticleToIndex.Contains(Particle);
			if (!Contains[Idx])
			{
				ParticleToIndex.Add(Particle, NextIdx++);
			}
		}
		ParticleArray.Reserve(ParticleArray.Num() + NextIdx - ParticleArray.Num());
		for (int32 Idx = 0; Idx < ParticlesToInsert.Num(); ++Idx)
		{
			if (!Contains[Idx])
			{
				auto Particle = ParticlesToInsert[Idx];
				ParticleArray.Add(Particle);
			}
		}
	}

	template <typename TParticle>
	static void InsertToMapAndArray(TParticle* Particle, TMap<TParticle*, int32>& ParticleToIndex, TArray<TParticle*>& ParticleArray)
	{
		if (ParticleToIndex.Contains(Particle) == false)
		{
			ParticleToIndex.Add(Particle, ParticleArray.Num());
			ParticleArray.Add(Particle);
		}
	}

	template <typename TParticle>
	static void RemoveFromMapAndArray(TParticle* Particle, TMap<TParticle*, int32>& ParticleToIndex, TArray<TParticle*>& ParticleArray)
	{
		if (int32* IdxPtr = ParticleToIndex.Find(Particle))
		{
			int32 Idx = *IdxPtr;
			ParticleArray.RemoveAtSwap(Idx);
			if (Idx < ParticleArray.Num())
			{
				//update swapped element with new index
				ParticleToIndex[ParticleArray[Idx]] = Idx;
			}
			ParticleToIndex.Remove(Particle);
		}
	}

	template <typename TParticle>
	void SerializeMapAndArray(FChaosArchive& Ar, TMap<TParticle*, int32>& ParticleToIndex, TArray<TParticle*>& ParticleArray)
	{
		TArray<TSerializablePtr<TParticle>>& SerializableArray = AsAlwaysSerializableArray(ParticleArray);
		Ar << SerializableArray;

		int32 Idx = 0;
		for (auto Particle : ParticleArray)
		{
			ParticleToIndex.Add(Particle, Idx++);
		}
	}
	
	//should be called whenever particles are added / removed / reordered
	void UpdateViews()
	{
		//build various views. Group SOA types together for better branch prediction
		{
			TArray<TSOAView<TGeometryParticles<T, d>>> TmpArray = 
			{ 
				StaticParticles.Get(), 
				KinematicParticles.Get(), 
<<<<<<< HEAD
				DynamicParticles.Get(), 
				{&NonDisabledClusteredArray}, 
				{&StaticGeometryCollectionArray},
				{&KinematicGeometryCollectionArray},
=======
				DynamicParticles.Get(),
				DynamicKinematicParticles.Get(),
				{&NonDisabledClusteredArray},
				{&StaticGeometryCollectionArray},
				{&KinematicGeometryCollectionArray},
				{&SleepingGeometryCollectionArray},
>>>>>>> 90fae962
				{&DynamicGeometryCollectionArray}
			};
			NonDisabledView = MakeParticleView(MoveTemp(TmpArray));
		}
		{
			TArray<TSOAView<TPBDRigidParticles<T, d>>> TmpArray = 
			{ 
				DynamicParticles.Get(), 
				{&NonDisabledClusteredArray}, 
<<<<<<< HEAD
=======
				{&SleepingGeometryCollectionArray},
>>>>>>> 90fae962
				{&DynamicGeometryCollectionArray}
			};
			NonDisabledDynamicView = MakeParticleView(MoveTemp(TmpArray));
		}
		{
			TArray<TSOAView<TPBDRigidParticles<T, d>>> TmpArray = 
			{ 
				{&ActiveParticlesArray},
<<<<<<< HEAD
				{&ActiveGeometryCollectionArray}
=======
			//	{&NonDisabledClusteredArray},  Cluster particles appear in the ActiveParticlesArray
				{&StaticGeometryCollectionArray},
				{&KinematicGeometryCollectionArray},
				{&DynamicGeometryCollectionArray}
>>>>>>> 90fae962
			};
			ActiveParticlesView = MakeParticleView(MoveTemp(TmpArray));
		}
		{
<<<<<<< HEAD
			TArray<TSOAView<TGeometryParticles<T, d>>> TmpArray = { StaticParticles.Get(), StaticDisabledParticles.Get(), KinematicParticles.Get(), KinematicDisabledParticles.Get(),
				DynamicParticles.Get(), DynamicDisabledParticles.Get(), ClusteredParticles.Get(), GeometryCollectionParticles.Get() };
=======
			TArray<TSOAView<TGeometryParticles<T, d>>> TmpArray = 
			{ 
				StaticParticles.Get(), 
				StaticDisabledParticles.Get(), 
				KinematicParticles.Get(), 
				KinematicDisabledParticles.Get(),
				DynamicParticles.Get(), 
				DynamicDisabledParticles.Get(), 
				DynamicKinematicParticles.Get(), 
				ClusteredParticles.Get(), 
				GeometryCollectionParticles.Get() 
			};
>>>>>>> 90fae962
			AllParticlesView = MakeParticleView(MoveTemp(TmpArray));
		}
		{
			TArray<TSOAView<TKinematicGeometryParticles<T, d>>> TmpArray = 
			{ 
				KinematicParticles.Get(),
<<<<<<< HEAD
=======
				DynamicKinematicParticles.Get(),
>>>>>>> 90fae962
				{&KinematicGeometryCollectionArray}
			};
			ActiveKinematicParticlesView = MakeParticleView(MoveTemp(TmpArray));
		}
		{
<<<<<<< HEAD
			TArray<TSOAView<TPBDGeometryCollectionParticles<T, d>>> TmpArray = { {&ActiveGeometryCollectionArray} };
=======
			TArray<TSOAView<TPBDGeometryCollectionParticles<T, d>>> TmpArray = 
			{ 
				{&StaticGeometryCollectionArray},
				{&KinematicGeometryCollectionArray},
				{&DynamicGeometryCollectionArray}
			};
>>>>>>> 90fae962
			ActiveGeometryCollectionParticlesView = MakeParticleView(MoveTemp(TmpArray));
		}
	}

	//Organized by SOA type
	TUniquePtr<TGeometryParticles<T, d>> StaticParticles;
	TUniquePtr<TGeometryParticles<T, d>> StaticDisabledParticles;

	TUniquePtr<TKinematicGeometryParticles<T, d>> KinematicParticles;
	TUniquePtr<TKinematicGeometryParticles<T, d>> KinematicDisabledParticles;

	TUniquePtr<TPBDRigidParticles<T, d>> DynamicParticles;
	TUniquePtr<TPBDRigidParticles<T, d>> DynamicKinematicParticles;
	TUniquePtr<TPBDRigidParticles<T, d>> DynamicDisabledParticles;

	TUniquePtr<TPBDRigidClusteredParticles<T, d>> ClusteredParticles;

	TUniquePtr<TPBDGeometryCollectionParticles<T, d>> GeometryCollectionParticles;

<<<<<<< HEAD
	TMap<TPBDGeometryCollectionParticleHandle<T, d>*, int32> ActiveGeometryCollectionToIndex;
	TArray<TPBDGeometryCollectionParticleHandle<T, d>*> ActiveGeometryCollectionArray;

	TArray<TPBDGeometryCollectionParticleHandle<T, d>*> StaticGeometryCollectionArray;
	TArray<TPBDGeometryCollectionParticleHandle<T, d>*> KinematicGeometryCollectionArray;
	TArray<TPBDGeometryCollectionParticleHandle<T, d>*> DynamicGeometryCollectionArray;
=======
	// Geometry collection particle state is controlled via their disabled state and assigned 
	// EObjectStateType, and are shuffled into these corresponding arrays in UpdateGeometryCollectionViews().
	TArray<TPBDGeometryCollectionParticleHandle<T, d>*> StaticGeometryCollectionArray;
	TArray<TPBDGeometryCollectionParticleHandle<T, d>*> KinematicGeometryCollectionArray;
	TArray<TPBDGeometryCollectionParticleHandle<T, d>*> SleepingGeometryCollectionArray;
	TArray<TPBDGeometryCollectionParticleHandle<T, d>*> DynamicGeometryCollectionArray;
	bool bGeometryCollectionDirty;
>>>>>>> 90fae962

	//Utility structures for maintaining an Active particles view
	TMap<TPBDRigidParticleHandle<T, d>*, int32> ActiveParticlesToIndex;
	TArray<TPBDRigidParticleHandle<T, d>*> ActiveParticlesArray;
	TMap<TPBDRigidClusteredParticleHandle<T, d>*, int32> ActiveClusteredToIndex;
	TArray<TPBDRigidClusteredParticleHandle<T, d>*> ActiveClusteredArray;

	//Utility structures for maintaining a NonDisabled particle view
	TMap<TPBDRigidClusteredParticleHandle<T, d>*, int32> NonDisabledClusteredToIndex;
	TArray<TPBDRigidClusteredParticleHandle<T, d>*> NonDisabledClusteredArray;

	//Particle Views
	TParticleView<TGeometryParticles<T, d>> NonDisabledView;							//all particles that are not disabled
	TParticleView<TPBDRigidParticles<T, d>> NonDisabledDynamicView;						//all dynamic particles that are not disabled
	TParticleView<TPBDRigidParticles<T, d>> ActiveParticlesView;						//all particles that are active
	TParticleView<TGeometryParticles<T, d>> AllParticlesView;							//all particles
	TParticleView<TKinematicGeometryParticles<T, d>> ActiveKinematicParticlesView;		//all kinematic particles that are not disabled
	TParticleView<TPBDGeometryCollectionParticles<T, d>> ActiveGeometryCollectionParticlesView; // all geom collection particles that are not disabled

	//Auxiliary data synced with particle handles
	TGeometryParticleHandles<T, d> ParticleHandles;

	FParticleUniqueIndices UniqueIndices;

#if CHAOS_DETERMINISTIC
	int32 BiggestParticleID;
#endif
};
}<|MERGE_RESOLUTION|>--- conflicted
+++ resolved
@@ -115,12 +115,8 @@
 
 		GeometryCollectionParticles = MakeUnique<TPBDGeometryCollectionParticles<T, d>>();
 		GeometryCollectionParticles->RemoveParticleBehavior() = ERemoveParticleBehavior::Remove;	//clustered particles maintain relative ordering
-<<<<<<< HEAD
-		
-=======
 		bGeometryCollectionDirty = false;
 
->>>>>>> 90fae962
 		UpdateViews();
 	}
 
@@ -146,11 +142,7 @@
 	}
 	TArray<TPBDRigidParticleHandle<T, d>*> CreateDynamicParticles(int32 NumParticles, const FUniqueIdx* ExistingIndices = nullptr,  const TPBDRigidParticleParameters<T, d>& Params = TPBDRigidParticleParameters<T, d>())
 	{
-<<<<<<< HEAD
-		auto Results = CreateParticlesHelper<TPBDRigidParticleHandle<T, d>>(NumParticles, Params.bDisabled ? DynamicDisabledParticles : DynamicParticles, Params);
-=======
 		auto Results = CreateParticlesHelper<TPBDRigidParticleHandle<T, d>>(NumParticles, ExistingIndices, Params.bDisabled ? DynamicDisabledParticles : DynamicParticles, Params);;
->>>>>>> 90fae962
 
 		if (!Params.bStartSleeping)
 		{
@@ -159,19 +151,6 @@
 		UpdateViews();
 		return Results;
 	}
-<<<<<<< HEAD
-	TArray<TPBDGeometryCollectionParticleHandle<T, d>*> CreateGeometryCollectionParticles(int32 NumParticles, const TPBDRigidParticleParameters<T, d>& Params = TPBDRigidParticleParameters<T, d>())
-	{
-		TArray<TPBDGeometryCollectionParticleHandle<T, d>*> Results = CreateParticlesHelper<TPBDGeometryCollectionParticleHandle<T, d>>(
-			NumParticles, GeometryCollectionParticles, Params);
-		//TArray<TPBDRigidParticleHandle<T, d>*>& RigidHandles = (TArray<TPBDRigidParticleHandle<T, d>*>*)&Results;//*static_cast<TArray<TPBDRigidParticleHandle<T, d>*>*>(&Results);
-		if (!Params.bStartSleeping)
-		{
-			InsertToMapAndArray(Results, ActiveGeometryCollectionToIndex, ActiveGeometryCollectionArray);
-		}
-		UpdateGeometryCollectionViews();
-		UpdateViews();
-=======
 	TArray<TPBDGeometryCollectionParticleHandle<T, d>*> CreateGeometryCollectionParticles(int32 NumParticles, const FUniqueIdx* ExistingIndices = nullptr, const TPBDRigidParticleParameters<T, d>& Params = TPBDRigidParticleParameters<T, d>())
 	{
 		TArray<TPBDGeometryCollectionParticleHandle<T, d>*> Results = CreateParticlesHelper<TPBDGeometryCollectionParticleHandle<T, d>>(
@@ -190,7 +169,6 @@
 			}
 		}
 		bGeometryCollectionDirty = true;
->>>>>>> 90fae962
 		return Results;
 	}
 
@@ -596,10 +574,6 @@
 	const TPBDGeometryCollectionParticles<T, d>& GetGeometryCollectionParticles() const { return *GeometryCollectionParticles; }
 	TPBDGeometryCollectionParticles<T, d>& GetGeometryCollectionParticles() { return *GeometryCollectionParticles; }
 
-<<<<<<< HEAD
-	const TParticleView<TPBDGeometryCollectionParticles<T, d>>& GetActiveGeometryCollectionParticlesView() const { return ActiveGeometryCollectionParticlesView; }
-	TParticleView<TPBDGeometryCollectionParticles<T, d>>& GetActiveGeometryCollectionParticlesView() { return ActiveGeometryCollectionParticlesView; }
-=======
 	void UpdateIfNeeded() const 
 	{
 		if (bGeometryCollectionDirty) 
@@ -608,46 +582,11 @@
 			NCThis->UpdateGeometryCollectionViews();
 		}
 	}
->>>>>>> 90fae962
 
 	/**
 	 * Update which particle arrays geometry collection particles are in based on 
 	 * their object state (static, kinematic, dynamic, sleeping) and their disabled 
 	 * state.
-<<<<<<< HEAD
-	 */
-	void UpdateGeometryCollectionViews()
-	{
-		int32 AIdx = 0, SIdx = 0, KIdx = 0, DIdx = 0;
-
-		for (TPBDGeometryCollectionParticleHandle<T, d>* Handle : ActiveGeometryCollectionArray)
-		{
-			// If the particle is disabled we treat it as static, but for no reason 
-			// other than immediate convenience.
-			const Chaos::EObjectStateType State = Handle->Disabled() ? Chaos::EObjectStateType::Static : Handle->ObjectState();
-
-			switch (State)
-			{
-			case Chaos::EObjectStateType::Static:
-				SIdx++;
-				AIdx += (int32)(!Handle->Disabled());
-				break;
-
-			case Chaos::EObjectStateType::Kinematic:
-				KIdx++;
-				AIdx += (int32)(!Handle->Disabled());
-				break;
-
-			case Chaos::EObjectStateType::Sleeping: // Sleeping is a modified dynamic state
-				DIdx++;
-				break;
-
-			case Chaos::EObjectStateType::Dynamic:
-				DIdx++;
-				AIdx += (int32)(!Handle->Disabled());
-				break;
-
-=======
 	 *
 	 * The reason for specializing this function for geometry collections is for 
 	 * scalability.  That is, we try to process many geometry collection particles
@@ -693,71 +632,11 @@
 			case Chaos::EObjectStateType::Dynamic:
 				DynamicIdx++;
 				break;
->>>>>>> 90fae962
 			default:
 				break;
 			};
 		}
 
-<<<<<<< HEAD
-		bool Changed = 
-			ActiveGeometryCollectionArray.Num() != AIdx ||
-			StaticGeometryCollectionArray.Num() != SIdx || 
-			KinematicGeometryCollectionArray.Num() != KIdx || 
-			DynamicGeometryCollectionArray.Num() != DIdx;
-
-		if (Changed)
-		{
-			ActiveGeometryCollectionArray.SetNumUninitialized(AIdx);
-			StaticGeometryCollectionArray.SetNumUninitialized(SIdx);
-			KinematicGeometryCollectionArray.SetNumUninitialized(KIdx);
-			DynamicGeometryCollectionArray.SetNumUninitialized(DIdx);
-		}
-
-		AIdx = SIdx = KIdx = DIdx = 0;
-
-		for (TPBDGeometryCollectionParticleHandle<T, d>* Handle : ActiveGeometryCollectionArray)
-		{
-			const Chaos::EObjectStateType State = 
-				Handle->Disabled() ? Chaos::EObjectStateType::Static : Handle->ObjectState();
-			switch (State)
-			{
-			case Chaos::EObjectStateType::Static:
-				Changed |= StaticGeometryCollectionArray[SIdx] != Handle;
-				StaticGeometryCollectionArray[SIdx++] = Handle;
-				if (!Handle->Disabled())
-				{
-					Changed |= ActiveGeometryCollectionArray[AIdx] != Handle;
-					ActiveGeometryCollectionArray[AIdx++] = Handle;
-				}
-				break;
-
-			case Chaos::EObjectStateType::Kinematic:
-				Changed |= KinematicGeometryCollectionArray[KIdx] != Handle;
-				KinematicGeometryCollectionArray[KIdx++] = Handle;
-				if (!Handle->Disabled())
-				{
-					Changed |= ActiveGeometryCollectionArray[AIdx] != Handle;
-					ActiveGeometryCollectionArray[AIdx++] = Handle;
-				}
-				break;
-
-			case Chaos::EObjectStateType::Sleeping: // Sleeping is a modified dynamic state
-				Changed |= DynamicGeometryCollectionArray[DIdx] != Handle;
-				DynamicGeometryCollectionArray[DIdx++] = Handle;
-				break;
-
-			case Chaos::EObjectStateType::Dynamic:
-				Changed |= DynamicGeometryCollectionArray[DIdx] != Handle;
-				DynamicGeometryCollectionArray[DIdx++] = Handle;
-				if (!Handle->Disabled())
-				{
-					Changed |= ActiveGeometryCollectionArray[AIdx] != Handle;
-					ActiveGeometryCollectionArray[AIdx++] = Handle;
-				}
-				break;
-
-=======
 		// Compare with the previous array sizes, and resize if needed.
 		bool Changed =
 			StaticGeometryCollectionArray.Num() != StaticIdx ||
@@ -805,24 +684,16 @@
 				Changed |= DynamicGeometryCollectionArray[DynamicIdx] != Handle;
 				DynamicGeometryCollectionArray[DynamicIdx++] = Handle;
 				break;
->>>>>>> 90fae962
 			default:
 				break;
 			};
 		}
 
-<<<<<<< HEAD
-		if(Changed)
+		if(Changed || ForceUpdateViews)
 		{
 			UpdateViews();
 		}
-=======
-		if(Changed || ForceUpdateViews)
-		{
-			UpdateViews();
-		}
 		bGeometryCollectionDirty = false;
->>>>>>> 90fae962
 	}
 
 	//TEMP: only needed while clustering code continues to use direct indices
@@ -874,12 +745,9 @@
 	template <typename TParticle1, typename TParticle2>
 	void InsertToMapAndArray(const TArray<TParticle1*>& ParticlesToInsert, TMap<TParticle2*, int32>& ParticleToIndex, TArray<TParticle2*>& ParticleArray)
 	{
-<<<<<<< HEAD
-=======
 		TArray<bool> Contains;
 		Contains.AddZeroed(ParticlesToInsert.Num());
 
->>>>>>> 90fae962
 		// TODO: Compile time check ensuring TParticle2 is derived from TParticle1?
 		int32 NextIdx = ParticleArray.Num();
 		for(int32 Idx = 0; Idx < ParticlesToInsert.Num(); ++Idx)
@@ -950,19 +818,12 @@
 			{ 
 				StaticParticles.Get(), 
 				KinematicParticles.Get(), 
-<<<<<<< HEAD
-				DynamicParticles.Get(), 
-				{&NonDisabledClusteredArray}, 
-				{&StaticGeometryCollectionArray},
-				{&KinematicGeometryCollectionArray},
-=======
 				DynamicParticles.Get(),
 				DynamicKinematicParticles.Get(),
 				{&NonDisabledClusteredArray},
 				{&StaticGeometryCollectionArray},
 				{&KinematicGeometryCollectionArray},
 				{&SleepingGeometryCollectionArray},
->>>>>>> 90fae962
 				{&DynamicGeometryCollectionArray}
 			};
 			NonDisabledView = MakeParticleView(MoveTemp(TmpArray));
@@ -972,10 +833,7 @@
 			{ 
 				DynamicParticles.Get(), 
 				{&NonDisabledClusteredArray}, 
-<<<<<<< HEAD
-=======
 				{&SleepingGeometryCollectionArray},
->>>>>>> 90fae962
 				{&DynamicGeometryCollectionArray}
 			};
 			NonDisabledDynamicView = MakeParticleView(MoveTemp(TmpArray));
@@ -984,22 +842,14 @@
 			TArray<TSOAView<TPBDRigidParticles<T, d>>> TmpArray = 
 			{ 
 				{&ActiveParticlesArray},
-<<<<<<< HEAD
-				{&ActiveGeometryCollectionArray}
-=======
 			//	{&NonDisabledClusteredArray},  Cluster particles appear in the ActiveParticlesArray
 				{&StaticGeometryCollectionArray},
 				{&KinematicGeometryCollectionArray},
 				{&DynamicGeometryCollectionArray}
->>>>>>> 90fae962
 			};
 			ActiveParticlesView = MakeParticleView(MoveTemp(TmpArray));
 		}
 		{
-<<<<<<< HEAD
-			TArray<TSOAView<TGeometryParticles<T, d>>> TmpArray = { StaticParticles.Get(), StaticDisabledParticles.Get(), KinematicParticles.Get(), KinematicDisabledParticles.Get(),
-				DynamicParticles.Get(), DynamicDisabledParticles.Get(), ClusteredParticles.Get(), GeometryCollectionParticles.Get() };
-=======
 			TArray<TSOAView<TGeometryParticles<T, d>>> TmpArray = 
 			{ 
 				StaticParticles.Get(), 
@@ -1012,32 +862,24 @@
 				ClusteredParticles.Get(), 
 				GeometryCollectionParticles.Get() 
 			};
->>>>>>> 90fae962
 			AllParticlesView = MakeParticleView(MoveTemp(TmpArray));
 		}
 		{
 			TArray<TSOAView<TKinematicGeometryParticles<T, d>>> TmpArray = 
 			{ 
 				KinematicParticles.Get(),
-<<<<<<< HEAD
-=======
 				DynamicKinematicParticles.Get(),
->>>>>>> 90fae962
 				{&KinematicGeometryCollectionArray}
 			};
 			ActiveKinematicParticlesView = MakeParticleView(MoveTemp(TmpArray));
 		}
 		{
-<<<<<<< HEAD
-			TArray<TSOAView<TPBDGeometryCollectionParticles<T, d>>> TmpArray = { {&ActiveGeometryCollectionArray} };
-=======
 			TArray<TSOAView<TPBDGeometryCollectionParticles<T, d>>> TmpArray = 
 			{ 
 				{&StaticGeometryCollectionArray},
 				{&KinematicGeometryCollectionArray},
 				{&DynamicGeometryCollectionArray}
 			};
->>>>>>> 90fae962
 			ActiveGeometryCollectionParticlesView = MakeParticleView(MoveTemp(TmpArray));
 		}
 	}
@@ -1057,14 +899,6 @@
 
 	TUniquePtr<TPBDGeometryCollectionParticles<T, d>> GeometryCollectionParticles;
 
-<<<<<<< HEAD
-	TMap<TPBDGeometryCollectionParticleHandle<T, d>*, int32> ActiveGeometryCollectionToIndex;
-	TArray<TPBDGeometryCollectionParticleHandle<T, d>*> ActiveGeometryCollectionArray;
-
-	TArray<TPBDGeometryCollectionParticleHandle<T, d>*> StaticGeometryCollectionArray;
-	TArray<TPBDGeometryCollectionParticleHandle<T, d>*> KinematicGeometryCollectionArray;
-	TArray<TPBDGeometryCollectionParticleHandle<T, d>*> DynamicGeometryCollectionArray;
-=======
 	// Geometry collection particle state is controlled via their disabled state and assigned 
 	// EObjectStateType, and are shuffled into these corresponding arrays in UpdateGeometryCollectionViews().
 	TArray<TPBDGeometryCollectionParticleHandle<T, d>*> StaticGeometryCollectionArray;
@@ -1072,7 +906,6 @@
 	TArray<TPBDGeometryCollectionParticleHandle<T, d>*> SleepingGeometryCollectionArray;
 	TArray<TPBDGeometryCollectionParticleHandle<T, d>*> DynamicGeometryCollectionArray;
 	bool bGeometryCollectionDirty;
->>>>>>> 90fae962
 
 	//Utility structures for maintaining an Active particles view
 	TMap<TPBDRigidParticleHandle<T, d>*, int32> ActiveParticlesToIndex;
