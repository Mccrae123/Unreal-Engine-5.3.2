--- conflicted
+++ resolved
@@ -98,12 +98,6 @@
 	volatile int8 Block;
 };
 
-<<<<<<< HEAD
-class FPBDRigidsSOAs
-{
-public:
-	FPBDRigidsSOAs()
-=======
 using FParticleUniqueIndices = FParticleUniqueIndicesMultithreaded;
 
 template <typename TParticleType>
@@ -198,7 +192,6 @@
 public:
 	FPBDRigidsSOAs(IParticleUniqueIndices& InUniqueIndices)
 		: UniqueIndices(InUniqueIndices)
->>>>>>> 6bbb88c8
 	{
 #if CHAOS_DETERMINISTIC
 		BiggestParticleID = 0;
@@ -215,15 +208,8 @@
 		DynamicKinematicParticles = MakeUnique<FPBDRigidParticles>();
 
 		ClusteredParticles = MakeUnique< FPBDRigidClusteredParticles>();
-<<<<<<< HEAD
-		ClusteredParticles->RemoveParticleBehavior() = ERemoveParticleBehavior::Remove;	//clustered particles maintain relative ordering
 
 		GeometryCollectionParticles = MakeUnique<TPBDGeometryCollectionParticles<FReal, 3>>();
-		GeometryCollectionParticles->RemoveParticleBehavior() = ERemoveParticleBehavior::Remove;	//clustered particles maintain relative ordering
-=======
-
-		GeometryCollectionParticles = MakeUnique<TPBDGeometryCollectionParticles<FReal, 3>>();
->>>>>>> 6bbb88c8
 		bGeometryCollectionDirty = false;
 
 		UpdateViews();
@@ -300,12 +286,7 @@
 
 		if (!Params.bStartSleeping)
 		{
-<<<<<<< HEAD
-			InsertToMapAndArray(reinterpret_cast<TArray<FPBDRigidParticleHandle*>&>(NewClustered), ActiveParticlesToIndex, ActiveParticlesArray);
-			InsertToMapAndArray(NewClustered, ActiveClusteredToIndex, ActiveClusteredArray);
-=======
 			AddToActiveArray(reinterpret_cast<TArray<FPBDRigidParticleHandle*>&>(NewClustered));
->>>>>>> 6bbb88c8
 		}
 
 		UpdateViews();
@@ -315,27 +296,11 @@
 	
 	void ClearTransientDirty()
 	{
-<<<<<<< HEAD
-		TransientDirtyToIndex.Reset();
-		TransientDirtyArray.Reset();
-=======
 		TransientDirtyMapArray.Reset();
->>>>>>> 6bbb88c8
 	}
 
 	void MarkTransientDirtyParticle(FGeometryParticleHandle* Particle)
 	{
-<<<<<<< HEAD
-		FPBDRigidParticleHandle* Rigid =  Particle->CastToRigidParticle();
-		if(Rigid)
-		{
-			InsertToMapAndArray(Rigid, TransientDirtyToIndex, TransientDirtyArray);
-		}
-
-		UpdateViews();
-	}
-
-=======
 		if(FPBDRigidParticleHandle* Rigid =  Particle->CastToRigidParticle())
 		{
 			//if active it's already in the dirty view
@@ -347,52 +312,26 @@
 		}
 	}
 
->>>>>>> 6bbb88c8
 	void DestroyParticle(FGeometryParticleHandle* Particle)
 	{
 		auto PBDRigid = Particle->CastToRigidParticle();
 		if(PBDRigid)
 		{
-<<<<<<< HEAD
-			RemoveFromMapAndArray(PBDRigid, ActiveParticlesToIndex, ActiveParticlesArray);
-			RemoveFromMapAndArray(PBDRigid, TransientDirtyToIndex, TransientDirtyArray);
-=======
 			RemoveFromActiveArray(PBDRigid, /*bStillDirty=*/ false);
 			MovingKinematicsMapArray.Remove(PBDRigid->CastToKinematicParticle());
->>>>>>> 6bbb88c8
 
 			if (auto PBDRigidClustered = Particle->CastToClustered())
 			{
 				if (Particle->GetParticleType() == Chaos::EParticleType::GeometryCollection)
 				{
-<<<<<<< HEAD
-=======
 					FellAsleepGeometryCollectionArray.Remove(PBDRigid);
->>>>>>> 6bbb88c8
 					bGeometryCollectionDirty = true;
 				}
 				else // clustered
 				{
-<<<<<<< HEAD
-					RemoveFromMapAndArray(PBDRigidClustered,
-						NonDisabledClusteredToIndex, NonDisabledClusteredArray);
-
-					if (Particle->ObjectState() == EObjectStateType::Dynamic)
-					{
-						RemoveFromMapAndArray(PBDRigidClustered,
-							ActiveClusteredToIndex, ActiveClusteredArray);
-					}
-				}
-			}
-			else
-			{
-				Particle->MoveToSOA(*DynamicDisabledParticles);
-			}
-=======
 					DynamicClusteredMapArray.Remove(PBDRigidClustered);
 				}
 			}
->>>>>>> 6bbb88c8
 
 			// Check for sleep events referencing this particle
 			// TODO think about this case more
@@ -508,11 +447,7 @@
 	 * Wake a sleeping dynamic non-disabled particle.
 	 * return true if Geometry collection needs to be updated
 	 */
-<<<<<<< HEAD
-	bool ActivateParticle(FGeometryParticleHandle* Particle)
-=======
 	bool ActivateParticle(FGeometryParticleHandle* Particle, const bool DeferUpdateViews=false)
->>>>>>> 6bbb88c8
 	{
 		if (auto PBDRigid = Particle->CastToRigidParticle())
 		{
@@ -533,15 +468,6 @@
 							FellAsleepGeometryCollectionArray.Remove(PBDRigid);
 							bGeometryCollectionDirty = true;
 							return true;
-<<<<<<< HEAD
-						}
-						else
-						{
-							// Clustered, non geometry collection:
-							InsertToMapAndArray(PBDRigidClustered, 
-								ActiveClusteredToIndex, ActiveClusteredArray);
-=======
->>>>>>> 6bbb88c8
 						}
 					}
 					else
@@ -599,11 +525,6 @@
 					// Sleeping state is currently expressed in 2 places...
 					PBDRigid->SetSleeping(true);
 					PBDRigid->SetObjectStateLowLevel(EObjectStateType::Sleeping);
-<<<<<<< HEAD
-
-					InsertToMapAndArray(PBDRigid,TransientDirtyToIndex,TransientDirtyArray);
-=======
->>>>>>> 6bbb88c8
 
 					if (auto PBDRigidClustered = Particle->CastToClustered())
 					{
@@ -818,23 +739,6 @@
 	const TParticleView<FGeometryParticles>& GetNonDisabledView() const { UpdateIfNeeded();  return NonDisabledView; }
 
 	const TParticleView<FPBDRigidParticles>& GetNonDisabledDynamicView() const { UpdateIfNeeded(); return NonDisabledDynamicView; }
-<<<<<<< HEAD
-
-	const TParticleView<FPBDRigidParticles>& GetActiveParticlesView() const { UpdateIfNeeded(); return ActiveParticlesView; }
-	TParticleView<FPBDRigidParticles>& GetActiveParticlesView() { UpdateIfNeeded(); return ActiveParticlesView; }
-
-	const TParticleView<FPBDRigidParticles>& GetDirtyParticlesView() const { UpdateIfNeeded(); return DirtyParticlesView; }
-	TParticleView<FPBDRigidParticles>& GetDirtyParticlesView() { UpdateIfNeeded(); return DirtyParticlesView; }
-
-	const TParticleView<FGeometryParticles>& GetAllParticlesView() const { UpdateIfNeeded(); return AllParticlesView; }
-
-
-	const TParticleView<FKinematicGeometryParticles>& GetActiveKinematicParticlesView() const { return ActiveKinematicParticlesView; }
-	TParticleView<FKinematicGeometryParticles>& GetActiveKinematicParticlesView() { return ActiveKinematicParticlesView; }
-
-	const TParticleView<FGeometryParticles>& GetActiveStaticParticlesView() const { return ActiveStaticParticlesView; }
-	TParticleView<FGeometryParticles>& GetActiveStaticParticlesView() { return ActiveStaticParticlesView; }
-=======
 
 	const TParticleView<FPBDRigidClusteredParticles>& GetNonDisabledClusteredView() const { return NonDisabledClusteredView; }
 
@@ -860,7 +764,6 @@
 
 	const TParticleView<FKinematicGeometryParticles>& GetActiveDynamicMovingKinematicParticlesView() const { return ActiveDynamicMovingKinematicParticlesView; }
 	TParticleView<FKinematicGeometryParticles>& GetActiveDynamicMovingKinematicParticlesView() { return ActiveDynamicMovingKinematicParticlesView; }
->>>>>>> 6bbb88c8
 
 	const TGeometryParticleHandles<FReal, 3>& GetParticleHandles() const { return ParticleHandles; }
 	TGeometryParticleHandles<FReal, 3>& GetParticleHandles() { return ParticleHandles; }
@@ -1095,9 +998,6 @@
 	{
 		//build various views. Group SOA types together for better branch prediction
 		{
-<<<<<<< HEAD
-			TArray<TSOAView<FGeometryParticles>> TmpArray = 
-=======
 			auto TmpArray = bResimulating
 			? TArray<TSOAView<FGeometryParticles>>
 			{
@@ -1107,7 +1007,6 @@
 				{&ResimDynamicKinematicParticles.GetArray() }
 			}
 			: TArray<TSOAView<FGeometryParticles>>
->>>>>>> 6bbb88c8
 			{ 
 				StaticParticles.Get(), 
 				KinematicParticles.Get(), 
@@ -1124,12 +1023,8 @@
 			NonDisabledView = MakeParticleView(MoveTemp(TmpArray));
 		}
 		{
-<<<<<<< HEAD
-			TArray<TSOAView<FPBDRigidParticles>> TmpArray = 
-=======
 			auto TmpArray = bResimulating
 			? TArray<TSOAView<FPBDRigidParticles>>
->>>>>>> 6bbb88c8
 			{ 
 				{&ResimDynamicParticles.GetArray() }
 			}
@@ -1143,11 +1038,7 @@
 			NonDisabledDynamicView = MakeParticleView(MoveTemp(TmpArray));
 		}
 		{
-<<<<<<< HEAD
-			TArray<TSOAView<FPBDRigidParticles>> TmpArray = 
-=======
 			TArray<TSOAView<FKinematicGeometryParticles>> TmpArray = 
->>>>>>> 6bbb88c8
 			{ 
 				{&ActiveParticlesMapArray.GetArray()},
 				{&MovingKinematicsMapArray.GetArray()},
@@ -1174,16 +1065,6 @@
 			ActiveParticlesView = MakeParticleView(MoveTemp(TmpArray));
 		}
 		{
-<<<<<<< HEAD
-			TArray<TSOAView<FPBDRigidParticles>> TmpArray =
-			{
-				{&ActiveParticlesArray},
-				//	{&NonDisabledClusteredArray},  Cluster particles appear in the ActiveParticlesArray
-				{&StaticGeometryCollectionArray},
-				{&KinematicGeometryCollectionArray},
-				{&DynamicGeometryCollectionArray},
-				{&TransientDirtyArray}
-=======
 			auto TmpArray = bResimulating
 			? TArray<TSOAView<FPBDRigidParticles>>
 			{
@@ -1198,7 +1079,6 @@
 				{&DynamicGeometryCollectionArray},
 				{&FellAsleepGeometryCollectionArray.GetArray()},
 				{&TransientDirtyMapArray.GetArray()}
->>>>>>> 6bbb88c8
 			};
 			DirtyParticlesView = MakeParticleView(MoveTemp(TmpArray));
 		}
@@ -1218,9 +1098,6 @@
 			AllParticlesView = MakeParticleView(MoveTemp(TmpArray));
 		}
 		{
-<<<<<<< HEAD
-			TArray<TSOAView<FKinematicGeometryParticles>> TmpArray = 
-=======
 			auto TmpArray = bResimulating
 			? TArray<TSOAView<FKinematicGeometryParticles>>
 			{
@@ -1228,7 +1105,6 @@
 				{&ResimDynamicKinematicParticles.GetArray()}
 			}
 			: TArray<TSOAView<FKinematicGeometryParticles>>
->>>>>>> 6bbb88c8
 			{ 
 				KinematicParticles.Get(),
 				DynamicKinematicParticles.Get(),
@@ -1238,11 +1114,6 @@
 			ActiveKinematicParticlesView = MakeParticleView(MoveTemp(TmpArray));
 		}
 		{
-<<<<<<< HEAD
-			TArray<TSOAView<FGeometryParticles>> TmpArray =
-			{
-				StaticParticles.Get(),
-=======
 			// todo(chaos) handle resim ?
 			TArray<TSOAView<FKinematicGeometryParticles>> TmpArray =
 			{
@@ -1260,18 +1131,13 @@
 			{
 				StaticParticles.Get(),
 				{&StaticClusteredMapArray.GetArray()}
->>>>>>> 6bbb88c8
 			};
 			ActiveStaticParticlesView = MakeParticleView(MoveTemp(TmpArray));
 		}
 		{
-<<<<<<< HEAD
-			TArray<TSOAView<TPBDGeometryCollectionParticles<FReal, 3>>> TmpArray = 
-=======
 			auto TmpArray = bResimulating
 			? TArray<TSOAView<TPBDGeometryCollectionParticles<FReal, 3>>> {}	//no geometry collection during resim
 			: TArray<TSOAView<TPBDGeometryCollectionParticles<FReal, 3>>>
->>>>>>> 6bbb88c8
 			{ 
 				{&StaticGeometryCollectionArray},
 				{&KinematicGeometryCollectionArray},
@@ -1353,21 +1219,6 @@
 	TArray<TPBDGeometryCollectionParticleHandle<FReal, 3>*> KinematicGeometryCollectionArray;
 	TArray<TPBDGeometryCollectionParticleHandle<FReal, 3>*> SleepingGeometryCollectionArray;
 	TArray<TPBDGeometryCollectionParticleHandle<FReal, 3>*> DynamicGeometryCollectionArray;
-<<<<<<< HEAD
-	bool bGeometryCollectionDirty;
-
-	//Utility structures for maintaining an Active particles view
-	TMap<FPBDRigidParticleHandle*, int32> ActiveParticlesToIndex;
-	TArray<FPBDRigidParticleHandle*> ActiveParticlesArray;
-	TMap<FPBDRigidClusteredParticleHandle*, int32> ActiveClusteredToIndex;
-	TArray<FPBDRigidClusteredParticleHandle*> ActiveClusteredArray;
-	TArray<FPBDRigidParticleHandle*> TransientDirtyArray;
-	TMap<FPBDRigidParticleHandle*,int32> TransientDirtyToIndex;
-
-	//Utility structures for maintaining a NonDisabled particle view
-	TMap<FPBDRigidClusteredParticleHandle*, int32> NonDisabledClusteredToIndex;
-	TArray<FPBDRigidClusteredParticleHandle*> NonDisabledClusteredArray;
-=======
 	TParticleMapArray<FPBDRigidParticleHandle> FellAsleepGeometryCollectionArray;
 	bool bGeometryCollectionDirty;
 
@@ -1390,24 +1241,17 @@
 	TParticleMapArray<FPBDRigidClusteredParticleHandle> StaticClusteredMapArray;
 	TParticleMapArray<FPBDRigidClusteredParticleHandle> KinematicClusteredMapArray;
 	TParticleMapArray<FPBDRigidClusteredParticleHandle> DynamicClusteredMapArray;
->>>>>>> 6bbb88c8
 
 	//Particle Views
 	TParticleView<FGeometryParticles> NonDisabledView;							//all particles that are not disabled
 	TParticleView<FPBDRigidParticles> NonDisabledDynamicView;						//all dynamic particles that are not disabled
-<<<<<<< HEAD
-=======
 	TParticleView<FPBDRigidClusteredParticles> NonDisabledClusteredView;			//all clustered particles that are not disabled
->>>>>>> 6bbb88c8
 	TParticleView<FPBDRigidParticles> ActiveParticlesView;						//all particles that are active
 	TParticleView<FPBDRigidParticles> DirtyParticlesView;							//all particles that are active + any that were put to sleep this frame
 	TParticleView<FGeometryParticles> AllParticlesView;							//all particles
 	TParticleView<FKinematicGeometryParticles> ActiveKinematicParticlesView;		//all kinematic particles that are not disabled
-<<<<<<< HEAD
-=======
 	TParticleView<FKinematicGeometryParticles> ActiveMovingKinematicParticlesView;//all moving kinematic particles that are not disabled
 	TParticleView<FKinematicGeometryParticles> ActiveDynamicMovingKinematicParticlesView;//all moving kinematic particles that are not disabled + all dynamic particles
->>>>>>> 6bbb88c8
 	TParticleView<FGeometryParticles> ActiveStaticParticlesView;					//all static particles that are not disabled
 	TParticleView<TPBDGeometryCollectionParticles<FReal, 3>> ActiveGeometryCollectionParticlesView; // all geom collection particles that are not disabled
 
