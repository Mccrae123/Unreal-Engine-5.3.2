// Copyright Epic Games, Inc. All Rights Reserved.
#pragma once

#if !COMPILE_WITHOUT_UNREAL_SUPPORT
#include "Chaos/Array.h"
#include "Chaos/PBDCollisionSpringConstraintsBase.h"
#include "Chaos/PBDParticles.h"

namespace Chaos
{
<<<<<<< HEAD
template<class T, int d>
class TPBDCollisionSpringConstraints : public TPBDCollisionSpringConstraintsBase<T, d>
{
	typedef TPBDCollisionSpringConstraintsBase<T, d> Base;
	using Base::MBarys;
	using Base::MConstraints;

public:
	TPBDCollisionSpringConstraints(
		const int32 InOffset,
		const int32 InNumParticles,
		const TArray<TVector<int32, 3>>& InElements,
		TSet<TVector<int32, 2>>&& InDisabledCollisionElements,
		const T InThickness = (T)1.0,
		const T InStiffness = (T)1.0)
	    : Base(InOffset, InNumParticles, InElements, MoveTemp(InDisabledCollisionElements), InThickness, InStiffness)
	{}

	virtual ~TPBDCollisionSpringConstraints() {}

	using Base::Init;

	void Apply(TPBDParticles<T, d>& InParticles, const T Dt, const int32 InConstraintIndex) const
=======
class FPBDCollisionSpringConstraints : public FPBDCollisionSpringConstraintsBase
{
	typedef FPBDCollisionSpringConstraintsBase Base;
	using Base::Barys;
	using Base::Constraints;

public:
	FPBDCollisionSpringConstraints(
		const int32 InOffset,
		const int32 InNumParticles,
		const TArray<TVec3<int32>>& InElements,
		TSet<TVec2<int32>>&& InDisabledCollisionElements,
		const FReal InThickness = (FReal)1.,
		const FReal InStiffness = (FReal)1.)
	    : Base(InOffset, InNumParticles, InElements, MoveTemp(InDisabledCollisionElements), InThickness, InStiffness)
	{}

	virtual ~FPBDCollisionSpringConstraints() {}

	using Base::Init;

	void Apply(FPBDParticles& Particles, const FReal Dt, const int32 ConstraintIndex) const
>>>>>>> 3aae9151
	{
		const int32 i = ConstraintIndex;
		const TVector<int32, 4>& Constraint = Constraints[i];
		const int32 i1 = Constraint[0];
		const int32 i2 = Constraint[1];
		const int32 i3 = Constraint[2];
		const int32 i4 = Constraint[3];
		const FVec3 Delta = Base::GetDelta(Particles, i);
		static const FReal Multiplier = (FReal)1.;  // TODO(mlentine): Figure out what the best multiplier here is
		if (Particles.InvM(i1) > 0)
		{
			Particles.P(i1) += Multiplier * Particles.InvM(i1) * Delta;
		}
		if (Particles.InvM(i2))
		{
			Particles.P(i2) -= Multiplier * Particles.InvM(i2) * Barys[i][0] * Delta;
		}
		if (Particles.InvM(i3))
		{
			Particles.P(i3) -= Multiplier * Particles.InvM(i3) * Barys[i][1] * Delta;
		}
		if (Particles.InvM(i4))
		{
			Particles.P(i4) -= Multiplier * Particles.InvM(i4) * Barys[i][2] * Delta;
		}
	}

	void Apply(FPBDParticles& InParticles, const FReal Dt) const
	{
		for (int32 i = 0; i < Constraints.Num(); ++i)
		{
			Apply(InParticles, Dt, i);
		}
	}

	void Apply(FPBDParticles& InParticles, const FReal Dt, const TArray<int32>& InConstraintIndices) const
	{
		for (int32 i : InConstraintIndices)
		{
			Apply(InParticles, Dt, i);
		}
	}

};
}
#endif<|MERGE_RESOLUTION|>--- conflicted
+++ resolved
@@ -8,31 +8,6 @@
 
 namespace Chaos
 {
-<<<<<<< HEAD
-template<class T, int d>
-class TPBDCollisionSpringConstraints : public TPBDCollisionSpringConstraintsBase<T, d>
-{
-	typedef TPBDCollisionSpringConstraintsBase<T, d> Base;
-	using Base::MBarys;
-	using Base::MConstraints;
-
-public:
-	TPBDCollisionSpringConstraints(
-		const int32 InOffset,
-		const int32 InNumParticles,
-		const TArray<TVector<int32, 3>>& InElements,
-		TSet<TVector<int32, 2>>&& InDisabledCollisionElements,
-		const T InThickness = (T)1.0,
-		const T InStiffness = (T)1.0)
-	    : Base(InOffset, InNumParticles, InElements, MoveTemp(InDisabledCollisionElements), InThickness, InStiffness)
-	{}
-
-	virtual ~TPBDCollisionSpringConstraints() {}
-
-	using Base::Init;
-
-	void Apply(TPBDParticles<T, d>& InParticles, const T Dt, const int32 InConstraintIndex) const
-=======
 class FPBDCollisionSpringConstraints : public FPBDCollisionSpringConstraintsBase
 {
 	typedef FPBDCollisionSpringConstraintsBase Base;
@@ -55,7 +30,6 @@
 	using Base::Init;
 
 	void Apply(FPBDParticles& Particles, const FReal Dt, const int32 ConstraintIndex) const
->>>>>>> 3aae9151
 	{
 		const int32 i = ConstraintIndex;
 		const TVector<int32, 4>& Constraint = Constraints[i];
