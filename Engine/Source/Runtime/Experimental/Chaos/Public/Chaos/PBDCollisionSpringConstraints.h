--- conflicted
+++ resolved
@@ -3,41 +3,15 @@
 
 #if !COMPILE_WITHOUT_UNREAL_SUPPORT
 #include "Chaos/PBDCollisionSpringConstraintsBase.h"
-<<<<<<< HEAD
-#include "Chaos/PBDParticles.h"
-=======
->>>>>>> 6bbb88c8
 
 namespace Chaos::Softs
 {
-<<<<<<< HEAD
-=======
 
->>>>>>> 6bbb88c8
 class FPBDCollisionSpringConstraints : public FPBDCollisionSpringConstraintsBase
 {
 	typedef FPBDCollisionSpringConstraintsBase Base;
 	using Base::Barys;
 	using Base::Constraints;
-<<<<<<< HEAD
-
-public:
-	FPBDCollisionSpringConstraints(
-		const int32 InOffset,
-		const int32 InNumParticles,
-		const TArray<TVec3<int32>>& InElements,
-		TSet<TVec2<int32>>&& InDisabledCollisionElements,
-		const FReal InThickness = (FReal)1.,
-		const FReal InStiffness = (FReal)1.)
-	    : Base(InOffset, InNumParticles, InElements, MoveTemp(InDisabledCollisionElements), InThickness, InStiffness)
-	{}
-
-	virtual ~FPBDCollisionSpringConstraints() {}
-
-	using Base::Init;
-
-	void Apply(FPBDParticles& Particles, const FReal Dt, const int32 ConstraintIndex) const
-=======
 
 public:
 	FPBDCollisionSpringConstraints(
@@ -56,7 +30,6 @@
 	using Base::Init;
 
 	void Apply(FSolverParticles& Particles, const FSolverReal Dt, const int32 ConstraintIndex) const
->>>>>>> 6bbb88c8
 	{
 		const int32 i = ConstraintIndex;
 		const TVector<int32, 4>& Constraint = Constraints[i];
@@ -64,28 +37,12 @@
 		const int32 i2 = Constraint[1];
 		const int32 i3 = Constraint[2];
 		const int32 i4 = Constraint[3];
-<<<<<<< HEAD
-		const FVec3 Delta = Base::GetDelta(Particles, i);
-		static const FReal Multiplier = (FReal)1.;  // TODO(mlentine): Figure out what the best multiplier here is
-=======
 		const FSolverVec3 Delta = Base::GetDelta(Particles, i);
 		static const FSolverReal Multiplier = (FSolverReal)0.5;  // TODO(mlentine): Figure out what the best multiplier here is
->>>>>>> 6bbb88c8
 		if (Particles.InvM(i1) > 0)
 		{
 			Particles.P(i1) += Multiplier * Particles.InvM(i1) * Delta;
 		}
-<<<<<<< HEAD
-		if (Particles.InvM(i2))
-		{
-			Particles.P(i2) -= Multiplier * Particles.InvM(i2) * Barys[i][0] * Delta;
-		}
-		if (Particles.InvM(i3))
-		{
-			Particles.P(i3) -= Multiplier * Particles.InvM(i3) * Barys[i][1] * Delta;
-		}
-		if (Particles.InvM(i4))
-=======
 		if (Particles.InvM(i2) > (FSolverReal)0.)
 		{
 			Particles.P(i2) -= Multiplier * Particles.InvM(i2) * Barys[i][0] * Delta;
@@ -95,17 +52,12 @@
 			Particles.P(i3) -= Multiplier * Particles.InvM(i3) * Barys[i][1] * Delta;
 		}
 		if (Particles.InvM(i4) > (FSolverReal)0.)
->>>>>>> 6bbb88c8
 		{
 			Particles.P(i4) -= Multiplier * Particles.InvM(i4) * Barys[i][2] * Delta;
 		}
 	}
 
-<<<<<<< HEAD
-	void Apply(FPBDParticles& InParticles, const FReal Dt) const
-=======
 	void Apply(FSolverParticles& InParticles, const FSolverReal Dt) const
->>>>>>> 6bbb88c8
 	{
 		for (int32 i = 0; i < Constraints.Num(); ++i)
 		{
@@ -113,11 +65,7 @@
 		}
 	}
 
-<<<<<<< HEAD
-	void Apply(FPBDParticles& InParticles, const FReal Dt, const TArray<int32>& InConstraintIndices) const
-=======
 	void Apply(FSolverParticles& InParticles, const FSolverReal Dt, const TArray<int32>& InConstraintIndices) const
->>>>>>> 6bbb88c8
 	{
 		for (int32 i : InConstraintIndices)
 		{
