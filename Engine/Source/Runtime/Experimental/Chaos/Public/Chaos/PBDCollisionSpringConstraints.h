// Copyright Epic Games, Inc. All Rights Reserved.
#pragma once

#if !COMPILE_WITHOUT_UNREAL_SUPPORT
#include "Chaos/PBDCollisionSpringConstraintsBase.h"

namespace Chaos::Softs
{

class FPBDCollisionSpringConstraints : public FPBDCollisionSpringConstraintsBase
{
	typedef FPBDCollisionSpringConstraintsBase Base;
	using Base::Barys;
	using Base::Constraints;

public:
	FPBDCollisionSpringConstraints(
		const int32 InOffset,
		const int32 InNumParticles,
		const FTriangleMesh& InTriangleMesh,
		const TArray<FSolverVec3>* InRestPositions,
		TSet<TVec2<int32>>&& InDisabledCollisionElements,
<<<<<<< HEAD
		const FSolverReal InThickness = (FSolverReal)1.,
		const FSolverReal InStiffness = (FSolverReal)1.)
=======
		const FSolverReal InThickness = Base::BackCompatThickness,
		const FSolverReal InStiffness = Base::BackCompatStiffness,
		const FSolverReal InFrictionCoefficient = Base::BackCompatFrictionCoefficient)
>>>>>>> d731a049
		: Base(InOffset, InNumParticles, InTriangleMesh, InRestPositions, MoveTemp(InDisabledCollisionElements), InThickness, InStiffness)
	{}

	virtual ~FPBDCollisionSpringConstraints() override {}

	using Base::Init;

	void Apply(FSolverParticles& Particles, const FSolverReal Dt, const int32 ConstraintIndex) const
	{
		const int32 i = ConstraintIndex;
		const TVector<int32, 4>& Constraint = Constraints[i];
		const int32 i1 = Constraint[0];
		const int32 i2 = Constraint[1];
		const int32 i3 = Constraint[2];
		const int32 i4 = Constraint[3];
		const FSolverVec3 Delta = Base::GetDelta(Particles, i);
<<<<<<< HEAD
		static const FSolverReal Multiplier = (FSolverReal)0.5;  // TODO(mlentine): Figure out what the best multiplier here is
=======
>>>>>>> d731a049
		if (Particles.InvM(i1) > 0)
		{
			Particles.P(i1) += Particles.InvM(i1) * Delta;
		}
		if (Particles.InvM(i2) > (FSolverReal)0.)
		{
			Particles.P(i2) -= Particles.InvM(i2) * Barys[i][0] * Delta;
		}
		if (Particles.InvM(i3) > (FSolverReal)0.)
		{
			Particles.P(i3) -= Particles.InvM(i3) * Barys[i][1] * Delta;
		}
		if (Particles.InvM(i4) > (FSolverReal)0.)
		{
			Particles.P(i4) -= Particles.InvM(i4) * Barys[i][2] * Delta;
		}
	}

	void Apply(FSolverParticles& InParticles, const FSolverReal Dt) const
	{
		for (int32 i = 0; i < Constraints.Num(); ++i)
		{
			Apply(InParticles, Dt, i);
		}
	}

	void Apply(FSolverParticles& InParticles, const FSolverReal Dt, const TArray<int32>& InConstraintIndices) const
	{
		for (int32 i : InConstraintIndices)
		{
			Apply(InParticles, Dt, i);
		}
	}

};

}  // End namespace Chaos::Softs

#endif<|MERGE_RESOLUTION|>--- conflicted
+++ resolved
@@ -20,14 +20,9 @@
 		const FTriangleMesh& InTriangleMesh,
 		const TArray<FSolverVec3>* InRestPositions,
 		TSet<TVec2<int32>>&& InDisabledCollisionElements,
-<<<<<<< HEAD
-		const FSolverReal InThickness = (FSolverReal)1.,
-		const FSolverReal InStiffness = (FSolverReal)1.)
-=======
 		const FSolverReal InThickness = Base::BackCompatThickness,
 		const FSolverReal InStiffness = Base::BackCompatStiffness,
 		const FSolverReal InFrictionCoefficient = Base::BackCompatFrictionCoefficient)
->>>>>>> d731a049
 		: Base(InOffset, InNumParticles, InTriangleMesh, InRestPositions, MoveTemp(InDisabledCollisionElements), InThickness, InStiffness)
 	{}
 
@@ -44,10 +39,6 @@
 		const int32 i3 = Constraint[2];
 		const int32 i4 = Constraint[3];
 		const FSolverVec3 Delta = Base::GetDelta(Particles, i);
-<<<<<<< HEAD
-		static const FSolverReal Multiplier = (FSolverReal)0.5;  // TODO(mlentine): Figure out what the best multiplier here is
-=======
->>>>>>> d731a049
 		if (Particles.InvM(i1) > 0)
 		{
 			Particles.P(i1) += Particles.InvM(i1) * Delta;
