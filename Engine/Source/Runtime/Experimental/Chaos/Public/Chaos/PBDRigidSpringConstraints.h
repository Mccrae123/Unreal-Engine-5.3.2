// Copyright Epic Games, Inc. All Rights Reserved.
#pragma once

#include "Chaos/Array.h"
#include "Chaos/Evolution/IndexedConstraintContainer.h"
#include "Chaos/ParticleHandle.h"

namespace Chaos
{
	class FPBDRigidSpringConstraints;

<<<<<<< HEAD
	class CHAOS_API FPBDRigidSpringConstraintHandle final : public TIndexedContainerConstraintHandle<FPBDRigidSpringConstraints>
=======
	class FPBDRigidSpringConstraintHandle final : public TIndexedContainerConstraintHandle<FPBDRigidSpringConstraints>
>>>>>>> 4af6daef
	{
	public:
		using Base = TIndexedContainerConstraintHandle<FPBDRigidSpringConstraints>;
		using FConstraintContainer = FPBDRigidSpringConstraints;
		using FGeometryParticleHandle = TGeometryParticleHandle<FReal, 3>;

		FPBDRigidSpringConstraintHandle()
		{
		}
		
		FPBDRigidSpringConstraintHandle(FConstraintContainer* InConstraintContainer, int32 InConstraintIndex) 
		: TIndexedContainerConstraintHandle<FPBDRigidSpringConstraints>(InConstraintContainer, InConstraintIndex)
		{
		}

<<<<<<< HEAD
		const TVector<FVec3, 2>& GetConstraintPositions() const;
		void SetConstraintPositions(const TVector<FVec3, 2>& ConstraintPositions);
		
		virtual FParticlePair GetConstrainedParticles() const override final;
=======
		CHAOS_API const TVector<FVec3, 2>& GetConstraintPositions() const;
		CHAOS_API void SetConstraintPositions(const TVector<FVec3, 2>& ConstraintPositions);
		
		CHAOS_API virtual FParticlePair GetConstrainedParticles() const override final;
>>>>>>> 4af6daef

		// Get the rest length of the spring
		CHAOS_API FReal GetRestLength() const;
		CHAOS_API void SetRestLength(const FReal SpringLength);

		static const FConstraintHandleTypeID& StaticType()
		{
			static FConstraintHandleTypeID STypeID(TEXT("FRigidSpringConstraintHandle"), &FIndexedConstraintHandle::StaticType());
			return STypeID;
		}
	};


	class FPBDRigidSpringConstraints : public TPBDIndexedConstraintContainer<FPBDRigidSpringConstraints>
	{
	public:
		// @todo(ccaulfield): an alternative AddConstraint which takes the constrain settings rather than assuming everything is in world-space rest pose

		using Base = TPBDIndexedConstraintContainer<FPBDRigidSpringConstraints>;
		using FConstraintContainerHandle = FPBDRigidSpringConstraintHandle;
		using FConstraintHandleAllocator = TConstraintHandleAllocator<FPBDRigidSpringConstraints>;
		using FConstrainedParticlePair = TVector<TGeometryParticleHandle<FReal, 3>*, 2>;
		using FHandles = TArray<FConstraintContainerHandle*>;

		FPBDRigidSpringConstraints();
		virtual ~FPBDRigidSpringConstraints();
		//
		// Constraint Container API
		//

		/**
		 * Get the number of constraints.
		 */
		int32 NumConstraints() const
		{
			return Constraints.Num();
		}

		/**
		 * Add a constraint initialized from current world-space particle positions.
		 * You would use this method when your objects are already positioned in the world.
		 *
		 * \param InConstrainedParticles the two particles connected by the spring
		 * \param InLocations the world-space locations of the spring connectors on each particle
		 */
		FConstraintContainerHandle* AddConstraint(const FConstrainedParticlePair& InConstrainedParticles, const  TVector<FVec3, 2>& InLocations, FReal Stiffness, FReal Damping, FReal RestLength);

		/**
		 * Remove the specified constraint.
		 */
		void RemoveConstraint(int ConstraintIndex);

		/**
		 * Disabled the specified constraint.
		 */
		void DisableConstraints(const TSet<TGeometryParticleHandle<FReal, 3>*>& RemovedParticles) 
		{
			// @todo(chaos)
		}


		//
		// Constraint API
		//
		FHandles& GetConstraintHandles()
		{
			return Handles;
		}
		const FHandles& GetConstConstraintHandles() const
		{
			return Handles;
		}

		const FConstraintContainerHandle* GetConstraintHandle(int32 ConstraintIndex) const
		{
			return Handles[ConstraintIndex];
		}

		FConstraintContainerHandle* GetConstraintHandle(int32 ConstraintIndex)
		{
			return Handles[ConstraintIndex];
		}

		/**
		 * Get the particles that are affected by the specified constraint.
		 */
		const FConstrainedParticlePair& GetConstrainedParticles(int32 ConstraintIndex) const
		{
			return Constraints[ConstraintIndex];
		}

		/**
		 * Get the local-space constraint positions for each body.
		 */
		const TVector<FVec3, 2>& GetConstraintPositions(int ConstraintIndex) const
		{
			return Distances[ConstraintIndex];
		}

		/**
		 * Set the local-space constraint positions for each body.
		 */
		void SetConstraintPositions(int ConstraintIndex, const TVector<FVec3, 2>& ConstraintPositions)
		{
			Distances[ConstraintIndex] = ConstraintPositions;
		}

		/**
		 * Get the rest length of the spring
		 */
		FReal GetRestLength(int32 ConstraintIndex) const
		{
			return SpringSettings[ConstraintIndex].RestLength;
		}

		/**
		 * Set the rest length of the spring
		 */
		void SetRestLength(int32 ConstraintIndex, const FReal SpringLength)
		{
			SpringSettings[ConstraintIndex].RestLength = SpringLength;
		}


		//
		// FConstraintContainer Implementation
		//
		virtual int32 GetNumConstraints() const override final { return NumConstraints(); }
		virtual void ResetConstraints() override final {}
		virtual void AddConstraintsToGraph(Private::FPBDIslandManager& IslandManager) override final;
		virtual void PrepareTick() override final {}
		virtual void UnprepareTick() override final {}

		//
		// TSimpleConstraintContainerSolver API - used by RBAN solvers
		//
		void AddBodies(FSolverBodyContainer& SolverBodyContainer);
		void GatherInput(const FReal Dt) {}
		void ScatterOutput(const FReal Dt);
		void ApplyPositionConstraints(const FReal Dt, const int32 It, const int32 NumIts);
		void ApplyVelocityConstraints(const FReal Dt, const int32 It, const int32 NumIts) {}
		void ApplyProjectionConstraints(const FReal Dt, const int32 It, const int32 NumIts) {}

		//
		// TIndexedConstraintContainerSolver API - used by World solvers
		//
		void AddBodies(const TArrayView<int32>& ConstraintIndices, FSolverBodyContainer& SolverBodyContainer);
		void GatherInput(const TArrayView<int32>& ConstraintIndices, const FReal Dt) {}
		void ScatterOutput(const TArrayView<int32>& ConstraintIndices, const FReal Dt);
		void ApplyPositionConstraints(const TArrayView<int32>& ConstraintIndices, const FReal Dt, const int32 It, const int32 NumIts);
		void ApplyVelocityConstraints(const TArrayView<int32>& ConstraintIndices, const FReal Dt, const int32 It, const int32 NumIts) {}
		void ApplyProjectionConstraints(const TArrayView<int32>& ConstraintIndices, const FReal Dt, const int32 It, const int32 NumIts) {}

	protected:
		using Base::GetConstraintIndex;
		using Base::SetConstraintIndex;

	private:
		void AddBodies(const int32 ConstraintIndex, FSolverBodyContainer& SolverBodyContainer);
		void ApplyPhase1Single(const FReal Dt, int32 ConstraintIndex) const;

		void InitDistance(int32 ConstraintIndex, const FVec3& Location0, const FVec3& Location1);

		FVec3 GetDelta(int32 ConstraintIndex, const FVec3& WorldSpaceX1, const FVec3& WorldSpaceX2) const;

		struct FSpringSettings
		{
			FReal Stiffness;
			FReal Damping;
			FReal RestLength;
		};

		TArray<FConstrainedParticlePair> Constraints;
		TArray<TVector<FVec3, 2>> Distances;
		TArray<FSpringSettings> SpringSettings;

		TArray<FSolverBodyPtrPair> ConstraintSolverBodies;

		TArray<FConstraintContainerHandle*> Handles;
		FConstraintHandleAllocator HandleAllocator;
	};
}<|MERGE_RESOLUTION|>--- conflicted
+++ resolved
@@ -9,11 +9,7 @@
 {
 	class FPBDRigidSpringConstraints;
 
-<<<<<<< HEAD
-	class CHAOS_API FPBDRigidSpringConstraintHandle final : public TIndexedContainerConstraintHandle<FPBDRigidSpringConstraints>
-=======
 	class FPBDRigidSpringConstraintHandle final : public TIndexedContainerConstraintHandle<FPBDRigidSpringConstraints>
->>>>>>> 4af6daef
 	{
 	public:
 		using Base = TIndexedContainerConstraintHandle<FPBDRigidSpringConstraints>;
@@ -29,17 +25,10 @@
 		{
 		}
 
-<<<<<<< HEAD
-		const TVector<FVec3, 2>& GetConstraintPositions() const;
-		void SetConstraintPositions(const TVector<FVec3, 2>& ConstraintPositions);
-		
-		virtual FParticlePair GetConstrainedParticles() const override final;
-=======
 		CHAOS_API const TVector<FVec3, 2>& GetConstraintPositions() const;
 		CHAOS_API void SetConstraintPositions(const TVector<FVec3, 2>& ConstraintPositions);
 		
 		CHAOS_API virtual FParticlePair GetConstrainedParticles() const override final;
->>>>>>> 4af6daef
 
 		// Get the rest length of the spring
 		CHAOS_API FReal GetRestLength() const;
