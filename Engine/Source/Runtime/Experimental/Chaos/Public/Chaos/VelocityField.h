// Copyright Epic Games, Inc. All Rights Reserved.
#pragma once

<<<<<<< HEAD
#include "Chaos/PBDParticles.h"
=======
#include "Chaos/PBDSoftsEvolutionFwd.h"
#include "Chaos/PBDSoftsSolverParticles.h"
>>>>>>> 6bbb88c8
#include "Chaos/TriangleMesh.h"

namespace Chaos::Softs
{
<<<<<<< HEAD
	// Velocity field basic implementation
	// TODO: Add lift
	class CHAOS_API FVelocityField
	{
	public:
		static constexpr FReal DefaultDragCoefficient = (FReal)0.5;
		static constexpr FReal DefaultLiftCoefficient = (FReal)0.1;
		static constexpr FReal DefaultFluidDensity = (FReal)1.225e-6;

		// Construct an uninitialized field. Mesh, properties, and velocity will have to be set for this field to be valid.
		FVelocityField()
			: Range(-1)
		{
			SetCoefficients((FReal)0., (FReal)0.);
		}

		// Construct a uniform field.
		FVelocityField(
			const FTriangleMesh& TriangleMesh,
			const FVec3& InVelocity,
			const FReal InDragCoefficient = DefaultDragCoefficient,
			const FReal InLiftCoefficient = DefaultLiftCoefficient,
			const FReal InFluidDensity = DefaultFluidDensity)
			: PointToTriangleMap(TriangleMesh.GetPointToTriangleMap())
			, Elements(TriangleMesh.GetElements())
			, Velocity(InVelocity)
			, Range(TriangleMesh.GetVertexRange())
		{
			Forces.SetNumUninitialized(Elements.Num());
			SetCoefficients(InDragCoefficient, InLiftCoefficient);
			SetFluidDensity(InFluidDensity);
		}

		// Construct a vector field.
		FVelocityField(
			const FTriangleMesh& TriangleMesh,
			TFunction<FVec3(const FVec3&)> InGetVelocity,
			const FReal InDragCoefficient = DefaultDragCoefficient,
			const FReal InLiftCoefficient = DefaultLiftCoefficient,
			const FReal InFluidDensity = DefaultFluidDensity)
			: PointToTriangleMap(TriangleMesh.GetPointToTriangleMap())
			, Elements(TriangleMesh.GetElements())
			, Velocity((FReal)0.)
			, GetVelocity(InGetVelocity)
			, Range(TriangleMesh.GetVertexRange())
		{
			Forces.SetNumUninitialized(Elements.Num());
			SetCoefficients(InDragCoefficient, InLiftCoefficient);
			SetFluidDensity(InFluidDensity);
		}

		virtual ~FVelocityField() {}

		void UpdateForces(const FPBDParticles& InParticles, const FReal /*Dt*/);

		inline void Apply(FPBDParticles& InParticles, const FReal Dt, const int32 Index) const
		{
			checkSlow(Index >= Range[0] && Index <= Range[1]);  // The index should always match the original triangle mesh range

			const TArray<int32>& ElementIndices = PointToTriangleMap[Index];
			for (const int32 ElementIndex : ElementIndices)
			{
				InParticles.F(Index) += Forces[ElementIndex];
			}
		}

		void SetFluidDensity(const FReal InFluidDensity)
		{
			QuarterRho = (FReal)0.25 * InFluidDensity;
		}

		void SetCoefficients(const FReal InDragCoefficient, const FReal InLiftCoefficient)
		{
			Cd = InDragCoefficient;
			Cl = InLiftCoefficient;
		}

		bool IsActive() const
		{
			return Cd > (FReal)0. || Cl > (FReal)0.;
		}

		void SetGeometry(const FTriangleMesh* TriangleMesh)
		{
			if (TriangleMesh)
			{
				PointToTriangleMap = TriangleMesh->GetPointToTriangleMap();
				Elements = TriangleMesh->GetElements();
				Range = TriangleMesh->GetVertexRange();
				Forces.SetNumUninitialized(Elements.Num());
			}
			else
			{
				PointToTriangleMap = TArrayView<TArray<int32>>();
				Elements = TArrayView<TVector<int32, 3>>();
				Range = TVector<int32, 2>(-1);
				Forces.Reset();
			}
		}

		void SetVelocity(const FVec3& InVelocity)
		{
			Velocity = InVelocity;
			GetVelocity = TFunction<FVec3(const FVec3&)>();
		}

		void SetVelocity(TFunction<FVec3(const FVec3&)> InGetVelocity)
		{
			GetVelocity = InGetVelocity;
=======

// Velocity field used solely for aerodynamics effects, use Chaos Fields for other types of fields.
class CHAOS_API FVelocityField final
{
public:
	static constexpr FSolverReal DefaultDragCoefficient = (FSolverReal)0.5;
	static constexpr FSolverReal DefaultLiftCoefficient = (FSolverReal)0.1;
	static constexpr FSolverReal DefaultFluidDensity = (FSolverReal)1.225e-6;

	// Construct an uninitialized field. Mesh, properties, and velocity will have to be set for this field to be valid.
	FVelocityField()
		: Offset(INDEX_NONE)
		, NumParticles(0)
	{
		SetProperties(FSolverVec2(0.), FSolverVec2(0.), (FSolverReal)0.);
	}

	~FVelocityField() {}

	void UpdateForces(const FSolverParticles& InParticles, const FSolverReal /*Dt*/);

	inline void Apply(FSolverParticles& InParticles, const FSolverReal Dt, const int32 Index) const
	{
		checkSlow(Index >= Offset && Index < Offset + NumParticles);  // The index should always match the original triangle mesh range

		const TArray<int32>& ElementIndices = PointToTriangleMap[Index];
		for (const int32 ElementIndex : ElementIndices)
		{
			InParticles.Acceleration(Index) += InParticles.InvM(Index) * Forces[ElementIndex];
>>>>>>> 6bbb88c8
		}
	}

<<<<<<< HEAD
		const TConstArrayView<TVector<int32, 3>>& GetElements() const { return Elements; }
		TConstArrayView<FVec3> GetForces() const { return TConstArrayView<FVec3>(Forces); }

	private:
		inline void UpdateField(const FPBDParticles& InParticles, int32 ElementIndex, const FVec3& InVelocity)
		{
			const TVec3<int32>& Element = Elements[ElementIndex];

			// Calculate the normal and the area of the surface exposed to the flow
			FVec3 N = FVec3::CrossProduct(
				InParticles.X(Element[1]) - InParticles.X(Element[0]),
				InParticles.X(Element[2]) - InParticles.X(Element[0]));
			const FReal DoubleArea = N.SafeNormalize();

			// Calculate the direction and the relative velocity of the triangle to the flow
			const FVec3& SurfaceVelocity = (FReal)(1. / 3.) * (
				InParticles.V(Element[0]) +
				InParticles.V(Element[1]) +
				InParticles.V(Element[2]));
			const FVec3 V = InVelocity - SurfaceVelocity;

			// Set the aerodynamic forces
			const FReal VDotN = FVec3::DotProduct(V, N);
			const FReal VSquare = FVec3::DotProduct(V, V);

			Forces[ElementIndex] = QuarterRho * DoubleArea * (VDotN >= (FReal)0. ?  // The flow can hit either side of the triangle, so the normal might need to be reversed
				(Cd - Cl) * VDotN * V + Cl * VSquare * N :
				(Cl - Cd) * VDotN * V - Cl * VSquare * N);
		}

	private:
		TConstArrayView<TArray<int32>> PointToTriangleMap;
		TConstArrayView<TVec3<int32>> Elements;
		FVec3 Velocity;
		TFunction<FVec3(const FVec3&)> GetVelocity;
		TArray<FVec3> Forces;
		FReal QuarterRho;
		FReal Cd;
		FReal Cl;
		TVec2<int32> Range;  // TODO: Remove? It is used by the check only
	};
}
=======
	void SetProperties(const FSolverVec2& Drag, const FSolverVec2& Lift, const FSolverReal FluidDensity)
	{
		constexpr FSolverReal OneQuarter = (FSolverReal)0.25;
		QuarterRho = FluidDensity * OneQuarter;

		constexpr FSolverReal MinCoefficient = (FSolverReal)0.;
		constexpr FSolverReal MaxCoefficient = (FSolverReal)10.;
		DragBase = FMath::Clamp(Drag[0], MinCoefficient, MaxCoefficient);
		DragRange = FMath::Clamp(Drag[1], MinCoefficient, MaxCoefficient) - DragBase;
		LiftBase = FMath::Clamp(Lift[0], MinCoefficient, MaxCoefficient);
		LiftRange = FMath::Clamp(Lift[1], MinCoefficient, MaxCoefficient) - LiftBase;
	}

	bool IsActive() const 
	{
		return (DragBase > (FSolverReal)0. || DragRange != (FSolverReal)0.) || (LiftBase > (FSolverReal)0. || LiftRange != (FSolverReal)0.);  // Note: range can be a negative value (although not when base is zero)
	}

	void SetGeometry(const FTriangleMesh* TriangleMesh, const TConstArrayView<FRealSingle>& DragMultipliers, const TConstArrayView<FRealSingle>& LiftMultipliers);

	void SetVelocity(const FSolverVec3& InVelocity) { Velocity = InVelocity; }

	const TConstArrayView<TVector<int32, 3>>& GetElements() const { return Elements; }
	TConstArrayView<FSolverVec3> GetForces() const { return TConstArrayView<FSolverVec3>(Forces); }

private:
	void UpdateField(const FSolverParticles& InParticles, int32 ElementIndex, const FSolverVec3& InVelocity, const FSolverReal Cd, const FSolverReal Cl)
	{
		const TVec3<int32>& Element = Elements[ElementIndex];

		// Calculate the normal and the area of the surface exposed to the flow
		FSolverVec3 N = FSolverVec3::CrossProduct(
			InParticles.X(Element[1]) - InParticles.X(Element[0]),
			InParticles.X(Element[2]) - InParticles.X(Element[0]));
		const FSolverReal DoubleArea = N.SafeNormalize();

		// Calculate the direction and the relative velocity of the triangle to the flow
		const FSolverVec3& SurfaceVelocity = (FSolverReal)(1. / 3.) * (
			InParticles.V(Element[0]) +
			InParticles.V(Element[1]) +
			InParticles.V(Element[2]));
		const FSolverVec3 V = InVelocity - SurfaceVelocity;

		// Set the aerodynamic forces
		const FSolverReal VDotN = FSolverVec3::DotProduct(V, N);
		const FSolverReal VSquare = FSolverVec3::DotProduct(V, V);

		Forces[ElementIndex] = QuarterRho * DoubleArea * (VDotN >= (FSolverReal)0. ?  // The flow can hit either side of the triangle, so the normal might need to be reversed
			(Cd - Cl) * VDotN * V + Cl * VSquare * N :
			(Cl - Cd) * VDotN * V - Cl * VSquare * N);
	}

private:
	TConstArrayView<TArray<int32>> PointToTriangleMap;
	TConstArrayView<TVec3<int32>> Elements;
	TArray<FSolverVec3> Forces;
	TArray<FSolverVec2> Multipliers;
	FSolverVec3 Velocity;
	FSolverReal DragBase;
	FSolverReal DragRange;
	FSolverReal LiftBase;
	FSolverReal LiftRange;
	FSolverReal QuarterRho;
	int32 Offset;
	int32 NumParticles;
};

}  // End namespace Chaos::Softs
>>>>>>> 6bbb88c8

// Support ISPC enable/disable in non-shipping builds
#if !INTEL_ISPC
const bool bChaos_VelocityField_ISPC_Enabled = false;
#elif UE_BUILD_SHIPPING
const bool bChaos_VelocityField_ISPC_Enabled = true;
#else
extern CHAOS_API bool bChaos_VelocityField_ISPC_Enabled;
#endif<|MERGE_RESOLUTION|>--- conflicted
+++ resolved
@@ -1,127 +1,12 @@
 // Copyright Epic Games, Inc. All Rights Reserved.
 #pragma once
 
-<<<<<<< HEAD
-#include "Chaos/PBDParticles.h"
-=======
 #include "Chaos/PBDSoftsEvolutionFwd.h"
 #include "Chaos/PBDSoftsSolverParticles.h"
->>>>>>> 6bbb88c8
 #include "Chaos/TriangleMesh.h"
 
 namespace Chaos::Softs
 {
-<<<<<<< HEAD
-	// Velocity field basic implementation
-	// TODO: Add lift
-	class CHAOS_API FVelocityField
-	{
-	public:
-		static constexpr FReal DefaultDragCoefficient = (FReal)0.5;
-		static constexpr FReal DefaultLiftCoefficient = (FReal)0.1;
-		static constexpr FReal DefaultFluidDensity = (FReal)1.225e-6;
-
-		// Construct an uninitialized field. Mesh, properties, and velocity will have to be set for this field to be valid.
-		FVelocityField()
-			: Range(-1)
-		{
-			SetCoefficients((FReal)0., (FReal)0.);
-		}
-
-		// Construct a uniform field.
-		FVelocityField(
-			const FTriangleMesh& TriangleMesh,
-			const FVec3& InVelocity,
-			const FReal InDragCoefficient = DefaultDragCoefficient,
-			const FReal InLiftCoefficient = DefaultLiftCoefficient,
-			const FReal InFluidDensity = DefaultFluidDensity)
-			: PointToTriangleMap(TriangleMesh.GetPointToTriangleMap())
-			, Elements(TriangleMesh.GetElements())
-			, Velocity(InVelocity)
-			, Range(TriangleMesh.GetVertexRange())
-		{
-			Forces.SetNumUninitialized(Elements.Num());
-			SetCoefficients(InDragCoefficient, InLiftCoefficient);
-			SetFluidDensity(InFluidDensity);
-		}
-
-		// Construct a vector field.
-		FVelocityField(
-			const FTriangleMesh& TriangleMesh,
-			TFunction<FVec3(const FVec3&)> InGetVelocity,
-			const FReal InDragCoefficient = DefaultDragCoefficient,
-			const FReal InLiftCoefficient = DefaultLiftCoefficient,
-			const FReal InFluidDensity = DefaultFluidDensity)
-			: PointToTriangleMap(TriangleMesh.GetPointToTriangleMap())
-			, Elements(TriangleMesh.GetElements())
-			, Velocity((FReal)0.)
-			, GetVelocity(InGetVelocity)
-			, Range(TriangleMesh.GetVertexRange())
-		{
-			Forces.SetNumUninitialized(Elements.Num());
-			SetCoefficients(InDragCoefficient, InLiftCoefficient);
-			SetFluidDensity(InFluidDensity);
-		}
-
-		virtual ~FVelocityField() {}
-
-		void UpdateForces(const FPBDParticles& InParticles, const FReal /*Dt*/);
-
-		inline void Apply(FPBDParticles& InParticles, const FReal Dt, const int32 Index) const
-		{
-			checkSlow(Index >= Range[0] && Index <= Range[1]);  // The index should always match the original triangle mesh range
-
-			const TArray<int32>& ElementIndices = PointToTriangleMap[Index];
-			for (const int32 ElementIndex : ElementIndices)
-			{
-				InParticles.F(Index) += Forces[ElementIndex];
-			}
-		}
-
-		void SetFluidDensity(const FReal InFluidDensity)
-		{
-			QuarterRho = (FReal)0.25 * InFluidDensity;
-		}
-
-		void SetCoefficients(const FReal InDragCoefficient, const FReal InLiftCoefficient)
-		{
-			Cd = InDragCoefficient;
-			Cl = InLiftCoefficient;
-		}
-
-		bool IsActive() const
-		{
-			return Cd > (FReal)0. || Cl > (FReal)0.;
-		}
-
-		void SetGeometry(const FTriangleMesh* TriangleMesh)
-		{
-			if (TriangleMesh)
-			{
-				PointToTriangleMap = TriangleMesh->GetPointToTriangleMap();
-				Elements = TriangleMesh->GetElements();
-				Range = TriangleMesh->GetVertexRange();
-				Forces.SetNumUninitialized(Elements.Num());
-			}
-			else
-			{
-				PointToTriangleMap = TArrayView<TArray<int32>>();
-				Elements = TArrayView<TVector<int32, 3>>();
-				Range = TVector<int32, 2>(-1);
-				Forces.Reset();
-			}
-		}
-
-		void SetVelocity(const FVec3& InVelocity)
-		{
-			Velocity = InVelocity;
-			GetVelocity = TFunction<FVec3(const FVec3&)>();
-		}
-
-		void SetVelocity(TFunction<FVec3(const FVec3&)> InGetVelocity)
-		{
-			GetVelocity = InGetVelocity;
-=======
 
 // Velocity field used solely for aerodynamics effects, use Chaos Fields for other types of fields.
 class CHAOS_API FVelocityField final
@@ -151,54 +36,9 @@
 		for (const int32 ElementIndex : ElementIndices)
 		{
 			InParticles.Acceleration(Index) += InParticles.InvM(Index) * Forces[ElementIndex];
->>>>>>> 6bbb88c8
 		}
 	}
 
-<<<<<<< HEAD
-		const TConstArrayView<TVector<int32, 3>>& GetElements() const { return Elements; }
-		TConstArrayView<FVec3> GetForces() const { return TConstArrayView<FVec3>(Forces); }
-
-	private:
-		inline void UpdateField(const FPBDParticles& InParticles, int32 ElementIndex, const FVec3& InVelocity)
-		{
-			const TVec3<int32>& Element = Elements[ElementIndex];
-
-			// Calculate the normal and the area of the surface exposed to the flow
-			FVec3 N = FVec3::CrossProduct(
-				InParticles.X(Element[1]) - InParticles.X(Element[0]),
-				InParticles.X(Element[2]) - InParticles.X(Element[0]));
-			const FReal DoubleArea = N.SafeNormalize();
-
-			// Calculate the direction and the relative velocity of the triangle to the flow
-			const FVec3& SurfaceVelocity = (FReal)(1. / 3.) * (
-				InParticles.V(Element[0]) +
-				InParticles.V(Element[1]) +
-				InParticles.V(Element[2]));
-			const FVec3 V = InVelocity - SurfaceVelocity;
-
-			// Set the aerodynamic forces
-			const FReal VDotN = FVec3::DotProduct(V, N);
-			const FReal VSquare = FVec3::DotProduct(V, V);
-
-			Forces[ElementIndex] = QuarterRho * DoubleArea * (VDotN >= (FReal)0. ?  // The flow can hit either side of the triangle, so the normal might need to be reversed
-				(Cd - Cl) * VDotN * V + Cl * VSquare * N :
-				(Cl - Cd) * VDotN * V - Cl * VSquare * N);
-		}
-
-	private:
-		TConstArrayView<TArray<int32>> PointToTriangleMap;
-		TConstArrayView<TVec3<int32>> Elements;
-		FVec3 Velocity;
-		TFunction<FVec3(const FVec3&)> GetVelocity;
-		TArray<FVec3> Forces;
-		FReal QuarterRho;
-		FReal Cd;
-		FReal Cl;
-		TVec2<int32> Range;  // TODO: Remove? It is used by the check only
-	};
-}
-=======
 	void SetProperties(const FSolverVec2& Drag, const FSolverVec2& Lift, const FSolverReal FluidDensity)
 	{
 		constexpr FSolverReal OneQuarter = (FSolverReal)0.25;
@@ -267,7 +107,6 @@
 };
 
 }  // End namespace Chaos::Softs
->>>>>>> 6bbb88c8
 
 // Support ISPC enable/disable in non-shipping builds
 #if !INTEL_ISPC
