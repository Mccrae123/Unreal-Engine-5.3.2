--- conflicted
+++ resolved
@@ -7,67 +7,6 @@
 
 namespace Chaos::Softs
 {
-<<<<<<< HEAD
-
-// Velocity field used solely for aerodynamics effects, use Chaos Fields for other types of fields.
-class CHAOS_API FVelocityField final
-{
-public:
-	static constexpr FSolverReal DefaultDragCoefficient = (FSolverReal)0.5;
-	static constexpr FSolverReal DefaultLiftCoefficient = (FSolverReal)0.1;
-	static constexpr FSolverReal DefaultFluidDensity = (FSolverReal)1.225e-6;
-
-	// Construct an uninitialized field. Mesh, properties, and velocity will have to be set for this field to be valid.
-	FVelocityField()
-		: Offset(INDEX_NONE)
-		, NumParticles(0)
-	{
-		SetProperties(FSolverVec2(0.), FSolverVec2(0.), (FSolverReal)0.);
-	}
-
-	~FVelocityField() {}
-
-	void UpdateForces(const FSolverParticles& InParticles, const FSolverReal /*Dt*/);
-
-	inline void Apply(FSolverParticles& InParticles, const FSolverReal Dt, const int32 Index) const
-	{
-		checkSlow(Index >= Offset && Index < Offset + NumParticles);  // The index should always match the original triangle mesh range
-
-		const TArray<int32>& ElementIndices = PointToTriangleMap[Index];
-		for (const int32 ElementIndex : ElementIndices)
-		{
-			InParticles.Acceleration(Index) += InParticles.InvM(Index) * Forces[ElementIndex];
-		}
-	}
-
-	void SetProperties(const FSolverVec2& Drag, const FSolverVec2& Lift, const FSolverReal FluidDensity)
-	{
-		constexpr FSolverReal OneQuarter = (FSolverReal)0.25;
-		QuarterRho = FluidDensity * OneQuarter;
-
-		constexpr FSolverReal MinCoefficient = (FSolverReal)0.;
-		constexpr FSolverReal MaxCoefficient = (FSolverReal)10.;
-		DragBase = FMath::Clamp(Drag[0], MinCoefficient, MaxCoefficient);
-		DragRange = FMath::Clamp(Drag[1], MinCoefficient, MaxCoefficient) - DragBase;
-		LiftBase = FMath::Clamp(Lift[0], MinCoefficient, MaxCoefficient);
-		LiftRange = FMath::Clamp(Lift[1], MinCoefficient, MaxCoefficient) - LiftBase;
-	}
-
-	bool IsActive() const 
-	{
-		return (DragBase > (FSolverReal)0. || DragRange != (FSolverReal)0.) || (LiftBase > (FSolverReal)0. || LiftRange != (FSolverReal)0.);  // Note: range can be a negative value (although not when base is zero)
-	}
-
-	void SetGeometry(const FTriangleMesh* TriangleMesh, const TConstArrayView<FRealSingle>& DragMultipliers, const TConstArrayView<FRealSingle>& LiftMultipliers);
-
-	void SetVelocity(const FSolverVec3& InVelocity) { Velocity = InVelocity; }
-
-	const TConstArrayView<TVector<int32, 3>>& GetElements() const { return Elements; }
-	TConstArrayView<FSolverVec3> GetForces() const { return TConstArrayView<FSolverVec3>(Forces); }
-
-private:
-	void UpdateField(const FSolverParticles& InParticles, int32 ElementIndex, const FSolverVec3& InVelocity, const FSolverReal Cd, const FSolverReal Cl)
-=======
 
 // Velocity field used solely for aerodynamics effects, use Chaos Fields for other types of fields.
 class CHAOS_API FVelocityAndPressureField final
@@ -130,7 +69,6 @@
 
 private:
 	void UpdateField(const FSolverParticles& InParticles, int32 ElementIndex, const FSolverVec3& InVelocity, const FSolverReal Cd, const FSolverReal Cl, const FSolverReal Cp)
->>>>>>> d731a049
 	{
 		const TVec3<int32>& Element = Elements[ElementIndex];
 
@@ -153,46 +91,26 @@
 
 		Forces[ElementIndex] = QuarterRho * DoubleArea * (VDotN >= (FSolverReal)0. ?  // The flow can hit either side of the triangle, so the normal might need to be reversed
 			(Cd - Cl) * VDotN * V + Cl * VSquare * N :
-<<<<<<< HEAD
-			(Cl - Cd) * VDotN * V - Cl * VSquare * N);
-=======
 			(Cl - Cd) * VDotN * V - Cl * VSquare * N) - DoubleArea * (FSolverReal)0.5 * Cp * N; // N points in the opposite direction of the actual mesh normals
->>>>>>> d731a049
 	}
 
 private:
 	TConstArrayView<TArray<int32>> PointToTriangleMap;
 	TConstArrayView<TVec3<int32>> Elements;
 	TArray<FSolverVec3> Forces;
-<<<<<<< HEAD
-	TArray<FSolverVec2> Multipliers;
-=======
 	TArray<FSolverVec3> Multipliers;
->>>>>>> d731a049
 	FSolverVec3 Velocity;
 	FSolverReal DragBase;
 	FSolverReal DragRange;
 	FSolverReal LiftBase;
 	FSolverReal LiftRange;
-<<<<<<< HEAD
-=======
 	FSolverReal PressureBase; 
 	FSolverReal PressureRange;
->>>>>>> d731a049
 	FSolverReal QuarterRho;
 	int32 Offset;
 	int32 NumParticles;
 };
 
-<<<<<<< HEAD
-}  // End namespace Chaos::Softs
-
-// Support ISPC enable/disable in non-shipping builds
-#if !INTEL_ISPC
-const bool bChaos_VelocityField_ISPC_Enabled = false;
-#elif UE_BUILD_SHIPPING
-const bool bChaos_VelocityField_ISPC_Enabled = true;
-=======
 using FVelocityField UE_DEPRECATED(5.1, "Chaos::Softs::FVelocityField has been renamed FVelocityAndPressureField to match its new behavior.") = FVelocityAndPressureField;
 
 }  // End namespace Chaos::Softs
@@ -204,7 +122,6 @@
 // Support run-time toggling on supported platforms in non-shipping configurations
 #if !INTEL_ISPC || UE_BUILD_SHIPPING
 static constexpr bool bChaos_VelocityField_ISPC_Enabled = INTEL_ISPC && CHAOS_VELOCITY_FIELD_ISPC_ENABLED_DEFAULT;
->>>>>>> d731a049
 #else
 extern CHAOS_API bool bChaos_VelocityField_ISPC_Enabled;
 #endif