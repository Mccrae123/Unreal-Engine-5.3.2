// Copyright Epic Games, Inc. All Rights Reserved.
#pragma once

#include "Chaos/PBDTetConstraintsBase.h"

namespace Chaos::Softs
{
<<<<<<< HEAD
class FPBDTetConstraints : public FParticleRule, public FPBDTetConstraintsBase
{
	typedef FPBDTetConstraintsBase Base;
	using Base::MConstraints;

  public:
	  FPBDTetConstraints(const FDynamicParticles& InParticles, TArray<TVec4<int32>>&& Constraints, const FReal Stiffness = (FReal)1)
	    : Base(InParticles, MoveTemp(Constraints), Stiffness) {}
	virtual ~FPBDTetConstraints() {}

	void Apply(FPBDParticles& InParticles, const FReal dt) const override //-V762
=======

class FPBDTetConstraints : public FPBDTetConstraintsBase
{
	typedef FPBDTetConstraintsBase Base;
	using Base::Constraints;

  public:
	  FPBDTetConstraints(const FSolverParticles& InParticles, TArray<TVec4<int32>>&& InConstraints, const FReal InStiffness = (FReal)1)
	    : Base(InParticles, MoveTemp(InConstraints), InStiffness) {}
	virtual ~FPBDTetConstraints() override {}

	void Apply(FSolverParticles& InParticles, const FReal dt) const
>>>>>>> 6bbb88c8
	{
		for (int i = 0; i < Constraints.Num(); ++i)
		{
			const TVec4<int32>& Constraint = Constraints[i];
			const int32 i1 = Constraint[0];
			const int32 i2 = Constraint[1];
			const int32 i3 = Constraint[2];
			const int32 i4 = Constraint[3];
			const TVec4<FSolverVec3> Grads = Base::GetGradients(InParticles, i);
			const FSolverReal S = Base::GetScalingFactor(InParticles, i, Grads);
			InParticles.P(i1) -= S * InParticles.InvM(i1) * Grads[0];
			InParticles.P(i2) -= S * InParticles.InvM(i2) * Grads[1];
			InParticles.P(i3) -= S * InParticles.InvM(i3) * Grads[2];
			InParticles.P(i4) -= S * InParticles.InvM(i4) * Grads[3];
		}
	}
};

<<<<<<< HEAD
template<class T>
using PBDTetConstraints UE_DEPRECATED(4.27, "Deprecated. this class is to be deleted, use FPBDTetConstraints instead") = FPBDTetConstraints;

}
=======
}  // End namespace Chaos::Softs
>>>>>>> 6bbb88c8
<|MERGE_RESOLUTION|>--- conflicted
+++ resolved
@@ -5,19 +5,6 @@
 
 namespace Chaos::Softs
 {
-<<<<<<< HEAD
-class FPBDTetConstraints : public FParticleRule, public FPBDTetConstraintsBase
-{
-	typedef FPBDTetConstraintsBase Base;
-	using Base::MConstraints;
-
-  public:
-	  FPBDTetConstraints(const FDynamicParticles& InParticles, TArray<TVec4<int32>>&& Constraints, const FReal Stiffness = (FReal)1)
-	    : Base(InParticles, MoveTemp(Constraints), Stiffness) {}
-	virtual ~FPBDTetConstraints() {}
-
-	void Apply(FPBDParticles& InParticles, const FReal dt) const override //-V762
-=======
 
 class FPBDTetConstraints : public FPBDTetConstraintsBase
 {
@@ -30,7 +17,6 @@
 	virtual ~FPBDTetConstraints() override {}
 
 	void Apply(FSolverParticles& InParticles, const FReal dt) const
->>>>>>> 6bbb88c8
 	{
 		for (int i = 0; i < Constraints.Num(); ++i)
 		{
@@ -49,11 +35,4 @@
 	}
 };
 
-<<<<<<< HEAD
-template<class T>
-using PBDTetConstraints UE_DEPRECATED(4.27, "Deprecated. this class is to be deleted, use FPBDTetConstraints instead") = FPBDTetConstraints;
-
-}
-=======
-}  // End namespace Chaos::Softs
->>>>>>> 6bbb88c8
+}  // End namespace Chaos::Softs