--- conflicted
+++ resolved
@@ -12,11 +12,7 @@
 	using Base::Constraints;
 
   public:
-<<<<<<< HEAD
-	  FPBDTetConstraints(const FSolverParticles& InParticles, TArray<TVec4<int32>>&& InConstraints, const FReal InStiffness = (FReal)1)
-=======
 	  FPBDTetConstraints(const FSolverParticles& InParticles, TArray<TVec4<int32>>&& InConstraints, const FSolverReal InStiffness = (FSolverReal)1)
->>>>>>> d731a049
 	    : Base(InParticles, MoveTemp(InConstraints), InStiffness) {}
 	virtual ~FPBDTetConstraints() override {}
 
