--- conflicted
+++ resolved
@@ -52,7 +52,6 @@
 class CHAOS_API FRigidClustering
 {
 public:
-<<<<<<< HEAD
 
 	typedef FPBDRigidsEvolutionGBF								FRigidEvolution;
 	typedef FPBDRigidParticleHandle*							FRigidHandle;
@@ -61,16 +60,6 @@
 	typedef TMap<FClusterHandle, FRigidHandleArray>				FClusterMap;
 	typedef TFunction<void(FRigidClustering&, FRigidHandle)>	FVisitorFunction;
 
-=======
-
-	typedef FPBDRigidsEvolutionGBF								FRigidEvolution;
-	typedef FPBDRigidParticleHandle*							FRigidHandle;
-	typedef TArray<FRigidHandle>								FRigidHandleArray;
-	typedef FPBDRigidClusteredParticleHandle*					FClusterHandle;
-	typedef TMap<FClusterHandle, FRigidHandleArray>				FClusterMap;
-	typedef TFunction<void(FRigidClustering&, FRigidHandle)>	FVisitorFunction;
-
->>>>>>> d731a049
 	FRigidClustering(FRigidEvolution& InEvolution, FPBDRigidClusteredParticles& InParticles);
 	~FRigidClustering();
 
@@ -195,12 +184,7 @@
 	*    encoded strain. The remainder strains are propagated back down to
 	*    the children clusters.
 	*/
-<<<<<<< HEAD
-	TMap<FPBDRigidClusteredParticleHandle*, TSet<FPBDRigidParticleHandle*>> BreakingModel(
-		TMap<FGeometryParticleHandle*, Chaos::FReal>* ExternalStrainMap = nullptr);
-=======
 	void BreakingModel();
->>>>>>> d731a049
 
 	//
 	// Access
