--- conflicted
+++ resolved
@@ -11,10 +11,7 @@
 #include "Chaos/ClusterCreationParameters.h"
 #include "Chaos/GeometryParticlesfwd.h"
 #include "Framework/BufferedData.h"
-<<<<<<< HEAD
-=======
 #include "Chaos/PBDRigidClusteringTypes.h"
->>>>>>> 4af6daef
 
 namespace Chaos
 {
@@ -54,11 +51,7 @@
 *   internal structure
 *
 */
-<<<<<<< HEAD
-class CHAOS_API FRigidClustering
-=======
 class FRigidClustering
->>>>>>> 4af6daef
 {
 public:
 
@@ -69,13 +62,8 @@
 	typedef TMap<FClusterHandle, FRigidHandleArray>				FClusterMap;
 	typedef TFunction<void(FRigidClustering&, FRigidHandle)>	FVisitorFunction;
 
-<<<<<<< HEAD
-	FRigidClustering(FRigidEvolution& InEvolution, FPBDRigidClusteredParticles& InParticles);
-	~FRigidClustering();
-=======
 	CHAOS_API FRigidClustering(FRigidEvolution& InEvolution, FPBDRigidClusteredParticles& InParticles, const TArray<ISimCallbackObject*>* InStrainModifiers);
 	CHAOS_API ~FRigidClustering();
->>>>>>> 4af6daef
 
 	//
 	// Initialization
@@ -161,10 +149,6 @@
 	*  ReleaseClusterParticles
 	*    Release all rigid body IDs passed,
 	*/
-<<<<<<< HEAD
-	TSet<FPBDRigidParticleHandle*> ReleaseClusterParticles(
-		TArray<FPBDRigidParticleHandle*> ChildrenParticles, bool bTriggerBreakEvents = false);
-=======
 	CHAOS_API TSet<FPBDRigidParticleHandle*> ReleaseClusterParticles(
 		TArray<FPBDRigidParticleHandle*> ChildrenParticles, bool bTriggerBreakEvents = false);
 
@@ -173,7 +157,6 @@
 	* @Warning this will force all particles including the ones in the parent chain to be made breakable 
 	*/
 	CHAOS_API void ForceReleaseChildParticleAndParents(FPBDRigidClusteredParticleHandle* ChildClusteredParticle, bool bTriggerBreakEvents);
->>>>>>> 4af6daef
 
 	/*
 	*  DestroyClusterParticle
@@ -194,11 +177,7 @@
 	*    @param ClusteredParticle handle of the cluster to break
 	*    @return true if the cluster was successfully found and act upon 
 	*/
-<<<<<<< HEAD
-	bool BreakCluster(FPBDRigidClusteredParticleHandle* ClusteredParticle);
-=======
 	CHAOS_API bool BreakCluster(FPBDRigidClusteredParticleHandle* ClusteredParticle);
->>>>>>> 4af6daef
 
 	/*
 	*  BreakClustersByProxy
@@ -207,11 +186,7 @@
 	*    @param Proxy proxy owning the clusters to break
 	*    @return true if any cluster was successfully found and act upon
 	*/
-<<<<<<< HEAD
-	bool BreakClustersByProxy(const IPhysicsProxyBase* Proxy);
-=======
 	CHAOS_API bool BreakClustersByProxy(const IPhysicsProxyBase* Proxy);
->>>>>>> 4af6daef
 	
 	//
 	// Operational 
@@ -224,11 +199,7 @@
 	*   ... Release bodies based collision impulses.
 	*   ... Updating properties as necessary.
 	*/
-<<<<<<< HEAD
-	void AdvanceClustering(const FReal dt, FPBDCollisionConstraints& CollisionRule);
-=======
 	CHAOS_API void AdvanceClustering(const FReal dt, FPBDCollisionConstraints& CollisionRule);
->>>>>>> 4af6daef
 
 	/**
 	*  BreakingModel
@@ -237,14 +208,9 @@
 	*    encoded strain. The remainder strains are propagated back down to
 	*    the children clusters.
 	*/
-<<<<<<< HEAD
-	void BreakingModel();
-
-=======
 	CHAOS_API void BreakingModel();
 	CHAOS_API void BreakingModel(TArray<FPBDRigidClusteredParticleHandle*>& InParticles);
 	
->>>>>>> 4af6daef
 	//
 	// Access
 	//
@@ -255,11 +221,7 @@
 	*   Walk all the decendents of the current cluster and execute FVisitorFunction.
 	*   FVisitorFunction = [](FRigidClustering& Clustering, FRigidHandle RigidHandle){}
 	*/
-<<<<<<< HEAD
-	void Visitor(FClusterHandle Cluster, FVisitorFunction Function);
-=======
 	CHAOS_API void Visitor(FClusterHandle Cluster, FVisitorFunction Function);
->>>>>>> 4af6daef
 
 	/*
 	*  GetActiveClusterIndex
@@ -296,13 +258,8 @@
 	*    body in the simulation. This attribute is initialized during the creation of
 	*    the cluster body, can be updated during the evaluation of the simulation.
 	*/
-<<<<<<< HEAD
-	TArrayCollectionArray<FReal>& GetStrainArray() { return MParticles.StrainsArray(); }
-	const TArrayCollectionArray<FReal>& GetStrainArray() const { return MParticles.StrainsArray(); }
-=======
 	TArrayCollectionArray<FRealSingle>& GetStrainArray() { return MParticles.StrainsArray(); }
 	const TArrayCollectionArray<FRealSingle>& GetStrainArray() const { return MParticles.StrainsArray(); }
->>>>>>> 4af6daef
 		
 	/**
 	*  GetParentToChildren
@@ -325,11 +282,7 @@
 	/*
 	* Reset all events ( this include breaking, crumbling event and tracking data 
 	*/
-<<<<<<< HEAD
-	void ResetAllEvents();
-=======
 	CHAOS_API void ResetAllEvents();
->>>>>>> 4af6daef
 
 	/*
 	*  Cluster Break Data
@@ -362,11 +315,7 @@
 	*    @param ClusteredParticle active cluster handle to query the children from
 	*    @param WorldLocation world space location to find the closest child from   
 	*/
-<<<<<<< HEAD
-	FPBDRigidParticleHandle* FindClosestChild(const FPBDRigidClusteredParticleHandle* ClusteredParticle, const FVec3& WorldLocation) const;
-=======
 	CHAOS_API FPBDRigidParticleHandle* FindClosestChild(const FPBDRigidClusteredParticleHandle* ClusteredParticle, const FVec3& WorldLocation) const;
->>>>>>> 4af6daef
 
 	/*
 	*  FindClosest
@@ -376,11 +325,7 @@
 	*    @param Particles array of clustered particles to select from  
 	*    @param WorldLocation world space location to find the closest particle from   
 	*/
-<<<<<<< HEAD
-	static FPBDRigidParticleHandle* FindClosestParticle(const TArray<FPBDRigidParticleHandle*>& Particles, const FVec3& WorldLocation);
-=======
 	static CHAOS_API FPBDRigidParticleHandle* FindClosestParticle(const TArray<FPBDRigidParticleHandle*>& Particles, const FVec3& WorldLocation);
->>>>>>> 4af6daef
 
 	/*
 	*  FindChildrenWithinRadius
@@ -393,11 +338,7 @@
 	*    @param Radius Radius to use from the WorldLocation
 	*    @param bAlwaysReturnClosest if radius query does not return anything still return the closest from the point
 	*/
-<<<<<<< HEAD
-	TArray<FPBDRigidParticleHandle*> FindChildrenWithinRadius(const FPBDRigidClusteredParticleHandle* ClusteredParticle, const FVec3& WorldLocation, FReal Radius, bool bAlwaysReturnClosest) const;
-=======
 	CHAOS_API TArray<FPBDRigidParticleHandle*> FindChildrenWithinRadius(const FPBDRigidClusteredParticleHandle* ClusteredParticle, const FVec3& WorldLocation, FReal Radius, bool bAlwaysReturnClosest) const;
->>>>>>> 4af6daef
 
 	/*
 	*  FindParticlesWithinRadius
@@ -409,11 +350,7 @@
 	*    @param WorldLocation world space location to find the closest particle from
 	*    @param bAlwaysReturnClosest if radius query does not return anything still return the closest from the point
 	*/
-<<<<<<< HEAD
-	static TArray<FPBDRigidParticleHandle*> FindParticlesWithinRadius(const TArray<FPBDRigidParticleHandle*>& Particles, const FVec3& WorldLocation, FReal Radius, bool bAlwaysReturnClosest);
-=======
 	static CHAOS_API TArray<FPBDRigidParticleHandle*> FindParticlesWithinRadius(const TArray<FPBDRigidParticleHandle*>& Particles, const FVec3& WorldLocation, FReal Radius, bool bAlwaysReturnClosest);
->>>>>>> 4af6daef
 	
 	/**
 	* GenerateConnectionGraph
@@ -442,16 +379,6 @@
 	FRigidEvolution& GetEvolution() { return MEvolution; }
 	const FRigidEvolution& GetEvolution() const { return MEvolution; }
 
-<<<<<<< HEAD
-	void SetInternalStrain(FPBDRigidClusteredParticleHandle* Particle, FReal Strain);
-	void SetExternalStrain(FPBDRigidClusteredParticleHandle* Particle, FReal Strain);
-
- protected:
-
-	void ComputeStrainFromCollision(const FPBDCollisionConstraints& CollisionRule);
-	void ResetCollisionImpulseArray();
-	void DisableCluster(FPBDRigidClusteredParticleHandle* ClusteredParticle);
-=======
 	CHAOS_API void SetInternalStrain(FPBDRigidClusteredParticleHandle* Particle, FRealSingle Strain);
 	CHAOS_API void SetExternalStrain(FPBDRigidClusteredParticleHandle* Particle, FRealSingle Strain);
 
@@ -493,7 +420,6 @@
 	CHAOS_API void ResetCollisionImpulseArray();
 	CHAOS_API void DisableCluster(FPBDRigidClusteredParticleHandle* ClusteredParticle);
 	CHAOS_API void ApplyStrainModifiers();
->>>>>>> 4af6daef
 
 	/*
 	* Connectivity
@@ -515,33 +441,6 @@
 	CHAOS_API void FixConnectivityGraphUsingDelaunayTriangulation(
 		Chaos::FPBDRigidClusteredParticleHandle* Parent,
 		const FClusterCreationParameters& Parameters = FClusterCreationParameters());
-<<<<<<< HEAD
-	void UpdateConnectivityGraphUsingDelaunayTriangulation(
-		const Chaos::FPBDRigidClusteredParticleHandle* Parent,
-		const FClusterCreationParameters& Parameters = FClusterCreationParameters());
-	void UpdateConnectivityGraphUsingDelaunayTriangulationWithBoundsOverlaps(
-		const Chaos::FPBDRigidClusteredParticleHandle* Parent,
-		const FClusterCreationParameters& Parameters = FClusterCreationParameters());
-	
-	void RemoveNodeConnections(FPBDRigidParticleHandle* Child);
-	void RemoveNodeConnections(FPBDRigidClusteredParticleHandle* Child);
-
-	void RemoveChildFromParent(FPBDRigidParticleHandle* Child, const FPBDRigidClusteredParticleHandle* ClusteredParent);
-
-	void SendBreakingEvent(FPBDRigidClusteredParticleHandle* ClusteredParticle, bool bFromCrumble);
-	void SendCrumblingEvent(FPBDRigidClusteredParticleHandle* ClusteredParticle);
-
-	TSet<FPBDRigidParticleHandle*> ReleaseClusterParticlesImpl(
-		FPBDRigidClusteredParticleHandle* ClusteredParticle, 
-		bool bForceRelease,
-		bool bCreateNewClusters);
-	
-	using FParticleIsland = TArray<FPBDRigidParticleHandle*>;
-	TArray<FParticleIsland> FindIslandsInChildren(const FPBDRigidClusteredParticleHandle* ClusteredParticle);
-	TArray<FPBDRigidParticleHandle*> CreateClustersFromNewIslands(TArray<FParticleIsland>& Islands, FPBDRigidClusteredParticleHandle* ClusteredParent);
-
-	void UpdateTopLevelParticle(FPBDRigidClusteredParticleHandle* Particle);
-=======
 
 	CHAOS_API void UpdateConnectivityGraphUsingDelaunayTriangulation(
 		const TArray<FPBDRigidParticleHandle*>& Particles,
@@ -600,7 +499,6 @@
 		FPBDRigidClusteredParticleHandle* Cluster,
 		const FRigidHandleArray& Children,
 		const TMap<FPBDRigidParticleHandle*, FPBDRigidParticleHandle*>& ChildToParentMap);
->>>>>>> 4af6daef
 private:
 
 	FRigidEvolution& MEvolution;
@@ -628,11 +526,6 @@
 	TArray<FCrumblingData> MAllClusterCrumblings;
 
 	TSet<FPBDRigidClusteredParticleHandle*> CrumbledSinceLastUpdate;
-<<<<<<< HEAD
-
-	FReal MClusterConnectionFactor;
-	FClusterCreationParameters::EConnectionMethod MClusterUnionConnectionType;
-=======
 	TMap<IPhysicsProxyBase*, TArray<FPBDRigidClusteredParticleHandle*>> EmptyInternalClustersPerProxy;
 
 	// Pairs of collision constraints and rigid particle handles of particles which collided with
@@ -645,7 +538,6 @@
 
 	// Sim callback objects which implement cluster modification steps
 	const TArray<ISimCallbackObject*>* StrainModifiers;
->>>>>>> 4af6daef
 };
 
 } // namespace Chaos