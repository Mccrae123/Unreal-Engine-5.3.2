// Copyright Epic Games, Inc. All Rights Reserved.
#pragma once

#include "Chaos/Pair.h"
#include "Chaos/Serializable.h"
#include "Chaos/Core.h"
#include "Chaos/ImplicitFwd.h"
<<<<<<< HEAD
=======
#include "Chaos/ImplicitObjectType.h"
>>>>>>> 4af6daef
#include "Chaos/AABB.h"

#ifndef TRACK_CHAOS_GEOMETRY
#define TRACK_CHAOS_GEOMETRY !(UE_BUILD_SHIPPING || UE_BUILD_TEST)
#endif

namespace Chaos
{
template<class T, int d>
class TAABB;
class FCylinder;
template<class T, int d>
class TSphere;
template<class T, int d>
class TPlane;
template<class T, int d>
class TParticles;

class FBVHParticles;
class FImplicitObject;

using FAABB3 = TAABB<FReal, 3>;
using FParticles = TParticles<FReal, 3>;
using FSphere = TSphere<FReal, 3>; // warning: code assumes that FImplicitObjects with type ImplicitObjectType::Sphere are FSpheres, but all TSpheres will think they have ImplicitObjectType::Sphere.
<<<<<<< HEAD

namespace ImplicitObjectType
{
	enum
	{
		//Note: add entries in order to avoid serialization issues (but before IsInstanced)
		Sphere = 0, // warning: code assumes that this is an FSphere, but all TSpheres will think this is their type.
		Box,
		Plane,
		Capsule,
		Transformed,
		Union,
		LevelSet,
		Unknown,
		Convex,
		TaperedCylinder,
		Cylinder,
		TriangleMesh,
		HeightField,
		DEPRECATED_Scaled,	//needed for serialization of existing data
		Triangle,
		UnionClustered,
		TaperedCapsule,

		//Add entries above this line for serialization
		IsInstanced = 1 << 6,
		IsScaled = 1 << 7
	};
}

using EImplicitObjectType = uint8;	//see ImplicitObjectType

FORCEINLINE bool IsInstanced(EImplicitObjectType Type)
{
	return (Type & ImplicitObjectType::IsInstanced) != 0;
}

FORCEINLINE bool IsScaled(EImplicitObjectType Type)
{
	return (Type & ImplicitObjectType::IsScaled) != 0;
}

FORCEINLINE EImplicitObjectType GetInnerType(EImplicitObjectType Type)
{
	return Type & (~(ImplicitObjectType::IsScaled | ImplicitObjectType::IsInstanced));
}


namespace EImplicitObject
{
	enum Flags
	{
		IsConvex = 1,
		HasBoundingBox = 1 << 1,
		DisableCollisions = 1 << 2
	};

	inline const int32 FiniteConvex = IsConvex | HasBoundingBox;
}

=======
>>>>>>> 4af6daef


template<class T, int d, bool bSerializable>
struct TImplicitObjectPtrStorage
{
};

template<class T, int d>
struct TImplicitObjectPtrStorage<T, d, false>
{
	using PtrType = FImplicitObject*;

	static PtrType Convert(const TUniquePtr<FImplicitObject>& Object)
	{
		return Object.Get();
	}
};

template<class T, int d>
struct TImplicitObjectPtrStorage<T, d, true>
{
	using PtrType = TSerializablePtr<FImplicitObject>;

	static PtrType Convert(const TUniquePtr<FImplicitObject>& Object)
	{
		return MakeSerializable(Object);
	}
};

/**
* A visitor for use in FImplicitObject hierarchy visiting functions.
* @param Implicit The geometry we are currently visiting
* @param Transform The net transform relative to the hierarchy root (the originating visit call)
* @param RootObjectIndex The index of our ancestor in the root union. Will be INDEX_NONE if no Union at the root. Used to index into a Particle's ShapeInstances or get our ancenstor.
* @param ObjectIndex A counter tracking the current implicit object index in the flattened hierarchy (pre-order, depth first)
* @param LeafObjectIndex A counter tracking the current leaf index in the flattened hierarchy (pre-order, depth first). Used to differentiate between geometry when duplicated in the hierarchy. INDEX_NONE if not visiting a leaf.
*/
using FImplicitHierarchyVisitor = TFunctionRef<void(const FImplicitObject* Implicit, const FRigidTransform3& Transform, const int32 RootObjectIndex, const int32 ObjectIndex, const int32 LeafObjectIndex)>;
using FImplicitHierarchyVisitorBool = TFunctionRef<bool(const FImplicitObject* Implicit, const FRigidTransform3& Transform, const int32 RootObjectIndex, const int32 ObjectIndex, const int32 LeafObjectIndex)>;


// Specialized for derived classes so that we can downcast to non-leaf types in the class hierarchy
// @see TImplicitTypeInfo<FImplicitObjectUnion>
template<typename T>
struct TImplicitTypeInfo
{
	// Return true if implicits of type InType can be cast to T.
	// I.e., is T a base class (or the class) of InType.
	static bool IsBaseOf(const EImplicitObjectType InType)
	{
		return (T::StaticType() == InType);
	}
};

/*
 * Base class for implicit collision geometry such as spheres, capsules, boxes, etc.
 * 
 * Some shapes are represented by a core shape with a margin. E.g. Spheres are
 * a point with a margin equal to the radius; boxes are a core AABB with a margin.
 * The margin is considered to be physically part of the shape for the pupose
 * of collision detection, separating distance, etc.
 * 
 * The margin exists to make GJK and EPA collision more robust, and is not required
 * by all derived types. E.g., We never use GJK to perform triangle-triangle collision
 * so we do not need a margin on triangles. We would need a margin on every type
 * that can be tested against a triangle though.
 */
// Some collision ispc code requires that no tail padding in FImplicitObject is reused by derived class members. 
// This is a compiler-dependent behavior, so if you are not seeing any other compile time errors about sizeof(FImplicitObject) + offsetof(...) with this disabled,
// you should be OK.
#define DISALLOW_FIMPLICIT_OBJECT_TAIL_PADDING INTEL_ISPC

#if DISALLOW_FIMPLICIT_OBJECT_TAIL_PADDING
// This enables errors if any padding is added by the compiler. You can fix the errors by rearranging fields and/or adding explicit padding.
#if defined(__clang__) || defined(__GNUC__)
#pragma GCC diagnostic push
#pragma GCC diagnostic error "-Wpadded"
#elif defined(_MSC_VER)
#pragma warning(push)
#pragma warning(error : 4820)
#endif
#endif // #if DISALLOW_FIMPLICIT_OBJECT_TAIL_PADDING
class FImplicitObject
{
public:
	using TType = FReal;
	static constexpr int D = 3;
	static CHAOS_API FImplicitObject* SerializationFactory(FChaosArchive& Ar, FImplicitObject* Obj);

	CHAOS_API FImplicitObject(int32 Flags, EImplicitObjectType InType = ImplicitObjectType::Unknown);
	FImplicitObject(const FImplicitObject&) = delete;
	FImplicitObject(FImplicitObject&&) = delete;
	CHAOS_API virtual ~FImplicitObject();

	// Can this object be cast to type T_DERIVED?
	template<typename TargetType>
	bool IsA() const
	{
		return TImplicitTypeInfo<TargetType>::IsBaseOf(GetType());
	}

	// Dynamic cast to type T_DERIVED. Returns null if T_DERIVED is not a valid cast for this object.
	template<typename TargetType>
	const TargetType* AsA() const
	{
		if (IsA<TargetType>())
		{
			return static_cast<const TargetType*>(this);
		}
		return nullptr;
	}

	template<typename TargetType>
	TargetType* AsA()
	{
		if (IsA<TargetType>())
		{
			return static_cast<TargetType*>(this);
		}
		return nullptr;
	}

	template<typename TargetType>
	const TargetType* AsAChecked() const
	{
		check(IsA<TargetType>());
		return static_cast<const TargetType*>(this);
	}

	template<typename TargetType>
	TargetType* AsAChecked()
	{
		check(IsA<TargetType>());
		return static_cast<TargetType*>(this);
	}


	template<class T_DERIVED>
	T_DERIVED* GetObject()
	{
		if (T_DERIVED::StaticType() == Type)
		{
			return static_cast<T_DERIVED*>(this);
		}
		return nullptr;
	}

	template<class T_DERIVED>
	const T_DERIVED* GetObject() const
	{
		if (T_DERIVED::StaticType() == Type)
		{
			return static_cast<const T_DERIVED*>(this);
		}
		return nullptr;
	}

	template<class T_DERIVED>
	const T_DERIVED& GetObjectChecked() const
	{
		check(T_DERIVED::StaticType() == Type);
		return static_cast<const T_DERIVED&>(*this);
	}

	template<class T_DERIVED>
	T_DERIVED& GetObjectChecked()
	{
		check(T_DERIVED::StaticType() == Type);
		return static_cast<T_DERIVED&>(*this);
	}

	//Not all implicit objects can be duplicated, up to user code to use this in cases that make sense
	virtual FImplicitObject* Duplicate() const { check(false); return nullptr; }

<<<<<<< HEAD
	EImplicitObjectType GetType() const;
=======
	virtual EImplicitObjectType GetNestedType() const { return GetType(); }
	CHAOS_API EImplicitObjectType GetType() const;
>>>>>>> 4af6daef
	static int32 GetOffsetOfType() { return offsetof(FImplicitObject, Type); }

	CHAOS_API EImplicitObjectType GetCollisionType() const;
	void SetCollisionType(EImplicitObjectType InCollisionType) { CollisionType = InCollisionType; }

	FReal GetMargin() const { return Margin; }
	static int32 GetOffsetOfMargin() { return offsetof(FImplicitObject, Margin); }

	CHAOS_API virtual bool IsValidGeometry() const;

<<<<<<< HEAD
	virtual TUniquePtr<FImplicitObject> Copy() const;
	virtual TUniquePtr<FImplicitObject> CopyWithScale(const FVec3& Scale) const;
=======
	CHAOS_API virtual TUniquePtr<FImplicitObject> Copy() const;
	CHAOS_API virtual TUniquePtr<FImplicitObject> CopyWithScale(const FVec3& Scale) const;
>>>>>>> 4af6daef
	virtual TUniquePtr<FImplicitObject> DeepCopy() const { return Copy(); }
	virtual TUniquePtr<FImplicitObject> DeepCopyWithScale(const FVec3& Scale) const { return CopyWithScale(Scale); }

	//This is strictly used for optimization purposes
	CHAOS_API bool IsUnderlyingUnion() const;

	// Explicitly non-virtual.  Must cast to derived types to target their implementation.
	CHAOS_API FReal SignedDistance(const FVec3& x) const;

	// Explicitly non-virtual.  Must cast to derived types to target their implementation.
	CHAOS_API FVec3 Normal(const FVec3& x) const;

	// Find the closest point on the surface, and return the separating distance and axis
	virtual FReal PhiWithNormal(const FVec3& x, FVec3& Normal) const = 0;

	// Find the closest point on the surface, and return the separating distance and axis
	virtual FReal PhiWithNormalScaled(const FVec3& Pos, const FVec3& Scale, FVec3& Normal) const
	{
		// @todo(chaos): implement for all derived types - this is not a valid solution
		const FVec3 UnscaledX = Pos / Scale;
		FVec3 UnscaledNormal;
		const FReal UnscaledPhi = PhiWithNormal(UnscaledX, UnscaledNormal);
		Normal = Scale * UnscaledNormal;
		const FReal ScaleFactor = Normal.SafeNormalize();
		const FReal ScaledPhi = UnscaledPhi * ScaleFactor;
		return ScaledPhi;
	}

	CHAOS_API virtual const FAABB3 BoundingBox() const;

	// Calculate the tight-fitting world-space bounding box
	virtual FAABB3 CalculateTransformedBounds(const FRigidTransform3& Transform) const
	{
		check(HasBoundingBox());
		return BoundingBox().TransformedAABB(Transform);
	}

	// Calculate the tight-fitting world-space bounding box
	virtual FAABB3 CalculateTransformedBounds(const FRigidTransform3& Transform) const
	{
		check(HasBoundingBox());
		return BoundingBox().TransformedAABB(Transform);
	}

	bool HasBoundingBox() const { return bHasBoundingBox; }

	bool IsConvex() const { return bIsConvex; }
	void SetConvex(const bool Convex = true) { bIsConvex = Convex; }

	void SetDoCollide(const bool Collide ) { bDoCollide = Collide; }
	bool GetDoCollide() const { return bDoCollide; }
	
#if TRACK_CHAOS_GEOMETRY
	//Turn on memory tracking. Must pass object itself as a serializable ptr so we can save it out
	CHAOS_API void Track(TSerializablePtr<FImplicitObject> This, const FString& DebugInfo);
#endif

	virtual bool IsPerformanceWarning() const { return false; }
	virtual FString PerformanceWarningAndSimplifaction() 
	{
		return FString::Printf(TEXT("ImplicitObject - No Performance String"));
	};

	CHAOS_API Pair<FVec3, bool> FindDeepestIntersection(const FImplicitObject* Other, const FBVHParticles* Particles, const FMatrix33& OtherToLocalTransform, const FReal Thickness) const;
	CHAOS_API Pair<FVec3, bool> FindDeepestIntersection(const FImplicitObject* Other, const FParticles* Particles, const FMatrix33& OtherToLocalTransform, const FReal Thickness) const;
	CHAOS_API Pair<FVec3, bool> FindClosestIntersection(const FVec3& StartPoint, const FVec3& EndPoint, const FReal Thickness) const;

	//This gives derived types a way to avoid calling PhiWithNormal todo: this api is confusing
	virtual bool Raycast(const FVec3& StartPoint, const FVec3& Dir, const FReal Length, const FReal Thickness, FReal& OutTime, FVec3& OutPosition, FVec3& OutNormal, int32& OutFaceIndex) const
	{
		OutFaceIndex = INDEX_NONE;
		const FVec3 EndPoint = StartPoint + Dir * Length;
		Pair<FVec3, bool> Result = FindClosestIntersection(StartPoint, EndPoint, Thickness);
		if (Result.Second)
		{
			OutPosition = Result.First;
			OutNormal = Normal(Result.First);
			OutTime = Length > 0 ? (OutPosition - StartPoint).Size() : 0.f;
			return true;
		}
		return false;
	}

	/** Returns the most opposing face.
		@param Position - local position to search around (for example an edge of a convex hull)
		@param UnitDir - the direction we want to oppose (for example a ray moving into the edge of a convex hull would get the face with the most negative dot(FaceNormal, UnitDir)
		@param HintFaceIndex - for certain geometry we can use this to accelerate the search.
		@return Index of the most opposing face
	*/
	virtual int32 FindMostOpposingFace(const FVec3& Position, const FVec3& UnitDir, int32 HintFaceIndex, FReal SearchDist) const
	{
		//Many objects have no concept of a face
		return INDEX_NONE;
	}

	virtual int32 FindMostOpposingFaceScaled(const FVec3& Position, const FVec3& UnitDir, int32 HintFaceIndex, FReal SearchDist, const FVec3& Scale) const
	{
		// For now, this is the implementation that used to be in FImplicitObjectScaled to use as a default.
		// @todo(chaos): implement FindMostOpposingFaceScaled for all types that can be wrapped in ImplicitObjectScaled (Since this default implementation won't work correctly for many cases)
		// NOTE: this isn't strictly correct. The distance check does not account for non-uniforms scales, but also the algorithm is finding the
		// face which has the most opposing normal. The scaled-space normal for a face i is Ns_i = (N_i / S) / |(N_i / S)|
		// We want to find i with the minimum F_i = (D . Ns_i), where D is the unit direction we are interested in.
		// F_i = D . (N_i / S) / |(N_i / S)|
		// Below we are effectively testing F_i = ((D / S) . N_i) and ignoring the |(N_i / S)| which is dependent on i and therefore cannot 
		// be ignored in the minimum check.
		const FReal UnscaledSearchDist = SearchDist / Scale.Min();	//this is not quite right since it's no longer a sphere, but the whole thing is fuzzy anyway
		const FVec3 UnscaledPosition = Position / Scale;
		//const FVec3 UnscaledDir = ScaleNormalizedHelper(UnitDir, FVec3(1.0f / Scale.X, 1.0f / Scale.Y, 1.0f / Scale.Z)); // If we want to transform like a vector
		const FVec3 UnscaledDir = GetInnerUnscaledNormal(UnitDir, Scale); // If we want to transform like a Normal
		// This will not work correctly for most cases (e.g. if we are comparing angles (dot product) after a non conformal transformation (like non uniform scaling))
		// So really provide an implementation for FImplicitObjectScaled and avoid this default
		return FindMostOpposingFace(UnscaledPosition, UnscaledDir, HintFaceIndex, UnscaledSearchDist);
	}


	/** Finds the first intersecting face at given position
	@param Position - local position to search around (for example a point on the surface of a convex hull)
	@param FaceIndices - Vertices that lie on the face plane.
	@param SearchDistance - distance to surface [def:0.01]
	*/
	virtual int32 FindClosestFaceAndVertices(const FVec3& Position, TArray<FVec3>& FaceVertices, FReal SearchDist = 0.01f) const
	{
		//Many objects have no concept of a face
		return INDEX_NONE;
	}


	/** Given a normal and a face index, compute the most opposing normal associated with the underlying geometry features.
		For example a sphere swept against a box may not give a normal associated with one of the box faces. This function will return a normal associated with one of the faces.
		@param DenormDir - the direction we want to oppose
		@param FaceIndex - the face index associated with the geometry (for example if we hit a specific face of a convex hull)
		@param OriginalNormal - the original normal given by something like a sphere sweep
		@return The most opposing normal associated with the underlying geometry's feature (like a face)
	*/
	virtual FVec3 FindGeometryOpposingNormal(const FVec3& DenormDir, int32 FaceIndex, const FVec3& OriginalNormal) const
	{
		//Many objects have no concept of a face
		return OriginalNormal;
	}

	//This gives derived types a way to do an overlap check without calling PhiWithNormal todo: this api is confusing
	virtual bool Overlap(const FVec3& Point, const FReal Thickness) const
	{
		return SignedDistance(Point) <= Thickness;
	}

	virtual void AccumulateAllImplicitObjects(TArray<Pair<const FImplicitObject*, FRigidTransform3>>& Out, const FRigidTransform3& ParentTM) const
	{
		Out.Add(MakePair(this, ParentTM));
	}

	virtual void AccumulateAllSerializableImplicitObjects(TArray<Pair<TSerializablePtr<FImplicitObject>, FRigidTransform3>>& Out, const FRigidTransform3& ParentTM, TSerializablePtr<FImplicitObject> This) const
	{
		Out.Add(MakePair(This, ParentTM));
	}

	CHAOS_API virtual void FindAllIntersectingObjects(TArray < Pair<const FImplicitObject*, FRigidTransform3>>& Out, const FAABB3& LocalBounds) const;

	virtual FString ToString() const
	{
		return FString::Printf(TEXT("ImplicitObject bIsConvex:%d, bDoCollide:%d, bHasBoundingBox:%d"), bIsConvex, bDoCollide, bHasBoundingBox);
	}

	CHAOS_API void SerializeImp(FArchive& Ar);

	constexpr static EImplicitObjectType StaticType()
	{
		return ImplicitObjectType::Unknown;
	}
	
	virtual void Serialize(FArchive& Ar)
	{
		check(false);	//Aggregate implicits require FChaosArchive - check false by default
	}

	CHAOS_API virtual void Serialize(FChaosArchive& Ar);
	
	static CHAOS_API FArchive& SerializeLegacyHelper(FArchive& Ar, TUniquePtr<FImplicitObject>& Value);

	virtual uint32 GetTypeHash() const = 0;

	virtual FName GetTypeName() const { return GetTypeName(GetType()); }

	static CHAOS_API const FName GetTypeName(const EImplicitObjectType InType);

	virtual uint16 GetMaterialIndex(uint32 HintIndex) const { return 0; }

	/**
	* Visit all the leaf objects in the hierarchy that overlap the specified local-space bounds.
	* NOTE: Templated decorators like Instanced and Scaled cound as leafs, but object decorators like Transformed do not.
	* @see FImplicitHierarchyVisitor for visitor notes
	*/
	void VisitOverlappingLeafObjects(const FAABB3& LocalBounds, const FImplicitHierarchyVisitor& Visitor) const
	{
		int32 LeafObjectIndex = 0;
		int32 ObjectIndex = 0;
		const int32 RootObjectIndex = INDEX_NONE;
		VisitOverlappingLeafObjectsImpl(LocalBounds, FRigidTransform3::Identity, RootObjectIndex, ObjectIndex, LeafObjectIndex, Visitor);
	}

	/**
	* Visit all the leaf objects in the hierarchy
	* @see FImplicitHierarchyVisitor for visitor notes
	*/
	void VisitLeafObjects(const FImplicitHierarchyVisitor& Visitor) const
	{
		int32 LeafObjectIndex = 0;
		int32 ObjectIndex = 0;
		const int32 RootObjectIndex = INDEX_NONE;
		VisitLeafObjectsImpl(FRigidTransform3::Identity, RootObjectIndex, ObjectIndex, LeafObjectIndex, Visitor);
	}

	/**
	* Visit all the objects in the hierarchy, including inner nodes like Union and Transform
	* @see FImplicitHierarchyVisitor for visitor notes
	*/
	void VisitObjects(const FImplicitHierarchyVisitorBool& Visitor) const
	{
		int32 LeafObjectIndex = 0;
		int32 ObjectIndex = 0;
		const int32 RootObjectIndex = INDEX_NONE;
		VisitObjectsImpl(FRigidTransform3::Identity, RootObjectIndex, ObjectIndex, LeafObjectIndex, Visitor);
	}

	/**
	* Whether this implicit (possibly a hierarchy) overlaps the bounds. This is a deeper, more
	* accurate test than simply checking BoundingBox() because it will query the BVH in Unions,
	* Heightfields and Triangle Meshes, and only return true if we overlap the bounds of a leaf 
	* node that contains some elements.
	*/
	bool IsOverlappingBounds(const FAABB3& LocalBounds) const
	{
		return IsOverlappingBoundsImpl(LocalBounds);
	}

//protected:
	// This should not be public, but it needs to be callable by derived classes on another instance
	virtual void VisitOverlappingLeafObjectsImpl(
		const FAABB3& LocalBounds,
		const FRigidTransform3& ObjectTransform,
		const int32 RootObjectIndex,
		int32& ObjectIndex,
		int32& LeafObjectIndex,
		const FImplicitHierarchyVisitor& VisitorFunc) const
	{
		if (!HasBoundingBox() || LocalBounds.Intersects(BoundingBox()))
		{
			VisitorFunc(this, ObjectTransform, RootObjectIndex, ObjectIndex, LeafObjectIndex);
		}
		++ObjectIndex;
		++LeafObjectIndex;
	}

	// This should not be public, but it needs to be callable by derived classes on another instance
	virtual void VisitLeafObjectsImpl(
		const FRigidTransform3& ObjectTransform,
		const int32 RootObjectIndex,
		int32& ObjectIndex,
		int32& LeafObjectIndex,
		const FImplicitHierarchyVisitor& VisitorFunc) const
	{
		VisitorFunc(this, ObjectTransform, RootObjectIndex, ObjectIndex, LeafObjectIndex);
		++ObjectIndex;
		++LeafObjectIndex;
	}

	// This should not be public, but it needs to be callable by derived classes on another instance
	virtual bool VisitObjectsImpl(
		const FRigidTransform3& ObjectTransform,
		const int32 RootObjectIndex,
		int32& ObjectIndex,
		int32& LeafObjectIndex,
		const FImplicitHierarchyVisitorBool& VisitorFunc) const
	{
		return VisitorFunc(this, ObjectTransform, RootObjectIndex, ObjectIndex, LeafObjectIndex);
		++ObjectIndex;
		++LeafObjectIndex;
	}

	// This should not be public, but it needs to be callable by derived classes on another instance
	virtual bool IsOverlappingBoundsImpl(const FAABB3& LocalBounds) const
	{
		return (!HasBoundingBox() || LocalBounds.Intersects(BoundingBox()));
	}

protected:

	// Safely scale a normalized Vec3 - used with both scale and inverse scale
	static FVec3 ScaleNormalizedHelper(const FVec3& Normal, const FVec3& Scale)
	{
		const FVec3 ScaledNormal = Scale * Normal;
		const FReal ScaledNormalLen = ScaledNormal.Size();
		return ensure(ScaledNormalLen > TNumericLimits<FReal>::Min())
			? ScaledNormal / ScaledNormalLen
			: FVec3(0.f, 0.f, 1.f);
	}

	// Convert a normal in the inner unscaled object space into a normal in the outer scaled object space.
	// Note: INverse scale is passed in, not the scale
	static FVec3 GetOuterScaledNormal(const FVec3& InnerNormal, const FVec3& Scale)
	{
		return ScaleNormalizedHelper(InnerNormal, FVec3(1.0f / Scale.X, 1.0f / Scale.Y, 1.0f / Scale.Z));
	}

	// Convert a normal in the outer scaled object space into a normal in the inner unscaled object space
	static FVec3 GetInnerUnscaledNormal(const FVec3& OuterNormal, const FVec3& Scale)
	{
		return ScaleNormalizedHelper(OuterNormal, Scale);
	}

	// Not all derived types support a margin, and for some it represents some other
	// property (the radius of a sphere for example), so the setter should only be exposed 
	// in a derived class if at all (and it may want to change the size of the core shape as well)
	void SetMargin(FReal InMargin) { Margin = InMargin; }

	// Note: if you change the size of FImplicitObject or add fields, you will likely need to update the calculation of PadBytes below.
	FReal Margin;
	bool bIsConvex;
	bool bDoCollide;
	bool bHasBoundingBox;

#if TRACK_CHAOS_GEOMETRY
	bool bIsTracked;
#else
#if DISALLOW_FIMPLICIT_OBJECT_TAIL_PADDING
	// The purpose of this padding is just to make it easier to calculate PadBytes below.
	bool bPad;
#endif // DISALLOW_FIMPLICIT_OBJECT_TAIL_PADDING
#endif

	EImplicitObjectType Type;
	EImplicitObjectType CollisionType;

#if DISALLOW_FIMPLICIT_OBJECT_TAIL_PADDING
	// the following assumptions are made when calculating PadBytes and inserting any explicit padding between fields:
	static_assert(alignof(bool) <= sizeof(FReal)); // Otherwise, padding would be added between Margin the first bool field
	static_assert(alignof(EImplicitObjectType) <= 4 * sizeof(bool));  // Otherwise, padding would be added between last bool field and first EImplicitObjectType field

	static constexpr int AlignOfFImplicitObject = (int)FMath::Max(alignof(FReal), FMath::Max(alignof(bool), alignof(EImplicitObjectType)));
	static constexpr int PadBytes =
		AlignOfFImplicitObject - (sizeof(FReal) + 4 * sizeof(bool) + 2 * sizeof(EImplicitObjectType)) % AlignOfFImplicitObject;
	static_assert(PadBytes > 0);
	char Pad[PadBytes];
#endif // DISALLOW_FIMPLICIT_OBJECT_TAIL_PADDING

private:
	CHAOS_API virtual Pair<FVec3, bool> FindClosestIntersectionImp(const FVec3& StartPoint, const FVec3& EndPoint, const FReal Thickness) const;
};
#if DISALLOW_FIMPLICIT_OBJECT_TAIL_PADDING
#if defined(__clang__) || defined(__GNUC__)
#pragma GCC diagnostic pop
#elif defined(_MSC_VER)
#pragma warning(pop)
#endif
#endif // DISALLOW_FIMPLICIT_OBJECT_TAIL_PADDING

FORCEINLINE FChaosArchive& operator<<(FChaosArchive& Ar, FImplicitObject& Value)
{
	Value.Serialize(Ar);
	return Ar;
}

FORCEINLINE FArchive& operator<<(FArchive& Ar, FImplicitObject& Value)
{
	Value.Serialize(Ar);
	return Ar;
}

typedef FImplicitObject FImplicitObject3;
typedef TSharedPtr<Chaos::FImplicitObject, ESPMode::ThreadSafe> ThreadSafeSharedPtr_FImplicitObject;
typedef TSharedPtr<Chaos::FImplicitObject, ESPMode::NotThreadSafe> NotThreadSafeSharedPtr_FImplicitObject;
}<|MERGE_RESOLUTION|>--- conflicted
+++ resolved
@@ -5,10 +5,7 @@
 #include "Chaos/Serializable.h"
 #include "Chaos/Core.h"
 #include "Chaos/ImplicitFwd.h"
-<<<<<<< HEAD
-=======
 #include "Chaos/ImplicitObjectType.h"
->>>>>>> 4af6daef
 #include "Chaos/AABB.h"
 
 #ifndef TRACK_CHAOS_GEOMETRY
@@ -33,69 +30,6 @@
 using FAABB3 = TAABB<FReal, 3>;
 using FParticles = TParticles<FReal, 3>;
 using FSphere = TSphere<FReal, 3>; // warning: code assumes that FImplicitObjects with type ImplicitObjectType::Sphere are FSpheres, but all TSpheres will think they have ImplicitObjectType::Sphere.
-<<<<<<< HEAD
-
-namespace ImplicitObjectType
-{
-	enum
-	{
-		//Note: add entries in order to avoid serialization issues (but before IsInstanced)
-		Sphere = 0, // warning: code assumes that this is an FSphere, but all TSpheres will think this is their type.
-		Box,
-		Plane,
-		Capsule,
-		Transformed,
-		Union,
-		LevelSet,
-		Unknown,
-		Convex,
-		TaperedCylinder,
-		Cylinder,
-		TriangleMesh,
-		HeightField,
-		DEPRECATED_Scaled,	//needed for serialization of existing data
-		Triangle,
-		UnionClustered,
-		TaperedCapsule,
-
-		//Add entries above this line for serialization
-		IsInstanced = 1 << 6,
-		IsScaled = 1 << 7
-	};
-}
-
-using EImplicitObjectType = uint8;	//see ImplicitObjectType
-
-FORCEINLINE bool IsInstanced(EImplicitObjectType Type)
-{
-	return (Type & ImplicitObjectType::IsInstanced) != 0;
-}
-
-FORCEINLINE bool IsScaled(EImplicitObjectType Type)
-{
-	return (Type & ImplicitObjectType::IsScaled) != 0;
-}
-
-FORCEINLINE EImplicitObjectType GetInnerType(EImplicitObjectType Type)
-{
-	return Type & (~(ImplicitObjectType::IsScaled | ImplicitObjectType::IsInstanced));
-}
-
-
-namespace EImplicitObject
-{
-	enum Flags
-	{
-		IsConvex = 1,
-		HasBoundingBox = 1 << 1,
-		DisableCollisions = 1 << 2
-	};
-
-	inline const int32 FiniteConvex = IsConvex | HasBoundingBox;
-}
-
-=======
->>>>>>> 4af6daef
 
 
 template<class T, int d, bool bSerializable>
@@ -270,12 +204,8 @@
 	//Not all implicit objects can be duplicated, up to user code to use this in cases that make sense
 	virtual FImplicitObject* Duplicate() const { check(false); return nullptr; }
 
-<<<<<<< HEAD
-	EImplicitObjectType GetType() const;
-=======
 	virtual EImplicitObjectType GetNestedType() const { return GetType(); }
 	CHAOS_API EImplicitObjectType GetType() const;
->>>>>>> 4af6daef
 	static int32 GetOffsetOfType() { return offsetof(FImplicitObject, Type); }
 
 	CHAOS_API EImplicitObjectType GetCollisionType() const;
@@ -286,13 +216,8 @@
 
 	CHAOS_API virtual bool IsValidGeometry() const;
 
-<<<<<<< HEAD
-	virtual TUniquePtr<FImplicitObject> Copy() const;
-	virtual TUniquePtr<FImplicitObject> CopyWithScale(const FVec3& Scale) const;
-=======
 	CHAOS_API virtual TUniquePtr<FImplicitObject> Copy() const;
 	CHAOS_API virtual TUniquePtr<FImplicitObject> CopyWithScale(const FVec3& Scale) const;
->>>>>>> 4af6daef
 	virtual TUniquePtr<FImplicitObject> DeepCopy() const { return Copy(); }
 	virtual TUniquePtr<FImplicitObject> DeepCopyWithScale(const FVec3& Scale) const { return CopyWithScale(Scale); }
 
@@ -322,13 +247,6 @@
 	}
 
 	CHAOS_API virtual const FAABB3 BoundingBox() const;
-
-	// Calculate the tight-fitting world-space bounding box
-	virtual FAABB3 CalculateTransformedBounds(const FRigidTransform3& Transform) const
-	{
-		check(HasBoundingBox());
-		return BoundingBox().TransformedAABB(Transform);
-	}
 
 	// Calculate the tight-fitting world-space bounding box
 	virtual FAABB3 CalculateTransformedBounds(const FRigidTransform3& Transform) const
