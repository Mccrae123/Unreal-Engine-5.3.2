// Copyright Epic Games, Inc. All Rights Reserved.
#pragma once

#include "Chaos/Pair.h"
#include "Chaos/Serializable.h"
#include "Chaos/Core.h"
#include "Chaos/ImplicitFwd.h"
<<<<<<< HEAD
=======
#include "Chaos/AABB.h"
>>>>>>> 6bbb88c8

#include <functional>

#ifndef TRACK_CHAOS_GEOMETRY
#define TRACK_CHAOS_GEOMETRY !(UE_BUILD_SHIPPING || UE_BUILD_TEST)
#endif

namespace Chaos
{
template<class T, int d>
class TAABB;
class FCylinder;
template<class T, int d>
class TSphere;
template<class T, int d>
class TPlane;
template<class T, int d>
class TParticles;

class FBVHParticles;
class FImplicitObject;

using FAABB3 = TAABB<FReal, 3>;
using FParticles = TParticles<FReal, 3>;
<<<<<<< HEAD
=======
using FSphere = TSphere<FReal, 3>; // warning: code assumes that FImplicitObjects with type ImplicitObjectType::Sphere are FSpheres, but all TSpheres will think they have ImplicitObjectType::Sphere.
>>>>>>> 6bbb88c8

namespace ImplicitObjectType
{
	enum
	{
		//Note: add entries in order to avoid serialization issues (but before IsInstanced)
		Sphere = 0, // warning: code assumes that this is an FSphere, but all TSpheres will think this is their type.
		Box,
		Plane,
		Capsule,
		Transformed,
		Union,
		LevelSet,
		Unknown,
		Convex,
		TaperedCylinder,
		Cylinder,
		TriangleMesh,
		HeightField,
		DEPRECATED_Scaled,	//needed for serialization of existing data
		Triangle,
		UnionClustered,
		TaperedCapsule,

		//Add entries above this line for serialization
		IsInstanced = 1 << 6,
		IsScaled = 1 << 7
	};
}

using EImplicitObjectType = uint8;	//see ImplicitObjectType

FORCEINLINE bool IsInstanced(EImplicitObjectType Type)
{
	return (Type & ImplicitObjectType::IsInstanced) != 0;
}

FORCEINLINE bool IsScaled(EImplicitObjectType Type)
{
	return (Type & ImplicitObjectType::IsScaled) != 0;
}

FORCEINLINE EImplicitObjectType GetInnerType(EImplicitObjectType Type)
{
	return Type & (~(ImplicitObjectType::IsScaled | ImplicitObjectType::IsInstanced));
}


namespace EImplicitObject
{
	enum Flags
	{
		IsConvex = 1,
		HasBoundingBox = 1 << 1,
		DisableCollisions = 1 << 2
	};

	const int32 FiniteConvex = IsConvex | HasBoundingBox;
}



template<class T, int d, bool bSerializable>
struct TImplicitObjectPtrStorage
{
};

template<class T, int d>
struct TImplicitObjectPtrStorage<T, d, false>
{
	using PtrType = FImplicitObject*;

	static PtrType Convert(const TUniquePtr<FImplicitObject>& Object)
	{
		return Object.Get();
	}
};

template<class T, int d>
struct TImplicitObjectPtrStorage<T, d, true>
{
	using PtrType = TSerializablePtr<FImplicitObject>;

	static PtrType Convert(const TUniquePtr<FImplicitObject>& Object)
	{
		return MakeSerializable(Object);
	}
};

/*
 * Base class for implicit collision geometry such as spheres, capsules, boxes, etc.
 * 
 * Some shapes are represented by a core shape with a margin. E.g. Spheres are
 * a point with a margin equal to the radius; boxes are a core AABB with a margin.
 * The margin is considered to be physically part of the shape for the pupose
 * of collision detection, separating distance, etc.
 * 
 * The margin exists to make GJK and EPA collision more robust, and is not required
 * by all derived types. E.g., We never use GJK to perform triangle-triangle collision
 * so we do not need a margin on triangles. We would need a margin on every type
 * that can be tested against a triangle though.
 */
class CHAOS_API FImplicitObject
{
public:
	using TType = FReal;
	static constexpr int D = 3;
	static FImplicitObject* SerializationFactory(FChaosArchive& Ar, FImplicitObject* Obj);

	FImplicitObject(int32 Flags, EImplicitObjectType InType = ImplicitObjectType::Unknown);
	FImplicitObject(const FImplicitObject&) = delete;
	FImplicitObject(FImplicitObject&&) = delete;
	virtual ~FImplicitObject();

	template<class T_DERIVED>
	T_DERIVED* GetObject()
	{
		if (T_DERIVED::StaticType() == Type)
		{
			return static_cast<T_DERIVED*>(this);
		}
		return nullptr;
	}

	template<class T_DERIVED>
	const T_DERIVED* GetObject() const
	{
		if (T_DERIVED::StaticType() == Type)
		{
			return static_cast<const T_DERIVED*>(this);
		}
		return nullptr;
	}

	template<class T_DERIVED>
	const T_DERIVED& GetObjectChecked() const
	{
		check(T_DERIVED::StaticType() == Type);
		return static_cast<const T_DERIVED&>(*this);
	}

	template<class T_DERIVED>
	T_DERIVED& GetObjectChecked()
	{
		check(T_DERIVED::StaticType() == Type);
		return static_cast<T_DERIVED&>(*this);
	}

	//Not all implicit objects can be duplicated, up to user code to use this in cases that make sense
	virtual FImplicitObject* Duplicate() const { check(false); return nullptr; }

	EImplicitObjectType GetType() const;
	static int32 GetOffsetOfType() { return offsetof(FImplicitObject, Type); }

	EImplicitObjectType GetCollisionType() const;
	void SetCollisionType(EImplicitObjectType InCollisionType) { CollisionType = InCollisionType; }

	FReal GetMargin() const { return Margin; }
	static int32 GetOffsetOfMargin() { return offsetof(FImplicitObject, Margin); }

	virtual bool IsValidGeometry() const;

	virtual TUniquePtr<FImplicitObject> Copy() const;
	virtual TUniquePtr<FImplicitObject> CopyWithScale(const FVec3& Scale) const;
	virtual TUniquePtr<FImplicitObject> DeepCopy() const { return Copy(); }
	virtual TUniquePtr<FImplicitObject> DeepCopyWithScale(const FVec3& Scale) const { return CopyWithScale(Scale); }

	//This is strictly used for optimization purposes
	bool IsUnderlyingUnion() const;

	// Explicitly non-virtual.  Must cast to derived types to target their implementation.
	FReal SignedDistance(const FVec3& x) const;

	// Explicitly non-virtual.  Must cast to derived types to target their implementation.
	FVec3 Normal(const FVec3& x) const;

	// Find the closest point on the surface, and return the separating distance and axis
	virtual FReal PhiWithNormal(const FVec3& x, FVec3& Normal) const = 0;

	// Find the closest point on the surface, and return the separating distance and axis
	virtual FReal PhiWithNormalScaled(const FVec3& Pos, const FVec3& Scale, FVec3& Normal) const
	{
		// @todo(chaos): implement for all derived types - this is not a valid solution
		const FVec3 UnscaledX = Pos / Scale;
		FVec3 UnscaledNormal;
		const FReal UnscaledPhi = PhiWithNormal(UnscaledX, UnscaledNormal);
		Normal = Scale * UnscaledNormal;
		const FReal ScaleFactor = Normal.SafeNormalize();
		const FReal ScaledPhi = UnscaledPhi * ScaleFactor;
		return ScaledPhi;
	}

	virtual const FAABB3 BoundingBox() const;

<<<<<<< HEAD
=======
	// Calculate the tight-fitting world-space bounding box
	virtual FAABB3 CalculateTransformedBounds(const FRigidTransform3& Transform) const
	{
		check(HasBoundingBox());
		return BoundingBox().TransformedAABB(Transform);
	}

>>>>>>> 6bbb88c8
	bool HasBoundingBox() const { return bHasBoundingBox; }

	bool IsConvex() const { return bIsConvex; }
	void SetConvex(const bool Convex = true) { bIsConvex = Convex; }

	void SetDoCollide(const bool Collide ) { bDoCollide = Collide; }
	bool GetDoCollide() const { return bDoCollide; }
	
#if TRACK_CHAOS_GEOMETRY
	//Turn on memory tracking. Must pass object itself as a serializable ptr so we can save it out
	void Track(TSerializablePtr<FImplicitObject> This, const FString& DebugInfo);
#endif

	virtual bool IsPerformanceWarning() const { return false; }
	virtual FString PerformanceWarningAndSimplifaction() 
	{
		return FString::Printf(TEXT("ImplicitObject - No Performance String"));
	};

	Pair<FVec3, bool> FindDeepestIntersection(const FImplicitObject* Other, const FBVHParticles* Particles, const FMatrix33& OtherToLocalTransform, const FReal Thickness) const;
	Pair<FVec3, bool> FindDeepestIntersection(const FImplicitObject* Other, const FParticles* Particles, const FMatrix33& OtherToLocalTransform, const FReal Thickness) const;
	Pair<FVec3, bool> FindClosestIntersection(const FVec3& StartPoint, const FVec3& EndPoint, const FReal Thickness) const;

	//This gives derived types a way to avoid calling PhiWithNormal todo: this api is confusing
	virtual bool Raycast(const FVec3& StartPoint, const FVec3& Dir, const FReal Length, const FReal Thickness, FReal& OutTime, FVec3& OutPosition, FVec3& OutNormal, int32& OutFaceIndex) const
	{
		OutFaceIndex = INDEX_NONE;
		const FVec3 EndPoint = StartPoint + Dir * Length;
		Pair<FVec3, bool> Result = FindClosestIntersection(StartPoint, EndPoint, Thickness);
		if (Result.Second)
		{
			OutPosition = Result.First;
			OutNormal = Normal(Result.First);
			OutTime = Length > 0 ? (OutPosition - StartPoint).Size() : 0.f;
			return true;
		}
		return false;
	}

	/** Returns the most opposing face.
		@param Position - local position to search around (for example an edge of a convex hull)
		@param UnitDir - the direction we want to oppose (for example a ray moving into the edge of a convex hull would get the face with the most negative dot(FaceNormal, UnitDir)
		@param HintFaceIndex - for certain geometry we can use this to accelerate the search.
		@return Index of the most opposing face
	*/
	virtual int32 FindMostOpposingFace(const FVec3& Position, const FVec3& UnitDir, int32 HintFaceIndex, FReal SearchDist) const
	{
		//Many objects have no concept of a face
		return INDEX_NONE;
	}

	virtual int32 FindMostOpposingFaceScaled(const FVec3& Position, const FVec3& UnitDir, int32 HintFaceIndex, FReal SearchDist, const FVec3& Scale) const
	{
		// For now, this is the implementation that used to be in FImplicitObjectScaled to use as a default.
		// @todo(chaos): implement FindMostOpposingFaceScaled for all types that can be wrapped in ImplicitObjectScaled
		// NOTE: this isn't strictly correct. The distance check does not account for non-uniforms scales, but also the algorithm is finding the
		// face which has the most opposing normal. The scaled-space normal for a face i is Ns_i = (N_i / S) / |(N_i / S)|
		// We want to find i with the minimum F_i = (D . Ns_i), where D is the unit direction we are interested in.
		// F_i = D . (N_i / S) / |(N_i / S)|
		// Below we are effectively testing F_i = ((D / S) . N_i) and ignoring the |(N_i / S)| which is dependent on i and therefore cannot 
		// be ignored in the minimum check.
		const FReal UnscaledSearchDist = SearchDist / Scale.Min();	//this is not quite right since it's no longer a sphere, but the whole thing is fuzzy anyway
		const FVec3 UnscaledPosition = Position / Scale;
		const FVec3 UnscaledNormal = GetInnerUnscaledNormal(UnitDir, Scale);
		return FindMostOpposingFace(UnscaledPosition, UnscaledNormal, HintFaceIndex, UnscaledSearchDist);
	}


	/** Finds the first intersecting face at given position
	@param Position - local position to search around (for example a point on the surface of a convex hull)
	@param FaceIndices - Vertices that lie on the face plane.
	@param SearchDistance - distance to surface [def:0.01]
	*/
	virtual int32 FindClosestFaceAndVertices(const FVec3& Position, TArray<FVec3>& FaceVertices, FReal SearchDist = 0.01f) const
	{
		//Many objects have no concept of a face
		return INDEX_NONE;
	}


	/** Given a normal and a face index, compute the most opposing normal associated with the underlying geometry features.
		For example a sphere swept against a box may not give a normal associated with one of the box faces. This function will return a normal associated with one of the faces.
		@param DenormDir - the direction we want to oppose
		@param FaceIndex - the face index associated with the geometry (for example if we hit a specific face of a convex hull)
		@param OriginalNormal - the original normal given by something like a sphere sweep
		@return The most opposing normal associated with the underlying geometry's feature (like a face)
	*/
	virtual FVec3 FindGeometryOpposingNormal(const FVec3& DenormDir, int32 FaceIndex, const FVec3& OriginalNormal) const
	{
		//Many objects have no concept of a face
		return OriginalNormal;
	}

	//This gives derived types a way to do an overlap check without calling PhiWithNormal todo: this api is confusing
	virtual bool Overlap(const FVec3& Point, const FReal Thickness) const
	{
		return SignedDistance(Point) <= Thickness;
	}

	virtual void AccumulateAllImplicitObjects(TArray<Pair<const FImplicitObject*, FRigidTransform3>>& Out, const FRigidTransform3& ParentTM) const
	{
		Out.Add(MakePair(this, ParentTM));
	}

	virtual void AccumulateAllSerializableImplicitObjects(TArray<Pair<TSerializablePtr<FImplicitObject>, FRigidTransform3>>& Out, const FRigidTransform3& ParentTM, TSerializablePtr<FImplicitObject> This) const
	{
		Out.Add(MakePair(This, ParentTM));
	}

	virtual void FindAllIntersectingObjects(TArray < Pair<const FImplicitObject*, FRigidTransform3>>& Out, const FAABB3& LocalBounds) const;

	virtual FString ToString() const
	{
		return FString::Printf(TEXT("ImplicitObject bIsConvex:%d, bDoCollide:%d, bHasBoundingBox:%d"), bIsConvex, bDoCollide, bHasBoundingBox);
	}

	void SerializeImp(FArchive& Ar);

	constexpr static EImplicitObjectType StaticType()
	{
		return ImplicitObjectType::Unknown;
	}
	
	virtual void Serialize(FArchive& Ar)
	{
		check(false);	//Aggregate implicits require FChaosArchive - check false by default
	}

	virtual void Serialize(FChaosArchive& Ar);
	
	static FArchive& SerializeLegacyHelper(FArchive& Ar, TUniquePtr<FImplicitObject>& Value);

	virtual uint32 GetTypeHash() const = 0;

	virtual FName GetTypeName() const { return GetTypeName(GetType()); }

	static const FName GetTypeName(const EImplicitObjectType InType);

	virtual uint16 GetMaterialIndex(uint32 HintIndex) const { return 0; }

protected:

	// Safely scale a normal - used with both scale and inverse scale
	FVec3 ScaledNormalHelper(const FVec3& Normal, const FVec3& Scale) const
	{
		const FVec3 ScaledNormal = Scale * Normal;
<<<<<<< HEAD
		const float ScaledNormalLen = ScaledNormal.Size();
=======
		const FReal ScaledNormalLen = ScaledNormal.Size();
>>>>>>> 6bbb88c8
		return ensure(ScaledNormalLen > TNumericLimits<FReal>::Min())
			? ScaledNormal / ScaledNormalLen
			: FVec3(0.f, 0.f, 1.f);
	}

	// Convert a normal in the inner unscaled object space into a normal in the outer scaled object space.
	// Note: INverse scale is passed in, not the scale
	FVec3 GetOuterScaledNormal(const FVec3& InnerNormal, const FVec3& Scale) const
	{
		return ScaledNormalHelper(InnerNormal, FVec3(1.0f / Scale.X, 1.0f / Scale.Y, 1.0f / Scale.Z));
	}

	// Convert a normal in the outer scaled object space into a normal in the inner unscaled object space
	FVec3 GetInnerUnscaledNormal(const FVec3& OuterNormal, const FVec3& Scale) const
	{
		return ScaledNormalHelper(OuterNormal, Scale);
	}

	// Not all derived types support a margin, and for some it represents some other
	// property (the radius of a sphere for example), so the setter should only be exposed 
	// in a derived class if at all (and it may want to change the size of the core shape as well)
	void SetMargin(FReal InMargin) { Margin = InMargin; }

	EImplicitObjectType Type;
	EImplicitObjectType CollisionType;
	FReal Margin;
	bool bIsConvex;
	bool bDoCollide;
	bool bHasBoundingBox;

#if TRACK_CHAOS_GEOMETRY
	bool bIsTracked;
#endif

private:
	virtual Pair<FVec3, bool> FindClosestIntersectionImp(const FVec3& StartPoint, const FVec3& EndPoint, const FReal Thickness) const;
};

FORCEINLINE FChaosArchive& operator<<(FChaosArchive& Ar, FImplicitObject& Value)
{
	Value.Serialize(Ar);
	return Ar;
}

FORCEINLINE FArchive& operator<<(FArchive& Ar, FImplicitObject& Value)
{
	Value.Serialize(Ar);
	return Ar;
}

typedef FImplicitObject FImplicitObject3;
typedef TSharedPtr<Chaos::FImplicitObject, ESPMode::ThreadSafe> ThreadSafeSharedPtr_FImplicitObject;
typedef TSharedPtr<Chaos::FImplicitObject, ESPMode::NotThreadSafe> NotThreadSafeSharedPtr_FImplicitObject;
}<|MERGE_RESOLUTION|>--- conflicted
+++ resolved
@@ -5,10 +5,7 @@
 #include "Chaos/Serializable.h"
 #include "Chaos/Core.h"
 #include "Chaos/ImplicitFwd.h"
-<<<<<<< HEAD
-=======
 #include "Chaos/AABB.h"
->>>>>>> 6bbb88c8
 
 #include <functional>
 
@@ -33,10 +30,7 @@
 
 using FAABB3 = TAABB<FReal, 3>;
 using FParticles = TParticles<FReal, 3>;
-<<<<<<< HEAD
-=======
 using FSphere = TSphere<FReal, 3>; // warning: code assumes that FImplicitObjects with type ImplicitObjectType::Sphere are FSpheres, but all TSpheres will think they have ImplicitObjectType::Sphere.
->>>>>>> 6bbb88c8
 
 namespace ImplicitObjectType
 {
@@ -231,8 +225,6 @@
 
 	virtual const FAABB3 BoundingBox() const;
 
-<<<<<<< HEAD
-=======
 	// Calculate the tight-fitting world-space bounding box
 	virtual FAABB3 CalculateTransformedBounds(const FRigidTransform3& Transform) const
 	{
@@ -240,7 +232,6 @@
 		return BoundingBox().TransformedAABB(Transform);
 	}
 
->>>>>>> 6bbb88c8
 	bool HasBoundingBox() const { return bHasBoundingBox; }
 
 	bool IsConvex() const { return bIsConvex; }
@@ -387,11 +378,7 @@
 	FVec3 ScaledNormalHelper(const FVec3& Normal, const FVec3& Scale) const
 	{
 		const FVec3 ScaledNormal = Scale * Normal;
-<<<<<<< HEAD
-		const float ScaledNormalLen = ScaledNormal.Size();
-=======
 		const FReal ScaledNormalLen = ScaledNormal.Size();
->>>>>>> 6bbb88c8
 		return ensure(ScaledNormalLen > TNumericLimits<FReal>::Min())
 			? ScaledNormal / ScaledNormalLen
 			: FVec3(0.f, 0.f, 1.f);
