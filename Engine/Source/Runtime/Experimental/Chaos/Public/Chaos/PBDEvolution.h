--- conflicted
+++ resolved
@@ -16,11 +16,7 @@
 {
  public:
 	// TODO: Tidy up this constructor (and update Headless Chaos)
-<<<<<<< HEAD
-	FPBDEvolution(
-=======
 	CHAOS_API FPBDEvolution(
->>>>>>> 4af6daef
 		FSolverParticles&& InParticles,
 		FSolverRigidParticles&& InGeometryParticles,
 		TArray<TVec3<int32>>&& CollisionTriangles,
@@ -39,11 +35,7 @@
 	void AdvanceOneTimeStep(const FSolverReal Dt, const bool bSmoothDt) { AdvanceOneTimeStep(Dt); }
 
 	// Advance one time step. Filter the input time step if specified.
-<<<<<<< HEAD
-	void AdvanceOneTimeStep(const FSolverReal Dt);
-=======
 	CHAOS_API void AdvanceOneTimeStep(const FSolverReal Dt);
->>>>>>> 4af6daef
 
 	// Remove all particles, will also reset all rules
 	CHAOS_API void ResetParticles();
@@ -83,12 +75,6 @@
 
 	// Remove a collision body from the active view list, and save its particle in the remvoed collision particle list
 	CHAOS_API void RemoveCollisionParticle(int32 CollisionParticleIndex, int32 CollisionParticleViewIndex);
-
-	// Add a single collision body particle to the solver. 
-	int32 AddCollisionParticle(uint32 GroupId, bool bActivate);
-
-	// Remove a collision body from the active view list, and save its particle in the remvoed collision particle list
-	void RemoveCollisionParticle(int32 CollisionParticleIndex, int32 CollisionParticleViewIndex);
 
 	// Set a block of collision particles active or inactive, using the index of the first added particle to identify the block.
 	void ActivateCollisionParticleRange(int32 Offset, bool bActivate) { MCollisionParticlesActiveView.ActivateRange(Offset, bActivate); }
@@ -118,17 +104,10 @@
 	}
 
 	// Add constraints. Return the index of the first added constraint.
-<<<<<<< HEAD
-	int32 AddConstraintInitRange(int32 NumConstraints, bool bActivate);
-	int32 AddConstraintRuleRange(int32 NumConstraints, bool bActivate);
-	int32 AddPostCollisionConstraintRuleRange(int32 NumConstraints, bool bActivate);
-	int32 AddConstraintPostprocessingsRange(int32 NumConstraints, bool bActivate);
-=======
 	CHAOS_API int32 AddConstraintInitRange(int32 NumConstraints, bool bActivate);
 	CHAOS_API int32 AddConstraintRuleRange(int32 NumConstraints, bool bActivate);
 	CHAOS_API int32 AddPostCollisionConstraintRuleRange(int32 NumConstraints, bool bActivate);
 	CHAOS_API int32 AddConstraintPostprocessingsRange(int32 NumConstraints, bool bActivate);
->>>>>>> 4af6daef
 	
 	// Return the number of particles of the block starting at Offset
 	int32 GetConstraintInitRangeSize(int32 Offset) const { return MConstraintInitsActiveView.GetRangeSize(Offset); }
@@ -202,10 +181,7 @@
 	const TArray<bool>& GetCollisionStatus() { return MCollided; }
 	const TArray<FSolverVec3>& GetCollisionContacts() const { return MCollisionContacts; }
 	const TArray<FSolverVec3>& GetCollisionNormals() const { return MCollisionNormals; }
-<<<<<<< HEAD
-=======
 	const TArray<FSolverReal>& GetCollisionPhis() const { return MCollisionPhis; }
->>>>>>> 4af6daef
 
 	FSolverReal GetTime() const { return MTime; }
 
@@ -233,10 +209,7 @@
 	TArrayCollectionArray<uint32> MParticleGroupIds;  // Used for per group parameters for particles
 	TArray<FSolverVec3> MCollisionContacts;
 	TArray<FSolverVec3> MCollisionNormals;
-<<<<<<< HEAD
-=======
 	TArray<FSolverReal> MCollisionPhis;
->>>>>>> 4af6daef
 
 	TArrayCollectionArray<FSolverVec3> MGroupGravityAccelerations;
 	TArrayCollectionArray<FVelocityAndPressureField> MGroupVelocityAndPressureFields;
