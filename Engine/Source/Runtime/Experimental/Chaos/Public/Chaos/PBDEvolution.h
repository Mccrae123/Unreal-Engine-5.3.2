--- conflicted
+++ resolved
@@ -8,28 +8,9 @@
 #include "Chaos/PBDSoftsSolverParticles.h"
 #include "Chaos/KinematicGeometryParticles.h"
 #include "Chaos/VelocityField.h"
-<<<<<<< HEAD
-#include "Chaos/PBDParticles.h"
-#include "Chaos/PBDActiveView.h"
-#include "Chaos/Vector.h"
-=======
->>>>>>> 6bbb88c8
 
 namespace Chaos::Softs
 {
-<<<<<<< HEAD
-
-class CHAOS_API FPBDEvolution : public TArrayCollection
-{
- public:
-	using FGravityForces = FPerParticleGravity;
-
-	// TODO(mlentine): Init particles from some type of input
-	FPBDEvolution(FPBDParticles&& InParticles, FKinematicGeometryClothParticles&& InGeometryParticles, TArray<TVec3<int32>>&& CollisionTriangles, int32 NumIterations = 1, FReal CollisionThickness = 0, FReal SelfCollisionsThickness = 0, FReal CoefficientOfFriction = 0, FReal Damping = 0.04);
-	~FPBDEvolution() {}
-
-	void AdvanceOneTimeStep(const FReal dt);
-=======
 
 class CHAOS_API FPBDEvolution : public TArrayCollection
 {
@@ -49,14 +30,12 @@
 
 	// Advance one time step. Filter the input time step if specified.
 	void AdvanceOneTimeStep(const FSolverReal Dt, const bool bSmoothDt = true);
->>>>>>> 6bbb88c8
 
 	// Remove all particles, will also reset all rules
 	void ResetParticles();
 
 	// Add particles and initialize group ids. Return the index of the first added particle.
 	int32 AddParticleRange(int32 NumParticles, uint32 GroupId, bool bActivate);
-<<<<<<< HEAD
 
 	// Return the number of particles of the block starting at Offset
 	int32 GetParticleRangeSize(int32 Offset) const { return MParticlesActiveView.GetRangeSize(Offset); }
@@ -64,75 +43,6 @@
 	// Set a block of particles active or inactive, using the index of the first added particle to identify the block.
 	void ActivateParticleRange(int32 Offset, bool bActivate)  { MParticlesActiveView.ActivateRange(Offset, bActivate); }
 
-	// Particles accessors
-	const FPBDParticles& Particles() const { return MParticles; }
-	FPBDParticles& Particles() { return MParticles; }
-	const TPBDActiveView<FPBDParticles>& ParticlesActiveView() { return MParticlesActiveView; }
-
-	const TArray<uint32>& ParticleGroupIds() const { return MParticleGroupIds; }
-
-	// Remove all collision particles
-	void ResetCollisionParticles(int32 NumParticles = 0);
-
-	// Add collision particles and initialize group ids. Return the index of the first added particle.
-	// Use INDEX_NONE as GroupId for collision particles that affect all particle groups.
-	int32 AddCollisionParticleRange(int32 NumParticles, uint32 GroupId, bool bActivate);
-
-	// Set a block of collision particles active or inactive, using the index of the first added particle to identify the block.
-	void ActivateCollisionParticleRange(int32 Offset, bool bActivate) { MCollisionParticlesActiveView.ActivateRange(Offset, bActivate); }
-
-	// Return the number of particles of the block starting at Offset
-	int32 GetCollisionParticleRangeSize(int32 Offset) const { return MCollisionParticlesActiveView.GetRangeSize(Offset); }
-
-	// Collision particles accessors
-	const FKinematicGeometryClothParticles& CollisionParticles() const { return MCollisionParticles; }
-	FKinematicGeometryClothParticles& CollisionParticles() { return MCollisionParticles; }
-	const TArray<uint32>& CollisionParticleGroupIds() const { return MCollisionParticleGroupIds; }
-	const TPBDActiveView<FKinematicGeometryClothParticles>& CollisionParticlesActiveView() { return MCollisionParticlesActiveView; }
-
-	// Reset all constraint init and rule functions.
-	void ResetConstraintRules() { MConstraintInits.Reset(); MConstraintRules.Reset(); MConstraintInitsActiveView.Reset(); MConstraintRulesActiveView.Reset();  };
-
-	// Add constraints. Return the index of the first added constraint.
-	int32 AddConstraintInitRange(int32 NumConstraints, bool bActivate);
-	int32 AddConstraintRuleRange(int32 NumConstraints, bool bActivate);
-	
-	// Return the number of particles of the block starting at Offset
-	int32 GetConstraintInitRangeSize(int32 Offset) const { return MConstraintInitsActiveView.GetRangeSize(Offset); }
-	int32 GetConstraintRuleRangeSize(int32 Offset) const { return MConstraintRulesActiveView.GetRangeSize(Offset); }
-
-	// Set a block of constraints active or inactive, using the index of the first added particle to identify the block.
-	void ActivateConstraintInitRange(int32 Offset, bool bActivate) { MConstraintInitsActiveView.ActivateRange(Offset, bActivate); }
-	void ActivateConstraintRuleRange(int32 Offset, bool bActivate) { MConstraintRulesActiveView.ActivateRange(Offset, bActivate); }
-
-	// Constraint accessors
-	const TArray<TFunction<void(const FPBDParticles&, const FReal)>>& ConstraintInits() const { return MConstraintInits; }
-	TArray<TFunction<void(const FPBDParticles&, const FReal)>>& ConstraintInits() { return MConstraintInits; }
-	const TArray<TFunction<void(FPBDParticles&, const FReal)>>& ConstraintRules() const { return MConstraintRules; }
-	TArray<TFunction<void(FPBDParticles&, const FReal)>>& ConstraintRules() { return MConstraintRules; }
-	
-	void SetKinematicUpdateFunction(TFunction<void(FPBDParticles&, const FReal, const FReal, const int32)> KinematicUpdate) { MKinematicUpdate = KinematicUpdate; }
-	void SetCollisionKinematicUpdateFunction(TFunction<void(FKinematicGeometryClothParticles&, const FReal, const FReal, const int32)> KinematicUpdate) { MCollisionKinematicUpdate = KinematicUpdate; }
-
-	TFunction<void(FPBDParticles&, const FReal, const int32)>& GetForceFunction(const uint32 GroupId = 0) { return MGroupForceRules[GroupId]; }
-	const TFunction<void(FPBDParticles&, const FReal, const int32)>& GetForceFunction(const uint32 GroupId = 0) const { return MGroupForceRules[GroupId]; }
-=======
-
-	// Return the number of particles of the block starting at Offset
-	int32 GetParticleRangeSize(int32 Offset) const { return MParticlesActiveView.GetRangeSize(Offset); }
->>>>>>> 6bbb88c8
-
-	// Set a block of particles active or inactive, using the index of the first added particle to identify the block.
-	void ActivateParticleRange(int32 Offset, bool bActivate)  { MParticlesActiveView.ActivateRange(Offset, bActivate); }
-
-<<<<<<< HEAD
-	FVelocityField& GetVelocityField(const uint32 GroupId = 0) { check(GroupId < TArrayCollection::Size()); return MGroupVelocityFields[GroupId]; }
-	const FVelocityField& GetVelocityField(const uint32 GroupId = 0) const { check(GroupId < TArrayCollection::Size()); return MGroupVelocityFields[GroupId]; }
-
-	void ResetSelfCollision() { MCollisionTriangles.Reset(); MDisabledCollisionElements.Reset(); };
-	TArray<TVector<int32, 3>>& CollisionTriangles() { return MCollisionTriangles; }
-	TSet<TVector<int32, 2>>& DisabledCollisionElements() { return MDisabledCollisionElements; }
-=======
 	// Particles accessors
 	const FSolverParticles& Particles() const { return MParticles; }
 	FSolverParticles& Particles() { return MParticles; }
@@ -191,86 +101,10 @@
 
 	FVelocityField& GetVelocityField(const uint32 GroupId = 0) { check(GroupId < TArrayCollection::Size()); return MGroupVelocityFields[GroupId]; }
 	const FVelocityField& GetVelocityField(const uint32 GroupId = 0) const { check(GroupId < TArrayCollection::Size()); return MGroupVelocityFields[GroupId]; }
->>>>>>> 6bbb88c8
 
 	int32 GetIterations() const { return MNumIterations; }
 	void SetIterations(const int32 Iterations) { MNumIterations = Iterations; }
 
-<<<<<<< HEAD
-	FReal GetSelfCollisionThickness(const uint32 GroupId = 0) const { check(GroupId < TArrayCollection::Size()); return MGroupSelfCollisionThicknesses[GroupId]; }
-	void SetSelfCollisionThickness(const FReal SelfCollisionThickness, const uint32 GroupId = 0) { check(GroupId < TArrayCollection::Size()); MGroupSelfCollisionThicknesses[GroupId] = SelfCollisionThickness; }
-
-	FReal GetCollisionThickness(const uint32 GroupId = 0) const { check(GroupId < TArrayCollection::Size()); return MGroupCollisionThicknesses[GroupId]; }
-	void SetCollisionThickness(const FReal CollisionThickness, const uint32 GroupId = 0) { check(GroupId < TArrayCollection::Size()); MGroupCollisionThicknesses[GroupId] = CollisionThickness; }
-
-	FReal GetCoefficientOfFriction(const uint32 GroupId = 0) const { check(GroupId < TArrayCollection::Size()); return MGroupCoefficientOfFrictions[GroupId]; }
-	void SetCoefficientOfFriction(const FReal CoefficientOfFriction, const uint32 GroupId = 0) { check(GroupId < TArrayCollection::Size()); MGroupCoefficientOfFrictions[GroupId] = CoefficientOfFriction; }
-
-	FReal GetDamping(const uint32 GroupId = 0) const { check(GroupId < TArrayCollection::Size()); return MGroupDampings[GroupId]; }
-	void SetDamping(const FReal Damping, const uint32 GroupId = 0) { check(GroupId < TArrayCollection::Size()); MGroupDampings[GroupId] = Damping; }
-
-	bool GetUseCCD(const uint32 GroupId = 0) const { check(GroupId < TArrayCollection::Size()); return MGroupUseCCDs[GroupId]; }
-	void SetUseCCD(const bool bUseCCD, const uint32 GroupId = 0) { check(GroupId < TArrayCollection::Size()); MGroupUseCCDs[GroupId] = bUseCCD; }
-
-	UE_DEPRECATED(4.27, "Use GetCollisionStatus() instead")
-	const bool Collided(int32 index) { return MCollided[index]; }
-
-	const TArray<bool>& GetCollisionStatus() { return MCollided; }
-	const TArray<FVec3>& GetCollisionContacts() const { return MCollisionContacts; }
-	const TArray<FVec3>& GetCollisionNormals() const { return MCollisionNormals; }
-
-	FReal GetTime() const { return MTime; }
-
- private:
-	// Add simulation groups and set default values
-	void AddGroups(int32 NumGroups);
-	// Reset simulation groups
-	void ResetGroups();
-	// Selected versions of the pre-iteration updates (euler step, force, velocity field. damping updates)..
-	template<bool bForceRule, bool bVelocityField, bool bDampVelocityRule>
-	void PreIterationUpdate(const FReal Dt, const int32 Offset, const int32 Range, const int32 MinParallelBatchSize);
-
-private:
-	FPBDParticles MParticles;
-	TPBDActiveView<FPBDParticles> MParticlesActiveView;
-	FKinematicGeometryClothParticles MCollisionParticles;
-	TPBDActiveView<FKinematicGeometryClothParticles> MCollisionParticlesActiveView;
-
-	TArray<TVector<int32, 3>> MCollisionTriangles;       // Used for self-collisions
-	TSet<TVector<int32, 2>> MDisabledCollisionElements;  // 
-
-	TArrayCollectionArray<FRigidTransform3> MCollisionTransforms;  // Used for CCD to store the initial state before the kinematic update
-	TArrayCollectionArray<bool> MCollided;
-	TArrayCollectionArray<uint32> MCollisionParticleGroupIds;  // Used for per group parameters for collision particles
-	TArrayCollectionArray<uint32> MParticleGroupIds;  // Used for per group parameters for particles
-	TArray<FVec3> MCollisionContacts;
-	TArray<FVec3> MCollisionNormals;
-
-	TArrayCollectionArray<FGravityForces> MGroupGravityForces;
-	TArrayCollectionArray<FVelocityField> MGroupVelocityFields;
-	TArrayCollectionArray<TFunction<void(FPBDParticles&, const FReal, const int32)>> MGroupForceRules;
-	TArrayCollectionArray<FReal> MGroupCollisionThicknesses;
-	TArrayCollectionArray<FReal> MGroupSelfCollisionThicknesses;
-	TArrayCollectionArray<FReal> MGroupCoefficientOfFrictions;
-	TArrayCollectionArray<FReal> MGroupDampings;
-	TArrayCollectionArray<bool> MGroupUseCCDs;
-	
-	TArray<TFunction<void(const FPBDParticles&, const FReal)>> MConstraintInits;
-	TPBDActiveView<TArray<TFunction<void(const FPBDParticles&, const FReal)>>> MConstraintInitsActiveView;
-	TArray<TFunction<void(FPBDParticles&, const FReal)>> MConstraintRules;
-	TPBDActiveView<TArray<TFunction<void(FPBDParticles&, const FReal)>>> MConstraintRulesActiveView;
-
-	TFunction<void(FPBDParticles&, const FReal, const FReal, const int32)> MKinematicUpdate;
-	TFunction<void(FKinematicGeometryClothParticles&, const FReal, const FReal, const int32)> MCollisionKinematicUpdate;
-
-	int32 MNumIterations;
-	FVec3 MGravity;
-	FReal MCollisionThickness;
-	FReal MSelfCollisionThickness;
-	FReal MCoefficientOfFriction;
-	FReal MDamping;
-	FReal MTime;
-=======
 	FSolverReal GetSelfCollisionThickness(const uint32 GroupId = 0) const { check(GroupId < TArrayCollection::Size()); return MGroupSelfCollisionThicknesses[GroupId]; }
 	void SetSelfCollisionThickness(const FSolverReal SelfCollisionThickness, const uint32 GroupId = 0) { check(GroupId < TArrayCollection::Size()); MGroupSelfCollisionThicknesses[GroupId] = SelfCollisionThickness; }
 
@@ -347,7 +181,6 @@
 	FSolverReal MLocalDamping;
 	FSolverReal MTime;
 	FSolverReal MSmoothDt;
->>>>>>> 6bbb88c8
 };
 
 }  // End namespace Chaos::Softs
