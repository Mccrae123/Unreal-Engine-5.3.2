--- conflicted
+++ resolved
@@ -1,240 +1,6 @@
 // Copyright Epic Games, Inc. All Rights Reserved.
 #pragma once
 
-<<<<<<< HEAD
-#include "Chaos/ParticleHandle.h"
-
-namespace Chaos
-{
-	class FPBDConstraintGraph;
-	class FConstraintHandle;
-
-	/**
-	 * Generates color information for a single constraint rule in a connection graph.
-	 * Edges with the same color are non-interacting and can safely be processed in parallel.
-	 */
-	class CHAOS_API FPBDConstraintColor
-	{
-	public:
-		typedef TSet<int32> FColorSet;
-		typedef TArray<FConstraintHandle*> FConstraintList;
-		typedef TMap<int32, FConstraintList> FColorToConstraintListMap;
-		typedef TArray<FColorToConstraintListMap> FLevelToColorToConstraintListMap;
-
-		FPBDConstraintColor()
-			: bUseContactGraph(true)
-		{}
-
-		int32 NumIslands() const
-		{
-			return IslandData.Num();
-		}
-
-		int32 NumIslandEdges(const int32 Island) const
-		{
-			return IslandData[Island].NumEdges;
-		}
-
-		/**
-		 * Initialize the color structures based on the connectivity graph (i.e., reset all color-related node, edge and island data).
-		 */
-		void InitializeColor(const FPBDConstraintGraph& ConstraintGraph);
-
-		/**
-		 * Calculate the color information for the specified island.
-		 */
-		void ComputeColor(const FReal Dt, const int32 Island, const FPBDConstraintGraph& ConstraintGraph, uint32 ContainerId);
-
-		/**
-		 * Get the Level-Color-ConstraintList map for the specified island.
-		 */
-		const FLevelToColorToConstraintListMap& GetIslandLevelToColorToConstraintListMap(int32 Island) const;
-
-		/**
-		 * Get the maximum color index used in the specified island.
-		 */
-		int GetIslandMaxColor(int32 Island) const;
-
-		/**
-		 * Get the maximum level index used in the specified island.
-		 */
-		int GetIslandMaxLevel(int32 Island) const;
-
-		void SetUseContactGraph(bool bInUseContactGraph)
-		{
-			bUseContactGraph = bInUseContactGraph;
-		}
-
-#if !UE_BUILD_SHIPPING
-		// For debugging onlue: run some (slow) validation checks on the graph and log any errors. Return false if there were errors.
-		bool DebugCheckGraph(const FPBDConstraintGraph& ConstraintGraph) const;
-#endif
-
-		/**
-		 * Get the level of a particle after particle levels are computed using ComputeContactGraphGBF 
-		 */
-		int32 GetParticleLevel(const FGeometryParticleHandle* ParticleHandle) const;
-
-	private:
-		void ComputeContactGraph(const int32 Island, const FPBDConstraintGraph& ConstraintGraph, uint32 ContainerId);
-		void ComputeIslandColoring(const int32 Island, const FPBDConstraintGraph& ConstraintGraph, uint32 ContainerId);
-
-		/**
-		 * Compute contact graph using GBF paper Sec 8.1
-		 */
-		void ComputeContactGraphGBF(const FReal Dt, const int32 Island, const FPBDConstraintGraph& ConstraintGraph, const uint32 ContainerId);
-
-		/**
-		 * Compute the mapping between constraint graph node index to island graph node indices. 
-		 * The mapping of dynamic particles are stored in TArray DynamicGlobalToIslandLocalNodeIndices. 
-		 * The mapping of kinematic particles are stored in TMap KinematicGlobalToIslandLocalNodeIndices.
-		 */
-		void ComputeGlobalToIslandLocalNodeMapping(const int32 Island, const FPBDConstraintGraph& ConstraintGraph, TArray<int32>& DynamicGlobalToIslandLocalNodeIndices, TMap<int32, int32>& KinematicGlobalToIslandLocalNodeIndices) const;
-
-		/**
-		 * Compute the graph node index in the island using the mapping data above.
-		 */
-		int32 GetIslandLocalNodeIdx(const int32 GlobalNodeIndex, const TArray<int32>& DynamicGlobalToIslandLocalNodeIndices, const TMap<int32, int32>& KinematicGlobalToIslandLocalNodeIndices, const bool IsNodeDynamic) const;
-
-		struct FDirectedEdge
-		{
-			int32 FirstNode; // Or source node of the directed edge.
-			int32 SecondNode; // Or target node of the directed edge. 
-			FDirectedEdge(){};
-			FDirectedEdge(const int32 FirstInput, const int32 SecondInput) : FirstNode(FirstInput), SecondNode(SecondInput) {};
-		};
-
-		/**
-		 * Collect directed edges from the island.
-		 * All collected edges will point from lower particles to upper particles.
-		 * The set of collected directed edges is a subset of collision constraint edges.
-		 * Horizontal edges will not be collected.
-		 */
-		void CollectIslandDirectedEdges(const FReal Dt, const int32 Island, const FPBDConstraintGraph& ConstraintGraph, const TArray<int32>& DynamicGlobalToIslandLocalNodeIndices, const TMap<int32, int32>& KinematicGlobalToIslandLocalNodeIndices, TArray<FDirectedEdge>& DirectedEdges) const;
-
-		/**
-		 * CSR: Compressed sparse row
-		 * Build CSR representation of the graph from input edges
-		 */
-
-		void BuildGraphCSR(const TArray<FDirectedEdge>& GraphEdges, const int32 NumNodes, TArray<int32>& CSRIndices, TArray<int32>& CSRValues, TArray<int32>& CurrentIndices) const;
-
-		/**
-		 * A node is a root if it has no parents.
-		 * Result is stored in IsRootNode
-		 */
-		void ComputeIsRootNode(const TArray<FDirectedEdge>& GraphEdges, const int32 NumNodes, TArray<bool> &IsRootNode) const;
-
-		/**
-		 * Digraph: directed graph (according to wikipedia: https://en.wikipedia.org/wiki/Directed_graph) that might contain loops
-		 * DAG: directed acyclic graph
-		 * Collapse directed graph to directed acyclic graph. Recursively collapse the loops in the directed graph to single nodes until there are no loops any more.
-		 * For each digraph node, the corresponding DAG node index is stored in DigraphToDAGIndices
-		 * For each DAG node, the corresponding list of digraph nodes is stored in DAGToDigraphIndices
-		 */
-		void CollapseDigraphToDAG(const TArray<int32>& ChildrenCSRIndices, const TArray<int32>& ChildrenCSRValues, const TArray<bool>& IsRootNode, TArray<int32>& DigraphToDAGIndices, TArray<TArray<int32>>& DAGToDigraphIndices, TArray<bool>& Visited, TArray<int32>& TraversalStack, TArray<int32>& NumOnStack) const;
-
-		/**
-		 * Compute DAG Edges from Digraph edges
-		 */
-		void ComputeDAGEdges(const TArray<FDirectedEdge>& DigraphEdges, const TArray<int32>& DigraphToDAGIndices, TArray<FDirectedEdge> &DAGEdges) const;
-
-		/**
-		 * Topological sort DAG nodes
-		 * DAGToDigraphIndices is used to determine whether DAGI is a valid DAG node (point to non-zero Digraph nodes)
-		 */
-		void TopologicalSortDAG(const TArray<int32>& DAGChildrenCSRIndices, const TArray<int32>& DAGChildrenCSRValues, const TArray<TArray<int32>>& DAGToDigraphIndices, TArray<int32>& SortedDAGNodes, TArray<bool>& Visited) const;
-
-		/**
-		 * Assign levels to DAG nodes.
-		 * We want all parents of DAGI have smaller levels than DAGI. The level of DAGI is the max distance to root nodes. 
-		 */
-		void AssignDAGNodeLevels(const TArray<int32>& DAGChildrenCSRIndices, const TArray<int32>& DAGChildrenCSRValues, const TArray<int32>& SortedDAGNodes, TArray<int32> &DAGNodeLevels) const;
-
-		/**
-		 * Assign edge levels based on DAG node levels.
-		 * Edge level is the max of its end node levels.
-		 */
-		void AssignEdgeLevels(const int32 Island, const FPBDConstraintGraph& ConstraintGraph, const TArray<int32>& DynamicGlobalToIslandLocalNodeIndices, const TMap<int32, int32>& KinematicGlobalToIslandLocalNodeIndices, const TArray<int32>& DigraphToDAGIndices, const TArray<int32> DAGNodeLevels);
-
-		/**
-		 * Update particle levels based on DAGNodeLevels.
-		 */
-		void UpdateParticleToLevel(const int32 Island, const FPBDConstraintGraph& ConstraintGraph, const TArray<int32>& DynamicGlobalToIslandLocalNodeIndices, const TMap<int32, int32>& KinematicGlobalToIslandLocalNodeIndices, const TArray<int32>& DigraphToDAGIndices, const TArray<int32>& DAGNodeLevels);
-
-		struct FGraphNodeColor
-		{
-			FGraphNodeColor()
-				: NextColor(0)
-			{
-			}
-			int32 NextColor;
-			FColorSet UsedColors;
-		};
-
-		struct FGraphEdgeColor
-		{
-			FGraphEdgeColor()
-				: Color(INDEX_NONE)
-				, Level(INDEX_NONE)
-			{
-			}
-			int32 Color;
-			int32 Level;
-		};
-
-		struct FIslandColor
-		{
-			FIslandColor()
-				: MaxColor(0)
-				, MaxLevel(0)
-				, NumEdges(0)
-			{
-			}
-			int32 MaxColor;
-			int32 MaxLevel;
-			int32 NumEdges;
-			FLevelToColorToConstraintListMap LevelToColorToConstraintListMap;
-		};
-
-		struct FGBFContactGraphData
-		{
-			TMap<int32, int32> KinematicGlobalToIslandLocalNodeIndices;
-			TArray<FDirectedEdge> DigraphEdges;
-			TArray<int32> ChildrenCSRIndices, ChildrenCSRValues;
-
-			// Buffer array for BuildGraphCSR function. Not used outside BuildGraphCSR.
-			TArray<int32> CSRCurrentIndices; 
-
-			TArray<bool> IsRootNode;
-			TArray<int32> DigraphToDAGIndices;
-			TArray<TArray<int32>> DAGToDigraphIndices;
-
-			// Helper arrays for CollapseDigraphToDAG and TopologicalSortDAG. Not used elsewhere
-			TArray<bool> Visited; 
-			TArray<int32> TraversalStack;
-			TArray<int32> NumOnStack;
-
-			TArray<FDirectedEdge> DAGEdges;
-			TArray<int32> DAGChildrenCSRIndices, DAGChildrenCSRValues;
-			TArray<int32> SortedDAGNodes;
-			TArray<int32> DAGNodeLevels;
-		};
-
-		TArray<FGraphNodeColor> Nodes;
-		TArray<FGraphEdgeColor> Edges;
-		TArray<FIslandColor> IslandData;
-		FLevelToColorToConstraintListMap EmptyLevelToColorToConstraintListMap;
-		TArray<int32> DynamicGlobalToIslandLocalNodeIndicesArray; 
-		TArray<int32> ParticleToLevel; 
-		TArray<const TGeometryParticleHandle<FReal, 3>*> NodeToParticle;
-		TArray<FGBFContactGraphData> IslandToGBFContactGraphData;
-		bool bUseContactGraph;
-	};
-
-}
-=======
 //
 // TO BE DELETED
-//
->>>>>>> d731a049
+//