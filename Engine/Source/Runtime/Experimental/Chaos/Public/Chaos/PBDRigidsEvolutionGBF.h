--- conflicted
+++ resolved
@@ -26,13 +26,6 @@
 	class IResimCacheBase;
 	class FEvolutionResimCache;
 
-<<<<<<< HEAD
-	CHAOS_API extern FRealSingle HackMaxAngularVelocity;
-	CHAOS_API extern FRealSingle HackMaxVelocity;
-
-	CHAOS_API extern FRealSingle HackLinearDrag;
-	CHAOS_API extern FRealSingle HackAngularDrag;
-=======
 	namespace CVars
 	{
 		CHAOS_API extern FRealSingle HackMaxAngularVelocity;
@@ -40,7 +33,6 @@
 		CHAOS_API extern FRealSingle CCDEnableThresholdBoundsScale;
 		CHAOS_API extern bool bChaosCollisionCCDUseTightBoundingBox;
 	}
->>>>>>> 6bbb88c8
 
 	using FPBDRigidsEvolutionCallback = TFunction<void()>;
 
@@ -48,11 +40,7 @@
 
 	using FPBDRigidsEvolutionInternalHandleCallback = TFunction<void(
 		const FGeometryParticleHandle* OldParticle,
-<<<<<<< HEAD
-		const FGeometryParticleHandle* NewParticle)>;
-=======
 		FGeometryParticleHandle* NewParticle)>;
->>>>>>> 6bbb88c8
 
 	class FPBDRigidsEvolutionGBF : public FPBDRigidsEvolutionBase
 	{
@@ -100,34 +88,15 @@
 		using FCollisionConstraintRule = TPBDConstraintColorRule<FCollisionConstraints>;
 		using FCollisionDetector = FSpatialAccelerationCollisionDetector;
 		using FExternalForces = FPerParticleExternalForces;
-<<<<<<< HEAD
-		using FRigidClustering = TPBDRigidClustering<FPBDRigidsEvolutionGBF, FPBDCollisionConstraints>;
-=======
 		using FJointConstraintsRule = TPBDConstraintIslandRule<FPBDJointConstraints>;
 		using FSuspensionConstraintsRule = TPBDConstraintIslandRule<FPBDSuspensionConstraints>;
 		using FJointConstraints = FPBDJointConstraints;
 		using FJointConstraintRule = TPBDConstraintIslandRule<FJointConstraints>;
->>>>>>> 6bbb88c8
 
 		// Default iteration counts
 		static constexpr int32 DefaultNumIterations = 8;
 		static constexpr int32 DefaultNumCollisionPairIterations = 1;
 		static constexpr int32 DefaultNumPushOutIterations = 1;
-<<<<<<< HEAD
-		static constexpr int32 DefaultNumCollisionPushOutPairIterations = 3;
-		static constexpr FRealSingle DefaultCollisionMarginFraction = 0.1f;
-		static constexpr FRealSingle DefaultCollisionMarginMax = 100.0f;
-		static constexpr FRealSingle DefaultCollisionCullDistance = 5.0f;
-		static constexpr int32 DefaultNumJointPairIterations = 3;
-		static constexpr int32 DefaultNumJointPushOutPairIterations = 0;
-		static constexpr int32 DefaultRestitutionThreshold = 1000;
-
-		// @todo(chaos): Required by clustering - clean up
-		using Base::ApplyPushOut;
-
-		CHAOS_API FPBDRigidsEvolutionGBF(FPBDRigidsSOAs& InParticles, THandleArray<FChaosPhysicsMaterial>& SolverPhysicsMaterials, const TArray<ISimCallbackObject*>* InCollisionModifiers = nullptr, bool InIsSingleThreaded = false);
-		CHAOS_API ~FPBDRigidsEvolutionGBF() {}
-=======
 		static constexpr int32 DefaultNumCollisionPushOutPairIterations = 1;
 		static constexpr FRealSingle DefaultCollisionMarginFraction = 0.05f;
 		static constexpr FRealSingle DefaultCollisionMarginMax = 10.0f;
@@ -139,7 +108,6 @@
 
 		CHAOS_API FPBDRigidsEvolutionGBF(FPBDRigidsSOAs& InParticles, THandleArray<FChaosPhysicsMaterial>& SolverPhysicsMaterials, const TArray<ISimCallbackObject*>* InCollisionModifiers = nullptr, bool InIsSingleThreaded = false);
 		CHAOS_API ~FPBDRigidsEvolutionGBF();
->>>>>>> 6bbb88c8
 
 		FORCEINLINE void SetPostIntegrateCallback(const FPBDRigidsEvolutionCallback& Cb)
 		{
@@ -171,11 +139,7 @@
 			InternalParticleInitilization = Cb;
 		}
 
-<<<<<<< HEAD
-		FORCEINLINE void DoInternalParticleInitilization(const FGeometryParticleHandle* OldParticle, const FGeometryParticleHandle* NewParticle) 
-=======
 		FORCEINLINE void DoInternalParticleInitilization(const FGeometryParticleHandle* OldParticle, FGeometryParticleHandle* NewParticle) 
->>>>>>> 6bbb88c8
 		{ 
 			if(InternalParticleInitilization)
 			{
@@ -183,25 +147,6 @@
 			}
 		}
 
-<<<<<<< HEAD
-		CHAOS_API void Advance(const FReal Dt, const FReal MaxStepDt, const int32 MaxSteps);
-		CHAOS_API void AdvanceOneTimeStep(const FReal dt, const FSubStepInfo& SubStepInfo = FSubStepInfo());
-
-		FORCEINLINE FCollisionConstraints& GetCollisionConstraints() { return CollisionConstraints; }
-		FORCEINLINE const FCollisionConstraints& GetCollisionConstraints() const { return CollisionConstraints; }
-
-		FORCEINLINE FCollisionConstraintRule& GetCollisionConstraintsRule() { return CollisionRule; }
-		FORCEINLINE const FCollisionConstraintRule& GetCollisionConstraintsRule() const { return CollisionRule; }
-
-		FORCEINLINE FCollisionDetector& GetCollisionDetector() { return CollisionDetector; }
-		FORCEINLINE const FCollisionDetector& GetCollisionDetector() const { return CollisionDetector; }
-
-		FORCEINLINE FGravityForces& GetGravityForces() { return GravityForces; }
-		FORCEINLINE const FGravityForces& GetGravityForces() const { return GravityForces; }
-
-		FORCEINLINE const TPBDRigidClustering<FPBDRigidsEvolutionGBF, FPBDCollisionConstraints>& GetRigidClustering() const { return Clustering; }
-		FORCEINLINE TPBDRigidClustering<FPBDRigidsEvolutionGBF, FPBDCollisionConstraints>& GetRigidClustering() { return Clustering; }
-=======
 		void SetIsDeterministic(const bool bInIsDeterministic);
 
 		CHAOS_API void Advance(const FReal Dt, const FReal MaxStepDt, const int32 MaxSteps);
@@ -245,7 +190,6 @@
 		void DestroyConstraint(FConstraintHandle* Constraint);
 
 		void DestroyParticleCollisionsInAllocator(FGeometryParticleHandle* Particle);
->>>>>>> 6bbb88c8
 
 		CHAOS_API inline void EndFrame(FReal Dt)
 		{
@@ -260,13 +204,6 @@
 		{
 			//SCOPE_CYCLE_COUNTER(STAT_Integrate);
 			CHAOS_SCOPED_TIMER(Integrate);
-<<<<<<< HEAD
-			FPerParticleEulerStepVelocity EulerStepVelocityRule;
-			FPerParticleAddImpulses AddImpulsesRule;
-			FPerParticleEtherDrag EtherDragRule;
-			FPerParticlePBDEulerStep EulerStepRule;
-=======
->>>>>>> 6bbb88c8
 
 			const FReal BoundsThickness = GetNarrowPhase().GetBoundsExpansion();
 			const FReal MaxAngularSpeedSq = CVars::HackMaxAngularVelocity * CVars::HackMaxAngularVelocity;
@@ -356,15 +293,6 @@
 
 					if (!Particle.CCDEnabled())
 					{
-<<<<<<< HEAD
-						const FAABB3& LocalBounds = Particle.LocalBounds();
-						FAABB3 WorldSpaceBounds = LocalBounds.TransformedAABB(FRigidTransform3(Particle.P(), Particle.Q()));
-						if (Particle.CCDEnabled())
-						{
-							WorldSpaceBounds.ThickenSymmetrically(Particle.V() * Dt);
-						}
-						Particle.SetWorldSpaceInflatedBounds(WorldSpaceBounds);
-=======
 						Particle.UpdateWorldSpaceState(FRigidTransform3(Particle.P(), Particle.Q()), FVec3(BoundsThickness));
 					}
 					else
@@ -387,7 +315,6 @@
 						{
 							Particle.UpdateWorldSpaceState(FRigidTransform3(Particle.P(), Particle.Q()), FVec3(BoundsThickness));
 						}
->>>>>>> 6bbb88c8
 					}
 				}
 			});
@@ -418,25 +345,13 @@
 		CHAOS_API void SetCurrentStepResimCache(IResimCacheBase* InCurrentStepResimCache);
 
 		CHAOS_API FSpatialAccelerationBroadPhase& GetBroadPhase() { return BroadPhase; }
-<<<<<<< HEAD
-=======
 		CHAOS_API FNarrowPhase& GetNarrowPhase() { return NarrowPhase; }
 
 		CHAOS_API void TransferJointConstraintCollisions();
->>>>>>> 6bbb88c8
 
 	protected:
 
 		CHAOS_API void AdvanceOneTimeStepImpl(const FReal dt, const FSubStepInfo& SubStepInfo);
-<<<<<<< HEAD
-		
-		FEvolutionResimCache* GetCurrentStepResimCache()
-		{
-			return CurrentStepResimCacheImp;
-		}
-
-		TPBDRigidClustering<FPBDRigidsEvolutionGBF, FPBDCollisionConstraints> Clustering;
-=======
 
 		void GatherSolverInput(FReal Dt, int32 GroupIndex);
 		void ScatterSolverOutput(FReal Dt, int32 GroupIndex);
@@ -452,7 +367,6 @@
 		TPBDConstraintIslandRule<FPBDJointConstraints> JointConstraintRule;
 		FPBDSuspensionConstraints SuspensionConstraints;
 		TPBDConstraintIslandRule<FPBDSuspensionConstraints> SuspensionConstraintRule;
->>>>>>> 6bbb88c8
 
 		FGravityForces GravityForces;
 		FCollisionConstraints CollisionConstraints;
@@ -469,13 +383,10 @@
 		FPBDRigidsEvolutionInternalHandleCallback InternalParticleInitilization;
 		FEvolutionResimCache* CurrentStepResimCacheImp;
 		const TArray<ISimCallbackObject*>* CollisionModifiers;
-<<<<<<< HEAD
-=======
 
 		FCCDManager CCDManager;
 
 		bool bIsDeterministic;
->>>>>>> 6bbb88c8
 	};
 
 }