--- conflicted
+++ resolved
@@ -6,13 +6,8 @@
 #include "Chaos/Collision/CollisionReceiver.h"
 #include "Chaos/Collision/NarrowPhase.h"
 #include "Chaos/Collision/SpatialAccelerationBroadPhase.h"
-<<<<<<< HEAD
 #include "Chaos/PBDCollisionConstraints.h"
 #include "Chaos/PBDRigidsEvolution.h"
-=======
-#include "Chaos/PerParticleInitForce.h"
-#include "Chaos/PerParticleEulerStepVelocity.h"
->>>>>>> 868b7c33
 #include "Chaos/PerParticleEtherDrag.h"
 #include "Chaos/PerParticleEulerStepVelocity.h"
 #include "Chaos/PerParticleExternalForces.h"
@@ -97,6 +92,8 @@
 		CHAOS_API void Advance(const T Dt, const T MaxStepDt, const int32 MaxSteps);
 		CHAOS_API void AdvanceOneTimeStep(const T dt, const T StepFraction = (T)1.0);
 
+		using Base::PrepareConstraints;
+		using Base::UnprepareConstraints;
 		using Base::ApplyConstraints;
 		using Base::ApplyPushOut;
 
@@ -120,24 +117,8 @@
 			});
 		}
 
-<<<<<<< HEAD
 		template<typename TParticleView>
 		void Integrate(const TParticleView& InParticles, T Dt)
-=======
-	template <typename TParticleView>
-	void Integrate(const TParticleView& InParticles, T Dt)
-	{
-		//SCOPE_CYCLE_COUNTER(STAT_Integrate);
-		CHAOS_SCOPED_TIMER(Integrate);
-		TPerParticleInitForce<T, d> InitForceRule;
-		TPerParticleEulerStepVelocity<T, d> EulerStepVelocityRule;
-		TPerParticleEtherDrag<T, d> EtherDragRule;
-		TPerParticlePBDEulerStep<T, d> EulerStepRule;
-
-		const T MaxAngularSpeedSq = HackMaxAngularVelocity * HackMaxAngularVelocity;
-		const T MaxSpeedSq = HackMaxVelocity * HackMaxVelocity;
-		InParticles.ParallelFor([&](auto& GeomParticle, int32 Index)
->>>>>>> 868b7c33
 		{
 			//SCOPE_CYCLE_COUNTER(STAT_Integrate);
 			CHAOS_SCOPED_TIMER(Integrate);
@@ -159,7 +140,6 @@
 					Particle.PreV() = Particle.V();
 					Particle.PreW() = Particle.W();
 
-<<<<<<< HEAD
 					for (FForceRule ForceRule : ForceRules)
 					{
 						ForceRule(Particle, Dt);
@@ -167,15 +147,6 @@
 					EulerStepVelocityRule.Apply(Particle, Dt);
 					AddImpulsesRule.Apply(Particle, Dt);
 					EtherDragRule.Apply(Particle, Dt);
-=======
-				InitForceRule.Apply(Particle, Dt);
-				for (FForceRule ForceRule : ForceRules)
-				{
-					ForceRule(Particle, Dt);
-				}
-				EulerStepVelocityRule.Apply(Particle, Dt);
-				EtherDragRule.Apply(Particle, Dt);
->>>>>>> 868b7c33
 
 					if (HackMaxAngularVelocity >= 0.f)
 					{
