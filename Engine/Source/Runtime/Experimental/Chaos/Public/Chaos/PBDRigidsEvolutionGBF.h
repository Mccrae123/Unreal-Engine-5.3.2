// Copyright Epic Games, Inc. All Rights Reserved.
#pragma once

#include "Chaos/ChaosPerfTest.h"
#include "Chaos/Collision/NarrowPhase.h"
#include "Chaos/Collision/SpatialAccelerationBroadPhase.h"
#include "Chaos/Collision/SpatialAccelerationCollisionDetector.h"
#include "Chaos/PBDCollisionConstraints.h"
#include "Chaos/PBDRigidsEvolution.h"
#include "Chaos/PerParticleAddImpulses.h"
#include "Chaos/PerParticleEtherDrag.h"
#include "Chaos/PerParticleEulerStepVelocity.h"
#include "Chaos/PerParticleExternalForces.h"
#include "Chaos/PerParticleGravity.h"
#include "Chaos/PerParticleInitForce.h"
#include "Chaos/PerParticlePBDEulerStep.h"

namespace Chaos
{
	class FChaosArchive;
	class IResimCacheBase;
	class FEvolutionResimCache;

	CHAOS_API extern FRealSingle HackMaxAngularVelocity;
	CHAOS_API extern FRealSingle HackMaxVelocity;

	CHAOS_API extern FRealSingle HackLinearDrag;
	CHAOS_API extern FRealSingle HackAngularDrag;

	using FPBDRigidsEvolutionCallback = TFunction<void()>;

	using FPBDRigidsEvolutionIslandCallback = TFunction<void(int32 Island)>;

	using FPBDRigidsEvolutionInternalHandleCallback = TFunction<void(
		const FGeometryParticleHandle* OldParticle,
		const FGeometryParticleHandle* NewParticle)>;

	class FPBDRigidsEvolutionGBF : public FPBDRigidsEvolutionBase
	{
	public:
		using Base = FPBDRigidsEvolutionBase;
		using Base::Particles;
		using typename Base::FForceRule;
		using Base::ForceRules;
		using Base::PrepareTick;
		using Base::UnprepareTick;
		using Base::ApplyKinematicTargets;
		using Base::UpdateConstraintPositionBasedState;
		using Base::InternalAcceleration;
		using Base::CreateConstraintGraph;
		using Base::CreateIslands;
		using Base::GetParticles;
		using Base::DirtyParticle;
		using Base::SetPhysicsMaterial;
		using Base::SetPerParticlePhysicsMaterial;
		using Base::GetPerParticlePhysicsMaterial;
		using Base::CreateParticle;
		using Base::GenerateUniqueIdx;
		using Base::DestroyParticle;
		using Base::CreateClusteredParticles;
		using Base::EnableParticle;
		using Base::DisableParticles;
		using Base::GetActiveClusteredArray;
		using Base::NumIslands;
		using Base::GetNonDisabledClusteredArray;
		using Base::DisableParticle;
		using Base::PrepareIteration;
		using Base::GetConstraintGraph;
		using Base::ApplyConstraints;
		using Base::UpdateVelocities;
		using Base::PhysicsMaterials;
		using Base::PerParticlePhysicsMaterials;
		using Base::ParticleDisableCount;
		using Base::SolverPhysicsMaterials;
		using Base::UnprepareIteration;
		using Base::CaptureRewindData;
		using Base::Collided;
		using Base::SetParticleUpdateVelocityFunction;
		using Base::SetParticleUpdatePositionFunction;
		using Base::AddForceFunction;
		using Base::AddConstraintRule;
		using Base::ParticleUpdatePosition;

		using FGravityForces = FPerParticleGravity;
		using FCollisionConstraints = FPBDCollisionConstraints;
		using FCollisionConstraintRule = TPBDConstraintColorRule<FCollisionConstraints>;
		using FCollisionDetector = FSpatialAccelerationCollisionDetector;
<<<<<<< HEAD
		using FExternalForces = TPerParticleExternalForces<FReal, 3>;
		using FRigidClustering = TPBDRigidClustering<TPBDRigidsEvolutionGBF<Traits>, FPBDCollisionConstraints, FReal, 3>;
=======
		using FExternalForces = FPerParticleExternalForces;
		using FRigidClustering = TPBDRigidClustering<FPBDRigidsEvolutionGBF, FPBDCollisionConstraints>;
>>>>>>> 3aae9151

		// Default iteration counts
		static constexpr int32 DefaultNumIterations = 8;
		static constexpr int32 DefaultNumCollisionPairIterations = 1;
		static constexpr int32 DefaultNumPushOutIterations = 1;
		static constexpr int32 DefaultNumCollisionPushOutPairIterations = 3;
<<<<<<< HEAD
		static constexpr float DefaultCollisionMarginFraction = 0.01f;
		static constexpr float DefaultCollisionMarginMax = 2.0f;
		static constexpr float DefaultCollisionCullDistance = 5.0f;
		static constexpr int32 DefaultNumJointPairIterations = 3;
		static constexpr int32 DefaultNumJointPushOutPairIterations = 0;
=======
		static constexpr FRealSingle DefaultCollisionMarginFraction = 0.1f;
		static constexpr FRealSingle DefaultCollisionMarginMax = 100.0f;
		static constexpr FRealSingle DefaultCollisionCullDistance = 5.0f;
		static constexpr int32 DefaultNumJointPairIterations = 3;
		static constexpr int32 DefaultNumJointPushOutPairIterations = 0;
		static constexpr int32 DefaultRestitutionThreshold = 1000;
>>>>>>> 3aae9151

		// @todo(chaos): Required by clustering - clean up
		using Base::ApplyPushOut;

<<<<<<< HEAD
		CHAOS_API TPBDRigidsEvolutionGBF(TPBDRigidsSOAs<FReal, 3>& InParticles, THandleArray<FChaosPhysicsMaterial>& SolverPhysicsMaterials, bool InIsSingleThreaded = false);
		CHAOS_API ~TPBDRigidsEvolutionGBF() {}
=======
		CHAOS_API FPBDRigidsEvolutionGBF(FPBDRigidsSOAs& InParticles, THandleArray<FChaosPhysicsMaterial>& SolverPhysicsMaterials, const TArray<ISimCallbackObject*>* InCollisionModifiers = nullptr, bool InIsSingleThreaded = false);
		CHAOS_API ~FPBDRigidsEvolutionGBF() {}
>>>>>>> 3aae9151

		FORCEINLINE void SetPostIntegrateCallback(const FPBDRigidsEvolutionCallback& Cb)
		{
			PostIntegrateCallback = Cb;
		}

		FORCEINLINE void SetPostDetectCollisionsCallback(const FPBDRigidsEvolutionCallback& Cb)
		{
			PostDetectCollisionsCallback = Cb;
		}

		FORCEINLINE void SetPreApplyCallback(const FPBDRigidsEvolutionCallback& Cb)
		{
			PreApplyCallback = Cb;
		}

		FORCEINLINE void SetPostApplyCallback(const FPBDRigidsEvolutionIslandCallback& Cb)
		{
			PostApplyCallback = Cb;
		}

		FORCEINLINE void SetPostApplyPushOutCallback(const FPBDRigidsEvolutionIslandCallback& Cb)
		{
			PostApplyPushOutCallback = Cb;
		}

		FORCEINLINE void SetInternalParticleInitilizationFunction(const FPBDRigidsEvolutionInternalHandleCallback& Cb)
		{ 
			InternalParticleInitilization = Cb;
		}

		FORCEINLINE void DoInternalParticleInitilization(const FGeometryParticleHandle* OldParticle, const FGeometryParticleHandle* NewParticle) 
		{ 
			if(InternalParticleInitilization)
			{
				InternalParticleInitilization(OldParticle, NewParticle);
			}
		}

		CHAOS_API void Advance(const FReal Dt, const FReal MaxStepDt, const int32 MaxSteps);
		CHAOS_API void AdvanceOneTimeStep(const FReal dt, const FSubStepInfo& SubStepInfo = FSubStepInfo());

		FORCEINLINE FCollisionConstraints& GetCollisionConstraints() { return CollisionConstraints; }
		FORCEINLINE const FCollisionConstraints& GetCollisionConstraints() const { return CollisionConstraints; }

		FORCEINLINE FCollisionConstraintRule& GetCollisionConstraintsRule() { return CollisionRule; }
		FORCEINLINE const FCollisionConstraintRule& GetCollisionConstraintsRule() const { return CollisionRule; }

		FORCEINLINE FCollisionDetector& GetCollisionDetector() { return CollisionDetector; }
		FORCEINLINE const FCollisionDetector& GetCollisionDetector() const { return CollisionDetector; }

		FORCEINLINE FGravityForces& GetGravityForces() { return GravityForces; }
		FORCEINLINE const FGravityForces& GetGravityForces() const { return GravityForces; }

		FORCEINLINE const TPBDRigidClustering<FPBDRigidsEvolutionGBF, FPBDCollisionConstraints>& GetRigidClustering() const { return Clustering; }
		FORCEINLINE TPBDRigidClustering<FPBDRigidsEvolutionGBF, FPBDCollisionConstraints>& GetRigidClustering() { return Clustering; }

		CHAOS_API inline void EndFrame(FReal Dt)
		{
			Particles.GetNonDisabledDynamicView().ParallelFor([&](auto& Particle, int32 Index) {
				Particle.F() = FVec3(0);
				Particle.Torque() = FVec3(0);
			});
		}

		template<typename TParticleView>
		void Integrate(const TParticleView& InParticles, FReal Dt)
		{
			//SCOPE_CYCLE_COUNTER(STAT_Integrate);
			CHAOS_SCOPED_TIMER(Integrate);
			FPerParticleEulerStepVelocity EulerStepVelocityRule;
			FPerParticleAddImpulses AddImpulsesRule;
			FPerParticleEtherDrag EtherDragRule;
			FPerParticlePBDEulerStep EulerStepRule;

			const FReal MaxAngularSpeedSq = HackMaxAngularVelocity * HackMaxAngularVelocity;
			const FReal MaxSpeedSq = HackMaxVelocity * HackMaxVelocity;
			InParticles.ParallelFor([&](auto& GeomParticle, int32 Index) {
				//question: can we enforce this at the API layer? Right now islands contain non dynamic which makes this hard
				auto PBDParticle = GeomParticle.CastToRigidParticle();
				if (PBDParticle && PBDParticle->ObjectState() == EObjectStateType::Dynamic)
				{
					auto& Particle = *PBDParticle;

					//save off previous velocities
					Particle.PreV() = Particle.V();
					Particle.PreW() = Particle.W();

					for (FForceRule ForceRule : ForceRules)
					{
						ForceRule(Particle, Dt);
					}
					EulerStepVelocityRule.Apply(Particle, Dt);
					AddImpulsesRule.Apply(Particle, Dt);
					EtherDragRule.Apply(Particle, Dt);

					if (HackMaxAngularVelocity >= 0.f)
					{
						const FReal AngularSpeedSq = Particle.W().SizeSquared();
						if (AngularSpeedSq > MaxAngularSpeedSq)
						{
							Particle.W() = Particle.W() * (HackMaxAngularVelocity / FMath::Sqrt(AngularSpeedSq));
						}
					}

					if (HackMaxVelocity >= 0.f)
					{
						const FReal SpeedSq = Particle.V().SizeSquared();
						if (SpeedSq > MaxSpeedSq)
						{
							Particle.V() = Particle.V() * (HackMaxVelocity / FMath::Sqrt(SpeedSq));
						}
					}

					EulerStepRule.Apply(Particle, Dt);

					if (Particle.HasBounds())
					{
						const FAABB3& LocalBounds = Particle.LocalBounds();
						FAABB3 WorldSpaceBounds = LocalBounds.TransformedAABB(FRigidTransform3(Particle.P(), Particle.Q()));
						if (Particle.CCDEnabled())
						{
							WorldSpaceBounds.ThickenSymmetrically(Particle.V() * Dt);
						}
						Particle.SetWorldSpaceInflatedBounds(WorldSpaceBounds);
					}
				}
			});

			for (auto& Particle : InParticles)
			{
				Base::DirtyParticle(Particle);
			}
		}

		CHAOS_API void Serialize(FChaosArchive& Ar);

		CHAOS_API TUniquePtr<IResimCacheBase> CreateExternalResimCache() const;
		CHAOS_API void SetCurrentStepResimCache(IResimCacheBase* InCurrentStepResimCache);

		CHAOS_API FSpatialAccelerationBroadPhase& GetBroadPhase() { return BroadPhase; }

	protected:

		CHAOS_API void AdvanceOneTimeStepImpl(const FReal dt, const FSubStepInfo& SubStepInfo);
		
		FEvolutionResimCache* GetCurrentStepResimCache()
		{
			return CurrentStepResimCacheImp;
		}

		TPBDRigidClustering<FPBDRigidsEvolutionGBF, FPBDCollisionConstraints> Clustering;

		FGravityForces GravityForces;
		FCollisionConstraints CollisionConstraints;
		FCollisionConstraintRule CollisionRule;
		FSpatialAccelerationBroadPhase BroadPhase;
		FNarrowPhase NarrowPhase;
		FSpatialAccelerationCollisionDetector CollisionDetector;

		FPBDRigidsEvolutionCallback PostIntegrateCallback;
		FPBDRigidsEvolutionCallback PostDetectCollisionsCallback;
		FPBDRigidsEvolutionCallback PreApplyCallback;
		FPBDRigidsEvolutionIslandCallback PostApplyCallback;
		FPBDRigidsEvolutionIslandCallback PostApplyPushOutCallback;
		FPBDRigidsEvolutionInternalHandleCallback InternalParticleInitilization;
		FEvolutionResimCache* CurrentStepResimCacheImp;
		const TArray<ISimCallbackObject*>* CollisionModifiers;
	};

}<|MERGE_RESOLUTION|>--- conflicted
+++ resolved
@@ -85,44 +85,26 @@
 		using FCollisionConstraints = FPBDCollisionConstraints;
 		using FCollisionConstraintRule = TPBDConstraintColorRule<FCollisionConstraints>;
 		using FCollisionDetector = FSpatialAccelerationCollisionDetector;
-<<<<<<< HEAD
-		using FExternalForces = TPerParticleExternalForces<FReal, 3>;
-		using FRigidClustering = TPBDRigidClustering<TPBDRigidsEvolutionGBF<Traits>, FPBDCollisionConstraints, FReal, 3>;
-=======
 		using FExternalForces = FPerParticleExternalForces;
 		using FRigidClustering = TPBDRigidClustering<FPBDRigidsEvolutionGBF, FPBDCollisionConstraints>;
->>>>>>> 3aae9151
 
 		// Default iteration counts
 		static constexpr int32 DefaultNumIterations = 8;
 		static constexpr int32 DefaultNumCollisionPairIterations = 1;
 		static constexpr int32 DefaultNumPushOutIterations = 1;
 		static constexpr int32 DefaultNumCollisionPushOutPairIterations = 3;
-<<<<<<< HEAD
-		static constexpr float DefaultCollisionMarginFraction = 0.01f;
-		static constexpr float DefaultCollisionMarginMax = 2.0f;
-		static constexpr float DefaultCollisionCullDistance = 5.0f;
-		static constexpr int32 DefaultNumJointPairIterations = 3;
-		static constexpr int32 DefaultNumJointPushOutPairIterations = 0;
-=======
 		static constexpr FRealSingle DefaultCollisionMarginFraction = 0.1f;
 		static constexpr FRealSingle DefaultCollisionMarginMax = 100.0f;
 		static constexpr FRealSingle DefaultCollisionCullDistance = 5.0f;
 		static constexpr int32 DefaultNumJointPairIterations = 3;
 		static constexpr int32 DefaultNumJointPushOutPairIterations = 0;
 		static constexpr int32 DefaultRestitutionThreshold = 1000;
->>>>>>> 3aae9151
 
 		// @todo(chaos): Required by clustering - clean up
 		using Base::ApplyPushOut;
 
-<<<<<<< HEAD
-		CHAOS_API TPBDRigidsEvolutionGBF(TPBDRigidsSOAs<FReal, 3>& InParticles, THandleArray<FChaosPhysicsMaterial>& SolverPhysicsMaterials, bool InIsSingleThreaded = false);
-		CHAOS_API ~TPBDRigidsEvolutionGBF() {}
-=======
 		CHAOS_API FPBDRigidsEvolutionGBF(FPBDRigidsSOAs& InParticles, THandleArray<FChaosPhysicsMaterial>& SolverPhysicsMaterials, const TArray<ISimCallbackObject*>* InCollisionModifiers = nullptr, bool InIsSingleThreaded = false);
 		CHAOS_API ~FPBDRigidsEvolutionGBF() {}
->>>>>>> 3aae9151
 
 		FORCEINLINE void SetPostIntegrateCallback(const FPBDRigidsEvolutionCallback& Cb)
 		{
