--- conflicted
+++ resolved
@@ -4,13 +4,10 @@
 #include "Chaos/Core.h"
 #include "Chaos/ObjectPool.h"
 #include "Chaos/ParticleHandleFwd.h"
-<<<<<<< HEAD
-=======
 
 // Whether to use a pool for MidPhases and Collision Constraints
 #define CHAOS_COLLISION_OBJECTPOOL_ENABLED 1
 #define CHAOS_MIDPHASE_OBJECTPOOL_ENABLED 0
->>>>>>> 4af6daef
 
 namespace Chaos
 {
@@ -78,11 +75,6 @@
 	//
 	//
 
-<<<<<<< HEAD
-	//TODO: move into a better forward declare location
-	class FPBDCollisionConstraintHandle;
-
-=======
 	class FCollisionContext;
 	class FGenericParticlePairMidPhase;
 	class FParticlePairMidPhase;
@@ -113,5 +105,4 @@
 #else
 	using FParticlePairMidPhasePtr = TUniquePtr<FParticlePairMidPhase>;
 #endif
->>>>>>> 4af6daef
 }