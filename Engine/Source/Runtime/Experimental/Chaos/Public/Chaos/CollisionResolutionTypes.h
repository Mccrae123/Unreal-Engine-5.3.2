// Copyright Epic Games, Inc. All Rights Reserved.
#pragma once
#include "Box.h"
#include "Chaos/ExternalCollisionData.h"
#include "Chaos/ParticleHandleFwd.h"
#include "Chaos/PBDConstraintContainer.h"
#include "Chaos/Vector.h"

class UPhysicalMaterial;

namespace Chaos
{

	template<typename T, int d>
	class TPBDCollisionConstraints;

	template<typename  T, int d>
	class TPBDCollisionConstraintHandle;

	template<typename T, int d>
	class TRigidBodyPointContactConstraint;



	/** Specifies the type of work we should do*/
	enum class CHAOS_API ECollisionUpdateType
	{
		Any,	//stop if we have at least one deep penetration. Does not compute location or normal
		Deepest	//find the deepest penetration. Compute location and normal
	};

	/** Return value of the collision modification callback */
	enum class CHAOS_API ECollisionModifierResult
	{
		Unchanged,	/** No change to the collision */
		Modified,	/** Modified the collision, but want it to remain enabled */
		Disabled,	/** Collision should be disabled */
	};

	/** The shape types involved in a contact constraint. Used to look up the collision detection function */
	enum class CHAOS_API EContactShapesType
	{
		Unknown,
		CapsuleCapsule,
		CapsuleBox,
		BoxBox,
	};

	/*
	*
	*/
	template<class T, int d>
	class TCollisionContact
	{
	public:
		TCollisionContact(const FImplicitObject* InImplicit0 = nullptr, const FImplicitObject* InImplicit1 = nullptr)
<<<<<<< HEAD
			: bDisabled(true), Normal(0), Location(0), Phi(FLT_MAX), Friction(0), AngularFriction(0), Restitution(0)
=======
			: bDisabled(true), Normal(0), Location(0), Phi(FLT_MAX), Friction(0), AngularFriction(0), Restitution(0), ShapesType(EContactShapesType::Unknown)
>>>>>>> 421d6516
		{
			Implicit[0] = InImplicit0;
			Implicit[1] = InImplicit1;
		}

		bool bDisabled;
		TVector<T, d> Normal;
		TVector<T, d> Location;
		T Phi;

		T Friction;
		T AngularFriction;
		T Restitution;
<<<<<<< HEAD

=======
>>>>>>> 421d6516

		EContactShapesType ShapesType;

		FString ToString() const;

		const FImplicitObject* Implicit[2]; // {Of Particle[0], Of Particle[1]}
	};
	typedef TCollisionContact<float, 3> FCollisionContact;

	/*
	*
	*/
	template<class T = float, int d = 3>
	class TCollisionConstraintBase
	{
	public:
		using FGeometryParticleHandle = TGeometryParticleHandle<T, d>;
		using FManifold = TCollisionContact<T, d>;

		enum class FType
		{
			None = 0,     // default value also indicates a invalid constraint
			SinglePoint,  //   TRigidBodyPointContactConstraint
			MultiPoint    //   TRigidBodyMultiPointContactConstraint
		};

		TCollisionConstraintBase(FType InType = FType::None)
			: AccumulatedImpulse(0)
			, Timestamp(-INT_MAX)
			, ConstraintHandle(nullptr)
			, Type(InType)
		{ 
			ImplicitTransform[0] = TRigidTransform<T, d>::Identity; ImplicitTransform[1] = TRigidTransform<T,d>::Identity;
			Manifold.Implicit[0] = nullptr; Manifold.Implicit[1] = nullptr;
			Particle[0] = nullptr; Particle[1] = nullptr; 
		}
		
		TCollisionConstraintBase(
			FGeometryParticleHandle* Particle0, const FImplicitObject* Implicit0, const TRigidTransform<T, d>& Transform0,
			FGeometryParticleHandle* Particle1, const FImplicitObject* Implicit1, const TRigidTransform<T, d>& Transform1,
			FType InType, EContactShapesType ShapesType, int32 InTimestamp = -INT_MAX)
			: AccumulatedImpulse(0)
			, Timestamp(InTimestamp)
			, ConstraintHandle(nullptr)
			, Type(InType)
		{
			ImplicitTransform[0] = Transform0; ImplicitTransform[1] = Transform1;
			Manifold.Implicit[0] = Implicit0; Manifold.Implicit[1] = Implicit1;
			Manifold.ShapesType = ShapesType;
			Particle[0] = Particle0; Particle[1] = Particle1; 
		}

		FType GetType() const { return Type; }

		template<class AS_T> AS_T * As() { return static_cast<AS_T*>(this); }
		template<class AS_T> const AS_T * As() const { return static_cast<const AS_T*>(this); }

		bool ContainsManifold(const FImplicitObject* A, const FImplicitObject* B) const { return A == Manifold.Implicit[0] && B == Manifold.Implicit[1]; }
		void SetManifold(const FImplicitObject* A, const FImplicitObject* B) { Manifold.Implicit[0] = A; Manifold.Implicit[1] = B; }
		const FManifold& GetManifold() const { return Manifold; }

		//
		// API
		//

		void ResetPhi(T InPhi) { SetPhi(InPhi); }

		void SetPhi(T InPhi) { Manifold.Phi = InPhi; }
		T GetPhi() const { return Manifold.Phi; }

		void SetDisabled(bool bInDisabled) { Manifold.bDisabled = bInDisabled; }
		TVector<T, d> GetDisabled() const { return Manifold.bDisabled; }

		void SetNormal(const TVector<T, d> & InNormal) { Manifold.Normal = InNormal; }
		TVector<T, d> GetNormal() const { return Manifold.Normal; }

		void SetLocation(const TVector<T, d> & InLocation) { Manifold.Location = InLocation; }
		TVector<T, d> GetLocation() const { return Manifold.Location; }


		FString ToString() const
		{
			return FString::Printf(TEXT("Particle:%s, Levelset:%s, AccumulatedImpulse:%s"), *Particle[0]->ToString(), *Particle[1]->ToString(), *AccumulatedImpulse.ToString());
		}


		TRigidTransform<T, d> ImplicitTransform[2]; // { Point, Volume }
		FGeometryParticleHandle* Particle[2]; // { Point, Volume }
		TVector<T, d> AccumulatedImpulse;
		FManifold Manifold;
		int32 Timestamp;
		TPBDCollisionConstraintHandle<T, d>* ConstraintHandle;

	private:

		FType Type;
	};
	typedef TCollisionConstraintBase<float, 3> FCollisionConstraintBase;


	/*
	*
	*/
	template<class T, int d>
	class TRigidBodyPointContactConstraint : public TCollisionConstraintBase<T, d>
	{
	public:
		using Base = TCollisionConstraintBase<T, d>;
		using FGeometryParticleHandle = TGeometryParticleHandle<T, d>;
		using Base::Particle;

		TRigidBodyPointContactConstraint() : Base(Base::FType::SinglePoint) {}
		TRigidBodyPointContactConstraint(
			FGeometryParticleHandle* Particle0, const FImplicitObject* Implicit0, const TRigidTransform<T, d>& Transform0,
			FGeometryParticleHandle* Particle1, const FImplicitObject* Implicit1, const TRigidTransform<T, d>& Transform1,
			EContactShapesType ShapesType = EContactShapesType::Unknown)
			: Base(Particle0, Implicit0, Transform0, Particle1, Implicit1, Transform1, Base::FType::SinglePoint, ShapesType) {}

		static typename Base::FType StaticType() { return Base::FType::SinglePoint; };
	};
	typedef TRigidBodyPointContactConstraint<float, 3> FRigidBodyPointContactConstraint;


	/*
	*
	*/
	template<class T, int d>
<<<<<<< HEAD
	class CHAOS_API TRigidBodyMultiPointContactConstraint : public TCollisionConstraintBase<T, d>
=======
	class TRigidBodyMultiPointContactConstraint : public TCollisionConstraintBase<T, d>
>>>>>>> 421d6516
	{
	public:
		using Base = TCollisionConstraintBase<T, d>;
		using FGeometryParticleHandle = TGeometryParticleHandle<T, d>;
		using FManifold = TCollisionContact<T, d>;
		using Base::Particle;

<<<<<<< HEAD
		TRigidBodyMultiPointContactConstraint() : Base(Base::FType::MultiPoint), SourceNormalIndex(INDEX_NONE), PlaneNormal(0), PlanePosition(0) {}
=======
		TRigidBodyMultiPointContactConstraint() : Base(Base::FType::MultiPoint), PlaneOwnerIndex(INDEX_NONE), PlaneFaceIndex(INDEX_NONE), PlaneNormal(0), PlanePosition(0) {}
>>>>>>> 421d6516
		TRigidBodyMultiPointContactConstraint(
			FGeometryParticleHandle* Particle0, const FImplicitObject* Implicit0, const TRigidTransform<T, d>& Transform0,
			FGeometryParticleHandle* Particle1, const FImplicitObject* Implicit1, const TRigidTransform<T, d>& Transform1,
			EContactShapesType ShapesType = EContactShapesType::Unknown)
			: Base(Particle0, Implicit0, Transform0, Particle1, Implicit1, Transform1, Base::FType::MultiPoint, ShapesType)
			, PlaneOwnerIndex(INDEX_NONE), PlaneFaceIndex(INDEX_NONE), PlaneNormal(0), PlanePosition(0)
		{}

		static typename Base::FType StaticType() { return Base::FType::MultiPoint; };

		// Get the particle that owns the plane
		FGeometryParticleHandle* PlaneParticleHandle() const { check(PlaneOwnerIndex >= 0 && PlaneOwnerIndex < 2); return Particle[PlaneOwnerIndex]; }

<<<<<<< HEAD
		// Samples
		int32               NumSamples()                   { return Samples.Num(); }
		void                AddSample(FSampleData && Data) { Samples.Add(Data); };
		void                ResetSamples(int32 NewSize=0)  { Samples.Reset(NewSize); }
		FSampleData &       operator[](int32 Index) { ensure(0 <= Index && Index < NumSamples()); return Samples[Index]; }
		const FSampleData & operator[](int32 Index) const  { ensure(0 <= Index && Index < NumSamples()); return Samples[Index]; }
=======
		// Get the particle that owns the manifold sample points
		FGeometryParticleHandle* PointsParticleHandle() const { check(PlaneOwnerIndex >= 0 && PlaneOwnerIndex < 2); return Particle[1 - PlaneOwnerIndex]; }

		int32 GetManifoldPlaneOwnerIndex() const { return PlaneOwnerIndex; }
		int32 GetManifoldPlaneFaceIndex() const { return PlaneFaceIndex; }
		const FVec3& GetManifoldPlaneNormal() const { return PlaneNormal; }
		const FVec3& GetManifoldPlanePosition() const { return PlanePosition; }
		void SetManifoldPlane(int32 OwnerIndex, int32 FaceIndex, const FVec3& Normal, const FVec3& Pos)
		{
			PlaneOwnerIndex = OwnerIndex;
			PlaneFaceIndex = FaceIndex;
			PlaneNormal = Normal;
			PlanePosition = Pos;
		}

		int32               NumManifoldPoints() const { return Points.Num(); }
		const FVec3&		GetManifoldPoint(int32 Index) const { check(0 <= Index && Index < NumManifoldPoints()); return Points[Index]; }
		void				SetManifoldPoint(int32 Index, const FVec3& Point) { check(0 <= Index && Index < NumManifoldPoints()); Points[Index] = Point; }
		void                AddManifoldPoint(const FVec3& Point) { Points.Add(Point); };
		void                ResetManifoldPoints(int32 NewSize=0)  { Points.Reset(NewSize); }
>>>>>>> 421d6516

	private:
		// Manifold plane data
		int PlaneOwnerIndex; // index of particle which owns the plane. The other owns the sample positions
		int PlaneFaceIndex; // index of face used as the manifold plane on plane-owner body
		TVector<T, d> PlaneNormal; // local space contact normal on plane-owner
		TVector<T, d> PlanePosition; // local space surface position on plane-owner

		// Manifold point data
		static const int32 MaxPoints = 4;
		TArray<FVec3, TInlineAllocator<MaxPoints>> Points; // @todo(chaos): use TFixedAllocator when we handle building the best manifold properly
	};
	typedef TRigidBodyMultiPointContactConstraint<float, 3> FRigidBodyMultiPointContactConstraint;


	//
	//
	//

	template<class T, int d>
	struct CHAOS_API TRigidBodyContactConstraintPGS
	{
		TRigidBodyContactConstraintPGS() : AccumulatedImpulse(0.f) {}
		TGeometryParticleHandle<T, d>* Particle;
		TGeometryParticleHandle<T, d>* Levelset;
		TArray<TVector<T, d>> Normal;
		TArray<TVector<T, d>> Location;
		TArray<T> Phi;
		TVector<T, d> AccumulatedImpulse;
	};


	template<class T, int d>
	class TPBDCollisionConstraintHandle : public TContainerConstraintHandle<TPBDCollisionConstraints<T, d>>
	{
	public:
		using Base = TContainerConstraintHandle<TPBDCollisionConstraints<T, d>>;
		using FConstraintContainer = TPBDCollisionConstraints<T, d>;
		using FConstraintBase = TCollisionConstraintBase<T, d>;

		using FImplicitPair = TPair<const FImplicitObject*, const FImplicitObject*>;
		using FGeometryPair = TPair<const TGeometryParticleHandle<T, d>*, const TGeometryParticleHandle<T, d>*>;
		using FHandleKey = TPair<FImplicitPair, FGeometryPair>;


		TPBDCollisionConstraintHandle()
			: ConstraintType(FConstraintBase::FType::None)
		{}

		TPBDCollisionConstraintHandle(FConstraintContainer* InConstraintContainer, int32 InConstraintIndex, typename FConstraintBase::FType InType)
			: TContainerConstraintHandle<TPBDCollisionConstraints<T, d>>(InConstraintContainer, InConstraintIndex)
			, ConstraintType(InType)
		{
		}

		FHandleKey GetKey()
		{
			const TCollisionConstraintBase<T, d>& Contact = GetContact();
			return FHandleKey(
				FImplicitPair( Contact.Manifold.Implicit[0],Contact.Manifold.Implicit[1]),
				FGeometryPair( Contact.Particle[0], Contact.Particle[1] ) );
		}

		static FHandleKey MakeKey(const TGeometryParticleHandle<T, d>* Particle0, const TGeometryParticleHandle<T, d>* Particle1, 
			const FImplicitObject* Implicit0, const FImplicitObject* Implicit1)
		{
			return FHandleKey(FImplicitPair(Implicit0,Implicit1), FGeometryPair(Particle0, Particle1));
		}

		static FHandleKey MakeKey(const TCollisionConstraintBase<T,d> * Base)
		{
			return FHandleKey(FImplicitPair(Base->Manifold.Implicit[0], Base->Manifold.Implicit[1]), FGeometryPair(Base->Particle[0], Base->Particle[1]));
		}


		const TCollisionConstraintBase<T, d>& GetContact() const 
		{ 
			if (GetType() == FConstraintBase::FType::SinglePoint)
			{
				return ConstraintContainer->PointConstraints[ConstraintIndex];
			}
			check(GetType() == FConstraintBase::FType::MultiPoint);
			return ConstraintContainer->IterativeConstraints[ConstraintIndex];
		}

		TCollisionConstraintBase<T, d>& GetContact()
		{
			if (GetType() == FConstraintBase::FType::SinglePoint)
			{
				return ConstraintContainer->PointConstraints[ConstraintIndex];
			}
			check(GetType() == FConstraintBase::FType::MultiPoint);
			return ConstraintContainer->IterativeConstraints[ConstraintIndex];
		}



		const TRigidBodyPointContactConstraint<T, d>& GetPointContact() const { check(GetType() == FConstraintBase::FType::SinglePoint); return ConstraintContainer->PointConstraints[ConstraintIndex]; }
		TRigidBodyPointContactConstraint<T, d>& GetPointContact() { check(GetType() == FConstraintBase::FType::SinglePoint); return ConstraintContainer->PointConstraints[ConstraintIndex]; }

		const TRigidBodyMultiPointContactConstraint<T, d>& GetMultiPointContact() const { check(GetType() == FConstraintBase::FType::MultiPoint); return ConstraintContainer->IterativeConstraints[ConstraintIndex]; }
		TRigidBodyMultiPointContactConstraint<T, d>& GetMultiPointContact() { check(GetType() == FConstraintBase::FType::MultiPoint); return ConstraintContainer->IterativeConstraints[ConstraintIndex]; }

		typename FConstraintBase::FType GetType() const { return ConstraintType; }

		void SetConstraintIndex(int32 IndexIn, typename FConstraintBase::FType InType)
		{
			ConstraintIndex = IndexIn;
			ConstraintType = InType;
		}

		TVector<T, d> GetContactLocation() const
		{
			return GetContact().GetLocation();
		}

		TVector<T, d> GetAccumulatedImpulse() const
		{
			return GetContact().AccumulatedImpulse;
		}

		TVector<const TGeometryParticleHandle<T, d>*, 2> GetConstrainedParticles() const
		{
			return { GetContact().Particle[0], GetContact().Particle[1] };
		}

		TVector<TGeometryParticleHandle<T, d>*, 2> GetConstrainedParticles()
		{
			return { GetContact().Particle[0], GetContact().Particle[1] };
		}


	protected:
		typename FConstraintBase::FType ConstraintType;
		using Base::ConstraintIndex;
		using Base::ConstraintContainer;


	};
	typedef TPBDCollisionConstraintHandle<float, 3> FPBDCollisionConstraintHandle;


	template<int T_MAXCONSTRAINTS>
	struct TCollisionConstraintsStore
	{
		TArray<TRigidBodyPointContactConstraint<FReal, 3>, TFixedAllocator<T_MAXCONSTRAINTS>> SinglePointConstraints;
		TArray<TRigidBodyMultiPointContactConstraint<FReal, 3>, TFixedAllocator<T_MAXCONSTRAINTS>> MultiPointConstraints;

		int32 Num() const { return SinglePointConstraints.Num() + MultiPointConstraints.Num(); }

		void Empty()
		{
			SinglePointConstraints.Empty();
			MultiPointConstraints.Empty();
		}

		TRigidBodyPointContactConstraint<FReal, 3>* TryAdd(FReal MaxPhi, const TRigidBodyPointContactConstraint<FReal, 3>& C)
		{
			if ((SinglePointConstraints.Num() < T_MAXCONSTRAINTS) && (C.GetPhi() < MaxPhi))
			{
				int32 ConstraintIndex = SinglePointConstraints.Add(C);
				return &SinglePointConstraints[ConstraintIndex];
			}
			return nullptr;
		}

		TRigidBodyMultiPointContactConstraint<FReal, 3>* TryAdd(FReal MaxPhi, const TRigidBodyMultiPointContactConstraint<FReal, 3>& C)
		{
			if ((MultiPointConstraints.Num() < T_MAXCONSTRAINTS) && (C.GetPhi() < MaxPhi))
			{
				int32 ConstraintIndex = MultiPointConstraints.Add(C);
				return &MultiPointConstraints[ConstraintIndex];
			}
			return nullptr;
		}
	};

	using FCollisionConstraintsArray = TCollisionConstraintsStore<8>;


#if PLATFORM_MAC || PLATFORM_LINUX
	extern template class CHAOS_API TCollisionContact<float, 3>;
	extern template class CHAOS_API TCollisionConstraintBase<float, 3>;
	extern template class CHAOS_API TRigidBodyPointContactConstraint<float, 3>;
	extern template class CHAOS_API TRigidBodyMultiPointContactConstraint<float, 3>;
	extern template class CHAOS_API TPBDCollisionConstraintHandle<float, 3>;
#else
	extern template class TCollisionContact<float, 3>;
	extern template class TCollisionConstraintBase<float, 3>;
	extern template class TRigidBodyPointContactConstraint<float, 3>;
	extern template class TRigidBodyMultiPointContactConstraint<float, 3>;
	extern template class TPBDCollisionConstraintHandle<float, 3>;
#endif
}<|MERGE_RESOLUTION|>--- conflicted
+++ resolved
@@ -54,11 +54,7 @@
 	{
 	public:
 		TCollisionContact(const FImplicitObject* InImplicit0 = nullptr, const FImplicitObject* InImplicit1 = nullptr)
-<<<<<<< HEAD
-			: bDisabled(true), Normal(0), Location(0), Phi(FLT_MAX), Friction(0), AngularFriction(0), Restitution(0)
-=======
 			: bDisabled(true), Normal(0), Location(0), Phi(FLT_MAX), Friction(0), AngularFriction(0), Restitution(0), ShapesType(EContactShapesType::Unknown)
->>>>>>> 421d6516
 		{
 			Implicit[0] = InImplicit0;
 			Implicit[1] = InImplicit1;
@@ -72,10 +68,6 @@
 		T Friction;
 		T AngularFriction;
 		T Restitution;
-<<<<<<< HEAD
-
-=======
->>>>>>> 421d6516
 
 		EContactShapesType ShapesType;
 
@@ -203,11 +195,7 @@
 	*
 	*/
 	template<class T, int d>
-<<<<<<< HEAD
-	class CHAOS_API TRigidBodyMultiPointContactConstraint : public TCollisionConstraintBase<T, d>
-=======
 	class TRigidBodyMultiPointContactConstraint : public TCollisionConstraintBase<T, d>
->>>>>>> 421d6516
 	{
 	public:
 		using Base = TCollisionConstraintBase<T, d>;
@@ -215,11 +203,7 @@
 		using FManifold = TCollisionContact<T, d>;
 		using Base::Particle;
 
-<<<<<<< HEAD
-		TRigidBodyMultiPointContactConstraint() : Base(Base::FType::MultiPoint), SourceNormalIndex(INDEX_NONE), PlaneNormal(0), PlanePosition(0) {}
-=======
 		TRigidBodyMultiPointContactConstraint() : Base(Base::FType::MultiPoint), PlaneOwnerIndex(INDEX_NONE), PlaneFaceIndex(INDEX_NONE), PlaneNormal(0), PlanePosition(0) {}
->>>>>>> 421d6516
 		TRigidBodyMultiPointContactConstraint(
 			FGeometryParticleHandle* Particle0, const FImplicitObject* Implicit0, const TRigidTransform<T, d>& Transform0,
 			FGeometryParticleHandle* Particle1, const FImplicitObject* Implicit1, const TRigidTransform<T, d>& Transform1,
@@ -233,14 +217,6 @@
 		// Get the particle that owns the plane
 		FGeometryParticleHandle* PlaneParticleHandle() const { check(PlaneOwnerIndex >= 0 && PlaneOwnerIndex < 2); return Particle[PlaneOwnerIndex]; }
 
-<<<<<<< HEAD
-		// Samples
-		int32               NumSamples()                   { return Samples.Num(); }
-		void                AddSample(FSampleData && Data) { Samples.Add(Data); };
-		void                ResetSamples(int32 NewSize=0)  { Samples.Reset(NewSize); }
-		FSampleData &       operator[](int32 Index) { ensure(0 <= Index && Index < NumSamples()); return Samples[Index]; }
-		const FSampleData & operator[](int32 Index) const  { ensure(0 <= Index && Index < NumSamples()); return Samples[Index]; }
-=======
 		// Get the particle that owns the manifold sample points
 		FGeometryParticleHandle* PointsParticleHandle() const { check(PlaneOwnerIndex >= 0 && PlaneOwnerIndex < 2); return Particle[1 - PlaneOwnerIndex]; }
 
@@ -261,7 +237,6 @@
 		void				SetManifoldPoint(int32 Index, const FVec3& Point) { check(0 <= Index && Index < NumManifoldPoints()); Points[Index] = Point; }
 		void                AddManifoldPoint(const FVec3& Point) { Points.Add(Point); };
 		void                ResetManifoldPoints(int32 NewSize=0)  { Points.Reset(NewSize); }
->>>>>>> 421d6516
 
 	private:
 		// Manifold plane data
