--- conflicted
+++ resolved
@@ -53,11 +53,7 @@
 		NumShapesTypes
 	};
 
-<<<<<<< HEAD
-	enum class CHAOS_API EContactManifoldType
-=======
 	enum class EContactManifoldType
->>>>>>> 6bbb88c8
 	{
 		None,			// No manifold - run collision detection whenever we need latest contact
 		OneShot,		// A manifold is created once and reused. The manifold consists of a plane attached to one shape and a set of points on the other
@@ -83,36 +79,4 @@
 	//TODO: move into a better forward declare location
 	class FPBDCollisionConstraintHandle;
 
-<<<<<<< HEAD
-	/** Used to modify collision constraints via callback */
-	class CHAOS_API FPBDCollisionConstraintHandleModification
-	{
-	public:
-		FPBDCollisionConstraintHandleModification(FPBDCollisionConstraintHandle* InHandle)
-			: Handle(InHandle)
-			, Result(ECollisionModifierResult::Unchanged)
-		{
-		}
-
-		void DisableConstraint() { Result = ECollisionModifierResult::Disabled; }
-
-		//TODO: a better API would be to only return a mutable handle when this is set.
-		//The problem is the current callback logic makes this cumbersome
-		void ModifyConstraint()
-		{
-			Result = ECollisionModifierResult::Modified;
-		}
-
-		FPBDCollisionConstraintHandle* GetHandle() const { return Handle; }
-
-		ECollisionModifierResult GetResult() const { return Result; }
-
-	private:
-		FPBDCollisionConstraintHandle* Handle;
-		ECollisionModifierResult Result;
-	};
-
-	using FCollisionModifierCallback = TFunction<void(const TArrayView<FPBDCollisionConstraintHandleModification>& Handle)>;
-=======
->>>>>>> 6bbb88c8
 }