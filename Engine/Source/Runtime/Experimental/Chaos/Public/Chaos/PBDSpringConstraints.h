--- conflicted
+++ resolved
@@ -1,76 +1,6 @@
 // Copyright Epic Games, Inc. All Rights Reserved.
 #pragma once
 
-<<<<<<< HEAD
-#include "Chaos/Array.h"
-#include "Chaos/PBDSpringConstraintsBase.h"
-#include "Chaos/PBDConstraintContainer.h"
-#include "Chaos/GraphColoring.h"
-
-namespace Chaos
-{
-
-template<class T, int d>
-class TPBDParticles;
-
-template<class T, int d>
-class TRigidParticles;
-
-template<class T, int d>
-class TPBDRigidParticles;
-
-class CHAOS_API FPBDSpringConstraints : public FPBDSpringConstraintsBase, public FPBDConstraintContainer
-{
-	typedef FPBDSpringConstraintsBase Base;
-	using Base::MConstraints;
-
-  public:
-	FPBDSpringConstraints(const FReal Stiffness = (FReal)1)
-	    : FPBDSpringConstraintsBase(Stiffness)
-	{}
-
-	FPBDSpringConstraints(const FDynamicParticles& InParticles, TArray<TVec2<int32>>&& Constraints, const FReal Stiffness = (FReal)1, bool bStripKinematicConstraints = false)
-	    : FPBDSpringConstraintsBase(InParticles, MoveTemp(Constraints), Stiffness, bStripKinematicConstraints)
-	{
-		InitColor(InParticles);
-	}
-	FPBDSpringConstraints(const TRigidParticles<FReal, 3>& InParticles, TArray<TVec2<int32>>&& Constraints, const FReal Stiffness = (FReal)1, bool bStripKinematicConstraints = false)
-	    : FPBDSpringConstraintsBase(InParticles, MoveTemp(Constraints), Stiffness, bStripKinematicConstraints) 
-	{}
-
-	FPBDSpringConstraints(const FDynamicParticles& InParticles, const TArray<TVec3<int32>>& Constraints, const FReal Stiffness = (FReal)1, bool bStripKinematicConstraints = false)
-	    : FPBDSpringConstraintsBase(InParticles, Constraints, Stiffness, bStripKinematicConstraints)
-	{
-		InitColor(InParticles);
-	}
-
-	FPBDSpringConstraints(const FDynamicParticles& InParticles, const TArray<TVec4<int32>>& Constraints, const FReal Stiffness = (FReal)1, bool bStripKinematicConstraints = false)
-	    : FPBDSpringConstraintsBase(InParticles, Constraints, Stiffness, bStripKinematicConstraints)
-	{
-		InitColor(InParticles);
-	}
-
-	virtual ~FPBDSpringConstraints() {}
-
-	const TArray<TVec2<int32>>& GetConstraints() const { return MConstraints; }
-	TArray<TVec2<int32>>& GetConstraints() { return MConstraints; }
-	TArray<TVec2<int32>>& Constraints() { return MConstraints; }
-
-	template<class T_PARTICLES>
-	void Apply(T_PARTICLES& InParticles, const FReal Dt, const int32 InConstraintIndex) const;
-	void Apply(TPBDParticles<FReal, 3>& InParticles, const FReal Dt) const;
-
-	void Apply(TPBDRigidParticles<FReal, 3>& InParticles, const FReal Dt, const TArray<int32>& InConstraintIndices) const;
-
-private:
-	void InitColor(const FDynamicParticles& InParticles);
-
-	TArray<TArray<int32>> MConstraintsPerColor;
-};
-
-}
-
-=======
 #include "Chaos/PBDSpringConstraintsBase.h"
 
 namespace Chaos::Softs
@@ -112,7 +42,6 @@
 
 }  // End namespace Chaos::Softs
 
->>>>>>> 6bbb88c8
 // Support ISPC enable/disable in non-shipping builds
 #if !INTEL_ISPC
 const bool bChaos_Spring_ISPC_Enabled = false;
