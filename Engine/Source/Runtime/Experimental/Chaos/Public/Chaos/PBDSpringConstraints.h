--- conflicted
+++ resolved
@@ -31,11 +31,8 @@
 	virtual ~FPBDSpringConstraints() override {}
 
 	void Apply(FSolverParticles& Particles, const FSolverReal Dt) const;
-<<<<<<< HEAD
-=======
 
 	const TArray<int32>& GetConstraintsPerColorStartIndex() const { return ConstraintsPerColorStartIndex; }
->>>>>>> d731a049
 
 private:
 	void InitColor(const FSolverParticles& InParticles);
@@ -46,13 +43,10 @@
 };
 
 }  // End namespace Chaos::Softs
-<<<<<<< HEAD
-=======
 
 #if !defined(CHAOS_SPRING_ISPC_ENABLED_DEFAULT)
 #define CHAOS_SPRING_ISPC_ENABLED_DEFAULT 1
 #endif
->>>>>>> d731a049
 
 // Support run-time toggling on supported platforms in non-shipping configurations
 #if !INTEL_ISPC || UE_BUILD_SHIPPING
