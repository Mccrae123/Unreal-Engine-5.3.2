--- conflicted
+++ resolved
@@ -25,22 +25,6 @@
 
   public:
 	FPBDSpringConstraints(const FReal Stiffness = (FReal)1)
-<<<<<<< HEAD
-	    : TPBDSpringConstraintsBase<FReal, 3>(Stiffness)
-	{}
-
-	FPBDSpringConstraints(const TDynamicParticles<FReal, 3>& InParticles, TArray<TVector<int32, 2>>&& Constraints, const FReal Stiffness = (FReal)1, bool bStripKinematicConstraints = false)
-	    : TPBDSpringConstraintsBase<FReal, 3>(InParticles, MoveTemp(Constraints), Stiffness, bStripKinematicConstraints)
-	{
-		InitColor(InParticles);
-	}
-	FPBDSpringConstraints(const TRigidParticles<FReal, 3>& InParticles, TArray<TVector<int32, 2>>&& Constraints, const FReal Stiffness = (FReal)1, bool bStripKinematicConstraints = false)
-	    : TPBDSpringConstraintsBase<FReal, 3>(InParticles, MoveTemp(Constraints), Stiffness, bStripKinematicConstraints) 
-	{}
-
-	FPBDSpringConstraints(const TDynamicParticles<FReal, 3>& InParticles, const TArray<TVector<int32, 3>>& Constraints, const FReal Stiffness = (FReal)1, bool bStripKinematicConstraints = false)
-	    : TPBDSpringConstraintsBase<FReal, 3>(InParticles, Constraints, Stiffness, bStripKinematicConstraints)
-=======
 	    : FPBDSpringConstraintsBase(Stiffness)
 	{}
 
@@ -55,18 +39,12 @@
 
 	FPBDSpringConstraints(const FDynamicParticles& InParticles, const TArray<TVec3<int32>>& Constraints, const FReal Stiffness = (FReal)1, bool bStripKinematicConstraints = false)
 	    : FPBDSpringConstraintsBase(InParticles, Constraints, Stiffness, bStripKinematicConstraints)
->>>>>>> 3aae9151
 	{
 		InitColor(InParticles);
 	}
 
-<<<<<<< HEAD
-	FPBDSpringConstraints(const TDynamicParticles<FReal, 3>& InParticles, const TArray<TVector<int32, 4>>& Constraints, const FReal Stiffness = (FReal)1, bool bStripKinematicConstraints = false)
-	    : TPBDSpringConstraintsBase<FReal, 3>(InParticles, Constraints, Stiffness, bStripKinematicConstraints)
-=======
 	FPBDSpringConstraints(const FDynamicParticles& InParticles, const TArray<TVec4<int32>>& Constraints, const FReal Stiffness = (FReal)1, bool bStripKinematicConstraints = false)
 	    : FPBDSpringConstraintsBase(InParticles, Constraints, Stiffness, bStripKinematicConstraints)
->>>>>>> 3aae9151
 	{
 		InitColor(InParticles);
 	}
@@ -84,11 +62,7 @@
 	void Apply(TPBDRigidParticles<FReal, 3>& InParticles, const FReal Dt, const TArray<int32>& InConstraintIndices) const;
 
 private:
-<<<<<<< HEAD
-	void InitColor(const TDynamicParticles<FReal, 3>& InParticles);
-=======
 	void InitColor(const FDynamicParticles& InParticles);
->>>>>>> 3aae9151
 
 	TArray<TArray<int32>> MConstraintsPerColor;
 };
