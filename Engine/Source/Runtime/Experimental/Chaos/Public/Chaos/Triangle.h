// Copyright Epic Games, Inc. All Rights Reserved.

#pragma once

#include "Chaos/Core.h"
#include "Chaos/GJK.h"
#include "ImplicitObject.h"
#include "Plane.h"
#include "Chaos/Plane.h"

namespace Chaos
{
	/**
	 * @brief Convert the cartesian coordinate into a barycentric corrdinate.
	 * Compute barycentric coordinates/weights of Point inside 3D triangle (V0,V1,V2).
	 * If point is in triangle plane and inside triangle, coords will be positive and sum to 1.
	 * ie if result is a, then vPoint = a.x*V0 + a.y*V1 + a.z*V2.
	 * 
	 * @note For points outside the triangle it will return negative barycentric coordinates that should still sum to 1. However,
	 * if the triangle is degenerate and the point is not on the line/vertex, it will return (1,0,0) with no way to detect this condition.
	 * 
	 * @see FromBarycentric()
	 */
	template <typename RealType>
	inline TVec3<RealType> ToBarycentric(const TVec3<RealType>& Point, const TVec3<RealType>& V0, const TVec3<RealType>& V1, const TVec3<RealType>& V2)
	{
		const TVec3<RealType> V02 = V0 - V2;
		const TVec3<RealType> V12 = V1 - V2;
		const TVec3<RealType> PV2 = Point - V2;
		const RealType M00 = V02.Dot(V02);
		const RealType M01 = V02.Dot(V12);
		const RealType M11 = V12.Dot(V12);
		const RealType R0 = V02.Dot(PV2);
		const RealType R1 = V12.Dot(PV2);
		const RealType Det = M00 * M11 - M01 * M01;
		RealType Bary1, Bary2, Bary3;
		if (Det > UE_SMALL_NUMBER)
		{
			// Non-degenerate triangle
			const RealType InvDet = RealType(1) / Det;
			Bary1 = (M11 * R0 - M01 * R1) * InvDet;
			Bary2 = (M00 * R1 - M01 * R0) * InvDet;
			Bary3 = RealType(1) - Bary1 - Bary2;
		}
		else
		{
			const bool bHaveLine02 = (M00 > UE_SMALL_NUMBER);
			const bool bHaveLine12 = (M11 > UE_SMALL_NUMBER);
			const bool bInsideLine02 = ((M00 > UE_SMALL_NUMBER) && (R0 >= 0) && (R0 <= M00));
			const bool bInsideLine12 = ((M11 > UE_SMALL_NUMBER) && (R1 >= 0) && (R1 <= M11));
			if (bInsideLine02 || (bHaveLine02 && !bInsideLine12))
			{
				// Line-degenerate and point on line segment V02
				const RealType Alpha02 = R0 / M00;
				Bary1 = Alpha02;
				Bary2 = RealType(0);
				Bary3 = RealType(1) - Alpha02;
			}
			else if (bHaveLine12)
			{
				// Line-degenerate and point on line segment V12
				const RealType Alpha12 = R1 / M11;
				Bary1 = RealType(0);
				Bary2 = Alpha12;
				Bary3 = RealType(1) - Alpha12;
			}
			else
			{
				// Point-degenerate, or line-degenerate and point not on line
				Bary1 = RealType(1);
				Bary2 = RealType(0);
				Bary3 = RealType(0);
			}
		}
		return TVec3<RealType>(Bary1, Bary2, Bary3);
	}

	/**
	 * @brief Convert the barycentric coordinate into a cartesian corrdinate
	 * @see ToBarycentric()
	*/
	template <typename RealType>
	inline TVec3<RealType> FromBarycentric(const TVec3<RealType>& Barycentric, const TVec3<RealType>& V0, const TVec3<RealType>& V1, const TVec3<RealType>& V2)
	{
		return Barycentric.X * V0 + Barycentric.Y * V1 + Barycentric.Z * V2;
	}


	template<typename T>
	class TTriangle
	{
	public:
<<<<<<< HEAD
		FTriangle()
		{
		}

		FTriangle(const FVec3& InA, const FVec3& InB, const FVec3& InC)
=======
		TTriangle()
		{
		}

		TTriangle(const TVec3<T>& InA, const TVec3<T>& InB, const TVec3<T>& InC)
>>>>>>> d731a049
			: ABC{ InA, InB, InC }
		{
		}

<<<<<<< HEAD
		FORCEINLINE FVec3& operator[](uint32 InIndex)
=======
		FORCEINLINE TVec3<T>& operator[](uint32 InIndex)
>>>>>>> d731a049
		{
			checkSlow(InIndex < 3);
			return ABC[InIndex];
		}

<<<<<<< HEAD
		FORCEINLINE const FVec3& operator[](uint32 InIndex) const
		{
			checkSlow(InIndex < 3);
			return ABC[InIndex];
		}

		FORCEINLINE const FVec3& GetVertex(const int32 InIndex) const
		{
			checkSlow(InIndex < 3);
			return ABC[InIndex];
=======
		FORCEINLINE const TVec3<T>& operator[](uint32 InIndex) const
		{
			checkSlow(InIndex < 3);
			return ABC[InIndex];
>>>>>>> d731a049
		}

		FORCEINLINE const TVec3<T>& GetVertex(const int32 InIndex) const
		{
			checkSlow(InIndex < 3);
			return ABC[InIndex];
		}

		FORCEINLINE TVec3<T> GetNormal() const
		{
			return TVec3<T>::CrossProduct(ABC[1] - ABC[0], ABC[2] - ABC[0]).GetSafeNormal();
		}

		FORCEINLINE TPlane<T, 3> GetPlane() const
		{
			return TPlane<T, 3>(ABC[0], GetNormal());
		}

		// Face index is ignored since we only have one face
		// Used for manifold generation
		FORCEINLINE TPlaneConcrete<T, 3> GetPlane(int32 FaceIndex) const
		{
			return TPlaneConcrete <T, 3> (ABC[0], GetNormal());
		}

		FORCEINLINE void GetPlaneNX(const int32 FaceIndex, TVec3<T>& OutN, TVec3<T>& OutX) const
		{
			OutN = GetNormal();
			OutX = ABC[0];
		}

		FORCEINLINE TVec3<T> GetCentroid() const
		{
			return (GetVertex(0) + GetVertex(1) + GetVertex(2)) / T(3.0);
		}

		// Get the nearest point on an edge and the edge vertices
		// Used for manifold generation
		TVec3<T> GetClosestEdge(int32 PlaneIndexHint, const TVec3<T>& Position, TVec3<T>& OutEdgePos0, TVec3<T>& OutEdgePos1) const
		{
			TVec3<T> ClosestEdgePosition = TVec3<T>(0);
			T ClosestDistanceSq = TNumericLimits<T>::Max();

			int32 PlaneVerticesNum = 3;
			
			TVec3<T> P0 = ABC[2];
			for (int32 PlaneVertexIndex = 0; PlaneVertexIndex < PlaneVerticesNum; ++PlaneVertexIndex)
			{
				const TVector<T, 3>& P1 = GetVertex(PlaneVertexIndex);
				
				const TVec3<T> EdgePosition = FMath::ClosestPointOnLine(P0, P1, Position);
				const T EdgeDistanceSq = (EdgePosition - Position).SizeSquared();

				if (EdgeDistanceSq < ClosestDistanceSq)
				{
					ClosestDistanceSq = EdgeDistanceSq;
					ClosestEdgePosition = EdgePosition;
					OutEdgePos0 = P0;
					OutEdgePos1 = P1;
				}

				P0 = P1;
			}

			return ClosestEdgePosition;
		}

		// Get the nearest point on an edge
		// Used for manifold generation
		TVec3<T> GetClosestEdgePosition(int32 PlaneIndexHint, const TVec3<T>& Position) const
		{
			TVec3<T> Unused0, Unused1;
			return GetClosestEdge(PlaneIndexHint, Position, Unused0, Unused1);
		}


		// The number of vertices that make up the corners of the specified face
		// Used for manifold generation
		int32 NumPlaneVertices(int32 PlaneIndex) const
		{
<<<<<<< HEAD
			return FVec3::CrossProduct(ABC[1] - ABC[0], ABC[2] - ABC[0]).GetSafeNormal();
=======
			return 3;
>>>>>>> d731a049
		}

		// Returns a winding order multiplier used in the manifold clipping and required when we have negative scales (See ImplicitObjectScaled)
		// Used for manifold generation
		FORCEINLINE T GetWindingOrder() const
		{
<<<<<<< HEAD
			return TPlane<FReal, 3>(ABC[0], GetNormal());
		}

		// Face index is ignored since we only have one face
		// Used for manifold generation
		FORCEINLINE TPlaneConcrete<FReal, 3> GetPlane(int32 FaceIndex) const
		{
			return TPlaneConcrete < FReal, 3> (ABC[0], GetNormal());
		}

		FORCEINLINE void GetPlaneNX(const int32 FaceIndex, FVec3& OutN, FVec3& OutX) const
		{
			OutN = GetNormal();
			OutX = ABC[0];
		}

		// Get the nearest point on an edge and the edge vertices
		// Used for manifold generation
		FVec3 GetClosestEdge(int32 PlaneIndexHint, const FVec3& Position, FVec3& OutEdgePos0, FVec3& OutEdgePos1) const
		{
			FVec3 ClosestEdgePosition = FVec3(0);
			FReal ClosestDistanceSq = TNumericLimits<FReal>::Max();

			int32 PlaneVerticesNum = 3;
			
			FVec3 P0 = ABC[2];
			for (int32 PlaneVertexIndex = 0; PlaneVertexIndex < PlaneVerticesNum; ++PlaneVertexIndex)
			{
				const TVector<FReal, 3>& P1 = GetVertex(PlaneVertexIndex);
				
				const FVec3 EdgePosition = FMath::ClosestPointOnLine(P0, P1, Position);
				const FReal EdgeDistanceSq = (EdgePosition - Position).SizeSquared();

				if (EdgeDistanceSq < ClosestDistanceSq)
				{
					ClosestDistanceSq = EdgeDistanceSq;
					ClosestEdgePosition = EdgePosition;
					OutEdgePos0 = P0;
					OutEdgePos1 = P1;
				}

				P0 = P1;
			}

			return ClosestEdgePosition;
		}

		// Get the nearest point on an edge
		// Used for manifold generation
		FVec3 GetClosestEdgePosition(int32 PlaneIndexHint, const FVec3& Position) const
		{
			FVec3 Unused0, Unused1;
			return GetClosestEdge(PlaneIndexHint, Position, Unused0, Unused1);
		}


		// The number of vertices that make up the corners of the specified face
		// Used for manifold generation
		int32 NumPlaneVertices(int32 PlaneIndex) const
		{
			return 3;
		}

		// Returns a winding order multiplier used in the manifold clipping and required when we have negative scales (See ImplicitObjectScaled)
		// Used for manifold generation
		FORCEINLINE FReal GetWindingOrder() const
		{
			return 1.0f;
		}

=======
			return 1.0f;
		}

>>>>>>> d731a049
		// Get an array of all the plane indices that belong to a vertex (up to MaxVertexPlanes).
		// Returns the number of planes found.
		FORCEINLINE int32 FindVertexPlanes(int32 VertexIndex, int32* OutVertexPlanes, int32 MaxVertexPlanes) const
		{
			if(MaxVertexPlanes > 0)
			{
				OutVertexPlanes[0] = 0;
			}
			return 1; 
		}
		
		// Get up to the 3  plane indices that belong to a vertex
		// Returns the number of planes found.
		int32 GetVertexPlanes3(int32 VertexIndex, int32& PlaneIndex0, int32& PlaneIndex1, int32& PlaneIndex2) const
		{
			PlaneIndex0 = 0;
			return 1;
		}
		
		// Get the index of the plane that most opposes the normal
<<<<<<< HEAD
		int32 GetMostOpposingPlane(const FVec3& Normal) const
=======
		int32 GetMostOpposingPlane(const TVec3<T>& Normal) const
>>>>>>> d731a049
		{
			return 0; // Only have one plane
		}

		// Get the vertex index of one of the vertices making up the corners of the specified face
		// Used for manifold generation
		int32 GetPlaneVertex(int32 PlaneIndex, int32 PlaneVertexIndex) const
		{
			return PlaneVertexIndex;
		}

		// Triangle is just one plane
		// Used for manifold generation
		int32 NumPlanes() const { return 1; }

<<<<<<< HEAD
		FORCEINLINE FReal PhiWithNormal(const FVec3& InSamplePoint, FVec3& OutNormal) const
		{
			OutNormal = GetNormal();
			FVec3 ClosestPoint = FindClosestPointOnTriangle(GetPlane(), ABC[0], ABC[1], ABC[2], InSamplePoint);
			return FVec3::DotProduct((InSamplePoint - ClosestPoint), OutNormal);
		}

		FORCEINLINE FVec3 Support(const FVec3& Direction, const FReal Thickness, int32& VertexIndex) const
		{
			const FReal DotA = FVec3::DotProduct(ABC[0], Direction);
			const FReal DotB = FVec3::DotProduct(ABC[1], Direction);
			const FReal DotC = FVec3::DotProduct(ABC[2], Direction);
=======
		FORCEINLINE T PhiWithNormal(const TVec3<T>& InSamplePoint, TVec3<T>& OutNormal) const
		{
			OutNormal = GetNormal();
			TVec3<T> ClosestPoint = FindClosestPointOnTriangle(GetPlane(), ABC[0], ABC[1], ABC[2], InSamplePoint);
			return TVec3<T>::DotProduct((InSamplePoint - ClosestPoint), OutNormal);
		}

		FORCEINLINE TVec3<T> Support(const TVec3<T>& Direction, const T Thickness, int32& VertexIndex) const
		{
			const T DotA = TVec3<T>::DotProduct(ABC[0], Direction);
			const T DotB = TVec3<T>::DotProduct(ABC[1], Direction);
			const T DotC = TVec3<T>::DotProduct(ABC[2], Direction);
>>>>>>> d731a049

			if(DotA >= DotB && DotA >= DotC)
			{
				VertexIndex = 0;
				if(Thickness != 0)
				{
					return ABC[0] + Direction.GetUnsafeNormal() * Thickness;
				}
				return ABC[0];
			}
			else if(DotB >= DotA && DotB >= DotC)
			{
				VertexIndex = 1;
				if(Thickness != 0)
				{
					return ABC[1] + Direction.GetUnsafeNormal() * Thickness;
				}
				return ABC[1];
			}
			VertexIndex = 2;
			if(Thickness != 0)
			{
				return ABC[2] + Direction.GetUnsafeNormal() * Thickness;
			}
			return ABC[2];
		}

<<<<<<< HEAD
		FORCEINLINE_DEBUGGABLE FVec3 SupportCore(const FVec3& Direction, const FReal InMargin, FReal* OutSupportDelta,int32& VertexIndex) const
		{
			// Note: assumes margin == 0
			const FReal DotA = FVec3::DotProduct(ABC[0], Direction);
			const FReal DotB = FVec3::DotProduct(ABC[1], Direction);
			const FReal DotC = FVec3::DotProduct(ABC[2], Direction);
=======
		FORCEINLINE_DEBUGGABLE TVec3<T> SupportCore(const TVec3<T>& Direction, const T InMargin, T* OutSupportDelta,int32& VertexIndex) const
		{
			// Note: assumes margin == 0
			const T DotA = TVec3<T>::DotProduct(ABC[0], Direction);
			const T DotB = TVec3<T>::DotProduct(ABC[1], Direction);
			const T DotC = TVec3<T>::DotProduct(ABC[2], Direction);
>>>>>>> d731a049

			if (DotA >= DotB && DotA >= DotC)
			{
				VertexIndex = 0;
				return ABC[0];
			}
			else if (DotB >= DotA && DotB >= DotC)
			{
				VertexIndex = 1;
				return ABC[1];
			}
			VertexIndex = 2;
			return ABC[2];
		}

<<<<<<< HEAD
		FORCEINLINE FVec3 SupportCoreScaled(const FVec3& Direction, FReal InMargin, const FVec3& Scale, FReal* OutSupportDelta, int32& VertexIndex) const
=======
		FORCEINLINE TVec3<T> SupportCoreScaled(const TVec3<T>& Direction, T InMargin, const TVec3<T>& Scale, T* OutSupportDelta, int32& VertexIndex) const
>>>>>>> d731a049
		{
			// Note: ignores InMargin, assumed 0 (triangles cannot have a margin as they are zero thickness)
			return SupportCore(Direction * Scale, 0.0f, OutSupportDelta, VertexIndex) * Scale;
		}

		FORCEINLINE T GetMargin() const { return 0; }
		FORCEINLINE T GetRadius() const { return 0; }

		FORCEINLINE bool Raycast(const TVec3<T>& StartPoint, const TVec3<T>& Dir, const T Length, const T Thickness, T& OutTime, TVec3<T>& OutPosition, TVec3<T>& OutNormal, int32& OutFaceIndex) const
		{
			// No face as this is only one triangle
			OutFaceIndex = INDEX_NONE;

			// Pass through GJK #BGTODO Maybe specialise if it's possible to be faster
			const FRigidTransform3 StartTM(StartPoint, FRotation3::FromIdentity());
			const TSphere<T, 3> Sphere(TVec3<T>(0), Thickness);
			return GJKRaycast(*this, Sphere, StartTM, Dir, Length, OutTime, OutPosition, OutNormal);
		}

		FORCEINLINE bool Overlap(const TVec3<T>& Point, const T Thickness) const
		{
<<<<<<< HEAD
			const FVec3 ClosestPoint = FindClosestPointOnTriangle(GetPlane(), ABC[0], ABC[1], ABC[2], Point);
			const FReal AdjustedThickness = FMath::Max(Thickness, KINDA_SMALL_NUMBER);
=======
			const TVec3<T> ClosestPoint = FindClosestPointOnTriangle(GetPlane(), ABC[0], ABC[1], ABC[2], Point);
			const T AdjustedThickness = FMath::Max(Thickness, UE_KINDA_SMALL_NUMBER);
>>>>>>> d731a049
			return (Point - ClosestPoint).SizeSquared() <= (AdjustedThickness * AdjustedThickness);
		}

		FORCEINLINE bool IsConvex() const
		{
			return true;
		}

		FString ToString() const
		{
			return FString::Printf(TEXT("Triangle: A: [%f, %f, %f], B: [%f, %f, %f], C: [%f, %f, %f]"), GetVertex(0).X, GetVertex(0).Y, GetVertex(0).Z, GetVertex(1).X, GetVertex(1).Y, GetVertex(1).Z, GetVertex(2).X, GetVertex(2).Y, GetVertex(2).Z);
		}

		struct FLineIntersectionToleranceProvider
		{
			static constexpr T ParallelTolerance = (T)UE_SMALL_NUMBER;
			static constexpr T BaryTolerance = (T)0;
		};
		FORCEINLINE bool LineIntersection(const TVec3<T>& StartPoint, const TVec3<T>& EndPoint, TVector<T, 2>& OutBary, T& OutTime) const;

	private:

		friend FChaosArchive& operator<<(FChaosArchive& Ar, TTriangle& Value);

<<<<<<< HEAD
		FVec3 ABC[3];
=======
		TVec3<T> ABC[3];
>>>>>>> d731a049
	};

	using FTriangle = TTriangle<FReal>;

	template<typename T>
	inline FChaosArchive& operator<<(FChaosArchive& Ar, TTriangle<T>& Value)
	{
		Ar << Value.ABC[0] << Value.ABC[1] << Value.ABC[2];
		return Ar;
	}

	template<typename T>
	struct TRayTriangleIntersectionDefaultToleranceProvider
	{
		static constexpr T ParallelTolerance = (T)UE_SMALL_NUMBER;
		static constexpr T BaryTolerance = (T)UE_SMALL_NUMBER;
	};

	template<typename T, typename ToleranceProvider = TRayTriangleIntersectionDefaultToleranceProvider<T> >
	FORCEINLINE_DEBUGGABLE bool RayTriangleIntersectionAndBary(const TVec3<T>& RayStart, const TVec3<T>& RayDir, T RayLength,
		const TVec3<T>& A, const TVec3<T>& B, const TVec3<T>& C, T& OutT, TVec2<T>& OutBary, TVec3<T>& OutN)
	{
		const TVec3<T> AB = B - A; // edge 1
		const TVec3<T> AC = C - A; // edge 2
		const TVec3<T> Normal = TVec3<T>::CrossProduct(AB, AC);
		const TVec3<T> NegRayDir = -RayDir;

		const T Den = TVec3<T>::DotProduct(NegRayDir, Normal);
		if (FMath::Abs(Den) < ToleranceProvider::ParallelTolerance)
		{
			// ray is parallel or away to the triangle plane it is a miss
			return false;
		}

		const T InvDen = (T)1 / Den;

		// let's compute the time to intersection
		const TVec3<T> RayToA = RayStart - A;
		const T Time = TVec3<T>::DotProduct(RayToA, Normal) * InvDen;
		if (Time < (T)0 || Time > RayLength)
		{
			return false;
		}

		// now compute barycentric coordinates
		const TVec3<T> RayToACrossNegDir = FVec3::CrossProduct(NegRayDir, RayToA);
		const T UU = TVec3<T>::DotProduct(AC, RayToACrossNegDir) * InvDen;
		if (UU < -ToleranceProvider::BaryTolerance || UU >(1 + ToleranceProvider::BaryTolerance))
		{
			return false; // outside of the triangle
		}
		const T VV = -TVec3<T>::DotProduct(AB, RayToACrossNegDir) * InvDen;
		if (VV < -ToleranceProvider::BaryTolerance || (VV + UU) >(1 + ToleranceProvider::BaryTolerance))
		{
			return false; // outside of the triangle
		}

		// point is within the triangle, let's compute 
		OutT = Time;
		OutBary = { UU, VV };
		OutN = Normal.GetSafeNormal();
		OutN *= FMath::Sign(Den);
		return true;
	}

	/**
	* Ray / triangle  intersection
	* this provides a double sided test
	* note : this method assumes that the triangle formed by A,B and C is well formed
	*/
	template<typename T>
	FORCEINLINE bool RayTriangleIntersection(
		const TVec3<T>& RayStart, const TVec3<T>& RayDir, T RayLength,
		const TVec3<T>& A, const TVec3<T>& B, const TVec3<T>& C,
		T& OutT, TVec3<T>& OutN
	)
	{
		TVec2<T> BaryUnused;
		return RayTriangleIntersectionAndBary(RayStart, RayDir, RayLength, A, B, C, OutT, BaryUnused, OutN);
	}

	template<typename T>
	FORCEINLINE bool TTriangle<T>::LineIntersection(const TVec3<T>& StartPoint, const TVec3<T>& EndPoint, TVector<T, 2>& OutBary, T& OutTime) const
	{
		const TVec3<T> StartToEnd = EndPoint - StartPoint;
		const T SegmentLenSq = StartToEnd.SizeSquared();
		if (SegmentLenSq < UE_SMALL_NUMBER)
		{
			return false;
		}
		const T SegmentLen = FMath::Sqrt(SegmentLenSq);
		const T OneOverSegmentLen = (T)1 / SegmentLen;
		const TVec3<T> Ray = StartToEnd * OneOverSegmentLen;

		TVec3<T> NormalUnused;
		if (RayTriangleIntersectionAndBary<T, FLineIntersectionToleranceProvider>(StartPoint, Ray, SegmentLen, ABC[0], ABC[1], ABC[2], OutTime, OutBary, NormalUnused))
		{
			// OutTime is between 0 and SegmentLen. Convert to 0 to 1
			OutTime *= OneOverSegmentLen;
			return true;
		}

		return false;
	}
	
	template<typename T>
	class UE_DEPRECATED(4.27, "Deprecated. this class is to be deleted, use other triangle based ImplicitObjects") TImplicitTriangle final : public FImplicitObject
	{
	public:

		TImplicitTriangle()
			: FImplicitObject(EImplicitObject::IsConvex | EImplicitObject::HasBoundingBox, ImplicitObjectType::Triangle)
		{}

		TImplicitTriangle(const TImplicitTriangle&) = delete;

		TImplicitTriangle(TImplicitTriangle&& InToSteal)
			: FImplicitObject(EImplicitObject::IsConvex | EImplicitObject::HasBoundingBox, ImplicitObjectType::Triangle)
		{}

		TImplicitTriangle(const TVec3<T>& InA, const TVec3<T>& InB, const TVec3<T>& InC)
			: FImplicitObject(EImplicitObject::IsConvex | EImplicitObject::HasBoundingBox, ImplicitObjectType::Triangle)
			, Tri(InA, InB, InC)
		{
		}

		TVec3<T>& operator[](uint32 InIndex)
		{
			return Tri[InIndex];
		}

		const TVec3<T>& operator[](uint32 InIndex) const
		{
			return Tri[InIndex];
		}

		TVec3<T> GetNormal() const
		{
			return Tri.GetNormal();
		}

		TPlane<T, 3> GetPlane() const
		{
			return Tri.GetPlane();
		}

		static constexpr EImplicitObjectType StaticType()
		{
			return ImplicitObjectType::Triangle;
		}

		virtual T PhiWithNormal(const TVec3<T>& InSamplePoint, TVec3<T>& OutNormal) const override
		{
			return Tri.PhiWithNormal(InSamplePoint, OutNormal);
		}

		virtual const class TAABB<T, 3> BoundingBox() const override
		{
			TAABB<T, 3> Bounds(Tri[0], Tri[0]);
			Bounds.GrowToInclude(Tri[1]);
			Bounds.GrowToInclude(Tri[2]);

			return Bounds;
		}

		virtual TVec3<T> Support(const TVec3<T>& Direction, const T Thickness, int32& VertexIndex) const override
		{
			return Tri.Support(Direction, Thickness, VertexIndex);
		}

		virtual bool Raycast(const TVec3<T>& StartPoint, const TVec3<T>& Dir, const T Length, const T Thickness, T& OutTime, TVec3<T>& OutPosition, TVec3<T>& OutNormal, int32& OutFaceIndex) const override
		{
			return Tri.Raycast(StartPoint, Dir, Length, Thickness, OutTime, OutPosition, OutNormal, OutFaceIndex);
		}

		virtual TVec3<T> FindGeometryOpposingNormal(const TVec3<T>& DenormDir, int32 FaceIndex, const TVec3<T>& OriginalNormal) const override
		{
			return Tri.GetNormal();
		}

		virtual bool Overlap(const TVec3<T>& Point, const T Thickness) const override
		{
			return Tri.Overlap(Point, Thickness);
		}

		virtual FString ToString() const override
		{
			return FString::Printf(TEXT("Triangle: A: [%f, %f, %f], B: [%f, %f, %f], C: [%f, %f, %f]"), Tri[0].X, Tri[0].Y, Tri[0].Z, Tri[1].X, Tri[1].Y, Tri[1].Z, Tri[2].X, Tri[2].Y, Tri[2].Z);
		}

		virtual void Serialize(FChaosArchive& Ar) override
		{
			Ar << Tri;
		}

		virtual uint32 GetTypeHash() const override
		{
			return HashCombine(UE::Math::GetTypeHash(Tri[0]), HashCombine(UE::Math::GetTypeHash(Tri[1]), UE::Math::GetTypeHash(Tri[2])));
		}

		virtual FName GetTypeName() const override
		{
			return FName("Triangle");
		}

	private:

		TTriangle<T> Tri;
	};
}<|MERGE_RESOLUTION|>--- conflicted
+++ resolved
@@ -90,50 +90,25 @@
 	class TTriangle
 	{
 	public:
-<<<<<<< HEAD
-		FTriangle()
-		{
-		}
-
-		FTriangle(const FVec3& InA, const FVec3& InB, const FVec3& InC)
-=======
 		TTriangle()
 		{
 		}
 
 		TTriangle(const TVec3<T>& InA, const TVec3<T>& InB, const TVec3<T>& InC)
->>>>>>> d731a049
 			: ABC{ InA, InB, InC }
 		{
 		}
 
-<<<<<<< HEAD
-		FORCEINLINE FVec3& operator[](uint32 InIndex)
-=======
 		FORCEINLINE TVec3<T>& operator[](uint32 InIndex)
->>>>>>> d731a049
 		{
 			checkSlow(InIndex < 3);
 			return ABC[InIndex];
 		}
 
-<<<<<<< HEAD
-		FORCEINLINE const FVec3& operator[](uint32 InIndex) const
+		FORCEINLINE const TVec3<T>& operator[](uint32 InIndex) const
 		{
 			checkSlow(InIndex < 3);
 			return ABC[InIndex];
-		}
-
-		FORCEINLINE const FVec3& GetVertex(const int32 InIndex) const
-		{
-			checkSlow(InIndex < 3);
-			return ABC[InIndex];
-=======
-		FORCEINLINE const TVec3<T>& operator[](uint32 InIndex) const
-		{
-			checkSlow(InIndex < 3);
-			return ABC[InIndex];
->>>>>>> d731a049
 		}
 
 		FORCEINLINE const TVec3<T>& GetVertex(const int32 InIndex) const
@@ -214,93 +189,16 @@
 		// Used for manifold generation
 		int32 NumPlaneVertices(int32 PlaneIndex) const
 		{
-<<<<<<< HEAD
-			return FVec3::CrossProduct(ABC[1] - ABC[0], ABC[2] - ABC[0]).GetSafeNormal();
-=======
 			return 3;
->>>>>>> d731a049
 		}
 
 		// Returns a winding order multiplier used in the manifold clipping and required when we have negative scales (See ImplicitObjectScaled)
 		// Used for manifold generation
 		FORCEINLINE T GetWindingOrder() const
 		{
-<<<<<<< HEAD
-			return TPlane<FReal, 3>(ABC[0], GetNormal());
-		}
-
-		// Face index is ignored since we only have one face
-		// Used for manifold generation
-		FORCEINLINE TPlaneConcrete<FReal, 3> GetPlane(int32 FaceIndex) const
-		{
-			return TPlaneConcrete < FReal, 3> (ABC[0], GetNormal());
-		}
-
-		FORCEINLINE void GetPlaneNX(const int32 FaceIndex, FVec3& OutN, FVec3& OutX) const
-		{
-			OutN = GetNormal();
-			OutX = ABC[0];
-		}
-
-		// Get the nearest point on an edge and the edge vertices
-		// Used for manifold generation
-		FVec3 GetClosestEdge(int32 PlaneIndexHint, const FVec3& Position, FVec3& OutEdgePos0, FVec3& OutEdgePos1) const
-		{
-			FVec3 ClosestEdgePosition = FVec3(0);
-			FReal ClosestDistanceSq = TNumericLimits<FReal>::Max();
-
-			int32 PlaneVerticesNum = 3;
-			
-			FVec3 P0 = ABC[2];
-			for (int32 PlaneVertexIndex = 0; PlaneVertexIndex < PlaneVerticesNum; ++PlaneVertexIndex)
-			{
-				const TVector<FReal, 3>& P1 = GetVertex(PlaneVertexIndex);
-				
-				const FVec3 EdgePosition = FMath::ClosestPointOnLine(P0, P1, Position);
-				const FReal EdgeDistanceSq = (EdgePosition - Position).SizeSquared();
-
-				if (EdgeDistanceSq < ClosestDistanceSq)
-				{
-					ClosestDistanceSq = EdgeDistanceSq;
-					ClosestEdgePosition = EdgePosition;
-					OutEdgePos0 = P0;
-					OutEdgePos1 = P1;
-				}
-
-				P0 = P1;
-			}
-
-			return ClosestEdgePosition;
-		}
-
-		// Get the nearest point on an edge
-		// Used for manifold generation
-		FVec3 GetClosestEdgePosition(int32 PlaneIndexHint, const FVec3& Position) const
-		{
-			FVec3 Unused0, Unused1;
-			return GetClosestEdge(PlaneIndexHint, Position, Unused0, Unused1);
-		}
-
-
-		// The number of vertices that make up the corners of the specified face
-		// Used for manifold generation
-		int32 NumPlaneVertices(int32 PlaneIndex) const
-		{
-			return 3;
-		}
-
-		// Returns a winding order multiplier used in the manifold clipping and required when we have negative scales (See ImplicitObjectScaled)
-		// Used for manifold generation
-		FORCEINLINE FReal GetWindingOrder() const
-		{
 			return 1.0f;
 		}
 
-=======
-			return 1.0f;
-		}
-
->>>>>>> d731a049
 		// Get an array of all the plane indices that belong to a vertex (up to MaxVertexPlanes).
 		// Returns the number of planes found.
 		FORCEINLINE int32 FindVertexPlanes(int32 VertexIndex, int32* OutVertexPlanes, int32 MaxVertexPlanes) const
@@ -321,11 +219,7 @@
 		}
 		
 		// Get the index of the plane that most opposes the normal
-<<<<<<< HEAD
-		int32 GetMostOpposingPlane(const FVec3& Normal) const
-=======
 		int32 GetMostOpposingPlane(const TVec3<T>& Normal) const
->>>>>>> d731a049
 		{
 			return 0; // Only have one plane
 		}
@@ -341,20 +235,6 @@
 		// Used for manifold generation
 		int32 NumPlanes() const { return 1; }
 
-<<<<<<< HEAD
-		FORCEINLINE FReal PhiWithNormal(const FVec3& InSamplePoint, FVec3& OutNormal) const
-		{
-			OutNormal = GetNormal();
-			FVec3 ClosestPoint = FindClosestPointOnTriangle(GetPlane(), ABC[0], ABC[1], ABC[2], InSamplePoint);
-			return FVec3::DotProduct((InSamplePoint - ClosestPoint), OutNormal);
-		}
-
-		FORCEINLINE FVec3 Support(const FVec3& Direction, const FReal Thickness, int32& VertexIndex) const
-		{
-			const FReal DotA = FVec3::DotProduct(ABC[0], Direction);
-			const FReal DotB = FVec3::DotProduct(ABC[1], Direction);
-			const FReal DotC = FVec3::DotProduct(ABC[2], Direction);
-=======
 		FORCEINLINE T PhiWithNormal(const TVec3<T>& InSamplePoint, TVec3<T>& OutNormal) const
 		{
 			OutNormal = GetNormal();
@@ -367,7 +247,6 @@
 			const T DotA = TVec3<T>::DotProduct(ABC[0], Direction);
 			const T DotB = TVec3<T>::DotProduct(ABC[1], Direction);
 			const T DotC = TVec3<T>::DotProduct(ABC[2], Direction);
->>>>>>> d731a049
 
 			if(DotA >= DotB && DotA >= DotC)
 			{
@@ -395,21 +274,12 @@
 			return ABC[2];
 		}
 
-<<<<<<< HEAD
-		FORCEINLINE_DEBUGGABLE FVec3 SupportCore(const FVec3& Direction, const FReal InMargin, FReal* OutSupportDelta,int32& VertexIndex) const
-		{
-			// Note: assumes margin == 0
-			const FReal DotA = FVec3::DotProduct(ABC[0], Direction);
-			const FReal DotB = FVec3::DotProduct(ABC[1], Direction);
-			const FReal DotC = FVec3::DotProduct(ABC[2], Direction);
-=======
 		FORCEINLINE_DEBUGGABLE TVec3<T> SupportCore(const TVec3<T>& Direction, const T InMargin, T* OutSupportDelta,int32& VertexIndex) const
 		{
 			// Note: assumes margin == 0
 			const T DotA = TVec3<T>::DotProduct(ABC[0], Direction);
 			const T DotB = TVec3<T>::DotProduct(ABC[1], Direction);
 			const T DotC = TVec3<T>::DotProduct(ABC[2], Direction);
->>>>>>> d731a049
 
 			if (DotA >= DotB && DotA >= DotC)
 			{
@@ -425,11 +295,7 @@
 			return ABC[2];
 		}
 
-<<<<<<< HEAD
-		FORCEINLINE FVec3 SupportCoreScaled(const FVec3& Direction, FReal InMargin, const FVec3& Scale, FReal* OutSupportDelta, int32& VertexIndex) const
-=======
 		FORCEINLINE TVec3<T> SupportCoreScaled(const TVec3<T>& Direction, T InMargin, const TVec3<T>& Scale, T* OutSupportDelta, int32& VertexIndex) const
->>>>>>> d731a049
 		{
 			// Note: ignores InMargin, assumed 0 (triangles cannot have a margin as they are zero thickness)
 			return SupportCore(Direction * Scale, 0.0f, OutSupportDelta, VertexIndex) * Scale;
@@ -451,13 +317,8 @@
 
 		FORCEINLINE bool Overlap(const TVec3<T>& Point, const T Thickness) const
 		{
-<<<<<<< HEAD
-			const FVec3 ClosestPoint = FindClosestPointOnTriangle(GetPlane(), ABC[0], ABC[1], ABC[2], Point);
-			const FReal AdjustedThickness = FMath::Max(Thickness, KINDA_SMALL_NUMBER);
-=======
 			const TVec3<T> ClosestPoint = FindClosestPointOnTriangle(GetPlane(), ABC[0], ABC[1], ABC[2], Point);
 			const T AdjustedThickness = FMath::Max(Thickness, UE_KINDA_SMALL_NUMBER);
->>>>>>> d731a049
 			return (Point - ClosestPoint).SizeSquared() <= (AdjustedThickness * AdjustedThickness);
 		}
 
@@ -482,11 +343,7 @@
 
 		friend FChaosArchive& operator<<(FChaosArchive& Ar, TTriangle& Value);
 
-<<<<<<< HEAD
-		FVec3 ABC[3];
-=======
 		TVec3<T> ABC[3];
->>>>>>> d731a049
 	};
 
 	using FTriangle = TTriangle<FReal>;
