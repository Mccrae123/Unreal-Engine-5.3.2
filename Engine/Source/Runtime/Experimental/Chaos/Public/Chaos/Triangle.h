// Copyright Epic Games, Inc. All Rights Reserved.

#pragma once

#include "Chaos/Core.h"
#include "Chaos/GJK.h"
#include "ImplicitObject.h"
#include "Plane.h"

namespace Chaos
{
	class FTriangle
	{
	public:
		FTriangle(const FVec3& InA, const FVec3& InB, const FVec3& InC)
			: A(InA)
			, B(InB)
			, C(InC)
		{}

		FVec3& operator[](uint32 InIndex)
		{
			check(InIndex < 3);
			return (&A)[InIndex];
		}

		const FVec3& operator[](uint32 InIndex) const
		{
			check(InIndex < 3);
			return (&A)[InIndex];
		}

		FORCEINLINE FVec3 GetNormal() const
		{
			return FVec3::CrossProduct(B - A, C - A).GetSafeNormal();
		}

		FORCEINLINE TPlane<FReal, 3> GetPlane() const
		{
			return TPlane<FReal, 3>(A, GetNormal());
		}

		FORCEINLINE FReal PhiWithNormal(const FVec3& InSamplePoint, FVec3& OutNormal) const
		{
			OutNormal = GetNormal();
			FVec3 ClosestPoint = FindClosestPointOnTriangle(GetPlane(), A, B, C, InSamplePoint);
			return FVec3::DotProduct((InSamplePoint - ClosestPoint), OutNormal);
		}

		FORCEINLINE FVec3 Support(const FVec3& Direction, const FReal Thickness) const
		{
			const FReal DotA = FVec3::DotProduct(A, Direction);
			const FReal DotB = FVec3::DotProduct(B, Direction);
			const FReal DotC = FVec3::DotProduct(C, Direction);

			if(DotA >= DotB && DotA >= DotC)
			{
				if(Thickness != 0)
				{
					return A + Direction.GetUnsafeNormal() * Thickness;
				}
				return A;
			}
			else if(DotB >= DotA && DotB >= DotC)
			{
				if(Thickness != 0)
				{
					return B + Direction.GetUnsafeNormal() * Thickness;
				}
				return B;
			}

			if(Thickness != 0)
			{
				return C + Direction.GetUnsafeNormal() * Thickness;
			}
			return C;
		}

<<<<<<< HEAD
		FORCEINLINE_DEBUGGABLE TVector<T, 3> SupportCore(const TVector<T, 3>& Direction) const
=======
		FORCEINLINE_DEBUGGABLE FVec3 SupportCore(const FVec3& Direction, FReal InMargin) const
>>>>>>> 3aae9151
		{
			const FReal DotA = FVec3::DotProduct(A, Direction);
			const FReal DotB = FVec3::DotProduct(B, Direction);
			const FReal DotC = FVec3::DotProduct(C, Direction);

			if (DotA >= DotB && DotA >= DotC)
			{
				return A;
			}
			else if (DotB >= DotA && DotB >= DotC)
			{
				return B;
			}

			return C;
		}

		FORCEINLINE FVec3 SupportCoreScaled(const FVec3& Direction, FReal InMargin, const FVec3& Scale) const
		{
			// Note: ignores InMargin, assumed 0 (triangles cannot have a margin as they are zero thickness)
			return SupportCore(Direction * Scale, 0.0f) * Scale;
		}

		FORCEINLINE FReal GetMargin() const { return 0; }
		FORCEINLINE FReal GetRadius() const { return 0; }

		FORCEINLINE bool Raycast(const FVec3& StartPoint, const FVec3& Dir, const FReal Length, const FReal Thickness, FReal& OutTime, FVec3& OutPosition, FVec3& OutNormal, int32& OutFaceIndex) const
		{
			// No face as this is only one triangle
			OutFaceIndex = INDEX_NONE;

			// Pass through GJK #BGTODO Maybe specialise if it's possible to be faster
			const FRigidTransform3 StartTM(StartPoint, FRotation3::FromIdentity());
			const TSphere<FReal, 3> Sphere(FVec3(0), Thickness);
			return GJKRaycast(*this, Sphere, StartTM, Dir, Length, OutTime, OutPosition, OutNormal);
		}

		FORCEINLINE bool Overlap(const FVec3& Point, const FReal Thickness) const
		{
			const FVec3 ClosestPoint = FindClosestPointOnTriangle(GetPlane(), A, B, C, Point);
			const FReal AdjustedThickness = FMath::Max(Thickness, KINDA_SMALL_NUMBER);
			return (Point - ClosestPoint).SizeSquared() <= (AdjustedThickness * AdjustedThickness);
		}

		FORCEINLINE bool IsConvex() const
		{
			return true;
		}

	private:

		friend FChaosArchive& operator<<(FChaosArchive& Ar, FTriangle& Value);

		FVec3 A;
		FVec3 B;
		FVec3 C;
	};

	inline FChaosArchive& operator<<(FChaosArchive& Ar, FTriangle& Value)
	{
		Ar << Value.A << Value.B << Value.C;
		return Ar;
	}

	template<typename T> using TTriangle = FTriangle;
	
	template<typename T>
	class UE_DEPRECATED(4.27, "Deprecated. this class is to be deleted, use other triangle based ImplicitObjects") TImplicitTriangle final : public FImplicitObject
	{
	public:

		TImplicitTriangle()
			: FImplicitObject(EImplicitObject::IsConvex | EImplicitObject::HasBoundingBox, ImplicitObjectType::Triangle)
		{}

		TImplicitTriangle(const TImplicitTriangle&) = delete;

		TImplicitTriangle(TImplicitTriangle&& InToSteal)
			: FImplicitObject(EImplicitObject::IsConvex | EImplicitObject::HasBoundingBox, ImplicitObjectType::Triangle)
		{}

		TImplicitTriangle(const TVec3<T>& InA, const TVec3<T>& InB, const TVec3<T>& InC)
			: FImplicitObject(EImplicitObject::IsConvex | EImplicitObject::HasBoundingBox, ImplicitObjectType::Triangle)
			, Tri(InA, InB, InC)
		{
		}

		TVec3<T>& operator[](uint32 InIndex)
		{
			return Tri[InIndex];
		}

		const TVec3<T>& operator[](uint32 InIndex) const
		{
			return Tri[InIndex];
		}

		TVec3<T> GetNormal() const
		{
			return Tri.GetNormal();
		}

		TPlane<T, 3> GetPlane() const
		{
			return Tri.GetPlane();
		}

		static constexpr EImplicitObjectType StaticType()
		{
			return ImplicitObjectType::Triangle;
		}

		virtual T PhiWithNormal(const TVec3<T>& InSamplePoint, TVec3<T>& OutNormal) const override
		{
			return Tri.PhiWithNormal(InSamplePoint, OutNormal);
		}

		virtual const class TAABB<T, 3> BoundingBox() const override
		{
			TAABB<T, 3> Bounds(Tri[0], Tri[0]);
			Bounds.GrowToInclude(Tri[1]);
			Bounds.GrowToInclude(Tri[2]);

			return Bounds;
		}

		virtual TVec3<T> Support(const TVec3<T>& Direction, const T Thickness) const override
		{
			return Tri.Support(Direction, Thickness);
		}

		virtual bool Raycast(const TVec3<T>& StartPoint, const TVec3<T>& Dir, const T Length, const T Thickness, T& OutTime, TVec3<T>& OutPosition, TVec3<T>& OutNormal, int32& OutFaceIndex) const override
		{
			return Tri.Raycast(StartPoint, Dir, Length, Thickness, OutTime, OutPosition, OutNormal, OutFaceIndex);
		}

		virtual TVec3<T> FindGeometryOpposingNormal(const TVec3<T>& DenormDir, int32 FaceIndex, const TVec3<T>& OriginalNormal) const override
		{
			return Tri.GetNormal();
		}

		virtual bool Overlap(const TVec3<T>& Point, const T Thickness) const override
		{
			return Tri.Overlap(Point, Thickness);
		}

		virtual FString ToString() const override
		{
			return FString::Printf(TEXT("Triangle: A: [%f, %f, %f], B: [%f, %f, %f], C: [%f, %f, %f]"), Tri[0].X, Tri[0].Y, Tri[0].Z, Tri[1].X, Tri[1].Y, Tri[1].Z, Tri[2].X, Tri[2].Y, Tri[2].Z);
		}

		virtual void Serialize(FChaosArchive& Ar) override
		{
			Ar << Tri;
		}

		virtual uint32 GetTypeHash() const override
		{
			return HashCombine(::GetTypeHash(Tri[0]), HashCombine(::GetTypeHash(Tri[1]), ::GetTypeHash(Tri[2])));
		}

		virtual FName GetTypeName() const override
		{
			return FName("Triangle");
		}

	private:

		TTriangle<T> Tri;
	};
}<|MERGE_RESOLUTION|>--- conflicted
+++ resolved
@@ -77,11 +77,7 @@
 			return C;
 		}
 
-<<<<<<< HEAD
-		FORCEINLINE_DEBUGGABLE TVector<T, 3> SupportCore(const TVector<T, 3>& Direction) const
-=======
 		FORCEINLINE_DEBUGGABLE FVec3 SupportCore(const FVec3& Direction, FReal InMargin) const
->>>>>>> 3aae9151
 		{
 			const FReal DotA = FVec3::DotProduct(A, Direction);
 			const FReal DotB = FVec3::DotProduct(B, Direction);
