// Copyright Epic Games, Inc. All Rights Reserved.
#pragma once

#include "Chaos/Core.h"

namespace Chaos
{
	/**
	* Helpers and Wrappers for use with GJK to select the appropriate margin and support function
	* based on context. A different margin is used for sweeps and collisions,
	* and margins are used or not depending on the shape pair type involved.
	*/

	// Wraps an shape object (could be FImplicitObject or some other type with the required API)
	// and provides the API required for GJK, treating the shape as if it has zero margin. 
	// This means spheres will be spheres (not points with padding), convexes will be the outer hull, etc.
	//
	// See also TGJKShapeTransformed, TGJKCoreShape
	//
	// E.g., to use GJK between two Convex implicit objects
	//		GJKDistance(TGJKShape(ConvexA), TGJKShapeTransformed(ConvexB, BToATransform), ...);
	//
	// E.g., to use GJK between a convex and a sphere treated as a point with padding
	//		GJKDistance(TGJKShape(ConvexA), TGJKCoreShapeTransformed(SphereB, BToATransform), ...);
	//
	template<typename T_SHAPE>
	struct TGJKShape
	{
		using FShapeType = T_SHAPE;

		TGJKShape(const FShapeType& InShape) : Shape(InShape) {}

		FVec3 InverseTransformPositionNoScale(const FVec3& V) const
		{
			return V;
		}

		FReal GetMargin() const
		{
			return 0.0f;
		}

		FVec3 SupportCore(const FVec3 Dir, const FReal InMargin, FReal* OutSupportDelta, int32& VertexIndex) const
		{
			return Shape.Support(Dir, InMargin, VertexIndex);
		}

		bool IsConvex() const
		{
			return Shape.IsConvex();
		}

		FString ToString() const
		{
			return FString::Printf(TEXT("TGJKShape: %s"), *Shape.ToString());
		}

		const FShapeType& Shape;
	};

	// Like TGJKShape but for the second shape if it has a transform relative to the first.
	// 
	// @param InTransform The shape transform (relative to the first shape when used with GJK)
	// 
	// See also TGJKShape, TGJKCoreShape
	//
	template<typename T_SHAPE>
	struct TGJKShapeTransformed
	{
		using FShapeType = T_SHAPE;

		TGJKShapeTransformed(const FShapeType& InShape, const FRigidTransform3& InTransform) 
			: Transform(InTransform)
			, Shape(InShape)
		{}

		const FRigidTransform3& GetTransform() const
		{
			return Transform;
		}

		FVec3 InverseTransformPositionNoScale(const FVec3& V) const
		{
			return Transform.InverseTransformPositionNoScale(V);
		}

		FReal GetMargin() const
		{
			return 0.0f;
		}

		FVec3 SupportCore(const FVec3 Dir, const FReal InMargin, FReal* OutSupportDelta, int32& VertexIndex) const
		{
<<<<<<< HEAD
			return Shape.Support(Dir, InMargin, VertexIndex);
=======
			const FVec3 LocalDir = Transform.InverseTransformVectorNoScale(Dir);
			const FVec3 LocalSupport = Shape.Support(LocalDir, InMargin, VertexIndex);
			return Transform.TransformPositionNoScale(LocalSupport);
>>>>>>> d731a049
		}

		bool IsConvex() const
		{
			return Shape.IsConvex();
		}

		FString ToString() const
		{
			return FString::Printf(TEXT("TGJKShapeTransformed: %s"), *Shape.ToString());
		}

		FRigidTransform3 Transform;
		const FShapeType& Shape;
	};



	// Like TGJKShape, but treats the shape as if it has a reduced "core" shape with a 
	// margin suitable for collision detection where significant overlaps are likely.
	// This means spheres will be points, convexes will be rounded shrunken hulls, etc.
	//
	// See also TGJKShape
	//
	// E.g., to use GJK of a sphere as a point against a marginless convex:
	//		GJKDistance(TGJKCoreShape(MySphere), TGJKShape(MyConvex), ...);
	//
	template<typename T_SHAPE>
	struct TGJKCoreShape
	{
		using FShapeType = T_SHAPE;

		TGJKCoreShape(const FShapeType& InShape)
			: Shape(InShape)
			, Margin(InShape.GetMargin())
		{}

<<<<<<< HEAD
		TGJKCoreShape(const FImplicitObjectType& InShape, const FReal InMargin)
=======
		TGJKCoreShape(const FShapeType& InShape, const FReal InMargin)
>>>>>>> d731a049
			: Shape(InShape)
			, Margin(InMargin)
		{}

		FVec3 InverseTransformPositionNoScale(const FVec3& V) const
		{
			return V;
		}

		FReal GetMargin() const
		{
			return Margin;
		}

		FVec3 SupportCore(const FVec3 Dir, const FReal InMargin, FReal* OutSupportDelta, int32& VertexIndex) const
		{
			return Shape.SupportCore(Dir, InMargin, OutSupportDelta, VertexIndex);
		}

		bool IsConvex() const
		{
			return Shape.IsConvex();
		}

		FString ToString() const
		{
			return FString::Printf(TEXT("TGJKCoreShape: %s, Margin: %f"), *Shape.ToString(), GetMargin());
		}

		const FShapeType& Shape;
		const FReal Margin;
	};

	// Like TGJKCoreShape but for the second shape if it has a transform relative to the first.
	// 
	// @param InTransform The shape transform (relative to the first shape when used with GJK)
	// 
	// See also TGJKShapeTransformed, TGJKCoreShape
	//
	template<typename T_SHAPE>
	struct TGJKCoreShapeTransformed
	{
		using FShapeType = T_SHAPE;

		TGJKCoreShapeTransformed(const FShapeType& InShape, const FRigidTransform3& InTransform)
			: Transform(InTransform)
			, Shape(InShape)
			, Margin(InShape.GetMargin())
		{}

		TGJKCoreShapeTransformed(const FShapeType& InShape, const FReal InMargin, const FRigidTransform3& InTransform)
			: Transform(InTransform)
			, Shape(InShape)
			, Margin(InMargin)
		{}

		const FRigidTransform3& GetTransform() const
		{
			return Transform;
		}

		FVec3 InverseTransformPositionNoScale(const FVec3& V) const
		{
			return Transform.InverseTransformPositionNoScale(V);
		}

		FReal GetMargin() const
		{
			return Margin;
		}

		FVec3 SupportCore(const FVec3 Dir, const FReal InMargin, FReal* OutSupportDelta, int32& VertexIndex) const
		{
<<<<<<< HEAD
			return Shape.SupportCore(Dir, InMargin, OutSupportDelta, VertexIndex);
=======
			const FVec3 LocalDir = Transform.InverseTransformVectorNoScale(Dir);
			const FVec3 LocalSupport = Shape.SupportCore(LocalDir, InMargin, OutSupportDelta, VertexIndex);
			return Transform.TransformPositionNoScale(LocalSupport);
>>>>>>> d731a049
		}

		bool IsConvex() const
		{
			return Shape.IsConvex();
		}

		FString ToString() const
		{
			return FString::Printf(TEXT("TGJKCoreShapeTransformed: %s"), *Shape.ToString());
		}

		FRigidTransform3 Transform;
		const FShapeType& Shape;
		const FReal Margin;
	};

	/**
<<<<<<< HEAD
	 * @brief A sphere with minimal API for use in GJK/EPA
	 * Equivalent to TGJKCoreShape<FImplicitSphere3> without any indirection.
	*/
	class FGJKSphereShape
	{
	public:
		FGJKSphereShape(const FVec3 InPos, const FReal InRadius) 
			: Pos(InPos), Radius(InRadius) 
		{
		}

		inline const FVec3& SupportCore(const FVec3& Direction, const FReal InMargin, FReal* MaxMarginDelta, int32& VertexIndex) const
		{
			VertexIndex = 0;
			return Pos;
=======
	 * A sphere with minimal API for use in GJK/EPA.
	 * Equivalent to TGJKCoreShape<FImplicitSphere3> but avoids calls to the implicit
	*/
	class FGJKSphere
	{
	public:
		FGJKSphere(const FVec3 InCenter, const FReal InRadius)
			: Center(InCenter), Radius(InRadius)
		{
		}

		inline const FVec3& GetCenter() const
		{
			return Center;
		}

		inline FReal GetRadius() const
		{
			return Radius;
		}

		inline FVec3 InverseTransformPositionNoScale(const FVec3& V) const
		{
			return V;
		}

		inline const FVec3& SupportCore(const FVec3& Direction, const FReal InMargin, FReal* MaxMarginDelta, int32& VertexIndex) const
		{
			VertexIndex = 0;
			return Center;
>>>>>>> d731a049
		}

		inline FReal GetMargin() const
		{
			return Radius;
		}

<<<<<<< HEAD
	private:
		FVec3 Pos;
=======
		FString ToString() const
		{
			return FString::Printf(TEXT("FGJKSphere: Center: [%f, %f, %f], Radius: %f"), Center.X, Center.Y, Center.Z, Radius);
		}

	private:
		FVec3 Center;
>>>>>>> d731a049
		FReal Radius;
	};


	// Utility for creating TGJKShape objects using template parameter deduction
	template<typename T_SHAPE>
	TGJKShape<T_SHAPE> MakeGJKShape(const T_SHAPE& InShape)
	{
		return TGJKShape<T_SHAPE>(InShape);
	}

	// Utility for creating TGJKCoreShape objects using template parameter deduction
	template<typename T_SHAPE>
	TGJKCoreShape<T_SHAPE> MakeGJKCoreShape(const T_SHAPE& InShape)
	{
		return TGJKCoreShape<T_SHAPE>(InShape);
	}
}<|MERGE_RESOLUTION|>--- conflicted
+++ resolved
@@ -91,13 +91,9 @@
 
 		FVec3 SupportCore(const FVec3 Dir, const FReal InMargin, FReal* OutSupportDelta, int32& VertexIndex) const
 		{
-<<<<<<< HEAD
-			return Shape.Support(Dir, InMargin, VertexIndex);
-=======
 			const FVec3 LocalDir = Transform.InverseTransformVectorNoScale(Dir);
 			const FVec3 LocalSupport = Shape.Support(LocalDir, InMargin, VertexIndex);
 			return Transform.TransformPositionNoScale(LocalSupport);
->>>>>>> d731a049
 		}
 
 		bool IsConvex() const
@@ -135,11 +131,7 @@
 			, Margin(InShape.GetMargin())
 		{}
 
-<<<<<<< HEAD
-		TGJKCoreShape(const FImplicitObjectType& InShape, const FReal InMargin)
-=======
 		TGJKCoreShape(const FShapeType& InShape, const FReal InMargin)
->>>>>>> d731a049
 			: Shape(InShape)
 			, Margin(InMargin)
 		{}
@@ -213,13 +205,9 @@
 
 		FVec3 SupportCore(const FVec3 Dir, const FReal InMargin, FReal* OutSupportDelta, int32& VertexIndex) const
 		{
-<<<<<<< HEAD
-			return Shape.SupportCore(Dir, InMargin, OutSupportDelta, VertexIndex);
-=======
 			const FVec3 LocalDir = Transform.InverseTransformVectorNoScale(Dir);
 			const FVec3 LocalSupport = Shape.SupportCore(LocalDir, InMargin, OutSupportDelta, VertexIndex);
 			return Transform.TransformPositionNoScale(LocalSupport);
->>>>>>> d731a049
 		}
 
 		bool IsConvex() const
@@ -238,23 +226,6 @@
 	};
 
 	/**
-<<<<<<< HEAD
-	 * @brief A sphere with minimal API for use in GJK/EPA
-	 * Equivalent to TGJKCoreShape<FImplicitSphere3> without any indirection.
-	*/
-	class FGJKSphereShape
-	{
-	public:
-		FGJKSphereShape(const FVec3 InPos, const FReal InRadius) 
-			: Pos(InPos), Radius(InRadius) 
-		{
-		}
-
-		inline const FVec3& SupportCore(const FVec3& Direction, const FReal InMargin, FReal* MaxMarginDelta, int32& VertexIndex) const
-		{
-			VertexIndex = 0;
-			return Pos;
-=======
 	 * A sphere with minimal API for use in GJK/EPA.
 	 * Equivalent to TGJKCoreShape<FImplicitSphere3> but avoids calls to the implicit
 	*/
@@ -285,7 +256,6 @@
 		{
 			VertexIndex = 0;
 			return Center;
->>>>>>> d731a049
 		}
 
 		inline FReal GetMargin() const
@@ -293,10 +263,6 @@
 			return Radius;
 		}
 
-<<<<<<< HEAD
-	private:
-		FVec3 Pos;
-=======
 		FString ToString() const
 		{
 			return FString::Printf(TEXT("FGJKSphere: Center: [%f, %f, %f], Radius: %f"), Center.X, Center.Y, Center.Z, Radius);
@@ -304,7 +270,6 @@
 
 	private:
 		FVec3 Center;
->>>>>>> d731a049
 		FReal Radius;
 	};
 
