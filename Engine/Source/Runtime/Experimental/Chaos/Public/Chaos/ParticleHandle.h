--- conflicted
+++ resolved
@@ -839,11 +839,7 @@
 };
 
 template <typename T, int d, bool bPersistent = true>
-<<<<<<< HEAD
-class TPBDGeometryCollectionParticleHandleImp : public TPBDRigidParticleHandleImp<T, d, bPersistent>
-=======
 class TPBDGeometryCollectionParticleHandleImp : public TPBDRigidClusteredParticleHandleImp<T, d, bPersistent>
->>>>>>> 90fae962
 {
 public:
 	using TGeometryParticleHandleImp<T, d, bPersistent>::ParticleIdx;
@@ -857,11 +853,7 @@
 
 	//needed for serialization
 	TPBDGeometryCollectionParticleHandleImp()
-<<<<<<< HEAD
-		: TPBDRigidParticleHandleImp<T, d, bPersistent>()
-=======
 		: TPBDRigidClusteredParticleHandleImp<T, d, bPersistent>()
->>>>>>> 90fae962
 	{}
 
 	TPBDGeometryCollectionParticleHandleImp<T, d, bPersistent>(
@@ -869,13 +861,8 @@
 		int32 InIdx, 
 		int32 InGlobalIdx, 
 		const TPBDRigidParticleParameters<T, d>& Params = TPBDRigidParticleParameters<T, d>())
-<<<<<<< HEAD
-		: TPBDRigidParticleHandleImp<T, d, bPersistent>(
-			TSerializablePtr<TPBDRigidParticles<T, d>>(Particles), InIdx, InGlobalIdx, Params)
-=======
 		: TPBDRigidClusteredParticleHandleImp<T, d, bPersistent>(
 			TSerializablePtr<TPBDRigidClusteredParticles<T, d>>(Particles), InIdx, InGlobalIdx, Params)
->>>>>>> 90fae962
 	{}
 public:
 
@@ -950,9 +937,6 @@
 	case EParticleType::GeometryCollection:
 		return FString::Printf(TEXT("GeometryCollection[%d]"), ParticleIdx);
 		break;
-	case EParticleType::GeometryCollection:
-		return FString::Printf(TEXT("GeometryCollection[%d]"), ParticleIdx);
-		break;
 	}
 	return FString();
 }
@@ -1226,11 +1210,7 @@
  * A wrapper around any type of particle handle to provide a consistent (read-only) API for all particle types.
  * This can make code simpler because you can write code that is type-agnostic, but it
  * has a cost. Where possible it is better to write code that is specific to the type(s)
-<<<<<<< HEAD
- * of particles being operated on. TGenericParticleHandle has pointer symantics, so you can use one wherever
-=======
  * of particles being operated on. TGenericParticleHandle has pointer semantics, so you can use one wherever
->>>>>>> 90fae962
  * you have a particle handle pointer;
  *
  */
@@ -2181,27 +2161,6 @@
 };
 
 template <typename T, int d>
-class TPBDGeometryCollectionParticle : public TPBDRigidParticle<T, d>
-{
-public:
-	typedef TPBDRigidParticleData<T, d> FData;
-	typedef TPBDGeometryCollectionParticleHandle<T, d> FHandle;
-
-	using TGeometryParticle<T, d>::Type;
-public:
-	TPBDGeometryCollectionParticle<T,d>(const TPBDRigidParticleParameters<T,d>& DynamicParams = TPBDRigidParticleParameters<T,d>())
-		: TPBDRigidParticle<T, d>(DynamicParams)
-	{
-		Type = EParticleType::GeometryCollection;
-	}
-
-	static TUniquePtr<TPBDGeometryCollectionParticle<T, d>> CreateParticle(const TPBDRigidParticleParameters<T, d>& DynamicParams = TPBDRigidParticleParameters<T, d>())
-	{
-		return TUniquePtr<TPBDGeometryCollectionParticle<T, d>>(new TPBDGeometryCollectionParticle<T, d>(DynamicParams));
-	}
-};
-
-template <typename T, int d>
 class TPBDRigidParticleData : public TKinematicGeometryParticleData<T, d>
 {
 	typedef TKinematicGeometryParticleData<T, d> Base;
@@ -2420,11 +2379,7 @@
 	{
 	case EParticleType::Static: if (Ar.IsLoading()) { return new TGeometryParticle<T, d>(); } break;
 	case EParticleType::Kinematic: if (Ar.IsLoading()) { return new TKinematicGeometryParticle<T, d>(); } break;
-<<<<<<< HEAD
-	case EParticleType::Dynamic: if (Ar.IsLoading()) { return new TPBDRigidParticle<T, d>(); } break;
-=======
 	case EParticleType::Rigid: if (Ar.IsLoading()) { return new TPBDRigidParticle<T, d>(); } break;
->>>>>>> 90fae962
 	case EParticleType::GeometryCollection: if (Ar.IsLoading()) { return new TPBDGeometryCollectionParticle<T, d>(); } break;
 	default:
 		check(false);
@@ -2531,9 +2486,6 @@
 	AccelerationHandle.Serialize(Ar);
 	return Ar;
 }
-<<<<<<< HEAD
-
-=======
 #if PLATFORM_MAC || PLATFORM_LINUX
 extern template class CHAOS_API TGeometryParticle<float, 3>;
 extern template class CHAOS_API TKinematicGeometryParticle<float, 3>;
@@ -2543,5 +2495,4 @@
 extern template class TKinematicGeometryParticle<float, 3>;
 extern template class TPBDRigidParticle<float, 3>;
 #endif
->>>>>>> 90fae962
 } // namespace Chaos
