// Copyright Epic Games, Inc. All Rights Reserved.
#pragma once

#include "Templates/ChooseClass.h"
#include "Math/NumericLimits.h"
#include "Chaos/PBDRigidClusteredParticles.h"
#include "Chaos/PBDGeometryCollectionParticles.h"
#include "Chaos/ParticleHandleFwd.h"
#include "Chaos/ParticleIterator.h"
#include "Chaos/Properties.h"
#include "ChaosCheck.h"
#include "Chaos/ChaosDebugDrawDeclares.h"
#if CHAOS_DEBUG_DRAW
#include "Chaos/ChaosDebugDraw.h"
#endif

#ifndef UE_DEBUG_DANGLING_HANDLES
#define UE_DEBUG_DANGLING_HANDLES 0 // Will deliberately cause a memory leak
#endif

class IPhysicsProxyBase;

namespace Chaos
{
	class FConstraintHandle;
	class FPBDRigidsEvolutionBase;

struct FGeometryParticleParameters
{
	FGeometryParticleParameters()
		: bDisabled(false) {}
	bool bDisabled;
};

template <typename T, int d>
using TGeometryParticleParameters UE_DEPRECATED(4.27, "Deprecated. this class is to be deleted, use FGeometryParticleParameters instead") = FGeometryParticleParameters;

struct FKinematicGeometryParticleParameters : public FGeometryParticleParameters
{
	FKinematicGeometryParticleParameters()
		: FGeometryParticleParameters() {}
};

template <typename T, int d>
using TKinematicGeometryParticleParameters UE_DEPRECATED(4.27, "Deprecated. this class is to be deleted, use FKinematicGeometryParticleParameters instead") = FKinematicGeometryParticleParameters;


struct FPBDRigidParticleParameters : public FKinematicGeometryParticleParameters
{
	FPBDRigidParticleParameters()
		: FKinematicGeometryParticleParameters()
		, bStartSleeping(false)
		, bGravityEnabled(true)
		, bCCDEnabled(false)
	{}
	bool bStartSleeping;
	bool bGravityEnabled;
	bool bCCDEnabled;
};

template <typename T, int d>
using TPBDRigidParticleParameters UE_DEPRECATED(4.27, "Deprecated. this class is to be deleted, use FPBDRigidParticleParameters instead") = FPBDRigidParticleParameters;

/** Concrete can either be the game thread or physics representation, but API stays the same. Useful for keeping initialization and other logic the same*/
template <typename T, int d, typename FConcrete>
void GeometryParticleDefaultConstruct(FConcrete& Concrete, const FGeometryParticleParameters& Params)
{
	Concrete.SetX(TVector<T, d>(0));
	Concrete.SetR(TRotation<T, d>::Identity);
	Concrete.SetSpatialIdx(FSpatialAccelerationIdx{ 0,0 });
	Concrete.SetResimType(EResimType::FullResim);
	Concrete.SetEnabledDuringResim(true);
}


extern CHAOS_API int32 AccelerationStructureSplitStaticAndDynamic;
template <typename T, int d, typename FConcrete>
void KinematicGeometryParticleDefaultConstruct(FConcrete& Concrete, const FKinematicGeometryParticleParameters& Params)
{
	Concrete.SetV(TVector<T, d>(0));
	Concrete.SetW(TVector<T, d>(0));
	if (AccelerationStructureSplitStaticAndDynamic == 1)
	{
		Concrete.SetSpatialIdx(FSpatialAccelerationIdx{ 0,1 });
	}
	else
	{
		Concrete.SetSpatialIdx(FSpatialAccelerationIdx{ 0,0 });
	}
}
template <typename T, int d, typename FConcrete>
void PBDRigidParticleDefaultConstruct(FConcrete& Concrete, const FPBDRigidParticleParameters& Params)
{
	//don't bother calling parent since the call gets made by the corresponding hierarchy in FConcrete
	Concrete.SetCollisionGroup(0);
	Concrete.SetLinearImpulseVelocity(TVector<T, d>(0));
	Concrete.SetAngularImpulseVelocity(TVector<T, d>(0));
	Concrete.SetMaxLinearSpeedSq(TNumericLimits<T>::Max());
	Concrete.SetMaxAngularSpeedSq(TNumericLimits<T>::Max());
	Concrete.SetM(1);
	Concrete.SetInvM(1);
	Concrete.SetCenterOfMass(TVector<T,d>(0));
	Concrete.SetRotationOfMass(TRotation<T, d>::FromIdentity());
	Concrete.SetI(TVec3<FRealSingle>(1, 1, 1));
	Concrete.SetInvI(TVec3<FRealSingle>(1, 1, 1));
	Concrete.SetLinearEtherDrag(0.f);
	Concrete.SetAngularEtherDrag(0.f);
	Concrete.SetGravityEnabled(Params.bGravityEnabled);
	Concrete.SetCCDEnabled(Params.bCCDEnabled);
	Concrete.SetDisabled(Params.bDisabled);
	Concrete.SetSleepType(ESleepType::MaterialSleep);
}



template <typename T, int d, typename FConcrete>
void PBDRigidClusteredParticleDefaultConstruct(FConcrete& Concrete, const FPBDRigidParticleParameters& Params)
{
	//don't bother calling parent since the call gets made by the corresponding hierarchy in FConcrete
}

template <typename FConcrete>
bool GeometryParticleSleeping(const FConcrete& Concrete)
{
	if(auto Rigid = Concrete.CastToRigidParticle())
	{
		return Rigid->Sleeping();
	}
	else
	{
	return Concrete.ObjectState() == EObjectStateType::Sleeping;
	}
}

//Used to filter out at the acceleration structure layer using Query data
//Returns true when there is no way a later PreFilter will succeed. Avoid virtuals etc..
FORCEINLINE_DEBUGGABLE bool PrePreQueryFilterImp(const FCollisionFilterData& QueryFilterData, const FCollisionFilterData& UnionFilterData)
{
	//HACK: need to replace all these hard-coded values with proper enums, bad modules are not setup for it right now
	//ECollisionQuery QueryType = (ECollisionQuery)QueryFilter.Word0;
	//if (QueryType != ECollisionQuery::ObjectQuery)
	if(QueryFilterData.Word0)
	{
		//since we're taking the union of shapes we can only support trace channel
		//const ECollisionChannel QuerierChannel = GetCollisionChannel(QueryFilter.Word3);
		const uint32 QuerierChannel = (QueryFilterData.Word3 << 6) >> (32 - 5);
	
		//uint32 const QuerierBit = ECC_TO_BITFIELD(QuerierChannel);
		const uint32 QuerierBit = (1 << (QuerierChannel));
	
		// check if Querier wants a hit
		const uint32 TouchOrBlock = (UnionFilterData.Word1 | UnionFilterData.Word2);
		return !(QuerierBit & TouchOrBlock);
	}

	return false;
}

FORCEINLINE_DEBUGGABLE uint32 GetChaosCollisionChannelAndExtraFilter(uint32 Word3, uint8& OutMaskFilter)
{
	enum { NumExtraFilterBits = 6 };
	enum { NumCollisionChannelBits = 5 };

	uint32 ChannelMask = (Word3 << NumExtraFilterBits) >> (32 - NumCollisionChannelBits);
	OutMaskFilter = Word3 >> (32 - NumExtraFilterBits);
	return (uint32)ChannelMask;
}

//Used to filter out at the acceleration structure layer using Simdata
//Returns true when there is no way a later PreFilter will succeed. Avoid virtuals etc..
FORCEINLINE_DEBUGGABLE bool PrePreSimFilterImp(const FCollisionFilterData& SimFilterData, const FCollisionFilterData& OtherSimFilterData)
{
	//HACK: need to replace all these hard-coded values with proper enums, bad modules are not setup for it right now
	//since we're taking the union of shapes we can only support trace channel
	//const ECollisionChannel QuerierChannel = GetCollisionChannel(QueryFilter.Word3);
	uint8  QuerierMaskFilter;
	const uint32 QuerierChannel = GetChaosCollisionChannelAndExtraFilter(SimFilterData.Word3, QuerierMaskFilter);
	uint8  OtherMaskFilter;
	const uint32 OtherChannel = GetChaosCollisionChannelAndExtraFilter(OtherSimFilterData.Word3, OtherMaskFilter);

	//uint32 const QuerierBit = ECC_TO_BITFIELD(QuerierChannel);
	const uint32 QuerierBit = (1 << (QuerierChannel));
	const uint32 OtherBit = (1 << (OtherChannel));

	// check if they can collide ( same logic as DoCollide in CollisionResolution.cpp )
	const bool CanCollide = (QuerierBit & OtherSimFilterData.Word1) && (OtherBit & SimFilterData.Word1);
	return !CanCollide;
}

/** Wrapper that holds both physics thread data and GT data. It's possible that the physics handle is null if we're doing operations entirely on external threads*/
class FAccelerationStructureHandle
{
public:
	FAccelerationStructureHandle(FGeometryParticleHandle* InHandle);
	FAccelerationStructureHandle(FGeometryParticle* InGeometryParticle = nullptr);

	template <bool bPersistent>
	FAccelerationStructureHandle(TGeometryParticleHandleImp<FReal, 3, bPersistent>& InHandle);

	//Should only be used by GT and scene query threads where an appropriate lock has been acquired
	FGeometryParticle* GetExternalGeometryParticle_ExternalThread() const { return ExternalGeometryParticle; }

	//Should only be used by PT
	FGeometryParticleHandle* GetGeometryParticleHandle_PhysicsThread() const { return GeometryParticleHandle; }

	bool operator==(const FAccelerationStructureHandle& Rhs) const
	{
		return CachedUniqueIdx == Rhs.CachedUniqueIdx;
	}

	bool operator!=(const FAccelerationStructureHandle& Rhs) const
	{
		return !(*this == Rhs);
	}

	void Serialize(FChaosArchive& Ar);

	FUniqueIdx UniqueIdx() const
	{
		return CachedUniqueIdx;
	}

	bool PrePreQueryFilter(const void* QueryData) const
	{
		if(bCanPrePreFilter)
		{
			if (const FCollisionFilterData* QueryFilterData = static_cast<const FCollisionFilterData*>(QueryData))
			{
				return PrePreQueryFilterImp(*QueryFilterData, UnionQueryFilterData);
			}
		}
		
		return false;
	}


	bool PrePreSimFilter(const void* SimData) const
	{
		if (bCanPrePreFilter)
		{
			if (const FCollisionFilterData* SimFilterData = static_cast<const FCollisionFilterData*>(SimData))
			{
				return PrePreSimFilterImp(*SimFilterData, UnionSimFilterData);
			}
		}

		return false;
	}

	void UpdateFrom(const FAccelerationStructureHandle& InOther)
	{
		UnionQueryFilterData.Word0 = InOther.UnionQueryFilterData.Word0;
		UnionQueryFilterData.Word1 = InOther.UnionQueryFilterData.Word1;
		UnionQueryFilterData.Word2 = InOther.UnionQueryFilterData.Word2;
		UnionQueryFilterData.Word3 = InOther.UnionQueryFilterData.Word3;

		UnionSimFilterData.Word0 = InOther.UnionSimFilterData.Word0;
		UnionSimFilterData.Word1 = InOther.UnionSimFilterData.Word1;
		UnionSimFilterData.Word2 = InOther.UnionSimFilterData.Word2;
		UnionSimFilterData.Word3 = InOther.UnionSimFilterData.Word3;
	}

public:
	/**
	* compute the aggregated query collision filter from all associated shapes
	**/
	template <typename TParticle>
	static void ComputeParticleQueryFilterDataFromShapes(const TParticle& Particle, FCollisionFilterData& OutQueryFilterData);

	/**
	* compute the aggregated sim collision filter from all associated shapes
	**/
	template <typename TParticle>
	static void ComputeParticleSimFilterDataFromShapes(const TParticle& Particle, FCollisionFilterData& OutSimFilterData);

private:
	FGeometryParticle* ExternalGeometryParticle;
	FGeometryParticleHandle* GeometryParticleHandle;

	FUniqueIdx CachedUniqueIdx;
	FCollisionFilterData UnionQueryFilterData;
	FCollisionFilterData UnionSimFilterData;
	bool bCanPrePreFilter;

	template <typename TParticle>
	void UpdatePrePreFilter(const TParticle& Particle);

public:
#if CHAOS_DEBUG_DRAW
	void DebugDraw(const bool bExternal, const bool bHit) const;
#endif
};

template <typename T, int d>
using TAccelerationStructureHandle UE_DEPRECATED(4.27, "Deprecated. this class is to be deleted, use FAccelerationStructureHandle instead") = FAccelerationStructureHandle;

template <typename T, int d>
class TParticleHandleBase
{
public:
	using TType = T;
	static constexpr int D = d;

	TParticleHandleBase()
		: SerializableGeometryParticles(TSerializablePtr<TGeometryParticles<T,d>>())
		, ParticleIdx(0)
		, Type(EParticleType::Static)
	{
	}

	template <typename TParticlesType>
	TParticleHandleBase(TSerializablePtr<TParticlesType> InParticles, int32 InParticleIdx)
	: SerializableGeometryParticles(InParticles)
	, ParticleIdx(InParticleIdx)
	, Type(InParticles ? InParticles->ParticleType() : EParticleType::Static)
	{
	}

	//Should only be used for transient handles - maybe we can protect this better?
	TParticleHandleBase(TGeometryParticles<T,d>* InParticles, int32 InParticleIdx)
		: SerializableGeometryParticles(TSerializablePtr<TGeometryParticles<T, d>>())
		, ParticleIdx(InParticleIdx)
		, Type(InParticles ? InParticles->ParticleType() : EParticleType::Static)
	{
		GeometryParticles = InParticles;
	}

	//NOTE: this is not virtual and only acceptable because we know the children have no extra data that requires destruction. 
	//You must modify the union to extend this class and do not add any member variables
	~TParticleHandleBase()
	{
	}

	void Serialize(FChaosArchive& Ar)
	{
		Ar << ParticleIdx;
		uint8 RawType = (uint8)Type;
		Ar << RawType;
		Type = (EParticleType)RawType;
		Ar << SerializableGeometryParticles;
	}

	//This is needed for post serialization fixup of raw pointer. Should only be called by serialization code which is low level and knows the implementation details
	void SetSOALowLevel(TGeometryParticles<T, d>* InParticles)
	{
		//should not be swapping SOAs
		ensure(GeometryParticles == nullptr || GeometryParticles == InParticles);
		GeometryParticles = InParticles;
	}

	EParticleType GetParticleType() const { return Type; }
protected:
	union
	{
		TSerializablePtr<TGeometryParticles<T, d>> SerializableGeometryParticles;
		TGeometryParticles<T, d>* GeometryParticles;
		TKinematicGeometryParticles<T, d>* KinematicGeometryParticles;
		TPBDRigidParticles<T, d>* PBDRigidParticles;
		TPBDRigidClusteredParticles<T, d>* PBDRigidClusteredParticles;
	};

	template <typename TSOA>
	friend class TConstParticleIterator;
	//todo: maybe make private?
	int32 ParticleIdx;	//Index into the particle struct of arrays. Note the index can change
	EParticleType Type;
};

template <typename T, int d, bool bPersistent>
class TKinematicGeometryParticleHandleImp;

template <typename T, int d, bool bPersistent>
class TPBDRigidParticleHandleImp;

template <typename T, int d>
TGeometryParticleHandle<T, d>* GetHandleHelper(TGeometryParticleHandle<T, d>* Handle) { return Handle; }
template <typename T, int d>
const TGeometryParticleHandle<T, d>* GetHandleHelper(const TGeometryParticleHandle<T, d>* Handle) { return Handle; }
template <typename T, int d>
TGeometryParticleHandle<T, d>* GetHandleHelper(TTransientGeometryParticleHandle<T, d>* Handle);
template <typename T, int d>
const TGeometryParticleHandle<T, d>* GetHandleHelper(const TTransientGeometryParticleHandle<T, d>* Handle);

template <typename T, int d>
class TGeometryParticleHandles;

template <typename T, int d, bool bPersistent>
class TGeometryParticleHandleImp : public TParticleHandleBase<T,d>
{
public:
	using FDynamicParticleHandleType = TPBDRigidParticleHandleImp<T, d, bPersistent>;
	using FKinematicParticleHandleType = TKinematicGeometryParticleHandleImp<T, d, bPersistent>;

	using TTransientHandle = TTransientGeometryParticleHandle<T, d>;
	using THandleBase = TParticleHandleBase<T, d>;
	using THandleBase::GeometryParticles;
	using THandleBase::ParticleIdx;
	using THandleBase::Type;
	using TSOAType = TGeometryParticles<T,d>;

	static constexpr bool AlwaysSerializable = bPersistent;

	static TGeometryParticleHandleImp<T, d, bPersistent>* SerializationFactory(FChaosArchive& Ar, TGeometryParticleHandleImp<T, d, bPersistent>* Handle);

	template <typename TPayloadType>
	TPayloadType GetPayload(int32 Idx)
	{
		return TPayloadType(Handle());
	}


protected:
	//needed for serialization
	TGeometryParticleHandleImp()
		: TParticleHandleBase<T, d>()
	{
		SetConstraintGraphIndex(INDEX_NONE);
	}

	TGeometryParticleHandleImp(TSerializablePtr<TGeometryParticles<T, d>> InParticles, int32 InParticleIdx, int32 InHandleIdx, const FGeometryParticleParameters& Params)
		: TParticleHandleBase<T, d>(InParticles, InParticleIdx)
		, HandleIdx(InHandleIdx)
	{
		//GeometryParticles->Handle(ParticleIdx) = this;
		//TODO: patch from SOA
		GeometryParticleDefaultConstruct<T, d>(*this, Params);
		SetHasBounds(false);
		SetLightWeightDisabled(false);
		SetConstraintGraphIndex(INDEX_NONE);
	}

	template <typename TParticlesType, typename TParams>
	static TUniquePtr<typename TParticlesType::THandleType> CreateParticleHandleHelper(TSerializablePtr<TParticlesType> InParticles, int32 InParticleIdx, int32 InHandleIdx, const TParams& Params)
	{
		check(bPersistent);	//non persistent should not be going through this path
		auto NewHandle = new typename TParticlesType::THandleType(InParticles, InParticleIdx, InHandleIdx, Params);
		TUniquePtr<typename TParticlesType::THandleType> Unique(NewHandle);
		const_cast<TParticlesType*>(InParticles.Get())->SetHandle(InParticleIdx, NewHandle);	//todo: add non const serializable ptr
		return Unique;
	}
public:

	static TUniquePtr<TGeometryParticleHandleImp<T,d, bPersistent>> CreateParticleHandle(TSerializablePtr<TGeometryParticles<T, d>> InParticles, int32 InParticleIdx, int32 InHandleIdx, const FGeometryParticleParameters& Params = FGeometryParticleParameters())
	{
		return TGeometryParticleHandleImp<T,d,bPersistent>::CreateParticleHandleHelper(InParticles, InParticleIdx, InHandleIdx, Params);
	}


	~TGeometryParticleHandleImp()
	{
		// If we weren't removed from the graph, invalid pointer dereferencing is possible
		check(ConstraintGraphIndex() == INDEX_NONE);

		if (bPersistent)
		{
			GeometryParticles->ResetWeakParticleHandle(ParticleIdx);
			GeometryParticles->DestroyParticle(ParticleIdx);
			if (static_cast<uint32>(ParticleIdx) < GeometryParticles->Size())
			{
				if (GeometryParticles->RemoveParticleBehavior() == ERemoveParticleBehavior::RemoveAtSwap)
				{
					GeometryParticles->Handle(ParticleIdx)->ParticleIdx = ParticleIdx;
				}
				else
				{
					//need to update all handles >= ParticleIdx
					for (int32 Idx = ParticleIdx; static_cast<uint32>(Idx) < GeometryParticles->Size(); ++Idx)
					{
						GeometryParticles->Handle(Idx)->ParticleIdx -= 1;
					}
				}
			}
		}

		// Zero the handle out to detect dangling handles and associated memory corruptions
		HandleIdx = INDEX_NONE;
		GeometryParticles = nullptr;
		ParticleIdx = INDEX_NONE;
		Type = EParticleType::Unknown;
	}

	template <typename T2, int d2>
	friend TGeometryParticleHandle<T2, d2>* GetHandleHelper(TTransientGeometryParticleHandle<T2, d2>* Handle);
	template <typename T2, int d2>
	friend const TGeometryParticleHandle<T2, d2>* GetHandleHelper(const TTransientGeometryParticleHandle<T2, d2>* Handle);

	TGeometryParticleHandleImp(const TGeometryParticleHandleImp&) = delete;

	const TVector<T, d>& X() const { return GeometryParticles->X(ParticleIdx); }
	TVector<T, d>& X() { return GeometryParticles->X(ParticleIdx); }
	void SetX(const TVector<T, d>& InX, bool bInvalidate = false) { GeometryParticles->X(ParticleIdx) = InX; }

	FUniqueIdx UniqueIdx() const { return GeometryParticles->UniqueIdx(ParticleIdx); }
	void SetUniqueIdx(const FUniqueIdx UniqueIdx, bool bInvalidate = false) const { GeometryParticles->UniqueIdx(ParticleIdx) = UniqueIdx; }

	const TRotation<T, d>& R() const { return GeometryParticles->R(ParticleIdx); }
	TRotation<T, d>& R() { return GeometryParticles->R(ParticleIdx); }
	void SetR(const TRotation<T, d>& InR, bool bInvalidate = false) { GeometryParticles->R(ParticleIdx) = InR; }

	void SetXR(const FParticlePositionRotation& XR);
	
	void SetNonFrequentData(const FParticleNonFrequentData& InData)
	{
		SetSharedGeometry(InData.SharedGeometryLowLevel());
		SetUniqueIdx(InData.UniqueIdx());
		SetSpatialIdx(InData.SpatialIdx());
		SetResimType(InData.ResimType());
		SetParticleID(InData.ParticleID());

#if CHAOS_DEBUG_NAME
		SetDebugName(InData.DebugName());
#endif
	}

	bool HasCollision() const { return GeometryParticles->HasCollision(ParticleIdx); }

	void SetHasCollision(const bool bHasCollision)
	{
		GeometryParticles->HasCollision(ParticleIdx) = bHasCollision;
	}

	ESyncState SyncState() const
	{
		return GeometryParticles->SyncState(ParticleIdx);
	}

	void SetSyncState(ESyncState State)
	{
		GeometryParticles->SyncState(ParticleIdx) = State;
	}

	TSerializablePtr<FImplicitObject> Geometry() const { return GeometryParticles->Geometry(ParticleIdx); }
	void SetGeometry(TSerializablePtr<FImplicitObject> InGeometry) { GeometryParticles->SetGeometry(ParticleIdx, InGeometry); }

	TSharedPtr<const FImplicitObject, ESPMode::ThreadSafe> SharedGeometry() const { return GeometryParticles->SharedGeometry(ParticleIdx); }
	void SetSharedGeometry(TSharedPtr<const FImplicitObject, ESPMode::ThreadSafe> InGeometry) { GeometryParticles->SetSharedGeometry(ParticleIdx, InGeometry); }

	const TSharedPtr<const FImplicitObject, ESPMode::ThreadSafe>& SharedGeometryLowLevel() const { return GeometryParticles->SharedGeometry(ParticleIdx); }

	const TUniquePtr<FImplicitObject>& DynamicGeometry() const { return GeometryParticles->DynamicGeometry(ParticleIdx); }
	void SetDynamicGeometry(TUniquePtr<FImplicitObject>&& Unique) { GeometryParticles->SetDynamicGeometry(ParticleIdx, MoveTemp(Unique)); }

	const FShapesArray& ShapesArray() const { return GeometryParticles->ShapesArray(ParticleIdx); }

	const TAABB<T, d>& LocalBounds() const { return GeometryParticles->LocalBounds(ParticleIdx); }
	void SetLocalBounds(const TAABB<T, d>& NewBounds) { GeometryParticles->LocalBounds(ParticleIdx) = NewBounds; }

	const TVector<T, d>& CCDAxisThreshold() const { return GeometryParticles->CCDAxisThreshold(ParticleIdx); }

	const TAABB<T, d>& WorldSpaceInflatedBounds() const { return GeometryParticles->WorldSpaceInflatedBounds(ParticleIdx); }

	/**
	 * @brief Update any cached state that depends on world-space transform
	 * This includes the world space bounds for the particle and all its shapes.
	*/
	void UpdateWorldSpaceState(const FRigidTransform3& WorldTransform, const FVec3& BoundsExpansion)
	{
		GeometryParticles->UpdateWorldSpaceState(ParticleIdx, WorldTransform, BoundsExpansion);
	}

	/**
	 * @brief Update any cached state that depends on world-space transform
	 * @param EndWorldTransform The transform at the end of the sweep
	 * @param BoundsExpansion A uniform expansion applied to the bounds of the particle and the all shapes
	 * @param DeltaX A directional expansion applied to the bounds of the particle, but not the shapes
	 * This includes the world space bounds for the particle and all its shapes. If DeltaX is not zero,
	 * the bounds will be equivalent to a union of the bounds at EndWorldTransform and EndWorldTransform + DeltaX.
	*/
	void UpdateWorldSpaceStateSwept(const FRigidTransform3& EndWorldTransform, const FVec3& BoundsExpansion, const FVec3& DeltaX)
	{
		GeometryParticles->UpdateWorldSpaceStateSwept(ParticleIdx, EndWorldTransform, BoundsExpansion, DeltaX);
	}

	bool HasBounds() const { return GeometryParticles->HasBounds(ParticleIdx); }
	void SetHasBounds(bool bHasBounds) { GeometryParticles->HasBounds(ParticleIdx) = bHasBounds; }

	FSpatialAccelerationIdx SpatialIdx() const { return GeometryParticles->SpatialIdx(ParticleIdx); }
	void SetSpatialIdx(FSpatialAccelerationIdx Idx) { GeometryParticles->SpatialIdx(ParticleIdx) = Idx; }

#if CHAOS_DEBUG_NAME
	const TSharedPtr<FString, ESPMode::ThreadSafe>& DebugName() const { return GeometryParticles->DebugName(ParticleIdx); }
	void SetDebugName(const TSharedPtr<FString, ESPMode::ThreadSafe>& InDebugName) { GeometryParticles->DebugName(ParticleIdx) = InDebugName; }
#endif
	
	EObjectStateType ObjectState() const;

	TGeometryParticle<T, d>* GTGeometryParticle() const { return GeometryParticles->GTGeometryParticle(ParticleIdx); }
	TGeometryParticle<T, d>*& GTGeometryParticle() { return GeometryParticles->GTGeometryParticle(ParticleIdx); }

	const IPhysicsProxyBase* PhysicsProxy() const { return GeometryParticles->PhysicsProxy(ParticleIdx); }
	IPhysicsProxyBase* PhysicsProxy() { return GeometryParticles->PhysicsProxy(ParticleIdx); }
	void SetPhysicsProxy(IPhysicsProxyBase* PhysicsProxy) { GeometryParticles->SetPhysicsProxy(ParticleIdx, PhysicsProxy); }

	const TKinematicGeometryParticleHandleImp<T, d, bPersistent>* CastToKinematicParticle() const;
	TKinematicGeometryParticleHandleImp<T, d, bPersistent>* CastToKinematicParticle();

	const TPBDRigidParticleHandleImp<T, d, bPersistent>* CastToRigidParticle() const;
	TPBDRigidParticleHandleImp<T, d, bPersistent>* CastToRigidParticle();

	const TPBDRigidClusteredParticleHandleImp<T, d, bPersistent>* CastToClustered() const;
	TPBDRigidClusteredParticleHandleImp<T, d, bPersistent>* CastToClustered();

	const TGeometryParticleHandle<T, d>* Handle() const { return GetHandleHelper(this);}
	TGeometryParticleHandle<T, d>* Handle() { return GetHandleHelper(this); }
	
	// Useful for logging to indicate particle (this is locally unique among all particles)
	int32 GetHandleIdx() const { return HandleIdx; }

	bool Sleeping() const { return GeometryParticleSleeping(*this); }

	template <typename Container>
	const auto& AuxilaryValue(const Container& AuxContainer) const
	{
		return AuxContainer[HandleIdx];
	}

	template <typename Container>
	auto& AuxilaryValue(Container& AuxContainer)
	{
		return AuxContainer[HandleIdx];
	}

	EResimType ResimType() const { return GeometryParticles->ResimType(ParticleIdx); }

	void SetResimType(EResimType ResimType) { GeometryParticles->ResimType(ParticleIdx) = ResimType; }


	bool EnabledDuringResim() const { return GeometryParticles->EnabledDuringResim(ParticleIdx); }
	void SetEnabledDuringResim(bool bEnabledDuringResim) { GeometryParticles->EnabledDuringResim(ParticleIdx) = bEnabledDuringResim; }

	bool LightWeightDisabled() const { return GeometryParticles->LightWeightDisabled(ParticleIdx); }
	void SetLightWeightDisabled(bool bLightWeightDisabled) { GeometryParticles->LightWeightDisabled(ParticleIdx) = bLightWeightDisabled; }

#if CHAOS_DETERMINISTIC
	FParticleID ParticleID() const { return GeometryParticles->ParticleID(ParticleIdx); }
	void SetParticleID(const FParticleID& ParticleID)
	{
		//When particles are created they are assigned a unique local index
		//This index cannot be used for replicated particles (which use a global index)
		//The global index (if used) is set on the game thread and comes over in the NonFrequent data
		//However, it's possible that the particle id was never set (not used), so it will come over as -1,-1
		//In this case we should continue to use the local index

		//TODO: find a better way to deal with this, shouldn't be at such a low level API

		if (ParticleID.GlobalID != INDEX_NONE || ParticleID.LocalID != INDEX_NONE)
		{
			GeometryParticles->ParticleID(ParticleIdx) = ParticleID;
		}
	}
#endif

	void MoveToSOA(TGeometryParticles<T, d>& ToSOA)
	{
		static_assert(bPersistent, "Cannot move particles from a transient handle");
		check(ToSOA.ParticleType() == Type);
		if (GeometryParticles != &ToSOA)
		{
			GeometryParticles->MoveToOtherParticles(ParticleIdx, ToSOA);
			if (static_cast<uint32>(ParticleIdx) < GeometryParticles->Size())
			{
				GeometryParticles->Handle(ParticleIdx)->ParticleIdx = ParticleIdx;
			}
			const int32 NewParticleIdx = ToSOA.Size() - 1;
			ParticleIdx = NewParticleIdx;
			GeometryParticles = &ToSOA;
		}
	}

	static constexpr EParticleType StaticType() { return EParticleType::Static; }

	FString ToString() const;

	void Serialize(FChaosArchive& Ar)
	{
		THandleBase::Serialize(Ar);
		Ar << HandleIdx;
		GeometryParticles->SetHandle(ParticleIdx, this);
	}

	FWeakParticleHandle& WeakParticleHandle()
	{
		return GeometryParticles->WeakParticleHandle(ParticleIdx);
	}

	FConstraintHandleArray& ParticleConstraints()
	{
		return GeometryParticles->ParticleConstraints(ParticleIdx);
	}

	const FConstraintHandleArray& ParticleConstraints() const
	{
		return GeometryParticles->ParticleConstraints(ParticleIdx);
	}

	void AddConstraintHandle(FConstraintHandle* InConstraintHandle )
	{
		return GeometryParticles->AddConstraintHandle(ParticleIdx, InConstraintHandle);
	}

	void RemoveConstraintHandle(FConstraintHandle* InConstraintHandle)
	{
		return GeometryParticles->RemoveConstraintHandle(ParticleIdx, InConstraintHandle);
	}

	FParticleCollisions& ParticleCollisions()
	{
		return GeometryParticles->ParticleCollisions(ParticleIdx);
	}

	const FParticleCollisions& ParticleCollisions() const
	{
		return GeometryParticles->ParticleCollisions(ParticleIdx);
	}

<<<<<<< HEAD
=======
	int32 ConstraintGraphIndex() const
	{ 
		return GeometryParticles->ConstraintGraphIndex(ParticleIdx);
	}
	
	void SetConstraintGraphIndex(const int32 InGraphIndex)
	{ 
		GeometryParticles->ConstraintGraphIndex(ParticleIdx) = InGraphIndex;
	}

	bool IsInConstraintGraph() const
	{
		return ConstraintGraphIndex() != INDEX_NONE;
	}

>>>>>>> d731a049
protected:

	friend TGeometryParticleHandles<T, d>;
	
	struct FInvalidFromTransient {};
	typename TChooseClass<bPersistent, int32, FInvalidFromTransient>::Result HandleIdx;	//Index into the handles array. This is useful for binding external attributes. Note the index can change
};

template<>
template<>
int32 TGeometryParticleHandleImp<FReal, 3, true>::GetPayload<int32>(int32 Idx);

template<>
template<>
int32 TGeometryParticleHandleImp<FReal, 3, false>::GetPayload<int32>(int32 Idx);



template <typename T, int d>
TGeometryParticleHandle<T, d>* GetHandleHelper(TTransientGeometryParticleHandle<T, d>* Handle)
{
	return Handle->GeometryParticles->Handle(Handle->ParticleIdx);
}
template <typename T, int d>
const TGeometryParticleHandle<T, d>* GetHandleHelper(const TTransientGeometryParticleHandle<T, d>* Handle)
{
	return Handle->GeometryParticles->Handle(Handle->ParticleIdx);
}

template <typename T, int d, bool bPersistent>
class TKinematicGeometryParticleHandleImp : public TGeometryParticleHandleImp<T,d, bPersistent>
{
public:
	using TGeometryParticleHandleImp<T, d, bPersistent>::ParticleIdx;
	using TGeometryParticleHandleImp<T, d, bPersistent>::KinematicGeometryParticles;
	using TGeometryParticleHandleImp<T, d, bPersistent>::Type;
	using TGeometryParticleHandleImp<T, d, bPersistent>::CastToRigidParticle;
	using TTransientHandle = TTransientKinematicGeometryParticleHandle<T, d>;
	using TSOAType = TKinematicGeometryParticles<T, d>;
	using TGeometryParticleHandleImp<T, d, bPersistent>::SetXR;
	
protected:
	friend class TGeometryParticleHandleImp<T, d, bPersistent>;
	//needed for serialization
	TKinematicGeometryParticleHandleImp()
		: TGeometryParticleHandleImp<T, d, bPersistent>()
	{
	}

	TKinematicGeometryParticleHandleImp(TSerializablePtr<TKinematicGeometryParticles<T, d>> Particles, int32 InIdx, int32 InGlobalIdx, const FKinematicGeometryParticleParameters& Params)
		: TGeometryParticleHandleImp<T, d, bPersistent>(TSerializablePtr<TGeometryParticles<T, d>>(Particles), InIdx, InGlobalIdx, Params)
	{
		KinematicGeometryParticleDefaultConstruct<T, d>(*this, Params);
	}
public:

	static TUniquePtr<TKinematicGeometryParticleHandleImp<T, d, bPersistent>> CreateParticleHandle(TSerializablePtr<TKinematicGeometryParticles<T, d>> InParticles, int32 InParticleIdx, int32 InHandleIdx, const FKinematicGeometryParticleParameters& Params = FKinematicGeometryParticleParameters())
	{
		return TGeometryParticleHandleImp<T, d, bPersistent>::CreateParticleHandleHelper(InParticles, InParticleIdx, InHandleIdx, Params);
	}

	TSerializablePtr <TKinematicGeometryParticleHandleImp<T, d, bPersistent>> ToSerializable() const
	{
		TSerializablePtr<TKinematicGeometryParticleHandleImp<T, d, bPersistent>> Serializable;
		Serializable.SetFromRawLowLevel(this);	//this is safe because CreateParticleHandle gives back a TUniquePtr
		return Serializable;
	}

	const TVector<T, d>& V() const { return KinematicGeometryParticles->V(ParticleIdx); }
	TVector<T, d>& V() { return KinematicGeometryParticles->V(ParticleIdx); }
	void SetV(const TVector<T, d>& InV, bool bInvalidate = false) { KinematicGeometryParticles->V(ParticleIdx) = InV; }

	const TVector<T, d>& W() const { return KinematicGeometryParticles->W(ParticleIdx); }
	TVector<T, d>& W() { return KinematicGeometryParticles->W(ParticleIdx); }
	void SetW(const TVector<T, d>& InW, bool bInvalidate = false) { KinematicGeometryParticles->W(ParticleIdx) = InW; }

	void SetVelocities(const FParticleVelocities& Velocities)
	{
		SetV(Velocities.V());
		SetW(Velocities.W());
	}

	void SetKinematicTarget(const TKinematicTarget<T, d>& InKinematicTarget, bool bInvalidate = true)
	{
		KinematicGeometryParticles->KinematicTarget(ParticleIdx) = InKinematicTarget;
	}

	const TKinematicTarget<T, d>& KinematicTarget() const { return KinematicGeometryParticles->KinematicTarget(ParticleIdx); }
	TKinematicTarget<T, d>& KinematicTarget() { return KinematicGeometryParticles->KinematicTarget(ParticleIdx); }

	//Really only useful when using a transient handle
	const TKinematicGeometryParticleHandleImp<T, d, true>* Handle() const { return KinematicGeometryParticles->Handle(ParticleIdx); }
	TKinematicGeometryParticleHandleImp<T, d, true>* Handle() { return KinematicGeometryParticles->Handle(ParticleIdx); }

	EObjectStateType ObjectState() const;
	static constexpr EParticleType StaticType() { return EParticleType::Kinematic; }
};

template <typename T, int d, bool bPersistent>
class TPBDRigidParticleHandleImp : public TKinematicGeometryParticleHandleImp<T, d, bPersistent>
{
public:
	using TGeometryParticleHandleImp<T, d, bPersistent>::ParticleIdx;
	using TGeometryParticleHandleImp<T, d, bPersistent>::PBDRigidParticles;
	using TGeometryParticleHandleImp<T, d, bPersistent>::ParticleConstraints;
	using TGeometryParticleHandleImp<T, d, bPersistent>::ParticleCollisions;
	using TKinematicGeometryParticleHandleImp<T, d, bPersistent>::V;
	using TKinematicGeometryParticleHandleImp<T, d, bPersistent>::W;
	using TGeometryParticleHandleImp<T, d, bPersistent>::Type;
	using TTransientHandle = TTransientPBDRigidParticleHandle<T, d>;
	using TSOAType = TPBDRigidParticles<T, d>;
	using TGeometryParticleHandleImp<T, d, bPersistent>::SetXR;

protected:
	friend class TGeometryParticleHandleImp<T, d, bPersistent>;

	//needed for serialization
	TPBDRigidParticleHandleImp()
		: TKinematicGeometryParticleHandleImp<T, d, bPersistent>()
	{
	}

	TPBDRigidParticleHandleImp<T, d, bPersistent>(TSerializablePtr<TPBDRigidParticles<T, d>> Particles, int32 InIdx, int32 InGlobalIdx, const FPBDRigidParticleParameters& Params = FPBDRigidParticleParameters())
		: TKinematicGeometryParticleHandleImp<T, d, bPersistent>(TSerializablePtr<TKinematicGeometryParticles<T, d>>(Particles), InIdx, InGlobalIdx, Params)
	{
		PBDRigidParticleDefaultConstruct<T, d>(*this, Params);
		SetCollisionConstraintFlags(0);
		SetDisabled(Params.bDisabled);
		SetPreV(this->V());
		SetPreW(this->W());
		SetSolverBodyIndex(INDEX_NONE);
		SetP(this->X());
		SetQ(this->R());
		SetVSmooth(this->V());
		SetWSmooth(this->W());
		SetAcceleration(TVector<T, d>(0));
		SetAngularAcceleration(TVector<T, d>(0));
		SetObjectStateLowLevel(Params.bStartSleeping ? EObjectStateType::Sleeping : EObjectStateType::Dynamic);
		SetIslandIndex(INDEX_NONE);
<<<<<<< HEAD
		SetConstraintGraphIndex(INDEX_NONE);
		SetToBeRemovedOnFracture(false);
=======
>>>>>>> d731a049
		SetSleepType(ESleepType::MaterialSleep);
		SetInvIConditioning(TVec3<FRealSingle>(1));
	}
public:

	static TUniquePtr<TPBDRigidParticleHandleImp<T, d, bPersistent>> CreateParticleHandle(TSerializablePtr<TPBDRigidParticles<T, d>> InParticles, int32 InParticleIdx, int32 InHandleIdx, const FPBDRigidParticleParameters& Params = FPBDRigidParticleParameters())
	{
		return TGeometryParticleHandleImp<T, d, bPersistent>::CreateParticleHandleHelper(InParticles, InParticleIdx, InHandleIdx, Params);
	}

	TSerializablePtr <TPBDRigidParticleHandleImp<T, d, bPersistent>> ToSerializable() const
	{
		TSerializablePtr<TPBDRigidParticleHandleImp<T, d, bPersistent>> Serializable;
		Serializable.SetFromRawLowLevel(this);	//this is safe because CreateParticleHandle gives back a TUniquePtr
		return Serializable;
	}

	operator TPBDRigidParticleHandleImp<T, d, false>& () { return reinterpret_cast<TPBDRigidParticleHandleImp<T, d, false>&>(*this); }

	bool IsKinematic() const { return ObjectState() == EObjectStateType::Kinematic; }
	bool IsDynamic() const { return (ObjectState() == EObjectStateType::Dynamic) || (ObjectState() == EObjectStateType::Sleeping); }

	const TUniquePtr<TBVHParticles<T, d>>& CollisionParticles() const { return PBDRigidParticles->CollisionParticles(ParticleIdx); }
	TUniquePtr<TBVHParticles<T, d>>& CollisionParticles() { return PBDRigidParticles->CollisionParticles(ParticleIdx); }

	int32 CollisionParticlesSize() const { return PBDRigidParticles->CollisionParticlesSize(ParticleIdx); }
	void CollisionParticlesInitIfNeeded() { PBDRigidParticles->CollisionParticlesInitIfNeeded(ParticleIdx); }
	void SetCollisionParticles(TParticles<T, d>&& Points) { PBDRigidParticles->SetCollisionParticles(ParticleIdx, MoveTemp(Points)); }

	int32 CollisionGroup() const { return PBDRigidParticles->CollisionGroup(ParticleIdx); }
	int32& CollisionGroup() { return PBDRigidParticles->CollisionGroup(ParticleIdx); }
	void SetCollisionGroup(const int32 InCollisionGroup) { PBDRigidParticles->CollisionGroup(ParticleIdx) = InCollisionGroup; }

	bool HasCollisionConstraintFlag(const ECollisionConstraintFlags Flag) const { return  PBDRigidParticles->HasCollisionConstraintFlag(Flag, ParticleIdx); }
	void AddCollisionConstraintFlag(const ECollisionConstraintFlags Flag) { PBDRigidParticles->AddCollisionConstraintFlag(Flag, ParticleIdx); }
	void RemoveCollisionConstraintFlag(const ECollisionConstraintFlags Flag) { PBDRigidParticles->RemoveCollisionConstraintFlag(Flag, ParticleIdx); }
	void SetCollisionConstraintFlags(const uint32 Flags) { PBDRigidParticles->SetCollisionConstraintFlags(ParticleIdx, Flags); }
	uint32 CollisionConstraintFlags() const { return PBDRigidParticles->CollisionConstraintFlags(ParticleIdx); }

	bool Disabled() const { return PBDRigidParticles->Disabled(ParticleIdx); }
	bool& Disabled() { return PBDRigidParticles->DisabledRef(ParticleIdx); }

	// See Comment on TRigidParticle::SetDisabledLowLevel. State changes in Evolution should accompany this call.
	void SetDisabledLowLevel(bool disabled) { PBDRigidParticles->SetDisabledLowLevel(ParticleIdx, disabled); }
	void SetDisabled(const bool InDisabled) { PBDRigidParticles->DisabledRef(ParticleIdx) = InDisabled; }

	const TVector<T, d>& PreV() const { return PBDRigidParticles->PreV(ParticleIdx); }
	TVector<T, d>& PreV() { return PBDRigidParticles->PreV(ParticleIdx); }
	void SetPreV(const TVector<T, d>& InPreV) { PBDRigidParticles->PreV(ParticleIdx) = InPreV; }

	const TVector<T, d>& PreW() const { return PBDRigidParticles->PreW(ParticleIdx); }
	TVector<T, d>& PreW() { return PBDRigidParticles->PreW(ParticleIdx); }
	void SetPreW(const TVector<T, d>& InPreW) { PBDRigidParticles->PreW(ParticleIdx) = InPreW; }

	int32 SolverBodyIndex() const { return PBDRigidParticles->SolverBodyIndex(ParticleIdx); }
	void SetSolverBodyIndex(const int32 InSolverBodyIndex) { PBDRigidParticles->SetSolverBodyIndex(ParticleIdx, InSolverBodyIndex); }

	const TVector<T, d>& P() const { return PBDRigidParticles->P(ParticleIdx); }
	TVector<T, d>& P() { return PBDRigidParticles->P(ParticleIdx); }
	void SetP(const TVector<T, d>& InP) { PBDRigidParticles->P(ParticleIdx) = InP; }

	const TRotation<T, d>& Q() const { return PBDRigidParticles->Q(ParticleIdx); }
	TRotation<T, d>& Q() { return PBDRigidParticles->Q(ParticleIdx); }
	void SetQ(const TRotation<T, d>& InQ) { PBDRigidParticles->Q(ParticleIdx) = InQ; }

	const TVector<T, d>& VSmooth() const { return PBDRigidParticles->VSmooth(ParticleIdx); }
	TVector<T, d>& VSmooth() { return PBDRigidParticles->VSmooth(ParticleIdx); }
	void SetVSmooth(const TVector<T, d>& InVSmooth) { PBDRigidParticles->VSmooth(ParticleIdx) = InVSmooth; }

	const TVector<T, d>& WSmooth() const { return PBDRigidParticles->WSmooth(ParticleIdx); }
	TVector<T, d>& WSmooth() { return PBDRigidParticles->WSmooth(ParticleIdx); }
	void SetWSmooth(const TVector<T, d>& InWSmooth) { PBDRigidParticles->WSmooth(ParticleIdx) = InWSmooth; }

	const TVector<T, d>& Acceleration() const { return PBDRigidParticles->Acceleration(ParticleIdx); }
	TVector<T, d>& Acceleration() { return PBDRigidParticles->Acceleration(ParticleIdx); }
	void SetAcceleration(const TVector<T, d>& InAcceleration) { PBDRigidParticles->Acceleration(ParticleIdx) = InAcceleration; }

	void AddForce(const TVector<T, d>& InF, bool bInvalidate = true)
	{
		SetAcceleration(Acceleration() + InF * InvM());
	}

	const TVector<T, d>& AngularAcceleration() const { return PBDRigidParticles->AngularAcceleration(ParticleIdx); }
	TVector<T, d>& AngularAcceleration() { return PBDRigidParticles->AngularAcceleration(ParticleIdx); }
	void SetAngularAcceleration(const TVector<T, d>& InAngularAcceleration) { PBDRigidParticles->AngularAcceleration(ParticleIdx) = InAngularAcceleration; }
<<<<<<< HEAD

	CHAOS_API void AddTorque(const TVector<T, d>& InTorque, bool bInvalidate = true);
	CHAOS_API void SetTorque(const TVector<T, d>& InTorque, bool bInvalidate = true);

	const TVector<T, d>& LinearImpulseVelocity() const { return PBDRigidParticles->LinearImpulseVelocity(ParticleIdx); }
	TVector<T, d>& LinearImpulseVelocity() { return PBDRigidParticles->LinearImpulseVelocity(ParticleIdx); }
	void SetLinearImpulseVelocity(const TVector<T, d>& InLinearImpulseVelocity, bool bInvalidate = false) { PBDRigidParticles->LinearImpulseVelocity(ParticleIdx) = InLinearImpulseVelocity; }

	const TVector<T, d>& AngularImpulseVelocity() const { return PBDRigidParticles->AngularImpulseVelocity(ParticleIdx); }
	TVector<T, d>& AngularImpulseVelocity() { return PBDRigidParticles->AngularImpulseVelocity(ParticleIdx); }
	void SetAngularImpulseVelocity(const TVector<T, d>& InAngularImpulseVelocity, bool bInvalidate = false) { PBDRigidParticles->AngularImpulseVelocity(ParticleIdx) = InAngularImpulseVelocity; }
=======

	CHAOS_API void AddTorque(const TVector<T, d>& InTorque, bool bInvalidate = true);
	CHAOS_API void SetTorque(const TVector<T, d>& InTorque, bool bInvalidate = true);

	const TVector<T, d>& LinearImpulseVelocity() const { return PBDRigidParticles->LinearImpulseVelocity(ParticleIdx); }
	TVector<T, d>& LinearImpulseVelocity() { return PBDRigidParticles->LinearImpulseVelocity(ParticleIdx); }
	void SetLinearImpulseVelocity(const TVector<T, d>& InLinearImpulseVelocity, bool bInvalidate = false) { PBDRigidParticles->LinearImpulseVelocity(ParticleIdx) = InLinearImpulseVelocity; }
>>>>>>> d731a049

	const TVector<T, d>& AngularImpulseVelocity() const { return PBDRigidParticles->AngularImpulseVelocity(ParticleIdx); }
	TVector<T, d>& AngularImpulseVelocity() { return PBDRigidParticles->AngularImpulseVelocity(ParticleIdx); }
	void SetAngularImpulseVelocity(const TVector<T, d>& InAngularImpulseVelocity, bool bInvalidate = false) { PBDRigidParticles->AngularImpulseVelocity(ParticleIdx) = InAngularImpulseVelocity; }

	void SetDynamics(const FParticleDynamics& Dynamics)
	{
		SetAcceleration(Dynamics.Acceleration());
		SetAngularAcceleration(Dynamics.AngularAcceleration());
		SetLinearImpulseVelocity(Dynamics.LinearImpulseVelocity());
		SetAngularImpulseVelocity(Dynamics.AngularImpulseVelocity());
	}

	void SetMassProps(const FParticleMassProps& Props)
	{
		SetCenterOfMass(Props.CenterOfMass());
		SetRotationOfMass(Props.RotationOfMass());
		SetI(Props.I());
		SetInvI(Props.InvI());
		SetM(Props.M());
		SetInvM(Props.InvM());

		SetInertiaConditioningDirty();
	}

	void SetDynamicMisc(const FParticleDynamicMisc& DynamicMisc, FPBDRigidsEvolutionBase& Evolution);

	void ResetSmoothedVelocities()
	{
		SetVSmooth(V());
		SetWSmooth(W());
	}

<<<<<<< HEAD
=======
	// Get the raw inertia. @see ConditionedInvI()
>>>>>>> d731a049
	const TVec3<FRealSingle>& I() const { return PBDRigidParticles->I(ParticleIdx); }
	TVec3<FRealSingle>& I() { return PBDRigidParticles->I(ParticleIdx); }
	void SetI(const TVec3<FRealSingle>& InI) { PBDRigidParticles->I(ParticleIdx) = InI; }

<<<<<<< HEAD
=======
	// Get the raw inverse inertia. @see ConditionedInvI()
>>>>>>> d731a049
	const TVec3<FRealSingle>& InvI() const { return PBDRigidParticles->InvI(ParticleIdx); }
	TVec3<FRealSingle>& InvI() { return PBDRigidParticles->InvI(ParticleIdx); }
	void SetInvI(const TVec3<FRealSingle>& InInvI) { PBDRigidParticles->InvI(ParticleIdx) = InInvI; }

	T M() const { return PBDRigidParticles->M(ParticleIdx); }
	T& M() { return PBDRigidParticles->M(ParticleIdx); }
	void SetM(const T& InM) { PBDRigidParticles->M(ParticleIdx) = InM; }

	T InvM() const { return PBDRigidParticles->InvM(ParticleIdx); }
	T& InvM() { return PBDRigidParticles->InvM(ParticleIdx); }
	void SetInvM(const T& InInvM) { PBDRigidParticles->InvM(ParticleIdx) = InInvM; }

	const TVector<T,d>& CenterOfMass() const { return PBDRigidParticles->CenterOfMass(ParticleIdx); }
	void SetCenterOfMass(const TVector<T,d>& InCenterOfMass, bool bInvalidate = false) { PBDRigidParticles->CenterOfMass(ParticleIdx) = InCenterOfMass; }

	const TRotation<T,d>& RotationOfMass() const { return PBDRigidParticles->RotationOfMass(ParticleIdx); }
	void SetRotationOfMass(const TRotation<T,d>& InRotationOfMass, bool bInvalidate = false) { PBDRigidParticles->RotationOfMass(ParticleIdx) = InRotationOfMass; }

	// Get the inertia conditioning scales. This is a scale applied to the inverse inertia for use by the constraint solvers to improve stability
	// and is calculated based on the attached joints and potential collision positions (approximated by object size)
	const TVec3<FRealSingle>& InvIConditioning() const { return PBDRigidParticles->InvIConditioning(ParticleIdx); }
	void SetInvIConditioning(const TVec3<FRealSingle>& InInvIConditioning) { PBDRigidParticles->InvIConditioning(ParticleIdx) = InInvIConditioning; }

	// Get the conditioned inertia for use in constraint solvers
	TVec3<FRealSingle> ConditionedInvI() const { return InvIConditioning() * InvI(); }
	TVec3<FRealSingle> ConditionedI() const { return I() / InvIConditioning(); }

	T LinearEtherDrag() const { return PBDRigidParticles->LinearEtherDrag(ParticleIdx); }
	T& LinearEtherDrag() { return PBDRigidParticles->LinearEtherDrag(ParticleIdx); }
	void SetLinearEtherDrag(const T& InLinearEtherDrag) { PBDRigidParticles->LinearEtherDrag(ParticleIdx) = InLinearEtherDrag; }

	T AngularEtherDrag() const { return PBDRigidParticles->AngularEtherDrag(ParticleIdx); }
	T& AngularEtherDrag() { return PBDRigidParticles->AngularEtherDrag(ParticleIdx); }
	void SetAngularEtherDrag(const T& InAngularEtherDrag) { PBDRigidParticles->AngularEtherDrag(ParticleIdx) = InAngularEtherDrag; }

	T MaxLinearSpeedSq() const { return PBDRigidParticles->MaxLinearSpeedSq(ParticleIdx); }
	T& MaxLinearSpeedSq() { return PBDRigidParticles->MaxLinearSpeedSq(ParticleIdx); }
	void SetMaxLinearSpeedSq(const T& InMaxLinearSpeed) { PBDRigidParticles->MaxLinearSpeedSq(ParticleIdx) = InMaxLinearSpeed; }

	T MaxAngularSpeedSq() const { return PBDRigidParticles->MaxAngularSpeedSq(ParticleIdx); }
	T& MaxAngularSpeedSq() { return PBDRigidParticles->MaxAngularSpeedSq(ParticleIdx); }
	void SetMaxAngularSpeedSq(const T& InMaxAngularSpeed) { PBDRigidParticles->MaxAngularSpeedSq(ParticleIdx) = InMaxAngularSpeed; }

	int32 IslandIndex() const { return PBDRigidParticles->IslandIndex(ParticleIdx); }
	int32& IslandIndex() { return PBDRigidParticles->IslandIndex(ParticleIdx); }
	void SetIslandIndex(const int32 InIslandIndex) { PBDRigidParticles->IslandIndex(ParticleIdx) = InIslandIndex; }
	
<<<<<<< HEAD
	int32 ConstraintGraphIndex() const { return PBDRigidParticles->ConstraintGraphIndex(ParticleIdx); }
	int32& ConstraintGraphIndex() { return PBDRigidParticles->ConstraintGraphIndex(ParticleIdx); }
	void SetConstraintGraphIndex(const int32 InGraphIndex) { PBDRigidParticles->ConstraintGraphIndex(ParticleIdx) = InGraphIndex; }

	bool ToBeRemovedOnFracture() const { return PBDRigidParticles->ToBeRemovedOnFracture(ParticleIdx); }
	bool& ToBeRemovedOnFracture() { return PBDRigidParticles->ToBeRemovedOnFracture(ParticleIdx); }
	void SetToBeRemovedOnFracture(const bool bToBeRemovedOnFracture) { PBDRigidParticles->ToBeRemovedOnFracture(ParticleIdx) = bToBeRemovedOnFracture; }

=======
>>>>>>> d731a049
	EObjectStateType ObjectState() const { return PBDRigidParticles->ObjectState(ParticleIdx); }
	EObjectStateType PreObjectState() const { return PBDRigidParticles->PreObjectState(ParticleIdx); }

	void SetObjectStateLowLevel(EObjectStateType InState) { PBDRigidParticles->SetObjectState(ParticleIdx, InState); }
	void SetPreObjectStateLowLevel(EObjectStateType InState) { PBDRigidParticles->PreObjectState(ParticleIdx) = InState; }
	
	bool IsSleeping() const { return ObjectState() == EObjectStateType::Sleeping; }

	bool Sleeping() const { return PBDRigidParticles->Sleeping(ParticleIdx); }
	void SetSleeping(bool bSleeping) { PBDRigidParticles->SetSleeping(ParticleIdx, bSleeping); }

	//Really only useful when using a transient handle
	const TPBDRigidParticleHandleImp<T, d, true>* Handle() const { return PBDRigidParticles->Handle(ParticleIdx); }
	TPBDRigidParticleHandleImp<T, d, true>* Handle() { return PBDRigidParticles->Handle(ParticleIdx); }

	inline FRigidParticleControlFlags ControlFlags() const
	{ 
		return PBDRigidParticles->ControlFlags(ParticleIdx);
	}
	
	// NOTE: ControlFlags should not be changed by the solver during the tick. These are externally controlled settings.
	inline void SetControlFlags(const FRigidParticleControlFlags Flags)
	{
		PBDRigidParticles->ControlFlags(ParticleIdx) = Flags;
	}

	inline bool GravityEnabled() const
	{ 
		return ControlFlags().GetGravityEnabled();
	}

	inline void SetGravityEnabled(bool bEnabled)
	{ 
		PBDRigidParticles->ControlFlags(ParticleIdx).SetGravityEnabled(bEnabled);
	}

	inline bool CCDEnabled() const
	{
		return ControlFlags().GetCCDEnabled();
	}

	inline void SetCCDEnabled(bool bEnabled)
	{
		PBDRigidParticles->ControlFlags(ParticleIdx).SetCCDEnabled(bEnabled);
	}

	inline bool OneWayInteraction() const
	{ 
		return ControlFlags().GetOneWayInteractionEnabled();
	}

	inline void SetOneWayInteraction(bool bEnabled)
	{ 
		PBDRigidParticles->ControlFlags(ParticleIdx).SetOneWayInteractionEnabled(bEnabled);
	}

	inline bool InertiaConditioningEnabled() const
	{
		return ControlFlags().GetInertiaConditioningEnabled();
	}

	inline void SetInertiaConditioningEnabled(bool bEnabled)
	{
		// NOTE: We still set this flag even for kinematics because they may change to dynamic later. However we
		// won't actually calculate the inertia until it gets changed to dynamic (which will also set the dirty flag)
		if (bEnabled != InertiaConditioningEnabled())
		{
			PBDRigidParticles->ControlFlags(ParticleIdx).SetInertiaConditioningEnabled(bEnabled);
			SetInertiaConditioningDirty();
		}
	}

	inline bool InertiaConditioningDirty()
	{
		return PBDRigidParticles->TransientFlags(ParticleIdx).GetInertiaConditioningDirty();
	}

	inline void SetInertiaConditioningDirty()
	{
		PBDRigidParticles->TransientFlags(ParticleIdx).SetInertiaConditioningDirty();
	}

	inline void ClearInertiaConditioningDirty()
	{
		PBDRigidParticles->TransientFlags(ParticleIdx).ClearInertiaConditioningDirty();
	}

	ESleepType SleepType() const { return PBDRigidParticles->SleepType(ParticleIdx);}

	void SetSleepType(ESleepType SleepType){ PBDRigidParticles->SetSleepType(ParticleIdx, SleepType); }


	static constexpr EParticleType StaticType() { return EParticleType::Rigid; }
};

template <typename T, int d, bool bPersistent>
void TGeometryParticleHandleImp<T,d,bPersistent>::SetXR(const FParticlePositionRotation& XR)
{
	SetX(XR.X());
	SetR(XR.R());
	if(auto Rigid = CastToRigidParticle())
	{
		Rigid->SetP(X());
		Rigid->SetQ(R());
	}
}

template <typename T, int d, bool bPersistent>
class TPBDRigidClusteredParticleHandleImp : public TPBDRigidParticleHandleImp<T, d, bPersistent>
{
public:
	using TGeometryParticleHandleImp<T, d, bPersistent>::ParticleIdx;
	using TGeometryParticleHandleImp<T, d, bPersistent>::PBDRigidClusteredParticles;
	using TGeometryParticleHandleImp<T, d, bPersistent>::Type;
	using TTransientHandle = TTransientPBDRigidParticleHandle<T, d>;
	using TSOAType = TPBDRigidClusteredParticles<T, d>;

protected:
	friend class TGeometryParticleHandleImp<T, d, bPersistent>;
	//needed for serialization
	TPBDRigidClusteredParticleHandleImp<T, d, bPersistent>()
	: TPBDRigidParticleHandleImp<T, d, bPersistent>()
	{
	}

	TPBDRigidClusteredParticleHandleImp<T, d, bPersistent>(TSerializablePtr<TPBDRigidClusteredParticles<T, d>> Particles, int32 InIdx, int32 InGlobalIdx, const FPBDRigidParticleParameters& Params)
		: TPBDRigidParticleHandleImp<T, d, bPersistent>(TSerializablePtr<TPBDRigidParticles<T, d>>(Particles), InIdx, InGlobalIdx, Params)
	{
		PBDRigidClusteredParticleDefaultConstruct<T, d>(*this, Params);
	}
public:

	static TUniquePtr<TPBDRigidClusteredParticleHandleImp<T, d, bPersistent>> CreateParticleHandle(TSerializablePtr<TPBDRigidClusteredParticles<T, d>> InParticles, int32 InParticleIdx, int32 InHandleIdx, const FPBDRigidParticleParameters& Params = FPBDRigidParticleParameters())
	{
		return TGeometryParticleHandleImp<T, d, bPersistent>::CreateParticleHandleHelper(InParticles, InParticleIdx, InHandleIdx, Params);
	}

	TSerializablePtr <TPBDRigidClusteredParticleHandleImp<T, d, bPersistent>> ToSerializable() const
	{
		TSerializablePtr<TPBDRigidClusteredParticleHandleImp<T, d, bPersistent>> Serializable;
		Serializable.SetFromRawLowLevel(this);	//this is safe because CreateParticleHandle gives back a TUniquePtr
		return Serializable;
	}

	const TSet<IPhysicsProxyBase*>& PhysicsProxies() const { return PBDRigidClusteredParticles->PhysicsProxies(ParticleIdx); }
	void AddPhysicsProxy(IPhysicsProxyBase* PhysicsProxy) { PBDRigidClusteredParticles->PhysicsProxies(ParticleIdx).Add(PhysicsProxy); }
	
	void SetClusterId(const ClusterId& Id) { PBDRigidClusteredParticles->ClusterIds(ParticleIdx) = Id; }
	const ClusterId& ClusterIds() const { return PBDRigidClusteredParticles->ClusterIds(ParticleIdx); }
	ClusterId& ClusterIds() { return PBDRigidClusteredParticles->ClusterIds(ParticleIdx); }

	FPBDRigidClusteredParticleHandle* Parent() { return (ClusterIds().Id)? ClusterIds().Id->CastToClustered(): nullptr; }

	const TRigidTransform<T,d>& ChildToParent() const { return PBDRigidClusteredParticles->ChildToParent(ParticleIdx); }
	TRigidTransform<T,d>& ChildToParent() { return PBDRigidClusteredParticles->ChildToParent(ParticleIdx); }
	void SetChildToParent(const TRigidTransform<T, d>& Xf) { PBDRigidClusteredParticles->ChildToParent(ParticleIdx) = Xf; }

	const int32& ClusterGroupIndex() const { return PBDRigidClusteredParticles->ClusterGroupIndex(ParticleIdx); }
	int32& ClusterGroupIndex() { return PBDRigidClusteredParticles->ClusterGroupIndex(ParticleIdx); }
	void SetClusterGroupIndex(const int32 Idx) { PBDRigidClusteredParticles->ClusterGroupIndex(ParticleIdx) = Idx; }

	const bool& InternalCluster() const { return PBDRigidClusteredParticles->InternalCluster(ParticleIdx); }
	bool& InternalCluster() { return PBDRigidClusteredParticles->InternalCluster(ParticleIdx); }
	void SetInternalCluster(const bool Value) { PBDRigidClusteredParticles->InternalCluster(ParticleIdx) = Value; }

	const TUniquePtr<FImplicitObjectUnionClustered>& ChildrenSpatial() const { return PBDRigidClusteredParticles->ChildrenSpatial(ParticleIdx); }
	TUniquePtr<FImplicitObjectUnionClustered>& ChildrenSpatial() { return PBDRigidClusteredParticles->ChildrenSpatial(ParticleIdx); }
	void SetChildrenSpatial(TUniquePtr<FImplicitObjectUnion>& Obj) { PBDRigidClusteredParticles->ChildrenSpatial(ParticleIdx) = Obj; }

	const T& CollisionImpulse() const { return PBDRigidClusteredParticles->CollisionImpulses(ParticleIdx); }
	T& CollisionImpulse() { return PBDRigidClusteredParticles->CollisionImpulses(ParticleIdx); }
	void SetCollisionImpulse(const T Value) { PBDRigidClusteredParticles->CollisionImpulses(ParticleIdx) = Value; }
	const T& CollisionImpulses() const { return PBDRigidClusteredParticles->CollisionImpulses(ParticleIdx); }
	T& CollisionImpulses() { return PBDRigidClusteredParticles->CollisionImpulses(ParticleIdx); }
	void SetCollisionImpulses(const T Value) { PBDRigidClusteredParticles->CollisionImpulses(ParticleIdx) = Value; }

	T GetExternalStrain() const { return PBDRigidClusteredParticles->ExternalStrains(ParticleIdx); }
	void SetExternalStrain(const T Value) { PBDRigidClusteredParticles->ExternalStrains(ParticleIdx) = Value; }
	void ClearExternalStrain() { PBDRigidClusteredParticles->ExternalStrains(ParticleIdx) = static_cast<T>(0); }
	
	const T& Strain() const { return PBDRigidClusteredParticles->Strains(ParticleIdx); }
	T& Strain() { return PBDRigidClusteredParticles->Strains(ParticleIdx); }
	void SetStrain(const T Value) { PBDRigidClusteredParticles->Strains(ParticleIdx) = Value; }
	const T& Strains() const { return PBDRigidClusteredParticles->Strains(ParticleIdx); }
	T& Strains() { return PBDRigidClusteredParticles->Strains(ParticleIdx); }
	void SetStrains(const T Value) { PBDRigidClusteredParticles->Strains(ParticleIdx) = Value; }

	const TArray<TConnectivityEdge<T>>& ConnectivityEdges() const { return PBDRigidClusteredParticles->ConnectivityEdges(ParticleIdx); }
	TArray<TConnectivityEdge<T>>& ConnectivityEdges() { return PBDRigidClusteredParticles->ConnectivityEdges(ParticleIdx); }
	void SetConnectivityEdges(const TArray<TConnectivityEdge<T>>& Edges) { PBDRigidClusteredParticles->ConnectivityEdges(ParticleIdx) = Edges; }
	void SetConnectivityEdges(TArray<TConnectivityEdge<T>>&& Edges) { PBDRigidClusteredParticles->ConnectivityEdges(ParticleIdx) = MoveTemp(Edges); }

	const bool& IsAnchored() const { return PBDRigidClusteredParticles->Anchored(ParticleIdx); }
	bool& IsAnchored() { return PBDRigidClusteredParticles->Anchored(ParticleIdx); }
	void SetIsAnchored(const bool Value) { PBDRigidClusteredParticles->Anchored(ParticleIdx) = Value; }
	
	const TPBDRigidClusteredParticleHandleImp<T, d, true>* Handle() const { return PBDRigidClusteredParticles->Handle(ParticleIdx); }
	TPBDRigidClusteredParticleHandleImp<T, d, true>* Handle() { return PBDRigidClusteredParticles->Handle(ParticleIdx); }

	static constexpr EParticleType StaticType() { return EParticleType::Rigid; }

	int32 TransientParticleIndex() const { return ParticleIdx; }
};

template <typename T, int d, bool bPersistent = true>
class TPBDGeometryCollectionParticleHandleImp : public TPBDRigidClusteredParticleHandleImp<T, d, bPersistent>
{
public:
	using TGeometryParticleHandleImp<T, d, bPersistent>::ParticleIdx;
	using TGeometryParticleHandleImp<T, d, bPersistent>::PBDRigidParticles;
	using TGeometryParticleHandleImp<T, d, bPersistent>::Type;
	using TTransientHandle = TTransientPBDGeometryCollectionParticleHandle<T, d>;
	using TSOAType = TPBDGeometryCollectionParticles<T, d>;

protected:
	friend class TGeometryParticleHandleImp<T, d, bPersistent>;

	//needed for serialization
	TPBDGeometryCollectionParticleHandleImp()
		: TPBDRigidClusteredParticleHandleImp<T, d, bPersistent>()
	{}

	TPBDGeometryCollectionParticleHandleImp<T, d, bPersistent>(
		TSerializablePtr<TPBDGeometryCollectionParticles<T, d>> Particles, 
		int32 InIdx, 
		int32 InGlobalIdx, 
		const FPBDRigidParticleParameters& Params = FPBDRigidParticleParameters())
		: TPBDRigidClusteredParticleHandleImp<T, d, bPersistent>(
			TSerializablePtr<TPBDRigidClusteredParticles<T, d>>(Particles), InIdx, InGlobalIdx, Params)
	{}
public:

	static TUniquePtr<TPBDGeometryCollectionParticleHandleImp<T, d, bPersistent>> CreateParticleHandle(
		TSerializablePtr<TPBDGeometryCollectionParticles<T, d>> InParticles, 
		int32 InParticleIdx, 
		int32 InHandleIdx, 
		const FPBDRigidParticleParameters& Params = FPBDRigidParticleParameters())
	{
		return TGeometryParticleHandleImp<T, d, bPersistent>::CreateParticleHandleHelper(
			InParticles, InParticleIdx, InHandleIdx, Params);
	}

	TSerializablePtr<TPBDGeometryCollectionParticleHandleImp<T, d, bPersistent>> ToSerializable() const
	{
		TSerializablePtr<TPBDGeometryCollectionParticleHandleImp<T, d, bPersistent>> Serializable;
		Serializable.SetFromRawLowLevel(this);
		return Serializable;
	}

	const TPBDGeometryCollectionParticleHandleImp<T, d, true>* Handle() const { return PBDRigidParticles->Handle(ParticleIdx); }
	TPBDGeometryCollectionParticleHandleImp<T, d, true>* Handle() { return PBDRigidParticles->Handle(ParticleIdx); }

	static constexpr EParticleType StaticType() { return EParticleType::GeometryCollection; }
};

template <typename T, int d, bool bPersistent>
TKinematicGeometryParticleHandleImp<T, d, bPersistent>* TGeometryParticleHandleImp<T, d, bPersistent>::CastToKinematicParticle() { checkSlow(Type <= EParticleType::Clustered || Type == EParticleType::GeometryCollection);  return Type >= EParticleType::Kinematic ? static_cast<TKinematicGeometryParticleHandleImp<T, d, bPersistent>*>(this) : nullptr; }

template <typename T, int d, bool bPersistent>
const TKinematicGeometryParticleHandleImp<T, d, bPersistent>* TGeometryParticleHandleImp<T,d, bPersistent>::CastToKinematicParticle() const { checkSlow(Type <= EParticleType::Clustered || Type == EParticleType::GeometryCollection); return Type >= EParticleType::Kinematic ? static_cast<const TKinematicGeometryParticleHandleImp<T, d, bPersistent>*>(this) : nullptr; }

template <typename T, int d, bool bPersistent>
const TPBDRigidParticleHandleImp<T, d, bPersistent>* TGeometryParticleHandleImp<T, d, bPersistent>::CastToRigidParticle() const { checkSlow(Type <= EParticleType::Clustered || Type == EParticleType::GeometryCollection); return Type >= EParticleType::Rigid ? static_cast<const TPBDRigidParticleHandleImp<T, d, bPersistent>*>(this) : nullptr; }

template <typename T, int d, bool bPersistent>
TPBDRigidParticleHandleImp<T, d, bPersistent>* TGeometryParticleHandleImp<T, d, bPersistent>::CastToRigidParticle() { checkSlow(Type <= EParticleType::Clustered || Type == EParticleType::GeometryCollection); return Type >= EParticleType::Rigid ? static_cast<TPBDRigidParticleHandleImp<T, d, bPersistent>*>(this) : nullptr; }

template <typename T, int d, bool bPersistent>
const TPBDRigidClusteredParticleHandleImp<T, d, bPersistent>* TGeometryParticleHandleImp<T, d, bPersistent>::CastToClustered() const { checkSlow(Type <= EParticleType::Clustered || Type == EParticleType::GeometryCollection); return Type >= EParticleType::Clustered ? static_cast<const TPBDRigidClusteredParticleHandleImp<T, d, bPersistent>*>(this) : nullptr; }

template <typename T, int d, bool bPersistent>
TPBDRigidClusteredParticleHandleImp<T, d, bPersistent>* TGeometryParticleHandleImp<T, d, bPersistent>::CastToClustered() { checkSlow( Type <= EParticleType::Clustered || Type == EParticleType::GeometryCollection); return Type >= EParticleType::Clustered ? static_cast<TPBDRigidClusteredParticleHandleImp<T, d, bPersistent>*>(this) : nullptr; }

template <typename T, int d, bool bPersistent>
EObjectStateType TGeometryParticleHandleImp<T,d, bPersistent>::ObjectState() const
{
	const TKinematicGeometryParticleHandleImp<T, d, bPersistent>* Kin = CastToKinematicParticle();
	return Kin ? Kin->ObjectState() : EObjectStateType::Static;
}

template <typename T, int d, bool bPersistent>
EObjectStateType TKinematicGeometryParticleHandleImp<T, d, bPersistent>::ObjectState() const
{
	const TPBDRigidParticleHandleImp<T, d, bPersistent>* Dyn = CastToRigidParticle();
	return Dyn ? Dyn->ObjectState() : EObjectStateType::Kinematic;
}

enum class EWakeEventEntry : uint8
{
	None,
	Awake,
	Sleep
};

template <typename T, int d, bool bPersistent>
FString TGeometryParticleHandleImp<T, d, bPersistent>::ToString() const
{
	switch (Type)
	{
	case EParticleType::Static:
		return FString::Printf(TEXT("Static[%d]"), ParticleIdx);
	case EParticleType::Kinematic:
		return FString::Printf(TEXT("Kinemmatic[%d]"), ParticleIdx);
	case EParticleType::Rigid:
		return FString::Printf(TEXT("Dynamic[%d]"), ParticleIdx);
	case EParticleType::GeometryCollection:
		return FString::Printf(TEXT("GeometryCollection[%d]"), ParticleIdx);
	case EParticleType::Clustered:
		return FString::Printf(TEXT("Clustered[%d]"), ParticleIdx);
	default:
		break;
	}
	return FString();
}

template <typename T, int d, bool bPersistent>
TGeometryParticleHandleImp<T,d,bPersistent>* TGeometryParticleHandleImp<T,d, bPersistent>::SerializationFactory(FChaosArchive& Ar, TGeometryParticleHandleImp<T, d, bPersistent>* Handle)
{
	check(bPersistent);
	static_assert(sizeof(TGeometryParticleHandleImp<T, d, bPersistent>) == sizeof(TGeometryParticleHandleImp<T, d, bPersistent>), "No new members in derived classes");
	return Ar.IsLoading() ? new TGeometryParticleHandleImp<T, d, bPersistent>() : nullptr;
}

class CHAOS_API FGenericParticleHandleImp
{
public:
	using FDynamicParticleHandleType = FPBDRigidParticleHandle;
	using FKinematicParticleHandleType = FKinematicGeometryParticleHandle;

	FGenericParticleHandleImp(FGeometryParticleHandle* InHandle) : MHandle(InHandle) {}

	// Check for the exact type of particle (see also AsKinematic etc, which will work on derived types)
	bool IsStatic() const { return (MHandle->ObjectState() == EObjectStateType::Static); }
	bool IsKinematic() const { return (MHandle->ObjectState() == EObjectStateType::Kinematic); }
	bool IsDynamic() const { return (MHandle->ObjectState() == EObjectStateType::Dynamic) || (MHandle->ObjectState() == EObjectStateType::Sleeping); }

	const FKinematicGeometryParticleHandle* CastToKinematicParticle() const { return MHandle->CastToKinematicParticle(); }
	FKinematicGeometryParticleHandle* CastToKinematicParticle() { return MHandle->CastToKinematicParticle(); }
	const FPBDRigidParticleHandle* CastToRigidParticle() const { return MHandle->CastToRigidParticle(); }
	FPBDRigidParticleHandle* CastToRigidParticle() { return MHandle->CastToRigidParticle(); }
	const FGeometryParticleHandle* GeometryParticleHandle() const { return MHandle; }
	FGeometryParticleHandle* GeometryParticleHandle() { return MHandle; }
	//Needed for templated code to be the same
	const FGeometryParticleHandle* Handle() const { return MHandle; }
	FGeometryParticleHandle* Handle() { return MHandle; }
	int32 GetHandleIdx() const { return MHandle->GetHandleIdx(); }
<<<<<<< HEAD
=======

	void SetTransform(const FVec3& Pos, const FRotation3& Rot)
	{
		MHandle->X() = Pos;
		MHandle->R() = Rot;
		if (FPBDRigidParticleHandle* Dynamic = CastToRigidParticle())
		{
			Dynamic->P() = Pos;
			Dynamic->Q() = Rot;
		}
	}
>>>>>>> d731a049

	// Static Particles
	FVec3& X() { return MHandle->X(); }
	const FVec3& X() const { return MHandle->X(); }
	FRotation3& R() { return MHandle->R(); }
	const FRotation3& R() const { return MHandle->R(); }
	TSerializablePtr<FImplicitObject> Geometry() const { return MHandle->Geometry(); }
	const TUniquePtr<FImplicitObject>& DynamicGeometry() const { return MHandle->DynamicGeometry(); }
	bool Sleeping() const { return MHandle->Sleeping(); }
	FString ToString() const { return MHandle->ToString(); }

	bool EnabledDuringResim() const { return MHandle->EnabledDuringResim(); }

	template <typename Container>
	const auto& AuxilaryValue(const Container& AuxContainer) const { return MHandle->AuxilaryValue(AuxContainer); }
	template <typename Container>
	auto& AuxilaryValue(Container& AuxContainer) { return MHandle->AuxilaryValue(AuxContainer); }

	// Kinematic Particles
	const FVec3& V() const { return (MHandle->CastToKinematicParticle()) ? MHandle->CastToKinematicParticle()->V() : ZeroVector; }
	const FVec3& W() const { return (MHandle->CastToKinematicParticle()) ? MHandle->CastToKinematicParticle()->W() : ZeroVector; }

	void SetV(const FVec3& InV) { if (MHandle->CastToKinematicParticle()) { MHandle->CastToKinematicParticle()->V() = InV; } }
	void SetW(const FVec3& InW) { if (MHandle->CastToKinematicParticle()) { MHandle->CastToKinematicParticle()->W() = InW; } }

	const FKinematicTarget& KinematicTarget() const { return (MHandle->CastToKinematicParticle())? MHandle->CastToKinematicParticle()->KinematicTarget() : EmptyKinematicTarget; }

	// Dynamic Particles

	// TODO: Make all of these check ObjectState to maintain current functionality
	int32 CollisionParticlesSize() const
	{
		if (MHandle->CastToRigidParticle())
		{
			return MHandle->CastToRigidParticle()->CollisionParticlesSize();
		}

		return 0;
	}

	const TUniquePtr<FBVHParticles>& CollisionParticles() const
	{
		if (MHandle->CastToRigidParticle())
		{
			return MHandle->CastToRigidParticle()->CollisionParticles();
		}

		return NullBVHParticles;
	}

	int32 CollisionGroup() const
	{
		if (MHandle->CastToRigidParticle())
		{
			return MHandle->CastToRigidParticle()->CollisionGroup();
		}

		return 0;
	}

	bool CCDEnabled() const
	{ 
		if (MHandle->CastToRigidParticle())
		{
			return MHandle->CastToRigidParticle()->CCDEnabled();
		}

		return false;
	}

	bool HasCollisionConstraintFlag(const ECollisionConstraintFlags Flag)  const
	{
<<<<<<< HEAD
		if (MHandle->CastToRigidParticle() && (MHandle->ObjectState() == EObjectStateType::Dynamic || MHandle->ObjectState() == EObjectStateType::Sleeping))
=======
		if (MHandle->CastToRigidParticle())
>>>>>>> d731a049
		{
			return MHandle->CastToRigidParticle()->HasCollisionConstraintFlag(Flag);
		}

		return false;
	}


	// @todo(ccaulfield): should be available on all types?
	bool Disabled() const
	{
		if (MHandle->CastToRigidParticle())
		{
			return MHandle->CastToRigidParticle()->Disabled();
		}

		return false;
	}

	const FVec3& PreV() const
	{
		if (MHandle->CastToRigidParticle())
		{
			return MHandle->CastToRigidParticle()->PreV();
		}

		return ZeroVector;
	}

	const FVec3& PreW() const
	{
		if (MHandle->CastToRigidParticle())
		{
			return MHandle->CastToRigidParticle()->PreW();
		}
		return ZeroVector;
	}

	int32 SolverBodyIndex() const
	{
		if (MHandle->CastToRigidParticle())
		{
			return MHandle->CastToRigidParticle()->SolverBodyIndex();
		}
		return INDEX_NONE;
	}

	void SetSolverBodyIndex(const int32 InSolverBodyIndex)
	{
		if (MHandle->CastToRigidParticle())
		{
			return MHandle->CastToRigidParticle()->SetSolverBodyIndex(InSolverBodyIndex);
		}
	}

	FVec3& P()
	{
		if (IsDynamic())
		{
			return MHandle->CastToRigidParticle()->P();
		}

		return X();
	}

	const FVec3& P() const
	{
		if (IsDynamic())
		{
			return MHandle->CastToRigidParticle()->P();
		}

		return X();
	}

	FRotation3& Q()
	{
		if (IsDynamic())
		{
			return MHandle->CastToRigidParticle()->Q();
		}

		return R();
	}

	const FRotation3& Q() const
	{
		if (IsDynamic())
		{
			return MHandle->CastToRigidParticle()->Q();
		}

		return R();
	}

	const FVec3& VSmooth() const
	{
		if (MHandle->CastToRigidParticle())
		{
			return MHandle->CastToRigidParticle()->VSmooth();
		}

		return V();
	}

	const FVec3& WSmooth() const
	{
		if (MHandle->CastToRigidParticle())
		{
			return MHandle->CastToRigidParticle()->WSmooth();
		}

		return W();
	}

	const FVec3& Acceleration() const
	{ 
		if (IsDynamic())
		{
			return MHandle->CastToRigidParticle()->Acceleration();
		}

		return ZeroVector;
	}
	const FVec3& AngularAcceleration() const
	{ 
		if (IsDynamic())
		{
			return MHandle->CastToRigidParticle()->AngularAcceleration();
		}

		return ZeroVector;
	}

	const EObjectStateType ObjectState()  const
	{
		return MHandle->ObjectState();
	}

	FParticleID ParticleID() const
	{
		return MHandle->ParticleID();
	}

	FUniqueIdx UniqueIdx() const
	{
		return MHandle->UniqueIdx();
	}

	bool HasBounds() const
	{
		return MHandle->HasBounds();
	}

	const FAABB3& LocalBounds() const
	{
		return MHandle->LocalBounds();
	}

	//Named this way for templated code (GT/PT particles)
	bool HasBoundingBox() const
	{
		return MHandle->HasBounds();
	}

	//Named this way for templated code (GT/PT particles)
	const FAABB3& BoundingBox() const
	{
		return MHandle->WorldSpaceInflatedBounds();
	}

	const FAABB3& WorldSpaceInflatedBounds() const
<<<<<<< HEAD
	{ 
		return MHandle->WorldSpaceInflatedBounds();
	}

	void UpdateWorldSpaceState(const FRigidTransform3& WorldTransform, const FVec3& BoundsExpansion)
	{
		MHandle->UpdateWorldSpaceState(WorldTransform, BoundsExpansion);
	}

	const TVec3<FRealSingle> I() const
=======
>>>>>>> d731a049
	{ 
		return MHandle->WorldSpaceInflatedBounds();
	}

	void UpdateWorldSpaceState(const FRigidTransform3& WorldTransform, const FVec3& BoundsExpansion)
	{
		MHandle->UpdateWorldSpaceState(WorldTransform, BoundsExpansion);
	}

	const TVec3<FRealSingle> I() const
	{ 
		if (auto RigidHandle = MHandle->CastToRigidParticle())
		{
			if (IsDynamic())
			{
				return RigidHandle->I();
			}
		}

		return TVec3<FRealSingle>(0);
	}

	const TVec3<FRealSingle> InvI() const
	{ 
		if (auto RigidHandle = MHandle->CastToRigidParticle())
		{
			if (IsDynamic())
			{
				return MHandle->CastToRigidParticle()->InvI();
			}
		}

		return TVec3<FRealSingle>(0);
	}

	FReal M() const
	{
		if (auto RigidHandle = MHandle->CastToRigidParticle())
		{
			if (IsDynamic())
			{
				return MHandle->CastToRigidParticle()->M();
			}
		}

		return (FReal)0;
	}

	FReal InvM() const
	{
		if (auto RigidHandle = MHandle->CastToRigidParticle())
		{
			if (IsDynamic())
			{
				return MHandle->CastToRigidParticle()->InvM();
			}
		}

		return (FReal)0;
	}

	FVec3 CenterOfMass() const
	{
		if (auto RigidHandle = MHandle->CastToRigidParticle())
		{
			return RigidHandle->CenterOfMass();
		}

		return FVec3(0);
	}

	FRotation3 RotationOfMass() const
	{
		if (auto RigidHandle = MHandle->CastToRigidParticle())
		{
			return RigidHandle->RotationOfMass();
		}

		return FRotation3::FromIdentity();
	}

	TVec3<FRealSingle> InvIConditioning() const
	{ 
		if (auto RigidHandle = MHandle->CastToRigidParticle())
		{
			return RigidHandle->InvIConditioning();
		}

		return TVec3<FRealSingle>(1);
	}

	void SetInvIConditioning(const TVec3<FRealSingle>& InInvIConditioning)
	{ 
		if (auto RigidHandle = MHandle->CastToRigidParticle())
		{
			RigidHandle->SetInvIConditioning(InInvIConditioning);
		}
	}

	TVec3<FRealSingle> ConditionedInvI() const
	{ 
		if (auto RigidHandle = MHandle->CastToRigidParticle())
		{
			return RigidHandle->ConditionedInvI();
		}

		return TVec3<FRealSingle>(0);
	}

	TVec3<FRealSingle> ConditionedI() const
	{ 
		if (auto RigidHandle = MHandle->CastToRigidParticle())
		{
			return RigidHandle->ConditionedI();
		}

		return TVec3<FRealSingle>(0);
	}

	bool InertiaConditioningEnabled() const
	{
		if (auto RigidHandle = MHandle->CastToRigidParticle())
		{
			return RigidHandle->InertiaConditioningEnabled();
		}
		return false;
	}

	bool InertiaConditioningDirty() const
	{
		if (auto RigidHandle = MHandle->CastToRigidParticle())
		{
			return RigidHandle->InertiaConditioningDirty();
		}
		return false;
	}

	void SetInertiaConditioningDirty()
	{
		if (auto RigidHandle = MHandle->CastToRigidParticle())
		{
			RigidHandle->SetInertiaConditioningDirty();
		}
	}

	void ClearInertiaConditioningDirty()
	{
		if (auto RigidHandle = MHandle->CastToRigidParticle())
		{
			RigidHandle->ClearInertiaConditioningDirty();
		}
	}

	FReal LinearEtherDrag() const
	{
		if (auto RigidHandle = MHandle->CastToRigidParticle())
		{
			return RigidHandle->LinearEtherDrag();
		}
		return FReal(0);
	}

	FReal AngularEtherDrag() const
	{
		if (auto RigidHandle = MHandle->CastToRigidParticle())
		{
			return RigidHandle->AngularEtherDrag();
		}
		return FReal(0);
	}


#if CHAOS_DEBUG_NAME
	const TSharedPtr<FString, ESPMode::ThreadSafe>& DebugName() const
	{
		return MHandle->DebugName();
	}
#endif

	/** Get the island index from the particle handle */
	FORCEINLINE int32 IslandIndex() const
	{
		if (auto RigidHandle = MHandle->CastToRigidParticle())
		{
			if (IsDynamic())
			{
				return RigidHandle->IslandIndex();
			}
		}
		return INDEX_NONE;
	}

	/** Set the island index onto the particle handle 
	 * @param IslandIndex Island Index to be set onto the particle 
	 */
	FORCEINLINE void SetIslandIndex( const int32 IslandIndex) 
<<<<<<< HEAD
	{
		if (auto RigidHandle = MHandle->CastToRigidParticle())
		{
			if (IsDynamic())
			{
				RigidHandle->IslandIndex() = IslandIndex;
			}
		}
	}

	bool ToBeRemovedOnFracture() const 
=======
>>>>>>> d731a049
	{
		if (auto RigidHandle = MHandle->CastToRigidParticle())
		{
			if (IsDynamic())
			{
				RigidHandle->IslandIndex() = IslandIndex;
			}
		}
	}

	FORCEINLINE int32 ConstraintGraphIndex() const
	{
		return MHandle->ConstraintGraphIndex();
	}

	FORCEINLINE void SetConstraintGraphIndex(const int32 InGraphIndex)
	{
		MHandle->SetConstraintGraphIndex(InGraphIndex);
	}

	FORCEINLINE bool IsInConstraintGraph() const
	{
		return MHandle->IsInConstraintGraph();
	}

	const FShapesArray& ShapesArray() const { return MHandle->ShapesArray(); }

	static constexpr EParticleType StaticType()
	{
		return EParticleType::Unknown;
	}

private:
	FGeometryParticleHandle* MHandle;

	static const FVec3 ZeroVector;
	static const FRotation3 IdentityRotation;
	static const FMatrix33 ZeroMatrix;
	static const TUniquePtr<FBVHParticles> NullBVHParticles;
	static const FKinematicTarget EmptyKinematicTarget;
};

template <typename T, int d>
using TGenericParticleHandleHandleImp UE_DEPRECATED(4.27, "Deprecated. this class is to be deleted, use FGenericParticleHandleImp instead") = FGenericParticleHandleImp;

/**
 * A wrapper around any type of particle handle to provide a consistent (read-only) API for all particle types.
 * This can make code simpler because you can write code that is type-agnostic, but it
 * has a cost. Where possible it is better to write code that is specific to the type(s)
 * of particles being operated on. FGenericParticleHandle has pointer semantics, so you can use one wherever
 * you have a particle handle pointer;

 */
class CHAOS_API FGenericParticleHandle
{
public:
	FGenericParticleHandle() : Imp(nullptr) {}
	FGenericParticleHandle(FGeometryParticleHandle* InHandle) : Imp(InHandle) {}

	FGenericParticleHandleImp* operator->() const { return const_cast<FGenericParticleHandleImp*>(&Imp); }
	FGenericParticleHandleImp* Get() const { return const_cast<FGenericParticleHandleImp*>(&Imp); }

	bool IsValid() const { return Imp.Handle() != nullptr; }

	friend uint32 GetTypeHash(const FGenericParticleHandle& H)
	{
		return GetTypeHash(H->ParticleID());
	}

	friend bool operator==(const FGenericParticleHandle& L, const FGenericParticleHandle& R)
	{
		return L->ParticleID() == R->ParticleID();
	}

	friend bool operator!=(const FGenericParticleHandle& L, const FGenericParticleHandle& R)
	{
		return !(L->ParticleID() == R->ParticleID());
	}

	friend bool operator<(const FGenericParticleHandle& L, const FGenericParticleHandle& R)
	{
		return L->ParticleID() < R->ParticleID();
	}

private:
	FGenericParticleHandleImp Imp;
};

template <typename T, int d>
using TGenericParticleHandle UE_DEPRECATED(4.27, "Deprecated. this class is to be deleted, use FGenericParticleHandle instead") = FGenericParticleHandle;

class CHAOS_API FConstGenericParticleHandle
{
public:
	FConstGenericParticleHandle() : Imp(nullptr) {}
	FConstGenericParticleHandle(const FGeometryParticleHandle* InHandle) : Imp(const_cast<FGeometryParticleHandle*>(InHandle)) {}
	FConstGenericParticleHandle(const FGenericParticleHandle InHandle) : Imp(InHandle->Handle()) {}

	const FGenericParticleHandleImp* operator->() const { return &Imp; }
	const FGenericParticleHandleImp* Get() const { return &Imp; }

	bool IsValid() const { return Imp.Handle() != nullptr; }

	friend uint32 GetTypeHash(const FConstGenericParticleHandle& H)
	{
		return GetTypeHash(H->ParticleID());
	}

	friend bool operator==(const FConstGenericParticleHandle& L, const FConstGenericParticleHandle& R)
	{
		return L->ParticleID() == R->ParticleID();
	}

	friend bool operator<(const FConstGenericParticleHandle& L, const FConstGenericParticleHandle& R)
	{
		return L->ParticleID() < R->ParticleID();
	}

private:
	FGenericParticleHandleImp Imp;
};

template <typename T, int d>
using TConstGenericParticleHandle UE_DEPRECATED(4.27, "Deprecated. this class is to be deleted, use FConstGenericParticleHandle instead") = FConstGenericParticleHandle;

template <typename T, int d>
class TGeometryParticleHandles : public TArrayCollection
{
public:
	TGeometryParticleHandles()
	{
		AddArray(&Handles);
	}

	void AddHandles(int32 NumHandles)
	{
		AddElementsHelper(NumHandles);
	}

	void Reset()
	{
		ResizeHelper(0);
	}

	void DestroyHandleSwap(TGeometryParticleHandle<T,d>* Handle)
	{
		const int32 UnstableIdx = Handle->HandleIdx;

#if UE_DEBUG_DANGLING_HANDLES
		// This helps to detect dangling handles and associated memory corruptions
		// Leaking memory deliberately here, so only use this while debugging
		Handles[UnstableIdx]->~TGeometryParticleHandleImp();
		Handles[UnstableIdx].Release();
#endif

		RemoveAtSwapHelper(UnstableIdx);
		if (static_cast<uint32>(UnstableIdx) < Size())
		{
			Handles[UnstableIdx]->HandleIdx = UnstableIdx;
		}
	}

	void Serialize(FChaosArchive& Ar)
	{
		Ar << Handles;
		ResizeHelper(Handles.Num());
	}

	const TUniquePtr<TGeometryParticleHandle<T, d>>& Handle(int32 Idx) const { return Handles[Idx];}
	TUniquePtr<TGeometryParticleHandle<T, d>>& Handle(int32 Idx) { return Handles[Idx]; }
private:
	TArrayCollectionArray<TUniquePtr<TGeometryParticleHandleImp<T, d, true>>> Handles;
};

template <typename T, int d>
class TKinematicGeometryParticle;

template <typename T, int d>
class TPBDRigidParticle;


/**
 * Base class for transient classes used to communicate simulated particle state 
 * between game and physics threads, which is managed by proxies.
 *
 * Note the lack of virtual api.
 */
class FParticleData
{
public:
	FParticleData(EParticleType InType = EParticleType::Static)
		: Type(InType)
	{}

	void Reset() { Type = EParticleType::Static; }

	virtual ~FParticleData() = default;

	EParticleType Type;
};

template <typename T, int d>
class TGeometryParticle
{
public:
	typedef TGeometryParticleHandle<T, d> FHandle;

	static constexpr bool AlwaysSerializable = true;

protected:

	TGeometryParticle(const FGeometryParticleParameters& StaticParams = FGeometryParticleParameters())
	{
		Type = EParticleType::Static;
		Proxy = nullptr;
		MUserData = nullptr;
		GeometryParticleDefaultConstruct<T, d>(*this, StaticParams);
	}

public:
	static TUniquePtr<TGeometryParticle<T, d>> CreateParticle(const FGeometryParticleParameters& Params = FGeometryParticleParameters())
	{
		return TUniquePtr< TGeometryParticle<T, d>>(new TGeometryParticle<T, d>(Params));
	}

	virtual ~TGeometryParticle() {}	//only virtual for easier memory management. Should generally be a static API

	TGeometryParticle(const TGeometryParticle&) = delete;

	TGeometryParticle& operator=(const TGeometryParticle&) = delete;

	virtual void Serialize(FChaosArchive& Ar)
	{
		Ar << MXR;
		Ar << MNonFrequentData;
		Ar << MShapesArray;
		Ar << Type;
		//Ar << MDirtyFlags;

		Ar.UsingCustomVersion(FExternalPhysicsCustomObjectVersion::GUID);
		if (Ar.CustomVer(FExternalPhysicsCustomObjectVersion::GUID) < FExternalPhysicsCustomObjectVersion::SerializeShapeWorldSpaceBounds)
		{
			UpdateShapeBounds();
		}
	}

	virtual bool IsParticleValid() const
	{
		auto Geometry = MNonFrequentData.Read().Geometry();
		return Geometry && Geometry->IsValidGeometry();	//todo: if we want support for sample particles without geometry we need to adjust this
	}

	static TGeometryParticle<T, d>* SerializationFactory(FChaosArchive& Ar, TGeometryParticle<T, d>* Serializable);

	const TVector<T, d>& X() const { return MXR.Read().X(); }
	void SetX(const TVector<T, d>& InX, bool bInvalidate = true);

	FUniqueIdx UniqueIdx() const { return MNonFrequentData.Read().UniqueIdx(); }
	void SetUniqueIdx(const FUniqueIdx UniqueIdx, bool bInvalidate = true)
	{
		MNonFrequentData.Modify(bInvalidate,MDirtyFlags,Proxy,[UniqueIdx](auto& Data){ Data.SetUniqueIdx(UniqueIdx);});
	}

	const FParticleID& ParticleID() const { return MNonFrequentData.Read().ParticleID(); }
	void SetParticleID(const FParticleID& ParticleID, bool bInvalidate = true)
	{
		if (this->ParticleID() == ParticleID)
		{
			return;
		}

		MNonFrequentData.Modify(bInvalidate, MDirtyFlags, Proxy, [ParticleID](auto& Data) { Data.SetParticleID(ParticleID); });
	}

	const TRotation<T, d>& R() const { return MXR.Read().R(); }
	void SetR(const TRotation<T, d>& InR, bool bInvalidate = true);

	void SetXR(const FParticlePositionRotation& InXR, bool bInvalidate = true)
	{
		MXR.Write(InXR,bInvalidate,MDirtyFlags,Proxy);
	}
	
	//todo: geometry should not be owned by particle
	void SetGeometry(TUniquePtr<FImplicitObject>&& UniqueGeometry)
	{
		// Take ownership of the geometry, putting it into a shared ptr.
		// This is necessary because we cannot be sure whether the particle
		// will be destroyed on the game thread or physics thread first,
		// but geometry data is shared between them.
		FImplicitObject* RawGeometry = UniqueGeometry.Release();
		SetGeometry(TSharedPtr<FImplicitObject, ESPMode::ThreadSafe>(RawGeometry));
	}

	// TODO: Right now this method exists so we can do things like FPhysTestSerializer::CreateChaosData.
	//       We should replace this with a method for supporting SetGeometry(RawGeometry).
	void SetGeometry(TSharedPtr<FImplicitObject, ESPMode::ThreadSafe> SharedGeometry)
	{
		MNonFrequentData.Modify(true,MDirtyFlags,Proxy,[&SharedGeometry](auto& Data){ Data.SetGeometry(SharedGeometry);});
		UpdateShapesArray();
	}

	void SetGeometry(TSerializablePtr<FImplicitObject> RawGeometry)
	{
		// Ultimately this method should replace SetGeometry(SharedPtr).
		// We don't really want people making shared ptrs to geometry everywhere.
		check(false);
	}

	CHAOS_API void MergeGeometry(TArray<TUniquePtr<FImplicitObject>>&& Objects);

	CHAOS_API void RemoveShape(FPerShapeData* InShape, bool bWakeTouching);

	TSharedPtr<const FImplicitObject,ESPMode::ThreadSafe> SharedGeometryLowLevel() const { return MNonFrequentData.Read().SharedGeometryLowLevel(); }

	void* UserData() const { return MUserData; }
	void SetUserData(void* InUserData)
	{
		MUserData = InUserData;
	}

	void UpdateShapeBounds()
	{
		UpdateShapeBounds(FRigidTransform3(X(), R()));
	}

	void UpdateShapeBounds(const FRigidTransform3& Transform)
	{
		auto GeomShared = MNonFrequentData.Read().Geometry();
		if (GeomShared && GeomShared->HasBoundingBox())
		{
			for (auto& Shape : MShapesArray)
			{
				Shape->UpdateShapeBounds(Transform);
			}
		}
	}

	void SetShapeSimCollisionEnabled(int32 InShapeIndex, bool bInEnabled)
	{
		const bool bCurrent = MShapesArray[InShapeIndex]->GetSimEnabled();
		if(bCurrent != bInEnabled)
		{
			MShapesArray[InShapeIndex]->SetSimEnabled(bInEnabled);
		}
	}

	void SetShapeQueryCollisionEnabled(int32 InShapeIndex, bool bInEnabled)
	{
		const bool bCurrent = MShapesArray[InShapeIndex]->GetQueryEnabled();
		if(bCurrent != bInEnabled)
		{
			MShapesArray[InShapeIndex]->SetQueryEnabled(bInEnabled);
		}
	}

	void SetShapeCollisionTraceType(int32 InShapeIndex,EChaosCollisionTraceFlag TraceType)
	{
		const EChaosCollisionTraceFlag Current = MShapesArray[InShapeIndex]->GetCollisionTraceType();
		if(Current != TraceType)
		{
			MShapesArray[InShapeIndex]->SetCollisionTraceType(TraceType);
		}
	}

	void SetShapeSimData(int32 InShapeIndex,const FCollisionFilterData& SimData)
	{
		const FCollisionFilterData& Current = MShapesArray[InShapeIndex]->GetSimData();
		if(Current != SimData)
		{
			MShapesArray[InShapeIndex]->SetSimData(SimData);
		}
	}

#if CHAOS_DEBUG_NAME
	const TSharedPtr<FString, ESPMode::ThreadSafe>& DebugName() const { return MNonFrequentData.Read().DebugName(); }
	void SetDebugName(const TSharedPtr<FString, ESPMode::ThreadSafe>& InDebugName)
	{
		MNonFrequentData.Modify(true,MDirtyFlags,Proxy,[&InDebugName](auto& Data){ Data.SetDebugName(InDebugName);});
	}
#endif

	//Note: this must be called after setting geometry. This API seems bad. Should probably be part of setting geometry
	void SetShapesArray(FShapesArray&& InShapesArray)
	{
		ensure(InShapesArray.Num() == MShapesArray.Num());
		MShapesArray = MoveTemp(InShapesArray);
	}

	void MergeShapesArray(FShapesArray&& OtherShapesArray)
	{
		int Idx = MShapesArray.Num() - OtherShapesArray.Num();
		for (TUniquePtr<FPerShapeData>& Shape : OtherShapesArray)
		{
			ensure(Idx < MShapesArray.Num());
			MShapesArray[Idx++] = MoveTemp(Shape);
		}
	}

	void SetIgnoreAnalyticCollisionsImp(FImplicitObject* Implicit, bool bIgnoreAnalyticCollisions);
	CHAOS_API void SetIgnoreAnalyticCollisions(bool bIgnoreAnalyticCollisions);

	TSerializablePtr<FImplicitObject> Geometry() const { return MakeSerializable(MNonFrequentData.Read().Geometry()); }

	const FShapesArray& ShapesArray() const { return MShapesArray; }

	EObjectStateType ObjectState() const;

	EParticleType ObjectType() const
	{
		return Type;
	}


	const TKinematicGeometryParticle<T, d>* CastToKinematicParticle() const;
	TKinematicGeometryParticle<T, d>* CastToKinematicParticle();

	const TPBDRigidParticle<T, d>* CastToRigidParticle() const;
	TPBDRigidParticle<T, d>* CastToRigidParticle();

	FSpatialAccelerationIdx SpatialIdx() const { return MNonFrequentData.Read().SpatialIdx(); }
	void SetSpatialIdx(FSpatialAccelerationIdx Idx)
	{
		MNonFrequentData.Modify(true,MDirtyFlags,Proxy,[Idx](auto& Data){ Data.SetSpatialIdx(Idx);});
	}

	void SetResimType(EResimType ResimType)
	{
		MNonFrequentData.Modify(true, MDirtyFlags, Proxy, [ResimType](auto& Data) { Data.SetResimType(ResimType); });
	}

	EResimType ResimType() const
	{
		return MNonFrequentData.Read().ResimType();
	}

	void SetEnabledDuringResim(bool bEnabledDuringResim)
	{
		MNonFrequentData.Modify(true, MDirtyFlags, Proxy, [bEnabledDuringResim](auto& Data) { Data.SetEnabledDuringResim(bEnabledDuringResim); });
	}

	bool EnabledDuringResim() const
	{
		return MNonFrequentData.Read().EnabledDuringResim();
	}


	void SetNonFrequentData(const FParticleNonFrequentData& InData)
	{
		MNonFrequentData.Write(InData,true,MDirtyFlags,Proxy);
	}

	bool IsDirty() const
	{
		return MDirtyFlags.IsDirty();
	}

	bool IsClean() const
	{
		return MDirtyFlags.IsClean();
	}

	bool IsDirty(const EChaosPropertyFlags CheckBits) const
	{
		return MDirtyFlags.IsDirty(CheckBits);
	}

	const FDirtyChaosPropertyFlags& DirtyFlags() const
	{
		return MDirtyFlags;
	}

	void ClearDirtyFlags()
	{
		MDirtyFlags.Clear();
	}
	
	TGeometryParticleHandle<T, d>* Handle() const
	{
		if (Proxy)
		{
			return static_cast<TGeometryParticleHandle<T, d>*>(Proxy->GetHandleUnsafe());
		}

		return nullptr;
	}


	void SyncRemoteData(FDirtyPropertiesManager& Manager, int32 DataIdx, FDirtyChaosProperties& RemoteData, const TArray<int32>& ShapeDataIndices, FShapeDirtyData* ShapesRemoteData) const
	{
		RemoteData.SetParticleBufferType(Type);
		RemoteData.SetFlags(MDirtyFlags);
		SyncRemoteDataImp(Manager, DataIdx, RemoteData);

		for(const int32 ShapeDataIdx : ShapeDataIndices)
		{
			FShapeDirtyData& ShapeRemoteData = ShapesRemoteData[ShapeDataIdx];
			const int32 ShapeIdx = ShapeRemoteData.GetShapeIdx();
			MShapesArray[ShapeIdx]->SyncRemoteData(Manager, ShapeDataIdx, ShapeRemoteData);
		}
	}


	class IPhysicsProxyBase* GetProxy() const
	{
		return Proxy;
	}

	void SetProxy(IPhysicsProxyBase* InProxy)
	{
		Proxy = InProxy;
		if(Proxy)
		{
			if(MDirtyFlags.IsDirty())
			{
				if(FPhysicsSolverBase* PhysicsSolverBase = Proxy->GetSolver<FPhysicsSolverBase>())
				{
					PhysicsSolverBase->AddDirtyProxy(Proxy);
				}
			}
		}

		for(auto& Shape : MShapesArray)
		{
			Shape->SetProxy(Proxy);
		}
	}

protected:

	// Pointer to any data that the solver wants to associate with this particle
	// TODO: It's important to eventually hide this!
	// Right now it's exposed to lubricate the creation of the whole proxy system.
	class IPhysicsProxyBase* Proxy;

	template <typename Lambda>
	void ModifyGeometry(const Lambda& Func)
	{
		ensure(IsInGameThread());
		FPhysicsSolverBase* Solver = Proxy ? Proxy->GetSolverBase() : nullptr;
		MNonFrequentData.Modify(true, MDirtyFlags, Proxy, [this, Solver, &Func](auto& Data)
		{
			FImplicitObject* GeomToModify = nullptr;
			bool bNewGeom = false;
			if(Data.Geometry())
			{
				if (Solver == nullptr)
				{
					//not registered yet so we can still modify geometry
					GeomToModify = Data.AccessGeometryDangerous();
				}
				else
				{
					//already registered and used by physics thread, so need to duplicate
					GeomToModify = Data.Geometry()->Duplicate();
					bNewGeom = true;
				}

				Func(*GeomToModify);
				
				if(bNewGeom)
				{
					//must set geometry after because shapes are rebuilt and we want them to know about anything Func did
					Data.SetGeometry(TSharedPtr<FImplicitObject, ESPMode::ThreadSafe>(GeomToModify));
				}
				
				UpdateShapesArray();
			}
		});
	}
private:

	TChaosProperty<FParticlePositionRotation, EChaosProperty::XR> MXR;
	TChaosProperty<FParticleNonFrequentData,EChaosProperty::NonFrequentData> MNonFrequentData;
	void* MUserData;

	FShapesArray MShapesArray;

public:
	// Ryan: FGeometryCollectionPhysicsProxy needs access to GeometrySharedLowLevel(), 
	// as it needs access for the same reason as ParticleData.  For some reason
	// the friend declaration isn't working.  Exposing this function until this 
	// can be straightened out.
	//friend class FGeometryCollectionPhysicsProxy;
	// This is only for use by ParticleData. This should be called only in one place,
	// when the geometry is being copied from GT to PT.
	const TSharedPtr<const FImplicitObject, ESPMode::ThreadSafe>& GeometrySharedLowLevel() const
	{
		return MNonFrequentData.Read().SharedGeometryLowLevel();
	}
private:

protected:

	EParticleType Type;
	FDirtyChaosPropertyFlags MDirtyFlags;

	void MarkDirty(const EChaosPropertyFlags DirtyBits, bool bInvalidate = true);

	void UpdateShapesArray()
	{
		UpdateShapesArrayFromGeometry(MShapesArray, MakeSerializable(MNonFrequentData.Read().Geometry()), FRigidTransform3(X(), R()), Proxy);
	}

	virtual void SyncRemoteDataImp(FDirtyPropertiesManager& Manager, int32 DataIdx, const FDirtyChaosProperties& RemoteData) const
	{
		MXR.SyncRemote(Manager, DataIdx, RemoteData);
		MNonFrequentData.SyncRemote(Manager, DataIdx, RemoteData);
	}
};

template <typename T, int d>
FChaosArchive& operator<<(FChaosArchive& Ar, TGeometryParticle<T, d>& Particle)
{
	Particle.Serialize(Ar);
	return Ar;
}

template <typename T, int d>
class TKinematicGeometryParticle : public TGeometryParticle<T, d>
{
public:
	typedef TKinematicGeometryParticleHandle<T, d> FHandle;

	using TGeometryParticle<T, d>::Type;
	using TGeometryParticle<T, d>::CastToRigidParticle;
	using Base = TGeometryParticle<T,d>;
	using Base::MDirtyFlags;

protected:
	using Base::Proxy;

	friend TGeometryParticle<T,d>* TGeometryParticle<T, d>::SerializationFactory(FChaosArchive& Ar, TGeometryParticle<T, d>* Serializable);
	TKinematicGeometryParticle(const FKinematicGeometryParticleParameters& KinematicParams = FKinematicGeometryParticleParameters())
		: TGeometryParticle<T, d>(KinematicParams)
	{
		Type = EParticleType::Kinematic;
		KinematicGeometryParticleDefaultConstruct<T, d>(*this, KinematicParams);
	}
public:
	static TUniquePtr<TKinematicGeometryParticle<T, d>> CreateParticle(const FKinematicGeometryParticleParameters& Params = FKinematicGeometryParticleParameters())
	{
		return TUniquePtr< TKinematicGeometryParticle<T, d>>(new TKinematicGeometryParticle<T, d>(Params));
	}

	virtual void Serialize(FChaosArchive& Ar) override
	{
		TGeometryParticle<T, d>::Serialize(Ar);
		Ar << MVelocities;
		//Ar << MKinematicTarget; // TODO
	}

	const TVector<T, d>& V() const { return MVelocities.Read().V(); }
	void SetV(const TVector<T, d>& InV, bool bInvalidate = true);

	const TVector<T, d>& W() const { return MVelocities.Read().W(); }
	void SetW(const TVector<T, d>& InW, bool bInvalidate = true);

	const FKinematicTarget KinematicTarget() const {
		return MKinematicTarget.Read();
	}

	void SetKinematicTarget(const FKinematicTarget& KinematicTarget, bool bInvalidate = true)
	{
		MKinematicTarget.Write(KinematicTarget, bInvalidate, MDirtyFlags, Proxy);
	}

	bool IsKinematicTargetDirty() const
	{
		return MKinematicTarget.IsDirty(MDirtyFlags);
	}

	void ClearKinematicTarget()
	{
		MKinematicTarget.Clear(MDirtyFlags, Proxy);
	}

	void SetVelocities(const FParticleVelocities& InVelocities,bool bInvalidate = true)
	{
		MVelocities.Write(InVelocities,bInvalidate,MDirtyFlags,Proxy);
	}

	EObjectStateType ObjectState() const;

	static TKinematicGeometryParticle<T, d>* Cast(TGeometryParticle<T, d>* Particle)
	{
		return Particle ? Particle->CastToKinematicParticle() : nullptr;
	}

	static const TKinematicGeometryParticle<T, d>* Cast(const TGeometryParticle<T, d>* Particle)
	{
		return Particle ? Particle->CastToKinematicParticle() : nullptr;
	}


private:
	TChaosProperty<FParticleVelocities, EChaosProperty::Velocities> MVelocities;
	TChaosProperty<FKinematicTarget, EChaosProperty::KinematicTarget> MKinematicTarget;

protected:
	virtual void SyncRemoteDataImp(FDirtyPropertiesManager& Manager, int32 DataIdx, const FDirtyChaosProperties& RemoteData) const
	{
		Base::SyncRemoteDataImp(Manager, DataIdx, RemoteData);
		MVelocities.SyncRemote(Manager, DataIdx, RemoteData);
		MKinematicTarget.SyncRemote(Manager, DataIdx, RemoteData);
	}
};

template <typename T, int d>
class TPBDRigidParticle : public TKinematicGeometryParticle<T, d>
{
public:
	typedef TPBDRigidParticleHandle<T, d> FHandle;

	using TGeometryParticle<T, d>::Type;
	using Base = TKinematicGeometryParticle<T,d>;

	using Base::MDirtyFlags;

protected:
	using Base::Proxy;
	friend TGeometryParticle<T, d>* TGeometryParticle<T, d>::SerializationFactory(FChaosArchive& Ar, TGeometryParticle<T, d>* Serializable);
	TPBDRigidParticle<T, d>(const FPBDRigidParticleParameters& DynamicParams = FPBDRigidParticleParameters())
		: TKinematicGeometryParticle<T, d>(DynamicParams), MWakeEvent(EWakeEventEntry::None)
	{
		Type = EParticleType::Rigid;
		MIsland = INDEX_NONE;
		PBDRigidParticleDefaultConstruct<T, d>(*this, DynamicParams);
		ClearForces();
		ClearTorques();
		SetObjectState(DynamicParams.bStartSleeping ? EObjectStateType::Sleeping : EObjectStateType::Dynamic);
		ClearEvents();
		SetInitialized(false);
	}
public:

	static TUniquePtr<TPBDRigidParticle<T, d>> CreateParticle(const FPBDRigidParticleParameters& DynamicParams = FPBDRigidParticleParameters())
	{
		return TUniquePtr< TPBDRigidParticle<T, d>>(new TPBDRigidParticle<T, d>(DynamicParams));
	}

	void Serialize(FChaosArchive& Ar) override
	{
		TKinematicGeometryParticle<T, d>::Serialize(Ar);
		Ar << MDynamics;

		Ar << MIsland;

		// remove on fracture is deprecated and has been removed, so to avoid versioning let's just use a local variable instead
		bool MToBeRemovedOnFracture_deprecated = false;
		Ar << MToBeRemovedOnFracture_deprecated;
	}

	//const TUniquePtr<TBVHParticles<T, d>>& CollisionParticles() const { return MCollisionParticles; }

	int32 CollisionGroup() const { return MMiscData.Read().CollisionGroup(); }
	void SetCollisionGroup(const int32 InCollisionGroup)
	{
		MMiscData.Modify(true,MDirtyFlags,Proxy,[InCollisionGroup](auto& Data){ Data.SetCollisionGroup(InCollisionGroup);});
	}

	/*
	bool Disabled() const { return MMiscData.Read().bDisabled; }
	void SetDisabled(const bool InDisabled)
	{
		MMiscData.Modify(true,MDirtyFlags,Proxy,[InDisabled](auto& Data){ Data.bDisabled = InDisabled;});
	}*/

	bool GravityEnabled() const { return MMiscData.Read().GravityEnabled(); }
	void SetGravityEnabled(const bool bInEnabled)
	{
		MMiscData.Modify(true, MDirtyFlags, Proxy, [bInEnabled](auto& Data) { Data.SetGravityEnabled(bInEnabled); });
	}
	
	bool OneWayInteraction() const { return MMiscData.Read().OneWayInteraction(); }
	void SetOneWayInteraction(const bool bInEnabled)
	{
		MMiscData.Modify(true, MDirtyFlags, Proxy, [bInEnabled](auto& Data) { Data.SetOneWayInteraction(bInEnabled); });
	}

	// Enable a single flag
	void AddCollisionConstraintFlag(const ECollisionConstraintFlags Flag)
	{ 
		MMiscData.Modify(true, MDirtyFlags, Proxy, [Flag](auto& Data) { Data.AddCollisionConstraintFlag(Flag); });
	}
	// Disable a single flag
	void RemoveCollisionConstraintFlag(const ECollisionConstraintFlags Flag)
	{ 
		MMiscData.Modify(true, MDirtyFlags, Proxy, [Flag](auto& Data) { Data.RemoveCollisionConstraintFlag(Flag); });
	}
	// A mask of all the active flags
	uint32 CollisionConstraintFlags() const { return MMiscData.Read().CollisionConstraintFlags(); }
	// Replace all flags
	void SetCollisionConstraintFlags(const uint32 Flags)
	{ 
		MMiscData.Modify(true, MDirtyFlags, Proxy, [Flags](auto& Data) { Data.SetCollisionConstraintFlags(Flags); });
	}

	bool CCDEnabled() const { return MMiscData.Read().CCDEnabled(); }
	void SetCCDEnabled(bool bInEnabled)
	{
		MMiscData.Modify(true, MDirtyFlags, Proxy, [bInEnabled](auto& Data) { Data.SetCCDEnabled(bInEnabled); });
	}

	bool InertiaConditioningEnabled() const { return MMiscData.Read().InertiaConditioningEnabled(); }
	void SetInertiaConditioningEnabled(bool bInEnabled)
	{
		MMiscData.Modify(true, MDirtyFlags, Proxy, [bInEnabled](auto& Data) { Data.SetInertiaConditioningEnabled(bInEnabled); });
	}

	bool Disabled() const { return MMiscData.Read().Disabled(); }

	void SetDisabled(bool bInDisabled)
	{
		MMiscData.Modify(true, MDirtyFlags, Proxy, [bInDisabled](auto& Data) {Data.SetDisabled(bInDisabled); });
	}

	//todo: remove this
	bool IsInitialized() const { return MInitialized; }
	void SetInitialized(const bool InInitialized)
	{
		this->MInitialized = InInitialized;
	}

	const TVector<T, d>& Acceleration() const { return MDynamics.Read().Acceleration(); }
	void SetAcceleration(const FVec3& Acceleration, bool bInvalidate = true)
	{ 
		MDynamics.Modify(bInvalidate, MDirtyFlags, Proxy, [&Acceleration](auto& Data) { Data.SetAcceleration(Acceleration); });
	}

	void AddForce(const TVector<T, d>& InF, bool bInvalidate = true)
	{
		FReal InvMass = InvM();
		MDynamics.Modify(bInvalidate,MDirtyFlags,Proxy,[&InF, InvMass](auto& Data){ Data.SetAcceleration(InF * InvMass + Data.Acceleration());});
	}

	void ClearForces(bool bInvalidate = true)
	{
		MDynamics.Modify(bInvalidate, MDirtyFlags, Proxy, [](auto& Data) { Data.SetAcceleration(FVec3(0)); });
	}

	void ApplyDynamicsWeight(const FReal DynamicsWeight)
	{
		if (MDynamics.IsDirty(MDirtyFlags))
		{
			MDynamics.Modify(false, MDirtyFlags, Proxy, [DynamicsWeight](auto& Data)
			{
				Data.SetAcceleration(Data.Acceleration() * DynamicsWeight);
				Data.SetAngularAcceleration(Data.AngularAcceleration() * DynamicsWeight);
			});
		}
	}

	const TVector<T, d>& AngularAcceleration() const { return MDynamics.Read().AngularAcceleration(); }
	void SetAngularAcceleration(const TVector<T, d>& InTorque, bool bInvalidate = true)
	{
		MDynamics.Modify(bInvalidate, MDirtyFlags, Proxy, [&InTorque](auto& Data) { Data.SetAngularAcceleration(InTorque);});
	}
	CHAOS_API void AddTorque(const TVector<T, d>& InTorque, bool bInvalidate=true);

	void ClearTorques(bool bInvalidate = true)
	{
		MDynamics.Modify(bInvalidate, MDirtyFlags, Proxy, [](auto& Data) { Data.SetAngularAcceleration(FVec3(0)); });
	}

	const TVector<T, d>& LinearImpulseVelocity() const { return MDynamics.Read().LinearImpulseVelocity(); }
	void SetLinearImpulseVelocity(const TVector<T, d>& InLinearImpulseVelocity, bool bInvalidate = true)
	{
		MDynamics.Modify(bInvalidate,MDirtyFlags,Proxy,[&InLinearImpulseVelocity](auto& Data){ Data.SetLinearImpulseVelocity(InLinearImpulseVelocity);});
	}

	const TVector<T, d>& AngularImpulseVelocity() const { return MDynamics.Read().AngularImpulseVelocity(); }
	void SetAngularImpulseVelocity(const TVector<T, d>& InAngularImpulseVelocity, bool bInvalidate = true)
	{
		MDynamics.Modify(bInvalidate,MDirtyFlags,Proxy,[&InAngularImpulseVelocity](auto& Data){ Data.SetAngularImpulseVelocity(InAngularImpulseVelocity);});
	}

	void SetDynamics(const FParticleDynamics& InDynamics,bool bInvalidate = true)
	{
		MDynamics.Write(InDynamics,bInvalidate,MDirtyFlags,Proxy);
	}

	void ResetSmoothedVelocities()
	{
		// Physics thread only. API required for FGeometryParticleStateBase::SyncToParticle
	}

	const TVec3<FRealSingle>& I() const { return MMassProps.Read().I(); }
	void SetI(const TVec3<FRealSingle>& InI)
	{
		MMassProps.Modify(true,MDirtyFlags,Proxy,[&InI](auto& Data){ Data.SetI(InI);});
	}

	const TVec3<FRealSingle>& InvI() const { return MMassProps.Read().InvI(); }
	void SetInvI(const TVec3<FRealSingle>& InInvI)
	{
		MMassProps.Modify(true,MDirtyFlags,Proxy,[&InInvI](auto& Data){ Data.SetInvI(InInvI);});
	}

	T M() const { return MMassProps.Read().M(); }
	void SetM(const T& InM)
	{
		MMassProps.Modify(true,MDirtyFlags,Proxy,[InM](auto& Data){ Data.SetM(InM);});
	}

	T InvM() const { return MMassProps.Read().InvM(); }
	void SetInvM(const T& InInvM)
	{
		MMassProps.Modify(true,MDirtyFlags,Proxy,[InInvM](auto& Data){ Data.SetInvM(InInvM);});
	}
	
	const TVector<T,d>& CenterOfMass() const { return MMassProps.Read().CenterOfMass(); }
	void SetCenterOfMass(const TVector<T,d>& InCenterOfMass,bool bInvalidate = true)
	{
		MMassProps.Modify(bInvalidate,MDirtyFlags,Proxy,[&InCenterOfMass](auto& Data){ Data.SetCenterOfMass(InCenterOfMass);});
	}

	const TRotation<T,d>& RotationOfMass() const { return MMassProps.Read().RotationOfMass(); }
	void SetRotationOfMass(const TRotation<T,d>& InRotationOfMass,bool bInvalidate = true)
	{
		MMassProps.Modify(bInvalidate,MDirtyFlags,Proxy,[&InRotationOfMass](auto& Data){ Data.SetRotationOfMass(InRotationOfMass);});
	}

	void SetMassProps(const FParticleMassProps& InProps)
	{
		MMassProps.Write(InProps,true,MDirtyFlags,Proxy);
	}

	void SetDynamicMisc(const FParticleDynamicMisc& DynamicMisc)
	{
		MMiscData.Write(DynamicMisc,true,MDirtyFlags,Proxy);
	}

	T LinearEtherDrag() const { return MMiscData.Read().LinearEtherDrag(); }
	void SetLinearEtherDrag(const T& InLinearEtherDrag)
	{
		MMiscData.Modify(true,MDirtyFlags,Proxy,[&InLinearEtherDrag](auto& Data){ Data.SetLinearEtherDrag(InLinearEtherDrag);});
	}

	T AngularEtherDrag() const { return MMiscData.Read().AngularEtherDrag(); }
	void SetAngularEtherDrag(const T& InAngularEtherDrag)
	{
		MMiscData.Modify(true,MDirtyFlags,Proxy,[&InAngularEtherDrag](auto& Data){ Data.SetAngularEtherDrag(InAngularEtherDrag);});
	}

	T MaxLinearSpeedSq() const { return MMiscData.Read().MaxLinearSpeedSq(); }
	void SetMaxLinearSpeedSq(const T& InLinearSpeed)
	{
		MMiscData.Modify(true,MDirtyFlags,Proxy,[&InLinearSpeed](auto& Data){ Data.SetMaxLinearSpeedSq(InLinearSpeed);});
	}

	T MaxAngularSpeedSq() const { return MMiscData.Read().MaxAngularSpeedSq(); }
	void SetMaxAngularSpeedSq(const T& InAngularSpeed)
	{
		MMiscData.Modify(true,MDirtyFlags,Proxy,[&InAngularSpeed](auto& Data){ Data.SetMaxAngularSpeedSq(InAngularSpeed);});
	}

	int32 Island() const { return MIsland; }
	// TODO(stett): Make the setter private. It is public right now to provide access to proxies.
	void SetIsland(const int32 InIsland)
	{
		this->MIsland = InIsland;
	}

	EObjectStateType ObjectState() const { return MMiscData.Read().ObjectState(); }
	void SetObjectState(const EObjectStateType InState, bool bAllowEvents=false, bool bInvalidate=true)
	{
		if (bAllowEvents)
		{
			const auto PreState = ObjectState();
			if(PreState == EObjectStateType::Dynamic && InState == EObjectStateType::Sleeping)
			{
				MWakeEvent = EWakeEventEntry::Sleep;
			}
			else if(PreState == EObjectStateType::Sleeping && InState == EObjectStateType::Dynamic)
			{
				MWakeEvent = EWakeEventEntry::Awake;
			}
		}

		if (InState == EObjectStateType::Sleeping)
		{
			// When an object is forced into a sleep state, the velocities must be zeroed and buffered,
			// in case the velocity is queried during sleep, or in case the object is woken up again.
			this->SetV(FVec3(0.f), bInvalidate);
			this->SetW(FVec3(0.f), bInvalidate);

			// Dynamic particle properties must be marked clean in order not to actually apply forces which
			// have been buffered. If another force is added after the object is put to sleep, the old forces
			// will remain and the new ones will accumulate and re-dirty the dynamic properties which will
			// wake the body.
			MDirtyFlags.MarkClean(ChaosPropertyToFlag(EChaosProperty::Dynamics));
		}

		MMiscData.Modify(bInvalidate,MDirtyFlags,Proxy,[&InState](auto& Data){ Data.SetObjectState(InState);});

	}

	void SetSleepType(ESleepType SleepType, bool bAllowEvents=false, bool bInvalidate=true)
	{
		MMiscData.Modify(true,MDirtyFlags,Proxy,[SleepType](auto& Data){ Data.SetSleepType(SleepType);});

		if (SleepType == ESleepType::NeverSleep && ObjectState() == EObjectStateType::Sleeping)
		{
			SetObjectState(EObjectStateType::Dynamic, bAllowEvents, bInvalidate);
		}
	}

	ESleepType SleepType() const
	{
		return MMiscData.Read().SleepType();
	}

	void ClearEvents() { MWakeEvent = EWakeEventEntry::None; }
	EWakeEventEntry GetWakeEvent() { return MWakeEvent; }

	static TPBDRigidParticle<T, d>* Cast(TGeometryParticle<T, d>* Particle)
	{
		return Particle ? Particle->CastToRigidParticle() : nullptr;
	}

	static const TPBDRigidParticle<T, d>* Cast(const TGeometryParticle<T, d>* Particle)
	{
		return Particle ? Particle->CastToRigidParticle() : nullptr;
	}

private:
	TChaosProperty<FParticleMassProps,EChaosProperty::MassProps> MMassProps;
	TChaosProperty<FParticleDynamics, EChaosProperty::Dynamics> MDynamics;
	TChaosProperty<FParticleDynamicMisc,EChaosProperty::DynamicMisc> MMiscData;

	int32 MIsland;
	bool MInitialized;
	EWakeEventEntry MWakeEvent;

protected:
	virtual void SyncRemoteDataImp(FDirtyPropertiesManager& Manager, int32 DataIdx, const FDirtyChaosProperties& RemoteData) const
	{
		Base::SyncRemoteDataImp(Manager,DataIdx,RemoteData);
		MMassProps.SyncRemote(Manager,DataIdx,RemoteData);
		MDynamics.SyncRemote(Manager,DataIdx,RemoteData);
		MMiscData.SyncRemote(Manager,DataIdx,RemoteData);
	}
};

class FPBDGeometryCollectionParticle : public TPBDRigidParticle<FReal, 3>
{
public:
	typedef TPBDGeometryCollectionParticleHandle<FReal, 3> FHandle;

	using FGeometryParticle::Type;
public:
	FPBDGeometryCollectionParticle(const FPBDRigidParticleParameters& DynamicParams = FPBDRigidParticleParameters())
		: FPBDRigidParticle(DynamicParams)
	{
		Type = EParticleType::GeometryCollection;
	}

	static TUniquePtr<FPBDGeometryCollectionParticle> CreateParticle(const FPBDRigidParticleParameters& DynamicParams = FPBDRigidParticleParameters())
	{
		return TUniquePtr<FPBDGeometryCollectionParticle>(new FPBDGeometryCollectionParticle(DynamicParams));
	}
};

// holding on the deprecation for now as inter dependencies require the use of TPBDGeometryCollectionParticle<> 
template <typename T, int d>
using TPBDGeometryCollectionParticle /* UE_DEPRECATED(4.27, "Deprecated. this class is to be deleted, use FPBDGeometryCollectionParticle instead") */ = FPBDGeometryCollectionParticle;

template <typename T, int d>
const TKinematicGeometryParticle<T, d>* TGeometryParticle<T, d>::CastToKinematicParticle() const
{
	if (Type >= EParticleType::Kinematic)
	{
		return static_cast<const TKinematicGeometryParticle<T, d>*>(this);
	}

	return nullptr;
}

template <typename T, int d>
TKinematicGeometryParticle<T, d>* TGeometryParticle<T, d>::CastToKinematicParticle()
{
	if (Type >= EParticleType::Kinematic)
	{
		return static_cast<TKinematicGeometryParticle<T, d>*>(this);
	}

	return nullptr;
}

template <typename T, int d>
TPBDRigidParticle<T, d>* TGeometryParticle<T, d>::CastToRigidParticle() 
{
	if (Type >= EParticleType::Rigid)
	{
		return static_cast<TPBDRigidParticle<T, d>*>(this);
	}

	return nullptr;
}


template <typename T, int d>
const TPBDRigidParticle<T, d>* TGeometryParticle<T, d>::CastToRigidParticle()  const
{
	if (Type >= EParticleType::Rigid)
	{
		return static_cast<const TPBDRigidParticle<T, d>*>(this);
	}

	return nullptr;
}

template <typename T, int d>
void TGeometryParticle<T, d>::SetX(const TVector<T, d>& InX, bool bInvalidate)
{
	MXR.Modify(bInvalidate, MDirtyFlags, Proxy, [&InX](auto& Data) { Data.SetX(InX); });
}

template <typename T, int d>
void TGeometryParticle<T, d>::SetR(const TRotation<T, d>& InR, bool bInvalidate)
{
	MXR.Modify(bInvalidate, MDirtyFlags, Proxy, [&InR](auto& Data) { Data.SetR(InR); });
}

template <typename T, int d>
EObjectStateType TGeometryParticle<T, d>::ObjectState() const
{
	const TKinematicGeometryParticle<T, d>* Kin = CastToKinematicParticle();
	return Kin ? Kin->ObjectState() : EObjectStateType::Static;
}

template <typename T, int d>
EObjectStateType TKinematicGeometryParticle<T, d>::ObjectState() const
{
	const TPBDRigidParticle<T, d>* Dyn = CastToRigidParticle();
	return Dyn ? Dyn->ObjectState() : EObjectStateType::Kinematic;
}

template <typename T, int d>
void TKinematicGeometryParticle<T, d>::SetV(const TVector<T, d>& InV, bool bInvalidate)
{
	MVelocities.Modify(bInvalidate, MDirtyFlags, Proxy, [&InV](auto& Data) { Data.SetV(InV); });
}

template <typename T, int d>
void TKinematicGeometryParticle<T, d>::SetW(const TVector<T, d>& InW, bool bInvalidate)
{
	MVelocities.Modify(bInvalidate, MDirtyFlags, Proxy, [&InW](auto& Data) { Data.SetW(InW); });
}

template <typename T, int d>
TGeometryParticle<T, d>* TGeometryParticle<T, d>::SerializationFactory(FChaosArchive& Ar, TGeometryParticle<T, d>* Serializable)
{
	int8 ObjectType = Ar.IsLoading() ? 0 : (int8)Serializable->Type;
	Ar << ObjectType;
	switch ((EParticleType)ObjectType)
	{
	case EParticleType::Static: if (Ar.IsLoading()) { return new TGeometryParticle<T, d>(); } break;
	case EParticleType::Kinematic: if (Ar.IsLoading()) { return new TKinematicGeometryParticle<T, d>(); } break;
	case EParticleType::Rigid: if (Ar.IsLoading()) { return new TPBDRigidParticle<T, d>(); } break;
	case EParticleType::GeometryCollection: if (Ar.IsLoading()) { return new TPBDGeometryCollectionParticle<T, d>(); } break;
	default:
		check(false);
	}
	return nullptr;
}

template <>
CHAOS_API void Chaos::TGeometryParticle<FReal, 3>::MarkDirty(const EChaosPropertyFlags DirtyBits, bool bInvalidate);

FORCEINLINE_DEBUGGABLE FAccelerationStructureHandle::FAccelerationStructureHandle(FGeometryParticleHandle* InHandle)
	: ExternalGeometryParticle(InHandle->GTGeometryParticle())
	, GeometryParticleHandle(InHandle)
	, CachedUniqueIdx(InHandle->UniqueIdx())
	, bCanPrePreFilter(false)
{
	ensure(CachedUniqueIdx.IsValid());
	if (InHandle)
	{
		UpdatePrePreFilter(*InHandle);
	}
}

FORCEINLINE_DEBUGGABLE FAccelerationStructureHandle::FAccelerationStructureHandle(FGeometryParticle* InGeometryParticle)
	: ExternalGeometryParticle(InGeometryParticle)
	, GeometryParticleHandle(InGeometryParticle ? InGeometryParticle->Handle() : nullptr)
	, CachedUniqueIdx(InGeometryParticle ? InGeometryParticle->UniqueIdx() : FUniqueIdx())
	, bCanPrePreFilter(false)
{
	if (InGeometryParticle)
	{
		ensure(CachedUniqueIdx.IsValid());
		ensure(IsInGameThread());
		UpdatePrePreFilter(*InGeometryParticle);
	}
}

template <bool bPersistent>
FORCEINLINE_DEBUGGABLE FAccelerationStructureHandle::FAccelerationStructureHandle(TGeometryParticleHandleImp<FReal, 3, bPersistent>& InHandle)
	: ExternalGeometryParticle(InHandle.GTGeometryParticle())
	, GeometryParticleHandle(InHandle.Handle())
	, CachedUniqueIdx(InHandle.UniqueIdx())
	, bCanPrePreFilter(false)
{
	ensure(CachedUniqueIdx.IsValid());
	UpdatePrePreFilter(InHandle);
}

template <typename TParticle>
/* static */ void FAccelerationStructureHandle::ComputeParticleQueryFilterDataFromShapes(const TParticle& Particle, FCollisionFilterData& OutQueryFilterData)
{
	const auto& Shapes = Particle.ShapesArray();
	for (const auto& Shape : Shapes)
	{
		const FCollisionFilterData& ShapeQueryData = Shape->GetQueryData();
		OutQueryFilterData.Word0 |= ShapeQueryData.Word0;
		OutQueryFilterData.Word1 |= ShapeQueryData.Word1;
		OutQueryFilterData.Word2 |= ShapeQueryData.Word2;
		OutQueryFilterData.Word3 |= ShapeQueryData.Word3;
	}
}

template <typename TParticle>
/* static */ void FAccelerationStructureHandle::ComputeParticleSimFilterDataFromShapes(const TParticle& Particle, FCollisionFilterData& OutSimFilterData)
{
	const auto& Shapes = Particle.ShapesArray();
	for (const auto& Shape : Shapes)
	{
		const FCollisionFilterData& ShapeSimData = Shape->GetSimData();
		OutSimFilterData.Word0 |= ShapeSimData.Word0;
		OutSimFilterData.Word1 |= ShapeSimData.Word1;
		OutSimFilterData.Word2 |= ShapeSimData.Word2;
		OutSimFilterData.Word3 |= ShapeSimData.Word3;
	}
}

template <typename TParticle>
FORCEINLINE_DEBUGGABLE void FAccelerationStructureHandle::UpdatePrePreFilter(const TParticle& Particle)
{
	ComputeParticleQueryFilterDataFromShapes(Particle, UnionQueryFilterData);
	ComputeParticleSimFilterDataFromShapes(Particle, UnionSimFilterData);
	bCanPrePreFilter = true;
}


FORCEINLINE_DEBUGGABLE void FAccelerationStructureHandle::Serialize(FChaosArchive& Ar)
{
	Ar << AsAlwaysSerializable(ExternalGeometryParticle);
	Ar << AsAlwaysSerializable(GeometryParticleHandle);

	Ar.UsingCustomVersion(FExternalPhysicsCustomObjectVersion::GUID);
	if (Ar.CustomVer(FExternalPhysicsCustomObjectVersion::GUID) >= FExternalPhysicsCustomObjectVersion::SerializeHashResult && Ar.CustomVer(FExternalPhysicsCustomObjectVersion::GUID) < FExternalPhysicsCustomObjectVersion::UniquePayloadIdx)
	{
		uint32 DummyHash;
		Ar << DummyHash;
	}
	
	if(GeometryParticleHandle)
	{
		CachedUniqueIdx = GeometryParticleHandle->UniqueIdx();
	}
	else if(ExternalGeometryParticle)
	{
		CachedUniqueIdx = ExternalGeometryParticle->UniqueIdx();
	}
	
	if (GeometryParticleHandle && ExternalGeometryParticle)
	{
		ensure(GeometryParticleHandle->UniqueIdx() == ExternalGeometryParticle->UniqueIdx());
	}
	
	ensure(!GeometryParticleHandle || CachedUniqueIdx.IsValid());
	ensure(!ExternalGeometryParticle || CachedUniqueIdx.IsValid());
}

FORCEINLINE_DEBUGGABLE FChaosArchive& operator<<(FChaosArchive& Ar, FAccelerationStructureHandle& AccelerationHandle)
{
	AccelerationHandle.Serialize(Ar);
	return Ar;
}

#if CHAOS_DEBUG_DRAW
FORCEINLINE_DEBUGGABLE void FAccelerationStructureHandle::DebugDraw(const bool bExternal, const bool bHit) const
{
	if (ExternalGeometryParticle && bExternal)
	{
		DebugDraw::DrawParticleShapes(FRigidTransform3(), ExternalGeometryParticle, bHit ? FColor::Red : FColor::Green);
	}

	if (GeometryParticleHandle && !bExternal)
	{
		DebugDraw::DrawParticleShapes(FRigidTransform3(), GeometryParticleHandle, bHit ? FColor(200, 100, 100) : FColor(100, 200, 100));
	}
}
#endif

inline void SetObjectStateHelper(IPhysicsProxyBase& Proxy, FPBDRigidParticle& Rigid, EObjectStateType InState, bool bAllowEvents = false, bool bInvalidate = true)
{
	Rigid.SetObjectState(InState, bAllowEvents, bInvalidate);
}

CHAOS_API void SetObjectStateHelper(IPhysicsProxyBase& Proxy, FPBDRigidParticleHandle& Rigid, EObjectStateType InState, bool bAllowEvents = false, bool bInvalidate = true);

} // namespace Chaos
<|MERGE_RESOLUTION|>--- conflicted
+++ resolved
@@ -713,8 +713,6 @@
 		return GeometryParticles->ParticleCollisions(ParticleIdx);
 	}
 
-<<<<<<< HEAD
-=======
 	int32 ConstraintGraphIndex() const
 	{ 
 		return GeometryParticles->ConstraintGraphIndex(ParticleIdx);
@@ -730,7 +728,6 @@
 		return ConstraintGraphIndex() != INDEX_NONE;
 	}
 
->>>>>>> d731a049
 protected:
 
 	friend TGeometryParticleHandles<T, d>;
@@ -870,11 +867,6 @@
 		SetAngularAcceleration(TVector<T, d>(0));
 		SetObjectStateLowLevel(Params.bStartSleeping ? EObjectStateType::Sleeping : EObjectStateType::Dynamic);
 		SetIslandIndex(INDEX_NONE);
-<<<<<<< HEAD
-		SetConstraintGraphIndex(INDEX_NONE);
-		SetToBeRemovedOnFracture(false);
-=======
->>>>>>> d731a049
 		SetSleepType(ESleepType::MaterialSleep);
 		SetInvIConditioning(TVec3<FRealSingle>(1));
 	}
@@ -960,7 +952,6 @@
 	const TVector<T, d>& AngularAcceleration() const { return PBDRigidParticles->AngularAcceleration(ParticleIdx); }
 	TVector<T, d>& AngularAcceleration() { return PBDRigidParticles->AngularAcceleration(ParticleIdx); }
 	void SetAngularAcceleration(const TVector<T, d>& InAngularAcceleration) { PBDRigidParticles->AngularAcceleration(ParticleIdx) = InAngularAcceleration; }
-<<<<<<< HEAD
 
 	CHAOS_API void AddTorque(const TVector<T, d>& InTorque, bool bInvalidate = true);
 	CHAOS_API void SetTorque(const TVector<T, d>& InTorque, bool bInvalidate = true);
@@ -968,19 +959,6 @@
 	const TVector<T, d>& LinearImpulseVelocity() const { return PBDRigidParticles->LinearImpulseVelocity(ParticleIdx); }
 	TVector<T, d>& LinearImpulseVelocity() { return PBDRigidParticles->LinearImpulseVelocity(ParticleIdx); }
 	void SetLinearImpulseVelocity(const TVector<T, d>& InLinearImpulseVelocity, bool bInvalidate = false) { PBDRigidParticles->LinearImpulseVelocity(ParticleIdx) = InLinearImpulseVelocity; }
-
-	const TVector<T, d>& AngularImpulseVelocity() const { return PBDRigidParticles->AngularImpulseVelocity(ParticleIdx); }
-	TVector<T, d>& AngularImpulseVelocity() { return PBDRigidParticles->AngularImpulseVelocity(ParticleIdx); }
-	void SetAngularImpulseVelocity(const TVector<T, d>& InAngularImpulseVelocity, bool bInvalidate = false) { PBDRigidParticles->AngularImpulseVelocity(ParticleIdx) = InAngularImpulseVelocity; }
-=======
-
-	CHAOS_API void AddTorque(const TVector<T, d>& InTorque, bool bInvalidate = true);
-	CHAOS_API void SetTorque(const TVector<T, d>& InTorque, bool bInvalidate = true);
-
-	const TVector<T, d>& LinearImpulseVelocity() const { return PBDRigidParticles->LinearImpulseVelocity(ParticleIdx); }
-	TVector<T, d>& LinearImpulseVelocity() { return PBDRigidParticles->LinearImpulseVelocity(ParticleIdx); }
-	void SetLinearImpulseVelocity(const TVector<T, d>& InLinearImpulseVelocity, bool bInvalidate = false) { PBDRigidParticles->LinearImpulseVelocity(ParticleIdx) = InLinearImpulseVelocity; }
->>>>>>> d731a049
 
 	const TVector<T, d>& AngularImpulseVelocity() const { return PBDRigidParticles->AngularImpulseVelocity(ParticleIdx); }
 	TVector<T, d>& AngularImpulseVelocity() { return PBDRigidParticles->AngularImpulseVelocity(ParticleIdx); }
@@ -1014,18 +992,12 @@
 		SetWSmooth(W());
 	}
 
-<<<<<<< HEAD
-=======
 	// Get the raw inertia. @see ConditionedInvI()
->>>>>>> d731a049
 	const TVec3<FRealSingle>& I() const { return PBDRigidParticles->I(ParticleIdx); }
 	TVec3<FRealSingle>& I() { return PBDRigidParticles->I(ParticleIdx); }
 	void SetI(const TVec3<FRealSingle>& InI) { PBDRigidParticles->I(ParticleIdx) = InI; }
 
-<<<<<<< HEAD
-=======
 	// Get the raw inverse inertia. @see ConditionedInvI()
->>>>>>> d731a049
 	const TVec3<FRealSingle>& InvI() const { return PBDRigidParticles->InvI(ParticleIdx); }
 	TVec3<FRealSingle>& InvI() { return PBDRigidParticles->InvI(ParticleIdx); }
 	void SetInvI(const TVec3<FRealSingle>& InInvI) { PBDRigidParticles->InvI(ParticleIdx) = InInvI; }
@@ -1073,17 +1045,6 @@
 	int32& IslandIndex() { return PBDRigidParticles->IslandIndex(ParticleIdx); }
 	void SetIslandIndex(const int32 InIslandIndex) { PBDRigidParticles->IslandIndex(ParticleIdx) = InIslandIndex; }
 	
-<<<<<<< HEAD
-	int32 ConstraintGraphIndex() const { return PBDRigidParticles->ConstraintGraphIndex(ParticleIdx); }
-	int32& ConstraintGraphIndex() { return PBDRigidParticles->ConstraintGraphIndex(ParticleIdx); }
-	void SetConstraintGraphIndex(const int32 InGraphIndex) { PBDRigidParticles->ConstraintGraphIndex(ParticleIdx) = InGraphIndex; }
-
-	bool ToBeRemovedOnFracture() const { return PBDRigidParticles->ToBeRemovedOnFracture(ParticleIdx); }
-	bool& ToBeRemovedOnFracture() { return PBDRigidParticles->ToBeRemovedOnFracture(ParticleIdx); }
-	void SetToBeRemovedOnFracture(const bool bToBeRemovedOnFracture) { PBDRigidParticles->ToBeRemovedOnFracture(ParticleIdx) = bToBeRemovedOnFracture; }
-
-=======
->>>>>>> d731a049
 	EObjectStateType ObjectState() const { return PBDRigidParticles->ObjectState(ParticleIdx); }
 	EObjectStateType PreObjectState() const { return PBDRigidParticles->PreObjectState(ParticleIdx); }
 
@@ -1430,8 +1391,6 @@
 	const FGeometryParticleHandle* Handle() const { return MHandle; }
 	FGeometryParticleHandle* Handle() { return MHandle; }
 	int32 GetHandleIdx() const { return MHandle->GetHandleIdx(); }
-<<<<<<< HEAD
-=======
 
 	void SetTransform(const FVec3& Pos, const FRotation3& Rot)
 	{
@@ -1443,7 +1402,6 @@
 			Dynamic->Q() = Rot;
 		}
 	}
->>>>>>> d731a049
 
 	// Static Particles
 	FVec3& X() { return MHandle->X(); }
@@ -1516,11 +1474,7 @@
 
 	bool HasCollisionConstraintFlag(const ECollisionConstraintFlags Flag)  const
 	{
-<<<<<<< HEAD
-		if (MHandle->CastToRigidParticle() && (MHandle->ObjectState() == EObjectStateType::Dynamic || MHandle->ObjectState() == EObjectStateType::Sleeping))
-=======
 		if (MHandle->CastToRigidParticle())
->>>>>>> d731a049
 		{
 			return MHandle->CastToRigidParticle()->HasCollisionConstraintFlag(Flag);
 		}
@@ -1693,19 +1647,6 @@
 	}
 
 	const FAABB3& WorldSpaceInflatedBounds() const
-<<<<<<< HEAD
-	{ 
-		return MHandle->WorldSpaceInflatedBounds();
-	}
-
-	void UpdateWorldSpaceState(const FRigidTransform3& WorldTransform, const FVec3& BoundsExpansion)
-	{
-		MHandle->UpdateWorldSpaceState(WorldTransform, BoundsExpansion);
-	}
-
-	const TVec3<FRealSingle> I() const
-=======
->>>>>>> d731a049
 	{ 
 		return MHandle->WorldSpaceInflatedBounds();
 	}
@@ -1902,20 +1843,6 @@
 	 * @param IslandIndex Island Index to be set onto the particle 
 	 */
 	FORCEINLINE void SetIslandIndex( const int32 IslandIndex) 
-<<<<<<< HEAD
-	{
-		if (auto RigidHandle = MHandle->CastToRigidParticle())
-		{
-			if (IsDynamic())
-			{
-				RigidHandle->IslandIndex() = IslandIndex;
-			}
-		}
-	}
-
-	bool ToBeRemovedOnFracture() const 
-=======
->>>>>>> d731a049
 	{
 		if (auto RigidHandle = MHandle->CastToRigidParticle())
 		{
