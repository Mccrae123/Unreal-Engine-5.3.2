// Copyright Epic Games, Inc. All Rights Reserved.
#pragma once

#include "Chaos/PBDAxialSpringConstraintsBase.h"
#include "ChaosStats.h"

DECLARE_CYCLE_STAT(TEXT("Chaos XPBD Axial Spring Constraint"), STAT_XPBD_AxialSpring, STATGROUP_Chaos);

namespace Chaos::Softs
{

// Stiffness is in N/CM^2, so it needs to be adjusted from the PBD stiffness ranging between [0,1]
static const double XPBDAxialSpringMaxCompliance = 1e-7;  // Max stiffness: 1e+11 N/M^2 = 1e+7 N/CM^2 -> Max compliance: 1e-7 CM^2/N

<<<<<<< HEAD
class FXPBDAxialSpringConstraints : public FParticleRule, public FPBDAxialSpringConstraintsBase
{
	typedef FPBDAxialSpringConstraintsBase Base;
	using Base::MBarys;
	using Base::MConstraints;
	using Base::MDists;
	using Base::MStiffness;

public:
	FXPBDAxialSpringConstraints(const FDynamicParticles& InParticles, TArray<TVector<int32, 3>>&& Constraints, const FReal Stiffness = (FReal)1.)
	    : FPBDAxialSpringConstraintsBase(InParticles, MoveTemp(Constraints), Stiffness)
	{ MLambdas.Init(0.f, MConstraints.Num()); }

	virtual ~FXPBDAxialSpringConstraints() {}

	void Init() const { for (FReal& Lambda : MLambdas) { Lambda = (FReal)0.; } }

	virtual void Apply(FPBDParticles& InParticles, const FReal Dt) const override //-V762
=======
class FXPBDAxialSpringConstraints final : public FPBDAxialSpringConstraintsBase
{
	typedef FPBDAxialSpringConstraintsBase Base;
	using Base::Barys;
	using Base::Constraints;
	using Base::Dists;
	using Base::Stiffness;

public:
	FXPBDAxialSpringConstraints(
		const FSolverParticles& Particles,
		int32 ParticleOffset,
		int32 ParticleCount,
		const TArray<TVec3<int32>>& InConstraints,
		const TConstArrayView<FRealSingle>& StiffnessMultipliers,
		const FSolverVec2& InStiffness,
		bool bTrimKinematicConstraints)
		: Base(Particles, ParticleOffset, ParticleCount, InConstraints, StiffnessMultipliers, InStiffness, bTrimKinematicConstraints)
	{
		Lambdas.Init(0.f, Constraints.Num());
	}

	virtual ~FXPBDAxialSpringConstraints() override {}

	void Init() const { for (FSolverReal& Lambda : Lambdas) { Lambda = (FSolverReal)0.; } }

	void Apply(FSolverParticles& Particles, const FSolverReal Dt) const
>>>>>>> 6bbb88c8
	{
		SCOPE_CYCLE_COUNTER(STAT_XPBD_AxialSpring);
		if (!Stiffness.HasWeightMap())
		{
<<<<<<< HEAD
			const TVector<int32, 3>& constraint = MConstraints[i];
			const int32 i1 = constraint[0];
			const int32 i2 = constraint[1];
			const int32 i3 = constraint[2];
			const FVec3 Delta = GetDelta(InParticles, Dt, i);
			const FReal Multiplier = (FReal)2. / (FMath::Max(MBarys[i], (FReal)1. - MBarys[i]) + (FReal)1.);
			if (InParticles.InvM(i1) > 0)
=======
			const FSolverReal ExpStiffnessValue = (FSolverReal)Stiffness;
			for (int32 ConstraintIndex = 0; ConstraintIndex < Constraints.Num(); ++ConstraintIndex)
>>>>>>> 6bbb88c8
			{
				const TVector<int32, 3>& constraint = Constraints[ConstraintIndex];
				const int32 i1 = constraint[0];
				const int32 i2 = constraint[1];
				const int32 i3 = constraint[2];
				const FSolverVec3 Delta = GetDelta(Particles, Dt, ConstraintIndex, ExpStiffnessValue);
				const FSolverReal Multiplier = (FSolverReal)2. / (FMath::Max(Barys[ConstraintIndex], (FSolverReal)1. - Barys[ConstraintIndex]) + (FSolverReal)1.);
				if (Particles.InvM(i1) > 0)
				{
					Particles.P(i1) -= Multiplier * Particles.InvM(i1) * Delta;
				}
				if (Particles.InvM(i2))
				{
					Particles.P(i2) += Multiplier * Particles.InvM(i2) * Barys[ConstraintIndex] * Delta;
				}
				if (Particles.InvM(i3))
				{
					Particles.P(i3) += Multiplier * Particles.InvM(i3) * ((FSolverReal)1. - Barys[ConstraintIndex]) * Delta;
				}
			}
		}
		else
		{
			for (int32 ConstraintIndex = 0; ConstraintIndex < Constraints.Num(); ++ConstraintIndex)
			{
				const FSolverReal ExpStiffnessValue = Stiffness[ConstraintIndex];
				const TVector<int32, 3>& constraint = Constraints[ConstraintIndex];
				const int32 i1 = constraint[0];
				const int32 i2 = constraint[1];
				const int32 i3 = constraint[2];
				const FSolverVec3 Delta = GetDelta(Particles, Dt, ConstraintIndex, ExpStiffnessValue);
				const FSolverReal Multiplier = (FSolverReal)2. / (FMath::Max(Barys[ConstraintIndex], (FSolverReal)1. - Barys[ConstraintIndex]) + (FSolverReal)1.);
				if (Particles.InvM(i1) > 0)
				{
					Particles.P(i1) -= Multiplier * Particles.InvM(i1) * Delta;
				}
				if (Particles.InvM(i2))
				{
					Particles.P(i2) += Multiplier * Particles.InvM(i2) * Barys[ConstraintIndex] * Delta;
				}
				if (Particles.InvM(i3))
				{
					Particles.P(i3) += Multiplier * Particles.InvM(i3) * ((FSolverReal)1. - Barys[ConstraintIndex]) * Delta;
				}
			}
		}
	}

private:
<<<<<<< HEAD
	inline FVec3 GetDelta(const FPBDParticles& InParticles, const FReal Dt, const int32 InConstraintIndex) const
=======
	FSolverVec3 GetDelta(const FSolverParticles& Particles, const FSolverReal Dt, const int32 InConstraintIndex, const FSolverReal ExpStiffnessValue) const
>>>>>>> 6bbb88c8
	{
		const TVector<int32, 3>& Constraint = Constraints[InConstraintIndex];
		const int32 i1 = Constraint[0];
		const int32 i2 = Constraint[1];
		const int32 i3 = Constraint[2];

<<<<<<< HEAD
		const FReal Bary = MBarys[InConstraintIndex];
		const FReal PInvMass = InParticles.InvM(i3) * ((FReal)1. - Bary) + InParticles.InvM(i2) * Bary;
		if (InParticles.InvM(i1) == (FReal)0. && PInvMass == (FReal)0.)
		{
			return FVec3((FReal)0.);
		}
		const FReal CombinedInvMass = PInvMass + InParticles.InvM(i1);
		ensure(CombinedInvMass > (FReal)SMALL_NUMBER);

		const FVec3& P1 = InParticles.P(i1);
		const FVec3& P2 = InParticles.P(i2);
		const FVec3& P3 = InParticles.P(i3);
		const FVec3 P = (P2 - P3) * Bary + P3;

		const FVec3 Difference = P1 - P;
		const FReal Distance = Difference.Size();
		if (UNLIKELY(Distance <= SMALL_NUMBER))
		{
			return FVec3((FReal)0.);
		}
		const FVec3 Direction = Difference / Distance;
		const FReal Offset = (Distance - MDists[InConstraintIndex]);

		FReal& Lambda = MLambdas[InConstraintIndex];
		const FReal Alpha = (FReal)XPBDAxialSpringMaxCompliance / (MStiffness * Dt * Dt);

		const FReal DLambda = (Offset - Alpha * Lambda) / (CombinedInvMass + Alpha);
		const FVec3 Delta = DLambda * Direction;
=======
		const FSolverReal Bary = Barys[InConstraintIndex];
		const FSolverReal PInvMass = Particles.InvM(i3) * ((FSolverReal)1. - Bary) + Particles.InvM(i2) * Bary;
		if (Particles.InvM(i1) == (FSolverReal)0. && PInvMass == (FSolverReal)0.)
		{
			return FSolverVec3((FSolverReal)0.);
		}
		const FSolverReal CombinedInvMass = PInvMass + Particles.InvM(i1);
		ensure(CombinedInvMass > (FSolverReal)SMALL_NUMBER);

		const FSolverVec3& P1 = Particles.P(i1);
		const FSolverVec3& P2 = Particles.P(i2);
		const FSolverVec3& P3 = Particles.P(i3);
		const FSolverVec3 P = (P2 - P3) * Bary + P3;

		const FSolverVec3 Difference = P1 - P;
		const FSolverReal Distance = Difference.Size();
		if (UNLIKELY(Distance <= SMALL_NUMBER))
		{
			return FSolverVec3((FSolverReal)0.);
		}
		const FSolverVec3 Direction = Difference / Distance;
		const FSolverReal Offset = (Distance - Dists[InConstraintIndex]);

		FSolverReal& Lambda = Lambdas[InConstraintIndex];
		const FSolverReal Alpha = (FSolverReal)XPBDAxialSpringMaxCompliance / (ExpStiffnessValue * Dt * Dt);

		const FSolverReal DLambda = (Offset - Alpha * Lambda) / (CombinedInvMass + Alpha);
		const FSolverVec3 Delta = DLambda * Direction;
>>>>>>> 6bbb88c8
		Lambda += DLambda;

		return Delta;
	}

private:
<<<<<<< HEAD
	mutable TArray<FReal> MLambdas;
};

template<class T, int d>
using TXPBDAxialSpringConstraints UE_DEPRECATED(4.27, "Deprecated. this class is to be deleted, use FXPBDAxialSpringConstraints instead") = FXPBDAxialSpringConstraints;
}
=======
	mutable TArray<FSolverReal> Lambdas;
};

}  // End namespace Chaos::Softs
>>>>>>> 6bbb88c8
<|MERGE_RESOLUTION|>--- conflicted
+++ resolved
@@ -12,26 +12,6 @@
 // Stiffness is in N/CM^2, so it needs to be adjusted from the PBD stiffness ranging between [0,1]
 static const double XPBDAxialSpringMaxCompliance = 1e-7;  // Max stiffness: 1e+11 N/M^2 = 1e+7 N/CM^2 -> Max compliance: 1e-7 CM^2/N
 
-<<<<<<< HEAD
-class FXPBDAxialSpringConstraints : public FParticleRule, public FPBDAxialSpringConstraintsBase
-{
-	typedef FPBDAxialSpringConstraintsBase Base;
-	using Base::MBarys;
-	using Base::MConstraints;
-	using Base::MDists;
-	using Base::MStiffness;
-
-public:
-	FXPBDAxialSpringConstraints(const FDynamicParticles& InParticles, TArray<TVector<int32, 3>>&& Constraints, const FReal Stiffness = (FReal)1.)
-	    : FPBDAxialSpringConstraintsBase(InParticles, MoveTemp(Constraints), Stiffness)
-	{ MLambdas.Init(0.f, MConstraints.Num()); }
-
-	virtual ~FXPBDAxialSpringConstraints() {}
-
-	void Init() const { for (FReal& Lambda : MLambdas) { Lambda = (FReal)0.; } }
-
-	virtual void Apply(FPBDParticles& InParticles, const FReal Dt) const override //-V762
-=======
 class FXPBDAxialSpringConstraints final : public FPBDAxialSpringConstraintsBase
 {
 	typedef FPBDAxialSpringConstraintsBase Base;
@@ -59,23 +39,12 @@
 	void Init() const { for (FSolverReal& Lambda : Lambdas) { Lambda = (FSolverReal)0.; } }
 
 	void Apply(FSolverParticles& Particles, const FSolverReal Dt) const
->>>>>>> 6bbb88c8
 	{
 		SCOPE_CYCLE_COUNTER(STAT_XPBD_AxialSpring);
 		if (!Stiffness.HasWeightMap())
 		{
-<<<<<<< HEAD
-			const TVector<int32, 3>& constraint = MConstraints[i];
-			const int32 i1 = constraint[0];
-			const int32 i2 = constraint[1];
-			const int32 i3 = constraint[2];
-			const FVec3 Delta = GetDelta(InParticles, Dt, i);
-			const FReal Multiplier = (FReal)2. / (FMath::Max(MBarys[i], (FReal)1. - MBarys[i]) + (FReal)1.);
-			if (InParticles.InvM(i1) > 0)
-=======
 			const FSolverReal ExpStiffnessValue = (FSolverReal)Stiffness;
 			for (int32 ConstraintIndex = 0; ConstraintIndex < Constraints.Num(); ++ConstraintIndex)
->>>>>>> 6bbb88c8
 			{
 				const TVector<int32, 3>& constraint = Constraints[ConstraintIndex];
 				const int32 i1 = constraint[0];
@@ -125,47 +94,13 @@
 	}
 
 private:
-<<<<<<< HEAD
-	inline FVec3 GetDelta(const FPBDParticles& InParticles, const FReal Dt, const int32 InConstraintIndex) const
-=======
 	FSolverVec3 GetDelta(const FSolverParticles& Particles, const FSolverReal Dt, const int32 InConstraintIndex, const FSolverReal ExpStiffnessValue) const
->>>>>>> 6bbb88c8
 	{
 		const TVector<int32, 3>& Constraint = Constraints[InConstraintIndex];
 		const int32 i1 = Constraint[0];
 		const int32 i2 = Constraint[1];
 		const int32 i3 = Constraint[2];
 
-<<<<<<< HEAD
-		const FReal Bary = MBarys[InConstraintIndex];
-		const FReal PInvMass = InParticles.InvM(i3) * ((FReal)1. - Bary) + InParticles.InvM(i2) * Bary;
-		if (InParticles.InvM(i1) == (FReal)0. && PInvMass == (FReal)0.)
-		{
-			return FVec3((FReal)0.);
-		}
-		const FReal CombinedInvMass = PInvMass + InParticles.InvM(i1);
-		ensure(CombinedInvMass > (FReal)SMALL_NUMBER);
-
-		const FVec3& P1 = InParticles.P(i1);
-		const FVec3& P2 = InParticles.P(i2);
-		const FVec3& P3 = InParticles.P(i3);
-		const FVec3 P = (P2 - P3) * Bary + P3;
-
-		const FVec3 Difference = P1 - P;
-		const FReal Distance = Difference.Size();
-		if (UNLIKELY(Distance <= SMALL_NUMBER))
-		{
-			return FVec3((FReal)0.);
-		}
-		const FVec3 Direction = Difference / Distance;
-		const FReal Offset = (Distance - MDists[InConstraintIndex]);
-
-		FReal& Lambda = MLambdas[InConstraintIndex];
-		const FReal Alpha = (FReal)XPBDAxialSpringMaxCompliance / (MStiffness * Dt * Dt);
-
-		const FReal DLambda = (Offset - Alpha * Lambda) / (CombinedInvMass + Alpha);
-		const FVec3 Delta = DLambda * Direction;
-=======
 		const FSolverReal Bary = Barys[InConstraintIndex];
 		const FSolverReal PInvMass = Particles.InvM(i3) * ((FSolverReal)1. - Bary) + Particles.InvM(i2) * Bary;
 		if (Particles.InvM(i1) == (FSolverReal)0. && PInvMass == (FSolverReal)0.)
@@ -194,23 +129,13 @@
 
 		const FSolverReal DLambda = (Offset - Alpha * Lambda) / (CombinedInvMass + Alpha);
 		const FSolverVec3 Delta = DLambda * Direction;
->>>>>>> 6bbb88c8
 		Lambda += DLambda;
 
 		return Delta;
 	}
 
 private:
-<<<<<<< HEAD
-	mutable TArray<FReal> MLambdas;
-};
-
-template<class T, int d>
-using TXPBDAxialSpringConstraints UE_DEPRECATED(4.27, "Deprecated. this class is to be deleted, use FXPBDAxialSpringConstraints instead") = FXPBDAxialSpringConstraints;
-}
-=======
 	mutable TArray<FSolverReal> Lambdas;
 };
 
-}  // End namespace Chaos::Softs
->>>>>>> 6bbb88c8
+}  // End namespace Chaos::Softs