--- conflicted
+++ resolved
@@ -47,19 +47,11 @@
 	}
 
 	virtual ~FXPBDAxialSpringConstraints() override {}
-<<<<<<< HEAD
 
 	void SetProperties(const FSolverVec2& InStiffness) { Stiffness.SetWeightedValue(InStiffness, MaxStiffness); }
 
 	void ApplyProperties(const FSolverReal /*Dt*/, const int32 /*NumIterations*/) { Stiffness.ApplyXPBDValues(MaxStiffness); }
 
-=======
-
-	void SetProperties(const FSolverVec2& InStiffness) { Stiffness.SetWeightedValue(InStiffness, MaxStiffness); }
-
-	void ApplyProperties(const FSolverReal /*Dt*/, const int32 /*NumIterations*/) { Stiffness.ApplyXPBDValues(MaxStiffness); }
-
->>>>>>> 4af6daef
 	void Init() const { for (FSolverReal& Lambda : Lambdas) { Lambda = (FSolverReal)0.; } }
 
 	void Apply(FSolverParticles& Particles, const FSolverReal Dt) const
@@ -163,20 +155,13 @@
 	}
 
 protected:
-<<<<<<< HEAD
-=======
 	using Base::Constraints;
 	using Base::ParticleOffset;
 	using Base::ParticleCount;
->>>>>>> 4af6daef
 	using Base::Stiffness;
 
 private:
 	using Base::Barys;
-<<<<<<< HEAD
-	using Base::Constraints;
-=======
->>>>>>> 4af6daef
 	using Base::Dists;
 
 	mutable TArray<FSolverReal> Lambdas;
@@ -195,8 +180,6 @@
 		int32 ParticleOffset,
 		int32 ParticleCount,
 		const TArray<TVec3<int32>>& InConstraints,
-<<<<<<< HEAD
-=======
 		const TMap<FString, TConstArrayView<FRealSingle>>& WeightMaps,
 		const FCollectionPropertyConstFacade& PropertyCollection,
 		bool bTrimKinematicConstraints)
@@ -217,7 +200,6 @@
 		int32 ParticleOffset,
 		int32 ParticleCount,
 		const TArray<TVec3<int32>>& InConstraints,
->>>>>>> 4af6daef
 		const TConstArrayView<FRealSingle>& StiffnessMultipliers,
 		const FCollectionPropertyConstFacade& PropertyCollection,
 		bool bTrimKinematicConstraints)
@@ -229,25 +211,11 @@
 			StiffnessMultipliers,
 			FSolverVec2(GetWeightedFloatXPBDAreaSpringStiffness(PropertyCollection, MaxStiffness)),
 			bTrimKinematicConstraints)
-<<<<<<< HEAD
-=======
 		, XPBDAreaSpringStiffnessIndex(PropertyCollection)
->>>>>>> 4af6daef
 	{}
 
 	virtual ~FXPBDAreaSpringConstraints() override = default;
 
-<<<<<<< HEAD
-	void SetProperties(const FCollectionPropertyConstFacade& PropertyCollection)
-	{
-		if (IsXPBDAreaSpringStiffnessMutable(PropertyCollection))
-		{
-			Stiffness.SetWeightedValue(FSolverVec2(GetWeightedFloatXPBDAreaSpringStiffness(PropertyCollection)), MaxStiffness);
-		}
-	}
-
-private:
-=======
 	void SetProperties(
 		const FCollectionPropertyConstFacade& PropertyCollection,
 		const TMap<FString, TConstArrayView<FRealSingle>>& WeightMaps)
@@ -285,7 +253,6 @@
 	using FXPBDAxialSpringConstraints::Constraints;
 	using FXPBDAxialSpringConstraints::ParticleOffset;
 	using FXPBDAxialSpringConstraints::ParticleCount;
->>>>>>> 4af6daef
 	using FXPBDAxialSpringConstraints::Stiffness;
 
 	UE_CHAOS_DECLARE_PROPERTYCOLLECTION_NAME(XPBDAreaSpringStiffness, float);
