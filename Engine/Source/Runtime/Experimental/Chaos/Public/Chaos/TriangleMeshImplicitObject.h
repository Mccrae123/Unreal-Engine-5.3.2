// Copyright Epic Games, Inc. All Rights Reserved.
#pragma once

#include "Chaos/Array.h"
#include "Chaos/GeometryParticles.h"
#include "Chaos/ImplicitObjectScaled.h"
#include "Chaos/SegmentMesh.h"

#include "AABBTree.h"
#include "BoundingVolume.h"
#include "BoundingVolumeHierarchy.h"
#include "Box.h"
#include "ChaosArchive.h"
#include "ImplicitObject.h"
#include "UObject/ExternalPhysicsCustomObjectVersion.h"

namespace Chaos
{
	template<typename T>
	class TCapsule;

	class FConvex;
	struct FMTDInfo;

	class CHAOS_API FTrimeshIndexBuffer
	{
	public:
		using LargeIdxType = int32;
		using SmallIdxType = uint16;

		FTrimeshIndexBuffer() = default;
		FTrimeshIndexBuffer(TArray<TVector<LargeIdxType, 3>>&& Elements)
		    : LargeIdxBuffer(MoveTemp(Elements))
		    , bRequiresLargeIndices(true)
		{
		}

		FTrimeshIndexBuffer(TArray<TVector<SmallIdxType, 3>>&& Elements)
		    : SmallIdxBuffer(MoveTemp(Elements))
		    , bRequiresLargeIndices(false)
		{
		}

		FTrimeshIndexBuffer(const FTrimeshIndexBuffer& Other) = delete;
		FTrimeshIndexBuffer& operator=(const FTrimeshIndexBuffer& Other) = delete;

		void Serialize(FArchive& Ar)
		{
			Ar.UsingCustomVersion(FExternalPhysicsCustomObjectVersion::GUID);

			if (Ar.CustomVer(FExternalPhysicsCustomObjectVersion::GUID) < FExternalPhysicsCustomObjectVersion::TrimeshCanUseSmallIndices)
			{
				Ar << LargeIdxBuffer;
				bRequiresLargeIndices = true;
			}
			else
			{
				Ar << bRequiresLargeIndices;
				if (bRequiresLargeIndices)
				{
					Ar << LargeIdxBuffer;
				}
				else
				{
					Ar << SmallIdxBuffer;
				}
			}
		}

		bool RequiresLargeIndices() const
		{
			return bRequiresLargeIndices;
		}

		const auto& GetLargeIndexBuffer() const
		{
			check(bRequiresLargeIndices);
			return LargeIdxBuffer;
		}

		const auto& GetSmallIndexBuffer() const
		{
<<<<<<< HEAD
			ensure(false);	//not supported yet - might support it in the future or we may change the interface
			return TNumericLimits<T>::Max();
=======
			check(!bRequiresLargeIndices);
			return SmallIdxBuffer;
>>>>>>> 90fae962
		}

	private:
		TArray<TVector<LargeIdxType, 3>> LargeIdxBuffer;
		TArray<TVector<SmallIdxType, 3>> SmallIdxBuffer;
		bool bRequiresLargeIndices;
	};

	FORCEINLINE FArchive& operator<<(FArchive& Ar, FTrimeshIndexBuffer& Buffer)
	{
		Buffer.Serialize(Ar);
		return Ar;
	}

	class CHAOS_API FTriangleMeshImplicitObject final : public FImplicitObject
	{
	public:
		using FImplicitObject::GetTypeName;

		template <typename IdxType>
		FTriangleMeshImplicitObject(TParticles<FReal, 3>&& Particles, TArray<TVector<IdxType, 3>>&& Elements, TArray<uint16>&& InMaterialIndices, TUniquePtr<TArray<int32>>&& InExternalFaceIndexMap = nullptr, const bool bInCullsBackFaceRaycast = false)
		: FImplicitObject(EImplicitObject::HasBoundingBox | EImplicitObject::DisableCollisions, ImplicitObjectType::TriangleMesh)
		, MParticles(MoveTemp(Particles))
		, MElements(MoveTemp(Elements))
		, MLocalBoundingBox(MParticles.X(0), MParticles.X(0))
		, MaterialIndices(MoveTemp(InMaterialIndices))
		, ExternalFaceIndexMap(MoveTemp(InExternalFaceIndexMap))
		, bCullsBackFaceRaycast(bInCullsBackFaceRaycast)
		{
			for (uint32 Idx = 1; Idx < MParticles.Size(); ++Idx)
			{
				MLocalBoundingBox.GrowToInclude(MParticles.X(Idx));
			}
			RebuildBV();
		}

		FTriangleMeshImplicitObject(const FTriangleMeshImplicitObject& Other) = delete;
		FTriangleMeshImplicitObject(FTriangleMeshImplicitObject&& Other) = delete;
		virtual ~FTriangleMeshImplicitObject() {}

		virtual FReal PhiWithNormal(const FVec3& x, FVec3& Normal) const;

		virtual bool Raycast(const FVec3& StartPoint, const FVec3& Dir, const FReal Length, const FReal Thickness, FReal& OutTime, FVec3& OutPosition, FVec3& OutNormal, int32& OutFaceIndex) const override;
		virtual bool Overlap(const FVec3& Point, const FReal Thickness) const override;

		bool OverlapGeom(const TSphere<FReal, 3>& QueryGeom, const FRigidTransform3& QueryTM, const FReal Thickness, FMTDInfo* OutMTD = nullptr) const;
		bool OverlapGeom(const TBox<FReal, 3>& QueryGeom, const FRigidTransform3& QueryTM, const FReal Thickness, FMTDInfo* OutMTD = nullptr) const;
		bool OverlapGeom(const TCapsule<FReal>& QueryGeom, const FRigidTransform3& QueryTM, const FReal Thickness, FMTDInfo* OutMTD = nullptr) const;
		bool OverlapGeom(const FConvex& QueryGeom, const FRigidTransform3& QueryTM, const FReal Thickness, FMTDInfo* OutMTD = nullptr) const;

		bool OverlapGeom(const TImplicitObjectScaled<TSphere<FReal, 3>>& QueryGeom, const FRigidTransform3& QueryTM, const FReal Thickness, FMTDInfo* OutMTD = nullptr, FVec3 TriMeshScale = FVec3(1.0f)) const;
		bool OverlapGeom(const TImplicitObjectScaled<TBox<FReal, 3>>& QueryGeom, const FRigidTransform3& QueryTM, const FReal Thickness, FMTDInfo* OutMTD = nullptr, FVec3 TriMeshScale = FVec3(1.0f)) const;
		bool OverlapGeom(const TImplicitObjectScaled<TCapsule<FReal>>& QueryGeom, const FRigidTransform3& QueryTM, const FReal Thickness, FMTDInfo* OutMTD = nullptr, FVec3 TriMeshScale = FVec3(1.0f)) const;
		bool OverlapGeom(const TImplicitObjectScaled<FConvex>& QueryGeom, const FRigidTransform3& QueryTM, const FReal Thickness, FMTDInfo* OutMTD = nullptr, FVec3 TriMeshScale = FVec3(1.0f)) const;

		bool SweepGeom(const TSphere<FReal, 3>& QueryGeom, const FRigidTransform3& StartTM, const FVec3& Dir, const FReal Length, FReal& OutTime, FVec3& OutPosition, FVec3& OutNormal, int32& OutFaceIndex, const FReal Thickness = 0, const bool bComputeMTD = false) const;
		bool SweepGeom(const TBox<FReal, 3>& QueryGeom, const FRigidTransform3& StartTM, const FVec3& Dir, const FReal Length, FReal& OutTime, FVec3& OutPosition, FVec3& OutNormal, int32& OutFaceIndex, const FReal Thickness = 0, const bool bComputeMTD = false) const;
		bool SweepGeom(const TCapsule<FReal>& QueryGeom, const FRigidTransform3& StartTM, const FVec3& Dir, const FReal Length, FReal& OutTime, FVec3& OutPosition, FVec3& OutNormal, int32& OutFaceIndex, const FReal Thickness = 0, const bool bComputeMTD = false) const;
		bool SweepGeom(const FConvex& QueryGeom, const FRigidTransform3& StartTM, const FVec3& Dir, const FReal Length, FReal& OutTime, FVec3& OutPosition, FVec3& OutNormal, int32& OutFaceIndex, const FReal Thickness = 0, const bool bComputeMTD = false) const;

		bool SweepGeom(const TImplicitObjectScaled<TSphere<FReal, 3>>& QueryGeom, const FRigidTransform3& StartTM, const FVec3& Dir, const FReal Length, FReal& OutTime, FVec3& OutPosition, FVec3& OutNormal, int32& OutFaceIndex, const FReal Thickness = 0, const bool bComputeMTD = false, FVec3 TriMeshScale = FVec3(1.0f)) const;
		bool SweepGeom(const TImplicitObjectScaled<TBox<FReal, 3>>& QueryGeom, const FRigidTransform3& StartTM, const FVec3& Dir, const FReal Length, FReal& OutTime, FVec3& OutPosition, FVec3& OutNormal, int32& OutFaceIndex, const FReal Thickness = 0, const bool bComputeMTD = false, FVec3 TriMeshScale = FVec3(1.0f)) const;
		bool SweepGeom(const TImplicitObjectScaled<TCapsule<FReal>>& QueryGeom, const FRigidTransform3& StartTM, const FVec3& Dir, const FReal Length, FReal& OutTime, FVec3& OutPosition, FVec3& OutNormal, int32& OutFaceIndex, const FReal Thickness = 0, const bool bComputeMTD = false, FVec3 TriMeshScale = FVec3(1.0f)) const;
		bool SweepGeom(const TImplicitObjectScaled<FConvex>& QueryGeom, const FRigidTransform3& StartTM, const FVec3& Dir, const FReal Length, FReal& OutTime, FVec3& OutPosition, FVec3& OutNormal, int32& OutFaceIndex, const FReal Thickness = 0, const bool bComputeMTD = false, FVec3 TriMeshScale = FVec3(1.0f)) const;

		bool GJKContactPoint(const TSphere<FReal, 3>& QueryGeom, const FRigidTransform3& QueryTM, const FReal Thickness, FVec3& Location, FVec3& Normal, FReal& Penetration) const;
		bool GJKContactPoint(const TBox<FReal, 3>& QueryGeom, const FRigidTransform3& QueryTM, const FReal Thickness, FVec3& Location, FVec3& Normal, FReal& Penetration) const;
		bool GJKContactPoint(const TCapsule<FReal>& QueryGeom, const FRigidTransform3& QueryTM, const FReal Thickness, FVec3& Location, FVec3& Normal, FReal& Penetration) const;
		bool GJKContactPoint(const FConvex& QueryGeom, const FRigidTransform3& QueryTM, const FReal Thickness, FVec3& Location, FVec3& Normal, FReal& Penetration) const;

		bool GJKContactPoint(const TImplicitObjectScaled < TSphere<FReal, 3> >& QueryGeom, const FRigidTransform3& QueryTM, const FReal Thickness, FVec3& Location, FVec3& Normal, FReal& Penetration, FVec3 TriMeshScale = FVec3(1.0f)) const;
		bool GJKContactPoint(const TImplicitObjectScaled < TBox<FReal, 3> >& QueryGeom, const FRigidTransform3& QueryTM, const FReal Thickness, FVec3& Location, FVec3& Normal, FReal& Penetration, FVec3 TriMeshScale = FVec3(1.0f)) const;
		bool GJKContactPoint(const TImplicitObjectScaled < TCapsule<FReal> >& QueryGeom, const FRigidTransform3& QueryTM, const FReal Thickness, FVec3& Location, FVec3& Normal, FReal& Penetration, FVec3 TriMeshScale = FVec3(1.0f)) const;
		bool GJKContactPoint(const TImplicitObjectScaled < FConvex >& QueryGeom, const FRigidTransform3& QueryTM, const FReal Thickness, FVec3& Location, FVec3& Normal, FReal& Penetration, FVec3 TriMeshScale = FVec3(1.0f)) const;

		// Returns -1 if InternalFaceIndex is not in map, or map is invalid.
		int32 GetExternalFaceIndexFromInternal(int32 InternalFaceIndex) const;

		// Does Trimesh cull backfaces in raycast.
		bool GetCullsBackFaceRaycast() const;
		void SetCullsBackFaceRaycast(const bool bInCullsBackFace);


		virtual int32 FindMostOpposingFace(const FVec3& Position, const FVec3& UnitDir, int32 HintFaceIndex, FReal SearchDistance) const override;
		virtual FVec3 FindGeometryOpposingNormal(const FVec3& DenormDir, int32 FaceIndex, const FVec3& OriginalNormal) const override;

		virtual const TAABB<FReal, 3> BoundingBox() const
		{
			return MLocalBoundingBox;
		}

		static constexpr EImplicitObjectType StaticType()
		{
			return ImplicitObjectType::TriangleMesh;
		}

		void SerializeImp(FChaosArchive& Ar)
		{
			Ar.UsingCustomVersion(FExternalPhysicsCustomObjectVersion::GUID);

			FImplicitObject::SerializeImp(Ar);
			Ar << MParticles;
			Ar << MElements;
			TBox<FReal, 3>::SerializeAsAABB(Ar, MLocalBoundingBox);

			if (Ar.CustomVer(FExternalPhysicsCustomObjectVersion::GUID) < FExternalPhysicsCustomObjectVersion::RemovedConvexHullsFromTriangleMeshImplicitObject)
			{
				TUniquePtr<TGeometryParticles<FReal, 3>> ConvexHulls;
				Ar << ConvexHulls;
			}

			if (Ar.CustomVer(FExternalPhysicsCustomObjectVersion::GUID) < FExternalPhysicsCustomObjectVersion::TrimeshSerializesBV)
			{
				// Should now only hit when loading older trimeshes
				RebuildBV();
			}
			else if (Ar.CustomVer(FExternalPhysicsCustomObjectVersion::GUID) < FExternalPhysicsCustomObjectVersion::TrimeshSerializesAABBTree)
			{
				TBoundingVolume<int32, FReal, 3> Dummy;
				Ar << Dummy;
				RebuildBV();
			}
			else
			{
				// Serialize acceleration
				Ar << BVH;
			}

			if (Ar.CustomVer(FExternalPhysicsCustomObjectVersion::GUID) >= FExternalPhysicsCustomObjectVersion::AddTrimeshMaterialIndices)
			{
				Ar << MaterialIndices;
			}

			if (Ar.CustomVer(FExternalPhysicsCustomObjectVersion::GUID) >= FExternalPhysicsCustomObjectVersion::TriangleMeshHasFaceIndexMap)
			{
				// TODO: This data is only needed in editor unless project configuration requests this for gameplay. We should not serialize this when cooking
				// unless it is required for gameplay, as we are wasting disk space.
				if (Ar.IsLoading())
				{
					ExternalFaceIndexMap = MakeUnique<TArray<int32>>(TArray<int32>());
					Ar << *ExternalFaceIndexMap;
				}
				else
				{
					if (ExternalFaceIndexMap == nullptr)
					{
						TArray<int32> EmptyArray;
						Ar << EmptyArray;
					}
					else
					{
						Ar << *ExternalFaceIndexMap;
					}
				}
			}
		}

		virtual void Serialize(FChaosArchive& Ar) override;

		virtual FString ToString() const
		{
			return FString::Printf(TEXT("TriangleMesh"));
		}

		virtual uint32 GetTypeHash() const override;

		FVec3 GetFaceNormal(const int32 FaceIdx) const;

		virtual uint16 GetMaterialIndex(uint32 HintIndex) const override;

		const TParticles<FReal, 3>& Particles() const;
		const FTrimeshIndexBuffer& Elements() const;

	private:
		void RebuildBV();

		TParticles<FReal, 3> MParticles;
		FTrimeshIndexBuffer MElements;
		TAABB<FReal, 3> MLocalBoundingBox;
		TArray<uint16> MaterialIndices;
		TUniquePtr<TArray<int32>> ExternalFaceIndexMap;
		bool bCullsBackFaceRaycast;

		//using BVHType = TBoundingVolume<int32, T, 3>;
		using BVHType = TAABBTree<int32, TAABBTreeLeafArray<int32, FReal, /*bComputeBounds=*/false>, FReal, /*bMutable=*/false>;

		template<typename InStorageType, typename InRealType>
		friend struct FBvEntry;

		template<bool bRequiresLargeIndex>
		struct FBvEntry
		{
			FTriangleMeshImplicitObject* TmData;
			int32 Index;

			bool HasBoundingBox() const { return true; }

			TAABB<FReal, 3> BoundingBox() const
			{
				auto LambdaHelper = [&](const auto& Elements)
				{
					TAABB<FReal,3> Bounds(TmData->MParticles.X(Elements[Index][0]), TmData->MParticles.X(Elements[Index][0]));

					Bounds.GrowToInclude(TmData->MParticles.X(Elements[Index][1]));
					Bounds.GrowToInclude(TmData->MParticles.X(Elements[Index][2]));

					return Bounds;
				};

				if(bRequiresLargeIndex)
				{
					return LambdaHelper(TmData->MElements.GetLargeIndexBuffer());
				}
				else
				{
					return LambdaHelper(TmData->MElements.GetSmallIndexBuffer());
				}
			}

			template<typename TPayloadType>
			int32 GetPayload(int32 Idx) const
			{
				return Idx;
			}

			FUniqueIdx UniqueIdx() const
			{
				return FUniqueIdx(Index);
			}
		};

		BVHType BVH;

		template<typename Geom, typename IdxType>
		friend struct FTriangleMeshSweepVisitor;

		// Required by implicit object serialization, disabled for general use.
		friend class FImplicitObject;

		FTriangleMeshImplicitObject()
		    : FImplicitObject(EImplicitObject::HasBoundingBox, ImplicitObjectType::TriangleMesh){};

		template <typename QueryGeomType>
		bool GJKContactPointImp(const QueryGeomType& QueryGeom, const FRigidTransform3& QueryTM, const FReal Thickness, FVec3& Location, FVec3& Normal, FReal& Penetration, FVec3 TriMeshScale = FVec3(1.0)) const;

		template<typename QueryGeomType>
		bool OverlapGeomImp(const QueryGeomType& QueryGeom, const FRigidTransform3& QueryTM, const FReal Thickness, FMTDInfo* OutMTD = nullptr, FVec3 TriMeshScale = FVec3(1.0f)) const;

		template<typename QueryGeomType>
		bool SweepGeomImp(const QueryGeomType& QueryGeom, const FRigidTransform3& StartTM, const FVec3& Dir, const FReal Length, FReal& OutTime, FVec3& OutPosition, FVec3& OutNormal, int32& OutFaceIndex, const FReal Thickness, const bool bComputeMTD, FVec3 TriMeshScale = FVec3(1.0f)) const;

		template <typename IdxType>
		bool RaycastImp(const TArray<TVector<IdxType, 3>>& Elements, const FVec3& StartPoint, const FVec3& Dir, const FReal Length, const FReal Thickness, FReal& OutTime, FVec3& OutPosition, FVec3& OutNormal, int32& OutFaceIndex) const;

		template <typename IdxType>
		bool OverlapImp(const TArray<TVec3<IdxType>>& Elements, const FVec3& Point, const FReal Thickness) const;

		template<typename IdxType>
		int32 FindMostOpposingFace(const TArray<TVec3<IdxType>>& Elements, const FVec3& Position, const FVec3& UnitDir, int32 HintFaceIndex, FReal SearchDist) const;

		template <typename IdxType>
		void RebuildBVImp(const TArray<TVec3<IdxType>>& Elements);
	};
}<|MERGE_RESOLUTION|>--- conflicted
+++ resolved
@@ -80,13 +80,8 @@
 
 		const auto& GetSmallIndexBuffer() const
 		{
-<<<<<<< HEAD
-			ensure(false);	//not supported yet - might support it in the future or we may change the interface
-			return TNumericLimits<T>::Max();
-=======
 			check(!bRequiresLargeIndices);
 			return SmallIdxBuffer;
->>>>>>> 90fae962
 		}
 
 	private:
