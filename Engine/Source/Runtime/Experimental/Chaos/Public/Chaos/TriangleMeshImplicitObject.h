--- conflicted
+++ resolved
@@ -20,6 +20,7 @@
 	class TCapsule;
 
 	class FConvex;
+	struct FMTDInfo;
 
 	class CHAOS_API FTrimeshIndexBuffer
 	{
@@ -88,7 +89,6 @@
 		TArray<TVector<SmallIdxType, 3>> SmallIdxBuffer;
 		bool bRequiresLargeIndices;
 	};
-<<<<<<< HEAD
 
 	FORCEINLINE FArchive& operator<<(FArchive& Ar, FTrimeshIndexBuffer& Buffer)
 	{
@@ -96,36 +96,20 @@
 		return Ar;
 	}
 
-=======
-
-	FORCEINLINE FArchive& operator<<(FArchive& Ar, FTrimeshIndexBuffer& Buffer)
-	{
-		Buffer.Serialize(Ar);
-		return Ar;
-	}
-
->>>>>>> fa8a8d0d
 	class CHAOS_API FTriangleMeshImplicitObject final : public FImplicitObject
 	{
 	public:
 		using FImplicitObject::GetTypeName;
 
 		template <typename IdxType>
-<<<<<<< HEAD
 		FTriangleMeshImplicitObject(TParticles<FReal, 3>&& Particles, TArray<TVector<IdxType, 3>>&& Elements, TArray<uint16>&& InMaterialIndices, TUniquePtr<TArray<int32>>&& InExternalFaceIndexMap = nullptr, const bool bInCullsBackFaceRaycast = false)
-=======
-		FTriangleMeshImplicitObject(TParticles<FReal, 3>&& Particles, TArray<TVector<IdxType, 3>>&& Elements, TArray<uint16>&& InMaterialIndices)
->>>>>>> fa8a8d0d
 		: FImplicitObject(EImplicitObject::HasBoundingBox | EImplicitObject::DisableCollisions, ImplicitObjectType::TriangleMesh)
 		, MParticles(MoveTemp(Particles))
 		, MElements(MoveTemp(Elements))
 		, MLocalBoundingBox(MParticles.X(0), MParticles.X(0))
 		, MaterialIndices(MoveTemp(InMaterialIndices))
-<<<<<<< HEAD
 		, ExternalFaceIndexMap(MoveTemp(InExternalFaceIndexMap))
 		, bCullsBackFaceRaycast(bInCullsBackFaceRaycast)
-=======
->>>>>>> fa8a8d0d
 		{
 			for (uint32 Idx = 1; Idx < MParticles.Size(); ++Idx)
 			{
@@ -143,15 +127,15 @@
 		virtual bool Raycast(const FVec3& StartPoint, const FVec3& Dir, const FReal Length, const FReal Thickness, FReal& OutTime, FVec3& OutPosition, FVec3& OutNormal, int32& OutFaceIndex) const override;
 		virtual bool Overlap(const FVec3& Point, const FReal Thickness) const override;
 
-		bool OverlapGeom(const TSphere<FReal, 3>& QueryGeom, const FRigidTransform3& QueryTM, const FReal Thickness) const;
-		bool OverlapGeom(const TBox<FReal, 3>& QueryGeom, const FRigidTransform3& QueryTM, const FReal Thickness) const;
-		bool OverlapGeom(const TCapsule<FReal>& QueryGeom, const FRigidTransform3& QueryTM, const FReal Thickness) const;
-		bool OverlapGeom(const FConvex& QueryGeom, const FRigidTransform3& QueryTM, const FReal Thickness) const;
-		bool OverlapGeom(const TImplicitObjectScaled<TSphere<FReal, 3>>& QueryGeom, const FRigidTransform3& QueryTM, const FReal Thickness) const;
-		bool OverlapGeom(const TImplicitObjectScaled<TBox<FReal, 3>>& QueryGeom, const FRigidTransform3& QueryTM, const FReal Thickness) const;
-		bool OverlapGeom(const TImplicitObjectScaled<TCapsule<FReal>>& QueryGeom, const FRigidTransform3& QueryTM, const FReal Thickness) const;
-		bool OverlapGeom(const TImplicitObjectScaled<FConvex>& QueryGeom, const FRigidTransform3& QueryTM, const FReal Thickness) const;
-		bool OverlapGeom(const TImplicitObjectScaled<TImplicitObjectScaled<FConvex>>& QueryGeom, const FRigidTransform3& QueryTM, const FReal Thickness) const;
+		bool OverlapGeom(const TSphere<FReal, 3>& QueryGeom, const FRigidTransform3& QueryTM, const FReal Thickness, FMTDInfo* OutMTD = nullptr) const;
+		bool OverlapGeom(const TBox<FReal, 3>& QueryGeom, const FRigidTransform3& QueryTM, const FReal Thickness, FMTDInfo* OutMTD = nullptr) const;
+		bool OverlapGeom(const TCapsule<FReal>& QueryGeom, const FRigidTransform3& QueryTM, const FReal Thickness, FMTDInfo* OutMTD = nullptr) const;
+		bool OverlapGeom(const FConvex& QueryGeom, const FRigidTransform3& QueryTM, const FReal Thickness, FMTDInfo* OutMTD = nullptr) const;
+		bool OverlapGeom(const TImplicitObjectScaled<TSphere<FReal, 3>>& QueryGeom, const FRigidTransform3& QueryTM, const FReal Thickness, FMTDInfo* OutMTD = nullptr) const;
+		bool OverlapGeom(const TImplicitObjectScaled<TBox<FReal, 3>>& QueryGeom, const FRigidTransform3& QueryTM, const FReal Thickness, FMTDInfo* OutMTD = nullptr) const;
+		bool OverlapGeom(const TImplicitObjectScaled<TCapsule<FReal>>& QueryGeom, const FRigidTransform3& QueryTM, const FReal Thickness, FMTDInfo* OutMTD = nullptr) const;
+		bool OverlapGeom(const TImplicitObjectScaled<FConvex>& QueryGeom, const FRigidTransform3& QueryTM, const FReal Thickness, FMTDInfo* OutMTD = nullptr) const;
+		bool OverlapGeom(const TImplicitObjectScaled<TImplicitObjectScaled<FConvex>>& QueryGeom, const FRigidTransform3& QueryTM, const FReal Thickness, FMTDInfo* OutMTD = nullptr) const;
 
 		bool SweepGeom(const TSphere<FReal, 3>& QueryGeom, const FRigidTransform3& StartTM, const FVec3& Dir, const FReal Length, FReal& OutTime, FVec3& OutPosition, FVec3& OutNormal, int32& OutFaceIndex, const FReal Thickness = 0, const bool bComputeMTD = false) const;
 		bool SweepGeom(const TBox<FReal, 3>& QueryGeom, const FRigidTransform3& StartTM, const FVec3& Dir, const FReal Length, FReal& OutTime, FVec3& OutPosition, FVec3& OutNormal, int32& OutFaceIndex, const FReal Thickness = 0, const bool bComputeMTD = false) const;
@@ -171,7 +155,6 @@
 		bool GJKContactPoint(const TImplicitObjectScaled < TCapsule<FReal> >& QueryGeom, const FRigidTransform3& QueryTM, const FReal Thickness, FVec3& Location, FVec3& Normal, FReal& Penetration) const;
 		bool GJKContactPoint(const TImplicitObjectScaled < FConvex >& QueryGeom, const FRigidTransform3& QueryTM, const FReal Thickness, FVec3& Location, FVec3& Normal, FReal& Penetration) const;
 
-<<<<<<< HEAD
 		// Returns -1 if InternalFaceIndex is not in map, or map is invalid.
 		int32 GetExternalFaceIndexFromInternal(int32 InternalFaceIndex) const;
 
@@ -179,8 +162,6 @@
 		bool GetCullsBackFaceRaycast() const;
 		void SetCullsBackFaceRaycast(const bool bInCullsBackFace);
 
-=======
->>>>>>> fa8a8d0d
 
 		virtual int32 FindMostOpposingFace(const FVec3& Position, const FVec3& UnitDir, int32 HintFaceIndex, FReal SearchDistance) const override;
 		virtual FVec3 FindGeometryOpposingNormal(const FVec3& DenormDir, int32 FaceIndex, const FVec3& OriginalNormal) const override;
@@ -232,7 +213,6 @@
 				Ar << MaterialIndices;
 			}
 
-<<<<<<< HEAD
 			if (Ar.CustomVer(FExternalPhysicsCustomObjectVersion::GUID) >= FExternalPhysicsCustomObjectVersion::TriangleMeshHasFaceIndexMap)
 			{
 				// TODO: This data is only needed in editor unless project configuration requests this for gameplay. We should not serialize this when cooking
@@ -273,24 +253,6 @@
 		const TParticles<FReal, 3>& Particles() const;
 		const FTrimeshIndexBuffer& Elements() const;
 
-=======
-		virtual void Serialize(FChaosArchive& Ar) override;
-
-		virtual FString ToString() const
-		{
-			return FString::Printf(TEXT("TriangleMesh"));
-		}
-
-		virtual uint32 GetTypeHash() const override;
-
-		FVec3 GetFaceNormal(const int32 FaceIdx) const;
-
-		virtual uint16 GetMaterialIndex(uint32 HintIndex) const override;
-
-		const TParticles<FReal, 3>& Particles() const;
-		const FTrimeshIndexBuffer& Elements() const;
-
->>>>>>> fa8a8d0d
 	private:
 		void RebuildBV();
 
@@ -364,7 +326,7 @@
 		bool GJKContactPointImp(const QueryGeomType& QueryGeom, const FRigidTransform3& QueryTM, const FReal Thickness, FVec3& Location, FVec3& Normal, FReal& Penetration) const;
 
 		template<typename QueryGeomType>
-		bool OverlapGeomImp(const QueryGeomType& QueryGeom, const FRigidTransform3& QueryTM, const FReal Thickness) const;
+		bool OverlapGeomImp(const QueryGeomType& QueryGeom, const FRigidTransform3& QueryTM, const FReal Thickness, FMTDInfo* OutMTD = nullptr) const;
 
 		template<typename QueryGeomType>
 		bool SweepGeomImp(const QueryGeomType& QueryGeom, const FRigidTransform3& StartTM, const FVec3& Dir, const FReal Length, FReal& OutTime, FVec3& OutPosition, FVec3& OutNormal, int32& OutFaceIndex, const FReal Thickness, const bool bComputeMTD) const;
