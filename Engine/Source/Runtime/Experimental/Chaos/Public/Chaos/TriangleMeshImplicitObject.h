// Copyright Epic Games, Inc. All Rights Reserved.
#pragma once

#include "Chaos/Array.h"
#include "Chaos/GeometryParticles.h"
#include "Chaos/ImplicitObjectScaled.h"
#include "Chaos/SegmentMesh.h"

#include "AABBTree.h"
#include "BoundingVolume.h"
#include "BoundingVolumeHierarchy.h"
#include "Box.h"
#include "ChaosArchive.h"
#include "ImplicitObject.h"
#include "UObject/ExternalPhysicsCustomObjectVersion.h"
#include "UObject/PhysicsObjectVersion.h"


namespace Chaos
{
	extern CHAOS_API bool TriMeshPerPolySupport;

	class FCapsule;
	class FTriangle;

	class FConvex;
	struct FMTDInfo;

	class CHAOS_API FTrimeshIndexBuffer
	{
	public:
		using LargeIdxType = int32;
		using SmallIdxType = uint16;

		FTrimeshIndexBuffer() = default;
		FTrimeshIndexBuffer(TArray<TVec3<LargeIdxType>>&& Elements)
		    : LargeIdxBuffer(MoveTemp(Elements))
		    , bRequiresLargeIndices(true)
		{
		}

		FTrimeshIndexBuffer(TArray<TVec3<SmallIdxType>>&& Elements)
		    : SmallIdxBuffer(MoveTemp(Elements))
		    , bRequiresLargeIndices(false)
		{
		}

		FTrimeshIndexBuffer(const FTrimeshIndexBuffer& Other) = delete;
		FTrimeshIndexBuffer& operator=(const FTrimeshIndexBuffer& Other) = delete;

		void Serialize(FArchive& Ar)
		{
			Ar.UsingCustomVersion(FExternalPhysicsCustomObjectVersion::GUID);

			if (Ar.CustomVer(FExternalPhysicsCustomObjectVersion::GUID) < FExternalPhysicsCustomObjectVersion::TrimeshCanUseSmallIndices)
			{
				Ar << LargeIdxBuffer;
				bRequiresLargeIndices = true;
			}
			else
			{
				Ar << bRequiresLargeIndices;
				if (bRequiresLargeIndices)
				{
					Ar << LargeIdxBuffer;
				}
				else
				{
					Ar << SmallIdxBuffer;
				}
			}
		}

		bool RequiresLargeIndices() const
		{
			return bRequiresLargeIndices;
		}

		const auto& GetLargeIndexBuffer() const
		{
			check(bRequiresLargeIndices);
			return LargeIdxBuffer;
		}

		const auto& GetSmallIndexBuffer() const
		{
			check(!bRequiresLargeIndices);
			return SmallIdxBuffer;
		}

	private:
		TArray<TVec3<LargeIdxType>> LargeIdxBuffer;
		TArray<TVec3<SmallIdxType>> SmallIdxBuffer;
		bool bRequiresLargeIndices;
	};

	FORCEINLINE FArchive& operator<<(FArchive& Ar, FTrimeshIndexBuffer& Buffer)
	{
		Buffer.Serialize(Ar);
		return Ar;
	}

	class CHAOS_API FTriangleMeshImplicitObject final : public FImplicitObject
	{
	public:
		using FImplicitObject::GetTypeName;

		template <typename IdxType>
		FTriangleMeshImplicitObject(FParticles&& Particles, TArray<TVec3<IdxType>>&& Elements, TArray<uint16>&& InMaterialIndices, TUniquePtr<TArray<int32>>&& InExternalFaceIndexMap = nullptr, TUniquePtr<TArray<int32>>&& InExternalVertexIndexMap = nullptr, const bool bInCullsBackFaceRaycast = false)
		: FImplicitObject(EImplicitObject::HasBoundingBox | EImplicitObject::DisableCollisions, ImplicitObjectType::TriangleMesh)
		, MParticles(MoveTemp(Particles))
		, MElements(MoveTemp(Elements))
		, MLocalBoundingBox(MParticles.X(0), MParticles.X(0))
		, MaterialIndices(MoveTemp(InMaterialIndices))
		, ExternalFaceIndexMap(MoveTemp(InExternalFaceIndexMap))
		, ExternalVertexIndexMap(MoveTemp(InExternalVertexIndexMap))
		, bCullsBackFaceRaycast(bInCullsBackFaceRaycast)
		{
			for (uint32 Idx = 1; Idx < MParticles.Size(); ++Idx)
			{
				MLocalBoundingBox.GrowToInclude(MParticles.X(Idx));
			}
			RebuildBV();
		}

		FTriangleMeshImplicitObject(const FTriangleMeshImplicitObject& Other) = delete;
		FTriangleMeshImplicitObject(FTriangleMeshImplicitObject&& Other) = delete;
		virtual ~FTriangleMeshImplicitObject();
<<<<<<< HEAD
=======

		FReal GetRadius() const
		{
			return 0.0f;
		}
>>>>>>> 3aae9151

		virtual FReal PhiWithNormal(const FVec3& x, FVec3& Normal) const;

		virtual bool Raycast(const FVec3& StartPoint, const FVec3& Dir, const FReal Length, const FReal Thickness, FReal& OutTime, FVec3& OutPosition, FVec3& OutNormal, int32& OutFaceIndex) const override;
		virtual bool Overlap(const FVec3& Point, const FReal Thickness) const override;

		bool OverlapGeom(const TSphere<FReal, 3>& QueryGeom, const FRigidTransform3& QueryTM, const FReal Thickness, FMTDInfo* OutMTD = nullptr) const;
		bool OverlapGeom(const TBox<FReal, 3>& QueryGeom, const FRigidTransform3& QueryTM, const FReal Thickness, FMTDInfo* OutMTD = nullptr) const;
		bool OverlapGeom(const FCapsule& QueryGeom, const FRigidTransform3& QueryTM, const FReal Thickness, FMTDInfo* OutMTD = nullptr) const;
		bool OverlapGeom(const FConvex& QueryGeom, const FRigidTransform3& QueryTM, const FReal Thickness, FMTDInfo* OutMTD = nullptr) const;

		bool OverlapGeom(const TImplicitObjectScaled<TSphere<FReal, 3>>& QueryGeom, const FRigidTransform3& QueryTM, const FReal Thickness, FMTDInfo* OutMTD = nullptr, FVec3 TriMeshScale = FVec3(1.0f)) const;
		bool OverlapGeom(const TImplicitObjectScaled<TBox<FReal, 3>>& QueryGeom, const FRigidTransform3& QueryTM, const FReal Thickness, FMTDInfo* OutMTD = nullptr, FVec3 TriMeshScale = FVec3(1.0f)) const;
		bool OverlapGeom(const TImplicitObjectScaled<FCapsule>& QueryGeom, const FRigidTransform3& QueryTM, const FReal Thickness, FMTDInfo* OutMTD = nullptr, FVec3 TriMeshScale = FVec3(1.0f)) const;
		bool OverlapGeom(const TImplicitObjectScaled<FConvex>& QueryGeom, const FRigidTransform3& QueryTM, const FReal Thickness, FMTDInfo* OutMTD = nullptr, FVec3 TriMeshScale = FVec3(1.0f)) const;

		bool SweepGeom(const TSphere<FReal, 3>& QueryGeom, const FRigidTransform3& StartTM, const FVec3& Dir, const FReal Length, FReal& OutTime, FVec3& OutPosition, FVec3& OutNormal, int32& OutFaceIndex, const FReal Thickness = 0, const bool bComputeMTD = false) const;
		bool SweepGeom(const TBox<FReal, 3>& QueryGeom, const FRigidTransform3& StartTM, const FVec3& Dir, const FReal Length, FReal& OutTime, FVec3& OutPosition, FVec3& OutNormal, int32& OutFaceIndex, const FReal Thickness = 0, const bool bComputeMTD = false) const;
		bool SweepGeom(const FCapsule& QueryGeom, const FRigidTransform3& StartTM, const FVec3& Dir, const FReal Length, FReal& OutTime, FVec3& OutPosition, FVec3& OutNormal, int32& OutFaceIndex, const FReal Thickness = 0, const bool bComputeMTD = false) const;
		bool SweepGeom(const FConvex& QueryGeom, const FRigidTransform3& StartTM, const FVec3& Dir, const FReal Length, FReal& OutTime, FVec3& OutPosition, FVec3& OutNormal, int32& OutFaceIndex, const FReal Thickness = 0, const bool bComputeMTD = false) const;

		bool SweepGeom(const TImplicitObjectScaled<TSphere<FReal, 3>>& QueryGeom, const FRigidTransform3& StartTM, const FVec3& Dir, const FReal Length, FReal& OutTime, FVec3& OutPosition, FVec3& OutNormal, int32& OutFaceIndex, const FReal Thickness = 0, const bool bComputeMTD = false, FVec3 TriMeshScale = FVec3(1.0f)) const;
		bool SweepGeom(const TImplicitObjectScaled<TBox<FReal, 3>>& QueryGeom, const FRigidTransform3& StartTM, const FVec3& Dir, const FReal Length, FReal& OutTime, FVec3& OutPosition, FVec3& OutNormal, int32& OutFaceIndex, const FReal Thickness = 0, const bool bComputeMTD = false, FVec3 TriMeshScale = FVec3(1.0f)) const;
		bool SweepGeom(const TImplicitObjectScaled<FCapsule>& QueryGeom, const FRigidTransform3& StartTM, const FVec3& Dir, const FReal Length, FReal& OutTime, FVec3& OutPosition, FVec3& OutNormal, int32& OutFaceIndex, const FReal Thickness = 0, const bool bComputeMTD = false, FVec3 TriMeshScale = FVec3(1.0f)) const;
		bool SweepGeom(const TImplicitObjectScaled<FConvex>& QueryGeom, const FRigidTransform3& StartTM, const FVec3& Dir, const FReal Length, FReal& OutTime, FVec3& OutPosition, FVec3& OutNormal, int32& OutFaceIndex, const FReal Thickness = 0, const bool bComputeMTD = false, FVec3 TriMeshScale = FVec3(1.0f)) const;

		bool GJKContactPoint(const TSphere<FReal, 3>& QueryGeom, const FRigidTransform3& QueryTM, const FReal Thickness, FVec3& Location, FVec3& Normal, FReal& Penetration) const;
		bool GJKContactPoint(const TBox<FReal, 3>& QueryGeom, const FRigidTransform3& QueryTM, const FReal Thickness, FVec3& Location, FVec3& Normal, FReal& Penetration) const;
		bool GJKContactPoint(const FCapsule& QueryGeom, const FRigidTransform3& QueryTM, const FReal Thickness, FVec3& Location, FVec3& Normal, FReal& Penetration) const;
		bool GJKContactPoint(const FConvex& QueryGeom, const FRigidTransform3& QueryTM, const FReal Thickness, FVec3& Location, FVec3& Normal, FReal& Penetration) const;

		bool GJKContactPoint(const TImplicitObjectScaled < TSphere<FReal, 3> >& QueryGeom, const FRigidTransform3& QueryTM, const FReal Thickness, FVec3& Location, FVec3& Normal, FReal& Penetration, FVec3 TriMeshScale = FVec3(1.0f)) const;
		bool GJKContactPoint(const TImplicitObjectScaled < TBox<FReal, 3> >& QueryGeom, const FRigidTransform3& QueryTM, const FReal Thickness, FVec3& Location, FVec3& Normal, FReal& Penetration, FVec3 TriMeshScale = FVec3(1.0f)) const;
		bool GJKContactPoint(const TImplicitObjectScaled < FCapsule >& QueryGeom, const FRigidTransform3& QueryTM, const FReal Thickness, FVec3& Location, FVec3& Normal, FReal& Penetration, FVec3 TriMeshScale = FVec3(1.0f)) const;
		bool GJKContactPoint(const TImplicitObjectScaled < FConvex >& QueryGeom, const FRigidTransform3& QueryTM, const FReal Thickness, FVec3& Location, FVec3& Normal, FReal& Penetration, FVec3 TriMeshScale = FVec3(1.0f)) const;

		// Returns -1 if InternalFaceIndex is not in map, or map is invalid.
		int32 GetExternalFaceIndexFromInternal(int32 InternalFaceIndex) const;

		// Does Trimesh cull backfaces in raycast.
		bool GetCullsBackFaceRaycast() const;
		void SetCullsBackFaceRaycast(const bool bInCullsBackFace);


		virtual int32 FindMostOpposingFace(const FVec3& Position, const FVec3& UnitDir, int32 HintFaceIndex, FReal SearchDistance) const override;
		virtual FVec3 FindGeometryOpposingNormal(const FVec3& DenormDir, int32 FaceIndex, const FVec3& OriginalNormal) const override;

		virtual const FAABB3 BoundingBox() const
		{
			return MLocalBoundingBox;
		}

		static constexpr EImplicitObjectType StaticType()
		{
			return ImplicitObjectType::TriangleMesh;
		}

		TUniquePtr<FTriangleMeshImplicitObject> CopySlow() const;

		void SerializeImp(FChaosArchive& Ar)
		{
			Ar.UsingCustomVersion(FExternalPhysicsCustomObjectVersion::GUID);

			FImplicitObject::SerializeImp(Ar);
			Ar << MParticles;
			Ar << MElements;
			TBox<FReal, 3>::SerializeAsAABB(Ar, MLocalBoundingBox);

			if (Ar.CustomVer(FExternalPhysicsCustomObjectVersion::GUID) < FExternalPhysicsCustomObjectVersion::RemovedConvexHullsFromTriangleMeshImplicitObject)
			{
				TUniquePtr<TGeometryParticles<FReal, 3>> ConvexHulls;
				Ar << ConvexHulls;
			}

			if (Ar.CustomVer(FExternalPhysicsCustomObjectVersion::GUID) < FExternalPhysicsCustomObjectVersion::TrimeshSerializesBV)
			{
				// Should now only hit when loading older trimeshes
				RebuildBV();
			}
			else if (Ar.CustomVer(FExternalPhysicsCustomObjectVersion::GUID) < FExternalPhysicsCustomObjectVersion::TrimeshSerializesAABBTree)
			{
				TBoundingVolume<int32> Dummy;
				Ar << Dummy;
				RebuildBV();
			}
			else
			{
				// Serialize acceleration
				Ar << BVH;
			}

			if (Ar.CustomVer(FExternalPhysicsCustomObjectVersion::GUID) >= FExternalPhysicsCustomObjectVersion::AddTrimeshMaterialIndices)
			{
				Ar << MaterialIndices;
			}

			if (Ar.CustomVer(FExternalPhysicsCustomObjectVersion::GUID) >= FExternalPhysicsCustomObjectVersion::TriangleMeshHasFaceIndexMap)
			{
				// TODO: This data is only needed in editor unless project configuration requests this for gameplay. We should not serialize this when cooking
				// unless it is required for gameplay, as we are wasting disk space.
				if (Ar.IsLoading())
				{
					ExternalFaceIndexMap = MakeUnique<TArray<int32>>(TArray<int32>());
					Ar << *ExternalFaceIndexMap;
				}
				else
				{
					if (ExternalFaceIndexMap == nullptr)
					{
						TArray<int32> EmptyArray;
						Ar << EmptyArray;
					}
					else
					{
						Ar << *ExternalFaceIndexMap;
					}
				}
			}

			Ar.UsingCustomVersion(FPhysicsObjectVersion::GUID);
			if (Ar.CustomVer(FPhysicsObjectVersion::GUID) >= FPhysicsObjectVersion::TriangleMeshHasVertexIndexMap)
			{
				if (Ar.IsLoading())
				{
					ExternalVertexIndexMap = MakeUnique<TArray<int32>>(TArray<int32>());
					Ar << *ExternalVertexIndexMap;
				}
				else
				{
					if (ExternalVertexIndexMap == nullptr)
					{
						TArray<int32> EmptyArray;
						Ar << EmptyArray;
					}
					else
					{
						Ar << *ExternalVertexIndexMap;
					}
				}
			}
		}

		virtual void Serialize(FChaosArchive& Ar) override;

		virtual FString ToString() const
		{
			return FString::Printf(TEXT("TriangleMesh"));
		}

		virtual uint32 GetTypeHash() const override;

		FVec3 GetFaceNormal(const int32 FaceIdx) const;

		virtual uint16 GetMaterialIndex(uint32 HintIndex) const override;

		const FParticles& Particles() const;
		const FTrimeshIndexBuffer& Elements() const;

		void UpdateVertices(const TArray<FVector>& Positions);

<<<<<<< HEAD
=======
		void VisitTriangles(const FAABB3& InQueryBounds, const TFunction<void(const FTriangle& Triangle)>& Visitor) const;

>>>>>>> 3aae9151
	private:
		void RebuildBV();

		FParticles MParticles;
		FTrimeshIndexBuffer MElements;
		FAABB3 MLocalBoundingBox;
		TArray<uint16> MaterialIndices;
		TUniquePtr<TArray<int32>> ExternalFaceIndexMap;
		TUniquePtr<TArray<int32>> ExternalVertexIndexMap;
		bool bCullsBackFaceRaycast;

		using BVHType = TAABBTree<int32, TAABBTreeLeafArray<int32, /*bComputeBounds=*/false>, /*bMutable=*/false>;

		template<typename InStorageType, typename InRealType>
		friend struct FBvEntry;

		template<bool bRequiresLargeIndex>
		struct FBvEntry
		{
			FTriangleMeshImplicitObject* TmData;
			int32 Index;

			bool HasBoundingBox() const { return true; }

			FAABB3 BoundingBox() const
			{
				auto LambdaHelper = [&](const auto& Elements)
				{
					TAABB<FReal,3> Bounds(TmData->MParticles.X(Elements[Index][0]), TmData->MParticles.X(Elements[Index][0]));

					Bounds.GrowToInclude(TmData->MParticles.X(Elements[Index][1]));
					Bounds.GrowToInclude(TmData->MParticles.X(Elements[Index][2]));

					return Bounds;
				};

				if(bRequiresLargeIndex)
				{
					return LambdaHelper(TmData->MElements.GetLargeIndexBuffer());
				}
				else
				{
					return LambdaHelper(TmData->MElements.GetSmallIndexBuffer());
				}
			}

			template<typename TPayloadType>
			int32 GetPayload(int32 Idx) const
			{
				return Idx;
			}

			FUniqueIdx UniqueIdx() const
			{
				return FUniqueIdx(Index);
			}
		};

		BVHType BVH;

		template<typename Geom, typename IdxType>
		friend struct FTriangleMeshSweepVisitor;

		// Required by implicit object serialization, disabled for general use.
		friend class FImplicitObject;

		FTriangleMeshImplicitObject()
		    : FImplicitObject(EImplicitObject::HasBoundingBox, ImplicitObjectType::TriangleMesh){};

		template <typename QueryGeomType>
		bool GJKContactPointImp(const QueryGeomType& QueryGeom, const FRigidTransform3& QueryTM, const FReal Thickness, FVec3& Location, FVec3& Normal, FReal& Penetration, FVec3 TriMeshScale = FVec3(1.0)) const;

		template<typename QueryGeomType>
		bool OverlapGeomImp(const QueryGeomType& QueryGeom, const FRigidTransform3& QueryTM, const FReal Thickness, FMTDInfo* OutMTD = nullptr, FVec3 TriMeshScale = FVec3(1.0f)) const;

		template<typename QueryGeomType>
		bool SweepGeomImp(const QueryGeomType& QueryGeom, const FRigidTransform3& StartTM, const FVec3& Dir, const FReal Length, FReal& OutTime, FVec3& OutPosition, FVec3& OutNormal, int32& OutFaceIndex, const FReal Thickness, const bool bComputeMTD, FVec3 TriMeshScale = FVec3(1.0f)) const;

		template <typename IdxType>
		bool RaycastImp(const TArray<TVec3<IdxType>>& Elements, const FVec3& StartPoint, const FVec3& Dir, const FReal Length, const FReal Thickness, FReal& OutTime, FVec3& OutPosition, FVec3& OutNormal, int32& OutFaceIndex) const;

		template <typename IdxType>
		bool OverlapImp(const TArray<TVec3<IdxType>>& Elements, const FVec3& Point, const FReal Thickness) const;

		template<typename IdxType>
		int32 FindMostOpposingFace(const TArray<TVec3<IdxType>>& Elements, const FVec3& Position, const FVec3& UnitDir, int32 HintFaceIndex, FReal SearchDist) const;

		template <typename IdxType>
		void RebuildBVImp(const TArray<TVec3<IdxType>>& Elements);

		template <typename IdxType>
		TUniquePtr<FTriangleMeshImplicitObject> CopySlowImpl(const TArray < TVector<IdxType, 3>>& InElements) const;
	};
}<|MERGE_RESOLUTION|>--- conflicted
+++ resolved
@@ -126,14 +126,11 @@
 		FTriangleMeshImplicitObject(const FTriangleMeshImplicitObject& Other) = delete;
 		FTriangleMeshImplicitObject(FTriangleMeshImplicitObject&& Other) = delete;
 		virtual ~FTriangleMeshImplicitObject();
-<<<<<<< HEAD
-=======
 
 		FReal GetRadius() const
 		{
 			return 0.0f;
 		}
->>>>>>> 3aae9151
 
 		virtual FReal PhiWithNormal(const FVec3& x, FVec3& Normal) const;
 
@@ -294,11 +291,8 @@
 
 		void UpdateVertices(const TArray<FVector>& Positions);
 
-<<<<<<< HEAD
-=======
 		void VisitTriangles(const FAABB3& InQueryBounds, const TFunction<void(const FTriangle& Triangle)>& Visitor) const;
 
->>>>>>> 3aae9151
 	private:
 		void RebuildBV();
 
