// Copyright Epic Games, Inc. All Rights Reserved.
#pragma once

#include "Chaos/Array.h"
#include "Chaos/ConstraintHandle.h"
#include "Chaos/ParticleHandle.h"
#include "Chaos/PBDConstraintContainer.h"

namespace Chaos
{
	class FPBDPositionConstraints;

	class FPBDPositionConstraintHandle : public TContainerConstraintHandle<FPBDPositionConstraints>
	{
	public:
		using Base = TContainerConstraintHandle<FPBDPositionConstraints>;
		using FConstraintContainer = FPBDPositionConstraints;
		using FGeometryParticleHandle = FGeometryParticleHandle;

<<<<<<< HEAD
		TPBDPositionConstraintHandle() {}
		TPBDPositionConstraintHandle(FConstraintContainer* InConstraintContainer, int32 InConstraintIndex) 
			: TContainerConstraintHandle<TPBDPositionConstraints<T, d>>(StaticType(), InConstraintContainer, InConstraintIndex) {}
		static FConstraintHandle::EType StaticType() { return FConstraintHandle::EType::Position; }
		TVector<FGeometryParticleHandle*, 2> GetConstrainedParticles() const { return ConstraintContainer->GetConstrainedParticles(ConstraintIndex); }
=======
		FPBDPositionConstraintHandle() {}
		FPBDPositionConstraintHandle(FConstraintContainer* InConstraintContainer, int32 InConstraintIndex) 
			: TContainerConstraintHandle<FPBDPositionConstraints>(StaticType(), InConstraintContainer, InConstraintIndex) {}
		static FConstraintHandle::EType StaticType() { return FConstraintHandle::EType::Position; }
		TVector<FGeometryParticleHandle*, 2> GetConstrainedParticles() const;
>>>>>>> 3aae9151

	protected:
		using Base::ConstraintIndex;
		using Base::ConstraintContainer;
	};

	class FPBDPositionConstraints : public FPBDConstraintContainer
	{
	public:
		using Base = FPBDConstraintContainer;
		//using FReal = T;
		//static const int Dimensions = 3;
		using FConstraintContainerHandle = FPBDPositionConstraintHandle;
		using FConstraintHandleAllocator = TConstraintHandleAllocator<FPBDPositionConstraints>;
		using FHandles = TArray<FConstraintContainerHandle*>;

		FPBDPositionConstraints(const FReal InStiffness = (FReal)1.)
			: Stiffness(InStiffness)
		{}

		FPBDPositionConstraints(TArray<FVec3>&& Locations, TArray<FPBDRigidParticleHandle*>&& InConstrainedParticles, const FReal InStiffness = (FReal)1.)
			: Targets(MoveTemp(Locations)), ConstrainedParticles(MoveTemp(InConstrainedParticles)), Stiffness(InStiffness)
		{
			if (ConstrainedParticles.Num() > 0)
			{
				Handles.Reserve(ConstrainedParticles.Num());
				for (int32 ConstraintIndex = 0; ConstraintIndex < ConstrainedParticles.Num(); ++ConstraintIndex)
				{
					Handles.Add(HandleAllocator.AllocHandle(this, ConstraintIndex));
				}
			}
		}

		virtual ~FPBDPositionConstraints() {}


		//
		// Constraint Container API
		//

		/**
		 * Get the number of constraints.
		 */
		int32 NumConstraints() const
		{
			return ConstrainedParticles.Num();
		}

		/**
		 * Add a constraint.
		 */
		FConstraintContainerHandle* AddConstraint(FPBDRigidParticleHandle* Particle, const FVec3& Position)
		{
			int32 NewIndex = Targets.Num();
			Targets.Add(Position);
			ConstrainedParticles.Add(Particle);
			Handles.Add(HandleAllocator.AllocHandle(this, NewIndex));
			return Handles[NewIndex];
		}

		/**
		 * Remove a constraint.
		 */
		void RemoveConstraint(int ConstraintIndex)
		{
			FConstraintContainerHandle* ConstraintHandle = Handles[ConstraintIndex];
			if (ConstraintHandle != nullptr)
			{
				// Release the handle for the freed constraint
				HandleAllocator.FreeHandle(ConstraintHandle);
				Handles[ConstraintIndex] = nullptr;
			}

			// Swap the last constraint into the gap to keep the array packed
			Targets.RemoveAtSwap(ConstraintIndex);
			ConstrainedParticles.RemoveAtSwap(ConstraintIndex);
			Handles.RemoveAtSwap(ConstraintIndex);

			// Update the handle for the constraint that was moved
			if (ConstraintIndex < Handles.Num())
			{
				SetConstraintIndex(Handles[ConstraintIndex], ConstraintIndex);
			}
		}


		/**
		 * Disabled the specified constraint.
		 */
<<<<<<< HEAD
		void DisableConstraints(const TSet<TGeometryParticleHandle<FReal, 3>*>& RemovedParticles)
=======
		void DisableConstraints(const TSet<FGeometryParticleHandle*>& RemovedParticles)
>>>>>>> 3aae9151
		{
			// @todo(chaos)
		}


		//
		// Constraint API
		//
		FHandles& GetConstraintHandles()
		{
			return Handles;
		}
		const FHandles& GetConstConstraintHandles() const
		{
			return Handles;
		}

		const FConstraintContainerHandle* GetConstraintHandle(int32 ConstraintIndex) const
		{
			return Handles[ConstraintIndex];
		}

		FConstraintContainerHandle* GetConstraintHandle(int32 ConstraintIndex)
		{
			return Handles[ConstraintIndex];
		}

		/**
		 * Get the particles that are affected by the specified constraint.
		 */
		TVec2<FGeometryParticleHandle*> GetConstrainedParticles(int32 ConstraintIndex) const
		{
			return { ConstrainedParticles[ConstraintIndex], nullptr };
		}

		/**
		 * Get the world-space constraint positions for each body.
		 */
		const FVec3& GetConstraintPosition(int ConstraintIndex) const
		{
			return Targets[ConstraintIndex];
		}

		// @todo(ccaulfield): remove/rename
		void Replace(const int32 ConstraintIndex, const FVec3& Position)
		{
			Targets[ConstraintIndex] = Position;
		}


		//
		// Island Rule API
		//

		void PrepareTick() {}

		void UnprepareTick() {}

		void PrepareIteration(FReal Dt) {}

		void UnprepareIteration(FReal Dt) {}

		void UpdatePositionBasedState(const FReal Dt) {}

		bool Apply(const FReal Dt, const TArray<FConstraintContainerHandle*>& ConstraintHandles, const int32 It, const int32 NumIts) const;

		bool ApplyPushOut(const FReal Dt, const TArray<FConstraintContainerHandle*>& InConstraintIndices, const int32 It, const int32 NumIts) const
		{
			return false;
		}

	protected:
		using Base::GetConstraintIndex;
		using Base::SetConstraintIndex;

	private:
		void ApplySingle(const FReal Dt, int32 ConstraintIndex) const
		{
			if (FPBDRigidParticleHandle* PBDRigid = ConstrainedParticles[ConstraintIndex])
			{
				const FVec3& P1 = PBDRigid->P();
				const FVec3& P2 = Targets[ConstraintIndex];
				FVec3 Difference = P1 - P2;
				PBDRigid->P() -= Stiffness * Difference;
			}
		}

		TArray<FVec3> Targets;
		TArray<FPBDRigidParticleHandle*> ConstrainedParticles;
		FReal Stiffness;

		FHandles Handles;
		FConstraintHandleAllocator HandleAllocator;
	};

	template <typename T, int d>
	using TPBDPositionConstraintHandle UE_DEPRECATED(4.27, "Deprecated. this class is to be deleted, use FPBDPositionConstraintHandle instead") = FPBDPositionConstraintHandle;

	template <typename T, int d>
	using TPBDPositionConstraints UE_DEPRECATED(4.27, "Deprecated. this class is to be deleted, use FPBDPositionConstraints instead") = FPBDPositionConstraints;

}<|MERGE_RESOLUTION|>--- conflicted
+++ resolved
@@ -17,19 +17,11 @@
 		using FConstraintContainer = FPBDPositionConstraints;
 		using FGeometryParticleHandle = FGeometryParticleHandle;
 
-<<<<<<< HEAD
-		TPBDPositionConstraintHandle() {}
-		TPBDPositionConstraintHandle(FConstraintContainer* InConstraintContainer, int32 InConstraintIndex) 
-			: TContainerConstraintHandle<TPBDPositionConstraints<T, d>>(StaticType(), InConstraintContainer, InConstraintIndex) {}
-		static FConstraintHandle::EType StaticType() { return FConstraintHandle::EType::Position; }
-		TVector<FGeometryParticleHandle*, 2> GetConstrainedParticles() const { return ConstraintContainer->GetConstrainedParticles(ConstraintIndex); }
-=======
 		FPBDPositionConstraintHandle() {}
 		FPBDPositionConstraintHandle(FConstraintContainer* InConstraintContainer, int32 InConstraintIndex) 
 			: TContainerConstraintHandle<FPBDPositionConstraints>(StaticType(), InConstraintContainer, InConstraintIndex) {}
 		static FConstraintHandle::EType StaticType() { return FConstraintHandle::EType::Position; }
 		TVector<FGeometryParticleHandle*, 2> GetConstrainedParticles() const;
->>>>>>> 3aae9151
 
 	protected:
 		using Base::ConstraintIndex;
@@ -119,11 +111,7 @@
 		/**
 		 * Disabled the specified constraint.
 		 */
-<<<<<<< HEAD
-		void DisableConstraints(const TSet<TGeometryParticleHandle<FReal, 3>*>& RemovedParticles)
-=======
 		void DisableConstraints(const TSet<FGeometryParticleHandle*>& RemovedParticles)
->>>>>>> 3aae9151
 		{
 			// @todo(chaos)
 		}
