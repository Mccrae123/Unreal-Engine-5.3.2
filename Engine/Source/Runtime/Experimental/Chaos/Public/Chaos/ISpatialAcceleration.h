// Copyright Epic Games, Inc. All Rights Reserved.
#pragma once
#include "Chaos/Vector.h"
#include "Chaos/Box.h"
#include "GeometryParticlesfwd.h"
#include "ChaosCheck.h"
#include "ChaosDebugDrawDeclares.h"

namespace Chaos
{

struct CHAOS_API FQueryFastData
{
	FQueryFastData(const FVec3& InDir, const FReal InLength)
		: Dir(InDir)
		, InvDir( (FMath::Abs(InDir[0]) < SMALL_NUMBER) ? 0 : 1 / Dir[0], (FMath::Abs(InDir[1]) < SMALL_NUMBER) ? 0 : 1 / Dir[1], (FMath::Abs(InDir[2]) < SMALL_NUMBER) ? 0 : 1 / Dir[2])
		, bParallel{ FMath::Abs(InDir[0]) < SMALL_NUMBER, FMath::Abs(InDir[1]) < SMALL_NUMBER, FMath::Abs(InDir[2]) < SMALL_NUMBER }
	{
		CHAOS_ENSURE(InLength != 0.0f);
		SetLength(InLength);
	}

	const FVec3& Dir;
	const FVec3 InvDir;

	FReal CurrentLength;
	FReal InvCurrentLength;

	const bool bParallel[3];

#ifdef _MSC_VER
	#pragma warning (push)
	#pragma warning(disable:4723)
#endif
	//compiler complaining about divide by 0, but we are guarding against it.
	//Seems like it's trying to evaluate div independent of the guard?

	void SetLength(const FReal InLength)
	{
		CurrentLength = InLength;

		if(InLength != 0.0f)
		{
			InvCurrentLength = 1 / InLength;
		}
	}

#ifdef _MSC_VER
	#pragma warning(pop)
#endif


protected:
	FQueryFastData(const FVec3& InDummyDir)
		: Dir(InDummyDir)
		, InvDir()
		, bParallel{}
	{}
};

//dummy struct for templatized paths
struct CHAOS_API FQueryFastDataVoid : public FQueryFastData
{
	FQueryFastDataVoid() : FQueryFastData(DummyDir) {}
	
	FVec3 DummyDir;
};

template <typename T, int d>
class TAABB;

template <typename T, int d>
class TGeometryParticle;

template <typename T, int d>
class TSpatialRay
{
public:
	TSpatialRay()
		: Start((T)0)
		, End((T)0)
	{}

	TSpatialRay(const TVector<T, d>& InStart, const TVector<T, d> InEnd)
		: Start(InStart)
		, End(InEnd)
	{}

	TVector<T, d> Start;
	TVector<T, d> End;
};

/** A struct which is passed to spatial acceleration visitors whenever there are potential hits.
	In production, this class will only contain a payload.
*/
template <typename TPayloadType>
struct CHAOS_API TSpatialVisitorData
{
	TPayloadType Payload;
	TSpatialVisitorData(const TPayloadType& InPayload, const bool bInHasBounds = false, const FAABB3& InBounds = FAABB3::ZeroAABB())
		: Payload(InPayload)
#if CHAOS_DEBUG_DRAW
		, bHasBounds(bInHasBounds)
		, Bounds(InBounds)
	{ }
	bool bHasBounds;
	FAABB3 Bounds;
#else
	{ }
#endif
};

/** Visitor base class used to iterate through spatial acceleration structures.
	This class is responsible for gathering any information it wants (for example narrow phase query results).
	This class determines whether the acceleration structure should continue to iterate through potential instances
*/
template <typename TPayloadType, typename T = FReal>
class CHAOS_API ISpatialVisitor
{
public:
	virtual ~ISpatialVisitor() = default;

	/** Called whenever an instance in the acceleration structure may overlap
		@Instance - the instance we are potentially overlapping
		Returns true to continue iterating through the acceleration structure
	*/
	virtual bool Overlap(const TSpatialVisitorData<TPayloadType>& Instance) = 0;

	/** Called whenever an instance in the acceleration structure may intersect with a raycast
		@Instance - the instance we are potentially intersecting with a raycast
		@CurData - the current query data. Call SetLength to update the length all future intersection tests will use. A blocking intersection should update this
		Returns true to continue iterating through the acceleration structure
	*/
	virtual bool Raycast(const TSpatialVisitorData<TPayloadType>& Instance, FQueryFastData& CurData) = 0;

	/** Called whenever an instance in the acceleration structure may intersect with a sweep
		@Instance - the instance we are potentially intersecting with a sweep
		@CurLength - the length all future intersection tests will use. A blocking intersection should update this
		Returns true to continue iterating through the acceleration structure
	*/
	virtual bool Sweep(const TSpatialVisitorData<TPayloadType>& Instance, FQueryFastData& CurData) = 0;

	virtual const void* GetQueryData() const { return nullptr; }

	virtual const void* GetSimData() const { return nullptr; }

	virtual bool ShouldIgnore(const TSpatialVisitorData<TPayloadType>& Instance) const { return false; }

	/** Return a pointer to the payload on which we are querying the acceleration structure */
	virtual const void* GetQueryPayload() const { return nullptr; }
};

/**
 * Can be implemented by external, non-chaos systems to collect / render
 * debug information from spacial structures. When passed to the debug
 * methods on ISpatialAcceleration the methods will be called out by
 * the spacial structure if implemented for the external system to handle
 * the actual drawing.
 */
template <typename T>
class ISpacialDebugDrawInterface
{
public:
	
	virtual ~ISpacialDebugDrawInterface() = default;

	virtual void Box(const TAABB<T, 3>& InBox, const TVector<T, 3>& InLinearColor, Chaos::FReal InThickness) = 0;
	virtual void Line(const TVector<T, 3>& InBegin, const TVector<T, 3>& InEnd, const TVector<T, 3>& InLinearColor, Chaos::FReal InThickness)  = 0;

};

<<<<<<< HEAD
=======
using ISpatialDebugDrawInterface = ISpacialDebugDrawInterface<FReal>;

>>>>>>> 6bbb88c8
using SpatialAccelerationType = uint8;	//see ESpatialAcceleration. Projects can add their own custom types by using enum values higher than ESpatialAcceleration::Unknown
enum class ESpatialAcceleration : SpatialAccelerationType
{
	BoundingVolume,
	AABBTree,
	AABBTreeBV,
	Collection,
	Unknown,
	//For custom types continue the enum after ESpatialAcceleration::Unknown
};

inline bool SpatialAccelerationEqual(ESpatialAcceleration A, SpatialAccelerationType B) { return (SpatialAccelerationType)A == B; }
inline bool operator==(ESpatialAcceleration A, SpatialAccelerationType B) { return SpatialAccelerationEqual(A,B); }
inline bool operator==(SpatialAccelerationType A, ESpatialAcceleration B) { return SpatialAccelerationEqual(B,A); }
inline bool operator!=(ESpatialAcceleration A, SpatialAccelerationType B) { return !SpatialAccelerationEqual(A,B); }
inline bool operator!=(SpatialAccelerationType A, ESpatialAcceleration B) { return !SpatialAccelerationEqual(B,A); }

template <typename TPayload>
typename TEnableIf<!TIsPointer<TPayload>::Value, FUniqueIdx>::Type GetUniqueIdx(const TPayload& Payload)
{
	const FUniqueIdx Idx = Payload.UniqueIdx();
	ensure(Idx.IsValid());
	return Idx;
}

template <typename TPayload>
typename TEnableIf<TIsPointer<TPayload>::Value,FUniqueIdx>::Type GetUniqueIdx(const TPayload& Payload)
{
	const FUniqueIdx Idx = Payload->UniqueIdx();
	ensure(Idx.IsValid());
	return Idx;
}

FORCEINLINE FUniqueIdx GetUniqueIdx(const int32 Payload)
{
	ensure(Payload >=0);	//-1 idx implies it was never set
	return FUniqueIdx(Payload);
}

FORCEINLINE FUniqueIdx GetUniqueIdx(const FUniqueIdx Payload)
{
	ensure(Payload.IsValid());
	return Payload;
}


template <typename TPayloadType, typename T>
struct TPayloadBoundsElement
{
	TPayloadType Payload;
	TAABB<T, 3> Bounds;

	void Serialize(FChaosArchive& Ar)
	{
		Ar << Payload;
		TBox<T,3>::SerializeAsAABB(Ar, Bounds);
	}

	template <typename TPayloadType2>
	TPayloadType2 GetPayload(int32 Idx) const { return Payload; }

	bool HasBoundingBox() const { return true; }

	const TAABB<T, 3>& BoundingBox() const { return Bounds; }

	FUniqueIdx UniqueIdx() const
	{
		return ::Chaos::GetUniqueIdx(Payload);
	}
};

template <typename TPayloadType, typename T>
FChaosArchive& operator<<(FChaosArchive& Ar, TPayloadBoundsElement<TPayloadType, T>& PayloadElement)
{
	PayloadElement.Serialize(Ar);
	return Ar;
}

template <typename TPayloadType, typename T, int d>
class CHAOS_API ISpatialAcceleration
{
public:

	ISpatialAcceleration(SpatialAccelerationType InType = static_cast<SpatialAccelerationType>(ESpatialAcceleration::Unknown))
		: Type(InType), SyncTimestamp(0), AsyncTimeSlicingComplete(true)
	{}

	ISpatialAcceleration(ESpatialAcceleration InType)
		: ISpatialAcceleration(static_cast<SpatialAccelerationType>(InType))
	{}

	virtual ~ISpatialAcceleration() = default;

	virtual bool IsAsyncTimeSlicingComplete() { return AsyncTimeSlicingComplete; }
	virtual void ProgressAsyncTimeSlicing(bool ForceBuildCompletion = false) {}
	virtual bool ShouldRebuild() { return true; }  // Used to find out if something changed since last reset for optimizations
	virtual bool IsTreeDynamic() const { return false; }  // Dynamic trees rebuild on the fly without adding dirty elements
	virtual void ClearShouldRebuild() {}
	virtual void PrepareCopyTimeSliced(const  ISpatialAcceleration<TPayloadType, T, 3>& InFrom) { check(false); }
	virtual void ProgressCopyTimeSliced(const  ISpatialAcceleration<TPayloadType, T, 3>& InFrom, int MaximumBytesToCopy) { check(false); }

	/** Cache for each leaves all the overlapping leaves */
	virtual void CacheOverlappingLeaves() {}

	// IMPORTANT : (LWC) this API should be typed on Freal not T, as we want the query API to be using the highest precision while maintaining arbitrary internal precision for the acceleration structure ( based on T )
	virtual TArray<TPayloadType> FindAllIntersections(const FAABB3& Box) const { check(false); return TArray<TPayloadType>(); }
	virtual void Raycast(const FVec3& Start, const FVec3& Dir, const FReal Length, ISpatialVisitor<TPayloadType, FReal>& Visitor) const { check(false); }
	virtual void Sweep(const FVec3& Start, const FVec3& Dir, const FReal Length, const FVec3 QueryHalfExtents, ISpatialVisitor<TPayloadType, FReal>& Visitor) const { check(false);}
	virtual void Overlap(const FAABB3& QueryBounds, ISpatialVisitor<TPayloadType, FReal>& Visitor) const { check(false); }

	virtual void Reset()
	{
		check(false);
	}

	virtual void Reset()
	{
		check(false);
	}

	virtual void RemoveElement(const TPayloadType& Payload)
	{
		check(false);	//not implemented
	}

	virtual void UpdateElement(const TPayloadType& Payload, const TAABB<T, d>& NewBounds, bool bHasBounds)
	{
		check(false);
	}

	virtual void RemoveElementFrom(const TPayloadType& Payload, FSpatialAccelerationIdx Idx)
	{
		RemoveElement(Payload);
	}

	virtual void UpdateElementIn(const TPayloadType& Payload, const TAABB<T, d>& NewBounds, bool bHasBounds, FSpatialAccelerationIdx Idx)
	{
		UpdateElement(Payload, NewBounds, bHasBounds);
	}

	virtual TUniquePtr<ISpatialAcceleration<TPayloadType, T, d>> Copy() const
	{
		check(false);	//not implemented
		return nullptr;
	}

	virtual ISpatialAcceleration<TPayloadType, T, d>& operator=(const ISpatialAcceleration<TPayloadType, T, d>& Other)
	{
		Type = Other.Type;
		SyncTimestamp = Other.SyncTimestamp;
		AsyncTimeSlicingComplete = Other.AsyncTimeSlicingComplete;
		return *this;
	}

#if !UE_BUILD_SHIPPING
	virtual void DebugDraw(ISpacialDebugDrawInterface<T>* InInterface) const {}
	virtual void DebugDrawLeaf(ISpacialDebugDrawInterface<T>& InInterface, const FLinearColor& InLinearColor, float InThickness) const {}
	virtual void DumpStats() const {}
#endif

	static ISpatialAcceleration<TPayloadType, T, d>* SerializationFactory(FChaosArchive& Ar, ISpatialAcceleration<TPayloadType, T, d>* Accel);
	virtual void Serialize(FChaosArchive& Ar)
	{
		check(false);
	}

	SpatialAccelerationType GetType() const { return Type; }

	template <typename TConcrete>
	TConcrete* As()
	{
		return Type == TConcrete::StaticType ? static_cast<TConcrete*>(this) : nullptr;
	}

	template <typename TConcrete>
	const TConcrete* As() const
	{
		return Type == TConcrete::StaticType ? static_cast<const TConcrete*>(this) : nullptr;
	}

	template <typename TConcrete>
	TConcrete& AsChecked()
	{
		check(Type == TConcrete::StaticType); 
		return static_cast<TConcrete&>(*this);
	}

	template <typename TConcrete>
	const TConcrete& AsChecked() const
	{
		check(Type == TConcrete::StaticType);
		return static_cast<const TConcrete&>(*this);
	}

	/** This is the time the acceleration structure is synced up with. */
	int32 GetSyncTimestamp()
	{
		return SyncTimestamp;
	}

	/** Call this whenever updating the acceleration structure for a new sync point */
	void SetSyncTimestamp(int32 InTimestamp)
	{
		SyncTimestamp = InTimestamp;
	}

protected:
	virtual void SetAsyncTimeSlicingComplete(bool InState) { AsyncTimeSlicingComplete = InState; }

private:
	SpatialAccelerationType Type;
	int32 SyncTimestamp;	//The set of inputs the acceleration structure is in sync with. GT moves forward in time and enqueues inputs
	bool AsyncTimeSlicingComplete;
};

template <typename TBase, typename TDerived>
static TUniquePtr<TDerived> AsUniqueSpatialAcceleration(TUniquePtr<TBase>&& Base)
{
	if (TDerived* Derived = Base->template As<TDerived>())
	{
		Base.Release();
		return TUniquePtr<TDerived>(Derived);
	}
	return nullptr;
}

template <typename TDerived, typename TBase>
static TUniquePtr<TDerived> AsUniqueSpatialAccelerationChecked(TUniquePtr<TBase>&& Base)
{
	TDerived& Derived = Base->template AsChecked<TDerived>();
	Base.Release();
	return TUniquePtr<TDerived>(&Derived);
}

/** Helper class used to bridge virtual to template implementation of acceleration structures */
template <typename TPayloadType, typename T>
class TSpatialVisitor
{
public:
	TSpatialVisitor(ISpatialVisitor<TPayloadType, T>& InVisitor)
		: Visitor(InVisitor) {}
	FORCEINLINE bool VisitOverlap(const TSpatialVisitorData<TPayloadType>& Instance)
	{
		return Visitor.Overlap(Instance);
	}

	FORCEINLINE bool VisitRaycast(const TSpatialVisitorData<TPayloadType>& Instance, FQueryFastData& CurData)
	{
		return Visitor.Raycast(Instance, CurData);
	}

	FORCEINLINE bool VisitSweep(const TSpatialVisitorData<TPayloadType>& Instance, FQueryFastData& CurData)
	{
		return Visitor.Sweep(Instance, CurData);
	}

	FORCEINLINE const void* GetQueryData() const
	{
		return Visitor.GetQueryData();
	}

	FORCEINLINE const void* GetSimData() const
	{
		return Visitor.GetSimData();
	}

	FORCEINLINE bool ShouldIgnore(const TSpatialVisitorData<TPayloadType>& Instance) const
	{
		return Visitor.ShouldIgnore(Instance);
	}

	/** Return a pointer to the payload on which we are querying the acceleration structure */
	FORCEINLINE const void* GetQueryPayload() const
	{
		return Visitor.GetQueryPayload();
	}

private:
	ISpatialVisitor<TPayloadType, T>& Visitor;
};

#ifndef CHAOS_SERIALIZE_OUT
#define CHAOS_SERIALIZE_OUT WITH_EDITOR
#endif

//Provides a TMap like API but backed by a dense array. The keys provided must implement GetUniqueIdx
template <typename TKey, typename TValue>
class TArrayAsMap
{
public:
	// @todo(chaos): rename with "F"
	using ElementType = TValue;

	// @todo(chaos): rename with "F"
	struct Element
	{
#if CHAOS_SERIALIZE_OUT
		TKey KeyToSerializeOut;
#endif
		TValue Entry;
	};

	int32 Num() const
	{
		return Entries.Num();
	}

	void Reserve(int32 Size)
	{
		Entries.Reserve(Size);
#if CHAOS_SERIALIZE_OUT
		KeysToSerializeOut.Reserve(Size);
#endif
	}

	TValue* Find(const TKey& Key)
	{
		const int32 Idx = GetUniqueIdx(Key).Idx;
		if(Idx < Entries.Num() && Entries[Idx].bSet)
		{
			return &Entries[Idx].Value;
		}
		return nullptr;
	}

	const TValue* Find(const TKey& Key) const
	{
		const int32 Idx = GetUniqueIdx(Key).Idx;
		if(Idx < Entries.Num() && Entries[Idx].bSet)
		{
			return &Entries[Idx].Value;
		}
		return nullptr;
	}

	TValue& FindChecked(const TKey& Key)
	{
		return Entries[GetUniqueIdx(Key).Idx].Value;
	}

	const TValue& FindChecked(const TKey& Key) const
	{
		return Entries[GetUniqueIdx(Key).Idx].Value;
	}

	TValue& FindOrAdd(const TKey& Key)
	{
		if(TValue* Elem = Find(Key))
		{
			return *Elem;
		}

		return Add(Key);
	}

	void Empty()
	{
		Entries.Empty();
	}

	TValue& Add(const TKey& Key)
	{
		const int32 Idx = GetUniqueIdx(Key).Idx;
		if(Idx >= Entries.Num())
		{
			const int32 NumToAdd = Idx + 1 - Entries.Num();
			Entries.AddDefaulted(NumToAdd);
#if CHAOS_SERIALIZE_OUT
			KeysToSerializeOut.AddDefaulted(NumToAdd);
#endif
		}

		ensure(Entries[Idx].bSet == false);	//element already added
		Entries[Idx].bSet = true;

#if CHAOS_SERIALIZE_OUT
		KeysToSerializeOut[Idx] = Key;
#endif

		return Entries[Idx].Value;
	}

	void Add(const TKey& Key, const TValue& Value)
	{
		Add(Key) = Value;
	}

	void RemoveChecked(const TKey& Key)
	{
		const int32 Idx = GetUniqueIdx(Key).Idx;
		Entries[Idx] = FEntry();	//Mark as free, also resets default values for next use of value
#if CHAOS_SERIALIZE_OUT
		KeysToSerializeOut[Idx] = TKey();
#endif
	}

	void Remove(const TKey& Key)
	{
		const int32 Idx = GetUniqueIdx(Key).Idx;
		if(Idx >= 0 && Idx < Entries.Num())
		{
			Entries[Idx] = FEntry();	//Mark as free, also resets default values for next use of value
#if CHAOS_SERIALIZE_OUT
			KeysToSerializeOut[Idx] = TKey();
#endif
		}
	}

	void Reset()
	{
		Entries.Reset();
#if CHAOS_SERIALIZE_OUT 
		KeysToSerializeOut.Reset();
#endif
	}

	void Serialize(FChaosArchive& Ar)
	{
		bool bCanSerialize = Ar.IsLoading();
#if CHAOS_SERIALIZE_OUT 
		bCanSerialize = true;
#endif

		if(bCanSerialize)
		{
			TArray<TKey> DirectKeys;
			Ar << DirectKeys;

			for(auto& Key : DirectKeys)
			{
				TValue& Value = Add(Key);
				Ar << Value;
			}
		}
		else
		{
			CHAOS_ENSURE(false);	//can't serialize out, if you are trying to serialize for perf/debug set CHAOS_SERIALIZE_OUT to 1 
		}
	}

	void AddFrom(const TArrayAsMap<TKey, TValue>& Source, int32 SourceIndex)
	{
		Entries.Add(Source.Entries[SourceIndex]);
#if CHAOS_SERIALIZE_OUT
		KeysToSerializeOut.Add(Source.KeysToSerializeOut[SourceIndex]);
#endif
	}

private:
	
	struct FEntry
	{
		TValue Value;
		bool bSet;

		FEntry()
			: bSet(false)
		{

		}
	};
	
	TArray<FEntry> Entries;

#if CHAOS_SERIALIZE_OUT
	//The indices are generated at runtime, so there's no way to serialize them directly
	//Because of that we serialize the actual key which we can find, and then at runtime we use its transient index
	TArray<TKey> KeysToSerializeOut;
#endif
};

template <typename TKey, typename TValue>
FChaosArchive& operator<< (FChaosArchive& Ar, TArrayAsMap<TKey, TValue>& Map)
{
	Map.Serialize(Ar);
	return Ar;
}


template <typename TPayload, typename TVisitor>
typename TEnableIf<!TIsPointer<TPayload>::Value, bool>::Type PrePreFilterHelper(const TPayload& Payload, const TVisitor& Visitor)
{
	if (Visitor.ShouldIgnore(Payload))
	{
		return true;
	}
	if (const void* QueryData = Visitor.GetQueryData())
	{
		return Payload.PrePreQueryFilter(QueryData);
	}
	if (const void* SimData = Visitor.GetSimData())
	{
		return Payload.PrePreSimFilter(SimData);
	}
	return false;
}

template <typename TPayload, typename TVisitor>
typename TEnableIf<TIsPointer<TPayload>::Value, bool>::Type PrePreFilterHelper(const TPayload& Payload, const TVisitor& Visitor)
{
	return false;
}

template <typename TVisitor>
FORCEINLINE bool PrePreFilterHelper(const int32 Payload, const TVisitor& Visitor)
{
	return false;
}


}<|MERGE_RESOLUTION|>--- conflicted
+++ resolved
@@ -164,16 +164,13 @@
 	
 	virtual ~ISpacialDebugDrawInterface() = default;
 
-	virtual void Box(const TAABB<T, 3>& InBox, const TVector<T, 3>& InLinearColor, Chaos::FReal InThickness) = 0;
-	virtual void Line(const TVector<T, 3>& InBegin, const TVector<T, 3>& InEnd, const TVector<T, 3>& InLinearColor, Chaos::FReal InThickness)  = 0;
-
-};
-
-<<<<<<< HEAD
-=======
+	virtual void Box(const TAABB<T, 3>& InBox, const TVector<T, 3>& InLinearColor, float InThickness) = 0;
+	virtual void Line(const TVector<T, 3>& InBegin, const TVector<T, 3>& InEnd, const TVector<T, 3>& InLinearColor, float InThickness)  = 0;
+
+};
+
 using ISpatialDebugDrawInterface = ISpacialDebugDrawInterface<FReal>;
 
->>>>>>> 6bbb88c8
 using SpatialAccelerationType = uint8;	//see ESpatialAcceleration. Projects can add their own custom types by using enum values higher than ESpatialAcceleration::Unknown
 enum class ESpatialAcceleration : SpatialAccelerationType
 {
@@ -289,11 +286,6 @@
 		check(false);
 	}
 
-	virtual void Reset()
-	{
-		check(false);
-	}
-
 	virtual void RemoveElement(const TPayloadType& Payload)
 	{
 		check(false);	//not implemented
