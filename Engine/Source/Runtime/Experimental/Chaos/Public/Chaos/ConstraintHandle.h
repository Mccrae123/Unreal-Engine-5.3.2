// Copyright Epic Games, Inc. All Rights Reserved.
#pragma once

#include "Chaos/Core.h"
#include "Chaos/Declares.h"
#include "Chaos/Vector.h"
#include "Chaos/ParticleHandleFwd.h"

// Set to 1 to help trap erros in the constraint management which typically manifests as a dangling constraint handle in the IslandManager
// 
// WARNING: Do not submit with either of these set to 1 !!
//
#ifndef CHAOS_CONSTRAINTHANDLE_DEBUG_ENABLED
#define CHAOS_CONSTRAINTHANDLE_DEBUG_ENABLED  0
#endif
#ifndef CHAOS_CONSTRAINTHANDLE_DEBUG_DETAILED_ENABLED
#define CHAOS_CONSTRAINTHANDLE_DEBUG_DETAILED_ENABLED (CHAOS_CONSTRAINTHANDLE_DEBUG_ENABLED && 0)
#endif

// This is a proxy for not allowing the above to be checked in - CIS should fail if it is left enabled
#if UE_BUILD_SHIPPING || UE_BUILD_TEST
static_assert(CHAOS_CONSTRAINTHANDLE_DEBUG_ENABLED == 0, "CHAOS_CONSTRAINTHANDLE_DEBUG_ENABLED should be 0");
static_assert(CHAOS_CONSTRAINTHANDLE_DEBUG_DETAILED_ENABLED == 0, "CHAOS_CONSTRAINTHANDLE_DEBUG_DETAILED_ENABLED should be 0");
#endif

namespace Chaos
{
	class FPBDConstraintContainer;
	class FPBDIndexedConstraintContainer;
<<<<<<< HEAD

	using FParticlePair = TVec2<FGeometryParticleHandle*>;
	using FConstParticlePair = TVec2<const FGeometryParticleHandle*>;
=======

	using FParticlePair = TVec2<FGeometryParticleHandle*>;
	using FConstParticlePair = TVec2<const FGeometryParticleHandle*>;

	namespace Private
	{
		class FPBDIslandConstraint;
	}
>>>>>>> 4af6daef

	/**
	 * @brief A type id for constraint handles to support safe up/down casting (including intermediate classes in the hierrachy)
	 *
	 * Every constraint handle must provide a StaticType() member which gives the constraint type
	 * name and base class chain.
	 * 
	 * Every constraint container must provide a GetConstraintHandleType() method to get the constraint 
	 * type for handles that reference the container.
	*/
	class FConstraintHandleTypeID
	{
	public:
		FConstraintHandleTypeID(const FName& InName, const FConstraintHandleTypeID* InBaseType = nullptr)
			: TypeName(InName)
			, BaseType(InBaseType)
		{
		}

		/**
		 * @brief An invalid constraint handle type for initialization and invalidation
		*/
		static const FConstraintHandleTypeID InvalidTypeID()
		{
			return FConstraintHandleTypeID(NAME_None);
		}

		/**
		 * @brief Whether this type can be cast to the specified type
		*/
		bool IsA(const FConstraintHandleTypeID& TypeID) const
		{
			if (TypeID.TypeName == TypeName)
			{
				return true;
			}
			if (BaseType != nullptr)
			{
				return BaseType->IsA(TypeID);
			}
			return false;
		}

	private:
		FName TypeName;
		const FConstraintHandleTypeID* BaseType;
	};


	/**
	 * @brief Base class for constraint handles.
	 * 
	 * Constraints are referenced by handle in the constraint graph. 
	 * Constraint handles allow us to support different allocation and storage policies for constraints.
	 * E.g., heap-allocated constraints, array-based constraints etc.
	 * 
	 * @see FIndexedConstraintHandle, FIntrusiveConstraintHandle
	*/
<<<<<<< HEAD
	class CHAOS_API FConstraintHandle
=======
	class FConstraintHandle
>>>>>>> 4af6daef
	{
	public:
		using FGeometryParticleHandle = TGeometryParticleHandle<FReal, 3>;

		FConstraintHandle() 
			: ConstraintContainer(nullptr)
<<<<<<< HEAD
			, GraphIndex(INDEX_NONE)
=======
			, GraphEdge(nullptr)
>>>>>>> 4af6daef
		{
		}

		FConstraintHandle(FPBDConstraintContainer* InContainer)
			: ConstraintContainer(InContainer)
<<<<<<< HEAD
			, GraphIndex(INDEX_NONE)
		{
		}

		virtual ~FConstraintHandle()
		{
		}

		virtual bool IsValid() const
		{
			return (ConstraintContainer != nullptr);
		}

		FPBDConstraintContainer* GetContainer()
		{
			return ConstraintContainer;
		}

		const FPBDConstraintContainer* GetContainer() const 
		{
			return ConstraintContainer;
		}

		bool IsInConstraintGraph() const
		{
			return (GraphIndex != INDEX_NONE);
=======
			, GraphEdge(nullptr)
		{
		}

		virtual ~FConstraintHandle()
		{
			// Make sure we are not still in the graph
			check(GraphEdge == nullptr);
		}

		virtual bool IsValid() const
		{
			return (ConstraintContainer != nullptr);
		}

		FPBDConstraintContainer* GetContainer()
		{
			return ConstraintContainer;
		}

		const FPBDConstraintContainer* GetContainer() const 
		{
			return ConstraintContainer;
		}

		bool IsInConstraintGraph() const
		{
			return (GraphEdge != nullptr);
>>>>>>> 4af6daef
		}

		Private::FPBDIslandConstraint* GetConstraintGraphEdge() const
		{
<<<<<<< HEAD
			return GraphIndex;
		}

		void SetConstraintGraphIndex(const int32 InIndex)
		{
			GraphIndex = InIndex;
=======
			return GraphEdge;
		}

		// NOTE: Should only be called by the IslandManager
		void SetConstraintGraphEdge(Private::FPBDIslandConstraint* InEdge)
		{
			// Check for double add
			check((InEdge == nullptr) || (GraphEdge == nullptr));

			GraphEdge = InEdge;
>>>>>>> 4af6daef
		}

		virtual TVec2<FGeometryParticleHandle*> GetConstrainedParticles() const = 0;

		virtual void SetEnabled(bool InEnabled) = 0;

		virtual bool IsEnabled() const = 0;

		virtual bool IsProbe() const { return false; }

		// Does this constraint have the concept of sleep? (only really used for debug validation)
		virtual bool SupportsSleeping() const { return false; }

		virtual bool IsSleeping() const { return false; }
		virtual void SetIsSleeping(const bool bInIsSleeping) {}
		
		virtual bool WasAwakened() const { return false; }
		virtual void SetWasAwakened(const bool bInWasAwakened) {}

		// Implemented in ConstraintContainer.h
<<<<<<< HEAD
		int32 GetContainerId() const;
=======
		CHAOS_API int32 GetContainerId() const;
>>>>>>> 4af6daef

		// Implemented in ConstraintContainer.h
		template<typename T>  T* As();
		template<typename T>  const T* As() const;

		// For use when you absolutely know the type (asserted in non-shipping)
		template<typename T>  T* AsUnsafe() { check(As<T>() != nullptr); return static_cast<T*>(this); }
		template<typename T>  const T* AsUnsafe() const { check(As<T>() != nullptr); return static_cast<const T*>(this); }

<<<<<<< HEAD
		const FConstraintHandleTypeID& GetType() const;
=======
		CHAOS_API const FConstraintHandleTypeID& GetType() const;
>>>>>>> 4af6daef

		static const FConstraintHandleTypeID& StaticType()
		{
			static FConstraintHandleTypeID STypeID(TEXT("FConstraintHandle"), nullptr);
			return STypeID;
		}

		static const FConstraintHandleTypeID& InvalidType()
		{
			static FConstraintHandleTypeID STypeID(TEXT("InvalidConstraintHandle"), nullptr);
			return STypeID;
		}
<<<<<<< HEAD
=======

		// Deprecated API
		UE_DEPRECATED(5.3, "Use GetConstraintGraphEdge") int32 GetConstraintGraphIndex() const { return INDEX_NONE; }
		UE_DEPRECATED(5.3, "Not supported") void SetConstraintGraphIndex(const int32 InIndex) const {}
>>>>>>> 4af6daef

	protected:
		friend class FPBDConstraintContainer;

		FPBDConstraintContainer* ConstraintContainer;
		
<<<<<<< HEAD
		int32 GraphIndex;
=======
		Private::FPBDIslandConstraint* GraphEdge;
>>>>>>> 4af6daef
	};


	/**
	 * @brief Base class for constraints that are allocated at permanent memory addresses and inherit the handle.
	 *
	 * Intended for use by constraint types that are allocated on the heap or in a block allocator and therefore have a persistent
	 * address (as opposed to array-based containers where the array could relocate). The constraint class should inherit
	 * this handle class. This effectively eliminates the handle, reducing cache misses and allocations.
	*/
<<<<<<< HEAD
	class CHAOS_API FIntrusiveConstraintHandle : public FConstraintHandle
=======
	class FIntrusiveConstraintHandle : public FConstraintHandle
>>>>>>> 4af6daef
	{
	public:
		FIntrusiveConstraintHandle()
			: FConstraintHandle()
		{
		}

		void SetContainer(FPBDConstraintContainer* InContainer)
		{
			ConstraintContainer = InContainer;
		}

		static const FConstraintHandleTypeID& StaticType()
		{
			static FConstraintHandleTypeID STypeID(TEXT("FIntrusiveConstraintHandle"), &FConstraintHandle::StaticType());
			return STypeID;
		}
	};


	/**
	 * @brief Base class for constraints that are allocated at permanent memory addresses and inherit the handle.
	 * 
	 * @see FIntrusiveConstraintHandle
	 * 
	 * @tparam T_CONSTRAINT The constraint type
	*/
	template<typename T_CONSTRAINT>
<<<<<<< HEAD
	class CHAOS_API TIntrusiveConstraintHandle : public FIntrusiveConstraintHandle
=======
	class TIntrusiveConstraintHandle : public FIntrusiveConstraintHandle
>>>>>>> 4af6daef
	{
	public:
		using FConstraint = T_CONSTRAINT;

		TIntrusiveConstraintHandle()
			: FIntrusiveConstraintHandle()
		{
		}

		void SetContainer(FPBDConstraintContainer* InContainer)
		{
			ConstraintContainer = InContainer;
		}

		FConstraint* GetConstraint()
		{
			return static_cast<FConstraint*>(this);
		}

		const FConstraint* GetConstraint() const
		{
			return static_cast<const FConstraint*>(this);
		}
	};



	/**
	 * An allocator for constraint handles.
	 *
	 * @todo(ccaulfield): block allocator for handles, or support custom allocators in constraint containers.
	 */
	template<class T_CONTAINER>
	class TConstraintHandleAllocator
	{
	public:
		using FConstraintContainer = T_CONTAINER;
		using FConstraintContainerHandle = typename FConstraintContainer::FConstraintContainerHandle;

		FConstraintContainerHandle* AllocHandle(FConstraintContainer* ConstraintContainer, int32 ConstraintIndex) { return new FConstraintContainerHandle(ConstraintContainer, ConstraintIndex); }

		void FreeHandle(FConstraintContainerHandle* Handle) { delete Handle; }
	};


	/**
	 * @brief A debugging utility for tracking down dangling constraint issues
	 * This acts as a FConstraintHandle*, but caches some extra debug data useful in tracking
	 * down dangling pointer issues when they arise.
	*/
<<<<<<< HEAD
	class CHAOS_API FConstraintHandleHolder
=======
	class FConstraintHandleHolder
>>>>>>> 4af6daef
	{
	public:
		FConstraintHandleHolder()
			: Handle(nullptr)
		{
#if CHAOS_CONSTRAINTHANDLE_DEBUG_ENABLED
			InitDebugData();
#endif
		}

		FConstraintHandleHolder(FConstraintHandle* InHandle)
			: Handle(InHandle)
		{
#if CHAOS_CONSTRAINTHANDLE_DEBUG_ENABLED
			InitDebugData();
#endif
		}

		FConstraintHandle* operator->() const { return Handle; }
		operator FConstraintHandle* () const { return Handle; }
		FConstraintHandle* Get() const { return Handle; }

		friend uint32 GetTypeHash(const FConstraintHandleHolder& V)
		{
			return ::GetTypeHash(V.Handle);
		}

	private:
		FConstraintHandle* Handle;

#if CHAOS_CONSTRAINTHANDLE_DEBUG_ENABLED
	public:
		const FGeometryParticleHandle* GetParticle0() const { return Particles[0]; }
		const FGeometryParticleHandle* GetParticle1() const { return Particles[1]; }

	private:
<<<<<<< HEAD
		void InitDebugData();
=======
		CHAOS_API void InitDebugData();
>>>>>>> 4af6daef

		const FConstraintHandleTypeID* ConstraintType;
		const FGeometryParticleHandle* Particles[2];
#endif
	};
}<|MERGE_RESOLUTION|>--- conflicted
+++ resolved
@@ -27,20 +27,14 @@
 {
 	class FPBDConstraintContainer;
 	class FPBDIndexedConstraintContainer;
-<<<<<<< HEAD
 
 	using FParticlePair = TVec2<FGeometryParticleHandle*>;
 	using FConstParticlePair = TVec2<const FGeometryParticleHandle*>;
-=======
-
-	using FParticlePair = TVec2<FGeometryParticleHandle*>;
-	using FConstParticlePair = TVec2<const FGeometryParticleHandle*>;
 
 	namespace Private
 	{
 		class FPBDIslandConstraint;
 	}
->>>>>>> 4af6daef
 
 	/**
 	 * @brief A type id for constraint handles to support safe up/down casting (including intermediate classes in the hierrachy)
@@ -99,55 +93,19 @@
 	 * 
 	 * @see FIndexedConstraintHandle, FIntrusiveConstraintHandle
 	*/
-<<<<<<< HEAD
-	class CHAOS_API FConstraintHandle
-=======
 	class FConstraintHandle
->>>>>>> 4af6daef
 	{
 	public:
 		using FGeometryParticleHandle = TGeometryParticleHandle<FReal, 3>;
 
 		FConstraintHandle() 
 			: ConstraintContainer(nullptr)
-<<<<<<< HEAD
-			, GraphIndex(INDEX_NONE)
-=======
 			, GraphEdge(nullptr)
->>>>>>> 4af6daef
 		{
 		}
 
 		FConstraintHandle(FPBDConstraintContainer* InContainer)
 			: ConstraintContainer(InContainer)
-<<<<<<< HEAD
-			, GraphIndex(INDEX_NONE)
-		{
-		}
-
-		virtual ~FConstraintHandle()
-		{
-		}
-
-		virtual bool IsValid() const
-		{
-			return (ConstraintContainer != nullptr);
-		}
-
-		FPBDConstraintContainer* GetContainer()
-		{
-			return ConstraintContainer;
-		}
-
-		const FPBDConstraintContainer* GetContainer() const 
-		{
-			return ConstraintContainer;
-		}
-
-		bool IsInConstraintGraph() const
-		{
-			return (GraphIndex != INDEX_NONE);
-=======
 			, GraphEdge(nullptr)
 		{
 		}
@@ -176,19 +134,10 @@
 		bool IsInConstraintGraph() const
 		{
 			return (GraphEdge != nullptr);
->>>>>>> 4af6daef
 		}
 
 		Private::FPBDIslandConstraint* GetConstraintGraphEdge() const
 		{
-<<<<<<< HEAD
-			return GraphIndex;
-		}
-
-		void SetConstraintGraphIndex(const int32 InIndex)
-		{
-			GraphIndex = InIndex;
-=======
 			return GraphEdge;
 		}
 
@@ -199,7 +148,6 @@
 			check((InEdge == nullptr) || (GraphEdge == nullptr));
 
 			GraphEdge = InEdge;
->>>>>>> 4af6daef
 		}
 
 		virtual TVec2<FGeometryParticleHandle*> GetConstrainedParticles() const = 0;
@@ -220,11 +168,7 @@
 		virtual void SetWasAwakened(const bool bInWasAwakened) {}
 
 		// Implemented in ConstraintContainer.h
-<<<<<<< HEAD
-		int32 GetContainerId() const;
-=======
 		CHAOS_API int32 GetContainerId() const;
->>>>>>> 4af6daef
 
 		// Implemented in ConstraintContainer.h
 		template<typename T>  T* As();
@@ -234,11 +178,7 @@
 		template<typename T>  T* AsUnsafe() { check(As<T>() != nullptr); return static_cast<T*>(this); }
 		template<typename T>  const T* AsUnsafe() const { check(As<T>() != nullptr); return static_cast<const T*>(this); }
 
-<<<<<<< HEAD
-		const FConstraintHandleTypeID& GetType() const;
-=======
 		CHAOS_API const FConstraintHandleTypeID& GetType() const;
->>>>>>> 4af6daef
 
 		static const FConstraintHandleTypeID& StaticType()
 		{
@@ -251,24 +191,17 @@
 			static FConstraintHandleTypeID STypeID(TEXT("InvalidConstraintHandle"), nullptr);
 			return STypeID;
 		}
-<<<<<<< HEAD
-=======
 
 		// Deprecated API
 		UE_DEPRECATED(5.3, "Use GetConstraintGraphEdge") int32 GetConstraintGraphIndex() const { return INDEX_NONE; }
 		UE_DEPRECATED(5.3, "Not supported") void SetConstraintGraphIndex(const int32 InIndex) const {}
->>>>>>> 4af6daef
 
 	protected:
 		friend class FPBDConstraintContainer;
 
 		FPBDConstraintContainer* ConstraintContainer;
 		
-<<<<<<< HEAD
-		int32 GraphIndex;
-=======
 		Private::FPBDIslandConstraint* GraphEdge;
->>>>>>> 4af6daef
 	};
 
 
@@ -279,11 +212,7 @@
 	 * address (as opposed to array-based containers where the array could relocate). The constraint class should inherit
 	 * this handle class. This effectively eliminates the handle, reducing cache misses and allocations.
 	*/
-<<<<<<< HEAD
-	class CHAOS_API FIntrusiveConstraintHandle : public FConstraintHandle
-=======
 	class FIntrusiveConstraintHandle : public FConstraintHandle
->>>>>>> 4af6daef
 	{
 	public:
 		FIntrusiveConstraintHandle()
@@ -312,11 +241,7 @@
 	 * @tparam T_CONSTRAINT The constraint type
 	*/
 	template<typename T_CONSTRAINT>
-<<<<<<< HEAD
-	class CHAOS_API TIntrusiveConstraintHandle : public FIntrusiveConstraintHandle
-=======
 	class TIntrusiveConstraintHandle : public FIntrusiveConstraintHandle
->>>>>>> 4af6daef
 	{
 	public:
 		using FConstraint = T_CONSTRAINT;
@@ -367,11 +292,7 @@
 	 * This acts as a FConstraintHandle*, but caches some extra debug data useful in tracking
 	 * down dangling pointer issues when they arise.
 	*/
-<<<<<<< HEAD
-	class CHAOS_API FConstraintHandleHolder
-=======
 	class FConstraintHandleHolder
->>>>>>> 4af6daef
 	{
 	public:
 		FConstraintHandleHolder()
@@ -408,11 +329,7 @@
 		const FGeometryParticleHandle* GetParticle1() const { return Particles[1]; }
 
 	private:
-<<<<<<< HEAD
-		void InitDebugData();
-=======
 		CHAOS_API void InitDebugData();
->>>>>>> 4af6daef
 
 		const FConstraintHandleTypeID* ConstraintType;
 		const FGeometryParticleHandle* Particles[2];
