// Copyright Epic Games, Inc. All Rights Reserved.
#pragma once

#include "Chaos/Array.h"
#include "Chaos/Evolution/IndexedConstraintContainer.h"
#include "Chaos/ParticleHandle.h"
<<<<<<< HEAD
#include "Chaos/PBDConstraintContainer.h"
#include "Chaos/Evolution/SolverConstraintContainer.h"
=======
>>>>>>> d731a049

namespace Chaos
{
	class FPBDRigidDynamicSpringConstraints;
	class FPBDIslandSolverData;

<<<<<<< HEAD
	class CHAOS_API FPBDRigidDynamicSpringConstraintHandle : public TIndexedContainerConstraintHandle<FPBDRigidDynamicSpringConstraints>
=======
	class CHAOS_API FPBDRigidDynamicSpringConstraintHandle final : public TIndexedContainerConstraintHandle<FPBDRigidDynamicSpringConstraints>
>>>>>>> d731a049
	{
	public:
		using Base = TIndexedContainerConstraintHandle<FPBDRigidDynamicSpringConstraints>;
		using FConstraintContainer = FPBDRigidDynamicSpringConstraints;

		FPBDRigidDynamicSpringConstraintHandle() 
		{
		}

		FPBDRigidDynamicSpringConstraintHandle(FConstraintContainer* InConstraintContainer, int32 InConstraintIndex) 
			: TIndexedContainerConstraintHandle<FPBDRigidDynamicSpringConstraints>(InConstraintContainer, InConstraintIndex)
		{
		}

<<<<<<< HEAD
		TVec2<FGeometryParticleHandle*> GetConstrainedParticles() const;
=======
		virtual FParticlePair GetConstrainedParticles() const override final;

		static const FConstraintHandleTypeID& StaticType()
		{
			static FConstraintHandleTypeID STypeID(TEXT("FRigidDynamicSpringConstraintHandle"), &FIndexedConstraintHandle::StaticType());
			return STypeID;
		}
>>>>>>> d731a049

		void PreGatherInput(const FReal Dt, FPBDIslandSolverData& SolverData);
		void GatherInput(const FReal Dt, const int32 Particle0Level, const int32 Particle1Level, FPBDIslandSolverData& SolverData);

		static const FConstraintHandleTypeID& StaticType()
		{
			static FConstraintHandleTypeID STypeID(TEXT("FRigidDynamicSpringConstraintHandle"), &FIndexedConstraintHandle::StaticType());
			return STypeID;
		}

	protected:
		using Base::ConstraintIndex;
		using Base::ConcreteContainer;
	};

<<<<<<< HEAD
	class CHAOS_API FPBDRigidDynamicSpringConstraints : public FPBDIndexedConstraintContainer
	{
	public:
		using Base = FPBDIndexedConstraintContainer;
=======
	class CHAOS_API FPBDRigidDynamicSpringConstraints : public TPBDIndexedConstraintContainer<FPBDRigidDynamicSpringConstraints>
	{
	public:
		using Base = TPBDIndexedConstraintContainer<FPBDRigidDynamicSpringConstraints>;
>>>>>>> d731a049
		using FConstrainedParticlePair = TVec2<FGeometryParticleHandle*>;
		using FConstraintContainerHandle = FPBDRigidDynamicSpringConstraintHandle;
		using FConstraintHandleAllocator = TConstraintHandleAllocator<FPBDRigidDynamicSpringConstraints>;
		using FHandles = TArray<FConstraintContainerHandle*>;
		using FConstraintSolverContainerType = FConstraintSolverContainer;	// @todo(chaos): Add island solver for this constraint type

		FPBDRigidDynamicSpringConstraints(const FReal InStiffness = (FReal)1.)
<<<<<<< HEAD
			: FPBDIndexedConstraintContainer(FConstraintContainerHandle::StaticType())
=======
			: TPBDIndexedConstraintContainer<FPBDRigidDynamicSpringConstraints>(FConstraintContainerHandle::StaticType())
>>>>>>> d731a049
			, CreationThreshold(1)
			, MaxSprings(1)
			, Stiffness(InStiffness) 
		{}

		FPBDRigidDynamicSpringConstraints(TArray<FConstrainedParticlePair>&& InConstraints, const FReal InCreationThreshold = (FReal)1., const int32 InMaxSprings = 1, const FReal InStiffness = (FReal)1.)
<<<<<<< HEAD
			: FPBDIndexedConstraintContainer(FConstraintContainerHandle::StaticType())
=======
			: TPBDIndexedConstraintContainer<FPBDRigidDynamicSpringConstraints>(FConstraintContainerHandle::StaticType())
>>>>>>> d731a049
			, Constraints(MoveTemp(InConstraints))
			, CreationThreshold(InCreationThreshold)
			, MaxSprings(InMaxSprings)
			, Stiffness(InStiffness)
		{
			if (Constraints.Num() > 0)
			{
				Handles.Reserve(Constraints.Num());
				Distances.Reserve(Constraints.Num());
				SpringDistances.Reserve(Constraints.Num());
				ConstraintSolverBodies.Reserve(Constraints.Num());
				for (int32 ConstraintIndex = 0; ConstraintIndex < Constraints.Num(); ++ConstraintIndex)
				{
					Handles.Add(HandleAllocator.AllocHandle(this, ConstraintIndex));
					Distances.Add({});
					SpringDistances.Add({});
					ConstraintSolverBodies.Add({ nullptr, nullptr });
				}
			}
		}

		virtual ~FPBDRigidDynamicSpringConstraints() {}

		//
		// Constraint Container API
		//

		/**
		 * Get the number of constraints.
		 */
		int32 NumConstraints() const
		{
			return Constraints.Num();
		}

		/**
		 * Add a constraint initialized from current world-space particle positions.
		 * You would use this method when your objects are already positioned in the world.
		 */
		FConstraintContainerHandle* AddConstraint(const FConstrainedParticlePair& InConstrainedParticles)
		{
			Handles.Add(HandleAllocator.AllocHandle(this, Handles.Num()));
			Constraints.Add(InConstrainedParticles);
			Distances.Add({});
			SpringDistances.Add({});
			ConstraintSolverBodies.Add({ nullptr, nullptr });
			return Handles.Last();
		}

		/**
		 * Remove the specified constraint.
		 */
		void RemoveConstraint(int ConstraintIndex)
		{
			FConstraintContainerHandle* ConstraintHandle = Handles[ConstraintIndex];
			if (ConstraintHandle != nullptr)
			{
				// Release the handle for the freed constraint
				HandleAllocator.FreeHandle(ConstraintHandle);
				Handles[ConstraintIndex] = nullptr;
			}

			// Swap the last constraint into the gap to keep the array packed
			Constraints.RemoveAtSwap(ConstraintIndex);
			Distances.RemoveAtSwap(ConstraintIndex);
			SpringDistances.RemoveAtSwap(ConstraintIndex);
			ConstraintSolverBodies.RemoveAtSwap(ConstraintIndex);
			Handles.RemoveAtSwap(ConstraintIndex);

			// Update the handle for the constraint that was moved
			if (ConstraintIndex < Handles.Num())
			{
				SetConstraintIndex(Handles[ConstraintIndex], ConstraintIndex);
			}
		}

		/**
		 * Disabled the specified constraint.
		 */
		void DisableConstraints(const TSet<FGeometryParticleHandle*>& RemovedParticles)
		{
			// @todo(chaos)
		}


		/**
		 * Set the distance threshold below which springs get created between particles.
		 */
		void SetCreationThreshold(const FReal InCreationThreshold)
		{
			CreationThreshold = InCreationThreshold;
		}

		/**
		 * Set the maximum number of springs
		 */
		void SetMaxSprings(const int32 InMaxSprings)
		{
			MaxSprings = InMaxSprings;
		}


		//
		// Constraint API
		//
		FHandles& GetConstraintHandles()
		{
			return Handles;
		}
		const FHandles& GetConstConstraintHandles() const
		{
			return Handles;
		}


		const FConstraintContainerHandle* GetConstraintHandle(int32 ConstraintIndex) const
		{
			return Handles[ConstraintIndex];
		}

		FConstraintContainerHandle* GetConstraintHandle(int32 ConstraintIndex)
		{
			return Handles[ConstraintIndex];
		}


		/**
		 * Get the particles that are affected by the specified constraint.
		 */
		const FConstrainedParticlePair& GetConstrainedParticles(int32 ConstraintIndex) const
		{
			return Constraints[ConstraintIndex];
		}

		void UpdatePositionBasedState(const FReal Dt);

		//
		// FConstraintContainer Implementation
		//
		virtual int32 GetNumConstraints() const override final { return NumConstraints(); }
		virtual void ResetConstraints() override final {}
		virtual void AddConstraintsToGraph(FPBDIslandManager& IslandManager) override final;
		virtual void PrepareTick() override final {}
		virtual void UnprepareTick() override final {}

<<<<<<< HEAD
		void PrepareTick() {}
		void UnprepareTick() {}
		void UpdatePositionBasedState(const FReal Dt);

		void SetNumIslandConstraints(const int32 NumIslandConstraints, FPBDIslandSolverData& SolverData);
		void PreGatherInput(const FReal Dt, const int32 ConstraintIndex, FPBDIslandSolverData& SolverData);
		void GatherInput(const FReal Dt, const int32 ConstraintIndex, const int32 Particle0Level, const int32 Particle1Level, FPBDIslandSolverData& SolverData);
		void ScatterOutput(FReal Dt, FPBDIslandSolverData& SolverData);

		bool ApplyPhase1Serial(const FReal Dt, const int32 It, const int32 NumIts, FPBDIslandSolverData& SolverData);
		bool ApplyPhase2Serial(const FReal Dt, const int32 It, const int32 NumIts, FPBDIslandSolverData& SolverData) { return false; }
=======
		//
		// TSimpleConstraintContainerSolver API - used by RBAN solvers
		//
		void AddBodies(FSolverBodyContainer& SolverBodyContainer);
		void GatherInput(const FReal Dt) {}
		void ScatterOutput(const FReal Dt);
		void ApplyPositionConstraints(const FReal Dt, const int32 It, const int32 NumIts);
		void ApplyVelocityConstraints(const FReal Dt, const int32 It, const int32 NumIts) {}
		void ApplyProjectionConstraints(const FReal Dt, const int32 It, const int32 NumIts) {}

		//
		// TIndexedConstraintContainerSolver API - used by World solvers
		//
		void AddBodies(const TArrayView<int32>& ConstraintIndices, FSolverBodyContainer& SolverBodyContainer);
		void GatherInput(const TArrayView<int32>& ConstraintIndices, const FReal Dt) {}
		void ScatterOutput(const TArrayView<int32>& ConstraintIndices, const FReal Dt);
		void ApplyPositionConstraints(const TArrayView<int32>& ConstraintIndices, const FReal Dt, const int32 It, const int32 NumIts);
		void ApplyVelocityConstraints(const TArrayView<int32>& ConstraintIndices, const FReal Dt, const int32 It, const int32 NumIts) {}
		void ApplyProjectionConstraints(const TArrayView<int32>& ConstraintIndices, const FReal Dt, const int32 It, const int32 NumIts) {}
>>>>>>> d731a049

	protected:
		using Base::GetConstraintIndex;
		using Base::SetConstraintIndex;

	private:
		void AddBodies(const int32 ConstraintIndex, FSolverBodyContainer& SolverBodyContainer);
		void ApplySingle(const FReal Dt, int32 ConstraintIndex) const;

		FVec3 GetDelta(const FVec3& WorldSpaceX1, const FVec3& WorldSpaceX2, const int32 ConstraintIndex, const int32 SpringIndex) const;

		TArray<FConstrainedParticlePair> Constraints;
		TArray<TArray<TVec2<FVec3>>> Distances;
		TArray<TArray<FReal>> SpringDistances;
		FReal CreationThreshold;
		int32 MaxSprings;
		FReal Stiffness;

		TArray<FSolverBodyPtrPair> ConstraintSolverBodies;

		FHandles Handles;
		FConstraintHandleAllocator HandleAllocator;
	};

	template<class T, int d>
	using TPBDRigidDynamicSpringConstraintHandle UE_DEPRECATED(4.27, "Deprecated. this class is to be deleted, use FPBDRigidDynamicSpringConstraintHandle instead") = FPBDRigidDynamicSpringConstraintHandle;

	template<class T, int d>
	using TPBDRigidDynamicSpringConstraints UE_DEPRECATED(4.27, "Deprecated. this class is to be deleted, use FPBDRigidDynamicSpringConstraints instead") = FPBDRigidDynamicSpringConstraints;
}<|MERGE_RESOLUTION|>--- conflicted
+++ resolved
@@ -4,22 +4,12 @@
 #include "Chaos/Array.h"
 #include "Chaos/Evolution/IndexedConstraintContainer.h"
 #include "Chaos/ParticleHandle.h"
-<<<<<<< HEAD
-#include "Chaos/PBDConstraintContainer.h"
-#include "Chaos/Evolution/SolverConstraintContainer.h"
-=======
->>>>>>> d731a049
 
 namespace Chaos
 {
 	class FPBDRigidDynamicSpringConstraints;
-	class FPBDIslandSolverData;
-
-<<<<<<< HEAD
-	class CHAOS_API FPBDRigidDynamicSpringConstraintHandle : public TIndexedContainerConstraintHandle<FPBDRigidDynamicSpringConstraints>
-=======
+
 	class CHAOS_API FPBDRigidDynamicSpringConstraintHandle final : public TIndexedContainerConstraintHandle<FPBDRigidDynamicSpringConstraints>
->>>>>>> d731a049
 	{
 	public:
 		using Base = TIndexedContainerConstraintHandle<FPBDRigidDynamicSpringConstraints>;
@@ -34,20 +24,7 @@
 		{
 		}
 
-<<<<<<< HEAD
-		TVec2<FGeometryParticleHandle*> GetConstrainedParticles() const;
-=======
 		virtual FParticlePair GetConstrainedParticles() const override final;
-
-		static const FConstraintHandleTypeID& StaticType()
-		{
-			static FConstraintHandleTypeID STypeID(TEXT("FRigidDynamicSpringConstraintHandle"), &FIndexedConstraintHandle::StaticType());
-			return STypeID;
-		}
->>>>>>> d731a049
-
-		void PreGatherInput(const FReal Dt, FPBDIslandSolverData& SolverData);
-		void GatherInput(const FReal Dt, const int32 Particle0Level, const int32 Particle1Level, FPBDIslandSolverData& SolverData);
 
 		static const FConstraintHandleTypeID& StaticType()
 		{
@@ -60,40 +37,24 @@
 		using Base::ConcreteContainer;
 	};
 
-<<<<<<< HEAD
-	class CHAOS_API FPBDRigidDynamicSpringConstraints : public FPBDIndexedConstraintContainer
-	{
-	public:
-		using Base = FPBDIndexedConstraintContainer;
-=======
 	class CHAOS_API FPBDRigidDynamicSpringConstraints : public TPBDIndexedConstraintContainer<FPBDRigidDynamicSpringConstraints>
 	{
 	public:
 		using Base = TPBDIndexedConstraintContainer<FPBDRigidDynamicSpringConstraints>;
->>>>>>> d731a049
 		using FConstrainedParticlePair = TVec2<FGeometryParticleHandle*>;
 		using FConstraintContainerHandle = FPBDRigidDynamicSpringConstraintHandle;
 		using FConstraintHandleAllocator = TConstraintHandleAllocator<FPBDRigidDynamicSpringConstraints>;
 		using FHandles = TArray<FConstraintContainerHandle*>;
-		using FConstraintSolverContainerType = FConstraintSolverContainer;	// @todo(chaos): Add island solver for this constraint type
 
 		FPBDRigidDynamicSpringConstraints(const FReal InStiffness = (FReal)1.)
-<<<<<<< HEAD
-			: FPBDIndexedConstraintContainer(FConstraintContainerHandle::StaticType())
-=======
 			: TPBDIndexedConstraintContainer<FPBDRigidDynamicSpringConstraints>(FConstraintContainerHandle::StaticType())
->>>>>>> d731a049
 			, CreationThreshold(1)
 			, MaxSprings(1)
 			, Stiffness(InStiffness) 
 		{}
 
 		FPBDRigidDynamicSpringConstraints(TArray<FConstrainedParticlePair>&& InConstraints, const FReal InCreationThreshold = (FReal)1., const int32 InMaxSprings = 1, const FReal InStiffness = (FReal)1.)
-<<<<<<< HEAD
-			: FPBDIndexedConstraintContainer(FConstraintContainerHandle::StaticType())
-=======
 			: TPBDIndexedConstraintContainer<FPBDRigidDynamicSpringConstraints>(FConstraintContainerHandle::StaticType())
->>>>>>> d731a049
 			, Constraints(MoveTemp(InConstraints))
 			, CreationThreshold(InCreationThreshold)
 			, MaxSprings(InMaxSprings)
@@ -239,19 +200,6 @@
 		virtual void PrepareTick() override final {}
 		virtual void UnprepareTick() override final {}
 
-<<<<<<< HEAD
-		void PrepareTick() {}
-		void UnprepareTick() {}
-		void UpdatePositionBasedState(const FReal Dt);
-
-		void SetNumIslandConstraints(const int32 NumIslandConstraints, FPBDIslandSolverData& SolverData);
-		void PreGatherInput(const FReal Dt, const int32 ConstraintIndex, FPBDIslandSolverData& SolverData);
-		void GatherInput(const FReal Dt, const int32 ConstraintIndex, const int32 Particle0Level, const int32 Particle1Level, FPBDIslandSolverData& SolverData);
-		void ScatterOutput(FReal Dt, FPBDIslandSolverData& SolverData);
-
-		bool ApplyPhase1Serial(const FReal Dt, const int32 It, const int32 NumIts, FPBDIslandSolverData& SolverData);
-		bool ApplyPhase2Serial(const FReal Dt, const int32 It, const int32 NumIts, FPBDIslandSolverData& SolverData) { return false; }
-=======
 		//
 		// TSimpleConstraintContainerSolver API - used by RBAN solvers
 		//
@@ -271,7 +219,6 @@
 		void ApplyPositionConstraints(const TArrayView<int32>& ConstraintIndices, const FReal Dt, const int32 It, const int32 NumIts);
 		void ApplyVelocityConstraints(const TArrayView<int32>& ConstraintIndices, const FReal Dt, const int32 It, const int32 NumIts) {}
 		void ApplyProjectionConstraints(const TArrayView<int32>& ConstraintIndices, const FReal Dt, const int32 It, const int32 NumIts) {}
->>>>>>> d731a049
 
 	protected:
 		using Base::GetConstraintIndex;
