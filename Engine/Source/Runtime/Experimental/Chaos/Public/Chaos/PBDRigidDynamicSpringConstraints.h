--- conflicted
+++ resolved
@@ -25,22 +25,8 @@
 		{
 		}
 
-<<<<<<< HEAD
-		TPBDRigidDynamicSpringConstraintHandle() 
-		{
-		}
-
-		TPBDRigidDynamicSpringConstraintHandle(FConstraintContainer* InConstraintContainer, int32 InConstraintIndex) 
-			: TContainerConstraintHandle<TPBDRigidDynamicSpringConstraints<T, d>>(StaticType(),InConstraintContainer, InConstraintIndex) 
-		{
-		}
-
-		static FConstraintHandle::EType StaticType() { return FConstraintHandle::EType::DynamicSpring; }
-		TVector<TGeometryParticleHandle<T, d>*, 2> GetConstrainedParticles() const;
-=======
 		static FConstraintHandle::EType StaticType() { return FConstraintHandle::EType::DynamicSpring; }
 		TVec2<FGeometryParticleHandle*> GetConstrainedParticles() const;
->>>>>>> 3aae9151
 
 	protected:
 		using Base::ConstraintIndex;
@@ -134,11 +120,7 @@
 		/**
 		 * Disabled the specified constraint.
 		 */
-<<<<<<< HEAD
-		void DisableConstraints(const TSet<TGeometryParticleHandle<FReal, 3>*>& RemovedParticles)
-=======
 		void DisableConstraints(const TSet<FGeometryParticleHandle*>& RemovedParticles)
->>>>>>> 3aae9151
 		{
 			// @todo(chaos)
 		}
