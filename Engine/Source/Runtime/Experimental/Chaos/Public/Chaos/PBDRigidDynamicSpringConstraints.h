// Copyright Epic Games, Inc. All Rights Reserved.
#pragma once

#include "Chaos/Array.h"
#include "Chaos/Evolution/IndexedConstraintContainer.h"
#include "Chaos/ParticleHandle.h"

namespace Chaos
{
	class FPBDRigidDynamicSpringConstraints;

<<<<<<< HEAD
	class CHAOS_API FPBDRigidDynamicSpringConstraintHandle final : public TIndexedContainerConstraintHandle<FPBDRigidDynamicSpringConstraints>
=======
	class FPBDRigidDynamicSpringConstraintHandle final : public TIndexedContainerConstraintHandle<FPBDRigidDynamicSpringConstraints>
>>>>>>> 4af6daef
	{
	public:
		using Base = TIndexedContainerConstraintHandle<FPBDRigidDynamicSpringConstraints>;
		using FConstraintContainer = FPBDRigidDynamicSpringConstraints;

		FPBDRigidDynamicSpringConstraintHandle() 
		{
		}

		FPBDRigidDynamicSpringConstraintHandle(FConstraintContainer* InConstraintContainer, int32 InConstraintIndex) 
			: TIndexedContainerConstraintHandle<FPBDRigidDynamicSpringConstraints>(InConstraintContainer, InConstraintIndex)
		{
		}

<<<<<<< HEAD
		virtual FParticlePair GetConstrainedParticles() const override final;
=======
		CHAOS_API virtual FParticlePair GetConstrainedParticles() const override final;
>>>>>>> 4af6daef

		static const FConstraintHandleTypeID& StaticType()
		{
			static FConstraintHandleTypeID STypeID(TEXT("FRigidDynamicSpringConstraintHandle"), &FIndexedConstraintHandle::StaticType());
			return STypeID;
		}

	protected:
		using Base::ConstraintIndex;
		using Base::ConcreteContainer;
	};

<<<<<<< HEAD
	class CHAOS_API FPBDRigidDynamicSpringConstraints : public TPBDIndexedConstraintContainer<FPBDRigidDynamicSpringConstraints>
=======
	class FPBDRigidDynamicSpringConstraints : public TPBDIndexedConstraintContainer<FPBDRigidDynamicSpringConstraints>
>>>>>>> 4af6daef
	{
	public:
		using Base = TPBDIndexedConstraintContainer<FPBDRigidDynamicSpringConstraints>;
		using FConstrainedParticlePair = TVec2<FGeometryParticleHandle*>;
		using FConstraintContainerHandle = FPBDRigidDynamicSpringConstraintHandle;
		using FConstraintHandleAllocator = TConstraintHandleAllocator<FPBDRigidDynamicSpringConstraints>;
		using FHandles = TArray<FConstraintContainerHandle*>;

		FPBDRigidDynamicSpringConstraints(const FReal InStiffness = (FReal)1.)
			: TPBDIndexedConstraintContainer<FPBDRigidDynamicSpringConstraints>(FConstraintContainerHandle::StaticType())
			, CreationThreshold(1)
			, MaxSprings(1)
			, Stiffness(InStiffness) 
		{}

		FPBDRigidDynamicSpringConstraints(TArray<FConstrainedParticlePair>&& InConstraints, const FReal InCreationThreshold = (FReal)1., const int32 InMaxSprings = 1, const FReal InStiffness = (FReal)1.)
			: TPBDIndexedConstraintContainer<FPBDRigidDynamicSpringConstraints>(FConstraintContainerHandle::StaticType())
			, Constraints(MoveTemp(InConstraints))
			, CreationThreshold(InCreationThreshold)
			, MaxSprings(InMaxSprings)
			, Stiffness(InStiffness)
		{
			if (Constraints.Num() > 0)
			{
				Handles.Reserve(Constraints.Num());
				Distances.Reserve(Constraints.Num());
				SpringDistances.Reserve(Constraints.Num());
				ConstraintSolverBodies.Reserve(Constraints.Num());
				for (int32 ConstraintIndex = 0; ConstraintIndex < Constraints.Num(); ++ConstraintIndex)
				{
					Handles.Add(HandleAllocator.AllocHandle(this, ConstraintIndex));
					Distances.Add({});
					SpringDistances.Add({});
					ConstraintSolverBodies.Add({ nullptr, nullptr });
				}
			}
		}

		virtual ~FPBDRigidDynamicSpringConstraints() {}

		//
		// Constraint Container API
		//

		/**
		 * Get the number of constraints.
		 */
		int32 NumConstraints() const
		{
			return Constraints.Num();
		}

		/**
		 * Add a constraint initialized from current world-space particle positions.
		 * You would use this method when your objects are already positioned in the world.
		 */
		FConstraintContainerHandle* AddConstraint(const FConstrainedParticlePair& InConstrainedParticles)
		{
			Handles.Add(HandleAllocator.AllocHandle(this, Handles.Num()));
			Constraints.Add(InConstrainedParticles);
			Distances.Add({});
			SpringDistances.Add({});
			ConstraintSolverBodies.Add({ nullptr, nullptr });
			return Handles.Last();
		}

		/**
		 * Remove the specified constraint.
		 */
		void RemoveConstraint(int ConstraintIndex)
		{
			FConstraintContainerHandle* ConstraintHandle = Handles[ConstraintIndex];
			if (ConstraintHandle != nullptr)
			{
				// Release the handle for the freed constraint
				HandleAllocator.FreeHandle(ConstraintHandle);
				Handles[ConstraintIndex] = nullptr;
			}

			// Swap the last constraint into the gap to keep the array packed
			Constraints.RemoveAtSwap(ConstraintIndex);
			Distances.RemoveAtSwap(ConstraintIndex);
			SpringDistances.RemoveAtSwap(ConstraintIndex);
			ConstraintSolverBodies.RemoveAtSwap(ConstraintIndex);
			Handles.RemoveAtSwap(ConstraintIndex);

			// Update the handle for the constraint that was moved
			if (ConstraintIndex < Handles.Num())
			{
				SetConstraintIndex(Handles[ConstraintIndex], ConstraintIndex);
			}
		}

		/**
		 * Disabled the specified constraint.
		 */
		void DisableConstraints(const TSet<FGeometryParticleHandle*>& RemovedParticles)
		{
			// @todo(chaos)
		}


		/**
		 * Set the distance threshold below which springs get created between particles.
		 */
		void SetCreationThreshold(const FReal InCreationThreshold)
		{
			CreationThreshold = InCreationThreshold;
		}

		/**
		 * Set the maximum number of springs
		 */
		void SetMaxSprings(const int32 InMaxSprings)
		{
			MaxSprings = InMaxSprings;
		}


		//
		// Constraint API
		//
		FHandles& GetConstraintHandles()
		{
			return Handles;
		}
		const FHandles& GetConstConstraintHandles() const
		{
			return Handles;
		}


		const FConstraintContainerHandle* GetConstraintHandle(int32 ConstraintIndex) const
		{
			return Handles[ConstraintIndex];
		}

		FConstraintContainerHandle* GetConstraintHandle(int32 ConstraintIndex)
		{
			return Handles[ConstraintIndex];
		}


		/**
		 * Get the particles that are affected by the specified constraint.
		 */
		const FConstrainedParticlePair& GetConstrainedParticles(int32 ConstraintIndex) const
		{
			return Constraints[ConstraintIndex];
		}

<<<<<<< HEAD
		void UpdatePositionBasedState(const FReal Dt);
=======
		CHAOS_API void UpdatePositionBasedState(const FReal Dt);
>>>>>>> 4af6daef

		//
		// FConstraintContainer Implementation
		//
		virtual int32 GetNumConstraints() const override final { return NumConstraints(); }
		virtual void ResetConstraints() override final {}
<<<<<<< HEAD
		virtual void AddConstraintsToGraph(Private::FPBDIslandManager& IslandManager) override final;
=======
		CHAOS_API virtual void AddConstraintsToGraph(Private::FPBDIslandManager& IslandManager) override final;
>>>>>>> 4af6daef
		virtual void PrepareTick() override final {}
		virtual void UnprepareTick() override final {}

		//
		// TSimpleConstraintContainerSolver API - used by RBAN solvers
		//
<<<<<<< HEAD
		void AddBodies(FSolverBodyContainer& SolverBodyContainer);
		void GatherInput(const FReal Dt) {}
		void ScatterOutput(const FReal Dt);
		void ApplyPositionConstraints(const FReal Dt, const int32 It, const int32 NumIts);
=======
		CHAOS_API void AddBodies(FSolverBodyContainer& SolverBodyContainer);
		void GatherInput(const FReal Dt) {}
		CHAOS_API void ScatterOutput(const FReal Dt);
		CHAOS_API void ApplyPositionConstraints(const FReal Dt, const int32 It, const int32 NumIts);
>>>>>>> 4af6daef
		void ApplyVelocityConstraints(const FReal Dt, const int32 It, const int32 NumIts) {}
		void ApplyProjectionConstraints(const FReal Dt, const int32 It, const int32 NumIts) {}

		//
		// TIndexedConstraintContainerSolver API - used by World solvers
		//
<<<<<<< HEAD
		void AddBodies(const TArrayView<int32>& ConstraintIndices, FSolverBodyContainer& SolverBodyContainer);
		void GatherInput(const TArrayView<int32>& ConstraintIndices, const FReal Dt) {}
		void ScatterOutput(const TArrayView<int32>& ConstraintIndices, const FReal Dt);
		void ApplyPositionConstraints(const TArrayView<int32>& ConstraintIndices, const FReal Dt, const int32 It, const int32 NumIts);
=======
		CHAOS_API void AddBodies(const TArrayView<int32>& ConstraintIndices, FSolverBodyContainer& SolverBodyContainer);
		void GatherInput(const TArrayView<int32>& ConstraintIndices, const FReal Dt) {}
		CHAOS_API void ScatterOutput(const TArrayView<int32>& ConstraintIndices, const FReal Dt);
		CHAOS_API void ApplyPositionConstraints(const TArrayView<int32>& ConstraintIndices, const FReal Dt, const int32 It, const int32 NumIts);
>>>>>>> 4af6daef
		void ApplyVelocityConstraints(const TArrayView<int32>& ConstraintIndices, const FReal Dt, const int32 It, const int32 NumIts) {}
		void ApplyProjectionConstraints(const TArrayView<int32>& ConstraintIndices, const FReal Dt, const int32 It, const int32 NumIts) {}

	protected:
		using Base::GetConstraintIndex;
		using Base::SetConstraintIndex;

	private:
<<<<<<< HEAD
		void AddBodies(const int32 ConstraintIndex, FSolverBodyContainer& SolverBodyContainer);
		void ApplySingle(const FReal Dt, int32 ConstraintIndex) const;
=======
		CHAOS_API void AddBodies(const int32 ConstraintIndex, FSolverBodyContainer& SolverBodyContainer);
		CHAOS_API void ApplySingle(const FReal Dt, int32 ConstraintIndex) const;
>>>>>>> 4af6daef

		CHAOS_API FVec3 GetDelta(const FVec3& WorldSpaceX1, const FVec3& WorldSpaceX2, const int32 ConstraintIndex, const int32 SpringIndex) const;

		TArray<FConstrainedParticlePair> Constraints;
		TArray<TArray<TVec2<FVec3>>> Distances;
		TArray<TArray<FReal>> SpringDistances;
		FReal CreationThreshold;
		int32 MaxSprings;
		FReal Stiffness;

		TArray<FSolverBodyPtrPair> ConstraintSolverBodies;

		FHandles Handles;
		FConstraintHandleAllocator HandleAllocator;
	};

	template<class T, int d>
	using TPBDRigidDynamicSpringConstraintHandle UE_DEPRECATED(4.27, "Deprecated. this class is to be deleted, use FPBDRigidDynamicSpringConstraintHandle instead") = FPBDRigidDynamicSpringConstraintHandle;

	template<class T, int d>
	using TPBDRigidDynamicSpringConstraints UE_DEPRECATED(4.27, "Deprecated. this class is to be deleted, use FPBDRigidDynamicSpringConstraints instead") = FPBDRigidDynamicSpringConstraints;
}<|MERGE_RESOLUTION|>--- conflicted
+++ resolved
@@ -9,11 +9,7 @@
 {
 	class FPBDRigidDynamicSpringConstraints;
 
-<<<<<<< HEAD
-	class CHAOS_API FPBDRigidDynamicSpringConstraintHandle final : public TIndexedContainerConstraintHandle<FPBDRigidDynamicSpringConstraints>
-=======
 	class FPBDRigidDynamicSpringConstraintHandle final : public TIndexedContainerConstraintHandle<FPBDRigidDynamicSpringConstraints>
->>>>>>> 4af6daef
 	{
 	public:
 		using Base = TIndexedContainerConstraintHandle<FPBDRigidDynamicSpringConstraints>;
@@ -28,11 +24,7 @@
 		{
 		}
 
-<<<<<<< HEAD
-		virtual FParticlePair GetConstrainedParticles() const override final;
-=======
 		CHAOS_API virtual FParticlePair GetConstrainedParticles() const override final;
->>>>>>> 4af6daef
 
 		static const FConstraintHandleTypeID& StaticType()
 		{
@@ -45,11 +37,7 @@
 		using Base::ConcreteContainer;
 	};
 
-<<<<<<< HEAD
-	class CHAOS_API FPBDRigidDynamicSpringConstraints : public TPBDIndexedConstraintContainer<FPBDRigidDynamicSpringConstraints>
-=======
 	class FPBDRigidDynamicSpringConstraints : public TPBDIndexedConstraintContainer<FPBDRigidDynamicSpringConstraints>
->>>>>>> 4af6daef
 	{
 	public:
 		using Base = TPBDIndexedConstraintContainer<FPBDRigidDynamicSpringConstraints>;
@@ -201,56 +189,34 @@
 			return Constraints[ConstraintIndex];
 		}
 
-<<<<<<< HEAD
-		void UpdatePositionBasedState(const FReal Dt);
-=======
 		CHAOS_API void UpdatePositionBasedState(const FReal Dt);
->>>>>>> 4af6daef
 
 		//
 		// FConstraintContainer Implementation
 		//
 		virtual int32 GetNumConstraints() const override final { return NumConstraints(); }
 		virtual void ResetConstraints() override final {}
-<<<<<<< HEAD
-		virtual void AddConstraintsToGraph(Private::FPBDIslandManager& IslandManager) override final;
-=======
 		CHAOS_API virtual void AddConstraintsToGraph(Private::FPBDIslandManager& IslandManager) override final;
->>>>>>> 4af6daef
 		virtual void PrepareTick() override final {}
 		virtual void UnprepareTick() override final {}
 
 		//
 		// TSimpleConstraintContainerSolver API - used by RBAN solvers
 		//
-<<<<<<< HEAD
-		void AddBodies(FSolverBodyContainer& SolverBodyContainer);
-		void GatherInput(const FReal Dt) {}
-		void ScatterOutput(const FReal Dt);
-		void ApplyPositionConstraints(const FReal Dt, const int32 It, const int32 NumIts);
-=======
 		CHAOS_API void AddBodies(FSolverBodyContainer& SolverBodyContainer);
 		void GatherInput(const FReal Dt) {}
 		CHAOS_API void ScatterOutput(const FReal Dt);
 		CHAOS_API void ApplyPositionConstraints(const FReal Dt, const int32 It, const int32 NumIts);
->>>>>>> 4af6daef
 		void ApplyVelocityConstraints(const FReal Dt, const int32 It, const int32 NumIts) {}
 		void ApplyProjectionConstraints(const FReal Dt, const int32 It, const int32 NumIts) {}
 
 		//
 		// TIndexedConstraintContainerSolver API - used by World solvers
 		//
-<<<<<<< HEAD
-		void AddBodies(const TArrayView<int32>& ConstraintIndices, FSolverBodyContainer& SolverBodyContainer);
-		void GatherInput(const TArrayView<int32>& ConstraintIndices, const FReal Dt) {}
-		void ScatterOutput(const TArrayView<int32>& ConstraintIndices, const FReal Dt);
-		void ApplyPositionConstraints(const TArrayView<int32>& ConstraintIndices, const FReal Dt, const int32 It, const int32 NumIts);
-=======
 		CHAOS_API void AddBodies(const TArrayView<int32>& ConstraintIndices, FSolverBodyContainer& SolverBodyContainer);
 		void GatherInput(const TArrayView<int32>& ConstraintIndices, const FReal Dt) {}
 		CHAOS_API void ScatterOutput(const TArrayView<int32>& ConstraintIndices, const FReal Dt);
 		CHAOS_API void ApplyPositionConstraints(const TArrayView<int32>& ConstraintIndices, const FReal Dt, const int32 It, const int32 NumIts);
->>>>>>> 4af6daef
 		void ApplyVelocityConstraints(const TArrayView<int32>& ConstraintIndices, const FReal Dt, const int32 It, const int32 NumIts) {}
 		void ApplyProjectionConstraints(const TArrayView<int32>& ConstraintIndices, const FReal Dt, const int32 It, const int32 NumIts) {}
 
@@ -259,13 +225,8 @@
 		using Base::SetConstraintIndex;
 
 	private:
-<<<<<<< HEAD
-		void AddBodies(const int32 ConstraintIndex, FSolverBodyContainer& SolverBodyContainer);
-		void ApplySingle(const FReal Dt, int32 ConstraintIndex) const;
-=======
 		CHAOS_API void AddBodies(const int32 ConstraintIndex, FSolverBodyContainer& SolverBodyContainer);
 		CHAOS_API void ApplySingle(const FReal Dt, int32 ConstraintIndex) const;
->>>>>>> 4af6daef
 
 		CHAOS_API FVec3 GetDelta(const FVec3& WorldSpaceX1, const FVec3& WorldSpaceX2, const int32 ConstraintIndex, const int32 SpringIndex) const;
 
