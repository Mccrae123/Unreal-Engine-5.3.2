// Copyright Epic Games, Inc. All Rights Reserved.
#pragma once

#include "Chaos/Core.h"
#include "Chaos/PBDSoftsSolverParticles.h"
#include "Chaos/PBDSoftsEvolutionFwd.h"
#include "Chaos/PBDActiveView.h"
#include "Chaos/PBDStiffness.h"
#include "Containers/Map.h"
#include "Containers/Set.h"

namespace Chaos::Softs
{

class CHAOS_API FPBDLongRangeConstraintsBase
{
public:
	enum class EMode : uint8
	{
		Euclidean,
		Geodesic,

		// Deprecated modes
		FastTetherFastLength = Euclidean,
		AccurateTetherFastLength = Geodesic,
		AccurateTetherAccurateLength = Geodesic
	};

	typedef TTuple<int32, int32, FRealSingle> FTether;

	FPBDLongRangeConstraintsBase(
		const FSolverParticles& Particles,
		const int32 InParticleOffset,
		const int32 InParticleCount,
		const TArray<TConstArrayView<TTuple<int32, int32, FRealSingle>>>& InTethers,
		const TConstArrayView<FRealSingle>& StiffnessMultipliers,
		const TConstArrayView<FRealSingle>& ScaleMultipliers,
		const FSolverVec2& InStiffness = FSolverVec2::UnitVector,
		const FSolverVec2& InScale = FSolverVec2::UnitVector);

	virtual ~FPBDLongRangeConstraintsBase() {}

	// Return the stiffness input values used by the constraint
	FSolverVec2 GetStiffness() const { return Stiffness.GetWeightedValue(); }

	// Set the stiffness input values used by the constraint
	void SetStiffness(const FSolverVec2& InStiffness) { Stiffness.SetWeightedValue(InStiffness); }

	// Set the scale low and high value of the scale weight map
	void SetScale(const FSolverVec2& InScale) { Scale = FSolverVec2(FMath::Clamp((FSolverReal)InScale.X, (FSolverReal)0.01, (FSolverReal)10.), FMath::Clamp((FSolverReal)InScale.Y, (FSolverReal)0.01, (FSolverReal)10.)); }  // TODO: Fix FSolverVec2 double to float conversion error on some platforms as to remove extra cast to FSolverReal

public:
	// Set stiffness offset and range, as well as the simulation stiffness exponent
<<<<<<< HEAD
	void ApplyProperties(const FSolverReal Dt, const int32 NumIterations);
=======
	void ApplyProperties(const FSolverReal Dt, const int32 NumIterations)
	{
		Stiffness.ApplyValues(Dt, NumIterations);
		ApplyScale();
	}
>>>>>>> d731a049

	// Return the tethers, organized in concurent friendly batches
	const TArray<TConstArrayView<FTether>>& GetTethers() const { return Tethers; }

	// Return the start index of the specified tether
	int32 GetStartIndex(const FTether& Tether) const { return Tether.Get<0>(); }

	// Return the kinematic particle index of the specified tether
	int32 GetStartParticle(const FTether& Tether) const { return GetStartIndex(Tether) + ParticleOffset; }

	// Return the end index of the specified tether
	int32 GetEndIndex(const FTether& Tether) const { return Tether.Get<1>(); }

	// Return the dynamic particle index of the specified tether
	int32 GetEndParticle(const FTether& Tether) const { return GetEndIndex(Tether) + ParticleOffset; }

	// Return the reference length of the specified tether
	FSolverReal GetRefLength(const FTether& Tether) const { return (FSolverReal)Tether.Get<2>(); }

	// Return the Tether scale for the specified tether
	FSolverReal GetScale(const FTether& Tether) const { return HasScaleWeightMap() ? ScaleTable[ScaleIndices[GetEndIndex(Tether)]] : ScaleTable[0]; }

	// Return the target length of the specified tether (= RefLength * Scale)
	FSolverReal GetTargetLength(const FTether& Tether) const { return GetRefLength(Tether) * GetScale(Tether); }

protected:
	// Return the minimum number of long range tethers in a batch to process in parallel
	static int32 GetMinParallelBatchSize();

	// Return whether the constraint has been setup with a weightmap to interpolate between two low and high values of scales
	bool HasScaleWeightMap() const { return ScaleTable.Num() > 1; }

	// Part of ApplyProperties to update ScaleTable.
	void ApplyScale();


	// Return a vector representing the amount of segment required for the tether to shrink back to its maximum target length constraint, or zero if the constraint is already met
	inline FSolverVec3 GetDelta(const FSolverParticles& Particles, const FTether& Tether, const FSolverReal InScale) const
	{
		const int32 Start = GetStartParticle(Tether);
		const int32 End = GetEndParticle(Tether);
		const FSolverReal TargetLength = GetRefLength(Tether) * InScale;
		checkSlow(Particles.InvM(Start) == (FSolverReal)0.);
		checkSlow(Particles.InvM(End) > (FSolverReal)0.);
		FSolverVec3 Direction = Particles.P(Start) - Particles.P(End);
		const FSolverReal Length = Direction.SafeNormalize();
		const FSolverReal Offset = Length - TargetLength;
		return Offset < (FSolverReal)0. ? FSolverVec3((FSolverReal)0.) : Offset * Direction;
	};

	// Return a direction and length representing the amount of segment required for the tether to shrink back to its maximum target length constraint, or zero if the constraint is already met
	inline void GetDelta(const FSolverParticles& Particles, const FTether& Tether, const FSolverReal InScale, FSolverVec3& OutDirection, FSolverReal& OutOffset) const
	{
		const int32 Start = GetStartParticle(Tether);
		const int32 End = GetEndParticle(Tether);
		const FSolverReal TargetLength = GetRefLength(Tether) * InScale;
		checkSlow(Particles.InvM(Start) == (FSolverReal)0.);
		checkSlow(Particles.InvM(End) > (FSolverReal)0.);
		OutDirection = Particles.P(Start) - Particles.P(End);
		const FSolverReal Length = OutDirection.SafeNormalize();
		OutOffset = FMath::Max((FSolverReal)0., Length - TargetLength);
	};

protected:
	static constexpr int32 TableSize = 16;  // The size of the weightmaps lookup table
	const TArray<TConstArrayView<FTether>>& Tethers;  // Array view on the tether provided to this constraint
	FPBDStiffness Stiffness;  // Stiffness weightmap lookup table 
	TArray<uint8> ScaleIndices;  // Per particle array of index to the scale lookup table
	TArray<FSolverReal> ScaleTable;  // Fixed lookup table of scale values
	FSolverVec2 Scale;  // High and low values of tether target length scale used by the the lookup tables interpolation
	const int32 ParticleOffset;  // Index of the first usable particle
	const int32 ParticleCount;  // Number of particles available to this constraint
};
<<<<<<< HEAD

=======
>>>>>>> d731a049
}  // End namespace Chaos::Softs<|MERGE_RESOLUTION|>--- conflicted
+++ resolved
@@ -51,15 +51,11 @@
 
 public:
 	// Set stiffness offset and range, as well as the simulation stiffness exponent
-<<<<<<< HEAD
-	void ApplyProperties(const FSolverReal Dt, const int32 NumIterations);
-=======
 	void ApplyProperties(const FSolverReal Dt, const int32 NumIterations)
 	{
 		Stiffness.ApplyValues(Dt, NumIterations);
 		ApplyScale();
 	}
->>>>>>> d731a049
 
 	// Return the tethers, organized in concurent friendly batches
 	const TArray<TConstArrayView<FTether>>& GetTethers() const { return Tethers; }
@@ -133,8 +129,4 @@
 	const int32 ParticleOffset;  // Index of the first usable particle
 	const int32 ParticleCount;  // Number of particles available to this constraint
 };
-<<<<<<< HEAD
-
-=======
->>>>>>> d731a049
 }  // End namespace Chaos::Softs