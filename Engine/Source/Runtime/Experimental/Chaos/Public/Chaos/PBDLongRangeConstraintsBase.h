// Copyright Epic Games, Inc. All Rights Reserved.
#pragma once

#include "Chaos/Core.h"
#include "Chaos/PBDParticles.h"
#include "Chaos/PBDActiveView.h"
#include "Chaos/PBDStiffness.h"
#include "Containers/Map.h"
#include "Containers/Set.h"

namespace Chaos
{
class CHAOS_API FPBDLongRangeConstraintsBase
{
public:
	enum class EMode : uint8
<<<<<<< HEAD
	{
		FastTetherFastLength,
		AccurateTetherFastLength,
		AccurateTetherAccurateLength,
	};

	TPBDLongRangeConstraintsBase(
		const TDynamicParticles<T, d>& InParticles,
		const TMap<int32, TSet<uint32>>& PointToNeighbors,
		const int32 NumberOfAttachments = 1,
		const T Stiffness = (T)1,
		const T LimitScale = (T)1,
		const EMode Mode = EMode::AccurateTetherFastLength);

	virtual ~TPBDLongRangeConstraintsBase() {}

	EMode GetMode() const { return MMode; }

	const TArray<TVector<uint32, 2>>& GetEuclideanConstraints() const { return MEuclideanConstraints; }
	const TArray<TArray<uint32>>& GetGeodesicConstraints() const { return MGeodesicConstraints; }

	const TArray<T>& GetDists() const { return MDists; }

	static TArray<TArray<uint32>> ComputeIslands(const TMap<int32, TSet<uint32>>& PointToNeighbors, const TArray<uint32>& KinematicParticles);

protected:
	template<class TConstraintType>
	inline TVector<T, d> GetDelta(const TConstraintType& Constraint, const TPBDParticles<T, d>& InParticles, const T RefDist) const
	{
		checkSlow(Constraint.Num() > 1);
		const uint32 i2 = Constraint[Constraint.Num() - 1];
		const uint32 i2m1 = Constraint[Constraint.Num() - 2];
		checkSlow(InParticles.InvM(Constraint[0]) == (T)0.);
		checkSlow(InParticles.InvM(i2) > (T)0.);
		const T Distance = ComputeGeodesicDistance(InParticles, Constraint); // This function is used for either Euclidean or Geodesic distances
		if (Distance < RefDist)
		{
			return TVector<T, d>((T)0.);
		}

		//const TVector<T, d> Direction = (InParticles.P(i2m1) - InParticles.P(i2)).GetSafeNormal();
		TVector<T, d> Direction = InParticles.P(i2m1) - InParticles.P(i2);
		const T DirLen = Direction.SafeNormalize();

		const T Offset = Distance - RefDist;
		const TVector<T, d> Delta = MStiffness * Offset * Direction;

	/*  // ryan - this currently fails:

		const T NewDirLen = (InParticles.P(i2) + Delta - InParticles.P(i2m1)).Size();
		//T Correction = (InParticles.P(i2) - InParticles.P(i2m1)).Size() - (InParticles.P(i2) + Delta - InParticles.P(i2m1)).Size();
		const T Correction = DirLen - NewDirLen;
		check(Correction >= 0);

		//T NewDist = (Distance - (InParticles.P(i2) - InParticles.P(i2m1)).Size() + (InParticles.P(i2) + Delta - InParticles.P(i2m1)).Size());
		const T NewDist = Distance - DirLen + NewDirLen;
		check(FGenericPlatformMath::Abs(NewDist - RefDist) < 1e-4);
	*/
		return Delta;
	};

	static T ComputeGeodesicDistance(const TParticles<T, d>& InParticles, const TArray<uint32>& Path)
	{
		T distance = 0;
		for (int32 i = 0; i < Path.Num() - 1; ++i)
		{
			distance += (InParticles.X(Path[i]) - InParticles.X(Path[i + 1])).Size();
		}
		return distance;
	}
	static T ComputeGeodesicDistance(const TPBDParticles<T, d>& InParticles, const TArray<uint32>& Path)
	{
		T distance = 0;
		for (int32 i = 0; i < Path.Num() - 1; ++i)
=======
	{
		Euclidean,
		Geodesic,

		// Deprecated modes
		FastTetherFastLength = Euclidean,
		AccurateTetherFastLength = Geodesic,
		AccurateTetherAccurateLength = Geodesic
	};

	struct FTether
	{
		int32 Start;
		int32 End;
		FReal RefLength;

		FTether(int32 InStart, int32 InEnd, FReal InRefLength): Start(InStart), End(InEnd), RefLength(InRefLength) {}

		inline FVec3 GetDelta(const FPBDParticles& Particles) const
		{
			checkSlow(Particles.InvM(Start) == (FReal)0.);
			checkSlow(Particles.InvM(End) > (FReal)0.);
			FVec3 Direction = Particles.P(Start) - Particles.P(End);
			const FReal Length = Direction.SafeNormalize();
			const FReal Offset = Length - RefLength;
			return Offset < (FReal)0. ? FVec3((FReal)0.) : Offset * Direction;
		};

		inline void GetDelta(const FPBDParticles& Particles, FVec3& OutDirection, FReal& OutOffset) const
>>>>>>> 3aae9151
		{
			checkSlow(Particles.InvM(Start) == (FReal)0.);
			checkSlow(Particles.InvM(End) > (FReal)0.);
			OutDirection = Particles.P(Start) - Particles.P(End);
			const FReal Length = OutDirection.SafeNormalize();
			OutOffset = FMath::Max((FReal)0., Length - RefLength);
		};
	};

	FPBDLongRangeConstraintsBase(
		const FPBDParticles& Particles,
		const int32 InParticleOffset,
		const int32 InParticleCount,
		const TMap<int32, TSet<int32>>& PointToNeighbors,
		const TConstArrayView<FReal>& StiffnessMultipliers,
		const int32 MaxNumTetherIslands = 4,
		const FVec2& InStiffness = FVec2((FReal)0., (FReal)1.),
		const FReal LimitScale = (FReal)1,
		const EMode InMode = EMode::AccurateTetherFastLength);

	virtual ~FPBDLongRangeConstraintsBase() {}

	EMode GetMode() const { return Mode; }

	// Return the stiffness input values used by the constraint
	FVec2 GetStiffness() const { return Stiffness.GetWeightedValue(); }

	// Set the stiffness input values used by the constraint
	void SetStiffness(const FVec2& InStiffness) { Stiffness.SetWeightedValue(InStiffness); }

	// Set stiffness offset and range, as well as the simulation stiffness exponent
	void ApplyProperties(const FReal Dt, const int32 NumIterations) { Stiffness.ApplyValues(Dt, NumIterations); }

<<<<<<< HEAD
	void ComputeEuclideanConstraints(const TDynamicParticles<T, d>& InParticles, const TMap<int32, TSet<uint32>>& PointToNeighbors, const int32 NumberOfAttachments);
	void ComputeGeodesicConstraints(const TDynamicParticles<T, d>& InParticles, const TMap<int32, TSet<uint32>>& PointToNeighbors, const int32 NumberOfAttachments);
=======
	const TArray<FTether>& GetTethers() const { return Tethers; }

	static TArray<TArray<int32>> ComputeIslands(const TMap<int32, TSet<int32>>& PointToNeighbors, const TArray<int32>& KinematicParticles);
>>>>>>> 3aae9151

protected:
	void ComputeEuclideanConstraints(const FPBDParticles& Particles, const TMap<int32, TSet<int32>>& PointToNeighbors, const int32 NumberOfAttachments);
	void ComputeGeodesicConstraints(const FPBDParticles& Particles, const TMap<int32, TSet<int32>>& PointToNeighbors, const int32 NumberOfAttachments);

<<<<<<< HEAD
	static T ComputeGeodesicDistance(const TParticles<T, d>& InParticles, const TVector<uint32, 2>& Path)
	{
		return (InParticles.X(Path[0]) - InParticles.X(Path[1])).Size();
	}
	static T ComputeGeodesicDistance(const TPBDParticles<T, d>& InParticles, const TVector<uint32, 2>& Path)
	{
		return (InParticles.P(Path[0]) - InParticles.P(Path[1])).Size();
	}

protected:
	TArray<TVector<uint32, 2>> MEuclideanConstraints;
	TArray<TArray<uint32>> MGeodesicConstraints;
	TArray<T> MDists;
	T MStiffness;
	EMode MMode;
=======
protected:
	TArray<FTether> Tethers;
	TPBDActiveView<TArray<FTether>> TethersView;
	FPBDStiffness Stiffness;
	const EMode Mode;
	const int32 ParticleOffset;
	const int32 ParticleCount;
>>>>>>> 3aae9151
};
}<|MERGE_RESOLUTION|>--- conflicted
+++ resolved
@@ -14,82 +14,6 @@
 {
 public:
 	enum class EMode : uint8
-<<<<<<< HEAD
-	{
-		FastTetherFastLength,
-		AccurateTetherFastLength,
-		AccurateTetherAccurateLength,
-	};
-
-	TPBDLongRangeConstraintsBase(
-		const TDynamicParticles<T, d>& InParticles,
-		const TMap<int32, TSet<uint32>>& PointToNeighbors,
-		const int32 NumberOfAttachments = 1,
-		const T Stiffness = (T)1,
-		const T LimitScale = (T)1,
-		const EMode Mode = EMode::AccurateTetherFastLength);
-
-	virtual ~TPBDLongRangeConstraintsBase() {}
-
-	EMode GetMode() const { return MMode; }
-
-	const TArray<TVector<uint32, 2>>& GetEuclideanConstraints() const { return MEuclideanConstraints; }
-	const TArray<TArray<uint32>>& GetGeodesicConstraints() const { return MGeodesicConstraints; }
-
-	const TArray<T>& GetDists() const { return MDists; }
-
-	static TArray<TArray<uint32>> ComputeIslands(const TMap<int32, TSet<uint32>>& PointToNeighbors, const TArray<uint32>& KinematicParticles);
-
-protected:
-	template<class TConstraintType>
-	inline TVector<T, d> GetDelta(const TConstraintType& Constraint, const TPBDParticles<T, d>& InParticles, const T RefDist) const
-	{
-		checkSlow(Constraint.Num() > 1);
-		const uint32 i2 = Constraint[Constraint.Num() - 1];
-		const uint32 i2m1 = Constraint[Constraint.Num() - 2];
-		checkSlow(InParticles.InvM(Constraint[0]) == (T)0.);
-		checkSlow(InParticles.InvM(i2) > (T)0.);
-		const T Distance = ComputeGeodesicDistance(InParticles, Constraint); // This function is used for either Euclidean or Geodesic distances
-		if (Distance < RefDist)
-		{
-			return TVector<T, d>((T)0.);
-		}
-
-		//const TVector<T, d> Direction = (InParticles.P(i2m1) - InParticles.P(i2)).GetSafeNormal();
-		TVector<T, d> Direction = InParticles.P(i2m1) - InParticles.P(i2);
-		const T DirLen = Direction.SafeNormalize();
-
-		const T Offset = Distance - RefDist;
-		const TVector<T, d> Delta = MStiffness * Offset * Direction;
-
-	/*  // ryan - this currently fails:
-
-		const T NewDirLen = (InParticles.P(i2) + Delta - InParticles.P(i2m1)).Size();
-		//T Correction = (InParticles.P(i2) - InParticles.P(i2m1)).Size() - (InParticles.P(i2) + Delta - InParticles.P(i2m1)).Size();
-		const T Correction = DirLen - NewDirLen;
-		check(Correction >= 0);
-
-		//T NewDist = (Distance - (InParticles.P(i2) - InParticles.P(i2m1)).Size() + (InParticles.P(i2) + Delta - InParticles.P(i2m1)).Size());
-		const T NewDist = Distance - DirLen + NewDirLen;
-		check(FGenericPlatformMath::Abs(NewDist - RefDist) < 1e-4);
-	*/
-		return Delta;
-	};
-
-	static T ComputeGeodesicDistance(const TParticles<T, d>& InParticles, const TArray<uint32>& Path)
-	{
-		T distance = 0;
-		for (int32 i = 0; i < Path.Num() - 1; ++i)
-		{
-			distance += (InParticles.X(Path[i]) - InParticles.X(Path[i + 1])).Size();
-		}
-		return distance;
-	}
-	static T ComputeGeodesicDistance(const TPBDParticles<T, d>& InParticles, const TArray<uint32>& Path)
-	{
-		T distance = 0;
-		for (int32 i = 0; i < Path.Num() - 1; ++i)
-=======
 	{
 		Euclidean,
 		Geodesic,
@@ -119,7 +43,6 @@
 		};
 
 		inline void GetDelta(const FPBDParticles& Particles, FVec3& OutDirection, FReal& OutOffset) const
->>>>>>> 3aae9151
 		{
 			checkSlow(Particles.InvM(Start) == (FReal)0.);
 			checkSlow(Particles.InvM(End) > (FReal)0.);
@@ -153,36 +76,14 @@
 	// Set stiffness offset and range, as well as the simulation stiffness exponent
 	void ApplyProperties(const FReal Dt, const int32 NumIterations) { Stiffness.ApplyValues(Dt, NumIterations); }
 
-<<<<<<< HEAD
-	void ComputeEuclideanConstraints(const TDynamicParticles<T, d>& InParticles, const TMap<int32, TSet<uint32>>& PointToNeighbors, const int32 NumberOfAttachments);
-	void ComputeGeodesicConstraints(const TDynamicParticles<T, d>& InParticles, const TMap<int32, TSet<uint32>>& PointToNeighbors, const int32 NumberOfAttachments);
-=======
 	const TArray<FTether>& GetTethers() const { return Tethers; }
 
 	static TArray<TArray<int32>> ComputeIslands(const TMap<int32, TSet<int32>>& PointToNeighbors, const TArray<int32>& KinematicParticles);
->>>>>>> 3aae9151
 
 protected:
 	void ComputeEuclideanConstraints(const FPBDParticles& Particles, const TMap<int32, TSet<int32>>& PointToNeighbors, const int32 NumberOfAttachments);
 	void ComputeGeodesicConstraints(const FPBDParticles& Particles, const TMap<int32, TSet<int32>>& PointToNeighbors, const int32 NumberOfAttachments);
 
-<<<<<<< HEAD
-	static T ComputeGeodesicDistance(const TParticles<T, d>& InParticles, const TVector<uint32, 2>& Path)
-	{
-		return (InParticles.X(Path[0]) - InParticles.X(Path[1])).Size();
-	}
-	static T ComputeGeodesicDistance(const TPBDParticles<T, d>& InParticles, const TVector<uint32, 2>& Path)
-	{
-		return (InParticles.P(Path[0]) - InParticles.P(Path[1])).Size();
-	}
-
-protected:
-	TArray<TVector<uint32, 2>> MEuclideanConstraints;
-	TArray<TArray<uint32>> MGeodesicConstraints;
-	TArray<T> MDists;
-	T MStiffness;
-	EMode MMode;
-=======
 protected:
 	TArray<FTether> Tethers;
 	TPBDActiveView<TArray<FTether>> TethersView;
@@ -190,6 +91,5 @@
 	const EMode Mode;
 	const int32 ParticleOffset;
 	const int32 ParticleCount;
->>>>>>> 3aae9151
 };
 }