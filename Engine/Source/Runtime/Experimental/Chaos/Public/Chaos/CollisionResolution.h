--- conflicted
+++ resolved
@@ -115,11 +115,7 @@
 			// Convex-Convex
 			//
 			template <typename T, int d>
-<<<<<<< HEAD
-			void CHAOS_API UpdateConvexConvexConstraint(const FImplicitObject& A, const TRigidTransform<T, d>& ATM, const FImplicitObject& B, const TRigidTransform<T, d>& BTM, const T Thickness, TRigidBodyIterativeContactConstraint<T, d>& Constraint);
-=======
 			void CHAOS_API UpdateConvexConvexConstraint(const FImplicitObject& A, const TRigidTransform<T, d>& ATM, const FImplicitObject& B, const TRigidTransform<T, d>& BTM, const T Thickness, TCollisionConstraintBase<T, d>& Constraint);
->>>>>>> 5a0ce42d
 
 			template<class T, int d>
 			void UpdateConvexConvexManifold(TRigidBodyIterativeContactConstraint<T, d>& Constraint, const TRigidTransform<T, d>& ATM, const TRigidTransform<T, d>& BTM, const T Thickness);
@@ -138,48 +134,20 @@
 
 
 			//
-			//  Levelset-Union and Union-Levelset
-			//
-
-			template<ECollisionUpdateType UpdateType, typename T, int d>
-			void CHAOS_API UpdateLevelsetUnionConstraint(const T Thickness, TRigidBodyPointContactConstraint<T, d>& Constraint);
-
-			template<ECollisionUpdateType UpdateType, typename T, int d>
-			void CHAOS_API UpdateUnionLevelsetConstraint(const T Thickness, TRigidBodyPointContactConstraint<T, d>& Constraint);
-
-
-			//
 			// Union-Union
 			//
-
-			template<ECollisionUpdateType UpdateType, typename T, int d>
-			void CHAOS_API UpdateUnionUnionConstraint(const FImplicitObject& Implicit0, const TRigidTransform<T, d>& Transform0, const FImplicitObject& Implicit1, const TRigidTransform<T, d>& Transform1, const T Thickness, TCollisionConstraintBase<T, d>& Constraint);
-
 			template<typename T, int d>
 			void CHAOS_API ConstructUnionUnionConstraints(TGeometryParticleHandle<T, d>* Particle0, TGeometryParticleHandle<T, d>* Particle1, const FImplicitObject* Implicit0, const FImplicitObject* Implicit1, const TRigidTransform<T, d>& Transform0, const TRigidTransform<T, d>& Transform1, const T Thickness, FCollisionConstraintsArray& NewConstraints);
-
-			//
-			// Single-Union
-			//
-
-			template<ECollisionUpdateType UpdateType, typename T, int d>
-			void CHAOS_API UpdateSingleUnionConstraint(const FImplicitObject& Implicit0, const TRigidTransform<T, d>& Transform0, const FImplicitObject& Implicit1, const TRigidTransform<T, d>& Transform1, const T Thickness, TCollisionConstraintBase<T, d>& Constraint);
-
-			template<typename T, int d>
-			void CHAOS_API ConstructSingleUnionConstraints(TGeometryParticleHandle<T, d>* Particle0, TGeometryParticleHandle<T, d>* Particle1, const FImplicitObject* Implicit0, const FImplicitObject* Implicit1, const TRigidTransform<T, d>& Transform0, const TRigidTransform<T, d>& Transform1, const  T Thickness, FCollisionConstraintsArray& NewConstraints);
-
 
 			//
 			// Constraint API
 			//
 
 			template<ECollisionUpdateType UpdateType, typename T, int d>
-			void CHAOS_API UpdateConstraintImp(const FImplicitObject& ParticleObject, const TRigidTransform<T, d>& ParticleTM, const FImplicitObject& LevelsetObject, const TRigidTransform<T, d>& LevelsetTM, const T Thickness, TCollisionConstraintBase<T, d>& Constraint);
+			void CHAOS_API UpdateConstraint(TCollisionConstraintBase<T, d>& ConstraintBase, const TRigidTransform<T, d>& Transform0, const TRigidTransform<T, d>& Transform1, const T Thickness);
 
 			template<typename T, int d>
-			void CHAOS_API ConstructPairConstraintImpl(TGeometryParticleHandle<T, d>* Particle0, TGeometryParticleHandle<T, d>* Particle1, const FImplicitObject* Implicit0, const FImplicitObject* Implicit1, const TRigidTransform<T, d>& Transform0, const TRigidTransform<T, d>& Transform1, const T Thickness, FCollisionConstraintsArray& NewConstraints);
+			void CHAOS_API ConstructConstraints(TGeometryParticleHandle<T, d>* Particle0, TGeometryParticleHandle<T, d>* Particle1, const FImplicitObject* Implicit0, const FImplicitObject* Implicit1, const TRigidTransform<T, d>& Transform0, const TRigidTransform<T, d>& Transform1, const T Thickness, FCollisionConstraintsArray& NewConstraints);
 
-			template<typename T, int d>
-			void CHAOS_API ConstructConstraintsImpl(TGeometryParticleHandle<T, d>* Particle0, TGeometryParticleHandle<T, d>* Particle1, const FImplicitObject* Implicit0, const FImplicitObject* Implicit1, const TRigidTransform<T, d>& Transform0, const TRigidTransform<T, d>& Transform1, const T Thickness, FCollisionConstraintsArray& NewConstraints);
 	}
 }