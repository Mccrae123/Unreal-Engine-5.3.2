--- conflicted
+++ resolved
@@ -50,29 +50,6 @@
 		/**
 		 * @brief Determine the shape pair type for use in UpdateConstraints
 		*/
-<<<<<<< HEAD
-		EContactShapesType CHAOS_API CalculateShapePairType(const FImplicitObject* Implicit0, const FBVHParticles* BVHParticles0, const FImplicitObject* Implicit1, const FBVHParticles* BVHParticles1, bool& bOutSwap);
-		EContactShapesType CHAOS_API CalculateShapePairType(const EImplicitObjectType Implicit0Type, const EImplicitObjectType Implicit1Type, const bool bIsConvex0, const bool bIsConvex1, const bool bIsBVH0, const bool bIsBVH1, bool& bOutSwap);
-
-		/**
-		 * @brief Whether CCD should be enabled for a contact given the current particle velocities etc
-		*/
-		bool CHAOS_API ShouldUseCCD(const FGeometryParticleHandle* Particle0, const FVec3& DeltaX0, const FGeometryParticleHandle* Particle1, const FVec3& DeltaX1, FVec3& Dir, FReal& Length);
-
-		// Update the constraint by re-running collision detection on the shape pair.
-		// @todo(chaos): remove this and use UpdateConstraint instead
-		template<ECollisionUpdateType UpdateType>
-		void CHAOS_API UpdateConstraintFromGeometry(FPBDCollisionConstraint& Constraint, const FRigidTransform3& ParticleTransform0, const FRigidTransform3& ParticleTransform1, const FReal Dt);
-		// Create constraints for the particle pair. This could create multiple constraints: one for each potentially colliding shape pair in multi-shape particles.
-		void CHAOS_API ConstructConstraints(TGeometryParticleHandle<FReal, 3>* Particle0, TGeometryParticleHandle<FReal, 3>* Particle1, const FImplicitObject* Implicit0, const FPerShapeData* Shape0, const FBVHParticles* Simplicial0, const FImplicitObject* Implicit1, const FPerShapeData* Shape1, const FBVHParticles* Simplicial1, const FRigidTransform3& ParticleWorldTransform0, const FRigidTransform3& Transform0, const FRigidTransform3& ParticleWorldTransform1, const FRigidTransform3& Transform1, const FReal CullDistance, const FReal Dt,const FCollisionContext& Context);
-
-		// @todo(chaos): this is only called in tests - should it really be exposed?
-		template<ECollisionUpdateType UpdateType>
-		void UpdateLevelsetLevelsetConstraint(const FRigidTransform3& WorldTransform0, const FRigidTransform3& WorldTransform1, const FReal Dt, FPBDCollisionConstraint& Constraint);
-
-		// Reset per-frame collision stat counters
-		void CHAOS_API ResetChaosCollisionCounters();
-=======
 		EContactShapesType CHAOS_API CalculateShapePairType(const FGeometryParticleHandle* Particle0, const FImplicitObject* Implicit0, const FGeometryParticleHandle* Particle1, const FImplicitObject* Implicit1, bool& bOutSwap);
 
 		/**
@@ -129,6 +106,5 @@
 		template<ECollisionUpdateType UpdateType>
 		UE_DEPRECATED(5.3, "Use UpdateConstraint, but call Constraint.SetShapeWorldTransform first (see implementation)")
 		void CHAOS_API UpdateConstraintFromGeometry(FPBDCollisionConstraint& Constraint, const FRigidTransform3& ParticleTransform0, const FRigidTransform3& ParticleTransform1, const FReal Dt);
->>>>>>> 4af6daef
 	}
 }