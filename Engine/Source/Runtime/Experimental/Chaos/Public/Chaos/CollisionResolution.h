// Copyright Epic Games, Inc. All Rights Reserved.
#pragma once

#include "Chaos/Core.h"
#include "Chaos/CollisionResolutionTypes.h"
#include "Chaos/CollisionResolutionUtil.h"
#include "Chaos/Collision/PBDCollisionConstraint.h"
#include "Chaos/ParticleHandleFwd.h"


<<<<<<< HEAD
extern bool CCDUseInitialRotationForSweptUpdate;
extern bool CCDAlwaysSweepRemainingDT;

=======
>>>>>>> d731a049
namespace Chaos
{
	template <typename T, int d>
	class TSphere;

	class FCapsule;

	class FConvex;

	template <typename T, int d>
	class TPlane;

	class FCollisionContext;
	class FHeightField;
	class FImplicitObject;
	class FPBDCollisionConstraint;
	class FTriangleMeshImplicitObject;


	namespace Collisions
	{

		//
		// Constraint API
		//

		/**
		 * @brief Update the contact manifold on the constraint
		 * @note Transforms are shape world-space transforms (not particle transforms)
		*/
		void CHAOS_API UpdateConstraint(FPBDCollisionConstraint& Constraint, const FRigidTransform3& ShapeWorldTransform0, const FRigidTransform3& ShapeWorldTransform1, const FReal Dt);
<<<<<<< HEAD

		/**
		 * @brief Update the contact manifold on the constraint
		 * @note Transforms are shape world-space transforms (not particle transforms)
		*/
		void CHAOS_API UpdateConstraintSwept(FPBDCollisionConstraint& Constraint, const FRigidTransform3& ShapeWorldTransform0, const FRigidTransform3& ShapeWorldTransform1, const FReal Dt);

		/**
		 * @brief Determine the shape pair type for use in UpdateConstraints
		*/
		EContactShapesType CHAOS_API CalculateShapePairType(const FImplicitObject* Implicit0, const FBVHParticles* BVHParticles0, const FImplicitObject* Implicit1, const FBVHParticles* BVHParticles1, bool& bOutSwap);
		EContactShapesType CHAOS_API CalculateShapePairType(const EImplicitObjectType Implicit0Type, const EImplicitObjectType Implicit1Type, const bool bIsConvex0, const bool bIsConvex1, const bool bIsBVH0, const bool bIsBVH1, bool& bOutSwap);

		/**
		 * @brief Whether CCD should be enabled for a contact given the current particle velocities etc
		*/
		bool CHAOS_API ShouldUseCCD(const FGeometryParticleHandle* Particle0, const FVec3& StartX0, const FGeometryParticleHandle* Particle1, const FVec3& StartX1, FVec3& Dir, FReal& Length, const bool bForceDisableCCD);

		// Update the constraint by re-running collision detection on the shape pair.
		template<ECollisionUpdateType UpdateType>
		void CHAOS_API UpdateConstraintFromGeometry(FPBDCollisionConstraint& Constraint, const FRigidTransform3& ParticleTransform0, const FRigidTransform3& ParticleTransform1, const FReal Dt);

		// Update the constraint by re-running collision detection on the shape pair.
		// Return whether CCD is needed for this constraint.
		template<ECollisionUpdateType UpdateType>
		bool CHAOS_API UpdateConstraintFromGeometrySwept(FPBDCollisionConstraint& Constraint, const FRigidTransform3& ParticleTransform0, const FRigidTransform3& ParticleTransform1, const FReal Dt);

=======

		/**
		 * @brief Update the contact manifold on the constraint
		 * @note Transforms are shape world-space transforms (not particle transforms) at the start of the sweep. The end of the sweep are the transforms stored in the constraint as ShapeWorldTransform0/1
		*/
		bool CHAOS_API UpdateConstraintSwept(FPBDCollisionConstraint& Constraint, const FRigidTransform3& ShapeStartWorldTransform0, const FRigidTransform3& ShapeStartWorldTransform1, const FReal Dt);

		/**
		 * @brief Determine the shape pair type for use in UpdateConstraints
		*/
		EContactShapesType CHAOS_API CalculateShapePairType(const FImplicitObject* Implicit0, const FBVHParticles* BVHParticles0, const FImplicitObject* Implicit1, const FBVHParticles* BVHParticles1, bool& bOutSwap);
		EContactShapesType CHAOS_API CalculateShapePairType(const EImplicitObjectType Implicit0Type, const EImplicitObjectType Implicit1Type, const bool bIsConvex0, const bool bIsConvex1, const bool bIsBVH0, const bool bIsBVH1, bool& bOutSwap);

		/**
		 * @brief Whether CCD should be enabled for a contact given the current particle velocities etc
		*/
		bool CHAOS_API ShouldUseCCD(const FGeometryParticleHandle* Particle0, const FVec3& DeltaX0, const FGeometryParticleHandle* Particle1, const FVec3& DeltaX1, FVec3& Dir, FReal& Length);

		// Update the constraint by re-running collision detection on the shape pair.
		// @todo(chaos): remove this and use UpdateConstraint instead
		template<ECollisionUpdateType UpdateType>
		void CHAOS_API UpdateConstraintFromGeometry(FPBDCollisionConstraint& Constraint, const FRigidTransform3& ParticleTransform0, const FRigidTransform3& ParticleTransform1, const FReal Dt);
>>>>>>> d731a049
		// Create constraints for the particle pair. This could create multiple constraints: one for each potentially colliding shape pair in multi-shape particles.
		void CHAOS_API ConstructConstraints(TGeometryParticleHandle<FReal, 3>* Particle0, TGeometryParticleHandle<FReal, 3>* Particle1, const FImplicitObject* Implicit0, const FPerShapeData* Shape0, const FBVHParticles* Simplicial0, const FImplicitObject* Implicit1, const FPerShapeData* Shape1, const FBVHParticles* Simplicial1, const FRigidTransform3& ParticleWorldTransform0, const FRigidTransform3& Transform0, const FRigidTransform3& ParticleWorldTransform1, const FRigidTransform3& Transform1, const FReal CullDistance, const FReal Dt,const FCollisionContext& Context);

		// @todo(chaos): this is only called in tests - should it really be exposed?
		template<ECollisionUpdateType UpdateType>
		void UpdateLevelsetLevelsetConstraint(const FRigidTransform3& WorldTransform0, const FRigidTransform3& WorldTransform1, const FReal Dt, FPBDCollisionConstraint& Constraint);

		// Reset per-frame collision stat counters
		void CHAOS_API ResetChaosCollisionCounters();
	}
}<|MERGE_RESOLUTION|>--- conflicted
+++ resolved
@@ -8,12 +8,6 @@
 #include "Chaos/ParticleHandleFwd.h"
 
 
-<<<<<<< HEAD
-extern bool CCDUseInitialRotationForSweptUpdate;
-extern bool CCDAlwaysSweepRemainingDT;
-
-=======
->>>>>>> d731a049
 namespace Chaos
 {
 	template <typename T, int d>
@@ -45,35 +39,6 @@
 		 * @note Transforms are shape world-space transforms (not particle transforms)
 		*/
 		void CHAOS_API UpdateConstraint(FPBDCollisionConstraint& Constraint, const FRigidTransform3& ShapeWorldTransform0, const FRigidTransform3& ShapeWorldTransform1, const FReal Dt);
-<<<<<<< HEAD
-
-		/**
-		 * @brief Update the contact manifold on the constraint
-		 * @note Transforms are shape world-space transforms (not particle transforms)
-		*/
-		void CHAOS_API UpdateConstraintSwept(FPBDCollisionConstraint& Constraint, const FRigidTransform3& ShapeWorldTransform0, const FRigidTransform3& ShapeWorldTransform1, const FReal Dt);
-
-		/**
-		 * @brief Determine the shape pair type for use in UpdateConstraints
-		*/
-		EContactShapesType CHAOS_API CalculateShapePairType(const FImplicitObject* Implicit0, const FBVHParticles* BVHParticles0, const FImplicitObject* Implicit1, const FBVHParticles* BVHParticles1, bool& bOutSwap);
-		EContactShapesType CHAOS_API CalculateShapePairType(const EImplicitObjectType Implicit0Type, const EImplicitObjectType Implicit1Type, const bool bIsConvex0, const bool bIsConvex1, const bool bIsBVH0, const bool bIsBVH1, bool& bOutSwap);
-
-		/**
-		 * @brief Whether CCD should be enabled for a contact given the current particle velocities etc
-		*/
-		bool CHAOS_API ShouldUseCCD(const FGeometryParticleHandle* Particle0, const FVec3& StartX0, const FGeometryParticleHandle* Particle1, const FVec3& StartX1, FVec3& Dir, FReal& Length, const bool bForceDisableCCD);
-
-		// Update the constraint by re-running collision detection on the shape pair.
-		template<ECollisionUpdateType UpdateType>
-		void CHAOS_API UpdateConstraintFromGeometry(FPBDCollisionConstraint& Constraint, const FRigidTransform3& ParticleTransform0, const FRigidTransform3& ParticleTransform1, const FReal Dt);
-
-		// Update the constraint by re-running collision detection on the shape pair.
-		// Return whether CCD is needed for this constraint.
-		template<ECollisionUpdateType UpdateType>
-		bool CHAOS_API UpdateConstraintFromGeometrySwept(FPBDCollisionConstraint& Constraint, const FRigidTransform3& ParticleTransform0, const FRigidTransform3& ParticleTransform1, const FReal Dt);
-
-=======
 
 		/**
 		 * @brief Update the contact manifold on the constraint
@@ -96,7 +61,6 @@
 		// @todo(chaos): remove this and use UpdateConstraint instead
 		template<ECollisionUpdateType UpdateType>
 		void CHAOS_API UpdateConstraintFromGeometry(FPBDCollisionConstraint& Constraint, const FRigidTransform3& ParticleTransform0, const FRigidTransform3& ParticleTransform1, const FReal Dt);
->>>>>>> d731a049
 		// Create constraints for the particle pair. This could create multiple constraints: one for each potentially colliding shape pair in multi-shape particles.
 		void CHAOS_API ConstructConstraints(TGeometryParticleHandle<FReal, 3>* Particle0, TGeometryParticleHandle<FReal, 3>* Particle1, const FImplicitObject* Implicit0, const FPerShapeData* Shape0, const FBVHParticles* Simplicial0, const FImplicitObject* Implicit1, const FPerShapeData* Shape1, const FBVHParticles* Simplicial1, const FRigidTransform3& ParticleWorldTransform0, const FRigidTransform3& Transform0, const FRigidTransform3& ParticleWorldTransform1, const FRigidTransform3& Transform1, const FReal CullDistance, const FReal Dt,const FCollisionContext& Context);
 
