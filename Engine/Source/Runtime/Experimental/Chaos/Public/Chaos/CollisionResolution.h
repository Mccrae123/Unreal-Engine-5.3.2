--- conflicted
+++ resolved
@@ -34,20 +34,6 @@
 		// Constraint API
 		//
 
-<<<<<<< HEAD
-		// Build a contact manifold for the shape pair. The manifold is a plane attached to one shape, and points attached to the other.
-		void CHAOS_API UpdateManifold(FRigidBodyMultiPointContactConstraint& Constraint, const FRigidTransform3& ATM, const FRigidTransform3& BTM, const FReal CullDistance);
-
-		// Update the constraint using the pre-built manifold, finding the manifold point that is most deeply penetrating the manifold plane.
-		void CHAOS_API UpdateConstraintFromManifold(FRigidBodyMultiPointContactConstraint& Constraint, const FRigidTransform3& Transform0, const FRigidTransform3& Transform1, const FReal CullDistance, const FReal Dt);
-
-		// Update the constraint by re-running collision detection on the shape pair.
-		template<ECollisionUpdateType UpdateType>
-		void CHAOS_API UpdateConstraintFromGeometry(FRigidBodyPointContactConstraint& Constraint, const FRigidTransform3& ParticleTransform0, const FRigidTransform3& ParticleTransform1, const FReal CullDistance, const FReal Dt);
-
-		// Create constraints for the particle pair. This could create multiple constraints: one for each potentially colliding shape pair in multi-shape particles.
-		void CHAOS_API ConstructConstraints(TGeometryParticleHandle<FReal, 3>* Particle0, TGeometryParticleHandle<FReal, 3>* Particle1, const FImplicitObject* Implicit0, const TBVHParticles<FReal, 3>* Simplicial0, const FImplicitObject* Implicit1, const TBVHParticles<FReal, 3>* Simplicial1, const FRigidTransform3& Transform0, const FRigidTransform3& Transform1, const FReal CullDistance, const FReal dT,const FCollisionContext& Context, FCollisionConstraintsArray& NewConstraints);
-=======
 		// Update the constraint by re-running collision detection on the shape pair.
 
 		template<ECollisionUpdateType UpdateType, typename RigidBodyContactConstraint>
@@ -55,16 +41,11 @@
 
 		// Create constraints for the particle pair. This could create multiple constraints: one for each potentially colliding shape pair in multi-shape particles.
 		void CHAOS_API ConstructConstraints(TGeometryParticleHandle<FReal, 3>* Particle0, TGeometryParticleHandle<FReal, 3>* Particle1, const FImplicitObject* Implicit0, const FBVHParticles* Simplicial0, const FImplicitObject* Implicit1, const FBVHParticles* Simplicial1, const FRigidTransform3& Transform0, const FRigidTransform3& Transform1, const FReal CullDistance, const FReal dT,const FCollisionContext& Context, FCollisionConstraintsArray& NewConstraints);
->>>>>>> 3aae9151
 
 
 		// @todo(chaos): this is only called in tests - should it really be exposed?
 		template<ECollisionUpdateType UpdateType>
-<<<<<<< HEAD
-		void UpdateLevelsetLevelsetConstraint(const FRigidTransform3& WorldTransform0, const FRigidTransform3& WorldTransform1, const FReal CullDistance, const FReal Dt, FRigidBodyPointContactConstraint& Constraint);
-=======
 		void UpdateLevelsetLevelsetConstraint(const FRigidTransform3& WorldTransform0, const FRigidTransform3& WorldTransform1, const FReal Dt, FRigidBodyPointContactConstraint& Constraint);
->>>>>>> 3aae9151
 
 	}
 }