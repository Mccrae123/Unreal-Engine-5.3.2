--- conflicted
+++ resolved
@@ -42,15 +42,6 @@
 		//
 
 		template <typename T, int d>
-<<<<<<< HEAD
-		void CHAOS_API UpdateBoxBoxConstraint(const TAABB<T, d>& Box1, const TRigidTransform<T, d>& Box1Transform, const TAABB<T, d>& Box2, const TRigidTransform<T, d>& Box2Transform, const T Thickness, TRigidBodyPointContactConstraint<T, d>& Constraint);
-
-		template <typename T, int d>
-		void CHAOS_API UpdateBoxBoxManifold(TCollisionConstraintBase<T, d>&  Constraint, const TRigidTransform<T, d>& ATM, const TRigidTransform<T, d>& BTM, const T Thickness);
-
-		template<typename T, int d>
-		void CHAOS_API ConstructBoxBoxConstraints(TGeometryParticleHandle<T, d>* Particle0, TGeometryParticleHandle<T, d>* Particle1, const FImplicitObject* Implicit0, const FImplicitObject* Implicit1, const TRigidTransform<T, d>& Transform0, const TRigidTransform<T, d>& Transform1, const T Thickness, FCollisionConstraintsArray& NewConstraints);
-=======
 		void CHAOS_API UpdateBoxBoxConstraint(const TAABB<T, d>& Box1, const TRigidTransform<T, d>& Box1Transform, const TAABB<T, d>& Box2, const TRigidTransform<T, d>& Box2Transform, const T CullDistance, TRigidBodyPointContactConstraint<T, d>& Constraint);
 
 		template <typename T, int d>
@@ -58,7 +49,6 @@
 
 		template<typename T, int d>
 		void CHAOS_API ConstructBoxBoxConstraints(TGeometryParticleHandle<T, d>* Particle0, TGeometryParticleHandle<T, d>* Particle1, const FImplicitObject* Implicit0, const FImplicitObject* Implicit1, const TRigidTransform<T, d>& Transform0, const TRigidTransform<T, d>& Transform1, const T CullDistance, FCollisionConstraintsArray& NewConstraints);
->>>>>>> 421d6516
 
 
 		//
@@ -66,15 +56,6 @@
 		//
 
 		template <typename T, int d>
-<<<<<<< HEAD
-		void CHAOS_API UpdateBoxHeightFieldConstraint(const TAABB<T, d>& A, const TRigidTransform<T, d>& ATransform, const THeightField<T>& B, const TRigidTransform<T, d>& BTransform, const T Thickness, TRigidBodyPointContactConstraint<T, d>& Constraint);
-
-		template<class T, int d>
-		void CHAOS_API UpdateBoxHeightFieldManifold(TCollisionConstraintBase<T, d>&  Constraint, const TRigidTransform<T, d>& ATM, const TRigidTransform<T, d>& BTM, const T Thickness);
-
-		template<typename T, int d>
-		void CHAOS_API ConstructBoxHeightFieldConstraints(TGeometryParticleHandle<T, d>* Particle0, TGeometryParticleHandle<T, d>* Particle1, const FImplicitObject* Implicit0, const FImplicitObject* Implicit1, const TRigidTransform<T, d>& Transform0, const TRigidTransform<T, d>& Transform1, const T Thickness, FCollisionConstraintsArray& NewConstraints);
-=======
 		void CHAOS_API UpdateBoxHeightFieldConstraint(const TAABB<T, d>& A, const TRigidTransform<T, d>& ATransform, const THeightField<T>& B, const TRigidTransform<T, d>& BTransform, const T CullDistance, TRigidBodyPointContactConstraint<T, d>& Constraint);
 
 		template<class T, int d>
@@ -82,22 +63,12 @@
 
 		template<typename T, int d>
 		void CHAOS_API ConstructBoxHeightFieldConstraints(TGeometryParticleHandle<T, d>* Particle0, TGeometryParticleHandle<T, d>* Particle1, const FImplicitObject* Implicit0, const FImplicitObject* Implicit1, const TRigidTransform<T, d>& Transform0, const TRigidTransform<T, d>& Transform1, const T CullDistance, FCollisionConstraintsArray& NewConstraints);
->>>>>>> 421d6516
 
 		//
 		// Box-Plane
 		//
 
 		template <typename T, int d>
-<<<<<<< HEAD
-		void CHAOS_API UpdateBoxPlaneConstraint(const TAABB<T, d>& Box, const TRigidTransform<T, d>& BoxTransform, const TPlane<T, d>& Plane, const TRigidTransform<T, d>& PlaneTransform, const T Thickness, TRigidBodyPointContactConstraint<T, d>& Constraint);
-
-		template<class T, int d>
-		void CHAOS_API UpdateBoxPlaneManifold(TCollisionConstraintBase<T, d>&  Constraint, const TRigidTransform<T, d>& ATM, const TRigidTransform<T, d>& BTM, const T Thickness);
-
-		template<typename T, int d>
-		void CHAOS_API ConstructBoxPlaneConstraints(TGeometryParticleHandle<T, d>* Particle0, TGeometryParticleHandle<T, d>* Particle1, const FImplicitObject* Implicit0, const FImplicitObject* Implicit1, const TRigidTransform<T, d>& Transform0, const TRigidTransform<T, d>& Transform1, const T Thickness, FCollisionConstraintsArray& NewConstraints);
-=======
 		void CHAOS_API UpdateBoxPlaneConstraint(const TAABB<T, d>& Box, const TRigidTransform<T, d>& BoxTransform, const TPlane<T, d>& Plane, const TRigidTransform<T, d>& PlaneTransform, const T CullDistance, TRigidBodyPointContactConstraint<T, d>& Constraint);
 
 		template<class T, int d>
@@ -105,7 +76,6 @@
 
 		template<typename T, int d>
 		void CHAOS_API ConstructBoxPlaneConstraints(TGeometryParticleHandle<T, d>* Particle0, TGeometryParticleHandle<T, d>* Particle1, const FImplicitObject* Implicit0, const FImplicitObject* Implicit1, const TRigidTransform<T, d>& Transform0, const TRigidTransform<T, d>& Transform1, const T CullDistance, FCollisionConstraintsArray& NewConstraints);
->>>>>>> 421d6516
 
 
 
@@ -114,15 +84,6 @@
 		//
 
 		template <typename T, int d>
-<<<<<<< HEAD
-		void CHAOS_API UpdateBoxTriangleMeshConstraint(const TAABB<T, d>& Box0, const TRigidTransform<T, d>& Transform0, const FTriangleMeshImplicitObject& TriangleMesh1, const TRigidTransform<T, d>& Transformw1, const T Thickness, TRigidBodyPointContactConstraint<T, d>& Constraint);
-
-		template <typename T, int d>
-		void CHAOS_API UpdateBoxTriangleMeshManifold(TCollisionConstraintBase<T, d>&  Constraint, const TRigidTransform<T, d>& ATM, const TRigidTransform<T, d>& BTM, const T Thickness);
-
-		template<typename T, int d>
-		void CHAOS_API ConstructBoxTriangleMeshConstraints(TGeometryParticleHandle<T, d>* Particle0, TGeometryParticleHandle<T, d>* Particle1, const FImplicitObject* Implicit0, const FImplicitObject* Implicit1, const TRigidTransform<T, d>& Transform0, const TRigidTransform<T, d>& Transform1, const T Thickness, FCollisionConstraintsArray& NewConstraints);
-=======
 		void CHAOS_API UpdateBoxTriangleMeshConstraint(const TAABB<T, d>& Box0, const TRigidTransform<T, d>& Transform0, const FTriangleMeshImplicitObject& TriangleMesh1, const TRigidTransform<T, d>& Transformw1, const T CullDistance, TRigidBodyPointContactConstraint<T, d>& Constraint);
 
 		template <typename T, int d>
@@ -130,7 +91,6 @@
 
 		template<typename T, int d>
 		void CHAOS_API ConstructBoxTriangleMeshConstraints(TGeometryParticleHandle<T, d>* Particle0, TGeometryParticleHandle<T, d>* Particle1, const FImplicitObject* Implicit0, const FImplicitObject* Implicit1, const TRigidTransform<T, d>& Transform0, const TRigidTransform<T, d>& Transform1, const T CullDistance, FCollisionConstraintsArray& NewConstraints);
->>>>>>> 421d6516
 
 
 		//
@@ -138,15 +98,6 @@
 		//
 
 		template <typename T, int d>
-<<<<<<< HEAD
-		void CHAOS_API UpdateSphereSphereConstraint(const TSphere<T, d>& Sphere1, const TRigidTransform<T, d>& Sphere1Transform, const TSphere<T, d>& Sphere2, const TRigidTransform<T, d>& Sphere2Transform, const T Thickness, TRigidBodyPointContactConstraint<T, d>& Constraint);
-
-		template<class T, int d>
-		void CHAOS_API UpdateSphereSphereManifold(TCollisionConstraintBase<T, d>&  Constraint, const TRigidTransform<T, d>& ATM, const TRigidTransform<T, d>& BTM, const T Thickness);
-
-		template<typename T, int d>
-		void CHAOS_API ConstructSphereSphereConstraints(TGeometryParticleHandle<T, d>* Particle0, TGeometryParticleHandle<T, d>* Particle1, const FImplicitObject* Implicit0, const FImplicitObject* Implicit1, const TRigidTransform<T, d>& Transform0, const TRigidTransform<T, d>& Transform1, const T Thickness, FCollisionConstraintsArray& NewConstraints);
-=======
 		void CHAOS_API UpdateSphereSphereConstraint(const TSphere<T, d>& Sphere1, const TRigidTransform<T, d>& Sphere1Transform, const TSphere<T, d>& Sphere2, const TRigidTransform<T, d>& Sphere2Transform, const T CullDistance, TRigidBodyPointContactConstraint<T, d>& Constraint);
 
 		template<class T, int d>
@@ -154,22 +105,12 @@
 
 		template<typename T, int d>
 		void CHAOS_API ConstructSphereSphereConstraints(TGeometryParticleHandle<T, d>* Particle0, TGeometryParticleHandle<T, d>* Particle1, const FImplicitObject* Implicit0, const FImplicitObject* Implicit1, const TRigidTransform<T, d>& Transform0, const TRigidTransform<T, d>& Transform1, const T CullDistance, FCollisionConstraintsArray& NewConstraints);
->>>>>>> 421d6516
 
 		//
 		// Sphere-HeightField
 		//
 
 		template <typename T, int d>
-<<<<<<< HEAD
-		void CHAOS_API UpdateSphereHeightFieldConstraint(const TSphere<T, d>& A, const TRigidTransform<T, d>& ATransform, const THeightField<T>& B, const TRigidTransform<T, d>& BTransform, const T Thickness, TRigidBodyPointContactConstraint<T, d>& Constraint);
-
-		template<class T, int d>
-		void CHAOS_API UpdateSphereHeightFieldManifold(TCollisionConstraintBase<T, d>&  Constraint, const TRigidTransform<T, d>& ATM, const TRigidTransform<T, d>& BTM, const T Thickness);
-
-		template<typename T, int d>
-		void CHAOS_API ConstructSphereHeightFieldConstraints(TGeometryParticleHandle<T, d>* Particle0, TGeometryParticleHandle<T, d>* Particle1, const FImplicitObject* Implicit0, const FImplicitObject* Implicit1, const TRigidTransform<T, d>& Transform0, const TRigidTransform<T, d>& Transform1, const T Thickness, FCollisionConstraintsArray& NewConstraints);
-=======
 		void CHAOS_API UpdateSphereHeightFieldConstraint(const TSphere<T, d>& A, const TRigidTransform<T, d>& ATransform, const THeightField<T>& B, const TRigidTransform<T, d>& BTransform, const T CullDistance, TRigidBodyPointContactConstraint<T, d>& Constraint);
 
 		template<class T, int d>
@@ -177,22 +118,12 @@
 
 		template<typename T, int d>
 		void CHAOS_API ConstructSphereHeightFieldConstraints(TGeometryParticleHandle<T, d>* Particle0, TGeometryParticleHandle<T, d>* Particle1, const FImplicitObject* Implicit0, const FImplicitObject* Implicit1, const TRigidTransform<T, d>& Transform0, const TRigidTransform<T, d>& Transform1, const T CullDistance, FCollisionConstraintsArray& NewConstraints);
->>>>>>> 421d6516
 
 		//
 		// Sphere-Plane
 		//
 
 		template <typename T, int d>
-<<<<<<< HEAD
-		void CHAOS_API UpdateSpherePlaneConstraint(const TSphere<T, d>& Sphere, const TRigidTransform<T, d>& SphereTransform, const TPlane<T, d>& Plane, const TRigidTransform<T, d>& PlaneTransform, const T Thickness, TRigidBodyPointContactConstraint<T, d>& Constraint);
-
-		template<class T, int d>
-		void CHAOS_API UpdateSpherePlaneManifold(TCollisionConstraintBase<T, d>&  Constraint, const TRigidTransform<T, d>& ATM, const TRigidTransform<T, d>& BTM, const T Thickness);
-
-		template<typename T, int d>
-		void CHAOS_API ConstructSpherePlaneConstraints(TGeometryParticleHandle<T, d>* Particle0, TGeometryParticleHandle<T, d>* Particle1, const FImplicitObject* Implicit0, const FImplicitObject* Implicit1, const TRigidTransform<T, d>& Transform0, const TRigidTransform<T, d>& Transform1, const T Thickness, FCollisionConstraintsArray& NewConstraints);
-=======
 		void CHAOS_API UpdateSpherePlaneConstraint(const TSphere<T, d>& Sphere, const TRigidTransform<T, d>& SphereTransform, const TPlane<T, d>& Plane, const TRigidTransform<T, d>& PlaneTransform, const T CullDistance, TRigidBodyPointContactConstraint<T, d>& Constraint);
 
 		template<class T, int d>
@@ -200,137 +131,12 @@
 
 		template<typename T, int d>
 		void CHAOS_API ConstructSpherePlaneConstraints(TGeometryParticleHandle<T, d>* Particle0, TGeometryParticleHandle<T, d>* Particle1, const FImplicitObject* Implicit0, const FImplicitObject* Implicit1, const TRigidTransform<T, d>& Transform0, const TRigidTransform<T, d>& Transform1, const T CullDistance, FCollisionConstraintsArray& NewConstraints);
->>>>>>> 421d6516
 
 		//
 		// Sphere-Box
 		//
 
 		template <typename T, int d>
-<<<<<<< HEAD
-		void CHAOS_API UpdateSphereBoxConstraint(const TSphere<T, d>& Sphere, const TRigidTransform<T, d>& SphereTransform, const TAABB<T, d>& Box, const TRigidTransform<T, d>& BoxTransform, const T Thickness, TRigidBodyPointContactConstraint<T, d>& Constraint);
-
-		template<class T, int d>
-		void CHAOS_API UpdateSphereBoxManifold(TCollisionConstraintBase<T, d>&  Constraint, const TRigidTransform<T, d>& ATM, const TRigidTransform<T, d>& BTM, const T Thickness);
-
-		template<typename T, int d>
-		void CHAOS_API ConstructSphereBoxConstraints(TGeometryParticleHandle<T, d>* Particle0, TGeometryParticleHandle<T, d>* Particle1, const FImplicitObject* Implicit0, const FImplicitObject* Implicit1, const TRigidTransform<T, d>& Transform0, const TRigidTransform<T, d>& Transform1, const T Thickness, FCollisionConstraintsArray& NewConstraints);
-
-		//
-		// Sphere-Capsule
-		//
-
-		template <typename T, int d>
-		void CHAOS_API UpdateSphereCapsuleConstraint(const TSphere<T, d>& Sphere, const TRigidTransform<T, d>& SphereTransform, const TCapsule<T>& Box, const TRigidTransform<T, d>& BoxTransform, const T Thickness, TRigidBodyPointContactConstraint<T, d>& Constraint);
-
-		template<class T, int d>
-		void CHAOS_API UpdateSphereCapsuleManifold(TCollisionConstraintBase<T, d>&  Constraint, const TRigidTransform<T, d>& ATM, const TRigidTransform<T, d>& BTM, const T Thickness);
-
-		template<typename T, int d>
-		void CHAOS_API ConstructSphereCapsuleConstraints(TGeometryParticleHandle<T, d>* Particle0, TGeometryParticleHandle<T, d>* Particle1, const FImplicitObject* Implicit0, const FImplicitObject* Implicit1, const TRigidTransform<T, d>& Transform0, const TRigidTransform<T, d>& Transform1, const T Thickness, FCollisionConstraintsArray& NewConstraints);
-
-		//
-		// Capsule-Capsule
-		//
-
-		template <typename T, int d>
-		void CHAOS_API UpdateCapsuleCapsuleConstraint(const TCapsule<T>& A, const TRigidTransform<T, d>& ATransform, const TCapsule<T>& B, const TRigidTransform<T, d>& BTransform, const T Thickness, TRigidBodyPointContactConstraint<T, d>& Constraint);
-
-		template<class T, int d>
-		void CHAOS_API UpdateCapsuleCapsuleManifold(TCollisionConstraintBase<T, d>&  Constraint, const TRigidTransform<T, d>& ATM, const TRigidTransform<T, d>& BTM, const T Thickness);
-
-		template<typename T, int d>
-		void CHAOS_API ConstructCapsuleCapsuleConstraints(TGeometryParticleHandle<T, d>* Particle0, TGeometryParticleHandle<T, d>* Particle1, const FImplicitObject* Implicit0, const FImplicitObject* Implicit1, const TRigidTransform<T, d>& Transform0, const TRigidTransform<T, d>& Transform1, const T Thickness, FCollisionConstraintsArray& NewConstraints);
-
-		//
-		// Capsule-Box
-		//
-
-		template <typename T, int d>
-		void CHAOS_API UpdateCapsuleBoxConstraint(const TCapsule<T>& A, const TRigidTransform<T, d>& ATransform, const TAABB<T, d>& B, const TRigidTransform<T, d>& BTransform, const T Thickness, TRigidBodyPointContactConstraint<T, d>& Constraint);
-
-		template<class T, int d>
-		void CHAOS_API UpdateCapsuleBoxManifold(TCollisionConstraintBase<T, d>&  Constraint, const TRigidTransform<T, d>& ATM, const TRigidTransform<T, d>& BTM, const T Thickness);
-
-		template<typename T, int d>
-		void CHAOS_API ConstructCapsuleBoxConstraints(TGeometryParticleHandle<T, d>* Particle0, TGeometryParticleHandle<T, d>* Particle1, const FImplicitObject* Implicit0, const FImplicitObject* Implicit1, const TRigidTransform<T, d>& Transform0, const TRigidTransform<T, d>& Transform1, const T Thickness, FCollisionConstraintsArray& NewConstraints);
-
-		//
-		// Capsule-HeightField
-		//
-
-		template <typename T, int d>
-		void CHAOS_API UpdateCapsuleHeightFieldConstraint(const TCapsule<T>& A, const TRigidTransform<T, d>& ATransform, const THeightField<T>& B, const TRigidTransform<T, d>& BTransform, const T Thickness, TRigidBodyPointContactConstraint<T, d>& Constraint);
-
-		template<class T, int d>
-		void CHAOS_API UpdateCapsuleHeightFieldManifold(TCollisionConstraintBase<T, d>&  Constraint, const TRigidTransform<T, d>& ATM, const TRigidTransform<T, d>& BTM, const T Thickness);
-
-		template<typename T, int d>
-		void ConstructCapsuleHeightFieldConstraints(TGeometryParticleHandle<T, d>* Particle0, TGeometryParticleHandle<T, d>* Particle1, const FImplicitObject* Implicit0, const FImplicitObject* Implicit1, const TRigidTransform<T, d>& Transform0, const TRigidTransform<T, d>& Transform1, const T Thickness, FCollisionConstraintsArray& NewConstraints);
-
-		//
-		// Convex-Convex
-		//
-		template <typename T, int d>
-		void CHAOS_API UpdateConvexConvexConstraint(const FImplicitObject& A, const TRigidTransform<T, d>& ATM, const FImplicitObject& B, const TRigidTransform<T, d>& BTM, const T Thickness, TCollisionConstraintBase<T, d>& Constraint);
-
-		template<class T, int d>
-		void CHAOS_API UpdateConvexConvexManifold(TCollisionConstraintBase<T, d>&  Constraint, const TRigidTransform<T, d>& ATM, const TRigidTransform<T, d>& BTM, const T Thickness);
-
-		template <typename T, int d>
-		void CHAOS_API ConstructConvexConvexConstraints(TGeometryParticleHandle<T, d>* Particle0, TGeometryParticleHandle<T, d>* Particle1, const FImplicitObject* Implicit0, const FImplicitObject* Implicit1, const TRigidTransform<T, d>& Transform0, const TRigidTransform<T, d>& Transform1, const T Thickness, FCollisionConstraintsArray& NewConstraints);
-
-		//
-		// Convex-HeightField
-		//
-
-		template <typename T, int d>
-		void CHAOS_API UpdateConvexHeightFieldConstraint(const FImplicitObject& A, const TRigidTransform<T, d>& ATransform, const THeightField<T>& B, const TRigidTransform<T, d>& BTransform, const T Thickness, TRigidBodyPointContactConstraint<T, d>& Constraint);
-
-		template<class T, int d>
-		void CHAOS_API UpdateConvexHeightFieldManifold(TCollisionConstraintBase<T, d>&  Constraint, const TRigidTransform<T, d>& ATM, const TRigidTransform<T, d>& BTM, const T Thickness);
-
-		template<typename T, int d>
-		void CHAOS_API ConstructConvexHeightFieldConstraints(TGeometryParticleHandle<T, d>* Particle0, TGeometryParticleHandle<T, d>* Particle1, const FImplicitObject* Implicit0, const FImplicitObject* Implicit1, const TRigidTransform<T, d>& Transform0, const TRigidTransform<T, d>& Transform1, const T Thickness, FCollisionConstraintsArray& NewConstraints);
-
-
-		//
-		// Levelset-Levelset
-		//
-		template<ECollisionUpdateType UpdateType, typename T = float, int d = 3>
-		void CHAOS_API UpdateLevelsetLevelsetConstraint(const T Thickness, TRigidBodyPointContactConstraint<T, d>& Constraint);
-
-		template<class T, int d>
-		void CHAOS_API UpdateLevelsetLevelsetManifold(TCollisionConstraintBase<T, d>&  Constraint, const TRigidTransform<T, d>& ATM, const TRigidTransform<T, d>& BTM, const T Thickness);
-
-		template<typename T, int d>
-		void CHAOS_API ConstructLevelsetLevelsetConstraints(TGeometryParticleHandle<T, d>* Particle0, TGeometryParticleHandle<T, d>* Particle1, const FImplicitObject* Implicit0, const FImplicitObject* Implicit1, const TRigidTransform<T, d>& Transform0, const TRigidTransform<T, d>& Transform1, const T Thickness, FCollisionConstraintsArray& NewConstraints);
-
-
-		//
-		// Union-Union
-		//
-		template<typename T, int d>
-		void CHAOS_API ConstructUnionUnionConstraints(TGeometryParticleHandle<T, d>* Particle0, TGeometryParticleHandle<T, d>* Particle1, const FImplicitObject* Implicit0, const FImplicitObject* Implicit1, const TRigidTransform<T, d>& Transform0, const TRigidTransform<T, d>& Transform1, const T Thickness, FCollisionConstraintsArray& NewConstraints);
-
-		//
-		// Constraint API
-		//
-		template <typename T, int d>
-		void CHAOS_API UpdateSingleShotManifold(TRigidBodyMultiPointContactConstraint<T, d>&  Constraint, const TRigidTransform<T, d>& Transform0, const TRigidTransform<T, d>& Transform1, const T Thickness);
-
-		template <typename T, int d>
-		void CHAOS_API UpdateIterativeManifold(TRigidBodyMultiPointContactConstraint<T, d>&  Constraint, const TRigidTransform<T, d>& Transform0, const TRigidTransform<T, d>& Transform1, const T Thickness);
-
-		template<typename T, int d>
-		void CHAOS_API UpdateManifold(TCollisionConstraintBase<T, d>& ConstraintBase, const TRigidTransform<T, d>& ATM, const TRigidTransform<T, d>& BTM, const T Thickness);
-
-		template<ECollisionUpdateType UpdateType, typename T, int d>
-		void CHAOS_API UpdateConstraint(TCollisionConstraintBase<T, d>& ConstraintBase, const TRigidTransform<T, d>& Transform0, const TRigidTransform<T, d>& Transform1, const T Thickness);
-
-		template<typename T, int d>
-		void CHAOS_API ConstructConstraints(TGeometryParticleHandle<T, d>* Particle0, TGeometryParticleHandle<T, d>* Particle1, const FImplicitObject* Implicit0, const FImplicitObject* Implicit1, const TRigidTransform<T, d>& Transform0, const TRigidTransform<T, d>& Transform1, const T Thickness, FCollisionConstraintsArray& NewConstraints);
-=======
 		void CHAOS_API UpdateSphereBoxConstraint(const TSphere<T, d>& Sphere, const TRigidTransform<T, d>& SphereTransform, const TAABB<T, d>& Box, const TRigidTransform<T, d>& BoxTransform, const T CullDistance, TRigidBodyPointContactConstraint<T, d>& Constraint);
 
 		template<class T, int d>
@@ -456,7 +262,6 @@
 
 		template<typename T, int d>
 		void CHAOS_API ConstructConstraints(TGeometryParticleHandle<T, d>* Particle0, TGeometryParticleHandle<T, d>* Particle1, const FImplicitObject* Implicit0, const FImplicitObject* Implicit1, const TRigidTransform<T, d>& Transform0, const TRigidTransform<T, d>& Transform1, const T CullDistance, FCollisionConstraintsArray& NewConstraints);
->>>>>>> 421d6516
 
 	}
 }