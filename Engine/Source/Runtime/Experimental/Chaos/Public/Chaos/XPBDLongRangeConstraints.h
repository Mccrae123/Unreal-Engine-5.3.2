// Copyright Epic Games, Inc. All Rights Reserved.
#pragma once

#include "Chaos/PBDLongRangeConstraintsBase.h"
#include "Chaos/PBDParticles.h"
#include "ChaosStats.h"

DECLARE_CYCLE_STAT(TEXT("Chaos XPBD Long Range Constraint"), STAT_XPBD_LongRange, STATGROUP_Chaos);

namespace Chaos::Softs
{

<<<<<<< HEAD
// Stiffness is in N/CM^2, so it needs to be adjusted from the PBD stiffness ranging between [0,1]
static const double XPBDLongRangeMaxCompliance = 1.e-3;
=======
static const FSolverReal XPBDLongRangeMinStiffness = (FSolverReal)1e-1;
static const FSolverReal XPBDLongRangeMaxStiffness = (FSolverReal)1e7;
>>>>>>> d731a049

class FXPBDLongRangeConstraints final : public FPBDLongRangeConstraintsBase
{
public:
	typedef FPBDLongRangeConstraintsBase Base;
	typedef typename Base::FTether FTether;

	FXPBDLongRangeConstraints(
		const FSolverParticles& Particles,
		const int32 InParticleOffset,
		const int32 InParticleCount,
		const TArray<TConstArrayView<TTuple<int32, int32, FRealSingle>>>& InTethers,
		const TConstArrayView<FRealSingle>& StiffnessMultipliers,
		const TConstArrayView<FRealSingle>& ScaleMultipliers,
		const FSolverVec2& InStiffness = FSolverVec2::UnitVector,
		const FSolverVec2& InScale = FSolverVec2::UnitVector)
	    : FPBDLongRangeConstraintsBase(Particles, InParticleOffset, InParticleCount, InTethers, StiffnessMultipliers, ScaleMultipliers, InStiffness, InScale)
	{
		NumTethers = 0;
		for (const TConstArrayView<FTether>& TetherBatch : Tethers)
		{
			NumTethers += TetherBatch.Num();
		}
		Lambdas.Reserve(NumTethers);
	}

	virtual ~FXPBDLongRangeConstraints() override {}
<<<<<<< HEAD
=======

	// Set stiffness offset and range, as well as the simulation stiffness exponent
	void ApplyProperties(const FSolverReal Dt, const int32 NumIterations) { Stiffness.ApplyXPBDValues(XPBDLongRangeMaxStiffness); ApplyScale(); }
>>>>>>> d731a049

	void Init() const
	{
		Lambdas.Reset();
		Lambdas.AddZeroed(NumTethers);
	}

	void Apply(FSolverParticles& Particles, const FSolverReal Dt) const 
	{
		SCOPE_CYCLE_COUNTER(STAT_XPBD_LongRange);
		// Run particles in parallel, and ranges in sequence to avoid a race condition when updating the same particle from different tethers
		const int32 MinParallelSize = GetMinParallelBatchSize();

		if (Stiffness.HasWeightMap())
		{
			if (HasScaleWeightMap())
			{
				int32 ConstraintOffset = 0;
				for (const TConstArrayView<FTether>& TetherBatch : Tethers)
				{
					PhysicsParallelFor(TetherBatch.Num(), [this, &Particles, Dt, &TetherBatch, ConstraintOffset](int32 Index)
						{
							const FTether& Tether = TetherBatch[Index];
							const int32 LocalParticleIndex = GetEndIndex(Tether);
							const FSolverReal Scale = ScaleTable[ScaleIndices[LocalParticleIndex]];
							const FSolverReal ExpStiffnessValue = Stiffness[LocalParticleIndex];
							Apply(Particles, Dt, Tether, ConstraintOffset + Index, ExpStiffnessValue, Scale);
						}, TetherBatch.Num() < MinParallelSize);
					ConstraintOffset += TetherBatch.Num();
				}
			}
			else
			{
				const FSolverReal ScaleValue = ScaleTable[0];
				int32 ConstraintOffset = 0;
				for (const TConstArrayView<FTether>& TetherBatch : Tethers)
				{
					PhysicsParallelFor(TetherBatch.Num(), [this, &Particles, Dt, &TetherBatch, ScaleValue, ConstraintOffset](int32 Index)
						{
							const FTether& Tether = TetherBatch[Index];
							const int32 LocalParticleIndex = GetEndIndex(Tether);
							const FSolverReal ExpStiffnessValue = Stiffness[LocalParticleIndex];
							Apply(Particles, Dt, Tether, ConstraintOffset + Index, ExpStiffnessValue, ScaleValue);
						}, TetherBatch.Num() < MinParallelSize);
					ConstraintOffset += TetherBatch.Num();
				}
			}
		}
		else
		{
			const FSolverReal ExpStiffnessValue = (FSolverReal)Stiffness;

			if (HasScaleWeightMap())
			{
				int32 ConstraintOffset = 0;
				for (const TConstArrayView<FTether>& TetherBatch : Tethers)
				{
					PhysicsParallelFor(TetherBatch.Num(), [this, &Particles, Dt, &TetherBatch, ExpStiffnessValue, ConstraintOffset](int32 Index)
						{
							const FTether& Tether = TetherBatch[Index];
							const int32 LocalParticleIndex = GetEndIndex(Tether);
							const FSolverReal Scale = ScaleTable[ScaleIndices[LocalParticleIndex]];
							Apply(Particles, Dt, Tether, ConstraintOffset + Index, ExpStiffnessValue, Scale);
						}, TetherBatch.Num() < MinParallelSize);
					ConstraintOffset += TetherBatch.Num();
				}
			}
			else
			{
				const FSolverReal ScaleValue = ScaleTable[0];
				int32 ConstraintOffset = 0;
				for (const TConstArrayView<FTether>& TetherBatch : Tethers)
				{
					PhysicsParallelFor(TetherBatch.Num(), [this, &Particles, Dt, &TetherBatch, ExpStiffnessValue, ScaleValue, ConstraintOffset](int32 Index)
						{
							const FTether& Tether = TetherBatch[Index];
							Apply(Particles, Dt, Tether, ConstraintOffset + Index, ExpStiffnessValue, ScaleValue);
						}, TetherBatch.Num() < MinParallelSize);
					ConstraintOffset += TetherBatch.Num();
				}
			}
		}
	}

private:
	void Apply(FSolverParticles& Particles, const FSolverReal Dt, const FTether& Tether, int32 ConstraintIndex, const FSolverReal InStiffness, const FSolverReal InScale) const
	{
<<<<<<< HEAD
=======
		if (InStiffness < XPBDLongRangeMinStiffness)
		{
			return;
		}
>>>>>>> d731a049
		FSolverVec3 Direction;
		FSolverReal Offset;
		GetDelta(Particles, Tether, InScale, Direction, Offset);

		FSolverReal& Lambda = Lambdas[ConstraintIndex];
<<<<<<< HEAD
		const FSolverReal Alpha = (FSolverReal)XPBDLongRangeMaxCompliance / (InStiffness * Dt * Dt);
=======
		const FSolverReal Alpha = (FSolverReal)1 / (InStiffness * Dt * Dt);
>>>>>>> d731a049

		const FSolverReal DLambda = (Offset - Alpha * Lambda) / ((FSolverReal)1. + Alpha);
		Particles.P(GetEndParticle(Tether)) += DLambda * Direction;
		Lambda += DLambda;
	}

private:
	using Base::Tethers;
	using Base::Stiffness;
	using Base::ParticleOffset;
	using Base::ScaleTable;
	using Base::ScaleIndices;

	mutable TArray<FSolverReal> Lambdas;
<<<<<<< HEAD
=======
	int32 NumTethers;
>>>>>>> d731a049
};

}  // End namespace Chaos::Softs<|MERGE_RESOLUTION|>--- conflicted
+++ resolved
@@ -10,13 +10,8 @@
 namespace Chaos::Softs
 {
 
-<<<<<<< HEAD
-// Stiffness is in N/CM^2, so it needs to be adjusted from the PBD stiffness ranging between [0,1]
-static const double XPBDLongRangeMaxCompliance = 1.e-3;
-=======
 static const FSolverReal XPBDLongRangeMinStiffness = (FSolverReal)1e-1;
 static const FSolverReal XPBDLongRangeMaxStiffness = (FSolverReal)1e7;
->>>>>>> d731a049
 
 class FXPBDLongRangeConstraints final : public FPBDLongRangeConstraintsBase
 {
@@ -44,12 +39,9 @@
 	}
 
 	virtual ~FXPBDLongRangeConstraints() override {}
-<<<<<<< HEAD
-=======
 
 	// Set stiffness offset and range, as well as the simulation stiffness exponent
 	void ApplyProperties(const FSolverReal Dt, const int32 NumIterations) { Stiffness.ApplyXPBDValues(XPBDLongRangeMaxStiffness); ApplyScale(); }
->>>>>>> d731a049
 
 	void Init() const
 	{
@@ -137,23 +129,16 @@
 private:
 	void Apply(FSolverParticles& Particles, const FSolverReal Dt, const FTether& Tether, int32 ConstraintIndex, const FSolverReal InStiffness, const FSolverReal InScale) const
 	{
-<<<<<<< HEAD
-=======
 		if (InStiffness < XPBDLongRangeMinStiffness)
 		{
 			return;
 		}
->>>>>>> d731a049
 		FSolverVec3 Direction;
 		FSolverReal Offset;
 		GetDelta(Particles, Tether, InScale, Direction, Offset);
 
 		FSolverReal& Lambda = Lambdas[ConstraintIndex];
-<<<<<<< HEAD
-		const FSolverReal Alpha = (FSolverReal)XPBDLongRangeMaxCompliance / (InStiffness * Dt * Dt);
-=======
 		const FSolverReal Alpha = (FSolverReal)1 / (InStiffness * Dt * Dt);
->>>>>>> d731a049
 
 		const FSolverReal DLambda = (Offset - Alpha * Lambda) / ((FSolverReal)1. + Alpha);
 		Particles.P(GetEndParticle(Tether)) += DLambda * Direction;
@@ -168,10 +153,7 @@
 	using Base::ScaleIndices;
 
 	mutable TArray<FSolverReal> Lambdas;
-<<<<<<< HEAD
-=======
 	int32 NumTethers;
->>>>>>> d731a049
 };
 
 }  // End namespace Chaos::Softs