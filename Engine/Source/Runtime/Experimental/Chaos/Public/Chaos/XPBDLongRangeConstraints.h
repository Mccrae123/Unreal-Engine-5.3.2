// Copyright Epic Games, Inc. All Rights Reserved.
#pragma once

#include "Chaos/PBDLongRangeConstraintsBase.h"
#include "Chaos/PBDParticles.h"
#include "Chaos/CollectionPropertyFacade.h"
#include "ChaosStats.h"

DECLARE_CYCLE_STAT(TEXT("Chaos XPBD Long Range Constraint"), STAT_XPBD_LongRange, STATGROUP_Chaos);

namespace Chaos::Softs
{

UE_DEPRECATED(5.2, "Use FXPBDLongRangeConstraints::MinStiffness instead.")
static const FSolverReal XPBDLongRangeMinStiffness = (FSolverReal)1e-1;
UE_DEPRECATED(5.2, "Use FXPBDLongRangeConstraints::MaxStiffness instead.")
static const FSolverReal XPBDLongRangeMaxStiffness = (FSolverReal)1e7;

class FXPBDLongRangeConstraints final : public FPBDLongRangeConstraintsBase
{
public:
	typedef FPBDLongRangeConstraintsBase Base;
	typedef typename Base::FTether FTether;
<<<<<<< HEAD

	static constexpr FSolverReal MinStiffness = (FSolverReal)1e-1;
	static constexpr FSolverReal MaxStiffness = (FSolverReal)1e7;
=======
>>>>>>> 4af6daef

	static constexpr FSolverReal MinStiffness = (FSolverReal)1e-1;
	static constexpr FSolverReal MaxStiffness = (FSolverReal)1e7;

	FXPBDLongRangeConstraints(
		const FSolverParticles& Particles,
		const int32 InParticleOffset,
		const int32 InParticleCount,
		const TArray<TConstArrayView<TTuple<int32, int32, FRealSingle>>>& InTethers,
		const TMap<FString, TConstArrayView<FRealSingle>>& WeightMaps,
		const FCollectionPropertyConstFacade& PropertyCollection,
		FSolverReal MeshScale)
		: FPBDLongRangeConstraintsBase(
			Particles,
			InParticleOffset,
			InParticleCount,
			InTethers,
			WeightMaps.FindRef(GetXPBDTetherStiffnessString(PropertyCollection, XPBDTetherStiffnessName.ToString())),
			WeightMaps.FindRef(GetXPBDTetherScaleString(PropertyCollection, XPBDTetherScaleName.ToString())),
			FSolverVec2(GetWeightedFloatXPBDTetherStiffness(PropertyCollection, MaxStiffness)),
			FSolverVec2(GetWeightedFloatXPBDTetherScale(PropertyCollection, 1.f)),  // Scale clamping done in constructor
			MaxStiffness,
			MeshScale)
		, XPBDTetherStiffnessIndex(PropertyCollection)
		, XPBDTetherScaleIndex(PropertyCollection)
	{
		NumTethers = 0;
		for (const TConstArrayView<FTether>& TetherBatch : Tethers)
		{
			NumTethers += TetherBatch.Num();
		}
		Lambdas.Reserve(NumTethers);
	}

	UE_DEPRECATED(5.3, "Use weight map constructor instead.")
	FXPBDLongRangeConstraints(
		const FSolverParticles& Particles,
		const int32 InParticleOffset,
		const int32 InParticleCount,
		const TArray<TConstArrayView<TTuple<int32, int32, FRealSingle>>>& InTethers,
		const TConstArrayView<FRealSingle>& StiffnessMultipliers,
		const TConstArrayView<FRealSingle>& ScaleMultipliers,
		const FCollectionPropertyConstFacade& PropertyCollection)
	    : FPBDLongRangeConstraintsBase(
			Particles,
			InParticleOffset,
			InParticleCount,
			InTethers,
			StiffnessMultipliers,
			ScaleMultipliers,
			FSolverVec2(GetWeightedFloatXPBDTetherStiffness(PropertyCollection, MaxStiffness)),
			FSolverVec2(GetWeightedFloatXPBDTetherScale(PropertyCollection, 1.f)),  // Scale clamping done in constructor
			MaxStiffness)
<<<<<<< HEAD
=======
		, XPBDTetherStiffnessIndex(PropertyCollection)
		, XPBDTetherScaleIndex(PropertyCollection)
>>>>>>> 4af6daef
	{
		NumTethers = 0;
		for (const TConstArrayView<FTether>& TetherBatch : Tethers)
		{
			NumTethers += TetherBatch.Num();
		}
		Lambdas.Reserve(NumTethers);
	}

	FXPBDLongRangeConstraints(
		const FSolverParticles& Particles,
		const int32 InParticleOffset,
		const int32 InParticleCount,
		const TArray<TConstArrayView<TTuple<int32, int32, FRealSingle>>>& InTethers,
		const TConstArrayView<FRealSingle>& StiffnessMultipliers,
		const TConstArrayView<FRealSingle>& ScaleMultipliers,
		const FSolverVec2& InStiffness = FSolverVec2::UnitVector,
		const FSolverVec2& InScale = FSolverVec2::UnitVector)
		: FPBDLongRangeConstraintsBase(
			Particles,
			InParticleOffset,
			InParticleCount,
			InTethers,
			StiffnessMultipliers,
			ScaleMultipliers,
			InStiffness,
			InScale,  // Scale clamping done in constructor
			MaxStiffness)
<<<<<<< HEAD
=======
		, XPBDTetherStiffnessIndex(ForceInit)
		, XPBDTetherScaleIndex(ForceInit)
>>>>>>> 4af6daef
	{
		NumTethers = 0;
		for (const TConstArrayView<FTether>& TetherBatch : Tethers)
		{
			NumTethers += TetherBatch.Num();
		}
		Lambdas.Reserve(NumTethers);
	}

	virtual ~FXPBDLongRangeConstraints() override {}

<<<<<<< HEAD
	void SetProperties(const FCollectionPropertyConstFacade& PropertyCollection, FSolverReal MeshScale)
	{
		if (IsXPBDTetherStiffnessMutable(PropertyCollection))
		{
			Stiffness.SetWeightedValue(FSolverVec2(GetWeightedFloatXPBDTetherStiffness(PropertyCollection)));
		}
		if (IsXPBDTetherScaleMutable(PropertyCollection))
		{
			TetherScale.SetWeightedValue(FSolverVec2(GetWeightedFloatXPBDTetherScale(PropertyCollection)).ClampAxes(Base::MinTetherScale, Base::MaxTetherScale) * MeshScale);
		}
	}

=======
	void SetProperties(
		const FCollectionPropertyConstFacade& PropertyCollection,
		const TMap<FString, TConstArrayView<FRealSingle>>& WeightMaps,
		FSolverReal MeshScale)
	{
		if (IsXPBDTetherStiffnessMutable(PropertyCollection))
		{
			const FSolverVec2 WeightedValue(GetWeightedFloatXPBDTetherStiffness(PropertyCollection));
			if (IsXPBDTetherStiffnessStringDirty(PropertyCollection))
			{
				const FString& WeightMapName = GetXPBDTetherStiffnessString(PropertyCollection);
				Stiffness = FPBDStiffness(
					WeightedValue,
					WeightMaps.FindRef(WeightMapName),
					ParticleCount,
					FPBDStiffness::DefaultTableSize,
					FPBDStiffness::DefaultParameterFitBase,
					MaxStiffness);
			}
			else
			{
				Stiffness.SetWeightedValue(WeightedValue, MaxStiffness);
			}
		}
		if (IsXPBDTetherScaleMutable(PropertyCollection))
		{
			const FSolverVec2 WeightedValue = FSolverVec2(GetWeightedFloatXPBDTetherScale(PropertyCollection)).ClampAxes(MinTetherScale, MaxTetherScale) * MeshScale;
			if (IsXPBDTetherScaleStringDirty(PropertyCollection))
			{
				const FString& WeightMapName = GetXPBDTetherScaleString(PropertyCollection);
				TetherScale = FPBDWeightMap(WeightedValue, WeightMaps.FindRef(WeightMapName), ParticleCount);
			}
			else
			{
				TetherScale.SetWeightedValue(WeightedValue);
			}
		}
	}

	UE_DEPRECATED(5.3, "Use SetProperties(const FCollectionPropertyConstFacade&, const TMap<FString, TConstArrayView<FRealSingle>>&, FSolverReal) instead.")
	void SetProperties(const FCollectionPropertyConstFacade& PropertyCollection, FSolverReal MeshScale)
	{
		SetProperties(PropertyCollection, TMap<FString, TConstArrayView<FRealSingle>>(), MeshScale);
	}

>>>>>>> 4af6daef
	// Set the stiffness and scale values used by the constraint
	void SetProperties(const FSolverVec2& InStiffness, const FSolverVec2& InTetherScale, FSolverReal MeshScale = (FSolverReal)1)
	{
		Stiffness.SetWeightedValue(InStiffness, MaxStiffness);
<<<<<<< HEAD
		TetherScale.SetWeightedValue(InTetherScale.ClampAxes(Base::MinTetherScale, Base::MaxTetherScale) * MeshScale);
=======
		TetherScale.SetWeightedValue(InTetherScale.ClampAxes(MinTetherScale, MaxTetherScale) * MeshScale);
>>>>>>> 4af6daef
	}

	// Set stiffness offset and range, as well as the simulation stiffness exponent
	void ApplyProperties(const FSolverReal /*Dt*/, const int32 /*NumIterations*/)
	{
		Stiffness.ApplyXPBDValues(MaxStiffness);
		TetherScale.ApplyValues();
	}

	void Init() const
	{
		Lambdas.Reset();
		Lambdas.AddZeroed(NumTethers);
	}

	void Apply(FSolverParticles& Particles, const FSolverReal Dt) const 
	{
		SCOPE_CYCLE_COUNTER(STAT_XPBD_LongRange);
		// Run particles in parallel, and ranges in sequence to avoid a race condition when updating the same particle from different tethers
		const int32 MinParallelSize = GetMinParallelBatchSize();

		if (Stiffness.HasWeightMap())
		{
			if (TetherScale.HasWeightMap())
<<<<<<< HEAD
			{
				int32 ConstraintOffset = 0;
				for (const TConstArrayView<FTether>& TetherBatch : Tethers)
				{
					PhysicsParallelFor(TetherBatch.Num(), [this, &Particles, Dt, &TetherBatch, ConstraintOffset](int32 Index)
						{
							const FTether& Tether = TetherBatch[Index];
							const int32 LocalParticleIndex = GetEndIndex(Tether);
							const FSolverReal Scale = TetherScale[LocalParticleIndex];
							const FSolverReal ExpStiffnessValue = Stiffness[LocalParticleIndex];
							Apply(Particles, Dt, Tether, ConstraintOffset + Index, ExpStiffnessValue, Scale);
						}, TetherBatch.Num() < MinParallelSize);
					ConstraintOffset += TetherBatch.Num();
				}
			}
			else
			{
=======
			{
				int32 ConstraintOffset = 0;
				for (const TConstArrayView<FTether>& TetherBatch : Tethers)
				{
					PhysicsParallelFor(TetherBatch.Num(), [this, &Particles, Dt, &TetherBatch, ConstraintOffset](int32 Index)
						{
							const FTether& Tether = TetherBatch[Index];
							const int32 LocalParticleIndex = GetEndIndex(Tether);
							const FSolverReal Scale = TetherScale[LocalParticleIndex];
							const FSolverReal ExpStiffnessValue = Stiffness[LocalParticleIndex];
							Apply(Particles, Dt, Tether, ConstraintOffset + Index, ExpStiffnessValue, Scale);
						}, TetherBatch.Num() < MinParallelSize);
					ConstraintOffset += TetherBatch.Num();
				}
			}
			else
			{
>>>>>>> 4af6daef
				const FSolverReal ScaleValue = (FSolverReal)TetherScale;
				int32 ConstraintOffset = 0;
				for (const TConstArrayView<FTether>& TetherBatch : Tethers)
				{
					PhysicsParallelFor(TetherBatch.Num(), [this, &Particles, Dt, &TetherBatch, ScaleValue, ConstraintOffset](int32 Index)
						{
							const FTether& Tether = TetherBatch[Index];
							const int32 LocalParticleIndex = GetEndIndex(Tether);
							const FSolverReal ExpStiffnessValue = Stiffness[LocalParticleIndex];
							Apply(Particles, Dt, Tether, ConstraintOffset + Index, ExpStiffnessValue, ScaleValue);
						}, TetherBatch.Num() < MinParallelSize);
					ConstraintOffset += TetherBatch.Num();
				}
			}
		}
		else
		{
			const FSolverReal ExpStiffnessValue = (FSolverReal)Stiffness;

			if (TetherScale.HasWeightMap())
<<<<<<< HEAD
			{
				int32 ConstraintOffset = 0;
				for (const TConstArrayView<FTether>& TetherBatch : Tethers)
				{
					PhysicsParallelFor(TetherBatch.Num(), [this, &Particles, Dt, &TetherBatch, ExpStiffnessValue, ConstraintOffset](int32 Index)
						{
							const FTether& Tether = TetherBatch[Index];
							const int32 LocalParticleIndex = GetEndIndex(Tether);
							const FSolverReal Scale = TetherScale[LocalParticleIndex];
							Apply(Particles, Dt, Tether, ConstraintOffset + Index, ExpStiffnessValue, Scale);
						}, TetherBatch.Num() < MinParallelSize);
					ConstraintOffset += TetherBatch.Num();
				}
			}
			else
			{
=======
			{
				int32 ConstraintOffset = 0;
				for (const TConstArrayView<FTether>& TetherBatch : Tethers)
				{
					PhysicsParallelFor(TetherBatch.Num(), [this, &Particles, Dt, &TetherBatch, ExpStiffnessValue, ConstraintOffset](int32 Index)
						{
							const FTether& Tether = TetherBatch[Index];
							const int32 LocalParticleIndex = GetEndIndex(Tether);
							const FSolverReal Scale = TetherScale[LocalParticleIndex];
							Apply(Particles, Dt, Tether, ConstraintOffset + Index, ExpStiffnessValue, Scale);
						}, TetherBatch.Num() < MinParallelSize);
					ConstraintOffset += TetherBatch.Num();
				}
			}
			else
			{
>>>>>>> 4af6daef
				const FSolverReal ScaleValue = (FSolverReal)TetherScale;
				int32 ConstraintOffset = 0;
				for (const TConstArrayView<FTether>& TetherBatch : Tethers)
				{
					PhysicsParallelFor(TetherBatch.Num(), [this, &Particles, Dt, &TetherBatch, ExpStiffnessValue, ScaleValue, ConstraintOffset](int32 Index)
						{
							const FTether& Tether = TetherBatch[Index];
							Apply(Particles, Dt, Tether, ConstraintOffset + Index, ExpStiffnessValue, ScaleValue);
						}, TetherBatch.Num() < MinParallelSize);
					ConstraintOffset += TetherBatch.Num();
				}
			}
		}
	}

private:
	void Apply(FSolverParticles& Particles, const FSolverReal Dt, const FTether& Tether, int32 ConstraintIndex, const FSolverReal InStiffness, const FSolverReal InScale) const
	{
		if (InStiffness < MinStiffness)
		{
			return;
		}
		FSolverVec3 Direction;
		FSolverReal Offset;
		GetDelta(Particles, Tether, InScale, Direction, Offset);

		FSolverReal& Lambda = Lambdas[ConstraintIndex];
		const FSolverReal Alpha = (FSolverReal)1 / (InStiffness * Dt * Dt);

		const FSolverReal DLambda = (Offset - Alpha * Lambda) / ((FSolverReal)1. + Alpha);
		Particles.P(GetEndParticle(Tether)) += DLambda * Direction;
		Lambda += DLambda;
	}

<<<<<<< HEAD
	using Base::Tethers;
	using Base::Stiffness;
	using Base::TetherScale;

	mutable TArray<FSolverReal> Lambdas;
	int32 NumTethers;

=======
	using Base::MinTetherScale;
	using Base::MaxTetherScale;
	using Base::Tethers;
	using Base::ParticleOffset;
	using Base::ParticleCount;
	using Base::Stiffness;
	using Base::TetherScale;

	mutable TArray<FSolverReal> Lambdas;
	int32 NumTethers;

>>>>>>> 4af6daef
	UE_CHAOS_DECLARE_PROPERTYCOLLECTION_NAME(XPBDTetherStiffness, float);
	UE_CHAOS_DECLARE_PROPERTYCOLLECTION_NAME(XPBDTetherScale, float);
};

}  // End namespace Chaos::Softs<|MERGE_RESOLUTION|>--- conflicted
+++ resolved
@@ -21,12 +21,6 @@
 public:
 	typedef FPBDLongRangeConstraintsBase Base;
 	typedef typename Base::FTether FTether;
-<<<<<<< HEAD
-
-	static constexpr FSolverReal MinStiffness = (FSolverReal)1e-1;
-	static constexpr FSolverReal MaxStiffness = (FSolverReal)1e7;
-=======
->>>>>>> 4af6daef
 
 	static constexpr FSolverReal MinStiffness = (FSolverReal)1e-1;
 	static constexpr FSolverReal MaxStiffness = (FSolverReal)1e7;
@@ -80,11 +74,8 @@
 			FSolverVec2(GetWeightedFloatXPBDTetherStiffness(PropertyCollection, MaxStiffness)),
 			FSolverVec2(GetWeightedFloatXPBDTetherScale(PropertyCollection, 1.f)),  // Scale clamping done in constructor
 			MaxStiffness)
-<<<<<<< HEAD
-=======
 		, XPBDTetherStiffnessIndex(PropertyCollection)
 		, XPBDTetherScaleIndex(PropertyCollection)
->>>>>>> 4af6daef
 	{
 		NumTethers = 0;
 		for (const TConstArrayView<FTether>& TetherBatch : Tethers)
@@ -113,11 +104,8 @@
 			InStiffness,
 			InScale,  // Scale clamping done in constructor
 			MaxStiffness)
-<<<<<<< HEAD
-=======
 		, XPBDTetherStiffnessIndex(ForceInit)
 		, XPBDTetherScaleIndex(ForceInit)
->>>>>>> 4af6daef
 	{
 		NumTethers = 0;
 		for (const TConstArrayView<FTether>& TetherBatch : Tethers)
@@ -129,20 +117,6 @@
 
 	virtual ~FXPBDLongRangeConstraints() override {}
 
-<<<<<<< HEAD
-	void SetProperties(const FCollectionPropertyConstFacade& PropertyCollection, FSolverReal MeshScale)
-	{
-		if (IsXPBDTetherStiffnessMutable(PropertyCollection))
-		{
-			Stiffness.SetWeightedValue(FSolverVec2(GetWeightedFloatXPBDTetherStiffness(PropertyCollection)));
-		}
-		if (IsXPBDTetherScaleMutable(PropertyCollection))
-		{
-			TetherScale.SetWeightedValue(FSolverVec2(GetWeightedFloatXPBDTetherScale(PropertyCollection)).ClampAxes(Base::MinTetherScale, Base::MaxTetherScale) * MeshScale);
-		}
-	}
-
-=======
 	void SetProperties(
 		const FCollectionPropertyConstFacade& PropertyCollection,
 		const TMap<FString, TConstArrayView<FRealSingle>>& WeightMaps,
@@ -188,16 +162,11 @@
 		SetProperties(PropertyCollection, TMap<FString, TConstArrayView<FRealSingle>>(), MeshScale);
 	}
 
->>>>>>> 4af6daef
 	// Set the stiffness and scale values used by the constraint
 	void SetProperties(const FSolverVec2& InStiffness, const FSolverVec2& InTetherScale, FSolverReal MeshScale = (FSolverReal)1)
 	{
 		Stiffness.SetWeightedValue(InStiffness, MaxStiffness);
-<<<<<<< HEAD
-		TetherScale.SetWeightedValue(InTetherScale.ClampAxes(Base::MinTetherScale, Base::MaxTetherScale) * MeshScale);
-=======
 		TetherScale.SetWeightedValue(InTetherScale.ClampAxes(MinTetherScale, MaxTetherScale) * MeshScale);
->>>>>>> 4af6daef
 	}
 
 	// Set stiffness offset and range, as well as the simulation stiffness exponent
@@ -222,7 +191,6 @@
 		if (Stiffness.HasWeightMap())
 		{
 			if (TetherScale.HasWeightMap())
-<<<<<<< HEAD
 			{
 				int32 ConstraintOffset = 0;
 				for (const TConstArrayView<FTether>& TetherBatch : Tethers)
@@ -240,25 +208,6 @@
 			}
 			else
 			{
-=======
-			{
-				int32 ConstraintOffset = 0;
-				for (const TConstArrayView<FTether>& TetherBatch : Tethers)
-				{
-					PhysicsParallelFor(TetherBatch.Num(), [this, &Particles, Dt, &TetherBatch, ConstraintOffset](int32 Index)
-						{
-							const FTether& Tether = TetherBatch[Index];
-							const int32 LocalParticleIndex = GetEndIndex(Tether);
-							const FSolverReal Scale = TetherScale[LocalParticleIndex];
-							const FSolverReal ExpStiffnessValue = Stiffness[LocalParticleIndex];
-							Apply(Particles, Dt, Tether, ConstraintOffset + Index, ExpStiffnessValue, Scale);
-						}, TetherBatch.Num() < MinParallelSize);
-					ConstraintOffset += TetherBatch.Num();
-				}
-			}
-			else
-			{
->>>>>>> 4af6daef
 				const FSolverReal ScaleValue = (FSolverReal)TetherScale;
 				int32 ConstraintOffset = 0;
 				for (const TConstArrayView<FTether>& TetherBatch : Tethers)
@@ -279,7 +228,6 @@
 			const FSolverReal ExpStiffnessValue = (FSolverReal)Stiffness;
 
 			if (TetherScale.HasWeightMap())
-<<<<<<< HEAD
 			{
 				int32 ConstraintOffset = 0;
 				for (const TConstArrayView<FTether>& TetherBatch : Tethers)
@@ -296,24 +244,6 @@
 			}
 			else
 			{
-=======
-			{
-				int32 ConstraintOffset = 0;
-				for (const TConstArrayView<FTether>& TetherBatch : Tethers)
-				{
-					PhysicsParallelFor(TetherBatch.Num(), [this, &Particles, Dt, &TetherBatch, ExpStiffnessValue, ConstraintOffset](int32 Index)
-						{
-							const FTether& Tether = TetherBatch[Index];
-							const int32 LocalParticleIndex = GetEndIndex(Tether);
-							const FSolverReal Scale = TetherScale[LocalParticleIndex];
-							Apply(Particles, Dt, Tether, ConstraintOffset + Index, ExpStiffnessValue, Scale);
-						}, TetherBatch.Num() < MinParallelSize);
-					ConstraintOffset += TetherBatch.Num();
-				}
-			}
-			else
-			{
->>>>>>> 4af6daef
 				const FSolverReal ScaleValue = (FSolverReal)TetherScale;
 				int32 ConstraintOffset = 0;
 				for (const TConstArrayView<FTether>& TetherBatch : Tethers)
@@ -348,15 +278,6 @@
 		Lambda += DLambda;
 	}
 
-<<<<<<< HEAD
-	using Base::Tethers;
-	using Base::Stiffness;
-	using Base::TetherScale;
-
-	mutable TArray<FSolverReal> Lambdas;
-	int32 NumTethers;
-
-=======
 	using Base::MinTetherScale;
 	using Base::MaxTetherScale;
 	using Base::Tethers;
@@ -368,7 +289,6 @@
 	mutable TArray<FSolverReal> Lambdas;
 	int32 NumTethers;
 
->>>>>>> 4af6daef
 	UE_CHAOS_DECLARE_PROPERTYCOLLECTION_NAME(XPBDTetherStiffness, float);
 	UE_CHAOS_DECLARE_PROPERTYCOLLECTION_NAME(XPBDTetherScale, float);
 };
