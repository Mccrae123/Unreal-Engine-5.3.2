// Copyright Epic Games, Inc. All Rights Reserved.
#pragma once

#include "Chaos/PBDLongRangeConstraintsBase.h"
#include "Chaos/PBDParticles.h"
#include "ChaosStats.h"

DECLARE_CYCLE_STAT(TEXT("Chaos XPBD Long Range Constraint"), STAT_XPBD_LongRange, STATGROUP_Chaos);

namespace Chaos::Softs
{

// Stiffness is in N/CM^2, so it needs to be adjusted from the PBD stiffness ranging between [0,1]
static const double XPBDLongRangeMaxCompliance = 1.e-3;

class FXPBDLongRangeConstraints final : public FPBDLongRangeConstraintsBase
{
public:
	typedef FPBDLongRangeConstraintsBase Base;
	typedef typename Base::FTether FTether;
<<<<<<< HEAD
	typedef typename Base::EMode EMode;

	FXPBDLongRangeConstraints(
		const FPBDParticles& Particles,
		const int32 InParticleOffset,
		const int32 InParticleCount,
		const TMap<int32, TSet<int32>>& PointToNeighbors,
		const TConstArrayView<FReal>& StiffnessMultipliers,
		const int32 MaxNumTetherIslands = 4,
		const FVec2& InStiffness = FVec2((FReal)1., (FReal)1.),
		const FReal LimitScale = (FReal)1.,
		const EMode InMode = EMode::Geodesic)
	    : FPBDLongRangeConstraintsBase(Particles, InParticleOffset, InParticleCount, PointToNeighbors, StiffnessMultipliers, MaxNumTetherIslands, InStiffness, LimitScale, InMode)
	{
		Lambdas.Reserve(Tethers.Num());
	}

	virtual ~FXPBDLongRangeConstraints() {}
=======

	FXPBDLongRangeConstraints(
		const FSolverParticles& Particles,
		const int32 InParticleOffset,
		const int32 InParticleCount,
		const TArray<TConstArrayView<TTuple<int32, int32, FRealSingle>>>& InTethers,
		const TConstArrayView<FRealSingle>& StiffnessMultipliers,
		const TConstArrayView<FRealSingle>& ScaleMultipliers,
		const FSolverVec2& InStiffness = FSolverVec2::UnitVector,
		const FSolverVec2& InScale = FSolverVec2::UnitVector)
	    : FPBDLongRangeConstraintsBase(Particles, InParticleOffset, InParticleCount, InTethers, StiffnessMultipliers, ScaleMultipliers, InStiffness, InScale)
	{
		int32 NumTethers = 0;
		for (const TConstArrayView<FTether>& TetherBatch : Tethers)
		{
			NumTethers += TetherBatch.Num();
		}
		Lambdas.Reserve(NumTethers);
	}

	virtual ~FXPBDLongRangeConstraints() override {}
>>>>>>> 6bbb88c8

	void Init() const
	{
		Lambdas.Reset();
		Lambdas.AddZeroed(Tethers.Num());
	}

<<<<<<< HEAD
	void Apply(FPBDParticles& Particles, const FReal Dt) const 
	{
		SCOPE_CYCLE_COUNTER(STAT_XPBD_LongRange);
		// Run particles in parallel, and ranges in sequence to avoid a race condition when updating the same particle from different tethers
		static const int32 MinParallelSize = 500;
		if (Stiffness.HasWeightMap())
		{
			TethersView.ParallelFor([this, &Particles, Dt](TArray<FTether>& /*InTethers*/, int32 Index)
				{
					const FReal ExpStiffnessValue = Stiffness[Index - ParticleOffset];
					Apply(Particles, Dt, Index, ExpStiffnessValue);
				}, MinParallelSize);
		}
		else
		{
			const FReal ExpStiffnessValue = (FReal)Stiffness;
			TethersView.ParallelFor([this, &Particles, Dt, ExpStiffnessValue](TArray<FTether>& /*InTethers*/, int32 Index)
				{
					Apply(Particles, Dt, Index, ExpStiffnessValue);
				}, MinParallelSize);
		}
	}

	void Apply(FPBDParticles& Particles, const FReal Dt, const TArray<int32>& ConstraintIndices) const
	{
		SCOPE_CYCLE_COUNTER(STAT_XPBD_LongRange);
		if (Stiffness.HasWeightMap())
		{
			for (const int32 Index : ConstraintIndices)
			{
				const FReal ExpStiffnessValue = Stiffness[Index - ParticleOffset];
				Apply(Particles, Dt, Index, ExpStiffnessValue);
			}
		}
		else
		{
			const FReal ExpStiffnessValue = (FReal)Stiffness;
			for (const int32 Index : ConstraintIndices)
			{
				Apply(Particles, Dt, Index, ExpStiffnessValue);
=======
	void Apply(FSolverParticles& Particles, const FSolverReal Dt) const 
	{
		SCOPE_CYCLE_COUNTER(STAT_XPBD_LongRange);
		// Run particles in parallel, and ranges in sequence to avoid a race condition when updating the same particle from different tethers
		const int32 MinParallelSize = GetMinParallelBatchSize();

		if (Stiffness.HasWeightMap())
		{
			if (HasScaleWeightMap())
			{
				int32 ConstraintOffset = 0;
				for (const TConstArrayView<FTether>& TetherBatch : Tethers)
				{
					PhysicsParallelFor(TetherBatch.Num(), [this, &Particles, Dt, &TetherBatch, ConstraintOffset](int32 Index)
						{
							const FTether& Tether = TetherBatch[Index];
							const int32 LocalParticleIndex = GetEndIndex(Tether);
							const FSolverReal Scale = ScaleTable[ScaleIndices[LocalParticleIndex]];
							const FSolverReal ExpStiffnessValue = Stiffness[LocalParticleIndex];
							Apply(Particles, Dt, Tether, ConstraintOffset + Index, ExpStiffnessValue, Scale);
						}, TetherBatch.Num() < MinParallelSize);
					ConstraintOffset += TetherBatch.Num();
				}
			}
			else
			{
				const FSolverReal ScaleValue = ScaleTable[0];
				int32 ConstraintOffset = 0;
				for (const TConstArrayView<FTether>& TetherBatch : Tethers)
				{
					PhysicsParallelFor(TetherBatch.Num(), [this, &Particles, Dt, &TetherBatch, ScaleValue, ConstraintOffset](int32 Index)
						{
							const FTether& Tether = TetherBatch[Index];
							const int32 LocalParticleIndex = GetEndIndex(Tether);
							const FSolverReal ExpStiffnessValue = Stiffness[LocalParticleIndex];
							Apply(Particles, Dt, Tether, ConstraintOffset + Index, ExpStiffnessValue, ScaleValue);
						}, TetherBatch.Num() < MinParallelSize);
					ConstraintOffset += TetherBatch.Num();
				}
			}
		}
		else
		{
			const FSolverReal ExpStiffnessValue = (FSolverReal)Stiffness;

			if (HasScaleWeightMap())
			{
				int32 ConstraintOffset = 0;
				for (const TConstArrayView<FTether>& TetherBatch : Tethers)
				{
					PhysicsParallelFor(TetherBatch.Num(), [this, &Particles, Dt, &TetherBatch, ExpStiffnessValue, ConstraintOffset](int32 Index)
						{
							const FTether& Tether = TetherBatch[Index];
							const int32 LocalParticleIndex = GetEndIndex(Tether);
							const FSolverReal Scale = ScaleTable[ScaleIndices[LocalParticleIndex]];
							Apply(Particles, Dt, Tether, ConstraintOffset + Index, ExpStiffnessValue, Scale);
						}, TetherBatch.Num() < MinParallelSize);
					ConstraintOffset += TetherBatch.Num();
				}
			}
			else
			{
				const FSolverReal ScaleValue = ScaleTable[0];
				int32 ConstraintOffset = 0;
				for (const TConstArrayView<FTether>& TetherBatch : Tethers)
				{
					PhysicsParallelFor(TetherBatch.Num(), [this, &Particles, Dt, &TetherBatch, ExpStiffnessValue, ScaleValue, ConstraintOffset](int32 Index)
						{
							const FTether& Tether = TetherBatch[Index];
							Apply(Particles, Dt, Tether, ConstraintOffset + Index, ExpStiffnessValue, ScaleValue);
						}, TetherBatch.Num() < MinParallelSize);
					ConstraintOffset += TetherBatch.Num();
				}
>>>>>>> 6bbb88c8
			}
		}
	}

private:
<<<<<<< HEAD
	void Apply(FPBDParticles& Particles, const FReal Dt, int32 Index, const FReal InStiffness) const
	{
		const FTether& Tether = Tethers[Index];

		FVec3 Direction;
		FReal Offset;
		Tether.GetDelta(Particles, Direction, Offset);

		FReal& Lambda = Lambdas[Index];
		const FReal Alpha = (FReal)XPBDLongRangeMaxCompliance / (InStiffness * Dt * Dt);

		const FReal DLambda = (Offset - Alpha * Lambda) / ((FReal)1. + Alpha);
		Particles.P(Tether.End) += DLambda * Direction;
=======
	void Apply(FSolverParticles& Particles, const FSolverReal Dt, const FTether& Tether, int32 ConstraintIndex, const FSolverReal InStiffness, const FSolverReal InScale) const
	{
		FSolverVec3 Direction;
		FSolverReal Offset;
		GetDelta(Particles, Tether, InScale, Direction, Offset);

		FSolverReal& Lambda = Lambdas[ConstraintIndex];
		const FSolverReal Alpha = (FSolverReal)XPBDLongRangeMaxCompliance / (InStiffness * Dt * Dt);

		const FSolverReal DLambda = (Offset - Alpha * Lambda) / ((FSolverReal)1. + Alpha);
		Particles.P(GetEndParticle(Tether)) += DLambda * Direction;
>>>>>>> 6bbb88c8
		Lambda += DLambda;
	}

private:
	using Base::Tethers;
<<<<<<< HEAD
	using Base::TethersView;
	using Base::Stiffness;
	using Base::ParticleOffset;

	mutable TArray<FReal> Lambdas;
=======
	using Base::Stiffness;
	using Base::ParticleOffset;
	using Base::ScaleTable;
	using Base::ScaleIndices;

	mutable TArray<FSolverReal> Lambdas;
>>>>>>> 6bbb88c8
};

}  // End namespace Chaos::Softs<|MERGE_RESOLUTION|>--- conflicted
+++ resolved
@@ -18,26 +18,6 @@
 public:
 	typedef FPBDLongRangeConstraintsBase Base;
 	typedef typename Base::FTether FTether;
-<<<<<<< HEAD
-	typedef typename Base::EMode EMode;
-
-	FXPBDLongRangeConstraints(
-		const FPBDParticles& Particles,
-		const int32 InParticleOffset,
-		const int32 InParticleCount,
-		const TMap<int32, TSet<int32>>& PointToNeighbors,
-		const TConstArrayView<FReal>& StiffnessMultipliers,
-		const int32 MaxNumTetherIslands = 4,
-		const FVec2& InStiffness = FVec2((FReal)1., (FReal)1.),
-		const FReal LimitScale = (FReal)1.,
-		const EMode InMode = EMode::Geodesic)
-	    : FPBDLongRangeConstraintsBase(Particles, InParticleOffset, InParticleCount, PointToNeighbors, StiffnessMultipliers, MaxNumTetherIslands, InStiffness, LimitScale, InMode)
-	{
-		Lambdas.Reserve(Tethers.Num());
-	}
-
-	virtual ~FXPBDLongRangeConstraints() {}
-=======
 
 	FXPBDLongRangeConstraints(
 		const FSolverParticles& Particles,
@@ -59,7 +39,6 @@
 	}
 
 	virtual ~FXPBDLongRangeConstraints() override {}
->>>>>>> 6bbb88c8
 
 	void Init() const
 	{
@@ -67,48 +46,6 @@
 		Lambdas.AddZeroed(Tethers.Num());
 	}
 
-<<<<<<< HEAD
-	void Apply(FPBDParticles& Particles, const FReal Dt) const 
-	{
-		SCOPE_CYCLE_COUNTER(STAT_XPBD_LongRange);
-		// Run particles in parallel, and ranges in sequence to avoid a race condition when updating the same particle from different tethers
-		static const int32 MinParallelSize = 500;
-		if (Stiffness.HasWeightMap())
-		{
-			TethersView.ParallelFor([this, &Particles, Dt](TArray<FTether>& /*InTethers*/, int32 Index)
-				{
-					const FReal ExpStiffnessValue = Stiffness[Index - ParticleOffset];
-					Apply(Particles, Dt, Index, ExpStiffnessValue);
-				}, MinParallelSize);
-		}
-		else
-		{
-			const FReal ExpStiffnessValue = (FReal)Stiffness;
-			TethersView.ParallelFor([this, &Particles, Dt, ExpStiffnessValue](TArray<FTether>& /*InTethers*/, int32 Index)
-				{
-					Apply(Particles, Dt, Index, ExpStiffnessValue);
-				}, MinParallelSize);
-		}
-	}
-
-	void Apply(FPBDParticles& Particles, const FReal Dt, const TArray<int32>& ConstraintIndices) const
-	{
-		SCOPE_CYCLE_COUNTER(STAT_XPBD_LongRange);
-		if (Stiffness.HasWeightMap())
-		{
-			for (const int32 Index : ConstraintIndices)
-			{
-				const FReal ExpStiffnessValue = Stiffness[Index - ParticleOffset];
-				Apply(Particles, Dt, Index, ExpStiffnessValue);
-			}
-		}
-		else
-		{
-			const FReal ExpStiffnessValue = (FReal)Stiffness;
-			for (const int32 Index : ConstraintIndices)
-			{
-				Apply(Particles, Dt, Index, ExpStiffnessValue);
-=======
 	void Apply(FSolverParticles& Particles, const FSolverReal Dt) const 
 	{
 		SCOPE_CYCLE_COUNTER(STAT_XPBD_LongRange);
@@ -182,27 +119,11 @@
 						}, TetherBatch.Num() < MinParallelSize);
 					ConstraintOffset += TetherBatch.Num();
 				}
->>>>>>> 6bbb88c8
 			}
 		}
 	}
 
 private:
-<<<<<<< HEAD
-	void Apply(FPBDParticles& Particles, const FReal Dt, int32 Index, const FReal InStiffness) const
-	{
-		const FTether& Tether = Tethers[Index];
-
-		FVec3 Direction;
-		FReal Offset;
-		Tether.GetDelta(Particles, Direction, Offset);
-
-		FReal& Lambda = Lambdas[Index];
-		const FReal Alpha = (FReal)XPBDLongRangeMaxCompliance / (InStiffness * Dt * Dt);
-
-		const FReal DLambda = (Offset - Alpha * Lambda) / ((FReal)1. + Alpha);
-		Particles.P(Tether.End) += DLambda * Direction;
-=======
 	void Apply(FSolverParticles& Particles, const FSolverReal Dt, const FTether& Tether, int32 ConstraintIndex, const FSolverReal InStiffness, const FSolverReal InScale) const
 	{
 		FSolverVec3 Direction;
@@ -214,26 +135,17 @@
 
 		const FSolverReal DLambda = (Offset - Alpha * Lambda) / ((FSolverReal)1. + Alpha);
 		Particles.P(GetEndParticle(Tether)) += DLambda * Direction;
->>>>>>> 6bbb88c8
 		Lambda += DLambda;
 	}
 
 private:
 	using Base::Tethers;
-<<<<<<< HEAD
-	using Base::TethersView;
-	using Base::Stiffness;
-	using Base::ParticleOffset;
-
-	mutable TArray<FReal> Lambdas;
-=======
 	using Base::Stiffness;
 	using Base::ParticleOffset;
 	using Base::ScaleTable;
 	using Base::ScaleIndices;
 
 	mutable TArray<FSolverReal> Lambdas;
->>>>>>> 6bbb88c8
 };
 
 }  // End namespace Chaos::Softs