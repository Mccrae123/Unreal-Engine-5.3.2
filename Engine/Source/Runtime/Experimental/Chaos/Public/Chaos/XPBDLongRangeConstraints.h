// Copyright Epic Games, Inc. All Rights Reserved.
#pragma once

#include "Chaos/PBDLongRangeConstraintsBase.h"
#include "Chaos/PBDParticles.h"
#include "ChaosStats.h"

DECLARE_CYCLE_STAT(TEXT("Chaos XPBD Long Range Constraint"), STAT_XPBD_LongRange, STATGROUP_Chaos);

namespace Chaos
{
// Stiffness is in N/CM^2, so it needs to be adjusted from the PBD stiffness ranging between [0,1]
static const double XPBDLongRangeMaxCompliance = 1.e-3;

class FXPBDLongRangeConstraints final : public FPBDLongRangeConstraintsBase
{
<<<<<<< HEAD
	typedef TPBDLongRangeConstraintsBase<T, d> Base;
	using Base::MEuclideanConstraints;
	using Base::MDists;
	using Base::MStiffness;

public:
	TXPBDLongRangeConstraints(const TDynamicParticles<T, d>& InParticles, const TMap<int32, TSet<uint32>>& PointToNeighbors, const int32 NumberOfAttachments = 1, const T Stiffness = (T)1)
	    : TPBDLongRangeConstraintsBase<T, d>(InParticles, PointToNeighbors, NumberOfAttachments, Stiffness)
	{ MLambdas.Init(0.f, MEuclideanConstraints.Num()); }

	virtual ~TXPBDLongRangeConstraints() {}
=======
public:
	typedef FPBDLongRangeConstraintsBase Base;
	typedef typename Base::FTether FTether;
	typedef typename Base::EMode EMode;

	FXPBDLongRangeConstraints(
		const FPBDParticles& Particles,
		const int32 InParticleOffset,
		const int32 InParticleCount,
		const TMap<int32, TSet<int32>>& PointToNeighbors,
		const TConstArrayView<FReal>& StiffnessMultipliers,
		const int32 MaxNumTetherIslands = 4,
		const FVec2& InStiffness = FVec2((FReal)1., (FReal)1.),
		const FReal LimitScale = (FReal)1.,
		const EMode InMode = EMode::Geodesic)
	    : FPBDLongRangeConstraintsBase(Particles, InParticleOffset, InParticleCount, PointToNeighbors, StiffnessMultipliers, MaxNumTetherIslands, InStiffness, LimitScale, InMode)
	{
		Lambdas.Reserve(Tethers.Num());
	}
>>>>>>> 3aae9151

	virtual ~FXPBDLongRangeConstraints() {}

	void Init() const
	{
<<<<<<< HEAD
		const auto& Constraint = MEuclideanConstraints[Index];
		int32 i2 = Constraint[Constraint.Num() - 1];
		check(InParticles.InvM(i2) > 0);
		InParticles.P(i2) += GetDelta(InParticles, Dt, Index);
=======
		Lambdas.Reset();
		Lambdas.AddZeroed(Tethers.Num());
>>>>>>> 3aae9151
	}

	void Apply(FPBDParticles& Particles, const FReal Dt) const 
	{
		SCOPE_CYCLE_COUNTER(STAT_XPBD_LongRange);
<<<<<<< HEAD
		for (int32 i = 0; i < MEuclideanConstraints.Num(); ++i)
=======
		// Run particles in parallel, and ranges in sequence to avoid a race condition when updating the same particle from different tethers
		static const int32 MinParallelSize = 500;
		if (Stiffness.HasWeightMap())
		{
			TethersView.ParallelFor([this, &Particles, Dt](TArray<FTether>& /*InTethers*/, int32 Index)
				{
					const FReal ExpStiffnessValue = Stiffness[Index - ParticleOffset];
					Apply(Particles, Dt, Index, ExpStiffnessValue);
				}, MinParallelSize);
		}
		else
>>>>>>> 3aae9151
		{
			const FReal ExpStiffnessValue = (FReal)Stiffness;
			TethersView.ParallelFor([this, &Particles, Dt, ExpStiffnessValue](TArray<FTether>& /*InTethers*/, int32 Index)
				{
					Apply(Particles, Dt, Index, ExpStiffnessValue);
				}, MinParallelSize);
		}
	}

	void Apply(FPBDParticles& Particles, const FReal Dt, const TArray<int32>& ConstraintIndices) const
	{
		SCOPE_CYCLE_COUNTER(STAT_XPBD_LongRange);
		if (Stiffness.HasWeightMap())
		{
			for (const int32 Index : ConstraintIndices)
			{
				const FReal ExpStiffnessValue = Stiffness[Index - ParticleOffset];
				Apply(Particles, Dt, Index, ExpStiffnessValue);
			}
		}
		else
		{
			const FReal ExpStiffnessValue = (FReal)Stiffness;
			for (const int32 Index : ConstraintIndices)
			{
				Apply(Particles, Dt, Index, ExpStiffnessValue);
			}
		}
	}

private:
	void Apply(FPBDParticles& Particles, const FReal Dt, int32 Index, const FReal InStiffness) const
	{
<<<<<<< HEAD
		const TVector<uint32, 2>& Constraint = MEuclideanConstraints[InConstraintIndices];
		check(Constraint.Num() > 1);
		const uint32 i1 = Constraint[0];
		const uint32 i2 = Constraint[1];
		check(InParticles.InvM(i1) == 0);
		check(InParticles.InvM(i2) > 0);
		const T Distance = Base::ComputeGeodesicDistance(InParticles, Constraint); // This function is used for either Euclidean or Geodesic distances
		if (Distance < MDists[InConstraintIndices]) { return TVector<T, d>(0); }
		const T Offset = Distance - MDists[InConstraintIndices];

		TVector<T, d> Direction = InParticles.P(i1) - InParticles.P(i2);
		Direction.SafeNormalize();
=======
		const FTether& Tether = Tethers[Index];

		FVec3 Direction;
		FReal Offset;
		Tether.GetDelta(Particles, Direction, Offset);
>>>>>>> 3aae9151

		FReal& Lambda = Lambdas[Index];
		const FReal Alpha = (FReal)XPBDLongRangeMaxCompliance / (InStiffness * Dt * Dt);

		const FReal DLambda = (Offset - Alpha * Lambda) / ((FReal)1. + Alpha);
		Particles.P(Tether.End) += DLambda * Direction;
		Lambda += DLambda;
	}

private:
	using Base::Tethers;
	using Base::TethersView;
	using Base::Stiffness;
	using Base::ParticleOffset;

	mutable TArray<FReal> Lambdas;
};
}<|MERGE_RESOLUTION|>--- conflicted
+++ resolved
@@ -14,19 +14,6 @@
 
 class FXPBDLongRangeConstraints final : public FPBDLongRangeConstraintsBase
 {
-<<<<<<< HEAD
-	typedef TPBDLongRangeConstraintsBase<T, d> Base;
-	using Base::MEuclideanConstraints;
-	using Base::MDists;
-	using Base::MStiffness;
-
-public:
-	TXPBDLongRangeConstraints(const TDynamicParticles<T, d>& InParticles, const TMap<int32, TSet<uint32>>& PointToNeighbors, const int32 NumberOfAttachments = 1, const T Stiffness = (T)1)
-	    : TPBDLongRangeConstraintsBase<T, d>(InParticles, PointToNeighbors, NumberOfAttachments, Stiffness)
-	{ MLambdas.Init(0.f, MEuclideanConstraints.Num()); }
-
-	virtual ~TXPBDLongRangeConstraints() {}
-=======
 public:
 	typedef FPBDLongRangeConstraintsBase Base;
 	typedef typename Base::FTether FTether;
@@ -46,29 +33,18 @@
 	{
 		Lambdas.Reserve(Tethers.Num());
 	}
->>>>>>> 3aae9151
 
 	virtual ~FXPBDLongRangeConstraints() {}
 
 	void Init() const
 	{
-<<<<<<< HEAD
-		const auto& Constraint = MEuclideanConstraints[Index];
-		int32 i2 = Constraint[Constraint.Num() - 1];
-		check(InParticles.InvM(i2) > 0);
-		InParticles.P(i2) += GetDelta(InParticles, Dt, Index);
-=======
 		Lambdas.Reset();
 		Lambdas.AddZeroed(Tethers.Num());
->>>>>>> 3aae9151
 	}
 
 	void Apply(FPBDParticles& Particles, const FReal Dt) const 
 	{
 		SCOPE_CYCLE_COUNTER(STAT_XPBD_LongRange);
-<<<<<<< HEAD
-		for (int32 i = 0; i < MEuclideanConstraints.Num(); ++i)
-=======
 		// Run particles in parallel, and ranges in sequence to avoid a race condition when updating the same particle from different tethers
 		static const int32 MinParallelSize = 500;
 		if (Stiffness.HasWeightMap())
@@ -80,7 +56,6 @@
 				}, MinParallelSize);
 		}
 		else
->>>>>>> 3aae9151
 		{
 			const FReal ExpStiffnessValue = (FReal)Stiffness;
 			TethersView.ParallelFor([this, &Particles, Dt, ExpStiffnessValue](TArray<FTether>& /*InTethers*/, int32 Index)
@@ -114,26 +89,11 @@
 private:
 	void Apply(FPBDParticles& Particles, const FReal Dt, int32 Index, const FReal InStiffness) const
 	{
-<<<<<<< HEAD
-		const TVector<uint32, 2>& Constraint = MEuclideanConstraints[InConstraintIndices];
-		check(Constraint.Num() > 1);
-		const uint32 i1 = Constraint[0];
-		const uint32 i2 = Constraint[1];
-		check(InParticles.InvM(i1) == 0);
-		check(InParticles.InvM(i2) > 0);
-		const T Distance = Base::ComputeGeodesicDistance(InParticles, Constraint); // This function is used for either Euclidean or Geodesic distances
-		if (Distance < MDists[InConstraintIndices]) { return TVector<T, d>(0); }
-		const T Offset = Distance - MDists[InConstraintIndices];
-
-		TVector<T, d> Direction = InParticles.P(i1) - InParticles.P(i2);
-		Direction.SafeNormalize();
-=======
 		const FTether& Tether = Tethers[Index];
 
 		FVec3 Direction;
 		FReal Offset;
 		Tether.GetDelta(Particles, Direction, Offset);
->>>>>>> 3aae9151
 
 		FReal& Lambda = Lambdas[Index];
 		const FReal Alpha = (FReal)XPBDLongRangeMaxCompliance / (InStiffness * Dt * Dt);
