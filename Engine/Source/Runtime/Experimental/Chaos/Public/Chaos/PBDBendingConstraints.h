--- conflicted
+++ resolved
@@ -5,19 +5,6 @@
 
 namespace Chaos::Softs
 {
-<<<<<<< HEAD
-class FPBDBendingConstraints : public FParticleRule, public FPBDBendingConstraintsBase
-{
-	typedef FPBDBendingConstraintsBase Base;
-	using Base::MConstraints;
-
-  public:
-	FPBDBendingConstraints(const FDynamicParticles& InParticles, TArray<TVec4<int32>>&& Constraints, const FReal stiffness = (FReal)1.)
-	    : Base(InParticles, MoveTemp(Constraints), stiffness) {}
-	virtual ~FPBDBendingConstraints() {}
-
-	void Apply(FPBDParticles& InParticles, const FReal Dt) const override //-V762
-=======
 
 class FPBDBendingConstraints : public FPBDBendingConstraintsBase
 {
@@ -30,7 +17,6 @@
 	virtual ~FPBDBendingConstraints() override {}
 
 	void Apply(FSolverParticles& InParticles, const FSolverReal Dt) const
->>>>>>> 6bbb88c8
 	{
 		for (int i = 0; i < Constraints.Num(); ++i)
 		{
@@ -49,10 +35,4 @@
 	}
 };
 
-<<<<<<< HEAD
-template<class T>
-using TPBDBendingConstraints UE_DEPRECATED(4.27, "Deprecated. this class is to be deleted, use FPBDBendingConstraints instead") = FPBDBendingConstraints;
-}
-=======
-}  // End namespace Chaos::Softs
->>>>>>> 6bbb88c8
+}  // End namespace Chaos::Softs