--- conflicted
+++ resolved
@@ -6,34 +6,6 @@
 namespace Chaos::Softs
 {
 
-<<<<<<< HEAD
-class FPBDBendingConstraints : public FPBDBendingConstraintsBase
-{
-	typedef FPBDBendingConstraintsBase Base;
-	using Base::Constraints;
-
-public:
-	FPBDBendingConstraints(const FSolverParticles& InParticles, TArray<TVec4<int32>>&& InConstraints, const FSolverReal InStiffness = (FSolverReal)1.)
-	    : Base(InParticles, MoveTemp(InConstraints), InStiffness) {}
-	virtual ~FPBDBendingConstraints() override {}
-
-	void Apply(FSolverParticles& InParticles, const FSolverReal Dt) const
-	{
-		for (int i = 0; i < Constraints.Num(); ++i)
-		{
-			const TVec4<int32>& Constraint = Constraints[i];
-			const int32 i1 = Constraint[0];
-			const int32 i2 = Constraint[1];
-			const int32 i3 = Constraint[2];
-			const int32 i4 = Constraint[3];
-			const TArray<FSolverVec3> Grads = Base::GetGradients(InParticles, i);
-			const FSolverReal S = Base::GetScalingFactor(InParticles, i, Grads);
-			InParticles.P(i1) -= S * InParticles.InvM(i1) * Grads[0];
-			InParticles.P(i2) -= S * InParticles.InvM(i2) * Grads[1];
-			InParticles.P(i3) -= S * InParticles.InvM(i3) * Grads[2];
-			InParticles.P(i4) -= S * InParticles.InvM(i4) * Grads[3];
-		}
-=======
 class CHAOS_API FPBDBendingConstraints : public FPBDBendingConstraintsBase
 {
 	typedef FPBDBendingConstraintsBase Base;
@@ -53,7 +25,6 @@
 		:Base(InParticles, ParticleOffset, ParticleCount, MoveTemp(InConstraints), StiffnessMultipliers, BucklingStiffnessMultipliers, InStiffness, InBucklingRatio, InBucklingStiffness, bTrimKinematicConstraints) 
 	{
 		InitColor(InParticles);
->>>>>>> d731a049
 	}
 
 	FPBDBendingConstraints(const FSolverParticles& InParticles, TArray<TVec4<int32>>&& InConstraints, const FSolverReal InStiffness = (FSolverReal)1.)
@@ -71,9 +42,6 @@
 	TArray<int32> ConstraintsPerColorStartIndex; // Constraints are ordered so each batch is contiguous. This is ColorNum + 1 length so it can be used as start and end.
 };
 
-<<<<<<< HEAD
-}  // End namespace Chaos::Softs
-=======
 }  // End namespace Chaos::Softs
 
 // Support ISPC enable/disable in non-shipping builds
@@ -83,5 +51,4 @@
 const bool bChaos_Bending_ISPC_Enabled = true;
 #else
 extern CHAOS_API bool bChaos_Bending_ISPC_Enabled;
-#endif
->>>>>>> d731a049
+#endif