--- conflicted
+++ resolved
@@ -79,18 +79,6 @@
 	{
 	}
 
-<<<<<<< HEAD
-	CHAOS_API virtual ISpatialAcceleration<int32, T, d>& operator=(const ISpatialAcceleration<int32, T, d>& Other) override
-	{
-
-		check(Other.GetType() == ESpatialAcceleration::AABBTreeBV);
-		return operator=(static_cast<const TBoundingVolumeHierarchy<OBJECT_ARRAY, LEAF_TYPE, T, d>&>(Other));
-	}
-
-	CHAOS_API TBoundingVolumeHierarchy& operator=(const TBoundingVolumeHierarchy<OBJECT_ARRAY, LEAF_TYPE, T, d>& Other)
-	{
-		ISpatialAcceleration<int32, T, d>::operator=(Other);
-=======
 	virtual void DeepAssign(const ISpatialAcceleration<int32, T, d>& Other) override
 	{
 
@@ -101,7 +89,6 @@
 	TBoundingVolumeHierarchy& operator=(const TBoundingVolumeHierarchy<OBJECT_ARRAY, LEAF_TYPE, T, d>& Other)
 	{
 		ISpatialAcceleration<int32, T, d>::DeepAssign(Other);
->>>>>>> 4af6daef
 		MObjects = Other.MObjects;
 		MGlobalObjects = Other.MGlobalObjects;
 		MWorldSpaceBoxes = Other.MWorldSpaceBoxes;
@@ -111,11 +98,7 @@
 		return *this;
 	}
 
-<<<<<<< HEAD
-	CHAOS_API TBoundingVolumeHierarchy& operator=(TBoundingVolumeHierarchy<OBJECT_ARRAY, LEAF_TYPE, T, d>&& Other)
-=======
 	TBoundingVolumeHierarchy& operator=(TBoundingVolumeHierarchy<OBJECT_ARRAY, LEAF_TYPE, T, d>&& Other)
->>>>>>> 4af6daef
 	{
 		MObjects = Other.MObjects;
 		MGlobalObjects = MoveTemp(Other.MGlobalObjects);
@@ -166,15 +149,9 @@
 	}
 
 	// Begin ISpatialAcceleration interface
-<<<<<<< HEAD
-	CHAOS_API TArray<int32> FindAllIntersections(const FAABB3& Box) const { return FindAllIntersectionsImp(Box); }
-	CHAOS_API TArray<int32> FindAllIntersections(const TSpatialRay<T,d>& Ray) const { return FindAllIntersectionsImp(Ray); }
-	CHAOS_API TArray<int32> FindAllIntersections(const TVector<T, d>& Point) const { return FindAllIntersectionsImp(Point); }
-=======
 	TArray<int32> FindAllIntersections(const FAABB3& Box) const { return FindAllIntersectionsImp(Box); }
 	TArray<int32> FindAllIntersections(const TSpatialRay<T,d>& Ray) const { return FindAllIntersectionsImp(Ray); }
 	TArray<int32> FindAllIntersections(const TVector<T, d>& Point) const { return FindAllIntersectionsImp(Point); }
->>>>>>> 4af6daef
 	CHAOS_API TArray<int32> FindAllIntersections(const TGeometryParticles<T, d>& InParticles, const int32 i) const;
 	// End ISpatialAcceleration interface
 
