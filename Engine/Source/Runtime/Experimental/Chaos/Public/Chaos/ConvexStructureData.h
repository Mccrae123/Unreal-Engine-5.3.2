--- conflicted
+++ resolved
@@ -202,8 +202,6 @@
 				[]() { return (int32)INDEX_NONE; });
 		}
 
-<<<<<<< HEAD
-=======
 
 		inline int32 NumHalfEdges() const
 		{
@@ -212,7 +210,6 @@
 				[]() { return 0; });
 		}
 
->>>>>>> d731a049
 		inline int32 NumEdges() const
 		{
 			return ConstDataOp(
