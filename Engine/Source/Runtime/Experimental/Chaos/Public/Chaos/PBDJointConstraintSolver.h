--- conflicted
+++ resolved
@@ -54,10 +54,6 @@
 
 		void UpdateDerivedState();
 
-<<<<<<< HEAD
-		// 3 constraints along principle axes
-=======
->>>>>>> cf4d342e
 		void AddLinearConstraints_Point(
 			const FPBDJointSolverSettings& SolverSettings,
 			const FPBDJointSettings& JointSettings,
@@ -65,7 +61,6 @@
 			FDenseMatrix66& J1,
 			FDenseMatrix61& C);
 
-		// up to 1 constraint limiting distance
 		void AddLinearConstraints_Sphere(
 			const FPBDJointSolverSettings& SolverSettings,
 			const FPBDJointSettings& JointSettings,
@@ -73,7 +68,6 @@
 			FDenseMatrix66& J1,
 			FDenseMatrix61& C);
 
-		// up to 2 constraint: 1 limiting distance along the axis and another limiting lateral distance from the axis
 		void AddLinearConstraints_Cylinder(
 			const FPBDJointSolverSettings& SolverSettings,
 			const FPBDJointSettings& JointSettings,
@@ -83,7 +77,6 @@
 			FDenseMatrix66& J1,
 			FDenseMatrix61& C);
 
-		// up to 1 constraint limiting distance along the axis (lateral motion unrestricted)
 		void AddLinearConstraints_Plane(
 			const FPBDJointSolverSettings& SolverSettings,
 			const FPBDJointSettings& JointSettings,
@@ -93,7 +86,6 @@
 			FDenseMatrix66& J1,
 			FDenseMatrix61& C);
 
-		// up to 1 constraint limiting rotation about twist axes
 		void AddAngularConstraints_Twist(
 			const FPBDJointSolverSettings& SolverSettings,
 			const FPBDJointSettings& JointSettings,
@@ -101,7 +93,6 @@
 			FDenseMatrix66& J1,
 			FDenseMatrix61& C);
 
-		// up to 1 constraint limiting angle between twist axes
 		void AddAngularConstraints_Cone(
 			const FPBDJointSolverSettings& SolverSettings,
 			const FPBDJointSettings& JointSettings,
@@ -109,7 +100,6 @@
 			FDenseMatrix66& J1,
 			FDenseMatrix61& C);
 
-		// up to 1 constraint limiting rotation about swing axis (relative to body 0)
 		void AddAngularConstraints_Swing(
 			const FPBDJointSolverSettings& SolverSettings,
 			const FPBDJointSettings& JointSettings,
@@ -119,63 +109,13 @@
 			FDenseMatrix66& J1,
 			FDenseMatrix61& C);
 
-		// Add linear constraints to solver
 		void AddLinearConstraints(
 			const FPBDJointSolverSettings& SolverSettings,
-<<<<<<< HEAD
-			const FPBDJointSettings& JointSettings)
-		{
-			NumLinearConstraints = 0;
-
-			const TVector<EJointMotionType, 3>& Motion = JointSettings.Motion.LinearMotionTypes;
-			if ((Motion[0] == EJointMotionType::Locked) && (Motion[1] == EJointMotionType::Locked) && (Motion[2] == EJointMotionType::Locked))
-			{
-				AddLinearConstraints_Point(SolverSettings, JointSettings);
-			}
-			else if ((Motion[0] == EJointMotionType::Limited) && (Motion[1] == EJointMotionType::Limited) && (Motion[2] == EJointMotionType::Limited))
-			{
-				AddLinearConstraints_Sphere(SolverSettings, JointSettings);
-			}
-			else if ((Motion[1] == EJointMotionType::Limited) && (Motion[2] == EJointMotionType::Limited))
-			{
-				// Circular Limit (X Axis)
-				AddLinearConstraints_Cylinder(SolverSettings, JointSettings, Motion[0], Rs[0] * FVec3(1, 0, 0));
-			}
-			else if ((Motion[0] == EJointMotionType::Limited) && (Motion[2] == EJointMotionType::Limited))
-			{
-				// Circular Limit (Y Axis)
-				AddLinearConstraints_Cylinder(SolverSettings, JointSettings, Motion[1], Rs[0] * FVec3(0, 1, 0));
-			}
-			else if ((Motion[0] == EJointMotionType::Limited) && (Motion[1] == EJointMotionType::Limited))
-			{
-				// Circular Limit (Z Axis)
-				AddLinearConstraints_Cylinder(SolverSettings, JointSettings, Motion[2], Rs[0] * FVec3(0, 0, 1));
-			}
-			else
-			{
-				// Plane/Square/Cube Limits (no way to author square or cube limits, but would work if we wanted it)
-				if (Motion[0] != EJointMotionType::Free)
-				{
-					AddLinearConstraints_Plane(SolverSettings, JointSettings, Motion[0], Rs[0] * FVec3(1, 0, 0));
-				}
-				if (Motion[1] != EJointMotionType::Free)
-				{
-					AddLinearConstraints_Plane(SolverSettings, JointSettings, Motion[1], Rs[0] * FVec3(0, 1, 0));
-				}
-				if (Motion[2] != EJointMotionType::Free)
-				{
-					AddLinearConstraints_Plane(SolverSettings, JointSettings, Motion[2], Rs[0] * FVec3(0, 0, 1));
-				}
-			}
-		}
-=======
 			const FPBDJointSettings& JointSettings,
 			FDenseMatrix66& J0,
 			FDenseMatrix66& J1,
 			FDenseMatrix61& C);
->>>>>>> cf4d342e
 
-		// Add angular constraints to solver
 		void AddAngularConstraints(
 			const FPBDJointSolverSettings& SolverSettings,
 			const FPBDJointSettings& JointSettings,
