// Copyright Epic Games, Inc. All Rights Reserved.
#pragma once
#include "Chaos/ISpatialAcceleration.h"
#include "Chaos/Box.h"
#include "Chaos/Collision/StatsData.h"
#include "GeometryParticlesfwd.h"

#include <tuple>

namespace Chaos
{
	namespace Private
	{
		class FCollisionConstraintAllocator;
	}
	class FAsyncCollisionReceiver;
	class FCollisionDetectorSettings;
	class FSpatialAccelerationBroadPhase;
	class IResimCacheBase;

template <typename TPayloadType, typename T, int d>
class ISpatialAccelerationCollection : public ISpatialAcceleration<TPayloadType, T, d>
{
public:
	UE_NONCOPYABLE(ISpatialAccelerationCollection)

	ISpatialAccelerationCollection()
	: ISpatialAcceleration<TPayloadType, T, d>(StaticType)
	, ActiveBucketsMask(0)
	, AllAsyncTasksComplete(true)
	{}
	static constexpr ESpatialAcceleration StaticType = ESpatialAcceleration::Collection;
	virtual FSpatialAccelerationIdx AddSubstructure(TUniquePtr<ISpatialAcceleration<TPayloadType, T, d>>&& Substructure, uint16 Bucket, uint16 BucketInnerIdx) = 0;
	virtual TUniquePtr<ISpatialAcceleration<TPayloadType, T, d>> RemoveSubstructure(FSpatialAccelerationIdx Idx) = 0;
	virtual ISpatialAcceleration<TPayloadType, T, d>* GetSubstructure(FSpatialAccelerationIdx Idx) = 0;
	virtual void SwapSubstructure(ISpatialAccelerationCollection<TPayloadType, T, d>& Other, FSpatialAccelerationIdx Idx) = 0;	

	/** This is kind of a hack to avoid virtuals. We simply route calls into templated functions */
	virtual void PBDComputeConstraintsLowLevel(T Dt, FSpatialAccelerationBroadPhase& BroadPhase, Private::FCollisionConstraintAllocator* Allocator, const FCollisionDetectorSettings& Settings, IResimCacheBase* ResimCache) const = 0;
	virtual TArray<FSpatialAccelerationIdx> GetAllSpatialIndices() const = 0;

	bool IsBucketActive(uint8 BucketIdx) const
	{
		return (1 << BucketIdx) & ActiveBucketsMask;
	}

	bool IsAllAsyncTasksComplete() const { return AllAsyncTasksComplete; }
	void SetAllAsyncTasksComplete(bool State) { AllAsyncTasksComplete = State; }

<<<<<<< HEAD
	ISpatialAccelerationCollection<TPayloadType, FReal, 3>& operator=(const ISpatialAccelerationCollection<TPayloadType, FReal, 3>& Other)
	{
		ISpatialAcceleration<TPayloadType, FReal, 3>::operator=(Other);
		check(ActiveBucketsMask == Other.ActiveBucketsMask);
		AllAsyncTasksComplete = Other.AllAsyncTasksComplete;
		return *this;
	}

	virtual ISpatialAcceleration<TPayloadType, FReal, 3>& operator=(const ISpatialAcceleration<TPayloadType, FReal, 3>& Other) override
	{
		check(false);	//not implemented
		return *this;
=======
	void DeepAssign(const ISpatialAccelerationCollection<TPayloadType, FReal, 3>& Other)
	{
		ISpatialAcceleration<TPayloadType, FReal, 3>::DeepAssign(Other);
		check(ActiveBucketsMask == Other.ActiveBucketsMask);
		AllAsyncTasksComplete = Other.AllAsyncTasksComplete;
	}

	virtual void DeepAssign(const ISpatialAcceleration<TPayloadType, FReal, 3>& Other) override
	{
		check(false);	//not implemented
>>>>>>> 4af6daef
	}

#if !UE_BUILD_SHIPPING
	virtual void DebugDraw(ISpacialDebugDrawInterface<T>* InInterface) const = 0;
#endif

protected:
	uint8 ActiveBucketsMask;
	bool AllAsyncTasksComplete;
};

}<|MERGE_RESOLUTION|>--- conflicted
+++ resolved
@@ -47,20 +47,6 @@
 	bool IsAllAsyncTasksComplete() const { return AllAsyncTasksComplete; }
 	void SetAllAsyncTasksComplete(bool State) { AllAsyncTasksComplete = State; }
 
-<<<<<<< HEAD
-	ISpatialAccelerationCollection<TPayloadType, FReal, 3>& operator=(const ISpatialAccelerationCollection<TPayloadType, FReal, 3>& Other)
-	{
-		ISpatialAcceleration<TPayloadType, FReal, 3>::operator=(Other);
-		check(ActiveBucketsMask == Other.ActiveBucketsMask);
-		AllAsyncTasksComplete = Other.AllAsyncTasksComplete;
-		return *this;
-	}
-
-	virtual ISpatialAcceleration<TPayloadType, FReal, 3>& operator=(const ISpatialAcceleration<TPayloadType, FReal, 3>& Other) override
-	{
-		check(false);	//not implemented
-		return *this;
-=======
 	void DeepAssign(const ISpatialAccelerationCollection<TPayloadType, FReal, 3>& Other)
 	{
 		ISpatialAcceleration<TPayloadType, FReal, 3>::DeepAssign(Other);
@@ -71,7 +57,6 @@
 	virtual void DeepAssign(const ISpatialAcceleration<TPayloadType, FReal, 3>& Other) override
 	{
 		check(false);	//not implemented
->>>>>>> 4af6daef
 	}
 
 #if !UE_BUILD_SHIPPING
