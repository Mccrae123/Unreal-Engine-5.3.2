--- conflicted
+++ resolved
@@ -154,11 +154,7 @@
 		}
 
 		template <typename Lambda>
-<<<<<<< HEAD
-		FORCEINLINE_DEBUGGABLE auto CastHelperNoUnwrap(const FImplicitObject& Geom, const FRigidTransform3& TM0, const FRigidTransform3& TM1, const Lambda& Func)
-=======
 		FORCEINLINE_DEBUGGABLE decltype(auto) CastHelperNoUnwrap(const FImplicitObject& Geom, const FRigidTransform3& TM0, const FRigidTransform3& TM1, const Lambda& Func)
->>>>>>> d731a049
 		{
 			const EImplicitObjectType Type = Geom.GetType();
 			switch (Type)
@@ -244,11 +240,7 @@
 		 * which will be const T*, const TImplicitObjectInstanced<T>*, or const TImplicitObjectScaled<T>*
 		*/
 		template <typename T, typename Lambda>
-<<<<<<< HEAD
-		FORCEINLINE_DEBUGGABLE auto CastWrapped(const FImplicitObject& A, const Lambda& Func)
-=======
 		FORCEINLINE_DEBUGGABLE decltype(auto) CastWrapped(const FImplicitObject& A, const Lambda& Func)
->>>>>>> d731a049
 		{
 			if (const TImplicitObjectScaled<T>* ScaledImplicit = A.template GetObject<TImplicitObjectScaled<T>>())
 			{
