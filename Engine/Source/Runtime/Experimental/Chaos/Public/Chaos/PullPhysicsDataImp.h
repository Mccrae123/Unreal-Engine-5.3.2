--- conflicted
+++ resolved
@@ -13,10 +13,7 @@
 namespace Chaos
 {
 
-<<<<<<< HEAD
-=======
 class FClusterUnionPhysicsProxy;
->>>>>>> 4af6daef
 class FCharacterGroundConstraintProxy;
 class FJointConstraintPhysicsProxy;
 
@@ -61,9 +58,6 @@
 	EObjectStateType ObjectState;
 };
 
-<<<<<<< HEAD
-struct FDirtyGeometryCollectionData : public TBasePullData<FGeometryCollectionPhysicsProxy, FProxyTimestampBase>
-=======
 struct FDirtyRigidParticleReplicationErrorData : public TBasePullData<FSingleParticlePhysicsProxy, FSingleParticleProxyTimestamp>
 {
 	FVec3 ErrorX;
@@ -107,7 +101,6 @@
 };
 
 struct FDirtyClusterUnionData : public TBasePullData<FClusterUnionPhysicsProxy, FClusterUnionProxyTimestamp>
->>>>>>> 4af6daef
 {
 	FVec3 X;
 	FQuat R;
@@ -139,10 +132,6 @@
 
 struct FDirtyCharacterGroundConstraintData : public TBasePullData<FCharacterGroundConstraintProxy, FProxyTimestampBase>
 {
-<<<<<<< HEAD
-	FVector Force = FVector(0);
-	FVector Torque = FVector(0);
-=======
 	FVector Force = FVector(0.0);
 	FVector Torque = FVector(0.0);
 	FVector GroundNormal = FVector(0.0, 0.0, 1.0);
@@ -150,7 +139,6 @@
 	FReal TargetDeltaFacing = 0.0;
 	FReal GroundDistance = 0.0;
 	FGeometryParticleHandle* GroundParticle = nullptr;
->>>>>>> 4af6daef
 };
 
 //A simulation frame's result of dirty particles. These are all the particles that were dirtied in this particular sim step
