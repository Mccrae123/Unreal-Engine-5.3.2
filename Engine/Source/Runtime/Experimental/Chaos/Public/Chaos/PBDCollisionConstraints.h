// Copyright Epic Games, Inc. All Rights Reserved.
#pragma once

#include "Chaos/CollisionResolutionTypes.h"
#include "Chaos/Collision/CollisionApplyType.h"
#include "Chaos/Collision/CollisionConstraintAllocator.h"
#include "Chaos/Collision/CollisionContext.h"
#include "Chaos/Collision/PBDCollisionConstraint.h"
#include "Chaos/Collision/PBDCollisionConstraintHandle.h"
#include "Chaos/Collision/PBDCollisionSolverSettings.h"
#include "Chaos/PBDConstraintContainer.h"
#include "Framework/BufferedData.h"

#include <memory>
#include <queue>
#include <sstream>
#include "BoundingVolume.h"
#include "AABBTree.h"

namespace Chaos
{
class FImplicitObject;
class FPBDCollisionConstraints;
class FPBDRigidsSOAs;
class FPBDCollisionConstraint;

using FRigidBodyContactConstraintsPostComputeCallback = TFunction<void()>;
using FRigidBodyContactConstraintsPostApplyCallback = TFunction<void(const FReal Dt, const TArray<FPBDCollisionConstraintHandle*>&)>;
using FRigidBodyContactConstraintsPostApplyPushOutCallback = TFunction<void(const FReal Dt, const TArray<FPBDCollisionConstraintHandle*>&, bool)>;


namespace Private
{
	// The type of solver to use for collisions
	enum class ECollisionSolverType
	{
		GaussSeidel,
		GaussSeidelSimd,
		PartialJacobi,
	};
}

/**
 * A container and solver for collision constraints.
 * 
 * @todo(chaos): remove handles array
 */
class FPBDCollisionConstraints : public FPBDConstraintContainer
{
public:
	friend class FPBDCollisionConstraintHandle;

	using Base = FPBDIndexedConstraintContainer;

	// Collision constraints have intrusive pointers. An array of constraint pointers can be uased as an array of handle pointers
	using FHandles = TArrayView<FPBDCollisionConstraint* const>;
	using FConstHandles = TArrayView<const FPBDCollisionConstraint* const>;

	// For use by dependent types
	using FConstraintContainerHandle = FPBDCollisionConstraintHandle;		// Used by constraint rules

	CHAOS_API FPBDCollisionConstraints(const FPBDRigidsSOAs& InParticles, 
		TArrayCollectionArray<bool>& Collided, 
		const TArrayCollectionArray<TSerializablePtr<FChaosPhysicsMaterial>>& PhysicsMaterials, 
		const TArrayCollectionArray<TUniquePtr<FChaosPhysicsMaterial>>& PerParticlePhysicsMaterials,
		const THandleArray<FChaosPhysicsMaterial>* const SimMaterials,
		const int32 NumCollisionsPerBlock = 1000,
		const FReal RestitutionThreshold = FReal(2000));

<<<<<<< HEAD
	virtual ~FPBDCollisionConstraints();
=======
	CHAOS_API virtual ~FPBDCollisionConstraints();
>>>>>>> 4af6daef

	/**
	 * Whether this container provides constraint handles (simple solvers do not need them)
	 */
	bool GetHandlesEnabled() const { return bHandlesEnabled; }

	/**
	 * Put the container in "no handles" mode for use with simple solver. Must be called when empty of constraints (ideally right after creation).
	 */
	CHAOS_API void DisableHandles();

	/**
	 * @brief Enable or disable determinism.
	 * Support for determinism requires that we sort active constraints each tick, so there is additional cost.
	*/
	void SetIsDeterministic(const bool bInIsDeterministic)
	{
		bIsDeterministic = bInIsDeterministic;
	}

	/**
	 *  Clears the list of active constraints.
	 * @todo(chaos): This is only required because of the way events work (see AdvanceOneTimeStepTask::DoWork)
	*/
<<<<<<< HEAD
	void BeginFrame();
=======
	CHAOS_API void BeginFrame();
>>>>>>> 4af6daef

	/**
	*  Destroy all constraints 
	*/
<<<<<<< HEAD
	void Reset();


	/**
	 * @brief Called before collision detection to reset contacts
	*/
	void BeginDetectCollisions();

	/**
	 * @brief Called after collision detection to finalize the contacts
	*/
	void EndDetectCollisions();
=======
	CHAOS_API void Reset();


	/**
	 * @brief Called before collision detection to reset contacts
	*/
	CHAOS_API void BeginDetectCollisions();

	/**
	 * @brief Called after collision detection to finalize the contacts
	*/
	CHAOS_API void EndDetectCollisions();
>>>>>>> 4af6daef

	/**
	 * @brief Called after collision resolution in order to detect probes
	 */
<<<<<<< HEAD
	void DetectProbeCollisions(FReal Dt);
=======
	CHAOS_API void DetectProbeCollisions(FReal Dt);
>>>>>>> 4af6daef

	/**
	 * Apply modifiers to particle pair midphases
	 */
<<<<<<< HEAD
	void ApplyMidPhaseModifier(const TArray<ISimCallbackObject*>& MidPhaseModifiers, FReal Dt);

	/**
	 * Apply modifiers to the constraints and specify which constraints should be disabled.
	 * You would probably call this in the PostComputeCallback. Prefer this to calling RemoveConstraints in a loop,
	 * so you don't have to worry about constraint iterator/indices changing.
	 */
	void ApplyCollisionModifier(const TArray<ISimCallbackObject*>& CollisionModifiers, FReal Dt);


	/**
	* Remove the constraints associated with the ParticleHandle.
	*/
	void RemoveConstraints(const TSet<FGeometryParticleHandle*>&  ParticleHandle);
=======
	CHAOS_API void ApplyMidPhaseModifier(const TArray<ISimCallbackObject*>& MidPhaseModifiers, FReal Dt);

	/**
	 * Apply modifiers to CCD results
	 */
	CHAOS_API void ApplyCCDModifier(const TArray<ISimCallbackObject*>& CCDModifiers, FReal Dt);


	/**
	 * Apply modifiers to the constraints and specify which constraints should be disabled.
	 * You would probably call this in the PostComputeCallback. Prefer this to calling RemoveConstraints in a loop,
	 * so you don't have to worry about constraint iterator/indices changing.
	 */
	CHAOS_API void ApplyCollisionModifier(const TArray<ISimCallbackObject*>& CollisionModifiers, FReal Dt);


	/**
	* Remove the constraints associated with the ParticleHandle.
	*/
	CHAOS_API void RemoveConstraints(const TSet<FGeometryParticleHandle*>&  ParticleHandle);
>>>>>>> 4af6daef

	/**
	 * @brief Remove all constraints associated with the particles - called when particles are destroyed
	*/
<<<<<<< HEAD
	virtual void DisconnectConstraints(const TSet<FGeometryParticleHandle*>& ParticleHandles) override;
=======
	CHAOS_API virtual void DisconnectConstraints(const TSet<FGeometryParticleHandle*>& ParticleHandles) override;
>>>>>>> 4af6daef

	/**
	* Disable the constraints associated with the ParticleHandle.
	*/
	void DisableConstraints(const TSet<FGeometryParticleHandle*>& ParticleHandle) {}


	//
	// FConstraintContainer Implementation
	//
	virtual int32 GetNumConstraints() const override final { return NumConstraints(); }
	virtual void ResetConstraints() override final { Reset(); }
<<<<<<< HEAD
	virtual void AddConstraintsToGraph(Private::FPBDIslandManager& IslandManager) override final;
	virtual void PrepareTick() override final {}
	virtual void UnprepareTick() override final {}

	virtual TUniquePtr<FConstraintContainerSolver> CreateSceneSolver(const int32 Priority) override final;

	virtual TUniquePtr<FConstraintContainerSolver> CreateGroupSolver(const int32 Priority) override final;
=======
	CHAOS_API virtual void AddConstraintsToGraph(Private::FPBDIslandManager& IslandManager) override final;
	virtual void PrepareTick() override final {}
	virtual void UnprepareTick() override final {}

	CHAOS_API virtual TUniquePtr<FConstraintContainerSolver> CreateSceneSolver(const int32 Priority) override final;

	CHAOS_API virtual TUniquePtr<FConstraintContainerSolver> CreateGroupSolver(const int32 Priority) override final;
>>>>>>> 4af6daef

	// The type of solver we are creating
	Private::ECollisionSolverType GetSolverType() const
	{
		return CollisionSolverType;
	}

	// Set the solver type. NOTE: Any previously created solvers will not be recreated at this level. (See FPBDRigidsEvolutionGBF::UpdateCollisionSolverType)
	void SetSolverType(const Private::ECollisionSolverType InSolverType)
	{
		CollisionSolverType = InSolverType;
	}

	//
	// Member Access
	//

	void SetCanDisableContacts(bool bInCanDisableContacts)
	{
		bCanDisableContacts = bInCanDisableContacts;
	}

	bool GetCanDisableContacts() const
	{
		return bCanDisableContacts;
	}

	void SetRestitutionThreshold(FReal InRestitutionThreshold)
	{
		RestitutionThreshold = InRestitutionThreshold;
	}

	FReal GetRestitutionThreshold() const
	{
		return RestitutionThreshold;
	}

	void SetCollisionsEnabled(bool bInEnableCollisions)
	{
		bEnableCollisions = bInEnableCollisions;
	}

	bool GetCollisionsEnabled() const
	{
		return bEnableCollisions;
	}

	void SetRestitutionEnabled(bool bInEnableRestitution)
	{
		bEnableRestitution = bInEnableRestitution;
	}

	bool GetRestitutionEnabled() const
	{
		return bEnableRestitution;
	}

	void SetGravity(const FVec3& InGravity)
	{
		GravityDirection = InGravity;
		GravitySize = GravityDirection.SafeNormalize();
	}

	FVec3 GetGravityDirection() const
	{
		return GravityDirection;
	}

	FReal GetGravitySize() const
	{
		return GravitySize;
	}

	void SetMaxPushOutVelocity(const FReal InMaxPushOutVelocity)
	{
		SolverSettings.MaxPushOutVelocity = InMaxPushOutVelocity;
	}

	void SetPositionFrictionIterations(const int32 InNumIterations)
	{
		SolverSettings.NumPositionFrictionIterations = InNumIterations;
	}

	void SetVelocityFrictionIterations(const int32 InNumIterations)
<<<<<<< HEAD
	{
		SolverSettings.NumVelocityFrictionIterations = InNumIterations;
	}

	void SetPositionShockPropagationIterations(const int32 InNumIterations)
	{
		SolverSettings.NumPositionShockPropagationIterations = InNumIterations;
	}

	void SetVelocityShockPropagationIterations(const int32 InNumIterations)
	{
		SolverSettings.NumVelocityShockPropagationIterations = InNumIterations;
	}

	int32 NumConstraints() const
	{
		return GetConstraints().Num();
	}

	TArrayView<FPBDCollisionConstraint* const> GetConstraints() const
	{
		return ConstraintAllocator.GetConstraints();
	}

	FHandles GetConstraintHandles() const;
	FConstHandles GetConstConstraintHandles() const;

	const FPBDCollisionConstraint& GetConstraint(int32 Index) const;

	Private::FCollisionConstraintAllocator& GetConstraintAllocator() { return ConstraintAllocator; }

	void UpdateConstraintMaterialProperties(FPBDCollisionConstraint& Contact);

	const FPBDCollisionSolverSettings& GetSolverSettings() const { return SolverSettings; }

=======
	{
		SolverSettings.NumVelocityFrictionIterations = InNumIterations;
	}

	void SetPositionShockPropagationIterations(const int32 InNumIterations)
	{
		SolverSettings.NumPositionShockPropagationIterations = InNumIterations;
	}

	void SetVelocityShockPropagationIterations(const int32 InNumIterations)
	{
		SolverSettings.NumVelocityShockPropagationIterations = InNumIterations;
	}

	bool IsShockPropagationEnabled() const
	{
		return (SolverSettings.NumPositionShockPropagationIterations > 0) || (SolverSettings.NumVelocityShockPropagationIterations > 0);
	}

	int32 NumConstraints() const
	{
		return GetConstraints().Num();
	}

	TArrayView<FPBDCollisionConstraint* const> GetConstraints() const
	{
		return ConstraintAllocator.GetConstraints();
	}

	CHAOS_API FHandles GetConstraintHandles() const;
	CHAOS_API FConstHandles GetConstConstraintHandles() const;

	CHAOS_API const FPBDCollisionConstraint& GetConstraint(int32 Index) const;

	Private::FCollisionConstraintAllocator& GetConstraintAllocator() { return ConstraintAllocator; }

	CHAOS_API void UpdateConstraintMaterialProperties(FPBDCollisionConstraint& Contact);

	const FPBDCollisionSolverSettings& GetSolverSettings() const { return SolverSettings; }

>>>>>>> 4af6daef
	const FCollisionDetectorSettings& GetDetectorSettings() const { return DetectorSettings; }

	void SetDetectorSettings(const FCollisionDetectorSettings& InSettings)
	{
		DetectorSettings = InSettings;
	}
<<<<<<< HEAD

	void SetCullDistance(const FReal InCullDistance)
	{
		DetectorSettings.BoundsExpansion = InCullDistance;
	}

protected:
	FPBDCollisionConstraint& GetConstraint(int32 Index);

	// Call PruneParticleEdgeCollisions on all particles with ECollisionConstraintFlags::CCF_SmoothEdgeCollisions set in CollisionFlags
	void PruneEdgeCollisions();

=======

	void SetCullDistance(const FReal InCullDistance)
	{
		DetectorSettings.BoundsExpansion = InCullDistance;
	}

	void SetVelocityBoundsExpansion(const FReal BoundsVelocityMultiplier, const FReal MaxVelocityBoundsExpansion)
	{
		DetectorSettings.BoundsVelocityInflation = BoundsVelocityMultiplier;
		DetectorSettings.MaxVelocityBoundsExpansion = MaxVelocityBoundsExpansion;
	}

protected:
	CHAOS_API FPBDCollisionConstraint& GetConstraint(int32 Index);

	// Call PruneParticleEdgeCollisions on all particles with ECollisionConstraintFlags::CCF_SmoothEdgeCollisions set in CollisionFlags
	CHAOS_API void PruneEdgeCollisions();

>>>>>>> 4af6daef
private:
	const FPBDRigidsSOAs& Particles;

	Private::FCollisionConstraintAllocator ConstraintAllocator;
	int32 NumActivePointConstraints;
	TArray<FPBDCollisionConstraintHandle*> TempCollisions;	// Reused from tick to tick to build contact lists

	TArrayCollectionArray<bool>& MCollided;
	const TArrayCollectionArray<TSerializablePtr<FChaosPhysicsMaterial>>& MPhysicsMaterials;
	const TArrayCollectionArray<TUniquePtr<FChaosPhysicsMaterial>>& MPerParticlePhysicsMaterials;
	const THandleArray<FChaosPhysicsMaterial>* const SimMaterials;

	FReal RestitutionThreshold;
	bool bEnableCollisions;
	bool bEnableRestitution;
	bool bHandlesEnabled;
	bool bEnableEdgePruning;
	bool bIsDeterministic;

	// This is passed to IterationParameters. If true, then an iteration can cull a contact
	// permanently (ie, for the remaining iterations) if it is ignored due to culldistance.
	// This improves performance, but can decrease stability if contacts are culled prematurely.
	bool bCanDisableContacts;

	Private::ECollisionSolverType CollisionSolverType;

	// Used to determine constraint directions
	FVec3 GravityDirection;
	FReal GravitySize;

	// Settings for the low-level collision solvers
	FPBDCollisionSolverSettings SolverSettings;

	// Settings for collision detection
	FCollisionDetectorSettings DetectorSettings;
};

//
//
// Inlined FPBDCollisionConstraintHandle functions. Here to avoid circular deps
//
//

inline const FPBDCollisionConstraints* FPBDCollisionConstraintHandle::ConcreteContainer() const
{
	return static_cast<FPBDCollisionConstraints*>(ConstraintContainer);
}

inline FPBDCollisionConstraints* FPBDCollisionConstraintHandle::ConcreteContainer()
{
	return static_cast<FPBDCollisionConstraints*>(ConstraintContainer);
}

inline const FPBDCollisionConstraint& FPBDCollisionConstraintHandle::GetContact() const
{
	return *GetConstraint();
}

inline FPBDCollisionConstraint& FPBDCollisionConstraintHandle::GetContact()
{
	return *GetConstraint();
}

inline bool FPBDCollisionConstraintHandle::GetCCDEnabled() const
{
	return GetContact().GetCCDEnabled();
}

inline void FPBDCollisionConstraintHandle::SetEnabled(bool InEnabled)
{
	GetContact().SetDisabled(!InEnabled);
}

inline bool FPBDCollisionConstraintHandle::IsEnabled() const
{
	return !GetContact().GetDisabled();
}

inline bool FPBDCollisionConstraintHandle::IsProbe() const
{
	return GetContact().GetIsProbe();
}

inline FVec3 FPBDCollisionConstraintHandle::GetAccumulatedImpulse() const
{
	return GetContact().AccumulatedImpulse;
}

inline FParticlePair FPBDCollisionConstraintHandle::GetConstrainedParticles() const
{
	return { GetContact().GetParticle0(), GetContact().GetParticle1() };
}

}<|MERGE_RESOLUTION|>--- conflicted
+++ resolved
@@ -67,11 +67,7 @@
 		const int32 NumCollisionsPerBlock = 1000,
 		const FReal RestitutionThreshold = FReal(2000));
 
-<<<<<<< HEAD
-	virtual ~FPBDCollisionConstraints();
-=======
 	CHAOS_API virtual ~FPBDCollisionConstraints();
->>>>>>> 4af6daef
 
 	/**
 	 * Whether this container provides constraint handles (simple solvers do not need them)
@@ -96,101 +92,57 @@
 	 *  Clears the list of active constraints.
 	 * @todo(chaos): This is only required because of the way events work (see AdvanceOneTimeStepTask::DoWork)
 	*/
-<<<<<<< HEAD
-	void BeginFrame();
-=======
 	CHAOS_API void BeginFrame();
->>>>>>> 4af6daef
 
 	/**
 	*  Destroy all constraints 
 	*/
-<<<<<<< HEAD
-	void Reset();
+	CHAOS_API void Reset();
 
 
 	/**
 	 * @brief Called before collision detection to reset contacts
 	*/
-	void BeginDetectCollisions();
+	CHAOS_API void BeginDetectCollisions();
 
 	/**
 	 * @brief Called after collision detection to finalize the contacts
 	*/
-	void EndDetectCollisions();
-=======
-	CHAOS_API void Reset();
-
-
-	/**
-	 * @brief Called before collision detection to reset contacts
-	*/
-	CHAOS_API void BeginDetectCollisions();
-
-	/**
-	 * @brief Called after collision detection to finalize the contacts
-	*/
 	CHAOS_API void EndDetectCollisions();
->>>>>>> 4af6daef
 
 	/**
 	 * @brief Called after collision resolution in order to detect probes
 	 */
-<<<<<<< HEAD
-	void DetectProbeCollisions(FReal Dt);
-=======
 	CHAOS_API void DetectProbeCollisions(FReal Dt);
->>>>>>> 4af6daef
 
 	/**
 	 * Apply modifiers to particle pair midphases
 	 */
-<<<<<<< HEAD
-	void ApplyMidPhaseModifier(const TArray<ISimCallbackObject*>& MidPhaseModifiers, FReal Dt);
+	CHAOS_API void ApplyMidPhaseModifier(const TArray<ISimCallbackObject*>& MidPhaseModifiers, FReal Dt);
+
+	/**
+	 * Apply modifiers to CCD results
+	 */
+	CHAOS_API void ApplyCCDModifier(const TArray<ISimCallbackObject*>& CCDModifiers, FReal Dt);
+
 
 	/**
 	 * Apply modifiers to the constraints and specify which constraints should be disabled.
 	 * You would probably call this in the PostComputeCallback. Prefer this to calling RemoveConstraints in a loop,
 	 * so you don't have to worry about constraint iterator/indices changing.
 	 */
-	void ApplyCollisionModifier(const TArray<ISimCallbackObject*>& CollisionModifiers, FReal Dt);
+	CHAOS_API void ApplyCollisionModifier(const TArray<ISimCallbackObject*>& CollisionModifiers, FReal Dt);
 
 
 	/**
 	* Remove the constraints associated with the ParticleHandle.
 	*/
-	void RemoveConstraints(const TSet<FGeometryParticleHandle*>&  ParticleHandle);
-=======
-	CHAOS_API void ApplyMidPhaseModifier(const TArray<ISimCallbackObject*>& MidPhaseModifiers, FReal Dt);
-
-	/**
-	 * Apply modifiers to CCD results
-	 */
-	CHAOS_API void ApplyCCDModifier(const TArray<ISimCallbackObject*>& CCDModifiers, FReal Dt);
-
-
-	/**
-	 * Apply modifiers to the constraints and specify which constraints should be disabled.
-	 * You would probably call this in the PostComputeCallback. Prefer this to calling RemoveConstraints in a loop,
-	 * so you don't have to worry about constraint iterator/indices changing.
-	 */
-	CHAOS_API void ApplyCollisionModifier(const TArray<ISimCallbackObject*>& CollisionModifiers, FReal Dt);
-
-
-	/**
-	* Remove the constraints associated with the ParticleHandle.
-	*/
 	CHAOS_API void RemoveConstraints(const TSet<FGeometryParticleHandle*>&  ParticleHandle);
->>>>>>> 4af6daef
 
 	/**
 	 * @brief Remove all constraints associated with the particles - called when particles are destroyed
 	*/
-<<<<<<< HEAD
-	virtual void DisconnectConstraints(const TSet<FGeometryParticleHandle*>& ParticleHandles) override;
-=======
 	CHAOS_API virtual void DisconnectConstraints(const TSet<FGeometryParticleHandle*>& ParticleHandles) override;
->>>>>>> 4af6daef
 
 	/**
 	* Disable the constraints associated with the ParticleHandle.
@@ -203,15 +155,6 @@
 	//
 	virtual int32 GetNumConstraints() const override final { return NumConstraints(); }
 	virtual void ResetConstraints() override final { Reset(); }
-<<<<<<< HEAD
-	virtual void AddConstraintsToGraph(Private::FPBDIslandManager& IslandManager) override final;
-	virtual void PrepareTick() override final {}
-	virtual void UnprepareTick() override final {}
-
-	virtual TUniquePtr<FConstraintContainerSolver> CreateSceneSolver(const int32 Priority) override final;
-
-	virtual TUniquePtr<FConstraintContainerSolver> CreateGroupSolver(const int32 Priority) override final;
-=======
 	CHAOS_API virtual void AddConstraintsToGraph(Private::FPBDIslandManager& IslandManager) override final;
 	virtual void PrepareTick() override final {}
 	virtual void UnprepareTick() override final {}
@@ -219,7 +162,6 @@
 	CHAOS_API virtual TUniquePtr<FConstraintContainerSolver> CreateSceneSolver(const int32 Priority) override final;
 
 	CHAOS_API virtual TUniquePtr<FConstraintContainerSolver> CreateGroupSolver(const int32 Priority) override final;
->>>>>>> 4af6daef
 
 	// The type of solver we are creating
 	Private::ECollisionSolverType GetSolverType() const
@@ -304,43 +246,6 @@
 	}
 
 	void SetVelocityFrictionIterations(const int32 InNumIterations)
-<<<<<<< HEAD
-	{
-		SolverSettings.NumVelocityFrictionIterations = InNumIterations;
-	}
-
-	void SetPositionShockPropagationIterations(const int32 InNumIterations)
-	{
-		SolverSettings.NumPositionShockPropagationIterations = InNumIterations;
-	}
-
-	void SetVelocityShockPropagationIterations(const int32 InNumIterations)
-	{
-		SolverSettings.NumVelocityShockPropagationIterations = InNumIterations;
-	}
-
-	int32 NumConstraints() const
-	{
-		return GetConstraints().Num();
-	}
-
-	TArrayView<FPBDCollisionConstraint* const> GetConstraints() const
-	{
-		return ConstraintAllocator.GetConstraints();
-	}
-
-	FHandles GetConstraintHandles() const;
-	FConstHandles GetConstConstraintHandles() const;
-
-	const FPBDCollisionConstraint& GetConstraint(int32 Index) const;
-
-	Private::FCollisionConstraintAllocator& GetConstraintAllocator() { return ConstraintAllocator; }
-
-	void UpdateConstraintMaterialProperties(FPBDCollisionConstraint& Contact);
-
-	const FPBDCollisionSolverSettings& GetSolverSettings() const { return SolverSettings; }
-
-=======
 	{
 		SolverSettings.NumVelocityFrictionIterations = InNumIterations;
 	}
@@ -381,27 +286,12 @@
 
 	const FPBDCollisionSolverSettings& GetSolverSettings() const { return SolverSettings; }
 
->>>>>>> 4af6daef
 	const FCollisionDetectorSettings& GetDetectorSettings() const { return DetectorSettings; }
 
 	void SetDetectorSettings(const FCollisionDetectorSettings& InSettings)
 	{
 		DetectorSettings = InSettings;
 	}
-<<<<<<< HEAD
-
-	void SetCullDistance(const FReal InCullDistance)
-	{
-		DetectorSettings.BoundsExpansion = InCullDistance;
-	}
-
-protected:
-	FPBDCollisionConstraint& GetConstraint(int32 Index);
-
-	// Call PruneParticleEdgeCollisions on all particles with ECollisionConstraintFlags::CCF_SmoothEdgeCollisions set in CollisionFlags
-	void PruneEdgeCollisions();
-
-=======
 
 	void SetCullDistance(const FReal InCullDistance)
 	{
@@ -420,7 +310,6 @@
 	// Call PruneParticleEdgeCollisions on all particles with ECollisionConstraintFlags::CCF_SmoothEdgeCollisions set in CollisionFlags
 	CHAOS_API void PruneEdgeCollisions();
 
->>>>>>> 4af6daef
 private:
 	const FPBDRigidsSOAs& Particles;
 
