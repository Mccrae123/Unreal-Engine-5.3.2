// Copyright Epic Games, Inc. All Rights Reserved.
#pragma once

#include "Chaos/CollisionResolutionTypes.h"
#include "Chaos/Collision/CollisionApplyType.h"
#include "Chaos/Collision/PBDCollisionConstraintHandle.h"
#include "Chaos/PBDConstraintContainer.h"
#include "Framework/BufferedData.h"

#include <memory>
#include <queue>
#include <sstream>
#include "BoundingVolume.h"
#include "AABBTree.h"

// @todo(chaos): optimize and re-enable persistent constraints if we want it
#define CHAOS_COLLISION_PERSISTENCE_ENABLED 0

namespace Chaos
{
class FCollisionConstraintBase;
class FImplicitObject;
class FPBDCollisionConstraints;
class FRigidBodyPointContactConstraint;
class FPBDRigidsSOAs;

using FRigidBodyContactConstraintsPostComputeCallback = TFunction<void()>;
using FRigidBodyContactConstraintsPostApplyCallback = TFunction<void(const FReal Dt, const TArray<FPBDCollisionConstraintHandle*>&)>;
using FRigidBodyContactConstraintsPostApplyPushOutCallback = TFunction<void(const FReal Dt, const TArray<FPBDCollisionConstraintHandle*>&, bool)>;

namespace Collisions
{
	struct FContactParticleParameters;
	struct FContactIterationParameters;
}

/**
 * A container and solver for collision constraints.
 */
class CHAOS_API FPBDCollisionConstraints : public FPBDConstraintContainer
{
public:
	friend class FPBDCollisionConstraintHandle;

	using Base = FPBDConstraintContainer;
	using FHandles = TArray<FPBDCollisionConstraintHandle*>;
	using FConstraintHandleAllocator = TConstraintHandleAllocator<FPBDCollisionConstraints>;
	using FConstraintContainerHandleKey = typename FPBDCollisionConstraintHandle::FHandleKey;

	// For use by dependent types
	using FPointContactConstraint = FRigidBodyPointContactConstraint;
	using FConstraintContainerHandle = FPBDCollisionConstraintHandle;


	FPBDCollisionConstraints(const FPBDRigidsSOAs& InParticles, 
		TArrayCollectionArray<bool>& Collided, 
		const TArrayCollectionArray<TSerializablePtr<FChaosPhysicsMaterial>>& PhysicsMaterials, 
		const TArrayCollectionArray<TUniquePtr<FChaosPhysicsMaterial>>& PerParticlePhysicsMaterials, 
		const int32 ApplyPairIterations = 1, 
		const int32 ApplyPushOutPairIterations = 1, 
<<<<<<< HEAD
		const FReal CullDistance = (FReal)0, 
=======
>>>>>>> 3aae9151
		const FReal RestitutionThreshold = 2000.0f);

	virtual ~FPBDCollisionConstraints() {}

	/**
	 * Whether this container provides constraint handles (simple solvers do not need them)
	 */
	bool GetHandlesEnabled() const { return bHandlesEnabled; }

	/**
	 * Put the container in "no handles" mode for use with simple solver. Must be called when empty of constraints (ideally right after creation).
	 */
	void DisableHandles();

	/**
	 * Set the solver method to use in the Apply step
	 */
	void SetSolverType(EConstraintSolverType InSolverType)
	{
		SolverType = InSolverType;
	}

	/**
	 * Helper object for efficiently appending constraints into the constraint container
	 * in a scope. The encapsulates the separation of appending the constraints into the
	 * owning container and building the handles required for them. Previously this was
	 * done one at a time, this helper lets us batch the operation to make it faster
	 *
	 * It's important not to mutate the owning container while this helper is alive
	 * otherwise it will not be able to append correctly to it.
	 */
	struct FConstraintAppendScope
	{
		FConstraintAppendScope() = delete;
		FConstraintAppendScope(const FConstraintAppendScope&) = delete;
		FConstraintAppendScope& operator=(const FConstraintAppendScope&) = delete;

		FConstraintAppendScope(FConstraintAppendScope&&) = default;
		FConstraintAppendScope& operator=(FConstraintAppendScope&&) = default;

		FConstraintAppendScope(FPBDCollisionConstraints* InOwner);
		~FConstraintAppendScope();

		// Reserves space for NumToAdd constraints in the internal container
		void ReserveSingle(int32 NumToAdd);
		void ReserveSingleSwept(int32 NumToAdd);
<<<<<<< HEAD
		void ReserveMulti(int32 NumToAdd);
=======
>>>>>>> 3aae9151

		// Append constraint lists to the internal container.
		// note this will move the container, it will no longer be valid after a call to Append.
		void Append(TArray<FRigidBodyPointContactConstraint>&& InConstraints);
		void Append(TArray<FRigidBodySweptPointContactConstraint>&& InConstraints);
<<<<<<< HEAD
		void Append(TArray<FRigidBodyMultiPointContactConstraint>&& InConstraints);
=======
>>>>>>> 3aae9151

	private:
		FPBDCollisionConstraints* Owner = nullptr;
		FCollisionConstraintsArray* Constraints = nullptr;

		// Tracking for how many constraints the container began with and how many
		// the helper added so we can build the new handles on scope exit
		int32 NumBeginSingle = 0;
		int32 NumBeginSingleSwept = 0;
<<<<<<< HEAD
		int32 NumBeginMulti = 0;
		int32 NumAddedSingle = 0;
		int32 NumAddedSingleSwept = 0;
		int32 NumAddedMulti = 0;
=======
		int32 NumAddedSingle = 0;
		int32 NumAddedSingleSwept = 0;
>>>>>>> 3aae9151
	};
	
	/** Begin an append operation, recieving a helper object for bulk operations on the constraint container */
	FConstraintAppendScope BeginAppendScope();

private:

	// Set whenever an append scope is constructed, and unset when destructed
	// and used to assert the container isn't mutated during appending.
	bool bInAppendOperation;

public:

	/**
	*  Add the constraint to the container. 
	*
	*  @todo(chaos) : Collision Constraints 
	*  Update to use a custom allocator. 
	*  The InConstraint should be a point to unmanaged, raw memory. 
	*  This function will make a deep copy of the constraint and 
	*  then delete the InConstraint. 
	*/
	void AddConstraint(const FRigidBodyPointContactConstraint& InConstraint);
	void AddConstraint(const FRigidBodySweptPointContactConstraint& InConstraint);

	/**
	*  Reset the constraint frame. 
	*/
	void Reset();

	/**
	 * Apply modifiers to the constraints and specify which constraints should be disabled.
	 * You would probably call this in the PostComputeCallback. Prefer this to calling RemoveConstraints in a loop,
	 * so you don't have to worry about constraint iterator/indices changing.
	 */
	void ApplyCollisionModifier(const TArray<ISimCallbackObject*>& CollisionModifiers);


	/**
	* Remove the constraints associated with the ParticleHandle.
	*/
	void RemoveConstraints(const TSet<TGeometryParticleHandle<FReal, 3>*>&  ParticleHandle);


	/**
	* Disable the constraints associated with the ParticleHandle.
	*/
	void DisableConstraints(const TSet<TGeometryParticleHandle<FReal, 3>*>& ParticleHandle) {}


	/**
	* Remove the constraint, update the handle, and any maps. 
	*/
	void RemoveConstraint(FPBDCollisionConstraintHandle* ConstraintHandle);


	/**
	 * Update all constraint values within the set
	 */
	void UpdateConstraints(FReal Dt, const TSet<TGeometryParticleHandle<FReal, 3>*>& AddedParticles);

	/**
	 * Update all constraint values
	 */

	 /**
	 * Update all constraint values
	 */
	void UpdateConstraints(FReal Dt);


	//
	// General Rule API
	//

	void PrepareTick() {}

	void UnprepareTick() {}

	void PrepareIteration(FReal Dt);

	void UnprepareIteration(FReal Dt) {}

	/**
	 * Generate all contact constraints.
	 */
	void UpdatePositionBasedState(const FReal Dt);

	//
	// Simple Rule API
	//

	bool Apply(const FReal Dt, const int32 It, const int32 NumIts);
	bool ApplyPushOut(const FReal Dt, const int32 It, const int32 NumIts);

	//
	// Island Rule API
	//
	// @todo(ccaulfield): this runs wide. The serial/parallel decision should be in the ConstraintRule

	bool Apply(const FReal Dt, const TArray<FPBDCollisionConstraintHandle*>& InConstraintHandles, const int32 It, const int32 NumIts);
	bool ApplyPushOut(const FReal Dt, const TArray<FPBDCollisionConstraintHandle*>& InConstraintHandles, 
		const TSet<const TGeometryParticleHandle<FReal, 3>*>& IsTemporarilyStatic, int32 Iteration, int32 NumIterations);


	/**
	 *  Callbacks
	 */
	void SetPostApplyCallback(const FRigidBodyContactConstraintsPostApplyCallback& Callback);
	void ClearPostApplyCallback();

	void SetPostApplyPushOutCallback(const FRigidBodyContactConstraintsPostApplyPushOutCallback& Callback);
	void ClearPostApplyPushOutCallback();


	//
	// Member Access
	//

	const TArray<FPBDCollisionConstraintHandle*>& GetAllConstraintHandles() const 
	{ 
		return Handles; 
	}

	bool Contains(const FCollisionConstraintBase* Base) const
	{
#if CHAOS_COLLISION_PERSISTENCE_ENABLED
		return Manifolds.Contains(FPBDCollisionConstraintHandle::MakeKey(Base));
#else
		return false;
#endif
	}

	void SetCanDisableContacts(bool bInCanDisableContacts)
	{
		bCanDisableContacts = bInCanDisableContacts;
	}

	bool GetCanDisableContacts() const
	{
		return bCanDisableContacts;
	}

	void SetRestitutionThreshold(FReal InRestitutionThreshold)
	{
		RestitutionThreshold = InRestitutionThreshold;
	}

	FReal GetRestitutionThreshold() const
	{
		return RestitutionThreshold;
	}

	void SetPairIterations(int32 InPairIterations)
	{
		MApplyPairIterations = InPairIterations;
	}

	int32 GetPairIterations() const
	{
		return MApplyPairIterations;
	}

	void SetPushOutPairIterations(int32 InPairIterations)
	{
		MApplyPushOutPairIterations = InPairIterations;
	}

	int32 GetPushOutPairIterations() const
	{
		return MApplyPushOutPairIterations;
	}

	void SetCollisionsEnabled(bool bInEnableCollisions)
	{
		bEnableCollisions = bInEnableCollisions;
	}

	bool GetCollisionsEnabled() const
	{
		return bEnableCollisions;
	}

	void SetRestitutionEnabled(bool bInEnableRestitution)
	{
		bEnableRestitution = bInEnableRestitution;
	}

	bool GetRestitutionEnabled() const
	{
		return bEnableRestitution;
	}

	void SetGravity(const FVec3& InGravity)
	{
		GravityDir = InGravity.GetSafeNormal();
	}

	int32 NumConstraints() const
	{
		return Constraints.SinglePointConstraints.Num() + Constraints.SinglePointSweptConstraints.Num();
	}

	FHandles& GetConstraintHandles()
	{
		return Handles;
	}

	const FHandles& GetConstConstraintHandles() const
	{
		return Handles;
	}

	const FCollisionConstraintBase& GetConstraint(int32 Index) const;

	FCollisionConstraintsArray& GetConstraintsArray() { return Constraints; }

	//Sort constraints based on particle indices so that we have a deterministic solve order
	void SortConstraints();

protected:
	using Base::GetConstraintIndex;
	using Base::SetConstraintIndex;

	void UpdateConstraintMaterialProperties(FCollisionConstraintBase& Contact);

	Collisions::FContactParticleParameters GetContactParticleParameters(const FReal Dt);
	Collisions::FContactIterationParameters GetContactIterationParameters(const FReal Dt, const int32 Iteration, const int32 NumIterations, const int32 NumPairIterations, bool& bNeedsAnotherIteration);

private:

	friend FConstraintAppendScope;
<<<<<<< HEAD
	const TPBDRigidsSOAs<FReal, 3>& Particles;
=======
	const FPBDRigidsSOAs& Particles;
>>>>>>> 3aae9151

	FCollisionConstraintsArray Constraints;
	int32 NumActivePointConstraints;
	int32 NumActiveSweptPointConstraints;

#if CHAOS_COLLISION_PERSISTENCE_ENABLED
	TMap< FConstraintContainerHandleKey, FPBDCollisionConstraintHandle* > Manifolds;
#endif
	TArray<FPBDCollisionConstraintHandle*> Handles;
	FConstraintHandleAllocator HandleAllocator;

	TArrayCollectionArray<bool>& MCollided;
	const TArrayCollectionArray<TSerializablePtr<FChaosPhysicsMaterial>>& MPhysicsMaterials;
	const TArrayCollectionArray<TUniquePtr<FChaosPhysicsMaterial>>& MPerParticlePhysicsMaterials;
	int32 MApplyPairIterations;
	int32 MApplyPushOutPairIterations;
<<<<<<< HEAD
	FReal MCullDistance;
=======
>>>>>>> 3aae9151
	FReal RestitutionThreshold;
	bool bUseCCD;
	bool bEnableCollisions;
	bool bEnableRestitution;
	bool bHandlesEnabled;

	// This is passed to IterationParameters. If true, then an iteration can cull a contact
	// permanently (ie, for the remaining iterations) if it is ignored due to culldistance.
	// This improves performance, but can decrease stability if contacts are culled prematurely.
	bool bCanDisableContacts;

	// Used by PushOut to decide on priority when two bodies are at same shock propagation level
	FVec3 GravityDir;

<<<<<<< HEAD
	ECollisionApplyType ApplyType;
=======
	EConstraintSolverType SolverType;
>>>>>>> 3aae9151

	int32 LifespanCounter;

	FRigidBodyContactConstraintsPostApplyCallback PostApplyCallback;
	FRigidBodyContactConstraintsPostApplyPushOutCallback PostApplyPushOutCallback;
};
}<|MERGE_RESOLUTION|>--- conflicted
+++ resolved
@@ -58,10 +58,6 @@
 		const TArrayCollectionArray<TUniquePtr<FChaosPhysicsMaterial>>& PerParticlePhysicsMaterials, 
 		const int32 ApplyPairIterations = 1, 
 		const int32 ApplyPushOutPairIterations = 1, 
-<<<<<<< HEAD
-		const FReal CullDistance = (FReal)0, 
-=======
->>>>>>> 3aae9151
 		const FReal RestitutionThreshold = 2000.0f);
 
 	virtual ~FPBDCollisionConstraints() {}
@@ -108,19 +104,11 @@
 		// Reserves space for NumToAdd constraints in the internal container
 		void ReserveSingle(int32 NumToAdd);
 		void ReserveSingleSwept(int32 NumToAdd);
-<<<<<<< HEAD
-		void ReserveMulti(int32 NumToAdd);
-=======
->>>>>>> 3aae9151
 
 		// Append constraint lists to the internal container.
 		// note this will move the container, it will no longer be valid after a call to Append.
 		void Append(TArray<FRigidBodyPointContactConstraint>&& InConstraints);
 		void Append(TArray<FRigidBodySweptPointContactConstraint>&& InConstraints);
-<<<<<<< HEAD
-		void Append(TArray<FRigidBodyMultiPointContactConstraint>&& InConstraints);
-=======
->>>>>>> 3aae9151
 
 	private:
 		FPBDCollisionConstraints* Owner = nullptr;
@@ -130,15 +118,8 @@
 		// the helper added so we can build the new handles on scope exit
 		int32 NumBeginSingle = 0;
 		int32 NumBeginSingleSwept = 0;
-<<<<<<< HEAD
-		int32 NumBeginMulti = 0;
 		int32 NumAddedSingle = 0;
 		int32 NumAddedSingleSwept = 0;
-		int32 NumAddedMulti = 0;
-=======
-		int32 NumAddedSingle = 0;
-		int32 NumAddedSingleSwept = 0;
->>>>>>> 3aae9151
 	};
 	
 	/** Begin an append operation, recieving a helper object for bulk operations on the constraint container */
@@ -371,11 +352,7 @@
 private:
 
 	friend FConstraintAppendScope;
-<<<<<<< HEAD
-	const TPBDRigidsSOAs<FReal, 3>& Particles;
-=======
 	const FPBDRigidsSOAs& Particles;
->>>>>>> 3aae9151
 
 	FCollisionConstraintsArray Constraints;
 	int32 NumActivePointConstraints;
@@ -392,10 +369,6 @@
 	const TArrayCollectionArray<TUniquePtr<FChaosPhysicsMaterial>>& MPerParticlePhysicsMaterials;
 	int32 MApplyPairIterations;
 	int32 MApplyPushOutPairIterations;
-<<<<<<< HEAD
-	FReal MCullDistance;
-=======
->>>>>>> 3aae9151
 	FReal RestitutionThreshold;
 	bool bUseCCD;
 	bool bEnableCollisions;
@@ -410,11 +383,7 @@
 	// Used by PushOut to decide on priority when two bodies are at same shock propagation level
 	FVec3 GravityDir;
 
-<<<<<<< HEAD
-	ECollisionApplyType ApplyType;
-=======
 	EConstraintSolverType SolverType;
->>>>>>> 3aae9151
 
 	int32 LifespanCounter;
 
