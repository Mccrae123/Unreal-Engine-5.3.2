// Copyright Epic Games, Inc. All Rights Reserved.
#pragma once

#include "Chaos/Core.h"
#include "Chaos/CollisionResolutionTypes.h"
#include "Chaos/Pair.h"

namespace Chaos
{
<<<<<<< HEAD
	template<class T, int d>
	class TBVHParticles;

=======
	class FBVHParticles;
>>>>>>> 3aae9151
	class FContactPoint;
	class FImplicitObject;
	class FRigidBodyPointContactConstraint;

	namespace Collisions
	{
		//
		// Utility
		//

		FRigidTransform3 
		GetTransform(const TGeometryParticleHandle<FReal, 3>* Particle);

		FMatrix33 
		ComputeFactorMatrix3(const FVec3& V, const FMatrix33& M, const FReal Im);

		FVec3
		GetEnergyClampedImpulse(const TPBDRigidParticleHandle<FReal, 3>* PBDRigid0, const TPBDRigidParticleHandle<FReal, 3>* PBDRigid1, const FVec3& Impulse, const FVec3& VectorToPoint1, const FVec3& VectorToPoint2, const FVec3& Velocity1, const FVec3& Velocity2);

		FVec3 GetEnergyClampedImpulse(
			const FVec3& Impulse,
			FReal InvM0,
			const FMatrix33& InvI0,
			FReal InvM1,
			const FMatrix33& InvI1,
			const FRotation3& Q0,
			const FVec3& V0,
			const FVec3& W0,
			const FRotation3& Q1,
			const FVec3& V1,
			const FVec3& W1,
			const FVec3& ContactOffset0,
			const FVec3& ContactOffset1,
			const FVec3& ContactVelocity0,
			const FVec3& ContactVelocity1);

		bool 
		SampleObjectHelper(const FImplicitObject& Object, const FRigidTransform3& ObjectTransform, const FRigidTransform3& SampleToObjectTransform, const FVec3& SampleParticle, FReal Thickness, FContactPoint& ContactPoint);

		bool 
		SampleObjectNoNormal(const FImplicitObject& Object, const FRigidTransform3& ObjectTransform, const FRigidTransform3& SampleToObjectTransform, const FVec3& SampleParticle, FReal Thickness, FContactPoint& ContactPoint);

		bool 
		SampleObjectNormalAverageHelper(const FImplicitObject& Object, const FRigidTransform3& ObjectTransform, const FRigidTransform3& SampleToObjectTransform, const FVec3& SampleParticle, FReal Thickness, FReal& TotalThickness, FContactPoint& ContactPoint);

		template <ECollisionUpdateType UpdateType>
		FContactPoint
<<<<<<< HEAD
		SampleObject(const FImplicitObject& Object, const FRigidTransform3& ObjectTransform, const TBVHParticles<FReal, 3>& SampleParticles, const FRigidTransform3& SampleParticlesTransform, FReal Thickness);
=======
		SampleObject(const FImplicitObject& Object, const FRigidTransform3& ObjectTransform, const FBVHParticles& SampleParticles, const FRigidTransform3& SampleParticlesTransform, FReal Thickness);
>>>>>>> 3aae9151

		TArray<Pair<const FImplicitObject*, FRigidTransform3>> 
		FindRelevantShapes(const FImplicitObject* ParticleObj, const FRigidTransform3& ParticlesTM, const FImplicitObject& LevelsetObj, const FRigidTransform3& LevelsetTM, const FReal Thickness);

	}// Collisions

} // Chaos<|MERGE_RESOLUTION|>--- conflicted
+++ resolved
@@ -7,13 +7,7 @@
 
 namespace Chaos
 {
-<<<<<<< HEAD
-	template<class T, int d>
-	class TBVHParticles;
-
-=======
 	class FBVHParticles;
->>>>>>> 3aae9151
 	class FContactPoint;
 	class FImplicitObject;
 	class FRigidBodyPointContactConstraint;
@@ -61,11 +55,7 @@
 
 		template <ECollisionUpdateType UpdateType>
 		FContactPoint
-<<<<<<< HEAD
-		SampleObject(const FImplicitObject& Object, const FRigidTransform3& ObjectTransform, const TBVHParticles<FReal, 3>& SampleParticles, const FRigidTransform3& SampleParticlesTransform, FReal Thickness);
-=======
 		SampleObject(const FImplicitObject& Object, const FRigidTransform3& ObjectTransform, const FBVHParticles& SampleParticles, const FRigidTransform3& SampleParticlesTransform, FReal Thickness);
->>>>>>> 3aae9151
 
 		TArray<Pair<const FImplicitObject*, FRigidTransform3>> 
 		FindRelevantShapes(const FImplicitObject* ParticleObj, const FRigidTransform3& ParticlesTM, const FImplicitObject& LevelsetObj, const FRigidTransform3& LevelsetTM, const FReal Thickness);
