--- conflicted
+++ resolved
@@ -51,10 +51,6 @@
 
 	CHAOS_API virtual ~TPBDRigidParticles()
 	{}
-<<<<<<< HEAD
-
-=======
->>>>>>> 90fae962
 
 	CHAOS_API const TVector<T, d>& P(const int32 index) const { return MP[index]; }
 	CHAOS_API TVector<T, d>& P(const int32 index) { return MP[index]; }
