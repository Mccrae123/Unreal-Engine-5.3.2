--- conflicted
+++ resolved
@@ -54,20 +54,9 @@
 		using FHandleKey = TPair<FImplicitPair, FGeometryPair>;
 
 		FPBDCollisionConstraintHandle()
-<<<<<<< HEAD
-			: ConstraintType(FCollisionConstraintBase::FType::None)
-		{}
-
-		FPBDCollisionConstraintHandle(FPBDCollisionConstraints* InConstraintContainer, int32 InConstraintIndex, typename FCollisionConstraintBase::FType InType)
-			: TContainerConstraintHandle<FPBDCollisionConstraints>(StaticType(), InConstraintContainer, InConstraintIndex)
-			, ConstraintType(InType)
-=======
 			: TIntrusiveConstraintHandle<FPBDCollisionConstraint>()
->>>>>>> 6bbb88c8
 		{
 		}
-		static FConstraintHandle::EType StaticType() { return FConstraintHandle::EType::Collision; }
-
 
 		const FPBDCollisionConstraint& GetContact() const;
 		FPBDCollisionConstraint& GetContact();
@@ -88,13 +77,9 @@
 
 		virtual void SetEnabled(bool InEnabled) override;
 
-<<<<<<< HEAD
-		typename FCollisionConstraintBase::FType GetType() const { return ConstraintType; }
-=======
 		virtual bool IsEnabled() const override;
 
 		//FVec3 GetContactLocation() const;
->>>>>>> 6bbb88c8
 
 		FVec3 GetAccumulatedImpulse() const;
 
