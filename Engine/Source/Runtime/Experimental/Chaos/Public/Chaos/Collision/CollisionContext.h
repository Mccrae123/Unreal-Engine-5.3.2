// Copyright Epic Games, Inc. All Rights Reserved.
#pragma once

#include "Chaos/Core.h"

namespace Chaos
{
	class FMultiShapePairCollisionDetector;

	/**
	 * Data passed down into the collision detection functions.
	 */
	class FCollisionContext
	{
	public:
		FCollisionContext()
			: bFilteringEnabled(true)
<<<<<<< HEAD
			, bDeferUpdate(true)
=======
			, bDeferUpdate(false)
>>>>>>> 6bbb88c8
			, bAllowManifolds(false)
			, bAllowManifoldReuse(false)
			, bForceDisableCCD(false)
			, CollisionAllocator(nullptr)
		{
		}

		// Whether to check the shape query flags (e.g., Rigid Body nodes have already performed filtering prior to collision detection) [default: true]
		bool bFilteringEnabled;

		// Whether to defer constraint phi/normal calculation to the Apply step [default: true]. If true, constraints are speculatively created for each shape
		// pair passed to the narrow phase. This prevents premature culling of constraints, but it can lead to more items in the constraint graph
		// which could be undesirable in some cases (destruction?).
		bool bDeferUpdate;

<<<<<<< HEAD
		// Whether to use manifolds where supported [default: false]
=======
		// Whether to use one-shot manifolds where supported [default: false]
>>>>>>> 6bbb88c8
		bool bAllowManifolds;

		// Whether we can reuse manifolds between frames if contacts have not moved far [default: false]
		bool bAllowManifoldReuse;

		// Force disable CCD
		bool bForceDisableCCD;

		// This is used in the older collision detection path which is still used for particles that do not flatten their implicit hierrarchies
		// into the Particle's ShapesArray. Currently this is only Clusters.
		// @todo(chaos): remove thsi from here and make it a parameter on ConstructCollisions and all inner functions.
		FMultiShapePairCollisionDetector* CollisionAllocator;
	};
}<|MERGE_RESOLUTION|>--- conflicted
+++ resolved
@@ -15,11 +15,7 @@
 	public:
 		FCollisionContext()
 			: bFilteringEnabled(true)
-<<<<<<< HEAD
-			, bDeferUpdate(true)
-=======
 			, bDeferUpdate(false)
->>>>>>> 6bbb88c8
 			, bAllowManifolds(false)
 			, bAllowManifoldReuse(false)
 			, bForceDisableCCD(false)
@@ -35,11 +31,7 @@
 		// which could be undesirable in some cases (destruction?).
 		bool bDeferUpdate;
 
-<<<<<<< HEAD
-		// Whether to use manifolds where supported [default: false]
-=======
 		// Whether to use one-shot manifolds where supported [default: false]
->>>>>>> 6bbb88c8
 		bool bAllowManifolds;
 
 		// Whether we can reuse manifolds between frames if contacts have not moved far [default: false]
