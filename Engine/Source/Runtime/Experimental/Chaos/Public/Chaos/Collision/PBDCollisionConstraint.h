// Copyright Epic Games, Inc. All Rights Reserved.
#pragma once

#include "CoreMinimal.h"
#include "Chaos/Core.h"

#include "Chaos/BVHParticles.h"
#include "Chaos/CollisionResolutionTypes.h"
#include "Chaos/Collision/CollisionKeys.h"
#include "Chaos/Collision/ContactPoint.h"
#include "Chaos/Collision/PBDCollisionConstraintHandle.h"
#include "Chaos/Framework/UncheckedArray.h"
#include "Chaos/GJK.h"
#include "Chaos/ParticleHandleFwd.h"
#include "Chaos/ParticleHandle.h"
#include "Chaos/Vector.h"

namespace Chaos
{
	class FCollisionConstraintAllocator;
<<<<<<< HEAD
=======
	class FCollisionContextAllocator;
>>>>>>> d731a049
	class FConstGenericParticleHandle;
	class FImplicitObject;
	class FParticlePairMidPhase;
	class FPBDCollisionConstraint;
	class FPBDCollisionConstraints;
	class FPBDCollisionSolver;
	class FSingleShapePairCollisionDetector;
	class FSolverBody;
	class FSolverBodyContainer;
<<<<<<< HEAD
	class FPBDCollisionSolverContainer;
=======
	class FPBDCollisionContainerSolver;
>>>>>>> d731a049
	class FPerShapeData;

	UE_DEPRECATED(4.27, "Use FPBDCollisionConstraint instead")
	typedef FPBDCollisionConstraint FRigidBodyPointContactConstraint;

	CHAOS_API bool ContactConstraintSortPredicate(const FPBDCollisionConstraint& L, const FPBDCollisionConstraint& R);

	/**
	 * @brief A single point in a contact manifold.
	 * Each Collision Constraint will have up to 4 of these.
	*/
	class CHAOS_API FManifoldPoint
	{
	public:
		FManifoldPoint() 
			: ContactPoint()
<<<<<<< HEAD
			, ShapeAnchorPoints{ FVec3(0), FVec3(0) }
			, InitialShapeContactPoints{ FVec3(0), FVec3(0) }
=======
			, ShapeAnchorPoints{ FVec3f(0), FVec3f(0) }
			, InitialShapeContactPoints{ FVec3f(0), FVec3f(0) }
>>>>>>> d731a049
			, NetPushOut(0)
			, NetImpulse(0)
			, TargetPhi(0)
			, Flags()
		{}

		FManifoldPoint(const FContactPoint& InContactPoint) 
			: ContactPoint(InContactPoint)
<<<<<<< HEAD
			, ShapeAnchorPoints{ FVec3(0), FVec3(0) }
			, InitialShapeContactPoints{ FVec3(0), FVec3(0) }
=======
			, ShapeAnchorPoints{ FVec3f(0), FVec3f(0) }
			, InitialShapeContactPoints{ FVec3f(0), FVec3f(0) }
>>>>>>> d731a049
			, NetPushOut(0)
			, NetImpulse(0)
			, TargetPhi(0)
			, Flags()
		{}

<<<<<<< HEAD
		FContactPoint ContactPoint;			// Contact point results of low-level collision detection
		FVec3 ShapeAnchorPoints[2];			// The contact points from a prior frame, if availble. Used by friction.
		FVec3 InitialShapeContactPoints[2];	// ShapeContactPoints when the constraint was first initialized. Used to track reusablility
		FVec3 NetPushOut;					// Total pushout applied at this contact point
		FVec3 NetImpulse;					// Total impulse applied by this contact point
		FReal TargetPhi;					// Usually 0, but can be used to add padding or penetration (e.g., via a collision modifer)
=======
		FContactPointf ContactPoint;			// Contact point results of low-level collision detection
		FVec3f ShapeAnchorPoints[2];			// The contact points from a prior frame, if availble. Used by friction.
		FVec3f InitialShapeContactPoints[2];	// ShapeContactPoints when the constraint was first initialized. Used to track reusablility
		FVec3f NetPushOut;						// Total pushout applied at this contact point
		FVec3f NetImpulse;						// Total impulse applied by this contact point
		FRealSingle TargetPhi;					// Usually 0, but can be used to add padding or penetration (e.g., via a collision modifer)
>>>>>>> d731a049

		union FFlags
		{
			FFlags() { Reset(); }
			
			void Reset() { Bits = 0; }

			struct
			{
<<<<<<< HEAD
				uint8 bWasRestored : 1;
				uint8 bWasReplaced : 1;
				uint8 bWasFrictionRestored : 1;
=======
				uint8 bDisabled : 1;						// Whether the point was disabled by edge pruning etc
				uint8 bWasRestored : 1;						// Whether the point was retored from the previous frame due to lack of movement
				uint8 bWasReplaced : 1;						// @todo(chaos): remove this
				uint8 bWasFrictionRestored : 1;				// Whether we used data from the previous frame to set up the contacts to maintain static friction
>>>>>>> d731a049
				uint8 bInsideStaticFrictionCone : 1;		// Whether we are inside the static friction cone
			};
			uint8 Bits;
		} Flags;
	};

	/**
	 * @brief The friction data for a manifold point
	 * This is the information that needs to be stored between ticks to implement static friction.
	*/
	class CHAOS_API FSavedManifoldPoint
	{
	public:
<<<<<<< HEAD
		FVec3 ShapeContactPoints[2];
=======
		FVec3f ShapeContactPoints[2];
>>>>>>> d731a049
	};

	/*
	 * @brief Material properties for a collision constraint
	*/
	class CHAOS_API FPBDCollisionConstraintMaterial
	{
	public:
<<<<<<< HEAD
		FCollisionContact()
			: Friction(0)
			, AngularFriction(0)
			, Restitution(0)
			, RestitutionPadding(0)
			, RestitutionThreshold(0)
			, InvMassScale0(1.f)
			, InvMassScale1(1.f)
			, InvInertiaScale0(1.f)
			, InvInertiaScale1(1.f)
		{
		}

		FReal Friction;			// @todo(chaos): rename DynamicFriction
		FReal AngularFriction;	// @todo(chaos): rename StaticFriction
		FReal Restitution;
		FReal RestitutionPadding; // For PBD implementation of resitution, we pad constraints on initial contact to enforce outward velocity
		FReal RestitutionThreshold;
		FReal InvMassScale0;
		FReal InvMassScale1;
		FReal InvInertiaScale0;
		FReal InvInertiaScale1;

		void Reset()
		{
			RestitutionPadding = 0;
		}
	};

=======
		FPBDCollisionConstraintMaterial()
			: MaterialDynamicFriction(0)
			, MaterialStaticFriction(0)
			, MaterialRestitution(0)
			, DynamicFriction(0)
			, StaticFriction(0)
			, Restitution(0)
			, RestitutionThreshold(0)
			, InvMassScale0(1)
			, InvMassScale1(1)
			, InvInertiaScale0(1)
			, InvInertiaScale1(1)
		{
		}

		// Material properties pulled from the materials of the two shapes involved in the contact
		FRealSingle MaterialDynamicFriction;
		FRealSingle MaterialStaticFriction;
		FRealSingle MaterialRestitution;

		// Final material properties (post modifier) used by the solver. These get reset every frame to the material values above
		FRealSingle DynamicFriction;
		FRealSingle StaticFriction;
		FRealSingle Restitution;

		FRealSingle RestitutionThreshold;
		FRealSingle InvMassScale0;
		FRealSingle InvMassScale1;
		FRealSingle InvInertiaScale0;
		FRealSingle InvInertiaScale1;

		// Reset the material properties to those pulled from the shape's materials (i.e., back to the state before any contact modification)
		void ResetMaterialModifications()
		{
			DynamicFriction = MaterialDynamicFriction;
			StaticFriction = MaterialStaticFriction;
			Restitution = MaterialRestitution;
			InvMassScale0 = FRealSingle(1);
			InvMassScale1 = FRealSingle(1);
			InvInertiaScale0 = FRealSingle(1);
			InvInertiaScale1 = FRealSingle(1);
		}
	};

	// Renamed to FPBDCollisionConstraintMaterial
	using FCollisionContact UE_DEPRECATED(5.1, "FCollisionContact was renamed to FPBDCollisionConstraintMaterial") = FPBDCollisionConstraintMaterial;

>>>>>>> d731a049

	/**
	 * @brief Information used by the constraint allocator
	 * This includes any information used for optimizations like array indexes etc
	 * as well as data for managing lifetime and pruning.
	*/
	class FPBDCollisionConstraintContainerCookie
	{
	public:
		FPBDCollisionConstraintContainerCookie()
			: MidPhase(nullptr)
			, bIsMultiShapePair(false)
			, CreationEpoch(INDEX_NONE)
			, LastUsedEpoch(INDEX_NONE)
			, ConstraintIndex(INDEX_NONE)
<<<<<<< HEAD
			, SweptConstraintIndex(INDEX_NONE)
		{
		}

		/**
		 * @brief Used to clear the container data when copying constraints out of the container (see resim cache)
		 * The constraint index will not be valid when the constraint is copied out of the container, but everything
		 * else is ok and should be restorable.
		*/
		void ClearContainerData()
		{
			MidPhase = nullptr;
			ConstraintIndex = INDEX_NONE;
			SweptConstraintIndex = INDEX_NONE;
		}

		// The constraint owner - set when the constraint is created
		FParticlePairMidPhase* MidPhase;

		// Used by the MidPhase when a constraint is reactivated from a Resim cache
		// If true, indicates that the constraint was created from the recursive collision detection
		// path rather than the prefiltered shape-pair loop
		bool bIsMultiShapePair;

		// The Epoch when then constraint was initially created
		int32 CreationEpoch;

		// The Epoch when the constraint was last used
		int32 LastUsedEpoch;

		// The index in the container - this changes every tick
		int32 ConstraintIndex;

		// The index in swept constraints - this changes every tick
		int32 SweptConstraintIndex;
	};


	/**
	 * @brief A contact constraint
	 * 
	 * A contact constraint represents the non-penetration, friction, and restitution constraints for a single
	 * shape pair on a particle pair. I.e., a specific particle-pair may have multiple contact constraints
	 * between them if one or boht has multuple collision shapes that overlap the shape(s) of the other body.
	 * 
	 * Each contact constraint contains a Manifold, which is a set of contact points that approximate the
	 * contact patch between the two shapes.
	 * 
	 * Contact constraints are allocated on the heap and have permanent addresses. They use intrusive handles
	 * to reduce unnecessary indirection.
	 * 
	*/
	class CHAOS_API FPBDCollisionConstraint : public FPBDCollisionConstraintHandle
	{
		friend class FCollisionConstraintAllocator;
		friend class FMultiShapePairCollisionDetector;
		friend class FParticlePairMidPhase;
		friend class FPBDCollisionConstraints;
		friend class FSingleShapePairCollisionDetector;

		friend CHAOS_API bool ContactConstraintSortPredicate(const FPBDCollisionConstraint& L, const FPBDCollisionConstraint& R);

	public:
		using FConstraintContainerHandle = TIntrusiveConstraintHandle<FPBDCollisionConstraint>;

		static const int32 MaxManifoldPoints = 4;

		/**
		 * @brief Create a contact constraint
		 * Initializes a constraint stored inline in an object. Only intended to be called once.
		 * Does not reinitialize all data so not intended to reset a constraint for reuse with different particles etc.
		*/
		static void MakeInline(
			FGeometryParticleHandle* Particle0,
			const FImplicitObject* Implicit0,
			const FPerShapeData* Shape0,
			const FBVHParticles* Simplicial0,
			const FRigidTransform3& ImplicitLocalTransform0,
			FGeometryParticleHandle* Particle1,
			const FImplicitObject* Implicit1,
			const FPerShapeData* Shape1,
			const FBVHParticles* Simplicial1,
			const FRigidTransform3& ImplicitLocalTransform1,
			const FReal InCullDistance,
			const bool bInUseManifold,
			const EContactShapesType ShapesType,
			FPBDCollisionConstraint& OutConstraint);

		/**
		 * @brief Create a contact constraint
		 * Allocates a constraint on the heap, with a permanent address.
		 * May return null if we hit the contact limit for the scene.
		*/
		static TUniquePtr<FPBDCollisionConstraint> Make(
			FGeometryParticleHandle* Particle0,
			const FImplicitObject* Implicit0,
			const FPerShapeData* Shape0,
			const FBVHParticles* Simplicial0,
			const FRigidTransform3& ImplicitLocalTransform0,
			FGeometryParticleHandle* Particle1,
			const FImplicitObject* Implicit1,
			const FPerShapeData* Shape1,
			const FBVHParticles* Simplicial1,
			const FRigidTransform3& ImplicitLocalTransform1,
			const FReal InCullDistance,
			const bool bInUseManifold,
			const EContactShapesType ShapesType);

		/**
		 * @brief For use by the tri mesh and heighfield collision detection as a temporary measure
		 * @see FHeightField::ContactManifoldImp, FTriangleMeshImplicitObject::ContactManifoldImp
		*/
		static FPBDCollisionConstraint MakeTriangle(const FImplicitObject* Implicit0);

		/**
		 * @brief Return a constraint copied from the Source constraint, for use in the Resim Cache or other system
		 * @note Unlike the other factory method, this version returns a constraint by value for emplacing into an array (ther others are by pointer)
		*/
		static FPBDCollisionConstraint MakeCopy(const FPBDCollisionConstraint& Source);

		FPBDCollisionConstraint();

		/**
		 * @brief The current CCD state of this constraint
		 * This may change from tick to tick as an object's velocity changes.
		*/
		ECollisionCCDType GetCCDType() const { return CCDType; }

		/**
		 * @brief Enable or disable CCD for this constraint
		*/
		void SetCCDEnabled(const bool bCCDEnabled) { CCDType = bCCDEnabled ? ECollisionCCDType::Enabled : ECollisionCCDType::Disabled; }

		bool ContainsManifold(const FImplicitObject* A, const FBVHParticles* AS, const FImplicitObject* B, const FBVHParticles* BS) const
		{
			return A == Implicit[0] && B == Implicit[1] && AS == Simplicial[0] && BS == Simplicial[1];
		}
=======
			, CCDConstraintIndex(INDEX_NONE)
		{
		}

		/**
		 * @brief Used to clear the container data when copying constraints out of the container (see resim cache)
		 * The constraint index will not be valid when the constraint is copied out of the container, but everything
		 * else is ok and should be restorable.
		*/
		void ClearContainerData()
		{
			MidPhase = nullptr;
			ConstraintIndex = INDEX_NONE;
			CCDConstraintIndex = INDEX_NONE;
		}

		// The constraint owner - set when the constraint is created
		FParticlePairMidPhase* MidPhase;

		// Used by the MidPhase when a constraint is reactivated from a Resim cache
		// If true, indicates that the constraint was created from the recursive collision detection
		// path rather than the prefiltered shape-pair loop
		bool bIsMultiShapePair;

		// The Epoch when then constraint was initially created
		int32 CreationEpoch;

		// The Epoch when the constraint was last used
		int32 LastUsedEpoch;

		// The index in the container - this changes every tick (is valid for all constraints, including CCD)
		int32 ConstraintIndex;

		// The CCD index in the container - this changes every tick (is INDEX_NONE for non-CCD constraints)
		int32 CCDConstraintIndex;
	};


	/**
	 * @brief A contact constraint
	 * 
	 * A contact constraint represents the non-penetration, friction, and restitution constraints for a single
	 * shape pair on a particle pair. I.e., a specific particle-pair may have multiple contact constraints
	 * between them if one or boht has multuple collision shapes that overlap the shape(s) of the other body.
	 * 
	 * Each contact constraint contains a Manifold, which is a set of contact points that approximate the
	 * contact patch between the two shapes.
	 * 
	 * Contact constraints are allocated on the heap (Asee FCollisionConstraintAllocator) and have permanent addresses. 
	 * They use intrusive handles to reduce unnecessary indirection.
	 * 
	*/
	class CHAOS_API FPBDCollisionConstraint final : public FPBDCollisionConstraintHandle
	{
		friend class FCollisionConstraintAllocator;
		friend class FCollisionContextAllocator;
		friend class FMultiShapePairCollisionDetector;
		friend class FParticlePairMidPhase;
		friend class FPBDCollisionConstraints;
		friend class FSingleShapePairCollisionDetector;

		friend CHAOS_API bool ContactConstraintSortPredicate(const FPBDCollisionConstraint& L, const FPBDCollisionConstraint& R);

	public:
		using FConstraintContainerHandle = TIntrusiveConstraintHandle<FPBDCollisionConstraint>;

		static const int32 MaxManifoldPoints = 4;

		static constexpr FRealSingle MaxTOI = std::numeric_limits<FRealSingle>::max();

		/**
		 * @brief Create a contact constraint
		 * Initializes a constraint stored inline in an object. Only intended to be called once right after construction.
		 * Does not reinitialize all data so not intended to reset a constraint for reuse with different particles etc.
		*/
		static void Make(
			FGeometryParticleHandle* Particle0,
			const FImplicitObject* Implicit0,
			const FPerShapeData* Shape0,
			const FBVHParticles* Simplicial0,
			const FRigidTransform3& ImplicitLocalTransform0,
			FGeometryParticleHandle* Particle1,
			const FImplicitObject* Implicit1,
			const FPerShapeData* Shape1,
			const FBVHParticles* Simplicial1,
			const FRigidTransform3& ImplicitLocalTransform1,
			const FReal InCullDistance,
			const bool bInUseManifold,
			const EContactShapesType ShapesType,
			FPBDCollisionConstraint& OutConstraint);

		/**
		 * @brief For use by the tri mesh and heighfield collision detection as a temporary measure
		 * @see FHeightField::ContactManifoldImp, FTriangleMeshImplicitObject::ContactManifoldImp
		*/
		static FPBDCollisionConstraint MakeTriangle(const FImplicitObject* Implicit0);

		/**
		 * @brief Return a constraint copied from the Source constraint, for use in the Resim Cache or other system
		 * @note Unlike the other factory method, this version returns a constraint by value for emplacing into an array (ther others are by pointer)
		*/
		static FPBDCollisionConstraint MakeCopy(const FPBDCollisionConstraint& Source);

		/**
		 * Restore the properties of a collision from the properties of another. Used by the rewind/resim system when restoring
		 * a collision constraint that was saved (and called MakeCopy).
		 * This takes care not to overwrite any data maintained for the use of other systems (the ContainerCookie, Graph data, etc)
		 */
		void RestoreFrom(const FPBDCollisionConstraint& Source);

		FPBDCollisionConstraint();
		virtual ~FPBDCollisionConstraint();

		/**
		 * Whether CCD is enabled for this collision.
		 * This value depends only on the CCD requirements of the two particles. It does not change from tick to tick.
		 */
		bool GetCCDEnabled() const { return Flags.bCCDEnabled; }

		/**
		 * Enable or disable CCD for this constraint. Called once right after the constraint is created.
		 */
		void SetCCDEnabled(const bool bCCDEnabled)
		{ 
			Flags.bCCDEnabled = bCCDEnabled;
			Flags.bCCDSweepEnabled = bCCDEnabled;

			// Initialize the CCD thresholds (one time only)
			if (bCCDEnabled && (CCDEnablePenetration == FReal(0)))
			{
				InitCCDThreshold();
			}
		}

		/**
		 * For CCD constraints, do we need to run the initial sweep/rewind step.
		 * This may change from tick to tick as an object's velocity changes.
		 */
		bool GetCCDSweepEnabled() const { return Flags.bCCDSweepEnabled; }

		/**
		 * For CCD constraints, enable or disable the pre-solve sweep/rewind for this tick. Called
		 * every tick for CCD constraints based on current velocity versus size etc.
		 */
		void SetCCDSweepEnabled(const bool bCCDSweepEnabled)
		{
			Flags.bCCDSweepEnabled = bCCDSweepEnabled;
		}

		/**
		 * @brief If CCD is enabled, contacts deeper than this will be handled by CCD
		*/
		FReal GetCCDEnablePenetration() const
		{
			return CCDEnablePenetration;
		}

		/**
		 * @brief If CCD is enabled and processed the contact, CCD resolution leaves up to this much penetration
		*/
		FReal GetCCDTargetPenetration() const
		{
			return CCDTargetPenetration;
		}

		//
		// API
		//

		FGeometryParticleHandle* GetParticle0() const { return Particle[0]; }
		FGeometryParticleHandle* GetParticle1() const { return Particle[1]; }
		FGeometryParticleHandle* GetParticle(const int32 ParticleIndex) const { check((ParticleIndex >= 0) && (ParticleIndex < 2)); return Particle[ParticleIndex]; }

		const FImplicitObject* GetImplicit0() const { return Implicit[0]; }
		const FImplicitObject* GetImplicit1() const { return Implicit[1]; }
		const FImplicitObject* GetImplicit(const int32 ParticleIndex) const { check((ParticleIndex >= 0) && (ParticleIndex < 2)); return Implicit[ParticleIndex]; }

		const FPerShapeData* GetShape0() const { return Shape[0]; }
		const FPerShapeData* GetShape1() const { return Shape[1]; }
		const FPerShapeData* GetShape(const int32 ParticleIndex) const { check((ParticleIndex >= 0) && (ParticleIndex < 2)); return Shape[ParticleIndex]; }

		const FBVHParticles* GetCollisionParticles0() const { return Simplicial[0]; }
		const FBVHParticles* GetCollisionParticles1() const { return Simplicial[1]; }
		const FBVHParticles* GetCollisionParticles(const int32 ParticleIndex) const { check((ParticleIndex >= 0) && (ParticleIndex < 2)); return Simplicial[ParticleIndex]; }

		const FReal GetCollisionMargin0() const { return CollisionMargins[0]; }
		const FReal GetCollisionMargin1() const { return CollisionMargins[1]; }

		const bool IsQuadratic0() const { return Flags.bIsQuadratic0; }
		const bool IsQuadratic1() const { return Flags.bIsQuadratic1; }
		const bool HasQuadraticShape() const { return (Flags.bIsQuadratic0 || Flags.bIsQuadratic1); }
		const FReal GetCollisionRadius0() const { return (Flags.bIsQuadratic0) ? CollisionMargins[0] : FReal(0); }
		const FReal GetCollisionRadius1() const { return (Flags.bIsQuadratic1) ? CollisionMargins[1] : FReal(0); }
>>>>>>> d731a049

		/** \brief Called each frame when the constraint is active after primary collision detection (but not per incremental collision detection call if enabled) */
		void Activate()
		{
<<<<<<< HEAD
			Implicit[0] = A; 
			Implicit[1] = B;
			Simplicial[0] = AS; 
			Simplicial[1] = BS;
		}

		//
		// API
		//

		FGeometryParticleHandle* GetParticle0() { return Particle[0]; }
		const FGeometryParticleHandle* GetParticle0() const { return Particle[0]; }
		FGeometryParticleHandle* GetParticle1() { return Particle[1]; }
		const FGeometryParticleHandle* GetParticle1() const { return Particle[1]; }
		FGeometryParticleHandle* GetParticle(const int32 ParticleIndex) { check((ParticleIndex >= 0) && (ParticleIndex < 2)); return Particle[ParticleIndex]; }
		const FGeometryParticleHandle* GetParticle(const int32 ParticleIndex) const { check((ParticleIndex >= 0) && (ParticleIndex < 2)); return Particle[ParticleIndex]; }

		const FImplicitObject* GetImplicit0() const { return Implicit[0]; }
		const FImplicitObject* GetImplicit1() const { return Implicit[1]; }
		const FImplicitObject* GetImplicit(const int32 ParticleIndex) const { check((ParticleIndex >= 0) && (ParticleIndex < 2)); return Implicit[ParticleIndex]; }

		const FPerShapeData* GetShape0() const { return Shape[0]; }
		const FPerShapeData* GetShape1() const { return Shape[1]; }
		const FPerShapeData* GetShape(const int32 ParticleIndex) const { check((ParticleIndex >= 0) && (ParticleIndex < 2)); return Shape[ParticleIndex]; }

		const FBVHParticles* GetCollisionParticles0() const { return Simplicial[0]; }
		const FBVHParticles* GetCollisionParticles1() const { return Simplicial[1]; }
		const FBVHParticles* GetCollisionParticles(const int32 ParticleIndex) const { check((ParticleIndex >= 0) && (ParticleIndex < 2)); return Simplicial[ParticleIndex]; }

		const FReal GetCollisionMargin0() const { return CollisionMargins[0]; }
		const FReal GetCollisionMargin1() const { return CollisionMargins[1]; }

		const bool IsQuadratic0() const { return Flags.bIsQuadratic0; }
		const bool IsQuadratic1() const { return Flags.bIsQuadratic1; }
		const bool HasQuadraticShape() const { return (Flags.bIsQuadratic0 || Flags.bIsQuadratic1); }
		const FReal GetCollisionRadius0() const { return (Flags.bIsQuadratic0) ? CollisionMargins[0] : FReal(0); }
		const FReal GetCollisionRadius1() const { return (Flags.bIsQuadratic1) ? CollisionMargins[1] : FReal(0); }

		// @todo(chaos): half of this API is wrong for the new multi-point manifold constraints. Remove it

		void ResetPhi(FReal InPhi) { ClosestManifoldPointIndex = INDEX_NONE; }
		FReal GetPhi() const { return (ClosestManifoldPointIndex != INDEX_NONE) ? ManifoldPoints[ClosestManifoldPointIndex].ContactPoint.Phi : TNumericLimits<FReal>::Max(); }

		void SetDisabled(bool bInDisabled) { Flags.bDisabled = bInDisabled; }
		bool GetDisabled() const { return Flags.bDisabled; }

		virtual void SetIsSleeping(const bool bInIsSleeping) override;

		// Get the world-space normal of the closest manifold point
		// @todo(chaos): remove (used by legacy RBAN collision solver)
		FVec3 CalculateWorldContactNormal() const;

		// Get the world-space contact location of the closest manifold point
		// @todo(chaos): remove (used by legacy RBAN collision solver)
		FVec3 CalculateWorldContactLocation() const;

		void SetInvMassScale0(const FReal InInvMassScale) { Manifold.InvMassScale0 = InInvMassScale; }
		FReal GetInvMassScale0() const { return Manifold.InvMassScale0; }

		void SetInvMassScale1(const FReal InInvMassScale) { Manifold.InvMassScale1 = InInvMassScale; }
		FReal GetInvMassScale1() const { return Manifold.InvMassScale1; }
=======
			AccumulatedImpulse = FVec3(0);
			SetDisabled(false);
		}

		// When a particle is moved under user control, we need to update some cached state to prevent friction from undoing the move
		void UpdateParticleTransform(FGeometryParticleHandle* InParticle);

		// @todo(chaos): half of this API is wrong for the new multi-point manifold constraints. Remove it

		void ResetPhi(FReal InPhi) { ClosestManifoldPointIndex = INDEX_NONE; }
		FReal GetPhi() const { return (ClosestManifoldPointIndex != INDEX_NONE) ? ManifoldPoints[ClosestManifoldPointIndex].ContactPoint.Phi : TNumericLimits<FReal>::Max(); }

		void SetDisabled(bool bInDisabled) { Flags.bDisabled = bInDisabled; }
		bool GetDisabled() const { return Flags.bDisabled; }

		void SetIsProbe(bool bInProbe) { Flags.bIsProbe = bInProbe; }
		bool GetIsProbe() const { return Flags.bIsProbe; }

		virtual bool SupportsSleeping() const override final { return true; }
		virtual bool IsSleeping() const override final;
		virtual void SetIsSleeping(const bool bInIsSleeping) override final;

		// Get the world-space normal of the closest manifold point
		// @todo(chaos): remove (used by legacy RBAN collision solver)
		FVec3 CalculateWorldContactNormal() const;

		// Get the world-space contact location of the closest manifold point
		// @todo(chaos): remove (used by legacy RBAN collision solver)
		FVec3 CalculateWorldContactLocation() const;

		void SetModifierApplied() { Flags.bModifierApplied = true; }
>>>>>>> d731a049

		const FPBDCollisionConstraintMaterial& GetCollisionMaterial() const { return Material; }

		void SetInvMassScale0(const FReal InInvMassScale) { Material.InvMassScale0 = FRealSingle(InInvMassScale); }
		FReal GetInvMassScale0() const { return Material.InvMassScale0; }

		void SetInvMassScale1(const FReal InInvMassScale) { Material.InvMassScale1 = FRealSingle(InInvMassScale); }
		FReal GetInvMassScale1() const { return Material.InvMassScale1; }

		void SetInvInertiaScale0(const FReal InInvInertiaScale) { Material.InvInertiaScale0 = FRealSingle(InInvInertiaScale); }
		FReal GetInvInertiaScale0() const { return Material.InvInertiaScale0; }

		void SetInvInertiaScale1(const FReal InInvInertiaScale) { Material.InvInertiaScale1 = FRealSingle(InInvInertiaScale); }
		FReal GetInvInertiaScale1() const { return Material.InvInertiaScale1; }

		void SetStiffness(FReal InStiffness) { Stiffness = FRealSingle(InStiffness); }
		FReal GetStiffness() const { return Stiffness; }

<<<<<<< HEAD
		void SetRestitution(const FReal InRestitution) { Manifold.Restitution = InRestitution; }
		FReal GetRestitution() const { return Manifold.Restitution; }

		void SetRestitutionThreshold(const FReal InRestitutionThreshold) { Manifold.RestitutionThreshold = InRestitutionThreshold; }
		FReal GetRestitutionThreshold() const { return Manifold.RestitutionThreshold; }

		void SetRestitutionPadding(const FReal InRestitutionPadding) { Manifold.RestitutionPadding = InRestitutionPadding; }
		FReal GetRestitutionPadding() const { return Manifold.RestitutionPadding; }

		void SetStaticFriction(const FReal InStaticFriction) { Manifold.AngularFriction = InStaticFriction; }
		FReal GetStaticFriction() const { return FMath::Max(Manifold.AngularFriction, Manifold.Friction); }

		void SetDynamicFriction(const FReal InDynamicFriction) { Manifold.Friction = InDynamicFriction; }
		FReal GetDynamicFriction() const { return Manifold.Friction; }
=======
		void SetRestitution(const FReal InRestitution) { Material.Restitution = FRealSingle(InRestitution); }
		FReal GetRestitution() const { return Material.Restitution; }

		void SetRestitutionThreshold(const FReal InRestitutionThreshold) { Material.RestitutionThreshold = FRealSingle(InRestitutionThreshold); }
		FReal GetRestitutionThreshold() const { return Material.RestitutionThreshold; }

		void SetStaticFriction(const FReal InStaticFriction) { Material.StaticFriction = FRealSingle(InStaticFriction); }
		FReal GetStaticFriction() const { return FMath::Max(Material.StaticFriction, Material.DynamicFriction); }

		void SetDynamicFriction(const FReal InDynamicFriction) { Material.DynamicFriction = FRealSingle(InDynamicFriction); }
		FReal GetDynamicFriction() const { return Material.DynamicFriction; }
>>>>>>> d731a049

		EContactShapesType GetShapesType() const { return ShapesType; }

		FString ToString() const;

		FReal GetCullDistance() const { return CullDistance; }
<<<<<<< HEAD
		void SetCullDistance(FReal InCullDistance) { CullDistance = InCullDistance; }
=======
		void SetCullDistance(FReal InCullDistance) { CullDistance = FRealSingle(InCullDistance); }
>>>>>>> d731a049

		// Whether we are using manifolds (either one-shot or incremental)
		bool GetUseManifold() const { return Flags.bUseManifold; }

		// Whether we can use incremental manifolds (updated each iteration)
		bool GetUseIncrementalManifold() const { return Flags.bUseIncrementalManifold; }

		// Whether we run collision detection every iteration (true if we are not using one shot manifolds)
		// NOTE: This is initially set based on whether are allowing incremental manifolds
		bool GetUseIncrementalCollisionDetection() const { return !Flags.bUseManifold || Flags.bUseIncrementalManifold; }

		/**
<<<<<<< HEAD
		 * @brief Clear the current and previous manifolds
		*/
		void ResetManifold();

		// @todo(chaos): remove array view and provide per-point accessor
		TArrayView<FManifoldPoint> GetManifoldPoints() { return MakeArrayView(ManifoldPoints.begin(), ManifoldPoints.Num()); }
		TArrayView<const FManifoldPoint> GetManifoldPoints() const { return MakeArrayView(ManifoldPoints.begin(), ManifoldPoints.Num()); }

=======
		* Reset the material properties to those from the shape materials. Called each frame to reset contact modifications to the material.
		*/
		inline void ResetModifications()
		{
			if (Flags.bModifierApplied)
			{
				Material.ResetMaterialModifications();

				// Reset other properties which may have changed in contact modification last frame
				Flags.bIsProbe = Flags.bIsProbeUnmodified;

				Flags.bModifierApplied = false;
			}
		}

		/**
		 * @brief Clear the current and previous manifolds
		*/
		void ResetManifold();

		// @todo(chaos): remove array view and provide per-point accessor
		TArrayView<FManifoldPoint> GetManifoldPoints() { return MakeArrayView(ManifoldPoints.begin(), ManifoldPoints.Num()); }
		TArrayView<const FManifoldPoint> GetManifoldPoints() const { return MakeArrayView(ManifoldPoints.begin(), ManifoldPoints.Num()); }

>>>>>>> d731a049
		int32 NumManifoldPoints() const { return ManifoldPoints.Num(); }
		FManifoldPoint& GetManifoldPoint(const int32 PointIndex) { return ManifoldPoints[PointIndex]; }
		const FManifoldPoint& GetManifoldPoint(const int32 PointIndex) const { return ManifoldPoints[PointIndex]; }
		const FManifoldPoint* GetClosestManifoldPoint() const { return (ClosestManifoldPointIndex != INDEX_NONE) ? &ManifoldPoints[ClosestManifoldPointIndex] : nullptr; }
		const FSavedManifoldPoint* FindSavedManifoldPoint(const FManifoldPoint& ManifoldPoint) const;
		void ResetSavedManifoldPoints() { SavedManifoldPoints.Reset(); }

<<<<<<< HEAD
		void AddIncrementalManifoldContact(const FContactPoint& ContactPoint);

		inline void AddOneshotManifoldContact(const FContactPoint& ContactPoint)
		{
			if (ContactPoint.IsSet() && !ManifoldPoints.IsFull())
			{
				int32 ManifoldPointIndex = AddManifoldPoint(ContactPoint);
				if (ManifoldPoints[ManifoldPointIndex].ContactPoint.Phi < GetPhi())
				{
					ClosestManifoldPointIndex = ManifoldPointIndex;
				}

				// If we can use a one-shot manifold with this shape pair, disable the incremental flag
				// to prevent calling collision detection again
				Flags.bUseIncrementalManifold = false;
			}
		}


		void UpdateManifoldContacts();

		// Particle-relative transform of each collision shape in the constraint
		const FRigidTransform3& GetShapeRelativeTransform0() const { return ImplicitTransform[0]; }
		const FRigidTransform3& GetShapeRelativeTransform1() const { return ImplicitTransform[1]; }
		const FRigidTransform3& GetShapeRelativeTransform(const int32 ParticleIndex) const { check((ParticleIndex >= 0) && (ParticleIndex < 2)); return ImplicitTransform[ParticleIndex]; }

		const FRigidTransform3& GetShapeWorldTransform0() const { return ShapeWorldTransform0; }
		const FRigidTransform3& GetShapeWorldTransform1() const { return ShapeWorldTransform1; }

		void SetShapeWorldTransforms(const FRigidTransform3& InShapeWorldTransform0, const FRigidTransform3& InShapeWorldTransform1)
		{
			ShapeWorldTransform0 = InShapeWorldTransform0;
			ShapeWorldTransform1 = InShapeWorldTransform1;
		}

		void SetLastShapeWorldTransforms(const FRigidTransform3& InShapeWorldTransform0, const FRigidTransform3& InShapeWorldTransform1)
		{
			LastShapeWorldPositionDelta = InShapeWorldTransform0.GetTranslation() - InShapeWorldTransform1.GetTranslation();
			LastShapeWorldRotationDelta = InShapeWorldTransform0.GetRotation().Inverse() * InShapeWorldTransform1.GetRotation();
		}

		bool UpdateAndTryRestoreManifold();
		void ResetActiveManifoldContacts();
		bool TryAddManifoldContact(const FContactPoint& ContactPoint);
		bool TryInsertManifoldContact(const FContactPoint& ContactPoint);

		//@ todo(chaos): These are for the collision forwarding system - this should use the collision modifier system (which should be extended to support adding collisions)
		void SetManifoldPoints(const TArray<FManifoldPoint>& InManifoldPoints)
		{ 
			ManifoldPoints.SetNum(FMath::Min(MaxManifoldPoints, InManifoldPoints.Num()));
			for (int32 ManifoldPointIndex = 0; ManifoldPoints.Num(); ++ManifoldPointIndex)
			{
				ManifoldPoints[ManifoldPointIndex] = InManifoldPoints[ManifoldPointIndex];
			}
		}

		// The GJK warm-start data. This is updated directly in the narrow phase
		FGJKSimplexData& GetGJKWarmStartData() { return GJKWarmStartData; }

		FSolverBody* GetSolverBody0() { return SolverBodies[0]; }
		const FSolverBody* GetSolverBody0() const { return SolverBodies[0]; }
		FSolverBody* GetSolverBody1() { return SolverBodies[1]; }
		const FSolverBody* GetSolverBody1() const { return SolverBodies[1]; }

		void SetSolverBodies(FSolverBody* InSolverBody0, FSolverBody* InSolverBody1)
		{
			SolverBodies[0] = InSolverBody0;
			SolverBodies[1] = InSolverBody1;
		}

		int32 GetSolverBodyContainerIndex() const { return ConstraintIndex; }
		void SetSolverBodyContainerIndex(int32 InConstraintIndex)
		{
			ConstraintIndex = InConstraintIndex;
		}

		/**
		 * @brief Whether this constraint was fully restored from a previous tick, and the manifold should be reused as-is
		*/
		bool WasManifoldRestored() const { return Flags.bWasManifoldRestored; }

		/**
		 * Determine the constraint direction based on Normal and Phi.
		 * This function assumes that the constraint is update-to-date.
		 */
		ECollisionConstraintDirection GetConstraintDirection(const FReal Dt) const;

		/**
		 * @brief Called before SetSolverResults() to reset accumulators
		*/
		void ResetSolverResults()
		{
			ResetSavedManifoldPoints();
			AccumulatedImpulse = FVec3(0);
		}

		/**
		 * @brief Store the data from the solver that is retained between ticks for the specified manifold point or used by dependent systems (plasticity, breaking, etc.)
		*/
		void SetSolverResults(
			const int32 ManifoldPointIndex, 
			const FVec3& NetPushOut, 
			const FVec3& NetImpulse, 
			const FReal StaticFrictionRatio,
			const FReal Dt)
		{
			FManifoldPoint& ManifoldPoint = ManifoldPoints[ManifoldPointIndex];

			ManifoldPoint.NetPushOut = NetPushOut;
			ManifoldPoint.NetImpulse = NetImpulse;
			ManifoldPoint.Flags.bInsideStaticFrictionCone = FMath::IsNearlyEqual(StaticFrictionRatio, FReal(1));

			AccumulatedImpulse += NetImpulse + (NetPushOut / Dt);

			// Save contact data for friction
			// NOTE: we do this even for points that did not apply PushOut or Impulse so that
			// we get previous contact data for initial contacts (sometimes). Otherwise we
			// end up having to estimate the previous contact from velocities
			if (!SavedManifoldPoints.IsFull())
			{
				const int32 SavedIndex = SavedManifoldPoints.Add();
				FSavedManifoldPoint& SavedManifoldPoint = SavedManifoldPoints[SavedIndex];

				if (StaticFrictionRatio >= FReal(1.0f - KINDA_SMALL_NUMBER))
				{
					// StaticFrictionRatio ~= 1: Static friction held - we keep the same contacts points as-is for use next frame
					SavedManifoldPoint.ShapeContactPoints[0] = ManifoldPoint.ShapeAnchorPoints[0];
					SavedManifoldPoint.ShapeContactPoints[1] = ManifoldPoint.ShapeAnchorPoints[1];
				}
				else if (StaticFrictionRatio < FReal(KINDA_SMALL_NUMBER))
				{
					// StaticFrictionRatio ~= 0: No friction (or no contact) - discard the friction anchors
					SavedManifoldPoint.ShapeContactPoints[0] = ManifoldPoint.ContactPoint.ShapeContactPoints[0];
					SavedManifoldPoint.ShapeContactPoints[1] = ManifoldPoint.ContactPoint.ShapeContactPoints[1];
				}
				else
				{
					// 0 < StaticFrictionRatio < 1: We exceeded the friction cone. Slide the friction anchor 
					// toward the last-detected contact position so that it sits at the edge of the friction cone.
					SavedManifoldPoint.ShapeContactPoints[0] = FVec3::Lerp(ManifoldPoint.ContactPoint.ShapeContactPoints[0], ManifoldPoint.ShapeAnchorPoints[0], StaticFrictionRatio);
					SavedManifoldPoint.ShapeContactPoints[1] = FVec3::Lerp(ManifoldPoint.ContactPoint.ShapeContactPoints[1], ManifoldPoint.ShapeAnchorPoints[1], StaticFrictionRatio);
				}
			}
		}

	public:
		const FPBDCollisionConstraintHandle* GetConstraintHandle() const { return this; }
		FPBDCollisionConstraintHandle* GetConstraintHandle() { return this; }

	protected:

		FPBDCollisionConstraint(
			FGeometryParticleHandle* Particle0,
			const FImplicitObject* Implicit0,
			const FPerShapeData* Shape0,
			const FBVHParticles* Simplicial0,
			FGeometryParticleHandle* Particle1,
			const FImplicitObject* Implicit1,
			const FPerShapeData* Shape1,
			const FBVHParticles* Simplicial1);

		// Set all the data not initialized in the constructor
		void Setup(
			const ECollisionCCDType InCCDType,
			const EContactShapesType InShapesType,
			const FRigidTransform3& InImplicitTransform0,
			const FRigidTransform3& InImplicitTransform1,
			const FReal InCullDistance,
			const bool bInUseManifold);

		// Access to the data used by the container
		const FPBDCollisionConstraintContainerCookie& GetContainerCookie() const { return ContainerCookie; }
		FPBDCollisionConstraintContainerCookie& GetContainerCookie() { return ContainerCookie; }

		bool AreMatchingContactPoints(const FContactPoint& A, const FContactPoint& B, FReal& OutScore) const;
		int32 FindManifoldPoint(const FContactPoint& ContactPoint) const;

		inline void InitManifoldPoint(const int32 ManifoldPointIndex)
		{
			FManifoldPoint& ManifoldPoint = ManifoldPoints[ManifoldPointIndex];
			ManifoldPoint.InitialShapeContactPoints[0] = ManifoldPoint.ContactPoint.ShapeContactPoints[0];
			ManifoldPoint.InitialShapeContactPoints[1] = ManifoldPoint.ContactPoint.ShapeContactPoints[1];
			ManifoldPoint.TargetPhi = FReal(0);
			ManifoldPoint.Flags.Reset();
			ManifoldPoint.NetPushOut = FVec3(0);
			ManifoldPoint.NetImpulse = FVec3(0);
		}

		inline int32 AddManifoldPoint(const FContactPoint& ContactPoint)
		{
			int32 ManifoldPointIndex = ManifoldPoints.Add();	// Note: no initialization (see TCArray)
			ManifoldPoints[ManifoldPointIndex].ContactPoint = ContactPoint;
			InitManifoldPoint(ManifoldPointIndex);
			return ManifoldPointIndex;
		}

		// Update the store Phi for the manifold point based on current world-space shape transforms
		// @todo(chaos): Only intended for use by the legacy solvers - remove it
		void UpdateManifoldPointPhi(const int32 ManifoldPointIndex);

		void InitMarginsAndTolerances(const EImplicitObjectType ImplicitType0, const EImplicitObjectType ImplicitType1, const FReal Margin0, const FReal Margin1);

	private:
		FReal CalculateSavedManifoldPointScore(const FSavedManifoldPoint& SavedManifoldPoint, const FManifoldPoint& ManifoldPoint, const FReal DistanceToleranceSq) const;

		// Local-space transforms of the shape (relative to particle)
		FRigidTransform3 ImplicitTransform[2];
		
		FGeometryParticleHandle* Particle[2];
		const FImplicitObject* Implicit[2];
		const FPerShapeData* Shape[2];
		const FBVHParticles* Simplicial[2];
		FCollisionContact Manifold;// @todo(chaos): rename to FCollisionMaterial or something
		FReal Stiffness;

	public:
		FVec3 AccumulatedImpulse;					// @todo(chaos): we need to accumulate angular impulse separately

		// Value in range [0,1] used to interpolate P between [X,P] that we will rollback to when solving at time of impact.
		FReal TimeOfImpact;

	private:
		FPBDCollisionConstraintContainerCookie ContainerCookie;
		EContactShapesType ShapesType;
		ECollisionCCDType CCDType;

		// The shape transforms at the current particle transforms
		FRigidTransform3 ShapeWorldTransform0;
		FRigidTransform3 ShapeWorldTransform1;

		// The separation distance at which we don't track contacts
		FReal CullDistance;

		// The margins to use during collision detection. We don't always use the margins on the shapes directly.
		// E.g., we use the smallest non-zero margin for 2 convex shapes. See InitMarginsAndTolerances
		FReal CollisionMargins[2];

		// The collision tolerance is used to determine whether a new contact matches an old on. It is derived from the
		// margins of the two shapes, as well as their types
		FReal CollisionTolerance;

		// The index into ManifoldPoints of the point with the lowest Phi
		int32 ClosestManifoldPointIndex;

		// Used by manifold point injection to see how many points were in the manifold before UpdateAndTryRestore
		int32 ExpectedNumManifoldPoints;

		union FFlags
		{
=======
		inline int32 NumEnabledManifoldPoints() const
		{
			int32 NumEnabled = 0;
			if (IsEnabled())
			{
				for (int32 ManifoldPointIndex = 0; ManifoldPointIndex < NumManifoldPoints(); ++ManifoldPointIndex)
				{
					if (!ManifoldPoints[ManifoldPointIndex].Flags.bDisabled)
					{
						++NumEnabled;
					}
				}
			}
			return NumEnabled;
		}

		inline void DisableManifoldPoint(const int32 DisabledManifoldPointIndex)
		{
			ManifoldPoints[DisabledManifoldPointIndex].Flags.bDisabled = true;
			if (NumEnabledManifoldPoints() == 0)
			{
				SetDisabled(true);
			}
		}

		void AddIncrementalManifoldContact(const FContactPoint& ContactPoint);

		// @todo(chaos): remove this and use SetOneShotManifoldContacts
		inline void AddOneshotManifoldContact(const FContactPoint& ContactPoint)
		{
			if (ContactPoint.IsSet() && !ManifoldPoints.IsFull())
			{
				int32 ManifoldPointIndex = AddManifoldPoint(ContactPoint);
				if (ManifoldPoints[ManifoldPointIndex].ContactPoint.Phi < GetPhi())
				{
					ClosestManifoldPointIndex = ManifoldPointIndex;
				}
			}
		}

		/**
		 * @brief Replace the current manifold points with the input.
		 * The input array should contain no more than MaxManifoldPoints contacts (any extra will be ignored).
		 * We assume that all input contacts have been initialized and will not return false from IsSet().
		 * Ignores contacts deeper than the CullDistance for this constraint.
		*/
		inline void SetOneShotManifoldContacts(const TArrayView<const FContactPoint>& ContactPoints)
		{
			ResetActiveManifoldContacts();

			FReal MinPhi = TNumericLimits<FReal>::Max();
			const int32 NumContacts = FMath::Min(ContactPoints.Num(), MaxManifoldPoints);
			for (int32 ContactIndex = 0; ContactIndex < NumContacts; ++ContactIndex)
			{
				const FContactPoint& ContactPoint = ContactPoints[ContactIndex];
				if (ContactPoint.Phi < CullDistance)
				{
					int32 ManifoldPointIndex = AddManifoldPoint(ContactPoint);
					if (ContactPoint.Phi < MinPhi)
					{
						ClosestManifoldPointIndex = ManifoldPointIndex;
						MinPhi = ContactPoint.Phi;
					}
				}
			}
		}

		void UpdateManifoldContacts();

		// Particle-relative transform of each collision shape in the constraint
		const FRigidTransform3& GetShapeRelativeTransform0() const { return ImplicitTransform[0]; }
		const FRigidTransform3& GetShapeRelativeTransform1() const { return ImplicitTransform[1]; }
		const FRigidTransform3& GetShapeRelativeTransform(const int32 ParticleIndex) const { check((ParticleIndex >= 0) && (ParticleIndex < 2)); return ImplicitTransform[ParticleIndex]; }

		const FRigidTransform3& GetShapeWorldTransform0() const { return ShapeWorldTransforms[0]; }
		const FRigidTransform3& GetShapeWorldTransform1() const { return ShapeWorldTransforms[1]; }

		void SetShapeWorldTransforms(const FRigidTransform3& InShapeWorldTransform0, const FRigidTransform3& InShapeWorldTransform1)
		{
			ShapeWorldTransforms[0] = InShapeWorldTransform0;
			ShapeWorldTransforms[1] = InShapeWorldTransform1;
		}

		void SetLastShapeWorldTransforms(const FRigidTransform3& InShapeWorldTransform0, const FRigidTransform3& InShapeWorldTransform1)
		{
			LastShapeWorldPositionDelta = InShapeWorldTransform0.GetTranslation() - InShapeWorldTransform1.GetTranslation();
			LastShapeWorldRotationDelta = InShapeWorldTransform0.GetRotation().Inverse() * InShapeWorldTransform1.GetRotation();
		}

		bool UpdateAndTryRestoreManifold();
		void ResetActiveManifoldContacts();
		bool TryAddManifoldContact(const FContactPoint& ContactPoint);
		bool TryInsertManifoldContact(const FContactPoint& ContactPoint);

		//@ todo(chaos): These are for the collision forwarding system - this should use the collision modifier system (which should be extended to support adding collisions)
		void SetManifoldPoints(const TArray<FManifoldPoint>& InManifoldPoints)
		{ 
			ManifoldPoints.SetNum(FMath::Min(MaxManifoldPoints, InManifoldPoints.Num()));
			for (int32 ManifoldPointIndex = 0; ManifoldPoints.Num(); ++ManifoldPointIndex)
			{
				ManifoldPoints[ManifoldPointIndex] = InManifoldPoints[ManifoldPointIndex];
			}
		}

		// The GJK warm-start data. This is updated directly in the narrow phase
		FGJKSimplexData& GetGJKWarmStartData() { return GJKWarmStartData; }

		const FSolverBody* GetSolverBody0() const { return SolverBodies[0]; }
		const FSolverBody* GetSolverBody1() const { return SolverBodies[1]; }

		void SetSolverBodies(const FSolverBody* InSolverBody0, const FSolverBody* InSolverBody1)
		{
			SolverBodies[0] = InSolverBody0;
			SolverBodies[1] = InSolverBody1;
		}

		/**
		 * @brief Whether this constraint was fully restored from a previous tick, and the manifold should be reused as-is
		*/
		bool WasManifoldRestored() const { return Flags.bWasManifoldRestored; }

		/**
		 * Determine the constraint direction based on Normal and Phi.
		 * This function assumes that the constraint is update-to-date.
		 */
		ECollisionConstraintDirection GetConstraintDirection(const FReal Dt) const;

		/**
		 * @brief Called before SetSolverResults() to reset accumulators
		*/
		void ResetSolverResults()
		{
			ResetSavedManifoldPoints();
		}

		/**
		 * Called after the simulation to reset any state that need to be reset before the next tick
		 */
		void EndTick()
		{
		}

		/**
		 * @brief Time of impact from CCD sweep test if CCD is activate.Otherwise undefined.
		*/
		FReal GetCCDTimeOfImpact() const { return CCDTimeOfImpact; }

		/**
		 * @brief Set the CCD TOI from the collision detection sweep
		*/
		void SetCCDTimeOfImpact(const FReal TOI) { check(TOI <= FReal(MaxTOI)); CCDTimeOfImpact = FRealSingle(TOI); }

		/**
		 * Initialize the CCD TOI to the highest possible value
		 */
		void ResetCCDTimeOfImpact() { CCDTimeOfImpact = MaxTOI; }

		/**
		 * \brief Store the results of CCD contact resolution, if active
		 */
		void SetCCDResults(const FVec3& InNetImpulse)
		{
			AccumulatedImpulse += FVec3f(InNetImpulse);
		}

		/**
		 * @brief Store the data from the solver that is retained between ticks for the specified manifold point or used by dependent systems (plasticity, breaking, etc.)
		*/
		void SetSolverResults(
			const int32 ManifoldPointIndex, 
			const FVec3f& NetPushOut, 
			const FVec3f& NetImpulse, 
			const FRealSingle StaticFrictionRatio,
			const FRealSingle Dt)
		{
			FManifoldPoint& ManifoldPoint = ManifoldPoints[ManifoldPointIndex];

			ManifoldPoint.NetPushOut = NetPushOut;
			ManifoldPoint.NetImpulse = NetImpulse;
			ManifoldPoint.Flags.bInsideStaticFrictionCone = FMath::IsNearlyEqual(StaticFrictionRatio, FReal(1));

			AccumulatedImpulse += NetImpulse + (NetPushOut / Dt);

			// Save contact data for friction
			// NOTE: we do this even for points that did not apply PushOut or Impulse so that
			// we get previous contact data for initial contacts (sometimes). Otherwise we
			// end up having to estimate the previous contact from velocities
			if (!SavedManifoldPoints.IsFull())
			{
				const int32 SavedIndex = SavedManifoldPoints.Add();
				FSavedManifoldPoint& SavedManifoldPoint = SavedManifoldPoints[SavedIndex];

				if (StaticFrictionRatio >= FReal(1.0f - UE_KINDA_SMALL_NUMBER))
				{
					// StaticFrictionRatio ~= 1: Static friction held - we keep the same contacts points as-is for use next frame
					SavedManifoldPoint.ShapeContactPoints[0] = ManifoldPoint.ShapeAnchorPoints[0];
					SavedManifoldPoint.ShapeContactPoints[1] = ManifoldPoint.ShapeAnchorPoints[1];
				}
				else if (StaticFrictionRatio < FReal(UE_KINDA_SMALL_NUMBER))
				{
					// StaticFrictionRatio ~= 0: No friction (or no contact) - discard the friction anchors
					SavedManifoldPoint.ShapeContactPoints[0] = ManifoldPoint.ContactPoint.ShapeContactPoints[0];
					SavedManifoldPoint.ShapeContactPoints[1] = ManifoldPoint.ContactPoint.ShapeContactPoints[1];
				}
				else
				{
					// 0 < StaticFrictionRatio < 1: We exceeded the friction cone. Slide the friction anchor 
					// toward the last-detected contact position so that it sits at the edge of the friction cone.
					SavedManifoldPoint.ShapeContactPoints[0] = FVec3::Lerp(ManifoldPoint.ContactPoint.ShapeContactPoints[0], ManifoldPoint.ShapeAnchorPoints[0], StaticFrictionRatio);
					SavedManifoldPoint.ShapeContactPoints[1] = FVec3::Lerp(ManifoldPoint.ContactPoint.ShapeContactPoints[1], ManifoldPoint.ShapeAnchorPoints[1], StaticFrictionRatio);
				}
			}
		}

		/**
		 *	A key used to uniquely identify the constraint (it is based on the two particle IDs)
		 */
		FCollisionParticlePairKey GetParticlePairKey() const
		{
			return FCollisionParticlePairKey(GetParticle0(), GetParticle1());
		}

	public:
		const FPBDCollisionConstraintHandle* GetConstraintHandle() const { return this; }
		FPBDCollisionConstraintHandle* GetConstraintHandle() { return this; }

	protected:

		FPBDCollisionConstraint(
			FGeometryParticleHandle* Particle0,
			const FImplicitObject* Implicit0,
			const FPerShapeData* Shape0,
			const FBVHParticles* Simplicial0,
			FGeometryParticleHandle* Particle1,
			const FImplicitObject* Implicit1,
			const FPerShapeData* Shape1,
			const FBVHParticles* Simplicial1);

		// Set all the data not initialized in the constructor
		void Setup(
			const ECollisionCCDType InCCDType,
			const EContactShapesType InShapesType,
			const FRigidTransform3& InImplicitTransform0,
			const FRigidTransform3& InImplicitTransform1,
			const FReal InCullDistance,
			const bool bInUseManifold);

		// Access to the data used by the container
		const FPBDCollisionConstraintContainerCookie& GetContainerCookie() const { return ContainerCookie; }
		FPBDCollisionConstraintContainerCookie& GetContainerCookie() { return ContainerCookie; }

		bool AreMatchingContactPoints(const FContactPoint& A, const FContactPoint& B, FReal& OutScore) const;
		int32 FindManifoldPoint(const FContactPoint& ContactPoint) const;

		inline void InitManifoldPoint(const int32 ManifoldPointIndex)
		{
			FManifoldPoint& ManifoldPoint = ManifoldPoints[ManifoldPointIndex];
			ManifoldPoint.InitialShapeContactPoints[0] = ManifoldPoint.ContactPoint.ShapeContactPoints[0];
			ManifoldPoint.InitialShapeContactPoints[1] = ManifoldPoint.ContactPoint.ShapeContactPoints[1];
			ManifoldPoint.TargetPhi = FReal(0);
			ManifoldPoint.Flags.Reset();
			ManifoldPoint.NetPushOut = FVec3(0);
			ManifoldPoint.NetImpulse = FVec3(0);
		}

		inline int32 AddManifoldPoint(const FContactPoint& ContactPoint)
		{
			int32 ManifoldPointIndex = ManifoldPoints.Add();	// Note: no initialization (see TCArray)
			ManifoldPoints[ManifoldPointIndex].ContactPoint = ContactPoint;
			InitManifoldPoint(ManifoldPointIndex);
			return ManifoldPointIndex;
		}

		// Update the store Phi for the manifold point based on current world-space shape transforms
		// @todo(chaos): Only intended for use by the legacy solvers - remove it
		void UpdateManifoldPointPhi(const int32 ManifoldPointIndex);

		void InitMarginsAndTolerances(const EImplicitObjectType ImplicitType0, const EImplicitObjectType ImplicitType1, const FRealSingle Margin0, const FRealSingle Margin1);

		void InitCCDThreshold();

	private:
		FReal CalculateSavedManifoldPointScore(const FSavedManifoldPoint& SavedManifoldPoint, const FManifoldPoint& ManifoldPoint, const FReal DistanceToleranceSq) const;

		// Local-space transforms of the shape (relative to particle)
		FRigidTransform3 ImplicitTransform[2];
		
		FGeometryParticleHandle* Particle[2];
		const FImplicitObject* Implicit[2];
		const FPerShapeData* Shape[2];
		const FBVHParticles* Simplicial[2];

		FPBDCollisionConstraintMaterial Material;
		FRealSingle Stiffness;

	public:
		FVec3f AccumulatedImpulse;					// @todo(chaos): we need to accumulate angular impulse separately

	private:
		FPBDCollisionConstraintContainerCookie ContainerCookie;
		EContactShapesType ShapesType;

		// The shape transforms at the current particle transforms
		FRigidTransform3 ShapeWorldTransforms[2];

		// The separation distance at which we don't track contacts
		FRealSingle CullDistance;

		// The margins to use during collision detection. We don't always use the margins on the shapes directly.
		// E.g., we use the smallest non-zero margin for 2 convex shapes. See InitMarginsAndTolerances
		FRealSingle CollisionMargins[2];

		// The collision tolerance is used to determine whether a new contact matches an old on. It is derived from the
		// margins of the two shapes, as well as their types
		FRealSingle CollisionTolerance;

		// The index into ManifoldPoints of the point with the lowest Phi
		int32 ClosestManifoldPointIndex;

		// Used by manifold point injection to see how many points were in the manifold before UpdateAndTryRestore
		int32 ExpectedNumManifoldPoints;

		union FFlags
		{
>>>>>>> d731a049
			FFlags() : Bits(0) {}
			struct
			{
				uint32 bDisabled : 1;
				uint32 bUseManifold : 1;
				uint32 bUseIncrementalManifold : 1;
				uint32 bWasManifoldRestored : 1;
				uint32 bIsQuadratic0 : 1;
				uint32 bIsQuadratic1 : 1;
<<<<<<< HEAD
=======
				uint32 bIsProbeUnmodified : 1;  // Is this constraint a probe pre-contact-modification
				uint32 bIsProbe : 1;            // Is this constraint currently a probe
				uint32 bCCDEnabled : 1;			// Is CCD enabled for the current tick
				uint32 bCCDSweepEnabled: 1;		// If this is a CCD constraint, do we want to enable the sweep/rewind phase?
				uint32 bModifierApplied : 1;	// Was a constraint modifier applied this tick
>>>>>>> d731a049
			};
			uint32 Bits;
		} Flags;

		// Relative transform the last time we ran the narrow phase
		// Used to detect when the bodies have moved too far to reues the manifold
<<<<<<< HEAD
		FVec3 LastShapeWorldPositionDelta;
		FRotation3 LastShapeWorldRotationDelta;

		// These are only needed here while we still have the legacy solvers (not QuasiPBD)
		FSolverBody* SolverBodies[2];

		// Stores the index into the solver container for this constraint
		int32 ConstraintIndex;
=======
		FVec3f LastShapeWorldPositionDelta;
		FRotation3f LastShapeWorldRotationDelta;

		// @todo(chaos): These are only needed here to support incremental collision detection. We should pass them to the functions instead
		const FSolverBody* SolverBodies[2];
>>>>>>> d731a049

		// Simplex data from the last call to GJK, used to warm-start GJK
		FGJKSimplexData GJKWarmStartData;

		TCArray<FSavedManifoldPoint, MaxManifoldPoints> SavedManifoldPoints;
		TCArray<FManifoldPoint, MaxManifoldPoints> ManifoldPoints;
<<<<<<< HEAD
=======

		// Value in range [0,1] used to interpolate P between [X,P] that we will rollback to when solving at time of impact.
		FRealSingle CCDTimeOfImpact;

		// The penetration at which CCD contacts get processed following a CCD sweep test.
		// NOTE: also see GeometryParticle CCDAxisThreshold, which is used to determine when to enable sweeping during collision detection.
		// Calculated from particle pair properties when constraint is created.
		FRealSingle CCDEnablePenetration;

		// The penetration we leave behind when rolling back to a CCD time of impact. Should be less than or equal to CCDEnablePenetration.
		// Calculated from particle pair properties when constraint is created.
		FRealSingle CCDTargetPenetration;
>>>>>>> d731a049
	};


	UE_DEPRECATED(4.27, "FCollisionConstraintBase has been removed and folded into FPBDCollisionConstraint. Use FPBDCollisionConstraint")
	typedef FPBDCollisionConstraint FCollisionConstraintBase;

	UE_DEPRECATED(4.27, "FRigidBodySweptPointContactConstraint has been removed and folded into FPBDCollisionConstraint. Use FPBDCollisionConstraint")
	typedef FPBDCollisionConstraint FRigidBodySweptPointContactConstraint;
}<|MERGE_RESOLUTION|>--- conflicted
+++ resolved
@@ -18,10 +18,7 @@
 namespace Chaos
 {
 	class FCollisionConstraintAllocator;
-<<<<<<< HEAD
-=======
 	class FCollisionContextAllocator;
->>>>>>> d731a049
 	class FConstGenericParticleHandle;
 	class FImplicitObject;
 	class FParticlePairMidPhase;
@@ -31,11 +28,7 @@
 	class FSingleShapePairCollisionDetector;
 	class FSolverBody;
 	class FSolverBodyContainer;
-<<<<<<< HEAD
-	class FPBDCollisionSolverContainer;
-=======
 	class FPBDCollisionContainerSolver;
->>>>>>> d731a049
 	class FPerShapeData;
 
 	UE_DEPRECATED(4.27, "Use FPBDCollisionConstraint instead")
@@ -52,13 +45,8 @@
 	public:
 		FManifoldPoint() 
 			: ContactPoint()
-<<<<<<< HEAD
-			, ShapeAnchorPoints{ FVec3(0), FVec3(0) }
-			, InitialShapeContactPoints{ FVec3(0), FVec3(0) }
-=======
 			, ShapeAnchorPoints{ FVec3f(0), FVec3f(0) }
 			, InitialShapeContactPoints{ FVec3f(0), FVec3f(0) }
->>>>>>> d731a049
 			, NetPushOut(0)
 			, NetImpulse(0)
 			, TargetPhi(0)
@@ -67,34 +55,20 @@
 
 		FManifoldPoint(const FContactPoint& InContactPoint) 
 			: ContactPoint(InContactPoint)
-<<<<<<< HEAD
-			, ShapeAnchorPoints{ FVec3(0), FVec3(0) }
-			, InitialShapeContactPoints{ FVec3(0), FVec3(0) }
-=======
 			, ShapeAnchorPoints{ FVec3f(0), FVec3f(0) }
 			, InitialShapeContactPoints{ FVec3f(0), FVec3f(0) }
->>>>>>> d731a049
 			, NetPushOut(0)
 			, NetImpulse(0)
 			, TargetPhi(0)
 			, Flags()
 		{}
 
-<<<<<<< HEAD
-		FContactPoint ContactPoint;			// Contact point results of low-level collision detection
-		FVec3 ShapeAnchorPoints[2];			// The contact points from a prior frame, if availble. Used by friction.
-		FVec3 InitialShapeContactPoints[2];	// ShapeContactPoints when the constraint was first initialized. Used to track reusablility
-		FVec3 NetPushOut;					// Total pushout applied at this contact point
-		FVec3 NetImpulse;					// Total impulse applied by this contact point
-		FReal TargetPhi;					// Usually 0, but can be used to add padding or penetration (e.g., via a collision modifer)
-=======
 		FContactPointf ContactPoint;			// Contact point results of low-level collision detection
 		FVec3f ShapeAnchorPoints[2];			// The contact points from a prior frame, if availble. Used by friction.
 		FVec3f InitialShapeContactPoints[2];	// ShapeContactPoints when the constraint was first initialized. Used to track reusablility
 		FVec3f NetPushOut;						// Total pushout applied at this contact point
 		FVec3f NetImpulse;						// Total impulse applied by this contact point
 		FRealSingle TargetPhi;					// Usually 0, but can be used to add padding or penetration (e.g., via a collision modifer)
->>>>>>> d731a049
 
 		union FFlags
 		{
@@ -104,16 +78,10 @@
 
 			struct
 			{
-<<<<<<< HEAD
-				uint8 bWasRestored : 1;
-				uint8 bWasReplaced : 1;
-				uint8 bWasFrictionRestored : 1;
-=======
 				uint8 bDisabled : 1;						// Whether the point was disabled by edge pruning etc
 				uint8 bWasRestored : 1;						// Whether the point was retored from the previous frame due to lack of movement
 				uint8 bWasReplaced : 1;						// @todo(chaos): remove this
 				uint8 bWasFrictionRestored : 1;				// Whether we used data from the previous frame to set up the contacts to maintain static friction
->>>>>>> d731a049
 				uint8 bInsideStaticFrictionCone : 1;		// Whether we are inside the static friction cone
 			};
 			uint8 Bits;
@@ -127,11 +95,7 @@
 	class CHAOS_API FSavedManifoldPoint
 	{
 	public:
-<<<<<<< HEAD
-		FVec3 ShapeContactPoints[2];
-=======
 		FVec3f ShapeContactPoints[2];
->>>>>>> d731a049
 	};
 
 	/*
@@ -140,37 +104,6 @@
 	class CHAOS_API FPBDCollisionConstraintMaterial
 	{
 	public:
-<<<<<<< HEAD
-		FCollisionContact()
-			: Friction(0)
-			, AngularFriction(0)
-			, Restitution(0)
-			, RestitutionPadding(0)
-			, RestitutionThreshold(0)
-			, InvMassScale0(1.f)
-			, InvMassScale1(1.f)
-			, InvInertiaScale0(1.f)
-			, InvInertiaScale1(1.f)
-		{
-		}
-
-		FReal Friction;			// @todo(chaos): rename DynamicFriction
-		FReal AngularFriction;	// @todo(chaos): rename StaticFriction
-		FReal Restitution;
-		FReal RestitutionPadding; // For PBD implementation of resitution, we pad constraints on initial contact to enforce outward velocity
-		FReal RestitutionThreshold;
-		FReal InvMassScale0;
-		FReal InvMassScale1;
-		FReal InvInertiaScale0;
-		FReal InvInertiaScale1;
-
-		void Reset()
-		{
-			RestitutionPadding = 0;
-		}
-	};
-
-=======
 		FPBDCollisionConstraintMaterial()
 			: MaterialDynamicFriction(0)
 			, MaterialStaticFriction(0)
@@ -218,7 +151,6 @@
 	// Renamed to FPBDCollisionConstraintMaterial
 	using FCollisionContact UE_DEPRECATED(5.1, "FCollisionContact was renamed to FPBDCollisionConstraintMaterial") = FPBDCollisionConstraintMaterial;
 
->>>>>>> d731a049
 
 	/**
 	 * @brief Information used by the constraint allocator
@@ -234,145 +166,6 @@
 			, CreationEpoch(INDEX_NONE)
 			, LastUsedEpoch(INDEX_NONE)
 			, ConstraintIndex(INDEX_NONE)
-<<<<<<< HEAD
-			, SweptConstraintIndex(INDEX_NONE)
-		{
-		}
-
-		/**
-		 * @brief Used to clear the container data when copying constraints out of the container (see resim cache)
-		 * The constraint index will not be valid when the constraint is copied out of the container, but everything
-		 * else is ok and should be restorable.
-		*/
-		void ClearContainerData()
-		{
-			MidPhase = nullptr;
-			ConstraintIndex = INDEX_NONE;
-			SweptConstraintIndex = INDEX_NONE;
-		}
-
-		// The constraint owner - set when the constraint is created
-		FParticlePairMidPhase* MidPhase;
-
-		// Used by the MidPhase when a constraint is reactivated from a Resim cache
-		// If true, indicates that the constraint was created from the recursive collision detection
-		// path rather than the prefiltered shape-pair loop
-		bool bIsMultiShapePair;
-
-		// The Epoch when then constraint was initially created
-		int32 CreationEpoch;
-
-		// The Epoch when the constraint was last used
-		int32 LastUsedEpoch;
-
-		// The index in the container - this changes every tick
-		int32 ConstraintIndex;
-
-		// The index in swept constraints - this changes every tick
-		int32 SweptConstraintIndex;
-	};
-
-
-	/**
-	 * @brief A contact constraint
-	 * 
-	 * A contact constraint represents the non-penetration, friction, and restitution constraints for a single
-	 * shape pair on a particle pair. I.e., a specific particle-pair may have multiple contact constraints
-	 * between them if one or boht has multuple collision shapes that overlap the shape(s) of the other body.
-	 * 
-	 * Each contact constraint contains a Manifold, which is a set of contact points that approximate the
-	 * contact patch between the two shapes.
-	 * 
-	 * Contact constraints are allocated on the heap and have permanent addresses. They use intrusive handles
-	 * to reduce unnecessary indirection.
-	 * 
-	*/
-	class CHAOS_API FPBDCollisionConstraint : public FPBDCollisionConstraintHandle
-	{
-		friend class FCollisionConstraintAllocator;
-		friend class FMultiShapePairCollisionDetector;
-		friend class FParticlePairMidPhase;
-		friend class FPBDCollisionConstraints;
-		friend class FSingleShapePairCollisionDetector;
-
-		friend CHAOS_API bool ContactConstraintSortPredicate(const FPBDCollisionConstraint& L, const FPBDCollisionConstraint& R);
-
-	public:
-		using FConstraintContainerHandle = TIntrusiveConstraintHandle<FPBDCollisionConstraint>;
-
-		static const int32 MaxManifoldPoints = 4;
-
-		/**
-		 * @brief Create a contact constraint
-		 * Initializes a constraint stored inline in an object. Only intended to be called once.
-		 * Does not reinitialize all data so not intended to reset a constraint for reuse with different particles etc.
-		*/
-		static void MakeInline(
-			FGeometryParticleHandle* Particle0,
-			const FImplicitObject* Implicit0,
-			const FPerShapeData* Shape0,
-			const FBVHParticles* Simplicial0,
-			const FRigidTransform3& ImplicitLocalTransform0,
-			FGeometryParticleHandle* Particle1,
-			const FImplicitObject* Implicit1,
-			const FPerShapeData* Shape1,
-			const FBVHParticles* Simplicial1,
-			const FRigidTransform3& ImplicitLocalTransform1,
-			const FReal InCullDistance,
-			const bool bInUseManifold,
-			const EContactShapesType ShapesType,
-			FPBDCollisionConstraint& OutConstraint);
-
-		/**
-		 * @brief Create a contact constraint
-		 * Allocates a constraint on the heap, with a permanent address.
-		 * May return null if we hit the contact limit for the scene.
-		*/
-		static TUniquePtr<FPBDCollisionConstraint> Make(
-			FGeometryParticleHandle* Particle0,
-			const FImplicitObject* Implicit0,
-			const FPerShapeData* Shape0,
-			const FBVHParticles* Simplicial0,
-			const FRigidTransform3& ImplicitLocalTransform0,
-			FGeometryParticleHandle* Particle1,
-			const FImplicitObject* Implicit1,
-			const FPerShapeData* Shape1,
-			const FBVHParticles* Simplicial1,
-			const FRigidTransform3& ImplicitLocalTransform1,
-			const FReal InCullDistance,
-			const bool bInUseManifold,
-			const EContactShapesType ShapesType);
-
-		/**
-		 * @brief For use by the tri mesh and heighfield collision detection as a temporary measure
-		 * @see FHeightField::ContactManifoldImp, FTriangleMeshImplicitObject::ContactManifoldImp
-		*/
-		static FPBDCollisionConstraint MakeTriangle(const FImplicitObject* Implicit0);
-
-		/**
-		 * @brief Return a constraint copied from the Source constraint, for use in the Resim Cache or other system
-		 * @note Unlike the other factory method, this version returns a constraint by value for emplacing into an array (ther others are by pointer)
-		*/
-		static FPBDCollisionConstraint MakeCopy(const FPBDCollisionConstraint& Source);
-
-		FPBDCollisionConstraint();
-
-		/**
-		 * @brief The current CCD state of this constraint
-		 * This may change from tick to tick as an object's velocity changes.
-		*/
-		ECollisionCCDType GetCCDType() const { return CCDType; }
-
-		/**
-		 * @brief Enable or disable CCD for this constraint
-		*/
-		void SetCCDEnabled(const bool bCCDEnabled) { CCDType = bCCDEnabled ? ECollisionCCDType::Enabled : ECollisionCCDType::Disabled; }
-
-		bool ContainsManifold(const FImplicitObject* A, const FBVHParticles* AS, const FImplicitObject* B, const FBVHParticles* BS) const
-		{
-			return A == Implicit[0] && B == Implicit[1] && AS == Simplicial[0] && BS == Simplicial[1];
-		}
-=======
 			, CCDConstraintIndex(INDEX_NONE)
 		{
 		}
@@ -566,49 +359,16 @@
 		const bool HasQuadraticShape() const { return (Flags.bIsQuadratic0 || Flags.bIsQuadratic1); }
 		const FReal GetCollisionRadius0() const { return (Flags.bIsQuadratic0) ? CollisionMargins[0] : FReal(0); }
 		const FReal GetCollisionRadius1() const { return (Flags.bIsQuadratic1) ? CollisionMargins[1] : FReal(0); }
->>>>>>> d731a049
 
 		/** \brief Called each frame when the constraint is active after primary collision detection (but not per incremental collision detection call if enabled) */
 		void Activate()
 		{
-<<<<<<< HEAD
-			Implicit[0] = A; 
-			Implicit[1] = B;
-			Simplicial[0] = AS; 
-			Simplicial[1] = BS;
-		}
-
-		//
-		// API
-		//
-
-		FGeometryParticleHandle* GetParticle0() { return Particle[0]; }
-		const FGeometryParticleHandle* GetParticle0() const { return Particle[0]; }
-		FGeometryParticleHandle* GetParticle1() { return Particle[1]; }
-		const FGeometryParticleHandle* GetParticle1() const { return Particle[1]; }
-		FGeometryParticleHandle* GetParticle(const int32 ParticleIndex) { check((ParticleIndex >= 0) && (ParticleIndex < 2)); return Particle[ParticleIndex]; }
-		const FGeometryParticleHandle* GetParticle(const int32 ParticleIndex) const { check((ParticleIndex >= 0) && (ParticleIndex < 2)); return Particle[ParticleIndex]; }
-
-		const FImplicitObject* GetImplicit0() const { return Implicit[0]; }
-		const FImplicitObject* GetImplicit1() const { return Implicit[1]; }
-		const FImplicitObject* GetImplicit(const int32 ParticleIndex) const { check((ParticleIndex >= 0) && (ParticleIndex < 2)); return Implicit[ParticleIndex]; }
-
-		const FPerShapeData* GetShape0() const { return Shape[0]; }
-		const FPerShapeData* GetShape1() const { return Shape[1]; }
-		const FPerShapeData* GetShape(const int32 ParticleIndex) const { check((ParticleIndex >= 0) && (ParticleIndex < 2)); return Shape[ParticleIndex]; }
-
-		const FBVHParticles* GetCollisionParticles0() const { return Simplicial[0]; }
-		const FBVHParticles* GetCollisionParticles1() const { return Simplicial[1]; }
-		const FBVHParticles* GetCollisionParticles(const int32 ParticleIndex) const { check((ParticleIndex >= 0) && (ParticleIndex < 2)); return Simplicial[ParticleIndex]; }
-
-		const FReal GetCollisionMargin0() const { return CollisionMargins[0]; }
-		const FReal GetCollisionMargin1() const { return CollisionMargins[1]; }
-
-		const bool IsQuadratic0() const { return Flags.bIsQuadratic0; }
-		const bool IsQuadratic1() const { return Flags.bIsQuadratic1; }
-		const bool HasQuadraticShape() const { return (Flags.bIsQuadratic0 || Flags.bIsQuadratic1); }
-		const FReal GetCollisionRadius0() const { return (Flags.bIsQuadratic0) ? CollisionMargins[0] : FReal(0); }
-		const FReal GetCollisionRadius1() const { return (Flags.bIsQuadratic1) ? CollisionMargins[1] : FReal(0); }
+			AccumulatedImpulse = FVec3(0);
+			SetDisabled(false);
+		}
+
+		// When a particle is moved under user control, we need to update some cached state to prevent friction from undoing the move
+		void UpdateParticleTransform(FGeometryParticleHandle* InParticle);
 
 		// @todo(chaos): half of this API is wrong for the new multi-point manifold constraints. Remove it
 
@@ -618,7 +378,12 @@
 		void SetDisabled(bool bInDisabled) { Flags.bDisabled = bInDisabled; }
 		bool GetDisabled() const { return Flags.bDisabled; }
 
-		virtual void SetIsSleeping(const bool bInIsSleeping) override;
+		void SetIsProbe(bool bInProbe) { Flags.bIsProbe = bInProbe; }
+		bool GetIsProbe() const { return Flags.bIsProbe; }
+
+		virtual bool SupportsSleeping() const override final { return true; }
+		virtual bool IsSleeping() const override final;
+		virtual void SetIsSleeping(const bool bInIsSleeping) override final;
 
 		// Get the world-space normal of the closest manifold point
 		// @todo(chaos): remove (used by legacy RBAN collision solver)
@@ -628,44 +393,7 @@
 		// @todo(chaos): remove (used by legacy RBAN collision solver)
 		FVec3 CalculateWorldContactLocation() const;
 
-		void SetInvMassScale0(const FReal InInvMassScale) { Manifold.InvMassScale0 = InInvMassScale; }
-		FReal GetInvMassScale0() const { return Manifold.InvMassScale0; }
-
-		void SetInvMassScale1(const FReal InInvMassScale) { Manifold.InvMassScale1 = InInvMassScale; }
-		FReal GetInvMassScale1() const { return Manifold.InvMassScale1; }
-=======
-			AccumulatedImpulse = FVec3(0);
-			SetDisabled(false);
-		}
-
-		// When a particle is moved under user control, we need to update some cached state to prevent friction from undoing the move
-		void UpdateParticleTransform(FGeometryParticleHandle* InParticle);
-
-		// @todo(chaos): half of this API is wrong for the new multi-point manifold constraints. Remove it
-
-		void ResetPhi(FReal InPhi) { ClosestManifoldPointIndex = INDEX_NONE; }
-		FReal GetPhi() const { return (ClosestManifoldPointIndex != INDEX_NONE) ? ManifoldPoints[ClosestManifoldPointIndex].ContactPoint.Phi : TNumericLimits<FReal>::Max(); }
-
-		void SetDisabled(bool bInDisabled) { Flags.bDisabled = bInDisabled; }
-		bool GetDisabled() const { return Flags.bDisabled; }
-
-		void SetIsProbe(bool bInProbe) { Flags.bIsProbe = bInProbe; }
-		bool GetIsProbe() const { return Flags.bIsProbe; }
-
-		virtual bool SupportsSleeping() const override final { return true; }
-		virtual bool IsSleeping() const override final;
-		virtual void SetIsSleeping(const bool bInIsSleeping) override final;
-
-		// Get the world-space normal of the closest manifold point
-		// @todo(chaos): remove (used by legacy RBAN collision solver)
-		FVec3 CalculateWorldContactNormal() const;
-
-		// Get the world-space contact location of the closest manifold point
-		// @todo(chaos): remove (used by legacy RBAN collision solver)
-		FVec3 CalculateWorldContactLocation() const;
-
 		void SetModifierApplied() { Flags.bModifierApplied = true; }
->>>>>>> d731a049
 
 		const FPBDCollisionConstraintMaterial& GetCollisionMaterial() const { return Material; }
 
@@ -684,22 +412,6 @@
 		void SetStiffness(FReal InStiffness) { Stiffness = FRealSingle(InStiffness); }
 		FReal GetStiffness() const { return Stiffness; }
 
-<<<<<<< HEAD
-		void SetRestitution(const FReal InRestitution) { Manifold.Restitution = InRestitution; }
-		FReal GetRestitution() const { return Manifold.Restitution; }
-
-		void SetRestitutionThreshold(const FReal InRestitutionThreshold) { Manifold.RestitutionThreshold = InRestitutionThreshold; }
-		FReal GetRestitutionThreshold() const { return Manifold.RestitutionThreshold; }
-
-		void SetRestitutionPadding(const FReal InRestitutionPadding) { Manifold.RestitutionPadding = InRestitutionPadding; }
-		FReal GetRestitutionPadding() const { return Manifold.RestitutionPadding; }
-
-		void SetStaticFriction(const FReal InStaticFriction) { Manifold.AngularFriction = InStaticFriction; }
-		FReal GetStaticFriction() const { return FMath::Max(Manifold.AngularFriction, Manifold.Friction); }
-
-		void SetDynamicFriction(const FReal InDynamicFriction) { Manifold.Friction = InDynamicFriction; }
-		FReal GetDynamicFriction() const { return Manifold.Friction; }
-=======
 		void SetRestitution(const FReal InRestitution) { Material.Restitution = FRealSingle(InRestitution); }
 		FReal GetRestitution() const { return Material.Restitution; }
 
@@ -711,18 +423,13 @@
 
 		void SetDynamicFriction(const FReal InDynamicFriction) { Material.DynamicFriction = FRealSingle(InDynamicFriction); }
 		FReal GetDynamicFriction() const { return Material.DynamicFriction; }
->>>>>>> d731a049
 
 		EContactShapesType GetShapesType() const { return ShapesType; }
 
 		FString ToString() const;
 
 		FReal GetCullDistance() const { return CullDistance; }
-<<<<<<< HEAD
-		void SetCullDistance(FReal InCullDistance) { CullDistance = InCullDistance; }
-=======
 		void SetCullDistance(FReal InCullDistance) { CullDistance = FRealSingle(InCullDistance); }
->>>>>>> d731a049
 
 		// Whether we are using manifolds (either one-shot or incremental)
 		bool GetUseManifold() const { return Flags.bUseManifold; }
@@ -735,7 +442,22 @@
 		bool GetUseIncrementalCollisionDetection() const { return !Flags.bUseManifold || Flags.bUseIncrementalManifold; }
 
 		/**
-<<<<<<< HEAD
+		* Reset the material properties to those from the shape materials. Called each frame to reset contact modifications to the material.
+		*/
+		inline void ResetModifications()
+		{
+			if (Flags.bModifierApplied)
+			{
+				Material.ResetMaterialModifications();
+
+				// Reset other properties which may have changed in contact modification last frame
+				Flags.bIsProbe = Flags.bIsProbeUnmodified;
+
+				Flags.bModifierApplied = false;
+			}
+		}
+
+		/**
 		 * @brief Clear the current and previous manifolds
 		*/
 		void ResetManifold();
@@ -744,32 +466,6 @@
 		TArrayView<FManifoldPoint> GetManifoldPoints() { return MakeArrayView(ManifoldPoints.begin(), ManifoldPoints.Num()); }
 		TArrayView<const FManifoldPoint> GetManifoldPoints() const { return MakeArrayView(ManifoldPoints.begin(), ManifoldPoints.Num()); }
 
-=======
-		* Reset the material properties to those from the shape materials. Called each frame to reset contact modifications to the material.
-		*/
-		inline void ResetModifications()
-		{
-			if (Flags.bModifierApplied)
-			{
-				Material.ResetMaterialModifications();
-
-				// Reset other properties which may have changed in contact modification last frame
-				Flags.bIsProbe = Flags.bIsProbeUnmodified;
-
-				Flags.bModifierApplied = false;
-			}
-		}
-
-		/**
-		 * @brief Clear the current and previous manifolds
-		*/
-		void ResetManifold();
-
-		// @todo(chaos): remove array view and provide per-point accessor
-		TArrayView<FManifoldPoint> GetManifoldPoints() { return MakeArrayView(ManifoldPoints.begin(), ManifoldPoints.Num()); }
-		TArrayView<const FManifoldPoint> GetManifoldPoints() const { return MakeArrayView(ManifoldPoints.begin(), ManifoldPoints.Num()); }
-
->>>>>>> d731a049
 		int32 NumManifoldPoints() const { return ManifoldPoints.Num(); }
 		FManifoldPoint& GetManifoldPoint(const int32 PointIndex) { return ManifoldPoints[PointIndex]; }
 		const FManifoldPoint& GetManifoldPoint(const int32 PointIndex) const { return ManifoldPoints[PointIndex]; }
@@ -777,257 +473,6 @@
 		const FSavedManifoldPoint* FindSavedManifoldPoint(const FManifoldPoint& ManifoldPoint) const;
 		void ResetSavedManifoldPoints() { SavedManifoldPoints.Reset(); }
 
-<<<<<<< HEAD
-		void AddIncrementalManifoldContact(const FContactPoint& ContactPoint);
-
-		inline void AddOneshotManifoldContact(const FContactPoint& ContactPoint)
-		{
-			if (ContactPoint.IsSet() && !ManifoldPoints.IsFull())
-			{
-				int32 ManifoldPointIndex = AddManifoldPoint(ContactPoint);
-				if (ManifoldPoints[ManifoldPointIndex].ContactPoint.Phi < GetPhi())
-				{
-					ClosestManifoldPointIndex = ManifoldPointIndex;
-				}
-
-				// If we can use a one-shot manifold with this shape pair, disable the incremental flag
-				// to prevent calling collision detection again
-				Flags.bUseIncrementalManifold = false;
-			}
-		}
-
-
-		void UpdateManifoldContacts();
-
-		// Particle-relative transform of each collision shape in the constraint
-		const FRigidTransform3& GetShapeRelativeTransform0() const { return ImplicitTransform[0]; }
-		const FRigidTransform3& GetShapeRelativeTransform1() const { return ImplicitTransform[1]; }
-		const FRigidTransform3& GetShapeRelativeTransform(const int32 ParticleIndex) const { check((ParticleIndex >= 0) && (ParticleIndex < 2)); return ImplicitTransform[ParticleIndex]; }
-
-		const FRigidTransform3& GetShapeWorldTransform0() const { return ShapeWorldTransform0; }
-		const FRigidTransform3& GetShapeWorldTransform1() const { return ShapeWorldTransform1; }
-
-		void SetShapeWorldTransforms(const FRigidTransform3& InShapeWorldTransform0, const FRigidTransform3& InShapeWorldTransform1)
-		{
-			ShapeWorldTransform0 = InShapeWorldTransform0;
-			ShapeWorldTransform1 = InShapeWorldTransform1;
-		}
-
-		void SetLastShapeWorldTransforms(const FRigidTransform3& InShapeWorldTransform0, const FRigidTransform3& InShapeWorldTransform1)
-		{
-			LastShapeWorldPositionDelta = InShapeWorldTransform0.GetTranslation() - InShapeWorldTransform1.GetTranslation();
-			LastShapeWorldRotationDelta = InShapeWorldTransform0.GetRotation().Inverse() * InShapeWorldTransform1.GetRotation();
-		}
-
-		bool UpdateAndTryRestoreManifold();
-		void ResetActiveManifoldContacts();
-		bool TryAddManifoldContact(const FContactPoint& ContactPoint);
-		bool TryInsertManifoldContact(const FContactPoint& ContactPoint);
-
-		//@ todo(chaos): These are for the collision forwarding system - this should use the collision modifier system (which should be extended to support adding collisions)
-		void SetManifoldPoints(const TArray<FManifoldPoint>& InManifoldPoints)
-		{ 
-			ManifoldPoints.SetNum(FMath::Min(MaxManifoldPoints, InManifoldPoints.Num()));
-			for (int32 ManifoldPointIndex = 0; ManifoldPoints.Num(); ++ManifoldPointIndex)
-			{
-				ManifoldPoints[ManifoldPointIndex] = InManifoldPoints[ManifoldPointIndex];
-			}
-		}
-
-		// The GJK warm-start data. This is updated directly in the narrow phase
-		FGJKSimplexData& GetGJKWarmStartData() { return GJKWarmStartData; }
-
-		FSolverBody* GetSolverBody0() { return SolverBodies[0]; }
-		const FSolverBody* GetSolverBody0() const { return SolverBodies[0]; }
-		FSolverBody* GetSolverBody1() { return SolverBodies[1]; }
-		const FSolverBody* GetSolverBody1() const { return SolverBodies[1]; }
-
-		void SetSolverBodies(FSolverBody* InSolverBody0, FSolverBody* InSolverBody1)
-		{
-			SolverBodies[0] = InSolverBody0;
-			SolverBodies[1] = InSolverBody1;
-		}
-
-		int32 GetSolverBodyContainerIndex() const { return ConstraintIndex; }
-		void SetSolverBodyContainerIndex(int32 InConstraintIndex)
-		{
-			ConstraintIndex = InConstraintIndex;
-		}
-
-		/**
-		 * @brief Whether this constraint was fully restored from a previous tick, and the manifold should be reused as-is
-		*/
-		bool WasManifoldRestored() const { return Flags.bWasManifoldRestored; }
-
-		/**
-		 * Determine the constraint direction based on Normal and Phi.
-		 * This function assumes that the constraint is update-to-date.
-		 */
-		ECollisionConstraintDirection GetConstraintDirection(const FReal Dt) const;
-
-		/**
-		 * @brief Called before SetSolverResults() to reset accumulators
-		*/
-		void ResetSolverResults()
-		{
-			ResetSavedManifoldPoints();
-			AccumulatedImpulse = FVec3(0);
-		}
-
-		/**
-		 * @brief Store the data from the solver that is retained between ticks for the specified manifold point or used by dependent systems (plasticity, breaking, etc.)
-		*/
-		void SetSolverResults(
-			const int32 ManifoldPointIndex, 
-			const FVec3& NetPushOut, 
-			const FVec3& NetImpulse, 
-			const FReal StaticFrictionRatio,
-			const FReal Dt)
-		{
-			FManifoldPoint& ManifoldPoint = ManifoldPoints[ManifoldPointIndex];
-
-			ManifoldPoint.NetPushOut = NetPushOut;
-			ManifoldPoint.NetImpulse = NetImpulse;
-			ManifoldPoint.Flags.bInsideStaticFrictionCone = FMath::IsNearlyEqual(StaticFrictionRatio, FReal(1));
-
-			AccumulatedImpulse += NetImpulse + (NetPushOut / Dt);
-
-			// Save contact data for friction
-			// NOTE: we do this even for points that did not apply PushOut or Impulse so that
-			// we get previous contact data for initial contacts (sometimes). Otherwise we
-			// end up having to estimate the previous contact from velocities
-			if (!SavedManifoldPoints.IsFull())
-			{
-				const int32 SavedIndex = SavedManifoldPoints.Add();
-				FSavedManifoldPoint& SavedManifoldPoint = SavedManifoldPoints[SavedIndex];
-
-				if (StaticFrictionRatio >= FReal(1.0f - KINDA_SMALL_NUMBER))
-				{
-					// StaticFrictionRatio ~= 1: Static friction held - we keep the same contacts points as-is for use next frame
-					SavedManifoldPoint.ShapeContactPoints[0] = ManifoldPoint.ShapeAnchorPoints[0];
-					SavedManifoldPoint.ShapeContactPoints[1] = ManifoldPoint.ShapeAnchorPoints[1];
-				}
-				else if (StaticFrictionRatio < FReal(KINDA_SMALL_NUMBER))
-				{
-					// StaticFrictionRatio ~= 0: No friction (or no contact) - discard the friction anchors
-					SavedManifoldPoint.ShapeContactPoints[0] = ManifoldPoint.ContactPoint.ShapeContactPoints[0];
-					SavedManifoldPoint.ShapeContactPoints[1] = ManifoldPoint.ContactPoint.ShapeContactPoints[1];
-				}
-				else
-				{
-					// 0 < StaticFrictionRatio < 1: We exceeded the friction cone. Slide the friction anchor 
-					// toward the last-detected contact position so that it sits at the edge of the friction cone.
-					SavedManifoldPoint.ShapeContactPoints[0] = FVec3::Lerp(ManifoldPoint.ContactPoint.ShapeContactPoints[0], ManifoldPoint.ShapeAnchorPoints[0], StaticFrictionRatio);
-					SavedManifoldPoint.ShapeContactPoints[1] = FVec3::Lerp(ManifoldPoint.ContactPoint.ShapeContactPoints[1], ManifoldPoint.ShapeAnchorPoints[1], StaticFrictionRatio);
-				}
-			}
-		}
-
-	public:
-		const FPBDCollisionConstraintHandle* GetConstraintHandle() const { return this; }
-		FPBDCollisionConstraintHandle* GetConstraintHandle() { return this; }
-
-	protected:
-
-		FPBDCollisionConstraint(
-			FGeometryParticleHandle* Particle0,
-			const FImplicitObject* Implicit0,
-			const FPerShapeData* Shape0,
-			const FBVHParticles* Simplicial0,
-			FGeometryParticleHandle* Particle1,
-			const FImplicitObject* Implicit1,
-			const FPerShapeData* Shape1,
-			const FBVHParticles* Simplicial1);
-
-		// Set all the data not initialized in the constructor
-		void Setup(
-			const ECollisionCCDType InCCDType,
-			const EContactShapesType InShapesType,
-			const FRigidTransform3& InImplicitTransform0,
-			const FRigidTransform3& InImplicitTransform1,
-			const FReal InCullDistance,
-			const bool bInUseManifold);
-
-		// Access to the data used by the container
-		const FPBDCollisionConstraintContainerCookie& GetContainerCookie() const { return ContainerCookie; }
-		FPBDCollisionConstraintContainerCookie& GetContainerCookie() { return ContainerCookie; }
-
-		bool AreMatchingContactPoints(const FContactPoint& A, const FContactPoint& B, FReal& OutScore) const;
-		int32 FindManifoldPoint(const FContactPoint& ContactPoint) const;
-
-		inline void InitManifoldPoint(const int32 ManifoldPointIndex)
-		{
-			FManifoldPoint& ManifoldPoint = ManifoldPoints[ManifoldPointIndex];
-			ManifoldPoint.InitialShapeContactPoints[0] = ManifoldPoint.ContactPoint.ShapeContactPoints[0];
-			ManifoldPoint.InitialShapeContactPoints[1] = ManifoldPoint.ContactPoint.ShapeContactPoints[1];
-			ManifoldPoint.TargetPhi = FReal(0);
-			ManifoldPoint.Flags.Reset();
-			ManifoldPoint.NetPushOut = FVec3(0);
-			ManifoldPoint.NetImpulse = FVec3(0);
-		}
-
-		inline int32 AddManifoldPoint(const FContactPoint& ContactPoint)
-		{
-			int32 ManifoldPointIndex = ManifoldPoints.Add();	// Note: no initialization (see TCArray)
-			ManifoldPoints[ManifoldPointIndex].ContactPoint = ContactPoint;
-			InitManifoldPoint(ManifoldPointIndex);
-			return ManifoldPointIndex;
-		}
-
-		// Update the store Phi for the manifold point based on current world-space shape transforms
-		// @todo(chaos): Only intended for use by the legacy solvers - remove it
-		void UpdateManifoldPointPhi(const int32 ManifoldPointIndex);
-
-		void InitMarginsAndTolerances(const EImplicitObjectType ImplicitType0, const EImplicitObjectType ImplicitType1, const FReal Margin0, const FReal Margin1);
-
-	private:
-		FReal CalculateSavedManifoldPointScore(const FSavedManifoldPoint& SavedManifoldPoint, const FManifoldPoint& ManifoldPoint, const FReal DistanceToleranceSq) const;
-
-		// Local-space transforms of the shape (relative to particle)
-		FRigidTransform3 ImplicitTransform[2];
-		
-		FGeometryParticleHandle* Particle[2];
-		const FImplicitObject* Implicit[2];
-		const FPerShapeData* Shape[2];
-		const FBVHParticles* Simplicial[2];
-		FCollisionContact Manifold;// @todo(chaos): rename to FCollisionMaterial or something
-		FReal Stiffness;
-
-	public:
-		FVec3 AccumulatedImpulse;					// @todo(chaos): we need to accumulate angular impulse separately
-
-		// Value in range [0,1] used to interpolate P between [X,P] that we will rollback to when solving at time of impact.
-		FReal TimeOfImpact;
-
-	private:
-		FPBDCollisionConstraintContainerCookie ContainerCookie;
-		EContactShapesType ShapesType;
-		ECollisionCCDType CCDType;
-
-		// The shape transforms at the current particle transforms
-		FRigidTransform3 ShapeWorldTransform0;
-		FRigidTransform3 ShapeWorldTransform1;
-
-		// The separation distance at which we don't track contacts
-		FReal CullDistance;
-
-		// The margins to use during collision detection. We don't always use the margins on the shapes directly.
-		// E.g., we use the smallest non-zero margin for 2 convex shapes. See InitMarginsAndTolerances
-		FReal CollisionMargins[2];
-
-		// The collision tolerance is used to determine whether a new contact matches an old on. It is derived from the
-		// margins of the two shapes, as well as their types
-		FReal CollisionTolerance;
-
-		// The index into ManifoldPoints of the point with the lowest Phi
-		int32 ClosestManifoldPointIndex;
-
-		// Used by manifold point injection to see how many points were in the manifold before UpdateAndTryRestore
-		int32 ExpectedNumManifoldPoints;
-
-		union FFlags
-		{
-=======
 		inline int32 NumEnabledManifoldPoints() const
 		{
 			int32 NumEnabled = 0;
@@ -1352,7 +797,6 @@
 
 		union FFlags
 		{
->>>>>>> d731a049
 			FFlags() : Bits(0) {}
 			struct
 			{
@@ -1362,44 +806,28 @@
 				uint32 bWasManifoldRestored : 1;
 				uint32 bIsQuadratic0 : 1;
 				uint32 bIsQuadratic1 : 1;
-<<<<<<< HEAD
-=======
 				uint32 bIsProbeUnmodified : 1;  // Is this constraint a probe pre-contact-modification
 				uint32 bIsProbe : 1;            // Is this constraint currently a probe
 				uint32 bCCDEnabled : 1;			// Is CCD enabled for the current tick
 				uint32 bCCDSweepEnabled: 1;		// If this is a CCD constraint, do we want to enable the sweep/rewind phase?
 				uint32 bModifierApplied : 1;	// Was a constraint modifier applied this tick
->>>>>>> d731a049
 			};
 			uint32 Bits;
 		} Flags;
 
 		// Relative transform the last time we ran the narrow phase
 		// Used to detect when the bodies have moved too far to reues the manifold
-<<<<<<< HEAD
-		FVec3 LastShapeWorldPositionDelta;
-		FRotation3 LastShapeWorldRotationDelta;
-
-		// These are only needed here while we still have the legacy solvers (not QuasiPBD)
-		FSolverBody* SolverBodies[2];
-
-		// Stores the index into the solver container for this constraint
-		int32 ConstraintIndex;
-=======
 		FVec3f LastShapeWorldPositionDelta;
 		FRotation3f LastShapeWorldRotationDelta;
 
 		// @todo(chaos): These are only needed here to support incremental collision detection. We should pass them to the functions instead
 		const FSolverBody* SolverBodies[2];
->>>>>>> d731a049
 
 		// Simplex data from the last call to GJK, used to warm-start GJK
 		FGJKSimplexData GJKWarmStartData;
 
 		TCArray<FSavedManifoldPoint, MaxManifoldPoints> SavedManifoldPoints;
 		TCArray<FManifoldPoint, MaxManifoldPoints> ManifoldPoints;
-<<<<<<< HEAD
-=======
 
 		// Value in range [0,1] used to interpolate P between [X,P] that we will rollback to when solving at time of impact.
 		FRealSingle CCDTimeOfImpact;
@@ -1412,7 +840,6 @@
 		// The penetration we leave behind when rolling back to a CCD time of impact. Should be less than or equal to CCDEnablePenetration.
 		// Calculated from particle pair properties when constraint is created.
 		FRealSingle CCDTargetPenetration;
->>>>>>> d731a049
 	};
 
 
