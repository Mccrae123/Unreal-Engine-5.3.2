// Copyright Epic Games, Inc. All Rights Reserved.
#pragma once

#include "CoreMinimal.h"

#include "Chaos/Core.h"
#include "Chaos/CollisionResolutionTypes.h"
#include "Chaos/Collision/ContactPoint.h"
#include "Chaos/ParticleHandleFwd.h"
#include "Chaos/Vector.h"
#include "Chaos/BVHParticles.h"

namespace Chaos
{
	class FImplicitObject;
	class FPBDCollisionConstraintHandle;
	class FConstGenericParticleHandle;

	class CHAOS_API FManifoldPoint
	{
	public:
		FManifoldPoint() 
			: CoMContactPoints{ FVec3(0), FVec3(0) }
			, CoMContactNormal(0)
			, CoMContactTangent(0)
			, NetImpulse(0)
			, NetPushOut(0)
			, NetPushOutImpulseNormal(0)
			, NetPushOutImpulseTangent(0)
			, NetPushOutNormal(0)
			, NetPushOutTangent(0)
			, NetImpulseNormal(0)
			, NetImpulseTangent(0)
			, InitialContactVelocity(0)
			, InitialPhi(0)
			, bPotentialRestingContact(false)
			, bInsideStaticFrictionCone(false)
			, bRestitutionEnabled(false)
			, bActive(false)
			{}

		FManifoldPoint(const FContactPoint& InContactPoint) 
			: ContactPoint(InContactPoint)
			, CoMContactPoints{ FVec3(0), FVec3(0) }
			, CoMContactNormal(0)
			, CoMContactTangent(0)
			, NetImpulse(0)
			, NetPushOut(0)
			, NetPushOutImpulseNormal(0)
			, NetPushOutImpulseTangent(0)
			, NetPushOutNormal(0)
			, NetPushOutTangent(0)
			, NetImpulseNormal(0)
			, NetImpulseTangent(0)
			, InitialContactVelocity(0)
			, InitialPhi(0)
			, bPotentialRestingContact(false)
			, bInsideStaticFrictionCone(false)
			, bRestitutionEnabled(false)
			, bActive(false)
		{}

		// @todo(chaos): Normal and plane owner should be per manifold, not per manifold-point when we are not using incremental manifolds any more
		FContactPoint ContactPoint;			// Shape-space data from low-level collision detection
		FVec3 CoMContactPoints[2];			// CoM-space contact points on the two bodies core shapes (not including margin)
		FVec3 CoMContactNormal;				// CoM-space contact normal relative to ContactNormalOwner body	
		FVec3 CoMContactTangent;			// CoM-space contact tangent for friction
		FVec3 NetImpulse;					// Total impulse applied by this contact point
		FVec3 NetPushOut;					// Total pushout applied at this contact point
		FReal NetPushOutImpulseNormal;		// Total pushout impulse along normal (for final velocity correction) applied at this contact point
		FReal NetPushOutImpulseTangent;		// Total pushout impulse along tangent (for final velocity correction) applied at this contact point
		FReal NetPushOutNormal;
		FReal NetPushOutTangent;
		FReal NetImpulseNormal;
		FReal NetImpulseTangent;
		FReal InitialContactVelocity;		// Contact velocity at start of frame (used for restitution)
		FReal InitialPhi;					// Contact separation at first contact (used for pushout restitution)
		bool bPotentialRestingContact;		// Whether this may be a resting contact (used for static fricton)
		bool bInsideStaticFrictionCone;		// Whether we are inside the static friction cone (used in PushOut)
		bool bRestitutionEnabled;			// Whether restitution was added in the apply step (used in PushOut)
		bool bActive;						// Whether this contact applied an impulse
	};

	// Data returned by the low-level collision functions
	class CHAOS_API FContactPoint
	{
	public:
		FVec3 ShapeContactPoints[2];	// Shape-space contact points on the two bodies, without the margin added (i.e., contact point on the core shape)
		FVec3 ShapeContactNormal;		// Shape-space contact normal relative to the NormalOwner, but with direction that always goes from body 1 to body 0
		FReal ShapeMargins[2];			// Margins used in collision detection
		int32 ContactNormalOwnerIndex;	// The shape which owns the contact normal (usually the second body, but not always for manifolds)

		// @todo(chaos): these do not need to be stored here (they can be derived from above)
		FVec3 Location;					// World-space contact location
		FVec3 Normal;					// World-space contact normal
		FReal Phi;						// Contact separation (negative for overlap)

		FContactPoint()
			: ContactNormalOwnerIndex(1)
			, Normal(1, 0, 0)
			, Phi(TNumericLimits<FReal>::Max()) {}

		bool IsSet() const { return (Phi != TNumericLimits<FReal>::Max()); }
	};

	class CHAOS_API FManifoldPoint
	{
	public:
		FManifoldPoint() 
			: CoMContactPoints{ FVec3(0), FVec3(0) }
			, PrevCoMContactPoints{ FVec3(0), FVec3(0) }
			, CoMContactNormal(0)
			, NetImpulse(0)
			, NetPushOut(0)
			, NetPushOutImpulseNormal(0)
			, NetPushOutImpulseTangent(0)
			, InitialContactVelocity(0)
			, InitialPhi(0)
			, bPotentialRestingContact(false)
			, bInsideStaticFrictionCone(false)
			, bRestitutionEnabled(false)
			, bActive(false)
			{}

		FManifoldPoint(const FContactPoint& InContactPoint) 
			: ContactPoint(InContactPoint)
			, CoMContactPoints{ FVec3(0), FVec3(0) }
			, PrevCoMContactPoints{ FVec3(0), FVec3(0) }
			, CoMContactNormal(0)
			, NetImpulse(0)
			, NetPushOut(0)
			, NetPushOutImpulseNormal(0)
			, NetPushOutImpulseTangent(0)
			, InitialContactVelocity(0)
			, InitialPhi(0)
			, bPotentialRestingContact(false)
			, bInsideStaticFrictionCone(false)
			, bRestitutionEnabled(false)
			, bActive(false)
		{}

		// @todo(chaos): Normal and plane owner should be per manifold, not per manifold-point when we are not using incremental manifolds any more
		FContactPoint ContactPoint;			// Shape-space data from low-level collision detection
		FVec3 CoMContactPoints[2];			// CoM-space contact points on the two bodies core shapes (not including margin)
		FVec3 PrevCoMContactPoints[2];		// CoM-space contact points on the two bodies core shapes at previous transforms (used for static friction)
		FVec3 CoMContactNormal;				// CoM-space contact normal relative to ContactNormalOwner body	
		FVec3 NetImpulse;					// Total impulse applied by this contact point
		FVec3 NetPushOut;					// Total pushout applied at this contact point
		FReal NetPushOutImpulseNormal;		// Total pushout impulse along normal (for final velocity correction) applied at this contact point
		FReal NetPushOutImpulseTangent;		// Total pushout impulse along tangent (for final velocity correction) applied at this contact point
		FReal InitialContactVelocity;		// Contact velocity at start of frame (used for restitution)
		FReal InitialPhi;					// Contact separation at first contact (used for pushout restitution)
		bool bPotentialRestingContact;		// Whether this may be a resting contact (used for static fricton)
		bool bInsideStaticFrictionCone;		// Whether we are inside the static friction cone (used in PushOut)
		bool bRestitutionEnabled;			// Whether restitution was added in the apply step (used in PushOut)
		bool bActive;						// Whether this contact applied an impulse
	};

	/*
	*
	*/
	class CHAOS_API FCollisionContact
	{
	public:
		FCollisionContact(const FImplicitObject* InImplicit0 = nullptr, const FBVHParticles* InSimplicial0 = nullptr, const FImplicitObject* InImplicit1 = nullptr, const FBVHParticles* InSimplicial1 = nullptr)
			: bDisabled(false)
			, bUseAccumalatedImpulseInSolve(true)
			, Normal(0)
			, Location(0)
			, Phi(FLT_MAX)
			, Friction(0)
			, AngularFriction(0)
			, Restitution(0)
			, RestitutionPadding(0)
			, InvInertiaScale0(1.f)
			, InvInertiaScale1(1.f)
			, ContactMoveSQRDistance(0)
			, ShapesType(EContactShapesType::Unknown)
		{
			Implicit[0] = InImplicit0;
			Implicit[1] = InImplicit1;
			Simplicial[0] = InSimplicial0;
			Simplicial[1] = InSimplicial1;
		}

		bool bDisabled;
		bool bUseAccumalatedImpulseInSolve; // Accumulated Impulse will only be used when the contact did not move significantly during iterations (This will reduce jitter)

		FVec3 Normal;
		FVec3 Location;
		FReal Phi;

		FReal Friction;
		FReal AngularFriction;
		FReal Restitution;
		FReal RestitutionPadding; // For PBD implementation of resitution, we pad constraints on initial contact to enforce outward velocity
		FReal InvInertiaScale0;
		FReal InvInertiaScale1;
		FReal ContactMoveSQRDistance; // How much the contact position moved after the last update
		EContactShapesType ShapesType;


		FString ToString() const
		{
			return FString::Printf(TEXT("Location:%s, Normal:%s, Phi:%f"), *Location.ToString(), *Normal.ToString(), Phi);
		}

		const FImplicitObject* Implicit[2]; // {Of Particle[0], Of Particle[1]}
		const FBVHParticles* Simplicial[2]; // {Of Particle[0], Of Particle[1]}
	};

	/*
	*
	*/
	class CHAOS_API FCollisionConstraintBase
	{
	public:
		using FGeometryParticleHandle = TGeometryParticleHandle<FReal, 3>;

		enum class FType
		{
			None = 0,			// default value also indicates a invalid constraint
			SinglePoint,		// TRigidBodyPointContactConstraint
			SinglePointSwept,	// TRigidBodySweptPointContactConstraint
		};

		FCollisionConstraintBase(FType InType = FType::None)
			: AccumulatedImpulse(0)
			, Timestamp(-INT_MAX)
			, ConstraintHandle(nullptr)
			, Type(InType)
		{
			ImplicitTransform[0] = FRigidTransform3::Identity; ImplicitTransform[1] = FRigidTransform3::Identity;
			Manifold.Implicit[0] = nullptr; Manifold.Implicit[1] = nullptr;
			Manifold.Simplicial[0] = nullptr; Manifold.Simplicial[1] = nullptr;
			Particle[0] = nullptr; Particle[1] = nullptr;
		}

		FCollisionConstraintBase(
			FGeometryParticleHandle* Particle0,
			const FImplicitObject* Implicit0,
			const FBVHParticles* Simplicial0,
			const FRigidTransform3& Transform0,
			FGeometryParticleHandle* Particle1,
			const FImplicitObject* Implicit1,
			const FBVHParticles* Simplicial1,
			const FRigidTransform3& Transform1,
			const FType InType, 
			const EContactShapesType ShapesType, 
			const int32 InTimestamp = -INT_MAX)
			: AccumulatedImpulse(0)
			, Timestamp(InTimestamp)
			, ConstraintHandle(nullptr)
			, Type(InType)
		{
			ImplicitTransform[0] = Transform0; 
			ImplicitTransform[1] = Transform1;

			Manifold.Implicit[0] = Implicit0; 
			Manifold.Implicit[1] = Implicit1;

			Manifold.Simplicial[0] = Simplicial0; 
			Manifold.Simplicial[1] = Simplicial1;

			Manifold.ShapesType = ShapesType;

			Particle[0] = Particle0; 
			Particle[1] = Particle1;
		}

		FType GetType() const { return Type; }

		template<class AS_T> AS_T* As() { return static_cast<AS_T*>(this); }
		template<class AS_T> const AS_T* As() const { return static_cast<const AS_T*>(this); }

		bool ContainsManifold(const FImplicitObject* A, const FBVHParticles* AS, const FImplicitObject* B, const FBVHParticles* BS) const
		{
			return A == Manifold.Implicit[0] && B == Manifold.Implicit[1] && AS == Manifold.Simplicial[0] && BS == Manifold.Simplicial[1];
		}

		void SetManifold(const FImplicitObject* A, const FBVHParticles* AS, const FImplicitObject* B, const FBVHParticles* BS)
		{
			Manifold.Implicit[0] = A; Manifold.Implicit[1] = B;
			Manifold.Simplicial[0] = AS; Manifold.Simplicial[1] = BS;
		}

		const FCollisionContact& GetManifold() const { return Manifold; }

		//
		// API
		//

		void ResetPhi(FReal InPhi) { SetPhi(InPhi); }

		void SetPhi(FReal InPhi) { Manifold.Phi = InPhi; }
		FReal GetPhi() const { return Manifold.Phi; }

		void SetDisabled(bool bInDisabled) { Manifold.bDisabled = bInDisabled; }
		bool GetDisabled() const { return Manifold.bDisabled; }

		void SetNormal(const FVec3& InNormal) { Manifold.Normal = InNormal; }
		FVec3 GetNormal() const { return Manifold.Normal; }

		void SetLocation(const FVec3& InLocation) { Manifold.Location = InLocation; }
		FVec3 GetLocation() const { return Manifold.Location; }

		void SetInvInertiaScale0(const FReal InInvInertiaScale) { Manifold.InvInertiaScale0 = InInvInertiaScale; }
		FReal GetInvInertiaScale0() const { return Manifold.InvInertiaScale0; }

		void SetInvInertiaScale1(const FReal InInvInertiaScale) { Manifold.InvInertiaScale1 = InInvInertiaScale; }
		FReal GetInvInertiaScale1() const { return Manifold.InvInertiaScale1; }


		FString ToString() const;

		FRigidTransform3 ImplicitTransform[2];		// Local-space transforms of the shape (relative to particle)
		FGeometryParticleHandle* Particle[2];
		FVec3 AccumulatedImpulse;					// @todo(chaos): we need to accumulate angular impulse separately
		FCollisionContact Manifold					;// @todo(chaos): rename
		int32 Timestamp;
		
		void SetConstraintHandle(FPBDCollisionConstraintHandle* InHandle) { ConstraintHandle = InHandle; }
		FPBDCollisionConstraintHandle* GetConstraintHandle() const { return ConstraintHandle; }

		bool operator<(const FCollisionConstraintBase& Other) const;

	private:
		FPBDCollisionConstraintHandle* ConstraintHandle;
		FType Type;
	};


	/*
	*
	*/
	class CHAOS_API FRigidBodyPointContactConstraint : public FCollisionConstraintBase
	{
	public:
		using Base = FCollisionConstraintBase;
		using FGeometryParticleHandle = TGeometryParticleHandle<FReal, 3>;

		FRigidBodyPointContactConstraint() 
			: Base(Base::FType::SinglePoint)
<<<<<<< HEAD
			, bUseIncrementalManifold(false)
			, bUseOneShotManifold(false)
		{}
=======
			, CullDistance(FLT_MAX)
			, bUseManifold(false)
		{}

>>>>>>> 3aae9151
		FRigidBodyPointContactConstraint(
			FGeometryParticleHandle* Particle0, 
			const FImplicitObject* Implicit0, 
			const FBVHParticles* Simplicial0, 
			const FRigidTransform3& Transform0,
			FGeometryParticleHandle* Particle1, 
			const FImplicitObject* Implicit1, 
			const FBVHParticles* Simplicial1, 
			const FRigidTransform3& Transform1,
<<<<<<< HEAD
			const EContactShapesType ShapesType,
			const bool bInUseIncrementalManifold,
			const bool bInUseOneshotManifolds)
			: Base(Particle0, Implicit0, Simplicial0, Transform0, Particle1, Implicit1, Simplicial0, Transform1, Base::FType::SinglePoint, ShapesType)
			, bUseIncrementalManifold(bInUseIncrementalManifold)
			, bUseOneShotManifold(bInUseOneshotManifolds)
		{}

		static typename Base::FType StaticType() { return Base::FType::SinglePoint; };

		bool UseIncrementalManifold() const { return bUseIncrementalManifold; }
		bool UseOneShotManifold() const { return bUseOneShotManifold; }		
		void SetUseOneShotManifold(bool bInUseOneShotManifold) { bUseOneShotManifold = bInUseOneShotManifold; };
=======
			const FReal InCullDistance,
			const EContactShapesType ShapesType,
			const bool bInUseManifold)
			: Base(Particle0, Implicit0, Simplicial0, Transform0, Particle1, Implicit1, Simplicial0, Transform1, Base::FType::SinglePoint, ShapesType)
			, CullDistance(InCullDistance)
			, bUseManifold(false)
		{
			bUseManifold = bInUseManifold && CanUseManifold(Particle0, Particle1);
		}

		static typename Base::FType StaticType() { return Base::FType::SinglePoint; };

		FReal GetCullDistance() const { return CullDistance; }
		void SetCullDistance(FReal InCullDistance) { CullDistance = InCullDistance; }

		bool GetUseManifold() const { return bUseManifold; }
>>>>>>> 3aae9151

		TArrayView<FManifoldPoint> GetManifoldPoints() { return MakeArrayView(ManifoldPoints); }
		TArrayView<const FManifoldPoint> GetManifoldPoints() const { return MakeArrayView(ManifoldPoints); }
		FManifoldPoint& SetActiveManifoldPoint(
			int32 ManifoldPointIndex,
			const FVec3& P0,
			const FRotation3& Q0,
			const FVec3& P1,
			const FRotation3& Q1);
<<<<<<< HEAD
		void UpdatePrevCoMContactPoints(
			FManifoldPoint& ManifoldPoint,
			const FVec3& XCoM0,
			const FRotation3& RCoM0,
			const FVec3& XCoM1,
			const FRotation3& RCoM1);

		void AddOneshotManifoldContact(const FContactPoint& ContactPoint, const FReal Dt ,bool bInInitialize = true);
		void UpdateOneShotManifoldContacts(FReal Dt);
		void UpdateManifold(const FContactPoint& ContactPoint, const FReal Dt);
=======
		void CalculatePrevCoMContactPoints(
			const FConstGenericParticleHandle Particle0,
			const FConstGenericParticleHandle Particle1,
			FManifoldPoint& ManifoldPoint,
			FReal Dt,
			FVec3& OutPrevCoMContactPoint0,
			FVec3& OutPrevCoMContactPoint1) const;

		void AddIncrementalManifoldContact(const FContactPoint& ContactPoint, const FReal Dt);
		void AddOneshotManifoldContact(const FContactPoint& ContactPoint, const FReal Dt);
		void UpdateManifoldContacts(FReal Dt);
>>>>>>> 3aae9151
		void ClearManifold();

	protected:
		// For use by derived types that can be used as point constraints in Update
		FRigidBodyPointContactConstraint(typename Base::FType InType) : Base(InType) {}

		FRigidBodyPointContactConstraint(
			FGeometryParticleHandle* Particle0, 
			const FImplicitObject* Implicit0, 
			const FBVHParticles* Simplicial0, 
			const FRigidTransform3& Transform0,
			FGeometryParticleHandle* Particle1, 
			const FImplicitObject* Implicit1, 
			const FBVHParticles* Simplicial1,
			const FRigidTransform3& Transform1,
			const FReal InCullDistance,
			typename Base::FType InType,
			const EContactShapesType ShapesType)
			: Base(Particle0, Implicit0, Simplicial0, Transform0, Particle1, Implicit1, Simplicial1, Transform1, InType, ShapesType)
<<<<<<< HEAD
			, bUseIncrementalManifold(false)
			, bUseOneShotManifold(false)
		{}

		bool AreMatchingContactPoints(const FContactPoint& A, const FContactPoint& B, FReal& OutScore) const;
		int32 FindManifoldPoint(const FContactPoint& ContactPoint) const;
		int32 AddManifoldPoint(const FContactPoint& ContactPoint, const FReal Dt, bool bInInitialize = true);
		void InitManifoldPoint(FManifoldPoint& ManifoldPoint, FReal Dt);
		void UpdateManifoldPoint(int32 ManifoldPointIndex, const FContactPoint& ContactPoint, const FReal Dt);
		void SetActiveContactPoint(const FContactPoint& ContactPoint);

		// @todo(chaos): inline array
		TArray<FManifoldPoint> ManifoldPoints;
		bool bUseIncrementalManifold;
		bool bUseOneShotManifold;
	};


	/*
	 * Holds information about a one-shot contact manifold. The Contact Manifold consists of a plane
	 * attached to one particle, and a set of points on the other. Once the manifold is created, collision
	 * detection between the two particles is reduced to finding the point that most deeply penetrates
	 * the plane.
	 *
	 * Note that Particles are moved as part of constraint solving (collision, joints, etc.) so a manifold
	 * can become increasingly inaccurate as  adjustments are made. How tolerant the manifold is to
	 * particle motion depends on the nature of the shapes it represents. I.e., how much would we have to
	 * rotate or translate the shapes such that the feature-selection algorithm in the manifold creation 
	 * would have selected different features.
	 */
	class CHAOS_API FRigidBodyMultiPointContactConstraint : public FRigidBodyPointContactConstraint
	{
	public:
		using Base = FRigidBodyPointContactConstraint;
		using FGeometryParticleHandle = TGeometryParticleHandle<FReal, 3>;
=======
			, CullDistance(InCullDistance)
			, bUseManifold(false)
		{}
>>>>>>> 3aae9151

		// Whether we can use manifolds for the given partices. Manifolds do not work well with Joints and PBD
		// because the bodies may be moved (and especially rotated) a lot in the solver and this can make the manifold extremely inaccurate
		bool CanUseManifold(FGeometryParticleHandle* Particle0, FGeometryParticleHandle* Particle1) const;

		bool AreMatchingContactPoints(const FContactPoint& A, const FContactPoint& B, FReal& OutScore) const;
		int32 FindManifoldPoint(const FContactPoint& ContactPoint) const;
		int32 AddManifoldPoint(const FContactPoint& ContactPoint, const FReal Dt);
		void InitManifoldPoint(FManifoldPoint& ManifoldPoint, FReal Dt);
		void UpdateManifoldPoint(int32 ManifoldPointIndex, const FContactPoint& ContactPoint, const FReal Dt);
		void UpdateManifoldPointFromContact(FManifoldPoint& ManifoldPoint);
		void SetActiveContactPoint(const FContactPoint& ContactPoint);
		void GetWorldSpaceManifoldPoint(const FManifoldPoint& ManifoldPoint, const FVec3& P0, const FRotation3& Q0, const FVec3& P1, const FRotation3& Q1, FVec3& OutContactLocation, FVec3& OutContactNormal, FReal& OutContactPhi);

		// @todo(chaos): Switching this to inline allocator does not help, but maybe a physics scratchpad would
		//TArray<FManifoldPoint, TInlineAllocator<4>> ManifoldPoints;
		TArray<FManifoldPoint> ManifoldPoints;
		FReal CullDistance;
		bool bUseManifold;
	};


	/*
	*
	*/
	class CHAOS_API FRigidBodySweptPointContactConstraint : public FRigidBodyPointContactConstraint
	{
	public:
		using Base = FRigidBodyPointContactConstraint;
		using FGeometryParticleHandle = TGeometryParticleHandle<FReal, 3>;

		FRigidBodySweptPointContactConstraint() : Base(Base::FType::SinglePointSwept) {}
		FRigidBodySweptPointContactConstraint(
			FGeometryParticleHandle* Particle0, 
			const FImplicitObject* Implicit0, 
			const FBVHParticles* Simplicial0, 
			const FRigidTransform3& Transform0,
			FGeometryParticleHandle* Particle1, 
			const FImplicitObject* Implicit1, 
			const FBVHParticles* Simplicial1, 
			const FRigidTransform3& Transform1,
			const FReal InCullDistance,
			EContactShapesType ShapesType)
			: Base(Particle0, Implicit0, Simplicial0, Transform0, Particle1, Implicit1, Simplicial1, Transform1, InCullDistance, Base::FType::SinglePointSwept, ShapesType)
			, TimeOfImpact(0)
		{}

		// Value in range [0,1] used to interpolate P between [X,P] that we will rollback to when solving at time of impact.
		FReal TimeOfImpact;
		static typename Base::FType StaticType() { return Base::FType::SinglePointSwept; };
	};


	struct CHAOS_API FCollisionConstraintsArray
	{
		// Previous arrays using TInlineAllocator<8> changed to normal arrays. Profiling showed faster without and
		// we are able to use a per particle async reciever cache and just MoveTemp all the constraints for a 
		// speed improvement to collision detection/gather.
		TArray<FRigidBodyPointContactConstraint> SinglePointConstraints;
		TArray<FRigidBodySweptPointContactConstraint> SinglePointSweptConstraints;
<<<<<<< HEAD
		TArray<FRigidBodyMultiPointContactConstraint> MultiPointConstraints;

		int32 Num() const { return SinglePointConstraints.Num() + SinglePointSweptConstraints.Num() + MultiPointConstraints.Num(); }
=======

		int32 Num() const { return SinglePointConstraints.Num() + SinglePointSweptConstraints.Num(); }
>>>>>>> 3aae9151

		void Reset()
		{
			SinglePointConstraints.Reset();
			SinglePointSweptConstraints.Reset();
		}

		void Empty()
		{
			SinglePointConstraints.Empty();
			SinglePointSweptConstraints.Empty();
		}


		FRigidBodyPointContactConstraint* Add(const FRigidBodyPointContactConstraint& C)
		{
			int32 ConstraintIndex = SinglePointConstraints.Add(C);
			return &SinglePointConstraints[ConstraintIndex];
		}

		FRigidBodySweptPointContactConstraint* Add(const FRigidBodySweptPointContactConstraint& C)
		{
			int32 ConstraintIndex = SinglePointSweptConstraints.Add(C);
			return &SinglePointSweptConstraints[ConstraintIndex];
		}
	};
}<|MERGE_RESOLUTION|>--- conflicted
+++ resolved
@@ -81,81 +81,6 @@
 		bool bActive;						// Whether this contact applied an impulse
 	};
 
-	// Data returned by the low-level collision functions
-	class CHAOS_API FContactPoint
-	{
-	public:
-		FVec3 ShapeContactPoints[2];	// Shape-space contact points on the two bodies, without the margin added (i.e., contact point on the core shape)
-		FVec3 ShapeContactNormal;		// Shape-space contact normal relative to the NormalOwner, but with direction that always goes from body 1 to body 0
-		FReal ShapeMargins[2];			// Margins used in collision detection
-		int32 ContactNormalOwnerIndex;	// The shape which owns the contact normal (usually the second body, but not always for manifolds)
-
-		// @todo(chaos): these do not need to be stored here (they can be derived from above)
-		FVec3 Location;					// World-space contact location
-		FVec3 Normal;					// World-space contact normal
-		FReal Phi;						// Contact separation (negative for overlap)
-
-		FContactPoint()
-			: ContactNormalOwnerIndex(1)
-			, Normal(1, 0, 0)
-			, Phi(TNumericLimits<FReal>::Max()) {}
-
-		bool IsSet() const { return (Phi != TNumericLimits<FReal>::Max()); }
-	};
-
-	class CHAOS_API FManifoldPoint
-	{
-	public:
-		FManifoldPoint() 
-			: CoMContactPoints{ FVec3(0), FVec3(0) }
-			, PrevCoMContactPoints{ FVec3(0), FVec3(0) }
-			, CoMContactNormal(0)
-			, NetImpulse(0)
-			, NetPushOut(0)
-			, NetPushOutImpulseNormal(0)
-			, NetPushOutImpulseTangent(0)
-			, InitialContactVelocity(0)
-			, InitialPhi(0)
-			, bPotentialRestingContact(false)
-			, bInsideStaticFrictionCone(false)
-			, bRestitutionEnabled(false)
-			, bActive(false)
-			{}
-
-		FManifoldPoint(const FContactPoint& InContactPoint) 
-			: ContactPoint(InContactPoint)
-			, CoMContactPoints{ FVec3(0), FVec3(0) }
-			, PrevCoMContactPoints{ FVec3(0), FVec3(0) }
-			, CoMContactNormal(0)
-			, NetImpulse(0)
-			, NetPushOut(0)
-			, NetPushOutImpulseNormal(0)
-			, NetPushOutImpulseTangent(0)
-			, InitialContactVelocity(0)
-			, InitialPhi(0)
-			, bPotentialRestingContact(false)
-			, bInsideStaticFrictionCone(false)
-			, bRestitutionEnabled(false)
-			, bActive(false)
-		{}
-
-		// @todo(chaos): Normal and plane owner should be per manifold, not per manifold-point when we are not using incremental manifolds any more
-		FContactPoint ContactPoint;			// Shape-space data from low-level collision detection
-		FVec3 CoMContactPoints[2];			// CoM-space contact points on the two bodies core shapes (not including margin)
-		FVec3 PrevCoMContactPoints[2];		// CoM-space contact points on the two bodies core shapes at previous transforms (used for static friction)
-		FVec3 CoMContactNormal;				// CoM-space contact normal relative to ContactNormalOwner body	
-		FVec3 NetImpulse;					// Total impulse applied by this contact point
-		FVec3 NetPushOut;					// Total pushout applied at this contact point
-		FReal NetPushOutImpulseNormal;		// Total pushout impulse along normal (for final velocity correction) applied at this contact point
-		FReal NetPushOutImpulseTangent;		// Total pushout impulse along tangent (for final velocity correction) applied at this contact point
-		FReal InitialContactVelocity;		// Contact velocity at start of frame (used for restitution)
-		FReal InitialPhi;					// Contact separation at first contact (used for pushout restitution)
-		bool bPotentialRestingContact;		// Whether this may be a resting contact (used for static fricton)
-		bool bInsideStaticFrictionCone;		// Whether we are inside the static friction cone (used in PushOut)
-		bool bRestitutionEnabled;			// Whether restitution was added in the apply step (used in PushOut)
-		bool bActive;						// Whether this contact applied an impulse
-	};
-
 	/*
 	*
 	*/
@@ -341,16 +266,10 @@
 
 		FRigidBodyPointContactConstraint() 
 			: Base(Base::FType::SinglePoint)
-<<<<<<< HEAD
-			, bUseIncrementalManifold(false)
-			, bUseOneShotManifold(false)
-		{}
-=======
 			, CullDistance(FLT_MAX)
 			, bUseManifold(false)
 		{}
 
->>>>>>> 3aae9151
 		FRigidBodyPointContactConstraint(
 			FGeometryParticleHandle* Particle0, 
 			const FImplicitObject* Implicit0, 
@@ -360,21 +279,6 @@
 			const FImplicitObject* Implicit1, 
 			const FBVHParticles* Simplicial1, 
 			const FRigidTransform3& Transform1,
-<<<<<<< HEAD
-			const EContactShapesType ShapesType,
-			const bool bInUseIncrementalManifold,
-			const bool bInUseOneshotManifolds)
-			: Base(Particle0, Implicit0, Simplicial0, Transform0, Particle1, Implicit1, Simplicial0, Transform1, Base::FType::SinglePoint, ShapesType)
-			, bUseIncrementalManifold(bInUseIncrementalManifold)
-			, bUseOneShotManifold(bInUseOneshotManifolds)
-		{}
-
-		static typename Base::FType StaticType() { return Base::FType::SinglePoint; };
-
-		bool UseIncrementalManifold() const { return bUseIncrementalManifold; }
-		bool UseOneShotManifold() const { return bUseOneShotManifold; }		
-		void SetUseOneShotManifold(bool bInUseOneShotManifold) { bUseOneShotManifold = bInUseOneShotManifold; };
-=======
 			const FReal InCullDistance,
 			const EContactShapesType ShapesType,
 			const bool bInUseManifold)
@@ -391,7 +295,6 @@
 		void SetCullDistance(FReal InCullDistance) { CullDistance = InCullDistance; }
 
 		bool GetUseManifold() const { return bUseManifold; }
->>>>>>> 3aae9151
 
 		TArrayView<FManifoldPoint> GetManifoldPoints() { return MakeArrayView(ManifoldPoints); }
 		TArrayView<const FManifoldPoint> GetManifoldPoints() const { return MakeArrayView(ManifoldPoints); }
@@ -401,18 +304,6 @@
 			const FRotation3& Q0,
 			const FVec3& P1,
 			const FRotation3& Q1);
-<<<<<<< HEAD
-		void UpdatePrevCoMContactPoints(
-			FManifoldPoint& ManifoldPoint,
-			const FVec3& XCoM0,
-			const FRotation3& RCoM0,
-			const FVec3& XCoM1,
-			const FRotation3& RCoM1);
-
-		void AddOneshotManifoldContact(const FContactPoint& ContactPoint, const FReal Dt ,bool bInInitialize = true);
-		void UpdateOneShotManifoldContacts(FReal Dt);
-		void UpdateManifold(const FContactPoint& ContactPoint, const FReal Dt);
-=======
 		void CalculatePrevCoMContactPoints(
 			const FConstGenericParticleHandle Particle0,
 			const FConstGenericParticleHandle Particle1,
@@ -424,7 +315,6 @@
 		void AddIncrementalManifoldContact(const FContactPoint& ContactPoint, const FReal Dt);
 		void AddOneshotManifoldContact(const FContactPoint& ContactPoint, const FReal Dt);
 		void UpdateManifoldContacts(FReal Dt);
->>>>>>> 3aae9151
 		void ClearManifold();
 
 	protected:
@@ -444,47 +334,9 @@
 			typename Base::FType InType,
 			const EContactShapesType ShapesType)
 			: Base(Particle0, Implicit0, Simplicial0, Transform0, Particle1, Implicit1, Simplicial1, Transform1, InType, ShapesType)
-<<<<<<< HEAD
-			, bUseIncrementalManifold(false)
-			, bUseOneShotManifold(false)
-		{}
-
-		bool AreMatchingContactPoints(const FContactPoint& A, const FContactPoint& B, FReal& OutScore) const;
-		int32 FindManifoldPoint(const FContactPoint& ContactPoint) const;
-		int32 AddManifoldPoint(const FContactPoint& ContactPoint, const FReal Dt, bool bInInitialize = true);
-		void InitManifoldPoint(FManifoldPoint& ManifoldPoint, FReal Dt);
-		void UpdateManifoldPoint(int32 ManifoldPointIndex, const FContactPoint& ContactPoint, const FReal Dt);
-		void SetActiveContactPoint(const FContactPoint& ContactPoint);
-
-		// @todo(chaos): inline array
-		TArray<FManifoldPoint> ManifoldPoints;
-		bool bUseIncrementalManifold;
-		bool bUseOneShotManifold;
-	};
-
-
-	/*
-	 * Holds information about a one-shot contact manifold. The Contact Manifold consists of a plane
-	 * attached to one particle, and a set of points on the other. Once the manifold is created, collision
-	 * detection between the two particles is reduced to finding the point that most deeply penetrates
-	 * the plane.
-	 *
-	 * Note that Particles are moved as part of constraint solving (collision, joints, etc.) so a manifold
-	 * can become increasingly inaccurate as  adjustments are made. How tolerant the manifold is to
-	 * particle motion depends on the nature of the shapes it represents. I.e., how much would we have to
-	 * rotate or translate the shapes such that the feature-selection algorithm in the manifold creation 
-	 * would have selected different features.
-	 */
-	class CHAOS_API FRigidBodyMultiPointContactConstraint : public FRigidBodyPointContactConstraint
-	{
-	public:
-		using Base = FRigidBodyPointContactConstraint;
-		using FGeometryParticleHandle = TGeometryParticleHandle<FReal, 3>;
-=======
 			, CullDistance(InCullDistance)
 			, bUseManifold(false)
 		{}
->>>>>>> 3aae9151
 
 		// Whether we can use manifolds for the given partices. Manifolds do not work well with Joints and PBD
 		// because the bodies may be moved (and especially rotated) a lot in the solver and this can make the manifold extremely inaccurate
@@ -545,14 +397,8 @@
 		// speed improvement to collision detection/gather.
 		TArray<FRigidBodyPointContactConstraint> SinglePointConstraints;
 		TArray<FRigidBodySweptPointContactConstraint> SinglePointSweptConstraints;
-<<<<<<< HEAD
-		TArray<FRigidBodyMultiPointContactConstraint> MultiPointConstraints;
-
-		int32 Num() const { return SinglePointConstraints.Num() + SinglePointSweptConstraints.Num() + MultiPointConstraints.Num(); }
-=======
 
 		int32 Num() const { return SinglePointConstraints.Num() + SinglePointSweptConstraints.Num(); }
->>>>>>> 3aae9151
 
 		void Reset()
 		{
