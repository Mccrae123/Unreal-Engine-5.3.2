// Copyright Epic Games, Inc. All Rights Reserved.
#pragma once

#include "CoreMinimal.h"
#include "Chaos/Core.h"

#include "Chaos/BVHParticles.h"
#include "Chaos/CollisionResolutionTypes.h"
#include "Chaos/Collision/CollisionKeys.h"
#include "Chaos/Collision/ContactPoint.h"
#include "Chaos/Collision/PBDCollisionConstraintHandle.h"
#include "Chaos/Framework/UncheckedArray.h"
#include "Chaos/GJK.h"
#include "Chaos/ParticleHandleFwd.h"
#include "Chaos/ParticleHandle.h"
#include "Chaos/Vector.h"
<<<<<<< HEAD
=======

class FChaosVDDataWrapperUtils;
>>>>>>> 4af6daef

namespace Chaos
{
	namespace Private
	{
		class FCollisionConstraintAllocator;
		class FCollisionContextAllocator;
	}
	class FConstGenericParticleHandle;
	class FImplicitObject;
	class FParticlePairMidPhase;
	class FPBDCollisionConstraint;
	class FPBDCollisionConstraints;
<<<<<<< HEAD
	class FSingleShapePairCollisionDetector;
	class FSolverBody;
	class FSolverBodyContainer;
	class FPerShapeData;
=======
	class FPerShapeData;
	class FShapeInstance;
	class FSingleShapePairCollisionDetector;
	class FSolverBody;
	class FSolverBodyContainer;
>>>>>>> 4af6daef

	UE_DEPRECATED(4.27, "Use FPBDCollisionConstraint instead")
	typedef FPBDCollisionConstraint FRigidBodyPointContactConstraint;

	CHAOS_API bool ContactConstraintSortPredicate(const FPBDCollisionConstraint& L, const FPBDCollisionConstraint& R);

	/*
	 * @brief Material properties for a collision constraint
	*/
<<<<<<< HEAD
	class CHAOS_API FPBDCollisionConstraintMaterial
	{
	public:
		FPBDCollisionConstraintMaterial()
			: MaterialDynamicFriction(0)
=======
	class FPBDCollisionConstraintMaterial
	{
	public:
		FPBDCollisionConstraintMaterial()
			: FaceIndex(INDEX_NONE)
			, MaterialDynamicFriction(0)
>>>>>>> 4af6daef
			, MaterialStaticFriction(0)
			, MaterialRestitution(0)
			, DynamicFriction(0)
			, StaticFriction(0)
			, Restitution(0)
			, RestitutionThreshold(0)
			, InvMassScale0(1)
			, InvMassScale1(1)
			, InvInertiaScale0(1)
			, InvInertiaScale1(1)
		{
		}

<<<<<<< HEAD
		// Material properties pulled from the materials of the two shapes involved in the contact
		FRealSingle MaterialDynamicFriction;
		FRealSingle MaterialStaticFriction;
		FRealSingle MaterialRestitution;

		// Final material properties (post modifier) used by the solver. These get reset every frame to the material values above
		FRealSingle DynamicFriction;
		FRealSingle StaticFriction;
		FRealSingle Restitution;

		FRealSingle RestitutionThreshold;
		FRealSingle InvMassScale0;
		FRealSingle InvMassScale1;
		FRealSingle InvInertiaScale0;
		FRealSingle InvInertiaScale1;

=======
		// The face index that the material was extracted from
		int32 FaceIndex;

		// Material properties pulled from the materials of the two shapes involved in the contact
		// @todo(chaos): we can remove these now and just recollect the material data when a modifier was applied
		FRealSingle MaterialDynamicFriction;
		FRealSingle MaterialStaticFriction;
		FRealSingle MaterialRestitution;

		// Final material properties (post modifier) used by the solver. These get reset every frame to the material values above
		FRealSingle DynamicFriction;
		FRealSingle StaticFriction;
		FRealSingle Restitution;

		FRealSingle RestitutionThreshold;
		FRealSingle InvMassScale0;
		FRealSingle InvMassScale1;
		FRealSingle InvInertiaScale0;
		FRealSingle InvInertiaScale1;

>>>>>>> 4af6daef
		// Reset the material properties to those pulled from the shape's materials (i.e., back to the state before any contact modification)
		void ResetMaterialModifications()
		{
			DynamicFriction = MaterialDynamicFriction;
			StaticFriction = MaterialStaticFriction;
			Restitution = MaterialRestitution;
			InvMassScale0 = FRealSingle(1);
			InvMassScale1 = FRealSingle(1);
			InvInertiaScale0 = FRealSingle(1);
			InvInertiaScale1 = FRealSingle(1);
		}
	};

	// Renamed to FPBDCollisionConstraintMaterial
	using FCollisionContact UE_DEPRECATED(5.1, "FCollisionContact was renamed to FPBDCollisionConstraintMaterial") = FPBDCollisionConstraintMaterial;


	/**
	 * @brief Information used by the constraint allocator
	 * This includes any information used for optimizations like array indexes etc
	 * as well as data for managing lifetime and pruning.
	*/
	class FPBDCollisionConstraintContainerCookie
	{
	public:
		FPBDCollisionConstraintContainerCookie()
			: MidPhase(nullptr)
			, bIsMultiShapePair(false)
			, CreationEpoch(INDEX_NONE)
			, LastUsedEpoch(INDEX_NONE)
			, ConstraintIndex(INDEX_NONE)
			, CCDConstraintIndex(INDEX_NONE)
		{
		}

		/**
		 * @brief Used to clear the container data when copying constraints out of the container (see resim cache)
		 * The constraint index will not be valid when the constraint is copied out of the container, but everything
		 * else is ok and should be restorable.
		*/
		void ClearContainerData()
		{
			MidPhase = nullptr;
			ConstraintIndex = INDEX_NONE;
			CCDConstraintIndex = INDEX_NONE;
		}

		// The constraint owner - set when the constraint is created
		FParticlePairMidPhase* MidPhase;

		// Used by the MidPhase when a constraint is reactivated from a Resim cache
		// If true, indicates that the constraint was created from the recursive collision detection
		// path rather than the prefiltered shape-pair loop
		bool bIsMultiShapePair;

		// The Epoch when then constraint was initially created
		int32 CreationEpoch;

		// The Epoch when the constraint was last used
		int32 LastUsedEpoch;

		// The index in the container - this changes every tick (is valid for all constraints, including CCD)
		int32 ConstraintIndex;

		// The CCD index in the container - this changes every tick (is INDEX_NONE for non-CCD constraints)
		int32 CCDConstraintIndex;
	};


	/**
	 * @brief A contact constraint
	 * 
	 * A contact constraint represents the non-penetration, friction, and restitution constraints for a single
	 * shape pair on a particle pair. I.e., a specific particle-pair may have multiple contact constraints
	 * between them if one or boht has multuple collision shapes that overlap the shape(s) of the other body.
	 * 
	 * Each contact constraint contains a Manifold, which is a set of contact points that approximate the
	 * contact patch between the two shapes.
	 * 
	 * Contact constraints are allocated on the heap (Asee FCollisionConstraintAllocator) and have permanent addresses. 
	 * They use intrusive handles to reduce unnecessary indirection.
	 * 
	*/
<<<<<<< HEAD
	class CHAOS_API FPBDCollisionConstraint final : public FPBDCollisionConstraintHandle
	{
		friend class Private::FCollisionConstraintAllocator;
		friend class Private::FCollisionContextAllocator;
		friend class FMultiShapePairCollisionDetector;
		friend class FParticlePairMidPhase;
		friend class FPBDCollisionConstraints;
=======
	class FPBDCollisionConstraint final : public FPBDCollisionConstraintHandle
	{
		friend class Private::FCollisionConstraintAllocator;
		friend class Private::FCollisionContextAllocator;
		friend class FGenericParticlePairMidPhase;
		friend class FParticlePairMidPhase;
		friend class FPBDCollisionConstraints;
		friend class FShapePairParticlePairMidPhase;
>>>>>>> 4af6daef
		friend class FSingleShapePairCollisionDetector;

		friend CHAOS_API bool ContactConstraintSortPredicate(const FPBDCollisionConstraint& L, const FPBDCollisionConstraint& R);

	public:
		using FConstraintContainerHandle = TIntrusiveConstraintHandle<FPBDCollisionConstraint>;

		static const int32 MaxManifoldPoints = 4;

		static constexpr FRealSingle MaxTOI = std::numeric_limits<FRealSingle>::max();

		/**
		 * @brief Create a contact constraint
		 * Initializes a constraint stored inline in an object. Only intended to be called once right after construction.
		 * Does not reinitialize all data so not intended to reset a constraint for reuse with different particles etc.
		*/
<<<<<<< HEAD
		static void Make(
=======
		static CHAOS_API void Make(
>>>>>>> 4af6daef
			FGeometryParticleHandle* Particle0,
			const FImplicitObject* Implicit0,
			const FPerShapeData* Shape0,
			const FBVHParticles* Simplicial0,
			const FRigidTransform3& ImplicitLocalTransform0,
			FGeometryParticleHandle* Particle1,
			const FImplicitObject* Implicit1,
			const FPerShapeData* Shape1,
			const FBVHParticles* Simplicial1,
			const FRigidTransform3& ImplicitLocalTransform1,
			const FReal InCullDistance,
			const bool bInUseManifold,
			const EContactShapesType ShapesType,
			FPBDCollisionConstraint& OutConstraint);

		/**
		 * @brief For use by the tri mesh and heighfield collision detection as a temporary measure
		 * @see FHeightField::ContactManifoldImp, FTriangleMeshImplicitObject::ContactManifoldImp
		*/
<<<<<<< HEAD
		static FPBDCollisionConstraint MakeTriangle(const FImplicitObject* Implicit0);
=======
		static CHAOS_API FPBDCollisionConstraint MakeTriangle(const FImplicitObject* Implicit0);
>>>>>>> 4af6daef

		/**
		 * @brief Return a constraint copied from the Source constraint, for use in the Resim Cache or other system
		 * @note Unlike the other factory method, this version returns a constraint by value for emplacing into an array (ther others are by pointer)
		*/
<<<<<<< HEAD
		static FPBDCollisionConstraint MakeCopy(const FPBDCollisionConstraint& Source);
=======
		static CHAOS_API FPBDCollisionConstraint MakeCopy(const FPBDCollisionConstraint& Source);
>>>>>>> 4af6daef

		/**
		 * Restore the properties of a collision from the properties of another. Used by the rewind/resim system when restoring
		 * a collision constraint that was saved (and called MakeCopy).
		 * This takes care not to overwrite any data maintained for the use of other systems (the ContainerCookie, Graph data, etc)
		 */
<<<<<<< HEAD
		void RestoreFrom(const FPBDCollisionConstraint& Source);

		FPBDCollisionConstraint();
		virtual ~FPBDCollisionConstraint();
=======
		CHAOS_API void RestoreFrom(const FPBDCollisionConstraint& Source);

		FPBDCollisionConstraint();
		CHAOS_API virtual ~FPBDCollisionConstraint();
>>>>>>> 4af6daef

		/**
		 * Whether CCD is enabled for this collision.
		 * This value depends only on the CCD requirements of the two particles. It does not change from tick to tick.
		 */
		bool GetCCDEnabled() const { return Flags.bCCDEnabled; }

		/**
		 * Enable or disable CCD for this constraint. Called once right after the constraint is created.
		 */
		void SetCCDEnabled(const bool bCCDEnabled)
		{ 
			Flags.bCCDEnabled = bCCDEnabled;
			Flags.bCCDSweepEnabled = bCCDEnabled;

			// Initialize the CCD thresholds (one time only)
			if (bCCDEnabled && (CCDEnablePenetration == FReal(0)))
			{
				InitCCDThreshold();
			}
		}

		/**
		 * For CCD constraints, do we need to run the initial sweep/rewind step.
		 * This may change from tick to tick as an object's velocity changes.
		 */
		bool GetCCDSweepEnabled() const { return Flags.bCCDSweepEnabled; }

		/**
		 * For CCD constraints, enable or disable the pre-solve sweep/rewind for this tick. Called
		 * every tick for CCD constraints based on current velocity versus size etc.
		 */
		void SetCCDSweepEnabled(const bool bCCDSweepEnabled)
<<<<<<< HEAD
		{
			Flags.bCCDSweepEnabled = bCCDSweepEnabled;
		}

		/**
		 * @brief If CCD is enabled, contacts deeper than this will be handled by CCD
		*/
		FReal GetCCDEnablePenetration() const
		{
			return CCDEnablePenetration;
		}

		/**
		 * @brief If CCD is enabled and processed the contact, CCD resolution leaves up to this much penetration
		*/
		FReal GetCCDTargetPenetration() const
		{
			return CCDTargetPenetration;
		}

		//
		// API
		//

		FGeometryParticleHandle* GetParticle0() const { return Particle[0]; }
		FGeometryParticleHandle* GetParticle1() const { return Particle[1]; }
		FGeometryParticleHandle* GetParticle(const int32 ParticleIndex) const { check((ParticleIndex >= 0) && (ParticleIndex < 2)); return Particle[ParticleIndex]; }

		const FImplicitObject* GetImplicit0() const { return Implicit[0]; }
		const FImplicitObject* GetImplicit1() const { return Implicit[1]; }
		const FImplicitObject* GetImplicit(const int32 ParticleIndex) const { check((ParticleIndex >= 0) && (ParticleIndex < 2)); return Implicit[ParticleIndex]; }

		const FPerShapeData* GetShape0() const { return Shape[0]; }
		const FPerShapeData* GetShape1() const { return Shape[1]; }
		const FPerShapeData* GetShape(const int32 ParticleIndex) const { check((ParticleIndex >= 0) && (ParticleIndex < 2)); return Shape[ParticleIndex]; }

=======
		{
			Flags.bCCDSweepEnabled = bCCDSweepEnabled;
		}

		/**
		 * @brief If CCD is enabled, contacts deeper than this will be handled by CCD
		*/
		FReal GetCCDEnablePenetration() const
		{
			return CCDEnablePenetration;
		}

		/**
		 * @brief If CCD is enabled and processed the contact, CCD resolution leaves up to this much penetration
		*/
		FReal GetCCDTargetPenetration() const
		{
			return CCDTargetPenetration;
		}

		//
		// API
		//

		FGeometryParticleHandle* GetParticle0() const { return Particle[0]; }
		FGeometryParticleHandle* GetParticle1() const { return Particle[1]; }
		FGeometryParticleHandle* GetParticle(const int32 ParticleIndex) const { check((ParticleIndex >= 0) && (ParticleIndex < 2)); return Particle[ParticleIndex]; }

		const FImplicitObject* GetImplicit0() const { return Implicit[0]; }
		const FImplicitObject* GetImplicit1() const { return Implicit[1]; }
		const FImplicitObject* GetImplicit(const int32 ParticleIndex) const { check((ParticleIndex >= 0) && (ParticleIndex < 2)); return Implicit[ParticleIndex]; }

		const FShapeInstance* GetShape0() const { return Shape[0]; }
		const FShapeInstance* GetShape1() const { return Shape[1]; }
		const FShapeInstance* GetShape(const int32 ParticleIndex) const { check((ParticleIndex >= 0) && (ParticleIndex < 2)); return Shape[ParticleIndex]; }

>>>>>>> 4af6daef
		const FBVHParticles* GetCollisionParticles0() const { return Simplicial[0]; }
		const FBVHParticles* GetCollisionParticles1() const { return Simplicial[1]; }
		const FBVHParticles* GetCollisionParticles(const int32 ParticleIndex) const { check((ParticleIndex >= 0) && (ParticleIndex < 2)); return Simplicial[ParticleIndex]; }

		const FReal GetCollisionMargin0() const { return CollisionMargins[0]; }
		const FReal GetCollisionMargin1() const { return CollisionMargins[1]; }

		const bool IsQuadratic0() const { return Flags.bIsQuadratic0; }
		const bool IsQuadratic1() const { return Flags.bIsQuadratic1; }
		const bool HasQuadraticShape() const { return (Flags.bIsQuadratic0 || Flags.bIsQuadratic1); }
		const FReal GetCollisionRadius0() const { return (Flags.bIsQuadratic0) ? CollisionMargins[0] : FReal(0); }
		const FReal GetCollisionRadius1() const { return (Flags.bIsQuadratic1) ? CollisionMargins[1] : FReal(0); }

		/** 
		 * Called each frame when the constraint is active after primary collision detection (but not per incremental collision detection call if enabled) 
		 */
<<<<<<< HEAD
		void Activate();
=======
		CHAOS_API void Activate();
>>>>>>> 4af6daef

		UE_DEPRECATED(5.2, "Removed parameter")
		void Activate(const FReal Dt) { Activate(); }

		// When a particle is moved under user control, we need to update some cached state to prevent friction from undoing the move
<<<<<<< HEAD
		void UpdateParticleTransform(FGeometryParticleHandle* InParticle);
=======
		CHAOS_API void UpdateParticleTransform(FGeometryParticleHandle* InParticle);
>>>>>>> 4af6daef

		// @todo(chaos): half of this API is wrong for the new multi-point manifold constraints. Remove it

		void ResetPhi(FReal InPhi) { ClosestManifoldPointIndex = INDEX_NONE; }
		FReal GetPhi() const { return (ClosestManifoldPointIndex != INDEX_NONE) ? ManifoldPoints[ClosestManifoldPointIndex].ContactPoint.Phi : TNumericLimits<FReal>::Max(); }

		void SetDisabled(bool bInDisabled) { Flags.bDisabled = bInDisabled; }
		bool GetDisabled() const { return Flags.bDisabled; }

		void SetIsProbe(bool bInProbe) { Flags.bIsProbe = bInProbe; }
		bool GetIsProbe() const { return Flags.bIsProbe; }

		virtual bool SupportsSleeping() const override final { return true; }
<<<<<<< HEAD
		virtual bool IsSleeping() const override final;
		virtual void SetIsSleeping(const bool bInIsSleeping) override final;

		// Get the world-space normal of the closest manifold point
		// @todo(chaos): remove (used by legacy RBAN collision solver)
		FVec3 CalculateWorldContactNormal() const;

		// Get the world-space contact location of the closest manifold point
		// @todo(chaos): remove (used by legacy RBAN collision solver)
		FVec3 CalculateWorldContactLocation() const;
=======
		CHAOS_API virtual bool IsSleeping() const override final;
		CHAOS_API virtual void SetIsSleeping(const bool bInIsSleeping) override final;

		// Get the world-space normal of the closest manifold point
		// @todo(chaos): remove (used by legacy RBAN collision solver)
		CHAOS_API FVec3 CalculateWorldContactNormal() const;

		// Get the world-space contact location of the closest manifold point
		// @todo(chaos): remove (used by legacy RBAN collision solver)
		CHAOS_API FVec3 CalculateWorldContactLocation() const;
>>>>>>> 4af6daef

		// Called to force the contact to recollect its material properties (e.g., when materials are modified)
		void ClearMaterialProperties()
		{
			Flags.bMaterialSet = false;
		}

		// Find the material for this contact and collect the friction, restitution, etc. This data is cached in the 
		// contact, so ClearMaterialProperties must be called if the material changes to force a re-gather of the data.
		void UpdateMaterialProperties()
		{
			if (!Flags.bMaterialSet)
			{
				UpdateMaterialPropertiesImpl();
				Flags.bMaterialSet = true;
			}
		}

		void SetModifierApplied() { Flags.bModifierApplied = true; }

		const FPBDCollisionConstraintMaterial& GetCollisionMaterial() const { return Material; }
<<<<<<< HEAD

		void SetInvMassScale0(const FReal InInvMassScale) { Material.InvMassScale0 = FRealSingle(InInvMassScale); }
		FReal GetInvMassScale0() const { return Material.InvMassScale0; }

		void SetInvMassScale1(const FReal InInvMassScale) { Material.InvMassScale1 = FRealSingle(InInvMassScale); }
		FReal GetInvMassScale1() const { return Material.InvMassScale1; }

		void SetInvInertiaScale0(const FReal InInvInertiaScale) { Material.InvInertiaScale0 = FRealSingle(InInvInertiaScale); }
		FReal GetInvInertiaScale0() const { return Material.InvInertiaScale0; }

		void SetInvInertiaScale1(const FReal InInvInertiaScale) { Material.InvInertiaScale1 = FRealSingle(InInvInertiaScale); }
		FReal GetInvInertiaScale1() const { return Material.InvInertiaScale1; }

		void SetStiffness(FReal InStiffness) { Stiffness = FRealSingle(InStiffness); }
		FReal GetStiffness() const { return Stiffness; }

		void SetRestitution(const FReal InRestitution) { Material.Restitution = FRealSingle(InRestitution); }
		FReal GetRestitution() const { return Material.Restitution; }

		void SetRestitutionThreshold(const FReal InRestitutionThreshold) { Material.RestitutionThreshold = FRealSingle(InRestitutionThreshold); }
		FReal GetRestitutionThreshold() const { return Material.RestitutionThreshold; }

		void SetStaticFriction(const FReal InStaticFriction) { Material.StaticFriction = FRealSingle(InStaticFriction); }
		FReal GetStaticFriction() const { return FMath::Max(Material.StaticFriction, Material.DynamicFriction); }

		void SetDynamicFriction(const FReal InDynamicFriction) { Material.DynamicFriction = FRealSingle(InDynamicFriction); }
		FReal GetDynamicFriction() const { return Material.DynamicFriction; }

		EContactShapesType GetShapesType() const { return ShapesType; }
=======

		void SetInvMassScale0(const FReal InInvMassScale) { Material.InvMassScale0 = FRealSingle(InInvMassScale); }
		FReal GetInvMassScale0() const { return Material.InvMassScale0; }

		void SetInvMassScale1(const FReal InInvMassScale) { Material.InvMassScale1 = FRealSingle(InInvMassScale); }
		FReal GetInvMassScale1() const { return Material.InvMassScale1; }

		void SetInvInertiaScale0(const FReal InInvInertiaScale) { Material.InvInertiaScale0 = FRealSingle(InInvInertiaScale); }
		FReal GetInvInertiaScale0() const { return Material.InvInertiaScale0; }

		void SetInvInertiaScale1(const FReal InInvInertiaScale) { Material.InvInertiaScale1 = FRealSingle(InInvInertiaScale); }
		FReal GetInvInertiaScale1() const { return Material.InvInertiaScale1; }

		void SetStiffness(FReal InStiffness) { Stiffness = FRealSingle(InStiffness); }
		FReal GetStiffness() const { return Stiffness; }

		void SetRestitution(const FReal InRestitution) { Material.Restitution = FRealSingle(InRestitution); }
		FReal GetRestitution() const { return Material.Restitution; }

		void SetRestitutionThreshold(const FReal InRestitutionThreshold) { Material.RestitutionThreshold = FRealSingle(InRestitutionThreshold); }
		FReal GetRestitutionThreshold() const { return Material.RestitutionThreshold; }

		void SetStaticFriction(const FReal InStaticFriction) { Material.StaticFriction = FRealSingle(InStaticFriction); }
		FReal GetStaticFriction() const { return FMath::Max(Material.StaticFriction, Material.DynamicFriction); }
>>>>>>> 4af6daef

		void SetDynamicFriction(const FReal InDynamicFriction) { Material.DynamicFriction = FRealSingle(InDynamicFriction); }
		FReal GetDynamicFriction() const { return Material.DynamicFriction; }

<<<<<<< HEAD
		FReal GetCullDistance() const { return CullDistance; }
		void SetCullDistance(FReal InCullDistance) { CullDistance = FRealSingle(InCullDistance); }

		// Whether we are using manifolds (either one-shot or incremental)
		bool GetUseManifold() const { return Flags.bUseManifold; }

		// Whether we can use incremental manifolds (updated each iteration)
		bool GetUseIncrementalManifold() const { return Flags.bUseIncrementalManifold; }

		// Whether we run collision detection every iteration (true if we are not using one shot manifolds)
		// NOTE: This is initially set based on whether are allowing incremental manifolds
		bool GetUseIncrementalCollisionDetection() const { return !Flags.bUseManifold || Flags.bUseIncrementalManifold; }

=======
		EContactShapesType GetShapesType() const { return ShapesType; }

		CHAOS_API FString ToString() const;

		FReal GetCullDistance() const { return CullDistance; }
		void SetCullDistance(FReal InCullDistance) { CullDistance = FRealSingle(InCullDistance); }

		// Whether we are using manifolds (either one-shot or incremental)
		bool GetUseManifold() const { return Flags.bUseManifold; }

		// Whether we can use incremental manifolds (updated each iteration)
		bool GetUseIncrementalManifold() const { return Flags.bUseIncrementalManifold; }

		// Whether we run collision detection every iteration (true if we are not using one shot manifolds)
		// NOTE: This is initially set based on whether are allowing incremental manifolds
		bool GetUseIncrementalCollisionDetection() const { return !Flags.bUseManifold || Flags.bUseIncrementalManifold; }

>>>>>>> 4af6daef
		/**
		* Reset the material properties to those from the shape materials. Called each frame to reset contact modifications to the material.
		*/
		inline void ResetModifications()
		{
			if (Flags.bModifierApplied)
			{
				Material.ResetMaterialModifications();

				// Reset other properties which may have changed in contact modification last frame
				Flags.bIsProbe = Flags.bIsProbeUnmodified;

				Flags.bModifierApplied = false;
			}
		}

		/**
		 * @brief Clear the current and previous manifolds
		*/
<<<<<<< HEAD
		void ResetManifold();
=======
		CHAOS_API void ResetManifold();
>>>>>>> 4af6daef

		// @todo(chaos): remove array view and provide per-point accessor
		TArrayView<FManifoldPoint> GetManifoldPoints() { return MakeArrayView(ManifoldPoints.begin(), ManifoldPoints.Num()); }
		TArrayView<const FManifoldPoint> GetManifoldPoints() const { return MakeArrayView(ManifoldPoints.begin(), ManifoldPoints.Num()); }

		int32 NumManifoldPoints() const { return ManifoldPoints.Num(); }
		FManifoldPoint& GetManifoldPoint(const int32 PointIndex) { return ManifoldPoints[PointIndex]; }
		const FManifoldPoint& GetManifoldPoint(const int32 PointIndex) const { return ManifoldPoints[PointIndex]; }
		const FManifoldPoint* GetClosestManifoldPoint() const { return (ClosestManifoldPointIndex != INDEX_NONE) ? &ManifoldPoints[ClosestManifoldPointIndex] : nullptr; }
<<<<<<< HEAD

		const FManifoldPointResult& GetManifoldPointResult(const int32 PointIndex) const
		{
			// We may request manifold point results for points that are never simulated (e.g., they start asleep).
			// We could handle this by adding zeroed results when we add manifold points, but that's unnecessary work for
			// active constraints, and this is function currently only used for debug draw and stats. If that changes we 
			// may want to change this.
			check(PointIndex < NumManifoldPoints());
			if (PointIndex >= ManifoldPointResults.Num())
			{
				static FManifoldPointResult ZeroResult;
				return ZeroResult;
			}
			return ManifoldPointResults[PointIndex];
		}

		inline int32 NumEnabledManifoldPoints() const
		{
			int32 NumEnabled = 0;
			if (IsEnabled())
			{
				for (int32 ManifoldPointIndex = 0; ManifoldPointIndex < NumManifoldPoints(); ++ManifoldPointIndex)
				{
					if (!ManifoldPoints[ManifoldPointIndex].Flags.bDisabled)
					{
						++NumEnabled;
					}
				}
			}
			return NumEnabled;
		}

		inline void DisableManifoldPoint(const int32 DisabledManifoldPointIndex)
		{
			ManifoldPoints[DisabledManifoldPointIndex].Flags.bDisabled = true;
			if (NumEnabledManifoldPoints() == 0)
			{
				SetDisabled(true);
			}
		}

		void AddIncrementalManifoldContact(const FContactPoint& ContactPoint);

		// @todo(chaos): remove this and use SetOneShotManifoldContacts
		inline void AddOneshotManifoldContact(const FContactPoint& ContactPoint)
		{
			if (ContactPoint.IsSet() && !ManifoldPoints.IsFull())
			{
				int32 ManifoldPointIndex = AddManifoldPoint(ContactPoint);
				if (ManifoldPoints[ManifoldPointIndex].ContactPoint.Phi < GetPhi())
				{
					ClosestManifoldPointIndex = ManifoldPointIndex;
				}
			}
		}

		/**
		 * @brief Replace the current manifold points with the input.
		 * The input array should contain no more than MaxManifoldPoints contacts (any extra will be ignored).
		 * We assume that all input contacts have been initialized and will not return false from IsSet().
		 * Ignores contacts deeper than the CullDistance for this constraint.
		*/
		inline void SetOneShotManifoldContacts(const TArrayView<const FContactPoint>& ContactPoints)
		{
			ResetActiveManifoldContacts();

			FReal MinPhi = TNumericLimits<FReal>::Max();
			const int32 NumContacts = FMath::Min(ContactPoints.Num(), MaxManifoldPoints);
			for (int32 ContactIndex = 0; ContactIndex < NumContacts; ++ContactIndex)
			{
				const FContactPoint& ContactPoint = ContactPoints[ContactIndex];
				if (ContactPoint.Phi < CullDistance)
				{
					int32 ManifoldPointIndex = AddManifoldPoint(ContactPoint);
					if (ContactPoint.Phi < MinPhi)
					{
						ClosestManifoldPointIndex = ManifoldPointIndex;
						MinPhi = ContactPoint.Phi;
					}
				}
			}
		}

		void UpdateManifoldContacts();
=======
		bool IsManifoldPointActive(const int32 PointIndex) const { return IsEnabled() && (PointIndex < NumManifoldPoints()) && !ManifoldPoints[PointIndex].Flags.bDisabled; }

		const FManifoldPointResult& GetManifoldPointResult(const int32 PointIndex) const
		{
			// We may request manifold point results for points that are never simulated (e.g., they start asleep).
			// We could handle this by adding zeroed results when we add manifold points, but that's unnecessary work for
			// active constraints, and this is function currently only used for debug draw and stats. If that changes we 
			// may want to change this.
			check(PointIndex < NumManifoldPoints());
			if (PointIndex >= ManifoldPointResults.Num())
			{
				static FManifoldPointResult ZeroResult;
				return ZeroResult;
			}
			return ManifoldPointResults[PointIndex];
		}

		inline int32 NumEnabledManifoldPoints() const
		{
			int32 NumEnabled = 0;
			if (IsEnabled())
			{
				for (int32 ManifoldPointIndex = 0; ManifoldPointIndex < NumManifoldPoints(); ++ManifoldPointIndex)
				{
					if (!ManifoldPoints[ManifoldPointIndex].Flags.bDisabled)
					{
						++NumEnabled;
					}
				}
			}
			return NumEnabled;
		}

		inline void DisableManifoldPoint(const int32 DisabledManifoldPointIndex)
		{
			ManifoldPoints[DisabledManifoldPointIndex].Flags.bDisabled = true;
			if (NumEnabledManifoldPoints() == 0)
			{
				SetDisabled(true);
			}
		}

		CHAOS_API void AddIncrementalManifoldContact(const FContactPoint& ContactPoint);

		// @todo(chaos): remove this and use SetOneShotManifoldContacts
		inline void AddOneshotManifoldContact(const FContactPoint& ContactPoint)
		{
			if (ContactPoint.IsSet() && !ManifoldPoints.IsFull())
			{
				int32 ManifoldPointIndex = AddManifoldPoint(ContactPoint);
				if (ManifoldPoints[ManifoldPointIndex].ContactPoint.Phi < GetPhi())
				{
					ClosestManifoldPointIndex = ManifoldPointIndex;
				}
			}
		}

		/**
		 * @brief Replace the current manifold points with the input.
		 * The input array should contain no more than MaxManifoldPoints contacts (any extra will be ignored).
		 * We assume that all input contacts have been initialized and will not return false from IsSet().
		 * Ignores contacts deeper than the CullDistance for this constraint.
		*/
		inline void SetOneShotManifoldContacts(const TArrayView<const FContactPoint>& ContactPoints)
		{
			ResetActiveManifoldContacts();

			FReal MinPhi = TNumericLimits<FReal>::Max();
			const int32 NumContacts = FMath::Min(ContactPoints.Num(), MaxManifoldPoints);
			for (int32 ContactIndex = 0; ContactIndex < NumContacts; ++ContactIndex)
			{
				const FContactPoint& ContactPoint = ContactPoints[ContactIndex];
				if (ContactPoint.Phi < CullDistance)
				{
					int32 ManifoldPointIndex = AddManifoldPoint(ContactPoint);
					if (ContactPoint.Phi < MinPhi)
					{
						ClosestManifoldPointIndex = ManifoldPointIndex;
						MinPhi = ContactPoint.Phi;
					}
				}
			}

			// If we have a new face we may need to change the material
			// @todo(chaos): support per-manifold point materials?
			if (NumManifoldPoints() > 0)
			{
				if (ManifoldPoints[0].ContactPoint.FaceIndex != Material.FaceIndex)
				{
					Material.FaceIndex = ManifoldPoints[0].ContactPoint.FaceIndex;
					Flags.bMaterialSet = false;
				}
			}

		}

		CHAOS_API void UpdateManifoldContacts();
>>>>>>> 4af6daef

		// Particle-relative transform of each collision shape in the constraint
		const FRigidTransform3& GetShapeRelativeTransform0() const { return ImplicitTransform[0]; }
		const FRigidTransform3& GetShapeRelativeTransform1() const { return ImplicitTransform[1]; }
		const FRigidTransform3& GetShapeRelativeTransform(const int32 ParticleIndex) const { check((ParticleIndex >= 0) && (ParticleIndex < 2)); return ImplicitTransform[ParticleIndex]; }

		const FRigidTransform3& GetShapeWorldTransform0() const { return ShapeWorldTransforms[0]; }
		const FRigidTransform3& GetShapeWorldTransform1() const { return ShapeWorldTransforms[1]; }

		void SetShapeWorldTransforms(const FRigidTransform3& InShapeWorldTransform0, const FRigidTransform3& InShapeWorldTransform1)
		{
			ShapeWorldTransforms[0] = InShapeWorldTransform0;
			ShapeWorldTransforms[1] = InShapeWorldTransform1;
		}

<<<<<<< HEAD
=======
		// Set the transforms when we last ran collision detection. This also sets the bCanRestoreManifold flag which
		// allows the use of UpdateAndTryRestoreManifold on the next tick.
>>>>>>> 4af6daef
		void SetLastShapeWorldTransforms(const FRigidTransform3& InShapeWorldTransform0, const FRigidTransform3& InShapeWorldTransform1)
		{
			LastShapeWorldPositionDelta = InShapeWorldTransform0.GetTranslation() - InShapeWorldTransform1.GetTranslation();
			LastShapeWorldRotationDelta = InShapeWorldTransform0.GetRotation().Inverse() * InShapeWorldTransform1.GetRotation();
<<<<<<< HEAD
		}

		bool UpdateAndTryRestoreManifold();
		void ResetActiveManifoldContacts();
		bool TryAddManifoldContact(const FContactPoint& ContactPoint);
		bool TryInsertManifoldContact(const FContactPoint& ContactPoint);
=======
			Flags.bCanRestoreManifold = true;
		}

		bool GetCanRestoreManifold() const { return Flags.bCanRestoreManifold; }
		CHAOS_API bool TryRestoreManifold();
		CHAOS_API void ResetActiveManifoldContacts();
		CHAOS_API bool TryAddManifoldContact(const FContactPoint& ContactPoint);
		CHAOS_API bool TryInsertManifoldContact(const FContactPoint& ContactPoint);
>>>>>>> 4af6daef

		//@ todo(chaos): These are for the collision forwarding system - this should use the collision modifier system (which should be extended to support adding collisions)
		void SetManifoldPoints(const TArray<FManifoldPoint>& InManifoldPoints)
		{ 
			ManifoldPoints.SetNum(FMath::Min(MaxManifoldPoints, InManifoldPoints.Num()));
			for (int32 ManifoldPointIndex = 0; ManifoldPoints.Num(); ++ManifoldPointIndex)
			{
				ManifoldPoints[ManifoldPointIndex] = InManifoldPoints[ManifoldPointIndex];
			}
		}

		// The GJK warm-start data. This is updated directly in the narrow phase
		FGJKSimplexData& GetGJKWarmStartData() { return GJKWarmStartData; }

		const FSolverBody* GetSolverBody0() const { return SolverBodies[0]; }
		const FSolverBody* GetSolverBody1() const { return SolverBodies[1]; }

		void SetSolverBodies(const FSolverBody* InSolverBody0, const FSolverBody* InSolverBody1)
		{
			SolverBodies[0] = InSolverBody0;
			SolverBodies[1] = InSolverBody1;
		}

		/**
		 * @brief Whether this constraint was fully restored from a previous tick, and the manifold should be reused as-is
		*/
		bool WasManifoldRestored() const { return Flags.bWasManifoldRestored; }

		/**
		 * Determine the constraint direction based on Normal and Phi.
		 * This function assumes that the constraint is update-to-date.
		 */
<<<<<<< HEAD
		ECollisionConstraintDirection GetConstraintDirection(const FReal Dt) const;
=======
		CHAOS_API ECollisionConstraintDirection GetConstraintDirection(const FReal Dt) const;
>>>>>>> 4af6daef

		/**
		 * @brief Clear the saved manifold points. This effectively resets friction anchors.
		*/
		void ResetSavedManifoldPoints()
		{
			SavedManifoldPoints.Reset();
		}
<<<<<<< HEAD

		/**
		 * Called after the simulation to reset any state that need to be reset before the next tick
		 */
		void EndTick()
		{
		}

		/**
		 * @brief Time of impact from CCD sweep test if CCD is activate.Otherwise undefined.
		*/
		FReal GetCCDTimeOfImpact() const { return CCDTimeOfImpact; }

		/**
		 * @brief Set the CCD TOI from the collision detection sweep
		*/
		void SetCCDTimeOfImpact(const FReal TOI) { check(TOI <= FReal(MaxTOI)); CCDTimeOfImpact = FRealSingle(TOI); }

		/**
		 * Initialize the CCD TOI to the highest possible value
		 */
		void ResetCCDTimeOfImpact() { CCDTimeOfImpact = MaxTOI; }

		/**
		 * \brief Store the results of CCD contact resolution, if active
		 */
		void SetCCDResults(const FVec3& InNetImpulse)
		{
			AccumulatedImpulse += FVec3f(InNetImpulse);
		}

		FORCEINLINE void ResetSolverResults()
		{
			// NOTE: does not initalize any data. All properties will be written to in SetSolverResults
			SavedManifoldPoints.SetNum(ManifoldPoints.Num());
			ManifoldPointResults.SetNum(ManifoldPoints.Num());
		}

		/**
		 * @brief Store the data from the solver that is retained between ticks for the specified manifold point or used by dependent systems (plasticity, breaking, etc.)
		*/
		FORCEINLINE void SetSolverResults(
			const int32 ManifoldPointIndex, 
			const FVec3f& NetPushOut, 
			const FVec3f& NetImpulse, 
			const FRealSingle StaticFrictionRatio,
			const FRealSingle Dt)
		{
			FManifoldPoint& ManifoldPoint = ManifoldPoints[ManifoldPointIndex];
			FManifoldPointResult& ManifoldPointResult = ManifoldPointResults[ManifoldPointIndex];
			FSavedManifoldPoint& SavedManifoldPoint = SavedManifoldPoints[ManifoldPointIndex];

			ManifoldPointResult.NetPushOut = NetPushOut;
			ManifoldPointResult.NetImpulse = NetImpulse;
			ManifoldPointResult.bIsValid = true;
			ManifoldPointResult.bInsideStaticFrictionCone = false;

			AccumulatedImpulse += NetImpulse + (NetPushOut / Dt);

			// Save contact data for friction\
			// NOTE: We also write the anchors back to the manifold point for use if the point gets restored next tick
			// in which case it skips the saved point search etc
			if (StaticFrictionRatio >= FReal(1.0f - UE_KINDA_SMALL_NUMBER))
			{
				// StaticFrictionRatio ~= 1: Static friction held - we keep the same contacts points as-is for use next frame
				SavedManifoldPoint.ShapeContactPoints[0] = ManifoldPoint.ShapeAnchorPoints[0];
				SavedManifoldPoint.ShapeContactPoints[1] = ManifoldPoint.ShapeAnchorPoints[1];
				ManifoldPointResult.bInsideStaticFrictionCone = true;
			}
			else if (StaticFrictionRatio < FReal(UE_KINDA_SMALL_NUMBER))
			{
				// StaticFrictionRatio ~= 0: No friction (or no contact) - discard the friction anchors
				const FVec3 Anchor0 = ManifoldPoint.ContactPoint.ShapeContactPoints[0];
				const FVec3 Anchor1 = ManifoldPoint.ContactPoint.ShapeContactPoints[1];
				SavedManifoldPoint.ShapeContactPoints[0] = Anchor0;
				SavedManifoldPoint.ShapeContactPoints[1] = Anchor1;
			}
			else
			{
				// 0 < StaticFrictionRatio < 1: We exceeded the friction cone. Slide the friction anchor 
				// toward the last-detected contact position so that it sits at the edge of the friction cone.
				const FVec3 Anchor0 = FVec3::Lerp(ManifoldPoint.ContactPoint.ShapeContactPoints[0], ManifoldPoint.ShapeAnchorPoints[0], StaticFrictionRatio);
				const FVec3 Anchor1 = FVec3::Lerp(ManifoldPoint.ContactPoint.ShapeContactPoints[1], ManifoldPoint.ShapeAnchorPoints[1], StaticFrictionRatio);
				SavedManifoldPoint.ShapeContactPoints[0] = Anchor0;
				SavedManifoldPoint.ShapeContactPoints[1] = Anchor1;
			}
		}

		/**
		 *	A key used to uniquely identify the constraint (it is based on the two particle IDs)
		 */
		FCollisionParticlePairKey GetParticlePairKey() const
		{
			return FCollisionParticlePairKey(GetParticle0(), GetParticle1());
		}

	public:
		const FPBDCollisionConstraintHandle* GetConstraintHandle() const { return this; }
		FPBDCollisionConstraintHandle* GetConstraintHandle() { return this; }

	protected:

		FPBDCollisionConstraint(
			FGeometryParticleHandle* Particle0,
			const FImplicitObject* Implicit0,
			const FPerShapeData* Shape0,
			const FBVHParticles* Simplicial0,
			FGeometryParticleHandle* Particle1,
			const FImplicitObject* Implicit1,
			const FPerShapeData* Shape1,
			const FBVHParticles* Simplicial1);

		// Set all the data not initialized in the constructor
		void Setup(
			const ECollisionCCDType InCCDType,
			const EContactShapesType InShapesType,
			const FRigidTransform3& InImplicitTransform0,
			const FRigidTransform3& InImplicitTransform1,
			const FReal InCullDistance,
			const bool bInUseManifold);

		// Access to the data used by the container
		const FPBDCollisionConstraintContainerCookie& GetContainerCookie() const { return ContainerCookie; }
		FPBDCollisionConstraintContainerCookie& GetContainerCookie() { return ContainerCookie; }

		bool AreMatchingContactPoints(const FContactPoint& A, const FContactPoint& B, FReal& OutScore) const;
		int32 FindManifoldPoint(const FContactPoint& ContactPoint) const;

		int32 FindSavedManifoldPoint(const int32 ManifoldPointIndex, TCArray<int32, MaxManifoldPoints>& InOutAllowedSavedPointIndices) const;
		void AssignSavedManifoldPoints();

		inline void InitManifoldPoint(const int32 ManifoldPointIndex, const FContactPoint& ContactPoint)
		{
			FManifoldPoint& ManifoldPoint = ManifoldPoints[ManifoldPointIndex];
			ManifoldPoint.ContactPoint = ContactPoint;
			ManifoldPoint.ShapeAnchorPoints[0] = ContactPoint.ShapeContactPoints[0];
			ManifoldPoint.ShapeAnchorPoints[1] = ContactPoint.ShapeContactPoints[1];
			ManifoldPoint.InitialShapeContactPoints[0] = ContactPoint.ShapeContactPoints[0];
			ManifoldPoint.InitialShapeContactPoints[1] = ContactPoint.ShapeContactPoints[1];
			ManifoldPoint.TargetPhi = FReal(0);
			ManifoldPoint.Flags.Reset();
		}

		inline int32 AddManifoldPoint(const FContactPoint& ContactPoint)
		{
			int32 ManifoldPointIndex = ManifoldPoints.Add();	// Note: no initialization (see TCArray)
			InitManifoldPoint(ManifoldPointIndex, ContactPoint);
			return ManifoldPointIndex;
		}

		// Update the store Phi for the manifold point based on current world-space shape transforms
		// @todo(chaos): Only intended for use by the legacy solvers - remove it
		void UpdateManifoldPointPhi(const int32 ManifoldPointIndex);

		void InitMarginsAndTolerances(const EImplicitObjectType ImplicitType0, const EImplicitObjectType ImplicitType1, const FRealSingle Margin0, const FRealSingle Margin1);

		void InitCCDThreshold();

		void UpdateMaterialPropertiesImpl();

	private:
		FReal CalculateSavedManifoldPointScore(const FSavedManifoldPoint& SavedManifoldPoint, const FManifoldPoint& ManifoldPoint, const FReal DistanceToleranceSq) const;
=======

		/**
		 * Called after the simulation to reset any state that need to be reset before the next tick
		 */
		void EndTick()
		{
		}

		/**
		 * @brief Time of impact from CCD sweep test if CCD is activate.Otherwise undefined.
		*/
		FReal GetCCDTimeOfImpact() const { return CCDTimeOfImpact; }

		/**
		 * @brief Set the CCD TOI from the collision detection sweep
		*/
		void SetCCDTimeOfImpact(const FReal TOI) { check(TOI <= FReal(MaxTOI)); CCDTimeOfImpact = FRealSingle(TOI); }

		/**
		 * Initialize the CCD TOI to the highest possible value
		 */
		void ResetCCDTimeOfImpact() { CCDTimeOfImpact = MaxTOI; }

		/**
		 * \brief Store the results of CCD contact resolution, if active
		 */
		void SetCCDResults(const FVec3& InNetImpulse)
		{
			AccumulatedImpulse += FVec3f(InNetImpulse);
		}

		FORCEINLINE void ResetSolverResults()
		{
			// NOTE: does not initalize any data. All properties will be written to in SetSolverResults
			SavedManifoldPoints.SetNum(ManifoldPoints.Num());
			ManifoldPointResults.SetNum(ManifoldPoints.Num());
		}

		/**
		 * @brief Store the data from the solver that is retained between ticks for the specified manifold point or used by dependent systems (plasticity, breaking, etc.)
		*/
		FORCEINLINE void SetSolverResults(
			const int32 ManifoldPointIndex, 
			const FVec3f& NetPushOut, 
			const FVec3f& NetImpulse, 
			const FRealSingle StaticFrictionRatio,
			const FRealSingle Dt)
		{
			FManifoldPoint& ManifoldPoint = ManifoldPoints[ManifoldPointIndex];
			FManifoldPointResult& ManifoldPointResult = ManifoldPointResults[ManifoldPointIndex];
			FSavedManifoldPoint& SavedManifoldPoint = SavedManifoldPoints[ManifoldPointIndex];

			ManifoldPointResult.NetPushOut = NetPushOut;
			ManifoldPointResult.NetImpulse = NetImpulse;
			ManifoldPointResult.bIsValid = true;
			ManifoldPointResult.bInsideStaticFrictionCone = false;

			AccumulatedImpulse += NetImpulse + (NetPushOut / Dt);

			// Save contact data for friction\
			// NOTE: We also write the anchors back to the manifold point for use if the point gets restored next tick
			// in which case it skips the saved point search etc
			if (StaticFrictionRatio >= FReal(1.0f - UE_KINDA_SMALL_NUMBER))
			{
				// StaticFrictionRatio ~= 1: Static friction held - we keep the same contacts points as-is for use next frame
				SavedManifoldPoint.ShapeContactPoints[0] = ManifoldPoint.ShapeAnchorPoints[0];
				SavedManifoldPoint.ShapeContactPoints[1] = ManifoldPoint.ShapeAnchorPoints[1];
				ManifoldPointResult.bInsideStaticFrictionCone = true;
			}
			else if (StaticFrictionRatio < FReal(UE_KINDA_SMALL_NUMBER))
			{
				// StaticFrictionRatio ~= 0: No friction (or no contact) - discard the friction anchors
				const FVec3 Anchor0 = ManifoldPoint.ContactPoint.ShapeContactPoints[0];
				const FVec3 Anchor1 = ManifoldPoint.ContactPoint.ShapeContactPoints[1];
				SavedManifoldPoint.ShapeContactPoints[0] = Anchor0;
				SavedManifoldPoint.ShapeContactPoints[1] = Anchor1;
			}
			else
			{
				// 0 < StaticFrictionRatio < 1: We exceeded the friction cone. Slide the friction anchor 
				// toward the last-detected contact position so that it sits at the edge of the friction cone.
				const FVec3 Anchor0 = FVec3::Lerp(ManifoldPoint.ContactPoint.ShapeContactPoints[0], ManifoldPoint.ShapeAnchorPoints[0], StaticFrictionRatio);
				const FVec3 Anchor1 = FVec3::Lerp(ManifoldPoint.ContactPoint.ShapeContactPoints[1], ManifoldPoint.ShapeAnchorPoints[1], StaticFrictionRatio);
				SavedManifoldPoint.ShapeContactPoints[0] = Anchor0;
				SavedManifoldPoint.ShapeContactPoints[1] = Anchor1;
			}
		}

		/**
		 *	A key used to uniquely identify the constraint (it is based on the two particle IDs)
		 */
		FCollisionParticlePairKey GetParticlePairKey() const
		{
			return FCollisionParticlePairKey(GetParticle0(), GetParticle1());
		}

	public:
		const FPBDCollisionConstraintHandle* GetConstraintHandle() const { return this; }
		FPBDCollisionConstraintHandle* GetConstraintHandle() { return this; }


		UE_DEPRECATED(5.3, "Use TryRestoreManifold")
		bool UpdateAndTryRestoreManifold() { return TryRestoreManifold(); }

	protected:

		FPBDCollisionConstraint(
			FGeometryParticleHandle* Particle0,
			const FImplicitObject* Implicit0,
			const FPerShapeData* Shape0,
			const FBVHParticles* Simplicial0,
			FGeometryParticleHandle* Particle1,
			const FImplicitObject* Implicit1,
			const FPerShapeData* Shape1,
			const FBVHParticles* Simplicial1);

		// Set all the data not initialized in the constructor
		CHAOS_API void Setup(
			const ECollisionCCDType InCCDType,
			const EContactShapesType InShapesType,
			const FRigidTransform3& InImplicitTransform0,
			const FRigidTransform3& InImplicitTransform1,
			const FReal InCullDistance,
			const bool bInUseManifold);

		// Access to the data used by the container
		const FPBDCollisionConstraintContainerCookie& GetContainerCookie() const { return ContainerCookie; }
		FPBDCollisionConstraintContainerCookie& GetContainerCookie() { return ContainerCookie; }

		CHAOS_API bool AreMatchingContactPoints(const FContactPoint& A, const FContactPoint& B, FReal& OutScore) const;
		CHAOS_API int32 FindManifoldPoint(const FContactPoint& ContactPoint) const;

		CHAOS_API int32 FindSavedManifoldPoint(const int32 ManifoldPointIndex, TCArray<int32, MaxManifoldPoints>& InOutAllowedSavedPointIndices) const;
		CHAOS_API void AssignSavedManifoldPoints();

		inline void InitManifoldPoint(const int32 ManifoldPointIndex, const FContactPoint& ContactPoint)
		{
			FManifoldPoint& ManifoldPoint = ManifoldPoints[ManifoldPointIndex];
			ManifoldPoint.ContactPoint = ContactPoint;
			ManifoldPoint.ShapeAnchorPoints[0] = ContactPoint.ShapeContactPoints[0];
			ManifoldPoint.ShapeAnchorPoints[1] = ContactPoint.ShapeContactPoints[1];
			ManifoldPoint.InitialShapeContactPoints[0] = ContactPoint.ShapeContactPoints[0];
			ManifoldPoint.InitialShapeContactPoints[1] = ContactPoint.ShapeContactPoints[1];
			ManifoldPoint.TargetPhi = FReal(0);
			ManifoldPoint.Flags.Reset();
		}

		inline int32 AddManifoldPoint(const FContactPoint& ContactPoint)
		{
			int32 ManifoldPointIndex = ManifoldPoints.Add();	// Note: no initialization (see TCArray)
			InitManifoldPoint(ManifoldPointIndex, ContactPoint);
			return ManifoldPointIndex;
		}

		// Update the store Phi for the manifold point based on current world-space shape transforms
		// @todo(chaos): Only intended for use by the legacy solvers - remove it
		CHAOS_API void UpdateManifoldPointPhi(const int32 ManifoldPointIndex);

		CHAOS_API void InitMarginsAndTolerances(const EImplicitObjectType ImplicitType0, const EImplicitObjectType ImplicitType1, const FRealSingle Margin0, const FRealSingle Margin1);

		CHAOS_API void InitCCDThreshold();

		CHAOS_API void UpdateMaterialPropertiesImpl();

	private:
		CHAOS_API FReal CalculateSavedManifoldPointScore(const FSavedManifoldPoint& SavedManifoldPoint, const FManifoldPoint& ManifoldPoint, const FReal DistanceToleranceSq) const;
>>>>>>> 4af6daef

		union FFlags
		{
			FFlags() : Bits(0) {}
			struct
			{
<<<<<<< HEAD
				uint32 bDisabled : 1;
				uint32 bUseManifold : 1;
				uint32 bUseIncrementalManifold : 1;
				uint32 bWasManifoldRestored : 1;
				uint32 bIsQuadratic0 : 1;
				uint32 bIsQuadratic1 : 1;
				uint32 bIsProbeUnmodified : 1;  // Is this constraint a probe pre-contact-modification
				uint32 bIsProbe : 1;            // Is this constraint currently a probe
				uint32 bCCDEnabled : 1;			// Is CCD enabled for the current tick
				uint32 bCCDSweepEnabled: 1;		// If this is a CCD constraint, do we want to enable the sweep/rewind phase?
				uint32 bModifierApplied : 1;	// Was a constraint modifier applied this tick
				uint32 bMaterialSet : 1;		// Has the material been set (or does it need to be reset)
=======
				uint32 bDisabled : 1;					// Is this contact disabled (by the user or because cull distance is exceeded)
				uint32 bUseManifold : 1;				// Should we use contact manifolds or single points (faster but poor behaviour)
				uint32 bUseIncrementalManifold : 1;		// Do we need to run incremental collision detection (only LavelSets now)
				uint32 bCanRestoreManifold : 1;			// Can we try to restore the manifold this frame (set folowing narrowphase, cleared when reset for some reason)
				uint32 bWasManifoldRestored : 1;		// Did we restore the manifold this frame
				uint32 bIsQuadratic0 : 1;				// Is the first shape a sphere or capsule
				uint32 bIsQuadratic1 : 1;				// Is the second shape a sphere or capsule
				uint32 bIsProbeUnmodified : 1;			// Is this constraint a probe pre-contact-modification
				uint32 bIsProbe : 1;					// Is this constraint currently a probe
				uint32 bCCDEnabled : 1;					// Is CCD enabled for the current tick
				uint32 bCCDSweepEnabled: 1;				// If this is a CCD constraint, do we want to enable the sweep/rewind phase?
				uint32 bModifierApplied : 1;			// Was a constraint modifier applied this tick
				uint32 bMaterialSet : 1;				// Has the material been set (or does it need to be reset)
>>>>>>> 4af6daef
			};
			uint32 Bits;
		};
		static_assert(sizeof(FFlags) == 4, "Unexpected size for FPBDCollisionConstraint::FFLags");

		// Local-space transforms of the shape (relative to particle)
		FRigidTransform3 ImplicitTransform[2];
		
		FGeometryParticleHandle* Particle[2];
		const FImplicitObject* Implicit[2];
<<<<<<< HEAD
		const FPerShapeData* Shape[2];
=======
		const FShapeInstance* Shape[2];
>>>>>>> 4af6daef
		const FBVHParticles* Simplicial[2];

	public:
		FVec3f AccumulatedImpulse;					// @todo(chaos): we need to accumulate angular impulse separately

	private:
		FPBDCollisionConstraintContainerCookie ContainerCookie;
		EContactShapesType ShapesType;

		// The shape transforms at the current particle transforms
		FRigidTransform3 ShapeWorldTransforms[2];

		// The separation distance at which we don't track contacts
		FRealSingle CullDistance;

		// The margins to use during collision detection. We don't always use the margins on the shapes directly.
		// E.g., we use the smallest non-zero margin for 2 convex shapes. See InitMarginsAndTolerances
		FRealSingle CollisionMargins[2];

		// The collision tolerance is used to determine whether a new contact matches an old on. It is derived from the
		// margins of the two shapes, as well as their types
		FRealSingle CollisionTolerance;

		// The index into ManifoldPoints of the point with the lowest Phi
		int32 ClosestManifoldPointIndex;

		// Used by manifold point injection to see how many points were in the manifold before UpdateAndTryRestore
		int32 ExpectedNumManifoldPoints;

		// Relative transform the last time we ran the narrow phase
		// Used to detect when the bodies have moved too far to reues the manifold
		FVec3f LastShapeWorldPositionDelta;
		FRotation3f LastShapeWorldRotationDelta;

		// Simplex data from the last call to GJK, used to warm-start GJK
		FGJKSimplexData GJKWarmStartData;

		FPBDCollisionConstraintMaterial Material;
		FRealSingle Stiffness;

		FFlags Flags;

		TCArray<FSavedManifoldPoint, MaxManifoldPoints> SavedManifoldPoints;
		TCArray<FManifoldPoint, MaxManifoldPoints> ManifoldPoints;
		TCArray<FManifoldPointResult, MaxManifoldPoints> ManifoldPointResults;

		// @todo(chaos): These are only needed here to support incremental collision detection for LevelSet. Fix this.
		const FSolverBody* SolverBodies[2];

		// Value in range [0,1] used to interpolate P between [X,P] that we will rollback to when solving at time of impact.
		FRealSingle CCDTimeOfImpact;

		// The penetration at which CCD contacts get processed following a CCD sweep test.
		// NOTE: also see GeometryParticle CCDAxisThreshold, which is used to determine when to enable sweeping during collision detection.
		// Calculated from particle pair properties when constraint is created.
		FRealSingle CCDEnablePenetration;

		// The penetration we leave behind when rolling back to a CCD time of impact. Should be less than or equal to CCDEnablePenetration.
		// Calculated from particle pair properties when constraint is created.
		FRealSingle CCDTargetPenetration;
<<<<<<< HEAD
=======

		friend class ::FChaosVDDataWrapperUtils;
>>>>>>> 4af6daef
	};


	UE_DEPRECATED(4.27, "FCollisionConstraintBase has been removed and folded into FPBDCollisionConstraint. Use FPBDCollisionConstraint")
	typedef FPBDCollisionConstraint FCollisionConstraintBase;

	UE_DEPRECATED(4.27, "FRigidBodySweptPointContactConstraint has been removed and folded into FPBDCollisionConstraint. Use FPBDCollisionConstraint")
	typedef FPBDCollisionConstraint FRigidBodySweptPointContactConstraint;
}<|MERGE_RESOLUTION|>--- conflicted
+++ resolved
@@ -14,11 +14,8 @@
 #include "Chaos/ParticleHandleFwd.h"
 #include "Chaos/ParticleHandle.h"
 #include "Chaos/Vector.h"
-<<<<<<< HEAD
-=======
 
 class FChaosVDDataWrapperUtils;
->>>>>>> 4af6daef
 
 namespace Chaos
 {
@@ -32,18 +29,11 @@
 	class FParticlePairMidPhase;
 	class FPBDCollisionConstraint;
 	class FPBDCollisionConstraints;
-<<<<<<< HEAD
-	class FSingleShapePairCollisionDetector;
-	class FSolverBody;
-	class FSolverBodyContainer;
-	class FPerShapeData;
-=======
 	class FPerShapeData;
 	class FShapeInstance;
 	class FSingleShapePairCollisionDetector;
 	class FSolverBody;
 	class FSolverBodyContainer;
->>>>>>> 4af6daef
 
 	UE_DEPRECATED(4.27, "Use FPBDCollisionConstraint instead")
 	typedef FPBDCollisionConstraint FRigidBodyPointContactConstraint;
@@ -53,20 +43,12 @@
 	/*
 	 * @brief Material properties for a collision constraint
 	*/
-<<<<<<< HEAD
-	class CHAOS_API FPBDCollisionConstraintMaterial
-	{
-	public:
-		FPBDCollisionConstraintMaterial()
-			: MaterialDynamicFriction(0)
-=======
 	class FPBDCollisionConstraintMaterial
 	{
 	public:
 		FPBDCollisionConstraintMaterial()
 			: FaceIndex(INDEX_NONE)
 			, MaterialDynamicFriction(0)
->>>>>>> 4af6daef
 			, MaterialStaticFriction(0)
 			, MaterialRestitution(0)
 			, DynamicFriction(0)
@@ -80,8 +62,11 @@
 		{
 		}
 
-<<<<<<< HEAD
+		// The face index that the material was extracted from
+		int32 FaceIndex;
+
 		// Material properties pulled from the materials of the two shapes involved in the contact
+		// @todo(chaos): we can remove these now and just recollect the material data when a modifier was applied
 		FRealSingle MaterialDynamicFriction;
 		FRealSingle MaterialStaticFriction;
 		FRealSingle MaterialRestitution;
@@ -97,28 +82,6 @@
 		FRealSingle InvInertiaScale0;
 		FRealSingle InvInertiaScale1;
 
-=======
-		// The face index that the material was extracted from
-		int32 FaceIndex;
-
-		// Material properties pulled from the materials of the two shapes involved in the contact
-		// @todo(chaos): we can remove these now and just recollect the material data when a modifier was applied
-		FRealSingle MaterialDynamicFriction;
-		FRealSingle MaterialStaticFriction;
-		FRealSingle MaterialRestitution;
-
-		// Final material properties (post modifier) used by the solver. These get reset every frame to the material values above
-		FRealSingle DynamicFriction;
-		FRealSingle StaticFriction;
-		FRealSingle Restitution;
-
-		FRealSingle RestitutionThreshold;
-		FRealSingle InvMassScale0;
-		FRealSingle InvMassScale1;
-		FRealSingle InvInertiaScale0;
-		FRealSingle InvInertiaScale1;
-
->>>>>>> 4af6daef
 		// Reset the material properties to those pulled from the shape's materials (i.e., back to the state before any contact modification)
 		void ResetMaterialModifications()
 		{
@@ -202,15 +165,6 @@
 	 * They use intrusive handles to reduce unnecessary indirection.
 	 * 
 	*/
-<<<<<<< HEAD
-	class CHAOS_API FPBDCollisionConstraint final : public FPBDCollisionConstraintHandle
-	{
-		friend class Private::FCollisionConstraintAllocator;
-		friend class Private::FCollisionContextAllocator;
-		friend class FMultiShapePairCollisionDetector;
-		friend class FParticlePairMidPhase;
-		friend class FPBDCollisionConstraints;
-=======
 	class FPBDCollisionConstraint final : public FPBDCollisionConstraintHandle
 	{
 		friend class Private::FCollisionConstraintAllocator;
@@ -219,7 +173,6 @@
 		friend class FParticlePairMidPhase;
 		friend class FPBDCollisionConstraints;
 		friend class FShapePairParticlePairMidPhase;
->>>>>>> 4af6daef
 		friend class FSingleShapePairCollisionDetector;
 
 		friend CHAOS_API bool ContactConstraintSortPredicate(const FPBDCollisionConstraint& L, const FPBDCollisionConstraint& R);
@@ -236,11 +189,7 @@
 		 * Initializes a constraint stored inline in an object. Only intended to be called once right after construction.
 		 * Does not reinitialize all data so not intended to reset a constraint for reuse with different particles etc.
 		*/
-<<<<<<< HEAD
-		static void Make(
-=======
 		static CHAOS_API void Make(
->>>>>>> 4af6daef
 			FGeometryParticleHandle* Particle0,
 			const FImplicitObject* Implicit0,
 			const FPerShapeData* Shape0,
@@ -260,38 +209,23 @@
 		 * @brief For use by the tri mesh and heighfield collision detection as a temporary measure
 		 * @see FHeightField::ContactManifoldImp, FTriangleMeshImplicitObject::ContactManifoldImp
 		*/
-<<<<<<< HEAD
-		static FPBDCollisionConstraint MakeTriangle(const FImplicitObject* Implicit0);
-=======
 		static CHAOS_API FPBDCollisionConstraint MakeTriangle(const FImplicitObject* Implicit0);
->>>>>>> 4af6daef
 
 		/**
 		 * @brief Return a constraint copied from the Source constraint, for use in the Resim Cache or other system
 		 * @note Unlike the other factory method, this version returns a constraint by value for emplacing into an array (ther others are by pointer)
 		*/
-<<<<<<< HEAD
-		static FPBDCollisionConstraint MakeCopy(const FPBDCollisionConstraint& Source);
-=======
 		static CHAOS_API FPBDCollisionConstraint MakeCopy(const FPBDCollisionConstraint& Source);
->>>>>>> 4af6daef
 
 		/**
 		 * Restore the properties of a collision from the properties of another. Used by the rewind/resim system when restoring
 		 * a collision constraint that was saved (and called MakeCopy).
 		 * This takes care not to overwrite any data maintained for the use of other systems (the ContainerCookie, Graph data, etc)
 		 */
-<<<<<<< HEAD
-		void RestoreFrom(const FPBDCollisionConstraint& Source);
-
-		FPBDCollisionConstraint();
-		virtual ~FPBDCollisionConstraint();
-=======
 		CHAOS_API void RestoreFrom(const FPBDCollisionConstraint& Source);
 
 		FPBDCollisionConstraint();
 		CHAOS_API virtual ~FPBDCollisionConstraint();
->>>>>>> 4af6daef
 
 		/**
 		 * Whether CCD is enabled for this collision.
@@ -325,7 +259,6 @@
 		 * every tick for CCD constraints based on current velocity versus size etc.
 		 */
 		void SetCCDSweepEnabled(const bool bCCDSweepEnabled)
-<<<<<<< HEAD
 		{
 			Flags.bCCDSweepEnabled = bCCDSweepEnabled;
 		}
@@ -358,48 +291,10 @@
 		const FImplicitObject* GetImplicit1() const { return Implicit[1]; }
 		const FImplicitObject* GetImplicit(const int32 ParticleIndex) const { check((ParticleIndex >= 0) && (ParticleIndex < 2)); return Implicit[ParticleIndex]; }
 
-		const FPerShapeData* GetShape0() const { return Shape[0]; }
-		const FPerShapeData* GetShape1() const { return Shape[1]; }
-		const FPerShapeData* GetShape(const int32 ParticleIndex) const { check((ParticleIndex >= 0) && (ParticleIndex < 2)); return Shape[ParticleIndex]; }
-
-=======
-		{
-			Flags.bCCDSweepEnabled = bCCDSweepEnabled;
-		}
-
-		/**
-		 * @brief If CCD is enabled, contacts deeper than this will be handled by CCD
-		*/
-		FReal GetCCDEnablePenetration() const
-		{
-			return CCDEnablePenetration;
-		}
-
-		/**
-		 * @brief If CCD is enabled and processed the contact, CCD resolution leaves up to this much penetration
-		*/
-		FReal GetCCDTargetPenetration() const
-		{
-			return CCDTargetPenetration;
-		}
-
-		//
-		// API
-		//
-
-		FGeometryParticleHandle* GetParticle0() const { return Particle[0]; }
-		FGeometryParticleHandle* GetParticle1() const { return Particle[1]; }
-		FGeometryParticleHandle* GetParticle(const int32 ParticleIndex) const { check((ParticleIndex >= 0) && (ParticleIndex < 2)); return Particle[ParticleIndex]; }
-
-		const FImplicitObject* GetImplicit0() const { return Implicit[0]; }
-		const FImplicitObject* GetImplicit1() const { return Implicit[1]; }
-		const FImplicitObject* GetImplicit(const int32 ParticleIndex) const { check((ParticleIndex >= 0) && (ParticleIndex < 2)); return Implicit[ParticleIndex]; }
-
 		const FShapeInstance* GetShape0() const { return Shape[0]; }
 		const FShapeInstance* GetShape1() const { return Shape[1]; }
 		const FShapeInstance* GetShape(const int32 ParticleIndex) const { check((ParticleIndex >= 0) && (ParticleIndex < 2)); return Shape[ParticleIndex]; }
 
->>>>>>> 4af6daef
 		const FBVHParticles* GetCollisionParticles0() const { return Simplicial[0]; }
 		const FBVHParticles* GetCollisionParticles1() const { return Simplicial[1]; }
 		const FBVHParticles* GetCollisionParticles(const int32 ParticleIndex) const { check((ParticleIndex >= 0) && (ParticleIndex < 2)); return Simplicial[ParticleIndex]; }
@@ -416,21 +311,13 @@
 		/** 
 		 * Called each frame when the constraint is active after primary collision detection (but not per incremental collision detection call if enabled) 
 		 */
-<<<<<<< HEAD
-		void Activate();
-=======
 		CHAOS_API void Activate();
->>>>>>> 4af6daef
 
 		UE_DEPRECATED(5.2, "Removed parameter")
 		void Activate(const FReal Dt) { Activate(); }
 
 		// When a particle is moved under user control, we need to update some cached state to prevent friction from undoing the move
-<<<<<<< HEAD
-		void UpdateParticleTransform(FGeometryParticleHandle* InParticle);
-=======
 		CHAOS_API void UpdateParticleTransform(FGeometryParticleHandle* InParticle);
->>>>>>> 4af6daef
 
 		// @todo(chaos): half of this API is wrong for the new multi-point manifold constraints. Remove it
 
@@ -444,18 +331,6 @@
 		bool GetIsProbe() const { return Flags.bIsProbe; }
 
 		virtual bool SupportsSleeping() const override final { return true; }
-<<<<<<< HEAD
-		virtual bool IsSleeping() const override final;
-		virtual void SetIsSleeping(const bool bInIsSleeping) override final;
-
-		// Get the world-space normal of the closest manifold point
-		// @todo(chaos): remove (used by legacy RBAN collision solver)
-		FVec3 CalculateWorldContactNormal() const;
-
-		// Get the world-space contact location of the closest manifold point
-		// @todo(chaos): remove (used by legacy RBAN collision solver)
-		FVec3 CalculateWorldContactLocation() const;
-=======
 		CHAOS_API virtual bool IsSleeping() const override final;
 		CHAOS_API virtual void SetIsSleeping(const bool bInIsSleeping) override final;
 
@@ -466,7 +341,6 @@
 		// Get the world-space contact location of the closest manifold point
 		// @todo(chaos): remove (used by legacy RBAN collision solver)
 		CHAOS_API FVec3 CalculateWorldContactLocation() const;
->>>>>>> 4af6daef
 
 		// Called to force the contact to recollect its material properties (e.g., when materials are modified)
 		void ClearMaterialProperties()
@@ -488,7 +362,6 @@
 		void SetModifierApplied() { Flags.bModifierApplied = true; }
 
 		const FPBDCollisionConstraintMaterial& GetCollisionMaterial() const { return Material; }
-<<<<<<< HEAD
 
 		void SetInvMassScale0(const FReal InInvMassScale) { Material.InvMassScale0 = FRealSingle(InInvMassScale); }
 		FReal GetInvMassScale0() const { return Material.InvMassScale0; }
@@ -518,37 +391,9 @@
 		FReal GetDynamicFriction() const { return Material.DynamicFriction; }
 
 		EContactShapesType GetShapesType() const { return ShapesType; }
-=======
-
-		void SetInvMassScale0(const FReal InInvMassScale) { Material.InvMassScale0 = FRealSingle(InInvMassScale); }
-		FReal GetInvMassScale0() const { return Material.InvMassScale0; }
-
-		void SetInvMassScale1(const FReal InInvMassScale) { Material.InvMassScale1 = FRealSingle(InInvMassScale); }
-		FReal GetInvMassScale1() const { return Material.InvMassScale1; }
-
-		void SetInvInertiaScale0(const FReal InInvInertiaScale) { Material.InvInertiaScale0 = FRealSingle(InInvInertiaScale); }
-		FReal GetInvInertiaScale0() const { return Material.InvInertiaScale0; }
-
-		void SetInvInertiaScale1(const FReal InInvInertiaScale) { Material.InvInertiaScale1 = FRealSingle(InInvInertiaScale); }
-		FReal GetInvInertiaScale1() const { return Material.InvInertiaScale1; }
-
-		void SetStiffness(FReal InStiffness) { Stiffness = FRealSingle(InStiffness); }
-		FReal GetStiffness() const { return Stiffness; }
-
-		void SetRestitution(const FReal InRestitution) { Material.Restitution = FRealSingle(InRestitution); }
-		FReal GetRestitution() const { return Material.Restitution; }
-
-		void SetRestitutionThreshold(const FReal InRestitutionThreshold) { Material.RestitutionThreshold = FRealSingle(InRestitutionThreshold); }
-		FReal GetRestitutionThreshold() const { return Material.RestitutionThreshold; }
-
-		void SetStaticFriction(const FReal InStaticFriction) { Material.StaticFriction = FRealSingle(InStaticFriction); }
-		FReal GetStaticFriction() const { return FMath::Max(Material.StaticFriction, Material.DynamicFriction); }
->>>>>>> 4af6daef
-
-		void SetDynamicFriction(const FReal InDynamicFriction) { Material.DynamicFriction = FRealSingle(InDynamicFriction); }
-		FReal GetDynamicFriction() const { return Material.DynamicFriction; }
-
-<<<<<<< HEAD
+
+		CHAOS_API FString ToString() const;
+
 		FReal GetCullDistance() const { return CullDistance; }
 		void SetCullDistance(FReal InCullDistance) { CullDistance = FRealSingle(InCullDistance); }
 
@@ -562,25 +407,6 @@
 		// NOTE: This is initially set based on whether are allowing incremental manifolds
 		bool GetUseIncrementalCollisionDetection() const { return !Flags.bUseManifold || Flags.bUseIncrementalManifold; }
 
-=======
-		EContactShapesType GetShapesType() const { return ShapesType; }
-
-		CHAOS_API FString ToString() const;
-
-		FReal GetCullDistance() const { return CullDistance; }
-		void SetCullDistance(FReal InCullDistance) { CullDistance = FRealSingle(InCullDistance); }
-
-		// Whether we are using manifolds (either one-shot or incremental)
-		bool GetUseManifold() const { return Flags.bUseManifold; }
-
-		// Whether we can use incremental manifolds (updated each iteration)
-		bool GetUseIncrementalManifold() const { return Flags.bUseIncrementalManifold; }
-
-		// Whether we run collision detection every iteration (true if we are not using one shot manifolds)
-		// NOTE: This is initially set based on whether are allowing incremental manifolds
-		bool GetUseIncrementalCollisionDetection() const { return !Flags.bUseManifold || Flags.bUseIncrementalManifold; }
-
->>>>>>> 4af6daef
 		/**
 		* Reset the material properties to those from the shape materials. Called each frame to reset contact modifications to the material.
 		*/
@@ -600,11 +426,7 @@
 		/**
 		 * @brief Clear the current and previous manifolds
 		*/
-<<<<<<< HEAD
-		void ResetManifold();
-=======
 		CHAOS_API void ResetManifold();
->>>>>>> 4af6daef
 
 		// @todo(chaos): remove array view and provide per-point accessor
 		TArrayView<FManifoldPoint> GetManifoldPoints() { return MakeArrayView(ManifoldPoints.begin(), ManifoldPoints.Num()); }
@@ -614,7 +436,7 @@
 		FManifoldPoint& GetManifoldPoint(const int32 PointIndex) { return ManifoldPoints[PointIndex]; }
 		const FManifoldPoint& GetManifoldPoint(const int32 PointIndex) const { return ManifoldPoints[PointIndex]; }
 		const FManifoldPoint* GetClosestManifoldPoint() const { return (ClosestManifoldPointIndex != INDEX_NONE) ? &ManifoldPoints[ClosestManifoldPointIndex] : nullptr; }
-<<<<<<< HEAD
+		bool IsManifoldPointActive(const int32 PointIndex) const { return IsEnabled() && (PointIndex < NumManifoldPoints()) && !ManifoldPoints[PointIndex].Flags.bDisabled; }
 
 		const FManifoldPointResult& GetManifoldPointResult(const int32 PointIndex) const
 		{
@@ -656,7 +478,7 @@
 			}
 		}
 
-		void AddIncrementalManifoldContact(const FContactPoint& ContactPoint);
+		CHAOS_API void AddIncrementalManifoldContact(const FContactPoint& ContactPoint);
 
 		// @todo(chaos): remove this and use SetOneShotManifoldContacts
 		inline void AddOneshotManifoldContact(const FContactPoint& ContactPoint)
@@ -696,92 +518,6 @@
 					}
 				}
 			}
-		}
-
-		void UpdateManifoldContacts();
-=======
-		bool IsManifoldPointActive(const int32 PointIndex) const { return IsEnabled() && (PointIndex < NumManifoldPoints()) && !ManifoldPoints[PointIndex].Flags.bDisabled; }
-
-		const FManifoldPointResult& GetManifoldPointResult(const int32 PointIndex) const
-		{
-			// We may request manifold point results for points that are never simulated (e.g., they start asleep).
-			// We could handle this by adding zeroed results when we add manifold points, but that's unnecessary work for
-			// active constraints, and this is function currently only used for debug draw and stats. If that changes we 
-			// may want to change this.
-			check(PointIndex < NumManifoldPoints());
-			if (PointIndex >= ManifoldPointResults.Num())
-			{
-				static FManifoldPointResult ZeroResult;
-				return ZeroResult;
-			}
-			return ManifoldPointResults[PointIndex];
-		}
-
-		inline int32 NumEnabledManifoldPoints() const
-		{
-			int32 NumEnabled = 0;
-			if (IsEnabled())
-			{
-				for (int32 ManifoldPointIndex = 0; ManifoldPointIndex < NumManifoldPoints(); ++ManifoldPointIndex)
-				{
-					if (!ManifoldPoints[ManifoldPointIndex].Flags.bDisabled)
-					{
-						++NumEnabled;
-					}
-				}
-			}
-			return NumEnabled;
-		}
-
-		inline void DisableManifoldPoint(const int32 DisabledManifoldPointIndex)
-		{
-			ManifoldPoints[DisabledManifoldPointIndex].Flags.bDisabled = true;
-			if (NumEnabledManifoldPoints() == 0)
-			{
-				SetDisabled(true);
-			}
-		}
-
-		CHAOS_API void AddIncrementalManifoldContact(const FContactPoint& ContactPoint);
-
-		// @todo(chaos): remove this and use SetOneShotManifoldContacts
-		inline void AddOneshotManifoldContact(const FContactPoint& ContactPoint)
-		{
-			if (ContactPoint.IsSet() && !ManifoldPoints.IsFull())
-			{
-				int32 ManifoldPointIndex = AddManifoldPoint(ContactPoint);
-				if (ManifoldPoints[ManifoldPointIndex].ContactPoint.Phi < GetPhi())
-				{
-					ClosestManifoldPointIndex = ManifoldPointIndex;
-				}
-			}
-		}
-
-		/**
-		 * @brief Replace the current manifold points with the input.
-		 * The input array should contain no more than MaxManifoldPoints contacts (any extra will be ignored).
-		 * We assume that all input contacts have been initialized and will not return false from IsSet().
-		 * Ignores contacts deeper than the CullDistance for this constraint.
-		*/
-		inline void SetOneShotManifoldContacts(const TArrayView<const FContactPoint>& ContactPoints)
-		{
-			ResetActiveManifoldContacts();
-
-			FReal MinPhi = TNumericLimits<FReal>::Max();
-			const int32 NumContacts = FMath::Min(ContactPoints.Num(), MaxManifoldPoints);
-			for (int32 ContactIndex = 0; ContactIndex < NumContacts; ++ContactIndex)
-			{
-				const FContactPoint& ContactPoint = ContactPoints[ContactIndex];
-				if (ContactPoint.Phi < CullDistance)
-				{
-					int32 ManifoldPointIndex = AddManifoldPoint(ContactPoint);
-					if (ContactPoint.Phi < MinPhi)
-					{
-						ClosestManifoldPointIndex = ManifoldPointIndex;
-						MinPhi = ContactPoint.Phi;
-					}
-				}
-			}
 
 			// If we have a new face we may need to change the material
 			// @todo(chaos): support per-manifold point materials?
@@ -797,7 +533,6 @@
 		}
 
 		CHAOS_API void UpdateManifoldContacts();
->>>>>>> 4af6daef
 
 		// Particle-relative transform of each collision shape in the constraint
 		const FRigidTransform3& GetShapeRelativeTransform0() const { return ImplicitTransform[0]; }
@@ -813,23 +548,12 @@
 			ShapeWorldTransforms[1] = InShapeWorldTransform1;
 		}
 
-<<<<<<< HEAD
-=======
 		// Set the transforms when we last ran collision detection. This also sets the bCanRestoreManifold flag which
 		// allows the use of UpdateAndTryRestoreManifold on the next tick.
->>>>>>> 4af6daef
 		void SetLastShapeWorldTransforms(const FRigidTransform3& InShapeWorldTransform0, const FRigidTransform3& InShapeWorldTransform1)
 		{
 			LastShapeWorldPositionDelta = InShapeWorldTransform0.GetTranslation() - InShapeWorldTransform1.GetTranslation();
 			LastShapeWorldRotationDelta = InShapeWorldTransform0.GetRotation().Inverse() * InShapeWorldTransform1.GetRotation();
-<<<<<<< HEAD
-		}
-
-		bool UpdateAndTryRestoreManifold();
-		void ResetActiveManifoldContacts();
-		bool TryAddManifoldContact(const FContactPoint& ContactPoint);
-		bool TryInsertManifoldContact(const FContactPoint& ContactPoint);
-=======
 			Flags.bCanRestoreManifold = true;
 		}
 
@@ -838,7 +562,6 @@
 		CHAOS_API void ResetActiveManifoldContacts();
 		CHAOS_API bool TryAddManifoldContact(const FContactPoint& ContactPoint);
 		CHAOS_API bool TryInsertManifoldContact(const FContactPoint& ContactPoint);
->>>>>>> 4af6daef
 
 		//@ todo(chaos): These are for the collision forwarding system - this should use the collision modifier system (which should be extended to support adding collisions)
 		void SetManifoldPoints(const TArray<FManifoldPoint>& InManifoldPoints)
@@ -871,11 +594,7 @@
 		 * Determine the constraint direction based on Normal and Phi.
 		 * This function assumes that the constraint is update-to-date.
 		 */
-<<<<<<< HEAD
-		ECollisionConstraintDirection GetConstraintDirection(const FReal Dt) const;
-=======
 		CHAOS_API ECollisionConstraintDirection GetConstraintDirection(const FReal Dt) const;
->>>>>>> 4af6daef
 
 		/**
 		 * @brief Clear the saved manifold points. This effectively resets friction anchors.
@@ -884,7 +603,6 @@
 		{
 			SavedManifoldPoints.Reset();
 		}
-<<<<<<< HEAD
 
 		/**
 		 * Called after the simulation to reset any state that need to be reset before the next tick
@@ -984,6 +702,10 @@
 	public:
 		const FPBDCollisionConstraintHandle* GetConstraintHandle() const { return this; }
 		FPBDCollisionConstraintHandle* GetConstraintHandle() { return this; }
+
+
+		UE_DEPRECATED(5.3, "Use TryRestoreManifold")
+		bool UpdateAndTryRestoreManifold() { return TryRestoreManifold(); }
 
 	protected:
 
@@ -998,7 +720,7 @@
 			const FBVHParticles* Simplicial1);
 
 		// Set all the data not initialized in the constructor
-		void Setup(
+		CHAOS_API void Setup(
 			const ECollisionCCDType InCCDType,
 			const EContactShapesType InShapesType,
 			const FRigidTransform3& InImplicitTransform0,
@@ -1010,11 +732,11 @@
 		const FPBDCollisionConstraintContainerCookie& GetContainerCookie() const { return ContainerCookie; }
 		FPBDCollisionConstraintContainerCookie& GetContainerCookie() { return ContainerCookie; }
 
-		bool AreMatchingContactPoints(const FContactPoint& A, const FContactPoint& B, FReal& OutScore) const;
-		int32 FindManifoldPoint(const FContactPoint& ContactPoint) const;
-
-		int32 FindSavedManifoldPoint(const int32 ManifoldPointIndex, TCArray<int32, MaxManifoldPoints>& InOutAllowedSavedPointIndices) const;
-		void AssignSavedManifoldPoints();
+		CHAOS_API bool AreMatchingContactPoints(const FContactPoint& A, const FContactPoint& B, FReal& OutScore) const;
+		CHAOS_API int32 FindManifoldPoint(const FContactPoint& ContactPoint) const;
+
+		CHAOS_API int32 FindSavedManifoldPoint(const int32 ManifoldPointIndex, TCArray<int32, MaxManifoldPoints>& InOutAllowedSavedPointIndices) const;
+		CHAOS_API void AssignSavedManifoldPoints();
 
 		inline void InitManifoldPoint(const int32 ManifoldPointIndex, const FContactPoint& ContactPoint)
 		{
@@ -1037,173 +759,6 @@
 
 		// Update the store Phi for the manifold point based on current world-space shape transforms
 		// @todo(chaos): Only intended for use by the legacy solvers - remove it
-		void UpdateManifoldPointPhi(const int32 ManifoldPointIndex);
-
-		void InitMarginsAndTolerances(const EImplicitObjectType ImplicitType0, const EImplicitObjectType ImplicitType1, const FRealSingle Margin0, const FRealSingle Margin1);
-
-		void InitCCDThreshold();
-
-		void UpdateMaterialPropertiesImpl();
-
-	private:
-		FReal CalculateSavedManifoldPointScore(const FSavedManifoldPoint& SavedManifoldPoint, const FManifoldPoint& ManifoldPoint, const FReal DistanceToleranceSq) const;
-=======
-
-		/**
-		 * Called after the simulation to reset any state that need to be reset before the next tick
-		 */
-		void EndTick()
-		{
-		}
-
-		/**
-		 * @brief Time of impact from CCD sweep test if CCD is activate.Otherwise undefined.
-		*/
-		FReal GetCCDTimeOfImpact() const { return CCDTimeOfImpact; }
-
-		/**
-		 * @brief Set the CCD TOI from the collision detection sweep
-		*/
-		void SetCCDTimeOfImpact(const FReal TOI) { check(TOI <= FReal(MaxTOI)); CCDTimeOfImpact = FRealSingle(TOI); }
-
-		/**
-		 * Initialize the CCD TOI to the highest possible value
-		 */
-		void ResetCCDTimeOfImpact() { CCDTimeOfImpact = MaxTOI; }
-
-		/**
-		 * \brief Store the results of CCD contact resolution, if active
-		 */
-		void SetCCDResults(const FVec3& InNetImpulse)
-		{
-			AccumulatedImpulse += FVec3f(InNetImpulse);
-		}
-
-		FORCEINLINE void ResetSolverResults()
-		{
-			// NOTE: does not initalize any data. All properties will be written to in SetSolverResults
-			SavedManifoldPoints.SetNum(ManifoldPoints.Num());
-			ManifoldPointResults.SetNum(ManifoldPoints.Num());
-		}
-
-		/**
-		 * @brief Store the data from the solver that is retained between ticks for the specified manifold point or used by dependent systems (plasticity, breaking, etc.)
-		*/
-		FORCEINLINE void SetSolverResults(
-			const int32 ManifoldPointIndex, 
-			const FVec3f& NetPushOut, 
-			const FVec3f& NetImpulse, 
-			const FRealSingle StaticFrictionRatio,
-			const FRealSingle Dt)
-		{
-			FManifoldPoint& ManifoldPoint = ManifoldPoints[ManifoldPointIndex];
-			FManifoldPointResult& ManifoldPointResult = ManifoldPointResults[ManifoldPointIndex];
-			FSavedManifoldPoint& SavedManifoldPoint = SavedManifoldPoints[ManifoldPointIndex];
-
-			ManifoldPointResult.NetPushOut = NetPushOut;
-			ManifoldPointResult.NetImpulse = NetImpulse;
-			ManifoldPointResult.bIsValid = true;
-			ManifoldPointResult.bInsideStaticFrictionCone = false;
-
-			AccumulatedImpulse += NetImpulse + (NetPushOut / Dt);
-
-			// Save contact data for friction\
-			// NOTE: We also write the anchors back to the manifold point for use if the point gets restored next tick
-			// in which case it skips the saved point search etc
-			if (StaticFrictionRatio >= FReal(1.0f - UE_KINDA_SMALL_NUMBER))
-			{
-				// StaticFrictionRatio ~= 1: Static friction held - we keep the same contacts points as-is for use next frame
-				SavedManifoldPoint.ShapeContactPoints[0] = ManifoldPoint.ShapeAnchorPoints[0];
-				SavedManifoldPoint.ShapeContactPoints[1] = ManifoldPoint.ShapeAnchorPoints[1];
-				ManifoldPointResult.bInsideStaticFrictionCone = true;
-			}
-			else if (StaticFrictionRatio < FReal(UE_KINDA_SMALL_NUMBER))
-			{
-				// StaticFrictionRatio ~= 0: No friction (or no contact) - discard the friction anchors
-				const FVec3 Anchor0 = ManifoldPoint.ContactPoint.ShapeContactPoints[0];
-				const FVec3 Anchor1 = ManifoldPoint.ContactPoint.ShapeContactPoints[1];
-				SavedManifoldPoint.ShapeContactPoints[0] = Anchor0;
-				SavedManifoldPoint.ShapeContactPoints[1] = Anchor1;
-			}
-			else
-			{
-				// 0 < StaticFrictionRatio < 1: We exceeded the friction cone. Slide the friction anchor 
-				// toward the last-detected contact position so that it sits at the edge of the friction cone.
-				const FVec3 Anchor0 = FVec3::Lerp(ManifoldPoint.ContactPoint.ShapeContactPoints[0], ManifoldPoint.ShapeAnchorPoints[0], StaticFrictionRatio);
-				const FVec3 Anchor1 = FVec3::Lerp(ManifoldPoint.ContactPoint.ShapeContactPoints[1], ManifoldPoint.ShapeAnchorPoints[1], StaticFrictionRatio);
-				SavedManifoldPoint.ShapeContactPoints[0] = Anchor0;
-				SavedManifoldPoint.ShapeContactPoints[1] = Anchor1;
-			}
-		}
-
-		/**
-		 *	A key used to uniquely identify the constraint (it is based on the two particle IDs)
-		 */
-		FCollisionParticlePairKey GetParticlePairKey() const
-		{
-			return FCollisionParticlePairKey(GetParticle0(), GetParticle1());
-		}
-
-	public:
-		const FPBDCollisionConstraintHandle* GetConstraintHandle() const { return this; }
-		FPBDCollisionConstraintHandle* GetConstraintHandle() { return this; }
-
-
-		UE_DEPRECATED(5.3, "Use TryRestoreManifold")
-		bool UpdateAndTryRestoreManifold() { return TryRestoreManifold(); }
-
-	protected:
-
-		FPBDCollisionConstraint(
-			FGeometryParticleHandle* Particle0,
-			const FImplicitObject* Implicit0,
-			const FPerShapeData* Shape0,
-			const FBVHParticles* Simplicial0,
-			FGeometryParticleHandle* Particle1,
-			const FImplicitObject* Implicit1,
-			const FPerShapeData* Shape1,
-			const FBVHParticles* Simplicial1);
-
-		// Set all the data not initialized in the constructor
-		CHAOS_API void Setup(
-			const ECollisionCCDType InCCDType,
-			const EContactShapesType InShapesType,
-			const FRigidTransform3& InImplicitTransform0,
-			const FRigidTransform3& InImplicitTransform1,
-			const FReal InCullDistance,
-			const bool bInUseManifold);
-
-		// Access to the data used by the container
-		const FPBDCollisionConstraintContainerCookie& GetContainerCookie() const { return ContainerCookie; }
-		FPBDCollisionConstraintContainerCookie& GetContainerCookie() { return ContainerCookie; }
-
-		CHAOS_API bool AreMatchingContactPoints(const FContactPoint& A, const FContactPoint& B, FReal& OutScore) const;
-		CHAOS_API int32 FindManifoldPoint(const FContactPoint& ContactPoint) const;
-
-		CHAOS_API int32 FindSavedManifoldPoint(const int32 ManifoldPointIndex, TCArray<int32, MaxManifoldPoints>& InOutAllowedSavedPointIndices) const;
-		CHAOS_API void AssignSavedManifoldPoints();
-
-		inline void InitManifoldPoint(const int32 ManifoldPointIndex, const FContactPoint& ContactPoint)
-		{
-			FManifoldPoint& ManifoldPoint = ManifoldPoints[ManifoldPointIndex];
-			ManifoldPoint.ContactPoint = ContactPoint;
-			ManifoldPoint.ShapeAnchorPoints[0] = ContactPoint.ShapeContactPoints[0];
-			ManifoldPoint.ShapeAnchorPoints[1] = ContactPoint.ShapeContactPoints[1];
-			ManifoldPoint.InitialShapeContactPoints[0] = ContactPoint.ShapeContactPoints[0];
-			ManifoldPoint.InitialShapeContactPoints[1] = ContactPoint.ShapeContactPoints[1];
-			ManifoldPoint.TargetPhi = FReal(0);
-			ManifoldPoint.Flags.Reset();
-		}
-
-		inline int32 AddManifoldPoint(const FContactPoint& ContactPoint)
-		{
-			int32 ManifoldPointIndex = ManifoldPoints.Add();	// Note: no initialization (see TCArray)
-			InitManifoldPoint(ManifoldPointIndex, ContactPoint);
-			return ManifoldPointIndex;
-		}
-
-		// Update the store Phi for the manifold point based on current world-space shape transforms
-		// @todo(chaos): Only intended for use by the legacy solvers - remove it
 		CHAOS_API void UpdateManifoldPointPhi(const int32 ManifoldPointIndex);
 
 		CHAOS_API void InitMarginsAndTolerances(const EImplicitObjectType ImplicitType0, const EImplicitObjectType ImplicitType1, const FRealSingle Margin0, const FRealSingle Margin1);
@@ -1214,27 +769,12 @@
 
 	private:
 		CHAOS_API FReal CalculateSavedManifoldPointScore(const FSavedManifoldPoint& SavedManifoldPoint, const FManifoldPoint& ManifoldPoint, const FReal DistanceToleranceSq) const;
->>>>>>> 4af6daef
 
 		union FFlags
 		{
 			FFlags() : Bits(0) {}
 			struct
 			{
-<<<<<<< HEAD
-				uint32 bDisabled : 1;
-				uint32 bUseManifold : 1;
-				uint32 bUseIncrementalManifold : 1;
-				uint32 bWasManifoldRestored : 1;
-				uint32 bIsQuadratic0 : 1;
-				uint32 bIsQuadratic1 : 1;
-				uint32 bIsProbeUnmodified : 1;  // Is this constraint a probe pre-contact-modification
-				uint32 bIsProbe : 1;            // Is this constraint currently a probe
-				uint32 bCCDEnabled : 1;			// Is CCD enabled for the current tick
-				uint32 bCCDSweepEnabled: 1;		// If this is a CCD constraint, do we want to enable the sweep/rewind phase?
-				uint32 bModifierApplied : 1;	// Was a constraint modifier applied this tick
-				uint32 bMaterialSet : 1;		// Has the material been set (or does it need to be reset)
-=======
 				uint32 bDisabled : 1;					// Is this contact disabled (by the user or because cull distance is exceeded)
 				uint32 bUseManifold : 1;				// Should we use contact manifolds or single points (faster but poor behaviour)
 				uint32 bUseIncrementalManifold : 1;		// Do we need to run incremental collision detection (only LavelSets now)
@@ -1248,7 +788,6 @@
 				uint32 bCCDSweepEnabled: 1;				// If this is a CCD constraint, do we want to enable the sweep/rewind phase?
 				uint32 bModifierApplied : 1;			// Was a constraint modifier applied this tick
 				uint32 bMaterialSet : 1;				// Has the material been set (or does it need to be reset)
->>>>>>> 4af6daef
 			};
 			uint32 Bits;
 		};
@@ -1259,11 +798,7 @@
 		
 		FGeometryParticleHandle* Particle[2];
 		const FImplicitObject* Implicit[2];
-<<<<<<< HEAD
-		const FPerShapeData* Shape[2];
-=======
 		const FShapeInstance* Shape[2];
->>>>>>> 4af6daef
 		const FBVHParticles* Simplicial[2];
 
 	public:
@@ -1324,11 +859,8 @@
 		// The penetration we leave behind when rolling back to a CCD time of impact. Should be less than or equal to CCDEnablePenetration.
 		// Calculated from particle pair properties when constraint is created.
 		FRealSingle CCDTargetPenetration;
-<<<<<<< HEAD
-=======
 
 		friend class ::FChaosVDDataWrapperUtils;
->>>>>>> 4af6daef
 	};
 
 
