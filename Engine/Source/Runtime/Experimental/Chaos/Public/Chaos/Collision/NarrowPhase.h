// Copyright Epic Games, Inc. All Rights Reserved.
#pragma once

#include "Chaos/Collision/CollisionReceiver.h"
#include "Chaos/Collision/StatsData.h"
#include "Chaos/CollisionResolution.h"
#include "Chaos/ParticleHandle.h"
#include "Chaos/PBDCollisionConstraints.h"
#include "Chaos/PBDRigidsSOAs.h"
#include "ChaosStats.h"

namespace Chaos
{
	DECLARE_CYCLE_STAT_EXTERN(TEXT("Collisions::NarrowPhase"), STAT_Collisions_NarrowPhase, STATGROUP_ChaosCollision, CHAOS_API);

	/**
	 * Generate contact manifolds for particle pairs.
	 *
	 * /see FAsyncCollisionReceiver, FSyncCollisionReceiver.
	 */
	class CHAOS_API FNarrowPhase
	{
	public:
<<<<<<< HEAD
		using FCollisionConstraintsArray = TArray<TCollisionConstraintBase<FReal, 3>*>;

		// @todo(ccaulfield): COLLISION Transient Handle version
		template<typename T_RECEIVER>
		void GenerateCollisions(FReal Dt, T_RECEIVER& Receiver, TGeometryParticleHandle<FReal, 3>* Particle1, TGeometryParticleHandle<FReal, 3>* Particle2, const FReal BoundsThickness, CollisionStats::FStatData& StatData)
		{
			SCOPE_CYCLE_COUNTER(STAT_Collisions_NarrowPhase);

			// @todo(ccaulfield): COLLISION - Thickness: add shape padding (BoundsThickness is the distance within which we speculatively create constraints)

			FCollisionConstraintsArray NewConstraints;
			ConstructConstraints(Particle1, Particle2, BoundsThickness, NewConstraints, StatData);

			Receiver.ReceiveCollisions(NewConstraints);
		}

	private:
		void ConstructConstraints(TGeometryParticleHandle<FReal, 3>* Particle0, TGeometryParticleHandle<FReal, 3>* Particle1, const FReal Thickness, FCollisionConstraintsArray& NewConstraints, CollisionStats::FStatData& StatData)
=======
		// @todo(chaos): COLLISION Transient Handle version
		/**
		 * /param CullDistance The contact separation at which we ignore the constraint
		 */
		void GenerateCollisions(FCollisionConstraintsArray& NewConstraints, FReal Dt, TGeometryParticleHandle<FReal, 3>* Particle0, TGeometryParticleHandle<FReal, 3>* Particle1, const FReal CullDistance, CollisionStats::FStatData& StatData)
>>>>>>> 421d6516
		{
			SCOPE_CYCLE_COUNTER(STAT_Collisions_NarrowPhase);
			if (ensure(Particle0 && Particle1))
			{
				//
				// @todo(chaos) : Collision Constraints
				//   This is not efficient. The constraint has to go through a construction 
				//   process, only to be deleted later if it already existed. This should 
				//   determine if the constraint is already defined, and then opt out of 
				//   the creation process. 
				//
				Collisions::ConstructConstraints<FReal, 3>(Particle0, Particle1, Particle0->Geometry().Get(), Particle1->Geometry().Get(), Collisions::GetTransform(Particle0), Collisions::GetTransform(Particle1), CullDistance, NewConstraints);

				CHAOS_COLLISION_STAT(if (NewConstraints.Num()) { StatData.IncrementCountNP(NewConstraints.Num()); });
				CHAOS_COLLISION_STAT(if (!NewConstraints.Num()) { StatData.IncrementRejectedNP(); });
			}
		}
	};
}<|MERGE_RESOLUTION|>--- conflicted
+++ resolved
@@ -21,32 +21,11 @@
 	class CHAOS_API FNarrowPhase
 	{
 	public:
-<<<<<<< HEAD
-		using FCollisionConstraintsArray = TArray<TCollisionConstraintBase<FReal, 3>*>;
-
-		// @todo(ccaulfield): COLLISION Transient Handle version
-		template<typename T_RECEIVER>
-		void GenerateCollisions(FReal Dt, T_RECEIVER& Receiver, TGeometryParticleHandle<FReal, 3>* Particle1, TGeometryParticleHandle<FReal, 3>* Particle2, const FReal BoundsThickness, CollisionStats::FStatData& StatData)
-		{
-			SCOPE_CYCLE_COUNTER(STAT_Collisions_NarrowPhase);
-
-			// @todo(ccaulfield): COLLISION - Thickness: add shape padding (BoundsThickness is the distance within which we speculatively create constraints)
-
-			FCollisionConstraintsArray NewConstraints;
-			ConstructConstraints(Particle1, Particle2, BoundsThickness, NewConstraints, StatData);
-
-			Receiver.ReceiveCollisions(NewConstraints);
-		}
-
-	private:
-		void ConstructConstraints(TGeometryParticleHandle<FReal, 3>* Particle0, TGeometryParticleHandle<FReal, 3>* Particle1, const FReal Thickness, FCollisionConstraintsArray& NewConstraints, CollisionStats::FStatData& StatData)
-=======
 		// @todo(chaos): COLLISION Transient Handle version
 		/**
 		 * /param CullDistance The contact separation at which we ignore the constraint
 		 */
 		void GenerateCollisions(FCollisionConstraintsArray& NewConstraints, FReal Dt, TGeometryParticleHandle<FReal, 3>* Particle0, TGeometryParticleHandle<FReal, 3>* Particle1, const FReal CullDistance, CollisionStats::FStatData& StatData)
->>>>>>> 421d6516
 		{
 			SCOPE_CYCLE_COUNTER(STAT_Collisions_NarrowPhase);
 			if (ensure(Particle0 && Particle1))
