--- conflicted
+++ resolved
@@ -1,54 +1,6 @@
 // Copyright Epic Games, Inc. All Rights Reserved.
 #pragma once
 
-<<<<<<< HEAD
-#include "Chaos/Collision/CollisionDetector.h"
-#include "Chaos/Collision/ParticlePairBroadPhase.h"
-#include "Chaos/PBDCollisionConstraints.h"
-
-#include "Chaos/ChaosPerfTest.h"
-#include "ChaosStats.h"
-#include "ProfilingDebugging/CsvProfiler.h"
-
-namespace Chaos
-{
-	class CHAOS_API FBasicCollisionDetector : public FCollisionDetector
-	{
-	public:
-		FBasicCollisionDetector(FBasicBroadPhase& InBroadPhase, FPBDCollisionConstraints& InCollisionContainer)
-			: FCollisionDetector(InCollisionContainer)
-			, BroadPhase(InBroadPhase)
-		{
-		}
-
-		FBasicBroadPhase& GetBroadPhase() { return BroadPhase; }
-
-		virtual void DetectCollisions(const FReal Dt, FEvolutionResimCache* Unused) override
-		{
-			SCOPE_CYCLE_COUNTER(STAT_Collisions_Detect);
-			CHAOS_SCOPED_TIMER(DetectCollisions);
-			CSV_SCOPED_TIMING_STAT(Chaos, DetectCollisions);
-
-			if (!GetCollisionContainer().GetCollisionsEnabled())
-			{
-				return;
-			}
-
-			CollisionContainer.BeginDetectCollisions();
-
-			// Collision detection pipeline: BroadPhase -> MidPhase ->NarrowPhase -> Container
-			BroadPhase.ProduceOverlaps(Dt, &GetCollisionContainer().GetConstraintAllocator(), GetCollisionContainer().GetDetectorSettings());
-
-			CollisionContainer.EndDetectCollisions();
-		}
-
-	private:
-		FBasicBroadPhase& BroadPhase;
-	};
-
-}
-=======
 //
 //	TO BE REMOVED
-//
->>>>>>> 4af6daef
+//