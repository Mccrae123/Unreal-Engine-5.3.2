--- conflicted
+++ resolved
@@ -13,22 +13,13 @@
 	class CHAOS_API FBasicCollisionDetector : public FCollisionDetector
 	{
 	public:
-<<<<<<< HEAD
-		FBasicCollisionDetector(FBasicBroadPhase& InBroadPhase, FNarrowPhase& InNarrowPhase, FPBDCollisionConstraints& InCollisionContainer)
-=======
 		FBasicCollisionDetector(FBasicBroadPhase& InBroadPhase, FPBDCollisionConstraints& InCollisionContainer)
->>>>>>> d731a049
 			: FCollisionDetector(InCollisionContainer)
 			, BroadPhase(InBroadPhase)
-			, NarrowPhase(InNarrowPhase)
 		{
 		}
 
 		FBasicBroadPhase& GetBroadPhase() { return BroadPhase; }
-<<<<<<< HEAD
-		FNarrowPhase& GetNarrowPhase() { return NarrowPhase; }
-=======
->>>>>>> d731a049
 
 		virtual void DetectCollisions(const FReal Dt, FEvolutionResimCache* Unused) override
 		{
@@ -42,28 +33,17 @@
 			}
 
 			CollisionContainer.BeginDetectCollisions();
-<<<<<<< HEAD
-
-			// Collision detection pipeline: BroadPhase -> NarrowPhase -> Container
-			BroadPhase.ProduceOverlaps(Dt, NarrowPhase);
-
-=======
 
 			FCollisionConstraintAllocator& Allocator = GetCollisionContainer().GetConstraintAllocator();
 
 			// Collision detection pipeline: BroadPhase -> MidPhase ->NarrowPhase -> Container
 			BroadPhase.ProduceOverlaps(Dt, &Allocator, GetSettings());
 
->>>>>>> d731a049
 			CollisionContainer.EndDetectCollisions();
 		}
 
 	private:
 		FBasicBroadPhase& BroadPhase;
-<<<<<<< HEAD
-		FNarrowPhase& NarrowPhase;
-=======
->>>>>>> d731a049
 	};
 
 }