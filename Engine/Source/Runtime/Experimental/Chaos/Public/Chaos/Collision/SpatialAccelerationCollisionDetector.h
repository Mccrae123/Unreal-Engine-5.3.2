--- conflicted
+++ resolved
@@ -6,11 +6,8 @@
 #include "Chaos/Collision/NarrowPhase.h"
 #include "Chaos/Collision/SpatialAccelerationBroadPhase.h"
 #include "Chaos/EvolutionResimCache.h"
-<<<<<<< HEAD
-=======
 #include "Chaos/PBDCollisionConstraints.h"
 #include "ProfilingDebugging/CsvProfiler.h"
->>>>>>> 6bbb88c8
 
 namespace Chaos
 {
@@ -27,11 +24,7 @@
 		FSpatialAccelerationBroadPhase& GetBroadPhase() { return BroadPhase; }
 		FNarrowPhase& GetNarrowPhase() { return NarrowPhase; }
 
-<<<<<<< HEAD
-		virtual void DetectCollisionsWithStats(const FReal Dt, CollisionStats::FStatData& StatData, FEvolutionResimCache* ResimCache) override
-=======
 		virtual void DetectCollisions(const FReal Dt, FEvolutionResimCache* ResimCache) override
->>>>>>> 6bbb88c8
 		{
 			SCOPE_CYCLE_COUNTER(STAT_Collisions_Detect);
 			CHAOS_SCOPED_TIMER(DetectCollisions);
@@ -42,26 +35,6 @@
 				return;
 			}
 
-<<<<<<< HEAD
-			CollisionContainer.UpdateConstraints(Dt);
-
-			// Collision detection pipeline: BroadPhase -[parallel]-> NarrowPhase -[parallel]-> Receiver -[serial]-> Container
-			FAsyncCollisionReceiver Receiver(CollisionContainer, ResimCache);
-			BroadPhase.ProduceOverlaps(Dt, NarrowPhase, Receiver, StatData, ResimCache);
-			if(ResimCache)
-			{
-				// Push the resim constraints into slot zero with the first particle. Doesn't really matter where they go at this
-				// point as long as it is consistent so we don't need to sort the constraints in ProcessCollisions
-				if(Receiver.CacheNum() == 0)
-				{
-					// In case we have zero particles but somehow have constraints
-					Receiver.Prepare(1);
-				}
-
-				Receiver.AppendCollisions(ResimCache->GetAndSanitizeConstraints(), 0);
-			}
-			Receiver.ProcessCollisions();
-=======
 			CollisionContainer.BeginDetectCollisions();
 
 			// Collision detection pipeline: BroadPhase -[parallel]-> NarrowPhase -[parallel]-> CollisionAllocator -[serial]-> Container
@@ -76,7 +49,6 @@
 
 				ResimCache->SaveConstraints(CollisionContainer.GetConstraints());
 			}
->>>>>>> 6bbb88c8
 		}
 
 	private:
