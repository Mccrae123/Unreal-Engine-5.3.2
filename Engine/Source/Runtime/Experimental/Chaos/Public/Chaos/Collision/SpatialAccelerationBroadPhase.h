--- conflicted
+++ resolved
@@ -1,13 +1,9 @@
 // Copyright Epic Games, Inc. All Rights Reserved.
 #pragma once
 
-<<<<<<< HEAD
-#include "Chaos/Collision/CollisionConstraintFlags.h"
-=======
 #include "Chaos/Collision/CollisionConstraintAllocator.h"
 #include "Chaos/Collision/CollisionConstraintFlags.h"
 #include "Chaos/Collision/CollisionContext.h"
->>>>>>> d731a049
 #include "Chaos/Collision/StatsData.h"
 #include "Chaos/ISpatialAccelerationCollection.h"
 #include "Chaos/ParticleHandleFwd.h"
@@ -25,8 +21,6 @@
 	class ISpatialAcceleration;
 	class IResimCacheBase;
 
-<<<<<<< HEAD
-=======
 	// Data collected from the spatial partitioning system
 	class FSimOverlapVisitorEntry
 	{
@@ -43,20 +37,14 @@
 		FGeometryParticleHandle* Particle;
 	};
 
->>>>>>> d731a049
 	/**
 	 * A visitor for the spatial partitioning system used to build the set of objects overlapping a bounding box.
 	 */
 	struct FSimOverlapVisitor
 	{
-<<<<<<< HEAD
-		TArray<FAccelerationStructureHandle>& Intersections;
-		FSimOverlapVisitor(FGeometryParticleHandle* ParticleHandle, const FCollisionFilterData& InSimFilterData, TArray<FAccelerationStructureHandle>& InIntersections)
-=======
 		TArray<FSimOverlapVisitorEntry>& Intersections;
 
 		FSimOverlapVisitor(FGeometryParticleHandle* ParticleHandle, const FCollisionFilterData& InSimFilterData, TArray<FSimOverlapVisitorEntry>& InIntersections)
->>>>>>> d731a049
 			: Intersections(InIntersections)
 			, SimFilterData(InSimFilterData)
 			, ParticleUniqueIdx(ParticleHandle ? ParticleHandle->UniqueIdx() : FUniqueIdx(0))
@@ -95,14 +83,11 @@
 		{
 			return &AccelerationHandle;
 		}
-<<<<<<< HEAD
-=======
 
 		bool HasBlockingHit() const
 		{
 			return false;
 		}
->>>>>>> d731a049
 
 	private:
 		FCollisionFilterData SimFilterData;
@@ -137,12 +122,8 @@
 		 */
 		void ProduceOverlaps(
 			FReal Dt, 
-<<<<<<< HEAD
-			FNarrowPhase& NarrowPhase, 
-=======
 			FCollisionConstraintAllocator* Allocator,
 			const FCollisionDetectorSettings& Settings,
->>>>>>> d731a049
 			IResimCacheBase* ResimCache
 			)
 		{
@@ -156,35 +137,19 @@
 
 			if (const auto AABBTree = SpatialAcceleration->template As<TAABBTree<FAccelerationStructureHandle, TAABBTreeLeafArray<FAccelerationStructureHandle>>>())
 			{
-<<<<<<< HEAD
-				ProduceOverlaps(Dt, *AABBTree, NarrowPhase, ResimCache);
+				ProduceOverlaps(Dt, *AABBTree, Allocator, Settings, ResimCache);
 			}
 			else if (const auto BV = SpatialAcceleration->template As<TBoundingVolume<FAccelerationStructureHandle>>())
 			{
-				ProduceOverlaps(Dt, *BV, NarrowPhase, ResimCache);
+				ProduceOverlaps(Dt, *BV, Allocator, Settings, ResimCache);
 			}
 			else if (const auto AABBTreeBV = SpatialAcceleration->template As<TAABBTree<FAccelerationStructureHandle, TBoundingVolume<FAccelerationStructureHandle>>>())
 			{
-				ProduceOverlaps(Dt, *AABBTreeBV, NarrowPhase, ResimCache);
+				ProduceOverlaps(Dt, *AABBTreeBV, Allocator, Settings, ResimCache);
 			}
 			else if (const auto Collection = SpatialAcceleration->template As<ISpatialAccelerationCollection<FAccelerationStructureHandle, FReal, 3>>())
 			{
-				Collection->PBDComputeConstraintsLowLevel(Dt, *this, NarrowPhase, ResimCache);
-=======
-				ProduceOverlaps(Dt, *AABBTree, Allocator, Settings, ResimCache);
-			}
-			else if (const auto BV = SpatialAcceleration->template As<TBoundingVolume<FAccelerationStructureHandle>>())
-			{
-				ProduceOverlaps(Dt, *BV, Allocator, Settings, ResimCache);
-			}
-			else if (const auto AABBTreeBV = SpatialAcceleration->template As<TAABBTree<FAccelerationStructureHandle, TBoundingVolume<FAccelerationStructureHandle>>>())
-			{
-				ProduceOverlaps(Dt, *AABBTreeBV, Allocator, Settings, ResimCache);
-			}
-			else if (const auto Collection = SpatialAcceleration->template As<ISpatialAccelerationCollection<FAccelerationStructureHandle, FReal, 3>>())
-			{
 				Collection->PBDComputeConstraintsLowLevel(Dt, *this, Allocator, Settings, ResimCache);
->>>>>>> d731a049
 			}
 			else
 			{
@@ -201,16 +166,6 @@
 		 * */
 
 		template<bool bNeedsResim, bool bOnlyRigid, typename ViewType, typename SpatialAccelerationType>
-<<<<<<< HEAD
-		void ComputeParticlesOverlaps(ViewType& OverlapView, FReal Dt,
-			const SpatialAccelerationType& InSpatialAcceleration, FNarrowPhase& NarrowPhase)
-		{
-			 OverlapView.ParallelFor([&](auto& Particle1,int32 ActiveIdxIdx)
-			 {
-			 	FGenericParticleHandleImp GenericHandle(Particle1.Handle());
-			 	ProduceParticleOverlaps<bNeedsResim,bOnlyRigid>(Dt,GenericHandle, InSpatialAcceleration,NarrowPhase,ActiveIdxIdx);
-			},bDisableCollisionParallelFor);
-=======
 		void ComputeParticlesOverlaps(
 			ViewType& OverlapView, 
 			FReal Dt,
@@ -249,19 +204,12 @@
 			};
 
 			OverlapView.ParallelFor(ContextCreator, ParticleCollisionGenerator, bDisableCollisionParallelFor);
->>>>>>> d731a049
 		}
 
 		template<typename T_SPATIALACCELERATION>
 		void ProduceOverlaps(
 			FReal Dt, 
 			const T_SPATIALACCELERATION& InSpatialAcceleration, 
-<<<<<<< HEAD
-			FNarrowPhase& NarrowPhase, 
-			IResimCacheBase* ResimCache
-			)
-		{
-=======
 			FCollisionConstraintAllocator* Allocator,
 			const FCollisionDetectorSettings& Settings,
 			IResimCacheBase* ResimCache
@@ -271,7 +219,6 @@
 			// The goal is to detection all required collisions (dynamic-vs-everything) while not
 			// visiting pairs that cannot collide (e.g., kinemtic-kinematic, or kinematic-sleeping for
 			// stationary kinematics)
->>>>>>> d731a049
 			const bool bDisableParallelFor = bDisableCollisionParallelFor;
 			auto* EvolutionResimCache = static_cast<FEvolutionResimCache*>(ResimCache);
 			const bool bResimSkipCollision = ResimCache && ResimCache->IsResimming();
@@ -280,15 +227,6 @@
 				const TParticleView<TPBDRigidParticles<FReal, 3>>& DynamicSleepingView = Particles.GetNonDisabledDynamicView();
 				const TParticleView<TKinematicGeometryParticles<FReal, 3>>& DynamicMovingKinematicView = Particles.GetActiveDynamicMovingKinematicParticlesView();
 
-<<<<<<< HEAD
-				if(DynamicSleepingView.Num() > DynamicMovingKinematicView.Num())
-				{
-					ComputeParticlesOverlaps<false,false>(DynamicMovingKinematicView, Dt, InSpatialAcceleration, NarrowPhase);
-				}
-				else
-				{
-					ComputeParticlesOverlaps<false,true>(DynamicSleepingView, Dt, InSpatialAcceleration, NarrowPhase);
-=======
 				// Usually we ignore sleeping particles in the outer loop and iterate over awake-dynamics and moving-kinematics. 
 				// However, for scenes with a very large number of moving kinematics, it is faster to loop over awake-dynamics
 				// and sleeping-dynamics, even though this means we visit sleeping pairs.
@@ -299,83 +237,25 @@
 				else
 				{
 					ComputeParticlesOverlaps<false, false>(DynamicMovingKinematicView, Dt, InSpatialAcceleration, Allocator, Settings);
->>>>>>> d731a049
 				}
 			}
 			else
 			{
 				const TParticleView<TGeometryParticles<FReal, 3>>& DesyncedView = ResimCache->GetDesyncedView();
 				
-<<<<<<< HEAD
-				ComputeParticlesOverlaps<true,false>(DesyncedView, Dt, InSpatialAcceleration, NarrowPhase);
-=======
 				ComputeParticlesOverlaps<true,false>(DesyncedView, Dt, InSpatialAcceleration, Allocator, Settings);
->>>>>>> d731a049
 			}
 		}
 
 		FIgnoreCollisionManager& GetIgnoreCollisionManager() { return IgnoreCollisionManager; }
 
 	private:
-<<<<<<< HEAD
-		template<bool bIsResimming, bool bOnlyRigid, typename THandle, typename T_SPATIALACCELERATION>
-=======
 
 		template<bool bIsResimming, bool bOnlyRigid, typename T_SPATIALACCELERATION>
->>>>>>> d731a049
 		void ProduceParticleOverlaps(
 		    FReal Dt,
 		    FGeometryParticleHandle* Particle1,
 		    const T_SPATIALACCELERATION& InSpatialAcceleration,
-<<<<<<< HEAD
-		    FNarrowPhase& NarrowPhase,
-			int32 EntryIndex)
-		{
-			TArray<FAccelerationStructureHandle> PotentialIntersections;  
-
-			const bool bHasValidState = bOnlyRigid ?
-					(Particle1.ObjectState() == EObjectStateType::Dynamic || Particle1.ObjectState() == EObjectStateType::Sleeping) :
-					(Particle1.ObjectState() == EObjectStateType::Dynamic || Particle1.ObjectState() == EObjectStateType::Kinematic);
-			
-			if (bIsResimming || bHasValidState)
-			{
-				const bool bBody1Bounded = HasBoundingBox(Particle1);
-				{
-					SCOPE_CYCLE_COUNTER(STAT_Collisions_AABBTree);
-					if (bBody1Bounded)
-					{
-						// @todo(chaos): cache this on the particle?
-						FCollisionFilterData ParticleSimData;
-						FAccelerationStructureHandle::ComputeParticleSimFilterDataFromShapes(Particle1, ParticleSimData);
-
-						const FAABB3 Box1 = Particle1.WorldSpaceInflatedBounds();
-
-						{
-							PHYSICS_CSV_SCOPED_EXPENSIVE(PhysicsVerbose, DetectCollisions_BroadPhase);
-							FSimOverlapVisitor OverlapVisitor(Particle1.Handle() , ParticleSimData, PotentialIntersections);
-							InSpatialAcceleration.Overlap(Box1, OverlapVisitor);
-						}
-						
-					}
-					else
-					{
-						const auto& GlobalElems = InSpatialAcceleration.GlobalObjects();
-						PotentialIntersections.Reserve(GlobalElems.Num());
-
-						for (auto& Elem : GlobalElems)
-						{
-							PotentialIntersections.Add(Elem.Payload);
-						}
-					}
-				}
-
-				SCOPE_CYCLE_COUNTER(STAT_Collisions_Filtering);
-				const int32 NumPotentials = PotentialIntersections.Num();
-				int32 NumIntoNarrowPhase = 0;
-				TArray<FParticlePairMidPhase*> MidPhasePairs;
-				MidPhasePairs.Reserve(NumPotentials);
-				for (int32 i = 0; i < NumPotentials; ++i)
-=======
 			const FCollisionContext& Context)
 		{
 			TArray<FSimOverlapVisitorEntry> PotentialIntersections;
@@ -460,7 +340,6 @@
 				int32 CollisionGroup2 = 0;
 				const FPBDRigidParticleHandle* Rigid2 = Particle2->CastToRigidParticle();
 				if (Rigid2 != nullptr)
->>>>>>> d731a049
 				{
 					bIsKinematic2 = Rigid2->IsKinematic();
 					bIsDynamicAsleep2 = !bIsKinematic2 && Rigid2->IsSleeping();
@@ -470,33 +349,6 @@
 					CollisionGroup2 = Rigid2->CollisionGroup();
 				}
 
-<<<<<<< HEAD
-					// Broad Phase Culling
-					// CollisionGroup == 0 : Collide_With_Everything
-					// CollisionGroup == INDEX_NONE : Disabled collisions
-					// CollisionGroup_A != CollisionGroup_B : Skip Check
-					
-					// collision pair is valid if at least one of the 2 particles is a rigid one (will discard static/kinematic-static/kinematic pairs)
-					if(Particle1.CastToRigidParticle() == nullptr && Particle2.CastToRigidParticle() == nullptr)
-					{
-						continue;
-					}
-					
-					if (Particle1.HasCollisionConstraintFlag(ECollisionConstraintFlags::CCF_BroadPhaseIgnoreCollisions) || 
-						Particle2Generic->HasCollisionConstraintFlag(ECollisionConstraintFlags::CCF_BroadPhaseIgnoreCollisions))
-					{
-						if (IgnoreCollisionManager.IgnoresCollision(Particle1.UniqueIdx(), Particle2.UniqueIdx()))
-						{
-							continue;
-						}
-					}					
-				
-					if (Particle1.CollisionGroup() == INDEX_NONE || Particle2Generic->CollisionGroup() == INDEX_NONE)
-					{
-						continue;
-					}
-					if (Particle1.CollisionGroup() && Particle2Generic->CollisionGroup() && Particle1.CollisionGroup() != Particle2Generic->CollisionGroup())
-=======
 				// @todo(chaos): This should not be happening if the disabled particles are removed from the active particles list, but GeometryCollection particles leave there there
 				//check(!bDisabled2);
 				if (bDisabled2)
@@ -515,7 +367,6 @@
 				if (bUseIgnoreCollisionManager1 || bUseIgnoreCollisionManager2)
 				{
 					if (IgnoreCollisionManager.IgnoresCollision(Particle1->UniqueIdx(), Particle2->UniqueIdx()))
->>>>>>> d731a049
 					{
 						continue;
 					}
@@ -558,110 +409,16 @@
 					{
 						bAcceptParticlePair = false;
 					}
-<<<<<<< HEAD
-					bool bAcceptParticlePair = false;
-
-					// In both cases (resim or not) we will generate (1) dynamic-(sleeping,kinematic(steady+moving),static) pairs + (2) sleeping-moving kinematic ones
-					// Sleeping particles could collide with dynamic ones but these collisions are already handled in case 1
-					// Sleeping particles won't collide with static or steady kinematic particles since both are not supposed to move but will
-					// collide against moving kinematic particles
-					if ((Particle1.ObjectState() == EObjectStateType::Dynamic && Particle2.ObjectState() != EObjectStateType::Dynamic) ||
-						(Particle1.ObjectState() == EObjectStateType::Sleeping && Particle2.ObjectState() == EObjectStateType::Kinematic))
-					{
-						bAcceptParticlePair = true;
-					}
-					
-					// Used to determine a winner in cases where we will visit particle pairs in both orders
-					const bool bIsParticle1Preferred = (Particle2.ParticleID() < Particle1.ParticleID());
-					
-					if(!bIsResimming)
-					{
-						// Normally (not resimming) we iterate over dynamic and asleep|kinematic particles, so:
-						// - Particle1 is dynamic, asleep OR kinematic
-						// - Particle2 may be static, kinematic, dynamic, asleep
-
-						// If Particle1 is non dynamic but particle 2 is dynamic, the case should already be handled by (1)
-						if(Particle1.ObjectState() != EObjectStateType::Dynamic && Particle2.ObjectState() == EObjectStateType::Dynamic)
-						{
-							bAcceptParticlePair = false;
-						}
-						// If Particle1 and Particle2 are dynamic we validate the pair if particle1 has higher ID to discard duplicates since we will visit twice the pairs
-						else if(Particle1.ObjectState() == EObjectStateType::Dynamic && Particle2.ObjectState() == EObjectStateType::Dynamic)
-						{
-							bAcceptParticlePair = bIsParticle1Preferred;
-						}
-						// If Particle1 is kinematic we should in theory discard the pairs against sleeping particles
-						// since the sleeping-kinematic case has been validated in (2). But Particle1 is asleep OR kinematic so
-						// when entering this condition we are sure that we enver entered (2). It is why we validate the kinematic-sleeping pairs as well
-						else if(Particle1.ObjectState() == EObjectStateType::Kinematic && Particle2.ObjectState() == EObjectStateType::Sleeping)
-						{
-							bAcceptParticlePair = true;
-						}
-=======
 					// If Particle1 and Particle2 are dynamic we validate the pair if particle1 has higher ID to discard duplicates since we will visit twice the pairs
 					else if(bIsDynamicAwake1 && bIsDynamicAwake2)
 					{
 						bAcceptParticlePair = bIsParticle1Preferred;
->>>>>>> d731a049
 					}
 					// If Particle1 is kinematic we should in theory discard the pairs against sleeping particles
 					// since the sleeping-kinematic case has been validated in (2). But Particle1 is asleep OR kinematic so
 					// when entering this condition we are sure that we enver entered (2). It is why we validate the kinematic-sleeping pairs as well
 					else if(bIsKinematic1 && bIsDynamicAsleep2)
 					{
-<<<<<<< HEAD
-						// When resimming we iterate over "desynced" particles which may be kinematic so:
-						// - Particle1 is always desynced
-						// - Particle2 may also be desynced, in which case we will also visit the opposite ordering regardless of dynamic/kinematic status
-						// - Particle1 may be static, kinematic, dynamic, asleep
-						// - Particle2 may be static, kinematic, dynamic, asleep
-						// 
-						// Even though Particle1 may be kinematic when resimming, we want to create the contacts in the original order (i.e., dynamic first)
-						// 
-						const bool bIsParticle2Desynced = bIsResimming && (Particle2.SyncState() == ESyncState::HardDesync);
-
-						// If Particle1 is non dynamic but particle 2 is dynamic, the case should already be handled by (1) for
-						// the desynced dynamic - synced/desynced (static,kinematic,asleep) pairs. But we still need to process
-						// the desynced (static,kinematic,asleep) against the synced dynamic since this case have not been handled by (1)
-						if(Particle1.ObjectState() != EObjectStateType::Dynamic && Particle2.ObjectState() == EObjectStateType::Dynamic)
-						{
-							bAcceptParticlePair = !bIsParticle2Desynced;
-						}
-						// If Particle1 and Particle2 are dynamic we validate the pair if particle1 has higher ID to discard duplicates since we will visit twice the pairs
-						// We validate the pairs as well if the particle 2 is synced since  we will never visit the opposite order (we only iterate over desynced particles)
-						else if(Particle1.ObjectState() == EObjectStateType::Dynamic && Particle2.ObjectState() == EObjectStateType::Dynamic)
-						{
-							bAcceptParticlePair = bIsParticle1Preferred || !bIsParticle2Desynced;
-						}
-						// If Particle1 is kinematic we are discarding the pairs against sleeping desynced particles since the case has been handled by (2)
-						else if(Particle1.ObjectState() == EObjectStateType::Kinematic && Particle2.ObjectState() == EObjectStateType::Sleeping)
-						{
-							bAcceptParticlePair = !bIsParticle2Desynced;
-						}
-					}
-					
-					if (!bAcceptParticlePair)
-					{
-						continue;
-					}
-
-					// Constraints have a key generated from the Particle IDs and we don't want to have to deal with constraint being created from particles in the two orders.
-					// Since particles can change type (between Kinematic and Dynamic) we may visit them in different orders at different times, but if we allow
-					// that it would break Resim and constraint re-use. Also, if only one particle is Dynamic, we want it in first position. This isn't a strtct 
-					// requirement but some downstream systems assume this is true (e.g., CCD, TriMesh collision).
-					TGeometryParticleHandle<FReal, 3>* ParticleA = Particle1.Handle();
-					TGeometryParticleHandle<FReal, 3>* ParticleB = Particle2.Handle();
-					const bool bSwapOrder = ShouldSwapParticleOrder(ParticleA, ParticleB);
-					if (bSwapOrder)
-					{
-						Swap(ParticleA, ParticleB);
-					}
-
-					FParticlePairMidPhase* MidPhase = NarrowPhase.GetParticlePairMidPhase(ParticleA, ParticleB, Particle1.Handle());
-					if (MidPhase)
-					{
-						MidPhasePairs.Add(MidPhase);
-=======
 						bAcceptParticlePair = true;
 					}
 				}
@@ -694,7 +451,6 @@
 					else if(bIsKinematic1 && bIsDynamicAsleep2)
 					{
 						bAcceptParticlePair = !bIsParticle2Desynced;
->>>>>>> d731a049
 					}
 				}
 					
@@ -703,30 +459,6 @@
 					continue;
 				}
 
-<<<<<<< HEAD
-				const int32  PrefetchLookahead = 4;
-
-				for (int32 Index = 0; Index < MidPhasePairs.Num() && Index < PrefetchLookahead; Index++)
-				{
-					MidPhasePairs[Index]->CachePrefetch();
-				}
-
-
-				for (int32 Index = 0; Index < MidPhasePairs.Num(); Index++)
-				{
-					// Prefetch next pair
-					if (Index + PrefetchLookahead  < MidPhasePairs.Num())
-					{
-						MidPhasePairs[Index + PrefetchLookahead]->CachePrefetch();
-					}
-
-					FParticlePairMidPhase* MidPhasePair = MidPhasePairs[Index];
-					NarrowPhase.GenerateCollisions(Dt, MidPhasePair, false);
-				}
-
-				PHYSICS_CSV_CUSTOM_EXPENSIVE(PhysicsCounters, NumFromBroadphase, NumPotentials, ECsvCustomStatOp::Accumulate);
-			}
-=======
 				// Since particles can change type (between Kinematic and Dynamic) we may visit them in different orders at different times, but if we allow
 				// that it would break Resim and constraint re-use. Also, if only one particle is Dynamic, we want it in first position. This isn't a strtct 
 				// requirement but some downstream systems assume this is true (e.g., CCD, TriMesh collision).
@@ -765,7 +497,6 @@
 			}
 
 			PHYSICS_CSV_CUSTOM_EXPENSIVE(PhysicsCounters, NumFromBroadphase, NumPotentials, ECsvCustomStatOp::Accumulate);
->>>>>>> d731a049
 		}
 
 		const FPBDRigidsSOAs& Particles;
