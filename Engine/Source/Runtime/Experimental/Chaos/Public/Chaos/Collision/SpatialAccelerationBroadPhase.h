// Copyright Epic Games, Inc. All Rights Reserved.
#pragma once

#include "Chaos/Collision/BroadPhase.h"
#include "Chaos/Collision/CollisionConstraintFlags.h"
#include "Chaos/Collision/CollisionReceiver.h"
#include "Chaos/Collision/StatsData.h"
#include "Chaos/Collision/NarrowPhase.h"
#include "Chaos/ISpatialAccelerationCollection.h"
#include "Chaos/ParticleHandle.h"
#include "Chaos/PBDRigidsSOAs.h"
#include "Chaos/Capsule.h"
#include "ChaosStats.h"
#include "Chaos/EvolutionResimCache.h"
#include "Chaos/GeometryParticlesfwd.h"

namespace Chaos
{
	DECLARE_CYCLE_STAT_EXTERN(TEXT("Collisions::BroadPhase"), STAT_Collisions_SpatialBroadPhase, STATGROUP_ChaosCollision, CHAOS_API);
	DECLARE_CYCLE_STAT_EXTERN(TEXT("Collisions::Filtering"), STAT_Collisions_Filtering, STATGROUP_ChaosCollision, CHAOS_API);
	DECLARE_CYCLE_STAT_EXTERN(TEXT("Collisions::ComputeBoundsThickness"), STAT_Collisions_ComputeBoundsThickness, STATGROUP_ChaosCollision, CHAOS_API);
	DECLARE_CYCLE_STAT_EXTERN(TEXT("Collisions::GenerateCollisions"), STAT_Collisions_GenerateCollisions, STATGROUP_ChaosCollision, CHAOS_API);
	DECLARE_CYCLE_STAT_EXTERN(TEXT("Collisions::ReceiveCollisions"), STAT_Collisions_ReceiveCollisions, STATGROUP_ChaosCollision, CHAOS_API);
	
	template <typename TPayloadType, typename T, int d>
	class ISpatialAcceleration;

	class IResimCacheBase;


	/**
	 *
	 */
	struct FSimOverlapVisitor
	{
		TArray<FAccelerationStructureHandle>& Intersections;
		FSimOverlapVisitor(TArray<FAccelerationStructureHandle>& InIntersections)
			: Intersections(InIntersections)
		{
		}

		bool VisitOverlap(const TSpatialVisitorData<FAccelerationStructureHandle>& Instance)
		{
			Intersections.Add(Instance.Payload);
			return true;
		}

		bool VisitSweep(TSpatialVisitorData<FAccelerationStructureHandle>, FQueryFastData& CurData)
		{
			check(false);
			return false;
		}

		bool VisitRaycast(TSpatialVisitorData<FAccelerationStructureHandle>, FQueryFastData& CurData)
		{
			check(false);
			return false;
		}

		const void* GetQueryData() const { return nullptr; }
	};

	/**
	 * A broad phase that iterates over particle and uses a spatial acceleration structure to output
	 * potentially overlapping SpatialAccelerationHandles.
	 */
	class FSpatialAccelerationBroadPhase : public FBroadPhase
	{
	public:
		using FAccelerationStructure = ISpatialAcceleration<FAccelerationStructureHandle, FReal, 3>;

<<<<<<< HEAD
		FSpatialAccelerationBroadPhase(const TPBDRigidsSOAs<FReal, 3>& InParticles, const FReal InBoundsExpansion, const FReal InVelocityInflation, const FReal InCullDistance)
=======
		FSpatialAccelerationBroadPhase(const FPBDRigidsSOAs& InParticles, const FReal InBoundsExpansion, const FReal InVelocityInflation, const FReal InCullDistance)
>>>>>>> 3aae9151
			: FBroadPhase(InBoundsExpansion, InVelocityInflation)
			, Particles(InParticles)
			, SpatialAcceleration(nullptr)
			, CullDistance(InCullDistance)
		{
		}

		void SetSpatialAcceleration(const FAccelerationStructure* InSpatialAcceleration)
		{
			SpatialAcceleration = InSpatialAcceleration;
		}

		void SetCullDistance(FReal InCullDistance)
		{
			CullDistance = InCullDistance;
		}

		/**
		 * Generate all overlapping pairs and pass them to the narrow phase.
		 */
		void ProduceOverlaps(
			FReal Dt, 
			FNarrowPhase& NarrowPhase, 
			FAsyncCollisionReceiver& Receiver,
			CollisionStats::FStatData& StatData,
			IResimCacheBase* ResimCache
			)
		{
			if (!ensure(SpatialAcceleration))
			{
				// Must call SetSpatialAcceleration
				return;
			}

			if (const auto AABBTree = SpatialAcceleration->template As<TAABBTree<FAccelerationStructureHandle, TAABBTreeLeafArray<FAccelerationStructureHandle>>>())
			{
				ProduceOverlaps(Dt, *AABBTree, NarrowPhase, Receiver, StatData, ResimCache);
			}
			else if (const auto BV = SpatialAcceleration->template As<TBoundingVolume<FAccelerationStructureHandle>>())
			{
				ProduceOverlaps(Dt, *BV, NarrowPhase, Receiver, StatData, ResimCache);
			}
			else if (const auto AABBTreeBV = SpatialAcceleration->template As<TAABBTree<FAccelerationStructureHandle, TBoundingVolume<FAccelerationStructureHandle>>>())
			{
				ProduceOverlaps(Dt, *AABBTreeBV, NarrowPhase, Receiver, StatData, ResimCache);
			}
			else if (const auto Collection = SpatialAcceleration->template As<ISpatialAccelerationCollection<FAccelerationStructureHandle, FReal, 3>>())
			{
				Collection->PBDComputeConstraintsLowLevel(Dt, *this, NarrowPhase, Receiver, StatData, ResimCache);
			}
			else
			{
				check(false);  //question: do we want to support a dynamic dispatch version?
			}
		}

		template<typename T_SPATIALACCELERATION>
		void ProduceOverlaps(
			FReal Dt, 
			const T_SPATIALACCELERATION& InSpatialAcceleration, 
			FNarrowPhase& NarrowPhase, 
			FAsyncCollisionReceiver& Receiver,
			CollisionStats::FStatData& StatData,
			IResimCacheBase* ResimCache
			)
		{
			const bool bDisableParallelFor = StatData.IsEnabled() || bDisableCollisionParallelFor;
			auto* EvolutionResimCache = static_cast<FEvolutionResimCache*>(ResimCache);
			const bool bResimSkipCollision = ResimCache && ResimCache->IsResimming();
			if(!bResimSkipCollision)
			{
				int32 EntryCount = 0;
				const TParticleView<TPBDRigidParticles<FReal, 3>>& View = Particles.GetNonDisabledDynamicView();

				// Calculate maximum possible particle slots
				for(int32 Index = 0; Index < View.SOAViews.Num(); ++Index)
				{
					EntryCount += View.SOAViews[Index].Size();
				}

				Receiver.Prepare(EntryCount);

				View.ParallelFor([&](auto& Particle1,int32 ActiveIdxIdx)
				{
					ProduceParticleOverlaps</*bResimming=*/false>(Dt,Particle1,InSpatialAcceleration,NarrowPhase,Receiver,StatData, ActiveIdxIdx);
				},bDisableParallelFor);
			}
			else
			{
				int32 EntryCount = 0;
				const TParticleView<TGeometryParticles<FReal, 3>>& View = ResimCache->GetDesyncedView();

				// Calculate maximum possible particle slots
				for(int32 Index = 0; Index < View.SOAViews.Num(); ++Index)
				{
					EntryCount += View.SOAViews[Index].Size();
				}

				Receiver.Prepare(EntryCount);

				View.ParallelFor(
					[&](auto& Particle1,int32 ActiveIdxIdx)
				{
					//TODO: use transient handle
<<<<<<< HEAD
					TGenericParticleHandleHandleImp<FReal,3> GenericHandle(Particle1.Handle());
=======
					FGenericParticleHandleHandleImp GenericHandle(Particle1.Handle());
>>>>>>> 3aae9151
					ProduceParticleOverlaps</*bResimming=*/true>(Dt,GenericHandle,InSpatialAcceleration,NarrowPhase,Receiver,StatData, ActiveIdxIdx);
				},bDisableParallelFor);
			}
		}

		FIgnoreCollisionManager& GetIgnoreCollisionManager() { return IgnoreCollisionManager; }

	private:
		template<bool bIsResimming, typename THandle, typename T_SPATIALACCELERATION>
		void ProduceParticleOverlaps(
		    FReal Dt,
		    THandle& Particle1,
		    const T_SPATIALACCELERATION& InSpatialAcceleration,
		    FNarrowPhase& NarrowPhase,
		    FAsyncCollisionReceiver& Receiver,
		    CollisionStats::FStatData& StatData,
			int32 EntryIndex)
		{
			CHAOS_COLLISION_STAT(StatData.IncrementSimulatedParticles());

			//Durning non-resim we must pass rigid particles
			static_assert(bIsResimming || THandle::StaticType() == EParticleType::Rigid, "During non-resim we expect rigid particles");

			TArray<FAccelerationStructureHandle> PotentialIntersections;

			if (bIsResimming || (Particle1.ObjectState() == EObjectStateType::Dynamic || Particle1.ObjectState() == EObjectStateType::Sleeping))
			{
				const bool bBody1Bounded = HasBoundingBox(Particle1);
				{
					SCOPE_CYCLE_COUNTER(STAT_Collisions_SpatialBroadPhase);
					if (bBody1Bounded)
					{
						const FReal Box1Thickness = ComputeBoundsThickness(Particle1, Dt, BoundsThickness, BoundsThicknessVelocityInflation).Size();
<<<<<<< HEAD
						const TAABB<FReal, 3> Box1 = ComputeWorldSpaceBoundingBox<FReal>(Particle1).ThickenSymmetrically(FVec3(Box1Thickness));
=======
						const FAABB3 Box1 = ComputeWorldSpaceBoundingBox<FReal>(Particle1).ThickenSymmetrically(FVec3(Box1Thickness));
>>>>>>> 3aae9151

						CHAOS_COLLISION_STAT(StatData.RecordBoundsData(Box1));

						FSimOverlapVisitor OverlapVisitor(PotentialIntersections);
						InSpatialAcceleration.Overlap(Box1, OverlapVisitor);
					}
					else
					{
						const auto& GlobalElems = InSpatialAcceleration.GlobalObjects();
						PotentialIntersections.Reserve(GlobalElems.Num());

						for (auto& Elem : GlobalElems)
						{
							PotentialIntersections.Add(Elem.Payload);
						}
					}

					CHAOS_COLLISION_STAT(StatData.RecordBroadphasePotentials(PotentialIntersections.Num()))
				}

				SCOPE_CYCLE_COUNTER(STAT_Collisions_Filtering);
				const int32 NumPotentials = PotentialIntersections.Num();
				FCollisionConstraintsArray NewConstraints;
				for (int32 i = 0; i < NumPotentials; ++i)
				{
					auto& Particle2 = *PotentialIntersections[i].GetGeometryParticleHandle_PhysicsThread();
					const FGenericParticleHandle Particle2Generic(&Particle2);

					// Broad Phase Culling
					// CollisionGroup == 0 : Collide_With_Everything
					// CollisionGroup == INDEX_NONE : Disabled collisions
					// CollisionGroup_A != CollisionGroup_B : Skip Check

					if(bIsResimming)
					{
						//during resim we allow particle 1 to be kinematic, in that case make sure we don't create any kinematic-kinematic constraints
						if(Particle1.CastToRigidParticle() == nullptr && Particle2.CastToRigidParticle() == nullptr)
						{
							continue;
						}
					}

					if (Particle1.HasCollisionConstraintFlag(ECollisionConstraintFlags::CCF_BroadPhaseIgnoreCollisions) )
					{
						if (IgnoreCollisionManager.IgnoresCollision(Particle1.UniqueIdx(), Particle2.UniqueIdx()))
						{
							continue;
						}
					}					
				
					if (Particle1.CollisionGroup() == INDEX_NONE || Particle2Generic->CollisionGroup() == INDEX_NONE)
					{
						continue;
					}
					if (Particle1.CollisionGroup() && Particle2Generic->CollisionGroup() && Particle1.CollisionGroup() != Particle2Generic->CollisionGroup())
					{
						continue;
					}

					if (!Particle1.Geometry() && !Particle2.Geometry())
					{
						continue;
					}

					if (Particle1.Handle() == Particle2.Handle())
					{
						continue;
					}

					// HACK : This should not be happening if the disabled particles are properly removed from the active particles list. 
					if (Particle1.Disabled() || Particle2Generic->Disabled())
					{
						continue;
					}

					const bool bSecondParticleWillHaveAnswer = !bIsResimming || Particle2.SyncState() == ESyncState::HardDesync;
					// Sleeping vs dynamic gets picked up by the other direction.
					const bool bIsParticle2Dynamic = Particle2.CastToRigidParticle() && Particle2.ObjectState() == EObjectStateType::Dynamic;
					if (Particle1.ObjectState() == EObjectStateType::Sleeping && bIsParticle2Dynamic && bSecondParticleWillHaveAnswer)
					{
						//question: if !bSecondParticleWillHaveAnswer do we need to reorder constraint?
						continue;
					}

					// Make sure we don't add a second set of constaint for the same body pair (with the body order flipped)
					const bool bBody2Bounded = HasBoundingBox(Particle2);
					if (bBody1Bounded == bBody2Bounded && bIsParticle2Dynamic)
					{
						if (Particle1.ParticleID() < Particle2.ParticleID() && bSecondParticleWillHaveAnswer)
						{
							//question: if !bSecondParticleWillHaveAnswer do we need to reorder constraint?
							continue;
						}
					}
				
					
					{
						SCOPE_CYCLE_COUNTER(STAT_Collisions_GenerateCollisions);
<<<<<<< HEAD
						// Generate constraints for the potentially overlapping shape pairs. Also run collision detection to generate
						// the contact position and normal (for contacts within CullDistance) for use in collision callbacks.
						NarrowPhase.GenerateCollisions(NewConstraints, Dt, Particle1.Handle(), Particle2.Handle(), CullDistance);
					}
				}

				{
					SCOPE_CYCLE_COUNTER(STAT_Collisions_ReceiveCollisions);

					CHAOS_COLLISION_STAT(if (NewConstraints.Num()) { StatData.IncrementCountNP(NewConstraints.Num()); });
					CHAOS_COLLISION_STAT(if (!NewConstraints.Num()) { StatData.IncrementRejectedNP(); });

					// We are probably running in a parallel task here. The Receiver collects the contacts from all the tasks 
					// and passes them to theconstraint container in serial.
					Receiver.ReceiveCollisions(MoveTemp(NewConstraints), EntryIndex);
=======

						// We move the bodies during contact resolution and it may be in any direction
						// @todo(chaos): this expansion can be very large for some objects - we may want to consider extending only along
						// the velocity direction if CCD is not enabled for either object.
						const FReal CullDistance1 = ComputeBoundsThickness(Particle1, Dt, BoundsThickness, BoundsThicknessVelocityInflation).Size();
						FReal CullDistance2 = 0.0f;
						if (FKinematicGeometryParticleHandle* KinematicParticle2 = Particle2.CastToKinematicParticle())
						{
							CullDistance2 = ComputeBoundsThickness(*KinematicParticle2, Dt, BoundsThickness, BoundsThicknessVelocityInflation).Size();
						}
						const FReal NetCullDistance = CullDistance + CullDistance1 + CullDistance2;

						// Generate constraints for the potentially overlapping shape pairs. Also run collision detection to generate
						// the contact position and normal (for contacts within CullDistance) for use in collision callbacks.
						NarrowPhase.GenerateCollisions(NewConstraints, Dt, Particle1.Handle(), Particle2.Handle(), NetCullDistance);
					}
>>>>>>> 3aae9151
				}

				{
					SCOPE_CYCLE_COUNTER(STAT_Collisions_ReceiveCollisions);

					CHAOS_COLLISION_STAT(if (NewConstraints.Num()) { StatData.IncrementCountNP(NewConstraints.Num()); });
					CHAOS_COLLISION_STAT(if (!NewConstraints.Num()) { StatData.IncrementRejectedNP(); });

					// We are probably running in a parallel task here. The Receiver collects the contacts from all the tasks 
					// and passes them to theconstraint container in serial.
					Receiver.ReceiveCollisions(MoveTemp(NewConstraints), EntryIndex);
				}
			}

			CHAOS_COLLISION_STAT(StatData.FinalizeData());
		}

		const FPBDRigidsSOAs& Particles;
		const FAccelerationStructure* SpatialAcceleration;
		FReal CullDistance;

		FIgnoreCollisionManager IgnoreCollisionManager;
	};
}<|MERGE_RESOLUTION|>--- conflicted
+++ resolved
@@ -69,11 +69,7 @@
 	public:
 		using FAccelerationStructure = ISpatialAcceleration<FAccelerationStructureHandle, FReal, 3>;
 
-<<<<<<< HEAD
-		FSpatialAccelerationBroadPhase(const TPBDRigidsSOAs<FReal, 3>& InParticles, const FReal InBoundsExpansion, const FReal InVelocityInflation, const FReal InCullDistance)
-=======
 		FSpatialAccelerationBroadPhase(const FPBDRigidsSOAs& InParticles, const FReal InBoundsExpansion, const FReal InVelocityInflation, const FReal InCullDistance)
->>>>>>> 3aae9151
 			: FBroadPhase(InBoundsExpansion, InVelocityInflation)
 			, Particles(InParticles)
 			, SpatialAcceleration(nullptr)
@@ -178,11 +174,7 @@
 					[&](auto& Particle1,int32 ActiveIdxIdx)
 				{
 					//TODO: use transient handle
-<<<<<<< HEAD
-					TGenericParticleHandleHandleImp<FReal,3> GenericHandle(Particle1.Handle());
-=======
 					FGenericParticleHandleHandleImp GenericHandle(Particle1.Handle());
->>>>>>> 3aae9151
 					ProduceParticleOverlaps</*bResimming=*/true>(Dt,GenericHandle,InSpatialAcceleration,NarrowPhase,Receiver,StatData, ActiveIdxIdx);
 				},bDisableParallelFor);
 			}
@@ -216,11 +208,7 @@
 					if (bBody1Bounded)
 					{
 						const FReal Box1Thickness = ComputeBoundsThickness(Particle1, Dt, BoundsThickness, BoundsThicknessVelocityInflation).Size();
-<<<<<<< HEAD
-						const TAABB<FReal, 3> Box1 = ComputeWorldSpaceBoundingBox<FReal>(Particle1).ThickenSymmetrically(FVec3(Box1Thickness));
-=======
 						const FAABB3 Box1 = ComputeWorldSpaceBoundingBox<FReal>(Particle1).ThickenSymmetrically(FVec3(Box1Thickness));
->>>>>>> 3aae9151
 
 						CHAOS_COLLISION_STAT(StatData.RecordBoundsData(Box1));
 
@@ -319,23 +307,6 @@
 					
 					{
 						SCOPE_CYCLE_COUNTER(STAT_Collisions_GenerateCollisions);
-<<<<<<< HEAD
-						// Generate constraints for the potentially overlapping shape pairs. Also run collision detection to generate
-						// the contact position and normal (for contacts within CullDistance) for use in collision callbacks.
-						NarrowPhase.GenerateCollisions(NewConstraints, Dt, Particle1.Handle(), Particle2.Handle(), CullDistance);
-					}
-				}
-
-				{
-					SCOPE_CYCLE_COUNTER(STAT_Collisions_ReceiveCollisions);
-
-					CHAOS_COLLISION_STAT(if (NewConstraints.Num()) { StatData.IncrementCountNP(NewConstraints.Num()); });
-					CHAOS_COLLISION_STAT(if (!NewConstraints.Num()) { StatData.IncrementRejectedNP(); });
-
-					// We are probably running in a parallel task here. The Receiver collects the contacts from all the tasks 
-					// and passes them to theconstraint container in serial.
-					Receiver.ReceiveCollisions(MoveTemp(NewConstraints), EntryIndex);
-=======
 
 						// We move the bodies during contact resolution and it may be in any direction
 						// @todo(chaos): this expansion can be very large for some objects - we may want to consider extending only along
@@ -352,7 +323,6 @@
 						// the contact position and normal (for contacts within CullDistance) for use in collision callbacks.
 						NarrowPhase.GenerateCollisions(NewConstraints, Dt, Particle1.Handle(), Particle2.Handle(), NetCullDistance);
 					}
->>>>>>> 3aae9151
 				}
 
 				{
