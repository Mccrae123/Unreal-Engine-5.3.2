// Copyright Epic Games, Inc. All Rights Reserved.
#pragma once

#include "Chaos/Collision/BroadPhase.h"
#include "Chaos/Collision/CollisionConstraintFlags.h"
#include "Chaos/Collision/CollisionReceiver.h"
#include "Chaos/Collision/StatsData.h"
#include "Chaos/Collision/NarrowPhase.h"
#include "Chaos/ISpatialAccelerationCollection.h"
#include "Chaos/ParticleHandle.h"
#include "Chaos/PBDRigidsSOAs.h"
#include "Chaos/Capsule.h"
#include "ChaosStats.h"
<<<<<<< HEAD
=======
#include "Chaos/EvolutionResimCache.h"
#include "Chaos/GeometryParticlesfwd.h"
>>>>>>> 24776ab6

namespace Chaos
{
	DECLARE_CYCLE_STAT_EXTERN(TEXT("Collisions::BroadPhase"), STAT_Collisions_SpatialBroadPhase, STATGROUP_ChaosCollision, CHAOS_API);
	DECLARE_CYCLE_STAT_EXTERN(TEXT("Collisions::Filtering"), STAT_Collisions_Filtering, STATGROUP_ChaosCollision, CHAOS_API);
<<<<<<< HEAD
	
	class FAsyncCollisionReceiver;

=======
	DECLARE_CYCLE_STAT_EXTERN(TEXT("Collisions::ComputeBoundsThickness"), STAT_Collisions_ComputeBoundsThickness, STATGROUP_ChaosCollision, CHAOS_API);
	DECLARE_CYCLE_STAT_EXTERN(TEXT("Collisions::GenerateCollisions"), STAT_Collisions_GenerateCollisions, STATGROUP_ChaosCollision, CHAOS_API);
	DECLARE_CYCLE_STAT_EXTERN(TEXT("Collisions::ReceiveCollisions"), STAT_Collisions_ReceiveCollisions, STATGROUP_ChaosCollision, CHAOS_API);
	
>>>>>>> 24776ab6
	template <typename TPayloadType, typename T, int d>
	class ISpatialAcceleration;

	class IResimCacheBase;


	/**
	 *
	 */
	struct FSimOverlapVisitor
	{
		TArray<TAccelerationStructureHandle<FReal, 3>>& Intersections;
		FSimOverlapVisitor(TArray<TAccelerationStructureHandle<FReal, 3>>& InIntersections)
			: Intersections(InIntersections)
		{
		}

		bool VisitOverlap(const TSpatialVisitorData<TAccelerationStructureHandle<FReal, 3>>& Instance)
		{
			Intersections.Add(Instance.Payload);
			return true;
		}

		bool VisitSweep(TSpatialVisitorData<TAccelerationStructureHandle<FReal, 3>>, FQueryFastData& CurData)
		{
			check(false);
			return false;
		}

		bool VisitRaycast(TSpatialVisitorData<TAccelerationStructureHandle<FReal, 3>>, FQueryFastData& CurData)
		{
			check(false);
			return false;
		}

		const void* GetQueryData() const { return nullptr; }
	};

	/**
	 * A broad phase that iterates over particle and uses a spatial acceleration structure to output
	 * potentially overlapping SpatialAccelerationHandles.
	 */
	class FSpatialAccelerationBroadPhase : public FBroadPhase
	{
	public:
		using FAccelerationStructure = ISpatialAcceleration<TAccelerationStructureHandle<FReal, 3>, FReal, 3>;

		FSpatialAccelerationBroadPhase(const TPBDRigidsSOAs<FReal, 3>& InParticles, const FReal InBoundsExpansion, const FReal InVelocityInflation, const FReal InCullDistance)
			: FBroadPhase(InBoundsExpansion, InVelocityInflation)
			, Particles(InParticles)
			, SpatialAcceleration(nullptr)
			, CullDistance(InCullDistance)
		{
		}

		void SetSpatialAcceleration(const FAccelerationStructure* InSpatialAcceleration)
		{
			SpatialAcceleration = InSpatialAcceleration;
		}

		void SetCullDistance(FReal InCullDistance)
		{
			CullDistance = InCullDistance;
		}

		/**
		 * Generate all overlapping pairs and pass them to the narrow phase.
		 */
		void ProduceOverlaps(
			FReal Dt, 
			FNarrowPhase& NarrowPhase, 
			FAsyncCollisionReceiver& Receiver,
			CollisionStats::FStatData& StatData,
			IResimCacheBase* ResimCache
			)
		{
			if (!ensure(SpatialAcceleration))
			{
				// Must call SetSpatialAcceleration
				return;
			}

			if (const auto AABBTree = SpatialAcceleration->template As<TAABBTree<TAccelerationStructureHandle<FReal, 3>, TAABBTreeLeafArray<TAccelerationStructureHandle<FReal, 3>, FReal>, FReal>>())
			{
				ProduceOverlaps(Dt, *AABBTree, NarrowPhase, Receiver, StatData, ResimCache);
			}
			else if (const auto BV = SpatialAcceleration->template As<TBoundingVolume<TAccelerationStructureHandle<FReal, 3>, FReal, 3>>())
			{
				ProduceOverlaps(Dt, *BV, NarrowPhase, Receiver, StatData, ResimCache);
			}
			else if (const auto AABBTreeBV = SpatialAcceleration->template As<TAABBTree<TAccelerationStructureHandle<FReal, 3>, TBoundingVolume<TAccelerationStructureHandle<FReal, 3>, FReal, 3>, FReal>>())
			{
				ProduceOverlaps(Dt, *AABBTreeBV, NarrowPhase, Receiver, StatData, ResimCache);
			}
			else if (const auto Collection = SpatialAcceleration->template As<ISpatialAccelerationCollection<TAccelerationStructureHandle<FReal, 3>, FReal, 3>>())
			{
				Collection->PBDComputeConstraintsLowLevel(Dt, *this, NarrowPhase, Receiver, StatData, ResimCache);
			}
			else
			{
				check(false);  //question: do we want to support a dynamic dispatch version?
			}
		}

		template<typename T_SPATIALACCELERATION>
		void ProduceOverlaps(
			FReal Dt, 
			const T_SPATIALACCELERATION& InSpatialAcceleration, 
			FNarrowPhase& NarrowPhase, 
			FAsyncCollisionReceiver& Receiver,
			CollisionStats::FStatData& StatData,
			IResimCacheBase* ResimCache
			)
		{
			const bool bDisableParallelFor = StatData.IsEnabled() || bDisableCollisionParallelFor;
			auto* EvolutionResimCache = static_cast<FEvolutionResimCache*>(ResimCache);
			const bool bResimSkipCollision = ResimCache && ResimCache->IsResimming();
			if(!bResimSkipCollision)
			{
				int32 EntryCount = 0;
				const TParticleView<TPBDRigidParticles<FReal, 3>>& View = Particles.GetNonDisabledDynamicView();

				// Calculate maximum possible particle slots
				for(int32 Index = 0; Index < View.SOAViews.Num(); ++Index)
				{
					EntryCount += View.SOAViews[Index].Size();
				}

				Receiver.Prepare(EntryCount);

				View.ParallelFor([&](auto& Particle1,int32 ActiveIdxIdx)
				{
					ProduceParticleOverlaps</*bResimming=*/false>(Dt,Particle1,InSpatialAcceleration,NarrowPhase,Receiver,StatData, ActiveIdxIdx);
				},bDisableParallelFor);
			}
			else
			{
				int32 EntryCount = 0;
				const TParticleView<TGeometryParticles<FReal, 3>>& View = ResimCache->GetDesyncedView();

				// Calculate maximum possible particle slots
				for(int32 Index = 0; Index < View.SOAViews.Num(); ++Index)
				{
					EntryCount += View.SOAViews[Index].Size();
				}

				Receiver.Prepare(EntryCount);

				View.ParallelFor(
					[&](auto& Particle1,int32 ActiveIdxIdx)
				{
					//TODO: use transient handle
					TGenericParticleHandleHandleImp<FReal,3> GenericHandle(Particle1.Handle());
					ProduceParticleOverlaps</*bResimming=*/true>(Dt,GenericHandle,InSpatialAcceleration,NarrowPhase,Receiver,StatData, ActiveIdxIdx);
				},bDisableParallelFor);
			}
		}

		FIgnoreCollisionManager& GetIgnoreCollisionManager() { return IgnoreCollisionManager; }

	private:
		template<bool bIsResimming, typename THandle, typename T_SPATIALACCELERATION>
		void ProduceParticleOverlaps(
		    FReal Dt,
		    THandle& Particle1,
		    const T_SPATIALACCELERATION& InSpatialAcceleration,
		    FNarrowPhase& NarrowPhase,
		    FAsyncCollisionReceiver& Receiver,
		    CollisionStats::FStatData& StatData,
			int32 EntryIndex)
		{
			CHAOS_COLLISION_STAT(StatData.IncrementSimulatedParticles());

			//Durning non-resim we must pass rigid particles
			static_assert(bIsResimming || THandle::StaticType() == EParticleType::Rigid, "During non-resim we expect rigid particles");

			TArray<TAccelerationStructureHandle<FReal, 3>> PotentialIntersections;

			if (bIsResimming || (Particle1.ObjectState() == EObjectStateType::Dynamic || Particle1.ObjectState() == EObjectStateType::Sleeping))
			{
				const bool bBody1Bounded = HasBoundingBox(Particle1);
<<<<<<< HEAD
				const FReal Box1Thickness = ComputeBoundsThickness(Particle1, Dt, BoundsThickness, BoundsThicknessVelocityInflation).Size();
				{
					SCOPE_CYCLE_COUNTER(STAT_Collisions_SpatialBroadPhase);
					// @todo(ccaulfield): the spatial acceleration scheme needs to know the expanded bboxes for all particles, not just the one doing the test
					if (bBody1Bounded)
					{
						// @todo(ccaulfield): COLLISION - see the NOTE below - fix it
#if CHAOS_PARTICLEHANDLE_TODO
						const TAABB<FReal, 3> Box1 = InSpatialAcceleration.GetWorldSpaceBoundingBox(Particle1);
#else
						const TAABB<FReal, 3> Box1 = ComputeWorldSpaceBoundingBox(Particle1); // NOTE: this ignores the velocity expansion which is wrong
#endif

						CHAOS_COLLISION_STAT(StatData.RecordBoundsData(Box1));

						TSimOverlapVisitor<FReal, 3> OverlapVisitor(PotentialIntersections);
=======
				{
					SCOPE_CYCLE_COUNTER(STAT_Collisions_SpatialBroadPhase);
					if (bBody1Bounded)
					{
						const FReal Box1Thickness = ComputeBoundsThickness(Particle1, Dt, BoundsThickness, BoundsThicknessVelocityInflation).Size();
						const TAABB<FReal, 3> Box1 = ComputeWorldSpaceBoundingBox<FReal>(Particle1).ThickenSymmetrically(FVec3(Box1Thickness));

						CHAOS_COLLISION_STAT(StatData.RecordBoundsData(Box1));

						FSimOverlapVisitor OverlapVisitor(PotentialIntersections);
>>>>>>> 24776ab6
						InSpatialAcceleration.Overlap(Box1, OverlapVisitor);
					}
					else
					{
						const auto& GlobalElems = InSpatialAcceleration.GlobalObjects();
						PotentialIntersections.Reserve(GlobalElems.Num());

						for (auto& Elem : GlobalElems)
						{
							PotentialIntersections.Add(Elem.Payload);
						}
					}

					CHAOS_COLLISION_STAT(StatData.RecordBroadphasePotentials(PotentialIntersections.Num()))
				}

				SCOPE_CYCLE_COUNTER(STAT_Collisions_Filtering);
				const int32 NumPotentials = PotentialIntersections.Num();
				FCollisionConstraintsArray NewConstraints;
				for (int32 i = 0; i < NumPotentials; ++i)
				{
					auto& Particle2 = *PotentialIntersections[i].GetGeometryParticleHandle_PhysicsThread();
					const TGenericParticleHandle<FReal, 3> Particle2Generic(&Particle2);

					// Broad Phase Culling
					// CollisionGroup == 0 : Collide_With_Everything
					// CollisionGroup == INDEX_NONE : Disabled collisions
					// CollisionGroup_A != CollisionGroup_B : Skip Check

					if(bIsResimming)
					{
						//during resim we allow particle 1 to be kinematic, in that case make sure we don't create any kinematic-kinematic constraints
						if(Particle1.CastToRigidParticle() == nullptr && Particle2.CastToRigidParticle() == nullptr)
						{
							continue;
						}
					}

					if (Particle1.HasCollisionConstraintFlag(ECollisionConstraintFlags::CCF_BroadPhaseIgnoreCollisions) )
					{
						if (IgnoreCollisionManager.IgnoresCollision(Particle1.UniqueIdx(), Particle2.UniqueIdx()))
						{
							continue;
						}
					}					
				
					if (Particle1.CollisionGroup() == INDEX_NONE || Particle2Generic->CollisionGroup() == INDEX_NONE)
					{
						continue;
					}
					if (Particle1.CollisionGroup() && Particle2Generic->CollisionGroup() && Particle1.CollisionGroup() != Particle2Generic->CollisionGroup())
					{
						continue;
					}

					if (!Particle1.Geometry() && !Particle2.Geometry())
					{
						continue;
					}

					if (Particle1.Handle() == Particle2.Handle())
					{
						continue;
					}

					// HACK : This should not be happening if the disabled particles are properly removed from the active particles list. 
					if (Particle1.Disabled() || Particle2Generic->Disabled())
					{
						continue;
					}

<<<<<<< HEAD

=======
					const bool bSecondParticleWillHaveAnswer = !bIsResimming || Particle2.SyncState() == ESyncState::HardDesync;
>>>>>>> 24776ab6
					// Sleeping won't collide against another sleeping and sleeping vs dynamic gets picked up by the other direction.
					const bool bIsParticle2Kinematic = Particle2.CastToKinematicParticle() &&
						(Particle2.ObjectState() == EObjectStateType::Kinematic &&
							(Particle2.CastToKinematicParticle()->V().SizeSquared() > 1e-4 ||
								Particle2.Geometry()->GetType() == TCapsule<float>::StaticType()));
					if (Particle1.ObjectState() == EObjectStateType::Sleeping && !bIsParticle2Kinematic && bSecondParticleWillHaveAnswer)
					{
						//question: if !bSecondParticleWillHaveAnswer do we need to reorder constraint?
						continue;
					}

					// Make sure we don't add a second set of constaint for the same body pair (with the body order flipped)
					const bool bBody2Bounded = HasBoundingBox(Particle2);
					const bool bIsParticle2Dynamic = Particle2.CastToRigidParticle() && Particle2.ObjectState() == EObjectStateType::Dynamic;
					if (bBody1Bounded == bBody2Bounded && bIsParticle2Dynamic)
					{
						if (Particle1.ParticleID() < Particle2.ParticleID() && bSecondParticleWillHaveAnswer)
						{
							//question: if !bSecondParticleWillHaveAnswer do we need to reorder constraint?
							continue;
						}
					}
				
					
					{
						SCOPE_CYCLE_COUNTER(STAT_Collisions_GenerateCollisions);
						// Generate constraints for the potentially overlapping shape pairs. Also run collision detection to generate
						// the contact position and normal (for contacts within CullDistance) for use in collision callbacks.
						NarrowPhase.GenerateCollisions(NewConstraints, Dt, Particle1.Handle(), Particle2.Handle(), CullDistance);
					}
				}

				{
					SCOPE_CYCLE_COUNTER(STAT_Collisions_ReceiveCollisions);

					CHAOS_COLLISION_STAT(if (NewConstraints.Num()) { StatData.IncrementCountNP(NewConstraints.Num()); });
					CHAOS_COLLISION_STAT(if (!NewConstraints.Num()) { StatData.IncrementRejectedNP(); });

					// We are probably running in a parallel task here. The Receiver collects the contacts from all the tasks 
					// and passes them to theconstraint container in serial.
					Receiver.ReceiveCollisions(MoveTemp(NewConstraints), EntryIndex);
				}
			}

			CHAOS_COLLISION_STAT(StatData.FinalizeData());
		}

		const TPBDRigidsSOAs<FReal, 3>& Particles;
		const FAccelerationStructure* SpatialAcceleration;
		FReal CullDistance;

		FIgnoreCollisionManager IgnoreCollisionManager;
	};




	extern void MoveToTOIPairHack(FReal Dt, TPBDRigidParticleHandle<FReal, 3>* Particle1, const TGeometryParticleHandle<FReal, 3>* Particle2);

	template<typename T_SPATIALACCELERATION>
	void MoveToTOIHackImpl(FReal Dt, TTransientPBDRigidParticleHandle<FReal, 3>& Particle1, const T_SPATIALACCELERATION* SpatialAcceleration)
	{
		TArray<TAccelerationStructureHandle<FReal, 3>> PotentialIntersections;
		const FAABB3 Box1 = ComputeWorldSpaceBoundingBox(Particle1);
		FSimOverlapVisitor OverlapVisitor(PotentialIntersections);
		SpatialAcceleration->Overlap(Box1, OverlapVisitor);

		const int32 NumPotentials = PotentialIntersections.Num();
		for (int32 i = 0; i < NumPotentials; ++i)
		{
			auto& Particle2 = *PotentialIntersections[i].GetGeometryParticleHandle_PhysicsThread();

			// We only care about static/kinematics
			if (Particle2.CastToRigidParticle() && (Particle2.CastToRigidParticle()->ObjectState() == EObjectStateType::Dynamic))
			{
				continue;
			}
			if (!Particle1.Geometry() && !Particle2.Geometry())
			{
				continue;
			}

			const bool bBody2Bounded = HasBoundingBox(Particle2);
			if (Particle1.Handle() == Particle2.Handle())
			{
				continue;
			}

			MoveToTOIPairHack(Dt, Particle1.Handle(), &Particle2);
		}
	}

}<|MERGE_RESOLUTION|>--- conflicted
+++ resolved
@@ -11,26 +11,17 @@
 #include "Chaos/PBDRigidsSOAs.h"
 #include "Chaos/Capsule.h"
 #include "ChaosStats.h"
-<<<<<<< HEAD
-=======
 #include "Chaos/EvolutionResimCache.h"
 #include "Chaos/GeometryParticlesfwd.h"
->>>>>>> 24776ab6
 
 namespace Chaos
 {
 	DECLARE_CYCLE_STAT_EXTERN(TEXT("Collisions::BroadPhase"), STAT_Collisions_SpatialBroadPhase, STATGROUP_ChaosCollision, CHAOS_API);
 	DECLARE_CYCLE_STAT_EXTERN(TEXT("Collisions::Filtering"), STAT_Collisions_Filtering, STATGROUP_ChaosCollision, CHAOS_API);
-<<<<<<< HEAD
-	
-	class FAsyncCollisionReceiver;
-
-=======
 	DECLARE_CYCLE_STAT_EXTERN(TEXT("Collisions::ComputeBoundsThickness"), STAT_Collisions_ComputeBoundsThickness, STATGROUP_ChaosCollision, CHAOS_API);
 	DECLARE_CYCLE_STAT_EXTERN(TEXT("Collisions::GenerateCollisions"), STAT_Collisions_GenerateCollisions, STATGROUP_ChaosCollision, CHAOS_API);
 	DECLARE_CYCLE_STAT_EXTERN(TEXT("Collisions::ReceiveCollisions"), STAT_Collisions_ReceiveCollisions, STATGROUP_ChaosCollision, CHAOS_API);
 	
->>>>>>> 24776ab6
 	template <typename TPayloadType, typename T, int d>
 	class ISpatialAcceleration;
 
@@ -212,24 +203,6 @@
 			if (bIsResimming || (Particle1.ObjectState() == EObjectStateType::Dynamic || Particle1.ObjectState() == EObjectStateType::Sleeping))
 			{
 				const bool bBody1Bounded = HasBoundingBox(Particle1);
-<<<<<<< HEAD
-				const FReal Box1Thickness = ComputeBoundsThickness(Particle1, Dt, BoundsThickness, BoundsThicknessVelocityInflation).Size();
-				{
-					SCOPE_CYCLE_COUNTER(STAT_Collisions_SpatialBroadPhase);
-					// @todo(ccaulfield): the spatial acceleration scheme needs to know the expanded bboxes for all particles, not just the one doing the test
-					if (bBody1Bounded)
-					{
-						// @todo(ccaulfield): COLLISION - see the NOTE below - fix it
-#if CHAOS_PARTICLEHANDLE_TODO
-						const TAABB<FReal, 3> Box1 = InSpatialAcceleration.GetWorldSpaceBoundingBox(Particle1);
-#else
-						const TAABB<FReal, 3> Box1 = ComputeWorldSpaceBoundingBox(Particle1); // NOTE: this ignores the velocity expansion which is wrong
-#endif
-
-						CHAOS_COLLISION_STAT(StatData.RecordBoundsData(Box1));
-
-						TSimOverlapVisitor<FReal, 3> OverlapVisitor(PotentialIntersections);
-=======
 				{
 					SCOPE_CYCLE_COUNTER(STAT_Collisions_SpatialBroadPhase);
 					if (bBody1Bounded)
@@ -240,7 +213,6 @@
 						CHAOS_COLLISION_STAT(StatData.RecordBoundsData(Box1));
 
 						FSimOverlapVisitor OverlapVisitor(PotentialIntersections);
->>>>>>> 24776ab6
 						InSpatialAcceleration.Overlap(Box1, OverlapVisitor);
 					}
 					else
@@ -312,11 +284,7 @@
 						continue;
 					}
 
-<<<<<<< HEAD
-
-=======
 					const bool bSecondParticleWillHaveAnswer = !bIsResimming || Particle2.SyncState() == ESyncState::HardDesync;
->>>>>>> 24776ab6
 					// Sleeping won't collide against another sleeping and sleeping vs dynamic gets picked up by the other direction.
 					const bool bIsParticle2Kinematic = Particle2.CastToKinematicParticle() &&
 						(Particle2.ObjectState() == EObjectStateType::Kinematic &&
