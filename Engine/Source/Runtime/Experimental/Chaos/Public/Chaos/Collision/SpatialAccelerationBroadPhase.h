--- conflicted
+++ resolved
@@ -1,13 +1,7 @@
 // Copyright Epic Games, Inc. All Rights Reserved.
 #pragma once
 
-<<<<<<< HEAD
-#include "Chaos/Collision/BroadPhase.h"
 #include "Chaos/Collision/CollisionConstraintFlags.h"
-#include "Chaos/Collision/CollisionReceiver.h"
-=======
-#include "Chaos/Collision/CollisionConstraintFlags.h"
->>>>>>> 6bbb88c8
 #include "Chaos/Collision/StatsData.h"
 #include "Chaos/Collision/NarrowPhase.h"
 #include "Chaos/ISpatialAccelerationCollection.h"
@@ -18,28 +12,13 @@
 #include "ChaosStats.h"
 #include "Chaos/EvolutionResimCache.h"
 #include "Chaos/GeometryParticlesfwd.h"
-<<<<<<< HEAD
+#include "Chaos/AABBTree.h"
 
 namespace Chaos
 {
-	DECLARE_CYCLE_STAT_EXTERN(TEXT("Collisions::BroadPhase"), STAT_Collisions_SpatialBroadPhase, STATGROUP_ChaosCollision, CHAOS_API);
-	DECLARE_CYCLE_STAT_EXTERN(TEXT("Collisions::Filtering"), STAT_Collisions_Filtering, STATGROUP_ChaosCollision, CHAOS_API);
-	DECLARE_CYCLE_STAT_EXTERN(TEXT("Collisions::ComputeBoundsThickness"), STAT_Collisions_ComputeBoundsThickness, STATGROUP_ChaosCollision, CHAOS_API);
-	DECLARE_CYCLE_STAT_EXTERN(TEXT("Collisions::GenerateCollisions"), STAT_Collisions_GenerateCollisions, STATGROUP_ChaosCollision, CHAOS_API);
-	DECLARE_CYCLE_STAT_EXTERN(TEXT("Collisions::ReceiveCollisions"), STAT_Collisions_ReceiveCollisions, STATGROUP_ChaosCollision, CHAOS_API);
-	
-=======
-#include "Chaos/AABBTree.h"
-
-namespace Chaos
-{
->>>>>>> 6bbb88c8
 	template <typename TPayloadType, typename T, int d>
 	class ISpatialAcceleration;
 	class IResimCacheBase;
-
-	class IResimCacheBase;
-
 
 	/**
 	 *
@@ -47,11 +26,7 @@
 	struct FSimOverlapVisitor
 	{
 		TArray<FAccelerationStructureHandle>& Intersections;
-<<<<<<< HEAD
-		FSimOverlapVisitor(TArray<FAccelerationStructureHandle>& InIntersections)
-=======
 		FSimOverlapVisitor(FGeometryParticleHandle* ParticleHandle, const FCollisionFilterData& InSimFilterData, TArray<FAccelerationStructureHandle>& InIntersections)
->>>>>>> 6bbb88c8
 			: Intersections(InIntersections)
 			, SimFilterData(InSimFilterData)
 			, ParticleUniqueIdx(ParticleHandle ? ParticleHandle->UniqueIdx() : FUniqueIdx(0))
@@ -108,27 +83,15 @@
 	public:
 		using FAccelerationStructure = ISpatialAcceleration<FAccelerationStructureHandle, FReal, 3>;
 
-<<<<<<< HEAD
-		FSpatialAccelerationBroadPhase(const FPBDRigidsSOAs& InParticles, const FReal InBoundsExpansion, const FReal InVelocityInflation, const FReal InCullDistance)
-			: FBroadPhase(InBoundsExpansion, InVelocityInflation)
-			, Particles(InParticles)
-=======
 		FSpatialAccelerationBroadPhase(const FPBDRigidsSOAs& InParticles)
 			: Particles(InParticles)
->>>>>>> 6bbb88c8
 			, SpatialAcceleration(nullptr)
-			, CullDistance(InCullDistance)
 		{
 		}
 
 		void SetSpatialAcceleration(const FAccelerationStructure* InSpatialAcceleration)
 		{
 			SpatialAcceleration = InSpatialAcceleration;
-		}
-
-		void SetCullDistance(FReal InCullDistance)
-		{
-			CullDistance = InCullDistance;
 		}
 
 		/**
@@ -137,11 +100,6 @@
 		void ProduceOverlaps(
 			FReal Dt, 
 			FNarrowPhase& NarrowPhase, 
-<<<<<<< HEAD
-			FAsyncCollisionReceiver& Receiver,
-			CollisionStats::FStatData& StatData,
-=======
->>>>>>> 6bbb88c8
 			IResimCacheBase* ResimCache
 			)
 		{
@@ -155,35 +113,19 @@
 
 			if (const auto AABBTree = SpatialAcceleration->template As<TAABBTree<FAccelerationStructureHandle, TAABBTreeLeafArray<FAccelerationStructureHandle>>>())
 			{
-<<<<<<< HEAD
-				ProduceOverlaps(Dt, *AABBTree, NarrowPhase, Receiver, StatData, ResimCache);
+				ProduceOverlaps(Dt, *AABBTree, NarrowPhase, ResimCache);
 			}
 			else if (const auto BV = SpatialAcceleration->template As<TBoundingVolume<FAccelerationStructureHandle>>())
 			{
-				ProduceOverlaps(Dt, *BV, NarrowPhase, Receiver, StatData, ResimCache);
+				ProduceOverlaps(Dt, *BV, NarrowPhase, ResimCache);
 			}
 			else if (const auto AABBTreeBV = SpatialAcceleration->template As<TAABBTree<FAccelerationStructureHandle, TBoundingVolume<FAccelerationStructureHandle>>>())
 			{
-				ProduceOverlaps(Dt, *AABBTreeBV, NarrowPhase, Receiver, StatData, ResimCache);
+				ProduceOverlaps(Dt, *AABBTreeBV, NarrowPhase, ResimCache);
 			}
 			else if (const auto Collection = SpatialAcceleration->template As<ISpatialAccelerationCollection<FAccelerationStructureHandle, FReal, 3>>())
 			{
-				Collection->PBDComputeConstraintsLowLevel(Dt, *this, NarrowPhase, Receiver, StatData, ResimCache);
-=======
-				ProduceOverlaps(Dt, *AABBTree, NarrowPhase, ResimCache);
-			}
-			else if (const auto BV = SpatialAcceleration->template As<TBoundingVolume<FAccelerationStructureHandle>>())
-			{
-				ProduceOverlaps(Dt, *BV, NarrowPhase, ResimCache);
-			}
-			else if (const auto AABBTreeBV = SpatialAcceleration->template As<TAABBTree<FAccelerationStructureHandle, TBoundingVolume<FAccelerationStructureHandle>>>())
-			{
-				ProduceOverlaps(Dt, *AABBTreeBV, NarrowPhase, ResimCache);
-			}
-			else if (const auto Collection = SpatialAcceleration->template As<ISpatialAccelerationCollection<FAccelerationStructureHandle, FReal, 3>>())
-			{
 				Collection->PBDComputeConstraintsLowLevel(Dt, *this, NarrowPhase, ResimCache);
->>>>>>> 6bbb88c8
 			}
 			else
 			{
@@ -215,61 +157,14 @@
 			FReal Dt, 
 			const T_SPATIALACCELERATION& InSpatialAcceleration, 
 			FNarrowPhase& NarrowPhase, 
-<<<<<<< HEAD
-			FAsyncCollisionReceiver& Receiver,
-			CollisionStats::FStatData& StatData,
 			IResimCacheBase* ResimCache
 			)
 		{
-			const bool bDisableParallelFor = StatData.IsEnabled() || bDisableCollisionParallelFor;
-=======
-			IResimCacheBase* ResimCache
-			)
-		{
 			const bool bDisableParallelFor = bDisableCollisionParallelFor;
->>>>>>> 6bbb88c8
 			auto* EvolutionResimCache = static_cast<FEvolutionResimCache*>(ResimCache);
 			const bool bResimSkipCollision = ResimCache && ResimCache->IsResimming();
 			if(!bResimSkipCollision)
 			{
-<<<<<<< HEAD
-				int32 EntryCount = 0;
-				const TParticleView<TPBDRigidParticles<FReal, 3>>& View = Particles.GetNonDisabledDynamicView();
-
-				// Calculate maximum possible particle slots
-				for(int32 Index = 0; Index < View.SOAViews.Num(); ++Index)
-				{
-					EntryCount += View.SOAViews[Index].Size();
-				}
-
-				Receiver.Prepare(EntryCount);
-
-				View.ParallelFor([&](auto& Particle1,int32 ActiveIdxIdx)
-				{
-					ProduceParticleOverlaps</*bResimming=*/false>(Dt,Particle1,InSpatialAcceleration,NarrowPhase,Receiver,StatData, ActiveIdxIdx);
-				},bDisableParallelFor);
-			}
-			else
-			{
-				int32 EntryCount = 0;
-				const TParticleView<TGeometryParticles<FReal, 3>>& View = ResimCache->GetDesyncedView();
-
-				// Calculate maximum possible particle slots
-				for(int32 Index = 0; Index < View.SOAViews.Num(); ++Index)
-				{
-					EntryCount += View.SOAViews[Index].Size();
-				}
-
-				Receiver.Prepare(EntryCount);
-
-				View.ParallelFor(
-					[&](auto& Particle1,int32 ActiveIdxIdx)
-				{
-					//TODO: use transient handle
-					FGenericParticleHandleHandleImp GenericHandle(Particle1.Handle());
-					ProduceParticleOverlaps</*bResimming=*/true>(Dt,GenericHandle,InSpatialAcceleration,NarrowPhase,Receiver,StatData, ActiveIdxIdx);
-				},bDisableParallelFor);
-=======
 				const TParticleView<TPBDRigidParticles<FReal, 3>>& DynamicSleepingView = Particles.GetNonDisabledDynamicView();
 				const TParticleView<TKinematicGeometryParticles<FReal, 3>>& DynamicMovingKinematicView = Particles.GetActiveDynamicMovingKinematicParticlesView();
 
@@ -287,45 +182,18 @@
 				const TParticleView<TGeometryParticles<FReal, 3>>& DesyncedView = ResimCache->GetDesyncedView();
 				
 				ComputeParticlesOverlaps<true,false>(DesyncedView, Dt, InSpatialAcceleration, NarrowPhase);
->>>>>>> 6bbb88c8
 			}
 		}
 
 		FIgnoreCollisionManager& GetIgnoreCollisionManager() { return IgnoreCollisionManager; }
 
 	private:
-<<<<<<< HEAD
-		template<bool bIsResimming, typename THandle, typename T_SPATIALACCELERATION>
-=======
 		template<bool bIsResimming, bool bOnlyRigid, typename THandle, typename T_SPATIALACCELERATION>
->>>>>>> 6bbb88c8
 		void ProduceParticleOverlaps(
 		    FReal Dt,
 		    THandle& Particle1,
 		    const T_SPATIALACCELERATION& InSpatialAcceleration,
 		    FNarrowPhase& NarrowPhase,
-<<<<<<< HEAD
-		    FAsyncCollisionReceiver& Receiver,
-		    CollisionStats::FStatData& StatData,
-			int32 EntryIndex)
-		{
-			CHAOS_COLLISION_STAT(StatData.IncrementSimulatedParticles());
-
-			//Durning non-resim we must pass rigid particles
-			static_assert(bIsResimming || THandle::StaticType() == EParticleType::Rigid, "During non-resim we expect rigid particles");
-
-			TArray<FAccelerationStructureHandle> PotentialIntersections;
-
-			if (bIsResimming || (Particle1.ObjectState() == EObjectStateType::Dynamic || Particle1.ObjectState() == EObjectStateType::Sleeping))
-			{
-				const bool bBody1Bounded = HasBoundingBox(Particle1);
-				{
-					SCOPE_CYCLE_COUNTER(STAT_Collisions_SpatialBroadPhase);
-					if (bBody1Bounded)
-					{
-						const FReal Box1Thickness = ComputeBoundsThickness(Particle1, Dt, BoundsThickness, BoundsThicknessVelocityInflation).Size();
-						const FAABB3 Box1 = ComputeWorldSpaceBoundingBox<FReal>(Particle1).ThickenSymmetrically(FVec3(Box1Thickness));
-=======
 			int32 EntryIndex)
 		{
 			TArray<FAccelerationStructureHandle> PotentialIntersections;  
@@ -344,7 +212,6 @@
 						// @todo(chaos): cache this on the particle?
 						FCollisionFilterData ParticleSimData;
 						FAccelerationStructureHandle::ComputeParticleSimFilterDataFromShapes(Particle1, ParticleSimData);
->>>>>>> 6bbb88c8
 
 						const FAABB3 Box1 = Particle1.WorldSpaceInflatedBounds();
 
@@ -369,13 +236,9 @@
 
 				SCOPE_CYCLE_COUNTER(STAT_Collisions_Filtering);
 				const int32 NumPotentials = PotentialIntersections.Num();
-<<<<<<< HEAD
-				FCollisionConstraintsArray NewConstraints;
-=======
 				int32 NumIntoNarrowPhase = 0;
 				TArray<FParticlePairMidPhase*> MidPhasePairs;
 				MidPhasePairs.Reserve(NumPotentials);
->>>>>>> 6bbb88c8
 				for (int32 i = 0; i < NumPotentials; ++i)
 				{
 					auto& Particle2 = *PotentialIntersections[i].GetGeometryParticleHandle_PhysicsThread();
@@ -385,19 +248,6 @@
 					// CollisionGroup == 0 : Collide_With_Everything
 					// CollisionGroup == INDEX_NONE : Disabled collisions
 					// CollisionGroup_A != CollisionGroup_B : Skip Check
-<<<<<<< HEAD
-
-					if(bIsResimming)
-					{
-						//during resim we allow particle 1 to be kinematic, in that case make sure we don't create any kinematic-kinematic constraints
-						if(Particle1.CastToRigidParticle() == nullptr && Particle2.CastToRigidParticle() == nullptr)
-						{
-							continue;
-						}
-					}
-
-					if (Particle1.HasCollisionConstraintFlag(ECollisionConstraintFlags::CCF_BroadPhaseIgnoreCollisions) )
-=======
 					
 					// collision pair is valid if at least one of the 2 particles is a rigid one (will discard static/kinematic-static/kinematic pairs)
 					if(Particle1.CastToRigidParticle() == nullptr && Particle2.CastToRigidParticle() == nullptr)
@@ -407,7 +257,6 @@
 					
 					if (Particle1.HasCollisionConstraintFlag(ECollisionConstraintFlags::CCF_BroadPhaseIgnoreCollisions) || 
 						Particle2Generic->HasCollisionConstraintFlag(ECollisionConstraintFlags::CCF_BroadPhaseIgnoreCollisions))
->>>>>>> 6bbb88c8
 					{
 						if (IgnoreCollisionManager.IgnoresCollision(Particle1.UniqueIdx(), Particle2.UniqueIdx()))
 						{
@@ -439,16 +288,6 @@
 					{
 						continue;
 					}
-<<<<<<< HEAD
-
-					const bool bSecondParticleWillHaveAnswer = !bIsResimming || Particle2.SyncState() == ESyncState::HardDesync;
-					// Sleeping vs dynamic gets picked up by the other direction.
-					const bool bIsParticle2Dynamic = Particle2.CastToRigidParticle() && Particle2.ObjectState() == EObjectStateType::Dynamic;
-					if (Particle1.ObjectState() == EObjectStateType::Sleeping && bIsParticle2Dynamic && bSecondParticleWillHaveAnswer)
-					{
-						//question: if !bSecondParticleWillHaveAnswer do we need to reorder constraint?
-						continue;
-=======
 					bool bAcceptParticlePair = false;
 
 					// In both cases (resim or not) we will generate (1) dynamic-(sleeping,kinematic(steady+moving),static) pairs + (2) sleeping-moving kinematic ones
@@ -459,7 +298,6 @@
 						(Particle1.ObjectState() == EObjectStateType::Sleeping && Particle2.ObjectState() == EObjectStateType::Kinematic))
 					{
 						bAcceptParticlePair = true;
->>>>>>> 6bbb88c8
 					}
 					
 					// Used to determine a winner in cases where we will visit particle pairs in both orders
@@ -471,53 +309,6 @@
 						// - Particle1 is dynamic, asleep OR kinematic
 						// - Particle2 may be static, kinematic, dynamic, asleep
 
-<<<<<<< HEAD
-					// Make sure we don't add a second set of constaint for the same body pair (with the body order flipped)
-					const bool bBody2Bounded = HasBoundingBox(Particle2);
-					if (bBody1Bounded == bBody2Bounded && bIsParticle2Dynamic)
-					{
-						if (Particle1.ParticleID() < Particle2.ParticleID() && bSecondParticleWillHaveAnswer)
-						{
-							//question: if !bSecondParticleWillHaveAnswer do we need to reorder constraint?
-							continue;
-						}
-					}
-				
-					
-					{
-						SCOPE_CYCLE_COUNTER(STAT_Collisions_GenerateCollisions);
-
-						// We move the bodies during contact resolution and it may be in any direction
-						// @todo(chaos): this expansion can be very large for some objects - we may want to consider extending only along
-						// the velocity direction if CCD is not enabled for either object.
-						const FReal CullDistance1 = ComputeBoundsThickness(Particle1, Dt, BoundsThickness, BoundsThicknessVelocityInflation).Size();
-						FReal CullDistance2 = 0.0f;
-						if (FKinematicGeometryParticleHandle* KinematicParticle2 = Particle2.CastToKinematicParticle())
-						{
-							CullDistance2 = ComputeBoundsThickness(*KinematicParticle2, Dt, BoundsThickness, BoundsThicknessVelocityInflation).Size();
-						}
-						const FReal NetCullDistance = CullDistance + CullDistance1 + CullDistance2;
-
-						// Generate constraints for the potentially overlapping shape pairs. Also run collision detection to generate
-						// the contact position and normal (for contacts within CullDistance) for use in collision callbacks.
-						NarrowPhase.GenerateCollisions(NewConstraints, Dt, Particle1.Handle(), Particle2.Handle(), NetCullDistance);
-					}
-				}
-
-				{
-					SCOPE_CYCLE_COUNTER(STAT_Collisions_ReceiveCollisions);
-
-					CHAOS_COLLISION_STAT(if (NewConstraints.Num()) { StatData.IncrementCountNP(NewConstraints.Num()); });
-					CHAOS_COLLISION_STAT(if (!NewConstraints.Num()) { StatData.IncrementRejectedNP(); });
-
-					// We are probably running in a parallel task here. The Receiver collects the contacts from all the tasks 
-					// and passes them to theconstraint container in serial.
-					Receiver.ReceiveCollisions(MoveTemp(NewConstraints), EntryIndex);
-				}
-			}
-
-			CHAOS_COLLISION_STAT(StatData.FinalizeData());
-=======
 						// If Particle1 is non dynamic but particle 2 is dynamic, the case should already be handled by (1)
 						if(Particle1.ObjectState() != EObjectStateType::Dynamic && Particle2.ObjectState() == EObjectStateType::Dynamic)
 						{
@@ -614,15 +405,10 @@
 
 				PHYSICS_CSV_CUSTOM_EXPENSIVE(PhysicsCounters, NumFromBroadphase, NumPotentials, ECsvCustomStatOp::Accumulate);
 			}
->>>>>>> 6bbb88c8
 		}
 
 		const FPBDRigidsSOAs& Particles;
 		const FAccelerationStructure* SpatialAcceleration;
-<<<<<<< HEAD
-		FReal CullDistance;
-=======
->>>>>>> 6bbb88c8
 
 		FIgnoreCollisionManager IgnoreCollisionManager;
 	};
