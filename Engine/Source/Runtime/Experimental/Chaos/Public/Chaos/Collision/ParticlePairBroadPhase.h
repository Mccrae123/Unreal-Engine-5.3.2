--- conflicted
+++ resolved
@@ -23,27 +23,10 @@
 		using FParticlePair = TVector<FParticleHandle*, 2>;
 		using FAABB = FAABB3;
 
-<<<<<<< HEAD
-		FParticlePairBroadPhase(const TArray<FParticlePair>* InParticlePairs, const TArray<FParticleHandle*>* InParticlesA, const TArray<FParticleHandle*>* InParticlesB, const FReal InCullDistance)
-			: ParticlePairs(InParticlePairs)
-			, ParticlesA(InParticlesA)
-			, ParticlesB(InParticlesB)
-			, CullDistance(InCullDistance)
-		{
-		}
-
-		FReal GetCullDistance() const 
-		{
-			return CullDistance;
-		}
-
-		void SetCullDustance(const FReal InCullDistance)
-=======
 		FBasicBroadPhase(const TArray<FParticlePair>* InParticlePairs, const TArray<FParticleHandle*>* InParticlesA, const TArray<FParticleHandle*>* InParticlesB)
 			: ParticlePairs(InParticlePairs)
 			, ParticlesA(InParticlesA)
 			, ParticlesB(InParticlesB)
->>>>>>> 6bbb88c8
 		{
 		}
 
@@ -64,11 +47,7 @@
 
 					if ((ParticleA != nullptr) && (ParticleB != nullptr))
 					{
-<<<<<<< HEAD
-						ProduceOverlaps(Dt, ConstraintsArray, NarrowPhase, ParticleA, ParticleB, StatData);
-=======
 						ProduceOverlaps(Dt, NarrowPhase, ParticleA, ParticleB, ParticleA);
->>>>>>> 6bbb88c8
 					}
 				}
 			}
@@ -83,11 +62,7 @@
 						{
 							if (ParticleB != nullptr)
 							{
-<<<<<<< HEAD
-								ProduceOverlaps(Dt, ConstraintsArray, NarrowPhase, ParticleA, ParticleB, StatData);
-=======
 								ProduceOverlaps(Dt, NarrowPhase, ParticleA, ParticleB, ParticleA);
->>>>>>> 6bbb88c8
 							}
 						}
 					}
@@ -98,41 +73,21 @@
 	private:
 		inline void ProduceOverlaps(
 			FReal Dt,
-<<<<<<< HEAD
-			FCollisionConstraintsArray& ConstraintsArray,
-			FNarrowPhase& NarrowPhase,
-			FParticleHandle* ParticleA,
-			FParticleHandle* ParticleB,
-			CollisionStats::FStatData& StatData)
-=======
 			FNarrowPhase& NarrowPhase,
 			FParticleHandle* ParticleA,
 			FParticleHandle* ParticleB,
 			FParticleHandle* SearchParticle)
->>>>>>> 6bbb88c8
 		{
 			const FAABB3& Box0 = ParticleA->WorldSpaceInflatedBounds();
 			const FAABB3& Box1 = ParticleB->WorldSpaceInflatedBounds();
 			if (Box0.Intersects(Box1))
 			{
-<<<<<<< HEAD
-				NarrowPhase.GenerateCollisions(ConstraintsArray, Dt, ParticleA, ParticleB, CullDistance);
-			}
-
-			CHAOS_COLLISION_STAT(if (ConstraintsArray.Num()) { StatData.IncrementCountNP(ConstraintsArray.Num()); });
-			CHAOS_COLLISION_STAT(if (!ConstraintsArray.Num()) { StatData.IncrementRejectedNP(); });
-=======
 				NarrowPhase.GenerateCollisions(Dt, ParticleA, ParticleB, SearchParticle, true);
 			}
->>>>>>> 6bbb88c8
 		}
 
 		const TArray<FParticlePair>* ParticlePairs;
 		const TArray<FParticleHandle*>* ParticlesA;
 		const TArray<FParticleHandle*>* ParticlesB;
-<<<<<<< HEAD
-		FReal CullDistance;
-=======
->>>>>>> 6bbb88c8
 	};
 }