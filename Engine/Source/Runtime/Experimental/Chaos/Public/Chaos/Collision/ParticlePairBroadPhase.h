// Copyright Epic Games, Inc. All Rights Reserved.
#pragma once

#include "Chaos/BoundingVolumeUtilities.h"
#include "Chaos/Collision/ParticlePairMidPhase.h"
#include "Chaos/ParticleHandle.h"
#include "Chaos/PBDCollisionConstraints.h"
#include "Chaos/PBDRigidsSOAs.h"
#include "ChaosStats.h"

namespace Chaos
{
	/**
	 * Run through a list of particle pairs and pass them onto the collision detector if their AABBs overlap.
	 * In addition, collide all particles in ParticlesA with all particles in ParticlesB.
	 *
	 * No spatial acceleration, and the order is assumed to be already optimized for cache efficiency.
	 */
	class CHAOS_API FBasicBroadPhase
	{
	public:
		using FParticleHandle = TGeometryParticleHandle<FReal, 3>;
		using FAABB = FAABB3;

		FBasicBroadPhase(const TArray<FParticlePair>* InParticlePairs, const TArray<FParticleHandle*>* InParticlesA, const TArray<FParticleHandle*>* InParticlesB)
			: ParticlePairs(InParticlePairs)
			, ParticlesA(InParticlesA)
			, ParticlesB(InParticlesB)
		{
		}

		/**
		 *
		 */
<<<<<<< HEAD
		void ProduceOverlaps(FReal Dt, FNarrowPhase& NarrowPhase)
		{
			SCOPE_CYCLE_COUNTER(STAT_Collisions_ParticlePairBroadPhase);
=======
		void ProduceOverlaps(
			FReal Dt, 
			FCollisionConstraintAllocator* Allocator,
			const FCollisionDetectorSettings& Settings)
		{
			SCOPE_CYCLE_COUNTER(STAT_Collisions_ParticlePairBroadPhase);

			Allocator->SetMaxContexts(1);

			FCollisionContext Context;
			Context.SetSettings(Settings);
			Context.Allocator = Allocator->GetContextAllocator(0);
>>>>>>> d731a049

			if (ParticlePairs != nullptr)
			{
				for (const FParticlePair& ParticlePair : *ParticlePairs)
				{
					// Pair array is const and the particles are not, but we need to const_cast
					FParticleHandle* ParticleA = const_cast<FParticleHandle*>(ParticlePair[0]);
					FParticleHandle* ParticleB = const_cast<FParticleHandle*>(ParticlePair[1]);

					if ((ParticleA != nullptr) && (ParticleB != nullptr))
					{
<<<<<<< HEAD
						ProduceOverlaps(Dt, NarrowPhase, ParticleA, ParticleB, ParticleA);
=======
						ProduceOverlaps(Dt, Context, ParticleA, ParticleB, ParticleA);
>>>>>>> d731a049
					}
				}
			}

			if ((ParticlesA != nullptr) && (ParticlesB != nullptr))
			{
				for (FParticleHandle* ParticleA : *ParticlesA)
				{
					if (ParticleA != nullptr)
					{
						for (FParticleHandle* ParticleB : *ParticlesB)
						{
							if (ParticleB != nullptr)
							{
<<<<<<< HEAD
								ProduceOverlaps(Dt, NarrowPhase, ParticleA, ParticleB, ParticleA);
=======
								ProduceOverlaps(Dt, Context, ParticleA, ParticleB, ParticleA);
>>>>>>> d731a049
							}
						}
					}
				}
			}
		}

	private:
		inline void ProduceOverlaps(
			FReal Dt,
<<<<<<< HEAD
			FNarrowPhase& NarrowPhase,
=======
			const FCollisionContext& Context,
>>>>>>> d731a049
			FParticleHandle* ParticleA,
			FParticleHandle* ParticleB,
			FParticleHandle* SearchParticle)
		{
			const FAABB3& Box0 = ParticleA->WorldSpaceInflatedBounds();
			const FAABB3& Box1 = ParticleB->WorldSpaceInflatedBounds();
			if (Box0.Intersects(Box1))
			{
<<<<<<< HEAD
				NarrowPhase.GenerateCollisions(Dt, ParticleA, ParticleB, SearchParticle, true);
=======
				FParticlePairMidPhase* MidPhase = Context.GetAllocator()->GetMidPhase(ParticleA, ParticleB, SearchParticle, Context);
				if (MidPhase != nullptr)
				{
					MidPhase->GenerateCollisions(Context.GetSettings().BoundsExpansion, Dt, Context);
				}
>>>>>>> d731a049
			}
		}

		const TArray<FParticlePair>* ParticlePairs;
		const TArray<FParticleHandle*>* ParticlesA;
		const TArray<FParticleHandle*>* ParticlesB;
	};
}<|MERGE_RESOLUTION|>--- conflicted
+++ resolved
@@ -32,11 +32,6 @@
 		/**
 		 *
 		 */
-<<<<<<< HEAD
-		void ProduceOverlaps(FReal Dt, FNarrowPhase& NarrowPhase)
-		{
-			SCOPE_CYCLE_COUNTER(STAT_Collisions_ParticlePairBroadPhase);
-=======
 		void ProduceOverlaps(
 			FReal Dt, 
 			FCollisionConstraintAllocator* Allocator,
@@ -49,7 +44,6 @@
 			FCollisionContext Context;
 			Context.SetSettings(Settings);
 			Context.Allocator = Allocator->GetContextAllocator(0);
->>>>>>> d731a049
 
 			if (ParticlePairs != nullptr)
 			{
@@ -61,11 +55,7 @@
 
 					if ((ParticleA != nullptr) && (ParticleB != nullptr))
 					{
-<<<<<<< HEAD
-						ProduceOverlaps(Dt, NarrowPhase, ParticleA, ParticleB, ParticleA);
-=======
 						ProduceOverlaps(Dt, Context, ParticleA, ParticleB, ParticleA);
->>>>>>> d731a049
 					}
 				}
 			}
@@ -80,11 +70,7 @@
 						{
 							if (ParticleB != nullptr)
 							{
-<<<<<<< HEAD
-								ProduceOverlaps(Dt, NarrowPhase, ParticleA, ParticleB, ParticleA);
-=======
 								ProduceOverlaps(Dt, Context, ParticleA, ParticleB, ParticleA);
->>>>>>> d731a049
 							}
 						}
 					}
@@ -95,11 +81,7 @@
 	private:
 		inline void ProduceOverlaps(
 			FReal Dt,
-<<<<<<< HEAD
-			FNarrowPhase& NarrowPhase,
-=======
 			const FCollisionContext& Context,
->>>>>>> d731a049
 			FParticleHandle* ParticleA,
 			FParticleHandle* ParticleB,
 			FParticleHandle* SearchParticle)
@@ -108,15 +90,11 @@
 			const FAABB3& Box1 = ParticleB->WorldSpaceInflatedBounds();
 			if (Box0.Intersects(Box1))
 			{
-<<<<<<< HEAD
-				NarrowPhase.GenerateCollisions(Dt, ParticleA, ParticleB, SearchParticle, true);
-=======
 				FParticlePairMidPhase* MidPhase = Context.GetAllocator()->GetMidPhase(ParticleA, ParticleB, SearchParticle, Context);
 				if (MidPhase != nullptr)
 				{
 					MidPhase->GenerateCollisions(Context.GetSettings().BoundsExpansion, Dt, Context);
 				}
->>>>>>> d731a049
 			}
 		}
 
