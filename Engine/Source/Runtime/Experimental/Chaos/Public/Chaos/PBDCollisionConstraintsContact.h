--- conflicted
+++ resolved
@@ -12,10 +12,7 @@
 
 	namespace Collisions
 	{
-<<<<<<< HEAD
-=======
 		// @todo(chaos): remove this
->>>>>>> 6bbb88c8
 		struct FContactParticleParameters 
 		{
 			FContactParticleParameters()
@@ -74,17 +71,8 @@
 		};
 
 		// Update the constraint (re-runs collision detection for this contact)
-<<<<<<< HEAD
-		extern void Update(FRigidBodyPointContactConstraint& Constraint, const FReal Dt);
-
-		extern void Apply(FCollisionConstraintBase& Constraint, const FContactIterationParameters& IterationParameters, const FContactParticleParameters& ParticleParameters);
-
-		extern void ApplyPushOut(FCollisionConstraintBase& Constraint, const TSet<const TGeometryParticleHandle<FReal, 3>*>& IsTemporarilyStatic,
-			const FContactIterationParameters& IterationParameters, const FContactParticleParameters& ParticleParameters, const FVec3& GravityDir = FVec3::DownVector);
-=======
 		extern void Update(FPBDCollisionConstraint& Constraint, const FReal Dt);
 		extern void UpdateSwept(FPBDCollisionConstraint& Constraint, const FReal Dt);
->>>>>>> 6bbb88c8
 
 		extern void Apply(FPBDCollisionConstraint& Constraint, const FContactIterationParameters& IterationParameters, const FContactParticleParameters& ParticleParameters);
 
