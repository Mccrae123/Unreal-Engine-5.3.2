// Copyright Epic Games, Inc. All Rights Reserved.
#pragma once

#include "Chaos/Array.h"
#include "Chaos/Map.h"
#include "Chaos/Particles.h"
#include "Chaos/SegmentMesh.h"
#include "Containers/ContainersFwd.h"

#include "AABBTree.h"

namespace Chaos
{
<<<<<<< HEAD
=======
	template <typename TPayloadType, typename T> class THierarchicalSpatialHash;

>>>>>>> d731a049
	template<typename T> struct TTriangleCollisionPoint;

	class FTriangleMesh
	{
	public:
		CHAOS_API FTriangleMesh();
		CHAOS_API FTriangleMesh(TArray<TVec3<int32>>&& Elements, const int32 StartIdx = 0, const int32 EndIdx = -1, const bool CullDegenerateElements=true);
		FTriangleMesh(const FTriangleMesh& Other) = delete;
		CHAOS_API FTriangleMesh(FTriangleMesh&& Other);
		CHAOS_API ~FTriangleMesh();

		/**
		 * Initialize the \c FTriangleMesh.
		 *
		 *	\p CullDegenerateElements removes faces with degenerate indices, and 
		 *	will change the order of \c MElements.
		 */
		CHAOS_API void Init(TArray<TVec3<int32>>&& Elements, const int32 StartIdx = 0, const int32 EndIdx = -1, const bool CullDegenerateElements=true);
		CHAOS_API void Init(const TArray<TVec3<int32>>& Elements, const int32 StartIdx = 0, const int32 EndIdx = -1, const bool CullDegenerateElements=true);

		CHAOS_API void ResetAuxiliaryStructures();

		/**
		 * Returns the closed interval of the smallest vertex index used by 
		 * this class, to the largest.
		 *
		 * If this mesh is empty, the second index of the range will be negative.
		 */
		CHAOS_API TVec2<int32> GetVertexRange() const;

		/** Returns the set of vertices used by triangles. */
		CHAOS_API TSet<int32> GetVertices() const;
		/** Returns the unique set of vertices used by this triangle mesh. */
		CHAOS_API void GetVertexSet(TSet<int32>& VertexSet) const;

		/**
		 * Extends the vertex range.
		 *
		 * Since the vertex range is built from connectivity, it won't include any 
		 * free vertices that either precede the first vertex, or follow the last.
		 */
		FORCEINLINE void ExpandVertexRange(const int32 StartIdx, const int32 EndIdx)
		{
			const TVec2<int32> CurrRange = GetVertexRange();
			if (StartIdx <= CurrRange[0] && EndIdx >= CurrRange[1])
			{
				MStartIdx = StartIdx;
				MNumIndices = EndIdx - StartIdx + 1;
			}
		}

		FORCEINLINE const TArray<TVec3<int32>>& GetElements() const& { return MElements; }
		/**
		 * Move accessor for topology array.
		 *
		 * Use via:
		 * \code
		 * TArray<TVec3<int32>> Triangles;
		 * FTriangleMesh TriMesh(Triangles); // steals Triangles to TriMesh::MElements
		 * Triangles = MoveTemp(TriMesh).GetElements(); // steals TriMesh::MElements back to Triangles
		 * \endcode
		 */
		FORCEINLINE TArray<TVec3<int32>> GetElements() && { return MoveTemp(MElements); }

		FORCEINLINE const TArray<TVec3<int32>>& GetSurfaceElements() const& { return MElements; }
		/**
		 * Move accessor for topology array.
		 *
		 * Use via:
		 * \code
		 * TArray<TVec3<int32>> Triangles;
		 * FTriangleMesh TriMesh(Triangles); // steals Triangles to TriMesh::MElements
		 * Triangles = MoveTemp(TriMesh).GetSurfaceElements(); // steals TriMesh::MElements back to Triangles
		 * \endcode
		 */
		FORCEINLINE TArray<TVec3<int32>> GetSurfaceElements() && { return MoveTemp(MElements); }

		FORCEINLINE int32 GetNumElements() const { return MElements.Num(); }

		CHAOS_API const TMap<int32, TSet<int32>>& GetPointToNeighborsMap() const;
		FORCEINLINE const TSet<int32>& GetNeighbors(const int32 Element) const { return GetPointToNeighborsMap()[Element]; }

		CHAOS_API TConstArrayView<TArray<int32>> GetPointToTriangleMap() const;  // Return an array view using global indexation. Only elements starting at MStartIdx will be valid!
		FORCEINLINE const TArray<int32>& GetCoincidentTriangles(const int32 Element) const { return GetPointToTriangleMap()[Element]; }

		FORCEINLINE TSet<int32> GetNRing(const int32 Element, const int32 N) const
		{
			TSet<int32> Neighbors;
			TSet<int32> LevelNeighbors, PrevLevelNeighbors;
			PrevLevelNeighbors = GetNeighbors(Element);
			for (auto SubElement : PrevLevelNeighbors)
			{
				check(SubElement != Element);
				Neighbors.Add(SubElement);
			}
			for (int32 i = 1; i < N; ++i)
			{
				for (auto SubElement : PrevLevelNeighbors)
				{
					const auto& SubNeighbors = GetNeighbors(SubElement);
					for (auto SubSubElement : SubNeighbors)
					{
						if (!Neighbors.Contains(SubSubElement) && SubSubElement != Element)
						{
							LevelNeighbors.Add(SubSubElement);
						}
					}
				}
				PrevLevelNeighbors = LevelNeighbors;
				LevelNeighbors.Reset();
				for (auto SubElement : PrevLevelNeighbors)
				{
					if (!Neighbors.Contains(SubElement))
					{
						check(SubElement != Element);
						Neighbors.Add(SubElement);
					}
				}
			}
			return Neighbors;
		}

		/** Return the array of all cross segment indices for all pairs of adjacent triangles. */
		CHAOS_API TArray<Chaos::TVec2<int32>> GetUniqueAdjacentPoints() const;
		/** Return the array of bending element indices {i0, i1, i2, i3}, with {i0, i1} the segment indices and {i2, i3} the cross segment indices. */
		CHAOS_API TArray<Chaos::TVec4<int32>> GetUniqueAdjacentElements() const;

		/** The GetFaceNormals functions assume Counter Clockwise triangle windings in a Left Handed coordinate system
			If this is not the case the returned face normals may be inverted
		*/
		template <typename T>
		TArray<TVec3<T>> GetFaceNormals(const TConstArrayView<TVec3<T>>& Points, const bool ReturnEmptyOnError = true) const;
		template <typename T>
		void GetFaceNormals(TArray<TVec3<T>>& Normals, const TConstArrayView<TVec3<T>>& Points, const bool ReturnEmptyOnError = true) const;
		FORCEINLINE TArray<FVec3> GetFaceNormals(const FParticles& InParticles, const bool ReturnEmptyOnError = true) const
		{ return GetFaceNormals(TConstArrayView<FVec3>(InParticles.X()), ReturnEmptyOnError); }

		CHAOS_API TArray<FVec3> GetPointNormals(const TConstArrayView<FVec3>& points, const bool ReturnEmptyOnError = true);
		FORCEINLINE TArray<FVec3> GetPointNormals(const FParticles& InParticles, const bool ReturnEmptyOnError = true)
		{ return GetPointNormals(TConstArrayView<FVec3>(InParticles.X()), ReturnEmptyOnError); }
		
		CHAOS_API void GetPointNormals(TArrayView<FVec3> PointNormals, const TConstArrayView<FVec3>& FaceNormals, const bool bUseGlobalArray);
		/** \brief Get per-point normals. 
		 * This const version of this function requires \c GetPointToTriangleMap() 
		 * to be called prior to invoking this function. 
		 * @param bUseGlobalArray When true, fill the array from the StartIdx to StartIdx + NumIndices - 1 positions, otherwise fill the array from the 0 to NumIndices - 1 positions.
		 */
		template <typename T>
		void GetPointNormals(TArrayView<TVec3<T>> PointNormals, const TConstArrayView<TVec3<T>>& FaceNormals, const bool bUseGlobalArray) const;

		static CHAOS_API FTriangleMesh GetConvexHullFromParticles(const TConstArrayView<FVec3>& points);
		/** Deprecated. Use TArrayView version. */
		static FORCEINLINE FTriangleMesh GetConvexHullFromParticles(const FParticles& InParticles)
		{ return GetConvexHullFromParticles(InParticles.X()); }

		/**
		 * @brief Note that the SegmentMesh is lazily calculated (this method is not threadsafe unless it is known that the SegmentMesh is already up to date)
		 * @ret The connectivity of this mesh represented as a collection of unique segments.
		 */
		CHAOS_API const FSegmentMesh& GetSegmentMesh() const;
		/**
		 * @brief Note that this data is lazily calculated with the SegmentMesh (this method is not threadsafe unless it is known that the SegmentMesh is already up to date)
		 * @ret A map from all face indices, to the indices of their associated edges.
		 */
		CHAOS_API const TArray<TVec3<int32>>& GetFaceToEdges() const;
		/**
		 * @brief Note that this data is lazily calculated with the SegmentMesh (this method is not threadsafe unless it is known that the SegmentMesh is already up to date)
		 * @ret A map from all edge indices, to the indices of their containing faces. 
		 */
		CHAOS_API const TArray<TVec2<int32>>& GetEdgeToFaces() const;

		UE_DEPRECATED(5.1, "Non-const access to GetSegmentMesh will be removed. Use const version instead.")
		CHAOS_API FSegmentMesh& GetSegmentMesh() { return const_cast<FSegmentMesh&>(const_cast<const FTriangleMesh*>(this)->GetSegmentMesh()); }

		/**
		 * @ret Curvature between adjacent faces, specified on edges in radians.
		 * @param faceNormals - a normal per face.
		 * Curvature between adjacent faces is measured by the angle between face normals,
		 * where a curvature of 0 means they're coplanar.
		 */
		CHAOS_API TArray<FReal> GetCurvatureOnEdges(const TArray<FVec3>& faceNormals);
		/** @brief Helper that generates face normals on the fly. */
		CHAOS_API TArray<FReal> GetCurvatureOnEdges(const TConstArrayView<FVec3>& points);

		/**
		 * @ret The maximum curvature at points from connected edges, specified in radians.
		 * @param edgeCurvatures - a curvature per edge.
		 * The greater the number, the sharper the crease. -FLT_MAX denotes free particles.
		 */
		CHAOS_API TArray<FReal> GetCurvatureOnPoints(const TArray<FReal>& edgeCurvatures);
		/** @brief Helper that generates edge curvatures on the fly. */
		CHAOS_API TArray<FReal> GetCurvatureOnPoints(const TConstArrayView<FVec3>& points);

		/**
		 * Get the set of point indices that live on the boundary (an edge with only 1 
		 * coincident face).
		 */
		CHAOS_API TSet<int32> GetBoundaryPoints();

		/**
		 * Find vertices that are coincident within the subset @param TestIndices 
		 * of given coordinates @param Points, and return a correspondence mapping
		 * from redundant vertex index to consolidated vertex index.
		 */
		CHAOS_API TMap<int32, int32> FindCoincidentVertexRemappings(
			const TArray<int32>& TestIndices,
			const TConstArrayView<FVec3>& Points);

		/**
		 * @ret An array of vertex indices ordered from most important to least.
		 * @param Points - point positions.
		 * @param PointCurvatures - a per-point measure of curvature.
		 * @param CoincidentVertices - indices of points that are coincident to another point.
		 * @param RestrictToLocalIndexRange - ignores points outside of the index range used by this mesh.
		 */
		CHAOS_API TArray<int32> GetVertexImportanceOrdering(
		    const TConstArrayView<FVec3>& Points,
		    const TArray<FReal>& PointCurvatures,
		    TArray<int32>* CoincidentVertices = nullptr,
		    const bool RestrictToLocalIndexRange = false);
		/** @brief Helper that generates point curvatures on the fly. */
		CHAOS_API TArray<int32> GetVertexImportanceOrdering(
		    const TConstArrayView<FVec3>& Points,
		    TArray<int32>* CoincidentVertices = nullptr,
		    const bool RestrictToLocalIndexRange = false);

		/** @brief Reorder vertices according to @param Order. */
		CHAOS_API void RemapVertices(const TArray<int32>& Order);
		CHAOS_API void RemapVertices(const TMap<int32, int32>& Remapping);

		CHAOS_API void RemoveDuplicateElements();
		CHAOS_API void RemoveDegenerateElements();

		template <typename T>
		static FORCEINLINE void InitEquilateralTriangleXY(FTriangleMesh& TriMesh, TParticles<T, 3>& Particles)
		{
			const int32 Idx = Particles.Size();
			Particles.AddParticles(3);
			// Left handed
			Particles.X(Idx + 0) = FVec3((T)0., (T)0.8083, (T)0.);
			Particles.X(Idx + 1) = FVec3((T)0.7, (T)-0.4041, (T)0.);
			Particles.X(Idx + 2) = FVec3((T)-0.7, (T)-0.4041, (T)0.);

			TArray<TVec3<int32>> Elements;
			Elements.SetNum(1);
			Elements[0] = TVec3<int32>(Idx + 0, Idx + 1, Idx + 2);

			TriMesh.Init(MoveTemp(Elements));
		}
		template <typename T>
		static FORCEINLINE void InitEquilateralTriangleYZ(FTriangleMesh& TriMesh, TParticles<T, 3>& Particles)
		{
			const int32 Idx = Particles.Size();
			Particles.AddParticles(3);
			// Left handed
			Particles.X(Idx + 0) = FVec3((T)0., (T)0., (T)0.8083);
			Particles.X(Idx + 1) = FVec3((T)0., (T)0.7, (T)-0.4041);
			Particles.X(Idx + 2) = FVec3((T)0., (T)-0.7, (T)-0.4041);

			TArray<TVec3<int32>> Elements;
			Elements.SetNum(1);
			Elements[0] = TVec3<int32>(Idx + 0, Idx + 1, Idx + 2);

			TriMesh.Init(MoveTemp(Elements));
		}

<<<<<<< HEAD
=======
		// BVH-based collision queries
>>>>>>> d731a049
		template<typename T>
		using TBVHType = TAABBTree<int32, TAABBTreeLeafArray<int32, /*bComputeBounds=*/false, T>, /*bMutable=*/true, T>;

		template<typename T>
<<<<<<< HEAD
		CHAOS_API void BuildBVH(const TConstArrayView<TVec3<T>>& Points, TBVHType<T>& BVH) const;

		// NOTE: This method assumes the BVH has already been built/fitted to Points.
		template<typename T>
		CHAOS_API bool PointProximityQuery(const TBVHType<T>& BVH, const TConstArrayView<TVec3<T>>& Points, const int32 PointIndex, const TVec3<T>& PointPosition, const T PointThickness, const T ThisThickness, 
			TFunctionRef<bool (const int32 PointIndex, const int32 TriangleIndex)> BroadphaseTest, TArray<TTriangleCollisionPoint<T>>& Result) const;
=======
		void BuildBVH(const TConstArrayView<TVec3<T>>& Points, TBVHType<T>& BVH) const;

		// NOTE: This method assumes the BVH has already been built/fitted to Points.
		template<typename T>
		bool PointProximityQuery(const TBVHType<T>& BVH, const TConstArrayView<TVec3<T>>& Points, const int32 PointIndex, const TVec3<T>& PointPosition, const T PointThickness, const T ThisThickness, 
			TFunctionRef<bool (const int32 PointIndex, const int32 TriangleIndex)> BroadphaseTest, TArray<TTriangleCollisionPoint<T>>& Result) const;

		template<typename T>
		bool EdgeIntersectionQuery(const TBVHType<T>& BVH, const TConstArrayView<TVec3<T>>& Points, const int32 EdgeIndex, const TVec3<T>& EdgePosition1, const TVec3<T>& EdgePosition2,
			TFunctionRef<bool(const int32 EdgeIndex, const int32 TriangleIndex)> BroadphaseTest, TArray<TTriangleCollisionPoint<T>>& Result) const;

		template<typename T>
		using TSpatialHashType = THierarchicalSpatialHash<int32, T>;

		template<typename T>
		void BuildSpatialHash(const TConstArrayView<TVec3<T>>& Points, TSpatialHashType<T>& SpatialHash) const;

		template<typename T>
		bool PointProximityQuery(const TSpatialHashType<T>& SpatialHash, const TConstArrayView<TVec3<T>>& Points, const int32 PointIndex, const TVec3<T>& PointPosition, const T PointThickness, const T ThisThickness,
			TFunctionRef<bool(const int32 PointIndex, const int32 TriangleIndex)> BroadphaseTest, TArray<TTriangleCollisionPoint<T>>& Result) const;

		template<typename T>
		bool EdgeIntersectionQuery(const TSpatialHashType<T>& SpatialHash, const TConstArrayView<TVec3<T>>& Points, const int32 EdgeIndex, const TVec3<T>& EdgePosition1, const TVec3<T>& EdgePosition2,
			TFunctionRef<bool(const int32 EdgeIndex, const int32 TriangleIndex)> BroadphaseTest, TArray<TTriangleCollisionPoint<T>>& Result) const;
>>>>>>> d731a049
		
	private:
		CHAOS_API void InitHelper(const int32 StartIdx, const int32 EndIdx, const bool CullDegenerateElements=true);

		FORCEINLINE int32 GlobalToLocal(int32 GlobalIdx) const
		{
			const int32 LocalIdx = GlobalIdx - MStartIdx;
			check(LocalIdx >= 0 && LocalIdx < MNumIndices);
			return LocalIdx;
		}

		FORCEINLINE int32 LocalToGlobal(int32 LocalIdx) const
		{
			const int32 GlobalIdx = LocalIdx + MStartIdx;
			check(GlobalIdx >= MStartIdx && GlobalIdx < MStartIdx + MNumIndices);
			return GlobalIdx;
		}

		TArray<TVec3<int32>> MElements;

		mutable TArray<TArray<int32>> MPointToTriangleMap;  // !! Unlike the TArrayView returned by GetPointToTriangleMap, this array starts at 0 for the point of index MStartIdx. Use GlobalToLocal to access with a global index. Note that this array's content is always indexed in global index.
		mutable TMap<int32, TSet<int32>> MPointToNeighborsMap;

		mutable FSegmentMesh MSegmentMesh;
		mutable TArray<TVec3<int32>> MFaceToEdges;
		mutable TArray<TVec2<int32>> MEdgeToFaces;

		int32 MStartIdx;
		int32 MNumIndices;
	};

	template <typename T>
	using TTriangleMesh = FTriangleMesh;
}<|MERGE_RESOLUTION|>--- conflicted
+++ resolved
@@ -11,11 +11,8 @@
 
 namespace Chaos
 {
-<<<<<<< HEAD
-=======
 	template <typename TPayloadType, typename T> class THierarchicalSpatialHash;
 
->>>>>>> d731a049
 	template<typename T> struct TTriangleCollisionPoint;
 
 	class FTriangleMesh
@@ -282,22 +279,11 @@
 			TriMesh.Init(MoveTemp(Elements));
 		}
 
-<<<<<<< HEAD
-=======
 		// BVH-based collision queries
->>>>>>> d731a049
 		template<typename T>
 		using TBVHType = TAABBTree<int32, TAABBTreeLeafArray<int32, /*bComputeBounds=*/false, T>, /*bMutable=*/true, T>;
 
 		template<typename T>
-<<<<<<< HEAD
-		CHAOS_API void BuildBVH(const TConstArrayView<TVec3<T>>& Points, TBVHType<T>& BVH) const;
-
-		// NOTE: This method assumes the BVH has already been built/fitted to Points.
-		template<typename T>
-		CHAOS_API bool PointProximityQuery(const TBVHType<T>& BVH, const TConstArrayView<TVec3<T>>& Points, const int32 PointIndex, const TVec3<T>& PointPosition, const T PointThickness, const T ThisThickness, 
-			TFunctionRef<bool (const int32 PointIndex, const int32 TriangleIndex)> BroadphaseTest, TArray<TTriangleCollisionPoint<T>>& Result) const;
-=======
 		void BuildBVH(const TConstArrayView<TVec3<T>>& Points, TBVHType<T>& BVH) const;
 
 		// NOTE: This method assumes the BVH has already been built/fitted to Points.
@@ -322,7 +308,6 @@
 		template<typename T>
 		bool EdgeIntersectionQuery(const TSpatialHashType<T>& SpatialHash, const TConstArrayView<TVec3<T>>& Points, const int32 EdgeIndex, const TVec3<T>& EdgePosition1, const TVec3<T>& EdgePosition2,
 			TFunctionRef<bool(const int32 EdgeIndex, const int32 TriangleIndex)> BroadphaseTest, TArray<TTriangleCollisionPoint<T>>& Result) const;
->>>>>>> d731a049
 		
 	private:
 		CHAOS_API void InitHelper(const int32 StartIdx, const int32 EndIdx, const bool CullDegenerateElements=true);
