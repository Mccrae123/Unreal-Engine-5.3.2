--- conflicted
+++ resolved
@@ -188,11 +188,7 @@
 		CHAOS_API const TArray<TVec2<int32>>& GetEdgeToFaces() const;
 
 		UE_DEPRECATED(5.1, "Non-const access to GetSegmentMesh will be removed. Use const version instead.")
-<<<<<<< HEAD
-		CHAOS_API FSegmentMesh& GetSegmentMesh() { return const_cast<FSegmentMesh&>(const_cast<const FTriangleMesh*>(this)->GetSegmentMesh()); }
-=======
 		FSegmentMesh& GetSegmentMesh() { return const_cast<FSegmentMesh&>(const_cast<const FTriangleMesh*>(this)->GetSegmentMesh()); }
->>>>>>> 4af6daef
 
 		/**
 		 * @ret Curvature between adjacent faces, specified on edges in radians.
@@ -310,14 +306,9 @@
 		template<typename T>
 		using TSpatialHashType = THierarchicalSpatialHash<int32, T>;
 
-<<<<<<< HEAD
-		template<typename T>
-		void BuildSpatialHash(const TConstArrayView<TVec3<T>>& Points, TSpatialHashType<T>& SpatialHash) const;
-=======
 		// Hierarchy will only go down to lods as small as MinSpatialLodSize.
 		template<typename T>
 		void BuildSpatialHash(const TConstArrayView<TVec3<T>>& Points, TSpatialHashType<T>& SpatialHash, const T MinSpatialLodSize = (T)0.) const;
->>>>>>> 4af6daef
 
 		template<typename T>
 		bool PointProximityQuery(const TSpatialHashType<T>& SpatialHash, const TConstArrayView<TVec3<T>>& Points, const int32 PointIndex, const TVec3<T>& PointPosition, const T PointThickness, const T ThisThickness,
