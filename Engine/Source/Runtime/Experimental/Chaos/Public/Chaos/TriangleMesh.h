--- conflicted
+++ resolved
@@ -9,17 +9,6 @@
 
 namespace Chaos
 {
-<<<<<<< HEAD
-	template<class T>
-	class TTriangleMesh
-	{
-	public:
-		CHAOS_API TTriangleMesh();
-		CHAOS_API TTriangleMesh(TArray<TVector<int32, 3>>&& Elements, const int32 StartIdx = 0, const int32 EndIdx = -1, const bool CullDegenerateElements=true);
-		TTriangleMesh(const TTriangleMesh& Other) = delete;
-		CHAOS_API TTriangleMesh(TTriangleMesh&& Other);
-		CHAOS_API ~TTriangleMesh();
-=======
 	class FTriangleMesh
 	{
 	public:
@@ -28,7 +17,6 @@
 		FTriangleMesh(const FTriangleMesh& Other) = delete;
 		CHAOS_API FTriangleMesh(FTriangleMesh&& Other);
 		CHAOS_API ~FTriangleMesh();
->>>>>>> 3aae9151
 
 		/**
 		 * Initialize the \c FTriangleMesh.
@@ -36,13 +24,8 @@
 		 *	\p CullDegenerateElements removes faces with degenerate indices, and 
 		 *	will change the order of \c MElements.
 		 */
-<<<<<<< HEAD
-		CHAOS_API void Init(TArray<TVector<int32, 3>>&& Elements, const int32 StartIdx = 0, const int32 EndIdx = -1, const bool CullDegenerateElements=true);
-		CHAOS_API void Init(const TArray<TVector<int32, 3>>& Elements, const int32 StartIdx = 0, const int32 EndIdx = -1, const bool CullDegenerateElements=true);
-=======
 		CHAOS_API void Init(TArray<TVec3<int32>>&& Elements, const int32 StartIdx = 0, const int32 EndIdx = -1, const bool CullDegenerateElements=true);
 		CHAOS_API void Init(const TArray<TVec3<int32>>& Elements, const int32 StartIdx = 0, const int32 EndIdx = -1, const bool CullDegenerateElements=true);
->>>>>>> 3aae9151
 
 		CHAOS_API void ResetAuxiliaryStructures();
 
@@ -52,11 +35,7 @@
 		 *
 		 * If this mesh is empty, the second index of the range will be negative.
 		 */
-<<<<<<< HEAD
-		CHAOS_API TVector<int32, 2> GetVertexRange() const;
-=======
 		CHAOS_API TVec2<int32> GetVertexRange() const;
->>>>>>> 3aae9151
 
 		/** Returns the set of vertices used by triangles. */
 		CHAOS_API TSet<int32> GetVertices() const;
@@ -79,11 +58,7 @@
 			}
 		}
 
-<<<<<<< HEAD
-		FORCEINLINE const TArray<TVector<int32, 3>>& GetElements() const& { return MElements; }
-=======
 		FORCEINLINE const TArray<TVec3<int32>>& GetElements() const& { return MElements; }
->>>>>>> 3aae9151
 		/**
 		 * Move accessor for topology array.
 		 *
@@ -94,15 +69,9 @@
 		 * Triangles = MoveTemp(TriMesh).GetElements(); // steals TriMesh::MElements back to Triangles
 		 * \endcode
 		 */
-<<<<<<< HEAD
-		FORCEINLINE TArray<TVector<int32, 3>> GetElements() && { return MoveTemp(MElements); }
-
-		FORCEINLINE const TArray<TVector<int32, 3>>& GetSurfaceElements() const& { return MElements; }
-=======
 		FORCEINLINE TArray<TVec3<int32>> GetElements() && { return MoveTemp(MElements); }
 
 		FORCEINLINE const TArray<TVec3<int32>>& GetSurfaceElements() const& { return MElements; }
->>>>>>> 3aae9151
 		/**
 		 * Move accessor for topology array.
 		 *
@@ -113,21 +82,12 @@
 		 * Triangles = MoveTemp(TriMesh).GetSurfaceElements(); // steals TriMesh::MElements back to Triangles
 		 * \endcode
 		 */
-<<<<<<< HEAD
-		FORCEINLINE TArray<TVector<int32, 3>> GetSurfaceElements() && { return MoveTemp(MElements); }
-
-		FORCEINLINE int32 GetNumElements() const { return MElements.Num(); }
-
-		CHAOS_API const TMap<int32, TSet<uint32>>& GetPointToNeighborsMap() const;
-		FORCEINLINE const TSet<uint32>& GetNeighbors(const int32 Element) const { return GetPointToNeighborsMap()[Element]; }
-=======
 		FORCEINLINE TArray<TVec3<int32>> GetSurfaceElements() && { return MoveTemp(MElements); }
 
 		FORCEINLINE int32 GetNumElements() const { return MElements.Num(); }
 
 		CHAOS_API const TMap<int32, TSet<int32>>& GetPointToNeighborsMap() const;
 		FORCEINLINE const TSet<int32>& GetNeighbors(const int32 Element) const { return GetPointToNeighborsMap()[Element]; }
->>>>>>> 3aae9151
 
 		CHAOS_API TConstArrayView<TArray<int32>> GetPointToTriangleMap() const;  // Return an array view using global indexation. Only elements starting at MStartIdx will be valid!
 		FORCEINLINE const TArray<int32>& GetCoincidentTriangles(const int32 Element) const { return GetPointToTriangleMap()[Element]; }
@@ -170,31 +130,13 @@
 		}
 
 		/** Return the array of all cross segment indices for all pairs of adjacent triangles. */
-<<<<<<< HEAD
-		CHAOS_API TArray<Chaos::TVector<int32, 2>> GetUniqueAdjacentPoints() const;
-		/** Return the array of bending element indices {i0, i1, i2, i3}, with {i0, i1} the segment indices and {i2, i3} the cross segment indices. */
-		CHAOS_API TArray<Chaos::TVector<int32, 4>> GetUniqueAdjacentElements() const;
-=======
 		CHAOS_API TArray<Chaos::TVec2<int32>> GetUniqueAdjacentPoints() const;
 		/** Return the array of bending element indices {i0, i1, i2, i3}, with {i0, i1} the segment indices and {i2, i3} the cross segment indices. */
 		CHAOS_API TArray<Chaos::TVec4<int32>> GetUniqueAdjacentElements() const;
->>>>>>> 3aae9151
 
 		/** The GetFaceNormals functions assume Counter Clockwise triangle windings in a Left Handed coordinate system
 			If this is not the case the returned face normals may be inverted
 		*/
-<<<<<<< HEAD
-		CHAOS_API TArray<TVector<T, 3>> GetFaceNormals(const TConstArrayView<TVector<T, 3>>& Points, const bool ReturnEmptyOnError = true) const;
-		CHAOS_API void GetFaceNormals(TArray<TVector<T, 3>>& Normals, const TConstArrayView<TVector<T, 3>>& Points, const bool ReturnEmptyOnError = true) const;
-		FORCEINLINE TArray<TVector<T, 3>> GetFaceNormals(const TParticles<T, 3>& InParticles, const bool ReturnEmptyOnError = true) const
-		{ return GetFaceNormals(InParticles.X(), ReturnEmptyOnError); }
-
-		CHAOS_API TArray<TVector<T, 3>> GetPointNormals(const TConstArrayView<TVector<T, 3>>& points, const bool ReturnEmptyOnError = true);
-		FORCEINLINE TArray<TVector<T, 3>> GetPointNormals(const TParticles<T, 3>& InParticles, const bool ReturnEmptyOnError = true)
-		{ return GetPointNormals(InParticles.X(), ReturnEmptyOnError); }
-
-		CHAOS_API void GetPointNormals(TArrayView<TVector<T, 3>> PointNormals, const TConstArrayView<TVector<T, 3>>& FaceNormals, const bool bUseGlobalArray);
-=======
 		CHAOS_API TArray<FVec3> GetFaceNormals(const TConstArrayView<FVec3>& Points, const bool ReturnEmptyOnError = true) const;
 		CHAOS_API void GetFaceNormals(TArray<FVec3>& Normals, const TConstArrayView<FVec3>& Points, const bool ReturnEmptyOnError = true) const;
 		FORCEINLINE TArray<FVec3> GetFaceNormals(const FParticles& InParticles, const bool ReturnEmptyOnError = true) const
@@ -205,43 +147,26 @@
 		{ return GetPointNormals(InParticles.X(), ReturnEmptyOnError); }
 
 		CHAOS_API void GetPointNormals(TArrayView<FVec3> PointNormals, const TConstArrayView<FVec3>& FaceNormals, const bool bUseGlobalArray);
->>>>>>> 3aae9151
 		/** \brief Get per-point normals. 
 		 * This const version of this function requires \c GetPointToTriangleMap() 
 		 * to be called prior to invoking this function. 
 		 * @param bUseGlobalArray When true, fill the array from the StartIdx to StartIdx + NumIndices - 1 positions, otherwise fill the array from the 0 to NumIndices - 1 positions.
 		 */
-<<<<<<< HEAD
-		CHAOS_API void GetPointNormals(TArrayView<TVector<T, 3>> PointNormals, const TConstArrayView<TVector<T, 3>>& FaceNormals, const bool bUseGlobalArray) const;
-
-		static CHAOS_API TTriangleMesh<T> GetConvexHullFromParticles(const TConstArrayView<TVector<T, 3>>& points);
-		/** Deprecated. Use TArrayView version. */
-		static FORCEINLINE TTriangleMesh<T> GetConvexHullFromParticles(const TParticles<T, 3>& InParticles)
-=======
 		CHAOS_API void GetPointNormals(TArrayView<FVec3> PointNormals, const TConstArrayView<FVec3>& FaceNormals, const bool bUseGlobalArray) const;
 
 		static CHAOS_API FTriangleMesh GetConvexHullFromParticles(const TConstArrayView<FVec3>& points);
 		/** Deprecated. Use TArrayView version. */
 		static FORCEINLINE FTriangleMesh GetConvexHullFromParticles(const FParticles& InParticles)
->>>>>>> 3aae9151
 		{ return GetConvexHullFromParticles(InParticles.X()); }
 
 		/**
 		 * @ret The connectivity of this mesh represented as a collection of unique segments.
 		 */
-<<<<<<< HEAD
-		CHAOS_API TSegmentMesh<T>& GetSegmentMesh();
-		/** @ret A map from all face indices, to the indices of their associated edges. */
-		CHAOS_API const TArray<TVector<int32, 3>>& GetFaceToEdges();
-		/** @ret A map from all edge indices, to the indices of their containing faces. */
-		CHAOS_API const TArray<TVector<int32, 2>>& GetEdgeToFaces();
-=======
 		CHAOS_API FSegmentMesh& GetSegmentMesh();
 		/** @ret A map from all face indices, to the indices of their associated edges. */
 		CHAOS_API const TArray<TVec3<int32>>& GetFaceToEdges();
 		/** @ret A map from all edge indices, to the indices of their containing faces. */
 		CHAOS_API const TArray<TVec2<int32>>& GetEdgeToFaces();
->>>>>>> 3aae9151
 
 		/**
 		 * @ret Curvature between adjacent faces, specified on edges in radians.
@@ -249,30 +174,18 @@
 		 * Curvature between adjacent faces is measured by the angle between face normals,
 		 * where a curvature of 0 means they're coplanar.
 		 */
-<<<<<<< HEAD
-		CHAOS_API TArray<T> GetCurvatureOnEdges(const TArray<TVector<T, 3>>& faceNormals);
-		/** @brief Helper that generates face normals on the fly. */
-		CHAOS_API TArray<T> GetCurvatureOnEdges(const TConstArrayView<TVector<T, 3>>& points);
-=======
 		CHAOS_API TArray<FReal> GetCurvatureOnEdges(const TArray<FVec3>& faceNormals);
 		/** @brief Helper that generates face normals on the fly. */
 		CHAOS_API TArray<FReal> GetCurvatureOnEdges(const TConstArrayView<FVec3>& points);
->>>>>>> 3aae9151
 
 		/**
 		 * @ret The maximum curvature at points from connected edges, specified in radians.
 		 * @param edgeCurvatures - a curvature per edge.
 		 * The greater the number, the sharper the crease. -FLT_MAX denotes free particles.
 		 */
-<<<<<<< HEAD
-		CHAOS_API TArray<T> GetCurvatureOnPoints(const TArray<T>& edgeCurvatures);
-		/** @brief Helper that generates edge curvatures on the fly. */
-		CHAOS_API TArray<T> GetCurvatureOnPoints(const TConstArrayView<TVector<T, 3>>& points);
-=======
 		CHAOS_API TArray<FReal> GetCurvatureOnPoints(const TArray<FReal>& edgeCurvatures);
 		/** @brief Helper that generates edge curvatures on the fly. */
 		CHAOS_API TArray<FReal> GetCurvatureOnPoints(const TConstArrayView<FVec3>& points);
->>>>>>> 3aae9151
 
 		/**
 		 * Get the set of point indices that live on the boundary (an edge with only 1 
@@ -297,22 +210,13 @@
 		 * @param RestrictToLocalIndexRange - ignores points outside of the index range used by this mesh.
 		 */
 		CHAOS_API TArray<int32> GetVertexImportanceOrdering(
-<<<<<<< HEAD
-		    const TConstArrayView<TVector<T, 3>>& Points,
-		    const TArray<T>& PointCurvatures,
-=======
 		    const TConstArrayView<FVec3>& Points,
 		    const TArray<FReal>& PointCurvatures,
->>>>>>> 3aae9151
 		    TArray<int32>* CoincidentVertices = nullptr,
 		    const bool RestrictToLocalIndexRange = false);
 		/** @brief Helper that generates point curvatures on the fly. */
 		CHAOS_API TArray<int32> GetVertexImportanceOrdering(
-<<<<<<< HEAD
-		    const TConstArrayView<TVector<T, 3>>& Points,
-=======
 		    const TConstArrayView<FVec3>& Points,
->>>>>>> 3aae9151
 		    TArray<int32>* CoincidentVertices = nullptr,
 		    const bool RestrictToLocalIndexRange = false);
 
@@ -323,11 +227,7 @@
 		CHAOS_API void RemoveDuplicateElements();
 		CHAOS_API void RemoveDegenerateElements();
 
-<<<<<<< HEAD
-		static FORCEINLINE void InitEquilateralTriangleXY(TTriangleMesh<T>& TriMesh, TParticles<T, 3>& Particles)
-=======
 		static FORCEINLINE void InitEquilateralTriangleXY(FTriangleMesh& TriMesh, FParticles& Particles)
->>>>>>> 3aae9151
 		{
 			const int32 Idx = Particles.Size();
 			Particles.AddParticles(3);
@@ -342,11 +242,7 @@
 
 			TriMesh.Init(MoveTemp(Elements));
 		}
-<<<<<<< HEAD
-		static FORCEINLINE void InitEquilateralTriangleYZ(TTriangleMesh<T>& TriMesh, TParticles<T, 3>& Particles)
-=======
 		static FORCEINLINE void InitEquilateralTriangleYZ(FTriangleMesh& TriMesh, FParticles& Particles)
->>>>>>> 3aae9151
 		{
 			const int32 Idx = Particles.Size();
 			Particles.AddParticles(3);
@@ -392,21 +288,8 @@
 		int32 MNumIndices;
 	};
 
-<<<<<<< HEAD
-#ifdef __clang__
-#if PLATFORM_WINDOWS
-	extern template class TTriangleMesh<float>;
-#else
-	extern template class CHAOS_API TTriangleMesh<float>;
-#endif
-#else
-	extern template class TTriangleMesh<float>;
-#endif
-
-=======
 	template <typename T>
 	using TTriangleMesh = FTriangleMesh;
->>>>>>> 3aae9151
 }
 
 // Support ISPC enable/disable in non-shipping builds
