--- conflicted
+++ resolved
@@ -6,11 +6,6 @@
 #include "Chaos/Particles.h"
 #include "Chaos/SegmentMesh.h"
 #include "Containers/ContainersFwd.h"
-<<<<<<< HEAD
-
-namespace Chaos
-{
-=======
 
 #include "AABBTree.h"
 
@@ -18,7 +13,6 @@
 {
 	template<typename T> struct TTriangleCollisionPoint;
 
->>>>>>> 6bbb88c8
 	class FTriangleMesh
 	{
 	public:
@@ -147,17 +141,6 @@
 		/** The GetFaceNormals functions assume Counter Clockwise triangle windings in a Left Handed coordinate system
 			If this is not the case the returned face normals may be inverted
 		*/
-<<<<<<< HEAD
-		CHAOS_API TArray<FVec3> GetFaceNormals(const TConstArrayView<FVec3>& Points, const bool ReturnEmptyOnError = true) const;
-		CHAOS_API void GetFaceNormals(TArray<FVec3>& Normals, const TConstArrayView<FVec3>& Points, const bool ReturnEmptyOnError = true) const;
-		FORCEINLINE TArray<FVec3> GetFaceNormals(const FParticles& InParticles, const bool ReturnEmptyOnError = true) const
-		{ return GetFaceNormals(InParticles.X(), ReturnEmptyOnError); }
-
-		CHAOS_API TArray<FVec3> GetPointNormals(const TConstArrayView<FVec3>& points, const bool ReturnEmptyOnError = true);
-		FORCEINLINE TArray<FVec3> GetPointNormals(const FParticles& InParticles, const bool ReturnEmptyOnError = true)
-		{ return GetPointNormals(InParticles.X(), ReturnEmptyOnError); }
-
-=======
 		template <typename T>
 		TArray<TVec3<T>> GetFaceNormals(const TConstArrayView<TVec3<T>>& Points, const bool ReturnEmptyOnError = true) const;
 		template <typename T>
@@ -169,19 +152,14 @@
 		FORCEINLINE TArray<FVec3> GetPointNormals(const FParticles& InParticles, const bool ReturnEmptyOnError = true)
 		{ return GetPointNormals(TConstArrayView<FVec3>(InParticles.X()), ReturnEmptyOnError); }
 		
->>>>>>> 6bbb88c8
 		CHAOS_API void GetPointNormals(TArrayView<FVec3> PointNormals, const TConstArrayView<FVec3>& FaceNormals, const bool bUseGlobalArray);
 		/** \brief Get per-point normals. 
 		 * This const version of this function requires \c GetPointToTriangleMap() 
 		 * to be called prior to invoking this function. 
 		 * @param bUseGlobalArray When true, fill the array from the StartIdx to StartIdx + NumIndices - 1 positions, otherwise fill the array from the 0 to NumIndices - 1 positions.
 		 */
-<<<<<<< HEAD
-		CHAOS_API void GetPointNormals(TArrayView<FVec3> PointNormals, const TConstArrayView<FVec3>& FaceNormals, const bool bUseGlobalArray) const;
-=======
 		template <typename T>
 		void GetPointNormals(TArrayView<TVec3<T>> PointNormals, const TConstArrayView<TVec3<T>>& FaceNormals, const bool bUseGlobalArray) const;
->>>>>>> 6bbb88c8
 
 		static CHAOS_API FTriangleMesh GetConvexHullFromParticles(const TConstArrayView<FVec3>& points);
 		/** Deprecated. Use TArrayView version. */
@@ -256,25 +234,15 @@
 		CHAOS_API void RemoveDuplicateElements();
 		CHAOS_API void RemoveDegenerateElements();
 
-<<<<<<< HEAD
-		static FORCEINLINE void InitEquilateralTriangleXY(FTriangleMesh& TriMesh, FParticles& Particles)
-=======
 		template <typename T>
 		static FORCEINLINE void InitEquilateralTriangleXY(FTriangleMesh& TriMesh, TParticles<T, 3>& Particles)
->>>>>>> 6bbb88c8
 		{
 			const int32 Idx = Particles.Size();
 			Particles.AddParticles(3);
 			// Left handed
-<<<<<<< HEAD
-			Particles.X(Idx + 0) = FVec3(0., 0.8083, 0.);
-			Particles.X(Idx + 1) = FVec3(0.7, -0.4041, 0.);
-			Particles.X(Idx + 2) = FVec3(-0.7, -0.4041, 0.);
-=======
 			Particles.X(Idx + 0) = FVec3((T)0., (T)0.8083, (T)0.);
 			Particles.X(Idx + 1) = FVec3((T)0.7, (T)-0.4041, (T)0.);
 			Particles.X(Idx + 2) = FVec3((T)-0.7, (T)-0.4041, (T)0.);
->>>>>>> 6bbb88c8
 
 			TArray<TVec3<int32>> Elements;
 			Elements.SetNum(1);
@@ -282,25 +250,15 @@
 
 			TriMesh.Init(MoveTemp(Elements));
 		}
-<<<<<<< HEAD
-		static FORCEINLINE void InitEquilateralTriangleYZ(FTriangleMesh& TriMesh, FParticles& Particles)
-=======
 		template <typename T>
 		static FORCEINLINE void InitEquilateralTriangleYZ(FTriangleMesh& TriMesh, TParticles<T, 3>& Particles)
->>>>>>> 6bbb88c8
 		{
 			const int32 Idx = Particles.Size();
 			Particles.AddParticles(3);
 			// Left handed
-<<<<<<< HEAD
-			Particles.X(Idx + 0) = FVec3(0., 0., 0.8083);
-			Particles.X(Idx + 1) = FVec3(0., 0.7, -0.4041);
-			Particles.X(Idx + 2) = FVec3(0., -0.7, -0.4041);
-=======
 			Particles.X(Idx + 0) = FVec3((T)0., (T)0., (T)0.8083);
 			Particles.X(Idx + 1) = FVec3((T)0., (T)0.7, (T)-0.4041);
 			Particles.X(Idx + 2) = FVec3((T)0., (T)-0.7, (T)-0.4041);
->>>>>>> 6bbb88c8
 
 			TArray<TVec3<int32>> Elements;
 			Elements.SetNum(1);
@@ -308,8 +266,6 @@
 
 			TriMesh.Init(MoveTemp(Elements));
 		}
-<<<<<<< HEAD
-=======
 
 		template<typename T>
 		using TBVHType = TAABBTree<int32, TAABBTreeLeafArray<int32, /*bComputeBounds=*/false, T>, /*bMutable=*/true, T>;
@@ -321,7 +277,6 @@
 		template<typename T>
 		CHAOS_API bool PointProximityQuery(const TBVHType<T>& BVH, const TConstArrayView<TVec3<T>>& Points, const int32 PointIndex, const TVec3<T>& PointPosition, const T PointThickness, const T ThisThickness, 
 			TFunctionRef<bool (const int32 PointIndex, const int32 TriangleIndex)> BroadphaseTest, TArray<TTriangleCollisionPoint<T>>& Result) const;
->>>>>>> 6bbb88c8
 		
 	private:
 		CHAOS_API void InitHelper(const int32 StartIdx, const int32 EndIdx, const bool CullDegenerateElements=true);
