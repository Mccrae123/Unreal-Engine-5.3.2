--- conflicted
+++ resolved
@@ -108,16 +108,6 @@
 		, MaxLinearSpeedsSq(MoveTemp(Other.MaxLinearSpeedsSq))
 		, MaxAngularSpeedsSq(MoveTemp(Other.MaxAngularSpeedsSq))
 		, MCollisionParticles(MoveTemp(Other.MCollisionParticles))
-<<<<<<< HEAD
-		, MIslandIndex(MoveTemp(Other.MIslandIndex))
-		, MSleepType(MoveTemp(Other.MSleepType))
-	{
-		RegisterArrays();
-	}
-
-	void RegisterArrays()
-	{
-=======
 		, MSleepType(MoveTemp(Other.MSleepType))
 		, MSleepCounter(MoveTemp(Other.MSleepCounter))
 		, MDisableCounter(MoveTemp(Other.MDisableCounter))
@@ -127,7 +117,6 @@
 
 	void RegisterArrays()
 	{
->>>>>>> 4af6daef
 		TArrayCollection::AddArray(&CoreData);
 
 		TArrayCollection::AddArray(&MVSmooth);
@@ -148,14 +137,9 @@
 		TArrayCollection::AddArray(&MaxLinearSpeedsSq);
 		TArrayCollection::AddArray(&MaxAngularSpeedsSq);
 		TArrayCollection::AddArray(&MCollisionParticles);
-<<<<<<< HEAD
-		TArrayCollection::AddArray(&MIslandIndex);
-		TArrayCollection::AddArray(&MSleepType);
-=======
 		TArrayCollection::AddArray(&MSleepType);
 		TArrayCollection::AddArray(&MSleepCounter);
 		TArrayCollection::AddArray(&MDisableCounter);
->>>>>>> 4af6daef
 
 	}
 
@@ -247,15 +231,12 @@
 	FORCEINLINE ESleepType SleepType(const int32 Index) const { return MSleepType[Index]; }
 	FORCEINLINE ESleepType& SleepType(const int32 Index) { return MSleepType[Index]; }
 
-<<<<<<< HEAD
-=======
 	FORCEINLINE int8 SleepCounter(const int32 Index) const { return MSleepCounter[Index]; }
 	FORCEINLINE int8& SleepCounter(const int32 Index) { return MSleepCounter[Index]; }
 
 	FORCEINLINE int8 DisableCounter(const int32 Index) const { return MDisableCounter[Index]; }
 	FORCEINLINE int8& DisableCounter(const int32 Index) { return MDisableCounter[Index]; }
 
->>>>>>> 4af6daef
 	// @todo(chaos): This data should be marshalled via the proxies like everything else. There is probably a particle recycling bug here.
 	FORCEINLINE TArray<TSleepData<T, d>>& GetSleepData() { return MSleepData; }
 	FORCEINLINE	void AddSleepData(TGeometryParticleHandle<T, d>* Particle, bool Sleeping)
@@ -288,18 +269,6 @@
 
 	FORCEINLINE const bool HasInfiniteMass(const int32 Index) const { return MInvM[Index] == (T)0; }
 
-<<<<<<< HEAD
-	FORCEINLINE const int32 IslandIndex(const int32 Index) const { return MIslandIndex[Index]; }
-	FORCEINLINE int32& IslandIndex(const int32 Index) { return MIslandIndex[Index]; }
-
-	FORCEINLINE FString ToString(int32 Index) const
-	{
-		FString BaseString = TKinematicGeometryParticles<T, d>::ToString(Index);
-		return FString::Printf(TEXT("%s, MAcceleration:%s, MAngularAcceleration:%s, MLinearImpulseVelocity:%s, MAngularImpulseVelocity:%s, MI:%s, MInvI:%s, MM:%f, MInvM:%f, MCenterOfMass:%s, MRotationOfMass:%s, MCollisionParticles(num):%d, MCollisionGroup:%d, MDisabled:%d, MSleeping:%d, MIslandIndex:%d"),
-			*BaseString, *Acceleration(Index).ToString(), *AngularAcceleration(Index).ToString(), *LinearImpulseVelocity(Index).ToString(), *AngularImpulseVelocity(Index).ToString(),
-			*I(Index).ToString(), *InvI(Index).ToString(), M(Index), InvM(Index), *CenterOfMass(Index).ToString(), *RotationOfMass(Index).ToString(), CollisionParticlesSize(Index),
-			CollisionGroup(Index), Disabled(Index), Sleeping(Index), IslandIndex(Index));
-=======
 	FORCEINLINE FString ToString(int32 Index) const
 	{
 		FString BaseString = TKinematicGeometryParticles<T, d>::ToString(Index);
@@ -307,7 +276,6 @@
 			*BaseString, *Acceleration(Index).ToString(), *AngularAcceleration(Index).ToString(), *LinearImpulseVelocity(Index).ToString(), *AngularImpulseVelocity(Index).ToString(),
 			*I(Index).ToString(), *InvI(Index).ToString(), M(Index), InvM(Index), *CenterOfMass(Index).ToString(), *RotationOfMass(Index).ToString(), CollisionParticlesSize(Index),
 			CollisionGroup(Index), Disabled(Index), Sleeping(Index));
->>>>>>> 4af6daef
 	}
 
 	virtual void Serialize(FChaosArchive& Ar) override
@@ -316,14 +284,6 @@
 
 		// To avoid bumping file version, serialize to/from previous structures
 		// If we aren't loading (i.e., we are saving or copying) CoreData will be valid, so copy that to the legacy structure
-<<<<<<< HEAD
-		FLegacyData LegacyData;
-		if (!Ar.IsLoading())
-		{
-			LegacyData.CopyFromCoreData(CoreData);
-		}
-		
-=======
 		// Also, Particles do not know their island index and it should not be serialized (but it used to be)
 		// @todo(chaos): I think its time to bump the version number and clean up particle serialization!
 		FLegacyData LegacyData;
@@ -335,7 +295,6 @@
 			LegacyIslandIndex.SetNumZeroed(MCollisionParticles.Num());
 		}
 
->>>>>>> 4af6daef
 		Ar.UsingCustomVersion(FExternalPhysicsCustomObjectVersion::GUID);
 		if(Ar.CustomVer(FExternalPhysicsCustomObjectVersion::GUID) >= FExternalPhysicsCustomObjectVersion::KinematicCentersOfMass)
 		{
@@ -379,17 +338,6 @@
 			Ar << MLinearEtherDrag << MAngularEtherDrag;
 		}
 
-<<<<<<< HEAD
-		Ar << MCollisionParticles << LegacyData.MCollisionGroup << MIslandIndex << LegacyData.MDisabled << LegacyData.MObjectState << MSleepType;
-		// @todo(chaos): what about ControlFlags, TransientFlags, PreObjectState, ..?
-
-		// If we loaded into the legacy structure, copy to CoreData
-		if (Ar.IsLoading())
-		{
-			LegacyData.CopyToCoreData(CoreData);
-		}
-	}
-=======
 		Ar << MCollisionParticles << LegacyData.MCollisionGroup << LegacyIslandIndex << LegacyData.MDisabled << LegacyData.MObjectState << MSleepType;
 		// @todo(chaos): what about ControlFlags, TransientFlags, PreObjectState, SleepCounter, ..?
 
@@ -403,7 +351,6 @@
 	// Deprecated API
 	UE_DEPRECATED(5.3, "No longer supported") const int32 IslandIndex(const int32 Index) const { return INDEX_NONE; }
 	UE_DEPRECATED(5.3, "No longer supported") int32& IslandIndex(const int32 Index) { static int32 Dummy = INDEX_NONE; return Dummy; }
->>>>>>> 4af6daef
 
 private:
 	// Used during serialization to avoid bumping the file version as we switch to aggregated strunctures like FRigidParticleCoreData.
@@ -461,14 +408,9 @@
 	TArrayCollectionArray<T> MaxLinearSpeedsSq;
 	TArrayCollectionArray<T> MaxAngularSpeedsSq;
 	TArrayCollectionArray<TUniquePtr<TBVHParticles<T, d>>> MCollisionParticles;
-<<<<<<< HEAD
-	TArrayCollectionArray<int32> MIslandIndex;
-	TArrayCollectionArray<ESleepType> MSleepType;
-=======
 	TArrayCollectionArray<ESleepType> MSleepType;
 	TArrayCollectionArray<int8> MSleepCounter;
 	TArrayCollectionArray<int8> MDisableCounter;
->>>>>>> 4af6daef
 
 	TArray<TSleepData<T, d>> MSleepData;
 	FRWLock SleepDataLock;
