// Copyright Epic Games, Inc. All Rights Reserved.
#pragma once

#include "Chaos/PBDSoftsEvolutionFwd.h"
<<<<<<< HEAD
#include "Chaos/Array.h"
#include "Chaos/PBDSoftsSolverParticles.h"
=======
#include "Chaos/PBDSoftsSolverParticles.h"
#include "Chaos/PBDStiffness.h"
>>>>>>> d731a049
#include "Chaos/ParticleRule.h"
#include "Containers/StaticArray.h"

namespace Chaos::Softs
{

class FPBDBendingConstraintsBase
{
<<<<<<< HEAD
  public:
	  FPBDBendingConstraintsBase(const FSolverParticles& InParticles, TArray<TVec4<int32>>&& InConstraints, const FSolverReal InStiffness = (FSolverReal)1.)
	    : Constraints(MoveTemp(InConstraints)), Stiffness(InStiffness)
=======
public:

	FPBDBendingConstraintsBase(const FSolverParticles& InParticles,
		int32 ParticleOffset,
		int32 ParticleCount, 
		TArray<TVec4<int32>>&& InConstraints,
		const TConstArrayView<FRealSingle>& StiffnessMultipliers,
		const TConstArrayView<FRealSingle>& BucklingStiffnessMultipliers,
		const FSolverVec2& InStiffness,
		const FSolverReal InBucklingRatio,
		const FSolverVec2& InBucklingStiffness,
		bool bTrimKinematicConstraints = false)
		: Constraints(bTrimKinematicConstraints ? TrimKinematicConstraints(InConstraints, InParticles): MoveTemp(InConstraints))
		, ConstraintSharedEdges(ExtractConstraintSharedEdges(Constraints))
		, Stiffness(InStiffness, StiffnessMultipliers, TConstArrayView<TVec2<int32>>(ConstraintSharedEdges), ParticleOffset, ParticleCount)
		, BucklingRatio(InBucklingRatio)
		, BucklingStiffness(InBucklingStiffness, BucklingStiffnessMultipliers, TConstArrayView<TVec2<int32>>(ConstraintSharedEdges), ParticleOffset, ParticleCount)
	{
		for (const TVec4<int32>& Constraint : Constraints)
		{
			const FSolverVec3& P1 = InParticles.X(Constraint[0]);
			const FSolverVec3& P2 = InParticles.X(Constraint[1]);
			const FSolverVec3& P3 = InParticles.X(Constraint[2]);
			const FSolverVec3& P4 = InParticles.X(Constraint[3]);
			RestAngles.Add(CalcAngle(P1, P2, P3, P4));
		}	
	}

	FPBDBendingConstraintsBase(const FSolverParticles& InParticles, TArray<TVec4<int32>>&& InConstraints, const FSolverReal InStiffness = (FSolverReal)1.)
	    : Constraints(MoveTemp(InConstraints))
		, ConstraintSharedEdges(ExtractConstraintSharedEdges(Constraints))
		, Stiffness(FSolverVec2(InStiffness))
		, BucklingRatio(0.f)
		, BucklingStiffness(FSolverVec2(InStiffness))
>>>>>>> d731a049
	{
		for (const TVec4<int32>& Constraint : Constraints)
		{
			const FSolverVec3& P1 = InParticles.X(Constraint[0]);
			const FSolverVec3& P2 = InParticles.X(Constraint[1]);
			const FSolverVec3& P3 = InParticles.X(Constraint[2]);
			const FSolverVec3& P4 = InParticles.X(Constraint[3]);
<<<<<<< HEAD
			MAngles.Add(GetAngle(P1, P2, P3, P4));
=======
			RestAngles.Add(CalcAngle(P1, P2, P3, P4));
>>>>>>> d731a049
		}
	}

	virtual ~FPBDBendingConstraintsBase() {}

<<<<<<< HEAD
	TArray<FSolverVec3> GetGradients(const FSolverParticles& InParticles, const int32 i) const
	{
		TArray<FSolverVec3> Grads;
		Grads.SetNum(4);
		const auto& Constraint = Constraints[i];
=======
	// Update stiffness values
	void SetProperties(const FSolverVec2& InStiffness, const FSolverReal InBucklingRatio, const FSolverVec2& InBucklingStiffness)
	{ 
		Stiffness.SetWeightedValue(InStiffness.ClampAxes((FSolverReal)0., (FSolverReal)1.)); 
		BucklingRatio = InBucklingRatio;
		BucklingStiffness.SetWeightedValue(InBucklingStiffness.ClampAxes((FSolverReal)0., (FSolverReal)1.));
	}

	// Update stiffness table, as well as the simulation stiffness exponent
	void ApplyProperties(const FSolverReal Dt, const int32 NumIterations) { Stiffness.ApplyValues(Dt, NumIterations); BucklingStiffness.ApplyValues(Dt, NumIterations); }

	UE_DEPRECATED(5.1, "Use SetProperties instead.")
	void SetStiffness(FSolverReal InStiffness) { SetProperties(FSolverVec2(InStiffness), 0.f, 1.f); }

	TStaticArray<FSolverVec3, 4> GetGradients(const FSolverParticles& InParticles, const int32 i) const
	{
		const TVec4<int32>& Constraint = Constraints[i];
>>>>>>> d731a049
		const FSolverVec3& P1 = InParticles.P(Constraint[0]);
		const FSolverVec3& P2 = InParticles.P(Constraint[1]);
		const FSolverVec3& P3 = InParticles.P(Constraint[2]);
		const FSolverVec3& P4 = InParticles.P(Constraint[3]);
<<<<<<< HEAD
		const FSolverVec3 Edge = P2 - P1;
		auto Normal1 = FSolverVec3::CrossProduct(P3 - P1, P3 - P2);
		SafeDivide(Normal1, Normal1.SizeSquared());
		auto Normal2 = FSolverVec3::CrossProduct(P4 - P2, P4 - P1);
		SafeDivide(Normal2, Normal2.SizeSquared());
		FSolverReal EdgeSize = Edge.Size();
		Grads[0] = SafeDivide(FSolverVec3::DotProduct(Edge, P3 - P2), EdgeSize) * Normal1 + SafeDivide(FSolverVec3::DotProduct(Edge, P4 - P2), EdgeSize) * Normal2;
		Grads[1] = SafeDivide(FSolverVec3::DotProduct(Edge, P1 - P3), EdgeSize) * Normal1 + SafeDivide(FSolverVec3::DotProduct(Edge, P1 - P4), EdgeSize) * Normal2;
		Grads[2] = EdgeSize * Normal1;
		Grads[3] = EdgeSize * Normal2;
		return Grads;
	}

	FSolverReal GetScalingFactor(const FSolverParticles& InParticles, const int32 i, const TArray<FSolverVec3>& Grads) const
	{
		const auto& Constraint = Constraints[i];
=======

		return CalcGradients(P1, P2, P3, P4);
	}

	FSolverReal GetScalingFactor(const FSolverParticles& InParticles, const int32 i, const TStaticArray<FSolverVec3, 4>& Grads, const FSolverReal ExpStiffnessValue, const FSolverReal ExpBucklingValue) const
	{
		const TVec4<int32>& Constraint = Constraints[i];
>>>>>>> d731a049
		const int32 i1 = Constraint[0];
		const int32 i2 = Constraint[1];
		const int32 i3 = Constraint[2];
		const int32 i4 = Constraint[3];
		const FSolverVec3& P1 = InParticles.P(i1);
		const FSolverVec3& P2 = InParticles.P(i2);
		const FSolverVec3& P3 = InParticles.P(i3);
		const FSolverVec3& P4 = InParticles.P(i4);
<<<<<<< HEAD
		FSolverReal Angle = GetAngle(P1, P2, P3, P4);
		FSolverReal Denom = (InParticles.InvM(i1) * Grads[0].SizeSquared() + InParticles.InvM(i2) * Grads[1].SizeSquared() + InParticles.InvM(i3) * Grads[2].SizeSquared() + InParticles.InvM(i4) * Grads[3].SizeSquared());
		{
			auto Edge = P2 - P1;
			auto Normal1 = FSolverVec3::CrossProduct(P3 - P1, P3 - P2).GetSafeNormal();
			auto Normal2 = FSolverVec3::CrossProduct(P4 - P2, P4 - P1).GetSafeNormal();
			Denom = FSolverVec3::DotProduct(Edge, FSolverVec3::CrossProduct(Normal1, Normal2)) > (FSolverReal)0. ? -Denom : Denom;
		}
		FSolverReal Delta = Angle - MAngles[i];
		return Stiffness * SafeDivide(Delta, Denom);
	}

	void SetStiffness(FSolverReal InStiffness) { Stiffness = FMath::Clamp(InStiffness, (FSolverReal)0., (FSolverReal)1.); }
=======
		const FSolverReal Angle = CalcAngle(P1, P2, P3, P4);
		const FSolverReal Denom = (InParticles.InvM(i1) * Grads[0].SizeSquared() + InParticles.InvM(i2) * Grads[1].SizeSquared() + InParticles.InvM(i3) * Grads[2].SizeSquared() + InParticles.InvM(i4) * Grads[3].SizeSquared());

		const FSolverReal StiffnessValue = IsBuckled[i] ? ExpBucklingValue : ExpStiffnessValue;

		constexpr FSolverReal SingleStepAngleLimit = (FSolverReal)(UE_PI * .25f); // this constraint is very non-linear. taking large steps is not accurate
		const FSolverReal Delta = FMath::Clamp(StiffnessValue * (Angle - RestAngles[i]), -SingleStepAngleLimit, SingleStepAngleLimit);
		return SafeDivide(Delta, Denom);
	}

	UE_DEPRECATED(5.1, "Use GetScalingFactor(const FSolverParticles& InParticles, const int32 i, const TStaticArray<FSolverVec3, 4>& Grads, const FSolverReal ExpStiffnessValue, const FSolverReal BucklingRatio, const FSolverReal ExpBucklingValue) instead.")
	FSolverReal GetScalingFactor(const FSolverParticles& InParticles, const int32 i, const TArray<FSolverVec3>& Grads) const
	{
		TStaticArray<FSolverVec3, 4> GradsStaticArray;
		GradsStaticArray[0] = Grads[0];
		GradsStaticArray[1] = Grads[1];
		GradsStaticArray[2] = Grads[2];
		GradsStaticArray[3] = Grads[3];
		if (!Stiffness.HasWeightMap())
		{
			return GetScalingFactor(InParticles, i, GradsStaticArray, (FSolverReal)Stiffness, (FSolverReal)BucklingStiffness);
		}
		return GetScalingFactor(InParticles, i, GradsStaticArray, Stiffness[i], BucklingStiffness[i]);
	}

	static FSolverReal CalcAngle(const FSolverVec3& P1, const FSolverVec3& P2, const FSolverVec3& P3, const FSolverVec3& P4)
	{
		const FSolverVec3 Normal1 = FSolverVec3::CrossProduct(P1 - P3, P2 - P3).GetSafeNormal();
		const FSolverVec3 Normal2 = FSolverVec3::CrossProduct(P2 - P4, P1 - P4).GetSafeNormal();

		const FSolverVec3 SharedEdge = (P2 - P1).GetSafeNormal();

		const FSolverReal CosPhi = FMath::Clamp(FSolverVec3::DotProduct(Normal1, Normal2), (FSolverReal)-1, (FSolverReal)1);
		const FSolverReal SinPhi = FMath::Clamp(FSolverVec3::DotProduct(FSolverVec3::CrossProduct(Normal2, Normal1), SharedEdge), (FSolverReal)-1, (FSolverReal)1);
		return FMath::Atan2(SinPhi, CosPhi);
	}

	bool AngleIsBuckled(const FSolverReal Angle, const FSolverReal RestAngle) const
	{
		// Angle is 0 when completely flat. This is easier to think of in terms of Angle' = (PI - |Angle|), which is 0 when completely folded.
		// Consider buckled when Angle' <= BucklingRatio * RestAngle', and use buckling stiffness instead of stiffness.
		return UE_PI - FMath::Abs(Angle) < BucklingRatio * (UE_PI - FMath::Abs(RestAngle));
	}

	void Init(const FSolverParticles& InParticles)
	{
		IsBuckled.SetNumUninitialized(Constraints.Num());
		for (int32 ConstraintIndex = 0; ConstraintIndex < Constraints.Num(); ++ConstraintIndex)
		{
			const TVec4<int32>& Constraint = Constraints[ConstraintIndex];
			const int32 i1 = Constraint[0];
			const int32 i2 = Constraint[1];
			const int32 i3 = Constraint[2];
			const int32 i4 = Constraint[3];
			const FSolverVec3& P1 = InParticles.X(i1);
			const FSolverVec3& P2 = InParticles.X(i2);
			const FSolverVec3& P3 = InParticles.X(i3);
			const FSolverVec3& P4 = InParticles.X(i4);
			const FSolverReal Angle = CalcAngle(P1, P2, P3, P4);
			IsBuckled[ConstraintIndex] = AngleIsBuckled(Angle, RestAngles[ConstraintIndex]);
		}
	}

	const TArray<FSolverReal>& GetRestAngles() const { return RestAngles; }
	const TArray<TVec4<int32>>& GetConstraints() const { return Constraints; }
	const TArray<bool>& GetIsBuckled() const { return IsBuckled; }
>>>>>>> d731a049

private:
	template<class TNum>
<<<<<<< HEAD
	inline TNum SafeDivide(const TNum& Numerator, const FSolverReal& Denominator) const
	{
		if (Denominator > (FSolverReal)1e-7)
=======
	static TNum SafeDivide(const TNum& Numerator, const FSolverReal& Denominator)
	{
		if (Denominator > SMALL_NUMBER)
>>>>>>> d731a049
			return Numerator / Denominator;
		return TNum(0);
	}
	
	static TStaticArray<FSolverVec3, 4> CalcGradients(const FSolverVec3& P1, const FSolverVec3& P2, const FSolverVec3& P3, const FSolverVec3& P4)
	{
		TStaticArray<FSolverVec3, 4> Grads;
		// Calculated using Phi = atan2(SinPhi, CosPhi)
		// where SinPhi = (Normal1 ^ Normal2)*SharedEdgeNormalized, CosPhi = Normal1 * Normal2
		// Full gradients are calculated here, i.e., no simplifying assumptions around things like edge lengths being constant.
		const FSolverVec3 SharedEdgeNormalized = (P2 - P1).GetSafeNormal();
		const FSolverVec3 P13CrossP23 = FSolverVec3::CrossProduct(P1 - P3, P2 - P3);
		const FSolverReal Normal1Len = P13CrossP23.Size();
		const FSolverVec3 Normal1 = SafeDivide(P13CrossP23, Normal1Len);
		const FSolverVec3 P24CrossP14 = FSolverVec3::CrossProduct(P2 - P4, P1 - P4);
		const FSolverReal Normal2Len = P24CrossP14.Size();
		const FSolverVec3 Normal2 = SafeDivide(P24CrossP14, Normal2Len);

		const FSolverVec3 N2CrossN1 = FSolverVec3::CrossProduct(Normal2, Normal1);

		const FSolverReal CosPhi = FMath::Clamp(FSolverVec3::DotProduct(Normal1, Normal2), (FSolverReal)-1, (FSolverReal)1);
		const FSolverReal SinPhi = FMath::Clamp(FSolverVec3::DotProduct(N2CrossN1, SharedEdgeNormalized), (FSolverReal)-1, (FSolverReal)1);

		const FSolverVec3 DPhiDN1_OverNormal1Len = SafeDivide(CosPhi * FSolverVec3::CrossProduct(SharedEdgeNormalized, Normal2) - SinPhi * Normal2, Normal1Len);
		const FSolverVec3 DPhiDN2_OverNormal2Len = SafeDivide(CosPhi * FSolverVec3::CrossProduct(Normal1, SharedEdgeNormalized) - SinPhi * Normal1, Normal2Len);

<<<<<<< HEAD
	inline FSolverReal Clamp(const FSolverReal& Value, const FSolverReal& Low, const FSolverReal& High) const
=======
		const FSolverVec3 DPhiDP13 = FSolverVec3::CrossProduct(P2 - P3, DPhiDN1_OverNormal1Len);
		const FSolverVec3 DPhiDP23 = FSolverVec3::CrossProduct(DPhiDN1_OverNormal1Len, P1 - P3);
		const FSolverVec3 DPhiDP24 = FSolverVec3::CrossProduct(P1 - P4, DPhiDN2_OverNormal2Len);
		const FSolverVec3 DPhiDP14 = FSolverVec3::CrossProduct(DPhiDN2_OverNormal2Len, P2 - P4);

		Grads[0] = DPhiDP13 + DPhiDP14;
		Grads[1] = DPhiDP23 + DPhiDP24;
		Grads[2] = -DPhiDP13 - DPhiDP23;
		Grads[3] = -DPhiDP14 - DPhiDP24;

		return Grads;
	}

	static TArray<TVec4<int32>> TrimKinematicConstraints(const TArray<TVec4<int32>>& InConstraints, const FSolverParticles& InParticles)
>>>>>>> d731a049
	{
		TArray<TVec4<int32>> TrimmedConstraints;
		TrimmedConstraints.Reserve(InConstraints.Num());
		for (const TVec4<int32>& Constraint : InConstraints)
		{
			if (InParticles.InvM(Constraint[0]) != (FSolverReal)0. || InParticles.InvM(Constraint[1]) != (FSolverReal)0. || InParticles.InvM(Constraint[2]) != (FSolverReal)0. || InParticles.InvM(Constraint[3]) != (FSolverReal)0.)
			{
				TrimmedConstraints.Add(Constraint);
			}
		}
		TrimmedConstraints.Shrink();
		return TrimmedConstraints;
	}

<<<<<<< HEAD
	FSolverReal GetAngle(const FSolverVec3& P1, const FSolverVec3& P2, const FSolverVec3& P3, const FSolverVec3& P4) const
	{
		auto Normal1 = FSolverVec3::CrossProduct(P3 - P1, P3 - P2).GetSafeNormal();
		auto Normal2 = FSolverVec3::CrossProduct(P4 - P2, P4 - P1).GetSafeNormal();
		auto Dot = FSolverVec3::DotProduct(Normal1, Normal2);
		return FGenericPlatformMath::Acos(Clamp(Dot, 1e-4, 1 - 1e-4));
	}

  protected:
	TArray<TVec4<int32>> Constraints;

  private:
	TArray<FSolverReal> MAngles;
	FSolverReal Stiffness;
=======
	static TArray<TVec2<int32>> ExtractConstraintSharedEdges(const TArray<TVec4<int32>>& Constraints)
	{
		TArray<TVec2<int32>> ExtractedEdges;
		ExtractedEdges.Reserve(Constraints.Num());
		for (const TVec4<int32>& Constraint : Constraints)
		{
			ExtractedEdges.Emplace(Constraint[0], Constraint[1]);
		}
		return ExtractedEdges;
	}

protected:
	TArray<TVec4<int32>> Constraints;
	TArray<TVec2<int32>> ConstraintSharedEdges; // Only shared edges are used for calculating weighted stiffnesses.

	FPBDStiffness Stiffness;
	FSolverReal BucklingRatio;
	FPBDStiffness BucklingStiffness;

	TArray<FSolverReal> RestAngles;
	TArray<bool> IsBuckled;
>>>>>>> d731a049
};

}  // End namespace Chaos::Softs<|MERGE_RESOLUTION|>--- conflicted
+++ resolved
@@ -2,13 +2,8 @@
 #pragma once
 
 #include "Chaos/PBDSoftsEvolutionFwd.h"
-<<<<<<< HEAD
-#include "Chaos/Array.h"
-#include "Chaos/PBDSoftsSolverParticles.h"
-=======
 #include "Chaos/PBDSoftsSolverParticles.h"
 #include "Chaos/PBDStiffness.h"
->>>>>>> d731a049
 #include "Chaos/ParticleRule.h"
 #include "Containers/StaticArray.h"
 
@@ -17,11 +12,6 @@
 
 class FPBDBendingConstraintsBase
 {
-<<<<<<< HEAD
-  public:
-	  FPBDBendingConstraintsBase(const FSolverParticles& InParticles, TArray<TVec4<int32>>&& InConstraints, const FSolverReal InStiffness = (FSolverReal)1.)
-	    : Constraints(MoveTemp(InConstraints)), Stiffness(InStiffness)
-=======
 public:
 
 	FPBDBendingConstraintsBase(const FSolverParticles& InParticles,
@@ -56,7 +46,6 @@
 		, Stiffness(FSolverVec2(InStiffness))
 		, BucklingRatio(0.f)
 		, BucklingStiffness(FSolverVec2(InStiffness))
->>>>>>> d731a049
 	{
 		for (const TVec4<int32>& Constraint : Constraints)
 		{
@@ -64,23 +53,12 @@
 			const FSolverVec3& P2 = InParticles.X(Constraint[1]);
 			const FSolverVec3& P3 = InParticles.X(Constraint[2]);
 			const FSolverVec3& P4 = InParticles.X(Constraint[3]);
-<<<<<<< HEAD
-			MAngles.Add(GetAngle(P1, P2, P3, P4));
-=======
 			RestAngles.Add(CalcAngle(P1, P2, P3, P4));
->>>>>>> d731a049
 		}
 	}
 
 	virtual ~FPBDBendingConstraintsBase() {}
 
-<<<<<<< HEAD
-	TArray<FSolverVec3> GetGradients(const FSolverParticles& InParticles, const int32 i) const
-	{
-		TArray<FSolverVec3> Grads;
-		Grads.SetNum(4);
-		const auto& Constraint = Constraints[i];
-=======
 	// Update stiffness values
 	void SetProperties(const FSolverVec2& InStiffness, const FSolverReal InBucklingRatio, const FSolverVec2& InBucklingStiffness)
 	{ 
@@ -98,29 +76,10 @@
 	TStaticArray<FSolverVec3, 4> GetGradients(const FSolverParticles& InParticles, const int32 i) const
 	{
 		const TVec4<int32>& Constraint = Constraints[i];
->>>>>>> d731a049
 		const FSolverVec3& P1 = InParticles.P(Constraint[0]);
 		const FSolverVec3& P2 = InParticles.P(Constraint[1]);
 		const FSolverVec3& P3 = InParticles.P(Constraint[2]);
 		const FSolverVec3& P4 = InParticles.P(Constraint[3]);
-<<<<<<< HEAD
-		const FSolverVec3 Edge = P2 - P1;
-		auto Normal1 = FSolverVec3::CrossProduct(P3 - P1, P3 - P2);
-		SafeDivide(Normal1, Normal1.SizeSquared());
-		auto Normal2 = FSolverVec3::CrossProduct(P4 - P2, P4 - P1);
-		SafeDivide(Normal2, Normal2.SizeSquared());
-		FSolverReal EdgeSize = Edge.Size();
-		Grads[0] = SafeDivide(FSolverVec3::DotProduct(Edge, P3 - P2), EdgeSize) * Normal1 + SafeDivide(FSolverVec3::DotProduct(Edge, P4 - P2), EdgeSize) * Normal2;
-		Grads[1] = SafeDivide(FSolverVec3::DotProduct(Edge, P1 - P3), EdgeSize) * Normal1 + SafeDivide(FSolverVec3::DotProduct(Edge, P1 - P4), EdgeSize) * Normal2;
-		Grads[2] = EdgeSize * Normal1;
-		Grads[3] = EdgeSize * Normal2;
-		return Grads;
-	}
-
-	FSolverReal GetScalingFactor(const FSolverParticles& InParticles, const int32 i, const TArray<FSolverVec3>& Grads) const
-	{
-		const auto& Constraint = Constraints[i];
-=======
 
 		return CalcGradients(P1, P2, P3, P4);
 	}
@@ -128,7 +87,6 @@
 	FSolverReal GetScalingFactor(const FSolverParticles& InParticles, const int32 i, const TStaticArray<FSolverVec3, 4>& Grads, const FSolverReal ExpStiffnessValue, const FSolverReal ExpBucklingValue) const
 	{
 		const TVec4<int32>& Constraint = Constraints[i];
->>>>>>> d731a049
 		const int32 i1 = Constraint[0];
 		const int32 i2 = Constraint[1];
 		const int32 i3 = Constraint[2];
@@ -137,21 +95,6 @@
 		const FSolverVec3& P2 = InParticles.P(i2);
 		const FSolverVec3& P3 = InParticles.P(i3);
 		const FSolverVec3& P4 = InParticles.P(i4);
-<<<<<<< HEAD
-		FSolverReal Angle = GetAngle(P1, P2, P3, P4);
-		FSolverReal Denom = (InParticles.InvM(i1) * Grads[0].SizeSquared() + InParticles.InvM(i2) * Grads[1].SizeSquared() + InParticles.InvM(i3) * Grads[2].SizeSquared() + InParticles.InvM(i4) * Grads[3].SizeSquared());
-		{
-			auto Edge = P2 - P1;
-			auto Normal1 = FSolverVec3::CrossProduct(P3 - P1, P3 - P2).GetSafeNormal();
-			auto Normal2 = FSolverVec3::CrossProduct(P4 - P2, P4 - P1).GetSafeNormal();
-			Denom = FSolverVec3::DotProduct(Edge, FSolverVec3::CrossProduct(Normal1, Normal2)) > (FSolverReal)0. ? -Denom : Denom;
-		}
-		FSolverReal Delta = Angle - MAngles[i];
-		return Stiffness * SafeDivide(Delta, Denom);
-	}
-
-	void SetStiffness(FSolverReal InStiffness) { Stiffness = FMath::Clamp(InStiffness, (FSolverReal)0., (FSolverReal)1.); }
-=======
 		const FSolverReal Angle = CalcAngle(P1, P2, P3, P4);
 		const FSolverReal Denom = (InParticles.InvM(i1) * Grads[0].SizeSquared() + InParticles.InvM(i2) * Grads[1].SizeSquared() + InParticles.InvM(i3) * Grads[2].SizeSquared() + InParticles.InvM(i4) * Grads[3].SizeSquared());
 
@@ -218,19 +161,12 @@
 	const TArray<FSolverReal>& GetRestAngles() const { return RestAngles; }
 	const TArray<TVec4<int32>>& GetConstraints() const { return Constraints; }
 	const TArray<bool>& GetIsBuckled() const { return IsBuckled; }
->>>>>>> d731a049
 
 private:
 	template<class TNum>
-<<<<<<< HEAD
-	inline TNum SafeDivide(const TNum& Numerator, const FSolverReal& Denominator) const
-	{
-		if (Denominator > (FSolverReal)1e-7)
-=======
 	static TNum SafeDivide(const TNum& Numerator, const FSolverReal& Denominator)
 	{
 		if (Denominator > SMALL_NUMBER)
->>>>>>> d731a049
 			return Numerator / Denominator;
 		return TNum(0);
 	}
@@ -257,9 +193,6 @@
 		const FSolverVec3 DPhiDN1_OverNormal1Len = SafeDivide(CosPhi * FSolverVec3::CrossProduct(SharedEdgeNormalized, Normal2) - SinPhi * Normal2, Normal1Len);
 		const FSolverVec3 DPhiDN2_OverNormal2Len = SafeDivide(CosPhi * FSolverVec3::CrossProduct(Normal1, SharedEdgeNormalized) - SinPhi * Normal1, Normal2Len);
 
-<<<<<<< HEAD
-	inline FSolverReal Clamp(const FSolverReal& Value, const FSolverReal& Low, const FSolverReal& High) const
-=======
 		const FSolverVec3 DPhiDP13 = FSolverVec3::CrossProduct(P2 - P3, DPhiDN1_OverNormal1Len);
 		const FSolverVec3 DPhiDP23 = FSolverVec3::CrossProduct(DPhiDN1_OverNormal1Len, P1 - P3);
 		const FSolverVec3 DPhiDP24 = FSolverVec3::CrossProduct(P1 - P4, DPhiDN2_OverNormal2Len);
@@ -274,7 +207,6 @@
 	}
 
 	static TArray<TVec4<int32>> TrimKinematicConstraints(const TArray<TVec4<int32>>& InConstraints, const FSolverParticles& InParticles)
->>>>>>> d731a049
 	{
 		TArray<TVec4<int32>> TrimmedConstraints;
 		TrimmedConstraints.Reserve(InConstraints.Num());
@@ -289,22 +221,6 @@
 		return TrimmedConstraints;
 	}
 
-<<<<<<< HEAD
-	FSolverReal GetAngle(const FSolverVec3& P1, const FSolverVec3& P2, const FSolverVec3& P3, const FSolverVec3& P4) const
-	{
-		auto Normal1 = FSolverVec3::CrossProduct(P3 - P1, P3 - P2).GetSafeNormal();
-		auto Normal2 = FSolverVec3::CrossProduct(P4 - P2, P4 - P1).GetSafeNormal();
-		auto Dot = FSolverVec3::DotProduct(Normal1, Normal2);
-		return FGenericPlatformMath::Acos(Clamp(Dot, 1e-4, 1 - 1e-4));
-	}
-
-  protected:
-	TArray<TVec4<int32>> Constraints;
-
-  private:
-	TArray<FSolverReal> MAngles;
-	FSolverReal Stiffness;
-=======
 	static TArray<TVec2<int32>> ExtractConstraintSharedEdges(const TArray<TVec4<int32>>& Constraints)
 	{
 		TArray<TVec2<int32>> ExtractedEdges;
@@ -326,7 +242,6 @@
 
 	TArray<FSolverReal> RestAngles;
 	TArray<bool> IsBuckled;
->>>>>>> d731a049
 };
 
 }  // End namespace Chaos::Softs