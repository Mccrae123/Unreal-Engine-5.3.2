// Copyright Epic Games, Inc. All Rights Reserved.
#pragma once

// HEADER_UNIT_SKIP - Internal

#include "Chaos/Framework/Parallel.h"
#include "Chaos/PBDSoftsEvolutionFwd.h"
<<<<<<< HEAD
=======
#include "Chaos/PBDSoftsSolverParticles.h"
>>>>>>> 4af6daef
#include "Chaos/PBDStiffness.h"
#include "Chaos/CollectionPropertyFacade.h"
#include "ChaosStats.h"

DECLARE_CYCLE_STAT(TEXT("Chaos PBD Anim Drive Constraint"), STAT_PBD_AnimDriveConstraint, STATGROUP_Chaos);

namespace Chaos::Softs
{

	class FPBDAnimDriveConstraint final
	{
	public:
		static bool IsEnabled(const FCollectionPropertyConstFacade& PropertyCollection)
		{
			return IsAnimDriveStiffnessEnabled(PropertyCollection, false);
		}

		UE_DEPRECATED(5.2, "Use the other constructor supplying AnimationVelocities for correct subframe and damping behavior")
<<<<<<< HEAD
=======
		FPBDAnimDriveConstraint(
			const int32 InParticleOffset,
			const int32 InParticleCount,
			const TArray<FSolverVec3>& InAnimationPositions,  // Use global indexation (will need adding ParticleOffset)
			const TArray<FSolverVec3>& InOldAnimationPositions,  // Use global indexation (will need adding ParticleOffset)
			const TConstArrayView<FRealSingle>& StiffnessMultipliers,  // Use local indexation
			const TConstArrayView<FRealSingle>& DampingMultipliers  // Use local indexation
		)
			: AnimationPositions(InAnimationPositions)
			, OldAnimationPositions_deprecated(InOldAnimationPositions)
			, AnimationVelocities(InOldAnimationPositions) // Unused when using deprecated apply
			, ParticleOffset(InParticleOffset)
			, ParticleCount(InParticleCount)
			, UseDeprecatedApply(true)
			, Stiffness(FSolverVec2::UnitVector, StiffnessMultipliers, InParticleCount)
			, Damping(FSolverVec2::UnitVector, DampingMultipliers, InParticleCount)
			, AnimDriveStiffnessIndex(ForceInit)
			, AnimDriveDampingIndex(ForceInit)
		{
		}

		FPBDAnimDriveConstraint(
			const int32 InParticleOffset,
			const int32 InParticleCount,
			const TArray<FSolverVec3>& InAnimationPositions,  // Use global indexation (will need adding ParticleOffset)
			const TArray<FSolverVec3>& InAnimationVelocities,  // Use global indexation (will need adding ParticleOffset)
			const TMap<FString, TConstArrayView<FRealSingle>>& WeightMaps,
			const FCollectionPropertyConstFacade& PropertyCollection
		)
			: AnimationPositions(InAnimationPositions)
			, OldAnimationPositions_deprecated(InAnimationVelocities) // Unused when not using apply
			, AnimationVelocities(InAnimationVelocities)
			, ParticleOffset(InParticleOffset)
			, ParticleCount(InParticleCount)
			, UseDeprecatedApply(false)
			, Stiffness(
				FSolverVec2(GetWeightedFloatAnimDriveStiffness(PropertyCollection, 1.f)),
				WeightMaps.FindRef(GetAnimDriveStiffnessString(PropertyCollection, AnimDriveStiffnessName.ToString())),
				InParticleCount)
			, Damping(
				FSolverVec2(GetWeightedFloatAnimDriveDamping(PropertyCollection, 1.f)),
				WeightMaps.FindRef(GetAnimDriveDampingString(PropertyCollection, AnimDriveDampingName.ToString())),
				InParticleCount)
			, AnimDriveStiffnessIndex(PropertyCollection)
			, AnimDriveDampingIndex(PropertyCollection)
		{
		}

		UE_DEPRECATED(5.3, "Use weight map constructor instead.")
		FPBDAnimDriveConstraint(
			const int32 InParticleOffset,
			const int32 InParticleCount,
			const TArray<FSolverVec3>& InAnimationPositions,  // Use global indexation (will need adding ParticleOffset)
			const TArray<FSolverVec3>& InAnimationVelocities,  // Use global indexation (will need adding ParticleOffset)
			const TConstArrayView<FRealSingle>& StiffnessMultipliers,  // Use local indexation
			const TConstArrayView<FRealSingle>& DampingMultipliers,  // Use local indexation
			const FCollectionPropertyConstFacade& PropertyCollection
		)
			: AnimationPositions(InAnimationPositions)
			, OldAnimationPositions_deprecated(InAnimationVelocities) // Unused when not using apply
			, AnimationVelocities(InAnimationVelocities)
			, ParticleOffset(InParticleOffset)
			, ParticleCount(InParticleCount)
			, UseDeprecatedApply(false)
			, Stiffness(
				FSolverVec2(GetWeightedFloatAnimDriveStiffness(PropertyCollection, 1.f)),
				StiffnessMultipliers,
				InParticleCount)
			, Damping(
				FSolverVec2(GetWeightedFloatAnimDriveDamping(PropertyCollection, 1.f)),
				DampingMultipliers,
				InParticleCount)
			, AnimDriveStiffnessIndex(PropertyCollection)
			, AnimDriveDampingIndex(PropertyCollection)
		{
		}

>>>>>>> 4af6daef
		FPBDAnimDriveConstraint(
			const int32 InParticleOffset,
			const int32 InParticleCount,
			const TArray<FSolverVec3>& InAnimationPositions,  // Use global indexation (will need adding ParticleOffset)
<<<<<<< HEAD
			const TArray<FSolverVec3>& InOldAnimationPositions,  // Use global indexation (will need adding ParticleOffset)
=======
			const TArray<FSolverVec3>& /*InOldAnimationPositions*/,  // deprecated
			const TArray<FSolverVec3>& InAnimationVelocities,  // Use global indexation (will need adding ParticleOffset)
>>>>>>> 4af6daef
			const TConstArrayView<FRealSingle>& StiffnessMultipliers,  // Use local indexation
			const TConstArrayView<FRealSingle>& DampingMultipliers  // Use local indexation
		)
			: AnimationPositions(InAnimationPositions)
<<<<<<< HEAD
			, OldAnimationPositions_deprecated(InOldAnimationPositions)
			, AnimationVelocities(InOldAnimationPositions) // Unused when using deprecated apply
			, ParticleOffset(InParticleOffset)
			, ParticleCount(InParticleCount)
			, UseDeprecatedApply(true)
			, Stiffness(FSolverVec2::UnitVector, StiffnessMultipliers, InParticleCount)
			, Damping(FSolverVec2::UnitVector, DampingMultipliers, InParticleCount)
		{
		}

		FPBDAnimDriveConstraint(
			const int32 InParticleOffset,
			const int32 InParticleCount,
			const TArray<FSolverVec3>& InAnimationPositions,  // Use global indexation (will need adding ParticleOffset)
			const TArray<FSolverVec3>& InAnimationVelocities,  // Use global indexation (will need adding ParticleOffset)
			const TConstArrayView<FRealSingle>& StiffnessMultipliers,  // Use local indexation
			const TConstArrayView<FRealSingle>& DampingMultipliers,  // Use local indexation
			const FCollectionPropertyConstFacade& PropertyCollection
		)
			: AnimationPositions(InAnimationPositions)
			, OldAnimationPositions_deprecated(InAnimationVelocities) // Unused when not using apply
			, AnimationVelocities(InAnimationVelocities)
			, ParticleOffset(InParticleOffset)
			, ParticleCount(InParticleCount)
			, UseDeprecatedApply(false)
			, Stiffness(
				FSolverVec2(GetWeightedFloatAnimDriveStiffness(PropertyCollection, 1.f)),
				StiffnessMultipliers,
				InParticleCount)
			, Damping(
				FSolverVec2(GetWeightedFloatAnimDriveDamping(PropertyCollection, 1.f)),
				DampingMultipliers,
				InParticleCount)
		{
		}

		FPBDAnimDriveConstraint(
			const int32 InParticleOffset,
			const int32 InParticleCount,
			const TArray<FSolverVec3>& InAnimationPositions,  // Use global indexation (will need adding ParticleOffset)
			const TArray<FSolverVec3>& /*InOldAnimationPositions*/,  // deprecated
			const TArray<FSolverVec3>& InAnimationVelocities,  // Use global indexation (will need adding ParticleOffset)
			const TConstArrayView<FRealSingle>& StiffnessMultipliers,  // Use local indexation
			const TConstArrayView<FRealSingle>& DampingMultipliers  // Use local indexation
		)
			: AnimationPositions(InAnimationPositions)
			, OldAnimationPositions_deprecated(InAnimationVelocities) // Unused when not using apply
			, AnimationVelocities(InAnimationVelocities)
			, ParticleOffset(InParticleOffset)
			, ParticleCount(InParticleCount)
			, UseDeprecatedApply(false)
			, Stiffness(FSolverVec2::UnitVector, StiffnessMultipliers, InParticleCount)
			, Damping(FSolverVec2::UnitVector, DampingMultipliers, InParticleCount)
=======
			, OldAnimationPositions_deprecated(InAnimationVelocities) // Unused when not using apply
			, AnimationVelocities(InAnimationVelocities)
			, ParticleOffset(InParticleOffset)
			, ParticleCount(InParticleCount)
			, UseDeprecatedApply(false)
			, Stiffness(FSolverVec2::UnitVector, StiffnessMultipliers, InParticleCount)
			, Damping(FSolverVec2::UnitVector, DampingMultipliers, InParticleCount)
			, AnimDriveStiffnessIndex(ForceInit)
			, AnimDriveDampingIndex(ForceInit)
>>>>>>> 4af6daef
		{
		}

		~FPBDAnimDriveConstraint() {}

		// Return the stiffness input values used by the constraint
		FSolverVec2 GetStiffness() const { return Stiffness.GetWeightedValue(); }

		// Return the damping input values used by the constraint
		FSolverVec2 GetDamping() const { return Damping.GetWeightedValue(); }

<<<<<<< HEAD
		void SetProperties(const FCollectionPropertyConstFacade& PropertyCollection)
		{
			if (IsAnimDriveStiffnessMutable(PropertyCollection))
			{
				Stiffness.SetWeightedValue(FSolverVec2(GetWeightedFloatAnimDriveStiffness(PropertyCollection)));
			}
			if (IsAnimDriveDampingMutable(PropertyCollection))
			{
				Damping.SetWeightedValue(FSolverVec2(GetWeightedFloatAnimDriveDamping(PropertyCollection)));
			}
		}

=======
		void SetProperties(
			const FCollectionPropertyConstFacade& PropertyCollection,
			const TMap<FString, TConstArrayView<FRealSingle>>& WeightMaps)
		{
			if (IsAnimDriveStiffnessMutable(PropertyCollection))
			{
				const FSolverVec2 WeightedValue(GetWeightedFloatAnimDriveStiffness(PropertyCollection));
				if (IsAnimDriveStiffnessStringDirty(PropertyCollection))
				{
					const FString& WeightMapName = GetAnimDriveStiffnessString(PropertyCollection);
					Stiffness = FPBDStiffness(WeightedValue, WeightMaps.FindRef(WeightMapName), ParticleCount);
				}
				else
				{
					Stiffness.SetWeightedValue(WeightedValue);
				}
			}
			if (IsAnimDriveDampingMutable(PropertyCollection))
			{
				const FSolverVec2 WeightedValue(GetWeightedFloatAnimDriveDamping(PropertyCollection));
				if (IsAnimDriveDampingStringDirty(PropertyCollection))
				{
					const FString& WeightMapName = GetAnimDriveDampingString(PropertyCollection);
					Damping = FPBDStiffness(WeightedValue, WeightMaps.FindRef(WeightMapName), ParticleCount);
				}
				else
				{
					Damping.SetWeightedValue(WeightedValue);
				}
			}
		}

		UE_DEPRECATED(5.3, "Use SetProperties(const FCollectionPropertyConstFacade&, const TMap<FString, TConstArrayView<FRealSingle>>&, FSolverReal) instead.")
		void SetProperties(const FCollectionPropertyConstFacade& PropertyCollection)
		{
			SetProperties(PropertyCollection, TMap<FString, TConstArrayView<FRealSingle>>());
		}

>>>>>>> 4af6daef
		inline void SetProperties(const FSolverVec2& InStiffness, const FSolverVec2& InDamping)
		{
			Stiffness.SetWeightedValue(InStiffness);
			Damping.SetWeightedValue(InDamping);
		}

		// Set stiffness offset and range, as well as the simulation stiffness exponent
		inline void ApplyProperties(const FSolverReal Dt, const int32 NumIterations)
		{
			Stiffness.ApplyPBDValues(Dt, NumIterations);
			Damping.ApplyPBDValues(Dt, NumIterations);
		}

		inline void Apply(FSolverParticles& InParticles, const FSolverReal Dt) const
		{
			SCOPE_CYCLE_COUNTER(STAT_PBD_AnimDriveConstraint);

			if (Stiffness.HasWeightMap())
			{
				if (Damping.HasWeightMap())
				{
					if (UseDeprecatedApply)
					{
						PhysicsParallelFor(ParticleCount, [this, &InParticles, &Dt](int32 Index)  // TODO: profile needed for these parallel loop based on particle count
							{
								const FSolverReal ParticleStiffness = Stiffness[Index];
								const FSolverReal ParticleDamping = Damping[Index];
								ApplyHelper_Deprecated(InParticles, ParticleStiffness, ParticleDamping, Dt, Index);
							});

					}
					else
					{
						PhysicsParallelFor(ParticleCount, [this, &InParticles, &Dt](int32 Index)  // TODO: profile needed for these parallel loop based on particle count
							{
								const FSolverReal ParticleStiffness = Stiffness[Index];
								const FSolverReal ParticleDamping = Damping[Index];
								ApplyHelper(InParticles, ParticleStiffness, ParticleDamping, Dt, Index);
							});
					}
				}
				else
				{
					const FSolverReal ParticleDamping = (FSolverReal)Damping;
					if (UseDeprecatedApply)
<<<<<<< HEAD
=======
					{
						PhysicsParallelFor(ParticleCount, [this, &InParticles, ParticleDamping, &Dt](int32 Index)
							{
								const FSolverReal ParticleStiffness = Stiffness[Index];
								ApplyHelper_Deprecated(InParticles, ParticleStiffness, ParticleDamping, Dt, Index);
							});

					}
					else
>>>>>>> 4af6daef
					{
						PhysicsParallelFor(ParticleCount, [this, &InParticles, ParticleDamping, &Dt](int32 Index)
							{
								const FSolverReal ParticleStiffness = Stiffness[Index];
<<<<<<< HEAD
								ApplyHelper_Deprecated(InParticles, ParticleStiffness, ParticleDamping, Dt, Index);
							});

					}
					else
					{
						PhysicsParallelFor(ParticleCount, [this, &InParticles, ParticleDamping, &Dt](int32 Index)
							{
								const FSolverReal ParticleStiffness = Stiffness[Index];
=======
>>>>>>> 4af6daef
								ApplyHelper(InParticles, ParticleStiffness, ParticleDamping, Dt, Index);
							});
					}
				}
			}
			else
			{
				const FSolverReal ParticleStiffness = (FSolverReal)Stiffness;
				if (Damping.HasWeightMap())
				{
					if (UseDeprecatedApply)
<<<<<<< HEAD
					{
						PhysicsParallelFor(ParticleCount, [this, &InParticles, &ParticleStiffness, &Dt](int32 Index)
							{
								const FSolverReal ParticleDamping = Damping[Index];
								ApplyHelper_Deprecated(InParticles, ParticleStiffness, ParticleDamping, Dt, Index);
							});
					}
					else
=======
>>>>>>> 4af6daef
					{
						PhysicsParallelFor(ParticleCount, [this, &InParticles, &ParticleStiffness, &Dt](int32 Index)
							{
								const FSolverReal ParticleDamping = Damping[Index];
<<<<<<< HEAD
=======
								ApplyHelper_Deprecated(InParticles, ParticleStiffness, ParticleDamping, Dt, Index);
							});
					}
					else
					{
						PhysicsParallelFor(ParticleCount, [this, &InParticles, &ParticleStiffness, &Dt](int32 Index)
							{
								const FSolverReal ParticleDamping = Damping[Index];
>>>>>>> 4af6daef
								ApplyHelper(InParticles, ParticleStiffness, ParticleDamping, Dt, Index);
							});
					}
				}
				else
				{
					const FSolverReal ParticleDamping = (FSolverReal)Damping;
					if (UseDeprecatedApply)
<<<<<<< HEAD
					{
						PhysicsParallelFor(ParticleCount, [this, &InParticles, &ParticleStiffness, &ParticleDamping, &Dt](int32 Index)
							{
								ApplyHelper_Deprecated(InParticles, ParticleStiffness, ParticleDamping, Dt, Index);
							});
					}
					else
					{
						PhysicsParallelFor(ParticleCount, [this, &InParticles, &ParticleStiffness, &ParticleDamping, &Dt](int32 Index)
							{
=======
					{
						PhysicsParallelFor(ParticleCount, [this, &InParticles, &ParticleStiffness, &ParticleDamping, &Dt](int32 Index)
							{
								ApplyHelper_Deprecated(InParticles, ParticleStiffness, ParticleDamping, Dt, Index);
							});
					}
					else
					{
						PhysicsParallelFor(ParticleCount, [this, &InParticles, &ParticleStiffness, &ParticleDamping, &Dt](int32 Index)
							{
>>>>>>> 4af6daef
								ApplyHelper(InParticles, ParticleStiffness, ParticleDamping, Dt, Index);
							});
					}
				}
			}
		}

	private:
		inline void ApplyHelper(FSolverParticles& Particles, const FSolverReal InStiffness, const FSolverReal InDamping, const FSolverReal Dt, const int32 Index) const
		{
			const int32 ParticleIndex = ParticleOffset + Index;
			if (Particles.InvM(ParticleIndex) == (FSolverReal)0.)
			{
				return;
			}

			FSolverVec3& ParticlePosition = Particles.P(ParticleIndex);

			ParticlePosition -= InStiffness * (ParticlePosition - AnimationPositions[ParticleIndex]);

			const FSolverVec3 ParticleDisplacement = ParticlePosition - Particles.X(ParticleIndex);
			const FSolverVec3 AnimationDisplacement = (AnimationVelocities[ParticleIndex]) * Dt;
			const FSolverVec3 RelativeDisplacement = ParticleDisplacement - AnimationDisplacement;

			ParticlePosition -= InDamping * RelativeDisplacement;
		}

		// This method does not have the correct substepping or damping behavior, but retaining for backwards compatibility until deprecated constructor can be removed
		inline void ApplyHelper_Deprecated(FSolverParticles& Particles, const FSolverReal InStiffness, const FSolverReal InDamping, const FSolverReal Dt, const int32 Index) const
		{
			const int32 ParticleIndex = ParticleOffset + Index;
			if (Particles.InvM(ParticleIndex) == (FSolverReal)0.)
			{
				return;
			}

			FSolverVec3& ParticlePosition = Particles.P(ParticleIndex);
			const FSolverVec3& AnimationPosition = AnimationPositions[ParticleIndex];
			const FSolverVec3& OldAnimationPosition = OldAnimationPositions_deprecated[ParticleIndex];

			const FSolverVec3 ParticleDisplacement = ParticlePosition - Particles.X(ParticleIndex);
			const FSolverVec3 AnimationDisplacement = OldAnimationPosition - AnimationPosition;
			const FSolverVec3 RelativeDisplacement = ParticleDisplacement - AnimationDisplacement;

			ParticlePosition -= InStiffness * (ParticlePosition - AnimationPosition) + InDamping * RelativeDisplacement;
		}

	private:
		const TArray<FSolverVec3>& AnimationPositions;  // Use global index (needs adding ParticleOffset)
		const TArray<FSolverVec3>& OldAnimationPositions_deprecated;  // Use global index (needs adding ParticleOffset). Only used by ApplyHelper_Deprecated until old constructor can be removed.
		const TArray<FSolverVec3>& AnimationVelocities;  // Use global index (needs adding ParticleOffset).
		const int32 ParticleOffset;
		const int32 ParticleCount;
		const bool UseDeprecatedApply;

		FPBDStiffness Stiffness;
		FPBDStiffness Damping;

		UE_CHAOS_DECLARE_PROPERTYCOLLECTION_NAME(AnimDriveStiffness, float);
		UE_CHAOS_DECLARE_PROPERTYCOLLECTION_NAME(AnimDriveDamping, float);
	};

}  // End namespace Chaos::Softs<|MERGE_RESOLUTION|>--- conflicted
+++ resolved
@@ -5,10 +5,7 @@
 
 #include "Chaos/Framework/Parallel.h"
 #include "Chaos/PBDSoftsEvolutionFwd.h"
-<<<<<<< HEAD
-=======
 #include "Chaos/PBDSoftsSolverParticles.h"
->>>>>>> 4af6daef
 #include "Chaos/PBDStiffness.h"
 #include "Chaos/CollectionPropertyFacade.h"
 #include "ChaosStats.h"
@@ -27,8 +24,6 @@
 		}
 
 		UE_DEPRECATED(5.2, "Use the other constructor supplying AnimationVelocities for correct subframe and damping behavior")
-<<<<<<< HEAD
-=======
 		FPBDAnimDriveConstraint(
 			const int32 InParticleOffset,
 			const int32 InParticleCount,
@@ -106,58 +101,6 @@
 		{
 		}
 
->>>>>>> 4af6daef
-		FPBDAnimDriveConstraint(
-			const int32 InParticleOffset,
-			const int32 InParticleCount,
-			const TArray<FSolverVec3>& InAnimationPositions,  // Use global indexation (will need adding ParticleOffset)
-<<<<<<< HEAD
-			const TArray<FSolverVec3>& InOldAnimationPositions,  // Use global indexation (will need adding ParticleOffset)
-=======
-			const TArray<FSolverVec3>& /*InOldAnimationPositions*/,  // deprecated
-			const TArray<FSolverVec3>& InAnimationVelocities,  // Use global indexation (will need adding ParticleOffset)
->>>>>>> 4af6daef
-			const TConstArrayView<FRealSingle>& StiffnessMultipliers,  // Use local indexation
-			const TConstArrayView<FRealSingle>& DampingMultipliers  // Use local indexation
-		)
-			: AnimationPositions(InAnimationPositions)
-<<<<<<< HEAD
-			, OldAnimationPositions_deprecated(InOldAnimationPositions)
-			, AnimationVelocities(InOldAnimationPositions) // Unused when using deprecated apply
-			, ParticleOffset(InParticleOffset)
-			, ParticleCount(InParticleCount)
-			, UseDeprecatedApply(true)
-			, Stiffness(FSolverVec2::UnitVector, StiffnessMultipliers, InParticleCount)
-			, Damping(FSolverVec2::UnitVector, DampingMultipliers, InParticleCount)
-		{
-		}
-
-		FPBDAnimDriveConstraint(
-			const int32 InParticleOffset,
-			const int32 InParticleCount,
-			const TArray<FSolverVec3>& InAnimationPositions,  // Use global indexation (will need adding ParticleOffset)
-			const TArray<FSolverVec3>& InAnimationVelocities,  // Use global indexation (will need adding ParticleOffset)
-			const TConstArrayView<FRealSingle>& StiffnessMultipliers,  // Use local indexation
-			const TConstArrayView<FRealSingle>& DampingMultipliers,  // Use local indexation
-			const FCollectionPropertyConstFacade& PropertyCollection
-		)
-			: AnimationPositions(InAnimationPositions)
-			, OldAnimationPositions_deprecated(InAnimationVelocities) // Unused when not using apply
-			, AnimationVelocities(InAnimationVelocities)
-			, ParticleOffset(InParticleOffset)
-			, ParticleCount(InParticleCount)
-			, UseDeprecatedApply(false)
-			, Stiffness(
-				FSolverVec2(GetWeightedFloatAnimDriveStiffness(PropertyCollection, 1.f)),
-				StiffnessMultipliers,
-				InParticleCount)
-			, Damping(
-				FSolverVec2(GetWeightedFloatAnimDriveDamping(PropertyCollection, 1.f)),
-				DampingMultipliers,
-				InParticleCount)
-		{
-		}
-
 		FPBDAnimDriveConstraint(
 			const int32 InParticleOffset,
 			const int32 InParticleCount,
@@ -175,17 +118,8 @@
 			, UseDeprecatedApply(false)
 			, Stiffness(FSolverVec2::UnitVector, StiffnessMultipliers, InParticleCount)
 			, Damping(FSolverVec2::UnitVector, DampingMultipliers, InParticleCount)
-=======
-			, OldAnimationPositions_deprecated(InAnimationVelocities) // Unused when not using apply
-			, AnimationVelocities(InAnimationVelocities)
-			, ParticleOffset(InParticleOffset)
-			, ParticleCount(InParticleCount)
-			, UseDeprecatedApply(false)
-			, Stiffness(FSolverVec2::UnitVector, StiffnessMultipliers, InParticleCount)
-			, Damping(FSolverVec2::UnitVector, DampingMultipliers, InParticleCount)
 			, AnimDriveStiffnessIndex(ForceInit)
 			, AnimDriveDampingIndex(ForceInit)
->>>>>>> 4af6daef
 		{
 		}
 
@@ -197,20 +131,6 @@
 		// Return the damping input values used by the constraint
 		FSolverVec2 GetDamping() const { return Damping.GetWeightedValue(); }
 
-<<<<<<< HEAD
-		void SetProperties(const FCollectionPropertyConstFacade& PropertyCollection)
-		{
-			if (IsAnimDriveStiffnessMutable(PropertyCollection))
-			{
-				Stiffness.SetWeightedValue(FSolverVec2(GetWeightedFloatAnimDriveStiffness(PropertyCollection)));
-			}
-			if (IsAnimDriveDampingMutable(PropertyCollection))
-			{
-				Damping.SetWeightedValue(FSolverVec2(GetWeightedFloatAnimDriveDamping(PropertyCollection)));
-			}
-		}
-
-=======
 		void SetProperties(
 			const FCollectionPropertyConstFacade& PropertyCollection,
 			const TMap<FString, TConstArrayView<FRealSingle>>& WeightMaps)
@@ -249,7 +169,6 @@
 			SetProperties(PropertyCollection, TMap<FString, TConstArrayView<FRealSingle>>());
 		}
 
->>>>>>> 4af6daef
 		inline void SetProperties(const FSolverVec2& InStiffness, const FSolverVec2& InDamping)
 		{
 			Stiffness.SetWeightedValue(InStiffness);
@@ -295,8 +214,6 @@
 				{
 					const FSolverReal ParticleDamping = (FSolverReal)Damping;
 					if (UseDeprecatedApply)
-<<<<<<< HEAD
-=======
 					{
 						PhysicsParallelFor(ParticleCount, [this, &InParticles, ParticleDamping, &Dt](int32 Index)
 							{
@@ -306,23 +223,10 @@
 
 					}
 					else
->>>>>>> 4af6daef
 					{
 						PhysicsParallelFor(ParticleCount, [this, &InParticles, ParticleDamping, &Dt](int32 Index)
 							{
 								const FSolverReal ParticleStiffness = Stiffness[Index];
-<<<<<<< HEAD
-								ApplyHelper_Deprecated(InParticles, ParticleStiffness, ParticleDamping, Dt, Index);
-							});
-
-					}
-					else
-					{
-						PhysicsParallelFor(ParticleCount, [this, &InParticles, ParticleDamping, &Dt](int32 Index)
-							{
-								const FSolverReal ParticleStiffness = Stiffness[Index];
-=======
->>>>>>> 4af6daef
 								ApplyHelper(InParticles, ParticleStiffness, ParticleDamping, Dt, Index);
 							});
 					}
@@ -334,7 +238,6 @@
 				if (Damping.HasWeightMap())
 				{
 					if (UseDeprecatedApply)
-<<<<<<< HEAD
 					{
 						PhysicsParallelFor(ParticleCount, [this, &InParticles, &ParticleStiffness, &Dt](int32 Index)
 							{
@@ -343,23 +246,10 @@
 							});
 					}
 					else
-=======
->>>>>>> 4af6daef
 					{
 						PhysicsParallelFor(ParticleCount, [this, &InParticles, &ParticleStiffness, &Dt](int32 Index)
 							{
 								const FSolverReal ParticleDamping = Damping[Index];
-<<<<<<< HEAD
-=======
-								ApplyHelper_Deprecated(InParticles, ParticleStiffness, ParticleDamping, Dt, Index);
-							});
-					}
-					else
-					{
-						PhysicsParallelFor(ParticleCount, [this, &InParticles, &ParticleStiffness, &Dt](int32 Index)
-							{
-								const FSolverReal ParticleDamping = Damping[Index];
->>>>>>> 4af6daef
 								ApplyHelper(InParticles, ParticleStiffness, ParticleDamping, Dt, Index);
 							});
 					}
@@ -368,7 +258,6 @@
 				{
 					const FSolverReal ParticleDamping = (FSolverReal)Damping;
 					if (UseDeprecatedApply)
-<<<<<<< HEAD
 					{
 						PhysicsParallelFor(ParticleCount, [this, &InParticles, &ParticleStiffness, &ParticleDamping, &Dt](int32 Index)
 							{
@@ -379,18 +268,6 @@
 					{
 						PhysicsParallelFor(ParticleCount, [this, &InParticles, &ParticleStiffness, &ParticleDamping, &Dt](int32 Index)
 							{
-=======
-					{
-						PhysicsParallelFor(ParticleCount, [this, &InParticles, &ParticleStiffness, &ParticleDamping, &Dt](int32 Index)
-							{
-								ApplyHelper_Deprecated(InParticles, ParticleStiffness, ParticleDamping, Dt, Index);
-							});
-					}
-					else
-					{
-						PhysicsParallelFor(ParticleCount, [this, &InParticles, &ParticleStiffness, &ParticleDamping, &Dt](int32 Index)
-							{
->>>>>>> 4af6daef
 								ApplyHelper(InParticles, ParticleStiffness, ParticleDamping, Dt, Index);
 							});
 					}
