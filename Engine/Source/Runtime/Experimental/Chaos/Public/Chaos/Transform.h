--- conflicted
+++ resolved
@@ -152,7 +152,6 @@
 		TRigidTransform()
 			: BaseTransform() {}
 		TRigidTransform(const TVector<FRealSingle, 3>& Translation, const TRotation<FRealSingle, 3>& Rotation)
-<<<<<<< HEAD
 			: BaseTransform(Rotation, Translation) {}
 		TRigidTransform(const TVector<FRealSingle, 3>& Translation, const TRotation<FRealSingle, 3>& Rotation, const TVector<FRealSingle, 3>& Scale)
 			: BaseTransform(Rotation, Translation, Scale) {}
@@ -181,118 +180,6 @@
 			return BaseTransform::ToMatrixNoScale();
 		}
 
-		// For low-level VectorRegister programming
-		const TPersistentVectorRegisterType<FRealSingle>& GetTranslationRegister() const { return Translation; }
-		const TPersistentVectorRegisterType<FRealSingle>& GetRotationRegister() const { return Rotation; }
-		void SetTranslationRegister(TransformVectorRegister InTranslation) { Translation = InTranslation; }
-		void SetRotationRegister(TransformVectorRegister InRotation) { Rotation = InRotation; }
-
-		CHAOS_API PMatrix<FRealSingle, 4, 4> operator*(const PMatrix<FRealSingle, 4, 4>& Matrix) const;
-		
-		inline TRigidTransform<FRealSingle, 3> operator*(const TRigidTransform<FRealSingle, 3>& Other) const
-		{
-			return BaseTransform::operator*(Other);
-		}
-
-		// Get the transform which maps from Other to This, ignoring the scale on both.
-		TRigidTransform<FRealSingle, 3> GetRelativeTransformNoScale(const TRigidTransform<FRealSingle, 3>& Other) const
-		{
-			// @todo(chaos): optimize
-			TRotation<FRealSingle, 3> OtherInverse = Other.GetRotation().Inverse();
-			return TRigidTransform<FRealSingle, 3>(
-				(OtherInverse * (GetTranslation() - Other.GetTranslation())),
-				OtherInverse * GetRotation());
-		}
-
-		TVector<FRealSingle, 3> TransformNormalNoScale(const TVector<FRealSingle, 3>& Normal) const
-		{
-			return TransformVectorNoScale(Normal);
-		}
-
-		// Transform the normal when scale may be non-unitary. Assumes no scale components are zero.
-		TVector<FRealSingle, 3> TransformNormalUnsafe(const TVector<FRealSingle, 3>& Normal) const
-		{
-			const TVector<FRealSingle, 3> RotatedNormal = TransformNormalNoScale(Normal);
-			const TVector<FRealSingle, 3> ScaledNormal = RotatedNormal / GetScale3D();
-			const FRealSingle ScaledNormal2 = ScaledNormal.SizeSquared();
-			if (ScaledNormal2 > SMALL_NUMBER)
-			{
-				return ScaledNormal * FMath::InvSqrt(ScaledNormal2);
-			}
-			else
-			{
-				return RotatedNormal;
-			}
-		}
-
-		/**
-		 * @brief Equivalent to (A * B) but assuming both have unit scale
-		*/
-		static TRigidTransform<FRealSingle, 3> MultiplyNoScale(const TRigidTransform<FRealSingle, 3>& A, const TRigidTransform<FRealSingle, 3>& B)
-		{
-			TRigidTransform<FRealSingle, 3> Result;
-
-#if ENABLE_VECTORIZED_TRANSFORM
-			const TransformVectorRegister QuatA = A.Rotation;
-			const TransformVectorRegister QuatB = B.Rotation;
-			const TransformVectorRegister TranslateA = A.Translation;
-			const TransformVectorRegister TranslateB = B.Translation;
-
-			const TransformVectorRegister Rotation = VectorQuaternionMultiply2(QuatB, QuatA);
-			const TransformVectorRegister RotatedTranslate = VectorQuaternionRotateVector(QuatB, TranslateA);
-			const TransformVectorRegister Translation = VectorAdd(RotatedTranslate, TranslateB);
-
-			Result.Rotation = Rotation;
-			Result.Translation = Translation;
-			Result.Scale3D = VectorOne();
-#else
-			Result.Rotation = B.Rotation * A.Rotation;
-			Result.Translation = B.Rotation * A.Translation + B.Translation;
-			Result.Scale3D = FVector::OneVector;
-#endif
-
-			return Result;
-		}
-	};
-
-	template<>
-	class TRigidTransform<FRealDouble, 3> : public UE::Math::TTransform<FRealDouble>
-	{
-		using BaseTransform = UE::Math::TTransform<FRealDouble>;
-	public:
-		TRigidTransform()
-			: BaseTransform() {}
-		TRigidTransform(const TVector<FRealDouble, 3>& Translation, const TRotation<FRealDouble, 3>& Rotation)
-			: BaseTransform(Rotation, Translation) {}
-=======
-			: BaseTransform(Rotation, Translation) {}
-		TRigidTransform(const TVector<FRealSingle, 3>& Translation, const TRotation<FRealSingle, 3>& Rotation, const TVector<FRealSingle, 3>& Scale)
-			: BaseTransform(Rotation, Translation, Scale) {}
-		TRigidTransform(const FMatrix44f& Matrix)
-			: BaseTransform(Matrix) {}
-		TRigidTransform(const FMatrix44d& Matrix)
-			: BaseTransform(FMatrix44f(Matrix)) {}
-		TRigidTransform(const BaseTransform& Transform)
-			: BaseTransform(Transform) {}
-		template<typename OtherType>
-		explicit TRigidTransform(const OtherType& Other)
-			: BaseTransform(TRotation<FRealSingle, 3>(Other.GetRotation()), TVector<FRealSingle, 3>(Other.GetTranslation())) {}
-
-		TRigidTransform<FRealSingle, 3> Inverse() const
-		{
-			return BaseTransform::Inverse();
-		}
-
-		PMatrix<FRealSingle, 4, 4> ToMatrixWithScale() const
-		{
-			return BaseTransform::ToMatrixWithScale();
-		}
-
-		PMatrix<FRealSingle, 4, 4> ToMatrixNoScale() const
-		{
-			return BaseTransform::ToMatrixNoScale();
-		}
-
 		CHAOS_API PMatrix<FRealSingle, 4, 4> operator*(const PMatrix<FRealSingle, 4, 4>& Matrix) const;
 		
 		inline TRigidTransform<FRealSingle, 3> operator*(const TRigidTransform<FRealSingle, 3>& Other) const
@@ -370,7 +257,6 @@
 			: BaseTransform() {}
 		TRigidTransform(const TVector<FRealDouble, 3>& Translation, const TRotation<FRealDouble, 3>& Rotation)
 			: BaseTransform(Rotation, Translation) {}
->>>>>>> d731a049
 		TRigidTransform(const TVector<FRealDouble, 3>& Translation, const TRotation<FRealDouble, 3>& Rotation, const TVector<FRealDouble, 3>& Scale)
 			: BaseTransform(Rotation, Translation, Scale) {}
 		TRigidTransform(const FMatrix44d& Matrix)
@@ -398,15 +284,6 @@
 			return BaseTransform::ToMatrixNoScale();
 		}
 
-<<<<<<< HEAD
-		// For low-level VectorRegister programming
-		const TPersistentVectorRegisterType<FRealDouble>& GetTranslationRegister() const { return Translation; }
-		const TPersistentVectorRegisterType<FRealDouble>& GetRotationRegister() const { return Rotation; }
-		void SetTranslationRegister(TransformVectorRegister InTranslation) { Translation = InTranslation; }
-		void SetRotationRegister(TransformVectorRegister InRotation) { Rotation = InRotation; }
-
-=======
->>>>>>> d731a049
 		CHAOS_API PMatrix<FRealDouble, 4, 4> operator*(const Chaos::PMatrix<FRealDouble, 4, 4>& Matrix) const;
 		
 		inline TRigidTransform<FRealDouble, 3> operator*(const TRigidTransform<FRealDouble, 3>& Other) const
@@ -435,11 +312,7 @@
 			const TVector<FRealDouble, 3> RotatedNormal = TransformNormalNoScale(Normal);
 			const TVector<FRealDouble, 3> ScaledNormal = RotatedNormal / GetScale3D();
 			const FRealDouble ScaledNormal2 = ScaledNormal.SizeSquared();
-<<<<<<< HEAD
-			if (ScaledNormal2 > SMALL_NUMBER)
-=======
 			if (ScaledNormal2 > UE_SMALL_NUMBER)
->>>>>>> d731a049
 			{
 				return ScaledNormal * FMath::InvSqrt(ScaledNormal2);
 			}
@@ -472,11 +345,7 @@
 #else
 			Result.Rotation = B.Rotation * A.Rotation;
 			Result.Translation = B.Rotation * A.Translation + B.Translation;
-<<<<<<< HEAD
-			Result.Scale3D = FVector::OneVector;
-=======
 			Result.Scale3D = FVector3d::OneVector;
->>>>>>> d731a049
 #endif
 
 			return Result;
