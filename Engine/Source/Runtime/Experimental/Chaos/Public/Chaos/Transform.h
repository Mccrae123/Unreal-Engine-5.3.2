// Copyright Epic Games, Inc. All Rights Reserved.
#pragma once

#include "Chaos/Real.h"
#include "Chaos/Matrix.h"
#include "Chaos/Rotation.h"
#include "Chaos/Vector.h"

#if !COMPILE_WITHOUT_UNREAL_SUPPORT
#include "Math/Transform.h"
#else
//TODO(mlentine): If we use this class in engine we need to make it more efficient.
//TODO(mlentine): This should really be a class as there is a lot of functionality but static anlysis current forbids this.
struct FTransform
{
public:
	FTransform() {}
	FTransform(const Chaos::TRotation<Chaos::FReal, 3>& Rotation, const Chaos::TVector<Chaos::FReal, 3>& Translation)
<<<<<<< HEAD
	    : MRotation(Rotation), MTranslation(Translation)
=======
		: MRotation(Rotation), MTranslation(Translation)
>>>>>>> 6bbb88c8
	{
	}
	FTransform(const FMatrix& Matrix)
	{
		MTranslation[0] = Matrix.M[0][3];
		MTranslation[1] = Matrix.M[1][3];
		MTranslation[2] = Matrix.M[2][3];

		Chaos::FReal angle = sqrt(Matrix.M[0][0] * Matrix.M[0][0] + Matrix.M[1][0] * Matrix.M[1][0]);
		if (angle > 1e-6)
		{
			MRotation[0] = atan2(Matrix.M[2][1], Matrix.M[2][2]);
			MRotation[1] = atan2(-Matrix.M[2][0], angle);
			MRotation[2] = atan2(Matrix.M[1][0], Matrix.M[0][0]);
		}
		else
		{
			MRotation[0] = atan2(-Matrix.M[1][2], Matrix.M[1][1]);
			MRotation[1] = atan2(-Matrix.M[2][0], angle);
			MRotation[2] = 0;
		}
	}
	FTransform(const FTransform& Transform)
		: MRotation(Transform.MRotation), MTranslation(Transform.MTranslation)
	{
	}
	Chaos::TVector<Chaos::FReal, 3> InverseTransformPosition(const Chaos::TVector<Chaos::FReal, 3>& Position)
	{
		Chaos::TVector<Chaos::FReal, 4> Position4(Position[0], Position[1], Position[2], 1);
		Chaos::TVector<Chaos::FReal, 4> NewPosition = ToInverseMatrix() * Position4;
		return Chaos::TVector<Chaos::FReal, 3>(NewPosition[0], NewPosition[1], NewPosition[2]);
	}
	Chaos::TVector<Chaos::FReal, 3> TransformVector(const Chaos::TVector<Chaos::FReal, 3>& Vector)
	{
		Chaos::TVector<Chaos::FReal, 4> Vector4(Vector[0], Vector[1], Vector[2], 0);
		Chaos::TVector<Chaos::FReal, 4> NewVector = ToMatrix() * Vector4;
		return Chaos::TVector<Chaos::FReal, 3>(NewVector[0], NewVector[1], NewVector[2]);
<<<<<<< HEAD
=======
	}
	Chaos::TVector<Chaos::FReal, 3> InverseTransformVector(const Chaos::TVector<Chaos::FReal, 3>& Vector)
	{
		Chaos::TVector<Chaos::FReal, 4> Vector4(Vector[0], Vector[1], Vector[2], 0);
		Chaos::TVector<Chaos::FReal, 4> NewVector = ToInverseMatrix() * Vector4;
		return Chaos::TVector<Chaos::FReal, 3>(NewVector[0], NewVector[1], NewVector[2]);
>>>>>>> 6bbb88c8
	}
	Chaos::TVector<Chaos::FReal, 3> InverseTransformVector(const Chaos::TVector<Chaos::FReal, 3>& Vector)
	{
		Chaos::TVector<Chaos::FReal, 4> Vector4(Vector[0], Vector[1], Vector[2], 0);
		Chaos::TVector<Chaos::FReal, 4> NewVector = ToInverseMatrix() * Vector4;
		return Chaos::TVector<Chaos::FReal, 3>(NewVector[0], NewVector[1], NewVector[2]);
	}
	Chaos::PMatrix<Chaos::FReal, 3, 3> ToRotationMatrix()
	{
		return Chaos::PMatrix<Chaos::FReal, 3, 3>(
<<<<<<< HEAD
		           cos(MRotation[0]), sin(MRotation[0]), 0,
		           -sin(MRotation[0]), cos(MRotation[0]), 0,
		           0, 0, 1) *
		    Chaos::PMatrix<Chaos::FReal, 3, 3>(
		        cos(MRotation[1]), 0, -sin(MRotation[1]),
		        0, 1, 0,
		        sin(MRotation[1]), 0, cos(MRotation[1])) *
		    Chaos::PMatrix<Chaos::FReal, 3, 3>(
		        1, 0, 0,
		        0, cos(MRotation[2]), sin(MRotation[2]),
		        0, -sin(MRotation[2]), cos(MRotation[2]));
=======
			cos(MRotation[0]), sin(MRotation[0]), 0,
			-sin(MRotation[0]), cos(MRotation[0]), 0,
			0, 0, 1) *
			Chaos::PMatrix<Chaos::FReal, 3, 3>(
				cos(MRotation[1]), 0, -sin(MRotation[1]),
				0, 1, 0,
				sin(MRotation[1]), 0, cos(MRotation[1])) *
			Chaos::PMatrix<Chaos::FReal, 3, 3>(
				1, 0, 0,
				0, cos(MRotation[2]), sin(MRotation[2]),
				0, -sin(MRotation[2]), cos(MRotation[2]));
>>>>>>> 6bbb88c8
	}
	Chaos::PMatrix<Chaos::FReal, 4, 4> ToMatrix()
	{
		auto RotationMatrix = ToRotationMatrix();
		return Chaos::PMatrix<Chaos::FReal, 4, 4>(
<<<<<<< HEAD
		    RotationMatrix.M[0][0], RotationMatrix.M[1][0], RotationMatrix.M[2][0], 0,
		    RotationMatrix.M[0][1], RotationMatrix.M[1][1], RotationMatrix.M[2][1], 0,
		    RotationMatrix.M[0][2], RotationMatrix.M[1][2], RotationMatrix.M[2][2], 0,
		    MTranslation[0], MTranslation[1], MTranslation[2], 1);
=======
			RotationMatrix.M[0][0], RotationMatrix.M[1][0], RotationMatrix.M[2][0], 0,
			RotationMatrix.M[0][1], RotationMatrix.M[1][1], RotationMatrix.M[2][1], 0,
			RotationMatrix.M[0][2], RotationMatrix.M[1][2], RotationMatrix.M[2][2], 0,
			MTranslation[0], MTranslation[1], MTranslation[2], 1);
>>>>>>> 6bbb88c8
	}
	Chaos::PMatrix<Chaos::FReal, 4, 4> ToInverseMatrix()
	{
		auto RotationMatrix = ToRotationMatrix().GetTransposed();
		auto Vector = (RotationMatrix * MTranslation) * -1;
		return Chaos::PMatrix<Chaos::FReal, 4, 4>(
<<<<<<< HEAD
		    RotationMatrix.M[0][0], RotationMatrix.M[1][0], RotationMatrix.M[2][0], 0,
		    RotationMatrix.M[0][1], RotationMatrix.M[1][1], RotationMatrix.M[2][1], 0,
		    RotationMatrix.M[0][2], RotationMatrix.M[1][2], RotationMatrix.M[2][2], 0,
		    Vector[0], Vector[1], Vector[2], 1);
	}

  private:
=======
			RotationMatrix.M[0][0], RotationMatrix.M[1][0], RotationMatrix.M[2][0], 0,
			RotationMatrix.M[0][1], RotationMatrix.M[1][1], RotationMatrix.M[2][1], 0,
			RotationMatrix.M[0][2], RotationMatrix.M[1][2], RotationMatrix.M[2][2], 0,
			Vector[0], Vector[1], Vector[2], 1);
	}

private:
>>>>>>> 6bbb88c8
	Chaos::TRotation<Chaos::FReal, 3> MRotation;
	Chaos::TVector<Chaos::FReal, 3> MTranslation;
};
#endif

namespace Chaos
{
	template<class T, int d>
	class TRigidTransform
	{
	private:
		TRigidTransform() {}
		~TRigidTransform() {}
	};

<<<<<<< HEAD
template<>
class TRigidTransform<FReal, 2> : public FTransform
{
  public:
	TRigidTransform()
	    : FTransform() {}
	TRigidTransform(const TVector<FReal, 3>& Translation, const TRotation<FReal, 3>& Rotation)
	    : FTransform(Rotation, Translation) {}
	TRigidTransform(const FMatrix& Matrix)
	    : FTransform(Matrix) {}
	TRigidTransform(const FTransform& Transform)
	    : FTransform(Transform) {}
	PMatrix<FReal, 3, 3> Inverse() const
=======
	template<>
	class TRigidTransform<FReal, 2> : public UE::Math::TTransform<FReal>
>>>>>>> 6bbb88c8
	{
		using BaseTransform = UE::Math::TTransform<FReal>;
	public:
		TRigidTransform()
			: BaseTransform() {}
		TRigidTransform(const TVector<FReal, 3>& Translation, const TRotation<FReal, 3>& Rotation)
			: BaseTransform(Rotation, Translation) {}
		TRigidTransform(const FMatrix44d& Matrix)
			: BaseTransform(Matrix) {}
		TRigidTransform(const FMatrix44f& Matrix)
			: BaseTransform(FMatrix(Matrix)) {}
		TRigidTransform(const BaseTransform& Transform)
			: BaseTransform(Transform) {}
		TRigidTransform<FReal, 2> Inverse() const
		{
			return BaseTransform::Inverse();
		}

<<<<<<< HEAD
template<>
class TRigidTransform<FReal, 3> : public FTransform
{
  public:
	TRigidTransform()
	    : FTransform() {}
	TRigidTransform(const TVector<FReal, 3>& Translation, const TRotation<FReal, 3>& Rotation)
	    : FTransform(Rotation, Translation) {}
	TRigidTransform(const TVector<FReal, 3>& Translation, const TRotation<FReal, 3>& Rotation, const TVector<FReal,3>& Scale)
		: FTransform(Rotation, Translation, Scale) {}
	TRigidTransform(const FMatrix& Matrix)
	    : FTransform(Matrix) {}
	TRigidTransform(const FTransform& Transform)
	    : FTransform(Transform) {}
	PMatrix<FReal, 4, 4> Inverse() const
	{
		return ToMatrixNoScale().Inverse();
	}

	// Get the transform which maps from Other to This, ignoring the scale on both.
	TRigidTransform<float, 3> GetRelativeTransformNoScale(const TRigidTransform<float, 3>& Other) const
	{
		// @todo(chaos): optimize
		TRigidTransform<float, 3> ThisNoScale(GetTranslation(), GetRotation());
		TRigidTransform<float, 3> OtherNoScale(Other.GetTranslation(), Other.GetRotation());
		return ThisNoScale.GetRelativeTransform(OtherNoScale);
	}

	TVector<float, 3> TransformNormalNoScale(const TVector<float, 3>& Normal) const
	{
		return TransformVectorNoScale(Normal);
	}

	// Transform the normal when scale may be non-unitary. Assumes no scale components are zero.
	TVector<float, 3> TransformNormalUnsafe(const TVector<float, 3>& Normal) const
	{
		const TVector<float, 3> RotatedNormal = TransformNormalNoScale(Normal);
		const TVector<float, 3> ScaledNormal = RotatedNormal / GetScale3D();
		const float ScaledNormal2 = ScaledNormal.SizeSquared();
		if (ScaledNormal2 > SMALL_NUMBER)
		{
			return ScaledNormal * FMath::InvSqrt(ScaledNormal2);
		}
		else
		{
			return RotatedNormal;
		}
	}
};
}

inline uint32 GetTypeHash(const Chaos::TRigidTransform<Chaos::FReal, 3>& InTransform)
=======
		inline TRigidTransform<FReal, 2> operator*(const TRigidTransform<FReal, 2>& Other) const
		{
			return BaseTransform::operator*(Other);
		}
	};

	template<>
	class TRigidTransform<FRealSingle, 3> : public UE::Math::TTransform<FRealSingle>
	{
		using BaseTransform = UE::Math::TTransform<FRealSingle>;
	public:
		TRigidTransform()
			: BaseTransform() {}
		TRigidTransform(const TVector<FRealSingle, 3>& Translation, const TRotation<FRealSingle, 3>& Rotation)
			: BaseTransform(Rotation, Translation) {}
		TRigidTransform(const TVector<FRealSingle, 3>& Translation, const TRotation<FRealSingle, 3>& Rotation, const TVector<FRealSingle, 3>& Scale)
			: BaseTransform(Rotation, Translation, Scale) {}
		TRigidTransform(const FMatrix44f& Matrix)
			: BaseTransform(Matrix) {}
		TRigidTransform(const FMatrix44d& Matrix)
			: BaseTransform(FMatrix44f(Matrix)) {}
		TRigidTransform(const BaseTransform& Transform)
			: BaseTransform(Transform) {}
		template<typename OtherType>
		explicit TRigidTransform(const OtherType& Other)
			: BaseTransform(TRotation<FRealSingle, 3>(Other.GetRotation()), TVector<FRealSingle, 3>(Other.GetTranslation())) {}

		TRigidTransform<FRealSingle, 3> Inverse() const
		{
			return BaseTransform::Inverse();
		}

		PMatrix<FRealSingle, 4, 4> ToMatrixWithScale() const
		{
			return BaseTransform::ToMatrixWithScale();
		}

		PMatrix<FRealSingle, 4, 4> ToMatrixNoScale() const
		{
			return BaseTransform::ToMatrixNoScale();
		}

		// For low-level VectorRegister programming
		const TPersistentVectorRegisterType<FRealSingle>& GetTranslationRegister() const { return Translation; }
		const TPersistentVectorRegisterType<FRealSingle>& GetRotationRegister() const { return Rotation; }
		void SetTranslationRegister(TransformVectorRegister InTranslation) { Translation = InTranslation; }
		void SetRotationRegister(TransformVectorRegister InRotation) { Rotation = InRotation; }

		CHAOS_API PMatrix<FRealSingle, 4, 4> operator*(const PMatrix<FRealSingle, 4, 4>& Matrix) const;
		
		inline TRigidTransform<FRealSingle, 3> operator*(const TRigidTransform<FRealSingle, 3>& Other) const
		{
			return BaseTransform::operator*(Other);
		}

		// Get the transform which maps from Other to This, ignoring the scale on both.
		TRigidTransform<FRealSingle, 3> GetRelativeTransformNoScale(const TRigidTransform<FRealSingle, 3>& Other) const
		{
			// @todo(chaos): optimize
			TRotation<FRealSingle, 3> OtherInverse = Other.GetRotation().Inverse();
			return TRigidTransform<FRealSingle, 3>(
				(OtherInverse * (GetTranslation() - Other.GetTranslation())),
				OtherInverse * GetRotation());
		}

		TVector<FRealSingle, 3> TransformNormalNoScale(const TVector<FRealSingle, 3>& Normal) const
		{
			return TransformVectorNoScale(Normal);
		}

		// Transform the normal when scale may be non-unitary. Assumes no scale components are zero.
		TVector<FRealSingle, 3> TransformNormalUnsafe(const TVector<FRealSingle, 3>& Normal) const
		{
			const TVector<FRealSingle, 3> RotatedNormal = TransformNormalNoScale(Normal);
			const TVector<FRealSingle, 3> ScaledNormal = RotatedNormal / GetScale3D();
			const FRealSingle ScaledNormal2 = ScaledNormal.SizeSquared();
			if (ScaledNormal2 > SMALL_NUMBER)
			{
				return ScaledNormal * FMath::InvSqrt(ScaledNormal2);
			}
			else
			{
				return RotatedNormal;
			}
		}

		/**
		 * @brief Equivalent to (A * B) but assuming both have unit scale
		*/
		static TRigidTransform<FRealSingle, 3> MultiplyNoScale(const TRigidTransform<FRealSingle, 3>& A, const TRigidTransform<FRealSingle, 3>& B)
		{
			TRigidTransform<FRealSingle, 3> Result;

#if ENABLE_VECTORIZED_TRANSFORM
			const TransformVectorRegister QuatA = A.Rotation;
			const TransformVectorRegister QuatB = B.Rotation;
			const TransformVectorRegister TranslateA = A.Translation;
			const TransformVectorRegister TranslateB = B.Translation;

			const TransformVectorRegister Rotation = VectorQuaternionMultiply2(QuatB, QuatA);
			const TransformVectorRegister RotatedTranslate = VectorQuaternionRotateVector(QuatB, TranslateA);
			const TransformVectorRegister Translation = VectorAdd(RotatedTranslate, TranslateB);

			Result.Rotation = Rotation;
			Result.Translation = Translation;
			Result.Scale3D = VectorOne();
#else
			Result.Rotation = B.Rotation * A.Rotation;
			Result.Translation = B.Rotation * A.Translation + B.Translation;
			Result.Scale3D = FVector::OneVector;
#endif

			return Result;
		}
	};

	template<>
	class TRigidTransform<FRealDouble, 3> : public UE::Math::TTransform<FRealDouble>
	{
		using BaseTransform = UE::Math::TTransform<FRealDouble>;
	public:
		TRigidTransform()
			: BaseTransform() {}
		TRigidTransform(const TVector<FRealDouble, 3>& Translation, const TRotation<FRealDouble, 3>& Rotation)
			: BaseTransform(Rotation, Translation) {}
		TRigidTransform(const TVector<FRealDouble, 3>& Translation, const TRotation<FRealDouble, 3>& Rotation, const TVector<FRealDouble, 3>& Scale)
			: BaseTransform(Rotation, Translation, Scale) {}
		TRigidTransform(const FMatrix44d& Matrix)
			: BaseTransform(Matrix) {}
		TRigidTransform(const FMatrix44f& Matrix)
			: BaseTransform(FMatrix44d(Matrix)) {}
		TRigidTransform(const BaseTransform& Transform)
			: BaseTransform(Transform) {}
		template<typename OtherType>
		explicit TRigidTransform(const OtherType& Other)
			: BaseTransform(TRotation<FRealDouble, 3>(Other.GetRotation()), TVector<FRealDouble, 3>(Other.GetTranslation())) {}

		TRigidTransform<FRealDouble, 3> Inverse() const
		{
			return BaseTransform::Inverse();
		}

		PMatrix<FRealDouble, 4, 4> ToMatrixWithScale() const
		{
			return BaseTransform::ToMatrixWithScale();
		}

		PMatrix<FRealDouble, 4, 4> ToMatrixNoScale() const
		{
			return BaseTransform::ToMatrixNoScale();
		}

		// For low-level VectorRegister programming
		const TPersistentVectorRegisterType<FRealDouble>& GetTranslationRegister() const { return Translation; }
		const TPersistentVectorRegisterType<FRealDouble>& GetRotationRegister() const { return Rotation; }
		void SetTranslationRegister(TransformVectorRegister InTranslation) { Translation = InTranslation; }
		void SetRotationRegister(TransformVectorRegister InRotation) { Rotation = InRotation; }

		CHAOS_API PMatrix<FRealDouble, 4, 4> operator*(const Chaos::PMatrix<FRealDouble, 4, 4>& Matrix) const;
		
		inline TRigidTransform<FRealDouble, 3> operator*(const TRigidTransform<FRealDouble, 3>& Other) const
		{
			return BaseTransform::operator*(Other);
		}

		// Get the transform which maps from Other to This, ignoring the scale on both.
		TRigidTransform<FRealDouble, 3> GetRelativeTransformNoScale(const TRigidTransform<FRealDouble, 3>& Other) const
		{
			// @todo(chaos): optimize
			TRotation<FRealDouble, 3> OtherInverse = Other.GetRotation().Inverse();
			return TRigidTransform<FRealDouble, 3>(
				(OtherInverse * (GetTranslation() - Other.GetTranslation())),
				OtherInverse * GetRotation());
		}

		TVector<FRealDouble, 3> TransformNormalNoScale(const TVector<FRealDouble, 3>& Normal) const
		{
			return TransformVectorNoScale(Normal);
		}

		// Transform the normal when scale may be non-unitary. Assumes no scale components are zero.
		TVector<FRealDouble, 3> TransformNormalUnsafe(const TVector<FRealDouble, 3>& Normal) const
		{
			const TVector<FRealDouble, 3> RotatedNormal = TransformNormalNoScale(Normal);
			const TVector<FRealDouble, 3> ScaledNormal = RotatedNormal / GetScale3D();
			const FRealDouble ScaledNormal2 = ScaledNormal.SizeSquared();
			if (ScaledNormal2 > SMALL_NUMBER)
			{
				return ScaledNormal * FMath::InvSqrt(ScaledNormal2);
			}
			else
			{
				return RotatedNormal;
			}
		}

		/**
		 * @brief Equivalent to (A * B) but assuming both have unit scale
		*/
		static TRigidTransform<FRealDouble, 3> MultiplyNoScale(const TRigidTransform<FRealDouble, 3>& A, const TRigidTransform<FRealDouble, 3>& B)
		{
			TRigidTransform<FRealDouble, 3> Result;

#if ENABLE_VECTORIZED_TRANSFORM
			const TransformVectorRegister QuatA = A.Rotation;
			const TransformVectorRegister QuatB = B.Rotation;
			const TransformVectorRegister TranslateA = A.Translation;
			const TransformVectorRegister TranslateB = B.Translation;

			const TransformVectorRegister Rotation = VectorQuaternionMultiply2(QuatB, QuatA);
			const TransformVectorRegister RotatedTranslate = VectorQuaternionRotateVector(QuatB, TranslateA);
			const TransformVectorRegister Translation = VectorAdd(RotatedTranslate, TranslateB);

			Result.Rotation = Rotation;
			Result.Translation = Translation;
			Result.Scale3D = VectorOne();
#else
			Result.Rotation = B.Rotation * A.Rotation;
			Result.Translation = B.Rotation * A.Translation + B.Translation;
			Result.Scale3D = FVector::OneVector;
#endif

			return Result;
		}
	};
}

inline uint32 GetTypeHash(const Chaos::TRigidTransform<Chaos::FRealSingle, 3>& InTransform)
>>>>>>> 6bbb88c8
{
	return HashCombine(GetTypeHash(InTransform.GetTranslation()), HashCombine(GetTypeHash(InTransform.GetRotation().Euler()), GetTypeHash(InTransform.GetScale3D())));
}

<<<<<<< HEAD
CHAOS_API Chaos::PMatrix<Chaos::FReal, 4, 4> operator*(const Chaos::TRigidTransform<Chaos::FReal, 3>& Transform, const Chaos::PMatrix<Chaos::FReal, 4, 4>& Matrix);
CHAOS_API Chaos::PMatrix<Chaos::FReal, 4, 4> operator*(const Chaos::PMatrix<Chaos::FReal, 4, 4>& Matrix, const Chaos::TRigidTransform<Chaos::FReal, 3>& Transform);
=======
inline uint32 GetTypeHash(const Chaos::TRigidTransform<Chaos::FRealDouble, 3>& InTransform)
{
	return HashCombine(GetTypeHash(InTransform.GetTranslation()), HashCombine(GetTypeHash(InTransform.GetRotation().Euler()), GetTypeHash(InTransform.GetScale3D())));
}
>>>>>>> 6bbb88c8
<|MERGE_RESOLUTION|>--- conflicted
+++ resolved
@@ -16,11 +16,7 @@
 public:
 	FTransform() {}
 	FTransform(const Chaos::TRotation<Chaos::FReal, 3>& Rotation, const Chaos::TVector<Chaos::FReal, 3>& Translation)
-<<<<<<< HEAD
-	    : MRotation(Rotation), MTranslation(Translation)
-=======
 		: MRotation(Rotation), MTranslation(Translation)
->>>>>>> 6bbb88c8
 	{
 	}
 	FTransform(const FMatrix& Matrix)
@@ -58,38 +54,22 @@
 		Chaos::TVector<Chaos::FReal, 4> Vector4(Vector[0], Vector[1], Vector[2], 0);
 		Chaos::TVector<Chaos::FReal, 4> NewVector = ToMatrix() * Vector4;
 		return Chaos::TVector<Chaos::FReal, 3>(NewVector[0], NewVector[1], NewVector[2]);
-<<<<<<< HEAD
-=======
 	}
 	Chaos::TVector<Chaos::FReal, 3> InverseTransformVector(const Chaos::TVector<Chaos::FReal, 3>& Vector)
 	{
 		Chaos::TVector<Chaos::FReal, 4> Vector4(Vector[0], Vector[1], Vector[2], 0);
 		Chaos::TVector<Chaos::FReal, 4> NewVector = ToInverseMatrix() * Vector4;
 		return Chaos::TVector<Chaos::FReal, 3>(NewVector[0], NewVector[1], NewVector[2]);
->>>>>>> 6bbb88c8
-	}
-	Chaos::TVector<Chaos::FReal, 3> InverseTransformVector(const Chaos::TVector<Chaos::FReal, 3>& Vector)
-	{
-		Chaos::TVector<Chaos::FReal, 4> Vector4(Vector[0], Vector[1], Vector[2], 0);
-		Chaos::TVector<Chaos::FReal, 4> NewVector = ToInverseMatrix() * Vector4;
-		return Chaos::TVector<Chaos::FReal, 3>(NewVector[0], NewVector[1], NewVector[2]);
+	}
+	Chaos::TVector<float, 3> InverseTransformVector(const Chaos::TVector<float, 3>& Vector)
+	{
+		Chaos::TVector<float, 4> Vector4(Vector[0], Vector[1], Vector[2], 0);
+		Chaos::TVector<float, 4> NewVector = ToInverseMatrix() * Vector4;
+		return Chaos::TVector<float, 3>(NewVector[0], NewVector[1], NewVector[2]);
 	}
 	Chaos::PMatrix<Chaos::FReal, 3, 3> ToRotationMatrix()
 	{
 		return Chaos::PMatrix<Chaos::FReal, 3, 3>(
-<<<<<<< HEAD
-		           cos(MRotation[0]), sin(MRotation[0]), 0,
-		           -sin(MRotation[0]), cos(MRotation[0]), 0,
-		           0, 0, 1) *
-		    Chaos::PMatrix<Chaos::FReal, 3, 3>(
-		        cos(MRotation[1]), 0, -sin(MRotation[1]),
-		        0, 1, 0,
-		        sin(MRotation[1]), 0, cos(MRotation[1])) *
-		    Chaos::PMatrix<Chaos::FReal, 3, 3>(
-		        1, 0, 0,
-		        0, cos(MRotation[2]), sin(MRotation[2]),
-		        0, -sin(MRotation[2]), cos(MRotation[2]));
-=======
 			cos(MRotation[0]), sin(MRotation[0]), 0,
 			-sin(MRotation[0]), cos(MRotation[0]), 0,
 			0, 0, 1) *
@@ -101,38 +81,21 @@
 				1, 0, 0,
 				0, cos(MRotation[2]), sin(MRotation[2]),
 				0, -sin(MRotation[2]), cos(MRotation[2]));
->>>>>>> 6bbb88c8
 	}
 	Chaos::PMatrix<Chaos::FReal, 4, 4> ToMatrix()
 	{
 		auto RotationMatrix = ToRotationMatrix();
 		return Chaos::PMatrix<Chaos::FReal, 4, 4>(
-<<<<<<< HEAD
-		    RotationMatrix.M[0][0], RotationMatrix.M[1][0], RotationMatrix.M[2][0], 0,
-		    RotationMatrix.M[0][1], RotationMatrix.M[1][1], RotationMatrix.M[2][1], 0,
-		    RotationMatrix.M[0][2], RotationMatrix.M[1][2], RotationMatrix.M[2][2], 0,
-		    MTranslation[0], MTranslation[1], MTranslation[2], 1);
-=======
 			RotationMatrix.M[0][0], RotationMatrix.M[1][0], RotationMatrix.M[2][0], 0,
 			RotationMatrix.M[0][1], RotationMatrix.M[1][1], RotationMatrix.M[2][1], 0,
 			RotationMatrix.M[0][2], RotationMatrix.M[1][2], RotationMatrix.M[2][2], 0,
 			MTranslation[0], MTranslation[1], MTranslation[2], 1);
->>>>>>> 6bbb88c8
 	}
 	Chaos::PMatrix<Chaos::FReal, 4, 4> ToInverseMatrix()
 	{
 		auto RotationMatrix = ToRotationMatrix().GetTransposed();
 		auto Vector = (RotationMatrix * MTranslation) * -1;
 		return Chaos::PMatrix<Chaos::FReal, 4, 4>(
-<<<<<<< HEAD
-		    RotationMatrix.M[0][0], RotationMatrix.M[1][0], RotationMatrix.M[2][0], 0,
-		    RotationMatrix.M[0][1], RotationMatrix.M[1][1], RotationMatrix.M[2][1], 0,
-		    RotationMatrix.M[0][2], RotationMatrix.M[1][2], RotationMatrix.M[2][2], 0,
-		    Vector[0], Vector[1], Vector[2], 1);
-	}
-
-  private:
-=======
 			RotationMatrix.M[0][0], RotationMatrix.M[1][0], RotationMatrix.M[2][0], 0,
 			RotationMatrix.M[0][1], RotationMatrix.M[1][1], RotationMatrix.M[2][1], 0,
 			RotationMatrix.M[0][2], RotationMatrix.M[1][2], RotationMatrix.M[2][2], 0,
@@ -140,7 +103,6 @@
 	}
 
 private:
->>>>>>> 6bbb88c8
 	Chaos::TRotation<Chaos::FReal, 3> MRotation;
 	Chaos::TVector<Chaos::FReal, 3> MTranslation;
 };
@@ -156,24 +118,8 @@
 		~TRigidTransform() {}
 	};
 
-<<<<<<< HEAD
-template<>
-class TRigidTransform<FReal, 2> : public FTransform
-{
-  public:
-	TRigidTransform()
-	    : FTransform() {}
-	TRigidTransform(const TVector<FReal, 3>& Translation, const TRotation<FReal, 3>& Rotation)
-	    : FTransform(Rotation, Translation) {}
-	TRigidTransform(const FMatrix& Matrix)
-	    : FTransform(Matrix) {}
-	TRigidTransform(const FTransform& Transform)
-	    : FTransform(Transform) {}
-	PMatrix<FReal, 3, 3> Inverse() const
-=======
 	template<>
 	class TRigidTransform<FReal, 2> : public UE::Math::TTransform<FReal>
->>>>>>> 6bbb88c8
 	{
 		using BaseTransform = UE::Math::TTransform<FReal>;
 	public:
@@ -192,60 +138,6 @@
 			return BaseTransform::Inverse();
 		}
 
-<<<<<<< HEAD
-template<>
-class TRigidTransform<FReal, 3> : public FTransform
-{
-  public:
-	TRigidTransform()
-	    : FTransform() {}
-	TRigidTransform(const TVector<FReal, 3>& Translation, const TRotation<FReal, 3>& Rotation)
-	    : FTransform(Rotation, Translation) {}
-	TRigidTransform(const TVector<FReal, 3>& Translation, const TRotation<FReal, 3>& Rotation, const TVector<FReal,3>& Scale)
-		: FTransform(Rotation, Translation, Scale) {}
-	TRigidTransform(const FMatrix& Matrix)
-	    : FTransform(Matrix) {}
-	TRigidTransform(const FTransform& Transform)
-	    : FTransform(Transform) {}
-	PMatrix<FReal, 4, 4> Inverse() const
-	{
-		return ToMatrixNoScale().Inverse();
-	}
-
-	// Get the transform which maps from Other to This, ignoring the scale on both.
-	TRigidTransform<float, 3> GetRelativeTransformNoScale(const TRigidTransform<float, 3>& Other) const
-	{
-		// @todo(chaos): optimize
-		TRigidTransform<float, 3> ThisNoScale(GetTranslation(), GetRotation());
-		TRigidTransform<float, 3> OtherNoScale(Other.GetTranslation(), Other.GetRotation());
-		return ThisNoScale.GetRelativeTransform(OtherNoScale);
-	}
-
-	TVector<float, 3> TransformNormalNoScale(const TVector<float, 3>& Normal) const
-	{
-		return TransformVectorNoScale(Normal);
-	}
-
-	// Transform the normal when scale may be non-unitary. Assumes no scale components are zero.
-	TVector<float, 3> TransformNormalUnsafe(const TVector<float, 3>& Normal) const
-	{
-		const TVector<float, 3> RotatedNormal = TransformNormalNoScale(Normal);
-		const TVector<float, 3> ScaledNormal = RotatedNormal / GetScale3D();
-		const float ScaledNormal2 = ScaledNormal.SizeSquared();
-		if (ScaledNormal2 > SMALL_NUMBER)
-		{
-			return ScaledNormal * FMath::InvSqrt(ScaledNormal2);
-		}
-		else
-		{
-			return RotatedNormal;
-		}
-	}
-};
-}
-
-inline uint32 GetTypeHash(const Chaos::TRigidTransform<Chaos::FReal, 3>& InTransform)
-=======
 		inline TRigidTransform<FReal, 2> operator*(const TRigidTransform<FReal, 2>& Other) const
 		{
 			return BaseTransform::operator*(Other);
@@ -474,17 +366,11 @@
 }
 
 inline uint32 GetTypeHash(const Chaos::TRigidTransform<Chaos::FRealSingle, 3>& InTransform)
->>>>>>> 6bbb88c8
 {
 	return HashCombine(GetTypeHash(InTransform.GetTranslation()), HashCombine(GetTypeHash(InTransform.GetRotation().Euler()), GetTypeHash(InTransform.GetScale3D())));
 }
 
-<<<<<<< HEAD
-CHAOS_API Chaos::PMatrix<Chaos::FReal, 4, 4> operator*(const Chaos::TRigidTransform<Chaos::FReal, 3>& Transform, const Chaos::PMatrix<Chaos::FReal, 4, 4>& Matrix);
-CHAOS_API Chaos::PMatrix<Chaos::FReal, 4, 4> operator*(const Chaos::PMatrix<Chaos::FReal, 4, 4>& Matrix, const Chaos::TRigidTransform<Chaos::FReal, 3>& Transform);
-=======
 inline uint32 GetTypeHash(const Chaos::TRigidTransform<Chaos::FRealDouble, 3>& InTransform)
 {
 	return HashCombine(GetTypeHash(InTransform.GetTranslation()), HashCombine(GetTypeHash(InTransform.GetRotation().Euler()), GetTypeHash(InTransform.GetScale3D())));
 }
->>>>>>> 6bbb88c8
