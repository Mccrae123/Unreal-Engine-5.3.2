--- conflicted
+++ resolved
@@ -30,17 +30,6 @@
 
 inline FVec3 ComputeBoundsThickness(const TPBDRigidParticles<FReal, 3>& InParticles, FReal Dt, int32 BodyIndex, FReal MinBoundsThickness, FReal BoundsVelocityInflation)
 {
-<<<<<<< HEAD
-	// See comments in ComputeBoundsThickness<THandle> below
-	FReal MaxBoundsThickness = TNumericLimits<FReal>::Max();
-	const bool bIsBounded = InParticles.HasBounds(BodyIndex);
-	const bool bIsCCD = InParticles.CCDEnabled(BodyIndex);
-	if (bIsBounded && !bIsCCD)
-	{
-		MaxBoundsThickness = Chaos_Bounds_MaxInflationScale * InParticles.LocalBounds(BodyIndex).Extents().GetMax();
-	}
-
-=======
 	const bool bIsBounded = InParticles.HasBounds(BodyIndex);
 	const bool bIsCCD = InParticles.CCDEnabled(BodyIndex);
 
@@ -63,7 +52,6 @@
 		}
 	}
 
->>>>>>> 6bbb88c8
 	return ComputeBoundsThickness(InParticles.V(BodyIndex), Dt, MinBoundsThickness, MaxBoundsThickness, BoundsVelocityInflation);
 }
 
@@ -72,8 +60,6 @@
 {
 	const typename THandle::FDynamicParticleHandleType* RigidParticle = ParticleHandle.CastToRigidParticle();
 	const typename THandle::FKinematicParticleHandleType* KinematicParticle = ParticleHandle.CastToKinematicParticle();
-<<<<<<< HEAD
-=======
 	const bool bIsBounded = ParticleHandle.HasBounds();
 	const bool bIsCCD = (RigidParticle != nullptr) && RigidParticle->CCDEnabled();
 
@@ -81,19 +67,11 @@
 	{
 		return FVec3(MinBoundsThickness);
 	}
->>>>>>> 6bbb88c8
 
 	// Limit the bounds expansion based on the size of the object. This prevents objects that are moved a large
 	// distance without resetting physics from having excessive bounds. Objects that move more than their size per
 	// tick without CCD enabled will have simulation issues anyway, so expanding bounds beyond this is unnecessary.
 	FReal MaxBoundsThickness = TNumericLimits<FReal>::Max();
-<<<<<<< HEAD
-	const bool bIsBounded = ParticleHandle.HasBounds();
-	const bool bIsCCD = (RigidParticle != nullptr) && RigidParticle->CCDEnabled();
-	if (bIsBounded && !bIsCCD)
-	{
-		MaxBoundsThickness = Chaos_Bounds_MaxInflationScale * ParticleHandle.LocalBounds().Extents().GetMax();
-=======
 	if (bIsBounded)
 	{
 		if (bIsCCD)
@@ -104,7 +82,6 @@
 		{
 			MaxBoundsThickness = Chaos_Bounds_MaxInflationScale * ParticleHandle.LocalBounds().Extents().GetMax();
 		}
->>>>>>> 6bbb88c8
 	}
 
 	FVec3 Vel(0);
