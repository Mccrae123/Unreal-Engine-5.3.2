// Copyright Epic Games, Inc. All Rights Reserved.
#pragma once

#include "Chaos/Array.h"
#include "Chaos/Box.h"
#include "Chaos/Defines.h"
#include "Chaos/Framework/Parallel.h"
#include "Chaos/GeometryParticles.h"
#include "Chaos/ParticleHandle.h"
#include "Chaos/PBDRigidParticles.h"
#include "Chaos/Particles.h"
#include "Chaos/Sphere.h"
#include "Chaos/Transform.h"

#define MIN_NUM_OBJECTS 5

namespace Chaos
{
extern float Chaos_Bounds_MaxInflationScale;

inline FVec3 ComputeBoundsThickness(FVec3 Vel, FReal Dt, FReal MinBoundsThickness, FReal MaxBoundsThickness, FReal BoundsVelocityInflation)
{
	for (int i = 0; i < 3; ++i)
	{
		const FReal BoundsThickness = FMath::Abs(Vel[i]) * Dt * BoundsVelocityInflation;
		Vel[i] = FMath::Clamp(BoundsThickness, MinBoundsThickness, MaxBoundsThickness);
	}
	return Vel;
}

inline FVec3 ComputeBoundsThickness(const TPBDRigidParticles<FReal, 3>& InParticles, FReal Dt, int32 BodyIndex, FReal MinBoundsThickness, FReal BoundsVelocityInflation)
{
	const bool bIsBounded = InParticles.HasBounds(BodyIndex);
<<<<<<< HEAD
	const bool bIsCCD = InParticles.CCDEnabled(BodyIndex);
=======
	const bool bIsCCD = InParticles.ControlFlags(BodyIndex).GetCCDEnabled();
>>>>>>> d731a049

	if (!bIsCCD && (BoundsVelocityInflation == FReal(0)))
	{
		return FVec3(MinBoundsThickness);
	}

	// See comments in ComputeBoundsThickness<THandle> below
	FReal MaxBoundsThickness = TNumericLimits<FReal>::Max();
	if (bIsBounded)
	{
		if (bIsCCD)
		{
			BoundsVelocityInflation = FMath::Max(FReal(1), BoundsVelocityInflation);
		}
		else
		{
			MaxBoundsThickness = Chaos_Bounds_MaxInflationScale * InParticles.LocalBounds(BodyIndex).Extents().GetMax();
		}
	}

	return ComputeBoundsThickness(InParticles.V(BodyIndex), Dt, MinBoundsThickness, MaxBoundsThickness, BoundsVelocityInflation);
}

template <typename THandle>
FVec3 ComputeBoundsThickness(const THandle& ParticleHandle, FReal Dt, FReal MinBoundsThickness, FReal BoundsVelocityInflation)
{
	const typename THandle::FDynamicParticleHandleType* RigidParticle = ParticleHandle.CastToRigidParticle();
	const typename THandle::FKinematicParticleHandleType* KinematicParticle = ParticleHandle.CastToKinematicParticle();
	const bool bIsBounded = ParticleHandle.HasBounds();
	const bool bIsCCD = (RigidParticle != nullptr) && RigidParticle->CCDEnabled();

	if (!bIsCCD && (BoundsVelocityInflation == FReal(0)))
	{
		return FVec3(MinBoundsThickness);
	}

	// Limit the bounds expansion based on the size of the object. This prevents objects that are moved a large
	// distance without resetting physics from having excessive bounds. Objects that move more than their size per
	// tick without CCD enabled will have simulation issues anyway, so expanding bounds beyond this is unnecessary.
	FReal MaxBoundsThickness = TNumericLimits<FReal>::Max();
	if (bIsBounded)
	{
		if (bIsCCD)
		{
			BoundsVelocityInflation = FMath::Max(FReal(1), BoundsVelocityInflation);
		}
		else
		{
			MaxBoundsThickness = Chaos_Bounds_MaxInflationScale * ParticleHandle.LocalBounds().Extents().GetMax();
		}
	}

	FVec3 Vel(0);
	if (KinematicParticle != nullptr)
	{
		Vel = KinematicParticle->V();
	}

	return ComputeBoundsThickness(Vel, Dt, MinBoundsThickness, MaxBoundsThickness, BoundsVelocityInflation);
}

template<class OBJECT_ARRAY>
bool HasBoundingBox(const OBJECT_ARRAY& Objects, const int32 i)
{
	return Objects[i]->HasBoundingBox();
}

template<class T, int d>
bool HasBoundingBox(const TParticles<T, d>& Objects, const int32 i)
{
	return true;
}

template<class T, int d>
bool HasBoundingBox(const TGeometryParticles<T, d>& Objects, const int32 i)
{
	return Objects.Geometry(i)->HasBoundingBox();
}

template<class T, int d>
bool HasBoundingBox(const TPBDRigidParticles<T, d>& Objects, const int32 i)
{
	if (Objects.Geometry(i))
	{
		return Objects.Geometry(i)->HasBoundingBox();
	}
	return Objects.CollisionParticles(i) != nullptr && Objects.CollisionParticles(i)->Size() > 0;
}

template<typename Generic>
bool HasBoundingBox(const Generic& Item)
{
	return Item.HasBoundingBox();
}

template<typename T, int d, bool bPersistent>
bool HasBoundingBox(const TGeometryParticleHandleImp<T, d, bPersistent>& Handle)
{
	return Handle.HasBounds();
}

template<typename T, int d, bool bPersistent>
bool HasBoundingBox(const TPBDRigidParticleHandleImp<T, d, bPersistent>& Handle)
{
	return Handle.HasBounds();
}

template<class OBJECT_ARRAY, class T, int d>
const TAABB<T, d> GetWorldSpaceBoundingBox(const OBJECT_ARRAY& Objects, const int32 i, const TMap<int32, TAABB<T, d>>& WorldSpaceBoxes)
{
	return Objects[i]->BoundingBox();
}

template<class T, int d>
const TAABB<T, d>& GetWorldSpaceBoundingBox(const TParticles<T, d>& Objects, const int32 i, const TMap<int32, TAABB<T, d>>& WorldSpaceBoxes)
{
	return WorldSpaceBoxes[i];
}

template<class T, int d>
const TAABB<T, d>& GetWorldSpaceBoundingBox(const TGeometryParticles<T, d>& Objects, const int32 i, const TMap<int32, TAABB<T, d>>& WorldSpaceBoxes)
{
	return GetWorldSpaceBoundingBox(static_cast<const TParticles<T, d>&>(Objects), i, WorldSpaceBoxes);
}

template<class T, int d>
const TAABB<T, d> GetWorldSpaceBoundingBox(const TPBDRigidParticles<T, d>& Objects, const int32 i, const TMap<int32, TAABB<T, d>>& WorldSpaceBoxes)
{
	return GetWorldSpaceBoundingBox(static_cast<const TParticles<T, d>&>(Objects), i, WorldSpaceBoxes);
}

template<class T, int d>
TAABB<T, d> ComputeWorldSpaceBoundingBox(const TParticles<T, d>& Objects, const int32 i, bool bUseVelocity = false, T Dt = 0)
{
	ensure(!bUseVelocity);
	return TAABB<T, d>(Objects.X(i), Objects.X(i));
}

template<class T, int d>
TAABB<T, d> ComputeWorldSpaceBoundingBox(const TGeometryParticles<T, d>& Objects, const int32 i, bool bUseVelocity = false, T Dt = 0)
{
	ensure(!bUseVelocity);
	TRigidTransform<T, d> LocalToWorld(Objects.X(i), Objects.R(i));
	const auto& LocalBoundingBox = Objects.Geometry(i)->BoundingBox();
	return LocalBoundingBox.TransformedAABB(LocalToWorld);
}

template<class T, int d>
TAABB<T, d> ComputeWorldSpaceBoundingBox(const TPBDRigidParticles<T, d>& Objects, const int32 i, bool bUseVelocity = false, T Dt = 0)
{
	TRigidTransform<T, d> LocalToWorld(Objects.P(i), Objects.Q(i));
	TAABB<T, d> WorldSpaceBox;
	if (Objects.Geometry(i))
	{
		const auto& LocalBoundingBox = Objects.Geometry(i)->BoundingBox();
		WorldSpaceBox = LocalBoundingBox.TransformedAABB(LocalToWorld);
	}
	else
	{
		check(Objects.CollisionParticles(i) && Objects.CollisionParticles(i)->Size());
		TAABB<T, d> LocalBoundingBox(Objects.CollisionParticles(i)->X(0), Objects.CollisionParticles(i)->X(0));
		for (uint32 j = 1; j < Objects.CollisionParticles(i)->Size(); ++j)
		{
			LocalBoundingBox.GrowToInclude(Objects.CollisionParticles(i)->X(j));
		}
		WorldSpaceBox = LocalBoundingBox.TransformedAABB(LocalToWorld);
	}
	
	if (bUseVelocity)
	{
		WorldSpaceBox.ThickenSymmetrically(ComputeBoundsThickness(Objects, Dt, i, 0, 1));
	}
	return WorldSpaceBox;
}

template<typename THandle, typename T, int d, bool bPersistent>
TAABB<T, d> ComputeWorldSpaceBoundingBoxForHandle(const THandle& Handle)
{
	const auto PBDRigid = Handle.CastToRigidParticle();
	const bool bIsRigidDynamic = PBDRigid && PBDRigid->ObjectState() == EObjectStateType::Dynamic;

	TRigidTransform<T, d> LocalToWorld = bIsRigidDynamic ? TRigidTransform<T, d>(PBDRigid->P(), PBDRigid->Q()) : TRigidTransform<T, d>(Handle.X(), Handle.R());
	if(Handle.Geometry())
	{
		const auto& LocalBoundingBox = Handle.Geometry()->BoundingBox();
		return LocalBoundingBox.TransformedBox(LocalToWorld);
	}

	check(PBDRigid);
	check(PBDRigid->CollisionParticles() && PBDRigid->CollisionParticles()->Size());
	TAABB<T, d> LocalBoundingBox(PBDRigid->CollisionParticles()->X(0), PBDRigid->CollisionParticles()->X(0));
	for(uint32 j = 1; j < PBDRigid->CollisionParticles()->Size(); ++j)
	{
		LocalBoundingBox.GrowToInclude(PBDRigid->CollisionParticles()->X(j));
	}
	return LocalBoundingBox.TransformedBox(LocalToWorld);
}

template<typename T, int d, bool bPersistent>
TAABB<T, d> ComputeWorldSpaceBoundingBox(const TGeometryParticleHandleImp<T, d, bPersistent>& Handle, bool bUseVelocity = false, T Dt = 0)
{
	return Handle.WorldSpaceInflatedBounds();
}

template<typename T, int d, bool bPersistent>
TAABB<T, d> ComputeWorldSpaceBoundingBox(const TPBDRigidParticleHandleImp<T, d, bPersistent>& Handle, bool bUseVelocity = false, T Dt = 0)
{
	return Handle.WorldSpaceInflatedBounds();
}

template<typename T, typename GenericEntry>
TAABB<T, 3> ComputeWorldSpaceBoundingBox(const GenericEntry& InEntry, bool bUseVelocity = false, T Dt = 0)
{
	ensure(!bUseVelocity);
	return InEntry.BoundingBox();
}

template<typename OBJECT_ARRAY, typename T, int d>
const TAABB<T, d> ComputeGlobalBoxAndSplitAxis(const OBJECT_ARRAY& Objects, const TArray<int32>& AllObjects, const TMap<int32, TAABB<T, d>>& WorldSpaceBoxes, bool bAllowMultipleSplitting, int32& OutAxis)
{
	TAABB<T, d> GlobalBox = GetWorldSpaceBoundingBox(Objects, AllObjects[0], WorldSpaceBoxes);
	for (int32 i = 1; i < AllObjects.Num(); ++i)
	{
		GlobalBox.GrowToInclude(GetWorldSpaceBoundingBox(Objects, AllObjects[i], WorldSpaceBoxes));
	}
	int32 Axis = 0;
	TVector<T, d> GlobalExtents = GlobalBox.Extents();
	if (GlobalExtents[2] > GlobalExtents[0] && GlobalExtents[2] > GlobalExtents[1])
	{
		Axis = 2;
	}
	else if (GlobalExtents[1] > GlobalExtents[0])
	{
		Axis = 1;
	}
	if (bAllowMultipleSplitting && GlobalExtents[Axis] < GlobalExtents[(Axis + 1) % 3] * 1.25 && GlobalExtents[Axis] < GlobalExtents[(Axis + 2) % 3] * 1.25 && AllObjects.Num() > 4 * MIN_NUM_OBJECTS)
	{
		Axis = -1;
	}

	OutAxis = Axis;
	return GlobalBox;
}

template<typename T, int d>
const TAABB<T, d> ComputeGlobalBoxAndSplitAxis(const TParticles<T,d>& Objects, const TArray<int32>& AllObjects, const TMap<int32, TAABB<T, d>>& WorldSpaceBoxes, bool bAllowMultipleSplitting, int32& OutAxis)
{
	//simple particles means we can split more efficiently
	TPair<int32, int32> Counts[d];

	for (int32 i = 0; i < d; ++i)
	{
		Counts[i].Key = 0;
		Counts[i].Value = 0;
	};

	auto CountLambda = [&](const TVector<T, d>& Point)
	{
		for (int32 i = 0; i < d; ++i)
		{
			Counts[i].Key += Point[i] > 0 ? 0 : 1;
			Counts[i].Value += Point[i] > 0 ? 1 : 0;
		};
	};

	TAABB<T, d> GlobalBox = GetWorldSpaceBoundingBox(Objects, AllObjects[0], WorldSpaceBoxes);
	CountLambda(GlobalBox.Center());
	for (int32 i = 1; i < AllObjects.Num(); ++i)
	{
		TAABB<T, d> PtBox = GetWorldSpaceBoundingBox(Objects, AllObjects[i], WorldSpaceBoxes);
		GlobalBox.GrowToInclude(PtBox);
		CountLambda(PtBox.Center());
	}

	//we pick the axis that gives us the most culled even in the case when it goes in the wrong direction (i.e the biggest min)
	int32 BestAxis = 0;
	int32 MaxCulled = 0;
	for (int32 Axis = 0; Axis < d; ++Axis)
	{
		int32 CulledWorstCase = FMath::Min(Counts[Axis].Key, Counts[Axis].Value);
		if (CulledWorstCase > MaxCulled)
		{
			MaxCulled = CulledWorstCase;
			BestAxis = Axis;
		}
	}
	
	//todo(ocohen): use multi split when CulledWorstCase is similar for every axis

	OutAxis = BestAxis;
	return GlobalBox;
}

template<class OBJECT_ARRAY, class T, int d>
void ComputeAllWorldSpaceBoundingBoxes(const OBJECT_ARRAY& Objects, const TArray<int32>& AllObjects, const bool bUseVelocity, const T Dt, TMap<int32, TAABB<T, d>>& WorldSpaceBoxes)
{
	check(!bUseVelocity);
}

template<class T, int d>
void ComputeAllWorldSpaceBoundingBoxes(const TParticles<T, d>& Objects, const TArray<int32>& AllObjects, const bool bUseVelocity, const T Dt, TMap<int32, TAABB<T, d>>& WorldSpaceBoxes)
{
	check(!bUseVelocity);
	WorldSpaceBoxes.Reserve(AllObjects.Num());
	//PhysicsParallelFor(AllObjects.Num(), [&](int32 i) {
	for (int32 i : AllObjects)
	{
		WorldSpaceBoxes.FindOrAdd(i) = ComputeWorldSpaceBoundingBox(Objects, i);
	}
	//});
}

template<class T, int d>
void ComputeAllWorldSpaceBoundingBoxes(const TGeometryParticles<T, d>& Objects, const TArray<int32>& AllObjects, const bool bUseVelocity, const T Dt, TMap<int32, TAABB<T, d>>& WorldSpaceBoxes)
{
	check(!bUseVelocity);
	WorldSpaceBoxes.Reserve(AllObjects.Num());
	//PhysicsParallelFor(AllObjects.Num(), [&](int32 i) {
	for (int32 i : AllObjects)
	{
		WorldSpaceBoxes.FindOrAdd(i) = ComputeWorldSpaceBoundingBox(Objects, i);
	}
	//});
}

template<class T, int d>
void ComputeAllWorldSpaceBoundingBoxes(const TPBDRigidParticles<T, d>& Objects, const TArray<int32>& AllObjects, const bool bUseVelocity, const T Dt, TMap<int32, TAABB<T, d>>& WorldSpaceBoxes)
{
	WorldSpaceBoxes.Reserve(AllObjects.Num());
	//PhysicsParallelFor(AllObjects.Num(), [&](int32 i) {
	for (int32 i = 0; i < AllObjects.Num(); ++i)
	{
		const int32 BodyIndex = AllObjects[i];
		TAABB<T, d>& WorldSpaceBox = WorldSpaceBoxes.FindOrAdd(BodyIndex);
		WorldSpaceBox = ComputeWorldSpaceBoundingBox(Objects, BodyIndex, bUseVelocity, Dt);
	}
	//});
}

// Tests whether a type is actually a view on particles or just a generic type
// to separate some extended functionality for particle types
struct CParticleView
{
	template<typename T>
	auto Requires() -> decltype(T::THandleType);
};

//todo: how do we protect ourselves and make it const?
template<typename ParticleView, typename T, int d>
typename TEnableIf<TModels<CParticleView, ParticleView>::Value>::Type ComputeAllWorldSpaceBoundingBoxes(const ParticleView& Particles, const TArray<bool>& RequiresBounds, const bool bUseVelocity, const T Dt, TArray<TAABB<T, d>>& WorldSpaceBoxes)
{
	WorldSpaceBoxes.AddUninitialized(Particles.Num());
	ParticlesParallelFor(Particles, [&RequiresBounds, &WorldSpaceBoxes, bUseVelocity, Dt](const auto& Particle, int32 Index)
	{
		if (RequiresBounds[Index])
		{
			WorldSpaceBoxes[Index] = ComputeWorldSpaceBoundingBox(Particle);
			if (bUseVelocity)
			{
				if (const auto PBDRigid = Particle.AsDynamic())
				{
					WorldSpaceBoxes.Last().ThickenSymmetrically(ComputeBoundsThickness(*PBDRigid, Dt, 0, 1));
				}
			}
		}
	});
}

template<typename ParticleView, typename T, int d>
typename TEnableIf<!TModels<CParticleView, ParticleView>::Value>::Type ComputeAllWorldSpaceBoundingBoxes(const ParticleView& Particles, const TArray<bool>& RequiresBounds, const bool bUseVelocity, const T Dt, TArray<TAABB<T, d>>& WorldSpaceBoxes)
{
	WorldSpaceBoxes.AddUninitialized(Particles.Num());
	ParticlesParallelFor(Particles, [&RequiresBounds, &WorldSpaceBoxes, bUseVelocity, Dt](const auto& Particle, int32 Index)
	{
		if(RequiresBounds[Index])
		{
			WorldSpaceBoxes[Index] = ComputeWorldSpaceBoundingBox(Particle);
		}
	});
}

template<class OBJECT_ARRAY>
int32 GetObjectCount(const OBJECT_ARRAY& Objects)
{
	return Objects.Num();
}

template<class T, int d>
int32 GetObjectCount(const TParticles<T, d>& Objects)
{
	return Objects.Size();
}

template<class T, int d>
int32 GetObjectCount(const TGeometryParticles<T, d>& Objects)
{
	return GetObjectCount(static_cast<const TParticles<T, d>&>(Objects));
}

template<class T, int d>
int32 GetObjectCount(const TPBDRigidParticles<T, d>& Objects)
{
	return GetObjectCount(static_cast<const TParticles<T, d>&>(Objects));
}

template<class OBJECT_ARRAY>
bool IsDisabled(const OBJECT_ARRAY& Objects, const uint32 Index)
{
	return false;
}

template<class T, int d>
bool IsDisabled(const TGeometryParticles<T, d>& Objects, const uint32 Index)
{
	return false;
}

template<class T, int d>
bool IsDisabled(const TPBDRigidParticles<T, d>& Objects, const uint32 Index)
{
	return Objects.Disabled(Index);
}
}<|MERGE_RESOLUTION|>--- conflicted
+++ resolved
@@ -31,11 +31,7 @@
 inline FVec3 ComputeBoundsThickness(const TPBDRigidParticles<FReal, 3>& InParticles, FReal Dt, int32 BodyIndex, FReal MinBoundsThickness, FReal BoundsVelocityInflation)
 {
 	const bool bIsBounded = InParticles.HasBounds(BodyIndex);
-<<<<<<< HEAD
-	const bool bIsCCD = InParticles.CCDEnabled(BodyIndex);
-=======
 	const bool bIsCCD = InParticles.ControlFlags(BodyIndex).GetCCDEnabled();
->>>>>>> d731a049
 
 	if (!bIsCCD && (BoundsVelocityInflation == FReal(0)))
 	{
