--- conflicted
+++ resolved
@@ -39,12 +39,6 @@
 		return ImplicitObjectType::Union;
 	}
 
-<<<<<<< HEAD
-	virtual TUniquePtr<FImplicitObject> Copy() const;
-	virtual TUniquePtr<FImplicitObject> CopyWithScale(const FVec3& Scale) const override;
-	virtual TUniquePtr<FImplicitObject> DeepCopy() const;
-	virtual TUniquePtr<FImplicitObject> DeepCopyWithScale(const FVec3& Scale) const override;
-=======
 	CHAOS_API void Combine(TArray<TUniquePtr<FImplicitObject>>& Objects);
 	CHAOS_API void RemoveAt(int32 RemoveIndex);
 
@@ -74,7 +68,6 @@
 	CHAOS_API virtual TUniquePtr<FImplicitObject> CopyWithScale(const FVec3& Scale) const override;
 	CHAOS_API virtual TUniquePtr<FImplicitObject> DeepCopy() const;
 	CHAOS_API virtual TUniquePtr<FImplicitObject> DeepCopyWithScale(const FVec3& Scale) const override;
->>>>>>> 4af6daef
 	
 	virtual FReal PhiWithNormal(const FVec3& x, FVec3& Normal) const override
 	{
@@ -217,12 +210,6 @@
 			}
 		}
 
-<<<<<<< HEAD
-		return new FImplicitObjectUnion(MoveTemp(NewObjects));
-	}
-
-#if INTEL_ISPC && !UE_BUILD_SHIPPING
-=======
 		FImplicitObjectUnion* Union = new FImplicitObjectUnion(MoveTemp(NewObjects));
 		Union->SetAllowBVH(Flags.bAllowBVH);
 		return Union;
@@ -234,7 +221,6 @@
 	}
 
 #if INTEL_ISPC
->>>>>>> 4af6daef
 	// See PerParticlePBDCollisionConstraint.cpp
 	// ISPC code has matching structs for interpreting FImplicitObjects.
 	// This is used to verify that the structs stay the same.
@@ -244,11 +230,7 @@
 		static constexpr int32 SizeOfMObjects() { return sizeof(FImplicitObjectUnion::MObjects); }
 	};
 	friend FISPCDataVerifier;
-<<<<<<< HEAD
-#endif // #if INTEL_ISPC && !UE_BUILD_SHIPPING
-=======
 #endif // #if INTEL_ISPC
->>>>>>> 4af6daef
 
 protected:
 	virtual Pair<FVec3, bool> FindClosestIntersectionImp(const FVec3& StartPoint, const FVec3& EndPoint, const FReal Thickness) const override
@@ -345,11 +327,7 @@
 	const FBVHParticles* BVHParticles;
 };
 
-<<<<<<< HEAD
-class CHAOS_API FImplicitObjectUnionClustered: public FImplicitObjectUnion
-=======
 class FImplicitObjectUnionClustered: public FImplicitObjectUnion
->>>>>>> 4af6daef
 {
 public:
 	CHAOS_API FImplicitObjectUnionClustered();
@@ -363,13 +341,8 @@
 		return ImplicitObjectType::UnionClustered;
 	}
 
-<<<<<<< HEAD
-	void FindAllIntersectingClusteredObjects(TArray<FLargeUnionClusteredImplicitInfo>& Out, const FAABB3& LocalBounds) const;
-	TArray<FPBDRigidParticleHandle*> FindAllIntersectingChildren(const FAABB3& LocalBounds) const;
-=======
 	UE_DEPRECATED(5.3, "Not supported")
 	void FindAllIntersectingClusteredObjects(TArray<FLargeUnionClusteredImplicitInfo>& Out, const FAABB3& LocalBounds) const {}
->>>>>>> 4af6daef
 
 	CHAOS_API TArray<FPBDRigidParticleHandle*> FindAllIntersectingChildren(const FAABB3& LocalBounds) const;
 
