// Copyright Epic Games, Inc. All Rights Reserved.
#pragma once

#include "Chaos/Array.h"
<<<<<<< HEAD
#include "Chaos/ConstraintHandle.h"
#include "Chaos/Evolution/SolverDatas.h"
=======
#include "Chaos/Evolution/IndexedConstraintContainer.h"
>>>>>>> d731a049
#include "Chaos/ParticleHandle.h"
#include "Chaos/PBDSuspensionConstraintTypes.h"
#include "Chaos/PBDSuspensionConstraintData.h"
#include "Chaos/Particle/ParticleUtilities.h"
#include "Chaos/Utilities.h"

//PRAGMA_DISABLE_OPTIMIZATION

namespace Chaos
{
	class FPBDSuspensionConstraints;
<<<<<<< HEAD
	class FPBDIslandSolverData;
	class FPBDCollisionSolver;

	class CHAOS_API FPBDSuspensionConstraintHandle : public TIndexedContainerConstraintHandle<FPBDSuspensionConstraints>
=======
	class FPBDCollisionSolver;

	class CHAOS_API FPBDSuspensionConstraintHandle final : public TIndexedContainerConstraintHandle<FPBDSuspensionConstraints>
>>>>>>> d731a049
	{
	public:
		using Base = TIndexedContainerConstraintHandle<FPBDSuspensionConstraints>;
		using FConstraintContainer = FPBDSuspensionConstraints;

		FPBDSuspensionConstraintHandle() {}
		FPBDSuspensionConstraintHandle(FConstraintContainer* InConstraintContainer, int32 InConstraintIndex);

		FPBDSuspensionSettings& GetSettings();
		const FPBDSuspensionSettings& GetSettings() const;

		void SetSettings(const FPBDSuspensionSettings& Settings);

		virtual FParticlePair GetConstrainedParticles() const override final;

<<<<<<< HEAD
		void PreGatherInput(const FReal Dt, FPBDIslandSolverData& SolverData);
		void GatherInput(const FReal Dt, const int32 Particle0Level, const int32 Particle1Level, FPBDIslandSolverData& SolverData);

=======
>>>>>>> d731a049
		static const FConstraintHandleTypeID& StaticType()
		{
			static FConstraintHandleTypeID STypeID(TEXT("FSuspensionConstraintHandle"), &FIndexedConstraintHandle::StaticType());
			return STypeID;
		}
	protected:
		using Base::ConstraintIndex;
		using Base::ConcreteContainer;
	};

<<<<<<< HEAD
	class CHAOS_API FPBDSuspensionConstraints : public FPBDIndexedConstraintContainer
	{
	public:
		using Base = FPBDIndexedConstraintContainer;
=======
	class CHAOS_API FPBDSuspensionConstraints : public TPBDIndexedConstraintContainer<FPBDSuspensionConstraints>
	{
	public:
		using Base = TPBDIndexedConstraintContainer<FPBDSuspensionConstraints>;
>>>>>>> d731a049
		using FConstraintContainerHandle = FPBDSuspensionConstraintHandle;
		using FConstraintHandleAllocator = TConstraintHandleAllocator<FPBDSuspensionConstraints>;
		using FHandles = TArray<FConstraintContainerHandle*>;
		using FConstraintSolverContainerType = FConstraintSolverContainer;	// @todo(chaos): Add island solver for this constraint type

		FPBDSuspensionConstraints(const FPBDSuspensionSolverSettings& InSolverSettings = FPBDSuspensionSolverSettings())
<<<<<<< HEAD
			: FPBDIndexedConstraintContainer(FConstraintContainerHandle::StaticType())
=======
			: TPBDIndexedConstraintContainer<FPBDSuspensionConstraints>(FConstraintContainerHandle::StaticType())
>>>>>>> d731a049
			, SolverSettings(InSolverSettings)
		{}

		FPBDSuspensionConstraints(TArray<FVec3>&& Locations, TArray<TGeometryParticleHandle<FReal,3>*>&& InConstrainedParticles, TArray<FVec3>&& InLocalOffset, TArray<FPBDSuspensionSettings>&& InConstraintSettings)
<<<<<<< HEAD
			: FPBDIndexedConstraintContainer(FConstraintContainerHandle::StaticType())
=======
			: TPBDIndexedConstraintContainer<FPBDSuspensionConstraints>(FConstraintContainerHandle::StaticType())
>>>>>>> d731a049
			, ConstrainedParticles(MoveTemp(InConstrainedParticles)), SuspensionLocalOffset(MoveTemp(InLocalOffset)), ConstraintSettings(MoveTemp(InConstraintSettings))
		{
			if (ConstrainedParticles.Num() > 0)
			{
				Handles.Reserve(ConstrainedParticles.Num());
				for (int32 ConstraintIndex = 0; ConstraintIndex < ConstrainedParticles.Num(); ++ConstraintIndex)
				{
					Handles.Add(HandleAllocator.AllocHandle(this, ConstraintIndex));
				}
			}
		}

		virtual ~FPBDSuspensionConstraints() {}

		//
		// Constraint Container API
		//

		/**
		 * Get the number of constraints.
		 */
		int32 NumConstraints() const
		{
			return ConstrainedParticles.Num();
		}

		/**
		 * Add a constraint.
		 */
		FConstraintContainerHandle* AddConstraint(TGeometryParticleHandle<FReal, 3>* Particle, const FVec3& InConstraintFrame, const FPBDSuspensionSettings& InConstraintSettings);

		/**
		 * Remove a constraint.
		 */
		void RemoveConstraint(int ConstraintIndex);


		/*
		* Disconnect the constraints from the attached input particles.
		* This will set the constrained Particle elements to nullptr and
		* set the Enable flag to false.
		*
		* The constraint is unuseable at this point and pending deletion.
		*/

		void DisconnectConstraints(const TSet<TGeometryParticleHandle<FReal, 3>*>& RemovedParticles)
		{
			for (FGeometryParticleHandle* RemovedParticle : RemovedParticles)
			{
				for (FConstraintHandle* ConstraintHandle : RemovedParticle->ParticleConstraints())
				{
					if (FPBDSuspensionConstraintHandle* SuspensionHandle = ConstraintHandle->As<FPBDSuspensionConstraintHandle>())
					{
						SuspensionHandle->SetEnabled(false); // constraint lifespan is managed by the proxy

						int ConstraintIndex = SuspensionHandle->GetConstraintIndex();
						if (ConstraintIndex != INDEX_NONE)
						{
							if (ConstrainedParticles[ConstraintIndex] == RemovedParticle)
							{
								ConstrainedParticles[ConstraintIndex] = nullptr;
							}
						}
					}
				}
			}
		}

		bool IsConstraintEnabled(int32 ConstraintIndex) const
		{
			return ConstraintEnabledStates[ConstraintIndex];
		}

		void SetConstraintEnabled(int32 ConstraintIndex, bool bEnabled)
		{
			const FGenericParticleHandle Particle = FGenericParticleHandle(ConstrainedParticles[ConstraintIndex]);

			if (bEnabled)
			{
				// only enable constraint if the particle is valid and not disabled
				if (Particle->Handle() != nullptr && !Particle->Disabled())
				{
					ConstraintEnabledStates[ConstraintIndex] = true;
				}
			}
			else
			{
				// desirable to allow disabling no matter what state the endpoint
				ConstraintEnabledStates[ConstraintIndex] = false;
			}

		}

		//
		// Constraint API
		//
		const FPBDSuspensionSettings& GetSettings(int32 ConstraintIndex) const
		{
			return ConstraintSettings[ConstraintIndex];
		}

		FPBDSuspensionSettings& GetSettings(int32 ConstraintIndex)
		{
			return ConstraintSettings[ConstraintIndex];
		}

		void SetSettings(int32 ConstraintIndex, const FPBDSuspensionSettings& Settings)
		{
			ConstraintSettings[ConstraintIndex] = Settings;
		}

		void SetTarget(int32 ConstraintIndex, const FVector& TargetPos)
		{
			ConstraintSettings[ConstraintIndex].Target = TargetPos;
		}

		const FPBDSuspensionResults& GetResults(int32 ConstraintIndex) const
		{
			return ConstraintResults[ConstraintIndex];
		}

		FHandles& GetConstraintHandles()
		{
			return Handles;
		}
		const FHandles& GetConstConstraintHandles() const
		{
			return Handles;
		}

		const FConstraintContainerHandle* GetConstraintHandle(int32 ConstraintIndex) const
		{
			return Handles[ConstraintIndex];
		}

		FConstraintContainerHandle* GetConstraintHandle(int32 ConstraintIndex)
		{
			return Handles[ConstraintIndex];
		}

		/**
		 * Get the particles that are affected by the specified constraint.
		 */
		TVec2<TGeometryParticleHandle<FReal, 3>*> GetConstrainedParticles(int32 ConstraintIndex) const
		{
			return { ConstrainedParticles[ConstraintIndex], nullptr };
		}

		/**
		 * Get the world-space constraint positions for each body.
		 */
		const FVec3& GetConstraintPosition(int ConstraintIndex) const
		{
			return SuspensionLocalOffset[ConstraintIndex];
		}

		void SetConstraintPosition(const int32 ConstraintIndex, const FVec3& Position)
		{
			SuspensionLocalOffset[ConstraintIndex] = Position;
		}

		//
		// FConstraintContainer Implementation
		//
		virtual int32 GetNumConstraints() const override final { return NumConstraints(); }
		virtual void ResetConstraints() override final {}
		virtual void AddConstraintsToGraph(FPBDIslandManager& IslandManager) override final;
		virtual void PrepareTick() override final {}
		virtual void UnprepareTick() override final {}

<<<<<<< HEAD
		void PrepareTick() {}
		void UnprepareTick() {}
		void UpdatePositionBasedState(const FReal Dt) {}

		void SetNumIslandConstraints(const int32 NumIslandConstraints, FPBDIslandSolverData& SolverData);
		void PreGatherInput(const FReal Dt, const int32 ConstraintIndex, FPBDIslandSolverData& SolverData);
		void GatherInput(const FReal Dt, const int32 ConstraintIndex, const int32 Particle0Level, const int32 Particle1Level, FPBDIslandSolverData& SolverData);
		void ScatterOutput(FReal Dt, FPBDIslandSolverData& SolverData);

		bool ApplyPhase1Serial(const FReal Dt, const int32 It, const int32 NumIts, FPBDIslandSolverData& SolverData);
		bool ApplyPhase2Serial(const FReal Dt, const int32 It, const int32 NumIts, FPBDIslandSolverData& SolverData);
=======
		//
		// TSimpleConstraintContainerSolver API - used by RBAN
		//
		void AddBodies(FSolverBodyContainer& SolverBodyContainer);
		void GatherInput(const FReal Dt);
		void ScatterOutput(const FReal Dt);
		void ApplyPositionConstraints(const FReal Dt, const int32 It, const int32 NumIts);
		void ApplyVelocityConstraints(const FReal Dt, const int32 It, const int32 NumIts);
		void ApplyProjectionConstraints(const FReal Dt, const int32 It, const int32 NumIts) {}

		//
		// TIndexedConstraintContainerSolver API - used by World solvers
		//
		void AddBodies(const TArrayView<int32>& ConstraintIndices, FSolverBodyContainer& SolverBodyContainer);
		void GatherInput(const TArrayView<int32>& ConstraintIndices, const FReal Dt);
		void ScatterOutput(const TArrayView<int32>& ConstraintIndices, const FReal Dt);
		void ApplyPositionConstraints(const TArrayView<int32>& ConstraintIndices, const FReal Dt, const int32 It, const int32 NumIts);
		void ApplyVelocityConstraints(const TArrayView<int32>& ConstraintIndices, const FReal Dt, const int32 It, const int32 NumIts);
		void ApplyProjectionConstraints(const TArrayView<int32>& ConstraintIndices, const FReal Dt, const int32 It, const int32 NumIts) {}

>>>>>>> d731a049

	protected:
		using Base::GetConstraintIndex;
		using Base::SetConstraintIndex;

	private:
<<<<<<< HEAD

		void ApplySingle(const FReal Dt, int32 ConstraintIndex);
		
		void ApplyPositionConstraintSoft(const int ConstraintIndex, const FReal Dt, const bool bAccelerationMode);
=======
		void AddBodies(const int32 ConstraintIndex, FSolverBodyContainer& SolverBodyContainer);
		void GatherInput(const int32 ConstraintIndex, FReal Dt);
		void ScatterOutput(const int32 ConstraintIndex, FReal Dt);
		void ApplyPositionConstraint(const int32 ConstraintIndex, const FReal Dt, const int32 It, const int32 NumIts);
		void ApplyVelocityConstraint(const int32 ConstraintIndex, const FReal Dt, const int32 It, const int32 NumIts);
		void ApplySingle(int32 ConstraintIndex, const FReal Dt);
		
>>>>>>> d731a049
		FPBDSuspensionSolverSettings SolverSettings;

		TArray<FGeometryParticleHandle*> ConstrainedParticles;
		TArray<FVec3> SuspensionLocalOffset;
		TArray<FPBDSuspensionSettings> ConstraintSettings;
		TArray<FPBDSuspensionResults> ConstraintResults;
		TArray<bool> ConstraintEnabledStates;

		TArray<FSolverBody*> ConstraintSolverBodies;

		FHandles Handles;
		FConstraintHandleAllocator HandleAllocator;

		TArray<FPBDCollisionSolver*> CollisionSolvers;
		TArray<FSolverBody> StaticCollisionBodies;
	};
}

//PRAGMA_ENABLE_OPTIMIZATION<|MERGE_RESOLUTION|>--- conflicted
+++ resolved
@@ -2,12 +2,7 @@
 #pragma once
 
 #include "Chaos/Array.h"
-<<<<<<< HEAD
-#include "Chaos/ConstraintHandle.h"
-#include "Chaos/Evolution/SolverDatas.h"
-=======
 #include "Chaos/Evolution/IndexedConstraintContainer.h"
->>>>>>> d731a049
 #include "Chaos/ParticleHandle.h"
 #include "Chaos/PBDSuspensionConstraintTypes.h"
 #include "Chaos/PBDSuspensionConstraintData.h"
@@ -19,16 +14,9 @@
 namespace Chaos
 {
 	class FPBDSuspensionConstraints;
-<<<<<<< HEAD
-	class FPBDIslandSolverData;
 	class FPBDCollisionSolver;
 
-	class CHAOS_API FPBDSuspensionConstraintHandle : public TIndexedContainerConstraintHandle<FPBDSuspensionConstraints>
-=======
-	class FPBDCollisionSolver;
-
 	class CHAOS_API FPBDSuspensionConstraintHandle final : public TIndexedContainerConstraintHandle<FPBDSuspensionConstraints>
->>>>>>> d731a049
 	{
 	public:
 		using Base = TIndexedContainerConstraintHandle<FPBDSuspensionConstraints>;
@@ -44,12 +32,6 @@
 
 		virtual FParticlePair GetConstrainedParticles() const override final;
 
-<<<<<<< HEAD
-		void PreGatherInput(const FReal Dt, FPBDIslandSolverData& SolverData);
-		void GatherInput(const FReal Dt, const int32 Particle0Level, const int32 Particle1Level, FPBDIslandSolverData& SolverData);
-
-=======
->>>>>>> d731a049
 		static const FConstraintHandleTypeID& StaticType()
 		{
 			static FConstraintHandleTypeID STypeID(TEXT("FSuspensionConstraintHandle"), &FIndexedConstraintHandle::StaticType());
@@ -60,37 +42,21 @@
 		using Base::ConcreteContainer;
 	};
 
-<<<<<<< HEAD
-	class CHAOS_API FPBDSuspensionConstraints : public FPBDIndexedConstraintContainer
-	{
-	public:
-		using Base = FPBDIndexedConstraintContainer;
-=======
 	class CHAOS_API FPBDSuspensionConstraints : public TPBDIndexedConstraintContainer<FPBDSuspensionConstraints>
 	{
 	public:
 		using Base = TPBDIndexedConstraintContainer<FPBDSuspensionConstraints>;
->>>>>>> d731a049
 		using FConstraintContainerHandle = FPBDSuspensionConstraintHandle;
 		using FConstraintHandleAllocator = TConstraintHandleAllocator<FPBDSuspensionConstraints>;
 		using FHandles = TArray<FConstraintContainerHandle*>;
-		using FConstraintSolverContainerType = FConstraintSolverContainer;	// @todo(chaos): Add island solver for this constraint type
 
 		FPBDSuspensionConstraints(const FPBDSuspensionSolverSettings& InSolverSettings = FPBDSuspensionSolverSettings())
-<<<<<<< HEAD
-			: FPBDIndexedConstraintContainer(FConstraintContainerHandle::StaticType())
-=======
 			: TPBDIndexedConstraintContainer<FPBDSuspensionConstraints>(FConstraintContainerHandle::StaticType())
->>>>>>> d731a049
 			, SolverSettings(InSolverSettings)
 		{}
 
 		FPBDSuspensionConstraints(TArray<FVec3>&& Locations, TArray<TGeometryParticleHandle<FReal,3>*>&& InConstrainedParticles, TArray<FVec3>&& InLocalOffset, TArray<FPBDSuspensionSettings>&& InConstraintSettings)
-<<<<<<< HEAD
-			: FPBDIndexedConstraintContainer(FConstraintContainerHandle::StaticType())
-=======
 			: TPBDIndexedConstraintContainer<FPBDSuspensionConstraints>(FConstraintContainerHandle::StaticType())
->>>>>>> d731a049
 			, ConstrainedParticles(MoveTemp(InConstrainedParticles)), SuspensionLocalOffset(MoveTemp(InLocalOffset)), ConstraintSettings(MoveTemp(InConstraintSettings))
 		{
 			if (ConstrainedParticles.Num() > 0)
@@ -261,19 +227,6 @@
 		virtual void PrepareTick() override final {}
 		virtual void UnprepareTick() override final {}
 
-<<<<<<< HEAD
-		void PrepareTick() {}
-		void UnprepareTick() {}
-		void UpdatePositionBasedState(const FReal Dt) {}
-
-		void SetNumIslandConstraints(const int32 NumIslandConstraints, FPBDIslandSolverData& SolverData);
-		void PreGatherInput(const FReal Dt, const int32 ConstraintIndex, FPBDIslandSolverData& SolverData);
-		void GatherInput(const FReal Dt, const int32 ConstraintIndex, const int32 Particle0Level, const int32 Particle1Level, FPBDIslandSolverData& SolverData);
-		void ScatterOutput(FReal Dt, FPBDIslandSolverData& SolverData);
-
-		bool ApplyPhase1Serial(const FReal Dt, const int32 It, const int32 NumIts, FPBDIslandSolverData& SolverData);
-		bool ApplyPhase2Serial(const FReal Dt, const int32 It, const int32 NumIts, FPBDIslandSolverData& SolverData);
-=======
 		//
 		// TSimpleConstraintContainerSolver API - used by RBAN
 		//
@@ -294,19 +247,12 @@
 		void ApplyVelocityConstraints(const TArrayView<int32>& ConstraintIndices, const FReal Dt, const int32 It, const int32 NumIts);
 		void ApplyProjectionConstraints(const TArrayView<int32>& ConstraintIndices, const FReal Dt, const int32 It, const int32 NumIts) {}
 
->>>>>>> d731a049
 
 	protected:
 		using Base::GetConstraintIndex;
 		using Base::SetConstraintIndex;
 
 	private:
-<<<<<<< HEAD
-
-		void ApplySingle(const FReal Dt, int32 ConstraintIndex);
-		
-		void ApplyPositionConstraintSoft(const int ConstraintIndex, const FReal Dt, const bool bAccelerationMode);
-=======
 		void AddBodies(const int32 ConstraintIndex, FSolverBodyContainer& SolverBodyContainer);
 		void GatherInput(const int32 ConstraintIndex, FReal Dt);
 		void ScatterOutput(const int32 ConstraintIndex, FReal Dt);
@@ -314,7 +260,6 @@
 		void ApplyVelocityConstraint(const int32 ConstraintIndex, const FReal Dt, const int32 It, const int32 NumIts);
 		void ApplySingle(int32 ConstraintIndex, const FReal Dt);
 		
->>>>>>> d731a049
 		FPBDSuspensionSolverSettings SolverSettings;
 
 		TArray<FGeometryParticleHandle*> ConstrainedParticles;
