--- conflicted
+++ resolved
@@ -31,37 +31,18 @@
   public:
 	using FImplicitObject::SignedDistance;
 
-<<<<<<< HEAD
-	FLevelSet(FErrorReporter& ErrorReporter, const TUniformGrid<FReal, 3>& InGrid, const FParticles& InParticles, const FTriangleMesh& Mesh, const int32 BandWidth = 0);
-	FLevelSet(FErrorReporter& ErrorReporter, const TUniformGrid<FReal, 3>& InGrid, const FImplicitObject& InObject, const int32 BandWidth = 0, const bool bUseObjectPhi = false);
-#if COMPILE_WITHOUT_UNREAL_SUPPORT
-	FLevelSet(std::istream& Stream);
-#endif
-	FLevelSet(TUniformGrid<FReal, 3>&& Grid, TArrayND<FReal, 3>&& Phi, int32 BandWidth);
-=======
 	CHAOS_API FLevelSet(FErrorReporter& ErrorReporter, const TUniformGrid<FReal, 3>& InGrid, const FParticles& InParticles, const FTriangleMesh& Mesh, const int32 BandWidth = 0);
 	CHAOS_API FLevelSet(FErrorReporter& ErrorReporter, const TUniformGrid<FReal, 3>& InGrid, const FImplicitObject& InObject, const int32 BandWidth = 0, const bool bUseObjectPhi = false);
 #if COMPILE_WITHOUT_UNREAL_SUPPORT
 	FLevelSet(std::istream& Stream);
 #endif
 	CHAOS_API FLevelSet(TUniformGrid<FReal, 3>&& Grid, TArrayND<FReal, 3>&& Phi, int32 BandWidth);
->>>>>>> 4af6daef
 	FLevelSet(const FLevelSet& Other) = delete;
 	CHAOS_API FLevelSet(FLevelSet&& Other);
 	CHAOS_API virtual ~FLevelSet();
 
 	virtual TUniquePtr<FImplicitObject> Copy() const override { return DeepCopy(); }
 	virtual TUniquePtr<FImplicitObject> CopyWithScale(const FVec3& Scale) const { return DeepCopyWithScale(Scale); }
-<<<<<<< HEAD
-	virtual TUniquePtr<FImplicitObject> DeepCopy() const;
-	virtual TUniquePtr<FImplicitObject> DeepCopyWithScale(const FVec3& Scale) const;
-
-#if COMPILE_WITHOUT_UNREAL_SUPPORT
-	void Write(std::ostream& Stream) const;
-#endif
-	virtual FReal PhiWithNormal(const FVec3& x, FVec3& Normal) const override;
-	FReal SignedDistance(const FVec3& x) const;
-=======
 	CHAOS_API virtual TUniquePtr<FImplicitObject> DeepCopy() const;
 	CHAOS_API virtual TUniquePtr<FImplicitObject> DeepCopyWithScale(const FVec3& Scale) const;
 
@@ -70,7 +51,6 @@
 #endif
 	CHAOS_API virtual FReal PhiWithNormal(const FVec3& x, FVec3& Normal) const override;
 	CHAOS_API FReal SignedDistance(const FVec3& x) const;
->>>>>>> 4af6daef
 
 	virtual const FAABB3 BoundingBox() const override { return MLocalBoundingBox; }
 
@@ -161,9 +141,6 @@
 	// Used to generate a simple debug surface
 	CHAOS_API void GetZeroIsosurfaceGridCellFaces(TArray<FVector3f>& Vertices, TArray<FIntVector>& Tris) const;
 	CHAOS_API void GetInteriorCells(TArray<TVec3<int32>>& InteriorCells, const FReal InteriorThreshold) const;
-
-	// Used to generate a simple debug surface
-	void GetZeroIsosurfaceGridCellFaces(TArray<FVector3f>& Vertices, TArray<FIntVector>& Tris) const;
 
 	virtual uint32 GetTypeHash() const override
 	{
