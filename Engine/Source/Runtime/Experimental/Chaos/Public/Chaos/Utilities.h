// Copyright Epic Games, Inc. All Rights Reserved.

#pragma once

#include "Chaos/Core.h"
#include "Chaos/Matrix.h"
#include "Chaos/Transform.h"
#include "Chaos/Vector.h"

#include "Math/NumericLimits.h"
#include "Templates/IsIntegral.h"

namespace Chaos
{
	namespace Utilities
	{
		//! Take the factorial of \p Num, which should be of integral type.
		template<class TINT = uint64>
		TINT Factorial(TINT Num)
		{
			static_assert(TIsIntegral<TINT>::Value, "Templated type must be integral.");
			TINT Result = Num;
			while (Num > 2)
			{
				Result *= --Num;
			}
			return Result;
		}

		//! Number of ways to choose of \p R elements from a set of size \p N, with no repetitions.
		template<class TINT = uint64>
		TINT NChooseR(const TINT N, const TINT R)
		{
			static_assert(TIsIntegral<TINT>::Value, "Templated type must be integral.");
			return Factorial(N) / (Factorial(R) * Factorial(N - R));
		}

		//! Number of ways to choose of \p R elements from a set of size \p N, with repetitions.
		template<class TINT = uint64>
		TINT NPermuteR(const TINT N, const TINT R)
		{
			static_assert(TIsIntegral<TINT>::Value, "Templated type must be integral.");
			return Factorial(N) / Factorial(N - R);
		}

		//! Compute the minimum, average, and maximum values of \p Values.
		template<class T, class TARRAY=TArray<T>>
		void GetMinAvgMax(const TARRAY& Values, T& MinV, double& AvgV, T& MaxV)
		{
			MinV = TNumericLimits<T>::Max();
			MaxV = TNumericLimits<T>::Lowest();
			AvgV = 0.0;
			for (const T& V : Values)
			{
				MinV = V < MinV ? V : MinV;
				MaxV = V > MaxV ? V : MaxV;
				AvgV += V;
			}
			if (Values.Num())
			{
				AvgV /= Values.Num();
			}
			else
			{
				MinV = MaxV = 0;
			}
		}

		//! Compute the average value.
		template<class T, class TARRAY=TArray<T>>
		T GetAverage(const TARRAY& Values)
		{
			double AvgV = 0.0;
			for (const T& V : Values)
			{
				AvgV += V;
			}
			if (Values.Num())
			{
				AvgV /= Values.Num();
			}
			return static_cast<T>(AvgV);
		}

		//! Compute the variance of \p Values, given the average value of \p Avg.
		template<class T, class TARRAY=TArray<T>>
		T GetVariance(const TARRAY& Values, const T Avg)
		{
			double Variance = 0.0;
			for (const T& V : Values)
			{
				const T Deviation = V - Avg;
				Variance += Deviation * Deviation;
			}
			if (Values.Num())
			{
				Variance /= Values.Num();
			}
			return Variance;
		}

		//! Compute the variance of \p Values (computes their average on the fly).
		template<class T, class TARRAY=TArray<T>>
		T GetVariance(const TARRAY& Values)
		{
			return GetVariance(Values, GetAverage(Values));
		}

		//! Compute the standard deviation of \p Values, given the average value of \p Avg.
		template<class T, class TARRAY=TArray<T>>
		T GetStandardDeviation(const TARRAY& Values, const T Avg)
		{
			const T Variance = GetVariance(Values, Avg);
			return FMath::Sqrt(Variance);
		}

		//! Compute the standard deviation of \p Values (computes their average on the fly).
		template<class T, class TARRAY=TArray<T>>
		T GetStandardDeviation(const TARRAY& Values)
		{
			const T Variance = GetVariance(Values);
			return FMath::Sqrt(Variance);
		}

		//! Compute the standard deviation from \p Variance.
		template<class T>
		T GetStandardDeviation(const T Variance)
		{
			return FMath::Sqrt(Variance);
		}

		inline static FMatrix33 CrossProductMatrix(const FVec3& V)
		{
			return FMatrix33(
			    0, -V.Z, V.Y,
			    V.Z, 0, -V.X,
			    -V.Y, V.X, 0);
		}

		/**
		 * Multiple two matrices: C = L.R
		 * @note This is the mathematically expected operator. FMatrix operator* calculates C = R.Transpose(L), so this is not equivalent to that.
		 */
		inline FMatrix33 Multiply(const FMatrix33& L, const FMatrix33& R)
		{
			// @todo(ccaulfield): optimize: simd

			// We want L.R (FMatrix operator* actually calculates R.(L)T; i.e., Right is on the left, and the Left is transposed on the right.)
			// NOTE: PMatrix constructor takes values in column order
			return FMatrix33(
				L.M[0][0] * R.M[0][0] + L.M[1][0] * R.M[0][1] + L.M[2][0] * R.M[0][2],	// x00
				L.M[0][0] * R.M[1][0] + L.M[1][0] * R.M[1][1] + L.M[2][0] * R.M[1][2],	// x01
				L.M[0][0] * R.M[2][0] + L.M[1][0] * R.M[2][1] + L.M[2][0] * R.M[2][2],	// x02

				L.M[0][1] * R.M[0][0] + L.M[1][1] * R.M[0][1] + L.M[2][1] * R.M[0][2],	// x10
				L.M[0][1] * R.M[1][0] + L.M[1][1] * R.M[1][1] + L.M[2][1] * R.M[1][2],	// x11
				L.M[0][1] * R.M[2][0] + L.M[1][1] * R.M[2][1] + L.M[2][1] * R.M[2][2],	// x12

				L.M[0][2] * R.M[0][0] + L.M[1][2] * R.M[0][1] + L.M[2][2] * R.M[0][2],	// x20
				L.M[0][2] * R.M[1][0] + L.M[1][2] * R.M[1][1] + L.M[2][2] * R.M[1][2],	// x21
				L.M[0][2] * R.M[2][0] + L.M[1][2] * R.M[2][1] + L.M[2][2] * R.M[2][2]	// x22
				);
		}

		inline FMatrix44 Multiply(const FMatrix44& L, const FMatrix44& R)
		{
			// @todo(ccaulfield): optimize: simd

			// We want L.R (FMatrix operator* actually calculates R.(L)T; i.e., Right is on the left, and the Left is transposed on the right.)
			// NOTE: PMatrix constructor takes values in column order
			return FMatrix44(
				L.M[0][0] * R.M[0][0] + L.M[1][0] * R.M[0][1] + L.M[2][0] * R.M[0][2] + L.M[3][0] * R.M[0][3],	// x00
				L.M[0][0] * R.M[1][0] + L.M[1][0] * R.M[1][1] + L.M[2][0] * R.M[1][2] + L.M[3][0] * R.M[1][3],	// x01
				L.M[0][0] * R.M[2][0] + L.M[1][0] * R.M[2][1] + L.M[2][0] * R.M[2][2] + L.M[3][0] * R.M[2][3],	// x02
				L.M[0][0] * R.M[3][0] + L.M[1][0] * R.M[3][1] + L.M[2][0] * R.M[3][2] + L.M[3][0] * R.M[3][3],	// x03

				L.M[0][1] * R.M[0][0] + L.M[1][1] * R.M[0][1] + L.M[2][1] * R.M[0][2] + L.M[3][1] * R.M[0][3],	// x10
				L.M[0][1] * R.M[1][0] + L.M[1][1] * R.M[1][1] + L.M[2][1] * R.M[1][2] + L.M[3][1] * R.M[1][3],	// x11
				L.M[0][1] * R.M[2][0] + L.M[1][1] * R.M[2][1] + L.M[2][1] * R.M[2][2] + L.M[3][1] * R.M[2][3],	// x12
				L.M[0][1] * R.M[3][0] + L.M[1][1] * R.M[3][1] + L.M[2][1] * R.M[3][2] + L.M[3][1] * R.M[3][3],	// x13

				L.M[0][2] * R.M[0][0] + L.M[1][2] * R.M[0][1] + L.M[2][2] * R.M[0][2] + L.M[3][2] * R.M[0][3],	// x20
				L.M[0][2] * R.M[1][0] + L.M[1][2] * R.M[1][1] + L.M[2][2] * R.M[1][2] + L.M[3][2] * R.M[1][3],	// x21
				L.M[0][2] * R.M[2][0] + L.M[1][2] * R.M[2][1] + L.M[2][2] * R.M[2][2] + L.M[3][2] * R.M[2][3],	// x22
				L.M[0][2] * R.M[3][0] + L.M[1][2] * R.M[3][1] + L.M[2][2] * R.M[3][2] + L.M[3][2] * R.M[3][3],	// x23

				L.M[0][3] * R.M[0][0] + L.M[1][3] * R.M[0][1] + L.M[2][3] * R.M[0][2] + L.M[3][3] * R.M[0][3],	// x30
				L.M[0][3] * R.M[1][0] + L.M[1][3] * R.M[1][1] + L.M[2][3] * R.M[1][2] + L.M[3][3] * R.M[1][3],	// x31
				L.M[0][3] * R.M[2][0] + L.M[1][3] * R.M[2][1] + L.M[2][3] * R.M[2][2] + L.M[3][3] * R.M[2][3],	// x32
				L.M[0][3] * R.M[3][0] + L.M[1][3] * R.M[3][1] + L.M[2][3] * R.M[3][2] + L.M[3][3] * R.M[3][3]	// x33
				);
		}

		inline FMatrix33 MultiplyAB(const FMatrix33& LIn, const FMatrix33& RIn)
		{
			return Multiply(LIn, RIn);
		}

		inline FMatrix33 MultiplyABt(const FMatrix33& L, const FMatrix33& R)
		{
			return FMatrix33(
				L.M[0][0] * R.M[0][0] + L.M[1][0] * R.M[1][0] + L.M[2][0] * R.M[2][0],	// x00
				L.M[0][0] * R.M[0][1] + L.M[1][0] * R.M[1][1] + L.M[2][0] * R.M[2][1],	// x01
				L.M[0][0] * R.M[0][2] + L.M[1][0] * R.M[1][2] + L.M[2][0] * R.M[2][2],	// x02

				L.M[0][1] * R.M[0][0] + L.M[1][1] * R.M[1][0] + L.M[2][1] * R.M[2][0],	// x10
				L.M[0][1] * R.M[0][1] + L.M[1][1] * R.M[1][1] + L.M[2][1] * R.M[2][1],	// x11
				L.M[0][1] * R.M[0][2] + L.M[1][1] * R.M[1][2] + L.M[2][1] * R.M[2][2],	// x12

				L.M[0][2] * R.M[0][0] + L.M[1][2] * R.M[1][0] + L.M[2][2] * R.M[2][0],	// x20
				L.M[0][2] * R.M[0][1] + L.M[1][2] * R.M[1][1] + L.M[2][2] * R.M[2][1],	// x21
				L.M[0][2] * R.M[0][2] + L.M[1][2] * R.M[1][2] + L.M[2][2] * R.M[2][2]	// x22
				);
		}

		inline FMatrix33 MultiplyAtB(const FMatrix33& L, const FMatrix33& R)
		{
			return FMatrix33(
				L.M[0][0] * R.M[0][0] + L.M[0][1] * R.M[0][1] + L.M[0][2] * R.M[0][2],	// x00
				L.M[0][0] * R.M[1][0] + L.M[0][1] * R.M[1][1] + L.M[0][2] * R.M[1][2],	// x01
				L.M[0][0] * R.M[2][0] + L.M[0][1] * R.M[2][1] + L.M[0][2] * R.M[2][2],	// x02

				L.M[1][0] * R.M[0][0] + L.M[1][1] * R.M[0][1] + L.M[1][2] * R.M[0][2],	// x10
				L.M[1][0] * R.M[1][0] + L.M[1][1] * R.M[1][1] + L.M[1][2] * R.M[1][2],	// x11
				L.M[1][0] * R.M[2][0] + L.M[1][1] * R.M[2][1] + L.M[1][2] * R.M[2][2],	// x12

				L.M[2][0] * R.M[0][0] + L.M[2][1] * R.M[0][1] + L.M[2][2] * R.M[0][2],	// x20
				L.M[2][0] * R.M[1][0] + L.M[2][1] * R.M[1][1] + L.M[2][2] * R.M[1][2],	// x21
				L.M[2][0] * R.M[2][0] + L.M[2][1] * R.M[2][1] + L.M[2][2] * R.M[2][2]	// x22
				);

		}

		/**
		 * Multiple a vector by a matrix: C = L.R
		 * If L is a rotation matrix, then this will return R rotated by that rotation.
		 */
<<<<<<< HEAD
		inline FVec3 Multiply(const FMatrix33& LIn, const FVec3& R)
		{
			// @todo(ccaulfield): optimize: remove transposes and use simd etc
			FMatrix33 L = LIn.GetTransposed();

			return FVec3(
			    L.M[0][0] * R.X + L.M[0][1] * R.Y + L.M[0][2] * R.Z,
			    L.M[1][0] * R.X + L.M[1][1] * R.Y + L.M[1][2] * R.Z,
			    L.M[2][0] * R.X + L.M[2][1] * R.Y + L.M[2][2] * R.Z);
=======
		inline FVec3 Multiply(const FMatrix33& L, const FVec3& R)
		{
			// @todo(chaos): optimize: use simd
			return FVec3(
			    L.M[0][0] * R.X + L.M[1][0] * R.Y + L.M[2][0] * R.Z,
			    L.M[0][1] * R.X + L.M[1][1] * R.Y + L.M[2][1] * R.Z,
			    L.M[0][2] * R.X + L.M[1][2] * R.Y + L.M[2][2] * R.Z);
		}

		inline TVec3<FRealSingle> Multiply(const TMatrix33<FRealSingle>& L, const TVec3<FRealSingle>& R)
		{
			// @todo(chaos): optimize: use simd
			return TVec3<FRealSingle>(
				L.M[0][0] * R.X + L.M[1][0] * R.Y + L.M[2][0] * R.Z,
				L.M[0][1] * R.X + L.M[1][1] * R.Y + L.M[2][1] * R.Z,
				L.M[0][2] * R.X + L.M[1][2] * R.Y + L.M[2][2] * R.Z);
		}

		inline FVec4 Multiply(const FMatrix44& L, const FVec4& R)
		{
			// @todo(chaos): optimize: use simd
			return FVec4(
				L.M[0][0] * R.X + L.M[1][0] * R.Y + L.M[2][0] * R.Z + L.M[3][0] * R.W,
				L.M[0][1] * R.X + L.M[1][1] * R.Y + L.M[2][1] * R.Z + L.M[3][1] * R.W,
				L.M[0][2] * R.X + L.M[1][2] * R.Y + L.M[2][2] * R.Z + L.M[3][2] * R.W,
				L.M[0][3] * R.X + L.M[1][3] * R.Y + L.M[2][3] * R.Z + L.M[3][3] * R.W
				);
>>>>>>> 6bbb88c8
		}

		inline FVec4 Multiply(const FMatrix44& LIn, const FVec4& R)
		{
			// @todo(ccaulfield): optimize: remove transposes and use simd etc
			FMatrix44 L = LIn.GetTransposed();

			return FVec4(
				L.M[0][0] * R.X + L.M[0][1] * R.Y + L.M[0][2] * R.Z + L.M[0][3] * R.W,
				L.M[1][0] * R.X + L.M[1][1] * R.Y + L.M[1][2] * R.Z + L.M[1][3] * R.W,
				L.M[2][0] * R.X + L.M[2][1] * R.Y + L.M[2][2] * R.Z + L.M[2][3] * R.W,
				L.M[3][0] * R.X + L.M[3][1] * R.Y + L.M[3][2] * R.Z + L.M[3][3] * R.W
				);
		}

		/**
		 * Concatenate two transforms. This returns a transform that logically applies R then L.
		 */
		inline FRigidTransform3 Multiply(const FRigidTransform3 L, const FRigidTransform3& R)
		{
			return FRigidTransform3(L.GetTranslation() + L.GetRotation().RotateVector(R.GetTranslation()), L.GetRotation() * R.GetRotation());
		}

		/**
		 * Calculate the world-space inertia (or inverse inertia) for a body with center-of-mass rotation "CoMRotation" and local-space inertia/inverse-inertia "I".
		 */
		static FMatrix33 ComputeWorldSpaceInertia(const FRotation3& CoMRotation, const FMatrix33& I)
		{
			FMatrix33 QM = CoMRotation.ToMatrix();
			return MultiplyAB(QM, MultiplyABt(I, QM));
		}

		static FMatrix33 ComputeWorldSpaceInertia(const FRotation3& CoMRotation, const FVec3& I)
		{
			// @todo(ccaulfield): optimize ComputeWorldSpaceInertia
			return ComputeWorldSpaceInertia(CoMRotation, FMatrix33(I.X, I.Y, I.Z));
		}

		/**
		 * Calculate the matrix that maps a constraint position error to constraint position and rotation corrections.
		 */
		template<class T>
		PMatrix<T, 3, 3> ComputeJointFactorMatrix(const TVec3<T>& V, const PMatrix<T, 3, 3>& M, const T& Im)
		{
			// Rigid objects rotational contribution to the impulse.
			// Vx*M*VxT+Im
			check(Im > FLT_MIN);
			return PMatrix<T, 3, 3>(
			    -V[2] * (-V[2] * M.M[1][1] + V[1] * M.M[2][1]) + V[1] * (-V[2] * M.M[2][1] + V[1] * M.M[2][2]) + Im,
			    V[2] * (-V[2] * M.M[1][0] + V[1] * M.M[2][0]) - V[0] * (-V[2] * M.M[2][1] + V[1] * M.M[2][2]),
			    -V[1] * (-V[2] * M.M[1][0] + V[1] * M.M[2][0]) + V[0] * (-V[2] * M.M[1][1] + V[1] * M.M[2][1]),
			    V[2] * (V[2] * M.M[0][0] - V[0] * M.M[2][0]) - V[0] * (V[2] * M.M[2][0] - V[0] * M.M[2][2]) + Im,
			    -V[1] * (V[2] * M.M[0][0] - V[0] * M.M[2][0]) + V[0] * (V[2] * M.M[1][0] - V[0] * M.M[2][1]),
			    -V[1] * (-V[1] * M.M[0][0] + V[0] * M.M[1][0]) + V[0] * (-V[1] * M.M[1][0] + V[0] * M.M[1][1]) + Im);
		}
		
		/**
		 * Calculate the matrix diagonal that maps a constraint position error to constraint position and rotation corrections.
		*/
		template<class T>
		TVec3<T> ComputeDiagonalJointFactorMatrix(const TVec3<T>& V, const PMatrix<T, 3, 3>& M, const T& Im)
		{
			// Rigid objects rotational contribution to the impulse.
			// Vx*M*VxT+Im
			check(Im > FLT_MIN);
			return TVec3<T>(
				-V[2] * (-V[2] * M.M[1][1] + V[1] * M.M[2][1]) + V[1] * (-V[2] * M.M[2][1] + V[1] * M.M[2][2]) + Im,
				 V[2] * (V[2] * M.M[0][0] - V[0] * M.M[2][0]) - V[0] * (V[2] * M.M[2][0] - V[0] * M.M[2][2]) + Im,
				-V[1] * (-V[1] * M.M[0][0] + V[0] * M.M[1][0]) + V[0] * (-V[1] * M.M[1][0] + V[0] * M.M[1][1]) + Im);
		}

		/**
		 * Detects intersections between 2D line segments, returns intersection results as times along each line segment - these times can be
		 * used to calculate exact intersection locations
		 */
		template<typename T>
		bool IntersectLineSegments2D(const TVec2<T>& InStartA, const TVec2<T>& InEndA, const TVec2<T>& InStartB, const TVec2<T>& InEndB, T& OutTA, T& OutTB)
		{
			// Each line can be described as p0 + t(p1 - p0) = P. Set equal to each other and solve for t0 and t1
			OutTA = OutTB = 0;

			T Divisor = (InEndB[0] - InStartB[0]) * (InStartA[1] - InEndA[1]) - (InStartA[0] - InEndA[0]) * (InEndB[1] - InStartB[1]);

			if (FMath::IsNearlyZero(Divisor))
			{
				// The line segments are parallel and will never meet for any values of Ta/Tb
				return false;
			}

			OutTA = ((InStartB[1] - InEndB[1]) * (InStartA[0] - InStartB[0]) + (InEndB[0] - InStartB[0]) * (InStartA[1] - InStartB[1])) / Divisor;
			OutTB = ((InStartA[1] - InEndA[1]) * (InStartA[0] - InStartB[0]) + (InEndA[0] - InStartA[0]) * (InStartA[1] - InStartB[1])) / Divisor;

			return OutTA >= 0 && OutTA <= 1 && OutTB > 0 && OutTB < 1;
		}

		/**
		 * Clip a line segment to inside a plane (plane normal pointing outwards).
		 * @return false if the line is completely outside the plane, true otherwise.
		 */
		inline bool ClipLineSegmentToPlane(FVec3& V0, FVec3& V1, const FVec3& PlaneNormal, const FVec3& PlanePos)
		{
			FReal Dist0 = FVec3::DotProduct(V0 - PlanePos, PlaneNormal);
			FReal Dist1 = FVec3::DotProduct(V1 - PlanePos, PlaneNormal);
			if ((Dist0 > 0.0f) && (Dist1 > 0.0f))
			{
				// Whole line segment is outside of face - reject it
				return false;
			}
			
			if ((Dist0 > 0.0f) && (Dist1 < 0.0f))
			{
				// We must move vert 0 to the plane
				FReal ClippedT = -Dist1 / (Dist0 - Dist1);
				V0 = FMath::Lerp(V1, V0, ClippedT);
			}
			else if ((Dist1 > 0.0f) && (Dist0 < 0.0f))
			{
				// We must move vert 1 to the plane
				FReal ClippedT = -Dist0 / (Dist1 - Dist0);
				V1 = FMath::Lerp(V0, V1, ClippedT);
			}

			return true;
		}

		/**
		 * Clip a line segment to the inside of an axis aligned plane (normal pointing outwards).
		 */
		inline bool ClipLineSegmentToAxisAlignedPlane(FVec3& V0, FVec3& V1, const int32 AxisIndex, const FReal PlaneDir, const FReal PlanePos)
		{
			FReal Dist0 = (V0[AxisIndex] - PlanePos) * PlaneDir;
			FReal Dist1 = (V1[AxisIndex] - PlanePos) * PlaneDir;
			if ((Dist0 > 0.0f) && (Dist1 > 0.0f))
			{
				// Whole line segment is outside of face - reject it
				return false;
			}

			if ((Dist0 > 0.0f) && (Dist1 < 0.0f))
			{
				// We must move vert 0 to the plane
				FReal ClippedT = -Dist1 / (Dist0 - Dist1);
				V0 = FMath::Lerp(V1, V0, ClippedT);
			}
			else if ((Dist1 > 0.0f) && (Dist0 < 0.0f))
			{
				// We must move vert 1 to the plane
				FReal ClippedT = -Dist0 / (Dist1 - Dist0);
				V1 = FMath::Lerp(V0, V1, ClippedT);
			}

			return true;
		}

		/**
		 * Project a point V along direction Dir onto an axis aligned plane.
		 * /note Does not check for division by zero (Dir parallel to plane).
		 */
		inline void ProjectPointOntoAxisAlignedPlane(FVec3& V, const FVec3& Dir, int32 AxisIndex, FReal PlaneDir, FReal PlanePos)
		{
			// V -> V + ((PlanePos - V) | PlaneNormal) / (Dir | PlaneNormal)
			FReal Denominator = Dir[AxisIndex] * PlaneDir;
			FReal Numerator = (PlanePos - V[AxisIndex]) * PlaneDir;
			FReal F = Numerator / Denominator;
			V = V + F * Dir;
		}

		/**
		 * Project a point V along direction Dir onto an axis aligned plane.
		 * /return true if the point was successfully projected onto the plane; false if the direction is parallel to the plane.
		 */
		inline bool ProjectPointOntoAxisAlignedPlaneSafe(FVec3& V, const FVec3& Dir, int32 AxisIndex, FReal PlaneDir, FReal PlanePos, FReal Epsilon)
		{
			// V -> V + ((PlanePos - V) | PlaneNormal) / (Dir | PlaneNormal)
			FReal Denominator = Dir[AxisIndex] * PlaneDir;
			if (Denominator > Epsilon)
			{
				FReal Numerator = (PlanePos - V[AxisIndex]) * PlaneDir;
				FReal F = Numerator / Denominator;
				V = V + F * Dir;
				return true;
			}
			return false;
		}

		inline bool NormalizeSafe(FVec3& V, FReal EpsilonSq = SMALL_NUMBER)
		{
			FReal VLenSq = V.SizeSquared();
			if (VLenSq > EpsilonSq)
			{
				V = V * FMath::InvSqrt(VLenSq);
				return true;
			}
			return false;
		}

		/**
		 * Given the local-space diagonal inertia for an unscaled object, return an inertia as if generated from a non-uniformly scaled shape with the specified scale.
		 * If bScaleMass is true, it also takes into account the fact that the mass would have changed by the increase in volume.
		 */
		inline FVec3 ScaleInertia(const FVec3& Inertia, const FVec3& Scale, const bool bScaleMass)
		{
			FVec3 XYZSq = (FVec3(0.5f * (Inertia.X + Inertia.Y + Inertia.Z)) - Inertia) * Scale * Scale;
			FReal XX = XYZSq.Y + XYZSq.Z;
			FReal YY = XYZSq.X + XYZSq.Z;
			FReal ZZ = XYZSq.X + XYZSq.Y;
			FVec3 ScaledInertia = FVec3(XX, YY, ZZ);
			FReal MassScale = (bScaleMass) ? Scale.X * Scale.Y * Scale.Z : 1.0f;
			return MassScale * ScaledInertia;
		}

		/**
		 * Given the local-space inertia for an unscaled object, return an inertia as if generated from a non-uniformly scaled shape with the specified scale.
		 * If bScaleMass is true, it also takes into account the fact that the mass would have changed by the increase in volume.
		 */
		inline FMatrix33 ScaleInertia(const FMatrix33& Inertia, const FVec3& Scale, const bool bScaleMass)
		{
			// @todo(chaos): do we need to support a rotation of the scale axes?
			FVec3 D = Inertia.GetDiagonal();
			FVec3 XYZSq = (FVec3(0.5f * (D.X + D.Y + D.Z)) - D) * Scale * Scale;
			FReal XX = XYZSq.Y + XYZSq.Z;
			FReal YY = XYZSq.X + XYZSq.Z;
			FReal ZZ = XYZSq.X + XYZSq.Y;
			FReal XY = Inertia.M[0][1] * Scale.X * Scale.Y;
			FReal XZ = Inertia.M[0][2] * Scale.X * Scale.Z;
			FReal YZ = Inertia.M[1][2] * Scale.Y * Scale.Z;
			FReal MassScale = (bScaleMass) ? Scale.X * Scale.Y * Scale.Z : 1.0f;
			FMatrix33 ScaledInertia = FMatrix33(
				MassScale * XX, MassScale * XY, MassScale * XZ,
				MassScale * XY, MassScale * YY, MassScale * YZ,
				MassScale * XZ, MassScale * YZ, MassScale * ZZ);
			return ScaledInertia;
		}

<<<<<<< HEAD
=======
		// Compute the box size that would generate the given (diagonal) inertia
		inline FVec3 BoxSizeFromInertia(const FVec3& Inertia, const FReal Mass)
		{
			// System of 3 equations in X^2, Y^2, Z^2
			// Inertia.X = 1/12 M (Size.Y^2 + Size.Z^2)
			// Inertia.Y = 1/12 M (Size.Z^2 + Size.X^2)
			// Inertia.Z = 1/12 M (Size.X^2 + Size.Y^2)
			if (Mass > 0)
			{
				const FVec3 S = Inertia * 12.0f / Mass;
				const FMatrix33 R = FMatrix33(-0.5f, 0.5f, 0.5f, 0.5f, -0.5f, 0.5f, 0.5f, 0.5f, -0.5f);
				const FVec3 XYZSq = R * S;
				return FVec3(FMath::Sqrt(XYZSq.X), FMath::Sqrt(XYZSq.Y), FMath::Sqrt(XYZSq.Z));
			}
			return FVec3(0);
		}

>>>>>>> 6bbb88c8
		// Replacement for FMath::Wrap that works for integers and returns a value in [Begin, End).
		// Note: this implementation uses a loop to bring the value into range - it should not be used if the value is much larger than the range.
		inline int32 WrapIndex(int32 V, int32 Begin, int32 End)
		{
			int32 Range = End - Begin;
			while (V < Begin)
			{
				V += Range;
			}
			while (V >= End)
			{
				V -= Range;
			}
			return V;
		}

		// For implementation notes, see "Realtime Collision Detection", Christer Ericson, 2005
		inline void NearestPointsOnLineSegments(
			const FVec3& P1, const FVec3& Q1,
			const FVec3& P2, const FVec3& Q2,
			FReal& S, FReal& T,
			FVec3& C1, FVec3& C2,
			const FReal Epsilon = 1.e-4f)
		{
			const FReal EpsilonSq = Epsilon * Epsilon;
			const FVec3 D1 = Q1 - P1;
			const FVec3 D2 = Q2 - P2;
			const FVec3 R = P1 - P2;
			const FReal A = FVec3::DotProduct(D1, D1);
			const FReal B = FVec3::DotProduct(D1, D2);
			const FReal C = FVec3::DotProduct(D1, R);
			const FReal E = FVec3::DotProduct(D2, D2);
			const FReal F = FVec3::DotProduct(D2, R);
<<<<<<< HEAD
=======
			constexpr FReal Min = 0, Max = 1;
>>>>>>> 6bbb88c8

			S = 0.0f;
			T = 0.0f;

			if ((A <= EpsilonSq) && (B <= EpsilonSq))
			{
				// Both segments are points
			}
			else if (A <= Epsilon)
			{
				// First segment (only) is a point
<<<<<<< HEAD
				T = FMath::Clamp(F / E, 0.0f, 1.0f);
=======
				T = FMath::Clamp<FReal>(F / E, Min, Max);
>>>>>>> 6bbb88c8
			}
			else if (E <= Epsilon)
			{
				// Second segment (only) is a point
<<<<<<< HEAD
				S = FMath::Clamp(-C / A, 0.0f, 1.0f);
=======
				S = FMath::Clamp<FReal>(-C / A, Min, Max);
>>>>>>> 6bbb88c8
			}
			else
			{
				// Non-degenrate case - we have two lines
				const FReal Denom = A * E - B * B;
				if (Denom != 0.0f)
				{
<<<<<<< HEAD
					S = FMath::Clamp((B * F - C * E) / Denom, 0.0f, 1.0f);
=======
					S = FMath::Clamp<FReal>((B * F - C * E) / Denom, Min, Max);
>>>>>>> 6bbb88c8
				}
				T = (B * S + F) / E;

				if (T < 0.0f)
				{
<<<<<<< HEAD
					S = FMath::Clamp(-C / A, 0.0f, 1.0f);
=======
					S = FMath::Clamp<FReal>(-C / A, Min, Max);
>>>>>>> 6bbb88c8
					T = 0.0f;
				}
				else if (T > 1.0f)
				{
<<<<<<< HEAD
					S = FMath::Clamp((B - C) / A, 0.0f, 1.0f);
=======
					S = FMath::Clamp<FReal>((B - C) / A, Min, Max);
>>>>>>> 6bbb88c8
					T = 1.0f;
				}
			}

			C1 = P1 + S * D1;
			C2 = P2 + T * D2;
		}

<<<<<<< HEAD
=======
		template<typename T>
		inline T ClosestTimeOnLineSegment(const TVec3<T>& Point, const TVec3<T>& StartPoint, const TVec3<T>& EndPoint)
		{
			const TVec3<T> Segment = EndPoint - StartPoint;
			const TVec3<T> VectToPoint = Point - StartPoint;

			// See if closest point is before StartPoint
			const T Dot1 = TVec3<T>::DotProduct(VectToPoint, Segment);
			if (Dot1 <= 0)
			{
				return T(0);
			}

			// See if closest point is beyond EndPoint
			const T Dot2 = TVec3<T>::DotProduct(Segment, Segment);
			if (Dot2 <= Dot1)
			{
				return T(1);
			}

			// Closest Point is within segment
			return Dot1 / Dot2;
		}

		/**
		 * @brief The distance from Start to the sphere along the vector Dir. Returns numeric max if no intersection.
		*/
		template<typename T>
		inline T RaySphereIntersectionDistance(const TVec3<T>& RayStart, const TVec3<T>& RayDir, const TVec3<T>& SpherePos, const T SphereRadius)
		{
			const TVec3<T> EO = SpherePos - RayStart;
			const T V = TVec3<T>::DotProduct(RayDir, EO);
			const T Disc = SphereRadius * SphereRadius - (TVec3<T>::DotProduct(EO, EO) - V * V);
			if (Disc >= 0)
			{
				return (V - FMath::Sqrt(Disc));
			}
			else
			{
				return TNumericLimits<T>::Max();
			}
		}

>>>>>>> 6bbb88c8

	} // namespace Utilities
} // namespace Chaos<|MERGE_RESOLUTION|>--- conflicted
+++ resolved
@@ -235,17 +235,6 @@
 		 * Multiple a vector by a matrix: C = L.R
 		 * If L is a rotation matrix, then this will return R rotated by that rotation.
 		 */
-<<<<<<< HEAD
-		inline FVec3 Multiply(const FMatrix33& LIn, const FVec3& R)
-		{
-			// @todo(ccaulfield): optimize: remove transposes and use simd etc
-			FMatrix33 L = LIn.GetTransposed();
-
-			return FVec3(
-			    L.M[0][0] * R.X + L.M[0][1] * R.Y + L.M[0][2] * R.Z,
-			    L.M[1][0] * R.X + L.M[1][1] * R.Y + L.M[1][2] * R.Z,
-			    L.M[2][0] * R.X + L.M[2][1] * R.Y + L.M[2][2] * R.Z);
-=======
 		inline FVec3 Multiply(const FMatrix33& L, const FVec3& R)
 		{
 			// @todo(chaos): optimize: use simd
@@ -272,20 +261,6 @@
 				L.M[0][1] * R.X + L.M[1][1] * R.Y + L.M[2][1] * R.Z + L.M[3][1] * R.W,
 				L.M[0][2] * R.X + L.M[1][2] * R.Y + L.M[2][2] * R.Z + L.M[3][2] * R.W,
 				L.M[0][3] * R.X + L.M[1][3] * R.Y + L.M[2][3] * R.Z + L.M[3][3] * R.W
-				);
->>>>>>> 6bbb88c8
-		}
-
-		inline FVec4 Multiply(const FMatrix44& LIn, const FVec4& R)
-		{
-			// @todo(ccaulfield): optimize: remove transposes and use simd etc
-			FMatrix44 L = LIn.GetTransposed();
-
-			return FVec4(
-				L.M[0][0] * R.X + L.M[0][1] * R.Y + L.M[0][2] * R.Z + L.M[0][3] * R.W,
-				L.M[1][0] * R.X + L.M[1][1] * R.Y + L.M[1][2] * R.Z + L.M[1][3] * R.W,
-				L.M[2][0] * R.X + L.M[2][1] * R.Y + L.M[2][2] * R.Z + L.M[2][3] * R.W,
-				L.M[3][0] * R.X + L.M[3][1] * R.Y + L.M[3][2] * R.Z + L.M[3][3] * R.W
 				);
 		}
 
@@ -508,8 +483,6 @@
 			return ScaledInertia;
 		}
 
-<<<<<<< HEAD
-=======
 		// Compute the box size that would generate the given (diagonal) inertia
 		inline FVec3 BoxSizeFromInertia(const FVec3& Inertia, const FReal Mass)
 		{
@@ -527,7 +500,6 @@
 			return FVec3(0);
 		}
 
->>>>>>> 6bbb88c8
 		// Replacement for FMath::Wrap that works for integers and returns a value in [Begin, End).
 		// Note: this implementation uses a loop to bring the value into range - it should not be used if the value is much larger than the range.
 		inline int32 WrapIndex(int32 V, int32 Begin, int32 End)
@@ -561,10 +533,7 @@
 			const FReal C = FVec3::DotProduct(D1, R);
 			const FReal E = FVec3::DotProduct(D2, D2);
 			const FReal F = FVec3::DotProduct(D2, R);
-<<<<<<< HEAD
-=======
 			constexpr FReal Min = 0, Max = 1;
->>>>>>> 6bbb88c8
 
 			S = 0.0f;
 			T = 0.0f;
@@ -576,20 +545,12 @@
 			else if (A <= Epsilon)
 			{
 				// First segment (only) is a point
-<<<<<<< HEAD
-				T = FMath::Clamp(F / E, 0.0f, 1.0f);
-=======
 				T = FMath::Clamp<FReal>(F / E, Min, Max);
->>>>>>> 6bbb88c8
 			}
 			else if (E <= Epsilon)
 			{
 				// Second segment (only) is a point
-<<<<<<< HEAD
-				S = FMath::Clamp(-C / A, 0.0f, 1.0f);
-=======
 				S = FMath::Clamp<FReal>(-C / A, Min, Max);
->>>>>>> 6bbb88c8
 			}
 			else
 			{
@@ -597,30 +558,18 @@
 				const FReal Denom = A * E - B * B;
 				if (Denom != 0.0f)
 				{
-<<<<<<< HEAD
-					S = FMath::Clamp((B * F - C * E) / Denom, 0.0f, 1.0f);
-=======
 					S = FMath::Clamp<FReal>((B * F - C * E) / Denom, Min, Max);
->>>>>>> 6bbb88c8
 				}
 				T = (B * S + F) / E;
 
 				if (T < 0.0f)
 				{
-<<<<<<< HEAD
-					S = FMath::Clamp(-C / A, 0.0f, 1.0f);
-=======
 					S = FMath::Clamp<FReal>(-C / A, Min, Max);
->>>>>>> 6bbb88c8
 					T = 0.0f;
 				}
 				else if (T > 1.0f)
 				{
-<<<<<<< HEAD
-					S = FMath::Clamp((B - C) / A, 0.0f, 1.0f);
-=======
 					S = FMath::Clamp<FReal>((B - C) / A, Min, Max);
->>>>>>> 6bbb88c8
 					T = 1.0f;
 				}
 			}
@@ -629,8 +578,6 @@
 			C2 = P2 + T * D2;
 		}
 
-<<<<<<< HEAD
-=======
 		template<typename T>
 		inline T ClosestTimeOnLineSegment(const TVec3<T>& Point, const TVec3<T>& StartPoint, const TVec3<T>& EndPoint)
 		{
@@ -674,7 +621,6 @@
 			}
 		}
 
->>>>>>> 6bbb88c8
 
 	} // namespace Utilities
 } // namespace Chaos