// Copyright Epic Games, Inc. All Rights Reserved.
#pragma once

#include "Chaos/ConstraintHandle.h"
#include "Chaos/Transform.h"
#include "Chaos/Evolution/SolverBody.h"
#include "Chaos/Evolution/SolverConstraintContainer.h"
#include "Chaos/Evolution/ConstraintGroupSolver.h"
<<<<<<< HEAD
=======
#include "Chaos/Island/IslandManagerFwd.h"
>>>>>>> 4af6daef

namespace Chaos
{
	namespace Private
	{
		class FPBDIslandManager;
	}
	class FConstraintContainerSolver;

	/**
	 * Base class for containers of constraints.
	 * A Constraint Container holds an array of constraints and provides methods to allocate and deallocate constraints
	 *as well as the API required to plug into Constraint Rules.
	 */
	class FPBDConstraintContainer
	{
	public:
<<<<<<< HEAD
		FPBDConstraintContainer(FConstraintHandleTypeID InConstraintHandleType);
=======
		CHAOS_API FPBDConstraintContainer(FConstraintHandleTypeID InConstraintHandleType);
>>>>>>> 4af6daef

		CHAOS_API virtual ~FPBDConstraintContainer();

		/**
		 * The ContainerId is used to map constraint handles back to their constraint container.
		 * Every container is assigned an ID when it is registered - it will be the array index in the Evolution
		*/
		int32 GetContainerId() const
		{
			return ContainerId;
		}

		/**
		 * @see GetContainerId()
		*/
		void SetContainerId(int32 InContainerId)
		{
			ContainerId = InContainerId;
		}

		/**
		 * The TypeID of the constraints in this container. Used to safely downcast constraint handles.
		 * @see FConstraintHandle::As()
		*/
		const FConstraintHandleTypeID& GetConstraintHandleType() const
		{
			return ConstraintHandleType;
		}

		/**
		 * Get the number of constraints in this container (includes inactive and disabled)
		*/
		virtual int32 GetNumConstraints() const = 0;

		/**
		 * Empty the constraints (must be removed from the graph first, if required)
		*/
		virtual void ResetConstraints() = 0;

		/**
		 * An opportunity to create/destroy constraints based on particle state.
		*/
		virtual void UpdatePositionBasedState(const FReal Dt) {}

		/**
		 * Called oncer per tick to initialize buffers required for the rest of the tick
		*/
		virtual void PrepareTick() = 0;

		/**
		 * Should undo any allocations in PrepareTick
		*/
		virtual void UnprepareTick() = 0;

		// @todo(chaos): remove the set
		virtual void DisconnectConstraints(const TSet<TGeometryParticleHandle<FReal, 3>*>&) {}

		/**
		* Create a constraint solver for an Evolution without Graph support (RBAN evolution).
		* There will only be one of these per scene (RBAN node) and it is used to solve all constraints
		* in the container (serially).
		*/
		virtual TUniquePtr<FConstraintContainerSolver> CreateSceneSolver(const int32 Priority) = 0;

		/**
		 * Create a constraint solver for an Evolution with Graph support (World evolution).
		 * The system will create several of these: usually one per worker thread (Island Group) but possibly
		 * more in complex scenes where constraint coloring is being used. It will be used to solve constraints
		 * in groups, with the constraints in each group determined by the graph/islands/islandgroups.
		*/
		virtual TUniquePtr<FConstraintContainerSolver> CreateGroupSolver(const int32 Priority) = 0;

		/**
		 * Add all the constraints in the container to the graph
		*/
		virtual void AddConstraintsToGraph(Private::FPBDIslandManager& IslandManager) = 0;

	protected:
		FConstraintHandleTypeID ConstraintHandleType;
		int32 ContainerId;
	};

	//
	//
	// From ConstraintHandle.h
	//
	//

	inline int32 FConstraintHandle::GetContainerId() const
	{
		if (ConstraintContainer != nullptr)
		{
			return ConstraintContainer->GetContainerId();
		}
		return INDEX_NONE;
	}

	inline const FConstraintHandleTypeID& FConstraintHandle::GetType() const
	{
		if (ConstraintContainer != nullptr)
		{
			return ConstraintContainer->GetConstraintHandleType();
		}
		return FConstraintHandle::InvalidType();
	}

	template<typename T>
	inline T* FConstraintHandle::As()
	{
		// @todo(chaos): we need a safe cast that allows for casting to intermediate base classes (e.g., FIndexedConstraintHandle)
		return ((ConstraintContainer != nullptr) && ConstraintContainer->GetConstraintHandleType().IsA(T::StaticType())) ? static_cast<T*>(this) : nullptr;
	}

	template<typename T>
	inline const T* FConstraintHandle::As() const
	{
		return ((ConstraintContainer != nullptr) && ConstraintContainer->GetConstraintHandleType().IsA(T::StaticType())) ? static_cast<const T*>(this) : nullptr;
	}


}<|MERGE_RESOLUTION|>--- conflicted
+++ resolved
@@ -6,19 +6,10 @@
 #include "Chaos/Evolution/SolverBody.h"
 #include "Chaos/Evolution/SolverConstraintContainer.h"
 #include "Chaos/Evolution/ConstraintGroupSolver.h"
-<<<<<<< HEAD
-=======
 #include "Chaos/Island/IslandManagerFwd.h"
->>>>>>> 4af6daef
 
 namespace Chaos
 {
-	namespace Private
-	{
-		class FPBDIslandManager;
-	}
-	class FConstraintContainerSolver;
-
 	/**
 	 * Base class for containers of constraints.
 	 * A Constraint Container holds an array of constraints and provides methods to allocate and deallocate constraints
@@ -27,11 +18,7 @@
 	class FPBDConstraintContainer
 	{
 	public:
-<<<<<<< HEAD
-		FPBDConstraintContainer(FConstraintHandleTypeID InConstraintHandleType);
-=======
 		CHAOS_API FPBDConstraintContainer(FConstraintHandleTypeID InConstraintHandleType);
->>>>>>> 4af6daef
 
 		CHAOS_API virtual ~FPBDConstraintContainer();
 
