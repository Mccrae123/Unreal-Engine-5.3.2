--- conflicted
+++ resolved
@@ -17,18 +17,6 @@
 #include "ChaosCheck.h"
 #include "ChaosLog.h"
 
-<<<<<<< HEAD
-
-// Platform specific vector intrinsics include.
-#if PLATFORM_ENABLE_VECTORINTRINSICS_NEON || PLATFORM_ENABLE_VECTORINTRINSICS
-#include "Math/VectorRegister.h"
-#include "Chaos/VectorUtility.h"
-#include "Chaos/SimplexVectorized.h"
-#include "Chaos/EPAVectorized.h"
-#define GJK_VECTORIZED 1
-#else
-#define GJK_VECTORIZED 0
-=======
 // Enable some logging or ensures to trap issues in collision detection, usually related to degeneracies in GJK/EPA
 #define CHAOS_COLLISIONERROR_LOG_ENABLED		((!UE_BUILD_TEST && !UE_BUILD_SHIPPING) && 0)
 #define CHAOS_COLLISIONERROR_ENSURE_ENABLED		((!UE_BUILD_TEST && !UE_BUILD_SHIPPING) && 1)
@@ -43,7 +31,6 @@
 #define CHAOS_COLLISIONERROR_ENSURE(X) ensure(X)
 #else
 #define CHAOS_COLLISIONERROR_ENSURE(X)
->>>>>>> d731a049
 #endif
 
 namespace Chaos
@@ -80,8 +67,6 @@
 			return VectorQuaternionRotateVector(BToARotation, SupportBLocal);
 		}
 
-<<<<<<< HEAD
-=======
 	private:
 		template<class T>
 		static VectorRegister4Float SupportCoreSimd(const void* Geom, FRealSingle InMargin, const VectorRegister4Float V)
@@ -106,7 +91,6 @@
 	}
 
 
->>>>>>> d731a049
 	// Calculate the margins used for queries based on shape radius, shape margins and shape types
 	template <typename TGeometryA, typename TGeometryB, typename T>
 	void CalculateQueryMargins(const TGeometryA& A, const TGeometryB& B, T& outMarginA, T& outMarginB)
@@ -126,7 +110,6 @@
 		const bool bAIsSmallest = A.GetMargin() < B.GetMargin();
 		const T SweepMarginA = (bHasRadiusA || bHasRadiusB) ? 0.0f : (bAIsSmallest ? SweepMarginScale * A.GetMargin() : 0.0f);
 		const T SweepMarginB = (bHasRadiusA || bHasRadiusB) ? 0.0f : (bAIsSmallest ? 0.0f : SweepMarginScale * B.GetMargin());
-<<<<<<< HEAD
 
 		// Net margin (note: both SweepMargins are zero if either Radius is non-zero, and only one SweepMargin can be non-zero)
 		outMarginA = RadiusA + SweepMarginA;
@@ -141,14 +124,18 @@
 		@param BToATM The transform of B in A's local space
 		@param ThicknessA The amount of geometry inflation for Geometry A(for example if the surface distance of two geometries with thickness 0 would be 2, a thickness of 0.5 would give a distance of 1.5)
 		@param InitialDir The first direction we use to search the CSO
-		@param ThicknessB The amount of geometry inflation for Geometry B(for example if the surface distance of two geometries with thickness 0 would be 2, a thickness of 0.5 would give a distance of 1.5)
 		@return True if the geometries overlap, False otherwise 
 	 */
-#if GJK_VECTORIZED
 	template <typename T, typename TGeometryA, typename TGeometryB>
-	bool GJKIntersection(const TGeometryA& RESTRICT A, const TGeometryB& RESTRICT B, const TRigidTransform<T, 3>& BToATM, const T InThicknessA = 0, const TVector<T, 3>& InitialDir = TVector<T, 3>(1, 0, 0), const T InThicknessB = 0)
-	{
-
+	bool GJKIntersection(const TGeometryA& RESTRICT A, const TGeometryB& RESTRICT B, const TRigidTransform<T, 3>& BToATM, const T InThicknessA = 0, const TVector<T, 3>& InitialDir = TVector<T, 3>(1, 0, 0))
+	{
+		const FReal EpsilonScale = FMath::Max<FReal>(A.TGeometryA::BoundingBox().Extents().Max(), B.TGeometryB::BoundingBox().Extents().Max());
+		return GJKIntersection(A, B, EpsilonScale, BToATM, InThicknessA, InitialDir);
+	}
+
+	template <typename T>
+	bool GJKIntersection(const FGeomGJKHelperSIMD& RESTRICT A, const FGeomGJKHelperSIMD& RESTRICT B, FReal EpsilonScale, const TRigidTransform<T, 3>& BToATM, const T InThicknessA = 0, const TVector<T, 3>& InitialDir = TVector<T, 3>(1, 0, 0))
+	{
 		const UE::Math::TQuat<T>& RotationDouble = BToATM.GetRotation();
 		VectorRegister4Float RotationSimd = MakeVectorRegisterFloatFromDouble(MakeVectorRegister(RotationDouble.X, RotationDouble.Y, RotationDouble.Z, RotationDouble.W));
 
@@ -159,47 +146,57 @@
 
 		const VectorRegister4Float InitialDirSimd = MakeVectorRegisterFloatFromDouble(MakeVectorRegister(InitialDir[0], InitialDir[1], InitialDir[2], 0.0));
 		
-		VectorRegister4Float VSimd = VectorNegate(InitialDirSimd);
-		VSimd = VectorNormalizeSafe(VSimd, MakeVectorRegisterFloatConstant(-1.f, 0.f, 0.f, 0.f));
-
-		const VectorRegister4Float AToBRotationSimd = VectorQuaternionInverse(RotationSimd);
+		return GJKIntersectionSimd(A, B, EpsilonScale, TranslationSimd, RotationSimd, InThicknessA, InitialDirSimd);
+	}
+
+	template <typename TGeometryA, typename TGeometryB>
+	bool GJKIntersectionSimd(const TGeometryA& RESTRICT A, const TGeometryB& RESTRICT B, const VectorRegister4Float& Translation, const VectorRegister4Float& Rotation, FReal InThicknessA, const VectorRegister4Float& InitialDir)
+	{
+		const FReal EpsilonScale = FMath::Max<FReal>(A.TGeometryA::BoundingBox().Extents().Max(), B.TGeometryB::BoundingBox().Extents().Max());
+		return GJKIntersectionSimd(A, B, EpsilonScale, Translation, Rotation, InThicknessA, InitialDir);
+	}
+
+	inline bool GJKIntersectionSimd(const FGeomGJKHelperSIMD& RESTRICT A, const FGeomGJKHelperSIMD& RESTRICT B, FReal EpsilonScale, const VectorRegister4Float& Translation, const VectorRegister4Float& Rotation, FReal InThicknessA, const VectorRegister4Float& InitialDir)
+	{
+		VectorRegister4Float V = VectorNegate(InitialDir);
+		V = VectorNormalizeSafe(V, MakeVectorRegisterFloatConstant(-1.f, 0.f, 0.f, 0.f));
+
+		const VectorRegister4Float AToBRotation = VectorQuaternionInverse(Rotation);
 		bool bTerminate;
 		bool bNearZero = false;
 		int NumIterations = 0;
 		VectorRegister4Float PrevDist2Simd = MakeVectorRegisterFloatConstant(FLT_MAX, FLT_MAX, FLT_MAX, FLT_MAX);
 
 		VectorRegister4Float SimplexSimd[4] = { VectorZeroFloat(), VectorZeroFloat(), VectorZeroFloat(), VectorZeroFloat() };
-		//VectorRegister4Float As[4] = { VectorZeroFloat(), VectorZeroFloat(), VectorZeroFloat(), VectorZeroFloat() };
-		//VectorRegister4Float Bs[4] = { VectorZeroFloat(), VectorZeroFloat(), VectorZeroFloat(), VectorZeroFloat() };
 		VectorRegister4Float BarycentricSimd;
 		VectorRegister4Int NumVerts = GlobalVectorConstants::IntZero;
 
-		T ThicknessA;
-		T ThicknessB;
+		FReal ThicknessA;
+		FReal ThicknessB;
 		CalculateQueryMargins(A, B, ThicknessA, ThicknessB);
 		ThicknessA += InThicknessA;
-		ThicknessB += InThicknessB;
-
-
-		const T Inflation = ThicknessA + ThicknessB + static_cast<T>(1e-3);
-		const VectorRegister4Float InflationSimd = MakeVectorRegisterFloat((float)Inflation, (float)Inflation, (float)Inflation, (float)Inflation);
+
+		EpsilonScale = FMath::Min<FReal>(EpsilonScale, 1e5);
+		
+		const FReal InflationReal = ThicknessA + ThicknessB + 1e-6 * EpsilonScale;
+		const VectorRegister4Float Inflation = VectorSet1(static_cast<FRealSingle>(InflationReal));
+		const VectorRegister4Float Inflation2 = VectorMultiply(Inflation, Inflation);
 
 		int32 VertexIndexA = INDEX_NONE, VertexIndexB = INDEX_NONE;
 		do
 		{
-			if (!ensure(NumIterations++ < 32))	//todo: take this out
+ 			if (!ensure(NumIterations++ < 32))	//todo: take this out
 			{
 				break;	//if taking too long just stop. This should never happen
 			}
-			const VectorRegister4Float NegVSimd = VectorNegate(VSimd);
-			const VectorRegister4Float SupportASimd = A.SupportCoreSimd(NegVSimd, ThicknessA);
-			const VectorRegister4Float VInBSimd = VectorQuaternionRotateVector(AToBRotationSimd, VSimd);
-			const VectorRegister4Float SupportBLocalSimd = B.SupportCoreSimd(VInBSimd, ThicknessB);
-			//const TVector<T, 3> SupportB = BToATM.TransformPositionNoScale(SupportBLocal);  // Original code
-			const VectorRegister4Float SupportBSimd = VectorAdd(VectorQuaternionRotateVector(RotationSimd, SupportBLocalSimd), TranslationSimd);
+			const VectorRegister4Float NegVSimd = VectorNegate(V);
+			const VectorRegister4Float SupportASimd = A.SupportFunction(NegVSimd, (FRealSingle)ThicknessA);
+			const VectorRegister4Float VInBSimd = VectorQuaternionRotateVector(AToBRotation, V);
+			const VectorRegister4Float SupportBLocalSimd = B.SupportFunction(VInBSimd, (FRealSingle)ThicknessB);
+			const VectorRegister4Float SupportBSimd = VectorAdd(VectorQuaternionRotateVector(Rotation, SupportBLocalSimd), Translation);
 			const VectorRegister4Float WSimd = VectorSubtract(SupportASimd, SupportBSimd);
 
-			if (VectorMaskBits(VectorCompareGT(VectorDot3(VSimd, WSimd), InflationSimd)))
+			if (VectorMaskBits(VectorCompareGT(VectorDot3(V, WSimd), Inflation)))
 			{
 				return false;
 			}
@@ -214,10 +211,10 @@
 
 			NumVerts = VectorIntAdd(NumVerts, GlobalVectorConstants::IntOne);
 
-			VSimd = VectorSimplexFindClosestToOrigin<false>(SimplexSimd, NumVerts, BarycentricSimd, nullptr, nullptr);
-
-			const VectorRegister4Float NewDist2Simd = VectorDot3(VSimd, VSimd);///
-			bNearZero = VectorMaskBits(VectorCompareLT(NewDist2Simd, VectorMultiply(InflationSimd, InflationSimd))) != 0;
+			V = VectorSimplexFindClosestToOrigin<false>(SimplexSimd, NumVerts, BarycentricSimd, nullptr, nullptr);
+
+			const VectorRegister4Float NewDist2Simd = VectorDot3(V, V);///
+			bNearZero = VectorMaskBits(VectorCompareLT(NewDist2Simd, Inflation2)) != 0;
 
 			//as simplices become degenerate we will stop making progress. This is a side-effect of precision, in that case take V as the current best approximation
 			//question: should we take previous v in case it's better?
@@ -227,83 +224,13 @@
 
 			if (!bTerminate)
 			{
-				VSimd = VectorDivide(VSimd,VectorSqrt(NewDist2Simd));
+				V = VectorDivide(V, VectorSqrt(NewDist2Simd));
 			}
 
 		} while (!bTerminate);
 
 		return bNearZero;
 	}
-#else
-	template <typename T, typename TGeometryA, typename TGeometryB>
-	bool GJKIntersection(const TGeometryA& A, const TGeometryB& B, const TRigidTransform<T, 3>& BToATM, const T InThicknessA = 0, const TVector<T, 3>& InitialDir = TVector<T, 3>(1, 0, 0), const T InThicknessB = 0)
-	{
-		TVector<T, 3> V = -InitialDir;
-		if (V.SafeNormalize() == 0)
-		{
-			V = TVec3<T>(-1, 0, 0);
-		}
-
-		FSimplex SimplexIDs;
-		TVector<T, 3> Simplex[4];
-		T Barycentric[4] = { -1,-1,-1,-1 };	//not needed, but compiler warns
-		const TRotation<T, 3> AToBRotation = BToATM.GetRotation().Inverse();
-		bool bTerminate;
-		bool bNearZero = false;
-		int NumIterations = 0;
-		T PrevDist2 = FLT_MAX;
-		T ThicknessA;
-		T ThicknessB;
-		CalculateQueryMargins(A, B, ThicknessA, ThicknessB);
-		ThicknessA += InThicknessA;
-		ThicknessB += InThicknessB;
-		const T Inflation = ThicknessA + ThicknessB + static_cast<T>(1e-3);
-		const T Inflation2 = Inflation * Inflation;
-		int32 VertexIndexA = INDEX_NONE, VertexIndexB = INDEX_NONE;
-		do
-		{
-			if (!ensure(NumIterations++ < 32))	//todo: take this out
-			{
-				break;	//if taking too long just stop. This should never happen
-			}
-			const TVector<T, 3> NegV = -V;
-			const TVector<T, 3> SupportA = A.SupportCore(NegV, ThicknessA, nullptr, VertexIndexA);
-			const TVector<T, 3> VInB = AToBRotation * V;
-			const TVector<T, 3> SupportBLocal = B.SupportCore(VInB, ThicknessB, nullptr, VertexIndexB);
-			const TVector<T, 3> SupportB = BToATM.TransformPositionNoScale(SupportBLocal);
-			const TVector<T, 3> W = SupportA - SupportB;
-
-			if (TVector<T, 3>::DotProduct(V, W) > Inflation)
-			{
-				return false;
-			}
-
-			SimplexIDs[SimplexIDs.NumVerts] = SimplexIDs.NumVerts;
-			Simplex[SimplexIDs.NumVerts++] = W;
-
-			V = SimplexFindClosestToOrigin(Simplex, SimplexIDs, Barycentric);
-
-			T NewDist2 = V.SizeSquared();
-			bNearZero = NewDist2 < Inflation2;
-
-			//as simplices become degenerate we will stop making progress. This is a side-effect of precision, in that case take V as the current best approximation
-			//question: should we take previous v in case it's better?
-			const bool bMadeProgress = NewDist2 < PrevDist2;
-			bTerminate = bNearZero || !bMadeProgress;
-
-			PrevDist2 = NewDist2;
-
-			if (!bTerminate)
-			{
-				V /= FMath::Sqrt(NewDist2);
-			}
-
-		} while (!bTerminate);
-
-		return bNearZero;
-	}
-
-#endif
 
 	/** 
 		Determines if two convex geometries in the same space overlap
@@ -316,71 +243,78 @@
 		@param ThicknessB The amount of geometry inflation for Geometry B(for example if the surface distance of two geometries with thickness 0 would be 2, a thickness of 0.5 would give a distance of 1.5)
 		@return True if the geometries overlap, False otherwise 
 	*/
-	template <typename T, typename TGeometryA, typename TGeometryB>
-	bool GJKIntersectionSameSpace(const TGeometryA& A, const TGeometryB& B, const T InThicknessA = 0, const TVector<T, 3>& InitialDir = TVector<T, 3>(1, 0, 0), const T InThicknessB = 0)
-	{
-		TVector<T, 3> V = -InitialDir;
-		if (V.SafeNormalize() == 0)
-		{
-			V = TVec3<T>(-1, 0, 0);
-		}
+
+	template <typename TGeometryA, typename TGeometryB>
+	bool GJKIntersectionSameSpaceSimd(const TGeometryA& A, const TGeometryB& B, FReal InThicknessA, const VectorRegister4Float& InitialDir)
+	{
+		VectorRegister4Float V = VectorNegate(InitialDir);
 
 		FSimplex SimplexIDs;
-		TVector<T, 3> Simplex[4];
-		T Barycentric[4] = { -1,-1,-1,-1 };	//not needed, but compiler warns
+		VectorRegister4Float Simplex[4] = { VectorZero(), VectorZero(), VectorZero(), VectorZero() };
+		VectorRegister4Int NumVerts = GlobalVectorConstants::IntZero;
+		alignas(16) int32 NumVertsInts[4];
+		VectorRegister4Float Barycentric = VectorZero();
+
 		bool bTerminate;
 		bool bNearZero = false;
 		int NumIterations = 0;
-		T PrevDist2 = FLT_MAX;
-		T ThicknessA;
-		T ThicknessB;
+		VectorRegister4Float PrevDist2 = GlobalVectorConstants::BigNumber;
+		FReal ThicknessA;
+		FReal ThicknessB;
 		CalculateQueryMargins(A, B, ThicknessA, ThicknessB);
 		ThicknessA += InThicknessA;
-		ThicknessB += InThicknessB;
-		const T Inflation = ThicknessA + ThicknessB + static_cast<T>(1e-3);
-		const T Inflation2 = Inflation * Inflation;
-		int32 VertexIndexA = INDEX_NONE, VertexIndexB = INDEX_NONE;
+
+		const FReal Inflation = ThicknessA + ThicknessB + 1e-3;
+		const FReal Inflation2 = Inflation * Inflation;
+
+		VectorRegister4Float InflationSimd = VectorSet1(static_cast<FRealSingle>(Inflation));
+		VectorRegister4Float Inflation2Simd = VectorMultiply(InflationSimd, InflationSimd);
 		do
 		{
 			if (!ensure(NumIterations++ < 32))	//todo: take this out
 			{
 				break;	//if taking too long just stop. This should never happen
 			}
-			const TVector<T, 3> NegV = -V;
-			const TVector<T, 3> SupportA = A.SupportCore(NegV, ThicknessA, nullptr, VertexIndexA);
-			const TVector<T, 3> VInB = V; // same space
-			const TVector<T, 3> SupportB = B.SupportCore(VInB, ThicknessB, nullptr, VertexIndexB);
-			const TVector<T, 3> W = SupportA - SupportB;
-
-			if (TVector<T, 3>::DotProduct(V, W) > Inflation)
+			const VectorRegister4Float NegV = VectorNegate(V);
+			const VectorRegister4Float SupportA = A.SupportCoreSimd(NegV, ThicknessA);
+			const VectorRegister4Float VInB = V; // same space
+			const VectorRegister4Float SupportB = B.SupportCoreSimd(VInB, ThicknessB);
+			const VectorRegister4Float W = VectorSubtract(SupportA, SupportB);
+
+			VectorRegister4Float VDotW = VectorDot3(V, W);
+
+			if (VectorMaskBits(VectorCompareGT(VDotW, InflationSimd)))
 			{
 				return false;
 			}
 
-			SimplexIDs[SimplexIDs.NumVerts] = SimplexIDs.NumVerts;
-			Simplex[SimplexIDs.NumVerts++] = W;
-
-			V = SimplexFindClosestToOrigin(Simplex, SimplexIDs, Barycentric);
-
-			T NewDist2 = V.SizeSquared();
-			bNearZero = NewDist2 < Inflation2;
+			VectorIntStoreAligned(NumVerts, NumVertsInts);
+			const int32 NumVertsInt = NumVertsInts[0];
+			Simplex[NumVertsInt] = W;
+			NumVerts = VectorIntAdd(NumVerts, GlobalVectorConstants::IntOne);
+
+			V = VectorSimplexFindClosestToOrigin<false>(Simplex, NumVerts, Barycentric, nullptr, nullptr);
+			const VectorRegister4Float NewDist2 = VectorDot3(V, V);
+			
+			bNearZero = static_cast<bool>(VectorMaskBits(VectorCompareGT(Inflation2Simd, NewDist2)));
 
 			//as simplices become degenerate we will stop making progress. This is a side-effect of precision, in that case take V as the current best approximation
 			//question: should we take previous v in case it's better?
-			const bool bMadeProgress = NewDist2 < PrevDist2;
+			const bool bMadeProgress = static_cast<bool>(VectorMaskBits(VectorCompareGT(PrevDist2, NewDist2)));
 			bTerminate = bNearZero || !bMadeProgress;
 
 			PrevDist2 = NewDist2;
 
 			if (!bTerminate)
 			{
-				V /= FMath::Sqrt(NewDist2);
+				V = VectorDivide(V, VectorSqrt(NewDist2));
 			}
 
 		} while (!bTerminate);
 
 		return bNearZero;
 	}
+
 
 	/**
 	 * @brief Internal simplex data for GJK that can also be stored for warm-starting subsequent calls
@@ -491,6 +425,51 @@
 
 	// GJK warm-start data at default numeric precision
 	using FGJKSimplexData = TGJKSimplexData<FReal>;
+
+	struct FGeomGJKHelper
+	{
+		typedef FVector(*SupportFunc)(const void* Geom, const FVec3& Direction, FReal* OutSupportDelta, int32& VertexIndex);
+
+		const void* Geometry;
+		SupportFunc Func;
+		FReal Margin;
+
+		template<class T>
+		FGeomGJKHelper(const T& Geom) : Geometry(&Geom), Func(&SupportCore<T>), Margin(Geom.GetMargin()) {}
+
+		FVector SupportFunction(const FVec3& V, int32& VertexIndex) const { return Func(Geometry, V, nullptr, VertexIndex); }
+		FVector SupportFunction(const FVec3& V, FReal* OutSupportDelta, int32& VertexIndex) const { return Func(Geometry, V, OutSupportDelta, VertexIndex); }
+
+		FVector SupportFunction(const FRotation3& AToBRotation, const FVec3& V, FReal* OutSupportDelta, int32& VertexIndex) const
+		{
+			const FVec3 VInB = AToBRotation * V;
+			return Func(Geometry, VInB, OutSupportDelta, VertexIndex);
+		}
+
+		FVector SupportFunction(const FRigidTransform3& BToATM, const FRotation3& AToBRotation, const FVec3& V, int32& VertexIndex) const
+		{
+			const FVector VInB = AToBRotation * V;
+			const FVector SupportBLocal = Func(Geometry, VInB, nullptr, VertexIndex);
+			return BToATM.TransformPositionNoScale(SupportBLocal);
+		}
+
+		FVector SupportFunction(const FRigidTransform3& BToATM, const FRotation3& AToBRotation, const FVec3& V, FReal* OutSupportDelta, int32& VertexIndex) const
+		{
+			const FVector VInB = AToBRotation * V;
+			const FVector SupportBLocal = Func(Geometry, VInB, OutSupportDelta, VertexIndex);
+			return BToATM.TransformPositionNoScale(SupportBLocal);
+		}
+
+		FReal GetMargin() const { return Margin; }
+
+	private:
+		template<class T>
+		static FVector SupportCore(const void* Geom, const FVec3& Direction, FReal* OutSupportDelta, int32& VertexIndex)
+		{
+			const T* Geometry = (const T*)Geom;
+			return Geometry->SupportCore(Direction, Geometry->GetMargin(), OutSupportDelta, VertexIndex);
+		}
+	};
 
 	/**
 	 * @brief Calculate the penetration data for two shapes using GJK and a warm-start buffer.
@@ -565,981 +544,6 @@
 		const T SeparatedDistance = ThicknessA + ThicknessB + Epsilon;
 		while (!bIsContact && !bIsDegenerate)
 		{
-			if (!ensure(NumIterations++ < 32))	//todo: take this out
-			{
-				break;	//if taking too long just stop. This should never happen
-			}
-
-			const TVec3<T> NegV = -V;
-			const TVec3<T> SupportA = SupportAFunc(NegV);
-			const TVec3<T> SupportB = SupportBFunc(V);
-			const TVec3<T> SupportBInA = BToATM.TransformPositionNoScale(SupportB);
-			const TVec3<T> W = SupportA - SupportBInA;
-			MaxSupportDelta = FMath::Max(SupportDeltaA, SupportDeltaB);
-
-			// If we didn't move to at least ConvergedDistance or closer, assume we have reached a minimum
-			const T ConvergenceTolerance = 1.e-4f;
-			const T ConvergedDistance = (1.0f - ConvergenceTolerance) * Distance;
-			const T VW = TVec3<T>::DotProduct(V, W);
-
-			InOutSimplexData.As[SimplexIDs.NumVerts] = SupportA;
-			InOutSimplexData.Bs[SimplexIDs.NumVerts] = SupportB;
-			SimplexIDs[SimplexIDs.NumVerts] = SimplexIDs.NumVerts;
-			Simplex[SimplexIDs.NumVerts++] = W;
-
-			V = SimplexFindClosestToOrigin(Simplex, SimplexIDs, InOutSimplexData.Barycentric, InOutSimplexData.As, InOutSimplexData.Bs);
-			T NewDistance = V.Size();
-
-			// Are we overlapping or too close for GJK to get a good result?
-			bIsContact = (NewDistance < Epsilon);
-
-			// If we did not get closer in this iteration, we are in a degenerate situation
-			bIsDegenerate = (NewDistance >= Distance);
-
-			// If we are not too close, update the separating vector and keep iterating
-			// If we are too close we drop through to EPA, but if EPA determines the shapes are actually separated 
-			// after all, we will end up using the normal from the previous loop
-			if (!bIsContact)
-			{
-				V /= NewDistance;
-				Normal = -V;
-			}
-			Distance = NewDistance;
-		}
-		// Save the warm-start data (not much to store since we updated most of it in the loop above)
-		InOutSimplexData.Save(SimplexIDs);
-		if (bIsContact)
-		{
-			// We did not converge or we detected an overlap situation, so run EPA to get contact data
-			// Rebuild the simplex into a variable sized array - EPA can generate any number of vertices
-			TArray<TVec3<T>> VertsA;
-			TArray<TVec3<T>> VertsB;
-			VertsA.Reserve(8);
-			VertsB.Reserve(8);
-			for (int i = 0; i < SimplexIDs.NumVerts; ++i)
-			{
-				VertsA.Add(InOutSimplexData.As[i]);
-				VertsB.Add(BToATM.TransformPositionNoScale(InOutSimplexData.Bs[i]));
-			}
-			
-			auto SupportBInAFunc = [&B, &BToATM, &AToBRotation, &SupportDeltaB, &VertexIndexB](const TVec3<T>& V)
-			{
-				const TVec3<T> VInB = AToBRotation * V;
-				const TVec3<T> SupportBLocal = B.SupportCore(VInB, B.GetMargin(), &SupportDeltaB, VertexIndexB);
-				return BToATM.TransformPositionNoScale(SupportBLocal);
-			};
-
-			T Penetration;
-			TVec3<T> MTD, ClosestA, ClosestBInA;
-			const EEPAResult EPAResult = EPA(VertsA, VertsB, SupportAFunc, SupportBInAFunc, Penetration, MTD, ClosestA, ClosestBInA, EPAEpsilon);
-
-			switch (EPAResult)
-			{
-			case EEPAResult::MaxIterations:
-				// Possibly a solution but with unknown error. Just return the last EPA state. 
-				// Fall through...
-			case EEPAResult::Ok:
-				// EPA has a solution - return it now
-				OutNormalA = MTD;
-				OutNormalB = BToATM.InverseTransformVectorNoScale(MTD);
-				OutPenetration = Penetration + ThicknessA + ThicknessB;
-				OutClosestA = ClosestA + MTD * ThicknessA;
-				OutClosestB = BToATM.InverseTransformPositionNoScale(ClosestBInA - MTD * ThicknessB);
-				OutMaxSupportDelta = MaxSupportDelta;
-				return true;
-			case EEPAResult::BadInitialSimplex:
-				// The origin is outside the simplex. Must be a touching contact and EPA setup will have calculated the normal
-				// and penetration but we keep the position generated by GJK.
-				Normal = MTD;
-				Distance = -Penetration;
-				break;
-			case EEPAResult::Degenerate:
-				// We hit a degenerate simplex condition and could not reach a solution so use whatever near touching point GJK came up with.
-				// The result from EPA under these circumstances is not usable.
-				//UE_LOG(LogChaos, Warning, TEXT("EPA Degenerate Case"));
-				break;
-			}
-		}
-
-		// @todo(chaos): handle the case where EPA hits a degenerate triangle in the simplex.
-		// Currently we return a touching contact with the last position and normal from GJK. We could run SAT instead.
-
-		// GJK converged or we have a touching contact
-		{
-			TVec3<T> ClosestA(0);
-			TVec3<T> ClosestB(0);
-			for (int i = 0; i < SimplexIDs.NumVerts; ++i)
-			{
-				ClosestA += InOutSimplexData.As[i] * InOutSimplexData.Barycentric[i];
-				ClosestB += InOutSimplexData.Bs[i] * InOutSimplexData.Barycentric[i];
-			}
-
-			OutNormalA = Normal;
-			OutNormalB = BToATM.InverseTransformVectorNoScale(Normal);
-
-			T Penetration = ThicknessA + ThicknessB - Distance;
-			OutPenetration = Penetration;
-			OutClosestA = ClosestA + OutNormalA * ThicknessA;
-			OutClosestB = ClosestB - OutNormalB * ThicknessB;
-
-			OutMaxSupportDelta = MaxSupportDelta;
-
-			// @todo(chaos): we should pass back failure for the degenerate case so we can decide how to handle it externally.
-			return true;
-		}
-	}
-
-	// Same as GJKPenetrationWarmStartable but with an index-less algorithm
-	template <typename T, typename TGeometryA, typename TGeometryB>
-	bool GJKPenetrationWarmStartable2(const TGeometryA& A, const TGeometryB& B, const TRigidTransform<T, 3>& BToATM, T& OutPenetration, TVec3<T>& OutClosestA, TVec3<T>& OutClosestB, TVec3<T>& OutNormalA, TVec3<T>& OutNormalB, int32& OutVertexA, int32& OutVertexB, TGJKSimplexData<T>& InOutSimplexData, T& OutMaxSupportDelta, const T Epsilon = T(1.e-3), const T EPAEpsilon = T(1.e-2))
-	{
-		T SupportDeltaA = 0;
-		T SupportDeltaB = 0;
-		T MaxSupportDelta = 0;
-
-		int32& VertexIndexA = OutVertexA;
-		int32& VertexIndexB = OutVertexB;
-
-		// Return the support vertex in A-local space for a vector V in A-local space
-		auto SupportAFunc = [&A, &SupportDeltaA, &VertexIndexA](const TVec3<T>& V)
-		{
-			return A.SupportCore(V, A.GetMargin(), &SupportDeltaA, VertexIndexA);
-		};
-
-		const TRotation<T, 3> AToBRotation = BToATM.GetRotation().Inverse();
-
-		// Return the support point on B, in B-local space, for a vector V in A-local space
-		auto SupportBFunc = [&B, &AToBRotation, &SupportDeltaB, &VertexIndexB](const TVec3<T>& V)
-		{
-			const TVec3<T> VInB = AToBRotation * V;
-			return B.SupportCore(VInB, B.GetMargin(), &SupportDeltaB, VertexIndexB);
-		};
-
-		// V and Simplex are in A-local space
-		TVec3<T> V = TVec3<T>(-1, 0, 0);
-		TVec3<T> Simplex[4];
-		int32 NumVerts = 0;
-		T Distance = FLT_MAX;
-
-		// If we have warm-start data, rebuild the simplex from the stored data
-		InOutSimplexData.Restore2(BToATM, NumVerts, Simplex, V, Distance, Epsilon);
-
-		TVec3<T> Normal = -V;					// Remember the last good normal (i.e. don't update it if separation goes less than Epsilon and we can no longer normalize)
-		bool bIsResult = false;					// True if GJK cannot make any more progress
-		bool bIsContact = false;				// True if shapes are within Epsilon or overlapping - GJK cannot provide a solution
-		int32 NumIterations = 0;
-		const T ThicknessA = A.GetMargin();
-		const T ThicknessB = B.GetMargin();
-		while (!bIsContact && !bIsResult)
-		{
-			if (!ensure(NumIterations++ < 32))	//todo: take this out
-			{
-				break;	//if taking too long just stop. This should never happen
-			}
-
-			const TVec3<T> NegV = -V;
-			const TVec3<T> SupportA = SupportAFunc(NegV);
-			const TVec3<T> SupportB = SupportBFunc(V);
-			const TVec3<T> SupportBInA = BToATM.TransformPositionNoScale(SupportB);
-			const TVec3<T> W = SupportA - SupportBInA;
-			MaxSupportDelta = FMath::Max(SupportDeltaA, SupportDeltaB);
-
-			// If we didn't move to at least ConvergedDistance or closer, assume we have reached a minimum
-			const T ConvergenceTolerance = 1.e-4f;
-			const T ConvergedDistance = (1.0f - ConvergenceTolerance) * Distance;
-			const T VW = TVec3<T>::DotProduct(V, W);
-
-			InOutSimplexData.As[NumVerts] = SupportA;
-			InOutSimplexData.Bs[NumVerts] = SupportB;
-			Simplex[NumVerts++] = W;
-
-			V = SimplexFindClosestToOrigin2(Simplex, NumVerts, InOutSimplexData.Barycentric, InOutSimplexData.As, InOutSimplexData.Bs);
-			T NewDistance = V.Size();
-
-			// Are we overlapping or too close for GJK to get a good result?
-			bIsContact = (NewDistance < Epsilon);
-
-			// If we did not get closer in this iteration, we are in a degenerate situation or we have the result
-			bIsResult = (NewDistance >= (Distance - Epsilon));
-
-			// If we are not too close, update the separating vector and keep iterating
-			// If we are too close we drop through to EPA, but if EPA determines the shapes are actually separated 
-			// after all, we will end up using the normal from the previous loop
-			if (!bIsContact)
-			{
-				V /= NewDistance;
-				Normal = -V;
-			}
-			Distance = NewDistance;
-		}
-		
-		// Save the warm-start data (not much to store since we updated most of it in the loop above)
-		InOutSimplexData.NumVerts = NumVerts;
-
-		if (bIsContact)
-		{
-			// We did not converge or we detected an overlap situation, so run EPA to get contact data
-			// Rebuild the simplex into a variable sized array - EPA can generate any number of vertices
-			TArray<TVec3<T>> VertsA;
-			TArray<TVec3<T>> VertsB;
-			VertsA.Reserve(8);
-			VertsB.Reserve(8);
-			for (int i = 0; i < NumVerts; ++i)
-			{
-				VertsA.Add(InOutSimplexData.As[i]);
-				VertsB.Add(BToATM.TransformPositionNoScale(InOutSimplexData.Bs[i]));
-			}
-
-			auto SupportBInAFunc = [&B, &BToATM, &AToBRotation, &SupportDeltaB, &VertexIndexB](const TVec3<T>& V)
-			{
-				const TVec3<T> VInB = AToBRotation * V;
-				const TVec3<T> SupportBLocal = B.SupportCore(VInB, B.GetMargin(), &SupportDeltaB, VertexIndexB);
-				return BToATM.TransformPositionNoScale(SupportBLocal);
-			};
-
-			T Penetration;
-			TVec3<T> MTD, ClosestA, ClosestBInA;
-			const EEPAResult EPAResult = EPA(VertsA, VertsB, SupportAFunc, SupportBInAFunc, Penetration, MTD, ClosestA, ClosestBInA, EPAEpsilon);
-
-			switch (EPAResult)
-			{
-			case EEPAResult::MaxIterations:
-				// Possibly a solution but with unknown error. Just return the last EPA state. 
-				// Fall through...
-			case EEPAResult::Ok:
-				// EPA has a solution - return it now
-				OutNormalA = MTD;
-				OutNormalB = BToATM.InverseTransformVectorNoScale(MTD);
-				OutPenetration = Penetration + ThicknessA + ThicknessB;
-				OutClosestA = ClosestA + MTD * ThicknessA;
-				OutClosestB = BToATM.InverseTransformPositionNoScale(ClosestBInA - MTD * ThicknessB);
-				OutMaxSupportDelta = MaxSupportDelta;
-				return true;
-			case EEPAResult::BadInitialSimplex:
-				// The origin is outside the simplex. Must be a touching contact and EPA setup will have calculated the normal
-				// and penetration but we keep the position generated by GJK.
-				Normal = MTD;
-				Distance = -Penetration;
-				break;
-			case EEPAResult::Degenerate:
-				// We hit a degenerate simplex condition and could not reach a solution so use whatever near touching point GJK came up with.
-				// The result from EPA under these circumstances is not usable.
-				//UE_LOG(LogChaos, Warning, TEXT("EPA Degenerate Case"));
-				break;
-			}
-		}
-
-		// @todo(chaos): handle the case where EPA hits a degenerate triangle in the simplex.
-		// Currently we return a touching contact with the last position and normal from GJK. We could run SAT instead.
-
-		// GJK converged or we have a touching contact
-		{
-			TVec3<T> ClosestA(0);
-			TVec3<T> ClosestB(0);
-			for (int i = 0; i < NumVerts; ++i)
-			{
-				ClosestA += InOutSimplexData.As[i] * InOutSimplexData.Barycentric[i];
-				ClosestB += InOutSimplexData.Bs[i] * InOutSimplexData.Barycentric[i];
-			}
-
-			OutNormalA = Normal;
-			OutNormalB = BToATM.InverseTransformVectorNoScale(Normal);
-
-			T Penetration = ThicknessA + ThicknessB - Distance;
-			OutPenetration = Penetration;
-			OutClosestA = ClosestA + OutNormalA * ThicknessA;
-			OutClosestB = ClosestB - OutNormalB * ThicknessB;
-
-			OutMaxSupportDelta = MaxSupportDelta;
-
-			// @todo(chaos): we should pass back failure for the degenerate case so we can decide how to handle it externally.
-			return true;
-		}
-	}
-
-	/**
-	 * @brief Calculate the penetration data for two shapes using GJK, assuming both shapes are already in the same space.
-	 * This is intended for use with triangles which have been transformed into the space of the convex shape.
-	 * 
-	 * @tparam T
-	 * @tparam TGeometryA First geometry type
-	 * @tparam TGeometryB Second geometry type. Usually FTriangle
-	 * @param A First geometry
-	 * @param B Second geometry (usually triangle)
-	 * @param OutPenetration penetration depth (negative for separation)
-	 * @param OutClosestA Closest point on A
-	 * @param OutClosestB Closest point on B
-	 * @param OutNormal Contact normal (points from A to B)
-	 * @param OutVertexA The closest vertex on A
-	 * @param OutVertexB The closest vertex on B
-	 * @param OutMaxSupportDelta When the convex has a margin, an upper bounds on the distance from the contact point to the vertex on the outer hull
-	 * @param Epsilon GJK tolerance
-	 * @param EPAEpsilon EPA tolerance
-	 * @return true always
-	*/
-	template <typename T, typename TGeometryA, typename TGeometryB>
-	bool GJKPenetrationSameSpace(const TGeometryA& A, const TGeometryB& B, T& OutPenetration, TVec3<T>& OutClosestA, TVec3<T>& OutClosestB, TVec3<T>& OutNormal, int32& OutVertexA, int32& OutVertexB, T& OutMaxSupportDelta, const T Epsilon = T(1.e-3), const T EPAEpsilon = T(1.e-2))
-	{
-		TGJKSimplexData<T> SimplexData;
-		T SupportDeltaA = 0;
-		T SupportDeltaB = 0;
-		T MaxSupportDelta = 0;
-
-		int32& VertexIndexA = OutVertexA;
-		int32& VertexIndexB = OutVertexB;
-
-		// Return the support vertex in A-local space for a vector V in A-local space
-		auto SupportAFunc = [&A, &SupportDeltaA, &VertexIndexA](const TVec3<T>& V)
-		{
-			return A.SupportCore(V, A.GetMargin(), &SupportDeltaA, VertexIndexA);
-		};
-
-		// Return the support point on B, in B-local space, for a vector V in A-local space
-		auto SupportBFunc = [&B, &SupportDeltaB, &VertexIndexB](const TVec3<T>& V)
-		{
-			return B.SupportCore(V, B.GetMargin(), &SupportDeltaB, VertexIndexB);
-		};
-
-		// V and Simplex are in A-local space
-		TVec3<T> V = TVec3<T>(-1, 0, 0);
-		TVec3<T> Simplex[4];
-		FSimplex SimplexIDs;
-		T Distance = FLT_MAX;
-
-		TVec3<T> Normal = -V;					// Remember the last good normal (i.e. don't update it if separation goes less than Epsilon and we can no longer normalize)
-		bool bIsDegenerate = false;				// True if GJK cannot make any more progress
-		bool bIsContact = false;				// True if shapes are within Epsilon or overlapping - GJK cannot provide a solution
-		int32 NumIterations = 0;
-		const T ThicknessA = A.GetMargin();
-		const T ThicknessB = B.GetMargin();
-		const T SeparatedDistance = ThicknessA + ThicknessB + Epsilon;
-		while (!bIsContact && !bIsDegenerate)
-		{
-			if (!ensure(NumIterations++ < 32))	//todo: take this out
-			{
-				break;	//if taking too long just stop. This should never happen
-			}
-
-			const TVec3<T> NegV = -V;
-			const TVec3<T> SupportA = SupportAFunc(NegV);
-			const TVec3<T> SupportB = SupportBFunc(V);
-			const TVec3<T> W = SupportA - SupportB;
-			MaxSupportDelta = FMath::Max(SupportDeltaA, SupportDeltaB);
-
-			// If we didn't move to at least ConvergedDistance or closer, assume we have reached a minimum
-			const T ConvergenceTolerance = 1.e-4f;
-			const T ConvergedDistance = (1.0f - ConvergenceTolerance) * Distance;
-			const T VW = TVec3<T>::DotProduct(V, W);
-
-			SimplexData.As[SimplexIDs.NumVerts] = SupportA;
-			SimplexData.Bs[SimplexIDs.NumVerts] = SupportB;
-			SimplexIDs[SimplexIDs.NumVerts] = SimplexIDs.NumVerts;
-			Simplex[SimplexIDs.NumVerts++] = W;
-
-			V = SimplexFindClosestToOrigin(Simplex, SimplexIDs, SimplexData.Barycentric, SimplexData.As, SimplexData.Bs);
-			T NewDistance = V.Size();
-
-			// Are we overlapping or too close for GJK to get a good result?
-			bIsContact = (NewDistance < Epsilon);
-
-			// If we did not get closer in this iteration, we are in a degenerate situation
-			bIsDegenerate = (NewDistance >= Distance);
-
-			// If we are not too close, update the separating vector and keep iterating
-			// If we are too close we drop through to EPA, but if EPA determines the shapes are actually separated 
-			// after all, we will wend up using the normal from the previous loop
-			if (!bIsContact)
-			{
-				V /= NewDistance;
-				Normal = -V;
-			}
-			Distance = NewDistance;
-		}
-
-		// Save the warm-start data (not much to store since we updated most of it in the loop above)
-		SimplexData.Save(SimplexIDs);
-
-		if (bIsContact)
-		{
-			// We did not converge or we detected an overlap situation, so run EPA to get contact data
-			// Rebuild the simplex into a variable sized array - EPA can generate any mumber of vertices
-			TArray<TVec3<T>> VertsA;
-			TArray<TVec3<T>> VertsB;
-			VertsA.Reserve(8);
-			VertsB.Reserve(8);
-			for (int i = 0; i < SimplexIDs.NumVerts; ++i)
-			{
-				VertsA.Add(SimplexData.As[i]);
-				VertsB.Add(SimplexData.Bs[i]);
-			}
-
-			T Penetration;
-			TVec3<T> MTD, ClosestA, ClosestB;
-			const EEPAResult EPAResult = EPA(VertsA, VertsB, SupportAFunc, SupportBFunc, Penetration, MTD, ClosestA, ClosestB, EPAEpsilon);
-
-			switch (EPAResult)
-			{
-			case EEPAResult::MaxIterations:
-				// Possibly a solution but with unknown error. Just return the last EPA state. 
-				// Fall through...
-			case EEPAResult::Ok:
-				// EPA has a solution - return it now
-				OutNormal = MTD;
-				OutPenetration = Penetration + ThicknessA + ThicknessB;
-				OutClosestA = ClosestA + MTD * ThicknessA;
-				OutClosestB = ClosestB - MTD * ThicknessB;
-				OutMaxSupportDelta = MaxSupportDelta;
-				return true;
-			case EEPAResult::BadInitialSimplex:
-				// The origin is outside the simplex. Must be a touching contact and EPA setup will have calculated the normal
-				// and penetration but we keep the position generated by GJK.
-				Normal = MTD;
-				Distance = -Penetration;
-				//UE_LOG(LogChaos, Warning, TEXT("EPA Touching Case"));
-				break;
-			case EEPAResult::Degenerate:
-				// We hit a degenerate simplex condition and could not reach a solution so use whatever near touching point GJK came up with.
-				// The result from EPA under these circumstances is not usable.
-				//UE_LOG(LogChaos, Warning, TEXT("EPA Degenerate Case"));
-				break;
-			}
-		}
-
-		// @todo(chaos): handle the case where EPA hits a degenerate triangle in the simplex.
-		// Currently we return a touching contact with the last position and normal from GJK. We could run SAT instead.
-
-		// GJK converged or we have a touching contact
-		{
-			TVec3<T> ClosestA(0);
-			TVec3<T> ClosestB(0);
-			for (int i = 0; i < SimplexIDs.NumVerts; ++i)
-			{
-				ClosestA += SimplexData.As[i] * SimplexData.Barycentric[i];
-				ClosestB += SimplexData.Bs[i] * SimplexData.Barycentric[i];
-			}
-
-			OutPenetration = ThicknessA + ThicknessB - Distance;
-			OutClosestA = ClosestA + Normal * ThicknessA;
-			OutClosestB = ClosestB - Normal * ThicknessB;
-			OutNormal = Normal;
-			OutMaxSupportDelta = MaxSupportDelta;
-
-			// @todo(chaos): we should pass back failure for the degenerate case so we can decide how to handle it externally.
-			return true;
-		}
-	}
-=======
->>>>>>> d731a049
-
-		// Net margin (note: both SweepMargins are zero if either Radius is non-zero, and only one SweepMargin can be non-zero)
-		outMarginA = RadiusA + SweepMarginA;
-		outMarginB = RadiusB + SweepMarginB;
-	}
-	
-	/** 
-		Determines if two convex geometries overlap.
-		
-		@param A The first geometry
-		@param B The second geometry
-		@param BToATM The transform of B in A's local space
-		@param ThicknessA The amount of geometry inflation for Geometry A(for example if the surface distance of two geometries with thickness 0 would be 2, a thickness of 0.5 would give a distance of 1.5)
-		@param InitialDir The first direction we use to search the CSO
-		@return True if the geometries overlap, False otherwise 
-	 */
-	template <typename T, typename TGeometryA, typename TGeometryB>
-<<<<<<< HEAD
-	bool GJKPenetrationSameSpace2(const TGeometryA& A, const TGeometryB& B, T& OutPenetration, TVec3<T>& OutClosestA, TVec3<T>& OutClosestB, TVec3<T>& OutNormal, int32& OutVertexA, int32& OutVertexB, T& OutMaxSupportDelta, const T Epsilon = T(1.e-3), const T EPAEpsilon = T(1.e-2))
-	{
-		TGJKSimplexData<T> SimplexData;
-		T SupportDeltaA = 0;
-		T SupportDeltaB = 0;
-		T MaxSupportDelta = 0;
-
-		int32& VertexIndexA = OutVertexA;
-		int32& VertexIndexB = OutVertexB;
-
-		// Return the support vertex in A-local space for a vector V in A-local space
-		auto SupportAFunc = [&A, &SupportDeltaA, &VertexIndexA](const TVec3<T>& V)
-		{
-			return A.SupportCore(V, A.GetMargin(), &SupportDeltaA, VertexIndexA);
-		};
-
-		// Return the support point on B, in B-local space, for a vector V in A-local space
-		auto SupportBFunc = [&B, &SupportDeltaB, &VertexIndexB](const TVec3<T>& V)
-		{
-			return B.SupportCore(V, B.GetMargin(), &SupportDeltaB, VertexIndexB);
-		};
-
-		// V and Simplex are in A-local space
-		TVec3<T> V = TVec3<T>(-1, 0, 0);
-		TVec3<T> Simplex[4];
-		int32 NumVerts = 0;
-		T Distance = FLT_MAX;
-
-		TVec3<T> Normal = -V;					// Remember the last good normal (i.e. don't update it if separation goes less than Epsilon and we can no longer normalize)
-		bool bIsResult = false;				// True if GJK cannot make any more progress
-		bool bIsContact = false;				// True if shapes are within Epsilon or overlapping - GJK cannot provide a solution
-		int32 NumIterations = 0;
-		const T ThicknessA = A.GetMargin();
-		const T ThicknessB = B.GetMargin();
-		const T SeparatedDistance = ThicknessA + ThicknessB + Epsilon;
-		while (!bIsContact && !bIsResult)
-=======
-	bool GJKIntersection(const TGeometryA& RESTRICT A, const TGeometryB& RESTRICT B, const TRigidTransform<T, 3>& BToATM, const T InThicknessA = 0, const TVector<T, 3>& InitialDir = TVector<T, 3>(1, 0, 0))
-	{
-		const FReal EpsilonScale = FMath::Max<FReal>(A.TGeometryA::BoundingBox().Extents().Max(), B.TGeometryB::BoundingBox().Extents().Max());
-		return GJKIntersection(A, B, EpsilonScale, BToATM, InThicknessA, InitialDir);
-	}
-
-	template <typename T>
-	bool GJKIntersection(const FGeomGJKHelperSIMD& RESTRICT A, const FGeomGJKHelperSIMD& RESTRICT B, FReal EpsilonScale, const TRigidTransform<T, 3>& BToATM, const T InThicknessA = 0, const TVector<T, 3>& InitialDir = TVector<T, 3>(1, 0, 0))
-	{
-		const UE::Math::TQuat<T>& RotationDouble = BToATM.GetRotation();
-		VectorRegister4Float RotationSimd = MakeVectorRegisterFloatFromDouble(MakeVectorRegister(RotationDouble.X, RotationDouble.Y, RotationDouble.Z, RotationDouble.W));
-
-		const UE::Math::TVector<T>& TranslationDouble = BToATM.GetTranslation();
-		const VectorRegister4Float TranslationSimd = MakeVectorRegisterFloatFromDouble(MakeVectorRegister(TranslationDouble.X, TranslationDouble.Y, TranslationDouble.Z, 0.0));
-		// Normalize rotation
-		RotationSimd = VectorNormalizeSafe(RotationSimd, GlobalVectorConstants::Float0001);
-
-		const VectorRegister4Float InitialDirSimd = MakeVectorRegisterFloatFromDouble(MakeVectorRegister(InitialDir[0], InitialDir[1], InitialDir[2], 0.0));
-		
-		return GJKIntersectionSimd(A, B, EpsilonScale, TranslationSimd, RotationSimd, InThicknessA, InitialDirSimd);
-	}
-
-	template <typename TGeometryA, typename TGeometryB>
-	bool GJKIntersectionSimd(const TGeometryA& RESTRICT A, const TGeometryB& RESTRICT B, const VectorRegister4Float& Translation, const VectorRegister4Float& Rotation, FReal InThicknessA, const VectorRegister4Float& InitialDir)
-	{
-		const FReal EpsilonScale = FMath::Max<FReal>(A.TGeometryA::BoundingBox().Extents().Max(), B.TGeometryB::BoundingBox().Extents().Max());
-		return GJKIntersectionSimd(A, B, EpsilonScale, Translation, Rotation, InThicknessA, InitialDir);
-	}
-
-	inline bool GJKIntersectionSimd(const FGeomGJKHelperSIMD& RESTRICT A, const FGeomGJKHelperSIMD& RESTRICT B, FReal EpsilonScale, const VectorRegister4Float& Translation, const VectorRegister4Float& Rotation, FReal InThicknessA, const VectorRegister4Float& InitialDir)
-	{
-		VectorRegister4Float V = VectorNegate(InitialDir);
-		V = VectorNormalizeSafe(V, MakeVectorRegisterFloatConstant(-1.f, 0.f, 0.f, 0.f));
-
-		const VectorRegister4Float AToBRotation = VectorQuaternionInverse(Rotation);
-		bool bTerminate;
-		bool bNearZero = false;
-		int NumIterations = 0;
-		VectorRegister4Float PrevDist2Simd = MakeVectorRegisterFloatConstant(FLT_MAX, FLT_MAX, FLT_MAX, FLT_MAX);
-
-		VectorRegister4Float SimplexSimd[4] = { VectorZeroFloat(), VectorZeroFloat(), VectorZeroFloat(), VectorZeroFloat() };
-		VectorRegister4Float BarycentricSimd;
-		VectorRegister4Int NumVerts = GlobalVectorConstants::IntZero;
-
-		FReal ThicknessA;
-		FReal ThicknessB;
-		CalculateQueryMargins(A, B, ThicknessA, ThicknessB);
-		ThicknessA += InThicknessA;
-
-		EpsilonScale = FMath::Min<FReal>(EpsilonScale, 1e5);
-		
-		const FReal InflationReal = ThicknessA + ThicknessB + 1e-6 * EpsilonScale;
-		const VectorRegister4Float Inflation = VectorSet1(static_cast<FRealSingle>(InflationReal));
-		const VectorRegister4Float Inflation2 = VectorMultiply(Inflation, Inflation);
-
-		int32 VertexIndexA = INDEX_NONE, VertexIndexB = INDEX_NONE;
-		do
-		{
- 			if (!ensure(NumIterations++ < 32))	//todo: take this out
-			{
-				break;	//if taking too long just stop. This should never happen
-			}
-			const VectorRegister4Float NegVSimd = VectorNegate(V);
-			const VectorRegister4Float SupportASimd = A.SupportFunction(NegVSimd, (FRealSingle)ThicknessA);
-			const VectorRegister4Float VInBSimd = VectorQuaternionRotateVector(AToBRotation, V);
-			const VectorRegister4Float SupportBLocalSimd = B.SupportFunction(VInBSimd, (FRealSingle)ThicknessB);
-			const VectorRegister4Float SupportBSimd = VectorAdd(VectorQuaternionRotateVector(Rotation, SupportBLocalSimd), Translation);
-			const VectorRegister4Float WSimd = VectorSubtract(SupportASimd, SupportBSimd);
-
-			if (VectorMaskBits(VectorCompareGT(VectorDot3(V, WSimd), Inflation)))
-			{
-				return false;
-			}
-
-			{
-				// Convert simdInt to int
-				alignas(16) int32 NumVertsInts[4];
-				VectorIntStoreAligned(NumVerts, NumVertsInts);
-				const int32 NumVertsInt = NumVertsInts[0];
-				SimplexSimd[NumVertsInt] = WSimd;
-			}
-
-			NumVerts = VectorIntAdd(NumVerts, GlobalVectorConstants::IntOne);
-
-			V = VectorSimplexFindClosestToOrigin<false>(SimplexSimd, NumVerts, BarycentricSimd, nullptr, nullptr);
-
-			const VectorRegister4Float NewDist2Simd = VectorDot3(V, V);///
-			bNearZero = VectorMaskBits(VectorCompareLT(NewDist2Simd, Inflation2)) != 0;
-
-			//as simplices become degenerate we will stop making progress. This is a side-effect of precision, in that case take V as the current best approximation
-			//question: should we take previous v in case it's better?
-			bool bMadeProgress = VectorMaskBits(VectorCompareLT(NewDist2Simd, PrevDist2Simd)) != 0;
-			bTerminate = bNearZero || !bMadeProgress;
-			PrevDist2Simd = NewDist2Simd;
-
-			if (!bTerminate)
-			{
-				V = VectorDivide(V, VectorSqrt(NewDist2Simd));
-			}
-
-		} while (!bTerminate);
-
-		return bNearZero;
-	}
-
-	/** 
-		Determines if two convex geometries in the same space overlap
-		IMPORTANT: the two convex geometries must be in the same space!
-
-		@param A The first geometry
-		@param B The second geometry
-		@param ThicknessA The amount of geometry inflation for Geometry A(for example if the surface distance of two geometries with thickness 0 would be 2, a thickness of 0.5 would give a distance of 1.5)
-		@param InitialDir The first direction we use to search the CSO
-		@param ThicknessB The amount of geometry inflation for Geometry B(for example if the surface distance of two geometries with thickness 0 would be 2, a thickness of 0.5 would give a distance of 1.5)
-		@return True if the geometries overlap, False otherwise 
-	*/
-
-	template <typename TGeometryA, typename TGeometryB>
-	bool GJKIntersectionSameSpaceSimd(const TGeometryA& A, const TGeometryB& B, FReal InThicknessA, const VectorRegister4Float& InitialDir)
-	{
-		VectorRegister4Float V = VectorNegate(InitialDir);
-
-		FSimplex SimplexIDs;
-		VectorRegister4Float Simplex[4] = { VectorZero(), VectorZero(), VectorZero(), VectorZero() };
-		VectorRegister4Int NumVerts = GlobalVectorConstants::IntZero;
-		alignas(16) int32 NumVertsInts[4];
-		VectorRegister4Float Barycentric = VectorZero();
-
-		bool bTerminate;
-		bool bNearZero = false;
-		int NumIterations = 0;
-		VectorRegister4Float PrevDist2 = GlobalVectorConstants::BigNumber;
-		FReal ThicknessA;
-		FReal ThicknessB;
-		CalculateQueryMargins(A, B, ThicknessA, ThicknessB);
-		ThicknessA += InThicknessA;
-
-		const FReal Inflation = ThicknessA + ThicknessB + 1e-3;
-		const FReal Inflation2 = Inflation * Inflation;
-
-		VectorRegister4Float InflationSimd = VectorSet1(static_cast<FRealSingle>(Inflation));
-		VectorRegister4Float Inflation2Simd = VectorMultiply(InflationSimd, InflationSimd);
-		do
->>>>>>> d731a049
-		{
-			if (!ensure(NumIterations++ < 32))	//todo: take this out
-			{
-				break;	//if taking too long just stop. This should never happen
-			}
-<<<<<<< HEAD
-
-			const TVec3<T> NegV = -V;
-			const TVec3<T> SupportA = SupportAFunc(NegV);
-			const TVec3<T> SupportB = SupportBFunc(V);
-			const TVec3<T> W = SupportA - SupportB;
-			MaxSupportDelta = FMath::Max(SupportDeltaA, SupportDeltaB);
-
-			// If we didn't move to at least ConvergedDistance or closer, assume we have reached a minimum
-			const T ConvergenceTolerance = 1.e-4f;
-			const T ConvergedDistance = (1.0f - ConvergenceTolerance) * Distance;
-			const T VW = TVec3<T>::DotProduct(V, W);
-
-			SimplexData.As[NumVerts] = SupportA;
-			SimplexData.Bs[NumVerts] = SupportB;
-			Simplex[NumVerts++] = W;
-
-			V = SimplexFindClosestToOrigin2(Simplex, NumVerts, SimplexData.Barycentric, SimplexData.As, SimplexData.Bs);
-			T NewDistance = V.Size();
-
-			// Are we overlapping or too close for GJK to get a good result?
-			bIsContact = (NewDistance < Epsilon);
-
-			// If we did not get closer in this iteration, we are in a degenerate situation
-			bIsResult = (NewDistance >= (Distance - Epsilon));
-
-			// If we are not too close, update the separating vector and keep iterating
-			// If we are too close we drop through to EPA, but if EPA determines the shapes are actually separated 
-			// after all, we will wend up using the normal from the previous loop
-			if (!bIsContact)
-=======
-			const VectorRegister4Float NegV = VectorNegate(V);
-			const VectorRegister4Float SupportA = A.SupportCoreSimd(NegV, ThicknessA);
-			const VectorRegister4Float VInB = V; // same space
-			const VectorRegister4Float SupportB = B.SupportCoreSimd(VInB, ThicknessB);
-			const VectorRegister4Float W = VectorSubtract(SupportA, SupportB);
-
-			VectorRegister4Float VDotW = VectorDot3(V, W);
-
-			if (VectorMaskBits(VectorCompareGT(VDotW, InflationSimd)))
->>>>>>> d731a049
-			{
-				V /= NewDistance;
-				Normal = -V;
-			}
-			Distance = NewDistance;
-		}
-
-<<<<<<< HEAD
-=======
-			VectorIntStoreAligned(NumVerts, NumVertsInts);
-			const int32 NumVertsInt = NumVertsInts[0];
-			Simplex[NumVertsInt] = W;
-			NumVerts = VectorIntAdd(NumVerts, GlobalVectorConstants::IntOne);
-
-			V = VectorSimplexFindClosestToOrigin<false>(Simplex, NumVerts, Barycentric, nullptr, nullptr);
-			const VectorRegister4Float NewDist2 = VectorDot3(V, V);
-			
-			bNearZero = static_cast<bool>(VectorMaskBits(VectorCompareGT(Inflation2Simd, NewDist2)));
-
-			//as simplices become degenerate we will stop making progress. This is a side-effect of precision, in that case take V as the current best approximation
-			//question: should we take previous v in case it's better?
-			const bool bMadeProgress = static_cast<bool>(VectorMaskBits(VectorCompareGT(PrevDist2, NewDist2)));
-			bTerminate = bNearZero || !bMadeProgress;
-
-			PrevDist2 = NewDist2;
-
-			if (!bTerminate)
-			{
-				V = VectorDivide(V, VectorSqrt(NewDist2));
-			}
-
-		} while (!bTerminate);
-
-		return bNearZero;
-	}
-
-
-	/**
-	 * @brief Internal simplex data for GJK that can also be stored for warm-starting subsequent calls
-	 * @tparam T the number type (float or double)
-	 *
-	 * @see GJKPenetrationWarmStartable
-	*/
-	template<typename T>
-	class TGJKSimplexData
-	{
-	public:
-		TGJKSimplexData()
-			: NumVerts(0)
-		{}
-
-		// Clear the data - used to start a GJK search from the default search direction
-		void Reset()
-		{
-			NumVerts = 0;
-		}
-
-		// Save any data that was not directly updated while iterating in GJK
-		void Save(const FSimplex InSimplexIDs)
-		{
-			// We don't need to store the simplex vertex order because the indices are always
-			// sorted at the end of each iteration. We just need to know how many vertices we have.
-			NumVerts = InSimplexIDs.NumVerts;
-		}
-
-		// Recompute the Simplex and separating vector from the stored data at the current relative transform
-		// This aborts if we have no simplex data to restore or the origin is inside the simplex. Outputs must already 
-		// have reasonable default values for running GJK without a warm-start.
-		void Restore(const TRigidTransform<T, 3>& BToATM, FSimplex& OutSimplexIDs, TVec3<T> OutSimplex[], TVec3<T>& OutV, T& OutDistance, const T Epsilon)
-		{
-			if (NumVerts > 0)
-			{
-				OutSimplexIDs.NumVerts = NumVerts;
-
-				for (int32 VertIndex = 0; VertIndex < NumVerts; ++VertIndex)
-				{
-					OutSimplexIDs.Idxs[VertIndex] = VertIndex;
-					OutSimplex[VertIndex] = As[VertIndex] - BToATM.TransformPositionNoScale(Bs[VertIndex]);
-				}
-
-				const TVec3<T> V = SimplexFindClosestToOrigin(OutSimplex, OutSimplexIDs, Barycentric, As, Bs);
-				const T Distance = V.Size();
-
-				// If the origin is inside the simplex at the new transform, we need to abort the restore
-				// This is necessary to cover the very-small separation case where we use the normal
-				// calculated in the previous iteration in GJKL, but we have no way to restore that.
-				// Note: we have already written to the simplex but that's ok because we reset the vert count.
-				if (Distance > Epsilon)
-				{
-					OutV = V / Distance;
-					OutDistance = Distance;
-				}
-				else
-				{
-					OutSimplexIDs.NumVerts = 0;
-				}
-			}
-		}
-
-		void Restore2(const TRigidTransform<T, 3>& BToATM, int32& OutNumVerts, TVec3<T> OutSimplex[], TVec3<T>& OutV, T& OutDistance, const T Epsilon)
-		{
-			OutNumVerts = 0;
-
-			if (NumVerts > 0)
-			{
-				for (int32 VertIndex = 0; VertIndex < NumVerts; ++VertIndex)
-				{
-					OutSimplex[VertIndex] = As[VertIndex] - BToATM.TransformPositionNoScale(Bs[VertIndex]);
-				}
-
-				const TVec3<T> V = SimplexFindClosestToOrigin2(OutSimplex, NumVerts, Barycentric, As, Bs);
-				const T DistanceSq = V.SizeSquared();
-
-				// If the origin is inside the simplex at the new transform, we need to abort the restore
-				// This is necessary to cover the very-small separation case where we use the normal
-				// calculated in the previous iteration in GJKL, but we have no way to restore that.
-				// Note: we have already written to the simplex but that's ok because we reset the vert count.
-				if (DistanceSq > FMath::Square(Epsilon))
-				{
-					const T Distance = FMath::Sqrt(DistanceSq);
-					OutNumVerts = NumVerts;
-					OutV = V / Distance;
-					OutDistance = Distance;
-				}
-			}
-		}
-
-
-		// Maximum number of vertices that a GJK simplex can have
-		static const int32 MaxSimplexVerts = 4;
-
-		// Simplex vertices on shape A, in A-local space
-		TVec3<T> As[MaxSimplexVerts];
-
-		// Simplex vertices on shape B, in B-local space
-		TVec3<T> Bs[MaxSimplexVerts];
-
-		// Barycentric coordinates of closest point to origin on the simplex
-		T Barycentric[MaxSimplexVerts];
-
-		// Number of vertices in the simplex. Up to 4.
-		int32 NumVerts;
-	};
-
-	// GJK warm-start data at default numeric precision
-	using FGJKSimplexData = TGJKSimplexData<FReal>;
-
-	struct FGeomGJKHelper
-	{
-		typedef FVector(*SupportFunc)(const void* Geom, const FVec3& Direction, FReal* OutSupportDelta, int32& VertexIndex);
-
-		const void* Geometry;
-		SupportFunc Func;
-		FReal Margin;
-
-		template<class T>
-		FGeomGJKHelper(const T& Geom) : Geometry(&Geom), Func(&SupportCore<T>), Margin(Geom.GetMargin()) {}
-
-		FVector SupportFunction(const FVec3& V, int32& VertexIndex) const { return Func(Geometry, V, nullptr, VertexIndex); }
-		FVector SupportFunction(const FVec3& V, FReal* OutSupportDelta, int32& VertexIndex) const { return Func(Geometry, V, OutSupportDelta, VertexIndex); }
-
-		FVector SupportFunction(const FRotation3& AToBRotation, const FVec3& V, FReal* OutSupportDelta, int32& VertexIndex) const
-		{
-			const FVec3 VInB = AToBRotation * V;
-			return Func(Geometry, VInB, OutSupportDelta, VertexIndex);
-		}
-
-		FVector SupportFunction(const FRigidTransform3& BToATM, const FRotation3& AToBRotation, const FVec3& V, int32& VertexIndex) const
-		{
-			const FVector VInB = AToBRotation * V;
-			const FVector SupportBLocal = Func(Geometry, VInB, nullptr, VertexIndex);
-			return BToATM.TransformPositionNoScale(SupportBLocal);
-		}
-
-		FVector SupportFunction(const FRigidTransform3& BToATM, const FRotation3& AToBRotation, const FVec3& V, FReal* OutSupportDelta, int32& VertexIndex) const
-		{
-			const FVector VInB = AToBRotation * V;
-			const FVector SupportBLocal = Func(Geometry, VInB, OutSupportDelta, VertexIndex);
-			return BToATM.TransformPositionNoScale(SupportBLocal);
-		}
-
-		FReal GetMargin() const { return Margin; }
-
-	private:
-		template<class T>
-		static FVector SupportCore(const void* Geom, const FVec3& Direction, FReal* OutSupportDelta, int32& VertexIndex)
-		{
-			const T* Geometry = (const T*)Geom;
-			return Geometry->SupportCore(Direction, Geometry->GetMargin(), OutSupportDelta, VertexIndex);
-		}
-	};
-
-	/**
-	 * @brief Calculate the penetration data for two shapes using GJK and a warm-start buffer.
-	 *
-	 * @tparam T Number type (float or double)
-	 * @tparam TGeometryA The first shape type
-	 * @tparam TGeometryB The second shape type
-	 * @param A The first shape
-	 * @param B The second shape
-	 * @param BToATM A transform from B-local space to A-local space
-	 * @param OutPenetration The overlap distance (+ve for overlap, -ve for separation)
-	 * @param OutClosestA The closest point on A, in A-local space
-	 * @param OutClosestB The closest point on B, in B-local space
-	 * @param OutNormalA The contact normal pointing away from A in A-local space
-	 * @param OutNormalB The contact normal pointing away from A in B-local space
-	 * @param OutVertexA The closest vertex on A
-	 * @param OutVertexB The closest vertex on B
-	 * @param SimplexData In/out simplex data used to initialize and update GJK. Can be stored to improve convergence on subsequent calls for "small" changes in relative rotation.
-	 * @param OutMaxContactDelta The maximum error in the contact position as a result of using a margin. This is the difference between the core shape + margin and the outer shape on the supporting vertices
-	 * @param Epsilon The separation distance below which GJK aborts and switches to EPA
-	 * @return true if the results are populated (always for this implementation, but @see EPA())
-	 *
-	 * The WarmStartData is an input and output parameter. If the function is called with
-	 * a small change in BToATM there's it will converge much faster, usually in 1 iteration
-	 * for polygonal shapes.
-	 * 
-	 * @note This version returns OutClosestB in B's local space, compated to GJKPenetration where all output is in the space of A
-	 * 
-	 * @todo(chaos): convert GJKPenetration() to use this version (but see note above)
-	 *
-	*/
-	template <typename T, typename TGeometryA, typename TGeometryB>
-	bool GJKPenetrationWarmStartable(const TGeometryA& A, const TGeometryB& B, const TRigidTransform<T, 3>& BToATM, T& OutPenetration, TVec3<T>& OutClosestA, TVec3<T>& OutClosestB, TVec3<T>& OutNormalA, TVec3<T>& OutNormalB, int32& OutVertexA, int32& OutVertexB, TGJKSimplexData<T>& InOutSimplexData, T& OutMaxSupportDelta, const T Epsilon = T(1.e-3), const T EPAEpsilon = T(1.e-2))
-	{
-		T SupportDeltaA = 0;
-		T SupportDeltaB = 0;
-		T MaxSupportDelta = 0;
-
-		int32& VertexIndexA = OutVertexA;
-		int32& VertexIndexB = OutVertexB;
-
-		// Return the support vertex in A-local space for a vector V in A-local space
-		auto SupportAFunc = [&A, &SupportDeltaA, &VertexIndexA](const TVec3<T>& V)
-		{
-			return A.SupportCore(V, A.GetMargin(), &SupportDeltaA, VertexIndexA);
-		};
-
-		const TRotation<T, 3> AToBRotation = BToATM.GetRotation().Inverse();
-
-		// Return the support point on B, in B-local space, for a vector V in A-local space
-		auto SupportBFunc = [&B, &AToBRotation, &SupportDeltaB, &VertexIndexB](const TVec3<T>& V)
-		{
-			const TVec3<T> VInB = AToBRotation * V;
-			return B.SupportCore(VInB, B.GetMargin(), &SupportDeltaB, VertexIndexB);
-		};
-
-		// V and Simplex are in A-local space
-		TVec3<T> V = TVec3<T>(-1, 0, 0);
-		TVec3<T> Simplex[4];
-		FSimplex SimplexIDs;
-		T Distance = FLT_MAX;
-
-		// If we have warm-start data, rebuild the simplex from the stored data
-		InOutSimplexData.Restore(BToATM, SimplexIDs, Simplex, V, Distance, Epsilon);
-
-		TVec3<T> Normal = -V;					// Remember the last good normal (i.e. don't update it if separation goes less than Epsilon and we can no longer normalize)
-		bool bIsDegenerate = false;				// True if GJK cannot make any more progress
-		bool bIsContact = false;				// True if shapes are within Epsilon or overlapping - GJK cannot provide a solution
-		int32 NumIterations = 0;
-		const T ThicknessA = A.GetMargin();
-		const T ThicknessB = B.GetMargin();
-		const T SeparatedDistance = ThicknessA + ThicknessB + Epsilon;
-		while (!bIsContact && !bIsDegenerate)
-		{
 			// If taking too long just stop
 			++NumIterations;
 			if (CheckGJKIterationLimit(NumIterations, A, B))
@@ -2096,7 +1100,6 @@
 			Distance = NewDistance;
 		}
 
->>>>>>> d731a049
 		// Save the warm-start data (not much to store since we updated most of it in the loop above)
 		SimplexData.NumVerts = NumVerts;
 
@@ -2116,11 +1119,7 @@
 
 			T Penetration;
 			TVec3<T> MTD, ClosestA, ClosestB;
-<<<<<<< HEAD
-			const EEPAResult EPAResult = EPA(VertsA, VertsB, SupportAFunc, SupportBFunc, Penetration, MTD, ClosestA, ClosestB, EPAEpsilon);
-=======
 			const EEPAResult EPAResult = EPA<T>(VertsA, VertsB, SupportAFunc, SupportBFunc, Penetration, MTD, ClosestA, ClosestB, EPAEpsilon);
->>>>>>> d731a049
 
 			switch (EPAResult)
 			{
@@ -2174,37 +1173,14 @@
 		}
 	}
 
-<<<<<<< HEAD
-
-	template <typename TGeometryA, typename TGeometryB, bool bNegativePenetrationAllowed = false, typename T>
-	bool GJKPenetrationImpl(const TGeometryA& A, const TGeometryB& B, const TRigidTransform<T, 3>& BToATM, T& OutPenetration, TVec3<T>& OutClosestA, TVec3<T>& OutClosestB, TVec3<T>& OutNormal, int32& OutClosestVertexIndexA, int32& OutClosestVertexIndexB, const T InThicknessA = 0.0f, const T InThicknessB = 0.0f, const TVector<T, 3>& InitialDir = TVector<T, 3>(1, 0, 0), const T Epsilon = 1.e-3f)
-=======
 	template <bool bNegativePenetrationAllowed = false, typename T>
 	bool GJKPenetrationImpl(const FGeomGJKHelper& A, const FGeomGJKHelper& B, const TRigidTransform<T, 3>& BToATM, T& OutPenetration, TVec3<T>& OutClosestA, TVec3<T>& OutClosestB, TVec3<T>& OutNormal, int32& OutClosestVertexIndexA, int32& OutClosestVertexIndexB, const T InThicknessA = 0.0f, const T InThicknessB = 0.0f, const TVector<T, 3>& InitialDir = TVector<T, 3>(1, 0, 0), const T Epsilon = 1.e-3f)
->>>>>>> d731a049
 	{
 		int32 VertexIndexA = INDEX_NONE;
 		int32 VertexIndexB = INDEX_NONE;
 
-<<<<<<< HEAD
-		auto SupportAFunc = [&A, &VertexIndexA](const TVec3<T>& V)
-		{
-			return A.SupportCore(V, A.GetMargin(), nullptr, VertexIndexA);
-		};
-
 		const TRotation<T, 3> AToBRotation = BToATM.GetRotation().Inverse();
 
-		auto SupportBFunc = [&B, &BToATM, &AToBRotation, &VertexIndexB](const TVec3<T>& V)
-		{
-			const TVector<T, 3> VInB = AToBRotation * V;
-			const TVector<T, 3> SupportBLocal = B.SupportCore(VInB, B.GetMargin(), nullptr, VertexIndexB);
-			return BToATM.TransformPositionNoScale(SupportBLocal);
-		};
-
-=======
-		const TRotation<T, 3> AToBRotation = BToATM.GetRotation().Inverse();
-
->>>>>>> d731a049
 		//todo: refactor all of these similar functions
 		TVector<T, 3> V = -InitialDir;
 		if (V.SafeNormalize() == 0)
@@ -2397,11 +1373,7 @@
 	template <bool bNegativePenetrationAllowed = false, typename T, typename TGeometryA, typename TGeometryB>
 	bool GJKPenetration(const TGeometryA& A, const TGeometryB& B, const TRigidTransform<T, 3>& BToATM, T& OutPenetration, TVec3<T>& OutClosestA, TVec3<T>& OutClosestB, TVec3<T>& OutNormal, int32& OutClosestVertexIndexA, int32& OutClosestVertexIndexB, const T InThicknessA = 0.0f, const T InThicknessB = 0.0f, const TVector<T, 3>& InitialDir = TVector<T, 3>(1, 0, 0), const T Epsilon = 1.e-3f)
 	{
-<<<<<<< HEAD
-		return GJKPenetrationImpl<TGeometryA, TGeometryB, bNegativePenetrationAllowed, T>(A, B, BToATM, OutPenetration, OutClosestA, OutClosestB, OutNormal, OutClosestVertexIndexA, OutClosestVertexIndexB, InThicknessA, InThicknessB, InitialDir, Epsilon);
-=======
 		return GJKPenetrationImpl<bNegativePenetrationAllowed, T>(A, B, BToATM, OutPenetration, OutClosestA, OutClosestB, OutNormal, OutClosestVertexIndexA, OutClosestVertexIndexB, InThicknessA, InThicknessB, InitialDir, Epsilon);
->>>>>>> d731a049
 	}
 	/** Sweeps one geometry against the other
 	 @A The first geometry
@@ -2543,11 +1515,6 @@
 		return true;
 	}
 	
-<<<<<<< HEAD
-	template <typename TGeometryA, typename TGeometryB, typename T>
-	bool GJKRaycast2Impl(const TGeometryA& A, const TGeometryB& B, const TRigidTransform<T, 3>& StartTM, const TVector<T, 3>& RayDir, const T RayLength,
-		T& OutTime, TVector<T, 3>& OutPosition, TVector<T, 3>& OutNormal, const T GivenThicknessA = 0, bool bComputeMTD = false, const TVector<T, 3>& InitialDir = TVector<T, 3>(1, 0, 0), const T GivenThicknessB = 0)
-=======
 
 	/** Sweeps one geometry against the other
 	 @A The first geometry
@@ -2566,15 +1533,9 @@
 	template <typename T>
 	bool GJKRaycast2ImplSimd(const FGeomGJKHelperSIMD& A, const FGeomGJKHelperSIMD& B, const VectorRegister4Float& BToARotation, const VectorRegister4Float& StartPoint, const VectorRegister4Float& RayDir,
 		T RayLength, T& OutTime, VectorRegister4Float& OutPosition, VectorRegister4Float& OutNormal, bool bComputeMTD, const VectorRegister4Float& InitialDir)
->>>>>>> d731a049
 	{
 		ensure(RayLength > 0);
 
-<<<<<<< HEAD
-		T MarginA;
-		T MarginB;
-		CalculateQueryMargins(A,B, MarginA, MarginB);
-=======
 		// Margin selection logic: we only need a small margin for sweeps since we only move the sweeping object
 		// to the point where it just touches.
 		// Spheres and Capsules: always use the core shape and full "margin" because it represents the radius
@@ -2594,7 +1555,6 @@
 		// Net margin (note: both SweepMargins are zero if either Radius is non-zero, and only one SweepMargin can be non-zero)
 		A.Margin = RadiusA + SweepMarginA;
 		B.Margin = RadiusB + SweepMarginB;
->>>>>>> d731a049
 
 		const VectorRegister4Float MarginASimd = VectorLoadFloat1(&A.Margin);
 		const VectorRegister4Float MarginBSimd = VectorLoadFloat1(&B.Margin);
@@ -2609,33 +1569,9 @@
 		constexpr VectorRegister4Float Eps2Simd = MakeVectorRegisterFloatConstant(1e-6f, 1e-6f, 1e-6f, 1e-6f);
 		const VectorRegister4Float Inflation2Simd = VectorMultiplyAdd(Inflation, Inflation, Eps2Simd);
 
-<<<<<<< HEAD
-		auto SupportAFunc = [&A, MarginA](const TVec3<T>& V)
-		{
-			int32 VertexIndex = INDEX_NONE;
-			return A.SupportCore(V, MarginA, nullptr, VertexIndex);
-		};
-
-		auto SupportBFunc = [&B, MarginB, &AToBRotation, &BToARotation](const TVec3<T>& V)
-		{
-			int32 VertexIndex = INDEX_NONE;
-			const TVector<T, 3> VInB = AToBRotation * V;
-			const TVector<T, 3> SupportBLocal = B.SupportCore(VInB, MarginB, nullptr, VertexIndex);
-			return BToARotation * SupportBLocal;
-		};
-		
-		auto SupportBAtOriginFunc = [&B, MarginB, &StartTM, &AToBRotation](const TVec3<T>& Dir)
-		{
-			int32 VertexIndex = INDEX_NONE;
-			const TVector<T, 3> DirInB = AToBRotation * Dir;
-			const TVector<T, 3> SupportBLocal = B.SupportCore(DirInB, MarginB, nullptr, VertexIndex);
-			return StartTM.TransformPositionNoScale(SupportBLocal);
-		};
-=======
 		const VectorRegister4Float RayLengthSimd = MakeVectorRegisterFloat(RayLength, RayLength, RayLength, RayLength);
 
 		VectorRegister4Int NumVerts = GlobalVectorConstants::IntZero;
->>>>>>> d731a049
 
 		VectorRegister4Float AToBRotation = VectorQuaternionInverse(BToARotation);
 
@@ -2666,13 +1602,9 @@
 		bool bTerminate = bCloseEnough;
 		bool bInflatedCloseEnough = bCloseEnough;
 		int NumIterations = 0;
-<<<<<<< HEAD
-		T GJKPreDist2 = TNumericLimits<T>::Max();
-=======
 		constexpr VectorRegister4Float LimitMax = MakeVectorRegisterFloatConstant(TNumericLimits<T>::Max(), TNumericLimits<T>::Max(), TNumericLimits<T>::Max(), TNumericLimits<T>::Max());
 		VectorRegister4Float GJKPreDist2 = LimitMax;
 
->>>>>>> d731a049
 		while (!bTerminate)
 		{
 			if (!(NumIterations++ < 32))	//todo: take this out
@@ -2726,15 +1658,6 @@
 					Normal = V;
 
 					//Update simplex from (OldX - P) to (X - P)
-<<<<<<< HEAD
-					const TVector<T, 3> XMinusOldX = X - OldX;
-					Simplex[0] += XMinusOldX;
-					Simplex[1] += XMinusOldX;
-					Simplex[2] += XMinusOldX;
-					Simplex[SimplexIDs.NumVerts++] = X - P;
-
-					GJKPreDist2 = TNumericLimits<T>::Max();	//translated origin so restart gjk search
-=======
 					VectorRegister4Float XMinusOldX = VectorSubtract(X, OldX);
 					Simplex[0] = VectorAdd(Simplex[0], XMinusOldX);
 					Simplex[1] = VectorAdd(Simplex[1], XMinusOldX);
@@ -2743,7 +1666,6 @@
 					NumVerts = VectorIntAdd(NumVerts, GlobalVectorConstants::IntOne);
 
 					GJKPreDist2 = LimitMax; //translated origin so restart gjk search
->>>>>>> d731a049
 					bInflatedCloseEnough = false;
 				}
 			}
@@ -2756,37 +1678,20 @@
 			if (bInflatedCloseEnough && VectorMaskBits(VectorCompareGE(VDotW, VectorZeroFloat())))
 			{
 				//Inflated shapes are close enough, but we want MTD so we need to find closest point on core shape
-<<<<<<< HEAD
-				const T VDotW2 = VDotW * VDotW;
-				bCloseEnough = GJKPreDist2 <= Eps2 + VDotW2;	//todo: relative error
-=======
 				const VectorRegister4Float VDotW2 = VectorDot3(VDotW, VDotW);
 				bCloseEnough = static_cast<bool>(VectorMaskBits(VectorCompareGE(VectorAdd(Eps2Simd, VDotW), GJKPreDist2)));
->>>>>>> d731a049
 			}
 
 			if (!bCloseEnough)
 			{
-<<<<<<< HEAD
-				V = SimplexFindClosestToOrigin(Simplex, SimplexIDs, Barycentric, As, Bs);
-				T NewDist2 = V.SizeSquared();	//todo: relative error
-				bCloseEnough = NewDist2 < Inflation2;
-				bDegenerate = NewDist2 >= GJKPreDist2;
-				GJKPreDist2 = NewDist2;
-=======
 				V = VectorSimplexFindClosestToOrigin(Simplex, NumVerts, Barycentric, As, Bs);
->>>>>>> d731a049
 
 				VectorRegister4Float NewDist2 = VectorDot3(V, V);	//todo: relative error
 				bCloseEnough = static_cast<bool>(VectorMaskBits(VectorCompareGT(Inflation2Simd, NewDist2)));
 				bDegenerate = static_cast<bool>(VectorMaskBits(VectorCompareGE(NewDist2, GJKPreDist2)));
 				GJKPreDist2 = NewDist2;
 
-<<<<<<< HEAD
-				if (bComputeMTD && bCloseEnough && Lambda == 0 && GJKPreDist2 > 1e-6 && Inflation2 > 1e-6 && SimplexIDs.NumVerts < 4)
-=======
 				if (bComputeMTD && bCloseEnough)
->>>>>>> d731a049
 				{
 					const VectorRegister4Float LambdaEqZero = VectorCompareEQ(Lambda, VectorZeroFloat());
 					const VectorRegister4Float InGJKPreDist2GTEps2 = VectorCompareGT(GJKPreDist2, Eps2Simd);
@@ -2855,15 +1760,11 @@
 			// If Inflation == 0 we would expect GJKPreDist2 to be 0
 			// However, due to precision we can still end up with GJK failing.
 			// When that happens fall back on EPA
-<<<<<<< HEAD
-			if (Inflation > 0 && GJKPreDist2 > 1e-6 && GJKPreDist2 < TNumericLimits<T>::Max())
-=======
 			VectorRegister4Float InflationGTZero = VectorCompareGT(Inflation, VectorZeroFloat());
 			VectorRegister4Float InGJKPreDist2GTEps2 = VectorCompareGT(GJKPreDist2, Eps2Simd);
 			VectorRegister4Float LimitMaxGTInGJKPreDist2 = VectorCompareGT(LimitMax, GJKPreDist2);
 			VectorRegister4Float IsDone = VectorBitwiseAnd(InflationGTZero, VectorBitwiseAnd(InGJKPreDist2GTEps2, LimitMaxGTInGJKPreDist2));
 			if (VectorMaskBits(IsDone))
->>>>>>> d731a049
 			{
 				OutNormal = Normal;
 				VectorRegister4Float ClosestA = VectorZeroFloat();
@@ -2892,13 +1793,6 @@
 					ClosestA = As[0];
 					ClosestB = Bs[0];
 				}
-<<<<<<< HEAD
-				
-				const TVec3<T> ClosestBInA = StartPoint + ClosestB;
-				const T InGJKPreDist = FMath::Sqrt(GJKPreDist2);
-				OutNormal = V.GetUnsafeNormal();
-=======
->>>>>>> d731a049
 
 				const VectorRegister4Float ClosestBInA = VectorAdd(StartPoint, ClosestB);
 				const VectorRegister4Float InGJKPreDist = VectorSqrt(GJKPreDist2);
@@ -2934,11 +1828,6 @@
 						VertsB.Add(VectorAdd(Bs[i], X));
 					}
 
-<<<<<<< HEAD
-					T Penetration;
-					TVec3<T> MTD, ClosestA, ClosestBInA;
-					const EEPAResult EPAResult = EPA(VertsA, VertsB, SupportAFunc, SupportBAtOriginFunc, Penetration, MTD, ClosestA, ClosestBInA);
-=======
 					struct SupportBAtOriginHelper
 					{
 						const FGeomGJKHelperSIMD& B;
@@ -2953,7 +1842,6 @@
 					VectorRegister4Float Penetration;
 					VectorRegister4Float MTD, ClosestA, ClosestBInA;
 					const EEPAResult EPAResult = VectorEPA(VertsA, VertsB, A, SupportBAtOrigin, Penetration, MTD, ClosestA, ClosestBInA);
->>>>>>> d731a049
 					if (IsEPASuccess(EPAResult))
 					{
 						OutNormal = MTD;
@@ -2993,376 +1881,9 @@
 		return true;
 	}
 
-<<<<<<< HEAD
-	template <typename TGeometryA, typename TGeometryB, typename T>
-	bool GJKRaycast2ImplSimd(const TGeometryA& A, const TGeometryB& B, const VectorRegister4Float& BToARotation, const VectorRegister4Float& StartPoint, const VectorRegister4Float& RayDir, const T RayLength,
-		T& OutTime, VectorRegister4Float& OutPosition, VectorRegister4Float& OutNormal, bool bComputeMTD, const VectorRegister4Float& InitialDir, const TRigidTransform<double, 3>& StartTM)
-	{
-		ensure(RayLength > 0);
-
-		// Margin selection logic: we only need a small margin for sweeps since we only move the sweeping object
-		// to the point where it just touches.
-		// Spheres and Capsules: always use the core shape and full "margin" because it represents the radius
-		// Sphere/Capsule versus OtherShape: no margin on other
-		// OtherShape versus OtherShape: use margin of the smaller shape, zero margin on the other
-		const T RadiusA = static_cast<T>(A.GetRadius());
-		const T RadiusB = static_cast<T>(B.GetRadius());
-		const bool bHasRadiusA = RadiusA > 0;
-		const bool bHasRadiusB = RadiusB > 0;
-
-		// The sweep margins if required. Only one can be non-zero (we keep the smaller one)
-		const T SweepMarginScale = 0.05f;
-		const bool bAIsSmallest = A.GetMargin() < B.GetMargin();
-		const T SweepMarginA = (bHasRadiusA || bHasRadiusB) ? 0.0f : (bAIsSmallest ? SweepMarginScale * static_cast<T>(A.GetMargin()) : 0.0f);
-		const T SweepMarginB = (bHasRadiusA || bHasRadiusB) ? 0.0f : (bAIsSmallest ? 0.0f : SweepMarginScale * static_cast<T>(B.GetMargin()));
-
-		// Net margin (note: both SweepMargins are zero if either Radius is non-zero, and only one SweepMargin can be non-zero)
-		const T MarginA = RadiusA + SweepMarginA;
-		const T MarginB = RadiusB + SweepMarginB;
-
-		const VectorRegister4Float MarginASimd = VectorLoadFloat1(&MarginA);
-		const VectorRegister4Float MarginBSimd = VectorLoadFloat1(&MarginB);
-
-		VectorRegister4Float Simplex[4] = { VectorZeroFloat(), VectorZeroFloat(), VectorZeroFloat(), VectorZeroFloat() };
-		VectorRegister4Float As[4] = { VectorZeroFloat(), VectorZeroFloat(), VectorZeroFloat(), VectorZeroFloat() };
-		VectorRegister4Float Bs[4] = { VectorZeroFloat(), VectorZeroFloat(), VectorZeroFloat(), VectorZeroFloat() };
-
-		VectorRegister4Float Barycentric;
-
-		VectorRegister4Float Inflation = VectorAdd(MarginASimd, MarginBSimd);
-		constexpr VectorRegister4Float Eps2Simd = MakeVectorRegisterFloatConstant(1e-6f, 1e-6f, 1e-6f, 1e-6f);
-		const VectorRegister4Float Inflation2Simd = VectorMultiplyAdd(Inflation, Inflation, Eps2Simd);
-
-		const VectorRegister4Float RayLengthSimd = MakeVectorRegisterFloat(RayLength, RayLength, RayLength, RayLength);
-
-		VectorRegister4Int NumVerts = GlobalVectorConstants::IntZero;
-
-		VectorRegister4Float AToBRotation = VectorQuaternionInverse(BToARotation);
-
-		auto SupportAFunc = [&A, MarginA](const VectorRegister4Float& V)
-		{
-			return A.SupportCoreSimd(V, MarginA);
-		};
-
-		auto SupportBFunc = [&B, MarginB, &AToBRotation, &BToARotation](const VectorRegister4Float& V)
-		{
-			const VectorRegister4Float VInB = VectorQuaternionRotateVector(AToBRotation, V);
-			const VectorRegister4Float SupportBLocal = B.SupportCoreSimd(VInB, MarginB);
-
-			return VectorQuaternionRotateVector(BToARotation, SupportBLocal);
-		};
-
-
-		VectorRegister4Float SupportA = SupportAFunc(InitialDir);
-		As[0] = SupportA;
-
-		VectorRegister4Float SupportB = SupportBFunc(VectorNegate(InitialDir));
-		Bs[0] = SupportB;
-
-		VectorRegister4Float Lambda = VectorZeroFloat();
-		VectorRegister4Float X = StartPoint;
-		VectorRegister4Float V = VectorSubtract(X, VectorSubtract(SupportA, SupportB));
-		VectorRegister4Float Normal = MakeVectorRegisterFloat(0.f, 0.f, 1.f, 0.f);
-
-		const VectorRegister4Float InitialPreDist2Simd = VectorDot3(V, V);
-
-		FRealSingle InitialPreDist2;
-		VectorStoreFloat1(InitialPreDist2Simd, &InitialPreDist2);
-
-		FRealSingle Inflation2;
-		VectorStoreFloat1(Inflation2Simd, &Inflation2);
-		
-		constexpr FRealSingle Eps2 = 1e-6f;
-
-		//mtd needs to find closest point even in inflation region, so can only skip if we found the closest points
-		bool bCloseEnough = InitialPreDist2 < Inflation2 && (!bComputeMTD || InitialPreDist2 < Eps2);
-		bool bDegenerate = false;
-		bool bTerminate = bCloseEnough;
-		bool bInflatedCloseEnough = bCloseEnough;
-		int NumIterations = 0;
-		constexpr VectorRegister4Float LimitMax = MakeVectorRegisterFloatConstant(TNumericLimits<T>::Max(), TNumericLimits<T>::Max(), TNumericLimits<T>::Max(), TNumericLimits<T>::Max());
-		VectorRegister4Float GJKPreDist2 = LimitMax;
-
-		while (!bTerminate)
-		{
-			if (!(NumIterations++ < 32))	//todo: take this out
-			{
-				break;	//if taking too long just stop. This should never happen
-			}
-
-			V = VectorNormalizeAccurate(V);
-
-			SupportA = SupportAFunc(V);
-			SupportB = SupportBFunc(VectorNegate(V));
-			const VectorRegister4Float P = VectorSubtract(SupportA, SupportB);
-			const VectorRegister4Float W = VectorSubtract(X, P);
-
-			// NumVerts store here at the beginning of the loop, it should be safe to reuse it further in the loop 
-			alignas(16) int32 NumVertsInts[4];
-			VectorIntStoreAligned(NumVerts, NumVertsInts);
-			const int32 NumVertsInt = NumVertsInts[0];
-
-			As[NumVertsInt] = SupportA;
-			Bs[NumVertsInt] = SupportB;
-
-			const VectorRegister4Float VDotW = VectorDot3(V, W);
-
-			VectorRegister4Float VDotWGTInflationSimd = VectorCompareGT(VDotW, Inflation);
-
-			if (VectorMaskBits(VDotWGTInflationSimd))
-			{
-				const VectorRegister4Float VDotRayDir = VectorDot3(V, RayDir);
-				VectorRegister4Float VDotRayDirGEZero = VectorCompareGE(VDotRayDir, VectorZeroFloat());
-
-				if (VectorMaskBits(VDotRayDirGEZero))
-				{
-					return false;
-				}
-
-				const VectorRegister4Float PreLambda = Lambda;	//use to check for no progress
-				// @todo(ccaulfield): this can still overflow - the comparisons against zero above should be changed (though not sure to what yet)
-				Lambda = VectorSubtract(Lambda, VectorDivide(VectorSubtract(VDotW, Inflation), VDotRayDir));
-				VectorRegister4Float LambdaGTPreLambda = VectorCompareGT(Lambda, PreLambda);
-				if (VectorMaskBits(LambdaGTPreLambda))
-				{
-					VectorRegister4Float LambdaGTRayLength = VectorCompareGT(Lambda, RayLengthSimd);
-					if (VectorMaskBits(LambdaGTRayLength))
-					{
-						return false;
-					}
-
-					const VectorRegister4Float OldX = X;
-					X = VectorMultiplyAdd(Lambda, RayDir, StartPoint);
-					Normal = V;
-
-					//Update simplex from (OldX - P) to (X - P)
-					VectorRegister4Float XMinusOldX = VectorSubtract(X, OldX);
-					Simplex[0] = VectorAdd(Simplex[0], XMinusOldX);
-					Simplex[1] = VectorAdd(Simplex[1], XMinusOldX);
-					Simplex[2] = VectorAdd(Simplex[2], XMinusOldX);
-					Simplex[NumVertsInt] = VectorSubtract(X, P);
-					NumVerts = VectorIntAdd(NumVerts, GlobalVectorConstants::IntOne);
-
-					GJKPreDist2 = LimitMax; //translated origin so restart gjk search
-					bInflatedCloseEnough = false;
-				}
-			}
-			else
-			{
-				Simplex[NumVertsInt] = W;	//this is really X - P which is what we need for simplex computation
-				NumVerts = VectorIntAdd(NumVerts, GlobalVectorConstants::IntOne);
-			}
-
-			if (bInflatedCloseEnough && VectorMaskBits(VectorCompareGE(VDotW, VectorZeroFloat())))
-			{
-				//Inflated shapes are close enough, but we want MTD so we need to find closest point on core shape
-				const VectorRegister4Float VDotW2 = VectorDot3(VDotW, VDotW);
-				bCloseEnough = static_cast<bool>(VectorMaskBits(VectorCompareGE(VectorAdd(Eps2Simd, VDotW), GJKPreDist2)));
-			}
-
-			if (!bCloseEnough)
-			{
-				V = VectorSimplexFindClosestToOrigin(Simplex, NumVerts, Barycentric, As, Bs);
-
-				VectorRegister4Float NewDist2 = VectorDot3(V, V);	//todo: relative error
-				bCloseEnough = static_cast<bool>(VectorMaskBits(VectorCompareGT(Inflation2Simd, NewDist2)));
-				bDegenerate = static_cast<bool>(VectorMaskBits(VectorCompareGE(NewDist2, GJKPreDist2)));
-				GJKPreDist2 = NewDist2;
-
-				if (bComputeMTD && bCloseEnough)
-				{
-					const VectorRegister4Float LambdaEqZero = VectorCompareEQ(Lambda, VectorZeroFloat());
-					const VectorRegister4Float InGJKPreDist2GTEps2 = VectorCompareGT(GJKPreDist2, Eps2Simd);
-					const VectorRegister4Float Inflation22GTEps2 = VectorCompareGT(Inflation2Simd, Eps2Simd);
-					constexpr VectorRegister4Int fourInt = MakeVectorRegisterIntConstant(4, 4, 4, 4);
-					const VectorRegister4Int Is4GTNumVerts = VectorIntCompareGT(fourInt, NumVerts);
-
-					const VectorRegister4Float IsInflatCloseEnough = VectorBitwiseAnd(LambdaEqZero, VectorBitwiseAnd(InGJKPreDist2GTEps2, VectorBitwiseAnd(Inflation22GTEps2, VectorCast4IntTo4Float(Is4GTNumVerts))));
-
-					// Leaving the original code, to explain the logic there
-					//if (bComputeMTD && bCloseEnough && Lambda == 0 && GJKPreDist2 > 1e-6 && Inflation2 > 1e-6 && NumVerts < 4)
-					//{
-					//	bCloseEnough = false;
-					//	bInflatedCloseEnough = true;
-					//}
-					bInflatedCloseEnough = static_cast<bool>(VectorMaskBits(IsInflatCloseEnough));
-					bCloseEnough = !bInflatedCloseEnough;
-				}
-			}
-			else
-			{
-				//It must be that we want MTD and we can terminate. However, we must make one final call to fixup the simplex
-				V = VectorSimplexFindClosestToOrigin(Simplex, NumVerts, Barycentric, As, Bs);
-			}
-			bTerminate = bCloseEnough || bDegenerate;
-		}
-		VectorStoreFloat1(Lambda, &OutTime);
-
-		if (OutTime > 0)
-		{
-			OutNormal = Normal;
-			VectorRegister4Float ClosestB = VectorZeroFloat();
-
-			VectorRegister4Float Barycentrics[4];
-			Barycentrics[0] = VectorSwizzle(Barycentric, 0, 0, 0, 0);
-			Barycentrics[1] = VectorSwizzle(Barycentric, 1, 1, 1, 1);
-			Barycentrics[2] = VectorSwizzle(Barycentric, 2, 2, 2, 2);
-			Barycentrics[3] = VectorSwizzle(Barycentric, 3, 3, 3, 3);
-
-
-			const VectorRegister4Float  ClosestB1 = VectorMultiplyAdd(Bs[0], Barycentrics[0], ClosestB);
-			const VectorRegister4Float  ClosestB2 = VectorMultiplyAdd(Bs[1], Barycentrics[1], ClosestB1);
-			const VectorRegister4Float  ClosestB3 = VectorMultiplyAdd(Bs[2], Barycentrics[2], ClosestB2);
-			const VectorRegister4Float  ClosestB4 = VectorMultiplyAdd(Bs[3], Barycentrics[3], ClosestB3);
-
-			constexpr VectorRegister4Int TwoInt = MakeVectorRegisterIntConstant(2, 2, 2, 2);
-			constexpr VectorRegister4Int ThreeInt = MakeVectorRegisterIntConstant(3, 3, 3, 3);
-
-			const VectorRegister4Float IsB0 = VectorCast4IntTo4Float(VectorIntCompareEQ(NumVerts, GlobalVectorConstants::IntZero));
-			const VectorRegister4Float IsB1 = VectorCast4IntTo4Float(VectorIntCompareEQ(NumVerts, GlobalVectorConstants::IntOne));
-			const VectorRegister4Float IsB2 = VectorCast4IntTo4Float(VectorIntCompareEQ(NumVerts, TwoInt));
-			const VectorRegister4Float IsB3 = VectorCast4IntTo4Float(VectorIntCompareEQ(NumVerts, ThreeInt));
-
-			ClosestB = VectorSelect(IsB0, ClosestB, ClosestB4);
-			ClosestB = VectorSelect(IsB1, ClosestB1, ClosestB);
-			ClosestB = VectorSelect(IsB2, ClosestB2, ClosestB);
-			ClosestB = VectorSelect(IsB3, ClosestB3, ClosestB);
-
-			const VectorRegister4Float ClosestLocal = VectorNegateMultiplyAdd(OutNormal, MarginBSimd, ClosestB);
-
-			OutPosition = VectorAdd(VectorMultiplyAdd(RayDir, Lambda, StartPoint), ClosestLocal);
-
-		}
-		else if (bComputeMTD)
-		{
-			// If Inflation == 0 we would expect GJKPreDist2 to be 0
-			// However, due to precision we can still end up with GJK failing.
-			// When that happens fall back on EPA
-			VectorRegister4Float InflationGTZero = VectorCompareGT(Inflation, VectorZeroFloat());
-			VectorRegister4Float InGJKPreDist2GTEps2 = VectorCompareGT(GJKPreDist2, Eps2Simd);
-			VectorRegister4Float LimitMaxGTInGJKPreDist2 = VectorCompareGT(LimitMax, GJKPreDist2);
-			VectorRegister4Float IsDone = VectorBitwiseAnd(InflationGTZero, VectorBitwiseAnd(InGJKPreDist2GTEps2, LimitMaxGTInGJKPreDist2));
-			if (VectorMaskBits(IsDone))
-			{
-				OutNormal = Normal;
-				VectorRegister4Float ClosestA = VectorZeroFloat();
-				VectorRegister4Float ClosestB = VectorZeroFloat();
-
-				if (NumIterations)
-				{
-					VectorRegister4Float Barycentrics[4];
-					Barycentrics[0] = VectorSwizzle(Barycentric, 0, 0, 0, 0);
-					Barycentrics[1] = VectorSwizzle(Barycentric, 1, 1, 1, 1);
-					Barycentrics[2] = VectorSwizzle(Barycentric, 2, 2, 2, 2);
-					Barycentrics[3] = VectorSwizzle(Barycentric, 3, 3, 3, 3);
-
-					alignas(16) int32 NumVertsInts[4];
-					VectorIntStoreAligned(NumVerts, NumVertsInts);
-					const int NumVertsInt = NumVertsInts[0];
-					for (int i = 0; i < NumVertsInt; ++i)
-					{
-						ClosestA = VectorMultiplyAdd(As[i], Barycentrics[i], ClosestA);
-						ClosestB = VectorMultiplyAdd(Bs[i], Barycentrics[i], ClosestB);
-					}
-				}
-				else
-				{
-					//didn't even go into gjk loop
-					ClosestA = As[0];
-					ClosestB = Bs[0];
-				}
-
-				const VectorRegister4Float ClosestBInA = VectorAdd(StartPoint, ClosestB);
-				const VectorRegister4Float InGJKPreDist = VectorSqrt(GJKPreDist2);
-				OutNormal = VectorNormalizeAccurate(V);
-
-				VectorRegister4Float Penetration = VectorSubtract(VectorAdd(MarginASimd, MarginBSimd), InGJKPreDist);
-				Penetration = VectorMin(Penetration, LimitMax);
-				Penetration = VectorMax(Penetration, VectorZeroFloat());
-
-				const VectorRegister4Float ClosestLocal = VectorNegateMultiplyAdd(OutNormal, MarginBSimd, ClosestB);
-
-				OutPosition = VectorAdd(VectorMultiplyAdd(OutNormal, Penetration, StartPoint), ClosestLocal);
-				Penetration = VectorNegate(Penetration);
-				VectorStoreFloat1(Penetration, &OutTime);
-			}
-			else
-			{
-				if (NumIterations)
-				{
-					TArray<VectorRegister4Float> VertsA;
-					TArray<VectorRegister4Float> VertsB;
-
-					VertsA.Reserve(8);
-					VertsB.Reserve(8);
-
-					alignas(16) int32 NumVertsInts[4];
-					VectorIntStoreAligned(NumVerts, NumVertsInts);
-					const int32 NumVertsInt = NumVertsInts[0];
-
-					for (int i = 0; i < NumVertsInt; ++i)
-					{
-						VertsA.Add(As[i]);
-						VertsB.Add(VectorAdd(Bs[i], X));
-					}
-
-					auto SupportBAtOriginFunc = [&B, MarginB, &BToARotation, &StartPoint, &AToBRotation](const VectorRegister4Float& Dir)
-					{
-						int32 VertexIndex = INDEX_NONE;
-						const VectorRegister4Float DirInB = VectorQuaternionRotateVector(AToBRotation, Dir);
-						const VectorRegister4Float SupportBLocal = B.SupportCoreSimd(DirInB, MarginB);
-
-						const VectorRegister4Float RotatedVec = VectorQuaternionRotateVector(BToARotation, SupportBLocal);
-						return VectorAdd(RotatedVec, StartPoint);
-					};
-
-					VectorRegister4Float Penetration;
-					VectorRegister4Float MTD, ClosestA, ClosestBInA;
-					const EEPAResult EPAResult = VectorEPA(VertsA, VertsB, SupportAFunc, SupportBAtOriginFunc, Penetration, MTD, ClosestA, ClosestBInA);
-					if (IsEPASuccess(EPAResult))
-					{
-						OutNormal = MTD;
-						VectorStoreFloat1(Penetration, &OutTime);
-						OutTime = -OutTime - (MarginA + MarginB);
-						OutPosition = ClosestA;
-					}
-					else
-					{
-						//assume touching hit
-						OutTime = -(MarginA + MarginB);
-						OutNormal = MTD;
-						OutPosition = VectorMultiplyAdd(OutNormal, MarginASimd, As[0]);
-					}
-				}
-
-				else
-				{
-					//didn't even go into gjk loop, touching hit
-					OutTime = -(MarginA + MarginB);
-					OutNormal = MakeVectorRegisterFloat(0.0f, 0.0f, 1.0f, 0.0f);
-					OutPosition = VectorMultiplyAdd(OutNormal, MarginASimd, As[0]);
-				}
-			}
-		}
-		else
-		{
-			// Initial overlap without MTD. These properties are not valid, but assigning them anyway so they don't contain NaNs and cause issues in invoking code.
-			OutNormal = MakeVectorRegisterFloat(0.0f, 0.0f, 1.0f, 0.0f);
-			OutPosition = MakeVectorRegisterFloat(0.0f, 0.0f, 0.0f, 0.0f);
-		}
-
-		return true;
-	}
-
-#if GJK_VECTORIZED
-	template <typename T, typename TGeometryA, typename TGeometryB>
-	bool GJKRaycast2(const TGeometryA& A, const TGeometryB& B, const TRigidTransform<T, 3>& StartTM, const TVector<T, 3>& RayDir, const T RayLength,
-		T& OutTime, TVector<T, 3>& OutPosition, TVector<T, 3>& OutNormal, const T GivenThicknessA = 0, bool bComputeMTD = false, const TVector<T, 3>& InitialDir = TVector<T, 3>(1, 0, 0), const T GivenThicknessB = 0)
-=======
 	template <typename T = FReal>
 	bool GJKRaycast2Impl(const FGeomGJKHelperSIMD& A, const FGeomGJKHelperSIMD& B, const TRigidTransform<T, 3>& StartTM, const TVector<T, 3>& RayDir, const T RayLength, 
 		T& OutTime, TVector<T, 3>& OutPosition, TVector<T, 3>& OutNormal, const T GivenThicknessA, bool bComputeMTD, const TVector<T, 3>& InitialDir, const T GivenThicknessB)
->>>>>>> d731a049
 	{
 		const UE::Math::TQuat<T>& RotationDouble = StartTM.GetRotation();
 		VectorRegister4Float Rotation = MakeVectorRegisterFloatFromDouble(MakeVectorRegister(RotationDouble.X, RotationDouble.Y, RotationDouble.Z, RotationDouble.W));
@@ -3372,19 +1893,6 @@
 
 		// Normalize rotation
 		Rotation = VectorNormalizeSafe(Rotation, GlobalVectorConstants::Float0001);
-<<<<<<< HEAD
-		
-		const VectorRegister4Float InitialDirSimd = MakeVectorRegisterFloatFromDouble(MakeVectorRegister(InitialDir[0], InitialDir[1], InitialDir[2], 0.0));
-		const VectorRegister4Float RayDirSimd = MakeVectorRegisterFloatFromDouble(MakeVectorRegister(RayDir[0], RayDir[1], RayDir[2], 0.0));
-
-		FRealSingle OutTimeFloat;
-		VectorRegister4Float OutPositionSimd, OutNormalSimd;
-		bool result = GJKRaycast2ImplSimd(A, B, Rotation, Translation, RayDirSimd, static_cast<FRealSingle>(RayLength), OutTimeFloat, OutPositionSimd, OutNormalSimd, bComputeMTD, InitialDirSimd, StartTM);
-
-		OutTime = static_cast<double>(OutTimeFloat);
-
-
-=======
 
 		const VectorRegister4Float InitialDirSimd = MakeVectorRegisterFloatFromDouble(MakeVectorRegister(InitialDir[0], InitialDir[1], InitialDir[2], 0.0));
 		const VectorRegister4Float RayDirSimd = MakeVectorRegisterFloatFromDouble(MakeVectorRegister(RayDir[0], RayDir[1], RayDir[2], 0.0));
@@ -3395,7 +1903,6 @@
 
 		OutTime = static_cast<double>(OutTimeFloat);
 
->>>>>>> d731a049
 		alignas(16) FRealSingle OutFloat[4];
 		VectorStoreAligned(OutNormalSimd, OutFloat);
 		OutNormal.X = OutFloat[0];
@@ -3407,45 +1914,16 @@
 		OutPosition.Y = OutFloat[1];
 		OutPosition.Z = OutFloat[2];
 
-<<<<<<< HEAD
-		return result;
-	}
-
-#else // GJK_VECTORIZED
-
-	/** Sweeps one geometry against the other
-	 @A The first geometry
-	 @B The second geometry
-	 @StartTM B's starting configuration in A's local space
-	 @RayDir The ray's direction (normalized)
-	 @RayLength The ray's length
-	 @OutTime The time along the ray when the objects first overlap
-	 @OutPosition The first point of impact (in A's local space) when the objects first overlap. Invalid if time of impact is 0
-	 @OutNormal The impact normal (in A's local space) when the objects first overlap. Invalid if time of impact is 0
-	 @ThicknessA The amount of geometry inflation for Geometry A (for example a capsule with radius 5 could pass in its core segnment and a thickness of 5)
-	 @InitialDir The first direction we use to search the CSO
-	 @ThicknessB The amount of geometry inflation for Geometry B (for example a sphere with radius 5 could pass in its center point and a thickness of 5)
-	 @return True if the geometries overlap during the sweep, False otherwise
-	 @note If A overlaps B at the start of the ray ("initial overlap" condition) then this function returns true, and sets OutTime = 0, but does not set any other output variables.
-	 */
-
-	template <typename T, typename TGeometryA, typename TGeometryB>
-=======
 		return Result;
 	}
 
 	template <typename T = FReal, typename TGeometryA, typename TGeometryB>
->>>>>>> d731a049
 	bool GJKRaycast2(const TGeometryA& A, const TGeometryB& B, const TRigidTransform<T, 3>& StartTM, const TVector<T, 3>& RayDir, const T RayLength,
 		T& OutTime, TVector<T, 3>& OutPosition, TVector<T, 3>& OutNormal, const T GivenThicknessA = 0, bool bComputeMTD = false, const TVector<T, 3>& InitialDir = TVector<T, 3>(1, 0, 0), const T GivenThicknessB = 0)
 	{
 		return GJKRaycast2Impl(A, B, StartTM, RayDir, RayLength, OutTime, OutPosition, OutNormal, GivenThicknessA, bComputeMTD, InitialDir, GivenThicknessB);
 	}
-<<<<<<< HEAD
-#endif // GJK_VECTORIZED
-=======
-
->>>>>>> d731a049
+
 
 	/**
 	 * Can be used to generate the initial support direction for use with GjkDistance. Returns a point on the Minkowski Sum
@@ -3459,11 +1937,8 @@
 	template <typename T, typename TGeometryA, typename TGeometryB>
 	TVector<T, 3> GJKDistanceInitialV(const TGeometryA& A, const TGeometryB& B, const TRigidTransform<T, 3>& BToATM)
 	{
-<<<<<<< HEAD
-=======
 		const T MarginA = A.GetMargin();
 		const T MarginB = B.GetMargin();
->>>>>>> d731a049
 		int32 VertexIndexA = INDEX_NONE, VertexIndexB = INDEX_NONE;
 		const TVec3<T> V = -BToATM.GetTranslation();
 		const TVector<T, 3> SupportA = A.SupportCore(-V, MarginA, nullptr, VertexIndexA);
@@ -3535,17 +2010,9 @@
 			// Find a new point in A-B that is closer to the origin
 			// NOTE: we do not use support thickness here. Thickness is used when separating objects
 			// so that GJK can find a solution, but that can be added in a later step.
-<<<<<<< HEAD
-			const TVector<T, 3> SupportA = A.SupportCore(-V, AMargin, nullptr, VertexIndexA);
-			const TVector<T, 3> VInB = AToBRotation * V;
-			const TVector<T, 3> SupportBLocal = B.SupportCore(VInB, BMargin, nullptr, VertexIndexB);
-			const TVector<T, 3> SupportB = BToATM.TransformPositionNoScale(SupportBLocal);
-			const TVector<T, 3> W = SupportA - SupportB;
-=======
 			const TVec3<T> SupportA = A.SupportCore(-V, AMargin, nullptr, VertexIndexA);
 			const TVec3<T> SupportB = B.SupportCore(V, BMargin, nullptr, VertexIndexB);
 			const TVec3<T> W = SupportA - SupportB;
->>>>>>> d731a049
 
 			T D = TVec3<T>::DotProduct(V, W) / VLen;
 			Mu = FMath::Max(Mu, D);
