--- conflicted
+++ resolved
@@ -149,10 +149,6 @@
 
 		virtual void SetUseContactGraph(const bool InUseContactGraph) {}
 
-<<<<<<< HEAD
-		/** Disable all constraints associated with the specified particles */
-		virtual void DisableConstraints(const TSet<TGeometryParticleHandle<FReal, 3>*>& RemovedParticles) { }
-=======
 		/** Change enabled state on all constraints associated with the specified particles */
 		virtual void SetConstraintsEnabled(const TSet<TGeometryParticleHandle<FReal, 3>*>& DisabledParticles, bool bInEnabled) 
 		{ 
@@ -170,7 +166,6 @@
 
 		/** Disconnect all constraints associated with the specified particles */
 		virtual void DisconnectConstraints(const TSet<TGeometryParticleHandle<FReal, 3>*>& RemovedParticles) {  }
->>>>>>> 6bbb88c8
 
 		/** Remove all constraints */
 		virtual void ResetConstraints() {}
@@ -206,8 +201,6 @@
 		virtual void UpdatePositionBasedState(const FReal Dt) override;
 
 		virtual void AddToGraph() override;
-		
-		virtual void DisableConstraints(const TSet<TGeometryParticleHandle<FReal, 3>*>& RemovedParticles) override;
 
 		/** Disconnect all constraints associated with the specified particles */
 		virtual void DisconnectConstraints(const TSet<TGeometryParticleHandle<FReal, 3>*>& RemovedParticles)
@@ -249,15 +242,7 @@
 
 		virtual void GatherSolverInput(const FReal Dt, int32 GroupIndex) override;
 
-<<<<<<< HEAD
-		template<typename TVisitor>
-		void VisitIslandConstraints(const int32 Island, const TVisitor& Visitor) const
-		{
-			Visitor(GetIslandConstraints(Island), Island);
-		}
-=======
 		virtual void ScatterSolverOutput(const FReal Dt, int32 GroupIndex) override;
->>>>>>> 6bbb88c8
 
 		virtual bool ApplyConstraints(const FReal Dt, int32 GroupIndex, const int32 It, const int32 NumIts) override;
 
@@ -308,14 +293,6 @@
 		}
 
 		virtual void ResetConstraints()
-<<<<<<< HEAD
-		{
-			Constraints.Reset();
-		}
-
-		virtual bool ApplyPushOut(const FReal Dt, int32 Island, const int32 It, const int32 NumIts) override
-=======
->>>>>>> 6bbb88c8
 		{
 			Constraints.Reset();
 		}
@@ -338,42 +315,11 @@
 		using Base::Base::Constraints;
 		using Base::Base::ConstraintGraph;
 
-<<<<<<< HEAD
-		template<typename TVisitor>
-		void VisitIslandConstraints(const int32 Island, const TVisitor& Visitor) const
-		{
-			const typename FPBDConstraintColor::FLevelToColorToConstraintListMap& LevelToColorToConstraintListMap = GraphColor.GetIslandLevelToColorToConstraintListMap(Island);
-			int32 MaxColor = GraphColor.GetIslandMaxColor(Island);
-			int32 MaxLevel = GraphColor.GetIslandMaxLevel(Island);
-			for (int32 Level = 0; Level <= MaxLevel; ++Level)
-			{
-				for (int32 Color = 0; Color <= MaxColor; ++Color)
-				{
-					if (LevelToColorToConstraintListMap[Level].Contains(Color) && LevelToColorToConstraintListMap[Level][Color].Num())
-					{
-						const TArray<typename FConstraints::FConstraintContainerHandle*>& ConstraintHandles = GetLevelColorConstraints(LevelToColorToConstraintListMap, Level, Color);
-						Visitor(ConstraintHandles, Island, Level, Color);
-					}
-				}
-			}
-		}
-
-		const FPBDConstraintColor GetGraphColor() const
-		{
-			return GraphColor;
-		}
-
-	private:
-		using Base::Constraints;
-		using Base::ConstraintGraph;
-		using Base::ContainerId;
-=======
 		/** Check if sorting is using levels*/
 		bool IsSortingUsingColors() const;
 
 		/** Check if sorting is using colors */
 		bool IsSortingUsingLevels() const;
->>>>>>> 6bbb88c8
 
 		/** Compute island levels if necessary */
 		void ComputeLevels();
