// Copyright Epic Games, Inc. All Rights Reserved.
#pragma once

#include "Chaos/Declares.h"
#include "Chaos/ConstraintHandle.h"
#include "Chaos/CollisionResolutionTypes.h"
#include "Chaos/PBDConstraintColor.h"
#include "Chaos/PBDConstraintGraph.h"

// Only used for Mac/Linux forward decl at the bottom - should be removed as per the comment there (we get a warning if the include is also at the bottom)
#include "Chaos/PBDCollisionConstraints.h"


#define USE_SHOCK_PROPOGATION 1

namespace Chaos
{
	/**
	 * Constraint Rules bind constraint collections to the evolution and provide their update algorithm.
	 */
	class CHAOS_API FConstraintRule
	{
	public:
		FConstraintRule(int32 InPriority) : Priority(InPriority) {}
		virtual ~FConstraintRule() {}

		/** Determines the order in which constraints are resolved. Higher priority constraints override lower priority ones. */
		int32 GetPriority() const { return Priority; }

		/** Set the constraint resolution priority. Higher priority constraints override lower priority ones. */
		void SetPriority(const int32 InPriority) { Priority = InPriority; }

		friend bool operator<(const FConstraintRule& L, const FConstraintRule& R)
		{
			return L.GetPriority() < R.GetPriority();
		}

		/** Called once per frame. Can be used to prepare caches etc. */
		virtual void PrepareTick() {}

		/** Called once per frame. Should undo whatever is done in PrepareTick (can also free any other transient buffers created after) */
		virtual void UnprepareTick() {}

		/** Called once per iteration before Apply. Can be used to prepare caches etc. */
		virtual void PrepareIteration(FReal Dt) {}

		/** Called once per iteration after Apply. Should be used to release any transient stores created in PrepareConstraints. */
		virtual void UnprepareIteration(FReal Dt) {}


	protected:
		int32 Priority;
	};

	/**
	 * Constraint rule for evolutions that do not use Constraint Graphs or other acceleration schemes.
	 */
	class CHAOS_API FSimpleConstraintRule : public FConstraintRule
	{
	public:
		FSimpleConstraintRule(int32 InPriority) : FConstraintRule(InPriority) {}

		virtual void UpdatePositionBasedState(const FReal Dt) {}
		virtual bool ApplyConstraints(const FReal Dt, const int32 It, const int32 NumIts) { return false; }
		virtual bool ApplyPushOut(const FReal Dt, const int32 It, const int32 NumIts) { return false; }
	};

	template<typename T_CONSTRAINTS>
	class CHAOS_API TSimpleConstraintRule : public FSimpleConstraintRule
	{
	public:
		using FConstraints = T_CONSTRAINTS;

		TSimpleConstraintRule(int32 InPriority, FConstraints& InConstraints)
			: FSimpleConstraintRule(InPriority)
			, Constraints(InConstraints)
		{
		}

		virtual void PrepareTick() override
		{
			Constraints.PrepareTick();
		}

		virtual void UnprepareTick() override
		{
			Constraints.UnprepareTick();
		}

		virtual void PrepareIteration(FReal Dt) override
		{
			Constraints.PrepareIteration(Dt);
		}

		virtual void UnprepareIteration(FReal Dt) override
		{
			Constraints.UnprepareIteration(Dt);
		}

		virtual void UpdatePositionBasedState(const FReal Dt) override
		{
			return Constraints.UpdatePositionBasedState(Dt);
		}

		virtual bool ApplyConstraints(const FReal Dt, const int32 It, const int32 NumIts) override
		{
			return Constraints.Apply(Dt, It, NumIts);
		}

		virtual bool ApplyPushOut(const FReal Dt, const int32 It, const int32 NumIts) override
		{ 
			return Constraints.ApplyPushOut(Dt, It, NumIts);
		}

	private:
		FConstraints& Constraints;
	};


	/**
	 * Base class for Constraint Rules that use the Contact Graph (which will be most optimized ones).
	 * The graph is shared among many/all constraint rules and is held external to the Graph rule itself.
	 * Each edge in the graph can be mapped back to a constraint controlled by the rule. To support this,
	 * each rule is assigned an ID which is stored alongside the constraint index in the graph.
	 * @see TPBDConstraintGraphRuleImpl
	 */
	class CHAOS_API FPBDConstraintGraphRule : public FConstraintRule
	{
	public:
		FPBDConstraintGraphRule(int32 InPriority) : FConstraintRule(InPriority) {}
		virtual ~FPBDConstraintGraphRule() {}

		virtual void BindToGraph(FPBDConstraintGraph& InContactGraph, uint32 InContainerId) {}

		/** Called once per tick to allow constraint containers to create/alter their constraints based on particle position */
		virtual void UpdatePositionBasedState(const FReal Dt) {}

		/** Apply all corrections for constraints in the specified island. Return true if more iterations are needed. */
		virtual bool ApplyConstraints(const FReal Dt, int32 Island, const int32 It, const int32 NumIts) { return false; }

		/** Apply push out for constraints in the specified island. Return true if more iterations are needed. */
		virtual bool ApplyPushOut(const FReal Dt, int32 Island, const int32 It, const int32 NumIts) { return false; }

		/** Add all constraints to the connectivity graph */
		virtual void AddToGraph() {}

		/** Initialize and performance-acceleration structures from the contact graph. Called once per evolution update */
		virtual void InitializeAccelerationStructures() {}

		/** Set up the perf-acceleration structures for the specified island. May be called in parallel for islands */
		virtual void UpdateAccelerationStructures(const int32 Island) {}

		virtual void SetUseContactGraph(const bool InUseContactGraph) {}

		/** Disable all constraints associated with the specified particles */
		virtual void DisableConstraints(const TSet<TGeometryParticleHandle<FReal, 3>*>& RemovedParticles) { }
<<<<<<< HEAD
=======

		/** Remove all constraints */
		virtual void ResetConstraints() {}
>>>>>>> 3aae9151

		/** The number of constraints in the collection */
		virtual int32 NumConstraints() const { return 0; }
	};


	/**
	 * ConstraintGraphRule helper base class - templatized on Constraint Container.
	 */
	template<typename T_CONSTRAINTS>
	class CHAOS_API TPBDConstraintGraphRuleImpl : public FPBDConstraintGraphRule
	{
	public:
		typedef T_CONSTRAINTS FConstraints;

		TPBDConstraintGraphRuleImpl(FConstraints& InConstraints, int32 InPriority);

		virtual void PrepareTick() override
		{
			Constraints.PrepareTick();
		}

		virtual void UnprepareTick() override
		{
			Constraints.UnprepareTick();
		}

		virtual void PrepareIteration(FReal Dt) override
		{
			Constraints.PrepareIteration(Dt);
		}

		virtual void UnprepareIteration(FReal Dt) override
		{
			Constraints.UnprepareIteration(Dt);
		}

		virtual void BindToGraph(FPBDConstraintGraph& InContactGraph, uint32 InContainerId) override;

		virtual void UpdatePositionBasedState(const FReal Dt) override;

		virtual void AddToGraph() override;
		
		virtual void DisableConstraints(const TSet<TGeometryParticleHandle<FReal, 3>*>& RemovedParticles) override;

		virtual int32 NumConstraints() const override;

	protected:
		FConstraints& Constraints;
		FPBDConstraintGraph* ConstraintGraph;
		uint32 ContainerId;
	};

	/**
	 * Island-based constraint rule. All constraints in an island are updated in single-threaded a loop. Islands may be updated in parallel.
	 */
	template<typename T_CONSTRAINTS>
	class CHAOS_API TPBDConstraintIslandRule : public TPBDConstraintGraphRuleImpl<T_CONSTRAINTS>
	{
		typedef TPBDConstraintGraphRuleImpl<T_CONSTRAINTS> Base;

	public:
		using FConstraints = T_CONSTRAINTS;
		using FConstraintContainerHandle = typename FConstraints::FConstraintContainerHandle;
		using FConstraintList = TArray<FConstraintContainerHandle*>;

		TPBDConstraintIslandRule(FConstraints& InConstraints, int32 InPriority = 0)
			: TPBDConstraintGraphRuleImpl<T_CONSTRAINTS>(InConstraints, InPriority)
		{
		}

		virtual bool ApplyConstraints(const FReal Dt, int32 Island, const int32 It, const int32 NumIts) override
		{
			if (IslandConstraintLists[Island].Num())
			{
				return Constraints.Apply(Dt, GetIslandConstraints(Island), It, NumIts);
			}
			return false;
		}

		virtual bool ApplyPushOut(const FReal Dt, int32 Island, const int32 It, const int32 NumIts) override
		{
			if (IslandConstraintLists[Island].Num())
			{
				return Constraints.ApplyPushOut(Dt, GetIslandConstraints(Island), It, NumIts);
			}
			return false;
		}

		virtual void InitializeAccelerationStructures() override
		{
			IslandConstraintLists.SetNum(ConstraintGraph->NumIslands());
			for (FConstraintList& IslandConstraintList : IslandConstraintLists)
			{
				IslandConstraintList.Reset();
			}
		}
		
		virtual void UpdateAccelerationStructures(const int32 Island) override
		{
			const TArray<int32>& ConstraintDataIndices = ConstraintGraph->GetIslandConstraintData(Island);
			FConstraintList& IslandConstraintList = IslandConstraintLists[Island];
			IslandConstraintList.Reset();
			IslandConstraintList.Reserve(ConstraintDataIndices.Num());
			for (int32 ConstraintDataIndex : ConstraintDataIndices)
			{
				const typename FPBDConstraintGraph::FConstraintData& ConstraintData = ConstraintGraph->GetConstraintData(ConstraintDataIndex);
				if (ConstraintData.GetContainerId() == ContainerId)
				{
					IslandConstraintList.Add(ConstraintData.GetConstraintHandle()->As<FConstraintContainerHandle>());
				}
			}
		}

		template<typename TVisitor>
		void VisitIslandConstraints(const int32 Island, const TVisitor& Visitor) const
		{
			Visitor(GetIslandConstraints(Island), Island);
		}

	private:
		using Base::Constraints;
		using Base::ConstraintGraph;
		using Base::ContainerId;

		const TArray<FConstraintContainerHandle*>& GetIslandConstraints(int32 Island) const
		{
			// Constraint rules are bound to a single type, but the FPBDConstraintGraph works with many types. We have
			// already pre-filtered the constraint lists based on type, so this case is safe.
			return reinterpret_cast<const TArray<FConstraintContainerHandle*>&>(IslandConstraintLists[Island]);
		}

		// @todo(ccaulfield): optimize: eliminate the need for this index list - it is a subset of EdgeData. 
		// If EdgeData were sorted by ContainerId we could use TArray<TArrayView<int32>>...
		TArray<FConstraintList> IslandConstraintLists;
	};

	/**
	 * Level- and Color-based constraint rule. 
	 * Constraints of the same color are non-interacting and can therefore be processed in parallel. 
	 * The level is used to implement shock propagation: constraints of lower levels are frozen in 
	 * place as far as higher-level constraints are concerned.
	 */
	template<typename T_CONSTRAINTS>
	class CHAOS_API TPBDConstraintColorRule : public TPBDConstraintGraphRuleImpl<T_CONSTRAINTS>
	{
		typedef TPBDConstraintGraphRuleImpl<T_CONSTRAINTS> Base;

	public:
		using FConstraints = T_CONSTRAINTS;

		TPBDConstraintColorRule(FConstraints& InConstraints, int32 InPriority = 0)
			: TPBDConstraintGraphRuleImpl<T_CONSTRAINTS>(InConstraints, InPriority)
		{
		}


		virtual void UpdatePositionBasedState(const FReal Dt) override
		{
			Constraints.UpdatePositionBasedState(Dt);
		}

		virtual bool ApplyConstraints(const FReal Dt, int32 Island, const int32 It, const int32 NumIts) override
		{
			const typename FPBDConstraintColor::FLevelToColorToConstraintListMap& LevelToColorToConstraintListMap = GraphColor.GetIslandLevelToColorToConstraintListMap(Island);
			int32 MaxColor = GraphColor.GetIslandMaxColor(Island);
			int32 MaxLevel = GraphColor.GetIslandMaxLevel(Island);
			bool bNeedsMoreIterations = false;
			for (int32 Level = 0; Level <= MaxLevel; ++Level)
			{
				for (int32 Color = 0; Color <= MaxColor; ++Color)
				{
					if (LevelToColorToConstraintListMap[Level].Contains(Color) && LevelToColorToConstraintListMap[Level][Color].Num())
					{
						const TArray<typename FConstraints::FConstraintContainerHandle*>& ConstraintHandles = GetLevelColorConstraints(LevelToColorToConstraintListMap, Level, Color);
						bNeedsMoreIterations |= Constraints.Apply(Dt, ConstraintHandles, It, NumIts);
					}
				}
			}

			return bNeedsMoreIterations;
		}

		virtual void RemoveConstraints(const TSet<TGeometryParticleHandle<FReal, 3>*>& InConstraints)
		{
			Constraints.RemoveConstraints(InConstraints);
		}

		virtual void ResetConstraints()
		{
			Constraints.Reset();
		}

		virtual bool ApplyPushOut(const FReal Dt, int32 Island, const int32 It, const int32 NumIts) override
		{
			const typename FPBDConstraintColor::FLevelToColorToConstraintListMap& LevelToColorToConstraintListMap = GraphColor.GetIslandLevelToColorToConstraintListMap(Island);
			int32 MaxColor = GraphColor.GetIslandMaxColor(Island);
			int32 MaxLevel = GraphColor.GetIslandMaxLevel(Island);

			TSet<const TGeometryParticleHandle<FReal, 3>*> IsTemporarilyStatic;
			bool bNeedsAnotherIteration = false;
			for (int32 Level = 0; Level <= MaxLevel; ++Level)
			{
				for (int32 Color = 0; Color <= MaxColor; ++Color)
				{
					if (LevelToColorToConstraintListMap[Level].Contains(Color) && LevelToColorToConstraintListMap[Level][Color].Num())
					{
						const TArray<typename FConstraints::FConstraintContainerHandle*>& ConstraintHandles = GetLevelColorConstraints(LevelToColorToConstraintListMap, Level, Color);
						if (Constraints.ApplyPushOut(Dt, ConstraintHandles, IsTemporarilyStatic, It, NumIts))
						{
							bNeedsAnotherIteration = true;
						}
					}
				}

				// @todo(ccaulfield): Move shock propagation out of color rule
#if USE_SHOCK_PROPOGATION
				for (int32 Color = 0; Color <= MaxColor; ++Color)
				{
					if (LevelToColorToConstraintListMap[Level].Contains(Color))
					{
						const TArray<typename FConstraints::FConstraintContainerHandle*>& ConstraintHandles = GetLevelColorConstraints(LevelToColorToConstraintListMap, Level, Color);

						for (int32 Edge = 0; Edge < ConstraintHandles.Num(); ++Edge)
						{
							const typename FConstraints::FConstraintContainerHandle* Handle = ConstraintHandles[Edge];
							TVector<const TGeometryParticleHandle<FReal, 3>*, 2> Particles = Handle->GetConstrainedParticles();
							if (It == NumIts - 1)
							{
								const bool bIsParticleDynamic0 = Particles[0]->CastToRigidParticle() && Particles[0]->ObjectState() == EObjectStateType::Dynamic;
								const bool bIsParticleDynamic1 = Particles[1]->CastToRigidParticle() && Particles[1]->ObjectState() == EObjectStateType::Dynamic;

								if (bIsParticleDynamic0 == false || IsTemporarilyStatic.Contains(Particles[0]))
								{
									IsTemporarilyStatic.Add(Particles[1]);
								}
								else if (bIsParticleDynamic1 == false || IsTemporarilyStatic.Contains(Particles[1]))
								{
									IsTemporarilyStatic.Add(Particles[0]);
								}
							}
						}
					}
				}
#endif
			}

			return bNeedsAnotherIteration;
		}

		virtual void InitializeAccelerationStructures() override
		{
			GraphColor.InitializeColor(*ConstraintGraph);
		}

		virtual void UpdateAccelerationStructures(const int32 Island) override
		{
			GraphColor.ComputeColor(Island, *ConstraintGraph, ContainerId);
		}

		virtual void SetUseContactGraph(const bool bInUseContactGraph) override
		{
			GraphColor.SetUseContactGraph(bInUseContactGraph);
		}

		template<typename TVisitor>
		void VisitIslandConstraints(const int32 Island, const TVisitor& Visitor) const
		{
			const typename FPBDConstraintColor::FLevelToColorToConstraintListMap& LevelToColorToConstraintListMap = GraphColor.GetIslandLevelToColorToConstraintListMap(Island);
			int32 MaxColor = GraphColor.GetIslandMaxColor(Island);
			int32 MaxLevel = GraphColor.GetIslandMaxLevel(Island);
			for (int32 Level = 0; Level <= MaxLevel; ++Level)
			{
				for (int32 Color = 0; Color <= MaxColor; ++Color)
				{
					if (LevelToColorToConstraintListMap[Level].Contains(Color) && LevelToColorToConstraintListMap[Level][Color].Num())
					{
						const TArray<typename FConstraints::FConstraintContainerHandle*>& ConstraintHandles = GetLevelColorConstraints(LevelToColorToConstraintListMap, Level, Color);
						Visitor(ConstraintHandles, Island, Level, Color);
					}
				}
			}
		}

		const FPBDConstraintColor GetGraphColor() const
		{
			return GraphColor;
		}

	private:
		using Base::Constraints;
		using Base::ConstraintGraph;
		using Base::ContainerId;

		const TArray<typename FConstraints::FConstraintContainerHandle*>& GetLevelColorConstraints(const typename FPBDConstraintColor::FLevelToColorToConstraintListMap& LevelToColorToConstraintListMap, int32 Level, int32 Color) const
		{
			// FPBDConstraintColor works with any constraint type (in principle - currently only used with Collisions), but the rule is bound to a single type and so this cast is ok
			return reinterpret_cast<const TArray<typename FConstraints::FConstraintContainerHandle*>&>(LevelToColorToConstraintListMap[Level][Color]);
		}

		FPBDConstraintColor GraphColor;
	};

}

// Only way to make this compile at the moment due to visibility attribute issues. TODO: Change this once a fix for this problem is applied.
#if PLATFORM_MAC || PLATFORM_LINUX
extern template class CHAOS_API Chaos::TPBDConstraintColorRule<Chaos::FPBDCollisionConstraints>;
#endif<|MERGE_RESOLUTION|>--- conflicted
+++ resolved
@@ -154,12 +154,9 @@
 
 		/** Disable all constraints associated with the specified particles */
 		virtual void DisableConstraints(const TSet<TGeometryParticleHandle<FReal, 3>*>& RemovedParticles) { }
-<<<<<<< HEAD
-=======
 
 		/** Remove all constraints */
 		virtual void ResetConstraints() {}
->>>>>>> 3aae9151
 
 		/** The number of constraints in the collection */
 		virtual int32 NumConstraints() const { return 0; }
