// Copyright Epic Games, Inc. All Rights Reserved.
#pragma once

#include "Chaos/PBDTetConstraintsBase.h"

namespace Chaos::Softs
{
<<<<<<< HEAD
class FPerParticlePBDTetConstraints : public FPerParticleRule, public FPBDTetConstraintsBase
{
	typedef FPBDTetConstraintsBase Base;
	using Base::MConstraints;

  public:
	  FPerParticlePBDTetConstraints(const FDynamicParticles& InParticles, TArray<TVec4<int32>>&& Constraints, const FReal Stiffness = (FReal)1)
	    : Base(InParticles, MoveTemp(Constraints), Stiffness)
=======

class UE_DEPRECATED(5.0, "Per particle constraint rules are no longer used by the cloth solver. Use Softs::FPBDTetConstraints instead.") FPerParticlePBDTetConstraints : public Softs::FPBDTetConstraintsBase
{
	typedef Softs::FPBDTetConstraintsBase Base;
	using Base::Constraints;

  public:
	  FPerParticlePBDTetConstraints(const FSolverParticles& InParticles, TArray<TVec4<int32>>&& InConstraints, const FSolverReal InStiffness = (FSolverReal)1.)
	    : Base(InParticles, MoveTemp(InConstraints), InStiffness)
>>>>>>> 6bbb88c8
	{
		for (int32 i = 0; i < Constraints.Num(); ++i)
		{
			const TVec4<int32>& Constraint = Constraints[i];
			int32 i1 = Constraint[0];
			int32 i2 = Constraint[1];
			int32 i3 = Constraint[2];
			int32 i4 = Constraint[3];
			if (i1 >= ParticleToConstraints.Num())
			{
				ParticleToConstraints.SetNum(i1 + 1);
			}
			if (i2 >= ParticleToConstraints.Num())
			{
				ParticleToConstraints.SetNum(i2 + 1);
			}
			if (i3 >= ParticleToConstraints.Num())
			{
				ParticleToConstraints.SetNum(i3 + 1);
			}
			if (i4 >= ParticleToConstraints.Num())
			{
				ParticleToConstraints.SetNum(i4 + 1);
			}
			ParticleToConstraints[i1].Add(i);
			ParticleToConstraints[i2].Add(i);
			ParticleToConstraints[i2].Add(i);
			ParticleToConstraints[i2].Add(i);
		}
	}
<<<<<<< HEAD
	virtual ~FPerParticlePBDTetConstraints()
	{
	}

	void Apply(FPBDParticles& InParticles, const FReal Dt, const int32 Index) const override //-V762
=======
	virtual ~FPerParticlePBDTetConstraints() override
	{
	}

	void Apply(FSolverParticles& InParticles, const FSolverReal Dt, const int32 Index) const
>>>>>>> 6bbb88c8
	{
		for (int i = 0; i < ParticleToConstraints[Index].Num(); ++i)
		{
			int32 CIndex = ParticleToConstraints[Index][i];
			const TVec4<int32>& Constraint = Constraints[CIndex];
			int32 i1 = Constraint[0];
			int32 i2 = Constraint[1];
			int32 i3 = Constraint[2];
			int32 i4 = Constraint[3];
			const TVec4<FSolverVec3> Grads = Base::GetGradients(InParticles, CIndex);
			const FSolverReal S = Base::GetScalingFactor(InParticles, CIndex, Grads);
			if (Index == i1)
			{
				InParticles.P(i1) -= S * InParticles.InvM(i1) * Grads[0];
			}
			else if (Index == i2)
			{
				InParticles.P(i2) -= S * InParticles.InvM(i2) * Grads[1];
			}
			else if (Index == i3)
			{
				InParticles.P(i3) -= S * InParticles.InvM(i3) * Grads[2];
			}
			else
			{
				check(Index == i4);
				InParticles.P(i4) -= S * InParticles.InvM(i4) * Grads[3];
			}
		}
	}

  private:
	TArray<TArray<int32>> ParticleToConstraints;
};

<<<<<<< HEAD
template<class T>
using PerParticlePBDTetConstraints UE_DEPRECATED(4.27, "Deprecated. this class is to be deleted, use FPerParticlePBDTetConstraints instead") = FPerParticlePBDTetConstraints;

}
=======
}  // End namespace Chaos::Softs
>>>>>>> 6bbb88c8
<|MERGE_RESOLUTION|>--- conflicted
+++ resolved
@@ -5,16 +5,6 @@
 
 namespace Chaos::Softs
 {
-<<<<<<< HEAD
-class FPerParticlePBDTetConstraints : public FPerParticleRule, public FPBDTetConstraintsBase
-{
-	typedef FPBDTetConstraintsBase Base;
-	using Base::MConstraints;
-
-  public:
-	  FPerParticlePBDTetConstraints(const FDynamicParticles& InParticles, TArray<TVec4<int32>>&& Constraints, const FReal Stiffness = (FReal)1)
-	    : Base(InParticles, MoveTemp(Constraints), Stiffness)
-=======
 
 class UE_DEPRECATED(5.0, "Per particle constraint rules are no longer used by the cloth solver. Use Softs::FPBDTetConstraints instead.") FPerParticlePBDTetConstraints : public Softs::FPBDTetConstraintsBase
 {
@@ -24,7 +14,6 @@
   public:
 	  FPerParticlePBDTetConstraints(const FSolverParticles& InParticles, TArray<TVec4<int32>>&& InConstraints, const FSolverReal InStiffness = (FSolverReal)1.)
 	    : Base(InParticles, MoveTemp(InConstraints), InStiffness)
->>>>>>> 6bbb88c8
 	{
 		for (int32 i = 0; i < Constraints.Num(); ++i)
 		{
@@ -55,19 +44,11 @@
 			ParticleToConstraints[i2].Add(i);
 		}
 	}
-<<<<<<< HEAD
-	virtual ~FPerParticlePBDTetConstraints()
-	{
-	}
-
-	void Apply(FPBDParticles& InParticles, const FReal Dt, const int32 Index) const override //-V762
-=======
 	virtual ~FPerParticlePBDTetConstraints() override
 	{
 	}
 
 	void Apply(FSolverParticles& InParticles, const FSolverReal Dt, const int32 Index) const
->>>>>>> 6bbb88c8
 	{
 		for (int i = 0; i < ParticleToConstraints[Index].Num(); ++i)
 		{
@@ -103,11 +84,4 @@
 	TArray<TArray<int32>> ParticleToConstraints;
 };
 
-<<<<<<< HEAD
-template<class T>
-using PerParticlePBDTetConstraints UE_DEPRECATED(4.27, "Deprecated. this class is to be deleted, use FPerParticlePBDTetConstraints instead") = FPerParticlePBDTetConstraints;
-
-}
-=======
-}  // End namespace Chaos::Softs
->>>>>>> 6bbb88c8
+}  // End namespace Chaos::Softs