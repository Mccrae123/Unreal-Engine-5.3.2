// Copyright Epic Games, Inc. All Rights Reserved.
#pragma once

#include "Chaos/PBDSpringConstraintsBase.h"

namespace Chaos::Softs
{
<<<<<<< HEAD
class FPerParticlePBDSpringConstraints : public FPerParticleRule, public FPBDSpringConstraintsBase
{
	typedef FPBDSpringConstraintsBase Base;
	using Base::MConstraints;

  public:
	FPerParticlePBDSpringConstraints(const FDynamicParticles& InParticles, TArray<TVec2<int32>>&& Constraints, const FReal Stiffness = (FReal)1.)
	    : Base(InParticles, MoveTemp(Constraints), Stiffness)
	{
		for (int32 i = 0; i < MConstraints.Num(); ++i)
		{
			const auto& Constraint = MConstraints[i];
=======

class UE_DEPRECATED(5.0, "Per particle constraint rules are no longer used by the cloth solver. Use FPBDSpringConstraints instead.") FPerParticlePBDSpringConstraints : public FPBDSpringConstraintsBase
{
	typedef FPBDSpringConstraintsBase Base;
	using Base::Constraints;
	using Base::Stiffness;

public:
	FPerParticlePBDSpringConstraints(const FSolverParticles& InParticles, const TArray<TVec2<int32>>& InConstraints, const FSolverReal InStiffness = (FSolverReal)1.)
	    : Base(InParticles, 0, 0, InConstraints, TConstArrayView<FRealSingle>(), FSolverVec2(InStiffness))
	{
		for (int32 i = 0; i < Constraints.Num(); ++i)
		{
			const auto& Constraint = Constraints[i];
>>>>>>> 6bbb88c8
			int32 i1 = Constraint[0];
			int32 i2 = Constraint[1];
			if (i1 >= ParticleToConstraints.Num())
			{
				ParticleToConstraints.SetNum(i1 + 1);
			}
			if (i2 >= ParticleToConstraints.Num())
			{
				ParticleToConstraints.SetNum(i2 + 1);
			}
			ParticleToConstraints[i1].Add(i);
			ParticleToConstraints[i2].Add(i);
		}
	}
<<<<<<< HEAD
	virtual ~FPerParticlePBDSpringConstraints() {}

	// TODO(mlentine): We likely need to use time n positions here
	void Apply(FPBDParticles& InParticles, const FReal Dt, const int32 Index) const override //-V762
=======
	virtual ~FPerParticlePBDSpringConstraints() override {}

	// TODO(mlentine): We likely need to use time n positions here
	void Apply(FSolverParticles& InParticles, const FSolverReal Dt, const int32 Index) const
>>>>>>> 6bbb88c8
	{
		for (int32 i = 0; i < ParticleToConstraints[Index].Num(); ++i)
		{
<<<<<<< HEAD
			int32 CIndex = MParticleToConstraints[Index][i];
			const auto& Constraint = MConstraints[CIndex];
=======
			int32 CIndex = ParticleToConstraints[Index][i];
			const auto& Constraint = Constraints[CIndex];
>>>>>>> 6bbb88c8
			int32 i1 = Constraint[0];
			int32 i2 = Constraint[1];
			if (Index == i1 && InParticles.InvM(i1) > 0)
			{
				InParticles.P(i1) -= InParticles.InvM(i1) * Base::GetDelta(InParticles, CIndex, (FSolverReal)Stiffness);
			}
			else if (InParticles.InvM(i2) > 0)
			{
				check(Index == i2);
				InParticles.P(i2) += InParticles.InvM(i2) * Base::GetDelta(InParticles, CIndex, (FSolverReal)Stiffness);
			}
		}
	}

private:
	TArray<TArray<int32>> ParticleToConstraints;
};

}  // End namespace Chaos::Softs<|MERGE_RESOLUTION|>--- conflicted
+++ resolved
@@ -5,20 +5,6 @@
 
 namespace Chaos::Softs
 {
-<<<<<<< HEAD
-class FPerParticlePBDSpringConstraints : public FPerParticleRule, public FPBDSpringConstraintsBase
-{
-	typedef FPBDSpringConstraintsBase Base;
-	using Base::MConstraints;
-
-  public:
-	FPerParticlePBDSpringConstraints(const FDynamicParticles& InParticles, TArray<TVec2<int32>>&& Constraints, const FReal Stiffness = (FReal)1.)
-	    : Base(InParticles, MoveTemp(Constraints), Stiffness)
-	{
-		for (int32 i = 0; i < MConstraints.Num(); ++i)
-		{
-			const auto& Constraint = MConstraints[i];
-=======
 
 class UE_DEPRECATED(5.0, "Per particle constraint rules are no longer used by the cloth solver. Use FPBDSpringConstraints instead.") FPerParticlePBDSpringConstraints : public FPBDSpringConstraintsBase
 {
@@ -33,7 +19,6 @@
 		for (int32 i = 0; i < Constraints.Num(); ++i)
 		{
 			const auto& Constraint = Constraints[i];
->>>>>>> 6bbb88c8
 			int32 i1 = Constraint[0];
 			int32 i2 = Constraint[1];
 			if (i1 >= ParticleToConstraints.Num())
@@ -48,27 +33,15 @@
 			ParticleToConstraints[i2].Add(i);
 		}
 	}
-<<<<<<< HEAD
-	virtual ~FPerParticlePBDSpringConstraints() {}
-
-	// TODO(mlentine): We likely need to use time n positions here
-	void Apply(FPBDParticles& InParticles, const FReal Dt, const int32 Index) const override //-V762
-=======
 	virtual ~FPerParticlePBDSpringConstraints() override {}
 
 	// TODO(mlentine): We likely need to use time n positions here
 	void Apply(FSolverParticles& InParticles, const FSolverReal Dt, const int32 Index) const
->>>>>>> 6bbb88c8
 	{
 		for (int32 i = 0; i < ParticleToConstraints[Index].Num(); ++i)
 		{
-<<<<<<< HEAD
-			int32 CIndex = MParticleToConstraints[Index][i];
-			const auto& Constraint = MConstraints[CIndex];
-=======
 			int32 CIndex = ParticleToConstraints[Index][i];
 			const auto& Constraint = Constraints[CIndex];
->>>>>>> 6bbb88c8
 			int32 i1 = Constraint[0];
 			int32 i2 = Constraint[1];
 			if (Index == i1 && InParticles.InvM(i1) > 0)
