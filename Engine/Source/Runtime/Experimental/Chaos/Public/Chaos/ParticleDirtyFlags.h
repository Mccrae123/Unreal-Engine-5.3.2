// Copyright Epic Games, Inc. All Rights Reserved.

#pragma once

#include "Chaos/Core.h"
#include "Chaos/ChaosArchive.h"
#include "Chaos/Box.h"
#include "Chaos/Particles.h"
#include "Chaos/PhysicalMaterials.h"
#include "Chaos/GeometryParticlesfwd.h"
#include "Chaos/CollisionFilterData.h"
#include "Chaos/KinematicTargets.h"
#include "UObject/ExternalPhysicsCustomObjectVersion.h"
#include "UObject/ExternalPhysicsMaterialCustomObjectVersion.h"
#include "UObject/PhysicsObjectVersion.h"

class FName;

namespace Chaos
{

<<<<<<< HEAD
using FKinematicTarget = TKinematicTarget<float, 3>;
=======
using FKinematicTarget = TKinematicTarget<FReal, 3>;
>>>>>>> 3aae9151

enum class EResimType: uint8;

class FParticlePositionRotation
{
public:
	void Serialize(FChaosArchive& Ar)
	{
		Ar << MX << MR;
	}

	template <typename TOther>
	void CopyFrom(const TOther& Other)
	{
		MX = Other.X();
		MR = Other.R();
	}

	template <typename TOther>
	bool IsEqual(const TOther& Other) const
	{
		return MX == Other.X() && MR == Other.R();
	}

	bool operator==(const FParticlePositionRotation& Other) const
	{
		return IsEqual(Other);
	}

	const FVec3& X() const { return MX; }
	void SetX(const FVec3& InX){ MX = InX; }

	const FRotation3& R() const { return MR; }
	void SetR(const FRotation3& InR){ MR = InR; }
	
private:
	FVec3 MX;
	FRotation3 MR;

};

inline FChaosArchive& operator<<(FChaosArchive& Ar,FParticlePositionRotation& Data)
{
	Data.Serialize(Ar);
	return Ar;
}

class FParticleVelocities
{
public:
	void Serialize(FChaosArchive& Ar)
	{
		Ar << MV << MW;
	}

	template <typename TOther>
	void CopyFrom(const TOther& Other)
	{
		MV = Other.V();
		MW = Other.W();
	}

	template <typename TOther>
	bool IsEqual(const TOther& Other) const
	{
		return MV == Other.V() && MW == Other.W();
	}

	bool operator==(const FParticleVelocities& Other) const
	{
		return IsEqual(Other);
	}

	const FVec3& V() const { return MV; }
	void SetV(const FVec3& V) { MV = V; }

	const FVec3& W() const { return MW; }
	void SetW(const FVec3& W){ MW = W; }

private:
	FVec3 MV;
	FVec3 MW;
};

inline FChaosArchive& operator<<(FChaosArchive& Ar,FParticleVelocities& Data)
{
	Data.Serialize(Ar);
	return Ar;
}

class FParticleDynamics
{
public:
	void Serialize(FChaosArchive& Ar)
	{
		Ar << MF;
		Ar << MTorque;
		Ar << MLinearImpulse;
		Ar << MAngularImpulse;	
	}

	template <typename TOther>
	void CopyFrom(const TOther& Other)
	{
		MF = Other.F();
		MTorque = Other.Torque();
		MLinearImpulse = Other.LinearImpulse();
		MAngularImpulse = Other.AngularImpulse();
	}

	template <typename TOther>
	bool IsEqual(const TOther& Other) const
	{
		return F() == Other.F()
			&& Torque() == Other.Torque()
			&& LinearImpulse() == Other.LinearImpulse()
			&& AngularImpulse() == Other.AngularImpulse();
	}

	bool operator==(const FParticleDynamics& Other) const
	{
		return IsEqual(Other);
	}

	const FVec3& F() const { return MF; }
	void SetF(const FVec3& F){ MF = F; }

	const FVec3& Torque() const { return MTorque; }
	void SetTorque(const FVec3& Torque){ MTorque = Torque; }

	const FVec3& LinearImpulse() const { return MLinearImpulse; }
	void SetLinearImpulse(const FVec3& LinearImpulse){ MLinearImpulse = LinearImpulse; }

	const FVec3& AngularImpulse() const { return MAngularImpulse; }
	void SetAngularImpulse(const FVec3& AngularImpulse){ MAngularImpulse = AngularImpulse; }

private:
	FVec3 MF;
	FVec3 MTorque;
	FVec3 MLinearImpulse;
	FVec3 MAngularImpulse;

};

inline FChaosArchive& operator<<(FChaosArchive& Ar, FParticleDynamics& Data)
{
	Data.Serialize(Ar);
	return Ar;
}

class FParticleMassProps
{
public:
	void Serialize(FChaosArchive& Ar)
	{
		Ar << MCenterOfMass;
		Ar << MRotationOfMass;
		Ar << MI;
		Ar << MInvI;
		Ar << MM;
		Ar << MInvM;
	}

	template <typename TOther>
	void CopyFrom(const TOther& Other)
	{
		MCenterOfMass = Other.CenterOfMass();
		MRotationOfMass = Other.RotationOfMass();
		MI = Other.I();
		MInvI = Other.InvI();
		MM = Other.M();
		MInvM = Other.InvM();
	}

	template <typename TOther>
	bool IsEqual(const TOther& Other) const
	{
		return CenterOfMass() == Other.CenterOfMass()
			&& RotationOfMass() == Other.RotationOfMass()
			&& I() == Other.I()
			&& InvI() == Other.InvI()
			&& M() == Other.M()
			&& InvM() == Other.InvM();
	}

	bool operator==(const FParticleMassProps& Other) const
	{
		return IsEqual(Other);
	}

	const FVec3& CenterOfMass() const { return MCenterOfMass; }
	void SetCenterOfMass(const FVec3& InCenterOfMass){ MCenterOfMass = InCenterOfMass; }

	const FRotation3& RotationOfMass() const { return MRotationOfMass; }
	void SetRotationOfMass(const FRotation3& InRotationOfMass){ MRotationOfMass = InRotationOfMass; }

	const FMatrix33& I() const { return MI; }
	void SetI(const FMatrix33& InI){ MI = InI; }

	const FMatrix33& InvI() const { return MInvI; }
	void SetInvI(const FMatrix33& InInvI){ MInvI = InInvI; }

	FReal M() const { return MM; }
	void SetM(FReal InM){ MM = InM; }

	FReal InvM() const { return MInvM; }
	void SetInvM(FReal InInvM){ MInvM = InInvM; }

private:
	FVec3 MCenterOfMass;
	FRotation3 MRotationOfMass;
	FMatrix33 MI;
	FMatrix33 MInvI;
	FReal MM;
	FReal MInvM;


};

inline FChaosArchive& operator<<(FChaosArchive& Ar,FParticleMassProps& Data)
{
	Data.Serialize(Ar);
	return Ar;
}

class FParticleDynamicMisc
{
public:
	void Serialize(FChaosArchive& Ar)
	{
		Ar.UsingCustomVersion(FExternalPhysicsCustomObjectVersion::GUID);
		Ar << MLinearEtherDrag;
		Ar << MAngularEtherDrag;
		Ar << MObjectState;
		Ar << MGravityEnabled;
		if (Ar.CustomVer(FExternalPhysicsCustomObjectVersion::GUID) >= FExternalPhysicsCustomObjectVersion::AddOneWayInteraction)
		{
			Ar << MOneWayInteraction;
		}
		else
		{
			MOneWayInteraction = false;
		}
		if (Ar.CustomVer(FPhysicsObjectVersion::GUID) >= FPhysicsObjectVersion::AddCCDEnableFlag)
		{
			Ar << bCCDEnabled;
		}
	}

	template <typename TOther>
	void CopyFrom(const TOther& Other)
	{
		SetLinearEtherDrag(Other.LinearEtherDrag());
		SetAngularEtherDrag(Other.AngularEtherDrag());
		SetObjectState(Other.ObjectState());
		SetGravityEnabled(Other.GravityEnabled());
		SetCollisionGroup(Other.CollisionGroup());
		SetResimType(Other.ResimType());
		SetOneWayInteraction(Other.OneWayInteraction());
		SetCollisionConstraintFlag(Other.CollisionConstraintFlag());
		SetCCDEnabled(Other.CCDEnabled());
	}

	template <typename TOther>
	bool IsEqual(const TOther& Other) const
	{
		return ObjectState() == Other.ObjectState()
			&& LinearEtherDrag() == Other.LinearEtherDrag()
			&& AngularEtherDrag() == Other.AngularEtherDrag()
			&& GravityEnabled() == Other.GravityEnabled()
			&& CollisionGroup() == Other.CollisionGroup()
			&& ResimType() == Other.ResimType()
			&& OneWayInteraction() == Other.OneWayInteraction() 
			&& CollisionConstraintFlag() == Other.CollisionConstraintFlag()
			&& CCDEnabled() == Other.CCDEnabled();
	}

	bool operator==(const FParticleDynamicMisc& Other) const
	{
		return IsEqual(Other);
	}

	FReal LinearEtherDrag() const { return MLinearEtherDrag; }
	void SetLinearEtherDrag(FReal InLinearEtherDrag) { MLinearEtherDrag = InLinearEtherDrag; }

	FReal AngularEtherDrag() const { return MAngularEtherDrag; }
	void SetAngularEtherDrag(FReal InAngularEtherDrag) { MAngularEtherDrag = InAngularEtherDrag; }

	EObjectStateType ObjectState() const { return MObjectState; }
	void SetObjectState(EObjectStateType InState){ MObjectState = InState; }

	bool GravityEnabled() const { return MGravityEnabled; }
	void SetGravityEnabled(bool InGravity){ MGravityEnabled = InGravity; }

	bool CCDEnabled() const { return bCCDEnabled; }
	void SetCCDEnabled(bool bInCCDEnabled) { bCCDEnabled = bInCCDEnabled; }

	int32 CollisionGroup() const { return MCollisionGroup; }
	void SetCollisionGroup(int32 InGroup){ MCollisionGroup = InGroup; }

	EResimType ResimType() const { return MResimType; }
	void SetResimType(EResimType Type) { MResimType = Type; }

	uint32 CollisionConstraintFlag() const { return MCollisionConstraintFlag; }
	void SetCollisionConstraintFlag(uint32 InCollisionConstraintFlag) { MCollisionConstraintFlag = InCollisionConstraintFlag; }
	bool OneWayInteraction() const { return MOneWayInteraction; }
	void SetOneWayInteraction(bool InOneWayInteraction) { MOneWayInteraction = InOneWayInteraction; }

private:
	//NOTE: MObjectState is the only sim-writable data in this struct
	//If you add any more, make sure to update SyncSimWritablePropsFromSim
	//Or consider breaking it (and object state) out of this struct entirely
	FReal MLinearEtherDrag;
	FReal MAngularEtherDrag;
	int32 MCollisionGroup;

	EObjectStateType MObjectState;
	EResimType MResimType;

	bool MGravityEnabled;
	bool MOneWayInteraction = false;
	uint32 MCollisionConstraintFlag = 0;

	bool bCCDEnabled;
};

inline FChaosArchive& operator<<(FChaosArchive& Ar,FParticleDynamicMisc& Data)
{
	Data.Serialize(Ar);
	return Ar;
}

class FParticleNonFrequentData
{
public:
	FParticleNonFrequentData()
	{

	}

	void Serialize(FChaosArchive& Ar)
	{
		Ar << MGeometry;
	}

	template <typename TOther>
	void CopyFrom(const TOther& Other)
	{
		SetGeometry(Other.SharedGeometryLowLevel());
		SetUniqueIdx(Other.UniqueIdx());
		SetSpatialIdx(Other.SpatialIdx());
#if CHAOS_CHECKED
		SetDebugName(Other.DebugName());
#endif
	}

	template <typename TOther>
	bool IsEqual(const TOther& Other) const
	{
		return Geometry() == Other.SharedGeometryLowLevel()
			&& UniqueIdx() == Other.UniqueIdx()
			&& SpatialIdx() == Other.SpatialIdx()
#if CHAOS_CHECKED
			&& DebugName() == Other.DebugName()
#endif
			;
	}

	bool operator==(const FParticleNonFrequentData& Other) const
	{
		return IsEqual(Other);
	}

	TSharedPtr<FImplicitObject, ESPMode::ThreadSafe>& AccessGeometry() { return MGeometry; }
	const TSharedPtr<FImplicitObject,ESPMode::ThreadSafe>& Geometry() const { return MGeometry;}
	const TSharedPtr<FImplicitObject,ESPMode::ThreadSafe>& SharedGeometryLowLevel() const { return MGeometry;}
	void SetGeometry(const TSharedPtr<FImplicitObject,ESPMode::ThreadSafe>& InGeometry) { MGeometry = InGeometry;}

	const FUniqueIdx& UniqueIdx() const { return MUniqueIdx; }
	void SetUniqueIdx(FUniqueIdx InIdx){ MUniqueIdx = InIdx; }

	FSpatialAccelerationIdx SpatialIdx() const { return MSpatialIdx; }
	void SetSpatialIdx(FSpatialAccelerationIdx InIdx){ MSpatialIdx = InIdx; }

#if CHAOS_CHECKED
	FName DebugName() const { return MDebugName; }
	void SetDebugName(FName InName) { MDebugName = InName; }
#endif
private:
	TSharedPtr<FImplicitObject,ESPMode::ThreadSafe> MGeometry;
	FUniqueIdx MUniqueIdx;
	FSpatialAccelerationIdx MSpatialIdx;

#if CHAOS_CHECKED
	FName MDebugName;
#endif
};

inline FChaosArchive& operator<<(FChaosArchive& Ar,FParticleNonFrequentData& Data)
{
	Data.Serialize(Ar);
	return Ar;
}

struct FCollisionData
{
	FCollisionFilterData QueryData;
	FCollisionFilterData SimData;
	void* UserData;
	EChaosCollisionTraceFlag CollisionTraceType;
	uint8 bSimCollision : 1;
	uint8 bQueryCollision : 1;

	FCollisionData()
	: UserData(nullptr)
	, CollisionTraceType(EChaosCollisionTraceFlag::Chaos_CTF_UseDefault)
	, bSimCollision(true)
	, bQueryCollision(true)
	{
	}

	bool HasCollisionData() const { return bSimCollision || bQueryCollision; }

	void Serialize(FChaosArchive& Ar)
	{
		Ar.UsingCustomVersion(FExternalPhysicsCustomObjectVersion::GUID);
		Ar.UsingCustomVersion(FExternalPhysicsMaterialCustomObjectVersion::GUID);

		Ar << QueryData;
		Ar << SimData;

		if (Ar.CustomVer(FExternalPhysicsCustomObjectVersion::GUID) >= FExternalPhysicsCustomObjectVersion::AddShapeSimAndQueryCollisionEnabled)
		{
			int8 EnableSim = bSimCollision;
			int8 EnableQuery = bQueryCollision;
			Ar << EnableSim;
			Ar << EnableQuery;
			bSimCollision = EnableSim;
			bQueryCollision = EnableQuery;
		}
		else if (Ar.CustomVer(FExternalPhysicsCustomObjectVersion::GUID) >= FExternalPhysicsCustomObjectVersion::AddShapeCollisionDisable)
		{
			bool Disable = !bSimCollision;
			Ar << Disable;
			bSimCollision = !Disable;
		}

		if (Ar.CustomVer(FExternalPhysicsCustomObjectVersion::GUID) >= FExternalPhysicsCustomObjectVersion::SerializePerShapeDataSimulateFlag &&
			Ar.CustomVer(FExternalPhysicsCustomObjectVersion::GUID) < FExternalPhysicsCustomObjectVersion::RemoveShapeSimAndQueryDuplicateRepresentations)
		{
			bool Simulate = bSimCollision;
			Ar << Simulate;
			bSimCollision = Simulate;
		}

		if(Ar.CustomVer(FExternalPhysicsCustomObjectVersion::GUID) >= FExternalPhysicsCustomObjectVersion::SerializeCollisionTraceType)
		{
			int32 Data = (int32)CollisionTraceType;
			Ar << Data;
			CollisionTraceType = (EChaosCollisionTraceFlag)Data;
		}
	}
};

inline FChaosArchive& operator<<(FChaosArchive& Ar,FCollisionData& Data)
{
	//TODO: should this only work with dirty flag? Not sure if this path really matters at this point
	Data.Serialize(Ar);
	return Ar;
}

struct FMaterialData
{
	TArray<FMaterialHandle> Materials;
	TArray<FMaterialMaskHandle> MaterialMasks;
	TArray<uint32> MaterialMaskMaps;
	TArray<FMaterialHandle> MaterialMaskMapMaterials;

	void Serialize(FChaosArchive& Ar)
	{
		Ar.UsingCustomVersion(FExternalPhysicsCustomObjectVersion::GUID);
		Ar.UsingCustomVersion(FExternalPhysicsMaterialCustomObjectVersion::GUID);

		if(Ar.CustomVer(FExternalPhysicsCustomObjectVersion::GUID) >= FExternalPhysicsCustomObjectVersion::AddedMaterialManager)
		{
			Ar << Materials;
		}

		if(Ar.CustomVer(FExternalPhysicsMaterialCustomObjectVersion::GUID) >= FExternalPhysicsMaterialCustomObjectVersion::AddedMaterialMasks)
		{
			Ar << MaterialMasks << MaterialMaskMaps << MaterialMaskMapMaterials;
		}
	}
};

inline FChaosArchive& operator<<(FChaosArchive& Ar,FMaterialData& Data)
{
	//TODO: should this only work with dirty flag? Not sure if this path really matters at this point
	Data.Serialize(Ar);
	return Ar;
}

#define PARTICLE_PROPERTY(PropName, Type) PropName,
	enum class EParticleProperty : uint32
	{
#include "ParticleProperties.inl"
		NumProperties
	};

#undef PARTICLE_PROPERTY

#define PROPERTY_TYPE(TypeName, Type) TypeName,
	enum class EPropertyType: uint32
	{
#include "PropertiesTypes.inl"
		NumTypes
	};

#undef PROPERTY_TYPE

template <typename T>
struct TPropertyTypeTrait
{
};

#define PROPERTY_TYPE(TypeName, Type) \
template <>\
struct TPropertyTypeTrait<Type>\
{\
	static constexpr EPropertyType PoolIdx = EPropertyType::TypeName;\
};

#include "PropertiesTypes.inl"
#undef PROPERTY_TYPE

#define PARTICLE_PROPERTY(PropName, Type) PropName = (uint32)1 << (uint32)EParticleProperty::PropName,

	enum class EParticleFlags : uint32
	{
		#include "ParticleProperties.inl"
		DummyFlag
	};
#undef PARTICLE_PROPERTY

	constexpr EParticleFlags ParticlePropToFlag(EParticleProperty Prop)
	{
		switch(Prop)
		{
			#define PARTICLE_PROPERTY(PropName, Type) case EParticleProperty::PropName: return EParticleFlags::PropName;
#include "ParticleProperties.inl"
#undef PARTICLE_PROPERTY
		default: return (EParticleFlags)0;
		}
	}


#define SHAPE_PROPERTY(PropName, Type) PropName,
	enum class EShapeProperty: uint32
	{
#include "ShapeProperties.inl"
		NumShapeProperties
	};

#undef SHAPE_PROPERTY

#define SHAPE_PROPERTY(PropName, Type) PropName = (uint32)1 << (uint32)EShapeProperty::PropName,

	enum class EShapeFlags: uint32
	{
#include "ShapeProperties.inl"
		DummyFlag
	};
#undef SHAPE_PROPERTY

	constexpr EShapeFlags ShapePropToFlag(EShapeProperty Prop)
	{
		switch(Prop)
		{
#define SHAPE_PROPERTY(PropName, Type) case EShapeProperty::PropName: return EShapeFlags::PropName;
#include "ShapeProperties.inl"
#undef SHAPE_PROPERTY
		default: return (EShapeFlags)0;
		}
	}

	template <typename FlagsType>
	class TDirtyFlags
	{
	public:
		TDirtyFlags() : Bits(0) { }

		bool IsDirty() const
		{
			return Bits != 0;
		}

		bool IsDirty(const FlagsType CheckBits) const
		{
			return (Bits & (int32)CheckBits) != 0;
		}

		bool IsDirty(const int32 CheckBits) const
		{
			return (Bits & CheckBits) != 0;
		}

		void MarkDirty(const FlagsType DirtyBits)
		{
			Bits |= (int32)DirtyBits;
		}

		void MarkClean(const FlagsType CleanBits)
		{
			Bits &= ~(int32)CleanBits;
		}

		void Clear()
		{
			Bits = 0;
		}

		bool IsClean() const
		{
			return Bits == 0;
		}

	private:
		int32 Bits;
	};

	using FParticleDirtyFlags = TDirtyFlags<EParticleFlags>;
	using FShapeDirtyFlags = TDirtyFlags<EShapeFlags>;

	struct FDirtyIdx
	{
		uint32 bHasEntry : 1;
		uint32 Entry : 31;
	};

	template <typename T>
	class TDirtyElementPool
	{
		static_assert(sizeof(TPropertyTypeTrait<T>::PoolIdx),"Property type must be registered. Is it in PropertiesTypes.inl?");
	public:
		const T& GetElement(int32 Idx) const { return Elements[Idx]; }
		T& GetElement(int32 Idx){ return Elements[Idx]; }
		
		void Reset(int32 Idx)
		{
			Elements[Idx] = T();
		}

		void SetNum(int32 Num)
		{
			Elements.SetNum(Num);
		}

		int32 Num() const
		{
			return Elements.Num();
		}

	private:

		TArray<T> Elements;
	};

	//want this for sparse representation
#if 0
	template <typename T>
	class TDirtyElementPool
	{
		static_assert(sizeof(TPropertyTypeTrait<T>::PoolIdx),"Property type must be registered. Is it in PropertiesTypes.inl?");
	public:
		const T& Read(int32 Idx) const
		{
			return Elements[Idx];
		}

		void Free(int32 Idx)
		{
			Elements[Idx].~T();
			FreeIndices.Add(Idx);
		}

		T Pop(int32 Idx)
		{
			FreeIndices.Add(Idx);
			T Result;
			Swap(Result,Elements[Idx]);
			Elements[Idx].~T();
			return Result;
		}

		int32 Write(const T& Element)
		{
			const int32 Idx = GetFree();
			Elements[Idx] = Element;
			return Idx;
		}

		void Update(int32 Entry, const T& Element)
		{
			Elements[Entry] = Element;
		}

	private:

		int32 GetFree()
		{
			//todo: can we avoid default constructors? maybe if std::is_trivially_copyable
			if(FreeIndices.Num())
			{
				int32 NewIdx = FreeIndices.Pop(/*bAllowShrinking=*/false);
				Elements[NewIdx] = T();
				return NewIdx;
			}
			else
			{
				return Elements.AddDefaulted(1);
			}
		}

		TArray<T> Elements;
		TArray<int32> FreeIndices;
	};

class FDirtyPropertiesManager;

template <typename T>
class TRemoteProperty
{
public:
	TRemoteProperty()
	{
		Idx.bHasEntry = false;
	}

	TRemoteProperty(const TRemoteProperty<T>& Rhs) = delete;
	TRemoteProperty(TRemoteProperty<T>&& Rhs)
	: Idx(Rhs.Idx)
	{
		Rhs.bHasEntry = false;
	}

	~TRemoteProperty()
	{
		ensure(!Idx.bHasEntry);	//leaking, make sure to call Pop
	}

	const T& Read(const FDirtyPropertiesManager& Manager) const;
	void Clear(FDirtyPropertiesManager& Manager);
	void Write(FDirtyPropertiesManager& Manager,const T& Val);
	
	bool IsSet() const
	{
		return Idx.bHasEntry;
	}
private:
	FDirtyIdx Idx;

	TRemoteProperty<T>& operator=(const TRemoteProperty<T>& Rhs){}
};

struct FParticlePropertiesData
{
	FParticlePropertiesData(FDirtyPropertiesManager* InManager = nullptr)
		: Manager(InManager)
	{
	}

	template <typename T, EParticleProperty PropertyIdx>
	TRemoteProperty<T>& GetProperty()
	{
		switch(PropertyIdx)
		{
#define PARTICLE_PROPERTY(PropName, Type) case EParticleProperty::PropName: return (TRemoteProperty<T>&) PropName;
#include "ParticleProperties.inl"
#undef PARTICLE_PROPERTY
		default: check(false);
		}

		static TRemoteProperty<T> Error;
		return Error;
	}

	void Clear()
	{
		if(Manager)
		{
#define PARTICLE_PROPERTY(PropName, Type) PropName.Clear(*Manager);
#include "ParticleProperties.inl"
#undef PARTICLE_PROPERTY
		}
	}

	inline void FreeToManager();
	
	~FParticlePropertiesData()
	{
		Clear();
	}

	FDirtyPropertiesManager* GetManager(){ return Manager; }
	const FDirtyPropertiesManager* GetManager() const { return Manager; }

#define PARTICLE_PROPERTY(PropName, Type)\
Type const & Get##PropName() const { return PropName.Read(*Manager); }\
bool Has##PropName() const { return PropName.IsSet(); }\
Type const * Find##PropName() const { return Has##PropName() ? &Get##PropName() : nullptr; }

#include "ParticleProperties.inl"
#undef PARTICLE_PROPERTY

private:
#define PARTICLE_PROPERTY(PropName, Type) TRemoteProperty<Type> PropName;
#include "ParticleProperties.inl"
#undef PARTICLE_PROPERTY

	FDirtyPropertiesManager* Manager;

};

struct FShapePropertiesData
{
	FShapePropertiesData(FDirtyPropertiesManager* InManager)
		: Manager(InManager)
	{

	}
	template <typename T,EShapeProperty PropertyIdx>
	TRemoteProperty<T>& GetProperty()
	{
		switch(PropertyIdx)
		{
#define SHAPE_PROPERTY(PropName, Type) case EShapeProperty::PropName: return (TRemoteProperty<T>&) PropName;
#include "ShapeProperties.inl"
#undef SHAPE_PROPERTY
		default: check(false);
		}

		static TRemoteProperty<T> Error;
		return Error;
	}

	void Clear()
	{
		if(Manager)
		{
#define SHAPE_PROPERTY(PropName, Type) PropName.Clear(*Manager);
#include "ShapeProperties.inl"
#undef SHAPE_PROPERTY
		}
	}

	~FShapePropertiesData()
	{
		Clear();
	}

	inline void FreeToManager();

	FDirtyPropertiesManager* GetManager(){ return Manager; }
	const FDirtyPropertiesManager* GetManager() const { return Manager; }

#define SHAPE_PROPERTY(PropName, Type)\
Type const & Get##PropName() const { return PropName.Read(*Manager); }\
bool Has##PropName() const { return PropName.IsSet(); }\
Type const * Find##PropName() const { return Has##PropName() ? &Get##PropName() : nullptr; }

#include "ShapeProperties.inl"
#undef SHAPE_PROPERTY

private:
#define SHAPE_PROPERTY(PropName, Type) TRemoteProperty<Type> PropName;
#include "ShapeProperties.inl"
#undef SHAPE_PROPERTY

	FDirtyPropertiesManager* Manager;
};

class FPerShapeData;

class CHAOS_API FShapeRemoteDataContainer
{
public:
	FShapeRemoteDataContainer(FDirtyPropertiesManager* InManager)
	: Manager(InManager)
	{
	}

	~FShapeRemoteDataContainer()
	{
		Clear();
	}

	void SyncShapes(TArray<TUniquePtr<FPerShapeData>, TInlineAllocator<1>>& Shapes);
	
	void DetachRemoteData(TArray<TUniquePtr<FPerShapeData>,TInlineAllocator<1>>& Shapes);

	inline void FreeToManager();

	inline FShapePropertiesData* NewRemoteShapeProperties();
	
	void Clear()
	{
		//todo: avoid iterating all remote data regardless of if dirty or not
		for(FShapePropertiesData* RemoteData : RemoteDatas)
		{
			if(RemoteData)
			{
				RemoteData->FreeToManager();
			}
		}

		RemoteDatas.Reset();
	}

	const auto& GetRemoteDatas() const
	{
		return RemoteDatas;
	}

	auto& GetRemoteDatas()
	{
		return RemoteDatas;
	}
	
private:

	FDirtyPropertiesManager* Manager;
	TArray<FShapePropertiesData*,TInlineAllocator<4>> RemoteDatas;
};
#endif

class FDirtyPropertiesManager
{
public:

#if 0
	FParticlePropertiesData* NewRemoteParticleProperties()
	{
		return RemoteParticlePool.NewEntry(this);
	}

	void FreeRemoteParticleProperties(FParticlePropertiesData* Entry)
	{
		RemoteParticlePool.FreeEntry(Entry);
	}

	FShapePropertiesData* NewRemoteShapeProperties()
	{
		return RemoteShapePool.NewEntry(this);
	}

	void FreeRemoteShapeProperties(FShapePropertiesData* Entry)
	{
		RemoteShapePool.FreeEntry(Entry);
	}

	FShapeRemoteDataContainer* NewRemoteShapeContainer()
	{
		return RemoteShapeContainerPool.NewEntry(this);
	}

	void FreeRemoteShapeContainer(FShapeRemoteDataContainer* Entry)
	{
		RemoteShapeContainerPool.FreeEntry(Entry);
	}
#endif

	void SetNumParticles(int32 NumParticles)
	{
#define PARTICLE_PROPERTY(PropName, Type) PropName##Pool.SetNum(NumParticles);
#include "ParticleProperties.inl"
#undef PARTICLE_PROPERTY
	}

	int32 GetNumParticles() const
	{
		//assume this property exists, if it gets renamed just pick any property
		return XRPool.Num();
	}

	void SetNumShapes(int32 NumShapes)
	{
#define SHAPE_PROPERTY(PropName, Type) PropName##ShapePool.SetNum(NumShapes);
#include "ShapeProperties.inl"
#undef SHAPE_PROPERTY
	}

	template <typename T, EParticleProperty PropName>
	TDirtyElementPool<T>& GetParticlePool()
	{
		switch(PropName)
		{
#define PARTICLE_PROPERTY(PropName, Type) case EParticleProperty::PropName: return (TDirtyElementPool<T>&)PropName##Pool;
#include "ParticleProperties.inl"
#undef PARTICLE_PROPERTY
		default: check(false);
		}

		static TDirtyElementPool<T> ErrorPool;
		return ErrorPool;
	}

	template <typename T,EParticleProperty PropName>
	const TDirtyElementPool<T>& GetParticlePool() const
	{
		switch(PropName)
		{
#define PARTICLE_PROPERTY(PropName, Type) case EParticleProperty::PropName: return (TDirtyElementPool<T>&)PropName##Pool;
#include "ParticleProperties.inl"
#undef PARTICLE_PROPERTY
		default: check(false);
		}

		static TDirtyElementPool<T> ErrorPool;
		return ErrorPool;
	}

	template <typename T,EShapeProperty PropName>
	TDirtyElementPool<T>& GetShapePool()
	{
		switch(PropName)
		{
#define SHAPE_PROPERTY(PropName, Type) case EShapeProperty::PropName: return (TDirtyElementPool<T>&)PropName##ShapePool;
#include "ShapeProperties.inl"
#undef SHAPE_PROPERTY
		default: check(false);
		}

		static TDirtyElementPool<T> ErrorPool;
		return ErrorPool;
	}

	template <typename T,EShapeProperty PropName>
	const TDirtyElementPool<T>& GetShapePool() const
	{
		switch(PropName)
		{
#define SHAPE_PROPERTY(PropName, Type) case EShapeProperty::PropName: return (TDirtyElementPool<T>&)PropName##ShapePool;
#include "ShapeProperties.inl"
#undef SHAPE_PROPERTY
		default: check(false);
		}

		static TDirtyElementPool<T> ErrorPool;
		return ErrorPool;
	}

private:

#define PARTICLE_PROPERTY(PropName, Type) TDirtyElementPool<Type> PropName##Pool;
#include "ParticleProperties.inl"
#undef PARTICLE_PROPERTY

#define SHAPE_PROPERTY(PropName, Type) TDirtyElementPool<Type> PropName##ShapePool;
#include "ShapeProperties.inl"
#undef SHAPE_PROPERTY

#if 0
	template <typename T>
	class TRemotePropertiesPool
	{
	public:
		T* NewEntry(FDirtyPropertiesManager* Manager)
		{
			if(Pool.Num())
			{
				return Pool.Pop(/*bAllowShrinking=*/false);
			} else
			{
				return new T(Manager);
			}
		}

		void FreeEntry(T* Entry)
		{
			Entry->Clear();
			Pool.Add(Entry);
		}

		~TRemotePropertiesPool()
		{
			for(T* Entry : Pool)
			{
				delete Entry;
			}
		}

		int32 NumInPool() const { return Pool.Num(); }

	private:
		TArray<T*> Pool;
	};

	TRemotePropertiesPool<FParticlePropertiesData> RemoteParticlePool;
	TRemotePropertiesPool<FShapePropertiesData> RemoteShapePool;
	TRemotePropertiesPool<FShapeRemoteDataContainer> RemoteShapeContainerPool;
#endif

};

class FParticleDirtyData
{
public:
	
	void SetParticleBufferType(EParticleType Type)
	{
		ParticleBufferType = Type;
	}

	EParticleType GetParticleBufferType() const
	{
		return ParticleBufferType;
	}

	void SetFlags(FParticleDirtyFlags InFlags)
	{
		Flags = InFlags;
	}

	FParticleDirtyFlags GetFlags() const
	{
		return Flags;
	}

	void DirtyFlag(EParticleFlags Flag)
	{
		Flags.MarkDirty(Flag);
	}

	template <typename T, EParticleProperty PropName>
	void SyncRemote(FDirtyPropertiesManager& Manager, int32 Idx, const T& Val) const
	{
		if(Flags.IsDirty(ParticlePropToFlag(PropName)))
		{
			Manager.GetParticlePool<T,PropName>().GetElement(Idx) = Val;
		}
	}

	void Clear(FDirtyPropertiesManager& Manager, int32 Idx)
	{
#define PARTICLE_PROPERTY(PropName, Type) ClearHelper<Type, EParticleProperty::PropName>(Manager, Idx);
#include "ParticleProperties.inl"
#undef PARTICLE_PROPERTY
		Flags.Clear();
	}

	bool IsDirty(EParticleFlags InBits) const
	{
		return Flags.IsDirty(InBits);
	}

#define PARTICLE_PROPERTY(PropName, Type)\
Type const & Get##PropName(const FDirtyPropertiesManager& Manager, int32 Idx) const { return ReadImp<Type, EParticleProperty::PropName>(Manager, Idx); }\
bool Has##PropName() const { return Flags.IsDirty(ParticlePropToFlag(EParticleProperty::PropName)); }\
Type const * Find##PropName(const FDirtyPropertiesManager& Manager, int32 Idx) const { return Has##PropName() ? &Get##PropName(Manager, Idx) : nullptr; }

#include "ParticleProperties.inl"
#undef PARTICLE_PROPERTY

private:
	FParticleDirtyFlags Flags;
	EParticleType ParticleBufferType;

	template <typename T,EParticleProperty PropName>
	const T& ReadImp(const FDirtyPropertiesManager& Manager, int32 Idx) const
	{
		ensure(Flags.IsDirty(ParticlePropToFlag(PropName)));
		return Manager.GetParticlePool<T,PropName>().GetElement(Idx);
	}

	template <typename T, EParticleProperty PropName>
	void ClearHelper(FDirtyPropertiesManager& Manager, int32 Idx)
	{
		if(Flags.IsDirty(ParticlePropToFlag(PropName)))
		{
			Manager.GetParticlePool<T, PropName>().Reset(Idx);
		}
	}
};

class FShapeDirtyData
{
public:

	FShapeDirtyData(int32 InShapeIdx)
	: ShapeIdx(InShapeIdx)
	{

	}

	int32 GetShapeIdx() const { return ShapeIdx; }

	void SetFlags(FShapeDirtyFlags InFlags)
	{
		Flags = InFlags;
	}

	template <typename T,EShapeProperty PropName>
	void SyncRemote(FDirtyPropertiesManager& Manager,int32 Idx, const T& Val) const
	{
		if(Flags.IsDirty(ShapePropToFlag(PropName)))
		{
			Manager.GetShapePool<T,PropName>().GetElement(Idx) = Val;
		}
	}

	void Clear(FDirtyPropertiesManager& Manager, int32 Idx)
	{
#define SHAPE_PROPERTY(PropName, Type) ClearHelper<Type, EShapeProperty::PropName>(Manager, Idx);
#include "ShapeProperties.inl"
#undef SHAPE_PROPERTY
		Flags.Clear();
	}

#define SHAPE_PROPERTY(PropName, Type)\
Type const & Get##PropName(const FDirtyPropertiesManager& Manager, int32 Idx) const { return ReadImp<Type, EShapeProperty::PropName>(Manager, Idx); }\
bool Has##PropName() const { return Flags.IsDirty(ShapePropToFlag(EShapeProperty::PropName)); }\
Type const * Find##PropName(const FDirtyPropertiesManager& Manager, int32 Idx) const { return Has##PropName() ? &Get##PropName(Manager, Idx) : nullptr; }

#include "ShapeProperties.inl"
#undef PARTICLE_PROPERTY

private:
	int32 ShapeIdx;
	FShapeDirtyFlags Flags;

	template <typename T,EShapeProperty PropName>
	const T& ReadImp(const FDirtyPropertiesManager& Manager, int32 Idx) const
	{
		ensure(Flags.IsDirty(ShapePropToFlag(PropName)));
		return Manager.GetShapePool<T,PropName>().GetElement(Idx);
	}

	template <typename T,EShapeProperty PropName>
	void ClearHelper(FDirtyPropertiesManager& Manager, int32 Idx)
	{
		if(Flags.IsDirty(ShapePropToFlag(PropName)))
		{
			Manager.GetShapePool<T,PropName>().Reset(Idx);
		}
	}
};

#if 0
void FParticlePropertiesData::FreeToManager()
{
	if(Manager)
	{
		Manager->FreeRemoteParticleProperties(this);
	}
}

void FShapePropertiesData::FreeToManager()
{
	if(Manager)
	{
		Manager->FreeRemoteShapeProperties(this);
	}
}

void FShapeRemoteDataContainer::FreeToManager()
{
	if(Manager)
	{
		Manager->FreeRemoteShapeContainer(this);
	}
}

FShapePropertiesData* FShapeRemoteDataContainer::NewRemoteShapeProperties()
{
	return Manager ? Manager->NewRemoteShapeProperties() : nullptr;
}

template <typename T>
const T& TRemoteProperty<T>::Read(const FDirtyPropertiesManager& Manager) const
{
	ensure(Idx.bHasEntry);
	return Manager.GetPool<T>().Read(Idx.Entry);
}

template <typename T>
void TRemoteProperty<T>::Clear(FDirtyPropertiesManager& Manager)
{
	if(Idx.bHasEntry)
	{
		Idx.bHasEntry = false;
		Manager.GetPool<T>().Pop(Idx.Entry);
	}
}

template <typename T>
void TRemoteProperty<T>::Write(FDirtyPropertiesManager& Manager,const T& Val)
{
	if(Idx.bHasEntry)
	{
		Manager.GetPool<T>().Update(Idx.Entry,Val);
	} else
	{
		Idx.Entry = Manager.GetPool<T>().Write(Val);
		Idx.bHasEntry = true;
	}
}
#endif

}<|MERGE_RESOLUTION|>--- conflicted
+++ resolved
@@ -19,11 +19,7 @@
 namespace Chaos
 {
 
-<<<<<<< HEAD
-using FKinematicTarget = TKinematicTarget<float, 3>;
-=======
 using FKinematicTarget = TKinematicTarget<FReal, 3>;
->>>>>>> 3aae9151
 
 enum class EResimType: uint8;
 
