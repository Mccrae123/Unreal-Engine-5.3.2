--- conflicted
+++ resolved
@@ -305,12 +305,9 @@
 		Ar.UsingCustomVersion(FUE5MainStreamObjectVersion::GUID);
 		Ar.UsingCustomVersion(FExternalPhysicsCustomObjectVersion::GUID);
 		Ar.UsingCustomVersion(FPhysicsObjectVersion::GUID);
-<<<<<<< HEAD
-=======
 
 		// Flags moved into a bitmask
 		const bool bAddControlFlags = (Ar.CustomVer(FUE5MainStreamObjectVersion::GUID) >= FUE5MainStreamObjectVersion::AddRigidParticleControlFlags);
->>>>>>> d731a049
 
 		Ar << MLinearEtherDrag;
 		Ar << MAngularEtherDrag;
@@ -380,14 +377,8 @@
 		SetObjectState(Other.ObjectState());
 		SetCollisionGroup(Other.CollisionGroup());
 		SetSleepType(Other.SleepType());
-<<<<<<< HEAD
-		SetOneWayInteraction(Other.OneWayInteraction());
-		SetCollisionConstraintFlags(Other.CollisionConstraintFlags());
-		SetCCDEnabled(Other.CCDEnabled());
-=======
 		SetCollisionConstraintFlags(Other.CollisionConstraintFlags());
 		SetControlFlags(Other.ControlFlags());
->>>>>>> d731a049
 		SetDisabled(Other.Disabled());
 	}
 
@@ -401,14 +392,8 @@
 			&& MaxAngularSpeedSq() == Other.MaxAngularSpeedSq()
 			&& CollisionGroup() == Other.CollisionGroup()
 			&& SleepType() == Other.SleepType()
-<<<<<<< HEAD
-			&& OneWayInteraction() == Other.OneWayInteraction() 
-			&& CollisionConstraintFlags() == Other.CollisionConstraintFlags()
-			&& CCDEnabled() == Other.CCDEnabled()
-=======
 			&& CollisionConstraintFlags() == Other.CollisionConstraintFlags()
 			&& ControlFlags() == Other.ControlFlags()
->>>>>>> d731a049
 			&& Disabled() == Other.Disabled();
 	}
 
@@ -452,10 +437,6 @@
 	void AddCollisionConstraintFlag(const ECollisionConstraintFlags Flag) { MCollisionConstraintFlag |= uint32(Flag); }
 	void RemoveCollisionConstraintFlag(const ECollisionConstraintFlags Flag) { MCollisionConstraintFlag &= ~uint32(Flag); }
 	
-<<<<<<< HEAD
-	bool OneWayInteraction() const { return MOneWayInteraction; }
-	void SetOneWayInteraction(bool InOneWayInteraction) { MOneWayInteraction = InOneWayInteraction; }
-=======
 	bool OneWayInteraction() const { return MControlFlags.GetOneWayInteractionEnabled(); }
 	void SetOneWayInteraction(bool bInOneWayInteraction) { MControlFlags.SetOneWayInteractionEnabled(bInOneWayInteraction); }
 
@@ -464,7 +445,6 @@
 
 	FRigidParticleControlFlags ControlFlags() const { return MControlFlags; }
 	void SetControlFlags(const FRigidParticleControlFlags& InFlags) { MControlFlags = InFlags; }
->>>>>>> d731a049
 
 private:
 	//NOTE: MObjectState is the only sim-writable data in this struct
