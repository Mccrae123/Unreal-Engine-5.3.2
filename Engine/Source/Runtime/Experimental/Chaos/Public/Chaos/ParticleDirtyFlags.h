--- conflicted
+++ resolved
@@ -9,16 +9,11 @@
 #include "Chaos/PhysicalMaterials.h"
 #include "Chaos/GeometryParticlesfwd.h"
 #include "Chaos/CollisionFilterData.h"
-<<<<<<< HEAD
-=======
 #include "Chaos/Collision/CollisionConstraintFlags.h"
->>>>>>> 6bbb88c8
 #include "Chaos/KinematicTargets.h"
 #include "UObject/ExternalPhysicsCustomObjectVersion.h"
 #include "UObject/ExternalPhysicsMaterialCustomObjectVersion.h"
 #include "UObject/PhysicsObjectVersion.h"
-<<<<<<< HEAD
-=======
 #include "UObject/UE5MainStreamObjectVersion.h"
 #include "UObject/UE5ReleaseStreamObjectVersion.h"
 #include "Framework/PhysicsProxyBase.h"
@@ -27,7 +22,6 @@
 #ifndef CHAOS_DEBUG_NAME
 #define CHAOS_DEBUG_NAME 0
 #endif
->>>>>>> 6bbb88c8
 
 class FName;
 
@@ -279,23 +273,16 @@
 public:
 	void Serialize(FChaosArchive& Ar)
 	{
-<<<<<<< HEAD
-		Ar.UsingCustomVersion(FExternalPhysicsCustomObjectVersion::GUID);
-=======
 		Ar.UsingCustomVersion(FUE5ReleaseStreamObjectVersion::GUID);
 		Ar.UsingCustomVersion(FUE5MainStreamObjectVersion::GUID);
 		Ar.UsingCustomVersion(FExternalPhysicsCustomObjectVersion::GUID);
 		Ar.UsingCustomVersion(FPhysicsObjectVersion::GUID);
 
->>>>>>> 6bbb88c8
 		Ar << MLinearEtherDrag;
 		Ar << MAngularEtherDrag;
 		Ar << MObjectState;
 		Ar << MGravityEnabled;
-<<<<<<< HEAD
-=======
 		Ar << MSleepType;
->>>>>>> 6bbb88c8
 		if (Ar.CustomVer(FExternalPhysicsCustomObjectVersion::GUID) >= FExternalPhysicsCustomObjectVersion::AddOneWayInteraction)
 		{
 			Ar << MOneWayInteraction;
@@ -304,16 +291,11 @@
 		{
 			MOneWayInteraction = false;
 		}
-<<<<<<< HEAD
-=======
-
->>>>>>> 6bbb88c8
+
 		if (Ar.CustomVer(FPhysicsObjectVersion::GUID) >= FPhysicsObjectVersion::AddCCDEnableFlag)
 		{
 			Ar << bCCDEnabled;
 		}
-<<<<<<< HEAD
-=======
 
 		const bool bAddCollisionConstraintFlagUE4 = (Ar.CustomVer(FPhysicsObjectVersion::GUID) >= FPhysicsObjectVersion::AddCollisionConstraintFlag);
 		const bool bAddCollisionConstraintFlagUE5 = (Ar.CustomVer(FUE5MainStreamObjectVersion::GUID) >= FUE5MainStreamObjectVersion::AddCollisionConstraintFlag);		
@@ -336,7 +318,6 @@
 			Ar << MMaxLinearSpeedSq;
 			Ar << MMaxAngularSpeedSq;
 		}
->>>>>>> 6bbb88c8
 	}
 
 	template <typename TOther>
@@ -349,18 +330,11 @@
 		SetObjectState(Other.ObjectState());
 		SetGravityEnabled(Other.GravityEnabled());
 		SetCollisionGroup(Other.CollisionGroup());
-<<<<<<< HEAD
-		SetResimType(Other.ResimType());
-		SetOneWayInteraction(Other.OneWayInteraction());
-		SetCollisionConstraintFlag(Other.CollisionConstraintFlag());
-		SetCCDEnabled(Other.CCDEnabled());
-=======
 		SetSleepType(Other.SleepType());
 		SetOneWayInteraction(Other.OneWayInteraction());
 		SetCollisionConstraintFlags(Other.CollisionConstraintFlags());
 		SetCCDEnabled(Other.CCDEnabled());
 		SetDisabled(Other.Disabled());
->>>>>>> 6bbb88c8
 	}
 
 	template <typename TOther>
@@ -373,18 +347,11 @@
 			&& MaxAngularSpeedSq() == Other.MaxAngularSpeedSq()
 			&& GravityEnabled() == Other.GravityEnabled()
 			&& CollisionGroup() == Other.CollisionGroup()
-<<<<<<< HEAD
-			&& ResimType() == Other.ResimType()
-			&& OneWayInteraction() == Other.OneWayInteraction() 
-			&& CollisionConstraintFlag() == Other.CollisionConstraintFlag()
-			&& CCDEnabled() == Other.CCDEnabled();
-=======
 			&& SleepType() == Other.SleepType()
 			&& OneWayInteraction() == Other.OneWayInteraction() 
 			&& CollisionConstraintFlags() == Other.CollisionConstraintFlags()
 			&& CCDEnabled() == Other.CCDEnabled()
 			&& Disabled() == Other.Disabled();
->>>>>>> 6bbb88c8
 	}
 
 	bool operator==(const FParticleDynamicMisc& Other) const
@@ -413,12 +380,9 @@
 	bool CCDEnabled() const { return bCCDEnabled; }
 	void SetCCDEnabled(bool bInCCDEnabled) { bCCDEnabled = bInCCDEnabled; }
 
-<<<<<<< HEAD
-=======
 	bool Disabled() const { return bDisabled; }
 	void SetDisabled(bool bInDisabled) { bDisabled = bInDisabled; }
 
->>>>>>> 6bbb88c8
 	int32 CollisionGroup() const { return MCollisionGroup; }
 	void SetCollisionGroup(int32 InGroup){ MCollisionGroup = InGroup; }
 
@@ -430,11 +394,6 @@
 	void AddCollisionConstraintFlag(const ECollisionConstraintFlags Flag) { MCollisionConstraintFlag |= uint32(Flag); }
 	void RemoveCollisionConstraintFlag(const ECollisionConstraintFlags Flag) { MCollisionConstraintFlag &= ~uint32(Flag); }
 	
-	bool OneWayInteraction() const { return MOneWayInteraction; }
-	void SetOneWayInteraction(bool InOneWayInteraction) { MOneWayInteraction = InOneWayInteraction; }
-
-	uint32 CollisionConstraintFlag() const { return MCollisionConstraintFlag; }
-	void SetCollisionConstraintFlag(uint32 InCollisionConstraintFlag) { MCollisionConstraintFlag = InCollisionConstraintFlag; }
 	bool OneWayInteraction() const { return MOneWayInteraction; }
 	void SetOneWayInteraction(bool InOneWayInteraction) { MOneWayInteraction = InOneWayInteraction; }
 
@@ -457,10 +416,7 @@
 	uint32 MCollisionConstraintFlag = 0;
 
 	bool bCCDEnabled;
-<<<<<<< HEAD
-=======
 	bool bDisabled;
->>>>>>> 6bbb88c8
 };
 
 inline FChaosArchive& operator<<(FChaosArchive& Ar,FParticleDynamicMisc& Data)
@@ -498,11 +454,7 @@
 	template <typename TOther>
 	bool IsEqual(const TOther& Other) const
 	{
-<<<<<<< HEAD
-		return Geometry() == Other.SharedGeometryLowLevel()
-=======
 		return Geometry() == Other.Geometry()
->>>>>>> 6bbb88c8
 			&& UniqueIdx() == Other.UniqueIdx()
 			&& SpatialIdx() == Other.SpatialIdx()
 			&& ResimType() == Other.ResimType()
@@ -514,13 +466,6 @@
 		return IsEqual(Other);
 	}
 
-<<<<<<< HEAD
-	TSharedPtr<FImplicitObject, ESPMode::ThreadSafe>& AccessGeometry() { return MGeometry; }
-	const TSharedPtr<FImplicitObject,ESPMode::ThreadSafe>& Geometry() const { return MGeometry;}
-	const TSharedPtr<FImplicitObject,ESPMode::ThreadSafe>& SharedGeometryLowLevel() const { return MGeometry;}
-	void SetGeometry(const TSharedPtr<FImplicitObject,ESPMode::ThreadSafe>& InGeometry) { MGeometry = InGeometry;}
-
-=======
 	//This function should only be used when geometry is not used by physics thread. The owning particle should not have a solver yet
 	//Avoid using this function unless you know the threading model, see TGeometryParticle::ModifyGeometry
 	FImplicitObject* AccessGeometryDangerous() { return const_cast<FImplicitObject*>(MGeometry.Get()); }
@@ -529,7 +474,6 @@
 	const TSharedPtr<const FImplicitObject,ESPMode::ThreadSafe>& SharedGeometryLowLevel() const { return MGeometry;}
 	void SetGeometry(const TSharedPtr<const FImplicitObject,ESPMode::ThreadSafe>& InGeometry) { MGeometry = InGeometry;}
 
->>>>>>> 6bbb88c8
 	const FUniqueIdx& UniqueIdx() const { return MUniqueIdx; }
 	void SetUniqueIdx(FUniqueIdx InIdx){ MUniqueIdx = InIdx; }
 
@@ -551,11 +495,7 @@
 	void SetDebugName(const TSharedPtr<FString, ESPMode::ThreadSafe>& InName) { MDebugName = InName; }
 #endif
 private:
-<<<<<<< HEAD
-	TSharedPtr<FImplicitObject,ESPMode::ThreadSafe> MGeometry;
-=======
 	TSharedPtr<const FImplicitObject,ESPMode::ThreadSafe> MGeometry;
->>>>>>> 6bbb88c8
 	FUniqueIdx MUniqueIdx;
 	FSpatialAccelerationIdx MSpatialIdx;
 	EResimType MResimType;
@@ -944,21 +884,14 @@
 		ParticleBufferType = Type;
 	}
 
-<<<<<<< HEAD
-=======
 	//NOTE: this is only valid if the proxy is a particle type and SetParticleBufferType was used
 	//TODO: remove this from API
->>>>>>> 6bbb88c8
 	EParticleType GetParticleBufferType() const
 	{
 		return ParticleBufferType;
 	}
 
-<<<<<<< HEAD
-	void SetFlags(FParticleDirtyFlags InFlags)
-=======
 	void SetFlags(FDirtyChaosPropertyFlags InFlags)
->>>>>>> 6bbb88c8
 	{
 		Flags = InFlags;
 	}
@@ -968,20 +901,12 @@
 		return Flags;
 	}
 
-<<<<<<< HEAD
-	void DirtyFlag(EParticleFlags Flag)
-=======
 	void DirtyFlag(EChaosPropertyFlags Flag)
->>>>>>> 6bbb88c8
 	{
 		Flags.MarkDirty(Flag);
 	}
 
-<<<<<<< HEAD
-	template <typename T, EParticleProperty PropName>
-=======
 	template <typename T, EChaosProperty PropName>
->>>>>>> 6bbb88c8
 	void SyncRemote(FDirtyPropertiesManager& Manager, int32 Idx, const T& Val) const
 	{
 		if(Flags.IsDirty(ChaosPropertyToFlag(PropName)))
@@ -1012,11 +937,7 @@
 #undef CHAOS_PROPERTY
 
 private:
-<<<<<<< HEAD
-	FParticleDirtyFlags Flags;
-=======
 	FDirtyChaosPropertyFlags Flags;
->>>>>>> 6bbb88c8
 	EParticleType ParticleBufferType;
 
 	template <typename T,EChaosProperty PropName>
