// Copyright Epic Games, Inc. All Rights Reserved.

#pragma once

#include "Chaos/Core.h"
#include "Chaos/ChaosArchive.h"
#include "Chaos/Character/CharacterGroundConstraintSettings.h"
#include "Chaos/Box.h"
#include "Chaos/Particles.h"
#include "Chaos/PhysicalMaterials.h"
#include "Chaos/GeometryParticlesfwd.h"
#include "Chaos/CollisionFilterData.h"
#include "Chaos/Collision/CollisionConstraintFlags.h"
#include "Chaos/KinematicTargets.h"
#include "Chaos/RigidParticleControlFlags.h"
#include "UObject/ExternalPhysicsCustomObjectVersion.h"
#include "UObject/ExternalPhysicsMaterialCustomObjectVersion.h"
<<<<<<< HEAD
#include "UObject/FortniteNCBranchObjectVersion.h"
=======
#include "UObject/FortniteSeasonBranchObjectVersion.h"
>>>>>>> 4af6daef
#include "UObject/PhysicsObjectVersion.h"
#include "UObject/UE5MainStreamObjectVersion.h"
#include "UObject/UE5ReleaseStreamObjectVersion.h"
#include "Framework/PhysicsProxyBase.h"
#include "PBDJointConstraintTypes.h"
#include "PBDSuspensionConstraintTypes.h"

#ifndef CHAOS_DEBUG_NAME
#define CHAOS_DEBUG_NAME 0
#endif

class FName;

namespace Chaos
{

struct FParticleID
{
	int32 GlobalID = INDEX_NONE; //Set by global ID system
	int32 LocalID = INDEX_NONE;	//Set by local client. This can only be used in cases where the LocalID will be set in the same way (for example we always spawn N client only particles)

	bool operator<(const FParticleID& Other) const
	{
		if (GlobalID == Other.GlobalID)
		{
			return LocalID < Other.LocalID;
		}
		return GlobalID < Other.GlobalID;
	}

	bool operator==(const FParticleID& Other) const
	{
		return GlobalID == Other.GlobalID && LocalID == Other.LocalID;
	}
};

using FKinematicTarget = TKinematicTarget<FReal, 3>;

enum class EResimType: uint8;
enum class ESleepType: uint8;

class FParticlePositionRotation
{
public:
	void Serialize(FChaosArchive& Ar)
	{
		Ar << MX << MR;
	}

	template <typename TOther>
	void CopyFrom(const TOther& Other)
	{
		MX = Other.X();
		MR = Other.R();
	}

	template <typename TOther>
	bool IsEqual(const TOther& Other) const
	{
		return MX == Other.X() && MR == Other.R();
	}

	bool operator==(const FParticlePositionRotation& Other) const
	{
		return IsEqual(Other);
	}

	const FVec3& X() const { return MX; }
	void SetX(const FVec3& InX){ MX = InX; }

	const FRotation3& R() const { return MR; }
	void SetR(const FRotation3& InR) { MR = InR; }
	
private:
	FVec3 MX;
	FRotation3 MR;

};

inline FChaosArchive& operator<<(FChaosArchive& Ar,FParticlePositionRotation& Data)
{
	Data.Serialize(Ar);
	return Ar;
}

class FParticleVelocities
{
public:
	void Serialize(FChaosArchive& Ar)
	{
		Ar << MV << MW;
	}

	template <typename TOther>
	void CopyFrom(const TOther& Other)
	{
		MV = Other.V();
		MW = Other.W();
	}

	template <typename TOther>
	bool IsEqual(const TOther& Other) const
	{
		return MV == Other.V() && MW == Other.W();
	}

	bool operator==(const FParticleVelocities& Other) const
	{
		return IsEqual(Other);
	}

	const FVec3& V() const { return MV; }
	void SetV(const FVec3& V) { MV = V; }

	const FVec3& W() const { return MW; }
	void SetW(const FVec3& W){ MW = W; }

private:
	FVec3 MV;
	FVec3 MW;
};

inline FChaosArchive& operator<<(FChaosArchive& Ar,FParticleVelocities& Data)
{
	Data.Serialize(Ar);
	return Ar;
}

class FParticleDynamics
{
public:
	void Serialize(FChaosArchive& Ar)
	{
		Ar << MAcceleration;
		Ar << MAngularAcceleration;
		Ar << MLinearImpulseVelocity;
		Ar << MAngularImpulseVelocity;	
	}

	template <typename TOther>
	void CopyFrom(const TOther& Other)
	{
		MAcceleration = Other.Acceleration();
		MAngularAcceleration = Other.AngularAcceleration();
		MLinearImpulseVelocity = Other.LinearImpulseVelocity();
		MAngularImpulseVelocity = Other.AngularImpulseVelocity();
	}

	template <typename TOther>
	bool IsEqual(const TOther& Other) const
	{
		return Acceleration() == Other.Acceleration()
			&& AngularAcceleration() == Other.AngularAcceleration()
			&& LinearImpulseVelocity() == Other.LinearImpulseVelocity()
			&& AngularImpulseVelocity() == Other.AngularImpulseVelocity();
	}

	bool operator==(const FParticleDynamics& Other) const
	{
		return IsEqual(Other);
	}

	const FVec3& Acceleration() const { return MAcceleration; }
	void SetAcceleration(const FVec3& Acceleration){ MAcceleration = Acceleration; }

	const FVec3& AngularAcceleration() const { return MAngularAcceleration; }
	void SetAngularAcceleration(const FVec3& AngularAcceleration){ MAngularAcceleration = AngularAcceleration; }

	const FVec3& LinearImpulseVelocity() const { return MLinearImpulseVelocity; }
	void SetLinearImpulseVelocity(const FVec3& LinearImpulseVelocity){ MLinearImpulseVelocity = LinearImpulseVelocity; }

	const FVec3& AngularImpulseVelocity() const { return MAngularImpulseVelocity; }
	void SetAngularImpulseVelocity(const FVec3& AngularImpulseVelocity){ MAngularImpulseVelocity = AngularImpulseVelocity; }

	static FParticleDynamics ZeroValue()
	{
		FParticleDynamics Result;
		Result.MAcceleration = FVec3(0);
		Result.MAngularAcceleration = FVec3(0);
		Result.MLinearImpulseVelocity = FVec3(0);
		Result.MAngularImpulseVelocity = FVec3(0);

		return Result;
	}

private:
	FVec3 MAcceleration;
	FVec3 MAngularAcceleration;
	FVec3 MLinearImpulseVelocity;
	FVec3 MAngularImpulseVelocity;

};

typedef TVector<IPhysicsProxyBase*, 2> FProxyBasePair;

struct FProxyBasePairProperty
{
	FProxyBasePair ParticleProxies = { nullptr, nullptr };
};

struct FPhysicsObject;
typedef TVector<FPhysicsObject*, 2> FPhysicsObjectPair;

struct FPhysicsObjectPairProperty
{
	FPhysicsObjectPair PhysicsBodies = { nullptr, nullptr };
};

inline FChaosArchive& operator<<(FChaosArchive& Ar, FParticleDynamics& Data)
{
	Data.Serialize(Ar);
	return Ar;
}

class FParticleMassProps
{
public:
	void Serialize(FChaosArchive& Ar)
	{
		Ar << MCenterOfMass;
		Ar << MRotationOfMass;
		Ar << MI;
		Ar << MInvI;
		Ar << MM;
		Ar << MInvM;
	}

	template <typename TOther>
	void CopyFrom(const TOther& Other)
	{
		MCenterOfMass = Other.CenterOfMass();
		MRotationOfMass = Other.RotationOfMass();
		MI = Other.I();
		MInvI = Other.InvI();
		MM = Other.M();
		MInvM = Other.InvM();
	}

	template <typename TOther>
	bool IsEqual(const TOther& Other) const
	{
		return CenterOfMass() == Other.CenterOfMass()
			&& RotationOfMass() == Other.RotationOfMass()
			&& I() == Other.I()
			&& InvI() == Other.InvI()
			&& M() == Other.M()
			&& InvM() == Other.InvM();
	}

	bool operator==(const FParticleMassProps& Other) const
	{
		return IsEqual(Other);
	}

	const FVec3& CenterOfMass() const { return MCenterOfMass; }
	void SetCenterOfMass(const FVec3& InCenterOfMass){ MCenterOfMass = InCenterOfMass; }

	const FRotation3& RotationOfMass() const { return MRotationOfMass; }
	void SetRotationOfMass(const FRotation3& InRotationOfMass){ MRotationOfMass = InRotationOfMass; }

	const TVec3<FRealSingle>& I() const { return MI; }
	void SetI(const TVec3<FRealSingle>& InI){ MI = InI; }

	const TVec3<FRealSingle>& InvI() const { return MInvI; }
	void SetInvI(const TVec3<FRealSingle>& InInvI){ MInvI = InInvI; }

	FReal M() const { return MM; }
	void SetM(FReal InM){ MM = InM; }

	FReal InvM() const { return MInvM; }
	void SetInvM(FReal InInvM){ MInvM = InInvM; }

private:
	FVec3 MCenterOfMass;
	FRotation3 MRotationOfMass;
	TVec3<FRealSingle> MI;
	TVec3<FRealSingle> MInvI;
	FReal MM;
	FReal MInvM;


};

inline FChaosArchive& operator<<(FChaosArchive& Ar,FParticleMassProps& Data)
{
	Data.Serialize(Ar);
	return Ar;
}

class FParticleDynamicMisc
{
public:
	void Serialize(FChaosArchive& Ar)
	{
		Ar.UsingCustomVersion(FUE5ReleaseStreamObjectVersion::GUID);
		Ar.UsingCustomVersion(FUE5MainStreamObjectVersion::GUID);
		Ar.UsingCustomVersion(FExternalPhysicsCustomObjectVersion::GUID);
		Ar.UsingCustomVersion(FPhysicsObjectVersion::GUID);

		// Flags moved into a bitmask
		const bool bAddControlFlags = (Ar.CustomVer(FUE5MainStreamObjectVersion::GUID) >= FUE5MainStreamObjectVersion::AddRigidParticleControlFlags);

		Ar << MLinearEtherDrag;
		Ar << MAngularEtherDrag;
		Ar << MObjectState;
		if (!bAddControlFlags && Ar.IsLoading())
		{
			bool bGravityEnabled;
			Ar << bGravityEnabled;
			MControlFlags.SetGravityEnabled(bGravityEnabled);
		}
		Ar << MSleepType;
		if (!bAddControlFlags && Ar.IsLoading())
		{
			bool bOneWayInteraction = false;
			if (Ar.CustomVer(FExternalPhysicsCustomObjectVersion::GUID) >= FExternalPhysicsCustomObjectVersion::AddOneWayInteraction)
			{
				Ar << bOneWayInteraction;
			}
			MControlFlags.SetOneWayInteractionEnabled(bOneWayInteraction);
		}

		if (!bAddControlFlags && Ar.IsLoading())
		{
			if (Ar.CustomVer(FPhysicsObjectVersion::GUID) >= FPhysicsObjectVersion::AddCCDEnableFlag)
			{
				bool bCCDEnabled;
				Ar << bCCDEnabled;
				MControlFlags.SetCCDEnabled(bCCDEnabled);
			}
		}

		const bool bAddCollisionConstraintFlagUE4 = (Ar.CustomVer(FPhysicsObjectVersion::GUID) >= FPhysicsObjectVersion::AddCollisionConstraintFlag);
		const bool bAddCollisionConstraintFlagUE5 = (Ar.CustomVer(FUE5MainStreamObjectVersion::GUID) >= FUE5MainStreamObjectVersion::AddCollisionConstraintFlag);		
		if (bAddCollisionConstraintFlagUE4 || bAddCollisionConstraintFlagUE5)
		{
			Ar << MCollisionConstraintFlag;
		}

		const bool bAddDisableFlagUE4 = (Ar.CustomVer(FPhysicsObjectVersion::GUID) >= FPhysicsObjectVersion::AddDisabledFlag);
		const bool bAddDisableFlagUE5 = (Ar.CustomVer(FUE5MainStreamObjectVersion::GUID) >= FUE5MainStreamObjectVersion::AddDisabledFlag);
		if (bAddDisableFlagUE4 || bAddDisableFlagUE5)
		{
			Ar << bDisabled;
		}
		
		const bool bAddChaosMaxLinearAngularSpeedUE4 = (Ar.CustomVer(FPhysicsObjectVersion::GUID) >= FPhysicsObjectVersion::AddChaosMaxLinearAngularSpeed);
		const bool bAddChaosMaxLinearAngularSpeedUE5 = (Ar.CustomVer(FUE5ReleaseStreamObjectVersion::GUID) >= FUE5ReleaseStreamObjectVersion::AddChaosMaxLinearAngularSpeed);
		if (bAddChaosMaxLinearAngularSpeedUE4 || bAddChaosMaxLinearAngularSpeedUE5)
		{
			Ar << MMaxLinearSpeedSq;
			Ar << MMaxAngularSpeedSq;
		}

		if (bAddControlFlags)
		{
			Ar << MControlFlags;
		}
	}

	template <typename TOther>
	void CopyFrom(const TOther& Other)
	{
		SetLinearEtherDrag(Other.LinearEtherDrag());
		SetAngularEtherDrag(Other.AngularEtherDrag());
		SetMaxLinearSpeedSq(Other.MaxLinearSpeedSq());
		SetMaxAngularSpeedSq(Other.MaxAngularSpeedSq());
		SetObjectState(Other.ObjectState());
		SetCollisionGroup(Other.CollisionGroup());
		SetSleepType(Other.SleepType());
		SetCollisionConstraintFlags(Other.CollisionConstraintFlags());
		SetControlFlags(Other.ControlFlags());
		SetDisabled(Other.Disabled());
	}

	template <typename TOther>
	bool IsEqual(const TOther& Other) const
	{
		return ObjectState() == Other.ObjectState()
			&& LinearEtherDrag() == Other.LinearEtherDrag()
			&& AngularEtherDrag() == Other.AngularEtherDrag()
			&& MaxLinearSpeedSq() == Other.MaxLinearSpeedSq()
			&& MaxAngularSpeedSq() == Other.MaxAngularSpeedSq()
			&& CollisionGroup() == Other.CollisionGroup()
			&& SleepType() == Other.SleepType()
			&& CollisionConstraintFlags() == Other.CollisionConstraintFlags()
			&& ControlFlags() == Other.ControlFlags()
			&& Disabled() == Other.Disabled();
	}

	bool operator==(const FParticleDynamicMisc& Other) const
	{
		return IsEqual(Other);
	}

	FReal LinearEtherDrag() const { return MLinearEtherDrag; }
	void SetLinearEtherDrag(FReal InLinearEtherDrag) { MLinearEtherDrag = InLinearEtherDrag; }

	FReal AngularEtherDrag() const { return MAngularEtherDrag; }
	void SetAngularEtherDrag(FReal InAngularEtherDrag) { MAngularEtherDrag = InAngularEtherDrag; }

	FReal MaxLinearSpeedSq() const { return MMaxLinearSpeedSq; }
	void SetMaxLinearSpeedSq(FReal InMaxLinearSpeed) { MMaxLinearSpeedSq = InMaxLinearSpeed; }

	FReal MaxAngularSpeedSq() const { return MMaxAngularSpeedSq; }
	void SetMaxAngularSpeedSq(FReal InMaxAngularSpeed) { MMaxAngularSpeedSq = InMaxAngularSpeed; }

	EObjectStateType ObjectState() const { return MObjectState; }
	void SetObjectState(EObjectStateType InState){ MObjectState = InState; }

	bool GravityEnabled() const { return MControlFlags.GetGravityEnabled(); }
	void SetGravityEnabled(bool bInGravity){ MControlFlags.SetGravityEnabled(bInGravity); }

<<<<<<< HEAD
=======
	bool UpdateKinematicFromSimulation() const { return MControlFlags.GetUpdateKinematicFromSimulation(); }
	void SetUpdateKinematicFromSimulation(bool bUpdateKinematicFromSimulation) { MControlFlags.SetUpdateKinematicFromSimulation(bUpdateKinematicFromSimulation); }

>>>>>>> 4af6daef
	bool CCDEnabled() const { return MControlFlags.GetCCDEnabled(); }
	void SetCCDEnabled(bool bInCCDEnabled) { MControlFlags.SetCCDEnabled(bInCCDEnabled); }

	bool Disabled() const { return bDisabled; }
	void SetDisabled(bool bInDisabled) { bDisabled = bInDisabled; }

	int32 CollisionGroup() const { return MCollisionGroup; }
	void SetCollisionGroup(int32 InGroup){ MCollisionGroup = InGroup; }

	ESleepType SleepType() const { return MSleepType; }
	void SetSleepType(ESleepType Type) { MSleepType = Type; }

	uint32 CollisionConstraintFlags() const { return MCollisionConstraintFlag; }
	void SetCollisionConstraintFlags(uint32 InCollisionConstraintFlag) { MCollisionConstraintFlag = InCollisionConstraintFlag; }
	void AddCollisionConstraintFlag(const ECollisionConstraintFlags Flag) { MCollisionConstraintFlag |= uint32(Flag); }
	void RemoveCollisionConstraintFlag(const ECollisionConstraintFlags Flag) { MCollisionConstraintFlag &= ~uint32(Flag); }
	
	bool OneWayInteraction() const { return MControlFlags.GetOneWayInteractionEnabled(); }
	void SetOneWayInteraction(bool bInOneWayInteraction) { MControlFlags.SetOneWayInteractionEnabled(bInOneWayInteraction); }

	bool InertiaConditioningEnabled() const { return MControlFlags.GetInertiaConditioningEnabled(); }
	void SetInertiaConditioningEnabled(bool bInEnabled) { MControlFlags.SetInertiaConditioningEnabled(bInEnabled); }

	FRigidParticleControlFlags ControlFlags() const { return MControlFlags; }
	void SetControlFlags(const FRigidParticleControlFlags& InFlags) { MControlFlags = InFlags; }

private:
	//NOTE: MObjectState is the only sim-writable data in this struct
	//If you add any more, make sure to update SyncSimWritablePropsFromSim
	//Or consider breaking it (and object state) out of this struct entirely
	FReal MLinearEtherDrag;
	FReal MAngularEtherDrag;
	FReal MMaxLinearSpeedSq;
	FReal MMaxAngularSpeedSq;
	int32 MCollisionGroup;

	EObjectStateType MObjectState;
	EResimType MResimType;
	ESleepType MSleepType;

	uint32 MCollisionConstraintFlag = 0;
	FRigidParticleControlFlags MControlFlags;

	bool bDisabled;
};

inline FChaosArchive& operator<<(FChaosArchive& Ar,FParticleDynamicMisc& Data)
{
	Data.Serialize(Ar);
	return Ar;
}

class FParticleNonFrequentData
{
public:
	FParticleNonFrequentData()
	{

	}

	void Serialize(FChaosArchive& Ar)
	{
		Ar.SerializeConstPtr(MGeometry);
	}

	template <typename TOther>
	void CopyFrom(const TOther& Other)
	{
		SetGeometry(Other.SharedGeometryLowLevel());
		SetUniqueIdx(Other.UniqueIdx());
		SetSpatialIdx(Other.SpatialIdx());
		SetResimType(Other.ResimType());
		SetEnabledDuringResim(Other.EnabledDuringResim());
#if CHAOS_DEBUG_NAME
		SetDebugName(Other.DebugName());
#endif
	}

	template <typename TOther>
	bool IsEqual(const TOther& Other) const
	{
		return Geometry() == Other.Geometry()
			&& UniqueIdx() == Other.UniqueIdx()
			&& SpatialIdx() == Other.SpatialIdx()
			&& ResimType() == Other.ResimType()
			&& EnabledDuringResim() == Other.EnabledDuringResim();
	}

	bool operator==(const FParticleNonFrequentData& Other) const
	{
		return IsEqual(Other);
	}

	//This function should only be used when geometry is not used by physics thread. The owning particle should not have a solver yet
	//Avoid using this function unless you know the threading model, see TGeometryParticle::ModifyGeometry
	FImplicitObject* AccessGeometryDangerous() { return const_cast<FImplicitObject*>(MGeometry.Get()); }

	TSerializablePtr<FImplicitObject> Geometry() const { return TSerializablePtr<const FImplicitObject>(MGeometry);}
	const TSharedPtr<const FImplicitObject,ESPMode::ThreadSafe>& SharedGeometryLowLevel() const { return MGeometry;}
	void SetGeometry(const TSharedPtr<const FImplicitObject,ESPMode::ThreadSafe>& InGeometry) { MGeometry = InGeometry;}

	const FUniqueIdx& UniqueIdx() const { return MUniqueIdx; }
	void SetUniqueIdx(FUniqueIdx InIdx){ MUniqueIdx = InIdx; }

	FSpatialAccelerationIdx SpatialIdx() const { return MSpatialIdx; }
	void SetSpatialIdx(FSpatialAccelerationIdx InIdx){ MSpatialIdx = InIdx; }

	EResimType ResimType() const { return MResimType; }

	void SetResimType(EResimType InType)
	{
		MResimType = InType;
	}

	void SetParticleID(const FParticleID& ParticleID)
	{
		MParticleID = ParticleID;
	}

	const FParticleID& ParticleID() const { return MParticleID; }

	bool EnabledDuringResim() const { return MEnabledDuringResim; }
	void SetEnabledDuringResim(bool bEnabledDuringResim) { MEnabledDuringResim = bEnabledDuringResim; }

#if CHAOS_DEBUG_NAME
	const TSharedPtr<FString, ESPMode::ThreadSafe>& DebugName() const { return MDebugName; }
	void SetDebugName(const TSharedPtr<FString, ESPMode::ThreadSafe>& InName) { MDebugName = InName; }
#endif
private:
	TSharedPtr<const FImplicitObject,ESPMode::ThreadSafe> MGeometry;
	FUniqueIdx MUniqueIdx;
	FSpatialAccelerationIdx MSpatialIdx;
	FParticleID MParticleID;
	EResimType MResimType;
	bool MEnabledDuringResim;
#if CHAOS_DEBUG_NAME
	TSharedPtr<FString, ESPMode::ThreadSafe> MDebugName;
#endif
};

inline FChaosArchive& operator<<(FChaosArchive& Ar,FParticleNonFrequentData& Data)
{
	Data.Serialize(Ar);
	return Ar;
}

struct FCollisionData
{
	FCollisionFilterData QueryData;
	FCollisionFilterData SimData;
	void* UserData;
	EChaosCollisionTraceFlag CollisionTraceType;
	uint8 bSimCollision : 1;
	uint8 bQueryCollision : 1;
	uint8 bIsProbe : 1;

	FCollisionData()
	: UserData(nullptr)
	, CollisionTraceType(EChaosCollisionTraceFlag::Chaos_CTF_UseDefault)
	, bSimCollision(true)
	, bQueryCollision(true)
	, bIsProbe(false)
	{
	}

	bool HasCollisionData() const { return bSimCollision || bQueryCollision; }
	bool HasQueryOnlyData() const { return !bSimCollision && bQueryCollision; }

	void Serialize(FChaosArchive& Ar)
	{
		Ar.UsingCustomVersion(FExternalPhysicsCustomObjectVersion::GUID);
		Ar.UsingCustomVersion(FExternalPhysicsMaterialCustomObjectVersion::GUID);
<<<<<<< HEAD
		Ar.UsingCustomVersion(FFortniteNCBranchObjectVersion::GUID);
=======
		Ar.UsingCustomVersion(FFortniteSeasonBranchObjectVersion::GUID);
>>>>>>> 4af6daef

		Ar << QueryData;
		Ar << SimData;

		if (Ar.CustomVer(FExternalPhysicsCustomObjectVersion::GUID) >= FExternalPhysicsCustomObjectVersion::AddShapeSimAndQueryCollisionEnabled)
		{
			int8 EnableSim = bSimCollision;
			int8 EnableQuery = bQueryCollision;
			Ar << EnableSim;
			Ar << EnableQuery;
			bSimCollision = EnableSim;
			bQueryCollision = EnableQuery;
		}
		else if (Ar.CustomVer(FExternalPhysicsCustomObjectVersion::GUID) >= FExternalPhysicsCustomObjectVersion::AddShapeCollisionDisable)
		{
			bool Disable = !bSimCollision;
			Ar << Disable;
			bSimCollision = !Disable;
		}

		if (Ar.CustomVer(FExternalPhysicsCustomObjectVersion::GUID) >= FExternalPhysicsCustomObjectVersion::SerializePerShapeDataSimulateFlag &&
			Ar.CustomVer(FExternalPhysicsCustomObjectVersion::GUID) < FExternalPhysicsCustomObjectVersion::RemoveShapeSimAndQueryDuplicateRepresentations)
		{
			bool Simulate = bSimCollision;
			Ar << Simulate;
			bSimCollision = Simulate;
		}

		if(Ar.CustomVer(FExternalPhysicsCustomObjectVersion::GUID) >= FExternalPhysicsCustomObjectVersion::SerializeCollisionTraceType)
		{
			int32 Data = (int32)CollisionTraceType;
			Ar << Data;
			CollisionTraceType = (EChaosCollisionTraceFlag)Data;
		}

<<<<<<< HEAD
		if (Ar.CustomVer(FFortniteNCBranchObjectVersion::GUID) >= FFortniteNCBranchObjectVersion::AddShapeIsProbe)
=======
		if (Ar.CustomVer(FFortniteSeasonBranchObjectVersion::GUID) >= FFortniteSeasonBranchObjectVersion::AddShapeIsProbe)
>>>>>>> 4af6daef
		{
			int8 IsProbe = bIsProbe;
			Ar << IsProbe;
			bIsProbe = IsProbe;
		}
	}
};

inline FChaosArchive& operator<<(FChaosArchive& Ar,FCollisionData& Data)
{
	//TODO: should this only work with dirty flag? Not sure if this path really matters at this point
	Data.Serialize(Ar);
	return Ar;
}

struct FMaterialData
{
	TArray<FMaterialHandle> Materials;
	TArray<FMaterialMaskHandle> MaterialMasks;
	TArray<uint32> MaterialMaskMaps;
	TArray<FMaterialHandle> MaterialMaskMapMaterials;

	void Serialize(FChaosArchive& Ar)
	{
		Ar.UsingCustomVersion(FExternalPhysicsCustomObjectVersion::GUID);
		Ar.UsingCustomVersion(FExternalPhysicsMaterialCustomObjectVersion::GUID);

		if(Ar.CustomVer(FExternalPhysicsCustomObjectVersion::GUID) >= FExternalPhysicsCustomObjectVersion::AddedMaterialManager)
		{
			Ar << Materials;
		}

		if(Ar.CustomVer(FExternalPhysicsMaterialCustomObjectVersion::GUID) >= FExternalPhysicsMaterialCustomObjectVersion::AddedMaterialMasks)
		{
			Ar << MaterialMasks << MaterialMaskMaps << MaterialMaskMapMaterials;
		}
	}
};

inline FChaosArchive& operator<<(FChaosArchive& Ar,FMaterialData& Data)
{
	//TODO: should this only work with dirty flag? Not sure if this path really matters at this point
	Data.Serialize(Ar);
	return Ar;
}

#define CHAOS_PROPERTY(PropName, Type, ProxyType) PropName,
	enum class EChaosProperty : uint32
	{
#include "ParticleProperties.inl"
		NumProperties
	};

#undef CHAOS_PROPERTY
<<<<<<< HEAD

#define CHAOS_PROPERTY(PropName, Type, ProxyType) PropName = (uint32)1 << (uint32)EChaosProperty::PropName,

=======

#define CHAOS_PROPERTY(PropName, Type, ProxyType) PropName = (uint32)1 << (uint32)EChaosProperty::PropName,

>>>>>>> 4af6daef
	enum class EChaosPropertyFlags : uint32
	{
		#include "ParticleProperties.inl"
		DummyFlag
	};
#undef CHAOS_PROPERTY

	constexpr EChaosPropertyFlags ChaosPropertyToFlag(EChaosProperty Prop)
	{
		switch(Prop)
		{
#define CHAOS_PROPERTY(PropName, Type, ProxyType) case EChaosProperty::PropName: return EChaosPropertyFlags::PropName;
#include "ParticleProperties.inl"
#undef CHAOS_PROPERTY
		default: return (EChaosPropertyFlags)0;
		}
	}


#define SHAPE_PROPERTY(PropName, Type) PropName,
	enum class EShapeProperty: uint32
	{
#include "ShapeProperties.inl"
		NumShapeProperties
	};

#undef SHAPE_PROPERTY

#define SHAPE_PROPERTY(PropName, Type) PropName = (uint32)1 << (uint32)EShapeProperty::PropName,

	enum class EShapeFlags: uint32
	{
#include "ShapeProperties.inl"
		DummyFlag
	};
#undef SHAPE_PROPERTY

	constexpr EShapeFlags ShapePropToFlag(EShapeProperty Prop)
	{
		switch(Prop)
		{
#define SHAPE_PROPERTY(PropName, Type) case EShapeProperty::PropName: return EShapeFlags::PropName;
#include "ShapeProperties.inl"
#undef SHAPE_PROPERTY
		default: return (EShapeFlags)0;
		}
	}

	template <typename FlagsType>
	class TDirtyFlags
	{
	public:
		TDirtyFlags() : Bits(0) { }

		bool IsDirty() const
		{
			return Bits != 0;
		}

		bool IsDirty(const FlagsType CheckBits) const
		{
			return (Bits & (int32)CheckBits) != 0;
		}

		bool IsDirty(const int32 CheckBits) const
		{
			return (Bits & CheckBits) != 0;
		}

		void MarkDirty(const FlagsType DirtyBits)
		{
			Bits |= (int32)DirtyBits;
		}

		void MarkClean(const FlagsType CleanBits)
		{
			Bits &= ~(int32)CleanBits;
		}

		void Clear()
		{
			Bits = 0;
		}

		bool IsClean() const
		{
			return Bits == 0;
		}

	private:
		int32 Bits;
	};

	using FDirtyChaosPropertyFlags = TDirtyFlags<EChaosPropertyFlags>;
	using FShapeDirtyFlags = TDirtyFlags<EShapeFlags>;

	struct FDirtyIdx
	{
		uint32 bHasEntry : 1;
		uint32 Entry : 31;
	};

	template <typename T>
	class TDirtyElementPool
	{
	public:
		const T& GetElement(int32 Idx) const { return Elements[Idx]; }
		T& GetElement(int32 Idx){ return Elements[Idx]; }
		
		void Reset(int32 Idx)
		{
			Elements[Idx] = T();
		}

		void SetNum(int32 Num)
		{
			Elements.SetNum(Num);
		}

		int32 Num() const
		{
			return Elements.Num();
		}

	private:

		TArray<T> Elements;
	};


/** Helper struct to let us know how many proxies are dirty per type,
  * as well as how to go from a contiguous index into a per bucket index */
struct FDirtyProxiesBucketInfo
{
	int32 Num[(uint32)(EPhysicsProxyType::Count)] = {};
	int32 TotalNum = 0;

	void Reset()
	{
		for (int32 Idx = 0; Idx < (uint32)EPhysicsProxyType::Count; ++Idx) { Num[Idx] = 0; }
		TotalNum = 0;
	}

	void GetBucketIdx(int32 Idx, int32& OutBucketIdx, int32& InnerIdx) const
	{
		int32 Remaining = Idx;
		for (int32 BucketIdx = 0; BucketIdx < (uint32)EPhysicsProxyType::Count; ++BucketIdx)
		{
			if (Remaining < Num[BucketIdx])
<<<<<<< HEAD
			{
				InnerIdx = Remaining;
				OutBucketIdx = BucketIdx;
				return;
			}
			else
			{
=======
			{
				InnerIdx = Remaining;
				OutBucketIdx = BucketIdx;
				return;
			}
			else
			{
>>>>>>> 4af6daef
				Remaining -= Num[BucketIdx];
			}
		}

		check(false);	//couldn't find bucket for the given index
	}
};


class FDirtyPropertiesManager
{
public:

	void PrepareBuckets(const FDirtyProxiesBucketInfo& DirtyProxiesBucketInfo)
	{
#define CHAOS_PROPERTY(PropName, Type, ProxyType) PropName##Pool.SetNum(DirtyProxiesBucketInfo.Num[(uint32)ProxyType]);
#include "ParticleProperties.inl"
#undef CHAOS_PROPERTY
	}

	void SetNumShapes(int32 NumShapes)
	{
#define SHAPE_PROPERTY(PropName, Type) PropName##ShapePool.SetNum(NumShapes);
#include "ShapeProperties.inl"
#undef SHAPE_PROPERTY
	}

	template <typename T, EChaosProperty PropName>
	TDirtyElementPool<T>& GetChaosPropertyPool()
	{
		switch(PropName)
		{
#define CHAOS_PROPERTY(PropName, Type, ProxyType) case EChaosProperty::PropName: return (TDirtyElementPool<T>&)PropName##Pool;
#include "ParticleProperties.inl"
#undef CHAOS_PROPERTY
		default: check(false);
		}

		static TDirtyElementPool<T> ErrorPool;
		return ErrorPool;
	}

	template <typename T,EChaosProperty PropName>
	const TDirtyElementPool<T>& GetChaosPropertyPool() const
	{
		switch(PropName)
		{
#define CHAOS_PROPERTY(PropName, Type, ProxyType) case EChaosProperty::PropName: return (TDirtyElementPool<T>&)PropName##Pool;
#include "ParticleProperties.inl"
#undef CHAOS_PROPERTY
		default: check(false);
		}

		static TDirtyElementPool<T> ErrorPool;
		return ErrorPool;
	}

	template <typename T,EShapeProperty PropName>
	TDirtyElementPool<T>& GetShapePool()
	{
		switch(PropName)
		{
#define SHAPE_PROPERTY(PropName, Type) case EShapeProperty::PropName: return (TDirtyElementPool<T>&)PropName##ShapePool;
#include "ShapeProperties.inl"
#undef SHAPE_PROPERTY
		default: check(false);
		}

		static TDirtyElementPool<T> ErrorPool;
		return ErrorPool;
	}

	template <typename T,EShapeProperty PropName>
	const TDirtyElementPool<T>& GetShapePool() const
	{
		switch(PropName)
		{
#define SHAPE_PROPERTY(PropName, Type) case EShapeProperty::PropName: return (TDirtyElementPool<T>&)PropName##ShapePool;
#include "ShapeProperties.inl"
#undef SHAPE_PROPERTY
		default: check(false);
		}

		static TDirtyElementPool<T> ErrorPool;
		return ErrorPool;
	}

private:

#define CHAOS_PROPERTY(PropName, Type, ProxyType) TDirtyElementPool<Type> PropName##Pool;
#include "ParticleProperties.inl"
#undef CHAOS_PROPERTY

#define SHAPE_PROPERTY(PropName, Type) TDirtyElementPool<Type> PropName##ShapePool;
#include "ShapeProperties.inl"
#undef SHAPE_PROPERTY

};

class FDirtyChaosProperties
{
public:
	
	void SetParticleBufferType(EParticleType Type)
	{
		ParticleBufferType = Type;
	}

	//NOTE: this is only valid if the proxy is a particle type and SetParticleBufferType was used
	//TODO: remove this from API
	EParticleType GetParticleBufferType() const
	{
		return ParticleBufferType;
	}

	void SetFlags(FDirtyChaosPropertyFlags InFlags)
	{
		Flags = InFlags;
	}

	FDirtyChaosPropertyFlags GetFlags() const
	{
		return Flags;
	}

	void DirtyFlag(EChaosPropertyFlags Flag)
	{
		Flags.MarkDirty(Flag);
	}

	template <typename T, EChaosProperty PropName>
	void SyncRemote(FDirtyPropertiesManager& Manager, int32 Idx, const T& Val) const
	{
		if(Flags.IsDirty(ChaosPropertyToFlag(PropName)))
		{
			Manager.GetChaosPropertyPool<T,PropName>().GetElement(Idx) = Val;
		}
	}

	void Clear(FDirtyPropertiesManager& Manager, int32 Idx)
	{
#define CHAOS_PROPERTY(PropName, Type, ProxyType) ClearHelper<Type, EChaosProperty::PropName>(Manager, Idx);
#include "ParticleProperties.inl"
#undef CHAOS_PROPERTY
		Flags.Clear();
	}

	bool IsDirty(EChaosPropertyFlags InBits) const
	{
		return Flags.IsDirty(InBits);
	}

#define CHAOS_PROPERTY(PropName, Type, ProxyType)\
Type const & Get##PropName(const FDirtyPropertiesManager& Manager, int32 Idx) const { return ReadImp<Type, EChaosProperty::PropName>(Manager, Idx); }\
bool Has##PropName() const { return Flags.IsDirty(ChaosPropertyToFlag(EChaosProperty::PropName)); }\
Type const * Find##PropName(const FDirtyPropertiesManager& Manager, int32 Idx) const { return Has##PropName() ? &Get##PropName(Manager, Idx) : nullptr; }

#include "ParticleProperties.inl"
#undef CHAOS_PROPERTY

private:
	FDirtyChaosPropertyFlags Flags;
	EParticleType ParticleBufferType;

	template <typename T,EChaosProperty PropName>
	const T& ReadImp(const FDirtyPropertiesManager& Manager, int32 Idx) const
	{
		ensure(Flags.IsDirty(ChaosPropertyToFlag(PropName)));
		return Manager.GetChaosPropertyPool<T,PropName>().GetElement(Idx);
	}

	template <typename T, EChaosProperty PropName>
	void ClearHelper(FDirtyPropertiesManager& Manager, int32 Idx)
	{
		if(Flags.IsDirty(ChaosPropertyToFlag(PropName)))
		{
			Manager.GetChaosPropertyPool<T, PropName>().Reset(Idx);
		}
	}
};

class FShapeDirtyData
{
public:

	FShapeDirtyData(int32 InShapeIdx)
	: ShapeIdx(InShapeIdx)
	{

	}

	int32 GetShapeIdx() const { return ShapeIdx; }

	void SetFlags(FShapeDirtyFlags InFlags)
	{
		Flags = InFlags;
	}

	template <typename T,EShapeProperty PropName>
	void SyncRemote(FDirtyPropertiesManager& Manager,int32 Idx, const T& Val) const
	{
		if(Flags.IsDirty(ShapePropToFlag(PropName)))
		{
			Manager.GetShapePool<T,PropName>().GetElement(Idx) = Val;
		}
	}

	template <EShapeProperty PropName>
	bool IsDirty() const
	{
		return Flags.IsDirty(ShapePropToFlag(PropName));
	}

	void Clear(FDirtyPropertiesManager& Manager, int32 Idx)
	{
#define SHAPE_PROPERTY(PropName, Type) ClearHelper<Type, EShapeProperty::PropName>(Manager, Idx);
#include "ShapeProperties.inl"
#undef SHAPE_PROPERTY
		Flags.Clear();
	}

#define SHAPE_PROPERTY(PropName, Type)\
Type const & Get##PropName(const FDirtyPropertiesManager& Manager, int32 Idx) const { return ReadImp<Type, EShapeProperty::PropName>(Manager, Idx); }\
bool Has##PropName() const { return Flags.IsDirty(ShapePropToFlag(EShapeProperty::PropName)); }\
Type const * Find##PropName(const FDirtyPropertiesManager& Manager, int32 Idx) const { return Has##PropName() ? &Get##PropName(Manager, Idx) : nullptr; }

#include "ShapeProperties.inl"
#undef CHAOS_PROPERTY

private:
	int32 ShapeIdx;
	FShapeDirtyFlags Flags;

	template <typename T,EShapeProperty PropName>
	const T& ReadImp(const FDirtyPropertiesManager& Manager, int32 Idx) const
	{
		ensure(Flags.IsDirty(ShapePropToFlag(PropName)));
		return Manager.GetShapePool<T,PropName>().GetElement(Idx);
	}

	template <typename T,EShapeProperty PropName>
	void ClearHelper(FDirtyPropertiesManager& Manager, int32 Idx)
	{
		if(Flags.IsDirty(ShapePropToFlag(PropName)))
		{
			Manager.GetShapePool<T,PropName>().Reset(Idx);
		}
	}
};

template <typename T>
class TPropertyPool;

using FPropertyIdx = int32;

template <typename T>
class TPropertyPool
{
public:

	T& AddElement(FPropertyIdx& OutIdx)
	{
		if(FreeList.Num())
		{
			OutIdx = FreeList.Pop();
			return Elements[OutIdx];
		}
		else
		{
			OutIdx = Elements.AddDefaulted(1);
			return Elements[OutIdx];
		}
	}

	void RemoveElement(const FPropertyIdx Idx)
	{
		Elements[Idx] = T();
		FreeList.Push(Idx);
	}

	T& GetElement(const FPropertyIdx Idx)
	{
		return Elements[Idx];
	}

	const T& GetElement(const FPropertyIdx Idx) const
	{
		return Elements[Idx];
	}

	~TPropertyPool()
	{
		ensure(Elements.Num() == FreeList.Num());	//All elements have been freed
	}

private:

	TArray<T> Elements;
	TArray<FPropertyIdx> FreeList;
};

//Similar to FDirtyPropertiesManager but is not needed to be used across threads
//This means we just have one big pool per property that you can new/free into
class FDirtyPropertiesPool
{
public:
	template <typename T, EChaosProperty PropName>
	TPropertyPool<T>& GetPool()
	{
		switch (PropName)
		{
#define CHAOS_PROPERTY(PropName, Type, ProxyType) case EChaosProperty::PropName: return (TPropertyPool<T>&)PropName##Pool;
#include "ParticleProperties.inl"
#undef CHAOS_PROPERTY
		default: check(false);
		}

		static TPropertyPool<T> ErrorPool;
		return ErrorPool;
	}

	template <typename T, EChaosProperty PropName>
	const TPropertyPool<T>& GetPool() const
	{
		switch (PropName)
		{
#define CHAOS_PROPERTY(PropName, Type, ProxyType) case EChaosProperty::PropName: return (TPropertyPool<T>&)PropName##Pool;
#include "ParticleProperties.inl"
#undef CHAOS_PROPERTY
		default: check(false);
		}

		static TPropertyPool<T> ErrorPool;
		return ErrorPool;
	}

private:

#define CHAOS_PROPERTY(PropName, Type, ProxyType) TPropertyPool<Type> PropName##Pool;
#include "ParticleProperties.inl"
#undef CHAOS_PROPERTY
};
}<|MERGE_RESOLUTION|>--- conflicted
+++ resolved
@@ -15,11 +15,7 @@
 #include "Chaos/RigidParticleControlFlags.h"
 #include "UObject/ExternalPhysicsCustomObjectVersion.h"
 #include "UObject/ExternalPhysicsMaterialCustomObjectVersion.h"
-<<<<<<< HEAD
-#include "UObject/FortniteNCBranchObjectVersion.h"
-=======
 #include "UObject/FortniteSeasonBranchObjectVersion.h"
->>>>>>> 4af6daef
 #include "UObject/PhysicsObjectVersion.h"
 #include "UObject/UE5MainStreamObjectVersion.h"
 #include "UObject/UE5ReleaseStreamObjectVersion.h"
@@ -433,12 +429,9 @@
 	bool GravityEnabled() const { return MControlFlags.GetGravityEnabled(); }
 	void SetGravityEnabled(bool bInGravity){ MControlFlags.SetGravityEnabled(bInGravity); }
 
-<<<<<<< HEAD
-=======
 	bool UpdateKinematicFromSimulation() const { return MControlFlags.GetUpdateKinematicFromSimulation(); }
 	void SetUpdateKinematicFromSimulation(bool bUpdateKinematicFromSimulation) { MControlFlags.SetUpdateKinematicFromSimulation(bUpdateKinematicFromSimulation); }
 
->>>>>>> 4af6daef
 	bool CCDEnabled() const { return MControlFlags.GetCCDEnabled(); }
 	void SetCCDEnabled(bool bInCCDEnabled) { MControlFlags.SetCCDEnabled(bInCCDEnabled); }
 
@@ -611,11 +604,7 @@
 	{
 		Ar.UsingCustomVersion(FExternalPhysicsCustomObjectVersion::GUID);
 		Ar.UsingCustomVersion(FExternalPhysicsMaterialCustomObjectVersion::GUID);
-<<<<<<< HEAD
-		Ar.UsingCustomVersion(FFortniteNCBranchObjectVersion::GUID);
-=======
 		Ar.UsingCustomVersion(FFortniteSeasonBranchObjectVersion::GUID);
->>>>>>> 4af6daef
 
 		Ar << QueryData;
 		Ar << SimData;
@@ -651,11 +640,7 @@
 			CollisionTraceType = (EChaosCollisionTraceFlag)Data;
 		}
 
-<<<<<<< HEAD
-		if (Ar.CustomVer(FFortniteNCBranchObjectVersion::GUID) >= FFortniteNCBranchObjectVersion::AddShapeIsProbe)
-=======
 		if (Ar.CustomVer(FFortniteSeasonBranchObjectVersion::GUID) >= FFortniteSeasonBranchObjectVersion::AddShapeIsProbe)
->>>>>>> 4af6daef
 		{
 			int8 IsProbe = bIsProbe;
 			Ar << IsProbe;
@@ -710,15 +695,9 @@
 	};
 
 #undef CHAOS_PROPERTY
-<<<<<<< HEAD
 
 #define CHAOS_PROPERTY(PropName, Type, ProxyType) PropName = (uint32)1 << (uint32)EChaosProperty::PropName,
 
-=======
-
-#define CHAOS_PROPERTY(PropName, Type, ProxyType) PropName = (uint32)1 << (uint32)EChaosProperty::PropName,
-
->>>>>>> 4af6daef
 	enum class EChaosPropertyFlags : uint32
 	{
 		#include "ParticleProperties.inl"
@@ -868,7 +847,6 @@
 		for (int32 BucketIdx = 0; BucketIdx < (uint32)EPhysicsProxyType::Count; ++BucketIdx)
 		{
 			if (Remaining < Num[BucketIdx])
-<<<<<<< HEAD
 			{
 				InnerIdx = Remaining;
 				OutBucketIdx = BucketIdx;
@@ -876,15 +854,6 @@
 			}
 			else
 			{
-=======
-			{
-				InnerIdx = Remaining;
-				OutBucketIdx = BucketIdx;
-				return;
-			}
-			else
-			{
->>>>>>> 4af6daef
 				Remaining -= Num[BucketIdx];
 			}
 		}
