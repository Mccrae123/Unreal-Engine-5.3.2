// Copyright Epic Games, Inc. All Rights Reserved.
#pragma once

#include "Chaos/Core.h"
#include "Chaos/Defines.h"
#include "Chaos/Matrix.h"
#include "Chaos/Rotation.h"
#include "Chaos/Vector.h"
#include "Containers/ArrayView.h"

#if !COMPILE_WITHOUT_UNREAL_SUPPORT
namespace Chaos
{
	class FTriangleMesh;
	class FPerShapeData;
	class FImplicitObject;
	class FImplicitObjectUnion;

	template<class T, int d>
	class TParticles;
	using FParticles = TParticles<FReal, 3>;

	struct FMassProperties
	{
		FMassProperties()
			: Mass(0)
			, Volume(0)
			, CenterOfMass(0)
			, RotationOfMass(FRotation3::FromElements(FVec3(0), 1))
			, InertiaTensor(0)
		{}
		FReal Mass;
		FReal Volume;
		FVec3 CenterOfMass;
		FRotation3 RotationOfMass;
		FMatrix33 InertiaTensor;
	};

	template <typename T>
	TRotation<T,3> CHAOS_API TransformToLocalSpace(PMatrix<T,3,3>& Inertia);
	void CHAOS_API TransformToLocalSpace(FMassProperties& MassProperties);

	template<typename T, typename TSurfaces>
	void CHAOS_API CalculateVolumeAndCenterOfMass(const TParticles<T,3>& Vertices, const TSurfaces& Surfaces, T& OutVolume, TVec3<T>& OutCenterOfMass);

	template<typename T, typename TSurfaces>
	void CHAOS_API CalculateVolumeAndCenterOfMass(const TArray<TVec3<T>>& Vertices, const TSurfaces& Surfaces, T& OutVolume, TVec3<T>& OutCenterOfMass);

	template<typename T, typename TSurfaces>
	void CHAOS_API CalculateVolumeAndCenterOfMass(const TArray<UE::Math::TVector<T>>& Vertices, const TSurfaces& Surfaces, T& OutVolume, UE::Math::TVector<T>& OutCenterOfMass);
	
	template<typename TSurfaces>
	FMassProperties CHAOS_API CalculateMassProperties(const FParticles& Vertices, const TSurfaces& Surfaces, const FReal Mass);

	template<typename T, typename TSurfaces>
	void CHAOS_API CalculateInertiaAndRotationOfMass(const TParticles<T,3>& Vertices, const TSurfaces& Surfaces, const T Density, const TVec3<T>& CenterOfMass,
		PMatrix<T,3,3>& OutInertiaTensor, TRotation<T, 3>& OutRotationOfMass);

	template<typename T, typename TSurfaces>
	void CHAOS_API CalculateInertiaAndRotationOfMass(const TArray<UE::Math::TVector<T>>& Vertices, const TSurfaces& Surfaces, const T Density, const UE::Math::TVector<T>& CenterOfMass,
		PMatrix<T,3,3>& OutInertiaTensor, TRotation<T, 3>& OutRotationOfMass);
	
	void CHAOS_API CalculateVolumeAndCenterOfMass(const FBox& BoundingBox, FVector::FReal& OutVolume, FVector& OutCenterOfMass);
	void CHAOS_API CalculateInertiaAndRotationOfMass(const FBox& BoundingBox, const FVector::FReal Density, FMatrix33& OutInertiaTensor, FRotation3& OutRotationOfMass);

	// Combine a list of transformed inertia tensors into a single inertia. Also diagonalize the inertia and set the rotation of mass accordingly. 
	// This is equivalent to a call to CombineWorldSpace followed by TransformToLocalSpace.
	// @see CombineWorldSpace()
	FMassProperties CHAOS_API Combine(const TArray<FMassProperties>& MPArray);

	// Combine a list of transformed inertia tensors into a single inertia tensor.
	// @note The inertia matrix is not diagonalized, and any rotation will be built into the matrix (RotationOfMass will always be Identity)
	// @see Combine()
	FMassProperties CHAOS_API CombineWorldSpace(const TArray<FMassProperties>& MPArray);

	// Calculate the mass properties from a union
	bool CHAOS_API CalculateMassPropertiesOfImplicitUnion(
	Chaos::FMassProperties& OutMassProperties,
	const Chaos::FRigidTransform3& WorldTransform,
	const Chaos::FImplicitObjectUnion& ImplicitUnion,
	Chaos::FReal InDensityKGPerCM);
	
	// Calculate the mass properties from a specific implicit
	bool CHAOS_API CalculateMassPropertiesOfImplicitType(
		FMassProperties& OutMassProperties,
		const FRigidTransform3& WorldTransform,
		const FImplicitObject* ImplicitObject,
		Chaos::FReal InDensityKGPerCM);
	
	// Calculate the mass properties from a list of shapes
	void CHAOS_API CalculateMassPropertiesFromShapeCollection(
		FMassProperties& OutProperties, 
		int32 InNumShapes, 
		FReal InDensityKGPerCM,
		const TArray<bool>& bContributesToMass,
		TFunction<FPerShapeData* (int32 ShapeIndex)> GetShapeDelegate);
<<<<<<< HEAD
=======

	template<typename T>
	T KgCm3ToKgM3(T Density)
	{
		return Density * (T)1000000;
	}

	template<typename T>
	T KgM3ToKgCm3(T Density)
	{
		return Density / (T)1000000;
	}

	template<typename T>
	T GCm3ToKgCm3(T Density)
	{
		return Density / (T)1000;
	}
>>>>>>> 4af6daef

	template <typename T, int d>
	using TMassProperties UE_DEPRECATED(4.27, "Deprecated. this class is to be deleted, use FMassProperties instead") = FMassProperties;
}

#endif<|MERGE_RESOLUTION|>--- conflicted
+++ resolved
@@ -94,8 +94,6 @@
 		FReal InDensityKGPerCM,
 		const TArray<bool>& bContributesToMass,
 		TFunction<FPerShapeData* (int32 ShapeIndex)> GetShapeDelegate);
-<<<<<<< HEAD
-=======
 
 	template<typename T>
 	T KgCm3ToKgM3(T Density)
@@ -114,7 +112,6 @@
 	{
 		return Density / (T)1000;
 	}
->>>>>>> 4af6daef
 
 	template <typename T, int d>
 	using TMassProperties UE_DEPRECATED(4.27, "Deprecated. this class is to be deleted, use FMassProperties instead") = FMassProperties;
