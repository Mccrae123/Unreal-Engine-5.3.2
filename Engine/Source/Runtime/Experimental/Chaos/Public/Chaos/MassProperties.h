// Copyright Epic Games, Inc. All Rights Reserved.
#pragma once

#include "Chaos/Core.h"
#include "Chaos/Defines.h"
#include "Chaos/Matrix.h"
#include "Chaos/Rotation.h"
#include "Chaos/Vector.h"
#include "Containers/ArrayView.h"

#if !COMPILE_WITHOUT_UNREAL_SUPPORT
namespace Chaos
{
	class FTriangleMesh;

	template<class T, int d>
	class TParticles;
	using FParticles = TParticles<FReal, 3>;

	struct CHAOS_API FMassProperties
	{
		FMassProperties()
			: Mass(0)
			, Volume(0)
			, CenterOfMass(0)
			, RotationOfMass(FRotation3::FromElements(FVec3(0), 1))
			, InertiaTensor(0)
		{}
		FReal Mass;
		FReal Volume;
		FVec3 CenterOfMass;
		FRotation3 RotationOfMass;
		FMatrix33 InertiaTensor;
	};

	FRotation3 CHAOS_API TransformToLocalSpace(FMatrix33& Inertia);

<<<<<<< HEAD
	template<typename TSurfaces>
	void CHAOS_API CalculateVolumeAndCenterOfMass(const FParticles& Vertices, const TSurfaces& Surfaces, FReal& OutVolume, FVec3& OutCenterOfMass);

	template<typename TSurfaces>
	FMassProperties CHAOS_API CalculateMassProperties(const FParticles& Vertices, const TSurfaces& Surfaces, const FReal Mass);

	template<typename TSurfaces>
	void CHAOS_API CalculateInertiaAndRotationOfMass(const FParticles& Vertices, const TSurfaces& Surfaces, const FReal Density, const FVec3& CenterOfMass,
		FMatrix33& OutInertiaTensor, FRotation3& OutRotationOfMass);


	// Combine a list of transformed inertia tensors into a single inertia. Also diagonalize the inertia
	// and set the rotation of mass accordingly.
	FMassProperties CHAOS_API Combine(const TArray<FMassProperties>& MPArray);

=======
	template<typename T, typename TSurfaces>
	void CHAOS_API CalculateVolumeAndCenterOfMass(const TParticles<T,3>& Vertices, const TSurfaces& Surfaces, T& OutVolume, TVec3<T>& OutCenterOfMass);

	template<typename T, typename TSurfaces>
	void CHAOS_API CalculateVolumeAndCenterOfMass(const TArray<TVec3<T>>& Vertices, const TSurfaces& Surfaces, T& OutVolume, TVec3<T>& OutCenterOfMass);

	template<typename TSurfaces>
	FMassProperties CHAOS_API CalculateMassProperties(const FParticles& Vertices, const TSurfaces& Surfaces, const FReal Mass);

	template<typename TSurfaces>
	void CHAOS_API CalculateInertiaAndRotationOfMass(const FParticles& Vertices, const TSurfaces& Surfaces, const FReal Density, const FVec3& CenterOfMass,
		FMatrix33& OutInertiaTensor, FRotation3& OutRotationOfMass);


	// Combine a list of transformed inertia tensors into a single inertia. Also diagonalize the inertia
	// and set the rotation of mass accordingly.
	FMassProperties CHAOS_API Combine(const TArray<FMassProperties>& MPArray);

>>>>>>> 6bbb88c8
	// Combine a list of transformed inertia tensors into a single inertia. 
	// NOTE: If there is more than one item in the list, the output may be non-diagonaly and will have a zero rotation.
	// If there is only 1 item in the list it will return it directly, so the rotation of mass may be non-zero.
	FMassProperties CHAOS_API CombineWorldSpace(const TArray<FMassProperties>& MPArray);


	template <typename T, int d>
	using TMassProperties UE_DEPRECATED(4.27, "Deprecated. this class is to be deleted, use FMassProperties instead") = FMassProperties;
}

#endif<|MERGE_RESOLUTION|>--- conflicted
+++ resolved
@@ -35,23 +35,6 @@
 
 	FRotation3 CHAOS_API TransformToLocalSpace(FMatrix33& Inertia);
 
-<<<<<<< HEAD
-	template<typename TSurfaces>
-	void CHAOS_API CalculateVolumeAndCenterOfMass(const FParticles& Vertices, const TSurfaces& Surfaces, FReal& OutVolume, FVec3& OutCenterOfMass);
-
-	template<typename TSurfaces>
-	FMassProperties CHAOS_API CalculateMassProperties(const FParticles& Vertices, const TSurfaces& Surfaces, const FReal Mass);
-
-	template<typename TSurfaces>
-	void CHAOS_API CalculateInertiaAndRotationOfMass(const FParticles& Vertices, const TSurfaces& Surfaces, const FReal Density, const FVec3& CenterOfMass,
-		FMatrix33& OutInertiaTensor, FRotation3& OutRotationOfMass);
-
-
-	// Combine a list of transformed inertia tensors into a single inertia. Also diagonalize the inertia
-	// and set the rotation of mass accordingly.
-	FMassProperties CHAOS_API Combine(const TArray<FMassProperties>& MPArray);
-
-=======
 	template<typename T, typename TSurfaces>
 	void CHAOS_API CalculateVolumeAndCenterOfMass(const TParticles<T,3>& Vertices, const TSurfaces& Surfaces, T& OutVolume, TVec3<T>& OutCenterOfMass);
 
@@ -70,7 +53,6 @@
 	// and set the rotation of mass accordingly.
 	FMassProperties CHAOS_API Combine(const TArray<FMassProperties>& MPArray);
 
->>>>>>> 6bbb88c8
 	// Combine a list of transformed inertia tensors into a single inertia. 
 	// NOTE: If there is more than one item in the list, the output may be non-diagonaly and will have a zero rotation.
 	// If there is only 1 item in the list it will return it directly, so the rotation of mass may be non-zero.
