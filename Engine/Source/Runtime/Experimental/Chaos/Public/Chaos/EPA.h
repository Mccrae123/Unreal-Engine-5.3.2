// Copyright Epic Games, Inc. All Rights Reserved.
#pragma once
#include "Chaos/Simplex.h"
#include <queue>
#include "ChaosCheck.h"
#include "ChaosLog.h"
#include "Templates/Function.h"

namespace Chaos
{

constexpr int32 ArraySizeEPA = 16;

// Array type used in EPA to avoid heap allocation for small convex shapes
// @todo(chaos): The inline size was picked to avoid allocations in box-box collision - it might need adjusting after more general purpose testing
// @todo(chaos): We might also consider different inline sizes based on array use-case (e.g., Entries array versus Border array)
template<typename T>
using TEPAWorkingArray = TArray<T, TInlineAllocator<32>>;

template <typename T>
FORCEINLINE const TVec3<T> MinkowskiVert(const TVec3<T>* VertsABuffer, const TVec3<T>* VertsBBuffer, const int32 Idx)
{
	return VertsABuffer[Idx] - VertsBBuffer[Idx];
}

template <typename T>
struct TEPAEntry
{
	int32 IdxBuffer[3];

	TVec3<T> PlaneNormal;	//Triangle normal
	T Distance;	//Triangle distance from origin
	TVector<int32,3> AdjFaces;	//Adjacent triangles
	TVector<int32,3> AdjEdges;	//Adjacent edges (idx in adjacent face)
	bool bObsolete;	//indicates that an entry can be skipped (became part of bigger polytope)

	FORCEINLINE bool operator>(const TEPAEntry<T>& Other) const
	{
		return Distance > Other.Distance;
	}

	FORCEINLINE_DEBUGGABLE bool Initialize(const TVec3<T>* VerticesA, const TVec3<T>* VerticesB, int32 InIdx0, int32 InIdx1, int32 InIdx2, const TVector<int32,3>& InAdjFaces, const TVector<int32,3>& InAdjEdges)
	{
		const TVec3<T> V0 = MinkowskiVert(VerticesA, VerticesB, InIdx0);
		const TVec3<T> V1 = MinkowskiVert(VerticesA, VerticesB, InIdx1);
		const TVec3<T> V2 = MinkowskiVert(VerticesA, VerticesB, InIdx2);

		const TVec3<T> V0V1 = V1 - V0;
		const TVec3<T> V0V2 = V2 - V0;
		const TVec3<T> Norm = TVec3<T>::CrossProduct(V0V1, V0V2);
		const T NormLenSq = Norm.SizeSquared();
		constexpr T Eps = 1e-4f;
		if (NormLenSq < Eps)
		{
			return false;
		}
		PlaneNormal = Norm * FMath::InvSqrt(NormLenSq);
		
		IdxBuffer[0] = InIdx0;
		IdxBuffer[1] = InIdx1;
		IdxBuffer[2] = InIdx2;

		AdjFaces = InAdjFaces;
		AdjEdges = InAdjEdges;

		Distance = TVec3<T>::DotProduct(PlaneNormal, V0);
		bObsolete = false;

		return true;
	}

	void SwapWinding(TEPAEntry* Entries)
	{
		//change vertex order
		std::swap(IdxBuffer[0], IdxBuffer[1]);

		//edges went from 0,1,2 to 1,0,2
		//0th edge/face is the same (0,1 becomes 1,0)
		//1th edge/face is now (0,2 instead of 1,2)
		//2nd edge/face is now (2,1 instead of 2,0)

		//update the adjacent face's adjacent edge first
		auto UpdateAdjEdge = [Entries, this](int32 Old, int32 New)
		{
			TEPAEntry& AdjFace = Entries[AdjFaces[Old]];
			int32& StaleAdjIdx = AdjFace.AdjEdges[AdjEdges[Old]];
			check(StaleAdjIdx == Old);
			StaleAdjIdx = New;
		};
		
		UpdateAdjEdge(1, 2);
		UpdateAdjEdge(2, 1);
		
		//now swap the actual edges and faces
		std::swap(AdjFaces[1], AdjFaces[2]);
		std::swap(AdjEdges[1], AdjEdges[2]);

		PlaneNormal = -PlaneNormal;
		Distance = -Distance;
	}

	FORCEINLINE_DEBUGGABLE T DistanceToPlane(const TVec3<T>& X) const
	{
		return TVec3<T>::DotProduct(PlaneNormal, X) - Distance;
	}

	bool IsOriginProjectedInside(const TVec3<T>* VertsABuffer, const TVec3<T>* VertsBBuffer, const T Epsilon) const
	{
		//Compare the projected point (PlaneNormal) to the triangle in the plane
		const TVec3<T> PN = Distance * PlaneNormal;
		const TVec3<T> PA = MinkowskiVert(VertsABuffer, VertsBBuffer, IdxBuffer[0]) - PN;
		const TVec3<T> PB = MinkowskiVert(VertsABuffer, VertsBBuffer, IdxBuffer[1]) - PN;
		const TVec3<T> PC = MinkowskiVert(VertsABuffer, VertsBBuffer, IdxBuffer[2]) - PN;

		const TVec3<T> PACNormal = TVec3<T>::CrossProduct(PA, PC);
		const T PACSign = TVec3<T>::DotProduct(PACNormal, PlaneNormal);
		const TVec3<T> PCBNormal = TVec3<T>::CrossProduct(PC, PB);
		const T PCBSign = TVec3<T>::DotProduct(PCBNormal, PlaneNormal);

		if((PACSign < -Epsilon && PCBSign > Epsilon) || (PACSign > Epsilon && PCBSign < -Epsilon))
		{
			return false;
		}

		const TVec3<T> PBANormal = TVec3<T>::CrossProduct(PB, PA);
		const T PBASign = TVec3<T>::DotProduct(PBANormal, PlaneNormal);

		if((PACSign < -Epsilon && PBASign > Epsilon) || (PACSign > Epsilon && PBASign < -Epsilon))
		{
			return false;
		}

		return true;
	}
};

template <typename T>
bool InitializeEPA(TArray<TVec3<T>>& VertsA, TArray<TVec3<T>>& VertsB, TFunctionRef<TVector<T, 3>(const TVec3<T>& V)> SupportA, TFunctionRef<TVector<T, 3>(const TVec3<T>& V)> SupportB, TEPAWorkingArray<TEPAEntry<T>>& OutEntries, TVec3<T>& OutTouchNormal)
{
	const int32 NumVerts = VertsA.Num();
	check(VertsB.Num() == NumVerts);

	auto AddFartherPoint = [&](const TVec3<T>& Dir)
	{
		const TVec3<T> NegDir = -Dir;
		const TVec3<T> A0 = SupportA(Dir);	//should we have a function that does both directions at once?
		const TVec3<T> A1 = SupportA(NegDir);
		const TVec3<T> B0 = SupportB(NegDir);
		const TVec3<T> B1 = SupportB(Dir);

		const TVec3<T> W0 = A0 - B0;
		const TVec3<T> W1 = A1 - B1;

		const T Dist0 = TVec3<T>::DotProduct(W0, Dir);
		const T Dist1 = TVec3<T>::DotProduct(W1, NegDir);

		if (Dist1 >= Dist0)
		{
			VertsA.Add(A1);
			VertsB.Add(B1);
		}
		else
		{
			VertsA.Add(A0);
			VertsB.Add(B0);
		}
	};

	OutEntries.AddUninitialized(4);
	OutTouchNormal = TVec3<T>(0,0,1);

	bool bValid = false;

	switch(NumVerts)
	{
		case 1:
		{
			//assuming it's a touching hit at origin, but we still need to calculate a separating normal
			AddFartherPoint(OutTouchNormal); // Use an arbitrary direction

			// Now we might have a line! So fall trough to the next case
		}
		case 2:
		{
			//line, add farthest point along most orthogonal axes
			TVec3<T> Dir = MinkowskiVert(VertsA.GetData(), VertsB.GetData(), 1) - MinkowskiVert(VertsA.GetData(), VertsB.GetData(), 0);

			bValid = Dir.SizeSquared() > 1e-4;
			if (bValid)	//two verts given are distinct
			{
				//find most opposing axis
				int32 BestAxis = 0;
				T MinVal = TNumericLimits<T>::Max();
				for (int32 Axis = 0; Axis < 3; ++Axis)
				{
					const T AbsVal = FMath::Abs(Dir[Axis]);
					if (MinVal > AbsVal)
					{
						BestAxis = Axis;
						MinVal = AbsVal;
					}
				}
				const TVec3<T> OtherAxis = TVec3<T>::AxisVector(BestAxis);
				const TVec3<T> Orthog = TVec3<T>::CrossProduct(Dir, OtherAxis);
				const TVec3<T> Orthog2 = TVec3<T>::CrossProduct(Orthog, Dir);

				AddFartherPoint(Orthog);
				AddFartherPoint(Orthog2);

				bValid = OutEntries[0].Initialize(VertsA.GetData(), VertsB.GetData(), 1, 2, 3, { 3,1,2 }, { 1,1,1 });
				bValid &= OutEntries[1].Initialize(VertsA.GetData(), VertsB.GetData(), 0, 3, 2, { 2,0,3 }, { 2,1,0 });
				bValid &= OutEntries[2].Initialize(VertsA.GetData(), VertsB.GetData(), 0, 1, 3, { 3,0,1 }, { 2,2,0 });
				bValid &= OutEntries[3].Initialize(VertsA.GetData(), VertsB.GetData(), 0, 2, 1, { 1,0,2 }, { 2,0,0 });

				if(!bValid)
				{
					OutTouchNormal = Orthog.GetUnsafeNormal();
					return false;
				}
			}
			else
			{
				// The two vertices are not distinct that may happen when the single vertex case above was hit and our CSO is very thin in that direction
				CHAOS_ENSURE(NumVerts == 1); // If this ensure fires we were given 2 vertices that are not distinct to start with
				return false;
			}
			break;
		}
		case 3:
		{
			//triangle, add farthest point along normal
			bValid = OutEntries[3].Initialize(VertsA.GetData(), VertsB.GetData(), 0, 2, 1, { 1,0,2 }, { 2,0,0 });	
			if (CHAOS_ENSURE(bValid)) //input verts must form a valid triangle
			{
				const TEPAEntry<T>& Base = OutEntries[3];

				AddFartherPoint(Base.PlaneNormal);

				bValid = OutEntries[0].Initialize(VertsA.GetData(), VertsB.GetData(), 1, 2, 3, { 3,1,2 }, { 1,1,1 });
				bValid &= OutEntries[1].Initialize(VertsA.GetData(), VertsB.GetData(), 0, 3, 2, { 2,0,3 }, { 2,1,0 });
				bValid &= OutEntries[2].Initialize(VertsA.GetData(), VertsB.GetData(), 0, 1, 3, { 3,0,1 }, { 2,2,0 });

				if(!bValid)
				{
					OutTouchNormal = Base.PlaneNormal;
					return false;
				}
			}
			break;
		}
		case 4:
		{
			bValid = OutEntries[0].Initialize(VertsA.GetData(), VertsB.GetData(), 1, 2, 3, { 3,1,2 }, { 1,1,1 });
			bValid &= OutEntries[1].Initialize(VertsA.GetData(), VertsB.GetData(), 0, 3, 2, { 2,0,3 }, { 2,1,0 });
			bValid &= OutEntries[2].Initialize(VertsA.GetData(), VertsB.GetData(), 0, 1, 3, { 3,0,1 }, { 2,2,0 });
			bValid &= OutEntries[3].Initialize(VertsA.GetData(), VertsB.GetData(), 0, 2, 1, { 1,0,2 }, { 2,0,0 });
			
			if(!bValid)
			{
				CHAOS_ENSURE(false);	//expect user to give us valid tetrahedron
				UE_LOG(LogChaos, Log, TEXT("Invalid tetrahedron encountered in InitializeEPA"));
			}

			break;
		}

		default: 
		{
			CHAOS_ENSURE(false);
			break;
		}
	}

	if (bValid)
	{
		//make sure normals are pointing out of tetrahedron
		// In the usual case the distances will either all be positive or negative, 
		// but the tetrahedron can be very close to (or touching) the origin
		// Look for farthest plane to decide
		T MaxSignedDistance = 0;
		for (TEPAEntry<T>& Entry : OutEntries)
		{
			if (FMath::Abs(Entry.Distance) > FMath::Abs(MaxSignedDistance))
			{
				MaxSignedDistance = Entry.Distance;
			}
		}

		if (MaxSignedDistance < 0.0f)
		{
			for (TEPAEntry<T>& Entry : OutEntries)
			{
				Entry.SwapWinding(OutEntries.GetData());
			}
		}
	}
	
	return bValid;
}

template <typename T, typename SupportALambda, typename SupportBLambda >
bool InitializeEPA(TArray<TVec3<T>>& VertsA, TArray<TVec3<T>>& VertsB, const SupportALambda& SupportA, const SupportBLambda& SupportB, TEPAWorkingArray<TEPAEntry<T>>& OutEntries, TVec3<T>& OutTouchNormal)
{
	TFunctionRef<TVector<T, 3>(const TVec3<T>& V)> SupportARef(SupportA);
	TFunctionRef<TVector<T, 3>(const TVec3<T>& V)> SupportBRef(SupportB);

	return InitializeEPA<T>(VertsA, VertsB, SupportARef, SupportBRef, OutEntries, OutTouchNormal);
}

struct FEPAFloodEntry
{
	int32 EntryIdx;
	int32 EdgeIdx;
};

template <typename T>
void EPAComputeVisibilityBorder(TEPAWorkingArray<TEPAEntry<T>>& Entries, int32 EntryIdx, const TVec3<T>& W, TEPAWorkingArray<FEPAFloodEntry>& OutBorderEdges, TEPAWorkingArray<FEPAFloodEntry> &ToVisitStack)
{
	{
		TEPAEntry<T>& Entry = Entries[EntryIdx];
		for (int i = 0; i < 3; ++i)
		{
			ToVisitStack.Add({ Entry.AdjFaces[i], Entry.AdjEdges[i] });
		}
	}

	int32 Iteration = 0;
	const int32 MaxIteration = 10000;

	while (ToVisitStack.Num() && Iteration++ < MaxIteration)
	{
		const FEPAFloodEntry FloodEntry = ToVisitStack.Pop(false);
		TEPAEntry<T>& Entry = Entries[FloodEntry.EntryIdx];
		if (!Entry.bObsolete)
		{
			if (Entry.DistanceToPlane(W) < 0)
			{
				//W can't see this triangle so mark the edge as a border
				OutBorderEdges.Add(FloodEntry);
			}
			else
			{
				//W can see this triangle so continue flood fill
				Entry.bObsolete = true;	//no longer needed
				const int32 Idx0 = FloodEntry.EdgeIdx;
				const int32 Idx1 = (Idx0 + 1) % 3;
				const int32 Idx2 = (Idx0 + 2) % 3;
				ToVisitStack.Add({ Entry.AdjFaces[Idx1], Entry.AdjEdges[Idx1] });
				ToVisitStack.Add({ Entry.AdjFaces[Idx2], Entry.AdjEdges[Idx2] });
			}
		}
	}

	if(Iteration >= MaxIteration)
	{
		UE_LOG(LogChaos,Warning,TEXT("EPAComputeVisibilityBorder reached max iteration - something is wrong"));
	}
}

template <typename T>
void ComputeEPAResults(const TVec3<T>* VertsA, const TVec3<T>* VertsB, const TEPAEntry<T>& Entry, T& OutPenetration, TVec3<T>& OutDir, TVec3<T>& OutA, TVec3<T>& OutB)
{
	//NOTE: We use this function as fallback when robustness breaks. So - do not assume adjacency is valid as these may be new uninitialized traingles that failed
	FSimplex SimplexIDs({ 0,1,2 });
	TVec3<T> As[4] = { VertsA[Entry.IdxBuffer[0]], VertsA[Entry.IdxBuffer[1]], VertsA[Entry.IdxBuffer[2]] };
	TVec3<T> Bs[4] = { VertsB[Entry.IdxBuffer[0]], VertsB[Entry.IdxBuffer[1]], VertsB[Entry.IdxBuffer[2]] };
	TVec3<T> Simplex[4] = { As[0] - Bs[0], As[1] - Bs[1], As[2] - Bs[2] };
	T Barycentric[4];

	OutDir = SimplexFindClosestToOrigin(Simplex, SimplexIDs, Barycentric, As, Bs);
	OutPenetration = OutDir.Size();

	// @todo(chaos): pass in epsilon? Does it need to match anything in GJK?
	if (OutPenetration < 1e-4)	//if closest point is on the origin (edge case when surface is right on the origin)
	{
		OutDir = Entry.PlaneNormal;	//just fall back on plane normal
		if (Entry.Distance < 0)
		{
			OutPenetration = -OutPenetration; // We are a bit outside of the shape so penetration is negative
		}
	}
	else
	{
		OutDir /= OutPenetration;
		if (Entry.Distance < 0)
		{
			//The origin is on the outside, so the direction is reversed
			OutDir = -OutDir;
			OutPenetration = -OutPenetration; // We are a bit outside of the shape so penetration is negative
		}
	}

	OutA = TVec3<T>(0);
	OutB = TVec3<T>(0);

	for (int i = 0; i < SimplexIDs.NumVerts; ++i)
	{
		OutA += As[i] * Barycentric[i];
		OutB += Bs[i] * Barycentric[i];
	}
}

enum class EEPAResult
{
	Ok,							// Successfully found the contact point to within the tolerance
	MaxIterations,				// We have a contact point, but did not reach the target tolerance before we hit the iteration limit - result accuracy is unknown
	Degenerate,					// We hit a degenerate condition in EPA which prevents a solution from being generated (result is invalid but objects may be penetrating)
	BadInitialSimplex,			// The initial setup did not provide a polytope containing the origin (objects are separated)
};

inline const bool IsEPASuccess(EEPAResult EPAResult)
{
	return (EPAResult == EEPAResult::Ok) || (EPAResult == EEPAResult::MaxIterations);
}

#ifndef DEBUG_EPA
#define DEBUG_EPA 0
#endif

// Expanding Polytope Algorithm for finding the contact point for overlapping convex polyhedra.
// See e.g., "Collision Detection in Interactive 3D Environments" (Gino van den Bergen, 2004)
// or "Real-time Collision Detection with Implicit Objects" (Leif Olvang, 2010)
<<<<<<< HEAD
template <typename T, typename SupportALambda, typename SupportBLambda>
EEPAResult EPA(TArray<TVec3<T>>& VertsABuffer, TArray<TVec3<T>>& VertsBBuffer, const SupportALambda& SupportA, const SupportBLambda& SupportB, T& OutPenetration, TVec3<T>& OutDir, TVec3<T>& WitnessA, TVec3<T>& WitnessB)
=======
template <typename T, typename TSupportA, typename TSupportB>
EEPAResult EPA(TArray<TVec3<T>>& VertsABuffer, TArray<TVec3<T>>& VertsBBuffer, const TSupportA& SupportA, const TSupportB& SupportB, T& OutPenetration, TVec3<T>& OutDir, TVec3<T>& WitnessA, TVec3<T>& WitnessB, const FReal Eps = 1.e-2f)
>>>>>>> 6bbb88c8
{
	struct FEPAEntryWrapper
	{
		const TArray<TEPAEntry<T>>* Entries;		
		int32 Idx;

		bool operator>(const FEPAEntryWrapper& Other) const
		{
			return (*Entries)[Idx] > (*Entries)[Other.Idx];
		}
	};

	constexpr T OriginInsideEps = 0.0f;

<<<<<<< HEAD
	// @todo(chaos): Should we pass in Eps? Does it need to match anything used in GJK?
	constexpr T Eps = 1e-2;
	constexpr T OriginInsideEps = 0.0f;
=======
	TEPAWorkingArray<TEPAEntry<T>> Entries;
>>>>>>> 6bbb88c8

	if(!InitializeEPA(VertsABuffer,VertsBBuffer,SupportA,SupportB, Entries, OutDir))
	{
		//either degenerate or a touching hit. Either way return penetration 0
		OutPenetration = 0;
		WitnessA = TVec3<T>(0);
		WitnessB = TVec3<T>(0);
		return EEPAResult::BadInitialSimplex;
	}

#if DEBUG_EPA
	TArray<TVec3<T>> VertsWBuffer;
	for (int32 Idx = 0; Idx < 4; ++Idx)
	{
		VertsWBuffer.Add(MinkowskiVert(VertsABuffer.GetData(), VertsBBuffer.GetData(), Idx));
	}
#endif
	
	TEPAWorkingArray<int32> Queue;
	for(int32 Idx = 0; Idx < Entries.Num(); ++Idx)
	{
		//ensure(Entries[Idx].Distance > -Eps);
		// Entries[Idx].Distance <= 0.0f is true if the origin is a bit out of the polytope (we need to support this case for robustness)
		if(Entries[Idx].Distance <= 0.0f || Entries[Idx].IsOriginProjectedInside(VertsABuffer.GetData(), VertsBBuffer.GetData(), OriginInsideEps))
		{
			Queue.Add(Idx);
		}
	}
<<<<<<< HEAD
	
	//TEPAEntry<T> BestEntry;
	//BestEntry.Distance = 0;
	TEPAEntry<T> LastEntry = Queue.size() > 0 ? Entries[Queue.top().Idx] : Entries[0];

	TArray<FEPAFloodEntry> VisibilityBorder;
	int32 Iteration = 0;
	int32 constexpr MaxIterations = 128;
	EEPAResult ResultStatus = EEPAResult::MaxIterations;
	while (Queue.size() && (Iteration++ < MaxIterations))
=======

	TEPAWorkingArray<FEPAFloodEntry> VisibilityBorder;
	TEPAWorkingArray<FEPAFloodEntry> VisibilityBorderToVisitStack;

	//TEPAEntry<T> BestEntry;
	//BestEntry.Distance = 0;
	TEPAEntry<T> LastEntry = Queue.Num() > 0 ? Entries[Queue.Last()] : Entries[0];
	T UpperBound = TNumericLimits<T>::Max();
	T LowerBound = TNumericLimits<T>::Lowest();
	bool bQueueDirty = true;
	int32 Iteration = 0;
	int32 constexpr MaxIterations = 128;
	EEPAResult ResultStatus = EEPAResult::MaxIterations;
	while (Queue.Num() && (Iteration++ < MaxIterations))
>>>>>>> 6bbb88c8
	{
		if (bQueueDirty)
		{
			// Avoiding UE's Sort here because it has a call to FMath::Loge. The std version calls insertion sort when possible
			std::sort(Queue.GetData(), Queue.GetData() + Queue.Num(), [&Entries](const int32 L, const int32 R) { return Entries[L] > Entries[R]; });
			bQueueDirty = false;
		}

		int32 EntryIdx = Queue.Pop(false);
		TEPAEntry<T>& Entry = Entries[EntryIdx];
		//bool bBadFace = Entry.IsOriginProjectedInside(VertsABuffer.GetData(), VertsBBuffer.GetData());
		{
			//UE_LOG(LogChaos, Warning, TEXT("%d BestW:%f, Distance:%f, bObsolete:%d, InTriangle:%d"),
			//	Iteration, BestW.Size(), Entry.Distance, Entry.bObsolete, bBadFace);
		}
		if (Entry.bObsolete)
		{
			// @todo(chaos): should this count as an iteration? Currently it does...
			continue;
		}

		if (Entry.Distance > UpperBound)
		{
			ResultStatus = EEPAResult::Ok;
			break;
		}

		const TVec3<T> ASupport = SupportA(Entry.PlaneNormal);
		const TVec3<T> BSupport = SupportB(-Entry.PlaneNormal);
		const TVec3<T> W = ASupport - BSupport;
		const T DistanceToSupportPlane = TVec3<T>::DotProduct(Entry.PlaneNormal, W);
		if(DistanceToSupportPlane < UpperBound)
		{
			UpperBound = DistanceToSupportPlane;
			//Remember the entry that gave us the lowest upper bound and use it in case we have to terminate early
			//This can result in very deep planes. Ideally we'd just use the plane formed at W, but it's not clear how you get back points in A, B for that
			//BestEntry = Entry;
		}

		LowerBound = Entry.Distance;

		//It's possible the origin is not contained by the CSO. In this case the upper bound will be negative, at which point we should just exit. Maybe return a different enum value?
		if (FMath::Abs(UpperBound - LowerBound) <= Eps)
		{
			ResultStatus = EEPAResult::Ok;
			LastEntry = Entry;
			break;
		}

		if (UpperBound < LowerBound)
		{
			//we cannot get any better than what we saw, so just return previous face
			ResultStatus = EEPAResult::Ok;
			break;
		}

		LastEntry = Entry;


		const int32 NewVertIdx = VertsABuffer.Add(ASupport);
		VertsBBuffer.Add(BSupport);

#if DEBUG_EPA
		VertsWBuffer.Add(MinkowskiVert(VertsABuffer.GetData(), VertsBBuffer.GetData(), NewVertIdx));
#endif

		Entry.bObsolete = true;
		VisibilityBorder.Reset();
		VisibilityBorderToVisitStack.Reset();
		EPAComputeVisibilityBorder(Entries, EntryIdx, W, VisibilityBorder, VisibilityBorderToVisitStack);
		const int32 NumBorderEdges = VisibilityBorder.Num();
		const int32 FirstIdxInBatch = Entries.Num();
		int32 NewIdx = FirstIdxInBatch;
		Entries.AddUninitialized(NumBorderEdges);
		if (NumBorderEdges >= 3)
		{
			bool bTerminate = false;
			for (int32 VisibilityIdx = 0; VisibilityIdx < NumBorderEdges; ++VisibilityIdx)
			{
				//create new entries and update adjacencies
				const FEPAFloodEntry& BorderInfo = VisibilityBorder[VisibilityIdx];
				TEPAEntry<T>& NewEntry = Entries[NewIdx];
				const int32 BorderEntryIdx = BorderInfo.EntryIdx;
				TEPAEntry<T>& BorderEntry = Entries[BorderEntryIdx];
				const int32 BorderEdgeIdx0 = BorderInfo.EdgeIdx;
				const int32 BorderEdgeIdx1 = (BorderEdgeIdx0 + 1) % 3;
				const int32 NextEntryIdx = (VisibilityIdx + 1) < VisibilityBorder.Num() ? NewIdx + 1 : FirstIdxInBatch;
				const int32 PrevEntryIdx = NewIdx > FirstIdxInBatch ? NewIdx - 1 : FirstIdxInBatch + NumBorderEdges - 1;
				const bool bValidTri = NewEntry.Initialize(VertsABuffer.GetData(), VertsBBuffer.GetData(), BorderEntry.IdxBuffer[BorderEdgeIdx1], BorderEntry.IdxBuffer[BorderEdgeIdx0], NewVertIdx,
					{ BorderEntryIdx, PrevEntryIdx, NextEntryIdx },
					{ BorderEdgeIdx0, 2, 1 });
				BorderEntry.AdjFaces[BorderEdgeIdx0] = NewIdx;
				BorderEntry.AdjEdges[BorderEdgeIdx0] = 0;
				
				if (!bValidTri)
				{
					//couldn't properly expand polytope, so just stop
					ResultStatus = EEPAResult::Degenerate;
					bTerminate = true;
					break;
				}

				// Due to numerical inaccuracies NewEntry.Distance >= LowerBound may be false!
				// However these Entries still have good normals, and needs to be included to prevent
				// this exiting with very deep penetration results
				
				if (bValidTri && NewEntry.Distance <= UpperBound)
				{
					// NewEntry.Distance <= 0.0f is if the origin is a bit out of the polytope
					if (NewEntry.Distance <= 0.0f || NewEntry.IsOriginProjectedInside(VertsABuffer.GetData(), VertsBBuffer.GetData(), OriginInsideEps))
					{
						Queue.Add(NewIdx);
						bQueueDirty = true;
					}
				}

				++NewIdx;
			}

			if (bTerminate)
			{
				break;
			}
		}
		else
		{
			//couldn't properly expand polytope, just stop now
			ResultStatus = EEPAResult::Degenerate;
			break;
		}
	}

	ComputeEPAResults(VertsABuffer.GetData(), VertsBBuffer.GetData(), LastEntry, OutPenetration, OutDir, WitnessA, WitnessB);
	
	return ResultStatus;
}

}<|MERGE_RESOLUTION|>--- conflicted
+++ resolved
@@ -420,13 +420,8 @@
 // Expanding Polytope Algorithm for finding the contact point for overlapping convex polyhedra.
 // See e.g., "Collision Detection in Interactive 3D Environments" (Gino van den Bergen, 2004)
 // or "Real-time Collision Detection with Implicit Objects" (Leif Olvang, 2010)
-<<<<<<< HEAD
-template <typename T, typename SupportALambda, typename SupportBLambda>
-EEPAResult EPA(TArray<TVec3<T>>& VertsABuffer, TArray<TVec3<T>>& VertsBBuffer, const SupportALambda& SupportA, const SupportBLambda& SupportB, T& OutPenetration, TVec3<T>& OutDir, TVec3<T>& WitnessA, TVec3<T>& WitnessB)
-=======
 template <typename T, typename TSupportA, typename TSupportB>
 EEPAResult EPA(TArray<TVec3<T>>& VertsABuffer, TArray<TVec3<T>>& VertsBBuffer, const TSupportA& SupportA, const TSupportB& SupportB, T& OutPenetration, TVec3<T>& OutDir, TVec3<T>& WitnessA, TVec3<T>& WitnessB, const FReal Eps = 1.e-2f)
->>>>>>> 6bbb88c8
 {
 	struct FEPAEntryWrapper
 	{
@@ -441,13 +436,7 @@
 
 	constexpr T OriginInsideEps = 0.0f;
 
-<<<<<<< HEAD
-	// @todo(chaos): Should we pass in Eps? Does it need to match anything used in GJK?
-	constexpr T Eps = 1e-2;
-	constexpr T OriginInsideEps = 0.0f;
-=======
 	TEPAWorkingArray<TEPAEntry<T>> Entries;
->>>>>>> 6bbb88c8
 
 	if(!InitializeEPA(VertsABuffer,VertsBBuffer,SupportA,SupportB, Entries, OutDir))
 	{
@@ -476,18 +465,6 @@
 			Queue.Add(Idx);
 		}
 	}
-<<<<<<< HEAD
-	
-	//TEPAEntry<T> BestEntry;
-	//BestEntry.Distance = 0;
-	TEPAEntry<T> LastEntry = Queue.size() > 0 ? Entries[Queue.top().Idx] : Entries[0];
-
-	TArray<FEPAFloodEntry> VisibilityBorder;
-	int32 Iteration = 0;
-	int32 constexpr MaxIterations = 128;
-	EEPAResult ResultStatus = EEPAResult::MaxIterations;
-	while (Queue.size() && (Iteration++ < MaxIterations))
-=======
 
 	TEPAWorkingArray<FEPAFloodEntry> VisibilityBorder;
 	TEPAWorkingArray<FEPAFloodEntry> VisibilityBorderToVisitStack;
@@ -502,7 +479,6 @@
 	int32 constexpr MaxIterations = 128;
 	EEPAResult ResultStatus = EEPAResult::MaxIterations;
 	while (Queue.Num() && (Iteration++ < MaxIterations))
->>>>>>> 6bbb88c8
 	{
 		if (bQueueDirty)
 		{
