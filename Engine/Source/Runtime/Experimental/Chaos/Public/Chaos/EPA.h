// Copyright Epic Games, Inc. All Rights Reserved.
#pragma once

// HEADER_UNIT_SKIP - Internal

#include "Chaos/Simplex.h"
#include <queue>
#include "ChaosCheck.h"
#include "ChaosLog.h"
#include "Templates/Function.h"

namespace Chaos
{

inline constexpr int32 ArraySizeEPA = 16;

// Array type used in EPA to avoid heap allocation for small convex shapes
// @todo(chaos): The inline size was picked to avoid allocations in box-box collision - it might need adjusting after more general purpose testing
// @todo(chaos): We might also consider different inline sizes based on array use-case (e.g., Entries array versus Border array)
template<typename T>
using TEPAWorkingArray = TArray<T, TInlineAllocator<32>>;

template <typename T>
FORCEINLINE const TVec3<T> MinkowskiVert(const TVec3<T>* VertsABuffer, const TVec3<T>* VertsBBuffer, const int32 Idx)
{
	return VertsABuffer[Idx] - VertsBBuffer[Idx];
}

template <typename T>
struct TEPAEntry
{
	int32 IdxBuffer[3];

	TVec3<T> PlaneNormal;	//Triangle normal
	T Distance;	//Triangle distance from origin
	TVector<int32,3> AdjFaces;	//Adjacent triangles
	TVector<int32,3> AdjEdges;	//Adjacent edges (idx in adjacent face)
	bool bObsolete;	//indicates that an entry can be skipped (became part of bigger polytope)

	FORCEINLINE bool operator>(const TEPAEntry<T>& Other) const
	{
		return Distance > Other.Distance;
	}

	static constexpr T SelectEpsilon(float FloatEpsilon, double DoubleEpsilon)
	{
		if (sizeof(T) <= sizeof(float))
		{
			return FloatEpsilon;
		}
		else
		{
			return DoubleEpsilon;
		}
	}

	FORCEINLINE_DEBUGGABLE bool Initialize(const TVec3<T>* VerticesA, const TVec3<T>* VerticesB, int32 InIdx0, int32 InIdx1, int32 InIdx2, const TVector<int32,3>& InAdjFaces, const TVector<int32,3>& InAdjEdges)
	{
		const TVec3<T> V0 = MinkowskiVert(VerticesA, VerticesB, InIdx0);
		const TVec3<T> V1 = MinkowskiVert(VerticesA, VerticesB, InIdx1);
		const TVec3<T> V2 = MinkowskiVert(VerticesA, VerticesB, InIdx2);

		const TVec3<T> V0V1 = V1 - V0;
		const TVec3<T> V0V2 = V2 - V0;
		const TVec3<T> Norm = TVec3<T>::CrossProduct(V0V1, V0V2);
		const T NormLenSq = Norm.SizeSquared();
		// We have the square of the size of a cross product, so we need the distance margin to be a power of 4
		// Verbosity emphasizes that
		const T Eps = TEPAEntry::SelectEpsilon(1.e-4f * 1.e-4f * 1.e-4f * 1.e-4f, 1.e-8 * 1.e-8 * 1.e-8 * 1.e-8);
		if (NormLenSq < Eps)
		{
			return false;
		}
		PlaneNormal = Norm * FMath::InvSqrt(NormLenSq);
		
		IdxBuffer[0] = InIdx0;
		IdxBuffer[1] = InIdx1;
		IdxBuffer[2] = InIdx2;

		AdjFaces = InAdjFaces;
		AdjEdges = InAdjEdges;

		Distance = TVec3<T>::DotProduct(PlaneNormal, V0);
		bObsolete = false;

		return true;
	}

	void SwapWinding(TEPAEntry* Entries)
	{
		//change vertex order
		std::swap(IdxBuffer[0], IdxBuffer[1]);

		//edges went from 0,1,2 to 1,0,2
		//0th edge/face is the same (0,1 becomes 1,0)
		//1th edge/face is now (0,2 instead of 1,2)
		//2nd edge/face is now (2,1 instead of 2,0)

		//update the adjacent face's adjacent edge first
		auto UpdateAdjEdge = [Entries, this](int32 Old, int32 New)
		{
			TEPAEntry& AdjFace = Entries[AdjFaces[Old]];
			int32& StaleAdjIdx = AdjFace.AdjEdges[AdjEdges[Old]];
			check(StaleAdjIdx == Old);
			StaleAdjIdx = New;
		};
		
		UpdateAdjEdge(1, 2);
		UpdateAdjEdge(2, 1);
		
		//now swap the actual edges and faces
		std::swap(AdjFaces[1], AdjFaces[2]);
		std::swap(AdjEdges[1], AdjEdges[2]);

		PlaneNormal = -PlaneNormal;
		Distance = -Distance;
	}

	FORCEINLINE_DEBUGGABLE T DistanceToPlane(const TVec3<T>& X) const
	{
		return TVec3<T>::DotProduct(PlaneNormal, X) - Distance;
	}

	bool IsOriginProjectedInside(const TVec3<T>* VertsABuffer, const TVec3<T>* VertsBBuffer, const T Epsilon) const
	{
		//Compare the projected point (PlaneNormal) to the triangle in the plane
		const TVec3<T> PN = Distance * PlaneNormal;
		const TVec3<T> PA = MinkowskiVert(VertsABuffer, VertsBBuffer, IdxBuffer[0]) - PN;
		const TVec3<T> PB = MinkowskiVert(VertsABuffer, VertsBBuffer, IdxBuffer[1]) - PN;
		const TVec3<T> PC = MinkowskiVert(VertsABuffer, VertsBBuffer, IdxBuffer[2]) - PN;

		const TVec3<T> PACNormal = TVec3<T>::CrossProduct(PA, PC);
		const T PACSign = TVec3<T>::DotProduct(PACNormal, PlaneNormal);
		const TVec3<T> PCBNormal = TVec3<T>::CrossProduct(PC, PB);
		const T PCBSign = TVec3<T>::DotProduct(PCBNormal, PlaneNormal);

		if((PACSign < -Epsilon && PCBSign > Epsilon) || (PACSign > Epsilon && PCBSign < -Epsilon))
		{
			return false;
		}

		const TVec3<T> PBANormal = TVec3<T>::CrossProduct(PB, PA);
		const T PBASign = TVec3<T>::DotProduct(PBANormal, PlaneNormal);

		if((PACSign < -Epsilon && PBASign > Epsilon) || (PACSign > Epsilon && PBASign < -Epsilon))
		{
			return false;
		}

		return true;
	}
};

template <typename T>
bool InitializeEPA(TArray<TVec3<T>>& VertsA, TArray<TVec3<T>>& VertsB, TFunctionRef<TVector<T, 3>(const TVec3<T>& V)> SupportA, TFunctionRef<TVector<T, 3>(const TVec3<T>& V)> SupportB, TEPAWorkingArray<TEPAEntry<T>>& OutEntries, TVec3<T>& OutTouchNormal)
{
	const int32 NumVerts = VertsA.Num();
	check(VertsB.Num() == NumVerts);

	auto AddFartherPoint = [&](const TVec3<T>& Dir)
	{
		const TVec3<T> NegDir = -Dir;
		const TVec3<T> A0 = SupportA(Dir);	//should we have a function that does both directions at once?
		const TVec3<T> A1 = SupportA(NegDir);
		const TVec3<T> B0 = SupportB(NegDir);
		const TVec3<T> B1 = SupportB(Dir);

		const TVec3<T> W0 = A0 - B0;
		const TVec3<T> W1 = A1 - B1;

		const T Dist0 = TVec3<T>::DotProduct(W0, Dir);
		const T Dist1 = TVec3<T>::DotProduct(W1, NegDir);

		if (Dist1 >= Dist0)
		{
			VertsA.Add(A1);
			VertsB.Add(B1);
		}
		else
		{
			VertsA.Add(A0);
			VertsB.Add(B0);
		}
	};

	OutEntries.AddUninitialized(4);
	OutTouchNormal = TVec3<T>(0,0,1);

	bool bValid = false;

	switch(NumVerts)
	{
		case 1:
		{
			//assuming it's a touching hit at origin, but we still need to calculate a separating normal
			AddFartherPoint(OutTouchNormal); // Use an arbitrary direction

			// Now we might have a line! So fall trough to the next case
		}
		case 2:
		{
			//line, add farthest point along most orthogonal axes
			TVec3<T> Dir = MinkowskiVert(VertsA.GetData(), VertsB.GetData(), 1) - MinkowskiVert(VertsA.GetData(), VertsB.GetData(), 0);

			bValid = Dir.SizeSquared() > 1e-4;
			if (bValid)	//two verts given are distinct
			{
				//find most opposing axis
				int32 BestAxis = 0;
				T MinVal = TNumericLimits<T>::Max();
				for (int32 Axis = 0; Axis < 3; ++Axis)
				{
					const T AbsVal = FMath::Abs(Dir[Axis]);
					if (MinVal > AbsVal)
					{
						BestAxis = Axis;
						MinVal = AbsVal;
					}
				}
				const TVec3<T> OtherAxis = TVec3<T>::AxisVector(BestAxis);
				const TVec3<T> Orthog = TVec3<T>::CrossProduct(Dir, OtherAxis);
				const TVec3<T> Orthog2 = TVec3<T>::CrossProduct(Orthog, Dir);

				AddFartherPoint(Orthog);
				AddFartherPoint(Orthog2);

				bValid = OutEntries[0].Initialize(VertsA.GetData(), VertsB.GetData(), 1, 2, 3, { 3,1,2 }, { 1,1,1 });
				bValid &= OutEntries[1].Initialize(VertsA.GetData(), VertsB.GetData(), 0, 3, 2, { 2,0,3 }, { 2,1,0 });
				bValid &= OutEntries[2].Initialize(VertsA.GetData(), VertsB.GetData(), 0, 1, 3, { 3,0,1 }, { 2,2,0 });
				bValid &= OutEntries[3].Initialize(VertsA.GetData(), VertsB.GetData(), 0, 2, 1, { 1,0,2 }, { 2,0,0 });

				if(!bValid)
				{
					OutTouchNormal = Orthog.GetUnsafeNormal();
					return false;
				}
			}
			else
			{
				// The two vertices are not distinct that may happen when the single vertex case above was hit and our CSO is very thin in that direction
				CHAOS_ENSURE(NumVerts == 1); // If this ensure fires we were given 2 vertices that are not distinct to start with
				return false;
			}
			break;
		}
		case 3:
		{
			//triangle, add farthest point along normal
			bValid = OutEntries[3].Initialize(VertsA.GetData(), VertsB.GetData(), 0, 2, 1, { 1,0,2 }, { 2,0,0 });	
			if (CHAOS_ENSURE(bValid)) //input verts must form a valid triangle
			{
				const TEPAEntry<T>& Base = OutEntries[3];

				AddFartherPoint(Base.PlaneNormal);

				bValid = OutEntries[0].Initialize(VertsA.GetData(), VertsB.GetData(), 1, 2, 3, { 3,1,2 }, { 1,1,1 });
				bValid &= OutEntries[1].Initialize(VertsA.GetData(), VertsB.GetData(), 0, 3, 2, { 2,0,3 }, { 2,1,0 });
				bValid &= OutEntries[2].Initialize(VertsA.GetData(), VertsB.GetData(), 0, 1, 3, { 3,0,1 }, { 2,2,0 });

				if(!bValid)
				{
					OutTouchNormal = Base.PlaneNormal;
					return false;
				}
			}
			break;
		}
		case 4:
		{
			bValid = OutEntries[0].Initialize(VertsA.GetData(), VertsB.GetData(), 1, 2, 3, { 3,1,2 }, { 1,1,1 });
			bValid &= OutEntries[1].Initialize(VertsA.GetData(), VertsB.GetData(), 0, 3, 2, { 2,0,3 }, { 2,1,0 });
			bValid &= OutEntries[2].Initialize(VertsA.GetData(), VertsB.GetData(), 0, 1, 3, { 3,0,1 }, { 2,2,0 });
			bValid &= OutEntries[3].Initialize(VertsA.GetData(), VertsB.GetData(), 0, 2, 1, { 1,0,2 }, { 2,0,0 });
			
			if(!bValid)
			{
				CHAOS_ENSURE(false);	//expect user to give us valid tetrahedron
				UE_LOG(LogChaos, Log, TEXT("Invalid tetrahedron encountered in InitializeEPA"));
			}

			break;
		}

		default: 
		{
			CHAOS_ENSURE(false);
			break;
		}
	}

	if (bValid)
	{
		//make sure normals are pointing out of tetrahedron
		// In the usual case the distances will either all be positive or negative, 
		// but the tetrahedron can be very close to (or touching) the origin
		// Look for farthest plane to decide
		T MaxSignedDistance = 0;
		for (TEPAEntry<T>& Entry : OutEntries)
		{
			if (FMath::Abs(Entry.Distance) > FMath::Abs(MaxSignedDistance))
			{
				MaxSignedDistance = Entry.Distance;
			}
		}

		if (MaxSignedDistance < 0.0f)
		{
			for (TEPAEntry<T>& Entry : OutEntries)
			{
				Entry.SwapWinding(OutEntries.GetData());
			}
		}
	}
	
	return bValid;
}

template <typename T, typename SupportALambda, typename SupportBLambda >
bool InitializeEPA(TArray<TVec3<T>>& VertsA, TArray<TVec3<T>>& VertsB, const SupportALambda& SupportA, const SupportBLambda& SupportB, TEPAWorkingArray<TEPAEntry<T>>& OutEntries, TVec3<T>& OutTouchNormal)
{
	TFunctionRef<TVector<T, 3>(const TVec3<T>& V)> SupportARef(SupportA);
	TFunctionRef<TVector<T, 3>(const TVec3<T>& V)> SupportBRef(SupportB);

	return InitializeEPA<T>(VertsA, VertsB, SupportARef, SupportBRef, OutEntries, OutTouchNormal);
}

struct FEPAFloodEntry
{
	int32 EntryIdx;
	int32 EdgeIdx;
};

template <typename T>
void EPAComputeVisibilityBorder(TEPAWorkingArray<TEPAEntry<T>>& Entries, int32 EntryIdx, const TVec3<T>& W, TEPAWorkingArray<FEPAFloodEntry>& OutBorderEdges, TEPAWorkingArray<FEPAFloodEntry> &ToVisitStack)
{
	{
		TEPAEntry<T>& Entry = Entries[EntryIdx];
		for (int i = 0; i < 3; ++i)
		{
			ToVisitStack.Add({ Entry.AdjFaces[i], Entry.AdjEdges[i] });
		}
	}

	int32 Iteration = 0;
	const int32 MaxIteration = 10000;

	while (ToVisitStack.Num() && Iteration++ < MaxIteration)
	{
		const FEPAFloodEntry FloodEntry = ToVisitStack.Pop(false);
		TEPAEntry<T>& Entry = Entries[FloodEntry.EntryIdx];
		if (!Entry.bObsolete)
		{
			if (Entry.DistanceToPlane(W) <= TEPAEntry<T>::SelectEpsilon(1.e-4f, 1.e-8))
			{
				//W can't see this triangle so mark the edge as a border
				OutBorderEdges.Add(FloodEntry);
			}
			else
			{
				//W can see this triangle so continue flood fill
				Entry.bObsolete = true;	//no longer needed
				const int32 Idx0 = FloodEntry.EdgeIdx;
				const int32 Idx1 = (Idx0 + 1) % 3;
				const int32 Idx2 = (Idx0 + 2) % 3;
				ToVisitStack.Add({ Entry.AdjFaces[Idx1], Entry.AdjEdges[Idx1] });
				ToVisitStack.Add({ Entry.AdjFaces[Idx2], Entry.AdjEdges[Idx2] });
			}
		}
	}

	if(Iteration >= MaxIteration)
	{
		UE_LOG(LogChaos,Warning,TEXT("EPAComputeVisibilityBorder reached max iteration - something is wrong"));
	}
}

template <typename T>
void ComputeEPAResults(const TVec3<T>* VertsA, const TVec3<T>* VertsB, const TEPAEntry<T>& Entry, T& OutPenetration, TVec3<T>& OutDir, TVec3<T>& OutA, TVec3<T>& OutB)
{
	//NOTE: We use this function as fallback when robustness breaks. So - do not assume adjacency is valid as these may be new uninitialized traingles that failed
	FSimplex SimplexIDs({ 0,1,2 });
	TVec3<T> As[4] = { VertsA[Entry.IdxBuffer[0]], VertsA[Entry.IdxBuffer[1]], VertsA[Entry.IdxBuffer[2]] };
	TVec3<T> Bs[4] = { VertsB[Entry.IdxBuffer[0]], VertsB[Entry.IdxBuffer[1]], VertsB[Entry.IdxBuffer[2]] };
	TVec3<T> Simplex[4] = { As[0] - Bs[0], As[1] - Bs[1], As[2] - Bs[2] };
	T Barycentric[4];

	OutDir = SimplexFindClosestToOrigin(Simplex, SimplexIDs, Barycentric, As, Bs);
	OutPenetration = OutDir.Size();

	// @todo(chaos): pass in epsilon? Does it need to match anything in GJK?
	if (OutPenetration < 1e-4)	//if closest point is on the origin (edge case when surface is right on the origin)
	{
		OutDir = Entry.PlaneNormal;	//just fall back on plane normal
		if (Entry.Distance < 0)
		{
			OutPenetration = -OutPenetration; // We are a bit outside of the shape so penetration is negative
		}
	}
	else
	{
		OutDir /= OutPenetration;
		if (Entry.Distance < 0)
		{
			//The origin is on the outside, so the direction is reversed
			OutDir = -OutDir;
			OutPenetration = -OutPenetration; // We are a bit outside of the shape so penetration is negative
		}
	}

	OutA = TVec3<T>(0);
	OutB = TVec3<T>(0);

	for (int i = 0; i < SimplexIDs.NumVerts; ++i)
	{
		OutA += As[i] * Barycentric[i];
		OutB += Bs[i] * Barycentric[i];
	}
}

enum class EEPAResult
{
	Ok,							// Successfully found the contact point to within the tolerance
	MaxIterations,				// We have a contact point, but did not reach the target tolerance before we hit the iteration limit - result accuracy is unknown
	Degenerate,					// We hit a degenerate condition in EPA which prevents a solution from being generated (result is invalid but objects may be penetrating)
	BadInitialSimplex,			// The initial setup did not provide a polytope containing the origin (objects are separated)
	NoValidContact,             // No valid contact have been found, no contacts will be returned
};

UE_DEPRECATED(5.3, "Not used")
inline const bool IsEPASuccess(EEPAResult EPAResult)
{
	return (EPAResult == EEPAResult::Ok) || (EPAResult == EEPAResult::MaxIterations);
}

#ifndef DEBUG_EPA
#define DEBUG_EPA 0
#endif

// Expanding Polytope Algorithm for finding the contact point for overlapping convex polyhedra.
// See e.g., "Collision Detection in Interactive 3D Environments" (Gino van den Bergen, 2004)
// or "Real-time Collision Detection with Implicit Objects" (Leif Olvang, 2010)
template <typename T, typename TSupportA, typename TSupportB>
EEPAResult EPA(TArray<TVec3<T>>& VertsABuffer, TArray<TVec3<T>>& VertsBBuffer, const TSupportA& SupportA, const TSupportB& SupportB, T& OutPenetration, TVec3<T>& OutDir, TVec3<T>& WitnessA, TVec3<T>& WitnessB, const FReal Eps = 1.e-2f)
{
	const TFunctionRef<TVector<T, 3>(const TVec3<T>& V)> SupportFuncA(SupportA);
	const TFunctionRef<TVector<T, 3>(const TVec3<T>& V)> SupportFuncB(SupportB);
	return EPA<T>(VertsABuffer, VertsBBuffer, SupportFuncA, SupportFuncB, OutPenetration, OutDir, WitnessA, WitnessB, Eps);
}

template <typename T>
EEPAResult EPA(TArray<TVec3<T>>& VertsABuffer, TArray<TVec3<T>>& VertsBBuffer, const TFunctionRef<TVector<T, 3>(const TVec3<T>& V)>& SupportA,
<<<<<<< HEAD
	const TFunctionRef<TVector<T, 3>(const TVec3<T>& V)>& SupportB, T& OutPenetration, TVec3<T>& OutDir, TVec3<T>& WitnessA, TVec3<T>& WitnessB, const FReal Eps = 1.e-2f)
=======
	const TFunctionRef<TVector<T, 3>(const TVec3<T>& V)>& SupportB, T& OutPenetration, TVec3<T>& OutDir, TVec3<T>& WitnessA, TVec3<T>& WitnessB, const FReal EpsRel = 1.e-2f)
>>>>>>> 4af6daef
{
	struct FEPAEntryWrapper
	{
		const TArray<TEPAEntry<T>>* Entries;		
		int32 Idx;

		bool operator>(const FEPAEntryWrapper& Other) const
		{
			return (*Entries)[Idx] > (*Entries)[Other.Idx];
		}
	};

	constexpr T OriginInsideEps = 0.0f;

	TEPAWorkingArray<TEPAEntry<T>> Entries;

	if(!InitializeEPA(VertsABuffer,VertsBBuffer,SupportA,SupportB, Entries, OutDir))
	{
		//either degenerate or a touching hit. Either way return penetration 0
		OutPenetration = 0;
		WitnessA = TVec3<T>(0);
		WitnessB = TVec3<T>(0);
		return EEPAResult::BadInitialSimplex;
	}

#if DEBUG_EPA
	TArray<TVec3<T>> VertsWBuffer;
	for (int32 Idx = 0; Idx < 4; ++Idx)
	{
		VertsWBuffer.Add(MinkowskiVert(VertsABuffer.GetData(), VertsBBuffer.GetData(), Idx));
	}
#endif
	
	TEPAWorkingArray<int32> Queue;
	for(int32 Idx = 0; Idx < Entries.Num(); ++Idx)
	{
		//ensure(Entries[Idx].Distance > -Eps);
		// Entries[Idx].Distance <= 0.0f is true if the origin is a bit out of the polytope (we need to support this case for robustness)
		if(Entries[Idx].Distance <= 0.0f || Entries[Idx].IsOriginProjectedInside(VertsABuffer.GetData(), VertsBBuffer.GetData(), OriginInsideEps))
		{
			Queue.Add(Idx);
		}
	}

	TEPAWorkingArray<FEPAFloodEntry> VisibilityBorder;
	TEPAWorkingArray<FEPAFloodEntry> VisibilityBorderToVisitStack;

	//TEPAEntry<T> BestEntry;
	//BestEntry.Distance = 0;
	TEPAEntry<T> LastEntry = Queue.Num() > 0 ? Entries[Queue.Last()] : Entries[0];
	T UpperBound = TNumericLimits<T>::Max();
	T LowerBound = TNumericLimits<T>::Lowest();
	bool bQueueDirty = true;
	int32 Iteration = 0;
	int32 constexpr MaxIterations = 128;
	EEPAResult ResultStatus = EEPAResult::MaxIterations;
	while (Queue.Num() && (Iteration++ < MaxIterations))
	{
		if (bQueueDirty)
		{
			// Avoiding UE's Sort here because it has a call to FMath::Loge. The std version calls insertion sort when possible
			std::sort(Queue.GetData(), Queue.GetData() + Queue.Num(), [&Entries](const int32 L, const int32 R) { return Entries[L] > Entries[R]; });
			bQueueDirty = false;
		}

		int32 EntryIdx = Queue.Pop(false);
		TEPAEntry<T>& Entry = Entries[EntryIdx];
		//bool bBadFace = Entry.IsOriginProjectedInside(VertsABuffer.GetData(), VertsBBuffer.GetData());
		{
			//UE_LOG(LogChaos, Warning, TEXT("%d BestW:%f, Distance:%f, bObsolete:%d, InTriangle:%d"),
			//	Iteration, BestW.Size(), Entry.Distance, Entry.bObsolete, bBadFace);
		}
		if (Entry.bObsolete)
		{
			// @todo(chaos): should this count as an iteration? Currently it does...
			continue;
		}

		if (Entry.Distance > UpperBound)
		{
			ResultStatus = EEPAResult::Ok;
			break;
		}

		const TVec3<T> ASupport = SupportA(Entry.PlaneNormal);
		const TVec3<T> BSupport = SupportB(-Entry.PlaneNormal);
		const TVec3<T> W = ASupport - BSupport;
		const T DistanceToSupportPlane = TVec3<T>::DotProduct(Entry.PlaneNormal, W);
		if(DistanceToSupportPlane < UpperBound)
		{
			UpperBound = DistanceToSupportPlane;
			//Remember the entry that gave us the lowest upper bound and use it in case we have to terminate early
			//This can result in very deep planes. Ideally we'd just use the plane formed at W, but it's not clear how you get back points in A, B for that
			//BestEntry = Entry;
		}

		LowerBound = Entry.Distance;

		// It's possible the origin is not contained by the CSO, probably because of numerical error. 
		// In this case the upper bound will be negative, at which point we should just exit. 
		const T UpperBoundTolerance = (T(1) + EpsRel) * FMath::Abs(LowerBound);
		if (UpperBound <= UpperBoundTolerance)
		{
			ResultStatus = EEPAResult::Ok;
			LastEntry = Entry;
			break;
		}

		if (UpperBound < LowerBound)
		{
			//we cannot get any better than what we saw, so just return previous face
			ResultStatus = EEPAResult::Ok;
			break;
		}

		LastEntry = Entry;


		const int32 NewVertIdx = VertsABuffer.Add(ASupport);
		VertsBBuffer.Add(BSupport);

#if DEBUG_EPA
		VertsWBuffer.Add(MinkowskiVert(VertsABuffer.GetData(), VertsBBuffer.GetData(), NewVertIdx));
#endif

		Entry.bObsolete = true;
		VisibilityBorder.Reset();
		VisibilityBorderToVisitStack.Reset();
		EPAComputeVisibilityBorder(Entries, EntryIdx, W, VisibilityBorder, VisibilityBorderToVisitStack);
		const int32 NumBorderEdges = VisibilityBorder.Num();
		const int32 FirstIdxInBatch = Entries.Num();
		int32 NewIdx = FirstIdxInBatch;
		Entries.AddUninitialized(NumBorderEdges);
		if (NumBorderEdges >= 3)
		{
			bool bTerminate = false;
			for (int32 VisibilityIdx = 0; VisibilityIdx < NumBorderEdges; ++VisibilityIdx)
			{
				//create new entries and update adjacencies
				const FEPAFloodEntry& BorderInfo = VisibilityBorder[VisibilityIdx];
				TEPAEntry<T>& NewEntry = Entries[NewIdx];
				const int32 BorderEntryIdx = BorderInfo.EntryIdx;
				TEPAEntry<T>& BorderEntry = Entries[BorderEntryIdx];
				const int32 BorderEdgeIdx0 = BorderInfo.EdgeIdx;
				const int32 BorderEdgeIdx1 = (BorderEdgeIdx0 + 1) % 3;
				const int32 NextEntryIdx = (VisibilityIdx + 1) < VisibilityBorder.Num() ? NewIdx + 1 : FirstIdxInBatch;
				const int32 PrevEntryIdx = NewIdx > FirstIdxInBatch ? NewIdx - 1 : FirstIdxInBatch + NumBorderEdges - 1;
				const bool bValidTri = NewEntry.Initialize(VertsABuffer.GetData(), VertsBBuffer.GetData(), BorderEntry.IdxBuffer[BorderEdgeIdx1], BorderEntry.IdxBuffer[BorderEdgeIdx0], NewVertIdx,
					{ BorderEntryIdx, PrevEntryIdx, NextEntryIdx },
					{ BorderEdgeIdx0, 2, 1 });
				BorderEntry.AdjFaces[BorderEdgeIdx0] = NewIdx;
				BorderEntry.AdjEdges[BorderEdgeIdx0] = 0;
				
				if (!bValidTri)
				{
					//couldn't properly expand polytope, so just stop
					ResultStatus = EEPAResult::Degenerate;
					bTerminate = true;
					break;
				}

				// Due to numerical inaccuracies NewEntry.Distance >= LowerBound may be false!
				// However these Entries still have good normals, and needs to be included to prevent
				// this exiting with very deep penetration results
				
				if (bValidTri && NewEntry.Distance <= UpperBound)
				{
					// NewEntry.Distance <= 0.0f is if the origin is a bit out of the polytope
					if (NewEntry.Distance <= 0.0f || NewEntry.IsOriginProjectedInside(VertsABuffer.GetData(), VertsBBuffer.GetData(), OriginInsideEps))
					{
						Queue.Add(NewIdx);
						bQueueDirty = true;
					}
				}

				++NewIdx;
			}

			if (bTerminate)
			{
				break;
			}
		}
		else
		{
			//couldn't properly expand polytope, just stop now
			ResultStatus = EEPAResult::Degenerate;
			break;
		}
	}

	ComputeEPAResults(VertsABuffer.GetData(), VertsBBuffer.GetData(), LastEntry, OutPenetration, OutDir, WitnessA, WitnessB);
	
	return ResultStatus;
}

}<|MERGE_RESOLUTION|>--- conflicted
+++ resolved
@@ -449,11 +449,7 @@
 
 template <typename T>
 EEPAResult EPA(TArray<TVec3<T>>& VertsABuffer, TArray<TVec3<T>>& VertsBBuffer, const TFunctionRef<TVector<T, 3>(const TVec3<T>& V)>& SupportA,
-<<<<<<< HEAD
-	const TFunctionRef<TVector<T, 3>(const TVec3<T>& V)>& SupportB, T& OutPenetration, TVec3<T>& OutDir, TVec3<T>& WitnessA, TVec3<T>& WitnessB, const FReal Eps = 1.e-2f)
-=======
 	const TFunctionRef<TVector<T, 3>(const TVec3<T>& V)>& SupportB, T& OutPenetration, TVec3<T>& OutDir, TVec3<T>& WitnessA, TVec3<T>& WitnessB, const FReal EpsRel = 1.e-2f)
->>>>>>> 4af6daef
 {
 	struct FEPAEntryWrapper
 	{
