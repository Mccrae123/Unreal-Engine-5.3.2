// Copyright Epic Games, Inc. All Rights Reserved.
#pragma once
#include "Chaos/Simplex.h"
#include <queue>
#include "ChaosCheck.h"
#include "ChaosLog.h"
#include "Templates/Function.h"

namespace Chaos
{

constexpr int32 ArraySizeEPA = 16;

// Array type used in EPA to avoid heap allocation for small convex shapes
// @todo(chaos): The inline size was picked to avoid allocations in box-box collision - it might need adjusting after more general purpose testing
// @todo(chaos): We might also consider different inline sizes based on array use-case (e.g., Entries array versus Border array)
template<typename T>
using TEPAWorkingArray = TArray<T, TInlineAllocator<32>>;

template <typename T>
FORCEINLINE const TVec3<T> MinkowskiVert(const TVec3<T>* VertsABuffer, const TVec3<T>* VertsBBuffer, const int32 Idx)
{
	return VertsABuffer[Idx] - VertsBBuffer[Idx];
}

template <typename T>
struct TEPAEntry
{
	int32 IdxBuffer[3];

	TVec3<T> PlaneNormal;	//Triangle normal
	T Distance;	//Triangle distance from origin
	TVector<int32,3> AdjFaces;	//Adjacent triangles
	TVector<int32,3> AdjEdges;	//Adjacent edges (idx in adjacent face)
	bool bObsolete;	//indicates that an entry can be skipped (became part of bigger polytope)

	FORCEINLINE bool operator>(const TEPAEntry<T>& Other) const
	{
		return Distance > Other.Distance;
	}

<<<<<<< HEAD
=======
	static constexpr T SelectEpsilon(float FloatEpsilon, double DoubleEpsilon)
	{
		if (sizeof(T) <= sizeof(float))
		{
			return FloatEpsilon;
		}
		else
		{
			return DoubleEpsilon;
		}
	}

>>>>>>> d731a049
	FORCEINLINE_DEBUGGABLE bool Initialize(const TVec3<T>* VerticesA, const TVec3<T>* VerticesB, int32 InIdx0, int32 InIdx1, int32 InIdx2, const TVector<int32,3>& InAdjFaces, const TVector<int32,3>& InAdjEdges)
	{
		const TVec3<T> V0 = MinkowskiVert(VerticesA, VerticesB, InIdx0);
		const TVec3<T> V1 = MinkowskiVert(VerticesA, VerticesB, InIdx1);
		const TVec3<T> V2 = MinkowskiVert(VerticesA, VerticesB, InIdx2);

		const TVec3<T> V0V1 = V1 - V0;
		const TVec3<T> V0V2 = V2 - V0;
		const TVec3<T> Norm = TVec3<T>::CrossProduct(V0V1, V0V2);
		const T NormLenSq = Norm.SizeSquared();
<<<<<<< HEAD
		constexpr T Eps = 1e-4f;
=======
		// We have the square of the size of a cross product, so we need the distance margin to be a power of 4
		// Verbosity emphasizes that
		const T Eps = TEPAEntry::SelectEpsilon(1.e-4f * 1.e-4f * 1.e-4f * 1.e-4f, 1.e-8 * 1.e-8 * 1.e-8 * 1.e-8);
>>>>>>> d731a049
		if (NormLenSq < Eps)
		{
			return false;
		}
		PlaneNormal = Norm * FMath::InvSqrt(NormLenSq);
		
		IdxBuffer[0] = InIdx0;
		IdxBuffer[1] = InIdx1;
		IdxBuffer[2] = InIdx2;

		AdjFaces = InAdjFaces;
		AdjEdges = InAdjEdges;

		Distance = TVec3<T>::DotProduct(PlaneNormal, V0);
		bObsolete = false;

		return true;
	}

	void SwapWinding(TEPAEntry* Entries)
	{
		//change vertex order
		std::swap(IdxBuffer[0], IdxBuffer[1]);

		//edges went from 0,1,2 to 1,0,2
		//0th edge/face is the same (0,1 becomes 1,0)
		//1th edge/face is now (0,2 instead of 1,2)
		//2nd edge/face is now (2,1 instead of 2,0)

		//update the adjacent face's adjacent edge first
		auto UpdateAdjEdge = [Entries, this](int32 Old, int32 New)
		{
			TEPAEntry& AdjFace = Entries[AdjFaces[Old]];
			int32& StaleAdjIdx = AdjFace.AdjEdges[AdjEdges[Old]];
			check(StaleAdjIdx == Old);
			StaleAdjIdx = New;
		};
		
		UpdateAdjEdge(1, 2);
		UpdateAdjEdge(2, 1);
		
		//now swap the actual edges and faces
		std::swap(AdjFaces[1], AdjFaces[2]);
		std::swap(AdjEdges[1], AdjEdges[2]);

		PlaneNormal = -PlaneNormal;
		Distance = -Distance;
	}

	FORCEINLINE_DEBUGGABLE T DistanceToPlane(const TVec3<T>& X) const
	{
		return TVec3<T>::DotProduct(PlaneNormal, X) - Distance;
	}

	bool IsOriginProjectedInside(const TVec3<T>* VertsABuffer, const TVec3<T>* VertsBBuffer, const T Epsilon) const
	{
		//Compare the projected point (PlaneNormal) to the triangle in the plane
		const TVec3<T> PN = Distance * PlaneNormal;
		const TVec3<T> PA = MinkowskiVert(VertsABuffer, VertsBBuffer, IdxBuffer[0]) - PN;
		const TVec3<T> PB = MinkowskiVert(VertsABuffer, VertsBBuffer, IdxBuffer[1]) - PN;
		const TVec3<T> PC = MinkowskiVert(VertsABuffer, VertsBBuffer, IdxBuffer[2]) - PN;

		const TVec3<T> PACNormal = TVec3<T>::CrossProduct(PA, PC);
		const T PACSign = TVec3<T>::DotProduct(PACNormal, PlaneNormal);
		const TVec3<T> PCBNormal = TVec3<T>::CrossProduct(PC, PB);
		const T PCBSign = TVec3<T>::DotProduct(PCBNormal, PlaneNormal);

		if((PACSign < -Epsilon && PCBSign > Epsilon) || (PACSign > Epsilon && PCBSign < -Epsilon))
		{
			return false;
		}

		const TVec3<T> PBANormal = TVec3<T>::CrossProduct(PB, PA);
		const T PBASign = TVec3<T>::DotProduct(PBANormal, PlaneNormal);

		if((PACSign < -Epsilon && PBASign > Epsilon) || (PACSign > Epsilon && PBASign < -Epsilon))
		{
			return false;
		}

		return true;
	}
};

template <typename T>
bool InitializeEPA(TArray<TVec3<T>>& VertsA, TArray<TVec3<T>>& VertsB, TFunctionRef<TVector<T, 3>(const TVec3<T>& V)> SupportA, TFunctionRef<TVector<T, 3>(const TVec3<T>& V)> SupportB, TEPAWorkingArray<TEPAEntry<T>>& OutEntries, TVec3<T>& OutTouchNormal)
{
	const int32 NumVerts = VertsA.Num();
	check(VertsB.Num() == NumVerts);

	auto AddFartherPoint = [&](const TVec3<T>& Dir)
	{
		const TVec3<T> NegDir = -Dir;
		const TVec3<T> A0 = SupportA(Dir);	//should we have a function that does both directions at once?
		const TVec3<T> A1 = SupportA(NegDir);
		const TVec3<T> B0 = SupportB(NegDir);
		const TVec3<T> B1 = SupportB(Dir);

		const TVec3<T> W0 = A0 - B0;
		const TVec3<T> W1 = A1 - B1;

		const T Dist0 = TVec3<T>::DotProduct(W0, Dir);
		const T Dist1 = TVec3<T>::DotProduct(W1, NegDir);

		if (Dist1 >= Dist0)
		{
			VertsA.Add(A1);
			VertsB.Add(B1);
		}
		else
		{
			VertsA.Add(A0);
			VertsB.Add(B0);
		}
	};

	OutEntries.AddUninitialized(4);
	OutTouchNormal = TVec3<T>(0,0,1);

	bool bValid = false;

	switch(NumVerts)
	{
		case 1:
		{
			//assuming it's a touching hit at origin, but we still need to calculate a separating normal
			AddFartherPoint(OutTouchNormal); // Use an arbitrary direction

			// Now we might have a line! So fall trough to the next case
		}
		case 2:
		{
			//line, add farthest point along most orthogonal axes
			TVec3<T> Dir = MinkowskiVert(VertsA.GetData(), VertsB.GetData(), 1) - MinkowskiVert(VertsA.GetData(), VertsB.GetData(), 0);

			bValid = Dir.SizeSquared() > 1e-4;
			if (bValid)	//two verts given are distinct
			{
				//find most opposing axis
				int32 BestAxis = 0;
				T MinVal = TNumericLimits<T>::Max();
				for (int32 Axis = 0; Axis < 3; ++Axis)
				{
					const T AbsVal = FMath::Abs(Dir[Axis]);
					if (MinVal > AbsVal)
					{
						BestAxis = Axis;
						MinVal = AbsVal;
					}
				}
				const TVec3<T> OtherAxis = TVec3<T>::AxisVector(BestAxis);
				const TVec3<T> Orthog = TVec3<T>::CrossProduct(Dir, OtherAxis);
				const TVec3<T> Orthog2 = TVec3<T>::CrossProduct(Orthog, Dir);

				AddFartherPoint(Orthog);
				AddFartherPoint(Orthog2);

				bValid = OutEntries[0].Initialize(VertsA.GetData(), VertsB.GetData(), 1, 2, 3, { 3,1,2 }, { 1,1,1 });
				bValid &= OutEntries[1].Initialize(VertsA.GetData(), VertsB.GetData(), 0, 3, 2, { 2,0,3 }, { 2,1,0 });
				bValid &= OutEntries[2].Initialize(VertsA.GetData(), VertsB.GetData(), 0, 1, 3, { 3,0,1 }, { 2,2,0 });
				bValid &= OutEntries[3].Initialize(VertsA.GetData(), VertsB.GetData(), 0, 2, 1, { 1,0,2 }, { 2,0,0 });

				if(!bValid)
				{
					OutTouchNormal = Orthog.GetUnsafeNormal();
					return false;
				}
			}
			else
			{
				// The two vertices are not distinct that may happen when the single vertex case above was hit and our CSO is very thin in that direction
				CHAOS_ENSURE(NumVerts == 1); // If this ensure fires we were given 2 vertices that are not distinct to start with
				return false;
			}
			break;
		}
		case 3:
		{
			//triangle, add farthest point along normal
			bValid = OutEntries[3].Initialize(VertsA.GetData(), VertsB.GetData(), 0, 2, 1, { 1,0,2 }, { 2,0,0 });	
			if (CHAOS_ENSURE(bValid)) //input verts must form a valid triangle
			{
				const TEPAEntry<T>& Base = OutEntries[3];

				AddFartherPoint(Base.PlaneNormal);

				bValid = OutEntries[0].Initialize(VertsA.GetData(), VertsB.GetData(), 1, 2, 3, { 3,1,2 }, { 1,1,1 });
				bValid &= OutEntries[1].Initialize(VertsA.GetData(), VertsB.GetData(), 0, 3, 2, { 2,0,3 }, { 2,1,0 });
				bValid &= OutEntries[2].Initialize(VertsA.GetData(), VertsB.GetData(), 0, 1, 3, { 3,0,1 }, { 2,2,0 });

				if(!bValid)
				{
					OutTouchNormal = Base.PlaneNormal;
					return false;
				}
			}
			break;
		}
		case 4:
		{
			bValid = OutEntries[0].Initialize(VertsA.GetData(), VertsB.GetData(), 1, 2, 3, { 3,1,2 }, { 1,1,1 });
			bValid &= OutEntries[1].Initialize(VertsA.GetData(), VertsB.GetData(), 0, 3, 2, { 2,0,3 }, { 2,1,0 });
			bValid &= OutEntries[2].Initialize(VertsA.GetData(), VertsB.GetData(), 0, 1, 3, { 3,0,1 }, { 2,2,0 });
			bValid &= OutEntries[3].Initialize(VertsA.GetData(), VertsB.GetData(), 0, 2, 1, { 1,0,2 }, { 2,0,0 });
			
			if(!bValid)
			{
				CHAOS_ENSURE(false);	//expect user to give us valid tetrahedron
				UE_LOG(LogChaos, Log, TEXT("Invalid tetrahedron encountered in InitializeEPA"));
			}

			break;
		}

		default: 
		{
			CHAOS_ENSURE(false);
			break;
		}
	}

	if (bValid)
	{
		//make sure normals are pointing out of tetrahedron
		// In the usual case the distances will either all be positive or negative, 
		// but the tetrahedron can be very close to (or touching) the origin
		// Look for farthest plane to decide
		T MaxSignedDistance = 0;
		for (TEPAEntry<T>& Entry : OutEntries)
		{
			if (FMath::Abs(Entry.Distance) > FMath::Abs(MaxSignedDistance))
			{
				MaxSignedDistance = Entry.Distance;
			}
		}

		if (MaxSignedDistance < 0.0f)
		{
			for (TEPAEntry<T>& Entry : OutEntries)
			{
				Entry.SwapWinding(OutEntries.GetData());
			}
		}
	}
	
	return bValid;
}

template <typename T, typename SupportALambda, typename SupportBLambda >
bool InitializeEPA(TArray<TVec3<T>>& VertsA, TArray<TVec3<T>>& VertsB, const SupportALambda& SupportA, const SupportBLambda& SupportB, TEPAWorkingArray<TEPAEntry<T>>& OutEntries, TVec3<T>& OutTouchNormal)
{
	TFunctionRef<TVector<T, 3>(const TVec3<T>& V)> SupportARef(SupportA);
	TFunctionRef<TVector<T, 3>(const TVec3<T>& V)> SupportBRef(SupportB);

	return InitializeEPA<T>(VertsA, VertsB, SupportARef, SupportBRef, OutEntries, OutTouchNormal);
}

struct FEPAFloodEntry
{
	int32 EntryIdx;
	int32 EdgeIdx;
};

template <typename T>
void EPAComputeVisibilityBorder(TEPAWorkingArray<TEPAEntry<T>>& Entries, int32 EntryIdx, const TVec3<T>& W, TEPAWorkingArray<FEPAFloodEntry>& OutBorderEdges, TEPAWorkingArray<FEPAFloodEntry> &ToVisitStack)
{
	{
		TEPAEntry<T>& Entry = Entries[EntryIdx];
		for (int i = 0; i < 3; ++i)
		{
			ToVisitStack.Add({ Entry.AdjFaces[i], Entry.AdjEdges[i] });
		}
	}

	int32 Iteration = 0;
	const int32 MaxIteration = 10000;

	while (ToVisitStack.Num() && Iteration++ < MaxIteration)
	{
		const FEPAFloodEntry FloodEntry = ToVisitStack.Pop(false);
		TEPAEntry<T>& Entry = Entries[FloodEntry.EntryIdx];
		if (!Entry.bObsolete)
		{
			if (Entry.DistanceToPlane(W) <= TEPAEntry<T>::SelectEpsilon(1.e-4f, 1.e-8))
			{
				//W can't see this triangle so mark the edge as a border
				OutBorderEdges.Add(FloodEntry);
			}
			else
			{
				//W can see this triangle so continue flood fill
				Entry.bObsolete = true;	//no longer needed
				const int32 Idx0 = FloodEntry.EdgeIdx;
				const int32 Idx1 = (Idx0 + 1) % 3;
				const int32 Idx2 = (Idx0 + 2) % 3;
				ToVisitStack.Add({ Entry.AdjFaces[Idx1], Entry.AdjEdges[Idx1] });
				ToVisitStack.Add({ Entry.AdjFaces[Idx2], Entry.AdjEdges[Idx2] });
			}
		}
	}

	if(Iteration >= MaxIteration)
	{
		UE_LOG(LogChaos,Warning,TEXT("EPAComputeVisibilityBorder reached max iteration - something is wrong"));
	}
}

template <typename T>
void ComputeEPAResults(const TVec3<T>* VertsA, const TVec3<T>* VertsB, const TEPAEntry<T>& Entry, T& OutPenetration, TVec3<T>& OutDir, TVec3<T>& OutA, TVec3<T>& OutB)
{
	//NOTE: We use this function as fallback when robustness breaks. So - do not assume adjacency is valid as these may be new uninitialized traingles that failed
	FSimplex SimplexIDs({ 0,1,2 });
	TVec3<T> As[4] = { VertsA[Entry.IdxBuffer[0]], VertsA[Entry.IdxBuffer[1]], VertsA[Entry.IdxBuffer[2]] };
	TVec3<T> Bs[4] = { VertsB[Entry.IdxBuffer[0]], VertsB[Entry.IdxBuffer[1]], VertsB[Entry.IdxBuffer[2]] };
	TVec3<T> Simplex[4] = { As[0] - Bs[0], As[1] - Bs[1], As[2] - Bs[2] };
	T Barycentric[4];

	OutDir = SimplexFindClosestToOrigin(Simplex, SimplexIDs, Barycentric, As, Bs);
	OutPenetration = OutDir.Size();

	// @todo(chaos): pass in epsilon? Does it need to match anything in GJK?
	if (OutPenetration < 1e-4)	//if closest point is on the origin (edge case when surface is right on the origin)
	{
		OutDir = Entry.PlaneNormal;	//just fall back on plane normal
		if (Entry.Distance < 0)
		{
			OutPenetration = -OutPenetration; // We are a bit outside of the shape so penetration is negative
		}
	}
	else
	{
		OutDir /= OutPenetration;
		if (Entry.Distance < 0)
		{
			//The origin is on the outside, so the direction is reversed
			OutDir = -OutDir;
			OutPenetration = -OutPenetration; // We are a bit outside of the shape so penetration is negative
		}
	}

	OutA = TVec3<T>(0);
	OutB = TVec3<T>(0);

	for (int i = 0; i < SimplexIDs.NumVerts; ++i)
	{
		OutA += As[i] * Barycentric[i];
		OutB += Bs[i] * Barycentric[i];
	}
}

enum class EEPAResult
{
	Ok,							// Successfully found the contact point to within the tolerance
	MaxIterations,				// We have a contact point, but did not reach the target tolerance before we hit the iteration limit - result accuracy is unknown
	Degenerate,					// We hit a degenerate condition in EPA which prevents a solution from being generated (result is invalid but objects may be penetrating)
	BadInitialSimplex,			// The initial setup did not provide a polytope containing the origin (objects are separated)
	NoValidContact,             // No valid contact have been found, no contacts will be returned
};

inline const bool IsEPASuccess(EEPAResult EPAResult)
{
	return (EPAResult == EEPAResult::Ok) || (EPAResult == EEPAResult::MaxIterations);
}

#ifndef DEBUG_EPA
#define DEBUG_EPA 0
#endif

// Expanding Polytope Algorithm for finding the contact point for overlapping convex polyhedra.
// See e.g., "Collision Detection in Interactive 3D Environments" (Gino van den Bergen, 2004)
// or "Real-time Collision Detection with Implicit Objects" (Leif Olvang, 2010)
template <typename T, typename TSupportA, typename TSupportB>
EEPAResult EPA(TArray<TVec3<T>>& VertsABuffer, TArray<TVec3<T>>& VertsBBuffer, const TSupportA& SupportA, const TSupportB& SupportB, T& OutPenetration, TVec3<T>& OutDir, TVec3<T>& WitnessA, TVec3<T>& WitnessB, const FReal Eps = 1.e-2f)
<<<<<<< HEAD
=======
{
	const TFunctionRef<TVector<T, 3>(const TVec3<T>& V)> SupportFuncA(SupportA);
	const TFunctionRef<TVector<T, 3>(const TVec3<T>& V)> SupportFuncB(SupportB);
	return EPA<T>(VertsABuffer, VertsBBuffer, SupportFuncA, SupportFuncB, OutPenetration, OutDir, WitnessA, WitnessB, Eps);
}

template <typename T>
EEPAResult EPA(TArray<TVec3<T>>& VertsABuffer, TArray<TVec3<T>>& VertsBBuffer, const TFunctionRef<TVector<T, 3>(const TVec3<T>& V)>& SupportA,
	const TFunctionRef<TVector<T, 3>(const TVec3<T>& V)>& SupportB, T& OutPenetration, TVec3<T>& OutDir, TVec3<T>& WitnessA, TVec3<T>& WitnessB, const FReal Eps = 1.e-2f)
>>>>>>> d731a049
{
	struct FEPAEntryWrapper
	{
		const TArray<TEPAEntry<T>>* Entries;		
		int32 Idx;

		bool operator>(const FEPAEntryWrapper& Other) const
		{
			return (*Entries)[Idx] > (*Entries)[Other.Idx];
		}
	};

	constexpr T OriginInsideEps = 0.0f;

	TEPAWorkingArray<TEPAEntry<T>> Entries;

	if(!InitializeEPA(VertsABuffer,VertsBBuffer,SupportA,SupportB, Entries, OutDir))
	{
		//either degenerate or a touching hit. Either way return penetration 0
		OutPenetration = 0;
		WitnessA = TVec3<T>(0);
		WitnessB = TVec3<T>(0);
		return EEPAResult::BadInitialSimplex;
	}

#if DEBUG_EPA
	TArray<TVec3<T>> VertsWBuffer;
	for (int32 Idx = 0; Idx < 4; ++Idx)
	{
		VertsWBuffer.Add(MinkowskiVert(VertsABuffer.GetData(), VertsBBuffer.GetData(), Idx));
	}
#endif
	
	TEPAWorkingArray<int32> Queue;
	for(int32 Idx = 0; Idx < Entries.Num(); ++Idx)
	{
		//ensure(Entries[Idx].Distance > -Eps);
		// Entries[Idx].Distance <= 0.0f is true if the origin is a bit out of the polytope (we need to support this case for robustness)
		if(Entries[Idx].Distance <= 0.0f || Entries[Idx].IsOriginProjectedInside(VertsABuffer.GetData(), VertsBBuffer.GetData(), OriginInsideEps))
		{
			Queue.Add(Idx);
		}
	}

	TEPAWorkingArray<FEPAFloodEntry> VisibilityBorder;
	TEPAWorkingArray<FEPAFloodEntry> VisibilityBorderToVisitStack;

	//TEPAEntry<T> BestEntry;
	//BestEntry.Distance = 0;
	TEPAEntry<T> LastEntry = Queue.Num() > 0 ? Entries[Queue.Last()] : Entries[0];
	T UpperBound = TNumericLimits<T>::Max();
	T LowerBound = TNumericLimits<T>::Lowest();
	bool bQueueDirty = true;
	int32 Iteration = 0;
	int32 constexpr MaxIterations = 128;
	EEPAResult ResultStatus = EEPAResult::MaxIterations;
	while (Queue.Num() && (Iteration++ < MaxIterations))
	{
		if (bQueueDirty)
		{
			// Avoiding UE's Sort here because it has a call to FMath::Loge. The std version calls insertion sort when possible
			std::sort(Queue.GetData(), Queue.GetData() + Queue.Num(), [&Entries](const int32 L, const int32 R) { return Entries[L] > Entries[R]; });
			bQueueDirty = false;
		}

		int32 EntryIdx = Queue.Pop(false);
		TEPAEntry<T>& Entry = Entries[EntryIdx];
		//bool bBadFace = Entry.IsOriginProjectedInside(VertsABuffer.GetData(), VertsBBuffer.GetData());
		{
			//UE_LOG(LogChaos, Warning, TEXT("%d BestW:%f, Distance:%f, bObsolete:%d, InTriangle:%d"),
			//	Iteration, BestW.Size(), Entry.Distance, Entry.bObsolete, bBadFace);
		}
		if (Entry.bObsolete)
		{
			// @todo(chaos): should this count as an iteration? Currently it does...
			continue;
		}

		if (Entry.Distance > UpperBound)
		{
			ResultStatus = EEPAResult::Ok;
			break;
		}

		const TVec3<T> ASupport = SupportA(Entry.PlaneNormal);
		const TVec3<T> BSupport = SupportB(-Entry.PlaneNormal);
		const TVec3<T> W = ASupport - BSupport;
		const T DistanceToSupportPlane = TVec3<T>::DotProduct(Entry.PlaneNormal, W);
		if(DistanceToSupportPlane < UpperBound)
		{
			UpperBound = DistanceToSupportPlane;
			//Remember the entry that gave us the lowest upper bound and use it in case we have to terminate early
			//This can result in very deep planes. Ideally we'd just use the plane formed at W, but it's not clear how you get back points in A, B for that
			//BestEntry = Entry;
		}

		LowerBound = Entry.Distance;

		//It's possible the origin is not contained by the CSO. In this case the upper bound will be negative, at which point we should just exit. Maybe return a different enum value?
		if (FMath::Abs(UpperBound - LowerBound) <= Eps)
		{
			ResultStatus = EEPAResult::Ok;
			LastEntry = Entry;
			break;
		}

		if (UpperBound < LowerBound)
		{
			//we cannot get any better than what we saw, so just return previous face
			ResultStatus = EEPAResult::Ok;
			break;
		}

		LastEntry = Entry;


		const int32 NewVertIdx = VertsABuffer.Add(ASupport);
		VertsBBuffer.Add(BSupport);

#if DEBUG_EPA
		VertsWBuffer.Add(MinkowskiVert(VertsABuffer.GetData(), VertsBBuffer.GetData(), NewVertIdx));
#endif

		Entry.bObsolete = true;
		VisibilityBorder.Reset();
		VisibilityBorderToVisitStack.Reset();
		EPAComputeVisibilityBorder(Entries, EntryIdx, W, VisibilityBorder, VisibilityBorderToVisitStack);
		const int32 NumBorderEdges = VisibilityBorder.Num();
		const int32 FirstIdxInBatch = Entries.Num();
		int32 NewIdx = FirstIdxInBatch;
		Entries.AddUninitialized(NumBorderEdges);
		if (NumBorderEdges >= 3)
		{
			bool bTerminate = false;
			for (int32 VisibilityIdx = 0; VisibilityIdx < NumBorderEdges; ++VisibilityIdx)
			{
				//create new entries and update adjacencies
				const FEPAFloodEntry& BorderInfo = VisibilityBorder[VisibilityIdx];
				TEPAEntry<T>& NewEntry = Entries[NewIdx];
				const int32 BorderEntryIdx = BorderInfo.EntryIdx;
				TEPAEntry<T>& BorderEntry = Entries[BorderEntryIdx];
				const int32 BorderEdgeIdx0 = BorderInfo.EdgeIdx;
				const int32 BorderEdgeIdx1 = (BorderEdgeIdx0 + 1) % 3;
				const int32 NextEntryIdx = (VisibilityIdx + 1) < VisibilityBorder.Num() ? NewIdx + 1 : FirstIdxInBatch;
				const int32 PrevEntryIdx = NewIdx > FirstIdxInBatch ? NewIdx - 1 : FirstIdxInBatch + NumBorderEdges - 1;
				const bool bValidTri = NewEntry.Initialize(VertsABuffer.GetData(), VertsBBuffer.GetData(), BorderEntry.IdxBuffer[BorderEdgeIdx1], BorderEntry.IdxBuffer[BorderEdgeIdx0], NewVertIdx,
					{ BorderEntryIdx, PrevEntryIdx, NextEntryIdx },
					{ BorderEdgeIdx0, 2, 1 });
				BorderEntry.AdjFaces[BorderEdgeIdx0] = NewIdx;
				BorderEntry.AdjEdges[BorderEdgeIdx0] = 0;
				
				if (!bValidTri)
				{
					//couldn't properly expand polytope, so just stop
					ResultStatus = EEPAResult::Degenerate;
					bTerminate = true;
					break;
				}

				// Due to numerical inaccuracies NewEntry.Distance >= LowerBound may be false!
				// However these Entries still have good normals, and needs to be included to prevent
				// this exiting with very deep penetration results
				
				if (bValidTri && NewEntry.Distance <= UpperBound)
				{
					// NewEntry.Distance <= 0.0f is if the origin is a bit out of the polytope
					if (NewEntry.Distance <= 0.0f || NewEntry.IsOriginProjectedInside(VertsABuffer.GetData(), VertsBBuffer.GetData(), OriginInsideEps))
					{
						Queue.Add(NewIdx);
						bQueueDirty = true;
					}
				}

				++NewIdx;
			}

			if (bTerminate)
			{
				break;
			}
		}
		else
		{
			//couldn't properly expand polytope, just stop now
			ResultStatus = EEPAResult::Degenerate;
			break;
		}
	}

	ComputeEPAResults(VertsABuffer.GetData(), VertsBBuffer.GetData(), LastEntry, OutPenetration, OutDir, WitnessA, WitnessB);
	
	return ResultStatus;
}

}<|MERGE_RESOLUTION|>--- conflicted
+++ resolved
@@ -39,8 +39,6 @@
 		return Distance > Other.Distance;
 	}
 
-<<<<<<< HEAD
-=======
 	static constexpr T SelectEpsilon(float FloatEpsilon, double DoubleEpsilon)
 	{
 		if (sizeof(T) <= sizeof(float))
@@ -53,7 +51,6 @@
 		}
 	}
 
->>>>>>> d731a049
 	FORCEINLINE_DEBUGGABLE bool Initialize(const TVec3<T>* VerticesA, const TVec3<T>* VerticesB, int32 InIdx0, int32 InIdx1, int32 InIdx2, const TVector<int32,3>& InAdjFaces, const TVector<int32,3>& InAdjEdges)
 	{
 		const TVec3<T> V0 = MinkowskiVert(VerticesA, VerticesB, InIdx0);
@@ -64,13 +61,9 @@
 		const TVec3<T> V0V2 = V2 - V0;
 		const TVec3<T> Norm = TVec3<T>::CrossProduct(V0V1, V0V2);
 		const T NormLenSq = Norm.SizeSquared();
-<<<<<<< HEAD
-		constexpr T Eps = 1e-4f;
-=======
 		// We have the square of the size of a cross product, so we need the distance margin to be a power of 4
 		// Verbosity emphasizes that
 		const T Eps = TEPAEntry::SelectEpsilon(1.e-4f * 1.e-4f * 1.e-4f * 1.e-4f, 1.e-8 * 1.e-8 * 1.e-8 * 1.e-8);
->>>>>>> d731a049
 		if (NormLenSq < Eps)
 		{
 			return false;
@@ -444,8 +437,6 @@
 // or "Real-time Collision Detection with Implicit Objects" (Leif Olvang, 2010)
 template <typename T, typename TSupportA, typename TSupportB>
 EEPAResult EPA(TArray<TVec3<T>>& VertsABuffer, TArray<TVec3<T>>& VertsBBuffer, const TSupportA& SupportA, const TSupportB& SupportB, T& OutPenetration, TVec3<T>& OutDir, TVec3<T>& WitnessA, TVec3<T>& WitnessB, const FReal Eps = 1.e-2f)
-<<<<<<< HEAD
-=======
 {
 	const TFunctionRef<TVector<T, 3>(const TVec3<T>& V)> SupportFuncA(SupportA);
 	const TFunctionRef<TVector<T, 3>(const TVec3<T>& V)> SupportFuncB(SupportB);
@@ -455,7 +446,6 @@
 template <typename T>
 EEPAResult EPA(TArray<TVec3<T>>& VertsABuffer, TArray<TVec3<T>>& VertsBBuffer, const TFunctionRef<TVector<T, 3>(const TVec3<T>& V)>& SupportA,
 	const TFunctionRef<TVector<T, 3>(const TVec3<T>& V)>& SupportB, T& OutPenetration, TVec3<T>& OutDir, TVec3<T>& WitnessA, TVec3<T>& WitnessB, const FReal Eps = 1.e-2f)
->>>>>>> d731a049
 {
 	struct FEPAEntryWrapper
 	{
