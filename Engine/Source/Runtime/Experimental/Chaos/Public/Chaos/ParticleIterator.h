--- conflicted
+++ resolved
@@ -747,11 +747,7 @@
 		{
 			// Do a regular parallel for over the handles in this SOA view
 			const int32 HandleCount = CurHandlesArray->Num();
-<<<<<<< HEAD
-			PhysicsParallelFor(HandleCount, [&Func, CurHandlesArray, ParticleIdxOff](const int32 HandleIdx)
-=======
 			PhysicsParallelForWithContext(HandleCount, ContextCreator, [&Func, CurHandlesArray, ParticleIdxOff](const int32 HandleIdx, const int32 ContextIndex)
->>>>>>> d731a049
 			{
 				// Reconstruct the TransientHandle so that it has a chance to update
 				// other data members, like the particle type in the case of geometry 
@@ -765,11 +761,7 @@
 		else
 		{
 			// Do a regular parallel for over the particles in this SOA view
-<<<<<<< HEAD
-			PhysicsParallelFor(ParticleCount, [&Func, &SOAView, ParticleIdxOff](const int32 ParticleIdx)
-=======
 			PhysicsParallelForWithContext(ParticleCount, ContextCreator, [&Func, &SOAView, ParticleIdxOff](const int32 ParticleIdx, const int32 ContextIndex)
->>>>>>> d731a049
 			{
 				// Reconstruct the TransientHandle so that it has a chance to update
 				// other data members, like the particle type in the case of geometry 
@@ -789,11 +781,7 @@
 
 	using THandle = typename THandleView::THandle;
 	const int32 HandleCount = HandleView.Handles.Num();
-<<<<<<< HEAD
-	PhysicsParallelFor(HandleCount, [&HandleView, &Func](const int32 Index)
-=======
 	PhysicsParallelForWithContext(HandleCount, ContextCreator, [&HandleView, &Func](const int32 Index, const int32 ContextIndex)
->>>>>>> d731a049
 	{
 		if (!HandleView.Handles[Index]->LightWeightDisabled())
 		{
