--- conflicted
+++ resolved
@@ -6,11 +6,8 @@
 #include "Chaos/PBDSoftsEvolutionFwd.h"
 #include "Chaos/PBDSoftsSolverParticles.h"
 #include "Chaos/KinematicGeometryParticles.h"
-<<<<<<< HEAD
-=======
 #include "Chaos/WeightedLatticeImplicitObject.h"
 #include "Chaos/Levelset.h"
->>>>>>> 4af6daef
 #include "HAL/PlatformMath.h"
 
 #if !defined(CHAOS_PER_PARTICLE_COLLISION_ISPC_ENABLED_DEFAULT)
@@ -27,11 +24,7 @@
 namespace Chaos::Softs
 {
 
-<<<<<<< HEAD
-class CHAOS_API FPerParticlePBDCollisionConstraint final
-=======
 class FPerParticlePBDCollisionConstraint final
->>>>>>> 4af6daef
 {
 	struct FVelocityConstraint
 	{
@@ -41,11 +34,6 @@
 
 public:
 	FPerParticlePBDCollisionConstraint(const TPBDActiveView<FSolverRigidParticles>& InParticlesActiveView, TArray<bool>& Collided, TArray<uint32>& DynamicGroupIds, TArray<uint32>& KinematicGroupIds, const TArray<FSolverReal>& PerGroupThickness, const TArray<FSolverReal>& PerGroupFriction)
-<<<<<<< HEAD
-	    : bFastPositionBasedFriction(true), MCollisionParticlesActiveView(InParticlesActiveView), MCollided(Collided), MDynamicGroupIds(DynamicGroupIds), MKinematicGroupIds(KinematicGroupIds), MPerGroupThickness(PerGroupThickness), MPerGroupFriction(PerGroupFriction) {}
-
-	~FPerParticlePBDCollisionConstraint() {}
-=======
 	: bFastPositionBasedFriction(true)
 	, MCollisionParticlesActiveView(InParticlesActiveView)
 	, MCollided(Collided), MDynamicGroupIds(DynamicGroupIds)
@@ -69,7 +57,6 @@
 	{
 		delete Mutex;
 	}
->>>>>>> 4af6daef
 
 	inline void ApplyRange(FSolverParticles& Particles, const FSolverReal Dt, const int32 Offset, const int32 Range) const
 	{
@@ -113,10 +100,7 @@
 	}
 
 private:
-<<<<<<< HEAD
-=======
 	template<bool bLockAndWriteContacts>
->>>>>>> 4af6daef
 	inline void ApplyHelper(FSolverParticles& Particles, const FSolverReal Dt, const int32 Offset, const int32 Range) const
 	{
 		const uint32 DynamicGroupId = MDynamicGroupIds[Offset];  // Particle group Id, must be the same across the entire range
@@ -145,15 +129,6 @@
 					const FSolverRigidTransform3 Frame(CollisionParticles.X(i), CollisionParticles.R(i));
 					const FVec3 RigidSpacePosition(Frame.InverseTransformPosition(Particles.P(Index)));  // PhiWithNormal requires FReal based arguments
 					FVec3 ImplicitNormal;                                                                // since implicits don't use FSolverReal
-<<<<<<< HEAD
-					const FSolverReal Phi = (FSolverReal)CollisionParticles.Geometry(i)->PhiWithNormal(RigidSpacePosition, ImplicitNormal);
-					const FSolverVec3 Normal(ImplicitNormal);
-
-					const FSolverReal Penetration = PerGroupThickness - Phi; // This is related to the Normal impulse
-					if (Penetration > (FSolverReal)0.)
-					{
-						const FSolverVec3 NormalWorld = Frame.TransformVector(Normal);
-=======
 					FSolverReal Phi;
 					int32 VelocityBone = i;
 					FSolverReal Penetration;
@@ -194,18 +169,12 @@
 							Phis->Emplace(Phi);
 						}
 
->>>>>>> 4af6daef
 						Particles.P(Index) += Penetration * NormalWorld;
 
 						if (bFastPositionBasedFriction)
 						{
-<<<<<<< HEAD
-							FSolverVec3 VectorToPoint = Particles.P(Index) - CollisionParticles.X(i);
-							const FSolverVec3 RelativeDisplacement = (Particles.P(Index) - Particles.X(Index)) - (CollisionParticles.V(i) + FSolverVec3::CrossProduct(CollisionParticles.W(i), VectorToPoint)) * Dt; // This corresponds to the tangential velocity multiplied by dt (friction will drive this to zero if it is high enough)
-=======
 							FSolverVec3 VectorToPoint = Particles.P(Index) - CollisionParticles.X(VelocityBone);
 							const FSolverVec3 RelativeDisplacement = (Particles.P(Index) - Particles.X(Index)) - (CollisionParticles.V(VelocityBone) + FSolverVec3::CrossProduct(CollisionParticles.W(VelocityBone), VectorToPoint)) * Dt; // This corresponds to the tangential velocity multiplied by dt (friction will drive this to zero if it is high enough)
->>>>>>> 4af6daef
 							const FSolverVec3 RelativeDisplacementTangent = RelativeDisplacement - FSolverVec3::DotProduct(RelativeDisplacement, NormalWorld) * NormalWorld; // Project displacement into the tangential plane
 							const FSolverReal RelativeDisplacementTangentLength = RelativeDisplacementTangent.Size();
 							if (RelativeDisplacementTangentLength >= UE_SMALL_NUMBER)
@@ -219,13 +188,8 @@
 						{
 							// Note, to fix: Only use fast position based friction for now, since adding to TMaps here is not thread safe when calling Apply on multiple threads (will cause crash)
 							FVelocityConstraint Constraint;
-<<<<<<< HEAD
-							FSolverVec3 VectorToPoint = Particles.P(Index) - CollisionParticles.X(i);
-							Constraint.Velocity = CollisionParticles.V(i) + FSolverVec3::CrossProduct(CollisionParticles.W(i), VectorToPoint);
-=======
 							FSolverVec3 VectorToPoint = Particles.P(Index) - CollisionParticles.X(VelocityBone);
 							Constraint.Velocity = CollisionParticles.V(VelocityBone) + FSolverVec3::CrossProduct(CollisionParticles.W(VelocityBone), VectorToPoint);
->>>>>>> 4af6daef
 							Constraint.Normal = Frame.TransformVector(Normal);
 						
 							MVelocityConstraints.Add(Index, Constraint);
@@ -263,8 +227,6 @@
 					if (Penetration > (FSolverReal)0.)
 					{
 						const FSolverVec3 NormalWorld = Frame.TransformVector(Normal);
-<<<<<<< HEAD
-=======
 						if (bLockAndWriteContacts)
 						{
 							check(Mutex);
@@ -277,7 +239,6 @@
 							Phis->Emplace(Phi);
 						}
 
->>>>>>> 4af6daef
 						Particles.P(Index) += Penetration * NormalWorld;
 					}
 				});
@@ -285,11 +246,7 @@
 		}
 	}
 
-<<<<<<< HEAD
-	void ApplyHelperISPC(FSolverParticles& Particles, const FSolverReal Dt, const int32 Offset, const int32 Range) const;
-=======
 	CHAOS_API void ApplyHelperISPC(FSolverParticles& Particles, const FSolverReal Dt, const int32 Offset, const int32 Range) const;
->>>>>>> 4af6daef
 
 private:
 	bool bFastPositionBasedFriction;
@@ -304,10 +261,7 @@
 	mutable TMap<int32, FVelocityConstraint> MVelocityConstraints;
 	const TArray<FSolverReal>& MPerGroupThickness;
 	const TArray<FSolverReal>& MPerGroupFriction;
-<<<<<<< HEAD
-=======
 	FCriticalSection* const Mutex = nullptr;
->>>>>>> 4af6daef
 };
 
 }  // End namespace Chaos::Softs