--- conflicted
+++ resolved
@@ -13,22 +13,14 @@
 #if !INTEL_ISPC
 const bool bChaos_PerParticleCollision_ISPC_Enabled = false;
 #elif UE_BUILD_SHIPPING
-<<<<<<< HEAD
-const bool bChaos_PerParticleCollision_ISPC_Enabled = false;  // TODO: Enable once ISPC collision works
-=======
 const bool bChaos_PerParticleCollision_ISPC_Enabled = true;
->>>>>>> 3aae9151
 #else
 extern CHAOS_API bool bChaos_PerParticleCollision_ISPC_Enabled;
 #endif
 
 namespace Chaos
 {
-<<<<<<< HEAD
-template<class T, int d, EGeometryParticlesSimType SimType>
-=======
 template<EGeometryParticlesSimType SimType>
->>>>>>> 3aae9151
 class CHAOS_API TPerParticlePBDCollisionConstraint final
 {
 	struct FVelocityConstraint
@@ -38,28 +30,16 @@
 	};
 
 public:
-<<<<<<< HEAD
-	typedef TKinematicGeometryParticlesImp<T, d, SimType> FCollisionParticles;
-
-	TPerParticlePBDCollisionConstraint(const TPBDActiveView<FCollisionParticles>& InParticlesActiveView, TArray<bool>& Collided, TArray<uint32>& DynamicGroupIds, TArray<uint32>& KinematicGroupIds, const TArray<T>& PerGroupThickness, const TArray<T>& PerGroupFriction)
-=======
 	typedef TKinematicGeometryParticlesImp<FReal, 3, SimType> FCollisionParticles;
 
 	TPerParticlePBDCollisionConstraint(const TPBDActiveView<FCollisionParticles>& InParticlesActiveView, TArray<bool>& Collided, TArray<uint32>& DynamicGroupIds, TArray<uint32>& KinematicGroupIds, const TArray<FReal>& PerGroupThickness, const TArray<FReal>& PerGroupFriction)
->>>>>>> 3aae9151
 	    : bFastPositionBasedFriction(true), MCollisionParticlesActiveView(InParticlesActiveView), MCollided(Collided), MDynamicGroupIds(DynamicGroupIds), MKinematicGroupIds(KinematicGroupIds), MPerGroupThickness(PerGroupThickness), MPerGroupFriction(PerGroupFriction) {}
 
 	~TPerParticlePBDCollisionConstraint() {}
 
-<<<<<<< HEAD
-	inline void ApplyRange(TPBDParticles<T, d>& Particles, const T Dt, const int32 Offset, const int32 Range) const
-	{
-		if (bChaos_PerParticleCollision_ISPC_Enabled && bFastPositionBasedFriction)
-=======
 	inline void ApplyRange(FPBDParticles& Particles, const FReal Dt, const int32 Offset, const int32 Range) const
 	{
 		if (bRealTypeCompatibleWithISPC && bChaos_PerParticleCollision_ISPC_Enabled && bFastPositionBasedFriction )
->>>>>>> 3aae9151
 		{
 			ApplyHelperISPC(Particles, Dt, Offset, Range);
 		}
@@ -69,11 +49,7 @@
 		}
 	}
 
-<<<<<<< HEAD
-	void ApplyFriction(TPBDParticles<T, d>& Particles, const T Dt, const int32 Index) const
-=======
 	void ApplyFriction(FPBDParticles& Particles, const FReal Dt, const int32 Index) const
->>>>>>> 3aae9151
 	{
 		check(!bFastPositionBasedFriction);  // Do not call this function if this is setup to run with fast PB friction
 
@@ -81,18 +57,6 @@
 		{
 			return;
 		}
-<<<<<<< HEAD
-		const T VN = TVector<T, d>::DotProduct(Particles.V(Index), MVelocityConstraints[Index].Normal);
-		const T VNBody = TVector<T, d>::DotProduct(MVelocityConstraints[Index].Velocity, MVelocityConstraints[Index].Normal);
-		const TVector<T, d> VTBody = MVelocityConstraints[Index].Velocity - VNBody * MVelocityConstraints[Index].Normal;
-		const TVector<T, d> VTRelative = Particles.V(Index) - VN * MVelocityConstraints[Index].Normal - VTBody;
-		const T VTRelativeSize = VTRelative.Size();
-		const T VNMax = FMath::Max(VN, VNBody);
-		const T VNDelta = VNMax - VN;
-		const T CoefficientOfFriction = MPerGroupFriction[MDynamicGroupIds[Index]];
-		check(CoefficientOfFriction > 0);
-		const T Friction = CoefficientOfFriction * VNDelta < VTRelativeSize ? CoefficientOfFriction * VNDelta / VTRelativeSize : 1;
-=======
 		const FReal VN = FVec3::DotProduct(Particles.V(Index), MVelocityConstraints[Index].Normal);
 		const FReal VNBody = FVec3::DotProduct(MVelocityConstraints[Index].Velocity, MVelocityConstraints[Index].Normal);
 		const FVec3 VTBody = MVelocityConstraints[Index].Velocity - VNBody * MVelocityConstraints[Index].Normal;
@@ -103,20 +67,10 @@
 		const FReal CoefficientOfFriction = MPerGroupFriction[MDynamicGroupIds[Index]];
 		check(CoefficientOfFriction > 0);
 		const FReal Friction = CoefficientOfFriction * VNDelta < VTRelativeSize ? CoefficientOfFriction * VNDelta / VTRelativeSize : 1;
->>>>>>> 3aae9151
 		Particles.V(Index) = VNMax * MVelocityConstraints[Index].Normal + VTBody + VTRelative * (1 - Friction);
 	}
 
 private:
-<<<<<<< HEAD
-	inline void ApplyHelper(TPBDParticles<T, d>& Particles, const T Dt, const int32 Offset, const int32 Range) const
-	{
-		const uint32 DynamicGroupId = MDynamicGroupIds[Offset];  // Particle group Id, must be the same across the entire range
-		const float PerGroupFriction = MPerGroupFriction[DynamicGroupId];
-		const float PerGroupThickness = MPerGroupThickness[DynamicGroupId];
-
-		if (PerGroupFriction > (T)KINDA_SMALL_NUMBER)
-=======
 	inline void ApplyHelper(FPBDParticles& Particles, const FReal Dt, const int32 Offset, const int32 Range) const
 	{
 		const uint32 DynamicGroupId = MDynamicGroupIds[Offset];  // Particle group Id, must be the same across the entire range
@@ -124,17 +78,12 @@
 		const FReal PerGroupThickness = MPerGroupThickness[DynamicGroupId];
 
 		if (PerGroupFriction > (FReal)KINDA_SMALL_NUMBER)
->>>>>>> 3aae9151
 		{
 			PhysicsParallelFor(Range - Offset, [this, &Particles, Dt, Offset, DynamicGroupId, PerGroupFriction, PerGroupThickness](int32 i)
 			{
 				const int32 Index = Offset + i;
 
-<<<<<<< HEAD
-				if (Particles.InvM(Index) == (T)0.)
-=======
 				if (Particles.InvM(Index) == (FReal)0.)
->>>>>>> 3aae9151
 				{
 					return;  // Continue
 				}
@@ -147,16 +96,6 @@
 					{
 						return; // Bail out if the collision groups doesn't match the particle group id, or use INDEX_NONE (= global collision that affects all particle)
 					}
-<<<<<<< HEAD
-					TVector<T, d> Normal;
-					const TRigidTransform<T, d> Frame(CollisionParticles.X(i), CollisionParticles.R(i));
-					const T Phi = CollisionParticles.Geometry(i)->PhiWithNormal(Frame.InverseTransformPosition(Particles.P(Index)), Normal);
-
-					const T Penetration = PerGroupThickness - Phi; // This is related to the Normal impulse
-					if (Penetration > (T)0.)
-					{
-						const TVector<T, d> NormalWorld = Frame.TransformVector(Normal);
-=======
 					FVec3 Normal;
 					const FRigidTransform3 Frame(CollisionParticles.X(i), CollisionParticles.R(i));
 					const FReal Phi = CollisionParticles.Geometry(i)->PhiWithNormal(Frame.InverseTransformPosition(Particles.P(Index)), Normal);
@@ -165,21 +104,10 @@
 					if (Penetration > (FReal)0.)
 					{
 						const FVec3 NormalWorld = Frame.TransformVector(Normal);
->>>>>>> 3aae9151
 						Particles.P(Index) += Penetration * NormalWorld;
 
 						if (bFastPositionBasedFriction)
 						{
-<<<<<<< HEAD
-							TVector<T, d> VectorToPoint = Particles.P(Index) - CollisionParticles.X(i);
-							const TVector<T, d> RelativeDisplacement = (Particles.P(Index) - Particles.X(Index)) - (CollisionParticles.V(i) + TVector<T, d>::CrossProduct(CollisionParticles.W(i), VectorToPoint)) * Dt; // This corresponds to the tangential velocity multiplied by dt (friction will drive this to zero if it is high enough)
-							const TVector<T, d> RelativeDisplacementTangent = RelativeDisplacement - TVector<T, d>::DotProduct(RelativeDisplacement, NormalWorld) * NormalWorld; // Project displacement into the tangential plane
-							const T RelativeDisplacementTangentLength = RelativeDisplacementTangent.Size();
-							if (RelativeDisplacementTangentLength >= SMALL_NUMBER)
-							{
-								const T PositionCorrection = FMath::Min<T>(Penetration * PerGroupFriction, RelativeDisplacementTangentLength);
-								const T CorrectionRatio = PositionCorrection / RelativeDisplacementTangentLength;
-=======
 							FVec3 VectorToPoint = Particles.P(Index) - CollisionParticles.X(i);
 							const FVec3 RelativeDisplacement = (Particles.P(Index) - Particles.X(Index)) - (CollisionParticles.V(i) + FVec3::CrossProduct(CollisionParticles.W(i), VectorToPoint)) * Dt; // This corresponds to the tangential velocity multiplied by dt (friction will drive this to zero if it is high enough)
 							const FVec3 RelativeDisplacementTangent = RelativeDisplacement - FVec3::DotProduct(RelativeDisplacement, NormalWorld) * NormalWorld; // Project displacement into the tangential plane
@@ -188,7 +116,6 @@
 							{
 								const FReal PositionCorrection = FMath::Min<FReal>(Penetration * PerGroupFriction, RelativeDisplacementTangentLength);
 								const FReal CorrectionRatio = PositionCorrection / RelativeDisplacementTangentLength;
->>>>>>> 3aae9151
 								Particles.P(Index) -= CorrectionRatio * RelativeDisplacementTangent;
 							}
 						}
@@ -196,13 +123,8 @@
 						{
 							// Note, to fix: Only use fast position based friction for now, since adding to TMaps here is not thread safe when calling Apply on multiple threads (will cause crash)
 							FVelocityConstraint Constraint;
-<<<<<<< HEAD
-							TVector<T, d> VectorToPoint = Particles.P(Index) - CollisionParticles.X(i);
-							Constraint.Velocity = CollisionParticles.V(i) + TVector<T, d>::CrossProduct(CollisionParticles.W(i), VectorToPoint);
-=======
 							FVec3 VectorToPoint = Particles.P(Index) - CollisionParticles.X(i);
 							Constraint.Velocity = CollisionParticles.V(i) + FVec3::CrossProduct(CollisionParticles.W(i), VectorToPoint);
->>>>>>> 3aae9151
 							Constraint.Normal = Frame.TransformVector(Normal);
 						
 							MVelocityConstraints.Add(Index, Constraint);
@@ -230,16 +152,6 @@
 					{
 						return; // Bail out if the collision groups doesn't match the particle group id, or use INDEX_NONE (= global collision that affects all particle)
 					}
-<<<<<<< HEAD
-					TVector<T, d> Normal;
-					const TRigidTransform<T, d> Frame(CollisionParticles.X(i), CollisionParticles.R(i));
-					const T Phi = CollisionParticles.Geometry(i)->PhiWithNormal(Frame.InverseTransformPosition(Particles.P(Index)), Normal);
-
-					const T Penetration = PerGroupThickness - Phi; // This is related to the Normal impulse
-					if (Penetration > (T)0.)
-					{
-						const TVector<T, d> NormalWorld = Frame.TransformVector(Normal);
-=======
 					FVec3 Normal;
 					const FRigidTransform3 Frame(CollisionParticles.X(i), CollisionParticles.R(i));
 					const FReal Phi = CollisionParticles.Geometry(i)->PhiWithNormal(Frame.InverseTransformPosition(Particles.P(Index)), Normal);
@@ -248,7 +160,6 @@
 					if (Penetration > (FReal)0.)
 					{
 						const FVec3 NormalWorld = Frame.TransformVector(Normal);
->>>>>>> 3aae9151
 						Particles.P(Index) += Penetration * NormalWorld;
 					}
 				});
@@ -256,29 +167,17 @@
 		}
 	}
 
-<<<<<<< HEAD
-	void ApplyHelperISPC(TPBDParticles<T, d>& Particles, const T Dt, int32 Offset, int32 Range) const;
-=======
 	void ApplyHelperISPC(FPBDParticles& Particles, const FReal Dt, int32 Offset, int32 Range) const;
->>>>>>> 3aae9151
 
 private:
 	bool bFastPositionBasedFriction;
 	// TODO(mlentine): Need a bb hierarchy
 	const TPBDActiveView<FCollisionParticles>& MCollisionParticlesActiveView;
 	TArray<bool>& MCollided;
-<<<<<<< HEAD
-	TArray<uint32>& MDynamicGroupIds;
-	TArray<uint32>& MKinematicGroupIds;
-	mutable TMap<int32, FVelocityConstraint> MVelocityConstraints;
-	const TArray<T>& MPerGroupThickness;
-	const TArray<T>& MPerGroupFriction;
-=======
 	const TArray<uint32>& MDynamicGroupIds;
 	const TArray<uint32>& MKinematicGroupIds;
 	mutable TMap<int32, FVelocityConstraint> MVelocityConstraints;
 	const TArray<FReal>& MPerGroupThickness;
 	const TArray<FReal>& MPerGroupFriction;
->>>>>>> 3aae9151
 };
 }