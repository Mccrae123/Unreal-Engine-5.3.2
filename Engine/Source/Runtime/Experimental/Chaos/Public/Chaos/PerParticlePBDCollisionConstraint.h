--- conflicted
+++ resolved
@@ -76,11 +76,7 @@
 		const FSolverReal PerGroupFriction = MPerGroupFriction[DynamicGroupId];
 		const FSolverReal PerGroupThickness = MPerGroupThickness[DynamicGroupId];
 
-<<<<<<< HEAD
-		if (PerGroupFriction > (FSolverReal)KINDA_SMALL_NUMBER)
-=======
 		if (PerGroupFriction > (FSolverReal)UE_KINDA_SMALL_NUMBER)
->>>>>>> d731a049
 		{
 			PhysicsParallelFor(Range - Offset, [this, &Particles, Dt, Offset, DynamicGroupId, PerGroupFriction, PerGroupThickness](int32 i)
 			{
@@ -117,11 +113,7 @@
 							const FSolverVec3 RelativeDisplacement = (Particles.P(Index) - Particles.X(Index)) - (CollisionParticles.V(i) + FSolverVec3::CrossProduct(CollisionParticles.W(i), VectorToPoint)) * Dt; // This corresponds to the tangential velocity multiplied by dt (friction will drive this to zero if it is high enough)
 							const FSolverVec3 RelativeDisplacementTangent = RelativeDisplacement - FSolverVec3::DotProduct(RelativeDisplacement, NormalWorld) * NormalWorld; // Project displacement into the tangential plane
 							const FSolverReal RelativeDisplacementTangentLength = RelativeDisplacementTangent.Size();
-<<<<<<< HEAD
-							if (RelativeDisplacementTangentLength >= SMALL_NUMBER)
-=======
 							if (RelativeDisplacementTangentLength >= UE_SMALL_NUMBER)
->>>>>>> d731a049
 							{
 								const FSolverReal PositionCorrection = FMath::Min<FSolverReal>(Penetration * PerGroupFriction, RelativeDisplacementTangentLength);
 								const FSolverReal CorrectionRatio = PositionCorrection / RelativeDisplacementTangentLength;
