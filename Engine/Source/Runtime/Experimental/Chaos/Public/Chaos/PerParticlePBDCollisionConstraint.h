// Copyright Epic Games, Inc. All Rights Reserved.
#pragma once

<<<<<<< HEAD
#include "Chaos/Real.h"
#include "Chaos/PerParticleRule.h"
#include "Chaos/Transform.h"
#include "Chaos/PBDActiveView.h"
#include "Chaos/GeometryParticlesfwd.h"

#include "HAL/PlatformMath.h"

=======
#include "Chaos/Core.h"
#include "Chaos/PBDActiveView.h"
#include "Chaos/PBDSoftsEvolutionFwd.h"
#include "Chaos/PBDSoftsSolverParticles.h"
#include "Chaos/KinematicGeometryParticles.h"
#include "HAL/PlatformMath.h"

>>>>>>> 6bbb88c8
// Support ISPC enable/disable in non-shipping builds
#if !INTEL_ISPC
const bool bChaos_PerParticleCollision_ISPC_Enabled = false;
#elif UE_BUILD_SHIPPING
const bool bChaos_PerParticleCollision_ISPC_Enabled = true;
#else
extern CHAOS_API bool bChaos_PerParticleCollision_ISPC_Enabled;
#endif

namespace Chaos::Softs
{
<<<<<<< HEAD
template<EGeometryParticlesSimType SimType>
class CHAOS_API TPerParticlePBDCollisionConstraint final
{
	struct FVelocityConstraint
	{
		FVec3 Velocity;
		FVec3 Normal;
	};

public:
	typedef TKinematicGeometryParticlesImp<FReal, 3, SimType> FCollisionParticles;

	TPerParticlePBDCollisionConstraint(const TPBDActiveView<FCollisionParticles>& InParticlesActiveView, TArray<bool>& Collided, TArray<uint32>& DynamicGroupIds, TArray<uint32>& KinematicGroupIds, const TArray<FReal>& PerGroupThickness, const TArray<FReal>& PerGroupFriction)
	    : bFastPositionBasedFriction(true), MCollisionParticlesActiveView(InParticlesActiveView), MCollided(Collided), MDynamicGroupIds(DynamicGroupIds), MKinematicGroupIds(KinematicGroupIds), MPerGroupThickness(PerGroupThickness), MPerGroupFriction(PerGroupFriction) {}

	~TPerParticlePBDCollisionConstraint() {}

	inline void ApplyRange(FPBDParticles& Particles, const FReal Dt, const int32 Offset, const int32 Range) const
=======

class CHAOS_API FPerParticlePBDCollisionConstraint final
{
	struct FVelocityConstraint
	{
		FSolverVec3 Velocity;
		FSolverVec3 Normal;
	};

public:
	FPerParticlePBDCollisionConstraint(const TPBDActiveView<FSolverRigidParticles>& InParticlesActiveView, TArray<bool>& Collided, TArray<uint32>& DynamicGroupIds, TArray<uint32>& KinematicGroupIds, const TArray<FSolverReal>& PerGroupThickness, const TArray<FSolverReal>& PerGroupFriction)
	    : bFastPositionBasedFriction(true), MCollisionParticlesActiveView(InParticlesActiveView), MCollided(Collided), MDynamicGroupIds(DynamicGroupIds), MKinematicGroupIds(KinematicGroupIds), MPerGroupThickness(PerGroupThickness), MPerGroupFriction(PerGroupFriction) {}

	~FPerParticlePBDCollisionConstraint() {}

	inline void ApplyRange(FSolverParticles& Particles, const FSolverReal Dt, const int32 Offset, const int32 Range) const
>>>>>>> 6bbb88c8
	{
		if (bRealTypeCompatibleWithISPC && bChaos_PerParticleCollision_ISPC_Enabled && bFastPositionBasedFriction )
		{
			ApplyHelperISPC(Particles, Dt, Offset, Range);
		}
		else
		{
			ApplyHelper(Particles, Dt, Offset, Range);
		}
	}

<<<<<<< HEAD
	void ApplyFriction(FPBDParticles& Particles, const FReal Dt, const int32 Index) const
=======
	void ApplyFriction(FSolverParticles& Particles, const FSolverReal Dt, const int32 Index) const
>>>>>>> 6bbb88c8
	{
		check(!bFastPositionBasedFriction);  // Do not call this function if this is setup to run with fast PB friction

		if (!MVelocityConstraints.Contains(Index))
		{
			return;
		}
<<<<<<< HEAD
		const FReal VN = FVec3::DotProduct(Particles.V(Index), MVelocityConstraints[Index].Normal);
		const FReal VNBody = FVec3::DotProduct(MVelocityConstraints[Index].Velocity, MVelocityConstraints[Index].Normal);
		const FVec3 VTBody = MVelocityConstraints[Index].Velocity - VNBody * MVelocityConstraints[Index].Normal;
		const FVec3 VTRelative = Particles.V(Index) - VN * MVelocityConstraints[Index].Normal - VTBody;
		const FReal VTRelativeSize = VTRelative.Size();
		const FReal VNMax = FMath::Max(VN, VNBody);
		const FReal VNDelta = VNMax - VN;
		const FReal CoefficientOfFriction = MPerGroupFriction[MDynamicGroupIds[Index]];
		check(CoefficientOfFriction > 0);
		const FReal Friction = CoefficientOfFriction * VNDelta < VTRelativeSize ? CoefficientOfFriction * VNDelta / VTRelativeSize : 1;
=======
		const FSolverReal VN = FSolverVec3::DotProduct(Particles.V(Index), MVelocityConstraints[Index].Normal);
		const FSolverReal VNBody = FSolverVec3::DotProduct(MVelocityConstraints[Index].Velocity, MVelocityConstraints[Index].Normal);
		const FSolverVec3 VTBody = MVelocityConstraints[Index].Velocity - VNBody * MVelocityConstraints[Index].Normal;
		const FSolverVec3 VTRelative = Particles.V(Index) - VN * MVelocityConstraints[Index].Normal - VTBody;
		const FSolverReal VTRelativeSize = VTRelative.Size();
		const FSolverReal VNMax = FMath::Max(VN, VNBody);
		const FSolverReal VNDelta = VNMax - VN;
		const FSolverReal CoefficientOfFriction = MPerGroupFriction[MDynamicGroupIds[Index]];
		check(CoefficientOfFriction > 0);
		const FSolverReal Friction = CoefficientOfFriction * VNDelta < VTRelativeSize ? CoefficientOfFriction * VNDelta / VTRelativeSize : 1;
>>>>>>> 6bbb88c8
		Particles.V(Index) = VNMax * MVelocityConstraints[Index].Normal + VTBody + VTRelative * (1 - Friction);
	}

private:
<<<<<<< HEAD
	inline void ApplyHelper(FPBDParticles& Particles, const FReal Dt, const int32 Offset, const int32 Range) const
	{
		const uint32 DynamicGroupId = MDynamicGroupIds[Offset];  // Particle group Id, must be the same across the entire range
		const FReal PerGroupFriction = MPerGroupFriction[DynamicGroupId];
		const FReal PerGroupThickness = MPerGroupThickness[DynamicGroupId];

		if (PerGroupFriction > (FReal)KINDA_SMALL_NUMBER)
=======
	inline void ApplyHelper(FSolverParticles& Particles, const FSolverReal Dt, const int32 Offset, const int32 Range) const
	{
		const uint32 DynamicGroupId = MDynamicGroupIds[Offset];  // Particle group Id, must be the same across the entire range
		const FSolverReal PerGroupFriction = MPerGroupFriction[DynamicGroupId];
		const FSolverReal PerGroupThickness = MPerGroupThickness[DynamicGroupId];

		if (PerGroupFriction > (FSolverReal)KINDA_SMALL_NUMBER)
>>>>>>> 6bbb88c8
		{
			PhysicsParallelFor(Range - Offset, [this, &Particles, Dt, Offset, DynamicGroupId, PerGroupFriction, PerGroupThickness](int32 i)
			{
				const int32 Index = Offset + i;

<<<<<<< HEAD
				if (Particles.InvM(Index) == (FReal)0.)
				{
					return;  // Continue
				}

				MCollisionParticlesActiveView.SequentialFor([this, &Particles, &Dt, &Index, DynamicGroupId, PerGroupFriction, PerGroupThickness](FCollisionParticles& CollisionParticles, int32 i)
				{
=======
				if (Particles.InvM(Index) == (FSolverReal)0.)
				{
					return;  // Continue
				}

				MCollisionParticlesActiveView.SequentialFor([this, &Particles, &Dt, &Index, DynamicGroupId, PerGroupFriction, PerGroupThickness](FSolverRigidParticles& CollisionParticles, int32 i)
				{
>>>>>>> 6bbb88c8
					const uint32 KinematicGroupId = MKinematicGroupIds[i];  // Collision group Id

					if (KinematicGroupId != (uint32)INDEX_NONE && DynamicGroupId != KinematicGroupId)
					{
						return; // Bail out if the collision groups doesn't match the particle group id, or use INDEX_NONE (= global collision that affects all particle)
					}
<<<<<<< HEAD
					FVec3 Normal;
					const FRigidTransform3 Frame(CollisionParticles.X(i), CollisionParticles.R(i));
					const FReal Phi = CollisionParticles.Geometry(i)->PhiWithNormal(Frame.InverseTransformPosition(Particles.P(Index)), Normal);

					const FReal Penetration = PerGroupThickness - Phi; // This is related to the Normal impulse
					if (Penetration > (FReal)0.)
					{
						const FVec3 NormalWorld = Frame.TransformVector(Normal);
=======
					const FSolverRigidTransform3 Frame(CollisionParticles.X(i), CollisionParticles.R(i));
					const FVec3 RigidSpacePosition(Frame.InverseTransformPosition(Particles.P(Index)));  // PhiWithNormal requires FReal based arguments
					FVec3 ImplicitNormal;                                                                // since implicits don't use FSolverReal
					const FSolverReal Phi = (FSolverReal)CollisionParticles.Geometry(i)->PhiWithNormal(RigidSpacePosition, ImplicitNormal);
					const FSolverVec3 Normal(ImplicitNormal);

					const FSolverReal Penetration = PerGroupThickness - Phi; // This is related to the Normal impulse
					if (Penetration > (FSolverReal)0.)
					{
						const FSolverVec3 NormalWorld = Frame.TransformVector(Normal);
>>>>>>> 6bbb88c8
						Particles.P(Index) += Penetration * NormalWorld;

						if (bFastPositionBasedFriction)
						{
<<<<<<< HEAD
							FVec3 VectorToPoint = Particles.P(Index) - CollisionParticles.X(i);
							const FVec3 RelativeDisplacement = (Particles.P(Index) - Particles.X(Index)) - (CollisionParticles.V(i) + FVec3::CrossProduct(CollisionParticles.W(i), VectorToPoint)) * Dt; // This corresponds to the tangential velocity multiplied by dt (friction will drive this to zero if it is high enough)
							const FVec3 RelativeDisplacementTangent = RelativeDisplacement - FVec3::DotProduct(RelativeDisplacement, NormalWorld) * NormalWorld; // Project displacement into the tangential plane
							const FReal RelativeDisplacementTangentLength = RelativeDisplacementTangent.Size();
							if (RelativeDisplacementTangentLength >= SMALL_NUMBER)
							{
								const FReal PositionCorrection = FMath::Min<FReal>(Penetration * PerGroupFriction, RelativeDisplacementTangentLength);
								const FReal CorrectionRatio = PositionCorrection / RelativeDisplacementTangentLength;
=======
							FSolverVec3 VectorToPoint = Particles.P(Index) - CollisionParticles.X(i);
							const FSolverVec3 RelativeDisplacement = (Particles.P(Index) - Particles.X(Index)) - (CollisionParticles.V(i) + FSolverVec3::CrossProduct(CollisionParticles.W(i), VectorToPoint)) * Dt; // This corresponds to the tangential velocity multiplied by dt (friction will drive this to zero if it is high enough)
							const FSolverVec3 RelativeDisplacementTangent = RelativeDisplacement - FSolverVec3::DotProduct(RelativeDisplacement, NormalWorld) * NormalWorld; // Project displacement into the tangential plane
							const FSolverReal RelativeDisplacementTangentLength = RelativeDisplacementTangent.Size();
							if (RelativeDisplacementTangentLength >= SMALL_NUMBER)
							{
								const FSolverReal PositionCorrection = FMath::Min<FSolverReal>(Penetration * PerGroupFriction, RelativeDisplacementTangentLength);
								const FSolverReal CorrectionRatio = PositionCorrection / RelativeDisplacementTangentLength;
>>>>>>> 6bbb88c8
								Particles.P(Index) -= CorrectionRatio * RelativeDisplacementTangent;
							}
						}
						else
						{
							// Note, to fix: Only use fast position based friction for now, since adding to TMaps here is not thread safe when calling Apply on multiple threads (will cause crash)
							FVelocityConstraint Constraint;
<<<<<<< HEAD
							FVec3 VectorToPoint = Particles.P(Index) - CollisionParticles.X(i);
							Constraint.Velocity = CollisionParticles.V(i) + FVec3::CrossProduct(CollisionParticles.W(i), VectorToPoint);
=======
							FSolverVec3 VectorToPoint = Particles.P(Index) - CollisionParticles.X(i);
							Constraint.Velocity = CollisionParticles.V(i) + FSolverVec3::CrossProduct(CollisionParticles.W(i), VectorToPoint);
>>>>>>> 6bbb88c8
							Constraint.Normal = Frame.TransformVector(Normal);
						
							MVelocityConstraints.Add(Index, Constraint);
						}
					}
				});
			});
		}
		else
		{
			PhysicsParallelFor(Range - Offset, [this, &Particles, Dt, Offset, DynamicGroupId, PerGroupFriction, PerGroupThickness](int32 i)
			{
				const int32 Index = Offset + i;

				if (Particles.InvM(Index) == 0)
				{
					return;  // Continue
				}

<<<<<<< HEAD
				MCollisionParticlesActiveView.SequentialFor([this, &Particles, &Dt, &Index, DynamicGroupId, PerGroupFriction, PerGroupThickness](FCollisionParticles& CollisionParticles, int32 i)
=======
				MCollisionParticlesActiveView.SequentialFor([this, &Particles, &Dt, &Index, DynamicGroupId, PerGroupFriction, PerGroupThickness](FSolverRigidParticles& CollisionParticles, int32 i)
>>>>>>> 6bbb88c8
				{
					const uint32 KinematicGroupId = MKinematicGroupIds[i];  // Collision group Id

					if (KinematicGroupId != (uint32)INDEX_NONE && DynamicGroupId != KinematicGroupId)
					{
						return; // Bail out if the collision groups doesn't match the particle group id, or use INDEX_NONE (= global collision that affects all particle)
					}
<<<<<<< HEAD
					FVec3 Normal;
					const FRigidTransform3 Frame(CollisionParticles.X(i), CollisionParticles.R(i));
					const FReal Phi = CollisionParticles.Geometry(i)->PhiWithNormal(Frame.InverseTransformPosition(Particles.P(Index)), Normal);

					const FReal Penetration = PerGroupThickness - Phi; // This is related to the Normal impulse
					if (Penetration > (FReal)0.)
					{
						const FVec3 NormalWorld = Frame.TransformVector(Normal);
=======
					const FSolverRigidTransform3 Frame(CollisionParticles.X(i), CollisionParticles.R(i));
					const FVec3 RigidSpacePosition(Frame.InverseTransformPosition(Particles.P(Index)));  // PhiWithNormal requires FReal based arguments
					FVec3 ImplicitNormal;                                                                // since implicits don't use FSolverReal
					const FSolverReal Phi = (FSolverReal)CollisionParticles.Geometry(i)->PhiWithNormal(RigidSpacePosition, ImplicitNormal);
					const FSolverVec3 Normal(ImplicitNormal);

					const FSolverReal Penetration = PerGroupThickness - Phi; // This is related to the Normal impulse
					if (Penetration > (FSolverReal)0.)
					{
						const FSolverVec3 NormalWorld = Frame.TransformVector(Normal);
>>>>>>> 6bbb88c8
						Particles.P(Index) += Penetration * NormalWorld;
					}
				});
			});
		}
	}

<<<<<<< HEAD
	void ApplyHelperISPC(FPBDParticles& Particles, const FReal Dt, int32 Offset, int32 Range) const;
=======
	void ApplyHelperISPC(FSolverParticles& Particles, const FSolverReal Dt, const int32 Offset, const int32 Range) const;
>>>>>>> 6bbb88c8

private:
	bool bFastPositionBasedFriction;
	// TODO(mlentine): Need a bb hierarchy
<<<<<<< HEAD
	const TPBDActiveView<FCollisionParticles>& MCollisionParticlesActiveView;
=======
	const TPBDActiveView<FSolverRigidParticles>& MCollisionParticlesActiveView;
>>>>>>> 6bbb88c8
	TArray<bool>& MCollided;
	const TArray<uint32>& MDynamicGroupIds;
	const TArray<uint32>& MKinematicGroupIds;
	mutable TMap<int32, FVelocityConstraint> MVelocityConstraints;
<<<<<<< HEAD
	const TArray<FReal>& MPerGroupThickness;
	const TArray<FReal>& MPerGroupFriction;
=======
	const TArray<FSolverReal>& MPerGroupThickness;
	const TArray<FSolverReal>& MPerGroupFriction;
>>>>>>> 6bbb88c8
};

}  // End namespace Chaos::Softs<|MERGE_RESOLUTION|>--- conflicted
+++ resolved
@@ -1,16 +1,6 @@
 // Copyright Epic Games, Inc. All Rights Reserved.
 #pragma once
 
-<<<<<<< HEAD
-#include "Chaos/Real.h"
-#include "Chaos/PerParticleRule.h"
-#include "Chaos/Transform.h"
-#include "Chaos/PBDActiveView.h"
-#include "Chaos/GeometryParticlesfwd.h"
-
-#include "HAL/PlatformMath.h"
-
-=======
 #include "Chaos/Core.h"
 #include "Chaos/PBDActiveView.h"
 #include "Chaos/PBDSoftsEvolutionFwd.h"
@@ -18,7 +8,6 @@
 #include "Chaos/KinematicGeometryParticles.h"
 #include "HAL/PlatformMath.h"
 
->>>>>>> 6bbb88c8
 // Support ISPC enable/disable in non-shipping builds
 #if !INTEL_ISPC
 const bool bChaos_PerParticleCollision_ISPC_Enabled = false;
@@ -30,26 +19,6 @@
 
 namespace Chaos::Softs
 {
-<<<<<<< HEAD
-template<EGeometryParticlesSimType SimType>
-class CHAOS_API TPerParticlePBDCollisionConstraint final
-{
-	struct FVelocityConstraint
-	{
-		FVec3 Velocity;
-		FVec3 Normal;
-	};
-
-public:
-	typedef TKinematicGeometryParticlesImp<FReal, 3, SimType> FCollisionParticles;
-
-	TPerParticlePBDCollisionConstraint(const TPBDActiveView<FCollisionParticles>& InParticlesActiveView, TArray<bool>& Collided, TArray<uint32>& DynamicGroupIds, TArray<uint32>& KinematicGroupIds, const TArray<FReal>& PerGroupThickness, const TArray<FReal>& PerGroupFriction)
-	    : bFastPositionBasedFriction(true), MCollisionParticlesActiveView(InParticlesActiveView), MCollided(Collided), MDynamicGroupIds(DynamicGroupIds), MKinematicGroupIds(KinematicGroupIds), MPerGroupThickness(PerGroupThickness), MPerGroupFriction(PerGroupFriction) {}
-
-	~TPerParticlePBDCollisionConstraint() {}
-
-	inline void ApplyRange(FPBDParticles& Particles, const FReal Dt, const int32 Offset, const int32 Range) const
-=======
 
 class CHAOS_API FPerParticlePBDCollisionConstraint final
 {
@@ -66,7 +35,6 @@
 	~FPerParticlePBDCollisionConstraint() {}
 
 	inline void ApplyRange(FSolverParticles& Particles, const FSolverReal Dt, const int32 Offset, const int32 Range) const
->>>>>>> 6bbb88c8
 	{
 		if (bRealTypeCompatibleWithISPC && bChaos_PerParticleCollision_ISPC_Enabled && bFastPositionBasedFriction )
 		{
@@ -78,11 +46,7 @@
 		}
 	}
 
-<<<<<<< HEAD
-	void ApplyFriction(FPBDParticles& Particles, const FReal Dt, const int32 Index) const
-=======
 	void ApplyFriction(FSolverParticles& Particles, const FSolverReal Dt, const int32 Index) const
->>>>>>> 6bbb88c8
 	{
 		check(!bFastPositionBasedFriction);  // Do not call this function if this is setup to run with fast PB friction
 
@@ -90,18 +54,6 @@
 		{
 			return;
 		}
-<<<<<<< HEAD
-		const FReal VN = FVec3::DotProduct(Particles.V(Index), MVelocityConstraints[Index].Normal);
-		const FReal VNBody = FVec3::DotProduct(MVelocityConstraints[Index].Velocity, MVelocityConstraints[Index].Normal);
-		const FVec3 VTBody = MVelocityConstraints[Index].Velocity - VNBody * MVelocityConstraints[Index].Normal;
-		const FVec3 VTRelative = Particles.V(Index) - VN * MVelocityConstraints[Index].Normal - VTBody;
-		const FReal VTRelativeSize = VTRelative.Size();
-		const FReal VNMax = FMath::Max(VN, VNBody);
-		const FReal VNDelta = VNMax - VN;
-		const FReal CoefficientOfFriction = MPerGroupFriction[MDynamicGroupIds[Index]];
-		check(CoefficientOfFriction > 0);
-		const FReal Friction = CoefficientOfFriction * VNDelta < VTRelativeSize ? CoefficientOfFriction * VNDelta / VTRelativeSize : 1;
-=======
 		const FSolverReal VN = FSolverVec3::DotProduct(Particles.V(Index), MVelocityConstraints[Index].Normal);
 		const FSolverReal VNBody = FSolverVec3::DotProduct(MVelocityConstraints[Index].Velocity, MVelocityConstraints[Index].Normal);
 		const FSolverVec3 VTBody = MVelocityConstraints[Index].Velocity - VNBody * MVelocityConstraints[Index].Normal;
@@ -112,20 +64,10 @@
 		const FSolverReal CoefficientOfFriction = MPerGroupFriction[MDynamicGroupIds[Index]];
 		check(CoefficientOfFriction > 0);
 		const FSolverReal Friction = CoefficientOfFriction * VNDelta < VTRelativeSize ? CoefficientOfFriction * VNDelta / VTRelativeSize : 1;
->>>>>>> 6bbb88c8
 		Particles.V(Index) = VNMax * MVelocityConstraints[Index].Normal + VTBody + VTRelative * (1 - Friction);
 	}
 
 private:
-<<<<<<< HEAD
-	inline void ApplyHelper(FPBDParticles& Particles, const FReal Dt, const int32 Offset, const int32 Range) const
-	{
-		const uint32 DynamicGroupId = MDynamicGroupIds[Offset];  // Particle group Id, must be the same across the entire range
-		const FReal PerGroupFriction = MPerGroupFriction[DynamicGroupId];
-		const FReal PerGroupThickness = MPerGroupThickness[DynamicGroupId];
-
-		if (PerGroupFriction > (FReal)KINDA_SMALL_NUMBER)
-=======
 	inline void ApplyHelper(FSolverParticles& Particles, const FSolverReal Dt, const int32 Offset, const int32 Range) const
 	{
 		const uint32 DynamicGroupId = MDynamicGroupIds[Offset];  // Particle group Id, must be the same across the entire range
@@ -133,21 +75,11 @@
 		const FSolverReal PerGroupThickness = MPerGroupThickness[DynamicGroupId];
 
 		if (PerGroupFriction > (FSolverReal)KINDA_SMALL_NUMBER)
->>>>>>> 6bbb88c8
 		{
 			PhysicsParallelFor(Range - Offset, [this, &Particles, Dt, Offset, DynamicGroupId, PerGroupFriction, PerGroupThickness](int32 i)
 			{
 				const int32 Index = Offset + i;
 
-<<<<<<< HEAD
-				if (Particles.InvM(Index) == (FReal)0.)
-				{
-					return;  // Continue
-				}
-
-				MCollisionParticlesActiveView.SequentialFor([this, &Particles, &Dt, &Index, DynamicGroupId, PerGroupFriction, PerGroupThickness](FCollisionParticles& CollisionParticles, int32 i)
-				{
-=======
 				if (Particles.InvM(Index) == (FSolverReal)0.)
 				{
 					return;  // Continue
@@ -155,23 +87,12 @@
 
 				MCollisionParticlesActiveView.SequentialFor([this, &Particles, &Dt, &Index, DynamicGroupId, PerGroupFriction, PerGroupThickness](FSolverRigidParticles& CollisionParticles, int32 i)
 				{
->>>>>>> 6bbb88c8
 					const uint32 KinematicGroupId = MKinematicGroupIds[i];  // Collision group Id
 
 					if (KinematicGroupId != (uint32)INDEX_NONE && DynamicGroupId != KinematicGroupId)
 					{
 						return; // Bail out if the collision groups doesn't match the particle group id, or use INDEX_NONE (= global collision that affects all particle)
 					}
-<<<<<<< HEAD
-					FVec3 Normal;
-					const FRigidTransform3 Frame(CollisionParticles.X(i), CollisionParticles.R(i));
-					const FReal Phi = CollisionParticles.Geometry(i)->PhiWithNormal(Frame.InverseTransformPosition(Particles.P(Index)), Normal);
-
-					const FReal Penetration = PerGroupThickness - Phi; // This is related to the Normal impulse
-					if (Penetration > (FReal)0.)
-					{
-						const FVec3 NormalWorld = Frame.TransformVector(Normal);
-=======
 					const FSolverRigidTransform3 Frame(CollisionParticles.X(i), CollisionParticles.R(i));
 					const FVec3 RigidSpacePosition(Frame.InverseTransformPosition(Particles.P(Index)));  // PhiWithNormal requires FReal based arguments
 					FVec3 ImplicitNormal;                                                                // since implicits don't use FSolverReal
@@ -182,21 +103,10 @@
 					if (Penetration > (FSolverReal)0.)
 					{
 						const FSolverVec3 NormalWorld = Frame.TransformVector(Normal);
->>>>>>> 6bbb88c8
 						Particles.P(Index) += Penetration * NormalWorld;
 
 						if (bFastPositionBasedFriction)
 						{
-<<<<<<< HEAD
-							FVec3 VectorToPoint = Particles.P(Index) - CollisionParticles.X(i);
-							const FVec3 RelativeDisplacement = (Particles.P(Index) - Particles.X(Index)) - (CollisionParticles.V(i) + FVec3::CrossProduct(CollisionParticles.W(i), VectorToPoint)) * Dt; // This corresponds to the tangential velocity multiplied by dt (friction will drive this to zero if it is high enough)
-							const FVec3 RelativeDisplacementTangent = RelativeDisplacement - FVec3::DotProduct(RelativeDisplacement, NormalWorld) * NormalWorld; // Project displacement into the tangential plane
-							const FReal RelativeDisplacementTangentLength = RelativeDisplacementTangent.Size();
-							if (RelativeDisplacementTangentLength >= SMALL_NUMBER)
-							{
-								const FReal PositionCorrection = FMath::Min<FReal>(Penetration * PerGroupFriction, RelativeDisplacementTangentLength);
-								const FReal CorrectionRatio = PositionCorrection / RelativeDisplacementTangentLength;
-=======
 							FSolverVec3 VectorToPoint = Particles.P(Index) - CollisionParticles.X(i);
 							const FSolverVec3 RelativeDisplacement = (Particles.P(Index) - Particles.X(Index)) - (CollisionParticles.V(i) + FSolverVec3::CrossProduct(CollisionParticles.W(i), VectorToPoint)) * Dt; // This corresponds to the tangential velocity multiplied by dt (friction will drive this to zero if it is high enough)
 							const FSolverVec3 RelativeDisplacementTangent = RelativeDisplacement - FSolverVec3::DotProduct(RelativeDisplacement, NormalWorld) * NormalWorld; // Project displacement into the tangential plane
@@ -205,7 +115,6 @@
 							{
 								const FSolverReal PositionCorrection = FMath::Min<FSolverReal>(Penetration * PerGroupFriction, RelativeDisplacementTangentLength);
 								const FSolverReal CorrectionRatio = PositionCorrection / RelativeDisplacementTangentLength;
->>>>>>> 6bbb88c8
 								Particles.P(Index) -= CorrectionRatio * RelativeDisplacementTangent;
 							}
 						}
@@ -213,13 +122,8 @@
 						{
 							// Note, to fix: Only use fast position based friction for now, since adding to TMaps here is not thread safe when calling Apply on multiple threads (will cause crash)
 							FVelocityConstraint Constraint;
-<<<<<<< HEAD
-							FVec3 VectorToPoint = Particles.P(Index) - CollisionParticles.X(i);
-							Constraint.Velocity = CollisionParticles.V(i) + FVec3::CrossProduct(CollisionParticles.W(i), VectorToPoint);
-=======
 							FSolverVec3 VectorToPoint = Particles.P(Index) - CollisionParticles.X(i);
 							Constraint.Velocity = CollisionParticles.V(i) + FSolverVec3::CrossProduct(CollisionParticles.W(i), VectorToPoint);
->>>>>>> 6bbb88c8
 							Constraint.Normal = Frame.TransformVector(Normal);
 						
 							MVelocityConstraints.Add(Index, Constraint);
@@ -239,11 +143,7 @@
 					return;  // Continue
 				}
 
-<<<<<<< HEAD
-				MCollisionParticlesActiveView.SequentialFor([this, &Particles, &Dt, &Index, DynamicGroupId, PerGroupFriction, PerGroupThickness](FCollisionParticles& CollisionParticles, int32 i)
-=======
 				MCollisionParticlesActiveView.SequentialFor([this, &Particles, &Dt, &Index, DynamicGroupId, PerGroupFriction, PerGroupThickness](FSolverRigidParticles& CollisionParticles, int32 i)
->>>>>>> 6bbb88c8
 				{
 					const uint32 KinematicGroupId = MKinematicGroupIds[i];  // Collision group Id
 
@@ -251,16 +151,6 @@
 					{
 						return; // Bail out if the collision groups doesn't match the particle group id, or use INDEX_NONE (= global collision that affects all particle)
 					}
-<<<<<<< HEAD
-					FVec3 Normal;
-					const FRigidTransform3 Frame(CollisionParticles.X(i), CollisionParticles.R(i));
-					const FReal Phi = CollisionParticles.Geometry(i)->PhiWithNormal(Frame.InverseTransformPosition(Particles.P(Index)), Normal);
-
-					const FReal Penetration = PerGroupThickness - Phi; // This is related to the Normal impulse
-					if (Penetration > (FReal)0.)
-					{
-						const FVec3 NormalWorld = Frame.TransformVector(Normal);
-=======
 					const FSolverRigidTransform3 Frame(CollisionParticles.X(i), CollisionParticles.R(i));
 					const FVec3 RigidSpacePosition(Frame.InverseTransformPosition(Particles.P(Index)));  // PhiWithNormal requires FReal based arguments
 					FVec3 ImplicitNormal;                                                                // since implicits don't use FSolverReal
@@ -271,7 +161,6 @@
 					if (Penetration > (FSolverReal)0.)
 					{
 						const FSolverVec3 NormalWorld = Frame.TransformVector(Normal);
->>>>>>> 6bbb88c8
 						Particles.P(Index) += Penetration * NormalWorld;
 					}
 				});
@@ -279,31 +168,18 @@
 		}
 	}
 
-<<<<<<< HEAD
-	void ApplyHelperISPC(FPBDParticles& Particles, const FReal Dt, int32 Offset, int32 Range) const;
-=======
 	void ApplyHelperISPC(FSolverParticles& Particles, const FSolverReal Dt, const int32 Offset, const int32 Range) const;
->>>>>>> 6bbb88c8
 
 private:
 	bool bFastPositionBasedFriction;
 	// TODO(mlentine): Need a bb hierarchy
-<<<<<<< HEAD
-	const TPBDActiveView<FCollisionParticles>& MCollisionParticlesActiveView;
-=======
 	const TPBDActiveView<FSolverRigidParticles>& MCollisionParticlesActiveView;
->>>>>>> 6bbb88c8
 	TArray<bool>& MCollided;
 	const TArray<uint32>& MDynamicGroupIds;
 	const TArray<uint32>& MKinematicGroupIds;
 	mutable TMap<int32, FVelocityConstraint> MVelocityConstraints;
-<<<<<<< HEAD
-	const TArray<FReal>& MPerGroupThickness;
-	const TArray<FReal>& MPerGroupFriction;
-=======
 	const TArray<FSolverReal>& MPerGroupThickness;
 	const TArray<FSolverReal>& MPerGroupFriction;
->>>>>>> 6bbb88c8
 };
 
 }  // End namespace Chaos::Softs