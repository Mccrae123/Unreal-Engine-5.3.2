// Copyright Epic Games, Inc. All Rights Reserved.
#pragma once

#include "Chaos/PBDSoftsEvolutionFwd.h"
#include "Chaos/PBDSoftsSolverParticles.h"
#include "Chaos/CollectionPropertyFacade.h"
#include "ChaosStats.h"
#include "Containers/ArrayView.h"
#include "Containers/ContainersFwd.h"
#include "Chaos/Framework/Parallel.h"

DECLARE_CYCLE_STAT(TEXT("Chaos PBD Spherical Constraints"), STAT_PBD_Spherical, STATGROUP_Chaos);
DECLARE_CYCLE_STAT(TEXT("Chaos PBD Spherical Backstop Constraints"), STAT_PBD_SphericalBackstop, STATGROUP_Chaos);

#if !defined(CHAOS_SPHERICAL_ISPC_ENABLED_DEFAULT)
#define CHAOS_SPHERICAL_ISPC_ENABLED_DEFAULT 1
#endif

// Support run-time toggling on supported platforms in non-shipping configurations
#if !INTEL_ISPC || UE_BUILD_SHIPPING
static constexpr bool bChaos_Spherical_ISPC_Enabled = INTEL_ISPC && CHAOS_SPHERICAL_ISPC_ENABLED_DEFAULT;
#else
extern CHAOS_API bool bChaos_Spherical_ISPC_Enabled;
#endif

namespace Chaos::Softs
{

<<<<<<< HEAD
class CHAOS_API FPBDSphericalConstraint final
=======
class FPBDSphericalConstraint final
>>>>>>> 4af6daef
{
public:
	static bool IsEnabled(const FCollectionPropertyConstFacade& PropertyCollection)
	{
		return IsMaxDistanceEnabled(PropertyCollection, false);
	}

	FPBDSphericalConstraint(
		const uint32 InParticleOffset,
		const uint32 InParticleCount,
		const TArray<FSolverVec3>& InAnimationPositions,  // Use global indexation (will need adding ParticleOffset)
<<<<<<< HEAD
=======
		const TMap<FString, TConstArrayView<FRealSingle>>& WeightMaps,  // Use local indexation
		const FCollectionPropertyConstFacade& PropertyCollection,
		FSolverReal MeshScale
	)
		: AnimationPositions(InAnimationPositions)
		, SphereRadii(WeightMaps.FindRef(GetMaxDistanceString(PropertyCollection, MaxDistanceName.ToString())))
		, ParticleOffset(InParticleOffset)
		, ParticleCount(InParticleCount)
		, Scale(MeshScale)
		, MaxDistanceBase((FSolverReal)GetLowMaxDistance(PropertyCollection, 0.f))
		, MaxDistanceRange((FSolverReal)GetHighMaxDistance(PropertyCollection, 1.f) - MaxDistanceBase)
		, MaxDistanceIndex(PropertyCollection)
	{
	}

	UE_DEPRECATED(5.3, "Use weight map constructor instead.")
	FPBDSphericalConstraint(
		const uint32 InParticleOffset,
		const uint32 InParticleCount,
		const TArray<FSolverVec3>& InAnimationPositions,  // Use global indexation (will need adding ParticleOffset)
>>>>>>> 4af6daef
		const TConstArrayView<FRealSingle>& InSphereRadii,  // Use local indexation
		const FCollectionPropertyConstFacade& PropertyCollection,
		FSolverReal MeshScale
	)
		: AnimationPositions(InAnimationPositions)
		, SphereRadii(InSphereRadii)
		, ParticleOffset(InParticleOffset)
<<<<<<< HEAD
		, Scale(MeshScale)
	{
		check(InSphereRadii.Num() == InParticleCount);
=======
		, ParticleCount(InParticleCount)
		, Scale(MeshScale)
		, MaxDistanceBase((FSolverReal)GetLowMaxDistance(PropertyCollection, 0.f))
		, MaxDistanceRange((FSolverReal)GetHighMaxDistance(PropertyCollection, 1.f) - MaxDistanceBase)
		, MaxDistanceIndex(PropertyCollection)
	{
>>>>>>> 4af6daef
	}

	FPBDSphericalConstraint(
		const uint32 InParticleOffset,
		const uint32 InParticleCount,
		const TArray<FSolverVec3>& InAnimationPositions,  // Use global indexation (will need adding ParticleOffset)
		const TConstArrayView<FRealSingle>& InSphereRadii  // Use local indexation
	)
		: AnimationPositions(InAnimationPositions)
		, SphereRadii(InSphereRadii)
		, ParticleOffset(InParticleOffset)
<<<<<<< HEAD
		, Scale((FSolverReal)1.)
	{
		check(InSphereRadii.Num() == InParticleCount);
	}
	~FPBDSphericalConstraint() {}

	void SetProperties(const FCollectionPropertyConstFacade& PropertyCollection, FSolverReal MeshScale)
	{
		SetScale((FSolverReal)1., MeshScale);
		// TODO: MaxDistance
	}

	void Apply(FSolverParticles& Particles, const FSolverReal Dt) const
	{
=======
		, ParticleCount(InParticleCount)
		, Scale((FSolverReal)1.)
		, MaxDistanceIndex(ForceInit)
	{
	}

	~FPBDSphericalConstraint() {}

	CHAOS_API void SetProperties(
		const FCollectionPropertyConstFacade& PropertyCollection,
		const TMap<FString, TConstArrayView<FRealSingle>>& WeightMaps,
		FSolverReal MeshScale);

	UE_DEPRECATED(5.3, "Use SetProperties(const FCollectionPropertyConstFacade&, const TMap<FString, TConstArrayView<FRealSingle>>&, FSolverReal) instead.")
	void SetProperties(const FCollectionPropertyConstFacade& PropertyCollection, FSolverReal MeshScale)
	{
		SetProperties(PropertyCollection, TMap<FString, TConstArrayView<FRealSingle>>(), MeshScale);
	}

	void Apply(FSolverParticles& Particles, const FSolverReal Dt) const
	{
>>>>>>> 4af6daef
		SCOPE_CYCLE_COUNTER(STAT_PBD_Spherical);

		if (bRealTypeCompatibleWithISPC && bChaos_Spherical_ISPC_Enabled)
		{
			ApplyHelperISPC(Particles, Dt);
		}
		else
<<<<<<< HEAD
		{
			ApplyHelper(Particles, Dt);
		}
	}

	void SetScale(FSolverReal MaxDistanceScale, FSolverReal MeshScale)
	{
		Scale = FMath::Max(MaxDistanceScale, (FSolverReal)0.) * MeshScale;
	}

	FSolverReal GetScale() const { return Scale; }

	UE_DEPRECATED(5.2, "Use SetScale instead.")
	void SetSphereRadiiMultiplier(FSolverReal InSphereRadiiMultiplier, FSolverReal MeshScale)
	{
		SetScale(InSphereRadiiMultiplier, MeshScale);
	}

private:
	void ApplyHelper(FSolverParticles& Particles, const FSolverReal Dt) const
	{
		const int32 ParticleCount = SphereRadii.Num();

		PhysicsParallelFor(ParticleCount, [this, &Particles, Dt](int32 Index)  // TODO: profile need for parallel loop based on particle count
		{
			const int32 ParticleIndex = ParticleOffset + Index;

			if (Particles.InvM(ParticleIndex) == 0)
			{
				return;
			}

			const FSolverReal Radius = SphereRadii[Index] * Scale;
			const FSolverVec3& Center = AnimationPositions[ParticleIndex];

			const FSolverVec3 CenterToParticle = Particles.P(ParticleIndex) - Center;
			const FSolverReal DistanceSquared = CenterToParticle.SizeSquared();

			static const FSolverReal DeadZoneSquareRadius = UE_SMALL_NUMBER; // We will not push the particle away in the dead zone
			if (DistanceSquared > FMath::Square(Radius) + DeadZoneSquareRadius)
			{
				const FSolverReal Distance = FMath::Sqrt(DistanceSquared);
				const FSolverVec3 PositionOnSphere = (Radius / Distance) * CenterToParticle;
				Particles.P(ParticleIndex) = Center + PositionOnSphere;
			}
		});
	}

	void ApplyHelperISPC(FSolverParticles& Particles, const FSolverReal Dt) const;

protected:
	const TArray<FSolverVec3>& AnimationPositions;  // Use global indexation (will need adding ParticleOffset)
	const TConstArrayView<FRealSingle> SphereRadii;  // Use local indexation
	const int32 ParticleOffset;
	UE_DEPRECATED(5.2, "Use Scale instead.")
	FSolverReal SphereRadiiMultiplier = 1.f;

private:
	FSolverReal Scale;

	UE_CHAOS_DECLARE_PROPERTYCOLLECTION_NAME(MaxDistance, float);
};

class CHAOS_API FPBDSphericalBackstopConstraint final
{
public:
	static bool IsEnabled(const FCollectionPropertyConstFacade& PropertyCollection)
	{
		return IsBackstopDistanceEnabled(PropertyCollection, false) ||
			IsBackstopDistanceAnimatable(PropertyCollection, false);  // Backstop can be re-enabled if animated
	}

	FPBDSphericalBackstopConstraint(
		const int32 InParticleOffset,
		const int32 InParticleCount,
		const TArray<FSolverVec3>& InAnimationPositions,  // Use global indexation (will need adding ParticleOffset)
		const TArray<FSolverVec3>& InAnimationNormals,  // Use global indexation (will need adding ParticleOffset)
		const TConstArrayView<FRealSingle>& InSphereRadii,  // Use local indexation
		const TConstArrayView<FRealSingle>& InSphereOffsetDistances,  // Use local indexation
		const FCollectionPropertyConstFacade& PropertyCollection,
		FSolverReal MeshScale
	)
		: AnimationPositions(InAnimationPositions)
		, AnimationNormals(InAnimationNormals)
		, SphereRadii(InSphereRadii)
		, SphereOffsetDistances(InSphereOffsetDistances)
		, ParticleOffset(InParticleOffset)
		, Scale(MeshScale)
		, bEnabled(true)
		, bUseLegacyBackstop(false)
	{
		check(InSphereRadii.Num() == InParticleCount);
		check(InSphereOffsetDistances.Num() == InParticleCount);
	}

	FPBDSphericalBackstopConstraint(
		const int32 InParticleOffset,
		const int32 InParticleCount,
		const TArray<FSolverVec3>& InAnimationPositions,  // Use global indexation (will need adding ParticleOffset)
		const TArray<FSolverVec3>& InAnimationNormals,  // Use global indexation (will need adding ParticleOffset)
		const TConstArrayView<FRealSingle>& InSphereRadii,  // Use local indexation
		const TConstArrayView<FRealSingle>& InSphereOffsetDistances,  // Use local indexation
		const bool bInUseLegacyBackstop  // Do not include the sphere radius in the distance calculations when this is true
	)
		: AnimationPositions(InAnimationPositions)
		, AnimationNormals(InAnimationNormals)
		, SphereRadii(InSphereRadii)
		, SphereOffsetDistances(InSphereOffsetDistances)
		, ParticleOffset(InParticleOffset)
		, Scale((FSolverReal)1.)
		, bEnabled(true)
		, bUseLegacyBackstop(bInUseLegacyBackstop)
	{
		check(InSphereRadii.Num() == InParticleCount);
		check(InSphereOffsetDistances.Num() == InParticleCount);
	}
	~FPBDSphericalBackstopConstraint() {}

	void SetProperties(const FCollectionPropertyConstFacade& PropertyCollection, FSolverReal MeshScale)
	{
		SetScale((FSolverReal)1., MeshScale);
		// TODO: BackstopDistance and BackstopRadius
	}

	void SetEnabled(bool bInEnabled) { bEnabled = bInEnabled; }
	bool IsEnabled() const { return bEnabled; }

	void Apply(FSolverParticles& Particles, const FSolverReal Dt) const
	{
		SCOPE_CYCLE_COUNTER(STAT_PBD_SphericalBackstop);

=======
		{
			if (SphereRadii.Num() == ParticleCount)
			{
				constexpr bool bHasMaxDistance = true;
				ApplyHelper<bHasMaxDistance>(Particles, Dt);
			}
			else
			{
				constexpr bool bHasMaxDistance = false;
				ApplyHelper<bHasMaxDistance>(Particles, Dt);
			}
		}
	}

	// Set a new mesh scale
	void SetScale(FSolverReal InScale) { Scale = InScale; }

	UE_DEPRECATED(5.3, "Use SetScale(FSolverReal) instead.")
	void SetScale(FSolverReal MaxDistanceScale, FSolverReal MeshScale)
	{
		Scale = FMath::Max(MaxDistanceScale, (FSolverReal)0.) * MeshScale;
	}

	FSolverReal GetScale() const { return Scale; }

	UE_DEPRECATED(5.2, "Use SetScale instead.")
	void SetSphereRadiiMultiplier(FSolverReal InSphereRadiiMultiplier, FSolverReal MeshScale)
	{
		SetScale(InSphereRadiiMultiplier * MeshScale);
	}

private:
	template<bool bHasMaxDistance>
	void ApplyHelper(FSolverParticles& Particles, const FSolverReal Dt) const
	{
		PhysicsParallelFor(ParticleCount, [this, &Particles, Dt](int32 Index)  // TODO: profile need for parallel loop based on particle count
		{
			const int32 ParticleIndex = ParticleOffset + Index;

			if (Particles.InvM(ParticleIndex) == 0)
			{
				return;
			}

			const FSolverReal Radius = (bHasMaxDistance ? MaxDistanceBase + MaxDistanceRange * SphereRadii[Index] : MaxDistanceBase) * Scale;
			const FSolverVec3& Center = AnimationPositions[ParticleIndex];

			const FSolverVec3 CenterToParticle = Particles.P(ParticleIndex) - Center;
			const FSolverReal DistanceSquared = CenterToParticle.SizeSquared();

			static const FSolverReal DeadZoneSquareRadius = UE_SMALL_NUMBER; // We will not push the particle away in the dead zone
			if (DistanceSquared > FMath::Square(Radius) + DeadZoneSquareRadius)
			{
				const FSolverReal Distance = FMath::Sqrt(DistanceSquared);
				const FSolverVec3 PositionOnSphere = (Radius / Distance) * CenterToParticle;
				Particles.P(ParticleIndex) = Center + PositionOnSphere;
			}
		});
	}

	CHAOS_API void ApplyHelperISPC(FSolverParticles& Particles, const FSolverReal Dt) const;

protected:
	const TArray<FSolverVec3>& AnimationPositions;  // Use global indexation (will need adding ParticleOffset)
	TConstArrayView<FRealSingle> SphereRadii;  // Use local indexation
	const int32 ParticleOffset;
	const int32 ParticleCount;
	UE_DEPRECATED(5.2, "Use Scale instead.")
	FSolverReal SphereRadiiMultiplier = 1.f;

private:
	FSolverReal Scale = (FSolverReal)1.;
	FSolverReal MaxDistanceBase = (FSolverReal)0.;
	FSolverReal MaxDistanceRange = (FSolverReal)1.;

	UE_CHAOS_DECLARE_PROPERTYCOLLECTION_NAME(MaxDistance, float);
};

class FPBDSphericalBackstopConstraint final
{
public:
	static bool IsEnabled(const FCollectionPropertyConstFacade& PropertyCollection)
	{
		return IsBackstopRadiusEnabled(PropertyCollection, false) ||  // Radius makes more sense than distance to enable the constraint here, since without any radius there isn't a backstop
			IsBackstopRadiusAnimatable(PropertyCollection, false);  // Backstop can be re-enabled if animated
	}

	FPBDSphericalBackstopConstraint(
		const int32 InParticleOffset,
		const int32 InParticleCount,
		const TArray<FSolverVec3>& InAnimationPositions,  // Use global indexation (will need adding ParticleOffset)
		const TArray<FSolverVec3>& InAnimationNormals,  // Use global indexation (will need adding ParticleOffset)
		const TMap<FString, TConstArrayView<FRealSingle>>& WeightMaps,  // Use local indexation
		const FCollectionPropertyConstFacade& PropertyCollection,
		FSolverReal MeshScale
	)
		: AnimationPositions(InAnimationPositions)
		, AnimationNormals(InAnimationNormals)
		, SphereRadii(WeightMaps.FindRef(GetBackstopRadiusString(PropertyCollection, BackstopRadiusName.ToString())))
		, SphereOffsetDistances(WeightMaps.FindRef(GetBackstopDistanceString(PropertyCollection, BackstopDistanceName.ToString())))
		, ParticleOffset(InParticleOffset)
		, ParticleCount(InParticleCount)
		, Scale(MeshScale)
		, BackstopRadiusBase((FSolverReal)FMath::Max(GetLowBackstopRadius(PropertyCollection, 0.f), 0.f))
		, BackstopRadiusRange((FSolverReal)FMath::Max(GetHighBackstopRadius(PropertyCollection, 1.f), 0.f) - BackstopRadiusBase)
		, BackstopDistanceBase((FSolverReal)GetLowBackstopDistance(PropertyCollection, 0.f))
		, BackstopDistanceRange((FSolverReal)GetHighBackstopDistance(PropertyCollection, 1.f) - BackstopDistanceBase)
		, bUseLegacyBackstop(GetUseLegacyBackstop(PropertyCollection, false))  // Only set the legacy backstop in constructor
		, BackstopDistanceIndex(PropertyCollection)
		, BackstopRadiusIndex(PropertyCollection)
		, UseLegacyBackstopIndex(PropertyCollection)
	{
	}

	UE_DEPRECATED(5.3, "Use weight map constructor instead.")
	FPBDSphericalBackstopConstraint(
		const int32 InParticleOffset,
		const int32 InParticleCount,
		const TArray<FSolverVec3>& InAnimationPositions,  // Use global indexation (will need adding ParticleOffset)
		const TArray<FSolverVec3>& InAnimationNormals,  // Use global indexation (will need adding ParticleOffset)
		const TConstArrayView<FRealSingle>& InSphereRadii,  // Use local indexation
		const TConstArrayView<FRealSingle>& InSphereOffsetDistances,  // Use local indexation
		const FCollectionPropertyConstFacade& PropertyCollection,
		FSolverReal MeshScale
	)
		: AnimationPositions(InAnimationPositions)
		, AnimationNormals(InAnimationNormals)
		, SphereRadii(InSphereRadii)
		, SphereOffsetDistances(InSphereOffsetDistances)
		, ParticleOffset(InParticleOffset)
		, ParticleCount(InParticleCount)
		, Scale(MeshScale)
		, BackstopRadiusBase((FSolverReal)FMath::Max(GetLowBackstopRadius(PropertyCollection, 0.f), 0.f))
		, BackstopRadiusRange((FSolverReal)FMath::Max(GetHighBackstopRadius(PropertyCollection, 1.f), 0.f) - BackstopRadiusBase)
		, BackstopDistanceBase((FSolverReal)GetLowBackstopDistance(PropertyCollection, 0.f))
		, BackstopDistanceRange((FSolverReal)GetHighBackstopDistance(PropertyCollection, 1.f) - BackstopDistanceBase)
		, bUseLegacyBackstop(GetUseLegacyBackstop(PropertyCollection, false))  // Only set the legacy backstop in constructor
		, BackstopDistanceIndex(PropertyCollection)
		, BackstopRadiusIndex(PropertyCollection)
		, UseLegacyBackstopIndex(PropertyCollection)
	{
	}

	FPBDSphericalBackstopConstraint(
		const int32 InParticleOffset,
		const int32 InParticleCount,
		const TArray<FSolverVec3>& InAnimationPositions,  // Use global indexation (will need adding ParticleOffset)
		const TArray<FSolverVec3>& InAnimationNormals,  // Use global indexation (will need adding ParticleOffset)
		const TConstArrayView<FRealSingle>& InSphereRadii,  // Use local indexation
		const TConstArrayView<FRealSingle>& InSphereOffsetDistances,  // Use local indexation
		const bool bInUseLegacyBackstop  // Do not include the sphere radius in the distance calculations when this is true
	)
		: AnimationPositions(InAnimationPositions)
		, AnimationNormals(InAnimationNormals)
		, SphereRadii(InSphereRadii)
		, SphereOffsetDistances(InSphereOffsetDistances)
		, ParticleOffset(InParticleOffset)
		, ParticleCount(InParticleCount)
		, Scale((FSolverReal)1.)
		, bEnabled(true)
		, bUseLegacyBackstop(bInUseLegacyBackstop)
		, BackstopDistanceIndex(ForceInit)
		, BackstopRadiusIndex(ForceInit)
		, UseLegacyBackstopIndex(ForceInit)
	{
	}
	~FPBDSphericalBackstopConstraint() {}

	CHAOS_API void SetProperties(
		const FCollectionPropertyConstFacade& PropertyCollection,
		const TMap<FString, TConstArrayView<FRealSingle>>& WeightMaps,
		FSolverReal MeshScale);

	UE_DEPRECATED(5.3, "Use SetProperties(const FCollectionPropertyConstFacade&, const TMap<FString, TConstArrayView<FRealSingle>>&, FSolverReal) instead.")
	void SetProperties(const FCollectionPropertyConstFacade& PropertyCollection, FSolverReal MeshScale)
	{
		SetProperties(PropertyCollection, TMap<FString, TConstArrayView<FRealSingle>>(), MeshScale);
	}

	void SetEnabled(bool bInEnabled) { bEnabled = bInEnabled; }
	bool IsEnabled() const { return bEnabled; }

	void Apply(FSolverParticles& Particles, const FSolverReal Dt) const
	{
		SCOPE_CYCLE_COUNTER(STAT_PBD_SphericalBackstop);

>>>>>>> 4af6daef
		if (bEnabled)
		{
			if (bUseLegacyBackstop)
			{
				// SphereOffsetDistances includes the sphere radius
				// This is harder to author, and does not follow the NvCloth specs.
				// However, this is how it's been done in the Unreal Engine PhysX cloth implementation.
				if (bRealTypeCompatibleWithISPC && bChaos_Spherical_ISPC_Enabled)
				{
					ApplyLegacyHelperISPC(Particles, Dt);
				}
				else if (SphereRadii.Num() == ParticleCount)
				{
					if (SphereOffsetDistances.Num() == ParticleCount)
					{
						constexpr bool bHasBackstopDistance = true;
						constexpr bool bHasBackstopRadius = true;
						ApplyLegacyHelper<bHasBackstopDistance, bHasBackstopRadius>(Particles, Dt);
					}
					else
					{
						constexpr bool bHasBackstopDistance = false;
						constexpr bool bHasBackstopRadius = true;
						ApplyLegacyHelper<bHasBackstopDistance, bHasBackstopRadius>(Particles, Dt);
					}
				}
				else if (SphereOffsetDistances.Num() == ParticleCount)
				{
					constexpr bool bHasBackstopDistance = true;
					constexpr bool bHasBackstopRadius = false;
					ApplyLegacyHelper<bHasBackstopDistance, bHasBackstopRadius>(Particles, Dt);
				}
				else
				{
					constexpr bool bHasBackstopDistance = false;
					constexpr bool bHasBackstopRadius = false;
					ApplyLegacyHelper<bHasBackstopDistance, bHasBackstopRadius>(Particles, Dt);
				}
			}
			else
			{
				// SphereOffsetDistances doesn't include the sphere radius
				if (bRealTypeCompatibleWithISPC && bChaos_Spherical_ISPC_Enabled)
				{
					ApplyHelperISPC(Particles, Dt);
				}
				else if (SphereRadii.Num() == ParticleCount)
				{
					if (SphereOffsetDistances.Num() == ParticleCount)
					{
						constexpr bool bHasBackstopDistance = true;
						constexpr bool bHasBackstopRadius = true;
						ApplyHelper<bHasBackstopDistance, bHasBackstopRadius>(Particles, Dt);
					}
					else
					{
						constexpr bool bHasBackstopDistance = false;
						constexpr bool bHasBackstopRadius = true;
						ApplyHelper<bHasBackstopDistance, bHasBackstopRadius>(Particles, Dt);
					}
				}
				else if (SphereOffsetDistances.Num() == ParticleCount)
				{
					constexpr bool bHasBackstopDistance = true;
					constexpr bool bHasBackstopRadius = false;
					ApplyHelper<bHasBackstopDistance, bHasBackstopRadius>(Particles, Dt);
				}
				else
				{
					constexpr bool bHasBackstopDistance = false;
					constexpr bool bHasBackstopRadius = false;
					ApplyHelper<bHasBackstopDistance, bHasBackstopRadius>(Particles, Dt);
				}
			}
		}
	}

<<<<<<< HEAD
	void SetScale(FSolverReal BackstopScale, FSolverReal MeshScale)
	{
		Scale = FMath::Max(BackstopScale, (FSolverReal)0.) * MeshScale;
	}

	FSolverReal GetScale() const { return Scale; }

	UE_DEPRECATED(5.2, "Use SetScale instead.")
	void SetSphereRadiiMultiplier(FSolverReal InSphereRadiiMultiplier, FSolverReal MeshScale = (FSolverReal)1.)
	{
		SetScale(InSphereRadiiMultiplier, MeshScale);
	}

	UE_DEPRECATED(5.2, "Use GetScale() instead.")
	FSolverReal GetSphereRadiiMultiplier() const { return GetScale(); }

	bool UseLegacyBackstop() const
	{
		return bUseLegacyBackstop;
	}

private:
	void ApplyHelper(FSolverParticles& Particles, const FSolverReal Dt) const
	{
		const int32 ParticleCount = SphereRadii.Num();

		PhysicsParallelFor(ParticleCount, [this, &Particles, Dt](int32 Index)  // TODO: profile need for parallel loop based on particle count
		{
			const int32 ParticleIndex = ParticleOffset + Index;

			if (Particles.InvM(ParticleIndex) == 0)
			{
				return;
			}

			const FSolverVec3& AnimationPosition = AnimationPositions[ParticleIndex];
			const FSolverVec3& AnimationNormal = AnimationNormals[ParticleIndex];

			const FSolverReal SphereOffsetDistance = SphereOffsetDistances[Index] * Scale;
			const FSolverReal Radius = SphereRadii[Index] * Scale;

			const FSolverVec3 Center = AnimationPosition - (Radius + SphereOffsetDistance) * AnimationNormal;  // Non legacy version adds radius to the distance
			const FSolverVec3 CenterToParticle = Particles.P(ParticleIndex) - Center;
			const FSolverReal DistanceSquared = CenterToParticle.SizeSquared();

			static const FSolverReal DeadZoneSquareRadius = UE_SMALL_NUMBER;
			if (DistanceSquared < DeadZoneSquareRadius)
			{
				Particles.P(ParticleIndex) = AnimationPosition - SphereOffsetDistance * AnimationNormal;  // Non legacy version adds radius to the distance
			}
			else if (DistanceSquared < FMath::Square(Radius))
			{
				const FSolverVec3 PositionOnSphere = (Radius / sqrt(DistanceSquared)) * CenterToParticle;
				Particles.P(ParticleIndex) = Center + PositionOnSphere;
			}
			// Else the particle is outside the sphere, and there is nothing to do
		});
	}

	void ApplyLegacyHelper(FSolverParticles& Particles, const FSolverReal Dt) const
	{
		const int32 ParticleCount = SphereRadii.Num();

		PhysicsParallelFor(ParticleCount, [this, &Particles, Dt](int32 Index)  // TODO: profile need for parallel loop based on particle count
		{
			const int32 ParticleIndex = ParticleOffset + Index;

			if (Particles.InvM(ParticleIndex) == 0)
			{
=======
	// Set a new mesh scale
	void SetScale(FSolverReal InScale) { Scale = InScale; }

	UE_DEPRECATED(5.3, "Use SetScale(FSolverReal) instead.")
	void SetScale(FSolverReal BackstopScale, FSolverReal MeshScale)
	{
		Scale = FMath::Max(BackstopScale, (FSolverReal)0.) * MeshScale;
	}

	FSolverReal GetScale() const { return Scale; }

	UE_DEPRECATED(5.2, "Use SetScale instead.")
	void SetSphereRadiiMultiplier(FSolverReal InSphereRadiiMultiplier, FSolverReal MeshScale = (FSolverReal)1.)
	{
PRAGMA_DISABLE_DEPRECATION_WARNINGS
		SetScale(InSphereRadiiMultiplier, MeshScale);
PRAGMA_ENABLE_DEPRECATION_WARNINGS
	}

	UE_DEPRECATED(5.2, "Use GetScale() instead.")
	FSolverReal GetSphereRadiiMultiplier() const { return GetScale(); }

	bool UseLegacyBackstop() const
	{
		return bUseLegacyBackstop;
	}

private:
	template<bool bHasBackstopDistance, bool bHasBackstopRadius>
	void ApplyHelper(FSolverParticles& Particles, const FSolverReal Dt) const
	{
		PhysicsParallelFor(ParticleCount, [this, &Particles, Dt](int32 Index)  // TODO: profile need for parallel loop based on particle count
		{
			const int32 ParticleIndex = ParticleOffset + Index;

			if (Particles.InvM(ParticleIndex) == 0)
			{
				return;
			}

			const FSolverVec3& AnimationPosition = AnimationPositions[ParticleIndex];
			const FSolverVec3& AnimationNormal = AnimationNormals[ParticleIndex];

			const FSolverReal SphereOffsetDistance = (bHasBackstopDistance ? BackstopDistanceBase + BackstopDistanceRange * SphereOffsetDistances[Index] : BackstopDistanceBase) * Scale;
			const FSolverReal Radius = (bHasBackstopRadius ? BackstopRadiusBase + BackstopRadiusRange * SphereRadii[Index] : BackstopRadiusBase) * Scale;

			const FSolverVec3 Center = AnimationPosition - (Radius + SphereOffsetDistance) * AnimationNormal;  // Non legacy version adds radius to the distance
			const FSolverVec3 CenterToParticle = Particles.P(ParticleIndex) - Center;
			const FSolverReal DistanceSquared = CenterToParticle.SizeSquared();

			static const FSolverReal DeadZoneSquareRadius = UE_SMALL_NUMBER;
			if (DistanceSquared < DeadZoneSquareRadius)
			{
				Particles.P(ParticleIndex) = AnimationPosition - SphereOffsetDistance * AnimationNormal;  // Non legacy version adds radius to the distance
			}
			else if (DistanceSquared < FMath::Square(Radius))
			{
				const FSolverVec3 PositionOnSphere = (Radius / sqrt(DistanceSquared)) * CenterToParticle;
				Particles.P(ParticleIndex) = Center + PositionOnSphere;
			}
			// Else the particle is outside the sphere, and there is nothing to do
		});
	}

	template<bool bHasBackstopDistance, bool bHasBackstopRadius>
	void ApplyLegacyHelper(FSolverParticles& Particles, const FSolverReal Dt) const
	{
		PhysicsParallelFor(ParticleCount, [this, &Particles, Dt](int32 Index)  // TODO: profile need for parallel loop based on particle count
		{
			const int32 ParticleIndex = ParticleOffset + Index;

			if (Particles.InvM(ParticleIndex) == 0)
			{
>>>>>>> 4af6daef
				return;
			}

			const FSolverVec3& AnimationPosition = AnimationPositions[ParticleIndex];
			const FSolverVec3& AnimationNormal = AnimationNormals[ParticleIndex];

<<<<<<< HEAD
			const FSolverReal SphereOffsetDistance = SphereOffsetDistances[Index] * Scale;
			const FSolverReal Radius = SphereRadii[Index] * Scale;
=======
			const FSolverReal SphereOffsetDistance = (bHasBackstopDistance ? BackstopDistanceBase + BackstopDistanceRange * SphereOffsetDistances[Index] : BackstopDistanceBase) * Scale;
			const FSolverReal Radius = (bHasBackstopRadius ? BackstopRadiusBase + BackstopRadiusRange * SphereRadii[Index] : BackstopRadiusBase) * Scale;
>>>>>>> 4af6daef

			const FSolverVec3 Center = AnimationPosition - SphereOffsetDistance * AnimationNormal;  // Legacy version already includes the radius within the distance
			const FSolverVec3 CenterToParticle = Particles.P(ParticleIndex) - Center;
			const FSolverReal DistanceSquared = CenterToParticle.SizeSquared();

			static const FSolverReal DeadZoneSquareRadius = UE_SMALL_NUMBER;
			if (DistanceSquared < DeadZoneSquareRadius)
			{
				Particles.P(ParticleIndex) = AnimationPosition - (SphereOffsetDistance - Radius) * AnimationNormal;  // Legacy version already includes the radius to the distance
			}
			else if (DistanceSquared < FMath::Square(Radius))
			{
				const FSolverVec3 PositionOnSphere = (Radius / sqrt(DistanceSquared)) * CenterToParticle;
				Particles.P(ParticleIndex) = Center + PositionOnSphere;
			}
			// Else the particle is outside the sphere, and there is nothing to do
		});
	}

<<<<<<< HEAD
	void ApplyLegacyHelperISPC(FSolverParticles& Particles, const FSolverReal Dt) const;
	void ApplyHelperISPC(FSolverParticles& Particles, const FSolverReal Dt) const;
=======
	CHAOS_API void ApplyLegacyHelperISPC(FSolverParticles& Particles, const FSolverReal Dt) const;
	CHAOS_API void ApplyHelperISPC(FSolverParticles& Particles, const FSolverReal Dt) const;
>>>>>>> 4af6daef

private:
	const TArray<FSolverVec3>& AnimationPositions;  // Positions of spheres, use global indexation (will need adding ParticleOffset)
	const TArray<FSolverVec3>& AnimationNormals; // Sphere offset directions, use global indexation (will need adding ParticleOffset)
<<<<<<< HEAD
	const TConstArrayView<FRealSingle> SphereRadii; // Start at index 0, use local indexation
	const TConstArrayView<FRealSingle> SphereOffsetDistances;  // Sphere position offsets, use local indexation
	const int32 ParticleOffset;
	FSolverReal Scale;
	bool bEnabled;
	bool bUseLegacyBackstop;

	UE_CHAOS_DECLARE_PROPERTYCOLLECTION_NAME(BackstopDistance, float);
	UE_CHAOS_DECLARE_PROPERTYCOLLECTION_NAME(BackstopRadius, float);
=======
	TConstArrayView<FRealSingle> SphereRadii; // Start at index 0, use local indexation
	TConstArrayView<FRealSingle> SphereOffsetDistances;  // Sphere position offsets, use local indexation
	const int32 ParticleOffset;
	const int32 ParticleCount;
	FSolverReal Scale = (FSolverReal)1.;
	FSolverReal BackstopRadiusBase = (FSolverReal)0.;
	FSolverReal BackstopRadiusRange = (FSolverReal)1.;
	FSolverReal BackstopDistanceBase = (FSolverReal)0.;
	FSolverReal BackstopDistanceRange = (FSolverReal)1.;
	bool bEnabled = true;
	bool bUseLegacyBackstop = false;

	UE_CHAOS_DECLARE_PROPERTYCOLLECTION_NAME(BackstopDistance, float);
	UE_CHAOS_DECLARE_PROPERTYCOLLECTION_NAME(BackstopRadius, float);
	UE_CHAOS_DECLARE_PROPERTYCOLLECTION_NAME(UseLegacyBackstop, bool);
>>>>>>> 4af6daef
};

}  // End namespace Chaos::Softs<|MERGE_RESOLUTION|>--- conflicted
+++ resolved
@@ -26,11 +26,7 @@
 namespace Chaos::Softs
 {
 
-<<<<<<< HEAD
-class CHAOS_API FPBDSphericalConstraint final
-=======
 class FPBDSphericalConstraint final
->>>>>>> 4af6daef
 {
 public:
 	static bool IsEnabled(const FCollectionPropertyConstFacade& PropertyCollection)
@@ -42,8 +38,6 @@
 		const uint32 InParticleOffset,
 		const uint32 InParticleCount,
 		const TArray<FSolverVec3>& InAnimationPositions,  // Use global indexation (will need adding ParticleOffset)
-<<<<<<< HEAD
-=======
 		const TMap<FString, TConstArrayView<FRealSingle>>& WeightMaps,  // Use local indexation
 		const FCollectionPropertyConstFacade& PropertyCollection,
 		FSolverReal MeshScale
@@ -64,7 +58,6 @@
 		const uint32 InParticleOffset,
 		const uint32 InParticleCount,
 		const TArray<FSolverVec3>& InAnimationPositions,  // Use global indexation (will need adding ParticleOffset)
->>>>>>> 4af6daef
 		const TConstArrayView<FRealSingle>& InSphereRadii,  // Use local indexation
 		const FCollectionPropertyConstFacade& PropertyCollection,
 		FSolverReal MeshScale
@@ -72,18 +65,12 @@
 		: AnimationPositions(InAnimationPositions)
 		, SphereRadii(InSphereRadii)
 		, ParticleOffset(InParticleOffset)
-<<<<<<< HEAD
-		, Scale(MeshScale)
-	{
-		check(InSphereRadii.Num() == InParticleCount);
-=======
 		, ParticleCount(InParticleCount)
 		, Scale(MeshScale)
 		, MaxDistanceBase((FSolverReal)GetLowMaxDistance(PropertyCollection, 0.f))
 		, MaxDistanceRange((FSolverReal)GetHighMaxDistance(PropertyCollection, 1.f) - MaxDistanceBase)
 		, MaxDistanceIndex(PropertyCollection)
 	{
->>>>>>> 4af6daef
 	}
 
 	FPBDSphericalConstraint(
@@ -95,22 +82,6 @@
 		: AnimationPositions(InAnimationPositions)
 		, SphereRadii(InSphereRadii)
 		, ParticleOffset(InParticleOffset)
-<<<<<<< HEAD
-		, Scale((FSolverReal)1.)
-	{
-		check(InSphereRadii.Num() == InParticleCount);
-	}
-	~FPBDSphericalConstraint() {}
-
-	void SetProperties(const FCollectionPropertyConstFacade& PropertyCollection, FSolverReal MeshScale)
-	{
-		SetScale((FSolverReal)1., MeshScale);
-		// TODO: MaxDistance
-	}
-
-	void Apply(FSolverParticles& Particles, const FSolverReal Dt) const
-	{
-=======
 		, ParticleCount(InParticleCount)
 		, Scale((FSolverReal)1.)
 		, MaxDistanceIndex(ForceInit)
@@ -132,7 +103,6 @@
 
 	void Apply(FSolverParticles& Particles, const FSolverReal Dt) const
 	{
->>>>>>> 4af6daef
 		SCOPE_CYCLE_COUNTER(STAT_PBD_Spherical);
 
 		if (bRealTypeCompatibleWithISPC && bChaos_Spherical_ISPC_Enabled)
@@ -140,139 +110,6 @@
 			ApplyHelperISPC(Particles, Dt);
 		}
 		else
-<<<<<<< HEAD
-		{
-			ApplyHelper(Particles, Dt);
-		}
-	}
-
-	void SetScale(FSolverReal MaxDistanceScale, FSolverReal MeshScale)
-	{
-		Scale = FMath::Max(MaxDistanceScale, (FSolverReal)0.) * MeshScale;
-	}
-
-	FSolverReal GetScale() const { return Scale; }
-
-	UE_DEPRECATED(5.2, "Use SetScale instead.")
-	void SetSphereRadiiMultiplier(FSolverReal InSphereRadiiMultiplier, FSolverReal MeshScale)
-	{
-		SetScale(InSphereRadiiMultiplier, MeshScale);
-	}
-
-private:
-	void ApplyHelper(FSolverParticles& Particles, const FSolverReal Dt) const
-	{
-		const int32 ParticleCount = SphereRadii.Num();
-
-		PhysicsParallelFor(ParticleCount, [this, &Particles, Dt](int32 Index)  // TODO: profile need for parallel loop based on particle count
-		{
-			const int32 ParticleIndex = ParticleOffset + Index;
-
-			if (Particles.InvM(ParticleIndex) == 0)
-			{
-				return;
-			}
-
-			const FSolverReal Radius = SphereRadii[Index] * Scale;
-			const FSolverVec3& Center = AnimationPositions[ParticleIndex];
-
-			const FSolverVec3 CenterToParticle = Particles.P(ParticleIndex) - Center;
-			const FSolverReal DistanceSquared = CenterToParticle.SizeSquared();
-
-			static const FSolverReal DeadZoneSquareRadius = UE_SMALL_NUMBER; // We will not push the particle away in the dead zone
-			if (DistanceSquared > FMath::Square(Radius) + DeadZoneSquareRadius)
-			{
-				const FSolverReal Distance = FMath::Sqrt(DistanceSquared);
-				const FSolverVec3 PositionOnSphere = (Radius / Distance) * CenterToParticle;
-				Particles.P(ParticleIndex) = Center + PositionOnSphere;
-			}
-		});
-	}
-
-	void ApplyHelperISPC(FSolverParticles& Particles, const FSolverReal Dt) const;
-
-protected:
-	const TArray<FSolverVec3>& AnimationPositions;  // Use global indexation (will need adding ParticleOffset)
-	const TConstArrayView<FRealSingle> SphereRadii;  // Use local indexation
-	const int32 ParticleOffset;
-	UE_DEPRECATED(5.2, "Use Scale instead.")
-	FSolverReal SphereRadiiMultiplier = 1.f;
-
-private:
-	FSolverReal Scale;
-
-	UE_CHAOS_DECLARE_PROPERTYCOLLECTION_NAME(MaxDistance, float);
-};
-
-class CHAOS_API FPBDSphericalBackstopConstraint final
-{
-public:
-	static bool IsEnabled(const FCollectionPropertyConstFacade& PropertyCollection)
-	{
-		return IsBackstopDistanceEnabled(PropertyCollection, false) ||
-			IsBackstopDistanceAnimatable(PropertyCollection, false);  // Backstop can be re-enabled if animated
-	}
-
-	FPBDSphericalBackstopConstraint(
-		const int32 InParticleOffset,
-		const int32 InParticleCount,
-		const TArray<FSolverVec3>& InAnimationPositions,  // Use global indexation (will need adding ParticleOffset)
-		const TArray<FSolverVec3>& InAnimationNormals,  // Use global indexation (will need adding ParticleOffset)
-		const TConstArrayView<FRealSingle>& InSphereRadii,  // Use local indexation
-		const TConstArrayView<FRealSingle>& InSphereOffsetDistances,  // Use local indexation
-		const FCollectionPropertyConstFacade& PropertyCollection,
-		FSolverReal MeshScale
-	)
-		: AnimationPositions(InAnimationPositions)
-		, AnimationNormals(InAnimationNormals)
-		, SphereRadii(InSphereRadii)
-		, SphereOffsetDistances(InSphereOffsetDistances)
-		, ParticleOffset(InParticleOffset)
-		, Scale(MeshScale)
-		, bEnabled(true)
-		, bUseLegacyBackstop(false)
-	{
-		check(InSphereRadii.Num() == InParticleCount);
-		check(InSphereOffsetDistances.Num() == InParticleCount);
-	}
-
-	FPBDSphericalBackstopConstraint(
-		const int32 InParticleOffset,
-		const int32 InParticleCount,
-		const TArray<FSolverVec3>& InAnimationPositions,  // Use global indexation (will need adding ParticleOffset)
-		const TArray<FSolverVec3>& InAnimationNormals,  // Use global indexation (will need adding ParticleOffset)
-		const TConstArrayView<FRealSingle>& InSphereRadii,  // Use local indexation
-		const TConstArrayView<FRealSingle>& InSphereOffsetDistances,  // Use local indexation
-		const bool bInUseLegacyBackstop  // Do not include the sphere radius in the distance calculations when this is true
-	)
-		: AnimationPositions(InAnimationPositions)
-		, AnimationNormals(InAnimationNormals)
-		, SphereRadii(InSphereRadii)
-		, SphereOffsetDistances(InSphereOffsetDistances)
-		, ParticleOffset(InParticleOffset)
-		, Scale((FSolverReal)1.)
-		, bEnabled(true)
-		, bUseLegacyBackstop(bInUseLegacyBackstop)
-	{
-		check(InSphereRadii.Num() == InParticleCount);
-		check(InSphereOffsetDistances.Num() == InParticleCount);
-	}
-	~FPBDSphericalBackstopConstraint() {}
-
-	void SetProperties(const FCollectionPropertyConstFacade& PropertyCollection, FSolverReal MeshScale)
-	{
-		SetScale((FSolverReal)1., MeshScale);
-		// TODO: BackstopDistance and BackstopRadius
-	}
-
-	void SetEnabled(bool bInEnabled) { bEnabled = bInEnabled; }
-	bool IsEnabled() const { return bEnabled; }
-
-	void Apply(FSolverParticles& Particles, const FSolverReal Dt) const
-	{
-		SCOPE_CYCLE_COUNTER(STAT_PBD_SphericalBackstop);
-
-=======
 		{
 			if (SphereRadii.Num() == ParticleCount)
 			{
@@ -459,7 +296,6 @@
 	{
 		SCOPE_CYCLE_COUNTER(STAT_PBD_SphericalBackstop);
 
->>>>>>> 4af6daef
 		if (bEnabled)
 		{
 			if (bUseLegacyBackstop)
@@ -537,7 +373,10 @@
 		}
 	}
 
-<<<<<<< HEAD
+	// Set a new mesh scale
+	void SetScale(FSolverReal InScale) { Scale = InScale; }
+
+	UE_DEPRECATED(5.3, "Use SetScale(FSolverReal) instead.")
 	void SetScale(FSolverReal BackstopScale, FSolverReal MeshScale)
 	{
 		Scale = FMath::Max(BackstopScale, (FSolverReal)0.) * MeshScale;
@@ -548,7 +387,9 @@
 	UE_DEPRECATED(5.2, "Use SetScale instead.")
 	void SetSphereRadiiMultiplier(FSolverReal InSphereRadiiMultiplier, FSolverReal MeshScale = (FSolverReal)1.)
 	{
+PRAGMA_DISABLE_DEPRECATION_WARNINGS
 		SetScale(InSphereRadiiMultiplier, MeshScale);
+PRAGMA_ENABLE_DEPRECATION_WARNINGS
 	}
 
 	UE_DEPRECATED(5.2, "Use GetScale() instead.")
@@ -560,10 +401,9 @@
 	}
 
 private:
+	template<bool bHasBackstopDistance, bool bHasBackstopRadius>
 	void ApplyHelper(FSolverParticles& Particles, const FSolverReal Dt) const
 	{
-		const int32 ParticleCount = SphereRadii.Num();
-
 		PhysicsParallelFor(ParticleCount, [this, &Particles, Dt](int32 Index)  // TODO: profile need for parallel loop based on particle count
 		{
 			const int32 ParticleIndex = ParticleOffset + Index;
@@ -576,8 +416,8 @@
 			const FSolverVec3& AnimationPosition = AnimationPositions[ParticleIndex];
 			const FSolverVec3& AnimationNormal = AnimationNormals[ParticleIndex];
 
-			const FSolverReal SphereOffsetDistance = SphereOffsetDistances[Index] * Scale;
-			const FSolverReal Radius = SphereRadii[Index] * Scale;
+			const FSolverReal SphereOffsetDistance = (bHasBackstopDistance ? BackstopDistanceBase + BackstopDistanceRange * SphereOffsetDistances[Index] : BackstopDistanceBase) * Scale;
+			const FSolverReal Radius = (bHasBackstopRadius ? BackstopRadiusBase + BackstopRadiusRange * SphereRadii[Index] : BackstopRadiusBase) * Scale;
 
 			const FSolverVec3 Center = AnimationPosition - (Radius + SphereOffsetDistance) * AnimationNormal;  // Non legacy version adds radius to the distance
 			const FSolverVec3 CenterToParticle = Particles.P(ParticleIndex) - Center;
@@ -597,47 +437,8 @@
 		});
 	}
 
+	template<bool bHasBackstopDistance, bool bHasBackstopRadius>
 	void ApplyLegacyHelper(FSolverParticles& Particles, const FSolverReal Dt) const
-	{
-		const int32 ParticleCount = SphereRadii.Num();
-
-		PhysicsParallelFor(ParticleCount, [this, &Particles, Dt](int32 Index)  // TODO: profile need for parallel loop based on particle count
-		{
-			const int32 ParticleIndex = ParticleOffset + Index;
-
-			if (Particles.InvM(ParticleIndex) == 0)
-			{
-=======
-	// Set a new mesh scale
-	void SetScale(FSolverReal InScale) { Scale = InScale; }
-
-	UE_DEPRECATED(5.3, "Use SetScale(FSolverReal) instead.")
-	void SetScale(FSolverReal BackstopScale, FSolverReal MeshScale)
-	{
-		Scale = FMath::Max(BackstopScale, (FSolverReal)0.) * MeshScale;
-	}
-
-	FSolverReal GetScale() const { return Scale; }
-
-	UE_DEPRECATED(5.2, "Use SetScale instead.")
-	void SetSphereRadiiMultiplier(FSolverReal InSphereRadiiMultiplier, FSolverReal MeshScale = (FSolverReal)1.)
-	{
-PRAGMA_DISABLE_DEPRECATION_WARNINGS
-		SetScale(InSphereRadiiMultiplier, MeshScale);
-PRAGMA_ENABLE_DEPRECATION_WARNINGS
-	}
-
-	UE_DEPRECATED(5.2, "Use GetScale() instead.")
-	FSolverReal GetSphereRadiiMultiplier() const { return GetScale(); }
-
-	bool UseLegacyBackstop() const
-	{
-		return bUseLegacyBackstop;
-	}
-
-private:
-	template<bool bHasBackstopDistance, bool bHasBackstopRadius>
-	void ApplyHelper(FSolverParticles& Particles, const FSolverReal Dt) const
 	{
 		PhysicsParallelFor(ParticleCount, [this, &Particles, Dt](int32 Index)  // TODO: profile need for parallel loop based on particle count
 		{
@@ -653,48 +454,6 @@
 
 			const FSolverReal SphereOffsetDistance = (bHasBackstopDistance ? BackstopDistanceBase + BackstopDistanceRange * SphereOffsetDistances[Index] : BackstopDistanceBase) * Scale;
 			const FSolverReal Radius = (bHasBackstopRadius ? BackstopRadiusBase + BackstopRadiusRange * SphereRadii[Index] : BackstopRadiusBase) * Scale;
-
-			const FSolverVec3 Center = AnimationPosition - (Radius + SphereOffsetDistance) * AnimationNormal;  // Non legacy version adds radius to the distance
-			const FSolverVec3 CenterToParticle = Particles.P(ParticleIndex) - Center;
-			const FSolverReal DistanceSquared = CenterToParticle.SizeSquared();
-
-			static const FSolverReal DeadZoneSquareRadius = UE_SMALL_NUMBER;
-			if (DistanceSquared < DeadZoneSquareRadius)
-			{
-				Particles.P(ParticleIndex) = AnimationPosition - SphereOffsetDistance * AnimationNormal;  // Non legacy version adds radius to the distance
-			}
-			else if (DistanceSquared < FMath::Square(Radius))
-			{
-				const FSolverVec3 PositionOnSphere = (Radius / sqrt(DistanceSquared)) * CenterToParticle;
-				Particles.P(ParticleIndex) = Center + PositionOnSphere;
-			}
-			// Else the particle is outside the sphere, and there is nothing to do
-		});
-	}
-
-	template<bool bHasBackstopDistance, bool bHasBackstopRadius>
-	void ApplyLegacyHelper(FSolverParticles& Particles, const FSolverReal Dt) const
-	{
-		PhysicsParallelFor(ParticleCount, [this, &Particles, Dt](int32 Index)  // TODO: profile need for parallel loop based on particle count
-		{
-			const int32 ParticleIndex = ParticleOffset + Index;
-
-			if (Particles.InvM(ParticleIndex) == 0)
-			{
->>>>>>> 4af6daef
-				return;
-			}
-
-			const FSolverVec3& AnimationPosition = AnimationPositions[ParticleIndex];
-			const FSolverVec3& AnimationNormal = AnimationNormals[ParticleIndex];
-
-<<<<<<< HEAD
-			const FSolverReal SphereOffsetDistance = SphereOffsetDistances[Index] * Scale;
-			const FSolverReal Radius = SphereRadii[Index] * Scale;
-=======
-			const FSolverReal SphereOffsetDistance = (bHasBackstopDistance ? BackstopDistanceBase + BackstopDistanceRange * SphereOffsetDistances[Index] : BackstopDistanceBase) * Scale;
-			const FSolverReal Radius = (bHasBackstopRadius ? BackstopRadiusBase + BackstopRadiusRange * SphereRadii[Index] : BackstopRadiusBase) * Scale;
->>>>>>> 4af6daef
 
 			const FSolverVec3 Center = AnimationPosition - SphereOffsetDistance * AnimationNormal;  // Legacy version already includes the radius within the distance
 			const FSolverVec3 CenterToParticle = Particles.P(ParticleIndex) - Center;
@@ -714,28 +473,12 @@
 		});
 	}
 
-<<<<<<< HEAD
-	void ApplyLegacyHelperISPC(FSolverParticles& Particles, const FSolverReal Dt) const;
-	void ApplyHelperISPC(FSolverParticles& Particles, const FSolverReal Dt) const;
-=======
 	CHAOS_API void ApplyLegacyHelperISPC(FSolverParticles& Particles, const FSolverReal Dt) const;
 	CHAOS_API void ApplyHelperISPC(FSolverParticles& Particles, const FSolverReal Dt) const;
->>>>>>> 4af6daef
 
 private:
 	const TArray<FSolverVec3>& AnimationPositions;  // Positions of spheres, use global indexation (will need adding ParticleOffset)
 	const TArray<FSolverVec3>& AnimationNormals; // Sphere offset directions, use global indexation (will need adding ParticleOffset)
-<<<<<<< HEAD
-	const TConstArrayView<FRealSingle> SphereRadii; // Start at index 0, use local indexation
-	const TConstArrayView<FRealSingle> SphereOffsetDistances;  // Sphere position offsets, use local indexation
-	const int32 ParticleOffset;
-	FSolverReal Scale;
-	bool bEnabled;
-	bool bUseLegacyBackstop;
-
-	UE_CHAOS_DECLARE_PROPERTYCOLLECTION_NAME(BackstopDistance, float);
-	UE_CHAOS_DECLARE_PROPERTYCOLLECTION_NAME(BackstopRadius, float);
-=======
 	TConstArrayView<FRealSingle> SphereRadii; // Start at index 0, use local indexation
 	TConstArrayView<FRealSingle> SphereOffsetDistances;  // Sphere position offsets, use local indexation
 	const int32 ParticleOffset;
@@ -751,7 +494,6 @@
 	UE_CHAOS_DECLARE_PROPERTYCOLLECTION_NAME(BackstopDistance, float);
 	UE_CHAOS_DECLARE_PROPERTYCOLLECTION_NAME(BackstopRadius, float);
 	UE_CHAOS_DECLARE_PROPERTYCOLLECTION_NAME(UseLegacyBackstop, bool);
->>>>>>> 4af6daef
 };
 
 }  // End namespace Chaos::Softs