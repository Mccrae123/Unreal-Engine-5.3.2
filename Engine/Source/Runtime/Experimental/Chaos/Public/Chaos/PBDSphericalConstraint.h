// Copyright Epic Games, Inc. All Rights Reserved.
#pragma once

<<<<<<< HEAD
#include "ParticleRule.h"
#include "Chaos/PBDParticles.h"
=======
#include "Chaos/PBDSoftsEvolutionFwd.h"
#include "Chaos/PBDSoftsSolverParticles.h"
>>>>>>> 6bbb88c8
#include "ChaosStats.h"
#include "Containers/ArrayView.h"
#include "Containers/ContainersFwd.h"
#include "Chaos/Framework/Parallel.h"

DECLARE_CYCLE_STAT(TEXT("Chaos PBD Spherical Constraints"), STAT_PBD_Spherical, STATGROUP_Chaos);
DECLARE_CYCLE_STAT(TEXT("Chaos PBD Spherical Backstop Constraints"), STAT_PBD_SphericalBackstop, STATGROUP_Chaos);

// Support ISPC enable/disable in non-shipping builds
#if !INTEL_ISPC
const bool bChaos_Spherical_ISPC_Enabled = false;
#elif UE_BUILD_SHIPPING
const bool bChaos_Spherical_ISPC_Enabled = true;
#else
extern CHAOS_API bool bChaos_Spherical_ISPC_Enabled;
#endif
<<<<<<< HEAD

namespace Chaos
{
	class CHAOS_API FPBDSphericalConstraint : public FParticleRule
	{
	public:
		FPBDSphericalConstraint(
			const uint32 InParticleOffset,
			const uint32 InParticleCount,
			const TArray<FVec3>& InAnimationPositions,  // Use global indexation (will need adding ParticleOffset)
			const TConstArrayView<FReal>& InSphereRadii  // Use local indexation
		)
			: AnimationPositions(InAnimationPositions)
			, SphereRadii(InSphereRadii)
			, ParticleOffset(InParticleOffset)
			, SphereRadiiMultiplier((FReal)1.)
		{
			check(InSphereRadii.Num() == InParticleCount);
		}
		virtual ~FPBDSphericalConstraint() {}

		inline virtual void Apply(FPBDParticles& Particles, const FReal Dt) const override
		{
			SCOPE_CYCLE_COUNTER(STAT_PBD_Spherical);

			if (bRealTypeCompatibleWithISPC && bChaos_Spherical_ISPC_Enabled)
			{
				ApplyHelperISPC(Particles, Dt);
			}
			else
			{
				ApplyHelper(Particles, Dt);
			}
		}

		inline void SetSphereRadiiMultiplier(const FReal InSphereRadiiMultiplier)
		{
			SphereRadiiMultiplier = FMath::Max((FReal)0., InSphereRadiiMultiplier);
		}

	private:
		inline void ApplyHelper(FPBDParticles& Particles, const FReal Dt) const
		{
			const int32 ParticleCount = SphereRadii.Num();

			PhysicsParallelFor(ParticleCount, [&](int32 Index)  // TODO: profile need for parallel loop based on particle count
			{
				const int32 ParticleIndex = ParticleOffset + Index;

				if (Particles.InvM(ParticleIndex) == 0)
				{
					return;
				}

				const FReal Radius = SphereRadii[Index] * SphereRadiiMultiplier;
				const FVec3& Center = AnimationPositions[ParticleIndex];

				const FVec3 CenterToParticle = Particles.P(ParticleIndex) - Center;
				const FReal DistanceSquared = CenterToParticle.SizeSquared();

				static const FReal DeadZoneSquareRadius = SMALL_NUMBER; // We will not push the particle away in the dead zone
				if (DistanceSquared > FMath::Square(Radius) + DeadZoneSquareRadius)
				{
					const FReal Distance = sqrt(DistanceSquared);
					const FVec3 PositionOnSphere = (Radius / Distance) * CenterToParticle;
					Particles.P(ParticleIndex) = Center + PositionOnSphere;
				}
			});
		}

		void ApplyHelperISPC(FPBDParticles& Particles, const FReal Dt) const;

	protected:
		const TArray<FVec3>& AnimationPositions;  // Use global indexation (will need adding ParticleOffset)
		const TConstArrayView<FReal> SphereRadii;  // Use local indexation
		const int32 ParticleOffset;
		FReal SphereRadiiMultiplier;
	};

	class CHAOS_API FPBDSphericalBackstopConstraint : public FParticleRule
	{
	public:
		FPBDSphericalBackstopConstraint(
			const int32 InParticleOffset,
			const int32 InParticleCount,
			const TArray<FVec3>& InAnimationPositions,  // Use global indexation (will need adding ParticleOffset)
			const TArray<FVec3>& InAnimationNormals,  // Use global indexation (will need adding ParticleOffset)
			const TConstArrayView<FReal>& InSphereRadii,  // Use local indexation
			const TConstArrayView<FReal>& InSphereOffsetDistances,  // Use local indexation
			const bool bInUseLegacyBackstop  // Do not include the sphere radius in the distance calculations when this is true
		)
			: AnimationPositions(InAnimationPositions)
			, AnimationNormals(InAnimationNormals)
			, SphereRadii(InSphereRadii)
			, SphereOffsetDistances(InSphereOffsetDistances)
			, ParticleOffset(InParticleOffset)
			, SphereRadiiMultiplier((FReal)1.)
			, bUseLegacyBackstop(bInUseLegacyBackstop)
		{
			check(InSphereRadii.Num() == InParticleCount);
			check(InSphereOffsetDistances.Num() == InParticleCount);
		}
		virtual ~FPBDSphericalBackstopConstraint() {}

		inline virtual void Apply(FPBDParticles& Particles, const FReal Dt) const override
		{
			SCOPE_CYCLE_COUNTER(STAT_PBD_SphericalBackstop);

			if (bUseLegacyBackstop)
=======

namespace Chaos::Softs
{

class CHAOS_API FPBDSphericalConstraint final
{
public:
	FPBDSphericalConstraint(
		const uint32 InParticleOffset,
		const uint32 InParticleCount,
		const TArray<FSolverVec3>& InAnimationPositions,  // Use global indexation (will need adding ParticleOffset)
		const TConstArrayView<FRealSingle>& InSphereRadii  // Use local indexation
	)
		: AnimationPositions(InAnimationPositions)
		, SphereRadii(InSphereRadii)
		, ParticleOffset(InParticleOffset)
		, SphereRadiiMultiplier((FSolverReal)1.)
	{
		check(InSphereRadii.Num() == InParticleCount);
	}
	~FPBDSphericalConstraint() {}

	void Apply(FSolverParticles& Particles, const FSolverReal Dt) const
	{
		SCOPE_CYCLE_COUNTER(STAT_PBD_Spherical);

		if (bRealTypeCompatibleWithISPC && bChaos_Spherical_ISPC_Enabled)
		{
			ApplyHelperISPC(Particles, Dt);
		}
		else
		{
			ApplyHelper(Particles, Dt);
		}
	}

	void SetSphereRadiiMultiplier(const FSolverReal InSphereRadiiMultiplier)
	{
		SphereRadiiMultiplier = FMath::Max((FSolverReal)0., InSphereRadiiMultiplier);
	}

private:
	void ApplyHelper(FSolverParticles& Particles, const FSolverReal Dt) const
	{
		const int32 ParticleCount = SphereRadii.Num();

		PhysicsParallelFor(ParticleCount, [&](int32 Index)  // TODO: profile need for parallel loop based on particle count
		{
			const int32 ParticleIndex = ParticleOffset + Index;

			if (Particles.InvM(ParticleIndex) == 0)
>>>>>>> 6bbb88c8
			{
				// SphereOffsetDistances includes the sphere radius
				// This is harder to author, and does not follow the NvCloth specs.
				// However, this is how it's been done in the Unreal Engine PhysX cloth implementation.
				if (bRealTypeCompatibleWithISPC && bChaos_Spherical_ISPC_Enabled)
				{
					ApplyLegacyHelperISPC(Particles, Dt);
				}
				else
				{
					ApplyLegacyHelper(Particles, Dt);
				}
			}
<<<<<<< HEAD
			else
			{
				// SphereOffsetDistances doesn't include the sphere radius
				if (bRealTypeCompatibleWithISPC && bChaos_Spherical_ISPC_Enabled)
				{
					ApplyHelperISPC(Particles, Dt);
				}
				else
				{
					ApplyHelper(Particles, Dt);
				}
			}
		}

		inline void SetSphereRadiiMultiplier(const FReal InSphereRadiiMultiplier)
		{
			SphereRadiiMultiplier = FMath::Max((FReal)0., InSphereRadiiMultiplier);
		}

		inline FReal GetSphereRadiiMultiplier() const
		{
			return SphereRadiiMultiplier;
		}

		inline bool UseLegacyBackstop() const
		{
			return bUseLegacyBackstop;
		}

	private:
		inline void ApplyHelper(FPBDParticles& Particles, const FReal Dt) const
		{
			const int32 ParticleCount = SphereRadii.Num();

			PhysicsParallelFor(ParticleCount, [&](int32 Index)  // TODO: profile need for parallel loop based on particle count
			{
				const int32 ParticleIndex = ParticleOffset + Index;

				if (Particles.InvM(ParticleIndex) == 0)
				{
					return;
				}

				const FVec3& AnimationPosition = AnimationPositions[Index];
				const FVec3& AnimationNormal = AnimationNormals[Index];

				const FReal SphereOffsetDistance = SphereOffsetDistances[Index];
				const FReal Radius = SphereRadii[Index] * SphereRadiiMultiplier;

				const FVec3 Center = AnimationPosition - (Radius + SphereOffsetDistance) * AnimationNormal;  // Non legacy version adds radius to the distance
				const FVec3 CenterToParticle = Particles.P(ParticleIndex) - Center;
				const FReal DistanceSquared = CenterToParticle.SizeSquared();

				static const FReal DeadZoneSquareRadius = SMALL_NUMBER;
				if (DistanceSquared < DeadZoneSquareRadius)
				{
					Particles.P(ParticleIndex) = AnimationPosition - SphereOffsetDistance * AnimationNormal;  // Non legacy version adds radius to the distance
				}
				else if (DistanceSquared < FMath::Square(Radius))
				{
					const FVec3 PositionOnSphere = (Radius / sqrt(DistanceSquared)) * CenterToParticle;
					Particles.P(ParticleIndex) = Center + PositionOnSphere;
				}
				// Else the particle is outside the sphere, and there is nothing to do
			});
		}

		inline void ApplyLegacyHelper(FPBDParticles& Particles, const FReal Dt) const
		{
			const int32 ParticleCount = SphereRadii.Num();

			PhysicsParallelFor(ParticleCount, [&](int32 Index)  // TODO: profile need for parallel loop based on particle count
			{
				const int32 ParticleIndex = ParticleOffset + Index;

				if (Particles.InvM(ParticleIndex) == 0)
				{
					return;
				}

				const FVec3& AnimationPosition = AnimationPositions[Index];
				const FVec3& AnimationNormal = AnimationNormals[Index];

				const FReal SphereOffsetDistance = SphereOffsetDistances[Index];
				const FReal Radius = SphereRadii[Index] * SphereRadiiMultiplier;

				const FVec3 Center = AnimationPosition - SphereOffsetDistance * AnimationNormal;  // Legacy version already includes the radius within the distance
				const FVec3 CenterToParticle = Particles.P(ParticleIndex) - Center;
				const FReal DistanceSquared = CenterToParticle.SizeSquared();

				static const FReal DeadZoneSquareRadius = SMALL_NUMBER;
				if (DistanceSquared < DeadZoneSquareRadius)
				{
					Particles.P(ParticleIndex) = AnimationPosition - (SphereOffsetDistance - Radius) * AnimationNormal;  // Legacy version already includes the radius to the distance
				}
				else if (DistanceSquared < FMath::Square(Radius))
				{
					const FVec3 PositionOnSphere = (Radius / sqrt(DistanceSquared)) * CenterToParticle;
					Particles.P(ParticleIndex) = Center + PositionOnSphere;
				}
				// Else the particle is outside the sphere, and there is nothing to do
			});
		}

		void ApplyLegacyHelperISPC(FPBDParticles& Particles, const FReal Dt) const;
		void ApplyHelperISPC(FPBDParticles& Particles, const FReal Dt) const;

	private:
		const TArray<FVec3>& AnimationPositions;  // Positions of spheres, use global indexation (will need adding ParticleOffset)
		const TArray<FVec3>& AnimationNormals; // Sphere offset directions, use global indexation (will need adding ParticleOffset)
		const TConstArrayView<FReal> SphereRadii; // Start at index 0, use local indexation
		const TConstArrayView<FReal> SphereOffsetDistances;  // Sphere position offsets, use local indexation
		const int32 ParticleOffset;
		FReal SphereRadiiMultiplier;
		bool bUseLegacyBackstop;
	};

	template<typename T, int d>
	using TPBDSphericalConstraint UE_DEPRECATED(4.27, "Deprecated. this class is to be deleted, use FPBDSphericalConstraint instead") = FPBDSphericalConstraint;

	template<typename T, int d>
	using TPBDSphericalBackstopConstraint UE_DEPRECATED(4.27, "Deprecated. this class is to be deleted, use FPBDSphericalBackstopConstraint instead") = FPBDSphericalBackstopConstraint;
}
=======

			const FSolverReal Radius = SphereRadii[Index] * SphereRadiiMultiplier;
			const FSolverVec3& Center = AnimationPositions[ParticleIndex];

			const FSolverVec3 CenterToParticle = Particles.P(ParticleIndex) - Center;
			const FSolverReal DistanceSquared = CenterToParticle.SizeSquared();

			static const FSolverReal DeadZoneSquareRadius = SMALL_NUMBER; // We will not push the particle away in the dead zone
			if (DistanceSquared > FMath::Square(Radius) + DeadZoneSquareRadius)
			{
				const FSolverReal Distance = sqrt(DistanceSquared);
				const FSolverVec3 PositionOnSphere = (Radius / Distance) * CenterToParticle;
				Particles.P(ParticleIndex) = Center + PositionOnSphere;
			}
		});
	}

	void ApplyHelperISPC(FSolverParticles& Particles, const FSolverReal Dt) const;

protected:
	const TArray<FSolverVec3>& AnimationPositions;  // Use global indexation (will need adding ParticleOffset)
	const TConstArrayView<FRealSingle> SphereRadii;  // Use local indexation
	const int32 ParticleOffset;
	FSolverReal SphereRadiiMultiplier;
};

class CHAOS_API FPBDSphericalBackstopConstraint final
{
public:
	FPBDSphericalBackstopConstraint(
		const int32 InParticleOffset,
		const int32 InParticleCount,
		const TArray<FSolverVec3>& InAnimationPositions,  // Use global indexation (will need adding ParticleOffset)
		const TArray<FSolverVec3>& InAnimationNormals,  // Use global indexation (will need adding ParticleOffset)
		const TConstArrayView<FRealSingle>& InSphereRadii,  // Use local indexation
		const TConstArrayView<FRealSingle>& InSphereOffsetDistances,  // Use local indexation
		const bool bInUseLegacyBackstop  // Do not include the sphere radius in the distance calculations when this is true
	)
		: AnimationPositions(InAnimationPositions)
		, AnimationNormals(InAnimationNormals)
		, SphereRadii(InSphereRadii)
		, SphereOffsetDistances(InSphereOffsetDistances)
		, ParticleOffset(InParticleOffset)
		, SphereRadiiMultiplier((FSolverReal)1.)
		, bEnabled(true)
		, bUseLegacyBackstop(bInUseLegacyBackstop)
	{
		check(InSphereRadii.Num() == InParticleCount);
		check(InSphereOffsetDistances.Num() == InParticleCount);
	}
	~FPBDSphericalBackstopConstraint() {}

	void SetEnabled(bool bInEnabled) { bEnabled = bInEnabled; }
	bool IsEnabled() const { return bEnabled; }

	void Apply(FSolverParticles& Particles, const FSolverReal Dt) const
	{
		SCOPE_CYCLE_COUNTER(STAT_PBD_SphericalBackstop);

		if (bEnabled)
		{
			if (bUseLegacyBackstop)
			{
				// SphereOffsetDistances includes the sphere radius
				// This is harder to author, and does not follow the NvCloth specs.
				// However, this is how it's been done in the Unreal Engine PhysX cloth implementation.
				if (bRealTypeCompatibleWithISPC && bChaos_Spherical_ISPC_Enabled)
				{
					ApplyLegacyHelperISPC(Particles, Dt);
				}
				else
				{
					ApplyLegacyHelper(Particles, Dt);
				}
			}
			else
			{
				// SphereOffsetDistances doesn't include the sphere radius
				if (bRealTypeCompatibleWithISPC && bChaos_Spherical_ISPC_Enabled)
				{
					ApplyHelperISPC(Particles, Dt);
				}
				else
				{
					ApplyHelper(Particles, Dt);
				}
			}
		}
	}

	void SetSphereRadiiMultiplier(const FSolverReal InSphereRadiiMultiplier)
	{
		SphereRadiiMultiplier = FMath::Max((FSolverReal)0., InSphereRadiiMultiplier);
	}

	FSolverReal GetSphereRadiiMultiplier() const
	{
		return SphereRadiiMultiplier;
	}

	bool UseLegacyBackstop() const
	{
		return bUseLegacyBackstop;
	}

private:
	void ApplyHelper(FSolverParticles& Particles, const FSolverReal Dt) const
	{
		const int32 ParticleCount = SphereRadii.Num();

		PhysicsParallelFor(ParticleCount, [&](int32 Index)  // TODO: profile need for parallel loop based on particle count
		{
			const int32 ParticleIndex = ParticleOffset + Index;

			if (Particles.InvM(ParticleIndex) == 0)
			{
				return;
			}

			const FSolverVec3& AnimationPosition = AnimationPositions[ParticleIndex];
			const FSolverVec3& AnimationNormal = AnimationNormals[ParticleIndex];

			const FSolverReal SphereOffsetDistance = SphereOffsetDistances[Index];
			const FSolverReal Radius = SphereRadii[Index] * SphereRadiiMultiplier;

			const FSolverVec3 Center = AnimationPosition - (Radius + SphereOffsetDistance) * AnimationNormal;  // Non legacy version adds radius to the distance
			const FSolverVec3 CenterToParticle = Particles.P(ParticleIndex) - Center;
			const FSolverReal DistanceSquared = CenterToParticle.SizeSquared();

			static const FSolverReal DeadZoneSquareRadius = SMALL_NUMBER;
			if (DistanceSquared < DeadZoneSquareRadius)
			{
				Particles.P(ParticleIndex) = AnimationPosition - SphereOffsetDistance * AnimationNormal;  // Non legacy version adds radius to the distance
			}
			else if (DistanceSquared < FMath::Square(Radius))
			{
				const FSolverVec3 PositionOnSphere = (Radius / sqrt(DistanceSquared)) * CenterToParticle;
				Particles.P(ParticleIndex) = Center + PositionOnSphere;
			}
			// Else the particle is outside the sphere, and there is nothing to do
		});
	}

	void ApplyLegacyHelper(FSolverParticles& Particles, const FSolverReal Dt) const
	{
		const int32 ParticleCount = SphereRadii.Num();

		PhysicsParallelFor(ParticleCount, [&](int32 Index)  // TODO: profile need for parallel loop based on particle count
		{
			const int32 ParticleIndex = ParticleOffset + Index;

			if (Particles.InvM(ParticleIndex) == 0)
			{
				return;
			}

			const FSolverVec3& AnimationPosition = AnimationPositions[ParticleIndex];
			const FSolverVec3& AnimationNormal = AnimationNormals[ParticleIndex];

			const FSolverReal SphereOffsetDistance = SphereOffsetDistances[Index];
			const FSolverReal Radius = SphereRadii[Index] * SphereRadiiMultiplier;

			const FSolverVec3 Center = AnimationPosition - SphereOffsetDistance * AnimationNormal;  // Legacy version already includes the radius within the distance
			const FSolverVec3 CenterToParticle = Particles.P(ParticleIndex) - Center;
			const FSolverReal DistanceSquared = CenterToParticle.SizeSquared();

			static const FSolverReal DeadZoneSquareRadius = SMALL_NUMBER;
			if (DistanceSquared < DeadZoneSquareRadius)
			{
				Particles.P(ParticleIndex) = AnimationPosition - (SphereOffsetDistance - Radius) * AnimationNormal;  // Legacy version already includes the radius to the distance
			}
			else if (DistanceSquared < FMath::Square(Radius))
			{
				const FSolverVec3 PositionOnSphere = (Radius / sqrt(DistanceSquared)) * CenterToParticle;
				Particles.P(ParticleIndex) = Center + PositionOnSphere;
			}
			// Else the particle is outside the sphere, and there is nothing to do
		});
	}

	void ApplyLegacyHelperISPC(FSolverParticles& Particles, const FSolverReal Dt) const;
	void ApplyHelperISPC(FSolverParticles& Particles, const FSolverReal Dt) const;

private:
	const TArray<FSolverVec3>& AnimationPositions;  // Positions of spheres, use global indexation (will need adding ParticleOffset)
	const TArray<FSolverVec3>& AnimationNormals; // Sphere offset directions, use global indexation (will need adding ParticleOffset)
	const TConstArrayView<FRealSingle> SphereRadii; // Start at index 0, use local indexation
	const TConstArrayView<FRealSingle> SphereOffsetDistances;  // Sphere position offsets, use local indexation
	const int32 ParticleOffset;
	FSolverReal SphereRadiiMultiplier;
	bool bEnabled;
	bool bUseLegacyBackstop;
};

}  // End namespace Chaos::Softs
>>>>>>> 6bbb88c8
<|MERGE_RESOLUTION|>--- conflicted
+++ resolved
@@ -1,13 +1,8 @@
 // Copyright Epic Games, Inc. All Rights Reserved.
 #pragma once
 
-<<<<<<< HEAD
-#include "ParticleRule.h"
-#include "Chaos/PBDParticles.h"
-=======
 #include "Chaos/PBDSoftsEvolutionFwd.h"
 #include "Chaos/PBDSoftsSolverParticles.h"
->>>>>>> 6bbb88c8
 #include "ChaosStats.h"
 #include "Containers/ArrayView.h"
 #include "Containers/ContainersFwd.h"
@@ -24,117 +19,6 @@
 #else
 extern CHAOS_API bool bChaos_Spherical_ISPC_Enabled;
 #endif
-<<<<<<< HEAD
-
-namespace Chaos
-{
-	class CHAOS_API FPBDSphericalConstraint : public FParticleRule
-	{
-	public:
-		FPBDSphericalConstraint(
-			const uint32 InParticleOffset,
-			const uint32 InParticleCount,
-			const TArray<FVec3>& InAnimationPositions,  // Use global indexation (will need adding ParticleOffset)
-			const TConstArrayView<FReal>& InSphereRadii  // Use local indexation
-		)
-			: AnimationPositions(InAnimationPositions)
-			, SphereRadii(InSphereRadii)
-			, ParticleOffset(InParticleOffset)
-			, SphereRadiiMultiplier((FReal)1.)
-		{
-			check(InSphereRadii.Num() == InParticleCount);
-		}
-		virtual ~FPBDSphericalConstraint() {}
-
-		inline virtual void Apply(FPBDParticles& Particles, const FReal Dt) const override
-		{
-			SCOPE_CYCLE_COUNTER(STAT_PBD_Spherical);
-
-			if (bRealTypeCompatibleWithISPC && bChaos_Spherical_ISPC_Enabled)
-			{
-				ApplyHelperISPC(Particles, Dt);
-			}
-			else
-			{
-				ApplyHelper(Particles, Dt);
-			}
-		}
-
-		inline void SetSphereRadiiMultiplier(const FReal InSphereRadiiMultiplier)
-		{
-			SphereRadiiMultiplier = FMath::Max((FReal)0., InSphereRadiiMultiplier);
-		}
-
-	private:
-		inline void ApplyHelper(FPBDParticles& Particles, const FReal Dt) const
-		{
-			const int32 ParticleCount = SphereRadii.Num();
-
-			PhysicsParallelFor(ParticleCount, [&](int32 Index)  // TODO: profile need for parallel loop based on particle count
-			{
-				const int32 ParticleIndex = ParticleOffset + Index;
-
-				if (Particles.InvM(ParticleIndex) == 0)
-				{
-					return;
-				}
-
-				const FReal Radius = SphereRadii[Index] * SphereRadiiMultiplier;
-				const FVec3& Center = AnimationPositions[ParticleIndex];
-
-				const FVec3 CenterToParticle = Particles.P(ParticleIndex) - Center;
-				const FReal DistanceSquared = CenterToParticle.SizeSquared();
-
-				static const FReal DeadZoneSquareRadius = SMALL_NUMBER; // We will not push the particle away in the dead zone
-				if (DistanceSquared > FMath::Square(Radius) + DeadZoneSquareRadius)
-				{
-					const FReal Distance = sqrt(DistanceSquared);
-					const FVec3 PositionOnSphere = (Radius / Distance) * CenterToParticle;
-					Particles.P(ParticleIndex) = Center + PositionOnSphere;
-				}
-			});
-		}
-
-		void ApplyHelperISPC(FPBDParticles& Particles, const FReal Dt) const;
-
-	protected:
-		const TArray<FVec3>& AnimationPositions;  // Use global indexation (will need adding ParticleOffset)
-		const TConstArrayView<FReal> SphereRadii;  // Use local indexation
-		const int32 ParticleOffset;
-		FReal SphereRadiiMultiplier;
-	};
-
-	class CHAOS_API FPBDSphericalBackstopConstraint : public FParticleRule
-	{
-	public:
-		FPBDSphericalBackstopConstraint(
-			const int32 InParticleOffset,
-			const int32 InParticleCount,
-			const TArray<FVec3>& InAnimationPositions,  // Use global indexation (will need adding ParticleOffset)
-			const TArray<FVec3>& InAnimationNormals,  // Use global indexation (will need adding ParticleOffset)
-			const TConstArrayView<FReal>& InSphereRadii,  // Use local indexation
-			const TConstArrayView<FReal>& InSphereOffsetDistances,  // Use local indexation
-			const bool bInUseLegacyBackstop  // Do not include the sphere radius in the distance calculations when this is true
-		)
-			: AnimationPositions(InAnimationPositions)
-			, AnimationNormals(InAnimationNormals)
-			, SphereRadii(InSphereRadii)
-			, SphereOffsetDistances(InSphereOffsetDistances)
-			, ParticleOffset(InParticleOffset)
-			, SphereRadiiMultiplier((FReal)1.)
-			, bUseLegacyBackstop(bInUseLegacyBackstop)
-		{
-			check(InSphereRadii.Num() == InParticleCount);
-			check(InSphereOffsetDistances.Num() == InParticleCount);
-		}
-		virtual ~FPBDSphericalBackstopConstraint() {}
-
-		inline virtual void Apply(FPBDParticles& Particles, const FReal Dt) const override
-		{
-			SCOPE_CYCLE_COUNTER(STAT_PBD_SphericalBackstop);
-
-			if (bUseLegacyBackstop)
-=======
 
 namespace Chaos::Softs
 {
@@ -186,145 +70,9 @@
 			const int32 ParticleIndex = ParticleOffset + Index;
 
 			if (Particles.InvM(ParticleIndex) == 0)
->>>>>>> 6bbb88c8
-			{
-				// SphereOffsetDistances includes the sphere radius
-				// This is harder to author, and does not follow the NvCloth specs.
-				// However, this is how it's been done in the Unreal Engine PhysX cloth implementation.
-				if (bRealTypeCompatibleWithISPC && bChaos_Spherical_ISPC_Enabled)
-				{
-					ApplyLegacyHelperISPC(Particles, Dt);
-				}
-				else
-				{
-					ApplyLegacyHelper(Particles, Dt);
-				}
-			}
-<<<<<<< HEAD
-			else
-			{
-				// SphereOffsetDistances doesn't include the sphere radius
-				if (bRealTypeCompatibleWithISPC && bChaos_Spherical_ISPC_Enabled)
-				{
-					ApplyHelperISPC(Particles, Dt);
-				}
-				else
-				{
-					ApplyHelper(Particles, Dt);
-				}
-			}
-		}
-
-		inline void SetSphereRadiiMultiplier(const FReal InSphereRadiiMultiplier)
-		{
-			SphereRadiiMultiplier = FMath::Max((FReal)0., InSphereRadiiMultiplier);
-		}
-
-		inline FReal GetSphereRadiiMultiplier() const
-		{
-			return SphereRadiiMultiplier;
-		}
-
-		inline bool UseLegacyBackstop() const
-		{
-			return bUseLegacyBackstop;
-		}
-
-	private:
-		inline void ApplyHelper(FPBDParticles& Particles, const FReal Dt) const
-		{
-			const int32 ParticleCount = SphereRadii.Num();
-
-			PhysicsParallelFor(ParticleCount, [&](int32 Index)  // TODO: profile need for parallel loop based on particle count
-			{
-				const int32 ParticleIndex = ParticleOffset + Index;
-
-				if (Particles.InvM(ParticleIndex) == 0)
-				{
-					return;
-				}
-
-				const FVec3& AnimationPosition = AnimationPositions[Index];
-				const FVec3& AnimationNormal = AnimationNormals[Index];
-
-				const FReal SphereOffsetDistance = SphereOffsetDistances[Index];
-				const FReal Radius = SphereRadii[Index] * SphereRadiiMultiplier;
-
-				const FVec3 Center = AnimationPosition - (Radius + SphereOffsetDistance) * AnimationNormal;  // Non legacy version adds radius to the distance
-				const FVec3 CenterToParticle = Particles.P(ParticleIndex) - Center;
-				const FReal DistanceSquared = CenterToParticle.SizeSquared();
-
-				static const FReal DeadZoneSquareRadius = SMALL_NUMBER;
-				if (DistanceSquared < DeadZoneSquareRadius)
-				{
-					Particles.P(ParticleIndex) = AnimationPosition - SphereOffsetDistance * AnimationNormal;  // Non legacy version adds radius to the distance
-				}
-				else if (DistanceSquared < FMath::Square(Radius))
-				{
-					const FVec3 PositionOnSphere = (Radius / sqrt(DistanceSquared)) * CenterToParticle;
-					Particles.P(ParticleIndex) = Center + PositionOnSphere;
-				}
-				// Else the particle is outside the sphere, and there is nothing to do
-			});
-		}
-
-		inline void ApplyLegacyHelper(FPBDParticles& Particles, const FReal Dt) const
-		{
-			const int32 ParticleCount = SphereRadii.Num();
-
-			PhysicsParallelFor(ParticleCount, [&](int32 Index)  // TODO: profile need for parallel loop based on particle count
-			{
-				const int32 ParticleIndex = ParticleOffset + Index;
-
-				if (Particles.InvM(ParticleIndex) == 0)
-				{
-					return;
-				}
-
-				const FVec3& AnimationPosition = AnimationPositions[Index];
-				const FVec3& AnimationNormal = AnimationNormals[Index];
-
-				const FReal SphereOffsetDistance = SphereOffsetDistances[Index];
-				const FReal Radius = SphereRadii[Index] * SphereRadiiMultiplier;
-
-				const FVec3 Center = AnimationPosition - SphereOffsetDistance * AnimationNormal;  // Legacy version already includes the radius within the distance
-				const FVec3 CenterToParticle = Particles.P(ParticleIndex) - Center;
-				const FReal DistanceSquared = CenterToParticle.SizeSquared();
-
-				static const FReal DeadZoneSquareRadius = SMALL_NUMBER;
-				if (DistanceSquared < DeadZoneSquareRadius)
-				{
-					Particles.P(ParticleIndex) = AnimationPosition - (SphereOffsetDistance - Radius) * AnimationNormal;  // Legacy version already includes the radius to the distance
-				}
-				else if (DistanceSquared < FMath::Square(Radius))
-				{
-					const FVec3 PositionOnSphere = (Radius / sqrt(DistanceSquared)) * CenterToParticle;
-					Particles.P(ParticleIndex) = Center + PositionOnSphere;
-				}
-				// Else the particle is outside the sphere, and there is nothing to do
-			});
-		}
-
-		void ApplyLegacyHelperISPC(FPBDParticles& Particles, const FReal Dt) const;
-		void ApplyHelperISPC(FPBDParticles& Particles, const FReal Dt) const;
-
-	private:
-		const TArray<FVec3>& AnimationPositions;  // Positions of spheres, use global indexation (will need adding ParticleOffset)
-		const TArray<FVec3>& AnimationNormals; // Sphere offset directions, use global indexation (will need adding ParticleOffset)
-		const TConstArrayView<FReal> SphereRadii; // Start at index 0, use local indexation
-		const TConstArrayView<FReal> SphereOffsetDistances;  // Sphere position offsets, use local indexation
-		const int32 ParticleOffset;
-		FReal SphereRadiiMultiplier;
-		bool bUseLegacyBackstop;
-	};
-
-	template<typename T, int d>
-	using TPBDSphericalConstraint UE_DEPRECATED(4.27, "Deprecated. this class is to be deleted, use FPBDSphericalConstraint instead") = FPBDSphericalConstraint;
-
-	template<typename T, int d>
-	using TPBDSphericalBackstopConstraint UE_DEPRECATED(4.27, "Deprecated. this class is to be deleted, use FPBDSphericalBackstopConstraint instead") = FPBDSphericalBackstopConstraint;
-}
-=======
+			{
+				return;
+			}
 
 			const FSolverReal Radius = SphereRadii[Index] * SphereRadiiMultiplier;
 			const FSolverVec3& Center = AnimationPositions[ParticleIndex];
@@ -519,5 +267,4 @@
 	bool bUseLegacyBackstop;
 };
 
-}  // End namespace Chaos::Softs
->>>>>>> 6bbb88c8
+}  // End namespace Chaos::Softs