--- conflicted
+++ resolved
@@ -56,31 +56,18 @@
 			ApplyHelper(Particles, Dt);
 		}
 	}
-<<<<<<< HEAD
 
 	void SetSphereRadiiMultiplier(const FSolverReal InSphereRadiiMultiplier)
 	{
 		SphereRadiiMultiplier = FMath::Max((FSolverReal)0., InSphereRadiiMultiplier);
 	}
 
-=======
-
-	void SetSphereRadiiMultiplier(const FSolverReal InSphereRadiiMultiplier)
-	{
-		SphereRadiiMultiplier = FMath::Max((FSolverReal)0., InSphereRadiiMultiplier);
-	}
-
->>>>>>> d731a049
 private:
 	void ApplyHelper(FSolverParticles& Particles, const FSolverReal Dt) const
 	{
 		const int32 ParticleCount = SphereRadii.Num();
 
-<<<<<<< HEAD
-		PhysicsParallelFor(ParticleCount, [&](int32 Index)  // TODO: profile need for parallel loop based on particle count
-=======
 		PhysicsParallelFor(ParticleCount, [this, &Particles, Dt](int32 Index)  // TODO: profile need for parallel loop based on particle count
->>>>>>> d731a049
 		{
 			const int32 ParticleIndex = ParticleOffset + Index;
 
@@ -95,11 +82,7 @@
 			const FSolverVec3 CenterToParticle = Particles.P(ParticleIndex) - Center;
 			const FSolverReal DistanceSquared = CenterToParticle.SizeSquared();
 
-<<<<<<< HEAD
-			static const FSolverReal DeadZoneSquareRadius = SMALL_NUMBER; // We will not push the particle away in the dead zone
-=======
 			static const FSolverReal DeadZoneSquareRadius = UE_SMALL_NUMBER; // We will not push the particle away in the dead zone
->>>>>>> d731a049
 			if (DistanceSquared > FMath::Square(Radius) + DeadZoneSquareRadius)
 			{
 				const FSolverReal Distance = sqrt(DistanceSquared);
@@ -196,23 +179,13 @@
 	{
 		return bUseLegacyBackstop;
 	}
-<<<<<<< HEAD
 
 private:
 	void ApplyHelper(FSolverParticles& Particles, const FSolverReal Dt) const
 	{
 		const int32 ParticleCount = SphereRadii.Num();
 
-		PhysicsParallelFor(ParticleCount, [&](int32 Index)  // TODO: profile need for parallel loop based on particle count
-=======
-
-private:
-	void ApplyHelper(FSolverParticles& Particles, const FSolverReal Dt) const
-	{
-		const int32 ParticleCount = SphereRadii.Num();
-
 		PhysicsParallelFor(ParticleCount, [this, &Particles, Dt](int32 Index)  // TODO: profile need for parallel loop based on particle count
->>>>>>> d731a049
 		{
 			const int32 ParticleIndex = ParticleOffset + Index;
 
@@ -231,11 +204,7 @@
 			const FSolverVec3 CenterToParticle = Particles.P(ParticleIndex) - Center;
 			const FSolverReal DistanceSquared = CenterToParticle.SizeSquared();
 
-<<<<<<< HEAD
-			static const FSolverReal DeadZoneSquareRadius = SMALL_NUMBER;
-=======
 			static const FSolverReal DeadZoneSquareRadius = UE_SMALL_NUMBER;
->>>>>>> d731a049
 			if (DistanceSquared < DeadZoneSquareRadius)
 			{
 				Particles.P(ParticleIndex) = AnimationPosition - SphereOffsetDistance * AnimationNormal;  // Non legacy version adds radius to the distance
@@ -253,11 +222,7 @@
 	{
 		const int32 ParticleCount = SphereRadii.Num();
 
-<<<<<<< HEAD
-		PhysicsParallelFor(ParticleCount, [&](int32 Index)  // TODO: profile need for parallel loop based on particle count
-=======
 		PhysicsParallelFor(ParticleCount, [this, &Particles, Dt](int32 Index)  // TODO: profile need for parallel loop based on particle count
->>>>>>> d731a049
 		{
 			const int32 ParticleIndex = ParticleOffset + Index;
 
@@ -265,7 +230,6 @@
 			{
 				return;
 			}
-<<<<<<< HEAD
 
 			const FSolverVec3& AnimationPosition = AnimationPositions[ParticleIndex];
 			const FSolverVec3& AnimationNormal = AnimationNormals[ParticleIndex];
@@ -277,21 +241,7 @@
 			const FSolverVec3 CenterToParticle = Particles.P(ParticleIndex) - Center;
 			const FSolverReal DistanceSquared = CenterToParticle.SizeSquared();
 
-			static const FSolverReal DeadZoneSquareRadius = SMALL_NUMBER;
-=======
-
-			const FSolverVec3& AnimationPosition = AnimationPositions[ParticleIndex];
-			const FSolverVec3& AnimationNormal = AnimationNormals[ParticleIndex];
-
-			const FSolverReal SphereOffsetDistance = SphereOffsetDistances[Index];
-			const FSolverReal Radius = SphereRadii[Index] * SphereRadiiMultiplier;
-
-			const FSolverVec3 Center = AnimationPosition - SphereOffsetDistance * AnimationNormal;  // Legacy version already includes the radius within the distance
-			const FSolverVec3 CenterToParticle = Particles.P(ParticleIndex) - Center;
-			const FSolverReal DistanceSquared = CenterToParticle.SizeSquared();
-
 			static const FSolverReal DeadZoneSquareRadius = UE_SMALL_NUMBER;
->>>>>>> d731a049
 			if (DistanceSquared < DeadZoneSquareRadius)
 			{
 				Particles.P(ParticleIndex) = AnimationPosition - (SphereOffsetDistance - Radius) * AnimationNormal;  // Legacy version already includes the radius to the distance
