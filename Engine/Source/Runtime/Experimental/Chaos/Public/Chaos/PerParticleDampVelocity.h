--- conflicted
+++ resolved
@@ -7,33 +7,6 @@
 
 namespace Chaos::Softs
 {
-<<<<<<< HEAD
-	class FPerParticleDampVelocity : public FPerParticleRule
-	{
-	public:
-		FPerParticleDampVelocity(const FReal Coefficient = (FReal)0.01)
-		    : MCoefficient(Coefficient)
-		{
-		}
-		virtual ~FPerParticleDampVelocity() {}
-
-		void UpdatePositionBasedState(const FPBDParticles& Particles, const int32 Offset, const int32 Range);
-
-		// Apply damping without first checking for kinematic particles
-		inline void ApplyFast(FPBDParticles& Particles, const FReal /*Dt*/, const int32 Index) const
-		{
-			const FVec3 R = Particles.X(Index) - MXcm;
-			const FVec3 Dv = MVcm - Particles.V(Index) + FVec3::CrossProduct(R, MOmega);
-			Particles.V(Index) += MCoefficient * Dv;
-		}
-
-	private:
-		FReal MCoefficient;
-		FVec3 MXcm, MVcm, MOmega;
-		TArray<int32> ActiveIndices;
-	};
-}
-=======
 
 class FPerParticleDampVelocity final
 {
@@ -60,7 +33,6 @@
 };
 
 }  // End namespace Chaos::Softs
->>>>>>> 6bbb88c8
 
 // Support ISPC enable/disable in non-shipping builds
 #if !INTEL_ISPC
