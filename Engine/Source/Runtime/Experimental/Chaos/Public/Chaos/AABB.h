// Copyright Epic Games, Inc. All Rights Reserved.
#pragma once

#include "Chaos/Core.h"
#include "ChaosArchive.h"

namespace Chaos
{ 
	template<class T, int d>
	class TAABB;

	template<typename T, int d>
	struct TAABBSpecializeSamplingHelper
	{
		static FORCEINLINE TArray<TVector<T, d>> ComputeLocalSamplePoints(const class TAABB<T, d>& AABB)
		{
			check(false);
			return TArray<TVector<T, d>>();
		}
	};

	template<class T, int d>
	class TAABB
	{
	public:
		using TType = T;
		static constexpr int D = d;

		FORCEINLINE TAABB()
			: MMin(TVector<T, d>(TNumericLimits<T>::Max()))
			, MMax(TVector<T, d>(-TNumericLimits<T>::Max()))
		{
		}

		FORCEINLINE TAABB(const TVector<T, d>& Min, const TVector<T, d>&Max)
			: MMin(Min)
			, MMax(Max)
		{
		}

		FORCEINLINE TAABB(const TAABB<T, d>& Other)
			: MMin(Other.MMin)
			, MMax(Other.MMax)
		{
		}

		template<typename OtherType> 
		explicit TAABB(const TAABB<OtherType, d>& Other)
			: MMin(TVector<T, d>(Other.Min()))
			, MMax(TVector<T, d>(Other.Max()))
		{
		}

		FORCEINLINE TAABB(TAABB<T, d>&& Other)
			: MMin(MoveTemp(Other.MMin))
			, MMax(MoveTemp(Other.MMax))
		{
		}

		FORCEINLINE TAABB<T, d>& operator=(const TAABB<T, d>& Other)
		{
			MMin = Other.MMin;
			MMax = Other.MMax;
			return *this;
		}

		FORCEINLINE TAABB<T, d>& operator=(TAABB<T, d>&& Other)
		{
			MMin = MoveTemp(Other.MMin);
			MMax = MoveTemp(Other.MMax);
			return *this;
		}

		/**
		 * Returns sample points centered about the origin.
		 */
		FORCEINLINE TArray<TVector<T, d>> ComputeLocalSamplePoints() const
		{
			const TVector<T, d> Mid = Center();
			return TAABBSpecializeSamplingHelper<T, d>::ComputeSamplePoints(TAABB<T, d>(Min() - Mid, Max() - Mid));
		}

		/**
		 * Returns sample points at the current location of the box.
		 */
		FORCEINLINE TArray<TVector<T, d>> ComputeSamplePoints() const
		{
			return TAABBSpecializeSamplingHelper<T, d>::ComputeSamplePoints(*this);
		}

		CHAOS_API TAABB<T, d> TransformedAABB(const FTransform&) const;
		CHAOS_API TAABB<T, d> TransformedAABB(const Chaos::TRigidTransform<FReal, 3>&) const;
		CHAOS_API TAABB<T, d> TransformedAABB(const FMatrix&) const;
		CHAOS_API TAABB<T, d> TransformedAABB(const Chaos::PMatrix<FReal, 4, 4>&) const;

		CHAOS_API TAABB<T, d> InverseTransformedAABB(const Chaos::FRigidTransform3&) const;

		template <typename TReal>
		FORCEINLINE bool Intersects(const TAABB<TReal, d>& Other) const
		{
			for (int32 i = 0; i < d; ++i)
			{
				if (Other.Max()[i] < MMin[i] || Other.Min()[i] > MMax[i])
					return false;
			}
			return true;
		}

		FORCEINLINE TAABB<T, d> GetIntersection(const TAABB<T, d>& Other) const
		{
			TVector<T, 3> Tmp;
			return TAABB<T, d>(MMin.ComponentwiseMax(Other.MMin), MMax.ComponentwiseMin(Other.MMax));
		}

		FORCEINLINE bool Contains(const TVector<T, d>& Point) const
		{
			for (int i = 0; i < d; i++)
			{
				if (Point[i] < MMin[i] || Point[i] > MMax[i])
				{
					return false;
				}
			}
			return true;
		}

		FORCEINLINE bool Contains(const TVector<T, d>& Point, const T Tolerance) const
		{
			for (int i = 0; i < d; i++)
			{
				if (Point[i] < MMin[i] - Tolerance || Point[i] > MMax[i] + Tolerance)
				{
					return false;
				}
			}
			return true;
		}

		FORCEINLINE const TAABB<T, d>& BoundingBox() const { return *this; }

		FORCEINLINE uint16 GetMaterialIndex(uint32 HintIndex) const { return 0; }

		FORCEINLINE FReal SignedDistance(const TVector<FReal, d>& x) const
		{
			TVector<FReal, d> Normal;
			return PhiWithNormal(x, Normal);
		}

		FORCEINLINE FReal PhiWithNormal(const TVector<FReal, d>& X, TVector<FReal, d>& Normal) const
		{
			const TVector<FReal, d> MaxDists = X - MMax;
			const TVector<FReal, d> MinDists = MMin - X;
			const TVector<FReal, d> MinAsTVecReal(MMin);
			const TVector<FReal, d> MaxAsTVecReal(MMax);
			if (X <= MaxAsTVecReal && X >= MinAsTVecReal)
			{
				const Pair<FReal, int32> MaxAndAxis = TVector<FReal, d>::MaxAndAxis(MinDists, MaxDists);
				Normal = MaxDists[MaxAndAxis.Second] > MinDists[MaxAndAxis.Second] ? TVector<FReal, d>::AxisVector(MaxAndAxis.Second) : -TVector<FReal, d>::AxisVector(MaxAndAxis.Second);
				return MaxAndAxis.First;
			}
			else
			{
				for (int i = 0; i < d; ++i)
				{
					if (MaxDists[i] > 0)
					{
						Normal[i] = MaxDists[i];
					}
					else if (MinDists[i] > 0)
					{
						Normal[i] = -MinDists[i];
					}
					else
					{
						Normal[i] = 0;
					}
				}
				FReal Phi = Normal.SafeNormalize();
				if (Phi < UE_KINDA_SMALL_NUMBER)
				{
					for (int i = 0; i < d; ++i)
					{
						if (Normal[i] > 0)
						{
							Normal[i] = 1;
						}
						else if (Normal[i] < 0)
						{
							Normal[i] = -1;
						}
					}
					Normal.Normalize();
				}
				return Phi;
			}
		}

		bool CHAOS_API Raycast(const TVector<FReal, d>& StartPoint, const TVector<FReal, d>& Dir, const FReal Length, const FReal Thickness, FReal& OutTime, TVector<FReal, d>& OutPosition, TVector<FReal, d>& OutNormal, int32& OutFaceIndex) const;

		FORCEINLINE bool RaycastFast(const TVector<FReal, d>& StartPoint, const TVector<FReal, d>& Dir, const TVector<FReal, d>& InvDir, const bool* bParallel, const FReal Length, const FReal InvLength, FReal& OutEntryTime, FReal& OutExitTime) const
		{
			const TVector<FReal, d> StartToMin = TVector<FReal, d>(MMin) - StartPoint;
			const TVector<FReal, d> StartToMax = TVector<FReal, d>(MMax) - StartPoint;

			//For each axis record the start and end time when ray is in the box. If the intervals overlap the ray is inside the box
			FReal LatestStartTime = 0;
			FReal EarliestEndTime = TNumericLimits<FReal>::Max();

			for (int Axis = 0; Axis < d; ++Axis)
			{
				FReal Time1, Time2;
				if (bParallel[Axis])
				{
					if (StartToMin[Axis] > 0 || StartToMax[Axis] < 0)
					{
						return false;	//parallel and outside
					}
					else
					{
						Time1 = 0;
						Time2 = TNumericLimits<FReal>::Max();
					}
				}
				else
				{
					Time1 = StartToMin[Axis] * InvDir[Axis];
					Time2 = StartToMax[Axis] * InvDir[Axis];
				}

				if (Time1 > Time2)
				{
					//going from max to min direction
					Swap(Time1, Time2);
				}

				LatestStartTime = FMath::Max(LatestStartTime, Time1);
				EarliestEndTime = FMath::Min(EarliestEndTime, Time2);

				if (LatestStartTime > EarliestEndTime)
				{
					return false;	//Outside of slab before entering another
				}
			}

			//infinite ray intersects with inflated box
			if (LatestStartTime > Length || EarliestEndTime < 0)
			{
				//outside of line segment given
				return false;
			}

			OutEntryTime = LatestStartTime;
			OutExitTime = EarliestEndTime;
			return true;
		}

		FORCEINLINE bool RaycastFast(const TVector<FReal, d>& StartPoint, const TVector<FReal, d>& Dir, const TVector<FReal, d>& InvDir, const bool* bParallel, const FReal Length, const FReal InvLength, FReal& OutTime, TVector<FReal, d>& OutPosition) const
		{
			FReal RayEntryTime;
			FReal RayExitTime;
			if (RaycastFast(StartPoint, Dir, InvDir, bParallel, Length, InvLength, RayEntryTime, RayExitTime))
			{
				OutTime = RayEntryTime;
				OutPosition = StartPoint + RayEntryTime * Dir;
				return true;
			}
			return false;
		}

		CHAOS_API TVector<T, d> FindClosestPoint(const TVector<T, d>& StartPoint, const T Thickness = (T)0) const;

		CHAOS_API Pair<TVector<FReal, d>, bool> FindClosestIntersectionImp(const TVector<FReal, d>& StartPoint, const TVector<FReal, d>& EndPoint, const FReal Thickness) const;

		FORCEINLINE TVector<T, d> FindGeometryOpposingNormal(const TVector<T, d>& DenormDir, int32 FaceIndex, const TVector<T, d>& OriginalNormal) const 
		{
			// Find which faces were included in the contact normal, and for multiple faces, use the one most opposing the sweep direction.
			TVector<T, d> BestNormal(OriginalNormal);
			T BestOpposingDot = TNumericLimits<T>::Max();

			for (int32 Axis = 0; Axis < d; Axis++)
			{
				// Select axis of face to compare to, based on normal.
				if (OriginalNormal[Axis] > UE_KINDA_SMALL_NUMBER)
				{
					const T TraceDotFaceNormal = DenormDir[Axis]; // TraceDirDenormLocal.dot(BoxFaceNormal)
					if (TraceDotFaceNormal < BestOpposingDot)
					{
						BestOpposingDot = TraceDotFaceNormal;
						BestNormal = TVector<T, d>(0);
						BestNormal[Axis] = 1;
					}
				}
				else if (OriginalNormal[Axis] < -UE_KINDA_SMALL_NUMBER)
				{
					const T TraceDotFaceNormal = -DenormDir[Axis]; // TraceDirDenormLocal.dot(BoxFaceNormal)
					if (TraceDotFaceNormal < BestOpposingDot)
					{
						BestOpposingDot = TraceDotFaceNormal;
						BestNormal = FVector(0.f);
						BestNormal[Axis] = -1.f;
					}
				}
			}

			return BestNormal;
		}
		
		FORCEINLINE_DEBUGGABLE TVector<T, d> Support(const TVector<T, d>& Direction, const T Thickness, int32& VertexIndex) const
		{
			TVector<T, d> ChosenPt;
			FIntVector ChosenAxis;
			for (int Axis = 0; Axis < d; ++Axis)
			{
				if(Direction[Axis] < 0)
				{
					ChosenPt[Axis] = MMin[Axis];
					ChosenAxis[Axis] = 0;
				}
				else
				{
					ChosenPt[Axis] = MMax[Axis];
					ChosenAxis[Axis] = 1;
				}
			}
			VertexIndex =  ChosenAxis[0] * 4 + ChosenAxis[1] * 2 + ChosenAxis[2];

			if (Thickness != (T)0)
			{
				//We want N / ||N|| and to avoid inf
				//So we want N / ||N|| < 1 / eps => N eps < ||N||, but this is clearly true for all eps < 1 and N > 0
				T SizeSqr = Direction.SizeSquared();
				if (SizeSqr <= TNumericLimits<T>::Min())
				{
					return ChosenPt;
				}
				const TVector<T, d> Normalized = Direction / sqrt(SizeSqr);

				const TVector<T, d> InflatedPt = ChosenPt + Normalized.GetSafeNormal() * Thickness;
				return InflatedPt;
			}

			return ChosenPt;
		}

		// Support vertex in the specified direction, assuming each face has been moved inwards by InMargin
		FORCEINLINE_DEBUGGABLE FVec3 SupportCore(const FVec3& Direction, const FReal InMargin, FReal* OutSupportDelta, int32& VertexIndex) const
		{
			FVec3 ChosenPt;
			FIntVector ChosenAxis;
<<<<<<< HEAD
			for (int Axis = 0; Axis < d; ++Axis)
			{
				if(Direction[Axis] < 0)
				{
					ChosenPt[Axis] = MMin[Axis] + InMargin;
					ChosenAxis[Axis] = 0;
				}
				else
				{
					ChosenPt[Axis] = MMax[Axis] - InMargin;
					ChosenAxis[Axis] = 1;
				}
			}
			VertexIndex = ChosenAxis[0] * 4 + ChosenAxis[1] * 2 + ChosenAxis[2];
			// Maximum distance between the Core+Margin position and the original outer vertex
			constexpr FReal RootThreeMinusOne = FReal(1.7320508075688772935274463415059 - 1.0);
			if (OutSupportDelta != nullptr)
			{
				*OutSupportDelta = RootThreeMinusOne * InMargin;
			}

			return ChosenPt;
		}

		FORCEINLINE_DEBUGGABLE VectorRegister4Float SupportCoreSimd(const VectorRegister4Float& Direction, const FReal InMargin) const
		{
			FVec3 DirectionVec3;
			VectorStoreFloat3(Direction, &DirectionVec3);
			int32 VertexIndex = INDEX_NONE;
			FVec3 SupportVert = SupportCore(DirectionVec3, InMargin, nullptr, VertexIndex);
			return MakeVectorRegisterFloatFromDouble(MakeVectorRegister(SupportVert.X, SupportVert.Y, SupportVert.Z, 0.0));
		}

		FORCEINLINE_DEBUGGABLE TVector<T, d> SupportCoreScaled(const TVector<T, d>& Direction, const T InMargin, const TVector<T, d>& Scale, T* OutSupportDelta, int32& VertexIndex) const
		{
			const TVector<T, d> ScaledDirection = Direction * Scale;

			TVector<T, d> ChosenPt;
			FIntVector ChosenAxis;
			for (int Axis = 0; Axis < d; ++Axis)
			{
				if(ScaledDirection[Axis] < 0)
				{
					ChosenPt[Axis] = Scale[Axis] * MMin[Axis] + InMargin;
=======
			for (int Axis = 0; Axis < d; ++Axis)
			{
				if(Direction[Axis] < 0)
				{
					ChosenPt[Axis] = MMin[Axis] + InMargin;
>>>>>>> d731a049
					ChosenAxis[Axis] = 0;
				}
				else
				{
<<<<<<< HEAD
					ChosenPt[Axis] = Scale[Axis] *  MMax[Axis] - InMargin;
=======
					ChosenPt[Axis] = MMax[Axis] - InMargin;
>>>>>>> d731a049
					ChosenAxis[Axis] = 1;
				}
			}
			VertexIndex = ChosenAxis[0] * 4 + ChosenAxis[1] * 2 + ChosenAxis[2];
<<<<<<< HEAD
			
			constexpr T RootThreeMinusOne = T(1.7320508075688772935274463415059 - 1.0);
=======
			// Maximum distance between the Core+Margin position and the original outer vertex
			constexpr FReal RootThreeMinusOne = FReal(1.7320508075688772935274463415059 - 1.0);
>>>>>>> d731a049
			if (OutSupportDelta != nullptr)
			{
				*OutSupportDelta = RootThreeMinusOne * InMargin;
			}

			return ChosenPt;
		}

<<<<<<< HEAD
=======
		FORCEINLINE_DEBUGGABLE VectorRegister4Float SupportCoreSimd(const VectorRegister4Float& Direction, const FReal InMargin) const
		{
			FVec3 DirectionVec3;
			VectorStoreFloat3(Direction, &DirectionVec3);
			int32 VertexIndex = INDEX_NONE;
			FVec3 SupportVert = SupportCore(DirectionVec3, InMargin, nullptr, VertexIndex);
			return MakeVectorRegisterFloatFromDouble(MakeVectorRegister(SupportVert.X, SupportVert.Y, SupportVert.Z, 0.0));
		}

		FORCEINLINE_DEBUGGABLE TVector<T, d> SupportCoreScaled(const TVector<T, d>& Direction, const T InMargin, const TVector<T, d>& Scale, T* OutSupportDelta, int32& VertexIndex) const
		{
			const TVector<T, d> ScaledDirection = Direction * Scale;

			TVector<T, d> ChosenPt;
			FIntVector ChosenAxis;
			for (int Axis = 0; Axis < d; ++Axis)
			{
				if(ScaledDirection[Axis] < 0)
				{
					ChosenPt[Axis] = Scale[Axis] * MMin[Axis] + InMargin;
					ChosenAxis[Axis] = 0;
				}
				else
				{
					ChosenPt[Axis] = Scale[Axis] *  MMax[Axis] - InMargin;
					ChosenAxis[Axis] = 1;
				}
			}
			VertexIndex = ChosenAxis[0] * 4 + ChosenAxis[1] * 2 + ChosenAxis[2];
			
			constexpr T RootThreeMinusOne = T(1.7320508075688772935274463415059 - 1.0);
			if (OutSupportDelta != nullptr)
			{
				*OutSupportDelta = RootThreeMinusOne * InMargin;
			}

			return ChosenPt;
		}

>>>>>>> d731a049

		FORCEINLINE void GrowToInclude(const TVector<T, d>& V)
		{
			MMin = TVector<T, d>(FGenericPlatformMath::Min(MMin[0], V[0]), FGenericPlatformMath::Min(MMin[1], V[1]), FGenericPlatformMath::Min(MMin[2], V[2]));
			MMax = TVector<T, d>(FGenericPlatformMath::Max(MMax[0], V[0]), FGenericPlatformMath::Max(MMax[1], V[1]), FGenericPlatformMath::Max(MMax[2], V[2]));
		}

		FORCEINLINE void GrowToInclude(const TAABB<T, d>& Other)
		{
			MMin = TVector<T, d>(FGenericPlatformMath::Min(MMin[0], Other.MMin[0]), FGenericPlatformMath::Min(MMin[1], Other.MMin[1]), FGenericPlatformMath::Min(MMin[2], Other.MMin[2]));
			MMax = TVector<T, d>(FGenericPlatformMath::Max(MMax[0], Other.MMax[0]), FGenericPlatformMath::Max(MMax[1], Other.MMax[1]), FGenericPlatformMath::Max(MMax[2], Other.MMax[2]));
		}

		FORCEINLINE void ShrinkToInclude(const TAABB<T, d>& Other)
		{
			MMin = TVector<T, d>(FGenericPlatformMath::Max(MMin[0], Other.MMin[0]), FGenericPlatformMath::Max(MMin[1], Other.MMin[1]), FGenericPlatformMath::Max(MMin[2], Other.MMin[2]));
			MMax = TVector<T, d>(FGenericPlatformMath::Min(MMax[0], Other.MMax[0]), FGenericPlatformMath::Min(MMax[1], Other.MMax[1]), FGenericPlatformMath::Min(MMax[2], Other.MMax[2]));
		}

		FORCEINLINE TAABB<T, d>& Thicken(const T Thickness)
		{
			MMin -= TVector<T, d>(Thickness);
			MMax += TVector<T, d>(Thickness);
			return *this;
		}

		//Grows (or shrinks) the box by this vector symmetrically - Changed name because previous Thicken had different semantics which caused several bugs
		FORCEINLINE TAABB<T, d>& ThickenSymmetrically(const TVector<T, d>& Thickness)
		{
			const TVector<T, d> AbsThickness = TVector<T, d>(FGenericPlatformMath::Abs(Thickness.X), FGenericPlatformMath::Abs(Thickness.Y), FGenericPlatformMath::Abs(Thickness.Z));
			MMin -= AbsThickness;
			MMax += AbsThickness;
			return *this;
		}

		/** Grow along a vector (as if swept by the vector's direction and magnitude) */
		FORCEINLINE TAABB<T, d>& GrowByVector(const TVector<T, d>& V)
		{
			MMin += V.ComponentwiseMin(TVector<T, d>(0));
			MMax += V.ComponentwiseMax(TVector<T, d>(0));
			return *this;
		}

		FORCEINLINE TVector<T, d> Center() const { return (MMax - MMin) / (T)2 + MMin; }
		FORCEINLINE TVector<T, d> GetCenter() const { return Center(); }
		FORCEINLINE TVector<T, d> GetCenterOfMass() const { return GetCenter(); }
		FORCEINLINE TVector<T, d> Extents() const { return MMax - MMin; }

		FORCEINLINE int LargestAxis() const
		{
			const auto Extents = this->Extents();
			if (Extents[0] > Extents[1] && Extents[0] > Extents[2])
			{
				return 0;
			}
			else if (Extents[1] > Extents[2])
			{
				return 1;
			}
			else
			{
				return 2;
			}
		}

		FORCEINLINE TAABB<T, d>& ScaleWithNegative(const TVector<T, d>& InScale)
		{
			*this = FromPoints(MMin * InScale, MMax * InScale);
			return *this;
		}

		/**
		* Scale the AABB relative to the origin
		* IMPORTANT : this does not support negative scale
		*/
		FORCEINLINE TAABB<T, d>& Scale(const TVector<T, d>& InScale)
		{
			MMin *= InScale;
			MMax *= InScale;
			return *this;
		}

		/**
		* Scale the AABB relative to its center
		* IMPORTANT : this does not support negative scale 
		*/
		FORCEINLINE TAABB<T, d>& LocalScale(const TVector<T, d>& InScale)
		{
			const TVector<T, d> BoxCenter = Center();
			const TVector<T, d> ScaledHalfExtents = Extents() * InScale * FReal(0.5);
			MMin = BoxCenter - ScaledHalfExtents;
			MMax = BoxCenter + ScaledHalfExtents;
			return *this;
		}

		FORCEINLINE const TVector<T, d>& Min() const { return MMin; }
		FORCEINLINE const TVector<T, d>& Max() const { return MMax; }

		// The radius of the sphere centered on the AABB origin (not the AABB center) which would encompass this AABB
		FORCEINLINE T OriginRadius() const
		{
			const TVector<T, d> MaxAbs = TVector<T, d>::Max(MMin.GetAbs(), MMax.GetAbs());
			return MaxAbs.Size();
		}

		FORCEINLINE T CenterRadius() const
		{
			return (T(0.5) * Extents()).Size();
		}

		FORCEINLINE T GetArea() const { return GetArea(Extents()); }
		FORCEINLINE static T GetArea(const TVector<T, d>& Dim) { return d == 2 ? Dim.Product() : (T)2. * (Dim[0] * Dim[1] + Dim[0] * Dim[2] + Dim[1] * Dim[2]); }

		FORCEINLINE T GetVolume() const { return GetVolume(Extents()); }
		FORCEINLINE static T GetVolume(const TVector<T, 3>& Dim) { return Dim.Product(); }

		FORCEINLINE T GetMargin() const { return 0; }
		FORCEINLINE T GetRadius() const { return 0; }

		FORCEINLINE static TAABB<T, d> EmptyAABB() { return TAABB<T, d>(TVector<T, d>(TNumericLimits<T>::Max()), TVector<T, d>(-TNumericLimits<T>::Max())); }
		FORCEINLINE static TAABB<T, d> ZeroAABB() { return TAABB<T, d>(TVector<T, d>((T)0), TVector<T, d>((T)0)); }
		FORCEINLINE static TAABB<T, d> FullAABB() { return TAABB<T, d>(TVector<T, d>(-TNumericLimits<T>::Max()), TVector<T, d>(TNumericLimits<T>::Max())); }

		FORCEINLINE void Serialize(FChaosArchive& Ar)
		{
			// LWC : this method exists in order to properly call the << operator using FChaosArchive on Chaos::TVector 
			Ar << MMin << MMax;
		}

		FORCEINLINE void Serialize(FArchive &Ar) 
		{
			Ar << MMin << MMax;
		}

		FORCEINLINE uint32 GetTypeHash() const
		{
			return HashCombine(UE::Math::GetTypeHash(MMin), UE::Math::GetTypeHash(MMax));
		}

		FString ToString() const
		{
			return FString::Printf(TEXT("AABB: Min: [%s], Max: [%s]"), *MMin.ToString(), *MMax.ToString());
		}

		FORCEINLINE PMatrix<FReal, d, d> GetInertiaTensor(const FReal Mass) const { return GetInertiaTensor(Mass, Extents()); }
		FORCEINLINE static PMatrix<FReal, 3, 3> GetInertiaTensor(const FReal Mass, const TVector<FReal, 3>& Dim)
		{
			// https://www.wolframalpha.com/input/?i=cuboid
			const FReal M = Mass / 12;
			const FReal WW = Dim[0] * Dim[0];
			const FReal HH = Dim[1] * Dim[1];
			const FReal DD = Dim[2] * Dim[2];
			return PMatrix<FReal, 3, 3>(M * (HH + DD), M * (WW + DD), M * (WW + HH));
		}

		FORCEINLINE static TRotation<FReal, d> GetRotationOfMass()
		{
			return TRotation<FReal, d>::FromIdentity();
		}

		FORCEINLINE constexpr bool IsConvex() const { return true; }

		/**
		 * Given a set of points, wrap an AABB around them
		 * @param P0 The first of the points to wrap
		 * @param InPoints Parameter pack of all subsequent points
		 */
		template<typename... Points>
		static TAABB<T, d> FromPoints(const TVector<T, d>& P0, const Points&... InPoints)
		{
			static_assert(sizeof...(InPoints) > 0);
			static_assert(std::is_same_v<std::common_type_t<Points...>, TVector<T, d>>);

			TAABB<T, d> Result(P0, P0);
			(Result.GrowToInclude(InPoints), ...);
			return Result;
		}

	private:
		TVector<T, d> MMin, MMax;
	};

	template<class T, int d>
	FORCEINLINE FChaosArchive& operator<<(FChaosArchive& Ar, TAABB<T, d>& AABB)
	{
		AABB.Serialize(Ar);
		return Ar;
	}

	template<class T, int d>
	FORCEINLINE FArchive& operator<<(FArchive& Ar, TAABB<T, d>& AABB)
	{
		AABB.Serialize(Ar);
		return Ar;
	}

	template<typename T>
	struct TAABBSpecializeSamplingHelper<T, 2>
	{
		static FORCEINLINE TArray<TVector<T, 2>> ComputeSamplePoints(const TAABB<T, 2>& AABB)
		{
			const TVector<T, 2>& Min = AABB.Min();
			const TVector<T, 2>& Max = AABB.Max();
			const TVector<T, 2> Mid = AABB.Center();

			TArray<TVector<T, 2>> SamplePoints;
			SamplePoints.SetNum(8);
			//top line (min y)
			SamplePoints[0] = TVector<T, 2>{Min.X, Min.Y};
			SamplePoints[1] = TVector<T, 2>{Mid.X, Min.Y};
			SamplePoints[2] = TVector<T, 2>{Max.X, Min.Y};

			//mid line (y=0) (mid point removed because internal)
			SamplePoints[3] = TVector<T, 2>{Min.X, Mid.Y};
			SamplePoints[4] = TVector<T, 2>{Max.X, Mid.Y};

			//bottom line (max y)
			SamplePoints[5] = TVector<T, 2>{Min.X, Max.Y};
			SamplePoints[6] = TVector<T, 2>{Mid.X, Max.Y};
			SamplePoints[7] = TVector<T, 2>{Max.X, Max.Y};

			return SamplePoints;
		}
	};

	template<typename T>
	struct TAABBSpecializeSamplingHelper<T, 3>
	{
		static FORCEINLINE TArray<TVector<T, 3>> ComputeSamplePoints(const TAABB<T, 3>& AABB)
		{
			const TVector<T, 3>& Min = AABB.Min();
			const TVector<T, 3>& Max = AABB.Max();
			const TVector<T, 3> Mid = AABB.Center();

			//todo(ocohen): should order these for best levelset cache traversal
			TArray<TVector<T, 3>> SamplePoints;
			SamplePoints.SetNum(26);
			{
				//xy plane for Min Z
				SamplePoints[0] = TVector<T, 3>{Min.X, Min.Y, Min.Z};
				SamplePoints[1] = TVector<T, 3>{Mid.X, Min.Y, Min.Z};
				SamplePoints[2] = TVector<T, 3>{Max.X, Min.Y, Min.Z};

				SamplePoints[3] = TVector<T, 3>{Min.X, Mid.Y, Min.Z};
				SamplePoints[4] = TVector<T, 3>{Mid.X, Mid.Y, Min.Z};
				SamplePoints[5] = TVector<T, 3>{Max.X, Mid.Y, Min.Z};

				SamplePoints[6] = TVector<T, 3>{Min.X, Max.Y, Min.Z};
				SamplePoints[7] = TVector<T, 3>{Mid.X, Max.Y, Min.Z};
				SamplePoints[8] = TVector<T, 3>{Max.X, Max.Y, Min.Z};
			}

			{
				//xy plane for z = 0 (skip mid point since inside)
				SamplePoints[9] = TVector<T, 3>{Min.X, Min.Y, Mid.Z};
				SamplePoints[10] = TVector<T, 3>{Mid.X, Min.Y, Mid.Z};
				SamplePoints[11] = TVector<T, 3>{Max.X, Min.Y, Mid.Z};

				SamplePoints[12] = TVector<T, 3>{Min.X, Mid.Y, Mid.Z};
				SamplePoints[13] = TVector<T, 3>{Max.X, Mid.Y, Mid.Z};

				SamplePoints[14] = TVector<T, 3>{Min.X, Max.Y, Mid.Z};
				SamplePoints[15] = TVector<T, 3>{Mid.X, Max.Y, Mid.Z};
				SamplePoints[16] = TVector<T, 3>{Max.X, Max.Y, Mid.Z};
			}

			{
				//xy plane for Max Z
				SamplePoints[17] = TVector<T, 3>{Min.X, Min.Y, Max.Z};
				SamplePoints[18] = TVector<T, 3>{Mid.X, Min.Y, Max.Z};
				SamplePoints[19] = TVector<T, 3>{Max.X, Min.Y, Max.Z};

				SamplePoints[20] = TVector<T, 3>{Min.X, Mid.Y, Max.Z};
				SamplePoints[21] = TVector<T, 3>{Mid.X, Mid.Y, Max.Z};
				SamplePoints[22] = TVector<T, 3>{Max.X, Mid.Y, Max.Z};

				SamplePoints[23] = TVector<T, 3>{Min.X, Max.Y, Max.Z};
				SamplePoints[24] = TVector<T, 3>{Mid.X, Max.Y, Max.Z};
				SamplePoints[25] = TVector<T, 3>{Max.X, Max.Y, Max.Z};
			}

			return SamplePoints;
		}
	};

	using FAABB3 = TAABB<FReal, 3>;
}

// Support ISPC enable/disable in non-shipping builds
#if !INTEL_ISPC
const bool bChaos_AABBTransform_ISPC_Enabled = false;
#elif UE_BUILD_SHIPPING
const bool bChaos_AABBTransform_ISPC_Enabled = true;
#else
extern bool bChaos_AABBTransform_ISPC_Enabled;
#endif<|MERGE_RESOLUTION|>--- conflicted
+++ resolved
@@ -347,7 +347,6 @@
 		{
 			FVec3 ChosenPt;
 			FIntVector ChosenAxis;
-<<<<<<< HEAD
 			for (int Axis = 0; Axis < d; ++Axis)
 			{
 				if(Direction[Axis] < 0)
@@ -392,63 +391,6 @@
 				if(ScaledDirection[Axis] < 0)
 				{
 					ChosenPt[Axis] = Scale[Axis] * MMin[Axis] + InMargin;
-=======
-			for (int Axis = 0; Axis < d; ++Axis)
-			{
-				if(Direction[Axis] < 0)
-				{
-					ChosenPt[Axis] = MMin[Axis] + InMargin;
->>>>>>> d731a049
-					ChosenAxis[Axis] = 0;
-				}
-				else
-				{
-<<<<<<< HEAD
-					ChosenPt[Axis] = Scale[Axis] *  MMax[Axis] - InMargin;
-=======
-					ChosenPt[Axis] = MMax[Axis] - InMargin;
->>>>>>> d731a049
-					ChosenAxis[Axis] = 1;
-				}
-			}
-			VertexIndex = ChosenAxis[0] * 4 + ChosenAxis[1] * 2 + ChosenAxis[2];
-<<<<<<< HEAD
-			
-			constexpr T RootThreeMinusOne = T(1.7320508075688772935274463415059 - 1.0);
-=======
-			// Maximum distance between the Core+Margin position and the original outer vertex
-			constexpr FReal RootThreeMinusOne = FReal(1.7320508075688772935274463415059 - 1.0);
->>>>>>> d731a049
-			if (OutSupportDelta != nullptr)
-			{
-				*OutSupportDelta = RootThreeMinusOne * InMargin;
-			}
-
-			return ChosenPt;
-		}
-
-<<<<<<< HEAD
-=======
-		FORCEINLINE_DEBUGGABLE VectorRegister4Float SupportCoreSimd(const VectorRegister4Float& Direction, const FReal InMargin) const
-		{
-			FVec3 DirectionVec3;
-			VectorStoreFloat3(Direction, &DirectionVec3);
-			int32 VertexIndex = INDEX_NONE;
-			FVec3 SupportVert = SupportCore(DirectionVec3, InMargin, nullptr, VertexIndex);
-			return MakeVectorRegisterFloatFromDouble(MakeVectorRegister(SupportVert.X, SupportVert.Y, SupportVert.Z, 0.0));
-		}
-
-		FORCEINLINE_DEBUGGABLE TVector<T, d> SupportCoreScaled(const TVector<T, d>& Direction, const T InMargin, const TVector<T, d>& Scale, T* OutSupportDelta, int32& VertexIndex) const
-		{
-			const TVector<T, d> ScaledDirection = Direction * Scale;
-
-			TVector<T, d> ChosenPt;
-			FIntVector ChosenAxis;
-			for (int Axis = 0; Axis < d; ++Axis)
-			{
-				if(ScaledDirection[Axis] < 0)
-				{
-					ChosenPt[Axis] = Scale[Axis] * MMin[Axis] + InMargin;
 					ChosenAxis[Axis] = 0;
 				}
 				else
@@ -468,7 +410,6 @@
 			return ChosenPt;
 		}
 
->>>>>>> d731a049
 
 		FORCEINLINE void GrowToInclude(const TVector<T, d>& V)
 		{
@@ -755,13 +696,4 @@
 	};
 
 	using FAABB3 = TAABB<FReal, 3>;
-}
-
-// Support ISPC enable/disable in non-shipping builds
-#if !INTEL_ISPC
-const bool bChaos_AABBTransform_ISPC_Enabled = false;
-#elif UE_BUILD_SHIPPING
-const bool bChaos_AABBTransform_ISPC_Enabled = true;
-#else
-extern bool bChaos_AABBTransform_ISPC_Enabled;
-#endif+}