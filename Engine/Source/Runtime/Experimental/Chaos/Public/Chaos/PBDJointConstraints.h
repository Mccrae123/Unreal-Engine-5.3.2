--- conflicted
+++ resolved
@@ -163,20 +163,14 @@
 	private:
 		friend class FPBDJointConstraintHandle;
 
-<<<<<<< HEAD
-=======
-		void PrepareConstraints(FReal Dt);
-
->>>>>>> fa8a8d0d
 		void GetConstrainedParticleIndices(const int32 ConstraintIndex, int32& Index0, int32& Index1) const;
 		void CalculateConstraintSpace(int32 ConstraintIndex, FVec3& OutX0, FMatrix33& OutR0, FVec3& OutX1, FMatrix33& OutR1) const;
-		void UpdateParticleState(TPBDRigidParticleHandle<FReal, 3>* Rigid, const FReal Dt, const FVec3& P, const FRotation3& Q, const bool bUpdateVelocity = true);
-		void UpdateParticleState(TPBDRigidParticleHandle<FReal, 3>* Rigid, const FReal Dt, const FVec3& P, const FRotation3& Q, const FVec3& V, const FVec3& W);
+		void UpdateParticleState(TPBDRigidParticleHandle<FReal, 3>* Rigid, const FReal Dt, const FVec3& PrevP, const FRotation3& PrevQ, const FVec3& P, const FRotation3& Q, const bool bUpdateVelocity = true);
+		void UpdateParticleStateExplicit(TPBDRigidParticleHandle<FReal, 3>* Rigid, const FReal Dt, const FVec3& P, const FRotation3& Q, const FVec3& V, const FVec3& W);
 		void SortConstraints();
 
-		void SolvePosition_Cholesky(const FReal Dt, const int32 ConstraintIndex, const int32 NumPairIts, const int32 It, const int32 NumIts);
-		void SolvePosition_GaussSiedel(const FReal Dt, const int32 ConstraintIndex, const int32 NumPairIts, const int32 It, const int32 NumIts);
-		void ProjectPosition_GaussSiedel(const FReal Dt, const int32 ConstraintIndex, const int32 NumPairIts, const int32 It, const int32 NumIts);
+		FJointSolverResult SolvePosition_GaussSiedel(const FReal Dt, const int32 ConstraintIndex, const int32 NumPairIts, const int32 It, const int32 NumIts);
+		FJointSolverResult ProjectPosition_GaussSiedel(const FReal Dt, const int32 ConstraintIndex, const int32 NumPairIts, const int32 It, const int32 NumIts);
 
 		FPBDJointSolverSettings Settings;
 
@@ -195,11 +189,6 @@
 
 		// @todo(ccaulfield): optimize storage for joint solver
 		TArray<FJointSolverGaussSeidel> ConstraintSolvers;
-<<<<<<< HEAD
-=======
-
-		bool bRequiresSort;
->>>>>>> fa8a8d0d
 	};
 
 }