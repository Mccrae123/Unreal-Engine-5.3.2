// Copyright Epic Games, Inc. All Rights Reserved.
#pragma once

#include "Chaos/Core.h"
<<<<<<< HEAD
=======
#include "Chaos/PBDSoftsEvolutionFwd.h"
>>>>>>> 6bbb88c8
#include "Chaos/Array.h"
#include "Chaos/PBDParticles.h"

#include <functional>

namespace Chaos::Softs
{
<<<<<<< HEAD
	class FPBDShapeConstraintsBase
	{
	public:
		FPBDShapeConstraintsBase(
			int32 InParticleOffset,
			int32 InParticleCount,
			const TArray<FVec3>& StartPositions,
			const TArray<FVec3>& TargetPositions,
			const FReal Stiffness
		)
			: MTargetPositions(TargetPositions)
			, MParticleOffset(InParticleOffset)
			, MStiffness(Stiffness)
		{
			const int32 NumConstraints = InParticleCount;
			MDists.SetNumUninitialized(InParticleCount);
			for (int32 Index = 0; Index < InParticleCount; ++Index)
			{
				const int32 ParticleIndex = MParticleOffset + Index;
				const FVec3& P1 = StartPositions[ParticleIndex];
				const FVec3& P2 = MTargetPositions[ParticleIndex];
				MDists[Index] = (P1 - P2).Size();
			}
		}
		virtual ~FPBDShapeConstraintsBase() {}

		FVec3 GetDelta(const FPBDParticles& InParticles, const int32 Index) const
		{
			checkSlow(Index >= MParticleOffset && Index < MParticleOffset + MDists.Num())
			if (InParticles.InvM(Index) == (FReal)0.)
			{
				return FVec3(0.);
			}
			const FVec3& P1 = InParticles.P(Index);
			const FVec3& P2 = MTargetPositions[Index];
			const FVec3 Difference = P1 - P2;
			const FReal Distance = Difference.Size();
			const FVec3 Direction = Difference / Distance;
			const FVec3 Delta = (Distance - MDists[Index - MParticleOffset]) * Direction;
			return MStiffness * Delta / InParticles.InvM(Index);
		}

	protected:
		const TArray<FVec3>& MTargetPositions;
		const int32 MParticleOffset;

	private:
		TArray<FReal> MDists;
		FReal MStiffness;
	};
}
=======

class FPBDShapeConstraintsBase
{
public:
	FPBDShapeConstraintsBase(
		int32 InParticleOffset,
		int32 InParticleCount,
		const TArray<FSolverVec3>& StartPositions,
		const TArray<FSolverVec3>& InTargetPositions,
		const FSolverReal InStiffness
	)
		: TargetPositions(InTargetPositions)
		, ParticleOffset(InParticleOffset)
		, Stiffness(InStiffness)
	{
		const int32 NumConstraints = InParticleCount;
		Dists.SetNumUninitialized(InParticleCount);
		for (int32 Index = 0; Index < InParticleCount; ++Index)
		{
			const int32 ParticleIndex = ParticleOffset + Index;
			const FSolverVec3& P1 = StartPositions[ParticleIndex];
			const FSolverVec3& P2 = TargetPositions[ParticleIndex];
			Dists[Index] = (P1 - P2).Size();
		}
	}
	virtual ~FPBDShapeConstraintsBase() {}

	FSolverVec3 GetDelta(const FSolverParticles& InParticles, const int32 Index) const
	{
		checkSlow(Index >= ParticleOffset && Index < ParticleOffset + Dists.Num())
		if (InParticles.InvM(Index) == (FSolverReal)0.)
		{
			return FSolverVec3(0.);
		}
		const FSolverVec3& P1 = InParticles.P(Index);
		const FSolverVec3& P2 = TargetPositions[Index];
		const FSolverVec3 Difference = P1 - P2;
		const FSolverReal Distance = Difference.Size();
		const FSolverVec3 Direction = Difference / Distance;
		const FSolverVec3 Delta = (Distance - Dists[Index - ParticleOffset]) * Direction;
		return Stiffness * Delta / InParticles.InvM(Index);
	}

protected:
	const TArray<FSolverVec3>& TargetPositions;
	const int32 ParticleOffset;

private:
	TArray<FSolverReal> Dists;
	FSolverReal Stiffness;
};

}  // End namespace Chaos::Softs
>>>>>>> 6bbb88c8
<|MERGE_RESOLUTION|>--- conflicted
+++ resolved
@@ -2,10 +2,7 @@
 #pragma once
 
 #include "Chaos/Core.h"
-<<<<<<< HEAD
-=======
 #include "Chaos/PBDSoftsEvolutionFwd.h"
->>>>>>> 6bbb88c8
 #include "Chaos/Array.h"
 #include "Chaos/PBDParticles.h"
 
@@ -13,59 +10,6 @@
 
 namespace Chaos::Softs
 {
-<<<<<<< HEAD
-	class FPBDShapeConstraintsBase
-	{
-	public:
-		FPBDShapeConstraintsBase(
-			int32 InParticleOffset,
-			int32 InParticleCount,
-			const TArray<FVec3>& StartPositions,
-			const TArray<FVec3>& TargetPositions,
-			const FReal Stiffness
-		)
-			: MTargetPositions(TargetPositions)
-			, MParticleOffset(InParticleOffset)
-			, MStiffness(Stiffness)
-		{
-			const int32 NumConstraints = InParticleCount;
-			MDists.SetNumUninitialized(InParticleCount);
-			for (int32 Index = 0; Index < InParticleCount; ++Index)
-			{
-				const int32 ParticleIndex = MParticleOffset + Index;
-				const FVec3& P1 = StartPositions[ParticleIndex];
-				const FVec3& P2 = MTargetPositions[ParticleIndex];
-				MDists[Index] = (P1 - P2).Size();
-			}
-		}
-		virtual ~FPBDShapeConstraintsBase() {}
-
-		FVec3 GetDelta(const FPBDParticles& InParticles, const int32 Index) const
-		{
-			checkSlow(Index >= MParticleOffset && Index < MParticleOffset + MDists.Num())
-			if (InParticles.InvM(Index) == (FReal)0.)
-			{
-				return FVec3(0.);
-			}
-			const FVec3& P1 = InParticles.P(Index);
-			const FVec3& P2 = MTargetPositions[Index];
-			const FVec3 Difference = P1 - P2;
-			const FReal Distance = Difference.Size();
-			const FVec3 Direction = Difference / Distance;
-			const FVec3 Delta = (Distance - MDists[Index - MParticleOffset]) * Direction;
-			return MStiffness * Delta / InParticles.InvM(Index);
-		}
-
-	protected:
-		const TArray<FVec3>& MTargetPositions;
-		const int32 MParticleOffset;
-
-	private:
-		TArray<FReal> MDists;
-		FReal MStiffness;
-	};
-}
-=======
 
 class FPBDShapeConstraintsBase
 {
@@ -118,5 +62,4 @@
 	FSolverReal Stiffness;
 };
 
-}  // End namespace Chaos::Softs
->>>>>>> 6bbb88c8
+}  // End namespace Chaos::Softs