--- conflicted
+++ resolved
@@ -115,11 +115,7 @@
 
 		virtual const FAABB3 BoundingBox() const override
 		{
-<<<<<<< HEAD
-			TAABB<T,3> Box = MSegment.BoundingBox();
-=======
 			FAABB3 Box = MSegment.BoundingBox();
->>>>>>> 3aae9151
 			Box.Thicken(GetRadius());
 			return Box;
 		}
@@ -283,11 +279,6 @@
 			return MSegment.Support(Direction, GetRadius() + Thickness);
 		}
 
-<<<<<<< HEAD
-		FORCEINLINE TVector<T, 3> SupportCore(const TVector<T, 3>& Direction) const
-		{
-			return MSegment.SupportCore(Direction);
-=======
 		FORCEINLINE FVec3 SupportCore(const FVec3& Direction, FReal InMargin) const
 		{
 			// NOTE: Ignores InMargin, assumes Radius
@@ -298,7 +289,6 @@
 		{
 			// NOTE: Ignores InMargin, assumes Radius
 			return SupportCore(Scale * Direction, GetMargin()) * Scale;
->>>>>>> 3aae9151
 		}
 
 		FORCEINLINE void SerializeImp(FArchive& Ar)
@@ -337,22 +327,12 @@
 			return TUniquePtr<FImplicitObject>(new FCapsule(*this));
 		}
 
-<<<<<<< HEAD
-		const T GetRadius() const { return GetMargin(); }
-		T GetHeight() const { return MSegment.GetLength(); }
-		/** Returns the bottommost point on the capsule. */
-		const TVector<T, 3> GetOrigin() const { return GetX1() + GetAxis() * -GetRadius(); }
-		/** Returns the topmost point on the capsule. */
-		const TVector<T, 3> GetInsertion() const { return GetX1() + GetAxis() * (GetHeight() + GetRadius()); }
-		TVector<T, 3> GetCenter() const { return MSegment.GetCenter(); }
-=======
 		FReal GetHeight() const { return MSegment.GetLength(); }
 		/** Returns the bottommost point on the capsule. */
 		const FVec3 GetOrigin() const { return GetX1() + GetAxis() * -GetRadius(); }
 		/** Returns the topmost point on the capsule. */
 		const FVec3 GetInsertion() const { return GetX1() + GetAxis() * (GetHeight() + GetRadius()); }
 		FVec3 GetCenter() const { return MSegment.GetCenter(); }
->>>>>>> 3aae9151
 		/** Returns the centroid (center of mass). */
 		FVec3 GetCenterOfMass() const { return GetCenter(); }
 		const FVec3& GetAxis() const { return MSegment.GetAxis(); }
@@ -360,16 +340,6 @@
 		FVec3 GetX2() const { return MSegment.GetX2(); }
 		TSegment<FReal> GetSegment() const { return TSegment<FReal>(GetX1(), GetX2()); }
 
-<<<<<<< HEAD
-		T GetArea() const { return GetArea(GetHeight(), GetRadius()); }
-		static T GetArea(const T Height, const T Radius) { static const T PI2 = 2. * PI; return PI2 * Radius * (Height + 2.*Radius); }
-
-		T GetVolume() const { return GetVolume(GetHeight(), GetRadius()); }
-		static T GetVolume(const T Height, const T Radius) { static const T FourThirds = 4. / 3; return PI * Radius*Radius * (Height + FourThirds * Radius); }
-
-		PMatrix<T, 3, 3> GetInertiaTensor(const T Mass) const { return GetInertiaTensor(Mass, GetHeight(), GetRadius()); }
-		static PMatrix<T, 3, 3> GetInertiaTensor(const T Mass, const T Height, const T Radius)
-=======
 		FReal GetArea() const { return GetArea(GetHeight(), GetRadius()); }
 		static FReal GetArea(const FReal Height, const FReal Radius) { static const FReal PI2 = 2. * PI; return PI2 * Radius * (Height + 2.*Radius); }
 
@@ -378,7 +348,6 @@
 
 		FMatrix33 GetInertiaTensor(const FReal Mass) const { return GetInertiaTensor(Mass, GetHeight(), GetRadius()); }
 		static FMatrix33 GetInertiaTensor(const FReal Mass, const FReal Height, const FReal Radius)
->>>>>>> 3aae9151
 		{
 			// https://www.wolframalpha.com/input/?i=capsule&assumption=%7B%22C%22,+%22capsule%22%7D+-%3E+%7B%22Solid%22%7D
 			const FReal R = FMath::Clamp(Radius, (FReal)0., TNumericLimits<FReal>::Max());
@@ -410,11 +379,7 @@
 	private:
 		void SetRadius(FReal InRadius) { SetMargin(InRadius); }
 
-<<<<<<< HEAD
-		TSegment<T> MSegment;
-=======
 		TSegment<FReal> MSegment;
->>>>>>> 3aae9151
 	};
 
 	struct FCapsuleSpecializeSamplingHelper
