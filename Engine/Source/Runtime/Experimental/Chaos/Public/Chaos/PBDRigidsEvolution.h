// Copyright Epic Games, Inc. All Rights Reserved.
#pragma once

#include "Chaos/PBDCollisionConstraints.h"
#include "Chaos/PBDCollisionConstraintsPGS.h"
#include "Chaos/PBDConstraintGraph.h"
#include "Chaos/PBDRigidClustering.h"
#include "Chaos/PBDRigidParticles.h"
#include "Chaos/PBDConstraintRule.h"
#include "Chaos/ParticleHandle.h"
#include "Chaos/Transform.h"
#include "Chaos/Framework/DebugSubstep.h"
#include "HAL/Event.h"
#include "Chaos/PBDJointConstraints.h"
#include "Chaos/PBDRigidsSOAs.h"
#include "Chaos/SpatialAccelerationCollection.h"
#include "Chaos/PBDRigidsEvolutionFwd.h"
#include "Chaos/Defines.h"
#include "Chaos/PendingSpatialData.h"
<<<<<<< HEAD

=======
#include "ProfilingDebugging/CsvProfiler.h"
#include "RewindData.h"
>>>>>>> 6bbb88c8

extern int32 ChaosRigidsEvolutionApplyAllowEarlyOutCVar;
extern int32 ChaosRigidsEvolutionApplyPushoutAllowEarlyOutCVar;
extern int32 ChaosNumPushOutIterationsOverride;
extern int32 ChaosNumContactIterationsOverride;
extern int32 ChaosNonMovingKinematicUpdateOptimization;

<<<<<<< HEAD
=======
extern CHAOS_API int32 ForceNoCollisionIntoSQ;

>>>>>>> 6bbb88c8
namespace Chaos
{
namespace Collisions
{
	void CHAOS_API ResetChaosCollisionCounters();
}

extern CHAOS_API int32 FixBadAccelerationStructureRemoval;

class FChaosArchive;

template <typename TPayload, typename T, int d>
class ISpatialAccelerationCollection;

struct CHAOS_API FEvolutionStats
{
	int32 ActiveCollisionPoints;
	int32 ActiveShapes;
	int32 ShapesForAllConstraints;
	int32 CollisionPointsForAllConstraints;

	FEvolutionStats()
	{
		Reset();
	}

	void Reset()
	{
		ActiveCollisionPoints = 0;
		ActiveShapes = 0;
		ShapesForAllConstraints = 0;
		CollisionPointsForAllConstraints = 0;
	}

	FEvolutionStats& operator+=(const FEvolutionStats& Other)
	{
		ActiveCollisionPoints += Other.ActiveCollisionPoints;
		ActiveShapes += Other.ActiveShapes;
		ShapesForAllConstraints += Other.ShapesForAllConstraints;
		CollisionPointsForAllConstraints += Other.CollisionPointsForAllConstraints;
		return *this;
	}
};

struct FSpatialAccelerationCacheHandle;

/** The SOA cache used for a single acceleration structure */
class FSpatialAccelerationCache : public TArrayCollection
{
public:
	using THandleType = FSpatialAccelerationCacheHandle;

	FSpatialAccelerationCache()
	{
		AddArray(&MHasBoundingBoxes);
		AddArray(&MBounds);
		AddArray(&MPayloads);

#if PARTICLE_ITERATOR_RANGED_FOR_CHECK
		MDirtyValidationCount = 0;
#endif
	}

	FSpatialAccelerationCache(const FSpatialAccelerationCache&) = delete;
	FSpatialAccelerationCache(FSpatialAccelerationCache&& Other)
		: TArrayCollection()
		, MHasBoundingBoxes(MoveTemp(Other.MHasBoundingBoxes))
		, MBounds(MoveTemp(Other.MBounds))
		, MPayloads(MoveTemp(Other.MPayloads))
	{
		ResizeHelper(Other.MSize);
		Other.MSize = 0;

		AddArray(&MHasBoundingBoxes);
		AddArray(&MBounds);
		AddArray(&MPayloads);
#if PARTICLE_ITERATOR_RANGED_FOR_CHECK
		MDirtyValidationCount = 0;
#endif
	}

	FSpatialAccelerationCache& operator=(FSpatialAccelerationCache&& Other)
	{
		if (&Other != this)
		{
			MHasBoundingBoxes = MoveTemp(Other.MHasBoundingBoxes);
			MBounds = MoveTemp(Other.MBounds);
			MPayloads = MoveTemp(Other.MPayloads);
			ResizeHelper(Other.MSize);
			Other.MSize = 0;
#if PARTICLE_ITERATOR_RANGED_FOR_CHECK
			MDirtyValidationCount = 0;
			++Other.MDirtyValidationCount;
#endif
		}

		return *this;
	}

#if PARTICLE_ITERATOR_RANGED_FOR_CHECK
	int32 DirtyValidationCount() const { return MDirtyValidationCount; }
#endif

	void AddElements(const int32 Num)
	{
		AddElementsHelper(Num);
		IncrementDirtyValidation();
	}

	void DestroyElement(const int32 Idx)
	{
		RemoveAtSwapHelper(Idx);
		IncrementDirtyValidation();
	}

	bool HasBounds(const int32 Idx) const { return MHasBoundingBoxes[Idx]; }
	bool& HasBounds(const int32 Idx) { return MHasBoundingBoxes[Idx]; }

	const FAABB3& Bounds(const int32 Idx) const { return MBounds[Idx]; }
	FAABB3& Bounds(const int32 Idx) { return MBounds[Idx]; }

	const FAccelerationStructureHandle& Payload(const int32 Idx) const { return MPayloads[Idx]; }
	FAccelerationStructureHandle& Payload(const int32 Idx) { return MPayloads[Idx]; }

private:
	void IncrementDirtyValidation()
	{
#if PARTICLE_ITERATOR_RANGED_FOR_CHECK
		++MDirtyValidationCount;
#endif
	}

	TArrayCollectionArray<bool> MHasBoundingBoxes;
	TArrayCollectionArray<FAABB3> MBounds;
	TArrayCollectionArray<FAccelerationStructureHandle> MPayloads;

#if PARTICLE_ITERATOR_RANGED_FOR_CHECK
	int32 MDirtyValidationCount;
#endif
};

/** The handle the acceleration structure uses to access the data (similar to particle handle) */
struct FSpatialAccelerationCacheHandle
{
	using THandleBase = FSpatialAccelerationCacheHandle;
	using TTransientHandle = FSpatialAccelerationCacheHandle;

	FSpatialAccelerationCacheHandle(FSpatialAccelerationCache* InCache = nullptr, int32 InEntryIdx = INDEX_NONE)
		: Cache(InCache)
		, EntryIdx(InEntryIdx)
	{}

	template <typename TPayloadType>
	TPayloadType GetPayload(int32 Idx) const
	{
		return Cache->Payload(EntryIdx);
	}

	bool HasBoundingBox() const
	{
		return Cache->HasBounds(EntryIdx);
	}

	const FAABB3& BoundingBox() const
	{
		return Cache->Bounds(EntryIdx);
	}

	bool LightWeightDisabled() const { return false; }

	union
	{
		FSpatialAccelerationCache* GeometryParticles;	//using same name as particles SOA for template reuse, should probably rethink this
		FSpatialAccelerationCache* Cache;
	};

	union
	{
		int32 ParticleIdx;	//same name for template reasons. Not really a particle idx
		int32 EntryIdx;
	};
};

struct CHAOS_API ISpatialAccelerationCollectionFactory
{
	//Create an empty acceleration collection with the desired buckets. Chaos enqueues acceleration structure operations per bucket
	virtual TUniquePtr<ISpatialAccelerationCollection<FAccelerationStructureHandle, FReal, 3>> CreateEmptyCollection() = 0;

	// Determines if bucket implements time slicing.
	virtual bool IsBucketTimeSliced(uint16 BucketIdx) const = 0;

	//Chaos creates new acceleration structures per bucket. Factory can change underlying type at runtime as well as number of buckets to AB test
<<<<<<< HEAD
	virtual TUniquePtr<ISpatialAcceleration<FAccelerationStructureHandle, FReal, 3>> CreateAccelerationPerBucket_Threaded(const TConstParticleView<FSpatialAccelerationCache>& Particles, uint16 BucketIdx, bool ForceFullBuild) = 0;
=======
	virtual TUniquePtr<ISpatialAcceleration<FAccelerationStructureHandle, FReal, 3>> CreateAccelerationPerBucket_Threaded(const TConstParticleView<FSpatialAccelerationCache>& Particles, uint16 BucketIdx, bool ForceFullBuild, bool bDynamicTree) = 0;
>>>>>>> 6bbb88c8

	//Mask indicating which bucket is active. Spatial indices in inactive buckets fallback to bucket 0. Bit 0 indicates bucket 0 is active, Bit 1 indicates bucket 1 is active, etc...
	virtual uint8 GetActiveBucketsMask() const = 0;

	//Serialize the collection in and out
	virtual void Serialize(TUniquePtr<ISpatialAccelerationCollection<FAccelerationStructureHandle, FReal, 3>>& Ptr, FChaosArchive& Ar) = 0;

	virtual ~ISpatialAccelerationCollectionFactory() = default;
};

class FPBDRigidsEvolutionBase
{
public:
	using FAccelerationStructure = ISpatialAccelerationCollection<FAccelerationStructureHandle,FReal,3>;

	typedef TFunction<void(TTransientPBDRigidParticleHandle<FReal, 3>& Particle, const FReal)> FForceRule;
	typedef TFunction<void(const TArray<FGeometryParticleHandle*>&, const FReal)> FUpdateVelocityRule;
	typedef TFunction<void(const TParticleView<FPBDRigidParticles>&, const FReal)> FUpdatePositionRule;
	typedef TFunction<void(FPBDRigidParticles&, const FReal, const FReal, const int32)> FKinematicUpdateRule;
	typedef TFunction<void(TParticleView<FPBDRigidParticles>&)> FCaptureRewindRule;

	CHAOS_API FPBDRigidsEvolutionBase(FPBDRigidsSOAs& InParticles, THandleArray<FChaosPhysicsMaterial>& InSolverPhysicsMaterials, int32 InNumIterations = 1, int32 InNumPushOutIterations = 1, bool InIsSingleThreaded = false);
	CHAOS_API virtual ~FPBDRigidsEvolutionBase();

	CHAOS_API TArray<FGeometryParticleHandle*> CreateStaticParticles(int32 NumParticles, const FUniqueIdx* ExistingIndices = nullptr, const FGeometryParticleParameters& Params = FGeometryParticleParameters())
	{
		auto NewParticles = Particles.CreateStaticParticles(NumParticles, ExistingIndices, Params);
		for (auto& Particle : NewParticles)
		{
			DirtyParticle(*Particle);
		}
		return NewParticles;
	}

	CHAOS_API TArray<FKinematicGeometryParticleHandle*> CreateKinematicParticles(int32 NumParticles, const FUniqueIdx* ExistingIndices = nullptr, const FKinematicGeometryParticleParameters& Params = FKinematicGeometryParticleParameters())
	{
		auto NewParticles = Particles.CreateKinematicParticles(NumParticles, ExistingIndices, Params);
		for (auto& Particle : NewParticles)
		{
			DirtyParticle(*Particle);
		}
		return NewParticles;
	}

	CHAOS_API TArray<FPBDRigidParticleHandle*> CreateDynamicParticles(int32 NumParticles, const FUniqueIdx* ExistingIndices = nullptr, const FPBDRigidParticleParameters& Params = FPBDRigidParticleParameters())
	{
		auto NewParticles = Particles.CreateDynamicParticles(NumParticles, ExistingIndices, Params);
		for (auto& Particle : NewParticles)
		{
			DirtyParticle(*Particle);
		}
		return NewParticles;
	}

	CHAOS_API TArray<TPBDRigidClusteredParticleHandle<FReal, 3>*> CreateClusteredParticles(int32 NumParticles,const FUniqueIdx* ExistingIndices = nullptr,  const FPBDRigidParticleParameters& Params = FPBDRigidParticleParameters())
	{
		auto NewParticles = Particles.CreateClusteredParticles(NumParticles, ExistingIndices, Params);
		for (auto& Particle : NewParticles)
		{
			DirtyParticle(*Particle);
		}
		return NewParticles;
	}

	CHAOS_API TArray<TPBDGeometryCollectionParticleHandle<FReal, 3>*> CreateGeometryCollectionParticles(int32 NumParticles,const FUniqueIdx* ExistingIndices = nullptr,  const FPBDRigidParticleParameters& Params = FPBDRigidParticleParameters())
	{
		auto NewParticles = Particles.CreateGeometryCollectionParticles(NumParticles, ExistingIndices, Params);
		for (auto& Particle : NewParticles)
		{
			DirtyParticle(*Particle);
		}
		return NewParticles;
	}

	CHAOS_API void AddForceFunction(FForceRule ForceFunction) { ForceRules.Add(ForceFunction); }
	CHAOS_API void AddImpulseFunction(FForceRule ImpulseFunction) { ImpulseRules.Add(ImpulseFunction); }
	CHAOS_API void SetParticleUpdatePositionFunction(FUpdatePositionRule ParticleUpdate) { ParticleUpdatePosition = ParticleUpdate; }
	CHAOS_API void SetCaptureRewindDataFunction(FCaptureRewindRule Rule){ CaptureRewindData = Rule; }

	CHAOS_API TGeometryParticleHandles<FReal, 3>& GetParticleHandles() { return Particles.GetParticleHandles(); }
	CHAOS_API const TGeometryParticleHandles<FReal, 3>& GetParticleHandles() const { return Particles.GetParticleHandles(); }

	CHAOS_API FPBDRigidsSOAs& GetParticles() { return Particles; }
	CHAOS_API const FPBDRigidsSOAs& GetParticles() const { return Particles; }

	CHAOS_API void AddConstraintRule(FPBDConstraintGraphRule* ConstraintRule)
	{
		uint32 ContainerId = (uint32)ConstraintRules.Num();
		ConstraintRules.Add(ConstraintRule);
		ConstraintRule->BindToGraph(ConstraintGraph, ContainerId);
	}

	CHAOS_API void SetNumIterations(int32 InNumIterations)
	{
		NumIterations = InNumIterations;
	}

	CHAOS_API int32 GetNumIterations() const
	{
		return NumIterations;
	}

	CHAOS_API void SetNumPushOutIterations(int32 InNumIterations)
	{
		NumPushOutIterations = InNumIterations;
	}

	CHAOS_API int32 GetNumPushOutIterations() const
	{
		return NumPushOutIterations;
	}

<<<<<<< HEAD
=======
	CHAOS_API void SetParticleKinematicTarget(FKinematicGeometryParticleHandle* KinematicHandle, const FKinematicTarget& NewKinematicTarget)
	{
		if (KinematicHandle)
		{
			if (ChaosNonMovingKinematicUpdateOptimization)
			{
				// optimization : we keep track of moving kinematic targets ( list gets clear every frame )
				if (NewKinematicTarget.GetMode() != EKinematicTargetMode::None)
				{
					// move particle from "non-moving" kinematics to "moving" kinematics
					Particles.MarkMovingKinematic(KinematicHandle);
				}
			}
			KinematicHandle->SetKinematicTarget(NewKinematicTarget);
		}
	}

>>>>>>> 6bbb88c8
	CHAOS_API void EnableParticle(FGeometryParticleHandle* Particle, const FGeometryParticleHandle* ParentParticle)
	{
		Particles.EnableParticle(Particle);
		EnableConstraints({ Particle });
		ConstraintGraph.EnableParticle(Particle, ParentParticle);
		DirtyParticle(*Particle);
	}

	CHAOS_API void DisableParticle(FGeometryParticleHandle* Particle)
	{
		RemoveParticleFromAccelerationStructure(*Particle);
		Particles.DisableParticle(Particle);
		// disable constraint before disabling the particle in the graph because of dependencies 
		DisableConstraints({ Particle });
		ConstraintGraph.DisableParticle(Particle);
		DisableConstraints(TSet<FGeometryParticleHandle*>({ Particle }));
	}

	CHAOS_API void InvalidateParticle(FGeometryParticleHandle* Particle)
	{
		ConstraintGraph.DisableParticle(Particle);
<<<<<<< HEAD
		DisableConstraints(TSet<FGeometryParticleHandle*>({ Particle }));
=======
>>>>>>> 6bbb88c8
	}
	
	CHAOS_API void FlushExternalAccelerationQueue(FAccelerationStructure& Acceleration,FPendingSpatialDataQueue& ExternalQueue);

<<<<<<< HEAD
	CHAOS_API void FlushExternalAccelerationQueue(FAccelerationStructure& Acceleration,FPendingSpatialDataQueue& ExternalQueue);

=======
>>>>>>> 6bbb88c8
	CHAOS_API void DisableParticles(TSet<FGeometryParticleHandle*> &ParticlesIn)
	{
		for (FGeometryParticleHandle* Particle : ParticlesIn)
		{
			DisableParticle(Particle);
		}
<<<<<<< HEAD
		DisableConstraints(ParticlesIn);
=======
>>>>>>> 6bbb88c8
	}

	template <bool bPersistent>
	FORCEINLINE_DEBUGGABLE void DirtyParticle(TGeometryParticleHandleImp<FReal, 3, bPersistent>& Particle)
	{
		const TPBDRigidParticleHandleImp<FReal, 3, bPersistent>* AsRigid = Particle.CastToRigidParticle();
		if(AsRigid && AsRigid->Disabled())
		{
			TPBDRigidClusteredParticleHandleImp<FReal, 3, bPersistent>* AsClustered = Particle.CastToClustered();

			if(AsClustered)
			{
				// For clustered particles, they may appear disabled but they're being driven by an internal (solver-owned) cluster parent.
				// If this is the case we let the spatial data update with those particles, otherwise skip.
				// #BGTODO consider converting MDisabled into a bitfield for multiple disable types (Disabled, DisabledDriven, etc.)
				if(FPBDRigidParticleHandle* ClusterParentBase = AsClustered->ClusterIds().Id)
				{
					if(Chaos::TPBDRigidClusteredParticleHandle<FReal, 3>* ClusterParent = ClusterParentBase->CastToClustered())
					{
						if(!ClusterParent->InternalCluster())
						{
							return;
						}
					}
				}
			}
			else
			{
				// Disabled particles take no immediate part in sim or query so shouldn't be added to the acceleration
				return;
			}
		}

		//only add to acceleration structure if it has collision
<<<<<<< HEAD
		if (Particle.HasCollision())
=======
		if (Particle.HasCollision() || ForceNoCollisionIntoSQ)
>>>>>>> 6bbb88c8
		{
			//TODO: distinguish between new particles and dirty particles
			const FUniqueIdx UniqueIdx = Particle.UniqueIdx();
			FPendingSpatialData& SpatialData = InternalAccelerationQueue.FindOrAdd(UniqueIdx);
			ensure(SpatialData.bDelete == false);
			SpatialData.AccelerationHandle = FAccelerationStructureHandle(Particle);
			SpatialData.SpatialIdx = Particle.SpatialIdx();

			auto& AsyncSpatialData = AsyncAccelerationQueue.FindOrAdd(UniqueIdx);
			ensure(SpatialData.bDelete == false);
			AsyncSpatialData = SpatialData;
		}
	}

	CHAOS_API void DestroyParticle(FGeometryParticleHandle* Particle)
	{
		if (MRewindData)
		{
			MRewindData->RemoveObject(Particle);
		}

		RemoveParticleFromAccelerationStructure(*Particle);
<<<<<<< HEAD
		UniqueIndicesPendingRelease.Add(Particle->UniqueIdx());
		DisableConstraints(TSet<FGeometryParticleHandle*>({ Particle }));
=======
		DisconnectConstraints(TSet<FGeometryParticleHandle*>({ Particle }));
>>>>>>> 6bbb88c8
		ConstraintGraph.RemoveParticle(Particle);
		Particles.DestroyParticle(Particle);
	}

	/**
	 * Preallocate buffers for creating \p Num particles.
	 */
	CHAOS_API void ReserveParticles(const int32 Num)
	{
		if (const int32 NumNew = ConstraintGraph.ReserveParticles(Num))
		{
			InternalAccelerationQueue.PendingData.Reserve(InternalAccelerationQueue.Num() + NumNew);
			AsyncAccelerationQueue.PendingData.Reserve(AsyncAccelerationQueue.Num() + NumNew);
		}
	}

	CHAOS_API void CreateParticle(FGeometryParticleHandle* ParticleAdded)
	{
		ConstraintGraph.AddParticle(ParticleAdded);
		DirtyParticle(*ParticleAdded);
	}

<<<<<<< HEAD
	CHAOS_API void SetParticleObjectState(FPBDRigidParticleHandle* Particle, EObjectStateType ObjectState)
	{
		EObjectStateType InitialState = Particle->ObjectState();

		Particle->SetObjectStateLowLevel(ObjectState);
		Particles.SetDynamicParticleSOA(Particle);

		if(InitialState != ObjectState)
		{
			if (InitialState == EObjectStateType::Sleeping)
			{
				if (Particle->Island() != INDEX_NONE)
				{
					// GT has forced a wake so have to wake everything in the island
					IslandsToWake.Enqueue(Particle->Island());
				}
			}
			else if(ObjectState != EObjectStateType::Dynamic)
			{
				// even though we went to sleep, we should still report info back to GT
				Particles.MarkTransientDirtyParticle(Particle);
			}
		}
	}

	CHAOS_API void DisableParticles(const TSet<FGeometryParticleHandle*>& InParticles)
	{
		for (FGeometryParticleHandle* Particle : InParticles)
=======
	CHAOS_API void SetParticleObjectState(FPBDRigidParticleHandle* Particle, EObjectStateType ObjectState);

	CHAOS_API void SetParticleSleepType(FPBDRigidParticleHandle* Particle, ESleepType InSleepType);

	CHAOS_API void DisableParticles(const TSet<FGeometryParticleHandle*>& InParticles);

	CHAOS_API void WakeIslands()
	{
		TArray<int32> UniqueIslands;

		// there could easily be duplicates, best to remove these since WakeIsland is potentially expensive call
		int32 IslandIdx = 0;
		while (!IslandsToWake.IsEmpty())
>>>>>>> 6bbb88c8
		{
			IslandsToWake.Dequeue(IslandIdx);
			UniqueIslands.AddUnique(IslandIdx);
		}

<<<<<<< HEAD
		ConstraintGraph.DisableParticles(InParticles);
		DisableConstraints(InParticles);
	}

	CHAOS_API void WakeIslands()
	{
		TArray<int32> UniqueIslands;

		// there could easily be duplicates, best to remove these since WakeIsland is potentially expensive call
		int32 IslandIdx = 0;
		while (!IslandsToWake.IsEmpty())
		{
			IslandsToWake.Dequeue(IslandIdx);
			UniqueIslands.AddUnique(IslandIdx);
		}

=======
>>>>>>> 6bbb88c8
		for (int32 Island : UniqueIslands)
		{
			WakeIsland(Island);
		}
	}

	CHAOS_API void WakeIsland(const int32 Island)
	{
		ConstraintGraph.WakeIsland(Particles, Island);
		//Update Particles SOAs
		/*for (auto Particle : ContactGraph.GetIslandParticles(Island))
		{
			ActiveIndices.Add(Particle);
		}*/
	}

<<<<<<< HEAD
	CHAOS_API void DisableConstraints(const TSet<FGeometryParticleHandle*>& RemovedParticles)
	{
		for (FGeometryParticleHandle* ParticleHandle : RemovedParticles)
		{
			for (FConstraintHandle* BaseConstraintHandle : ParticleHandle->ParticleConstraints())
			{
				if (FPBDJointConstraintHandle* ConstraintHandle = BaseConstraintHandle->As<FPBDJointConstraintHandle>())
				{
					ConstraintGraph.RemoveConstraint(ConstraintHandle->GetConstraintIndex(), ConstraintHandle, ConstraintHandle->GetConstrainedParticles());
=======
	/** remove a constraint from the constraint graph (see AddConstraintsToConstraintGraph) */
	CHAOS_API void RemoveConstraintFromConstraintGraph(FConstraintHandle* ConstraintHandle)
	{
		if (ConstraintHandle->IsInConstraintGraph())
		{
			ConstraintGraph.RemoveConstraint(ConstraintHandle->GetContainerId(), ConstraintHandle);
		}
	}

	/** remove a list of constraints from the constraint graph (see AddConstraintsToConstraintGraph) */
	CHAOS_API void RemoveConstraintsFromConstraintGraph(const FConstraintHandleArray& Constraints)
	{
		for (FConstraintHandle* BaseConstraintHandle : Constraints)
		{
			if (FPBDJointConstraintHandle* ConstraintHandle = BaseConstraintHandle->As<FPBDJointConstraintHandle>())
			{
				RemoveConstraintFromConstraintGraph(ConstraintHandle);
			}
		}
	}

	/** Add a list of constraints to the constraint graph (see RemoveConstraintsFromConstraintGraph) */
	CHAOS_API void AddConstraintsToConstraintGraph(const FConstraintHandleArray& Constraints)
	{
		for (FConstraintHandle* BaseConstraintHandle : Constraints)
		{
			if (FPBDJointConstraintHandle* ConstraintHandle = BaseConstraintHandle->As<FPBDJointConstraintHandle>())
			{
				if (!ensure(ConstraintHandle->IsInConstraintGraph()))
				{
					ConstraintGraph.AddConstraint(ConstraintHandle->GetContainerId(), ConstraintHandle, ConstraintHandle->GetConstrainedParticles());
>>>>>>> 6bbb88c8
				}
			}
		}


		for (FPBDConstraintGraphRule* ConstraintRule : ConstraintRules)
		{
			ConstraintRule->DisableConstraints(RemovedParticles);
		}
	}

	CHAOS_API void ResetConstraints()
	{
		for(FPBDConstraintGraphRule* ConstraintRule : ConstraintRules)
		{
			ConstraintRule->ResetConstraints();
		}
	}


<<<<<<< HEAD
=======

	/** Disconnect constraints from a set of particles to be removed (or destroyed) 
	* this will set the constraints to Enbaled = false and set their respective bodies handles to nullptr
	*/
	CHAOS_API void DisconnectConstraints(const TSet<FGeometryParticleHandle*>& RemovedParticles)
	{
		for (FGeometryParticleHandle* ParticleHandle : RemovedParticles)
		{
			RemoveConstraintsFromConstraintGraph(ParticleHandle->ParticleConstraints());
		}

		for (FPBDConstraintGraphRule* ConstraintRule : ConstraintRules)
		{
			ConstraintRule->DisconnectConstraints(RemovedParticles);
		}
	}

	/** Disconnect constraints from a set of particles to be removed (or destroyed)
	* this will set the constraints to Enabled = false, but leave connections to the 
	* particles. 
	*/
	CHAOS_API void DisableConstraints(const TSet<FGeometryParticleHandle*>& DisabledParticles)
	{
		for (FGeometryParticleHandle* ParticleHandle : DisabledParticles)
		{
			RemoveConstraintsFromConstraintGraph(ParticleHandle->ParticleConstraints());
		}

		for (FPBDConstraintGraphRule* ConstraintRule : ConstraintRules)
		{
			ConstraintRule->SetConstraintsEnabled(DisabledParticles, false);
		}
	}

	/** Enable constraints from the enabled particles; constraints will only become enabled if their particle end points are valid */
	CHAOS_API void EnableConstraints(const TSet<FGeometryParticleHandle*>& EnabledParticles)
	{
		for (FPBDConstraintGraphRule* ConstraintRule : ConstraintRules)
		{
			ConstraintRule->SetConstraintsEnabled(EnabledParticles, true);
		}
	}

	CHAOS_API void ResetConstraints()
	{
		// Remove all the constraints from the graph
		GetConstraintGraph().RemoveConstraints();
		
		// Clear all particle lists of collisions and constraints
		// (this could be performed by the constraint containers
		// but it would be unnecessarily expensive to remove them
		// one by one)
		for (auto& Particle : Particles.GetAllParticlesView())
		{
			Particle.ParticleConstraints().Reset();
			Particle.ParticleCollisions().Reset();
		}

		// Remove all constraints from the containers
		for(FPBDConstraintGraphRule* ConstraintRule : ConstraintRules)
		{
			ConstraintRule->ResetConstraints();
		}
	}

	const TParticleView<FPBDRigidClusteredParticles>& GetNonDisabledClusteredView() const { return Particles.GetNonDisabledClusteredView(); }

>>>>>>> 6bbb88c8
	CHAOS_API TSerializablePtr<FChaosPhysicsMaterial> GetPhysicsMaterial(const FGeometryParticleHandle* Particle) const { return Particle->AuxilaryValue(PhysicsMaterials); }
	
	CHAOS_API const TUniquePtr<FChaosPhysicsMaterial> &GetPerParticlePhysicsMaterial(const FGeometryParticleHandle* Particle) const { return Particle->AuxilaryValue(PerParticlePhysicsMaterials); }

	CHAOS_API void SetPerParticlePhysicsMaterial(FGeometryParticleHandle* Particle, TUniquePtr<FChaosPhysicsMaterial> &InMaterial)
	{
		Particle->AuxilaryValue(PerParticlePhysicsMaterials) = MoveTemp(InMaterial);
	}

	CHAOS_API void SetPhysicsMaterial(FGeometryParticleHandle* Particle, TSerializablePtr<FChaosPhysicsMaterial> InMaterial)
	{
		check(!Particle->AuxilaryValue(PerParticlePhysicsMaterials)); //shouldn't be setting non unique material if a unique one already exists
		Particle->AuxilaryValue(PhysicsMaterials) = InMaterial;
	}

	CHAOS_API const TArray<FGeometryParticleHandle*>& GetIslandParticles(const int32 Island) const { return ConstraintGraph.GetIslandParticles(Island); }
	CHAOS_API int32 NumIslands() const { return ConstraintGraph.NumIslands(); }

	void InitializeAccelerationStructures()
	{
		ConstraintGraph.InitializeGraph(Particles.GetNonDisabledDynamicView());

		for (FPBDConstraintGraphRule* ConstraintRule : ConstraintRules)
		{
			ConstraintRule->AddToGraph();
		}

		ConstraintGraph.ResetIslands(Particles.GetNonDisabledDynamicView());

		for (FPBDConstraintGraphRule* ConstraintRule : ConstraintRules)
		{
			ConstraintRule->InitializeAccelerationStructures();
		}
	}

	void PrepareTick()
	{
		Collisions::ResetChaosCollisionCounters();

		for (FPBDConstraintGraphRule* ConstraintRule : ConstraintRules)
		{
			ConstraintRule->PrepareTick();
		}
	}

	void UnprepareTick()
	{
		for (FPBDConstraintGraphRule* ConstraintRule : ConstraintRules)
		{
			ConstraintRule->UnprepareTick();
		}
	}

	void UpdateAccelerationStructures(const FReal Dt, const int32 Island)
	{
		CSV_SCOPED_TIMING_STAT(Chaos, UpdateAccelerationStructures);

		for (FPBDConstraintGraphRule* ConstraintRule : ConstraintRules)
		{
			ConstraintRule->UpdateAccelerationStructures(Dt, Island);
		}
	}

	void ApplyKinematicTargets(const FReal Dt, const FReal StepFraction)
	{
		check(StepFraction > (FReal)0);
		check(StepFraction <= (FReal)1);

		const bool IsLastStep = (FMath::IsNearlyEqual(StepFraction, (FReal)1, (FReal)KINDA_SMALL_NUMBER));

		const FReal MinDt = 1e-6f;
		auto GetKinematicView = [this]()
		{
			if (ChaosNonMovingKinematicUpdateOptimization)
			{
				return Particles.GetActiveMovingKinematicParticlesView();
			}
			return Particles.GetActiveKinematicParticlesView();
		};

		for (auto& Particle : GetKinematicView())
		{
			TKinematicTarget<FReal, 3>& KinematicTarget = Particle.KinematicTarget();
<<<<<<< HEAD
			const TRigidTransform<FReal, 3>& Previous = KinematicTarget.GetPrevious();
			const FVec3 PrevX = Previous.GetTranslation();
			const FRotation3 PrevR = Previous.GetRotation();
=======
			const FVec3 CurrentX = Particle.X();
			const FRotation3 CurrentR = Particle.R();
>>>>>>> 6bbb88c8

			switch (KinematicTarget.GetMode())
			{
			case EKinematicTargetMode::None:
				// Nothing to do
				break;

			case EKinematicTargetMode::Reset:
			{
				// Reset velocity and then switch to do-nothing mode
				Particle.V() = FVec3(0, 0, 0);
				Particle.W() = FVec3(0, 0, 0);
				KinematicTarget.SetMode(EKinematicTargetMode::None);
				Particles.MarkTransientDirtyParticle(Particle.Handle());
				break;
			}

			case EKinematicTargetMode::Position:
			{
				// Move to kinematic target and update velocities to match
				// Target positions only need to be processed once, and we reset the velocity next frame (if no new target is set)
				FVec3 NewX;
				FRotation3 NewR;
				if (IsLastStep)
				{
					NewX = KinematicTarget.GetTarget().GetLocation();
					NewR = KinematicTarget.GetTarget().GetRotation();
					KinematicTarget.SetMode(EKinematicTargetMode::Reset);
				}
				else
				{
<<<<<<< HEAD
					TargetPos = FVec3::Lerp(PrevX, KinematicTarget.GetTarget().GetLocation(), StepFraction);
					TargetRot = FRotation3::Slerp(PrevR, KinematicTarget.GetTarget().GetRotation(), StepFraction);
				}
				if (Dt > MinDt)
				{
					FVec3 V = FVec3::CalculateVelocity(PrevX, TargetPos, Dt);
					Particle.V() = V;

					FVec3 W = FRotation3::CalculateAngularVelocity(PrevR, TargetRot, Dt);
					Particle.W() = W;
				}
				Particle.X() = TargetPos;
				Particle.R() = TargetRot;
=======
					// as a reminder, stepfraction is the remaing fraction of the step from the remaining steps
					// for total of 4 steps and current step of 2, this will be 1/3 ( 1 step passed, 3 steps remains )
					NewX = FVec3::Lerp(CurrentX, KinematicTarget.GetTarget().GetLocation(), StepFraction);
					NewR = FRotation3::Slerp(CurrentR, KinematicTarget.GetTarget().GetRotation(), decltype(FQuat::X)(StepFraction));
				}
				if (Dt > MinDt)
				{
					FVec3 V = FVec3::CalculateVelocity(CurrentX, NewX, Dt);
					Particle.V() = V;

					FVec3 W = FRotation3::CalculateAngularVelocity(CurrentR, NewR, Dt);
					Particle.W() = W;
				}
				Particle.X() = NewX;
				Particle.R() = NewR;
>>>>>>> 6bbb88c8
				Particles.MarkTransientDirtyParticle(Particle.Handle());
				break;
			}

			case EKinematicTargetMode::Velocity:
			{
				// Move based on velocity
				Particle.X() = Particle.X() + Particle.V() * Dt;
				Particle.R() = FRotation3::IntegrateRotationWithAngularVelocity(Particle.R(), Particle.W(), Dt);
				Particles.MarkTransientDirtyParticle(Particle.Handle());
				break;
			}
			}
			
<<<<<<< HEAD
			// Set previous velocities if we can
=======
			// Set positions and previous velocities if we can
>>>>>>> 6bbb88c8
			// Note: At present kininematics are in fact rigid bodies
			auto* Rigid = Particle.CastToRigidParticle();
			if (Rigid)
			{
<<<<<<< HEAD
				Rigid->PreV() = Rigid->V();
				Rigid->PreW() = Rigid->W();

				// Update the world bounds
				if (Rigid->HasBounds())
				{
					const FAABB3& LocalBounds = Rigid->LocalBounds();
					FAABB3 WorldSpaceBounds = LocalBounds.TransformedAABB(FRigidTransform3(Rigid->X(), Rigid->R()));
					if (Rigid->CCDEnabled())
					{
						WorldSpaceBounds.ThickenSymmetrically(Rigid->V() * Dt);
					}
					Rigid->SetWorldSpaceInflatedBounds(WorldSpaceBounds);
				}
			}
=======
				Rigid->P() = Rigid->X();
				Rigid->Q() = Rigid->R();
				Rigid->PreV() = Rigid->V();
				Rigid->PreW() = Rigid->W();
				if (!Rigid->CCDEnabled())
				{
					Rigid->UpdateWorldSpaceState(FRigidTransform3(Rigid->P(), Rigid->Q()), FVec3(0));
				}
				else
				{
					Rigid->UpdateWorldSpaceStateSwept(FRigidTransform3(Rigid->P(), Rigid->Q()), FVec3(0), -Rigid->V() * Dt);
				}
			}
		}

		// done with update, let's clear the tracking structures
		if (IsLastStep && ChaosNonMovingKinematicUpdateOptimization)
		{
			Particles.UpdateAllMovingKinematic();
>>>>>>> 6bbb88c8
		}
	}

	/** Make a copy of the acceleration structure to allow for external modification.
	    This is needed for supporting sync operations on SQ structure from game thread. You probably want to go through solver which maintains PendingExternal */
	CHAOS_API void UpdateExternalAccelerationStructure_External(ISpatialAccelerationCollection<FAccelerationStructureHandle, FReal, 3>*& ExternalStructure, FPendingSpatialDataQueue& PendingExternal);

	ISpatialAccelerationCollection<FAccelerationStructureHandle, FReal, 3>* GetSpatialAcceleration() { return InternalAcceleration; }

	/** Perform a blocking flush of the spatial acceleration structure for situations where we aren't simulating but must have an up to date structure */
	CHAOS_API void FlushSpatialAcceleration();

	/** Rebuilds the spatial acceleration from scratch. This should only be used for perf testing */
	CHAOS_API void RebuildSpatialAccelerationForPerfTest();

	/* Ticks computation of acceleration structures. Normally handled by Advance, but if not advancing can be called to incrementally build structures.*/
	CHAOS_API void ComputeIntermediateSpatialAcceleration(bool bBlock = false);

	CHAOS_API const FPBDConstraintGraph& GetConstraintGraph() const { return ConstraintGraph; }
	CHAOS_API FPBDConstraintGraph& GetConstraintGraph() { return ConstraintGraph; }

	void SetResim(bool bInResim) { bIsResim = bInResim; }
	const bool IsResimming() const { return bIsResim; }

	void Serialize(FChaosArchive& Ar);

	FUniqueIdx GenerateUniqueIdx()
	{
		//NOTE: this should be thread safe since evolution has already been initialized on GT
		return Particles.GetUniqueIndices().GenerateUniqueIdx();
	}

<<<<<<< HEAD
=======
	void ReleaseUniqueIdx(FUniqueIdx UniqueIdx)
	{
		UniqueIndicesPendingRelease.Add(UniqueIdx);
	}

	bool IsUniqueIndexPendingRelease(FUniqueIdx UniqueIdx) const
	{
		return UniqueIndicesPendingRelease.Contains(UniqueIdx) || PendingReleaseIndices.Contains(UniqueIdx);
	}

>>>>>>> 6bbb88c8
	bool AreAnyTasksPending() const
	{
		return (AccelerationStructureTaskComplete.GetReference() && !AccelerationStructureTaskComplete->IsComplete());
	}

	void SetCanStartAsyncTasks(bool bInCanStartAsyncTasks)
	{
		bCanStartAsyncTasks = bInCanStartAsyncTasks;
	}

<<<<<<< HEAD
=======
	void SetRewindData(FRewindData* RewindData)
	{
		MRewindData = RewindData;
	}

	CHAOS_API void DisableParticleWithRemovalEvent(FGeometryParticleHandle* Particle);
	const TArray<FRemovalData>& GetAllRemovals() { return MAllRemovals; }
	void ResetAllRemovals() { MAllRemovals.Reset(); }

>>>>>>> 6bbb88c8
protected:
	int32 NumConstraints() const
	{
		int32 NumConstraints = 0;
		for (const FPBDConstraintGraphRule* ConstraintRule : ConstraintRules)
		{
			NumConstraints += ConstraintRule->NumConstraints();
		}
		return NumConstraints;
	}

public:
	template <bool bPersistent>
	FORCEINLINE_DEBUGGABLE void RemoveParticleFromAccelerationStructure(TGeometryParticleHandleImp<FReal, 3, bPersistent>& ParticleHandle)
	{
		//TODO: at the moment we don't distinguish between the first time a particle is created and when it's just moved
		// If we had this distinction we could simply remove the entry for the async queue
		const FUniqueIdx UniqueIdx = ParticleHandle.UniqueIdx();
		FPendingSpatialData& SpatialData = AsyncAccelerationQueue.FindOrAdd(UniqueIdx);

		SpatialData.bDelete = true;
		SpatialData.SpatialIdx = ParticleHandle.SpatialIdx();
		SpatialData.AccelerationHandle = FAccelerationStructureHandle(ParticleHandle);

		//Internal acceleration has all moves pending, so cancel them all now
		InternalAccelerationQueue.Remove(UniqueIdx);

		//remove particle immediately for intermediate structure
		//TODO: if we distinguished between first time adds we could avoid this. We could also make the RemoveElementFrom more strict and ensure when it fails
		InternalAcceleration->RemoveElementFrom(SpatialData.AccelerationHandle, SpatialData.SpatialIdx);
	}

protected:

	void UpdateConstraintPositionBasedState(FReal Dt)
	{
		for (FPBDConstraintGraphRule* ConstraintRule : ConstraintRules)
		{
			ConstraintRule->UpdatePositionBasedState(Dt);
		}
	}

	void CreateConstraintGraph()
	{
		ConstraintGraph.InitializeGraph(Particles.GetNonDisabledDynamicView());

		for (FPBDConstraintGraphRule* ConstraintRule : ConstraintRules)
		{
			ConstraintRule->AddToGraph();
		}

		// Apply rules in priority order
		// @todo(ccaulfield): only really needed when list or priorities change
		PrioritizedConstraintRules = ConstraintRules;
		PrioritizedConstraintRules.StableSort();
	}

	void CreateIslands()
	{
		ConstraintGraph.UpdateIslands(Particles.GetNonDisabledDynamicView(), Particles, ConstraintRules.Num());

		for (FPBDConstraintGraphRule* ConstraintRule : ConstraintRules)
		{
			ConstraintRule->InitializeAccelerationStructures();
		}
	}
	
	/** Sort constraints if necessary */
	void SortConstraints()
	{
		bool bNeedsSorting = false;
		for (FPBDConstraintGraphRule* ConstraintRule : ConstraintRules)
		{
			bNeedsSorting |= ConstraintRule->IsSortingEnabled();
		}
		if(bNeedsSorting)
		{
			ConstraintGraph.GetIslandGraph()->InitSorting();
			for (FPBDConstraintGraphRule* ConstraintRule : ConstraintRules)
			{
				ConstraintRule->SortConstraints();
			}
		}
	}
<<<<<<< HEAD

=======
	
>>>>>>> 6bbb88c8
	void FlushInternalAccelerationQueue();
	void FlushAsyncAccelerationQueue();
	void WaitOnAccelerationStructure();
	static void CopyUnBuiltDynamicAccelerationStructures(const TMap<FSpatialAccelerationIdx, TUniquePtr<FSpatialAccelerationCache>>& SpatialAccelerationCache, FAccelerationStructure* InternalAcceleration, FAccelerationStructure* AsyncInternalAcceleration, FAccelerationStructure* AsyncExternalAcceleration);
	static void CopyPristineAccelerationStructures(const TMap<FSpatialAccelerationIdx, TUniquePtr<FSpatialAccelerationCache>>& SpatialAccelerationCache, FAccelerationStructure* FromStructure, FAccelerationStructure* ToStructure, bool CheckPristine);

	TArray<FForceRule> ForceRules;
	TArray<FForceRule> ImpulseRules;
	FUpdatePositionRule ParticleUpdatePosition;
	FKinematicUpdateRule KinematicUpdate;
	FCaptureRewindRule CaptureRewindData;
	TArray<FPBDConstraintGraphRule*> ConstraintRules;
	TArray<FPBDConstraintGraphRule*> PrioritizedConstraintRules;
	FPBDConstraintGraph ConstraintGraph;
	TArrayCollectionArray<TSerializablePtr<FChaosPhysicsMaterial>> PhysicsMaterials;
	TArrayCollectionArray<TUniquePtr<FChaosPhysicsMaterial>> PerParticlePhysicsMaterials;
	TArrayCollectionArray<int32> ParticleDisableCount;
	TArrayCollectionArray<bool> Collided;

	FPBDRigidsSOAs& Particles;
	THandleArray<FChaosPhysicsMaterial>& SolverPhysicsMaterials;
	FAccelerationStructure* InternalAcceleration;
	FAccelerationStructure* AsyncInternalAcceleration;
	FAccelerationStructure* AsyncExternalAcceleration;
<<<<<<< HEAD

	//internal thread will push into this and external thread will consume
	TQueue<FAccelerationStructure*,EQueueMode::Spsc> ExternalStructuresQueue;

	//external thread will push into this when done with structure
	//internal thread will pop from this to generate new structure
	TQueue<FAccelerationStructure*,EQueueMode::Spsc> ExternalStructuresPool;

	//the backing buffer for all acceleration structures
	TArray<TUniquePtr<FAccelerationStructure>> AccelerationBackingBuffer;
	bool bIsSingleThreaded;

	// Allows us to tell evolution to stop starting async tasks if we are trying to cleanup solver/evo.
	bool bCanStartAsyncTasks;
	TQueue<int32, EQueueMode::Mpsc> IslandsToWake;

	TArray<FUniqueIdx> UniqueIndicesPendingRelease;
=======
	FRewindData* MRewindData = nullptr;

	//internal thread will push into this and external thread will consume
	TQueue<FAccelerationStructure*,EQueueMode::Spsc> ExternalStructuresQueue;

	//external thread will push into this when done with structure
	//internal thread will pop from this to generate new structure
	TQueue<FAccelerationStructure*,EQueueMode::Spsc> ExternalStructuresPool;

	//the backing buffer for all acceleration structures
	TArray<TUniquePtr<FAccelerationStructure>> AccelerationBackingBuffer;
	bool bIsSingleThreaded;

	// Allows us to tell evolution to stop starting async tasks if we are trying to cleanup solver/evo.
	bool bCanStartAsyncTasks;
	TQueue<int32, EQueueMode::Mpsc> IslandsToWake;

	TArray<FUniqueIdx> UniqueIndicesPendingRelease;

	TArray<FRemovalData> MAllRemovals;
>>>>>>> 6bbb88c8
public:
	//The latest external timestamp we consumed inputs from, assigned to evolution when solver task executes, is used to stamp output data.
	int32 LatestExternalTimestampConsumed_Internal;	

protected:

	/** Pending operations for the internal acceleration structure */
	FPendingSpatialDataQueue InternalAccelerationQueue;

	/** Pending operations for the acceleration structures being rebuilt asynchronously */
	FPendingSpatialDataQueue AsyncAccelerationQueue;

	/*void SerializePendingMap(FChaosArchive& Ar, TMap<FGeometryParticleHandle*, FPendingSpatialData>& Map)
	{
		TArray<FGeometryParticleHandle*> Keys;
		if (!Ar.IsLoading())
		{
			Map.GenerateKeyArray(Keys);
		}
		Ar << AsAlwaysSerializableArray(Keys);
		for (auto Key : Keys)
		{
			FPendingSpatialData& PendingData = Map.FindOrAdd(Key);
			PendingData.Serialize(Ar);
		}
		//TODO: fix serialization
	}*/

	/** Used for async acceleration rebuild */
	TArrayAsMap<FUniqueIdx, uint32> ParticleToCacheInnerIdx;

	TMap<FSpatialAccelerationIdx, TUniquePtr<FSpatialAccelerationCache>> SpatialAccelerationCache;

	FORCEINLINE_DEBUGGABLE void ApplyParticlePendingData(const FPendingSpatialData& PendingData, FAccelerationStructure& SpatialAcceleration, bool bUpdateCache, bool bUpdateDynamicTrees);

	class FChaosAccelerationStructureTask
	{
	public:
		FChaosAccelerationStructureTask(ISpatialAccelerationCollectionFactory& InSpatialCollectionFactory
			, const TMap<FSpatialAccelerationIdx, TUniquePtr<FSpatialAccelerationCache>>& InSpatialAccelerationCache
			, FAccelerationStructure* InInternalAccelerationStructure
			, FAccelerationStructure* InExternalAccelerationStructure
			, bool InForceFullBuild
			, bool InIsSingleThreaded
			, bool bNeedsReset);
		static FORCEINLINE TStatId GetStatId();
		static FORCEINLINE ENamedThreads::Type GetDesiredThread();
		static FORCEINLINE ESubsequentsMode::Type GetSubsequentsMode();
		void DoTask(ENamedThreads::Type CurrentThread, const FGraphEventRef& MyCompletionGraphEvent);

		ISpatialAccelerationCollectionFactory& SpatialCollectionFactory;
		const TMap<FSpatialAccelerationIdx, TUniquePtr<FSpatialAccelerationCache>>& SpatialAccelerationCache;
		FAccelerationStructure* InternalStructure;
		FAccelerationStructure* ExternalStructure;
		bool IsForceFullBuild;
		bool bIsSingleThreaded;
		bool bNeedsReset;

	private:
<<<<<<< HEAD
		void UpdateStructure(FAccelerationStructure* AccelerationStructure);
=======
		void UpdateStructure(FAccelerationStructure* AccelerationStructure, FAccelerationStructure* CopyToAccelerationStructure = nullptr);
>>>>>>> 6bbb88c8
	};
	FGraphEventRef AccelerationStructureTaskComplete;

	int32 NumIterations;
	int32 NumPushOutIterations;
	TUniquePtr<ISpatialAccelerationCollectionFactory> SpatialCollectionFactory;

	FAccelerationStructure* GetFreeSpatialAcceleration_Internal();
	void FreeSpatialAcceleration_External(FAccelerationStructure* Structure);

	void ReleaseIdx(FUniqueIdx Idx);
	void ReleasePendingIndices();

	TArray<FUniqueIdx> PendingReleaseIndices;	//for now just assume a one frame delay, but may need something more general
<<<<<<< HEAD
=======
	bool bIsResim = false; 
>>>>>>> 6bbb88c8
};


}<|MERGE_RESOLUTION|>--- conflicted
+++ resolved
@@ -17,12 +17,8 @@
 #include "Chaos/PBDRigidsEvolutionFwd.h"
 #include "Chaos/Defines.h"
 #include "Chaos/PendingSpatialData.h"
-<<<<<<< HEAD
-
-=======
 #include "ProfilingDebugging/CsvProfiler.h"
 #include "RewindData.h"
->>>>>>> 6bbb88c8
 
 extern int32 ChaosRigidsEvolutionApplyAllowEarlyOutCVar;
 extern int32 ChaosRigidsEvolutionApplyPushoutAllowEarlyOutCVar;
@@ -30,11 +26,8 @@
 extern int32 ChaosNumContactIterationsOverride;
 extern int32 ChaosNonMovingKinematicUpdateOptimization;
 
-<<<<<<< HEAD
-=======
 extern CHAOS_API int32 ForceNoCollisionIntoSQ;
 
->>>>>>> 6bbb88c8
 namespace Chaos
 {
 namespace Collisions
@@ -227,11 +220,7 @@
 	virtual bool IsBucketTimeSliced(uint16 BucketIdx) const = 0;
 
 	//Chaos creates new acceleration structures per bucket. Factory can change underlying type at runtime as well as number of buckets to AB test
-<<<<<<< HEAD
-	virtual TUniquePtr<ISpatialAcceleration<FAccelerationStructureHandle, FReal, 3>> CreateAccelerationPerBucket_Threaded(const TConstParticleView<FSpatialAccelerationCache>& Particles, uint16 BucketIdx, bool ForceFullBuild) = 0;
-=======
 	virtual TUniquePtr<ISpatialAcceleration<FAccelerationStructureHandle, FReal, 3>> CreateAccelerationPerBucket_Threaded(const TConstParticleView<FSpatialAccelerationCache>& Particles, uint16 BucketIdx, bool ForceFullBuild, bool bDynamicTree) = 0;
->>>>>>> 6bbb88c8
 
 	//Mask indicating which bucket is active. Spatial indices in inactive buckets fallback to bucket 0. Bit 0 indicates bucket 0 is active, Bit 1 indicates bucket 1 is active, etc...
 	virtual uint8 GetActiveBucketsMask() const = 0;
@@ -344,8 +333,6 @@
 		return NumPushOutIterations;
 	}
 
-<<<<<<< HEAD
-=======
 	CHAOS_API void SetParticleKinematicTarget(FKinematicGeometryParticleHandle* KinematicHandle, const FKinematicTarget& NewKinematicTarget)
 	{
 		if (KinematicHandle)
@@ -363,7 +350,6 @@
 		}
 	}
 
->>>>>>> 6bbb88c8
 	CHAOS_API void EnableParticle(FGeometryParticleHandle* Particle, const FGeometryParticleHandle* ParentParticle)
 	{
 		Particles.EnableParticle(Particle);
@@ -385,29 +371,16 @@
 	CHAOS_API void InvalidateParticle(FGeometryParticleHandle* Particle)
 	{
 		ConstraintGraph.DisableParticle(Particle);
-<<<<<<< HEAD
-		DisableConstraints(TSet<FGeometryParticleHandle*>({ Particle }));
-=======
->>>>>>> 6bbb88c8
 	}
 	
 	CHAOS_API void FlushExternalAccelerationQueue(FAccelerationStructure& Acceleration,FPendingSpatialDataQueue& ExternalQueue);
 
-<<<<<<< HEAD
-	CHAOS_API void FlushExternalAccelerationQueue(FAccelerationStructure& Acceleration,FPendingSpatialDataQueue& ExternalQueue);
-
-=======
->>>>>>> 6bbb88c8
 	CHAOS_API void DisableParticles(TSet<FGeometryParticleHandle*> &ParticlesIn)
 	{
 		for (FGeometryParticleHandle* Particle : ParticlesIn)
 		{
 			DisableParticle(Particle);
 		}
-<<<<<<< HEAD
-		DisableConstraints(ParticlesIn);
-=======
->>>>>>> 6bbb88c8
 	}
 
 	template <bool bPersistent>
@@ -442,11 +415,7 @@
 		}
 
 		//only add to acceleration structure if it has collision
-<<<<<<< HEAD
-		if (Particle.HasCollision())
-=======
 		if (Particle.HasCollision() || ForceNoCollisionIntoSQ)
->>>>>>> 6bbb88c8
 		{
 			//TODO: distinguish between new particles and dirty particles
 			const FUniqueIdx UniqueIdx = Particle.UniqueIdx();
@@ -469,12 +438,7 @@
 		}
 
 		RemoveParticleFromAccelerationStructure(*Particle);
-<<<<<<< HEAD
-		UniqueIndicesPendingRelease.Add(Particle->UniqueIdx());
-		DisableConstraints(TSet<FGeometryParticleHandle*>({ Particle }));
-=======
 		DisconnectConstraints(TSet<FGeometryParticleHandle*>({ Particle }));
->>>>>>> 6bbb88c8
 		ConstraintGraph.RemoveParticle(Particle);
 		Particles.DestroyParticle(Particle);
 	}
@@ -497,36 +461,6 @@
 		DirtyParticle(*ParticleAdded);
 	}
 
-<<<<<<< HEAD
-	CHAOS_API void SetParticleObjectState(FPBDRigidParticleHandle* Particle, EObjectStateType ObjectState)
-	{
-		EObjectStateType InitialState = Particle->ObjectState();
-
-		Particle->SetObjectStateLowLevel(ObjectState);
-		Particles.SetDynamicParticleSOA(Particle);
-
-		if(InitialState != ObjectState)
-		{
-			if (InitialState == EObjectStateType::Sleeping)
-			{
-				if (Particle->Island() != INDEX_NONE)
-				{
-					// GT has forced a wake so have to wake everything in the island
-					IslandsToWake.Enqueue(Particle->Island());
-				}
-			}
-			else if(ObjectState != EObjectStateType::Dynamic)
-			{
-				// even though we went to sleep, we should still report info back to GT
-				Particles.MarkTransientDirtyParticle(Particle);
-			}
-		}
-	}
-
-	CHAOS_API void DisableParticles(const TSet<FGeometryParticleHandle*>& InParticles)
-	{
-		for (FGeometryParticleHandle* Particle : InParticles)
-=======
 	CHAOS_API void SetParticleObjectState(FPBDRigidParticleHandle* Particle, EObjectStateType ObjectState);
 
 	CHAOS_API void SetParticleSleepType(FPBDRigidParticleHandle* Particle, ESleepType InSleepType);
@@ -540,31 +474,11 @@
 		// there could easily be duplicates, best to remove these since WakeIsland is potentially expensive call
 		int32 IslandIdx = 0;
 		while (!IslandsToWake.IsEmpty())
->>>>>>> 6bbb88c8
 		{
 			IslandsToWake.Dequeue(IslandIdx);
 			UniqueIslands.AddUnique(IslandIdx);
 		}
 
-<<<<<<< HEAD
-		ConstraintGraph.DisableParticles(InParticles);
-		DisableConstraints(InParticles);
-	}
-
-	CHAOS_API void WakeIslands()
-	{
-		TArray<int32> UniqueIslands;
-
-		// there could easily be duplicates, best to remove these since WakeIsland is potentially expensive call
-		int32 IslandIdx = 0;
-		while (!IslandsToWake.IsEmpty())
-		{
-			IslandsToWake.Dequeue(IslandIdx);
-			UniqueIslands.AddUnique(IslandIdx);
-		}
-
-=======
->>>>>>> 6bbb88c8
 		for (int32 Island : UniqueIslands)
 		{
 			WakeIsland(Island);
@@ -581,17 +495,6 @@
 		}*/
 	}
 
-<<<<<<< HEAD
-	CHAOS_API void DisableConstraints(const TSet<FGeometryParticleHandle*>& RemovedParticles)
-	{
-		for (FGeometryParticleHandle* ParticleHandle : RemovedParticles)
-		{
-			for (FConstraintHandle* BaseConstraintHandle : ParticleHandle->ParticleConstraints())
-			{
-				if (FPBDJointConstraintHandle* ConstraintHandle = BaseConstraintHandle->As<FPBDJointConstraintHandle>())
-				{
-					ConstraintGraph.RemoveConstraint(ConstraintHandle->GetConstraintIndex(), ConstraintHandle, ConstraintHandle->GetConstrainedParticles());
-=======
 	/** remove a constraint from the constraint graph (see AddConstraintsToConstraintGraph) */
 	CHAOS_API void RemoveConstraintFromConstraintGraph(FConstraintHandle* ConstraintHandle)
 	{
@@ -623,29 +526,12 @@
 				if (!ensure(ConstraintHandle->IsInConstraintGraph()))
 				{
 					ConstraintGraph.AddConstraint(ConstraintHandle->GetContainerId(), ConstraintHandle, ConstraintHandle->GetConstrainedParticles());
->>>>>>> 6bbb88c8
 				}
 			}
 		}
-
-
-		for (FPBDConstraintGraphRule* ConstraintRule : ConstraintRules)
-		{
-			ConstraintRule->DisableConstraints(RemovedParticles);
-		}
-	}
-
-	CHAOS_API void ResetConstraints()
-	{
-		for(FPBDConstraintGraphRule* ConstraintRule : ConstraintRules)
-		{
-			ConstraintRule->ResetConstraints();
-		}
-	}
-
-
-<<<<<<< HEAD
-=======
+	}
+
+
 
 	/** Disconnect constraints from a set of particles to be removed (or destroyed) 
 	* this will set the constraints to Enbaled = false and set their respective bodies handles to nullptr
@@ -713,7 +599,6 @@
 
 	const TParticleView<FPBDRigidClusteredParticles>& GetNonDisabledClusteredView() const { return Particles.GetNonDisabledClusteredView(); }
 
->>>>>>> 6bbb88c8
 	CHAOS_API TSerializablePtr<FChaosPhysicsMaterial> GetPhysicsMaterial(const FGeometryParticleHandle* Particle) const { return Particle->AuxilaryValue(PhysicsMaterials); }
 	
 	CHAOS_API const TUniquePtr<FChaosPhysicsMaterial> &GetPerParticlePhysicsMaterial(const FGeometryParticleHandle* Particle) const { return Particle->AuxilaryValue(PerParticlePhysicsMaterials); }
@@ -797,14 +682,8 @@
 		for (auto& Particle : GetKinematicView())
 		{
 			TKinematicTarget<FReal, 3>& KinematicTarget = Particle.KinematicTarget();
-<<<<<<< HEAD
-			const TRigidTransform<FReal, 3>& Previous = KinematicTarget.GetPrevious();
-			const FVec3 PrevX = Previous.GetTranslation();
-			const FRotation3 PrevR = Previous.GetRotation();
-=======
 			const FVec3 CurrentX = Particle.X();
 			const FRotation3 CurrentR = Particle.R();
->>>>>>> 6bbb88c8
 
 			switch (KinematicTarget.GetMode())
 			{
@@ -836,21 +715,6 @@
 				}
 				else
 				{
-<<<<<<< HEAD
-					TargetPos = FVec3::Lerp(PrevX, KinematicTarget.GetTarget().GetLocation(), StepFraction);
-					TargetRot = FRotation3::Slerp(PrevR, KinematicTarget.GetTarget().GetRotation(), StepFraction);
-				}
-				if (Dt > MinDt)
-				{
-					FVec3 V = FVec3::CalculateVelocity(PrevX, TargetPos, Dt);
-					Particle.V() = V;
-
-					FVec3 W = FRotation3::CalculateAngularVelocity(PrevR, TargetRot, Dt);
-					Particle.W() = W;
-				}
-				Particle.X() = TargetPos;
-				Particle.R() = TargetRot;
-=======
 					// as a reminder, stepfraction is the remaing fraction of the step from the remaining steps
 					// for total of 4 steps and current step of 2, this will be 1/3 ( 1 step passed, 3 steps remains )
 					NewX = FVec3::Lerp(CurrentX, KinematicTarget.GetTarget().GetLocation(), StepFraction);
@@ -866,7 +730,6 @@
 				}
 				Particle.X() = NewX;
 				Particle.R() = NewR;
->>>>>>> 6bbb88c8
 				Particles.MarkTransientDirtyParticle(Particle.Handle());
 				break;
 			}
@@ -881,32 +744,11 @@
 			}
 			}
 			
-<<<<<<< HEAD
-			// Set previous velocities if we can
-=======
 			// Set positions and previous velocities if we can
->>>>>>> 6bbb88c8
 			// Note: At present kininematics are in fact rigid bodies
 			auto* Rigid = Particle.CastToRigidParticle();
 			if (Rigid)
 			{
-<<<<<<< HEAD
-				Rigid->PreV() = Rigid->V();
-				Rigid->PreW() = Rigid->W();
-
-				// Update the world bounds
-				if (Rigid->HasBounds())
-				{
-					const FAABB3& LocalBounds = Rigid->LocalBounds();
-					FAABB3 WorldSpaceBounds = LocalBounds.TransformedAABB(FRigidTransform3(Rigid->X(), Rigid->R()));
-					if (Rigid->CCDEnabled())
-					{
-						WorldSpaceBounds.ThickenSymmetrically(Rigid->V() * Dt);
-					}
-					Rigid->SetWorldSpaceInflatedBounds(WorldSpaceBounds);
-				}
-			}
-=======
 				Rigid->P() = Rigid->X();
 				Rigid->Q() = Rigid->R();
 				Rigid->PreV() = Rigid->V();
@@ -926,7 +768,6 @@
 		if (IsLastStep && ChaosNonMovingKinematicUpdateOptimization)
 		{
 			Particles.UpdateAllMovingKinematic();
->>>>>>> 6bbb88c8
 		}
 	}
 
@@ -959,8 +800,6 @@
 		return Particles.GetUniqueIndices().GenerateUniqueIdx();
 	}
 
-<<<<<<< HEAD
-=======
 	void ReleaseUniqueIdx(FUniqueIdx UniqueIdx)
 	{
 		UniqueIndicesPendingRelease.Add(UniqueIdx);
@@ -971,7 +810,6 @@
 		return UniqueIndicesPendingRelease.Contains(UniqueIdx) || PendingReleaseIndices.Contains(UniqueIdx);
 	}
 
->>>>>>> 6bbb88c8
 	bool AreAnyTasksPending() const
 	{
 		return (AccelerationStructureTaskComplete.GetReference() && !AccelerationStructureTaskComplete->IsComplete());
@@ -982,8 +820,6 @@
 		bCanStartAsyncTasks = bInCanStartAsyncTasks;
 	}
 
-<<<<<<< HEAD
-=======
 	void SetRewindData(FRewindData* RewindData)
 	{
 		MRewindData = RewindData;
@@ -993,7 +829,6 @@
 	const TArray<FRemovalData>& GetAllRemovals() { return MAllRemovals; }
 	void ResetAllRemovals() { MAllRemovals.Reset(); }
 
->>>>>>> 6bbb88c8
 protected:
 	int32 NumConstraints() const
 	{
@@ -1078,11 +913,7 @@
 			}
 		}
 	}
-<<<<<<< HEAD
-
-=======
 	
->>>>>>> 6bbb88c8
 	void FlushInternalAccelerationQueue();
 	void FlushAsyncAccelerationQueue();
 	void WaitOnAccelerationStructure();
@@ -1107,7 +938,7 @@
 	FAccelerationStructure* InternalAcceleration;
 	FAccelerationStructure* AsyncInternalAcceleration;
 	FAccelerationStructure* AsyncExternalAcceleration;
-<<<<<<< HEAD
+	FRewindData* MRewindData = nullptr;
 
 	//internal thread will push into this and external thread will consume
 	TQueue<FAccelerationStructure*,EQueueMode::Spsc> ExternalStructuresQueue;
@@ -1125,28 +956,8 @@
 	TQueue<int32, EQueueMode::Mpsc> IslandsToWake;
 
 	TArray<FUniqueIdx> UniqueIndicesPendingRelease;
-=======
-	FRewindData* MRewindData = nullptr;
-
-	//internal thread will push into this and external thread will consume
-	TQueue<FAccelerationStructure*,EQueueMode::Spsc> ExternalStructuresQueue;
-
-	//external thread will push into this when done with structure
-	//internal thread will pop from this to generate new structure
-	TQueue<FAccelerationStructure*,EQueueMode::Spsc> ExternalStructuresPool;
-
-	//the backing buffer for all acceleration structures
-	TArray<TUniquePtr<FAccelerationStructure>> AccelerationBackingBuffer;
-	bool bIsSingleThreaded;
-
-	// Allows us to tell evolution to stop starting async tasks if we are trying to cleanup solver/evo.
-	bool bCanStartAsyncTasks;
-	TQueue<int32, EQueueMode::Mpsc> IslandsToWake;
-
-	TArray<FUniqueIdx> UniqueIndicesPendingRelease;
 
 	TArray<FRemovalData> MAllRemovals;
->>>>>>> 6bbb88c8
 public:
 	//The latest external timestamp we consumed inputs from, assigned to evolution when solver task executes, is used to stamp output data.
 	int32 LatestExternalTimestampConsumed_Internal;	
@@ -1206,11 +1017,7 @@
 		bool bNeedsReset;
 
 	private:
-<<<<<<< HEAD
-		void UpdateStructure(FAccelerationStructure* AccelerationStructure);
-=======
 		void UpdateStructure(FAccelerationStructure* AccelerationStructure, FAccelerationStructure* CopyToAccelerationStructure = nullptr);
->>>>>>> 6bbb88c8
 	};
 	FGraphEventRef AccelerationStructureTaskComplete;
 
@@ -1225,10 +1032,7 @@
 	void ReleasePendingIndices();
 
 	TArray<FUniqueIdx> PendingReleaseIndices;	//for now just assume a one frame delay, but may need something more general
-<<<<<<< HEAD
-=======
 	bool bIsResim = false; 
->>>>>>> 6bbb88c8
 };
 
 
