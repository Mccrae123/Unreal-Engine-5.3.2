// Copyright 1998-2019 Epic Games, Inc. All Rights Reserved.
#pragma once

#include "Chaos/PBDCollisionConstraint.h"
#include "Chaos/PBDCollisionConstraintPGS.h"
#include "Chaos/PBDConstraintGraph.h"
#include "Chaos/PBDRigidClustering.h"
#include "Chaos/PBDRigidParticles.h"
#include "Chaos/PBDConstraintRule.h"
#include "Chaos/ParticleHandle.h"
#include "Chaos/Transform.h"
#include "Chaos/Framework/DebugSubstep.h"
#include "HAL/Event.h"
#include "Chaos/PBDRigidsSOAs.h"
#include "Chaos/ISpatialAccelerationCollection.h"

namespace Chaos
{
template<class T, int d> class TPBDRigidsEvolutionGBF;
class FChaosArchive;

template <typename TPayload, typename T, int d>
class ISpatialAccelerationCollection;

template <typename T, int d>
struct CHAOS_API ISpatialAccelerationCollectionFactory
{
	//Create an empty acceleration collection with the desired buckets. Chaos uses the bucket params inside the collection to add / remove sub-structures as needed
	virtual TUniquePtr<ISpatialAccelerationCollection<TAccelerationStructureHandle<T, d>, T, d>> CreateEmptyCollection() = 0;

	//Serialize the collection in and out
	virtual void Serialize(TUniquePtr<ISpatialAccelerationCollection<TAccelerationStructureHandle<T, d>, T, d>>& Ptr, FChaosArchive& Ar) = 0;

	virtual ~ISpatialAccelerationCollectionFactory() = default;
};

struct CHAOS_API FEvolutionStats
{
	int32 ActiveCollisionPoints;
	int32 ActiveShapes;
	int32 ShapesForAllConstraints;
	int32 CollisionPointsForAllConstraints;

	FEvolutionStats()
	{
		Reset();
	}

	void Reset()
	{
		ActiveCollisionPoints = 0;
		ActiveShapes = 0;
		ShapesForAllConstraints = 0;
		CollisionPointsForAllConstraints = 0;
	}

	FEvolutionStats& operator+=(const FEvolutionStats& Other)
	{
		ActiveCollisionPoints += Other.ActiveCollisionPoints;
		ActiveShapes += Other.ActiveShapes;
		ShapesForAllConstraints += Other.ShapesForAllConstraints;
		CollisionPointsForAllConstraints += Other.CollisionPointsForAllConstraints;
		return *this;
	}
};

/** Used for building an acceleration structure out of cached bounds and payloads */
template <typename T, int d>
struct TAccelerationStructureBuilder
{
	//todo: should these be arrays instead? might make it easier in some cases
	bool bHasBoundingBox;
	TBox<T, d> CachedSpatialBounds;
	TAccelerationStructureHandle<T, d> CachedSpatialPayload;

	const TBox<T, d>& BoundingBox() const
	{
		return CachedSpatialBounds;
	}

	bool HasBoundingBox() const
	{
		return bHasBoundingBox;
	}

	template <typename TPayloadType>
	TAccelerationStructureHandle<T, d> GetPayload(int32 Idx) const
	{
		return CachedSpatialPayload;
	}
};

template<class FPBDRigidsEvolution, class FPBDCollisionConstraint, class T, int d>
class CHAOS_API TPBDRigidsEvolutionBase
{
  public:
	typedef TFunction<void(TTransientPBDRigidParticleHandle<T,d>& Particle, const T)> FForceRule;
	typedef TFunction<void(const TParticleView<TPBDRigidParticles<T, d>>&, const T)> FUpdateVelocityRule;
	typedef TFunction<void(const TParticleView<TPBDRigidParticles<T, d>>&, const T)> FUpdatePositionRule;
	typedef TFunction<void(TPBDRigidParticles<T, d>&, const T, const T, const int32)> FKinematicUpdateRule;

<<<<<<< HEAD
	// TODO(mlentine): Init particles from some type of input
	TPBDRigidsEvolutionBase(TPBDRigidParticles<T, d>&& InParticles, int32 NumIterations = 1);
	virtual ~TPBDRigidsEvolutionBase() {}

	inline void InitializeFromParticleData(const int32 StartIndex)
=======
	CHAOS_API TPBDRigidsEvolutionBase(TPBDRigidsSOAs<T, d>& InParticles, int32 InNumIterations = 1);
	CHAOS_API virtual ~TPBDRigidsEvolutionBase();

	CHAOS_API TArray<TGeometryParticleHandle<T, d>*> CreateStaticParticles(int32 NumParticles, const TGeometryParticleParameters<T, d>& Params = TGeometryParticleParameters<T, d>())
>>>>>>> 69078e53
	{
		auto NewParticles = Particles.CreateStaticParticles(NumParticles, Params);
		for (auto& Particle : NewParticles)
		{
			DirtyParticle(*Particle);
		}
		return NewParticles;
	}

	CHAOS_API TArray<TKinematicGeometryParticleHandle<T, d>*> CreateKinematicParticles(int32 NumParticles, const TKinematicGeometryParticleParameters<T, d>& Params = TKinematicGeometryParticleParameters<T, d>())
	{
		auto NewParticles = Particles.CreateKinematicParticles(NumParticles, Params);
		for (auto& Particle : NewParticles)
		{
			DirtyParticle(*Particle);
		}
		return NewParticles;
	}

	CHAOS_API TArray<TPBDRigidParticleHandle<T, d>*> CreateDynamicParticles(int32 NumParticles, const TPBDRigidParticleParameters<T, d>& Params = TPBDRigidParticleParameters<T, d>())
	{
		auto NewParticles = Particles.CreateDynamicParticles(NumParticles, Params);
		for (auto& Particle : NewParticles)
		{
			DirtyParticle(*Particle);
		}
		return NewParticles;
	}

<<<<<<< HEAD
	/**
	 * Enable a particle in the same island and state as another particle
	 */
	void EnableParticle(const int32 ParticleIndex, const int32 ParentParticleIndex)
	{
		Particles.SetDisabledLowLevel(ParticleIndex, false);
		NonDisabledIndices.Add(ParticleIndex);
		ActiveIndices.Add(ParticleIndex);

		ConstraintGraph.EnableParticle(Particles, ParticleIndex, ParentParticleIndex);
	}

	void DisableParticle(const int32 ParticleIndex)
	{
		Particles.SetDisabledLowLevel(ParticleIndex, true);
		NonDisabledIndices.Remove(ParticleIndex);
		ActiveIndices.Remove(ParticleIndex);
=======
	CHAOS_API TArray<TPBDRigidClusteredParticleHandle<T, d>*> CreateClusteredParticles(int32 NumParticles, const TPBDRigidParticleParameters<T, d>& Params = TPBDRigidParticleParameters<T, d>())
	{
		auto NewParticles = Particles.CreateClusteredParticles(NumParticles, Params);
		for (auto& Particle : NewParticles)
		{
			DirtyParticle(*Particle);
		}
		return NewParticles;
	}

	CHAOS_API void AddForceFunction(FForceRule ForceFunction) { ForceRules.Add(ForceFunction); }
	CHAOS_API void SetParticleUpdateVelocityFunction(FUpdateVelocityRule ParticleUpdate) { ParticleUpdateVelocity = ParticleUpdate; }
	CHAOS_API void SetParticleUpdatePositionFunction(FUpdatePositionRule ParticleUpdate) { ParticleUpdatePosition = ParticleUpdate; }

	CHAOS_API TGeometryParticleHandles<T, d>& GetParticleHandles() { return Particles.GetParticleHandles(); }
	CHAOS_API const TGeometryParticleHandles<T, d>& GetParticleHandles() const { return Particles.GetParticleHandles(); }

	CHAOS_API TPBDRigidsSOAs<T,d>& GetParticles() { return Particles; }
	CHAOS_API const TPBDRigidsSOAs<T, d>& GetParticles() const { return Particles; }
>>>>>>> 69078e53

	typedef TPBDConstraintGraph<T, d> FConstraintGraph;
	typedef TPBDConstraintGraphRule<T, d> FConstraintRule;

	CHAOS_API void AddConstraintRule(FConstraintRule* ConstraintRule)
	{
		uint32 ContainerId = (uint32)ConstraintRules.Num();
		ConstraintRules.Add(ConstraintRule);
		ConstraintRule->BindToGraph(ConstraintGraph, ContainerId);
	}

	CHAOS_API void SetNumIterations(int32 InNumIterations)
	{
		NumIterations = InNumIterations;
	}

<<<<<<< HEAD
	// @todo(ccaulfield): remove uint version
	void DisableParticles(const TSet<uint32>& InParticleIndices)
=======
	CHAOS_API void EnableParticle(TGeometryParticleHandle<T,d>* Particle, const TGeometryParticleHandle<T, d>* ParentParticle)
>>>>>>> 69078e53
	{
		DirtyParticle(*Particle);
		Particles.EnableParticle(Particle);
		ConstraintGraph.EnableParticle(Particle, ParentParticle);
	}
<<<<<<< HEAD
	void DisableParticles(const TSet<int32>& InParticleIndices)
	{
		for (int32 ParticleIndex : InParticleIndices)
		{
			Particles.SetDisabledLowLevel(ParticleIndex, true);
			NonDisabledIndices.Remove(ParticleIndex);
			ActiveIndices.Remove(ParticleIndex);
		}
=======

	CHAOS_API void DisableParticle(TGeometryParticleHandle<T,d>* Particle)
	{
		RemoveParticleFromAccelerationStructure(*Particle);
		Particles.DisableParticle(Particle);
		ConstraintGraph.DisableParticle(Particle);

		RemoveConstraints(TSet<TGeometryParticleHandle<T,d>*>({ Particle }));
	}
>>>>>>> 69078e53

	template <bool bPersistent>
	FORCEINLINE_DEBUGGABLE void DirtyParticle(TGeometryParticleHandleImp<T, d, bPersistent>& Particle)
	{
		FPendingSpatialData& SpatialData = InternalAccelerationQueue.FindOrAdd(Particle.Handle());
		SpatialData.AccelerationHandle = TAccelerationStructureHandle<T,d>(Particle);
		SpatialData.bUpdate = true;
		SpatialData.UpdatedSpatialIdx = Particle.SpatialIdx();

		AsyncAccelerationQueue.FindOrAdd(Particle.Handle()) = SpatialData;
		ExternalAccelerationQueue.FindOrAdd(Particle.Handle()) = SpatialData;
	}

<<<<<<< HEAD
	void WakeIsland(const int32 Island)
=======
	void DestroyParticle(TGeometryParticleHandle<T, d>* Particle)
>>>>>>> 69078e53
	{
		RemoveParticleFromAccelerationStructure(*Particle);
		ConstraintGraph.RemoveParticle(Particle);
		RemoveConstraints(TSet<TGeometryParticleHandle<T, d>*>({ Particle }));
		Particles.DestroyParticle(Particle);
	}

<<<<<<< HEAD
	// @todo(ccaulfield): Remove uint version
	void WakeIslands(const TSet<uint32>& InIslandIndices)
=======
	CHAOS_API void CreateParticle(TGeometryParticleHandle<T, d>* ParticleAdded)
>>>>>>> 69078e53
	{
		ConstraintGraph.AddParticle(ParticleAdded);
		DirtyParticle(*ParticleAdded);
	}
<<<<<<< HEAD
	void WakeIslands(const TSet<int32>& InIslandIndices)
=======

	CHAOS_API void DisableParticles(const TSet<TGeometryParticleHandle<T,d>*>& InParticles)
>>>>>>> 69078e53
	{
		for (TGeometryParticleHandle<T, d>* Particle : InParticles)
		{
			Particles.DisableParticle(Particle);
			RemoveParticleFromAccelerationStructure(*Particle);
		}

		ConstraintGraph.DisableParticles(InParticles);

		RemoveConstraints(InParticles);
	}

<<<<<<< HEAD
	void ReconcileIslands()
=======
	CHAOS_API void WakeIsland(const int32 Island)
>>>>>>> 69078e53
	{
		ConstraintGraph.WakeIsland(Island);
		//Update Particles SOAs
		/*for (auto Particle : ContactGraph.GetIslandParticles(Island))
		{
			ActiveIndices.Add(Particle);
		}*/
	}

	// @todo(ccaulfield): Remove the uint version
<<<<<<< HEAD
	void RemoveConstraints(const TSet<uint32>& RemovedParticles)
	{
		RemoveConstraints(reinterpret_cast<const TSet<int32>&>(RemovedParticles));
	}
	void RemoveConstraints(const TSet<int32>& RemovedParticles)
=======
	CHAOS_API void RemoveConstraints(const TSet<TGeometryParticleHandle<T, d>*>& RemovedParticles)
>>>>>>> 69078e53
	{
		for (FConstraintRule* ConstraintRule : ConstraintRules)
		{
			ConstraintRule->RemoveConstraints(RemovedParticles);
		}
	}

<<<<<<< HEAD
	//CHAOS_API void SetKinematicUpdateFunction(TFunction<void(TPBDRigidParticles<T, d>&, const T, const T, const int32)> KinematicUpdate) { MKinematicUpdate = KinematicUpdate; }
	void SetParticleUpdateVelocityFunction(TFunction<void(TPBDRigidParticles<T, d>&, const T, const TArray<int32>& InActiveIndices)> ParticleUpdate) { ParticleUpdateVelocity = ParticleUpdate; }
	void SetParticleUpdatePositionFunction(TFunction<void(TPBDRigidParticles<T, d>&, const T)> ParticleUpdate) { ParticleUpdatePosition = ParticleUpdate; }
	void AddForceFunction(TFunction<void(TPBDRigidParticles<T, d>&, const T, const int32)> ForceFunction) { ForceRules.Add(ForceFunction); }
	void AddConstraintRule(FConstraintRule* ConstraintRule) 
	{ 
		uint32 ContainerId = (uint32)ConstraintRules.Num();
		ConstraintRules.Add(ConstraintRule); 
		ConstraintRule->BindToGraph(ConstraintGraph, ContainerId);
	}

	// @todo(ccaulfield): Disallow direct write access to containers and provide methods to add/remove enable/disable sleep/wake particles

	/**/
	TPBDRigidParticles<T, d>& GetParticles() { return Particles; }
	const TPBDRigidParticles<T, d>& GetParticles() const { return Particles; }

	/**/
	const TArray<int32>& GetIslandParticles(const int32 Island) const { return ConstraintGraph.GetIslandParticles(Island); }
	int32 NumIslands() const { return ConstraintGraph.NumIslands(); }

	/**/
	TSet<int32>& GetActiveIndices() { return ActiveIndices; }
	const TSet<int32>& GetActiveIndices() const { return ActiveIndices; }

	// @todo(ccaulfield): optimize this (member array with dirty flag) when we have removed public write access to ActiveIndices
	const TArray<int32> GetActiveIndicesArray() const { return ActiveIndices.Array(); }

	/**/
	TArray<int32>& GetNonDisabledIndices() { return NonDisabledIndices; }
	const TArray<int32>& GetNonDisabledIndices() const { return NonDisabledIndices; }

	/**/
	TSet<TTuple<int32, int32>>& GetDisabledCollisions() { return DisabledCollisions; }
	const TSet<TTuple<int32, int32>>& GetDisabledCollisions() const { return DisabledCollisions; }
=======
	//TEMP: this is only needed while clustering continues to use indices directly
	const auto& GetActiveClusteredArray() const { return Particles.GetActiveClusteredArray(); }
	const auto& GetNonDisabledClusteredArray() const { return Particles.GetNonDisabledClusteredArray(); }

	CHAOS_API TSerializablePtr<TChaosPhysicsMaterial<T>> GetPhysicsMaterial(const TGeometryParticleHandle<T, d>* Particle) const { return Particle->AuxilaryValue(PhysicsMaterials); }
	CHAOS_API void SetPhysicsMaterial(TGeometryParticleHandle<T,d>* Particle, TSerializablePtr<TChaosPhysicsMaterial<T>> InMaterial)
	{
		check(!Particle->AuxilaryValue(PerParticlePhysicsMaterials)); //shouldn't be setting non unique material if a unique one already exists
		Particle->AuxilaryValue(PhysicsMaterials) = InMaterial;
	}

	CHAOS_API const TArray<TGeometryParticleHandle<T,d>*>& GetIslandParticles(const int32 Island) const { return ConstraintGraph.GetIslandParticles(Island); }
	CHAOS_API int32 NumIslands() const { return ConstraintGraph.NumIslands(); }

	void InitializeAccelerationStructures()
	{
		ConstraintGraph.InitializeGraph(Particles.GetNonDisabledView());

		for (FConstraintRule* ConstraintRule : ConstraintRules)
		{
			ConstraintRule->AddToGraph();
		}
>>>>>>> 69078e53

		ConstraintGraph.ResetIslands(Particles.GetNonDisabledDynamicView());

<<<<<<< HEAD
	/**/
	// @todo(ccaulfield): make sure these are hooked up
	inline void SetIterations(int32 Iterations) { NumIterations = Iterations; }
	virtual void SetPushOutIterations(int32 PushOutIterations) {}
	virtual void SetPushOutPairIterations(int32 PushOutPairIterations) {}

	TSerializablePtr<TChaosPhysicsMaterial<T>> GetPhysicsMaterial(const int32 Index) const { return PhysicsMaterials[Index]; }
	void SetPhysicsMaterial(const int32 Index, TSerializablePtr<TChaosPhysicsMaterial<T>> InMaterial)
=======
		for (FConstraintRule* ConstraintRule : ConstraintRules)
		{
			ConstraintRule->InitializeAccelerationStructures();
		}
	}

	void UpdateAccelerationStructures(int32 Island)
>>>>>>> 69078e53
	{
		for (FConstraintRule* ConstraintRule : ConstraintRules)
		{
			ConstraintRule->UpdateAccelerationStructures(Island);
		}
	}

<<<<<<< HEAD
	const TUniquePtr<TChaosPhysicsMaterial<T>>& GetPerParticlePhysicsMaterial(const int32 Index) const { return PerParticlePhysicsMaterials[Index]; }
	void SetPerParticlePhysicsMaterial(const int32 Index, TUniquePtr<TChaosPhysicsMaterial<T>>&& PerParticleMaterial)
=======
	void ApplyConstraints(const T Dt, int32 Island)
>>>>>>> 69078e53
	{
		for (FConstraintRule* ConstraintRule : ConstraintRules)
		{
			ConstraintRule->UpdateAccelerationStructures(Island);
		}

		for (int i = 0; i < NumIterations; ++i)
		{
			for (FConstraintRule* ConstraintRule : ConstraintRules)
			{
				ConstraintRule->ApplyConstraints(Dt, Island, i, NumIterations);
			}
		}
	}

	void ApplyKinematicTargets(T Dt)
	{
		// @todo(ccaulfield): optimize. Depending on the number of kinematics relative to the number that have 
		// targets set, it may be faster to process a command list rather than iterate over them all each frame. 
		const T MinDt = 1e-6f;
		for (auto& Particle : Particles.GetActiveKinematicParticlesView())
		{
			TKinematicTarget<T, d>& KinematicTarget = Particle.KinematicTarget();
			switch (KinematicTarget.GetMode())
			{
			case EKinematicTargetMode::None:
				// Nothing to do
				break;

			case EKinematicTargetMode::Zero:
			{
				// Reset velocity and then switch to do-nothing mode
				Particle.V() = TVector<T, d>(0, 0, 0);
				Particle.W() = TVector<T, d>(0, 0, 0);
				KinematicTarget.SetMode(EKinematicTargetMode::None);
				break;
			}

			case EKinematicTargetMode::Position:
			{
				// Move to kinematic target and update velocities to match
				// Target positions only need to be processed once, and we reset the velocity next frame (if no new target is set)
				if (Dt > MinDt)
				{
					TVector<float, 3> V = TVector<float, 3>::CalculateVelocity(Particle.X(), KinematicTarget.GetTarget().GetLocation(), Dt);
					Particle.V() = V;

					TVector<float, 3> W = TRotation<float, 3>::CalculateAngularVelocity(Particle.R(), KinematicTarget.GetTarget().GetRotation(), Dt);
					Particle.W() = W;
				}
				Particle.X() = KinematicTarget.GetTarget().GetTranslation();
				Particle.R() = KinematicTarget.GetTarget().GetRotation();
				KinematicTarget.SetMode(EKinematicTargetMode::Zero);
				break;
			}

			case EKinematicTargetMode::Velocity:
			{
				// Move based on velocity
				Particle.X() = Particle.X() + Particle.V() * Dt;
				Particle.R() = TRotation<T, d>::IntegrateRotationWithAngularVelocity(Particle.R(), Particle.W(), Dt);
				break;
			}
			}
		}
	}

<<<<<<< HEAD
#if !UE_BUILD_SHIPPING
	void SerializeForPerfTest(FChaosArchive& Ar);
#endif

	/* Return the instance of the debug substep object that manages the debug pause/progress to step/substep commands for this solver. */
	inline FDebugSubstep& GetDebugSubstep() const { return DebugSubstep; }

	const FEvolutionStats& GetEvolutionStats() const { return EvolutionStats; }
=======
	/** Make a copy of the acceleration structure to allow for external modification. This is needed for supporting sync operations on SQ structure from game thread */
	CHAOS_API void UpdateExternalAccelerationStructure(TUniquePtr<ISpatialAccelerationCollection<TAccelerationStructureHandle<T, d>, T, d>>& ExternalStructure);
	ISpatialAccelerationCollection<TAccelerationStructureHandle<T, d>, T, d>* GetSpatialAcceleration() { return InternalAcceleration.Get(); }

	/** Perform a blocking flush of the spatial acceleration structure for situations where we aren't simulating but must have an up to date structure */
	CHAOS_API void FlushSpatialAcceleration();

	const auto& GetRigidClustering() const { return Clustering; }
	auto& GetRigidClustering() { return Clustering; }
>>>>>>> 69078e53

	void Serialize(FChaosArchive& Ar);

protected:
	int32 NumConstraints() const
	{
		int32 NumConstraints = 0;
		for (const FConstraintRule* ConstraintRule : ConstraintRules)
		{
			NumConstraints += ConstraintRule->NumConstraints();
		}
		return NumConstraints;
	}

	template <bool bPersistent>
	FORCEINLINE_DEBUGGABLE void RemoveParticleFromAccelerationStructure(TGeometryParticleHandleImp<T, d, bPersistent>& ParticleHandle)
	{
		auto Particle = ParticleHandle.Handle();
		FPendingSpatialData& AsyncSpatialData = AsyncAccelerationQueue.FindOrAdd(Particle);
		AsyncSpatialData.AccelerationHandle = TAccelerationStructureHandle<T, d>(ParticleHandle);
		if (!AsyncSpatialData.bDelete)
		{
			//There are three cases to consider:
			//Simple single delete happens, in that case just use the index you see (the first and only index)
			//Delete followed by any number deletes and updates and finally an update, in that case we must delete the first particle and add the final (so use first index for delete)
			//Delete followed by multiple updates and or deletes and a final delete. In that case we still only delete the first particle since the final delete is not really needed (add will be cancelled)
			AsyncSpatialData.DeletedSpatialIdx = ParticleHandle.SpatialIdx();
		}
		AsyncSpatialData.bUpdate = false;	//don't bother updating since deleting anyway
		AsyncSpatialData.bDelete = true;
		ExternalAccelerationQueue.FindOrAdd(Particle) = AsyncSpatialData;

		//remove particle immediately for intermediate structure
		InternalAccelerationQueue.Remove(Particle);
		InternalAcceleration->RemoveElementFrom(AsyncSpatialData.AccelerationHandle, AsyncSpatialData.DeletedSpatialIdx);	//even though we remove immediately, future adds are still pending
	}

	void UpdateConstraintPositionBasedState(T Dt)
	{
		for (FConstraintRule* ConstraintRule : ConstraintRules)
		{
			ConstraintRule->UpdatePositionBasedState(Dt);
		}
	}

	void CreateConstraintGraph()
	{
		ConstraintGraph.InitializeGraph(Particles.GetNonDisabledView());

		for (FConstraintRule* ConstraintRule : ConstraintRules)
		{
			ConstraintRule->AddToGraph();
		}
	}

	void CreateIslands()
	{
		ConstraintGraph.UpdateIslands(Particles.GetNonDisabledDynamicView(), Particles);

		for (FConstraintRule* ConstraintRule : ConstraintRules)
		{
			ConstraintRule->InitializeAccelerationStructures();
		}
	}
	
	void UpdateVelocities(const T Dt, int32 Island)
	{
		ParticleUpdateVelocity(Particles.GetActiveParticlesView(), Dt);
	}

	void ApplyPushOut(const T Dt, int32 Island)
	{
		for (FConstraintRule* ConstraintRule : ConstraintRules)
		{
			ConstraintRule->ApplyPushOut(Dt, Island);
		}
	}

	using FAccelerationStructure = ISpatialAccelerationCollection<TAccelerationStructureHandle<T, d>, T, d>;

	void ComputeIntermediateSpatialAcceleration(bool bBlock = false);
	void FlushInternalAccelerationQueue();
	void FlushAsyncAccelerationQueue();
	void FlushExternalAccelerationQueue(FAccelerationStructure& Acceleration);
	void WaitOnAccelerationStructure();

	TArray<FForceRule> ForceRules;
	FUpdateVelocityRule ParticleUpdateVelocity;
	FUpdatePositionRule ParticleUpdatePosition;
	FKinematicUpdateRule KinematicUpdate;
	TArray<FConstraintRule*> ConstraintRules;
	FConstraintGraph ConstraintGraph;
	TArrayCollectionArray<TSerializablePtr<TChaosPhysicsMaterial<T>>> PhysicsMaterials;
	TArrayCollectionArray<TUniquePtr<TChaosPhysicsMaterial<T>>> PerParticlePhysicsMaterials;
	TArrayCollectionArray<int32> ParticleDisableCount;
	TArrayCollectionArray<bool> Collided;

	TPBDRigidsSOAs<T, d>& Particles;
	TUniquePtr<FAccelerationStructure> InternalAcceleration;
	TUniquePtr<FAccelerationStructure> AsyncInternalAcceleration;
	TUniquePtr<FAccelerationStructure> AsyncExternalAcceleration;
	TUniquePtr<FAccelerationStructure> ScratchExternalAcceleration;
	bool bExternalReady;

	TPBDRigidClustering<FPBDRigidsEvolution, FPBDCollisionConstraint, T, d> Clustering;

	/** Used for updating intermediate spatial structures when they are finished */
	struct FPendingSpatialData
	{
		TAccelerationStructureHandle<T, d> AccelerationHandle;
		FSpatialAccelerationIdx UpdatedSpatialIdx;
		FSpatialAccelerationIdx DeletedSpatialIdx;	//need both updated and deleted in case memory is reused but a different idx is neede
		bool bUpdate;
		bool bDelete;

		FPendingSpatialData()
			: bUpdate(false)
			, bDelete(false)
		{}

		void Serialize(FChaosArchive& Ar)
		{
			Ar << AccelerationHandle;
			Ar << bUpdate;
			Ar << bDelete;

			Ar << UpdatedSpatialIdx;
			Ar << DeletedSpatialIdx;
		}
	};

	/** Pending operations for the internal acceleration structure */
	TMap<TGeometryParticleHandle<T, d>*, FPendingSpatialData> InternalAccelerationQueue;

	/** Pending operations for the acceleration structures being rebuilt asynchronously */
	TMap<TGeometryParticleHandle<T, d>*, FPendingSpatialData> AsyncAccelerationQueue;

	/** Pending operations for the external acceleration structure*/
	TMap<TGeometryParticleHandle<T, d>*, FPendingSpatialData> ExternalAccelerationQueue;

	void SerializePendingMap(FChaosArchive& Ar, TMap<TGeometryParticleHandle<T, d>*, FPendingSpatialData>& Map)
	{
		TArray<TGeometryParticleHandle<T, d>*> Keys;
		if (!Ar.IsLoading())
		{
			Map.GenerateKeyArray(Keys);
		}
		Ar << AsAlwaysSerializableArray(Keys);
		for (auto Key : Keys)
		{
			FPendingSpatialData& PendingData = Map.FindOrAdd(Key);
			PendingData.Serialize(Ar);
		}
	}

	/** Used for async acceleration rebuild */
	TMap<TGeometryParticleHandle<T, d>*, int32> ParticleToCacheIdx;

	struct FAccelerationStructBuilderCache
	{
		FSpatialAccelerationIdx SpatialIdx;
		TUniquePtr <TArray<TAccelerationStructureBuilder<T, d>>> CachedSpatialBuilderData;

		FAccelerationStructBuilderCache(FSpatialAccelerationIdx Idx)
			: SpatialIdx(Idx)
			, CachedSpatialBuilderData(MakeUnique<TArray<TAccelerationStructureBuilder<T, d>>>())
		{}
	};
	TArray<FAccelerationStructBuilderCache> CachedSpatialBuilderDataMap;

	FORCEINLINE_DEBUGGABLE void ApplyParticlePendingData(TGeometryParticleHandle<T, d>* Particle, const FPendingSpatialData& PendingData, FAccelerationStructure& SpatialAcceleration, bool bAsync);

	class FChaosAccelerationStructureTask
	{
	public:
		FChaosAccelerationStructureTask(const TArray<FAccelerationStructBuilderCache>& BuilderCacheMap, TUniquePtr<FAccelerationStructure>& InAccelerationStructure,
			TUniquePtr<FAccelerationStructure>& InAccelerationStructureCopy);
		static FORCEINLINE TStatId GetStatId();
		static FORCEINLINE ENamedThreads::Type GetDesiredThread();
		static FORCEINLINE ESubsequentsMode::Type GetSubsequentsMode();
		void DoTask(ENamedThreads::Type CurrentThread, const FGraphEventRef& MyCompletionGraphEvent);

		const TArray<FAccelerationStructBuilderCache>& BuilderCacheMap;
		TUniquePtr<FAccelerationStructure>& AccelerationStructure;
		TUniquePtr<FAccelerationStructure>& AccelerationStructureCopy;
	};
	FGraphEventRef AccelerationStructureTaskComplete;

	int32 NumIterations;
	TUniquePtr<ISpatialAccelerationCollectionFactory<T, d>> SpatialCollectionFactory;

	void InitializeAccelerationCache();
};

}

// Only way to make this compile at the moment due to visibility attribute issues. TODO: Change this once a fix for this problem is applied.
#if PLATFORM_MAC || PLATFORM_LINUX
extern template class CHAOS_API Chaos::TPBDRigidsEvolutionBase<Chaos::TPBDRigidsEvolutionGBF<float, 3>, Chaos::TPBDCollisionConstraint<float,3>, float, 3>;
#else
extern template class Chaos::TPBDRigidsEvolutionBase<Chaos::TPBDRigidsEvolutionGBF<float, 3>, Chaos::TPBDCollisionConstraint<float,3>, float, 3>;
#endif<|MERGE_RESOLUTION|>--- conflicted
+++ resolved
@@ -91,7 +91,7 @@
 };
 
 template<class FPBDRigidsEvolution, class FPBDCollisionConstraint, class T, int d>
-class CHAOS_API TPBDRigidsEvolutionBase
+class TPBDRigidsEvolutionBase
 {
   public:
 	typedef TFunction<void(TTransientPBDRigidParticleHandle<T,d>& Particle, const T)> FForceRule;
@@ -99,18 +99,10 @@
 	typedef TFunction<void(const TParticleView<TPBDRigidParticles<T, d>>&, const T)> FUpdatePositionRule;
 	typedef TFunction<void(TPBDRigidParticles<T, d>&, const T, const T, const int32)> FKinematicUpdateRule;
 
-<<<<<<< HEAD
-	// TODO(mlentine): Init particles from some type of input
-	TPBDRigidsEvolutionBase(TPBDRigidParticles<T, d>&& InParticles, int32 NumIterations = 1);
-	virtual ~TPBDRigidsEvolutionBase() {}
-
-	inline void InitializeFromParticleData(const int32 StartIndex)
-=======
 	CHAOS_API TPBDRigidsEvolutionBase(TPBDRigidsSOAs<T, d>& InParticles, int32 InNumIterations = 1);
 	CHAOS_API virtual ~TPBDRigidsEvolutionBase();
 
 	CHAOS_API TArray<TGeometryParticleHandle<T, d>*> CreateStaticParticles(int32 NumParticles, const TGeometryParticleParameters<T, d>& Params = TGeometryParticleParameters<T, d>())
->>>>>>> 69078e53
 	{
 		auto NewParticles = Particles.CreateStaticParticles(NumParticles, Params);
 		for (auto& Particle : NewParticles)
@@ -140,25 +132,6 @@
 		return NewParticles;
 	}
 
-<<<<<<< HEAD
-	/**
-	 * Enable a particle in the same island and state as another particle
-	 */
-	void EnableParticle(const int32 ParticleIndex, const int32 ParentParticleIndex)
-	{
-		Particles.SetDisabledLowLevel(ParticleIndex, false);
-		NonDisabledIndices.Add(ParticleIndex);
-		ActiveIndices.Add(ParticleIndex);
-
-		ConstraintGraph.EnableParticle(Particles, ParticleIndex, ParentParticleIndex);
-	}
-
-	void DisableParticle(const int32 ParticleIndex)
-	{
-		Particles.SetDisabledLowLevel(ParticleIndex, true);
-		NonDisabledIndices.Remove(ParticleIndex);
-		ActiveIndices.Remove(ParticleIndex);
-=======
 	CHAOS_API TArray<TPBDRigidClusteredParticleHandle<T, d>*> CreateClusteredParticles(int32 NumParticles, const TPBDRigidParticleParameters<T, d>& Params = TPBDRigidParticleParameters<T, d>())
 	{
 		auto NewParticles = Particles.CreateClusteredParticles(NumParticles, Params);
@@ -178,7 +151,6 @@
 
 	CHAOS_API TPBDRigidsSOAs<T,d>& GetParticles() { return Particles; }
 	CHAOS_API const TPBDRigidsSOAs<T, d>& GetParticles() const { return Particles; }
->>>>>>> 69078e53
 
 	typedef TPBDConstraintGraph<T, d> FConstraintGraph;
 	typedef TPBDConstraintGraphRule<T, d> FConstraintRule;
@@ -195,27 +167,12 @@
 		NumIterations = InNumIterations;
 	}
 
-<<<<<<< HEAD
-	// @todo(ccaulfield): remove uint version
-	void DisableParticles(const TSet<uint32>& InParticleIndices)
-=======
 	CHAOS_API void EnableParticle(TGeometryParticleHandle<T,d>* Particle, const TGeometryParticleHandle<T, d>* ParentParticle)
->>>>>>> 69078e53
 	{
 		DirtyParticle(*Particle);
 		Particles.EnableParticle(Particle);
 		ConstraintGraph.EnableParticle(Particle, ParentParticle);
 	}
-<<<<<<< HEAD
-	void DisableParticles(const TSet<int32>& InParticleIndices)
-	{
-		for (int32 ParticleIndex : InParticleIndices)
-		{
-			Particles.SetDisabledLowLevel(ParticleIndex, true);
-			NonDisabledIndices.Remove(ParticleIndex);
-			ActiveIndices.Remove(ParticleIndex);
-		}
-=======
 
 	CHAOS_API void DisableParticle(TGeometryParticleHandle<T,d>* Particle)
 	{
@@ -225,7 +182,6 @@
 
 		RemoveConstraints(TSet<TGeometryParticleHandle<T,d>*>({ Particle }));
 	}
->>>>>>> 69078e53
 
 	template <bool bPersistent>
 	FORCEINLINE_DEBUGGABLE void DirtyParticle(TGeometryParticleHandleImp<T, d, bPersistent>& Particle)
@@ -239,11 +195,7 @@
 		ExternalAccelerationQueue.FindOrAdd(Particle.Handle()) = SpatialData;
 	}
 
-<<<<<<< HEAD
-	void WakeIsland(const int32 Island)
-=======
 	void DestroyParticle(TGeometryParticleHandle<T, d>* Particle)
->>>>>>> 69078e53
 	{
 		RemoveParticleFromAccelerationStructure(*Particle);
 		ConstraintGraph.RemoveParticle(Particle);
@@ -251,22 +203,13 @@
 		Particles.DestroyParticle(Particle);
 	}
 
-<<<<<<< HEAD
-	// @todo(ccaulfield): Remove uint version
-	void WakeIslands(const TSet<uint32>& InIslandIndices)
-=======
 	CHAOS_API void CreateParticle(TGeometryParticleHandle<T, d>* ParticleAdded)
->>>>>>> 69078e53
 	{
 		ConstraintGraph.AddParticle(ParticleAdded);
 		DirtyParticle(*ParticleAdded);
 	}
-<<<<<<< HEAD
-	void WakeIslands(const TSet<int32>& InIslandIndices)
-=======
 
 	CHAOS_API void DisableParticles(const TSet<TGeometryParticleHandle<T,d>*>& InParticles)
->>>>>>> 69078e53
 	{
 		for (TGeometryParticleHandle<T, d>* Particle : InParticles)
 		{
@@ -279,11 +222,7 @@
 		RemoveConstraints(InParticles);
 	}
 
-<<<<<<< HEAD
-	void ReconcileIslands()
-=======
 	CHAOS_API void WakeIsland(const int32 Island)
->>>>>>> 69078e53
 	{
 		ConstraintGraph.WakeIsland(Island);
 		//Update Particles SOAs
@@ -294,15 +233,7 @@
 	}
 
 	// @todo(ccaulfield): Remove the uint version
-<<<<<<< HEAD
-	void RemoveConstraints(const TSet<uint32>& RemovedParticles)
-	{
-		RemoveConstraints(reinterpret_cast<const TSet<int32>&>(RemovedParticles));
-	}
-	void RemoveConstraints(const TSet<int32>& RemovedParticles)
-=======
 	CHAOS_API void RemoveConstraints(const TSet<TGeometryParticleHandle<T, d>*>& RemovedParticles)
->>>>>>> 69078e53
 	{
 		for (FConstraintRule* ConstraintRule : ConstraintRules)
 		{
@@ -310,43 +241,6 @@
 		}
 	}
 
-<<<<<<< HEAD
-	//CHAOS_API void SetKinematicUpdateFunction(TFunction<void(TPBDRigidParticles<T, d>&, const T, const T, const int32)> KinematicUpdate) { MKinematicUpdate = KinematicUpdate; }
-	void SetParticleUpdateVelocityFunction(TFunction<void(TPBDRigidParticles<T, d>&, const T, const TArray<int32>& InActiveIndices)> ParticleUpdate) { ParticleUpdateVelocity = ParticleUpdate; }
-	void SetParticleUpdatePositionFunction(TFunction<void(TPBDRigidParticles<T, d>&, const T)> ParticleUpdate) { ParticleUpdatePosition = ParticleUpdate; }
-	void AddForceFunction(TFunction<void(TPBDRigidParticles<T, d>&, const T, const int32)> ForceFunction) { ForceRules.Add(ForceFunction); }
-	void AddConstraintRule(FConstraintRule* ConstraintRule) 
-	{ 
-		uint32 ContainerId = (uint32)ConstraintRules.Num();
-		ConstraintRules.Add(ConstraintRule); 
-		ConstraintRule->BindToGraph(ConstraintGraph, ContainerId);
-	}
-
-	// @todo(ccaulfield): Disallow direct write access to containers and provide methods to add/remove enable/disable sleep/wake particles
-
-	/**/
-	TPBDRigidParticles<T, d>& GetParticles() { return Particles; }
-	const TPBDRigidParticles<T, d>& GetParticles() const { return Particles; }
-
-	/**/
-	const TArray<int32>& GetIslandParticles(const int32 Island) const { return ConstraintGraph.GetIslandParticles(Island); }
-	int32 NumIslands() const { return ConstraintGraph.NumIslands(); }
-
-	/**/
-	TSet<int32>& GetActiveIndices() { return ActiveIndices; }
-	const TSet<int32>& GetActiveIndices() const { return ActiveIndices; }
-
-	// @todo(ccaulfield): optimize this (member array with dirty flag) when we have removed public write access to ActiveIndices
-	const TArray<int32> GetActiveIndicesArray() const { return ActiveIndices.Array(); }
-
-	/**/
-	TArray<int32>& GetNonDisabledIndices() { return NonDisabledIndices; }
-	const TArray<int32>& GetNonDisabledIndices() const { return NonDisabledIndices; }
-
-	/**/
-	TSet<TTuple<int32, int32>>& GetDisabledCollisions() { return DisabledCollisions; }
-	const TSet<TTuple<int32, int32>>& GetDisabledCollisions() const { return DisabledCollisions; }
-=======
 	//TEMP: this is only needed while clustering continues to use indices directly
 	const auto& GetActiveClusteredArray() const { return Particles.GetActiveClusteredArray(); }
 	const auto& GetNonDisabledClusteredArray() const { return Particles.GetNonDisabledClusteredArray(); }
@@ -369,20 +263,9 @@
 		{
 			ConstraintRule->AddToGraph();
 		}
->>>>>>> 69078e53
 
 		ConstraintGraph.ResetIslands(Particles.GetNonDisabledDynamicView());
 
-<<<<<<< HEAD
-	/**/
-	// @todo(ccaulfield): make sure these are hooked up
-	inline void SetIterations(int32 Iterations) { NumIterations = Iterations; }
-	virtual void SetPushOutIterations(int32 PushOutIterations) {}
-	virtual void SetPushOutPairIterations(int32 PushOutPairIterations) {}
-
-	TSerializablePtr<TChaosPhysicsMaterial<T>> GetPhysicsMaterial(const int32 Index) const { return PhysicsMaterials[Index]; }
-	void SetPhysicsMaterial(const int32 Index, TSerializablePtr<TChaosPhysicsMaterial<T>> InMaterial)
-=======
 		for (FConstraintRule* ConstraintRule : ConstraintRules)
 		{
 			ConstraintRule->InitializeAccelerationStructures();
@@ -390,7 +273,6 @@
 	}
 
 	void UpdateAccelerationStructures(int32 Island)
->>>>>>> 69078e53
 	{
 		for (FConstraintRule* ConstraintRule : ConstraintRules)
 		{
@@ -398,12 +280,7 @@
 		}
 	}
 
-<<<<<<< HEAD
-	const TUniquePtr<TChaosPhysicsMaterial<T>>& GetPerParticlePhysicsMaterial(const int32 Index) const { return PerParticlePhysicsMaterials[Index]; }
-	void SetPerParticlePhysicsMaterial(const int32 Index, TUniquePtr<TChaosPhysicsMaterial<T>>&& PerParticleMaterial)
-=======
 	void ApplyConstraints(const T Dt, int32 Island)
->>>>>>> 69078e53
 	{
 		for (FConstraintRule* ConstraintRule : ConstraintRules)
 		{
@@ -471,16 +348,6 @@
 		}
 	}
 
-<<<<<<< HEAD
-#if !UE_BUILD_SHIPPING
-	void SerializeForPerfTest(FChaosArchive& Ar);
-#endif
-
-	/* Return the instance of the debug substep object that manages the debug pause/progress to step/substep commands for this solver. */
-	inline FDebugSubstep& GetDebugSubstep() const { return DebugSubstep; }
-
-	const FEvolutionStats& GetEvolutionStats() const { return EvolutionStats; }
-=======
 	/** Make a copy of the acceleration structure to allow for external modification. This is needed for supporting sync operations on SQ structure from game thread */
 	CHAOS_API void UpdateExternalAccelerationStructure(TUniquePtr<ISpatialAccelerationCollection<TAccelerationStructureHandle<T, d>, T, d>>& ExternalStructure);
 	ISpatialAccelerationCollection<TAccelerationStructureHandle<T, d>, T, d>* GetSpatialAcceleration() { return InternalAcceleration.Get(); }
@@ -490,7 +357,6 @@
 
 	const auto& GetRigidClustering() const { return Clustering; }
 	auto& GetRigidClustering() { return Clustering; }
->>>>>>> 69078e53
 
 	void Serialize(FChaosArchive& Ar);
 
