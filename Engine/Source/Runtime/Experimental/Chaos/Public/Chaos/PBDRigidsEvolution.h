--- conflicted
+++ resolved
@@ -3,10 +3,6 @@
 
 #include "Chaos/Character/CharacterGroundConstraintContainer.h"
 #include "Chaos/PBDCollisionConstraints.h"
-<<<<<<< HEAD
-#include "Chaos/PBDConstraintGraph.h"
-=======
->>>>>>> 4af6daef
 #include "Chaos/PBDRigidClustering.h"
 #include "Chaos/PBDRigidParticles.h"
 #include "Chaos/ParticleHandle.h"
@@ -17,25 +13,18 @@
 #include "Chaos/PBDRigidsSOAs.h"
 #include "Chaos/SpatialAccelerationCollection.h"
 #include "Chaos/PBDRigidsEvolutionFwd.h"
-<<<<<<< HEAD
-=======
 #include "Chaos/Island/IslandManager.h"
->>>>>>> 4af6daef
 #include "Chaos/Island/IslandGroupManager.h"
 #include "Chaos/Defines.h"
 #include "Chaos/PendingSpatialData.h"
 #include "ProfilingDebugging/CsvProfiler.h"
 #include "RewindData.h"
-<<<<<<< HEAD
-=======
 #include "ChaosVisualDebugger/ChaosVDContextProvider.h"
->>>>>>> 4af6daef
 
 extern int32 ChaosRigidsEvolutionApplyAllowEarlyOutCVar;
 extern int32 ChaosRigidsEvolutionApplyPushoutAllowEarlyOutCVar;
 extern int32 ChaosNumPushOutIterationsOverride;
 extern int32 ChaosNumContactIterationsOverride;
-extern int32 ChaosNonMovingKinematicUpdateOptimization;
 
 namespace Chaos
 {
@@ -77,14 +66,11 @@
 
 extern CHAOS_API FBroadPhaseConfig BroadPhaseConfig;
 
-<<<<<<< HEAD
-=======
 namespace CVars
 {
 	extern CHAOS_API bool bDisallowSetKinematicTargetOnDynamics;
 }
 
->>>>>>> 4af6daef
 namespace Collisions
 {
 	void CHAOS_API ResetChaosCollisionCounters();
@@ -275,11 +261,7 @@
 	virtual bool IsBucketTimeSliced(uint16 BucketIdx) const = 0;
 
 	//Chaos creates new acceleration structures per bucket. Factory can change underlying type at runtime as well as number of buckets to AB test
-<<<<<<< HEAD
-	virtual TUniquePtr<ISpatialAcceleration<FAccelerationStructureHandle, FReal, 3>> CreateAccelerationPerBucket_Threaded(const TConstParticleView<FSpatialAccelerationCache>& Particles, uint16 BucketIdx, bool ForceFullBuild, bool bDynamicTree) = 0;
-=======
 	virtual TUniquePtr<ISpatialAcceleration<FAccelerationStructureHandle, FReal, 3>> CreateAccelerationPerBucket_Threaded(const TConstParticleView<FSpatialAccelerationCache>& Particles, uint16 BucketIdx, bool ForceFullBuild, bool bDynamicTree, bool bBuildOverlapCache) = 0;
->>>>>>> 4af6daef
 
 	//Mask indicating which bucket is active. Spatial indices in inactive buckets fallback to bucket 0. Bit 0 indicates bucket 0 is active, Bit 1 indicates bucket 1 is active, etc...
 	virtual uint8 GetActiveBucketsMask() const = 0;
@@ -354,12 +336,6 @@
 		return NewParticles;
 	}
 
-<<<<<<< HEAD
-	CHAOS_API void AddForceFunction(FForceRule ForceFunction) { ForceRules.Add(ForceFunction); }
-	CHAOS_API void AddImpulseFunction(FForceRule ImpulseFunction) { ImpulseRules.Add(ImpulseFunction); }
-	CHAOS_API void SetParticleUpdatePositionFunction(FUpdatePositionRule ParticleUpdate) { ParticleUpdatePosition = ParticleUpdate; }
-	CHAOS_API void SetCaptureRewindDataFunction(FCaptureRewindRule Rule){ CaptureRewindData = Rule; }
-=======
 	void AddForceFunction(FForceRule ForceFunction) { ForceRules.Add(ForceFunction); }
 	void AddImpulseFunction(FForceRule ImpulseFunction) { ImpulseRules.Add(ImpulseFunction); }
 	void SetParticleUpdatePositionFunction(FUpdatePositionRule ParticleUpdate) { ParticleUpdatePosition = ParticleUpdate; }
@@ -367,7 +343,6 @@
 
 	TGeometryParticleHandles<FReal, 3>& GetParticleHandles() { return Particles.GetParticleHandles(); }
 	const TGeometryParticleHandles<FReal, 3>& GetParticleHandles() const { return Particles.GetParticleHandles(); }
->>>>>>> 4af6daef
 
 	FPBDRigidsSOAs& GetParticles() { return Particles; }
 	const FPBDRigidsSOAs& GetParticles() const { return Particles; }
@@ -380,11 +355,7 @@
 	* Register a constraint container with the evolution. Constraints added to the container will be solved during the tick.
 	* @note we do not currently support removing containers. In a few places we assume the ContainerId is persistent and equal to the array index.
 	*/
-<<<<<<< HEAD
-	CHAOS_API void AddConstraintContainer(FPBDConstraintContainer& InContainer, const int32 Priority = 0)
-=======
 	void AddConstraintContainer(FPBDConstraintContainer& InContainer, const int32 Priority = 0)
->>>>>>> 4af6daef
 	{
 		const int32 ContainerId = ConstraintContainers.Add(&InContainer);
 		InContainer.SetContainerId(ContainerId);
@@ -396,11 +367,7 @@
 	/**
 	* Set the number of iterations to perform in the constraint position-solve phase
 	*/
-<<<<<<< HEAD
-	CHAOS_API void SetNumPositionIterations(int32 InNumIterations)
-=======
 	void SetNumPositionIterations(int32 InNumIterations)
->>>>>>> 4af6daef
 	{
 		IslandGroupManager.SetNumPositionIterations(InNumIterations);
 	}
@@ -408,11 +375,7 @@
 	/**
 	* Get the number of position iterations the solver is running
 	*/
-<<<<<<< HEAD
-	CHAOS_API int32 GetNumPositionIterations() const
-=======
 	int32 GetNumPositionIterations() const
->>>>>>> 4af6daef
 	{
 		return IslandGroupManager.GetIterationSettings().GetNumPositionIterations();
 	}
@@ -420,11 +383,7 @@
 	/**
 	* Set the number of iterations to perform in the constraint velocity-solve phase
 	*/
-<<<<<<< HEAD
-	CHAOS_API void SetNumVelocityIterations(int32 InNumIterations)
-=======
 	void SetNumVelocityIterations(int32 InNumIterations)
->>>>>>> 4af6daef
 	{
 		IslandGroupManager.SetNumVelocityIterations(InNumIterations);
 	}
@@ -432,11 +391,7 @@
 	/**
 	* Get the number of velocity iterations the solver is running
 	*/
-<<<<<<< HEAD
-	CHAOS_API int32 GetNumVelocityIterations() const
-=======
 	int32 GetNumVelocityIterations() const
->>>>>>> 4af6daef
 	{
 		return IslandGroupManager.GetIterationSettings().GetNumVelocityIterations();
 	}
@@ -444,71 +399,6 @@
 	/**
 	* Set the number of iterations to perform in the constraint projection phase
 	*/
-<<<<<<< HEAD
-	CHAOS_API void SetNumProjectionIterations(int32 InNumIterations)
-	{
-		IslandGroupManager.SetNumProjectionIterations(InNumIterations);
-	}
-
-	/**
-	* Get the number of projection iterations the solver is running
-	*/
-	CHAOS_API int32 GetNumProjectionIterations() const
-	{
-		return IslandGroupManager.GetIterationSettings().GetNumProjectionIterations();
-	}
-
-	/**
-	* Set the kinematic target for a particle. This will exist for only one tick - a new target must be set for the next tick if required.
-	*/
-	CHAOS_API void SetParticleKinematicTarget(FKinematicGeometryParticleHandle* KinematicHandle, const FKinematicTarget& NewKinematicTarget)
-	{
-		if (KinematicHandle)
-		{
-			if (ChaosNonMovingKinematicUpdateOptimization)
-			{
-				// optimization : we keep track of moving kinematic targets ( list gets clear every frame )
-				if (NewKinematicTarget.GetMode() != EKinematicTargetMode::None)
-				{
-					// move particle from "non-moving" kinematics to "moving" kinematics
-					Particles.MarkMovingKinematic(KinematicHandle);
-				}
-			}
-			KinematicHandle->SetKinematicTarget(NewKinematicTarget);
-		}
-	}
-	
-	/**
-	* To be called after creating a particle in the Particles container
-	* @todo(chaos): We should add a particle creation API to the evolution
-	* @todo(chaos): This is (or could be) very similar to Enable/Disable - do we really need both?
-	*/
-	CHAOS_API void RegisterParticle(FGeometryParticleHandle* Particle)
-	{
-		// Add to the graph if necessary. Only enabled dynamic particles are added at this stage. Kinematics
-		// and statics are ignored until referenced by a constraint.
-		if (FPBDRigidParticleHandle* Rigid = Particle->CastToRigidParticle())
-		{
-			if (Rigid->IsDynamic() && !Rigid->Disabled())
-			{
-				IslandManager.AddParticle(Particle);
-			}
-		}
-
-		// Flag as dirty to update the spatial query acceleration structures
-		DirtyParticle(*Particle);
-	}
-
-	/**
-	* Enable a particle.Only enabled particles are simulated.
-	* If the particle has constraints connected to it they will also be enabled (assuming the other particles in the constraints are also enabled). 
-	*/
-	CHAOS_API void EnableParticle(FGeometryParticleHandle* Particle)
-	{
-		Particles.EnableParticle(Particle);
-		EnableConstraints(Particle);
-		IslandManager.AddParticle(Particle);
-=======
 	void SetNumProjectionIterations(int32 InNumIterations)
 	{
 		IslandGroupManager.SetNumProjectionIterations(InNumIterations);
@@ -566,16 +456,10 @@
 		}
 
 		// Flag as dirty to update the spatial query acceleration structures
->>>>>>> 4af6daef
 		DirtyParticle(*Particle);
 	}
 
 	/**
-<<<<<<< HEAD
-	* Disable a particle so that it is no longer simulated. This also disables all constraints connected to the particle.
-	*/
-	CHAOS_API void DisableParticle(FGeometryParticleHandle* Particle)
-=======
 	* Enable a particle.Only enabled particles are simulated.
 	* If the particle has constraints connected to it they will also be enabled (assuming the other particles in the constraints are also enabled). 
 	*/
@@ -591,42 +475,16 @@
 	* Disable a particle so that it is no longer simulated. This also disables all constraints connected to the particle.
 	*/
 	void DisableParticle(FGeometryParticleHandle* Particle)
->>>>>>> 4af6daef
 	{
 		RemoveParticleFromAccelerationStructure(*Particle);
 		Particles.DisableParticle(Particle);
 		DisableConstraints(Particle);
-<<<<<<< HEAD
-=======
 		DestroyTransientConstraints(Particle);
->>>>>>> 4af6daef
 		IslandManager.RemoveParticle(Particle);
 	}
 
 	/**
 	* To be called when a particle geometry changes. We must clear collisions and anything else that may reference the prior shapes.
-<<<<<<< HEAD
-	* @note This is also called during particle creation before we even know if the particle is static or kinematic, so we don't (re)add to 
-	* the graph unless it was already in there. There should be a call to either RegisterParticle or EnableParticle
-	* after creating a particle which will handle initially adding to the graph.
-	*/
-	CHAOS_API void InvalidateParticle(FGeometryParticleHandle* Particle)
-	{
-		// Destroy all the transient constraints (collisions) because the particle has changed somehow (e.g. new shapes) and they may have cached the previous state
-		DestroyTransientConstraints(Particle);
-
-		// Remove all persistent constraints (joints etc) from the graph too
-		// @todo(chaos): do we still need to do this? Only if some non-collision constraints hold refs to shapes...
-		if (Particle->IsInConstraintGraph())
-		{
-			// Remove the particle from the constraint graph. This should remove all the constraints too
-			IslandManager.RemoveParticle(Particle);
-
-			// Re-add the particle to the constraint graph
-			// (we could add a RemoveParticleConstraints method to the graph, but removing and adding a particle isn't too bad)
-			IslandManager.AddParticle(Particle);
-		}
-=======
 	*/
 	void InvalidateParticle(FGeometryParticleHandle* Particle)
 	{
@@ -636,7 +494,6 @@
 		// Destroy all the transient constraints (collisions) because the particle has changed somehow (e.g. new shapes) and they may have cached the previous state
 		// @todo(chaos): if any other types depended on geometry, they would also need to be notified here. Maybe make this more specific and tell all types...
 		DestroyTransientConstraints(Particle);
->>>>>>> 4af6daef
 	}
 	
 	CHAOS_API void FlushExternalAccelerationQueue(FAccelerationStructure& Acceleration,FPendingSpatialDataQueue& ExternalQueue);
@@ -729,10 +586,7 @@
 
 		RemoveParticleFromAccelerationStructure(*Particle);
 		DisconnectConstraints(TSet<FGeometryParticleHandle*>({ Particle }));
-<<<<<<< HEAD
-=======
 		DestroyTransientConstraints(Particle);
->>>>>>> 4af6daef
 		IslandManager.RemoveParticle(Particle);
 		Particles.DestroyParticle(Particle);
 	}
@@ -756,26 +610,15 @@
 	CHAOS_API void DisableParticles(const TSet<FGeometryParticleHandle*>& InParticles);
 
 	/** remove a constraint from the constraint graph */
-<<<<<<< HEAD
-	CHAOS_API void RemoveConstraintFromConstraintGraph(FConstraintHandle* ConstraintHandle)
+	void RemoveConstraintFromConstraintGraph(FConstraintHandle* ConstraintHandle)
 	{
 		if (ConstraintHandle->IsInConstraintGraph())
 		{
-			IslandManager.RemoveConstraint(ConstraintHandle->GetContainerId(), ConstraintHandle);
-=======
-	void RemoveConstraintFromConstraintGraph(FConstraintHandle* ConstraintHandle)
-	{
-		if (ConstraintHandle->IsInConstraintGraph())
-		{
 			IslandManager.RemoveConstraint(ConstraintHandle);
->>>>>>> 4af6daef
 		}
 	}
 
 	/** remove a list of constraints from the constraint graph */
-<<<<<<< HEAD
-	CHAOS_API void RemoveConstraintsFromConstraintGraph(const FConstraintHandleArray& Constraints)
-=======
 	void RemoveConstraintsFromConstraintGraph(const FConstraintHandleArray& Constraints)
 	{
 		for (FConstraintHandle* ConstraintHandle : Constraints)
@@ -792,27 +635,9 @@
 	* @see DestroyTransientConstraints()
 	*/
 	void DisconnectConstraints(const TSet<FGeometryParticleHandle*>& RemovedParticles)
->>>>>>> 4af6daef
 	{
 		for (FPBDConstraintContainer* Container : ConstraintContainers)
 		{
-<<<<<<< HEAD
-			if (FPBDJointConstraintHandle* ConstraintHandle = BaseConstraintHandle->As<FPBDJointConstraintHandle>())
-			{
-				RemoveConstraintFromConstraintGraph(ConstraintHandle);
-			}
-			else if (FCharacterGroundConstraintHandle* CharacterGroundConstraint = BaseConstraintHandle->As<FCharacterGroundConstraintHandle>())
-			{
-				RemoveConstraintFromConstraintGraph(CharacterGroundConstraint);
-			}
-		}
-	}
-
-	/** 
-	* Disconnect constraints from a set of particles to be destroyed. 
-	* this will set the constraints to Enabled = false and set their respective bodies handles to nullptr.
-	* Once this is done, the constraints cannot be re-enabled.
-=======
 			Container->DisconnectConstraints(RemovedParticles);
 		}
 
@@ -827,7 +652,6 @@
 	* Disconnect constraints (all types except collisions) from a particle to be removed (or destroyed)
 	* this will set the constraints to Enabled = false, but leave connections to the particles to support
 	* re-enabling at a later time.
->>>>>>> 4af6daef
 	* @note This only applies to persistent constraints (joints etc), not transient constraints (collisions)
 	* @see DestroyTransientConstraints()
 	*/
@@ -835,46 +659,6 @@
 	{
 		RemoveConstraintsFromConstraintGraph(ParticleHandle->ParticleConstraints());
 
-<<<<<<< HEAD
-		for (FPBDConstraintContainer* Container : ConstraintContainers)
-		{
-			Container->DisconnectConstraints(RemovedParticles);
-		}
-	}
-
-	/** 
-	* Disconnect constraints from a particle to be removed (or destroyed)
-	* this will set the constraints to Enabled = false, but leave connections to the particles to support
-	* re-enabling at a later time.
-	* @note This only applies to persistent constraints (joints etc), not transient constraints (collisions)
-	* @see DestroyTransientConstraints()
-	*/
-	CHAOS_API void DisableConstraints(FGeometryParticleHandle* ParticleHandle)
-	{
-		RemoveConstraintsFromConstraintGraph(ParticleHandle->ParticleConstraints());
-
-		for (FConstraintHandle* Constraint : ParticleHandle->ParticleConstraints())
-		{
-			if (Constraint->IsEnabled())
-			{
-				Constraint->SetEnabled(false);
-			}
-		}
-	}
-
-	/** 
-	* Enable constraints from the enabled particles; constraints will only become enabled if their particle end points are valid.
-	* @note This only applies to persistent constraints (joints etc), not transient constraints (collisons)
-	*/
-	CHAOS_API void EnableConstraints(FGeometryParticleHandle* ParticleHandle)
-	{
-		for (FConstraintHandle* Constraint : ParticleHandle->ParticleConstraints())
-		{
-			if (!Constraint->IsEnabled())
-			{
-				Constraint->SetEnabled(true);
-			}
-=======
 		for (FConstraintHandle* Constraint : ParticleHandle->ParticleConstraints())
 		{
 			if (Constraint->IsEnabled())
@@ -915,30 +699,8 @@
 		{
 			Particle.ParticleConstraints().Reset();
 			Particle.ParticleCollisions().Reset();
->>>>>>> 4af6daef
-		}
-
-<<<<<<< HEAD
-	/** 
-	* Clear all constraints from the system reeady for shut down 
-	*/
-	CHAOS_API void ResetConstraints()
-	{
-		// Remove all the constraints from the graph
-		GetIslandManager().RemoveConstraints();
-		
-		// Clear all particle lists of collisions and constraints
-		// (this could be performed by the constraint containers
-		// but it would be unnecessarily expensive to remove them
-		// one by one)
-		for (auto& Particle : Particles.GetAllParticlesView())
-		{
-			Particle.ParticleConstraints().Reset();
-			Particle.ParticleCollisions().Reset();
-		}
-
-=======
->>>>>>> 4af6daef
+		}
+
 		// Remove all constraints from the containers
 		for (FPBDConstraintContainer* Container : ConstraintContainers)
 		{
@@ -947,11 +709,7 @@
 	}
 
 	/**
-<<<<<<< HEAD
-	* Destroy all transient constraints (collisions) onvolving the specified particle.
-=======
 	* Destroy all transient constraints (collisions) involving the specified particle.
->>>>>>> 4af6daef
 	*/
 	virtual void DestroyTransientConstraints(FGeometryParticleHandle* Particle) {}
 
@@ -971,10 +729,7 @@
 	{
 		check(!Particle->AuxilaryValue(PerParticlePhysicsMaterials)); //shouldn't be setting non unique material if a unique one already exists
 		Particle->AuxilaryValue(PhysicsMaterials) = InMaterial;
-<<<<<<< HEAD
-=======
 		IslandManager.UpdateParticleMaterial(Particle);
->>>>>>> 4af6daef
 	}
 
 	void PrepareTick()
@@ -982,7 +737,6 @@
 		Collisions::ResetChaosCollisionCounters();
 
 		for (FPBDConstraintContainer* Container : ConstraintContainers)
-<<<<<<< HEAD
 		{
 			Container->PrepareTick();
 		}
@@ -1001,38 +755,6 @@
 		check(StepFraction > (FReal)0);
 		check(StepFraction <= (FReal)1);
 
-		const bool IsLastStep = (FMath::IsNearlyEqual(StepFraction, (FReal)1, (FReal)UE_KINDA_SMALL_NUMBER));
-
-		const FReal MinDt = 1e-6f;
-		auto GetKinematicView = [this]()
-		{
-			if (ChaosNonMovingKinematicUpdateOptimization)
-			{
-				return Particles.GetActiveMovingKinematicParticlesView();
-			}
-			return Particles.GetActiveKinematicParticlesView();
-		};
-=======
-		{
-			Container->PrepareTick();
-		}
-	}
-
-	void UnprepareTick()
-	{
-		for (FPBDConstraintContainer* Container : ConstraintContainers)
-		{
-			Container->UnprepareTick();
-		}
-	}
->>>>>>> 4af6daef
-
-		// We do not update the particle views every time we change a particle - we do it once at the end
-		const bool bUpdateParticleViews = false;
-
-<<<<<<< HEAD
-		for (auto& Particle : GetKinematicView())
-=======
 		const bool IsLastStep = (FMath::IsNearlyEqual(StepFraction, (FReal)1, (FReal)UE_KINDA_SMALL_NUMBER));
 
 		FChaosVDContextWrapper CVDContext;
@@ -1043,7 +765,6 @@
 		[Dt, StepFraction, IsLastStep, CVDContext]
 		(FTransientPBDRigidParticleHandle& Particle, const int32 ParticleIndex)
 		-> void
->>>>>>> 4af6daef
 		{
 			CVD_SCOPE_CONTEXT(CVDContext.Context);
 
@@ -1065,10 +786,6 @@
 				Particle.V() = FVec3(0, 0, 0);
 				Particle.W() = FVec3(0, 0, 0);
 				KinematicTarget.SetMode(EKinematicTargetMode::None);
-<<<<<<< HEAD
-				Particles.MarkTransientDirtyParticle(Particle.Handle(), bUpdateParticleViews);
-=======
->>>>>>> 4af6daef
 				break;
 			}
 
@@ -1092,28 +809,6 @@
 					NewR = FRotation3::Slerp(CurrentR, KinematicTarget.GetTarget().GetRotation(), decltype(FQuat::X)(StepFraction));
 				}
 
-<<<<<<< HEAD
-				bMoved = !FVec3::IsNearlyEqual(NewX, CurrentX, UE_SMALL_NUMBER) || !FRotation3::IsNearlyEqual(NewR, CurrentR, UE_SMALL_NUMBER);
-				FVec3 V = FVec3(0);
-				FVec3 W = FVec3(0);
-				if (bMoved)
-				{
-					if (Dt > MinDt)
-					{
-						V = FVec3::CalculateVelocity(CurrentX, NewX, Dt);
-						Particle.V() = V;
-
-						W = FRotation3::CalculateAngularVelocity(CurrentR, NewR, Dt);
-						Particle.W() = W;
-					}
-
-					Particle.X() = NewX;
-					Particle.R() = NewR;
-				}
-				Particle.V() = V;
-				Particle.W() = W;
-				Particles.MarkTransientDirtyParticle(Particle.Handle(), bUpdateParticleViews);
-=======
 				const bool bPositionChanged = !FVec3::IsNearlyEqual(NewX, CurrentX, UE_SMALL_NUMBER);
 				const bool bRotationChanged = !FRotation3::IsNearlyEqual(NewR, CurrentR, UE_SMALL_NUMBER);
 				bMoved = bPositionChanged || bRotationChanged;
@@ -1134,7 +829,6 @@
 				Particle.R() = NewR;
 				Particle.V() = NewV;
 				Particle.W() = NewW;
->>>>>>> 4af6daef
 
 				break;
 			}
@@ -1145,10 +839,6 @@
 				bMoved = true;
 				Particle.X() = Particle.X() + Particle.V() * Dt;
 				Particle.R() = FRotation3::IntegrateRotationWithAngularVelocity(Particle.R(), Particle.W(), Dt);
-<<<<<<< HEAD
-				Particles.MarkTransientDirtyParticle(Particle.Handle(), bUpdateParticleViews);
-=======
->>>>>>> 4af6daef
 				break;
 			}
 			}
@@ -1160,18 +850,6 @@
 			Particle.PreV() = Particle.V();
 			Particle.PreW() = Particle.W();
 
-<<<<<<< HEAD
-				if (bMoved)
-				{
-					if (!Rigid->CCDEnabled())
-					{
-						Rigid->UpdateWorldSpaceState(FRigidTransform3(Rigid->P(), Rigid->Q()), FVec3(0));
-					}
-					else
-					{
-						Rigid->UpdateWorldSpaceStateSwept(FRigidTransform3(Rigid->P(), Rigid->Q()), FVec3(0), -Rigid->V() * Dt);
-					}
-=======
 			if (bMoved)
 			{
 				if (!Particle.CCDEnabled())
@@ -1181,7 +859,6 @@
 				else
 				{
 					Particle.UpdateWorldSpaceStateSwept(FRigidTransform3(Particle.P(), Particle.Q()), FVec3(0), -Particle.V() * Dt);
->>>>>>> 4af6daef
 				}
 			}
 
@@ -1197,15 +874,6 @@
 			Particles.UpdateAllMovingKinematic();
 		}
 
-<<<<<<< HEAD
-		// done with update, let's clear the tracking structures
-		if (IsLastStep && ChaosNonMovingKinematicUpdateOptimization)
-		{
-			Particles.UpdateAllMovingKinematic();
-		}
-
-=======
->>>>>>> 4af6daef
 		// If we changed any particle state, the views need to be refreshed
 		Particles.UpdateDirtyViews();
 	}
@@ -1226,15 +894,6 @@
 	CHAOS_API void ComputeIntermediateSpatialAcceleration(bool bBlock = false);
 
 	UE_DEPRECATED(5.2, "Renamed to GetIslandManager")
-<<<<<<< HEAD
-	CHAOS_API const Private::FPBDIslandManager& GetConstraintGraph() const { return IslandManager; }
-	UE_DEPRECATED(5.2, "Renamed to GetIslandManager")
-	CHAOS_API Private::FPBDIslandManager& GetConstraintGraph() { return IslandManager; }
-	
-	CHAOS_API Private::FPBDIslandManager& GetIslandManager() { return IslandManager; }
-	CHAOS_API const Private::FPBDIslandManager& GetIslandManager() const { return IslandManager; }
-	CHAOS_API const Private::FPBDIslandGroupManager& GetIslandGroupManager() const { return IslandGroupManager; }
-=======
 	const Private::FPBDIslandManager& GetConstraintGraph() const { return IslandManager; }
 	UE_DEPRECATED(5.2, "Renamed to GetIslandManager")
 	Private::FPBDIslandManager& GetConstraintGraph() { return IslandManager; }
@@ -1242,17 +901,13 @@
 	Private::FPBDIslandManager& GetIslandManager() { return IslandManager; }
 	const Private::FPBDIslandManager& GetIslandManager() const { return IslandManager; }
 	const Private::FPBDIslandGroupManager& GetIslandGroupManager() const { return IslandGroupManager; }
->>>>>>> 4af6daef
 
 
 	void SetResim(bool bInResim) { bIsResim = bInResim; }
 	const bool IsResimming() const { return bIsResim; }
-<<<<<<< HEAD
-=======
 
 	void SetReset(bool bInReset) { bIsReset = bInReset; }
 	const bool IsResetting() const { return bIsReset; }
->>>>>>> 4af6daef
 
 	void Serialize(FChaosArchive& Ar);
 
@@ -1341,11 +996,7 @@
 	{
 		// Update the current state of the graph based on existing particles and constraints.
 		// Any new particles (from this tick) should have been added when they were enabled.
-<<<<<<< HEAD
-		IslandManager.InitializeGraph(Particles.GetNonDisabledDynamicView());
-=======
 		IslandManager.UpdateParticles();
->>>>>>> 4af6daef
 
 		// Add all constraints to the graph.
 		// NOTE: in PersistentGraph mode, only new constraints need to be added and expired ones should be removed.
@@ -1362,15 +1013,9 @@
 	void CreateIslands()
 	{
 		// Package the constraints and particles into islands
-<<<<<<< HEAD
-		IslandManager.UpdateIslands(Particles);
-	}
-	
-=======
 		IslandManager.UpdateIslands();
 	}
 
->>>>>>> 4af6daef
 	void FlushInternalAccelerationQueue();
 	void FlushAsyncAccelerationQueue();
 	void WaitOnAccelerationStructure();
@@ -1486,10 +1131,7 @@
 
 	TArray<FUniqueIdx> PendingReleaseIndices;	//for now just assume a one frame delay, but may need something more general
 	bool bIsResim = false; 
-<<<<<<< HEAD
-=======
 	bool bIsReset = false;
->>>>>>> 4af6daef
 };
 
 
