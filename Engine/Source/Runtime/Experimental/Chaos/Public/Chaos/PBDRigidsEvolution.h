// Copyright Epic Games, Inc. All Rights Reserved.
#pragma once

#include "Chaos/PBDCollisionConstraints.h"
#include "Chaos/PBDConstraintGraph.h"
#include "Chaos/PBDRigidClustering.h"
#include "Chaos/PBDRigidParticles.h"
#include "Chaos/ParticleHandle.h"
#include "Chaos/Transform.h"
#include "Chaos/Framework/DebugSubstep.h"
#include "HAL/Event.h"
#include "Chaos/PBDJointConstraints.h"
#include "Chaos/PBDRigidsSOAs.h"
#include "Chaos/SpatialAccelerationCollection.h"
#include "Chaos/PBDRigidsEvolutionFwd.h"
#include "Chaos/Island/IslandGroupManager.h"
#include "Chaos/Defines.h"
#include "Chaos/PendingSpatialData.h"
#include "ProfilingDebugging/CsvProfiler.h"
#include "RewindData.h"

extern int32 ChaosRigidsEvolutionApplyAllowEarlyOutCVar;
extern int32 ChaosRigidsEvolutionApplyPushoutAllowEarlyOutCVar;
extern int32 ChaosNumPushOutIterationsOverride;
extern int32 ChaosNumContactIterationsOverride;
extern int32 ChaosNonMovingKinematicUpdateOptimization;

namespace Chaos
{
extern CHAOS_API int32 ForceNoCollisionIntoSQ;

<<<<<<< HEAD
namespace Chaos
=======
struct FBroadPhaseConfig
>>>>>>> d731a049
{
	enum 
	{
		Grid = 0,
		Tree = 1,
		TreeOfGrid = 2,
		TreeAndGrid = 3,
		TreeOfGridAndGrid = 4
	};

	// Broadphase Type from the enum above
	int32 BroadphaseType;
	int32 BVNumCells;
	int32 MaxChildrenInLeaf;
	int32 MaxTreeDepth;
	int32 AABBMaxChildrenInLeaf;
	int32 AABBMaxTreeDepth;
	FRealSingle MaxPayloadSize;
	int32 IterationsPerTimeSlice;

	FBroadPhaseConfig()
	{
		BroadphaseType = Tree;
		BVNumCells = 35;
		MaxChildrenInLeaf = 5;
		MaxTreeDepth = 200;
		AABBMaxChildrenInLeaf = 500;
		AABBMaxTreeDepth = 200;
		MaxPayloadSize = 100000;
		IterationsPerTimeSlice = 4000;
	}
};

extern CHAOS_API FBroadPhaseConfig BroadPhaseConfig;

namespace Collisions
{
	void CHAOS_API ResetChaosCollisionCounters();
}

extern CHAOS_API int32 FixBadAccelerationStructureRemoval;

class FChaosArchive;

template <typename TPayload, typename T, int d>
class ISpatialAccelerationCollection;

struct CHAOS_API FEvolutionStats
{
	int32 ActiveCollisionPoints;
	int32 ActiveShapes;
	int32 ShapesForAllConstraints;
	int32 CollisionPointsForAllConstraints;

	FEvolutionStats()
	{
		Reset();
	}

	void Reset()
	{
		ActiveCollisionPoints = 0;
		ActiveShapes = 0;
		ShapesForAllConstraints = 0;
		CollisionPointsForAllConstraints = 0;
	}

	FEvolutionStats& operator+=(const FEvolutionStats& Other)
	{
		ActiveCollisionPoints += Other.ActiveCollisionPoints;
		ActiveShapes += Other.ActiveShapes;
		ShapesForAllConstraints += Other.ShapesForAllConstraints;
		CollisionPointsForAllConstraints += Other.CollisionPointsForAllConstraints;
		return *this;
	}
};

struct FSpatialAccelerationCacheHandle;

/** The SOA cache used for a single acceleration structure */
class FSpatialAccelerationCache : public TArrayCollection
{
public:
	using THandleType = FSpatialAccelerationCacheHandle;

	FSpatialAccelerationCache()
	{
		AddArray(&MHasBoundingBoxes);
		AddArray(&MBounds);
		AddArray(&MPayloads);

#if PARTICLE_ITERATOR_RANGED_FOR_CHECK
		MDirtyValidationCount = 0;
#endif
	}

	FSpatialAccelerationCache(const FSpatialAccelerationCache&) = delete;
	FSpatialAccelerationCache(FSpatialAccelerationCache&& Other)
		: TArrayCollection()
		, MHasBoundingBoxes(MoveTemp(Other.MHasBoundingBoxes))
		, MBounds(MoveTemp(Other.MBounds))
		, MPayloads(MoveTemp(Other.MPayloads))
	{
		ResizeHelper(Other.MSize);
		Other.MSize = 0;

		AddArray(&MHasBoundingBoxes);
		AddArray(&MBounds);
		AddArray(&MPayloads);
#if PARTICLE_ITERATOR_RANGED_FOR_CHECK
		MDirtyValidationCount = 0;
#endif
	}

	FSpatialAccelerationCache& operator=(FSpatialAccelerationCache&& Other)
	{
		if (&Other != this)
		{
			MHasBoundingBoxes = MoveTemp(Other.MHasBoundingBoxes);
			MBounds = MoveTemp(Other.MBounds);
			MPayloads = MoveTemp(Other.MPayloads);
			ResizeHelper(Other.MSize);
			Other.MSize = 0;
#if PARTICLE_ITERATOR_RANGED_FOR_CHECK
			MDirtyValidationCount = 0;
			++Other.MDirtyValidationCount;
#endif
		}

		return *this;
	}

#if PARTICLE_ITERATOR_RANGED_FOR_CHECK
	int32 DirtyValidationCount() const { return MDirtyValidationCount; }
#endif

	void AddElements(const int32 Num)
	{
		AddElementsHelper(Num);
		IncrementDirtyValidation();
	}

	void DestroyElement(const int32 Idx)
	{
		RemoveAtSwapHelper(Idx);
		IncrementDirtyValidation();
	}

	bool HasBounds(const int32 Idx) const { return MHasBoundingBoxes[Idx]; }
	bool& HasBounds(const int32 Idx) { return MHasBoundingBoxes[Idx]; }

	const FAABB3& Bounds(const int32 Idx) const { return MBounds[Idx]; }
	FAABB3& Bounds(const int32 Idx) { return MBounds[Idx]; }

	const FAccelerationStructureHandle& Payload(const int32 Idx) const { return MPayloads[Idx]; }
	FAccelerationStructureHandle& Payload(const int32 Idx) { return MPayloads[Idx]; }

private:
	void IncrementDirtyValidation()
	{
#if PARTICLE_ITERATOR_RANGED_FOR_CHECK
		++MDirtyValidationCount;
#endif
	}

	TArrayCollectionArray<bool> MHasBoundingBoxes;
	TArrayCollectionArray<FAABB3> MBounds;
	TArrayCollectionArray<FAccelerationStructureHandle> MPayloads;

#if PARTICLE_ITERATOR_RANGED_FOR_CHECK
	int32 MDirtyValidationCount;
#endif
};

/** The handle the acceleration structure uses to access the data (similar to particle handle) */
struct FSpatialAccelerationCacheHandle
{
	using THandleBase = FSpatialAccelerationCacheHandle;
	using TTransientHandle = FSpatialAccelerationCacheHandle;

	FSpatialAccelerationCacheHandle(FSpatialAccelerationCache* InCache = nullptr, int32 InEntryIdx = INDEX_NONE)
		: Cache(InCache)
		, EntryIdx(InEntryIdx)
	{}

	template <typename TPayloadType>
	TPayloadType GetPayload(int32 Idx) const
	{
		return Cache->Payload(EntryIdx);
	}

	bool HasBoundingBox() const
	{
		return Cache->HasBounds(EntryIdx);
	}

	const FAABB3& BoundingBox() const
	{
		return Cache->Bounds(EntryIdx);
	}

	bool LightWeightDisabled() const { return false; }

	union
	{
		FSpatialAccelerationCache* GeometryParticles;	//using same name as particles SOA for template reuse, should probably rethink this
		FSpatialAccelerationCache* Cache;
	};

	union
	{
		int32 ParticleIdx;	//same name for template reasons. Not really a particle idx
		int32 EntryIdx;
	};
};

struct CHAOS_API ISpatialAccelerationCollectionFactory
{
	//Create an empty acceleration collection with the desired buckets. Chaos enqueues acceleration structure operations per bucket
	virtual TUniquePtr<ISpatialAccelerationCollection<FAccelerationStructureHandle, FReal, 3>> CreateEmptyCollection() = 0;

	// Determines if bucket implements time slicing.
	virtual bool IsBucketTimeSliced(uint16 BucketIdx) const = 0;

	//Chaos creates new acceleration structures per bucket. Factory can change underlying type at runtime as well as number of buckets to AB test
	virtual TUniquePtr<ISpatialAcceleration<FAccelerationStructureHandle, FReal, 3>> CreateAccelerationPerBucket_Threaded(const TConstParticleView<FSpatialAccelerationCache>& Particles, uint16 BucketIdx, bool ForceFullBuild, bool bDynamicTree) = 0;

	//Mask indicating which bucket is active. Spatial indices in inactive buckets fallback to bucket 0. Bit 0 indicates bucket 0 is active, Bit 1 indicates bucket 1 is active, etc...
	virtual uint8 GetActiveBucketsMask() const = 0;

	//Serialize the collection in and out
	virtual void Serialize(TUniquePtr<ISpatialAccelerationCollection<FAccelerationStructureHandle, FReal, 3>>& Ptr, FChaosArchive& Ar) = 0;

	virtual ~ISpatialAccelerationCollectionFactory() = default;
};

class FPBDRigidsEvolutionBase
{
public:
	using FAccelerationStructure = ISpatialAccelerationCollection<FAccelerationStructureHandle,FReal,3>;

	typedef TFunction<void(TTransientPBDRigidParticleHandle<FReal, 3>& Particle, const FReal)> FForceRule;
	typedef TFunction<void(const TArray<FGeometryParticleHandle*>&, const FReal)> FUpdateVelocityRule;
	typedef TFunction<void(const TParticleView<FPBDRigidParticles>&, const FReal)> FUpdatePositionRule;
	typedef TFunction<void(FPBDRigidParticles&, const FReal, const FReal, const int32)> FKinematicUpdateRule;
	typedef TFunction<void(TParticleView<FPBDRigidParticles>&)> FCaptureRewindRule;

	CHAOS_API FPBDRigidsEvolutionBase(FPBDRigidsSOAs& InParticles, THandleArray<FChaosPhysicsMaterial>& InSolverPhysicsMaterials, bool InIsSingleThreaded = false);
	CHAOS_API virtual ~FPBDRigidsEvolutionBase();

	CHAOS_API TArray<FGeometryParticleHandle*> CreateStaticParticles(int32 NumParticles, const FUniqueIdx* ExistingIndices = nullptr, const FGeometryParticleParameters& Params = FGeometryParticleParameters())
	{
		auto NewParticles = Particles.CreateStaticParticles(NumParticles, ExistingIndices, Params);
		for (auto& Particle : NewParticles)
		{
			DirtyParticle(*Particle);
		}
		return NewParticles;
	}

	CHAOS_API TArray<FKinematicGeometryParticleHandle*> CreateKinematicParticles(int32 NumParticles, const FUniqueIdx* ExistingIndices = nullptr, const FKinematicGeometryParticleParameters& Params = FKinematicGeometryParticleParameters())
	{
		auto NewParticles = Particles.CreateKinematicParticles(NumParticles, ExistingIndices, Params);
		for (auto& Particle : NewParticles)
		{
			DirtyParticle(*Particle);
		}
		return NewParticles;
	}

	CHAOS_API TArray<FPBDRigidParticleHandle*> CreateDynamicParticles(int32 NumParticles, const FUniqueIdx* ExistingIndices = nullptr, const FPBDRigidParticleParameters& Params = FPBDRigidParticleParameters())
	{
		auto NewParticles = Particles.CreateDynamicParticles(NumParticles, ExistingIndices, Params);
		for (auto& Particle : NewParticles)
		{
			DirtyParticle(*Particle);
		}
		return NewParticles;
	}

	CHAOS_API TArray<TPBDRigidClusteredParticleHandle<FReal, 3>*> CreateClusteredParticles(int32 NumParticles,const FUniqueIdx* ExistingIndices = nullptr,  const FPBDRigidParticleParameters& Params = FPBDRigidParticleParameters())
	{
		auto NewParticles = Particles.CreateClusteredParticles(NumParticles, ExistingIndices, Params);
		for (auto& Particle : NewParticles)
		{
			DirtyParticle(*Particle);
		}
		return NewParticles;
	}

	CHAOS_API TArray<TPBDGeometryCollectionParticleHandle<FReal, 3>*> CreateGeometryCollectionParticles(int32 NumParticles,const FUniqueIdx* ExistingIndices = nullptr,  const FPBDRigidParticleParameters& Params = FPBDRigidParticleParameters())
	{
		auto NewParticles = Particles.CreateGeometryCollectionParticles(NumParticles, ExistingIndices, Params);
		for (auto& Particle : NewParticles)
		{
			DirtyParticle(*Particle);
		}
		return NewParticles;
	}

	CHAOS_API void AddForceFunction(FForceRule ForceFunction) { ForceRules.Add(ForceFunction); }
	CHAOS_API void AddImpulseFunction(FForceRule ImpulseFunction) { ImpulseRules.Add(ImpulseFunction); }
	CHAOS_API void SetParticleUpdatePositionFunction(FUpdatePositionRule ParticleUpdate) { ParticleUpdatePosition = ParticleUpdate; }
	CHAOS_API void SetCaptureRewindDataFunction(FCaptureRewindRule Rule){ CaptureRewindData = Rule; }

	CHAOS_API TGeometryParticleHandles<FReal, 3>& GetParticleHandles() { return Particles.GetParticleHandles(); }
	CHAOS_API const TGeometryParticleHandles<FReal, 3>& GetParticleHandles() const { return Particles.GetParticleHandles(); }

	CHAOS_API FPBDRigidsSOAs& GetParticles() { return Particles; }
	CHAOS_API const FPBDRigidsSOAs& GetParticles() const { return Particles; }

	/**
	* Register a constraint container with the evolution. Constraints added to the container will be solved during the tick.
	* @note we do not currently support removing containers. In a few places we assume the ContainerId is persistent and equal to the array index.
	*/
	CHAOS_API void AddConstraintContainer(FPBDConstraintContainer& InContainer, const int32 Priority = 0)
	{
		const int32 ContainerId = ConstraintContainers.Add(&InContainer);
		InContainer.SetContainerId(ContainerId);

		GetConstraintGraph().AddConstraintContainer(InContainer);
		IslandGroupManager.AddConstraintContainer(InContainer, Priority);
	}

	/**
	* Set the number of iterations to perform in the constraint position-solve phase
	*/
	CHAOS_API void SetNumPositionIterations(int32 InNumIterations)
	{
		NumPositionIterations = InNumIterations;
	}

	/**
	* Get the number of position iterations the solver is running
	*/
	CHAOS_API int32 GetNumPositionIterations() const
	{
		return NumPositionIterations;
	}

	/**
	* Set the number of iterations to perform in the constraint velocity-solve phase
	*/
	CHAOS_API void SetNumVelocityIterations(int32 InNumIterations)
	{
		NumVelocityIterations = InNumIterations;
	}

	/**
	* Get the number of velocity iterations the solver is running
	*/
	CHAOS_API int32 GetNumVelocityIterations() const
	{
		return NumVelocityIterations;
	}

	/**
	* Set the number of iterations to perform in the constraint projection phase
	*/
	CHAOS_API void SetNumProjectionIterations(int32 InNumIterations)
	{
		NumProjectionIterations = InNumIterations;
	}

	/**
	* Get the number of projection iterations the solver is running
	*/
	CHAOS_API int32 GetNumProjectionIterations() const
	{
		return NumProjectionIterations;
	}

	/**
	* Set the kinematic target for a particle. This will exist for only one tick - a new target must be set for the next tick if required.
	*/
	CHAOS_API void SetParticleKinematicTarget(FKinematicGeometryParticleHandle* KinematicHandle, const FKinematicTarget& NewKinematicTarget)
	{
		if (KinematicHandle)
		{
			if (ChaosNonMovingKinematicUpdateOptimization)
			{
				// optimization : we keep track of moving kinematic targets ( list gets clear every frame )
				if (NewKinematicTarget.GetMode() != EKinematicTargetMode::None)
				{
					// move particle from "non-moving" kinematics to "moving" kinematics
					Particles.MarkMovingKinematic(KinematicHandle);
				}
			}
			KinematicHandle->SetKinematicTarget(NewKinematicTarget);
		}
	}
	
	/**
	* To be called after creating a particle in the Particles container
	* @todo(chaos): We should add a particle creation API to the evolution
	* @todo(chaos): This is (or could be) very similar to Enable/Disable - do we really need both?
	*/
	CHAOS_API void RegisterParticle(FGeometryParticleHandle* Particle)
	{
		// Add to the graph if necessary. Only enabled dynamic particles are added at this stage. Kinematics
		// and statics are ignored until referenced by a constraint.
		if (FPBDRigidParticleHandle* Rigid = Particle->CastToRigidParticle())
		{
			if (Rigid->IsDynamic() && !Rigid->Disabled())
			{
				ConstraintGraph.AddParticle(Particle);
			}
		}

		// Flag as dirty to update the spatial query acceleration structures
		DirtyParticle(*Particle);
	}

<<<<<<< HEAD
	CHAOS_API void SetParticleKinematicTarget(FKinematicGeometryParticleHandle* KinematicHandle, const FKinematicTarget& NewKinematicTarget)
	{
		if (KinematicHandle)
		{
			if (ChaosNonMovingKinematicUpdateOptimization)
			{
				// optimization : we keep track of moving kinematic targets ( list gets clear every frame )
				if (NewKinematicTarget.GetMode() != EKinematicTargetMode::None)
				{
					// move particle from "non-moving" kinematics to "moving" kinematics
					Particles.MarkMovingKinematic(KinematicHandle);
				}
			}
			KinematicHandle->SetKinematicTarget(NewKinematicTarget);
		}
	}

	CHAOS_API void EnableParticle(FGeometryParticleHandle* Particle, const FGeometryParticleHandle* ParentParticle)
	{
		Particles.EnableParticle(Particle);
		EnableConstraints({ Particle });
		ConstraintGraph.EnableParticle(Particle, ParentParticle);
=======
	/**
	* Enable a particle.Only enabled particles are simulated.
	* If the particle has constraints connected to it they will also be enabled (assuming the other particles in the constraints are also enabled). 
	*/
	CHAOS_API void EnableParticle(FGeometryParticleHandle* Particle)
	{
		Particles.EnableParticle(Particle);
		EnableConstraints(Particle);
		ConstraintGraph.AddParticle(Particle);
>>>>>>> d731a049
		DirtyParticle(*Particle);
	}

	/**
	* Disable a particle so that it is no longer simulated. This also disables all constraints connected to the particle.
	*/
	CHAOS_API void DisableParticle(FGeometryParticleHandle* Particle)
	{
		RemoveParticleFromAccelerationStructure(*Particle);
		Particles.DisableParticle(Particle);
<<<<<<< HEAD
		// disable constraint before disabling the particle in the graph because of dependencies 
		DisableConstraints({ Particle });
		ConstraintGraph.DisableParticle(Particle);
		DisableConstraints(TSet<FGeometryParticleHandle*>({ Particle }));
	}

	CHAOS_API void InvalidateParticle(FGeometryParticleHandle* Particle)
	{
		ConstraintGraph.DisableParticle(Particle);
=======
		DisableConstraints(Particle);
		ConstraintGraph.RemoveParticle(Particle);
	}

	/**
	* To be called when a particle geometry changes. We must clear collisions and anything else that may reference the prior shapes.
	* @note This is also called during particle creation before we even know if the particle is static or kinematic, so we don't (re)add to 
	* the graph unless it was already in there. There should be a call to either RegisterParticle or EnableParticle
	* after creating a particle which will handle initially adding to the graph.
	*/
	CHAOS_API void InvalidateParticle(FGeometryParticleHandle* Particle)
	{
		// Destroy all the transient constraints (collisions) because the particle has changed somehow (e.g. new shapes) and they may have cached the previous state
		DestroyTransientConstraints(Particle);

		// Remove all persistent constraints (joints etc) from the graph too
		// @todo(chaos): do we still need to do this? Only if some non-collision constraints hold refs to shapes...
		if (Particle->IsInConstraintGraph())
		{
			// Remove the particle from the constraint graph. This should remove all the constraints too
			ConstraintGraph.RemoveParticle(Particle);

			// Re-add the particle to the constraint graph
			// (we could add a RemoveParticleConstraints method to the graph, but removing and adding a particle isn't too bad)
			ConstraintGraph.AddParticle(Particle);
		}
>>>>>>> d731a049
	}
	
	CHAOS_API void FlushExternalAccelerationQueue(FAccelerationStructure& Acceleration,FPendingSpatialDataQueue& ExternalQueue);

	CHAOS_API void DisableParticles(TSet<FGeometryParticleHandle*> &ParticlesIn)
	{
		for (FGeometryParticleHandle* Particle : ParticlesIn)
		{
			DisableParticle(Particle);
		}
	}

	template <bool bPersistent>
	FORCEINLINE_DEBUGGABLE void DirtyParticle(TGeometryParticleHandleImp<FReal, 3, bPersistent>& Particle)
	{
		const TPBDRigidParticleHandleImp<FReal, 3, bPersistent>* AsRigid = Particle.CastToRigidParticle();
		if(AsRigid && AsRigid->Disabled())
		{
			TPBDRigidClusteredParticleHandleImp<FReal, 3, bPersistent>* AsClustered = Particle.CastToClustered();

			if(AsClustered)
			{
				// For clustered particles, they may appear disabled but they're being driven by an internal (solver-owned) cluster parent.
				// If this is the case we let the spatial data update with those particles, otherwise skip.
				// #BGTODO consider converting MDisabled into a bitfield for multiple disable types (Disabled, DisabledDriven, etc.)
				if(FPBDRigidParticleHandle* ClusterParentBase = AsClustered->ClusterIds().Id)
				{
					if(Chaos::TPBDRigidClusteredParticleHandle<FReal, 3>* ClusterParent = ClusterParentBase->CastToClustered())
					{
						if(!ClusterParent->InternalCluster())
						{
							return;
						}
					}
				}
			}
			else
			{
				// Disabled particles take no immediate part in sim or query so shouldn't be added to the acceleration
				return;
			}
		}

		//only add to acceleration structure if it has collision
		if (Particle.HasCollision() || ForceNoCollisionIntoSQ)
		{
			//TODO: distinguish between new particles and dirty particles
			const FUniqueIdx UniqueIdx = Particle.UniqueIdx();
			FPendingSpatialData& SpatialData = InternalAccelerationQueue.FindOrAdd(UniqueIdx);
			ensure(SpatialData.bDelete == false);
			SpatialData.AccelerationHandle = FAccelerationStructureHandle(Particle);
			SpatialData.SpatialIdx = Particle.SpatialIdx();

			auto& AsyncSpatialData = AsyncAccelerationQueue.FindOrAdd(UniqueIdx);
			ensure(SpatialData.bDelete == false);
			AsyncSpatialData = SpatialData;
		}
	}

	CHAOS_API void DestroyParticle(FGeometryParticleHandle* Particle)
	{
		if (MRewindData)
		{
			MRewindData->RemoveObject(Particle);
		}

		RemoveParticleFromAccelerationStructure(*Particle);
		DisconnectConstraints(TSet<FGeometryParticleHandle*>({ Particle }));
		ConstraintGraph.RemoveParticle(Particle);
		Particles.DestroyParticle(Particle);
	}

	/**
	 * Preallocate buffers for creating \p Num particles.
	 */
	CHAOS_API void ReserveParticles(const int32 Num)
	{
		if (const int32 NumNew = ConstraintGraph.ReserveParticles(Num))
		{
			InternalAccelerationQueue.PendingData.Reserve(InternalAccelerationQueue.Num() + NumNew);
			AsyncAccelerationQueue.PendingData.Reserve(AsyncAccelerationQueue.Num() + NumNew);
		}
	}

	CHAOS_API void SetParticleObjectState(FPBDRigidParticleHandle* Particle, EObjectStateType ObjectState);

	CHAOS_API void SetParticleSleepType(FPBDRigidParticleHandle* Particle, ESleepType InSleepType);

	CHAOS_API void DisableParticles(const TSet<FGeometryParticleHandle*>& InParticles);

	/** remove a constraint from the constraint graph */
	CHAOS_API void RemoveConstraintFromConstraintGraph(FConstraintHandle* ConstraintHandle)
	{
		if (ConstraintHandle->IsInConstraintGraph())
		{
			ConstraintGraph.RemoveConstraint(ConstraintHandle->GetContainerId(), ConstraintHandle);
		}
	}

<<<<<<< HEAD
	CHAOS_API void WakeIsland(const int32 Island)
	{
		ConstraintGraph.WakeIsland(Particles, Island);
		//Update Particles SOAs
		/*for (auto Particle : ContactGraph.GetIslandParticles(Island))
		{
			ActiveIndices.Add(Particle);
		}*/
	}

	/** remove a constraint from the constraint graph (see AddConstraintsToConstraintGraph) */
	CHAOS_API void RemoveConstraintFromConstraintGraph(FConstraintHandle* ConstraintHandle)
	{
		if (ConstraintHandle->IsInConstraintGraph())
		{
			ConstraintGraph.RemoveConstraint(ConstraintHandle->GetContainerId(), ConstraintHandle);
		}
	}

	/** remove a list of constraints from the constraint graph (see AddConstraintsToConstraintGraph) */
=======
	/** remove a list of constraints from the constraint graph */
>>>>>>> d731a049
	CHAOS_API void RemoveConstraintsFromConstraintGraph(const FConstraintHandleArray& Constraints)
	{
		for (FConstraintHandle* BaseConstraintHandle : Constraints)
		{
			if (FPBDJointConstraintHandle* ConstraintHandle = BaseConstraintHandle->As<FPBDJointConstraintHandle>())
			{
				RemoveConstraintFromConstraintGraph(ConstraintHandle);
			}
		}
	}

<<<<<<< HEAD
	/** Add a list of constraints to the constraint graph (see RemoveConstraintsFromConstraintGraph) */
	CHAOS_API void AddConstraintsToConstraintGraph(const FConstraintHandleArray& Constraints)
	{
		for (FConstraintHandle* BaseConstraintHandle : Constraints)
		{
			if (FPBDJointConstraintHandle* ConstraintHandle = BaseConstraintHandle->As<FPBDJointConstraintHandle>())
			{
				if (!ensure(ConstraintHandle->IsInConstraintGraph()))
				{
					ConstraintGraph.AddConstraint(ConstraintHandle->GetContainerId(), ConstraintHandle, ConstraintHandle->GetConstrainedParticles());
				}
			}
		}
	}



	/** Disconnect constraints from a set of particles to be removed (or destroyed) 
	* this will set the constraints to Enbaled = false and set their respective bodies handles to nullptr
=======
	/** 
	* Disconnect constraints from a set of particles to be destroyed. 
	* this will set the constraints to Enbaled = false and set their respective bodies handles to nullptr.
	* Once this is done, the constraints cannot be re-enabled.
	* @note This only applies to persistent constraints (joints etc), not transient constraints (collisons)
	* @see DestroyTransientConstraints()
>>>>>>> d731a049
	*/
	CHAOS_API void DisconnectConstraints(const TSet<FGeometryParticleHandle*>& RemovedParticles)
	{
		for (FGeometryParticleHandle* ParticleHandle : RemovedParticles)
		{
			RemoveConstraintsFromConstraintGraph(ParticleHandle->ParticleConstraints());
		}

		for (FPBDConstraintContainer* Container : ConstraintContainers)
		{
			Container->DisconnectConstraints(RemovedParticles);
		}
	}

	/** 
	* Disconnect constraints from a particle to be removed (or destroyed)
	* this will set the constraints to Enabled = false, but leave connections to the particles to support
	* re-enabling at a later time.
	* @note This only applies to persistent constraints (joints etc), not transient constraints (collisons)
	* @see DestroyTransientConstraints()
	*/
	CHAOS_API void DisableConstraints(FGeometryParticleHandle* ParticleHandle)
	{
		RemoveConstraintsFromConstraintGraph(ParticleHandle->ParticleConstraints());

		for (FConstraintHandle* Constraint : ParticleHandle->ParticleConstraints())
		{
			if (Constraint->IsEnabled())
			{
				Constraint->SetEnabled(false);
			}
		}
	}

	/** 
	* Enable constraints from the enabled particles; constraints will only become enabled if their particle end points are valid.
	* @note This only applies to persistent constraints (joints etc), not transient constraints (collisons)
	*/
	CHAOS_API void EnableConstraints(FGeometryParticleHandle* ParticleHandle)
	{
		for (FConstraintHandle* Constraint : ParticleHandle->ParticleConstraints())
		{
			if (!Constraint->IsEnabled())
			{
				Constraint->SetEnabled(true);
			}
		}
	}

	/** 
	* Clear all constraints from the system reeady for shut down 
	*/
	CHAOS_API void ResetConstraints()
	{
		// Remove all the constraints from the graph
		GetConstraintGraph().RemoveConstraints();
		
		// Clear all particle lists of collisions and constraints
		// (this could be performed by the constraint containers
		// but it would be unnecessarily expensive to remove them
		// one by one)
		for (auto& Particle : Particles.GetAllParticlesView())
<<<<<<< HEAD
		{
			Particle.ParticleConstraints().Reset();
			Particle.ParticleCollisions().Reset();
		}

		// Remove all constraints from the containers
		for(FPBDConstraintGraphRule* ConstraintRule : ConstraintRules)
=======
>>>>>>> d731a049
		{
			Particle.ParticleConstraints().Reset();
			Particle.ParticleCollisions().Reset();
		}

		// Remove all constraints from the containers
		for (FPBDConstraintContainer* Container : ConstraintContainers)
		{
			Container->ResetConstraints();
		}
	}

	/**
	* Destroy all transient constraints (collisions) onvolving the specified particle.
	*/
	virtual void DestroyTransientConstraints(FGeometryParticleHandle* Particle) {}

	const TParticleView<FPBDRigidClusteredParticles>& GetNonDisabledClusteredView() const { return Particles.GetNonDisabledClusteredView(); }

	CHAOS_API TSerializablePtr<FChaosPhysicsMaterial> GetPhysicsMaterial(const FGeometryParticleHandle* Particle) const { return Particle->AuxilaryValue(PhysicsMaterials); }
	
	CHAOS_API const TUniquePtr<FChaosPhysicsMaterial> &GetPerParticlePhysicsMaterial(const FGeometryParticleHandle* Particle) const { return Particle->AuxilaryValue(PerParticlePhysicsMaterials); }

	CHAOS_API void SetPerParticlePhysicsMaterial(FGeometryParticleHandle* Particle, TUniquePtr<FChaosPhysicsMaterial> &InMaterial)
	{
		Particle->AuxilaryValue(PerParticlePhysicsMaterials) = MoveTemp(InMaterial);
	}

	CHAOS_API void SetPhysicsMaterial(FGeometryParticleHandle* Particle, TSerializablePtr<FChaosPhysicsMaterial> InMaterial)
	{
		check(!Particle->AuxilaryValue(PerParticlePhysicsMaterials)); //shouldn't be setting non unique material if a unique one already exists
		Particle->AuxilaryValue(PhysicsMaterials) = InMaterial;
	}

<<<<<<< HEAD
	CHAOS_API const TArray<FGeometryParticleHandle*>& GetIslandParticles(const int32 Island) const { return ConstraintGraph.GetIslandParticles(Island); }
	CHAOS_API int32 NumIslands() const { return ConstraintGraph.NumIslands(); }

	void InitializeAccelerationStructures()
	{
		ConstraintGraph.InitializeGraph(Particles.GetNonDisabledDynamicView());

		for (FPBDConstraintGraphRule* ConstraintRule : ConstraintRules)
		{
			ConstraintRule->AddToGraph();
		}

		ConstraintGraph.ResetIslands(Particles.GetNonDisabledDynamicView());

		for (FPBDConstraintGraphRule* ConstraintRule : ConstraintRules)
		{
			ConstraintRule->InitializeAccelerationStructures();
		}
	}

=======
>>>>>>> d731a049
	void PrepareTick()
	{
		Collisions::ResetChaosCollisionCounters();

		for (FPBDConstraintContainer* Container : ConstraintContainers)
		{
			Container->PrepareTick();
		}
	}

	void UnprepareTick()
	{
<<<<<<< HEAD
		for (FPBDConstraintGraphRule* ConstraintRule : ConstraintRules)
		{
			ConstraintRule->UnprepareTick();
		}
	}

	void UpdateAccelerationStructures(const FReal Dt, const int32 Island)
	{
		CSV_SCOPED_TIMING_STAT(Chaos, UpdateAccelerationStructures);

		for (FPBDConstraintGraphRule* ConstraintRule : ConstraintRules)
		{
			ConstraintRule->UpdateAccelerationStructures(Dt, Island);
		}
	}

	void ApplyKinematicTargets(const FReal Dt, const FReal StepFraction)
	{
		check(StepFraction > (FReal)0);
		check(StepFraction <= (FReal)1);

		const bool IsLastStep = (FMath::IsNearlyEqual(StepFraction, (FReal)1, (FReal)KINDA_SMALL_NUMBER));

		const FReal MinDt = 1e-6f;
		auto GetKinematicView = [this]()
		{
			if (ChaosNonMovingKinematicUpdateOptimization)
			{
				return Particles.GetActiveMovingKinematicParticlesView();
			}
			return Particles.GetActiveKinematicParticlesView();
		};

=======
		for (FPBDConstraintContainer* Container : ConstraintContainers)
		{
			Container->UnprepareTick();
		}
	}

	void ApplyKinematicTargets(const FReal Dt, const FReal StepFraction)
	{
		check(StepFraction > (FReal)0);
		check(StepFraction <= (FReal)1);

		const bool IsLastStep = (FMath::IsNearlyEqual(StepFraction, (FReal)1, (FReal)UE_KINDA_SMALL_NUMBER));

		const FReal MinDt = 1e-6f;
		auto GetKinematicView = [this]()
		{
			if (ChaosNonMovingKinematicUpdateOptimization)
			{
				return Particles.GetActiveMovingKinematicParticlesView();
			}
			return Particles.GetActiveKinematicParticlesView();
		};

>>>>>>> d731a049
		for (auto& Particle : GetKinematicView())
		{
			TKinematicTarget<FReal, 3>& KinematicTarget = Particle.KinematicTarget();
			const FVec3 CurrentX = Particle.X();
			const FRotation3 CurrentR = Particle.R();

			switch (KinematicTarget.GetMode())
			{
			case EKinematicTargetMode::None:
				// Nothing to do
				break;

			case EKinematicTargetMode::Reset:
			{
				// Reset velocity and then switch to do-nothing mode
				Particle.V() = FVec3(0, 0, 0);
				Particle.W() = FVec3(0, 0, 0);
				KinematicTarget.SetMode(EKinematicTargetMode::None);
				Particles.MarkTransientDirtyParticle(Particle.Handle());
				break;
			}

			case EKinematicTargetMode::Position:
			{
				// Move to kinematic target and update velocities to match
				// Target positions only need to be processed once, and we reset the velocity next frame (if no new target is set)
				FVec3 NewX;
				FRotation3 NewR;
				if (IsLastStep)
				{
					NewX = KinematicTarget.GetTarget().GetLocation();
					NewR = KinematicTarget.GetTarget().GetRotation();
					KinematicTarget.SetMode(EKinematicTargetMode::Reset);
				}
				else
				{
					// as a reminder, stepfraction is the remaing fraction of the step from the remaining steps
					// for total of 4 steps and current step of 2, this will be 1/3 ( 1 step passed, 3 steps remains )
					NewX = FVec3::Lerp(CurrentX, KinematicTarget.GetTarget().GetLocation(), StepFraction);
					NewR = FRotation3::Slerp(CurrentR, KinematicTarget.GetTarget().GetRotation(), decltype(FQuat::X)(StepFraction));
				}
				if (Dt > MinDt)
				{
					FVec3 V = FVec3::CalculateVelocity(CurrentX, NewX, Dt);
					Particle.V() = V;

					FVec3 W = FRotation3::CalculateAngularVelocity(CurrentR, NewR, Dt);
					Particle.W() = W;
				}
				Particle.X() = NewX;
				Particle.R() = NewR;
				Particles.MarkTransientDirtyParticle(Particle.Handle());
				break;
			}

			case EKinematicTargetMode::Velocity:
			{
				// Move based on velocity
				Particle.X() = Particle.X() + Particle.V() * Dt;
				Particle.R() = FRotation3::IntegrateRotationWithAngularVelocity(Particle.R(), Particle.W(), Dt);
				Particles.MarkTransientDirtyParticle(Particle.Handle());
				break;
			}
			}
			
			// Set positions and previous velocities if we can
			// Note: At present kininematics are in fact rigid bodies
			auto* Rigid = Particle.CastToRigidParticle();
			if (Rigid)
			{
				Rigid->P() = Rigid->X();
				Rigid->Q() = Rigid->R();
				Rigid->PreV() = Rigid->V();
				Rigid->PreW() = Rigid->W();
				if (!Rigid->CCDEnabled())
				{
					Rigid->UpdateWorldSpaceState(FRigidTransform3(Rigid->P(), Rigid->Q()), FVec3(0));
				}
				else
				{
					Rigid->UpdateWorldSpaceStateSwept(FRigidTransform3(Rigid->P(), Rigid->Q()), FVec3(0), -Rigid->V() * Dt);
				}
			}
		}

		// done with update, let's clear the tracking structures
		if (IsLastStep && ChaosNonMovingKinematicUpdateOptimization)
		{
			Particles.UpdateAllMovingKinematic();
		}
	}

	/** Make a copy of the acceleration structure to allow for external modification.
	    This is needed for supporting sync operations on SQ structure from game thread. You probably want to go through solver which maintains PendingExternal */
	CHAOS_API void UpdateExternalAccelerationStructure_External(ISpatialAccelerationCollection<FAccelerationStructureHandle, FReal, 3>*& ExternalStructure, FPendingSpatialDataQueue& PendingExternal);

	ISpatialAccelerationCollection<FAccelerationStructureHandle, FReal, 3>* GetSpatialAcceleration() { return InternalAcceleration; }

	/** Perform a blocking flush of the spatial acceleration structure for situations where we aren't simulating but must have an up to date structure */
	CHAOS_API void FlushSpatialAcceleration();

	/** Rebuilds the spatial acceleration from scratch. This should only be used for perf testing */
	CHAOS_API void RebuildSpatialAccelerationForPerfTest();

	/* Ticks computation of acceleration structures. Normally handled by Advance, but if not advancing can be called to incrementally build structures.*/
	CHAOS_API void ComputeIntermediateSpatialAcceleration(bool bBlock = false);

	CHAOS_API const FPBDConstraintGraph& GetConstraintGraph() const { return ConstraintGraph; }
	CHAOS_API FPBDConstraintGraph& GetConstraintGraph() { return ConstraintGraph; }
	CHAOS_API const FPBDIslandGroupManager& GetIslandGroupManager() const { return IslandGroupManager; }


	void SetResim(bool bInResim) { bIsResim = bInResim; }
	const bool IsResimming() const { return bIsResim; }

	void Serialize(FChaosArchive& Ar);

	FUniqueIdx GenerateUniqueIdx()
	{
		//NOTE: this should be thread safe since evolution has already been initialized on GT
		return Particles.GetUniqueIndices().GenerateUniqueIdx();
	}

	void ReleaseUniqueIdx(FUniqueIdx UniqueIdx)
	{
		UniqueIndicesPendingRelease.Add(UniqueIdx);
	}

	bool IsUniqueIndexPendingRelease(FUniqueIdx UniqueIdx) const
	{
		return UniqueIndicesPendingRelease.Contains(UniqueIdx) || PendingReleaseIndices.Contains(UniqueIdx);
	}

	bool AreAnyTasksPending() const
	{
		return (AccelerationStructureTaskComplete.GetReference() && !AccelerationStructureTaskComplete->IsComplete());
	}

	void SetCanStartAsyncTasks(bool bInCanStartAsyncTasks)
	{
		bCanStartAsyncTasks = bInCanStartAsyncTasks;
	}

	void SetRewindData(FRewindData* RewindData)
	{
		MRewindData = RewindData;
	}

	CHAOS_API void DisableParticleWithRemovalEvent(FGeometryParticleHandle* Particle);
	const TArray<FRemovalData>& GetAllRemovals() { return MAllRemovals; }
	void ResetAllRemovals() { MAllRemovals.Reset(); }

protected:
	int32 NumConstraints() const
	{
		int32 NumConstraints = 0;
		for (const FPBDConstraintContainer* Container : ConstraintContainers)
		{
			NumConstraints += Container->GetNumConstraints();
		}
		return NumConstraints;
	}

public:
	template <bool bPersistent>
	FORCEINLINE_DEBUGGABLE void RemoveParticleFromAccelerationStructure(TGeometryParticleHandleImp<FReal, 3, bPersistent>& ParticleHandle)
	{
		//TODO: at the moment we don't distinguish between the first time a particle is created and when it's just moved
		// If we had this distinction we could simply remove the entry for the async queue
		const FUniqueIdx UniqueIdx = ParticleHandle.UniqueIdx();
		FPendingSpatialData& SpatialData = AsyncAccelerationQueue.FindOrAdd(UniqueIdx);

		SpatialData.bDelete = true;
		SpatialData.SpatialIdx = ParticleHandle.SpatialIdx();
		SpatialData.AccelerationHandle = FAccelerationStructureHandle(ParticleHandle);

		//Internal acceleration has all moves pending, so cancel them all now
		InternalAccelerationQueue.Remove(UniqueIdx);

		//remove particle immediately for intermediate structure
		//TODO: if we distinguished between first time adds we could avoid this. We could also make the RemoveElementFrom more strict and ensure when it fails
		InternalAcceleration->RemoveElementFrom(SpatialData.AccelerationHandle, SpatialData.SpatialIdx);
	}

protected:

	void UpdateConstraintPositionBasedState(FReal Dt)
	{
		// If any constraint container state depends on particle state, it gets updated here.
		// E.g., we can create constraints between close particles etc. Collision detection 
		// could be called from here, but currently is called explicitly elsewhere
		for (FPBDConstraintContainer* ConstraintContainer : ConstraintContainers)
		{
			ConstraintContainer->UpdatePositionBasedState(Dt);
		}
	}

	void CreateConstraintGraph()
	{
<<<<<<< HEAD
		ConstraintGraph.InitializeGraph(Particles.GetNonDisabledDynamicView());

		for (FPBDConstraintGraphRule* ConstraintRule : ConstraintRules)
=======
		// Update the current state of the graph based on existing particles and constraints.
		// Any new particles (from this tick) should have been added when they were enabled.
		ConstraintGraph.InitializeGraph(Particles.GetNonDisabledDynamicView());

		// Add all constraints to the graph.
		// NOTE: in PersistentGraph mode, only new constraints need to be added and expired ones should be removed.
		// In non-peristent mode, all constraints in awake islands are removed every tick and so all would need to be re-added here.
		// @todo(chaos): it feels a bit inconsistent that particles are added when enabled, but constraints
		// are added here. Currently it needs to be this way to properly support user changes to sleep state
		// of particles, but we could probably make this cleaner.
		for (FPBDConstraintContainer* ConstraintContainer : ConstraintContainers)
>>>>>>> d731a049
		{
			ConstraintContainer->AddConstraintsToGraph(GetConstraintGraph());
		}
	}

	void CreateIslands()
	{
<<<<<<< HEAD
		ConstraintGraph.UpdateIslands(Particles.GetNonDisabledDynamicView(), Particles, ConstraintRules.Num());

		for (FPBDConstraintGraphRule* ConstraintRule : ConstraintRules)
		{
			ConstraintRule->InitializeAccelerationStructures();
		}
	}
	
	/** Sort constraints if necessary */
	void SortConstraints()
	{
		bool bNeedsSorting = false;
		for (FPBDConstraintGraphRule* ConstraintRule : ConstraintRules)
		{
			bNeedsSorting |= ConstraintRule->IsSortingEnabled();
		}
		if(bNeedsSorting)
		{
			ConstraintGraph.GetIslandGraph()->InitSorting();
			for (FPBDConstraintGraphRule* ConstraintRule : ConstraintRules)
			{
				ConstraintRule->SortConstraints();
			}
		}
	}
	
=======
		// Package the constraints and particles into islands
		ConstraintGraph.UpdateIslands(Particles);
	}
	
>>>>>>> d731a049
	void FlushInternalAccelerationQueue();
	void FlushAsyncAccelerationQueue();
	void WaitOnAccelerationStructure();
	static void CopyUnBuiltDynamicAccelerationStructures(const TMap<FSpatialAccelerationIdx, TUniquePtr<FSpatialAccelerationCache>>& SpatialAccelerationCache, FAccelerationStructure* InternalAcceleration, FAccelerationStructure* AsyncInternalAcceleration, FAccelerationStructure* AsyncExternalAcceleration);
	static void CopyPristineAccelerationStructures(const TMap<FSpatialAccelerationIdx, TUniquePtr<FSpatialAccelerationCache>>& SpatialAccelerationCache, FAccelerationStructure* FromStructure, FAccelerationStructure* ToStructure, bool CheckPristine);

	TArray<FForceRule> ForceRules;
	TArray<FForceRule> ImpulseRules;
	FUpdatePositionRule ParticleUpdatePosition;
	FKinematicUpdateRule KinematicUpdate;
	FCaptureRewindRule CaptureRewindData;
	TArray<FPBDConstraintContainer*> ConstraintContainers;
	FPBDIslandManager ConstraintGraph;
	FPBDIslandGroupManager IslandGroupManager;
	TArrayCollectionArray<TSerializablePtr<FChaosPhysicsMaterial>> PhysicsMaterials;
	TArrayCollectionArray<TUniquePtr<FChaosPhysicsMaterial>> PerParticlePhysicsMaterials;
	TArrayCollectionArray<int32> ParticleDisableCount;
	TArrayCollectionArray<bool> Collided;

	FPBDRigidsSOAs& Particles;
	THandleArray<FChaosPhysicsMaterial>& SolverPhysicsMaterials;
	FAccelerationStructure* InternalAcceleration;
	FAccelerationStructure* AsyncInternalAcceleration;
	FAccelerationStructure* AsyncExternalAcceleration;
	FRewindData* MRewindData = nullptr;

	//internal thread will push into this and external thread will consume
	TQueue<FAccelerationStructure*,EQueueMode::Spsc> ExternalStructuresQueue;

	//external thread will push into this when done with structure
	//internal thread will pop from this to generate new structure
	TQueue<FAccelerationStructure*,EQueueMode::Spsc> ExternalStructuresPool;

	//the backing buffer for all acceleration structures
	TArray<TUniquePtr<FAccelerationStructure>> AccelerationBackingBuffer;
	bool bIsSingleThreaded;

	// Allows us to tell evolution to stop starting async tasks if we are trying to cleanup solver/evo.
	bool bCanStartAsyncTasks;

	TArray<FUniqueIdx> UniqueIndicesPendingRelease;

	TArray<FRemovalData> MAllRemovals;
public:
	//The latest external timestamp we consumed inputs from, assigned to evolution when solver task executes, is used to stamp output data.
	int32 LatestExternalTimestampConsumed_Internal;	

protected:

	/** Pending operations for the internal acceleration structure */
	FPendingSpatialDataQueue InternalAccelerationQueue;

	/** Pending operations for the acceleration structures being rebuilt asynchronously */
	FPendingSpatialDataQueue AsyncAccelerationQueue;

	/*void SerializePendingMap(FChaosArchive& Ar, TMap<FGeometryParticleHandle*, FPendingSpatialData>& Map)
	{
		TArray<FGeometryParticleHandle*> Keys;
		if (!Ar.IsLoading())
		{
			Map.GenerateKeyArray(Keys);
		}
		Ar << AsAlwaysSerializableArray(Keys);
		for (auto Key : Keys)
		{
			FPendingSpatialData& PendingData = Map.FindOrAdd(Key);
			PendingData.Serialize(Ar);
		}
		//TODO: fix serialization
	}*/

	/** Used for async acceleration rebuild */
	TArrayAsMap<FUniqueIdx, uint32> ParticleToCacheInnerIdx;

	TMap<FSpatialAccelerationIdx, TUniquePtr<FSpatialAccelerationCache>> SpatialAccelerationCache;

	FORCEINLINE_DEBUGGABLE void ApplyParticlePendingData(const FPendingSpatialData& PendingData, FAccelerationStructure& SpatialAcceleration, bool bUpdateCache, bool bUpdateDynamicTrees);

	class FChaosAccelerationStructureTask
	{
	public:
		FChaosAccelerationStructureTask(ISpatialAccelerationCollectionFactory& InSpatialCollectionFactory
			, const TMap<FSpatialAccelerationIdx, TUniquePtr<FSpatialAccelerationCache>>& InSpatialAccelerationCache
			, FAccelerationStructure* InInternalAccelerationStructure
			, FAccelerationStructure* InExternalAccelerationStructure
			, bool InForceFullBuild
			, bool InIsSingleThreaded
			, bool bNeedsReset);
		static FORCEINLINE TStatId GetStatId();
		static FORCEINLINE ENamedThreads::Type GetDesiredThread();
		static FORCEINLINE ESubsequentsMode::Type GetSubsequentsMode();
		void DoTask(ENamedThreads::Type CurrentThread, const FGraphEventRef& MyCompletionGraphEvent);

		ISpatialAccelerationCollectionFactory& SpatialCollectionFactory;
		const TMap<FSpatialAccelerationIdx, TUniquePtr<FSpatialAccelerationCache>>& SpatialAccelerationCache;
		FAccelerationStructure* InternalStructure;
		FAccelerationStructure* ExternalStructure;
		bool IsForceFullBuild;
		bool bIsSingleThreaded;
		bool bNeedsReset;

	private:
		void UpdateStructure(FAccelerationStructure* AccelerationStructure, FAccelerationStructure* CopyToAccelerationStructure = nullptr);
	};
	FGraphEventRef AccelerationStructureTaskComplete;

	int32 NumPositionIterations;
	int32 NumVelocityIterations;
	int32 NumProjectionIterations;
	TUniquePtr<ISpatialAccelerationCollectionFactory> SpatialCollectionFactory;

	FAccelerationStructure* GetFreeSpatialAcceleration_Internal();
	void FreeSpatialAcceleration_External(FAccelerationStructure* Structure);

	void ReleaseIdx(FUniqueIdx Idx);
	void ReleasePendingIndices();

	TArray<FUniqueIdx> PendingReleaseIndices;	//for now just assume a one frame delay, but may need something more general
	bool bIsResim = false; 
};


}<|MERGE_RESOLUTION|>--- conflicted
+++ resolved
@@ -29,11 +29,7 @@
 {
 extern CHAOS_API int32 ForceNoCollisionIntoSQ;
 
-<<<<<<< HEAD
-namespace Chaos
-=======
 struct FBroadPhaseConfig
->>>>>>> d731a049
 {
 	enum 
 	{
@@ -447,30 +443,6 @@
 		DirtyParticle(*Particle);
 	}
 
-<<<<<<< HEAD
-	CHAOS_API void SetParticleKinematicTarget(FKinematicGeometryParticleHandle* KinematicHandle, const FKinematicTarget& NewKinematicTarget)
-	{
-		if (KinematicHandle)
-		{
-			if (ChaosNonMovingKinematicUpdateOptimization)
-			{
-				// optimization : we keep track of moving kinematic targets ( list gets clear every frame )
-				if (NewKinematicTarget.GetMode() != EKinematicTargetMode::None)
-				{
-					// move particle from "non-moving" kinematics to "moving" kinematics
-					Particles.MarkMovingKinematic(KinematicHandle);
-				}
-			}
-			KinematicHandle->SetKinematicTarget(NewKinematicTarget);
-		}
-	}
-
-	CHAOS_API void EnableParticle(FGeometryParticleHandle* Particle, const FGeometryParticleHandle* ParentParticle)
-	{
-		Particles.EnableParticle(Particle);
-		EnableConstraints({ Particle });
-		ConstraintGraph.EnableParticle(Particle, ParentParticle);
-=======
 	/**
 	* Enable a particle.Only enabled particles are simulated.
 	* If the particle has constraints connected to it they will also be enabled (assuming the other particles in the constraints are also enabled). 
@@ -480,7 +452,6 @@
 		Particles.EnableParticle(Particle);
 		EnableConstraints(Particle);
 		ConstraintGraph.AddParticle(Particle);
->>>>>>> d731a049
 		DirtyParticle(*Particle);
 	}
 
@@ -491,17 +462,6 @@
 	{
 		RemoveParticleFromAccelerationStructure(*Particle);
 		Particles.DisableParticle(Particle);
-<<<<<<< HEAD
-		// disable constraint before disabling the particle in the graph because of dependencies 
-		DisableConstraints({ Particle });
-		ConstraintGraph.DisableParticle(Particle);
-		DisableConstraints(TSet<FGeometryParticleHandle*>({ Particle }));
-	}
-
-	CHAOS_API void InvalidateParticle(FGeometryParticleHandle* Particle)
-	{
-		ConstraintGraph.DisableParticle(Particle);
-=======
 		DisableConstraints(Particle);
 		ConstraintGraph.RemoveParticle(Particle);
 	}
@@ -528,7 +488,6 @@
 			// (we could add a RemoveParticleConstraints method to the graph, but removing and adding a particle isn't too bad)
 			ConstraintGraph.AddParticle(Particle);
 		}
->>>>>>> d731a049
 	}
 	
 	CHAOS_API void FlushExternalAccelerationQueue(FAccelerationStructure& Acceleration,FPendingSpatialDataQueue& ExternalQueue);
@@ -628,30 +587,7 @@
 		}
 	}
 
-<<<<<<< HEAD
-	CHAOS_API void WakeIsland(const int32 Island)
-	{
-		ConstraintGraph.WakeIsland(Particles, Island);
-		//Update Particles SOAs
-		/*for (auto Particle : ContactGraph.GetIslandParticles(Island))
-		{
-			ActiveIndices.Add(Particle);
-		}*/
-	}
-
-	/** remove a constraint from the constraint graph (see AddConstraintsToConstraintGraph) */
-	CHAOS_API void RemoveConstraintFromConstraintGraph(FConstraintHandle* ConstraintHandle)
-	{
-		if (ConstraintHandle->IsInConstraintGraph())
-		{
-			ConstraintGraph.RemoveConstraint(ConstraintHandle->GetContainerId(), ConstraintHandle);
-		}
-	}
-
-	/** remove a list of constraints from the constraint graph (see AddConstraintsToConstraintGraph) */
-=======
 	/** remove a list of constraints from the constraint graph */
->>>>>>> d731a049
 	CHAOS_API void RemoveConstraintsFromConstraintGraph(const FConstraintHandleArray& Constraints)
 	{
 		for (FConstraintHandle* BaseConstraintHandle : Constraints)
@@ -663,34 +599,12 @@
 		}
 	}
 
-<<<<<<< HEAD
-	/** Add a list of constraints to the constraint graph (see RemoveConstraintsFromConstraintGraph) */
-	CHAOS_API void AddConstraintsToConstraintGraph(const FConstraintHandleArray& Constraints)
-	{
-		for (FConstraintHandle* BaseConstraintHandle : Constraints)
-		{
-			if (FPBDJointConstraintHandle* ConstraintHandle = BaseConstraintHandle->As<FPBDJointConstraintHandle>())
-			{
-				if (!ensure(ConstraintHandle->IsInConstraintGraph()))
-				{
-					ConstraintGraph.AddConstraint(ConstraintHandle->GetContainerId(), ConstraintHandle, ConstraintHandle->GetConstrainedParticles());
-				}
-			}
-		}
-	}
-
-
-
-	/** Disconnect constraints from a set of particles to be removed (or destroyed) 
-	* this will set the constraints to Enbaled = false and set their respective bodies handles to nullptr
-=======
 	/** 
 	* Disconnect constraints from a set of particles to be destroyed. 
 	* this will set the constraints to Enbaled = false and set their respective bodies handles to nullptr.
 	* Once this is done, the constraints cannot be re-enabled.
 	* @note This only applies to persistent constraints (joints etc), not transient constraints (collisons)
 	* @see DestroyTransientConstraints()
->>>>>>> d731a049
 	*/
 	CHAOS_API void DisconnectConstraints(const TSet<FGeometryParticleHandle*>& RemovedParticles)
 	{
@@ -753,16 +667,6 @@
 		// but it would be unnecessarily expensive to remove them
 		// one by one)
 		for (auto& Particle : Particles.GetAllParticlesView())
-<<<<<<< HEAD
-		{
-			Particle.ParticleConstraints().Reset();
-			Particle.ParticleCollisions().Reset();
-		}
-
-		// Remove all constraints from the containers
-		for(FPBDConstraintGraphRule* ConstraintRule : ConstraintRules)
-=======
->>>>>>> d731a049
 		{
 			Particle.ParticleConstraints().Reset();
 			Particle.ParticleCollisions().Reset();
@@ -797,29 +701,6 @@
 		Particle->AuxilaryValue(PhysicsMaterials) = InMaterial;
 	}
 
-<<<<<<< HEAD
-	CHAOS_API const TArray<FGeometryParticleHandle*>& GetIslandParticles(const int32 Island) const { return ConstraintGraph.GetIslandParticles(Island); }
-	CHAOS_API int32 NumIslands() const { return ConstraintGraph.NumIslands(); }
-
-	void InitializeAccelerationStructures()
-	{
-		ConstraintGraph.InitializeGraph(Particles.GetNonDisabledDynamicView());
-
-		for (FPBDConstraintGraphRule* ConstraintRule : ConstraintRules)
-		{
-			ConstraintRule->AddToGraph();
-		}
-
-		ConstraintGraph.ResetIslands(Particles.GetNonDisabledDynamicView());
-
-		for (FPBDConstraintGraphRule* ConstraintRule : ConstraintRules)
-		{
-			ConstraintRule->InitializeAccelerationStructures();
-		}
-	}
-
-=======
->>>>>>> d731a049
 	void PrepareTick()
 	{
 		Collisions::ResetChaosCollisionCounters();
@@ -832,20 +713,9 @@
 
 	void UnprepareTick()
 	{
-<<<<<<< HEAD
-		for (FPBDConstraintGraphRule* ConstraintRule : ConstraintRules)
-		{
-			ConstraintRule->UnprepareTick();
-		}
-	}
-
-	void UpdateAccelerationStructures(const FReal Dt, const int32 Island)
-	{
-		CSV_SCOPED_TIMING_STAT(Chaos, UpdateAccelerationStructures);
-
-		for (FPBDConstraintGraphRule* ConstraintRule : ConstraintRules)
-		{
-			ConstraintRule->UpdateAccelerationStructures(Dt, Island);
+		for (FPBDConstraintContainer* Container : ConstraintContainers)
+		{
+			Container->UnprepareTick();
 		}
 	}
 
@@ -854,7 +724,7 @@
 		check(StepFraction > (FReal)0);
 		check(StepFraction <= (FReal)1);
 
-		const bool IsLastStep = (FMath::IsNearlyEqual(StepFraction, (FReal)1, (FReal)KINDA_SMALL_NUMBER));
+		const bool IsLastStep = (FMath::IsNearlyEqual(StepFraction, (FReal)1, (FReal)UE_KINDA_SMALL_NUMBER));
 
 		const FReal MinDt = 1e-6f;
 		auto GetKinematicView = [this]()
@@ -866,31 +736,6 @@
 			return Particles.GetActiveKinematicParticlesView();
 		};
 
-=======
-		for (FPBDConstraintContainer* Container : ConstraintContainers)
-		{
-			Container->UnprepareTick();
-		}
-	}
-
-	void ApplyKinematicTargets(const FReal Dt, const FReal StepFraction)
-	{
-		check(StepFraction > (FReal)0);
-		check(StepFraction <= (FReal)1);
-
-		const bool IsLastStep = (FMath::IsNearlyEqual(StepFraction, (FReal)1, (FReal)UE_KINDA_SMALL_NUMBER));
-
-		const FReal MinDt = 1e-6f;
-		auto GetKinematicView = [this]()
-		{
-			if (ChaosNonMovingKinematicUpdateOptimization)
-			{
-				return Particles.GetActiveMovingKinematicParticlesView();
-			}
-			return Particles.GetActiveKinematicParticlesView();
-		};
-
->>>>>>> d731a049
 		for (auto& Particle : GetKinematicView())
 		{
 			TKinematicTarget<FReal, 3>& KinematicTarget = Particle.KinematicTarget();
@@ -1090,11 +935,6 @@
 
 	void CreateConstraintGraph()
 	{
-<<<<<<< HEAD
-		ConstraintGraph.InitializeGraph(Particles.GetNonDisabledDynamicView());
-
-		for (FPBDConstraintGraphRule* ConstraintRule : ConstraintRules)
-=======
 		// Update the current state of the graph based on existing particles and constraints.
 		// Any new particles (from this tick) should have been added when they were enabled.
 		ConstraintGraph.InitializeGraph(Particles.GetNonDisabledDynamicView());
@@ -1106,7 +946,6 @@
 		// are added here. Currently it needs to be this way to properly support user changes to sleep state
 		// of particles, but we could probably make this cleaner.
 		for (FPBDConstraintContainer* ConstraintContainer : ConstraintContainers)
->>>>>>> d731a049
 		{
 			ConstraintContainer->AddConstraintsToGraph(GetConstraintGraph());
 		}
@@ -1114,39 +953,10 @@
 
 	void CreateIslands()
 	{
-<<<<<<< HEAD
-		ConstraintGraph.UpdateIslands(Particles.GetNonDisabledDynamicView(), Particles, ConstraintRules.Num());
-
-		for (FPBDConstraintGraphRule* ConstraintRule : ConstraintRules)
-		{
-			ConstraintRule->InitializeAccelerationStructures();
-		}
-	}
-	
-	/** Sort constraints if necessary */
-	void SortConstraints()
-	{
-		bool bNeedsSorting = false;
-		for (FPBDConstraintGraphRule* ConstraintRule : ConstraintRules)
-		{
-			bNeedsSorting |= ConstraintRule->IsSortingEnabled();
-		}
-		if(bNeedsSorting)
-		{
-			ConstraintGraph.GetIslandGraph()->InitSorting();
-			for (FPBDConstraintGraphRule* ConstraintRule : ConstraintRules)
-			{
-				ConstraintRule->SortConstraints();
-			}
-		}
-	}
-	
-=======
 		// Package the constraints and particles into islands
 		ConstraintGraph.UpdateIslands(Particles);
 	}
 	
->>>>>>> d731a049
 	void FlushInternalAccelerationQueue();
 	void FlushAsyncAccelerationQueue();
 	void WaitOnAccelerationStructure();
