// Copyright Epic Games, Inc. All Rights Reserved.
#pragma once

#include "Chaos/PBDCollisionConstraints.h"
#include "Chaos/PBDCollisionConstraintsPGS.h"
#include "Chaos/PBDConstraintGraph.h"
#include "Chaos/PBDRigidClustering.h"
#include "Chaos/PBDRigidParticles.h"
#include "Chaos/PBDConstraintRule.h"
#include "Chaos/ParticleHandle.h"
#include "Chaos/Transform.h"
#include "Chaos/Framework/DebugSubstep.h"
#include "HAL/Event.h"
#include "Chaos/PBDJointConstraints.h"
#include "Chaos/PBDRigidsSOAs.h"
#include "Chaos/SpatialAccelerationCollection.h"
#include "Chaos/PBDRigidsEvolutionFwd.h"
#include "Chaos/Defines.h"
#include "Chaos/PendingSpatialData.h"


extern int32 ChaosRigidsEvolutionApplyAllowEarlyOutCVar;
extern int32 ChaosRigidsEvolutionApplyPushoutAllowEarlyOutCVar;
extern int32 ChaosNumPushOutIterationsOverride;
extern int32 ChaosNumContactIterationsOverride;

namespace Chaos
{

extern CHAOS_API int32 FixBadAccelerationStructureRemoval;

class FChaosArchive;

template <typename TPayload, typename T, int d>
class ISpatialAccelerationCollection;

struct CHAOS_API FEvolutionStats
{
	int32 ActiveCollisionPoints;
	int32 ActiveShapes;
	int32 ShapesForAllConstraints;
	int32 CollisionPointsForAllConstraints;

	FEvolutionStats()
	{
		Reset();
	}

	void Reset()
	{
		ActiveCollisionPoints = 0;
		ActiveShapes = 0;
		ShapesForAllConstraints = 0;
		CollisionPointsForAllConstraints = 0;
	}

	FEvolutionStats& operator+=(const FEvolutionStats& Other)
	{
		ActiveCollisionPoints += Other.ActiveCollisionPoints;
		ActiveShapes += Other.ActiveShapes;
		ShapesForAllConstraints += Other.ShapesForAllConstraints;
		CollisionPointsForAllConstraints += Other.CollisionPointsForAllConstraints;
		return *this;
	}
};

struct FSpatialAccelerationCacheHandle;

/** The SOA cache used for a single acceleration structure */
class FSpatialAccelerationCache : public TArrayCollection
{
public:
	using THandleType = FSpatialAccelerationCacheHandle;

	FSpatialAccelerationCache()
	{
		AddArray(&MHasBoundingBoxes);
		AddArray(&MBounds);
		AddArray(&MPayloads);

#if PARTICLE_ITERATOR_RANGED_FOR_CHECK
		MDirtyValidationCount = 0;
#endif
	}

	FSpatialAccelerationCache(const FSpatialAccelerationCache&) = delete;
	FSpatialAccelerationCache(FSpatialAccelerationCache&& Other)
		: TArrayCollection()
		, MHasBoundingBoxes(MoveTemp(Other.MHasBoundingBoxes))
		, MBounds(MoveTemp(Other.MBounds))
		, MPayloads(MoveTemp(Other.MPayloads))
	{
		ResizeHelper(Other.MSize);
		Other.MSize = 0;

		AddArray(&MHasBoundingBoxes);
		AddArray(&MBounds);
		AddArray(&MPayloads);
#if PARTICLE_ITERATOR_RANGED_FOR_CHECK
		MDirtyValidationCount = 0;
#endif
	}

	FSpatialAccelerationCache& operator=(FSpatialAccelerationCache&& Other)
	{
		if (&Other != this)
		{
			MHasBoundingBoxes = MoveTemp(Other.MHasBoundingBoxes);
			MBounds = MoveTemp(Other.MBounds);
			MPayloads = MoveTemp(Other.MPayloads);
			ResizeHelper(Other.MSize);
			Other.MSize = 0;
#if PARTICLE_ITERATOR_RANGED_FOR_CHECK
			MDirtyValidationCount = 0;
			++Other.MDirtyValidationCount;
#endif
		}

		return *this;
	}

#if PARTICLE_ITERATOR_RANGED_FOR_CHECK
	int32 DirtyValidationCount() const { return MDirtyValidationCount; }
#endif

	void AddElements(const int32 Num)
	{
		AddElementsHelper(Num);
		IncrementDirtyValidation();
	}

	void DestroyElement(const int32 Idx)
	{
		RemoveAtSwapHelper(Idx);
		IncrementDirtyValidation();
	}

	bool HasBounds(const int32 Idx) const { return MHasBoundingBoxes[Idx]; }
	bool& HasBounds(const int32 Idx) { return MHasBoundingBoxes[Idx]; }

	const FAABB3& Bounds(const int32 Idx) const { return MBounds[Idx]; }
	FAABB3& Bounds(const int32 Idx) { return MBounds[Idx]; }

	const FAccelerationStructureHandle& Payload(const int32 Idx) const { return MPayloads[Idx]; }
	FAccelerationStructureHandle& Payload(const int32 Idx) { return MPayloads[Idx]; }

private:
	void IncrementDirtyValidation()
	{
#if PARTICLE_ITERATOR_RANGED_FOR_CHECK
		++MDirtyValidationCount;
#endif
	}

	TArrayCollectionArray<bool> MHasBoundingBoxes;
	TArrayCollectionArray<FAABB3> MBounds;
	TArrayCollectionArray<FAccelerationStructureHandle> MPayloads;

#if PARTICLE_ITERATOR_RANGED_FOR_CHECK
	int32 MDirtyValidationCount;
#endif
};

/** The handle the acceleration structure uses to access the data (similar to particle handle) */
struct FSpatialAccelerationCacheHandle
{
	using THandleBase = FSpatialAccelerationCacheHandle;
	using TTransientHandle = FSpatialAccelerationCacheHandle;

	FSpatialAccelerationCacheHandle(FSpatialAccelerationCache* InCache = nullptr, int32 InEntryIdx = INDEX_NONE)
		: Cache(InCache)
		, EntryIdx(InEntryIdx)
	{}

	template <typename TPayloadType>
	TPayloadType GetPayload(int32 Idx) const
	{
		return Cache->Payload(EntryIdx);
	}

	bool HasBoundingBox() const
	{
		return Cache->HasBounds(EntryIdx);
	}

	const FAABB3& BoundingBox() const
	{
		return Cache->Bounds(EntryIdx);
	}

	union
	{
		FSpatialAccelerationCache* GeometryParticles;	//using same name as particles SOA for template reuse, should probably rethink this
		FSpatialAccelerationCache* Cache;
	};

	union
	{
		int32 ParticleIdx;	//same name for template reasons. Not really a particle idx
		int32 EntryIdx;
	};
};

struct CHAOS_API ISpatialAccelerationCollectionFactory
{
	//Create an empty acceleration collection with the desired buckets. Chaos enqueues acceleration structure operations per bucket
	virtual TUniquePtr<ISpatialAccelerationCollection<FAccelerationStructureHandle, FReal, 3>> CreateEmptyCollection() = 0;

	// Determines if bucket implements time slicing.
	virtual bool IsBucketTimeSliced(uint16 BucketIdx) const = 0;

	//Chaos creates new acceleration structures per bucket. Factory can change underlying type at runtime as well as number of buckets to AB test
	virtual TUniquePtr<ISpatialAcceleration<FAccelerationStructureHandle, FReal, 3>> CreateAccelerationPerBucket_Threaded(const TConstParticleView<FSpatialAccelerationCache>& Particles, uint16 BucketIdx, bool ForceFullBuild) = 0;

	//Mask indicating which bucket is active. Spatial indices in inactive buckets fallback to bucket 0. Bit 0 indicates bucket 0 is active, Bit 1 indicates bucket 1 is active, etc...
	virtual uint8 GetActiveBucketsMask() const = 0;

	//Serialize the collection in and out
	virtual void Serialize(TUniquePtr<ISpatialAccelerationCollection<FAccelerationStructureHandle, FReal, 3>>& Ptr, FChaosArchive& Ar) = 0;

	virtual ~ISpatialAccelerationCollectionFactory() = default;
};

class FPBDRigidsEvolutionBase
{
public:
	using FAccelerationStructure = ISpatialAccelerationCollection<FAccelerationStructureHandle,FReal,3>;

	typedef TFunction<void(TTransientPBDRigidParticleHandle<FReal, 3>& Particle, const FReal)> FForceRule;
	typedef TFunction<void(const TArray<FGeometryParticleHandle*>&, const FReal)> FUpdateVelocityRule;
	typedef TFunction<void(const TParticleView<FPBDRigidParticles>&, const FReal)> FUpdatePositionRule;
	typedef TFunction<void(FPBDRigidParticles&, const FReal, const FReal, const int32)> FKinematicUpdateRule;
	typedef TFunction<void(TParticleView<FPBDRigidParticles>&)> FCaptureRewindRule;

	CHAOS_API FPBDRigidsEvolutionBase(FPBDRigidsSOAs& InParticles, THandleArray<FChaosPhysicsMaterial>& InSolverPhysicsMaterials, int32 InNumIterations = 1, int32 InNumPushOutIterations = 1, bool InIsSingleThreaded = false);
	CHAOS_API virtual ~FPBDRigidsEvolutionBase();

	CHAOS_API TArray<FGeometryParticleHandle*> CreateStaticParticles(int32 NumParticles, const FUniqueIdx* ExistingIndices = nullptr, const FGeometryParticleParameters& Params = FGeometryParticleParameters())
	{
		auto NewParticles = Particles.CreateStaticParticles(NumParticles, ExistingIndices, Params);
		for (auto& Particle : NewParticles)
		{
			DirtyParticle(*Particle);
		}
		return NewParticles;
	}

	CHAOS_API TArray<FKinematicGeometryParticleHandle*> CreateKinematicParticles(int32 NumParticles, const FUniqueIdx* ExistingIndices = nullptr, const FKinematicGeometryParticleParameters& Params = FKinematicGeometryParticleParameters())
	{
		auto NewParticles = Particles.CreateKinematicParticles(NumParticles, ExistingIndices, Params);
		for (auto& Particle : NewParticles)
		{
			DirtyParticle(*Particle);
		}
		return NewParticles;
	}

	CHAOS_API TArray<FPBDRigidParticleHandle*> CreateDynamicParticles(int32 NumParticles, const FUniqueIdx* ExistingIndices = nullptr, const FPBDRigidParticleParameters& Params = FPBDRigidParticleParameters())
	{
		auto NewParticles = Particles.CreateDynamicParticles(NumParticles, ExistingIndices, Params);
		for (auto& Particle : NewParticles)
		{
			DirtyParticle(*Particle);
		}
		return NewParticles;
	}

	CHAOS_API TArray<TPBDRigidClusteredParticleHandle<FReal, 3>*> CreateClusteredParticles(int32 NumParticles,const FUniqueIdx* ExistingIndices = nullptr,  const FPBDRigidParticleParameters& Params = FPBDRigidParticleParameters())
	{
		auto NewParticles = Particles.CreateClusteredParticles(NumParticles, ExistingIndices, Params);
		for (auto& Particle : NewParticles)
		{
			DirtyParticle(*Particle);
		}
		return NewParticles;
	}

	CHAOS_API TArray<TPBDGeometryCollectionParticleHandle<FReal, 3>*> CreateGeometryCollectionParticles(int32 NumParticles,const FUniqueIdx* ExistingIndices = nullptr,  const FPBDRigidParticleParameters& Params = FPBDRigidParticleParameters())
	{
		auto NewParticles = Particles.CreateGeometryCollectionParticles(NumParticles, ExistingIndices, Params);
		for (auto& Particle : NewParticles)
		{
			DirtyParticle(*Particle);
		}
		return NewParticles;
	}

	CHAOS_API void AddForceFunction(FForceRule ForceFunction) { ForceRules.Add(ForceFunction); }
	CHAOS_API void AddImpulseFunction(FForceRule ImpulseFunction) { ImpulseRules.Add(ImpulseFunction); }
	CHAOS_API void SetParticleUpdateVelocityFunction(FUpdateVelocityRule ParticleUpdate) { ParticleUpdateVelocity = ParticleUpdate; }
	CHAOS_API void SetParticleUpdatePositionFunction(FUpdatePositionRule ParticleUpdate) { ParticleUpdatePosition = ParticleUpdate; }
	CHAOS_API void SetCaptureRewindDataFunction(FCaptureRewindRule Rule){ CaptureRewindData = Rule; }

	CHAOS_API TGeometryParticleHandles<FReal, 3>& GetParticleHandles() { return Particles.GetParticleHandles(); }
	CHAOS_API const TGeometryParticleHandles<FReal, 3>& GetParticleHandles() const { return Particles.GetParticleHandles(); }

	CHAOS_API FPBDRigidsSOAs& GetParticles() { return Particles; }
	CHAOS_API const FPBDRigidsSOAs& GetParticles() const { return Particles; }

	CHAOS_API void AddConstraintRule(FPBDConstraintGraphRule* ConstraintRule)
	{
		uint32 ContainerId = (uint32)ConstraintRules.Num();
		ConstraintRules.Add(ConstraintRule);
		ConstraintRule->BindToGraph(ConstraintGraph, ContainerId);
	}

	CHAOS_API void SetNumIterations(int32 InNumIterations)
	{
		NumIterations = InNumIterations;
	}

	CHAOS_API int32 GetNumIterations() const
	{
		return NumIterations;
	}

	CHAOS_API void SetNumPushOutIterations(int32 InNumIterations)
	{
		NumPushOutIterations = InNumIterations;
	}

	CHAOS_API int32 GetNumPushOutIterations() const
	{
		return NumPushOutIterations;
	}

	CHAOS_API void EnableParticle(FGeometryParticleHandle* Particle, const FGeometryParticleHandle* ParentParticle)
	{
		Particles.EnableParticle(Particle);
		ConstraintGraph.EnableParticle(Particle, ParentParticle);
		DirtyParticle(*Particle);
	}

	CHAOS_API void DisableParticle(FGeometryParticleHandle* Particle)
	{
		RemoveParticleFromAccelerationStructure(*Particle);
		Particles.DisableParticle(Particle);
		ConstraintGraph.DisableParticle(Particle);
<<<<<<< HEAD
		DisableConstraints(TSet<TGeometryParticleHandle<FReal, 3>*>({ Particle }));
=======
		DisableConstraints(TSet<FGeometryParticleHandle*>({ Particle }));
>>>>>>> 3aae9151
	}

	CHAOS_API void FlushExternalAccelerationQueue(FAccelerationStructure& Acceleration,FPendingSpatialDataQueue& ExternalQueue);

	CHAOS_API void DisableParticles(TSet<FGeometryParticleHandle*> &ParticlesIn)
	{
		for (FGeometryParticleHandle* Particle : ParticlesIn)
		{
			RemoveParticleFromAccelerationStructure(*Particle);
			Particles.DisableParticle(Particle);
			ConstraintGraph.DisableParticle(Particle);
		}
		DisableConstraints(ParticlesIn);
	}

	template <bool bPersistent>
	FORCEINLINE_DEBUGGABLE void DirtyParticle(TGeometryParticleHandleImp<FReal, 3, bPersistent>& Particle)
	{
		const TPBDRigidParticleHandleImp<FReal, 3, bPersistent>* AsRigid = Particle.CastToRigidParticle();
		if(AsRigid && AsRigid->Disabled())
		{
			TPBDRigidClusteredParticleHandleImp<FReal, 3, bPersistent>* AsClustered = Particle.CastToClustered();

			if(AsClustered)
			{
				// For clustered particles, they may appear disabled but they're being driven by an internal (solver-owned) cluster parent.
				// If this is the case we let the spatial data update with those particles, otherwise skip.
				// #BGTODO consider converting MDisabled into a bitfield for multiple disable types (Disabled, DisabledDriven, etc.)
				if(FPBDRigidParticleHandle* ClusterParentBase = AsClustered->ClusterIds().Id)
				{
					if(Chaos::TPBDRigidClusteredParticleHandle<FReal, 3>* ClusterParent = ClusterParentBase->CastToClustered())
					{
						if(!ClusterParent->InternalCluster())
						{
							return;
						}
					}
				}
			}
			else
			{
				// Disabled particles take no immediate part in sim or query so shouldn't be added to the acceleration
				return;
			}
		}

		//only add to acceleration structure if it has collision
		if (Particle.HasCollision())
		{
			//TODO: distinguish between new particles and dirty particles
			const FUniqueIdx UniqueIdx = Particle.UniqueIdx();
			FPendingSpatialData& SpatialData = InternalAccelerationQueue.FindOrAdd(UniqueIdx);
			ensure(SpatialData.bDelete == false);
			SpatialData.AccelerationHandle = FAccelerationStructureHandle(Particle);
			SpatialData.SpatialIdx = Particle.SpatialIdx();

			auto& AsyncSpatialData = AsyncAccelerationQueue.FindOrAdd(UniqueIdx);
			ensure(SpatialData.bDelete == false);
			AsyncSpatialData = SpatialData;
		}
	}

	CHAOS_API void DestroyParticle(FGeometryParticleHandle* Particle)
	{
		RemoveParticleFromAccelerationStructure(*Particle);
		UniqueIndicesPendingRelease.Add(Particle->UniqueIdx());
<<<<<<< HEAD
		DisableConstraints(TSet<TGeometryParticleHandle<FReal, 3>*>({ Particle }));
=======
		DisableConstraints(TSet<FGeometryParticleHandle*>({ Particle }));
>>>>>>> 3aae9151
		ConstraintGraph.RemoveParticle(Particle);
		Particles.DestroyParticle(Particle);
	}

	/**
	 * Preallocate buffers for creating \p Num particles.
	 */
	CHAOS_API void ReserveParticles(const int32 Num)
	{
		if (const int32 NumNew = ConstraintGraph.ReserveParticles(Num))
		{
			InternalAccelerationQueue.PendingData.Reserve(InternalAccelerationQueue.Num() + NumNew);
			AsyncAccelerationQueue.PendingData.Reserve(AsyncAccelerationQueue.Num() + NumNew);
		}
	}

	CHAOS_API void CreateParticle(FGeometryParticleHandle* ParticleAdded)
	{
		ConstraintGraph.AddParticle(ParticleAdded);
		DirtyParticle(*ParticleAdded);
	}

	CHAOS_API void SetParticleObjectState(FPBDRigidParticleHandle* Particle, EObjectStateType ObjectState)
	{
		EObjectStateType InitialState = Particle->ObjectState();

		Particle->SetObjectStateLowLevel(ObjectState);
		Particles.SetDynamicParticleSOA(Particle);

<<<<<<< HEAD
		if (InitialState == EObjectStateType::Sleeping && InitialState != ObjectState)
		{
			// GT has forced a wake so have to wake everything in the island
			IslandsToWake.Enqueue(Particle->Island());
=======
		if(InitialState != ObjectState)
		{
			if (InitialState == EObjectStateType::Sleeping)
			{
				if (Particle->Island() != INDEX_NONE)
				{
					// GT has forced a wake so have to wake everything in the island
					IslandsToWake.Enqueue(Particle->Island());
				}
			}
			else if(ObjectState != EObjectStateType::Dynamic)
			{
				// even though we went to sleep, we should still report info back to GT
				Particles.MarkTransientDirtyParticle(Particle);
			}
>>>>>>> 3aae9151
		}
	}

	CHAOS_API void DisableParticles(const TSet<FGeometryParticleHandle*>& InParticles)
	{
		for (FGeometryParticleHandle* Particle : InParticles)
		{
			Particles.DisableParticle(Particle);
			RemoveParticleFromAccelerationStructure(*Particle);
		}

		ConstraintGraph.DisableParticles(InParticles);
		DisableConstraints(InParticles);
	}

	CHAOS_API void WakeIslands()
	{
		TArray<int32> UniqueIslands;

		// there could easily be duplicates, best to remove these since WakeIsland is potentially expensive call
		int32 IslandIdx = 0;
		while (!IslandsToWake.IsEmpty())
		{
			IslandsToWake.Dequeue(IslandIdx);
			UniqueIslands.AddUnique(IslandIdx);
		}

		for (int32 Island : UniqueIslands)
		{
			WakeIsland(Island);
		}
	}

	CHAOS_API void WakeIsland(const int32 Island)
	{
		ConstraintGraph.WakeIsland(Particles, Island);
		//Update Particles SOAs
		/*for (auto Particle : ContactGraph.GetIslandParticles(Island))
		{
			ActiveIndices.Add(Particle);
		}*/
	}

<<<<<<< HEAD
	CHAOS_API void DisableConstraints(const TSet<TGeometryParticleHandle<FReal, 3>*>& RemovedParticles)
	{
		for (TGeometryParticleHandle<FReal, 3>* ParticleHandle : RemovedParticles)
=======
	CHAOS_API void DisableConstraints(const TSet<FGeometryParticleHandle*>& RemovedParticles)
	{
		for (FGeometryParticleHandle* ParticleHandle : RemovedParticles)
>>>>>>> 3aae9151
		{
			for (FConstraintHandle* BaseConstraintHandle : ParticleHandle->ParticleConstraints())
			{
				if (FPBDJointConstraintHandle* ConstraintHandle = BaseConstraintHandle->As<FPBDJointConstraintHandle>())
				{
					ConstraintGraph.RemoveConstraint(ConstraintHandle->GetConstraintIndex(), ConstraintHandle, ConstraintHandle->GetConstrainedParticles());
				}
			}
		}


		for (FPBDConstraintGraphRule* ConstraintRule : ConstraintRules)
		{
			ConstraintRule->DisableConstraints(RemovedParticles);
		}
<<<<<<< HEAD
=======
	}

	CHAOS_API void ResetConstraints()
	{
		for(FPBDConstraintGraphRule* ConstraintRule : ConstraintRules)
		{
			ConstraintRule->ResetConstraints();
		}
>>>>>>> 3aae9151
	}

	//TEMP: this is only needed while clustering continues to use indices directly
	const auto& GetActiveClusteredArray() const { return Particles.GetActiveClusteredArray(); }
	const auto& GetNonDisabledClusteredArray() const { return Particles.GetNonDisabledClusteredArray(); }

	CHAOS_API TSerializablePtr<FChaosPhysicsMaterial> GetPhysicsMaterial(const FGeometryParticleHandle* Particle) const { return Particle->AuxilaryValue(PhysicsMaterials); }
	
	CHAOS_API const TUniquePtr<FChaosPhysicsMaterial> &GetPerParticlePhysicsMaterial(const FGeometryParticleHandle* Particle) const { return Particle->AuxilaryValue(PerParticlePhysicsMaterials); }

	CHAOS_API void SetPerParticlePhysicsMaterial(FGeometryParticleHandle* Particle, TUniquePtr<FChaosPhysicsMaterial> &InMaterial)
	{
		Particle->AuxilaryValue(PerParticlePhysicsMaterials) = MoveTemp(InMaterial);
	}

	CHAOS_API void SetPhysicsMaterial(FGeometryParticleHandle* Particle, TSerializablePtr<FChaosPhysicsMaterial> InMaterial)
	{
		check(!Particle->AuxilaryValue(PerParticlePhysicsMaterials)); //shouldn't be setting non unique material if a unique one already exists
		Particle->AuxilaryValue(PhysicsMaterials) = InMaterial;
	}

	CHAOS_API const TArray<FGeometryParticleHandle*>& GetIslandParticles(const int32 Island) const { return ConstraintGraph.GetIslandParticles(Island); }
	CHAOS_API int32 NumIslands() const { return ConstraintGraph.NumIslands(); }

	void InitializeAccelerationStructures()
	{
		ConstraintGraph.InitializeGraph(Particles.GetNonDisabledView());

		for (FPBDConstraintGraphRule* ConstraintRule : ConstraintRules)
		{
			ConstraintRule->AddToGraph();
		}

		ConstraintGraph.ResetIslands(Particles.GetNonDisabledDynamicView());

		for (FPBDConstraintGraphRule* ConstraintRule : ConstraintRules)
		{
			ConstraintRule->InitializeAccelerationStructures();
		}
	}

	void PrepareTick()
	{
		for (FPBDConstraintGraphRule* ConstraintRule : ConstraintRules)
		{
			ConstraintRule->PrepareTick();
		}
	}

	void UnprepareTick()
	{
		for (FPBDConstraintGraphRule* ConstraintRule : ConstraintRules)
		{
			ConstraintRule->UnprepareTick();
		}
	}

	void PrepareIteration(const FReal Dt)
	{
		for (FPBDConstraintGraphRule* ConstraintRule : ConstraintRules)
		{
			ConstraintRule->PrepareIteration(Dt);
		}
	}

	void UnprepareIteration(const FReal Dt)
	{
		for (FPBDConstraintGraphRule* ConstraintRule : ConstraintRules)
		{
			ConstraintRule->UnprepareIteration(Dt);
		}
	}

	void UpdateAccelerationStructures(int32 Island)
	{
		for (FPBDConstraintGraphRule* ConstraintRule : ConstraintRules)
		{
			ConstraintRule->UpdateAccelerationStructures(Island);
		}
	}

	void ApplyConstraints(const FReal Dt, int32 Island)
	{
		UpdateAccelerationStructures(Island);

		int32 LocalNumIterations = ChaosNumContactIterationsOverride >= 0 ? ChaosNumContactIterationsOverride : NumIterations;
		// @todo(ccaulfield): track whether we are sufficiently solved and can early-out
		for (int i = 0; i < LocalNumIterations; ++i)
		{
			bool bNeedsAnotherIteration = false;
			for (FPBDConstraintGraphRule* ConstraintRule : PrioritizedConstraintRules)
			{
				bNeedsAnotherIteration |= ConstraintRule->ApplyConstraints(Dt, Island, i, LocalNumIterations);
			}

			if (ChaosRigidsEvolutionApplyAllowEarlyOutCVar && !bNeedsAnotherIteration)
			{
				break;
			}
		}
	}

	void ApplyKinematicTargets(const FReal Dt, const FReal StepFraction)
	{
		check(StepFraction > (FReal)0);
		check(StepFraction <= (FReal)1);

		// @todo(ccaulfield): optimize. Depending on the number of kinematics relative to the number that have 
		// targets set, it may be faster to process a command list rather than iterate over them all each frame. 
		const FReal MinDt = 1e-6f;
		for (auto& Particle : Particles.GetActiveKinematicParticlesView())
		{
			TKinematicTarget<FReal, 3>& KinematicTarget = Particle.KinematicTarget();
			const TRigidTransform<FReal, 3>& Previous = KinematicTarget.GetPrevious();
			const FVec3 PrevX = Previous.GetTranslation();
			const FRotation3 PrevR = Previous.GetRotation();

			switch (KinematicTarget.GetMode())
			{
			case EKinematicTargetMode::None:
				// Nothing to do
				break;

			case EKinematicTargetMode::Reset:
			{
				// Reset velocity and then switch to do-nothing mode
				Particle.V() = FVec3(0, 0, 0);
				Particle.W() = FVec3(0, 0, 0);
				KinematicTarget.SetMode(EKinematicTargetMode::None);
				Particles.MarkTransientDirtyParticle(Particle.Handle());
				break;
			}

			case EKinematicTargetMode::Position:
			{
				// Move to kinematic target and update velocities to match
				// Target positions only need to be processed once, and we reset the velocity next frame (if no new target is set)
				FVec3 TargetPos;
				FRotation3 TargetRot;
				if (FMath::IsNearlyEqual(StepFraction, (FReal)1, KINDA_SMALL_NUMBER))
				{
					TargetPos = KinematicTarget.GetTarget().GetLocation();
					TargetRot = KinematicTarget.GetTarget().GetRotation();
					KinematicTarget.SetMode(EKinematicTargetMode::Reset);
				}
				else
				{
					TargetPos = FVec3::Lerp(PrevX, KinematicTarget.GetTarget().GetLocation(), StepFraction);
					TargetRot = FRotation3::Slerp(PrevR, KinematicTarget.GetTarget().GetRotation(), StepFraction);
				}
				if (Dt > MinDt)
				{
					FVec3 V = FVec3::CalculateVelocity(PrevX, TargetPos, Dt);
					Particle.V() = V;

					FVec3 W = FRotation3::CalculateAngularVelocity(PrevR, TargetRot, Dt);
					Particle.W() = W;
				}
				Particle.X() = TargetPos;
				Particle.R() = TargetRot;
				Particles.MarkTransientDirtyParticle(Particle.Handle());
				break;
			}

			case EKinematicTargetMode::Velocity:
			{
				// Move based on velocity
				Particle.X() = Particle.X() + Particle.V() * Dt;
				Particle.R() = FRotation3::IntegrateRotationWithAngularVelocity(Particle.R(), Particle.W(), Dt);
				Particles.MarkTransientDirtyParticle(Particle.Handle());
				break;
			}
			}
			
			// Set previous velocities if we can
			// Note: At present kininematics are in fact rigid bodies
			auto* Rigid = Particle.CastToRigidParticle();
			if (Rigid)
			{
				Rigid->PreV() = Rigid->V();
				Rigid->PreW() = Rigid->W();
<<<<<<< HEAD
=======

				// Update the world bounds
				if (Rigid->HasBounds())
				{
					const FAABB3& LocalBounds = Rigid->LocalBounds();
					FAABB3 WorldSpaceBounds = LocalBounds.TransformedAABB(FRigidTransform3(Rigid->X(), Rigid->R()));
					if (Rigid->CCDEnabled())
					{
						WorldSpaceBounds.ThickenSymmetrically(Rigid->V() * Dt);
					}
					Rigid->SetWorldSpaceInflatedBounds(WorldSpaceBounds);
				}
>>>>>>> 3aae9151
			}
		}
	}

	/** Make a copy of the acceleration structure to allow for external modification.
	    This is needed for supporting sync operations on SQ structure from game thread. You probably want to go through solver which maintains PendingExternal */
	CHAOS_API void UpdateExternalAccelerationStructure_External(ISpatialAccelerationCollection<FAccelerationStructureHandle, FReal, 3>*& ExternalStructure, FPendingSpatialDataQueue& PendingExternal);

	ISpatialAccelerationCollection<FAccelerationStructureHandle, FReal, 3>* GetSpatialAcceleration() { return InternalAcceleration; }

	/** Perform a blocking flush of the spatial acceleration structure for situations where we aren't simulating but must have an up to date structure */
	CHAOS_API void FlushSpatialAcceleration();

	/** Rebuilds the spatial acceleration from scratch. This should only be used for perf testing */
	CHAOS_API void RebuildSpatialAccelerationForPerfTest();

	/* Ticks computation of acceleration structures. Normally handled by Advance, but if not advancing can be called to incrementally build structures.*/
	CHAOS_API void ComputeIntermediateSpatialAcceleration(bool bBlock = false);

	CHAOS_API const FPBDConstraintGraph& GetConstraintGraph() const { return ConstraintGraph; }
	CHAOS_API FPBDConstraintGraph& GetConstraintGraph() { return ConstraintGraph; }

	void Serialize(FChaosArchive& Ar);

	FUniqueIdx GenerateUniqueIdx()
	{
		//NOTE: this should be thread safe since evolution has already been initialized on GT
		return Particles.GetUniqueIndices().GenerateUniqueIdx();
	}

	bool AreAnyTasksPending() const
	{
		return (AccelerationStructureTaskComplete.GetReference() && !AccelerationStructureTaskComplete->IsComplete());
	}

	void SetCanStartAsyncTasks(bool bInCanStartAsyncTasks)
	{
		bCanStartAsyncTasks = bInCanStartAsyncTasks;
	}

protected:
	int32 NumConstraints() const
	{
		int32 NumConstraints = 0;
		for (const FPBDConstraintGraphRule* ConstraintRule : ConstraintRules)
		{
			NumConstraints += ConstraintRule->NumConstraints();
		}
		return NumConstraints;
	}

public:
	template <bool bPersistent>
	FORCEINLINE_DEBUGGABLE void RemoveParticleFromAccelerationStructure(TGeometryParticleHandleImp<FReal, 3, bPersistent>& ParticleHandle)
	{
		//TODO: at the moment we don't distinguish between the first time a particle is created and when it's just moved
		// If we had this distinction we could simply remove the entry for the async queue
		const FUniqueIdx UniqueIdx = ParticleHandle.UniqueIdx();
		FPendingSpatialData& SpatialData = AsyncAccelerationQueue.FindOrAdd(UniqueIdx);

		SpatialData.bDelete = true;
		SpatialData.SpatialIdx = ParticleHandle.SpatialIdx();
		SpatialData.AccelerationHandle = FAccelerationStructureHandle(ParticleHandle);

		//Internal acceleration has all moves pending, so cancel them all now
		InternalAccelerationQueue.Remove(UniqueIdx);

		//remove particle immediately for intermediate structure
		//TODO: if we distinguished between first time adds we could avoid this. We could also make the RemoveElementFrom more strict and ensure when it fails
		InternalAcceleration->RemoveElementFrom(SpatialData.AccelerationHandle, SpatialData.SpatialIdx);
	}

protected:

	void UpdateConstraintPositionBasedState(FReal Dt)
	{
		for (FPBDConstraintGraphRule* ConstraintRule : ConstraintRules)
		{
			ConstraintRule->UpdatePositionBasedState(Dt);
		}
	}

	void CreateConstraintGraph()
	{
		ConstraintGraph.InitializeGraph(Particles.GetNonDisabledView());

		for (FPBDConstraintGraphRule* ConstraintRule : ConstraintRules)
		{
			ConstraintRule->AddToGraph();
		}

		// Apply rules in priority order
		// @todo(ccaulfield): only really needed when list or priorities change
		PrioritizedConstraintRules = ConstraintRules;
		PrioritizedConstraintRules.StableSort();
	}

	void CreateIslands()
	{
		ConstraintGraph.UpdateIslands(Particles.GetNonDisabledDynamicView(), Particles);

		for (FPBDConstraintGraphRule* ConstraintRule : ConstraintRules)
		{
			ConstraintRule->InitializeAccelerationStructures();
		}
	}
	
	void UpdateVelocities(const FReal Dt, int32 Island)
	{
		ParticleUpdateVelocity(ConstraintGraph.GetIslandParticles(Island), Dt);
	}

	void ApplyPushOut(const FReal Dt, int32 Island)
	{
		int32 LocalNumPushOutIterations = ChaosNumPushOutIterationsOverride >= 0 ? ChaosNumPushOutIterationsOverride : NumPushOutIterations;
		bool bNeedsAnotherIteration = true;
		for (int32 It = 0; It < LocalNumPushOutIterations; ++It)
		{
			bNeedsAnotherIteration = false;
			for (FPBDConstraintGraphRule* ConstraintRule : PrioritizedConstraintRules)
			{
				bNeedsAnotherIteration |= ConstraintRule->ApplyPushOut(Dt, Island, It, LocalNumPushOutIterations);
			}

			if (ChaosRigidsEvolutionApplyPushoutAllowEarlyOutCVar && !bNeedsAnotherIteration)
			{
				break;
			}
		}
	}

	void FlushInternalAccelerationQueue();
	void FlushAsyncAccelerationQueue();
	void WaitOnAccelerationStructure();

	TArray<FForceRule> ForceRules;
	TArray<FForceRule> ImpulseRules;
	FUpdateVelocityRule ParticleUpdateVelocity;
	FUpdatePositionRule ParticleUpdatePosition;
	FKinematicUpdateRule KinematicUpdate;
	FCaptureRewindRule CaptureRewindData;
	TArray<FPBDConstraintGraphRule*> ConstraintRules;
	TArray<FPBDConstraintGraphRule*> PrioritizedConstraintRules;
	FPBDConstraintGraph ConstraintGraph;
	TArrayCollectionArray<TSerializablePtr<FChaosPhysicsMaterial>> PhysicsMaterials;
	TArrayCollectionArray<TUniquePtr<FChaosPhysicsMaterial>> PerParticlePhysicsMaterials;
	TArrayCollectionArray<int32> ParticleDisableCount;
	TArrayCollectionArray<bool> Collided;

	FPBDRigidsSOAs& Particles;
	THandleArray<FChaosPhysicsMaterial>& SolverPhysicsMaterials;
	FAccelerationStructure* InternalAcceleration;
	FAccelerationStructure* AsyncInternalAcceleration;
	FAccelerationStructure* AsyncExternalAcceleration;

	//internal thread will push into this and external thread will consume
	TQueue<FAccelerationStructure*,EQueueMode::Spsc> ExternalStructuresQueue;

	//external thread will push into this when done with structure
	//internal thread will pop from this to generate new structure
	TQueue<FAccelerationStructure*,EQueueMode::Spsc> ExternalStructuresPool;

	//the backing buffer for all acceleration structures
	TArray<TUniquePtr<FAccelerationStructure>> AccelerationBackingBuffer;
	bool bIsSingleThreaded;
<<<<<<< HEAD
	TQueue<int32, EQueueMode::Mpsc> IslandsToWake;
	
=======

	// Allows us to tell evolution to stop starting async tasks if we are trying to cleanup solver/evo.
	bool bCanStartAsyncTasks;
	TQueue<int32, EQueueMode::Mpsc> IslandsToWake;

>>>>>>> 3aae9151
	TArray<FUniqueIdx> UniqueIndicesPendingRelease;
public:
	//The latest external timestamp we consumed inputs from, assigned to evolution when solver task executes, is used to stamp output data.
	int32 LatestExternalTimestampConsumed_Internal;	

protected:

	/** Pending operations for the internal acceleration structure */
	FPendingSpatialDataQueue InternalAccelerationQueue;

	/** Pending operations for the acceleration structures being rebuilt asynchronously */
	FPendingSpatialDataQueue AsyncAccelerationQueue;

	/*void SerializePendingMap(FChaosArchive& Ar, TMap<FGeometryParticleHandle*, FPendingSpatialData>& Map)
	{
		TArray<FGeometryParticleHandle*> Keys;
		if (!Ar.IsLoading())
		{
			Map.GenerateKeyArray(Keys);
		}
		Ar << AsAlwaysSerializableArray(Keys);
		for (auto Key : Keys)
		{
			FPendingSpatialData& PendingData = Map.FindOrAdd(Key);
			PendingData.Serialize(Ar);
		}
		//TODO: fix serialization
	}*/

	/** Used for async acceleration rebuild */
	TArrayAsMap<FUniqueIdx, uint32> ParticleToCacheInnerIdx;

	TMap<FSpatialAccelerationIdx, TUniquePtr<FSpatialAccelerationCache>> SpatialAccelerationCache;

	FORCEINLINE_DEBUGGABLE void ApplyParticlePendingData(const FPendingSpatialData& PendingData, FAccelerationStructure& SpatialAcceleration, bool bUpdateCache);

	class FChaosAccelerationStructureTask
	{
	public:
		FChaosAccelerationStructureTask(ISpatialAccelerationCollectionFactory& InSpatialCollectionFactory
			, const TMap<FSpatialAccelerationIdx, TUniquePtr<FSpatialAccelerationCache>>& InSpatialAccelerationCache
			, FAccelerationStructure* InInternalAccelerationStructure
			, FAccelerationStructure* InExternalAccelerationStructure
			, bool InForceFullBuild
			, bool InIsSingleThreaded
			, bool bNeedsReset);
		static FORCEINLINE TStatId GetStatId();
		static FORCEINLINE ENamedThreads::Type GetDesiredThread();
		static FORCEINLINE ESubsequentsMode::Type GetSubsequentsMode();
		void DoTask(ENamedThreads::Type CurrentThread, const FGraphEventRef& MyCompletionGraphEvent);

		ISpatialAccelerationCollectionFactory& SpatialCollectionFactory;
		const TMap<FSpatialAccelerationIdx, TUniquePtr<FSpatialAccelerationCache>>& SpatialAccelerationCache;
		FAccelerationStructure* InternalStructure;
		FAccelerationStructure* ExternalStructure;
		bool IsForceFullBuild;
		bool bIsSingleThreaded;
		bool bNeedsReset;

	private:
		void UpdateStructure(FAccelerationStructure* AccelerationStructure);
	};
	FGraphEventRef AccelerationStructureTaskComplete;

	int32 NumIterations;
	int32 NumPushOutIterations;
	TUniquePtr<ISpatialAccelerationCollectionFactory> SpatialCollectionFactory;

	FAccelerationStructure* GetFreeSpatialAcceleration_Internal();
	void FreeSpatialAcceleration_External(FAccelerationStructure* Structure);

	void ReleaseIdx(FUniqueIdx Idx);
	void ReleasePendingIndices();

	TArray<FUniqueIdx> PendingReleaseIndices;	//for now just assume a one frame delay, but may need something more general
};


}<|MERGE_RESOLUTION|>--- conflicted
+++ resolved
@@ -336,11 +336,7 @@
 		RemoveParticleFromAccelerationStructure(*Particle);
 		Particles.DisableParticle(Particle);
 		ConstraintGraph.DisableParticle(Particle);
-<<<<<<< HEAD
-		DisableConstraints(TSet<TGeometryParticleHandle<FReal, 3>*>({ Particle }));
-=======
 		DisableConstraints(TSet<FGeometryParticleHandle*>({ Particle }));
->>>>>>> 3aae9151
 	}
 
 	CHAOS_API void FlushExternalAccelerationQueue(FAccelerationStructure& Acceleration,FPendingSpatialDataQueue& ExternalQueue);
@@ -407,11 +403,7 @@
 	{
 		RemoveParticleFromAccelerationStructure(*Particle);
 		UniqueIndicesPendingRelease.Add(Particle->UniqueIdx());
-<<<<<<< HEAD
-		DisableConstraints(TSet<TGeometryParticleHandle<FReal, 3>*>({ Particle }));
-=======
 		DisableConstraints(TSet<FGeometryParticleHandle*>({ Particle }));
->>>>>>> 3aae9151
 		ConstraintGraph.RemoveParticle(Particle);
 		Particles.DestroyParticle(Particle);
 	}
@@ -441,12 +433,6 @@
 		Particle->SetObjectStateLowLevel(ObjectState);
 		Particles.SetDynamicParticleSOA(Particle);
 
-<<<<<<< HEAD
-		if (InitialState == EObjectStateType::Sleeping && InitialState != ObjectState)
-		{
-			// GT has forced a wake so have to wake everything in the island
-			IslandsToWake.Enqueue(Particle->Island());
-=======
 		if(InitialState != ObjectState)
 		{
 			if (InitialState == EObjectStateType::Sleeping)
@@ -462,7 +448,6 @@
 				// even though we went to sleep, we should still report info back to GT
 				Particles.MarkTransientDirtyParticle(Particle);
 			}
->>>>>>> 3aae9151
 		}
 	}
 
@@ -506,15 +491,9 @@
 		}*/
 	}
 
-<<<<<<< HEAD
-	CHAOS_API void DisableConstraints(const TSet<TGeometryParticleHandle<FReal, 3>*>& RemovedParticles)
-	{
-		for (TGeometryParticleHandle<FReal, 3>* ParticleHandle : RemovedParticles)
-=======
 	CHAOS_API void DisableConstraints(const TSet<FGeometryParticleHandle*>& RemovedParticles)
 	{
 		for (FGeometryParticleHandle* ParticleHandle : RemovedParticles)
->>>>>>> 3aae9151
 		{
 			for (FConstraintHandle* BaseConstraintHandle : ParticleHandle->ParticleConstraints())
 			{
@@ -530,8 +509,6 @@
 		{
 			ConstraintRule->DisableConstraints(RemovedParticles);
 		}
-<<<<<<< HEAD
-=======
 	}
 
 	CHAOS_API void ResetConstraints()
@@ -540,7 +517,6 @@
 		{
 			ConstraintRule->ResetConstraints();
 		}
->>>>>>> 3aae9151
 	}
 
 	//TEMP: this is only needed while clustering continues to use indices directly
@@ -722,8 +698,6 @@
 			{
 				Rigid->PreV() = Rigid->V();
 				Rigid->PreW() = Rigid->W();
-<<<<<<< HEAD
-=======
 
 				// Update the world bounds
 				if (Rigid->HasBounds())
@@ -736,7 +710,6 @@
 					}
 					Rigid->SetWorldSpaceInflatedBounds(WorldSpaceBounds);
 				}
->>>>>>> 3aae9151
 			}
 		}
 	}
@@ -902,16 +875,11 @@
 	//the backing buffer for all acceleration structures
 	TArray<TUniquePtr<FAccelerationStructure>> AccelerationBackingBuffer;
 	bool bIsSingleThreaded;
-<<<<<<< HEAD
-	TQueue<int32, EQueueMode::Mpsc> IslandsToWake;
-	
-=======
 
 	// Allows us to tell evolution to stop starting async tasks if we are trying to cleanup solver/evo.
 	bool bCanStartAsyncTasks;
 	TQueue<int32, EQueueMode::Mpsc> IslandsToWake;
 
->>>>>>> 3aae9151
 	TArray<FUniqueIdx> UniqueIndicesPendingRelease;
 public:
 	//The latest external timestamp we consumed inputs from, assigned to evolution when solver task executes, is used to stamp output data.
