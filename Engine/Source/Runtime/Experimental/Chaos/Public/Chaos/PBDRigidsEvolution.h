--- conflicted
+++ resolved
@@ -24,12 +24,6 @@
 extern int32 ChaosRigidsEvolutionApplyPushoutAllowEarlyOutCVar;
 extern int32 ChaosNumPushOutIterationsOverride;
 extern int32 ChaosNumContactIterationsOverride;
-<<<<<<< HEAD
-
-// Declaring so it can be friended for tests.
-namespace ChaosTest { void TestPendingSpatialDataHandlePointerConflict(); } 
-=======
->>>>>>> 24776ab6
 
 namespace Chaos
 {
@@ -334,11 +328,7 @@
 		RemoveParticleFromAccelerationStructure(*Particle);
 		Particles.DisableParticle(Particle);
 		ConstraintGraph.DisableParticle(Particle);
-<<<<<<< HEAD
-		RemoveConstraints(TSet<TGeometryParticleHandle<FReal, 3>*>({ Particle }));
-=======
 		DisableConstraints(TSet<TGeometryParticleHandle<FReal, 3>*>({ Particle }));
->>>>>>> 24776ab6
 	}
 
 	CHAOS_API void FlushExternalAccelerationQueue(FAccelerationStructure& Acceleration,FPendingSpatialDataQueue& ExternalQueue);
@@ -447,9 +437,6 @@
 		}
 
 		ConstraintGraph.DisableParticles(InParticles);
-<<<<<<< HEAD
-		RemoveConstraints(InParticles);
-=======
 		DisableConstraints(InParticles);
 	}
 
@@ -469,7 +456,6 @@
 		{
 			WakeIsland(Island);
 		}
->>>>>>> 24776ab6
 	}
 
 	CHAOS_API void WakeIsland(const int32 Island)
@@ -484,15 +470,6 @@
 
 	CHAOS_API void DisableConstraints(const TSet<TGeometryParticleHandle<FReal, 3>*>& RemovedParticles)
 	{
-<<<<<<< HEAD
-		// Only remove constraints if we have the possibility of rewinding state. Otherwise they will be rebuilt next frame
-		if(ChaosClusteringChildrenInheritVelocity < 1.0f)
-		{
-			for(FPBDConstraintGraphRule* ConstraintRule : ConstraintRules)
-			{
-				ConstraintRule->RemoveConstraints(RemovedParticles);
-			}
-=======
 		for (TGeometryParticleHandle<FReal, 3>* ParticleHandle : RemovedParticles)
 		{
 			for (FConstraintHandle* BaseConstraintHandle : ParticleHandle->ParticleConstraints())
@@ -508,7 +485,6 @@
 		for (FPBDConstraintGraphRule* ConstraintRule : ConstraintRules)
 		{
 			ConstraintRule->DisableConstraints(RemovedParticles);
->>>>>>> 24776ab6
 		}
 	}
 
