--- conflicted
+++ resolved
@@ -19,11 +19,7 @@
 
 		FPerParticleGravity(const FVec3& G)
 		{
-<<<<<<< HEAD
-			InParticles.Acceleration(Index) += MAcceleration;
-=======
 			SetAllGravities(G);
->>>>>>> 4af6daef
 		}
 		FPerParticleGravity(const FVec3& Direction, const FReal Magnitude)
 		{
@@ -35,11 +31,7 @@
 		{
 			if(Particle.GravityEnabled())
 			{
-<<<<<<< HEAD
-				Particle.Acceleration() += MAcceleration;
-=======
 				Particle.Acceleration() += MAccelerations[Particle.GravityGroupIndex()];
->>>>>>> 4af6daef
 			}
 		}
 
