--- conflicted
+++ resolved
@@ -22,16 +22,9 @@
 		
 		const FReal& I(int32 RowIndex, int32 ColIndex) const
 		{
-<<<<<<< HEAD
-			// Symmetric - could reduce element count at increased indexing cost...
-			checkSlow(RowIndex < 3);
-			checkSlow(ColIndex < 3);
-			return Inertia[RowIndex * 3 + ColIndex];
-=======
 			checkSlow(RowIndex < 3);
 			checkSlow(ColIndex < 3);
 			return Inertia.M[RowIndex][ColIndex];
->>>>>>> cf4d342e
 		}
 
 		static FMassMatrix Make(const FReal InM, const FMatrix33& InI)
@@ -39,26 +32,6 @@
 			return FMassMatrix(InM, InI);
 		}
 
-<<<<<<< HEAD
-	private:
-		FMassMatrix(const FReal InM, const FMatrix33& InI)
-		{
-			Mass = InM;
-
-			Inertia[0] = InI.M[0][0];
-			Inertia[1] = InI.M[0][1];
-			Inertia[2] = InI.M[0][2];
-			Inertia[3] = InI.M[1][0];
-			Inertia[4] = InI.M[1][1];
-			Inertia[5] = InI.M[1][2];
-			Inertia[6] = InI.M[2][0];
-			Inertia[7] = InI.M[2][1];
-			Inertia[8] = InI.M[2][2];
-		}
-
-		FReal Mass;
-		FReal Inertia[9];
-=======
 		static FMassMatrix Make(const FReal InM, FMatrix33&& InI)
 		{
 			return FMassMatrix(InM, MoveTemp(InI));
@@ -79,7 +52,6 @@
 
 		FReal Mass;
 		FMatrix33 Inertia;
->>>>>>> cf4d342e
 	};
 
 	/**
@@ -626,8 +598,6 @@
 
 
 		/**
-<<<<<<< HEAD
-=======
 		 * Return C = A x B, where B is an 6xN matrix, and A is a 6x6 mass matrix (Mass in upper left 3x3 diagonals, Inertia in lower right 3x3).
 		 * C = |M 0| * |B0| = |M.B0|
 		 *     |0 I|   |B1|   |I.B1|
@@ -666,7 +636,6 @@
 		}
 
 		/**
->>>>>>> cf4d342e
 		 * Return C = A x Transpose(B), where B is an Nx6 matrix, and A is a 6x6 mass matrix (Mass in upper left 3x3 diagonals, Inertia in lower right 3x3).
 		 * C = |M 0| * |B0 B1|(T) = |M.B0(T)|
 		 *     |0 I|                |I.B1(T)|
