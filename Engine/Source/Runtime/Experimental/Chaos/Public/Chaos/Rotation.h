--- conflicted
+++ resolved
@@ -44,24 +44,11 @@
 	};
 
 	template<>
-<<<<<<< HEAD
-	class TRotation<FReal, 3> : public FQuat
-=======
 	class TRotation<FRealSingle, 3> : public UE::Math::TQuat<FRealSingle>
->>>>>>> 6bbb88c8
 	{
 		using BaseQuat = UE::Math::TQuat<FRealSingle>;
 	public:
 		TRotation()
-<<<<<<< HEAD
-		    : FQuat() {}
-		TRotation(const FQuat& Quat)
-		    : FQuat(Quat) {}
-		TRotation(const FMatrix& Matrix)
-		    : FQuat(Matrix) {}
-
-		PMatrix<FReal, 3, 3> ToMatrix() const
-=======
 		    : BaseQuat() {}
 		TRotation(const BaseQuat& Quat)
 		    : BaseQuat(Quat) {}
@@ -74,7 +61,6 @@
 		    : BaseQuat((FRealSingle)Other.X, (FRealSingle)Other.Y, (FRealSingle)Other.Z, (FRealSingle)Other.W) {}
 
 		inline PMatrix<FRealSingle, 3, 3> ToMatrix() const
->>>>>>> 6bbb88c8
 		{
 			PMatrix<FRealSingle, 3, 3> R;
 			BaseQuat::ToMatrix(R);
@@ -92,11 +78,7 @@
 		 * @note EpsilonSq is approximately the square of the angle below which we cannot calculate the axis. It needs to be "much greater" than square of the error in the
 		 * quaternion values which is usually ~1e-4, so values around 1e-3^2 = 1e-6 or greater are about right.
 		 */
-<<<<<<< HEAD
-		bool ToAxisAndAngleSafe(TVector<FReal, 3>& OutAxis, FReal& OutAngle, const TVector<FReal, 3>& DefaultAxis, FReal EpsilionSq = 1e-6f) const
-=======
 		inline bool ToAxisAndAngleSafe(TVector<FRealSingle, 3>& OutAxis, FRealSingle& OutAngle, const TVector<FRealSingle, 3>& DefaultAxis, FRealSingle EpsilionSq = 1e-6f) const
->>>>>>> 6bbb88c8
 		{
 			OutAngle = GetAngle();
 			return GetRotationAxisSafe(OutAxis, DefaultAxis, EpsilionSq);
@@ -112,28 +94,16 @@
 		 * @note EpsilonSq is approximately the square of the angle below which we cannot calculate the axis. It needs to be "much greater" than square of the error in the
 		 * quaternion values which is usually ~1e-4, so values around 1e-3^2 = 1e-6 or greater are about right.
 		 */
-<<<<<<< HEAD
-		bool GetRotationAxisSafe(TVector<FReal, 3>& OutAxis, const TVector<FReal, 3>& DefaultAxis, FReal EpsilionSq = 1e-6f) const
-=======
 		inline bool GetRotationAxisSafe(TVector<FRealSingle, 3>& OutAxis, const TVector<FRealSingle, 3>& DefaultAxis, FRealSingle EpsilionSq = 1e-6f) const
->>>>>>> 6bbb88c8
 		{
 			// Tolerance must be much larger than error in normalized vector (usually ~1e-4) for the 
 			// axis calculation to succeed for small angles. For small angles, W ~= 1, and
 			// X, Y, Z ~= 0. If the values of X, Y, Z are around 1e-4 we are just normalizing error.
-<<<<<<< HEAD
-			const FReal LenSq = X * X + Y * Y + Z * Z;
-			if (LenSq > EpsilionSq)
-			{
-				FReal InvLen = FMath::InvSqrt(LenSq);
-				OutAxis = FVector(X * InvLen, Y * InvLen, Z * InvLen);
-=======
 			const FRealSingle LenSq = X * X + Y * Y + Z * Z;
 			if (LenSq > EpsilionSq)
 			{
 				FRealSingle InvLen = FMath::InvSqrt(LenSq);
 				OutAxis = TVector<FRealSingle, 3>(X * InvLen, Y * InvLen, Z * InvLen);
->>>>>>> 6bbb88c8
 				return true;
 			}
 
@@ -152,31 +122,6 @@
 		}
 
 		/**
-<<<<<<< HEAD
-		 * Return the complex conjugate of the rotation
-		 */
-		static TRotation<FReal, 3> Conjugate(const ::Chaos::TRotation<FReal, 3>& InR)
-		{
-			TRotation<FReal, 3> R;
-			R.X = -InR.X;
-			R.Y = -InR.Y;
-			R.Z = -InR.Z;
-			R.W = InR.W;
-			return R;
-		}
-
-		/**
-		 * Negate all values of the quaternion (note: not the inverse rotation. See Conjugate)
-		 */
-		static TRotation<FReal, 3> Negate(const ::Chaos::TRotation<FReal, 3>& InR)
-		{
-			TRotation<FReal, 3> R;
-			R.X = -InR.X;
-			R.Y = -InR.Y;
-			R.Z = -InR.Z;
-			R.W = -InR.W;
-			return R;
-=======
 		 * @brief Return the large absolute element value
 		*/
 		FORCEINLINE FRealSingle GetAbsMax() const
@@ -190,7 +135,6 @@
 		static inline FRealSingle DotProduct(const TRotation<FRealSingle, 3>& L, const TRotation<FRealSingle, 3>& R)
 		{
 			return (L | R);
->>>>>>> 6bbb88c8
 		}
 
 		/**
@@ -206,11 +150,7 @@
 		/**
 		 * Create an identity rotation
 		 */
-<<<<<<< HEAD
-		static TRotation<FReal, 3> FromIdentity()
-=======
 		static inline TRotation<FRealSingle, 3> FromIdentity()
->>>>>>> 6bbb88c8
 		{
 			return BaseQuat(0, 0, 0, 1);
 		}
@@ -218,11 +158,7 @@
 		/**
 		 * Create a rotation by explicitly specifying all elements
 		 */
-<<<<<<< HEAD
-		static TRotation<FReal, 3> FromElements(const FReal X, const FReal Y, const FReal Z, const FReal W)
-=======
 		static inline TRotation<FRealSingle, 3> FromElements(const FRealSingle X, const FRealSingle Y, const FRealSingle Z, const FRealSingle W)
->>>>>>> 6bbb88c8
 		{
 			using FQuatReal = BaseQuat::FReal;
 			return BaseQuat((FQuatReal)X, (FQuatReal)Y, (FQuatReal)Z, (FQuatReal)W);
@@ -231,11 +167,7 @@
 		/**
 		 * Create a rotation by explicitly specifying all elements
 		 */
-<<<<<<< HEAD
-		static TRotation<FReal, 3> FromElements(const ::Chaos::TVector<FReal, 3>& V, const FReal W)
-=======
 		static inline TRotation<FRealSingle, 3> FromElements(const ::Chaos::TVector<FRealSingle, 3>& V, const FRealSingle W)
->>>>>>> 6bbb88c8
 		{
 			return FromElements(V.X, V.Y, V.Z, W);
 		}
@@ -243,11 +175,7 @@
 		/**
 		 * Create a rotation about an axis by an angle specified in radians
 		 */
-<<<<<<< HEAD
-		static TRotation<FReal, 3> FromAxisAngle(const ::Chaos::TVector<FReal, 3>& Axis, const FReal AngleRad)
-=======
 		static inline TRotation<FRealSingle, 3> FromAxisAngle(const ::Chaos::TVector<FRealSingle, 3>& Axis, const FRealSingle AngleRad)
->>>>>>> 6bbb88c8
 		{
 			return BaseQuat(UE::Math::TVector<FRealSingle>(Axis.X, Axis.Y, Axis.Z), (BaseQuat::FReal)AngleRad);
 		}
@@ -255,19 +183,6 @@
 		/**
 		 * Create a rotation about an axis V/|V| by angle |V| in radians
 		 */
-<<<<<<< HEAD
-		static TRotation<FReal, 3> FromVector(const ::Chaos::TVector<FReal, 3>& V)
-		{
-			TRotation<FReal, 3> Rot;
-			FReal HalfSize = 0.5f * V.Size();
-			FReal sinc = (FMath::Abs(HalfSize) > 1e-8) ? FMath::Sin(HalfSize) / HalfSize : 1;
-			auto RotV = 0.5f * sinc * V;
-			Rot.X = RotV.X;
-			Rot.Y = RotV.Y;
-			Rot.Z = RotV.Z;
-			Rot.W = FMath::Cos(HalfSize);
-			return Rot;
-=======
 		CHAOS_API static TRotation<FRealSingle, 3> FromVector(const ::Chaos::TVector<FRealSingle, 3>& V);
 
 		/**
@@ -299,7 +214,6 @@
 		static inline TVector<FRealSingle, 3> CalculateAngularVelocity(const TRotation<FRealSingle, 3>& InR0, const TRotation<FRealSingle, 3>& InR1, const FRealSingle InDt)
 		{
 			return CalculateAngularVelocity1(InR0, InR1, InDt);
->>>>>>> 6bbb88c8
 		}
 
 		/**
@@ -307,21 +221,10 @@
 		 *
 		 * This should match the algorithm used in PerParticleUpdateFromDeltaPosition rule.
 		 */
-<<<<<<< HEAD
-		static TRotation<FReal, 3> FromRotatedVector(
-		    const ::Chaos::TVector<FReal, 3>& InitialVector,
-		    const ::Chaos::TVector<FReal, 3>& FinalVector)
-		{
-			typedef Chaos::TVector<FReal, 3> TV;
-			typedef double T;
-			checkSlow(FMath::Abs(InitialVector.Size() - 1.0) < KINDA_SMALL_NUMBER);
-			checkSlow(FMath::Abs(FinalVector.Size() - 1.0) < KINDA_SMALL_NUMBER);
-=======
 		static inline TVector<FRealSingle, 3> CalculateAngularDelta(const TRotation<FRealSingle, 3>& InR0, const TRotation<FRealSingle, 3>& InR1)
 		{
 			return CalculateAngularVelocity(InR0, InR1, 1.0f);
 		}
->>>>>>> 6bbb88c8
 
 		/**
 		 * Return a new rotation equal to the input rotation with angular velocity W applied over time Dt.
@@ -330,13 +233,6 @@
 		 */
 		CHAOS_API static TRotation<FRealSingle, 3> IntegrateRotationWithAngularVelocity(const TRotation<FRealSingle, 3>& InR0, const TVector<FRealSingle, 3>& InW, const FRealSingle InDt);
 
-<<<<<<< HEAD
-			TV V = TV::CrossProduct(InitialVector, FinalVector);
-			const FReal VMagnitude = V.Size();
-			if(VMagnitude == 0)
-			{
-				return TRotation<FReal, 3>::FromElements(InitialVector, 0.f);
-=======
 		/**
 		 * Check that two rotations are approximately equal. Assumes the quaternions are normalized and in the same hemisphere.
 		 * For small values of Epsilon, this is approximately equivalent to checking that the rotations are within 2*Epsilon
@@ -413,16 +309,12 @@
 				FRealDouble InvLen = FMath::InvSqrt(LenSq);
 				OutAxis = TVector<FRealDouble, 3>(X * InvLen, Y * InvLen, Z * InvLen);
 				return true;
->>>>>>> 6bbb88c8
 			}
 
 			OutAxis = DefaultAxis;
 			return false;
 		}
 
-<<<<<<< HEAD
-			return TRotation<FReal, 3>::FromElements(V, sqrt(SSquared));
-=======
 		/**
 		 * Extract the Swing and Twist rotations, assuming that the Twist Axis is (1,0,0).
 		 * /see ToSwingTwist
@@ -431,7 +323,6 @@
 		{
 			OutTwist = (X != 0.0f)? BaseQuat(X, 0, 0, W).GetNormalized() : BaseQuat::Identity;
 			OutSwing = *this * OutTwist.Inverse();
->>>>>>> 6bbb88c8
 		}
 
 		/**
@@ -453,9 +344,6 @@
 		/**
 		 * Return the complex conjugate of the rotation
 		 */
-<<<<<<< HEAD
-		static TVector<FReal, 3> CalculateAngularVelocity1(const TRotation<FReal, 3>& InR0, const TRotation<FReal, 3>& InR1, const FReal InDt)
-=======
 		CHAOS_API static TRotation<FRealDouble, 3> Conjugate(const ::Chaos::TRotation<FRealDouble, 3>& InR);
 
 		/**
@@ -467,23 +355,10 @@
 		 * Create an identity rotation
 		 */
 		static inline TRotation<FRealDouble, 3> FromIdentity()
->>>>>>> 6bbb88c8
 		{
 			return BaseQuat(0, 0, 0, 1);
 		}
 
-<<<<<<< HEAD
-			const TRotation<FReal, 3>& R0 = InR0;
-			TRotation<FReal, 3> R1 = InR1;
-			R1.EnforceShortestArcWith(R0);
-
-			// W = 2 * dQ/dT * Qinv
-			const TRotation<FReal, 3> DRDt = (R1 - R0) / InDt;
-			const TRotation<FReal, 3> RInv = Conjugate(R0);
-			const TRotation<FReal, 3> W = (DRDt * RInv) * 2.0f;
-
-			return TVector<FReal, 3>(W.X, W.Y, W.Z);
-=======
 		/**
 		 * Create a rotation by explicitly specifying all elements
 		 */
@@ -507,7 +382,6 @@
 		static inline TRotation<FRealDouble, 3> FromAxisAngle(const ::Chaos::TVector<FRealDouble, 3>& Axis, const FRealDouble AngleRad)
 		{
 			return BaseQuat(UE::Math::TVector<FRealDouble>(Axis.X, Axis.Y, Axis.Z), (BaseQuat::FReal)AngleRad);
->>>>>>> 6bbb88c8
 		}
 
 		/**
@@ -534,37 +408,14 @@
 		 *
 		 * Uses the Quaternion to Axis/Angle method.
 		 */
-<<<<<<< HEAD
-		static TVector<FReal, 3> CalculateAngularVelocity2(const TRotation<FReal, 3>& InR0, const TRotation<FReal, 3>& InR1, const FReal InDt)
-		{
-			// @todo(ccaulfield): ToAxisAndAngle starts to return increasingly random, non-normalized axes for very small angles. This 
-			// underestimates the angular velocity magnitude and randomizes direction.
-			check(InDt > SMALL_NUMBER);
-
-			const TRotation<FReal, 3>& R0 = InR0;
-			TRotation<FReal, 3> R1 = InR1;
-			R1.EnforceShortestArcWith(R0);
-
-			const TRotation<FReal, 3> DR = R1 * Conjugate(R0);
-			TVector<FReal, 3> Axis;
-			FReal Angle;
-			DR.ToAxisAndAngle(Axis, Angle);
-			return Axis * (Angle / InDt);
-		}
-=======
 		CHAOS_API static TVector<FRealDouble, 3> CalculateAngularVelocity2(const TRotation<FRealDouble, 3>& R0, const TRotation<FRealDouble, 3>& InR1, const FRealDouble InDt);
->>>>>>> 6bbb88c8
 
 		/**
 		 * Calculate the angular velocity required to take an object with orientation R0 to orientation R1 in time Dt.
 		 *
 		 * This should match the algorithm used in PerParticleUpdateFromDeltaPosition rule.
 		 */
-<<<<<<< HEAD
-		static TVector<FReal, 3> CalculateAngularVelocity(const TRotation<FReal, 3>& InR0, const TRotation<FReal, 3>& InR1, const FReal InDt)
-=======
 		static inline TVector<FRealDouble, 3> CalculateAngularVelocity(const TRotation<FRealDouble, 3>& InR0, const TRotation<FRealDouble, 3>& InR1, const FRealDouble InDt)
->>>>>>> 6bbb88c8
 		{
 			return CalculateAngularVelocity1(InR0, InR1, InDt);
 		}
@@ -574,11 +425,7 @@
 		 *
 		 * This should match the algorithm used in PerParticleUpdateFromDeltaPosition rule.
 		 */
-<<<<<<< HEAD
-		static TVector<FReal, 3> CalculateAngularDelta(const TRotation<FReal, 3>& InR0, const TRotation<FReal, 3>& InR1)
-=======
 		static inline TVector<FRealDouble, 3> CalculateAngularDelta(const TRotation<FRealDouble, 3>& InR0, const TRotation<FRealDouble, 3>& InR1)
->>>>>>> 6bbb88c8
 		{
 			return CalculateAngularVelocity(InR0, InR1, 1.0f);
 		}
@@ -588,26 +435,6 @@
 		 *
 		 * Uses the relation: DQ/DT = (W * Q)/2
 		 */
-<<<<<<< HEAD
-		static TRotation<FReal, 3> IntegrateRotationWithAngularVelocity(const TRotation<FReal, 3>& InR0, const TVector<FReal, 3>& InW, const FReal InDt)
-		{
-			TRotation<FReal, 3> R1 = InR0 + (TRotation<FReal, 3>::FromElements(InW.X, InW.Y, InW.Z, 0.f) * InR0) * (InDt * 0.5f);
-			return R1.GetNormalized();
-		}
-
-		/**
-		 * Check that two rotations are approximately equal. Assumes the quaternions are normalized and in the same hemisphere.
-		 * For small values of Epsilon, this is approximately equivalent to checking that the rotations are within 2*Epsilon
-		 * radians of each other.
-		 */
-		static bool IsNearlyEqual(const TRotation<FReal, 3>& A, const TRotation<FReal, 3>& B, const FReal Epsilon)
-		{
-			// Only check imaginary part. This is comparing Epsilon to 2*AngleDelta for small angle deltas
-			return FMath::IsNearlyEqual(A.X, B.X, Epsilon) 
-				&& FMath::IsNearlyEqual(A.Y, B.Y, Epsilon) 
-				&& FMath::IsNearlyEqual(A.Z, B.Z, Epsilon);
-		}
-=======
 		CHAOS_API static TRotation<FRealDouble, 3> IntegrateRotationWithAngularVelocity(const TRotation<FRealDouble, 3>& InR0, const TVector<FRealDouble, 3>& InW, const FRealDouble InDt);
 
 		/**
@@ -622,6 +449,5 @@
 				&& FMath::IsNearlyEqual(A.Y, B.Y, Epsilon)
 				&& FMath::IsNearlyEqual(A.Z, B.Z, Epsilon);
 		}
->>>>>>> 6bbb88c8
 	};
 }