// Copyright Epic Games, Inc. All Rights Reserved.
#pragma once

#include "Chaos/PBDShapeConstraintsBase.h"
#include "Chaos/Framework/Parallel.h"

namespace Chaos::Softs
{
<<<<<<< HEAD
class FPerParticlePBDShapeConstraints : public FPerParticleRule, public FPBDShapeConstraintsBase
=======

class UE_DEPRECATED(5.0, "Per particle constraint rules are no longer used by the cloth solver. Use FPBDShapeConstraints instead.") FPerParticlePBDShapeConstraints final : public FPBDShapeConstraintsBase
>>>>>>> 6bbb88c8
{
	typedef FPBDShapeConstraintsBase Base;

  public:
<<<<<<< HEAD
	FPerParticlePBDShapeConstraints(const FReal Stiffness = (FReal)1.)
	    : Base(Stiffness)
	{
	}
	FPerParticlePBDShapeConstraints(const FDynamicParticles& InParticles, const TArray<FVec3>& TargetPositions, const FReal Stiffness = (FReal)1.)
	    : Base(InParticles, TargetPositions, Stiffness)
	{
	}
	virtual ~FPerParticlePBDShapeConstraints() {}

	// TODO(mlentine): We likely need to use time n positions here
	void Apply(FPBDParticles& InParticles, const FReal Dt, const int32 Index) const override //-V762
=======
	FPerParticlePBDShapeConstraints(const FSolverReal Stiffness = (FSolverReal)1.)
	    : Base(Stiffness)
	{
	}
	FPerParticlePBDShapeConstraints(const FSolverParticles& InParticles, const TArray<FSolverVec3>& TargetPositions, const FSolverReal Stiffness = (FSolverReal)1.)
	    : Base(InParticles, TargetPositions, Stiffness)
	{
	}
	virtual ~FPerParticlePBDShapeConstraints() override {}

	// TODO(mlentine): We likely need to use time n positions here
	void Apply(FSolverParticles& InParticles, const FSolverReal Dt, const int32 Index) const
>>>>>>> 6bbb88c8
	{
		if (InParticles.InvM(Index) > 0)
		{
			InParticles.P(Index) -= InParticles.InvM(Index) * Base::GetDelta(InParticles, Index);
		}
	}

<<<<<<< HEAD
	void Apply(FPBDParticles& InParticles, const FReal Dt) const override //-V762
=======
	void Apply(FSolverParticles& InParticles, const FSolverReal Dt) const
>>>>>>> 6bbb88c8
	{
		PhysicsParallelFor(InParticles.Size(), [&](int32 Index) {
			Apply(InParticles, Dt, Index);
		});
	}
};

}  // End namespace Chaos::Softs<|MERGE_RESOLUTION|>--- conflicted
+++ resolved
@@ -6,30 +6,12 @@
 
 namespace Chaos::Softs
 {
-<<<<<<< HEAD
-class FPerParticlePBDShapeConstraints : public FPerParticleRule, public FPBDShapeConstraintsBase
-=======
 
 class UE_DEPRECATED(5.0, "Per particle constraint rules are no longer used by the cloth solver. Use FPBDShapeConstraints instead.") FPerParticlePBDShapeConstraints final : public FPBDShapeConstraintsBase
->>>>>>> 6bbb88c8
 {
 	typedef FPBDShapeConstraintsBase Base;
 
   public:
-<<<<<<< HEAD
-	FPerParticlePBDShapeConstraints(const FReal Stiffness = (FReal)1.)
-	    : Base(Stiffness)
-	{
-	}
-	FPerParticlePBDShapeConstraints(const FDynamicParticles& InParticles, const TArray<FVec3>& TargetPositions, const FReal Stiffness = (FReal)1.)
-	    : Base(InParticles, TargetPositions, Stiffness)
-	{
-	}
-	virtual ~FPerParticlePBDShapeConstraints() {}
-
-	// TODO(mlentine): We likely need to use time n positions here
-	void Apply(FPBDParticles& InParticles, const FReal Dt, const int32 Index) const override //-V762
-=======
 	FPerParticlePBDShapeConstraints(const FSolverReal Stiffness = (FSolverReal)1.)
 	    : Base(Stiffness)
 	{
@@ -42,7 +24,6 @@
 
 	// TODO(mlentine): We likely need to use time n positions here
 	void Apply(FSolverParticles& InParticles, const FSolverReal Dt, const int32 Index) const
->>>>>>> 6bbb88c8
 	{
 		if (InParticles.InvM(Index) > 0)
 		{
@@ -50,11 +31,7 @@
 		}
 	}
 
-<<<<<<< HEAD
-	void Apply(FPBDParticles& InParticles, const FReal Dt) const override //-V762
-=======
 	void Apply(FSolverParticles& InParticles, const FSolverReal Dt) const
->>>>>>> 6bbb88c8
 	{
 		PhysicsParallelFor(InParticles.Size(), [&](int32 Index) {
 			Apply(InParticles, Dt, Index);
