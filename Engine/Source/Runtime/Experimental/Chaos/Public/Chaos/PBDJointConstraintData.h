// Copyright Epic Games, Inc. All Rights Reserved.

#pragma once
#include "Chaos/PBDJointConstraintTypes.h"
#include "Chaos/ParticleDirtyFlags.h"
#include "Chaos/Framework/PhysicsProxyBase.h"
#include "Chaos/Framework/PhysicsSolverBase.h"
#include "Chaos/PBDConstraintBaseData.h"
#include "PhysicsProxy/SingleParticlePhysicsProxyFwd.h"


namespace Chaos
{

	enum class EJointConstraintFlags : uint64_t
	{
		JointTransforms             = static_cast<uint64_t>(1) << 0,
		CollisionEnabled            = static_cast<uint64_t>(1) << 1,
		Projection                  = static_cast<uint64_t>(1) << 2,
		ParentInvMassScale          = static_cast<uint64_t>(1) << 3,
		LinearBreakForce            = static_cast<uint64_t>(1) << 4,
		AngularBreakTorque          = static_cast<uint64_t>(1) << 5,
		UserData                    = static_cast<uint64_t>(1) << 6,
		LinearDrive                 = static_cast<uint64_t>(1) << 7,
		AngularDrive                = static_cast<uint64_t>(1) << 8,
		Stiffness                   = static_cast<uint64_t>(1) << 9,
		Limits                      = static_cast<uint64_t>(1) << 10,

		DummyFlag
	};


	using FJointConstraintDirtyFlags = TDirtyFlags<EJointConstraintFlags>;
	typedef TVector<FTransform, 2> FTransformPair;

	class FJointConstraint : public FConstraintBase
	{
	public:
		using Base = FConstraintBase;

		friend class FPBDRigidsSolver; // friend so we can call ReleaseKinematicEndPoint when unregistering joint.

		CHAOS_API FJointConstraint();
		virtual ~FJointConstraint() override {}

		const FPBDJointSettings& GetJointSettings()const { return JointSettings.Read(); }

		// If we created particle to serve as kinematic endpoint, track so we can release later. This will add particle to solver.
<<<<<<< HEAD
		void SetKinematicEndPoint(FSingleParticlePhysicsProxy* InParticle, FPBDRigidsSolver* Solver);

		FSingleParticlePhysicsProxy* GetKinematicEndPoint() const;
=======
		CHAOS_API void SetKinematicEndPoint(FSingleParticlePhysicsProxy* InParticle, FPBDRigidsSolver* Solver);

		CHAOS_API FSingleParticlePhysicsProxy* GetKinematicEndPoint() const;
>>>>>>> 4af6daef

		//See JointProperties for API
		//Each CHAOS_INNER_JOINT_PROPERTY entry will have a Get* and Set*
#define CHAOS_INNER_JOINT_PROPERTY(OuterProp, FuncName, Inner, InnerType) CONSTRAINT_JOINT_PROPERPETY_IMPL2(InnerType, FuncName, OuterProp, Inner)
#include "Chaos/JointProperties.inl"

<<<<<<< HEAD
		void SetLinearPositionDriveEnabled(TVector<bool, 3> Enabled);

		void SetLinearVelocityDriveEnabled(TVector<bool, 3> Enabled);
=======
		CHAOS_API void SetLinearPositionDriveEnabled(TVector<bool, 3> Enabled);

		CHAOS_API void SetLinearVelocityDriveEnabled(TVector<bool, 3> Enabled);
>>>>>>> 4af6daef

		struct FOutputData
		{
			// Output properties
			bool bIsBreaking = false;
			bool bIsBroken = false;
			bool bDriveTargetChanged = false;
			FVector Force = FVector(0);
			FVector Torque = FVector(0);
		};
		FOutputData& GetOutputData() { return Output; }

		virtual void SyncRemoteDataImp(FDirtyPropertiesManager& Manager, int32 DataIdx, FDirtyChaosProperties& RemoteData) override
		{
			JointProxies.SyncRemote(Manager, DataIdx, RemoteData);
			JointBodies.SyncRemote(Manager, DataIdx, RemoteData);
			JointSettings.SyncRemote(Manager, DataIdx, RemoteData);
		}

<<<<<<< HEAD
		void SetParticleProxies(const FProxyBasePair& InJointParticles);
		void SetPhysicsBodies(const FPhysicsObjectPair& InBodies);
=======
		CHAOS_API void SetParticleProxies(const FProxyBasePair& InJointParticles);
		CHAOS_API void SetPhysicsBodies(const FPhysicsObjectPair& InBodies);
>>>>>>> 4af6daef

		const FProxyBasePair& GetParticleProxies() const { return  JointProxies.Read().ParticleProxies; }
		const FPhysicsObjectPair& GetPhysicsBodies() const { return  JointBodies.Read().PhysicsBodies; }

	protected:

		CHAOS_API void ReleaseKinematicEndPoint(FPBDRigidsSolver* Solver);
		
		TChaosProperty<FProxyBasePairProperty, EChaosProperty::JointParticleProxies> JointProxies;
		TChaosProperty<FPhysicsObjectPairProperty, EChaosProperty::JointPhysicsObjects> JointBodies;
		TChaosProperty<FPBDJointSettings, EChaosProperty::JointSettings> JointSettings;


		FOutputData Output;

	private:
		// TODO: When we build constraint with only one actor, we spawn this particle to serve as kinematic endpoint
		// to attach to, as Chaos requires two particles currently. This tracks particle that will need to be released with joint.
		FSingleParticlePhysicsProxy* KinematicEndPoint;
	};

} // Chaos


<|MERGE_RESOLUTION|>--- conflicted
+++ resolved
@@ -46,30 +46,18 @@
 		const FPBDJointSettings& GetJointSettings()const { return JointSettings.Read(); }
 
 		// If we created particle to serve as kinematic endpoint, track so we can release later. This will add particle to solver.
-<<<<<<< HEAD
-		void SetKinematicEndPoint(FSingleParticlePhysicsProxy* InParticle, FPBDRigidsSolver* Solver);
-
-		FSingleParticlePhysicsProxy* GetKinematicEndPoint() const;
-=======
 		CHAOS_API void SetKinematicEndPoint(FSingleParticlePhysicsProxy* InParticle, FPBDRigidsSolver* Solver);
 
 		CHAOS_API FSingleParticlePhysicsProxy* GetKinematicEndPoint() const;
->>>>>>> 4af6daef
 
 		//See JointProperties for API
 		//Each CHAOS_INNER_JOINT_PROPERTY entry will have a Get* and Set*
 #define CHAOS_INNER_JOINT_PROPERTY(OuterProp, FuncName, Inner, InnerType) CONSTRAINT_JOINT_PROPERPETY_IMPL2(InnerType, FuncName, OuterProp, Inner)
 #include "Chaos/JointProperties.inl"
 
-<<<<<<< HEAD
-		void SetLinearPositionDriveEnabled(TVector<bool, 3> Enabled);
-
-		void SetLinearVelocityDriveEnabled(TVector<bool, 3> Enabled);
-=======
 		CHAOS_API void SetLinearPositionDriveEnabled(TVector<bool, 3> Enabled);
 
 		CHAOS_API void SetLinearVelocityDriveEnabled(TVector<bool, 3> Enabled);
->>>>>>> 4af6daef
 
 		struct FOutputData
 		{
@@ -89,13 +77,8 @@
 			JointSettings.SyncRemote(Manager, DataIdx, RemoteData);
 		}
 
-<<<<<<< HEAD
-		void SetParticleProxies(const FProxyBasePair& InJointParticles);
-		void SetPhysicsBodies(const FPhysicsObjectPair& InBodies);
-=======
 		CHAOS_API void SetParticleProxies(const FProxyBasePair& InJointParticles);
 		CHAOS_API void SetPhysicsBodies(const FPhysicsObjectPair& InBodies);
->>>>>>> 4af6daef
 
 		const FProxyBasePair& GetParticleProxies() const { return  JointProxies.Read().ParticleProxies; }
 		const FPhysicsObjectPair& GetPhysicsBodies() const { return  JointBodies.Read().PhysicsBodies; }
