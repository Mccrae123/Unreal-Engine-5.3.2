// Copyright Epic Games, Inc. All Rights Reserved.
#pragma once

#include "Chaos/ArrayCollectionArray.h"
#include "Chaos/PBDRigidParticles.h"
#include "Chaos/ImplicitObjectUnion.h"

namespace Chaos
{
	class FImplicitObjectUnionClustered;

/** 
 * Used within the clustering system to describe the clustering hierarchy. The ClusterId
 * stores the children IDs, and a Parent ID. When Id == \c nullptr the cluster is not
 * controlled by another body. 
 *
 * TODO: Chaos - Add dimension template param?  Add floating point param?
 */
struct ClusterId
{
	ClusterId() 
		: Id(nullptr)
		, NumChildren(0) 
	{}
	ClusterId(FPBDRigidParticleHandle* NewId, int NumChildrenIn)
		: Id(NewId)
		, NumChildren(NumChildrenIn) 
	{}
	FPBDRigidParticleHandle* Id;
	int32 NumChildren;
};


/**
 * An entry in a clustered particle's \c ConnectivityEdges array, indicating a
 * connection between that body and \c Sibling, with a strength breakable by 
 * a \c Strain threshold.
 *
 * TODO: Chaos - Add dimension template param?
 */
template <typename T>
struct TConnectivityEdge
{
	TConnectivityEdge() 
		: Sibling(nullptr)
		, Strain(0.0)
	{}

	TConnectivityEdge(TPBDRigidParticleHandle<T, 3>* InSibling, const T InStrain)
		: Sibling(InSibling)
		, Strain(InStrain) 
	{}

	TConnectivityEdge(const TConnectivityEdge& Other)
		: Sibling(Other.Sibling)
		, Strain(Other.Strain) 
	{}

	/** Compares by \p OtherSibling only, for \c TArray::FindByKey(). */
	bool operator==(const TPBDRigidParticleHandle<T, 3>* OtherSibling) const
	{ return Sibling == OtherSibling; }

	TPBDRigidParticleHandle<T, 3>* Sibling;
	T Strain;
};
typedef TConnectivityEdge<FReal> FConnectivityEdge;
typedef TArray<FConnectivityEdge> FConnectivityEdgeArray;

template<class T, int d>
class TPBDRigidClusteredParticles : public TPBDRigidParticles<T, d>
{
  public:
	TPBDRigidClusteredParticles()
	: TPBDRigidParticles<T, d>()
	{
		InitHelper();
	}
	TPBDRigidClusteredParticles(const TPBDRigidParticles<T, d>& Other) = delete;
	TPBDRigidClusteredParticles(TPBDRigidParticles<T, d>&& Other)
	: TPBDRigidParticles<T, d>(MoveTemp(Other))
	, MClusterIds(MoveTemp(Other.MClusterIds))
	, MChildToParent(MoveTemp(Other.MChildToParent))
	, MClusterGroupIndex(MoveTemp(Other.MClusterGroupIndex))
	, MInternalCluster(MoveTemp(Other.MInternalCluster))
<<<<<<< HEAD
=======
	, MChildrenSpatial(MoveTemp(Other.MChildrenSpatial))
>>>>>>> d731a049
	, MPhysicsProxies(MoveTemp(Other.MPhysicsProxies))
	, MCollisionImpulses(MoveTemp(Other.MCollisionImpulses))
	, MStrains(MoveTemp(Other.MStrains))
	, MConnectivityEdges(MoveTemp(Other.MConnectivityEdges))
	, MExternalStrains(MoveTemp(Other.MExternalStrains))
	, MAnchored(MoveTemp(Other.MAnchored))
	{
		InitHelper();
	}
	~TPBDRigidClusteredParticles() {}

	const auto& ClusterIds(int32 Idx) const { return MClusterIds[Idx]; }
	auto& ClusterIds(int32 Idx) { return MClusterIds[Idx]; }

	const auto& ChildToParent(int32 Idx) const { return MChildToParent[Idx]; }
	auto& ChildToParent(int32 Idx) { return MChildToParent[Idx]; }

	const auto& ClusterGroupIndex(int32 Idx) const { return MClusterGroupIndex[Idx]; }
	auto& ClusterGroupIndex(int32 Idx) { return MClusterGroupIndex[Idx]; }

	const auto& InternalCluster(int32 Idx) const { return MInternalCluster[Idx]; }
	auto& InternalCluster(int32 Idx) { return MInternalCluster[Idx]; }

	const auto& ChildrenSpatial(int32 Idx) const { return MChildrenSpatial[Idx]; }
	auto& ChildrenSpatial(int32 Idx) { return MChildrenSpatial[Idx]; }

	const auto& PhysicsProxies(int32 Idx) const { return MPhysicsProxies[Idx]; }
	auto& PhysicsProxies(int32 Idx) { return MPhysicsProxies[Idx]; }

	const auto& CollisionImpulses(int32 Idx) const { return MCollisionImpulses[Idx]; }
	auto& CollisionImpulses(int32 Idx) { return MCollisionImpulses[Idx]; }
	auto& CollisionImpulsesArray() { return MCollisionImpulses; }

	const auto& ExternalStrains(int32 Idx) const { return MExternalStrains[Idx]; }
	auto& ExternalStrains(int32 Idx) { return MExternalStrains[Idx]; }
	auto& ExternalStrainsArray() { return MExternalStrains; }
	
	const auto& Strains(int32 Idx) const { return MStrains[Idx]; }
	auto& Strains(int32 Idx) { return MStrains[Idx]; }

	const auto& ConnectivityEdges(int32 Idx) const { return MConnectivityEdges[Idx]; }
	auto& ConnectivityEdges(int32 Idx) { return MConnectivityEdges[Idx]; }

<<<<<<< HEAD
=======
	const bool& Anchored(int32 Idx) const { return MAnchored[Idx]; }
	bool& Anchored(int32 Idx) { return MAnchored[Idx]; }
	
>>>>>>> d731a049
	const auto& ConnectivityEdgesArray() const { return MConnectivityEdges; }

	const auto& ClusterIdsArray() const { return MClusterIds; }
	auto& ClusterIdsArray() { return MClusterIds; }

	const auto& ChildToParentArray() const { return MChildToParent; }
	auto& ChildToParentArray() { return MChildToParent; }

	const auto& StrainsArray() const { return MStrains; }
	auto& StrainsArray() { return MStrains; }

	const auto& ClusterGroupIndexArray() const { return MClusterGroupIndex; }
	auto& ClusterGroupIndexArray() { return MClusterGroupIndex; }

	const auto& InternalClusterArray() const { return MInternalCluster; }
	auto& InternalClusterArray() { return MInternalCluster; }

	const auto& AnchoredArray() const { return MAnchored; }
	auto& AnchoredArray() { return MAnchored; }

	
	typedef TPBDRigidClusteredParticleHandle<T, d> THandleType;
	const THandleType* Handle(int32 Index) const { return static_cast<const THandleType*>(TGeometryParticles<T,d>::Handle(Index)); }

	//cannot be reference because double pointer would allow for badness, but still useful to have non const access to handle
	THandleType* Handle(int32 Index) { return static_cast<THandleType*>(TGeometryParticles<T, d>::Handle(Index)); }

	
  private:

	  void InitHelper()
	  {
		  this->MParticleType = EParticleType::Clustered;
		  TArrayCollection::AddArray(&MClusterIds);
		  TArrayCollection::AddArray(&MChildToParent);
		  TArrayCollection::AddArray(&MClusterGroupIndex);
		  TArrayCollection::AddArray(&MInternalCluster);
		  TArrayCollection::AddArray(&MChildrenSpatial);
		  TArrayCollection::AddArray(&MPhysicsProxies);
		  TArrayCollection::AddArray(&MCollisionImpulses);
		  TArrayCollection::AddArray(&MStrains);
		  TArrayCollection::AddArray(&MConnectivityEdges);
	  	  TArrayCollection::AddArray(&MExternalStrains);
	  	  TArrayCollection::AddArray(&MAnchored);
	  }

	  TArrayCollectionArray<ClusterId> MClusterIds;
	  TArrayCollectionArray<TRigidTransform<T, d>> MChildToParent;
	  TArrayCollectionArray<int32> MClusterGroupIndex;
	  TArrayCollectionArray<bool> MInternalCluster;
	  TArrayCollectionArray<TUniquePtr<FImplicitObjectUnionClustered>> MChildrenSpatial;

	  // Multiple proxy pointers required for internal clusters
	  TArrayCollectionArray<TSet<IPhysicsProxyBase*>> MPhysicsProxies;

	  // Collision Impulses
	  TArrayCollectionArray<T> MCollisionImpulses;

	  // external strains ( use by fields )
	  // @todo(chaos) we should eventually merge MCollisionImpulses into MExternalStrains when Clustering code has been updated to not clear the impulses just before processing them 
	  TArrayCollectionArray<T> MExternalStrains; 

	  // User set parameters
	  TArrayCollectionArray<T> MStrains;

	  TArrayCollectionArray<TArray<TConnectivityEdge<T>>> MConnectivityEdges;

	  // make the particle act as a kinematic anchor,
	  // this allows the particle to be broken off while still be anchor contributor through the connection graph   
	  TArrayCollectionArray<bool> MAnchored;
};

using FPBDRigidClusteredParticles = TPBDRigidClusteredParticles<FReal, 3>;

} // namespace Chaos<|MERGE_RESOLUTION|>--- conflicted
+++ resolved
@@ -82,10 +82,7 @@
 	, MChildToParent(MoveTemp(Other.MChildToParent))
 	, MClusterGroupIndex(MoveTemp(Other.MClusterGroupIndex))
 	, MInternalCluster(MoveTemp(Other.MInternalCluster))
-<<<<<<< HEAD
-=======
 	, MChildrenSpatial(MoveTemp(Other.MChildrenSpatial))
->>>>>>> d731a049
 	, MPhysicsProxies(MoveTemp(Other.MPhysicsProxies))
 	, MCollisionImpulses(MoveTemp(Other.MCollisionImpulses))
 	, MStrains(MoveTemp(Other.MStrains))
@@ -129,12 +126,9 @@
 	const auto& ConnectivityEdges(int32 Idx) const { return MConnectivityEdges[Idx]; }
 	auto& ConnectivityEdges(int32 Idx) { return MConnectivityEdges[Idx]; }
 
-<<<<<<< HEAD
-=======
 	const bool& Anchored(int32 Idx) const { return MAnchored[Idx]; }
 	bool& Anchored(int32 Idx) { return MAnchored[Idx]; }
 	
->>>>>>> d731a049
 	const auto& ConnectivityEdgesArray() const { return MConnectivityEdges; }
 
 	const auto& ClusterIdsArray() const { return MClusterIds; }
