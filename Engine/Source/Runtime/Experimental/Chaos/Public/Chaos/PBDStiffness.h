// Copyright Epic Games, Inc. All Rights Reserved.
#pragma once

#include "Chaos/Core.h"
#include "Chaos/PBDSoftsEvolutionFwd.h"
#include "Containers/ArrayView.h"
#include "Containers/ContainersFwd.h"
#include "ChaosStats.h"

DECLARE_CYCLE_STAT(TEXT("Chaos PBD Stiffness Apply Values"), STAT_PBD_StiffnessApplyValues, STATGROUP_Chaos);

namespace Chaos::Softs
{

/**
 * Stiffness class for managing real time update to the weight map and low/high value ranges
 * and to exponentiate the stiffness value depending on the iterations and Dt.
 */
class FPBDStiffness final
{
public:
	static constexpr FSolverReal ParameterFrequency = (FSolverReal)120.;  // 60Hz @ 2 iterations as a root for all stiffness values TODO: Make this a global solver parameter

	/**
	 * Weightmap particle constructor. 
	 */
	inline FPBDStiffness(
		const FSolverVec2& InWeightedValue,
		const TConstArrayView<FRealSingle>& Multipliers = TConstArrayView<FRealSingle>(),
		int32 ParticleCount = 0,  // A value of 0 also disables the map
		int32 TableSize = 16,  // Size of the lookup table, can't be more than 256 values, the larger the table the longer it takes to apply changes to the stiffness values
		FSolverReal InParameterFitBase = (FSolverReal)1.e3);  // Logarithm base to use in the stiffness parameter fit function

	/**
	 * Weightmap constraint constructor. 
	 */
	template<int32 Valence>
	inline FPBDStiffness(
		const FSolverVec2& InWeightedValue,
		const TConstArrayView<FRealSingle>& Multipliers = TConstArrayView<FRealSingle>(),
		const TConstArrayView<TVector<int32, Valence>>& Constraints = TConstArrayView<TVector<int32, Valence>>(),
		int32 ParticleOffset = INDEX_NONE, // Constraints have usually a particle offset added to them compared to the weight maps that always starts at index 0
		int32 ParticleCount = 0,  // A value of 0 also disables the map
		int32 TableSize = 16,  // Size of the lookup table, can't be more than 256 values, the larger the table the longer it takes to apply changes to the stiffness values
		FSolverReal InParameterFitBase = (FSolverReal)1.e3,  // Logarithm base to use in the stiffness parameter fit function
		typename TEnableIf<Valence >= 2 && Valence <= 4>::Type* = nullptr);  // Prevents incorrect valence, the value is actually unused

	~FPBDStiffness() {}

	/** Return the number of values stored in the weight map. */
	int32 Num() const { return Indices.Num(); }

	/** Return whether this object contains weight map values. */
	bool HasWeightMap() const { return Table.Num() > 1 && FMath::Abs(WeightedValue[0] - WeightedValue[1]) > UE_KINDA_SMALL_NUMBER; }

	/**
	 * Set the low and high values of the weight map.
	 * The weight map table only gets updated after ApplyValues is called.
	 * Low and high values are clamped between [0,1]
	 */
	void SetWeightedValue(const FSolverVec2& InWeightedValue) { WeightedValue = InWeightedValue.ClampAxes((FSolverReal)0., (FSolverReal)1.); }

	/**
	 * Set the low and high values of the weight map.
	 * The weight map table only gets updated after ApplyValues is called.
	 * Low and high values are not clamped. Commonly used for XPBD Stiffness values which are not [0,1]
	 */
<<<<<<< HEAD
	void SetWeightedValue(const FSolverVec2& InWeightedValue) { WeightedValue = InWeightedValue.ClampAxes((FSolverReal)0., (FSolverReal)1.); }
=======
	void SetWeightedValueUnclamped(const FSolverVec2& InWeightedValue) { WeightedValue = InWeightedValue; }
>>>>>>> d731a049

	/**
	 * Return the low and high values set for this weight map.
	 * Both values will always be between 0 and 1 due to having been clamped in SetWeightedValue.
	 */
	const FSolverVec2& GetWeightedValue() const { return WeightedValue; }
<<<<<<< HEAD

	/** Update the weight map table with the current simulation parameters. */
	inline void ApplyValues(const FSolverReal Dt, const int32 NumIterations);
=======

	/** Update the weight map table with the current simulation parameters. */
	inline void ApplyValues(const FSolverReal Dt, const int32 NumIterations);

	/** Update the weight map table with the current simulation parameters. */
	inline void ApplyXPBDValues(const FSolverReal MaxStiffnesss);
>>>>>>> d731a049

	/**
	 * Lookup for the exponential weighted value at the specified weight map index.
	 * This function will assert if it is called with a non zero index on an empty weight map.
	*/
	FSolverReal operator[](int32 Index) const { return Table[Indices[Index]]; }

	/** Return the exponential value at the Low weight. */
	FSolverReal GetLow() const { return Table[0]; }

	/** Return the exponential value at the High weight. */
	FSolverReal GetHigh() const { return Table.Last(); }

	/** Return the exponential stiffness value when the weight map is not used. */
	explicit operator FSolverReal() const { return GetLow(); }

	/** Return the particles/constraints indices to the stiffness table as a read only array. */
	TConstArrayView<uint8> GetIndices() const { return TConstArrayView<uint8>(Indices); }

	/** Return the table of stiffnesses as a read only array. */
	TConstArrayView<FSolverReal> GetTable() const { return TConstArrayView<FSolverReal>(Table); }

	/** Reorder Indices based on Constraint reordering. */
	inline void ReorderIndices(const TArray<int32>& OrigToReorderedIndices);

private:
	TArray<uint8> Indices; // Per particle/constraints array of index to the stiffness table
	TArray<FSolverReal> Table;  // Fixed lookup table of stiffness values, use uint8 indexation
	FSolverVec2 WeightedValue;
<<<<<<< HEAD
=======
	const FSolverReal ParameterFitBase;
>>>>>>> d731a049
	const FSolverReal ParameterFitLogBase;
};

FPBDStiffness::FPBDStiffness(
	const FSolverVec2& InWeightedValue,
	const TConstArrayView<FRealSingle>& Multipliers,
	int32 ParticleCount,
	int32 TableSize,
	FSolverReal InParameterFitBase)
	: WeightedValue(InWeightedValue.ClampAxes((FSolverReal)0., (FSolverReal)1.))
<<<<<<< HEAD
=======
	, ParameterFitBase(InParameterFitBase)
>>>>>>> d731a049
	, ParameterFitLogBase(FMath::Loge(InParameterFitBase))
{
	check(TableSize > 0 && TableSize < 256);  // The Stiffness lookup table is restricted to uint8 sized indices

	if (Multipliers.Num() == ParticleCount && ParticleCount > 0)
	{
		// Convert the weight maps into an array of lookup indices to the stiffness table
		Indices.AddUninitialized(ParticleCount);

		const FRealSingle TableScale = (FRealSingle)(TableSize - 1);

		for (int32 Index = 0; Index < ParticleCount; ++Index)
		{
			Indices[Index] = (uint8)(FMath::Clamp(Multipliers[Index], (FRealSingle)0., (FRealSingle)1.) * TableScale);
		}

		// Initialize empty table until ApplyValues is called
		Table.AddZeroed(TableSize);
	}
	else
	{
		// Initialize with a one element table until ApplyValues is called
		Indices.AddZeroed(1);
		Table.AddZeroed(1);
	}
}

template<int32 Valence>
FPBDStiffness::FPBDStiffness(
	const FSolverVec2& InWeightedValue,
	const TConstArrayView<FRealSingle>& Multipliers,
	const TConstArrayView<TVector<int32, Valence>>& Constraints,
	int32 ParticleOffset,
	int32 ParticleCount,
	int32 TableSize,
	FSolverReal InParameterFitBase,
	typename TEnableIf<Valence >= 2 && Valence <= 4>::Type*)
	: WeightedValue(InWeightedValue.ClampAxes((FSolverReal)0., (FSolverReal)1.))
<<<<<<< HEAD
=======
	, ParameterFitBase(InParameterFitBase)
>>>>>>> d731a049
	, ParameterFitLogBase(FMath::Loge(InParameterFitBase))
{
	check(TableSize > 0 && TableSize < 256);  // The Stiffness lookup table is restricted to uint8 sized indices

	const int32 ConstraintCount = Constraints.Num();

	if (Multipliers.Num() == ParticleCount && ParticleCount > 0 && ConstraintCount > 0)
	{
		// Convert the weight maps into an array of lookup indices to the stiffness table
		Indices.AddUninitialized(ConstraintCount);

		const FRealSingle TableScale = (FRealSingle)(TableSize - 1);

		for (int32 ConstraintIndex = 0; ConstraintIndex < ConstraintCount; ++ConstraintIndex)
		{
			const TVector<int32, Valence>& Constraint = Constraints[ConstraintIndex];

			FRealSingle Weight = 0.f;
			for (int32 Index = 0; Index < Valence; ++Index)
			{
				Weight += FMath::Clamp(Multipliers[Constraint[Index] - ParticleOffset], (FRealSingle)0., (FRealSingle)1.);
			}
			Weight /= (FRealSingle)Valence;

			Indices[ConstraintIndex] = (uint8)(Weight * TableScale);
		}

		// Initialize empty table until ApplyValues is called
		Table.AddZeroed(TableSize);
	}
	else
	{
		// Initialize with a one element table until ApplyValues is called
		Indices.AddZeroed(1);
		Table.AddZeroed(1);
	}
}

static inline FSolverReal CalcExponentialParameterFit(const FSolverReal ParameterFitBase, const FSolverReal ParameterFitLogBase, const FSolverReal InValue)
{
	// Get a very steep exponential curve between the [0, 1] range to make easier to set the parameter
	// The base has been chosen empirically.
	// ParameterFit = (pow(ParameterFitBase , InValue) - 1) / (ParameterFitBase - 1)
	// Note that ParameterFit = 0 when InValue = 0, and 1 when InValue = 1.
	return (FMath::Exp(ParameterFitLogBase * InValue) - (FSolverReal)1.) / (ParameterFitBase - (FSolverReal)1.);
}

void FPBDStiffness::ApplyValues(const FSolverReal Dt, const int32 NumIterations)
{
	SCOPE_CYCLE_COUNTER(STAT_PBD_StiffnessApplyValues);

	// Calculate the simulation exponent
	const FSolverReal Exponent = Dt * ParameterFrequency / (FSolverReal)NumIterations;

	// Define the stiffness mapping function
	auto SimulationValue = [this, Exponent](const FSolverReal InValue)->FSolverReal
	{
<<<<<<< HEAD
		// Get a very steep exponential curve between the [0, 1] range to make easier to set the parameter
		// The base has been chosen empirically
		// ParameterValue = Pow(ParameterFitBase, ParameterValue - 1)
		const FSolverReal ParameterFit = FMath::Exp(ParameterFitLogBase * (FMath::Clamp(InValue, (FSolverReal)0., (FSolverReal)1.) - (FSolverReal)1.));
=======
		// If InValue is 1 then LogValue = -inf and the output becomes -inf as well,
		// in order for this function to be continuous, we want the output to be 1 when InValue = 1
		// and need the stiffness to be exactly 0 when the input is 0
		if (InValue <= (FSolverReal)UE_DOUBLE_SMALL_NUMBER)
		{
			return (FSolverReal)0.;
		}
		if (InValue >= (FSolverReal)(1. - UE_DOUBLE_SMALL_NUMBER))
		{
			return (FSolverReal)1.;
		}
		const FSolverReal ParameterFit = CalcExponentialParameterFit(ParameterFitBase, ParameterFitLogBase, InValue);
>>>>>>> d731a049

		// Use simulation dependent stiffness exponent to alleviate the variations in effect when Dt and NumIterations change
		// This is based on the Position-Based Simulation Methods paper (page 8),
		// but uses the delta time in addition of the number of iterations in the calculation of the error term.
		const FSolverReal LogValue = FMath::Loge((FSolverReal)1. - ParameterFit);
		return (FSolverReal)1. - FMath::Exp(LogValue * Exponent);
<<<<<<< HEAD
=======
	};

	const FSolverReal Offset = WeightedValue[0];
	const FSolverReal Range = WeightedValue[1] - WeightedValue[0];
	const int32 TableSize = Table.Num();
	const FSolverReal WeightIncrement = (TableSize > 1) ? (FSolverReal)1. / (FSolverReal)(TableSize - 1) : (FSolverReal)1.; // Must allow full range from 0 to 1 included
	for (int32 Index = 0; Index < TableSize; ++Index)
	{
		const FSolverReal Weight = (FSolverReal)Index * WeightIncrement;
		Table[Index] = SimulationValue(Offset + Weight * Range);
	}
}

void FPBDStiffness::ApplyXPBDValues(const FSolverReal MaxStiffness)
{
	SCOPE_CYCLE_COUNTER(STAT_PBD_StiffnessApplyValues);
	
	auto SimulationValue = [this, MaxStiffness](const FSolverReal InValue)->FSolverReal
	{
		// Do not apply exponential to XPBDStiffnesses. They are authored in terms of true stiffness values (e.g., kg/s^2), not exponential compliance
		return FMath::Clamp(InValue, (FSolverReal)0., MaxStiffness);
>>>>>>> d731a049
	};

	const FSolverReal Offset = WeightedValue[0];
	const FSolverReal Range = WeightedValue[1] - WeightedValue[0];
	const int32 TableSize = Table.Num();
	const FSolverReal WeightIncrement = (TableSize > 1) ? (FSolverReal)1. / (FSolverReal)(TableSize - 1) : (FSolverReal)1.; // Must allow full range from 0 to 1 included
	for (int32 Index = 0; Index < TableSize; ++Index)
	{
		const FSolverReal Weight = (FSolverReal)Index * WeightIncrement;
		Table[Index] = SimulationValue(Offset + Weight * Range);
	}
}

void FPBDStiffness::ReorderIndices(const TArray<int32>& OrigToReorderedConstraintIndices)
{
	if (Indices.Num() == OrigToReorderedConstraintIndices.Num())
	{
		TArray<uint8> ReorderedIndices;
		ReorderedIndices.SetNumUninitialized(Indices.Num());
		for (int32 OrigConstraintIndex = 0; OrigConstraintIndex < OrigToReorderedConstraintIndices.Num(); ++OrigConstraintIndex)
		{
			const int32 ReorderedConstraintIndex = OrigToReorderedConstraintIndices[OrigConstraintIndex];
			ReorderedIndices[ReorderedConstraintIndex] = Indices[OrigConstraintIndex];
		}
		Indices = MoveTemp(ReorderedIndices);
	}
	else
	{
		check(Indices.Num() == 1);
	}
}

}  // End namespace Chaos::Softs<|MERGE_RESOLUTION|>--- conflicted
+++ resolved
@@ -65,29 +65,19 @@
 	 * The weight map table only gets updated after ApplyValues is called.
 	 * Low and high values are not clamped. Commonly used for XPBD Stiffness values which are not [0,1]
 	 */
-<<<<<<< HEAD
-	void SetWeightedValue(const FSolverVec2& InWeightedValue) { WeightedValue = InWeightedValue.ClampAxes((FSolverReal)0., (FSolverReal)1.); }
-=======
 	void SetWeightedValueUnclamped(const FSolverVec2& InWeightedValue) { WeightedValue = InWeightedValue; }
->>>>>>> d731a049
 
 	/**
 	 * Return the low and high values set for this weight map.
 	 * Both values will always be between 0 and 1 due to having been clamped in SetWeightedValue.
 	 */
 	const FSolverVec2& GetWeightedValue() const { return WeightedValue; }
-<<<<<<< HEAD
 
 	/** Update the weight map table with the current simulation parameters. */
 	inline void ApplyValues(const FSolverReal Dt, const int32 NumIterations);
-=======
-
-	/** Update the weight map table with the current simulation parameters. */
-	inline void ApplyValues(const FSolverReal Dt, const int32 NumIterations);
 
 	/** Update the weight map table with the current simulation parameters. */
 	inline void ApplyXPBDValues(const FSolverReal MaxStiffnesss);
->>>>>>> d731a049
 
 	/**
 	 * Lookup for the exponential weighted value at the specified weight map index.
@@ -117,10 +107,7 @@
 	TArray<uint8> Indices; // Per particle/constraints array of index to the stiffness table
 	TArray<FSolverReal> Table;  // Fixed lookup table of stiffness values, use uint8 indexation
 	FSolverVec2 WeightedValue;
-<<<<<<< HEAD
-=======
 	const FSolverReal ParameterFitBase;
->>>>>>> d731a049
 	const FSolverReal ParameterFitLogBase;
 };
 
@@ -131,10 +118,7 @@
 	int32 TableSize,
 	FSolverReal InParameterFitBase)
 	: WeightedValue(InWeightedValue.ClampAxes((FSolverReal)0., (FSolverReal)1.))
-<<<<<<< HEAD
-=======
 	, ParameterFitBase(InParameterFitBase)
->>>>>>> d731a049
 	, ParameterFitLogBase(FMath::Loge(InParameterFitBase))
 {
 	check(TableSize > 0 && TableSize < 256);  // The Stiffness lookup table is restricted to uint8 sized indices
@@ -173,10 +157,7 @@
 	FSolverReal InParameterFitBase,
 	typename TEnableIf<Valence >= 2 && Valence <= 4>::Type*)
 	: WeightedValue(InWeightedValue.ClampAxes((FSolverReal)0., (FSolverReal)1.))
-<<<<<<< HEAD
-=======
 	, ParameterFitBase(InParameterFitBase)
->>>>>>> d731a049
 	, ParameterFitLogBase(FMath::Loge(InParameterFitBase))
 {
 	check(TableSize > 0 && TableSize < 256);  // The Stiffness lookup table is restricted to uint8 sized indices
@@ -234,12 +215,6 @@
 	// Define the stiffness mapping function
 	auto SimulationValue = [this, Exponent](const FSolverReal InValue)->FSolverReal
 	{
-<<<<<<< HEAD
-		// Get a very steep exponential curve between the [0, 1] range to make easier to set the parameter
-		// The base has been chosen empirically
-		// ParameterValue = Pow(ParameterFitBase, ParameterValue - 1)
-		const FSolverReal ParameterFit = FMath::Exp(ParameterFitLogBase * (FMath::Clamp(InValue, (FSolverReal)0., (FSolverReal)1.) - (FSolverReal)1.));
-=======
 		// If InValue is 1 then LogValue = -inf and the output becomes -inf as well,
 		// in order for this function to be continuous, we want the output to be 1 when InValue = 1
 		// and need the stiffness to be exactly 0 when the input is 0
@@ -252,15 +227,12 @@
 			return (FSolverReal)1.;
 		}
 		const FSolverReal ParameterFit = CalcExponentialParameterFit(ParameterFitBase, ParameterFitLogBase, InValue);
->>>>>>> d731a049
 
 		// Use simulation dependent stiffness exponent to alleviate the variations in effect when Dt and NumIterations change
 		// This is based on the Position-Based Simulation Methods paper (page 8),
 		// but uses the delta time in addition of the number of iterations in the calculation of the error term.
 		const FSolverReal LogValue = FMath::Loge((FSolverReal)1. - ParameterFit);
 		return (FSolverReal)1. - FMath::Exp(LogValue * Exponent);
-<<<<<<< HEAD
-=======
 	};
 
 	const FSolverReal Offset = WeightedValue[0];
@@ -282,7 +254,6 @@
 	{
 		// Do not apply exponential to XPBDStiffnesses. They are authored in terms of true stiffness values (e.g., kg/s^2), not exponential compliance
 		return FMath::Clamp(InValue, (FSolverReal)0., MaxStiffness);
->>>>>>> d731a049
 	};
 
 	const FSolverReal Offset = WeightedValue[0];
