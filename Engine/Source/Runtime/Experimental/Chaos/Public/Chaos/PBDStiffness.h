// Copyright Epic Games, Inc. All Rights Reserved.
#pragma once

#include "Chaos/Core.h"
#include "Chaos/PBDSoftsEvolutionFwd.h"
#include "Chaos/PBDWeightMap.h"
#include "Containers/ArrayView.h"
#include "Containers/ContainersFwd.h"
#include "ChaosStats.h"

DECLARE_CYCLE_STAT(TEXT("Chaos PBD Stiffness Apply Values"), STAT_PBD_StiffnessApplyValues, STATGROUP_Chaos);

namespace Chaos::Softs
{

/**
 * Stiffness class for managing real time update to the weight map and low/high value ranges
 * and to exponentiate the stiffness value depending on the iterations and Dt.
 */
class FPBDStiffness final : public FPBDWeightMap
{
public:
	static constexpr FSolverReal ParameterFrequency = (FSolverReal)120.;  // 60Hz @ 2 iterations as a root for all stiffness values TODO: Make this a global solver parameter
	static constexpr FSolverReal DefaultPBDMaxStiffness = (FSolverReal)1.;
	static constexpr FSolverReal DefaultParameterFitBase = (FSolverReal)1.e3;
	static constexpr int32 DefaultTableSize = 16;

	/**
	 * Weightmap particle constructor. 
	 */
	inline FPBDStiffness(
		const FSolverVec2& InWeightedValue,
		const TConstArrayView<FRealSingle>& Multipliers = TConstArrayView<FRealSingle>(),
		int32 ParticleCount = 0,  // A value of 0 also disables the map
		int32 TableSize = DefaultTableSize,  // Size of the lookup table, can't be more than 256 values, the larger the table the longer it takes to apply changes to the stiffness values
		FSolverReal InParameterFitBase = DefaultParameterFitBase,  // Logarithm base to use in the PBD stiffness parameter fit function
		FSolverReal InMaxStiffness = DefaultPBDMaxStiffness);

	/**
	 * Weightmap constraint constructor. 
	 */
	template<int32 Valence, TEMPLATE_REQUIRES(Valence >= 2 && Valence <= 4)>
	inline FPBDStiffness(
		const FSolverVec2& InWeightedValue,
		const TConstArrayView<FRealSingle>& Multipliers = TConstArrayView<FRealSingle>(),
		const TConstArrayView<TVector<int32, Valence>>& Constraints = TConstArrayView<TVector<int32, Valence>>(),
		int32 ParticleOffset = INDEX_NONE, // Constraints have usually a particle offset added to them compared to the weight maps that always starts at index 0
		int32 ParticleCount = 0,  // A value of 0 also disables the map
		int32 TableSize = DefaultTableSize,  // Size of the lookup table, can't be more than 256 values, the larger the table the longer it takes to apply changes to the stiffness values
		FSolverReal InParameterFitBase = DefaultParameterFitBase,  // Logarithm base to use in the PBD stiffness parameter fit function
		FSolverReal MaxStiffness = DefaultPBDMaxStiffness);
<<<<<<< HEAD

	~FPBDStiffness() {}

=======

	virtual ~FPBDStiffness() override = default;

	FPBDStiffness(const FPBDStiffness&) = default;
	FPBDStiffness(FPBDStiffness&&) = default;
	FPBDStiffness& operator=(const FPBDStiffness&) = default;
	FPBDStiffness& operator=(FPBDStiffness&&) = default;

>>>>>>> 4af6daef
	/**
	 * Set the low and high values of the weight map.
	 * The weight map table only gets updated after ApplyValues is called.
	 * Low and high values are clamped between [0, MaxStiffness]
	 */
	void SetWeightedValue(const FSolverVec2& InWeightedValue, FSolverReal MaxStiffness = DefaultPBDMaxStiffness)
	{
		FPBDWeightMap::SetWeightedValue(InWeightedValue.ClampAxes((FSolverReal)0., MaxStiffness));
	}

	/** Update the weight map table with the current simulation parameters. */
	inline void ApplyPBDValues(const FSolverReal Dt, const int32 NumIterations);

	/** Update the weight map table with the current simulation parameters. */
	UE_DEPRECATED(5.2, "Use ApplyPBDValues() instead.")
	void ApplyValues(const FSolverReal Dt, const int32 NumIterations) { ApplyPBDValues(Dt, NumIterations); }

	/** Update the weight map table with the current simulation parameters. */
	inline void ApplyXPBDValues(const FSolverReal MaxStiffnesss);

private:
<<<<<<< HEAD
	const FSolverReal ParameterFitBase;
	const FSolverReal ParameterFitLogBase;
=======
	FSolverReal ParameterFitBase;
	FSolverReal ParameterFitLogBase;
>>>>>>> 4af6daef
	FSolverReal PrevDtOrMaxStiffness = (FSolverReal)0.;
	int32 PrevNumIterations = 0;
	using FPBDWeightMap::bIsDirty;
};

FPBDStiffness::FPBDStiffness(
	const FSolverVec2& InWeightedValue,
	const TConstArrayView<FRealSingle>& Multipliers,
	int32 ParticleCount,
	int32 TableSize,
	FSolverReal InParameterFitBase,
	FSolverReal MaxStiffness)
	: FPBDWeightMap(FSolverVec2::ZeroVector, Multipliers, ParticleCount, TableSize)
	, ParameterFitBase(InParameterFitBase)
	, ParameterFitLogBase(FMath::Loge(InParameterFitBase))
{
	SetWeightedValue(InWeightedValue, MaxStiffness);
}

template<int32 Valence, typename TEnableIf<Valence >= 2 && Valence <= 4, int>::type>
FPBDStiffness::FPBDStiffness(
	const FSolverVec2& InWeightedValue,
	const TConstArrayView<FRealSingle>& Multipliers,
	const TConstArrayView<TVector<int32, Valence>>& Constraints,
	int32 ParticleOffset,
	int32 ParticleCount,
	int32 TableSize,
	FSolverReal InParameterFitBase,
	FSolverReal MaxStiffness)
	: FPBDWeightMap(FSolverVec2::ZeroVector, Multipliers, Constraints, ParticleOffset, ParticleCount, TableSize)
	, ParameterFitBase(InParameterFitBase)
	, ParameterFitLogBase(FMath::Loge(InParameterFitBase))
{
	SetWeightedValue(InWeightedValue, MaxStiffness);
}

static inline FSolverReal CalcExponentialParameterFit(const FSolverReal ParameterFitBase, const FSolverReal ParameterFitLogBase, const FSolverReal InValue)
{
	// Get a very steep exponential curve between the [0, 1] range to make easier to set the parameter
	// The base has been chosen empirically.
	// ParameterFit = (pow(ParameterFitBase , InValue) - 1) / (ParameterFitBase - 1)
	// Note that ParameterFit = 0 when InValue = 0, and 1 when InValue = 1.
	return (FMath::Exp(ParameterFitLogBase * InValue) - (FSolverReal)1.) / (ParameterFitBase - (FSolverReal)1.);
}

void FPBDStiffness::ApplyPBDValues(const FSolverReal Dt, const int32 NumIterations)
{
	SCOPE_CYCLE_COUNTER(STAT_PBD_StiffnessApplyValues);

	// Calculate the simulation exponent
	const FSolverReal Exponent = Dt * ParameterFrequency / (FSolverReal)NumIterations;

	// Define the stiffness mapping function
	auto SimulationValue = [this, Exponent](const FSolverReal InValue)->FSolverReal
		{
			// If InValue is 1 then LogValue = -inf and the output becomes -inf as well,
			// in order for this function to be continuous, we want the output to be 1 when InValue = 1
			// and need the stiffness to be exactly 0 when the input is 0
			if (InValue <= (FSolverReal)UE_DOUBLE_SMALL_NUMBER)
			{
				return (FSolverReal)0.;
			}
			if (InValue >= (FSolverReal)(1. - UE_DOUBLE_SMALL_NUMBER))
			{
				return (FSolverReal)1.;
			}
			const FSolverReal ParameterFit = CalcExponentialParameterFit(ParameterFitBase, ParameterFitLogBase, InValue);

			// Use simulation dependent stiffness exponent to alleviate the variations in effect when Dt and NumIterations change
			// This is based on the Position-Based Simulation Methods paper (page 8),
			// but uses the delta time in addition of the number of iterations in the calculation of the error term.
			const FSolverReal LogValue = FMath::Loge((FSolverReal)1. - ParameterFit);
			return (FSolverReal)1. - FMath::Exp(LogValue * Exponent);
		};
	
	if (Dt != PrevDtOrMaxStiffness || NumIterations != PrevNumIterations)
	{
		PrevDtOrMaxStiffness = Dt;
		PrevNumIterations = NumIterations;
		bIsDirty = true;
	}

	FPBDWeightMap::ApplyValues(SimulationValue);  // Note, this still needs to be called even when not dirty for dealing with any change in weights
}

void FPBDStiffness::ApplyXPBDValues(const FSolverReal MaxStiffness)
{
	SCOPE_CYCLE_COUNTER(STAT_PBD_StiffnessApplyValues);

	auto SimulationValue = [this, MaxStiffness](const FSolverReal InValue)->FSolverReal
		{
			// Do not apply exponential to XPBDStiffnesses. They are authored in terms of true stiffness values (e.g., kg/s^2), not exponential compliance
			return FMath::Clamp(InValue, (FSolverReal)0., MaxStiffness);
		};

	if (MaxStiffness != PrevDtOrMaxStiffness)
	{
		PrevDtOrMaxStiffness = MaxStiffness;
		bIsDirty = true;
	}

	FPBDWeightMap::ApplyValues(SimulationValue);  // Note, this still needs to be called even when not dirty for dealing with any change in weights
}

}  // End namespace Chaos::Softs<|MERGE_RESOLUTION|>--- conflicted
+++ resolved
@@ -49,11 +49,6 @@
 		int32 TableSize = DefaultTableSize,  // Size of the lookup table, can't be more than 256 values, the larger the table the longer it takes to apply changes to the stiffness values
 		FSolverReal InParameterFitBase = DefaultParameterFitBase,  // Logarithm base to use in the PBD stiffness parameter fit function
 		FSolverReal MaxStiffness = DefaultPBDMaxStiffness);
-<<<<<<< HEAD
-
-	~FPBDStiffness() {}
-
-=======
 
 	virtual ~FPBDStiffness() override = default;
 
@@ -62,7 +57,6 @@
 	FPBDStiffness& operator=(const FPBDStiffness&) = default;
 	FPBDStiffness& operator=(FPBDStiffness&&) = default;
 
->>>>>>> 4af6daef
 	/**
 	 * Set the low and high values of the weight map.
 	 * The weight map table only gets updated after ApplyValues is called.
@@ -84,13 +78,8 @@
 	inline void ApplyXPBDValues(const FSolverReal MaxStiffnesss);
 
 private:
-<<<<<<< HEAD
-	const FSolverReal ParameterFitBase;
-	const FSolverReal ParameterFitLogBase;
-=======
 	FSolverReal ParameterFitBase;
 	FSolverReal ParameterFitLogBase;
->>>>>>> 4af6daef
 	FSolverReal PrevDtOrMaxStiffness = (FSolverReal)0.;
 	int32 PrevNumIterations = 0;
 	using FPBDWeightMap::bIsDirty;
