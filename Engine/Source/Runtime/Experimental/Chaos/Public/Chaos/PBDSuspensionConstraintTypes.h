// Copyright Epic Games, Inc. All Rights Reserved.
#pragma once

#include "CoreMinimal.h"

#include "Chaos/Core.h"
#include "Chaos/Transform.h"
#include "Chaos/Vector.h"

namespace Chaos
{
	class FPBDSuspensionConstraints;

	class FPBDSuspensionConstraintHandle;

	struct FSuspensionLocation
	{
		FVec3 Location = FVec3::ZeroVector;
	};

	class FSingleParticlePhysicsProxy;
	struct FParticleProxyProperty
	{
		FSingleParticlePhysicsProxy* ParticleProxy = nullptr;
	};

<<<<<<< HEAD
	class CHAOS_API FPBDSuspensionSettings
=======
	class FPBDSuspensionSettings
>>>>>>> 4af6daef
	{
	public:

		FPBDSuspensionSettings()
			: Enabled(false)
			, HardstopStiffness(1)
			, HardstopVelocityCompensation(1)
			, SpringPreload(0)
			, SpringStiffness(0)
			, SpringDamping(0)
			, MinLength(0)
			, MaxLength(0)
			, Axis(0,0,1)
			, Target(0, 0, 0)
			, Normal(0, 0, 0)
		{
		}

		FPBDSuspensionSettings(bool InEnabled, FReal InHardstopStiffness, FReal InHardstopVelocityCompensation, FReal InSpringPreload, FReal InSpringStiffness, FReal InDamping, FReal InMinLength, FReal InMaxLength, const FVec3& InAxis, const FVec3& InTarget, const FVec3& InNormal)
			: Enabled(InEnabled)
			, HardstopStiffness(InHardstopStiffness)
			, HardstopVelocityCompensation(InHardstopVelocityCompensation)
			, SpringPreload(InSpringPreload)
			, SpringStiffness(InSpringStiffness)
			, SpringDamping(InDamping)
			, MinLength(InMinLength)
			, MaxLength(InMaxLength)
			, Axis(InAxis)
			, Target(InTarget)
			, Normal(InNormal)
		{
		}

		bool  Enabled;
		FReal HardstopStiffness;
		FReal HardstopVelocityCompensation;
		FReal SpringPreload;
		FReal SpringStiffness;
		FReal SpringDamping;
		FReal MinLength;
		FReal MaxLength;
		FVec3 Axis;
		FVec3 Target;
		FVec3 Normal;
	};

<<<<<<< HEAD
	class CHAOS_API FPBDSuspensionResults
=======
	class FPBDSuspensionResults
>>>>>>> 4af6daef
	{
	public:
		FPBDSuspensionResults()
			: NetPushOut(FVec3(0))
			, Length(0)
		{
		}

		void Reset()
		{
			*this = FPBDSuspensionResults();
		}

		FVec3 NetPushOut;
		FVec3 HardStopNetPushOut;
		FVec3 HardStopNetImpulse;
		FReal Length;
	};

	class FPBDSuspensionSolverSettings
	{
	public:

		FPBDSuspensionSolverSettings()
		{

		}

	};

}<|MERGE_RESOLUTION|>--- conflicted
+++ resolved
@@ -24,11 +24,7 @@
 		FSingleParticlePhysicsProxy* ParticleProxy = nullptr;
 	};
 
-<<<<<<< HEAD
-	class CHAOS_API FPBDSuspensionSettings
-=======
 	class FPBDSuspensionSettings
->>>>>>> 4af6daef
 	{
 	public:
 
@@ -75,11 +71,7 @@
 		FVec3 Normal;
 	};
 
-<<<<<<< HEAD
-	class CHAOS_API FPBDSuspensionResults
-=======
 	class FPBDSuspensionResults
->>>>>>> 4af6daef
 	{
 	public:
 		FPBDSuspensionResults()
