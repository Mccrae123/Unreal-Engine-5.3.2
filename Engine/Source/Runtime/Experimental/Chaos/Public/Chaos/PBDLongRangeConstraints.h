--- conflicted
+++ resolved
@@ -10,45 +10,11 @@
 namespace Chaos::Softs
 {
 
-<<<<<<< HEAD
-class CHAOS_API FPBDLongRangeConstraints : public FPBDLongRangeConstraintsBase
-=======
 class FPBDLongRangeConstraints : public FPBDLongRangeConstraintsBase
->>>>>>> 4af6daef
 {
 public:
 	typedef FPBDLongRangeConstraintsBase Base;
 	typedef typename Base::FTether FTether;
-<<<<<<< HEAD
-
-	static bool IsEnabled(const FCollectionPropertyConstFacade& PropertyCollection)
-	{
-		return IsTetherStiffnessEnabled(PropertyCollection, false);
-	}
-
-	FPBDLongRangeConstraints(
-		const FSolverParticles& Particles,
-		const int32 InParticleOffset,
-		const int32 InParticleCount,
-		const TArray<TConstArrayView<TTuple<int32, int32, FRealSingle>>>& InTethers,
-		const TConstArrayView<FRealSingle>& StiffnessMultipliers,
-		const TConstArrayView<FRealSingle>& ScaleMultipliers,
-		const FCollectionPropertyConstFacade& PropertyCollection,
-		FSolverReal MeshScale)
-		: FPBDLongRangeConstraintsBase(
-			Particles,
-			InParticleOffset,
-			InParticleCount,
-			InTethers,
-			StiffnessMultipliers,
-			ScaleMultipliers,
-			FSolverVec2(GetWeightedFloatTetherStiffness(PropertyCollection, 1.f)),
-			FSolverVec2(GetWeightedFloatTetherScale(PropertyCollection, 1.f)),  // Scale clamping done in constructor
-			FPBDStiffness::DefaultPBDMaxStiffness,
-			MeshScale)
-	{}
-=======
->>>>>>> 4af6daef
 
 	static bool IsEnabled(const FCollectionPropertyConstFacade& PropertyCollection)
 	{
@@ -86,14 +52,8 @@
 		const TArray<TConstArrayView<TTuple<int32, int32, FRealSingle>>>& InTethers,
 		const TConstArrayView<FRealSingle>& StiffnessMultipliers,
 		const TConstArrayView<FRealSingle>& ScaleMultipliers,
-<<<<<<< HEAD
-		const FSolverVec2& InStiffness = FSolverVec2::UnitVector,
-		const FSolverVec2& InScale = FSolverVec2::UnitVector,
-		FSolverReal MeshScale = (FSolverReal)1.)
-=======
 		const FCollectionPropertyConstFacade& PropertyCollection,
 		FSolverReal MeshScale)
->>>>>>> 4af6daef
 		: FPBDLongRangeConstraintsBase(
 			Particles,
 			InParticleOffset,
@@ -101,30 +61,6 @@
 			InTethers,
 			StiffnessMultipliers,
 			ScaleMultipliers,
-<<<<<<< HEAD
-			InStiffness,
-			InScale,
-			MeshScale)
-	{}
-
-	virtual ~FPBDLongRangeConstraints() override {}
-
-	using Base::SetProperties;
-
-	void SetProperties(const FCollectionPropertyConstFacade& PropertyCollection, FSolverReal MeshScale)
-	{
-		if (IsTetherStiffnessMutable(PropertyCollection))
-		{
-			Stiffness.SetWeightedValue(FSolverVec2(GetWeightedFloatTetherStiffness(PropertyCollection)));
-		}
-		if (IsTetherScaleMutable(PropertyCollection))
-		{
-			TetherScale.SetWeightedValue(FSolverVec2(GetWeightedFloatTetherScale(PropertyCollection)).ClampAxes(MinTetherScale, MaxTetherScale) * MeshScale);
-		}
-	}
-
-	void Apply(FSolverParticles& Particles, const FSolverReal Dt) const;
-=======
 			FSolverVec2(GetWeightedFloatTetherStiffness(PropertyCollection, 1.f)),
 			FSolverVec2(GetWeightedFloatTetherScale(PropertyCollection, 1.f)),  // Scale clamping done in constructor
 			FPBDStiffness::DefaultPBDMaxStiffness,
@@ -173,7 +109,6 @@
 	}
 
 	CHAOS_API void Apply(FSolverParticles& Particles, const FSolverReal Dt) const;
->>>>>>> 4af6daef
 
 private:
 	using Base::MinTetherScale;
@@ -182,10 +117,7 @@
 	using Base::Stiffness;
 	using Base::TetherScale;
 	using Base::ParticleOffset;
-<<<<<<< HEAD
-=======
 	using Base::ParticleCount;
->>>>>>> 4af6daef
 
 	UE_CHAOS_DECLARE_PROPERTYCOLLECTION_NAME(TetherStiffness, float);
 	UE_CHAOS_DECLARE_PROPERTYCOLLECTION_NAME(TetherScale, float);
