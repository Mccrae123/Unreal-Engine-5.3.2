--- conflicted
+++ resolved
@@ -8,44 +8,6 @@
 
 namespace Chaos
 {
-<<<<<<< HEAD
-template<class T, int d>
-class CHAOS_API TPBDLongRangeConstraints : public TPBDLongRangeConstraintsBase<T, d>, public FPBDConstraintContainer
-{
-public:
-	typedef TPBDLongRangeConstraintsBase<T, d> Base;
-	typedef typename Base::EMode EMode;
-
-	using Base::GetMode;
-
-	TPBDLongRangeConstraints(
-		const TDynamicParticles<T, d>& InParticles,
-		const TMap<int32, TSet<uint32>>& PointToNeighbors,
-		const int32 NumberOfAttachments = 1,
-		const T Stiffness = (T)1,
-		const T LimitScale = (T)1,
-		const EMode Mode = EMode::AccurateTetherFastLength)
-		: TPBDLongRangeConstraintsBase<T, d>(InParticles, PointToNeighbors, NumberOfAttachments, Stiffness, LimitScale, Mode) {}
-	virtual ~TPBDLongRangeConstraints() {}
-
-	void Apply(TPBDParticles<T, d>& InParticles, const T Dt, const TArray<int32>& InConstraintIndices) const;
-	void Apply(TPBDParticles<T, d>& InParticles, const T Dt) const;
-
-private:
-	using Base::MEuclideanConstraints;
-	using Base::MGeodesicConstraints;
-	using Base::MDists;
-	using Base::GetDelta;
-
-	template<class TConstraintType>
-	void Apply(const TConstraintType& Constraint, TPBDParticles<T, d>& InParticles, const T Dt, const T RefDist) const
-	{
-		const int32 i2 = Constraint[Constraint.Num() - 1];
-		checkSlow(InParticles.InvM(i2) > (T)0.);
-		InParticles.P(i2) += GetDelta(Constraint, InParticles, RefDist);
-	}
-
-=======
 class CHAOS_API FPBDLongRangeConstraints final : public FPBDLongRangeConstraintsBase
 {
 public:
@@ -74,7 +36,6 @@
 	using Base::TethersView;
 	using Base::Stiffness;
 	using Base::ParticleOffset;
->>>>>>> 3aae9151
 };
 }
 
