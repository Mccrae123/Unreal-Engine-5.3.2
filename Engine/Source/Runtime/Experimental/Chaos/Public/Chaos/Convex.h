--- conflicted
+++ resolved
@@ -100,11 +100,7 @@
 			ComputeUnitMassInertiaTensorAndRotationOfMass(Volume);
 		}
 
-<<<<<<< HEAD
-		FConvex(const TArray<FVec3Type>& InVertices, const FReal InMargin)
-=======
 		FConvex(const TArray<FVec3Type>& InVertices, const FReal InMargin, FConvexBuilder::EBuildMethod BuildMethod = FConvexBuilder::EBuildMethod::Default)
->>>>>>> d731a049
 		    : FImplicitObject(EImplicitObject::IsConvex | EImplicitObject::HasBoundingBox, ImplicitObjectType::Convex)
 		{
 			const int32 NumVertices = InVertices.Num();
@@ -120,25 +116,11 @@
 			// @todo(chaos): this only works with triangles. Fix that an we can run MergeFaces before calling this
 			CalculateVolumeAndCenterOfMass(Vertices, FaceIndices, Volume, CenterOfMass);
 
-<<<<<<< HEAD
-			// @todo(chaos): should be based on size, or passed in
-			if (!FConvexBuilder::bUseGeometryTConvexHull3)
-			{
-				// @todo(convex) : TConvexHull3 does not need to merge faces, and 
-				// it appears that this code path can leave the convex in an
-				// undefined state. We should consider removing the merge faces when
-				// we transition to the UE::Geometry convex generation. 
-				const FRealType DistanceTolerance = 1.0f;
-				FConvexBuilder::MergeFaces(Planes, FaceIndices, Vertices, DistanceTolerance);
-				CHAOS_ENSURE(Planes.Num() == FaceIndices.Num());
-			}
-=======
 			// it appears that this code path can leave the convex in an
 			// undefined state.
 			const FRealType DistanceTolerance = 1.0f;
 			FConvexBuilder::MergeFaces(Planes, FaceIndices, Vertices, DistanceTolerance);
 			CHAOS_ENSURE(Planes.Num() == FaceIndices.Num());
->>>>>>> d731a049
 
 			CreateStructureData(MoveTemp(FaceIndices));
 
@@ -743,8 +725,6 @@
 			return ToStringSummary();
 		}
 
-<<<<<<< HEAD
-=======
 		// A one-line summary of the convex
 		FString ToStringSummary() const
 		{
@@ -789,7 +769,6 @@
 			return S;
 		}
 
->>>>>>> d731a049
 		const TArray<FVec3Type>& GetVertices() const
 		{
 			return Vertices;
