--- conflicted
+++ resolved
@@ -29,22 +29,14 @@
 			, Planes(MoveTemp(Other.Planes))
 		    , SurfaceParticles(MoveTemp(Other.SurfaceParticles))
 		    , LocalBoundingBox(MoveTemp(Other.LocalBoundingBox))
-<<<<<<< HEAD
-			, Volume(MoveTemp(Other.MoveTemp))
-=======
 			, Volume(MoveTemp(Other.Volume))
->>>>>>> cf4d342e
 			, CenterOfMass(MoveTemp(Other.CenterOfMass))
 		{}
 
 		// NOTE: This constructor will result in approximate COM and volume calculations, since it does
 		// not have face indices for surface particles.
 		// TODO: Keep track of invalid state and ensure on volume or COM access?
-<<<<<<< HEAD
-		TConvex(TArray<TPlane<T, d>>&& InPlanes, TParticles<T, d>&& InSurfaceParticles)
-=======
 		FConvex(TArray<TPlane<FReal, 3>>&& InPlanes, TParticles<FReal, 3>&& InSurfaceParticles)
->>>>>>> cf4d342e
 		    : FImplicitObject(EImplicitObject::IsConvex | EImplicitObject::HasBoundingBox, ImplicitObjectType::Convex)
 			, Planes(MoveTemp(InPlanes))
 		    , SurfaceParticles(MoveTemp(InSurfaceParticles))
@@ -60,11 +52,7 @@
 			Volume = LocalBoundingBox.GetVolume();
 		}
 
-<<<<<<< HEAD
-		TConvex(const TParticles<T, 3>& InParticles)
-=======
 		FConvex(const TParticles<FReal, 3>& InParticles)
->>>>>>> cf4d342e
 		    : FImplicitObject(EImplicitObject::IsConvex | EImplicitObject::HasBoundingBox, ImplicitObjectType::Convex)
 		{
 			const uint32 NumParticles = InParticles.Size();
@@ -74,11 +62,7 @@
 			}
 
 			TArray<TArray<int32>> FaceIndices;
-<<<<<<< HEAD
-			TConvexBuilder<T>::Build(InParticles, Planes, FaceIndices, SurfaceParticles, LocalBoundingBox);
-=======
 			FConvexBuilder::Build(InParticles, Planes, FaceIndices, SurfaceParticles, LocalBoundingBox);
->>>>>>> cf4d342e
 			CHAOS_ENSURE(Planes.Num() == FaceIndices.Num());
 			CalculateVolumeAndCenterOfMass(SurfaceParticles, FaceIndices, Volume, CenterOfMass);
 		}
@@ -260,13 +244,8 @@
 				// Rebuild convex in order to extract face indices.
 				// TODO: Make it so it can take SurfaceParticles as both input and output without breaking...
 				TArray<TArray<int32>> FaceIndices;
-<<<<<<< HEAD
-				TParticles<T, d> TempSurfaceParticles;
-				TConvexBuilder<T>::Build(SurfaceParticles, Planes, FaceIndices, TempSurfaceParticles, LocalBoundingBox);
-=======
 				TParticles<FReal, 3> TempSurfaceParticles;
 				FConvexBuilder::Build(SurfaceParticles, Planes, FaceIndices, TempSurfaceParticles, LocalBoundingBox);
->>>>>>> cf4d342e
 				CalculateVolumeAndCenterOfMass(SurfaceParticles, FaceIndices, Volume, CenterOfMass);
 			}
 		}
@@ -308,11 +287,7 @@
 		void SimplifyGeometry()
 		{
 			TArray<TArray<int32>> FaceIndices;
-<<<<<<< HEAD
-			TConvexBuilder<T>::Simplify(Planes, FaceIndices, SurfaceParticles, LocalBoundingBox);
-=======
 			FConvexBuilder::Simplify(Planes, FaceIndices, SurfaceParticles, LocalBoundingBox);
->>>>>>> cf4d342e
 		}
 
 		FVec3 GetCenter() const
@@ -321,15 +296,9 @@
 		}
 
 	private:
-<<<<<<< HEAD
-		TArray<TPlane<T, d>> Planes;
-		TParticles<T, d> SurfaceParticles;	//copy of the vertices that are just on the convex hull boundary
-		TBox<T, d> LocalBoundingBox;
-=======
 		TArray<TPlane<FReal, 3>> Planes;
 		TParticles<FReal, 3> SurfaceParticles;	//copy of the vertices that are just on the convex hull boundary
 		TBox<FReal, 3> LocalBoundingBox;
->>>>>>> cf4d342e
 		float Volume;
 		FVec3 CenterOfMass;
 	};
