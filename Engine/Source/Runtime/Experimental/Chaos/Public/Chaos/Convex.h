--- conflicted
+++ resolved
@@ -6,23 +6,16 @@
 #include "Chaos/ConvexStructureData.h"
 #include "Chaos/MassProperties.h"
 
-<<<<<<< HEAD
-=======
 #include "Math/UnrealMathVectorCommon.h"
 
->>>>>>> 6bbb88c8
 #include "CollisionConvexMesh.h"
 #include "ChaosArchive.h"
 #include "ChaosCheck.h"
 #include "ChaosLog.h"
 #include "UObject/ReleaseObjectVersion.h"
 #include "UObject/PhysicsObjectVersion.h"
-<<<<<<< HEAD
-//#include "UObject/DownstreamObjectVersion.h"
-=======
 #include "UObject/UE5MainStreamObjectVersion.h"
 #include "UObject/UE5ReleaseStreamObjectVersion.h"
->>>>>>> 6bbb88c8
 #include "UObject/FortniteMainBranchObjectVersion.h"
 
 namespace Chaos
@@ -36,9 +29,6 @@
 	{
 	public:
 		using FImplicitObject::GetTypeName;
-<<<<<<< HEAD
-		using TType = FReal;
-=======
 
 		using TType = FRealSingle;
 		using FRealType = TType;
@@ -46,7 +36,6 @@
 		using FPlaneType = TPlaneConcrete<FRealType, 3>;
 		using FAABB3Type = TAABB<FRealType, 3>;
 
->>>>>>> 6bbb88c8
 		static constexpr unsigned D = 3;
 
 		FConvex()
@@ -75,34 +64,10 @@
 		// @todo(chaos): Add plane vertex indices in the constructor and call CreateStructureData
 		// @todo(chaos): Merge planes? Or assume the input is a good convex hull?
 		UE_DEPRECATED(4.27, "Use the constructor version with the face indices.")
-<<<<<<< HEAD
-		FConvex(TArray<TPlaneConcrete<FReal, 3>>&& InPlanes, TArray<FVec3>&& InVertices)
-		    : FImplicitObject(EImplicitObject::IsConvex | EImplicitObject::HasBoundingBox, ImplicitObjectType::Convex)
-			, Planes(MoveTemp(InPlanes))
-		    , Vertices(MoveTemp(InVertices))
-		    , LocalBoundingBox(FAABB3::EmptyAABB())
-		{
-			for (int32 ParticleIndex = 0; ParticleIndex < Vertices.Num(); ++ParticleIndex)
-			{
-				LocalBoundingBox.GrowToInclude(Vertices[ParticleIndex]);
-			}
-
-			// For now we approximate COM and volume with the bounding box
-			CenterOfMass = LocalBoundingBox.GetCenterOfMass();
-			Volume = LocalBoundingBox.GetVolume();
-		}
-
-		FConvex(TArray<TPlaneConcrete<FReal, 3>>&& InPlanes, TArray<TArray<int32>>&& InFaceIndices, TArray<FVec3>&& InVertices)
-		    : FImplicitObject(EImplicitObject::IsConvex | EImplicitObject::HasBoundingBox, ImplicitObjectType::Convex)
-			, Planes(MoveTemp(InPlanes))
-		    , Vertices(MoveTemp(InVertices))
-		    , LocalBoundingBox(TAABB<FReal, 3>::EmptyAABB())
-=======
 		FConvex(TArray<FPlaneType>&& InPlanes, TArray<FVec3Type>&& InVertices)
 		    : FImplicitObject(EImplicitObject::IsConvex | EImplicitObject::HasBoundingBox, ImplicitObjectType::Convex)
 			, Planes(MoveTemp(InPlanes))
 		    , Vertices(MoveTemp(InVertices))
->>>>>>> 6bbb88c8
 		{
 			for (int32 ParticleIndex = 0; ParticleIndex < Vertices.Num(); ++ParticleIndex)
 			{
@@ -113,12 +78,6 @@
 			CenterOfMass = LocalBoundingBox.GetCenterOfMass();
 			Volume = LocalBoundingBox.GetVolume();
 
-<<<<<<< HEAD
-			CreateStructureData(MoveTemp(InFaceIndices));
-		}
-
-		FConvex(const TArray<FVec3>& InVertices, const FReal InMargin)
-=======
 			ComputeUnitMassInertiaTensorAndRotationOfMass(Volume);
 		}
 
@@ -142,7 +101,6 @@
 		}
 
 		FConvex(const TArray<FVec3Type>& InVertices, const FReal InMargin)
->>>>>>> 6bbb88c8
 		    : FImplicitObject(EImplicitObject::IsConvex | EImplicitObject::HasBoundingBox, ImplicitObjectType::Convex)
 		{
 			const int32 NumVertices = InVertices.Num();
@@ -153,21 +111,6 @@
 
 			TArray<TArray<int32>> FaceIndices;
 			FConvexBuilder::Build(InVertices, Planes, FaceIndices, Vertices, LocalBoundingBox);
-<<<<<<< HEAD
-			CHAOS_ENSURE(Planes.Num() == FaceIndices.Num());
-
-			// @todo(chaos): this only works with triangles. Fix that an we can run MergeFaces before calling this
-			TParticles<FReal, 3> VertexParticles(CopyTemp(Vertices));
-			CalculateVolumeAndCenterOfMass(VertexParticles, FaceIndices, Volume, CenterOfMass);
-
-			// @todo(chaos): DistanceTolerance should be based on size, or passed in
-			const FReal DistanceTolerance = 1.0f;
-			FConvexBuilder::MergeFaces(Planes, FaceIndices, Vertices, DistanceTolerance);
-			CHAOS_ENSURE(Planes.Num() == FaceIndices.Num());
-
-			CreateStructureData(MoveTemp(FaceIndices));
-
-=======
 			CHAOS_ENSURE(Planes.Num() == FaceIndices.Num());
 
 			// @todo(chaos): this only works with triangles. Fix that an we can run MergeFaces before calling this
@@ -189,7 +132,6 @@
 
 			ComputeUnitMassInertiaTensorAndRotationOfMass(Volume);
 
->>>>>>> 6bbb88c8
 			SetMargin(InMargin);
 		}
 
@@ -215,13 +157,6 @@
 			StructureData = MoveTemp(Other.StructureData);
 			Volume = MoveTemp(Other.Volume);
 			CenterOfMass = MoveTemp(Other.CenterOfMass);
-<<<<<<< HEAD
-
-			return *this;
-		}
-
-		void MovePlanesAndRebuild(FReal InDelta);
-=======
 			UnitMassInertiaTensor = MoveTemp(Other.UnitMassInertiaTensor);
 			RotationOfMass = MoveTemp(Other.RotationOfMass);
 
@@ -236,7 +171,6 @@
 		virtual TUniquePtr<FImplicitObject> CopyWithScale(const FVec3& Scale) const override;
 
 		void MovePlanesAndRebuild(FRealType InDelta);
->>>>>>> 6bbb88c8
 
 	private:
 		void CreateStructureData(TArray<TArray<int32>>&& FaceIndices);
@@ -258,15 +192,12 @@
 		}
 
 		virtual const FAABB3 BoundingBox() const override
-<<<<<<< HEAD
-=======
 		{
 			// LWC : conversion from float to double
 			return FAABB3(LocalBoundingBox.Min(), LocalBoundingBox.Max());
 		}
 
 		FConvex::FAABB3Type GetLocalBoundingBox() const 
->>>>>>> 6bbb88c8
 		{
 			return LocalBoundingBox;
 		}
@@ -278,7 +209,6 @@
 		}
 
 		virtual FReal PhiWithNormalScaled(const FVec3& X, const FVec3& Scale, FVec3& Normal) const override
-<<<<<<< HEAD
 		{
 			return PhiWithNormalScaledInternal(X, Scale, Normal);
 		}
@@ -288,17 +218,6 @@
 		// Distance to the surface
 		FReal PhiWithNormalInternal(const FVec3& X, FVec3& Normal) const
 		{
-=======
-		{
-			return PhiWithNormalScaledInternal(X, Scale, Normal);
-		}
-
-
-	private:
-		// Distance to the surface
-		FReal PhiWithNormalInternal(const FVec3& X, FVec3& Normal) const
-		{
->>>>>>> 6bbb88c8
 			const int32 NumPlanes = Planes.Num();
 			if (NumPlanes == 0)
 			{
@@ -324,7 +243,6 @@
 			{
 				return Phi;
 			}
-<<<<<<< HEAD
 
 			// If x is outside the convex mesh, we should find for the nearest point to triangles on the plane
 			const int32 PlaneVerticesNum = NumPlaneVertices(MaxPlane);
@@ -337,20 +255,6 @@
 				const FVec3 B(GetVertex(GetPlaneVertex(MaxPlane, Index + 1)));
 				const FVec3 C(GetVertex(GetPlaneVertex(MaxPlane, Index + 2)));
 
-=======
-
-			// If x is outside the convex mesh, we should find for the nearest point to triangles on the plane
-			const int32 PlaneVerticesNum = NumPlaneVertices(MaxPlane);
-			const FVec3 XOnPlane = X - Phi * Normal;
-			FReal ClosestDistance = TNumericLimits<FReal>::Max();
-			FVec3 ClosestPoint;
-			for (int32 Index = 0; Index < PlaneVerticesNum - 2; Index++)
-			{
-				const FVec3 A(GetVertex(GetPlaneVertex(MaxPlane, 0)));
-				const FVec3 B(GetVertex(GetPlaneVertex(MaxPlane, Index + 1)));
-				const FVec3 C(GetVertex(GetPlaneVertex(MaxPlane, Index + 2)));
-
->>>>>>> 6bbb88c8
 				const FVec3 Point = FindClosestPointOnTriangle(XOnPlane, A, B, C, X);
 				if (XOnPlane == X)
 				{
@@ -390,11 +294,7 @@
 			int32 MaxPlane = 0;
 			for (int32 Idx = 0; Idx < NumPlanes; ++Idx)
 			{
-<<<<<<< HEAD
-				FVec3 PlaneNormal = (Planes[Idx].Normal() * Scale).GetUnsafeNormal();
-=======
 				FVec3 PlaneNormal = (Planes[Idx].Normal() / Scale).GetUnsafeNormal();
->>>>>>> 6bbb88c8
 				FVec3 PlanePos = Planes[Idx].X() * Scale;
 				FReal PlaneDistance = FVec3::DotProduct(X - PlanePos, PlaneNormal);
 				if (PlaneDistance > MaxPhi)
@@ -455,10 +355,7 @@
 		 * caller. 
 		 */
 		virtual bool Raycast(const FVec3& StartPoint, const FVec3& Dir, const FReal Length, const FReal Thickness, FReal& OutTime, FVec3& OutPosition, FVec3& OutNormal, int32& OutFaceIndex) const override;
-<<<<<<< HEAD
-=======
 		bool RaycastFast(const FVec3& StartPoint, const FVec3& Dir, const FReal Length, const FReal Thickness, FReal& OutTime, FVec3& OutPosition, FVec3& OutNormal, int32& OutFaceIndex) const;
->>>>>>> 6bbb88c8
 
 		virtual Pair<FVec3, bool> FindClosestIntersectionImp(const FVec3& StartPoint, const FVec3& EndPoint, const FReal Thickness) const override
 		{
@@ -496,10 +393,6 @@
 		// Get the index of the plane that most opposes the normal
 		int32 GetMostOpposingPlaneScaled(const FVec3& Normal, const FVec3& Scale) const;
 
-<<<<<<< HEAD
-		// Get the nearest point on an edge of the specified face
-		FVec3 GetClosestEdgePosition(int32 PlaneIndex, const FVec3& Position) const;
-=======
 		// Get the nearest point on an edge and the edge vertices
 		// Used for manifold generation
 		FVec3 GetClosestEdge(int32 PlaneIndexHint, const FVec3& Position, FVec3& OutEdgePos0, FVec3& OutEdgePos1) const;
@@ -510,7 +403,6 @@
 			FVec3 Unused0, Unused1;
 			return GetClosestEdge(PlaneIndex, Position, Unused0, Unused1);
 		}
->>>>>>> 6bbb88c8
 
 		bool GetClosestEdgeVertices(int32 PlaneIndex, const FVec3& Position, int32& OutVertexIndex0, int32& OutVertexIndex1) const;
 
@@ -518,11 +410,8 @@
 		// Returns the number of planes found.
 		int32 FindVertexPlanes(int32 VertexIndex, int32* OutVertexPlanes, int32 MaxVertexPlanes) const;
 
-<<<<<<< HEAD
-=======
 		int32 GetVertexPlanes3(int32 VertexIndex, int32& PlaneIndex0, int32& PlaneIndex1, int32& PlaneIndex2) const;
 
->>>>>>> 6bbb88c8
 		// The number of vertices that make up the corners of the specified face
 		int32 NumPlaneVertices(int32 PlaneIndex) const;
 
@@ -546,9 +435,6 @@
 		}
 
 		// Get the plane at the specified index (e.g., indices from FindVertexPlanes)
-<<<<<<< HEAD
-		const TPlaneConcrete<FReal, 3>& GetPlane(int32 FaceIndex) const
-=======
 		const TPlaneConcrete<FReal, 3> GetPlane(int32 FaceIndex) const
 		{
 			// @todo(chaos) this is needed because this API is shared with BOx implicit - we shoudl eventually only need local space planes and be able to use single precision
@@ -562,17 +448,12 @@
 		}
 
 		const FPlaneType& GetPlaneRaw(int32 FaceIndex) const
->>>>>>> 6bbb88c8
 		{
 			return Planes[FaceIndex];
 		}
 
 		// Get the vertex at the specified index (e.g., indices from GetPlaneVertexs)
-<<<<<<< HEAD
-		const FVec3& GetVertex(int32 VertexIndex) const
-=======
 		const FVec3Type& GetVertex(int32 VertexIndex) const
->>>>>>> 6bbb88c8
 		{
 			return Vertices[VertexIndex];
 		}
@@ -595,33 +476,13 @@
 			return FVec3(0.f, 0.f, 1.f);
 		}
 
-<<<<<<< HEAD
-		virtual int32 FindClosestFaceAndVertices(const FVec3& Position, TArray<FVec3>& FaceVertices, FReal SearchDist = 0.01) const override;
-=======
 		virtual int32 FindClosestFaceAndVertices(const FVec3& Position, TArray<FVec3>& FaceVertices, FReal SearchDist = 0.01f) const override;
->>>>>>> 6bbb88c8
 
 		// Returns a winding order multiplier used in the manifold clipping and required when we have negative scales (See ImplicitObjectScaled)
 		FReal GetWindingOrder() const
 		{
 			return 1.0f;
 		}
-<<<<<<< HEAD
-
-	private:
-		int32 GetSupportVertex(const FVec3& Direction) const
-		{
-			FReal MaxDot = TNumericLimits<FReal>::Lowest();
-			int32 MaxVIdx = INDEX_NONE;
-			const int32 NumVertices = Vertices.Num();
-
-			if (ensure(NumVertices > 0))
-			{
-				for (int32 Idx = 0; Idx < NumVertices; ++Idx)
-				{
-					const FReal Dot = FVec3::DotProduct(Vertices[Idx], Direction);
-					if (Dot > MaxDot)
-=======
 
 	private:
 		FORCEINLINE_DEBUGGABLE int32 GetSupportVertex(const FVec3Type& Direction) const
@@ -699,7 +560,6 @@
 					VertexPos))
 				{
 					if (OutSupportDelta != nullptr)
->>>>>>> 6bbb88c8
 					{
 						*OutSupportDelta = (Vertices[VertexIndex] - VertexPos).Size() - InMargin;
 					}
@@ -707,61 +567,11 @@
 				}
 			}
 
-<<<<<<< HEAD
-			return MaxVIdx;
-		}
-
-	public:
-
-		FVec3 GetMarginAdjustedVertex(int32 VertexIndex, FReal InMargin) const
-		{
-			// @chaos(todo): moving the vertices this way based on margin is only valid for small margins. If the margin
-			// is large enough to cause a face to reduce to zero size, vertices should be merged and the path is non-linear.
-			// This can be fixed with some extra data in the convex structure, but for now we accept the fact that large 
-			// margins on convexes with small faces can cause non-convex core shapes.
-
-			if (InMargin == 0.0f)
-			{
-				return GetVertex(VertexIndex);
-			}
-
-			// Get any 3 planes that contribute to this vertex
-			int32 PlaneIndices[3];
-			int32 NumVertexPlanes = FindVertexPlanes(VertexIndex, PlaneIndices, 3);
-
-			// Move the planes by the margin and recalculate the interection
-			// @todo(chaos): calculate dV/dm per vertex and store it in StructureData
-			if (NumVertexPlanes >= 3)
-			{
-				const int32 PlaneIndex0 = PlaneIndices[0];
-				const int32 PlaneIndex1 = PlaneIndices[1];
-				const int32 PlaneIndex2 = PlaneIndices[2];
-
-				FVec3 PlanesPos;
-				FPlane NewPlanes[3] =
-				{
-					FPlane(Planes[PlaneIndex0].X() - InMargin * Planes[PlaneIndex0].Normal(), Planes[PlaneIndex0].Normal()),
-					FPlane(Planes[PlaneIndex1].X() - InMargin * Planes[PlaneIndex1].Normal(), Planes[PlaneIndex1].Normal()),
-					FPlane(Planes[PlaneIndex2].X() - InMargin * Planes[PlaneIndex2].Normal(), Planes[PlaneIndex2].Normal()),
-				};
-				if (FMath::IntersectPlanes3(PlanesPos, NewPlanes[0], NewPlanes[1], NewPlanes[2]))
-				{
-					return PlanesPos;
-				}
-			}
-
-=======
->>>>>>> 6bbb88c8
 			// If we get here, the convex hull is malformed. Try to handle it anyway 
 			// @todo(chaos): track down the invalid hull issue
 
 			if (NumVertexPlanes == 2)
 			{
-<<<<<<< HEAD
-				const int32 PlaneIndex0 = PlaneIndices[0];
-				const int32 PlaneIndex1 = PlaneIndices[1];
-=======
->>>>>>> 6bbb88c8
 				const FVec3 NewPlaneX = GetVertex(VertexIndex);
 				const FVec3 NewPlaneN0 = Planes[PlaneIndex0].Normal();
 				const FVec3 NewPlaneN1 = Planes[PlaneIndex1].Normal();
@@ -771,10 +581,6 @@
 
 			if (NumVertexPlanes == 1)
 			{
-<<<<<<< HEAD
-				const int32 PlaneIndex0 = PlaneIndices[0];
-=======
->>>>>>> 6bbb88c8
 				const FVec3 NewPlaneX = GetVertex(VertexIndex);
 				const FVec3 NewPlaneN = Planes[PlaneIndex0].Normal();
 				return NewPlaneX - (InMargin * NewPlaneN);
@@ -784,50 +590,6 @@
 			return GetVertex(VertexIndex);
 		}
 
-<<<<<<< HEAD
-		FVec3 GetMarginAdjustedVertexScaled(int32 VertexIndex, FReal InMargin, const FVec3& Scale) const
-		{
-			if (InMargin == 0.0f)
-			{
-				return GetVertex(VertexIndex) * Scale;
-			}
-
-			// Get any 3 planes that contribute to this vertex
-			int32 PlaneIndices[3];
-			int32 NumVertexPlanes = FindVertexPlanes(VertexIndex, PlaneIndices, 3);
-
-			// Move the planes by the margin and recalculate the interection
-			// @todo(chaos): calculate dV/dm per vertex and store it in StructureData (but see todo above)
-			if (NumVertexPlanes >= 3)
-			{
-				const int32 PlaneIndex0 = PlaneIndices[0];
-				const int32 PlaneIndex1 = PlaneIndices[1];
-				const int32 PlaneIndex2 = PlaneIndices[2];
-
-				const FVec3 NewPlaneX = Scale * GetVertex(VertexIndex);
-				const FVec3 NewPlaneNs[3] = 
-				{
-					(Planes[PlaneIndex0].Normal() / Scale).GetUnsafeNormal(),
-					(Planes[PlaneIndex1].Normal() / Scale).GetUnsafeNormal(),
-					(Planes[PlaneIndex2].Normal() / Scale).GetUnsafeNormal(),
-				};
-				FReal NewPlaneDs[3] = 
-				{
-					FVec3::DotProduct(NewPlaneX, NewPlaneNs[0]) - InMargin,
-					FVec3::DotProduct(NewPlaneX, NewPlaneNs[1]) - InMargin,
-					FVec3::DotProduct(NewPlaneX, NewPlaneNs[2]) - InMargin,
-				};
-				FPlane NewPlanes[3] =
-				{
-					FPlane(NewPlaneNs[0], NewPlaneDs[0]),
-					FPlane(NewPlaneNs[1], NewPlaneDs[1]),
-					FPlane(NewPlaneNs[2], NewPlaneDs[2]),
-				};
-
-				FVec3 AdjustedVertexPos;
-				if (FMath::IntersectPlanes3(AdjustedVertexPos, NewPlanes[0], NewPlanes[1], NewPlanes[2]))
-				{
-=======
 		FVec3 GetMarginAdjustedVertexScaled(int32 VertexIndex, FReal InMargin, const FVec3& Scale, FReal* OutSupportDelta) const
 		{
 			// Get any 3 planes that contribute to this vertex
@@ -857,7 +619,6 @@
 					{
 						*OutSupportDelta = (VertexPos - AdjustedVertexPos).Size() - InMargin;
 					}
->>>>>>> 6bbb88c8
 					return AdjustedVertexPos;
 				}
 			}
@@ -867,31 +628,17 @@
 
 			if (NumVertexPlanes == 2)
 			{
-<<<<<<< HEAD
-				const int32 PlaneIndex0 = PlaneIndices[0];
-				const int32 PlaneIndex1 = PlaneIndices[1];
-				const FVec3 NewPlaneX = Scale * GetVertex(VertexIndex);
-				const FVec3 NewPlaneN0 = (Planes[PlaneIndex0].Normal() / Scale).GetUnsafeNormal();
-				const FVec3 NewPlaneN1 = (Planes[PlaneIndex1].Normal() / Scale).GetUnsafeNormal();
-=======
 				const FVec3 NewPlaneX = Scale * GetVertex(VertexIndex);
 				const FVec3 NewPlaneN0 = (Planes[PlaneIndex0].Normal() * InvScale).GetUnsafeNormal();
 				const FVec3 NewPlaneN1 = (Planes[PlaneIndex1].Normal() * InvScale).GetUnsafeNormal();
->>>>>>> 6bbb88c8
 				const FVec3 NewPlaneN = (NewPlaneN0 + NewPlaneN1).GetSafeNormal();
 				return NewPlaneX - (InMargin * NewPlaneN);
 			}
 
 			if (NumVertexPlanes == 1)
 			{
-<<<<<<< HEAD
-				const int32 PlaneIndex0 = PlaneIndices[0];
-				const FVec3 NewPlaneX = Scale * GetVertex(VertexIndex);
-				const FVec3 NewPlaneN = (Planes[PlaneIndex0].Normal() / Scale).GetUnsafeNormal();
-=======
 				const FVec3 NewPlaneX = Scale * GetVertex(VertexIndex);
 				const FVec3 NewPlaneN = (Planes[PlaneIndex0].Normal() * InvScale).GetUnsafeNormal();
->>>>>>> 6bbb88c8
 				return NewPlaneX - (InMargin * NewPlaneN);
 			}
 
@@ -901,18 +648,6 @@
 
 	public:
 		// Return support point on the core shape (the convex shape with all planes moved inwards by margin).
-<<<<<<< HEAD
-		FVec3 SupportCore(const FVec3& Direction, FReal InMargin) const
-		{
-			const int32 SupportVertexIndex = GetSupportVertex(Direction);
-			if (SupportVertexIndex != INDEX_NONE)
-			{
-				if (InMargin > SMALL_NUMBER)
-				{
-					return GetMarginAdjustedVertex(SupportVertexIndex, InMargin);
-				}
-				return Vertices[SupportVertexIndex];
-=======
 		FVec3 SupportCore(const FVec3& Direction, const FReal InMargin, FReal* OutSupportDelta, int32& VertexIndex) const
 		{
 			const int32 SupportVertexIndex = GetSupportVertex(FVec3Type(Direction));
@@ -920,37 +655,10 @@
 			if (SupportVertexIndex != INDEX_NONE)
 			{
 				return GetMarginAdjustedVertex(SupportVertexIndex, InMargin, OutSupportDelta);
->>>>>>> 6bbb88c8
 			}
 			return FVec3(0);
 		}
 
-<<<<<<< HEAD
-		// SupportCore with non-uniform scale support. This is required for the margin in scaled
-		// space to by uniform. Note in this version all the inputs are in outer container's (scaled shape) space
-		FVec3 SupportCoreScaled(const FVec3& Direction, FReal InMargin, const FVec3& Scale) const
-		{
-			// Find the supporting vertex index
-			const FVec3 DirectionScaled = Scale * Direction;	// does not need to be normalized
-			const int32 SupportVertexIndex = GetSupportVertex(DirectionScaled);
-
-			// Adjust the vertex position based on margin
-			FVec3 VertexPosition = FVec3(0);
-			if (SupportVertexIndex != INDEX_NONE)
-			{
-				// Note: Shapes wrapped in a non-uniform scale should not have their own margin and we assume that here
-				// @chaos(todo): apply an upper limit to the margin to prevent a non-convex or null shape (also see comments in GetMarginAdjustedVertex)
-				if (InMargin > SMALL_NUMBER)
-				{
-					VertexPosition = GetMarginAdjustedVertexScaled(SupportVertexIndex, InMargin, Scale);
-				}
-				else
-				{
-					VertexPosition = Scale * Vertices[SupportVertexIndex];
-				}
-			}
-			return VertexPosition;
-=======
 		// Return support point on the core shape (the convex shape with all planes moved inwards by margin).
 		VectorRegister4Float SupportCoreSimd(const VectorRegister4Float& Direction, const FReal InMargin) const
 		{
@@ -989,21 +697,14 @@
 				}
 			}
 			return FVec3(0);
->>>>>>> 6bbb88c8
 		}
 
 		// Return support point on the shape
 		// @todo(chaos): do we need to support thickness?
-<<<<<<< HEAD
-		FORCEINLINE FVec3 Support(const FVec3& Direction, const FReal Thickness) const
-		{
-			const int32 MaxVIdx = GetSupportVertex(Direction);
-=======
 		FORCEINLINE FVec3 Support(const FVec3& Direction, const FReal Thickness, int32& VertexIndex) const
 		{
 			const int32 MaxVIdx = GetSupportVertex(FVec3Type(Direction));
 			VertexIndex = MaxVIdx;
->>>>>>> 6bbb88c8
 			if (MaxVIdx != INDEX_NONE)
 			{
 				if (Thickness != 0.0f)
@@ -1015,15 +716,9 @@
 			return FVec3(0);
 		}
 
-<<<<<<< HEAD
-		FORCEINLINE FVec3 SupportScaled(const FVec3& Direction, const FReal Thickness, const FVec3& Scale) const
-		{
-			FVec3 SupportPoint = Support(Direction * Scale, 0.0f) * Scale;
-=======
 		FORCEINLINE FVec3 SupportScaled(const FVec3& Direction, const FReal Thickness, const FVec3& Scale, int32& VertexIndex) const
 		{
 			FVec3 SupportPoint = Support(Direction * Scale, 0.0f, VertexIndex) * Scale;
->>>>>>> 6bbb88c8
 			if (Thickness > 0.0f)
 			{
 				SupportPoint += Thickness * Direction.GetSafeNormal();
@@ -1036,11 +731,7 @@
 			return FString::Printf(TEXT("Convex"));
 		}
 
-<<<<<<< HEAD
-		const TArray<FVec3>& GetVertices() const
-=======
 		const TArray<FVec3Type>& GetVertices() const
->>>>>>> 6bbb88c8
 		{
 			return Vertices;
 		}
@@ -1066,11 +757,6 @@
 			return RotationOfMass;
 		}
 
-		FRotation3 GetRotationOfMass() const
-		{
-			return FRotation3::FromIdentity();
-		}
-
 		const FVec3 GetCenterOfMass() const
 		{
 			return CenterOfMass;
@@ -1080,11 +766,7 @@
 		{
 			uint32 Result = LocalBoundingBox.GetTypeHash();
 
-<<<<<<< HEAD
-			for (const FVec3& Vertex: Vertices)
-=======
 			for (const FVec3Type& Vertex: Vertices)
->>>>>>> 6bbb88c8
 			{
 				Result = HashCombine(Result, ::GetTypeHash(Vertex[0]));
 				Result = HashCombine(Result, ::GetTypeHash(Vertex[1]));
@@ -1102,16 +784,10 @@
 		FORCEINLINE void SerializeImp(FArchive& Ar)	
 		{
 			Ar.UsingCustomVersion(FExternalPhysicsCustomObjectVersion::GUID);
-<<<<<<< HEAD
-			//Ar.UsingCustomVersion(Downstream::GUID);
-			Ar.UsingCustomVersion(FPhysicsObjectVersion::GUID);
-			Ar.UsingCustomVersion(FFortniteMainBranchObjectVersion::GUID);
-=======
 			Ar.UsingCustomVersion(FUE5MainStreamObjectVersion::GUID);
 			Ar.UsingCustomVersion(FPhysicsObjectVersion::GUID);
 			Ar.UsingCustomVersion(FFortniteMainBranchObjectVersion::GUID);
 			Ar.UsingCustomVersion(FUE5ReleaseStreamObjectVersion::GUID);
->>>>>>> 6bbb88c8
 			FImplicitObject::SerializeImp(Ar);
 
 			if (Ar.CustomVer(FExternalPhysicsCustomObjectVersion::GUID) < FExternalPhysicsCustomObjectVersion::ConvexUsesTPlaneConcrete)
@@ -1133,22 +809,6 @@
 			// Do we use the old Particles array or the new Vertices array?
 			// Note: This change was back-ported to UE4, so we need to check 
 			// multiple object versions.
-<<<<<<< HEAD
-			//
-			// @todo(chaos): when we hit a merge conflict here, replace bConvexVerticesNewFormatDownstream with the 
-			// downstream version and remove this todo. Also uncomment the UsingCustomVersion at the start of this function
-			// and the include at the top of the file.
-			//
-			// This is a mess because the change was back-integrated to 2 different streams. Be careful...
-			bool bConvexVerticesNewFormatUE4 = (Ar.CustomVer(FPhysicsObjectVersion::GUID) >= FPhysicsObjectVersion::ConvexUsesVerticesArray);
-			bool bConvexVerticesNewFormatDownstream = false;
-			bool bConvexVerticesNewFormatFN = (Ar.CustomVer(FFortniteMainBranchObjectVersion::GUID) >= FFortniteMainBranchObjectVersion::ChaosConvexVariableStructureDataAndVerticesArray);
-			bool bConvexVerticesNewFormat = bConvexVerticesNewFormatUE4 || bConvexVerticesNewFormatDownstream || bConvexVerticesNewFormatFN;
-
-			if (!bConvexVerticesNewFormat)
-			{
-				TParticles<FReal, 3> TmpSurfaceParticles;
-=======
 			// This is a mess because the change was back-integrated to 2 different streams. Be careful...
 			bool bConvexVerticesNewFormatUE4 = (Ar.CustomVer(FPhysicsObjectVersion::GUID) >= FPhysicsObjectVersion::ConvexUsesVerticesArray);
 			bool bConvexVerticesNewFormatUE5 = (Ar.CustomVer(FUE5MainStreamObjectVersion::GUID) >= FUE5MainStreamObjectVersion::ConvexUsesVerticesArray);
@@ -1158,7 +818,6 @@
 			if (!bConvexVerticesNewFormat)
 			{
 				TParticles<FRealType, 3> TmpSurfaceParticles;
->>>>>>> 6bbb88c8
 				Ar << TmpSurfaceParticles;
 
 				const int32 NumVertices = (int32)TmpSurfaceParticles.Size();
@@ -1173,12 +832,8 @@
 				Ar << Vertices;
 			}
 			
-<<<<<<< HEAD
-			TBox<FReal,3>::SerializeAsAABB(Ar, LocalBoundingBox);
-=======
 
 			TBox<FRealType,3>::SerializeAsAABB(Ar, LocalBoundingBox);
->>>>>>> 6bbb88c8
 
 			if (Ar.CustomVer(FExternalPhysicsCustomObjectVersion::GUID) >= FExternalPhysicsCustomObjectVersion::AddConvexCenterOfMassAndVolume)
 			{
@@ -1200,16 +855,6 @@
 				// Rebuild convex in order to extract face indices.
 				// @todo(chaos): Make it so it can take Vertices as both input and output without breaking...
 				TArray<TArray<int32>> FaceIndices;
-<<<<<<< HEAD
-				TArray<FVec3> TempVertices;
-				FConvexBuilder::Build(Vertices, Planes, FaceIndices, TempVertices, LocalBoundingBox);
-
-				// Copy vertices and move into particles.
-				// @todo(chaos): make CalculateVolumeAndCenterOfMass take array of positions rather than particles
-				TArray<FVec3> VerticesCopy = Vertices;
-				const FParticles SurfaceParticles(MoveTemp(VerticesCopy));
-				CalculateVolumeAndCenterOfMass(SurfaceParticles, FaceIndices, Volume, CenterOfMass);
-=======
 				TArray<FVec3Type> TempVertices;
 				FConvexBuilder::Build(Vertices, Planes, FaceIndices, TempVertices, LocalBoundingBox);
 
@@ -1245,25 +890,6 @@
 			else if (Ar.IsLoading())
 			{
 				ComputeUnitMassInertiaTensorAndRotationOfMass(Volume);
->>>>>>> 6bbb88c8
-			}
-
-			Ar.UsingCustomVersion(FReleaseObjectVersion::GUID);
-			if (Ar.CustomVer(FReleaseObjectVersion::GUID) >= FReleaseObjectVersion::MarginAddedToConvexAndBox)
-			{
-				Ar << FImplicitObject::Margin;
-			}
-
-			if (Ar.CustomVer(FReleaseObjectVersion::GUID) >= FReleaseObjectVersion::StructureDataAddedToConvex)
-			{
-				Ar << StructureData;
-			}
-			else if (Ar.IsLoading())
-			{
-				// Generate the structure data from the planes and vertices
-				TArray<TArray<int32>> FaceIndices;
-				FConvexBuilder::BuildPlaneVertexIndices(Planes, Vertices, FaceIndices);
-				CreateStructureData(MoveTemp(FaceIndices));
 			}
 		}
 
@@ -1307,11 +933,7 @@
 			FConvexBuilder::Simplify(Planes, FaceIndices, Vertices, LocalBoundingBox);
 
 			// @todo(chaos): DistanceTolerance should be based on size, or passed in
-<<<<<<< HEAD
-			const FReal DistanceTolerance = 1.0f;
-=======
 			const FRealType DistanceTolerance = 1.0f;
->>>>>>> 6bbb88c8
 			FConvexBuilder::MergeFaces(Planes, FaceIndices, Vertices, DistanceTolerance);
 
 			CreateStructureData(MoveTemp(FaceIndices));
@@ -1357,14 +979,6 @@
 		}
 
 	private:
-<<<<<<< HEAD
-		TArray<TPlaneConcrete<FReal, 3>> Planes;
-		TArray<FVec3> Vertices; //copy of the vertices that are just on the convex hull boundary
-		FAABB3 LocalBoundingBox;
-		FConvexStructureData StructureData;
-		FReal Volume;
-		FVec3 CenterOfMass;
-=======
 		TArray<FPlaneType> Planes;
 		TArray<FVec3Type> Vertices; //copy of the vertices that are just on the convex hull boundary
 		FAABB3Type LocalBoundingBox;
@@ -1373,6 +987,5 @@
 		FVec3Type CenterOfMass;
 		FVec3 UnitMassInertiaTensor;
 		FRotation3 RotationOfMass;
->>>>>>> 6bbb88c8
 	};
 }