--- conflicted
+++ resolved
@@ -33,11 +33,7 @@
 	class FSuspensionConstraint : public FConstraintBase
 	{
 	public:
-<<<<<<< HEAD
-		FSuspensionConstraint();
-=======
 		CHAOS_API FSuspensionConstraint();
->>>>>>> 4af6daef
 		virtual ~FSuspensionConstraint() override {}
 
 
