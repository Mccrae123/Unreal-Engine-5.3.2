--- conflicted
+++ resolved
@@ -87,11 +87,7 @@
 
 		TVector<T, d> FindClosestPoint(const TVector<T, d>& StartPoint, const T Thickness = (T)0) const
 		{
-<<<<<<< HEAD
-			TVector<T, 3> Result = Center + (StartPoint - Center).GetSafeNormal() * (GetRadius() + Thickness);
-=======
 			TVector<T, d> Result = Center + (StartPoint - Center).GetSafeNormal() * (GetRadius() + Thickness);
->>>>>>> 3aae9151
 			return Result;
 		}
 
@@ -200,9 +196,6 @@
 			return Center + Normalized * (GetRadius() + Thickness);
 		}
 
-<<<<<<< HEAD
-		FORCEINLINE const TVector<T, d>& SupportCore(const TVector<T, d>& Direction) const { return Center; }
-=======
 		FORCEINLINE const TVector<T, d>& SupportCore(const TVector<T, d>& Direction, FReal InMargin) const
 		{
 			// Note: ignores InMargin, assumed Radius
@@ -214,7 +207,6 @@
 			// Note: ignores InMargin, assumed Radius
 			return Center * Scale;
 		}
->>>>>>> 3aae9151
 
 		virtual const TAABB<T, d> BoundingBox() const
 		{
@@ -255,14 +247,6 @@
 			return Center; 
 		}
 
-<<<<<<< HEAD
-		T GetRadius() const 
-		{ 
-			return GetMargin(); 
-		}
-
-=======
->>>>>>> 3aae9151
 		virtual FString ToString() const
 		{
 			return FString::Printf(TEXT("TSphere Center:%s, Radius:%f"), *Center.ToString(), GetRadius());
