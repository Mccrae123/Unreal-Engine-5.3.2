--- conflicted
+++ resolved
@@ -7,11 +7,8 @@
 #include "Chaos/ImplicitObject.h"
 #include "ChaosArchive.h"
 
-<<<<<<< HEAD
-=======
 #include "Math/VectorRegister.h"
 
->>>>>>> 6bbb88c8
 #include "UObject/ReleaseObjectVersion.h"
 
 namespace Chaos
@@ -207,22 +204,13 @@
 			return Center + Normalized * (GetRadius() + Thickness);
 		}
 
-<<<<<<< HEAD
-		FORCEINLINE const TVector<T, d>& SupportCore(const TVector<T, d>& Direction, FReal InMargin) const
-		{
-=======
 		FORCEINLINE const TVector<T, d>& SupportCore(const TVector<T, d>& Direction, const FReal InMargin, FReal* OutSupportDelta, int32& VertexIndex) const
 		{
 			VertexIndex = 0;
->>>>>>> 6bbb88c8
 			// Note: ignores InMargin, assumed Radius
 			return Center;
 		}
 
-<<<<<<< HEAD
-		FORCEINLINE TVector<T, d> SupportCoreScaled(const TVector<T, d>& Direction, FReal InMargin, const TVector<T, d>& Scale) const
-		{
-=======
 		FORCEINLINE VectorRegister4Float SupportCoreSimd(const VectorRegister4Float& Direction, const FReal InMargin) const
 		{
 			return MakeVectorRegisterFloatFromDouble(MakeVectorRegister(Center[0], Center[1], Center[2], 0.0));
@@ -230,16 +218,10 @@
 		FORCEINLINE TVector<T, d> SupportCoreScaled(const TVector<T, d>& Direction, const FReal InMargin, const TVector<T, d>& Scale, FReal* OutSupportDelta, int32& VertexIndex) const
 		{
 			VertexIndex = 0;
->>>>>>> 6bbb88c8
 			// Note: ignores InMargin, assumed Radius
 			return Center * Scale;
 		}
 
-<<<<<<< HEAD
-		virtual const TAABB<T, d> BoundingBox() const
-		{
-			return TAABB<T,d>(Center - TVector<T,d>(GetRadius()),Center + TVector<T,d>(GetRadius()));
-=======
 		virtual const TAABB<T, d> BoundingBox() const override
 		{
 			return TAABB<T,d>(Center - TVector<T,d>(GetRadius()),Center + TVector<T,d>(GetRadius()));
@@ -250,7 +232,6 @@
 			const FVec3 TransformedCenter = Transform.TransformPosition(Center);
 			const FVec3 Extents = FVec3(GetRadius());
 			return FAABB3(TransformedCenter - Extents, TransformedCenter + Extents);
->>>>>>> 6bbb88c8
 		}
 
 		T GetArea() const 
@@ -298,11 +279,7 @@
 			Ar << Center;
 
 			// Radius is now stored in the base class Margin
-<<<<<<< HEAD
-			FReal ArRadius = GetRadius();
-=======
 			FRealSingle ArRadius = (FRealSingle)GetRadius(); // LWC_TODO : potential precision loss, to be changed when we can serialize FReal as double
->>>>>>> 6bbb88c8
 			Ar << ArRadius;
 			SetRadius(ArRadius);
 		}
@@ -380,11 +357,7 @@
 
 		virtual uint32 GetTypeHash() const override
 		{
-<<<<<<< HEAD
-			const uint32 CenterHash = ::GetTypeHash(Center);
-=======
 			const uint32 CenterHash = UE::Math::GetTypeHash(Center);
->>>>>>> 6bbb88c8
 			const uint32 RadiusHash = ::GetTypeHash(GetRadius());
 			return HashCombine(CenterHash, RadiusHash);
 		}
