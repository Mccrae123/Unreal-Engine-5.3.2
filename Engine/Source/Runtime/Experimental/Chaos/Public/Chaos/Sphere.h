// Copyright Epic Games, Inc. All Rights Reserved.
#pragma once

#include "Chaos/Box.h"
#include "Chaos/GJKShape.h"
#include "Chaos/ImplicitFwd.h"
#include "Chaos/ImplicitObject.h"
#include "ChaosArchive.h"

#include "Math/VectorRegister.h"

#include "UObject/ReleaseObjectVersion.h"

namespace Chaos
{
	template<typename T, int d>
	struct TSphereSpecializeSamplingHelper
	{
		static FORCEINLINE void ComputeSamplePoints(TArray<TVec3<T>>& Points, const class TSphere<T, 3>& Sphere, const int32 NumPoints)
		{
			check(false);
		}
	};

	template<class T, int d>
	class TSphere final : public FImplicitObject
	{
	public:

		using FImplicitObject::GetTypeName;

		TSphere(const TVector<T, d>& InCenter, const T InRadius)
		    : FImplicitObject(EImplicitObject::IsConvex | EImplicitObject::HasBoundingBox, ImplicitObjectType::Sphere)
		    , Center(InCenter)
		{
			SetRadius(InRadius);
		}

		TSphere(const TSphere<T, d>& Other)
		    : FImplicitObject(EImplicitObject::IsConvex | EImplicitObject::HasBoundingBox, ImplicitObjectType::Sphere)
		    , Center(Other.Center)
		{
			SetRadius(Other.GetRadius());
		}

		TSphere(TSphere<T, d>&& Other)
		    : FImplicitObject(EImplicitObject::IsConvex | EImplicitObject::HasBoundingBox, ImplicitObjectType::Sphere)
		    , Center(MoveTemp(Other.Center))
		{
			SetRadius(Other.GetRadius());
		}

		TSphere& operator=(TSphere<T, d>&& InSteal)
		{
			this->Type = InSteal.Type;
			this->bIsConvex = InSteal.bIsConvex;
			this->bDoCollide = InSteal.bDoCollide;
			this->bHasBoundingBox = InSteal.bHasBoundingBox;
			Center = MoveTemp(InSteal.Center);
			SetRadius(InSteal.GetRadius());

			return *this;
		}

		virtual ~TSphere() {}

		virtual FImplicitObject* Duplicate() const override
		{
			return new TSphere(*this);
		}

		static constexpr EImplicitObjectType StaticType()
		{ 
			return ImplicitObjectType::Sphere; 
		}

		FReal GetRadius() const
		{
			return Margin;
		}

		virtual T PhiWithNormal(const TVector<T, d>& InSamplePoint, TVector<T, d>& OutNormal) const override
		{
			OutNormal = InSamplePoint - Center;
			return OutNormal.SafeNormalize() - GetRadius();
		}

		bool Intersects(const TSphere<T, d>& Other) const
		{
			T CenterDistance = FVector::DistSquared(Other.GetCenter(), GetCenter());
			T RadialSum = Other.GetRadius() + GetRadius();
			return RadialSum >= CenterDistance;
		}

		TVector<T, d> FindClosestPoint(const TVector<T, d>& StartPoint, const T Thickness = (T)0) const
		{
			TVector<T, d> Result = Center + (StartPoint - Center).GetSafeNormal() * (GetRadius() + Thickness);
			return Result;
		}

		virtual bool Raycast(const TVector<T, d>& StartPoint, const TVector<T, d>& Dir, const T Length, const T Thickness, T& OutTime, TVector<T, d>& OutPosition, TVector<T, d>& OutNormal, int32& OutFaceIndex) const override
		{
			ensure(FMath::IsNearlyEqual(Dir.SizeSquared(), (FReal)1, (FReal)UE_KINDA_SMALL_NUMBER));
			ensure(Length > 0);
			OutFaceIndex = INDEX_NONE;

			const T EffectiveRadius = Thickness + GetRadius();
			const T EffectiveRadius2 = EffectiveRadius * EffectiveRadius;
			const TVector<T, d> Offset = Center - StartPoint;
			const T OffsetSize2 = Offset.SizeSquared();
			if (OffsetSize2 < EffectiveRadius2)
			{
				//initial overlap
				OutTime = 0;	//no position or normal since initial overlap
				return true;
			}

			//(MCenter-X) \dot (MCenter-X) = EffectiveRadius^2
			//Let X be on ray, then (MCenter - StartPoint - t Dir) \dot (MCenter - StartPoint - t Dir) = EffectiveRadius^2
			//Let Offset = (MCenter - StartPoint), then reduces to quadratic: t^2 - 2t*(Offset \dot Dir) + Offset^2 - EffectiveRadius^2 = 0
			//const T A = 1;
			const T HalfB = -TVector<T, d>::DotProduct(Offset, Dir);
			const T C = OffsetSize2 - EffectiveRadius2;
			//time = (-b +- sqrt(b^2 - 4ac)) / 2a
			//2 from the B cancels because of 2a and 4ac
			const T QuarterUnderRoot = HalfB * HalfB - C;
			if (QuarterUnderRoot < 0)
			{
				return false;
			}

			constexpr T Epsilon = 1e-4f;
			//we early out if starting in sphere, so using first time is always acceptable
			T FirstTime = QuarterUnderRoot < Epsilon ? -HalfB : -HalfB - FMath::Sqrt(QuarterUnderRoot);
			if (FirstTime >= 0 && FirstTime <= Length)
			{
				const TVector<T, d> FinalSpherePosition = StartPoint + FirstTime * Dir;
				const TVector<T, d> FinalNormal = (FinalSpherePosition - Center) / EffectiveRadius;
				const TVector<T, d> IntersectionPosition = FinalSpherePosition - FinalNormal * Thickness;
				
				OutTime = FirstTime;
				OutPosition = IntersectionPosition;
				OutNormal = FinalNormal;
				return true;
			}

			return false;
		}

		virtual Pair<TVector<T, d>, bool> FindClosestIntersectionImp(const TVector<T, d>& StartPoint, const TVector<T, d>& EndPoint, const T Thickness) const override
		{
			TVector<T, d> Direction = EndPoint - StartPoint;
			T Length = Direction.Size();
			Direction = Direction.GetSafeNormal();
			TVector<T, d> SphereToStart = StartPoint - Center;
			T DistanceProjected = TVector<T, d>::DotProduct(Direction, SphereToStart);
			T EffectiveRadius = GetRadius() + Thickness;
			T UnderRoot = DistanceProjected * DistanceProjected - SphereToStart.SizeSquared() + EffectiveRadius * EffectiveRadius;
			if (UnderRoot < 0)
			{
				return MakePair(TVector<T, d>(0), false);
			}
			if (UnderRoot == 0)
			{
				if (-DistanceProjected < 0 || -DistanceProjected > Length)
				{
					return MakePair(TVector<T, d>(0), false);
				}
				return MakePair(TVector<T, d>(-DistanceProjected * Direction + StartPoint), true);
			}
			T Root1 = -DistanceProjected + sqrt(UnderRoot);
			T Root2 = -DistanceProjected - sqrt(UnderRoot);
			if (Root1 < 0 || Root1 > Length)
			{
				if (Root2 < 0 || Root2 > Length)
				{
					return MakePair(TVector<T, d>(0), false);
				}
				return MakePair(TVector<T, d>(Root2 * Direction + StartPoint), true);
			}
			if (Root2 < 0 || Root2 > Length)
			{
				return MakePair(TVector<T, d>(Root1 * Direction + StartPoint), true);
			}
			if (Root1 < Root2)
			{
				return MakePair(TVector<T, d>(Root1 * Direction + StartPoint), true);
			}
			return MakePair(TVector<T, d>(Root2 * Direction + StartPoint), true);
		}

		TVector<T, d> Support(const TVector<T, d>& Direction, const T Thickness, int32& VertexIndex) const
		{
			//We want N / ||N|| and to avoid inf
			//So we want N / ||N|| < 1 / eps => N eps < ||N||, but this is clearly true for all eps < 1 and N > 0
			T SizeSqr = Direction.SizeSquared();
			VertexIndex = 0;
			if (SizeSqr <= TNumericLimits<T>::Min())
			{
				return Center;
			}
			const TVector<T,d> Normalized = Direction / sqrt(SizeSqr);

			return Center + Normalized * (GetRadius() + Thickness);
		}

		FORCEINLINE const TVector<T, d>& SupportCore(const TVector<T, d>& Direction, const FReal InMargin, FReal* OutSupportDelta, int32& VertexIndex) const
		{
			VertexIndex = 0;
			// Note: ignores InMargin, assumed Radius
			return Center;
		}

		FORCEINLINE VectorRegister4Float SupportCoreSimd(const VectorRegister4Float& Direction, const FReal InMargin) const
		{
			return MakeVectorRegisterFloatFromDouble(MakeVectorRegister(Center[0], Center[1], Center[2], 0.0));
		}
		FORCEINLINE TVector<T, d> SupportCoreScaled(const TVector<T, d>& Direction, const FReal InMargin, const TVector<T, d>& Scale, FReal* OutSupportDelta, int32& VertexIndex) const
		{
			VertexIndex = 0;
			// Note: ignores InMargin, assumed Radius
			return Center * Scale;
		}

		virtual const TAABB<T, d> BoundingBox() const override
		{
			return TAABB<T,d>(Center - TVector<T,d>(GetRadius()),Center + TVector<T,d>(GetRadius()));
		}

		virtual FAABB3 CalculateTransformedBounds(const FRigidTransform3& Transform) const override
		{
			const FVec3 TransformedCenter = Transform.TransformPosition(Center);
			const FVec3 Extents = FVec3(GetRadius());
			return FAABB3(TransformedCenter - Extents, TransformedCenter + Extents);
		}

		T GetArea() const 
		{ 
			return GetArea(GetRadius());
		}
		
		static T GetArea(const T InRadius)
		{
			static const T FourPI = UE_PI * 4;
			static const T TwoPI = UE_PI * 2;
			return d == 3 ? FourPI * InRadius * InRadius : TwoPI * InRadius;
		}

		T GetVolume() const 
		{
			return GetVolume(GetRadius());
		}

		static T GetVolume(const T InRadius)
		{
			check(d == 3);
			static const T FourThirdsPI = 4. / 3 * UE_PI;
			return FourThirdsPI * InRadius * InRadius * InRadius;
		}

		const TVector<T, d>& GetCenter() const 
		{ 
			return Center; 
		}

		const TVector<T, d>& GetCenterOfMass() const 
		{ 
			return Center; 
		}

		virtual FString ToString() const override
		{
			return FString::Printf(TEXT("Sphere: Center:%s, Radius:%f"), *Center.ToString(), GetRadius());
		}

		FORCEINLINE void SerializeImp(FArchive& Ar)
		{
			FImplicitObject::SerializeImp(Ar);
			Ar << Center;

			// Radius is now stored in the base class Margin
			FRealSingle ArRadius = (FRealSingle)GetRadius(); // LWC_TODO : potential precision loss, to be changed when we can serialize FReal as double
			Ar << ArRadius;
			SetRadius(ArRadius);
		}

		virtual void Serialize(FChaosArchive& Ar) override 
		{ 
			FChaosArchiveScopedMemory ScopedMemory(Ar, GetTypeName());
			SerializeImp(Ar);
		}

		virtual void Serialize(FArchive& Ar) override
		{ 
			SerializeImp(Ar); 
		}

		/**
		 * Returns sample points centered about the origin.
		 */
		TArray<TVector<T, d>> ComputeLocalSamplePoints(const int NumPoints) const
		{
			TArray<TVector<T, d>> Points;
			
			if(GetRadius() <= UE_KINDA_SMALL_NUMBER)
			{
				// If we're too small (and will create NaNs) then just take the centre
				Points.Add(TVector<T, d>(0.0));
			}
			else
			{
				Points.Reserve(NumPoints);
				TSphere<T, d> LocalSphere(TVector<T, d>(0.0), GetRadius());
				TSphereSpecializeSamplingHelper<T, d>::ComputeSamplePoints(Points, LocalSphere, NumPoints);
			}

			return Points;
		}

		TArray<TVector<T, d>> ComputeLocalSamplePoints(const T PointsPerUnitArea, const int32 MinPoints = 0, const int32 MaxPoints = 1000) const
		{ 
			return ComputeLocalSamplePoints(FMath::Clamp(static_cast<int32>(ceil(PointsPerUnitArea * GetArea())), MinPoints, MaxPoints)); 
		}

		/**
		 * Returns sample points at the current location of the sphere.
		 */
		TArray<TVector<T, d>> ComputeSamplePoints(const int NumPoints) const
		{
			TArray<TVector<T, d>> Points;
			TSphereSpecializeSamplingHelper<T, d>::ComputeSamplePoints(Points, *this, NumPoints);
			return Points;
		}

		TArray<TVector<T, d>> ComputeSamplePoints(const T PointsPerUnitArea, const int32 MinPoints = 0, const int32 MaxPoints = 1000) const
		{ 
			return ComputeSamplePoints(FMath::Clamp(static_cast<int32>(ceil(PointsPerUnitArea * GetArea())), MinPoints, MaxPoints)); 
		}

		PMatrix<T, d, d> GetInertiaTensor(const T InMass, const bool bInThinShell = false) const 
		{ 
			return GetInertiaTensor(InMass, GetRadius(), bInThinShell);
		}

		static PMatrix<T, d, d> GetInertiaTensor(const T InMass, const T InRadius, const bool bInThinShell = false)
		{
			static const T TwoThirds = static_cast<T>(2.0 / 3.0);
			static const T TwoFifths = static_cast<T>(2.0 / 5.0);
			const T Diagonal = bInThinShell ? TwoThirds * InMass * InRadius * InRadius : TwoFifths * InMass * InRadius * InRadius;
			return PMatrix<T, d, d>(Diagonal, Diagonal, Diagonal);
		}

		TRotation<T, d> GetRotationOfMass() const
		{
			return TRotation<T, d>::FromIdentity();
		}

		virtual uint32 GetTypeHash() const override
		{
			const uint32 CenterHash = UE::Math::GetTypeHash(Center);
			const uint32 RadiusHash = ::GetTypeHash(GetRadius());
			return HashCombine(CenterHash, RadiusHash);
		}

		virtual TUniquePtr<FImplicitObject> Copy() const override
		{
			return TUniquePtr<FImplicitObject>(new TSphere<T,d>(Center, GetRadius()));
		}

		virtual TUniquePtr<FImplicitObject> CopyWithScale(const FVec3& Scale) const override
		{
			return  TUniquePtr<FImplicitObject>(new TSphere<T, d>(Center * Scale, GetRadius() * Scale.Min()));
		}

<<<<<<< HEAD
#if INTEL_ISPC && !UE_BUILD_SHIPPING
=======
#if INTEL_ISPC
>>>>>>> 4af6daef
		// See PerParticlePBDCollisionConstraint.cpp
		// ISPC code has matching structs for interpreting FImplicitObjects.
		// This is used to verify that the structs stay the same.
		struct FISPCDataVerifier
		{
			static constexpr int32 OffsetOfCenter() { return offsetof(TSphere, Center); }
			static constexpr int32 SizeOfCenter() { return sizeof(TSphere::Center); }
		};
		friend FISPCDataVerifier;
<<<<<<< HEAD
#endif // #if INTEL_ISPC && !UE_BUILD_SHIPPING
=======
#endif // #if INTEL_ISPC
>>>>>>> 4af6daef

	private:
		void SetRadius(FReal InRadius) { SetMargin(InRadius); }

		TVector<T, d> Center;

	private:

		// TImplicitObject requires ability to default construct when deserializing shapes
		friend FImplicitObject;
		TSphere()
		    : FImplicitObject(EImplicitObject::IsConvex | EImplicitObject::HasBoundingBox, ImplicitObjectType::Sphere) 
		{}

	};

	template<typename T>
	struct TSphereSpecializeSamplingHelper<T, 2>
	{
		static FORCEINLINE void ComputeSamplePoints(TArray<TVec2<T>>& Points, const TSphere<T, 2>& Sphere, const int32 NumPoints)
		{
			if (NumPoints <= 1 || Sphere.GetRadius() < UE_KINDA_SMALL_NUMBER)
			{
				const int32 Offset = Points.AddUninitialized(1);
				Points[Offset] = Sphere.Center();
				return;
			}
			ComputeGoldenSpiralPoints(Points, Sphere, NumPoints);
		}

		/**
		 * Returns \c NumPoints points evenly distributed on a 2D \c Sphere (disk).
		 */
		static FORCEINLINE void ComputeGoldenSpiralPoints(TArray<TVec2<T>>& Points, const TSphere<T, 2>& Sphere, const int32 NumPoints)
		{
			ComputeGoldenSpiralPoints(Points, Sphere.Center(), Sphere.GetRadius(), NumPoints);
		}

		static FORCEINLINE void ComputeGoldenSpiralPoints(
		    TArray<TVec2<T>>& Points,
		    const TVec2<T>& Center,
		    const T Radius,
		    const int32 NumPoints,
		    const int32 SpiralSeed = 0)
		{
			const int32 Offset = Points.AddUninitialized(NumPoints);

			// Stand at the center, turn a golden ratio of whole turns, then emit
			// a point in that direction.
			//
			// Golden ratio: (1 + sqrt(5)) / 2
			// Polar sunflower increment: pi * (1 + sqrt(5))

			// Increment = 10.16640738463053...
			static const T Increment = static_cast<T>(UE_PI * (1.0 + sqrt(5)));
			for (int32 i = 0; i < NumPoints; i++)
			{
				const T Z = static_cast<T>(0.5 + i);
				// sqrt((i+0.5) / NumPoints) sampling i = [0, NumPoints) varies: (0, 1).
				// We then scale to the radius of our Sphere.
				const T R = FMath::Sqrt(Z / static_cast<T>(NumPoints)) * Radius;
				// Theta increases linearly from [Increment/2, Increment*NumPoints)
				const T Theta = Increment * (Z + static_cast<T>(SpiralSeed));

				// Convert polar coordinates to Cartesian, offset by the Sphere's location.
				const int32 Index = i + Offset;
				Points[Index] = Center +TVec2<T>(R * FMath::Cos(Theta), R * FMath::Sin(Theta));

				// Check to make sure the point is inside the sphere
				checkSlow((Points[Index] - Center).Size() - Radius < UE_KINDA_SMALL_NUMBER);
			}
		}
	};

	template<typename T>
	struct TSphereSpecializeSamplingHelper<T, 3>
	{
		static FORCEINLINE void ComputeSamplePoints(TArray<TVec3<T>>& Points, const TSphere<T, 3>& Sphere, const int32 NumPoints)
		{
			if (NumPoints <= 1 || Sphere.GetRadius() < UE_KINDA_SMALL_NUMBER)
			{
				const int32 Offset = Points.AddUninitialized(1);
				Points[Offset] = Sphere.GetCenter();
				return;
			}
			ComputeGoldenSpiralPoints(Points, Sphere, NumPoints);
		}

		/**
		 * Returns \c NumPoints points evenly distributed on a 3D \c Sphere.
		 */
		static FORCEINLINE void ComputeGoldenSpiralPoints(
		    TArray<TVec3<T>>& Points, const TSphere<T, 3>& Sphere, const int32 NumPoints,
		    const bool FirstHalf = true, const bool SecondHalf = true, const int32 SpiralSeed = 0)
		{
			ComputeGoldenSpiralPoints(Points, Sphere.GetCenter(), Sphere.GetRadius(), NumPoints, FirstHalf, SecondHalf, SpiralSeed);
		}

		/**
		 * Use the golden spiral method to evenly distribute points on a sphere.
		 *
		 * The "golden" part is derived from the golden ratio; stand at the center,
		 * turn a golden ratio of whole turns, then emit a point in that direction.
		 *
		 * Points are generated starting from the bottom of the sphere, ending at 
		 * the top.  Contiguous entries in \p Points generally will not be spatially
		 * adjacent.
		 *
		 * \p Points to append to.
		 * \p Center is the center of the sphere.
		 * \p Radius is the radius of the sphere.
		 * \p NumPoints is the number of points to generate.
		 * \p BottomHalf causes the bottom half of the sphere to be generated, 
		 *    starting at \p Center - (0, 0, \p Radius).
		 * \p TopHalf causes the top half of the sphere to be generated, 
		 *    starting at \p Center.
		 * \p SpiralSeed is the starting index for golden spiral generation.  When 
		 *    using this method to continue a spiral started elsewhere, \p SpiralSeed 
		 *    should equal the number of particles already created.
		 */
		static FORCEINLINE void ComputeGoldenSpiralPoints(
		    TArray<TVec3<T>>& Points,
		    const TVec3<T>& Center,
		    const T Radius,
		    const int32 NumPoints,
		    const bool BottomHalf = true,
		    const bool TopHalf = true,
		    const int32 SpiralSeed = 0)
		{
			if (!TopHalf && !BottomHalf)
			{
				return;
			}

			const int32 Offset = Points.AddUninitialized(NumPoints);

			// We use the same method in 3D as 2D, but in spherical coordinates rather than polar.
			//
			// Theta is the angle about the Z axis, relative to the positive X axis.
			// Phi is the angle between the positive Z axis and the line from the origin to the point

			// GRIncrement = 10.16640738463053...
			static const T GRIncrement = static_cast<FReal>(UE_PI * (1.0 + sqrt(5)));

			// If PhiSteps is 2X NumPoints, then we'll only generate half the sphere.
			//const int32 PhiSteps = TopHalf + BottomHalf == 1 ? NumPoints * 2 : NumPoints;
			// If PhiSeed is 0, then we'll generate the sphere from the beginning - the bottom.
			// Otherwise, we'll generate the sphere from the middle.
			//const int32 PhiSeed = !TopHalf && BottomHalf ? NumPoints : 0;

			int32 Index = Offset;
			if (BottomHalf && !TopHalf)
			{
				for (int32 i = 0; i < NumPoints; i++)
				{
					const T Sample = static_cast<T>(0.5 + i);
					// ((i + 0.5) / (NumPoints * 2)) varies: (0.0, 0.5)
					// So, (2 * (i + 0.5) / (NumPoints * 2)) varies: (0.0, 1.0)
					// So, ((2 * (i + 0.5) / (NumPoints * 2)) - 1) varies: (-1, 0.0)
					const T V = static_cast<T>((2.0 * (0.5 + i) / (2.0 * NumPoints)) - 1.0);
					const T Phi = FMath::Acos(V);
					checkSlow(Phi > UE_PI / 2 - UE_KINDA_SMALL_NUMBER);
					const T Theta = GRIncrement * (Sample + static_cast<T>(SpiralSeed));

					// Convert spherical coordinates to Cartesian, scaled by the radius of our Sphere, and offset by its location.
					const T SinPhi = FMath::Sin(Phi);
					TVec3<T>& Pt = Points[Index++];
					Pt = Center +
					    TVec3<T>(
					        Radius * FMath::Cos(Theta) * SinPhi,
					        Radius * FMath::Sin(Theta) * SinPhi,
					        Radius * FMath::Cos(Phi));

					checkSlow(FMath::Abs(TSphere<T, 3>(Center, Radius).SignedDistance(Pt)) < UE_KINDA_SMALL_NUMBER);
					checkSlow(Pt[2] < Center[2] + UE_KINDA_SMALL_NUMBER);
				}
			}
			else if (!BottomHalf && TopHalf)
			{
				for (int32 i = 0; i < NumPoints; i++)
				{
					const T Sample = static_cast<T>(0.5 + i);
					const T V = static_cast<T>((2.0 * (0.5 + i) / (2.0 * NumPoints))); // varies: (0.0, 1.0)
					const T Phi = FMath::Acos(V);
					checkSlow(Phi < UE_PI / 2 + UE_KINDA_SMALL_NUMBER);
					const T Theta = GRIncrement * (Sample + static_cast<T>(SpiralSeed));

					// Convert spherical coordinates to Cartesian, scaled by the radius of our Sphere, and offset by its location.
					const T SinPhi = FMath::Sin(Phi);
					TVec3<T>& Pt = Points[Index++];
					Pt = Center +
					    TVec3<T>(
					        Radius * FMath::Cos(Theta) * SinPhi,
					        Radius * FMath::Sin(Theta) * SinPhi,
					        Radius * FMath::Cos(Phi));

					checkSlow(FMath::Abs(TSphere<T, 3>(Center, Radius).SignedDistance(Pt)) < UE_KINDA_SMALL_NUMBER);
					checkSlow(Pt[2] > Center[2] - UE_KINDA_SMALL_NUMBER);
				}
			}
			else
			{
				for (int32 i = 0; i < NumPoints; i++)
				{
					const T Sample = static_cast<T>(0.5 + i);
					// arccos(x), where x = [-1, 1] varies: [PI, 0]
					// ((i + 0.5) / NumPoints) varies: (0.0, 1.0)
					// So, (2 * (i + 0.5) / NumPoints) varies: (0.0, 2.0)
					// So, (1 - (2 * (i + 0.5) / NumPoints) varies: (-1.0, 1.0)
					// So, Phi varies: (PI, 0) as i varies: [0, NumPoints-1].
					const T Phi = static_cast<T>(FMath::Acos(1.0 - 2.0 * Sample / NumPoints));
					// Theta varies: [5.0832036..., NumPoints*Increment)
					const T Theta = GRIncrement * (Sample + static_cast<T>(SpiralSeed));

					// Convert spherical coordinates to Cartesian, scaled by the radius of our Sphere, and offset by its location.
					const T SinPhi = FMath::Sin(Phi);
					TVec3<T>& Pt = Points[Index++];
					Pt = Center +
					    TVec3<T>(
					        Radius * FMath::Cos(Theta) * SinPhi,
					        Radius * FMath::Sin(Theta) * SinPhi,
					        Radius * FMath::Cos(Phi));

					checkSlow(FMath::Abs(TSphere<T, 3>(Center, Radius).SignedDistance(Pt)) < UE_KINDA_SMALL_NUMBER);
				}
			}
		}

		static FORCEINLINE void ComputeBottomHalfSemiSphere(
		    TArray<TVec3<T>>& Points, const TSphere<T, 3>& Sphere, const int32 NumPoints, const int32 SpiralSeed = 0)
		{
			ComputeGoldenSpiralPoints(Points, Sphere, NumPoints, true, false, SpiralSeed);
		}

		static FORCEINLINE void ComputeTopHalfSemiSphere(
		    TArray<TVec3<T>>& Points, const TSphere<T, 3>& Sphere, const int32 NumPoints, const int32 SpiralSeed = 0)
		{
			ComputeGoldenSpiralPoints(Points, Sphere, NumPoints, false, true, SpiralSeed);
		}
	};

} // namespace Chaos<|MERGE_RESOLUTION|>--- conflicted
+++ resolved
@@ -372,11 +372,7 @@
 			return  TUniquePtr<FImplicitObject>(new TSphere<T, d>(Center * Scale, GetRadius() * Scale.Min()));
 		}
 
-<<<<<<< HEAD
-#if INTEL_ISPC && !UE_BUILD_SHIPPING
-=======
 #if INTEL_ISPC
->>>>>>> 4af6daef
 		// See PerParticlePBDCollisionConstraint.cpp
 		// ISPC code has matching structs for interpreting FImplicitObjects.
 		// This is used to verify that the structs stay the same.
@@ -386,11 +382,7 @@
 			static constexpr int32 SizeOfCenter() { return sizeof(TSphere::Center); }
 		};
 		friend FISPCDataVerifier;
-<<<<<<< HEAD
-#endif // #if INTEL_ISPC && !UE_BUILD_SHIPPING
-=======
 #endif // #if INTEL_ISPC
->>>>>>> 4af6daef
 
 	private:
 		void SetRadius(FReal InRadius) { SetMargin(InRadius); }
