// Copyright Epic Games, Inc. All Rights Reserved.
#pragma once

namespace Chaos
{
	template<class T>
	class TSegment
	{
	public:
		TSegment() {}
		TSegment(const TVec3<T>& x1, const TVec3<T>& x2)
			: MPoint(x1)
			, MAxis(x2 - x1)
			, MLength(MAxis.SafeNormalize())
		{ }

		FORCEINLINE bool IsConvex() const { return true; }

		FORCEINLINE const TVec3<T> GetCenter() const { return MPoint + (.5f * MLength * MAxis); }

		FORCEINLINE const TVec3<T>& GetX1() const { return MPoint; }

		FORCEINLINE TVec3<T> GetX2() const { return MPoint + MAxis * MLength; }

		FORCEINLINE const TVec3<T>& GetAxis() const { return MAxis; }

		FORCEINLINE FReal GetLength() const { return MLength; }

		TVec3<T> Support(const TVec3<T>& Direction, const T Thickness) const
		{
			const T Dot = TVec3<T>::DotProduct(Direction, MAxis);
			const TVec3<T> FarthestCap = Dot >= 0 ? GetX2() : GetX1();	//orthogonal we choose either
			//We want N / ||N|| and to avoid inf
			//So we want N / ||N|| < 1 / eps => N eps < ||N||, but this is clearly true for all eps < 1 and N > 0
			T SizeSqr = Direction.SizeSquared();
			if (SizeSqr <= TNumericLimits<T>::Min())
			{
				return FarthestCap;
			}
			const TVec3<T> NormalizedDirection = Direction / sqrt(SizeSqr);
			return FarthestCap + (NormalizedDirection * Thickness);
		}

<<<<<<< HEAD
		FORCEINLINE_DEBUGGABLE TVector<T, 3> SupportCore(const TVector<T, 3>& Direction) const
=======
		FORCEINLINE_DEBUGGABLE TVec3<T> SupportCore(const TVec3<T>& Direction) const
>>>>>>> 3aae9151
		{
			const T Dot = TVec3<T>::DotProduct(Direction, MAxis);
			const TVec3<T> FarthestCap = Dot >= 0 ? GetX2() : GetX1();	//orthogonal we choose either
			return FarthestCap;
		}

		FORCEINLINE void Serialize(FArchive &Ar) 
		{
			Ar << MPoint << MAxis << MLength;
		}

		FORCEINLINE TAABB<T, 3> BoundingBox() const
		{
			TAABB<T,3> Box(MPoint,MPoint);
			Box.GrowToInclude(GetX2());
			return Box;
		}

	private:
		TVec3<T> MPoint;
		TVec3<T> MAxis;
		T MLength;
	};
}<|MERGE_RESOLUTION|>--- conflicted
+++ resolved
@@ -41,11 +41,7 @@
 			return FarthestCap + (NormalizedDirection * Thickness);
 		}
 
-<<<<<<< HEAD
-		FORCEINLINE_DEBUGGABLE TVector<T, 3> SupportCore(const TVector<T, 3>& Direction) const
-=======
 		FORCEINLINE_DEBUGGABLE TVec3<T> SupportCore(const TVec3<T>& Direction) const
->>>>>>> 3aae9151
 		{
 			const T Dot = TVec3<T>::DotProduct(Direction, MAxis);
 			const TVec3<T> FarthestCap = Dot >= 0 ? GetX2() : GetX1();	//orthogonal we choose either
