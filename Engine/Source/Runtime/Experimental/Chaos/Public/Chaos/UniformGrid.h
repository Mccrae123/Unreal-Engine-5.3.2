// Copyright Epic Games, Inc. All Rights Reserved.
#pragma once

#include "Chaos/Vector.h"
#include "ChaosCheck.h"
#include "Chaos/ArrayCollectionArray.h"
#include "Chaos/DynamicParticles.h"

namespace Chaos
{
template<class T, int d>
class TArrayND;
template<class T, int d>
class TArrayFaceND;

template<typename T>
struct TGridPrecisionLimit
{
	static_assert(sizeof(T) == 0, "Unsupported grid floating point type");
};

// Precision limits where our floating point precision breaks down to 1 (each value above this adds more than 1 to the number)
// Note the F32 limit is actually higher than this point (should be 8.388e6) but kept at 1e7 for legacy reasons
template<> struct TGridPrecisionLimit<FRealSingle> { static constexpr FRealSingle value = 1e7; };
template<> struct TGridPrecisionLimit<FRealDouble> { static constexpr FRealDouble value = 4.5035e15; };

template<class T, int d>
class CHAOS_API TUniformGridBase
{
  protected:
	TUniformGridBase() {}
	TUniformGridBase(const TVector<T, d>& MinCorner, const TVector<T, d>& MaxCorner, const TVector<int32, d>& Cells, const uint32 GhostCells)
	    : MMinCorner(MinCorner), MMaxCorner(MaxCorner), MCells(Cells)
	{
		for (int32 Axis = 0; Axis < d; ++Axis)
		{
			check(MCells[Axis] != 0);
		}

		// Are corners valid?
		bool bValidBounds = true;
		if (MMaxCorner == TVector<T, d>(-TNumericLimits<T>::Max()) && MMinCorner == TVector<T, d>(TNumericLimits<T>::Max()))
		{
			// This is an Empty AABB
			bValidBounds = false;
		}
		else
		{
			for (int32 i = 0; i < d; ++i)
			{
				// This is invalid
				if (!CHAOS_ENSURE(MMaxCorner[i] >= MMinCorner[i])) //TODO convert back to normal ensure once we find out why we hit this.
				{
					bValidBounds = false;
					break;
				}
			}
		}

		if(bValidBounds)
		{
			MDx = TVector<T, d>(MMaxCorner - MMinCorner) / MCells;
		}
		else
		{
			MDx = TVector<T,d>(0);
			MMaxCorner = TVector<T, d>(0);
			MMinCorner = TVector<T, d>(0);
		}

		if (GhostCells > 0)
		{
			MMinCorner -= MDx * static_cast<T>(GhostCells);
			MMaxCorner += MDx * static_cast<T>(GhostCells);
			MCells += TVector<T, d>(2 * static_cast<T>(GhostCells));
		}

		if (MDx.Min() >= UE_SMALL_NUMBER)
		{
			const TVector<T, d> MinToDXRatio = MMinCorner / MDx;
			for (int32 Axis = 0; Axis < d; ++Axis)
			{
				ensure(FMath::Abs(MinToDXRatio[Axis]) < TGridPrecisionLimit<T>::value); //make sure we have the precision we need
			}
		}
	}
	TUniformGridBase(std::istream& Stream)
	    : MMinCorner(Stream), MMaxCorner(Stream), MCells(Stream)
	{
		MDx = TVector<T, d>(MMaxCorner - MMinCorner) / MCells;
	}

	~TUniformGridBase() {}

  public:
	void Write(std::ostream& Stream) const
	{
		MMinCorner.Write(Stream);
		MMaxCorner.Write(Stream);
		MCells.Write(Stream);
	}
	void Serialize(FArchive& Ar)
	{
		Ar << MMinCorner;
		Ar << MMaxCorner;
		Ar << MCells;
		Ar << MDx;
	}

	TVector<T, d> Location(const TVector<int32, d>& Cell) const
	{
		return MDx * Cell + MMinCorner + (MDx / 2);
	}
	TVector<T, d> Location(const Pair<int32, TVector<int32, 3>>& Face) const
	{
		return MDx * Face.Second + MMinCorner + (TVector<T, d>(1) - TVector<T, d>::AxisVector(Face.First)) * (MDx / 2);
	}

	void Reset()
	{
		MMinCorner = TVector<T, d>(0);
		MMaxCorner = TVector<T, d>(0);
		MCells = TVector<int32, d>(0);
		MDx = TVector<T, d>(0);
	}

#ifdef PLATFORM_COMPILER_CLANG
	// Disable optimization (-ffast-math) since its currently causing regressions.
	//		freciprocal-math:
	//		x / y = x * rccps(y) 
	//		rcpps is faster but less accurate (12 bits of precision), this can causes incorrect CellIdx
	DISABLE_FUNCTION_OPTIMIZATION 
#endif
	TVector<int32, d> CellUnsafe(const TVector<T, d>& X) const
	{
		const TVector<T, d> Delta = X - MMinCorner;
		TVector<int32, d> Result = Delta / MDx;
		for (int Axis = 0; Axis < d; ++Axis)
		{
			if (Delta[Axis] < 0)
			{
				Result[Axis] -= 1;	//negative snaps to the right which is wrong. Consider -50 x for DX of 100: -50 / 100 = 0 but we actually want -1
			}
		}
		return Result;
	} 
#ifdef PLATFORM_COMPILER_CLANG
	// Disable optimization (-ffast-math) since its currently causing regressions.
	//		freciprocal-math:
	//		x / y = x * rccps(y) 
	//		rcpps is faster but less accurate (12 bits of precision), this can causes incorrect CellIdx
	DISABLE_FUNCTION_OPTIMIZATION
#endif
	TVector<int32, d> Cell(const TVector<T, d>& X) const
	{
		const TVector<T, d> Delta = X - MMinCorner;
		TVector<int32, d> Result = Delta / MDx;
		for (int Axis = 0; Axis < d; ++Axis)
		{
			Result[Axis] = Result[Axis] >= MCells[Axis] ? MCells[Axis] - 1 : (Result[Axis] < 0 ? 0 : Result[Axis]);
		}
		return Result;
	}

<<<<<<< HEAD
#ifdef PLATFORM_COMPILER_CLANG
	// Disable optimization (-ffast-math) since its currently causing regressions.
	//		freciprocal-math:
	//		x / y = x * rccps(y) 
	//		rcpps is faster but less accurate (12 bits of precision), this can causes incorrect CellIdx
	DISABLE_FUNCTION_OPTIMIZATION
#endif
	TVector<int32, d> Cell(const TVector<T, d>& X) const
	{
		const TVector<T, d> Delta = X - MMinCorner;
		TVector<int32, d> Result = Delta / MDx;
		for (int Axis = 0; Axis < d; ++Axis)
		{
			Result[Axis] = Result[Axis] >= MCells[Axis] ? MCells[Axis] - 1 : (Result[Axis] < 0 ? 0 : Result[Axis]);
		}
		return Result;
	}

=======
>>>>>>> d731a049
	TVector<int32, d> Face(const TVector<T, d>& X, const int32 Component) const
	{
		return Cell(X + (MDx / 2) * TVector<T, d>::AxisVector(Component));
	}
	TVector<T, d> DomainSize() const
	{
		return (MMaxCorner - MMinCorner);
	}

	int32 GetNumCells() const
	{
		return MCells.Product();
	}

	int32 GetNumNodes() const
	{
		return (MCells + TVector<int32, 3>(1, 1, 1)).Product();
	}

	TVector<T, d> Node(const TVector<int32, d>& Index) const
	{
		TVector<T, d> Tmp = MMinCorner;
		for (int32 i = 0; i < d; i++)
			Tmp[i] += MDx[i] * Index[i];
		return Tmp;
	}

	TVector<T, d> Node(const int32 FlatIndex) const
	{
		TVector<int32, d> Index; 
		FlatToMultiIndex(FlatIndex, Index, true);
		return Node(Index);
	}

	bool InteriorNode(const TVector<int32, d>& Index) const
	{
		bool Interior = true;
		for (int32 i = 0; i < d && Interior; i++)
		{
			if (Index[i] <= 0 || Index[i] >= (MCells[i] - 1))
				Interior = false;
		}
		return Interior;
	}

	int32 FlatIndex(const TVector<int32, 2>& MIndex, const bool NodeIndex=false) const
	{
		return MIndex[0] * (NodeIndex ? MCells[1]+1 : MCells[1]) + MIndex[1];
	}

	int32 FlatIndex(const TVector<int32, 3>& MIndex, const bool NodeIndex=false) const
	{
		return NodeIndex ?
			MIndex[0] * (MCells[1]+1) * (MCells[2]+1) + MIndex[1] * (MCells[2]+1) + MIndex[2] :
			MIndex[0] * MCells[1] * MCells[2] + MIndex[1] * MCells[2] + MIndex[2];
	}

	void FlatToMultiIndex(const int32 FlatIndex, TVector<int32, 2>& MIndex, const bool NodeIndex=false) const
	{
		MIndex[0] = FlatIndex / (NodeIndex?MCells[1]+1:MCells[1]);
		MIndex[1] = FlatIndex % (NodeIndex?MCells[1]+1: MCells[1]);
	}

	void FlatToMultiIndex(const int32 FlatIndex, TVector<int32, 3>& MIndex, const bool NodeIndex=false) const
	{
		if (NodeIndex)
		{
			MIndex[0] = FlatIndex / ((MCells[1]+1) * (MCells[2]+1));
			MIndex[1] = (FlatIndex / (MCells[2]+1)) % (MCells[1]+1);
			MIndex[2] = FlatIndex % (MCells[2]+1);
		}
		else
		{
			MIndex[0] = FlatIndex / (MCells[1] * MCells[2]);
			MIndex[1] = (FlatIndex / MCells[2]) % MCells[1];
			MIndex[2] = FlatIndex % MCells[2];
		}
	}

	template<class T_SCALAR>
	T_SCALAR LinearlyInterpolate(const TArrayND<T_SCALAR, d>& ScalarN, const TVector<T, d>& X) const;
	T LinearlyInterpolateComponent(const TArrayND<T, d>& ScalarNComponent, const TVector<T, d>& X, const int32 Axis) const;
	TVector<T, d> LinearlyInterpolate(const TArrayFaceND<T, d>& ScalarN, const TVector<T, d>& X) const;
	TVector<T, d> LinearlyInterpolate(const TArrayFaceND<T, d>& ScalarN, const TVector<T, d>& X, const Pair<int32, TVector<int32, d>> Index) const;
	const TVector<int32, d>& Counts() const { return MCells; }
	const TVector<int32, d> NodeCounts() const { return MCells + TVector<int32, d>(1); }
	const TVector<T, d>& Dx() const { return MDx; }
	const TVector<T, d>& MinCorner() const { return MMinCorner; }
	const TVector<T, d>& MaxCorner() const { return MMaxCorner; }

  protected:
	TVector<T, d> MMinCorner;
	TVector<T, d> MMaxCorner;
	TVector<int32, d> MCells;
	TVector<T, d> MDx;
};

template<class T, int d>
class CHAOS_API TUniformGrid : public TUniformGridBase<T, d>
{
	using TUniformGridBase<T, d>::MCells;
	using TUniformGridBase<T, d>::MMinCorner;
	using TUniformGridBase<T, d>::MMaxCorner;
	using TUniformGridBase<T, d>::MDx;

  public:
	using TUniformGridBase<T, d>::Location;

	TUniformGrid() {}
	TUniformGrid(const TVector<T, d>& MinCorner, const TVector<T, d>& MaxCorner, const TVector<int32, d>& Cells, const uint32 GhostCells = 0)
	    : TUniformGridBase<T, d>(MinCorner, MaxCorner, Cells, GhostCells) {}
	TUniformGrid(std::istream& Stream)
	    : TUniformGridBase<T, d>(Stream) {}
	~TUniformGrid() {}
	TVector<int32, d> GetIndex(const int32 Index) const;
	TVector<T, d> Center(const int32 Index) const
	{
		return TUniformGridBase<T, d>::Location(GetIndex(Index));
	}
	TVector<int32, d> ClampIndex(const TVector<int32, d>& Index) const
	{
		TVector<int32, d> Result;
		for (int32 i = 0; i < d; ++i)
		{
			if (Index[i] >= MCells[i])
				Result[i] = MCells[i] - 1;
			else if (Index[i] < 0)
				Result[i] = 0;
			else
				Result[i] = Index[i];
		}
		return Result;
	}

	TVector<T, d> Clamp(const TVector<T, d>& X) const;
	TVector<T, d> ClampMinusHalf(const TVector<T, d>& X) const;
	
	bool IsValid(const TVector<int32, d>& X) const
	{
		return X == ClampIndex(X);
	}
};

template<class T>
<<<<<<< HEAD
=======
class CHAOS_API TMPMGrid : public TUniformGridBase<T, 3>
{
	using TUniformGridBase<T, 3>::MCells;
	using TUniformGridBase<T, 3>::MMinCorner;
	using TUniformGridBase<T, 3>::MMaxCorner;
	using TUniformGridBase<T, 3>::MDx;

public:
	using TUniformGridBase<T, 3>::GetNumCells;
	using TUniformGridBase<T, 3>::Location;

	TMPMGrid() {}
	TMPMGrid(const TVector<T, 3>& MinCorner, const TVector<T, 3>& MaxCorner, const TVector<int32, 3>& Cells, const uint32 GhostCells = 0)
		: TUniformGridBase<T, 3>(MinCorner, MaxCorner, Cells, GhostCells) {}
	TMPMGrid(const int32 GridN) { for (int32 i = 0; i < 3; i++) { MDx[i] = (T)1. / (T)GridN; } }
	TMPMGrid(const T GridDx) { for (int32 i = 0; i < 3; i++) { MDx[i] = GridDx; } }
	TMPMGrid(std::istream& Stream)
		: TUniformGridBase<T, 3>(Stream) {}
	~TMPMGrid() {}

	void BaseNodeIndex(const TVector<T, 3>& X, TVector<int32, 3>& Index, TVector<T, 3>& weights) const;
	
	inline T Nijk(T w, int32 ii) const {
		if (interp == linear)
			return T(1) - w + T(ii) * (T(2) * w - T(1));
		else
			return ((T(1.5) * (w * w - w) - T(0.25)) * (T(ii) - 1) + (T(0.5) * w - T(0.25))) * (T(ii) - 1) - w * w + w + T(0.5);
	}

	inline void GradNi(const TVector<T, 3>& Ni, const TVector<T, 3>& dNi, TVector<T, 3>& result) const 
	{
		result[0] = dNi[0] * Ni[1] * Ni[2];
		result[1] = Ni[0] * dNi[1] * Ni[2];
		result[2] = Ni[0] * Ni[1] * dNi[2];
	}

	inline T dNijk(T w, int32 ii, T dx) const {
		if (interp == linear)
			return (T(2) * T(ii) - T(1)) / dx;
		else
			return ((w - 1) * (T(ii) - 1) * (T(ii) - 2) * T(0.5) + (2 * w - 1) * T(ii) * (T(ii) - 2) + w * T(ii) * (T(ii) - 1) * T(0.5)) / dx;
	}

	inline TVector<int32, 3> Loc2GlobIndex(const TVector<int32, 3>& IndexIn, const TVector<int32, 3>& LocalIndexIn) const {
		TVector<int32, 3> Result;
		if (interp == linear) {
			for (uint32 i = 0; i < 3; ++i)
				Result[i] = IndexIn[i] + LocalIndexIn[i];
		}
		else {
			for (uint32 i = 0; i < 3; ++i)
				Result[i] = IndexIn[i] + LocalIndexIn[i] - 1;
		}
		return Result;
	}

	inline int32 Size() const {
		if (interp == linear)
			return (MCells[0] * MCells[1] * MCells[2]);
		else
			return ((MCells[0] + 1) * (MCells[1] + 1) * (MCells[2] + 1));
		return -1;
	}

	int32 Loc2GlobIndex(const int32 IndexIn, const TVector<int32, 3>& LocalIndexIn) const;

	inline TVector<T, 3> Node(const TVector<int32, 3>& IndexIn) const {
		TVector<T, 3> Result((T)0.);

		if (interp == linear) {
			for (int32 i = 0; i < 3; ++i) {
				Result[i] = T(IndexIn[i]) * MDx[i] + MMinCorner[i];
			}
		}
		else {
			for (size_t i = 0; i < 3; ++i) {
				Result[i] = (T(IndexIn[i]) + T(0.5)) * MDx[i] + MMinCorner[i];
			}
		}

		return Result;
	}

	TVector<T, 3> Node(int32 FlatIndexIn) const;

	int32 FlatIndex(const TVector<int32, 3>& Index) const;
	TVector<int32, 3> Lin2MultiIndex(const int32 IndexIn) const;
	const TVector<int32, 3> GetCells() const { return MCells; }
	const TVector<T, 3> GetMinCorner() const { return MMinCorner; } 
	const TVector<T, 3>& GetDx() const { return MDx; }
	void SetDx(const TVector<T, 3> DxIn) { MDx = DxIn; }
	void UpdateGridFromPositions(const Chaos::TDynamicParticles<T, 3>& InParticles);
	
	enum InterpType { linear = 1, quadratic = 2 };
	void SetInterp(InterpType InterpIn);

	InterpType interp = linear;
	uint32 NPerDir = 2;

};


template<class T>
>>>>>>> d731a049
class TUniformGrid<T, 3> : public TUniformGridBase<T, 3>
{
	using TUniformGridBase<T, 3>::MCells;
	using TUniformGridBase<T, 3>::MMinCorner;
	using TUniformGridBase<T, 3>::MMaxCorner;
	using TUniformGridBase<T, 3>::MDx;

  public:
	using TUniformGridBase<T, 3>::GetNumCells;
	using TUniformGridBase<T, 3>::Location;

	TUniformGrid() {}
	TUniformGrid(const TVector<T, 3>& MinCorner, const TVector<T, 3>& MaxCorner, const TVector<int32, 3>& Cells, const uint32 GhostCells = 0)
	    : TUniformGridBase<T, 3>(MinCorner, MaxCorner, Cells, GhostCells) {}
	TUniformGrid(std::istream& Stream)
	    : TUniformGridBase<T, 3>(Stream) {}
	~TUniformGrid() {}
	TVector<int32, 3> GetIndex(const int32 Index) const;
	Pair<int32, TVector<int32, 3>> GetFaceIndex(int32 Index) const;
	int32 GetNumFaces() const
	{
		return GetNumCells() * 3 + MCells[0] * MCells[1] + MCells[1] * MCells[2] + MCells[0] * MCells[3];
	}
	TVector<T, 3> Center(const int32 Index) const
	{
		return TUniformGridBase<T, 3>::Location(GetIndex(Index));
	}
	TVector<int32, 3> ClampIndex(const TVector<int32, 3>& Index) const;
	TVector<T, 3> Clamp(const TVector<T, 3>& X) const;
	TVector<T, 3> ClampMinusHalf(const TVector<T, 3>& X) const;
	bool IsValid(const TVector<int32, 3>& X) const;
};


template <typename T, int d>
FArchive& operator<<(FArchive& Ar, TUniformGridBase<T, d>& Value)
{
	Value.Serialize(Ar);
	return Ar;
}

#if PLATFORM_MAC || PLATFORM_LINUX
extern template class CHAOS_API Chaos::TUniformGridBase<Chaos::FReal, 3>;
extern template class CHAOS_API Chaos::TUniformGrid<Chaos::FReal, 3>;
extern template class CHAOS_API Chaos::TMPMGrid<Chaos::FReal>;
extern template class CHAOS_API Chaos::TMPMGrid<Chaos::FRealSingle>;
extern template class CHAOS_API Chaos::TUniformGrid<Chaos::FReal, 2>;
#endif

}<|MERGE_RESOLUTION|>--- conflicted
+++ resolved
@@ -162,27 +162,6 @@
 		return Result;
 	}
 
-<<<<<<< HEAD
-#ifdef PLATFORM_COMPILER_CLANG
-	// Disable optimization (-ffast-math) since its currently causing regressions.
-	//		freciprocal-math:
-	//		x / y = x * rccps(y) 
-	//		rcpps is faster but less accurate (12 bits of precision), this can causes incorrect CellIdx
-	DISABLE_FUNCTION_OPTIMIZATION
-#endif
-	TVector<int32, d> Cell(const TVector<T, d>& X) const
-	{
-		const TVector<T, d> Delta = X - MMinCorner;
-		TVector<int32, d> Result = Delta / MDx;
-		for (int Axis = 0; Axis < d; ++Axis)
-		{
-			Result[Axis] = Result[Axis] >= MCells[Axis] ? MCells[Axis] - 1 : (Result[Axis] < 0 ? 0 : Result[Axis]);
-		}
-		return Result;
-	}
-
-=======
->>>>>>> d731a049
 	TVector<int32, d> Face(const TVector<T, d>& X, const int32 Component) const
 	{
 		return Cell(X + (MDx / 2) * TVector<T, d>::AxisVector(Component));
@@ -327,8 +306,6 @@
 };
 
 template<class T>
-<<<<<<< HEAD
-=======
 class CHAOS_API TMPMGrid : public TUniformGridBase<T, 3>
 {
 	using TUniformGridBase<T, 3>::MCells;
@@ -432,7 +409,6 @@
 
 
 template<class T>
->>>>>>> d731a049
 class TUniformGrid<T, 3> : public TUniformGridBase<T, 3>
 {
 	using TUniformGridBase<T, 3>::MCells;
