// Copyright Epic Games, Inc. All Rights Reserved.

#pragma once

#include "CoreMinimal.h"
#include "UObject/UObjectGlobals.h"
#include "UObject/GCObject.h"

#include "Chaos/Framework/PhysicsSolverBase.h"
#include "Chaos/PullPhysicsDataImp.h"
#include "PhysicsProxy/CharacterGroundConstraintProxy.h"
<<<<<<< HEAD
=======
#include "PhysicsProxy/ClusterUnionPhysicsProxy.h"
>>>>>>> 4af6daef
#include "PhysicsProxy/SingleParticlePhysicsProxy.h"
#include "PhysicsProxy/GeometryCollectionPhysicsProxy.h"
#include "PhysicsProxy/JointConstraintProxy.h"
#include "Chaos/Framework/ChaosResultsManager.h"

#include <type_traits>

namespace Chaos
{
<<<<<<< HEAD
	// Pulls physics state for each dirty particle and allows caller to do additional work if needed
	template <typename RigidLambda, typename ConstraintLambda, typename GeometryCollectionLambda>
	void FPhysicsSolverBase::PullPhysicsStateForEachDirtyProxy_External(const RigidLambda& RigidFunc, const ConstraintLambda& ConstraintFunc, const GeometryCollectionLambda& GeometryCollectionFunc)
=======
	namespace Private
	{
		// This lets us add support for performing per-proxy operations in PullPhysicsStateForEachDirtyProxy_External
		// without the need to keep adding function parameters to keep taking in lambdas. We assume that the incoming
		// user-specified TDispatcher has various operator() overridden to take in a specific proxy pointer. We require
		// the TPullPhysicsStateDispatchHelper then to wrap the TDispatcher so that we can check if the incoming TDispatcher
		// has a override for the proxy we want to pass to it. If it does not, we do nothing. This lets us maintain backward
		// compatability as we keep adding in new proxy types while not requiring any additional computation at runtime since
		// this dispatch is all done at compile time.
		template<typename TDispatcher>
		struct TPullPhysicsStateDispatchHelper
		{
			template<typename TProxy>
			static void Apply(TDispatcher& Dispatcher, TProxy* Proxy)
			{
				if constexpr (std::is_invocable_v<TDispatcher, TProxy*>)
				{
					Dispatcher(Proxy);
				}
			}
		};
	}

	template<typename TDispatcher>
	void FPhysicsSolverBase::PullPhysicsStateForEachDirtyProxy_External(TDispatcher& Dispatcher)
>>>>>>> 4af6daef
	{
		using namespace Chaos;

		FPullPhysicsData* LatestData = nullptr;
		if (IsUsingAsyncResults() && UseAsyncInterpolation)
		{
			SCOPE_CYCLE_COUNTER(STAT_AsyncInterpolateResults);

			const FReal ResultsTime = GetPhysicsResultsTime_External();
			//we want to interpolate between prev and next. There are a few cases to consider:
			//case 1: dirty data exists in both prev and next. In this case continuous data is interpolated, state data is a step function from prev to next
			//case 2: prev has dirty data and next doesn't. in this case take prev as it means nothing to interpolate, just a constant value
			//case 3: prev has dirty data and next has overwritten data. In this case we do nothing as the overwritten data wins (came from GT), and also particle may be deleted
			//case 4: prev has no dirty data and next does. In this case interpolate from gt data to next
			//case 5: prev has no dirty data and next was overwritten. In this case do nothing as the overwritten data wins, and also particle may be deleted

<<<<<<< HEAD
			TArray<const FChaosInterpolationResults*> ResultsPerChannel = PullResultsManager->PullAsyncPhysicsResults_External(ResultsTime);
=======
			TArray<const FChaosInterpolationResults*> ResultsPerChannel;
			
			{
				SCOPE_CYCLE_COUNTER(STAT_AsyncPullResults);
				ResultsPerChannel = PullResultsManager->PullAsyncPhysicsResults_External(ResultsTime);
			}

>>>>>>> 4af6daef
			for (int32 ChannelIdx = 0; ChannelIdx < ResultsPerChannel.Num(); ++ChannelIdx)
			{
				const FChaosInterpolationResults& Results = *ResultsPerChannel[ChannelIdx];
				LatestData = Results.Next;
				//todo: go wide
				const int32 SolverTimestamp = Results.Next ? Results.Next->SolverTimestamp : INDEX_NONE;

				// single particles
<<<<<<< HEAD
				for (const FChaosRigidInterpolationData& RigidInterp : Results.RigidInterpolations)
				{
					if (FSingleParticlePhysicsProxy* Proxy = RigidInterp.Prev.GetProxy())
					{
						if (Proxy->PullFromPhysicsState(RigidInterp.Prev, SolverTimestamp, &RigidInterp.Next, &Results.Alpha))
						{
							RigidFunc(Proxy);
						}
					}
				}

				// geometry collections
				for (const FChaosGeometryCollectionInterpolationData& GCInterp : Results.GeometryCollectionInterpolations)
				{
					if (FGeometryCollectionPhysicsProxy* Proxy = GCInterp.Prev.GetProxy())
					{
						if (Proxy->PullFromPhysicsState(GCInterp.Prev, SolverTimestamp, &GCInterp.Next, &Results.Alpha))
						{
							GeometryCollectionFunc(Proxy);
=======
				{
					SCOPE_CYCLE_COUNTER(STAT_ProcessSingleProxy);
					for(const FChaosRigidInterpolationData& RigidInterp : Results.RigidInterpolations)
					{
						if(FSingleParticlePhysicsProxy* Proxy = RigidInterp.Prev.GetProxy())
						{
							const FDirtyRigidParticleReplicationErrorData* ErrorData = LatestData->DirtyRigidErrors.Find(Proxy);
							if(Proxy->PullFromPhysicsState(RigidInterp.Prev, SolverTimestamp, &RigidInterp.Next, &Results.Alpha, ErrorData, GetAsyncDeltaTime()))
							{
								Private::TPullPhysicsStateDispatchHelper<TDispatcher>::Apply(Dispatcher, Proxy);
							}
							LatestData->DirtyRigidErrors.Remove(Proxy);
						}
					}
				}

				// geometry collections
				{
					SCOPE_CYCLE_COUNTER(STAT_ProcessGCProxy);
					for(const FChaosGeometryCollectionInterpolationData& GCInterp : Results.GeometryCollectionInterpolations)
					{
						if(FGeometryCollectionPhysicsProxy* Proxy = GCInterp.Prev.GetProxy())
						{
							if(Proxy->PullFromPhysicsState(GCInterp.Prev, SolverTimestamp, &GCInterp.Next, &Results.Alpha))
							{
								Private::TPullPhysicsStateDispatchHelper<TDispatcher>::Apply(Dispatcher, Proxy);
							}
						}
					}
				}

				// cluster unions
				{
					SCOPE_CYCLE_COUNTER(STAT_ProcessClusterUnionProxy)
					for(const FChaosClusterUnionInterpolationData& ClusterInterp : Results.ClusterUnionInterpolations)
					{
						if(FClusterUnionPhysicsProxy* Proxy = ClusterInterp.Prev.GetProxy())
						{
							if(Proxy->PullFromPhysicsState(ClusterInterp.Prev, SolverTimestamp, &ClusterInterp.Next, &Results.Alpha))
							{
								Private::TPullPhysicsStateDispatchHelper<TDispatcher>::Apply(Dispatcher, Proxy);
							}
>>>>>>> 4af6daef
						}
					}
				}
			}
		}
		else
		{
			SCOPE_CYCLE_COUNTER(STAT_SyncPullResults);

			//no interpolation so just use latest, in non-substepping modes this will just be the next result
			// available in the queue - however if we substepped externally we need to consume the whole
			// queue by telling the sync pull that we expect multiple results.

			const FChaosInterpolationResults& Results = PullResultsManager->PullSyncPhysicsResults_External();
			LatestData = Results.Next;
			//todo: go wide
			const int32 SolverTimestamp = Results.Next ? Results.Next->SolverTimestamp : INDEX_NONE;

			// Single particles
<<<<<<< HEAD
			for (const FChaosRigidInterpolationData& RigidInterp : Results.RigidInterpolations)
			{
				if (FSingleParticlePhysicsProxy* Proxy = RigidInterp.Prev.GetProxy())
				{
					if (Proxy->PullFromPhysicsState(RigidInterp.Next, SolverTimestamp))
					{
						RigidFunc(Proxy);
=======
			{
				SCOPE_CYCLE_COUNTER(STAT_ProcessSingleProxy);
				for(const FChaosRigidInterpolationData& RigidInterp : Results.RigidInterpolations)
				{
					if(FSingleParticlePhysicsProxy* Proxy = RigidInterp.Prev.GetProxy())
					{
						if(Proxy->PullFromPhysicsState(RigidInterp.Next, SolverTimestamp))
						{
							Private::TPullPhysicsStateDispatchHelper<TDispatcher>::Apply(Dispatcher, Proxy);
						}
>>>>>>> 4af6daef
					}
				}
			}

			// geometry collections
<<<<<<< HEAD
			for (const FChaosGeometryCollectionInterpolationData& GCInterp : Results.GeometryCollectionInterpolations)
			{
				if (FGeometryCollectionPhysicsProxy* Proxy = GCInterp.Prev.GetProxy())
				{
					if (Proxy->PullFromPhysicsState(GCInterp.Next, SolverTimestamp))
					{
						GeometryCollectionFunc(Proxy);
=======
			{
				SCOPE_CYCLE_COUNTER(STAT_ProcessGCProxy);
				for(const FChaosGeometryCollectionInterpolationData& GCInterp : Results.GeometryCollectionInterpolations)
				{
					if(FGeometryCollectionPhysicsProxy* Proxy = GCInterp.Prev.GetProxy())
					{
						if(Proxy->PullFromPhysicsState(GCInterp.Next, SolverTimestamp))
						{
							Private::TPullPhysicsStateDispatchHelper<TDispatcher>::Apply(Dispatcher, Proxy);
						}
					}
				}
			}

			// cluster unions
			{
				SCOPE_CYCLE_COUNTER(STAT_ProcessClusterUnionProxy)
				for(const FChaosClusterUnionInterpolationData& ClusterInterp : Results.ClusterUnionInterpolations)
				{
					if(FClusterUnionPhysicsProxy* Proxy = ClusterInterp.Prev.GetProxy())
					{
						if(Proxy->PullFromPhysicsState(ClusterInterp.Prev, SolverTimestamp))
						{
							Private::TPullPhysicsStateDispatchHelper<TDispatcher>::Apply(Dispatcher, Proxy);
						}
>>>>>>> 4af6daef
					}
				}
			}
		}

<<<<<<< HEAD
		}

		//no interpolation for GC or joints at the moment
		if (LatestData)
		{
=======
		//no interpolation for GC or joints at the moment
		if (LatestData)
		{
			SCOPE_CYCLE_COUNTER(STAT_PullConstraints);
>>>>>>> 4af6daef
			const int32 SyncTimestamp = LatestData->SolverTimestamp;

			//
			// @todo(chaos) : Add Dirty Constraints Support
			//
			// This is temporary constraint code until the DirtyParticleBuffer
			// can be updated to support constraints. In summary : The 
			// FDirtyPropertiesManager is going to be updated to support a 
			// FDirtySet that is specific to a TConstraintProperties class.
			//
			for (const FDirtyJointConstraintData& DirtyData : LatestData->DirtyJointConstraints)
			{
				if (auto Proxy = DirtyData.GetProxy())
				{
					if (Proxy->PullFromPhysicsState(DirtyData, SyncTimestamp))
					{
<<<<<<< HEAD
						ConstraintFunc(Proxy);
=======
						Private::TPullPhysicsStateDispatchHelper<TDispatcher>::Apply(Dispatcher, Proxy);
>>>>>>> 4af6daef
					}

				}
			}

			//latest data may be used multiple times during interpolation, so for non interpolated joints we clear it
			LatestData->DirtyJointConstraints.Reset();

			for (const FDirtyCharacterGroundConstraintData& DirtyData : LatestData->DirtyCharacterGroundConstraints)
			{
				if (auto Proxy = DirtyData.GetProxy())
				{
					// todo: Do we need to add a callback?
					Proxy->PullFromPhysicsState(DirtyData, SyncTimestamp);
				}
			}
			LatestData->DirtyCharacterGroundConstraints.Reset();
		}
	}

<<<<<<< HEAD
	template <typename RigidLambda, typename ConstraintLambda>
	void FPhysicsSolverBase::PullPhysicsStateForEachDirtyProxy_External(const RigidLambda& RigidFunc, const ConstraintLambda& ConstraintFunc)
	{
		auto GeometryCollectionFunc = [](FGeometryCollectionPhysicsProxy* Proxy) {};
		PullPhysicsStateForEachDirtyProxy_External(RigidFunc, ConstraintFunc, GeometryCollectionFunc);
=======
	// Pulls physics state for each dirty particle and allows caller to do additional work if needed
	template <typename RigidLambda, typename ConstraintLambda, typename GeometryCollectionLambda>
	void FPhysicsSolverBase::PullPhysicsStateForEachDirtyProxy_External(const RigidLambda& RigidFunc, const ConstraintLambda& ConstraintFunc, const GeometryCollectionLambda& GeometryCollectionFunc)
	{
		struct FDispatcher
		{
			void operator()(FSingleParticlePhysicsProxy* Proxy)
			{
				RigidFunc(Proxy);
			}

			void operator()(FJointConstraintPhysicsProxy* Proxy)
			{
				ConstraintFunc(Proxy);
			}

			void operator()(FGeometryCollectionPhysicsProxy* Proxy)
			{
				GeometryCollectionFunc(Proxy);
			}
		} Dispatcher;
		PullPhysicsStateForEachDirtyProxy_External(Dispatcher);
	}

	template <typename RigidLambda, typename ConstraintLambda>
	void FPhysicsSolverBase::PullPhysicsStateForEachDirtyProxy_External(const RigidLambda& RigidFunc, const ConstraintLambda& ConstraintFunc)
	{
		struct FDispatcher
		{
			void operator()(FSingleParticlePhysicsProxy* Proxy)
			{
				RigidFunc(Proxy);
			}

			void operator()(FJointConstraintPhysicsProxy* Proxy)
			{
				ConstraintFunc(Proxy);
			}
		} Dispatcher;
		PullPhysicsStateForEachDirtyProxy_External(Dispatcher);
>>>>>>> 4af6daef
	}
}<|MERGE_RESOLUTION|>--- conflicted
+++ resolved
@@ -9,10 +9,7 @@
 #include "Chaos/Framework/PhysicsSolverBase.h"
 #include "Chaos/PullPhysicsDataImp.h"
 #include "PhysicsProxy/CharacterGroundConstraintProxy.h"
-<<<<<<< HEAD
-=======
 #include "PhysicsProxy/ClusterUnionPhysicsProxy.h"
->>>>>>> 4af6daef
 #include "PhysicsProxy/SingleParticlePhysicsProxy.h"
 #include "PhysicsProxy/GeometryCollectionPhysicsProxy.h"
 #include "PhysicsProxy/JointConstraintProxy.h"
@@ -22,11 +19,6 @@
 
 namespace Chaos
 {
-<<<<<<< HEAD
-	// Pulls physics state for each dirty particle and allows caller to do additional work if needed
-	template <typename RigidLambda, typename ConstraintLambda, typename GeometryCollectionLambda>
-	void FPhysicsSolverBase::PullPhysicsStateForEachDirtyProxy_External(const RigidLambda& RigidFunc, const ConstraintLambda& ConstraintFunc, const GeometryCollectionLambda& GeometryCollectionFunc)
-=======
 	namespace Private
 	{
 		// This lets us add support for performing per-proxy operations in PullPhysicsStateForEachDirtyProxy_External
@@ -52,7 +44,6 @@
 
 	template<typename TDispatcher>
 	void FPhysicsSolverBase::PullPhysicsStateForEachDirtyProxy_External(TDispatcher& Dispatcher)
->>>>>>> 4af6daef
 	{
 		using namespace Chaos;
 
@@ -69,9 +60,6 @@
 			//case 4: prev has no dirty data and next does. In this case interpolate from gt data to next
 			//case 5: prev has no dirty data and next was overwritten. In this case do nothing as the overwritten data wins, and also particle may be deleted
 
-<<<<<<< HEAD
-			TArray<const FChaosInterpolationResults*> ResultsPerChannel = PullResultsManager->PullAsyncPhysicsResults_External(ResultsTime);
-=======
 			TArray<const FChaosInterpolationResults*> ResultsPerChannel;
 			
 			{
@@ -79,7 +67,6 @@
 				ResultsPerChannel = PullResultsManager->PullAsyncPhysicsResults_External(ResultsTime);
 			}
 
->>>>>>> 4af6daef
 			for (int32 ChannelIdx = 0; ChannelIdx < ResultsPerChannel.Num(); ++ChannelIdx)
 			{
 				const FChaosInterpolationResults& Results = *ResultsPerChannel[ChannelIdx];
@@ -88,27 +75,6 @@
 				const int32 SolverTimestamp = Results.Next ? Results.Next->SolverTimestamp : INDEX_NONE;
 
 				// single particles
-<<<<<<< HEAD
-				for (const FChaosRigidInterpolationData& RigidInterp : Results.RigidInterpolations)
-				{
-					if (FSingleParticlePhysicsProxy* Proxy = RigidInterp.Prev.GetProxy())
-					{
-						if (Proxy->PullFromPhysicsState(RigidInterp.Prev, SolverTimestamp, &RigidInterp.Next, &Results.Alpha))
-						{
-							RigidFunc(Proxy);
-						}
-					}
-				}
-
-				// geometry collections
-				for (const FChaosGeometryCollectionInterpolationData& GCInterp : Results.GeometryCollectionInterpolations)
-				{
-					if (FGeometryCollectionPhysicsProxy* Proxy = GCInterp.Prev.GetProxy())
-					{
-						if (Proxy->PullFromPhysicsState(GCInterp.Prev, SolverTimestamp, &GCInterp.Next, &Results.Alpha))
-						{
-							GeometryCollectionFunc(Proxy);
-=======
 				{
 					SCOPE_CYCLE_COUNTER(STAT_ProcessSingleProxy);
 					for(const FChaosRigidInterpolationData& RigidInterp : Results.RigidInterpolations)
@@ -151,7 +117,6 @@
 							{
 								Private::TPullPhysicsStateDispatchHelper<TDispatcher>::Apply(Dispatcher, Proxy);
 							}
->>>>>>> 4af6daef
 						}
 					}
 				}
@@ -171,15 +136,6 @@
 			const int32 SolverTimestamp = Results.Next ? Results.Next->SolverTimestamp : INDEX_NONE;
 
 			// Single particles
-<<<<<<< HEAD
-			for (const FChaosRigidInterpolationData& RigidInterp : Results.RigidInterpolations)
-			{
-				if (FSingleParticlePhysicsProxy* Proxy = RigidInterp.Prev.GetProxy())
-				{
-					if (Proxy->PullFromPhysicsState(RigidInterp.Next, SolverTimestamp))
-					{
-						RigidFunc(Proxy);
-=======
 			{
 				SCOPE_CYCLE_COUNTER(STAT_ProcessSingleProxy);
 				for(const FChaosRigidInterpolationData& RigidInterp : Results.RigidInterpolations)
@@ -190,21 +146,11 @@
 						{
 							Private::TPullPhysicsStateDispatchHelper<TDispatcher>::Apply(Dispatcher, Proxy);
 						}
->>>>>>> 4af6daef
 					}
 				}
 			}
 
 			// geometry collections
-<<<<<<< HEAD
-			for (const FChaosGeometryCollectionInterpolationData& GCInterp : Results.GeometryCollectionInterpolations)
-			{
-				if (FGeometryCollectionPhysicsProxy* Proxy = GCInterp.Prev.GetProxy())
-				{
-					if (Proxy->PullFromPhysicsState(GCInterp.Next, SolverTimestamp))
-					{
-						GeometryCollectionFunc(Proxy);
-=======
 			{
 				SCOPE_CYCLE_COUNTER(STAT_ProcessGCProxy);
 				for(const FChaosGeometryCollectionInterpolationData& GCInterp : Results.GeometryCollectionInterpolations)
@@ -230,24 +176,15 @@
 						{
 							Private::TPullPhysicsStateDispatchHelper<TDispatcher>::Apply(Dispatcher, Proxy);
 						}
->>>>>>> 4af6daef
-					}
-				}
-			}
-		}
-
-<<<<<<< HEAD
+					}
+				}
+			}
 		}
 
 		//no interpolation for GC or joints at the moment
 		if (LatestData)
 		{
-=======
-		//no interpolation for GC or joints at the moment
-		if (LatestData)
-		{
 			SCOPE_CYCLE_COUNTER(STAT_PullConstraints);
->>>>>>> 4af6daef
 			const int32 SyncTimestamp = LatestData->SolverTimestamp;
 
 			//
@@ -264,11 +201,7 @@
 				{
 					if (Proxy->PullFromPhysicsState(DirtyData, SyncTimestamp))
 					{
-<<<<<<< HEAD
-						ConstraintFunc(Proxy);
-=======
 						Private::TPullPhysicsStateDispatchHelper<TDispatcher>::Apply(Dispatcher, Proxy);
->>>>>>> 4af6daef
 					}
 
 				}
@@ -289,13 +222,6 @@
 		}
 	}
 
-<<<<<<< HEAD
-	template <typename RigidLambda, typename ConstraintLambda>
-	void FPhysicsSolverBase::PullPhysicsStateForEachDirtyProxy_External(const RigidLambda& RigidFunc, const ConstraintLambda& ConstraintFunc)
-	{
-		auto GeometryCollectionFunc = [](FGeometryCollectionPhysicsProxy* Proxy) {};
-		PullPhysicsStateForEachDirtyProxy_External(RigidFunc, ConstraintFunc, GeometryCollectionFunc);
-=======
 	// Pulls physics state for each dirty particle and allows caller to do additional work if needed
 	template <typename RigidLambda, typename ConstraintLambda, typename GeometryCollectionLambda>
 	void FPhysicsSolverBase::PullPhysicsStateForEachDirtyProxy_External(const RigidLambda& RigidFunc, const ConstraintLambda& ConstraintFunc, const GeometryCollectionLambda& GeometryCollectionFunc)
@@ -336,6 +262,5 @@
 			}
 		} Dispatcher;
 		PullPhysicsStateForEachDirtyProxy_External(Dispatcher);
->>>>>>> 4af6daef
 	}
 }