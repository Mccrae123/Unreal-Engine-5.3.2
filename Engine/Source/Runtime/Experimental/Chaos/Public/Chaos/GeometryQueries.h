--- conflicted
+++ resolved
@@ -63,11 +63,7 @@
 				{
 					FVec3 LocalA,LocalB,LocalNormal;
 					int32 ClosestVertexIndexA, ClosestVertexIndexB;
-<<<<<<< HEAD
-					if(GJKPenetration<false, FReal>(AConcrete,B,BToAFullTM,OutMTD->Penetration,LocalA,LocalB,LocalNormal,ClosestVertexIndexA,ClosestVertexIndexB,Thickness,0.0f,Offset.SizeSquared() < 1e-4 ? FVec3(1,0,0) : Offset))
-=======
 					if(GJKPenetration<false, FReal>(AConcrete,B,BToAFullTM,OutMTD->Penetration,LocalA,LocalB,LocalNormal,ClosestVertexIndexA,ClosestVertexIndexB,Thickness,0.,Offset.SizeSquared() < 1e-4 ? FVec3(1,0,0) : Offset))
->>>>>>> 6bbb88c8
 					{
 						OutMTD->Normal = ATM.TransformVectorNoScale(LocalNormal);
 						return true;
@@ -144,11 +140,7 @@
 		FVec3 LocalNormal(0);
 
 		const FRigidTransform3 BToATM = BTM.GetRelativeTransform(ATM);
-<<<<<<< HEAD
-		ensure(FMath::IsNearlyEqual(Dir.SizeSquared(), 1, KINDA_SMALL_NUMBER)); // Added to help determine cause of this ensure firing in GJKRaycast2.
-=======
 		ensure(FMath::IsNearlyEqual(Dir.SizeSquared(), (FReal)1, (FReal)KINDA_SMALL_NUMBER)); // Added to help determine cause of this ensure firing in GJKRaycast2.
->>>>>>> 6bbb88c8
 		const FVec3 LocalDir = ATM.InverseTransformVectorNoScale(Dir);
 
 		bool bSweepAsRaycast = BType == ImplicitObjectType::Sphere && !bComputeMTD;
