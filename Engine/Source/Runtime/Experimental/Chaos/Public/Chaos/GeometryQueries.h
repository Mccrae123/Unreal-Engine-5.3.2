// Copyright Epic Games, Inc. All Rights Reserved.
#pragma once

#include "Chaos/Box.h"
#include "Chaos/Capsule.h"
#include "Chaos/CastingUtilities.h"
#include "Chaos/Convex.h"
#include "Chaos/GJK.h"
#include "Chaos/HeightField.h"
#include "Chaos/ImplicitObject.h"
#include "Chaos/ImplicitObjectScaled.h"
#include "Chaos/Levelset.h"
#include "Chaos/Plane.h"
#include "Chaos/Sphere.h"
#include "Chaos/Transform.h"
#include "Chaos/TriangleMeshImplicitObject.h"

#include "ChaosArchive.h"
#include <algorithm>
#include <utility>

namespace Chaos
{

	struct FMTDInfo
	{
		FVec3 Normal;
		FReal Penetration;
	};

	template <typename QueryGeometry>
	bool OverlapQuery(const FImplicitObject& A, const FRigidTransform3& ATM, const QueryGeometry& B, const FRigidTransform3& BTM, const FReal Thickness = 0, FMTDInfo* OutMTD=nullptr)
	{
		const EImplicitObjectType AType = A.GetType();
		constexpr EImplicitObjectType BType = QueryGeometry::StaticType();
		
		if (AType == ImplicitObjectType::Transformed)
		{
			const TImplicitObjectTransformed<FReal, 3>& TransformedA = static_cast<const TImplicitObjectTransformed<FReal, 3>&>(A);
			const FRigidTransform3 NewATM = TransformedA.GetTransform() * ATM;
			return OverlapQuery(*TransformedA.GetTransformedObject(), NewATM, B, BTM, Thickness, OutMTD);
		}

		const FRigidTransform3 BToATM = BTM.GetRelativeTransform(ATM);

		// This specialization for sphere is bugged since the sphere radius is not inverse scaled, 
		// nor can it be properly if testing against non-uniform scaled convexes
		//if(BType == ImplicitObjectType::Sphere)
		//{
		//	const FImplicitObject& BBase = static_cast<const FImplicitObject&>(B);
		//	const TSphere<FReal, 3>& BSphere = static_cast<const TSphere<FReal, 3>&>(BBase);
		//	const FVec3 PtInA = BToATM.TransformPositionNoScale(BSphere.GetCenter());
		//	return A.Overlap(PtInA, Thickness + BSphere.GetRadius());
		//}
		////todo: A is a sphere
		//else 
		if (A.IsConvex())
		{
			const FVec3 Offset = ATM.GetLocation() - BTM.GetLocation();
			if (OutMTD)
			{
				return Utilities::CastHelper(A, BToATM, [&](const auto& AConcrete, const auto& BToAFullTM)
				{
					FVec3 LocalA,LocalB,LocalNormal;
					int32 ClosestVertexIndexA, ClosestVertexIndexB;
<<<<<<< HEAD
					if(GJKPenetration<false, FReal>(AConcrete,B,BToAFullTM,OutMTD->Penetration,LocalA,LocalB,LocalNormal,ClosestVertexIndexA,ClosestVertexIndexB,Thickness,Offset.SizeSquared() < 1e-4 ? FVec3(1,0,0) : Offset))
=======
					if(GJKPenetration<false, FReal>(AConcrete,B,BToAFullTM,OutMTD->Penetration,LocalA,LocalB,LocalNormal,ClosestVertexIndexA,ClosestVertexIndexB,Thickness,0.0f,Offset.SizeSquared() < 1e-4 ? FVec3(1,0,0) : Offset))
>>>>>>> 3aae9151
					{
						OutMTD->Normal = ATM.TransformVectorNoScale(LocalNormal);
						return true;
					}

					return false;
				});
			}
			else
			{
				return Utilities::CastHelper(A, BToATM, [&](const auto& AConcrete, const auto& BToAFullTM) { return GJKIntersection<FReal>(AConcrete, B, BToAFullTM, Thickness, Offset.SizeSquared() < 1e-4 ? FVec3(1, 0, 0) : Offset); });
			}
		}
		else
		{
			switch (AType)
			{
				case ImplicitObjectType::HeightField:
				{
					const FHeightField& AHeightField = static_cast<const FHeightField&>(A);
					return AHeightField.OverlapGeom(B, BToATM, Thickness, OutMTD);
				}
				case ImplicitObjectType::TriangleMesh:
				{
					const FTriangleMeshImplicitObject& ATriangleMesh = static_cast<const FTriangleMeshImplicitObject&>(A);
					return ATriangleMesh.OverlapGeom(B, BToATM, Thickness, OutMTD);
				}
				case ImplicitObjectType::LevelSet:
				{
					const FLevelSet& ALevelSet = static_cast<const FLevelSet&>(A);
					return ALevelSet.OverlapGeom(B, BToATM, Thickness, OutMTD);
				}
				default:
				{
					if(IsScaled(AType))
					{
						const auto& AScaled = TImplicitObjectScaled<FTriangleMeshImplicitObject>::AsScaledChecked(A);
						return AScaled.LowLevelOverlapGeom(B, BToATM, Thickness, OutMTD);
					}
					else if(IsInstanced(AType))
					{
						const auto& AInstanced = TImplicitObjectInstanced<FTriangleMeshImplicitObject>::AsInstancedChecked(A);
						return AInstanced.LowLevelOverlapGeom(B, BToATM, Thickness, OutMTD);
					}
					else
					{
						check(false);	//unsupported query type
					}
				}
			}
		}

		return false;
	}

	template <typename SweptGeometry>
	bool SweepQuery(const FImplicitObject& A, const FRigidTransform3& ATM, const SweptGeometry& B, const FRigidTransform3& BTM, const FVec3& Dir, const FReal Length, FReal& OutTime, FVec3& OutPosition, FVec3& OutNormal, int32& OutFaceIndex, const FReal Thickness, const bool bComputeMTD)
	{
		const EImplicitObjectType AType = A.GetType();
		constexpr EImplicitObjectType BType = SweptGeometry::StaticType();

		bool bResult = false;
		
		if (AType == ImplicitObjectType::Transformed)
		{
			const TImplicitObjectTransformed<FReal, 3>& TransformedA = static_cast<const TImplicitObjectTransformed<FReal, 3>&>(A);
			const FRigidTransform3 NewATM = TransformedA.GetTransform() * ATM;
			return SweepQuery(*TransformedA.GetTransformedObject(), NewATM, B, BTM, Dir, Length, OutTime, OutPosition, OutNormal, OutFaceIndex, Thickness, bComputeMTD);
		}

		OutFaceIndex = INDEX_NONE;
		
		FVec3 LocalPosition(-TNumericLimits<FReal>::Max()); // Make it obvious when things go wrong
		FVec3 LocalNormal(0);

		const FRigidTransform3 BToATM = BTM.GetRelativeTransform(ATM);
		ensure(FMath::IsNearlyEqual(Dir.SizeSquared(), 1, KINDA_SMALL_NUMBER)); // Added to help determine cause of this ensure firing in GJKRaycast2.
		const FVec3 LocalDir = ATM.InverseTransformVectorNoScale(Dir);

		bool bSweepAsRaycast = BType == ImplicitObjectType::Sphere && !bComputeMTD;
		if (bSweepAsRaycast && IsScaled(AType))
		{
			const auto& Scaled = TImplicitObjectScaledGeneric<FReal, 3>::AsScaledChecked(A);
			const FVec3& Scale = Scaled.GetScale();
			bSweepAsRaycast = FMath::IsNearlyEqual(Scale[0], Scale[1]) && FMath::IsNearlyEqual(Scale[0], Scale[2]);
		}

		if (bSweepAsRaycast)
		{
			const FImplicitObject& BBase = B;
			const TSphere<FReal, 3>& BSphere = BBase.GetObjectChecked<TSphere<FReal, 3>>();
			const FVec3 Start = BToATM.TransformPositionNoScale(BSphere.GetCenter());
			bResult = A.Raycast(Start, LocalDir, Length, Thickness + BSphere.GetRadius(), OutTime, LocalPosition, LocalNormal, OutFaceIndex);
		}
		//todo: handle case where A is a sphere
		else if (A.IsConvex())
		{
			auto IsValidConvex = [](const FImplicitObject& InObject) -> bool
			{
				//todo: move this out of here
				if (const auto Convex = TImplicitObjectScaled<FConvex>::AsScaled(InObject))
				{
					return Convex->GetUnscaledObject()->NumVertices() > 0;
				}				

				return true;
			};

			// Validate that the convexes we are about to test are actually valid geometries
			if(!ensureMsgf(IsValidConvex(A), TEXT("GJKRaycast - Convex A has no particles")) ||
				!ensureMsgf(IsValidConvex(B), TEXT("GJKRaycast - Convex B has no particles")))
			{
				return false;
			}

			const FVec3 Offset = ATM.GetLocation() - BTM.GetLocation();
			bResult = Utilities::CastHelperNoUnwrap(A, BToATM, 
				[&](const auto& ADowncast, const auto& BToAFullTM)
				{
					return GJKRaycast2(ADowncast, B, BToAFullTM, LocalDir, Length, OutTime, LocalPosition, LocalNormal, Thickness, bComputeMTD, Offset, Thickness);
				});

			if (AType == ImplicitObjectType::Convex)
			{
				//todo: find face index
			}
			else if (AType == ImplicitObjectType::DEPRECATED_Scaled)
			{
				ensure(false);
				//todo: find face index if convex hull
			}
		}
		else
		{
			//todo: pass bComputeMTD into these functions
			switch (AType)
			{
				case ImplicitObjectType::HeightField:
				{
					const FHeightField& AHeightField = static_cast<const FHeightField&>(A);
					bResult = AHeightField.SweepGeom(B, BToATM, LocalDir, Length, OutTime, LocalPosition, LocalNormal, OutFaceIndex, Thickness, bComputeMTD);
					break;
				}
				case ImplicitObjectType::TriangleMesh:
				{
					const FTriangleMeshImplicitObject& ATriangleMesh = static_cast<const FTriangleMeshImplicitObject&>(A);
					bResult = ATriangleMesh.SweepGeom(B, BToATM, LocalDir, Length, OutTime, LocalPosition, LocalNormal, OutFaceIndex, Thickness, bComputeMTD);
					break;
				}
				case ImplicitObjectType::LevelSet:
				{
					const FLevelSet& ALevelSet = static_cast<const FLevelSet&>(A);
					bResult = ALevelSet.SweepGeom(B, BToATM, LocalDir, Length, OutTime, LocalPosition, LocalNormal, OutFaceIndex, Thickness, bComputeMTD);
					break;
				}
				default:
				if (IsScaled(AType))
				{
					const auto& AScaled = TImplicitObjectScaled<FTriangleMeshImplicitObject>::AsScaledChecked(A);
					bResult = AScaled.LowLevelSweepGeom(B, BToATM, LocalDir, Length, OutTime, LocalPosition, LocalNormal, OutFaceIndex, Thickness, bComputeMTD);
					break;
				}
				else if(IsInstanced(AType))
				{
					const auto& Instanced = TImplicitObjectInstanced<FTriangleMeshImplicitObject>::AsInstancedChecked(A);
					bResult = Instanced.LowLevelSweepGeom(B,BToATM,LocalDir,Length,OutTime,LocalPosition,LocalNormal,OutFaceIndex,Thickness,bComputeMTD);
					break;
				}
				else
				{
					ensureMsgf(false, TEXT("Unsupported query type: %u"), (uint8)AType);
				}
			}
		}

		//put back into world space
		if (bResult && (OutTime > 0 || bComputeMTD))
		{
			OutNormal = ATM.TransformVectorNoScale(LocalNormal);
			OutPosition = ATM.TransformPositionNoScale(LocalPosition);
		}

		return bResult;
	}
}<|MERGE_RESOLUTION|>--- conflicted
+++ resolved
@@ -63,11 +63,7 @@
 				{
 					FVec3 LocalA,LocalB,LocalNormal;
 					int32 ClosestVertexIndexA, ClosestVertexIndexB;
-<<<<<<< HEAD
-					if(GJKPenetration<false, FReal>(AConcrete,B,BToAFullTM,OutMTD->Penetration,LocalA,LocalB,LocalNormal,ClosestVertexIndexA,ClosestVertexIndexB,Thickness,Offset.SizeSquared() < 1e-4 ? FVec3(1,0,0) : Offset))
-=======
 					if(GJKPenetration<false, FReal>(AConcrete,B,BToAFullTM,OutMTD->Penetration,LocalA,LocalB,LocalNormal,ClosestVertexIndexA,ClosestVertexIndexB,Thickness,0.0f,Offset.SizeSquared() < 1e-4 ? FVec3(1,0,0) : Offset))
->>>>>>> 3aae9151
 					{
 						OutMTD->Normal = ATM.TransformVectorNoScale(LocalNormal);
 						return true;
