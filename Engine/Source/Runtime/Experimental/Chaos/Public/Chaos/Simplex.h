--- conflicted
+++ resolved
@@ -421,11 +421,6 @@
 		// Previously was return VectorMultiplyAdd(AC, w, VectorMultiplyAdd(AB, v, A));
 		const TVec3<T> TriNormal = TVec3<T>::CrossProduct(AB, AC);
 		const T TriNormal2 = TVec3<T>::DotProduct(TriNormal, TriNormal);
-<<<<<<< HEAD
-		const TVec3<T> TriNormalOverSize2 = TriNormal / TriNormal2;
-		const T SignedDistance = TVec3<T>::DotProduct(A, TriNormalOverSize2);
-		return TriNormal * SignedDistance;
-=======
 		if (TriNormal2 > std::numeric_limits<T>::min())
 		{
 			const TVec3<T> TriNormalOverSize2 = TriNormal / TriNormal2;
@@ -436,7 +431,6 @@
 		// If we get here we hit a degenerate Simplex (all 3 verts in a line/point)
 		// Let's just exit GJK with whatever normal and distance it had last iteration...
 		return FVec3(0);
->>>>>>> d731a049
 	}
 
 	template <typename T>
