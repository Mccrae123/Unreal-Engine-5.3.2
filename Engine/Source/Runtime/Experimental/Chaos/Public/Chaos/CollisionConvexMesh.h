--- conflicted
+++ resolved
@@ -57,11 +57,7 @@
 			FRealType HorizonEpsilon;
 		};
 
-<<<<<<< HEAD
-		static CHAOS_API FRealType SuggestEpsilon(const TArray<FVec3Type>& InVertices)
-=======
 		static FRealType SuggestEpsilon(const TArray<FVec3Type>& InVertices)
->>>>>>> 4af6daef
 		{
 			if (ComputeHorizonEpsilonFromMeshExtends == 0)
 			{
@@ -369,11 +365,7 @@
 			return FString::Printf(TEXT("Planes %d, Vertices %d"), NumPlanes, NumVertices);
 		}
 
-<<<<<<< HEAD
-		static CHAOS_API void Simplify(TArray<FPlaneType>& InOutPlanes, TArray<TArray<int32>>& InOutFaces, TArray<FVec3Type>& InOutVertices, FAABB3Type& InOutLocalBounds)
-=======
 		static void Simplify(TArray<FPlaneType>& InOutPlanes, TArray<TArray<int32>>& InOutFaces, TArray<FVec3Type>& InOutVertices, FAABB3Type& InOutLocalBounds)
->>>>>>> 4af6daef
 		{
 			struct TPair
 			{
