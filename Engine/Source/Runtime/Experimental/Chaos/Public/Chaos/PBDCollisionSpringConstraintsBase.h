// Copyright Epic Games, Inc. All Rights Reserved.
#pragma once

#if !COMPILE_WITHOUT_UNREAL_SUPPORT
#include "Chaos/Core.h"
<<<<<<< HEAD
#include "Chaos/Array.h"
#include "Chaos/PBDParticles.h"
#include "Containers/Set.h"
=======
#include "Chaos/PBDSoftsEvolutionFwd.h"
#include "Chaos/PBDSoftsSolverParticles.h"
#include "Containers/Set.h"

>>>>>>> 6bbb88c8

namespace Chaos
{
	class FTriangleMesh;
}

namespace Chaos::Softs
{

// This is an invertible spring class, typical springs are not invertible aware
class CHAOS_API FPBDCollisionSpringConstraintsBase
{
public:
<<<<<<< HEAD
	FPBDCollisionSpringConstraintsBase(
		const int32 InOffset,
		const int32 InNumParticles,
		const TArray<TVec3<int32>>& InElements,
		TSet<TVec2<int32>>&& InDisabledCollisionElements,
		const FReal InThickness = (FReal)1.,
		const FReal InStiffness = (FReal)1.);

	virtual ~FPBDCollisionSpringConstraintsBase() {}

	void Init(const FPBDParticles& Particles);

	FVec3 GetDelta(const FPBDParticles& InParticles, const int32 i) const;

	const TArray<TVec4<int32>>& GetConstraints() const { return Constraints;  }
	const TArray<FVec3>& GetBarys() const { return Barys; }
	const TArray<FVec3>& GetNormals() const { return Normals; }
	FReal GetThickness() const { return Thickness; }

	void SetThickness(FReal InThickness) { Thickness = FMath::Max(InThickness, (FReal)0.);  }

protected:
	TArray<TVec4<int32>> Constraints;
	TArray<FVec3> Barys;
	TArray<FVec3> Normals;

private:
	const TArray<TVec3<int32>>& Elements;
	const TSet<TVec2<int32>> DisabledCollisionElements;  // TODO: Make this a bitarray
	int32 Offset;
	int32 NumParticles;
	FReal Thickness;
	FReal Stiffness;
=======

	FPBDCollisionSpringConstraintsBase(
		const int32 InOffset,
		const int32 InNumParticles,
		const FTriangleMesh& InTriangleMesh,
		const TArray<FSolverVec3>* InReferencePositions,
		TSet<TVec2<int32>>&& InDisabledCollisionElements,
		const FSolverReal InThickness = (FSolverReal)1.,
		const FSolverReal InStiffness = (FSolverReal)1.);

	virtual ~FPBDCollisionSpringConstraintsBase() {}

	void Init(const FSolverParticles& Particles);

	FSolverVec3 GetDelta(const FSolverParticles& InParticles, const int32 i) const;

	const TArray<TVec4<int32>>& GetConstraints() const { return Constraints;  }
	const TArray<FSolverVec3>& GetBarys() const { return Barys; }
	FSolverReal GetThickness() const { return Thickness; }

	void SetThickness(FSolverReal InThickness) { Thickness = FMath::Max(InThickness, (FSolverReal)0.);  }

protected:
	TArray<TVec4<int32>> Constraints;
	TArray<FSolverVec3> Barys;

private:
	const FTriangleMesh& TriangleMesh;
	const TArray<TVec3<int32>>& Elements;
	const TArray<FSolverVec3>* ReferencePositions;
	const TSet<TVec2<int32>> DisabledCollisionElements;  // TODO: Make this a bitarray

	int32 Offset;
	int32 NumParticles;
	FSolverReal Thickness;
	FSolverReal Stiffness;
>>>>>>> 6bbb88c8
};

}  // End namespace Chaos::Softs

#endif<|MERGE_RESOLUTION|>--- conflicted
+++ resolved
@@ -3,16 +3,10 @@
 
 #if !COMPILE_WITHOUT_UNREAL_SUPPORT
 #include "Chaos/Core.h"
-<<<<<<< HEAD
-#include "Chaos/Array.h"
-#include "Chaos/PBDParticles.h"
-#include "Containers/Set.h"
-=======
 #include "Chaos/PBDSoftsEvolutionFwd.h"
 #include "Chaos/PBDSoftsSolverParticles.h"
 #include "Containers/Set.h"
 
->>>>>>> 6bbb88c8
 
 namespace Chaos
 {
@@ -26,41 +20,6 @@
 class CHAOS_API FPBDCollisionSpringConstraintsBase
 {
 public:
-<<<<<<< HEAD
-	FPBDCollisionSpringConstraintsBase(
-		const int32 InOffset,
-		const int32 InNumParticles,
-		const TArray<TVec3<int32>>& InElements,
-		TSet<TVec2<int32>>&& InDisabledCollisionElements,
-		const FReal InThickness = (FReal)1.,
-		const FReal InStiffness = (FReal)1.);
-
-	virtual ~FPBDCollisionSpringConstraintsBase() {}
-
-	void Init(const FPBDParticles& Particles);
-
-	FVec3 GetDelta(const FPBDParticles& InParticles, const int32 i) const;
-
-	const TArray<TVec4<int32>>& GetConstraints() const { return Constraints;  }
-	const TArray<FVec3>& GetBarys() const { return Barys; }
-	const TArray<FVec3>& GetNormals() const { return Normals; }
-	FReal GetThickness() const { return Thickness; }
-
-	void SetThickness(FReal InThickness) { Thickness = FMath::Max(InThickness, (FReal)0.);  }
-
-protected:
-	TArray<TVec4<int32>> Constraints;
-	TArray<FVec3> Barys;
-	TArray<FVec3> Normals;
-
-private:
-	const TArray<TVec3<int32>>& Elements;
-	const TSet<TVec2<int32>> DisabledCollisionElements;  // TODO: Make this a bitarray
-	int32 Offset;
-	int32 NumParticles;
-	FReal Thickness;
-	FReal Stiffness;
-=======
 
 	FPBDCollisionSpringConstraintsBase(
 		const int32 InOffset,
@@ -97,7 +56,6 @@
 	int32 NumParticles;
 	FSolverReal Thickness;
 	FSolverReal Stiffness;
->>>>>>> 6bbb88c8
 };
 
 }  // End namespace Chaos::Softs
