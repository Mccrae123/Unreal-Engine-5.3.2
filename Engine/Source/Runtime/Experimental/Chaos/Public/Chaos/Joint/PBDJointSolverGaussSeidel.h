--- conflicted
+++ resolved
@@ -97,18 +97,6 @@
 			return Body(BodyIndex).V();
 		}
 
-<<<<<<< HEAD
-		FORCEINLINE const FVec3& GetInitP(const int32 Index) const
-		{
-			checkSlow(Index < MaxConstrainedBodies);
-			return InitPs[Index];
-		}
-
-		FORCEINLINE const FRotation3& GetInitQ(const int32 Index) const
-		{
-			checkSlow(Index < MaxConstrainedBodies);
-			return InitQs[Index];
-=======
 		inline const FVec3& W(int BodyIndex) const
 		{
 			return Body(BodyIndex).W();
@@ -117,7 +105,6 @@
 		inline FReal InvM(int32 BodyIndex) const
 		{
 			return InvMs[BodyIndex];
->>>>>>> 6bbb88c8
 		}
 
 		inline FMatrix33 InvI(int32 BodyIndex) const
@@ -140,35 +127,17 @@
 			return NetAngularImpulse;
 		}
 
-<<<<<<< HEAD
-		FORCEINLINE int32 GetNumActiveConstraints() const
-=======
 		inline int32 GetNumActiveConstraints() const
->>>>>>> 6bbb88c8
 		{
 			// We use -1 as unitialized, but that should not be exposed outside the solver
 			return FMath::Max(NumActiveConstraints, 0);
 		}
 
-<<<<<<< HEAD
-		FORCEINLINE bool GetIsActive() const
-=======
 		inline bool GetIsActive() const
->>>>>>> 6bbb88c8
 		{
 			return bIsActive;
 		}
 
-<<<<<<< HEAD
-		FORCEINLINE FReal InvM(int32 index) const
-		{
-			return InvMs[index];
-		}
-
-
-		FJointSolverGaussSeidel();
-=======
->>>>>>> 6bbb88c8
 
 		FPBDJointSolver();
 
@@ -186,20 +155,6 @@
 		// @todo(chaos): this doesn't do much now we have SolverBodies - remove it
 		void Update(
 			const FReal Dt,
-<<<<<<< HEAD
-			const FReal InSolverStiffness,
-			const FPBDJointSolverSettings& SolverSettings,
-			const FPBDJointSettings& JointSettings,
-			const FVec3& P0,
-			const FRotation3& Q0,
-			const FVec3& V0,
-			const FVec3& W0,
-			const FVec3& P1,
-			const FRotation3& Q1,
-			const FVec3& V1,
-			const FVec3& W1);
-
-=======
 			const FPBDJointSolverSettings& SolverSettings,
 			const FPBDJointSettings& JointSettings);
 
@@ -208,26 +163,19 @@
 			const FReal InvMassScale1);
 
 		// Run the position solve for the constraints
->>>>>>> 6bbb88c8
 		void ApplyConstraints(
 			const FReal Dt,
 			const FReal InSolverStiffness,
 			const FPBDJointSolverSettings& SolverSettings,
 			const FPBDJointSettings& JointSettings);
 
-<<<<<<< HEAD
-		void ApplyProjections(
-=======
 		// Run the velocity solve for the constraints
 		void ApplyVelocityConstraints(
->>>>>>> 6bbb88c8
 			const FReal Dt,
 			const FReal InSolverStiffness,
 			const FPBDJointSolverSettings& SolverSettings,
 			const FPBDJointSettings& JointSettings);
 
-<<<<<<< HEAD
-=======
 		// Apply projection (a position solve where the parent has infinite mass) for the constraints
 		// @todo(chaos): this can be build into the Apply phase when the whole solver is PBD
 		void ApplyProjections(
@@ -240,38 +188,26 @@
 			const FReal InvMScale0, 
 			const FReal InvMScale1);
 
->>>>>>> 6bbb88c8
 	private:
 
 		// Initialize state dependent on particle positions
 		void InitDerivedState();
 
-<<<<<<< HEAD
-=======
 		// Update state dependent on particle positions (after moving one or both of them)
->>>>>>> 6bbb88c8
 		void UpdateDerivedState(const int32 BodyIndex);
-
 		void UpdateDerivedState();
 
-<<<<<<< HEAD
-=======
 		void UpdateMass0();
 		void UpdateMass1();
 
 		// Check to see if this constraint still needs further solved
 		// @todo(chaos): the term "active" is used inconsistently with the meaning elsewhere. Active should
 		// mean "contributed impusles". Should use "solved" rather than "active"
->>>>>>> 6bbb88c8
 		bool UpdateIsActive(
 			const FReal Dt,
 			const FPBDJointSolverSettings& SolverSettings,
 			const FPBDJointSettings& JointSettings);
 
-<<<<<<< HEAD
-
-=======
->>>>>>> 6bbb88c8
 		void ApplyPositionConstraints(
 			const FReal Dt,
 			const FPBDJointSolverSettings& SolverSettings,
@@ -283,14 +219,6 @@
 			const FPBDJointSettings& JointSettings);
 
 		void ApplyPositionDrives(
-<<<<<<< HEAD
-			const FReal Dt,
-			const FPBDJointSolverSettings& SolverSettings,
-			const FPBDJointSettings& JointSettings);
-
-		void ApplyRotationDrives(
-=======
->>>>>>> 6bbb88c8
 			const FReal Dt,
 			const FPBDJointSolverSettings& SolverSettings,
 			const FPBDJointSettings& JointSettings);
@@ -512,11 +440,6 @@
 			const FReal DeltaPos,
 			const FReal DeltaVel);
 
-<<<<<<< HEAD
-
-		void ApplyPointProjection(
-			const FReal Dt,
-=======
 		void ApplyPositionProjection(
 			const FReal Dt,
 			const FPBDJointSolverSettings& SolverSettings,
@@ -641,216 +564,16 @@
 			const int32 AxisIndex,
 			const EJointMotionType AxialMotion,
 			const EJointMotionType RadialMotion,
->>>>>>> 6bbb88c8
-			const FPBDJointSolverSettings& SolverSettings,
-			const FPBDJointSettings& JointSettings,
-			const FReal Alpha,
-			FVec3& NetDP1,
-			FVec3& NetDR1);
-
-<<<<<<< HEAD
-		void ApplySphereProjection(
-			const FReal Dt,
-=======
+			const FPBDJointSolverSettings& SolverSettings,
+			const FPBDJointSettings& JointSettings);
+
 		void ApplyPlanarVelocityConstraint(
 			const FReal Dt,
 			const int32 AxisIndex,
 			const EJointMotionType AxialMotion,
->>>>>>> 6bbb88c8
-			const FPBDJointSolverSettings& SolverSettings,
-			const FPBDJointSettings& JointSettings,
-			const FReal Alpha,
-			FVec3& NetDP1,
-			FVec3& NetDR1);
-
-<<<<<<< HEAD
-		void ApplyTranslateProjection(
-			const FReal Dt,
-			const FPBDJointSolverSettings& SolverSettings,
-			const FPBDJointSettings& JointSettings,
-			const FReal Alpha,
-			FVec3& NetDP1,
-			FVec3& NetDR1);
-
-		void ApplyConeProjection(
-			const FReal Dt,
-			const FPBDJointSolverSettings& SolverSettings,
-			const FPBDJointSettings& JointSettings,
-			const FReal Alpha,
-			const bool bPositionLocked,
-			FVec3& NetDP1,
-			FVec3& NetDR1);
-
-		void ApplySwingProjection(
-			const FReal Dt,
-			const FPBDJointSolverSettings& SolverSettings,
-			const FPBDJointSettings& JointSettings,
-			const EJointAngularConstraintIndex SwingConstraintIndex,
-			const FReal Alpha,
-			const bool bPositionLocked,
-			FVec3& NetDP1,
-			FVec3& NetDR1);
-
-		void ApplySingleLockedSwingProjection(
-			const FReal Dt,
-			const FPBDJointSolverSettings& SolverSettings,
-			const FPBDJointSettings& JointSettings,
-			const EJointAngularConstraintIndex SwingConstraintIndex,
-			const FReal Alpha,
-			const bool bPositionLocked,
-			FVec3& NetDP1,
-			FVec3& NetDR1);
-
-		void ApplyDoubleLockedSwingProjection(
-			const FReal Dt,
-			const FPBDJointSolverSettings& SolverSettings,
-			const FPBDJointSettings& JointSettings,
-			const FReal Alpha,
-			const bool bPositionLocked,
-			FVec3& NetDP1,
-			FVec3& NetDR1);
-
-		void ApplyDualConeSwingProjection(
-			const FReal Dt,
-			const FPBDJointSolverSettings& SolverSettings,
-			const FPBDJointSettings& JointSettings,
-			const EJointAngularConstraintIndex SwingConstraintIndex,
-			const FReal Alpha,
-			const bool bPositionLocked,
-			FVec3& NetDP1,
-			FVec3& NetDR1);
-
-		void ApplyTwistProjection(
-			const FReal Dt,
-			const FPBDJointSolverSettings& SolverSettings,
-			const FPBDJointSettings& JointSettings,
-			const FReal Alpha,
-			const bool bPositionLocked,
-			FVec3& NetDP1,
-			FVec3& NetDR1);
-
-		void ApplyVelocityProjection(
-			const FReal Dt,
-			const FPBDJointSolverSettings& SolverSettings,
-			const FPBDJointSettings& JointSettings,
-			const FReal Alpha,
-			const FVec3& DP1,
-			const FVec3& DR1);
-
-		void CalculateLinearConstraintPadding(
-			const FReal Dt,
-			const FPBDJointSolverSettings& SolverSettings,
-			const FPBDJointSettings& JointSettings,
-			const FReal Restitution,
-			const int32 AxisIndex,
-			const FVec3 Axis,
-			FReal& InOutPos);
-
-		void CalculateAngularConstraintPadding(
-			const FReal Dt,
-			const FPBDJointSolverSettings& SolverSettings,
-			const FPBDJointSettings& JointSettings,
-			const FReal Restitution,
-			const EJointAngularConstraintIndex ConstraintIndex,
-			const FVec3 Axis,
-			FReal& InOutAngle);
-
-		inline bool HasLinearConstraintPadding(const int32 AxisIndex) const
-		{
-			return LinearConstraintPadding[AxisIndex] >= 0.0f;
-		}
-
-		inline FReal GetLinearConstraintPadding(const int32 AxisIndex) const
-		{
-			return FMath::Max(LinearConstraintPadding[AxisIndex], 0.0f);
-		}
-
-		inline void SetLinearConstraintPadding(const int32 AxisIndex, FReal Padding)
-		{
-			LinearConstraintPadding[AxisIndex] = Padding;
-		}
-
-
-		inline bool HasAngularConstraintPadding(const EJointAngularConstraintIndex ConstraintIndex) const
-		{
-			return AngularConstraintPadding[(int32)ConstraintIndex] >= 0.0f;
-		}
-
-		inline FReal GetAngularConstraintPadding(const EJointAngularConstraintIndex ConstraintIndex) const
-		{
-			return FMath::Max(AngularConstraintPadding[(int32)ConstraintIndex], 0.0f);
-		}
-
-		inline void SetAngularConstraintPadding(const EJointAngularConstraintIndex ConstraintIndex, FReal Padding)
-		{
-			AngularConstraintPadding[(int32)ConstraintIndex] = Padding;
-		}
-
-
-		using FDenseMatrix66 = TDenseMatrix<6 * 6>;
-		using FDenseMatrix61 = TDenseMatrix<6 * 1>;
-
-		void ApplyConstraintsMatrix(
-			const FReal Dt,
-			const FPBDJointSolverSettings& SolverSettings,
-			const FPBDJointSettings& JointSettings);
-
-		int32 AddLinear(
-			const FReal Dt,
-			const FVec3& Axis,
-			const FVec3& ConnectorOffset0,
-			const FVec3& ConnectorOffset1,
-			const FReal Error,
-			const FReal VelTarget,
-			const FReal Stiffness,
-			const FReal Damping,
-			const bool bSoft,
-			const bool bAccelerationMode,
-			FDenseMatrix66& J0,
-			FDenseMatrix66& J1,
-			FDenseMatrix61& C,
-			FDenseMatrix61& V,
-			FDenseMatrix61& S,
-			FDenseMatrix61& D);
-
-		int32 AddAngular(
-			const FReal Dt,
-			const FVec3& Axis,
-			const FReal Error,
-			const FReal VelTarget,
-			const FReal Stiffness,
-			const FReal Damping,
-			const bool bSoft,
-			const bool bAccelerationMode,
-			FDenseMatrix66& J0,
-			FDenseMatrix66& J1,
-			FDenseMatrix61& C,
-			FDenseMatrix61& V,
-			FDenseMatrix61& S,
-			FDenseMatrix61& D);
-
-		// Local-space constraint settings
-		FRigidTransform3 XLs[MaxConstrainedBodies];	// Local-space joint connector transforms
-		FVec3 InvILs[MaxConstrainedBodies];			// Local-space inverse inertias
-		FReal InvMs[MaxConstrainedBodies];			// Inverse masses
-
-		// World-space constraint state
-		FVec3 Xs[MaxConstrainedBodies];				// World-space joint connector positions
-		FRotation3 Rs[MaxConstrainedBodies];		// World-space joint connector rotations
-
-		// World-space body state
-		FVec3 Ps[MaxConstrainedBodies];				// World-space particle CoM positions
-		FRotation3 Qs[MaxConstrainedBodies];		// World-space particle CoM rotations
-		FVec3 Vs[MaxConstrainedBodies];				// World-space particle CoM velocities
-		FVec3 Ws[MaxConstrainedBodies];				// World-space particle CoM angular velocities
-		FMatrix33 InvIs[MaxConstrainedBodies];		// World-space inverse inertias
-
-		// XPBD Initial iteration world-space body state
-		FVec3 InitPs[MaxConstrainedBodies];			// World-space particle positions
-		FRotation3 InitQs[MaxConstrainedBodies];	// World-space particle rotations
-		FVec3 InitXs[MaxConstrainedBodies];			// World-space joint connector positions
-		FRotation3 InitRs[MaxConstrainedBodies];	// World-space joint connector rotations
-=======
+			const FPBDJointSolverSettings& SolverSettings,
+			const FPBDJointSettings& JointSettings);
+
 		void ApplyTwistVelocityConstraint(
 			const FReal Dt,
 			const FPBDJointSolverSettings& SolverSettings,
@@ -1017,7 +740,6 @@
 		FVec3 ConditionedInvILs[MaxConstrainedBodies];		// Local-space
 		FReal InvMs[MaxConstrainedBodies];
 		FMatrix33 InvIs[MaxConstrainedBodies];				// World-space
->>>>>>> 6bbb88c8
 
 		// Accumulated Impulse and AngularImpulse (Impulse * Dt since they are mass multiplied position corrections)
 		FVec3 NetLinearImpulse;
@@ -1038,11 +760,7 @@
 		FVec3 RotationDriveLambdas;
 
 		// Solver stiffness - increased over iterations for stability
-<<<<<<< HEAD
-		// @todo(chaos): remove Stiffness from SolverSettings (because it is not a solver constant)
-=======
 		// \todo(chaos): remove Stiffness from SolverSettings (because it is not a solver constant)
->>>>>>> 6bbb88c8
 		FReal SolverStiffness;
 
 		// Constraint padding which can act something like a velocity constraint (for reslockfreetitution)
@@ -1056,11 +774,8 @@
 		// Tracking whether the solver is resolved
 		FVec3 LastPs[MaxConstrainedBodies];			// Positions at the beginning of the iteration
 		FRotation3 LastQs[MaxConstrainedBodies];	// Rotations at the beginning of the iteration
-<<<<<<< HEAD
-=======
 		FVec3 InitConstraintAxisLinearVelocities; // Linear velocities along the constraint axes at the begining of the frame, used by restitution
 		FVec3 InitConstraintAxisAngularVelocities; // Angular velocities along the constraint axes at the begining of the frame, used by restitution
->>>>>>> 6bbb88c8
 		int32 NumActiveConstraints;					// The number of active constraints and drives in the last iteration (-1 initial value)
 		bool bIsActive;								// Whether any constraints actually moved any bodies in last iteration
 	};
