--- conflicted
+++ resolved
@@ -28,9 +28,7 @@
 {
 	class FConstraintHandle;
 	class FParticleCollisions;
-<<<<<<< HEAD
-
-	using FShapesArray = TArray<TUniquePtr<FPerShapeData>, TInlineAllocator<1>>;
+
 	using FConstraintHandleArray = TArray<FConstraintHandle*>;
 
 	namespace CVars
@@ -39,103 +37,11 @@
 		CHAOS_API extern bool bCCDAxisThresholdUsesProbeShapes;
 	}
 
-	/** Data that is associated with geometry. If a union is used an entry is created per internal geometry */
-	class CHAOS_API FPerShapeData
-	{
-	public:
-
-		static constexpr bool AlwaysSerializable = true;
-		static TUniquePtr<FPerShapeData> CreatePerShapeData(int32 InShapeIdx, TSerializablePtr<FImplicitObject> InGeometry);
-		static void UpdateGeometry(TUniquePtr<FPerShapeData>& ShapePtr, TSerializablePtr<FImplicitObject> InGeometry);
-		static bool RequiresCachedLeafInfo(const FRigidTransformRealSingle3& RelativeTransform, const FImplicitObject* LeafGeometry, const FImplicitObject* Geometry);
-
-		virtual ~FPerShapeData();
-		
-		void UpdateShapeBounds(const FRigidTransform3& WorldTM, const FVec3& BoundsExpansion = FVec3(0));
-
-		static FPerShapeData* SerializationFactory(FChaosArchive& Ar, FPerShapeData*);
-		void Serialize(FChaosArchive& Ar);
-
-		void* GetUserData() const { return CollisionData.Read().UserData; }
-		void SetUserData(void* InUserData)
-		{
-			CollisionData.Modify(true, DirtyFlags, Proxy, ShapeIdx, [InUserData](FCollisionData& Data){ Data.UserData = InUserData; });
-		}
-
-		const FCollisionFilterData& GetQueryData() const { return CollisionData.Read().QueryData; }
-		void SetQueryData(const FCollisionFilterData& InQueryData)
-		{
-			CollisionData.Modify(true, DirtyFlags, Proxy, ShapeIdx, [InQueryData](FCollisionData& Data){ Data.QueryData = InQueryData; });
-		}
-
-		const FCollisionFilterData& GetSimData() const { return CollisionData.Read().SimData; }
-		void SetSimData(const FCollisionFilterData& InSimData)
-		{
-			CollisionData.Modify(true, DirtyFlags, Proxy, ShapeIdx, [InSimData](FCollisionData& Data){ Data.SimData = InSimData; });
-		}
-
-		template <typename Lambda>
-		void ModifySimData(const Lambda& LambdaFunc)
-		{
-			CollisionData.Modify(true,DirtyFlags,Proxy, ShapeIdx,[&LambdaFunc](FCollisionData& Data){ LambdaFunc(Data.SimData);});
-		}
-
-		TSerializablePtr<FImplicitObject> GetGeometry() const { return Geometry; }
-
-		const TAABB<FReal,3>& GetWorldSpaceInflatedShapeBounds() const { return WorldSpaceInflatedShapeBounds; }
-
-		void UpdateWorldSpaceState(const FRigidTransform3& WorldTransform, const FVec3& BoundsExpansion);
-
-		// The leaf shape (with transformed and implicit wrapper removed).
-		const FImplicitObject* GetLeafGeometry() const;
-
-		// The actor-relative transform of the leaf geometry.
-		FRigidTransformRealSingle3 GetLeafRelativeTransform() const;
-
-		// The world-space transform of the leaf geometry.
-		// If we have non-identity leaf relative transform, is cached from the last call to UpdateWorldSpaceState.
-		// If not cahced, is constructed from arguments.
-		FRigidTransform3 GetLeafWorldTransform(const FGeometryParticleHandle* Particle) const;
-		void UpdateLeafWorldTransform(FGeometryParticleHandle* Particle);
-
-		// Are we caching leaf transform info?
-		bool HasCachedLeafInfo() const { return bHasCachedLeafInfo; }
-
-		const TArray<FMaterialHandle>& GetMaterials() const { return Materials.Read().Materials; }
-		const TArray<FMaterialMaskHandle>& GetMaterialMasks() const { return Materials.Read().MaterialMasks; }
-		const TArray<uint32>& GetMaterialMaskMaps() const { return Materials.Read().MaterialMaskMaps; }
-		const TArray<FMaterialHandle>& GetMaterialMaskMapMaterials() const { return Materials.Read().MaterialMaskMapMaterials; }
-
-		const FShapeDirtyFlags GetDirtyFlags() const { return DirtyFlags; }
-=======
-
-	using FConstraintHandleArray = TArray<FConstraintHandle*>;
->>>>>>> 4af6daef
-
-	namespace CVars
-	{
-		CHAOS_API extern int32 CCDAxisThresholdMode;
-		CHAOS_API extern bool bCCDAxisThresholdUsesProbeShapes;
-	}
-
 	namespace Private
 	{
 		class FPBDIslandParticle;
 	}
 
-<<<<<<< HEAD
-		bool GetIsProbe() const { return CollisionData.Read().bIsProbe; }
-		void SetIsProbe(const bool bIsProbe)
-		{
-			CollisionData.Modify(true, DirtyFlags, Proxy, ShapeIdx, [bIsProbe](FCollisionData& Data){ Data.bIsProbe = bIsProbe; });
-		}
-
-		EChaosCollisionTraceFlag GetCollisionTraceType() const { return CollisionData.Read().CollisionTraceType; }
-		void SetCollisionTraceType(const EChaosCollisionTraceFlag InTraceFlag)
-		{
-			CollisionData.Modify(true,DirtyFlags,Proxy, ShapeIdx,[InTraceFlag](FCollisionData& Data){ Data.CollisionTraceType = InTraceFlag; });
-		}
-=======
 	/**
 	* Union between shape and shapes array pointers, used for passing around shapes with
 	* implicit that could be single implicit or union.
@@ -143,7 +49,6 @@
 	class FShapeOrShapesArray
 	{
 	public:
->>>>>>> 4af6daef
 
 		// Store particle's shape array if particle has union geometry, otherwise individual shape.
 		FShapeOrShapesArray(const FGeometryParticleHandle* Particle);
@@ -182,107 +87,6 @@
 		}
 
 	private:
-<<<<<<< HEAD
-
-		void SetLeafRelativeTransform(const FRigidTransformRealSingle3& RelativeTransform);
-		void SetLeafGeometry(const FImplicitObject* LeafGeometry);
-
-	protected:
-		// use CreatePerShapeData
-		FPerShapeData(int32 InShapeIdx, TSerializablePtr<FImplicitObject> InGeometry, bool bInHasCachedLeafInfo = false);
-
-		explicit FPerShapeData(FPerShapeData&& Other);
-
-		// Can we be downcasted to FPerShapeDataCachedLeafInfo?
-		uint8 bHasCachedLeafInfo : 1;
-
-	private:
-		// Should only be used by SerializationFactory.
-		FPerShapeData(int32 InShapeIdx);
-
-		class IPhysicsProxyBase* Proxy;
-		FShapeDirtyFlags DirtyFlags;
-		int32 ShapeIdx;
-
-		TShapeProperty<FCollisionData,EShapeProperty::CollisionData> CollisionData;
-		TShapeProperty<FMaterialData,EShapeProperty::Materials> Materials;
-
-		TSerializablePtr<FImplicitObject> Geometry;
-		TAABB<FReal,3> WorldSpaceInflatedShapeBounds;
-	};
-
-	class CHAOS_API FPerShapeDataCachedLeafInfo final : public FPerShapeData 
-	{
-		friend class FPerShapeData;
-
-	private:
-		FPerShapeDataCachedLeafInfo(int32 InShapeIdx, TSerializablePtr<FImplicitObject> InGeometry, const FImplicitObject* InLeafGeometry, const FRigidTransformRealSingle3& RelativeTransform)
-			: FPerShapeData(InShapeIdx, InGeometry, /*bHasCachedLeafInfo=*/true)
-			, LeafRelativeTransform(RelativeTransform)
-			, LeafWorldTransform()
-			, LeafGeometry(InLeafGeometry)
-		{}
-
-		// Move old shape into shape with cached leaf info
-		FPerShapeDataCachedLeafInfo(FPerShapeData&& PerShapeData, const FImplicitObject* InLeafGeometry, const FRigidTransformRealSingle3& RelativeTransform)
-			: FPerShapeData(MoveTemp(PerShapeData))
-			, LeafRelativeTransform(RelativeTransform)
-			, LeafWorldTransform()
-			, LeafGeometry(InLeafGeometry)
-		{
-			bHasCachedLeafInfo = true;
-		}
-
-		FRigidTransformRealSingle3 LeafRelativeTransform;
-		FRigidTransform3 LeafWorldTransform;
-		const FImplicitObject* LeafGeometry;
-	};
-
-	/**
-	* Union between shape and shapes array pointers, used for passing around shapes with
-	* implicit that could be single implicit or union.
-	*/
-	class FShapeOrShapesArray
-	{
-	public:
-
-		// Store particle's shape array if particle has union geometry, otherwise individual shape.
-		FShapeOrShapesArray(const FGeometryParticleHandle* Particle);
-
-		FShapeOrShapesArray()
-			: Shape(nullptr)
-			, bIsSingleShape(true)
-		{}
-
-		FShapeOrShapesArray(const FPerShapeData* InShape)
-			: Shape(InShape)
-			, bIsSingleShape(true)
-		{}
-
-		FShapeOrShapesArray(const FShapesArray* InShapeArray)
-			: ShapeArray(InShapeArray)
-			, bIsSingleShape(false)
-		{}
-
-		bool IsSingleShape() const { return bIsSingleShape; }
-
-		bool IsValid() const { return Shape != nullptr; }
-
-		// Do not call without checking IsSingleShape().
-		const FPerShapeData* GetShape() const
-		{
-			check(bIsSingleShape);
-			return Shape;
-		}
-
-		// Do not call without checking IsSingleShape().
-		const FShapesArray* GetShapesArray() const
-		{
-			check(!bIsSingleShape);
-			return ShapeArray;
-		}
-
-	private:
 		union
 		{
 			const FPerShapeData* Shape;
@@ -292,25 +96,6 @@
 		bool bIsSingleShape;
 	};
 
-	inline FChaosArchive& operator<<(FChaosArchive& Ar, FPerShapeData& Shape)
-	{
-		Shape.Serialize(Ar);
-		return Ar;
-	}
-
-	void CHAOS_API UpdateShapesArrayFromGeometry(FShapesArray& ShapesArray, TSerializablePtr<FImplicitObject> Geometry, const FRigidTransform3& ActorTM, IPhysicsProxyBase* Proxy);
-
-=======
-		union
-		{
-			const FPerShapeData* Shape;
-			const FShapesArray* ShapeArray;
-		};
-
-		bool bIsSingleShape;
-	};
-
->>>>>>> 4af6daef
 	FORCEINLINE uint32 GetTypeHash(const FParticleID& Unique)
 	{
 		return ::GetTypeHash(Unique.GlobalID);
@@ -396,11 +181,7 @@
 			TArrayCollection::AddArray(&MWeakParticleHandle);
 			TArrayCollection::AddArray(&MParticleConstraints);
 			TArrayCollection::AddArray(&MParticleCollisions);
-<<<<<<< HEAD
-			TArrayCollection::AddArray(&MGraphIndex);
-=======
 			TArrayCollection::AddArray(&MGraphNode);
->>>>>>> 4af6daef
 			TArrayCollection::AddArray(&MResimType);
 			TArrayCollection::AddArray(&MEnabledDuringResim);
 			TArrayCollection::AddArray(&MLightWeightDisabled);
@@ -440,11 +221,7 @@
 			, MWeakParticleHandle(MoveTemp(Other.MWeakParticleHandle))
 			, MParticleConstraints(MoveTemp(Other.MParticleConstraints))
 			, MParticleCollisions(MoveTemp(Other.MParticleCollisions))
-<<<<<<< HEAD
-			, MGraphIndex(MoveTemp(Other.MGraphIndex))
-=======
 			, MGraphNode(MoveTemp(Other.MGraphNode))
->>>>>>> 4af6daef
 			, MResimType(MoveTemp(Other.MResimType))
 			, MEnabledDuringResim(MoveTemp(Other.MEnabledDuringResim))
 			, MLightWeightDisabled(MoveTemp(Other.MLightWeightDisabled))
@@ -476,11 +253,7 @@
 			TArrayCollection::AddArray(&MWeakParticleHandle);
 			TArrayCollection::AddArray(&MParticleConstraints);
 			TArrayCollection::AddArray(&MParticleCollisions);
-<<<<<<< HEAD
-			TArrayCollection::AddArray(&MGraphIndex);
-=======
 			TArrayCollection::AddArray(&MGraphNode);
->>>>>>> 4af6daef
 			TArrayCollection::AddArray(&MResimType);
 			TArrayCollection::AddArray(&MEnabledDuringResim);
 			TArrayCollection::AddArray(&MLightWeightDisabled);
@@ -522,11 +295,7 @@
 			TArrayCollection::AddArray(&MWeakParticleHandle);
 			TArrayCollection::AddArray(&MParticleConstraints);
 			TArrayCollection::AddArray(&MParticleCollisions);
-<<<<<<< HEAD
-			TArrayCollection::AddArray(&MGraphIndex);
-=======
 			TArrayCollection::AddArray(&MGraphNode);
->>>>>>> 4af6daef
 			TArrayCollection::AddArray(&MResimType);
 			TArrayCollection::AddArray(&MEnabledDuringResim);
 			TArrayCollection::AddArray(&MLightWeightDisabled);
@@ -597,11 +366,7 @@
 		}
 
 	private:
-<<<<<<< HEAD
-		CHAOS_API void SetGeometryImpl(const int32 Index, TSerializablePtr<FImplicitObject> InGeometry)
-=======
 		void SetGeometryImpl(const int32 Index, TSerializablePtr<FImplicitObject> InGeometry)
->>>>>>> 4af6daef
 		{
 			MGeometry[Index] = InGeometry;
 
@@ -612,56 +377,8 @@
 			{
 				MLocalBounds[Index] = TAABB<T, d>(InGeometry->BoundingBox());
 
-<<<<<<< HEAD
-				if (CVars::CCDAxisThresholdMode == 0)
-				{
-					// Use object extents as CCD axis threshold
-					MCCDAxisThreshold[Index] = MLocalBounds[Index].Extents();
-				}
-				else if (CVars::CCDAxisThresholdMode == 1)
-				{
-					// Use thinnest object extents as all axis CCD thresholds
-					MCCDAxisThreshold[Index] = FVec3(MLocalBounds[Index].Extents().GetMin());
-				}
-				else
-				{
-					// Find minimum shape bounds thickness on each axis
-					FVec3 ThinnestBoundsPerAxis = MLocalBounds[Index].Extents();
-					for (const TUniquePtr<FPerShapeData>& Shape : ShapesArray(Index))
-					{
-						// Only sim-enabled shapes should ever be swept with CCD, so make sure the
-						// sim-enabled flag is on for each shape before considering it's min bounds
-						// for CCD extents.
-						if (Shape->GetSimEnabled() && (CVars::bCCDAxisThresholdUsesProbeShapes || !Shape->GetIsProbe()))
-						{
-							const TSerializablePtr<FImplicitObject> Geometry = Shape->GetGeometry();
-							if (Geometry->HasBoundingBox())
-							{
-								const TVector<T, d> ShapeExtents = Geometry->BoundingBox().Extents();
-								TVector<T, d>& CCDAxisThreshold = MCCDAxisThreshold[Index];
-								for (int32 AxisIndex = 0; AxisIndex < d; ++AxisIndex)
-								{
-									ThinnestBoundsPerAxis[AxisIndex] = FMath::Min(ShapeExtents[AxisIndex], ThinnestBoundsPerAxis[AxisIndex]);
-								}
-							}
-						}
-					}
-
-					if (CVars::CCDAxisThresholdMode == 2)
-					{
-						// On each axis, use the thinnest shape bound on that axis
-						MCCDAxisThreshold[Index] = ThinnestBoundsPerAxis;
-					}
-					else if (CVars::CCDAxisThresholdMode == 3)
-					{
-						// Find the thinnest shape bound on any axis and use this for all axes
-						MCCDAxisThreshold[Index] = FVec3(ThinnestBoundsPerAxis.GetMin());
-					}
-				}
-=======
 				// Update the threshold we use to determine when to enable CCD. This is based on the bounds.
 				UpdateCCDAxisThreshold(Index);
->>>>>>> 4af6daef
 
 				// Update the world-space stat of all the shapes - must be called after UpdateShapesArray
 				// world space inflated bounds needs to take expansion into account - this is done in integrate for dynamics anyway, so
@@ -669,7 +386,6 @@
 				UpdateWorldSpaceState(Index, TRigidTransform<FReal, 3>(X(Index), R(Index)), FVec3(0));
 			}
 		}
-	public:
 
 		void UpdateCCDAxisThreshold(const int32 Index)
 		{
@@ -738,20 +454,12 @@
 			return MLocalBounds[Index];
 		}
 
-<<<<<<< HEAD
-		CHAOS_API const TVector<T,d>& CCDAxisThreshold(const int32 Index) const
-=======
 		const TVector<T,d>& CCDAxisThreshold(const int32 Index) const
->>>>>>> 4af6daef
 		{
 			return MCCDAxisThreshold[Index];
 		}
 
-<<<<<<< HEAD
-		CHAOS_API bool HasBounds(const int32 Index) const
-=======
 		bool HasBounds(const int32 Index) const
->>>>>>> 4af6daef
 		{
 			return MHasBounds[Index];
 		}
@@ -788,17 +496,8 @@
 			return MWorldSpaceInflatedBounds[Index];
 		}
 
-<<<<<<< HEAD
-		CHAOS_API void UpdateWorldSpaceState(const int32 Index, const FRigidTransform3& WorldTransform, const FVec3& BoundsExpansion)
-		{
-			// NOTE: Particle bounds are expanded for use by the spatial partitioning and broad phase but individual
-			// shape bounds are not. If expanded Shape bounds are required, the expansion should be done at the calling end.
-			FAABB3 WorldBounds = FAABB3::EmptyAABB();
-
-=======
 		void UpdateWorldSpaceState(const int32 Index, const FRigidTransform3& WorldTransform, const FVec3& BoundsExpansion)
 		{
->>>>>>> 4af6daef
 			const FShapesArray& Shapes = ShapesArray(Index);
 
 			// If we have no shapes we are have a point bounds at our local origin
@@ -815,10 +514,7 @@
 
 		void UpdateWorldSpaceStateSwept(const int32 Index, const FRigidTransform3& EndWorldTransform, const FVec3& BoundsExpansion, const FVec3& DeltaX)
 		{
-<<<<<<< HEAD
-=======
 			// NOTE: Individual shape bounds are not expanded by the DeltaX (velocity term). Maybe they should be...
->>>>>>> 4af6daef
 			UpdateWorldSpaceState(Index, EndWorldTransform, BoundsExpansion);
 			MWorldSpaceInflatedBounds[Index].GrowByVector(DeltaX);
 		}
@@ -830,13 +526,8 @@
 
 		CHAOS_API void SetHandle(int32 Index, FGeometryParticleHandle* Handle);
 		
-<<<<<<< HEAD
-		CHAOS_API FGeometryParticle* GTGeometryParticle(const int32 Index) const { return MGeometryParticle[Index]; }
-		CHAOS_API FGeometryParticle*& GTGeometryParticle(const int32 Index) { return MGeometryParticle[Index]; }
-=======
 		FGeometryParticle* GTGeometryParticle(const int32 Index) const { return MGeometryParticle[Index]; }
 		FGeometryParticle*& GTGeometryParticle(const int32 Index) { return MGeometryParticle[Index]; }
->>>>>>> 4af6daef
 
 		const IPhysicsProxyBase* PhysicsProxy(const int32 Index) const { return MPhysicsProxy[Index];  }
 		IPhysicsProxyBase* PhysicsProxy(const int32 Index) { return MPhysicsProxy[Index]; }
@@ -860,11 +551,7 @@
 		/**
 		 * @brief All of the persistent (non-collision) constraints affecting the particle
 		*/
-<<<<<<< HEAD
-		CHAOS_API FConstraintHandleArray& ParticleConstraints(const int32 Index)
-=======
 		FConstraintHandleArray& ParticleConstraints(const int32 Index)
->>>>>>> 4af6daef
 		{
 			return MParticleConstraints[Index];
 		}
@@ -885,22 +572,13 @@
 		/**
 		 * @brief All of the collision constraints affecting the particle
 		*/
-<<<<<<< HEAD
-		CHAOS_API FParticleCollisions& ParticleCollisions(const int32 Index)
-=======
 		FParticleCollisions& ParticleCollisions(const int32 Index)
->>>>>>> 4af6daef
 		{
 			return MParticleCollisions[Index];
 		}
 
-<<<<<<< HEAD
-		FORCEINLINE const int32 ConstraintGraphIndex(const int32 Index) const { return MGraphIndex[Index]; }
-		FORCEINLINE int32& ConstraintGraphIndex(const int32 Index) { return MGraphIndex[Index]; }
-=======
 		FORCEINLINE Private::FPBDIslandParticle* ConstraintGraphNode(const int32 Index) const { return MGraphNode[Index]; }
 		FORCEINLINE Private::FPBDIslandParticle*& ConstraintGraphNode(const int32 Index) { return MGraphNode[Index]; }
->>>>>>> 4af6daef
 
 		FORCEINLINE EResimType ResimType(const int32 Index) const { return MResimType[Index]; }
 		FORCEINLINE EResimType& ResimType(const int32 Index) { return MResimType[Index]; }
@@ -911,14 +589,11 @@
 		FORCEINLINE bool LightWeightDisabled(const int32 Index) const { return MLightWeightDisabled[Index]; }
 		FORCEINLINE bool& LightWeightDisabled(const int32 Index) { return MLightWeightDisabled[Index]; }
 
-<<<<<<< HEAD
-=======
 
 		// Deprecated API
 		UE_DEPRECATED(5.3, "Use ConstraintGraphNode") const int32 ConstraintGraphIndex(const int32 Index) const { return INDEX_NONE; }
 		UE_DEPRECATED(5.3, "Use ConstraintGraphNode") int32& ConstraintGraphIndex(const int32 Index) { static int32 Dummy = INDEX_NONE; return Dummy; }
 
->>>>>>> 4af6daef
 private:
 		friend THandleType;
 		void ResetWeakParticleHandle(const int32 Index)
@@ -1024,11 +699,7 @@
 		TArrayCollectionArray<FGeometryParticle*> MGeometryParticle;
 		TArrayCollectionArray<IPhysicsProxyBase*> MPhysicsProxy;
 		TArrayCollectionArray<bool> MHasCollision;
-<<<<<<< HEAD
-		TArrayCollectionArray<FShapesArray> MShapesArray;
-=======
 		TArrayCollectionArray<FShapeInstanceArray> MShapesArray;
->>>>>>> 4af6daef
 		TArrayCollectionArray<TAABB<T,d>> MLocalBounds;
 		TArrayCollectionArray<TVector<T,d>> MCCDAxisThreshold;
 		TArrayCollectionArray<TAABB<T, d>> MWorldSpaceInflatedBounds;
@@ -1038,23 +709,12 @@
 		TArrayCollectionArray<FWeakParticleHandle> MWeakParticleHandle;
 		TArrayCollectionArray<FConstraintHandleArray> MParticleConstraints;
 		TArrayCollectionArray<FParticleCollisions> MParticleCollisions;
-<<<<<<< HEAD
-		TArrayCollectionArray<int32> MGraphIndex;
-=======
 		TArrayCollectionArray<Private::FPBDIslandParticle*> MGraphNode;
->>>>>>> 4af6daef
 		TArrayCollectionArray<EResimType> MResimType;
 		TArrayCollectionArray<bool> MEnabledDuringResim;
 		TArrayCollectionArray<bool> MLightWeightDisabled;
 
-<<<<<<< HEAD
-		void UpdateShapesArray(const int32 Index)
-		{
-			UpdateShapesArrayFromGeometry(MShapesArray[Index], MGeometry[Index], FRigidTransform3(X(Index), R(Index)), nullptr);
-		}
-=======
 		CHAOS_API void UpdateShapesArray(const int32 Index);
->>>>>>> 4af6daef
 
 		template <typename T2, int d2, EGeometryParticlesSimType SimType2>
 		friend class TGeometryParticlesImp;
