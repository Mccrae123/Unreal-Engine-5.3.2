// Copyright Epic Games, Inc. All Rights Reserved.
#pragma once

#include "Chaos/ArrayCollectionArray.h"
#include "Chaos/ImplicitObject.h"
#include "Chaos/Particles.h"
#include "Chaos/Rotation.h"
#include "Chaos/ParticleHandleFwd.h"
#include "Chaos/GeometryParticlesfwd.h"
#include "Chaos/CollisionFilterData.h"
#include "Chaos/Collision/ParticleCollisions.h"
#include "Chaos/Box.h"
#include "Chaos/PhysicalMaterials.h"
#include "UObject/PhysicsObjectVersion.h"
#include "UObject/ExternalPhysicsCustomObjectVersion.h"
#include "UObject/ExternalPhysicsMaterialCustomObjectVersion.h"
#include "Chaos/Properties.h"
#include "Chaos/Framework/PhysicsProxyBase.h"
#include "Chaos/Framework/PhysicsSolverBase.h"

#ifndef CHAOS_DETERMINISTIC
#define CHAOS_DETERMINISTIC 1
#endif


namespace Chaos
{
	class FConstraintHandle;
	class FParticleCollisions;

	using FShapesArray = TArray<TUniquePtr<FPerShapeData>, TInlineAllocator<1>>;
	using FConstraintHandleArray = TArray<FConstraintHandle*>;
<<<<<<< HEAD
=======

	namespace CVars
	{
		CHAOS_API extern int32 CCDAxisThresholdMode;
		CHAOS_API extern bool bCCDAxisThresholdUsesProbeShapes;
	}
>>>>>>> d731a049

	/** Data that is associated with geometry. If a union is used an entry is created per internal geometry */
	class CHAOS_API FPerShapeData
	{
	public:

		static constexpr bool AlwaysSerializable = true;
		static TUniquePtr<FPerShapeData> CreatePerShapeData(int32 InShapeIdx, TSerializablePtr<FImplicitObject> InGeometry);
		static void UpdateGeometry(TUniquePtr<FPerShapeData>& ShapePtr, TSerializablePtr<FImplicitObject> InGeometry);
		static bool RequiresCachedLeafInfo(const FRigidTransformRealSingle3& RelativeTransform, const FImplicitObject* LeafGeometry, const FImplicitObject* Geometry);

		virtual ~FPerShapeData();
		
		void UpdateShapeBounds(const FRigidTransform3& WorldTM, const FVec3& BoundsExpansion = FVec3(0));

		static FPerShapeData* SerializationFactory(FChaosArchive& Ar, FPerShapeData*);
		void Serialize(FChaosArchive& Ar);

		void* GetUserData() const { return CollisionData.Read().UserData; }
		void SetUserData(void* InUserData)
		{
			CollisionData.Modify(true, DirtyFlags, Proxy, ShapeIdx, [InUserData](FCollisionData& Data){ Data.UserData = InUserData; });
		}

		const FCollisionFilterData& GetQueryData() const { return CollisionData.Read().QueryData; }
		void SetQueryData(const FCollisionFilterData& InQueryData)
		{
			CollisionData.Modify(true, DirtyFlags, Proxy, ShapeIdx, [InQueryData](FCollisionData& Data){ Data.QueryData = InQueryData; });
		}

		const FCollisionFilterData& GetSimData() const { return CollisionData.Read().SimData; }
		void SetSimData(const FCollisionFilterData& InSimData)
		{
			CollisionData.Modify(true, DirtyFlags, Proxy, ShapeIdx, [InSimData](FCollisionData& Data){ Data.SimData = InSimData; });
		}

		template <typename Lambda>
		void ModifySimData(const Lambda& LambdaFunc)
		{
			CollisionData.Modify(true,DirtyFlags,Proxy, ShapeIdx,[&LambdaFunc](FCollisionData& Data){ LambdaFunc(Data.SimData);});
		}

		TSerializablePtr<FImplicitObject> GetGeometry() const { return Geometry; }

		const TAABB<FReal,3>& GetWorldSpaceInflatedShapeBounds() const { return WorldSpaceInflatedShapeBounds; }

		void UpdateWorldSpaceState(const FRigidTransform3& WorldTransform, const FVec3& BoundsExpansion);

		// The leaf shape (with transformed and implicit wrapper removed).
		const FImplicitObject* GetLeafGeometry() const;

		// The actor-relative transform of the leaf geometry.
		FRigidTransformRealSingle3 GetLeafRelativeTransform() const;

		// The world-space transform of the leaf geometry.
		// If we have non-identity leaf relative transform, is cached from the last call to UpdateWorldSpaceState.
		// If not cahced, is constructed from arguments.
<<<<<<< HEAD
		FRigidTransform3 GetLeafWorldTransform(FGeometryParticleHandle* Particle) const;
=======
		FRigidTransform3 GetLeafWorldTransform(const FGeometryParticleHandle* Particle) const;
>>>>>>> d731a049
		void UpdateLeafWorldTransform(FGeometryParticleHandle* Particle);

		// Are we caching leaf transform info?
		bool HasCachedLeafInfo() const { return bHasCachedLeafInfo; }

		const TArray<FMaterialHandle>& GetMaterials() const { return Materials.Read().Materials; }
		const TArray<FMaterialMaskHandle>& GetMaterialMasks() const { return Materials.Read().MaterialMasks; }
		const TArray<uint32>& GetMaterialMaskMaps() const { return Materials.Read().MaterialMaskMaps; }
		const TArray<FMaterialHandle>& GetMaterialMaskMapMaterials() const { return Materials.Read().MaterialMaskMapMaterials; }

		const FShapeDirtyFlags GetDirtyFlags() const { return DirtyFlags; }

		void SetMaterial(FMaterialHandle InMaterial)
		{
			Materials.Modify(true, DirtyFlags, Proxy, ShapeIdx, [InMaterial](FMaterialData& Data)
			{
				Data.Materials.Reset(1);
				Data.Materials.Add(InMaterial);
			});
		}

		void SetMaterials(const TArray<FMaterialHandle>& InMaterials)
		{
			Materials.Modify(true,DirtyFlags,Proxy, ShapeIdx,[&InMaterials](FMaterialData& Data)
			{
				Data.Materials = InMaterials;
			});
		}

		void SetMaterialMasks(const TArray<FMaterialMaskHandle>& InMaterialMasks)
		{
			Materials.Modify(true,DirtyFlags,Proxy, ShapeIdx,[&InMaterialMasks](FMaterialData& Data)
			{
				Data.MaterialMasks = InMaterialMasks;
			});
		}

		void SetMaterialMaskMaps(const TArray<uint32>& InMaterialMaskMaps)
		{
			Materials.Modify(true,DirtyFlags,Proxy, ShapeIdx,[&InMaterialMaskMaps](FMaterialData& Data)
			{
				Data.MaterialMaskMaps = InMaterialMaskMaps;
			});
		}

		void SetMaterialMaskMapMaterials(const TArray<FMaterialHandle>& InMaterialMaskMapMaterials)
		{
			Materials.Modify(true,DirtyFlags,Proxy, ShapeIdx,[&InMaterialMaskMapMaterials](FMaterialData& Data)
			{
				Data.MaterialMaskMapMaterials = InMaterialMaskMapMaterials;
			});
		}

		template <typename Lambda>
		void ModifyMaterials(const Lambda& LambdaFunc)
		{
			Materials.Modify(true,DirtyFlags,Proxy, ShapeIdx,[&LambdaFunc](FMaterialData& Data)
			{
				LambdaFunc(Data.Materials);
			});
		}

		template <typename Lambda>
		void ModifyMaterialMasks(const Lambda& LambdaFunc)
		{
			Materials.Modify(true,DirtyFlags,Proxy, ShapeIdx,[&LambdaFunc](FMaterialData& Data)
			{
				LambdaFunc(Data.MaterialMasks);
			});
		}

		template <typename Lambda>
		void ModifyMaterialMaskMaps(const Lambda& LambdaFunc)
		{
			Materials.Modify(true,DirtyFlags,Proxy, ShapeIdx,[&LambdaFunc](FMaterialData& Data)
			{
				LambdaFunc(Data.MaterialMaskMaps);
			});
		}

		template <typename Lambda>
		void ModifyMaterialMaskMapMaterials(const Lambda& LambdaFunc)
		{
			Materials.Modify(true,DirtyFlags,Proxy, ShapeIdx,[&LambdaFunc](FMaterialData& Data)
			{
				LambdaFunc(Data.MaterialMaskMapMaterials);
			});
		}

		bool GetQueryEnabled() const { return CollisionData.Read().bQueryCollision; }
		void SetQueryEnabled(const bool bEnable)
		{
			CollisionData.Modify(true, DirtyFlags, Proxy, ShapeIdx, [bEnable](FCollisionData& Data){ Data.bQueryCollision = bEnable; });
		}

		bool GetSimEnabled() const { return CollisionData.Read().bSimCollision; }
		void SetSimEnabled(const bool bEnable)
		{
			CollisionData.Modify(true, DirtyFlags, Proxy, ShapeIdx, [bEnable](FCollisionData& Data){ Data.bSimCollision = bEnable; });
		}

		bool GetIsProbe() const { return CollisionData.Read().bIsProbe; }
		void SetIsProbe(const bool bIsProbe)
		{
			CollisionData.Modify(true, DirtyFlags, Proxy, ShapeIdx, [bIsProbe](FCollisionData& Data){ Data.bIsProbe = bIsProbe; });
		}

		EChaosCollisionTraceFlag GetCollisionTraceType() const { return CollisionData.Read().CollisionTraceType; }
		void SetCollisionTraceType(const EChaosCollisionTraceFlag InTraceFlag)
		{
			CollisionData.Modify(true,DirtyFlags,Proxy, ShapeIdx,[InTraceFlag](FCollisionData& Data){ Data.CollisionTraceType = InTraceFlag; });
		}

		const FCollisionData& GetCollisionData() const { return CollisionData.Read(); }

		void SetCollisionData(const FCollisionData& Data)
		{
			CollisionData.Write(Data,true,DirtyFlags,Proxy, ShapeIdx);
		}

		const FMaterialData& GetMaterialData() const { return Materials.Read(); }

		void SetMaterialData(const FMaterialData& Data)
		{
			Materials.Write(Data,true,DirtyFlags,Proxy,ShapeIdx);
		}

		void SyncRemoteData(FDirtyPropertiesManager& Manager, int32 ShapeDataIdx, FShapeDirtyData& RemoteData)
		{
			RemoteData.SetFlags(DirtyFlags);
			CollisionData.SyncRemote(Manager, ShapeDataIdx, RemoteData);
			Materials.SyncRemote(Manager, ShapeDataIdx, RemoteData);
			DirtyFlags.Clear();
		}

		void SetProxy(class IPhysicsProxyBase* InProxy)
		{
			Proxy = InProxy;
			if(Proxy)
			{
				if(DirtyFlags.IsDirty())
				{
					if(FPhysicsSolverBase* PhysicsSolverBase = Proxy->GetSolver<FPhysicsSolverBase>())
					{
						PhysicsSolverBase->AddDirtyProxyShape(Proxy,ShapeIdx);
					}
				}
			}
		}

		int32 GetShapeIndex() const
		{
			return ShapeIdx;
		}

		void ModifyShapeIndex(int32 NewShapeIndex)
		{
			ShapeIdx = NewShapeIndex;
		}

	private:

		void SetLeafRelativeTransform(const FRigidTransformRealSingle3& RelativeTransform);
		void SetLeafGeometry(const FImplicitObject* LeafGeometry);

	protected:
		// use CreatePerShapeData
		FPerShapeData(int32 InShapeIdx, TSerializablePtr<FImplicitObject> InGeometry, bool bInHasCachedLeafInfo = false);

		explicit FPerShapeData(FPerShapeData&& Other);

		// Can we be downcasted to FPerShapeDataCachedLeafInfo?
		uint8 bHasCachedLeafInfo : 1;

	private:
		// Should only be used by SerializationFactory.
		FPerShapeData(int32 InShapeIdx);

		class IPhysicsProxyBase* Proxy;
		FShapeDirtyFlags DirtyFlags;
		int32 ShapeIdx;

		TShapeProperty<FCollisionData,EShapeProperty::CollisionData> CollisionData;
		TShapeProperty<FMaterialData,EShapeProperty::Materials> Materials;

		TSerializablePtr<FImplicitObject> Geometry;
		TAABB<FReal,3> WorldSpaceInflatedShapeBounds;
<<<<<<< HEAD
	};

	class CHAOS_API FPerShapeDataCachedLeafInfo final : public FPerShapeData 
	{
		friend class FPerShapeData;

	private:
		FPerShapeDataCachedLeafInfo(int32 InShapeIdx, TSerializablePtr<FImplicitObject> InGeometry, const FImplicitObject* InLeafGeometry, const FRigidTransformRealSingle3& RelativeTransform)
			: FPerShapeData(InShapeIdx, InGeometry, /*bHasCachedLeafInfo=*/true)
			, LeafRelativeTransform(RelativeTransform)
			, LeafWorldTransform()
			, LeafGeometry(InLeafGeometry)
		{}

		// Move old shape into shape with cached leaf info
		FPerShapeDataCachedLeafInfo(FPerShapeData&& PerShapeData, const FImplicitObject* InLeafGeometry, const FRigidTransformRealSingle3& RelativeTransform)
			: FPerShapeData(MoveTemp(PerShapeData))
			, LeafRelativeTransform(RelativeTransform)
			, LeafWorldTransform()
			, LeafGeometry(InLeafGeometry)
		{
			bHasCachedLeafInfo = true;
		}

		FRigidTransformRealSingle3 LeafRelativeTransform;
		FRigidTransform3 LeafWorldTransform;
		const FImplicitObject* LeafGeometry;
	};

	/**
	* Union between shape and shapes array pointers, used for passing around shapes with
	* implicit that could be single implicit or union.
	*/
	class FShapeOrShapesArray
	{
	public:

		// Store particle's shape array if particle has union geometry, otherwise individual shape.
		FShapeOrShapesArray(const FGeometryParticleHandle* Particle);

		FShapeOrShapesArray()
			: Shape(nullptr)
			, bIsSingleShape(true)
		{}

		FShapeOrShapesArray(const FPerShapeData* InShape)
			: Shape(InShape)
			, bIsSingleShape(true)
		{}

		FShapeOrShapesArray(const FShapesArray* InShapeArray)
			: ShapeArray(InShapeArray)
			, bIsSingleShape(false)
		{}

		bool IsSingleShape() const { return bIsSingleShape; }

		bool IsValid() const { return Shape != nullptr; }

		// Do not call without checking IsSingleShape().
		const FPerShapeData* GetShape() const
		{
			check(bIsSingleShape);
			return Shape;
		}

		// Do not call without checking IsSingleShape().
		const FShapesArray* GetShapesArray() const
		{
			check(!bIsSingleShape);
			return ShapeArray;
		}

	private:
		union
		{
			const FPerShapeData* Shape;
			const FShapesArray* ShapeArray;
		};

		bool bIsSingleShape;
=======
>>>>>>> d731a049
	};

	class CHAOS_API FPerShapeDataCachedLeafInfo final : public FPerShapeData 
	{
		friend class FPerShapeData;

<<<<<<< HEAD
	void CHAOS_API UpdateShapesArrayFromGeometry(FShapesArray& ShapesArray, TSerializablePtr<FImplicitObject> Geometry, const FRigidTransform3& ActorTM, IPhysicsProxyBase* Proxy);
=======
	private:
		FPerShapeDataCachedLeafInfo(int32 InShapeIdx, TSerializablePtr<FImplicitObject> InGeometry, const FImplicitObject* InLeafGeometry, const FRigidTransformRealSingle3& RelativeTransform)
			: FPerShapeData(InShapeIdx, InGeometry, /*bHasCachedLeafInfo=*/true)
			, LeafRelativeTransform(RelativeTransform)
			, LeafWorldTransform()
			, LeafGeometry(InLeafGeometry)
		{}

		// Move old shape into shape with cached leaf info
		FPerShapeDataCachedLeafInfo(FPerShapeData&& PerShapeData, const FImplicitObject* InLeafGeometry, const FRigidTransformRealSingle3& RelativeTransform)
			: FPerShapeData(MoveTemp(PerShapeData))
			, LeafRelativeTransform(RelativeTransform)
			, LeafWorldTransform()
			, LeafGeometry(InLeafGeometry)
		{
			bHasCachedLeafInfo = true;
		}
>>>>>>> d731a049

		FRigidTransformRealSingle3 LeafRelativeTransform;
		FRigidTransform3 LeafWorldTransform;
		const FImplicitObject* LeafGeometry;
	};

	/**
	* Union between shape and shapes array pointers, used for passing around shapes with
	* implicit that could be single implicit or union.
	*/
	class FShapeOrShapesArray
	{
	public:

		// Store particle's shape array if particle has union geometry, otherwise individual shape.
		FShapeOrShapesArray(const FGeometryParticleHandle* Particle);

		FShapeOrShapesArray()
			: Shape(nullptr)
			, bIsSingleShape(true)
		{}

		FShapeOrShapesArray(const FPerShapeData* InShape)
			: Shape(InShape)
			, bIsSingleShape(true)
		{}

		FShapeOrShapesArray(const FShapesArray* InShapeArray)
			: ShapeArray(InShapeArray)
			, bIsSingleShape(false)
		{}

		bool IsSingleShape() const { return bIsSingleShape; }

		bool IsValid() const { return Shape != nullptr; }

		// Do not call without checking IsSingleShape().
		const FPerShapeData* GetShape() const
		{
			check(bIsSingleShape);
			return Shape;
		}

		// Do not call without checking IsSingleShape().
		const FShapesArray* GetShapesArray() const
		{
			check(!bIsSingleShape);
			return ShapeArray;
		}

	private:
		union
		{
<<<<<<< HEAD
		}

		bool IsSet() const
		{
			return (GlobalID != INDEX_NONE) || (LocalID != INDEX_NONE);
		}
=======
			const FPerShapeData* Shape;
			const FShapesArray* ShapeArray;
		};

		bool bIsSingleShape;
>>>>>>> d731a049
	};

	inline FChaosArchive& operator<<(FChaosArchive& Ar, FPerShapeData& Shape)
	{
		Shape.Serialize(Ar);
		return Ar;
	}

	void CHAOS_API UpdateShapesArrayFromGeometry(FShapesArray& ShapesArray, TSerializablePtr<FImplicitObject> Geometry, const FRigidTransform3& ActorTM, IPhysicsProxyBase* Proxy);

	FORCEINLINE uint32 GetTypeHash(const FParticleID& Unique)
	{
		return ::GetTypeHash(Unique.GlobalID);
	}

	//Holds the data for getting back at the real handle if it's still valid
	//Systems should not use this unless clean-up of direct handle is slow, this uses thread safe shared ptr which is not cheap
	class FWeakParticleHandle
	{
	public:

		FWeakParticleHandle() = default;
		FWeakParticleHandle(TGeometryParticleHandle<FReal,3>* InHandle) : SharedData(MakeShared<FData, ESPMode::ThreadSafe>(FData{InHandle})){}

		//Assumes the weak particle handle has been initialized so SharedData must exist
		TGeometryParticleHandle<FReal,3>* GetHandleUnsafe() const
		{
			return SharedData->Handle;
		}

		TGeometryParticleHandle<FReal,3>* GetHandle() const { return SharedData ? SharedData->Handle : nullptr; }
		void ResetHandle()
		{
			if(SharedData)
			{
				SharedData->Handle = nullptr;
			}
		}

		bool IsInitialized()
		{
			return SharedData != nullptr;
		}

	private:

		struct FData
		{
			TGeometryParticleHandle<FReal,3>* Handle;
		};
		TSharedPtr<FData,ESPMode::ThreadSafe> SharedData;
	};

	enum class EResimType : uint8
	{
		FullResim = 0,	//fully re-run simulation and keep results (any forces must be applied again)
		//ResimWithPrevForces, //use previous forces and keep results (UNIMPLEMENTED)
		ResimAsSlave UE_DEPRECATED(5.1, "EResimType::ResimAsSlave is deprecated, please use EResimType::ResimAsFollower") = 1,
		ResimAsFollower = 1 //use previous forces and snap to previous results regardless of variation - used to push other objects away
		//ResimAsKinematic //treat as kinematic (UNIMPLEMENTED)
	};
	
	template<class T, int d, EGeometryParticlesSimType SimType>
	class TGeometryParticlesImp : public TParticles<T, d>
	{
	public:

		using TArrayCollection::Size;
		using TParticles<T,d>::X;

		CHAOS_API static TGeometryParticlesImp<T, d, SimType>* SerializationFactory(FChaosArchive& Ar, TGeometryParticlesImp < T, d, SimType>* Particles);
		
		CHAOS_API TGeometryParticlesImp()
		    : TParticles<T, d>()
		{
			MParticleType = EParticleType::Static;
			TArrayCollection::AddArray(&MUniqueIdx);
			TArrayCollection::AddArray(&MR);
			TArrayCollection::AddArray(&MGeometry);
			TArrayCollection::AddArray(&MSharedGeometry);
			TArrayCollection::AddArray(&MDynamicGeometry);
#if CHAOS_DETERMINISTIC
			TArrayCollection::AddArray(&MParticleIDs);
#endif
			TArrayCollection::AddArray(&MHasCollision);
			TArrayCollection::AddArray(&MShapesArray);
			TArrayCollection::AddArray(&MLocalBounds);
			TArrayCollection::AddArray(&MCCDAxisThreshold);
			TArrayCollection::AddArray(&MWorldSpaceInflatedBounds);
			TArrayCollection::AddArray(&MHasBounds);
			TArrayCollection::AddArray(&MSpatialIdx);
			TArrayCollection::AddArray(&MSyncState);
			TArrayCollection::AddArray(&MWeakParticleHandle);
			TArrayCollection::AddArray(&MParticleConstraints);
			TArrayCollection::AddArray(&MParticleCollisions);
<<<<<<< HEAD
=======
			TArrayCollection::AddArray(&MGraphIndex);
>>>>>>> d731a049
			TArrayCollection::AddArray(&MResimType);
			TArrayCollection::AddArray(&MEnabledDuringResim);
			TArrayCollection::AddArray(&MLightWeightDisabled);


#if CHAOS_DEBUG_NAME
			TArrayCollection::AddArray(&MDebugName);
#endif

			if (IsRigidBodySim())
			{
				TArrayCollection::AddArray(&MGeometryParticleHandle);
				TArrayCollection::AddArray(&MGeometryParticle);
				TArrayCollection::AddArray(&MPhysicsProxy);
			}

		}
		TGeometryParticlesImp(const TGeometryParticlesImp<T, d, SimType>& Other) = delete;
		CHAOS_API TGeometryParticlesImp(TGeometryParticlesImp<T, d, SimType>&& Other)
		    : TParticles<T, d>(MoveTemp(Other))
			, MUniqueIdx(MoveTemp(Other.MUniqueIdx))
			, MR(MoveTemp(Other.MR))
			, MGeometry(MoveTemp(Other.MGeometry))
			, MSharedGeometry(MoveTemp(Other.MSharedGeometry))
			, MDynamicGeometry(MoveTemp(Other.MDynamicGeometry))
			, MGeometryParticleHandle(MoveTemp(Other.MGeometryParticleHandle))
			, MGeometryParticle(MoveTemp(Other.MGeometryParticle))
			, MPhysicsProxy(MoveTemp(Other.MPhysicsProxy))
			, MHasCollision(MoveTemp(Other.MHasCollision))
			, MShapesArray(MoveTemp(Other.MShapesArray))
			, MLocalBounds(MoveTemp(Other.MLocalBounds))
			, MCCDAxisThreshold(MoveTemp(Other.MCCDAxisThreshold))
			, MWorldSpaceInflatedBounds(MoveTemp(Other.MWorldSpaceInflatedBounds))
			, MHasBounds(MoveTemp(Other.MHasBounds))
			, MSpatialIdx(MoveTemp(Other.MSpatialIdx))
			, MSyncState(MoveTemp(Other.MSyncState))
			, MWeakParticleHandle(MoveTemp(Other.MWeakParticleHandle))
			, MParticleConstraints(MoveTemp(Other.MParticleConstraints))
			, MParticleCollisions(MoveTemp(Other.MParticleCollisions))
<<<<<<< HEAD
=======
			, MGraphIndex(MoveTemp(Other.MGraphIndex))
>>>>>>> d731a049
			, MResimType(MoveTemp(Other.MResimType))
			, MEnabledDuringResim(MoveTemp(Other.MEnabledDuringResim))
			, MLightWeightDisabled(MoveTemp(Other.MLightWeightDisabled))
#if CHAOS_DETERMINISTIC
			, MParticleIDs(MoveTemp(Other.MParticleIDs))
#endif
#if CHAOS_DEBUG_NAME
			, MDebugName(MoveTemp(Other.MDebugName))
#endif

		{
			MParticleType = EParticleType::Static;
			TArrayCollection::AddArray(&MUniqueIdx);
			TArrayCollection::AddArray(&MR);
			TArrayCollection::AddArray(&MGeometry);
			TArrayCollection::AddArray(&MSharedGeometry);
			TArrayCollection::AddArray(&MDynamicGeometry);
#if CHAOS_DETERMINISTIC
			TArrayCollection::AddArray(&MParticleIDs);
#endif
			TArrayCollection::AddArray(&MHasCollision);
			TArrayCollection::AddArray(&MShapesArray);
			TArrayCollection::AddArray(&MLocalBounds);
			TArrayCollection::AddArray(&MCCDAxisThreshold);
			TArrayCollection::AddArray(&MWorldSpaceInflatedBounds);
			TArrayCollection::AddArray(&MHasBounds);
			TArrayCollection::AddArray(&MSpatialIdx);
			TArrayCollection::AddArray(&MSyncState);
			TArrayCollection::AddArray(&MWeakParticleHandle);
			TArrayCollection::AddArray(&MParticleConstraints);
			TArrayCollection::AddArray(&MParticleCollisions);
<<<<<<< HEAD
=======
			TArrayCollection::AddArray(&MGraphIndex);
			TArrayCollection::AddArray(&MResimType);
			TArrayCollection::AddArray(&MEnabledDuringResim);
			TArrayCollection::AddArray(&MLightWeightDisabled);
>>>>>>> d731a049

#if CHAOS_DEBUG_NAME
			TArrayCollection::AddArray(&MDebugName);
#endif

			if (IsRigidBodySim())
			{
				TArrayCollection::AddArray(&MGeometryParticleHandle);
				TArrayCollection::AddArray(&MGeometryParticle);
				TArrayCollection::AddArray(&MPhysicsProxy);
			}
		}

		static constexpr bool IsRigidBodySim() { return SimType == EGeometryParticlesSimType::RigidBodySim; }

		CHAOS_API TGeometryParticlesImp(TParticles<T, d>&& Other)
		    : TParticles<T, d>(MoveTemp(Other))
		{
			MParticleType = EParticleType::Static;
			TArrayCollection::AddArray(&MUniqueIdx);
			TArrayCollection::AddArray(&MR);
			TArrayCollection::AddArray(&MGeometry);
			TArrayCollection::AddArray(&MSharedGeometry);
			TArrayCollection::AddArray(&MDynamicGeometry);
#if CHAOS_DETERMINISTIC
			TArrayCollection::AddArray(&MParticleIDs);
#endif
			TArrayCollection::AddArray(&MHasCollision);
			TArrayCollection::AddArray(&MShapesArray);
			TArrayCollection::AddArray(&MLocalBounds);
			TArrayCollection::AddArray(&MCCDAxisThreshold);
			TArrayCollection::AddArray(&MWorldSpaceInflatedBounds);
			TArrayCollection::AddArray(&MHasBounds);
			TArrayCollection::AddArray(&MSpatialIdx);
			TArrayCollection::AddArray(&MSyncState);
			TArrayCollection::AddArray(&MWeakParticleHandle);
			TArrayCollection::AddArray(&MParticleConstraints);
			TArrayCollection::AddArray(&MParticleCollisions);
<<<<<<< HEAD
=======
			TArrayCollection::AddArray(&MGraphIndex);
			TArrayCollection::AddArray(&MResimType);
			TArrayCollection::AddArray(&MEnabledDuringResim);
			TArrayCollection::AddArray(&MLightWeightDisabled);

>>>>>>> d731a049

#if CHAOS_DEBUG_NAME
			TArrayCollection::AddArray(&MDebugName);
#endif

			if (IsRigidBodySim())
			{
				TArrayCollection::AddArray(&MGeometryParticleHandle);
				TArrayCollection::AddArray(&MGeometryParticle);
				TArrayCollection::AddArray(&MPhysicsProxy);
			}
		}

		CHAOS_API virtual ~TGeometryParticlesImp()
		{}

		FORCEINLINE const TRotation<T, d>& R(const int32 Index) const { return MR[Index]; }
		FORCEINLINE TRotation<T, d>& R(const int32 Index) { return MR[Index]; }

		CHAOS_API FUniqueIdx UniqueIdx(const int32 Index) const { return MUniqueIdx[Index]; }
		CHAOS_API FUniqueIdx& UniqueIdx(const int32 Index) { return MUniqueIdx[Index]; }

		CHAOS_API ESyncState& SyncState(const int32 Index) { return MSyncState[Index].State; }
		CHAOS_API ESyncState SyncState(const int32 Index) const { return MSyncState[Index].State; }

		CHAOS_API TSerializablePtr<FImplicitObject> Geometry(const int32 Index) const { return MGeometry[Index]; }

		CHAOS_API const TUniquePtr<FImplicitObject>& DynamicGeometry(const int32 Index) const { return MDynamicGeometry[Index]; }

		CHAOS_API const TSharedPtr<const FImplicitObject, ESPMode::ThreadSafe>& SharedGeometry(const int32 Index) const { return MSharedGeometry[Index]; }

		CHAOS_API bool HasCollision(const int32 Index) const { return MHasCollision[Index]; }
		CHAOS_API bool& HasCollision(const int32 Index) { return MHasCollision[Index]; }

		CHAOS_API const FShapesArray& ShapesArray(const int32 Index) const { return MShapesArray[Index]; }

#if CHAOS_DETERMINISTIC
		CHAOS_API FParticleID ParticleID(const int32 Idx) const { return MParticleIDs[Idx]; }
		CHAOS_API FParticleID& ParticleID(const int32 Idx) { return MParticleIDs[Idx]; }
#endif
		// Set a dynamic geometry. Note that X and R must be initialized before calling this function.
		CHAOS_API void SetDynamicGeometry(const int32 Index, TUniquePtr<FImplicitObject>&& InUnique)
		{
			check(!SharedGeometry(Index));	// If shared geometry exists we should not be setting dynamic geometry on top
			SetGeometryImpl(Index, MakeSerializable(InUnique));
			MDynamicGeometry[Index] = MoveTemp(InUnique);
		}

		// Set a shared geometry. Note that X and R must be initialized before calling this function.
		CHAOS_API void SetSharedGeometry(const int32 Index, TSharedPtr<const FImplicitObject, ESPMode::ThreadSafe> InShared)
		{
			check(!DynamicGeometry(Index));	// If dynamic geometry exists we should not be setting shared geometry on top
			SetGeometryImpl(Index, MakeSerializable(InShared));
			MSharedGeometry[Index] = InShared;
		}
		
		CHAOS_API void SetGeometry(const int32 Index, TSerializablePtr<FImplicitObject> InGeometry)
		{
			check(!DynamicGeometry(Index));
			check(!SharedGeometry(Index));
			SetGeometryImpl(Index, InGeometry);
		}

	private:
		CHAOS_API void SetGeometryImpl(const int32 Index, TSerializablePtr<FImplicitObject> InGeometry)
		{
			MGeometry[Index] = InGeometry;

			UpdateShapesArray(Index);

			MHasBounds[Index] = (InGeometry && InGeometry->HasBoundingBox());
			if (MHasBounds[Index])
			{
				MLocalBounds[Index] = TAABB<T, d>(InGeometry->BoundingBox());

<<<<<<< HEAD
=======
				if (CVars::CCDAxisThresholdMode == 0)
				{
					// Use object extents as CCD axis threshold
					MCCDAxisThreshold[Index] = MLocalBounds[Index].Extents();
				}
				else if (CVars::CCDAxisThresholdMode == 1)
				{
					// Use thinnest object extents as all axis CCD thresholds
					MCCDAxisThreshold[Index] = FVec3(MLocalBounds[Index].Extents().GetMin());
				}
				else
				{
					// Find minimum shape bounds thickness on each axis
					FVec3 ThinnestBoundsPerAxis = MLocalBounds[Index].Extents();
					for (const TUniquePtr<FPerShapeData>& Shape : ShapesArray(Index))
					{
						// Only sim-enabled shapes should ever be swept with CCD, so make sure the
						// sim-enabled flag is on for each shape before considering it's min bounds
						// for CCD extents.
						if (Shape->GetSimEnabled() && (CVars::bCCDAxisThresholdUsesProbeShapes || !Shape->GetIsProbe()))
						{
							const TSerializablePtr<FImplicitObject> Geometry = Shape->GetGeometry();
							if (Geometry->HasBoundingBox())
							{
								const TVector<T, d> ShapeExtents = Geometry->BoundingBox().Extents();
								TVector<T, d>& CCDAxisThreshold = MCCDAxisThreshold[Index];
								for (int32 AxisIndex = 0; AxisIndex < d; ++AxisIndex)
								{
									ThinnestBoundsPerAxis[AxisIndex] = FMath::Min(ShapeExtents[AxisIndex], ThinnestBoundsPerAxis[AxisIndex]);
								}
							}
						}
					}

					if (CVars::CCDAxisThresholdMode == 2)
					{
						// On each axis, use the thinnest shape bound on that axis
						MCCDAxisThreshold[Index] = ThinnestBoundsPerAxis;
					}
					else if (CVars::CCDAxisThresholdMode == 3)
					{
						// Find the thinnest shape bound on any axis and use this for all axes
						MCCDAxisThreshold[Index] = FVec3(ThinnestBoundsPerAxis.GetMin());
					}
				}

>>>>>>> d731a049
				// Update the world-space stat of all the shapes - must be called after UpdateShapesArray
				// world space inflated bounds needs to take expansion into account - this is done in integrate for dynamics anyway, so
				// this computation is mainly for statics
				UpdateWorldSpaceState(Index, TRigidTransform<FReal, 3>(X(Index), R(Index)), FVec3(0));
			}
		}
	public:

		CHAOS_API const TAABB<T,d>& LocalBounds(const int32 Index) const
		{
			return MLocalBounds[Index];
		}

		CHAOS_API TAABB<T, d>& LocalBounds(const int32 Index)
		{
			return MLocalBounds[Index];
		}

		CHAOS_API const TVector<T,d>& CCDAxisThreshold(const int32 Index) const
		{
			return MCCDAxisThreshold[Index];
		}

		CHAOS_API bool HasBounds(const int32 Index) const
		{
			return MHasBounds[Index];
		}

		CHAOS_API bool& HasBounds(const int32 Index)
		{
			return MHasBounds[Index];
		}

		CHAOS_API FSpatialAccelerationIdx SpatialIdx(const int32 Index) const
		{
			return MSpatialIdx[Index];
		}

		CHAOS_API FSpatialAccelerationIdx& SpatialIdx(const int32 Index)
		{
			return MSpatialIdx[Index];
		}

#if CHAOS_DEBUG_NAME
		const TSharedPtr<FString, ESPMode::ThreadSafe>& DebugName(const int32 Index) const
		{
			return MDebugName[Index];
		}

		TSharedPtr<FString, ESPMode::ThreadSafe>& DebugName(const int32 Index)
		{
			return MDebugName[Index];
		}
#endif

		CHAOS_API const TAABB<T, d>& WorldSpaceInflatedBounds(const int32 Index) const
		{
			return MWorldSpaceInflatedBounds[Index];
		}

		CHAOS_API void UpdateWorldSpaceState(const int32 Index, const FRigidTransform3& WorldTransform, const FVec3& BoundsExpansion)
		{
			// NOTE: Particle bounds are expanded for use by the spatial partitioning and broad phase but individual
			// shape bounds are not. If expanded Shape bounds are required, the expansion should be done at the calling end.
			FAABB3 WorldBounds = FAABB3::EmptyAABB();

			const FShapesArray& Shapes = ShapesArray(Index);
			for (const auto& Shape : Shapes)
			{
				Shape->UpdateWorldSpaceState(WorldTransform, BoundsExpansion);
				WorldBounds.GrowToInclude(Shape->GetWorldSpaceInflatedShapeBounds());
			}

			MWorldSpaceInflatedBounds[Index] = TAABB<T, d>(WorldBounds);
		}

		void UpdateWorldSpaceStateSwept(const int32 Index, const FRigidTransform3& EndWorldTransform, const FVec3& BoundsExpansion, const FVec3& DeltaX)
		{
			UpdateWorldSpaceState(Index, EndWorldTransform, BoundsExpansion);
			MWorldSpaceInflatedBounds[Index].GrowByVector(DeltaX);
		}

		const TArray<TSerializablePtr<FImplicitObject>>& GetAllGeometry() const { return MGeometry; }

		typedef FGeometryParticleHandle THandleType;
		FORCEINLINE THandleType* Handle(int32 Index) const { return const_cast<THandleType*>(MGeometryParticleHandle[Index].Get()); }

		CHAOS_API void SetHandle(int32 Index, FGeometryParticleHandle* Handle);
		
		CHAOS_API FGeometryParticle* GTGeometryParticle(const int32 Index) const { return MGeometryParticle[Index]; }
		CHAOS_API FGeometryParticle*& GTGeometryParticle(const int32 Index) { return MGeometryParticle[Index]; }

		CHAOS_API const IPhysicsProxyBase* PhysicsProxy(const int32 Index) const { return MPhysicsProxy[Index];  }
		CHAOS_API IPhysicsProxyBase* PhysicsProxy(const int32 Index) { return MPhysicsProxy[Index]; }
		CHAOS_API void SetPhysicsProxy(const int32 Index, IPhysicsProxyBase* InPhysicsProxy)
		{
			MPhysicsProxy[Index] = InPhysicsProxy;
		}

		CHAOS_API FWeakParticleHandle& WeakParticleHandle(const int32 Index)
		{
			FWeakParticleHandle& WeakHandle = MWeakParticleHandle[Index];
			if(WeakHandle.IsInitialized())
			{
				return WeakHandle;
			}

			WeakHandle = FWeakParticleHandle(Handle(Index));
			return WeakHandle;
		}

		/**
		 * @brief All of the persistent (non-collision) constraints affecting the particle
		*/
		CHAOS_API FConstraintHandleArray& ParticleConstraints(const int32 Index)
		{
			return MParticleConstraints[Index];
		}

		CHAOS_API void AddConstraintHandle(const int32& Index, FConstraintHandle* InConstraintHandle)
		{
			CHAOS_ENSURE(!MParticleConstraints[Index].Contains(InConstraintHandle));
			MParticleConstraints[Index].Add(InConstraintHandle);
		}


		CHAOS_API void RemoveConstraintHandle(const int32& Index, FConstraintHandle* InConstraintHandle)
		{
			MParticleConstraints[Index].RemoveSingleSwap(InConstraintHandle);
			CHAOS_ENSURE(!MParticleConstraints[Index].Contains(InConstraintHandle));
		}

		/**
		 * @brief All of the collision constraints affecting the particle
		*/
		CHAOS_API FParticleCollisions& ParticleCollisions(const int32 Index)
		{
			return MParticleCollisions[Index];
		}

<<<<<<< HEAD
=======
		FORCEINLINE const int32 ConstraintGraphIndex(const int32 Index) const { return MGraphIndex[Index]; }
		FORCEINLINE int32& ConstraintGraphIndex(const int32 Index) { return MGraphIndex[Index]; }

>>>>>>> d731a049
		FORCEINLINE EResimType ResimType(const int32 Index) const { return MResimType[Index]; }
		FORCEINLINE EResimType& ResimType(const int32 Index) { return MResimType[Index]; }

		FORCEINLINE bool EnabledDuringResim(const int32 Index) const { return MEnabledDuringResim[Index]; }
		FORCEINLINE bool& EnabledDuringResim(const int32 Index) { return MEnabledDuringResim[Index]; }

		FORCEINLINE bool LightWeightDisabled(const int32 Index) const { return MLightWeightDisabled[Index]; }
		FORCEINLINE bool& LightWeightDisabled(const int32 Index) { return MLightWeightDisabled[Index]; }

private:
		friend THandleType;
		CHAOS_API void ResetWeakParticleHandle(const int32 Index)
		{
			FWeakParticleHandle& WeakHandle = MWeakParticleHandle[Index];
			if(WeakHandle.IsInitialized())
			{
				return WeakHandle.ResetHandle();
			}
		}
public:

		FString ToString(int32 index) const
		{
			FString BaseString = TParticles<T, d>::ToString(index);
			return FString::Printf(TEXT("%s, MUniqueIdx:%d MR:%s, MGeometry:%s, IsDynamic:%d"), *BaseString, UniqueIdx(index).Idx, *R(index).ToString(), (Geometry(index) ? *(Geometry(index)->ToString()) : TEXT("none")), (DynamicGeometry(index) != nullptr));
		}

		CHAOS_API virtual void Serialize(FChaosArchive& Ar)
		{
			LLM_SCOPE(ELLMTag::ChaosParticles);
			TParticles<T, d>::Serialize(Ar);
			Ar << MGeometry << MDynamicGeometry << MR;
			Ar.UsingCustomVersion(FPhysicsObjectVersion::GUID);
			if (Ar.CustomVer(FPhysicsObjectVersion::GUID) >= FPhysicsObjectVersion::PerShapeData)
			{
				Ar << MShapesArray;
			}

			if (Ar.CustomVer(FPhysicsObjectVersion::GUID) >= FPhysicsObjectVersion::SerializeGTGeometryParticles)
			{
				SerializeGeometryParticleHelper(Ar, this);
			}

			Ar.UsingCustomVersion(FExternalPhysicsCustomObjectVersion::GUID);
			if (Ar.CustomVer(FExternalPhysicsCustomObjectVersion::GUID) >= FExternalPhysicsCustomObjectVersion::SerializeParticleBounds)
			{
				TBox<FReal, 3>::SerializeAsAABBs(Ar, MLocalBounds);
				TBox<FReal, 3>::SerializeAsAABBs(Ar, MWorldSpaceInflatedBounds);
				Ar << MHasBounds;

				if (Ar.CustomVer(FExternalPhysicsCustomObjectVersion::GUID) < FExternalPhysicsCustomObjectVersion::SerializeShapeWorldSpaceBounds)
				{
					for (int32 Idx = 0; Idx < MShapesArray.Num(); ++Idx)
					{
						UpdateWorldSpaceState(Idx, FRigidTransform3(X(Idx), R(Idx)), FVec3(0));
					}
				}
			}
			else
			{
				//just assume all bounds come from geometry (technically wrong for pbd rigids with only sample points, but backwards compat is not that important right now)
				for (int32 Idx = 0; Idx < MGeometry.Num(); ++Idx)
				{
					MHasBounds[Idx] = MGeometry[Idx] && MGeometry[Idx]->HasBoundingBox();
					if (MHasBounds[Idx])
					{
						MLocalBounds[Idx] = TAABB<T, d>(MGeometry[Idx]->BoundingBox());
						//ignore velocity too, really just trying to get something reasonable)
						UpdateWorldSpaceState(Idx, FRigidTransform3(X(Idx), R(Idx)), FVec3(0));
					}
				}
			}

			if (Ar.CustomVer(FExternalPhysicsCustomObjectVersion::GUID) < FExternalPhysicsCustomObjectVersion::SpatialIdxSerialized)
			{
				MSpatialIdx.AddZeroed(MGeometry.Num());
			}
			else
			{
				Ar << MSpatialIdx;
			}

			if (Ar.CustomVer(FExternalPhysicsCustomObjectVersion::GUID) < FExternalPhysicsCustomObjectVersion::SerializeHashResult)
			{
				//no longer care about hash so don't read it and don't do anything
			}
		}

		FORCEINLINE EParticleType ParticleType() const { return MParticleType; }

		FORCEINLINE TArray<TRotation<T, d>>& AllR() { return MR; }
		FORCEINLINE TArray<TAABB<T, d>>& AllLocalBounds() { return MLocalBounds; }
		FORCEINLINE TArray<TAABB<T, d>>& AllWorldSpaceInflatedBounds() { return MWorldSpaceInflatedBounds; }
		FORCEINLINE TArray<bool>& AllHasBounds() { return MHasBounds; }

	protected:
		EParticleType MParticleType;

	private:
		TArrayCollectionArray<FUniqueIdx> MUniqueIdx;
		TArrayCollectionArray<TRotation<T, d>> MR;
		// MGeometry contains raw ptrs to every entry in both MSharedGeometry and MDynamicGeometry.
		// It may also contain raw ptrs to geometry which is managed outside of Chaos.
		TArrayCollectionArray<TSerializablePtr<FImplicitObject>> MGeometry;
		// MSharedGeometry entries are owned by the solver, shared between *representations* of a particle.
		// This is NOT for sharing geometry resources between particle's A and B, this is for sharing the
		// geometry between particle A's various representations.
		TArrayCollectionArray<TSharedPtr<const FImplicitObject, ESPMode::ThreadSafe>> MSharedGeometry;
		// MDynamicGeometry entries are used for geo which is by the evolution. It is not set from the game side.
		TArrayCollectionArray<TUniquePtr<FImplicitObject>> MDynamicGeometry;
		TArrayCollectionArray<TSerializablePtr<FGeometryParticleHandle>> MGeometryParticleHandle;
		TArrayCollectionArray<FGeometryParticle*> MGeometryParticle;
		TArrayCollectionArray<IPhysicsProxyBase*> MPhysicsProxy;
		TArrayCollectionArray<bool> MHasCollision;
		TArrayCollectionArray<FShapesArray> MShapesArray;
		TArrayCollectionArray<TAABB<T,d>> MLocalBounds;
		TArrayCollectionArray<TVector<T,d>> MCCDAxisThreshold;
		TArrayCollectionArray<TAABB<T, d>> MWorldSpaceInflatedBounds;
		TArrayCollectionArray<bool> MHasBounds;
		TArrayCollectionArray<FSpatialAccelerationIdx> MSpatialIdx;
		TArrayCollectionArray<FSyncState> MSyncState;
		TArrayCollectionArray<FWeakParticleHandle> MWeakParticleHandle;
		TArrayCollectionArray<FConstraintHandleArray> MParticleConstraints;
		TArrayCollectionArray<FParticleCollisions> MParticleCollisions;
<<<<<<< HEAD
=======
		TArrayCollectionArray<int32> MGraphIndex;
>>>>>>> d731a049
		TArrayCollectionArray<EResimType> MResimType;
		TArrayCollectionArray<bool> MEnabledDuringResim;
		TArrayCollectionArray<bool> MLightWeightDisabled;

		void UpdateShapesArray(const int32 Index)
		{
			UpdateShapesArrayFromGeometry(MShapesArray[Index], MGeometry[Index], FRigidTransform3(X(Index), R(Index)), nullptr);
		}

		template <typename T2, int d2, EGeometryParticlesSimType SimType2>
		friend class TGeometryParticlesImp;

		CHAOS_API void SerializeGeometryParticleHelper(FChaosArchive& Ar, TGeometryParticlesImp<T, d, EGeometryParticlesSimType::RigidBodySim>* GeometryParticles);
		
		void SerializeGeometryParticleHelper(FChaosArchive& Ar, TGeometryParticlesImp<T, d, EGeometryParticlesSimType::Other>* GeometryParticles)
		{
			check(false);	//cannot serialize this sim type
		}

#if CHAOS_DETERMINISTIC
		TArrayCollectionArray<FParticleID> MParticleIDs;
#endif
#if CHAOS_DEBUG_NAME
		TArrayCollectionArray<TSharedPtr<FString, ESPMode::ThreadSafe>> MDebugName;
#endif
	};

	template <typename T, int d, EGeometryParticlesSimType SimType>
	FChaosArchive& operator<<(FChaosArchive& Ar, TGeometryParticlesImp<T, d, SimType>& Particles)
	{
		Particles.Serialize(Ar);
		return Ar;
	}

	template <>
	void TGeometryParticlesImp<FReal, 3, EGeometryParticlesSimType::Other>::SetHandle(int32 Index, TGeometryParticleHandle<FReal, 3>* Handle);

	template<>
	TGeometryParticlesImp<FReal, 3, EGeometryParticlesSimType::Other>* TGeometryParticlesImp<FReal, 3, EGeometryParticlesSimType::Other>::SerializationFactory(FChaosArchive& Ar, TGeometryParticlesImp<FReal, 3, EGeometryParticlesSimType::Other>* Particles);

<<<<<<< HEAD
}
=======
}
>>>>>>> d731a049
<|MERGE_RESOLUTION|>--- conflicted
+++ resolved
@@ -30,15 +30,12 @@
 
 	using FShapesArray = TArray<TUniquePtr<FPerShapeData>, TInlineAllocator<1>>;
 	using FConstraintHandleArray = TArray<FConstraintHandle*>;
-<<<<<<< HEAD
-=======
 
 	namespace CVars
 	{
 		CHAOS_API extern int32 CCDAxisThresholdMode;
 		CHAOS_API extern bool bCCDAxisThresholdUsesProbeShapes;
 	}
->>>>>>> d731a049
 
 	/** Data that is associated with geometry. If a union is used an entry is created per internal geometry */
 	class CHAOS_API FPerShapeData
@@ -96,11 +93,7 @@
 		// The world-space transform of the leaf geometry.
 		// If we have non-identity leaf relative transform, is cached from the last call to UpdateWorldSpaceState.
 		// If not cahced, is constructed from arguments.
-<<<<<<< HEAD
-		FRigidTransform3 GetLeafWorldTransform(FGeometryParticleHandle* Particle) const;
-=======
 		FRigidTransform3 GetLeafWorldTransform(const FGeometryParticleHandle* Particle) const;
->>>>>>> d731a049
 		void UpdateLeafWorldTransform(FGeometryParticleHandle* Particle);
 
 		// Are we caching leaf transform info?
@@ -288,7 +281,6 @@
 
 		TSerializablePtr<FImplicitObject> Geometry;
 		TAABB<FReal,3> WorldSpaceInflatedShapeBounds;
-<<<<<<< HEAD
 	};
 
 	class CHAOS_API FPerShapeDataCachedLeafInfo final : public FPerShapeData 
@@ -370,102 +362,6 @@
 		};
 
 		bool bIsSingleShape;
-=======
->>>>>>> d731a049
-	};
-
-	class CHAOS_API FPerShapeDataCachedLeafInfo final : public FPerShapeData 
-	{
-		friend class FPerShapeData;
-
-<<<<<<< HEAD
-	void CHAOS_API UpdateShapesArrayFromGeometry(FShapesArray& ShapesArray, TSerializablePtr<FImplicitObject> Geometry, const FRigidTransform3& ActorTM, IPhysicsProxyBase* Proxy);
-=======
-	private:
-		FPerShapeDataCachedLeafInfo(int32 InShapeIdx, TSerializablePtr<FImplicitObject> InGeometry, const FImplicitObject* InLeafGeometry, const FRigidTransformRealSingle3& RelativeTransform)
-			: FPerShapeData(InShapeIdx, InGeometry, /*bHasCachedLeafInfo=*/true)
-			, LeafRelativeTransform(RelativeTransform)
-			, LeafWorldTransform()
-			, LeafGeometry(InLeafGeometry)
-		{}
-
-		// Move old shape into shape with cached leaf info
-		FPerShapeDataCachedLeafInfo(FPerShapeData&& PerShapeData, const FImplicitObject* InLeafGeometry, const FRigidTransformRealSingle3& RelativeTransform)
-			: FPerShapeData(MoveTemp(PerShapeData))
-			, LeafRelativeTransform(RelativeTransform)
-			, LeafWorldTransform()
-			, LeafGeometry(InLeafGeometry)
-		{
-			bHasCachedLeafInfo = true;
-		}
->>>>>>> d731a049
-
-		FRigidTransformRealSingle3 LeafRelativeTransform;
-		FRigidTransform3 LeafWorldTransform;
-		const FImplicitObject* LeafGeometry;
-	};
-
-	/**
-	* Union between shape and shapes array pointers, used for passing around shapes with
-	* implicit that could be single implicit or union.
-	*/
-	class FShapeOrShapesArray
-	{
-	public:
-
-		// Store particle's shape array if particle has union geometry, otherwise individual shape.
-		FShapeOrShapesArray(const FGeometryParticleHandle* Particle);
-
-		FShapeOrShapesArray()
-			: Shape(nullptr)
-			, bIsSingleShape(true)
-		{}
-
-		FShapeOrShapesArray(const FPerShapeData* InShape)
-			: Shape(InShape)
-			, bIsSingleShape(true)
-		{}
-
-		FShapeOrShapesArray(const FShapesArray* InShapeArray)
-			: ShapeArray(InShapeArray)
-			, bIsSingleShape(false)
-		{}
-
-		bool IsSingleShape() const { return bIsSingleShape; }
-
-		bool IsValid() const { return Shape != nullptr; }
-
-		// Do not call without checking IsSingleShape().
-		const FPerShapeData* GetShape() const
-		{
-			check(bIsSingleShape);
-			return Shape;
-		}
-
-		// Do not call without checking IsSingleShape().
-		const FShapesArray* GetShapesArray() const
-		{
-			check(!bIsSingleShape);
-			return ShapeArray;
-		}
-
-	private:
-		union
-		{
-<<<<<<< HEAD
-		}
-
-		bool IsSet() const
-		{
-			return (GlobalID != INDEX_NONE) || (LocalID != INDEX_NONE);
-		}
-=======
-			const FPerShapeData* Shape;
-			const FShapesArray* ShapeArray;
-		};
-
-		bool bIsSingleShape;
->>>>>>> d731a049
 	};
 
 	inline FChaosArchive& operator<<(FChaosArchive& Ar, FPerShapeData& Shape)
@@ -561,10 +457,7 @@
 			TArrayCollection::AddArray(&MWeakParticleHandle);
 			TArrayCollection::AddArray(&MParticleConstraints);
 			TArrayCollection::AddArray(&MParticleCollisions);
-<<<<<<< HEAD
-=======
 			TArrayCollection::AddArray(&MGraphIndex);
->>>>>>> d731a049
 			TArrayCollection::AddArray(&MResimType);
 			TArrayCollection::AddArray(&MEnabledDuringResim);
 			TArrayCollection::AddArray(&MLightWeightDisabled);
@@ -604,10 +497,7 @@
 			, MWeakParticleHandle(MoveTemp(Other.MWeakParticleHandle))
 			, MParticleConstraints(MoveTemp(Other.MParticleConstraints))
 			, MParticleCollisions(MoveTemp(Other.MParticleCollisions))
-<<<<<<< HEAD
-=======
 			, MGraphIndex(MoveTemp(Other.MGraphIndex))
->>>>>>> d731a049
 			, MResimType(MoveTemp(Other.MResimType))
 			, MEnabledDuringResim(MoveTemp(Other.MEnabledDuringResim))
 			, MLightWeightDisabled(MoveTemp(Other.MLightWeightDisabled))
@@ -639,13 +529,10 @@
 			TArrayCollection::AddArray(&MWeakParticleHandle);
 			TArrayCollection::AddArray(&MParticleConstraints);
 			TArrayCollection::AddArray(&MParticleCollisions);
-<<<<<<< HEAD
-=======
 			TArrayCollection::AddArray(&MGraphIndex);
 			TArrayCollection::AddArray(&MResimType);
 			TArrayCollection::AddArray(&MEnabledDuringResim);
 			TArrayCollection::AddArray(&MLightWeightDisabled);
->>>>>>> d731a049
 
 #if CHAOS_DEBUG_NAME
 			TArrayCollection::AddArray(&MDebugName);
@@ -684,14 +571,11 @@
 			TArrayCollection::AddArray(&MWeakParticleHandle);
 			TArrayCollection::AddArray(&MParticleConstraints);
 			TArrayCollection::AddArray(&MParticleCollisions);
-<<<<<<< HEAD
-=======
 			TArrayCollection::AddArray(&MGraphIndex);
 			TArrayCollection::AddArray(&MResimType);
 			TArrayCollection::AddArray(&MEnabledDuringResim);
 			TArrayCollection::AddArray(&MLightWeightDisabled);
 
->>>>>>> d731a049
 
 #if CHAOS_DEBUG_NAME
 			TArrayCollection::AddArray(&MDebugName);
@@ -767,8 +651,6 @@
 			{
 				MLocalBounds[Index] = TAABB<T, d>(InGeometry->BoundingBox());
 
-<<<<<<< HEAD
-=======
 				if (CVars::CCDAxisThresholdMode == 0)
 				{
 					// Use object extents as CCD axis threshold
@@ -815,7 +697,6 @@
 					}
 				}
 
->>>>>>> d731a049
 				// Update the world-space stat of all the shapes - must be called after UpdateShapesArray
 				// world space inflated bounds needs to take expansion into account - this is done in integrate for dynamics anyway, so
 				// this computation is mainly for statics
@@ -956,12 +837,9 @@
 			return MParticleCollisions[Index];
 		}
 
-<<<<<<< HEAD
-=======
 		FORCEINLINE const int32 ConstraintGraphIndex(const int32 Index) const { return MGraphIndex[Index]; }
 		FORCEINLINE int32& ConstraintGraphIndex(const int32 Index) { return MGraphIndex[Index]; }
 
->>>>>>> d731a049
 		FORCEINLINE EResimType ResimType(const int32 Index) const { return MResimType[Index]; }
 		FORCEINLINE EResimType& ResimType(const int32 Index) { return MResimType[Index]; }
 
@@ -1086,10 +964,7 @@
 		TArrayCollectionArray<FWeakParticleHandle> MWeakParticleHandle;
 		TArrayCollectionArray<FConstraintHandleArray> MParticleConstraints;
 		TArrayCollectionArray<FParticleCollisions> MParticleCollisions;
-<<<<<<< HEAD
-=======
 		TArrayCollectionArray<int32> MGraphIndex;
->>>>>>> d731a049
 		TArrayCollectionArray<EResimType> MResimType;
 		TArrayCollectionArray<bool> MEnabledDuringResim;
 		TArrayCollectionArray<bool> MLightWeightDisabled;
@@ -1130,8 +1005,4 @@
 	template<>
 	TGeometryParticlesImp<FReal, 3, EGeometryParticlesSimType::Other>* TGeometryParticlesImp<FReal, 3, EGeometryParticlesSimType::Other>::SerializationFactory(FChaosArchive& Ar, TGeometryParticlesImp<FReal, 3, EGeometryParticlesSimType::Other>* Particles);
 
-<<<<<<< HEAD
 }
-=======
-}
->>>>>>> d731a049
