// Copyright Epic Games, Inc. All Rights Reserved.
#pragma once

#include "Chaos/ArrayCollectionArray.h"
#include "Chaos/ImplicitObject.h"
#include "Chaos/Particles.h"
#include "Chaos/Rotation.h"
#include "Chaos/ParticleHandleFwd.h"
#include "Chaos/GeometryParticlesfwd.h"
#include "Chaos/CollisionFilterData.h"
#include "Chaos/Box.h"
#include "Chaos/PhysicalMaterials.h"
#include "UObject/PhysicsObjectVersion.h"
#include "UObject/ExternalPhysicsCustomObjectVersion.h"
#include "UObject/ExternalPhysicsMaterialCustomObjectVersion.h"
#include "Chaos/Properties.h"
#include "Chaos/Framework/PhysicsProxyBase.h"
#include "Chaos/Framework/PhysicsSolverBase.h"

#ifndef CHAOS_DETERMINISTIC
#define CHAOS_DETERMINISTIC 1
#endif

namespace Chaos
{
<<<<<<< HEAD

	enum EChaosCollisionTraceFlag : int
	{
		/** Use project physics settings (DefaultShapeComplexity) */
		Chaos_CTF_UseDefault,
		/** Create both simple and complex shapes. Simple shapes are used for regular scene queries and collision tests. Complex shape (per poly) is used for complex scene queries.*/
		Chaos_CTF_UseSimpleAndComplex,
		/** Create only simple shapes. Use simple shapes for all scene queries and collision tests.*/
		Chaos_CTF_UseSimpleAsComplex,
		/** Create only complex shapes (per poly). Use complex shapes for all scene queries and collision tests. Can be used in simulation for static shapes only (i.e can be collided against but not moved through forces or velocity.) */
		Chaos_CTF_UseComplexAsSimple,
		/** */
		Chaos_CTF_MAX,
	};

=======
	class FConstraintHandle;
>>>>>>> 24776ab6

	/** Data that is associated with geometry. If a union is used an entry is created per internal geometry */
	class CHAOS_API FPerShapeData
	{
	public:

		static constexpr bool AlwaysSerializable = true;
		static TUniquePtr<FPerShapeData> CreatePerShapeData(int32 InShapeIdx);

		~FPerShapeData();
		FPerShapeData(const FPerShapeData& Other) = delete;
		
		void UpdateShapeBounds(const FRigidTransform3& WorldTM);

		static FPerShapeData* SerializationFactory(FChaosArchive& Ar, FPerShapeData*);
		void Serialize(FChaosArchive& Ar);

		void* GetUserData() const { return CollisionData.Read().UserData; }
		void SetUserData(void* InUserData)
		{
			CollisionData.Modify(true, DirtyFlags, Proxy, ShapeIdx, [InUserData](FCollisionData& Data){ Data.UserData = InUserData; });
		}

		const FCollisionFilterData& GetQueryData() const { return CollisionData.Read().QueryData; }
		void SetQueryData(const FCollisionFilterData& InQueryData)
		{
			CollisionData.Modify(true, DirtyFlags, Proxy, ShapeIdx, [InQueryData](FCollisionData& Data){ Data.QueryData = InQueryData; });
		}

		const FCollisionFilterData& GetSimData() const { return CollisionData.Read().SimData; }
		void SetSimData(const FCollisionFilterData& InSimData)
		{
			CollisionData.Modify(true, DirtyFlags, Proxy, ShapeIdx, [InSimData](FCollisionData& Data){ Data.SimData = InSimData; });
		}

		template <typename Lambda>
		void ModifySimData(const Lambda& LambdaFunc)
		{
			CollisionData.Modify(true,DirtyFlags,Proxy, ShapeIdx,[&LambdaFunc](FCollisionData& Data){ LambdaFunc(Data.SimData);});
		}

		TSerializablePtr<FImplicitObject> GetGeometry() const { return Geometry; }
		void SetGeometry(TSerializablePtr<FImplicitObject> InGeometry)
		{
			Geometry = InGeometry;
		}

		const TAABB<FReal,3>& GetWorldSpaceInflatedShapeBounds() const { return WorldSpaceInflatedShapeBounds; }
		void SetWorldSpaceInflatedShapeBounds(const TAABB<FReal,3>& InWorldSpaceInflatedShapeBounds)
		{
			WorldSpaceInflatedShapeBounds = InWorldSpaceInflatedShapeBounds;
		}

		const TArray<FMaterialHandle>& GetMaterials() const { return Materials.Read().Materials; }
		const TArray<FMaterialMaskHandle>& GetMaterialMasks() const { return Materials.Read().MaterialMasks; }
		const TArray<uint32>& GetMaterialMaskMaps() const { return Materials.Read().MaterialMaskMaps; }
		const TArray<FMaterialHandle>& GetMaterialMaskMapMaterials() const { return Materials.Read().MaterialMaskMapMaterials; }

		const FShapeDirtyFlags GetDirtyFlags() const { return DirtyFlags; }

		void SetMaterial(FMaterialHandle InMaterial)
		{
			Materials.Modify(true, DirtyFlags, Proxy, ShapeIdx, [InMaterial](FMaterialData& Data)
			{
				Data.Materials.Reset(1);
				Data.Materials.Add(InMaterial);
			});
		}

		void SetMaterials(const TArray<FMaterialHandle>& InMaterials)
		{
			Materials.Modify(true,DirtyFlags,Proxy, ShapeIdx,[&InMaterials](FMaterialData& Data)
			{
				Data.Materials = InMaterials;
			});
		}

		void SetMaterialMasks(const TArray<FMaterialMaskHandle>& InMaterialMasks)
		{
			Materials.Modify(true,DirtyFlags,Proxy, ShapeIdx,[&InMaterialMasks](FMaterialData& Data)
			{
				Data.MaterialMasks = InMaterialMasks;
			});
		}

		void SetMaterialMaskMaps(const TArray<uint32>& InMaterialMaskMaps)
		{
			Materials.Modify(true,DirtyFlags,Proxy, ShapeIdx,[&InMaterialMaskMaps](FMaterialData& Data)
			{
				Data.MaterialMaskMaps = InMaterialMaskMaps;
			});
		}

		void SetMaterialMaskMapMaterials(const TArray<FMaterialHandle>& InMaterialMaskMapMaterials)
		{
			Materials.Modify(true,DirtyFlags,Proxy, ShapeIdx,[&InMaterialMaskMapMaterials](FMaterialData& Data)
			{
				Data.MaterialMaskMapMaterials = InMaterialMaskMapMaterials;
			});
		}

		template <typename Lambda>
		void ModifyMaterials(const Lambda& LambdaFunc)
		{
			Materials.Modify(true,DirtyFlags,Proxy, ShapeIdx,[&LambdaFunc](FMaterialData& Data)
			{
				LambdaFunc(Data.Materials);
			});
		}

		template <typename Lambda>
		void ModifyMaterialMasks(const Lambda& LambdaFunc)
		{
			Materials.Modify(true,DirtyFlags,Proxy, ShapeIdx,[&LambdaFunc](FMaterialData& Data)
			{
				LambdaFunc(Data.MaterialMasks);
			});
		}

		template <typename Lambda>
		void ModifyMaterialMaskMaps(const Lambda& LambdaFunc)
		{
			Materials.Modify(true,DirtyFlags,Proxy, ShapeIdx,[&LambdaFunc](FMaterialData& Data)
			{
				LambdaFunc(Data.MaterialMaskMaps);
			});
		}

		template <typename Lambda>
		void ModifyMaterialMaskMapMaterials(const Lambda& LambdaFunc)
		{
			Materials.Modify(true,DirtyFlags,Proxy, ShapeIdx,[&LambdaFunc](FMaterialData& Data)
			{
				LambdaFunc(Data.MaterialMaskMapMaterials);
			});
		}

		bool GetQueryEnabled() const { return CollisionData.Read().bQueryCollision; }
		void SetQueryEnabled(const bool bEnable)
		{
			CollisionData.Modify(true, DirtyFlags, Proxy, ShapeIdx, [bEnable](FCollisionData& Data){ Data.bQueryCollision = bEnable; });
		}

		bool GetSimEnabled() const { return CollisionData.Read().bSimCollision; }
		void SetSimEnabled(const bool bEnable)
		{
			CollisionData.Modify(true, DirtyFlags, Proxy, ShapeIdx, [bEnable](FCollisionData& Data){ Data.bSimCollision = bEnable; });
		}

		EChaosCollisionTraceFlag GetCollisionTraceType() const { return CollisionData.Read().CollisionTraceType; }
		void SetCollisionTraceType(const EChaosCollisionTraceFlag InTraceFlag)
		{
			CollisionData.Modify(true,DirtyFlags,Proxy, ShapeIdx,[InTraceFlag](FCollisionData& Data){ Data.CollisionTraceType = InTraceFlag; });
		}

		void SetCollisionData(const FCollisionData& Data)
		{
			CollisionData.Write(Data,true,DirtyFlags,Proxy, ShapeIdx);
		}

		void SetMaterialData(const FMaterialData& Data)
		{
			Materials.Write(Data,true,DirtyFlags,Proxy,ShapeIdx);
		}

		void SyncRemoteData(FDirtyPropertiesManager& Manager, int32 ShapeDataIdx, FShapeDirtyData& RemoteData)
		{
			RemoteData.SetFlags(DirtyFlags);
			CollisionData.SyncRemote(Manager, ShapeDataIdx, RemoteData);
			Materials.SyncRemote(Manager, ShapeDataIdx, RemoteData);
			DirtyFlags.Clear();
		}

		void SetProxy(class IPhysicsProxyBase* InProxy)
		{
			Proxy = InProxy;
			if(Proxy)
			{
				if(DirtyFlags.IsDirty())
				{
					if(FPhysicsSolverBase* PhysicsSolverBase = Proxy->GetSolver<FPhysicsSolverBase>())
					{
						PhysicsSolverBase->AddDirtyProxyShape(Proxy,ShapeIdx);
					}
				}
			}
		}

		int32 GetShapeIndex() const
		{
			return ShapeIdx;
		}

		void ModifyShapeIndex(int32 NewShapeIndex)
		{
			ShapeIdx = NewShapeIndex;
		}

	private:

		class IPhysicsProxyBase* Proxy;
		FShapeDirtyFlags DirtyFlags;
		int32 ShapeIdx;

		TShapeProperty<FCollisionData,EShapeProperty::CollisionData> CollisionData;
		TShapeProperty<FMaterialData,EShapeProperty::Materials> Materials;

		TSerializablePtr<FImplicitObject> Geometry;
		TAABB<FReal,3> WorldSpaceInflatedShapeBounds;
		
		// use CreatePerShapeData
		FPerShapeData(int32 InShapeIdx);
	};

	inline FChaosArchive& operator<<(FChaosArchive& Ar, FPerShapeData& Shape)
	{
		Shape.Serialize(Ar);
		return Ar;
	}

	using FShapesArray = TArray<TUniquePtr<FPerShapeData>, TInlineAllocator<1>>;

	void CHAOS_API UpdateShapesArrayFromGeometry(FShapesArray& ShapesArray, TSerializablePtr<FImplicitObject> Geometry, const FRigidTransform3& ActorTM, IPhysicsProxyBase* Proxy);


	struct FParticleID
	{
		int32 GlobalID;	//Set by global ID system
		int32 LocalID;		//Set by local client. This can only be used in cases where the LocalID will be set in the same way (for example we always spawn N client only particles)

		bool operator<(const FParticleID& Other) const
		{
			if(GlobalID == Other.GlobalID)
			{
				return LocalID < Other.LocalID;
			}
			return GlobalID < Other.GlobalID;
		}

		bool operator==(const FParticleID& Other) const
		{
			return GlobalID == Other.GlobalID && LocalID == Other.LocalID;
		}

		FParticleID()
		: GlobalID(INDEX_NONE)
		, LocalID(INDEX_NONE)
		{
		}
	};


	FORCEINLINE uint32 GetTypeHash(const FParticleID& Unique)
	{
		return ::GetTypeHash(Unique.GlobalID);
	}

	//Used for down casting when iterating over multiple SOAs.
	enum class EParticleType : uint8
	{
		Static,
		Kinematic,
		Rigid,
		Clustered,	//only applicable on physics thread side
		StaticMesh,
		SkeletalMesh,
		GeometryCollection,
		Unknown
	};

	//Holds the data for getting back at the real handle if it's still valid
	//Systems should not use this unless clean-up of direct handle is slow, this uses thread safe shared ptr which is not cheap
	class FWeakParticleHandle
	{
	public:

		FWeakParticleHandle() = default;
		FWeakParticleHandle(TGeometryParticleHandle<FReal,3>* InHandle) : SharedData(MakeShared<FData, ESPMode::ThreadSafe>(FData{InHandle})){}

		//Assumes the weak particle handle has been initialized so SharedData must exist
		TGeometryParticleHandle<FReal,3>* GetHandleUnsafe() const
		{
			return SharedData->Handle;
		}

		TGeometryParticleHandle<FReal,3>* GetHandle() const { return SharedData ? SharedData->Handle : nullptr; }
		void ResetHandle()
		{
			if(SharedData)
			{
				SharedData->Handle = nullptr;
			}
		}

		bool IsInitialized()
		{
			return SharedData != nullptr;
		}

	private:

		struct FData
		{
			TGeometryParticleHandle<FReal,3>* Handle;
		};
		TSharedPtr<FData,ESPMode::ThreadSafe> SharedData;
	};
	
	template<class T, int d, EGeometryParticlesSimType SimType>
	class TGeometryParticlesImp : public TParticles<T, d>
	{
	public:

		using TArrayCollection::Size;
		using TParticles<T,d>::X;

		CHAOS_API static TGeometryParticlesImp<T, d, SimType>* SerializationFactory(FChaosArchive& Ar, TGeometryParticlesImp < T, d, SimType>* Particles);
		
		CHAOS_API TGeometryParticlesImp()
		    : TParticles<T, d>()
		{
			MParticleType = EParticleType::Static;
			TArrayCollection::AddArray(&MUniqueIdx);
			TArrayCollection::AddArray(&MR);
			TArrayCollection::AddArray(&MGeometry);
			TArrayCollection::AddArray(&MSharedGeometry);
			TArrayCollection::AddArray(&MDynamicGeometry);
			TArrayCollection::AddArray(&MParticleIDs);
			TArrayCollection::AddArray(&MShapesArray);
			TArrayCollection::AddArray(&ImplicitShapeMap);
			TArrayCollection::AddArray(&MLocalBounds);
			TArrayCollection::AddArray(&MWorldSpaceInflatedBounds);
			TArrayCollection::AddArray(&MHasBounds);
			TArrayCollection::AddArray(&MSpatialIdx);
			TArrayCollection::AddArray(&MUserData);
			TArrayCollection::AddArray(&MSyncState);
			TArrayCollection::AddArray(&MWeakParticleHandle);
			TArrayCollection::AddArray(&MParticleConstraints);

#if CHAOS_CHECKED
			TArrayCollection::AddArray(&MDebugName);
#endif

			if (IsRigidBodySim())
			{
				TArrayCollection::AddArray(&MGeometryParticleHandle);
				TArrayCollection::AddArray(&MGeometryParticle);
			}

		}
		TGeometryParticlesImp(const TGeometryParticlesImp<T, d, SimType>& Other) = delete;
		CHAOS_API TGeometryParticlesImp(TGeometryParticlesImp<T, d, SimType>&& Other)
		    : TParticles<T, d>(MoveTemp(Other))
			, MUniqueIdx(MoveTemp(Other.MUniqueIdx))
			, MR(MoveTemp(Other.MR))
			, MGeometry(MoveTemp(Other.MGeometry))
			, MSharedGeometry(MoveTemp(Other.MSharedGeometry))
			, MDynamicGeometry(MoveTemp(Other.MDynamicGeometry))
			, MGeometryParticleHandle(MoveTemp(Other.MGeometryParticleHandle))
			, MGeometryParticle(MoveTemp(Other.MGeometryParticle))
			, MShapesArray(MoveTemp(Other.MShapesArray))
			, ImplicitShapeMap(MoveTemp(Other.ImplicitShapeMap))
			, MLocalBounds(MoveTemp(Other.MLocalBounds))
			, MWorldSpaceInflatedBounds(MoveTemp(Other.MWorldSpaceInflatedBounds))
			, MHasBounds(MoveTemp(Other.MHasBounds))
			, MSpatialIdx(MoveTemp(Other.MSpatialIdx))
			, MUserData(MoveTemp(Other.MUserData))
			, MSyncState(MoveTemp(Other.MSyncState))
			, MWeakParticleHandle(MoveTemp(Other.MWeakParticleHandle))
			, MParticleConstraints(MoveTemp(Other.MParticleConstraints))

#if CHAOS_DETERMINISTIC
			, MParticleIDs(MoveTemp(Other.MParticleIDs))
#endif
		{
			MParticleType = EParticleType::Static;
			TArrayCollection::AddArray(&MUniqueIdx);
			TArrayCollection::AddArray(&MR);
			TArrayCollection::AddArray(&MGeometry);
			TArrayCollection::AddArray(&MSharedGeometry);
			TArrayCollection::AddArray(&MDynamicGeometry);
			TArrayCollection::AddArray(&MShapesArray);
			TArrayCollection::AddArray(&ImplicitShapeMap);
			TArrayCollection::AddArray(&MLocalBounds);
			TArrayCollection::AddArray(&MWorldSpaceInflatedBounds);
			TArrayCollection::AddArray(&MHasBounds);
			TArrayCollection::AddArray(&MSpatialIdx);
			TArrayCollection::AddArray(&MUserData);
			TArrayCollection::AddArray(&MSyncState);
			TArrayCollection::AddArray(&MWeakParticleHandle);
			TArrayCollection::AddArray(&MParticleConstraints);

#if CHAOS_DETERMINISTIC
			TArrayCollection::AddArray(&MParticleIDs);
#endif
#if CHAOS_CHECKED
			TArrayCollection::AddArray(&MDebugName);
#endif

			if (IsRigidBodySim())
			{
				TArrayCollection::AddArray(&MGeometryParticleHandle);
				TArrayCollection::AddArray(&MGeometryParticle);
			}
		}

		static constexpr bool IsRigidBodySim() { return SimType == EGeometryParticlesSimType::RigidBodySim; }

		CHAOS_API TGeometryParticlesImp(TParticles<T, d>&& Other)
		    : TParticles<T, d>(MoveTemp(Other))
		{
			MParticleType = EParticleType::Static;
			TArrayCollection::AddArray(&MUniqueIdx);
			TArrayCollection::AddArray(&MR);
			TArrayCollection::AddArray(&MGeometry);
			TArrayCollection::AddArray(&MSharedGeometry);
			TArrayCollection::AddArray(&MDynamicGeometry);
			TArrayCollection::AddArray(&MShapesArray);
			TArrayCollection::AddArray(&ImplicitShapeMap);
			TArrayCollection::AddArray(&MLocalBounds);
			TArrayCollection::AddArray(&MWorldSpaceInflatedBounds);
			TArrayCollection::AddArray(&MHasBounds);
			TArrayCollection::AddArray(&MSpatialIdx);
			TArrayCollection::AddArray(&MUserData);
			TArrayCollection::AddArray(&MSyncState);
			TArrayCollection::AddArray(&MWeakParticleHandle);
			TArrayCollection::AddArray(&MParticleConstraints);

#if CHAOS_DETERMINISTIC
			TArrayCollection::AddArray(&MParticleIDs);
#endif
#if CHAOS_CHECKED
			TArrayCollection::AddArray(&MDebugName);
#endif

			if (IsRigidBodySim())
			{
				TArrayCollection::AddArray(&MGeometryParticleHandle);
				TArrayCollection::AddArray(&MGeometryParticle);
			}
		}

		CHAOS_API virtual ~TGeometryParticlesImp()
		{}

		CHAOS_API const TRotation<T, d>& R(const int32 Index) const { return MR[Index]; }
		CHAOS_API TRotation<T, d>& R(const int32 Index) { return MR[Index]; }

		CHAOS_API FUniqueIdx UniqueIdx(const int32 Index) const { return MUniqueIdx[Index]; }
		CHAOS_API FUniqueIdx& UniqueIdx(const int32 Index) { return MUniqueIdx[Index]; }

		CHAOS_API void*& UserData(const int32 Index) { return MUserData[Index]; }
		CHAOS_API const void* UserData(const int32 Index) const { return MUserData[Index]; }

		CHAOS_API ESyncState& SyncState(const int32 Index) { return MSyncState[Index].State; }
		CHAOS_API ESyncState SyncState(const int32 Index) const { return MSyncState[Index].State; }

		CHAOS_API TSerializablePtr<FImplicitObject> Geometry(const int32 Index) const { return MGeometry[Index]; }

		CHAOS_API const TUniquePtr<FImplicitObject>& DynamicGeometry(const int32 Index) const { return MDynamicGeometry[Index]; }

		CHAOS_API const TSharedPtr<FImplicitObject, ESPMode::ThreadSafe>& SharedGeometry(const int32 Index) const { return MSharedGeometry[Index]; }

		CHAOS_API const FShapesArray& ShapesArray(const int32 Index) const { return MShapesArray[Index]; }

#if CHAOS_DETERMINISTIC
		CHAOS_API FParticleID ParticleID(const int32 Idx) const { return MParticleIDs[Idx]; }
		CHAOS_API FParticleID& ParticleID(const int32 Idx) { return MParticleIDs[Idx]; }
#endif
		// Set a dynamic geometry. Note that X and R must be initialized before calling this function.
		CHAOS_API void SetDynamicGeometry(const int32 Index, TUniquePtr<FImplicitObject>&& InUnique)
		{
			check(!SharedGeometry(Index));	// If shared geometry exists we should not be setting dynamic geometry on top
			MGeometry[Index] = MakeSerializable(InUnique);
			MDynamicGeometry[Index] = MoveTemp(InUnique);
			UpdateShapesArray(Index);
			MapImplicitShapes(Index);
		}

		// Set a shared geometry. Note that X and R must be initialized before calling this function.
		CHAOS_API void SetSharedGeometry(const int32 Index, TSharedPtr<FImplicitObject, ESPMode::ThreadSafe> InShared)
		{
			check(!DynamicGeometry(Index));	// If dynamic geometry exists we should not be setting shared geometry on top
			MGeometry[Index] = MakeSerializable(InShared);
			MSharedGeometry[Index] = InShared;
			UpdateShapesArray(Index);
			MapImplicitShapes(Index);
		}
		
		CHAOS_API void SetGeometry(const int32 Index, TSerializablePtr<FImplicitObject> InGeometry)
		{
			check(!DynamicGeometry(Index));
			check(!SharedGeometry(Index));
			MGeometry[Index] = InGeometry;
			if (InGeometry)
			{
				MHasBounds[Index] = InGeometry->HasBoundingBox();
				MLocalBounds[Index] = InGeometry->BoundingBox();
				// world space inflated bounds needs to take v into account - this is done in integrate for dynamics anyway, so
				// this computation is mainly for statics
				MWorldSpaceInflatedBounds[Index] = MLocalBounds[Index].TransformedAABB(TRigidTransform<FReal, 3>(X(Index), R(Index)));
			}
			UpdateShapesArray(Index);
			MapImplicitShapes(Index);
		}

		CHAOS_API const TAABB<T,d>& LocalBounds(const int32 Index) const
		{
			return MLocalBounds[Index];
		}

		CHAOS_API TAABB<T, d>& LocalBounds(const int32 Index)
		{
			return MLocalBounds[Index];
		}

		CHAOS_API bool HasBounds(const int32 Index) const
		{
			return MHasBounds[Index];
		}

		CHAOS_API bool& HasBounds(const int32 Index)
		{
			return MHasBounds[Index];
		}

		CHAOS_API FSpatialAccelerationIdx SpatialIdx(const int32 Index) const
		{
			return MSpatialIdx[Index];
		}

		CHAOS_API FSpatialAccelerationIdx& SpatialIdx(const int32 Index)
		{
			return MSpatialIdx[Index];
		}

#if CHAOS_CHECKED
		const FName& DebugName(const int32 Index) const
		{
			return MDebugName[Index];
		}

		FName& DebugName(const int32 Index)
		{
			return MDebugName[Index];
		}
#endif

		CHAOS_API const TAABB<T, d>& WorldSpaceInflatedBounds(const int32 Index) const
		{
			return MWorldSpaceInflatedBounds[Index];
		}

		CHAOS_API void SetWorldSpaceInflatedBounds(const int32 Index, const TAABB<T, d>& Bounds)
		{
			MWorldSpaceInflatedBounds[Index] = Bounds;

			const FShapesArray& Shapes = ShapesArray(Index);
			for (const auto& Shape : Shapes)
			{
				if (Shape->GetGeometry()->HasBoundingBox())
				{
					const TRigidTransform<FReal, 3> ActorTM(X(Index), R(Index));
					Shape->UpdateShapeBounds(ActorTM);
				}
			}
		}

		const TArray<TSerializablePtr<FImplicitObject>>& GetAllGeometry() const { return MGeometry; }

		typedef TGeometryParticleHandle<T, d> THandleType;
		CHAOS_API THandleType* Handle(int32 Index) const { return const_cast<THandleType*>(MGeometryParticleHandle[Index].Get()); }

		CHAOS_API void SetHandle(int32 Index, TGeometryParticleHandle<T, d>* Handle);
		
		CHAOS_API TGeometryParticle<T, d>* GTGeometryParticle(const int32 Index) const { return MGeometryParticle[Index]; }
		CHAOS_API TGeometryParticle<T, d>*& GTGeometryParticle(const int32 Index) { return MGeometryParticle[Index]; }

		CHAOS_API FWeakParticleHandle& WeakParticleHandle(const int32 Index)
		{
			FWeakParticleHandle& WeakHandle = MWeakParticleHandle[Index];
			if(WeakHandle.IsInitialized())
			{
				return WeakHandle;
			}

			WeakHandle = FWeakParticleHandle(Handle(Index));
			return WeakHandle;
		}

		CHAOS_API TArray<FConstraintHandle*>& ParticleConstraints(const int32 Index)
		{
			return MParticleConstraints[Index];
		}

		CHAOS_API void AddConstraintHandle(const int32& Index, FConstraintHandle* InConstraintHandle)
		{
			CHAOS_ENSURE(!MParticleConstraints[Index].Contains(InConstraintHandle));
			MParticleConstraints[Index].Add(InConstraintHandle);
		}


		CHAOS_API void RemoveConstraintHandle(const int32& Index, FConstraintHandle* InConstraintHandle)
		{
			MParticleConstraints[Index].RemoveSingleSwap(InConstraintHandle);
			CHAOS_ENSURE(!MParticleConstraints[Index].Contains(InConstraintHandle));
		}
private:
		friend THandleType;
		CHAOS_API void ResetWeakParticleHandle(const int32 Index)
		{
			FWeakParticleHandle& WeakHandle = MWeakParticleHandle[Index];
			if(WeakHandle.IsInitialized())
			{
				return WeakHandle.ResetHandle();
			}
		}
public:

		FString ToString(int32 index) const
		{
			FString BaseString = TParticles<T, d>::ToString(index);
			return FString::Printf(TEXT("%s, MUniqueIdx:%d MR:%s, MGeometry:%s, IsDynamic:%d"), *BaseString, UniqueIdx(index).Idx, *R(index).ToString(), (Geometry(index) ? *(Geometry(index)->ToString()) : TEXT("none")), (DynamicGeometry(index) != nullptr));
		}

		CHAOS_API virtual void Serialize(FChaosArchive& Ar)
		{
			LLM_SCOPE(ELLMTag::ChaosParticles);
			TParticles<T, d>::Serialize(Ar);
			Ar << MGeometry << MDynamicGeometry << MR;
			Ar.UsingCustomVersion(FPhysicsObjectVersion::GUID);
			if (Ar.CustomVer(FPhysicsObjectVersion::GUID) >= FPhysicsObjectVersion::PerShapeData)
			{
				Ar << MShapesArray;

				if(Ar.IsLoading())
				{
					MapImplicitShapes();
				}
			}

			if (Ar.CustomVer(FPhysicsObjectVersion::GUID) >= FPhysicsObjectVersion::SerializeGTGeometryParticles)
			{
				SerializeGeometryParticleHelper(Ar, this);
			}

			Ar.UsingCustomVersion(FExternalPhysicsCustomObjectVersion::GUID);
			if (Ar.CustomVer(FExternalPhysicsCustomObjectVersion::GUID) >= FExternalPhysicsCustomObjectVersion::SerializeParticleBounds)
			{
				TBox<FReal, 3>::SerializeAsAABBs(Ar, MLocalBounds);
				TBox<FReal, 3>::SerializeAsAABBs(Ar, MWorldSpaceInflatedBounds);
				Ar << MHasBounds;

				if (Ar.CustomVer(FExternalPhysicsCustomObjectVersion::GUID) < FExternalPhysicsCustomObjectVersion::SerializeShapeWorldSpaceBounds)
				{
					for (int32 Idx = 0; Idx < MShapesArray.Num(); ++Idx)
					{
						SetWorldSpaceInflatedBounds(Idx, MWorldSpaceInflatedBounds[Idx]);
					}
				}
			}
			else
			{
				//just assume all bounds come from geometry (technically wrong for pbd rigids with only sample points, but backwards compat is not that important right now)
				for (int32 Idx = 0; Idx < MGeometry.Num(); ++Idx)
				{
					MHasBounds[Idx] = MGeometry[Idx] && MGeometry[Idx]->HasBoundingBox();
					if (MHasBounds[Idx])
					{
						MLocalBounds[Idx] = MGeometry[Idx]->BoundingBox();
						//ignore velocity too, really just trying to get something reasonable)
						SetWorldSpaceInflatedBounds(Idx, MLocalBounds[Idx].TransformedAABB(TRigidTransform<T,d>(X(Idx), R(Idx))));
					}
				}
			}

			if (Ar.CustomVer(FExternalPhysicsCustomObjectVersion::GUID) < FExternalPhysicsCustomObjectVersion::SpatialIdxSerialized)
			{
				MSpatialIdx.AddZeroed(MGeometry.Num());
			}
			else
			{
				Ar << MSpatialIdx;
			}

			if (Ar.CustomVer(FExternalPhysicsCustomObjectVersion::GUID) < FExternalPhysicsCustomObjectVersion::SerializeHashResult)
			{
				//no longer care about hash so don't read it and don't do anything
			}
		}

		CHAOS_API EParticleType ParticleType() const { return MParticleType; }

		CHAOS_API const FPerShapeData* GetImplicitShape(int32 Index, const FImplicitObject* InObject)
		{
			checkSlow(Index >= 0 && Index < ImplicitShapeMap.Num());
			TMap<const FImplicitObject*, int32>& Mapping = ImplicitShapeMap[Index];
			FShapesArray& ShapeArray = MShapesArray[Index];
			int32* ShapeIndex = Mapping.Find(InObject);

			if(ShapeIndex && ShapeArray.IsValidIndex(*ShapeIndex))
			{
				return ShapeArray[*ShapeIndex].Get();
			}

			return nullptr;
		}


		FORCEINLINE TArray<TRotation<T, d>>& AllR() { return MR; }
		FORCEINLINE TArray<TAABB<T, d>>& AllLocalBounds() { return MLocalBounds; }
		FORCEINLINE TArray<TAABB<T, d>>& AllWorldSpaceInflatedBounds() { return MWorldSpaceInflatedBounds; }
		FORCEINLINE TArray<bool>& AllHasBounds() { return MHasBounds; }

	protected:
		EParticleType MParticleType;

	private:
		TArrayCollectionArray<FUniqueIdx> MUniqueIdx;
		TArrayCollectionArray<TRotation<T, d>> MR;
		// MGeometry contains raw ptrs to every entry in both MSharedGeometry and MDynamicGeometry.
		// It may also contain raw ptrs to geometry which is managed outside of Chaos.
		TArrayCollectionArray<TSerializablePtr<FImplicitObject>> MGeometry;
		// MSharedGeometry entries are owned by the solver, shared between *representations* of a particle.
		// This is NOT for sharing geometry resources between particle's A and B, this is for sharing the
		// geometry between particle A's various representations.
		TArrayCollectionArray<TSharedPtr<FImplicitObject, ESPMode::ThreadSafe>> MSharedGeometry;
		// MDynamicGeometry entries are used for geo which is by the evolution. It is not set from the game side.
		TArrayCollectionArray<TUniquePtr<FImplicitObject>> MDynamicGeometry;
		TArrayCollectionArray<TSerializablePtr<TGeometryParticleHandle<T, d>>> MGeometryParticleHandle;
		TArrayCollectionArray<TGeometryParticle<T, d>*> MGeometryParticle;
		TArrayCollectionArray<FShapesArray> MShapesArray;
		TArrayCollectionArray<TMap<const FImplicitObject*, int32>> ImplicitShapeMap;
		TArrayCollectionArray<TAABB<T,d>> MLocalBounds;
		TArrayCollectionArray<TAABB<T, d>> MWorldSpaceInflatedBounds;
		TArrayCollectionArray<bool> MHasBounds;
		TArrayCollectionArray<FSpatialAccelerationIdx> MSpatialIdx;
		TArrayCollectionArray<void*> MUserData;
		TArrayCollectionArray<FSyncState> MSyncState;
		TArrayCollectionArray<FWeakParticleHandle> MWeakParticleHandle;
		TArrayCollectionArray<TArray<FConstraintHandle*> > MParticleConstraints;

		void UpdateShapesArray(const int32 Index)
		{
			UpdateShapesArrayFromGeometry(MShapesArray[Index], MGeometry[Index], FRigidTransform3(X(Index), R(Index)), nullptr);
			MapImplicitShapes(Index);
		}

		void MapImplicitShapes();

		void MapImplicitShapes(int32 Index);

		template <typename T2, int d2, EGeometryParticlesSimType SimType2>
		friend class TGeometryParticlesImp;

		CHAOS_API void SerializeGeometryParticleHelper(FChaosArchive& Ar, TGeometryParticlesImp<T, d, EGeometryParticlesSimType::RigidBodySim>* GeometryParticles);
		
		void SerializeGeometryParticleHelper(FChaosArchive& Ar, TGeometryParticlesImp<T, d, EGeometryParticlesSimType::Other>* GeometryParticles)
		{
			check(false);	//cannot serialize this sim type
		}

#if CHAOS_DETERMINISTIC
		TArrayCollectionArray<FParticleID> MParticleIDs;
#endif
#if CHAOS_CHECKED
		TArrayCollectionArray<FName> MDebugName;
#endif
	};

	template <typename T, int d, EGeometryParticlesSimType SimType>
	FChaosArchive& operator<<(FChaosArchive& Ar, TGeometryParticlesImp<T, d, SimType>& Particles)
	{
		Particles.Serialize(Ar);
		return Ar;
	}

	template <>
	void TGeometryParticlesImp<float, 3, EGeometryParticlesSimType::Other>::SetHandle(int32 Index, TGeometryParticleHandle<float, 3>* Handle);

	template<>
	TGeometryParticlesImp<float, 3, EGeometryParticlesSimType::Other>* TGeometryParticlesImp<float, 3, EGeometryParticlesSimType::Other>::SerializationFactory(FChaosArchive& Ar, TGeometryParticlesImp<float, 3, EGeometryParticlesSimType::Other>* Particles);

#if PLATFORM_MAC || PLATFORM_LINUX
	extern template class CHAOS_API TGeometryParticlesImp<float, 3, EGeometryParticlesSimType::RigidBodySim>;
	extern template class CHAOS_API TGeometryParticlesImp<float, 3, EGeometryParticlesSimType::Other>;
#else
	extern template class TGeometryParticlesImp<float, 3, EGeometryParticlesSimType::RigidBodySim>;
	extern template class TGeometryParticlesImp<float, 3, EGeometryParticlesSimType::Other>;
#endif

}<|MERGE_RESOLUTION|>--- conflicted
+++ resolved
@@ -23,25 +23,7 @@
 
 namespace Chaos
 {
-<<<<<<< HEAD
-
-	enum EChaosCollisionTraceFlag : int
-	{
-		/** Use project physics settings (DefaultShapeComplexity) */
-		Chaos_CTF_UseDefault,
-		/** Create both simple and complex shapes. Simple shapes are used for regular scene queries and collision tests. Complex shape (per poly) is used for complex scene queries.*/
-		Chaos_CTF_UseSimpleAndComplex,
-		/** Create only simple shapes. Use simple shapes for all scene queries and collision tests.*/
-		Chaos_CTF_UseSimpleAsComplex,
-		/** Create only complex shapes (per poly). Use complex shapes for all scene queries and collision tests. Can be used in simulation for static shapes only (i.e can be collided against but not moved through forces or velocity.) */
-		Chaos_CTF_UseComplexAsSimple,
-		/** */
-		Chaos_CTF_MAX,
-	};
-
-=======
 	class FConstraintHandle;
->>>>>>> 24776ab6
 
 	/** Data that is associated with geometry. If a union is used an entry is created per internal geometry */
 	class CHAOS_API FPerShapeData
