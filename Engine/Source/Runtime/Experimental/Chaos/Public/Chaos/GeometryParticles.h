--- conflicted
+++ resolved
@@ -25,13 +25,10 @@
 namespace Chaos
 {
 	class FConstraintHandle;
-<<<<<<< HEAD
-=======
 	class FParticleCollisions;
 
 	using FShapesArray = TArray<TUniquePtr<FPerShapeData>, TInlineAllocator<1>>;
 	using FConstraintHandleArray = TArray<FConstraintHandle*>;
->>>>>>> 6bbb88c8
 
 	/** Data that is associated with geometry. If a union is used an entry is created per internal geometry */
 	class CHAOS_API FPerShapeData
@@ -387,14 +384,11 @@
 		, LocalID(INDEX_NONE)
 		{
 		}
-<<<<<<< HEAD
-=======
 
 		bool IsSet() const
 		{
 			return (GlobalID != INDEX_NONE) || (LocalID != INDEX_NONE);
 		}
->>>>>>> 6bbb88c8
 	};
 
 
@@ -440,8 +434,6 @@
 		};
 		TSharedPtr<FData,ESPMode::ThreadSafe> SharedData;
 	};
-<<<<<<< HEAD
-=======
 
 	enum class EResimType : uint8
 	{
@@ -450,7 +442,6 @@
 		ResimAsSlave //use previous forces and snap to previous results regardless of variation - used to push other objects away
 		//ResimAsKinematic //treat as kinematic (UNIMPLEMENTED)
 	};
->>>>>>> 6bbb88c8
 	
 	template<class T, int d, EGeometryParticlesSimType SimType>
 	class TGeometryParticlesImp : public TParticles<T, d>
@@ -482,10 +473,6 @@
 			TArrayCollection::AddArray(&MSyncState);
 			TArrayCollection::AddArray(&MWeakParticleHandle);
 			TArrayCollection::AddArray(&MParticleConstraints);
-<<<<<<< HEAD
-
-#if CHAOS_CHECKED
-=======
 			TArrayCollection::AddArray(&MParticleCollisions);
 			TArrayCollection::AddArray(&MResimType);
 			TArrayCollection::AddArray(&MEnabledDuringResim);
@@ -493,7 +480,6 @@
 
 
 #if CHAOS_DEBUG_NAME
->>>>>>> 6bbb88c8
 			TArrayCollection::AddArray(&MDebugName);
 #endif
 
@@ -515,10 +501,7 @@
 			, MDynamicGeometry(MoveTemp(Other.MDynamicGeometry))
 			, MGeometryParticleHandle(MoveTemp(Other.MGeometryParticleHandle))
 			, MGeometryParticle(MoveTemp(Other.MGeometryParticle))
-<<<<<<< HEAD
-=======
 			, MPhysicsProxy(MoveTemp(Other.MPhysicsProxy))
->>>>>>> 6bbb88c8
 			, MHasCollision(MoveTemp(Other.MHasCollision))
 			, MShapesArray(MoveTemp(Other.MShapesArray))
 			, MLocalBounds(MoveTemp(Other.MLocalBounds))
@@ -529,14 +512,11 @@
 			, MSyncState(MoveTemp(Other.MSyncState))
 			, MWeakParticleHandle(MoveTemp(Other.MWeakParticleHandle))
 			, MParticleConstraints(MoveTemp(Other.MParticleConstraints))
-<<<<<<< HEAD
-=======
 			, MParticleCollisions(MoveTemp(Other.MParticleCollisions))
 			, MResimType(MoveTemp(Other.MResimType))
 			, MEnabledDuringResim(MoveTemp(Other.MEnabledDuringResim))
 			, MLightWeightDisabled(MoveTemp(Other.MLightWeightDisabled))
 
->>>>>>> 6bbb88c8
 
 #if CHAOS_DETERMINISTIC
 			, MParticleIDs(MoveTemp(Other.MParticleIDs))
@@ -558,10 +538,7 @@
 			TArrayCollection::AddArray(&MSyncState);
 			TArrayCollection::AddArray(&MWeakParticleHandle);
 			TArrayCollection::AddArray(&MParticleConstraints);
-<<<<<<< HEAD
-=======
 			TArrayCollection::AddArray(&MParticleCollisions);
->>>>>>> 6bbb88c8
 
 #if CHAOS_DETERMINISTIC
 			TArrayCollection::AddArray(&MParticleIDs);
@@ -603,10 +580,7 @@
 			TArrayCollection::AddArray(&MSyncState);
 			TArrayCollection::AddArray(&MWeakParticleHandle);
 			TArrayCollection::AddArray(&MParticleConstraints);
-<<<<<<< HEAD
-=======
 			TArrayCollection::AddArray(&MParticleCollisions);
->>>>>>> 6bbb88c8
 
 #if CHAOS_DETERMINISTIC
 			TArrayCollection::AddArray(&MParticleIDs);
@@ -648,9 +622,6 @@
 		CHAOS_API bool HasCollision(const int32 Index) const { return MHasCollision[Index]; }
 		CHAOS_API bool& HasCollision(const int32 Index) { return MHasCollision[Index]; }
 
-		CHAOS_API bool HasCollision(const int32 Index) const { return MHasCollision[Index]; }
-		CHAOS_API bool& HasCollision(const int32 Index) { return MHasCollision[Index]; }
-
 		CHAOS_API const FShapesArray& ShapesArray(const int32 Index) const { return MShapesArray[Index]; }
 
 #if CHAOS_DETERMINISTIC
@@ -684,18 +655,7 @@
 		CHAOS_API void SetGeometryImpl(const int32 Index, TSerializablePtr<FImplicitObject> InGeometry)
 		{
 			MGeometry[Index] = InGeometry;
-<<<<<<< HEAD
-			if (InGeometry)
-			{
-				MHasBounds[Index] = InGeometry->HasBoundingBox();
-				MLocalBounds[Index] = InGeometry->BoundingBox();
-				// world space inflated bounds needs to take v into account - this is done in integrate for dynamics anyway, so
-				// this computation is mainly for statics
-				MWorldSpaceInflatedBounds[Index] = MLocalBounds[Index].TransformedAABB(TRigidTransform<FReal, 3>(X(Index), R(Index)));
-			}
-=======
-
->>>>>>> 6bbb88c8
+
 			UpdateShapesArray(Index);
 
 			MHasBounds[Index] = (InGeometry && InGeometry->HasBoundingBox());
@@ -782,11 +742,7 @@
 
 		const TArray<TSerializablePtr<FImplicitObject>>& GetAllGeometry() const { return MGeometry; }
 
-<<<<<<< HEAD
-		typedef TGeometryParticleHandle<T, d> THandleType;
-=======
 		typedef FGeometryParticleHandle THandleType;
->>>>>>> 6bbb88c8
 		FORCEINLINE THandleType* Handle(int32 Index) const { return const_cast<THandleType*>(MGeometryParticleHandle[Index].Get()); }
 
 		CHAOS_API void SetHandle(int32 Index, FGeometryParticleHandle* Handle);
@@ -851,47 +807,6 @@
 		FORCEINLINE bool LightWeightDisabled(const int32 Index) const { return MLightWeightDisabled[Index]; }
 		FORCEINLINE bool& LightWeightDisabled(const int32 Index) { return MLightWeightDisabled[Index]; }
 
-private:
-		friend THandleType;
-		CHAOS_API void ResetWeakParticleHandle(const int32 Index)
-		{
-			FWeakParticleHandle& WeakHandle = MWeakParticleHandle[Index];
-			if(WeakHandle.IsInitialized())
-			{
-				return WeakHandle.ResetHandle();
-			}
-		}
-public:
-
-		CHAOS_API FWeakParticleHandle& WeakParticleHandle(const int32 Index)
-		{
-			FWeakParticleHandle& WeakHandle = MWeakParticleHandle[Index];
-			if(WeakHandle.IsInitialized())
-			{
-				return WeakHandle;
-			}
-
-			WeakHandle = FWeakParticleHandle(Handle(Index));
-			return WeakHandle;
-		}
-
-		CHAOS_API TArray<FConstraintHandle*>& ParticleConstraints(const int32 Index)
-		{
-			return MParticleConstraints[Index];
-		}
-
-		CHAOS_API void AddConstraintHandle(const int32& Index, FConstraintHandle* InConstraintHandle)
-		{
-			CHAOS_ENSURE(!MParticleConstraints[Index].Contains(InConstraintHandle));
-			MParticleConstraints[Index].Add(InConstraintHandle);
-		}
-
-
-		CHAOS_API void RemoveConstraintHandle(const int32& Index, FConstraintHandle* InConstraintHandle)
-		{
-			MParticleConstraints[Index].RemoveSingleSwap(InConstraintHandle);
-			CHAOS_ENSURE(!MParticleConstraints[Index].Contains(InConstraintHandle));
-		}
 private:
 		friend THandleType;
 		CHAOS_API void ResetWeakParticleHandle(const int32 Index)
@@ -972,22 +887,6 @@
 		}
 
 		FORCEINLINE EParticleType ParticleType() const { return MParticleType; }
-<<<<<<< HEAD
-
-		CHAOS_API const FPerShapeData* GetImplicitShape(int32 Index, const FImplicitObject* InObject)
-		{
-			checkSlow(Index >= 0 && Index < ImplicitShapeMap.Num());
-			TMap<const FImplicitObject*, int32>& Mapping = ImplicitShapeMap[Index];
-			FShapesArray& ShapeArray = MShapesArray[Index];
-			int32* ShapeIndex = Mapping.Find(InObject);
-=======
->>>>>>> 6bbb88c8
-
-		FORCEINLINE TArray<TRotation<T, d>>& AllR() { return MR; }
-		FORCEINLINE TArray<TAABB<T, d>>& AllLocalBounds() { return MLocalBounds; }
-		FORCEINLINE TArray<TAABB<T, d>>& AllWorldSpaceInflatedBounds() { return MWorldSpaceInflatedBounds; }
-		FORCEINLINE TArray<bool>& AllHasBounds() { return MHasBounds; }
-
 
 		FORCEINLINE TArray<TRotation<T, d>>& AllR() { return MR; }
 		FORCEINLINE TArray<TAABB<T, d>>& AllLocalBounds() { return MLocalBounds; }
@@ -1009,14 +908,9 @@
 		TArrayCollectionArray<TSharedPtr<const FImplicitObject, ESPMode::ThreadSafe>> MSharedGeometry;
 		// MDynamicGeometry entries are used for geo which is by the evolution. It is not set from the game side.
 		TArrayCollectionArray<TUniquePtr<FImplicitObject>> MDynamicGeometry;
-<<<<<<< HEAD
-		TArrayCollectionArray<TSerializablePtr<TGeometryParticleHandle<T, d>>> MGeometryParticleHandle;
-		TArrayCollectionArray<TGeometryParticle<T, d>*> MGeometryParticle;
-=======
 		TArrayCollectionArray<TSerializablePtr<FGeometryParticleHandle>> MGeometryParticleHandle;
 		TArrayCollectionArray<FGeometryParticle*> MGeometryParticle;
 		TArrayCollectionArray<IPhysicsProxyBase*> MPhysicsProxy;
->>>>>>> 6bbb88c8
 		TArrayCollectionArray<bool> MHasCollision;
 		TArrayCollectionArray<FShapesArray> MShapesArray;
 		TArrayCollectionArray<TAABB<T,d>> MLocalBounds;
@@ -1026,15 +920,11 @@
 		TArrayCollectionArray<void*> MUserData;
 		TArrayCollectionArray<FSyncState> MSyncState;
 		TArrayCollectionArray<FWeakParticleHandle> MWeakParticleHandle;
-<<<<<<< HEAD
-		TArrayCollectionArray<TArray<FConstraintHandle*> > MParticleConstraints;
-=======
 		TArrayCollectionArray<FConstraintHandleArray> MParticleConstraints;
 		TArrayCollectionArray<FParticleCollisions> MParticleCollisions;
 		TArrayCollectionArray<EResimType> MResimType;
 		TArrayCollectionArray<bool> MEnabledDuringResim;
 		TArrayCollectionArray<bool> MLightWeightDisabled;
->>>>>>> 6bbb88c8
 
 		void UpdateShapesArray(const int32 Index)
 		{
@@ -1071,16 +961,5 @@
 
 	template<>
 	TGeometryParticlesImp<FReal, 3, EGeometryParticlesSimType::Other>* TGeometryParticlesImp<FReal, 3, EGeometryParticlesSimType::Other>::SerializationFactory(FChaosArchive& Ar, TGeometryParticlesImp<FReal, 3, EGeometryParticlesSimType::Other>* Particles);
-<<<<<<< HEAD
-
-#if PLATFORM_MAC || PLATFORM_LINUX
-	extern template class CHAOS_API TGeometryParticlesImp<FReal, 3, EGeometryParticlesSimType::RigidBodySim>;
-	extern template class CHAOS_API TGeometryParticlesImp<FReal, 3, EGeometryParticlesSimType::Other>;
-#else
-	extern template class TGeometryParticlesImp<FReal, 3, EGeometryParticlesSimType::RigidBodySim>;
-	extern template class TGeometryParticlesImp<FReal, 3, EGeometryParticlesSimType::Other>;
-#endif
-=======
->>>>>>> 6bbb88c8
 
 }