--- conflicted
+++ resolved
@@ -2,17 +2,10 @@
 #pragma once
 
 #include "Chaos/Island/IslandManager.h"
-<<<<<<< HEAD
-namespace Chaos
-{
-	class CHAOS_API FPBDConstraintGraph : public FPBDIslandManager
-	{};
-=======
 
 namespace Chaos
 {
 	// @todo(chaos): deprecate FPBDConstraintGraph
 	using FPBDConstraintGraph = FPBDIslandManager;
->>>>>>> d731a049
 }
 
