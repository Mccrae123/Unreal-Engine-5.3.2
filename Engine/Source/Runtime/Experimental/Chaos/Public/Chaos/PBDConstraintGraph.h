// Copyright Epic Games, Inc. All Rights Reserved.
#pragma once

#include "ParticleHandle.h"

namespace Chaos
{
	template<typename T, int d>
	class TPBDRigidParticles;

	template<typename T, int d>
	class TPBDConstraintColor;

	class FConstraintHandle;

	template<class T>
	class TChaosPhysicsMaterial;

	template <typename T>
	class TSerializablePtr;

	template<typename T>
	class TArrayCollectionArray;

	class FPBDRigidsSOAs;

	/**
	 * Build a graph of connected particles, and then a set of independent islands.
	 * Particles/constraints in different islands do not interact, so islands can be updated in parallel.
	 * This is also where particle sleeping is controlled.
	 * Note that at the moment this graph is rebuilt every frame. When this changes some of the underlying data will need to be changed. I.e. move from indices to pointers to handles
	 */
	 // @todo(ccaulfield): Break out the Island and Sleep stuff from the particle graph
	 // @todo(ccaulfield): The level system should be part of the Island system, and not embedded with the color system
	class CHAOS_API FPBDConstraintGraph
	{
	public:
		friend class FPBDConstraintColor;

		/** Information required to map a graph edge back to its constraint */
		struct FConstraintData
		{
		public:
			FConstraintData() : ContainerId(0), ConstraintHandle(nullptr) {}
			FConstraintData(uint32 InContainerId, FConstraintHandle* InConstraintHandle) : ContainerId(InContainerId), ConstraintHandle(InConstraintHandle) {}

			uint32 GetContainerId() const { return ContainerId; }
			FConstraintHandle* GetConstraintHandle() const { return ConstraintHandle; }

		private:
			uint32 ContainerId;
			FConstraintHandle* ConstraintHandle;
		};

		FPBDConstraintGraph();
		FPBDConstraintGraph(const TParticleView<FGeometryParticles>& Particles);
		virtual ~FPBDConstraintGraph() {}

		/**
		 * Clear the graph and set up the particle-to-graph-node mapping for the specified particles
		 * Should be called before AddConstraint.
		 */
		void InitializeGraph(const TParticleView<TGeometryParticles<FReal, 3>>& Particles);

		/**
		 * Reserve space in the graph for NumConstraints additional constraints.
		 */
		void ReserveConstraints(const int32 NumConstraints);

		/**
		 * Add a constraint to the graph for each constraint in the container.
		 */
		void AddConstraint(const uint32 InContainerId, FConstraintHandle* InConstraintHandle, const TVector<FGeometryParticleHandle*, 2>& InConstrainedParticles);

		/**
		 * Remove a constraint from the graph
		 */
		void RemoveConstraint(const uint32 InContainerId, FConstraintHandle* InConstraintHandle, const TVector<FGeometryParticleHandle*, 2>& InConstrainedParticles);

		/**
		 * Remove a constraint from the graph
		 */
		void RemoveConstraint(const uint32 InContainerId, FConstraintHandle* InConstraintHandle, const TVector<TGeometryParticleHandle<FReal, 3>*, 2>& InConstrainedParticles);

		/**
		 * Add particles/constraints to their particle's already-assigned islands (if applicable).
		 */
		 // @todo(ccaulfield): InitializeIslands and ResetIslands are a bit confusing. Try to come up with better names.
		void ResetIslands(const TParticleView<FPBDRigidParticles>& PBDRigids);

		/**
		 * Generate the simulation islands of connected particles (AddConstraints must have already been called). There are no constraints connecting particles in different islands.
		 */
		void UpdateIslands(const TParticleView<FPBDRigidParticles>& confusing, FPBDRigidsSOAs& Particles);

		/**
		 * Put particles in inactive islands to sleep.
		 */
		bool SleepInactive(const int32 Island, const TArrayCollectionArray<TSerializablePtr<FChaosPhysicsMaterial>>& PerParticleMaterialAttributes, const THandleArray<FChaosPhysicsMaterial>& SolverPhysicsMaterials);

		/**
		 * Wake all particles in an Island.
		 */
<<<<<<< HEAD
		void WakeIsland(TPBDRigidsSOAs<FReal, 3>& Particles, const int32 Island);
=======
		void WakeIsland(FPBDRigidsSOAs& Particles, const int32 Island);
>>>>>>> 3aae9151

		/**
		 * Ensure that the particles in each island have consistent sleep states - if any are awake, wake all.
		 */
		 // @todo(ccaulfield): Do we really need this? It implies some behind-the-scenes state manipulation.
		//void ReconcileIslands();

		/**
		 * Get the list of ConstraintsData indices associated with the specified island. NOTE: ConstraintDataIndex is an internal index and not related to 
		 * a constraint's index in its owning container. Indices are into the ConstraintData array in the ConstraintGraph to get to the Constraint Index and Container Id.
		 * @see GetConstraintsData().
		 */
		const TArray<int32>& GetIslandConstraintData(int32 Island) const
		{
			return IslandToConstraints[Island];
		}

		/**
		 * Get the list of Particle indices associated with the specified island.
		 */
		const TArray<FGeometryParticleHandle*>& GetIslandParticles(int32 Island) const
		{
			return IslandToParticles[Island];
		}

		/**
		 * Get the list of Particle indices associated with the specified island.
		 */
		int32 GetIslandSleepCount(int32 Island) const
		{
			return IslandToSleepCount[Island];
		}

		/**
		 * The number of islands in the graph.
		 */
		int32 NumIslands() const
		{
			return IslandToParticles.Num();
		}

		/**
		 * When resim is used, tells us whether we need to resolve island
		 */
		bool IslandNeedsResim(const int32 Island) const
		{
			return IslandToData[Island].bNeedsResim;
		}

		/**
		 * Information mapping the edge back to a rule's constraint
		 */
		const FConstraintData& GetConstraintData(int32 ConstraintDataIndex) const;

		/**
		 * Adds \p ChildParticle to the constraint graph.  Copies the sleeping 
		 * state and island of \p ParentParticle to \p ChildParticle.  Does nothing
		 * if \p ParentParticle is not supplied.
		 */
		void EnableParticle(FGeometryParticleHandle* ChildParticle, const FGeometryParticleHandle* ParentParticle);

		/**
		 * Disable a particle and remove it from its island.
		 * @note: this does not remove any attached constraints - constraints need to be re-added and islands will need to be rebuilt.
		 */
		void DisableParticle(FGeometryParticleHandle* Particle);

		/**
		 * Preallocate buffers for \p Num particles.
		 *
		 * Returns the number of new slots created.
		 */
		int32 ReserveParticles(const int32 Num);

		void AddParticle(FGeometryParticleHandle* AddedParticle)
		{
			ParticleAdd(AddedParticle);
		}

		//Remove particle from constraint, maybe rethink some of these names
		void RemoveParticle(FGeometryParticleHandle* Particle)
		{
			//we know it just removes, probably rename later
			DisableParticle(Particle);
		}

		/**
		 * Disable a set of particles and remove them from their island.
		 * @note: this does not remove any attached constraints - constraints need to be re-added and islands will need to be rebuilt.
		 */
		void DisableParticles(const TSet<FGeometryParticleHandle*>& Particles);

	private:
		struct FGraphNode
		{
			FGraphNode()
				: Particle(nullptr)
				, Island(INDEX_NONE)
			{
			}

			TArray<int32> Edges;
			FGeometryParticleHandle* Particle;
			int32 Island;
		};

		struct FGraphEdge
		{
			FGraphEdge()
			    : FirstNode(INDEX_NONE)
			    , SecondNode(INDEX_NONE)
			{
			}

			int32 FirstNode;
			int32 SecondNode;
			FConstraintData Data;
		};

		struct FIslandData
		{
			FIslandData()
			    : bIsIslandPersistant(false)
				, bNeedsResim(true)
			{
			}

			bool bIsIslandPersistant;
			bool bNeedsResim;
		};

		void ComputeIslands(const TParticleView<FPBDRigidParticles>& PBDRigids, FPBDRigidsSOAs& Particles);
		bool ComputeIsland(const int32 Node, const int32 Island, TSet<FGeometryParticleHandle*>& ParticlesInIsland);
		bool CheckIslands(const TArray<FGeometryParticleHandle*>& Particles);
		
		void ParticleAdd(FGeometryParticleHandle* AddedParticle);
		void ParticleRemove(FGeometryParticleHandle* RemovedParticle);
		int32 GetNextNodeIndex();
		const TArray<int32>& GetUpdatedNodes() const { return UpdatedNodes; }

		TArray<FGraphNode> Nodes;
		TArray<FGraphEdge> Edges;
		TArray<FIslandData> IslandToData;
		TMap<FGeometryParticleHandle*, int32> ParticleToNodeIndex;

		TArray<TArray<FGeometryParticleHandle*>> IslandToParticles;
		TArray<TArray<int32>> IslandToConstraints;
		TArray<int32> IslandToSleepCount;

		TArray<int32> FreeIndexList;
		TArray<int32> UpdatedNodes;
		TArray<int32> Visited;
		uint8 VisitToken;
	};

}<|MERGE_RESOLUTION|>--- conflicted
+++ resolved
@@ -78,11 +78,6 @@
 		void RemoveConstraint(const uint32 InContainerId, FConstraintHandle* InConstraintHandle, const TVector<FGeometryParticleHandle*, 2>& InConstrainedParticles);
 
 		/**
-		 * Remove a constraint from the graph
-		 */
-		void RemoveConstraint(const uint32 InContainerId, FConstraintHandle* InConstraintHandle, const TVector<TGeometryParticleHandle<FReal, 3>*, 2>& InConstrainedParticles);
-
-		/**
 		 * Add particles/constraints to their particle's already-assigned islands (if applicable).
 		 */
 		 // @todo(ccaulfield): InitializeIslands and ResetIslands are a bit confusing. Try to come up with better names.
@@ -101,11 +96,7 @@
 		/**
 		 * Wake all particles in an Island.
 		 */
-<<<<<<< HEAD
-		void WakeIsland(TPBDRigidsSOAs<FReal, 3>& Particles, const int32 Island);
-=======
 		void WakeIsland(FPBDRigidsSOAs& Particles, const int32 Island);
->>>>>>> 3aae9151
 
 		/**
 		 * Ensure that the particles in each island have consistent sleep states - if any are awake, wake all.
