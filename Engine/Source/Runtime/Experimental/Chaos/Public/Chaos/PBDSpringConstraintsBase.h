--- conflicted
+++ resolved
@@ -18,13 +18,8 @@
 	template<int32 Valence, TEMPLATE_REQUIRES(Valence >= 2 && Valence <= 4)>
 	FPBDSpringConstraintsBase(
 		const FSolverParticles& Particles,
-<<<<<<< HEAD
-		int32 ParticleOffset,
-		int32 ParticleCount,
-=======
 		int32 InParticleOffset,
 		int32 InParticleCount,
->>>>>>> 4af6daef
 		const TArray<TVector<int32, Valence>>& InConstraints,
 		const TConstArrayView<FRealSingle>& StiffnessMultipliers,
 		const FSolverVec2& InStiffness,
@@ -35,11 +30,8 @@
 			{
 				return bTrimKinematicConstraints && Particles.InvM(Index0) == (FSolverReal)0. && Particles.InvM(Index1) == (FSolverReal)0.;
 			}))
-<<<<<<< HEAD
-=======
 		, ParticleOffset(InParticleOffset)
 		, ParticleCount(InParticleCount)
->>>>>>> 4af6daef
 		, Stiffness(
 			InStiffness,
 			StiffnessMultipliers,
@@ -123,11 +115,8 @@
 protected:
 	TArray<TVec2<int32>> Constraints;
 	TArray<FSolverReal> Dists;
-<<<<<<< HEAD
-=======
 	const int32 ParticleOffset;
 	const int32 ParticleCount;
->>>>>>> 4af6daef
 	FPBDStiffness Stiffness;
 };
 
