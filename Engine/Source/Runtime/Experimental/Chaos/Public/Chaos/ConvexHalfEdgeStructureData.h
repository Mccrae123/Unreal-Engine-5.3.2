// Copyright Epic Games, Inc. All Rights Reserved.
#pragma once

#include "Chaos/Core.h"
#include "ChaosArchive.h"
#include "ChaosCheck.h"
#include "ChaosLog.h"
#include "Math/NumericLimits.h"
#include "UObject/PhysicsObjectVersion.h"

namespace Chaos
{
	// Default convex structure index traits - assumes signed
	template<typename T_INDEX>
	struct TConvexStructureIndexTraits
	{
		using FIndex = T_INDEX;
		static const FIndex InvalidIndex = TNumericLimits<FIndex>::Lowest();
		static const FIndex MaxIndex = TNumericLimits<FIndex>::Max();

		static_assert(TIsSigned<T_INDEX>::Value, "The default TConvexStructureIndexTraits implementation is only valid for signed T_INDEX");
	};

	// uint8 uses 255 as InvalidIndex, and therefore supports elements with indices 0...254
	template<>
	struct TConvexStructureIndexTraits<uint8>
	{
		using FIndex = uint8;
		static const FIndex InvalidIndex = TNumericLimits<FIndex>::Max();
		static const FIndex MaxIndex = TNumericLimits<FIndex>::Max() - 1;
	};

	// Convex half-edge structure data.
	// Uses indices rather than pointers.
	// Supports different index sizes.
	template<typename T_INDEX>
	class TConvexHalfEdgeStructureData
	{
	public:
		using FIndex = T_INDEX;
		using FIndexTraits = TConvexStructureIndexTraits<T_INDEX>;
		using FConvexHalfEdgeStructureData = TConvexHalfEdgeStructureData<T_INDEX>;

		static const FIndex InvalidIndex = FIndexTraits::InvalidIndex;
		static const int32 MaxIndex = (int32)FIndexTraits::MaxIndex;

		friend class FVertexPlaneIterator;

		// A plane of a convex hull. Each plane has an array of half edges, stored
		// as an index into the edge list and a count.
		struct FPlaneData
		{
			FIndex FirstHalfEdgeIndex;	// index into HalfEdges
			FIndex NumHalfEdges;

			friend FArchive& operator<<(FArchive& Ar, FPlaneData& Value)
			{
				return Ar << Value.FirstHalfEdgeIndex << Value.NumHalfEdges;
			}
		};

		// Every plane is bounded by a sequence of edges, and every edge should be shared 
		// by two planes. The edges that bound a plane are stored as a sequence of half-edges. 
		// Each half-edge references the starting vertex of the edge, the half-edge 
		// pointing in the opposite direction (belonging to the plane that shares the edge),
		// and the next half-edge on the same plane.
		struct FHalfEdgeData
		{
			FIndex PlaneIndex;			// index into Planes
			FIndex VertexIndex;			// index into Vertices
			FIndex TwinHalfEdgeIndex;	// index into HalfEdges

			friend FArchive& operator<<(FArchive& Ar, FHalfEdgeData& Value)
			{
				return Ar << Value.PlaneIndex << Value.VertexIndex << Value.TwinHalfEdgeIndex;
			}
		};

		// A vertex of a convex hull. We just store one edge that uses the vertex - the others
		// can be found via the half-edge links.
		struct FVertexData
		{
			FIndex FirstHalfEdgeIndex;	// index into HalfEdges

			friend FArchive& operator<<(FArchive& Ar, FVertexData& Value)
			{
				return Ar << Value.FirstHalfEdgeIndex;
			}
		};

		// We cache 3 planes per vertex since this is the most common request and a major bottleneck in GJK 
		// (SupportCoreScaled -> GetMarginAdjustedVertexScaled -> FindVertexPlanes
		struct FVertexPlanes
		{
			FIndex PlaneIndices[3];
			FIndex NumPlaneIndices;
		};

		// Initialize the structure data from the array of vertex indices per plane (in CW or CCW order - it is retained in structure)
		// If this fails for some reason, the structure data will be invalid (check IsValid())
		static FConvexHalfEdgeStructureData MakePlaneVertices(const TArray<TArray<int32>>& InPlaneVertices, int32 InNumVertices)
		{
			FConvexHalfEdgeStructureData StructureData;
			StructureData.SetPlaneVertices(InPlaneVertices, InNumVertices);
			return StructureData;
		}

		// Return true if we can support this convex, based on number of features and maximum index size
		static bool CanMake(const TArray<TArray<int32>>& InPlaneVertices, int32 InNumVertices)
		{
			int32 HalfEdgeCount = 0;
			for (int32 PlaneIndex = 0; PlaneIndex < InPlaneVertices.Num(); ++PlaneIndex)
			{
				HalfEdgeCount += InPlaneVertices[PlaneIndex].Num();
			}

			// For a well-formed convex HalfEdgeCount must be larger than NumPlanes and NumVerts, but check them all anyway just in case...
			return ((HalfEdgeCount <= MaxIndex) && (InPlaneVertices.Num() <= MaxIndex) && (InNumVertices <= MaxIndex));
		}


		bool IsValid() const { return Planes.Num() > 0; }
		int32 NumPlanes() const { return Planes.Num(); }
		int32 NumHalfEdges() const { return HalfEdges.Num(); }
		int32 NumVertices() const { return Vertices.Num(); }

		// Number of unique half-edges (no half edge's twin is in also the list). Should be NumHalfEdges/2
		int32 NumEdges() const { return Edges.Num(); }		

		FPlaneData& GetPlane(int32 PlaneIndex) { return Planes[PlaneIndex]; }
		const FPlaneData& GetPlane(int32 PlaneIndex) const { return Planes[PlaneIndex]; }
		FHalfEdgeData& GetHalfEdge(int32 HalfEdgeIndex) { return HalfEdges[HalfEdgeIndex]; }
		const FHalfEdgeData& GetHalfEdge(int32 HalfEdgeIndex) const { return HalfEdges[HalfEdgeIndex]; }
		FVertexData& GetVertex(int32 VertexIndex) { return Vertices[VertexIndex]; }
		const FVertexData& GetVertex(int32 VertexIndex) const { return Vertices[VertexIndex]; }

		// The number of edges bounding the specified plane
		int32 NumPlaneHalfEdges(int32 PlaneIndex) const
		{
			return GetPlane(PlaneIndex).NumHalfEdges;
		}

		// The edge index of one of the bounding edges of a plane
		// PlaneIndex must be in range [0, NumPlanes())
		// PlaneEdgeIndex must be in range [0, NumPlaneHalfEdges(PlaneIndex))
		// return value is in range [0, NumHalfEdges())
		int32 GetPlaneHalfEdge(int32 PlaneIndex, int32 PlaneEdgeIndex) const
		{
			check(PlaneEdgeIndex >= 0);
			check(PlaneEdgeIndex < NumPlaneHalfEdges(PlaneIndex));
			return GetPlane(PlaneIndex).FirstHalfEdgeIndex + PlaneEdgeIndex;
		}

		// The number of vertices that bound the specified plane (same as number of half edges)
		// PlaneIndex must be in range [0, NumPlaneHalfEdges(PlaneIndex))
		int32 NumPlaneVertices(int32 PlaneIndex) const
		{
			return GetPlane(PlaneIndex).NumHalfEdges;
		}

		// Get the index of one of the vertices bounding the specified plane
		// PlaneIndex must be in range [0, NumPlanes())
		// PlaneVertexIndex must be in [0, NumPlaneVertices(PlaneIndex))
		// return value is in [0, NumVertices())
		int32 GetPlaneVertex(int32 PlaneIndex, int32 PlaneVertexIndex) const
		{
			const int32 HalfEdgeIndex = GetPlaneHalfEdge(PlaneIndex, PlaneVertexIndex);
			return GetHalfEdge(HalfEdgeIndex).VertexIndex;
		}

		// HalfEdgeIndex must be in range [0, NumHalfEdges())
		// return value is in range [0, NumPlanes())
		int32 GetHalfEdgePlane(int32 HalfEdgeIndex) const
		{
			return GetHalfEdge(HalfEdgeIndex).PlaneIndex;
		}

		// HalfEdgeIndex must be in range [0, NumHalfEdges())
		// return value is in range [0, NumVertices())
		int32 GetHalfEdgeVertex(int32 HalfEdgeIndex) const
		{
			return GetHalfEdge(HalfEdgeIndex).VertexIndex;
		}

		// HalfEdgeIndex must be in range [0, NumHalfEdges())
		// return value is in range [0, NumHalfEdges())
		int32 GetTwinHalfEdge(int32 HalfEdgeIndex) const
		{
			return GetHalfEdge(HalfEdgeIndex).TwinHalfEdgeIndex;
		}

		// Get the previous half edge on the same plane
		// HalfEdgeIndex must be in range [0, NumHalfEdges())
		// return value is in range [0, NumHalfEdges())
		int32 GetPrevHalfEdge(int32 HalfEdgeIndex) const
		{
			// Calculate the edge index on the plane
			const int32 PlaneIndex = GetHalfEdge(HalfEdgeIndex).PlaneIndex;
			const int32 PlaneHalfEdgeIndex = HalfEdgeIndex - GetPlane(PlaneIndex).FirstHalfEdgeIndex;
			return GetPrevPlaneHalfEdge(PlaneIndex, PlaneHalfEdgeIndex);
		}

		// Get the next half edge on the same plane
		// HalfEdgeIndex must be in range [0, NumHalfEdges())
		// return value is in range [0, NumHalfEdges())
		int32 GetNextHalfEdge(int32 HalfEdgeIndex) const
		{
			// Calculate the edge index on the plane
			const int32 PlaneIndex = GetHalfEdge(HalfEdgeIndex).PlaneIndex;
			const int32 PlaneHalfEdgeIndex = HalfEdgeIndex - GetPlane(PlaneIndex).FirstHalfEdgeIndex;
			return GetNextPlaneHalfEdge(PlaneIndex, PlaneHalfEdgeIndex);
		}

		// Get a vertex in the specified Edge (NOTE: edge index, not half-edge index)
		// EdgeIndex must be in range [0, NumEdges())
		// EdgeVertexIndex must be 0 or 1
		// return value is in range [0, NumVertices())
		int32 GetEdgeVertex(int32 EdgeIndex, int32 EdgeVertexIndex) const
		{
			if (EdgeVertexIndex == 0)
			{
				return GetHalfEdgeVertex(Edges[EdgeIndex]);
			}
			else
			{
				return GetHalfEdgeVertex(GetTwinHalfEdge(Edges[EdgeIndex]));
			}
		}

		// Get a plane for the specified Edge (NOTE: edge index, not half-edge index)
		// EdgeIndex must be in range [0, NumEdges())
		// EdgePlaneIndex must be 0 or 1
		// return value is in range [0, NumPlanes())
		int32 GetEdgePlane(int32 EdgeIndex, int32 EdgePlaneIndex) const
		{
			if (EdgePlaneIndex == 0)
			{
				return GetHalfEdgePlane(Edges[EdgeIndex]);
			}
			else
			{
				return GetHalfEdgePlane(GetTwinHalfEdge(Edges[EdgeIndex]));
			}
		}

		// VertexIndex must be in range [0, NumVertices())
		// return value is in range [0, NumHalfEdges())
		int32 GetVertexFirstHalfEdge(int32 VertexIndex) const
		{
			return GetVertex(VertexIndex).FirstHalfEdgeIndex;
		}

		// Iterate over the edges associated with a plane. These edges form the boundary of the plane.
		// Visitor should return false to halt iteration.
		// FVisitorType should be a function with signature: bool(int32 HalfEdgeIndex, int32 NextHalfEdgeIndex) that return false to stop the visit loop
		template<typename FVisitorType>
		inline void VisitPlaneEdges(int32 PlaneIndex, const FVisitorType& Visitor) const
		{
			const int32 FirstHalfEdgeIndex = GetPlane(PlaneIndex).FirstHalfEdgeIndex;
			int32 HalfEdgeIndex0 = FirstHalfEdgeIndex;
			if (HalfEdgeIndex0 != InvalidIndex)
			{
				bool bContinue = true;
				do
				{
					const int32 HalfEdgeIndex1 = GetNextHalfEdge(HalfEdgeIndex0);
					if (HalfEdgeIndex1 != InvalidIndex)
					{
						bContinue = Visitor(HalfEdgeIndex0, HalfEdgeIndex1);
					}
					HalfEdgeIndex0 = HalfEdgeIndex1;
				} while (bContinue && (HalfEdgeIndex0 != FirstHalfEdgeIndex) && (HalfEdgeIndex0 != InvalidIndex));
			}
		}

		// Iterate over the half-edges associated with a vertex (leading out from the vertex, so all half edges have the vertex as the root).
		// Visitor should return false to halt iteration.
		// FVisitorType should be a function with signature: bool(int32 HalfEdgeIndex) that returns false to stop the visit loop.
		template<typename FVisitorType>
		inline void VisitVertexHalfEdges(int32 VertexIndex, const FVisitorType& Visitor) const
		{
			const int32 FirstHalfEdgeIndex = GetVertex(VertexIndex).FirstHalfEdgeIndex;
			int32 HalfEdgeIndex = FirstHalfEdgeIndex;
			if (HalfEdgeIndex != InvalidIndex)
			{
				bool bContinue = true;
				do
				{
					bContinue = Visitor(HalfEdgeIndex);
					const int32 TwinHalfEdgeIndex = GetTwinHalfEdge(HalfEdgeIndex);
					if (TwinHalfEdgeIndex == InvalidIndex)
					{
						break;
					}
					HalfEdgeIndex = GetNextHalfEdge(TwinHalfEdgeIndex);
				} while (bContinue && (HalfEdgeIndex != FirstHalfEdgeIndex) && (HalfEdgeIndex != InvalidIndex));
			}
		}

		// Fill an array with plane indices for the specified vertex. Return the number of planes found.
		int32 FindVertexPlanes(int32 VertexIndex, int32* PlaneIndices, int32 MaxVertexPlanes) const
		{
			int32 NumPlanesFound = 0;

			if (MaxVertexPlanes > 0)
			{
				VisitVertexHalfEdges(VertexIndex,
					[this, PlaneIndices, MaxVertexPlanes, &NumPlanesFound](int32 HalfEdgeIndex)
					{
						PlaneIndices[NumPlanesFound++] = GetHalfEdgePlane(HalfEdgeIndex);
						return (NumPlanesFound < MaxVertexPlanes);
					});
			}

			return NumPlanesFound;
		}

		int32 GetVertexPlanes3(int32 VertexIndex, int32& PlaneIndex0, int32& PlaneIndex1, int32& PlaneIndex2) const
		{
			const FVertexPlanes& VertexPlane = VertexPlanes[VertexIndex];
			PlaneIndex0 = (int32)VertexPlane.PlaneIndices[0];
			PlaneIndex1 = (int32)VertexPlane.PlaneIndices[1];
			PlaneIndex2 = (int32)VertexPlane.PlaneIndices[2];
			return (int32)VertexPlane.NumPlaneIndices;
		}

		// Initialize the structure data from the set of vertices associated with each plane.
		// The vertex indices are assumed to be in CCW order (or CW order - doesn't matter here
		// as long as it is sequential).
		bool SetPlaneVertices(const TArray<TArray<int32>>& InPlaneVertices, int32 InNumVertices)
		{
			// Count the edges
			int32 HalfEdgeCount = 0;
			for (int32 PlaneIndex = 0; PlaneIndex < InPlaneVertices.Num(); ++PlaneIndex)
			{
				HalfEdgeCount += InPlaneVertices[PlaneIndex].Num();
			}

			if ((InPlaneVertices.Num() > MaxIndex) || (HalfEdgeCount > MaxIndex) || (InNumVertices > MaxIndex))
			{
				// We should never get here. See GetRequiredIndexType::GetRequiredIndexType which calls CanMake() on eachn index type until it fits
				UE_LOG(LogChaos, Error, TEXT("Unable to create structure data for convex. MaxIndex too small (%d bytes) for Planes: %d HalfEdges: %d Verts: %d"), sizeof(FIndex), InPlaneVertices.Num(), HalfEdgeCount, InNumVertices);
				return false;
			}

			Planes.SetNum(InPlaneVertices.Num());
			HalfEdges.SetNum(HalfEdgeCount);
			Vertices.SetNum(InNumVertices);

			// Initialize the vertex list - it will be filled in as we build the edge list
			for (int32 VertexIndex = 0; VertexIndex < Vertices.Num(); ++VertexIndex)
			{
				GetVertex(VertexIndex).FirstHalfEdgeIndex = InvalidIndex;
			}

			// Build the planes and edges. The edges for a plane are stored sequentially in the half-edge array.
			// On the first pass, the edges contain 2 vertex indices, rather than a vertex index and a twin edge index.
			// We fix this up on a second pass.
			int32 NextHalfEdgeIndex = 0;
			for (int32 PlaneIndex = 0; PlaneIndex < InPlaneVertices.Num(); ++PlaneIndex)
			{
				const TArray<int32>& PlaneVertices = InPlaneVertices[PlaneIndex];

				GetPlane(PlaneIndex) =
				{
					(FIndex)NextHalfEdgeIndex,
					(FIndex)PlaneVertices.Num()
				};

				for (int32 PlaneVertexIndex = 0; PlaneVertexIndex < PlaneVertices.Num(); ++PlaneVertexIndex)
				{
					// Add a new edge
					const int32 VertexIndex0 = PlaneVertices[PlaneVertexIndex];
					const int32 VertexIndex1 = PlaneVertices[(PlaneVertexIndex + 1) % PlaneVertices.Num()];
					GetHalfEdge(NextHalfEdgeIndex) =
					{
						(FIndex)PlaneIndex,
						(FIndex)VertexIndex0,
						(FIndex)VertexIndex1,	// Will get converted to a half-edge index later
					};

					// If this is the first time Vertex0 has showed up, set its edge index
					if (Vertices[VertexIndex0].FirstHalfEdgeIndex == InvalidIndex)
					{
						Vertices[VertexIndex0].FirstHalfEdgeIndex = (FIndex)NextHalfEdgeIndex;
					}

					++NextHalfEdgeIndex;
				}
			}

			// Find the twin half edge for each edge
			// NOTE: we have to deal with mal-formed convexes which claim to have edges that use the
			// same vertex pair in the same order.
			// @todo(chaos): track down to source of the mal-formed convexes
			// @todo(chaos): could use a map of vertex-index-pair to half edge to eliminate O(N^2) algorithm
			TArray<bool> HalfEdgeTwinned;
			TArray<FIndex> TwinHalfEdgeIndices;
			TwinHalfEdgeIndices.SetNum(HalfEdges.Num());
			HalfEdgeTwinned.SetNum(HalfEdges.Num());
			for (int32 HalfEdgeIndex = 0; HalfEdgeIndex < TwinHalfEdgeIndices.Num(); ++HalfEdgeIndex)
			{
				TwinHalfEdgeIndices[HalfEdgeIndex] = InvalidIndex;
				HalfEdgeTwinned[HalfEdgeIndex] = false;
			}
			for (int32 HalfEdgeIndex0 = 0; HalfEdgeIndex0 < HalfEdges.Num(); ++HalfEdgeIndex0)
			{
				const int32 VertexIndex0 = HalfEdges[HalfEdgeIndex0].VertexIndex;
				const int32 VertexIndex1 = HalfEdges[HalfEdgeIndex0].TwinHalfEdgeIndex;	// Actually a vertex index for now...

				// Find the edge with the vertices the other way round
				for (int32 HalfEdgeIndex1 = 0; HalfEdgeIndex1 < HalfEdges.Num(); ++HalfEdgeIndex1)
				{
					if ((HalfEdges[HalfEdgeIndex1].VertexIndex == VertexIndex1) && (HalfEdges[HalfEdgeIndex1].TwinHalfEdgeIndex == VertexIndex0))
					{
						// We deal with edge duplication by leaving a half edge without a twin
						if (!HalfEdgeTwinned[HalfEdgeIndex1])
						{
							TwinHalfEdgeIndices[HalfEdgeIndex0] = (FIndex)HalfEdgeIndex1;
							HalfEdgeTwinned[HalfEdgeIndex1] = true;
						}
						else
						{
							TwinHalfEdgeIndices[HalfEdgeIndex0] = InvalidIndex;
						}
						break;
					}
				}
			}

			// Set the twin edge indices
			for (int32 HalfEdgeIndex = 0; HalfEdgeIndex < HalfEdges.Num(); ++HalfEdgeIndex)
			{
				GetHalfEdge(HalfEdgeIndex).TwinHalfEdgeIndex = (FIndex)TwinHalfEdgeIndices[HalfEdgeIndex];
			}

			BuildVertexPlanes();

			BuildUniqueEdgeList();

			return true;
		}

		void Serialize(FArchive& Ar)
		{
			Ar.UsingCustomVersion(FPhysicsObjectVersion::GUID);

			Ar << Planes;
			Ar << HalfEdges;
			Ar << Vertices;

			const bool bHasUniqueEdgeList = Ar.CustomVer(FPhysicsObjectVersion::GUID) >= FPhysicsObjectVersion::ChaosConvexHasUniqueEdgeSet;
			if (bHasUniqueEdgeList)
			{
				Ar << Edges;
			}

			// Handle older data without the edge list and also an issue where some assets were saved without having their EdgeList generated (now fixed)
			// Avoid adding a new custom version for that fix because we want to integrate this into other streams
			if (Ar.IsLoading() && (Edges.Num() == 0) && (HalfEdges.Num() > 0))
			{
				BuildUniqueEdgeList();
				ensureMsgf(Edges.Num() > 0, TEXT("Invalid edge data on convex in Load"));
			}

			if (Ar.IsLoading())
			{
				BuildVertexPlanes();
			}
		}

		friend FArchive& operator<<(FArchive& Ar, FConvexHalfEdgeStructureData& Value)
		{
			Value.Serialize(Ar);
			return Ar;
		}

<<<<<<< HEAD
#if INTEL_ISPC && !UE_BUILD_SHIPPING
=======
#if INTEL_ISPC
>>>>>>> 4af6daef
		// See PerParticlePBDCollisionConstraint.cpp
		// ISPC code has matching structs for interpreting FImplicitObjects.
		// This is used to verify that the structs stay the same.
		struct FISPCDataVerifier
		{
			static constexpr int32 OffsetOfPlanes() { return offsetof(TConvexHalfEdgeStructureData, Planes); }
			static constexpr int32 SizeOfPlanes() { return sizeof(TConvexHalfEdgeStructureData::Planes); }
			static constexpr int32 OffsetOfHalfEdges() { return offsetof(TConvexHalfEdgeStructureData, HalfEdges); }
			static constexpr int32 SizeOfHalfEdges() { return sizeof(TConvexHalfEdgeStructureData::HalfEdges); }
			static constexpr int32 OffsetOfVertices() { return offsetof(TConvexHalfEdgeStructureData, Vertices); }
			static constexpr int32 SizeOfVertices() { return sizeof(TConvexHalfEdgeStructureData::Vertices); }
			static constexpr int32 OffsetOfEdges() { return offsetof(TConvexHalfEdgeStructureData, Edges); }
			static constexpr int32 SizeOfEdges() { return sizeof(TConvexHalfEdgeStructureData::Edges); }
			static constexpr int32 OffsetOfVertexPlanes() { return offsetof(TConvexHalfEdgeStructureData, VertexPlanes); }
			static constexpr int32 SizeOfVertexPlanes() { return sizeof(TConvexHalfEdgeStructureData::VertexPlanes); }
		};
		friend FISPCDataVerifier;
<<<<<<< HEAD
#endif // #if INTEL_ISPC && !UE_BUILD_SHIPPING
=======
#endif // #if INTEL_ISPC
>>>>>>> 4af6daef

	private:

		// The edge index of the previous edge on the plane (loops)
		// PlaneIndex must be in range [0, NumPlanes())
		// PlaneHalfEdgeIndex must be in range [0, NumPlaneHalfEdges(PlaneIndex))
		// return value is in range [0, NumHalfEdges())
		int32 GetPrevPlaneHalfEdge(int32 PlaneIndex, int32 PlaneHalfEdgeIndex) const
		{
			// A plane's edges are sequential and loop
			check(PlaneHalfEdgeIndex >= 0);
			check(PlaneHalfEdgeIndex < NumPlaneHalfEdges(PlaneIndex));
			const int32 PlaneHalfEdgeCount = NumPlaneHalfEdges(PlaneIndex);
			const int32 PrevPlaneHalfEdgeIndex = (PlaneHalfEdgeIndex + PlaneHalfEdgeCount - 1) % PlaneHalfEdgeCount;
			return GetPlaneHalfEdge(PlaneIndex, PrevPlaneHalfEdgeIndex);
		}

		// The edge index of the next edge on the plane (loops)
		// PlaneIndex must be in range [0, NumPlanes())
		// PlaneHalfEdgeIndex must be in range [0, NumPlaneHalfEdges(PlaneIndex))
		// return value is in range [0, NumHalfEdges())
		int32 GetNextPlaneHalfEdge(int32 PlaneIndex, int32 PlaneHalfEdgeIndex) const
		{
			// A plane's edges are sequential and loop
			check(PlaneHalfEdgeIndex >= 0);
			check(PlaneHalfEdgeIndex < NumPlaneHalfEdges(PlaneIndex));
			const int32 PlaneHalfEdgeCount = NumPlaneHalfEdges(PlaneIndex);
			const int32 NextPlaneHalfEdgeIndex = (PlaneHalfEdgeIndex + 1) % PlaneHalfEdgeCount;
			return GetPlaneHalfEdge(PlaneIndex, NextPlaneHalfEdgeIndex);
		}

		// Generate the set of half-edges where none of the edge twins are also in the list.
		// this is effectively the set of full edges. This will also exclude any malformed edges if they exist.
		void BuildUniqueEdgeList()
		{
			Edges.Empty();
			Edges.Reserve(NumHalfEdges() / 2);

			for (int32 HalfEdgeIndex = 0; HalfEdgeIndex < NumHalfEdges(); ++HalfEdgeIndex)
			{
				const FHalfEdgeData& Edge = GetHalfEdge(HalfEdgeIndex);
				if (Edge.TwinHalfEdgeIndex != InvalidIndex)
				{
					const FHalfEdgeData& TwinEdge = GetHalfEdge(Edge.TwinHalfEdgeIndex);
					if ((Edge.VertexIndex != InvalidIndex) && (TwinEdge.VertexIndex != InvalidIndex))
					{
						if (Edge.VertexIndex < TwinEdge.VertexIndex)
						{
							Edges.Add((FIndex)HalfEdgeIndex);
						}
					}
				}
			}
		}

		void BuildVertexPlanes()
		{
			VertexPlanes.SetNum(Vertices.Num());

			for (int32 VertexIndex = 0; VertexIndex < NumVertices(); ++VertexIndex)
			{
				FVertexPlanes& VertexPlane = VertexPlanes[VertexIndex];
				VertexPlane.NumPlaneIndices = 0;
				VertexPlane.PlaneIndices[0] = INDEX_NONE;
				VertexPlane.PlaneIndices[1] = INDEX_NONE;
				VertexPlane.PlaneIndices[2] = INDEX_NONE;

				const int32 FirstHalfEdgeIndex = GetVertex(VertexIndex).FirstHalfEdgeIndex;
				int32 HalfEdgeIndex = FirstHalfEdgeIndex;
				if (HalfEdgeIndex != InvalidIndex)
				{
					do
					{
						if(VertexPlane.NumPlaneIndices < (FIndex)UE_ARRAY_COUNT(VertexPlane.PlaneIndices))
						{
							VertexPlane.PlaneIndices[VertexPlane.NumPlaneIndices] = (FIndex)GetHalfEdgePlane(HalfEdgeIndex);
						}

						// Caching of the Max number of plane indices on this vertex (could be higher than 3)
						// This can be used to determine if a call to GetVertexPlanes3 will actually return all the planes
						// that use a particular vertex. This is useful in collision detection for box-like objects
						// to avoid calling FindVertexPlanes
						++VertexPlane.NumPlaneIndices;

						// If we hit this there's a mal-formed convex case that we did not detect (we should be dealing with all cases - see SetPlaneVertices)
						if (!ensure(VertexPlane.NumPlaneIndices <= Planes.Num()))
						{
							VertexPlane.NumPlaneIndices = 0;
							break;
						}

						const int32 TwinHalfEdgeIndex = GetTwinHalfEdge(HalfEdgeIndex);
						if (TwinHalfEdgeIndex == InvalidIndex)
						{
							break;
						}
						HalfEdgeIndex = GetNextHalfEdge(TwinHalfEdgeIndex);
					} while ((HalfEdgeIndex != FirstHalfEdgeIndex) && (HalfEdgeIndex != InvalidIndex));
				}
			}
		}

		TArray<FPlaneData> Planes;
		TArray<FHalfEdgeData> HalfEdges;
		TArray<FVertexData> Vertices;
		TArray<FIndex> Edges;
		TArray<FVertexPlanes> VertexPlanes;
	};


	// Typedefs for the supported index sizes
	using FConvexHalfEdgeStructureDataS32 = TConvexHalfEdgeStructureData<int32>;
	using FConvexHalfEdgeStructureDataS16 = TConvexHalfEdgeStructureData<int16>;
	using FConvexHalfEdgeStructureDataU8 = TConvexHalfEdgeStructureData<uint8>;
}<|MERGE_RESOLUTION|>--- conflicted
+++ resolved
@@ -475,11 +475,7 @@
 			return Ar;
 		}
 
-<<<<<<< HEAD
-#if INTEL_ISPC && !UE_BUILD_SHIPPING
-=======
 #if INTEL_ISPC
->>>>>>> 4af6daef
 		// See PerParticlePBDCollisionConstraint.cpp
 		// ISPC code has matching structs for interpreting FImplicitObjects.
 		// This is used to verify that the structs stay the same.
@@ -497,11 +493,7 @@
 			static constexpr int32 SizeOfVertexPlanes() { return sizeof(TConvexHalfEdgeStructureData::VertexPlanes); }
 		};
 		friend FISPCDataVerifier;
-<<<<<<< HEAD
-#endif // #if INTEL_ISPC && !UE_BUILD_SHIPPING
-=======
 #endif // #if INTEL_ISPC
->>>>>>> 4af6daef
 
 	private:
 
