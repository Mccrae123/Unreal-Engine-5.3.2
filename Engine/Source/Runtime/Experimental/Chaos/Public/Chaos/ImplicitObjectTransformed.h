// Copyright Epic Games, Inc. All Rights Reserved.
#pragma once

#include "Chaos/Box.h"
#include "Chaos/ImplicitObject.h"
#include "Chaos/ShapeInstanceFwd.h"
#include "Chaos/Transform.h"
#include "ChaosArchive.h"
#include "Templates/EnableIf.h"
#include "AABB.h"

namespace Chaos
{

inline void TImplicitObjectTransformSerializeHelper(FChaosArchive& Ar, TSerializablePtr<FImplicitObject>& Obj)
{
	Ar << Obj;
}

inline void TImplicitObjectTransformSerializeHelper(FChaosArchive& Ar, const FImplicitObject* Obj)
{
	check(false);
}

inline void TImplicitObjectTransformAccumulateSerializableHelper(TArray<Pair<TSerializablePtr<FImplicitObject>, FRigidTransform3>>& Out, TSerializablePtr<FImplicitObject> Obj, const FRigidTransform3& NewTM)
{
	Obj->AccumulateAllSerializableImplicitObjects(Out, NewTM, Obj);
}

inline void TImplicitObjectTransformAccumulateSerializableHelper(TArray<Pair<TSerializablePtr<FImplicitObject>, FRigidTransform3>>& Out, const FImplicitObject* Obj, const FRigidTransform3& NewTM)
{
	check(false);
}

/**
 * Transform the contained shape. If you pass a TUniquePtr to the constructor, ownership is transferred to the TransformedImplicit. If you pass a
 * SerializablePtr, the lifetime of the object must be handled externally (do not delete it before deleting the TransformedImplicit).
 * @template bSerializable Whether the shape can be serialized (usually true). Set to false for transient/stack-allocated objects. 
 */
template<class T, int d, bool bSerializable = true>
class TImplicitObjectTransformed final : public FImplicitObject
{
	using FStorage = TImplicitObjectPtrStorage<T, d, bSerializable>;
	using ObjectType = typename FStorage::PtrType;

public:
	using FImplicitObject::GetTypeName;

	/**
	 * Create a transform around an ImplicitObject. Lifetime of the wrapped object is managed externally.
	 */
	TImplicitObjectTransformed(ObjectType Object, const TRigidTransform<T, d>& InTransform)
	    : FImplicitObject(EImplicitObject::HasBoundingBox, ImplicitObjectType::Transformed)
	    , MObject(Object)
	    , MTransform(InTransform)
	    , MLocalBoundingBox(Object->BoundingBox().TransformedAABB(InTransform))
	{
		this->bIsConvex = Object->IsConvex();
		this->bDoCollide = MObject->GetDoCollide();
	}

	/**
	 * Create a transform around an ImplicitObject and take control of its lifetime.
	 */
	TImplicitObjectTransformed(TUniquePtr<Chaos::FImplicitObject> &&ObjectOwner, const TRigidTransform<T, d>& InTransform)
	    : FImplicitObject(EImplicitObject::HasBoundingBox, ImplicitObjectType::Transformed)
		, MObjectOwner(MoveTemp(ObjectOwner))
	    , MTransform(InTransform)
	{
		static_assert(bSerializable, "Non-serializable TImplicitObjectTransformed created with a UniquePtr");
		this->MObject = FStorage::Convert(MObjectOwner);
		this->MLocalBoundingBox = MObject->BoundingBox().TransformedAABB(InTransform);
		this->bIsConvex = MObject->IsConvex();
		this->bDoCollide = MObject->GetDoCollide();
	}

	TImplicitObjectTransformed(const TImplicitObjectTransformed<T, d, bSerializable>& Other) = delete;
	TImplicitObjectTransformed(TImplicitObjectTransformed<T, d, bSerializable>&& Other)
	    : FImplicitObject(EImplicitObject::HasBoundingBox, ImplicitObjectType::Transformed)
	    , MObject(Other.MObject)
		, MObjectOwner(MoveTemp(Other.MObjectOwner))
	    , MTransform(Other.MTransform)
	    , MLocalBoundingBox(MoveTemp(Other.MLocalBoundingBox))
	{
		this->bIsConvex = Other.MObject->IsConvex();
		this->bDoCollide = Other.MObject->GetDoCollide();
	}

	virtual FImplicitObject* Duplicate() const override
	{
		if(MObjectOwner)
		{
			check(bSerializable);
			TUniquePtr<FImplicitObject> DupObj(MObjectOwner->Duplicate());
			return new TImplicitObjectTransformed<T,d,true>(MoveTemp(DupObj), MTransform);
		}
		else
		{
			check(false);	//duplicate only supported for owned geometry
			return nullptr;
		}
	}

<<<<<<< HEAD
=======
	virtual EImplicitObjectType GetNestedType() const override
	{
		return MObject->GetNestedType();
	}

>>>>>>> 4af6daef
	virtual TUniquePtr<FImplicitObject> Copy() const
	{
		if (MObject)
		{
			TUniquePtr<FImplicitObject> ObjectCopy(MObject->Copy());
			return MakeUnique<TImplicitObjectTransformed<T,d>>(MoveTemp(ObjectCopy), MTransform);
		}
		else
		{
			check(false);
			return nullptr;
		}
	}
	
	virtual TUniquePtr<FImplicitObject> CopyWithScale(const FVec3& Scale) const override
	{
		if(MObject)
		{
			//return MakeCopyWithScaleTransformed(MObjectOwner, MTransform, Scale);
			// since we cannot have a { Scaled -- Transformed -- Shape } ( scaled can only directly reference concrete shapes )
			// we need to scale the transform translation and set the Scaled on the shape itself like { (Adjusted)Transformed -- Scaled -- Shape }  
			FRigidTransform3 AdjustedTransform{ MTransform };
			AdjustedTransform.ScaleTranslation(Scale);

			TUniquePtr<FImplicitObject> ScaledObject(MObject->CopyWithScale(Scale));
			return MakeUnique<TImplicitObjectTransformed<FReal,3>>(MoveTemp(ScaledObject), AdjustedTransform);
		}
		else
		{
			check(false);
			return nullptr;
		}
	}

	virtual TUniquePtr<FImplicitObject> DeepCopy() const
	{
		if(MObject)
		{
			TUniquePtr<FImplicitObject> ObjectCopy(MObject->DeepCopy());
			return MakeUnique<TImplicitObjectTransformed<T,d>>(MoveTemp(ObjectCopy), MTransform);
		}
		else
		{
			check(false);
			return nullptr;
		}
	}

	virtual TUniquePtr<FImplicitObject> DeepCopyWithScale(const FVec3& Scale) const override
	{
		if(MObject)
		{
			//return MakeCopyWithScaleTransformed(MObjectOwner, MTransform, Scale);
			// since we cannot have a { Scaled -- Transformed -- Shape } ( scaled can only directly reference concrete shapes )
			// we need to scale the transform translation and set the Scaled on the shape itself like { (Adjusted)Transformed -- Scaled -- Shape }  
			FRigidTransform3 AdjustedTransform{ MTransform };
			AdjustedTransform.ScaleTranslation(Scale);

			TUniquePtr<FImplicitObject> ScaledObject(MObject->DeepCopyWithScale(Scale));
			return MakeUnique<TImplicitObjectTransformed<FReal,3>>(MoveTemp(ScaledObject), AdjustedTransform);
		}
		else
		{
			check(false);
			return nullptr;
		}
	}
	
	~TImplicitObjectTransformed() {}

	static constexpr EImplicitObjectType StaticType()
	{
		return ImplicitObjectType::Transformed;
	}

	const FImplicitObject* GetTransformedObject() const
	{
		return MObject.Get();
	}

	FReal GetMargin() const
	{
		// If the inner shape is quadratic, we have no margin
		return (MObject->GetRadius() > 0.0f) ? 0.0f : Margin;
	}

	FReal GetRadius() const
	{
		// If the inner shape is quadratic, so are we
		return (MObject->GetRadius() > 0.0f) ? Margin : 0.0f;
	}

	bool GetDoCollide() const
	{
		return MObject->GetDoCollide();
	}

	virtual T PhiWithNormal(const TVector<T, d>& x, TVector<T, d>& Normal) const override
	{
		auto TransformedX = MTransform.InverseTransformPosition(x);
		auto Phi = MObject->PhiWithNormal(TransformedX, Normal);
		Normal = MTransform.TransformVector(Normal);
		return Phi;
	}

	virtual bool Raycast(const TVector<T, d>& StartPoint, const TVector<T, d>& Dir, const T Length, const T Thickness, T& OutTime, TVector<T, d>& OutPosition, TVector<T, d>& OutNormal, int32& OutFaceIndex) const override
	{
		const TVector<T, d> LocalStart = MTransform.InverseTransformPosition(StartPoint);
		const TVector<T, d> LocalDir = MTransform.InverseTransformVector(Dir);
		TVector<T, d> LocalPosition;
		TVector<T, d> LocalNormal;

		if (MObject->Raycast(LocalStart, LocalDir, Length, Thickness, OutTime, LocalPosition, LocalNormal, OutFaceIndex))
		{
			if (OutTime != 0.0f)
			{
				OutPosition = MTransform.TransformPosition(LocalPosition);
				OutNormal = MTransform.TransformVector(LocalNormal);
			}
			return true;
		}
		
		return false;
	}

	virtual int32 FindMostOpposingFace(const TVector<T, 3>& Position, const TVector<T, 3>& UnitDir, int32 HintFaceIndex, T SearchDistance) const override
	{
		const TVector<T, d> LocalPosition = MTransform.InverseTransformPositionNoScale(Position);
		const TVector<T, d> LocalDir = MTransform.InverseTransformVectorNoScale(UnitDir);
		return MObject->FindMostOpposingFace(LocalPosition, LocalDir, HintFaceIndex, SearchDistance);
	}

	virtual TVector<T, 3> FindGeometryOpposingNormal(const TVector<T, d>& DenormDir, int32 FaceIndex, const TVector<T, d>& OriginalNormal) const override
	{
		const TVector<T, d> LocalDenormDir = MTransform.InverseTransformVectorNoScale(DenormDir);
		const TVector<T, d> LocalOriginalNormal = MTransform.InverseTransformVectorNoScale(OriginalNormal);
		const TVector<T, d> LocalNormal = MObject->FindGeometryOpposingNormal(LocalDenormDir, FaceIndex, LocalOriginalNormal);
		return MTransform.TransformVectorNoScale(LocalNormal);
	}

	virtual bool Overlap(const TVector<T, d>& Point, const T Thickness) const override
	{
		const TVector<T, d> LocalPoint = MTransform.InverseTransformPosition(Point);
		return MObject->Overlap(LocalPoint, Thickness);
	}

	virtual Pair<TVector<T, d>, bool> FindClosestIntersectionImp(const TVector<T, d>& StartPoint, const TVector<T, d>& EndPoint, const T Thickness) const override
	{
		auto TransformedStart = MTransform.InverseTransformPosition(StartPoint);
		auto TransformedEnd = MTransform.InverseTransformPosition(EndPoint);
		auto ClosestIntersection = MObject->FindClosestIntersection(TransformedStart, TransformedEnd, Thickness);
		if (ClosestIntersection.Second)
		{
			ClosestIntersection.First = MTransform.TransformPosition(ClosestIntersection.First);
		}
		return ClosestIntersection;
	}

	virtual int32 FindClosestFaceAndVertices(const FVec3& Position, TArray<FVec3>& FaceVertices, FReal SearchDist = 0.01f) const override
	{
		const FVec3 LocalPoint = MTransform.InverseTransformPosition(Position);
		int32 FaceIndex = MObject->FindClosestFaceAndVertices(LocalPoint, FaceVertices, SearchDist);
		if (FaceIndex != INDEX_NONE)
		{
			for (FVec3& Vec : FaceVertices)
			{
				Vec = MTransform.TransformPosition(Vec);
			}
		}
		return FaceIndex;
	}

	const TRigidTransform<T, d>& GetTransform() const { return MTransform; }
	void SetTransform(const TRigidTransform<T, d>& InTransform)
	{
		MLocalBoundingBox = MObject->BoundingBox().TransformedAABB(InTransform);
		MTransform = InTransform;
	}

	virtual void AccumulateAllImplicitObjects(TArray<Pair<const FImplicitObject*, TRigidTransform<T, d>>>& Out, const TRigidTransform<T, d>& ParentTM) const override
	{
		const TRigidTransform<T, d> NewTM = MTransform * ParentTM;
		MObject->AccumulateAllImplicitObjects(Out, NewTM);
	}

	virtual void AccumulateAllSerializableImplicitObjects(TArray<Pair<TSerializablePtr<FImplicitObject>, TRigidTransform<T, d>>>& Out, const TRigidTransform<T, d>& ParentTM, TSerializablePtr<FImplicitObject> This) const override
	{
		check(bSerializable);
		const TRigidTransform<T, d> NewTM = MTransform * ParentTM;
		TImplicitObjectTransformAccumulateSerializableHelper(Out, MObject, NewTM);
	}

	virtual void FindAllIntersectingObjects(TArray < Pair<const FImplicitObject*, TRigidTransform<T, d>>>& Out, const TAABB<T, d>& LocalBounds) const override
	{
		const TAABB<T, d> SubobjectBounds = LocalBounds.TransformedAABB(MTransform.Inverse());
		int32 NumOut = Out.Num();
		MObject->FindAllIntersectingObjects(Out, SubobjectBounds);
		if (Out.Num() > NumOut)
		{
			Out[NumOut].Second = Out[NumOut].Second * MTransform;
		}
	}

	virtual const TAABB<T, d> BoundingBox() const override { return MLocalBoundingBox; }

	// Calculate the tight-fitting world-space bounding box
	virtual FAABB3 CalculateTransformedBounds(const FRigidTransform3& InTransform) const
	{
		return MObject->CalculateTransformedBounds(FRigidTransform3::MultiplyNoScale(MTransform ,InTransform));
	}

	const FReal GetVolume() const
	{
		// TODO: More precise volume!
		return BoundingBox().GetVolume();
	}

	const FMatrix33 GetInertiaTensor(const FReal Mass) const
	{
		// TODO: More precise inertia!
		return BoundingBox().GetInertiaTensor(Mass);
	}

	const FVec3 GetCenterOfMass() const
	{
		// TODO: Actually compute this!
		return BoundingBox().GetCenterOfMass();
	}


	const ObjectType Object() const { return MObject; }
	
	virtual void Serialize(FChaosArchive& Ar) override
	{
		check(bSerializable);
		FChaosArchiveScopedMemory ScopedMemory(Ar, GetTypeName(), false);
		FImplicitObject::SerializeImp(Ar);
		TImplicitObjectTransformSerializeHelper(Ar, MObject);
		Ar << MTransform;
		TBox<T, d>::SerializeAsAABB(Ar, MLocalBoundingBox);

		// NOTE: Not serializing SharedObject which is a temp fix and only used in the runtime
	}

	virtual uint32 GetTypeHash() const override
	{
		// Combine the hash from the inner, non transformed object with our transform
		return HashCombine(MObject->GetTypeHash(), GetTypeHashHelper(MTransform));
	}

	virtual uint16 GetMaterialIndex(uint32 HintIndex) const override
	{
		return MObject->GetMaterialIndex(HintIndex);
	}

protected:
	virtual void VisitOverlappingLeafObjectsImpl(
		const FAABB3& InLocalBounds,
		const FRigidTransform3& ObjectTransform,
		const int32 RootObjectIndex,
		int32& ObjectIndex,
		int32& LeafObjectIndex,
		const FImplicitHierarchyVisitor& VisitorFunc) const override final
	{
		// Skip self
		++ObjectIndex;

		// Visit child
		const FAABB3 LocalBounds = InLocalBounds.InverseTransformedAABB(MTransform);
		MObject->VisitOverlappingLeafObjectsImpl(LocalBounds, MTransform * ObjectTransform, RootObjectIndex, ObjectIndex, LeafObjectIndex, VisitorFunc);
	}

	virtual void VisitLeafObjectsImpl(
		const FRigidTransform3& ObjectTransform,
		const int32 RootObjectIndex,
		int32& ObjectIndex,
		int32& LeafObjectIndex,
		const FImplicitHierarchyVisitor& VisitorFunc) const override final
	{
		// Skip self
		++ObjectIndex;

		// Visit child
		MObject->VisitLeafObjectsImpl(MTransform * ObjectTransform, RootObjectIndex, ObjectIndex, LeafObjectIndex, VisitorFunc);
	}

	virtual bool VisitObjectsImpl(
		const FRigidTransform3& ObjectTransform,
		const int32 RootObjectIndex,
		int32& ObjectIndex,
		int32& LeafObjectIndex,
		const FImplicitHierarchyVisitorBool& VisitorFunc) const override final
	{
		// Visit self
		bool bContinue = VisitorFunc(this, ObjectTransform, RootObjectIndex, ObjectIndex, INDEX_NONE);
		++ObjectIndex;

		// Visit child
		if (bContinue)
		{
			bContinue = MObject->VisitObjectsImpl(MTransform * ObjectTransform, RootObjectIndex, ObjectIndex, LeafObjectIndex, VisitorFunc);
		}

		return bContinue;
	}

	virtual bool IsOverlappingBoundsImpl(const FAABB3& InLocalBounds) const override final
	{
		const FAABB3 LocalBounds = InLocalBounds.InverseTransformedAABB(MTransform);
		return MObject->IsOverlappingBoundsImpl(LocalBounds);
	}

private:
	ObjectType MObject;
	TUniquePtr<FImplicitObject> MObjectOwner;
	TRigidTransform<T, d> MTransform;
	TAABB<T, d> MLocalBoundingBox;

	// TEMP: workaround for a clustering issue when a geometry collection in a cluster is destroyed 
	// after the cluster's geometry has been shared between game and physics thread
	// @todo(chaos): remove this when FImplicitObject is ref counted
	FConstImplicitObjectPtr SharedObject;

	friend class FClusterUnionManager;
	void SetSharedObject(const FConstImplicitObjectPtr& InSharedObject)
	{
		SharedObject = InSharedObject;
	}

	//needed for serialization
	TImplicitObjectTransformed() : FImplicitObject(EImplicitObject::HasBoundingBox, ImplicitObjectType::Transformed) {}

	friend FImplicitObject;	//needed for serialization
};

namespace Utilities
{
	inline TUniquePtr<FImplicitObject> DuplicateImplicitWithTransform(const FImplicitObject* const InObject, FTransform NewTransform)
	{
		if(!InObject)
		{
			return nullptr;
		}

		const EImplicitObjectType OuterType = InObject->GetType();

		if(GetInnerType(OuterType) == ImplicitObjectType::Transformed)
		{
			TUniquePtr<FImplicitObject> NewTransformed = InObject->Copy();
			TImplicitObjectTransformed<FReal, 3>* InnerTransformed = static_cast<TImplicitObjectTransformed<FReal, 3>*>(NewTransformed.Get());
			InnerTransformed->SetTransform(NewTransform);

			return MoveTemp(NewTransformed);
		}
		else
		{
			TUniquePtr<FImplicitObject> NewInnerObject = InObject->Copy();
			return MakeUnique<TImplicitObjectTransformed<FReal, 3>>(MoveTemp(NewInnerObject), NewTransform);
		}
	}
}

template <typename T, int d>
using TImplicitObjectTransformedNonSerializable = TImplicitObjectTransformed<T, d, false>;

using FImplicitObjectTransformed = TImplicitObjectTransformed<FReal, 3>;

}<|MERGE_RESOLUTION|>--- conflicted
+++ resolved
@@ -101,14 +101,11 @@
 		}
 	}
 
-<<<<<<< HEAD
-=======
 	virtual EImplicitObjectType GetNestedType() const override
 	{
 		return MObject->GetNestedType();
 	}
 
->>>>>>> 4af6daef
 	virtual TUniquePtr<FImplicitObject> Copy() const
 	{
 		if (MObject)
