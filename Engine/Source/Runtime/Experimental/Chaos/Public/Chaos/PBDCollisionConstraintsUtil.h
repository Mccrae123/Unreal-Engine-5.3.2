--- conflicted
+++ resolved
@@ -7,16 +7,6 @@
 
 namespace Chaos
 {
-<<<<<<< HEAD
-	void CHAOS_API ComputeHashTable(const TArray<Chaos::FRigidBodyPointContactConstraint>& ConstraintsArray,
-									const FBox& BoundingBox, TMultiMap<int32, int32>& HashTableMap, const Chaos::FRealSingle SpatialHashRadius);
-
-	void CHAOS_API ComputeHashTable(const TArray<FCollidingData>& CollisionsArray,
-									const FBox& BoundingBox, TMultiMap<int32, int32>& HashTableMap, const Chaos::FRealSingle SpatialHashRadius);
-
-	void CHAOS_API ComputeHashTable(const TArray<FCollidingDataExt>& CollisionsArray,
-									const FBox& BoundingBox, TMultiMap<int32, int32>& HashTableMap, const Chaos::FRealSingle SpatialHashRadius);
-=======
 	void CHAOS_API ComputeHashTable(const TArray<Chaos::FPBDCollisionConstraint>& ConstraintsArray,
 									const FBox& BoundingBox, TMultiMap<int32, int32>& HashTableMap, const Chaos::FReal SpatialHashRadius);
 
@@ -25,21 +15,13 @@
 
 	void CHAOS_API ComputeHashTable(const TArray<FCollidingDataExt>& CollisionsArray,
 									const FBox& BoundingBox, TMultiMap<int32, int32>& HashTableMap, const Chaos::FReal SpatialHashRadius);
->>>>>>> 6bbb88c8
 
 	void CHAOS_API ComputeHashTable(const TArray<FVector>& ParticleArray, const FBox& BoundingBox, 
 									TMultiMap<int32, int32>& HashTableMap, const float SpatialHashRadius);
 
 	void CHAOS_API ComputeHashTable(const TArray<FBreakingData>& BreakingsArray,
-<<<<<<< HEAD
-									const FBox& BoundingBox, TMultiMap<int32, int32>& HashTableMap, const Chaos::FRealSingle SpatialHashRadius);
-
-	void CHAOS_API ComputeHashTable(const TArray<FBreakingDataExt>& BreakingsArray,
-									const FBox& BoundingBox, TMultiMap<int32, int32>& HashTableMap, const Chaos::FRealSingle SpatialHashRadius);
-=======
 									const FBox& BoundingBox, TMultiMap<int32, int32>& HashTableMap, const Chaos::FReal SpatialHashRadius);
 
 	void CHAOS_API ComputeHashTable(const TArray<FBreakingDataExt>& BreakingsArray,
 									const FBox& BoundingBox, TMultiMap<int32, int32>& HashTableMap, const Chaos::FReal SpatialHashRadius);
->>>>>>> 6bbb88c8
 }