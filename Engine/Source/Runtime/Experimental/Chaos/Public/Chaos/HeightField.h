--- conflicted
+++ resolved
@@ -17,12 +17,6 @@
 namespace Chaos
 {
 	class FHeightfieldRaycastVisitor;
-<<<<<<< HEAD
-	class FContactPoint;
-	class FConvex;
-	class FTriangle;
-=======
->>>>>>> d731a049
 	struct FMTDInfo;
 }
 
@@ -80,16 +74,6 @@
 		bool SweepGeom(const TImplicitObjectScaled<FCapsule>& QueryGeom, const FRigidTransform3& StartTM, const FVec3& Dir, const FReal Length, FReal& OutTime, FVec3& OutPosition, FVec3& OutNormal, int32& OutFaceIndex, FVec3& OutFaceNormal, const FReal Thickness = 0, bool bComputeMTD = false) const;
 		bool SweepGeom(const TImplicitObjectScaled<FConvex>& QueryGeom, const FRigidTransform3& StartTM, const FVec3& Dir, const FReal Length, FReal& OutTime, FVec3& OutPosition, FVec3& OutNormal, int32& OutFaceIndex, FVec3& OutFaceNormal, const FReal Thickness = 0, bool bComputeMTD = false) const;
 
-<<<<<<< HEAD
-		bool GJKContactPoint(const TBox<FReal, 3>& QueryGeom, const FRigidTransform3& QueryTM, const FReal Thickness, FVec3& ContactLocation, FVec3& ContactNormal, FReal& ContactPhi) const;
-		bool GJKContactPoint(const TSphere<FReal, 3>& QueryGeom, const FRigidTransform3& QueryTM, const FReal Thickness, FVec3& ContactLocation, FVec3& ContactNormal, FReal& ContactPhi) const;
-		bool GJKContactPoint(const FCapsule& QueryGeom, const FRigidTransform3& QueryTM, const FReal Thickness, FVec3& ContactLocation, FVec3& ContactNormal, FReal& ContactPhi) const;
-		bool GJKContactPoint(const FConvex& QueryGeom, const FRigidTransform3& QueryTM, const FReal Thickness, FVec3& ContactLocation, FVec3& ContactNormal, FReal& ContactPhi) const;
-		bool GJKContactPoint(const TImplicitObjectScaled<TBox<FReal, 3>>& QueryGeom, const FRigidTransform3& QueryTM, const FReal Thickness, FVec3& ContactLocation, FVec3& ContactNormal, FReal& ContactPhi) const;
-		bool GJKContactPoint(const TImplicitObjectScaled<TSphere<FReal, 3>>& QueryGeom, const FRigidTransform3& QueryTM, const FReal Thickness, FVec3& ContactLocation, FVec3& ContactNormal, FReal& ContactPhi) const;
-		bool GJKContactPoint(const TImplicitObjectScaled<FCapsule>& QueryGeom, const FRigidTransform3& QueryTM, const FReal Thickness, FVec3& ContactLocation, FVec3& ContactNormal, FReal& ContactPhi) const;
-		bool GJKContactPoint(const TImplicitObjectScaled<FConvex>& QueryGeom, const FRigidTransform3& QueryTM, const FReal Thickness, FVec3& ContactLocation, FVec3& ContactNormal, FReal& ContactPhi) const;
-=======
 		// Sweep used for CCD. Ignores triangles we penetrate by less than IgnorePenetration, and calculate the TOI for a depth of TargetPenetration. If both are zero, this is equivalent to SweepGeom
 		bool SweepGeomCCD(const TSphere<FReal, 3>& QueryGeom, const FRigidTransform3& StartTM, const FVec3& Dir, const FReal Length, const FReal IgnorePenetration, const FReal TargetPenetration, FReal& OutTOI, FReal& OutPhi, FVec3& OutPosition, FVec3& OutNormal, int32& OutFaceIndex, FVec3& OutFaceNormal) const;
 		bool SweepGeomCCD(const TBox<FReal, 3>& QueryGeom, const FRigidTransform3& StartTM, const FVec3& Dir, const FReal Length, const FReal IgnorePenetration, const FReal TargetPenetration, FReal& OutTOI, FReal& OutPhi, FVec3& OutPosition, FVec3& OutNormal, int32& OutFaceIndex, FVec3& OutFaceNormal) const;
@@ -108,14 +92,6 @@
 		bool GJKContactPoint(const TImplicitObjectScaled<TSphere<FReal, 3>>& QueryGeom, const FRigidTransform3& QueryTM, const FReal Thickness, FVec3& ContactLocation, FVec3& ContactNormal, FReal& ContactPhi, int32& ContactFaceIndex) const;
 		bool GJKContactPoint(const TImplicitObjectScaled<FCapsule>& QueryGeom, const FRigidTransform3& QueryTM, const FReal Thickness, FVec3& ContactLocation, FVec3& ContactNormal, FReal& ContactPhi, int32& ContactFaceIndex) const;
 		bool GJKContactPoint(const TImplicitObjectScaled<FConvex>& QueryGeom, const FRigidTransform3& QueryTM, const FReal Thickness, FVec3& ContactLocation, FVec3& ContactNormal, FReal& ContactPhi, int32& ContactFaceIndex) const;
->>>>>>> d731a049
-
-		bool ContactManifold(const TBox<FReal, 3>& QueryGeom, const FRigidTransform3& QueryTM, const FReal Thickness, TArray<FContactPoint>& ContactPoints) const;
-		bool ContactManifold(const FCapsule& QueryGeom, const FRigidTransform3& QueryTM, const FReal Thickness, TArray<FContactPoint>& ContactPoints) const;
-		bool ContactManifold(const FConvex& QueryGeom, const FRigidTransform3& QueryTM, const FReal Thickness, TArray<FContactPoint>& ContactPoints) const;
-		bool ContactManifold(const TImplicitObjectScaled<TBox<FReal, 3>>& QueryGeom, const FRigidTransform3& QueryTM, const FReal Thickness, TArray<FContactPoint>& ContactPoints) const;
-		bool ContactManifold(const TImplicitObjectScaled<FCapsule>& QueryGeom, const FRigidTransform3& QueryTM, const FReal Thickness, TArray<FContactPoint>& ContactPoints) const;
-		bool ContactManifold(const TImplicitObjectScaled<FConvex>& QueryGeom, const FRigidTransform3& QueryTM, const FReal Thickness, TArray<FContactPoint>& ContactPoints) const;
 
 
 		virtual int32 FindMostOpposingFace(const FVec3& Position, const FVec3& UnitDir, int32 HintFaceIndex, FReal SearchDist) const override;
@@ -409,8 +385,6 @@
 				OutBounds = FAABB3(FVec3((FReal)X, (FReal)Y, MinZ), FVec3((FReal)X + 1, (FReal)Y + 1, MaxZ));
 			}
 
-<<<<<<< HEAD
-=======
 			FORCEINLINE void GetPointsAndBoundsSimd(int32 Index, VectorRegister4Float OutPts[4], FAABBVectorized& OutBounds) const
 			{
 				const FRealSingle H0 = static_cast<FRealSingle>(MinValue + Heights[Index] * HeightPerUnit);
@@ -512,7 +486,6 @@
 					MakeVectorRegisterFloat(static_cast<FRealSingle>((IndexLowResX +1) * LowResInc), static_cast<FRealSingle>((IndexLowResY + 1) * LowResInc), MaxHeight, 0.0f));
 			}
 
->>>>>>> d731a049
 			FORCEINLINE void GetPointsScaled(int32 Index, FVec3 OutPts[4]) const
 			{
 				GetPoints(Index, OutPts);
@@ -532,10 +505,6 @@
 				OutPts[2] *= Scale;
 				OutPts[3] *= Scale;
 
-<<<<<<< HEAD
-				const FVec3 Scale3(Scale);
-				OutBounds = FAABB3::FromPoints(OutBounds.Min() * Scale3, OutBounds.Max() * Scale3);
-=======
 				OutBounds = FAABB3::FromPoints(OutBounds.Min() * Scale, OutBounds.Max() * Scale);
 			}
 
@@ -602,7 +571,6 @@
 				VectorRegister4Float Max = VectorMax(P0, P1);
 
 				OutBounds = FAABBVectorized(Min, Max);
->>>>>>> d731a049
 			}
 
 			FORCEINLINE FReal GetMinHeight() const
@@ -782,11 +750,7 @@
 				Max = { FMath::Max(Max.X, InPoint.X), FMath::Max(Max.Y, InPoint.Y) };
 			}
 
-<<<<<<< HEAD
-			FVec2 Clamp(const FVec2& InToClamp, FReal InNudge = SMALL_NUMBER) const
-=======
 			FVec2 Clamp(const FVec2& InToClamp, FReal InNudge = UE_SMALL_NUMBER) const
->>>>>>> d731a049
 			{
 				const FVec2 NudgeVec(InNudge, InNudge);
 				const FVec2 TestMin = Min + NudgeVec;
@@ -1004,20 +968,8 @@
 		template <typename QueryGeomType>
 		bool SweepGeomCCDImp(const QueryGeomType& QueryGeom, const FRigidTransform3& StartTM, const FVec3& Dir, const FReal Length, const FReal IgnorePenetration, const FReal TargetPenetration, FReal& OutTOI, FReal& OutPhi, FVec3& OutPosition, FVec3& OutNormal, int32& OutFaceIndex) const;
 
-<<<<<<< HEAD
-		// @todo(chaos): remove ContactManifoldNonPlanarConvexImp and ContactManifoldPlanarConvexImp and move collision detection code out of this class.
-		// Instead, provide an API for generating triangles in a query bounds in some space.
-
-		template <typename GeomType>
-		bool ContactManifoldNonPlanarConvexImp(const GeomType& QueryGeom, const FRigidTransform3& QueryTM, const FReal Thickness, TArray<FContactPoint>& ContactPoints) const;
-
-		template <typename GeomType>
-		bool ContactManifoldPlanarConvexImp(const GeomType& QueryGeom, const FRigidTransform3& QueryTM, const FReal Thickness, TArray<FContactPoint>& ContactPoints) const;
-
-=======
 		template <typename GeomType>
 		bool GJKContactPointImp(const GeomType& QueryGeom, const FRigidTransform3& QueryTM, const FReal Thickness, FVec3& ContactLocation, FVec3& ContactNormal, FReal& ContactPhi, int32& ContactFaceIndex) const;
->>>>>>> d731a049
 	};
 
 	FORCEINLINE FChaosArchive& operator<<(FChaosArchive& Ar, FHeightField::FDataType::MinMaxHeights& Value)
