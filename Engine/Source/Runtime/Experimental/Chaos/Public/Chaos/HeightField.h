--- conflicted
+++ resolved
@@ -67,16 +67,6 @@
 		bool OverlapGeom(const TImplicitObjectScaled<FCapsule>& QueryGeom, const FRigidTransform3& QueryTM, const FReal Thickness, FMTDInfo* OutMTD = nullptr) const;
 		bool OverlapGeom(const TImplicitObjectScaled<FConvex>& QueryGeom, const FRigidTransform3& QueryTM, const FReal Thickness, FMTDInfo* OutMTD = nullptr) const;
 
-<<<<<<< HEAD
-		bool SweepGeom(const TSphere<FReal, 3>& QueryGeom, const FRigidTransform3& StartTM, const FVec3& Dir, const FReal Length, FReal& OutTime, FVec3& OutPosition, FVec3& OutNormal, int32& OutFaceIndex, const FReal Thickness = 0, bool bComputeMTD = false) const;
-		bool SweepGeom(const TBox<FReal, 3>& QueryGeom, const FRigidTransform3& StartTM, const FVec3& Dir, const FReal Length, FReal& OutTime, FVec3& OutPosition, FVec3& OutNormal, int32& OutFaceIndex, const FReal Thickness = 0, bool bComputeMTD = false) const;
-		bool SweepGeom(const FCapsule& QueryGeom, const FRigidTransform3& StartTM, const FVec3& Dir, const FReal Length, FReal& OutTime, FVec3& OutPosition, FVec3& OutNormal, int32& OutFaceIndex, const FReal Thickness = 0, bool bComputeMTD = false) const;
-		bool SweepGeom(const FConvex& QueryGeom, const FRigidTransform3& StartTM, const FVec3& Dir, const FReal Length, FReal& OutTime, FVec3& OutPosition, FVec3& OutNormal, int32& OutFaceIndex, const FReal Thickness = 0, bool bComputeMTD = false) const;
-		bool SweepGeom(const TImplicitObjectScaled<TSphere<FReal, 3>>& QueryGeom, const FRigidTransform3& StartTM, const FVec3& Dir, const FReal Length, FReal& OutTime, FVec3& OutPosition, FVec3& OutNormal, int32& OutFaceIndex, const FReal Thickness = 0, bool bComputeMTD = false) const;
-		bool SweepGeom(const TImplicitObjectScaled<TBox<FReal, 3>>& QueryGeom, const FRigidTransform3& StartTM, const FVec3& Dir, const FReal Length, FReal& OutTime, FVec3& OutPosition, FVec3& OutNormal, int32& OutFaceIndex, const FReal Thickness = 0, bool bComputeMTD = false) const;
-		bool SweepGeom(const TImplicitObjectScaled<FCapsule>& QueryGeom, const FRigidTransform3& StartTM, const FVec3& Dir, const FReal Length, FReal& OutTime, FVec3& OutPosition, FVec3& OutNormal, int32& OutFaceIndex, const FReal Thickness = 0, bool bComputeMTD = false) const;
-		bool SweepGeom(const TImplicitObjectScaled<FConvex>& QueryGeom, const FRigidTransform3& StartTM, const FVec3& Dir, const FReal Length, FReal& OutTime, FVec3& OutPosition, FVec3& OutNormal, int32& OutFaceIndex, const FReal Thickness = 0, bool bComputeMTD = false) const;
-=======
 		bool SweepGeom(const TSphere<FReal, 3>& QueryGeom, const FRigidTransform3& StartTM, const FVec3& Dir, const FReal Length, FReal& OutTime, FVec3& OutPosition, FVec3& OutNormal, int32& OutFaceIndex, FVec3& OutFaceNormal, const FReal Thickness = 0, bool bComputeMTD = false) const;
 		bool SweepGeom(const TBox<FReal, 3>& QueryGeom, const FRigidTransform3& StartTM, const FVec3& Dir, const FReal Length, FReal& OutTime, FVec3& OutPosition, FVec3& OutNormal, int32& OutFaceIndex, FVec3& OutFaceNormal, const FReal Thickness = 0, bool bComputeMTD = false) const;
 		bool SweepGeom(const FCapsule& QueryGeom, const FRigidTransform3& StartTM, const FVec3& Dir, const FReal Length, FReal& OutTime, FVec3& OutPosition, FVec3& OutNormal, int32& OutFaceIndex, FVec3& OutFaceNormal, const FReal Thickness = 0, bool bComputeMTD = false) const;
@@ -85,7 +75,6 @@
 		bool SweepGeom(const TImplicitObjectScaled<TBox<FReal, 3>>& QueryGeom, const FRigidTransform3& StartTM, const FVec3& Dir, const FReal Length, FReal& OutTime, FVec3& OutPosition, FVec3& OutNormal, int32& OutFaceIndex, FVec3& OutFaceNormal, const FReal Thickness = 0, bool bComputeMTD = false) const;
 		bool SweepGeom(const TImplicitObjectScaled<FCapsule>& QueryGeom, const FRigidTransform3& StartTM, const FVec3& Dir, const FReal Length, FReal& OutTime, FVec3& OutPosition, FVec3& OutNormal, int32& OutFaceIndex, FVec3& OutFaceNormal, const FReal Thickness = 0, bool bComputeMTD = false) const;
 		bool SweepGeom(const TImplicitObjectScaled<FConvex>& QueryGeom, const FRigidTransform3& StartTM, const FVec3& Dir, const FReal Length, FReal& OutTime, FVec3& OutPosition, FVec3& OutNormal, int32& OutFaceIndex, FVec3& OutFaceNormal, const FReal Thickness = 0, bool bComputeMTD = false) const;
->>>>>>> 6bbb88c8
 
 		bool GJKContactPoint(const TBox<FReal, 3>& QueryGeom, const FRigidTransform3& QueryTM, const FReal Thickness, FVec3& ContactLocation, FVec3& ContactNormal, FReal& ContactPhi) const;
 		bool GJKContactPoint(const TSphere<FReal, 3>& QueryGeom, const FRigidTransform3& QueryTM, const FReal Thickness, FVec3& ContactLocation, FVec3& ContactNormal, FReal& ContactPhi) const;
@@ -268,8 +257,6 @@
 				const FReal H1 = MinValue + Heights[Index + 1] * HeightPerUnit;
 				const FReal H2 = MinValue + Heights[Index + NumCols] * HeightPerUnit;
 				const FReal H3 = MinValue + Heights[Index + NumCols + 1] * HeightPerUnit;
-<<<<<<< HEAD
-=======
 
 				const int32 X = Index % (NumCols);
 				const int32 Y = Index / (NumCols);
@@ -286,17 +273,10 @@
 				const FReal H1 = MinValue + Heights[Index + 1] * HeightPerUnit;
 				const FReal H2 = MinValue + Heights[Index + NumCols] * HeightPerUnit;
 				const FReal H3 = MinValue + Heights[Index + NumCols + 1] * HeightPerUnit;
->>>>>>> 6bbb88c8
 
 				const int32 X = Index % (NumCols);
 				const int32 Y = Index / (NumCols);
 
-<<<<<<< HEAD
-				OutPts[0] = {(FReal)X, (FReal)Y, H0};
-				OutPts[1] = {(FReal)X + 1, (FReal)Y, H1};
-				OutPts[2] = {(FReal)X, (FReal)Y + 1, H2};
-				OutPts[3] = {(FReal)X + 1, (FReal)Y + 1, H3};
-=======
 				OutPts[0] = { (FReal)X, (FReal)Y, H0 };
 				OutPts[1] = { (FReal)X + 1, (FReal)Y, H1 };
 				OutPts[2] = { (FReal)X, (FReal)Y + 1, H2 };
@@ -306,7 +286,6 @@
 				const FReal MaxZ = FMath::Max<FReal>(H0, FMath::Max<FReal>(H1, FMath::Max<FReal>(H2, H3)));
 
 				OutBounds = FAABB3(FVec3((FReal)X, (FReal)Y, MinZ), FVec3((FReal)X + 1, (FReal)Y + 1, MaxZ));
->>>>>>> 6bbb88c8
 			}
 
 			FORCEINLINE void GetPointsScaled(int32 Index, FVec3 OutPts[4]) const
@@ -340,34 +319,6 @@
 			FORCEINLINE FReal GetMaxHeight() const
 			{
 				return MaxValue;
-<<<<<<< HEAD
-			}
-
-			void SafeSerializeReal(FChaosArchive& Ar, FReal& RealValue, int32 RuntimeRealSize, int32 SerializedRealSize)
-			{
-				if (RuntimeRealSize == SerializedRealSize)
-				{
-					// same sizes all FReal
-					Ar << RealValue;
-				}
-				else 
-				{
-					// size don't match need to do some conversion
-					if (SerializedRealSize == sizeof(float))
-					{
-						float Value = (float)RealValue;
-						Ar << Value;
-						RealValue = (FReal)Value;
-					}
-					else if (SerializedRealSize == sizeof(double))
-					{
-						double Value = (double)RealValue;
-						Ar << Value;
-						RealValue = (FReal)Value;
-					}
-				}
-=======
->>>>>>> 6bbb88c8
 			}
 
 			void Serialize(FChaosArchive& Ar)
@@ -392,26 +343,22 @@
 				
 				Ar << Heights;
 				Ar << Scale;
-				SafeSerializeReal(Ar, MinValue, RuntimeRealSize, SerializedRealSize);
-				SafeSerializeReal(Ar, MaxValue, RuntimeRealSize, SerializedRealSize);
+				Ar << MinValue;
+				Ar << MaxValue;
 				Ar << NumRows;
 				Ar << NumCols;
 
 				Ar.UsingCustomVersion(FExternalPhysicsCustomObjectVersion::GUID);
 				if (Ar.CustomVer(FExternalPhysicsCustomObjectVersion::GUID) >= FExternalPhysicsCustomObjectVersion::HeightfieldData)
 				{
-					SafeSerializeReal(Ar, Range, RuntimeRealSize, SerializedRealSize);
-					SafeSerializeReal(Ar, HeightPerUnit, RuntimeRealSize, SerializedRealSize);
+					Ar << Range;
+					Ar << HeightPerUnit;
 
 					if (Ar.CustomVer(FExternalPhysicsCustomObjectVersion::GUID) < FExternalPhysicsCustomObjectVersion::HeightfieldImplicitBounds)
 					{
 						// todo(chaos) this may not matter if the Vector types are handling serialization properly 
 						// legacy, need to keep the inner box type as float ( not FReal ) 
-<<<<<<< HEAD
-						TArray<TBox<float, 3>> CellBounds;
-=======
 						TArray<FBoxFloat3> CellBounds;
->>>>>>> 6bbb88c8
 						Ar << CellBounds;
 					}
 					else if(Ar.CustomVer(FExternalPhysicsCustomObjectVersion::GUID) < FExternalPhysicsCustomObjectVersion::HeightfieldUsesHeightsDirectly)
@@ -487,15 +434,12 @@
 				return InPoint[0] >= Min[0] && InPoint[0] <= Max[0] && InPoint[1] >= Min[1] && InPoint[1] <= Max[1];
 			}
 
-<<<<<<< HEAD
-=======
 			void GrowToInclude(const FVec2& InPoint)
 			{
 				Min = { FMath::Min(Min.X, InPoint.X), FMath::Min(Min.Y, InPoint.Y) };
 				Max = { FMath::Max(Max.X, InPoint.X), FMath::Max(Max.Y, InPoint.Y) };
 			}
 
->>>>>>> 6bbb88c8
 			FVec2 Clamp(const FVec2& InToClamp, FReal InNudge = SMALL_NUMBER) const
 			{
 				const FVec2 NudgeVec(InNudge, InNudge);
