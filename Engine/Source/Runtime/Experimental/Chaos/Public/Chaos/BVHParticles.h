// Copyright Epic Games, Inc. All Rights Reserved.
#pragma once

#include "Chaos/Particles.h"
#include "ChaosArchive.h"
#include "Chaos/ParticleHandleFwd.h"


namespace Chaos
{
	extern int32 CHAOS_API CollisionParticlesBVHDepth;

    template<class OBJECT_ARRAY, class LEAF_TYPE, class T, int d>
    class TBoundingVolumeHierarchy;


    template<class OBJECT_ARRAY, class LEAF_TYPE, class T, int d>
    class TBoundingVolumeHierarchy;

    template<class T, int d>
    class TAABB;

	class FBVHParticles final /*Note: removing this final has implications for serialization. See TImplicitObject*/ : public FParticles
	{
	public:
		using TArrayCollection::Size;
		using FParticles::X;
		using FParticles::AddParticles;

		CHAOS_API FBVHParticles();
		FBVHParticles(FBVHParticles&& Other);
		FBVHParticles(FParticles&& Other);
        CHAOS_API ~FBVHParticles();

	    CHAOS_API FBVHParticles& operator=(const FBVHParticles& Other);
	    CHAOS_API FBVHParticles& operator=(FBVHParticles&& Other);

<<<<<<< HEAD
		CHAOS_API FBVHParticles* NewCopy()
=======
		CHAOS_API FBVHParticles* NewCopy() const
>>>>>>> 6bbb88c8
		{
			return new FBVHParticles(*this);
		}

		CHAOS_API void UpdateAccelerationStructures();
		const TArray<int32> FindAllIntersections(const FAABB3& Object) const;

		static FBVHParticles* SerializationFactory(FChaosArchive& Ar, FBVHParticles* BVHParticles)
		{
			return Ar.IsLoading() ? new FBVHParticles() : nullptr;
		}

		CHAOS_API void Serialize(FChaosArchive& Ar);

		CHAOS_API void Serialize(FArchive& Ar)
		{
			check(false); //Aggregate simplicial require FChaosArchive - check false by default
		}

	private:
		CHAOS_API FBVHParticles(const FBVHParticles& Other);

		TBoundingVolumeHierarchy<FParticles, TArray<int32>, FReal, 3>* MBVH;
	};

	FORCEINLINE FChaosArchive& operator<<(FChaosArchive& Ar, FBVHParticles& Value)
	{
		Value.Serialize(Ar);
		return Ar;
	}

	FORCEINLINE FArchive& operator<<(FArchive& Ar, FBVHParticles& Value)
	{
		Value.Serialize(Ar);
		return Ar;
	}


	template<class T, int d>
	using TBVHParticles = FBVHParticles;

	typedef TBVHParticles<FReal, 3> FBVHParticlesFloat3;
}<|MERGE_RESOLUTION|>--- conflicted
+++ resolved
@@ -35,11 +35,7 @@
 	    CHAOS_API FBVHParticles& operator=(const FBVHParticles& Other);
 	    CHAOS_API FBVHParticles& operator=(FBVHParticles&& Other);
 
-<<<<<<< HEAD
-		CHAOS_API FBVHParticles* NewCopy()
-=======
 		CHAOS_API FBVHParticles* NewCopy() const
->>>>>>> 6bbb88c8
 		{
 			return new FBVHParticles(*this);
 		}
