--- conflicted
+++ resolved
@@ -35,11 +35,7 @@
 	    CHAOS_API FBVHParticles& operator=(const FBVHParticles& Other);
 	    CHAOS_API FBVHParticles& operator=(FBVHParticles&& Other);
 
-<<<<<<< HEAD
-		CHAOS_API FBVHParticles* NewCopy() const
-=======
 		FBVHParticles* NewCopy() const
->>>>>>> 4af6daef
 		{
 			return new FBVHParticles(*this);
 		}
