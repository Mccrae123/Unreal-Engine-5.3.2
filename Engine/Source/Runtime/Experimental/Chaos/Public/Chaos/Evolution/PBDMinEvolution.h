// Copyright Epic Games, Inc. All Rights Reserved.
#pragma once

#include "Chaos/Core.h"
#include "Chaos/ArrayCollectionArray.h"
#include "Chaos/Collision/CollisionApplyType.h"
#include "Chaos/Evolution/ConstraintGroupSolver.h"
#include "Chaos/Evolution/SimulationSpace.h"
#include "Chaos/Evolution/SolverBodyContainer.h"
#include "Chaos/Evolution/IterationSettings.h"
#include "Chaos/ParticleHandleFwd.h"


namespace Chaos
{
	class FBasicCollisionDetector;
	class FConstraintContainerSolver;
	class FPBDCollisionConstraints;
	class FSimpleConstraintRule;
	class FPBDRigidsSOAs;

	/**
	 * A minimal optimized evolution with support for
	 *	- PBD Rigids
	 *	- Joints
	 *	- Collisions
	 *
	 * It is single-threaded and does not use a constraint graph or partition the particles into islands.
	 */
	class FPBDMinEvolution
	{
	public:
		using FCollisionDetector = FBasicCollisionDetector;
		using FEvolutionCallback = TFunction<void()>;
		using FRigidParticleSOAs = FPBDRigidsSOAs;

<<<<<<< HEAD
		FPBDMinEvolution(FRigidParticleSOAs& InParticles, TArrayCollectionArray<FVec3>& InPrevX, TArrayCollectionArray<FRotation3>& InPrevR, FCollisionDetector& InCollisionDetector);
		~FPBDMinEvolution();

		void AddConstraintContainer(FPBDConstraintContainer& InContainer, const int32 Priority = 0);
		void SetConstraintContainerPriority(const int32 ContainerId, const int32 Priority);

		void Advance(const FReal StepDt, const int32 NumSteps, const FReal RewindDt);
		void AdvanceOneTimeStep(const FReal Dt, const FReal StepFraction);
=======
		CHAOS_API FPBDMinEvolution(FRigidParticleSOAs& InParticles, TArrayCollectionArray<FVec3>& InPrevX, TArrayCollectionArray<FRotation3>& InPrevR, FCollisionDetector& InCollisionDetector);
		CHAOS_API ~FPBDMinEvolution();

		CHAOS_API void AddConstraintContainer(FPBDConstraintContainer& InContainer, const int32 Priority = 0);
		CHAOS_API void SetConstraintContainerPriority(const int32 ContainerId, const int32 Priority);

		CHAOS_API void Advance(const FReal StepDt, const int32 NumSteps, const FReal RewindDt);
		CHAOS_API void AdvanceOneTimeStep(const FReal Dt, const FReal StepFraction);
>>>>>>> 4af6daef

		void SetNumPositionIterations(const int32 NumIts)
		{
			Private::FIterationSettings Iterations = ConstraintSolver.GetIterationSettings();
			Iterations.SetNumPositionIterations(NumIts);
			ConstraintSolver.SetIterationSettings(Iterations);
		}

		void SetNumVelocityIterations(const int32 NumIts)
		{
			Private::FIterationSettings Iterations = ConstraintSolver.GetIterationSettings();
			Iterations.SetNumVelocityIterations(NumIts);
			ConstraintSolver.SetIterationSettings(Iterations);
		}

		void SetNumProjectionIterations(const int32 NumIts)
		{
			Private::FIterationSettings Iterations = ConstraintSolver.GetIterationSettings();
			Iterations.SetNumProjectionIterations(NumIts);
			ConstraintSolver.SetIterationSettings(Iterations);
		}

		void SetGravity(const FVec3& G)
		{
			Gravity = G;
		}


		void SetSimulationSpace(const FSimulationSpace& InSimulationSpace)
		{
			SimulationSpace = InSimulationSpace;
		}

		FSimulationSpaceSettings& GetSimulationSpaceSettings()
		{
			return SimulationSpaceSettings;
		}

		const FSimulationSpaceSettings& GetSimulationSpaceSettings() const
		{
			return SimulationSpaceSettings;
		}

		void SetSimulationSpaceSettings(const FSimulationSpaceSettings& InSimulationSpaceSettings)
		{
			SimulationSpaceSettings = InSimulationSpaceSettings;
		}


		UE_DEPRECATED(5.2, "InBoundsExtension parameter has been removed")
		FPBDMinEvolution(FRigidParticleSOAs& InParticles, TArrayCollectionArray<FVec3>& InPrevX, TArrayCollectionArray<FRotation3>& InPrevR, FCollisionDetector& InCollisionDetector, const FReal InBoundsExtension)
			: FPBDMinEvolution(InParticles, InPrevX, InPrevR, InCollisionDetector)
		{
		}

		UE_DEPRECATED(5.2, "BoundsExtension has been removed")
		void SetBoudsExtension(const FReal Unused)
		{
		}

	private:
<<<<<<< HEAD
		void PrepareTick();
		void UnprepareTick();
		void Rewind(FReal Dt, FReal RewindDt);
		void Integrate(FReal Dt);
		void ApplyKinematicTargets(FReal Dt, FReal StepFraction);
		void DetectCollisions(FReal Dt);
		void GatherInput(FReal Dt);
		void ScatterOutput(FReal Dt);
		void ApplyConstraintsPhase1(FReal Dt);
		void ApplyConstraintsPhase2(FReal Dt);
		void ApplyConstraintsPhase3(FReal Dt);
=======
		CHAOS_API void PrepareTick();
		CHAOS_API void UnprepareTick();
		CHAOS_API void Rewind(FReal Dt, FReal RewindDt);
		CHAOS_API void Integrate(FReal Dt);
		CHAOS_API void ApplyKinematicTargets(FReal Dt, FReal StepFraction);
		CHAOS_API void DetectCollisions(FReal Dt);
		CHAOS_API void GatherInput(FReal Dt);
		CHAOS_API void ScatterOutput(FReal Dt);
		CHAOS_API void ApplyConstraintsPhase1(FReal Dt);
		CHAOS_API void ApplyConstraintsPhase2(FReal Dt);
		CHAOS_API void ApplyConstraintsPhase3(FReal Dt);
>>>>>>> 4af6daef

		FRigidParticleSOAs& Particles;
		FCollisionDetector& CollisionDetector;

		TArrayCollectionArray<FVec3>& ParticlePrevXs;
		TArrayCollectionArray<FRotation3>& ParticlePrevRs;

		TArray<FPBDConstraintContainer*> ConstraintContainers;
		Private::FPBDSceneConstraintGroupSolver ConstraintSolver;

		FVec3 Gravity;
		FSimulationSpaceSettings SimulationSpaceSettings;
		FSimulationSpace SimulationSpace;
	};
}<|MERGE_RESOLUTION|>--- conflicted
+++ resolved
@@ -34,16 +34,6 @@
 		using FEvolutionCallback = TFunction<void()>;
 		using FRigidParticleSOAs = FPBDRigidsSOAs;
 
-<<<<<<< HEAD
-		FPBDMinEvolution(FRigidParticleSOAs& InParticles, TArrayCollectionArray<FVec3>& InPrevX, TArrayCollectionArray<FRotation3>& InPrevR, FCollisionDetector& InCollisionDetector);
-		~FPBDMinEvolution();
-
-		void AddConstraintContainer(FPBDConstraintContainer& InContainer, const int32 Priority = 0);
-		void SetConstraintContainerPriority(const int32 ContainerId, const int32 Priority);
-
-		void Advance(const FReal StepDt, const int32 NumSteps, const FReal RewindDt);
-		void AdvanceOneTimeStep(const FReal Dt, const FReal StepFraction);
-=======
 		CHAOS_API FPBDMinEvolution(FRigidParticleSOAs& InParticles, TArrayCollectionArray<FVec3>& InPrevX, TArrayCollectionArray<FRotation3>& InPrevR, FCollisionDetector& InCollisionDetector);
 		CHAOS_API ~FPBDMinEvolution();
 
@@ -52,7 +42,6 @@
 
 		CHAOS_API void Advance(const FReal StepDt, const int32 NumSteps, const FReal RewindDt);
 		CHAOS_API void AdvanceOneTimeStep(const FReal Dt, const FReal StepFraction);
->>>>>>> 4af6daef
 
 		void SetNumPositionIterations(const int32 NumIts)
 		{
@@ -114,19 +103,6 @@
 		}
 
 	private:
-<<<<<<< HEAD
-		void PrepareTick();
-		void UnprepareTick();
-		void Rewind(FReal Dt, FReal RewindDt);
-		void Integrate(FReal Dt);
-		void ApplyKinematicTargets(FReal Dt, FReal StepFraction);
-		void DetectCollisions(FReal Dt);
-		void GatherInput(FReal Dt);
-		void ScatterOutput(FReal Dt);
-		void ApplyConstraintsPhase1(FReal Dt);
-		void ApplyConstraintsPhase2(FReal Dt);
-		void ApplyConstraintsPhase3(FReal Dt);
-=======
 		CHAOS_API void PrepareTick();
 		CHAOS_API void UnprepareTick();
 		CHAOS_API void Rewind(FReal Dt, FReal RewindDt);
@@ -138,7 +114,6 @@
 		CHAOS_API void ApplyConstraintsPhase1(FReal Dt);
 		CHAOS_API void ApplyConstraintsPhase2(FReal Dt);
 		CHAOS_API void ApplyConstraintsPhase3(FReal Dt);
->>>>>>> 4af6daef
 
 		FRigidParticleSOAs& Particles;
 		FCollisionDetector& CollisionDetector;
