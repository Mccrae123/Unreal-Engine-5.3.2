// Copyright Epic Games, Inc. All Rights Reserved.
#pragma once

#include "Chaos/Core.h"
#include "Chaos/ArrayCollectionArray.h"
<<<<<<< HEAD
#include "Chaos/Evolution/SimulationSpace.h"
=======
#include "Chaos/Collision/CollisionApplyType.h"
#include "Chaos/Evolution/SimulationSpace.h"
#include "Chaos/Evolution/SolverDatas.h"
>>>>>>> 6bbb88c8
#include "Chaos/ParticleHandleFwd.h"


namespace Chaos
{
	class FBasicCollisionDetector;
	class FPBDCollisionConstraints;
	class FSimpleConstraintRule;
	class FPBDRigidsSOAs;

	/**
	 * A minimal optimized evolution with support for
	 *	- PBD Rigids
	 *	- Joints
	 *	- Collisions
	 *
	 * It is single-threaded and does not use a constraint graph or partition the particles into islands.
	 */
	class CHAOS_API FPBDMinEvolution
	{
	public:
		// @todo(ccaulfield): make it so that CollisionDetection is plugged in with a constraint rule...

		using FCollisionDetector = FBasicCollisionDetector;
		using FEvolutionCallback = TFunction<void()>;
		using FRigidParticleSOAs = FPBDRigidsSOAs;

		FPBDMinEvolution(FRigidParticleSOAs& InParticles, TArrayCollectionArray<FVec3>& InPrevX, TArrayCollectionArray<FRotation3>& InPrevR, FCollisionDetector& InCollisionDetector, const FReal InBoundsExtension);

		void AddConstraintRule(FSimpleConstraintRule* Rule);

		void Advance(const FReal StepDt, const int32 NumSteps, const FReal RewindDt);
		void AdvanceOneTimeStep(const FReal Dt, const FReal StepFraction);

		void SetSolverType(const EConstraintSolverType InSolverType)
		{
			SolverType = InSolverType;
		}

		void SetNumPositionIterations(const int32 NumIts)
		{
			NumPositionIterations = NumIts;
		}

		void SetNumVelocityIterations(const int32 NumIts)
		{
			NumVelocityIterations = NumIts;
		}

		void SetNumProjectionIterations(const int32 NumIts)
		{
			NumProjectionIterations = NumIts;
		}

		// Legacy
		void SetNumIterations(const int32 NumIts)
		{
			NumApplyIterations = NumIts;
		}

		// Legacy
		void SetNumPushOutIterations(const int32 NumIts)
		{
			NumApplyPushOutIterations = NumIts;
		}

		void SetGravity(const FVec3& G)
		{
			Gravity = G;
		}

		void SetBoundsExtension(const FReal InBoundsExtension)
		{
			BoundsExtension = InBoundsExtension;
		}

		void SetPostIntegrateCallback(const FEvolutionCallback& Cb)
		{
			PostIntegrateCallback = Cb;
		}

		void SetPostDetectCollisionsCallback(const FEvolutionCallback& Cb)
		{
			PostDetectCollisionsCallback = Cb;
		}

		void SetPostApplyCallback(const FEvolutionCallback& Cb)
		{
			PostApplyCallback = Cb;
		}

		void SetPostApplyPushOutCallback(const FEvolutionCallback& Cb)
		{
			PostApplyPushOutCallback = Cb;
		}

		void SetSimulationSpace(const FSimulationSpace& InSimulationSpace)
		{
			SimulationSpace = InSimulationSpace;
		}

		FSimulationSpaceSettings& GetSimulationSpaceSettings()
		{
			return SimulationSpaceSettings;
		}

		const FSimulationSpaceSettings& GetSimulationSpaceSettings() const
		{
			return SimulationSpaceSettings;
		}

		void SetSimulationSpaceSettings(const FSimulationSpaceSettings& InSimulationSpaceSettings)
		{
			SimulationSpaceSettings = InSimulationSpaceSettings;
		}

	private:
		void PrepareTick();
		void UnprepareTick();
		void Rewind(FReal Dt, FReal RewindDt);
		void Integrate(FReal Dt);
		void IntegrateImpl(FReal Dt);
		void IntegrateImpl2(FReal Dt);
		void IntegrateImplISPC(FReal Dt);
		void ApplyKinematicTargets(FReal Dt, FReal StepFraction);
		void DetectCollisions(FReal Dt);
		void GatherInput(FReal Dt);
		void ScatterOutput(FReal Dt);
		void ApplyConstraintsPhase1(FReal Dt);
		void UpdateVelocities(FReal Dt);
		void ApplyConstraintsPhase2(FReal Dt);
		void ApplyCorrections(FReal Dt);
		void ApplyConstraintsPhase3(FReal Dt);

		FRigidParticleSOAs& Particles;
		FCollisionDetector& CollisionDetector;

		TArrayCollectionArray<FVec3>& ParticlePrevXs;
		TArrayCollectionArray<FRotation3>& ParticlePrevRs;

		TArray<FSimpleConstraintRule*> ConstraintRules;
		TArray<FSimpleConstraintRule*> PrioritizedConstraintRules;
		FPBDIslandSolverData SolverData;

		EConstraintSolverType SolverType;
		int32 NumApplyIterations;
		int32 NumApplyPushOutIterations;
		int32 NumPositionIterations;
		int32 NumVelocityIterations;
		int32 NumProjectionIterations;
		FReal BoundsExtension;
		FVec3 Gravity;
		FSimulationSpaceSettings SimulationSpaceSettings;
		FSimulationSpace SimulationSpace;

		FEvolutionCallback PostIntegrateCallback;
		FEvolutionCallback PostDetectCollisionsCallback;
		FEvolutionCallback PostApplyCallback;
		FEvolutionCallback PostApplyPushOutCallback;
	};
}<|MERGE_RESOLUTION|>--- conflicted
+++ resolved
@@ -3,13 +3,9 @@
 
 #include "Chaos/Core.h"
 #include "Chaos/ArrayCollectionArray.h"
-<<<<<<< HEAD
-#include "Chaos/Evolution/SimulationSpace.h"
-=======
 #include "Chaos/Collision/CollisionApplyType.h"
 #include "Chaos/Evolution/SimulationSpace.h"
 #include "Chaos/Evolution/SolverDatas.h"
->>>>>>> 6bbb88c8
 #include "Chaos/ParticleHandleFwd.h"
 
 
@@ -131,9 +127,6 @@
 		void UnprepareTick();
 		void Rewind(FReal Dt, FReal RewindDt);
 		void Integrate(FReal Dt);
-		void IntegrateImpl(FReal Dt);
-		void IntegrateImpl2(FReal Dt);
-		void IntegrateImplISPC(FReal Dt);
 		void ApplyKinematicTargets(FReal Dt, FReal StepFraction);
 		void DetectCollisions(FReal Dt);
 		void GatherInput(FReal Dt);
