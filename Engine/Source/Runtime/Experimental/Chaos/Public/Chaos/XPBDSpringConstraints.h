// Copyright Epic Games, Inc. All Rights Reserved.
#pragma once

#include "Chaos/PBDSpringConstraintsBase.h"
#include "ChaosStats.h"

DECLARE_CYCLE_STAT(TEXT("Chaos XPBD Spring Constraint"), STAT_XPBD_Spring, STATGROUP_Chaos);

namespace Chaos::Softs
{

// Stiffness is in N/CM^2, so it needs to be adjusted from the PBD stiffness ranging between [0,1]
static const double XPBDSpringMaxCompliance = 1e-7;  // Max stiffness: 1e+11 N/M^2 = 1e+7 N/CM^2 -> Max compliance: 1e-7 CM^2/N

<<<<<<< HEAD
class FXPBDSpringConstraints : public FPBDSpringConstraintsBase, public FPBDConstraintContainer
{
	typedef FPBDSpringConstraintsBase Base;
	using Base::MConstraints;
	using Base::MDists;
	using Base::MStiffness;

public:
	FXPBDSpringConstraints(const FReal Stiffness = (FReal)1.)
	    : FPBDSpringConstraintsBase(Stiffness)
	{}

	FXPBDSpringConstraints(const FDynamicParticles& InParticles, TArray<TVec2<int32>>&& Constraints, const FReal Stiffness = (FReal)1., bool bStripKinematicConstraints = false)
		: FPBDSpringConstraintsBase(InParticles, MoveTemp(Constraints), Stiffness, bStripKinematicConstraints)
	{
		MLambdas.Init((FReal)0., MConstraints.Num());
	}

	FXPBDSpringConstraints(const TRigidParticles<FReal, 3>& InParticles, TArray<TVec2<int32>>&& Constraints, const FReal Stiffness = (FReal)1., bool bStripKinematicConstraints = false)
		: FPBDSpringConstraintsBase(InParticles, MoveTemp(Constraints), Stiffness, bStripKinematicConstraints)
	{
		MLambdas.Init((FReal)0., MConstraints.Num());
	}

	FXPBDSpringConstraints(const FDynamicParticles& InParticles, const TArray<TVec3<int32>>& Constraints, const FReal Stiffness = (FReal)1., bool bStripKinematicConstraints = false)
		: FPBDSpringConstraintsBase(InParticles, Constraints, Stiffness, bStripKinematicConstraints)
	{
		MLambdas.Init((FReal)0., MConstraints.Num());
	}

	FXPBDSpringConstraints(const FDynamicParticles& InParticles, const TArray<TVec4<int32>>& Constraints, const FReal Stiffness = (FReal)1., bool bStripKinematicConstraints = false)
		: FPBDSpringConstraintsBase(InParticles, Constraints, Stiffness, bStripKinematicConstraints)
	{
		MLambdas.Init((FReal)0., MConstraints.Num());
	}

	virtual ~FXPBDSpringConstraints() {}

	const TArray<TVec2<int32>>& GetConstraints() const { return MConstraints; }
	TArray<TVec2<int32>>& GetConstraints() { return MConstraints; }
	TArray<TVec2<int32>>& Constraints() { return MConstraints; }

	void Init() const { for (FReal& Lambda : MLambdas) { Lambda = (FReal)0.; } }

	void Apply(FPBDParticles& InParticles, const FReal Dt, const int32 InConstraintIndex) const
=======
class FXPBDSpringConstraints final : public FPBDSpringConstraintsBase
{
	typedef FPBDSpringConstraintsBase Base;
	using Base::Constraints;
	using Base::Dists;
	using Base::Stiffness;

public:
	template<int32 Valence>
	FXPBDSpringConstraints(
		const FSolverParticles& Particles,
		int32 ParticleOffset,
		int32 ParticleCount,
		const TArray<TVector<int32, Valence>>& InConstraints,
		const TConstArrayView<FRealSingle>& StiffnessMultipliers,
		const FSolverVec2& InStiffness,
		bool bTrimKinematicConstraints = false,
		typename TEnableIf<Valence >= 2 && Valence <= 4>::Type* = nullptr)
		: Base(Particles, ParticleOffset, ParticleCount, InConstraints, StiffnessMultipliers, InStiffness, bTrimKinematicConstraints)
	{
		Lambdas.Init((FSolverReal)0., Constraints.Num());
	}

	virtual ~FXPBDSpringConstraints() override {}

	void Init() const { for (FSolverReal& Lambda : Lambdas) { Lambda = (FSolverReal)0.; } }

	void Apply(FSolverParticles& Particles, const FSolverReal Dt, const int32 ConstraintIndex, const FSolverReal ExpStiffnessValue) const
>>>>>>> 6bbb88c8
	{
		const TVec2<int32>& Constraint = Constraints[ConstraintIndex];
		const int32 i1 = Constraint[0];
		const int32 i2 = Constraint[1];
		const FSolverVec3 Delta = GetDelta(Particles, Dt, ConstraintIndex, ExpStiffnessValue);
		if (Particles.InvM(i1) > (FSolverReal)0.)
		{
<<<<<<< HEAD
			const auto& Constraint = MConstraints[i];
			const int32 i1 = Constraint[0];
			const int32 i2 = Constraint[1];
			const FVec3 Delta = GetDelta(InParticles, Dt, i);
			if (InParticles.InvM(i1) > 0)
			{
				InParticles.P(i1) -= InParticles.InvM(i1) * Delta;
			}
			if (InParticles.InvM(i2) > 0)
			{
				InParticles.P(i2) += InParticles.InvM(i2) * Delta;
			}
		}
	}

	void Apply(FPBDParticles& InParticles, const FReal Dt) const
	{
		SCOPE_CYCLE_COUNTER(STAT_XPBD_Spring);
		for (int32 i = 0; i < MConstraints.Num(); ++i)
=======
			Particles.P(i1) -= Particles.InvM(i1) * Delta;
		}
		if (Particles.InvM(i2) > (FSolverReal)0.)
>>>>>>> 6bbb88c8
		{
			Particles.P(i2) += Particles.InvM(i2) * Delta;
		}
	}

<<<<<<< HEAD
private:
	inline FVec3 GetDelta(const FPBDParticles& InParticles, const FReal Dt, const int32 InConstraintIndex) const
	{
		const TVec2<int32>& Constraint = MConstraints[InConstraintIndex];
=======
	void Apply(FSolverParticles& Particles, const FSolverReal Dt) const
	{
		SCOPE_CYCLE_COUNTER(STAT_XPBD_Spring);

		if (!Stiffness.HasWeightMap())
		{
			const FSolverReal ExpStiffnessValue = (FSolverReal)Stiffness;
			for (int32 ConstraintIndex = 0; ConstraintIndex < Constraints.Num(); ++ConstraintIndex)
			{
				Apply(Particles, Dt, ConstraintIndex, ExpStiffnessValue);
			}
		}
		else
		{
			for (int32 ConstraintIndex = 0; ConstraintIndex < Constraints.Num(); ++ConstraintIndex)
			{
				const FSolverReal ExpStiffnessValue = Stiffness[ConstraintIndex];
				Apply(Particles, Dt, ConstraintIndex, ExpStiffnessValue);
			}
		}
	}

private:
	FSolverVec3 GetDelta(const FSolverParticles& Particles, const FSolverReal Dt, const int32 ConstraintIndex, const FSolverReal ExpStiffnessValue) const
	{
		const TVec2<int32>& Constraint = Constraints[ConstraintIndex];
>>>>>>> 6bbb88c8

		const int32 i1 = Constraint[0];
		const int32 i2 = Constraint[1];

<<<<<<< HEAD
		if (InParticles.InvM(i2) == 0 && InParticles.InvM(i1) == 0)
			return FVec3(0.);
		const FReal CombinedInvMass = InParticles.InvM(i2) + InParticles.InvM(i1);

		const FVec3& P1 = InParticles.P(i1);
		const FVec3& P2 = InParticles.P(i2);
		FVec3 Direction = P1 - P2;
		const FReal Distance = Direction.SafeNormalize();
		const FReal Offset = Distance - MDists[InConstraintIndex];

		FReal& Lambda = MLambdas[InConstraintIndex];
		const FReal Alpha = (FReal)XPBDSpringMaxCompliance / (MStiffness * Dt * Dt);

		const FReal DLambda = (Offset - Alpha * Lambda) / (CombinedInvMass + Alpha);
		const FVec3 Delta = DLambda * Direction;
=======
		if (Particles.InvM(i2) == (FSolverReal)0. && Particles.InvM(i1) == (FSolverReal)0.)
		{
			return FSolverVec3((FSolverReal)0.);
		}
		const FSolverReal CombinedInvMass = Particles.InvM(i2) + Particles.InvM(i1);

		const FSolverVec3& P1 = Particles.P(i1);
		const FSolverVec3& P2 = Particles.P(i2);
		FSolverVec3 Direction = P1 - P2;
		const FSolverReal Distance = Direction.SafeNormalize();
		const FSolverReal Offset = Distance - Dists[ConstraintIndex];

		FSolverReal& Lambda = Lambdas[ConstraintIndex];
		const FSolverReal Alpha = (FSolverReal)XPBDSpringMaxCompliance / (ExpStiffnessValue * Dt * Dt);

		const FSolverReal DLambda = (Offset - Alpha * Lambda) / (CombinedInvMass + Alpha);
		const FSolverVec3 Delta = DLambda * Direction;
>>>>>>> 6bbb88c8
		Lambda += DLambda;

		return Delta;
	}

private:
<<<<<<< HEAD
	mutable TArray<FReal> MLambdas;
=======
	mutable TArray<FSolverReal> Lambdas;
>>>>>>> 6bbb88c8
};

}  // End namespace Chaos::Softs<|MERGE_RESOLUTION|>--- conflicted
+++ resolved
@@ -12,53 +12,6 @@
 // Stiffness is in N/CM^2, so it needs to be adjusted from the PBD stiffness ranging between [0,1]
 static const double XPBDSpringMaxCompliance = 1e-7;  // Max stiffness: 1e+11 N/M^2 = 1e+7 N/CM^2 -> Max compliance: 1e-7 CM^2/N
 
-<<<<<<< HEAD
-class FXPBDSpringConstraints : public FPBDSpringConstraintsBase, public FPBDConstraintContainer
-{
-	typedef FPBDSpringConstraintsBase Base;
-	using Base::MConstraints;
-	using Base::MDists;
-	using Base::MStiffness;
-
-public:
-	FXPBDSpringConstraints(const FReal Stiffness = (FReal)1.)
-	    : FPBDSpringConstraintsBase(Stiffness)
-	{}
-
-	FXPBDSpringConstraints(const FDynamicParticles& InParticles, TArray<TVec2<int32>>&& Constraints, const FReal Stiffness = (FReal)1., bool bStripKinematicConstraints = false)
-		: FPBDSpringConstraintsBase(InParticles, MoveTemp(Constraints), Stiffness, bStripKinematicConstraints)
-	{
-		MLambdas.Init((FReal)0., MConstraints.Num());
-	}
-
-	FXPBDSpringConstraints(const TRigidParticles<FReal, 3>& InParticles, TArray<TVec2<int32>>&& Constraints, const FReal Stiffness = (FReal)1., bool bStripKinematicConstraints = false)
-		: FPBDSpringConstraintsBase(InParticles, MoveTemp(Constraints), Stiffness, bStripKinematicConstraints)
-	{
-		MLambdas.Init((FReal)0., MConstraints.Num());
-	}
-
-	FXPBDSpringConstraints(const FDynamicParticles& InParticles, const TArray<TVec3<int32>>& Constraints, const FReal Stiffness = (FReal)1., bool bStripKinematicConstraints = false)
-		: FPBDSpringConstraintsBase(InParticles, Constraints, Stiffness, bStripKinematicConstraints)
-	{
-		MLambdas.Init((FReal)0., MConstraints.Num());
-	}
-
-	FXPBDSpringConstraints(const FDynamicParticles& InParticles, const TArray<TVec4<int32>>& Constraints, const FReal Stiffness = (FReal)1., bool bStripKinematicConstraints = false)
-		: FPBDSpringConstraintsBase(InParticles, Constraints, Stiffness, bStripKinematicConstraints)
-	{
-		MLambdas.Init((FReal)0., MConstraints.Num());
-	}
-
-	virtual ~FXPBDSpringConstraints() {}
-
-	const TArray<TVec2<int32>>& GetConstraints() const { return MConstraints; }
-	TArray<TVec2<int32>>& GetConstraints() { return MConstraints; }
-	TArray<TVec2<int32>>& Constraints() { return MConstraints; }
-
-	void Init() const { for (FReal& Lambda : MLambdas) { Lambda = (FReal)0.; } }
-
-	void Apply(FPBDParticles& InParticles, const FReal Dt, const int32 InConstraintIndex) const
-=======
 class FXPBDSpringConstraints final : public FPBDSpringConstraintsBase
 {
 	typedef FPBDSpringConstraintsBase Base;
@@ -87,7 +40,6 @@
 	void Init() const { for (FSolverReal& Lambda : Lambdas) { Lambda = (FSolverReal)0.; } }
 
 	void Apply(FSolverParticles& Particles, const FSolverReal Dt, const int32 ConstraintIndex, const FSolverReal ExpStiffnessValue) const
->>>>>>> 6bbb88c8
 	{
 		const TVec2<int32>& Constraint = Constraints[ConstraintIndex];
 		const int32 i1 = Constraint[0];
@@ -95,42 +47,14 @@
 		const FSolverVec3 Delta = GetDelta(Particles, Dt, ConstraintIndex, ExpStiffnessValue);
 		if (Particles.InvM(i1) > (FSolverReal)0.)
 		{
-<<<<<<< HEAD
-			const auto& Constraint = MConstraints[i];
-			const int32 i1 = Constraint[0];
-			const int32 i2 = Constraint[1];
-			const FVec3 Delta = GetDelta(InParticles, Dt, i);
-			if (InParticles.InvM(i1) > 0)
-			{
-				InParticles.P(i1) -= InParticles.InvM(i1) * Delta;
-			}
-			if (InParticles.InvM(i2) > 0)
-			{
-				InParticles.P(i2) += InParticles.InvM(i2) * Delta;
-			}
-		}
-	}
-
-	void Apply(FPBDParticles& InParticles, const FReal Dt) const
-	{
-		SCOPE_CYCLE_COUNTER(STAT_XPBD_Spring);
-		for (int32 i = 0; i < MConstraints.Num(); ++i)
-=======
 			Particles.P(i1) -= Particles.InvM(i1) * Delta;
 		}
 		if (Particles.InvM(i2) > (FSolverReal)0.)
->>>>>>> 6bbb88c8
 		{
 			Particles.P(i2) += Particles.InvM(i2) * Delta;
 		}
 	}
 
-<<<<<<< HEAD
-private:
-	inline FVec3 GetDelta(const FPBDParticles& InParticles, const FReal Dt, const int32 InConstraintIndex) const
-	{
-		const TVec2<int32>& Constraint = MConstraints[InConstraintIndex];
-=======
 	void Apply(FSolverParticles& Particles, const FSolverReal Dt) const
 	{
 		SCOPE_CYCLE_COUNTER(STAT_XPBD_Spring);
@@ -157,28 +81,10 @@
 	FSolverVec3 GetDelta(const FSolverParticles& Particles, const FSolverReal Dt, const int32 ConstraintIndex, const FSolverReal ExpStiffnessValue) const
 	{
 		const TVec2<int32>& Constraint = Constraints[ConstraintIndex];
->>>>>>> 6bbb88c8
 
 		const int32 i1 = Constraint[0];
 		const int32 i2 = Constraint[1];
 
-<<<<<<< HEAD
-		if (InParticles.InvM(i2) == 0 && InParticles.InvM(i1) == 0)
-			return FVec3(0.);
-		const FReal CombinedInvMass = InParticles.InvM(i2) + InParticles.InvM(i1);
-
-		const FVec3& P1 = InParticles.P(i1);
-		const FVec3& P2 = InParticles.P(i2);
-		FVec3 Direction = P1 - P2;
-		const FReal Distance = Direction.SafeNormalize();
-		const FReal Offset = Distance - MDists[InConstraintIndex];
-
-		FReal& Lambda = MLambdas[InConstraintIndex];
-		const FReal Alpha = (FReal)XPBDSpringMaxCompliance / (MStiffness * Dt * Dt);
-
-		const FReal DLambda = (Offset - Alpha * Lambda) / (CombinedInvMass + Alpha);
-		const FVec3 Delta = DLambda * Direction;
-=======
 		if (Particles.InvM(i2) == (FSolverReal)0. && Particles.InvM(i1) == (FSolverReal)0.)
 		{
 			return FSolverVec3((FSolverReal)0.);
@@ -196,18 +102,13 @@
 
 		const FSolverReal DLambda = (Offset - Alpha * Lambda) / (CombinedInvMass + Alpha);
 		const FSolverVec3 Delta = DLambda * Direction;
->>>>>>> 6bbb88c8
 		Lambda += DLambda;
 
 		return Delta;
 	}
 
 private:
-<<<<<<< HEAD
-	mutable TArray<FReal> MLambdas;
-=======
 	mutable TArray<FSolverReal> Lambdas;
->>>>>>> 6bbb88c8
 };
 
 }  // End namespace Chaos::Softs