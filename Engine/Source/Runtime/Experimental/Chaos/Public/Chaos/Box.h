--- conflicted
+++ resolved
@@ -42,37 +42,12 @@
 
 		/**
 		 * Create a box with the specified size and margin (Min and Max is the desired size including the margin). 
-<<<<<<< HEAD
-		 * The core geometry will be shrunk by the margin.
-		 * E.g.,
-		 * 	TBox<T, d>(FVec3(-0.5f), FVec3(0.5f), 0.1f);
-		 * will be a box with a bounds of size 1.0f on each axis, but the geometry is actually an AABB
-		 * of size 0.8 with a margin of 0.1 (and rounded corners).
-		 * 
-		 * NOTE: If the margin is larger than the smallest box dimension, the box size will be increased to support the margin.
-=======
->>>>>>> 3aae9151
 		 */ 
 		FORCEINLINE TBox(const TVector<T, d>& InMin, const TVector<T, d>& InMax, FReal InMargin)
 			: FImplicitObject(EImplicitObject::FiniteConvex, ImplicitObjectType::Box)
 		{
-<<<<<<< HEAD
-			// Remove Margin from Min and Max
-			FVec3 Min = InMin + FVec3(InMargin);
-			FVec3 Max = InMax - FVec3(InMargin);
-
-			// If we have a negative extent in any direction, fix it
-			const FReal MinDim = KINDA_SMALL_NUMBER;
-			const FVec3 NegExtents = 0.5f * TVector<T, d>::Max(Min - Max + MinDim, FVec3(0));	// +ve for any extents less than MinDim including negative
-			Min -= NegExtents;
-			Max += NegExtents;
-
-			AABB = TAABB<T, d>(Min, Max);
-			SetMargin(InMargin);
-=======
 			AABB = TAABB<T, d>(InMin, InMax);
 			SetMargin(ClampedMargin(InMargin));
->>>>>>> 3aae9151
 		}
 
 		FORCEINLINE TBox(const TBox<T, d>& Other)
@@ -126,14 +101,6 @@
 		}
 
 		/**
-		 * The core shape use for low-level collision detection. This is the box reduce by the margin size.
-		 */
-		const TAABB<T, d>& GetCore() const
-		{
-			return AABB;
-		}
-
-		/**
 		 * Returns sample points centered about the origin.
 		 */
 		TArray<TVector<T, d>> ComputeLocalSamplePoints() const
@@ -147,47 +114,6 @@
 		TArray<TVector<T, d>> ComputeSamplePoints() const
 		{
 			return BoundingBox().ComputeSamplePoints();
-<<<<<<< HEAD
-		}
-
-		FORCEINLINE bool Contains(const TVector<T, d>& Point) const
-		{
-			return BoundingBox().Contains(Point);
-		}
-
-		FORCEINLINE bool Contains(const TVector<T, d>& Point, const T Tolerance) const
-		{
-			return BoundingBox().Contains(Point, Tolerance);
-		}
-
-		// Minimum extents, including margin
-		FORCEINLINE const TVector<T, d> Min() const
-		{
-			return AABB.Min() - TVector<T, d>(GetMargin());
-		}
-		
-		// Maximum extents, including margin
-		FORCEINLINE const TVector<T, d> Max() const
-		{ 
-			return AABB.Max() + TVector<T, d>(GetMargin());
-		}
-
-		// Extents, including margin
-		FORCEINLINE const TAABB<T, d> BoundingBox() const
-		{
-			return TAABB<T, d>(Min(), Max());
-		}
-
-		// Return the distance and normal is the closest point on the surface to Pos. Negative for penetration.
-		virtual T PhiWithNormal(const TVector<T, d>& Pos, TVector<T, d>& Normal) const override
-		{
-			return AABB.PhiWithNormal(Pos, Normal) - GetMargin();
-		}
-
-		static FORCEINLINE bool RaycastFast(const TVector<T,d>& InMin, const TVector<T,d>& InMax, const TVector<T, d>& StartPoint, const TVector<T, d>& Dir, const TVector<T, d>& InvDir, const bool* bParallel, const T Length, const T InvLength, T& OutTime, TVector<T, d>& OutPosition)
-		{
-			return TAABB<T, d>(InMin, InMax).RaycastFast(StartPoint, Dir, InvDir, bParallel, Length, InvLength, OutTime, OutPosition);
-=======
 		}
 
 		FORCEINLINE bool Contains(const TVector<T, d>& Point) const
@@ -274,31 +200,17 @@
 				AxisIndex += 3;
 			}
 			return AxisIndex;
->>>>>>> 3aae9151
 		}
 
 		int32 GetMostOpposingPlaneScaled(const TVector<T, d>& Normal, const TVector<T, d>& Scale) const
 		{
-<<<<<<< HEAD
-			if (AABB.Raycast(StartPoint, Dir, Length, Thickness + GetMargin(), OutTime, OutPosition, OutNormal, OutFaceIndex))
-			{
-				// The AABB Raycast treats thickness as the ray thickness, so correct the position for the box margin
-				OutPosition += GetMargin() * OutNormal;
-				return true;
-			}
-			return false;
-=======
 			// Scale does not affect the face normals of a box
 			return GetMostOpposingPlane(Normal);
->>>>>>> 3aae9151
 		}
 
 		// Get the nearest point on an edge
 		TVector<T, d> GetClosestEdgePosition(int32 PlaneIndexHint, const TVector<T, d>& Position) const
 		{
-<<<<<<< HEAD
-			return AABB.FindClosestPoint(StartPoint, Thickness + GetMargin());
-=======
 			TVector<T, d> ClosestEdgePosition = FVec3(0);
 			if (PlaneIndexHint >= 0)
 			{
@@ -332,14 +244,10 @@
 				check(false);
 			}
 			return ClosestEdgePosition;
->>>>>>> 3aae9151
 		}
 
 		bool GetClosestEdgeVertices(int32 PlaneIndexHint, const FVec3& Position, int32& OutVertexIndex0, int32& OutVertexIndex1) const
 		{
-<<<<<<< HEAD
-			return AABB.FindClosestIntersectionImp(StartPoint, EndPoint, Thickness + GetMargin());
-=======
 			if (PlaneIndexHint >= 0)
 			{
 				FReal ClosestDistanceSq = FLT_MAX;
@@ -377,7 +285,6 @@
 				check(false);
 			}
 			return false;
->>>>>>> 3aae9151
 		}
 
 		// Get an array of all the plane indices that belong to a vertex (up to MaxVertexPlanes).
@@ -387,66 +294,6 @@
 			return SStructureData.FindVertexPlanes(VertexIndex, OutVertexPlanes, MaxVertexPlanes);
 		}
 
-<<<<<<< HEAD
-		// Get the index of the plane that most opposes the normal
-		int32 GetMostOpposingPlane(const FVec3& Normal) const
-		{
-			int32 AxisIndex = FVec3(Normal.GetAbs()).MaxAxis();
-			if (Normal[AxisIndex] > 0.0f)
-			{
-				AxisIndex += 3;
-			}
-			return AxisIndex;
-		}
-
-		// Get the index of the plane that most opposes the normal (VertexIndex is ignored)
-		int32 GetMostOpposingPlaneWithVertex(int32 VertexIndex, const FVec3& Normal) const
-		{
-			return GetMostOpposingPlane(Normal);
-		}
-
-		// Get the set of planes that pass through the specified vertex
-		TArrayView<const int32> GetVertexPlanes(int32 VertexIndex) const
-		{
-			return MakeArrayView(SVertexPlanes[VertexIndex]);
-		}
-
-		// Get the list of vertices that form the boundary of the specified face
-		TArrayView<const int32> GetPlaneVertices(int32 FaceIndex) const
-		{
-			return MakeArrayView(SPlaneVertices[FaceIndex]);
-		}
-
-		int32 NumPlanes() const { return 6; }
-
-		int32 NumVertices() const { return 8; }
-
-		// Get the plane at the specified index (e.g., indices from GetVertexPlanes)
-		const TPlaneConcrete<FReal, 3> GetPlane(int32 FaceIndex) const
-		{
-			const FVec3& PlaneN = SNormals[FaceIndex];
-			const FVec3 PlaneX = AABB.Center() + 0.5f * (PlaneN * AABB.Extents());
-			return TPlaneConcrete<FReal, 3>(PlaneX, PlaneN);
-		}
-
-		// Get the vertex at the specified index (e.g., indices from GetPlaneVertices)
-		const FVec3 GetVertex(int32 VertexIndex) const
-		{
-			const FVec3& Vertex = SVertices[VertexIndex];
-			return AABB.Center() + 0.5f * (Vertex * AABB.Extents());
-		}
-
-		// Returns a position on the outer shape including the margin
-		FORCEINLINE TVector<T, d> Support(const TVector<T, d>& Direction, const T Thickness) const
-		{
-			return AABB.Support(Direction, GetMargin() + Thickness);
-		}
-
-		// Returns a position on the core shape excluding the margin
-		FORCEINLINE TVector<T, d> SupportCore(const TVector<T, d>& Direction) const
-		{
-			return AABB.SupportCore(Direction);
-=======
 		// The number of vertices that make up the corners of the specified face
 		int32 NumPlaneVertices(int32 PlaneIndex) const
 		{
@@ -514,34 +361,24 @@
 		FORCEINLINE FReal GetWindingOrder() const
 		{
 			return 1.0f;
->>>>>>> 3aae9151
 		}
 
 		FORCEINLINE TVector<T, d> Center() const { return AABB.Center(); }
 		FORCEINLINE TVector<T, d> GetCenter() const { return AABB.GetCenter(); }
 		FORCEINLINE TVector<T, d> GetCenterOfMass() const { return AABB.GetCenterOfMass(); }
-		FORCEINLINE TVector<T, d> Extents() const { return AABB.Extents() + TVector<T, d>(2.0f * GetMargin()); }
+		FORCEINLINE TVector<T, d> Extents() const { return AABB.Extents(); }
 
 		int LargestAxis() const
 		{
 			return AABB.LargestAxis();
 		}
 
-<<<<<<< HEAD
-		// Area of the box including margin, but treating corners as square rather than rounded
-		FORCEINLINE T GetArea() const { return BoundingBox().GetArea(); }
-
-		// Volume of the box including margin, but treating corners as square rather than rounded
-		FORCEINLINE T GetVolume() const { return BoundingBox().GetVolume(); }
-
-=======
 		// Area of the box
 		FORCEINLINE T GetArea() const { return BoundingBox().GetArea(); }
 
 		// Volume of the box
 		FORCEINLINE T GetVolume() const { return BoundingBox().GetVolume(); }
 
->>>>>>> 3aae9151
 		FORCEINLINE PMatrix<T, d, d> GetInertiaTensor(const T Mass) const { return GetInertiaTensor(Mass, Extents()); }
 		FORCEINLINE static PMatrix<T, 3, 3> GetInertiaTensor(const T Mass, const TVector<T, 3>& Dim)
 		{
@@ -644,24 +481,12 @@
 			return AABB.GetTypeHash();
 		}
 
-<<<<<<< HEAD
-		//const TAABB<T, d>& GetAABB() const { return AABB; }
-
-=======
->>>>>>> 3aae9151
 	private:
 		TAABB<T, d> AABB;
 
 		// Structure data shared by all boxes and used for manifold creation
-<<<<<<< HEAD
-		static TArray<TArray<int32>> SVertexPlanes;
-		static TArray<TArray<int32>> SPlaneVertices;
-		static TArray<FVec3> SNormals;
-		static TArray<FVec3> SVertices;
-=======
 		static TArray<FVec3> SNormals;
 		static TArray<FVec3> SVertices;
 		static FConvexHalfEdgeStructureDataS16 SStructureData;
->>>>>>> 3aae9151
 	};
 }