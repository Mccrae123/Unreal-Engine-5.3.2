--- conflicted
+++ resolved
@@ -179,11 +179,7 @@
 			return TAABB<T, d>(InMin, InMax).RaycastFast(StartPoint, Dir, InvDir, bParallel, Length, InvLength, OutTime, OutPosition);
 		}
 
-<<<<<<< HEAD
-		virtual bool CHAOS_API Raycast(const FVec3& StartPoint, const FVec3& Dir, const FReal Length, const FReal Thickness, FReal& OutTime, FVec3& OutPosition, FVec3& OutNormal, int32& OutFaceIndex) const override
-=======
 		virtual bool Raycast(const FVec3& StartPoint, const FVec3& Dir, const FReal Length, const FReal Thickness, FReal& OutTime, FVec3& OutPosition, FVec3& OutNormal, int32& OutFaceIndex) const override
->>>>>>> 4af6daef
 		{
 			if (AABB.Raycast(StartPoint, Dir, Length, Thickness, OutTime, OutPosition, OutNormal, OutFaceIndex))
 			{
