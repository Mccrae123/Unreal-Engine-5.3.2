--- conflicted
+++ resolved
@@ -6,8 +6,6 @@
 #include "Chaos/SimCallbackInput.h"
 #include "Chaos/CollisionResolutionTypes.h"
 #include "Chaos/GeometryParticlesfwd.h"
-<<<<<<< HEAD
-=======
 #include "ChaosStats.h"
 
 // Enable through build or just here in code to cause an untracked callback to fail to compile
@@ -15,17 +13,13 @@
 #ifndef UE_CHAOS_UNTRACKED_CALLBACK_IS_ERROR
 #define UE_CHAOS_UNTRACKED_CALLBACK_IS_ERROR 0
 #endif
->>>>>>> 4af6daef
 
 namespace Chaos
 {
 class FPhysicsSolverBase;
 class FMidPhaseModifierAccessor;
-<<<<<<< HEAD
-=======
 class FCCDModifierAccessor;
 class FStrainModifierAccessor;
->>>>>>> 4af6daef
 class FCollisionContactModifier;
 class FSingleParticlePhysicsProxy;
 
@@ -34,17 +28,6 @@
 	CHAOS_API FReal GetSolverPhysicsResultsTime(FPhysicsSolverBase*);
 }
 
-<<<<<<< HEAD
-enum class ESimCallbackOptions : uint8
-{
-	Presimulate				= 1 << 0,
-	MidPhaseModification	= 1 << 1,
-	ContactModification		= 1 << 2,
-	ParticleRegister		= 1 << 3,
-	ParticleUnregister		= 1 << 4,
-	RunOnFrozenGameThread	= 1 << 5,
-	Rewind					= 1 << 6
-=======
 enum class ESimCallbackOptions : uint16
 {
 	Presimulate				= 1 << 0,
@@ -56,7 +39,6 @@
 	ParticleUnregister		= 1 << 7,
 	RunOnFrozenGameThread	= 1 << 8,
 	Rewind					= 1 << 9
->>>>>>> 4af6daef
 };
 ENUM_CLASS_FLAGS(ESimCallbackOptions)
 
@@ -97,12 +79,8 @@
 	}
 
 	void MidPhaseModification_Internal(FMidPhaseModifierAccessor& Modifier)
-<<<<<<< HEAD
 	{
 		OnMidPhaseModification_Internal(Modifier);
-=======
-	{
-		OnMidPhaseModification_Internal(Modifier);
 	}
 
 	void CCDModification_Internal(FCCDModifierAccessor& Modifier)
@@ -113,7 +91,6 @@
 	void StrainModification_Internal(FStrainModifierAccessor& Modifier)
 	{
 		OnStrainModification_Internal(Modifier);
->>>>>>> 4af6daef
 	}
 
 	void ContactModification_Internal(FCollisionContactModifier& Modifier)
@@ -177,17 +154,6 @@
 	}
 
 	// Rewind API
-<<<<<<< HEAD
-	virtual int32 TriggerRewindIfNeeded_Internal(int32 LastCompletedStep) { ensure(false); return INDEX_NONE; }
-	virtual void ApplyCorrections_Internal(int32 PhysicsStep, FSimCallbackInput* Input) { ensure(false); }
-	virtual void FirstPreResimStep_Internal(int32 PhysicsStep) { }
-
-	bool HasOption(const ESimCallbackOptions Option) const
-	{
-		return (Options & Option) == Option;
-	}
-
-=======
 	virtual void InjectInputs_External(int32 PhysicsStep, int32 NumSteps) {}
 	virtual void ProcessInputs_Internal(int32 PhysicsStep) {}
 	virtual void ProcessInputs_External(int32 PhysicsStep) {}
@@ -210,13 +176,12 @@
 		return (Options & Option) == Option;
 	}
 
->>>>>>> 4af6daef
 	UE_DEPRECATED(5.1, "Use HasOption(ESimCallbackOptions::RunOnFrozenGameThread) instead.")
 	bool RunOnFrozenGameThread() const 
 	{
 		return HasOption(ESimCallbackOptions::RunOnFrozenGameThread);
 	}
-	
+
 protected:
 
 	ISimCallbackObject(const ESimCallbackOptions InOptions = ESimCallbackOptions::Presimulate)
@@ -230,19 +195,6 @@
 	{ }
 	
 
-protected:
-
-	ISimCallbackObject(const ESimCallbackOptions InOptions = ESimCallbackOptions::Presimulate)
-		: bPendingDelete(false)
-		, bPendingDelete_External(false)
-		, CurrentExternalInput_External(nullptr)
-		, Solver(nullptr)
-		, CurrentOutput_Internal(nullptr)
-		, CurrentInput_Internal(nullptr)
-		, Options(InOptions)
-	{ }
-	
-
 
 	/**
 	 * Gets the current producer input data. This is what the external thread should be writing to
@@ -284,8 +236,6 @@
 		check(false);
 	}
 
-<<<<<<< HEAD
-=======
 
 	/**
 	* Called once per simulation step. Allows user to modify CCD results
@@ -302,7 +252,6 @@
 		check(false);
 	}
 
->>>>>>> 4af6daef
 	/**
 	* Called once per simulation step. Allows user to modify contacts
 	*
@@ -350,14 +299,10 @@
 	FPhysicsSolverBase* Solver;
 
 	//putting this here so that user classes don't have to bother with non-default constructor
-<<<<<<< HEAD
-	void SetSolver_External(FPhysicsSolverBase* InSolver) { Solver = InSolver;}
-=======
 	void SetSolver_External(FPhysicsSolverBase* InSolver)
 	{
 		Solver = InSolver;
 	}
->>>>>>> 4af6daef
 	
 	UE_DEPRECATED(5.1, "Do not change options after creation of the callback object - instead, specify them using the TOptions template parameter.")
 	void SetContactModification(bool InContactModification)
