--- conflicted
+++ resolved
@@ -11,8 +11,6 @@
 {
 class FPhysicsSolverBase;
 class FCollisionContactModifier;
-<<<<<<< HEAD
-=======
 class FSingleParticlePhysicsProxy;
 
 namespace Utilities
@@ -30,7 +28,6 @@
 	Rewind					= 1 << 5
 };
 ENUM_CLASS_FLAGS(ESimCallbackOptions)
->>>>>>> d731a049
 
 /**
  * Callback API used for executing code at different points in the simulation.
