--- conflicted
+++ resolved
@@ -140,106 +140,7 @@
 		void UnregisterObject(Chaos::FJointConstraint* GTConstraint);
 
 		void RegisterObject(Chaos::FSuspensionConstraint* GTConstraint);
-<<<<<<< HEAD
-		bool UnregisterObject(Chaos::FSuspensionConstraint* GTConstraint);
-
-		bool IsSimulating() const;
-
-		void EnableRewindCapture(int32 NumFrames, bool InUseCollisionResimCache);
-		FRewindData* GetRewindData()
-		{
-			if(Traits::IsRewindable())
-			{
-				return MRewindData.Get();
-			}
-			else
-			{
-				return nullptr;
-			}
-		}
-
-		template<typename Lambda>
-		void ForEachPhysicsProxy(Lambda InCallable)
-		{
-			for (FGeometryParticlePhysicsProxy* Obj : GeometryParticlePhysicsProxies)
-			{
-				InCallable(Obj);
-			}
-			for (FKinematicGeometryParticlePhysicsProxy* Obj : KinematicGeometryParticlePhysicsProxies)
-			{
-				InCallable(Obj);
-			}
-			for (FRigidParticlePhysicsProxy* Obj : RigidParticlePhysicsProxies)
-			{
-				InCallable(Obj);
-			}
-			for (FSkeletalMeshPhysicsProxy* Obj : SkeletalMeshPhysicsProxies)
-			{
-				InCallable(Obj);
-			}
-			for (FStaticMeshPhysicsProxy* Obj : StaticMeshPhysicsProxies)
-			{
-				InCallable(Obj);
-			}
-			for (TGeometryCollectionPhysicsProxy<Traits>* Obj : GeometryCollectionPhysicsProxies_External)
-			{
-				InCallable(Obj);
-			}
-			for (FJointConstraintPhysicsProxy* Obj : JointConstraintPhysicsProxies_External)
-			{
-				InCallable(Obj);
-			}
-		}
-
-		template<typename Lambda>
-		void ForEachPhysicsProxyParallel(Lambda InCallable)
-		{
-			Chaos::PhysicsParallelFor(GeometryParticlePhysicsProxies.Num(), [this, &InCallable](const int32 Index)
-			{
-				FGeometryParticlePhysicsProxy* Obj = GeometryParticlePhysicsProxies[Index];
-				InCallable(Obj);
-			});
-			Chaos::PhysicsParallelFor(KinematicGeometryParticlePhysicsProxies.Num(), [this, &InCallable](const int32 Index)
-			{
-				FKinematicGeometryParticlePhysicsProxy* Obj = KinematicGeometryParticlePhysicsProxies[Index];
-				InCallable(Obj);
-			});
-			Chaos::PhysicsParallelFor(RigidParticlePhysicsProxies.Num(), [this, &InCallable](const int32 Index)
-			{
-				FRigidParticlePhysicsProxy* Obj = RigidParticlePhysicsProxies[Index];
-				InCallable(Obj);
-			});
-			Chaos::PhysicsParallelFor(SkeletalMeshPhysicsProxies.Num(), [this, &InCallable](const int32 Index)
-			{
-				FSkeletalMeshPhysicsProxy* Obj = SkeletalMeshPhysicsProxies[Index];
-				InCallable(Obj);
-			});
-			Chaos::PhysicsParallelFor(StaticMeshPhysicsProxies.Num(), [this, &InCallable](const int32 Index)
-			{
-				FStaticMeshPhysicsProxy* Obj = StaticMeshPhysicsProxies[Index];
-				InCallable(Obj);
-			});
-			Chaos::PhysicsParallelFor(GeometryCollectionPhysicsProxies_External.Num(), [this, &InCallable](const int32 Index)
-			{
-				TGeometryCollectionPhysicsProxy<Traits>* Obj = GeometryCollectionPhysicsProxies_External[Index];
-				InCallable(Obj);
-			});
-			Chaos::PhysicsParallelFor(JointConstraintPhysicsProxies_External.Num(), [this, &InCallable](const int32 Index)
-			{
-				FJointConstraintPhysicsProxy* Obj = JointConstraintPhysicsProxies_External[Index];
-				InCallable(Obj);
-			});
-		}
-
-		int32 GetNumPhysicsProxies() const {
-			return GeometryParticlePhysicsProxies.Num() + KinematicGeometryParticlePhysicsProxies.Num() + RigidParticlePhysicsProxies.Num()
-				+ SkeletalMeshPhysicsProxies.Num() + StaticMeshPhysicsProxies.Num()
-				+ GeometryCollectionPhysicsProxies_External.Num()
-				+ JointConstraintPhysicsProxies_External.Num();
-		}
-=======
 		void UnregisterObject(Chaos::FSuspensionConstraint* GTConstraint);
->>>>>>> 3aae9151
 
 		//
 		//  Simulation API
@@ -292,11 +193,7 @@
 		void SetCollisionPushOutPairIterations(const int32 InNumIterations) { GetEvolution()->GetCollisionConstraints().SetPushOutPairIterations(InNumIterations); }
 		void SetJointPairIterations(const int32 InNumIterations) { GetJointConstraints().SetNumPairIterations(InNumIterations); }
 		void SetJointPushOutPairIterations(const int32 InNumIterations) {GetJointConstraints().SetNumPushOutPairIterations(InNumIterations); }
-<<<<<<< HEAD
-		void SetCollisionCullDistance(const FReal InCullDistance) { GetEvolution()->GetCollisionConstraints().SetCullDistance(InCullDistance); GetEvolution()->GetBroadPhase().SetCullDistance(InCullDistance); }
-=======
 		void SetCollisionCullDistance(const FReal InCullDistance) { GetEvolution()->GetBroadPhase().SetCullDistance(InCullDistance); }
->>>>>>> 3aae9151
 		void SetUseContactGraph(const bool bInUseContactGraph) { GetEvolution()->GetCollisionConstraintsRule().SetUseContactGraph(bInUseContactGraph); }
 
 		/**/
@@ -357,28 +254,14 @@
 
 		/**/
 		void PostTickDebugDraw(FReal Dt) const;
-<<<<<<< HEAD
-=======
 		void UpdateCounters() const;
->>>>>>> 3aae9151
 
 		// Visual debugger (VDB) push methods
 		void PostEvolutionVDBPush() const;
 
-<<<<<<< HEAD
-		TArray<TGeometryCollectionPhysicsProxy<Traits>*>& GetGeometryCollectionPhysicsProxies_Internal()
+		TArray<FGeometryCollectionPhysicsProxy*>& GetGeometryCollectionPhysicsProxies_Internal()
 		{
 			return GeometryCollectionPhysicsProxies_Internal;
-		}
-
-		TArray<FJointConstraintPhysicsProxy*>& GetJointConstraintPhysicsProxy_External()
-		{
-			return JointConstraintPhysicsProxies_External;
-=======
-		TArray<FGeometryCollectionPhysicsProxy*>& GetGeometryCollectionPhysicsProxies_Internal()
-		{
-			return GeometryCollectionPhysicsProxies_Internal;
->>>>>>> 3aae9151
 		}
 
 		/** Events hooked up to the Chaos material manager */
@@ -463,22 +346,8 @@
 		// Proxies
 		//
 		TSharedPtr<FCriticalSection> MCurrentLock;
-<<<<<<< HEAD
-		TArray< FGeometryParticlePhysicsProxy* > GeometryParticlePhysicsProxies;
-		TArray< FKinematicGeometryParticlePhysicsProxy* > KinematicGeometryParticlePhysicsProxies;
-		TArray< FRigidParticlePhysicsProxy* > RigidParticlePhysicsProxies;
-		TArray< FSkeletalMeshPhysicsProxy* > SkeletalMeshPhysicsProxies; // dep
-		TArray< FStaticMeshPhysicsProxy* > StaticMeshPhysicsProxies; // dep
-		TArray< TGeometryCollectionPhysicsProxy<Traits>* > GeometryCollectionPhysicsProxies_External; // GT
-		TArray< TGeometryCollectionPhysicsProxy<Traits>* > GeometryCollectionPhysicsProxies_Internal; // PT
-		TArray< FJointConstraintPhysicsProxy* > JointConstraintPhysicsProxies_External; // GT
-		TArray< FJointConstraintPhysicsProxy* > JointConstraintPhysicsProxies_Internal; // PT
-		TArray< FSuspensionConstraintPhysicsProxy* > SuspensionConstraintPhysicsProxies;
-		bool bUseCollisionResimCache;
-=======
 		TArray< FGeometryCollectionPhysicsProxy* > GeometryCollectionPhysicsProxies_Internal; // PT
 		TArray< FJointConstraintPhysicsProxy* > JointConstraintPhysicsProxies_Internal; // PT
->>>>>>> 3aae9151
 
 		//
 		//  Constraints
