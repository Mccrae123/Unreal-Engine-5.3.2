// Copyright Epic Games, Inc. All Rights Reserved.

#pragma once

#include "CoreMinimal.h"
#include "GeometryCollection/ManagedArrayCollection.h"
#include "Misc/Crc.h"

/**
* TransformCollection (ManagedArrayCollection)
*
* Stores the TArray<T> groups necessary to process transform hierarchies.
*
* @see FTransformCollectionComponent
*/
class FTransformCollection : public FManagedArrayCollection
{
public:
	typedef FManagedArrayCollection Super;

	CHAOS_API FTransformCollection();
	FTransformCollection(FTransformCollection &) = delete;
	FTransformCollection& operator=(const FTransformCollection&) = delete;
	FTransformCollection(FTransformCollection&&) = default;
	FTransformCollection& operator=(FTransformCollection&&) = default;
	MANAGED_ARRAY_COLLECTION_INTERNAL(FTransformCollection);

	/***
	*  Attribute Groups
	*
	*   These attribute groups are predefined data member of the FTransformCollection.
	*
	*   TransformGroup ("Transform")
	*		Default Attributes :
	*
	*          FTransformArray Transform =  GetAttribute<FTransform>("Transform", TransformGroup)
	*		   FInt32Array Level = GetAttribute<int32>("Level", TransformGroup) FIX
	*		   FInt32Array Parent = GetAttribute<int32>("Parent", TransformGroup) FIX
	*		   FInt32Array Children = GetAttribute<TSet<int32>>("Children", TransformGroup) FIX
	*
	*       The TransformGroup defines transform information for each Vertex. All positional
	*       information stored within Vertices and Geometry groups should be relative to its
	*       TransformGroup Transform.
	*       Parent defines the parent index of one transform node relative to another (Invalid is no parent exists, i.e. is root)
	*       Children defines the child indices of the transform node in the transform hierarchy (leaf nodes will have no children)
	*       Level is the distance from the root node at level 0. Leaf nodes will have the highest level number.
	*/
<<<<<<< HEAD
	static const FName TransformGroup;
	static const FName TransformAttribute;
	static const FName ParentAttribute;
	static const FName ChildrenAttribute;
	static const FName ParticlesAttribute;
	static const FName LevelAttribute;


	/** Schema */
	static void DefineTransformSchema(FManagedArrayCollection&);
=======
	static CHAOS_API const FName TransformGroup;
	static CHAOS_API const FName TransformAttribute;
	static CHAOS_API const FName ParentAttribute;
	static CHAOS_API const FName ChildrenAttribute;
	static CHAOS_API const FName ParticlesAttribute;
	static CHAOS_API const FName LevelAttribute;


	/** Schema */
	static CHAOS_API void DefineTransformSchema(FManagedArrayCollection&);
>>>>>>> 4af6daef


	/** Serialize */
	CHAOS_API virtual void Serialize(Chaos::FChaosArchive& Ar) override;

	/*
	* SingleTransform:
	*   Create a single transform.
	*/
	static CHAOS_API FTransformCollection SingleTransform(const FTransform& TransformRoot = FTransform::Identity);

	/**
	* Append Collection and reindex dependencies on this collection.
	* @param InCollection : Collection to add.
	*/
	CHAOS_API virtual void Append(const FManagedArrayCollection& Collection);

	/**
	* Append Collection and reindex dependencies on this collection.
	* @param InCollection : Collection to add.
	*/
	virtual void Append(const FManagedArrayCollection& Collection);

	/*
	* AppendTransform:
	*   Append a transform at the end of the collection without
	*   parenting. 
	*/
	CHAOS_API int32 AppendTransform(const FTransformCollection & GeometryCollection, const FTransform& TransformRoot = FTransform::Identity);

	/*
	* ParentTransforms
	*   Parent Transforms under the specified node using local parent
	*   hierarchy compensation. .
	*/
	CHAOS_API void ParentTransforms(const int32 TransformIndex, const int32 ChildIndex);
	CHAOS_API void ParentTransforms(const int32 TransformIndex, const TArray<int32>& SelectedBones);
	CHAOS_API void UnparentTransform(const int32 ChildIndex);

	/*
	* RelativeTransformation
	*   Modify the specified index by the local matrix offset. 
	*/
	CHAOS_API void RelativeTransformation(const int32& Index, const FTransform& LocalOffset); 

	/**
	* RemoveElements
	*   Remove elements from the transform collection. Transform children are re-parented
	*   under the deleted elements parent using local parent compensation [relative local matrices].
	* 
	*/
	CHAOS_API virtual void RemoveElements(const FName & Group, const TArray<int32> & SortedDeletionList, FProcessingParameters Params = FProcessingParameters()) override;

	/**
	* reset internal state
	*/
	CHAOS_API virtual void Reset() override;

	// Transform Group
	TManagedArray<FTransform>   Transform;
	TManagedArray<FString>      BoneName;
	TManagedArray<FLinearColor> BoneColor;
	TManagedArray<int32>        Parent;
	TManagedArray<TSet<int32>>  Children;


protected:

	/** Construct */
	CHAOS_API void Construct();
};<|MERGE_RESOLUTION|>--- conflicted
+++ resolved
@@ -45,18 +45,6 @@
 	*       Children defines the child indices of the transform node in the transform hierarchy (leaf nodes will have no children)
 	*       Level is the distance from the root node at level 0. Leaf nodes will have the highest level number.
 	*/
-<<<<<<< HEAD
-	static const FName TransformGroup;
-	static const FName TransformAttribute;
-	static const FName ParentAttribute;
-	static const FName ChildrenAttribute;
-	static const FName ParticlesAttribute;
-	static const FName LevelAttribute;
-
-
-	/** Schema */
-	static void DefineTransformSchema(FManagedArrayCollection&);
-=======
 	static CHAOS_API const FName TransformGroup;
 	static CHAOS_API const FName TransformAttribute;
 	static CHAOS_API const FName ParentAttribute;
@@ -67,7 +55,6 @@
 
 	/** Schema */
 	static CHAOS_API void DefineTransformSchema(FManagedArrayCollection&);
->>>>>>> 4af6daef
 
 
 	/** Serialize */
@@ -84,12 +71,6 @@
 	* @param InCollection : Collection to add.
 	*/
 	CHAOS_API virtual void Append(const FManagedArrayCollection& Collection);
-
-	/**
-	* Append Collection and reindex dependencies on this collection.
-	* @param InCollection : Collection to add.
-	*/
-	virtual void Append(const FManagedArrayCollection& Collection);
 
 	/*
 	* AppendTransform:
