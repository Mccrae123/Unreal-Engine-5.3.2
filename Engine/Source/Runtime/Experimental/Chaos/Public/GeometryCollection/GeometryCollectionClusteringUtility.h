// Copyright Epic Games, Inc. All Rights Reserved.

#pragma once

#include "CoreMinimal.h"
#include "GeometryCollection/ManagedArrayCollection.h"

class FGeometryCollection;

class FGeometryCollectionClusteringUtility
{
public:
	/**
	* Creates a cluster in the node hierarchy by re-parenting the Selected Bones off a new node in the hierarchy
	* It makes more sense to think that the Selected Bones are all at the same level in the hierarchy however
	* it will re-parent multiple levels at the InsertAtIndex location bone
	*
	* e.g. if you have a flat chunk hierarchy after performing Voronoi fracturing
	*   L0         Root
	*               |
	*          ----------
	*          |  |  |  |
	*   L1     A  B  C  D
	*
	* Cluster A & B at insertion point A, results in
	*   L0         Root
	*               |
	*          ----------
	*          |     |  |
	*   L1     E     C  D
	*          |
	*         ----
	*         |  |
	*   L2    A  B
	*
	* Node E has no geometry of its own, only a transform by which to control A & B as a single unit
	* 
	* @return Index of the New Node
	*/
<<<<<<< HEAD
	static void ClusterBonesUnderNewNode(FGeometryCollection* GeometryCollection, const int32 InsertAtIndex, const TArray<int32>& SelectedBones, bool CalcNewLocalTransform, bool Validate = true);

	// Same as ClusterBonesUnderNewNode, but specify the parent of the new node instead of a sibling
	static void ClusterBonesUnderNewNodeWithParent(FGeometryCollection* GeometryCollection, const int32 ParentOfNewNode, const TArray<int32>& SelectedBones, bool CalcNewLocalTransform, bool Validate = true);
=======
	static CHAOS_API int32 ClusterBonesUnderNewNode(FGeometryCollection* GeometryCollection, const int32 InsertAtIndex, const TArray<int32>& SelectedBones, bool CalcNewLocalTransform, bool Validate = true);

	// Same as ClusterBonesUnderNewNode, but specify the parent of the new node instead of a sibling
	static CHAOS_API int32 ClusterBonesUnderNewNodeWithParent(FGeometryCollection* GeometryCollection, const int32 ParentOfNewNode, const TArray<int32>& SelectedBones, bool CalcNewLocalTransform, bool Validate = true);
>>>>>>> 4af6daef

	/** Cluster all existing bones under a new root node, so there is now only one root node and a completely flat hierarchy underneath it */
	static CHAOS_API void ClusterAllBonesUnderNewRoot(FGeometryCollection* GeometryCollection);

	/** Cluster all source bones under an existing node, algorithm chooses best node to add to 'closest to root' */
	static CHAOS_API void ClusterBonesUnderExistingNode(FGeometryCollection* GeometryCollection, const TArray<int32>& SourceElements);

	/** Cluster all source bones under an existing node, existing node is specifiedas MergeNode */
	static CHAOS_API void ClusterBonesUnderExistingNode(FGeometryCollection* GeometryCollection, int32 MergeNode, const TArray<int32>& SourceElements);

	/** Clusters using one of ClusterBonesUnderNewNode or ClusterBonesUnderExistingNode based on the context of what is being clustered */
	static CHAOS_API void ClusterBonesByContext(FGeometryCollection* GeometryCollection, int32 MergeNode, const TArray<int32>& SourceElementsIn);

	/** Returns true if bone hierarchy contains more than one root node */
	static CHAOS_API bool ContainsMultipleRootBones(FGeometryCollection* GeometryCollection);

	/** Finds the root bone in the hierarchy, the one with an invalid parent bone index */
	static CHAOS_API void GetRootBones(const FGeometryCollection* GeometryCollection, TArray<int32>& RootBonesOut);

	/** Return true if the specified bone is a root bone */
	static CHAOS_API bool IsARootBone(const FGeometryCollection* GeometryCollection, int32 InBone);
	
	/** Finds all Bones in same cluster as the one specified */
<<<<<<< HEAD
	static void GetClusteredBonesWithCommonParent(const FGeometryCollection* GeometryCollection, int32 SourceBone, TArray<int32>& BonesOut);

	/** Get list of all bones above the specified hierarchy level */
	static void GetBonesToLevel(const FGeometryCollection* GeometryCollection, int32 Level, TArray<int32>& BonesOut, bool bOnlyClusteredOrRigid = true, bool bSkipFiltered = true);
=======
	static CHAOS_API void GetClusteredBonesWithCommonParent(const FGeometryCollection* GeometryCollection, int32 SourceBone, TArray<int32>& BonesOut);

	/** Get list of all bones above the specified hierarchy level */
	static CHAOS_API void GetBonesToLevel(const FGeometryCollection* GeometryCollection, int32 Level, TArray<int32>& BonesOut, bool bOnlyClusteredOrRigid = true, bool bSkipFiltered = true);
>>>>>>> 4af6daef
	
	/** Get list of child bones down from the source bone below the specified hierarchy level */
	static CHAOS_API void GetChildBonesFromLevel(const FGeometryCollection* GeometryCollection, int32 SourceBone, int32 Level, TArray<int32>& BonesOut);

	/** Get list of child bones down from the source bone at the specified hierarchy level */
	static CHAOS_API void GetChildBonesAtLevel(const FGeometryCollection* GeometryCollection, int32 SourceBone, int32 Level, TArray<int32>& BonesOut);

	/** Get list of child bones down from the source bone at the specified hierarchy level */
	static void GetChildBonesAtLevel(const FGeometryCollection* GeometryCollection, int32 SourceBone, int32 Level, TArray<int32>& BonesOut);

	/** Recursively Add all children to output bone list from source bone down to the leaf nodes */
	static CHAOS_API void RecursiveAddAllChildren(const TManagedArray<TSet<int32>>& Children, int32 SourceBone, TArray<int32>& BonesOut);

	/**
	 * Search hierarchy for the parent of the specified bone, where the parent exists at the given level in the hierarchy.
	 * If bSkipFiltered, also skip to parents of any rigid/embedded nodes that will be filtered from the outliner.
	 */
<<<<<<< HEAD
	static int32 GetParentOfBoneAtSpecifiedLevel(const FGeometryCollection* GeometryCollection, int32 SourceBone, int32 Level, bool bSkipFiltered = false);
=======
	static CHAOS_API int32 GetParentOfBoneAtSpecifiedLevel(const FGeometryCollection* GeometryCollection, int32 SourceBone, int32 Level, bool bSkipFiltered = false);
>>>>>>> 4af6daef

	/**
	* Maintains the bone naming convention of
	*  Root "Name"
	*  Level 1 "Name_001", "Name_0002", ...
	*  Level 2 children of "Name_0001" are "Name_0001_0001", "Name_0001_0002",.. etc
	* from the given bone index down through the hierarchy to the leaf nodes
	*/
	static CHAOS_API void RecursivelyUpdateChildBoneNames(int32 BoneIndex, const TManagedArray<TSet<int32>>& Children, TManagedArray<FString>& BoneNames, bool OverrideBoneNames = false);
	
	/** Recursively update the hierarchy level of all the children below this bone */
<<<<<<< HEAD
	static void UpdateHierarchyLevelOfChildren(FGeometryCollection* GeometryCollection, int32 ParentElement);
	static void UpdateHierarchyLevelOfChildren(FManagedArrayCollection& InCollection, int32 ParentElement);
=======
	static CHAOS_API void UpdateHierarchyLevelOfChildren(FGeometryCollection* GeometryCollection, int32 ParentElement);
	static CHAOS_API void UpdateHierarchyLevelOfChildren(FManagedArrayCollection& InCollection, int32 ParentElement);
>>>>>>> 4af6daef

	/** Collapse hierarchy at specified level */
	static CHAOS_API void CollapseLevelHierarchy(int8 Level, FGeometryCollection* GeometryCollection);

	/** Collapse hierarchy of selected bones at specified level */
	static CHAOS_API void CollapseSelectedHierarchy(int8 Level, const TArray<int32>& SelectedBones, FGeometryCollection* GeometryCollection);

	/** reparent source bones under root bone */
	static CHAOS_API void ClusterBonesUnderExistingRoot(FGeometryCollection* GeometryCollection, const TArray<int32>& SourceElements);

	/** moved the selected bones closer to the root */
	static CHAOS_API void CollapseHierarchyOneLevel(FGeometryCollection* GeometryCollection, TArray<int32>& SourceElements);

	/** return true of Test Node exists on tree branch specified by TreeElement Node*/
	static CHAOS_API bool NodeExistsOnThisBranch(const FGeometryCollection* GeometryCollection, int32 TestNode, int32 TreeElement);

	/** Rename a bone node, will automatically update all child node names if requested (current default) */
<<<<<<< HEAD
	static void RenameBone(FGeometryCollection* GeometryCollection, int32 BoneIndex, const FString& NewName, bool UpdateChildren = true);

	/** return an array of all child leaf nodes below the specified node. If bOnlyRigids is true, the first Rigid node dound is considered a leaf, regardless of an children it might have. */
	static void GetLeafBones(const FGeometryCollection* GeometryCollection, int BoneIndex, bool bOnlyRigids, TArray<int32>& LeafBonesOut);
=======
	static CHAOS_API void RenameBone(FGeometryCollection* GeometryCollection, int32 BoneIndex, const FString& NewName, bool UpdateChildren = true);

	/** return an array of all child leaf nodes below the specified node. If bOnlyRigids is true, the first Rigid node dound is considered a leaf, regardless of an children it might have. */
	static CHAOS_API void GetLeafBones(const FManagedArrayCollection* GeometryCollection, int BoneIndex, bool bOnlyRigids, TArray<int32>& LeafBonesOut);
>>>>>>> 4af6daef

	/** move the selected node up a level in direction of root */
	static CHAOS_API void MoveUpOneHierarchyLevel(FGeometryCollection* GeometryCollection, const TArray<int32>& SelectedBones);

	/** Find the lowest common ancestor index of currently selected nodes. Returns INDEX_NODE if there is no common ancestor. */
	static CHAOS_API int32 FindLowestCommonAncestor(const FManagedArrayCollection* GeometryCollection, const TArray<int32>& SelectedBones);

	/** Delete any cluster nodes discovered to have no children. Returns true if any nodes were removed. */
	static CHAOS_API bool RemoveDanglingClusters(FGeometryCollection* GeometryCollection);

	/** Simplify the geometry collection by removing cluster nodes w/ a parent and only one child, re-parenting the child to its grand-parent. Returns true if any nodes were removed. */
	static CHAOS_API bool RemoveClustersOfOnlyOneChild(FGeometryCollection* GeometryCollection);

	static CHAOS_API void ValidateResults(FGeometryCollection* GeometryCollection);

<<<<<<< HEAD
	/** Delete any cluster nodes discovered to have no children. Returns true if any nodes were removed. */
	static bool RemoveDanglingClusters(FGeometryCollection* GeometryCollection);

	/** Simplify the geometry collection by removing cluster nodes w/ a parent and only one child, re-parenting the child to its grand-parent. Returns true if any nodes were removed. */
	static bool RemoveClustersOfOnlyOneChild(FGeometryCollection* GeometryCollection);

	static void ValidateResults(FGeometryCollection* GeometryCollection);

	static int32 PickBestNodeToMergeTo(const FGeometryCollection* GeometryCollection, const TArray<int32>& SourceElements);

=======
	static CHAOS_API int32 PickBestNodeToMergeTo(const FManagedArrayCollection* Collection, const TArray<int32>& SourceElements);

>>>>>>> 4af6daef
private:
	// #todo: intend to remove reliance on custom attributes for slider by making use of Rest/Dynamic collections
	static void ResetSliderTransforms(TManagedArray<FTransform>& ExplodedTransforms, TManagedArray<FTransform>& Transforms);
	
	static void RecursivelyUpdateHierarchyLevelOfChildren(TManagedArray<int32>& Levels, const TManagedArray<TSet<int32>>& Children, int32 ParentElement);

	static int32 FindLowestCommonAncestor(const FManagedArrayCollection* GeometryCollection, int32 N0, int32 N1);
};<|MERGE_RESOLUTION|>--- conflicted
+++ resolved
@@ -37,17 +37,10 @@
 	* 
 	* @return Index of the New Node
 	*/
-<<<<<<< HEAD
-	static void ClusterBonesUnderNewNode(FGeometryCollection* GeometryCollection, const int32 InsertAtIndex, const TArray<int32>& SelectedBones, bool CalcNewLocalTransform, bool Validate = true);
-
-	// Same as ClusterBonesUnderNewNode, but specify the parent of the new node instead of a sibling
-	static void ClusterBonesUnderNewNodeWithParent(FGeometryCollection* GeometryCollection, const int32 ParentOfNewNode, const TArray<int32>& SelectedBones, bool CalcNewLocalTransform, bool Validate = true);
-=======
 	static CHAOS_API int32 ClusterBonesUnderNewNode(FGeometryCollection* GeometryCollection, const int32 InsertAtIndex, const TArray<int32>& SelectedBones, bool CalcNewLocalTransform, bool Validate = true);
 
 	// Same as ClusterBonesUnderNewNode, but specify the parent of the new node instead of a sibling
 	static CHAOS_API int32 ClusterBonesUnderNewNodeWithParent(FGeometryCollection* GeometryCollection, const int32 ParentOfNewNode, const TArray<int32>& SelectedBones, bool CalcNewLocalTransform, bool Validate = true);
->>>>>>> 4af6daef
 
 	/** Cluster all existing bones under a new root node, so there is now only one root node and a completely flat hierarchy underneath it */
 	static CHAOS_API void ClusterAllBonesUnderNewRoot(FGeometryCollection* GeometryCollection);
@@ -71,26 +64,16 @@
 	static CHAOS_API bool IsARootBone(const FGeometryCollection* GeometryCollection, int32 InBone);
 	
 	/** Finds all Bones in same cluster as the one specified */
-<<<<<<< HEAD
-	static void GetClusteredBonesWithCommonParent(const FGeometryCollection* GeometryCollection, int32 SourceBone, TArray<int32>& BonesOut);
-
-	/** Get list of all bones above the specified hierarchy level */
-	static void GetBonesToLevel(const FGeometryCollection* GeometryCollection, int32 Level, TArray<int32>& BonesOut, bool bOnlyClusteredOrRigid = true, bool bSkipFiltered = true);
-=======
 	static CHAOS_API void GetClusteredBonesWithCommonParent(const FGeometryCollection* GeometryCollection, int32 SourceBone, TArray<int32>& BonesOut);
 
 	/** Get list of all bones above the specified hierarchy level */
 	static CHAOS_API void GetBonesToLevel(const FGeometryCollection* GeometryCollection, int32 Level, TArray<int32>& BonesOut, bool bOnlyClusteredOrRigid = true, bool bSkipFiltered = true);
->>>>>>> 4af6daef
 	
 	/** Get list of child bones down from the source bone below the specified hierarchy level */
 	static CHAOS_API void GetChildBonesFromLevel(const FGeometryCollection* GeometryCollection, int32 SourceBone, int32 Level, TArray<int32>& BonesOut);
 
 	/** Get list of child bones down from the source bone at the specified hierarchy level */
 	static CHAOS_API void GetChildBonesAtLevel(const FGeometryCollection* GeometryCollection, int32 SourceBone, int32 Level, TArray<int32>& BonesOut);
-
-	/** Get list of child bones down from the source bone at the specified hierarchy level */
-	static void GetChildBonesAtLevel(const FGeometryCollection* GeometryCollection, int32 SourceBone, int32 Level, TArray<int32>& BonesOut);
 
 	/** Recursively Add all children to output bone list from source bone down to the leaf nodes */
 	static CHAOS_API void RecursiveAddAllChildren(const TManagedArray<TSet<int32>>& Children, int32 SourceBone, TArray<int32>& BonesOut);
@@ -99,11 +82,7 @@
 	 * Search hierarchy for the parent of the specified bone, where the parent exists at the given level in the hierarchy.
 	 * If bSkipFiltered, also skip to parents of any rigid/embedded nodes that will be filtered from the outliner.
 	 */
-<<<<<<< HEAD
-	static int32 GetParentOfBoneAtSpecifiedLevel(const FGeometryCollection* GeometryCollection, int32 SourceBone, int32 Level, bool bSkipFiltered = false);
-=======
 	static CHAOS_API int32 GetParentOfBoneAtSpecifiedLevel(const FGeometryCollection* GeometryCollection, int32 SourceBone, int32 Level, bool bSkipFiltered = false);
->>>>>>> 4af6daef
 
 	/**
 	* Maintains the bone naming convention of
@@ -115,13 +94,8 @@
 	static CHAOS_API void RecursivelyUpdateChildBoneNames(int32 BoneIndex, const TManagedArray<TSet<int32>>& Children, TManagedArray<FString>& BoneNames, bool OverrideBoneNames = false);
 	
 	/** Recursively update the hierarchy level of all the children below this bone */
-<<<<<<< HEAD
-	static void UpdateHierarchyLevelOfChildren(FGeometryCollection* GeometryCollection, int32 ParentElement);
-	static void UpdateHierarchyLevelOfChildren(FManagedArrayCollection& InCollection, int32 ParentElement);
-=======
 	static CHAOS_API void UpdateHierarchyLevelOfChildren(FGeometryCollection* GeometryCollection, int32 ParentElement);
 	static CHAOS_API void UpdateHierarchyLevelOfChildren(FManagedArrayCollection& InCollection, int32 ParentElement);
->>>>>>> 4af6daef
 
 	/** Collapse hierarchy at specified level */
 	static CHAOS_API void CollapseLevelHierarchy(int8 Level, FGeometryCollection* GeometryCollection);
@@ -139,17 +113,10 @@
 	static CHAOS_API bool NodeExistsOnThisBranch(const FGeometryCollection* GeometryCollection, int32 TestNode, int32 TreeElement);
 
 	/** Rename a bone node, will automatically update all child node names if requested (current default) */
-<<<<<<< HEAD
-	static void RenameBone(FGeometryCollection* GeometryCollection, int32 BoneIndex, const FString& NewName, bool UpdateChildren = true);
-
-	/** return an array of all child leaf nodes below the specified node. If bOnlyRigids is true, the first Rigid node dound is considered a leaf, regardless of an children it might have. */
-	static void GetLeafBones(const FGeometryCollection* GeometryCollection, int BoneIndex, bool bOnlyRigids, TArray<int32>& LeafBonesOut);
-=======
 	static CHAOS_API void RenameBone(FGeometryCollection* GeometryCollection, int32 BoneIndex, const FString& NewName, bool UpdateChildren = true);
 
 	/** return an array of all child leaf nodes below the specified node. If bOnlyRigids is true, the first Rigid node dound is considered a leaf, regardless of an children it might have. */
 	static CHAOS_API void GetLeafBones(const FManagedArrayCollection* GeometryCollection, int BoneIndex, bool bOnlyRigids, TArray<int32>& LeafBonesOut);
->>>>>>> 4af6daef
 
 	/** move the selected node up a level in direction of root */
 	static CHAOS_API void MoveUpOneHierarchyLevel(FGeometryCollection* GeometryCollection, const TArray<int32>& SelectedBones);
@@ -165,21 +132,8 @@
 
 	static CHAOS_API void ValidateResults(FGeometryCollection* GeometryCollection);
 
-<<<<<<< HEAD
-	/** Delete any cluster nodes discovered to have no children. Returns true if any nodes were removed. */
-	static bool RemoveDanglingClusters(FGeometryCollection* GeometryCollection);
-
-	/** Simplify the geometry collection by removing cluster nodes w/ a parent and only one child, re-parenting the child to its grand-parent. Returns true if any nodes were removed. */
-	static bool RemoveClustersOfOnlyOneChild(FGeometryCollection* GeometryCollection);
-
-	static void ValidateResults(FGeometryCollection* GeometryCollection);
-
-	static int32 PickBestNodeToMergeTo(const FGeometryCollection* GeometryCollection, const TArray<int32>& SourceElements);
-
-=======
 	static CHAOS_API int32 PickBestNodeToMergeTo(const FManagedArrayCollection* Collection, const TArray<int32>& SourceElements);
 
->>>>>>> 4af6daef
 private:
 	// #todo: intend to remove reliance on custom attributes for slider by making use of Rest/Dynamic collections
 	static void ResetSliderTransforms(TManagedArray<FTransform>& ExplodedTransforms, TManagedArray<FTransform>& Transforms);
