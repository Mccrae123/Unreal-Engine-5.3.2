// Copyright Epic Games, Inc. All Rights Reserved.
#pragma once
#include "Containers/Array.h"
#include "GeometryCollection/GeometryCollectionSection.h"
#include "Templates/SharedPointer.h"
#include "Templates/UnrealTemplate.h"
#include "Chaos/ChaosArchive.h"
#include "UObject/DestructionObjectVersion.h"
//
#include "ChaosLog.h"
#include "Chaos/ParticleHandle.h"
#include "Chaos/BVHParticles.h"
#include "Math/Vector.h"

struct FManagedArrayCollection;
DEFINE_LOG_CATEGORY_STATIC(UManagedArrayLogging, NoLogging, All);

template <typename T>
void TryBulkSerializeManagedArray(Chaos::FChaosArchive& Ar, TArray<T>& Array)
{
	Ar << Array;
}

//Note: see TArray::BulkSerialize for requirements
inline void TryBulkSerializeManagedArray(Chaos::FChaosArchive& Ar, TArray<FVector3f>& Array)
{
	Array.BulkSerialize(Ar);
}

inline void TryBulkSerializeManagedArray(Chaos::FChaosArchive& Ar, TArray<FGuid>& Array)
{
	Array.BulkSerialize(Ar);
}

inline void TryBulkSerializeManagedArray(Chaos::FChaosArchive& Ar, TArray<FIntVector>& Array)
{
	Array.BulkSerialize(Ar);
}

inline void TryBulkSerializeManagedArray(Chaos::FChaosArchive& Ar, TArray<FVector2f>& Array)
{
	Array.BulkSerialize(Ar);
}

inline void TryBulkSerializeManagedArray(Chaos::FChaosArchive& Ar, TArray<float>& Array)
{
	Array.BulkSerialize(Ar);
}

inline void TryBulkSerializeManagedArray(Chaos::FChaosArchive& Ar, TArray<FQuat4f>& Array)
{
	Array.BulkSerialize(Ar);
}

inline void TryBulkSerializeManagedArray(Chaos::FChaosArchive& Ar, TArray<bool>& Array)
{
	Array.BulkSerialize(Ar);
}

inline void TryBulkSerializeManagedArray(Chaos::FChaosArchive& Ar, TArray<int32>& Array)
{
	Array.BulkSerialize(Ar);
}

inline void TryBulkSerializeManagedArray(Chaos::FChaosArchive& Ar, TArray<uint8>& Array)
{
	Array.BulkSerialize(Ar);
}

inline void TryBulkSerializeManagedArray(Chaos::FChaosArchive& Ar, TArray<FIntVector2>& Array)
{
	Array.BulkSerialize(Ar);
}

inline void TryBulkSerializeManagedArray(Chaos::FChaosArchive& Ar, TArray<FIntVector4>& Array)
{
	Array.BulkSerialize(Ar);
}


// --------------------------------------------------------------------------
// utility functions to estimate the allocated size of managed arrays
// --------------------------------------------------------------------------
namespace ManagedArrayTypeSize
{
	template<typename T>
	inline SIZE_T GetAllocatedSize(const T& Value)
	{
		return sizeof(T);
	}

	template<typename T>
	inline SIZE_T GetAllocatedSize(const TArray<T>& Array)
	{
		return Array.GetAllocatedSize();
	}

	template<typename T>
<<<<<<< HEAD
=======
	inline SIZE_T GetAllocatedSize(const TBitArray<>& Array)
	{
		return Array.GetAllocatedSize();
	}

	template<typename T>
>>>>>>> 4af6daef
	inline SIZE_T GetAllocatedSize(const TSet<T>& Set)
	{
		return Set.GetAllocatedSize();
	}

	template<typename T>
	inline SIZE_T GetAllocatedSize(const TUniquePtr<T>& Ptr)
	{
		return Ptr ? ManagedArrayTypeSize::GetAllocatedSize(*Ptr) : 0;
	}

	template<typename T, ESPMode Mode>
	inline SIZE_T GetAllocatedSize(const TSharedPtr<T, Mode>& Ptr)
	{
		return Ptr ? ManagedArrayTypeSize::GetAllocatedSize(*Ptr) : 0;
	}

	inline SIZE_T GetAllocatedSize(const Chaos::FImplicitObject3* ImplicitObjectPtr)
	{
		return ImplicitObjectPtr ? sizeof(Chaos::FImplicitObject3) : 0;
	}

	inline SIZE_T GetAllocatedSize(const Chaos::FBVHParticlesFloat3& BVHParticles)
	{
		return BVHParticles.GetAllocatedSize();
	}
}


/***
*  Managed Array Base
*
*  The ManagedArrayBase allows a common base class for the
*  the template class ManagedArray<T>. (see ManagedArray)
*
*/
class FManagedArrayBase : public FNoncopyable
{
	friend FManagedArrayCollection;
protected:
	/**
	* Protected access to array resizing. Only the managers of the Array
	* are allowed to perform a resize. (see friend list above).
	*/
	virtual void Resize(const int32 Num) {};

	/**
	* Protected access to array reservation. Only the managers of the Array
	* are allowed to perform a reserve. (see friend list above).
	*/
	virtual void Reserve(const int32 Num) {};

	/**
	 * Reorder elements given a new ordering. Sizes must match
	 * @param NewOrder Mapping from indices in the new array -> indices in the old array
	 */
	virtual void Reorder(const TArray<int32>& NewOrder) = 0;

	/** 
	 * Reindex given a lookup table
	 * @param InverseNewOrder Mapping from indices into the old array -> indices in the new array
	 */
	//todo: this should really assert, but material is currently relying on both faces and vertices
	virtual void ReindexFromLookup(const TArray<int32>& InverseNewOrder) { }

	/**
	* Init from a predefined Array
	*/
	virtual void Init(const FManagedArrayBase& ) {};

	/**
	* Copy a range of values from the ConstArray into this
	*/
	virtual void CopyRange(const FManagedArrayBase& ConstArray, int32 Start, int32 Stop, int32 Offset = 0) {};

<<<<<<< HEAD
=======
	/**
	* Set default values. 
	*/
	virtual void SetDefaults(uint32 StartSize, uint32 NumElements, bool bHasGroupIndexDependency) {};
>>>>>>> 4af6daef

	/**
	* Get allocated memory 
	*/
	virtual SIZE_T GetAllocatedSize() const { return 0; }

public:
	FManagedArrayBase()
	{
		ClearDirtyFlag();
	}
	
	virtual ~FManagedArrayBase() {}

	FORCEINLINE void ClearDirtyFlag()
	{
		bIsDirty = false;
	}
	
	FORCEINLINE_DEBUGGABLE void MarkDirty()
	{
		bIsDirty = true;
	}
	
	FORCEINLINE bool IsDirty() const
	{
		return bIsDirty;
	}
	
	//todo(ocohen): these should all be private with friend access to managed collection
	
	/** Perform a memory move between the two arrays */
	virtual void ExchangeArrays(FManagedArrayBase& Src) = 0;

	/** Remove elements */
	virtual void RemoveElements(const TArray<int32>& SortedDeletionList)
	{
		check(false);
	}

	/** The length of the array.*/
	virtual int32 Num() const 
	{
		return 0; 
	};

	/** The reserved length of the array.*/
	virtual int32 Max() const
	{
		return 0;
	};

	/** Serialization */
	virtual void Serialize(Chaos::FChaosArchive& Ar) 
	{
		check(false);
	}

	/** TypeSize */
	virtual size_t GetTypeSize() const
	{
		return 0;
	}

	/**
	* Reindex - Adjust index dependent elements.  
	*   Offsets is the size of the dependent group;
	*   Final is post resize of dependent group used for bounds checking on remapped indices.
	*/
	virtual void Reindex(const TArray<int32> & Offsets, const int32 & FinalSize, const TArray<int32> & SortedDeletionList, const TSet<int32> & DeletionSet) { }

#if 0 //not needed until per instance serialization
	/** Swap elements*/
	virtual void Swap(int32 Index1, int32 Index2) = 0;
#endif

	/** Empty the array. */
	virtual void Empty()
	{
		check(false);
	}
private:
	bool bIsDirty;
};

template <typename T>
class TManagedArrayBase;

template <typename T>
void InitHelper(TArray<T>& Array, const TManagedArrayBase<T>& NewTypedArray, int32 Size);
template <typename T>
void InitHelper(TArray<TUniquePtr<T>>& Array, const TManagedArrayBase<TUniquePtr<T>>& NewTypedArray, int32 Size);
template <typename T>
void CopyRangeHelper(TArray<T>& Target, const TManagedArrayBase<T>& Source, int32 Start, int32 Stop, int32 Offset);
template <typename T>
void CopyRangeHelper(TArray<TUniquePtr<T>>& Array, const TManagedArrayBase<TUniquePtr<T>>& ConstArray, int32 Start, int32 Stop, int32 Offset);

/***
*  Managed Array
*
*  Restricts clients ability to resize the array external to the containing manager. 
*/
template<class InElementType>
class TManagedArrayBase : public FManagedArrayBase
{

public:

	using ElementType = InElementType;

	/**
	* Constructor (default) Build an empty shared array
	*
	*/	
	FORCEINLINE TManagedArrayBase()
	{}

	/**
	* Constructor (TArray)
	*
	*/
	FORCEINLINE TManagedArrayBase(const TArray<ElementType>& Other)
		: Array(Other)
	{}

	/**
	* Copy Constructor (default)
	*/
	FORCEINLINE TManagedArrayBase(const TManagedArrayBase<ElementType>& Other) = delete;

	/**
	* Move Constructor
	*/
	FORCEINLINE TManagedArrayBase(TManagedArrayBase<ElementType>&& Other)
		: Array(MoveTemp(Other.Array))
	{}
	FORCEINLINE TManagedArrayBase(TArray<ElementType>&& Other)
		: Array(MoveTemp(Other))
	{}

	/**
	* Assignment operator
	*/
	FORCEINLINE TManagedArrayBase& operator=(TManagedArrayBase<ElementType>&& Other)
	{
		return this->operator=(MoveTemp(Other.Array));
	}

	FORCEINLINE TManagedArrayBase& operator=(TArray<ElementType>&& Other)
	{
		// ryan - is it okay to check that the size matches?
		ensureMsgf(Array.Num() == 0 || Array.Num() == Other.Num(), TEXT("TManagedArrayBase<T>::operator=(TArray<T>&&) : Invalid array size."));
		Array = MoveTemp(Other);
		return *this;
	}

	/**
	* Virtual Destructor 
	*
	*/
	virtual ~TManagedArrayBase()
	{}


	virtual void RemoveElements(const TArray<int32>& SortedDeletionList) override
	{
		if (SortedDeletionList.Num() == 0)
		{
			return;
		}

		int32 RangeStart = SortedDeletionList.Last();
		for (int32 ii = SortedDeletionList.Num()-1 ; ii > -1 ; --ii)
		{
			if (ii == 0)
			{
				Array.RemoveAt(SortedDeletionList[0], RangeStart - SortedDeletionList[0] + 1, false);

			}
			else if (SortedDeletionList[ii] != (SortedDeletionList[ii - 1]+1)) // compare this and previous values to make sure the difference is only 1.
			{
				Array.RemoveAt(SortedDeletionList[ii], RangeStart - SortedDeletionList[ii] + 1, false);
				RangeStart = SortedDeletionList[ii-1];
			}
		}

 		Array.Shrink();
	}

	/**
	* Init from a predefined Array of matching type
	*/
	virtual void Init(const FManagedArrayBase& NewArray) override
	{
		ensureMsgf(NewArray.GetTypeSize() == GetTypeSize(),TEXT("TManagedArrayBase<T>::Init : Invalid array types."));
		const TManagedArrayBase<ElementType> & NewTypedArray = static_cast< const TManagedArrayBase<ElementType>& >(NewArray);
		int32 Size = NewTypedArray.Num();

		Resize(Size);
		InitHelper(Array, NewTypedArray, Size);
	}

	virtual SIZE_T GetAllocatedSize() const override
	{
		return ManagedArrayTypeSize::GetAllocatedSize(Array);
	}

	/**
	* Copy from a predefined Array of matching type
	*/
	virtual void CopyRange(const FManagedArrayBase& ConstArray, int32 Start, int32 Stop, int32 Offset = 0) override
	{
		ensureMsgf(ConstArray.GetTypeSize() == GetTypeSize(), TEXT("TManagedArrayBase<T>::Init : Invalid array types."));
		if (ensureMsgf(Stop + Offset <= Array.Num(), TEXT("Error : Index out of bounds")))
		{
			const TManagedArrayBase<ElementType>& TypedConstArray = static_cast<const TManagedArrayBase<ElementType>&>(ConstArray);
			CopyRangeHelper(Array, TypedConstArray, Start, Stop, Offset);
		}
	}

	/**
	 * Fill the array with \p Value.
	 */
	void Fill(const ElementType& Value)
	{
		for (int32 Idx = 0; Idx < Array.Num(); ++Idx)
			Array[Idx] = Value;
	}

#if 0
	virtual void Swap(int32 Index1, int32 Index2) override
	{
		Exchange(Array[Index1], Array[Index2]);
	}
#endif

	virtual void ExchangeArrays(FManagedArrayBase& NewArray) override
	{
		//It's up to the caller to make sure that the two arrays are of the same type
		ensureMsgf(NewArray.GetTypeSize() == GetTypeSize(), TEXT("TManagedArrayBase<T>::Exchange : Invalid array types."));
		TManagedArrayBase<ElementType>& NewTypedArray = static_cast<TManagedArrayBase<ElementType>& >(NewArray);

		Exchange(*this, NewTypedArray);
	}

	/**
	* Returning a reference to the element at index.
	*
	* @returns Array element reference
	*/
	FORCEINLINE ElementType & operator[](int Index)
	{
		// @todo : optimization
		// TArray->operator(Index) will perform checks against the 
		// the array. It might be worth implementing the memory
		// management directly on the ManagedArray, to avoid the
		// overhead of the TArray.
		return Array[Index];
	}
	FORCEINLINE const ElementType & operator[](int Index) const
	{
		return Array[Index];
	}

	/**
	* Helper function for returning the internal const array
	*
	* @returns const array of all the elements
	*/
	FORCEINLINE const TArray<ElementType>& GetConstArray()
	{
		return Array;
	}

	FORCEINLINE const TArray<ElementType>& GetConstArray() const
	{
		return Array;
	}
	
	/**
	* Helper function for returning a typed pointer to the first array entry.
	*
	* @returns Pointer to first array entry or nullptr if ArrayMax == 0.
	*/
	FORCEINLINE ElementType* GetData()
	{
		return Array.GetData();
	}

	/**
	* Helper function for returning a typed pointer to the first array entry.
	*
	* @returns Pointer to first array entry or nullptr if ArrayMax == 0.
	*/
	FORCEINLINE const ElementType * GetData() const
	{
		return Array.GetData();
	}

	/**
	* Helper function returning the size of the inner type.
	*
	* @returns Size in bytes of array type.
	*/
	FORCEINLINE size_t GetTypeSize() const override
	{
		return sizeof(ElementType);
	}

	/**
	* Returning the size of the array
	*
	* @returns Array size
	*/
	FORCEINLINE int32 Num() const override
	{
		return Array.Num();
	}

	FORCEINLINE int32 Max() const override
	{
		return Array.Max();
	}

	FORCEINLINE bool Contains(const ElementType& Item) const
	{
		return Array.Contains(Item);
	}

	/**
	* Find first index of the element
	*/
	int32 Find(const ElementType& Item) const
	{
		return Array.Find(Item);
	}

	/**
	* Count the number of entries match \p Item.
	*/
	int32 Count(const ElementType& Item) const
	{
		int32 Num = 0;
		for (int32 Idx = 0; Idx < Array.Num(); ++Idx)
			Num += Array[Idx] == Item ? 1 : 0;
		return Num;
	}

	/**
	* return true if index is in array range.
	*
	* @param Index Index to check.
	*/
	FORCEINLINE bool IsValidIndex(int32 Index) const
	{
		return Array.IsValidIndex(Index);
	}

	/**
	* Checks if index is in array range.
	*
	* @param Index Index to check.
	*/
	FORCEINLINE void RangeCheck(int32 Index) const
	{
		checkf((Index >= 0) & (Index < Array.Num()), TEXT("Array index out of bounds: %i from an array of size %i"), Index, Array.Num());
	}

	/**
	* Serialization Support
	*
	* @param Chaos::FChaosArchive& Ar
	*/
	virtual void Serialize(Chaos::FChaosArchive& Ar)
	{		
		Ar.UsingCustomVersion(FDestructionObjectVersion::GUID);
		int Version = 1;
		Ar << Version;
	
		if (Ar.CustomVer(FDestructionObjectVersion::GUID) < FDestructionObjectVersion::BulkSerializeArrays)
		{
			Ar << Array;
		}
		else
		{
			TryBulkSerializeManagedArray(Ar, Array);
		}
	}

	typedef typename TArray<InElementType>::RangedForIteratorType		RangedForIteratorType;
	typedef typename TArray<InElementType>::RangedForConstIteratorType	RangedForConstIteratorType;

	/**
	* DO NOT USE DIRECTLY
	* STL-like iterators to enable range-based for loop support.
	*/
	FORCEINLINE RangedForIteratorType      begin()			{ return Array.begin(); }
	FORCEINLINE RangedForConstIteratorType begin() const	{ return Array.begin(); }
	FORCEINLINE RangedForIteratorType      end  ()			{ return Array.end(); }
	FORCEINLINE RangedForConstIteratorType end  () const	{ return Array.end(); }

private:
	/**
	* Protected Resize to prevent external resizing of the array
	*
	* @param New array size.
	*/
	void Resize(const int32 Size) 
	{ 
		Array.SetNum(Size,true);
	}

	/**
	* Protected Reserve to prevent external reservation of the array
	*
	* @param New array reservation size.
	*/
	void Reserve(const int32 Size)
	{
		Array.Reserve(Size);
	}

	/**
	* Protected clear to prevent external clearing of the array
	*
	*/
	void Empty()
	{
		Array.Empty();
	}

	void Reorder(const TArray<int32>& NewOrder) override
	{
		const int32 NumElements = Num();
		check(NewOrder.Num() == NumElements);
		TArray<InElementType> NewArray;
		NewArray.AddDefaulted(NumElements);
		for (int32 OriginalIdx = 0; OriginalIdx < NumElements; ++OriginalIdx)
		{
			NewArray[OriginalIdx] = MoveTemp(Array[NewOrder[OriginalIdx]]);
		}
		Exchange(Array, NewArray);
	}

	TArray<InElementType> Array;

};

template <typename T>
void InitHelper(TArray<T>& Array, const TManagedArrayBase<T>& NewTypedArray, int32 Size)
{
	for (int32 Index = 0; Index < Size; Index++)
	{
		Array[Index] = NewTypedArray[Index];
	}
}

template <typename T>
void InitHelper(TArray<TUniquePtr<T>>& Array, const TManagedArrayBase<TUniquePtr<T>>& NewTypedArray, int32 Size)
{
	for (int32 Index = 0; Index < Size; Index++)
	{
		if (NewTypedArray[Index])
		{
			Array[Index].Reset((T*)NewTypedArray[Index]->Copy().Release());
		}
	}
}

template <typename T>
void CopyRangeHelper(TArray<T>& Target, const TManagedArrayBase<T>& Source, int32 Start, int32 Stop, int32 Offset)
<<<<<<< HEAD
{
	for (int32 Sdx = Start, Tdx = Start + Offset; Sdx < Source.Num() && Tdx < Target.Num() && Sdx < Stop; Sdx++, Tdx++)
	{
		Target[Tdx] = Source[Sdx];
	}
}

template <typename T>
void CopyRangeHelper(TArray<TUniquePtr<T>>& Target, const TManagedArrayBase<TUniquePtr<T>>& Source, int32 Start, int32 Stop, int32 Offset)
{
	for (int32 Sdx = Start, Tdx = Start+Offset; Sdx<Source.Num() && Tdx<Target.Num() && Sdx<Stop; Sdx++, Tdx++)
	{
		Target[Tdx].Reset((T*)Source[Sdx]->Copy().Release());
	}
}

//
//
//
#define UNSUPPORTED_UNIQUE_ARRAY_COPIES(TYPE, NAME) \
template<> inline void InitHelper(TArray<TYPE>& Array, const TManagedArrayBase<TYPE>& NewTypedArray, int32 Size) { \
	UE_LOG(LogChaos,Warning, TEXT("Cannot make a copy of unique array of type (%s) within the managed array collection. Regenerate unique pointer attributes if needed."), NAME); }\
template<> inline void CopyRangeHelper(TArray<TYPE>& Target, const TManagedArrayBase<TYPE>& Source, int32 Start, int32 Stop, int32 Offset) {\
	UE_LOG(LogChaos, Warning, TEXT("Cannot make a range copy of unique array of type (%s) within the managed array collection. Regenerate unique pointer attributes if needed."), NAME); \
}

typedef TUniquePtr<Chaos::TGeometryParticle<Chaos::FReal, 3>> LOCAL_MA_UniqueTGeometryParticle;
UNSUPPORTED_UNIQUE_ARRAY_COPIES(LOCAL_MA_UniqueTGeometryParticle, TEXT("Chaos::TGeometryParticle"));

typedef TUniquePtr<Chaos::TPBDRigidParticle<Chaos::FReal, 3>> LOCAL_MA_UniqueTPBDRigidParticle;
UNSUPPORTED_UNIQUE_ARRAY_COPIES(LOCAL_MA_UniqueTPBDRigidParticle, TEXT("Chaos::TPBDRigidParticle"));

typedef TUniquePtr<Chaos::FBVHParticles, TDefaultDelete<Chaos::FBVHParticles>> LOCAL_MA_UniqueTBVHParticles;
UNSUPPORTED_UNIQUE_ARRAY_COPIES(LOCAL_MA_UniqueTBVHParticles, TEXT("Chaos::FBVHParticles"));

typedef TUniquePtr<TArray<UE::Math::TVector<float>>> LOCAL_MA_UniqueTArrayTVector;
UNSUPPORTED_UNIQUE_ARRAY_COPIES(LOCAL_MA_UniqueTArrayTVector, TEXT("TArray<UE::Math::TVector<float>>"));

template<class InElementType>
class TManagedArray : public TManagedArrayBase<InElementType>
=======
>>>>>>> 4af6daef
{
	for (int32 Sdx = Start, Tdx = Start + Offset; Sdx < Source.Num() && Tdx < Target.Num() && Sdx < Stop; Sdx++, Tdx++)
	{
		Target[Tdx] = Source[Sdx];
	}
}

template <typename T>
void CopyRangeHelper(TArray<TUniquePtr<T>>& Target, const TManagedArrayBase<TUniquePtr<T>>& Source, int32 Start, int32 Stop, int32 Offset)
{
	for (int32 Sdx = Start, Tdx = Start+Offset; Sdx<Source.Num() && Tdx<Target.Num() && Sdx<Stop; Sdx++, Tdx++)
	{
		Target[Tdx].Reset((T*)Source[Sdx]->Copy().Release());
	}
}

/***
*  BitArray Managed Array base
*/
class FManagedBitArrayBase : public FManagedArrayBase
{

public:

	FORCEINLINE FManagedBitArrayBase()
	{}

	FORCEINLINE FManagedBitArrayBase(const FManagedBitArrayBase& Other) = delete;

	FORCEINLINE FManagedBitArrayBase(FManagedBitArrayBase&& Other)
		: Array(MoveTemp(Other.Array))
	{}

<<<<<<< HEAD
	virtual void Reindex(const TArray<int32> & Offsets, const int32 & FinalSize, const TArray<int32> & SortedDeletionList, const TSet<int32>& DeletionSet) override
	{
		UE_LOG(UManagedArrayLogging, Log, TEXT("TManagedArray<int32>[%p]::Reindex()"),this);

		int32 ArraySize = Num(), MaskSize = Offsets.Num();
		for (int32 Index = 0; Index < ArraySize; Index++)
		{
			int32 RemapVal = this->operator[](Index);
			if (0 <= RemapVal)
			{
				ensure(RemapVal < MaskSize);
				if (DeletionSet.Contains(this->operator[](Index)))
				{
					this->operator[](Index) = INDEX_NONE;
				}
				else
				{
					this->operator[](Index) -= Offsets[RemapVal];
				}
				ensure(-1 <= this->operator[](Index));
			}
		}
=======
	FORCEINLINE FManagedBitArrayBase& operator=(FManagedBitArrayBase&& Other)
	{
		return this->operator=(MoveTemp(Other.Array));
>>>>>>> 4af6daef
	}

	FORCEINLINE FManagedBitArrayBase& operator=(TBitArray<>&& Other)
	{
		// ryan - is it okay to check that the size matches?
		ensureMsgf(Array.Num() == 0 || Array.Num() == Other.Num(), TEXT("FManagedBitArrayBase::operator=(TArray<T>&&) : Invalid array size."));
		Array = MoveTemp(Other);
		return *this;
	}

	virtual ~FManagedBitArrayBase()
	{}

<<<<<<< HEAD
	virtual ~TManagedArray()
	{}
	
	virtual void Reindex(const TArray<int32> & Offsets, const int32 & FinalSize, const TArray<int32> & SortedDeletionList, const TSet<int32>& DeletionSet) override
	{
		UE_LOG(UManagedArrayLogging, Log, TEXT("TManagedArray<TArray<int32>>[%p]::Reindex()"), this);
		
		int32 ArraySize = Num(), MaskSize = Offsets.Num();
=======
	virtual void RemoveElements(const TArray<int32>& SortedDeletionList) override
	{
		if (SortedDeletionList.Num() == 0)
		{
			return;
		}
>>>>>>> 4af6daef

		// try to batch as many element as possible
		int32 RangeStart = SortedDeletionList.Last();
		for (int32 ii = SortedDeletionList.Num() - 1; ii > -1; --ii)
		{
			const int32 NumTopRemove = (RangeStart - SortedDeletionList[ii] + 1);
			if (ii == 0)
			{
				Array.RemoveAt(SortedDeletionList[0], NumTopRemove);
			}
			else if (SortedDeletionList[ii] != (SortedDeletionList[ii - 1] + 1)) // compare this and previous values to make sure the difference is only 1.
			{
				Array.RemoveAt(SortedDeletionList[ii], NumTopRemove);
				RangeStart = SortedDeletionList[ii - 1];
			}
		}
	}

	/**
	* Init from a predefined Array of matching type
	*/
	virtual void Init(const FManagedArrayBase& NewArray) override
	{
		ensureMsgf(NewArray.GetTypeSize() == GetTypeSize(), TEXT("FManagedBitArrayBase::Init : Invalid array types."));
		const FManagedBitArrayBase& TypedConstArray = static_cast<const FManagedBitArrayBase&>(NewArray);
		
		const int32 Size = TypedConstArray.Num();
		Resize(Size);
		for (int32 Index = 0; Index < Size; Index++)
		{
			Array[Index] = TypedConstArray[Index];
		}
	}

	virtual SIZE_T GetAllocatedSize() const override
	{
		return ManagedArrayTypeSize::GetAllocatedSize(Array);
	}

	/**
	* Copy from a predefined Array of matching type
	*/
	virtual void CopyRange(const FManagedArrayBase& ConstArray, int32 Start, int32 Stop, int32 Offset = 0) override
	{
		ensureMsgf(ConstArray.GetTypeSize() == GetTypeSize(), TEXT("TManagedArrayBase<T>::Init : Invalid array types."));
		if (ensureMsgf(Stop + Offset < Array.Num(), TEXT("Error : Index out of bounds")))
		{
			const FManagedBitArrayBase& TypedConstArray = static_cast<const FManagedBitArrayBase&>(ConstArray);
			for (int32 Sdx = Start, Tdx = Start + Offset; Sdx < ConstArray.Num() && Tdx < Array.Num() && Sdx < Stop; Sdx++, Tdx++)
			{
				Array[Tdx] = TypedConstArray[Sdx];
			}
		}
	}

	/**
	 * Fill the array with \p Value.
	 */
	void Fill(const bool Value)
	{
		for (int32 Idx = 0; Idx < Array.Num(); ++Idx)
		{
			Array[Idx] = Value;
		}
	}

	void Fill(const TArray<bool>& BoolArray)
	{
		check(BoolArray.Num() == Array.Num());
		for (int32 Idx = 0; Idx < Array.Num(); Idx++)
		{
			Array[Idx] = BoolArray[Idx];
		}
	}

	virtual void ExchangeArrays(FManagedArrayBase& NewArray) override
	{
		//It's up to the caller to make sure that the two arrays are of the same type
		ensureMsgf(NewArray.GetTypeSize() == GetTypeSize(), TEXT("FManagedBitArrayBase::Exchange : Invalid array types."));
		FManagedBitArrayBase& NewTypedArray = static_cast<FManagedBitArrayBase&>(NewArray);

		Exchange(*this, NewTypedArray);
	}

	/**
	* Returning a reference to the element at index.
	*
	* @returns Array element reference
	*/
	FORCEINLINE FBitReference operator[](int Index)
	{
		// @todo : optimization
		// TArray->operator(Index) will perform checks against the 
		// the array. It might be worth implementing the memory
		// management directly on the ManagedArray, to avoid the
		// overhead of the TArray.
		return Array[Index];
	}
	FORCEINLINE const FConstBitReference operator[](int Index) const
	{
		return Array[Index];
	}

	/**
	* Helper function for returning the internal const array
	*
	* @returns const array of all the elements
	*/
	FORCEINLINE const TBitArray<>& GetConstArray()
	{
		return Array;
	}

	FORCEINLINE const TBitArray<>& GetConstArray() const
	{
		return Array;
	}

	/**
	* Helper function to convert the bitArray to a bool array 
	* this is creating a new array and copy convert each bit to a bool
	*/
	TArray<bool> GetAsBoolArray() const
	{
		TArray<bool> BoolArray;
		BoolArray.SetNumUninitialized(Array.Num());
		for (int32 Idx = 0; Idx < Array.Num(); Idx++)
		{
			BoolArray[Idx] = Array[Idx];
		}
		return BoolArray;
	}


	/**
	* Helper function for returning a typed pointer to the first array entry.
	*
	* @returns Pointer to first array entry or nullptr if ArrayMax == 0.
	*/
	//FORCEINLINE ElementType* GetData()
	//{
	//	return Array.GetData();
	//}

	/**
	* Helper function for returning a typed pointer to the first array entry.
	*
	* @returns Pointer to first array entry or nullptr if ArrayMax == 0.
	*/
	//FORCEINLINE const ElementType* GetData() const
	//{
	//	return Array.GetData();
	//}

	/**
	* Helper function returning the size of the inner type.
	*
	* @returns Size in bytes of array type.
	*/
	FORCEINLINE size_t GetTypeSize() const override
	{
		// this is not true but this ios the smallest we can represent
		return 1;
	}

	/**
	* Returning the size of the array
	*
	* @returns Array size
	*/
	FORCEINLINE int32 Num() const override
	{
		return Array.Num();
	}

	FORCEINLINE int32 Max() const override
	{
		return Array.Max();
	}

	FORCEINLINE bool Contains(const bool Item) const
	{
		return Array.Contains(Item);
	}

	/**
	* Find first index of the element
	*/
	int32 Find(const bool Item) const
	{
		return Array.Find(Item);
	}

	/**
	* Count the number of entries match \p Item.
	*/
	int32 Count(const bool Item) const
	{
		const int32 NumSetBits = Array.CountSetBits();
		return (Item) ? NumSetBits : (Array.Num() - NumSetBits);
	}

	/**
	* Checks if index is in array range.
	*
	* @param Index Index to check.
	*/
	FORCEINLINE void RangeCheck(int32 Index) const
	{
		checkf((Index >= 0) & (Index < Array.Num()), TEXT("Array index out of bounds: %i from an array of size %i"), Index, Array.Num());
	}

	/**
	* Serialization Support
	*
	* @param Chaos::FChaosArchive& Ar
	*/
	virtual void Serialize(Chaos::FChaosArchive& Ar)
	{
		// we need to keep the backward compatibility with TManagedArray<bool> when it inherited from TManagedArrayBase<T>
		Ar.UsingCustomVersion(FDestructionObjectVersion::GUID);
		int Version = 1;
		Ar << Version;

		// for now always go through a bool array, in the future we can have a more optimized path 
		TArray<bool> BoolArray;
		if (Ar.IsSaving())
		{
			BoolArray = GetAsBoolArray();
		}
		if (Ar.CustomVer(FDestructionObjectVersion::GUID) < FDestructionObjectVersion::BulkSerializeArrays)
		{
			Ar << BoolArray;
		}
		else
		{
			TryBulkSerializeManagedArray(Ar, BoolArray);
		}
		if (Ar.IsLoading())
		{
			Resize(BoolArray.Num());
			Fill(BoolArray);
		}

	}
private:
	/**
	* Protected Resize to prevent external resizing of the array
	*
	* @param New array size.
	*/
	void Resize(const int32 Size)
	{
		if (Size > Array.Num())
		{
			Array.Add(false, Size - Array.Num());
		}
		else if (Size < Array.Num())
		{
			const int32 NumToRemove = (Array.Num() - Size);
			Array.RemoveAt((Array.Num() - NumToRemove), NumToRemove);
		}
	}

	/**
	* Protected Reserve to prevent external reservation of the array
	*
	* @param New array reservation size.
	*/
	void Reserve(const int32 Size)
	{
		Array.Reserve(Size);
	}

	/**
	* Protected clear to prevent external clearing of the array
	*
	*/
	void Empty()
	{
		Array.Empty();
	}

	void Reorder(const TArray<int32>& NewOrder) override
	{
		const int32 NumElements = Num();
		check(NewOrder.Num() == NumElements);
		TBitArray<> NewArray(false, NumElements);
		for (int32 OriginalIdx = 0; OriginalIdx < NumElements; ++OriginalIdx)
		{
			NewArray[OriginalIdx] = Array[NewOrder[OriginalIdx]];
		}
		Exchange(Array, NewArray);
	}

	TBitArray<> Array;
};

//
//
//
#define UNSUPPORTED_UNIQUE_ARRAY_COPIES(TYPE, NAME) \
template<> inline void InitHelper(TArray<TYPE>& Array, const TManagedArrayBase<TYPE>& NewTypedArray, int32 Size) { \
	UE_LOG(LogChaos,Warning, TEXT("Cannot make a copy of unique array of type (%s) within the managed array collection. Regenerate unique pointer attributes if needed."), NAME); }\
template<> inline void CopyRangeHelper(TArray<TYPE>& Target, const TManagedArrayBase<TYPE>& Source, int32 Start, int32 Stop, int32 Offset) {\
	UE_LOG(LogChaos, Warning, TEXT("Cannot make a range copy of unique array of type (%s) within the managed array collection. Regenerate unique pointer attributes if needed."), NAME); \
}

typedef TUniquePtr<Chaos::TGeometryParticle<Chaos::FReal, 3>> LOCAL_MA_UniqueTGeometryParticle;
UNSUPPORTED_UNIQUE_ARRAY_COPIES(LOCAL_MA_UniqueTGeometryParticle, TEXT("Chaos::TGeometryParticle"));

typedef TUniquePtr<Chaos::TPBDRigidParticle<Chaos::FReal, 3>> LOCAL_MA_UniqueTPBDRigidParticle;
UNSUPPORTED_UNIQUE_ARRAY_COPIES(LOCAL_MA_UniqueTPBDRigidParticle, TEXT("Chaos::TPBDRigidParticle"));

typedef TUniquePtr<Chaos::FBVHParticles, TDefaultDelete<Chaos::FBVHParticles>> LOCAL_MA_UniqueTBVHParticles;
UNSUPPORTED_UNIQUE_ARRAY_COPIES(LOCAL_MA_UniqueTBVHParticles, TEXT("Chaos::FBVHParticles"));

typedef TUniquePtr<TArray<UE::Math::TVector<float>>> LOCAL_MA_UniqueTArrayTVector;
UNSUPPORTED_UNIQUE_ARRAY_COPIES(LOCAL_MA_UniqueTArrayTVector, TEXT("TArray<UE::Math::TVector<float>>"));

template<class InElementType>
class TManagedArray : public TManagedArrayBase<InElementType>
{
public:
	FORCEINLINE TManagedArray()
	{}

	FORCEINLINE TManagedArray(const TArray<InElementType>& Other)
		: TManagedArrayBase<InElementType>(Other)
	{}

	FORCEINLINE TManagedArray(TManagedArray<InElementType>&& Other)
		: TManagedArrayBase<InElementType>(MoveTemp(Other))
	{}

	FORCEINLINE TManagedArray(TArray<InElementType>&& Other)
		: TManagedArrayBase<InElementType>(MoveTemp(Other))
	{}

	FORCEINLINE TManagedArray& operator=(TManagedArray<InElementType>&& Other)
	{
		TManagedArrayBase<InElementType>::operator=(MoveTemp(Other));
		return *this;
	}

	FORCEINLINE TManagedArray(const TManagedArray<InElementType>& Other) = delete;

	virtual ~TManagedArray()
	{}
};

template<>
class TManagedArray<int32> : public TManagedArrayBase<int32>
{
public:
    using TManagedArrayBase<int32>::Num;

	FORCEINLINE TManagedArray()
	{}

	FORCEINLINE TManagedArray(const TArray<int32>& Other)
		: TManagedArrayBase<int32>(Other)
	{}

	FORCEINLINE TManagedArray(const TManagedArray<int32>& Other) = delete;
	FORCEINLINE TManagedArray(TManagedArray<int32>&& Other) = default;
	FORCEINLINE TManagedArray(TArray<int32>&& Other)
		: TManagedArrayBase<int32>(MoveTemp(Other))
	{}
	FORCEINLINE TManagedArray& operator=(TManagedArray<int32>&& Other) = default;

	virtual ~TManagedArray()
	{}

	virtual void Reindex(const TArray<int32> & Offsets, const int32 & FinalSize, const TArray<int32> & SortedDeletionList, const TSet<int32>& DeletionSet) override
	{
		UE_LOG(UManagedArrayLogging, Log, TEXT("TManagedArray<int32>[%p]::Reindex()"),this);

		int32 ArraySize = Num(), MaskSize = Offsets.Num();
		for (int32 Index = 0; Index < ArraySize; Index++)
		{
			int32 RemapVal = this->operator[](Index);
			if (0 <= RemapVal)
			{
				ensure(RemapVal < MaskSize);
				if (DeletionSet.Contains(this->operator[](Index)))
				{
					this->operator[](Index) = INDEX_NONE;
				}
				else
				{
					this->operator[](Index) -= Offsets[RemapVal];
				}
				ensure(-1 <= this->operator[](Index));
			}
		}
	}

	virtual void ReindexFromLookup(const TArray<int32>& InverseNewOrder) override
	{
		const int32 ArraySize = Num();
		for (int32 Index = 0; Index < ArraySize; ++Index)
		{
			int32& Mapping = this->operator[](Index);
			if (Mapping >= 0)
			{
				Mapping = InverseNewOrder[Mapping];
			}
		}
	}

	virtual void SetDefaults(uint32 StartSize, uint32 NumElements, bool bHasGroupIndexDependency) override
	{
		if (bHasGroupIndexDependency)
		{
			for (uint32 Index = StartSize; Index < StartSize + NumElements; ++Index)
			{
				this->operator[](Index) = INDEX_NONE;
			}
		}
	}
};


template<>
class TManagedArray<bool> : public FManagedBitArrayBase
{};

template<>
class TManagedArray<TSet<int32>> : public TManagedArrayBase<TSet<int32>>
{
public:
	using TManagedArrayBase<TSet<int32>>::Num;

	FORCEINLINE TManagedArray()
	{}

	FORCEINLINE TManagedArray(const TArray<TSet<int32>>& Other)
		: TManagedArrayBase< TSet<int32> >(Other)
	{}

	FORCEINLINE TManagedArray(const TManagedArray<TSet<int32>>& Other) = delete;
	FORCEINLINE TManagedArray(TManagedArray<TSet<int32>>&& Other) = default;
	FORCEINLINE TManagedArray(TArray<TSet<int32>>&& Other)
		: TManagedArrayBase<TSet<int32>>(MoveTemp(Other))
	{}
	FORCEINLINE TManagedArray& operator=(TManagedArray<TSet<int32>>&& Other) = default;

	virtual ~TManagedArray()
	{}
	
	virtual void Reindex(const TArray<int32> & Offsets, const int32 & FinalSize, const TArray<int32> & SortedDeletionList, const TSet<int32>& DeletionSet) override
	{
		UE_LOG(UManagedArrayLogging, Log, TEXT("TManagedArray<TArray<int32>>[%p]::Reindex()"), this);
		
		int32 ArraySize = Num(), MaskSize = Offsets.Num();

		for (int32 Index = 0; Index < ArraySize; Index++)
		{
			TSet<int32>& NewSet = this->operator[](Index);
			
			for (int32 Del : SortedDeletionList)
			{
				NewSet.Remove(Del);
			}

			TSet<int32> OldSet = this->operator[](Index);	//need a copy since we're modifying the entries in the set (can't edit in place because value desyncs from hash)
			NewSet.Reset();	//maybe we should remove 

			for (int32 StaleEntry : OldSet)
			{
				const int32 NewEntry = StaleEntry - Offsets[StaleEntry];
				NewSet.Add(NewEntry);
			}
		}
	}

	virtual void ReindexFromLookup(const TArray<int32> & InverseNewOrder) override
	{

		int32 ArraySize = Num();
		
		for (int32 Index = 0; Index < ArraySize; Index++)
		{
			TSet<int32>& NewSet = this->operator[](Index);
			TSet<int32> OldSet = this->operator[](Index);	//need a copy since we're modifying the entries in the set
			NewSet.Reset();	//maybe we should remove 

			for (int32 StaleEntry : OldSet)
			{
				const int32 NewEntry = StaleEntry >= 0 ? InverseNewOrder[StaleEntry] : StaleEntry;	//only remap if valid
				NewSet.Add(NewEntry);
			}
		}
	}
};

template<>
class TManagedArray<FIntVector> : public TManagedArrayBase<FIntVector>
{
public:
    using TManagedArrayBase<FIntVector>::Num;

	FORCEINLINE TManagedArray()
	{}

	FORCEINLINE TManagedArray(const TArray<FIntVector>& Other)
		: TManagedArrayBase<FIntVector>(Other)
	{}

	FORCEINLINE TManagedArray(const TManagedArray<FIntVector>& Other) = delete;
	FORCEINLINE TManagedArray(TManagedArray<FIntVector>&& Other) = default;
	FORCEINLINE TManagedArray(TArray<FIntVector>&& Other)
		: TManagedArrayBase<FIntVector>(MoveTemp(Other))
	{}
	FORCEINLINE TManagedArray& operator=(TManagedArray<FIntVector>&& Other) = default;

	virtual ~TManagedArray()
	{}

	virtual void Reindex(const TArray<int32> & Offsets, const int32 & FinalSize, const TArray<int32> & SortedDeletionList, const TSet<int32>& DeletionSet) override
	{
		UE_LOG(UManagedArrayLogging, Log, TEXT("TManagedArray<FIntVector>[%p]::Reindex()"), this);
		int32 ArraySize = Num(), MaskSize = Offsets.Num();
		for (int32 Index = 0; Index < ArraySize; Index++)
		{
			const FIntVector & RemapVal = this->operator[](Index);
			for (int i = 0; i < 3; i++)
			{
				if (0 <= RemapVal[i])
				{
					ensure(RemapVal[i] < MaskSize);
					if (DeletionSet.Contains(this->operator[](Index)[i]))
					{
						this->operator[](Index)[i] = INDEX_NONE;
					}
					else
					{
						this->operator[](Index)[i] -= Offsets[RemapVal[i]];
					}
					ensure(-1 <= this->operator[](Index)[i] && this->operator[](Index)[i] <= FinalSize);
				}
			}
		}
	}

	virtual void ReindexFromLookup(const TArray<int32> & InverseNewOrder) override
	{
		int32 ArraySize = Num();
		for (int32 Index = 0; Index < ArraySize; Index++)
		{
			FIntVector& RemapVal = this->operator[](Index);
			for (int i = 0; i < 3; i++)
			{
				if (RemapVal[i] >= 0)
				{
					RemapVal[i] = InverseNewOrder[RemapVal[i]];
				}
			}
		}
	}

	virtual void SetDefaults(uint32 StartSize, uint32 NumElements, bool bHasGroupIndexDependency) override
	{
		if (bHasGroupIndexDependency)
		{
			for (uint32 Index = StartSize; Index < StartSize + NumElements; ++Index)
			{
				this->operator[](Index) = FIntVector(INDEX_NONE);
			}
		}
	}
};

template<>
class TManagedArray<FIntVector2> : public TManagedArrayBase<FIntVector2>
{
public:
	using TManagedArrayBase<FIntVector2>::Num;

	FORCEINLINE TManagedArray()
	{}

	FORCEINLINE TManagedArray(const TArray<FIntVector2>& Other)
		: TManagedArrayBase<FIntVector2>(Other)
	{}

	FORCEINLINE TManagedArray(const TManagedArray<FIntVector2>& Other) = delete;
	FORCEINLINE TManagedArray(TManagedArray<FIntVector2>&& Other) = default;
	FORCEINLINE TManagedArray(TArray<FIntVector2>&& Other)
		: TManagedArrayBase<FIntVector2>(MoveTemp(Other))
	{}
	FORCEINLINE TManagedArray& operator=(TManagedArray<FIntVector2>&& Other) = default;

	virtual ~TManagedArray()
	{}

	virtual void Reindex(const TArray<int32>& Offsets, const int32& FinalSize, const TArray<int32>& SortedDeletionList, const TSet<int32>& DeletionSet) override
	{
		UE_LOG(UManagedArrayLogging, Log, TEXT("TManagedArray<FIntVector>[%p]::Reindex()"), this);
		int32 ArraySize = Num(), MaskSize = Offsets.Num();
		for (int32 Index = 0; Index < ArraySize; Index++)
		{
			const FIntVector2& RemapVal = this->operator[](Index);
			for (int i = 0; i < 2; i++)
			{
				if (0 <= RemapVal[i])
				{
					ensure(RemapVal[i] < MaskSize);
					if (DeletionSet.Contains(this->operator[](Index)[i]))
					{
						this->operator[](Index)[i] = INDEX_NONE;
					}
					else
					{
						this->operator[](Index)[i] -= Offsets[RemapVal[i]];
					}
					ensure(-1 <= this->operator[](Index)[i] && this->operator[](Index)[i] <= FinalSize);
				}
			}
		}
	}

	virtual void ReindexFromLookup(const TArray<int32>& InverseNewOrder) override
	{
		int32 ArraySize = Num();
		for (int32 Index = 0; Index < ArraySize; Index++)
		{
			FIntVector2& RemapVal = this->operator[](Index);
			for (int i = 0; i < 2; i++)
			{
				if (RemapVal[i] >= 0)
				{
					RemapVal[i] = InverseNewOrder[RemapVal[i]];
				}
			}
		}
	}

	virtual void SetDefaults(uint32 StartSize, uint32 NumElements, bool bHasGroupIndexDependency) override
	{
		if (bHasGroupIndexDependency)
		{
			for (uint32 Index = StartSize; Index < StartSize + NumElements; ++Index)
			{
				this->operator[](Index) = FIntVector2(INDEX_NONE);
			}
		}
	}
};

template<>
class TManagedArray<TArray<FIntVector2>> : public TManagedArrayBase<TArray<FIntVector2>>
{
public:
	using TManagedArrayBase<TArray<FIntVector2>>::Num;

	FORCEINLINE TManagedArray()
	{}

	FORCEINLINE TManagedArray(const TArray<TArray<FIntVector2>>& Other)
		: TManagedArrayBase<TArray<FIntVector2>>(Other)
	{}

	FORCEINLINE TManagedArray(const TManagedArray<TArray<FIntVector2>>& Other) = delete;
	FORCEINLINE TManagedArray(TManagedArray<TArray<FIntVector2>>&& Other) = default;
	FORCEINLINE TManagedArray(TArray<TArray<FIntVector2>>&& Other)
		: TManagedArrayBase<TArray<FIntVector2>>(MoveTemp(Other))
	{}
	FORCEINLINE TManagedArray& operator=(TManagedArray<TArray<FIntVector2>>&& Other) = default;

	virtual ~TManagedArray()
	{}

	virtual void Reindex(const TArray<int32>& Offsets, const int32& FinalSize, const TArray<int32>& SortedDeletionList, const TSet<int32>& DeletionSet) override
	{
		UE_LOG(UManagedArrayLogging, Log, TEXT("TManagedArray<FIntVector>[%p]::Reindex()"), this);
		int32 ArraySize = Num(), MaskSize = Offsets.Num();
		for (int32 Index = 0; Index < ArraySize; Index++)
		{
			const TArray<FIntVector2>& RemapValArray = this->operator[](Index);
			for (int32 ArrayIndex = 0; ArrayIndex < RemapValArray.Num(); ArrayIndex++)
			{
				const FIntVector2& RemapVal = RemapValArray[ArrayIndex];
				for (int i = 0; i < 2; i++)
				{
					if (0 <= RemapVal[i])
					{
						ensure(RemapVal[i] < MaskSize);
						if (DeletionSet.Contains(this->operator[](Index)[ArrayIndex][i]))
						{
							this->operator[](Index)[ArrayIndex][i] = INDEX_NONE;
						}
						else
						{
							this->operator[](Index)[ArrayIndex][i] -= Offsets[RemapVal[i]];
						}
						ensure(-1 <= this->operator[](Index)[ArrayIndex][i] && this->operator[](Index)[ArrayIndex][i] <= FinalSize);
					}
				}
			}
		}
	}

	virtual void ReindexFromLookup(const TArray<int32>& InverseNewOrder) override
	{
		int32 ArraySize = Num();
		for (int32 Index = 0; Index < ArraySize; Index++)
		{
			TArray<FIntVector2>& RemapValArray = this->operator[](Index);
			for (int32 ArrayIndex = 0; ArrayIndex < RemapValArray.Num(); ArrayIndex++)
			{
				FIntVector2& RemapVal = RemapValArray[ArrayIndex];
				for (int i = 0; i < 2; i++)
				{
					if (RemapVal[i] >= 0)
					{
						RemapVal[i] = InverseNewOrder[RemapVal[i]];
					}
				}
			}
		}
	}
};

template<>
class TManagedArray<FIntVector4> : public TManagedArrayBase<FIntVector4>
{
public:
	using TManagedArrayBase<FIntVector4>::Num;

	FORCEINLINE TManagedArray()
	{}

	FORCEINLINE TManagedArray(const TArray<FIntVector4>& Other)
		: TManagedArrayBase<FIntVector4>(Other)
	{}

	FORCEINLINE TManagedArray(const TManagedArray<FIntVector4>& Other) = delete;
	FORCEINLINE TManagedArray(TManagedArray<FIntVector4>&& Other) = default;
	FORCEINLINE TManagedArray(TArray<FIntVector4>&& Other)
		: TManagedArrayBase<FIntVector4>(MoveTemp(Other))
	{}
	FORCEINLINE TManagedArray& operator=(TManagedArray<FIntVector4>&& Other) = default;

	virtual ~TManagedArray()
	{}

	virtual void Reindex(const TArray<int32>& Offsets, const int32& FinalSize, const TArray<int32>& SortedDeletionList, const TSet<int32>& DeletionSet) override
	{
		UE_LOG(UManagedArrayLogging, Log, TEXT("TManagedArray<FIntVector>[%p]::Reindex()"), this);
		int32 ArraySize = Num(), MaskSize = Offsets.Num();
		for (int32 Index = 0; Index < ArraySize; Index++)
		{
			const FIntVector4& RemapVal = this->operator[](Index);
			for (int i = 0; i < 4; i++)
			{
				if (0 <= RemapVal[i])
				{
					ensure(RemapVal[i] < MaskSize);
					if (DeletionSet.Contains(this->operator[](Index)[i]))
					{
						this->operator[](Index)[i] = INDEX_NONE;
					}
					else
					{
						this->operator[](Index)[i] -= Offsets[RemapVal[i]];
					}
					ensure(-1 <= this->operator[](Index)[i] && this->operator[](Index)[i] <= FinalSize);
				}
			}
		}
	}

	virtual void ReindexFromLookup(const TArray<int32>& InverseNewOrder) override
	{
		int32 ArraySize = Num();
		for (int32 Index = 0; Index < ArraySize; Index++)
		{
			FIntVector4& RemapVal = this->operator[](Index);
			for (int i = 0; i < 4; i++)
			{
				if (RemapVal[i] >= 0)
				{
					RemapVal[i] = InverseNewOrder[RemapVal[i]];
				}
			}
		}
	}

	virtual void SetDefaults(uint32 StartSize, uint32 NumElements, bool bHasGroupIndexDependency) override
	{
		if (bHasGroupIndexDependency)
		{
			for (uint32 Index = StartSize; Index < StartSize + NumElements; ++Index)
			{
				this->operator[](Index) = FIntVector4(INDEX_NONE);
			}
		}
	}
};

template<>
<<<<<<< HEAD
class TManagedArray<FIntVector2> : public TManagedArrayBase<FIntVector2>
{
public:
	using TManagedArrayBase<FIntVector2>::Num;

	FORCEINLINE TManagedArray()
	{}

	FORCEINLINE TManagedArray(const TArray<FIntVector2>& Other)
		: TManagedArrayBase<FIntVector2>(Other)
	{}

	FORCEINLINE TManagedArray(const TManagedArray<FIntVector2>& Other) = delete;
	FORCEINLINE TManagedArray(TManagedArray<FIntVector2>&& Other) = default;
	FORCEINLINE TManagedArray(TArray<FIntVector2>&& Other)
		: TManagedArrayBase<FIntVector2>(MoveTemp(Other))
	{}
	FORCEINLINE TManagedArray& operator=(TManagedArray<FIntVector2>&& Other) = default;

	virtual ~TManagedArray()
	{}

	virtual void Reindex(const TArray<int32>& Offsets, const int32& FinalSize, const TArray<int32>& SortedDeletionList, const TSet<int32>& DeletionSet) override
	{
		UE_LOG(UManagedArrayLogging, Log, TEXT("TManagedArray<FIntVector>[%p]::Reindex()"), this);
		int32 ArraySize = Num(), MaskSize = Offsets.Num();
		for (int32 Index = 0; Index < ArraySize; Index++)
		{
			const FIntVector2& RemapVal = this->operator[](Index);
			for (int i = 0; i < 2; i++)
			{
				if (0 <= RemapVal[i])
				{
					ensure(RemapVal[i] < MaskSize);
					if (DeletionSet.Contains(this->operator[](Index)[i]))
					{
						this->operator[](Index)[i] = INDEX_NONE;
					}
					else
					{
						this->operator[](Index)[i] -= Offsets[RemapVal[i]];
					}
					ensure(-1 <= this->operator[](Index)[i] && this->operator[](Index)[i] <= FinalSize);
				}
			}
		}
	}

	virtual void ReindexFromLookup(const TArray<int32>& InverseNewOrder) override
	{
		int32 ArraySize = Num();
		for (int32 Index = 0; Index < ArraySize; Index++)
		{
			FIntVector2& RemapVal = this->operator[](Index);
			for (int i = 0; i < 2; i++)
			{
				if (RemapVal[i] >= 0)
				{
					RemapVal[i] = InverseNewOrder[RemapVal[i]];
				}
			}
		}
	}
};

template<>
class TManagedArray<TArray<FIntVector2>> : public TManagedArrayBase<TArray<FIntVector2>>
{
public:
	using TManagedArrayBase<TArray<FIntVector2>>::Num;

	FORCEINLINE TManagedArray()
	{}

	FORCEINLINE TManagedArray(const TArray<TArray<FIntVector2>>& Other)
		: TManagedArrayBase<TArray<FIntVector2>>(Other)
	{}

	FORCEINLINE TManagedArray(const TManagedArray<TArray<FIntVector2>>& Other) = delete;
	FORCEINLINE TManagedArray(TManagedArray<TArray<FIntVector2>>&& Other) = default;
	FORCEINLINE TManagedArray(TArray<TArray<FIntVector2>>&& Other)
		: TManagedArrayBase<TArray<FIntVector2>>(MoveTemp(Other))
	{}
	FORCEINLINE TManagedArray& operator=(TManagedArray<TArray<FIntVector2>>&& Other) = default;

	virtual ~TManagedArray()
	{}

	virtual void Reindex(const TArray<int32>& Offsets, const int32& FinalSize, const TArray<int32>& SortedDeletionList, const TSet<int32>& DeletionSet) override
	{
		UE_LOG(UManagedArrayLogging, Log, TEXT("TManagedArray<FIntVector>[%p]::Reindex()"), this);
		int32 ArraySize = Num(), MaskSize = Offsets.Num();
		for (int32 Index = 0; Index < ArraySize; Index++)
		{
			const TArray<FIntVector2>& RemapValArray = this->operator[](Index);
			for (int32 ArrayIndex = 0; ArrayIndex < RemapValArray.Num(); ArrayIndex++)
			{
				const FIntVector2& RemapVal = RemapValArray[ArrayIndex];
				for (int i = 0; i < 2; i++)
				{
					if (0 <= RemapVal[i])
					{
						ensure(RemapVal[i] < MaskSize);
						if (DeletionSet.Contains(this->operator[](Index)[ArrayIndex][i]))
						{
							this->operator[](Index)[ArrayIndex][i] = INDEX_NONE;
						}
						else
						{
							this->operator[](Index)[ArrayIndex][i] -= Offsets[RemapVal[i]];
						}
						ensure(-1 <= this->operator[](Index)[ArrayIndex][i] && this->operator[](Index)[ArrayIndex][i] <= FinalSize);
					}
				}
			}
		}
	}

	virtual void ReindexFromLookup(const TArray<int32>& InverseNewOrder) override
	{
		int32 ArraySize = Num();
		for (int32 Index = 0; Index < ArraySize; Index++)
		{
			TArray<FIntVector2>& RemapValArray = this->operator[](Index);
			for (int32 ArrayIndex = 0; ArrayIndex < RemapValArray.Num(); ArrayIndex++)
			{
				FIntVector2& RemapVal = RemapValArray[ArrayIndex];
				for (int i = 0; i < 2; i++)
				{
					if (RemapVal[i] >= 0)
					{
						RemapVal[i] = InverseNewOrder[RemapVal[i]];
					}
				}
			}
		}
	}
};

template<>
class TManagedArray<FIntVector4> : public TManagedArrayBase<FIntVector4>
{
public:
	using TManagedArrayBase<FIntVector4>::Num;

	FORCEINLINE TManagedArray()
	{}

	FORCEINLINE TManagedArray(const TArray<FIntVector4>& Other)
		: TManagedArrayBase<FIntVector4>(Other)
	{}

	FORCEINLINE TManagedArray(const TManagedArray<FIntVector4>& Other) = delete;
	FORCEINLINE TManagedArray(TManagedArray<FIntVector4>&& Other) = default;
	FORCEINLINE TManagedArray(TArray<FIntVector4>&& Other)
		: TManagedArrayBase<FIntVector4>(MoveTemp(Other))
	{}
	FORCEINLINE TManagedArray& operator=(TManagedArray<FIntVector4>&& Other) = default;

	virtual ~TManagedArray()
	{}

	virtual void Reindex(const TArray<int32>& Offsets, const int32& FinalSize, const TArray<int32>& SortedDeletionList, const TSet<int32>& DeletionSet) override
	{
		UE_LOG(UManagedArrayLogging, Log, TEXT("TManagedArray<FIntVector>[%p]::Reindex()"), this);
		int32 ArraySize = Num(), MaskSize = Offsets.Num();
		for (int32 Index = 0; Index < ArraySize; Index++)
		{
			const FIntVector4& RemapVal = this->operator[](Index);
			for (int i = 0; i < 4; i++)
			{
				if (0 <= RemapVal[i])
				{
					ensure(RemapVal[i] < MaskSize);
					if (DeletionSet.Contains(this->operator[](Index)[i]))
					{
						this->operator[](Index)[i] = INDEX_NONE;
					}
					else
					{
						this->operator[](Index)[i] -= Offsets[RemapVal[i]];
					}
					ensure(-1 <= this->operator[](Index)[i] && this->operator[](Index)[i] <= FinalSize);
				}
			}
		}
	}

	virtual void ReindexFromLookup(const TArray<int32>& InverseNewOrder) override
	{
		int32 ArraySize = Num();
		for (int32 Index = 0; Index < ArraySize; Index++)
		{
			FIntVector4& RemapVal = this->operator[](Index);
			for (int i = 0; i < 4; i++)
			{
				if (RemapVal[i] >= 0)
				{
					RemapVal[i] = InverseNewOrder[RemapVal[i]];
				}
			}
		}
	}
};

template<>
=======
>>>>>>> 4af6daef
class TManagedArray<TArray<int32>> : public TManagedArrayBase<TArray<int32>>
{
public:
	using TManagedArrayBase<TArray<int32>>::Num;

	FORCEINLINE TManagedArray()
	{}

	FORCEINLINE TManagedArray(const TArray<TArray<int32>>& Other)
		: TManagedArrayBase<TArray<int32>>(Other)
	{}

	FORCEINLINE TManagedArray(const TManagedArray<TArray<int32>>& Other) = delete;
	FORCEINLINE TManagedArray(TManagedArray<TArray<int32>>&& Other) = default;
	FORCEINLINE TManagedArray(TArray<TArray<int32>>&& Other)
		: TManagedArrayBase<TArray<int32>>(MoveTemp(Other))
	{}
	FORCEINLINE TManagedArray& operator=(TManagedArray<TArray<int32>>&& Other) = default;

	virtual ~TManagedArray()
	{}

	virtual void Reindex(const TArray<int32>& Offsets, const int32& FinalSize, const TArray<int32>& SortedDeletionList, const TSet<int32>& DeletionSet) override
	{
		UE_LOG(UManagedArrayLogging, Log, TEXT("TManagedArray<FIntVector>[%p]::Reindex()"), this);
		int32 ArraySize = Num(), MaskSize = Offsets.Num();
		for (int32 Index = 0; Index < ArraySize; Index++)
		{
			const TArray<int32>& RemapValArray = this->operator[](Index);
			for (int32 ArrayIndex = 0; ArrayIndex < RemapValArray.Num(); ArrayIndex++)
			{
				if (0 <= RemapValArray[ArrayIndex])
				{
					ensure(RemapValArray[ArrayIndex] < MaskSize);
					if (DeletionSet.Contains(this->operator[](Index)[ArrayIndex]))
					{
						this->operator[](Index)[ArrayIndex] = INDEX_NONE;
					}
					else
					{
						this->operator[](Index)[ArrayIndex] -= Offsets[RemapValArray[ArrayIndex]];
					}
					ensure(-1 <= this->operator[](Index)[ArrayIndex] && this->operator[](Index)[ArrayIndex] <= FinalSize);
				}
			}
		}
	}

	virtual void ReindexFromLookup(const TArray<int32>& InverseNewOrder) override
	{
		int32 ArraySize = Num();
		for (int32 Index = 0; Index < ArraySize; Index++)
		{
			TArray<int32>& RemapValArray = this->operator[](Index);
			for (int32 ArrayIndex = 0; ArrayIndex < RemapValArray.Num(); ArrayIndex++)
			{
				if (RemapValArray[ArrayIndex] >= 0)
				{
					RemapValArray[ArrayIndex] = InverseNewOrder[RemapValArray[ArrayIndex]];
				}
			}
		}
	}
};<|MERGE_RESOLUTION|>--- conflicted
+++ resolved
@@ -96,15 +96,12 @@
 	}
 
 	template<typename T>
-<<<<<<< HEAD
-=======
 	inline SIZE_T GetAllocatedSize(const TBitArray<>& Array)
 	{
 		return Array.GetAllocatedSize();
 	}
 
 	template<typename T>
->>>>>>> 4af6daef
 	inline SIZE_T GetAllocatedSize(const TSet<T>& Set)
 	{
 		return Set.GetAllocatedSize();
@@ -180,13 +177,10 @@
 	*/
 	virtual void CopyRange(const FManagedArrayBase& ConstArray, int32 Start, int32 Stop, int32 Offset = 0) {};
 
-<<<<<<< HEAD
-=======
 	/**
 	* Set default values. 
 	*/
 	virtual void SetDefaults(uint32 StartSize, uint32 NumElements, bool bHasGroupIndexDependency) {};
->>>>>>> 4af6daef
 
 	/**
 	* Get allocated memory 
@@ -658,49 +652,6 @@
 
 template <typename T>
 void CopyRangeHelper(TArray<T>& Target, const TManagedArrayBase<T>& Source, int32 Start, int32 Stop, int32 Offset)
-<<<<<<< HEAD
-{
-	for (int32 Sdx = Start, Tdx = Start + Offset; Sdx < Source.Num() && Tdx < Target.Num() && Sdx < Stop; Sdx++, Tdx++)
-	{
-		Target[Tdx] = Source[Sdx];
-	}
-}
-
-template <typename T>
-void CopyRangeHelper(TArray<TUniquePtr<T>>& Target, const TManagedArrayBase<TUniquePtr<T>>& Source, int32 Start, int32 Stop, int32 Offset)
-{
-	for (int32 Sdx = Start, Tdx = Start+Offset; Sdx<Source.Num() && Tdx<Target.Num() && Sdx<Stop; Sdx++, Tdx++)
-	{
-		Target[Tdx].Reset((T*)Source[Sdx]->Copy().Release());
-	}
-}
-
-//
-//
-//
-#define UNSUPPORTED_UNIQUE_ARRAY_COPIES(TYPE, NAME) \
-template<> inline void InitHelper(TArray<TYPE>& Array, const TManagedArrayBase<TYPE>& NewTypedArray, int32 Size) { \
-	UE_LOG(LogChaos,Warning, TEXT("Cannot make a copy of unique array of type (%s) within the managed array collection. Regenerate unique pointer attributes if needed."), NAME); }\
-template<> inline void CopyRangeHelper(TArray<TYPE>& Target, const TManagedArrayBase<TYPE>& Source, int32 Start, int32 Stop, int32 Offset) {\
-	UE_LOG(LogChaos, Warning, TEXT("Cannot make a range copy of unique array of type (%s) within the managed array collection. Regenerate unique pointer attributes if needed."), NAME); \
-}
-
-typedef TUniquePtr<Chaos::TGeometryParticle<Chaos::FReal, 3>> LOCAL_MA_UniqueTGeometryParticle;
-UNSUPPORTED_UNIQUE_ARRAY_COPIES(LOCAL_MA_UniqueTGeometryParticle, TEXT("Chaos::TGeometryParticle"));
-
-typedef TUniquePtr<Chaos::TPBDRigidParticle<Chaos::FReal, 3>> LOCAL_MA_UniqueTPBDRigidParticle;
-UNSUPPORTED_UNIQUE_ARRAY_COPIES(LOCAL_MA_UniqueTPBDRigidParticle, TEXT("Chaos::TPBDRigidParticle"));
-
-typedef TUniquePtr<Chaos::FBVHParticles, TDefaultDelete<Chaos::FBVHParticles>> LOCAL_MA_UniqueTBVHParticles;
-UNSUPPORTED_UNIQUE_ARRAY_COPIES(LOCAL_MA_UniqueTBVHParticles, TEXT("Chaos::FBVHParticles"));
-
-typedef TUniquePtr<TArray<UE::Math::TVector<float>>> LOCAL_MA_UniqueTArrayTVector;
-UNSUPPORTED_UNIQUE_ARRAY_COPIES(LOCAL_MA_UniqueTArrayTVector, TEXT("TArray<UE::Math::TVector<float>>"));
-
-template<class InElementType>
-class TManagedArray : public TManagedArrayBase<InElementType>
-=======
->>>>>>> 4af6daef
 {
 	for (int32 Sdx = Start, Tdx = Start + Offset; Sdx < Source.Num() && Tdx < Target.Num() && Sdx < Stop; Sdx++, Tdx++)
 	{
@@ -734,34 +685,9 @@
 		: Array(MoveTemp(Other.Array))
 	{}
 
-<<<<<<< HEAD
-	virtual void Reindex(const TArray<int32> & Offsets, const int32 & FinalSize, const TArray<int32> & SortedDeletionList, const TSet<int32>& DeletionSet) override
-	{
-		UE_LOG(UManagedArrayLogging, Log, TEXT("TManagedArray<int32>[%p]::Reindex()"),this);
-
-		int32 ArraySize = Num(), MaskSize = Offsets.Num();
-		for (int32 Index = 0; Index < ArraySize; Index++)
-		{
-			int32 RemapVal = this->operator[](Index);
-			if (0 <= RemapVal)
-			{
-				ensure(RemapVal < MaskSize);
-				if (DeletionSet.Contains(this->operator[](Index)))
-				{
-					this->operator[](Index) = INDEX_NONE;
-				}
-				else
-				{
-					this->operator[](Index) -= Offsets[RemapVal];
-				}
-				ensure(-1 <= this->operator[](Index));
-			}
-		}
-=======
 	FORCEINLINE FManagedBitArrayBase& operator=(FManagedBitArrayBase&& Other)
 	{
 		return this->operator=(MoveTemp(Other.Array));
->>>>>>> 4af6daef
 	}
 
 	FORCEINLINE FManagedBitArrayBase& operator=(TBitArray<>&& Other)
@@ -775,23 +701,12 @@
 	virtual ~FManagedBitArrayBase()
 	{}
 
-<<<<<<< HEAD
-	virtual ~TManagedArray()
-	{}
-	
-	virtual void Reindex(const TArray<int32> & Offsets, const int32 & FinalSize, const TArray<int32> & SortedDeletionList, const TSet<int32>& DeletionSet) override
-	{
-		UE_LOG(UManagedArrayLogging, Log, TEXT("TManagedArray<TArray<int32>>[%p]::Reindex()"), this);
-		
-		int32 ArraySize = Num(), MaskSize = Offsets.Num();
-=======
 	virtual void RemoveElements(const TArray<int32>& SortedDeletionList) override
 	{
 		if (SortedDeletionList.Num() == 0)
 		{
 			return;
 		}
->>>>>>> 4af6daef
 
 		// try to batch as many element as possible
 		int32 RangeStart = SortedDeletionList.Last();
@@ -1595,215 +1510,6 @@
 };
 
 template<>
-<<<<<<< HEAD
-class TManagedArray<FIntVector2> : public TManagedArrayBase<FIntVector2>
-{
-public:
-	using TManagedArrayBase<FIntVector2>::Num;
-
-	FORCEINLINE TManagedArray()
-	{}
-
-	FORCEINLINE TManagedArray(const TArray<FIntVector2>& Other)
-		: TManagedArrayBase<FIntVector2>(Other)
-	{}
-
-	FORCEINLINE TManagedArray(const TManagedArray<FIntVector2>& Other) = delete;
-	FORCEINLINE TManagedArray(TManagedArray<FIntVector2>&& Other) = default;
-	FORCEINLINE TManagedArray(TArray<FIntVector2>&& Other)
-		: TManagedArrayBase<FIntVector2>(MoveTemp(Other))
-	{}
-	FORCEINLINE TManagedArray& operator=(TManagedArray<FIntVector2>&& Other) = default;
-
-	virtual ~TManagedArray()
-	{}
-
-	virtual void Reindex(const TArray<int32>& Offsets, const int32& FinalSize, const TArray<int32>& SortedDeletionList, const TSet<int32>& DeletionSet) override
-	{
-		UE_LOG(UManagedArrayLogging, Log, TEXT("TManagedArray<FIntVector>[%p]::Reindex()"), this);
-		int32 ArraySize = Num(), MaskSize = Offsets.Num();
-		for (int32 Index = 0; Index < ArraySize; Index++)
-		{
-			const FIntVector2& RemapVal = this->operator[](Index);
-			for (int i = 0; i < 2; i++)
-			{
-				if (0 <= RemapVal[i])
-				{
-					ensure(RemapVal[i] < MaskSize);
-					if (DeletionSet.Contains(this->operator[](Index)[i]))
-					{
-						this->operator[](Index)[i] = INDEX_NONE;
-					}
-					else
-					{
-						this->operator[](Index)[i] -= Offsets[RemapVal[i]];
-					}
-					ensure(-1 <= this->operator[](Index)[i] && this->operator[](Index)[i] <= FinalSize);
-				}
-			}
-		}
-	}
-
-	virtual void ReindexFromLookup(const TArray<int32>& InverseNewOrder) override
-	{
-		int32 ArraySize = Num();
-		for (int32 Index = 0; Index < ArraySize; Index++)
-		{
-			FIntVector2& RemapVal = this->operator[](Index);
-			for (int i = 0; i < 2; i++)
-			{
-				if (RemapVal[i] >= 0)
-				{
-					RemapVal[i] = InverseNewOrder[RemapVal[i]];
-				}
-			}
-		}
-	}
-};
-
-template<>
-class TManagedArray<TArray<FIntVector2>> : public TManagedArrayBase<TArray<FIntVector2>>
-{
-public:
-	using TManagedArrayBase<TArray<FIntVector2>>::Num;
-
-	FORCEINLINE TManagedArray()
-	{}
-
-	FORCEINLINE TManagedArray(const TArray<TArray<FIntVector2>>& Other)
-		: TManagedArrayBase<TArray<FIntVector2>>(Other)
-	{}
-
-	FORCEINLINE TManagedArray(const TManagedArray<TArray<FIntVector2>>& Other) = delete;
-	FORCEINLINE TManagedArray(TManagedArray<TArray<FIntVector2>>&& Other) = default;
-	FORCEINLINE TManagedArray(TArray<TArray<FIntVector2>>&& Other)
-		: TManagedArrayBase<TArray<FIntVector2>>(MoveTemp(Other))
-	{}
-	FORCEINLINE TManagedArray& operator=(TManagedArray<TArray<FIntVector2>>&& Other) = default;
-
-	virtual ~TManagedArray()
-	{}
-
-	virtual void Reindex(const TArray<int32>& Offsets, const int32& FinalSize, const TArray<int32>& SortedDeletionList, const TSet<int32>& DeletionSet) override
-	{
-		UE_LOG(UManagedArrayLogging, Log, TEXT("TManagedArray<FIntVector>[%p]::Reindex()"), this);
-		int32 ArraySize = Num(), MaskSize = Offsets.Num();
-		for (int32 Index = 0; Index < ArraySize; Index++)
-		{
-			const TArray<FIntVector2>& RemapValArray = this->operator[](Index);
-			for (int32 ArrayIndex = 0; ArrayIndex < RemapValArray.Num(); ArrayIndex++)
-			{
-				const FIntVector2& RemapVal = RemapValArray[ArrayIndex];
-				for (int i = 0; i < 2; i++)
-				{
-					if (0 <= RemapVal[i])
-					{
-						ensure(RemapVal[i] < MaskSize);
-						if (DeletionSet.Contains(this->operator[](Index)[ArrayIndex][i]))
-						{
-							this->operator[](Index)[ArrayIndex][i] = INDEX_NONE;
-						}
-						else
-						{
-							this->operator[](Index)[ArrayIndex][i] -= Offsets[RemapVal[i]];
-						}
-						ensure(-1 <= this->operator[](Index)[ArrayIndex][i] && this->operator[](Index)[ArrayIndex][i] <= FinalSize);
-					}
-				}
-			}
-		}
-	}
-
-	virtual void ReindexFromLookup(const TArray<int32>& InverseNewOrder) override
-	{
-		int32 ArraySize = Num();
-		for (int32 Index = 0; Index < ArraySize; Index++)
-		{
-			TArray<FIntVector2>& RemapValArray = this->operator[](Index);
-			for (int32 ArrayIndex = 0; ArrayIndex < RemapValArray.Num(); ArrayIndex++)
-			{
-				FIntVector2& RemapVal = RemapValArray[ArrayIndex];
-				for (int i = 0; i < 2; i++)
-				{
-					if (RemapVal[i] >= 0)
-					{
-						RemapVal[i] = InverseNewOrder[RemapVal[i]];
-					}
-				}
-			}
-		}
-	}
-};
-
-template<>
-class TManagedArray<FIntVector4> : public TManagedArrayBase<FIntVector4>
-{
-public:
-	using TManagedArrayBase<FIntVector4>::Num;
-
-	FORCEINLINE TManagedArray()
-	{}
-
-	FORCEINLINE TManagedArray(const TArray<FIntVector4>& Other)
-		: TManagedArrayBase<FIntVector4>(Other)
-	{}
-
-	FORCEINLINE TManagedArray(const TManagedArray<FIntVector4>& Other) = delete;
-	FORCEINLINE TManagedArray(TManagedArray<FIntVector4>&& Other) = default;
-	FORCEINLINE TManagedArray(TArray<FIntVector4>&& Other)
-		: TManagedArrayBase<FIntVector4>(MoveTemp(Other))
-	{}
-	FORCEINLINE TManagedArray& operator=(TManagedArray<FIntVector4>&& Other) = default;
-
-	virtual ~TManagedArray()
-	{}
-
-	virtual void Reindex(const TArray<int32>& Offsets, const int32& FinalSize, const TArray<int32>& SortedDeletionList, const TSet<int32>& DeletionSet) override
-	{
-		UE_LOG(UManagedArrayLogging, Log, TEXT("TManagedArray<FIntVector>[%p]::Reindex()"), this);
-		int32 ArraySize = Num(), MaskSize = Offsets.Num();
-		for (int32 Index = 0; Index < ArraySize; Index++)
-		{
-			const FIntVector4& RemapVal = this->operator[](Index);
-			for (int i = 0; i < 4; i++)
-			{
-				if (0 <= RemapVal[i])
-				{
-					ensure(RemapVal[i] < MaskSize);
-					if (DeletionSet.Contains(this->operator[](Index)[i]))
-					{
-						this->operator[](Index)[i] = INDEX_NONE;
-					}
-					else
-					{
-						this->operator[](Index)[i] -= Offsets[RemapVal[i]];
-					}
-					ensure(-1 <= this->operator[](Index)[i] && this->operator[](Index)[i] <= FinalSize);
-				}
-			}
-		}
-	}
-
-	virtual void ReindexFromLookup(const TArray<int32>& InverseNewOrder) override
-	{
-		int32 ArraySize = Num();
-		for (int32 Index = 0; Index < ArraySize; Index++)
-		{
-			FIntVector4& RemapVal = this->operator[](Index);
-			for (int i = 0; i < 4; i++)
-			{
-				if (RemapVal[i] >= 0)
-				{
-					RemapVal[i] = InverseNewOrder[RemapVal[i]];
-				}
-			}
-		}
-	}
-};
-
-template<>
-=======
->>>>>>> 4af6daef
 class TManagedArray<TArray<int32>> : public TManagedArrayBase<TArray<int32>>
 {
 public:
