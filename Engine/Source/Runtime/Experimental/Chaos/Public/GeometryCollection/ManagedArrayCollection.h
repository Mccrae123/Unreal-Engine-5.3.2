--- conflicted
+++ resolved
@@ -41,11 +41,7 @@
 *
 */
 USTRUCT()
-<<<<<<< HEAD
-struct CHAOS_API FManagedArrayCollection
-=======
 struct FManagedArrayCollection
->>>>>>> 4af6daef
 {
 	GENERATED_USTRUCT_BODY()
 	friend FSimulationProperties;
@@ -53,11 +49,7 @@
 public:
 
 
-<<<<<<< HEAD
-	FManagedArrayCollection();
-=======
 	CHAOS_API FManagedArrayCollection();
->>>>>>> 4af6daef
 	virtual ~FManagedArrayCollection() {}
 
 	FManagedArrayCollection(const FManagedArrayCollection& In) { In.CopyTo(this); }
@@ -143,11 +135,7 @@
 			FValueType Value(ManagedArrayType<T>(), *(new TManagedArray<T>()));
 			Value.Value->Resize(NumElements(Group));
 			Value.Saved = Parameters.Saved;
-<<<<<<< HEAD
-			if (ensure(!IsConnected(Parameters.GroupIndexDependency,Group)))
-=======
 			if (ensure(Parameters.bAllowCircularDependency || !IsConnected(Parameters.GroupIndexDependency, Group)))
->>>>>>> 4af6daef
 			{
 				Value.GroupIndexDependency = Parameters.GroupIndexDependency;
 			}
@@ -158,8 +146,6 @@
 			Map.Add(FManagedArrayCollection::MakeMapKey(Name, Group), MoveTemp(Value));
 		}
 		return ModifyAttribute<T>(Name, Group);
-<<<<<<< HEAD
-=======
 	}
 
 	/**
@@ -207,48 +193,7 @@
 				}
 			}
 		}
->>>>>>> 4af6daef
 	}
-
-	/**
-	* Duplicate the ManagedArrayCollection as the specified templated type
-	* @return unowned pointer to new collection.
-	*/
-	template<class T = FManagedArrayCollection>
-	T* NewCopy() const
-	{
-		T* Collection = new T();
-		CopyTo(Collection);
-		return Collection;
-	}
-
-	void CopyTo(FManagedArrayCollection* Collection, const TArray<FName>& GroupsToSkip = TArray<FName>()) const
-	{
-		if (!Map.IsEmpty())
-		{
-			for (const TTuple<FKeyType, FValueType>& Entry : Map)
-			{
-				const FName& AttributeName = Entry.Key.Get<0>();
-				const FName& GroupName = Entry.Key.Get<1>();
-				if (!GroupsToSkip.Contains(GroupName))
-				{
-					if (!Collection->HasGroup(GroupName))
-					{
-						Collection->AddGroup(GroupName);
-					}
-
-					if (NumElements(GroupName) != Collection->NumElements(GroupName))
-					{
-						ensure(!Collection->NumElements(GroupName));
-						Collection->AddElements(NumElements(GroupName), GroupName);
-					}
-
-					Collection->CopyAttribute(*this, AttributeName, GroupName);
-				}
-			}
-		}
-	}
-
 
 	/**
 	* Add an external attribute of Type(T) to the group for size management. Lifetime is managed by the caller, must make sure the array is alive when the collection is
@@ -269,11 +214,7 @@
 		FValueType Value(ManagedArrayType<T>(), ValueIn);
 		Value.Value->Resize(NumElements(Group));
 		Value.Saved = Parameters.Saved;
-<<<<<<< HEAD
-		if (ensure(!IsConnected(Parameters.GroupIndexDependency, Group)))
-=======
 		if (ensure(Parameters.bAllowCircularDependency || !IsConnected(Parameters.GroupIndexDependency, Group)))
->>>>>>> 4af6daef
 		{
 			Value.GroupIndexDependency = Parameters.GroupIndexDependency;
 		}
@@ -294,11 +235,7 @@
 	/**
 	* Returns the number of attributes in a group.
 	*/
-<<<<<<< HEAD
-	int32 NumAttributes(FName Group) const;
-=======
 	CHAOS_API int32 NumAttributes(FName Group) const;
->>>>>>> 4af6daef
 
 	/**
 	* List all the attributes in a group names.
@@ -329,22 +266,6 @@
 	* @param InCollection : Collection to add. 
 	*/
 	CHAOS_API virtual void Append(const FManagedArrayCollection& Collection);
-
-	/**
-	* Insert elements to a group
-	* @param NumberElements - The number of array entries to add
-	* @param Position - The position in the managed array where to insert entries.
-	* @param Group - The group to append entries to.
-	* @return starting index of the new ManagedArray<T> entries (same as Position).
-	*/
-	int32 InsertElements(int32 NumberElements, int32 Position, FName Group);
-
-
-	/**
-	* Append Collection and reindex dependencies on this collection. 
-	* @param InCollection : Collection to add. 
-	*/
-	virtual void Append(const FManagedArrayCollection& Collection);
 
 	/**
 	* Returns attribute(Name) of Type(T) from the group
@@ -446,10 +367,7 @@
 	{
 		check(HasAttribute(Name, Group))
 		const FKeyType Key = FManagedArrayCollection::MakeMapKey(Name, Group);
-<<<<<<< HEAD
-=======
 		checkSlow(Map[Key].ArrayType == ManagedArrayType<T>());
->>>>>>> 4af6daef
 		return *(static_cast<TManagedArray<T>*>(Map[Key].Value));
 	};
 
@@ -472,14 +390,6 @@
 	*/
 	CHAOS_API virtual void RemoveElements(const FName& Group, int32 NumberElements, int32 Position);
 
-	/**
-	* Remove the elements at Position and reindex the dependent arrays 
-	* @param Group - The group that manages the attributes
-	* @param NumberElements - The number of array entries to remove
-	* @param Position - The position from which to remove entries
-	*/
-	virtual void RemoveElements(const FName& Group, int32 NumberElements, int32 Position);
-
 
 	/**
 	* Remove the attribute from the collection.
@@ -493,11 +403,7 @@
 	* Remove the group from the collection.
 	* @param Group - The group that manages the attribute
 	*/
-<<<<<<< HEAD
-	void RemoveGroup(FName Group);
-=======
 	CHAOS_API void RemoveGroup(FName Group);
->>>>>>> 4af6daef
 
 	/**
 	* List all the group names.
@@ -518,12 +424,6 @@
 	CHAOS_API bool HasAttributes(const TArray<FManagedType>& Types) const;
 
 	/**
-	* Check for the existence of a attribute
-	* @param TArray<ManagedType> - Attributes to search for
-	*/
-	bool HasAttributes(const TArray<FManagedType>& Types) const;
-
-	/**
 	* Check for the existence of a group
 	* @param Group - The group name
 	*/
@@ -534,22 +434,14 @@
 	* @param Name - The name of the attribute
 	* @param Group - The group that manages the attribute
 	*/
-<<<<<<< HEAD
-	EArrayType GetAttributeType(FName Name, FName Group) const;
-=======
 	CHAOS_API EArrayType GetAttributeType(FName Name, FName Group) const;
->>>>>>> 4af6daef
 
 	/**
 	* Check if an attribute is dirty
 	* @param Name - The name of the attribute
 	* @param Group - The group that manages the attribute
 	*/
-<<<<<<< HEAD
-	bool IsAttributeDirty(FName Name, FName Group) const;
-=======
 	CHAOS_API bool IsAttributeDirty(FName Name, FName Group) const;
->>>>>>> 4af6daef
 
 	/**
 	* Check if an attribute is persistent - ie its data will be serialized
@@ -557,11 +449,7 @@
 	* @param Name - The name of the attribute
 	* @param Group - The group that manages the attribute
 	*/
-<<<<<<< HEAD
-	bool IsAttributePersistent(FName Name, FName Group) const;
-=======
 	CHAOS_API bool IsAttributePersistent(FName Name, FName Group) const;
->>>>>>> 4af6daef
 	
 	/**
 	*
@@ -587,14 +475,6 @@
 	* @param Group - The group that manages the attribute
 	*/
 	CHAOS_API void CopyAttribute(const FManagedArrayCollection& InCollection, FName SrcName, FName DestName, FName Group);
-
-	/**
-	* Copy an attribute. Will perform an implicit group sync.
-	* @param SrcName - The name of the attribute being copied from
-	* @param DestName - The name of the attribute being copied to
-	* @param Group - The group that manages the attribute
-	*/
-	void CopyAttribute(const FManagedArrayCollection& InCollection, FName SrcName, FName DestName, FName Group);
 
 	/**
 	* Copy attributes that match the input collection. This is a utility to easily sync collections
@@ -653,9 +533,6 @@
 	/**
 	* Serialize
 	*/
-<<<<<<< HEAD
-	virtual void Serialize(Chaos::FChaosArchive& Ar);
-=======
 	CHAOS_API virtual void Serialize(Chaos::FChaosArchive& Ar);
 
 	/**
@@ -663,14 +540,6 @@
 	* Search for TargetNode from the StartingNode. 
 	*/
 	CHAOS_API bool IsConnected(FName StartingNode, FName TargetNode);
-
->>>>>>> 4af6daef
-
-	/**
-	* Cycle Checking. 
-	* Search for TargetNode from the StartingNode. 
-	*/
-	bool IsConnected(FName StartingNode, FName TargetNode);
 
 
 	/**
@@ -687,11 +556,6 @@
 	 * Get information on the total storage required for each element in each group
 	 */
 	 CHAOS_API void GetElementSizeInfoForGroups(TArray<TPair<FName, SIZE_T>>& OutSizeInfo) const;
-
-	/**
-	* Get allocated memory size 
-	*/
-	SIZE_T GetAllocatedSize() const;
 
 private:
 
@@ -816,13 +680,6 @@
 	{}
 
 	/**
-	 * Virtual helper function called by CopyMatchingAttributesFrom; adds attributes 'default, but optional' attributes that are present in InCollection
-	 * This is used by FGeometryCollection to make sure all UV layers are copied over by CopyMatchingAttributesFrom()
-	 */
-	virtual void MatchOptionalDefaultAttributes(const FManagedArrayCollection& InCollection)
-	{}
-
-	/**
 	* Size and order a group so that it matches the group found in the input collection.
 	* @param InCollection - The collection we are ordering our group against. 
 	* @param Group - The group that manages the attribute
@@ -851,11 +708,7 @@
 /*
 *  FManagedArrayInterface
 */
-<<<<<<< HEAD
-class CHAOS_API FManagedArrayInterface
-=======
 class FManagedArrayInterface
->>>>>>> 4af6daef
 {
 public:
 	FManagedArrayInterface() : ManagedCollection(nullptr) {}
