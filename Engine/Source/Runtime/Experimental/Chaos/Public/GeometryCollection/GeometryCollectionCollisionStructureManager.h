--- conflicted
+++ resolved
@@ -22,11 +22,7 @@
 
 
 
-<<<<<<< HEAD
-class CHAOS_API FCollisionStructureManager
-=======
 class FCollisionStructureManager
->>>>>>> 4af6daef
 {
 public:
 	CHAOS_API FCollisionStructureManager();
@@ -99,25 +95,6 @@
 		const float CollisionObjectReduction,
 		const ECollisionTypeEnum CollisionType);
 
-<<<<<<< HEAD
-	static FImplicit* NewImplicitSphere(
-		const Chaos::FReal Radius,
-		const float CollisionObjectReduction,
-		const ECollisionTypeEnum CollisionType);
-
-	static FImplicit* NewImplicitCapsule(
-		const Chaos::FReal Radius,
-		const Chaos::FReal Length,
-		const float CollisionObjectReduction,
-		const ECollisionTypeEnum CollisionType);
-
-	static FImplicit* NewImplicitCapsule(
-		const FBox& CollisionBounds,
-		const float CollisionObjectReduction,
-		const ECollisionTypeEnum CollisionType);
-
-	static FImplicit* NewImplicitConvex(
-=======
 	static CHAOS_API FImplicit* NewImplicitSphere(
 		const Chaos::FReal Radius,
 		const float CollisionObjectReduction,
@@ -135,7 +112,6 @@
 		const ECollisionTypeEnum CollisionType);
 
 	static CHAOS_API FImplicit* NewImplicitConvex(
->>>>>>> 4af6daef
 		const TArray<int32>& ConvexIndices,
 		const TManagedArray<TUniquePtr<Chaos::FConvex>>* ConvexGeometry,
 		const ECollisionTypeEnum CollisionType,
@@ -143,11 +119,7 @@
 		const Chaos::FReal CollisionMarginFraction,
 		const float CollisionObjectReduction);
 
-<<<<<<< HEAD
-	static FImplicit* NewImplicitLevelset(
-=======
 	static CHAOS_API FImplicit* NewImplicitLevelset(
->>>>>>> 4af6daef
 		Chaos::FErrorReporter ErrorReporter,
 		const Chaos::FParticles& MeshParticles,
 		const Chaos::FTriangleMesh& TriMesh,
@@ -171,11 +143,7 @@
 		const Chaos::FReal Radius,
 		const EImplicitTypeEnum ImplicitType);
 
-<<<<<<< HEAD
-	static Chaos::FReal CalculateVolume(
-=======
 	static CHAOS_API Chaos::FReal CalculateVolume(
->>>>>>> 4af6daef
 		const FBox& BoundingBox,
 		const Chaos::FReal Radius,
 		const EImplicitTypeEnum ImplicitType);
