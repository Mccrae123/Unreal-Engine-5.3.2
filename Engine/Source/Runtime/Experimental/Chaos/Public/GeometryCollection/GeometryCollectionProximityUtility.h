--- conflicted
+++ resolved
@@ -13,28 +13,8 @@
 
 	void UpdateProximity();
 
-<<<<<<< HEAD
-private:
-	void PrepFaceData();
-	void BinFaces();
-	void FindContactingFaces();
-	void ExtendFaceProximityToGeometry();
-
-	void TransformVertices();
-	void GenerateSurfaceNormals();
-	void GenerateFaceToGeometry();
-	int32 FindBestBin(const FVector3f& SurfaceNormal) const;
-	void FindContactPairs(int32 Zenith, int32 Nadir);
-	bool AreNormalsOpposite(const FVector3f& Normal0, const FVector3f& Normal1) const;
-	bool AreFacesCoPlanar(int32 Idx0, int32 Idx1) const;
-	bool DoFacesOverlap(int32 Idx0, int32 Idx1) const;
-	static bool IdenticalTriangles(const TStaticArray<FVector2f, 3>& T0, const TStaticArray<FVector2f, 3>& T1);
-	static bool TrianglesIntersect(const TStaticArray<FVector2f,3>& T0, const TStaticArray<FVector2f,3>& T1);
-	static bool Cross(const TStaticArray<FVector2f,3>& Points, const FVector2f& B, const FVector2f& C, float Normal);
-=======
 	// maximum separation to still count as 'contact'
 	float ProximityThreshold = 0.01f;
->>>>>>> d731a049
 
 private:
 	FGeometryCollection* Collection;
