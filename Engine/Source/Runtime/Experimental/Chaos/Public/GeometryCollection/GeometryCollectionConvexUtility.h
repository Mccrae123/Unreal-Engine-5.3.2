--- conflicted
+++ resolved
@@ -14,14 +14,11 @@
 	class FConvex;
 }
 
-<<<<<<< HEAD
-=======
 namespace UE::Geometry
 {
 	class FSphereCovering;
 }
 
->>>>>>> 4af6daef
 UENUM()
 enum class EConvexOverlapRemoval : int32
 {
@@ -35,8 +32,6 @@
 	OnlyClustersVsClusters = 3
 };
 
-<<<<<<< HEAD
-=======
 UENUM()
 enum class EGenerateConvexMethod : uint8
 {
@@ -57,7 +52,6 @@
 	Any
 };
 
->>>>>>> 4af6daef
 namespace UE::GeometryCollectionConvexUtility
 {
 	// Used to pass computed convex hulls along with metadata
@@ -75,11 +69,6 @@
 		// The pivots used for scaling by OverlapRemovalShrinkPercent
 		TArray<FVector> Pivots;
 	};
-<<<<<<< HEAD
-}
-
-class CHAOS_API FGeometryCollectionConvexUtility
-=======
 
 	// Compute surface area and contact estimates for two convex hulls in the same local space, with the second hull optionally expanded
 	void CHAOS_API HullIntersectionStats(const ::Chaos::FConvex* HullA, const ::Chaos::FConvex* HullB, float HullBExpansion, float& OutArea, float& OutMaxArea, float& OutSharpContact, float& OutMaxSharpContact);
@@ -92,7 +81,6 @@
 }
 
 class FGeometryCollectionConvexUtility
->>>>>>> 4af6daef
 {
 public:
 
@@ -114,18 +102,6 @@
 	/**
 	 Create non-overlapping convex hull data for all transforms in the geometry collection (except transforms where it would be better to just use the hulls of the children) 
 
-<<<<<<< HEAD
-	/** Get convex hull data for the Geometry Collection if it is present */
-	static TOptional<FGeometryCollectionConvexData> GetConvexHullDataIfPresent(FGeometryCollection* GeometryCollection);
-
-	/** @return true if convex hull data is present */
-	static bool HasConvexHullData(FGeometryCollection* GeometryCollection);
-
-	/**
-	 Create non-overlapping convex hull data for all transforms in the geometry collection (except transforms where it would be better to just use the hulls of the children) 
-
-=======
->>>>>>> 4af6daef
 	 @param GeometryCollection					The collection to add convex hulls to
 	 @param FractionAllowRemove					The fraction of a convex body we can cut away to remove overlaps with neighbors, before we fall back to using the hulls of the children directly.  (Does not affect leaves of hierarchy)
 	 @param SimplificationDistanceThreshold		Approximate minimum distance between vertices, below which we remove vertices to generate a simpler convex shape.  If 0.0, no simplification will occur.
@@ -134,10 +110,6 @@
 	 @param OverlapRemovalShrinkPercent			Compute overlaps based on objects shrunk by this percentage, so objects that would not overlap with this value set as their 'Collision Object Reduction Percentage' will not be cut
 	 @param ComputedLeafHullsToModify			Optional pre-computed hulls for geometry of rigid leaves, in the top-level coordinate space of the geometry collection. If passed in, the data will be updated and moved.
 	 */
-<<<<<<< HEAD
-	static FGeometryCollectionConvexData CreateNonOverlappingConvexHullData(FGeometryCollection* GeometryCollection, double FractionAllowRemove = .3, double SimplificationDistanceThreshold = 0.0, double CanExceedFraction = .5, 
-		EConvexOverlapRemoval OverlapRemovalMethod = EConvexOverlapRemoval::All, double OverlapRemovalShrinkPercent = 0.0, UE::GeometryCollectionConvexUtility::FConvexHulls* ComputedLeafHullsToModify = nullptr);
-=======
 	static CHAOS_API FGeometryCollectionConvexData CreateNonOverlappingConvexHullData(FGeometryCollection* GeometryCollection, double FractionAllowRemove = .3, double SimplificationDistanceThreshold = 0.0, double CanExceedFraction = .5, 
 		EConvexOverlapRemoval OverlapRemovalMethod = EConvexOverlapRemoval::All, double OverlapRemovalShrinkPercent = 0.0, UE::GeometryCollectionConvexUtility::FConvexHulls* ComputedLeafHullsToModify = nullptr);
 
@@ -241,7 +213,6 @@
 	};
 	
 	static CHAOS_API void GenerateLeafConvexHulls(FGeometryCollection& Collection, bool bRestrictToSelection, const TArrayView<const int32> TransformSubset, const FLeafConvexHullSettings& Settings);
->>>>>>> 4af6daef
 
 	/** Returns the convex hull of the vertices contained in the specified geometry. */
 	static CHAOS_API TUniquePtr<Chaos::FConvex> FindConvexHull(const FGeometryCollection* GeometryCollection, int32 GeometryIndex);
@@ -309,37 +280,6 @@
 
 	static void CreateConvexHullAttributesIfNeeded(FManagedArrayCollection& GeometryCollection);
 
-<<<<<<< HEAD
-	/** Get the HasCustomConvex flags.  If they're missing, either add them (if bAddIfMissing) or return nullptr */
-	static TManagedArray<int32>* GetCustomConvexFlags(FGeometryCollection* GeometryCollection, bool bAddIfMissing = false);
-
-	/** @return true if the GeometryCollection has convex data with no null pointers and no invalid indices */
-	static bool ValidateConvexData(const FGeometryCollection* GeometryCollection);
-
-	/** Set Volume and Size attributes on the Collection (will be called by CreateNonOverlappingConvexHullData -- Volumes must be up to date for convex calc) */
-	static void SetVolumeAttributes(FGeometryCollection* Collection);
-
-	/**
-	 * Copy convex hulls from *below* FromTransformIdx over to all live at ToTransformIdx.
-	 * The two geometry collections can be the same but do not need to be.
-	 * Note: This will also set HasCustomConvex flags for the ToTransformIdx.
-	 * 
-	 * @param FromCollection	The collection to copy from
-	 * @param FromTransformIdx	The transform indices whose child nodes should be copied from (or, if it's a leaf, the hull on the leaf will be copied instead)
-	 * @param ToCollection		The collection to copy to (can be the same as FromCollection)
-	 * @param ToTransformIdx	The transform indices whose convexes will be replaced with *copies* of the child convexes.  Must be same length as FromTransformIdx; can be the same array.
-	 * @param bLeafOnly			If true, we will only collect convexes from leaf bones, not from clusters.
-	 */
-	static void CopyChildConvexes(const FGeometryCollection* FromCollection, const TArrayView<const int32>& FromTransformIdx, FGeometryCollection* ToCollection, const TArrayView<const int32>& ToTransformIdx, bool bLeafOnly);
-
-	// Compute just the hulls of the leaf / rigid nodes that hold geometry directly, with no cluster hulls and no overlap removal by cutting
-	// This is an initial step of several algorithms: The CreateNonOverlappingConvexHullData function as well as convex-based proximity detection (TODO: and the auto-embed algorithm?)
-	// (TODO: Make auto-embed use this instead of the full hulls?)
-	// @param GlobalTransformArray		GeometryCollection's transforms to global space, as computed by GeometryCollectionAlgo::GlobalMatrices
-	static UE::GeometryCollectionConvexUtility::FConvexHulls ComputeLeafHulls(FGeometryCollection* GeometryCollection, const TArray<FTransform>& GlobalTransformArray, double SimplificationDistanceThreshold = 0.0, double OverlapRemovalShrinkPercent = 0.0);
-
-=======
 	// Implementation for GenerateClusterConvexHullsFromLeafHulls, supporting the full-collection and subset cases
 	static void GenerateClusterConvexHullsFromLeafOrChildrenHullsInternal(FGeometryCollection& Collection, const FClusterConvexHullSettings& Settings, bool bOnlySubset, bool bUseDirectChildren, const TArrayView<const int32> OptionalTransformSubset);
->>>>>>> 4af6daef
-};
+};
