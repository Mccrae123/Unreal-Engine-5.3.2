--- conflicted
+++ resolved
@@ -625,7 +625,6 @@
 	 * the locks will be ordered according to the order Lock was called.
 	 */
 	class FPhysSpinLock
-<<<<<<< HEAD
 	{
 	public:
 		FPhysSpinLock()
@@ -698,7 +697,7 @@
 		TPhysicsSceneGuardScopedWrite(MutexType& InMutex)
 			: Mutex(InMutex)
 		{
-			CSV_SCOPED_TIMING_STAT_EXCLUSIVE(AcquireSceneWriteLock);
+			CSV_SCOPED_TIMING_STAT(PhysicsVerbose,AcquireSceneWriteLock);
 			Mutex.WriteLock();
 		}
 
@@ -713,94 +712,6 @@
 		TPhysicsSceneGuardScopedWrite(TPhysicsSceneGuardScopedWrite&&) = delete;
 		TPhysicsSceneGuardScopedWrite& operator=(const TPhysicsSceneGuardScopedWrite&) = delete;
 		TPhysicsSceneGuardScopedWrite& operator=(TPhysicsSceneGuardScopedWrite&&) = delete;
-=======
-	{
-	public:
-		FPhysSpinLock()
-			: Next(0)
-			, Current(0)
-			, WriterId(0)
-			, Count()
-		{}
-
-		void Lock()
-		{
-			// Support recursive locking
-			if(WriterId.load() == FPlatformTLS::GetCurrentThreadId())
-			{
-				Count++;
-				return;
-			}
-
-			// Get the wait value - acquire operation so Current.load can't be reordered before this
-			uint32 WaitFor = Next.fetch_add(1, std::memory_order_acquire);
-			for(;;)
-			{
-				if(WaitFor == Current.load())
-				{
-					break;
-				}
-
-				// Issue pause instruction - architecture dependent instruction to better handle
-				// a spin lock not interfering with other threads on this core, this doesn't
-				// actually yield the thread
-				FPlatformProcess::Yield();
-			}
-
-			// Lock acquired, store the thread ID for recursive locking
-			WriterId.store(FPlatformTLS::GetCurrentThreadId());
-			Count++;
-		}
-
-		void Unlock()
-		{
-			checkf(WriterId.load() == FPlatformTLS::GetCurrentThreadId(), TEXT("A thread unlocked without owning the lock (calling Lock first)"));
-			checkf(Count > 0, TEXT("A thread unlocked a lock that had no outstanding lock scopes"));
-
-			// Once all recursive locks are dropped, increment Current to allow the next thread in
-			if(--Count == 0)
-			{
-				// Clear the lock owner
-				WriterId.store(0);
-
-				// Release the next thread - this must be the last operation as immediately
-				// the next user of the lock will be allowed to take ownership
-				++Current;
-			}
-		}
-
-	private:
-		std::atomic<uint32> Next;
-		std::atomic<uint32> Current;
-		std::atomic<uint32> WriterId;
-		uint32 Count;
-	};
-
-	/**
-	 * Implements a RAII scoped write lock around a generic mutex.
-	 */
-	template<typename MutexType>
-	class TPhysicsSceneGuardScopedWrite
-	{
-	public:
-		TPhysicsSceneGuardScopedWrite(MutexType& InMutex)
-			: Mutex(InMutex)
-		{
-			CSV_SCOPED_TIMING_STAT(PhysicsVerbose,AcquireSceneWriteLock);
-			Mutex.WriteLock();
-		}
-
-		~TPhysicsSceneGuardScopedWrite()
-		{
-			Mutex.WriteUnlock();
-		}
-
-	private:
-		TPhysicsSceneGuardScopedWrite() = delete;
-		TPhysicsSceneGuardScopedWrite(const TPhysicsSceneGuardScopedWrite&) = delete;
-		TPhysicsSceneGuardScopedWrite(TPhysicsSceneGuardScopedWrite&&) = delete;
-		TPhysicsSceneGuardScopedWrite& operator=(const TPhysicsSceneGuardScopedWrite&) = delete;
-		TPhysicsSceneGuardScopedWrite& operator=(TPhysicsSceneGuardScopedWrite&&) = delete;
 
 		MutexType& Mutex;
 	};
@@ -830,43 +741,10 @@
 		TPhysicsSceneGuardScopedRead(TPhysicsSceneGuardScopedRead&&) = delete;
 		TPhysicsSceneGuardScopedRead& operator=(const TPhysicsSceneGuardScopedRead&) = delete;
 		TPhysicsSceneGuardScopedRead& operator=(TPhysicsSceneGuardScopedRead&&) = delete;
->>>>>>> d731a049
 
 		MutexType& Mutex;
 	};
 
-<<<<<<< HEAD
-	/**
-	 * Implements a RAII scoped read lock around a generic mutex.
-	 */
-	template<typename MutexType>
-	class TPhysicsSceneGuardScopedRead
-	{
-	public:
-		TPhysicsSceneGuardScopedRead(MutexType& InMutex)
-			: Mutex(InMutex)
-		{
-			CSV_SCOPED_TIMING_STAT_EXCLUSIVE(AcquireSceneReadLock);
-			Mutex.ReadLock();
-		}
-
-		~TPhysicsSceneGuardScopedRead()
-		{
-			Mutex.ReadUnlock();
-		}
-
-	private:
-		TPhysicsSceneGuardScopedRead() = delete;
-		TPhysicsSceneGuardScopedRead(const TPhysicsSceneGuardScopedRead&) = delete;
-		TPhysicsSceneGuardScopedRead(TPhysicsSceneGuardScopedRead&&) = delete;
-		TPhysicsSceneGuardScopedRead& operator=(const TPhysicsSceneGuardScopedRead&) = delete;
-		TPhysicsSceneGuardScopedRead& operator=(TPhysicsSceneGuardScopedRead&&) = delete;
-
-		MutexType& Mutex;
-	};
-
-=======
->>>>>>> d731a049
 #if !CHAOS_SCENE_LOCK_RWFIFO
 	using FPhysSceneLock = FPhysicsSceneGuard;
 #else
