// Copyright Epic Games, Inc. All Rights Reserved.

#pragma once

#include "CoreMinimal.h"
#include "Framework/ThreadContextEnum.h"
#include "UObject/ObjectMacros.h"
#include "PhysicsCoreTypes.h"
#include "ChaosLog.h"
#include "ProfilingDebugging/CsvProfiler.h"
#include "Async/ParallelFor.h"
#include <atomic>
#include "HAL/CriticalSection.h"

#ifndef PHYSICS_THREAD_CONTEXT
	#if (!UE_BUILD_SHIPPING && !UE_BUILD_TEST)
		#define PHYSICS_THREAD_CONTEXT 1
	#else
		#define PHYSICS_THREAD_CONTEXT 0
	#endif
#endif



/**
 * Scene lock types
 * @see CHAOS_SCENE_LOCK_TYPE
 */ 
#define CHAOS_SCENE_LOCK_SCENE_GUARD 0            // Unfair RW lock
#define CHAOS_SCENE_LOCK_RWFIFO_SPINLOCK 1        // Fair RW spinlock, non yielding
#define CHAOS_SCENE_LOCK_RWFIFO_CRITICALSECTION 2 // Fair RW spinlock, yielding
#define CHAOS_SCENE_LOCK_FRWLOCK 3                // Recurrant RW lock based on FRwLock (uses platform sync primitives)
#define CHAOS_SCENE_LOCK_SIMPLE_MUTEX 4           // Just a critical section (not an RWLock). Provided For profiling/debugging only. Not recommended

/** Controls the scene lock type. See above. */ 
#ifndef CHAOS_SCENE_LOCK_TYPE
#define CHAOS_SCENE_LOCK_TYPE CHAOS_SCENE_LOCK_FRWLOCK
#endif


/**
 * \def CHAOS_SCENE_LOCK_CHECKS
 * Controls whether the runtime will check and emit errors when a read or write operation is attempted but an
 * appropriate read or write lock has not been taken by the caller
 * NOTE: Disable currently until this can be made to check with the per-instance thread counts.
 */
#ifndef CHAOS_SCENE_LOCK_CHECKS
	#if (!UE_BUILD_SHIPPING && !UE_BUILD_TEST)
		#define CHAOS_SCENE_LOCK_CHECKS 0
	#else
		#define CHAOS_SCENE_LOCK_CHECKS 0
	#endif
#endif

namespace Chaos
{
	// Not intended for external callers, provided here to allow the locks below to record depths
	namespace ThreadingPrivate
	{
		// Control the current thread read/write depths
		CHAOS_API void IncReadDepth(void* Instance);
		CHAOS_API void IncWriteDepth(void* Instance);
		CHAOS_API void DecReadDepth(void* Instance);
		CHAOS_API void DecWriteDepth(void* Instance);

		// Get the calling thread's current read depth
		CHAOS_API uint32 GetThreadReadDepth(void* Instance);
	}

#if CHAOS_SCENE_LOCK_CHECKS

	// Not intended for external callers, provided here to allow the below check macros to function
	namespace ThreadingPrivate
	{
		// Checks assumptions for functions marked _AssumesLocked in the interface.
		CHAOS_API void CheckLockReadAssumption(const TCHAR* Context);
		CHAOS_API void CheckLockWriteAssumption(const TCHAR* Context);
	}

	/** Checks that the caller currently has a read or write lock open, emits an error if not locked */
	#define CHAOS_CHECK_READ_ASSUMPTION Chaos::ThreadingPrivate::CheckLockReadAssumption(ANSI_TO_TCHAR(__FUNCTION__))

	/** Checks that the caller currently has a write lock open, emits an error if not locked */
	#define CHAOS_CHECK_WRITE_ASSUMPTION Chaos::ThreadingPrivate::CheckLockWriteAssumption(ANSI_TO_TCHAR(__FUNCTION__))

	/** 
	 * Checks that the caller currently has a read or write lock open if an actor is currently bound to a solver.
	 * The actor is a derived child of IPhysicsProxyBase which holds a solver pointer which is set on the main
	 * thread during scene registration - if that isn't currently set the actor isn't under the control of the
	 * physics thread and can be operated on to initialize it without a lock.
	 * @see FPBDRigidsSolver::RegisterObject
	 */
	#define CHAOS_CHECK_READ_ASSUMPTION_ACTOR(Actor) if(Actor && Actor->GetSolverBase()) {Chaos::ThreadingPrivate::CheckLockReadAssumption(ANSI_TO_TCHAR(__FUNCTION__));}

	/**
	 * Checks that the caller currently has a write lock open if an actor is currently bound to a solver.
	 * The actor is a derived child of IPhysicsProxyBase which holds a solver pointer which is set on the main
	 * thread during scene registration - if that isn't currently set the actor isn't under the control of the
	 * physics thread and can be operated on to initialize it without a lock.
	 * @see FPBDRigidsSolver::RegisterObject
	 */
	#define CHAOS_CHECK_WRITE_ASSUMPTION_ACTOR(Actor) if(Actor && Actor->GetSolverBase()) {Chaos::ThreadingPrivate::CheckLockWriteAssumption(ANSI_TO_TCHAR(__FUNCTION__));}
	
	/**
	 * Checks that the caller currently has a read or write lock open when reading constraint properties for
	 * actors that are bound to a solver.
	 * @see CHAOS_CHECK_READ_ASSUMPTION_ACTOR
	 */
	#define CHAOS_CHECK_READ_ASSUMPTION_CONSTRAINT(Handle)  \
	if(Handle.Constraint && \
		((Handle.Constraint->GetParticleProxies()[0] && Handle.Constraint->GetParticleProxies()[0]->GetSolverBase()) || \
		(Handle.Constraint->GetParticleProxies()[1] && Handle.Constraint->GetParticleProxies()[1]->GetSolverBase()))) \
	{Chaos::ThreadingPrivate::CheckLockReadAssumption(ANSI_TO_TCHAR(__FUNCTION__));}

	/**
	 * Checks that the caller currently has a read or write lock open when reading constraint properties for
	 * actors that are bound to a solver.
	 * @see CHAOS_CHECK_WRITE_ASSUMPTION_ACTOR
	 */
	#define CHAOS_CHECK_WRITE_ASSUMPTION_CONSTRAINT(Handle)  \
	if(Handle.Constraint && \
		((Handle.Constraint->GetParticleProxies()[0] && Handle.Constraint->GetParticleProxies()[0]->GetSolverBase()) || \
		(Handle.Constraint->GetParticleProxies()[1] && Handle.Constraint->GetParticleProxies()[1]->GetSolverBase()))) \
	{Chaos::ThreadingPrivate::CheckLockWriteAssumption(ANSI_TO_TCHAR(__FUNCTION__));}

#else

	// Empty when not compiled in
	#define CHAOS_CHECK_READ_ASSUMPTION
	#define CHAOS_CHECK_WRITE_ASSUMPTION
	#define CHAOS_CHECK_READ_ASSUMPTION_ACTOR
	#define CHAOS_CHECK_WRITE_ASSUMPTION_ACTOR
	#define CHAOS_CHECK_READ_ASSUMPTION_CONSTRAINT
	#define CHAOS_CHECK_WRITE_ASSUMPTION_CONSTRAINT

#endif

/** Signals that we have entered a read lock to control the checks above */
#define CHAOS_RECORD_ENTER_READ_LOCK Chaos::ThreadingPrivate::IncReadDepth(this);

/** Signals that we have entered a write lock to control the checks above */
#define CHAOS_RECORD_ENTER_WRITE_LOCK Chaos::ThreadingPrivate::IncWriteDepth(this);

/** Signals that we have left a read lock to control the checks above */
#define CHAOS_RECORD_LEAVE_READ_LOCK Chaos::ThreadingPrivate::DecReadDepth(this);

/** Signals that we have left a write lock to control the checks above */
#define CHAOS_RECORD_LEAVE_WRITE_LOCK Chaos::ThreadingPrivate::DecWriteDepth(this);

#if PHYSICS_THREAD_CONTEXT
/** Debug helper to ensure threading mistakes are caught. Do not use for ship */
class CHAOS_API FPhysicsThreadContext : public TThreadSingleton<FPhysicsThreadContext>
{
public:
	bool IsInPhysicsSimContext() const
	{
		return PhysicsSimContext > 0;
	}

	bool IsInGameThreadContext() const
	{
		return (IsInGameThread() || GameThreadContext > 0) && !bFrozenGameThread;
	}

	void IncPhysicsSimContext()
	{
		++PhysicsSimContext;
	}

	void DecPhysicsSimContext()
	{
		check(PhysicsSimContext > 0);	//double delete?
		--PhysicsSimContext;
	}

	void IncGameThreadContext()
	{
		++GameThreadContext;
	}

	void DecGameThreadContext()
	{
		check(GameThreadContext > 0);	//double delete?
		--GameThreadContext;
	}

	void FreezeGameThreadContext()
	{
		ensure(!bFrozenGameThread);
		bFrozenGameThread = true;
	}

	void UnFreezeGameThreadContext()
	{
		ensure(bFrozenGameThread);
		bFrozenGameThread = false;
	}

private:
	int32 PhysicsSimContext = 0;
	int32 GameThreadContext = 0;
	bool bFrozenGameThread = false;
};

struct FPhysicsThreadContextScope
{
	FPhysicsThreadContextScope(bool InParentIsPhysicsSimContext)
		: bParentIsPhysicsSimContext(InParentIsPhysicsSimContext)
	{
		if (bParentIsPhysicsSimContext)
		{
			FPhysicsThreadContext::Get().IncPhysicsSimContext();
		}
	}

	~FPhysicsThreadContextScope()
	{
		if (bParentIsPhysicsSimContext)
		{
			FPhysicsThreadContext::Get().DecPhysicsSimContext();
		}
	}

	bool bParentIsPhysicsSimContext;
};

struct FGameThreadContextScope
{
	FGameThreadContextScope(bool InParentIsGameThreadContext)
		: bParentIsGameThreadContext(InParentIsGameThreadContext)
	{
		if (bParentIsGameThreadContext)
		{
			FPhysicsThreadContext::Get().IncGameThreadContext();
		}
	}

	~FGameThreadContextScope()
	{
		if (bParentIsGameThreadContext)
		{
			FPhysicsThreadContext::Get().DecGameThreadContext();
		}
	}

	bool bParentIsGameThreadContext;
};

struct FFrozenGameThreadContextScope
{
	FFrozenGameThreadContextScope()
	{
		FPhysicsThreadContext::Get().FreezeGameThreadContext();
	}

	~FFrozenGameThreadContextScope()
	{
		FPhysicsThreadContext::Get().UnFreezeGameThreadContext();
	}
};


FORCEINLINE bool IsInPhysicsThreadContext()
{
	return FPhysicsThreadContext::Get().IsInPhysicsSimContext();
}

FORCEINLINE bool IsInGameThreadContext()
{
	return FPhysicsThreadContext::Get().IsInGameThreadContext();
}

FORCEINLINE void EnsureIsInPhysicsThreadContext()
{
	ensure(IsInPhysicsThreadContext());
}

FORCEINLINE void EnsureIsInGameThreadContext()
{
	ensure(IsInGameThreadContext());
}
#else
FORCEINLINE void EnsureIsInPhysicsThreadContext()
{
}

FORCEINLINE void EnsureIsInGameThreadContext()
{
}
#endif


	using EThreadingMode = EChaosThreadingMode;

	/**
	 * Recursive Read/Write lock object for protecting external data accesses for physics scenes.
	 * This is a fairly heavy lock designed to allow scene queries and user code to safely access
	 * external physics data.
	 *
	 * The lock also allows a thread to recursively lock data to avoid deadlocks on repeated writes
	 * or undefined behavior for nesting read locks.
	 *
	 * Fairness is determined by the underlying platform FRWLock type as this lock uses FRWLock
	 * as it's internal primitive
	 */
	class FPhysicsSceneGuard
	{
	public:
		FPhysicsSceneGuard()
		{
			TlsSlot = FPlatformTLS::AllocTlsSlot();
			CurrentWriterThreadId.Store(0);
		}

		~FPhysicsSceneGuard()
		{
			if(FPlatformTLS::IsValidTlsSlot(TlsSlot))
			{
				// Validate the lock as it shuts down
#if CHAOS_CHECKED
				ensureMsgf(CurrentWriterThreadId.Load() == 0, TEXT("Shutting down a physics scene guard but thread %u still holds a write lock"), CurrentWriterThreadId.Load());
#endif
				FPlatformTLS::FreeTlsSlot(TlsSlot);
			}
		}

		FPhysicsSceneGuard(const FPhysicsSceneGuard& InOther) = delete;
		FPhysicsSceneGuard(FPhysicsSceneGuard&& InOther) = delete;
		FPhysicsSceneGuard& operator=(const FPhysicsSceneGuard& InOther) = delete;
		FPhysicsSceneGuard& operator=(FPhysicsSceneGuard&& InOther) = delete;

		void ReadLock()
		{
			const FSceneLockTls ThreadData = ModifyTls([](FSceneLockTls& ThreadDataInner) {ThreadDataInner.ReadDepth++; });

			const uint32 ThisThreadId = FPlatformTLS::GetCurrentThreadId();

			// If we're already writing then don't attempt the lock, we already have exclusive access
			if(CurrentWriterThreadId.Load() != ThisThreadId && ThreadData.ReadDepth == 1)
			{
				InnerLock.ReadLock();
			}

#if PHYSICS_THREAD_CONTEXT
			//read lock means we can access game thread data, so set the right context
			FPhysicsThreadContext::Get().IncGameThreadContext();
#endif
		}

		void WriteLock()
		{
			ModifyTls([](FSceneLockTls& ThreadDataInner) {ThreadDataInner.WriteDepth++; });

			const uint32 ThisThreadId = FPlatformTLS::GetCurrentThreadId();

			if(CurrentWriterThreadId.Load() != ThisThreadId)
			{
				InnerLock.WriteLock();
				CurrentWriterThreadId.Store(ThisThreadId);
			}

#if PHYSICS_THREAD_CONTEXT
			//write lock means we can access game thread data, so set the right context
			FPhysicsThreadContext::Get().IncGameThreadContext();
#endif
		}

		void ReadUnlock()
		{
			const FSceneLockTls ThreadData = ModifyTls([](FSceneLockTls& ThreadDataInner)
				{
				if(ThreadDataInner.ReadDepth > 0)
					{
						ThreadDataInner.ReadDepth--;
					}
					else
					{
#if CHAOS_CHECKED
						ensureMsgf(false, TEXT("ReadUnlock called on physics scene guard when the thread does not hold the lock"));
#else
						UE_LOG(LogChaos, Warning, TEXT("ReadUnlock called on physics scene guard when the thread does not hold the lock"))
#endif
					}

				});

			const uint32 ThisThreadId = FPlatformTLS::GetCurrentThreadId();

			if(CurrentWriterThreadId.Load() != ThisThreadId && ThreadData.ReadDepth == 0)
			{
				InnerLock.ReadUnlock();
			}

#if PHYSICS_THREAD_CONTEXT
			//read lock is released, the gamethread context is gone
			FPhysicsThreadContext::Get().DecGameThreadContext();
#endif
		}

		void WriteUnlock()
		{
			const uint32 ThisThreadId = FPlatformTLS::GetCurrentThreadId();

			if(CurrentWriterThreadId.Load() == ThisThreadId)
			{
				const FSceneLockTls ThreadData = ModifyTls([](FSceneLockTls& ThreadDataInner) {ThreadDataInner.WriteDepth--; });

				if(ThreadData.WriteDepth == 0)
				{
					CurrentWriterThreadId.Store(0);
					InnerLock.WriteUnlock();
				}
			}
			else
			{
#if CHAOS_CHECKED
				ensureMsgf(false, TEXT("WriteUnlock called on physics scene guard when the thread does not hold the lock"));
#else
				UE_LOG(LogChaos, Warning, TEXT("ReadUnlock called on physics scene guard when the thread does not hold the lock"))
#endif
			}

#if PHYSICS_THREAD_CONTEXT
			//write lock is released, the gamethread context is gone
			FPhysicsThreadContext::Get().DecGameThreadContext();
#endif
		}

	private:

		// We use 32 bits to store our depths (16 read and 16 write) allowing a maximum
		// recursive lock of depth 65,536. This unions to whatever the platform ptr size
		// is so we can store this directly into TLS without allocating more storage
		class FSceneLockTls
		{
		public:

			FSceneLockTls()
				: WriteDepth(0)
				, ReadDepth(0)
			{}

			union
			{
				struct
				{
					uint16 WriteDepth;
					uint16 ReadDepth;
				};
				void* PtrDummy;
			};

		};

		// Helper for modifying the current TLS data
		template<typename CallableType>
		const FSceneLockTls ModifyTls(CallableType Callable)
		{
			checkSlow(FPlatformTLS::IsValidTlsSlot(TlsSlot));

			void* ThreadData = FPlatformTLS::GetTlsValue(TlsSlot);

			FSceneLockTls TlsData;
			TlsData.PtrDummy = ThreadData;

			Callable(TlsData);

			FPlatformTLS::SetTlsValue(TlsSlot, TlsData.PtrDummy);

			return TlsData;
		}

		uint32 TlsSlot;
		TAtomic<uint32> CurrentWriterThreadId;
		FRWLock InnerLock;
	};

	/**
	 * Templated RAII scope lock around generic mutex type
	 */
	template<typename MutexType>
	class TMutexScopeLock
<<<<<<< HEAD
	{
	public:
		TMutexScopeLock(MutexType& InMutex)
			: Mutex(InMutex)
		{
			Mutex.Lock();
		}

		~TMutexScopeLock()
		{
			Mutex.Unlock();
		}

	private:

		// No default, copy or move construction
		TMutexScopeLock() = delete;
		TMutexScopeLock(const TMutexScopeLock&) = delete;
		TMutexScopeLock(TMutexScopeLock&&) = delete;
		TMutexScopeLock& operator=(const TMutexScopeLock&) = delete;
		TMutexScopeLock& operator=(TMutexScopeLock&&) = delete;

		MutexType& Mutex;
	};

	/**
	 * A first-in, first-out "fair" read-write lock around a generic mutex
	 * Given a mutex (either just FCriticalSection or some custom lock) this class implements a fair lock.
	 * Any number of readers can enter the lock but as soon as a writer attempts to enter the lock all 
	 * subsequent readers are forced to wait until the current readers leave the lock and the writer gets a chance
	 * to perform its operation. Once the write is completed the waiting readers are able to resume.
	 * This ensures we do not end up in a situation where we have a write waiting but many reads end up constantly
	 * forcing the write to wait. In a physics context a write on the game thread is time-critical and we want
	 * that thread to resume as soon as possible by pausing any reads (scene queries) until the write is finished
	 */
	template<typename MutexType>
	class TRwFifoLock
	{
	public:

		TRwFifoLock()
			: NumReaders(0)
		{
			//ThreadingPrivate::CreateLockThreadData(this);
		}

		~TRwFifoLock()
		{
			//ThreadingPrivate::DestroyLockThreadData(this);
		}

		void ReadLock()
		{
			if(ThreadingPrivate::GetThreadReadDepth(this) == 0)
			{
				TMutexScopeLock<MutexType> Guard(Mutex);

				// We lock for this increment to halt if there's a writer waiting to enter the lock
				// In this case we will be forced to wait till the write completes
				++NumReaders;
			}
			else
			{
				// Only require a lock on the first acquisition. this allows recursive reads even while a
				// writer is holding the lock waiting to enter. The writer will be allowed to proceed when
				// all write scopes end
			++NumReaders;
			}

#if PHYSICS_THREAD_CONTEXT
			// Read lock means we can access game thread data, so set the right context
			FPhysicsThreadContext::Get().IncGameThreadContext();
#endif

			CHAOS_RECORD_ENTER_READ_LOCK;
		}

		void WriteLock()
		{
#if CHAOS_SCENE_LOCK_CHECKS
			if(ThreadingPrivate::GetThreadReadDepth(this) > 0)
			{
				ensureMsgf(false, TEXT("A thread holding a read lock on the physics scene attempted to upgrade to a write lock - this is not supported, performing an unsafe write."));

				// Still need to increment the context when we hit this case or we'll just crash later
#if PHYSICS_THREAD_CONTEXT
				// Write lock means we can access game thread data, so set the right context
				FPhysicsThreadContext::Get().IncGameThreadContext();
#endif

				return;
			}
#endif

			Mutex.Lock();

			// Spin until all readers are finished
			for(;;)
			{
				if(NumReaders.load() == 0)
				{
					// All readers now finished - writer can enter the lock properly (pass back to caller)
					break;
				}

				// Issue pause instruction - architecture dependent instruction to better handle
				// a spin lock not interfering with other threads on this core, this doesn't
				// actually yield the thread
				FPlatformProcess::Yield();
			}

			CHAOS_RECORD_ENTER_WRITE_LOCK;

#if PHYSICS_THREAD_CONTEXT
			// Write lock means we can access game thread data, so set the right context
			FPhysicsThreadContext::Get().IncGameThreadContext();
#endif
		}

		void ReadUnlock()
		{
			CHAOS_RECORD_LEAVE_READ_LOCK;

			// No locking here, just decrement atomic reader count
			--NumReaders;

#if PHYSICS_THREAD_CONTEXT
			// Read lock is released, the gamethread context is gone
			FPhysicsThreadContext::Get().DecGameThreadContext();
#endif
		}

		void WriteUnlock()
		{
			CHAOS_RECORD_LEAVE_WRITE_LOCK;

			Mutex.Unlock();
#if PHYSICS_THREAD_CONTEXT
			// Write lock is released, the gamethread context is gone
			FPhysicsThreadContext::Get().DecGameThreadContext();
#endif
		}

	private:
		MutexType Mutex;
		std::atomic<uint32> NumReaders;
	};

	/**
	 * A non-yielding, recursive spin lock
	 * Implements a first-in, first-out lock / mutex that won't yield back to the system.
	 * Intended for applications that must wake / resume at the earliest opportunity.
	 * Each thread attempting a write gets an atomically controlled counter to wait on so the lock is fair in that 
	 * the locks will be ordered according to the order Lock was called.
	 */
	class FPhysSpinLock
	{
	public:
		FPhysSpinLock()
			: Next(0)
			, Current(0)
			, WriterId(0)
			, Count()
		{}

		void Lock()
		{
			// Support recursive locking
			if(WriterId.load() == FPlatformTLS::GetCurrentThreadId())
			{
				Count++;
				return;
			}

			// Get the wait value - acquire operation so Current.load can't be reordered before this
			uint32 WaitFor = Next.fetch_add(1, std::memory_order_acquire);
			for(;;)
			{
				if(WaitFor == Current.load())
				{
					break;
				}

				// Issue pause instruction - architecture dependent instruction to better handle
				// a spin lock not interfering with other threads on this core, this doesn't
				// actually yield the thread
				FPlatformProcess::Yield();
			}

			// Lock acquired, store the thread ID for recursive locking
			WriterId.store(FPlatformTLS::GetCurrentThreadId());
			Count++;
		}

		void Unlock()
		{
			checkf(WriterId.load() == FPlatformTLS::GetCurrentThreadId(), TEXT("A thread unlocked without owning the lock (calling Lock first)"));
			checkf(Count > 0, TEXT("A thread unlocked a lock that had no outstanding lock scopes"));

			// Once all recursive locks are dropped, increment Current to allow the next thread in
			if(--Count == 0)
			{
				// Clear the lock owner
				WriterId.store(0);

				// Release the next thread - this must be the last operation as immediately
				// the next user of the lock will be allowed to take ownership
				++Current;
			}
		}

	private:
		std::atomic<uint32> Next;
		std::atomic<uint32> Current;
		std::atomic<uint32> WriterId;
		uint32 Count;
	};


	/**
	 * A recursive readwrite lock that uses FRwLock internally (this uses an efficient platform specific implementation)
	 */
	class FPhysicsRwLock
=======
	{
	public:
		TMutexScopeLock(MutexType& InMutex)
			: Mutex(InMutex)
		{
			Mutex.Lock();
		}

		~TMutexScopeLock()
		{
			Mutex.Unlock();
		}

	private:

		// No default, copy or move construction
		TMutexScopeLock() = delete;
		TMutexScopeLock(const TMutexScopeLock&) = delete;
		TMutexScopeLock(TMutexScopeLock&&) = delete;
		TMutexScopeLock& operator=(const TMutexScopeLock&) = delete;
		TMutexScopeLock& operator=(TMutexScopeLock&&) = delete;

		MutexType& Mutex;
	};

	/**
	 * A first-in, first-out "fair" read-write lock around a generic mutex
	 * Given a mutex (either just FCriticalSection or some custom lock) this class implements a fair lock.
	 * Any number of readers can enter the lock but as soon as a writer attempts to enter the lock all 
	 * subsequent readers are forced to wait until the current readers leave the lock and the writer gets a chance
	 * to perform its operation. Once the write is completed the waiting readers are able to resume.
	 * This ensures we do not end up in a situation where we have a write waiting but many reads end up constantly
	 * forcing the write to wait. In a physics context a write on the game thread is time-critical and we want
	 * that thread to resume as soon as possible by pausing any reads (scene queries) until the write is finished
	 */
	template<typename MutexType>
	class TRwFifoLock
>>>>>>> 4af6daef
	{
		struct FRwLockInfo
		{
			FRwLockInfo(void* TlsSlotValue)
			{
				ThreadReadDepth = uint32(uint64(TlsSlotValue));
				ThreadWriteDepth = uint64(TlsSlotValue) >> 32;
			}
			void* GetTlsSlotValue()
			{
				uint64 ValueOut = uint64(ThreadReadDepth) | (uint64(ThreadWriteDepth) << 32);
				return (void*)ValueOut;
			}

			uint32 ThreadReadDepth = 0;
			uint32 ThreadWriteDepth = 0;
		};

	public:

<<<<<<< HEAD
		FPhysicsRwLock()
		{
			TlsSlot = FPlatformTLS::AllocTlsSlot();
		}

		~FPhysicsRwLock()
		{
			if (FPlatformTLS::IsValidTlsSlot(TlsSlot))
			{
				FPlatformTLS::FreeTlsSlot(TlsSlot);
			}
		}

		void ReadLock()
		{
			FRwLockInfo ThreadInfo(FPlatformTLS::GetTlsValue(TlsSlot));
			ThreadInfo.ThreadReadDepth++;
			FPlatformTLS::SetTlsValue(TlsSlot, ThreadInfo.GetTlsSlotValue());

			if (ThreadInfo.ThreadReadDepth + ThreadInfo.ThreadWriteDepth == 1)
			{
				RwLock.ReadLock();
			}

#if PHYSICS_THREAD_CONTEXT
			// Read lock means we can access game thread data, so set the right context
			FPhysicsThreadContext::Get().IncGameThreadContext();
#endif

		}
		void WriteLock()
		{
			FRwLockInfo ThreadInfo(FPlatformTLS::GetTlsValue(TlsSlot));
			ThreadInfo.ThreadWriteDepth++;
			FPlatformTLS::SetTlsValue(TlsSlot, ThreadInfo.GetTlsSlotValue());

#if CHAOS_SCENE_LOCK_CHECKS
			if (ThreadInfo.ThreadReadDepth > 0)
			{
				UE_LOG(LogChaos, Warning, TEXT("Attempt to upgrade a read lock to a write lock. This is not supported. Writes will be unsafe"))
			}
#endif
			if (ThreadInfo.ThreadReadDepth + ThreadInfo.ThreadWriteDepth == 1)
			{
				RwLock.WriteLock();
			}
#if PHYSICS_THREAD_CONTEXT
			// Write lock means we can access game thread data, so set the right context
			FPhysicsThreadContext::Get().IncGameThreadContext();
#endif
=======
		TRwFifoLock()
			: NumReaders(0)
		{
			//ThreadingPrivate::CreateLockThreadData(this);
>>>>>>> 4af6daef
		}
		void ReadUnlock()
		{
			FRwLockInfo ThreadInfo(FPlatformTLS::GetTlsValue(TlsSlot));
			ThreadInfo.ThreadReadDepth--;
			FPlatformTLS::SetTlsValue(TlsSlot, ThreadInfo.GetTlsSlotValue());

<<<<<<< HEAD
			if (ThreadInfo.ThreadWriteDepth + ThreadInfo.ThreadReadDepth == 0)
			{
				RwLock.ReadUnlock();
			}

#if PHYSICS_THREAD_CONTEXT
			// Read lock is released, the gamethread context is gone
			FPhysicsThreadContext::Get().DecGameThreadContext();
#endif
		}
		void WriteUnlock()
		{
			FRwLockInfo ThreadInfo(FPlatformTLS::GetTlsValue(TlsSlot));
			ThreadInfo.ThreadWriteDepth--;
			FPlatformTLS::SetTlsValue(TlsSlot, ThreadInfo.GetTlsSlotValue());
			if (ThreadInfo.ThreadWriteDepth + ThreadInfo.ThreadReadDepth == 0)
			{
				RwLock.WriteUnlock();
			}

#if PHYSICS_THREAD_CONTEXT
			// Write lock is released, the gamethread context is gone
			FPhysicsThreadContext::Get().DecGameThreadContext();
#endif
		}

	private:
		FRWLock RwLock;
		uint32 TlsSlot;
	};

=======
		~TRwFifoLock()
		{
			//ThreadingPrivate::DestroyLockThreadData(this);
		}

		void ReadLock()
		{
			if(ThreadingPrivate::GetThreadReadDepth(this) == 0)
			{
				TMutexScopeLock<MutexType> Guard(Mutex);

				// We lock for this increment to halt if there's a writer waiting to enter the lock
				// In this case we will be forced to wait till the write completes
				++NumReaders;
			}
			else
			{
				// Only require a lock on the first acquisition. this allows recursive reads even while a
				// writer is holding the lock waiting to enter. The writer will be allowed to proceed when
				// all write scopes end
			++NumReaders;
			}

#if PHYSICS_THREAD_CONTEXT
			// Read lock means we can access game thread data, so set the right context
			FPhysicsThreadContext::Get().IncGameThreadContext();
#endif

			CHAOS_RECORD_ENTER_READ_LOCK;
		}

		void WriteLock()
		{
#if CHAOS_SCENE_LOCK_CHECKS
			if(ThreadingPrivate::GetThreadReadDepth(this) > 0)
			{
				ensureMsgf(false, TEXT("A thread holding a read lock on the physics scene attempted to upgrade to a write lock - this is not supported, performing an unsafe write."));

				// Still need to increment the context when we hit this case or we'll just crash later
#if PHYSICS_THREAD_CONTEXT
				// Write lock means we can access game thread data, so set the right context
				FPhysicsThreadContext::Get().IncGameThreadContext();
#endif

				return;
			}
#endif

			Mutex.Lock();

			// Spin until all readers are finished
			for(;;)
			{
				if(NumReaders.load() == 0)
				{
					// All readers now finished - writer can enter the lock properly (pass back to caller)
					break;
				}

				// Issue pause instruction - architecture dependent instruction to better handle
				// a spin lock not interfering with other threads on this core, this doesn't
				// actually yield the thread
				FPlatformProcess::Yield();
			}

			CHAOS_RECORD_ENTER_WRITE_LOCK;

#if PHYSICS_THREAD_CONTEXT
			// Write lock means we can access game thread data, so set the right context
			FPhysicsThreadContext::Get().IncGameThreadContext();
#endif
		}

		void ReadUnlock()
		{
			CHAOS_RECORD_LEAVE_READ_LOCK;

			// No locking here, just decrement atomic reader count
			--NumReaders;

#if PHYSICS_THREAD_CONTEXT
			// Read lock is released, the gamethread context is gone
			FPhysicsThreadContext::Get().DecGameThreadContext();
#endif
		}

		void WriteUnlock()
		{
			CHAOS_RECORD_LEAVE_WRITE_LOCK;

			Mutex.Unlock();
#if PHYSICS_THREAD_CONTEXT
			// Write lock is released, the gamethread context is gone
			FPhysicsThreadContext::Get().DecGameThreadContext();
#endif
		}

	private:
		MutexType Mutex;
		std::atomic<uint32> NumReaders;
	};

	/**
	 * A non-yielding, recursive spin lock
	 * Implements a first-in, first-out lock / mutex that won't yield back to the system.
	 * Intended for applications that must wake / resume at the earliest opportunity.
	 * Each thread attempting a write gets an atomically controlled counter to wait on so the lock is fair in that 
	 * the locks will be ordered according to the order Lock was called.
	 */
	class FPhysSpinLock
	{
	public:
		FPhysSpinLock()
			: Next(0)
			, Current(0)
			, WriterId(0)
			, Count()
		{}

		void Lock()
		{
			// Support recursive locking
			if(WriterId.load() == FPlatformTLS::GetCurrentThreadId())
			{
				Count++;
				return;
			}

			// Get the wait value - acquire operation so Current.load can't be reordered before this
			uint32 WaitFor = Next.fetch_add(1, std::memory_order_acquire);
			for(;;)
			{
				if(WaitFor == Current.load())
				{
					break;
				}

				// Issue pause instruction - architecture dependent instruction to better handle
				// a spin lock not interfering with other threads on this core, this doesn't
				// actually yield the thread
				FPlatformProcess::Yield();
			}

			// Lock acquired, store the thread ID for recursive locking
			WriterId.store(FPlatformTLS::GetCurrentThreadId());
			Count++;
		}

		void Unlock()
		{
			checkf(WriterId.load() == FPlatformTLS::GetCurrentThreadId(), TEXT("A thread unlocked without owning the lock (calling Lock first)"));
			checkf(Count > 0, TEXT("A thread unlocked a lock that had no outstanding lock scopes"));

			// Once all recursive locks are dropped, increment Current to allow the next thread in
			if(--Count == 0)
			{
				// Clear the lock owner
				WriterId.store(0);

				// Release the next thread - this must be the last operation as immediately
				// the next user of the lock will be allowed to take ownership
				++Current;
			}
		}

	private:
		std::atomic<uint32> Next;
		std::atomic<uint32> Current;
		std::atomic<uint32> WriterId;
		uint32 Count;
	};


	/**
	 * A recursive readwrite lock that uses FRwLock internally (this uses an efficient platform specific implementation)
	 */
	class FPhysicsRwLock
	{
		struct FRwLockInfo
		{
			FRwLockInfo(void* TlsSlotValue)
			{
				ThreadReadDepth = uint32(uint64(TlsSlotValue));
				ThreadWriteDepth = uint64(TlsSlotValue) >> 32;
			}
			void* GetTlsSlotValue()
			{
				uint64 ValueOut = uint64(ThreadReadDepth) | (uint64(ThreadWriteDepth) << 32);
				return (void*)ValueOut;
			}

			uint32 ThreadReadDepth = 0;
			uint32 ThreadWriteDepth = 0;
		};

	public:

		FPhysicsRwLock()
		{
			TlsSlot = FPlatformTLS::AllocTlsSlot();
			check(FPlatformTLS::IsValidTlsSlot(TlsSlot));
		}

		~FPhysicsRwLock()
		{
			check(FPlatformTLS::IsValidTlsSlot(TlsSlot));
			FPlatformTLS::FreeTlsSlot(TlsSlot);
		}

		void ReadLock()
		{
			FRwLockInfo ThreadInfo(FPlatformTLS::GetTlsValue(TlsSlot));
			ThreadInfo.ThreadReadDepth++;
			FPlatformTLS::SetTlsValue(TlsSlot, ThreadInfo.GetTlsSlotValue());

			if (ThreadInfo.ThreadReadDepth + ThreadInfo.ThreadWriteDepth == 1)
			{
				RwLock.ReadLock();
			}

#if PHYSICS_THREAD_CONTEXT
			// Read lock means we can access game thread data, so set the right context
			FPhysicsThreadContext::Get().IncGameThreadContext();
#endif

		}
		void WriteLock()
		{
			FRwLockInfo ThreadInfo(FPlatformTLS::GetTlsValue(TlsSlot));
			ThreadInfo.ThreadWriteDepth++;
			FPlatformTLS::SetTlsValue(TlsSlot, ThreadInfo.GetTlsSlotValue());

#if CHAOS_SCENE_LOCK_CHECKS
			if (ThreadInfo.ThreadReadDepth > 0)
			{
				UE_LOG(LogChaos, Warning, TEXT("Attempt to upgrade a read lock to a write lock. This is not supported. Writes will be unsafe"))
			}
#endif
			if (ThreadInfo.ThreadReadDepth + ThreadInfo.ThreadWriteDepth == 1)
			{
				RwLock.WriteLock();
			}
#if PHYSICS_THREAD_CONTEXT
			// Write lock means we can access game thread data, so set the right context
			FPhysicsThreadContext::Get().IncGameThreadContext();
#endif
		}
		void ReadUnlock()
		{
			FRwLockInfo ThreadInfo(FPlatformTLS::GetTlsValue(TlsSlot));
			ThreadInfo.ThreadReadDepth--;
			FPlatformTLS::SetTlsValue(TlsSlot, ThreadInfo.GetTlsSlotValue());

			if (ThreadInfo.ThreadWriteDepth + ThreadInfo.ThreadReadDepth == 0)
			{
				RwLock.ReadUnlock();
			}

#if PHYSICS_THREAD_CONTEXT
			// Read lock is released, the gamethread context is gone
			FPhysicsThreadContext::Get().DecGameThreadContext();
#endif
		}
		void WriteUnlock()
		{
			FRwLockInfo ThreadInfo(FPlatformTLS::GetTlsValue(TlsSlot));
			ThreadInfo.ThreadWriteDepth--;
			FPlatformTLS::SetTlsValue(TlsSlot, ThreadInfo.GetTlsSlotValue());
			if (ThreadInfo.ThreadWriteDepth + ThreadInfo.ThreadReadDepth == 0)
			{
				RwLock.WriteUnlock();
			}

#if PHYSICS_THREAD_CONTEXT
			// Write lock is released, the gamethread context is gone
			FPhysicsThreadContext::Get().DecGameThreadContext();
#endif
		}

	private:
		FRWLock RwLock;
		uint32 TlsSlot;
	};

>>>>>>> 4af6daef

	/**
	 * A simple mutex based lock based on FCriticalSection. Reads are exclusive
	 */
	class FPhysicsSimpleMutexLock
	{
	public:
		FPhysicsSimpleMutexLock()
		{
		}

		~FPhysicsSimpleMutexLock()
		{
		}

		void ReadLock()
		{
			Cs.Lock();
#if PHYSICS_THREAD_CONTEXT
			// Read lock means we can access game thread data, so set the right context
			FPhysicsThreadContext::Get().IncGameThreadContext();
#endif
		}
		void WriteLock()
		{
			Cs.Lock();
#if PHYSICS_THREAD_CONTEXT
			// Write lock means we can access game thread data, so set the right context
			FPhysicsThreadContext::Get().IncGameThreadContext();
#endif
		}
		void ReadUnlock()
		{
			Cs.Unlock();

#if PHYSICS_THREAD_CONTEXT
			// Read lock is released, the gamethread context is gone
			FPhysicsThreadContext::Get().DecGameThreadContext();
#endif
		}
		void WriteUnlock()
		{
			Cs.Unlock();

#if PHYSICS_THREAD_CONTEXT
			// Write lock is released, the gamethread context is gone
			FPhysicsThreadContext::Get().DecGameThreadContext();
#endif
		}

	private:
		FCriticalSection Cs;
	};


	/**
	 * Implements a RAII scoped write lock around a generic mutex.
	 */
	template<typename MutexType>
	class TPhysicsSceneGuardScopedWrite
	{
	public:
		TPhysicsSceneGuardScopedWrite(MutexType& InMutex)
			: Mutex(InMutex)
		{
			CSV_SCOPED_TIMING_STAT(PhysicsVerbose,AcquireSceneWriteLock);
			Mutex.WriteLock();
		}

		~TPhysicsSceneGuardScopedWrite()
		{
			Mutex.WriteUnlock();
		}

	private:
		TPhysicsSceneGuardScopedWrite() = delete;
		TPhysicsSceneGuardScopedWrite(const TPhysicsSceneGuardScopedWrite&) = delete;
		TPhysicsSceneGuardScopedWrite(TPhysicsSceneGuardScopedWrite&&) = delete;
		TPhysicsSceneGuardScopedWrite& operator=(const TPhysicsSceneGuardScopedWrite&) = delete;
		TPhysicsSceneGuardScopedWrite& operator=(TPhysicsSceneGuardScopedWrite&&) = delete;

		MutexType& Mutex;
	};

	/**
	 * Implements a RAII scoped read lock around a generic mutex.
	 */
	template<typename MutexType>
	class TPhysicsSceneGuardScopedRead
	{
	public:
		TPhysicsSceneGuardScopedRead(MutexType& InMutex)
			: Mutex(InMutex)
		{
			CSV_SCOPED_TIMING_STAT(PhysicsVerbose, AcquireSceneReadLock);
			Mutex.ReadLock();
		}

		~TPhysicsSceneGuardScopedRead()
		{
			Mutex.ReadUnlock();
		}

	private:
		TPhysicsSceneGuardScopedRead() = delete;
		TPhysicsSceneGuardScopedRead(const TPhysicsSceneGuardScopedRead&) = delete;
		TPhysicsSceneGuardScopedRead(TPhysicsSceneGuardScopedRead&&) = delete;
		TPhysicsSceneGuardScopedRead& operator=(const TPhysicsSceneGuardScopedRead&) = delete;
		TPhysicsSceneGuardScopedRead& operator=(TPhysicsSceneGuardScopedRead&&) = delete;

		MutexType& Mutex;
	};

#if CHAOS_SCENE_LOCK_TYPE == CHAOS_SCENE_LOCK_SCENE_GUARD
	using FPhysSceneLock = FPhysicsSceneGuard;
#elif CHAOS_SCENE_LOCK_TYPE == CHAOS_SCENE_LOCK_RWFIFO_SPINLOCK
	using FPhysSceneLock = TRwFifoLock<FPhysSpinLock>;
#elif CHAOS_SCENE_LOCK_TYPE == CHAOS_SCENE_LOCK_RWFIFO_CRITICALSECTION
	using FPhysSceneLock = TRwFifoLock<FCriticalSection>;
#elif CHAOS_SCENE_LOCK_TYPE == CHAOS_SCENE_LOCK_FRWLOCK
	using FPhysSceneLock = FPhysicsRwLock;
#elif CHAOS_SCENE_LOCK_TYPE == CHAOS_SCENE_LOCK_SIMPLE_MUTEX
	using FPhysSceneLock = FPhysicsSimpleMutexLock;
#endif

	// Stable types to use in calling code configured by the compiler switches above
	using FPhysicsSceneGuardScopedWrite = TPhysicsSceneGuardScopedWrite<FPhysSceneLock>;
	using FPhysicsSceneGuardScopedRead = TPhysicsSceneGuardScopedRead<FPhysSceneLock>;
}<|MERGE_RESOLUTION|>--- conflicted
+++ resolved
@@ -480,7 +480,6 @@
 	 */
 	template<typename MutexType>
 	class TMutexScopeLock
-<<<<<<< HEAD
 	{
 	public:
 		TMutexScopeLock(MutexType& InMutex)
@@ -704,45 +703,6 @@
 	 * A recursive readwrite lock that uses FRwLock internally (this uses an efficient platform specific implementation)
 	 */
 	class FPhysicsRwLock
-=======
-	{
-	public:
-		TMutexScopeLock(MutexType& InMutex)
-			: Mutex(InMutex)
-		{
-			Mutex.Lock();
-		}
-
-		~TMutexScopeLock()
-		{
-			Mutex.Unlock();
-		}
-
-	private:
-
-		// No default, copy or move construction
-		TMutexScopeLock() = delete;
-		TMutexScopeLock(const TMutexScopeLock&) = delete;
-		TMutexScopeLock(TMutexScopeLock&&) = delete;
-		TMutexScopeLock& operator=(const TMutexScopeLock&) = delete;
-		TMutexScopeLock& operator=(TMutexScopeLock&&) = delete;
-
-		MutexType& Mutex;
-	};
-
-	/**
-	 * A first-in, first-out "fair" read-write lock around a generic mutex
-	 * Given a mutex (either just FCriticalSection or some custom lock) this class implements a fair lock.
-	 * Any number of readers can enter the lock but as soon as a writer attempts to enter the lock all 
-	 * subsequent readers are forced to wait until the current readers leave the lock and the writer gets a chance
-	 * to perform its operation. Once the write is completed the waiting readers are able to resume.
-	 * This ensures we do not end up in a situation where we have a write waiting but many reads end up constantly
-	 * forcing the write to wait. In a physics context a write on the game thread is time-critical and we want
-	 * that thread to resume as soon as possible by pausing any reads (scene queries) until the write is finished
-	 */
-	template<typename MutexType>
-	class TRwFifoLock
->>>>>>> 4af6daef
 	{
 		struct FRwLockInfo
 		{
@@ -763,18 +723,16 @@
 
 	public:
 
-<<<<<<< HEAD
 		FPhysicsRwLock()
 		{
 			TlsSlot = FPlatformTLS::AllocTlsSlot();
+			check(FPlatformTLS::IsValidTlsSlot(TlsSlot));
 		}
 
 		~FPhysicsRwLock()
 		{
-			if (FPlatformTLS::IsValidTlsSlot(TlsSlot))
-			{
-				FPlatformTLS::FreeTlsSlot(TlsSlot);
-			}
+			check(FPlatformTLS::IsValidTlsSlot(TlsSlot));
+			FPlatformTLS::FreeTlsSlot(TlsSlot);
 		}
 
 		void ReadLock()
@@ -814,12 +772,6 @@
 			// Write lock means we can access game thread data, so set the right context
 			FPhysicsThreadContext::Get().IncGameThreadContext();
 #endif
-=======
-		TRwFifoLock()
-			: NumReaders(0)
-		{
-			//ThreadingPrivate::CreateLockThreadData(this);
->>>>>>> 4af6daef
 		}
 		void ReadUnlock()
 		{
@@ -827,7 +779,6 @@
 			ThreadInfo.ThreadReadDepth--;
 			FPlatformTLS::SetTlsValue(TlsSlot, ThreadInfo.GetTlsSlotValue());
 
-<<<<<<< HEAD
 			if (ThreadInfo.ThreadWriteDepth + ThreadInfo.ThreadReadDepth == 0)
 			{
 				RwLock.ReadUnlock();
@@ -859,292 +810,6 @@
 		uint32 TlsSlot;
 	};
 
-=======
-		~TRwFifoLock()
-		{
-			//ThreadingPrivate::DestroyLockThreadData(this);
-		}
-
-		void ReadLock()
-		{
-			if(ThreadingPrivate::GetThreadReadDepth(this) == 0)
-			{
-				TMutexScopeLock<MutexType> Guard(Mutex);
-
-				// We lock for this increment to halt if there's a writer waiting to enter the lock
-				// In this case we will be forced to wait till the write completes
-				++NumReaders;
-			}
-			else
-			{
-				// Only require a lock on the first acquisition. this allows recursive reads even while a
-				// writer is holding the lock waiting to enter. The writer will be allowed to proceed when
-				// all write scopes end
-			++NumReaders;
-			}
-
-#if PHYSICS_THREAD_CONTEXT
-			// Read lock means we can access game thread data, so set the right context
-			FPhysicsThreadContext::Get().IncGameThreadContext();
-#endif
-
-			CHAOS_RECORD_ENTER_READ_LOCK;
-		}
-
-		void WriteLock()
-		{
-#if CHAOS_SCENE_LOCK_CHECKS
-			if(ThreadingPrivate::GetThreadReadDepth(this) > 0)
-			{
-				ensureMsgf(false, TEXT("A thread holding a read lock on the physics scene attempted to upgrade to a write lock - this is not supported, performing an unsafe write."));
-
-				// Still need to increment the context when we hit this case or we'll just crash later
-#if PHYSICS_THREAD_CONTEXT
-				// Write lock means we can access game thread data, so set the right context
-				FPhysicsThreadContext::Get().IncGameThreadContext();
-#endif
-
-				return;
-			}
-#endif
-
-			Mutex.Lock();
-
-			// Spin until all readers are finished
-			for(;;)
-			{
-				if(NumReaders.load() == 0)
-				{
-					// All readers now finished - writer can enter the lock properly (pass back to caller)
-					break;
-				}
-
-				// Issue pause instruction - architecture dependent instruction to better handle
-				// a spin lock not interfering with other threads on this core, this doesn't
-				// actually yield the thread
-				FPlatformProcess::Yield();
-			}
-
-			CHAOS_RECORD_ENTER_WRITE_LOCK;
-
-#if PHYSICS_THREAD_CONTEXT
-			// Write lock means we can access game thread data, so set the right context
-			FPhysicsThreadContext::Get().IncGameThreadContext();
-#endif
-		}
-
-		void ReadUnlock()
-		{
-			CHAOS_RECORD_LEAVE_READ_LOCK;
-
-			// No locking here, just decrement atomic reader count
-			--NumReaders;
-
-#if PHYSICS_THREAD_CONTEXT
-			// Read lock is released, the gamethread context is gone
-			FPhysicsThreadContext::Get().DecGameThreadContext();
-#endif
-		}
-
-		void WriteUnlock()
-		{
-			CHAOS_RECORD_LEAVE_WRITE_LOCK;
-
-			Mutex.Unlock();
-#if PHYSICS_THREAD_CONTEXT
-			// Write lock is released, the gamethread context is gone
-			FPhysicsThreadContext::Get().DecGameThreadContext();
-#endif
-		}
-
-	private:
-		MutexType Mutex;
-		std::atomic<uint32> NumReaders;
-	};
-
-	/**
-	 * A non-yielding, recursive spin lock
-	 * Implements a first-in, first-out lock / mutex that won't yield back to the system.
-	 * Intended for applications that must wake / resume at the earliest opportunity.
-	 * Each thread attempting a write gets an atomically controlled counter to wait on so the lock is fair in that 
-	 * the locks will be ordered according to the order Lock was called.
-	 */
-	class FPhysSpinLock
-	{
-	public:
-		FPhysSpinLock()
-			: Next(0)
-			, Current(0)
-			, WriterId(0)
-			, Count()
-		{}
-
-		void Lock()
-		{
-			// Support recursive locking
-			if(WriterId.load() == FPlatformTLS::GetCurrentThreadId())
-			{
-				Count++;
-				return;
-			}
-
-			// Get the wait value - acquire operation so Current.load can't be reordered before this
-			uint32 WaitFor = Next.fetch_add(1, std::memory_order_acquire);
-			for(;;)
-			{
-				if(WaitFor == Current.load())
-				{
-					break;
-				}
-
-				// Issue pause instruction - architecture dependent instruction to better handle
-				// a spin lock not interfering with other threads on this core, this doesn't
-				// actually yield the thread
-				FPlatformProcess::Yield();
-			}
-
-			// Lock acquired, store the thread ID for recursive locking
-			WriterId.store(FPlatformTLS::GetCurrentThreadId());
-			Count++;
-		}
-
-		void Unlock()
-		{
-			checkf(WriterId.load() == FPlatformTLS::GetCurrentThreadId(), TEXT("A thread unlocked without owning the lock (calling Lock first)"));
-			checkf(Count > 0, TEXT("A thread unlocked a lock that had no outstanding lock scopes"));
-
-			// Once all recursive locks are dropped, increment Current to allow the next thread in
-			if(--Count == 0)
-			{
-				// Clear the lock owner
-				WriterId.store(0);
-
-				// Release the next thread - this must be the last operation as immediately
-				// the next user of the lock will be allowed to take ownership
-				++Current;
-			}
-		}
-
-	private:
-		std::atomic<uint32> Next;
-		std::atomic<uint32> Current;
-		std::atomic<uint32> WriterId;
-		uint32 Count;
-	};
-
-
-	/**
-	 * A recursive readwrite lock that uses FRwLock internally (this uses an efficient platform specific implementation)
-	 */
-	class FPhysicsRwLock
-	{
-		struct FRwLockInfo
-		{
-			FRwLockInfo(void* TlsSlotValue)
-			{
-				ThreadReadDepth = uint32(uint64(TlsSlotValue));
-				ThreadWriteDepth = uint64(TlsSlotValue) >> 32;
-			}
-			void* GetTlsSlotValue()
-			{
-				uint64 ValueOut = uint64(ThreadReadDepth) | (uint64(ThreadWriteDepth) << 32);
-				return (void*)ValueOut;
-			}
-
-			uint32 ThreadReadDepth = 0;
-			uint32 ThreadWriteDepth = 0;
-		};
-
-	public:
-
-		FPhysicsRwLock()
-		{
-			TlsSlot = FPlatformTLS::AllocTlsSlot();
-			check(FPlatformTLS::IsValidTlsSlot(TlsSlot));
-		}
-
-		~FPhysicsRwLock()
-		{
-			check(FPlatformTLS::IsValidTlsSlot(TlsSlot));
-			FPlatformTLS::FreeTlsSlot(TlsSlot);
-		}
-
-		void ReadLock()
-		{
-			FRwLockInfo ThreadInfo(FPlatformTLS::GetTlsValue(TlsSlot));
-			ThreadInfo.ThreadReadDepth++;
-			FPlatformTLS::SetTlsValue(TlsSlot, ThreadInfo.GetTlsSlotValue());
-
-			if (ThreadInfo.ThreadReadDepth + ThreadInfo.ThreadWriteDepth == 1)
-			{
-				RwLock.ReadLock();
-			}
-
-#if PHYSICS_THREAD_CONTEXT
-			// Read lock means we can access game thread data, so set the right context
-			FPhysicsThreadContext::Get().IncGameThreadContext();
-#endif
-
-		}
-		void WriteLock()
-		{
-			FRwLockInfo ThreadInfo(FPlatformTLS::GetTlsValue(TlsSlot));
-			ThreadInfo.ThreadWriteDepth++;
-			FPlatformTLS::SetTlsValue(TlsSlot, ThreadInfo.GetTlsSlotValue());
-
-#if CHAOS_SCENE_LOCK_CHECKS
-			if (ThreadInfo.ThreadReadDepth > 0)
-			{
-				UE_LOG(LogChaos, Warning, TEXT("Attempt to upgrade a read lock to a write lock. This is not supported. Writes will be unsafe"))
-			}
-#endif
-			if (ThreadInfo.ThreadReadDepth + ThreadInfo.ThreadWriteDepth == 1)
-			{
-				RwLock.WriteLock();
-			}
-#if PHYSICS_THREAD_CONTEXT
-			// Write lock means we can access game thread data, so set the right context
-			FPhysicsThreadContext::Get().IncGameThreadContext();
-#endif
-		}
-		void ReadUnlock()
-		{
-			FRwLockInfo ThreadInfo(FPlatformTLS::GetTlsValue(TlsSlot));
-			ThreadInfo.ThreadReadDepth--;
-			FPlatformTLS::SetTlsValue(TlsSlot, ThreadInfo.GetTlsSlotValue());
-
-			if (ThreadInfo.ThreadWriteDepth + ThreadInfo.ThreadReadDepth == 0)
-			{
-				RwLock.ReadUnlock();
-			}
-
-#if PHYSICS_THREAD_CONTEXT
-			// Read lock is released, the gamethread context is gone
-			FPhysicsThreadContext::Get().DecGameThreadContext();
-#endif
-		}
-		void WriteUnlock()
-		{
-			FRwLockInfo ThreadInfo(FPlatformTLS::GetTlsValue(TlsSlot));
-			ThreadInfo.ThreadWriteDepth--;
-			FPlatformTLS::SetTlsValue(TlsSlot, ThreadInfo.GetTlsSlotValue());
-			if (ThreadInfo.ThreadWriteDepth + ThreadInfo.ThreadReadDepth == 0)
-			{
-				RwLock.WriteUnlock();
-			}
-
-#if PHYSICS_THREAD_CONTEXT
-			// Write lock is released, the gamethread context is gone
-			FPhysicsThreadContext::Get().DecGameThreadContext();
-#endif
-		}
-
-	private:
-		FRWLock RwLock;
-		uint32 TlsSlot;
-	};
-
->>>>>>> 4af6daef
 
 	/**
 	 * A simple mutex based lock based on FCriticalSection. Reads are exclusive
