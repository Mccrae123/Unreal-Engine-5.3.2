--- conflicted
+++ resolved
@@ -532,10 +532,7 @@
 		, BoundingBox(FVector(-FLT_MAX), FVector(FLT_MAX))
 		, PhysicsType(EFieldPhysicsType::Field_None)
 		, MaxMagnitude(1.0)
-<<<<<<< HEAD
-=======
 		, CenterPosition(FVector::Zero())
->>>>>>> 4af6daef
 	{}
 	FFieldSystemCommand(const FName& TargetAttributeIn, FFieldNodeBase * RootNodeIn)
 		: TargetAttribute(TargetAttributeIn)
@@ -545,10 +542,7 @@
 		, BoundingBox(FVector(-FLT_MAX), FVector(FLT_MAX))
 		, PhysicsType(GetFieldPhysicsType(TargetAttributeIn))
 		, MaxMagnitude(1.0)
-<<<<<<< HEAD
-=======
 		, CenterPosition(FVector::Zero())
->>>>>>> 4af6daef
 	{}
 	FFieldSystemCommand(const EFieldPhysicsType PhsyicsTypeIn, FFieldNodeBase* RootNodeIn)
 		: TargetAttribute(GetFieldPhysicsName(PhsyicsTypeIn))
@@ -558,10 +552,7 @@
 		, BoundingBox(FVector(-FLT_MAX), FVector(FLT_MAX))
 		, PhysicsType(PhsyicsTypeIn)
 		, MaxMagnitude(1.0)
-<<<<<<< HEAD
-=======
 		, CenterPosition(FVector::Zero())
->>>>>>> 4af6daef
 	{}
 
 	// Commands are copied when moved from the one thread to 
@@ -574,10 +565,7 @@
 		, BoundingBox(Other.BoundingBox)
 		, PhysicsType(Other.RootNode ? Other.PhysicsType : EFieldPhysicsType::Field_None)
 		, MaxMagnitude(Other.MaxMagnitude)
-<<<<<<< HEAD
-=======
 		, CenterPosition(Other.CenterPosition)
->>>>>>> 4af6daef
 	{
 		for (const TPair<FFieldSystemMetaData::EMetaType, TUniquePtr<FFieldSystemMetaData>>& Meta : Other.MetaData)
 		{
@@ -631,10 +619,7 @@
 	FBox BoundingBox;
 	EFieldPhysicsType PhysicsType;
 	float MaxMagnitude;
-<<<<<<< HEAD
-=======
 	FVector CenterPosition;
->>>>>>> 4af6daef
 
 	TMap<FFieldSystemMetaData::EMetaType, TUniquePtr<FFieldSystemMetaData> > MetaData;
 };
