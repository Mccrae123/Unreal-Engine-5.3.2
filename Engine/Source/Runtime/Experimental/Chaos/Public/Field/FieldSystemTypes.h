--- conflicted
+++ resolved
@@ -364,12 +364,8 @@
 																EFieldPhysicsType::Field_CollisionGroup,
 																EFieldPhysicsType::Field_ActivateDisabled, 
 																EFieldPhysicsType::Field_InitialLinearVelocity, 
-<<<<<<< HEAD
-																EFieldPhysicsType::Field_InitialAngularVelocity };
-=======
 																EFieldPhysicsType::Field_InitialAngularVelocity,
 																EFieldPhysicsType::Field_LinearImpulse };
->>>>>>> 4af6daef
 
 	return FieldPhysicsTypes;
 }
