--- conflicted
+++ resolved
@@ -145,11 +145,7 @@
 	 * @param ThreadingMode The desired threading mode the solver will use
 	 * @param bStandalone Whether the solver is standalone (not sent to physics thread - updating left to caller)
 	 */
-<<<<<<< HEAD
-	Chaos::FPBDRigidsSolver* CreateSolver(UObject* InOwner, Chaos::FReal InAsyncDt, Chaos::EThreadingMode ThreadingMode = Chaos::EThreadingMode::SingleThread
-=======
 	CHAOS_API Chaos::FPBDRigidsSolver* CreateSolver(UObject* InOwner, Chaos::FReal InAsyncDt, Chaos::EThreadingMode ThreadingMode = Chaos::EThreadingMode::SingleThread
->>>>>>> 4af6daef
 #if CHAOS_DEBUG_NAME
 		, const FName& DebugName = NAME_None
 #endif
@@ -179,11 +175,7 @@
 	CHAOS_API void DestroySolver(Chaos::FPhysicsSolverBase* InState);
 
 	/** Retrieve the list of all extant solvers. This contains all owned, unowned and standalone solvers */
-<<<<<<< HEAD
-	const TArray<Chaos::FPhysicsSolverBase*>& GetAllSolvers() const;
-=======
 	CHAOS_API const TArray<Chaos::FPhysicsSolverBase*>& GetAllSolvers() const;
->>>>>>> 4af6daef
 
 	/**
 	 * Read access to the current solver-state objects, be aware which thread owns this data when
