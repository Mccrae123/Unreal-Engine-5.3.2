--- conflicted
+++ resolved
@@ -158,11 +158,7 @@
 	*/
 	struct FAllCrumblingData : public FTimeResource
 	{
-<<<<<<< HEAD
-		FAllCrumblingData() : AllCrumblingsArray(FCrumblingDataArray()) {}
-=======
 		FAllCrumblingData() : AllCrumblingsArray(FCrumblingDataArray()), bHasGlobalEvent(false) {}
->>>>>>> 4af6daef
 
 		void Reset()
 		{
@@ -170,10 +166,7 @@
 		}
 
 		FCrumblingDataArray AllCrumblingsArray;
-<<<<<<< HEAD
-=======
 		bool bHasGlobalEvent;
->>>>>>> 4af6daef
 	};
 
 	struct FCrumblingEventData
@@ -206,8 +199,6 @@
 		FAllCrumblingData CrumblingData;
 		FIndicesByPhysicsProxy PhysicsProxyToCrumblingIndices;
 	};
-<<<<<<< HEAD
-=======
 
 	template<typename PayloadType>
 	bool IsEventDataEmpty(const PayloadType* Buffer)
@@ -284,5 +275,4 @@
 			return nullptr;
 		}
 	}
->>>>>>> 4af6daef
 }