--- conflicted
+++ resolved
@@ -461,18 +461,10 @@
 				MSolver->CompleteSceneSimulation();
 			}
 
-<<<<<<< HEAD
-			// reset all clustering event needs to be after CompleteSceneSimulation to make sure the cache recording gets them before they get removed
-			// they cannot be right after the presolve callback ( as they were before ) because they will cause geometry collection replicated clients to miss them
-			// Todo(chaos) we should probably move all of the solver event reset here in the future
-			MSolver->GetEvolution()->GetRigidClustering().ResetAllClusterBreakings();
-			MSolver->GetEvolution()->GetRigidClustering().ResetAllClusterCrumblings();
-=======
 			// reset all clustering events needs to be after CompleteSceneSimulation to make sure the cache recording gets them before they get removed
 			// they cannot be right after the presolve callback ( as they were before ) because they will cause geometry collection replicated clients to miss them
 			// Todo(chaos) we should probably move all of the solver event reset here in the future
 			MSolver->GetEvolution()->GetRigidClustering().ResetAllEvents();
->>>>>>> 74d0b334
 
 			if (FRewindData* RewindData = MSolver->GetRewindData())
 			{
