--- conflicted
+++ resolved
@@ -267,11 +267,7 @@
 		const Chaos::FReal FilledVolume = LevelSet->ApproximateNegativeMaterial();
 		if (FilledVolume < DomainVolume * 0.05)
 		{
-<<<<<<< HEAD
-			const Chaos::TVector<float,3> Extent = LevelSet->BoundingBox().Extents();
-=======
 			const Chaos::FVec3 Extent = LevelSet->BoundingBox().Extents();
->>>>>>> 3aae9151
 			ErrorReporter.ReportLog(
 				*FString::Printf(TEXT(
 					"Level set is small or empty:\n"
