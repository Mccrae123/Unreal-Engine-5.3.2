// Copyright Epic Games, Inc. All Rights Reserved.

#include "GeometryCollection/GeometryCollectionCollisionStructureManager.h"
#include "ChaosLog.h"
#include "Chaos/Box.h"
#include "Chaos/ErrorReporter.h"
#include "Chaos/ImplicitObjectUnion.h"
#include "Chaos/Levelset.h"
#include "Chaos/Particles.h"
#include "Chaos/Sphere.h"
#include "Chaos/Capsule.h"
#include "Chaos/Vector.h"
#include "HAL/IConsoleManager.h"
#include "Chaos/TriangleMesh.h"
#include "Chaos/PBDRigidClustering.h"
#include "Chaos/PBDRigidClusteringCollisionParticleAlgo.h"

DEFINE_LOG_CATEGORY_STATIC(GCS_Log, NoLogging, All);

FCollisionStructureManager::FCollisionStructureManager()
{
}

int32 bCollisionParticlesUseImplicitCulling = false;
FAutoConsoleVariableRef CVarCollisionParticlesUseImplicitCulling(TEXT("p.CollisionParticlesUseImplicitCulling"), bCollisionParticlesUseImplicitCulling, TEXT("Use the implicit to cull interior vertices."));

int32 CollisionParticlesSpatialDivision = 10;
FAutoConsoleVariableRef CVarCollisionParticlesSpatialDivision(TEXT("p.CollisionParticlesSpatialDivision"), CollisionParticlesSpatialDivision, TEXT("Spatial bucketing to cull collision particles."));

int32 CollisionParticlesMin = 10;
FAutoConsoleVariableRef CVarCollisionParticlesMin(TEXT("p.CollisionParticlesMin"), CollisionParticlesMin, TEXT("Minimum number of particles after simplicial pruning (assuming it started with more)"));

int32 CollisionParticlesMax = 2000;
FAutoConsoleVariableRef CVarCollisionParticlesMax(TEXT("p.CollisionParticlesMax"), CollisionParticlesMax, TEXT("Maximum number of particles after simplicial pruning"));

FCollisionStructureManager::FSimplicial*
FCollisionStructureManager::NewSimplicial(
	const Chaos::FParticles& Vertices,
	const Chaos::FTriangleMesh& TriMesh,
	const Chaos::FImplicitObject* Implicit,
	const int32 CollisionParticlesMaxInput)
{
	FCollisionStructureManager::FSimplicial * Simplicial = new FCollisionStructureManager::FSimplicial();
	if (Implicit || Vertices.Size())
	{
		Chaos::FReal Extent = 0;
		int32 LSVCounter = 0;
		TSet<int32> Indices;
		TriMesh.GetVertexSet(Indices);
		TArray<Chaos::FVec3> OutsideVertices;

		bool bFullCopy = true;
		int32 LocalCollisionParticlesMax = CollisionParticlesMaxInput > 0 ? FMath::Min(CollisionParticlesMaxInput, CollisionParticlesMax) : CollisionParticlesMax;
		if (bCollisionParticlesUseImplicitCulling!=0 && Implicit && Indices.Num()>LocalCollisionParticlesMax)
		{
			Extent = Implicit->HasBoundingBox() ? Implicit->BoundingBox().Extents().Size() : 1.f;

			Chaos::FReal Threshold = Extent * 0.01f;

			//
			//  Remove particles inside the levelset. (I think this is useless) 
			//
			OutsideVertices.AddUninitialized(Indices.Num());
			for (int32 Idx : Indices)
			{
				const Chaos::FVec3& SamplePoint = Vertices.X(Idx);
				if (Implicit->SignedDistance(SamplePoint) > Threshold)
				{
					OutsideVertices[LSVCounter] = SamplePoint;
					LSVCounter++;
				}
			}
			OutsideVertices.SetNum(LSVCounter);

			if (OutsideVertices.Num() > LocalCollisionParticlesMax)
				bFullCopy = false;
		}
		
		if(bFullCopy)
		{
			FBox Bounds(ForceInitToZero);
			TArray<int32> IndicesArray = Indices.Array();
			OutsideVertices.AddUninitialized(Indices.Num());
			for (int32 Idx=0;Idx<IndicesArray.Num();Idx++)
			{
				Bounds += FVector(Vertices.X(IndicesArray[Idx]));
				OutsideVertices[Idx] = Vertices.X(IndicesArray[Idx]);
			}
			Extent = Bounds.GetExtent().Size();
		}

		//
		// Clean the particles based on distance
		//

		Chaos::FReal SnapThreshold = Extent / Chaos::FReal(CollisionParticlesSpatialDivision);
		OutsideVertices = Chaos::CleanCollisionParticles(OutsideVertices, SnapThreshold);
		int32 NumParticles = (OutsideVertices.Num() > LocalCollisionParticlesMax) ? LocalCollisionParticlesMax : OutsideVertices.Num();

		if (NumParticles)
		{
			int32 VertexCounter = 0;
			Simplicial->AddParticles(NumParticles);
			for (int32 i = 0; i<NumParticles;i++)
			{
				if (!OutsideVertices[i].ContainsNaN())
				{
					Simplicial->X(i) = OutsideVertices[i];
					VertexCounter++;
				}
			}
			Simplicial->Resize(VertexCounter);
		}

		if(!Simplicial->Size())
		{
			Simplicial->AddParticles(1);
			Simplicial->X(0) = Chaos::FVec3(0);
		}

		Simplicial->UpdateAccelerationStructures();

		UE_LOG(LogChaos, Log, TEXT("NewSimplicial: InitialSize: %d, ImplicitExterior: %d, FullCopy: %d, FinalSize: %d"), Indices.Num(), LSVCounter, (int32)bFullCopy, NumParticles);
		return Simplicial;
	}
	UE_LOG(LogChaos, Log, TEXT("NewSimplicial::Empty"));
	return Simplicial;
}

FCollisionStructureManager::FSimplicial*
FCollisionStructureManager::NewSimplicial(
	const Chaos::FParticles& AllParticles,
	const TManagedArray<int32>& BoneMap,
	const ECollisionTypeEnum CollisionType,
	Chaos::FTriangleMesh& TriMesh,
	const float CollisionParticlesFraction)
{
	const bool bEnableCollisionParticles = (CollisionType == ECollisionTypeEnum::Chaos_Surface_Volumetric);
	if (bEnableCollisionParticles || true)
	{
		// @todo : Clean collision particles need to operate on the collision mask from the DynamicCollection,
		//         then transfer only the good collision particles during the initialization. `
		FCollisionStructureManager::FSimplicial * Simplicial = new FCollisionStructureManager::FSimplicial();
		const TArrayView<const Chaos::FVec3> ArrayView(&AllParticles.X(0), AllParticles.Size());
		const TArray<Chaos::FVec3>& Result = Chaos::CleanCollisionParticles(TriMesh, ArrayView, CollisionParticlesFraction);

		if (Result.Num())
		{
			int32 VertexCounter = 0;
			Simplicial->AddParticles(Result.Num());
			for (int Index = Result.Num() - 1; 0 <= Index; Index--)
			{
				if (!Result[Index].ContainsNaN())
				{
					Simplicial->X(Index) = Result[Index];
					VertexCounter++;
				}
			}
			Simplicial->Resize(VertexCounter);
		}

		if (!Simplicial->Size())
		{
			Simplicial->AddParticles(1);
			Simplicial->X(0) = Chaos::FVec3(0);
		}

		Simplicial->UpdateAccelerationStructures();

		return Simplicial;
	}
	return new FCollisionStructureManager::FSimplicial();
}

void FCollisionStructureManager::UpdateImplicitFlags(
	FImplicit* Implicit, 
	const ECollisionTypeEnum CollisionType)
{
	if (ensure(Implicit))
	{
		Implicit->SetCollisionType(CollisionType == ECollisionTypeEnum::Chaos_Surface_Volumetric ? Chaos::ImplicitObjectType::LevelSet : Implicit->GetType());
		if (Implicit && (CollisionType == ECollisionTypeEnum::Chaos_Surface_Volumetric) && Implicit->GetType() == Chaos::ImplicitObjectType::LevelSet)
		{
			Implicit->SetDoCollide(false);
			Implicit->SetConvex(false);
		}
	}
}

FCollisionStructureManager::FImplicit* 
FCollisionStructureManager::NewImplicit(
	Chaos::FErrorReporter ErrorReporter,
	const Chaos::FParticles& MeshParticles,
	const Chaos::FTriangleMesh& TriMesh,
	const FBox& CollisionBounds,
	const Chaos::FReal Radius,
	const int32 MinRes,
	const int32 MaxRes,
	const float CollisionObjectReduction,
	const ECollisionTypeEnum CollisionType,
	const EImplicitTypeEnum ImplicitType)
{
	if (ImplicitType == EImplicitTypeEnum::Chaos_Implicit_Box)
	{
		return NewImplicitBox(CollisionBounds, CollisionObjectReduction, CollisionType);
	}
	else if (ImplicitType == EImplicitTypeEnum::Chaos_Implicit_Sphere)
	{
		return NewImplicitSphere(Radius, CollisionObjectReduction, CollisionType);
	}
	else if (ImplicitType == EImplicitTypeEnum::Chaos_Implicit_LevelSet)
	{
		return NewImplicitLevelset(ErrorReporter, MeshParticles, TriMesh, CollisionBounds, MinRes, MaxRes, CollisionObjectReduction, CollisionType);
	}
	
	return nullptr;
}

FCollisionStructureManager::FImplicit*
FCollisionStructureManager::NewImplicitBox(
	const FBox& CollisionBounds,
	const float CollisionObjectReduction,
	const ECollisionTypeEnum CollisionType)
{
	const FVector HalfExtents = CollisionBounds.GetExtent() * (1 - CollisionObjectReduction / 100.f);
	const FVector Center = CollisionBounds.GetCenter();

	// Margin settings are in UPhysicsSettingsCore which we can't access here
	// @todo(chaos): pass margin settings into the collision manager?
	float CollisionMarginFraction = 0.1f;// FMath::Max(0.0f, UPhysicsSettingsCore::Get()->SolverOptions.CollisionMarginFraction);
	float CollisionMarginMax = 10.0f;// FMath::Max(0.0f, UPhysicsSettingsCore::Get()->SolverOptions.CollisionMarginMax);
	const Chaos::FReal Margin = FMath::Min(CollisionMarginFraction * 0.5f * HalfExtents.GetMin(), CollisionMarginMax);

	Chaos::FImplicitObject* Implicit = new Chaos::TBox<Chaos::FReal, 3>(Center - HalfExtents, Center + HalfExtents, Margin);
	UpdateImplicitFlags(Implicit, CollisionType);
	return Implicit;
}

FCollisionStructureManager::FImplicit*
FCollisionStructureManager::NewImplicitSphere(
	const Chaos::FReal Radius,
	const float CollisionObjectReduction,
	const ECollisionTypeEnum CollisionType)
{
	Chaos::FImplicitObject* Implicit = new Chaos::TSphere<Chaos::FReal, 3>(Chaos::FVec3(0), Radius * (1 - CollisionObjectReduction / 100.f));
	UpdateImplicitFlags(Implicit, CollisionType);
	return Implicit;
}

FCollisionStructureManager::FImplicit*
FCollisionStructureManager::NewImplicitConvex(
	const TArray<int32>& ConvexIndices,
	const TManagedArray<TUniquePtr<Chaos::FConvex>>* ConvexGeometry,
	const ECollisionTypeEnum CollisionType,
	const FTransform& MassTransform,
	const Chaos::FReal CollisionMarginFraction,
	const float CollisionObjectReduction)
{
	using FConvexVec3 = Chaos::FConvex::FVec3Type;

	if (ConvexIndices.Num())
	{
		TArray<TUniquePtr<Chaos::FImplicitObject>> Implicits;
		for (auto& Index : ConvexIndices)
		{
			TArray<FConvexVec3> ConvexVertices = (*ConvexGeometry)[Index]->GetVertices();
<<<<<<< HEAD
			for (int32 Idx = 0; Idx < ConvexVertices.Num(); Idx++)
			{
				ConvexVertices[Idx] = MassTransform.InverseTransformPosition(FVector(ConvexVertices[Idx]));
=======
			FConvexVec3 COM = MassTransform.InverseTransformPosition((*ConvexGeometry)[Index]->GetCenterOfMass());
			FConvexVec3::FReal ScaleFactor = 1 - CollisionObjectReduction / 100.f;
			for (int32 Idx = 0; Idx < ConvexVertices.Num(); Idx++)
			{
				ConvexVertices[Idx] = ((FConvexVec3)MassTransform.InverseTransformPosition(FVector(ConvexVertices[Idx])) - COM) * ScaleFactor + COM;
>>>>>>> d731a049
			}

			Chaos::FReal Margin = (Chaos::FReal)(*ConvexGeometry)[Index]->BoundingBox().Extents().Min() * CollisionMarginFraction;
			Chaos::FConvex* MarginConvex = new Chaos::FConvex(ConvexVertices, Margin);
			if (MarginConvex->NumVertices() > 0)
			{
				Chaos::FImplicitObject* Implicit = MarginConvex;
				UpdateImplicitFlags(Implicit, CollisionType);
				Implicits.Add(TUniquePtr<Chaos::FImplicitObject>(Implicit));
			}
			else
			{
				delete MarginConvex;
			}
		}

		if (Implicits.Num() == 0)
		{
			return nullptr;
		}
		else if (Implicits.Num() == 1)
		{
			return Implicits[0].Release();
		}
		else
		{
			Chaos::FImplicitObjectUnion* ImplicitUnion = new Chaos::FImplicitObjectUnion(MoveTemp(Implicits));
			return ImplicitUnion;
		}
	}
	return nullptr;
}

FCollisionStructureManager::FImplicit*
FCollisionStructureManager::NewImplicitCapsule(
	const Chaos::FReal Radius,
	const Chaos::FReal Length,
	const float CollisionObjectReduction,
	const ECollisionTypeEnum CollisionType)
{
	if (Length < UE_SMALL_NUMBER)
	{
		// make a more optimized shape : sphere
		return FCollisionStructureManager::NewImplicitSphere(Radius, CollisionObjectReduction, CollisionType);
	}
	
	const Chaos::FReal HalfLength = (Chaos::FReal)Length * (Chaos::FReal)0.5;
	Chaos::FImplicitObject* Implicit = new Chaos::FCapsule(Chaos::FVec3(0, 0, -HalfLength), Chaos::FVec3(0, 0, +HalfLength), Radius * (1 - CollisionObjectReduction / 100.f));
	UpdateImplicitFlags(Implicit, CollisionType);
	return Implicit;
}

FCollisionStructureManager::FImplicit*
FCollisionStructureManager::NewImplicitCapsule(
	const FBox& CollisionBounds,
	const float CollisionObjectReduction,
	const ECollisionTypeEnum CollisionType)
{
	const FVector BBoxCenter = CollisionBounds.GetCenter(); 
	const FVector BBoxExtent = CollisionBounds.GetExtent(); // FBox's extents are 1/2 (Max - Min)
	const Chaos::FReal XExtent = FMath::Abs(BBoxExtent.X);
	const Chaos::FReal YExtent = FMath::Abs(BBoxExtent.Y);
	const Chaos::FReal ZExtent = FMath::Abs(BBoxExtent.Z);
	Chaos::FVec3 HalfLengthVector;

	Chaos::FReal Radius = 0;
	if (XExtent > YExtent && XExtent > ZExtent)
	{
		Radius = FMath::Min(YExtent, ZExtent);
		HalfLengthVector = Chaos::FVec3((XExtent - Radius), 0, 0);
	}
	else if (YExtent > XExtent && YExtent > ZExtent)
	{
		Radius = FMath::Min(XExtent, ZExtent);
		HalfLengthVector = Chaos::FVec3(0, (YExtent - Radius), 0);
	}
	else
	{
		Radius = FMath::Min(XExtent, YExtent);
		HalfLengthVector = Chaos::FVec3(0, 0, (ZExtent - Radius));
	}

	if (HalfLengthVector.Size() < UE_SMALL_NUMBER)
	{
		// make a more optimized shape : sphere
		return FCollisionStructureManager::NewImplicitSphere(Radius, CollisionObjectReduction, CollisionType);
	}

	Chaos::FVec3 X1 = BBoxCenter - HalfLengthVector;
	Chaos::FVec3 X2 = BBoxCenter + HalfLengthVector;

	Chaos::FImplicitObject* Implicit = new Chaos::FCapsule(X1, X2, Radius * (1 - CollisionObjectReduction / 100.f));
	UpdateImplicitFlags(Implicit, CollisionType);
	return Implicit;
}

FCollisionStructureManager::FImplicit*
FCollisionStructureManager::NewImplicitLevelset(
	Chaos::FErrorReporter ErrorReporter,
	const Chaos::FParticles& MeshParticles,
	const Chaos::FTriangleMesh& TriMesh,
	const FBox& CollisionBounds,
	const int32 MinRes,
	const int32 MaxRes,
	const float CollisionObjectReduction,
	const ECollisionTypeEnum CollisionType)
{
	FVector HalfExtents = CollisionBounds.GetExtent();
	if (HalfExtents.GetAbsMin() < UE_KINDA_SMALL_NUMBER)
	{
		return nullptr;
	}
	Chaos::FLevelSet* LevelSet = NewLevelset(ErrorReporter, MeshParticles, TriMesh, CollisionBounds, MinRes, MaxRes, CollisionType);
	if (LevelSet)
	{
		const Chaos::FReal DomainVolume = LevelSet->BoundingBox().GetVolume();
		const Chaos::FReal FilledVolume = LevelSet->ApproximateNegativeMaterial();
		if (FilledVolume < DomainVolume * 0.05)
		{
			const Chaos::FVec3 Extent = LevelSet->BoundingBox().Extents();
			ErrorReporter.ReportLog(
				*FString::Printf(TEXT(
					"Level set is small or empty:\n"
					"    domain extent: (%g %g %g) volume: %g\n"
					"    estimated level set volume: %g\n"
					"    percentage filled: %g%%"),
					Extent[0], Extent[1], Extent[2], DomainVolume, FilledVolume, FilledVolume / DomainVolume * 100.0));
		}
		HalfExtents *= CollisionObjectReduction / 100.f;
		const Chaos::FReal MinExtent = FMath::Min(HalfExtents[0], FMath::Min(HalfExtents[1], HalfExtents[2]));
		if (MinExtent > 0)
		{
			LevelSet->Shrink(MinExtent);
		}
	}
	else
	{
		ErrorReporter.ReportError(TEXT("Level set rasterization failed."));
	}
	return LevelSet;
}

Chaos::FLevelSet* FCollisionStructureManager::NewLevelset(
	Chaos::FErrorReporter ErrorReporter,
	const Chaos::FParticles& MeshParticles,
	const Chaos::FTriangleMesh& TriMesh,
	const FBox& CollisionBounds,
	const int32 MinRes,
	const int32 MaxRes,
	const ECollisionTypeEnum CollisionType)
{
	if(TriMesh.GetNumElements() == 0)
	{
		// Empty tri-mesh, can't create a new level set
		return nullptr;
	}

	Chaos::TVector<int32, 3> Counts;
	const FVector Extents = CollisionBounds.GetExtent();
	if (Extents.X < Extents.Y && Extents.X < Extents.Z)
	{
		Counts.X = MinRes;
		Counts.Y = MinRes * static_cast<int32>(Extents.Y / Extents.X);
		Counts.Z = MinRes * static_cast<int32>(Extents.Z / Extents.X);
	}
	else if (Extents.Y < Extents.Z)
	{
		Counts.X = MinRes * static_cast<int32>(Extents.X / Extents.Y);
		Counts.Y = MinRes;
		Counts.Z = MinRes * static_cast<int32>(Extents.Z / Extents.Y);
	}
	else
	{
		Counts.X = MinRes * static_cast<int32>(Extents.X / Extents.Z);
		Counts.Y = MinRes * static_cast<int32>(Extents.Y / Extents.Z);
		Counts.Z = MinRes;
	}
	if (Counts.X > MaxRes)
	{
		Counts.X = MaxRes;
	}
	if (Counts.Y > MaxRes)
	{
		Counts.Y = MaxRes;
	}
	if (Counts.Z > MaxRes)
	{
		Counts.Z = MaxRes;
	}
	Chaos::TUniformGrid<Chaos::FReal, 3> Grid(CollisionBounds.Min, CollisionBounds.Max, Counts, 1);
	Chaos::FLevelSet* Implicit = new Chaos::FLevelSet(ErrorReporter, Grid, MeshParticles, TriMesh);
	if (ErrorReporter.ContainsUnhandledError())
	{
		ErrorReporter.HandleLatestError();	//Allow future levelsets to attempt to cook
		delete Implicit;
		return nullptr;
	}
	UpdateImplicitFlags(Implicit, CollisionType);
	return Implicit;
}

FVector 
FCollisionStructureManager::CalculateUnitMassInertiaTensor(
	const FBox& Bounds,
	const Chaos::FReal Radius,
	const EImplicitTypeEnum ImplicitType
)
{	
	FVector Tensor(1);
	if (ImplicitType == EImplicitTypeEnum::Chaos_Implicit_Box)
	{
		const Chaos::FVec3 Size = Bounds.GetSize();
		const Chaos::FMatrix33 I = Chaos::FAABB3::GetInertiaTensor(1.0, Size);
		Tensor = FVector(I.M[0][0], I.M[1][1], I.M[2][2]);
	}
	else if (ImplicitType == EImplicitTypeEnum::Chaos_Implicit_Sphere)
	{
		Tensor = FVector(Chaos::TSphere<Chaos::FReal, 3>::GetInertiaTensor(1.0, Radius, false).M[0][0]);
	}
	ensureMsgf(Tensor.X != 0.f && Tensor.Y != 0.f && Tensor.Z != 0.f, TEXT("Rigid bounds check failure."));
	return Tensor;
}

Chaos::FReal
FCollisionStructureManager::CalculateVolume(
	const FBox& Bounds,
	const Chaos::FReal Radius,
	const EImplicitTypeEnum ImplicitType
)
{
	Chaos::FReal Volume = (Chaos::FReal)1.;
	if (ImplicitType == EImplicitTypeEnum::Chaos_Implicit_Box)
	{
		Volume = Bounds.GetVolume();
	}
	else if (ImplicitType == EImplicitTypeEnum::Chaos_Implicit_Sphere)
	{
		Volume = Chaos::TSphere<Chaos::FReal, 3>::GetVolume(Radius);
	}
	ensureMsgf(Volume != 0.f, TEXT("Rigid volume check failure."));
	return Volume;
}<|MERGE_RESOLUTION|>--- conflicted
+++ resolved
@@ -264,17 +264,11 @@
 		for (auto& Index : ConvexIndices)
 		{
 			TArray<FConvexVec3> ConvexVertices = (*ConvexGeometry)[Index]->GetVertices();
-<<<<<<< HEAD
-			for (int32 Idx = 0; Idx < ConvexVertices.Num(); Idx++)
-			{
-				ConvexVertices[Idx] = MassTransform.InverseTransformPosition(FVector(ConvexVertices[Idx]));
-=======
 			FConvexVec3 COM = MassTransform.InverseTransformPosition((*ConvexGeometry)[Index]->GetCenterOfMass());
 			FConvexVec3::FReal ScaleFactor = 1 - CollisionObjectReduction / 100.f;
 			for (int32 Idx = 0; Idx < ConvexVertices.Num(); Idx++)
 			{
 				ConvexVertices[Idx] = ((FConvexVec3)MassTransform.InverseTransformPosition(FVector(ConvexVertices[Idx])) - COM) * ScaleFactor + COM;
->>>>>>> d731a049
 			}
 
 			Chaos::FReal Margin = (Chaos::FReal)(*ConvexGeometry)[Index]->BoundingBox().Extents().Min() * CollisionMarginFraction;
