// Copyright Epic Games, Inc. All Rights Reserved.

#include "GeometryCollection/GeometryCollectionProximityUtility.h"

#include "Spatial/SparseDynamicOctree3.h"

#include "Async/ParallelFor.h"
#include "GeometryCollection/GeometryCollection.h"
#include "GeometryCollection/GeometryCollectionAlgo.h"


#include "Spatial/PointHashGrid3.h"

DEFINE_LOG_CATEGORY_STATIC(LogChaosProximity, Verbose, All);

namespace UE { namespace GeometryCollectionInternal	{

static inline bool AreNormalsOpposite(const FVector3f& Normal0, const FVector3f& Normal1)
{
	return FVector3f::DotProduct(Normal0, Normal1) < (-1.0f + UE_KINDA_SMALL_NUMBER);
}

static inline bool TriOutsideEdge(const TStaticArray<FVector2f, 3>& Points, const FVector2f& B, const FVector2f& C, float Normal)
{
	const FVector2f CBPerp = UE::Geometry::PerpCW(C - B) * Normal;
	const FVector2f P0B = Points[0] - B;
	const FVector2f P1B = Points[1] - B;
	const FVector2f P2B = Points[2] - B;
	// Note: If we change this comparison to use a tolerance instead of 0, need to normalize CBPerp and also filter out degenerate tris
	bool bAnyInside =
		CBPerp.Dot(P0B) < 0 ||
		CBPerp.Dot(P1B) < 0 ||
		CBPerp.Dot(P2B) < 0;
	return !bAnyInside;
}

static inline bool TrianglesIntersect(const TStaticArray<FVector2f,3>& T0, const TStaticArray<FVector2f,3>& T1)
{
	// Test if one of the triangles has a side with all of the other triangle's points on the outside.

	// Orientation of T0 and T1, as sign of area (computed as sign of the Z component of a cross product of the triangle edges)
	float Normal0 = FMathf::Sign(T0[1].X - T0[0].X) * (T0[2].Y - T0[0].Y) - (T0[1].Y - T0[0].Y) * (T0[2].X - T0[0].X);
	float Normal1 = FMathf::Sign(T1[1].X - T1[0].X) * (T1[2].Y - T1[0].Y) - (T1[1].Y - T1[0].Y) * (T1[2].X - T1[0].X);
	
	// Triangles overlap if there is no edge that the other tri is completely on the 'outside' side of
	return !(
		TriOutsideEdge(T1, T0[0], T0[1], Normal0) ||
		TriOutsideEdge(T1, T0[1], T0[2], Normal0) ||
		TriOutsideEdge(T1, T0[2], T0[0], Normal0) ||
		TriOutsideEdge(T0, T1[0], T1[1], Normal1) ||
		TriOutsideEdge(T0, T1[1], T1[2], Normal1) ||
		TriOutsideEdge(T0, T1[2], T1[0], Normal1)
		);
}

// We'll bin triangles normals based on 20 dodecahedron directions, to filter which ones to test for overlap
struct FBinNormals
{
	static constexpr int NumBins = 20;

	TArray<FVector3f, TFixedAllocator<NumBins>> Bins;

	FBinNormals()
	{
		// We quantize surface normals into 20 uniform bins on a unit sphere surface, ie an icosahedron
		Bins.SetNum(NumBins);

		Bins[0] = FVector3f(0.171535f, -0.793715f, 0.583717f);
		Bins[1] = FVector3f(0.627078f, -0.778267f, 0.034524f);
		Bins[2] = FVector3f(0.491358f, 0.810104f, -0.319894f);
		Bins[3] = FVector3f(0.445554f, 0.804788f, 0.392214f);
		Bins[4] = FVector3f(0.245658f, -0.785111f, -0.568669f);
		Bins[5] = FVector3f(0.984880f, -0.161432f, 0.062144f);
		Bins[6] = FVector3f(0.247864f, -0.186425f, 0.950708f);
		Bins[7] = FVector3f(0.824669f, 0.212942f, -0.523975f);
		Bins[8] = FVector3f(0.750546f, 0.204339f, 0.628411f);
		Bins[9] = FVector3f(0.367791f, -0.172505f, -0.913787f);
		Bins[10] = -Bins[0];
		Bins[11] = -Bins[1];
		Bins[12] = -Bins[2];
		Bins[13] = -Bins[3];
		Bins[14] = -Bins[4];
		Bins[15] = -Bins[5];
		Bins[16] = -Bins[6];
		Bins[17] = -Bins[7];
		Bins[18] = -Bins[8];
		Bins[19] = -Bins[9];
	}

	// Note: a normal could point at an edge or corner of the dodecahedron, resulting in an ambiguous case that misses matching normals ...
	// Currently we just hope that the other proximity tests (vertex proximity and other faces) will find the proximity in these cases.
	// TODO: Consider testing multiple bins in ambiguous cases.
	int32 FindBestBin(const FVector3f& SurfaceNormal) const
	{
		// We select the bin with the highest alignment with the surface normal
		float BestAlignment = -1.0;
		int32 BestBin = INDEX_NONE;

		for (int32 BinIdx = 0; BinIdx < NumBins; ++BinIdx)
		{
			float Alignment = FVector3f::DotProduct(SurfaceNormal, Bins[BinIdx]);
			if (Alignment > BestAlignment)
			{
				BestAlignment = Alignment;
				BestBin = BinIdx;
			}
		}

		return BestBin;
	}
};

// Per-Geometry pre-computed spatial data
struct FPerGeometrySpatial
{
	TArray<TArray<int32>, TFixedAllocator<FBinNormals::NumBins>> Bins;
	UE::Math::TBox<float> Bounds; // bounds in a shared space

	void InitBins(const FGeometryCollection* Collection, const FBinNormals& Binner, int32 GeoIdx, const TArray<FVector3f>& SurfaceNormals)
	{
		Bins.SetNum(FBinNormals::NumBins);
		int32 FaceStart = Collection->FaceStart[GeoIdx];
		int32 FaceEnd = FaceStart + Collection->FaceCount[GeoIdx];
		for (int32 FaceIdx = FaceStart; FaceIdx < FaceEnd; ++FaceIdx)
		{
			int32 BestBin = Binner.FindBestBin(SurfaceNormals[FaceIdx]);
			Bins[BestBin].Add(FaceIdx);
		}
	}

	// Note: Only contains mappings to geometry w/ *higher* indices
	TMap<int32, bool> CandidateContacts; // bool indicates if the contact has been confirmed
};

// Overall geometry-collection spatial data
struct FGeometryCollectionProximitySpatial
{
	TArray<FVector3f> TransformedVertices;
	TArray<FVector3f> SurfaceNormals;
	TArray<FPerGeometrySpatial> GeoInfo;
	TArray<TSet<int32>> KnownProximity;
	UE::Math::TBox<float> OverallBounds;

	FGeometryCollectionProximitySpatial(const FGeometryCollection* Collection, float ProximityTolerance = KINDA_SMALL_NUMBER)
	{
		TransformVertices(Collection);
		GenerateSurfaceNormals(Collection);
		InitProximityFromVertices(Collection, ProximityTolerance);
		InitGeoNormalBins(Collection);
		InitCandidateContacts(Collection, ProximityTolerance);
		ComputeCoplanarContacts(Collection, ProximityTolerance);
	}

	void ComputeCoplanarContacts(const FGeometryCollection* Collection, float ProximityTolerance)
	{
		ParallelFor(GeoInfo.Num(), [this, &Collection, ProximityTolerance](int32 GeoIdx)
			{
				for (TPair<int32, bool>& PossibleContact : GeoInfo[GeoIdx].CandidateContacts)
				{
					if (PossibleContact.Value || KnownProximity[GeoIdx].Contains(PossibleContact.Key))
					{
						continue;
					}

					int32 OtherGeoIdx = PossibleContact.Key;
					for (int32 BinIdx = 0; BinIdx < FBinNormals::NumBins && !PossibleContact.Value; ++BinIdx)
					{
						int32 OtherBinIdx = (BinIdx + (FBinNormals::NumBins / 2)) % FBinNormals::NumBins;
						for (int32 FaceIdx : GeoInfo[GeoIdx].Bins[BinIdx])
						{
							// Skip if the face bounds don't overlap the geo bounds
							FIntVector3 Face = Collection->Indices[FaceIdx];
							UE::Math::TBox<float> FaceBox(EForceInit::ForceInit);
							FaceBox += TransformedVertices[Face.X];
							FaceBox += TransformedVertices[Face.Y];
							FaceBox += TransformedVertices[Face.Z];
							if (!GeoInfo[OtherGeoIdx].Bounds.Intersect(FaceBox.ExpandBy(ProximityTolerance)))
							{
								continue;
							}
							for (int32 OtherFaceIdx : GeoInfo[OtherGeoIdx].Bins[OtherBinIdx])
							{
								if (AreNormalsOpposite(SurfaceNormals[FaceIdx], SurfaceNormals[OtherFaceIdx]))
								{
									if (AreFacesCoPlanar(Collection, FaceIdx, OtherFaceIdx, ProximityTolerance))
									{
										if (DoFacesOverlap(Collection, FaceIdx, OtherFaceIdx))
										{
											PossibleContact.Value = true; // verified contact
											break; // don't need to consider the rest of the geometry
										}
									}
								}
							}
							if (PossibleContact.Value)
							{
								break;
							}
						}
					}
				}
			});
	}

	// Note: This function will destroy/move over the computed proximity data when building it in the output collection
	void MoveProximityToCollection(FGeometryCollection* Collection)
	{
		if (!Collection->HasAttribute("Proximity", FGeometryCollection::GeometryGroup))
		{
			const FManagedArrayCollection::FConstructionParameters GeometryDependency(FGeometryCollection::GeometryGroup);
			Collection->AddAttribute<TSet<int32>>("Proximity", FGeometryCollection::GeometryGroup, GeometryDependency);
		}

		TManagedArray<TSet<int32>>& Proximity = Collection->ModifyAttribute<TSet<int32>>("Proximity", FGeometryCollection::GeometryGroup);

		for (int32 GeoIdx = 0; GeoIdx < KnownProximity.Num(); ++GeoIdx)
		{
			Proximity[GeoIdx] = MoveTemp(KnownProximity[GeoIdx]);
		}
		for (int32 GeoIdx = 0; GeoIdx < KnownProximity.Num(); ++GeoIdx)
		{
			for (const TPair<int32, bool>& PossibleContact : GeoInfo[GeoIdx].CandidateContacts)
			{
				if (PossibleContact.Value)
				{
					Proximity[GeoIdx].Add(PossibleContact.Key);
					Proximity[PossibleContact.Key].Add(GeoIdx);
				}
			}
		}

	}

	bool AreFacesCoPlanar(const FGeometryCollection* Collection, int32 Idx0, int32 Idx1, float ProximityTolerance) const
	{
		// Assumes that faces have already been determined to be parallel.

		const TManagedArray<FIntVector>& Indices = Collection->Indices;

		FVector3f SamplePoint = TransformedVertices[Indices[Idx0].X];
		FVector3f PlaneOrigin = TransformedVertices[Indices[Idx1].X];
		FVector3f PlaneNormal = SurfaceNormals[Idx1];

		return FMath::Abs(FVector3f::DotProduct((SamplePoint - PlaneOrigin), PlaneNormal)) < ProximityTolerance;
	}

	bool DoFacesOverlap(const FGeometryCollection* Collection, int32 Idx0, int32 Idx1) const
	{
		// Assumes that faces have already been determined to be coplanar

		const TManagedArray<FIntVector>& Indices = Collection->Indices;

		// Project the first triangle into its normal plane
		FVector3f Basis0 = TransformedVertices[Indices[Idx0].Y] - TransformedVertices[Indices[Idx0].X];
		Basis0.Normalize();
		FVector3f Basis1 = FVector3f::CrossProduct(SurfaceNormals[Idx0], Basis0);
		Basis1.Normalize();

<<<<<<< HEAD
	FVector3f Origin = TransformedVertices[Indices[Idx0].X];
	
	TStaticArray<FVector2f,3> T0; 
	// T0[0] is the origin of the system
	T0[0] = FVector2f(0.f, 0.f);

	T0[1] = FVector2f(FVector3f::DotProduct(TransformedVertices[Indices[Idx0].Y] - Origin, Basis0), FVector3f::DotProduct(TransformedVertices[Indices[Idx0].Y] - Origin, Basis1));
	T0[2] = FVector2f(FVector3f::DotProduct(TransformedVertices[Indices[Idx0].Z] - Origin, Basis0), FVector3f::DotProduct(TransformedVertices[Indices[Idx0].Z] - Origin, Basis1));

	// Project the second triangle into these coordinates. We reverse the winding order to flip the normal.
	FVector3f Point0 = TransformedVertices[Indices[Idx1].Z] - Origin;
	FVector3f Point1 = TransformedVertices[Indices[Idx1].Y] - Origin;
	FVector3f Point2 = TransformedVertices[Indices[Idx1].X] - Origin;
	TStaticArray<FVector2f,3> T1;
	T1[0] = FVector2f(FVector3f::DotProduct(Point0, Basis0), FVector3f::DotProduct(Point0, Basis1));
	T1[1] = FVector2f(FVector3f::DotProduct(Point1, Basis0), FVector3f::DotProduct(Point1, Basis1));
	T1[2] = FVector2f(FVector3f::DotProduct(Point2, Basis0), FVector3f::DotProduct(Point2, Basis1));

	return IdenticalTriangles(T0, T1) || TrianglesIntersect(T0, T1);
}

bool FGeometryCollectionProximityUtility::IdenticalTriangles(const TStaticArray<FVector2f, 3>& T0, const TStaticArray<FVector2f, 3>& T1)
{
	int32 FirstMatch = 0;
	for (; FirstMatch < 3; ++FirstMatch)
=======
		FVector3f Origin = TransformedVertices[Indices[Idx0].X];

		TStaticArray<FVector2f, 3> T0;
		// T0[0] is the origin of the system
		T0[0] = FVector2f(0.f, 0.f);

		T0[1] = FVector2f(FVector3f::DotProduct(TransformedVertices[Indices[Idx0].Y] - Origin, Basis0), FVector3f::DotProduct(TransformedVertices[Indices[Idx0].Y] - Origin, Basis1));
		T0[2] = FVector2f(FVector3f::DotProduct(TransformedVertices[Indices[Idx0].Z] - Origin, Basis0), FVector3f::DotProduct(TransformedVertices[Indices[Idx0].Z] - Origin, Basis1));

		// Project the second triangle into these coordinates. We reverse the winding order to flip the normal.
		FVector3f Point0 = TransformedVertices[Indices[Idx1].Z] - Origin;
		FVector3f Point1 = TransformedVertices[Indices[Idx1].Y] - Origin;
		FVector3f Point2 = TransformedVertices[Indices[Idx1].X] - Origin;
		TStaticArray<FVector2f, 3> T1;
		T1[0] = FVector2f(FVector3f::DotProduct(Point0, Basis0), FVector3f::DotProduct(Point0, Basis1));
		T1[1] = FVector2f(FVector3f::DotProduct(Point1, Basis0), FVector3f::DotProduct(Point1, Basis1));
		T1[2] = FVector2f(FVector3f::DotProduct(Point2, Basis0), FVector3f::DotProduct(Point2, Basis1));

		// Note: If this was the only proximity test, we would also need to check for identical triangles here,
		// but we don't need to in practice because we cover that case w/ the proximity-from-vertices that we compute first
		return TrianglesIntersect(T0, T1);
	}

	void InitCandidateContacts(const FGeometryCollection* Collection, float ProximityTolerance)
>>>>>>> d731a049
	{
		UE::Geometry::FSparseDynamicOctree3 GeoOctree;
		GeoOctree.RootDimension = OverallBounds.GetExtent().GetAbsMax();
		FVector3d Center = (FVector3d)OverallBounds.GetCenter();
		TArray<int32> GeoIndices;
		for (int32 GeoIdx = 0; GeoIdx < GeoInfo.Num(); ++GeoIdx)
		{
			UE::Math::TBox<float> ExpandedBounds = GeoInfo[GeoIdx].Bounds.ExpandBy(ProximityTolerance);

			// Center the boxes to work better with the sparse dynamic octree
			UE::Geometry::FAxisAlignedBox3d CenteredBox3d((FVector3d)GeoInfo[GeoIdx].Bounds.Min, (FVector3d)GeoInfo[GeoIdx].Bounds.Max);
			CenteredBox3d.Min -= Center;
			CenteredBox3d.Max -= Center;
			if (GeoIdx > 0)
			{
				GeoIndices.Reset();
				UE::Geometry::FAxisAlignedBox3d CenteredBox3dExpanded = CenteredBox3d;
				CenteredBox3dExpanded.Expand(ProximityTolerance);
				GeoOctree.RangeQuery(CenteredBox3dExpanded, GeoIndices);
				for (int32 CandidateIdx : GeoIndices)
				{
					if (!KnownProximity[CandidateIdx].Contains(GeoIdx) &&
						// FSparseDynamicOctree3 doesn't doesn't filter for actual bounding box overlap, so we need to do so here
						ExpandedBounds.Intersect(GeoInfo[CandidateIdx].Bounds))
					{
						// Note: Only add the lower idx -> higher idx mapping
						GeoInfo[CandidateIdx].CandidateContacts.Add(GeoIdx, false);
					}
				}
			}
			GeoOctree.InsertObject(GeoIdx, CenteredBox3d);
		}
	}

	void InitGeoNormalBins(const FGeometryCollection* Collection)
	{
		FBinNormals Binner;
		ParallelFor(GeoInfo.Num(), [this, &Collection, &Binner](int32 GeoIdx)
			{
				GeoInfo[GeoIdx].InitBins(Collection, Binner, GeoIdx, SurfaceNormals);
			});
	}

	void InitProximityFromVertices(const FGeometryCollection* Collection, float ProximityTolerance)
	{
		UE::Geometry::TPointHashGrid3f<int32> VertHash(ProximityTolerance * 3, -1);
		TArray<int32> NearPts;
		int32 NumGeo = Collection->NumElements(FGeometryCollection::GeometryGroup);
		KnownProximity.SetNum(NumGeo);
		GeoInfo.SetNum(NumGeo);
		for (int32 GeoIdx = 0; GeoIdx < NumGeo; ++GeoIdx)
		{
			GeoInfo[GeoIdx].Bounds = UE::Math::TBox<float>(EForceInit::ForceInit);
			int32 VertStart = Collection->VertexStart[GeoIdx];
			int32 VertEnd = VertStart + Collection->VertexCount[GeoIdx];
			int32 TransformIdx = Collection->TransformIndex[GeoIdx];
			if (!Collection->IsRigid(TransformIdx))
			{
				continue;
			}
			for (int32 VertIdx = VertStart; VertIdx < VertEnd; VertIdx++)
			{
				const FVector3f& Vertex = TransformedVertices[VertIdx];
				GeoInfo[GeoIdx].Bounds += Vertex;
				NearPts.Reset();
				VertHash.FindPointsInBall(Vertex, ProximityTolerance, [&Vertex, this](const int32& Other) -> float
					{
						return FVector3f::DistSquared(TransformedVertices[Other], Vertex);
					}, NearPts);
				for (int32 NearPtIdx : NearPts)
				{
					int32 NearTransformIdx = Collection->BoneMap[NearPtIdx];
					if (NearTransformIdx != TransformIdx)
					{
						int32 NearGeoIdx = Collection->TransformToGeometryIndex[NearTransformIdx];
						KnownProximity[NearGeoIdx].Add(GeoIdx);
						KnownProximity[GeoIdx].Add(NearGeoIdx);
					}
				}
				VertHash.InsertPointUnsafe(VertIdx, Vertex);
			}
			OverallBounds += GeoInfo[GeoIdx].Bounds;
		}
	}

	void TransformVertices(const FGeometryCollection* Collection)
	{
<<<<<<< HEAD
		return false;
	}

	return true;
}

bool FGeometryCollectionProximityUtility::TrianglesIntersect(const TStaticArray<FVector2f,3>& T0, const TStaticArray<FVector2f,3>& T1)
{
	// Test if one of the triangles has a side with all of the other triangle's points on the outside.
	float Normal0 = (T0[1].X - T0[0].X) * (T0[2].Y - T0[0].Y) - (T0[1].Y - T0[0].Y) * (T0[2].X - T0[0].X);
	float Normal1 = (T1[1].X - T1[0].X) * (T1[2].Y - T1[0].Y) - (T1[1].Y - T1[0].Y) * (T1[2].X - T1[0].X);

	return !(Cross(T1, T0[0], T0[1], Normal0) ||
		Cross(T1, T0[1], T0[2], Normal0) ||
		Cross(T1, T0[2], T0[0], Normal0) ||
		Cross(T0, T1[0], T1[1], Normal1) ||
		Cross(T0, T1[1], T1[2], Normal1) ||
		Cross(T0, T1[1], T1[0], Normal1));
}

bool FGeometryCollectionProximityUtility::Cross(const TStaticArray<FVector2f,3>& Points, const FVector2f& B, const FVector2f& C, float Normal)
{
	float CyBy = C.Y - B.Y;
	float CxBx = C.X - B.X;
	const FVector2f& Pa = Points[0];
	const FVector2f& Pb = Points[1];
	const FVector2f& Pc = Points[2];
=======
		TransformedVertices.SetNum(Collection->NumElements(FGeometryCollection::VerticesGroup));
>>>>>>> d731a049

		TArray<FTransform> GlobalTransformArray;
		GeometryCollectionAlgo::GlobalMatrices(Collection->Transform, Collection->Parent, GlobalTransformArray);

		ParallelFor(Collection->NumElements(FGeometryCollection::VerticesGroup), [this, &Collection, &GlobalTransformArray](int32 VertIdx)
			{
				const TManagedArray<int32>& BoneMap = Collection->BoneMap;
				const TManagedArray<FVector3f>& Vertex = Collection->Vertex;

				const FTransform& GlobalTransform = GlobalTransformArray[BoneMap[VertIdx]];
				TransformedVertices[VertIdx] = (FVector3f)GlobalTransform.TransformPosition(FVector(Vertex[VertIdx]));
			});

	}

	void GenerateSurfaceNormals(const FGeometryCollection* Collection)
	{
		const int32 NumFaces = Collection->NumElements(FGeometryCollection::FacesGroup);
		// Generate surface normal for each face
		SurfaceNormals.SetNum(NumFaces);
		ParallelFor(NumFaces, [this, &Collection](int32 FaceIdx)
			{
				const TManagedArray<FIntVector>& Indices = Collection->Indices;

				FVector3f Edge0 = (TransformedVertices[Indices[FaceIdx].X] - TransformedVertices[Indices[FaceIdx].Y]);
				FVector3f Edge1 = (TransformedVertices[Indices[FaceIdx].Z] - TransformedVertices[Indices[FaceIdx].Y]);
				SurfaceNormals[FaceIdx] = FVector3f::CrossProduct(Edge0, Edge1);
				SurfaceNormals[FaceIdx].Normalize();
			});
	}

};


<<<<<<< HEAD
			const FTransform& GlobalTransform = GlobalTransformArray[BoneMap[VertIdx]];
			TransformedVertices[VertIdx] = (FVector3f)GlobalTransform.TransformPosition(FVector(Vertex[VertIdx]));
		});
=======
>>>>>>> d731a049

}} // namespace UE::GeometryCollectionInternal

FGeometryCollectionProximityUtility::FGeometryCollectionProximityUtility(FGeometryCollection* InCollection)
	: Collection(InCollection)
{
	check(Collection);
}

void FGeometryCollectionProximityUtility::UpdateProximity()
{
	using namespace UE::GeometryCollectionInternal;

	FGeometryCollectionProximitySpatial Spatial(Collection, ProximityThreshold);
	Spatial.MoveProximityToCollection(Collection);
}<|MERGE_RESOLUTION|>--- conflicted
+++ resolved
@@ -256,33 +256,6 @@
 		FVector3f Basis1 = FVector3f::CrossProduct(SurfaceNormals[Idx0], Basis0);
 		Basis1.Normalize();
 
-<<<<<<< HEAD
-	FVector3f Origin = TransformedVertices[Indices[Idx0].X];
-	
-	TStaticArray<FVector2f,3> T0; 
-	// T0[0] is the origin of the system
-	T0[0] = FVector2f(0.f, 0.f);
-
-	T0[1] = FVector2f(FVector3f::DotProduct(TransformedVertices[Indices[Idx0].Y] - Origin, Basis0), FVector3f::DotProduct(TransformedVertices[Indices[Idx0].Y] - Origin, Basis1));
-	T0[2] = FVector2f(FVector3f::DotProduct(TransformedVertices[Indices[Idx0].Z] - Origin, Basis0), FVector3f::DotProduct(TransformedVertices[Indices[Idx0].Z] - Origin, Basis1));
-
-	// Project the second triangle into these coordinates. We reverse the winding order to flip the normal.
-	FVector3f Point0 = TransformedVertices[Indices[Idx1].Z] - Origin;
-	FVector3f Point1 = TransformedVertices[Indices[Idx1].Y] - Origin;
-	FVector3f Point2 = TransformedVertices[Indices[Idx1].X] - Origin;
-	TStaticArray<FVector2f,3> T1;
-	T1[0] = FVector2f(FVector3f::DotProduct(Point0, Basis0), FVector3f::DotProduct(Point0, Basis1));
-	T1[1] = FVector2f(FVector3f::DotProduct(Point1, Basis0), FVector3f::DotProduct(Point1, Basis1));
-	T1[2] = FVector2f(FVector3f::DotProduct(Point2, Basis0), FVector3f::DotProduct(Point2, Basis1));
-
-	return IdenticalTriangles(T0, T1) || TrianglesIntersect(T0, T1);
-}
-
-bool FGeometryCollectionProximityUtility::IdenticalTriangles(const TStaticArray<FVector2f, 3>& T0, const TStaticArray<FVector2f, 3>& T1)
-{
-	int32 FirstMatch = 0;
-	for (; FirstMatch < 3; ++FirstMatch)
-=======
 		FVector3f Origin = TransformedVertices[Indices[Idx0].X];
 
 		TStaticArray<FVector2f, 3> T0;
@@ -307,7 +280,6 @@
 	}
 
 	void InitCandidateContacts(const FGeometryCollection* Collection, float ProximityTolerance)
->>>>>>> d731a049
 	{
 		UE::Geometry::FSparseDynamicOctree3 GeoOctree;
 		GeoOctree.RootDimension = OverallBounds.GetExtent().GetAbsMax();
@@ -395,37 +367,7 @@
 
 	void TransformVertices(const FGeometryCollection* Collection)
 	{
-<<<<<<< HEAD
-		return false;
-	}
-
-	return true;
-}
-
-bool FGeometryCollectionProximityUtility::TrianglesIntersect(const TStaticArray<FVector2f,3>& T0, const TStaticArray<FVector2f,3>& T1)
-{
-	// Test if one of the triangles has a side with all of the other triangle's points on the outside.
-	float Normal0 = (T0[1].X - T0[0].X) * (T0[2].Y - T0[0].Y) - (T0[1].Y - T0[0].Y) * (T0[2].X - T0[0].X);
-	float Normal1 = (T1[1].X - T1[0].X) * (T1[2].Y - T1[0].Y) - (T1[1].Y - T1[0].Y) * (T1[2].X - T1[0].X);
-
-	return !(Cross(T1, T0[0], T0[1], Normal0) ||
-		Cross(T1, T0[1], T0[2], Normal0) ||
-		Cross(T1, T0[2], T0[0], Normal0) ||
-		Cross(T0, T1[0], T1[1], Normal1) ||
-		Cross(T0, T1[1], T1[2], Normal1) ||
-		Cross(T0, T1[1], T1[0], Normal1));
-}
-
-bool FGeometryCollectionProximityUtility::Cross(const TStaticArray<FVector2f,3>& Points, const FVector2f& B, const FVector2f& C, float Normal)
-{
-	float CyBy = C.Y - B.Y;
-	float CxBx = C.X - B.X;
-	const FVector2f& Pa = Points[0];
-	const FVector2f& Pb = Points[1];
-	const FVector2f& Pc = Points[2];
-=======
 		TransformedVertices.SetNum(Collection->NumElements(FGeometryCollection::VerticesGroup));
->>>>>>> d731a049
 
 		TArray<FTransform> GlobalTransformArray;
 		GeometryCollectionAlgo::GlobalMatrices(Collection->Transform, Collection->Parent, GlobalTransformArray);
@@ -460,12 +402,6 @@
 };
 
 
-<<<<<<< HEAD
-			const FTransform& GlobalTransform = GlobalTransformArray[BoneMap[VertIdx]];
-			TransformedVertices[VertIdx] = (FVector3f)GlobalTransform.TransformPosition(FVector(Vertex[VertIdx]));
-		});
-=======
->>>>>>> d731a049
 
 }} // namespace UE::GeometryCollectionInternal
 
