// Copyright Epic Games, Inc. All Rights Reserved.

#include "GeometryCollection/ManagedArrayCollection.h"
#include "GeometryCollection/GeometryCollectionAlgo.h"
#include "Templates/UnrealTemplate.h"
#include "Chaos/ChaosArchive.h"
#include "UObject/UE5MainStreamObjectVersion.h"

#include UE_INLINE_GENERATED_CPP_BY_NAME(ManagedArrayCollection)

DEFINE_LOG_CATEGORY_STATIC(FManagedArrayCollectionLogging, NoLogging, All);

int8 FManagedArrayCollection::Invalid = INDEX_NONE;


FManagedArrayCollection::FManagedArrayCollection()
{
	Version = 9;
}

void FManagedArrayCollection::AddGroup(FName Group)
{
	ensure(!GroupInfo.Contains(Group));
	FGroupInfo info{
		0
	};
	GroupInfo.Add(Group, info);
}

int32 FManagedArrayCollection::NumAttributes(FName Group) const
{
	int32 Num=0;
	for (const TTuple<FKeyType, FValueType>& Entry : Map)
	{
		if (Entry.Key.Get<1>() == Group)
		{
			Num++;
		}
	}
	return Num;
}

void FManagedArrayCollection::RemoveElements(const FName& Group, const TArray<int32>& SortedDeletionList, FProcessingParameters Params)
{
	if (SortedDeletionList.Num())
	{
		int32 GroupSize = NumElements(Group);
		int32 DelListNum = SortedDeletionList.Num();
		GeometryCollectionAlgo::ValidateSortedList(SortedDeletionList, GroupSize);
		ensure(GroupSize >= DelListNum);

		TArray<int32> Offsets;
		GeometryCollectionAlgo::BuildIncrementMask(SortedDeletionList, GroupSize, Offsets);

		TSet<int32> DeletionSet(SortedDeletionList);
		for (const TTuple<FKeyType, FValueType>& Entry : Map)
		{
			//
			// Reindex attributes dependent on the group being resized
			//
			if (Entry.Value.GroupIndexDependency == Group && Params.bReindexDependentAttibutes)
			{
				Entry.Value.Value->Reindex(Offsets, GroupSize - DelListNum, SortedDeletionList, DeletionSet);
			}

			//
			//  Resize the array and clobber deletion indices
			//
			if (Entry.Key.Get<1>() == Group)
			{
				Entry.Value.Value->RemoveElements(SortedDeletionList);
			}

		}
		GroupInfo[Group].Size -= DelListNum;
	}
}

void FManagedArrayCollection::RemoveElements(const FName& Group, int32 NumberElements, int32 Position)
{
	TArray<int32> SortedDeletionList;
	SortedDeletionList.SetNumUninitialized(NumberElements);
	for (int32 Idx = 0; Idx < NumberElements; ++Idx)
	{
		SortedDeletionList[Idx] = Position + Idx;
	}
	RemoveElements(Group, SortedDeletionList);
}

TArray<FName> FManagedArrayCollection::GroupNames() const
{
	TArray<FName> keys;
	if (GroupInfo.Num())
	{
		GroupInfo.GetKeys(keys);
	}
	return keys;
}

bool FManagedArrayCollection::HasAttribute(FName Name, FName Group) const
{
	FKeyType Key = FManagedArrayCollection::MakeMapKey(Name, Group);
	return Map.Contains(Key);
}

bool FManagedArrayCollection::HasAttributes(const TArray<FManagedArrayCollection::FManagedType>& Types) const
{
	for (const FManagedType& ManagedType : Types)
	{
		FKeyType Key = FManagedArrayCollection::MakeMapKey(ManagedType.Name, ManagedType.Group);
		if(Map.Contains(Key))
		{
			const FValueType& FoundValue = Map[Key];

			if (FoundValue.ArrayType != ManagedType.Type)
			{
				return false;
			}
		}
	}
	return true;
}

FManagedArrayCollection::EArrayType FManagedArrayCollection::GetAttributeType(FName Name, FName Group) const
{
	const FKeyType Key = FManagedArrayCollection::MakeMapKey(Name, Group);
	if (const FValueType* Attribute = Map.Find(Key))
	{
		return Attribute->ArrayType;
	}
	return EArrayType::FNoneType;
}

bool FManagedArrayCollection::IsAttributeDirty(FName Name, FName Group) const
{
	const FKeyType Key = FManagedArrayCollection::MakeMapKey(Name, Group);
	if (const FValueType* Attribute = Map.Find(Key))
	{
		return (Attribute->Value)? Attribute->Value->IsDirty(): false;
	}
	return false;
}

bool FManagedArrayCollection::IsAttributePersistent(FName Name, FName Group) const
{
	const FKeyType Key = FManagedArrayCollection::MakeMapKey(Name, Group);
	if (const FValueType* Attribute = Map.Find(Key))
	{
		return Attribute->Saved;
	}
	return false;
}

TArray<FName> FManagedArrayCollection::AttributeNames(FName Group) const
{
	TArray<FName> AttributeNames;
	for (const TTuple<FKeyType, FValueType>& Entry : Map)
	{
		if (Entry.Key.Get<1>() == Group)
		{
			AttributeNames.Add(Entry.Key.Get<0>());
		}
	}
	return AttributeNames;
}

int32 FManagedArrayCollection::NumElements(FName GroupName) const
{
	int32 Num = 0;
	if (const FGroupInfo* Group = GroupInfo.Find(GroupName))
	{
		Num = Group->Size;
	}
	return Num;
}

int32 FManagedArrayCollection::AddElements(int32 NumberElements, FName Group)
{
	int32 StartSize = 0;
	if (!GroupInfo.Contains(Group))
	{
		AddGroup(Group);
	}

	StartSize = GroupInfo[Group].Size;
	for (TTuple<FKeyType, FValueType>& Entry : Map)
	{
		if (Entry.Key.Get<1>() == Group)
		{
			Entry.Value.Value->Resize(StartSize + NumberElements);
		}
	}
	GroupInfo[Group].Size += NumberElements;

	SetDefaults(Group, StartSize, NumberElements);

	return StartSize;
}

int32 FManagedArrayCollection::InsertElements(int32 NumberElements, int32 Position, FName Group)
{
	const int32 OldGroupSize = AddElements(NumberElements, Group);
	const int32 NewGroupSize = OldGroupSize + NumberElements;
	check(Position <= OldGroupSize);
	const int32 NumberElementsToMove = OldGroupSize - Position;
	const int32 MoveToPosition = Position + NumberElements;

	TArray<int32> NewOrder;
	NewOrder.SetNumUninitialized(NewGroupSize);

	for (int32 Idx = 0; Idx < Position; ++Idx)
	{
		NewOrder[Idx] = Idx;
	}
	for (int32 Idx = Position; Idx < MoveToPosition; ++Idx)
	{
		NewOrder[Idx] = Idx + NumberElementsToMove;
	}
	for (int32 Idx = MoveToPosition; Idx < NewGroupSize; ++Idx)
	{
		NewOrder[Idx] = Idx - NumberElements;
	}

	ReorderElements(Group, NewOrder);

	return Position;
}

void FManagedArrayCollection::Append(const FManagedArrayCollection& InCollection)
{
	bool bMatchingAttributes = true;
	for (const TTuple<FKeyType, FValueType>& Entry : InCollection.Map)
	{
		if (HasAttribute(Entry.Key.Get<0>(), Entry.Key.Get<1>()))
		{
			const FValueType& OriginalValue = InCollection.Map[Entry.Key];
			const FValueType& DestValue = Map[Entry.Key];

			// If we don't have a type match don't attempt the copy.
			if (OriginalValue.ArrayType != DestValue.ArrayType)
			{
				bMatchingAttributes = false;
				ensureMsgf(false, TEXT("Failed : Type error in FManagedArrayCollection::AppendCollection (%s:%s)"), 
					*Entry.Key.Get<0>().ToString(), *Entry.Key.Get<1>().ToString());
			}
		}
	}
	if (bMatchingAttributes)
	{
		// make space first. 
		for (const FName& Group : InCollection.GroupNames())
		{
			if (HasGroup(Group) && NumElements(Group))
			{
				InsertElements(InCollection.NumElements(Group), 0, Group);
			}
			else if (!HasGroup(Group))
			{
				AddGroup(Group);
				AddElements(InCollection.NumElements(Group), Group);
			}
		}

		// copy values
		for (const TTuple<FKeyType, FValueType>& Entry : InCollection.Map)
		{
			FName AttributeName = Entry.Key.Get<0>();
			FName GroupName = Entry.Key.Get<1>();

			if (HasAttribute(AttributeName, GroupName))
			{
				Map[Entry.Key].Value->CopyRange(*Entry.Value.Value, 0, Entry.Value.Value->Num());
			}
			else
			{
				// Copied from FManagedArrayCollection::CopyAttribute, but this 
				// does not manage destination size, as that is pre allocated above. 
				FKeyType Key = FManagedArrayCollection::MakeMapKey(AttributeName, GroupName);

				if (!HasAttribute(AttributeName, GroupName))
				{
					const FValueType& V = InCollection.Map[Key];
					EArrayType Type = V.ArrayType;
					FValueType Value(Type, *NewManagedTypedArray(Type));
					Value.Value->Resize(NumElements(GroupName));
					Value.GroupIndexDependency = V.GroupIndexDependency;
					Value.Saved = V.Saved;
					Value.bExternalValue = V.bExternalValue;
					Map.Add(Key, MoveTemp(Value));
				}

				const FValueType& OriginalValue = InCollection.Map[Key];
				const FValueType& DestValue = Map[Key];
				check(OriginalValue.ArrayType == DestValue.ArrayType);
				DestValue.Value->Init(*OriginalValue.Value);
			}
		}
	}
}


void FManagedArrayCollection::RemoveAttribute(FName Name, FName Group)
{
	FKeyType Key = FManagedArrayCollection::MakeMapKey(Name, Group);
	Map.Remove(Key);
}

void FManagedArrayCollection::RemoveGroup(FName Group)
{
	TArray<FName> DelList;
	for (TTuple<FKeyType, FValueType>& Entry : Map)
	{
		if (Entry.Key.Get<1>() == Group)
		{
			DelList.Add(Entry.Key.Get<0>());
		}
		if (Entry.Value.GroupIndexDependency == Group)
		{
			Entry.Value.GroupIndexDependency = "";
		}
	}
	for (const FName& AttrName : DelList)
	{
		Map.Remove(FManagedArrayCollection::MakeMapKey(AttrName, Group));
	}

	GroupInfo.Remove(Group);
}

void FManagedArrayCollection::Resize(int32 Size, FName Group)
{
	ensure(HasGroup(Group));
	const int32 CurSize = NumElements(Group);
	if (CurSize == Size)
	{
		return;
	}

	ensureMsgf(Size > NumElements(Group), TEXT("Use RemoveElements to shrink a group."));
	const int32 StartSize = GroupInfo[Group].Size;
	for (TTuple<FKeyType, FValueType>& Entry : Map)
	{
		if (Entry.Key.Get<1>() == Group)
		{
			Entry.Value.Value->Resize(Size);
		}
	}
	GroupInfo[Group].Size = Size;
}

void FManagedArrayCollection::Reserve(int32 Size, FName Group)
{
	ensure(HasGroup(Group));
	const int32 CurSize = NumElements(Group);
	if (CurSize >= Size)
	{
		return;
	}

	const int32 StartSize = GroupInfo[Group].Size;
	for (TTuple<FKeyType, FValueType>& Entry : Map)
	{
		if (Entry.Key.Get<1>() == Group)
		{
			Entry.Value.Value->Reserve(Size);
		}
	}
}

void FManagedArrayCollection::EmptyGroup(FName Group)
{
	ensure(HasGroup(Group));

	for (TTuple<FKeyType, FValueType>& Entry : Map)
	{
		if (Entry.Key.Get<1>() == Group)
		{
			Entry.Value.Value->Empty();
		}
	}

	GroupInfo[Group].Size = 0;
}

void FManagedArrayCollection::ReorderElements(FName Group, const TArray<int32>& NewOrder)
{
	const int32 GroupSize = GroupInfo[Group].Size;
	check(GroupSize == NewOrder.Num());

	TArray<int32> InverseNewOrder;
	InverseNewOrder.Init(-1, GroupSize);
	for (int32 Idx = 0; Idx < GroupSize; ++Idx)
	{
		InverseNewOrder[NewOrder[Idx]] = Idx;
	}

	for (TTuple<FKeyType, FValueType>& Entry : Map)
	{
		// Reindex attributes dependent on the group being reordered
		if (Entry.Value.GroupIndexDependency == Group)
		{
			Entry.Value.Value->ReindexFromLookup(InverseNewOrder);
		}

		if (Entry.Key.Get<1>() == Group)
		{
			Entry.Value.Value->Reorder(NewOrder);
		}
	}
}

void FManagedArrayCollection::SetDependency(FName Name, FName Group, FName DependencyGroup, bool bAllowCircularDependency)
{
	ensure(HasAttribute(Name, Group));
<<<<<<< HEAD
	if (ensure(!IsConnected(DependencyGroup, Group)))
=======
	FKeyType Key = FManagedArrayCollection::MakeMapKey(Name, Group);
	if (ensure(bAllowCircularDependency || !IsConnected(DependencyGroup, Group)))
>>>>>>> 4af6daef
	{
		Map[Key].GroupIndexDependency = DependencyGroup;
	}
}

void FManagedArrayCollection::RemoveDependencyFor(FName Group)
{
	ensure(HasGroup(Group));
	for (TTuple<FKeyType, FValueType>& Entry : Map)
	{
		if (Entry.Value.GroupIndexDependency == Group)
		{
			Entry.Value.GroupIndexDependency = "";
		}
	}
}

void FManagedArrayCollection::SetDefaults(FName Group, uint32 StartSize, uint32 NumElements)
{
	for (TTuple<FKeyType, FValueType>& Entry : Map)
	{
		if (Entry.Key.Get<1>() == Group)
		{
			Entry.Value.Value->SetDefaults(StartSize, NumElements, Entry.Value.GroupIndexDependency != "");
		}
	}
}

void FManagedArrayCollection::SyncGroupSizeFrom(const FManagedArrayCollection& InCollection, FName Group)
{
	if (!HasGroup(Group))
	{
		AddGroup(Group);
	}

	Resize(InCollection.GroupInfo[Group].Size, Group);
}

void FManagedArrayCollection::CopyMatchingAttributesFrom(
	const FManagedArrayCollection& InCollection,
	const TMap<FName, TSet<FName>>* SkipList)
{
	MatchOptionalDefaultAttributes(InCollection);

	for (const auto& Pair : InCollection.GroupInfo)
	{
		SyncGroupSizeFrom(InCollection, Pair.Key);
	}
	for (TTuple<FKeyType, FValueType>& Entry : Map)
	{
		if (SkipList)
		{
			if (const TSet<FName>* Attrs = SkipList->Find(Entry.Key.Get<1>()))
			{
				if (Attrs->Contains(Entry.Key.Get<0>()))
				{
					continue;
				}
			}
		}
		if (InCollection.HasAttribute(Entry.Key.Get<0>(), Entry.Key.Get<1>()))
		{
			const FValueType& OriginalValue = InCollection.Map[Entry.Key];
			const FValueType& DestValue = Map[Entry.Key];

			// If we don't have a type match don't attempt the copy.
			if(OriginalValue.ArrayType == DestValue.ArrayType)
			{
				CopyAttribute(InCollection, Entry.Key.Get<0>(), Entry.Key.Get<1>());
			}
		}
	}

}

void FManagedArrayCollection::CopyAttribute(const FManagedArrayCollection& InCollection, FName Name, FName Group)
{
	CopyAttribute(InCollection, /*SrcName=*/Name, /*DestName=*/Name, Group);
}

void FManagedArrayCollection::CopyAttribute(const FManagedArrayCollection& InCollection, FName SrcName, FName DestName, FName Group)
{
	SyncGroupSizeFrom(InCollection, Group);
	FKeyType SrcKey = FManagedArrayCollection::MakeMapKey(SrcName, Group);
	FKeyType DestKey = FManagedArrayCollection::MakeMapKey(DestName, Group);

	if (!HasAttribute(DestName, Group))
	{
		const FValueType& V = InCollection.Map[SrcKey];
		EArrayType Type = V.ArrayType;
		FValueType Value(Type, *NewManagedTypedArray(Type));
		Value.Value->Resize(NumElements(Group));
		Value.GroupIndexDependency = V.GroupIndexDependency;
		Value.Saved = V.Saved;
		Value.bExternalValue = V.bExternalValue;
		Map.Add(DestKey, MoveTemp(Value));
	}

	const FValueType& OriginalValue = InCollection.Map[SrcKey];
	const FValueType& DestValue = Map[DestKey];
	check(OriginalValue.ArrayType == DestValue.ArrayType);
	DestValue.Value->Init(*OriginalValue.Value);
}

bool FManagedArrayCollection::IsConnected(FName StartingNode, FName TargetNode)
{
	if (!StartingNode.IsNone())
	{
		TMap<FName, TArray<FName> > DMap;
		for (const TTuple<FKeyType, FValueType>& Entry : Map)
		{
			if (!DMap.Contains(Entry.Key.Get<1>()))
				DMap.Add(Entry.Key.Get<1>(), TArray<FName>());
			if (!Entry.Value.GroupIndexDependency.IsNone())
				DMap[Entry.Key.Get<1>()].AddUnique(Entry.Value.GroupIndexDependency);
		}

		if (DMap.Contains(StartingNode))
		{
			TSet<FName> Visited;
			TArray<FName> SearchSet = DMap[StartingNode];
			while (SearchSet.Num())
			{
				FName Curr = SearchSet.Pop();
				if (Curr.IsEqual(TargetNode))
				{
					return true;
				}

				if (!Visited.Contains(Curr))
				{
					Visited.Add(Curr);
					if (DMap.Contains(Curr))
					{
						if (!DMap[Curr].IsEmpty())
							SearchSet.Append(DMap[Curr]);
					}
				}
			}
		}
	}
	return false;
}

<<<<<<< HEAD
#include <sstream> 
#include <string>
FString FManagedArrayCollection::ToString() const
{
	FString Buffer("Group : Attribute [Ptr] [AllocatedSize]\n");

	const TArray<FStringFormatArg> CollectionInfos = { FString::FormatAsNumber((int32)GetAllocatedSize()) };
	Buffer += FString::Format(TEXT("*:* [n/a] [{0}]\n"), CollectionInfos);
=======
FString FManagedArrayCollection::ToString() const
{
	FString Buffer;

	const TArray<FStringFormatArg> CollectionInfos = { FString::FormatAsNumber((int32)GetAllocatedSize()) };
	Buffer += FString::Format(TEXT("All attributes [{0} bytes]\n"), CollectionInfos);
>>>>>>> 4af6daef

	for (FName GroupName : GroupNames())
	{
		const TArray<FStringFormatArg> GroupNameInfos = { GroupName.ToString(), FString::FormatAsNumber((int32)NumElements(GroupName)) };
		Buffer += FString::Format(TEXT("{0} - [{1} elements]\n"), GroupNameInfos);
		for (FName AttributeName : AttributeNames(GroupName))
		{
			FKeyType Key = FManagedArrayCollection::MakeMapKey(AttributeName, GroupName);
			const FValueType& Value = Map[Key];

			const SIZE_T AttributeAllocatedSize = Value.Value? Value.Value->GetAllocatedSize() : 0;
			const FString AttributeAllocatedSizeStr = FString::FormatAsNumber((int32)AttributeAllocatedSize);

<<<<<<< HEAD
			const TArray<FStringFormatArg> AttributeInfos = { GroupName.ToString(), AttributeName.ToString(), (uint64)Value.Value, AttributeAllocatedSizeStr };
			Buffer += FString::Format(TEXT("{0}:{1} [{2}] [{3}]\n"), AttributeInfos);
=======
			const TArray<FStringFormatArg> AttributeInfos = { AttributeName.ToString(), AttributeAllocatedSizeStr };
			Buffer += FString::Format(TEXT(" |-- {0} [{1} bytes]\n"), AttributeInfos);
>>>>>>> 4af6daef
		}
	}
	return Buffer;
}

SIZE_T FManagedArrayCollection::GetAllocatedSize() const
{
	SIZE_T AllocatedSize = Map.GetAllocatedSize();
	for (const TTuple<FKeyType, FValueType>& Entry : Map)
	{
		if (Entry.Value.Value)
		{
			AllocatedSize += Entry.Value.Value->GetAllocatedSize();
		}
	}
	return AllocatedSize;
}

<<<<<<< HEAD
=======
void FManagedArrayCollection::GetElementSizeInfoForGroups(TArray<TPair<FName, SIZE_T>>& OutSizeInfo) const
{
	// Group name to total element size map
	TMap<FName, SIZE_T> GroupToElementSizeMap;

	for (const TPair<FKeyType, FValueType>& Attribute : Map)
	{
		SIZE_T& GroupSize = GroupToElementSizeMap.FindOrAdd(Attribute.Key.Get<1>());
		if (FManagedArrayBase* Array = Attribute.Value.Value)
		{
			GroupSize += Array->GetTypeSize();
		}
	}

	for (const TPair<FName, SIZE_T>& GroupAndElementSize : GroupToElementSizeMap)
	{
		OutSizeInfo.Add(GroupAndElementSize);
	}
}

>>>>>>> 4af6daef
static const FName GuidName("GUID");

// this is a reference wrapper to avoid copying attributes as some may not support copy (unique ptr ones) 
// this is used during serialization to build a transient filtered map of attributes that can be saved
struct FManagedArrayCollectionValueTypeWrapper
{
	FManagedArrayCollectionValueTypeWrapper()
		: ValueRef(nullptr)
	{}

	FManagedArrayCollectionValueTypeWrapper(FManagedArrayCollection::FValueType* ValueRefIn)
		: ValueRef(ValueRefIn)
	{}

	FManagedArrayCollection::FValueType* ValueRef;
};
FArchive& operator<<(FArchive& Ar, FManagedArrayCollectionValueTypeWrapper& ValueIn)
{
	// simple forwarding to the original object 
	Ar << (*ValueIn.ValueRef);
	return Ar;
}

void FManagedArrayCollection::Serialize(Chaos::FChaosArchive& Ar)
{
	Ar.UsingCustomVersion(FUE5MainStreamObjectVersion::GUID);

<<<<<<< HEAD
	if (Ar.IsSaving()) Version = 9;
=======
>>>>>>> 4af6daef
	Ar << Version;

	if (Ar.IsLoading())
	{
		//We can't serialize entire tmap in place because we may have new groups. todo(ocohen): baked data should be simpler since all entries exist
		TMap< FName, FGroupInfo> TmpGroupInfo;
		Ar << TmpGroupInfo;

		for (TTuple<FName, FGroupInfo>& Group : TmpGroupInfo)
		{
			GroupInfo.Add(Group);
		}

		//We can't serialize entire tmap in place because some entries may have changed types or memory ownership (internal vs external).
		//todo(ocohen): baked data should be simpler since all entries are guaranteed to exist
		TMap< FKeyType, FValueType> TmpMap;
		Ar << TmpMap;

		for (TTuple<FKeyType, FValueType>& Pair : TmpMap)
		{
			if (FValueType* Existing = Map.Find(Pair.Key))
			{
				if (ensureMsgf(Existing->ArrayType == Pair.Value.ArrayType, TEXT("Type change not supported. Ignoring serialized data")))
				{
					Existing->Value->ExchangeArrays(*Pair.Value.Value);	//if there is already an entry do an exchange. This way external arrays get correct serialization
					//question: should we validate if group dependency has changed in some invalid way?
				}
			}
			else
			{
				//todo(ocohen): how do we remove old values? Maybe have an unused attribute concept
				//no existing entry so it is owned by the map
				Map.Add(Pair.Key, MoveTemp(Pair.Value));
			}
		}

		TArray<FKeyType> ToRemoveKeys;
		for (const TTuple<FKeyType, FValueType>& Pair : Map)
		{
			if (!Pair.Value.bExternalValue && !TmpMap.Find(Pair.Key))
			{
				ToRemoveKeys.Add(Pair.Key);
			}
		}
		for (const FKeyType& Key : ToRemoveKeys)
		{
			Map.Remove(Key);
		}

		//it's possible new entries have been added but are not in old content. Resize these.
		for (TTuple<FKeyType, FValueType>& Pair : Map)
		{
			const int32 GroupSize = GroupInfo[Pair.Key.Get<1>()].Size;
			if (GroupSize != Pair.Value.Value->Num())
			{
				Pair.Value.Value->Resize(GroupSize);
			}
		}

		// strip out GUID Attributes
		for (auto& GroupName : GroupNames())
		{
			if (HasAttribute(GuidName, GroupName))
			{
				RemoveAttribute(GuidName, GroupName);
			}
		}

	}
	else // Ar.IsSaving()
	{
		Ar << GroupInfo;
		// Unless it's an undo/redo transaction, strip out the keys that we don't want to save
		if (!Ar.IsTransacting())
		{
			// we do create a wrapper around ValueType, to avoid copies and save memory 
			TMap<FKeyType, FManagedArrayCollectionValueTypeWrapper> ToSaveMap;
			for (TTuple<FKeyType, FValueType>& Pair : Map)
			{
				if (Pair.Value.Saved)
				{
					ToSaveMap.Emplace(Pair.Key, FManagedArrayCollectionValueTypeWrapper(&Pair.Value));
				}
			}
			Ar << ToSaveMap;
		}
		else
		{
			Ar << Map;
		}
	}
}

FArchive& operator<<(FArchive& Ar, FManagedArrayCollection::FGroupInfo& GroupInfo)
{
	int Version = 4;
	Ar << Version;
	Ar << GroupInfo.Size;
	return Ar;
}

FArchive& operator<<(FArchive& Ar, FManagedArrayCollection::FValueType& ValueIn)
{
	int Version = 4;	//todo: version per entry is really bloated
	Ar << Version;

	int ArrayTypeAsInt = static_cast<int>(ValueIn.ArrayType);
	Ar << ArrayTypeAsInt;
	ValueIn.ArrayType = static_cast<FManagedArrayCollection::EArrayType>(ArrayTypeAsInt);

	if (Version < 4)
	{
		int ArrayScopeAsInt;
		Ar << ArrayScopeAsInt;	//assume all serialized old content was for rest collection
	}

	if (Version >= 2)
	{
		Ar << ValueIn.GroupIndexDependency;
		Ar << ValueIn.Saved;
	}

	if (ValueIn.Value == nullptr)
	{
		ValueIn.Value = NewManagedTypedArray(ValueIn.ArrayType);
	}
	
	// Note: We switched to always saving the value here, and use the Saved flag
	// to remove the property from the overall Map (see FManagedArrayCollection::Serialize above)
	bool bNewSavedBehavior = Ar.CustomVer(FUE5MainStreamObjectVersion::GUID) >= FUE5MainStreamObjectVersion::ManagedArrayCollectionAlwaysSerializeValue;
	if (bNewSavedBehavior || ValueIn.Saved)
	{
		ValueIn.Value->Serialize(static_cast<Chaos::FChaosArchive&>(Ar));
	}

	return Ar;
}<|MERGE_RESOLUTION|>--- conflicted
+++ resolved
@@ -412,12 +412,8 @@
 void FManagedArrayCollection::SetDependency(FName Name, FName Group, FName DependencyGroup, bool bAllowCircularDependency)
 {
 	ensure(HasAttribute(Name, Group));
-<<<<<<< HEAD
-	if (ensure(!IsConnected(DependencyGroup, Group)))
-=======
 	FKeyType Key = FManagedArrayCollection::MakeMapKey(Name, Group);
 	if (ensure(bAllowCircularDependency || !IsConnected(DependencyGroup, Group)))
->>>>>>> 4af6daef
 	{
 		Map[Key].GroupIndexDependency = DependencyGroup;
 	}
@@ -562,23 +558,12 @@
 	return false;
 }
 
-<<<<<<< HEAD
-#include <sstream> 
-#include <string>
-FString FManagedArrayCollection::ToString() const
-{
-	FString Buffer("Group : Attribute [Ptr] [AllocatedSize]\n");
-
-	const TArray<FStringFormatArg> CollectionInfos = { FString::FormatAsNumber((int32)GetAllocatedSize()) };
-	Buffer += FString::Format(TEXT("*:* [n/a] [{0}]\n"), CollectionInfos);
-=======
 FString FManagedArrayCollection::ToString() const
 {
 	FString Buffer;
 
 	const TArray<FStringFormatArg> CollectionInfos = { FString::FormatAsNumber((int32)GetAllocatedSize()) };
 	Buffer += FString::Format(TEXT("All attributes [{0} bytes]\n"), CollectionInfos);
->>>>>>> 4af6daef
 
 	for (FName GroupName : GroupNames())
 	{
@@ -592,13 +577,8 @@
 			const SIZE_T AttributeAllocatedSize = Value.Value? Value.Value->GetAllocatedSize() : 0;
 			const FString AttributeAllocatedSizeStr = FString::FormatAsNumber((int32)AttributeAllocatedSize);
 
-<<<<<<< HEAD
-			const TArray<FStringFormatArg> AttributeInfos = { GroupName.ToString(), AttributeName.ToString(), (uint64)Value.Value, AttributeAllocatedSizeStr };
-			Buffer += FString::Format(TEXT("{0}:{1} [{2}] [{3}]\n"), AttributeInfos);
-=======
 			const TArray<FStringFormatArg> AttributeInfos = { AttributeName.ToString(), AttributeAllocatedSizeStr };
 			Buffer += FString::Format(TEXT(" |-- {0} [{1} bytes]\n"), AttributeInfos);
->>>>>>> 4af6daef
 		}
 	}
 	return Buffer;
@@ -617,8 +597,6 @@
 	return AllocatedSize;
 }
 
-<<<<<<< HEAD
-=======
 void FManagedArrayCollection::GetElementSizeInfoForGroups(TArray<TPair<FName, SIZE_T>>& OutSizeInfo) const
 {
 	// Group name to total element size map
@@ -639,7 +617,6 @@
 	}
 }
 
->>>>>>> 4af6daef
 static const FName GuidName("GUID");
 
 // this is a reference wrapper to avoid copying attributes as some may not support copy (unique ptr ones) 
@@ -667,10 +644,6 @@
 {
 	Ar.UsingCustomVersion(FUE5MainStreamObjectVersion::GUID);
 
-<<<<<<< HEAD
-	if (Ar.IsSaving()) Version = 9;
-=======
->>>>>>> 4af6daef
 	Ar << Version;
 
 	if (Ar.IsLoading())
