--- conflicted
+++ resolved
@@ -494,11 +494,8 @@
 
 void FManagedArrayCollection::Serialize(Chaos::FChaosArchive& Ar)
 {
-<<<<<<< HEAD
-=======
 	Ar.UsingCustomVersion(FUE5MainStreamObjectVersion::GUID);
 
->>>>>>> d731a049
 	if (Ar.IsSaving()) Version = 9;
 	Ar << Version;
 
