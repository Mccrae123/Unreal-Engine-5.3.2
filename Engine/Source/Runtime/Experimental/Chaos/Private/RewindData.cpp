// Copyright Epic Games, Inc. All Rights Reserved.

#include "RewindData.h"

namespace Chaos
{

template <typename T,EParticleProperty PropName>
template <typename LambdaWrite>
void TParticleStateProperty<T,PropName>::SyncToParticle(const LambdaWrite& WriteFunc) const
{
	if(Manager.Ptr)
	{
		const TDirtyElementPool<T>& Pool = Manager.Ptr->GetParticlePool<T,PropName>();
		const T& Value = Pool.GetElement(Manager.DataIdx);
		WriteFunc(Value);
	}
}

template <typename T,EParticleProperty PropName>
template <typename LambdaSet>
void TParticleStateProperty<T,PropName>::SyncRemoteDataForced(const FDirtyPropData& InManager,const LambdaSet& SetFunc)
{
	Manager = InManager;
	T& NewVal = Manager.Ptr->GetParticlePool<T,PropName>().GetElement(Manager.DataIdx);
	SetFunc(NewVal);
}

template <typename T,EParticleProperty PropName>
template <typename LambdaSet>
void TParticleStateProperty<T,PropName>::SyncRemoteData(const FDirtyPropData& InManager,const FParticleDirtyData& DirtyData,const LambdaSet& SetFunc)
{
	checkSlow(InManager.Ptr != nullptr);
	if(DirtyData.IsDirty(ParticlePropToFlag(PropName)))
	{
		SyncRemoteDataForced(InManager,SetFunc);
	}
}

template <typename T,EParticleProperty PropName>
template <typename TParticleHandle>
bool TParticleStateProperty<T,PropName>::IsInSync(const FConstDirtyPropData& SrcManager,const FParticleDirtyFlags Flags,const TParticleHandle& Handle) const
{
	const T* RecordedEntry = Manager.Ptr ? &GetValue(Manager.Ptr,Manager.DataIdx) : nullptr;
	const T* NewEntry = Flags.IsDirty(ParticlePropToFlag(PropName)) ? &GetValue(SrcManager.Ptr,SrcManager.DataIdx) : nullptr;

	if(NewEntry)
	{
		if(RecordedEntry)
		{
			//We have an entry from current run and previous run, so check that they are equal
			return NewEntry->IsEqual(*RecordedEntry);
		} else
		{
			//Previous run had no entry. If the current PT data matches the new data, then this is a harmless idnetical write and we are still in sync
			return NewEntry->IsEqual(Handle);
		}
	} else
	{
		if(RecordedEntry)
		{
			//We have an entry from previous run, but not anymore. It's possible this will get written out by PT and hasn't yet, so check if the values are the same
			return RecordedEntry->IsEqual(Handle);
		} else
		{
			//Both current run and recorded run have no entry, so both pointed at head and saw no change
			return true;
		}
	}
}

void FGeometryParticleStateBase::SyncSimWritablePropsFromSim(FDirtyPropData Manager,const TPBDRigidParticleHandle<FReal,3>& Rigid)
{
	FParticleDirtyFlags Flags;
	Flags.MarkDirty(EParticleFlags::XR);
	Flags.MarkDirty(EParticleFlags::Velocities);
	Flags.MarkDirty(EParticleFlags::DynamicMisc);
	FParticleDirtyData Dirty;
	Dirty.SetFlags(Flags);

	ParticlePositionRotation.SyncRemoteData(Manager,Dirty,[&Rigid](auto& Data)
	{
		Data.CopyFrom(Rigid);
	});

	Velocities.SyncRemoteData(Manager,Dirty,[&Rigid](auto& Data)
	{
		Data.SetV(Rigid.PreV());
		Data.SetW(Rigid.PreW());
	});

	KinematicTarget.SyncRemoteData(Manager, Dirty, [&Rigid](auto& Data)
	{
		Data = Rigid.KinematicTarget();
	});
<<<<<<< HEAD
=======

	DynamicsMisc.SyncRemoteData(Manager, Dirty, [&Rigid](auto& Data)
	{
		Data.CopyFrom(Rigid);
		Data.SetObjectState(Rigid.PreObjectState());	//everything else is not writable by sim so must be the same
	});
>>>>>>> 3aae9151
}

void FGeometryParticleStateBase::SyncDirtyDynamics(FDirtyPropData& DestManager,const FParticleDirtyData& Dirty,const FConstDirtyPropData& SrcManager)
{
	FParticleDirtyData DirtyFlags;
	DirtyFlags.SetFlags(Dirty.GetFlags());

	Dynamics.SyncRemoteData(DestManager,DirtyFlags,[&Dirty,&SrcManager](auto& Data)
	{
		Data = Dirty.GetDynamics(*SrcManager.Ptr,SrcManager.DataIdx);
	});
}

bool FGeometryParticleStateBase::IsSimWritableDesynced(TPBDRigidParticleHandle<FReal,3>& Particle) const
{
	if(ParticlePositionRotation.IsSet())
	{
		const FParticlePositionRotation& XR = ParticlePositionRotation.Read();
		if(XR.X() != Particle.X())
		{
			return true;
		}

		if(XR.R() != Particle.R())
		{
			return true;
		}
	}

	if(Velocities.IsSet())
	{
		const FParticleVelocities& Vels = Velocities.Read();
		if(Vels.V() != Particle.V())
		{
			return true;
		}

		if(Vels.W() != Particle.W())
		{
			return true;
		}
	}

	if (KinematicTarget.IsSet())
	{
		const FKinematicTarget& Target = KinematicTarget.Read();
		if (Target == Particle.KinematicTarget())
		{
			return true;
		}
	}

	return false;
}

template <typename TParticle>
void FGeometryParticleStateBase::SyncToParticle(TParticle& Particle) const
{
	ParticlePositionRotation.SyncToParticle([&Particle](const auto& Data)
	{
		Particle.SetXR(Data);
	});

	if(auto Kinematic = Particle.CastToKinematicParticle())
	{
		Velocities.SyncToParticle([Kinematic](const auto& Data)
		{
			Kinematic->SetVelocities(Data);

			// If we changed the velocity, reset the smoothed velocity.
			// This is not strictly correct but should be close. Worst case would 
			// be a delay in sleeping after a rewind.
			if (auto Rigid = Kinematic->CastToRigidParticle())
			{
				Rigid->ResetSmoothedVelocities();
			}
		});

		KinematicTarget.SyncToParticle([Kinematic](const auto& Data)
		{
			Kinematic->SetKinematicTarget(Data);
		});
	}

	NonFrequentData.SyncToParticle([&Particle](const auto& Data)
	{
		Particle.SetNonFrequentData(Data);
	});

	if(auto Rigid = Particle.CastToRigidParticle())
	{
		DynamicsMisc.SyncToParticle([Rigid](const auto& Data)
		{
			Rigid->SetDynamicMisc(Data);
		});

		MassProps.SyncToParticle([Rigid](const auto& Data)
		{
			Rigid->SetMassProps(Data);
		});

		if(Rigid->ResimType() != EResimType::FullResim)
		{
			//Not full resim so apply dynamics automatically
			Dynamics.SyncToParticle([Rigid](const auto& Data)
			{
				Rigid->SetDynamics(Data);
			});
		}
	}
}

bool SimWritablePropsMayChange(const TGeometryParticleHandle<FReal,3>& Handle)
{
	const auto ObjectState = Handle.ObjectState();
	return ObjectState == EObjectStateType::Dynamic || ObjectState == EObjectStateType::Sleeping;
}

void FGeometryParticleStateBase::SyncPrevFrame(FDirtyPropData& Manager,const FDirtyProxy& Dirty)
{
	//syncs the data before it was made dirty
	//for sim-writable props this is only possible if those props are immutable from the sim side (sleeping, not simulated, etc...)

	const auto Proxy = static_cast<const FSingleParticlePhysicsProxy*>(Dirty.Proxy);
	const auto Handle = Proxy->GetHandle_LowLevel();

	const bool bSyncSimWritable = !SimWritablePropsMayChange(*Handle);

	//note: there is a potential bug here if in one frame we put an object to sleep and change its position
	//not sure if that's a valid operation, we probably need to catch sleep/awake and handle it in a special way
	if(bSyncSimWritable)
	{
		ParticlePositionRotation.SyncRemoteData(Manager,Dirty.ParticleData,[Handle](FParticlePositionRotation& Data)
		{
			Data.CopyFrom(*Handle);
		});

		if(auto Kinematic = Handle->CastToKinematicParticle())
		{
			Velocities.SyncRemoteData(Manager,Dirty.ParticleData,[Kinematic](auto& Data)
			{
				Data.CopyFrom(*Kinematic);
			});

			KinematicTarget.SyncRemoteData(Manager, Dirty.ParticleData, [Kinematic](auto& Data)
			{
				Data = Kinematic->KinematicTarget();
			});
		}
	}

	NonFrequentData.SyncRemoteData(Manager,Dirty.ParticleData,[Handle](FParticleNonFrequentData& Data)
	{
		Data.CopyFrom(*Handle);
	});

	if(auto Rigid = Handle->CastToRigidParticle())
	{
		DynamicsMisc.SyncRemoteData(Manager,Dirty.ParticleData,[Rigid](FParticleDynamicMisc& Data)
		{
			Data.CopyFrom(*Rigid);
		});

		MassProps.SyncRemoteData(Manager,Dirty.ParticleData,[Rigid](FParticleMassProps& Data)
		{
			Data.CopyFrom(*Rigid);
		});
	}

}

void FGeometryParticleStateBase::SyncIfDirty(const FDirtyPropData& Manager,const FGeometryParticleHandle& InHandle,const FGeometryParticleStateBase& RewindState)
{
	ensure(IsInPhysicsThreadContext());
	const auto Handle = &InHandle;

	if(RewindState.ParticlePositionRotation.IsSet())
	{
		ParticlePositionRotation.SyncRemoteDataForced(Manager,[Handle](FParticlePositionRotation& Data)
		{
			Data.CopyFrom(*Handle);
		});
	}

	if(const auto Kinematic = Handle->CastToKinematicParticle())
	{
		if(RewindState.Velocities.IsSet())
		{
			Velocities.SyncRemoteDataForced(Manager,[Kinematic](auto& Data)
			{
				Data.CopyFrom(*Kinematic);
			});
		}

		if (RewindState.KinematicTarget.IsSet())
		{
			KinematicTarget.SyncRemoteDataForced(Manager, [Kinematic](auto& Data)
			{
				Data = Kinematic->KinematicTarget();
			});
		}
	}

	if(auto Rigid = Handle->CastToRigidParticle())
	{
		if(RewindState.DynamicsMisc.IsSet())
		{
			DynamicsMisc.SyncRemoteDataForced(Manager,[Rigid](FParticleDynamicMisc& Data)
			{
				Data.CopyFrom(*Rigid);
			});
		}

		if(RewindState.MassProps.IsSet())
		{
			MassProps.SyncRemoteDataForced(Manager,[Rigid](FParticleMassProps& Data)
			{
				Data.CopyFrom(*Rigid);
			});
		}
	}
}

bool FGeometryParticleStateBase::CoalesceState(const FGeometryParticleStateBase& LatestState)
{
	bool bCoalesced = false;
	if(!ParticlePositionRotation.IsSet() && LatestState.ParticlePositionRotation.IsSet())
	{
		ParticlePositionRotation = LatestState.ParticlePositionRotation;
		bCoalesced = true;
	}

	if(!NonFrequentData.IsSet() && LatestState.NonFrequentData.IsSet())
	{
		NonFrequentData = LatestState.NonFrequentData;
		bCoalesced = true;
	}

	if(!Velocities.IsSet() && LatestState.Velocities.IsSet())
	{
		Velocities = LatestState.Velocities;
		bCoalesced = true;
	}

	if (!KinematicTarget.IsSet() && LatestState.KinematicTarget.IsSet())
	{
		KinematicTarget = LatestState.KinematicTarget;
		bCoalesced = true;
	}

	if(!MassProps.IsSet() && LatestState.MassProps.IsSet())
	{
		MassProps = LatestState.MassProps;
		bCoalesced = true;
	}

	if(!DynamicsMisc.IsSet() && LatestState.DynamicsMisc.IsSet())
	{
		DynamicsMisc = LatestState.DynamicsMisc;
		bCoalesced = true;
	}

	//dynamics do not coalesce since they are always written when dirty

	return bCoalesced;
}

bool FGeometryParticleStateBase::IsDesynced(const FConstDirtyPropData& SrcManager,const TGeometryParticleHandle<FReal,3>& Handle,const FParticleDirtyFlags Flags) const
{
	bool Desynced = false;
	{
		if(!ParticlePositionRotation.IsInSync(SrcManager,Flags,Handle))
		{
			return true;
		}

		if(!NonFrequentData.IsInSync(SrcManager,Flags,Handle))
		{
			return true;
		}

		if(auto Kinematic = Handle.CastToKinematicParticle())
		{
			if(!Velocities.IsInSync(SrcManager,Flags,*Kinematic))
			{
				return true;
			}

			if (!KinematicTarget.IsInSync(SrcManager, Flags, *Kinematic))
			{
				return true;
			}
		}

		if(auto Rigid = Handle.CastToRigidParticle())
		{
			if(!Dynamics.IsInSync(SrcManager,Flags,*Rigid))
			{
				return true;
			}

			if(!DynamicsMisc.IsInSync(SrcManager,Flags,*Rigid))
			{
				return true;
			}

			if(!MassProps.IsInSync(SrcManager,Flags,*Rigid))
			{
				return true;
			}
		}
	}

	return false;
}

bool FRewindData::RewindToFrame(int32 Frame)
{
	ensure(IsInPhysicsThreadContext());
	//Can't go too far back
	const int32 EarliestFrame = CurFrame - FramesSaved;
	if(Frame < EarliestFrame)
	{
		return false;
	}

	//If we need to save and we are right on the edge of the buffer, we can't go back to earliest frame
	if(Frame == EarliestFrame && bNeedsSave && FramesSaved == Managers.Capacity())
	{
		return false;
	}

	FDirtyPropertiesManager* DestManager = nullptr;
	if(bNeedsSave)
	{
		PrepareFrame(AllDirtyParticles.Num());
		DestManager = Managers[CurFrame].Manager.Get();
	}

	//todo: parallel for
	int32 DataIdx = 0;
	for(FDirtyParticleInfo& DirtyParticleInfo : AllDirtyParticles)
	{
		DirtyParticleInfo.bDesync = false;	//after rewind particle is pristine
		DirtyParticleInfo.MostDesynced = ESyncState::InSync;

		const auto ObjectState = DirtyParticleInfo.GetPTParticle()->ObjectState();
		//don't sync kinematics
		const bool bAllowSync = ObjectState == EObjectStateType::Sleeping || ObjectState == EObjectStateType::Dynamic;
		if(bNeedsSave)
		{
			//GetStateAtFrameImp returns a pointer from the TArray that holds state data
			//But it's possible that we'll need to save state from head, which would grow that TArray
			//So preallocate just in case
			FGeometryParticleStateBase& LatestState = DirtyParticleInfo.AddFrame(CurFrame);

			if(const FGeometryParticleStateBase* RewindState = GetStateAtFrameImp(DirtyParticleInfo,Frame))
			{

				LatestState.SyncIfDirty(FDirtyPropData(DestManager,DataIdx++),*DirtyParticleInfo.GetPTParticle(),*RewindState);
				CoalesceBack(DirtyParticleInfo.Frames,CurFrame);

				if(bAllowSync)
				{
					RewindState->SyncToParticle(*DirtyParticleInfo.GetPTParticle());
				}
			}
		} else if(bAllowSync)
		{
			if(const FGeometryParticleStateBase* RewindState = GetStateAtFrameImp(DirtyParticleInfo,Frame))
			{
				RewindState->SyncToParticle(*DirtyParticleInfo.GetPTParticle());
			}
		}

	}

	CurFrame = Frame;
	bNeedsSave = false;
	FramesSaved = 0; //can't rewind before this point. This simplifies saving the state at head
	++CurWave;
	if(CurWave == 0)
	{
		//0 indicates nothing written so skip it
		CurWave = 1;
	}

	return true;
}

void FRewindData::RemoveParticle(const FUniqueIdx UniqueIdx)
{
	if(const int32* IdxPtr = ParticleToAllDirtyIdx.Find(UniqueIdx))
	{
		const int32 Idx = *IdxPtr;
		AllDirtyParticles.RemoveAtSwap(Idx);
		if(Idx < AllDirtyParticles.Num())
		{
			//update particle in new position
			ParticleToAllDirtyIdx.FindChecked(AllDirtyParticles[Idx].CachedUniqueIdx) = Idx;
		}

		ParticleToAllDirtyIdx.RemoveChecked(UniqueIdx);
	}
}

/* Query the state of particles from the past. Once a rewind happens state captured must be queried using GetFutureStateAtFrame */
FGeometryParticleState FRewindData::GetPastStateAtFrame(const FGeometryParticleHandle& Handle,int32 Frame) const
{
	ensure(!IsResim());
	if(const FDirtyParticleInfo* Info = FindParticle(Handle.UniqueIdx()))
	{
		if(const FGeometryParticleStateBase* State = GetStateAtFrameImp(*Info,Frame))
		{
			return FGeometryParticleState(*State,Handle);
		}
	}

	//If no data, or past capture, just use head
	return FGeometryParticleState(Handle);
}

/* Query the state of particles in the future. This operation can fail for particles that are desynced or that we have not been tracking */
EFutureQueryResult FRewindData::GetFutureStateAtFrame(FGeometryParticleState& OutState,int32 Frame) const
{
	ensure(IsResim());
	const FGeometryParticleHandle& Handle = OutState.GetHandle();

	if(const FDirtyParticleInfo* Info = FindParticle(Handle.UniqueIdx()))
	{
		if(Info->bDesync)
		{
			return EFutureQueryResult::Desync;
		}

		if(const FGeometryParticleStateBase* State = GetStateAtFrameImp(*Info,Frame))
		{
			OutState.SetState(*State);
			return EFutureQueryResult::Ok;
		}
	}

	return EFutureQueryResult::Untracked;
}

void FRewindData::FinishFrame()
{
	QUICK_SCOPE_CYCLE_COUNTER(RewindDataFinishFrame);

	if(IsResim())
	{
		const bool bLastResim = IsFinalResim();
		ensure(IsInPhysicsThreadContext());
		//snap particles forward that are not desynced or  do not have resim enabled
		//TODO: handle desync case
		for(FDirtyParticleInfo& Info : AllDirtyParticles)
		{
			if(auto* Rigid = Info.GetPTParticle()->CastToRigidParticle())
			{
				const bool bSnapFromCache = bResimOptimization && Rigid->SyncState() == ESyncState::InSync;
				if(Rigid->ResimType() == EResimType::ResimAsSlave || bSnapFromCache)
				{
					//Resim as slave means we snap everything as it was regardless of divergence
					//We do this in FinishFrame and AdvanceFrame because the state must be preserved before and after
					//This is because gameplay code could modify state before or after
					ensure(!Info.bDesync);
					if(const FSimWritableState* SimWritableState = GetSimWritableStateAtFrame(Info,CurFrame))
					{
						if(SimWritableState->FrameRecordedHack == CurFrame)
						{
							SimWritableState->SyncToParticle(*Rigid);
						}
					}
				}
			}

			//Last resim so mark everything as in sync
			if(bLastResim)
			{
				Info.GetPTParticle()->SetSyncState(ESyncState::InSync);
			}
		}
	}

	++CurFrame;
	LatestFrame = FMath::Max(LatestFrame,CurFrame);
}

void FRewindData::AdvanceFrameImp(IResimCacheBase* ResimCache)
{
	FramesSaved = FMath::Min(FramesSaved+1,static_cast<int32>(Managers.Capacity()));

	const int32 EarliestFrame = CurFrame - 1 - FramesSaved;

	TArray<TGeometryParticleHandle<FReal,3>*> DesyncedParticles;
	if(IsResim() && ResimCache)
	{
		DesyncedParticles.Reserve(AllDirtyParticles.Num());
	}

	for(int32 DirtyIdx = AllDirtyParticles.Num() - 1; DirtyIdx >= 0; --DirtyIdx)
	{
		FDirtyParticleInfo& Info = AllDirtyParticles[DirtyIdx];
		//if hasn't changed in a while stop tracking
		if(Info.LastDirtyFrame < EarliestFrame)
		{
			RemoveParticle(AllDirtyParticles[DirtyIdx].CachedUniqueIdx);
		} else if(IsResim())
		{
			EResimType ResimType = EResimType::FullResim;
			auto* Rigid = Info.GetPTParticle()->CastToRigidParticle();
			if(Rigid)
			{
				ResimType = Rigid->ResimType();
			}

			if(ResimType == EResimType::FullResim && !Info.bDesync)
			{
				//During a resim it's possible the user will not dirty a particle that was previously dirty.
				//If this happens we need to mark the particle as desynced
				if(Info.GTDirtyOnFrame[CurFrame].MissingWrite(CurFrame,CurWave))
				{
					Info.Desync(CurFrame,LatestFrame);
				}
				else if(Rigid && Rigid->ObjectState() != EObjectStateType::Kinematic)
				{
					//If we have a simulated particle, make sure its sim-writable properties are still in sync
					const FGeometryParticleStateBase* ExpectedState = GetStateAtFrameImp(Info,CurFrame);
					if(ExpectedState)
					{
						if(ExpectedState->IsSimWritableDesynced(*Rigid))
						{
							Info.Desync(CurFrame,LatestFrame);
						} else if(!Info.bDesync)
						{
							//Particle may have been marked as soft desync "may desync", but we see it's in sync so mark it as such
							Rigid->SetSyncState(ESyncState::InSync);
						}
					}
				}
			}
			else if(ResimType == EResimType::ResimAsSlave)
			{
				//Resim as slave means we snap everything as it was regardless of divergence
				//We do this in FinishFrame and AdvanceFrame because the state must be preserved before and after 
				//This is because gameplay code could modify state before or after
				const FGeometryParticleStateBase* ExpectedState = GetStateAtFrameImp(Info,CurFrame);
				ensure(!Info.bDesync);
				ensure(Info.MostDesynced == ESyncState::InSync);
				if(ensure(ExpectedState != nullptr))
				{
					ExpectedState->SyncToParticle(*Rigid);
				}
			}

			if(Info.bDesync)
			{
				//Any desync from GT is considered a hard desync - in theory we could make this more fine grained
				Info.GetPTParticle()->SetSyncState(ESyncState::HardDesync);

				if(ResimCache)
				{
					DesyncedParticles.Add(Info.GetPTParticle());
				}
			}
		}
		else
		{
			//not a resim so reset most desynced (this can't be done during resim because user may need info after final resim but before first normal sim)
			Info.MostDesynced = ESyncState::InSync;
		}
	}

	if(IsResim() && ResimCache)
	{
		ResimCache->SetDesyncedParticles(MoveTemp(DesyncedParticles));
	}
}

void FRewindData::CoalesceBack(TCircularBuffer<FFrameInfo>& Frames,int32 LatestIdx)
{
	const FGeometryParticleStateBase& LatestState = Frames[LatestIdx].GetStateChecked(LatestIdx);
	const int32 EarliestFrame = LatestIdx - FramesSaved;
	for(int32 FrameIdx = LatestIdx - 1; FrameIdx >= EarliestFrame; --FrameIdx)
	{
		if(FGeometryParticleStateBase* State = Frames[FrameIdx].GetState(FrameIdx))
		{
			if(State->CoalesceState(LatestState) == false)
			{
				//nothing to coalesce so no need to check earlier frames
				break;
			}
		}
	}
}

void FRewindData::PrepareFrame(int32 NumDirtyParticles)
{
	FFrameManagerInfo& Info = Managers[CurFrame];
	if(Info.Manager == nullptr)
	{
		Info.Manager = MakeUnique<FDirtyPropertiesManager>();
	}

	DataIdxOffset = Info.Manager->GetNumParticles();
	Info.Manager->SetNumParticles(DataIdxOffset + NumDirtyParticles);
	Info.FrameCreatedFor = CurFrame;
}

void FRewindData::PrepareFrameForPTDirty(int32 NumActiveParticles)
{
	bNeedsSave = true;

	//If manager already exists for previous frame, use it
	FFrameManagerInfo& Info = Managers[CurFrame];
	ensure(Info.Manager && Info.FrameCreatedFor == (CurFrame));

	DataIdxOffset = Info.Manager->GetNumParticles();
	Info.Manager->SetNumParticles(DataIdxOffset + NumActiveParticles);
}

template <bool bResim>
void FRewindData::PushGTDirtyData(const FDirtyPropertiesManager& SrcManager,const int32 SrcDataIdx,const FDirtyProxy& Dirty)
{
	const int32 DestDataIdx = SrcDataIdx + DataIdxOffset;
	//This records changes enqueued by GT.
	//Most new particles do not change, so to avoid useless writes we wait until the next frame's dirty flag
	//This is possible because most properties are const on the physics thread
	//For sim-writable properties (forces, position, velocities, etc...) we must immediately write the data because there is no way to know what the previous data was next frame
	//Some sim-writable properties can change without the GT knowing about it, see PushPTDirtyData

	//User called PrepareManagerForFrame for this frame so use it
	FConstDirtyPropData SrcManagerWrapper(&SrcManager,SrcDataIdx);
	FDirtyPropData DestManagerWrapper(Managers[CurFrame].Manager.Get(),DestDataIdx);
	bNeedsSave = true;

	auto ProcessProxy = [this,&SrcManagerWrapper,SrcDataIdx,Dirty,&DestManagerWrapper](const auto Proxy)
	{
		const auto PTParticle = Proxy->GetHandle_LowLevel();
		FDirtyParticleInfo& Info = FindOrAddParticle(*PTParticle);
		Info.LastDirtyFrame = CurFrame;
		Info.GTDirtyOnFrame[CurFrame].SetWave(CurFrame,CurWave);

		//check if particle has desynced
		if(bResim)
		{
			EResimType ResimType = EResimType::FullResim;
			if(const auto* Rigid = PTParticle->CastToRigidParticle())
			{
				ResimType = Rigid->ResimType();
			}

			//Only desync if full resim - might be nice to give a log warning for other cases
			if(ResimType == EResimType::FullResim)
			{
				//TODO: should not be passing GTParticle in here, it's not used so ok but not safe if someone decides to use it by mistake
				FGeometryParticleState FutureState(*Proxy->GetHandle_LowLevel());
				if(GetFutureStateAtFrame(FutureState,CurFrame) == EFutureQueryResult::Ok)
				{
					if(FutureState.IsDesynced(SrcManagerWrapper,*PTParticle,Dirty.ParticleData.GetFlags()))
					{
						Info.Desync(CurFrame-1,LatestFrame);
					}
				} else if(!Info.bDesync)
				{
					Info.Desync(CurFrame-1,LatestFrame);
				}
			}
		}

		//Most properties are always a frame behind
		if(Proxy->IsInitialized())	//Frame delay so proxy must be initialized
		{
			//If we're in a resim and this is the first frame or the resim, no need to save prev frame
			//In fact, since we have a circular buffer the prev state could end up overwriting head which we need for fast forward
			if(!bResim || FramesSaved > 0)
			{
				FGeometryParticleStateBase& LatestState = Info.AddFrame(CurFrame-1);
				LatestState.SyncPrevFrame(DestManagerWrapper,Dirty);
				CoalesceBack(Info.Frames,CurFrame-1);
			}
		}

		//If dynamics are dirty we must record them immediately because the sim resets them to 0
		if(Dirty.ParticleData.IsDirty(EParticleFlags::Dynamics))
		{
			FGeometryParticleStateBase& LatestState = Info.AddFrame(CurFrame);
			LatestState.SyncDirtyDynamics(DestManagerWrapper,Dirty.ParticleData,SrcManagerWrapper);
		}
	};

	if(ensure(Dirty.Proxy->GetType() == EPhysicsProxyType::SingleParticleProxy))
	{
		auto Proxy = static_cast<FSingleParticlePhysicsProxy*>(Dirty.Proxy);
		ProcessProxy(Proxy);
	}
}

template <bool bResim>
void FRewindData::PushPTDirtyData(TPBDRigidParticleHandle<FReal,3>& Rigid,const int32 SrcDataIdx)
{
	const int32 DestDataIdx = SrcDataIdx + DataIdxOffset;

	//during resim only full resim objects should modify future
	if(bResim)
	{
		if(Rigid.ResimType() != EResimType::FullResim)
		{
			if(FindParticle(Rigid.UniqueIdx()) == nullptr)
			{
				//no history but collision moved/woke us up so snap back manually (if history exists we'll snap in FinishFrame
				Rigid.SetP(Rigid.X());
				Rigid.SetQ(Rigid.R());
				Rigid.SetV(Rigid.PreV());
				Rigid.SetW(Rigid.PreW());
			}
			return;
		} else if(bResimOptimization && Rigid.SyncState() == ESyncState::InSync)
		{
			//fully in sync means no sim was done - don't write current intermediate values since we snap later anyway
			return;
		}
	}

	//todo: is this check needed? why do we pass sleeping rigids into this function?
	if(SimWritablePropsMayChange(Rigid))
	{
		FDirtyParticleInfo& Info = FindOrAddParticle(Rigid);
		Info.LastDirtyFrame = CurFrame;

		//User called PrepareManagerForFrame (or PrepareFrameForPTDirty) for the previous frame, so use it
		FDirtyPropData DestManagerWrapper(Managers[CurFrame].Manager.Get(),DestDataIdx);

		//sim-writable properties changed at head, so we must write down what they were
		FGeometryParticleStateBase& LatestState = Info.AddFrame(CurFrame);
		LatestState.SyncSimWritablePropsFromSim(DestManagerWrapper,Rigid);

		//copy results of end of frame in case user changes inputs of next frame (for example they can teleport at start frame)
		const bool bDesynced = Info.Frames[CurFrame].GetSimWritableStateChecked(CurFrame).SyncSimWritablePropsFromSim<bResim>(Rigid, CurFrame);

		if(bResim)
		{
			if(bDesynced)
			{
				Info.Desync(CurFrame+1,LatestFrame);	//next frame must be desynced since results of this frame are different
				Rigid.SetSyncState(ESyncState::HardDesync);
			}
			
			//If we are only at soft desync, make sure to record as such
			Info.MostDesynced = Rigid.SyncState();
		}

		//update any previous frames that were pointing at head
		CoalesceBack(Info.Frames,CurFrame);
	}
}

const FGeometryParticleStateBase* FRewindData::GetStateAtFrameImp(const FDirtyParticleInfo& Info,int32 Frame) const
{
	const TCircularBuffer<FFrameInfo>& Frames = Info.Frames;
	if(const FGeometryParticleStateBase* FrameState = Frames[Frame].GetState(Frame))
	{
		return FrameState;
	}

	//If frame is between two captures, use later capture. We always store the last data before a change
	//We can never use an earlier capture because the fact that we captured at all implies _something_ is different from proceeding frames

	for(int32 FrameIdx = Frame + 1; FrameIdx <= LatestFrame; ++FrameIdx)
	{
		if(const FGeometryParticleStateBase* FrameState = Frames[FrameIdx].GetState(FrameIdx))
		{
			return FrameState;
		}
	}

	//If no data, or past capture, just use head
	return nullptr;
}

FRewindData::FDirtyParticleInfo& FRewindData::FindOrAddParticle(TGeometryParticleHandle<FReal,3>& PTParticle)
{
	const FUniqueIdx UniqueIdx = PTParticle.UniqueIdx();
	if(FDirtyParticleInfo* Info = FindParticle(UniqueIdx))
	{
		return *Info;
	}

	auto* GTUnsafeParticle = PTParticle.GTGeometryParticle();
	UE_ASSUME(GTUnsafeParticle != nullptr);
	const int32 DirtyIdx = AllDirtyParticles.Add(FDirtyParticleInfo(*GTUnsafeParticle,PTParticle,UniqueIdx,CurFrame,Managers.Capacity()));
	ParticleToAllDirtyIdx.Add(UniqueIdx,DirtyIdx);

	return AllDirtyParticles[DirtyIdx];
}

template <bool bResim>
bool FRewindData::FSimWritableState::SyncSimWritablePropsFromSim(const TPBDRigidParticleHandle<FReal,3>& Rigid, const int32 Frame)
{
	FrameRecordedHack = Frame;
	bool bDesynced = false;
	if(bResim)
	{
		bDesynced |= Rigid.P() != MX;
		bDesynced |= Rigid.Q() != MR;
		bDesynced |= Rigid.V() != MV;
		bDesynced |= Rigid.W() != MW;
	}

	MX = Rigid.P();
	MR = Rigid.Q();
	MV = Rigid.V();
	MW = Rigid.W();

	return bDesynced;
}

void FRewindData::FSimWritableState::SyncToParticle(TPBDRigidParticleHandle<FReal,3>& Rigid) const
{
	Rigid.SetX(MX);
	Rigid.SetR(MR);
	Rigid.SetV(MV);
	Rigid.SetW(MW);
}

FGeometryParticleStateBase& FRewindData::FDirtyParticleInfo::AddFrame(int32 FrameIdx)
{
	FFrameInfo& Info = Frames[FrameIdx];
	if(FGeometryParticleStateBase* State = Info.GetState(FrameIdx))
	{
		return *State;
	}

	return Info.NewState(FrameIdx);
}

void FRewindData::FDirtyParticleInfo::Desync(int32 StartDesync,int32 LastFrame)
{
	bDesync = true;
	MostDesynced = ESyncState::HardDesync;
	for(int32 Frame = StartDesync; Frame <= LastFrame; ++Frame)
	{
		Frames[Frame].ClearState();
	}
}

TArray<FDesyncedParticleInfo> FRewindData::ComputeDesyncInfo() const
{
	TArray<FDesyncedParticleInfo> Results;
	Results.Reserve(AllDirtyParticles.Num());

	for(const FDirtyParticleInfo& Info : AllDirtyParticles)
	{
		if(Info.MostDesynced != ESyncState::InSync)
		{
			Results.Add(FDesyncedParticleInfo{Info.GetPTParticle(),Info.MostDesynced});
		}
	}

	return Results;
}

template void FRewindData::PushGTDirtyData<true>(const FDirtyPropertiesManager& SrcManager,const int32 SrcDataIdx,const FDirtyProxy& Dirty);
template void FRewindData::PushGTDirtyData<false>(const FDirtyPropertiesManager& SrcManager,const int32 SrcDataIdx,const FDirtyProxy& Dirty);

template void FRewindData::PushPTDirtyData<true>(TPBDRigidParticleHandle<FReal,3>& Rigid,const int32 SrcDataIdx);
template void FRewindData::PushPTDirtyData<false>(TPBDRigidParticleHandle<FReal,3>& Rigid,const int32 SrcDataIdx);

}<|MERGE_RESOLUTION|>--- conflicted
+++ resolved
@@ -93,15 +93,12 @@
 	{
 		Data = Rigid.KinematicTarget();
 	});
-<<<<<<< HEAD
-=======
 
 	DynamicsMisc.SyncRemoteData(Manager, Dirty, [&Rigid](auto& Data)
 	{
 		Data.CopyFrom(Rigid);
 		Data.SetObjectState(Rigid.PreObjectState());	//everything else is not writable by sim so must be the same
 	});
->>>>>>> 3aae9151
 }
 
 void FGeometryParticleStateBase::SyncDirtyDynamics(FDirtyPropData& DestManager,const FParticleDirtyData& Dirty,const FConstDirtyPropData& SrcManager)
