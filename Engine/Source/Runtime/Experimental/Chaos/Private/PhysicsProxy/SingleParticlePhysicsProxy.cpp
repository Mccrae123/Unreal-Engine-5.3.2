// Copyright Epic Games, Inc. All Rights Reserved.

#include "PhysicsProxy/SingleParticlePhysicsProxy.h"

#include "ChaosStats.h"
#include "Chaos/Box.h"
#include "Chaos/Capsule.h"
#include "Chaos/Sphere.h"
#include "Chaos/ErrorReporter.h"
#include "Chaos/Serializable.h"
#include "Chaos/PerParticleGravity.h"
#include "Chaos/ParticleHandle.h"
#include "Chaos/PhysicsObjectInternal.h"
#include "Chaos/Framework/MultiBufferResource.h"
#include "PhysicsSolver.h"
#include "Chaos/ChaosMarshallingManager.h"
#include "Chaos/PullPhysicsDataImp.h"
#include "RewindData.h"
#include "Chaos/DebugDrawQueue.h"

namespace Chaos
{

<<<<<<< HEAD
// This is a temporary workaround to avoid GT copying position from physics results for kinematics, as they are already at target.
// Velocity and such is still copied. This will be handled better in the future.
int32 SyncKinematicOnGameThread = 0;
FAutoConsoleVariableRef CVar_SyncKinematicOnGameThread(TEXT("P.Chaos.SyncKinematicOnGameThread"), SyncKinematicOnGameThread, TEXT("If set to 1, if a kinematic is flagged to send position back to game thread, move component, if 0, do not."));
=======
// This allows forcing the game thread/actor to get or not get transform updates from the simulation result for
// kinematics - noting that they may already have been set in the SetKinematicTransform function.
// Velocity and such will still be copied in any case. The default value of -1 uses the UpdateKinematicFromSimulation 
// flag on the BodyInstance.
CHAOS_API int32 SyncKinematicOnGameThread = -1;
FAutoConsoleVariableRef CVar_SyncKinematicOnGameThread(TEXT("P.Chaos.SyncKinematicOnGameThread"), 
	SyncKinematicOnGameThread, TEXT(
		"If set to 1, kinematic bodies will always send their transforms back to the game thread, following the "
		"simulation step/results. If 0, then they will never do so, and kinematics will be updated immediately "
		"their kinematic target is set. Any other value (e.g. the default -1) means that the behavior is "
		"determined on a per-object basis with the UpdateKinematicFromSimulation flag in BodyInstance."));
>>>>>>> 4af6daef

FSingleParticlePhysicsProxy::FSingleParticlePhysicsProxy(TUniquePtr<PARTICLE_TYPE>&& InParticle, FParticleHandle* InHandle, UObject* InOwner)
	: IPhysicsProxyBase(EPhysicsProxyType::SingleParticleProxy, InOwner, MakeShared<FSingleParticleProxyTimestamp>())
	, Particle(MoveTemp(InParticle))
	, Handle(InHandle)
{
	Particle->SetProxy(this);
	Reference = FPhysicsObjectFactory::CreatePhysicsObject(this);
}


FSingleParticlePhysicsProxy::~FSingleParticlePhysicsProxy()
{
}

CHAOS_API int32 ForceNoCollisionIntoSQ = 0;
FAutoConsoleVariableRef CVarForceNoCollisionIntoSQ(TEXT("p.ForceNoCollisionIntoSQ"), ForceNoCollisionIntoSQ, TEXT("When enabled, all particles end up in sq structure, even ones with no collision"));

template <Chaos::EParticleType ParticleType>
void PushToPhysicsStateImp(const Chaos::FDirtyPropertiesManager& Manager, Chaos::FGeometryParticleHandle* Handle, int32 DataIdx, const Chaos::FDirtyProxy& Dirty, Chaos::FShapeDirtyData* ShapesData, Chaos::FPBDRigidsSolver& Solver, bool bResimInitialized, Chaos::FReal ExternalDt)
{
	using namespace Chaos;
	constexpr bool bHasKinematicData = ParticleType != EParticleType::Static;
	constexpr bool bHasDynamicData = ParticleType == EParticleType::Rigid;
	auto KinematicHandle = bHasKinematicData ? static_cast<Chaos::FKinematicGeometryParticleHandle*>(Handle) : nullptr;
	auto RigidHandle = bHasDynamicData ? static_cast<Chaos::FPBDRigidParticleHandle*>(Handle) : nullptr;
	const FDirtyChaosProperties& ParticleData = Dirty.PropertyData;
	FPBDRigidsEvolutionGBF& Evolution = *Solver.GetEvolution();

	if (bResimInitialized)	//todo: assumes particles are always initialized as enabled. This is not true in future versions of code, so check PushData
	{
		Evolution.EnableParticle(Handle);
	}
	// move the copied game thread data into the handle
	{
		auto NewXR = ParticleData.FindXR(Manager, DataIdx);
		auto NewNonFrequentData = ParticleData.FindNonFrequentData(Manager, DataIdx);

		if(NewXR)
		{
			// @todo(chaos): we need to know if this is a teleport or not and pass that on. See UE-165746
			// For now we just set bIsTeleport to true since that's the no-impact option for SetParticleTransform
			// (there would be issues if we report a non-teleport move for an initial-position a long way from the origin)
			const bool bIsTeleport = true;
			Evolution.SetParticleTransform(Handle, NewXR->X(), NewXR->R(), bIsTeleport);
		}

		if(NewNonFrequentData)
		{
			// Geometry may have changed, we need to remove the particle and its collisions from the graph
			Evolution.InvalidateParticle(Handle);

			Handle->SetNonFrequentData(*NewNonFrequentData);
		}

		auto NewVelocities = bHasKinematicData ? ParticleData.FindVelocities(Manager, DataIdx) : nullptr;
		if(NewVelocities)
		{
			KinematicHandle->SetVelocities(*NewVelocities);
		}

		auto NewKinematicTargetGT = bHasKinematicData ? ParticleData.FindKinematicTarget(Manager, DataIdx) : nullptr;
		if (NewKinematicTargetGT)
		{
			Evolution.SetParticleKinematicTarget(KinematicHandle, *NewKinematicTargetGT);
		}

		if(NewXR || NewNonFrequentData || NewVelocities || NewKinematicTargetGT)
		{
			// Update world-space cached state like the bounds
			// @todo(chaos): do we need to do this here? It should be done in Integrate and ApplyKinematicTarget so only really Statics need this...
			const bool bHasKinematicTarget = (NewKinematicTargetGT != nullptr) && (NewKinematicTargetGT->GetMode() == EKinematicTargetMode::Position);
			const FRigidTransform3 WorldTransform = !bHasKinematicTarget ? FRigidTransform3(Handle->X(), Handle->R()) : NewKinematicTargetGT->GetTarget();
			Handle->UpdateWorldSpaceState(WorldTransform, FVec3(0));

			Evolution.DirtyParticle(*Handle);
		}

		if(bHasDynamicData)
		{
			if(auto NewData = ParticleData.FindMassProps(Manager,DataIdx))
			{
				RigidHandle->SetMassProps(*NewData);
			}

			if(auto NewData = ParticleData.FindDynamics(Manager, DataIdx))
			{
				RigidHandle->SetDynamics(*NewData);
				Evolution.ResetVSmoothFromForces(*RigidHandle);
			}

			if(auto NewData = ParticleData.FindDynamicMisc(Manager,DataIdx))
			{
				Solver.SetParticleDynamicMisc(RigidHandle, *NewData);
			}
		}

		//shape properties
		bool bUpdateCollisionData = false;
		bool bHasCollision = false;
		bool bHasMaterial = false;
		for(int32 ShapeDataIdx : Dirty.ShapeDataIndices)
		{
			const FShapeDirtyData& ShapeData = ShapesData[ShapeDataIdx];
			const int32 ShapeIdx = ShapeData.GetShapeIdx();

			if(auto NewData = ShapeData.FindCollisionData(Manager, ShapeDataIdx))
			{
				bUpdateCollisionData = true;
				Handle->ShapesArray()[ShapeIdx]->SetCollisionData(*NewData);

				const FCollisionData& CollisionData = Handle->ShapesArray()[ShapeIdx]->GetCollisionData();
				bHasCollision |= CollisionData.HasCollisionData();
			}
			if(auto NewData = ShapeData.FindMaterials(Manager, ShapeDataIdx))
			{
				Handle->ShapesArray()[ShapeIdx]->SetMaterialData(*NewData);
				bHasMaterial = true;
			}
		}
		
<<<<<<< HEAD
		if (bHasMaterial)
		{
			// If materials changed, collisions need to recache their material data
=======
		// If the material, geometry, shape data, or sleep properties changed, we need to notify any systems that cache material data
		if (bHasMaterial || bUpdateCollisionData || NewNonFrequentData || bHasDynamicData)
		{
>>>>>>> 4af6daef
			Evolution.ParticleMaterialChanged(Handle);
		}

		if(bUpdateCollisionData && !ForceNoCollisionIntoSQ)
		{
			//Some shapes were not dirty and may have collision - so have to iterate them all. TODO: find a better way to handle this case
			if(!bHasCollision && Dirty.ShapeDataIndices.Num() != Handle->ShapesArray().Num())
			{
				for (const TUniquePtr<FPerShapeData>& Shape : Handle->ShapesArray())
				{
					const FCollisionData& CollisionData = Shape->GetCollisionData();
					bHasCollision |= CollisionData.HasCollisionData();

					if (bHasCollision) { break; }
				}
			}

			Handle->SetHasCollision(bHasCollision);

			if(bHasCollision)
			{
				// destroy collision constraints so that mid-phase is recreated with newly added shapes if any
				Evolution.DestroyTransientConstraints(Handle);
				//make sure it's in acceleration structure
				Evolution.DirtyParticle(*Handle);
			}
			else
			{
				Evolution.RemoveParticleFromAccelerationStructure(*Handle);
			}
		}
	}
}

//
// TGeometryParticle<FReal, 3> template specialization 
//

void FSingleParticlePhysicsProxy::PushToPhysicsState(const Chaos::FDirtyPropertiesManager& Manager, int32 DataIdx, const Chaos::FDirtyProxy& Dirty, Chaos::FShapeDirtyData* ShapesData, Chaos::FReal ExternalDt)
{
	using namespace Chaos;
	FPBDRigidsSolver& RigidsSolver = *static_cast<FPBDRigidsSolver*>(Solver);
	const int32 CurFrame = RigidsSolver.GetCurrentFrame();
	const FRewindData* RewindData = RigidsSolver.GetRewindData();
	const bool bResimInitialized = RewindData && RewindData->IsResim() && CurFrame == InitializedOnStep;
	switch(Dirty.PropertyData.GetParticleBufferType())
	{
	case EParticleType::Static: PushToPhysicsStateImp<EParticleType::Static>(Manager, Handle, DataIdx, Dirty, ShapesData, RigidsSolver, bResimInitialized, ExternalDt); break;
	case EParticleType::Kinematic: PushToPhysicsStateImp<EParticleType::Kinematic>(Manager, Handle, DataIdx, Dirty, ShapesData, RigidsSolver, bResimInitialized, ExternalDt); break;
	case EParticleType::Rigid: PushToPhysicsStateImp<EParticleType::Rigid>(Manager, Handle, DataIdx, Dirty, ShapesData, RigidsSolver, bResimInitialized, ExternalDt); break;
	default: check(false); //unexpected path
	}
}

void FSingleParticlePhysicsProxy::ClearAccumulatedData()
{
	if(auto Rigid = Particle->CastToRigidParticle())
	{
		Rigid->ClearForces(false);
		Rigid->ClearTorques(false);
		Rigid->SetLinearImpulseVelocity(Chaos::FVec3(0), false);
		Rigid->SetAngularImpulseVelocity(Chaos::FVec3(0), false);
	}
	
	Particle->ClearDirtyFlags();
}

template <typename T>
void BufferPhysicsResultsImp(Chaos::FDirtyRigidParticleData& PullData, T* Particle)
{
	PullData.X = Particle->X();
	PullData.R = Particle->R();
	PullData.V = Particle->V();
	PullData.W = Particle->W();
	PullData.ObjectState = Particle->ObjectState();
}

void FSingleParticlePhysicsProxy::BufferPhysicsResults(Chaos::FDirtyRigidParticleData& PullData)
{
	using namespace Chaos;
	// Move simulation results into the double buffer.
	FPBDRigidParticleHandle* RigidHandle = Handle ? Handle->CastToRigidParticle() : nullptr;	//TODO: can handle be null?
	if(RigidHandle)
	{
		PullData.SetProxy(*this);
		BufferPhysicsResultsImp(PullData, RigidHandle);
	}
}

void FSingleParticlePhysicsProxy::BufferPhysicsResults_External(Chaos::FDirtyRigidParticleData& PullData)
{
	if(auto Rigid = Particle->CastToRigidParticle())
	{
		PullData.SetProxy(*this);
		BufferPhysicsResultsImp(PullData, Rigid);
	}
}

<<<<<<< HEAD
FRealSingle ResimInterpStrength = 0.2f;
FAutoConsoleVariableRef CVarResimInterpStrength(TEXT("p.ResimInterpStrength"), ResimInterpStrength, TEXT("How strong the resim interp leash is. 1 means immediately snap to new target, 0 means do not interpolate at all"));

FRealSingle ResimInterpStrength2 = 0.05f;
FAutoConsoleVariableRef CVarResimInterpStrength2(TEXT("p.ResimInterpStrength2"), ResimInterpStrength2, TEXT("How strong the resim interp leash is for object in channel 2. 1 means immediately snap to new target, 0 means do not interpolate at all"));

FRealSingle MinLinError2ForResimInterp = 1.f;
FAutoConsoleVariableRef CVarMinLinError2ForResimInterp(TEXT("p.MinLinError2ForResimInterp"), MinLinError2ForResimInterp, TEXT("The minimum squared error needed to continue interpolation during a resim"));

FRealSingle MinRotErrorForResimInterp = 0.1f;
FAutoConsoleVariableRef CVarMinRotErrorForResimInterp(TEXT("p.MinRotErrorForResimInterp"), MinRotErrorForResimInterp, TEXT("The minimum rotation error needed to continue interpolation during a resim"));

bool FSingleParticlePhysicsProxy::PullFromPhysicsState(const Chaos::FDirtyRigidParticleData& PullData,int32 SolverSyncTimestamp, const Chaos::FDirtyRigidParticleData* NextPullData, const Chaos::FRealSingle* Alpha)
=======

float RenderInterpErrorCorrectionDuration = 0.5f;
FAutoConsoleVariableRef CVarRenderInterpErrorCorrectionDuration(TEXT("p.RenderInterp.ErrorCorrectionDuration"), RenderInterpErrorCorrectionDuration, TEXT("How long in seconds to apply error correction over."));

float RenderInterpErrorVelocitySmoothingDuration = 0.5f;
FAutoConsoleVariableRef CVarRenderInterpErrorVelocitySmoothingDuration(TEXT("p.RenderInterp.ErrorVelocitySmoothingDuration"), RenderInterpErrorVelocitySmoothingDuration, TEXT("How long in seconds to apply error velocity smoothing correction over, should be smaller than or equal to p.RenderInterp.ErrorCorrectionDuration. RENDERINTERPOLATION_VELOCITYSMOOTHING needs to be defined."));

int32 RenderInterpDebugDraw = 0;
FAutoConsoleVariableRef CVarRenderInterpDebugDraw(TEXT("p.RenderInterp.DebugDraw"), RenderInterpDebugDraw, TEXT("Draw debug lines for physics render interpolation, also needs p.Chaos.DebugDraw.Enabled set"));

bool FSingleParticlePhysicsProxy::PullFromPhysicsState(const Chaos::FDirtyRigidParticleData& PullData,int32 SolverSyncTimestamp, const Chaos::FDirtyRigidParticleData* NextPullData, const Chaos::FRealSingle* Alpha, const FDirtyRigidParticleReplicationErrorData* Error, const Chaos::FReal AsyncFixedTimeStep)
>>>>>>> 4af6daef
{
	using namespace Chaos;
	// Move buffered data into the TPBDRigidParticle without triggering invalidation of the physics state.
	auto Rigid = Particle ? Particle->CastToRigidParticle() : nullptr;
	if(Rigid)
	{
<<<<<<< HEAD
		const bool bSyncXR = SyncKinematicOnGameThread || (Rigid->ObjectState() != EObjectStateType::Kinematic);
=======
		// Note that kinematics should either be updated here (following simulation), or when the
		// kinematic target is set in FChaosEngineInterface::SetKinematicTarget_AssumesLocked If the
		// logic in one place is changed, it should be checked in the other place too.
		bool bUpdatePositionFromSimulation = true;
		if (Rigid->ObjectState() == EObjectStateType::Kinematic)
		{
			switch (SyncKinematicOnGameThread)
			{
			case 0:
				bUpdatePositionFromSimulation = false ; break;
			case 1: 
				bUpdatePositionFromSimulation = true; break;
			default:
				bUpdatePositionFromSimulation = Rigid->UpdateKinematicFromSimulation();
			}
		}
>>>>>>> 4af6daef

		const FSingleParticleProxyTimestamp* ProxyTimestamp = PullData.GetTimestamp();
		
#if RENDERINTERP_ERRORVELOCITYSMOOTHING
		const int32 RenderInterpErrorVelocitySmoothingDurationTicks = FMath::FloorToInt32(RenderInterpErrorVelocitySmoothingDuration / AsyncFixedTimeStep); // Convert duration from seconds to simulation ticks
#endif

		if (Error)
		{
			const int32 RenderInterpErrorCorrectionDurationTicks = FMath::FloorToInt32(RenderInterpErrorCorrectionDuration / AsyncFixedTimeStep); // Convert duration from seconds to simulation ticks
			InterpolationData.AccumlateErrorXR(Error->ErrorX, Error->ErrorR, SolverSyncTimestamp, RenderInterpErrorCorrectionDurationTicks);
#if RENDERINTERP_ERRORVELOCITYSMOOTHING
			InterpolationData.SetVelocitySmoothing(Rigid->V(), Rigid->X(), RenderInterpErrorVelocitySmoothingDurationTicks);
#endif
		}

		if (NextPullData)
		{
			auto LerpHelper = [SolverSyncTimestamp](const auto& Prev, const auto& OverwriteProperty) -> const auto*
			{
				//if overwrite is in the future, do nothing
				//if overwrite is on this step, we want to interpolate from overwrite to the result of the frame that consumed the overwrite
				//if overwrite is in the past, just do normal interpolation

				//this is nested because otherwise compiler can't figure out the type of nullptr with an auto return type
				return OverwriteProperty.Timestamp <= SolverSyncTimestamp ? (OverwriteProperty.Timestamp < SolverSyncTimestamp ? &Prev : &OverwriteProperty.Value) : nullptr;
			};

<<<<<<< HEAD
			if (bSyncXR)
			{
				const float UseResimInterpStrength = InterpolationData.GetInterpChannel_External() == 0 ? ResimInterpStrength : ResimInterpStrength2;

				bool bKeepSmoothing = false;
				if (const FVec3* Prev = LerpHelper(PullData.X, ProxyTimestamp->OverWriteX))
				{
					FVec3 Target = FMath::Lerp(*Prev, NextPullData->X, *Alpha);
					if (InterpolationData.IsResimSmoothing())
					{
						const FVec3 SmoothedTarget = FMath::Lerp(Rigid->X(), Target, UseResimInterpStrength);
						if((SmoothedTarget - Target).SizeSquared() > MinLinError2ForResimInterp)
						{
							bKeepSmoothing = true;
							Target = SmoothedTarget;
						}

					}
					Rigid->SetX(Target, false);
=======
			if (bUpdatePositionFromSimulation)
			{
				const bool bIsReplicationErrorSmoothing = InterpolationData.IsErrorSmoothing();
#if RENDERINTERP_ERRORVELOCITYSMOOTHING
				const bool bIsErrorVelocitySmoothing = InterpolationData.IsErrorVelocitySmoothing();
#endif

				InterpolationData.UpdateError(SolverSyncTimestamp, AsyncFixedTimeStep);

				if (const FVec3* Prev = LerpHelper(PullData.X, ProxyTimestamp->OverWriteX))
				{
					FVec3 Target = FMath::Lerp(*Prev, NextPullData->X, *Alpha);
					if (bIsReplicationErrorSmoothing)
					{
						Target += InterpolationData.GetErrorX(*Alpha);

#if RENDERINTERP_ERRORVELOCITYSMOOTHING
						if (bIsErrorVelocitySmoothing)
						{
#if CHAOS_DEBUG_DRAW
							if (!!RenderInterpDebugDraw)
							{
								Chaos::FDebugDrawQueue::GetInstance().DrawDebugDirectionalArrow((Target - InterpolationData.GetErrorX(*Alpha)), Target, 1, FColor::Blue, false, 5.0f, 0, 0.5f);
								Chaos::FDebugDrawQueue::GetInstance().DrawDebugBox(Target, FVector(2, 1, 1), Rigid->R(), FColor::Cyan, false, 5.f, 0, 0.25f);
							}
#endif // CHAOS_DEBUG_DRAW

							Target = FMath::Lerp(Target, InterpolationData.GetErrorVelocitySmoothingX(*Alpha), InterpolationData.GetErrorVelocitySmoothingAlpha(RenderInterpErrorVelocitySmoothingDurationTicks));
						}
#endif // RENDERINTERP_ERRORVELOCITYSMOOTHING
					}

					Rigid->SetX(Target, false);					
>>>>>>> 4af6daef
				}

				if (const FQuat* Prev = LerpHelper(PullData.R, ProxyTimestamp->OverWriteR))
				{
					FQuat Target = FMath::Lerp(*Prev, NextPullData->R, *Alpha);
<<<<<<< HEAD
					if (InterpolationData.IsResimSmoothing())
					{
						const FQuat SmoothedTarget = FMath::Lerp<FQuat>(Rigid->R(), Target, UseResimInterpStrength);
						if(FQuat::ErrorAutoNormalize(SmoothedTarget, Target) > MinRotErrorForResimInterp)
						{
							bKeepSmoothing = true;
							Target = SmoothedTarget;
						}
					}
					Rigid->SetR(Target, false);
				}

				InterpolationData.SetResimSmoothing(bKeepSmoothing);
=======
					if (bIsReplicationErrorSmoothing)
					{
						Target = InterpolationData.GetErrorR(*Alpha) * Target;
					}
					Rigid->SetR(Target, false);
				}
				
#if CHAOS_DEBUG_DRAW
				if (!!RenderInterpDebugDraw)
				{
					Chaos::FDebugDrawQueue::GetInstance().DrawDebugBox(NextPullData->X, FVector(2, 1, 1), NextPullData->R, FColor::Yellow, false, 5.f, 0, 0.5f);
					Chaos::FDebugDrawQueue::GetInstance().DrawDebugDirectionalArrow(PullData.X, NextPullData->X, 0.5f, FColor::Yellow, false, 5.0f, 0, 0.5f);
					Chaos::FDebugDrawQueue::GetInstance().DrawDebugBox(Rigid->X(), FVector(2, 1, 1), Rigid->R(), FColor::Green, false, 5.f, 0, 0.5f);

					if (bIsReplicationErrorSmoothing)
					{
						if (Error)
						{
							Chaos::FDebugDrawQueue::GetInstance().DrawDebugBox(PullData.X, FVector(4, 2, 2), PullData.R, FColor::Red, false, 5.f, 0, 0.5f);
							Chaos::FDebugDrawQueue::GetInstance().DrawDebugDirectionalArrow(PullData.X, (PullData.X + InterpolationData.GetErrorX(0)), 1, FColor::Red, false, 5.0f, 0, 0.5f);
						}

#if RENDERINTERP_ERRORVELOCITYSMOOTHING
						if (bIsErrorVelocitySmoothing)
						{
							Chaos::FDebugDrawQueue::GetInstance().DrawDebugBox(InterpolationData.GetErrorVelocitySmoothingX(*Alpha), FVector(2, 2, 2), Rigid->R(), FColor::Purple, false, 5.f, 0, 0.5f);
						}
						else
#endif // RENDERINTERP_ERRORVELOCITYSMOOTHING
						{
							Chaos::FDebugDrawQueue::GetInstance().DrawDebugDirectionalArrow((Rigid->X() - InterpolationData.GetErrorX(*Alpha)), Rigid->X(), 1, FColor::Blue, false, 5.0f, 0, 0.5f);
						}
					}

				}
#endif // CHAOS_DEBUG_DRAW
>>>>>>> 4af6daef
			}

			if (const FVec3* Prev = LerpHelper(PullData.V, ProxyTimestamp->OverWriteV))
			{
				FVec3 Target = FMath::Lerp(*Prev, NextPullData->V, *Alpha);
				Rigid->SetV(Target, false);
			}

			if (const FVec3* Prev = LerpHelper(PullData.W, ProxyTimestamp->OverWriteW))
			{
				FVec3 Target = FMath::Lerp(*Prev, NextPullData->W, *Alpha);
				Rigid->SetW(Target, false);
			}

			//we are interpolating from PullData to Next, but the timestamp is associated with Next
			//since we are interpolating it means we must have not seen Next yet, so the timestamp has to be strictly less than
			if (ProxyTimestamp->ObjectStateTimestamp < SolverSyncTimestamp)
			{
				Rigid->SetObjectState(PullData.ObjectState, true, /*bInvalidate=*/false);
			}
			else if(ProxyTimestamp->ObjectStateTimestamp == SolverSyncTimestamp && *Alpha == 1.f)
			{
				//if timestamp is the same as next, AND alpha is exactly 1, we are exactly at Next's time
				//so we can use its sleep state
				Rigid->SetObjectState(NextPullData->ObjectState, true, /*bInvalidate=*/false);
			}
		}
		else
		{
<<<<<<< HEAD
			if (bSyncXR)
=======
			if (bUpdatePositionFromSimulation)
>>>>>>> 4af6daef
			{
				//no interpolation, just ignore if overwrite comes after
				if (SolverSyncTimestamp >= ProxyTimestamp->OverWriteX.Timestamp)
				{
					Rigid->SetX(PullData.X, false);
				}

				if (SolverSyncTimestamp >= ProxyTimestamp->OverWriteR.Timestamp)
				{
					Rigid->SetR(PullData.R, false);
				}
			}

			if(SolverSyncTimestamp >= ProxyTimestamp->OverWriteV.Timestamp)
			{
				Rigid->SetV(PullData.V, false);
			}

			if(SolverSyncTimestamp >= ProxyTimestamp->OverWriteW.Timestamp)
			{
				Rigid->SetW(PullData.W, false);
			}

			if (SolverSyncTimestamp >= ProxyTimestamp->ObjectStateTimestamp)
			{
				Rigid->SetObjectState(PullData.ObjectState, true, /*bInvalidate=*/false);
			}
		}
		
		Rigid->UpdateShapeBounds();
	}
	return true;
}

bool FSingleParticlePhysicsProxy::IsDirty()
{
	return Particle->IsDirty();
}

Chaos::EWakeEventEntry FSingleParticlePhysicsProxy::GetWakeEvent() const
{
	//question: should this API exist on proxy?
	auto Rigid = Particle->CastToRigidParticle();
	return Rigid ? Rigid->GetWakeEvent() : Chaos::EWakeEventEntry::None;
}

void FSingleParticlePhysicsProxy::ClearEvents()
{
	//question: should this API exist on proxy?
	if(auto Rigid = Particle->CastToRigidParticle())
	{
		Rigid->ClearEvents();
	}
}
}<|MERGE_RESOLUTION|>--- conflicted
+++ resolved
@@ -21,12 +21,6 @@
 namespace Chaos
 {
 
-<<<<<<< HEAD
-// This is a temporary workaround to avoid GT copying position from physics results for kinematics, as they are already at target.
-// Velocity and such is still copied. This will be handled better in the future.
-int32 SyncKinematicOnGameThread = 0;
-FAutoConsoleVariableRef CVar_SyncKinematicOnGameThread(TEXT("P.Chaos.SyncKinematicOnGameThread"), SyncKinematicOnGameThread, TEXT("If set to 1, if a kinematic is flagged to send position back to game thread, move component, if 0, do not."));
-=======
 // This allows forcing the game thread/actor to get or not get transform updates from the simulation result for
 // kinematics - noting that they may already have been set in the SetKinematicTransform function.
 // Velocity and such will still be copied in any case. The default value of -1 uses the UpdateKinematicFromSimulation 
@@ -38,7 +32,6 @@
 		"simulation step/results. If 0, then they will never do so, and kinematics will be updated immediately "
 		"their kinematic target is set. Any other value (e.g. the default -1) means that the behavior is "
 		"determined on a per-object basis with the UpdateKinematicFromSimulation flag in BodyInstance."));
->>>>>>> 4af6daef
 
 FSingleParticlePhysicsProxy::FSingleParticlePhysicsProxy(TUniquePtr<PARTICLE_TYPE>&& InParticle, FParticleHandle* InHandle, UObject* InOwner)
 	: IPhysicsProxyBase(EPhysicsProxyType::SingleParticleProxy, InOwner, MakeShared<FSingleParticleProxyTimestamp>())
@@ -160,15 +153,9 @@
 			}
 		}
 		
-<<<<<<< HEAD
-		if (bHasMaterial)
-		{
-			// If materials changed, collisions need to recache their material data
-=======
 		// If the material, geometry, shape data, or sleep properties changed, we need to notify any systems that cache material data
 		if (bHasMaterial || bUpdateCollisionData || NewNonFrequentData || bHasDynamicData)
 		{
->>>>>>> 4af6daef
 			Evolution.ParticleMaterialChanged(Handle);
 		}
 
@@ -267,21 +254,6 @@
 	}
 }
 
-<<<<<<< HEAD
-FRealSingle ResimInterpStrength = 0.2f;
-FAutoConsoleVariableRef CVarResimInterpStrength(TEXT("p.ResimInterpStrength"), ResimInterpStrength, TEXT("How strong the resim interp leash is. 1 means immediately snap to new target, 0 means do not interpolate at all"));
-
-FRealSingle ResimInterpStrength2 = 0.05f;
-FAutoConsoleVariableRef CVarResimInterpStrength2(TEXT("p.ResimInterpStrength2"), ResimInterpStrength2, TEXT("How strong the resim interp leash is for object in channel 2. 1 means immediately snap to new target, 0 means do not interpolate at all"));
-
-FRealSingle MinLinError2ForResimInterp = 1.f;
-FAutoConsoleVariableRef CVarMinLinError2ForResimInterp(TEXT("p.MinLinError2ForResimInterp"), MinLinError2ForResimInterp, TEXT("The minimum squared error needed to continue interpolation during a resim"));
-
-FRealSingle MinRotErrorForResimInterp = 0.1f;
-FAutoConsoleVariableRef CVarMinRotErrorForResimInterp(TEXT("p.MinRotErrorForResimInterp"), MinRotErrorForResimInterp, TEXT("The minimum rotation error needed to continue interpolation during a resim"));
-
-bool FSingleParticlePhysicsProxy::PullFromPhysicsState(const Chaos::FDirtyRigidParticleData& PullData,int32 SolverSyncTimestamp, const Chaos::FDirtyRigidParticleData* NextPullData, const Chaos::FRealSingle* Alpha)
-=======
 
 float RenderInterpErrorCorrectionDuration = 0.5f;
 FAutoConsoleVariableRef CVarRenderInterpErrorCorrectionDuration(TEXT("p.RenderInterp.ErrorCorrectionDuration"), RenderInterpErrorCorrectionDuration, TEXT("How long in seconds to apply error correction over."));
@@ -293,16 +265,12 @@
 FAutoConsoleVariableRef CVarRenderInterpDebugDraw(TEXT("p.RenderInterp.DebugDraw"), RenderInterpDebugDraw, TEXT("Draw debug lines for physics render interpolation, also needs p.Chaos.DebugDraw.Enabled set"));
 
 bool FSingleParticlePhysicsProxy::PullFromPhysicsState(const Chaos::FDirtyRigidParticleData& PullData,int32 SolverSyncTimestamp, const Chaos::FDirtyRigidParticleData* NextPullData, const Chaos::FRealSingle* Alpha, const FDirtyRigidParticleReplicationErrorData* Error, const Chaos::FReal AsyncFixedTimeStep)
->>>>>>> 4af6daef
 {
 	using namespace Chaos;
 	// Move buffered data into the TPBDRigidParticle without triggering invalidation of the physics state.
 	auto Rigid = Particle ? Particle->CastToRigidParticle() : nullptr;
 	if(Rigid)
 	{
-<<<<<<< HEAD
-		const bool bSyncXR = SyncKinematicOnGameThread || (Rigid->ObjectState() != EObjectStateType::Kinematic);
-=======
 		// Note that kinematics should either be updated here (following simulation), or when the
 		// kinematic target is set in FChaosEngineInterface::SetKinematicTarget_AssumesLocked If the
 		// logic in one place is changed, it should be checked in the other place too.
@@ -319,7 +287,6 @@
 				bUpdatePositionFromSimulation = Rigid->UpdateKinematicFromSimulation();
 			}
 		}
->>>>>>> 4af6daef
 
 		const FSingleParticleProxyTimestamp* ProxyTimestamp = PullData.GetTimestamp();
 		
@@ -348,27 +315,6 @@
 				return OverwriteProperty.Timestamp <= SolverSyncTimestamp ? (OverwriteProperty.Timestamp < SolverSyncTimestamp ? &Prev : &OverwriteProperty.Value) : nullptr;
 			};
 
-<<<<<<< HEAD
-			if (bSyncXR)
-			{
-				const float UseResimInterpStrength = InterpolationData.GetInterpChannel_External() == 0 ? ResimInterpStrength : ResimInterpStrength2;
-
-				bool bKeepSmoothing = false;
-				if (const FVec3* Prev = LerpHelper(PullData.X, ProxyTimestamp->OverWriteX))
-				{
-					FVec3 Target = FMath::Lerp(*Prev, NextPullData->X, *Alpha);
-					if (InterpolationData.IsResimSmoothing())
-					{
-						const FVec3 SmoothedTarget = FMath::Lerp(Rigid->X(), Target, UseResimInterpStrength);
-						if((SmoothedTarget - Target).SizeSquared() > MinLinError2ForResimInterp)
-						{
-							bKeepSmoothing = true;
-							Target = SmoothedTarget;
-						}
-
-					}
-					Rigid->SetX(Target, false);
-=======
 			if (bUpdatePositionFromSimulation)
 			{
 				const bool bIsReplicationErrorSmoothing = InterpolationData.IsErrorSmoothing();
@@ -402,27 +348,11 @@
 					}
 
 					Rigid->SetX(Target, false);					
->>>>>>> 4af6daef
 				}
 
 				if (const FQuat* Prev = LerpHelper(PullData.R, ProxyTimestamp->OverWriteR))
 				{
 					FQuat Target = FMath::Lerp(*Prev, NextPullData->R, *Alpha);
-<<<<<<< HEAD
-					if (InterpolationData.IsResimSmoothing())
-					{
-						const FQuat SmoothedTarget = FMath::Lerp<FQuat>(Rigid->R(), Target, UseResimInterpStrength);
-						if(FQuat::ErrorAutoNormalize(SmoothedTarget, Target) > MinRotErrorForResimInterp)
-						{
-							bKeepSmoothing = true;
-							Target = SmoothedTarget;
-						}
-					}
-					Rigid->SetR(Target, false);
-				}
-
-				InterpolationData.SetResimSmoothing(bKeepSmoothing);
-=======
 					if (bIsReplicationErrorSmoothing)
 					{
 						Target = InterpolationData.GetErrorR(*Alpha) * Target;
@@ -459,7 +389,6 @@
 
 				}
 #endif // CHAOS_DEBUG_DRAW
->>>>>>> 4af6daef
 			}
 
 			if (const FVec3* Prev = LerpHelper(PullData.V, ProxyTimestamp->OverWriteV))
@@ -489,11 +418,7 @@
 		}
 		else
 		{
-<<<<<<< HEAD
-			if (bSyncXR)
-=======
 			if (bUpdatePositionFromSimulation)
->>>>>>> 4af6daef
 			{
 				//no interpolation, just ignore if overwrite comes after
 				if (SolverSyncTimestamp >= ProxyTimestamp->OverWriteX.Timestamp)
