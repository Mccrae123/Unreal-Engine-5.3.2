// Copyright Epic Games, Inc. All Rights Reserved.

#include "PhysicsProxy/JointConstraintProxy.h"

#include "ChaosStats.h"
#include "Chaos/Collision/SpatialAccelerationBroadPhase.h"
#include "Chaos/Collision/CollisionConstraintFlags.h"
#include "Chaos/ErrorReporter.h"
#include "Chaos/ParticleHandle.h"
#include "Chaos/GeometryParticles.h"
#include "Chaos/Serializable.h"
#include "Chaos/PBDJointConstraints.h"
#include "Chaos/Framework/MultiBufferResource.h"
#include "PhysicsProxy/SingleParticlePhysicsProxy.h"
#include "PhysicsSolver.h"
#include "Chaos/PullPhysicsDataImp.h"


FJointConstraintPhysicsProxy::FJointConstraintPhysicsProxy(Chaos::FJointConstraint* InConstraint, FConstraintHandle* InHandle, UObject* InOwner)
	: Base(InOwner)
	, Constraint(InConstraint) // This proxy assumes ownership of the Constraint, and will free it during DestroyOnPhysicsThread
	, Handle(InHandle)
	, bInitialized(false)
{
	check(Constraint!=nullptr);
	Constraint->SetProxy(this);
	JointSettingsBuffer = Constraint->GetJointSettings();

}

Chaos::TGeometryParticleHandle<Chaos::FReal, 3>*
FJointConstraintPhysicsProxy::GetParticleHandleFromProxy(IPhysicsProxyBase* ProxyBase)
{
	if (ProxyBase)
	{
		if (ProxyBase->GetType() == EPhysicsProxyType::SingleParticleProxy)
		{
			return ((FSingleParticlePhysicsProxy*)ProxyBase)->GetHandle_LowLevel();
		}
	}
	return nullptr;
}

/**/
void FJointConstraintPhysicsProxy::BufferPhysicsResults(Chaos::FDirtyJointConstraintData& Buffer)
{
<<<<<<< HEAD
=======
	Buffer.SetProxy(*this);
>>>>>>> 3aae9151
	if (Constraint != nullptr && Constraint->IsValid() )
	{
		if (Handle != nullptr && Handle->IsValid())
		{
<<<<<<< HEAD
			FOutputData* Buffer = OutputBuffer->AccessProducerBuffer();
			Buffer->bIsBroken = !Handle->IsConstraintEnabled();
			Buffer->Force = Handle->GetLinearImpulse();
			Buffer->Torque = Handle->GetAngularImpulse();
=======
			Buffer.OutputData.bIsBroken = !Handle->IsConstraintEnabled();
			Buffer.OutputData.Force = Handle->GetLinearImpulse();
			Buffer.OutputData.Torque = Handle->GetAngularImpulse();
>>>>>>> 3aae9151
		}
	}
}

/**/
bool FJointConstraintPhysicsProxy::PullFromPhysicsState(const Chaos::FDirtyJointConstraintData& Buffer, const int32 SolverSyncTimestamp)
{
	if (Constraint != nullptr && Constraint->IsValid())
	{
		if (Handle != nullptr && Handle->IsValid())
		{
			Constraint->GetOutputData().bIsBroken = Buffer.OutputData.bIsBroken;
			Constraint->GetOutputData().Force = Buffer.OutputData.Force;
			Constraint->GetOutputData().Torque = Buffer.OutputData.Torque;
		}
	}

	return true;
}

void FJointConstraintPhysicsProxy::InitializeOnPhysicsThread(Chaos::FPBDRigidsSolver* InSolver)
{
	auto& Handles = InSolver->GetParticles().GetParticleHandles();
	if (Handles.Size() && IsValid())
	{
		auto& JointConstraints = InSolver->GetJointConstraints();
		if (Constraint != nullptr)
		{
			Chaos::FConstraintBase::FProxyBasePair& BasePairs = Constraint->GetParticleProxies();

			Chaos::TGeometryParticleHandle<Chaos::FReal, 3>* Handle0 = GetParticleHandleFromProxy(BasePairs[0]);
			Chaos::TGeometryParticleHandle<Chaos::FReal, 3>* Handle1 = GetParticleHandleFromProxy(BasePairs[1]);
			if (Handle0 && Handle1)
			{
<<<<<<< HEAD
				if (Particles[1] && Particles[1]->Handle())
				{
					Handle = JointConstraints.AddConstraint({ Particles[0]->Handle() , Particles[1]->Handle() }, Constraint->GetJointTransforms());
					Handle->SetSettings(JointSettingsBuffer);

					Particles[0]->Handle()->AddConstraintHandle(Handle);
					Particles[1]->Handle()->AddConstraintHandle(Handle);
				}
=======
				Handle = JointConstraints.AddConstraint({ Handle0,Handle1 }, Constraint->GetJointTransforms());
				Handle->SetSettings(JointSettingsBuffer);

				Handle0->AddConstraintHandle(Handle);
				Handle1->AddConstraintHandle(Handle);
>>>>>>> 3aae9151
			}

		}
	}
}

void FJointConstraintPhysicsProxy::DestroyOnPhysicsThread(Chaos::FPBDRigidsSolver* InSolver)
{
	if (Handle && Handle->IsValid())
	{
		auto& JointConstraints = InSolver->GetJointConstraints();
		JointConstraints.RemoveConstraint(Handle->GetConstraintIndex());

		delete Constraint;
		Constraint = nullptr;
	}
}


void FJointConstraintPhysicsProxy::PushStateOnGameThread(Chaos::FPBDRigidsSolver* InSolver)
{
	if (Constraint != nullptr && Constraint->IsValid())
	{
		if (Constraint->IsDirty())
		{
			if (Constraint->IsDirty(Chaos::EJointConstraintFlags::CollisionEnabled))
			{
				JointSettingsBuffer.bCollisionEnabled = Constraint->GetCollisionEnabled();
				DirtyFlagsBuffer.MarkDirty(Chaos::EJointConstraintFlags::CollisionEnabled);
			}

			if (Constraint->IsDirty(Chaos::EJointConstraintFlags::Projection))
			{
				JointSettingsBuffer.bProjectionEnabled = Constraint->GetProjectionEnabled();
				JointSettingsBuffer.LinearProjection = Constraint->GetProjectionLinearAlpha();
				JointSettingsBuffer.AngularProjection = Constraint->GetProjectionAngularAlpha();
				DirtyFlagsBuffer.MarkDirty(Chaos::EJointConstraintFlags::Projection);
			}

			if (Constraint->IsDirty(Chaos::EJointConstraintFlags::ParentInvMassScale))
			{
				JointSettingsBuffer.ParentInvMassScale = Constraint->GetParentInvMassScale();
				DirtyFlagsBuffer.MarkDirty(Chaos::EJointConstraintFlags::ParentInvMassScale);
			}

			if (Constraint->IsDirty(Chaos::EJointConstraintFlags::LinearBreakForce))
			{
				JointSettingsBuffer.LinearBreakForce = Constraint->GetLinearBreakForce();
				JointSettingsBuffer.LinearPlasticityLimit = Constraint->GetLinearPlasticityLimit();
				DirtyFlagsBuffer.MarkDirty(Chaos::EJointConstraintFlags::LinearBreakForce);
			}

			if (Constraint->IsDirty(Chaos::EJointConstraintFlags::AngularBreakTorque))
			{
				JointSettingsBuffer.AngularBreakTorque = Constraint->GetAngularBreakTorque();
				JointSettingsBuffer.AngularPlasticityLimit = Constraint->GetAngularPlasticityLimit();
				DirtyFlagsBuffer.MarkDirty(Chaos::EJointConstraintFlags::AngularBreakTorque);
			}

			if (Constraint->IsDirty(Chaos::EJointConstraintFlags::UserData))
			{
				JointSettingsBuffer.UserData = Constraint->GetUserData();
				DirtyFlagsBuffer.MarkDirty(Chaos::EJointConstraintFlags::UserData);
			}

			if (Constraint->IsDirty(Chaos::EJointConstraintFlags::LinearDrive))
			{
				JointSettingsBuffer.bLinearPositionDriveEnabled[0] = Constraint->GetLinearPositionDriveXEnabled();
				JointSettingsBuffer.bLinearPositionDriveEnabled[1] = Constraint->GetLinearPositionDriveYEnabled();
				JointSettingsBuffer.bLinearPositionDriveEnabled[2] = Constraint->GetLinearPositionDriveZEnabled();
				JointSettingsBuffer.LinearDrivePositionTarget = Constraint->GetLinearDrivePositionTarget();
				JointSettingsBuffer.bLinearVelocityDriveEnabled[0] = Constraint->GetLinearVelocityDriveXEnabled();
				JointSettingsBuffer.bLinearVelocityDriveEnabled[1] = Constraint->GetLinearVelocityDriveYEnabled();
				JointSettingsBuffer.bLinearVelocityDriveEnabled[2] = Constraint->GetLinearVelocityDriveZEnabled();
				JointSettingsBuffer.LinearDriveVelocityTarget = Constraint->GetLinearDriveVelocityTarget();
				JointSettingsBuffer.LinearDriveForceMode = Constraint->GetLinearDriveForceMode();
				JointSettingsBuffer.LinearMotionTypes[0] = Constraint->GetLinearMotionTypesX();
				JointSettingsBuffer.LinearMotionTypes[1] = Constraint->GetLinearMotionTypesY();
				JointSettingsBuffer.LinearMotionTypes[2] = Constraint->GetLinearMotionTypesZ();
				JointSettingsBuffer.LinearDriveStiffness = Constraint->GetLinearDriveStiffness();
				JointSettingsBuffer.LinearDriveDamping = Constraint->GetLinearDriveDamping();
				DirtyFlagsBuffer.MarkDirty(Chaos::EJointConstraintFlags::LinearDrive);
			}


			if (Constraint->IsDirty(Chaos::EJointConstraintFlags::AngularDrive))
			{
				JointSettingsBuffer.bAngularSLerpPositionDriveEnabled = Constraint->GetAngularSLerpPositionDriveEnabled();
				JointSettingsBuffer.bAngularTwistPositionDriveEnabled = Constraint->GetAngularTwistPositionDriveEnabled();
				JointSettingsBuffer.bAngularSwingPositionDriveEnabled = Constraint->GetAngularSwingPositionDriveEnabled();
				JointSettingsBuffer.AngularDrivePositionTarget = Constraint->GetAngularDrivePositionTarget();
				JointSettingsBuffer.bAngularSLerpVelocityDriveEnabled = Constraint->GetAngularSLerpVelocityDriveEnabled();
				JointSettingsBuffer.bAngularTwistVelocityDriveEnabled = Constraint->GetAngularTwistVelocityDriveEnabled();
				JointSettingsBuffer.bAngularSwingVelocityDriveEnabled = Constraint->GetAngularSwingVelocityDriveEnabled();
				JointSettingsBuffer.AngularDriveVelocityTarget = Constraint->GetAngularDriveVelocityTarget();
				JointSettingsBuffer.AngularDriveForceMode = Constraint->GetAngularDriveForceMode();
				JointSettingsBuffer.AngularMotionTypes[0] = Constraint->GetAngularMotionTypesX();
				JointSettingsBuffer.AngularMotionTypes[1] = Constraint->GetAngularMotionTypesY();
				JointSettingsBuffer.AngularMotionTypes[2] = Constraint->GetAngularMotionTypesZ();
				JointSettingsBuffer.AngularDriveStiffness = Constraint->GetAngularDriveStiffness();
				JointSettingsBuffer.AngularDriveDamping = Constraint->GetAngularDriveDamping();
				DirtyFlagsBuffer.MarkDirty(Chaos::EJointConstraintFlags::AngularDrive);
			}

			if (Constraint->IsDirty(Chaos::EJointConstraintFlags::Stiffness))
			{
				JointSettingsBuffer.Stiffness = Constraint->GetStiffness();
				DirtyFlagsBuffer.MarkDirty(Chaos::EJointConstraintFlags::Stiffness);
			}

			if (Constraint->IsDirty(Chaos::EJointConstraintFlags::Limits))
			{
				JointSettingsBuffer.bSoftLinearLimitsEnabled = Constraint->GetSoftLinearLimitsEnabled();
				JointSettingsBuffer.bSoftTwistLimitsEnabled = Constraint->GetSoftTwistLimitsEnabled();
				JointSettingsBuffer.bSoftSwingLimitsEnabled = Constraint->GetSoftSwingLimitsEnabled();
				JointSettingsBuffer.LinearSoftForceMode = Constraint->GetLinearSoftForceMode();
				JointSettingsBuffer.AngularSoftForceMode = Constraint->GetAngularSoftForceMode();
				JointSettingsBuffer.SoftLinearStiffness = Constraint->GetSoftLinearStiffness();
				JointSettingsBuffer.SoftLinearDamping = Constraint->GetSoftLinearDamping();
				JointSettingsBuffer.SoftTwistStiffness = Constraint->GetSoftTwistStiffness();
				JointSettingsBuffer.SoftTwistDamping = Constraint->GetSoftTwistDamping();
				JointSettingsBuffer.SoftSwingStiffness = Constraint->GetSoftSwingStiffness();
				JointSettingsBuffer.SoftSwingDamping = Constraint->GetSoftSwingDamping();
				JointSettingsBuffer.LinearLimit = Constraint->GetLinearLimit();
				JointSettingsBuffer.AngularLimits = Constraint->GetAngularLimits();
				JointSettingsBuffer.LinearContactDistance = Constraint->GetLinearContactDistance();
				JointSettingsBuffer.TwistContactDistance = Constraint->GetTwistContactDistance();
				JointSettingsBuffer.SwingContactDistance = Constraint->GetSwingContactDistance();
				JointSettingsBuffer.LinearRestitution = Constraint->GetLinearRestitution();
				JointSettingsBuffer.TwistRestitution = Constraint->GetTwistRestitution();
				JointSettingsBuffer.SwingRestitution = Constraint->GetSwingRestitution();

				DirtyFlagsBuffer.MarkDirty(Chaos::EJointConstraintFlags::Limits);
			}

			Constraint->ClearDirtyFlags();
		}
	}
}


void FJointConstraintPhysicsProxy::PushStateOnPhysicsThread(Chaos::FPBDRigidsSolver* InSolver)
{
<<<<<<< HEAD
	typedef typename Chaos::TPBDRigidsSolver<Trait>::FPBDRigidsEvolution::FCollisionConstraints FCollisionConstraints;
=======
	typedef typename Chaos::FPBDRigidsSolver::FPBDRigidsEvolution::FCollisionConstraints FCollisionConstraints;
>>>>>>> 3aae9151
	if (Handle && Handle->IsValid())
	{
		if (DirtyFlagsBuffer.IsDirty())
		{
			FConstraintData ConstraintSettings = Handle->GetSettings();

			if (DirtyFlagsBuffer.IsDirty(Chaos::EJointConstraintFlags::CollisionEnabled))
			{
				if (!JointSettingsBuffer.bCollisionEnabled)
				{
					Chaos::FConstraintBase::FProxyBasePair& BasePairs = Constraint->GetParticleProxies();
					Chaos::TGeometryParticleHandle<Chaos::FReal, 3>* Handle0 = GetParticleHandleFromProxy(BasePairs[0]);
					Chaos::TGeometryParticleHandle<Chaos::FReal, 3>* Handle1 = GetParticleHandleFromProxy(BasePairs[1]);

					// Three pieces of state to update on the physics thread. 
					// .. Mask on the particle array
					// .. Constraint collisions enabled array
					// .. IgnoreCollisionsManager
					if (Handle0 && Handle1)
					{
						Chaos::TPBDRigidParticleHandle<FReal, 3>* ParticleHandle0 = Handle0->CastToRigidParticle();
						Chaos::TPBDRigidParticleHandle<FReal, 3>* ParticleHandle1 = Handle1->CastToRigidParticle();

						if (ParticleHandle0 && ParticleHandle1)
						{
							Chaos::FIgnoreCollisionManager& IgnoreCollisionManager = InSolver->GetEvolution()->GetBroadPhase().GetIgnoreCollisionManager();
							Chaos::FUniqueIdx ID0 = ParticleHandle0->UniqueIdx();
							Chaos::FUniqueIdx ID1 = ParticleHandle1->UniqueIdx();


							ParticleHandle0->AddCollisionConstraintFlag(Chaos::ECollisionConstraintFlags::CCF_BroadPhaseIgnoreCollisions);
							IgnoreCollisionManager.AddIgnoreCollisionsFor(ID0, ID1);

							ParticleHandle1->AddCollisionConstraintFlag(Chaos::ECollisionConstraintFlags::CCF_BroadPhaseIgnoreCollisions);
							IgnoreCollisionManager.AddIgnoreCollisionsFor(ID1, ID0);
							ConstraintSettings.bCollisionEnabled = JointSettingsBuffer.bCollisionEnabled;
						}
					}
				}
			}

			if (DirtyFlagsBuffer.IsDirty(Chaos::EJointConstraintFlags::Projection))
			{
				ConstraintSettings.bProjectionEnabled = JointSettingsBuffer.bProjectionEnabled;
				ConstraintSettings.LinearProjection = JointSettingsBuffer.LinearProjection;
				ConstraintSettings.AngularProjection = JointSettingsBuffer.AngularProjection;
			}

			if (DirtyFlagsBuffer.IsDirty(Chaos::EJointConstraintFlags::ParentInvMassScale))
			{
				ConstraintSettings.ParentInvMassScale = JointSettingsBuffer.ParentInvMassScale;
			}

			if (DirtyFlagsBuffer.IsDirty(Chaos::EJointConstraintFlags::LinearBreakForce))
			{
				ConstraintSettings.LinearBreakForce = JointSettingsBuffer.LinearBreakForce;
				ConstraintSettings.LinearPlasticityLimit = FMath::Clamp((float)JointSettingsBuffer.LinearPlasticityLimit, 0.f, 1.f);
			}

			if (DirtyFlagsBuffer.IsDirty(Chaos::EJointConstraintFlags::AngularBreakTorque))
			{
				ConstraintSettings.AngularBreakTorque = JointSettingsBuffer.AngularBreakTorque;
				ConstraintSettings.AngularPlasticityLimit = JointSettingsBuffer.AngularPlasticityLimit;
			}

			if (DirtyFlagsBuffer.IsDirty(Chaos::EJointConstraintFlags::UserData))
			{
				ConstraintSettings.UserData = JointSettingsBuffer.UserData;
			}

			if (DirtyFlagsBuffer.IsDirty(Chaos::EJointConstraintFlags::LinearDrive))
			{
				ConstraintSettings.bLinearPositionDriveEnabled[0] = JointSettingsBuffer.bLinearPositionDriveEnabled[0];
				ConstraintSettings.bLinearPositionDriveEnabled[1] = JointSettingsBuffer.bLinearPositionDriveEnabled[1];
				ConstraintSettings.bLinearPositionDriveEnabled[2] = JointSettingsBuffer.bLinearPositionDriveEnabled[2];
				ConstraintSettings.LinearDrivePositionTarget = JointSettingsBuffer.LinearDrivePositionTarget;
				ConstraintSettings.bLinearVelocityDriveEnabled[0] = JointSettingsBuffer.bLinearVelocityDriveEnabled[0];
				ConstraintSettings.bLinearVelocityDriveEnabled[1] = JointSettingsBuffer.bLinearVelocityDriveEnabled[1];
				ConstraintSettings.bLinearVelocityDriveEnabled[2] = JointSettingsBuffer.bLinearVelocityDriveEnabled[2];
				ConstraintSettings.LinearDriveVelocityTarget = JointSettingsBuffer.LinearDriveVelocityTarget;
				ConstraintSettings.LinearDriveForceMode = JointSettingsBuffer.LinearDriveForceMode;
				ConstraintSettings.LinearMotionTypes[0] = JointSettingsBuffer.LinearMotionTypes[0];
				ConstraintSettings.LinearMotionTypes[1] = JointSettingsBuffer.LinearMotionTypes[1];
				ConstraintSettings.LinearMotionTypes[2] = JointSettingsBuffer.LinearMotionTypes[2];
				ConstraintSettings.LinearDriveStiffness = JointSettingsBuffer.LinearDriveStiffness;
				ConstraintSettings.LinearDriveDamping = JointSettingsBuffer.LinearDriveDamping;
			}

			if (DirtyFlagsBuffer.IsDirty(Chaos::EJointConstraintFlags::AngularDrive))
			{
				ConstraintSettings.bAngularSLerpPositionDriveEnabled = JointSettingsBuffer.bAngularSLerpPositionDriveEnabled;
				ConstraintSettings.bAngularTwistPositionDriveEnabled = JointSettingsBuffer.bAngularTwistPositionDriveEnabled;
				ConstraintSettings.bAngularSwingPositionDriveEnabled = JointSettingsBuffer.bAngularSwingPositionDriveEnabled;
				ConstraintSettings.AngularDrivePositionTarget = JointSettingsBuffer.AngularDrivePositionTarget;
				ConstraintSettings.bAngularSLerpVelocityDriveEnabled = JointSettingsBuffer.bAngularSLerpVelocityDriveEnabled;
				ConstraintSettings.bAngularTwistVelocityDriveEnabled = JointSettingsBuffer.bAngularTwistVelocityDriveEnabled;
				ConstraintSettings.bAngularSwingVelocityDriveEnabled = JointSettingsBuffer.bAngularSwingVelocityDriveEnabled;
				ConstraintSettings.AngularDriveVelocityTarget = JointSettingsBuffer.AngularDriveVelocityTarget;
				ConstraintSettings.AngularDriveForceMode = JointSettingsBuffer.AngularDriveForceMode;
				ConstraintSettings.AngularMotionTypes[0] = JointSettingsBuffer.AngularMotionTypes[0];
				ConstraintSettings.AngularMotionTypes[1] = JointSettingsBuffer.AngularMotionTypes[1];
				ConstraintSettings.AngularMotionTypes[2] = JointSettingsBuffer.AngularMotionTypes[2];
				ConstraintSettings.AngularDriveStiffness = JointSettingsBuffer.AngularDriveStiffness;
				ConstraintSettings.AngularDriveDamping = JointSettingsBuffer.AngularDriveDamping;
			}

			if (DirtyFlagsBuffer.IsDirty(Chaos::EJointConstraintFlags::Stiffness))
			{
				ConstraintSettings.Stiffness = JointSettingsBuffer.Stiffness;
			}

			if (DirtyFlagsBuffer.IsDirty(Chaos::EJointConstraintFlags::Limits))
			{
				ConstraintSettings.bSoftLinearLimitsEnabled = JointSettingsBuffer.bSoftLinearLimitsEnabled;
				ConstraintSettings.bSoftTwistLimitsEnabled = JointSettingsBuffer.bSoftTwistLimitsEnabled;
				ConstraintSettings.bSoftSwingLimitsEnabled = JointSettingsBuffer.bSoftSwingLimitsEnabled;
				ConstraintSettings.LinearSoftForceMode = JointSettingsBuffer.LinearSoftForceMode;
				ConstraintSettings.AngularSoftForceMode = JointSettingsBuffer.AngularSoftForceMode;
				ConstraintSettings.SoftLinearStiffness = JointSettingsBuffer.SoftLinearStiffness;
				ConstraintSettings.SoftLinearDamping = JointSettingsBuffer.SoftLinearDamping;
				ConstraintSettings.SoftTwistStiffness = JointSettingsBuffer.SoftTwistStiffness;
				ConstraintSettings.SoftTwistDamping = JointSettingsBuffer.SoftTwistDamping;
				ConstraintSettings.SoftSwingStiffness = JointSettingsBuffer.SoftSwingStiffness;
				ConstraintSettings.SoftSwingDamping = JointSettingsBuffer.SoftSwingDamping;
				ConstraintSettings.LinearLimit = JointSettingsBuffer.LinearLimit;
				ConstraintSettings.AngularLimits = JointSettingsBuffer.AngularLimits;
				ConstraintSettings.LinearContactDistance = JointSettingsBuffer.LinearContactDistance;
				ConstraintSettings.TwistContactDistance = JointSettingsBuffer.TwistContactDistance;
				ConstraintSettings.SwingContactDistance = JointSettingsBuffer.SwingContactDistance;
				ConstraintSettings.LinearRestitution = JointSettingsBuffer.LinearRestitution;
				ConstraintSettings.TwistRestitution = JointSettingsBuffer.TwistRestitution;
				ConstraintSettings.SwingRestitution = JointSettingsBuffer.SwingRestitution;
			}

			Handle->SetSettings(ConstraintSettings);

			DirtyFlagsBuffer.Clear();
		}
	}
}<|MERGE_RESOLUTION|>--- conflicted
+++ resolved
@@ -44,24 +44,14 @@
 /**/
 void FJointConstraintPhysicsProxy::BufferPhysicsResults(Chaos::FDirtyJointConstraintData& Buffer)
 {
-<<<<<<< HEAD
-=======
 	Buffer.SetProxy(*this);
->>>>>>> 3aae9151
 	if (Constraint != nullptr && Constraint->IsValid() )
 	{
 		if (Handle != nullptr && Handle->IsValid())
 		{
-<<<<<<< HEAD
-			FOutputData* Buffer = OutputBuffer->AccessProducerBuffer();
-			Buffer->bIsBroken = !Handle->IsConstraintEnabled();
-			Buffer->Force = Handle->GetLinearImpulse();
-			Buffer->Torque = Handle->GetAngularImpulse();
-=======
 			Buffer.OutputData.bIsBroken = !Handle->IsConstraintEnabled();
 			Buffer.OutputData.Force = Handle->GetLinearImpulse();
 			Buffer.OutputData.Torque = Handle->GetAngularImpulse();
->>>>>>> 3aae9151
 		}
 	}
 }
@@ -96,22 +86,11 @@
 			Chaos::TGeometryParticleHandle<Chaos::FReal, 3>* Handle1 = GetParticleHandleFromProxy(BasePairs[1]);
 			if (Handle0 && Handle1)
 			{
-<<<<<<< HEAD
-				if (Particles[1] && Particles[1]->Handle())
-				{
-					Handle = JointConstraints.AddConstraint({ Particles[0]->Handle() , Particles[1]->Handle() }, Constraint->GetJointTransforms());
-					Handle->SetSettings(JointSettingsBuffer);
-
-					Particles[0]->Handle()->AddConstraintHandle(Handle);
-					Particles[1]->Handle()->AddConstraintHandle(Handle);
-				}
-=======
 				Handle = JointConstraints.AddConstraint({ Handle0,Handle1 }, Constraint->GetJointTransforms());
 				Handle->SetSettings(JointSettingsBuffer);
 
 				Handle0->AddConstraintHandle(Handle);
 				Handle1->AddConstraintHandle(Handle);
->>>>>>> 3aae9151
 			}
 
 		}
@@ -255,11 +234,7 @@
 
 void FJointConstraintPhysicsProxy::PushStateOnPhysicsThread(Chaos::FPBDRigidsSolver* InSolver)
 {
-<<<<<<< HEAD
-	typedef typename Chaos::TPBDRigidsSolver<Trait>::FPBDRigidsEvolution::FCollisionConstraints FCollisionConstraints;
-=======
 	typedef typename Chaos::FPBDRigidsSolver::FPBDRigidsEvolution::FCollisionConstraints FCollisionConstraints;
->>>>>>> 3aae9151
 	if (Handle && Handle->IsValid())
 	{
 		if (DirtyFlagsBuffer.IsDirty())
