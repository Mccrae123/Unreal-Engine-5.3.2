--- conflicted
+++ resolved
@@ -6,10 +6,6 @@
 namespace Chaos
 {
 	// @todo(ccaulfield): should be in ChaosCore, but that can't actually include its own headers at the moment (e.g., Matrix.h includes headers from Chaos)
-<<<<<<< HEAD
-	const FMatrix33 FMatrix33::Zero = FMatrix33(0, 0, 0);
-	const FMatrix33 FMatrix33::Identity = FMatrix33(1, 1, 1);
-=======
 	const PMatrix<FRealSingle, 3, 3> PMatrix<FRealSingle, 3, 3>::Zero = PMatrix<FRealSingle, 3, 3>(0, 0, 0);
 	const PMatrix<FRealSingle, 3, 3> PMatrix<FRealSingle, 3, 3>::Identity = PMatrix<FRealSingle, 3, 3>(1, 1, 1);
 
@@ -149,5 +145,4 @@
 		TRotation<FReal, 3> R1 = InR0 + (TRotation<FReal, 3>::FromElements(InW.X, InW.Y, InW.Z, 0.f) * InR0) * decltype(InR0.X)(InDt * 0.5f);
 		return R1.GetNormalized();
 	}
->>>>>>> 6bbb88c8
 }