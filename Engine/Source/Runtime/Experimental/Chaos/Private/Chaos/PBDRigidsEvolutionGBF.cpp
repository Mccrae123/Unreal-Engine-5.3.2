--- conflicted
+++ resolved
@@ -40,112 +40,6 @@
 	{
 		FRealSingle HackMaxAngularVelocity = 1000.f;
 		FAutoConsoleVariableRef CVarHackMaxAngularVelocity(TEXT("p.HackMaxAngularVelocity"), HackMaxAngularVelocity, TEXT("Max cap on angular velocity: rad/s. This is only a temp solution and should not be relied on as a feature. -1.f to disable"));
-<<<<<<< HEAD
-
-		FRealSingle HackMaxVelocity = -1.f;
-		FAutoConsoleVariableRef CVarHackMaxVelocity(TEXT("p.HackMaxVelocity2"), HackMaxVelocity, TEXT("Max cap on velocity: cm/s. This is only a temp solution and should not be relied on as a feature. -1.f to disable"));
-
-
-		int DisableThreshold = 5;
-		FAutoConsoleVariableRef CVarDisableThreshold(TEXT("p.DisableThreshold2"), DisableThreshold, TEXT("Disable threshold frames to transition to sleeping"));
-
-		int CollisionDisableCulledContacts = 0;
-		FAutoConsoleVariableRef CVarDisableCulledContacts(TEXT("p.CollisionDisableCulledContacts"), CollisionDisableCulledContacts, TEXT("Allow the PBDRigidsEvolutionGBF collision constraints to throw out contacts mid solve if they are culled."));
-
-		FRealSingle SmoothedPositionLerpRate = 0.1f;
-		FAutoConsoleVariableRef CVarSmoothedPositionLerpRate(TEXT("p.Chaos.SmoothedPositionLerpRate"), SmoothedPositionLerpRate, TEXT("The interpolation rate for the smoothed position calculation. Used for sleeping."));
-
-		int DisableParticleUpdateVelocityParallelFor = 0;
-		FAutoConsoleVariableRef CVarDisableParticleUpdateVelocityParallelFor(TEXT("p.DisableParticleUpdateVelocityParallelFor"), DisableParticleUpdateVelocityParallelFor, TEXT("Disable Particle Update Velocity ParallelFor and run the update on a single thread"));
-
-		// NOTE: If we have mrope than 1 CCD iteration (ChaosCollisionCCDConstraintMaxProcessCount), the tight bounding box will cause us to miss secondary CCD collisions if the first one(s) result in a change in direction
-		bool bChaosCollisionCCDUseTightBoundingBox = true;
-		FAutoConsoleVariableRef  CVarChaosCollisionCCDUseTightBoundingBox(TEXT("p.Chaos.Collision.CCD.UseTightBoundingBox"), bChaosCollisionCCDUseTightBoundingBox , TEXT(""));
-
-		// Collision Solver Type (see ECollisionSolverType)
-		int32 ChaosSolverCollisionSolverType = -1;
-		FAutoConsoleVariableRef CVarChaosSolverCollisionSolverType(TEXT("p.Chaos.Solver.Collision.SolverType"), ChaosSolverCollisionSolverType, TEXT("-1: Use default (Gauss Seidel); 0: Gauss Seidel; 1: Gauss Seidel SOA 2: Partial Jacobi"));
-
-		int32 ChaosSolverCollisionPriority = 0;
-		FAutoConsoleVariableRef CVarChaosSolverCollisionPriority(TEXT("p.Chaos.Solver.Collision.Priority"), ChaosSolverCollisionPriority, TEXT("Set constraint priority. Larger values are evaluated later [def:0]"));
-
-		int32 ChaosSolverJointPriority = 0;
-		FAutoConsoleVariableRef CVarChaosSolverJointPriority(TEXT("p.Chaos.Solver.Joint.Priority"), ChaosSolverJointPriority, TEXT("Set constraint priority. Larger values are evaluated later [def:0]"));
-
-		int32 ChaosSolverSuspensionPriority = 0;
-		FAutoConsoleVariableRef CVarChaosSolverSuspensionPriority(TEXT("p.Chaos.Solver.Suspension.Priority"), ChaosSolverSuspensionPriority, TEXT("Set constraint priority. Larger values are evaluated later [def:0]"));
-
-		int32 ChaosSolverCharacterGroundConstraintPriority = 0;
-		FAutoConsoleVariableRef CVarChaosSolverChaosCharacterGroundConstraintPriority(TEXT("p.Chaos.Solver.CharacterGroundConstraint.Priority"), ChaosSolverCharacterGroundConstraintPriority, TEXT("Set constraint priority. Larger values are evaluated later [def:0]"));
-
-		bool DoTransferJointConstraintCollisions = true;
-		FAutoConsoleVariableRef CVarDoTransferJointConstraintCollisions(TEXT("p.Chaos.Solver.Joint.TransferCollisions"), DoTransferJointConstraintCollisions, TEXT("Allows joints to apply collisions to the parent from the child when the Joints TransferCollisionScale is not 0 [def:true]"));
-
-		int32 TransferCollisionsLimit = INT_MAX;
-		FAutoConsoleVariableRef CVarTransferCollisionsMultiply(TEXT("p.Chaos.Solver.Joint.TransferCollisionsLimit"), TransferCollisionsLimit, TEXT("Maximum number of constraints that are allowed to transfer to the parent. Lowering this will improve performance but reduce accuracy. [def:INT_MAX]"));
-
-		FRealSingle TransferCollisionsKinematicScale = 1.0f;
-		FAutoConsoleVariableRef CVarTransferCollisionsKinematicScale(TEXT("p.Chaos.Solver.Joint.TransferCollisionsKinematicScale"), TransferCollisionsKinematicScale, TEXT("Scale to apply to collision transfers between kinematic bodies [def:1.0]"));
-
-		FRealSingle TransferCollisionsStiffnessClamp = 1.0f;
-		FAutoConsoleVariableRef CVarTransferCollisionsStiffnessClamp(TEXT("p.Chaos.Solver.Joint.TransferCollisionsStiffnessClamp"), TransferCollisionsStiffnessClamp, TEXT("Clamp of maximum value of the stiffness clamp[def:1.0]"));
-
-		bool TransferCollisionsDebugTestAgainstMaxClamp = false;
-		FAutoConsoleVariableRef CVarTransferCollisionsDebugTestAgainstMaxClamp(TEXT("p.Chaos.Solver.Joint.TransferCollisionsDebugTestAgainstMaxClamp"), TransferCollisionsDebugTestAgainstMaxClamp, TEXT("Force all joint collision constraint settings to max clamp value to validate stability [def:false]"));
-
-		bool DoFinalProbeNarrowPhase = true;
-		FAutoConsoleVariableRef CVarDoFinalProbeNarrowPhase(TEXT("p.Chaos.Solver.DoFinalProbeNarrowPhase"), DoFinalProbeNarrowPhase, TEXT(""));
-
-		// Enable inertia conditioning for joint and collisions stabilization for small and thin objects
-		bool bChaosSolverInertiaConditioningEnabled = true;
-		FAutoConsoleVariableRef  CVarChaosSolverInertiaConditioningEnabled(TEXT("p.Chaos.Solver.InertiaConditioning.Enabled"), bChaosSolverInertiaConditioningEnabled, TEXT("Enable/Disable constraint stabilization through inertia conditioning"));
-
-		// The largest joint error we expect to resolve in a moderately stable way
-		FRealSingle ChaosSolverInertiaConditioningDistance = 20;
-		FAutoConsoleVariableRef  CVarChaosSolverInertiaConditioningDistance(TEXT("p.Chaos.Solver.InertiaConditioning.Distance"), ChaosSolverInertiaConditioningDistance, TEXT("An input to inertia conditioning system. The joint distance error which needs to be stable (generate a low rotation)."));
-
-		// The ratio of joint error correction that comes from particle rotation versus translation
-		FRealSingle ChaosSolverInertiaConditioningRotationRatio = 2;
-		FAutoConsoleVariableRef  CVarChaosSolverInertiaConditioningRotationRatio(TEXT("p.Chaos.Solver.InertiaConditioning.RotationRatio"), ChaosSolverInertiaConditioningRotationRatio, TEXT("An input to inertia conditioning system. The maximum ratio of joint correction from rotation versus translation"));
-
-		// If > 1, limits the inverse inertia components to be mo more than this multiple of the smallest component. Makes the objects more round. Set to 0 to disable.
-		FRealSingle ChaosSolverMaxInvInertiaComponentRatio = 0;
-		FAutoConsoleVariableRef  CVarChaosSolverInertiaConditioningMaxInvInertiaComponentRatio(TEXT("p.Chaos.Solver.InertiaConditioning.MaxInvInertiaComponentRatio"), ChaosSolverMaxInvInertiaComponentRatio, TEXT("An input to inertia conditioning system. The largest inertia component must be at least least multiple of the smallest component"));
-
-		DECLARE_CYCLE_STAT(TEXT("FPBDRigidsEvolutionGBF::AdvanceOneTimeStep"), STAT_Evolution_AdvanceOneTimeStep, STATGROUP_Chaos);
-		DECLARE_CYCLE_STAT(TEXT("FPBDRigidsEvolutionGBF::UnclusterUnions"), STAT_Evolution_UnclusterUnions, STATGROUP_Chaos);
-		DECLARE_CYCLE_STAT(TEXT("FPBDRigidsEvolutionGBF::Integrate"), STAT_Evolution_Integrate, STATGROUP_Chaos);
-		DECLARE_CYCLE_STAT(TEXT("FPBDRigidsEvolutionGBF::KinematicTargets"), STAT_Evolution_KinematicTargets, STATGROUP_Chaos);
-		DECLARE_CYCLE_STAT(TEXT("FPBDRigidsEvolutionGBF::PostIntegrateCallback"), STAT_Evolution_PostIntegrateCallback, STATGROUP_Chaos);
-		DECLARE_CYCLE_STAT(TEXT("FPBDRigidsEvolutionGBF::CollisionModifierCallback"), STAT_Evolution_CollisionModifierCallback, STATGROUP_Chaos);
-		DECLARE_CYCLE_STAT(TEXT("FPBDRigidsEvolutionGBF::MidPhaseModifierCallback"), STAT_Evolution_MidPhaseModifierCallback, STATGROUP_Chaos);
-		DECLARE_CYCLE_STAT(TEXT("FPBDRigidsEvolutionGBF::CCD"), STAT_Evolution_CCD, STATGROUP_Chaos);
-		DECLARE_CYCLE_STAT(TEXT("FPBDRigidsEvolutionGBF::CCDCorrection"), STAT_Evolution_CCDCorrection, STATGROUP_Chaos);
-		DECLARE_CYCLE_STAT(TEXT("FPBDRigidsEvolutionGBF::GraphColor"), STAT_Evolution_GraphColor, STATGROUP_Chaos);
-		DECLARE_CYCLE_STAT(TEXT("FPBDRigidsEvolutionGBF::BuildGroups"), STAT_Evolution_BuildGroups, STATGROUP_Chaos);
-		DECLARE_CYCLE_STAT(TEXT("FPBDRigidsEvolutionGBF::DetectCollisions"), STAT_Evolution_DetectCollisions, STATGROUP_Chaos);
-		DECLARE_CYCLE_STAT(TEXT("FPBDRigidsEvolutionGBF::TransferJointCollisions"), STAT_Evolution_TransferJointCollisions, STATGROUP_Chaos);
-		DECLARE_CYCLE_STAT(TEXT("FPBDRigidsEvolutionGBF::PostDetectCollisionsCallback"), STAT_Evolution_PostDetectCollisionsCallback, STATGROUP_Chaos);
-		DECLARE_CYCLE_STAT(TEXT("FPBDRigidsEvolutionGBF::UpdateConstraintPositionBasedState"), STAT_Evolution_UpdateConstraintPositionBasedState, STATGROUP_Chaos);
-		DECLARE_CYCLE_STAT(TEXT("FPBDRigidsEvolutionGBF::ComputeIntermediateSpatialAcceleration"), STAT_Evolution_ComputeIntermediateSpatialAcceleration, STATGROUP_Chaos);
-		DECLARE_CYCLE_STAT(TEXT("FPBDRigidsEvolutionGBF::CreateConstraintGraph"), STAT_Evolution_CreateConstraintGraph, STATGROUP_Chaos);
-		DECLARE_CYCLE_STAT(TEXT("FPBDRigidsEvolutionGBF::CreateIslands"), STAT_Evolution_CreateIslands, STATGROUP_Chaos);
-		DECLARE_CYCLE_STAT(TEXT("FPBDRigidsEvolutionGBF::PruneCollisions"), STAT_Evolution_PruneCollisions, STATGROUP_Chaos);
-		DECLARE_CYCLE_STAT(TEXT("FPBDRigidsEvolutionGBF::AddSleepingContacts"), STAT_Evolution_AddSleepingContacts, STATGROUP_Chaos);
-		DECLARE_CYCLE_STAT(TEXT("FPBDRigidsEvolutionGBF::PreApplyCallback"), STAT_Evolution_PreApplyCallback, STATGROUP_Chaos);
-		DECLARE_CYCLE_STAT(TEXT("FPBDRigidsEvolutionGBF::ParallelSolve"), STAT_Evolution_ParallelSolve, STATGROUP_Chaos);
-		DECLARE_CYCLE_STAT(TEXT("FPBDRigidsEvolutionGBF::BuildDisabledParticles"), STAT_Evolution_BuildDisabledParticles, STATGROUP_Chaos);
-		DECLARE_CYCLE_STAT(TEXT("FPBDRigidsEvolutionGBF::SaveParticlePostSolve"), STAT_Evolution_SavePostSolve, STATGROUP_Chaos);
-		DECLARE_CYCLE_STAT(TEXT("FPBDRigidsEvolutionGBF::DeactivateSleep"), STAT_Evolution_DeactivateSleep, STATGROUP_Chaos);
-		DECLARE_CYCLE_STAT(TEXT("FPBDRigidsEvolutionGBF::InertiaConditioning"), STAT_Evolution_InertiaConditioning, STATGROUP_Chaos);
-
-		int32 SerializeEvolution = 0;
-		FAutoConsoleVariableRef CVarSerializeEvolution(TEXT("p.SerializeEvolution"), SerializeEvolution, TEXT(""));
-
-		bool bChaos_CollisionStore_Enabled = true;
-		FAutoConsoleVariableRef CVarCollisionStoreEnabled(TEXT("p.Chaos.CollisionStore.Enabled"), bChaos_CollisionStore_Enabled, TEXT(""));
-
-=======
 
 		FRealSingle HackMaxVelocity = -1.f;
 		FAutoConsoleVariableRef CVarHackMaxVelocity(TEXT("p.HackMaxVelocity2"), HackMaxVelocity, TEXT("Max cap on velocity: cm/s. This is only a temp solution and should not be relied on as a feature. -1.f to disable"));
@@ -262,7 +156,6 @@
 		bool bChaos_CollisionStore_Enabled = true;
 		FAutoConsoleVariableRef CVarCollisionStoreEnabled(TEXT("p.Chaos.CollisionStore.Enabled"), bChaos_CollisionStore_Enabled, TEXT(""));
 
->>>>>>> 4af6daef
 		// Put the solver into a mode where it reset particles to their initial positions each frame.
 		// This is used to test collision detection and - it will be removed
 		// @chaos(todo): remove this when no longer needed
@@ -366,25 +259,11 @@
 
 void FPBDRigidsEvolutionGBF::ReloadParticlesCache()
 {
-<<<<<<< HEAD
-=======
 	
->>>>>>> 4af6daef
 	// @todo(chaos): Parallelize
 	FEvolutionResimCache* ResimCache = GetCurrentStepResimCache();
 	if ((ResimCache != nullptr) && ResimCache->IsResimming())
 	{
-<<<<<<< HEAD
-		for (int32 IslandIndex = 0; IslandIndex < GetIslandManager().NumIslands(); ++IslandIndex)
-		{
-			Private::FPBDIsland* Island = GetIslandManager().GetIsland(IslandIndex);
-			bool bIsUsingCache = false;
-			if (!Island->IsSleeping() && !GetIslandManager().IslandNeedsResim(IslandIndex))
-			{
-				for (Private::FPBDIslandParticle& IslandParticle : Island->GetParticles())
-				{
-					if (auto Rigid = IslandParticle.GetParticle()->CastToRigidParticle())
-=======
 		for (int32 IslandIndex = 0; IslandIndex < GetIslandManager().GetNumIslands(); ++IslandIndex)
 		{
 			Private::FPBDIsland* Island = GetIslandManager().GetIsland(IslandIndex);
@@ -400,7 +279,6 @@
 				for (Private::FPBDIslandParticle* IslandParticle : Island->GetParticles())
 				{
 					if (auto Rigid = IslandParticle->GetParticle()->CastToRigidParticle())
->>>>>>> 4af6daef
 					{
 						ResimCache->ReloadParticlePostSolve(*Rigid);
 					}
@@ -412,44 +290,6 @@
 	}
 }
 
-<<<<<<< HEAD
-void FPBDRigidsEvolutionGBF::BuildDisabledParticles(const int32 Island, TArray<TArray<FPBDRigidParticleHandle*>>& DisabledParticles, TArray<bool>& SleepedIslands)
-{
-	for (Private::FPBDIslandParticle& IslandParticle : GetIslandManager().GetIsland(Island)->GetParticles())
-	{
-		// If a dynamic particle is moving slowly enough for long enough, disable it.
-		// @todo(mlentine): Find a good way of not doing this when we aren't using this functionality
-
-		// increment the disable count for the particle
-		auto PBDRigid = IslandParticle.GetParticle()->CastToRigidParticle();
-		if (PBDRigid && PBDRigid->ObjectState() == EObjectStateType::Dynamic)
-		{
-			if (PBDRigid->AuxilaryValue(PhysicsMaterials) && PBDRigid->V().SizeSquared() < PBDRigid->AuxilaryValue(PhysicsMaterials)->DisabledLinearThreshold &&
-				PBDRigid->W().SizeSquared() < PBDRigid->AuxilaryValue(PhysicsMaterials)->DisabledAngularThreshold)
-			{
-				++PBDRigid->AuxilaryValue(ParticleDisableCount);
-			}
-
-			// check if we're over the disable count threshold
-			if (PBDRigid->AuxilaryValue(ParticleDisableCount) > DisableThreshold)
-			{
-				PBDRigid->AuxilaryValue(ParticleDisableCount) = 0;
-				DisabledParticles[Island].Add(PBDRigid);
-			}
-
-			if (!(ensure(!FMath::IsNaN(PBDRigid->P()[0])) && ensure(!FMath::IsNaN(PBDRigid->P()[1])) && ensure(!FMath::IsNaN(PBDRigid->P()[2]))))
-			{
-				DisabledParticles[Island].Add(PBDRigid);
-			}
-		}
-	}
-
-	// Turn off if not moving
-	SleepedIslands[Island] = GetIslandManager().SleepInactive(Island, PhysicsMaterials, SolverPhysicsMaterials);
-}
-
-=======
->>>>>>> 4af6daef
 void FPBDRigidsEvolutionGBF::UpdateCollisionSolverType()
 {
 	// If we have changed the collision solver type we must destroy any existing solvers so that they get recreated.
@@ -466,7 +306,6 @@
 		{
 			CollisionSolverType = Private::ECollisionSolverType::PartialJacobi;
 		}
-<<<<<<< HEAD
 
 		if (CollisionSolverType != CollisionConstraints.GetSolverType())
 		{
@@ -477,21 +316,6 @@
 	}
 }
 
-int32 DrawAwake = 0;
-FAutoConsoleVariableRef CVarDrawAwake(TEXT("p.chaos.DebugDrawAwake"),DrawAwake,TEXT("Draw particles that are awake"));
-
-=======
-
-		if (CollisionSolverType != CollisionConstraints.GetSolverType())
-		{
-			IslandGroupManager.RemoveConstraintContainer(CollisionConstraints);
-			CollisionConstraints.SetSolverType(CollisionSolverType);
-			IslandGroupManager.AddConstraintContainer(CollisionConstraints, ChaosSolverCollisionPriority);
-		}
-	}
-}
-
->>>>>>> 4af6daef
 void FPBDRigidsEvolutionGBF::AdvanceOneTimeStepImpl(const FReal Dt, const FSubStepInfo& SubStepInfo)
 {
 	SCOPE_CYCLE_COUNTER(STAT_Evolution_AdvanceOneTimeStep);
@@ -513,9 +337,6 @@
 	}
 #endif
 
-	// Update the collision solver type (used to support runtime comparisons of solver types for debugging/testing)
-	UpdateCollisionSolverType();
-
 	{
 		CVD_SCOPE_TRACE_SOLVER_STEP(TEXT("Evolution Start"))
 		CVD_TRACE_PARTICLES_SOA(Particles);
@@ -566,31 +387,22 @@
 		CSV_SCOPED_TIMING_STAT(PhysicsVerbose, StepSolver_DetectCollisions);
 		CollisionDetector.GetBroadPhase().SetSpatialAcceleration(InternalAcceleration);
 
-<<<<<<< HEAD
-		CollisionDetector.RunBroadPhase(Dt, GetCurrentStepResimCache());
-=======
 		{
 			CVD_SCOPE_TRACE_SOLVER_STEP(TEXT("Collision Detection Broad Phase"))
 			CollisionDetector.RunBroadPhase(Dt, GetCurrentStepResimCache());
 		}
->>>>>>> 4af6daef
 
 		if (MidPhaseModifiers)
 		{
 			SCOPE_CYCLE_COUNTER(STAT_Evolution_MidPhaseModifierCallback);
 			CollisionConstraints.ApplyMidPhaseModifier(*MidPhaseModifiers, Dt);
 		}
-<<<<<<< HEAD
-
-		CollisionDetector.RunNarrowPhase(Dt, GetCurrentStepResimCache());
-=======
 
 		{
 			CVD_SCOPE_TRACE_SOLVER_STEP(TEXT("Collision Detection Narrow Phase"))
 
 			CollisionDetector.RunNarrowPhase(Dt, GetCurrentStepResimCache());
 		}
->>>>>>> 4af6daef
 	}
 
 	if (PostDetectCollisionsCallback != nullptr)
@@ -602,8 +414,6 @@
 	{
 		SCOPE_CYCLE_COUNTER(STAT_Evolution_TransferJointCollisions);
 		TransferJointConstraintCollisions();
-<<<<<<< HEAD
-=======
 	}
 
 	if (CCDModifiers)
@@ -627,27 +437,12 @@
 		SCOPE_CYCLE_COUNTER(STAT_Evolution_CCD);
 		CSV_SCOPED_TIMING_STAT(PhysicsVerbose, CCD);
 		CCDManager.ApplyConstraintsPhaseCCD(Dt, &CollisionConstraints.GetConstraintAllocator(), Particles.GetActiveParticlesView().Num());
->>>>>>> 4af6daef
 	}
 
 	if (CollisionModifiers && !CVars::bChaosCollisionModiferBeforeCCD)
 	{
 		SCOPE_CYCLE_COUNTER(STAT_Evolution_CollisionModifierCallback);
 		CollisionConstraints.ApplyCollisionModifier(*CollisionModifiers, Dt);
-<<<<<<< HEAD
-	}
-
-	{
-		SCOPE_CYCLE_COUNTER(STAT_Evolution_InertiaConditioning);
-		UpdateInertiaConditioning();
-	}
-
-	{
-		SCOPE_CYCLE_COUNTER(STAT_Evolution_CCD);
-		CSV_SCOPED_TIMING_STAT(PhysicsVerbose, CCD);
-		CCDManager.ApplyConstraintsPhaseCCD(Dt, &CollisionConstraints.GetConstraintAllocator(), Particles.GetActiveParticlesView().Num());
-=======
->>>>>>> 4af6daef
 	}
 
 	{
@@ -677,7 +472,6 @@
 	CollisionConstraints.SetGravity(GetGravityForces().GetAcceleration(0));
 
 	// Use the cache to update particles in islands that do not require resimming (not desynched)
-<<<<<<< HEAD
 	{
 		CSV_SCOPED_TIMING_STAT(PhysicsVerbose, StepSolver_ReloadCacheTotalSerialized);
 		ReloadParticlesCache();
@@ -688,14 +482,20 @@
 	{
 		SCOPE_CYCLE_COUNTER(STAT_Evolution_BuildGroups);
 		CSV_SCOPED_TIMING_STAT(PhysicsVerbose, StepSolver_BuildGroups);
-		NumGroups = IslandGroupManager.BuildGroups();
+
+		// If we are resimming and if we have a particle cache we only build the island the groups 
+		// for islands that required to be simulated based of desynced particles
+		FEvolutionResimCache* ResimCache = GetCurrentStepResimCache();
+		const bool bIsResimming = (ResimCache != nullptr) && ResimCache->IsResimming();
+
+		NumGroups = IslandGroupManager.BuildGroups(bIsResimming);
 	}
 
 
 	TArray<bool> SleepedIslands;
-	SleepedIslands.SetNum(GetIslandManager().NumIslands());
+	SleepedIslands.SetNum(GetIslandManager().GetNumIslands());
 	TArray<TArray<FPBDRigidParticleHandle*>> DisabledParticles;
-	DisabledParticles.SetNum(GetIslandManager().NumIslands());
+	DisabledParticles.SetNum(GetIslandManager().GetNumIslands());
 	if(Dt > 0)
 	{
 		// Solve all the constraints
@@ -709,26 +509,8 @@
 		// Post-solve CCD fixup to prevent the constraint solve from pushing CCD objects our of the world
 		{
 			SCOPE_CYCLE_COUNTER(STAT_Evolution_CCDCorrection);
-			CSV_SCOPED_TIMING_STAT(PhysicsVerbose, CCDCorrection);
+			CSV_SCOPED_TIMING_STAT(PhysicsVerbose, StepSolver_CCDCorrection);
 			CCDManager.ApplyCorrections(Dt);
-		}
-
-		// Determine which particles can be disabled and which islands are sleeping
-		{
-			SCOPE_CYCLE_COUNTER(STAT_Evolution_BuildDisabledParticles);
-
-			// @todo(chaos): improve this - batching will be poor when some island are much larger than others. 
-			// We can't just loop over groups because there are some islands with no constraints (and usually a single particle) 
-			// that do not get added to a group but still need otbe checked for sleeping
-			const int32 NumIslands = GetIslandManager().NumIslands();
-			PhysicsParallelFor(NumIslands, [&](const int32 IslandIndex)
-			{
-					Private::FPBDIsland* Island = GetIslandManager().GetIsland(IslandIndex);
-				if (!Island->IsSleeping() && !Island->IsUsingCache())
-				{
-					BuildDisabledParticles(IslandIndex, DisabledParticles, SleepedIslands);
-				}
-			});
 		}
 	}
 
@@ -757,83 +539,6 @@
 	{
 		SCOPE_CYCLE_COUNTER(STAT_Evolution_DeactivateSleep);
 		CSV_SCOPED_TIMING_STAT(PhysicsVerbose, StepSolver_DeactivateSleep);
-		for (int32 Island = 0; Island < GetIslandManager().NumIslands(); ++Island)
-=======
-	{
-		CSV_SCOPED_TIMING_STAT(PhysicsVerbose, StepSolver_ReloadCacheTotalSerialized);
-		ReloadParticlesCache();
-	}
-
-	// Assign all islands to a set of groups. Each group is solved in parallel with the others.
-	int32 NumGroups = 0;
-	{
-		SCOPE_CYCLE_COUNTER(STAT_Evolution_BuildGroups);
-		CSV_SCOPED_TIMING_STAT(PhysicsVerbose, StepSolver_BuildGroups);
-
-		// If we are resimming and if we have a particle cache we only build the island the groups 
-		// for islands that required to be simulated based of desynced particles
-		FEvolutionResimCache* ResimCache = GetCurrentStepResimCache();
-		const bool bIsResimming = (ResimCache != nullptr) && ResimCache->IsResimming();
-
-		NumGroups = IslandGroupManager.BuildGroups(bIsResimming);
-	}
-
-
-	TArray<bool> SleepedIslands;
-	SleepedIslands.SetNum(GetIslandManager().GetNumIslands());
-	TArray<TArray<FPBDRigidParticleHandle*>> DisabledParticles;
-	DisabledParticles.SetNum(GetIslandManager().GetNumIslands());
-	if(Dt > 0)
-	{
-		// Solve all the constraints
-		{
-			SCOPE_CYCLE_COUNTER(STAT_Evolution_ParallelSolve);
-			CSV_SCOPED_TIMING_STAT(PhysicsVerbose, StepSolver_PerIslandSolve);
-
-			IslandGroupManager.Solve(Dt);
-		}
-
-		// Post-solve CCD fixup to prevent the constraint solve from pushing CCD objects our of the world
-		{
-			SCOPE_CYCLE_COUNTER(STAT_Evolution_CCDCorrection);
-			CSV_SCOPED_TIMING_STAT(PhysicsVerbose, StepSolver_CCDCorrection);
-			CCDManager.ApplyCorrections(Dt);
-		}
-	}
-
-	{
-		SCOPE_CYCLE_COUNTER(STAT_Evolution_SavePostSolve);
-		CSV_SCOPED_TIMING_STAT(PhysicsVerbose, StepSolver_SavePostSolve);
-		FEvolutionResimCache* ResimCache = GetCurrentStepResimCache();
-		if (ResimCache)
->>>>>>> 4af6daef
-		{
-			for (const auto& Particle : Particles.GetActiveKinematicParticlesView())
-			{
-<<<<<<< HEAD
-				GetIslandManager().SleepIsland(Particles, Island);
-			}
-			
-			for (const auto Particle : DisabledParticles[Island])
-=======
-				if (const auto* Rigid = Particle.CastToRigidParticle())
-				{
-					//NOTE: this assumes the cached values have not changed after the solve (V, W, P, Q should be untouched, otherwise we'll use the wrong values when resim happens)
-					ResimCache->SaveParticlePostSolve(*Rigid->Handle());
-				}
-			}
-			for (const auto& Particle : Particles.GetNonDisabledDynamicView())
->>>>>>> 4af6daef
-			{
-				//NOTE: this assumes the cached values have not changed after the solve (V, W, P, Q should be untouched, otherwise we'll use the wrong values when resim happens)
-				ResimCache->SaveParticlePostSolve(*Particle.Handle());
-			}
-		}
-	}
-
-	{
-		SCOPE_CYCLE_COUNTER(STAT_Evolution_DeactivateSleep);
-		CSV_SCOPED_TIMING_STAT(PhysicsVerbose, StepSolver_DeactivateSleep);
 
 		// Put any stationary islands to sleep (based on material settings)
 		GetIslandManager().UpdateSleep();
@@ -868,8 +573,6 @@
 		GetCollisionConstraints().DetectProbeCollisions(Dt);
 	}
 
-<<<<<<< HEAD
-=======
 	{
 		CVD_SCOPE_TRACE_SOLVER_STEP(TEXT("Evolution End"));
 
@@ -879,7 +582,6 @@
 	}
 	
 
->>>>>>> 4af6daef
 #if !UE_BUILD_SHIPPING
 	if(SerializeEvolution)
 	{
@@ -941,24 +643,6 @@
 	}
 }
 
-<<<<<<< HEAD
-			static const int32 NumColors = sizeof(IslandColors) / sizeof(IslandColors[0]);
-			
-			for(const auto& Active : Particles.GetActiveParticlesView())
-			{
-				if(const auto* Geom = Active.Geometry().Get())
-				{
-					if(Geom->HasBoundingBox())
-					{
-						const int32 Island = Active.IslandIndex();
-						ensure(Island >= 0);
-						const int32 ColorIdx = Island % NumColors;
-						const FAABB3 LocalBounds = Geom->BoundingBox();
-						FDebugDrawQueue::GetInstance().DrawDebugBox(Active.X(),LocalBounds.Extents()*0.5f,Active.R(),IslandColors[ColorIdx],false,-1.f,0,0.f);
-					}
-				}
-			}
-=======
 void FPBDRigidsEvolutionGBF::TestModeResetCollisions()
 {
 	for (FPBDCollisionConstraintHandle* Collision : CollisionConstraints.GetConstraintHandles())
@@ -968,63 +652,10 @@
 			Collision->GetContact().ResetManifold();
 			Collision->GetContact().ResetModifications();
 			Collision->GetContact().GetGJKWarmStartData().Reset();
->>>>>>> 4af6daef
-		}
-	}
-}
-
-<<<<<<< HEAD
-void FPBDRigidsEvolutionGBF::SetIsDeterministic(const bool bInIsDeterministic)
-{
-	// We detect collisions in parallel, so order is non-deterministic without additional processing
-	CollisionConstraints.SetIsDeterministic(bInIsDeterministic);
-
-	// IslandManager uses TSparseArray which requires free-list maintenance for determinism
-	IslandManager.SetIsDeterministic(bInIsDeterministic);
-}
-
-
-void FPBDRigidsEvolutionGBF::TestModeResetParticles()
-{
-	for (auto& Rigid : Particles.GetNonDisabledDynamicView())
-	{
-		FTestModeParticleData* Data = TestModeData.Find(Rigid.Handle());
-		if (Data != nullptr)
-		{
-			Rigid.X() = Data->X;
-			Rigid.P() = Data->P;
-			Rigid.R() = Data->R;
-			Rigid.Q() = Data->Q;
-			Rigid.V() = Data->V;
-			Rigid.W() = Data->W;
-		}
-		if (Data == nullptr)
-		{
-			Data = &TestModeData.Add(Rigid.Handle());
-			Data->X = Rigid.X();
-			Data->P = Rigid.P();
-			Data->R = Rigid.R();
-			Data->Q = Rigid.Q();
-			Data->V = Rigid.V();
-			Data->W = Rigid.W();
-		}
-	}
-}
-
-void FPBDRigidsEvolutionGBF::TestModeResetCollisions()
-{
-	for (FPBDCollisionConstraintHandle* Collision : CollisionConstraints.GetConstraintHandles())
-	{
-		Collision->GetContact().ResetManifold();
-		Collision->GetContact().ResetModifications();
-		Collision->GetContact().GetGJKWarmStartData().Reset();
-	}
-}
-
-FPBDRigidsEvolutionGBF::FPBDRigidsEvolutionGBF(FPBDRigidsSOAs& InParticles, THandleArray<FChaosPhysicsMaterial>& SolverPhysicsMaterials, const TArray<ISimCallbackObject*>* InMidPhaseModifiers, const TArray<ISimCallbackObject*>* InCollisionModifiers, bool InIsSingleThreaded)
-	: Base(InParticles, SolverPhysicsMaterials, InIsSingleThreaded)
-	, Clustering(*this, Particles.GetClusteredParticles())
-=======
+		}
+	}
+}
+
 void FPBDRigidsEvolutionGBF::ResetCollisions()
 {
 	for (FPBDCollisionConstraintHandle* Collision : CollisionConstraints.GetConstraintHandles())
@@ -1046,7 +677,6 @@
 	bool InIsSingleThreaded)
 	: Base(InParticles, SolverPhysicsMaterials, InIsSingleThreaded)
 	, Clustering(*this, Particles.GetClusteredParticles(), InStrainModifiers)
->>>>>>> 4af6daef
 	, CollisionConstraints(InParticles, Collided, PhysicsMaterials, PerParticlePhysicsMaterials, &SolverPhysicsMaterials, CalculateNumCollisionsPerBlock(), DefaultRestitutionThreshold)
 	, BroadPhase(InParticles)
 	, CollisionDetector(BroadPhase, CollisionConstraints)
@@ -1054,10 +684,7 @@
 	, PreApplyCallback(nullptr)
 	, CurrentStepResimCacheImp(nullptr)
 	, MidPhaseModifiers(InMidPhaseModifiers)
-<<<<<<< HEAD
-=======
 	, CCDModifiers(InCCDModifiers)
->>>>>>> 4af6daef
 	, CollisionModifiers(InCollisionModifiers)
 	, CCDManager()
 	, bIsDeterministic(false)
@@ -1069,13 +696,10 @@
 	CollisionConstraints.SetCanDisableContacts(!!CollisionDisableCulledContacts);
 
 	CollisionConstraints.SetCullDistance(DefaultCollisionCullDistance);
-<<<<<<< HEAD
-=======
 
 	GetIslandManager().SetMaterialContainers(&PhysicsMaterials, &PerParticlePhysicsMaterials, &SolverPhysicsMaterials);
 	GetIslandManager().SetGravityForces(&GravityForces);
 	GetIslandManager().SetDisableCounterThreshold(DisableThreshold);
->>>>>>> 4af6daef
 
 	SetParticleUpdatePositionFunction([this](const TParticleView<FPBDRigidParticles>& ParticlesInput, const FReal Dt)
 	{
@@ -1107,17 +731,10 @@
 	AddConstraintContainer(CollisionConstraints, ChaosSolverCollisionPriority);
 	AddConstraintContainer(JointConstraints, ChaosSolverJointPriority);
 	AddConstraintContainer(CharacterGroundConstraints, ChaosSolverCharacterGroundConstraintPriority);
-<<<<<<< HEAD
 
 	SetInternalParticleInitilizationFunction([](const FGeometryParticleHandle*, const FGeometryParticleHandle*) {});
 }
 
-=======
-
-	SetInternalParticleInitilizationFunction([](const FGeometryParticleHandle*, const FGeometryParticleHandle*) {});
-}
-
->>>>>>> 4af6daef
 FPBDRigidsEvolutionGBF::~FPBDRigidsEvolutionGBF()
 {
 	// This is really only needed to ensure proper cleanup (we verify that constraints have been removed from 
@@ -1326,19 +943,13 @@
 	if (Particle != nullptr)
 	{
 		// Remove all the particle's collisions from the graph
-<<<<<<< HEAD
-		GetIslandManager().RemoveParticleConstraints(Particle, CollisionConstraints.GetContainerId());
-=======
 		GetIslandManager().RemoveParticleContainerConstraints(Particle, CollisionConstraints.GetContainerId());
->>>>>>> 4af6daef
 
 		// Mark all collision constraints for destruction
 		DestroyParticleCollisionsInAllocator(Particle);
 	}
 }
 
-<<<<<<< HEAD
-=======
 CHAOS_API void FPBDRigidsEvolutionGBF::SetParticleTransform(FGeometryParticleHandle* InParticle, const FVec3& InPos, const FRotation3& InRot, const bool bIsTeleport)
 {
 	const FVec3 PrevX = InParticle->X();
@@ -1379,7 +990,6 @@
 	}
 }
 
->>>>>>> 4af6daef
 void FPBDRigidsEvolutionGBF::OnParticleMoved(FGeometryParticleHandle* InParticle, const FVec3& PrevX, const FRotation3& PrevR, const bool bIsTeleport)
 {
 	// When a particle is moved, we need to tell the collisions because they cache friction state and 
@@ -1406,14 +1016,11 @@
 				const FReal SmoothRate = FMath::Clamp(CVars::SmoothedPositionLerpRate, 0.0f, 1.0f);
 				Rigid->VSmooth() = FMath::Lerp(Rigid->VSmooth(), Rigid->V() + DV, SmoothRate);
 			}
-<<<<<<< HEAD
-=======
 
 			if (Rigid->IsSleeping())
 			{
 				SetParticleObjectState(Rigid, EObjectStateType::Dynamic);
 			}
->>>>>>> 4af6daef
 		}
 	}
 }
@@ -1426,12 +1033,9 @@
 		Collision.ClearMaterialProperties();
 		return ECollisionVisitorResult::Continue;
 	});
-<<<<<<< HEAD
-=======
 
 	// The graph caches some sleep thresholds etc 
 	GetIslandManager().UpdateParticleMaterial(Particle);
->>>>>>> 4af6daef
 }
 
 
