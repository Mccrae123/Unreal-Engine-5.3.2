// Copyright Epic Games, Inc. All Rights Reserved.

#define EXPLICIT_VECTOR4 1

#include "Math/Vector.isph"

static const float OneThird = 1.0f/3.0f;

static inline float SafeNormalize(FVector3f &Direction)
{
	const float Size = sqrt(VectorSizeSquared(Direction));
	Direction = VectorSelect((Size < FLOAT_KINDA_SMALL_NUMBER), FloatForwardVector, Direction / Size);
	return (Size < FLOAT_KINDA_SMALL_NUMBER) ? 0 : Size;
}

export void UpdateField(uniform FVector3f Forces[],
								const uniform FIntVector Elements[],
								const uniform FVector3f V[],
								const uniform FVector3f X[],
								const uniform FVector3f& Velocity,
								const uniform float QuarterRho,
								const uniform float Cd,
								const uniform float Cl,
								const uniform float Cp,
								const uniform int32 NumElements)
{
	varying FIntVector Element;
	uniform int Offset = 0;

#if HW_GATHER_SUPPORTED == 1
	if(programIndex < NumElements)
	{
		Element = VectorLoad(&Elements[Offset]);
	}
#endif

	foreach(ElementIndex = 0 ... NumElements)
	{
#if HW_GATHER_SUPPORTED == 0
		Element = VectorLoad(&Elements[Offset]);
#endif

		const FVector3f X0 = VectorGather(&X[Element.V[0]]);
		const FVector3f X1 = VectorGather(&X[Element.V[1]]);
		const FVector3f X2 = VectorGather(&X[Element.V[2]]);

		// Calculate the normal and the area of the surface exposed to the flow
		FVector3f N = VectorCross(X1 - X0, X2 - X0);
		const float DoubleArea = SafeNormalize(N);

		const FVector3f V0 = VectorGather(&V[Element.V[0]]);
		const FVector3f V1 = VectorGather(&V[Element.V[1]]);
		const FVector3f V2 = VectorGather(&V[Element.V[2]]);

		// Calculate the direction and the relative velocity of the triangle to the flow
		const FVector3f SurfaceVelocity = OneThird * (V0 + V1 + V2);
		const FVector3f RelVelocity = Velocity - SurfaceVelocity;

		// Set the aerodynamic forces
		const float VDotN = VectorDot(RelVelocity, N);
		const float VSquare = VectorDot(RelVelocity, RelVelocity);

#if HW_GATHER_SUPPORTED == 1
		if(ElementIndex + programCount < NumElements)
		{
			Element = VectorLoad(&Elements[Offset + programCount]);
		}
#endif

		const FVector3f EvenForce = (Cd - Cl) * VDotN * RelVelocity + Cl * VSquare * N;
		const FVector3f OddForce = (Cl - Cd) * VDotN * RelVelocity - Cl * VSquare * N;

<<<<<<< HEAD
		const FVector3f Force = QuarterRho * DoubleArea * VectorSelect(VDotN >= 0, EvenForce, OddForce);
=======
		const FVector3f Force = QuarterRho * DoubleArea * VectorSelect(VDotN >= 0, EvenForce, OddForce) - DoubleArea * 0.5 * Cp * N; // N points in the opposite direction of the actual mesh normals
>>>>>>> d731a049

		VectorStore(&Forces[Offset], Force);

		Offset += programCount;
	}
}

export void UpdateFieldWithWeightMaps(uniform FVector3f Forces[],
								const uniform FIntVector Elements[],
								const uniform FVector3f V[],
								const uniform FVector3f X[],
<<<<<<< HEAD
								const uniform FVector2f Multipliers[],
=======
								const uniform FVector3f Multipliers[],
>>>>>>> d731a049
								const uniform FVector3f& Velocity,
								const uniform float QuarterRho,
								const uniform float DragBase,
								const uniform float DragRange,
								const uniform float LiftBase,
								const uniform float LiftRange,
								const uniform float PressureBase,
								const uniform float PressureRange,
								const uniform int32 NumElements)
{
	varying FIntVector Element;
	uniform int Offset = 0;

#if HW_GATHER_SUPPORTED == 1
	if(programIndex < NumElements)
	{
		Element = VectorLoad(&Elements[Offset]);
	}
#endif

	foreach(ElementIndex = 0 ... NumElements)
	{
#if HW_GATHER_SUPPORTED == 0
		Element = VectorLoad(&Elements[Offset]);
#endif
		const FVector3f X0 = VectorGather(&X[Element.V[0]]);
		const FVector3f X1 = VectorGather(&X[Element.V[1]]);
		const FVector3f X2 = VectorGather(&X[Element.V[2]]);

<<<<<<< HEAD
		const FVector2f Multiplier = VectorGather(&Multipliers[ElementIndex]);
=======
		const FVector3f Multiplier = VectorGather(&Multipliers[ElementIndex]);
>>>>>>> d731a049

		// Calculate the normal and the area of the surface exposed to the flow
		FVector3f N = VectorCross(X1 - X0, X2 - X0);
		const float DoubleArea = SafeNormalize(N);

		const FVector3f V0 = VectorGather(&V[Element.V[0]]);
		const FVector3f V1 = VectorGather(&V[Element.V[1]]);
		const FVector3f V2 = VectorGather(&V[Element.V[2]]);

		// Calculate the direction and the relative velocity of the triangle to the flow
		const FVector3f SurfaceVelocity = OneThird * (V0 + V1 + V2);
		const FVector3f RelVelocity = Velocity - SurfaceVelocity;

		// Set the aerodynamic forces
		const float VDotN = VectorDot(RelVelocity, N);
		const float VSquare = VectorDot(RelVelocity, RelVelocity);

		const float Cd = DragBase + DragRange * Multiplier.V[0];
		const float Cl = LiftBase + LiftRange * Multiplier.V[1];
		const float Cp = PressureBase + PressureRange * Multiplier.V[2];

#if HW_GATHER_SUPPORTED == 1
		if(ElementIndex + programCount < NumElements)
		{
			Element = VectorLoad(&Elements[Offset + programCount]);
		}
#endif

		const FVector3f EvenForce = (Cd - Cl) * VDotN * RelVelocity + Cl * VSquare * N;
		const FVector3f OddForce = (Cl - Cd) * VDotN * RelVelocity - Cl * VSquare * N;

<<<<<<< HEAD
		const FVector3f Force = QuarterRho * DoubleArea * VectorSelect(VDotN >= 0, EvenForce, OddForce);
=======
		const FVector3f Force = QuarterRho * DoubleArea * VectorSelect(VDotN >= 0, EvenForce, OddForce) - DoubleArea * 0.5 * Cp * N; // N points in the opposite direction of the actual mesh normals
>>>>>>> d731a049

		VectorStore(&Forces[Offset], Force);

		Offset += programCount;
	}
}<|MERGE_RESOLUTION|>--- conflicted
+++ resolved
@@ -70,11 +70,7 @@
 		const FVector3f EvenForce = (Cd - Cl) * VDotN * RelVelocity + Cl * VSquare * N;
 		const FVector3f OddForce = (Cl - Cd) * VDotN * RelVelocity - Cl * VSquare * N;
 
-<<<<<<< HEAD
-		const FVector3f Force = QuarterRho * DoubleArea * VectorSelect(VDotN >= 0, EvenForce, OddForce);
-=======
 		const FVector3f Force = QuarterRho * DoubleArea * VectorSelect(VDotN >= 0, EvenForce, OddForce) - DoubleArea * 0.5 * Cp * N; // N points in the opposite direction of the actual mesh normals
->>>>>>> d731a049
 
 		VectorStore(&Forces[Offset], Force);
 
@@ -86,11 +82,7 @@
 								const uniform FIntVector Elements[],
 								const uniform FVector3f V[],
 								const uniform FVector3f X[],
-<<<<<<< HEAD
-								const uniform FVector2f Multipliers[],
-=======
 								const uniform FVector3f Multipliers[],
->>>>>>> d731a049
 								const uniform FVector3f& Velocity,
 								const uniform float QuarterRho,
 								const uniform float DragBase,
@@ -120,11 +112,7 @@
 		const FVector3f X1 = VectorGather(&X[Element.V[1]]);
 		const FVector3f X2 = VectorGather(&X[Element.V[2]]);
 
-<<<<<<< HEAD
-		const FVector2f Multiplier = VectorGather(&Multipliers[ElementIndex]);
-=======
 		const FVector3f Multiplier = VectorGather(&Multipliers[ElementIndex]);
->>>>>>> d731a049
 
 		// Calculate the normal and the area of the surface exposed to the flow
 		FVector3f N = VectorCross(X1 - X0, X2 - X0);
@@ -156,11 +144,7 @@
 		const FVector3f EvenForce = (Cd - Cl) * VDotN * RelVelocity + Cl * VSquare * N;
 		const FVector3f OddForce = (Cl - Cd) * VDotN * RelVelocity - Cl * VSquare * N;
 
-<<<<<<< HEAD
-		const FVector3f Force = QuarterRho * DoubleArea * VectorSelect(VDotN >= 0, EvenForce, OddForce);
-=======
 		const FVector3f Force = QuarterRho * DoubleArea * VectorSelect(VDotN >= 0, EvenForce, OddForce) - DoubleArea * 0.5 * Cp * N; // N points in the opposite direction of the actual mesh normals
->>>>>>> d731a049
 
 		VectorStore(&Forces[Offset], Force);
 
