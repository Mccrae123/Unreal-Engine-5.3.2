--- conflicted
+++ resolved
@@ -173,17 +173,10 @@
 
 TArray<TVec2<int32>> FTriangleMesh::GetUniqueAdjacentPoints() const
 {
-<<<<<<< HEAD
-	TArray<TVector<int32, 2>> BendingConstraints;
-	const TArray<TVector<int32, 4>> BendingElements = GetUniqueAdjacentElements();
-	BendingConstraints.Reset(BendingElements.Num());
-	for (const TVector<int32, 4>& Element : BendingElements)
-=======
 	TArray<TVec2<int32>> BendingConstraints;
 	const TArray<TVec4<int32>> BendingElements = GetUniqueAdjacentElements();
 	BendingConstraints.Reset(BendingElements.Num());
 	for (const TVec4<int32>& Element : BendingElements)
->>>>>>> 3aae9151
 	{
 		BendingConstraints.Emplace(Element[2], Element[3]);
 	}
@@ -193,12 +186,11 @@
 TArray<TVec4<int32>> FTriangleMesh::GetUniqueAdjacentElements() const
 {
 	// Build a map with a list of opposite points for every edges
-<<<<<<< HEAD
-	TMap<TVector<int32, 2> /*Edge*/, TArray<int32> /*OppositePoints*/> EdgeMap;
-
-	auto SortedEdge = [](int32 P0, int32 P1) { return P0 <= P1 ? TVector<int32, 2>(P0, P1) : TVector<int32, 2>(P1, P0); };
-
-	for (const TVector<int32, 3>& Element : MElements)
+	TMap<TVec2<int32> /*Edge*/, TArray<int32> /*OppositePoints*/> EdgeMap;
+
+	auto SortedEdge = [](int32 P0, int32 P1) { return P0 <= P1 ? TVec2<int32>(P0, P1) : TVec2<int32>(P1, P0); };
+
+	for (const TVec3<int32>& Element : MElements)
 	{
 		EdgeMap.FindOrAdd(SortedEdge(Element[0], Element[1])).AddUnique(Element[2]);
 		EdgeMap.FindOrAdd(SortedEdge(Element[1], Element[2])).AddUnique(Element[0]);
@@ -206,28 +198,10 @@
 	}
 
 	// Build constraints
-	TArray<TVector<int32, 4>> BendingConstraints;
-	for (const TPair<TVector<int32, 2>, TArray<int32>>& EdgeOppositePoints : EdgeMap)
-	{
-		const TVector<int32, 2>& Edge = EdgeOppositePoints.Key;
-=======
-	TMap<TVec2<int32> /*Edge*/, TArray<int32> /*OppositePoints*/> EdgeMap;
-
-	auto SortedEdge = [](int32 P0, int32 P1) { return P0 <= P1 ? TVec2<int32>(P0, P1) : TVec2<int32>(P1, P0); };
-
-	for (const TVec3<int32>& Element : MElements)
-	{
-		EdgeMap.FindOrAdd(SortedEdge(Element[0], Element[1])).AddUnique(Element[2]);
-		EdgeMap.FindOrAdd(SortedEdge(Element[1], Element[2])).AddUnique(Element[0]);
-		EdgeMap.FindOrAdd(SortedEdge(Element[2], Element[0])).AddUnique(Element[1]);
-	}
-
-	// Build constraints
 	TArray<TVec4<int32>> BendingConstraints;
 	for (const TPair<TVec2<int32>, TArray<int32>>& EdgeOppositePoints : EdgeMap)
 	{
 		const TVec2<int32>& Edge = EdgeOppositePoints.Key;
->>>>>>> 3aae9151
 		const TArray<int32>& OppositePoints = EdgeOppositePoints.Value;
 
 		for (int32 Index0 = 0; Index0 < OppositePoints.Num(); ++Index0)
@@ -277,15 +251,9 @@
 	}
 	else
 	{
-<<<<<<< HEAD
-		if (bChaos_TriangleMesh_ISPC_Enabled)
-		{
-			static_assert(std::is_same<T, float>::value == true, "ISPC only supports float template type");
-=======
 		if (bRealTypeCompatibleWithISPC && bChaos_TriangleMesh_ISPC_Enabled)
 		{
 			static_assert(std::is_same<FReal, float>::value == true, "ISPC only supports float template type");
->>>>>>> 3aae9151
 			Normals.SetNumUninitialized(MElements.Num());
 
 #if INTEL_ISPC
@@ -298,19 +266,11 @@
 		}
 		else
 		{
-<<<<<<< HEAD
-			for (const TVector<int32, 3>& Tri : MElements)
-			{
-				TVector<T, 3> p10 = Points[Tri[1]] - Points[Tri[0]];
-				TVector<T, 3> p20 = Points[Tri[2]] - Points[Tri[0]];
-				TVector<T, 3> Cross = TVector<T, 3>::CrossProduct(p20, p10);
-=======
 			for (const TVec3<int32>& Tri : MElements)
 			{
 				FVec3 p10 = Points[Tri[1]] - Points[Tri[0]];
 				FVec3 p20 = Points[Tri[2]] - Points[Tri[0]];
 				FVec3 Cross = FVec3::CrossProduct(p20, p10);
->>>>>>> 3aae9151
 				Normals.Add(Cross.GetSafeNormal());
 			}
 		}
@@ -340,10 +300,9 @@
 {
 	check(MPointToTriangleMap.Num() != 0);
 
-<<<<<<< HEAD
-	if (bChaos_TriangleMesh_ISPC_Enabled)
-	{
-		static_assert(std::is_same<T, float>::value == true, "ISPC only supports float template type");
+	if (bRealTypeCompatibleWithISPC && bChaos_TriangleMesh_ISPC_Enabled)
+	{
+		static_assert(std::is_same<FReal, float>::value == true, "ISPC only supports float template type");
 
 #if INTEL_ISPC
 		ispc::GetPointNormals(
@@ -360,31 +319,8 @@
 		for (int32 Element = 0; Element < MNumIndices; ++Element)  // Iterate points with local indexes
 		{
 			const int32 NormalIndex = bUseGlobalArray ? LocalToGlobal(Element) : Element;  // Select whether the points normal indices match the points indices or start at 0
-			TVector<T, 3>& Normal = PointNormals[NormalIndex];
-			Normal = TVector<T, 3>(0);
-=======
-	if (bRealTypeCompatibleWithISPC && bChaos_TriangleMesh_ISPC_Enabled)
-	{
-		static_assert(std::is_same<FReal, float>::value == true, "ISPC only supports float template type");
-
-#if INTEL_ISPC
-		ispc::GetPointNormals(
-			(ispc::FVector*)PointNormals.GetData(),
-			(const ispc::FVector*)FaceNormals.GetData(),
-			(const ispc::TArrayInt*)MPointToTriangleMap.GetData(),
-			bUseGlobalArray ? LocalToGlobal(0) : 0,
-			FaceNormals.Num(),
-			MNumIndices);
-#endif
-	}
-	else
-	{
-		for (int32 Element = 0; Element < MNumIndices; ++Element)  // Iterate points with local indexes
-		{
-			const int32 NormalIndex = bUseGlobalArray ? LocalToGlobal(Element) : Element;  // Select whether the points normal indices match the points indices or start at 0
 			FVec3& Normal = PointNormals[NormalIndex];
 			Normal = FVec3(0);
->>>>>>> 3aae9151
 			const TArray<int32>& TriangleMap = MPointToTriangleMap[Element];  // Access MPointToTriangleMap with local index
 			for (int32 k = 0; k < TriangleMap.Num(); ++k)
 			{
@@ -1358,18 +1294,4 @@
 			MElements.RemoveAtSwap(i);
 		}
 	}
-<<<<<<< HEAD
-}
-
-#ifdef __clang__
-#if PLATFORM_WINDOWS
-template class Chaos::TTriangleMesh<float>;
-#else
-template class CHAOS_API Chaos::TTriangleMesh<float>;
-#endif
-#else
-template class Chaos::TTriangleMesh<float>;
-#endif
-=======
-}
->>>>>>> 3aae9151
+}