// Copyright Epic Games, Inc. All Rights Reserved.

#define EXPLICIT_VECTOR4 1

#include "Math/Vector.isph"
#include "Math/Transform.isph"

inline static void GrowToInclude(uniform FVector4 &Min, uniform FVector4 &Max, const uniform FVector4& V)
{
	Min = VectorMin(Min, V);
	Max = VectorMax(Max, V);
}

<<<<<<< HEAD
inline static void GrowToInclude(uniform FVector8 &MinMax, const uniform FVector8& V)
{
	const uniform FVector8 VReverse = SetVector8(V.V[4], V.V[5], V.V[6], V.V[7], V.V[0], V.V[1], V.V[2], V.V[3]);

	const uniform FVector8 Min = VectorMin(VectorMin(MinMax, V), VReverse);
	const uniform FVector8 Max = VectorMax(VectorMax(MinMax, V), VReverse);

	MinMax = SetVector8(Min.V[0], Min.V[1], Min.V[2], Min.V[3], Max.V[4], Max.V[5], Max.V[6], Max.V[7]);
}

export void TransformedAABB(const uniform FTransform &SpaceTransform, const uniform FVector &MMin, const uniform FVector &MMax, uniform FVector &NewMin, uniform FVector &NewMax)
{
	const uniform FVector4 Min = SetVector4(MMin.V[0], MMin.V[1], MMin.V[2], 0.0f);
	const uniform FVector4 Max = SetVector4(MMax.V[0], MMax.V[1], MMax.V[2], 0.0f);
	const uniform FVector4 CurrentExtents = Max - Min;

#if TARGET_WIDTH == 4
=======
// Two permutations need supporting - FTransform<double>/AABB<double> and FTransform<double>/AABB<float>.
// TransformAABB handles the first. Mixed handles the second.
export void TransformedAABB(const uniform FTransform &SpaceTransform, const uniform FVector &MMin, const uniform FVector &MMax, uniform FVector &NewMin, uniform FVector &NewMax)
{
	const uniform FVector4 Min = SetVector4(MMin.V[0], MMin.V[1], MMin.V[2], ZERO);
	const uniform FVector4 Max = SetVector4(MMax.V[0], MMax.V[1], MMax.V[2], ZERO);
	const uniform FVector4 CurrentExtents = Max - Min;

>>>>>>> 6bbb88c8
	uniform FVector4 MinToNewSpace = TransformPosition(SpaceTransform, Min);
	uniform FVector4 MaxToNewSpace = MinToNewSpace;
	GrowToInclude(MinToNewSpace, MaxToNewSpace, TransformPosition(SpaceTransform, Max));

	GrowToInclude(MinToNewSpace, MaxToNewSpace, TransformPosition(SpaceTransform, Min + ForwardVector4 * CurrentExtents));
	GrowToInclude(MinToNewSpace, MaxToNewSpace, TransformPosition(SpaceTransform, Max - ForwardVector4 * CurrentExtents));
	GrowToInclude(MinToNewSpace, MaxToNewSpace, TransformPosition(SpaceTransform, Min + RightVector4 * CurrentExtents));
	GrowToInclude(MinToNewSpace, MaxToNewSpace, TransformPosition(SpaceTransform, Max - RightVector4 * CurrentExtents));
	GrowToInclude(MinToNewSpace, MaxToNewSpace, TransformPosition(SpaceTransform, Min + UpVector4 * CurrentExtents));
	GrowToInclude(MinToNewSpace, MaxToNewSpace, TransformPosition(SpaceTransform, Max - UpVector4 * CurrentExtents));
<<<<<<< HEAD

	NewMin = SetVector(MinToNewSpace);
	NewMax = SetVector(MaxToNewSpace);
#else
	const uniform FVector8 MinMax = SetVector8(Min, Max);
	const uniform FVector8 CurrentExtentsWide = SetVector8(CurrentExtents);
	const uniform FTransform8 SpaceTransformWide = SetTransform8(SpaceTransform);
	const uniform FVector8 MinMaxTransform = TransformPosition(SpaceTransformWide, MinMax);
	const uniform FVector8 ForwardVectorTransform = TransformPosition(SpaceTransformWide, MinMax + ForwardVector8 * CurrentExtentsWide);
	const uniform FVector8 RightVectorTransform = TransformPosition(SpaceTransformWide, MinMax + RightVector8 * CurrentExtentsWide);
	const uniform FVector8 UpVectorTransform = TransformPosition(SpaceTransformWide, MinMax + UpVector8 * CurrentExtentsWide);

	uniform FVector8 MinMaxToNewSpace = MinMaxTransform;
	GrowToInclude(MinMaxToNewSpace, MinMaxTransform);
	GrowToInclude(MinMaxToNewSpace, ForwardVectorTransform);
	GrowToInclude(MinMaxToNewSpace, RightVectorTransform);
	GrowToInclude(MinMaxToNewSpace, UpVectorTransform);

	NewMin = SetVector(MinMaxToNewSpace.V[0], MinMaxToNewSpace.V[1], MinMaxToNewSpace.V[2]);
	NewMax = SetVector(MinMaxToNewSpace.V[4], MinMaxToNewSpace.V[5], MinMaxToNewSpace.V[6]);
#endif
=======

	NewMin = SetVector(MinToNewSpace);
	NewMax = SetVector(MaxToNewSpace);
}

export void TransformedAABBMixed(const uniform FTransform &SpaceTransform, const uniform FVector3f &MMin, const uniform FVector3f &MMax, uniform FVector3f &NewMin, uniform FVector3f &NewMax)
{
	const uniform FVector Min3 = ConvertVector3fTo3Native(MMin);
	const uniform FVector Max3 = ConvertVector3fTo3Native(MMax);
	const uniform FVector4 Min = SetVector4(Min3.V[0], Min3.V[1], Min3.V[2], ZERO);
	const uniform FVector4 Max = SetVector4(Max3.V[0], Max3.V[1], Max3.V[2], ZERO);
	const uniform FVector4 CurrentExtents = Max - Min;

	uniform FVector4 MinToNewSpace = TransformPosition(SpaceTransform, Min);
	uniform FVector4 MaxToNewSpace = MinToNewSpace;
	GrowToInclude(MinToNewSpace, MaxToNewSpace, TransformPosition(SpaceTransform, Max));

	GrowToInclude(MinToNewSpace, MaxToNewSpace, TransformPosition(SpaceTransform, Min + ForwardVector4 * CurrentExtents));
	GrowToInclude(MinToNewSpace, MaxToNewSpace, TransformPosition(SpaceTransform, Max - ForwardVector4 * CurrentExtents));
	GrowToInclude(MinToNewSpace, MaxToNewSpace, TransformPosition(SpaceTransform, Min + RightVector4 * CurrentExtents));
	GrowToInclude(MinToNewSpace, MaxToNewSpace, TransformPosition(SpaceTransform, Max - RightVector4 * CurrentExtents));
	GrowToInclude(MinToNewSpace, MaxToNewSpace, TransformPosition(SpaceTransform, Min + UpVector4 * CurrentExtents));
	GrowToInclude(MinToNewSpace, MaxToNewSpace, TransformPosition(SpaceTransform, Max - UpVector4 * CurrentExtents));

	const uniform FVector4f MinToNewSpace4f = ConvertVector4NativeTo4f(MinToNewSpace);
	const uniform FVector4f MaxToNewSpace4f = ConvertVector4NativeTo4f(MaxToNewSpace);

	NewMin = SetVector(MinToNewSpace4f);
	NewMax = SetVector(MaxToNewSpace4f);
>>>>>>> 6bbb88c8
}<|MERGE_RESOLUTION|>--- conflicted
+++ resolved
@@ -11,25 +11,6 @@
 	Max = VectorMax(Max, V);
 }
 
-<<<<<<< HEAD
-inline static void GrowToInclude(uniform FVector8 &MinMax, const uniform FVector8& V)
-{
-	const uniform FVector8 VReverse = SetVector8(V.V[4], V.V[5], V.V[6], V.V[7], V.V[0], V.V[1], V.V[2], V.V[3]);
-
-	const uniform FVector8 Min = VectorMin(VectorMin(MinMax, V), VReverse);
-	const uniform FVector8 Max = VectorMax(VectorMax(MinMax, V), VReverse);
-
-	MinMax = SetVector8(Min.V[0], Min.V[1], Min.V[2], Min.V[3], Max.V[4], Max.V[5], Max.V[6], Max.V[7]);
-}
-
-export void TransformedAABB(const uniform FTransform &SpaceTransform, const uniform FVector &MMin, const uniform FVector &MMax, uniform FVector &NewMin, uniform FVector &NewMax)
-{
-	const uniform FVector4 Min = SetVector4(MMin.V[0], MMin.V[1], MMin.V[2], 0.0f);
-	const uniform FVector4 Max = SetVector4(MMax.V[0], MMax.V[1], MMax.V[2], 0.0f);
-	const uniform FVector4 CurrentExtents = Max - Min;
-
-#if TARGET_WIDTH == 4
-=======
 // Two permutations need supporting - FTransform<double>/AABB<double> and FTransform<double>/AABB<float>.
 // TransformAABB handles the first. Mixed handles the second.
 export void TransformedAABB(const uniform FTransform &SpaceTransform, const uniform FVector &MMin, const uniform FVector &MMax, uniform FVector &NewMin, uniform FVector &NewMax)
@@ -38,7 +19,6 @@
 	const uniform FVector4 Max = SetVector4(MMax.V[0], MMax.V[1], MMax.V[2], ZERO);
 	const uniform FVector4 CurrentExtents = Max - Min;
 
->>>>>>> 6bbb88c8
 	uniform FVector4 MinToNewSpace = TransformPosition(SpaceTransform, Min);
 	uniform FVector4 MaxToNewSpace = MinToNewSpace;
 	GrowToInclude(MinToNewSpace, MaxToNewSpace, TransformPosition(SpaceTransform, Max));
@@ -49,29 +29,6 @@
 	GrowToInclude(MinToNewSpace, MaxToNewSpace, TransformPosition(SpaceTransform, Max - RightVector4 * CurrentExtents));
 	GrowToInclude(MinToNewSpace, MaxToNewSpace, TransformPosition(SpaceTransform, Min + UpVector4 * CurrentExtents));
 	GrowToInclude(MinToNewSpace, MaxToNewSpace, TransformPosition(SpaceTransform, Max - UpVector4 * CurrentExtents));
-<<<<<<< HEAD
-
-	NewMin = SetVector(MinToNewSpace);
-	NewMax = SetVector(MaxToNewSpace);
-#else
-	const uniform FVector8 MinMax = SetVector8(Min, Max);
-	const uniform FVector8 CurrentExtentsWide = SetVector8(CurrentExtents);
-	const uniform FTransform8 SpaceTransformWide = SetTransform8(SpaceTransform);
-	const uniform FVector8 MinMaxTransform = TransformPosition(SpaceTransformWide, MinMax);
-	const uniform FVector8 ForwardVectorTransform = TransformPosition(SpaceTransformWide, MinMax + ForwardVector8 * CurrentExtentsWide);
-	const uniform FVector8 RightVectorTransform = TransformPosition(SpaceTransformWide, MinMax + RightVector8 * CurrentExtentsWide);
-	const uniform FVector8 UpVectorTransform = TransformPosition(SpaceTransformWide, MinMax + UpVector8 * CurrentExtentsWide);
-
-	uniform FVector8 MinMaxToNewSpace = MinMaxTransform;
-	GrowToInclude(MinMaxToNewSpace, MinMaxTransform);
-	GrowToInclude(MinMaxToNewSpace, ForwardVectorTransform);
-	GrowToInclude(MinMaxToNewSpace, RightVectorTransform);
-	GrowToInclude(MinMaxToNewSpace, UpVectorTransform);
-
-	NewMin = SetVector(MinMaxToNewSpace.V[0], MinMaxToNewSpace.V[1], MinMaxToNewSpace.V[2]);
-	NewMax = SetVector(MinMaxToNewSpace.V[4], MinMaxToNewSpace.V[5], MinMaxToNewSpace.V[6]);
-#endif
-=======
 
 	NewMin = SetVector(MinToNewSpace);
 	NewMax = SetVector(MaxToNewSpace);
@@ -101,5 +58,4 @@
 
 	NewMin = SetVector(MinToNewSpace4f);
 	NewMax = SetVector(MaxToNewSpace4f);
->>>>>>> 6bbb88c8
 }