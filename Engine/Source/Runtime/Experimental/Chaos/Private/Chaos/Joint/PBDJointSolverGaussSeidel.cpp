--- conflicted
+++ resolved
@@ -852,22 +852,15 @@
 		const FVec3& Axis,
 		const FReal Angle)
 	{
-<<<<<<< HEAD
-=======
 		const FReal Stiffness = SolverStiffness * JointStiffness;
 
->>>>>>> 3aae9151
 		const FVec3 IA1 = Utilities::Multiply(InvIs[DIndex], Axis);
 		const FReal II1 = FVec3::DotProduct(Axis, IA1);
 		const FReal DR = Stiffness * (Angle / II1);
 		const FVec3 DR1 = IA1 * -DR;
 		ApplyRotationDelta(DIndex, DR1);
 
-<<<<<<< HEAD
-		NetAngularImpulse += (KIndex == 0 ? 1 : -1) * Axis * (Stiffness * Angle / II1);
-=======
 		NetAngularImpulse += (KIndex == 0 )? DR * Axis : -DR * Axis;
->>>>>>> 3aae9151
 	}
 
 
@@ -1045,11 +1038,7 @@
 		}
 		else if (InvMs[1] == 0)
 		{
-<<<<<<< HEAD
-			ApplyRotationConstraintSoftKD(1, 0, Dt, Stiffness, Damping, bAccelerationMode, Axis, -Angle, -AngVelTarget, Lambda);
-=======
 			ApplyRotationConstraintSoftKD(1, 0, Dt, JointStiffness, JointDamping, bAccelerationMode, Axis, -Angle, -AngVelTarget, Lambda);
->>>>>>> 3aae9151
 		}
 		else
 		{
@@ -1538,11 +1527,7 @@
 
 				ApplyDelta(DIndex, DP1, DR1);
 
-<<<<<<< HEAD
-				NetLinearImpulse += (KIndex == 0 ? 1 : -1) * LinearStiffness * DX;
-=======
 				NetLinearImpulse += (KIndex == 0) ? DX : -DX;
->>>>>>> 3aae9151
 			}
 
 			++NumActiveConstraints;
