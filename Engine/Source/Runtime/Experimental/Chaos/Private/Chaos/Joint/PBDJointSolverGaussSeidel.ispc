--- conflicted
+++ resolved
@@ -41,25 +41,15 @@
 	FVector AngularHardLambda;
 
 	// XPBD Accumulators (net impulse for each soft constraint/drive)
-<<<<<<< HEAD
-	float LinearSoftLambda;
-	float TwistSoftLambda;
-	float SwingSoftLambda;
-=======
 	FReal LinearSoftLambda;
 	FReal TwistSoftLambda;
 	FReal SwingSoftLambda;
->>>>>>> 6bbb88c8
 	FVector LinearDriveLambdas;
 	FVector RotationDriveLambdas;
 	
 	// Solver stiffness - increased over iterations for stability
 	// @todo(chaos): remove Stiffness from SolverSettings (because it is not a solver constant)
-<<<<<<< HEAD
-	float SolverStiffness;
-=======
 	FReal SolverStiffness;
->>>>>>> 6bbb88c8
 
 	// Constraint padding which can act something like a velocity constraint (for restitution)
 	FVector LinearConstraintPadding;
@@ -71,11 +61,7 @@
 
 	FVector LastPs[MaxConstrainedBodies];		// Positions at the beginning of the iteration
 	FVector4 LastQs[MaxConstrainedBodies];		// Rotations at the beginning of the iteration
-<<<<<<< HEAD
-	int NumActiveConstraints;					// The number of active constraints and drives in the last iteration (-1 initial value)
-=======
 	int32 NumActiveConstraints;					// The number of active constraints and drives in the last iteration (-1 initial value)
->>>>>>> 6bbb88c8
 	bool bIsActive;								// Whether any constraints actually moved any bodies in last iteration
 };
 
@@ -148,11 +134,7 @@
 }
 
 static inline void ApplyPositionDelta(
-<<<<<<< HEAD
-	uniform FJointSolverGaussSeidel * uniform M,
-=======
-	uniform FPBDJointSolver * uniform M,
->>>>>>> 6bbb88c8
+	uniform FPBDJointSolver * uniform M,
 	const uniform FVector& DP0,
 	const uniform FVector& DP1)
 {
@@ -168,11 +150,7 @@
 	const uniform FVector4 Qs = M->Qs[Index];
 	const uniform FVector4 DR = SetVector4(InDR, 0);
 
-<<<<<<< HEAD
-	const uniform FVector4 DQ = VectorQuaternionMultiply2(DR, Qs) * 0.5f;
-=======
 	const uniform FVector4 DQ = VectorQuaternionMultiply2(DR, Qs) * ONE_HALF;
->>>>>>> 6bbb88c8
 
 	const uniform FVector4 QsNorm = VectorNormalizeQuaternion(Qs + DQ);
 
@@ -191,11 +169,7 @@
 }
 
 static inline void ApplyRotationDelta(
-<<<<<<< HEAD
-	uniform FJointSolverGaussSeidel * uniform M,
-=======
-	uniform FPBDJointSolver * uniform M,
->>>>>>> 6bbb88c8
+	uniform FPBDJointSolver * uniform M,
 	const uniform FVector& InDR0,
 	const uniform FVector& InDR1)
 {
@@ -203,11 +177,7 @@
 	{
 		const uniform FVector4 Qs0 = M->Qs[0];
 		const uniform FVector4 DR0 = SetVector4(InDR0, 0);
-<<<<<<< HEAD
-		const uniform FVector4 DQ0 = VectorQuaternionMultiply2(DR0, Qs0) * 0.5f;
-=======
 		const uniform FVector4 DQ0 = VectorQuaternionMultiply2(DR0, Qs0) * ONE_HALF;
->>>>>>> 6bbb88c8
 		const uniform FVector4 Q0 = VectorNormalizeQuaternion(Qs0 + DQ0);
 		M->Qs[0] = Q0;
 		M->Xs[0] = M->Ps[0] + SetVector(VectorQuaternionRotateVector(Q0, M->XLs[0].Translation));
@@ -219,11 +189,7 @@
 	{
 		const uniform FVector4 Qs1 = M->Qs[1];
 		const uniform FVector4 DR1 = SetVector4(InDR1, 0);
-<<<<<<< HEAD
-		const uniform FVector4 DQ1 = VectorQuaternionMultiply2(DR1, Qs1) * 0.5f;
-=======
 		const uniform FVector4 DQ1 = VectorQuaternionMultiply2(DR1, Qs1) * ONE_HALF;
->>>>>>> 6bbb88c8
 		const uniform FVector4 Q1 = VectorNormalizeQuaternion(Qs1 + DQ1);
 		M->Qs[1] = Q1;
 		M->Xs[1] = M->Ps[1] + SetVector(VectorQuaternionRotateVector(Q1, M->XLs[1].Translation));
@@ -236,11 +202,7 @@
 }
 
 export void ApplyRotationDelta2(
-<<<<<<< HEAD
-	uniform FJointSolverGaussSeidel * uniform M,
-=======
-	uniform FPBDJointSolver * uniform M,
->>>>>>> 6bbb88c8
+	uniform FPBDJointSolver * uniform M,
 	const uniform FVector& DR0,
 	const uniform FVector& DR1)
 {
@@ -258,11 +220,7 @@
 }
 
 static inline void ApplyVelocityDelta(
-<<<<<<< HEAD
-	uniform FJointSolverGaussSeidel * uniform M,
-=======
-	uniform FPBDJointSolver * uniform M,
->>>>>>> 6bbb88c8
+	uniform FPBDJointSolver * uniform M,
 	const uniform FVector& DV0,
 	const uniform FVector& DW0,
 	const uniform FVector& DV1,
@@ -286,17 +244,6 @@
 }
 
 export void ApplyPositionConstraintSoft(
-<<<<<<< HEAD
-	uniform FJointSolverGaussSeidel * uniform M,
-	const uniform float Dt,
-	const uniform float JointStiffness,
-	const uniform float JointDamping,
-	const uniform bool bAccelerationMode,
-	const uniform FVector& Axis,
-	const uniform float Delta,
-	const uniform float TargetVel,
-	uniform float& Lambda)
-=======
 	uniform FPBDJointSolver * uniform M,
 	const uniform FReal Dt,
 	const uniform FReal JointStiffness,
@@ -306,7 +253,6 @@
 	const uniform FReal Delta,
 	const uniform FReal TargetVel,
 	uniform FReal& Lambda)
->>>>>>> 6bbb88c8
 {
 	// Joint-space inverse mass
 	const uniform FVector AngularAxis0 = VectorCross(M->Xs[0] - M->Ps[0], Axis);
@@ -317,21 +263,6 @@
 	const uniform FReal II1 = VectorDot(AngularAxis1, IA1);
 	const uniform FReal II = (M->InvMs[0] + II0 + M->InvMs[1] + II1);
 
-<<<<<<< HEAD
-	uniform float VelDt = 0;
-	if (JointDamping > KINDA_SMALL_NUMBER)
-	{
-		const uniform FVector V0Dt = CalculateVelocity(M->InitXs[0], M->Xs[0], 1.0f);
-		const uniform FVector V1Dt = CalculateVelocity(M->InitXs[1], M->Xs[1], 1.0f);
-		VelDt = TargetVel * Dt + VectorDot(V0Dt - V1Dt, Axis);
-	}
-
-	const uniform float SpringMassScale = (bAccelerationMode) ? 1.0f / (M->InvMs[0] + M->InvMs[1]) : 1.0f;
-	const uniform float S = SpringMassScale * JointStiffness * Dt * Dt;
-	const uniform float D = SpringMassScale * JointDamping * Dt;
-	const uniform float Multiplier = 1.0f / ((S + D) * II + 1.0f);
-	const uniform float DLambda = M->SolverStiffness * Multiplier * (S * Delta - D * VelDt - Lambda);
-=======
 	uniform FReal VelDt = 0;
 	if (JointDamping > KINDA_SMALL_NUMBER)
 	{
@@ -345,7 +276,6 @@
 	const uniform FReal D = SpringMassScale * JointDamping * Dt;
 	const uniform FReal Multiplier = ONE / ((S + D) * II + ONE);
 	const uniform FReal DLambda = M->SolverStiffness * Multiplier * (S * Delta - D * VelDt - Lambda);
->>>>>>> 6bbb88c8
 	
 	const uniform FVector DP0 = (M->InvMs[0] * DLambda) * Axis;
 	const uniform FVector DP1 = (-M->InvMs[1] * DLambda) * Axis;
@@ -364,16 +294,6 @@
 	uniform FPBDJointSolver * uniform M,
 	const uniform int KIndex,
 	const uniform int DIndex,
-<<<<<<< HEAD
-	const uniform float Dt,
-	const uniform float JointStiffness,
-	const uniform float JointDamping,
-	const uniform bool bAccelerationMode,
-	const uniform FVector& Axis,
-	const uniform float Angle,
-	const uniform float AngVelTarget,
-	uniform float& Lambda)
-=======
 	const uniform FReal Dt,
 	const uniform FReal JointStiffness,
 	const uniform FReal JointDamping,
@@ -382,7 +302,6 @@
 	const uniform FReal Angle,
 	const uniform FReal AngVelTarget,
 	uniform FReal& Lambda)
->>>>>>> 6bbb88c8
 {
 	// World-space inverse mass
 	const uniform FVector IA1 = Multiply(M->InvIs[DIndex], Axis);
@@ -392,21 +311,6 @@
 	const uniform FReal II = II1;
 
 	// Damping angular velocity
-<<<<<<< HEAD
-	uniform float AngVelDt = 0;
-	if (JointDamping > KINDA_SMALL_NUMBER)
-	{
-		const uniform FVector W0Dt = CalculateAngularVelocity(M->InitRs[KIndex], M->Rs[KIndex], 1.0f);
-		const uniform FVector W1Dt = CalculateAngularVelocity(M->InitRs[DIndex], M->Rs[DIndex], 1.0f);
-		AngVelDt = AngVelTarget * Dt + VectorDot(Axis, W0Dt - W1Dt);
-	}
-
-	const uniform float SpringMassScale = (bAccelerationMode) ? 1.0f / II : 1.0f;
-	const uniform float S = SpringMassScale * JointStiffness * Dt * Dt;
-	const uniform float D = SpringMassScale * JointDamping * Dt;
-	const uniform float Multiplier = 1.0f / ((S + D) * II + 1.0f);
-	const uniform float DLambda = M->SolverStiffness * Multiplier * (S * Angle - D * AngVelDt - Lambda);
-=======
 	uniform FReal AngVelDt = 0;
 	if (JointDamping > KINDA_SMALL_NUMBER)
 	{
@@ -420,7 +324,6 @@
 	const uniform FReal D = SpringMassScale * JointDamping * Dt;
 	const uniform FReal Multiplier = ONE / ((S + D) * II + ONE);
 	const uniform FReal DLambda = M->SolverStiffness * Multiplier * (S * Angle - D * AngVelDt - Lambda);
->>>>>>> 6bbb88c8
 
 	//const FVec3 DR1 = IA1 * -DLambda;
 	const uniform FVector DR1 = Axis * -(DLambda * II1);
@@ -432,17 +335,6 @@
 }
 
 export void ApplyRotationConstraintSoftDD(
-<<<<<<< HEAD
-	uniform FJointSolverGaussSeidel * uniform M,
-	const uniform float Dt,
-	const uniform float JointStiffness,
-	const uniform float JointDamping,
-	const uniform bool bAccelerationMode,
-	const uniform FVector& Axis,
-	const uniform float Angle,
-	const uniform float AngVelTarget,
-	uniform float& Lambda)
-=======
 	uniform FPBDJointSolver * uniform M,
 	const uniform FReal Dt,
 	const uniform FReal JointStiffness,
@@ -452,7 +344,6 @@
 	const uniform FReal Angle,
 	const uniform FReal AngVelTarget,
 	uniform FReal& Lambda)
->>>>>>> 6bbb88c8
 {
 	// World-space inverse mass
 	const uniform FVector IA0 = Multiply(M->InvIs[0], Axis);
@@ -464,21 +355,6 @@
 	const uniform FReal II = (II0 + II1);
 
 	// Damping angular velocity
-<<<<<<< HEAD
-	uniform float AngVelDt = 0;
-	if (JointDamping > KINDA_SMALL_NUMBER)
-	{
-		const uniform FVector W0Dt = CalculateAngularVelocity(M->InitRs[0], M->Rs[0], 1.0f);
-		const uniform FVector W1Dt = CalculateAngularVelocity(M->InitRs[1], M->Rs[1], 1.0f);
-		AngVelDt = AngVelTarget * Dt + VectorDot(Axis, W0Dt - W1Dt);
-	}
-
-	const uniform float SpringMassScale = (bAccelerationMode) ? 1.0f / II : 1.0f;
-	const uniform float S = SpringMassScale * JointStiffness * Dt * Dt;
-	const uniform float D = SpringMassScale * JointDamping * Dt;
-	const uniform float Multiplier = 1.0f / ((S + D) * II + 1.0f);
-	const uniform float DLambda = M->SolverStiffness * Multiplier * (S * Angle - D * AngVelDt - Lambda);
-=======
 	uniform FReal AngVelDt = 0;
 	if (JointDamping > KINDA_SMALL_NUMBER)
 	{
@@ -492,7 +368,6 @@
 	const uniform FReal D = SpringMassScale * JointDamping * Dt;
 	const uniform FReal Multiplier = ONE / ((S + D) * II + ONE);
 	const uniform FReal DLambda = M->SolverStiffness * Multiplier * (S * Angle - D * AngVelDt - Lambda);
->>>>>>> 6bbb88c8
 
 	//const FVec3 DR0 = IA0 * DLambda;
 	//const FVec3 DR1 = IA1 * -DLambda;
@@ -511,11 +386,7 @@
 	const uniform int KIndex,
 	const uniform int DIndex,
 	const uniform FVector &CX,
-<<<<<<< HEAD
-	const uniform float InStiffness)
-=======
 	const uniform FReal InStiffness)
->>>>>>> 6bbb88c8
 {
 	// Calculate constraint correction
 	const uniform FMatrix33 M1 = ComputeJointFactorMatrix(M->Xs[DIndex] - M->Ps[DIndex], M->InvIs[DIndex], M->InvMs[DIndex]);
@@ -534,11 +405,7 @@
 export void ApplyPointPositionConstraintDD(
 	uniform FPBDJointSolver * uniform M,
 	const uniform FVector &CX,
-<<<<<<< HEAD
-	const uniform float InStiffness)
-=======
 	const uniform FReal InStiffness)
->>>>>>> 6bbb88c8
 {
 	// Calculate constraint correction
 	const uniform FMatrix33 M0 = ComputeJointFactorMatrix(M->Xs[0] - M->Ps[0], M->InvIs[0], M->InvMs[0]);
@@ -557,367 +424,3 @@
 
 	M->NetLinearImpulse = M->NetLinearImpulse + DX;
 }
-<<<<<<< HEAD
-
-//
-//////////////////////////////////////////////////////
-//
-// Batched Mode Stuff
-//
-
-struct FJointSolverJointState
-{
-	// Local-space constraint settings
-	FRigidTransform XLs[MaxConstrainedBodies];
-	FVector InvILs[MaxConstrainedBodies];
-	float InvMs[MaxConstrainedBodies];
-
-	// World-space constraint state
-	FVector Xs[MaxConstrainedBodies];
-	FVector4 Rs[MaxConstrainedBodies];
-
-	// World-space body state
-	FVector Ps[MaxConstrainedBodies];
-	FVector4 Qs[MaxConstrainedBodies];
-	FMatrix33 InvIs[MaxConstrainedBodies];
-
-	// XPBD initial world-space body state (start of each tick, not each sub-tick iteration)
-	FVector PrevPs[MaxConstrainedBodies];
-	FVector4 PrevQs[MaxConstrainedBodies];
-	FVector PrevXs[MaxConstrainedBodies];
-
-	FVector DPs[MaxConstrainedBodies];
-	FVector DRs[MaxConstrainedBodies];
-
-	float PositionTolerance;
-	float AngleTolerance;
-};
-
-export uniform int32 SizeofFJointSolverJointState()
-{
-	return sizeof(uniform FJointSolverJointState);
-}
-
-struct FJointSolverConstraintRowState
-{
-	// Per-Iteration Transient
-	FVector DPs[MaxConstrainedBodies];
-	FVector DRs[MaxConstrainedBodies];
-	FVector Axis;
-	float Error;
-
-	// Per-Tick Transient
-	float Lambda;
-};
-
-export uniform int32 SizeofFJointSolverConstraintRowState()
-{
-	return sizeof(uniform FJointSolverConstraintRowState);
-}
-
-struct FJointSolverConstraintRowData
-{
-	int32 UpdateType;			// Method to use to calculate axis, errors, etc.
-	int32 JointIndex;			// Index into the outer container's joint array
-	int32 ConstraintIndex;		// Context dependent: X,Y,Z or Twist,Swing1,Swing2 for linear and angular rows
-	int32 NumRows;				// Number of rows (including this one) to solve simultaneously
-	float Stiffness;			// PBD or XPBD stiffness
-	float Damping;				// XPBD damping
-	float Limit;
-	bool bIsAccelerationMode;
-	bool bIsSoft;
-};
-
-export uniform int32 SizeofFJointSolverConstraintRowData()
-{
-	return sizeof(uniform FJointSolverConstraintRowData);
-}
-
-static inline void BatchUpdateDerivedStateImpl(uniform FJointSolverJointState Joints[], uniform int JointIndexBegin, uniform int JointIndexEnd)
-{
-	for(uniform int JointIndex = JointIndexBegin; JointIndex < JointIndexEnd; JointIndex++)
-	{
-		if (Joints[JointIndex].InvMs[0] > 0.0f)
-		{
-			Joints[JointIndex].Xs[0] = Joints[JointIndex].Ps[0] + VectorQuaternionRotateVector(Joints[JointIndex].Qs[0], Joints[JointIndex].XLs[0].Translation);
-			Joints[JointIndex].Rs[0] = VectorQuaternionMultiply2(Joints[JointIndex].Qs[0], Joints[JointIndex].XLs[0].Rotation);
-			Joints[JointIndex].InvIs[0] = ComputeWorldSpaceInertia(Joints[JointIndex].Qs[0], Joints[JointIndex].InvILs[0]);
-			Joints[JointIndex].DPs[0] = ZeroVector;
-			Joints[JointIndex].DRs[0] = ZeroVector;
-		}
-
-		if (Joints[JointIndex].InvMs[1] > 0.0f)
-		{
-			Joints[JointIndex].Xs[1] = Joints[JointIndex].Ps[1] + VectorQuaternionRotateVector(Joints[JointIndex].Qs[1], Joints[JointIndex].XLs[1].Translation);
-			Joints[JointIndex].Rs[1] = VectorQuaternionMultiply2(Joints[JointIndex].Qs[1], Joints[JointIndex].XLs[1].Rotation);
-			Joints[JointIndex].InvIs[1] = ComputeWorldSpaceInertia(Joints[JointIndex].Qs[1], Joints[JointIndex].InvILs[1]);
-			Joints[JointIndex].DPs[1] = ZeroVector;
-			Joints[JointIndex].DRs[1] = ZeroVector;
-		}
-
-		Joints[JointIndex].Rs[1] = VectorQuaternionEnforceShortestArcWith(Joints[JointIndex].Rs[1], Joints[JointIndex].Rs[0]);
-	}
-}
-
-export void BatchUpdateDerivedState(uniform FJointSolverJointState Joints[], uniform int JointIndexBegin, uniform int JointIndexEnd)
-{
-	BatchUpdateDerivedStateImpl(Joints, JointIndexBegin, JointIndexEnd);
-}
-
-static inline void BatchApplyPositionConstraint1(
-	const uniform float Dt,
-	uniform FJointSolverJointState& JointState,
-	uniform FJointSolverConstraintRowData& RowData,
-	uniform FJointSolverConstraintRowState& RowState)
-{
-	uniform float II = 0.0f;
-	uniform FVector AngularAxis0 = ZeroVector;
-	uniform FVector AngularAxis1 = ZeroVector;
-
-	if (JointState.InvMs[0] > 0.0f)
-	{
-		AngularAxis0 = VectorCross(JointState.Xs[0] - JointState.Ps[0], RowState.Axis);
-		const uniform FVector IA0 = Multiply(JointState.InvIs[0], AngularAxis0);
-		const uniform float II0 = VectorDot(AngularAxis0, IA0);
-		II += JointState.InvMs[0] + II0;
-	}
-	if (JointState.InvMs[1] > 0.0f)
-	{
-		AngularAxis1 = VectorCross(JointState.Xs[1] - JointState.Ps[1], RowState.Axis);
-		const uniform FVector IA1 = Multiply(JointState.InvIs[1], AngularAxis1);
-		const uniform float II1 = VectorDot(AngularAxis1, IA1);
-		II += JointState.InvMs[1] + II1;
-	}
-
-	if (RowData.bIsSoft)
-	{
-		uniform float VelDt = 0;
-		if (RowData.Damping > KINDA_SMALL_NUMBER)
-		{
-			const uniform FVector V0 = CalculateVelocity(JointState.PrevXs[0], JointState.Xs[0], 1.0f);
-			const uniform FVector V1 = CalculateVelocity(JointState.PrevXs[1], JointState.Xs[1], 1.0f);
-			VelDt = VectorDot(V0 - V1, RowState.Axis);
-		}
-
-		const uniform float SpringMassScale = (RowData.bIsAccelerationMode) ? 1.0f / (JointState.InvMs[0] + JointState.InvMs[1]) : 1.0f;
-		const uniform float S = SpringMassScale * RowData.Stiffness * Dt * Dt;
-		const uniform float D = SpringMassScale * RowData.Damping * Dt;
-		const uniform float Multiplier = 1.0f / ((S + D) * II + 1.0f);
-		const uniform float DLambda = Multiplier * (S * RowState.Error - D * VelDt - RowState.Lambda);
-
-		RowState.DPs[0] = (JointState.InvMs[0] * DLambda) * RowState.Axis;
-		RowState.DPs[1] = (-JointState.InvMs[1] * DLambda) * RowState.Axis;
-		RowState.DRs[0] = DLambda * Multiply(JointState.InvIs[0], AngularAxis0);
-		RowState.DRs[1] = -DLambda * Multiply(JointState.InvIs[1], AngularAxis1);
-		RowState.Lambda += DLambda;
-	}
-	else
-	{
-		const uniform FVector DX = RowState.Axis * (RowData.Stiffness * RowState.Error / II);
-
-		// Apply constraint correction
-		RowState.DPs[0] = JointState.InvMs[0] * DX;
-		RowState.DPs[1] = JointState.InvMs[1] * VectorNegate(DX);
-		RowState.DRs[0] = Multiply(JointState.InvIs[0], VectorCross(JointState.Xs[0] - JointState.Ps[0], DX));
-		RowState.DRs[1] = Multiply(JointState.InvIs[1], VectorCross(JointState.Xs[1] - JointState.Ps[1], VectorNegate(DX)));
-	}
-}
-
-static inline void BatchApplyDelta(
-	uniform FJointSolverJointState* uniform JointStates, 
-	uniform int JointIndex)
-{
-	if (JointStates[JointIndex].InvMs[0] > 0.0f)
-	{
-		const uniform FVector4 Qs0 = JointStates[JointIndex].Qs[0];
-		const uniform FVector4 DR0 = SetVector4(JointStates[JointIndex].DRs[0], 0);
-		const uniform FVector4 DQ0 = VectorQuaternionMultiply2(DR0, Qs0) * 0.5f;
-		const uniform FVector4 Q0 = VectorNormalizeQuaternion(Qs0 + DQ0);
-		JointStates[JointIndex].Ps[0] = JointStates[JointIndex].Ps[0] + JointStates[JointIndex].DPs[0];
-		JointStates[JointIndex].Qs[0] = Q0;
-	}
-
-	if (JointStates[JointIndex].InvMs[1] > 0.0f)
-	{
-		const uniform FVector4 Qs1 = JointStates[JointIndex].Qs[1];
-		const uniform FVector4 DR1 = SetVector4(JointStates[JointIndex].DRs[1], 0);
-		const uniform FVector4 DQ1 = VectorQuaternionMultiply2(DR1, Qs1) * 0.5f;
-		const uniform FVector4 Q1 = VectorNormalizeQuaternion(Qs1 + DQ1);
-		JointStates[JointIndex].Ps[1] = JointStates[JointIndex].Ps[1] + JointStates[JointIndex].DPs[1];
-		JointStates[JointIndex].Qs[1] = Q1;
-	}
-
-	JointStates[JointIndex].Qs[1] = VectorQuaternionEnforceShortestArcWith(JointStates[JointIndex].Qs[1], JointStates[JointIndex].Qs[0]);
-}
-
-export uniform int BatchApplyPositionConstraints(
-	uniform float Dt, 
-	uniform FJointSolverJointState* uniform JointStates, 
-	uniform FJointSolverConstraintRowData* uniform RowDatas, 
-	uniform FJointSolverConstraintRowState* uniform RowStates, 
-	uniform int JointIndexBegin, 
-	uniform int JointIndexEnd, 
-	uniform int RowIndexBegin, 
-	uniform int RowIndexEnd)
-{
-	uniform int32 NumActiveConstraints = 0;
-
-	// Calculate the delta position and rotation to fix the constraint errors
-	// NOTE: Rows are in Joint order, so we can loop over them directly rather than looping over joints and then their rows.
-	for (uniform int32 RowIndex = RowIndexBegin; RowIndex < RowIndexEnd; /* no op */)
-	{
-		const uniform int32 RowJointIndex = RowDatas[RowIndex].JointIndex;
-		//if (RowDatas[RowIndex].NumRows == 3)
-		//{
-		//	uniform FVector Error = FVec3(RowStates[RowIndex].Error, RowStates[RowIndex + 1].Error, RowStates[RowIndex + 2].Error);
-		//	if (Error.Size() > JointStates[RowJointIndex].PositionTolerance)
-		//	{
-		//		ApplyPositionConstraint3(Dt, JointStates[RowJointIndex], RowDatas[RowIndex], RowStates[RowIndex], RowStates[RowIndex + 1], RowStates[RowIndex + 2]);
-		//		JointStates[RowJointIndex].DPs[0] = JointStates[RowJointIndex].DPs[0] + RowStates[RowIndex].DPs[0];
-		//		JointStates[RowJointIndex].DPs[1] = JointStates[RowJointIndex].DPs[1] + RowStates[RowIndex].DPs[1];
-		//		JointStates[RowJointIndex].DRs[0] = JointStates[RowJointIndex].DRs[0] + RowStates[RowIndex].DRs[0];
-		//		JointStates[RowJointIndex].DRs[1] = JointStates[RowJointIndex].DRs[1] + RowStates[RowIndex].DRs[1];
-		//		NumActiveConstraints += 3;
-		//	}
-		//	RowIndex += 3;
-		//}
-		//else if (RowDatas[RowIndex].NumRows == 1)
-		{
-			if (abs(RowStates[RowIndex].Error) > JointStates[RowJointIndex].PositionTolerance)
-			{
-				BatchApplyPositionConstraint1(Dt, JointStates[RowJointIndex], RowDatas[RowIndex], RowStates[RowIndex]);
-				JointStates[RowJointIndex].DPs[0] = JointStates[RowJointIndex].DPs[0] + RowStates[RowIndex].DPs[0];
-				JointStates[RowJointIndex].DPs[1] = JointStates[RowJointIndex].DPs[1] + RowStates[RowIndex].DPs[1];
-				JointStates[RowJointIndex].DRs[0] = JointStates[RowJointIndex].DRs[0] + RowStates[RowIndex].DRs[0];
-				JointStates[RowJointIndex].DRs[1] = JointStates[RowJointIndex].DRs[1] + RowStates[RowIndex].DRs[1];
-				++NumActiveConstraints;
-			}
-			++RowIndex;
-		}
-	}
-
-	// Accumulate and apply the deltas for each joint
-	for (uniform int32 JointIndex = JointIndexBegin; JointIndex < JointIndexEnd; ++JointIndex)
-	{
-		BatchApplyDelta(JointStates, JointIndex);
-	}
-
-	return NumActiveConstraints;
-}
-
-static inline void BatchApplyRotationConstraint(
-	const uniform float Dt,
-	uniform FJointSolverJointState& JointState,
-	uniform FJointSolverConstraintRowData& RowData,
-	uniform FJointSolverConstraintRowState& RowState)
-{
-	// Joint-space inverse mass
-	uniform FVector IA0 = ZeroVector;
-	uniform FVector IA1 = ZeroVector;
-	uniform float II0 = 0.0f;
-	uniform float II1 = 0.0f;
-	if (JointState.InvMs[0] > 0)
-	{
-		IA0 = Multiply(JointState.InvIs[0], RowState.Axis);
-		II0 = VectorDot(RowState.Axis, IA0);
-	}
-	if (JointState.InvMs[1] > 0)
-	{
-		IA1 = Multiply(JointState.InvIs[1], RowState.Axis);
-		II1 = VectorDot(RowState.Axis, IA1);
-	}
-	const uniform float II = (II0 + II1);
-
-	if (RowData.bIsSoft)
-	{
-		// Damping angular velocity
-		uniform float AngVelDt = 0;
-		if (RowData.Damping > 0.0f)
-		{
-			const uniform FVector W0 = CalculateAngularVelocity(JointState.PrevQs[0], JointState.Qs[0], 1.0f);
-			const uniform FVector W1 = CalculateAngularVelocity(JointState.PrevQs[1], JointState.Qs[1], 1.0f);
-			AngVelDt = VectorDot(RowState.Axis, W0) - VectorDot(RowState.Axis, W1);
-		}
-
-		const uniform float SpringMassScale = (RowData.bIsAccelerationMode) ? 1.0f / II : 1.0f;
-		const uniform float S = SpringMassScale * RowData.Stiffness * Dt * Dt;
-		const uniform float D = SpringMassScale * RowData.Damping * Dt;
-		const uniform float Multiplier = 1.0f / ((S + D) * II + 1.0f);
-		const uniform float DLambda = Multiplier * (S * RowState.Error - D * AngVelDt - RowState.Lambda);
-
-		//const FVector DR0 = IA0 * DLambda;
-		//const FVector DR1 = IA1 * -DLambda;
-		RowState.DRs[0] = RowState.Axis * (DLambda * II0);
-		RowState.DRs[1] = RowState.Axis * -(DLambda * II1);
-		RowState.Lambda += DLambda;
-	}
-	else
-	{
-		RowState.DRs[0] = IA0 * (RowData.Stiffness * RowState.Error / II);
-		RowState.DRs[1] = IA1 * -(RowData.Stiffness * RowState.Error / II);
-	}
-}
-
-static inline void BatchApplyRotationDelta(
-	uniform FJointSolverJointState* uniform JointStates, 
-	uniform int JointIndex)
-{
-	if (JointStates[JointIndex].InvMs[0] > 0.0f)
-	{
-		const uniform FVector4 Qs0 = JointStates[JointIndex].Qs[0];
-		const uniform FVector4 DR0 = SetVector4(JointStates[JointIndex].DRs[0], 0);
-		const uniform FVector4 DQ0 = VectorQuaternionMultiply2(DR0, Qs0) * 0.5f;
-		const uniform FVector4 Q0 = VectorNormalizeQuaternion(Qs0 + DQ0);
-		JointStates[JointIndex].Qs[0] = Q0;
-	}
-
-	if (JointStates[JointIndex].InvMs[1] > 0.0f)
-	{
-		const uniform FVector4 Qs1 = JointStates[JointIndex].Qs[1];
-		const uniform FVector4 DR1 = SetVector4(JointStates[JointIndex].DRs[1], 0);
-		const uniform FVector4 DQ1 = VectorQuaternionMultiply2(DR1, Qs1) * 0.5f;
-		const uniform FVector4 Q1 = VectorNormalizeQuaternion(Qs1 + DQ1);
-		JointStates[JointIndex].Qs[1] = Q1;
-	}
-
-	JointStates[JointIndex].Qs[1] = VectorQuaternionEnforceShortestArcWith(JointStates[JointIndex].Qs[1], JointStates[JointIndex].Qs[0]);
-}
-
-export uniform int BatchApplyRotationConstraints(
-	uniform float Dt, 
-	uniform FJointSolverJointState* uniform JointStates, 
-	uniform FJointSolverConstraintRowData* uniform RowDatas, 
-	uniform FJointSolverConstraintRowState* uniform RowStates, 
-	uniform int JointIndexBegin, 
-	uniform int JointIndexEnd, 
-	uniform int RowIndexBegin, 
-	uniform int RowIndexEnd)
-{
-	uniform int NumActiveConstraints = 0;
-
-	// Calculate the delta position and rotation to fix the constraint errors
-	// NOTE: Rows are in Joint order, so we can loop over them directly rather than looping over joints and then their rows.
-	for (uniform int RowIndex = RowIndexBegin; RowIndex < RowIndexEnd; ++RowIndex)
-	{
-		const uniform int RowJointIndex = RowDatas[RowIndex].JointIndex;
-
-		if (abs(RowStates[RowIndex].Error) > JointStates[RowJointIndex].AngleTolerance)
-		{
-			BatchApplyRotationConstraint(Dt, JointStates[RowJointIndex], RowDatas[RowIndex], RowStates[RowIndex]);
-
-			JointStates[RowJointIndex].DRs[0] = JointStates[RowJointIndex].DRs[0] + RowStates[RowIndex].DRs[0];
-			JointStates[RowJointIndex].DRs[1] = JointStates[RowJointIndex].DRs[1] + RowStates[RowIndex].DRs[1];
-			++NumActiveConstraints;
-		}
-	}
-
-	// Accumulate and apply the deltas for each joint
-	for (uniform int32 JointIndex = JointIndexBegin; JointIndex < JointIndexEnd; ++JointIndex)
-	{
-		BatchApplyRotationDelta(JointStates, JointIndex);
-	}
-
-	return NumActiveConstraints;
-}
-=======
->>>>>>> 6bbb88c8
