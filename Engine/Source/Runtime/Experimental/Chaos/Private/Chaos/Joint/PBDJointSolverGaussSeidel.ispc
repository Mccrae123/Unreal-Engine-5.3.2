--- conflicted
+++ resolved
@@ -403,11 +403,7 @@
 
 	ApplyDelta(M, DIndex, DP1, DR1);
 
-<<<<<<< HEAD
-	M->NetLinearImpulse = M->NetLinearImpulse + (KIndex == 0 ? 1 : -1) * LinearStiffness * DX;
-=======
 	M->NetLinearImpulse = M->NetLinearImpulse + ((KIndex == 0) ? DX : VectorNegate(DX));
->>>>>>> 3aae9151
 }
 
 export void ApplyPointPositionConstraintDD(
