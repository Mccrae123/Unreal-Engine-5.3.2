--- conflicted
+++ resolved
@@ -50,44 +50,6 @@
 };
 #endif
 
-<<<<<<< HEAD
-template<class T, int d>
-TPBDCollisionSpringConstraintsBase<T, d>::TPBDCollisionSpringConstraintsBase(
-	const int32 InOffset,
-	const int32 InNumParticles,
-	const TArray<TVector<int32, 3>>& InElements,
-	TSet<TVector<int32, 2>>&& InDisabledCollisionElements,
-	const T InThickness,
-	const T InStiffness)
-	: MElements(InElements)
-	, MDisabledCollisionElements(InDisabledCollisionElements)
-	, MOffset(InOffset)
-	, MNumParticles(InNumParticles)
-	, MThickness(InThickness)
-	, MStiffness(InStiffness)
-{
-}
-
-template<class T, int d>
-void TPBDCollisionSpringConstraintsBase<T, d>::Init(const TPBDParticles<T, d>& Particles)
-{
-	if (!MElements.Num())
-		return;
-#if PLATFORM_DESKTOP && PLATFORM_64BITS
-	MConstraints.Reset();
-	MBarys.Reset();
-	MNormals.Reset();
-
-	const T Height = MThickness + MThickness;
-
-	TkDOPTree<const FMeshBuildDataProvider, uint32> DopTree;
-	TArray<FkDOPBuildCollisionTriangle<uint32>> BuildTriangleArray;
-	BuildTriangleArray.Reserve(MElements.Num());
-	for (int32 i = 0; i < MElements.Num(); ++i)
-	{
-		const auto& Elem = MElements[i];
-		BuildTriangleArray.Add(FkDOPBuildCollisionTriangle<uint32>(i, Particles.X(Elem[0]), Particles.X(Elem[1]), Particles.X(Elem[2])));
-=======
 FPBDCollisionSpringConstraintsBase::FPBDCollisionSpringConstraintsBase(
 	const int32 InOffset,
 	const int32 InNumParticles,
@@ -127,38 +89,12 @@
 		const FVec3& P2 = Particles.X(Elem[2]);
 
 		BuildTriangleArray.Add(FkDOPBuildCollisionTriangle<uint32>(i, P0, P1, P2));
->>>>>>> 3aae9151
 	}
 	DopTree.Build(BuildTriangleArray);
 
 	FMeshBuildDataProvider DopDataProvider(DopTree);
 	FCriticalSection CriticalSection;
 
-<<<<<<< HEAD
-	PhysicsParallelFor(MNumParticles,
-		[this, &Particles, &CriticalSection, Height, &DopDataProvider, &DopTree](int32 i)
-		{
-			const int32 Index = i + MOffset;
-
-			FkHitResult Result;
-			const TVector<T, d>& Start = Particles.X(Index);
-			const TVector<T, d> Direction = Particles.V(Index).GetSafeNormal();
-			const TVector<T, d> End = Particles.P(Index) + Direction * Height;
-			FVector4 Start4(Start.X, Start.Y, Start.Z, 0);
-			FVector4 End4(End.X, End.Y, End.Z, 0);
-			TkDOPLineCollisionCheck<const FMeshBuildDataProvider, uint32> Ray(Start4, End4, true, DopDataProvider, &Result);
-			if (DopTree.LineCheck(Ray))
-			{
-				const auto& Elem = MElements[Result.Item];
-				if (MDisabledCollisionElements.Contains({Index, Elem[0]}) || MDisabledCollisionElements.Contains({Index, Elem[1]}) || MDisabledCollisionElements.Contains({Index, Elem[2]}))
-					return;
-				TVector<T, 3> Bary;
-				TVector<T, d> P10 = Particles.X(Elem[1]) - Particles.X(Elem[0]);
-				TVector<T, d> P20 = Particles.X(Elem[2]) - Particles.X(Elem[0]);
-				TVector<T, d> PP0 = Particles.X(Index) - Particles.X(Elem[0]);
-				T Size10 = P10.SizeSquared();
-				T Size20 = P20.SizeSquared();
-=======
 	const FReal Height = Thickness + Thickness;
 
 	PhysicsParallelFor(NumParticles,
@@ -193,7 +129,6 @@
 				const FReal Size10 = P10.SizeSquared();
 				const FReal Size20 = P20.SizeSquared();
 				FVec3 Bary;
->>>>>>> 3aae9151
 				if (Size10 < SMALL_NUMBER)
 				{
 					if (Size20 < SMALL_NUMBER)
@@ -203,11 +138,7 @@
 					}
 					else
 					{
-<<<<<<< HEAD
-						const T Size = PP0.SizeSquared();
-=======
 						const FReal Size = PP0.SizeSquared();
->>>>>>> 3aae9151
 						if (Size < SMALL_NUMBER)
 						{
 							Bary.Y = Bary.Z = 0.f;
@@ -215,11 +146,7 @@
 						}
 						else
 						{
-<<<<<<< HEAD
-							const T ProjP2 = TVector<T, d>::DotProduct(PP0, P20);
-=======
 							const FReal ProjP2 = FVec3::DotProduct(PP0, P20);
->>>>>>> 3aae9151
 							Bary.Y = 0.f;
 							Bary.Z = ProjP2 * FMath::InvSqrt(Size20 * Size);
 							Bary.X = 1.0f - Bary.Z;
@@ -228,11 +155,7 @@
 				}
 				else if (Size20 < SMALL_NUMBER)
 				{
-<<<<<<< HEAD
-					const T Size = PP0.SizeSquared();
-=======
 					const FReal Size = PP0.SizeSquared();
->>>>>>> 3aae9151
 					if (Size < SMALL_NUMBER)
 					{
 						Bary.Y = Bary.Z = 0.f;
@@ -240,11 +163,7 @@
 					}
 					else
 					{
-<<<<<<< HEAD
-						const T ProjP1 = TVector<T, d>::DotProduct(PP0, P10);
-=======
 						const FReal ProjP1 = FVec3::DotProduct(PP0, P10);
->>>>>>> 3aae9151
 						Bary.Y = ProjP1 * FMath::InvSqrt(Size10 * PP0.SizeSquared());
 						Bary.Z = 0.f;
 						Bary.X = 1.0f - Bary.Y;
@@ -252,30 +171,18 @@
 				}
 				else
 				{
-<<<<<<< HEAD
-					const T ProjSides = TVector<T, d>::DotProduct(P10, P20);
-					const T ProjP1 = TVector<T, d>::DotProduct(PP0, P10);
-					const T ProjP2 = TVector<T, d>::DotProduct(PP0, P20);
-					const T Denom = Size10 * Size20 - ProjSides * ProjSides;
-=======
 					const FReal ProjSides = FVec3::DotProduct(P10, P20);
 					const FReal ProjP1 = FVec3::DotProduct(PP0, P10);
 					const FReal ProjP2 = FVec3::DotProduct(PP0, P20);
 					const FReal Denom = Size10 * Size20 - ProjSides * ProjSides;
->>>>>>> 3aae9151
 					Bary.Y = (Size20 * ProjP1 - ProjSides * ProjP2) / Denom;
 					Bary.Z = (Size10 * ProjP2 - ProjSides * ProjP1) / Denom;
 					Bary.X = 1.0f - Bary.Z - Bary.Y;
 				}
 
-<<<<<<< HEAD
-				TVector<T, d> Normal = TVector<T, d>::CrossProduct(P10, P20).GetSafeNormal();
-				Normal = TVector<T, d>::DotProduct(Normal, PP0) > 0 ? Normal : -Normal;
-=======
 				FVec3 Normal = FVec3::CrossProduct(P10, P20).GetSafeNormal();
 				Normal = (FVec3::DotProduct(Normal, PP0) > 0) ? Normal : -Normal;
 
->>>>>>> 3aae9151
 				CriticalSection.Lock();
 				Constraints.Add({Index, Elem[0], Elem[1], Elem[2]});
 				Barys.Add(Bary);
@@ -286,34 +193,6 @@
 #endif  // #if PLATFORM_DESKTOP && PLATFORM_64BITS
 }
 
-<<<<<<< HEAD
-template<class T, int d>
-TVector<T, d> TPBDCollisionSpringConstraintsBase<T, d>::GetDelta(const TPBDParticles<T, d>& InParticles, const int32 i) const
-{
-	const auto& Constraint = MConstraints[i];
-	int32 i1 = Constraint[0];
-	int32 i2 = Constraint[1];
-	int32 i3 = Constraint[2];
-	int32 i4 = Constraint[3];
-	const T CombinedMass = InParticles.InvM(i3) * MBarys[i][1] + InParticles.InvM(i2) * MBarys[i][0] + InParticles.InvM(i4) * MBarys[i][2] + InParticles.InvM(i1);
-	if (CombinedMass <= (T)1e-7)
-		return TVector<T, d>(0);
-	const TVector<T, d>& P1 = InParticles.P(i1);
-	const TVector<T, d>& P2 = InParticles.P(i2);
-	const TVector<T, d>& P3 = InParticles.P(i3);
-	const TVector<T, d>& P4 = InParticles.P(i4);
-	const T Height = MThickness + MThickness;
-	const TVector<T, d> P = MBarys[i][0] * P2 + MBarys[i][1] * P3 + MBarys[i][2] * P4 + Height * MNormals[i];
-	TVector<T, d> Difference = P1 - P;
-	if (TVector<T, d>::DotProduct(Difference, MNormals[i]) > 0)
-		return TVector<T, d>(0);
-	float Distance = Difference.Size();
-	TVector<T, d> Delta = Distance * MNormals[i];
-	return MStiffness * Delta / CombinedMass;
-}
-
-template class CHAOS_API Chaos::TPBDCollisionSpringConstraintsBase<float, 3>;
-=======
 FVec3 FPBDCollisionSpringConstraintsBase::GetDelta(const FPBDParticles& Particles, const int32 i) const
 {
 	const TVec4<int32>& Constraint = Constraints[i];
@@ -349,5 +228,4 @@
 	return Stiffness * Delta / CombinedMass;
 }
 
->>>>>>> 3aae9151
 #endif