--- conflicted
+++ resolved
@@ -2,818 +2,6 @@
 
 #include "Chaos/PBDConstraintColor.h"
 
-<<<<<<< HEAD
-#include "Chaos/PBDConstraintGraph.h"
-#include "Chaos/ConstraintHandle.h"
-#include "Chaos/Framework/Parallel.h"
-#include "Chaos/ParticleHandle.h"
-#include "Chaos/PBDRigidParticles.h"
-#include "Chaos/PBDCollisionConstraints.h"
-
-#include "ProfilingDebugging/ScopedTimers.h"
-#include "ChaosStats.h"
-#include "Containers/Queue.h"
-#include "ChaosLog.h"
-
-#include <memory>
-#include <queue>
-#include <sstream>
-#include "Containers/RingBuffer.h"
-
-using namespace Chaos;
-
-DECLARE_CYCLE_STAT(TEXT("FPBDConstraintColor::ComputeColors"), STAT_Constraint_ComputeColor, STATGROUP_Chaos);
-DECLARE_CYCLE_STAT(TEXT("FPBDConstraintColor::ComputeContactGraph"), STAT_Constraint_ComputeContactGraph, STATGROUP_Chaos);
-DECLARE_CYCLE_STAT(TEXT("FPBDConstraintColor::ComputeContactGraphGBF"), STAT_Constraint_ComputeContactGraphGBF, STATGROUP_Chaos);
-DECLARE_CYCLE_STAT(TEXT("FPBDConstraintColor::ComputeIslandColoring"), STAT_Constraint_ComputeIslandColoring, STATGROUP_Chaos);
-
-bool bUseContactGraphGBF = false;
-FAutoConsoleVariableRef CVarUseContactGraphGBF(TEXT("p.Chaos.UseContactGraphGBF"), bUseContactGraphGBF, TEXT(""));
-
-void FPBDConstraintColor::ComputeIslandColoring(const int32 Island, const FPBDConstraintGraph& ConstraintGraph, uint32 ContainerId)
-{
-	SCOPE_CYCLE_COUNTER(STAT_Constraint_ComputeIslandColoring);
-	const TArray<TGeometryParticleHandle<FReal, 3>*>& IslandParticles = ConstraintGraph.GetIslandParticles(Island);
-	FLevelToColorToConstraintListMap& LevelToColorToConstraintListMap = IslandData[Island].LevelToColorToConstraintListMap;
-	int32& MaxColor = IslandData[Island].MaxColor;
-	int32& MaxEdges = IslandData[Island].NumEdges;
-
-	const int32 MaxLevel = IslandData[Island].MaxLevel;
-	
-	LevelToColorToConstraintListMap.Reset();
-	LevelToColorToConstraintListMap.SetNum(MaxLevel + 1);
-	MaxColor = -1;
-	MaxEdges = 0;
-
-	TSet<int32> ProcessedNodes;
-	TArray<int32> NodesToProcess;
-
-	for (const TGeometryParticleHandle<FReal, 3>* Particle :IslandParticles)
-	{
-		if (!ConstraintGraph.GetParticleNodes().Find(Particle))
-		{
-			continue;
-		}
-
-		const int32 ParticleNodeIndex = ConstraintGraph.GetParticleNodes()[Particle];
-
-		const bool bIsParticleDynamic = Particle->CastToRigidParticle() && Particle->ObjectState() == EObjectStateType::Dynamic;
-		if (ProcessedNodes.Contains(ParticleNodeIndex) || bIsParticleDynamic == false)
-		{
-			continue;
-		}
-
-		NodesToProcess.Add(ParticleNodeIndex);
-
-		while (NodesToProcess.Num())
-		{
-			const int32 NodeIndex = NodesToProcess.Last();
-			const typename FPBDConstraintGraph::FGraphNode& GraphNode = ConstraintGraph.GetGraphNodes()[NodeIndex];
-			FGraphNodeColor& ColorNode = Nodes[NodeIndex];
-
-			NodesToProcess.SetNum(NodesToProcess.Num() - 1, /*bAllowShrinking=*/false);
-			ProcessedNodes.Add(NodeIndex); 
-
-
-			for (const int32 EdgeIndex : GraphNode.NodeEdges)
-			{
-				const typename FPBDConstraintGraph::FGraphEdge& GraphEdge = ConstraintGraph.GetGraphEdges()[EdgeIndex];
-				FGraphEdgeColor& ColorEdge = Edges[EdgeIndex];
-
-				// If this is not from our rule, ignore it
-				if (GraphEdge.ItemContainer != ContainerId)
-				{
-					continue;
-				}
-
-				// If edge has been colored skip it
-				if (ColorEdge.Color >= 0)
-				{
-					continue;
-				}
-
-				// Get index to the other node on the edge
-				int32 OtherNodeIndex = INDEX_NONE;
-				if (GraphEdge.FirstNode == NodeIndex)
-				{
-					OtherNodeIndex = GraphEdge.SecondNode;
-				}
-				if (GraphEdge.SecondNode == NodeIndex)
-				{
-					OtherNodeIndex = GraphEdge.FirstNode;
-				}
-
-				// Find next color that is not used already at this node
-				while (ColorNode.UsedColors.Contains(ColorNode.NextColor))
-				{
-					ColorNode.NextColor++;
-				}
-				int32 ColorToUse = ColorNode.NextColor;
-
-				// Exclude colors used by the other node (but still allow this node to use them for other edges)
-				if (OtherNodeIndex != INDEX_NONE)
-				{
-					FGraphNodeColor& OtherColorNode = Nodes[OtherNodeIndex];
-
-					const typename FPBDConstraintGraph::FGraphNode& OtherGraphNode = ConstraintGraph.GetGraphNodes()[OtherNodeIndex];
-					const bool bIsOtherGraphNodeDynamic = OtherGraphNode.NodeItem->CastToRigidParticle() && OtherGraphNode.NodeItem->ObjectState() == EObjectStateType::Dynamic;
-					if (bIsOtherGraphNodeDynamic)
-					{
-						while (OtherColorNode.UsedColors.Contains(ColorToUse) || ColorNode.UsedColors.Contains(ColorToUse))
-						{
-							ColorToUse++;
-						}
-					}
-				}
-
-				// Assign color and set as used at this node
-				MaxColor = FMath::Max(ColorToUse, MaxColor);
-				ColorNode.UsedColors.Add(ColorToUse);
-				ColorEdge.Color = ColorToUse;
-
-				// Bump color to use next time, but only if we weren't forced to use a different color by the other node
-				if ((ColorToUse == ColorNode.NextColor) && bIsParticleDynamic == true)
-				{
-					ColorNode.NextColor++;
-				}
-
-				int32 Level = ColorEdge.Level;
-
-				if ((Level < 0) || (Level >= LevelToColorToConstraintListMap.Num()))
-				{
-					UE_LOG(LogChaos, Error, TEXT("\t **** Level is out of bounds!!!!  Level - %d, LevelToColorToConstraintListMap.Num() - %d"), Level, LevelToColorToConstraintListMap.Num());
-					continue;
-				}
-
-				if (!LevelToColorToConstraintListMap[Level].Contains(ColorEdge.Color))
-				{
-					LevelToColorToConstraintListMap[Level].Add(ColorEdge.Color, {});
-				}
-
-				LevelToColorToConstraintListMap[Level][ColorEdge.Color].Add(GraphEdge.EdgeItem);
-				++MaxEdges;
-
-				if (OtherNodeIndex != INDEX_NONE)
-				{
-					const typename FPBDConstraintGraph::FGraphNode& OtherGraphNode = ConstraintGraph.GetGraphNodes()[OtherNodeIndex];
-					const bool bIsOtherGraphNodeDynamic = OtherGraphNode.NodeItem->CastToRigidParticle() && OtherGraphNode.NodeItem->ObjectState() == EObjectStateType::Dynamic;
-					if (bIsOtherGraphNodeDynamic)
-					{
-						FGraphNodeColor& OtherColorNode = Nodes[OtherNodeIndex];
-
-						// Mark other node as not allowing use of this color
-						if (bIsParticleDynamic)
-						{
-							OtherColorNode.UsedColors.Add(ColorEdge.Color);
-						}
-
-						// Queue other node for processing
-						if (!ProcessedNodes.Contains(OtherNodeIndex))
-						{
-							ensure(OtherGraphNode.IslandIndex == GraphNode.IslandIndex);
-							checkSlow(IslandParticles.Find(OtherGraphNode.NodeItem) != INDEX_NONE);
-							NodesToProcess.Add(OtherNodeIndex);
-						}
-					}
-				}
-			}
-		}
-	}
-}
-
-void FPBDConstraintColor::ComputeContactGraph(const int32 Island, const FPBDConstraintGraph& ConstraintGraph, uint32 ContainerId)
-{
-	SCOPE_CYCLE_COUNTER(STAT_Constraint_ComputeContactGraph);
-	const TArray<FConstraintHandleHolder>& IslandConstraints = ConstraintGraph.GetIslandConstraints(Island);
-
-	IslandData[Island].MaxLevel = IslandConstraints.Num() ? 0 : -1;
-	
-	struct FLevelNodePair
-	{
-	FLevelNodePair()
-		: Level(INDEX_NONE)
-		, NodeIndex(INDEX_NONE)
-	{}
-	FLevelNodePair(int32 InLevel, int32 InNodeIndex)
-		: Level(InLevel)
-		, NodeIndex(InNodeIndex)
-	{}
-
-	int32 Level;
-	int32 NodeIndex;
-	};
-	TRingBuffer<FLevelNodePair> NodeQueue(100);
-
-	for(const TGeometryParticleHandle<FReal, 3> * Particle : ConstraintGraph.GetIslandParticles(Island))
-	{
-		const int32* NodeIndexPtr = ConstraintGraph.GetParticleNodes().Find(Particle);
-		const bool bIsParticleDynamic = Particle->CastToRigidParticle() && Particle->ObjectState() == EObjectStateType::Dynamic;
-
-		if (NodeIndexPtr)
-		{
-			// To be consistent with the solver body interface, we need to return a level given a particle. But internally we compute levels on nodes, therefore a mapping from nodes to particles is needed. 
-			if (bIsParticleDynamic)
-			{
-				NodeToParticle[*NodeIndexPtr] = Particle;
-			}
-		}
-		// We're only interested in static particles here to generate the graph (graph of dynamic objects touching static)
-		if(bIsParticleDynamic == false && NodeIndexPtr)
-		{
-			const int32 NodeIndex = *NodeIndexPtr;
-			const typename FPBDConstraintGraph::FGraphNode& GraphNode = ConstraintGraph.GetGraphNodes()[NodeIndex];
-			
-
-			for (int32 EdgeIndex : GraphNode.NodeEdges)
-			{
-				const typename FPBDConstraintGraph::FGraphEdge& GraphEdge = ConstraintGraph.GetGraphEdges()[EdgeIndex];
-
-				// If this is not from our rule, ignore it
-				if (GraphEdge.ItemContainer != ContainerId)
-				{
-					continue;
-				}
-
-				// Find adjacent node
-				int32 OtherNode = INDEX_NONE;
-				if (GraphEdge.FirstNode == NodeIndex)
-				{
-					OtherNode = GraphEdge.SecondNode;
-				}
-				else if (GraphEdge.SecondNode == NodeIndex)
-				{
-					OtherNode = GraphEdge.FirstNode;
-				}
-
-				// If we have a node, add it to the queue only if it matches our island. Statics have no island and can be touching dynamics of many islands
-				// so we need to pick out only the edges that lead to the requested island to correctly build the graph. Implicitly all further edges must
-				// be of the same island so we only need to do this check for level 1
-				if (OtherNode != INDEX_NONE && ConstraintGraph.GetGraphNodes()[OtherNode].IslandIndex == ConstraintGraph.GetGraphIndex(Island))
-				{
-					Edges[EdgeIndex].Level = 0;
-					NodeQueue.Emplace(1, OtherNode);
-				}
-			}
-		}
-	}
-
-	FLevelNodePair Current;
-	while(!NodeQueue.IsEmpty())
-	{
-		Current = NodeQueue.First();
-		NodeQueue.PopFrontNoCheck();
-
-		const int32 Level = Current.Level;
-		const int32 NodeIndex = Current.NodeIndex;
-		const TGeometryParticleHandle<FReal, 3> *Particle = NodeToParticle[NodeIndex];
-		if (Particle)
-		{
-			ParticleToLevel[Particle->UniqueIdx().Idx] = Level;
-		} 
-		const typename FPBDConstraintGraph::FGraphNode& GraphNode = ConstraintGraph.GetGraphNodes()[NodeIndex];
-		
-		for (int32 EdgeIndex : GraphNode.NodeEdges)
-		{
-			const typename FPBDConstraintGraph::FGraphEdge& GraphEdge = ConstraintGraph.GetGraphEdges()[EdgeIndex];
-			FGraphEdgeColor& ColorEdge = Edges[EdgeIndex];
-
-			// If this is not from our rule, ignore it
-			if (GraphEdge.ItemContainer != ContainerId)
-			{
-				continue;
-			}
-
-			// If we have already been assigned a level, move on
-			if (ColorEdge.Level >= 0)
-			{
-				continue;
-			}
-
-			// Find adjacent node and recurse
-			int32 OtherNode = INDEX_NONE;
-			if (GraphEdge.FirstNode == NodeIndex)
-			{
-				OtherNode = GraphEdge.SecondNode;
-			}
-			else if (GraphEdge.SecondNode == NodeIndex)
-			{
-				OtherNode = GraphEdge.FirstNode;
-			}
-
-			// Assign the level and update max level for the island if required
-			// NOTE: if we hit a non-dynamic particle (node), it will contain all of
-			// the contacts (edges) for dynamic particles interacting with it. They
-			// may not all be in the same island, which is ok (e.g., two separated
-			// boxes sat on a large plane). We need to ignore edges that are in other islands
-			// @todo(chaos): we should probably store the island index with each edge.
-			if (ConstraintGraph.GetGraphNodes()[OtherNode].IslandIndex == ConstraintGraph.GetGraphIndex(Island))
-			{
-				ColorEdge.Level = Level;
-				IslandData[Island].MaxLevel = FGenericPlatformMath::Max(IslandData[Island].MaxLevel, ColorEdge.Level);
-
-				// If we have an other node, append it to our queue on the next level
-				if (OtherNode != INDEX_NONE)
-				{
-					NodeQueue.Emplace(ColorEdge.Level + 1, OtherNode);
-				}
-			}
-		}
-	}
-
-	// An isolated island that is only dynamics will not have been processed above, put everything without a level into level zero
-	// #BGTODO this can surely be done as we build the edges, after this function everything will be at least level 0 so we can probably construct them
-	//         in that level to avoid a potentially large iteration here.
-	for(const FConstraintHandle* IslandConstraint : IslandConstraints)
-	{
-		if(IslandConstraint)
-		{
-			const int32 EdgeIndex = IslandConstraint->ConstraintGraphIndex();
-			if(Edges.IsValidIndex(EdgeIndex))
-			{
-				check(Edges[EdgeIndex].Level <= IslandData[Island].MaxLevel);
-				if(Edges[EdgeIndex].Level < 0)
-				{
-					Edges[EdgeIndex].Level = 0;
-				}
-			}
-		} 
-	}
-
-	check(IslandData[Island].MaxLevel >= 0 || !IslandConstraints.Num());
-}
-
-void FPBDConstraintColor::ComputeContactGraphGBF(const FReal Dt, const int32 Island, const FPBDConstraintGraph& ConstraintGraph, const uint32 ContainerId)
-{
-	SCOPE_CYCLE_COUNTER(STAT_Constraint_ComputeContactGraphGBF);
-	FGBFContactGraphData& Data = IslandToGBFContactGraphData[Island];
-	// First create an island-local graph. The mapping is stored in DynamicGlobalToIslandLocalNodeIndicesArray and KinematicGlobalToIslandLocalNodeIndices.
-	ComputeGlobalToIslandLocalNodeMapping(Island, ConstraintGraph, DynamicGlobalToIslandLocalNodeIndicesArray, Data.KinematicGlobalToIslandLocalNodeIndices);
-	CollectIslandDirectedEdges(Dt, Island, ConstraintGraph, DynamicGlobalToIslandLocalNodeIndicesArray, Data.KinematicGlobalToIslandLocalNodeIndices, Data.DigraphEdges);
-
-	// Build compressed sparse row (CSR) representation of the directed graph (digraph).
-	const int32 NumNodes=ConstraintGraph.GetIslandParticles(Island).Num();
-	BuildGraphCSR(Data.DigraphEdges, NumNodes, Data.ChildrenCSRIndices, Data.ChildrenCSRValues, Data.CSRCurrentIndices);
-
-	// Root nodes: nodes have no parents.
-	ComputeIsRootNode(Data.DigraphEdges, NumNodes, Data.IsRootNode);
-
-	// Collapse directed graph (digraph) to direct acyclic graph (DAG). This is a many-to-one mapping.
-	CollapseDigraphToDAG(Data.ChildrenCSRIndices, Data.ChildrenCSRValues, Data.IsRootNode, Data.DigraphToDAGIndices, Data.DAGToDigraphIndices, Data.Visited, Data.TraversalStack, Data.NumOnStack);
-
-	// Compute the DAG edges from the digraph edges 
-	ComputeDAGEdges(Data.DigraphEdges, Data.DigraphToDAGIndices, Data.DAGEdges);
-	BuildGraphCSR(Data.DAGEdges, NumNodes, Data.DAGChildrenCSRIndices, Data.DAGChildrenCSRValues, Data.CSRCurrentIndices);
-
-	// Topological sort on DAG nodes
-	TopologicalSortDAG(Data.DAGChildrenCSRIndices, Data.DAGChildrenCSRValues, Data.DAGToDigraphIndices, Data.SortedDAGNodes, Data.Visited);
-
-	AssignDAGNodeLevels(Data.DAGChildrenCSRIndices, Data.DAGChildrenCSRValues, Data.SortedDAGNodes, Data.DAGNodeLevels);
-	AssignEdgeLevels(Island, ConstraintGraph, DynamicGlobalToIslandLocalNodeIndicesArray, Data.KinematicGlobalToIslandLocalNodeIndices, Data.DigraphToDAGIndices, Data.DAGNodeLevels);
-	UpdateParticleToLevel(Island, ConstraintGraph, DynamicGlobalToIslandLocalNodeIndicesArray, Data.KinematicGlobalToIslandLocalNodeIndices, Data.DigraphToDAGIndices, Data.DAGNodeLevels);
-}
-
-void FPBDConstraintColor::ComputeGlobalToIslandLocalNodeMapping(const int32 Island, const FPBDConstraintGraph& ConstraintGraph, TArray<int32>& DynamicGlobalToIslandLocalNodeIndices, TMap<int32, int32>& KinematicGlobalToIslandLocalNodeIndices) const
-{
-	const TArray<FGeometryParticleHandle*>& IslandParticles = ConstraintGraph.GetIslandParticles(Island);
-	const int32 NumIslandParticles = IslandParticles.Num();
-	KinematicGlobalToIslandLocalNodeIndices.Reset();
-	for(int32 GraphNodeI = 0; GraphNodeI < NumIslandParticles; GraphNodeI++)
-	{
-		const TGeometryParticleHandle<FReal, 3>* Particle = IslandParticles[GraphNodeI];
-		const int32* NodeIndexPtr = ConstraintGraph.GetParticleNodes().Find(Particle);
-		if (NodeIndexPtr)
-		{
-			const int32 NodeIndex = *NodeIndexPtr;
-			const bool IsDynamic = ConstraintGraph.GetGraphNodes()[NodeIndex].IslandIndex != INDEX_NONE;
-			if (IsDynamic)
-			{
-				DynamicGlobalToIslandLocalNodeIndices[NodeIndex] = GraphNodeI;
-			}
-			else
-			{
-				KinematicGlobalToIslandLocalNodeIndices.FindOrAdd(NodeIndex) = GraphNodeI;
-			}
-		}
-	}
-}
-
-int32 FPBDConstraintColor::GetIslandLocalNodeIdx(const int32 GlobalNodeIndex, const TArray<int32>& DynamicGlobalToIslandLocalNodeIndices, const TMap<int32, int32>& KinematicGlobalToIslandLocalNodeIndices, const bool IsNodeDynamic) const
-{
-	if (IsNodeDynamic)
-	{
-		return DynamicGlobalToIslandLocalNodeIndices[GlobalNodeIndex];
-	}
-	else
-	{
-		return KinematicGlobalToIslandLocalNodeIndices[GlobalNodeIndex];
-	}
-}
-
-void FPBDConstraintColor::CollectIslandDirectedEdges(const FReal Dt, const int32 Island, const FPBDConstraintGraph& ConstraintGraph, const TArray<int32>& DynamicGlobalToIslandLocalNodeIndices, const TMap<int32, int32>& KinematicGlobalToIslandLocalNodeIndices, TArray<FDirectedEdge>& DirectedEdges) const
-{
-	DirectedEdges.Reset();
-	const int32 NumIslandParticles = ConstraintGraph.GetIslandParticles(Island).Num();
-
-	for (const FConstraintHandle* IslandConstraint : ConstraintGraph.GetIslandConstraints(Island))
-	{
-		if(IslandConstraint && ConstraintGraph.GetGraphEdges().IsValidIndex(IslandConstraint->ConstraintGraphIndex()))
-		{
-			const typename FPBDConstraintGraph::FGraphEdge& GraphEdge = ConstraintGraph.GetGraphEdges()[IslandConstraint->ConstraintGraphIndex()];
-
-			const FPBDCollisionConstraintHandle *CollisionHandle = GraphEdge.EdgeItem->As<FPBDCollisionConstraintHandle>();
-			if (CollisionHandle)
-			{
-				const bool IsFirstNodeDynamic = ConstraintGraph.GetGraphNodes()[GraphEdge.FirstNode].IslandIndex != INDEX_NONE;
-				const int32 FirstLocalNodeIndex = GetIslandLocalNodeIdx(GraphEdge.FirstNode, DynamicGlobalToIslandLocalNodeIndices, KinematicGlobalToIslandLocalNodeIndices, IsFirstNodeDynamic);
-				const bool IsSecondNodeDynamic = ConstraintGraph.GetGraphNodes()[GraphEdge.SecondNode].IslandIndex != INDEX_NONE;
-				const int32 SecondLocalNodeIndex = GetIslandLocalNodeIdx(GraphEdge.SecondNode, DynamicGlobalToIslandLocalNodeIndices, KinematicGlobalToIslandLocalNodeIndices, IsSecondNodeDynamic);
-
-				const ECollisionConstraintDirection ConstraintDirection = CollisionHandle->GetContact().GetConstraintDirection(Dt);
-				if(ConstraintDirection == ECollisionConstraintDirection::Particle0ToParticle1)
-				{
-					DirectedEdges.Push(FDirectedEdge(FirstLocalNodeIndex, SecondLocalNodeIndex));
-				}
-				else if(ConstraintDirection == ECollisionConstraintDirection::Particle1ToParticle0)
-				{
-					DirectedEdges.Push(FDirectedEdge(SecondLocalNodeIndex, FirstLocalNodeIndex));
-				}
-			}
-		}
-	}
-}
-
-/**
- * The children of node i is stored from CSRValues[CSRIndices[i]] to CSRValues[CSRIndices[i+1]]
- */
-void FPBDConstraintColor::BuildGraphCSR(const TArray<FDirectedEdge>& GraphEdges, const int32 NumNodes, TArray<int32>& CSRIndices, TArray<int32>& CSRValues, TArray<int32>& CurrentIndices) const
-{
-	CSRIndices.Init(0, NumNodes + 1);
-	if (NumNodes == 0)
-	{
-		return;
-	}
-	const int32 NumEdges = GraphEdges.Num();
-	CSRValues.Init(-1, NumEdges);
-	// Collect the number of children of each node and store them in CSRIndices[i+1]
-	for(const FDirectedEdge& Edge : GraphEdges)
-	{
-		CSRIndices[Edge.FirstNode + 1] += 1;
-	}
-	// CurrentIndices[i] is the first available vacancy for node i to populate its children
-	CurrentIndices.Init(0, NumNodes);
-	CurrentIndices[0] = 0;
-	if (NumNodes > 1)
-	{
-		CurrentIndices[1] = CSRIndices[1];
-		for(int32 i = 2; i < NumNodes; i++)
-		{
-			CSRIndices[i] += CSRIndices[i-1];
-			CurrentIndices[i] = CSRIndices[i];
-		}
-	}
-
-	// Populate edges
-	CSRIndices[NumNodes] = NumEdges;
-	for(const FDirectedEdge& Edge : GraphEdges)
-	{
-		CSRValues[CurrentIndices[Edge.FirstNode]] = Edge.SecondNode;
-		CurrentIndices[Edge.FirstNode]++;
-	}
-}
-
-void FPBDConstraintColor::ComputeIsRootNode(const TArray<FDirectedEdge>& GraphEdges, const int32 NumNodes, TArray<bool> &IsRootNode) const
-{
-	IsRootNode.SetNum(NumNodes);
-	for (bool& B : IsRootNode)
-	{
-		B = true;
-	}
-	for(const FDirectedEdge& Edge : GraphEdges)
-	{
-		if (IsRootNode[Edge.SecondNode])
-		{
-			IsRootNode[Edge.SecondNode] = false;
-		}
-	}
-}
-
-void FPBDConstraintColor::CollapseDigraphToDAG(const TArray<int32>& ChildrenCSRIndices, const TArray<int32>& ChildrenCSRValues, const TArray<bool>& IsRootNode, TArray<int32>& DigraphToDAGIndices, TArray<TArray<int32>>& DAGToDigraphIndices, TArray<bool>& Visited, TArray<int32>& TraversalStack, TArray<int32>& NumOnStack) const
-{
-	const int32 NumDigraphNodes = ChildrenCSRIndices.Num() - 1;
-	DigraphToDAGIndices.SetNum(NumDigraphNodes);
-	DAGToDigraphIndices.SetNum(NumDigraphNodes);
-
-	// Initialize identity mapping between Digraph and DAG
-	for(int32 i = 0; i < NumDigraphNodes; i++)
-	{
-		DigraphToDAGIndices[i] = i;
-		DAGToDigraphIndices[i].SetNum(1);
-		DAGToDigraphIndices[i][0] = i; 
-	}
-
-	// If Visited[**DigraphI**] == true, the node DigraphI and its children are processed and will not be traversed in the future.
-	Visited.Init(false, NumDigraphNodes);
-
-	// Every **Digraph** node will be pushed to TraversalStack before they are processed and will be popped from the stack after the process finished.
-	TraversalStack.Reserve(64);
-	TraversalStack.Reset();
-
-	// NumOnStack[**DAGI**] is the number of Digraph nodes that are collapsed to DAGI and are currently on TraversalStack.
-	NumOnStack.Init(0, NumDigraphNodes);
-
-
-	TFunctionRef<void(const int32)> CollapseLoop = [&DigraphToDAGIndices, &DAGToDigraphIndices, &TraversalStack, &NumOnStack](const int32 DigraphI)
-	{
-		const int32 DAGI = DigraphToDAGIndices[DigraphI];
-		// Go through the traversal stack in reverse order until we find another node that is pointed to DAGI. Collapse all the nodes traversed this way to DAGI.
-		// We collapse these nodes to DAGI, but we don't remove them from the traversal stack. We will still need to visit their children later.
-		for(int32 j = TraversalStack.Num() - 1; DigraphToDAGIndices[TraversalStack[j]] != DAGI; j--)
-		{
-			const int32 DigraphJ = TraversalStack[j];
-			const int32 DAGJ = DigraphToDAGIndices[DigraphJ];
-			// Merge DAGI and DAGJ. Move all the nodes in DAGToDigraphIndices[DAGJ] to DAGToDigraphIndices[DAGI].
-			const int32 Num = DAGToDigraphIndices[DAGJ].Num();
-			if (Num > 0)
-			{
-				for(int32 k = 0; k < Num; k++)
-				{
-					const int32 DigraphK = DAGToDigraphIndices[DAGJ][k];
-					DigraphToDAGIndices[DigraphK] = DAGI;
-					DAGToDigraphIndices[DAGI].Push(DigraphK);
-				}
-				DAGToDigraphIndices[DAGJ].Empty();
-				NumOnStack[DAGJ] -= Num;
-				NumOnStack[DAGI] += Num;
-			}
-		}
-	};
-
-	// For simplicity, traverse on **Digraph** nodes so we don't need to change graph edges as we collapsed digraph to DAG.
-	TFunctionRef<void(const int32)> TraverseAndCollapse = [&DigraphToDAGIndices, &NumOnStack, &CollapseLoop, &TraversalStack, &Visited, &ChildrenCSRIndices, &ChildrenCSRValues, &TraverseAndCollapse](const int32 DigraphI)
-	{
-		int32 DAGI = DigraphToDAGIndices[DigraphI];
-		// If there are already Digraph nodes that point to DAGI on the stack, collapse the loop.
-		if (NumOnStack[DAGI] > 0)
-		{
-			CollapseLoop(DigraphI);
-		}
-		else
-		{
-			const int32 NumEdges = ChildrenCSRIndices[DigraphI + 1] - ChildrenCSRIndices[DigraphI];
-			// For non-leaf nodes
-			if (NumEdges > 0)
-			{
-				TraversalStack.Push(DigraphI);
-				NumOnStack[DAGI]++;
-				for(int32 j = ChildrenCSRIndices[DigraphI]; j < ChildrenCSRIndices[DigraphI + 1]; j++)
-				{
-					const int32 DigraphJ = ChildrenCSRValues[j];
-					if (Visited[DigraphJ])
-					{
-						continue;
-					}
-					TraverseAndCollapse(DigraphJ);
-				}
-				// Since there might have been collapsing of the loops and thereby the mapped DAG node might be modified, DAGI needs to be updated here.
-				DAGI = DigraphToDAGIndices[DigraphI];
-				// Popping from the stack
-				NumOnStack[DAGI]--;
-				TraversalStack.Pop(false/*bAllowShrinking*/); 
-			}
-			Visited[DigraphI]=true;
-		}
-	};
-
-	// First traverse all the root nodes that have no parents.
-	for (int32 DigraphI = 0; DigraphI < NumDigraphNodes; DigraphI++)
-	{
-		if (IsRootNode[DigraphI])
-		{
-			TraverseAndCollapse(DigraphI);
-		}
-	}
-
-	// Next traverse the rest loops.
-	for(int32 DigraphI = 0; DigraphI < NumDigraphNodes; DigraphI++)
-	{
-		if(!Visited[DigraphI])
-		{
-			TraverseAndCollapse(DigraphI);
-		}
-	}
-}
-
-void FPBDConstraintColor::ComputeDAGEdges(const TArray<FDirectedEdge>& DigraphEdges, const TArray<int32>& DigraphToDAGIndices, TArray<FDirectedEdge> &DAGEdges) const
-{
-	DAGEdges.Reset(DigraphEdges.Num());
-	for (const FDirectedEdge &Edge : DigraphEdges)
-	{
-		const int32 DAGFirst = DigraphToDAGIndices[Edge.FirstNode];
-		const int32 DAGSecond = DigraphToDAGIndices[Edge.SecondNode];
-		// Remove self loops
-		if (DAGFirst != DAGSecond)
-		{
-			DAGEdges.Push({DAGFirst, DAGSecond});
-		}
-	}
-}
-
-void FPBDConstraintColor::TopologicalSortDAG(const TArray<int32>& DAGChildrenCSRIndices, const TArray<int32>& DAGChildrenCSRValues, const TArray<TArray<int32>>& DAGToDigraphIndices, TArray<int32>& SortedDAGNodes, TArray<bool>& Visited) const
-{
-	const int32 NumNodes = DAGToDigraphIndices.Num();
-	SortedDAGNodes.Reset(NumNodes);
-	Visited.Init(false, NumNodes);
-	TFunctionRef<void(const int32)> Traverse = [&DAGChildrenCSRIndices, &DAGChildrenCSRValues, &SortedDAGNodes, &Visited, &Traverse](const int32 DAGNodeI)
-	{
-		Visited[DAGNodeI] = true;
-		for (int32 i = DAGChildrenCSRIndices[DAGNodeI]; i < DAGChildrenCSRIndices[DAGNodeI + 1]; i++)
-		{
-			const int32 Child = DAGChildrenCSRValues[i];
-			if (!Visited[Child])
-			{
-				Traverse(Child);
-			}
-		}
-		// Push DAGNodeI after all its children are pushed.
-		SortedDAGNodes.Push(DAGNodeI);
-	};
-	for(int32 i = 0; i < NumNodes; i++)
-	{
-		const bool IsValidDAGNode = DAGToDigraphIndices[i].Num() > 0; 
-		if (!IsValidDAGNode)
-		{
-			continue;
-		}
-		if (Visited[i])
-		{
-			continue;
-		}
-		Traverse(i);
-	}
-}
-
-void FPBDConstraintColor::AssignDAGNodeLevels(const TArray<int32>& DAGChildrenCSRIndices, const TArray<int32>& DAGChildrenCSRValues, const TArray<int32>& SortedDAGNodes, TArray<int32> &DAGNodeLevels) const
-{
-	const int32 NumNodes = DAGChildrenCSRIndices.Num() - 1;
-	DAGNodeLevels.Init(0, NumNodes);
-	for (int32 i = SortedDAGNodes.Num() - 1; i >= 0; i--)
-	{
-		const int32 DAGNodeI = SortedDAGNodes[i];
-		for (int32 j = DAGChildrenCSRIndices[DAGNodeI]; j < DAGChildrenCSRIndices[DAGNodeI + 1]; j++)
-		{
-			const int32 Child = DAGChildrenCSRValues[j];
-			// Level of DAGI is the max distance to root nodes
-			DAGNodeLevels[Child] = FMath::Max(DAGNodeLevels[Child], DAGNodeLevels[DAGNodeI] + 1);
-		}
-	}
-}
-
-void FPBDConstraintColor::AssignEdgeLevels(const int32 Island, const FPBDConstraintGraph& ConstraintGraph, const TArray<int32>& DynamicGlobalToIslandLocalNodeIndices, const TMap<int32, int32>& KinematicGlobalToIslandLocalNodeIndices, const TArray<int32>& DigraphToDAGIndices, const TArray<int32> DAGNodeLevels)
-{
-	for(const FConstraintHandle* IslandConstraint : ConstraintGraph.GetIslandConstraints(Island))
-	{
-		if(IslandConstraint && ConstraintGraph.GetGraphEdges().IsValidIndex(IslandConstraint->ConstraintGraphIndex()))
-		{
-			const int32 EdgeIndex = IslandConstraint->ConstraintGraphIndex();
-			const typename FPBDConstraintGraph::FGraphEdge& GraphEdge = ConstraintGraph.GetGraphEdges()[EdgeIndex];
-
-			const bool IsFirstNodeDynamic = ConstraintGraph.GetGraphNodes()[GraphEdge.FirstNode].IslandIndex != INDEX_NONE;
-			const int32 FirstLocalNodeIndex = GetIslandLocalNodeIdx(GraphEdge.FirstNode, DynamicGlobalToIslandLocalNodeIndices, KinematicGlobalToIslandLocalNodeIndices, IsFirstNodeDynamic);
-			const int32 FirstLevel = DAGNodeLevels[DigraphToDAGIndices[FirstLocalNodeIndex]];
-			const bool IsSecondNodeDynamic = ConstraintGraph.GetGraphNodes()[GraphEdge.SecondNode].IslandIndex != INDEX_NONE;
-			const int32 SecondLocalNodeIndex = GetIslandLocalNodeIdx(GraphEdge.SecondNode, DynamicGlobalToIslandLocalNodeIndices, KinematicGlobalToIslandLocalNodeIndices, IsSecondNodeDynamic);
-			const int32 SecondLevel = DAGNodeLevels[DigraphToDAGIndices[SecondLocalNodeIndex]];
-
-			// Edge level is the max of node level
-			const int32 EdgeLevel = FMath::Max(FirstLevel, SecondLevel);
-			Edges[EdgeIndex].Level = EdgeLevel;
-			IslandData[Island].MaxLevel = FMath::Max(IslandData[Island].MaxLevel, EdgeLevel);
-		}
-	}
-}
-
-void FPBDConstraintColor::UpdateParticleToLevel(const int32 Island, const FPBDConstraintGraph& ConstraintGraph, const TArray<int32>& DynamicGlobalToIslandLocalNodeIndices, const TMap<int32, int32>& KinematicGlobalToIslandLocalNodeIndices, const TArray<int32>& DigraphToDAGIndices, const TArray<int32>& DAGNodeLevels)
-{
-	for(const TGeometryParticleHandle<FReal, 3> * Particle : ConstraintGraph.GetIslandParticles(Island))
-	{
-		const int32* NodeIndexPtr = ConstraintGraph.GetParticleNodes().Find(Particle);
-		if (NodeIndexPtr)
-		{
-			const int32 NodeIndex = *NodeIndexPtr;
-			const int32 ParticleIdx = Particle->UniqueIdx().Idx;
-			const typename FPBDConstraintGraph::FGraphNode& GraphNode = ConstraintGraph.GetGraphNodes()[NodeIndex];
-			const bool IsNodeDynamic = GraphNode.IslandIndex != INDEX_NONE;
-			if (IsNodeDynamic)
-			{
-				const int32 IslandDigraphI = GetIslandLocalNodeIdx(NodeIndex, DynamicGlobalToIslandLocalNodeIndices, KinematicGlobalToIslandLocalNodeIndices, IsNodeDynamic);
-				const int32 Level = DAGNodeLevels[DigraphToDAGIndices[IslandDigraphI]];
-				ParticleToLevel[ParticleIdx] = Level;	
-			}
-			else
-			{
-				// Set kinematic particle levels to 0
-				ParticleToLevel[ParticleIdx] = 0;
-			}
-		}
-	}
-}
-
-int32 FPBDConstraintColor::GetParticleLevel(const FGeometryParticleHandle* ParticleHandle) const
-{
-	// todo(chaos) the index check should nopt be necessarybut right ParticleToLevel is not as larghe as the largest uniqueIdx in the graph( because of MaxParticleIndex not reflecting this )
-	const int32 UniqueIdx = ParticleHandle->UniqueIdx().Idx;
-	if (ParticleToLevel.IsValidIndex(UniqueIdx))
-	{
-		return ParticleToLevel[ParticleHandle->UniqueIdx().Idx];
-	}
-	return 0;
-}
-
-void FPBDConstraintColor::InitializeColor(const FPBDConstraintGraph& ConstraintGraph)
-{
-	// The Number of nodes is large and fairly constant so persist rather than resetting every frame
-	if (Nodes.Num() != ConstraintGraph.GetGraphNodes().GetMaxIndex())
-	{
-		// Nodes need to grow when the nodes of the constraint graph grows
-		Nodes.AddDefaulted(ConstraintGraph.GetGraphNodes().GetMaxIndex() - Nodes.Num());
-	}
-
-	for (auto& Node : Nodes)
-	{
-		Node.NextColor = 0;
-		Node.UsedColors.Empty();
-	}
-
-	// edges are not persistent right now so we still reset them
-	Edges.Reset();
-	IslandData.Reset();
-
-	Edges.SetNum(ConstraintGraph.GetGraphEdges().GetMaxIndex());
-	IslandData.SetNum(ConstraintGraph.NumIslands());
-	ParticleToLevel.Init(0, ConstraintGraph.GetMaxParticleUniqueIdx() + 1);
-	DynamicGlobalToIslandLocalNodeIndicesArray.Init(-1, ConstraintGraph.GetIslandGraph()->NumNodes());
-	NodeToParticle.Init(nullptr, ConstraintGraph.GetIslandGraph()->NumNodes());
-	IslandToGBFContactGraphData.SetNum(ConstraintGraph.NumIslands());
-}
-
-void FPBDConstraintColor::ComputeColor(const FReal Dt, const int32 Island, const FPBDConstraintGraph& ConstraintGraph, uint32 ContainerId)
-{
-	SCOPE_CYCLE_COUNTER(STAT_Constraint_ComputeColor);
-	if (bUseContactGraph)
-	{
-		if (bUseContactGraphGBF)
-		{
-			// Hack: extra cautious to make sure ComputeContactGraphGBF is only called once per frame.
-			// Ideally this would be ContainerType == CollisionConstraints
-			if (ContainerId == 0) 
-			{
-				ComputeContactGraphGBF(Dt, Island, ConstraintGraph, ContainerId);
-			}
-		}
-		else
-		{
-			ComputeContactGraph(Island, ConstraintGraph, ContainerId);
-		}
-	}
-	else
-	{
-		for (FGraphEdgeColor& Edge : Edges)
-		{
-			Edge.Level = 0;
-		}
-		IslandData[Island].MaxLevel = 0;
-	}
-	ComputeIslandColoring(Island, ConstraintGraph, ContainerId);
-}
-
-const typename FPBDConstraintColor::FLevelToColorToConstraintListMap& FPBDConstraintColor::GetIslandLevelToColorToConstraintListMap(int32 Island) const
-{
-	if (Island < IslandData.Num())
-	{
-		return IslandData[Island].LevelToColorToConstraintListMap;
-	}
-	return EmptyLevelToColorToConstraintListMap;
-}
-
-int FPBDConstraintColor::GetIslandMaxColor(int32 Island) const
-{
-	if (Island < IslandData.Num())
-	{
-		return IslandData[Island].MaxColor;
-	}
-	return -1;
-}
-
-int FPBDConstraintColor::GetIslandMaxLevel(int32 Island) const
-{
-	if (Island < IslandData.Num())
-	{
-		return IslandData[Island].MaxLevel;
-	}
-	return -1;
-}
-=======
 //
 // TO BE REMOVED
-//
->>>>>>> d731a049
+//