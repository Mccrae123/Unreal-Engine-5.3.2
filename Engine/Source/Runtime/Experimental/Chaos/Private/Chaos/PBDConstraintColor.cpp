// Copyright Epic Games, Inc. All Rights Reserved.

#include "Chaos/PBDConstraintColor.h"

#include "Chaos/PBDConstraintGraph.h"
#include "Chaos/ConstraintHandle.h"
#include "Chaos/Framework/Parallel.h"
#include "Chaos/ParticleHandle.h"
#include "Chaos/PBDRigidParticles.h"
#include "Chaos/PBDCollisionConstraints.h"

#include "ProfilingDebugging/ScopedTimers.h"
#include "ChaosStats.h"
#include "Containers/Queue.h"
#include "ChaosLog.h"

#include <memory>
#include <queue>
#include <sstream>
#include "Containers/RingBuffer.h"

using namespace Chaos;

DECLARE_CYCLE_STAT(TEXT("FPBDConstraintColor::ComputeColors"), STAT_Constraint_ComputeColor, STATGROUP_Chaos);
DECLARE_CYCLE_STAT(TEXT("FPBDConstraintColor::ComputeContactGraph"), STAT_Constraint_ComputeContactGraph, STATGROUP_Chaos);
DECLARE_CYCLE_STAT(TEXT("FPBDConstraintColor::ComputeContactGraphGBF"), STAT_Constraint_ComputeContactGraphGBF, STATGROUP_Chaos);
DECLARE_CYCLE_STAT(TEXT("FPBDConstraintColor::ComputeIslandColoring"), STAT_Constraint_ComputeIslandColoring, STATGROUP_Chaos);

bool bUseContactGraphGBF = false;
FAutoConsoleVariableRef CVarUseContactGraphGBF(TEXT("p.Chaos.UseContactGraphGBF"), bUseContactGraphGBF, TEXT(""));

void FPBDConstraintColor::ComputeIslandColoring(const int32 Island, const FPBDConstraintGraph& ConstraintGraph, uint32 ContainerId)
{
	SCOPE_CYCLE_COUNTER(STAT_Constraint_ComputeIslandColoring);
	const TArray<TGeometryParticleHandle<FReal, 3>*>& IslandParticles = ConstraintGraph.GetIslandParticles(Island);
	FLevelToColorToConstraintListMap& LevelToColorToConstraintListMap = IslandData[Island].LevelToColorToConstraintListMap;
	int32& MaxColor = IslandData[Island].MaxColor;
	int32& MaxEdges = IslandData[Island].NumEdges;

	const int32 MaxLevel = IslandData[Island].MaxLevel;
	
	LevelToColorToConstraintListMap.Reset();
	LevelToColorToConstraintListMap.SetNum(MaxLevel + 1);
	MaxColor = -1;
	MaxEdges = 0;

	TSet<int32> ProcessedNodes;
	TArray<int32> NodesToProcess;

	for (const TGeometryParticleHandle<FReal, 3>* Particle :IslandParticles)
	{
		if (!ConstraintGraph.GetParticleNodes().Find(Particle))
		{
			continue;
		}

		const int32 ParticleNodeIndex = ConstraintGraph.GetParticleNodes()[Particle];

		const bool bIsParticleDynamic = Particle->CastToRigidParticle() && Particle->ObjectState() == EObjectStateType::Dynamic;
		if (ProcessedNodes.Contains(ParticleNodeIndex) || bIsParticleDynamic == false)
		{
			continue;
		}

		NodesToProcess.Add(ParticleNodeIndex);

		while (NodesToProcess.Num())
		{
			const int32 NodeIndex = NodesToProcess.Last();
			const typename FPBDConstraintGraph::FGraphNode& GraphNode = ConstraintGraph.GetGraphNodes()[NodeIndex];
			FGraphNodeColor& ColorNode = Nodes[NodeIndex];

			NodesToProcess.SetNum(NodesToProcess.Num() - 1, /*bAllowShrinking=*/false);
			ProcessedNodes.Add(NodeIndex); 


			for (const int32 EdgeIndex : GraphNode.NodeEdges)
			{
				const typename FPBDConstraintGraph::FGraphEdge& GraphEdge = ConstraintGraph.GetGraphEdges()[EdgeIndex];
				FGraphEdgeColor& ColorEdge = Edges[EdgeIndex];

				// If this is not from our rule, ignore it
				if (GraphEdge.ItemContainer != ContainerId)
				{
					continue;
				}

				// If edge has been colored skip it
				if (ColorEdge.Color >= 0)
				{
					continue;
				}

				// Get index to the other node on the edge
				int32 OtherNodeIndex = INDEX_NONE;
				if (GraphEdge.FirstNode == NodeIndex)
				{
					OtherNodeIndex = GraphEdge.SecondNode;
				}
				if (GraphEdge.SecondNode == NodeIndex)
				{
					OtherNodeIndex = GraphEdge.FirstNode;
				}

				// Find next color that is not used already at this node
				while (ColorNode.UsedColors.Contains(ColorNode.NextColor))
				{
					ColorNode.NextColor++;
				}
				int32 ColorToUse = ColorNode.NextColor;

				// Exclude colors used by the other node (but still allow this node to use them for other edges)
				if (OtherNodeIndex != INDEX_NONE)
				{
					FGraphNodeColor& OtherColorNode = Nodes[OtherNodeIndex];

					const typename FPBDConstraintGraph::FGraphNode& OtherGraphNode = ConstraintGraph.GetGraphNodes()[OtherNodeIndex];
					const bool bIsOtherGraphNodeDynamic = OtherGraphNode.NodeItem->CastToRigidParticle() && OtherGraphNode.NodeItem->ObjectState() == EObjectStateType::Dynamic;
					if (bIsOtherGraphNodeDynamic)
					{
						while (OtherColorNode.UsedColors.Contains(ColorToUse) || ColorNode.UsedColors.Contains(ColorToUse))
						{
							ColorToUse++;
						}
					}
				}

				// Assign color and set as used at this node
				MaxColor = FMath::Max(ColorToUse, MaxColor);
				ColorNode.UsedColors.Add(ColorToUse);
				ColorEdge.Color = ColorToUse;

				// Bump color to use next time, but only if we weren't forced to use a different color by the other node
				if ((ColorToUse == ColorNode.NextColor) && bIsParticleDynamic == true)
				{
					ColorNode.NextColor++;
				}

				int32 Level = ColorEdge.Level;

				if ((Level < 0) || (Level >= LevelToColorToConstraintListMap.Num()))
				{
					UE_LOG(LogChaos, Error, TEXT("\t **** Level is out of bounds!!!!  Level - %d, LevelToColorToConstraintListMap.Num() - %d"), Level, LevelToColorToConstraintListMap.Num());
					continue;
				}

				if (!LevelToColorToConstraintListMap[Level].Contains(ColorEdge.Color))
				{
					LevelToColorToConstraintListMap[Level].Add(ColorEdge.Color, {});
				}

				LevelToColorToConstraintListMap[Level][ColorEdge.Color].Add(GraphEdge.EdgeItem);
				++MaxEdges;

				if (OtherNodeIndex != INDEX_NONE)
				{
					const typename FPBDConstraintGraph::FGraphNode& OtherGraphNode = ConstraintGraph.GetGraphNodes()[OtherNodeIndex];
					const bool bIsOtherGraphNodeDynamic = OtherGraphNode.NodeItem->CastToRigidParticle() && OtherGraphNode.NodeItem->ObjectState() == EObjectStateType::Dynamic;
					if (bIsOtherGraphNodeDynamic)
					{
						FGraphNodeColor& OtherColorNode = Nodes[OtherNodeIndex];

						// Mark other node as not allowing use of this color
						if (bIsParticleDynamic)
						{
							OtherColorNode.UsedColors.Add(ColorEdge.Color);
						}

						// Queue other node for processing
						if (!ProcessedNodes.Contains(OtherNodeIndex))
						{
							ensure(OtherGraphNode.IslandIndex == GraphNode.IslandIndex);
							checkSlow(IslandParticles.Find(OtherGraphNode.NodeItem) != INDEX_NONE);
							NodesToProcess.Add(OtherNodeIndex);
						}
					}
				}
			}
		}
	}
}

void FPBDConstraintColor::ComputeContactGraph(const int32 Island, const FPBDConstraintGraph& ConstraintGraph, uint32 ContainerId)
{
	SCOPE_CYCLE_COUNTER(STAT_Constraint_ComputeContactGraph);
	const TArray<FConstraintHandleHolder>& IslandConstraints = ConstraintGraph.GetIslandConstraints(Island);

<<<<<<< HEAD
	IslandData[Island].MaxLevel = ConstraintDataIndices.Num() ? 0 : -1;
	
	struct FLevelNodePair
	{
	FLevelNodePair()
		: Level(INDEX_NONE)
		, NodeIndex(INDEX_NONE)
	{}
	FLevelNodePair(int32 InLevel, int32 InNodeIndex)
		: Level(InLevel)
		, NodeIndex(InNodeIndex)
	{}

	int32 Level;
	int32 NodeIndex;
	};
	TRingBuffer<FLevelNodePair> NodeQueue(100);

	for(const TGeometryParticleHandle<FReal, 3> * Particle : ConstraintGraph.GetIslandParticles(Island))
=======
	IslandData[Island].MaxLevel = IslandConstraints.Num() ? 0 : -1;
	
	struct FLevelNodePair
>>>>>>> 6bbb88c8
	{
	FLevelNodePair()
		: Level(INDEX_NONE)
		, NodeIndex(INDEX_NONE)
	{}
	FLevelNodePair(int32 InLevel, int32 InNodeIndex)
		: Level(InLevel)
		, NodeIndex(InNodeIndex)
	{}

	int32 Level;
	int32 NodeIndex;
	};
	TRingBuffer<FLevelNodePair> NodeQueue(100);

	for(const TGeometryParticleHandle<FReal, 3> * Particle : ConstraintGraph.GetIslandParticles(Island))
	{
		const int32* NodeIndexPtr = ConstraintGraph.GetParticleNodes().Find(Particle);
		const bool bIsParticleDynamic = Particle->CastToRigidParticle() && Particle->ObjectState() == EObjectStateType::Dynamic;

<<<<<<< HEAD
=======
		if (NodeIndexPtr)
		{
			// To be consistent with the solver body interface, we need to return a level given a particle. But internally we compute levels on nodes, therefore a mapping from nodes to particles is needed. 
			if (bIsParticleDynamic)
			{
				NodeToParticle[*NodeIndexPtr] = Particle;
			}
		}
>>>>>>> 6bbb88c8
		// We're only interested in static particles here to generate the graph (graph of dynamic objects touching static)
		if(bIsParticleDynamic == false && NodeIndexPtr)
		{
			const int32 NodeIndex = *NodeIndexPtr;
<<<<<<< HEAD

			const typename FPBDConstraintGraph::FGraphNode& GraphNode = ConstraintGraph.Nodes[NodeIndex];
			
			for(int32 EdgeIndex : GraphNode.Edges)
			{
				const typename FPBDConstraintGraph::FGraphEdge& GraphEdge = ConstraintGraph.Edges[EdgeIndex];

				// If this is not from our rule, ignore it
				if(GraphEdge.Data.GetContainerId() != ContainerId)
=======
			const typename FPBDConstraintGraph::FGraphNode& GraphNode = ConstraintGraph.GetGraphNodes()[NodeIndex];
			

			for (int32 EdgeIndex : GraphNode.NodeEdges)
			{
				const typename FPBDConstraintGraph::FGraphEdge& GraphEdge = ConstraintGraph.GetGraphEdges()[EdgeIndex];

				// If this is not from our rule, ignore it
				if (GraphEdge.ItemContainer != ContainerId)
>>>>>>> 6bbb88c8
				{
					continue;
				}

				// Find adjacent node
				int32 OtherNode = INDEX_NONE;
<<<<<<< HEAD
				if(GraphEdge.FirstNode == NodeIndex)
				{
					OtherNode = GraphEdge.SecondNode;
				}
				else if(GraphEdge.SecondNode == NodeIndex)
=======
				if (GraphEdge.FirstNode == NodeIndex)
				{
					OtherNode = GraphEdge.SecondNode;
				}
				else if (GraphEdge.SecondNode == NodeIndex)
>>>>>>> 6bbb88c8
				{
					OtherNode = GraphEdge.FirstNode;
				}

				// If we have a node, add it to the queue only if it matches our island. Statics have no island and can be touching dynamics of many islands
				// so we need to pick out only the edges that lead to the requested island to correctly build the graph. Implicitly all further edges must
				// be of the same island so we only need to do this check for level 1
<<<<<<< HEAD
				if(OtherNode != INDEX_NONE && ConstraintGraph.Nodes[OtherNode].Island == Island)
=======
				if (OtherNode != INDEX_NONE && ConstraintGraph.GetGraphNodes()[OtherNode].IslandIndex == ConstraintGraph.GetGraphIndex(Island))
>>>>>>> 6bbb88c8
				{
					Edges[EdgeIndex].Level = 0;
					NodeQueue.Emplace(1, OtherNode);
				}
			}
		}
	}

	FLevelNodePair Current;
	while(!NodeQueue.IsEmpty())
	{
		Current = NodeQueue.First();
		NodeQueue.PopFrontNoCheck();

<<<<<<< HEAD
		int32 Level = Current.Level;
		int32 NodeIndex = Current.NodeIndex;
		const typename FPBDConstraintGraph::FGraphNode& GraphNode = ConstraintGraph.Nodes[NodeIndex];

		for(int32 EdgeIndex : GraphNode.Edges)
=======
		const int32 Level = Current.Level;
		const int32 NodeIndex = Current.NodeIndex;
		const TGeometryParticleHandle<FReal, 3> *Particle = NodeToParticle[NodeIndex];
		if (Particle)
		{
			ParticleToLevel[Particle->UniqueIdx().Idx] = Level;
		} 
		const typename FPBDConstraintGraph::FGraphNode& GraphNode = ConstraintGraph.GetGraphNodes()[NodeIndex];
		
		for (int32 EdgeIndex : GraphNode.NodeEdges)
>>>>>>> 6bbb88c8
		{
			const typename FPBDConstraintGraph::FGraphEdge& GraphEdge = ConstraintGraph.GetGraphEdges()[EdgeIndex];
			FGraphEdgeColor& ColorEdge = Edges[EdgeIndex];

			// If this is not from our rule, ignore it
<<<<<<< HEAD
			if(GraphEdge.Data.GetContainerId() != ContainerId)
=======
			if (GraphEdge.ItemContainer != ContainerId)
>>>>>>> 6bbb88c8
			{
				continue;
			}

			// If we have already been assigned a level, move on
			if(ColorEdge.Level >= 0)
			{
				continue;
			}

			// Find adjacent node and recurse
			int32 OtherNode = INDEX_NONE;
			if(GraphEdge.FirstNode == NodeIndex)
			{
				OtherNode = GraphEdge.SecondNode;
			}
<<<<<<< HEAD
			else if(GraphEdge.SecondNode == NodeIndex)
=======
			else if (GraphEdge.SecondNode == NodeIndex)
>>>>>>> 6bbb88c8
			{
				OtherNode = GraphEdge.FirstNode;
			}

			// Assign the level and update max level for the island if required
			// NOTE: if we hit a non-dynamic particle (node), it will contain all of
			// the contacts (edges) for dynamic particles interacting with it. They
			// may not all be in the same island, which is ok (e.g., two separated
			// boxes sat on a large plane). We need to ignore edges that are in other islands
			// @todo(chaos): we should probably store the island index with each edge.
<<<<<<< HEAD
			if (ConstraintGraph.Nodes[OtherNode].Island == Island)
			{
				ColorEdge.Level = Level;
				IslandData[Island].MaxLevel = FGenericPlatformMath::Max(IslandData[Island].MaxLevel, ColorEdge.Level);

				// If we have an other node, append it to our queue on the next level
				if (OtherNode != INDEX_NONE)
				{
					NodeQueue.Emplace(ColorEdge.Level + 1, OtherNode);
				}
=======
			if (ConstraintGraph.GetGraphNodes()[OtherNode].IslandIndex == ConstraintGraph.GetGraphIndex(Island))
			{
				ColorEdge.Level = Level;
				IslandData[Island].MaxLevel = FGenericPlatformMath::Max(IslandData[Island].MaxLevel, ColorEdge.Level);

				// If we have an other node, append it to our queue on the next level
				if (OtherNode != INDEX_NONE)
				{
					NodeQueue.Emplace(ColorEdge.Level + 1, OtherNode);
				}
			}
		}
	}

	// An isolated island that is only dynamics will not have been processed above, put everything without a level into level zero
	// #BGTODO this can surely be done as we build the edges, after this function everything will be at least level 0 so we can probably construct them
	//         in that level to avoid a potentially large iteration here.
	for(const FConstraintHandle* IslandConstraint : IslandConstraints)
	{
		if(IslandConstraint)
		{
			const int32 EdgeIndex = IslandConstraint->ConstraintGraphIndex();
			if(Edges.IsValidIndex(EdgeIndex))
			{
				check(Edges[EdgeIndex].Level <= IslandData[Island].MaxLevel);
				if(Edges[EdgeIndex].Level < 0)
				{
					Edges[EdgeIndex].Level = 0;
				}
			}
		} 
	}

	check(IslandData[Island].MaxLevel >= 0 || !IslandConstraints.Num());
}

void FPBDConstraintColor::ComputeContactGraphGBF(const FReal Dt, const int32 Island, const FPBDConstraintGraph& ConstraintGraph, const uint32 ContainerId)
{
	SCOPE_CYCLE_COUNTER(STAT_Constraint_ComputeContactGraphGBF);
	FGBFContactGraphData& Data = IslandToGBFContactGraphData[Island];
	// First create an island-local graph. The mapping is stored in DynamicGlobalToIslandLocalNodeIndicesArray and KinematicGlobalToIslandLocalNodeIndices.
	ComputeGlobalToIslandLocalNodeMapping(Island, ConstraintGraph, DynamicGlobalToIslandLocalNodeIndicesArray, Data.KinematicGlobalToIslandLocalNodeIndices);
	CollectIslandDirectedEdges(Dt, Island, ConstraintGraph, DynamicGlobalToIslandLocalNodeIndicesArray, Data.KinematicGlobalToIslandLocalNodeIndices, Data.DigraphEdges);

	// Build compressed sparse row (CSR) representation of the directed graph (digraph).
	const int32 NumNodes=ConstraintGraph.GetIslandParticles(Island).Num();
	BuildGraphCSR(Data.DigraphEdges, NumNodes, Data.ChildrenCSRIndices, Data.ChildrenCSRValues, Data.CSRCurrentIndices);

	// Root nodes: nodes have no parents.
	ComputeIsRootNode(Data.DigraphEdges, NumNodes, Data.IsRootNode);

	// Collapse directed graph (digraph) to direct acyclic graph (DAG). This is a many-to-one mapping.
	CollapseDigraphToDAG(Data.ChildrenCSRIndices, Data.ChildrenCSRValues, Data.IsRootNode, Data.DigraphToDAGIndices, Data.DAGToDigraphIndices, Data.Visited, Data.TraversalStack, Data.NumOnStack);

	// Compute the DAG edges from the digraph edges 
	ComputeDAGEdges(Data.DigraphEdges, Data.DigraphToDAGIndices, Data.DAGEdges);
	BuildGraphCSR(Data.DAGEdges, NumNodes, Data.DAGChildrenCSRIndices, Data.DAGChildrenCSRValues, Data.CSRCurrentIndices);

	// Topological sort on DAG nodes
	TopologicalSortDAG(Data.DAGChildrenCSRIndices, Data.DAGChildrenCSRValues, Data.DAGToDigraphIndices, Data.SortedDAGNodes, Data.Visited);

	AssignDAGNodeLevels(Data.DAGChildrenCSRIndices, Data.DAGChildrenCSRValues, Data.SortedDAGNodes, Data.DAGNodeLevels);
	AssignEdgeLevels(Island, ConstraintGraph, DynamicGlobalToIslandLocalNodeIndicesArray, Data.KinematicGlobalToIslandLocalNodeIndices, Data.DigraphToDAGIndices, Data.DAGNodeLevels);
	UpdateParticleToLevel(Island, ConstraintGraph, DynamicGlobalToIslandLocalNodeIndicesArray, Data.KinematicGlobalToIslandLocalNodeIndices, Data.DigraphToDAGIndices, Data.DAGNodeLevels);
}

void FPBDConstraintColor::ComputeGlobalToIslandLocalNodeMapping(const int32 Island, const FPBDConstraintGraph& ConstraintGraph, TArray<int32>& DynamicGlobalToIslandLocalNodeIndices, TMap<int32, int32>& KinematicGlobalToIslandLocalNodeIndices) const
{
	const TArray<FGeometryParticleHandle*>& IslandParticles = ConstraintGraph.GetIslandParticles(Island);
	const int32 NumIslandParticles = IslandParticles.Num();
	KinematicGlobalToIslandLocalNodeIndices.Reset();
	for(int32 GraphNodeI = 0; GraphNodeI < NumIslandParticles; GraphNodeI++)
	{
		const TGeometryParticleHandle<FReal, 3>* Particle = IslandParticles[GraphNodeI];
		const int32* NodeIndexPtr = ConstraintGraph.GetParticleNodes().Find(Particle);
		if (NodeIndexPtr)
		{
			const int32 NodeIndex = *NodeIndexPtr;
			const bool IsDynamic = ConstraintGraph.GetGraphNodes()[NodeIndex].IslandIndex != INDEX_NONE;
			if (IsDynamic)
			{
				DynamicGlobalToIslandLocalNodeIndices[NodeIndex] = GraphNodeI;
			}
			else
			{
				KinematicGlobalToIslandLocalNodeIndices.FindOrAdd(NodeIndex) = GraphNodeI;
			}
		}
	}
}

int32 FPBDConstraintColor::GetIslandLocalNodeIdx(const int32 GlobalNodeIndex, const TArray<int32>& DynamicGlobalToIslandLocalNodeIndices, const TMap<int32, int32>& KinematicGlobalToIslandLocalNodeIndices, const bool IsNodeDynamic) const
{
	if (IsNodeDynamic)
	{
		return DynamicGlobalToIslandLocalNodeIndices[GlobalNodeIndex];
	}
	else
	{
		return KinematicGlobalToIslandLocalNodeIndices[GlobalNodeIndex];
	}
}

void FPBDConstraintColor::CollectIslandDirectedEdges(const FReal Dt, const int32 Island, const FPBDConstraintGraph& ConstraintGraph, const TArray<int32>& DynamicGlobalToIslandLocalNodeIndices, const TMap<int32, int32>& KinematicGlobalToIslandLocalNodeIndices, TArray<FDirectedEdge>& DirectedEdges) const
{
	DirectedEdges.Reset();
	const int32 NumIslandParticles = ConstraintGraph.GetIslandParticles(Island).Num();

	for (const FConstraintHandle* IslandConstraint : ConstraintGraph.GetIslandConstraints(Island))
	{
		if(IslandConstraint && ConstraintGraph.GetGraphEdges().IsValidIndex(IslandConstraint->ConstraintGraphIndex()))
		{
			const typename FPBDConstraintGraph::FGraphEdge& GraphEdge = ConstraintGraph.GetGraphEdges()[IslandConstraint->ConstraintGraphIndex()];

			const FPBDCollisionConstraintHandle *CollisionHandle = GraphEdge.EdgeItem->As<FPBDCollisionConstraintHandle>();
			if (CollisionHandle)
			{
				const bool IsFirstNodeDynamic = ConstraintGraph.GetGraphNodes()[GraphEdge.FirstNode].IslandIndex != INDEX_NONE;
				const int32 FirstLocalNodeIndex = GetIslandLocalNodeIdx(GraphEdge.FirstNode, DynamicGlobalToIslandLocalNodeIndices, KinematicGlobalToIslandLocalNodeIndices, IsFirstNodeDynamic);
				const bool IsSecondNodeDynamic = ConstraintGraph.GetGraphNodes()[GraphEdge.SecondNode].IslandIndex != INDEX_NONE;
				const int32 SecondLocalNodeIndex = GetIslandLocalNodeIdx(GraphEdge.SecondNode, DynamicGlobalToIslandLocalNodeIndices, KinematicGlobalToIslandLocalNodeIndices, IsSecondNodeDynamic);

				const ECollisionConstraintDirection ConstraintDirection = CollisionHandle->GetContact().GetConstraintDirection(Dt);
				if(ConstraintDirection == ECollisionConstraintDirection::Particle0ToParticle1)
				{
					DirectedEdges.Push(FDirectedEdge(FirstLocalNodeIndex, SecondLocalNodeIndex));
				}
				else if(ConstraintDirection == ECollisionConstraintDirection::Particle1ToParticle0)
				{
					DirectedEdges.Push(FDirectedEdge(SecondLocalNodeIndex, FirstLocalNodeIndex));
				}
			}
		}
	}
}

/**
 * The children of node i is stored from CSRValues[CSRIndices[i]] to CSRValues[CSRIndices[i+1]]
 */
void FPBDConstraintColor::BuildGraphCSR(const TArray<FDirectedEdge>& GraphEdges, const int32 NumNodes, TArray<int32>& CSRIndices, TArray<int32>& CSRValues, TArray<int32>& CurrentIndices) const
{
	CSRIndices.Init(0, NumNodes + 1);
	if (NumNodes == 0)
	{
		return;
	}
	const int32 NumEdges = GraphEdges.Num();
	CSRValues.Init(-1, NumEdges);
	// Collect the number of children of each node and store them in CSRIndices[i+1]
	for(const FDirectedEdge& Edge : GraphEdges)
	{
		CSRIndices[Edge.FirstNode + 1] += 1;
	}
	// CurrentIndices[i] is the first available vacancy for node i to populate its children
	CurrentIndices.Init(0, NumNodes);
	CurrentIndices[0] = 0;
	if (NumNodes > 1)
	{
		CurrentIndices[1] = CSRIndices[1];
		for(int32 i = 2; i < NumNodes; i++)
		{
			CSRIndices[i] += CSRIndices[i-1];
			CurrentIndices[i] = CSRIndices[i];
		}
	}

	// Populate edges
	CSRIndices[NumNodes] = NumEdges;
	for(const FDirectedEdge& Edge : GraphEdges)
	{
		CSRValues[CurrentIndices[Edge.FirstNode]] = Edge.SecondNode;
		CurrentIndices[Edge.FirstNode]++;
	}
}

void FPBDConstraintColor::ComputeIsRootNode(const TArray<FDirectedEdge>& GraphEdges, const int32 NumNodes, TArray<bool> &IsRootNode) const
{
	IsRootNode.SetNum(NumNodes);
	for (bool& B : IsRootNode)
	{
		B = true;
	}
	for(const FDirectedEdge& Edge : GraphEdges)
	{
		if (IsRootNode[Edge.SecondNode])
		{
			IsRootNode[Edge.SecondNode] = false;
		}
	}
}

void FPBDConstraintColor::CollapseDigraphToDAG(const TArray<int32>& ChildrenCSRIndices, const TArray<int32>& ChildrenCSRValues, const TArray<bool>& IsRootNode, TArray<int32>& DigraphToDAGIndices, TArray<TArray<int32>>& DAGToDigraphIndices, TArray<bool>& Visited, TArray<int32>& TraversalStack, TArray<int32>& NumOnStack) const
{
	const int32 NumDigraphNodes = ChildrenCSRIndices.Num() - 1;
	DigraphToDAGIndices.SetNum(NumDigraphNodes);
	DAGToDigraphIndices.SetNum(NumDigraphNodes);

	// Initialize identity mapping between Digraph and DAG
	for(int32 i = 0; i < NumDigraphNodes; i++)
	{
		DigraphToDAGIndices[i] = i;
		DAGToDigraphIndices[i].SetNum(1);
		DAGToDigraphIndices[i][0] = i; 
	}

	// If Visited[**DigraphI**] == true, the node DigraphI and its children are processed and will not be traversed in the future.
	Visited.Init(false, NumDigraphNodes);

	// Every **Digraph** node will be pushed to TraversalStack before they are processed and will be popped from the stack after the process finished.
	TraversalStack.Reserve(64);
	TraversalStack.Reset();

	// NumOnStack[**DAGI**] is the number of Digraph nodes that are collapsed to DAGI and are currently on TraversalStack.
	NumOnStack.Init(0, NumDigraphNodes);


	TFunctionRef<void(const int32)> CollapseLoop = [&DigraphToDAGIndices, &DAGToDigraphIndices, &TraversalStack, &NumOnStack](const int32 DigraphI)
	{
		const int32 DAGI = DigraphToDAGIndices[DigraphI];
		// Go through the traversal stack in reverse order until we find another node that is pointed to DAGI. Collapse all the nodes traversed this way to DAGI.
		// We collapse these nodes to DAGI, but we don't remove them from the traversal stack. We will still need to visit their children later.
		for(int32 j = TraversalStack.Num() - 1; DigraphToDAGIndices[TraversalStack[j]] != DAGI; j--)
		{
			const int32 DigraphJ = TraversalStack[j];
			const int32 DAGJ = DigraphToDAGIndices[DigraphJ];
			// Merge DAGI and DAGJ. Move all the nodes in DAGToDigraphIndices[DAGJ] to DAGToDigraphIndices[DAGI].
			const int32 Num = DAGToDigraphIndices[DAGJ].Num();
			if (Num > 0)
			{
				for(int32 k = 0; k < Num; k++)
				{
					const int32 DigraphK = DAGToDigraphIndices[DAGJ][k];
					DigraphToDAGIndices[DigraphK] = DAGI;
					DAGToDigraphIndices[DAGI].Push(DigraphK);
				}
				DAGToDigraphIndices[DAGJ].Empty();
				NumOnStack[DAGJ] -= Num;
				NumOnStack[DAGI] += Num;
			}
		}
	};

	// For simplicity, traverse on **Digraph** nodes so we don't need to change graph edges as we collapsed digraph to DAG.
	TFunctionRef<void(const int32)> TraverseAndCollapse = [&DigraphToDAGIndices, &NumOnStack, &CollapseLoop, &TraversalStack, &Visited, &ChildrenCSRIndices, &ChildrenCSRValues, &TraverseAndCollapse](const int32 DigraphI)
	{
		int32 DAGI = DigraphToDAGIndices[DigraphI];
		// If there are already Digraph nodes that point to DAGI on the stack, collapse the loop.
		if (NumOnStack[DAGI] > 0)
		{
			CollapseLoop(DigraphI);
		}
		else
		{
			const int32 NumEdges = ChildrenCSRIndices[DigraphI + 1] - ChildrenCSRIndices[DigraphI];
			// For non-leaf nodes
			if (NumEdges > 0)
			{
				TraversalStack.Push(DigraphI);
				NumOnStack[DAGI]++;
				for(int32 j = ChildrenCSRIndices[DigraphI]; j < ChildrenCSRIndices[DigraphI + 1]; j++)
				{
					const int32 DigraphJ = ChildrenCSRValues[j];
					if (Visited[DigraphJ])
					{
						continue;
					}
					TraverseAndCollapse(DigraphJ);
				}
				// Since there might have been collapsing of the loops and thereby the mapped DAG node might be modified, DAGI needs to be updated here.
				DAGI = DigraphToDAGIndices[DigraphI];
				// Popping from the stack
				NumOnStack[DAGI]--;
				TraversalStack.Pop(false/*bAllowShrinking*/); 
>>>>>>> 6bbb88c8
			}
			Visited[DigraphI]=true;
		}
	};

	// First traverse all the root nodes that have no parents.
	for (int32 DigraphI = 0; DigraphI < NumDigraphNodes; DigraphI++)
	{
		if (IsRootNode[DigraphI])
		{
			TraverseAndCollapse(DigraphI);
		}
	}

<<<<<<< HEAD
	// An isolated island that is only dynamics will not have been processed above, put everything without a level into level zero
	// #BGTODO this can surely be done as we build the edges, after this function everything will be at least level 0 so we can probably construct them
	//         in that level to avoid a potentially large iteration here.
	{
		for(const int32 EdgeIndex : ConstraintDataIndices)
		{
			check(Edges[EdgeIndex].Level <= IslandData[Island].MaxLevel);
			if(Edges[EdgeIndex].Level < 0)
			{
				Edges[EdgeIndex].Level = 0;
			}
=======
	// Next traverse the rest loops.
	for(int32 DigraphI = 0; DigraphI < NumDigraphNodes; DigraphI++)
	{
		if(!Visited[DigraphI])
		{
			TraverseAndCollapse(DigraphI);
>>>>>>> 6bbb88c8
		}
	}
}

void FPBDConstraintColor::ComputeDAGEdges(const TArray<FDirectedEdge>& DigraphEdges, const TArray<int32>& DigraphToDAGIndices, TArray<FDirectedEdge> &DAGEdges) const
{
	DAGEdges.Reset(DigraphEdges.Num());
	for (const FDirectedEdge &Edge : DigraphEdges)
	{
		const int32 DAGFirst = DigraphToDAGIndices[Edge.FirstNode];
		const int32 DAGSecond = DigraphToDAGIndices[Edge.SecondNode];
		// Remove self loops
		if (DAGFirst != DAGSecond)
		{
			DAGEdges.Push({DAGFirst, DAGSecond});
		}
	}
}

void FPBDConstraintColor::TopologicalSortDAG(const TArray<int32>& DAGChildrenCSRIndices, const TArray<int32>& DAGChildrenCSRValues, const TArray<TArray<int32>>& DAGToDigraphIndices, TArray<int32>& SortedDAGNodes, TArray<bool>& Visited) const
{
	const int32 NumNodes = DAGToDigraphIndices.Num();
	SortedDAGNodes.Reset(NumNodes);
	Visited.Init(false, NumNodes);
	TFunctionRef<void(const int32)> Traverse = [&DAGChildrenCSRIndices, &DAGChildrenCSRValues, &SortedDAGNodes, &Visited, &Traverse](const int32 DAGNodeI)
	{
		Visited[DAGNodeI] = true;
		for (int32 i = DAGChildrenCSRIndices[DAGNodeI]; i < DAGChildrenCSRIndices[DAGNodeI + 1]; i++)
		{
			const int32 Child = DAGChildrenCSRValues[i];
			if (!Visited[Child])
			{
				Traverse(Child);
			}
		}
		// Push DAGNodeI after all its children are pushed.
		SortedDAGNodes.Push(DAGNodeI);
	};
	for(int32 i = 0; i < NumNodes; i++)
	{
		const bool IsValidDAGNode = DAGToDigraphIndices[i].Num() > 0; 
		if (!IsValidDAGNode)
		{
			continue;
		}
		if (Visited[i])
		{
			continue;
		}
		Traverse(i);
	}
}

void FPBDConstraintColor::AssignDAGNodeLevels(const TArray<int32>& DAGChildrenCSRIndices, const TArray<int32>& DAGChildrenCSRValues, const TArray<int32>& SortedDAGNodes, TArray<int32> &DAGNodeLevels) const
{
	const int32 NumNodes = DAGChildrenCSRIndices.Num() - 1;
	DAGNodeLevels.Init(0, NumNodes);
	for (int32 i = SortedDAGNodes.Num() - 1; i >= 0; i--)
	{
		const int32 DAGNodeI = SortedDAGNodes[i];
		for (int32 j = DAGChildrenCSRIndices[DAGNodeI]; j < DAGChildrenCSRIndices[DAGNodeI + 1]; j++)
		{
			const int32 Child = DAGChildrenCSRValues[j];
			// Level of DAGI is the max distance to root nodes
			DAGNodeLevels[Child] = FMath::Max(DAGNodeLevels[Child], DAGNodeLevels[DAGNodeI] + 1);
		}
	}
}

void FPBDConstraintColor::AssignEdgeLevels(const int32 Island, const FPBDConstraintGraph& ConstraintGraph, const TArray<int32>& DynamicGlobalToIslandLocalNodeIndices, const TMap<int32, int32>& KinematicGlobalToIslandLocalNodeIndices, const TArray<int32>& DigraphToDAGIndices, const TArray<int32> DAGNodeLevels)
{
	for(const FConstraintHandle* IslandConstraint : ConstraintGraph.GetIslandConstraints(Island))
	{
		if(IslandConstraint && ConstraintGraph.GetGraphEdges().IsValidIndex(IslandConstraint->ConstraintGraphIndex()))
		{
			const int32 EdgeIndex = IslandConstraint->ConstraintGraphIndex();
			const typename FPBDConstraintGraph::FGraphEdge& GraphEdge = ConstraintGraph.GetGraphEdges()[EdgeIndex];

			const bool IsFirstNodeDynamic = ConstraintGraph.GetGraphNodes()[GraphEdge.FirstNode].IslandIndex != INDEX_NONE;
			const int32 FirstLocalNodeIndex = GetIslandLocalNodeIdx(GraphEdge.FirstNode, DynamicGlobalToIslandLocalNodeIndices, KinematicGlobalToIslandLocalNodeIndices, IsFirstNodeDynamic);
			const int32 FirstLevel = DAGNodeLevels[DigraphToDAGIndices[FirstLocalNodeIndex]];
			const bool IsSecondNodeDynamic = ConstraintGraph.GetGraphNodes()[GraphEdge.SecondNode].IslandIndex != INDEX_NONE;
			const int32 SecondLocalNodeIndex = GetIslandLocalNodeIdx(GraphEdge.SecondNode, DynamicGlobalToIslandLocalNodeIndices, KinematicGlobalToIslandLocalNodeIndices, IsSecondNodeDynamic);
			const int32 SecondLevel = DAGNodeLevels[DigraphToDAGIndices[SecondLocalNodeIndex]];

			// Edge level is the max of node level
			const int32 EdgeLevel = FMath::Max(FirstLevel, SecondLevel);
			Edges[EdgeIndex].Level = EdgeLevel;
			IslandData[Island].MaxLevel = FMath::Max(IslandData[Island].MaxLevel, EdgeLevel);
		}
	}
}

void FPBDConstraintColor::UpdateParticleToLevel(const int32 Island, const FPBDConstraintGraph& ConstraintGraph, const TArray<int32>& DynamicGlobalToIslandLocalNodeIndices, const TMap<int32, int32>& KinematicGlobalToIslandLocalNodeIndices, const TArray<int32>& DigraphToDAGIndices, const TArray<int32>& DAGNodeLevels)
{
	for(const TGeometryParticleHandle<FReal, 3> * Particle : ConstraintGraph.GetIslandParticles(Island))
	{
		const int32* NodeIndexPtr = ConstraintGraph.GetParticleNodes().Find(Particle);
		if (NodeIndexPtr)
		{
			const int32 NodeIndex = *NodeIndexPtr;
			const int32 ParticleIdx = Particle->UniqueIdx().Idx;
			const typename FPBDConstraintGraph::FGraphNode& GraphNode = ConstraintGraph.GetGraphNodes()[NodeIndex];
			const bool IsNodeDynamic = GraphNode.IslandIndex != INDEX_NONE;
			if (IsNodeDynamic)
			{
				const int32 IslandDigraphI = GetIslandLocalNodeIdx(NodeIndex, DynamicGlobalToIslandLocalNodeIndices, KinematicGlobalToIslandLocalNodeIndices, IsNodeDynamic);
				const int32 Level = DAGNodeLevels[DigraphToDAGIndices[IslandDigraphI]];
				ParticleToLevel[ParticleIdx] = Level;	
			}
			else
			{
				// Set kinematic particle levels to 0
				ParticleToLevel[ParticleIdx] = 0;
			}
		}
	}
}

int32 FPBDConstraintColor::GetParticleLevel(const FGeometryParticleHandle* ParticleHandle) const
{
	// todo(chaos) the index check should nopt be necessarybut right ParticleToLevel is not as larghe as the largest uniqueIdx in the graph( because of MaxParticleIndex not reflecting this )
	const int32 UniqueIdx = ParticleHandle->UniqueIdx().Idx;
	if (ParticleToLevel.IsValidIndex(UniqueIdx))
	{
		return ParticleToLevel[ParticleHandle->UniqueIdx().Idx];
	}
	return 0;
}

void FPBDConstraintColor::InitializeColor(const FPBDConstraintGraph& ConstraintGraph)
{
	// The Number of nodes is large and fairly constant so persist rather than resetting every frame
	if (Nodes.Num() != ConstraintGraph.GetGraphNodes().GetMaxIndex())
	{
		// Nodes need to grow when the nodes of the constraint graph grows
		Nodes.AddDefaulted(ConstraintGraph.GetGraphNodes().GetMaxIndex() - Nodes.Num());
	}

	for (auto& Node : Nodes)
	{
		Node.NextColor = 0;
		Node.UsedColors.Empty();
	}

	// edges are not persistent right now so we still reset them
	Edges.Reset();
	IslandData.Reset();

	Edges.SetNum(ConstraintGraph.GetGraphEdges().GetMaxIndex());
	IslandData.SetNum(ConstraintGraph.NumIslands());
	ParticleToLevel.Init(0, ConstraintGraph.GetMaxParticleUniqueIdx() + 1);
	DynamicGlobalToIslandLocalNodeIndicesArray.Init(-1, ConstraintGraph.GetIslandGraph()->NumNodes());
	NodeToParticle.Init(nullptr, ConstraintGraph.GetIslandGraph()->NumNodes());
	IslandToGBFContactGraphData.SetNum(ConstraintGraph.NumIslands());
}

void FPBDConstraintColor::ComputeColor(const FReal Dt, const int32 Island, const FPBDConstraintGraph& ConstraintGraph, uint32 ContainerId)
{
	SCOPE_CYCLE_COUNTER(STAT_Constraint_ComputeColor);
	if (bUseContactGraph)
	{
		if (bUseContactGraphGBF)
		{
			// Hack: extra cautious to make sure ComputeContactGraphGBF is only called once per frame.
			// Ideally this would be ContainerType == CollisionConstraints
			if (ContainerId == 0) 
			{
				ComputeContactGraphGBF(Dt, Island, ConstraintGraph, ContainerId);
			}
		}
		else
		{
			ComputeContactGraph(Island, ConstraintGraph, ContainerId);
		}
	}
	else
	{
		for (FGraphEdgeColor& Edge : Edges)
		{
			Edge.Level = 0;
		}
		IslandData[Island].MaxLevel = 0;
	}
	ComputeIslandColoring(Island, ConstraintGraph, ContainerId);
}

const typename FPBDConstraintColor::FLevelToColorToConstraintListMap& FPBDConstraintColor::GetIslandLevelToColorToConstraintListMap(int32 Island) const
{
	if (Island < IslandData.Num())
	{
		return IslandData[Island].LevelToColorToConstraintListMap;
	}
	return EmptyLevelToColorToConstraintListMap;
}

int FPBDConstraintColor::GetIslandMaxColor(int32 Island) const
{
	if (Island < IslandData.Num())
	{
		return IslandData[Island].MaxColor;
	}
	return -1;
}

int FPBDConstraintColor::GetIslandMaxLevel(int32 Island) const
{
	if (Island < IslandData.Num())
	{
		return IslandData[Island].MaxLevel;
	}
	return -1;
}<|MERGE_RESOLUTION|>--- conflicted
+++ resolved
@@ -185,8 +185,7 @@
 	SCOPE_CYCLE_COUNTER(STAT_Constraint_ComputeContactGraph);
 	const TArray<FConstraintHandleHolder>& IslandConstraints = ConstraintGraph.GetIslandConstraints(Island);
 
-<<<<<<< HEAD
-	IslandData[Island].MaxLevel = ConstraintDataIndices.Num() ? 0 : -1;
+	IslandData[Island].MaxLevel = IslandConstraints.Num() ? 0 : -1;
 	
 	struct FLevelNodePair
 	{
@@ -205,33 +204,10 @@
 	TRingBuffer<FLevelNodePair> NodeQueue(100);
 
 	for(const TGeometryParticleHandle<FReal, 3> * Particle : ConstraintGraph.GetIslandParticles(Island))
-=======
-	IslandData[Island].MaxLevel = IslandConstraints.Num() ? 0 : -1;
-	
-	struct FLevelNodePair
->>>>>>> 6bbb88c8
-	{
-	FLevelNodePair()
-		: Level(INDEX_NONE)
-		, NodeIndex(INDEX_NONE)
-	{}
-	FLevelNodePair(int32 InLevel, int32 InNodeIndex)
-		: Level(InLevel)
-		, NodeIndex(InNodeIndex)
-	{}
-
-	int32 Level;
-	int32 NodeIndex;
-	};
-	TRingBuffer<FLevelNodePair> NodeQueue(100);
-
-	for(const TGeometryParticleHandle<FReal, 3> * Particle : ConstraintGraph.GetIslandParticles(Island))
 	{
 		const int32* NodeIndexPtr = ConstraintGraph.GetParticleNodes().Find(Particle);
 		const bool bIsParticleDynamic = Particle->CastToRigidParticle() && Particle->ObjectState() == EObjectStateType::Dynamic;
 
-<<<<<<< HEAD
-=======
 		if (NodeIndexPtr)
 		{
 			// To be consistent with the solver body interface, we need to return a level given a particle. But internally we compute levels on nodes, therefore a mapping from nodes to particles is needed. 
@@ -240,22 +216,10 @@
 				NodeToParticle[*NodeIndexPtr] = Particle;
 			}
 		}
->>>>>>> 6bbb88c8
 		// We're only interested in static particles here to generate the graph (graph of dynamic objects touching static)
 		if(bIsParticleDynamic == false && NodeIndexPtr)
 		{
 			const int32 NodeIndex = *NodeIndexPtr;
-<<<<<<< HEAD
-
-			const typename FPBDConstraintGraph::FGraphNode& GraphNode = ConstraintGraph.Nodes[NodeIndex];
-			
-			for(int32 EdgeIndex : GraphNode.Edges)
-			{
-				const typename FPBDConstraintGraph::FGraphEdge& GraphEdge = ConstraintGraph.Edges[EdgeIndex];
-
-				// If this is not from our rule, ignore it
-				if(GraphEdge.Data.GetContainerId() != ContainerId)
-=======
 			const typename FPBDConstraintGraph::FGraphNode& GraphNode = ConstraintGraph.GetGraphNodes()[NodeIndex];
 			
 
@@ -265,26 +229,17 @@
 
 				// If this is not from our rule, ignore it
 				if (GraphEdge.ItemContainer != ContainerId)
->>>>>>> 6bbb88c8
 				{
 					continue;
 				}
 
 				// Find adjacent node
 				int32 OtherNode = INDEX_NONE;
-<<<<<<< HEAD
-				if(GraphEdge.FirstNode == NodeIndex)
+				if (GraphEdge.FirstNode == NodeIndex)
 				{
 					OtherNode = GraphEdge.SecondNode;
 				}
-				else if(GraphEdge.SecondNode == NodeIndex)
-=======
-				if (GraphEdge.FirstNode == NodeIndex)
-				{
-					OtherNode = GraphEdge.SecondNode;
-				}
 				else if (GraphEdge.SecondNode == NodeIndex)
->>>>>>> 6bbb88c8
 				{
 					OtherNode = GraphEdge.FirstNode;
 				}
@@ -292,11 +247,7 @@
 				// If we have a node, add it to the queue only if it matches our island. Statics have no island and can be touching dynamics of many islands
 				// so we need to pick out only the edges that lead to the requested island to correctly build the graph. Implicitly all further edges must
 				// be of the same island so we only need to do this check for level 1
-<<<<<<< HEAD
-				if(OtherNode != INDEX_NONE && ConstraintGraph.Nodes[OtherNode].Island == Island)
-=======
 				if (OtherNode != INDEX_NONE && ConstraintGraph.GetGraphNodes()[OtherNode].IslandIndex == ConstraintGraph.GetGraphIndex(Island))
->>>>>>> 6bbb88c8
 				{
 					Edges[EdgeIndex].Level = 0;
 					NodeQueue.Emplace(1, OtherNode);
@@ -311,13 +262,6 @@
 		Current = NodeQueue.First();
 		NodeQueue.PopFrontNoCheck();
 
-<<<<<<< HEAD
-		int32 Level = Current.Level;
-		int32 NodeIndex = Current.NodeIndex;
-		const typename FPBDConstraintGraph::FGraphNode& GraphNode = ConstraintGraph.Nodes[NodeIndex];
-
-		for(int32 EdgeIndex : GraphNode.Edges)
-=======
 		const int32 Level = Current.Level;
 		const int32 NodeIndex = Current.NodeIndex;
 		const TGeometryParticleHandle<FReal, 3> *Particle = NodeToParticle[NodeIndex];
@@ -328,38 +272,29 @@
 		const typename FPBDConstraintGraph::FGraphNode& GraphNode = ConstraintGraph.GetGraphNodes()[NodeIndex];
 		
 		for (int32 EdgeIndex : GraphNode.NodeEdges)
->>>>>>> 6bbb88c8
 		{
 			const typename FPBDConstraintGraph::FGraphEdge& GraphEdge = ConstraintGraph.GetGraphEdges()[EdgeIndex];
 			FGraphEdgeColor& ColorEdge = Edges[EdgeIndex];
 
 			// If this is not from our rule, ignore it
-<<<<<<< HEAD
-			if(GraphEdge.Data.GetContainerId() != ContainerId)
-=======
 			if (GraphEdge.ItemContainer != ContainerId)
->>>>>>> 6bbb88c8
 			{
 				continue;
 			}
 
 			// If we have already been assigned a level, move on
-			if(ColorEdge.Level >= 0)
+			if (ColorEdge.Level >= 0)
 			{
 				continue;
 			}
 
 			// Find adjacent node and recurse
 			int32 OtherNode = INDEX_NONE;
-			if(GraphEdge.FirstNode == NodeIndex)
+			if (GraphEdge.FirstNode == NodeIndex)
 			{
 				OtherNode = GraphEdge.SecondNode;
 			}
-<<<<<<< HEAD
-			else if(GraphEdge.SecondNode == NodeIndex)
-=======
 			else if (GraphEdge.SecondNode == NodeIndex)
->>>>>>> 6bbb88c8
 			{
 				OtherNode = GraphEdge.FirstNode;
 			}
@@ -370,18 +305,6 @@
 			// may not all be in the same island, which is ok (e.g., two separated
 			// boxes sat on a large plane). We need to ignore edges that are in other islands
 			// @todo(chaos): we should probably store the island index with each edge.
-<<<<<<< HEAD
-			if (ConstraintGraph.Nodes[OtherNode].Island == Island)
-			{
-				ColorEdge.Level = Level;
-				IslandData[Island].MaxLevel = FGenericPlatformMath::Max(IslandData[Island].MaxLevel, ColorEdge.Level);
-
-				// If we have an other node, append it to our queue on the next level
-				if (OtherNode != INDEX_NONE)
-				{
-					NodeQueue.Emplace(ColorEdge.Level + 1, OtherNode);
-				}
-=======
 			if (ConstraintGraph.GetGraphNodes()[OtherNode].IslandIndex == ConstraintGraph.GetGraphIndex(Island))
 			{
 				ColorEdge.Level = Level;
@@ -655,7 +578,6 @@
 				// Popping from the stack
 				NumOnStack[DAGI]--;
 				TraversalStack.Pop(false/*bAllowShrinking*/); 
->>>>>>> 6bbb88c8
 			}
 			Visited[DigraphI]=true;
 		}
@@ -670,26 +592,12 @@
 		}
 	}
 
-<<<<<<< HEAD
-	// An isolated island that is only dynamics will not have been processed above, put everything without a level into level zero
-	// #BGTODO this can surely be done as we build the edges, after this function everything will be at least level 0 so we can probably construct them
-	//         in that level to avoid a potentially large iteration here.
-	{
-		for(const int32 EdgeIndex : ConstraintDataIndices)
-		{
-			check(Edges[EdgeIndex].Level <= IslandData[Island].MaxLevel);
-			if(Edges[EdgeIndex].Level < 0)
-			{
-				Edges[EdgeIndex].Level = 0;
-			}
-=======
 	// Next traverse the rest loops.
 	for(int32 DigraphI = 0; DigraphI < NumDigraphNodes; DigraphI++)
 	{
 		if(!Visited[DigraphI])
 		{
 			TraverseAndCollapse(DigraphI);
->>>>>>> 6bbb88c8
 		}
 	}
 }
