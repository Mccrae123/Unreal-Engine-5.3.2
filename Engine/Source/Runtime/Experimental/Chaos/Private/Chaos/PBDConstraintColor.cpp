// Copyright Epic Games, Inc. All Rights Reserved.

#include "Chaos/PBDConstraintColor.h"

#include "Chaos/PBDConstraintGraph.h"
#include "Chaos/ConstraintHandle.h"
#include "Chaos/Framework/Parallel.h"
#include "Chaos/ParticleHandle.h"
#include "Chaos/PBDRigidParticles.h"

#include "ProfilingDebugging/ScopedTimers.h"
#include "ChaosStats.h"
#include "Containers/Queue.h"
#include "ChaosLog.h"

#include <memory>
#include <queue>
#include <sstream>
#include "Containers/RingBuffer.h"

using namespace Chaos;

DECLARE_CYCLE_STAT(TEXT("FPBDConstraintColor::ComputeColors"), STAT_Constraint_ComputeColor, STATGROUP_Chaos);
DECLARE_CYCLE_STAT(TEXT("FPBDConstraintColor::ComputeContactGraph"), STAT_Constraint_ComputeContactGraph, STATGROUP_Chaos);
DECLARE_CYCLE_STAT(TEXT("FPBDConstraintColor::ComputeIslandColoring"), STAT_Constraint_ComputeIslandColoring, STATGROUP_Chaos);

void FPBDConstraintColor::ComputeIslandColoring(const int32 Island, const FPBDConstraintGraph& ConstraintGraph, uint32 ContainerId)
{
	SCOPE_CYCLE_COUNTER(STAT_Constraint_ComputeIslandColoring);
	const TArray<TGeometryParticleHandle<FReal, 3>*>& IslandParticles = ConstraintGraph.GetIslandParticles(Island);
	FLevelToColorToConstraintListMap& LevelToColorToConstraintListMap = IslandData[Island].LevelToColorToConstraintListMap;
	int32& MaxColor = IslandData[Island].MaxColor;

	const int32 MaxLevel = IslandData[Island].MaxLevel;
	
	LevelToColorToConstraintListMap.Reset();
	LevelToColorToConstraintListMap.SetNum(MaxLevel + 1);
	MaxColor = -1;

	TSet<int32> ProcessedNodes;
	TArray<int32> NodesToProcess;

	for (const TGeometryParticleHandle<FReal, 3>* Particle :IslandParticles)
	{
		if (!ConstraintGraph.ParticleToNodeIndex.Find(Particle))
		{
			continue;
		}

		const int32 ParticleNodeIndex = ConstraintGraph.ParticleToNodeIndex[Particle];

		const bool bIsParticleDynamic = Particle->CastToRigidParticle() && Particle->ObjectState() == EObjectStateType::Dynamic;
		if (ProcessedNodes.Contains(ParticleNodeIndex) || bIsParticleDynamic == false)
		{
			continue;
		}

		NodesToProcess.Add(ParticleNodeIndex);

		while (NodesToProcess.Num())
		{
			const int32 NodeIndex = NodesToProcess.Last();
			const typename FPBDConstraintGraph::FGraphNode& GraphNode = ConstraintGraph.Nodes[NodeIndex];
			FGraphNodeColor& ColorNode = Nodes[NodeIndex];

			NodesToProcess.SetNum(NodesToProcess.Num() - 1, /*bAllowShrinking=*/false);
			ProcessedNodes.Add(NodeIndex);

			for (const int32 EdgeIndex : GraphNode.Edges)
			{
				const typename FPBDConstraintGraph::FGraphEdge& GraphEdge = ConstraintGraph.Edges[EdgeIndex];
				FGraphEdgeColor& ColorEdge = Edges[EdgeIndex];

				// If this is not from our rule, ignore it
				if (GraphEdge.Data.GetContainerId() != ContainerId)
				{
					continue;
				}

				// If edge has been colored skip it
				if (ColorEdge.Color >= 0)
				{
					continue;
				}

				// Get index to the other node on the edge
				int32 OtherNodeIndex = INDEX_NONE;
				if (GraphEdge.FirstNode == NodeIndex)
				{
					OtherNodeIndex = GraphEdge.SecondNode;
				}
				if (GraphEdge.SecondNode == NodeIndex)
				{
					OtherNodeIndex = GraphEdge.FirstNode;
				}

				// Find next color that is not used already at this node
				while (ColorNode.UsedColors.Contains(ColorNode.NextColor))
				{
					ColorNode.NextColor++;
				}
				int32 ColorToUse = ColorNode.NextColor;

				// Exclude colors used by the other node (but still allow this node to use them for other edges)
				if (OtherNodeIndex != INDEX_NONE)
				{
					FGraphNodeColor& OtherColorNode = Nodes[OtherNodeIndex];

					const typename FPBDConstraintGraph::FGraphNode& OtherGraphNode = ConstraintGraph.Nodes[OtherNodeIndex];
					const bool bIsOtherGraphNodeDynamic = OtherGraphNode.Particle->CastToRigidParticle() && OtherGraphNode.Particle->ObjectState() == EObjectStateType::Dynamic;
					if (bIsOtherGraphNodeDynamic)
					{
						while (OtherColorNode.UsedColors.Contains(ColorToUse) || ColorNode.UsedColors.Contains(ColorToUse))
						{
							ColorToUse++;
						}
					}
				}

				// Assign color and set as used at this node
				MaxColor = FMath::Max(ColorToUse, MaxColor);
				ColorNode.UsedColors.Add(ColorToUse);
				ColorEdge.Color = ColorToUse;

				// Bump color to use next time, but only if we weren't forced to use a different color by the other node
				if ((ColorToUse == ColorNode.NextColor) && bIsParticleDynamic == true)
				{
					ColorNode.NextColor++;
				}

				int32 Level = ColorEdge.Level;

				if ((Level < 0) || (Level >= LevelToColorToConstraintListMap.Num()))
				{
					UE_LOG(LogChaos, Error, TEXT("\t **** Level is out of bounds!!!!  Level - %d, LevelToColorToConstraintListMap.Num() - %d"), Level, LevelToColorToConstraintListMap.Num());
					continue;
				}

				if (!LevelToColorToConstraintListMap[Level].Contains(ColorEdge.Color))
				{
					LevelToColorToConstraintListMap[Level].Add(ColorEdge.Color, {});
				}

				LevelToColorToConstraintListMap[Level][ColorEdge.Color].Add(GraphEdge.Data.GetConstraintHandle());

				if (OtherNodeIndex != INDEX_NONE)
				{
					const typename FPBDConstraintGraph::FGraphNode& OtherGraphNode = ConstraintGraph.Nodes[OtherNodeIndex];
					const bool bIsOtherGraphNodeDynamic = OtherGraphNode.Particle->CastToRigidParticle() && OtherGraphNode.Particle->ObjectState() == EObjectStateType::Dynamic;
					if (bIsOtherGraphNodeDynamic)
					{
						FGraphNodeColor& OtherColorNode = Nodes[OtherNodeIndex];

						// Mark other node as not allowing use of this color
						if (bIsParticleDynamic)
						{
							OtherColorNode.UsedColors.Add(ColorEdge.Color);
						}

						// Queue other node for processing
						if (!ProcessedNodes.Contains(OtherNodeIndex))
						{
							ensure(OtherGraphNode.Island == GraphNode.Island);
							checkSlow(IslandParticles.Find(OtherGraphNode.Particle) != INDEX_NONE);
							NodesToProcess.Add(OtherNodeIndex);
						}
					}
				}
			}
		}
	}
}

void FPBDConstraintColor::ComputeContactGraph(const int32 Island, const FPBDConstraintGraph& ConstraintGraph, uint32 ContainerId)
{
	SCOPE_CYCLE_COUNTER(STAT_Constraint_ComputeContactGraph);
	const TArray<int32>& ConstraintDataIndices = ConstraintGraph.GetIslandConstraintData(Island);

	IslandData[Island].MaxLevel = ConstraintDataIndices.Num() ? 0 : -1;
	
	struct FLevelNodePair
	{
	FLevelNodePair()
		: Level(INDEX_NONE)
		, NodeIndex(INDEX_NONE)
	{}
	FLevelNodePair(int32 InLevel, int32 InNodeIndex)
		: Level(InLevel)
		, NodeIndex(InNodeIndex)
	{}

	int32 Level;
	int32 NodeIndex;
	};
	TRingBuffer<FLevelNodePair> NodeQueue(100);

	for(const TGeometryParticleHandle<FReal, 3> * Particle : ConstraintGraph.GetIslandParticles(Island))
	{
		const int32* NodeIndexPtr = ConstraintGraph.ParticleToNodeIndex.Find(Particle);
		const bool bIsParticleDynamic = Particle->CastToRigidParticle() && Particle->ObjectState() == EObjectStateType::Dynamic;

		// We're only interested in static particles here to generate the graph (graph of dynamic objects touching static)
		if(bIsParticleDynamic == false && NodeIndexPtr)
		{
			const int32 NodeIndex = *NodeIndexPtr;

			const typename FPBDConstraintGraph::FGraphNode& GraphNode = ConstraintGraph.Nodes[NodeIndex];
			
			for(int32 EdgeIndex : GraphNode.Edges)
			{
				const typename FPBDConstraintGraph::FGraphEdge& GraphEdge = ConstraintGraph.Edges[EdgeIndex];

				// If this is not from our rule, ignore it
				if(GraphEdge.Data.GetContainerId() != ContainerId)
				{
					continue;
				}

				// Find adjacent node
				int32 OtherNode = INDEX_NONE;
				if(GraphEdge.FirstNode == NodeIndex)
				{
					OtherNode = GraphEdge.SecondNode;
				}
				else if(GraphEdge.SecondNode == NodeIndex)
				{
					OtherNode = GraphEdge.FirstNode;
				}

				// If we have a node, add it to the queue only if it matches our island. Statics have no island and can be touching dynamics of many islands
				// so we need to pick out only the edges that lead to the requested island to correctly build the graph. Implicitly all further edges must
				// be of the same island so we only need to do this check for level 1
				if(OtherNode != INDEX_NONE && ConstraintGraph.Nodes[OtherNode].Island == Island)
				{
					Edges[EdgeIndex].Level = 0;
					NodeQueue.Emplace(1, OtherNode);
				}
			}
		}
	}

	FLevelNodePair Current;
	while(!NodeQueue.IsEmpty())
	{
		Current = NodeQueue.First();
		NodeQueue.PopFrontNoCheck();

		int32 Level = Current.Level;
		int32 NodeIndex = Current.NodeIndex;
		const typename FPBDConstraintGraph::FGraphNode& GraphNode = ConstraintGraph.Nodes[NodeIndex];

		for(int32 EdgeIndex : GraphNode.Edges)
		{
			const typename FPBDConstraintGraph::FGraphEdge& GraphEdge = ConstraintGraph.Edges[EdgeIndex];
			FGraphEdgeColor& ColorEdge = Edges[EdgeIndex];

			// If this is not from our rule, ignore it
			if(GraphEdge.Data.GetContainerId() != ContainerId)
			{
				continue;
			}

			// If we have already been assigned a level, move on
			if(ColorEdge.Level >= 0)
			{
				continue;
			}

<<<<<<< HEAD
			// Assign the level and update max level for the island if required
			ColorEdge.Level = Level;
			IslandData[Island].MaxLevel = FGenericPlatformMath::Max(IslandData[Island].MaxLevel, ColorEdge.Level);

=======
>>>>>>> 3aae9151
			// Find adjacent node and recurse
			int32 OtherNode = INDEX_NONE;
			if(GraphEdge.FirstNode == NodeIndex)
			{
				OtherNode = GraphEdge.SecondNode;
			}
			else if(GraphEdge.SecondNode == NodeIndex)
			{
				OtherNode = GraphEdge.FirstNode;
			}

<<<<<<< HEAD
			// If we have a node, append it to our queue on the next level
			if(OtherNode != INDEX_NONE)
			{
				NodeQueue.Emplace(ColorEdge.Level + 1, OtherNode);
=======
			// Assign the level and update max level for the island if required
			// NOTE: if we hit a non-dynamic particle (node), it will contain all of
			// the contacts (edges) for dynamic particles interacting with it. They
			// may not all be in the same island, which is ok (e.g., two separated
			// boxes sat on a large plane). We need to ignore edges that are in other islands
			// @todo(chaos): we should probably store the island index with each edge.
			if (ConstraintGraph.Nodes[OtherNode].Island == Island)
			{
				ColorEdge.Level = Level;
				IslandData[Island].MaxLevel = FGenericPlatformMath::Max(IslandData[Island].MaxLevel, ColorEdge.Level);

				// If we have an other node, append it to our queue on the next level
				if (OtherNode != INDEX_NONE)
				{
					NodeQueue.Emplace(ColorEdge.Level + 1, OtherNode);
				}
>>>>>>> 3aae9151
			}
		}
	}

	// An isolated island that is only dynamics will not have been processed above, put everything without a level into level zero
	// #BGTODO this can surely be done as we build the edges, after this function everything will be at least level 0 so we can probably construct them
	//         in that level to avoid a potentially large iteration here.
	{
		for(const int32 EdgeIndex : ConstraintDataIndices)
		{
			check(Edges[EdgeIndex].Level <= IslandData[Island].MaxLevel);
			if(Edges[EdgeIndex].Level < 0)
			{
				Edges[EdgeIndex].Level = 0;
			}
		}
	}

	check(IslandData[Island].MaxLevel >= 0 || !ConstraintDataIndices.Num());
}

void FPBDConstraintColor::InitializeColor(const FPBDConstraintGraph& ConstraintGraph)
{
	// The Number of nodes is large and fairly constant so persist rather than resetting every frame
	if (Nodes.Num() != ConstraintGraph.Nodes.Num())
	{
		// Nodes need to grow when the nodes of the constraint graph grows
		Nodes.AddDefaulted(ConstraintGraph.Nodes.Num() - Nodes.Num());
	}
	
	// Reset the existing Nodes - so colors are all reset to zero
	for (int32 UpdatedNode : UpdatedNodes)
	{
		Nodes[UpdatedNode].NextColor = 0;
		Nodes[UpdatedNode].UsedColors.Empty();
	}

	// edges are not persistent right now so we still reset them
	Edges.Reset();
	IslandData.Reset();

	Edges.SetNum(ConstraintGraph.Edges.Num());
	IslandData.SetNum(ConstraintGraph.IslandToData.Num());

	UpdatedNodes = ConstraintGraph.GetUpdatedNodes();
}

void FPBDConstraintColor::ComputeColor(const int32 Island, const FPBDConstraintGraph& ConstraintGraph, uint32 ContainerId)
{
	SCOPE_CYCLE_COUNTER(STAT_Constraint_ComputeColor);
	if (bUseContactGraph)
	{
		ComputeContactGraph(Island, ConstraintGraph, ContainerId);
	}
	else
	{
		for (FGraphEdgeColor& Edge : Edges)
		{
			Edge.Level = 0;
		}
		IslandData[Island].MaxLevel = 0;
	}
	ComputeIslandColoring(Island, ConstraintGraph, ContainerId);
}

const typename FPBDConstraintColor::FLevelToColorToConstraintListMap& FPBDConstraintColor::GetIslandLevelToColorToConstraintListMap(int32 Island) const
{
	if (Island < IslandData.Num())
	{
		return IslandData[Island].LevelToColorToConstraintListMap;
	}
	return EmptyLevelToColorToConstraintListMap;
}

int FPBDConstraintColor::GetIslandMaxColor(int32 Island) const
{
	if (Island < IslandData.Num())
	{
		return IslandData[Island].MaxColor;
	}
	return -1;
}

int FPBDConstraintColor::GetIslandMaxLevel(int32 Island) const
{
	if (Island < IslandData.Num())
	{
		return IslandData[Island].MaxLevel;
	}
	return -1;
}<|MERGE_RESOLUTION|>--- conflicted
+++ resolved
@@ -266,13 +266,6 @@
 				continue;
 			}
 
-<<<<<<< HEAD
-			// Assign the level and update max level for the island if required
-			ColorEdge.Level = Level;
-			IslandData[Island].MaxLevel = FGenericPlatformMath::Max(IslandData[Island].MaxLevel, ColorEdge.Level);
-
-=======
->>>>>>> 3aae9151
 			// Find adjacent node and recurse
 			int32 OtherNode = INDEX_NONE;
 			if(GraphEdge.FirstNode == NodeIndex)
@@ -284,12 +277,6 @@
 				OtherNode = GraphEdge.FirstNode;
 			}
 
-<<<<<<< HEAD
-			// If we have a node, append it to our queue on the next level
-			if(OtherNode != INDEX_NONE)
-			{
-				NodeQueue.Emplace(ColorEdge.Level + 1, OtherNode);
-=======
 			// Assign the level and update max level for the island if required
 			// NOTE: if we hit a non-dynamic particle (node), it will contain all of
 			// the contacts (edges) for dynamic particles interacting with it. They
@@ -306,7 +293,6 @@
 				{
 					NodeQueue.Emplace(ColorEdge.Level + 1, OtherNode);
 				}
->>>>>>> 3aae9151
 			}
 		}
 	}
