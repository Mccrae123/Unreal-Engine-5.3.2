--- conflicted
+++ resolved
@@ -141,9 +141,6 @@
 		{
 			if (ConstraintHandle->IsEnabled())
 			{
-<<<<<<< HEAD
-				ConstraintGraph->AddConstraint(ContainerId, ConstraintHandle, ConstraintHandle->GetConstrainedParticles());
-=======
 				bool DisabledParticle0 = (ConstraintHandle->GetConstrainedParticles()[0] && ConstraintHandle->GetConstrainedParticles()[0]->CastToRigidParticle()) ? ConstraintHandle->GetConstrainedParticles()[0]->CastToRigidParticle()->Disabled() : false;
 				bool DisabledParticle1 = (ConstraintHandle->GetConstrainedParticles()[1] && ConstraintHandle->GetConstrainedParticles()[1]->CastToRigidParticle()) ? ConstraintHandle->GetConstrainedParticles()[1]->CastToRigidParticle()->Disabled() : false;
 
@@ -221,7 +218,6 @@
 						});
 					}
 				}
->>>>>>> 6bbb88c8
 			}
 		}
 	}
@@ -242,17 +238,6 @@
 		return IslandGroup ? Constraints.ApplyPhase1Serial(Dt, It, NumIts, *IslandGroup) : false;
 	}
 
-<<<<<<< HEAD
-	template<class T_CONSTRAINTS>
-	void TPBDConstraintGraphRuleImpl<T_CONSTRAINTS>::DisableConstraints(const TSet<FGeometryParticleHandle*>& RemovedParticles)
-	{
-		Constraints.DisableConstraints(RemovedParticles);
-	}
-
-
-	template<class T_CONSTRAINTS>
-	int32 TPBDConstraintGraphRuleImpl<T_CONSTRAINTS>::NumConstraints() const
-=======
 	template<class ConstraintType>
 	bool TPBDConstraintIslandRule<ConstraintType>::ApplyPushOut(const FReal Dt, int32 GroupIndex, const int32 It, const int32 NumIts)
 	{
@@ -273,7 +258,6 @@
 	
 	template<class ConstraintType>
 	int32 TPBDConstraintGraphRuleImpl<ConstraintType>::NumConstraints() const
->>>>>>> 6bbb88c8
 	{ 
 		return Constraints.NumConstraints(); 
 	}
