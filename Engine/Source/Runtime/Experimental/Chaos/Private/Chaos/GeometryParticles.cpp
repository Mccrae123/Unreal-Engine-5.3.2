--- conflicted
+++ resolved
@@ -150,7 +150,6 @@
 	}
 
 	TUniquePtr<FPerShapeData> FPerShapeData::CreatePerShapeData(int32 ShapeIdx, TSerializablePtr<FImplicitObject> InGeometry)
-<<<<<<< HEAD
 	{
 		FReal LeafMargin = 0.0f;
 		FRigidTransformRealSingle3 LeafRelativeTransform = FRigidTransformRealSingle3::Identity;
@@ -194,51 +193,6 @@
 		return (LeafGeometry != Geometry || !RelativeTransform.Equals(FRigidTransformRealSingle3::Identity));
 	}
 
-=======
-	{
-		FReal LeafMargin = 0.0f;
-		FRigidTransformRealSingle3 LeafRelativeTransform = FRigidTransformRealSingle3::Identity;
-		const FImplicitObject* LeafGeometry = GetInnerGeometryInstanceData(InGeometry.Get(), LeafRelativeTransform, LeafMargin);
-
-		if (RequiresCachedLeafInfo(LeafRelativeTransform, LeafGeometry, InGeometry.Get()))
-		{
-			return TUniquePtr<FPerShapeData>(new FPerShapeDataCachedLeafInfo(ShapeIdx, InGeometry, LeafGeometry, LeafRelativeTransform));
-		}
-		else
-		{
-			return TUniquePtr<FPerShapeData>(new FPerShapeData(ShapeIdx, InGeometry));
-		}
-	}
-
-	void FPerShapeData::UpdateGeometry(TUniquePtr<FPerShapeData>& ShapePtr, TSerializablePtr<FImplicitObject> InGeometry)
-	{
-		ShapePtr->Geometry = InGeometry;
-
-		FReal LeafMargin = 0.0f;
-		FRigidTransformRealSingle3 LeafRelativeTransform = FRigidTransformRealSingle3::Identity;
-		const FImplicitObject* LeafGeometry = GetInnerGeometryInstanceData(InGeometry.Get(), LeafRelativeTransform, LeafMargin);
-
-		if (ShapePtr->bHasCachedLeafInfo)
-		{
-			// set relative info
-			ShapePtr->SetLeafRelativeTransform(LeafRelativeTransform);
-			ShapePtr->SetLeafGeometry(LeafGeometry);
-			return;
-		}
-
-		if (RequiresCachedLeafInfo(LeafRelativeTransform, LeafGeometry, InGeometry.Get()))
-		{
-			// We need to move to FPerShapeDataCachedLeafInfo to cache this info.
-			ShapePtr = TUniquePtr<FPerShapeData>(new FPerShapeDataCachedLeafInfo(MoveTemp(*ShapePtr.Get()), LeafGeometry, LeafRelativeTransform));
-		}
-	}
-
-	bool FPerShapeData::RequiresCachedLeafInfo(const FRigidTransformRealSingle3& RelativeTransform, const FImplicitObject* LeafGeometry, const FImplicitObject* Geometry)
-	{
-		return (LeafGeometry != Geometry || !RelativeTransform.Equals(FRigidTransformRealSingle3::Identity));
-	}
-
->>>>>>> d731a049
 	void FPerShapeData::UpdateShapeBounds(const FRigidTransform3& WorldTM, const FVec3& BoundsExpansion)
 	{
 		if (Geometry && Geometry->HasBoundingBox())
@@ -295,11 +249,7 @@
 		return FRigidTransformRealSingle3::Identity;
 	}
 
-<<<<<<< HEAD
-	FRigidTransform3 FPerShapeData::GetLeafWorldTransform(FGeometryParticleHandle* Particle) const
-=======
 	FRigidTransform3 FPerShapeData::GetLeafWorldTransform(const FGeometryParticleHandle* Particle) const
->>>>>>> d731a049
 	{
 		if (bHasCachedLeafInfo)
 		{
@@ -358,23 +308,6 @@
 
 	FShapeOrShapesArray::FShapeOrShapesArray(const FGeometryParticleHandle* Particle)
 	{
-<<<<<<< HEAD
-		const FImplicitObject* Geometry = Particle->Geometry().Get();
-		if (Geometry)
-		{
-			if (Geometry->IsUnderlyingUnion())
-			{
-				ShapeArray = &Particle->ShapesArray();
-				bIsSingleShape = false;
-			}
-			else
-			{
-				Shape = Particle->ShapesArray()[0].Get();
-				bIsSingleShape = true;
-			}
-
-			return;
-=======
 		if (Particle)
 		{
 			const FImplicitObject* Geometry = Particle->Geometry().Get();
@@ -393,7 +326,6 @@
 
 				return;
 			}
->>>>>>> d731a049
 		}
 
 		Shape = nullptr;
