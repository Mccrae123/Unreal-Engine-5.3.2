// Copyright Epic Games, Inc. All Rights Reserved.
#include "Chaos/UniformGrid.h"

#include "Chaos/ArrayFaceND.h"
#include "Chaos/ArrayND.h"
#include "Chaos/Core.h"

namespace Chaos
{
	template<class T_SCALAR, class T>
	T_SCALAR LinearlyInterpolate1D(const T_SCALAR& Prev, const T_SCALAR& Next, const T Alpha)
	{
		return  Prev + (Next - Prev) * Alpha;
	}

	template<class T_SCALAR, class T, int d>
	T_SCALAR LinearlyInterpolateHelper(const TArrayND<T_SCALAR, d>& ScalarN, const TVector<int32, d>& CellPrev, const TVector<T, d>& Alpha)
	{
		check(false);
	}

	template<class T_SCALAR, class T>
	T_SCALAR LinearlyInterpolateHelper(const TArrayND<T_SCALAR, 2>& ScalarN, const TVector<int32, 2>& CellPrev, const TVector<T, 2>& Alpha)
	{
		const T_SCALAR interpx1 = LinearlyInterpolate1D(ScalarN(CellPrev), ScalarN(CellPrev + TVector<int32, 2>({ 1, 0 })), Alpha[0]);
		const T_SCALAR interpx2 = LinearlyInterpolate1D(ScalarN(CellPrev + TVector<int32, 2>({ 0, 1 })), ScalarN(CellPrev + TVector<int32, 2>({ 1, 1 })), Alpha[0]);
		return LinearlyInterpolate1D(interpx1, interpx2, Alpha[1]);
	}

	template<class T_SCALAR, class T>
	T_SCALAR LinearlyInterpolateHelper(const TArrayND<T_SCALAR, 3>& ScalarN, const TVector<int32, 3>& CellPrev, const TVector<T, 3>& Alpha)
	{
		const T_SCALAR interpx1 = LinearlyInterpolate1D(ScalarN(CellPrev), ScalarN(CellPrev + TVector<int32, 3>(1, 0, 0)), Alpha[0]);
		const T_SCALAR interpx2 = LinearlyInterpolate1D(ScalarN(CellPrev + TVector<int32, 3>(0, 1, 0)), ScalarN(CellPrev + TVector<int32, 3>(1, 1, 0)), Alpha[0]);
		const T_SCALAR interpx3 = LinearlyInterpolate1D(ScalarN(CellPrev + TVector<int32, 3>(0, 0, 1)), ScalarN(CellPrev + TVector<int32, 3>(1, 0, 1)), Alpha[0]);
		const T_SCALAR interpx4 = LinearlyInterpolate1D(ScalarN(CellPrev + TVector<int32, 3>(0, 1, 1)), ScalarN(CellPrev + TVector<int32, 3>(1, 1, 1)), Alpha[0]);
		const T_SCALAR interpy1 = LinearlyInterpolate1D(interpx1, interpx2, Alpha[1]);
		const T_SCALAR interpy2 = LinearlyInterpolate1D(interpx3, interpx4, Alpha[1]);
		return LinearlyInterpolate1D(interpy1, interpy2, Alpha[2]);
	}

	template<class T, int d>
	template<class T_SCALAR>
	T_SCALAR TUniformGridBase<T, d>::LinearlyInterpolate(const TArrayND<T_SCALAR, d>& ScalarN, const TVector<T, d>& X) const
	{
		TVector<int32, d> XCell = Cell(X);
		TVector<T, d> XCenter = Location(XCell);
		TVector<int32, d> CellPrev;
		for(int32 i = 0; i < d; ++i)
		{
			CellPrev[i] = X[i] > XCenter[i] ? XCell[i] : XCell[i] - 1;
		}
		TVector<T, d> Alpha = (X - Location(CellPrev)) / MDx;
		// Clamp correctly when on boarder
		for(int32 i = 0; i < d; ++i)
		{
			if(CellPrev[i] == -1)
			{
				CellPrev[i] = 0;
				Alpha[i] = 0;
			}
			if(CellPrev[i] == Counts()[i] - 1)
			{
				CellPrev[i] = Counts()[i] - 2;
				Alpha[i] = 1;
			}
		}
		return LinearlyInterpolateHelper(ScalarN, CellPrev, Alpha);
	}

	template<class T, int d>
	T TUniformGridBase<T, d>::LinearlyInterpolateComponent(const TArrayND<T, d>& ScalarNComponent, const TVector<T, d>& X, const int32 Axis) const
	{
		TVector<int32, d> CellCounts = Counts() + TVector<int32, d>::AxisVector(Axis);
		TVector<int32, d> FaceIndex = Face(X, Axis);
		TVector<T, d> XCenter = Location(MakePair(Axis, FaceIndex));
		TVector<int32, d> FacePrev;
		for(int32 i = 0; i < d; ++i)
		{
			FacePrev[i] = X[i] > XCenter[i] ? FaceIndex[i] : FaceIndex[i] - 1;
		}
		TVector<T, d> Alpha = (X - Location(MakePair(Axis, FacePrev))) / MDx;
		// Clamp correctly when on boarder
		for(int32 i = 0; i < d; ++i)
		{
			if(FacePrev[i] == -1)
			{
				FacePrev[i] = 0;
				Alpha[i] = 0;
			}
			if(FacePrev[i] == CellCounts[i] - 1)
			{
				FacePrev[i] = CellCounts[i] - 2;
				Alpha[i] = 1;
			}
		}
		return LinearlyInterpolateHelper(ScalarNComponent, FacePrev, Alpha);
	}

	template<class T, int d>
	TVector<T, d> TUniformGridBase<T, d>::LinearlyInterpolate(const TArrayFaceND<T, d>& ScalarN, const TVector<T, d>& X) const
	{
		TVector<T, d> Result;
		for(int32 i = 0; i < d; ++i)
		{
			Result[i] = LinearlyInterpolateComponent(ScalarN.GetComponent(i), X, i);
		}
		return Result;
	}

	template<class T, int d>
	TVector<T, d> TUniformGridBase<T, d>::LinearlyInterpolate(const TArrayFaceND<T, d>& ScalarN, const TVector<T, d>& X, const Pair<int32, TVector<int32, d>> Index) const
	{
		TVector<T, d> Result;
		for(int32 i = 0; i < d; ++i)
		{
			if(i == Index.First)
			{
				Result[i] = ScalarN(Index);
			}
			else
			{
				Result[i] = LinearlyInterpolateComponent(ScalarN.GetComponent(i), X, Index.First);
			}
		}
		return Result;
	}

	template<class T, int d>
	TVector<int32, d> TUniformGrid<T, d>::GetIndex(const int32 Index) const
	{
		TVector<int32, d> NDIndex;
		int32 product = 1, Remainder = Index;
		for(int32 i = 0; i < d; ++i)
		{
			product *= MCells[i];
		}
		for(int32 i = 0; i < d; ++i)
		{
			product /= MCells[i];
			NDIndex[i] = Remainder / product;
			Remainder -= NDIndex[i] * product;
		}
		return NDIndex;
	}

	template<class T, int d>
	TVector<T, d> TUniformGrid<T, d>::Clamp(const TVector<T, d>& X) const
	{
		TVector<T, d> Result;
		for(int32 i = 0; i < d; ++i)
		{
			if(X[i] > MMaxCorner[i])
				Result[i] = MMaxCorner[i];
			else if(X[i] < MMinCorner[i])
				Result[i] = MMinCorner[i];
			else
				Result[i] = X[i];
		}
		return Result;
	}

	template<class T, int d>
	TVector<T, d> TUniformGrid<T, d>::ClampMinusHalf(const TVector<T, d>& X) const
	{
		TVector<T, d> Result;
		TVector<T, d> Max = MMaxCorner - MDx * 0.5;
		TVector<T, d> Min = MMinCorner + MDx * 0.5;
		for(int32 i = 0; i < d; ++i)
		{
			if(X[i] > Max[i])
				Result[i] = Max[i];
			else if(X[i] < Min[i])
				Result[i] = Min[i];
			else
				Result[i] = X[i];
		}
		return Result;
	}

	template<class T>
	TVector<int32, 3> TUniformGrid<T, 3>::GetIndex(const int32 Index) const
	{
		int32 Remainder;
		TVector<int32, 3> NDIndex;
		NDIndex[0] = Index / (MCells[1] * MCells[2]);
		Remainder = Index - NDIndex[0] * MCells[1] * MCells[2];
		NDIndex[1] = Remainder / MCells[2];
		Remainder = Remainder - NDIndex[1] * MCells[2];
		NDIndex[2] = Remainder;
		return NDIndex;
	}

	template<class T>
	Pair<int32, TVector<int32, 3>> TUniformGrid<T, 3>::GetFaceIndex(int32 Index) const
	{
		int32 Remainder;
		int32 NumXFaces = (MCells + TVector<int32, 3>::AxisVector(0)).Product();
		int32 NumYFaces = (MCells + TVector<int32, 3>::AxisVector(1)).Product();
		int32 Axis = 0;
		if(Index > NumXFaces)
		{
			Axis = 1;
			Index -= NumXFaces;
			if(Index > NumYFaces)
			{
				Axis = 2;
				Index -= NumYFaces;
			}
		}
		TVector<int32, 3> Faces = MCells + TVector<int32, 3>::AxisVector(Axis);
		TVector<int32, 3> NDIndex;
		NDIndex[0] = Index / (Faces[1] * Faces[2]);
		Remainder = Index - NDIndex[0] * Faces[1] * Faces[2];
		NDIndex[1] = Remainder / Faces[2];
		Remainder = Remainder - NDIndex[1] * Faces[2];
		NDIndex[2] = Remainder;
		return MakePair(Axis, NDIndex);
	}

	template<class T>
	TVector<int32, 3> TUniformGrid<T, 3>::ClampIndex(const TVector<int32, 3>& Index) const
	{
		TVector<int32, 3> Result;
		Result[0] = Index[0] >= MCells[0] ? MCells[0] - 1 : (Index[0] < 0 ? 0 : Index[0]);
		Result[1] = Index[1] >= MCells[1] ? MCells[1] - 1 : (Index[1] < 0 ? 0 : Index[1]);
		Result[2] = Index[2] >= MCells[2] ? MCells[2] - 1 : (Index[2] < 0 ? 0 : Index[2]);
		return Result;
	}

	template<class T>
	TVector<T, 3> TUniformGrid<T, 3>::Clamp(const TVector<T, 3>& X) const
	{
		TVector<T, 3> Result;
		Result[0] = X[0] > MMaxCorner[0] ? MMaxCorner[0] : (X[0] < MMinCorner[0] ? MMinCorner[0] : X[0]);
		Result[1] = X[1] > MMaxCorner[1] ? MMaxCorner[1] : (X[1] < MMinCorner[1] ? MMinCorner[1] : X[1]);
		Result[2] = X[2] > MMaxCorner[2] ? MMaxCorner[2] : (X[2] < MMinCorner[2] ? MMinCorner[2] : X[2]);
		return Result;
	}

	template<class T>
	TVector<T, 3> TUniformGrid<T, 3>::ClampMinusHalf(const TVector<T, 3>& X) const
	{
		TVector<T, 3> Result;
		TVector<T, 3> Max = MMaxCorner - MDx * 0.5;
		TVector<T, 3> Min = MMinCorner + MDx * 0.5;
		Result[0] = X[0] > Max[0] ? Max[0] : (X[0] < Min[0] ? Min[0] : X[0]);
		Result[1] = X[1] > Max[1] ? Max[1] : (X[1] < Min[1] ? Min[1] : X[1]);
		Result[2] = X[2] > Max[2] ? Max[2] : (X[2] < Min[2] ? Min[2] : X[2]);
		return Result;
	}

	template<class T>
<<<<<<< HEAD
	void TMPMGrid<T>::BaseNodeIndex(const TVector<T, 3>& X, TVector<int32, 3>& Index, TVector<T, 3>& Weights) const
	{
		for(uint32 i = 0; i < 3; ++i)
			Index[i] = int32(FMath::Floor((X[i] - MMinCorner[i]) / MDx[i]));
		for(uint32 i = 0; i < 3; ++i)
			Weights[i] = (X[i] - MMinCorner[i]) / MDx[i] - T(Index[i]);
	}

	template<class T>
	int32 TMPMGrid<T>::FlatIndex(const TVector<int32, 3>& Index) const
	{
=======
	TUniformGrid<T, 3> TUniformGrid<T, 3>::SubGrid(const TVector<int32, 3>& MinCell, const TVector<int32, 3>& MaxCell) const
	{
		TUniformGrid<T, 3> Result;
		Result.MMinCorner = Node(MinCell);
		Result.MMaxCorner = Node(MaxCell + TVector<int32, 3>(1, 1, 1));
		Result.MCells = MaxCell - MinCell + TVector<int32, 3>(1, 1, 1);
		Result.MDx = MDx;
		return Result;
	}

	template<class T>
	void TMPMGrid<T>::BaseNodeIndex(const TVector<T, 3>& X, TVector<int32, 3>& Index, TVector<T, 3>& Weights) const
	{
		for(uint32 i = 0; i < 3; ++i)
			Index[i] = int32(FMath::Floor((X[i] - MMinCorner[i]) / MDx[i]));
		for(uint32 i = 0; i < 3; ++i)
			Weights[i] = (X[i] - MMinCorner[i]) / MDx[i] - T(Index[i]);
	}

	template<class T>
	int32 TMPMGrid<T>::FlatIndex(const TVector<int32, 3>& Index) const
	{
>>>>>>> 4af6daef
		/*
		This assumes data will be stored at each index (i.e. numbered by flatIndex(index)). For linear interpolation over
		the grid we assume that the index[i] \in [0,gridN[i]-1]. For quadratic interpolation, we assume that the
		index[i] \in [-1,gridN[i]-1].

		For linear interpolation, data is stored at the nodes of the grid, e.g. xi = i dx (i=0,1,...,gridN-1) and
		for quadratic interpolation, data is stored at the cell centers of the grid, e.g. xi = i dx + dx/2 (i=-1,0,1,...,gridN-1)
		*/

		if(interp == linear)
		{
			return Index[0] * MCells[1] * MCells[2] + Index[1] * MCells[2] + Index[2];
		}
		else
		{
			return (MCells[1] + 1) * (MCells[2] + 1) * (Index[0] + 1) + (MCells[2] + 1) * (Index[1] + 1) + Index[2] + 1;
		}


		return -1;
	}

	template<class T>
	TVector<int32, 3> TMPMGrid<T>::Lin2MultiIndex(const int32 IndexIn) const
	{
		/*
		This version returns an Index instead of taking one in by reference.
		*/
		TVector<int32, 3> MultiIndex;

		if(interp == linear)
		{
			MultiIndex[0] = IndexIn / (MCells[1] * MCells[2]);
			MultiIndex[1] = (IndexIn / MCells[2]) % MCells[1];
			MultiIndex[2] = IndexIn % MCells[2];
		}
		else
		{
			MultiIndex[0] = IndexIn / ((MCells[1] + 1) * (MCells[2] + 1)) - 1;
			MultiIndex[1] = (IndexIn / (MCells[2] + 1)) % (MCells[1] + 1) - 1;
			MultiIndex[2] = IndexIn % (MCells[2] + 1) - 1;
		}


		return MultiIndex;
	}



	template<class T>
	TVector<T, 3> TMPMGrid<T>::Node(int32 FlatIndexIn) const
	{
		TVector<T, 3> result;
		TVector<int32, 3> index = Lin2MultiIndex(FlatIndexIn);

		if(interp == linear)
		{
			for(int32 i = 0; i < 3; ++i)
			{
				result[i] = T(index[i]) * MDx[i] + MMinCorner[i];
			}
		}
		else
		{
			for(size_t i = 0; i < 3; ++i)
			{
				result[i] = (T(index[i]) + T(0.5)) * MDx[i] + MMinCorner[i];
			}
		}

		return result;
	}

	template<class T>
	int32 TMPMGrid<T>::Loc2GlobIndex(const int32 IndexIn, const TVector<int32, 3>& LocalIndexIn) const
	{

		if(interp == linear)
		{
			return IndexIn + MCells[1] * MCells[2] * LocalIndexIn[0] + MCells[2] * LocalIndexIn[1] + LocalIndexIn[2];
		}
		else
		{
			return IndexIn + (MCells[1] + 1) * (MCells[2] + 1) * (LocalIndexIn[0] - 1) + (MCells[2] + 1) * (LocalIndexIn[1] - 1) + LocalIndexIn[2] - 1;
		}

		return -1;

	}

	template<class T>
	void TMPMGrid<T>::UpdateGridFromPositions(const Chaos::TDynamicParticles<T, 3>& InParticles)
	{
		TVector<T, 3> ParticleMin, ParticleMax;
		if(InParticles.Size() > 0)
		{
			ParticleMin = InParticles.X()[0];
			ParticleMax = InParticles.X()[0];
			for(uint32 p = 0; p < InParticles.Size(); p++)
			{
				for(int32 alpha = 0; alpha < 3; alpha++)
				{
					if(ParticleMin[alpha] > InParticles.X()[p][alpha])
					{
						ParticleMin[alpha] = InParticles.X()[p][alpha];
					}
					if(ParticleMax[alpha] < InParticles.X()[p][alpha])
					{
						ParticleMax[alpha] = InParticles.X()[p][alpha];
					}
				}
			}
			TVector<T, 3> dims = ParticleMax - ParticleMin;

			for(uint32 c = 0; c < 3; c++)
			{
				MMinCorner[c] = MDx[c] * T(FMath::CeilToInt((ParticleMin[c] / MDx[c]))) - T(2) * MDx[c];
				MCells[c] = int32(FMath::CeilToInt((dims[c] / MDx[c]))) + 4;
				MMaxCorner[c] = MMinCorner[c] + T(MCells[c]) * MDx[c];
			}
		}
	}

	template<class T>
	void TMPMGrid<T>::SetInterp(InterpType InterpIn)
	{
		interp = InterpIn;
		if(interp == linear)
			NPerDir = 2;
		else
			NPerDir = 3;
	}



	template<class T>
	bool Chaos::TUniformGrid<T, 3>::IsValid(const TVector<int32, 3>& X) const
	{
		return X == ClampIndex(X);
	}
}

#if PLATFORM_MAC || PLATFORM_LINUX
template class CHAOS_API Chaos::TUniformGridBase<Chaos::FReal, 3>;
template class CHAOS_API Chaos::TUniformGrid<Chaos::FReal, 3>;
template class CHAOS_API Chaos::TUniformGrid<Chaos::FReal, 2>;
template class CHAOS_API Chaos::TMPMGrid<Chaos::FRealSingle>;
template class CHAOS_API Chaos::TMPMGrid<Chaos::FReal>;
#else
template class Chaos::TUniformGridBase<Chaos::FReal, 3>;
template class Chaos::TUniformGrid<Chaos::FReal, 3>;
template class Chaos::TUniformGrid<Chaos::FReal, 2>;
template class Chaos::TMPMGrid<Chaos::FRealSingle>;
template class Chaos::TMPMGrid<Chaos::FReal>;
#endif

template Chaos::FVec3 Chaos::TUniformGridBase<Chaos::FReal, 3>::LinearlyInterpolate<Chaos::FVec3>(const Chaos::TArrayND<Chaos::FVec3, 3>&, const Chaos::FVec3&) const;
template CHAOS_API Chaos::FReal Chaos::TUniformGridBase<Chaos::FReal, 3>::LinearlyInterpolate<Chaos::FReal>(const TArrayND<Chaos::FReal, 3>&, const Chaos::FVec3&) const;<|MERGE_RESOLUTION|>--- conflicted
+++ resolved
@@ -251,19 +251,6 @@
 	}
 
 	template<class T>
-<<<<<<< HEAD
-	void TMPMGrid<T>::BaseNodeIndex(const TVector<T, 3>& X, TVector<int32, 3>& Index, TVector<T, 3>& Weights) const
-	{
-		for(uint32 i = 0; i < 3; ++i)
-			Index[i] = int32(FMath::Floor((X[i] - MMinCorner[i]) / MDx[i]));
-		for(uint32 i = 0; i < 3; ++i)
-			Weights[i] = (X[i] - MMinCorner[i]) / MDx[i] - T(Index[i]);
-	}
-
-	template<class T>
-	int32 TMPMGrid<T>::FlatIndex(const TVector<int32, 3>& Index) const
-	{
-=======
 	TUniformGrid<T, 3> TUniformGrid<T, 3>::SubGrid(const TVector<int32, 3>& MinCell, const TVector<int32, 3>& MaxCell) const
 	{
 		TUniformGrid<T, 3> Result;
@@ -286,7 +273,6 @@
 	template<class T>
 	int32 TMPMGrid<T>::FlatIndex(const TVector<int32, 3>& Index) const
 	{
->>>>>>> 4af6daef
 		/*
 		This assumes data will be stored at each index (i.e. numbered by flatIndex(index)). For linear interpolation over
 		the grid we assume that the index[i] \in [0,gridN[i]-1]. For quadratic interpolation, we assume that the
