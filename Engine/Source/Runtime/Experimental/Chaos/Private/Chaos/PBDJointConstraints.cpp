--- conflicted
+++ resolved
@@ -139,11 +139,7 @@
 
 	void FPBDJointConstraintHandle::SetSettings(const FPBDJointSettings& InSettings)
 	{
-<<<<<<< HEAD
-		// buffer the previous targets so plasticiy can reuse them
-=======
 		// buffer the previous targets so plasticity can reuse them
->>>>>>> 4af6daef
 		FVec3 LinearTarget = GetSettings().LinearDrivePositionTarget;
 		FRotation3 AngularTarget = GetSettings().AngularDrivePositionTarget;
 		if (!bLinearPlasticityInitialized && !FMath::IsNearlyEqual(InSettings.LinearPlasticityLimit, FLT_MAX))
@@ -155,18 +151,10 @@
 			bAngularPlasticityInitialized = true;
 		}
 
-<<<<<<< HEAD
-
 		ConcreteContainer()->SetConstraintSettings(ConstraintIndex, InSettings);
 
 
-		// transfer the previous targets when controlled by plasticiy
-=======
-		ConcreteContainer()->SetConstraintSettings(ConstraintIndex, InSettings);
-
-
 		// transfer the previous targets when controlled by plasticity
->>>>>>> 4af6daef
 		if (bLinearPlasticityInitialized)
 		{
 			ConcreteContainer()->SetLinearDrivePositionTarget(ConstraintIndex,LinearTarget);
@@ -375,10 +363,7 @@
 		, bUseLinearSolver(true)
 		, bSortEnabled(false)
 		, bSolvePositionLast(true)
-<<<<<<< HEAD
-=======
 		, bUsePositionBasedDrives(true)
->>>>>>> 4af6daef
 		, bEnableTwistLimits(true)
 		, bEnableSwingLimits(true)
 		, bEnableDrives(true)
@@ -557,8 +542,6 @@
 					}
 				}
 			}
-
-			RemovedParticle->ParticleConstraints().Reset();
 		}
 	}
 
@@ -772,10 +755,6 @@
 		return ConstraintStates[ConstraintIndex].Color;
 	}
 
-<<<<<<< HEAD
-
-=======
->>>>>>> 4af6daef
 	FVec3 FPBDJointConstraints::GetConstraintLinearImpulse(int32 ConstraintIndex) const
 	{
 		return ConstraintStates[ConstraintIndex].LinearImpulse;
@@ -862,11 +841,7 @@
 			}
 			else if (bIsInGraph && !bShouldBeInGraph)
 			{
-<<<<<<< HEAD
-				IslandManager.RemoveConstraint(ContainerId, ConstraintHandle);
-=======
 				IslandManager.RemoveConstraint(ConstraintHandle);
->>>>>>> 4af6daef
 			}
 		}
 	}
@@ -928,7 +903,6 @@
 		const bool bHasAngularPlasticityLimit = JointSettings.AngularPlasticityLimit != FLT_MAX;
 		const bool bHasPlasticityLimits = bHasLinearPlasticityLimit || bHasAngularPlasticityLimit;
 		if (!bHasPlasticityLimits)
-<<<<<<< HEAD
 		{
 			return;
 		}
@@ -969,48 +943,6 @@
 			}
 		}
 
-=======
-		{
-			return;
-		}
-
-		if (!Settings.bEnableDrives)
-		{
-			return;
-		}
-
-		// @todo(chaos): this should be done when the joint transforms are initialized
-		// Plasticity should not be turned on in the middle of simulation.
-		if (bHasLinearPlasticityLimit)
-		{
-			const bool bIsCOMDistanceInitialized = !FMath::IsNearlyEqual(JointSettings.LinearPlasticityInitialDistanceSquared, (FReal)FLT_MAX);
-			if (!bIsCOMDistanceInitialized)
-			{
-				// Joint plasticity is based on the distance of one of the moment arms of the joint. Typically, plasticity
-				// will get setup from the joint pivot to the child COM (centor of mass), so that is found first. However, when 
-				// the pivot is at the child COM then we fall back to the distance between thge pivot and parent COM.
-				ConstraintSettings[ConstraintIndex].LinearPlasticityInitialDistanceSquared = JointSettings.ConnectorTransforms[0].GetTranslation().SizeSquared();
-				if (FMath::IsNearlyZero(ConstraintSettings[ConstraintIndex].LinearPlasticityInitialDistanceSquared))
-				{
-					ConstraintSettings[ConstraintIndex].LinearPlasticityInitialDistanceSquared = JointSettings.ConnectorTransforms[1].GetTranslation().SizeSquared();
-				}
-				// @todo(chaos): move this to validation
-				ensureMsgf(!FMath::IsNearlyZero(ConstraintSettings[ConstraintIndex].LinearPlasticityInitialDistanceSquared), TEXT("Plasticity made inactive due to Zero length difference between parent and child rigid body."));
-			}
-		}
-
-		int32 Index0, Index1;
-		GetConstrainedParticleIndices(ConstraintIndex, Index0, Index1);
-		{
-			FGenericParticleHandle Particle0 = FGenericParticleHandle(ConstraintParticles[ConstraintIndex][Index0]);
-			FGenericParticleHandle Particle1 = FGenericParticleHandle(ConstraintParticles[ConstraintIndex][Index1]);
-			if (Particle0->Disabled() || Particle1->Disabled())
-			{
-				return;
-			}
-		}
-
->>>>>>> 4af6daef
 		const FTransformPair& ConstraintFramesLocal = JointSettings.ConnectorTransforms;
 		FTransformPair ConstraintFramesGlobal(ConstraintFramesLocal[Index0] * FRigidTransform3(SolverBody0.ActorP(), SolverBody0.ActorQ()), ConstraintFramesLocal[Index1] * FRigidTransform3(SolverBody1.ActorP(), SolverBody1.ActorQ()));
 		FQuat Q1 = ConstraintFramesGlobal[1].GetRotation();
@@ -1025,7 +957,6 @@
 			for (int32 Axis = 0; Axis < 3; Axis++)
 			{
 				if (!JointSettings.bLinearPositionDriveEnabled[Axis] || JointSettings.LinearMotionTypes[Axis] == EJointMotionType::Locked)
-<<<<<<< HEAD
 				{
 					LinearDisplacement[Axis] = 0;
 				}
@@ -1040,8 +971,6 @@
 					SetDriveTargetChanged(ConstraintIndex, true);
 				}
 				else // EPlasticityType::Shrink || EPlasticityType::Grow
-=======
->>>>>>> 4af6daef
 				{
 					// Shrink and Grow are based on the distance between the joint pivot and the child. 
 					// Note, if the pivot is located at the COM of the child then shrink will not do anything. 
@@ -1060,37 +989,6 @@
 					}
 				}
 			}
-<<<<<<< HEAD
-=======
-			// Assuming that the dimensions which are locked or have no targets are 0. in LinearDrivePositionTarget
-			FReal LinearPlasticityDistanceThreshold = JointSettings.LinearPlasticityLimit * JointSettings.LinearPlasticityLimit * JointSettings.LinearPlasticityInitialDistanceSquared;
-			if ((LinearDisplacement - JointSettings.LinearDrivePositionTarget).SizeSquared() > LinearPlasticityDistanceThreshold)
-			{
-				if (JointSettings.LinearPlasticityType == EPlasticityType::Free)
-				{
-					JointSettings.LinearDrivePositionTarget = LinearDisplacement;
-					SetDriveTargetChanged(ConstraintIndex, true);
-				}
-				else // EPlasticityType::Shrink || EPlasticityType::Grow
-				{
-					// Shrink and Grow are based on the distance between the joint pivot and the child. 
-					// Note, if the pivot is located at the COM of the child then shrink will not do anything. 
-					FVec3 StartDelta = ConstraintFramesLocal[Index1].InverseTransformPositionNoScale(JointSettings.LinearDrivePositionTarget);
-					FVec3 CurrentDelta = ConstraintFramesGlobal[Index1].InverseTransformPositionNoScale(SolverBody1.P());
-
-					if (JointSettings.LinearPlasticityType == EPlasticityType::Shrink && CurrentDelta.SizeSquared() < StartDelta.SizeSquared())
-					{
-						JointSettings.LinearDrivePositionTarget = LinearDisplacement;
-						SetDriveTargetChanged(ConstraintIndex, true);
-					}
-					else if (JointSettings.LinearPlasticityType == EPlasticityType::Grow && CurrentDelta.SizeSquared() > StartDelta.SizeSquared())
-					{
-						JointSettings.LinearDrivePositionTarget = LinearDisplacement;
-						SetDriveTargetChanged(ConstraintIndex, true);
-					}
-				}
-			}
->>>>>>> 4af6daef
 		}
 		if (bHasAngularPlasticityLimit)
 		{
