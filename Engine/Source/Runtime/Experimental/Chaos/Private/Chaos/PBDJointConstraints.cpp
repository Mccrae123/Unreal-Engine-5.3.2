--- conflicted
+++ resolved
@@ -2,11 +2,7 @@
 #include "Chaos/PBDJointConstraints.h"
 #include "Chaos/ChaosDebugDraw.h"
 #include "Chaos/DebugDrawQueue.h"
-<<<<<<< HEAD
-#include "Chaos/Evolution/SolverDatas.h"
-=======
 #include "Chaos/Island/IslandManager.h"
->>>>>>> d731a049
 #include "Chaos/Joint/ChaosJointLog.h"
 #include "Chaos/Joint/ColoringGraph.h"
 #include "Chaos/Joint/JointConstraintsCVars.h"
@@ -75,14 +71,11 @@
 		return ConcreteContainer()->GetConstraintColor(ConstraintIndex);
 	}
 
-<<<<<<< HEAD
-=======
 	bool FPBDJointConstraintHandle::IsConstraintBroken() const
 	{
 		return ConcreteContainer()->IsConstraintBroken(ConstraintIndex);
 	}
 
->>>>>>> d731a049
 	bool FPBDJointConstraintHandle::IsConstraintBreaking() const
 	{
 		return ConcreteContainer()->IsConstraintBreaking(ConstraintIndex);
@@ -182,18 +175,6 @@
 		return ConcreteContainer()->SetConstraintEnabled(ConstraintIndex, bInEnabled);
 	}
 
-<<<<<<< HEAD
-	void FPBDJointConstraintHandle::PreGatherInput(const FReal Dt, FPBDIslandSolverData& SolverData)
-	{
-		ConcreteContainer()->PreGatherInput(Dt, ConstraintIndex, SolverData);
-	}
-
-	void FPBDJointConstraintHandle::GatherInput(const FReal Dt, const int32 Particle0Level, const int32 Particle1Level, FPBDIslandSolverData& SolverData)
-	{
-		ConcreteContainer()->GatherInput(Dt, ConstraintIndex, Particle0Level, Particle1Level, SolverData);
-	}
-=======
->>>>>>> d731a049
 
 	//
 	// Constraint Settings
@@ -205,19 +186,12 @@
 		, LinearProjection(0)
 		, AngularProjection(0)
 		, ShockPropagation(0)
-<<<<<<< HEAD
-=======
 		, TeleportDistance(0)
 		, TeleportAngle(0)
->>>>>>> d731a049
 		, ParentInvMassScale(1)
 		, bCollisionEnabled(true)
 		, bProjectionEnabled(false)
 		, bShockPropagationEnabled(false)
-<<<<<<< HEAD
-		, bSoftProjectionEnabled(false)
-=======
->>>>>>> d731a049
 		, LinearMotionTypes({ EJointMotionType::Locked, EJointMotionType::Locked, EJointMotionType::Locked })
 		, LinearLimit(FLT_MAX)
 		, AngularMotionTypes({ EJointMotionType::Free, EJointMotionType::Free, EJointMotionType::Free })
@@ -413,18 +387,10 @@
 	//
 
 	
-<<<<<<< HEAD
-	FPBDJointConstraints::FPBDJointConstraints(const FPBDJointSolverSettings& InSettings)
-		: FPBDIndexedConstraintContainer(FConstraintContainerHandle::StaticType())
-		, Settings(InSettings)
-		, bJointsDirty(false)
-		, SolverType(EConstraintSolverType::QuasiPbd)
-=======
 	FPBDJointConstraints::FPBDJointConstraints()
 		: Base(FConstraintContainerHandle::StaticType())
 		, Settings()
 		, bJointsDirty(false)
->>>>>>> d731a049
 	{
 	}
 
@@ -800,13 +766,6 @@
 		return ConstraintStates[ConstraintIndex].ResimType;
 	}
 
-<<<<<<< HEAD
-	void FPBDJointConstraints::UpdatePositionBasedState(const FReal Dt)
-	{
-	}
-
-=======
->>>>>>> d731a049
 	void FPBDJointConstraints::PrepareTick()
 	{
 		SCOPE_CYCLE_COUNTER(STAT_Joints_PrepareTick);
@@ -867,154 +826,116 @@
 		IslandManager.AddContainerConstraints(*this);
 	}
 
-<<<<<<< HEAD
-	void FPBDJointConstraints::PreGatherInput(const FReal Dt, FPBDIslandSolverData& SolverData)
+	void FPBDJointConstraints::AddBodies(FSolverBodyContainer& SolverBodyContainer)
 	{
 		for (int32 ConstraintIndex = 0; ConstraintIndex < NumConstraints(); ++ConstraintIndex)
 		{
-			if (!ConstraintStates[ConstraintIndex].bDisabled)
-			{
-				PreGatherInput(Dt, ConstraintIndex, SolverData);
-			}
-		}
-	}
-
-	void FPBDJointConstraints::GatherInput(const FReal Dt, FPBDIslandSolverData& SolverData)
+			AddBodies(ConstraintIndex, SolverBodyContainer);
+		}
+	}
+
+	void FPBDJointConstraints::GatherInput(const FReal Dt)
 	{
 		for (int32 ConstraintIndex = 0; ConstraintIndex < NumConstraints(); ++ConstraintIndex)
 		{
-			if (!ConstraintStates[ConstraintIndex].bDisabled)
-			{
-				GatherInput(Dt, ConstraintIndex, INDEX_NONE, INDEX_NONE, SolverData);
-			}
-		}
-	}
-
-	bool FPBDJointConstraints::ApplyPhase1(const FReal Dt, const int32 It, const int32 NumIts, FPBDIslandSolverData& SolverData)
-	{
-		return ApplyPhase1Serial(Dt, It, NumIts, SolverData);
-	}
-
-	bool FPBDJointConstraints::ApplyPhase2(const FReal Dt, const int32 It, const int32 NumIts, FPBDIslandSolverData& SolverData)
-	{
-		return ApplyPhase2Serial(Dt, It, NumIts, SolverData);
-	}
-
-	bool FPBDJointConstraints::ApplyPhase3(const FReal Dt, const int32 It, const int32 NumIts, FPBDIslandSolverData& SolverData)
-	{
-		return ApplyPhase3Serial(Dt, It, NumIts, SolverData);
-=======
-	void FPBDJointConstraints::AddBodies(FSolverBodyContainer& SolverBodyContainer)
+			GatherInput(ConstraintIndex, Dt);
+		}
+	}
+
+	void FPBDJointConstraints::ScatterOutput(const FReal Dt)
 	{
 		for (int32 ConstraintIndex = 0; ConstraintIndex < NumConstraints(); ++ConstraintIndex)
 		{
+			ScatterOutput(ConstraintIndex, Dt);
+		}
+	}
+
+	void FPBDJointConstraints::ApplyPositionConstraints(const FReal Dt, const int32 It, const int32 NumIts)
+	{
+		for (int32 ConstraintIndex = 0; ConstraintIndex < NumConstraints(); ++ConstraintIndex)
+		{
+			ApplyPositionConstraint(Dt, ConstraintIndex, It, NumIts);
+		}
+	}
+
+	void FPBDJointConstraints::ApplyVelocityConstraints(const FReal Dt, const int32 It, const int32 NumIts)
+	{
+		for (int32 ConstraintIndex = 0; ConstraintIndex < NumConstraints(); ++ConstraintIndex)
+		{
+			ApplyVelocityConstraint(Dt, ConstraintIndex, It, NumIts);
+		}
+	}
+
+	void FPBDJointConstraints::ApplyProjectionConstraints(const FReal Dt, const int32 It, const int32 NumIts)
+	{
+		if (It == 0)
+		{
+			for (int32 ConstraintIndex = 0; ConstraintIndex < NumConstraints(); ++ConstraintIndex)
+			{
+				PrepareProjectionConstraint(Dt, ConstraintIndex, It, NumIts);
+			}
+		}
+
+		for (int32 ConstraintIndex = 0; ConstraintIndex < NumConstraints(); ++ConstraintIndex)
+		{
+			ApplyProjectionConstraint(Dt, ConstraintIndex, It, NumIts);
+		}
+	}
+
+	void FPBDJointConstraints::AddBodies(const TArrayView<int32>& ConstraintIndices, FSolverBodyContainer& SolverBodyContainer)
+	{
+		for (int32 ConstraintIndex : ConstraintIndices)
+		{
 			AddBodies(ConstraintIndex, SolverBodyContainer);
 		}
 	}
 
-	void FPBDJointConstraints::GatherInput(const FReal Dt)
-	{
-		for (int32 ConstraintIndex = 0; ConstraintIndex < NumConstraints(); ++ConstraintIndex)
+	void FPBDJointConstraints::GatherInput(const TArrayView<int32>& ConstraintIndices, const FReal Dt)
+	{
+		for (int32 ConstraintIndex : ConstraintIndices)
 		{
 			GatherInput(ConstraintIndex, Dt);
 		}
 	}
 
-	void FPBDJointConstraints::ScatterOutput(const FReal Dt)
-	{
-		for (int32 ConstraintIndex = 0; ConstraintIndex < NumConstraints(); ++ConstraintIndex)
+	void FPBDJointConstraints::ScatterOutput(const TArrayView<int32>& ConstraintIndices, const FReal Dt)
+	{
+		for (int32 ConstraintIndex : ConstraintIndices)
 		{
 			ScatterOutput(ConstraintIndex, Dt);
 		}
 	}
 
-	void FPBDJointConstraints::ApplyPositionConstraints(const FReal Dt, const int32 It, const int32 NumIts)
-	{
-		for (int32 ConstraintIndex = 0; ConstraintIndex < NumConstraints(); ++ConstraintIndex)
+	void FPBDJointConstraints::ApplyPositionConstraints(const TArrayView<int32>& ConstraintIndices, const FReal Dt, const int32 It, const int32 NumIts)
+	{
+		for (int32 ConstraintIndex : ConstraintIndices)
 		{
 			ApplyPositionConstraint(Dt, ConstraintIndex, It, NumIts);
 		}
 	}
 
-	void FPBDJointConstraints::ApplyVelocityConstraints(const FReal Dt, const int32 It, const int32 NumIts)
-	{
-		for (int32 ConstraintIndex = 0; ConstraintIndex < NumConstraints(); ++ConstraintIndex)
+	void FPBDJointConstraints::ApplyVelocityConstraints(const TArrayView<int32>& ConstraintIndices, const FReal Dt, const int32 It, const int32 NumIts)
+	{
+		for (int32 ConstraintIndex : ConstraintIndices)
 		{
 			ApplyVelocityConstraint(Dt, ConstraintIndex, It, NumIts);
 		}
 	}
 
-	void FPBDJointConstraints::ApplyProjectionConstraints(const FReal Dt, const int32 It, const int32 NumIts)
+	void FPBDJointConstraints::ApplyProjectionConstraints(const TArrayView<int32>& ConstraintIndices, const FReal Dt, const int32 It, const int32 NumIts)
 	{
 		if (It == 0)
 		{
-			for (int32 ConstraintIndex = 0; ConstraintIndex < NumConstraints(); ++ConstraintIndex)
+			for (int32 ConstraintIndex : ConstraintIndices)
 			{
 				PrepareProjectionConstraint(Dt, ConstraintIndex, It, NumIts);
 			}
 		}
 
-		for (int32 ConstraintIndex = 0; ConstraintIndex < NumConstraints(); ++ConstraintIndex)
+		for (int32 ConstraintIndex : ConstraintIndices)
 		{
 			ApplyProjectionConstraint(Dt, ConstraintIndex, It, NumIts);
 		}
-	}
-
-	void FPBDJointConstraints::AddBodies(const TArrayView<int32>& ConstraintIndices, FSolverBodyContainer& SolverBodyContainer)
-	{
-		for (int32 ConstraintIndex : ConstraintIndices)
-		{
-			AddBodies(ConstraintIndex, SolverBodyContainer);
-		}
-	}
-
-	void FPBDJointConstraints::GatherInput(const TArrayView<int32>& ConstraintIndices, const FReal Dt)
-	{
-		for (int32 ConstraintIndex : ConstraintIndices)
-		{
-			GatherInput(ConstraintIndex, Dt);
-		}
-	}
-
-	void FPBDJointConstraints::ScatterOutput(const TArrayView<int32>& ConstraintIndices, const FReal Dt)
-	{
-		for (int32 ConstraintIndex : ConstraintIndices)
-		{
-			ScatterOutput(ConstraintIndex, Dt);
-		}
-	}
-
-	void FPBDJointConstraints::ApplyPositionConstraints(const TArrayView<int32>& ConstraintIndices, const FReal Dt, const int32 It, const int32 NumIts)
-	{
-		for (int32 ConstraintIndex : ConstraintIndices)
-		{
-			ApplyPositionConstraint(Dt, ConstraintIndex, It, NumIts);
-		}
-	}
-
-	void FPBDJointConstraints::ApplyVelocityConstraints(const TArrayView<int32>& ConstraintIndices, const FReal Dt, const int32 It, const int32 NumIts)
-	{
-		for (int32 ConstraintIndex : ConstraintIndices)
-		{
-			ApplyVelocityConstraint(Dt, ConstraintIndex, It, NumIts);
-		}
-	}
-
-	void FPBDJointConstraints::ApplyProjectionConstraints(const TArrayView<int32>& ConstraintIndices, const FReal Dt, const int32 It, const int32 NumIts)
-	{
-		if (It == 0)
-		{
-			for (int32 ConstraintIndex : ConstraintIndices)
-			{
-				PrepareProjectionConstraint(Dt, ConstraintIndex, It, NumIts);
-			}
-		}
-
-		for (int32 ConstraintIndex : ConstraintIndices)
-		{
-			ApplyProjectionConstraint(Dt, ConstraintIndex, It, NumIts);
-		}
->>>>>>> d731a049
 	}
 
 	//////////////////////////////////////////////////////////////////////////
@@ -1023,23 +944,12 @@
 	//
 	//////////////////////////////////////////////////////////////////////////
 
-<<<<<<< HEAD
-	//////////////////////////////////////////////////////////////////////////
-	//
-	// Begin Graph API Solver. Iterate over constraints in connectivity order.
-	//
-	//////////////////////////////////////////////////////////////////////////
-
-	void FPBDJointConstraints::SetNumIslandConstraints(const int32 NumIslandConstraints, FPBDIslandSolverData& SolverData)
-	{
-		SolverData.GetConstraintIndices(ContainerId).Reset(NumIslandConstraints);
-	}
-
-	void FPBDJointConstraints::PreGatherInput(const FReal Dt, const int32 ConstraintIndex, FPBDIslandSolverData& SolverData)
-	{
-		check(!ConstraintStates[ConstraintIndex].bDisabled);
-
-		SolverData.GetConstraintIndices(ContainerId).Add(ConstraintIndex);
+	void FPBDJointConstraints::AddBodies(const int32 ConstraintIndex, FSolverBodyContainer& SolverBodyContainer)
+	{
+		if (ConstraintStates[ConstraintIndex].bDisabled)
+		{
+			return;
+		}
 
 		int32 Index0, Index1;
 		GetConstrainedParticleIndices(ConstraintIndex, Index0, Index1);
@@ -1048,14 +958,27 @@
 
 		// Find the solver bodies for the particles we constrain. This will add them to the container
 		// if they aren't there already, and ensure that they are populated with the latest data.
-		SolverData.GetBodyContainer().FindOrAdd(Particle0);
-		SolverData.GetBodyContainer().FindOrAdd(Particle1);
-	}
-
-	void FPBDJointConstraints::GatherInput(const FReal Dt, const int32 ConstraintIndex, const int32 Particle0Level, const int32 Particle1Level, FPBDIslandSolverData& SolverData)
-	{
-		SCOPE_CYCLE_COUNTER(STAT_Joints_Gather);
-		check(!ConstraintStates[ConstraintIndex].bDisabled);
+		FSolverBody* SolverBody0 = SolverBodyContainer.FindOrAdd(Particle0);
+		FSolverBody* SolverBody1 = SolverBodyContainer.FindOrAdd(Particle1);
+
+		if (Settings.bUseLinearSolver)
+		{
+			FPBDJointCachedSolver& Solver = CachedConstraintSolvers[ConstraintIndex];
+			Solver.SetSolverBodies(SolverBody0, SolverBody1);
+		}
+		else
+		{
+			FPBDJointSolver& Solver = ConstraintSolvers[ConstraintIndex];
+			Solver.SetSolverBodies(SolverBody0, SolverBody1);
+		}
+	}
+
+	void FPBDJointConstraints::GatherInput(const int32 ConstraintIndex, const FReal Dt)
+	{
+		if (ConstraintStates[ConstraintIndex].bDisabled)
+		{
+			return;
+		}
 
 		const FPBDJointSettings& JointSettings = ConstraintSettings[ConstraintIndex];
 		const FTransformPair& JointFrames = JointSettings.ConnectorTransforms;
@@ -1065,17 +988,11 @@
 		FGenericParticleHandle Particle0 = FGenericParticleHandle(ConstraintParticles[ConstraintIndex][Index0]);
 		FGenericParticleHandle Particle1 = FGenericParticleHandle(ConstraintParticles[ConstraintIndex][Index1]);
 
-		// Find the solver bodies for the particles we constrain. This will add them to the container
-		// if they aren't there already, and ensure that they are populated with the latest data.
-		FSolverBody* Body0 = SolverData.GetBodyContainer().FindOrAdd(Particle0);
-		FSolverBody* Body1 = SolverData.GetBodyContainer().FindOrAdd(Particle1);
-
 		if (Settings.bUseLinearSolver)
 		{
 			FPBDJointCachedSolver& Solver = CachedConstraintSolvers[ConstraintIndex];
 			Solver.Init(
 				Dt,
-				{ Body0, Body1 },
 				Settings,
 				JointSettings,
 				FParticleUtilities::ParticleLocalToCoMLocal(Particle0, JointFrames[Index0]),
@@ -1086,7 +1003,6 @@
 			FPBDJointSolver& Solver = ConstraintSolvers[ConstraintIndex];
 			Solver.Init(
 				Dt,
-				{ Body0, Body1 },
 				Settings,
 				JointSettings,
 				FParticleUtilities::ParticleLocalToCoMLocal(Particle0, JointFrames[Index0]),
@@ -1114,270 +1030,16 @@
 		}
 	}
 
-	void FPBDJointConstraints::ScatterOutput(FReal Dt, FPBDIslandSolverData& SolverData)
+	void FPBDJointConstraints::ScatterOutput(const int32 ConstraintIndex, FReal Dt)
 	{
 		SCOPE_CYCLE_COUNTER(STAT_Joints_Scatter);
 
-		for (int32 ConstraintIndex : SolverData.GetConstraintIndices(ContainerId))
-		{
-			if (!ConstraintStates[ConstraintIndex].bDisabled)
-			{
-				FPBDJointState& JointState = ConstraintStates[ConstraintIndex];
-
-				int32 Index0, Index1;
-				GetConstrainedParticleIndices(ConstraintIndex, Index0, Index1);
-
-				if (Settings.bUseLinearSolver)
-				{
-					FPBDJointCachedSolver& Solver = CachedConstraintSolvers[ConstraintIndex];
-					// NOTE: LinearImpulse/AngularImpulse in the solver are not really impulses - they are mass-weighted position/rotation delta, or (impulse x dt).
-					if (Dt > SMALL_NUMBER)
-					{
-						if (Index0 == 0)
-						{
-							JointState.LinearImpulse = Solver.GetNetLinearImpulse() / Dt;
-							JointState.AngularImpulse = Solver.GetNetAngularImpulse() / Dt;
-						}
-						else
-						{
-							// Particles were flipped in the solver...
-							JointState.LinearImpulse = -Solver.GetNetLinearImpulse() / Dt;
-							JointState.AngularImpulse = -Solver.GetNetAngularImpulse() / Dt;
-						}
-					}
-					else
-					{
-						JointState.LinearImpulse = FVec3(0);
-						JointState.AngularImpulse = FVec3(0);
-					}
-
-					ApplyPlasticityLimits(ConstraintIndex);
-
-					// Remove our solver body reference (they are not valid between frames)
-					CachedConstraintSolvers[ConstraintIndex].Deinit();
-				}
-				else
-				{
-					FPBDJointSolver& Solver = ConstraintSolvers[ConstraintIndex];
-					// NOTE: LinearImpulse/AngularImpulse in the solver are not really impulses - they are mass-weighted position/rotation delta, or (impulse x dt).
-					if (Dt > SMALL_NUMBER)
-					{
-						if (Index0 == 0)
-						{
-							JointState.LinearImpulse = Solver.GetNetLinearImpulse() / Dt;
-							JointState.AngularImpulse = Solver.GetNetAngularImpulse() / Dt;
-						}
-						else
-						{
-							// Particles were flipped in the solver...
-							JointState.LinearImpulse = -Solver.GetNetLinearImpulse() / Dt;
-							JointState.AngularImpulse = -Solver.GetNetAngularImpulse() / Dt;
-						}
-					}
-					else
-					{
-						JointState.LinearImpulse = FVec3(0);
-						JointState.AngularImpulse = FVec3(0);
-					}
-
-					ApplyPlasticityLimits(ConstraintIndex);
-
-					// Remove our solver body reference (they are not valid between frames)
-					ConstraintSolvers[ConstraintIndex].Deinit();
-				}
-			}
-=======
-	void FPBDJointConstraints::AddBodies(const int32 ConstraintIndex, FSolverBodyContainer& SolverBodyContainer)
-	{
 		if (ConstraintStates[ConstraintIndex].bDisabled)
 		{
 			return;
 		}
 
-		int32 Index0, Index1;
-		GetConstrainedParticleIndices(ConstraintIndex, Index0, Index1);
-		FGenericParticleHandle Particle0 = FGenericParticleHandle(ConstraintParticles[ConstraintIndex][Index0]);
-		FGenericParticleHandle Particle1 = FGenericParticleHandle(ConstraintParticles[ConstraintIndex][Index1]);
-
-		// Find the solver bodies for the particles we constrain. This will add them to the container
-		// if they aren't there already, and ensure that they are populated with the latest data.
-		FSolverBody* SolverBody0 = SolverBodyContainer.FindOrAdd(Particle0);
-		FSolverBody* SolverBody1 = SolverBodyContainer.FindOrAdd(Particle1);
-
-		if (Settings.bUseLinearSolver)
-		{
-			FPBDJointCachedSolver& Solver = CachedConstraintSolvers[ConstraintIndex];
-			Solver.SetSolverBodies(SolverBody0, SolverBody1);
-		}
-		else
-		{
-			FPBDJointSolver& Solver = ConstraintSolvers[ConstraintIndex];
-			Solver.SetSolverBodies(SolverBody0, SolverBody1);
-		}
-	}
-
-	void FPBDJointConstraints::GatherInput(const int32 ConstraintIndex, const FReal Dt)
-	{
-		if (ConstraintStates[ConstraintIndex].bDisabled)
-		{
-			return;
->>>>>>> d731a049
-		}
-	}
-
-	bool FPBDJointConstraints::ApplyPhase1Serial(const FReal Dt, const int32 It, const int32 NumIts, FPBDIslandSolverData& SolverData)
-	{
-		CSV_SCOPED_TIMING_STAT(Chaos, ApplyJointConstraints);
-		SCOPE_CYCLE_COUNTER(STAT_Joints_Apply);
-
-<<<<<<< HEAD
-		int32 NumActive = 0;
-		const int32 NumPairIts = (SolverType == EConstraintSolverType::QuasiPbd) ? 1 : Settings.ApplyPairIterations;
-		if (NumPairIts > 0)
-		{
-			for (int32 ConstraintIndex : SolverData.GetConstraintIndices(ContainerId))
-			{
-				NumActive += ApplyPhase1Single(Dt, ConstraintIndex, NumPairIts, It, NumIts);
-			}
-		}
-		return (NumActive > 0);
-	}
-
-	bool FPBDJointConstraints::ApplyPhase2Serial(const FReal Dt, const int32 It, const int32 NumIts, FPBDIslandSolverData& SolverData)
-	{
-		CSV_SCOPED_TIMING_STAT(Chaos, PushOutJointConstraints);
-		SCOPE_CYCLE_COUNTER(STAT_Joints_ApplyPushOut);
-
-		int32 NumActive = 0;
-		for (int32 ConstraintIndex : SolverData.GetConstraintIndices(ContainerId))
-		{
-			NumActive += ApplyPhase2Single(Dt, ConstraintIndex, It, NumIts);
-		}
-		return (NumActive > 0);
-	}
-	
-	void FPBDJointConstraints::PreparePhase3Serial(const FReal Dt, const int32 It, FPBDIslandSolverData& SolverData)
-	{
-		CSV_SCOPED_TIMING_STAT(Chaos, ProjectJointConstraints);
-		SCOPE_CYCLE_COUNTER(STAT_Joints_ApplyProjection);
-
-		if(It == 0 && Settings.bUseLinearSolver)
-		{
-			for (int32 ConstraintIndex : SolverData.GetConstraintIndices(ContainerId))
-			{
-				const FPBDJointSettings& JointSettings = ConstraintSettings[ConstraintIndex];
-				FPBDJointCachedSolver& Solver = CachedConstraintSolvers[ConstraintIndex];
-				
-				if ((FMath::IsNearlyZero(Solver.InvM(0)) && FMath::IsNearlyZero(Solver.InvM(1))))
-				{
-					return;
-				}
-				Solver.InitProjection(
-					Dt,
-					Settings,
-					JointSettings);
-			}
-		}
-	}
-
-	bool FPBDJointConstraints::ApplyPhase3Serial(const FReal Dt, const int32 It, const int32 NumIts, FPBDIslandSolverData& SolverData)
-	{
-		CSV_SCOPED_TIMING_STAT(Chaos, ProjectJointConstraints);
-		SCOPE_CYCLE_COUNTER(STAT_Joints_ApplyProjection);
-
-		// Prepare phase 3 for the linear solver in order to partially re-init the solver
-		PreparePhase3Serial(Dt, It, SolverData);
-
-		// UpdateConstraintProjection(It, NumIts, SolverData);
-		for (int32 ConstraintIndex : SolverData.GetConstraintIndices(ContainerId))
-		{
-			ApplyPhase3Single(Dt, ConstraintIndex, It, NumIts);
-		}
-
-		return true;
-	}
-
-	void FPBDJointConstraints::UpdateConstraintProjection(const int32 It, const int32 NumIts, const FPBDIslandSolverData& SolverData)
-	{
-		const bool bUseProjection = It == NumIts - 1;
-		if (bUseProjection)
-		{
-			for (int32 ConstraintIndex : SolverData.GetConstraintIndices(ContainerId))
-			{
-				const FPBDJointSettings& JointSettings = ConstraintSettings[ConstraintIndex];
-				if (Settings.bUseLinearSolver)
-				{
-					if (JointSettings.bProjectionEnabled)
-					{
-						FPBDJointCachedSolver& Solver = CachedConstraintSolvers[ConstraintIndex];
-						Solver.EnableProjection();
-					}
-				}
-			}
-		}
-	}
-=======
-		const FPBDJointSettings& JointSettings = ConstraintSettings[ConstraintIndex];
-		const FTransformPair& JointFrames = JointSettings.ConnectorTransforms;
-
-		int32 Index0, Index1;
-		GetConstrainedParticleIndices(ConstraintIndex, Index0, Index1);
-		FGenericParticleHandle Particle0 = FGenericParticleHandle(ConstraintParticles[ConstraintIndex][Index0]);
-		FGenericParticleHandle Particle1 = FGenericParticleHandle(ConstraintParticles[ConstraintIndex][Index1]);
-
-		if (Settings.bUseLinearSolver)
-		{
-			FPBDJointCachedSolver& Solver = CachedConstraintSolvers[ConstraintIndex];
-			Solver.Init(
-				Dt,
-				Settings,
-				JointSettings,
-				FParticleUtilities::ParticleLocalToCoMLocal(Particle0, JointFrames[Index0]),
-				FParticleUtilities::ParticleLocalToCoMLocal(Particle1, JointFrames[Index1]));
-		}
-		else
-		{
-			FPBDJointSolver& Solver = ConstraintSolvers[ConstraintIndex];
-			Solver.Init(
-				Dt,
-				Settings,
-				JointSettings,
-				FParticleUtilities::ParticleLocalToCoMLocal(Particle0, JointFrames[Index0]),
-				FParticleUtilities::ParticleLocalToCoMLocal(Particle1, JointFrames[Index1]));
-		}
-
-		// Plasticity should not be turned on in the middle of simulation.
-		const bool bUseLinearPlasticity = JointSettings.LinearPlasticityLimit != FLT_MAX;
-		if (bUseLinearPlasticity)
-		{
-			const bool bIsCOMDistanceInitialized = !FMath::IsNearlyEqual(JointSettings.LinearPlasticityInitialDistanceSquared, (FReal)FLT_MAX);
-			if (!bIsCOMDistanceInitialized)
-			{
-				// Joint plasticity is baed on the distance of one of the moment arms of the joint. Typically, plasticity
-				// will get setup from the joint pivot to the child COM (centor of mass), so that is found first. However, when 
-				// the pivot is at the child COM then we fall back to the distance between thge pivot and parent COM.
-				ConstraintSettings[ConstraintIndex].LinearPlasticityInitialDistanceSquared = JointSettings.ConnectorTransforms[Index1].GetTranslation().SizeSquared();
-				if (FMath::IsNearlyZero(ConstraintSettings[ConstraintIndex].LinearPlasticityInitialDistanceSquared))
-				{
-					ConstraintSettings[ConstraintIndex].LinearPlasticityInitialDistanceSquared = JointSettings.ConnectorTransforms[Index0].GetTranslation().SizeSquared();
-				}
-				// @todo(chaos): move this to validation
-				ensureMsgf(!FMath::IsNearlyZero(ConstraintSettings[ConstraintIndex].LinearPlasticityInitialDistanceSquared), TEXT("Plasticity made inactive due to Zero length difference between parent and child rigid body."));
-			}
-		}
-	}
-
-	void FPBDJointConstraints::ScatterOutput(const int32 ConstraintIndex, FReal Dt)
-	{
-		SCOPE_CYCLE_COUNTER(STAT_Joints_Scatter);
-
-		if (ConstraintStates[ConstraintIndex].bDisabled)
-		{
-			return;
-		}
-
 		FPBDJointState& JointState = ConstraintStates[ConstraintIndex];
->>>>>>> d731a049
 
 		int32 Index0, Index1;
 		GetConstrainedParticleIndices(ConstraintIndex, Index0, Index1);
@@ -1408,8 +1070,6 @@
 
 			ApplyPlasticityLimits(ConstraintIndex);
 
-<<<<<<< HEAD
-=======
 			// Remove our solver body reference (they are not valid between frames)
 			CachedConstraintSolvers[ConstraintIndex].Deinit();
 		}
@@ -1444,7 +1104,6 @@
 		}
 	}
 
->>>>>>> d731a049
 	FReal FPBDJointConstraints::CalculateIterationStiffness(int32 It, int32 NumIts) const
 	{
 		// Linearly interpolate betwwen MinStiffness and MaxStiffness over the first few iterations,
@@ -1509,11 +1168,7 @@
 	{
 		// Shock propagation is only enabled for the last iteration, and only for the QPBD solver.
 		// The standard PBD solver runs projection in the second solver phase which is mostly the same thing.
-<<<<<<< HEAD
-		if (JointSettings.bShockPropagationEnabled && (It >= (NumIts - Settings.NumShockPropagationIterations)) && (SolverType == EConstraintSolverType::QuasiPbd))
-=======
 		if (JointSettings.bShockPropagationEnabled && (It >= (NumIts - Settings.NumShockPropagationIterations)))
->>>>>>> d731a049
 		{
 			if (Body0.IsDynamic() && Body1.IsDynamic())
 			{
@@ -1525,11 +1180,7 @@
 
 	// This position solver iterates over each of the inner constraints (position, twist, swing) and solves them independently.
 	// This will converge slowly in some cases, particularly where resolving angular constraints violates position constraints and vice versa.
-<<<<<<< HEAD
-	bool FPBDJointConstraints::ApplyPhase1Single(const FReal Dt, const int32 ConstraintIndex, const int32 NumPairIts, const int32 It, const int32 NumIts)
-=======
 	bool FPBDJointConstraints::ApplyPositionConstraint(const FReal Dt, const int32 ConstraintIndex, const int32 It, const int32 NumIts)
->>>>>>> d731a049
 	{
 		if (!CanEvaluate(ConstraintIndex))
 		{
@@ -1561,86 +1212,6 @@
 			}
 
 			Solver.Update(Dt, Settings, JointSettings);
-<<<<<<< HEAD
-
-			// Set parent inverse mass scale based on current shock propagation state
-			const FReal ShockPropagationInvMassScale = CalculateShockPropagationInvMassScale(Solver.Body0(), Solver.Body1(), JointSettings, It, NumIts);
-			Solver.SetInvMassScales(ShockPropagationInvMassScale, FReal(1), Dt);
-
-			const FReal IterationStiffness = CalculateIterationStiffness(It, NumIts);
-			for (int32 PairIt = 0; PairIt < NumPairIts; ++PairIt)
-			{
-				UE_LOG(LogChaosJoint, VeryVerbose, TEXT("  Pair Iteration %d / %d"), PairIt, NumPairIts);
-
-				Solver.ApplyConstraints(Dt, IterationStiffness, Settings, JointSettings);
-			}
-
-			// @todo(ccaulfield): The break limit should really be applied to the impulse in the solver to prevent 1-frame impulses larger than the threshold
-			if ((JointSettings.LinearBreakForce!=FLT_MAX) || (JointSettings.AngularBreakTorque!=FLT_MAX))
-			{
-				ApplyBreakThreshold(Dt, ConstraintIndex, Solver.GetNetLinearImpulse(), Solver.GetNetAngularImpulse());
-			}
-		}
-		else
-		{
-			FPBDJointSolver& Solver = ConstraintSolvers[ConstraintIndex];
-			if ((FMath::IsNearlyZero(Solver.InvM(0)) && FMath::IsNearlyZero(Solver.InvM(1))))
-			{
-				return false;
-			}
-
-			Solver.Update(Dt, Settings, JointSettings);
-
-			// Set parent inverse mass scale based on current shock propagation state
-			const FReal ShockPropagationInvMassScale = CalculateShockPropagationInvMassScale(Solver.Body0(), Solver.Body1(), JointSettings, It, NumIts);
-
-			const FReal IterationStiffness = CalculateIterationStiffness(It, NumIts);
-			for (int32 PairIt = 0; PairIt < NumPairIts; ++PairIt)
-			{
-				UE_LOG(LogChaosJoint, VeryVerbose, TEXT("  Pair Iteration %d / %d"), PairIt, NumPairIts);
-
-				if (SolverType == EConstraintSolverType::StandardPbd)
-				{
-					Solver.UpdateMasses(ShockPropagationInvMassScale, FReal(1));
-				}
-				else
-				{
-					Solver.SetInvMassScales(ShockPropagationInvMassScale, FReal(1));
-				}
-
-				Solver.ApplyConstraints(Dt, IterationStiffness, Settings, JointSettings);
-
-				if (SolverType == EConstraintSolverType::StandardPbd)
-				{
-					if (Solver.Body0().IsDynamic())
-					{
-						Solver.Body0().SolverBody().ApplyCorrections();
-						Solver.Body0().UpdateRotationDependentState();
-					}
-					if (Solver.Body1().IsDynamic())
-					{
-						Solver.Body1().SolverBody().ApplyCorrections();
-						Solver.Body1().UpdateRotationDependentState();
-					}
-				}
-			}
-
-			// @todo(ccaulfield): The break limit should really be applied to the impulse in the solver to prevent 1-frame impulses larger than the threshold
-			if ((JointSettings.LinearBreakForce!=FLT_MAX) || (JointSettings.AngularBreakTorque!=FLT_MAX))
-			{
-				ApplyBreakThreshold(Dt, ConstraintIndex, Solver.GetNetLinearImpulse(), Solver.GetNetAngularImpulse());
-			}
-		}
-
-		return true;
-	}
-
-	// QuasiPBD applies a velocity solve in phase 2
-	// Standard PBD does nothing
-	bool FPBDJointConstraints::ApplyPhase2Single(const FReal Dt, const int32 ConstraintIndex, const int32 It, const int32 NumIts)
-	{
-		if (!CanEvaluate(ConstraintIndex))
-=======
 
 			// Set parent inverse mass scale based on current shock propagation state
 			const FReal ShockPropagationInvMassScale = CalculateShockPropagationInvMassScale(Solver.Body0(), Solver.Body1(), JointSettings, It, NumIts);
@@ -1703,19 +1274,93 @@
 		if ((Particle0->Sleeping() && Particle1->Sleeping())
 			|| (Particle0->IsKinematic() && Particle1->Sleeping())
 			|| (Particle0->Sleeping() && Particle1->IsKinematic()))
->>>>>>> d731a049
 		{
 			return false;
 		}
 
-<<<<<<< HEAD
-		if (SolverType == EConstraintSolverType::StandardPbd)
+		const FPBDJointSettings& JointSettings = ConstraintSettings[ConstraintIndex];
+		if (Settings.bUseLinearSolver)
+		{
+			FPBDJointCachedSolver& Solver = CachedConstraintSolvers[ConstraintIndex];
+			if ((FMath::IsNearlyZero(Solver.InvM(0)) && FMath::IsNearlyZero(Solver.InvM(1))))
+			{
+				return false;
+			}
+
+			Solver.Update(Dt, Settings, JointSettings);
+			
+			// Set parent inverse mass scale based on current shock propagation state
+			const FReal ShockPropagationInvMassScale = CalculateShockPropagationInvMassScale(Solver.Body0(), Solver.Body1(), JointSettings, It, NumIts);
+			Solver.SetShockPropagationScales(ShockPropagationInvMassScale, FReal(1), Dt);
+
+			const FReal IterationStiffness = CalculateIterationStiffness(It, NumIts);
+			Solver.ApplyVelocityConstraints(Dt, IterationStiffness, Settings, JointSettings);
+
+			// @todo(ccaulfield): should probably add to net impulses in push out too...(for breaking etc)
+		}
+		else
+		{
+			FPBDJointSolver& Solver = ConstraintSolvers[ConstraintIndex];
+			if ((FMath::IsNearlyZero(Solver.InvM(0)) && FMath::IsNearlyZero(Solver.InvM(1))))
+			{
+				return false;
+			}
+
+			Solver.Update(Dt, Settings, JointSettings);
+
+			// Set parent inverse mass scale based on current shock propagation state
+			const FReal ShockPropagationInvMassScale = CalculateShockPropagationInvMassScale(Solver.Body0(), Solver.Body1(), JointSettings, It, NumIts);
+			Solver.SetShockPropagationScales(ShockPropagationInvMassScale, FReal(1));
+
+			const FReal IterationStiffness = CalculateIterationStiffness(It, NumIts);
+			Solver.ApplyVelocityConstraints(Dt, IterationStiffness, Settings, JointSettings);
+
+			// @todo(ccaulfield): should probably add to net impulses in push out too...(for breaking etc)
+		}
+
+		return true;
+	}
+
+	void FPBDJointConstraints::PrepareProjectionConstraint(const FReal Dt, const int32 ConstraintIndex, const int32 It, const int32 NumIts)
+	{
+		// Collect all the data for projection prior to the first iteration. 
+		// This must happen for all joints before we project any joints so the the initial state for each joint is not polluted by any earlier projections.
+		// @todo(chaos): if we ever support projection on other constraint types, we will need a PrepareProjection phase so that all constraint types
+		// can initialize correctly before any constraints apply their projection. For now we can just check the iteration count is zero.
+		check(It == 0);
+
+		if (Settings.bUseLinearSolver)
+		{
+			if (!CanEvaluate(ConstraintIndex))
+			{
+				return;
+			}
+
+			FPBDJointCachedSolver& Solver = CachedConstraintSolvers[ConstraintIndex];
+			const FPBDJointSettings& JointSettings = ConstraintSettings[ConstraintIndex];
+			if (JointSettings.bProjectionEnabled && (Solver.IsDynamic(0) || Solver.IsDynamic(1)))
+			{
+				Solver.InitProjection(Dt, Settings, JointSettings);
+			}
+		}
+	}
+
+	// Projection phase
+	bool FPBDJointConstraints::ApplyProjectionConstraint(const FReal Dt, const int32 ConstraintIndex, const int32 It, const int32 NumIts)
+	{
+		if (!CanEvaluate(ConstraintIndex))
 		{
 			return false;
 		}
 
 		const TVector<TGeometryParticleHandle<FReal, 3>*, 2>& Constraint = ConstraintParticles[ConstraintIndex];
-		UE_LOG(LogChaosJoint, VeryVerbose, TEXT("Solve Joint Velocity Constraint %d %s %s (dt = %f; it = %d / %d)"), ConstraintIndex, *Constraint[0]->ToString(), *Constraint[1]->ToString(), Dt, It, NumIts);
+		UE_LOG(LogChaosJoint, VeryVerbose, TEXT("Project Joint Constraint %d %s %s (dt = %f; it = %d / %d)"), ConstraintIndex, *Constraint[0]->ToString(), *Constraint[1]->ToString(), Dt, It, NumIts);
+
+		const FPBDJointSettings& JointSettings = ConstraintSettings[ConstraintIndex];
+		if (!JointSettings.bProjectionEnabled)
+		{
+			return false;
+		}
 
 		// @todo(chaos): store this on the Solver object and don't access the particles here
 		int32 Index0, Index1;
@@ -1729,12 +1374,6 @@
 			return false;
 		}
 
-		const FPBDJointSettings& JointSettings = ConstraintSettings[ConstraintIndex];
-		if (Settings.bUseLinearSolver)
-		{
-			FPBDJointCachedSolver& Solver = CachedConstraintSolvers[ConstraintIndex];
-=======
-		const FPBDJointSettings& JointSettings = ConstraintSettings[ConstraintIndex];
 		if (Settings.bUseLinearSolver)
 		{
 			FPBDJointCachedSolver& Solver = CachedConstraintSolvers[ConstraintIndex];
@@ -1743,183 +1382,6 @@
 				return false;
 			}
 
-			Solver.Update(Dt, Settings, JointSettings);
-			
-			// Set parent inverse mass scale based on current shock propagation state
-			const FReal ShockPropagationInvMassScale = CalculateShockPropagationInvMassScale(Solver.Body0(), Solver.Body1(), JointSettings, It, NumIts);
-			Solver.SetShockPropagationScales(ShockPropagationInvMassScale, FReal(1), Dt);
-
-			const FReal IterationStiffness = CalculateIterationStiffness(It, NumIts);
-			Solver.ApplyVelocityConstraints(Dt, IterationStiffness, Settings, JointSettings);
-
-			// @todo(ccaulfield): should probably add to net impulses in push out too...(for breaking etc)
-		}
-		else
-		{
-			FPBDJointSolver& Solver = ConstraintSolvers[ConstraintIndex];
->>>>>>> d731a049
-			if ((FMath::IsNearlyZero(Solver.InvM(0)) && FMath::IsNearlyZero(Solver.InvM(1))))
-			{
-				return false;
-			}
-<<<<<<< HEAD
-
-			Solver.Update(Dt, Settings, JointSettings);
-			
-			// Set parent inverse mass scale based on current shock propagation state
-			const FReal ShockPropagationInvMassScale = CalculateShockPropagationInvMassScale(Solver.Body0(), Solver.Body1(), JointSettings, It, NumIts);
-			Solver.SetInvMassScales(ShockPropagationInvMassScale, FReal(1), Dt);
-
-			const FReal IterationStiffness = CalculateIterationStiffness(It, NumIts);
-			Solver.ApplyVelocityConstraints(Dt, IterationStiffness, Settings, JointSettings);
-
-			// @todo(ccaulfield): should probably add to net impulses in push out too...(for breaking etc)
-		}
-		else
-		{
-			FPBDJointSolver& Solver = ConstraintSolvers[ConstraintIndex];
-			if ((FMath::IsNearlyZero(Solver.InvM(0)) && FMath::IsNearlyZero(Solver.InvM(1))))
-			{
-				return false;
-			}
-
-			Solver.Update(Dt, Settings, JointSettings);
-
-			// Set parent inverse mass scale based on current shock propagation state
-			const FReal ShockPropagationInvMassScale = CalculateShockPropagationInvMassScale(Solver.Body0(), Solver.Body1(), JointSettings, It, NumIts);
-			Solver.SetInvMassScales(ShockPropagationInvMassScale, FReal(1));
-
-			const FReal IterationStiffness = CalculateIterationStiffness(It, NumIts);
-			Solver.ApplyVelocityConstraints(Dt, IterationStiffness, Settings, JointSettings);
-
-			// @todo(ccaulfield): should probably add to net impulses in push out too...(for breaking etc)
-		}
-
-		return true;
-	}
-
-	// Projection phase
-	bool FPBDJointConstraints::ApplyPhase3Single(const FReal Dt, const int32 ConstraintIndex, const int32 It, const int32 NumIts)
-=======
-
-			Solver.Update(Dt, Settings, JointSettings);
-
-			// Set parent inverse mass scale based on current shock propagation state
-			const FReal ShockPropagationInvMassScale = CalculateShockPropagationInvMassScale(Solver.Body0(), Solver.Body1(), JointSettings, It, NumIts);
-			Solver.SetShockPropagationScales(ShockPropagationInvMassScale, FReal(1));
-
-			const FReal IterationStiffness = CalculateIterationStiffness(It, NumIts);
-			Solver.ApplyVelocityConstraints(Dt, IterationStiffness, Settings, JointSettings);
-
-			// @todo(ccaulfield): should probably add to net impulses in push out too...(for breaking etc)
-		}
-
-		return true;
-	}
-
-	void FPBDJointConstraints::PrepareProjectionConstraint(const FReal Dt, const int32 ConstraintIndex, const int32 It, const int32 NumIts)
-	{
-		// Collect all the data for projection prior to the first iteration. 
-		// This must happen for all joints before we project any joints so the the initial state for each joint is not polluted by any earlier projections.
-		// @todo(chaos): if we ever support projection on other constraint types, we will need a PrepareProjection phase so that all constraint types
-		// can initialize correctly before any constraints apply their projection. For now we can just check the iteration count is zero.
-		check(It == 0);
-
-		if (Settings.bUseLinearSolver)
-		{
-			if (!CanEvaluate(ConstraintIndex))
-			{
-				return;
-			}
-
-			FPBDJointCachedSolver& Solver = CachedConstraintSolvers[ConstraintIndex];
-			const FPBDJointSettings& JointSettings = ConstraintSettings[ConstraintIndex];
-			if (JointSettings.bProjectionEnabled && (Solver.IsDynamic(0) || Solver.IsDynamic(1)))
-			{
-				Solver.InitProjection(Dt, Settings, JointSettings);
-			}
-		}
-	}
-
-	// Projection phase
-	bool FPBDJointConstraints::ApplyProjectionConstraint(const FReal Dt, const int32 ConstraintIndex, const int32 It, const int32 NumIts)
->>>>>>> d731a049
-	{
-		if (!CanEvaluate(ConstraintIndex))
-		{
-			return false;
-		}
-
-		const TVector<TGeometryParticleHandle<FReal, 3>*, 2>& Constraint = ConstraintParticles[ConstraintIndex];
-		UE_LOG(LogChaosJoint, VeryVerbose, TEXT("Project Joint Constraint %d %s %s (dt = %f; it = %d / %d)"), ConstraintIndex, *Constraint[0]->ToString(), *Constraint[1]->ToString(), Dt, It, NumIts);
-
-		const FPBDJointSettings& JointSettings = ConstraintSettings[ConstraintIndex];
-<<<<<<< HEAD
-		if (!JointSettings.bProjectionEnabled && !JointSettings.bSoftProjectionEnabled)
-=======
-		if (!JointSettings.bProjectionEnabled)
->>>>>>> d731a049
-		{
-			return false;
-		}
-
-		// @todo(chaos): store this on the Solver object and don't access the particles here
-		int32 Index0, Index1;
-		GetConstrainedParticleIndices(ConstraintIndex, Index0, Index1);
-		FGenericParticleHandle Particle0 = FGenericParticleHandle(ConstraintParticles[ConstraintIndex][Index0]);
-		FGenericParticleHandle Particle1 = FGenericParticleHandle(ConstraintParticles[ConstraintIndex][Index1]);
-		if ((Particle0->Sleeping() && Particle1->Sleeping())
-			|| (Particle0->IsKinematic() && Particle1->Sleeping())
-			|| (Particle0->Sleeping() && Particle1->IsKinematic()))
-		{
-			return false;
-		}
-
-		if (Settings.bUseLinearSolver)
-		{
-			FPBDJointCachedSolver& Solver = CachedConstraintSolvers[ConstraintIndex];
-			if ((FMath::IsNearlyZero(Solver.InvM(0)) && FMath::IsNearlyZero(Solver.InvM(1))))
-			{
-				return false;
-			}
-
-<<<<<<< HEAD
-			const FReal IterationStiffness = CalculateIterationStiffness(It, NumIts);
-			Solver.ApplyProjections(Dt, IterationStiffness, Settings, JointSettings, (It==(NumIts-1)));
-		}
-		else
-		{
-			FPBDJointSolver& Solver = ConstraintSolvers[ConstraintIndex];
-			if ((FMath::IsNearlyZero(Solver.InvM(0)) && FMath::IsNearlyZero(Solver.InvM(1))))
-			{
-				return false;
-			}
-
-			Solver.Update(Dt, Settings, JointSettings);
-
-			if ((SolverType == EConstraintSolverType::StandardPbd) || (It == 0))
-			{
-				// @todo(chaos): support reverse parent/child
-				Solver.UpdateMasses(FReal(0), FReal(1));
-			}
-
-			const FReal IterationStiffness = CalculateIterationStiffness(It, NumIts);
-			Solver.ApplyProjections(Dt, IterationStiffness, Settings, JointSettings);
-
-			if (SolverType == EConstraintSolverType::StandardPbd)
-			{
-				if (Solver.Body0().IsDynamic())
-				{
-					Solver.Body0().SolverBody().ApplyCorrections();
-					Solver.Body0().UpdateRotationDependentState();
-				}
-				if (Solver.Body1().IsDynamic())
-				{
-					Solver.Body1().SolverBody().ApplyCorrections();
-					Solver.Body1().UpdateRotationDependentState();
-				}
-			}
-=======
 			if (It == 0)
 			{
 				Solver.ApplyTeleports(Dt, Settings, JointSettings);
@@ -1945,7 +1407,6 @@
 			}
 
 			Solver.ApplyProjections(Dt, Settings, JointSettings);
->>>>>>> d731a049
 		}
 
 		return true;
