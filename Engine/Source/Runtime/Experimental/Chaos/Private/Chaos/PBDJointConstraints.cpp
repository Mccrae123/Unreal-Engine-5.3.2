// Copyright Epic Games, Inc. All Rights Reserved.
#include "Chaos/PBDJointConstraints.h"
#include "Chaos/ChaosDebugDraw.h"
#include "Chaos/DebugDrawQueue.h"
#include "Chaos/Evolution/SolverDatas.h"
#include "Chaos/Joint/ChaosJointLog.h"
#include "Chaos/Joint/ColoringGraph.h"
#include "Chaos/Joint/JointConstraintsCVars.h"
#include "Chaos/Particle/ParticleUtilities.h"
#include "Chaos/ParticleHandle.h"
#include "Chaos/PBDJointConstraintUtilities.h"
#include "Chaos/Utilities.h"
#include "ChaosLog.h"
#include "ChaosStats.h"

#include "HAL/IConsoleManager.h"

#if INTEL_ISPC
#include "PBDJointSolverGaussSeidel.ispc.generated.h"
#endif

namespace Chaos
{
	DECLARE_CYCLE_STAT(TEXT("Joints::Sort"), STAT_Joints_Sort, STATGROUP_ChaosJoint);
	DECLARE_CYCLE_STAT(TEXT("Joints::PrepareTick"), STAT_Joints_PrepareTick, STATGROUP_ChaosJoint);
	DECLARE_CYCLE_STAT(TEXT("Joints::UnprepareTick"), STAT_Joints_UnprepareTick, STATGROUP_ChaosJoint);
	DECLARE_CYCLE_STAT(TEXT("Joints::Gather"), STAT_Joints_Gather, STATGROUP_ChaosJoint);
	DECLARE_CYCLE_STAT(TEXT("Joints::Scatter"), STAT_Joints_Scatter, STATGROUP_ChaosJoint);
	DECLARE_CYCLE_STAT(TEXT("Joints::Apply"), STAT_Joints_Apply, STATGROUP_ChaosJoint);
	DECLARE_CYCLE_STAT(TEXT("Joints::ApplyPushOut"), STAT_Joints_ApplyPushOut, STATGROUP_ChaosJoint);
	DECLARE_CYCLE_STAT(TEXT("Joints::ApplyProjection"), STAT_Joints_ApplyProjection, STATGROUP_ChaosJoint);


	//
	// Constraint Handle
	//

	
	FPBDJointConstraintHandle::FPBDJointConstraintHandle()
		: bLinearPlasticityInitialized(false)
		, bAngularPlasticityInitialized(false)
	{
	}

	
	FPBDJointConstraintHandle::FPBDJointConstraintHandle(FConstraintContainer* InConstraintContainer, int32 InConstraintIndex)
<<<<<<< HEAD
		: TContainerConstraintHandle<FPBDJointConstraints>(StaticType(), InConstraintContainer, InConstraintIndex)
=======
		: TIndexedContainerConstraintHandle<FPBDJointConstraints>(InConstraintContainer, InConstraintIndex)
		, bLinearPlasticityInitialized(false)
		, bAngularPlasticityInitialized(false)

>>>>>>> 6bbb88c8
	{
	}

	
	void FPBDJointConstraintHandle::CalculateConstraintSpace(FVec3& OutXa, FMatrix33& OutRa, FVec3& OutXb, FMatrix33& OutRb) const
	{
		ConcreteContainer()->CalculateConstraintSpace(ConstraintIndex, OutXa, OutRa, OutXb, OutRb);
	}


	int32 FPBDJointConstraintHandle::GetConstraintIsland() const
	{
		return ConcreteContainer()->GetConstraintIsland(ConstraintIndex);
	}


	int32 FPBDJointConstraintHandle::GetConstraintLevel() const
	{
		return ConcreteContainer()->GetConstraintLevel(ConstraintIndex);
	}


	int32 FPBDJointConstraintHandle::GetConstraintColor() const
	{
		return ConcreteContainer()->GetConstraintColor(ConstraintIndex);
	}

	bool FPBDJointConstraintHandle::IsConstraintBreaking() const
	{
		return ConcreteContainer()->IsConstraintBreaking(ConstraintIndex);
	}

	void FPBDJointConstraintHandle::ClearConstraintBreaking()
	{
		return ConcreteContainer()->ClearConstraintBreaking(ConstraintIndex);
	}

	bool FPBDJointConstraintHandle::IsDriveTargetChanged() const
	{
		return ConcreteContainer()->IsDriveTargetChanged(ConstraintIndex);
	}

	void FPBDJointConstraintHandle::ClearDriveTargetChanged()
	{
		return ConcreteContainer()->ClearDriveTargetChanged(ConstraintIndex);
	}

	bool FPBDJointConstraintHandle::IsConstraintEnabled() const
	{
		return ConcreteContainer()->IsConstraintEnabled(ConstraintIndex);
	}

	FVec3 FPBDJointConstraintHandle::GetLinearImpulse() const
	{
		return ConcreteContainer()->GetConstraintLinearImpulse(ConstraintIndex);
	}

	FVec3 FPBDJointConstraintHandle::GetAngularImpulse() const
	{
		return ConcreteContainer()->GetConstraintAngularImpulse(ConstraintIndex);
	}

	ESyncState FPBDJointConstraintHandle::SyncState() const
	{
		return ConcreteContainer()->GetConstraintSyncState(ConstraintIndex);
	}

	void FPBDJointConstraintHandle::SetSyncState(ESyncState SyncState)
	{
		return ConcreteContainer()->SetConstraintSyncState(ConstraintIndex, SyncState);
	}

	void FPBDJointConstraintHandle::SetEnabledDuringResim(bool bEnabled)
	{
		return ConcreteContainer()->SetConstraintEnabledDuringResim(ConstraintIndex, bEnabled);
	}

	EResimType FPBDJointConstraintHandle::ResimType() const
	{
		return ConcreteContainer()->GetConstraintResimType(ConstraintIndex);
	}

<<<<<<< HEAD
	bool FPBDJointConstraintHandle::IsConstraintEnabled() const
	{
		return ConstraintContainer->IsConstraintEnabled(ConstraintIndex);
	}

	FVec3 FPBDJointConstraintHandle::GetLinearImpulse() const
	{
		return ConstraintContainer->GetConstraintLinearImpulse(ConstraintIndex);
	}

	FVec3 FPBDJointConstraintHandle::GetAngularImpulse() const
	{
		return ConstraintContainer->GetConstraintAngularImpulse(ConstraintIndex);
	}

	
=======
>>>>>>> 6bbb88c8
	const FPBDJointSettings& FPBDJointConstraintHandle::GetSettings() const
	{
		return ConcreteContainer()->GetConstraintSettings(ConstraintIndex);
	}

	void FPBDJointConstraintHandle::SetSettings(const FPBDJointSettings& InSettings)
	{
		// buffer the previous targets so plasticiy can reuse them
		FVec3 LinearTarget = GetSettings().LinearDrivePositionTarget;
		FRotation3 AngularTarget = GetSettings().AngularDrivePositionTarget;
		if (!bLinearPlasticityInitialized && !FMath::IsNearlyEqual(InSettings.LinearPlasticityLimit, FLT_MAX))
		{
			bLinearPlasticityInitialized = true;
		}
		if (!bAngularPlasticityInitialized && !FMath::IsNearlyEqual(InSettings.AngularPlasticityLimit, FLT_MAX))
		{
			bAngularPlasticityInitialized = true;
		}


		ConcreteContainer()->SetConstraintSettings(ConstraintIndex, InSettings);


		// transfer the previous targets when controlled by plasticiy
		if (bLinearPlasticityInitialized)
		{
			ConcreteContainer()->SetLinearDrivePositionTarget(ConstraintIndex,LinearTarget);
		}
		if (bAngularPlasticityInitialized)
		{
			ConcreteContainer()->SetAngularDrivePositionTarget(ConstraintIndex,AngularTarget);
		}
	}

	TVector<FGeometryParticleHandle*, 2> FPBDJointConstraintHandle::GetConstrainedParticles() const 
	{ 
		return ConcreteContainer()->GetConstrainedParticles(ConstraintIndex);
	}

	void FPBDJointConstraintHandle::SetConstraintEnabled(bool bInEnabled)
	{
		return ConcreteContainer()->SetConstraintEnabled(ConstraintIndex, bInEnabled);
	}

	void FPBDJointConstraintHandle::PreGatherInput(const FReal Dt, FPBDIslandSolverData& SolverData)
	{
		ConcreteContainer()->PreGatherInput(Dt, ConstraintIndex, SolverData);
	}

	void FPBDJointConstraintHandle::GatherInput(const FReal Dt, const int32 Particle0Level, const int32 Particle1Level, FPBDIslandSolverData& SolverData)
	{
		ConcreteContainer()->GatherInput(Dt, ConstraintIndex, Particle0Level, Particle1Level, SolverData);
	}

	void FPBDJointConstraintHandle::SetConstraintEnabled(bool bInEnabled)
	{
		return ConstraintContainer->SetConstraintEnabled(ConstraintIndex, bInEnabled);
	}

	//
	// Constraint Settings
	//

	
	FPBDJointSettings::FPBDJointSettings()
		: Stiffness(1)
		, LinearProjection(0)
		, AngularProjection(0)
		, ShockPropagation(0)
		, ParentInvMassScale(1)
		, bCollisionEnabled(true)
		, bProjectionEnabled(false)
<<<<<<< HEAD
=======
		, bShockPropagationEnabled(false)
>>>>>>> 6bbb88c8
		, bSoftProjectionEnabled(false)
		, LinearMotionTypes({ EJointMotionType::Locked, EJointMotionType::Locked, EJointMotionType::Locked })
		, LinearLimit(FLT_MAX)
		, AngularMotionTypes({ EJointMotionType::Free, EJointMotionType::Free, EJointMotionType::Free })
		, AngularLimits(FVec3(FLT_MAX, FLT_MAX, FLT_MAX))
		, bSoftLinearLimitsEnabled(false)
		, bSoftTwistLimitsEnabled(false)
		, bSoftSwingLimitsEnabled(false)
		, LinearSoftForceMode(EJointForceMode::Acceleration)
		, AngularSoftForceMode(EJointForceMode::Acceleration)
		, SoftLinearStiffness(0)
		, SoftLinearDamping(0)
		, SoftTwistStiffness(0)
		, SoftTwistDamping(0)
		, SoftSwingStiffness(0)
		, SoftSwingDamping(0)
		, LinearRestitution(0)
		, TwistRestitution(0)
		, SwingRestitution(0)
		, LinearContactDistance(0)
		, TwistContactDistance(0)
		, SwingContactDistance(0)
		, LinearDrivePositionTarget(FVec3(0, 0, 0))
		, LinearDriveVelocityTarget(FVec3(0, 0, 0))
		, bLinearPositionDriveEnabled(TVector<bool, 3>(false, false, false))
		, bLinearVelocityDriveEnabled(TVector<bool, 3>(false, false, false))
		, LinearDriveForceMode(EJointForceMode::Acceleration)
		, LinearDriveStiffness(0)
		, LinearDriveDamping(0)
		, AngularDrivePositionTarget(FRotation3::FromIdentity())
		, AngularDriveVelocityTarget(FVec3(0, 0, 0))
		, bAngularSLerpPositionDriveEnabled(false)
		, bAngularSLerpVelocityDriveEnabled(false)
		, bAngularTwistPositionDriveEnabled(false)
		, bAngularTwistVelocityDriveEnabled(false)
		, bAngularSwingPositionDriveEnabled(false)
		, bAngularSwingVelocityDriveEnabled(false)
		, AngularDriveForceMode(EJointForceMode::Acceleration)
		, AngularDriveStiffness(0)
		, AngularDriveDamping(0)
		, LinearBreakForce(FLT_MAX)
		, LinearPlasticityLimit(FLT_MAX)
<<<<<<< HEAD
		, AngularBreakTorque(FLT_MAX)
		, AngularPlasticityLimit(FLT_MAX)
		, UserData(nullptr)
	{
		if (bRealTypeCompatibleWithISPC && bChaos_Joint_ISPC_Enabled)
		{
#if INTEL_ISPC
			check(sizeof(FJointSolverJointState) == ispc::SizeofFJointSolverJointState());
			check(sizeof(FJointSolverConstraintRowState) == ispc::SizeofFJointSolverConstraintRowState());
			check(sizeof(FJointSolverConstraintRowData) == ispc::SizeofFJointSolverConstraintRowData());
			check(sizeof(FJointSolverJointState) == ispc::SizeofFJointSolverJointState());
#endif
		}
=======
		, LinearPlasticityType(EPlasticityType::Free)
		, LinearPlasticityInitialDistanceSquared(FLT_MAX)
		, AngularBreakTorque(FLT_MAX)
		, AngularPlasticityLimit(FLT_MAX)
		, ContactTransferScale(0.f)
		, UserData(nullptr)
	{
>>>>>>> 6bbb88c8
	}


	void FPBDJointSettings::Sanitize()
	{
		// Disable soft joints for locked dofs
		if ((LinearMotionTypes[0] == EJointMotionType::Locked) && (LinearMotionTypes[1] == EJointMotionType::Locked) && (LinearMotionTypes[2] == EJointMotionType::Locked))
		{
			bSoftLinearLimitsEnabled = false;
		}
		if (AngularMotionTypes[(int32)EJointAngularConstraintIndex::Twist] == EJointMotionType::Locked)
		{
			bSoftTwistLimitsEnabled = false;
		}
		if ((AngularMotionTypes[(int32)EJointAngularConstraintIndex::Swing1] == EJointMotionType::Locked) && (AngularMotionTypes[(int32)EJointAngularConstraintIndex::Swing2] == EJointMotionType::Locked))
		{
			bSoftSwingLimitsEnabled = false;
		}

		// Reset limits if they won't be used (means we don't have to check if limited/locked in a few cases).
		// A side effect: if we enable a constraint, we need to reset the value of the limit.
		if ((LinearMotionTypes[0] != EJointMotionType::Limited) && (LinearMotionTypes[1] != EJointMotionType::Limited) && (LinearMotionTypes[2] != EJointMotionType::Limited))
		{
			LinearLimit = 0;
		}
		if (AngularMotionTypes[(int32)EJointAngularConstraintIndex::Twist] != EJointMotionType::Limited)
		{
			AngularLimits[(int32)EJointAngularConstraintIndex::Twist] = 0;
		}
		if (AngularMotionTypes[(int32)EJointAngularConstraintIndex::Swing1] != EJointMotionType::Limited)
		{
			AngularLimits[(int32)EJointAngularConstraintIndex::Swing1] = 0;
		}
		if (AngularMotionTypes[(int32)EJointAngularConstraintIndex::Swing2] != EJointMotionType::Limited)
		{
			AngularLimits[(int32)EJointAngularConstraintIndex::Swing2] = 0;
		}

		// If we have a zero degree limit angle, lock the joint, or set a non-zero limit (to avoid division by zero in axis calculations)
		const FReal MinAngularLimit = 0.01f;
		if ((AngularMotionTypes[(int32)EJointAngularConstraintIndex::Twist] == EJointMotionType::Limited) && (AngularLimits[(int32)EJointAngularConstraintIndex::Twist] < MinAngularLimit))
		{
			if (bSoftTwistLimitsEnabled)
			{
				AngularLimits[(int32)EJointAngularConstraintIndex::Twist] = MinAngularLimit;
			}
			else
			{
				AngularMotionTypes[(int32)EJointAngularConstraintIndex::Twist] = EJointMotionType::Locked;
			}
		}
		if ((AngularMotionTypes[(int32)EJointAngularConstraintIndex::Swing1] == EJointMotionType::Limited) && (AngularLimits[(int32)EJointAngularConstraintIndex::Swing1] < MinAngularLimit))
		{
			if (bSoftSwingLimitsEnabled)
			{
				AngularLimits[(int32)EJointAngularConstraintIndex::Swing1] = MinAngularLimit;
			}
			else
			{
				AngularMotionTypes[(int32)EJointAngularConstraintIndex::Swing1] = EJointMotionType::Locked;
			}
		}
		if ((AngularMotionTypes[(int32)EJointAngularConstraintIndex::Swing2] == EJointMotionType::Limited) && (AngularLimits[(int32)EJointAngularConstraintIndex::Swing2] < MinAngularLimit))
		{
			if (bSoftSwingLimitsEnabled)
			{
				AngularLimits[(int32)EJointAngularConstraintIndex::Swing2] = MinAngularLimit;
			}
			else
			{
				AngularMotionTypes[(int32)EJointAngularConstraintIndex::Swing2] = EJointMotionType::Locked;
			}
		}

		// SLerp drive is only allowed if no angular dofs are locked
		if (bAngularSLerpPositionDriveEnabled || bAngularSLerpVelocityDriveEnabled)
		{
			if ((AngularMotionTypes[(int32)EJointAngularConstraintIndex::Twist] == EJointMotionType::Locked)
				|| (AngularMotionTypes[(int32)EJointAngularConstraintIndex::Swing1] == EJointMotionType::Locked)
				|| (AngularMotionTypes[(int32)EJointAngularConstraintIndex::Swing2] == EJointMotionType::Locked))
			{
				bAngularSLerpPositionDriveEnabled = false;
				bAngularSLerpVelocityDriveEnabled = false;
			}
		}
	}

	
	FPBDJointState::FPBDJointState()
		: Island(INDEX_NONE)
		, Level(INDEX_NONE)
		, Color(INDEX_NONE)
		, IslandSize(0)
		, bDisabled(false)
<<<<<<< HEAD
		, LinearImpulse(FVec3(0))
=======
		, bBreaking(false)
		, bDriveTargetChanged(false), LinearImpulse(FVec3(0))
>>>>>>> 6bbb88c8
		, AngularImpulse(FVec3(0))
	{
	}


	//
	// Solver Settings
	//

	
	FPBDJointSolverSettings::FPBDJointSolverSettings()
		: ApplyPairIterations(1)
		, ApplyPushOutPairIterations(1)
		, SwingTwistAngleTolerance(1.0e-6f)
		, PositionTolerance(0)
		, AngleTolerance(0)
		, MinParentMassRatio(0)
		, MaxInertiaRatio(0)
		, MinSolverStiffness(1)
		, MaxSolverStiffness(1)
		, NumIterationsAtMaxSolverStiffness(1)
<<<<<<< HEAD
=======
		, NumShockPropagationIterations(0)
		, bUseLinearSolver(true)
		, bSolvePositionLast(true)
>>>>>>> 6bbb88c8
		, bEnableTwistLimits(true)
		, bEnableSwingLimits(true)
		, bEnableDrives(true)
		, LinearStiffnessOverride(-1)
		, TwistStiffnessOverride(-1)
		, SwingStiffnessOverride(-1)
		, LinearProjectionOverride(-1)
		, AngularProjectionOverride(-1)
<<<<<<< HEAD
=======
		, ShockPropagationOverride(-1)
>>>>>>> 6bbb88c8
		, LinearDriveStiffnessOverride(-1)
		, LinearDriveDampingOverride(-1)
		, AngularDriveStiffnessOverride(-1)
		, AngularDriveDampingOverride(-1)
		, SoftLinearStiffnessOverride(-1)
		, SoftLinearDampingOverride(-1)
		, SoftTwistStiffnessOverride(-1)
		, SoftTwistDampingOverride(-1)
		, SoftSwingStiffnessOverride(-1)
		, SoftSwingDampingOverride(-1)
	{
	}


	//
	// Constraint Container
	//

	
	FPBDJointConstraints::FPBDJointConstraints(const FPBDJointSolverSettings& InSettings)
		: FPBDIndexedConstraintContainer(FConstraintContainerHandle::StaticType())
		, Settings(InSettings)
		, bJointsDirty(false)
<<<<<<< HEAD
		, bIsBatched(false)
		, bUpdateVelocityInApplyConstraints(false)
		, PreApplyCallback(nullptr)
		, PostApplyCallback(nullptr)
=======
		, SolverType(EConstraintSolverType::QuasiPbd)
>>>>>>> 6bbb88c8
	{
	}

	
	FPBDJointConstraints::~FPBDJointConstraints()
	{
	}

	
	const FPBDJointSolverSettings& FPBDJointConstraints::GetSettings() const
	{
		return Settings;
	}

	
	void FPBDJointConstraints::SetSettings(const FPBDJointSolverSettings& InSettings)
	{
		Settings = InSettings;
	}


	int32 FPBDJointConstraints::NumConstraints() const
	{
		return ConstraintParticles.Num();
	}

	void FPBDJointConstraints::GetConstrainedParticleIndices(const int32 ConstraintIndex, int32& Index0, int32& Index1) const
	{
		// In solvers we need Particle0 to be the parent particle but ConstraintInstance has Particle1 as the parent, so by default
		// we need to flip the indices before we pass them to the solver. 

		Index0 = 1;
		Index1 = 0;
	}

	typename FPBDJointConstraints::FConstraintContainerHandle* FPBDJointConstraints::AddConstraint(const FParticlePair& InConstrainedParticles, const FRigidTransform3& WorldConstraintFrame)
	{
		FPBDJointSettings JointSettings;
		JointSettings.ConnectorTransforms[0] = FRigidTransform3(
			WorldConstraintFrame.GetTranslation() - InConstrainedParticles[0]->X(),
			WorldConstraintFrame.GetRotation() * InConstrainedParticles[0]->R().Inverse()
			);
		JointSettings.ConnectorTransforms[1] = FRigidTransform3(
			WorldConstraintFrame.GetTranslation() - InConstrainedParticles[1]->X(),
			WorldConstraintFrame.GetRotation() * InConstrainedParticles[1]->R().Inverse()
			);
		return AddConstraint(InConstrainedParticles, JointSettings);
	}

	
	typename FPBDJointConstraints::FConstraintContainerHandle* FPBDJointConstraints::AddConstraint(const FParticlePair& InConstrainedParticles, const FTransformPair& InConnectorTransforms)
	{
		FPBDJointSettings JointSettings;
		JointSettings.ConnectorTransforms = InConnectorTransforms;
		return AddConstraint(InConstrainedParticles, JointSettings);
	}

	
	typename FPBDJointConstraints::FConstraintContainerHandle* FPBDJointConstraints::AddConstraint(const FParticlePair& InConstrainedParticles, const FPBDJointSettings& InConstraintSettings)
	{
		bJointsDirty = true;

		int ConstraintIndex = Handles.Num();
		Handles.Add(HandleAllocator.AllocHandle(this, ConstraintIndex));
		ConstraintParticles.Add(InConstrainedParticles);
<<<<<<< HEAD
		ConstraintFrames.Add(InConstraintFrames);
=======
>>>>>>> 6bbb88c8
		ConstraintStates.Add(FPBDJointState());

		ConstraintSettings.AddDefaulted();
		SetConstraintSettings(ConstraintIndex, InConstraintSettings);

		return Handles.Last();
	}

	
	void FPBDJointConstraints::RemoveConstraint(int ConstraintIndex)
	{
		bJointsDirty = true;

		FConstraintContainerHandle* ConstraintHandle = Handles[ConstraintIndex];
		if (ConstraintHandle != nullptr)
		{
			if (!ConstraintStates[ConstraintIndex].bDisabled)
			{
				ConstraintParticles[ConstraintIndex][0]->RemoveConstraintHandle(ConstraintHandle);
				ConstraintParticles[ConstraintIndex][1]->RemoveConstraintHandle(ConstraintHandle);
			}
			// Release the handle for the freed constraint
			HandleAllocator.FreeHandle(ConstraintHandle);
			Handles[ConstraintIndex] = nullptr;
		}

		// Swap the last constraint into the gap to keep the array packed
		ConstraintParticles.RemoveAtSwap(ConstraintIndex);
		ConstraintSettings.RemoveAtSwap(ConstraintIndex);
		ConstraintStates.RemoveAtSwap(ConstraintIndex);
		Handles.RemoveAtSwap(ConstraintIndex);

		// Update the handle for the constraint that was moved
		if (ConstraintIndex < Handles.Num())
		{
			SetConstraintIndex(Handles[ConstraintIndex], ConstraintIndex);
		}
	}



	
<<<<<<< HEAD
	void FPBDJointConstraints::DisableConstraints(const TSet<TGeometryParticleHandle<FReal, 3>*>& RemovedParticles)
	{
		for (TGeometryParticleHandle<FReal, 3>* RemovedParticle : RemovedParticles)
		{
			for (FConstraintHandle* ConstraintHandle : RemovedParticle->ParticleConstraints())
			{
				ConstraintHandle->SetEnabled(false); // constraint lifespan is managed by the proxy
				int ConstraintIndex = ConstraintHandle->GetConstraintIndex();
				if (ConstraintIndex != INDEX_NONE)
				{
					if (ConstraintParticles[ConstraintIndex][0] == RemovedParticle)
					{
						ConstraintParticles[ConstraintIndex][0] = nullptr;
					}
					if (ConstraintParticles[ConstraintIndex][1] == RemovedParticle)
					{
						ConstraintParticles[ConstraintIndex][1] = nullptr;
=======
	void FPBDJointConstraints::DisconnectConstraints(const TSet<TGeometryParticleHandle<FReal, 3>*>& RemovedParticles)
	{
		for (TGeometryParticleHandle<FReal, 3>*RemovedParticle : RemovedParticles)
		{
			for (FConstraintHandle* ConstraintHandle : RemovedParticle->ParticleConstraints())
			{
				if (FPBDJointConstraintHandle* JointHandle = ConstraintHandle->As<FPBDJointConstraintHandle>())
				{
					JointHandle->SetEnabled(false); // constraint lifespan is managed by the proxy

					int ConstraintIndex = JointHandle->GetConstraintIndex();
					if (ConstraintIndex != INDEX_NONE)
					{
						if (ConstraintParticles[ConstraintIndex][0] == RemovedParticle)
						{
							ConstraintParticles[ConstraintIndex][0] = nullptr;
						}
						if (ConstraintParticles[ConstraintIndex][1] == RemovedParticle)
						{
							ConstraintParticles[ConstraintIndex][1] = nullptr;
						}
>>>>>>> 6bbb88c8
					}
				}
			}
		}
	}


	void FPBDJointConstraints::SortConstraints()
	{
		// Sort constraints so that constraints with lower level (closer to a kinematic joint) are first
		// @todo(ccaulfield): should probably also take islands/particle order into account
		// @todo(ccaulfield): optimize (though isn't called very often)
		SCOPE_CYCLE_COUNTER(STAT_Joints_Sort);

		FHandles SortedHandles = Handles;
		SortedHandles.StableSort([](const FConstraintContainerHandle& L, const FConstraintContainerHandle& R)
			{
				if (L.GetConstraintIsland() != R.GetConstraintIsland())
				{
					return L.GetConstraintIsland() < R.GetConstraintIsland();
				}
				else if (L.GetConstraintLevel() != R.GetConstraintLevel())
				{
					return L.GetConstraintLevel() < R.GetConstraintLevel();
				}
				return L.GetConstraintColor() < R.GetConstraintColor();
			});

		TArray<FPBDJointSettings> SortedConstraintSettings;
		TArray<FParticlePair> SortedConstraintParticles;
		TArray<FPBDJointState> SortedConstraintStates;
		SortedConstraintSettings.Reserve(SortedHandles.Num());
		SortedConstraintParticles.Reserve(SortedHandles.Num());
		SortedConstraintStates.Reserve(SortedHandles.Num());

		for (int32 SortedConstraintIndex = 0; SortedConstraintIndex < SortedHandles.Num(); ++SortedConstraintIndex)
		{
			FConstraintContainerHandle* Handle = SortedHandles[SortedConstraintIndex];
			int32 UnsortedConstraintIndex = Handle->GetConstraintIndex();

			SortedConstraintSettings.Add(ConstraintSettings[UnsortedConstraintIndex]);
			SortedConstraintParticles.Add(ConstraintParticles[UnsortedConstraintIndex]);
			SortedConstraintStates.Add(ConstraintStates[UnsortedConstraintIndex]);
			SetConstraintIndex(Handle, SortedConstraintIndex);
		}

		Swap(ConstraintSettings, SortedConstraintSettings);
		Swap(ConstraintParticles, SortedConstraintParticles);
		Swap(ConstraintStates, SortedConstraintStates);
		Swap(Handles, SortedHandles);
	}


	bool FPBDJointConstraints::IsConstraintEnabled(int32 ConstraintIndex) const
	{
		return !ConstraintStates[ConstraintIndex].bDisabled;
	}

	bool FPBDJointConstraints::IsConstraintBreaking(int32 ConstraintIndex) const
	{
		return ConstraintStates[ConstraintIndex].bBreaking;
	}

	void FPBDJointConstraints::ClearConstraintBreaking(int32 ConstraintIndex)
	{
<<<<<<< HEAD
		SetConstraintEnabled(ConstraintIndex, false);
		if (BreakCallback)
		{
			BreakCallback(Handles[ConstraintIndex]);
		}
	}

	void FPBDJointConstraints::FixConstraints(int32 ConstraintIndex)
=======
		ConstraintStates[ConstraintIndex].bBreaking = false;
	}

	bool FPBDJointConstraints::IsDriveTargetChanged(int32 ConstraintIndex) const
>>>>>>> 6bbb88c8
	{
		return ConstraintStates[ConstraintIndex].bDriveTargetChanged;
	}

	void FPBDJointConstraints::ClearDriveTargetChanged(int32 ConstraintIndex)
	{
		ConstraintStates[ConstraintIndex].bDriveTargetChanged = false;
	}

	void FPBDJointConstraints::SetConstraintEnabled(int32 ConstraintIndex, bool bEnabled)
	{
		const FGenericParticleHandle Particle0 = FGenericParticleHandle(ConstraintParticles[ConstraintIndex][0]);
		const FGenericParticleHandle Particle1 = FGenericParticleHandle(ConstraintParticles[ConstraintIndex][1]);

		if (bEnabled)
		{ 
			// only enable constraint if the particles are valid and not disabled
			if (Particle0->Handle() != nullptr && !Particle0->Disabled()
				&& Particle1->Handle() != nullptr && !Particle1->Disabled())
			{
				ConstraintStates[ConstraintIndex].bDisabled = false;
			}
		}
		else
		{ 
			// desirable to allow disabling no matter what state the endpoints
			ConstraintStates[ConstraintIndex].bDisabled = true;
		}
	}

	void FPBDJointConstraints::SetConstraintBreaking(int32 ConstraintIndex, bool bBreaking)
	{
		ConstraintStates[ConstraintIndex].bBreaking = bBreaking;
	}

	void FPBDJointConstraints::SetDriveTargetChanged(int32 ConstraintIndex, bool bTargetChanged)
	{
		ConstraintStates[ConstraintIndex].bDriveTargetChanged = bTargetChanged;
	}

	void FPBDJointConstraints::BreakConstraint(int32 ConstraintIndex)
	{
		SetConstraintEnabled(ConstraintIndex, false);
		SetConstraintBreaking(ConstraintIndex, true);
		if (BreakCallback)
		{
			BreakCallback(Handles[ConstraintIndex]);
		}
	}

	void FPBDJointConstraints::FixConstraints(int32 ConstraintIndex)
	{
		SetConstraintEnabled(ConstraintIndex, true);
	}

	
	void FPBDJointConstraints::SetBreakCallback(const FJointBreakCallback& Callback)
	{
		BreakCallback = Callback;
	}


	void FPBDJointConstraints::ClearBreakCallback()
	{
		BreakCallback = nullptr;
	}


	const typename FPBDJointConstraints::FConstraintContainerHandle* FPBDJointConstraints::GetConstraintHandle(int32 ConstraintIndex) const
	{
		return Handles[ConstraintIndex];
	}

	
	typename FPBDJointConstraints::FConstraintContainerHandle* FPBDJointConstraints::GetConstraintHandle(int32 ConstraintIndex)
	{
		return Handles[ConstraintIndex];
	}

	
	const typename FPBDJointConstraints::FParticlePair& FPBDJointConstraints::GetConstrainedParticles(int32 ConstraintIndex) const
	{
		return ConstraintParticles[ConstraintIndex];
	}

	
	const FPBDJointSettings& FPBDJointConstraints::GetConstraintSettings(int32 ConstraintIndex) const
	{
		return ConstraintSettings[ConstraintIndex];
	}


	void FPBDJointConstraints::SetConstraintSettings(int32 ConstraintIndex, const FPBDJointSettings& InConstraintSettings)
	{
		ConstraintSettings[ConstraintIndex] = InConstraintSettings;
		ConstraintSettings[ConstraintIndex].Sanitize();
<<<<<<< HEAD
=======
	}

	void FPBDJointConstraints::SetLinearDrivePositionTarget(int32 ConstraintIndex, FVec3 InLinearDrivePositionTarget)
	{
		ConstraintSettings[ConstraintIndex].LinearDrivePositionTarget = InLinearDrivePositionTarget;
>>>>>>> 6bbb88c8
	}

	void FPBDJointConstraints::SetAngularDrivePositionTarget(int32 ConstraintIndex, FRotation3 InAngularDrivePositionTarget)
	{
		ConstraintSettings[ConstraintIndex].AngularDrivePositionTarget = InAngularDrivePositionTarget;
	}

	int32 FPBDJointConstraints::GetConstraintIsland(int32 ConstraintIndex) const
	{
		return ConstraintStates[ConstraintIndex].Island;
	}


	int32 FPBDJointConstraints::GetConstraintLevel(int32 ConstraintIndex) const
	{
		return ConstraintStates[ConstraintIndex].Level;
	}


	int32 FPBDJointConstraints::GetConstraintColor(int32 ConstraintIndex) const
	{
		return ConstraintStates[ConstraintIndex].Color;
	}


	FVec3 FPBDJointConstraints::GetConstraintLinearImpulse(int32 ConstraintIndex) const
	{
		return ConstraintStates[ConstraintIndex].LinearImpulse;
	}

	FVec3 FPBDJointConstraints::GetConstraintAngularImpulse(int32 ConstraintIndex) const
	{
		return ConstraintStates[ConstraintIndex].AngularImpulse;
	}

	ESyncState FPBDJointConstraints::GetConstraintSyncState(int32 ConstraintIndex) const
	{
		return ConstraintStates[ConstraintIndex].SyncState;
	}

	void FPBDJointConstraints::SetConstraintSyncState(int32 ConstraintIndex, ESyncState SyncState)
	{
		ConstraintStates[ConstraintIndex].SyncState = SyncState;
	}

	void FPBDJointConstraints::SetConstraintEnabledDuringResim(int32 ConstraintIndex, bool bEnabled)
	{
		ConstraintStates[ConstraintIndex].bEnabledDuringResim = bEnabled;
	}

<<<<<<< HEAD
	FVec3 FPBDJointConstraints::GetConstraintLinearImpulse(int32 ConstraintIndex) const
	{
		return ConstraintStates[ConstraintIndex].LinearImpulse;
	}

	FVec3 FPBDJointConstraints::GetConstraintAngularImpulse(int32 ConstraintIndex) const
	{
		return ConstraintStates[ConstraintIndex].AngularImpulse;
	}

=======
	EResimType FPBDJointConstraints::GetConstraintResimType(int32 ConstraintIndex) const
	{
		return ConstraintStates[ConstraintIndex].ResimType;
	}
>>>>>>> 6bbb88c8

	void FPBDJointConstraints::UpdatePositionBasedState(const FReal Dt)
	{
	}

	void FPBDJointConstraints::PrepareTick()
	{
		SCOPE_CYCLE_COUNTER(STAT_Joints_PrepareTick);

		if (bJointsDirty)
		{
			ColorConstraints();
			SortConstraints();

			bJointsDirty = false;
		}

		if (Settings.bUseLinearSolver)
		{
			CachedConstraintSolvers.SetNum(NumConstraints());
		}
		else
		{
			ConstraintSolvers.SetNum(NumConstraints());		
		}
	}

	void FPBDJointConstraints::UnprepareTick()
	{
		SCOPE_CYCLE_COUNTER(STAT_Joints_UnprepareTick);

		if (Settings.bUseLinearSolver)
		{
			CachedConstraintSolvers.Empty();
		}
		else
		{
			ConstraintSolvers.Empty();
		}
	}
<<<<<<< HEAD

	void FPBDJointConstraints::PrepareIteration(FReal Dt)
	{
		SCOPE_CYCLE_COUNTER(STAT_Joints_PrepareIteration);

		if (bChaos_Joint_Batching)
		{
			for (int32 JointIndex = 0; JointIndex < NumConstraints(); ++JointIndex)
			{
				if (ConstraintStates[JointIndex].bDisabled) continue;

				FJointSolverJointState& JointState = SolverConstraintStates[JointIndex];
				const FPBDJointSettings& JointSettings = ConstraintSettings[JointIndex];

				const FTransformPair& JointFrames = ConstraintFrames[JointIndex];
				int32 Index0, Index1;
				GetConstrainedParticleIndices(JointIndex, Index0, Index1);
				FGenericParticleHandle Particle0 = FGenericParticleHandle(ConstraintParticles[JointIndex][Index0]);
				FGenericParticleHandle Particle1 = FGenericParticleHandle(ConstraintParticles[JointIndex][Index1]);

				JointState.Init(
					Settings,
					JointSettings,
					FParticleUtilitiesXR::GetCoMWorldPosition(Particle0),
					FParticleUtilitiesXR::GetCoMWorldRotation(Particle0),
					FParticleUtilitiesXR::GetCoMWorldPosition(Particle1),
					FParticleUtilitiesXR::GetCoMWorldRotation(Particle1),
					Particle0->InvM(),
					Particle0->InvI().GetDiagonal(),
					Particle1->InvM(),
					Particle1->InvI().GetDiagonal(),
					FParticleUtilities::ParticleLocalToCoMLocal(Particle0, JointFrames[Index0]),
					FParticleUtilities::ParticleLocalToCoMLocal(Particle1, JointFrames[Index1]));
			}
		}
		else
		{
			for (int32 JointIndex = 0; JointIndex < NumConstraints(); ++JointIndex)
			{
				if (ConstraintStates[JointIndex].bDisabled) continue;

				const FPBDJointSettings& JointSettings = ConstraintSettings[JointIndex];

				const FTransformPair& JointFrames = ConstraintFrames[JointIndex];
				FJointSolverGaussSeidel& Solver = ConstraintSolvers[JointIndex];

				int32 Index0, Index1;
				GetConstrainedParticleIndices(JointIndex, Index0, Index1);
				FGenericParticleHandle Particle0 = FGenericParticleHandle(ConstraintParticles[JointIndex][Index0]);
				FGenericParticleHandle Particle1 = FGenericParticleHandle(ConstraintParticles[JointIndex][Index1]);

				Solver.Init(
					Dt,
					Settings,
					JointSettings,
					FParticleUtilitiesXR::GetCoMWorldPosition(Particle0),	// Prev position
					FParticleUtilitiesXR::GetCoMWorldPosition(Particle1),	// Prev position
					FParticleUtilitiesXR::GetCoMWorldRotation(Particle0),	// Prev rotation
					FParticleUtilitiesXR::GetCoMWorldRotation(Particle1),	// Prev rotation
					Particle0->InvM(),
					Particle0->InvI().GetDiagonal(),
					Particle1->InvM(),
					Particle1->InvI().GetDiagonal(),
					FParticleUtilities::ParticleLocalToCoMLocal(Particle0, JointFrames[Index0]),
					FParticleUtilities::ParticleLocalToCoMLocal(Particle1, JointFrames[Index1]));
			}
		}
	}


	void FPBDJointConstraints::UnprepareIteration(FReal Dt)
	{
		SCOPE_CYCLE_COUNTER(STAT_Joints_UnprepareIteration);

		if (!bChaos_Joint_Batching)
		{
			for (int32 JointIndex = 0; JointIndex < NumConstraints(); ++JointIndex)
			{
				if (ConstraintStates[JointIndex].bDisabled) continue;

				FPBDJointState& JointState = ConstraintStates[JointIndex];
				FJointSolverGaussSeidel& Solver = ConstraintSolvers[JointIndex];

				int32 Index0, Index1;
				GetConstrainedParticleIndices(JointIndex, Index0, Index1);

				// NOTE: LinearImpulse/AngularImpulse in the solver are not really impulses - they are mass-weighted position/rotation delta, or (impulse x dt).
				if (Dt > SMALL_NUMBER)
				{
					JointState.LinearImpulse = Solver.GetNetLinearImpulse() / Dt;
					JointState.AngularImpulse = Solver.GetNetAngularImpulse() / Dt;
					if (Index0 != 0)
					{
						// Particles were flipped in the solver...
						JointState.LinearImpulse = -JointState.LinearImpulse;
						JointState.AngularImpulse = -JointState.AngularImpulse;
					}
				}
				else
				{
					JointState.LinearImpulse = FVec3(0);
					JointState.AngularImpulse = FVec3(0);
				}
			}
		}
	}

=======
>>>>>>> 6bbb88c8
	
	void FPBDJointConstraints::CalculateConstraintSpace(int32 ConstraintIndex, FVec3& OutX0, FMatrix33& OutR0, FVec3& OutX1, FMatrix33& OutR1) const
	{
		int32 Index0, Index1;
		GetConstrainedParticleIndices(ConstraintIndex, Index0, Index1);
		FGenericParticleHandle Particle0 = FGenericParticleHandle(ConstraintParticles[ConstraintIndex][Index0]);
		FGenericParticleHandle Particle1 = FGenericParticleHandle(ConstraintParticles[ConstraintIndex][Index1]);
		const FVec3 P0 = FParticleUtilities::GetCoMWorldPosition(Particle0);
		const FRotation3 Q0 = FParticleUtilities::GetCoMWorldRotation(Particle0);
		const FVec3 P1 = FParticleUtilities::GetCoMWorldPosition(Particle1);
		const FRotation3 Q1 = FParticleUtilities::GetCoMWorldRotation(Particle1);
		const FRigidTransform3& XL0 = FParticleUtilities::ParticleLocalToCoMLocal(Particle0, ConstraintSettings[ConstraintIndex].ConnectorTransforms[Index0]);
		const FRigidTransform3& XL1 = FParticleUtilities::ParticleLocalToCoMLocal(Particle1, ConstraintSettings[ConstraintIndex].ConnectorTransforms[Index1]);

		OutX0 = P0 + Q0 * XL0.GetTranslation();
		OutX1 = P1 + Q1 * XL1.GetTranslation();
		OutR0 = FRotation3(Q0 * XL0.GetRotation()).ToMatrix();
		OutR1 = FRotation3(Q1 * XL1.GetRotation()).ToMatrix();
	}

	//////////////////////////////////////////////////////////////////////////
	//
	// Begin Simple API Solver. Iterate over constraints in array order.
	//
	//////////////////////////////////////////////////////////////////////////

	void FPBDJointConstraints::PreGatherInput(const FReal Dt, FPBDIslandSolverData& SolverData)
	{
<<<<<<< HEAD
		if (PreApplyCallback != nullptr)
		{
			PreApplyCallback(Dt, Handles);
		}

		bool bActive = false;
		if (Settings.ApplyPairIterations > 0)
		{
			if (bChaos_Joint_Batching)
			{
				SCOPE_CYCLE_COUNTER(STAT_Joints_ApplyBatched);
				for (int32 BatchIndex = 0; BatchIndex < JointBatches.Num(); ++BatchIndex)
				{
					bActive |= ApplyBatch(Dt, BatchIndex, Settings.ApplyPairIterations, It, NumIts);
				}
			}
			else
			{
				SCOPE_CYCLE_COUNTER(STAT_Joints_Apply);
				for (int32 ConstraintIndex = 0; ConstraintIndex < NumConstraints(); ++ConstraintIndex)
				{
					if ( ConstraintStates[ConstraintIndex].bDisabled) continue;

					bActive |= ApplySingle(Dt, ConstraintIndex, Settings.ApplyPairIterations, It, NumIts);
				}
			}
		}

		UE_LOG(LogChaosJoint, Verbose, TEXT("Apply Iteration: %d / %d; Active: %d"), It, NumIts, bActive);

		if (PostApplyCallback != nullptr)
		{
			PostApplyCallback(Dt, Handles);
		}

		return bActive;
=======
		for (int32 ConstraintIndex = 0; ConstraintIndex < NumConstraints(); ++ConstraintIndex)
		{
			if (!ConstraintStates[ConstraintIndex].bDisabled)
			{
				PreGatherInput(Dt, ConstraintIndex, SolverData);
			}
		}
>>>>>>> 6bbb88c8
	}

	void FPBDJointConstraints::GatherInput(const FReal Dt, FPBDIslandSolverData& SolverData)
	{
<<<<<<< HEAD

		bool bActive = false;
		if (Settings.ApplyPushOutPairIterations > 0)
=======
		for (int32 ConstraintIndex = 0; ConstraintIndex < NumConstraints(); ++ConstraintIndex)
>>>>>>> 6bbb88c8
		{
			if (!ConstraintStates[ConstraintIndex].bDisabled)
			{
<<<<<<< HEAD
				SCOPE_CYCLE_COUNTER(STAT_Joints_ApplyPushOut);
				for (int32 ConstraintIndex = 0; ConstraintIndex < NumConstraints(); ++ConstraintIndex)
				{
					if ( ConstraintStates[ConstraintIndex].bDisabled) continue;

					bActive |= ApplyPushOutSingle(Dt, ConstraintIndex, Settings.ApplyPushOutPairIterations, It, NumIts);
				}
=======
				GatherInput(Dt, ConstraintIndex, INDEX_NONE, INDEX_NONE, SolverData);
>>>>>>> 6bbb88c8
			}
		}
	}

<<<<<<< HEAD
		UE_LOG(LogChaosJoint, Verbose, TEXT("PushOut Iteration: %d / %d; Active: %d"), It, NumIts, bActive);
=======
	bool FPBDJointConstraints::ApplyPhase1(const FReal Dt, const int32 It, const int32 NumIts, FPBDIslandSolverData& SolverData)
	{
		return ApplyPhase1Serial(Dt, It, NumIts, SolverData);
	}
>>>>>>> 6bbb88c8

	bool FPBDJointConstraints::ApplyPhase2(const FReal Dt, const int32 It, const int32 NumIts, FPBDIslandSolverData& SolverData)
	{
		return ApplyPhase2Serial(Dt, It, NumIts, SolverData);
	}

<<<<<<< HEAD
		return bActive;
=======
	bool FPBDJointConstraints::ApplyPhase3(const FReal Dt, const int32 It, const int32 NumIts, FPBDIslandSolverData& SolverData)
	{
		return ApplyPhase3Serial(Dt, It, NumIts, SolverData);
>>>>>>> 6bbb88c8
	}

	//////////////////////////////////////////////////////////////////////////
	//
	// End Simple API Solver.
	//
	//////////////////////////////////////////////////////////////////////////

	//////////////////////////////////////////////////////////////////////////
	//
	// Begin Graph API Solver. Iterate over constraints in connectivity order.
	//
	//////////////////////////////////////////////////////////////////////////

	void FPBDJointConstraints::SetNumIslandConstraints(const int32 NumIslandConstraints, FPBDIslandSolverData& SolverData)
	{
		SolverData.GetConstraintIndices(ContainerId).Reset(NumIslandConstraints);
	}

	void FPBDJointConstraints::PreGatherInput(const FReal Dt, const int32 ConstraintIndex, FPBDIslandSolverData& SolverData)
	{
		check(!ConstraintStates[ConstraintIndex].bDisabled);

		SolverData.GetConstraintIndices(ContainerId).Add(ConstraintIndex);

		int32 Index0, Index1;
		GetConstrainedParticleIndices(ConstraintIndex, Index0, Index1);
		FGenericParticleHandle Particle0 = FGenericParticleHandle(ConstraintParticles[ConstraintIndex][Index0]);
		FGenericParticleHandle Particle1 = FGenericParticleHandle(ConstraintParticles[ConstraintIndex][Index1]);

		// Find the solver bodies for the particles we constrain. This will add them to the container
		// if they aren't there already, and ensure that they are populated with the latest data.
		SolverData.GetBodyContainer().FindOrAdd(Particle0);
		SolverData.GetBodyContainer().FindOrAdd(Particle1);
	}

	void FPBDJointConstraints::GatherInput(const FReal Dt, const int32 ConstraintIndex, const int32 Particle0Level, const int32 Particle1Level, FPBDIslandSolverData& SolverData)
	{
		SCOPE_CYCLE_COUNTER(STAT_Joints_Gather);
		check(!ConstraintStates[ConstraintIndex].bDisabled);

		const FPBDJointSettings& JointSettings = ConstraintSettings[ConstraintIndex];
		const FTransformPair& JointFrames = JointSettings.ConnectorTransforms;

		int32 Index0, Index1;
		GetConstrainedParticleIndices(ConstraintIndex, Index0, Index1);
		FGenericParticleHandle Particle0 = FGenericParticleHandle(ConstraintParticles[ConstraintIndex][Index0]);
		FGenericParticleHandle Particle1 = FGenericParticleHandle(ConstraintParticles[ConstraintIndex][Index1]);

		// Find the solver bodies for the particles we constrain. This will add them to the container
		// if they aren't there already, and ensure that they are populated with the latest data.
		FSolverBody* Body0 = SolverData.GetBodyContainer().FindOrAdd(Particle0);
		FSolverBody* Body1 = SolverData.GetBodyContainer().FindOrAdd(Particle1);

		if (Settings.bUseLinearSolver)
		{
			FPBDJointCachedSolver& Solver = CachedConstraintSolvers[ConstraintIndex];
			Solver.Init(
				Dt,
				{ Body0, Body1 },
				Settings,
				JointSettings,
				FParticleUtilities::ParticleLocalToCoMLocal(Particle0, JointFrames[Index0]),
				FParticleUtilities::ParticleLocalToCoMLocal(Particle1, JointFrames[Index1]));
		}
		else
		{
			FPBDJointSolver& Solver = ConstraintSolvers[ConstraintIndex];
			Solver.Init(
				Dt,
				{ Body0, Body1 },
				Settings,
				JointSettings,
				FParticleUtilities::ParticleLocalToCoMLocal(Particle0, JointFrames[Index0]),
				FParticleUtilities::ParticleLocalToCoMLocal(Particle1, JointFrames[Index1]));
		}

		// Plasticity should not be turned on in the middle of simulation.
		const bool bUseLinearPlasticity = JointSettings.LinearPlasticityLimit != FLT_MAX;
		if (bUseLinearPlasticity)
		{
			const bool bIsCOMDistanceInitialized = !FMath::IsNearlyEqual(JointSettings.LinearPlasticityInitialDistanceSquared, (FReal)FLT_MAX);
			if (!bIsCOMDistanceInitialized)
			{
				// Joint plasticity is baed on the distance of one of the moment arms of the joint. Typically, plasticity
				// will get setup from the joint pivot to the child COM (centor of mass), so that is found first. However, when 
				// the pivot is at the child COM then we fall back to the distance between thge pivot and parent COM.
				ConstraintSettings[ConstraintIndex].LinearPlasticityInitialDistanceSquared = JointSettings.ConnectorTransforms[Index1].GetTranslation().SizeSquared();
				if (FMath::IsNearlyZero(ConstraintSettings[ConstraintIndex].LinearPlasticityInitialDistanceSquared))
				{
					ConstraintSettings[ConstraintIndex].LinearPlasticityInitialDistanceSquared = JointSettings.ConnectorTransforms[Index0].GetTranslation().SizeSquared();
				}
				// @todo(chaos): move this to validation
				ensureMsgf(!FMath::IsNearlyZero(ConstraintSettings[ConstraintIndex].LinearPlasticityInitialDistanceSquared), TEXT("Plasticity made inactive due to Zero length difference between parent and child rigid body."));
			}
		}
	}

	void FPBDJointConstraints::ScatterOutput(FReal Dt, FPBDIslandSolverData& SolverData)
	{
		SCOPE_CYCLE_COUNTER(STAT_Joints_Scatter);

		for (int32 ConstraintIndex : SolverData.GetConstraintIndices(ContainerId))
		{
			if (!ConstraintStates[ConstraintIndex].bDisabled)
			{
				FPBDJointState& JointState = ConstraintStates[ConstraintIndex];

				int32 Index0, Index1;
				GetConstrainedParticleIndices(ConstraintIndex, Index0, Index1);

				if (Settings.bUseLinearSolver)
				{
					FPBDJointCachedSolver& Solver = CachedConstraintSolvers[ConstraintIndex];
					// NOTE: LinearImpulse/AngularImpulse in the solver are not really impulses - they are mass-weighted position/rotation delta, or (impulse x dt).
					if (Dt > SMALL_NUMBER)
					{
						if (Index0 == 0)
						{
							JointState.LinearImpulse = Solver.GetNetLinearImpulse() / Dt;
							JointState.AngularImpulse = Solver.GetNetAngularImpulse() / Dt;
						}
						else
						{
							// Particles were flipped in the solver...
							JointState.LinearImpulse = -Solver.GetNetLinearImpulse() / Dt;
							JointState.AngularImpulse = -Solver.GetNetAngularImpulse() / Dt;
						}
					}
					else
					{
						JointState.LinearImpulse = FVec3(0);
						JointState.AngularImpulse = FVec3(0);
					}

					ApplyPlasticityLimits(ConstraintIndex);

					// Remove our solver body reference (they are not valid between frames)
					CachedConstraintSolvers[ConstraintIndex].Deinit();
				}
				else
				{
					FPBDJointSolver& Solver = ConstraintSolvers[ConstraintIndex];
					// NOTE: LinearImpulse/AngularImpulse in the solver are not really impulses - they are mass-weighted position/rotation delta, or (impulse x dt).
					if (Dt > SMALL_NUMBER)
					{
						if (Index0 == 0)
						{
							JointState.LinearImpulse = Solver.GetNetLinearImpulse() / Dt;
							JointState.AngularImpulse = Solver.GetNetAngularImpulse() / Dt;
						}
						else
						{
							// Particles were flipped in the solver...
							JointState.LinearImpulse = -Solver.GetNetLinearImpulse() / Dt;
							JointState.AngularImpulse = -Solver.GetNetAngularImpulse() / Dt;
						}
					}
					else
					{
						JointState.LinearImpulse = FVec3(0);
						JointState.AngularImpulse = FVec3(0);
					}

					ApplyPlasticityLimits(ConstraintIndex);

					// Remove our solver body reference (they are not valid between frames)
					ConstraintSolvers[ConstraintIndex].Deinit();
				}
			}
		}
	}

	bool FPBDJointConstraints::ApplyPhase1Serial(const FReal Dt, const int32 It, const int32 NumIts, FPBDIslandSolverData& SolverData)
	{
		CSV_SCOPED_TIMING_STAT(Chaos, ApplyJointConstraints);
		SCOPE_CYCLE_COUNTER(STAT_Joints_Apply);

		int32 NumActive = 0;
		const int32 NumPairIts = (SolverType == EConstraintSolverType::QuasiPbd) ? 1 : Settings.ApplyPairIterations;
		if (NumPairIts > 0)
		{
			for (int32 ConstraintIndex : SolverData.GetConstraintIndices(ContainerId))
			{
				NumActive += ApplyPhase1Single(Dt, ConstraintIndex, NumPairIts, It, NumIts);
			}
		}
		return (NumActive > 0);
	}

	bool FPBDJointConstraints::ApplyPhase2Serial(const FReal Dt, const int32 It, const int32 NumIts, FPBDIslandSolverData& SolverData)
	{
		CSV_SCOPED_TIMING_STAT(Chaos, PushOutJointConstraints);
		SCOPE_CYCLE_COUNTER(STAT_Joints_ApplyPushOut);

		int32 NumActive = 0;
		for (int32 ConstraintIndex : SolverData.GetConstraintIndices(ContainerId))
		{
			NumActive += ApplyPhase2Single(Dt, ConstraintIndex, It, NumIts);
		}
		return (NumActive > 0);
	}
	
	void FPBDJointConstraints::PreparePhase3Serial(const FReal Dt, const int32 It, FPBDIslandSolverData& SolverData)
	{
		CSV_SCOPED_TIMING_STAT(Chaos, ProjectJointConstraints);
		SCOPE_CYCLE_COUNTER(STAT_Joints_ApplyProjection);

		if(It == 0 && Settings.bUseLinearSolver)
		{
			for (int32 ConstraintIndex : SolverData.GetConstraintIndices(ContainerId))
			{
				const FPBDJointSettings& JointSettings = ConstraintSettings[ConstraintIndex];
				FPBDJointCachedSolver& Solver = CachedConstraintSolvers[ConstraintIndex];
				
				if ((FMath::IsNearlyZero(Solver.InvM(0)) && FMath::IsNearlyZero(Solver.InvM(1))))
				{
					return;
				}
				Solver.InitProjection(
					Dt,
					Settings,
					JointSettings);
			}
		}
	}

	bool FPBDJointConstraints::ApplyPhase3Serial(const FReal Dt, const int32 It, const int32 NumIts, FPBDIslandSolverData& SolverData)
	{
		CSV_SCOPED_TIMING_STAT(Chaos, ProjectJointConstraints);
		SCOPE_CYCLE_COUNTER(STAT_Joints_ApplyProjection);

		// Prepare phase 3 for the linear solver in order to partially re-init the solver
		PreparePhase3Serial(Dt, It, SolverData);

		// UpdateConstraintProjection(It, NumIts, SolverData);
		for (int32 ConstraintIndex : SolverData.GetConstraintIndices(ContainerId))
		{
<<<<<<< HEAD
			if (ConstraintStates[JointIndex].bDisabled) continue;

			const FPBDJointSettings& JointSettings = ConstraintSettings[JointIndex];
			SolverConstraints[JointIndex].SetJointIndex(JointIndex);
			SolverConstraints[JointIndex].AddPositionConstraints(SolverConstraintRowDatas, Settings, JointSettings);
=======
			ApplyPhase3Single(Dt, ConstraintIndex, It, NumIts);
>>>>>>> 6bbb88c8
		}

		return true;
	}

	void FPBDJointConstraints::UpdateConstraintProjection(const int32 It, const int32 NumIts, const FPBDIslandSolverData& SolverData)
	{
		const bool bUseProjection = It == NumIts - 1;
		if (bUseProjection)
		{
<<<<<<< HEAD
			if (ConstraintStates[JointIndex].bDisabled) continue;

			const FPBDJointSettings& JointSettings = ConstraintSettings[JointIndex];
			SolverConstraints[JointIndex].AddRotationConstraints(SolverConstraintRowDatas, Settings, JointSettings);
=======
			for (int32 ConstraintIndex : SolverData.GetConstraintIndices(ContainerId))
			{
				const FPBDJointSettings& JointSettings = ConstraintSettings[ConstraintIndex];
				if (Settings.bUseLinearSolver)
				{
					if (JointSettings.bProjectionEnabled)
					{
						FPBDJointCachedSolver& Solver = CachedConstraintSolvers[ConstraintIndex];
						Solver.EnableProjection();
					}
				}
			}
>>>>>>> 6bbb88c8
		}
	}

	//////////////////////////////////////////////////////////////////////////
	//
	// End Graph API Solver.
	//
	//////////////////////////////////////////////////////////////////////////


	//////////////////////////////////////////////////////////////////////////
	//
	// Begin single-particle solve methods used by APIs
	//
	//////////////////////////////////////////////////////////////////////////

	FReal FPBDJointConstraints::CalculateIterationStiffness(int32 It, int32 NumIts) const
	{
		// Linearly interpolate betwwen MinStiffness and MaxStiffness over the first few iterations,
		// then clamp at MaxStiffness for the final NumIterationsAtMaxStiffness
		FReal IterationStiffness = Settings.MaxSolverStiffness;
		if (NumIts > Settings.NumIterationsAtMaxSolverStiffness)
		{
			const FReal Interpolant = FMath::Clamp((FReal)It / (FReal)(NumIts - Settings.NumIterationsAtMaxSolverStiffness), 0.0f, 1.0f);
			IterationStiffness = FMath::Lerp(Settings.MinSolverStiffness, Settings.MaxSolverStiffness, Interpolant);
		}
		return FMath::Clamp(IterationStiffness, 0.0f, 1.0f);
	}


	bool FPBDJointConstraints::CanEvaluate(const int32 ConstraintIndex) const
	{
		if (!IsConstraintEnabled(ConstraintIndex))
		{
			return false;
		}

		int32 Index0, Index1;
<<<<<<< HEAD
		GetConstrainedParticleIndices(JointIndex, Index0, Index1);
		FGenericParticleHandle Particle0 = FGenericParticleHandle(ConstraintParticles[JointIndex][Index0]);
		FGenericParticleHandle Particle1 = FGenericParticleHandle(ConstraintParticles[JointIndex][Index1]);
=======
		GetConstrainedParticleIndices(ConstraintIndex, Index0, Index1);
		const FGenericParticleHandle Particle0 = FGenericParticleHandle(ConstraintParticles[ConstraintIndex][Index0]);
		const FGenericParticleHandle Particle1 = FGenericParticleHandle(ConstraintParticles[ConstraintIndex][Index1]);

		// check for valid and enabled particles
		if (Particle0->Handle() == nullptr || Particle0->Disabled()
			|| Particle1->Handle() == nullptr || Particle1->Disabled())
		{
			return false;
		}
>>>>>>> 6bbb88c8

		// check valid particle and solver state
		if (Settings.bUseLinearSolver)
		{
			const FPBDJointCachedSolver& Solver = CachedConstraintSolvers[ConstraintIndex];
			if ((Particle0->Sleeping() && Particle1->Sleeping())
				|| (Particle0->IsKinematic() && Particle1->Sleeping())
				|| (Particle0->Sleeping() && Particle1->IsKinematic())
				|| (FMath::IsNearlyZero(Solver.InvM(0)) && FMath::IsNearlyZero(Solver.InvM(1))))
			{
				return false;
			}
		}
		else
		{
			const FPBDJointSolver& Solver = ConstraintSolvers[ConstraintIndex];
			if ((Particle0->Sleeping() && Particle1->Sleeping())
				|| (Particle0->IsKinematic() && Particle1->Sleeping())
				|| (Particle0->Sleeping() && Particle1->IsKinematic())
				|| (FMath::IsNearlyZero(Solver.InvM(0)) && FMath::IsNearlyZero(Solver.InvM(1))))
			{
				return false;
			}
		}
		return true;
	}

	// @todo(chaos): ShockPropagation needs to handle the parent/child being in opposite order
	FReal FPBDJointConstraints::CalculateShockPropagationInvMassScale(const FConstraintSolverBody& Body0, const FConstraintSolverBody& Body1, const FPBDJointSettings& JointSettings, const int32 It, const int32 NumIts) const
	{
<<<<<<< HEAD
		int32 Index0, Index1;
		GetConstrainedParticleIndices(JointIndex, Index0, Index1);
		TPBDRigidParticleHandle<FReal, 3>* Particle0 = ConstraintParticles[JointIndex][Index0]->CastToRigidParticle();
		TPBDRigidParticleHandle<FReal, 3>* Particle1 = ConstraintParticles[JointIndex][Index1]->CastToRigidParticle();

		FJointSolverJointState& JointState = SolverConstraintStates[JointIndex];
		UpdateParticleState(Particle0, Dt, JointState.PrevPs[Index0], JointState.PrevQs[Index0], JointState.Ps[Index0], JointState.Qs[Index0], bUpdateVelocityInApplyConstraints);
		UpdateParticleState(Particle1, Dt, JointState.PrevPs[Index1], JointState.PrevQs[Index1], JointState.Ps[Index1], JointState.Qs[Index1], bUpdateVelocityInApplyConstraints);
	}

	FReal FPBDJointConstraints::CalculateIterationStiffness(int32 It, int32 NumIts) const
	{
		// Linearly interpolate betwwen MinStiffness and MaxStiffness over the first few iterations,
		// then clamp at MaxStiffness for the final NumIterationsAtMaxStiffness
		FReal IterationStiffness = Settings.MaxSolverStiffness;
		if (NumIts > Settings.NumIterationsAtMaxSolverStiffness)
		{
			const FReal Interpolant = FMath::Clamp((FReal)It / (FReal)(NumIts - Settings.NumIterationsAtMaxSolverStiffness), 0.0f, 1.0f);
			IterationStiffness = FMath::Lerp(Settings.MinSolverStiffness, Settings.MaxSolverStiffness, Interpolant);
		}
		return FMath::Clamp(IterationStiffness, 0.0f, 1.0f);
	}

	bool FPBDJointConstraints::ApplyBatch(const FReal Dt, const int32 BatchIndex, const int32 NumPairIts, const int32 It, const int32 NumIts)
	{
		UE_LOG(LogChaosJoint, VeryVerbose, TEXT("Solve Joint Batch %d %d-%d (dt = %f; it = %d / %d)"), BatchIndex, JointBatches[BatchIndex][0], JointBatches[BatchIndex][1], Dt, It, NumIts);

		// The range of joints in the batch
		const int32 JointIndexBegin = JointBatches[BatchIndex][0];
		const int32 JointIndexEnd = JointBatches[BatchIndex][1];
		if (JointIndexEnd <= JointIndexBegin)
=======
		// Shock propagation is only enabled for the last iteration, and only for the QPBD solver.
		// The standard PBD solver runs projection in the second solver phase which is mostly the same thing.
		if (JointSettings.bShockPropagationEnabled && (It >= (NumIts - Settings.NumShockPropagationIterations)) && (SolverType == EConstraintSolverType::QuasiPbd))
		{
			if (Body0.IsDynamic() && Body1.IsDynamic())
			{
				return FPBDJointUtilities::GetShockPropagationInvMassScale(Settings, JointSettings);
			}
		}
		return FReal(1);
	}

	// This position solver iterates over each of the inner constraints (position, twist, swing) and solves them independently.
	// This will converge slowly in some cases, particularly where resolving angular constraints violates position constraints and vice versa.
	bool FPBDJointConstraints::ApplyPhase1Single(const FReal Dt, const int32 ConstraintIndex, const int32 NumPairIts, const int32 It, const int32 NumIts)
	{
		if (!CanEvaluate(ConstraintIndex))
>>>>>>> 6bbb88c8
		{
			return false;
		}

		const TVector<TGeometryParticleHandle<FReal, 3>*, 2>& Constraint = ConstraintParticles[ConstraintIndex];
		UE_LOG(LogChaosJoint, VeryVerbose, TEXT("Solve Joint Position Constraint %d %s %s (dt = %f; it = %d / %d)"), ConstraintIndex, *Constraint[0]->ToString(), *Constraint[1]->ToString(), Dt, It, NumIts);

		// @todo(chaos): store this on the Solver object and don't access the particles here
		int32 Index0, Index1;
		GetConstrainedParticleIndices(ConstraintIndex, Index0, Index1);
		FGenericParticleHandle Particle0 = FGenericParticleHandle(ConstraintParticles[ConstraintIndex][Index0]);
		FGenericParticleHandle Particle1 = FGenericParticleHandle(ConstraintParticles[ConstraintIndex][Index1]);
		if ((Particle0->Sleeping() && Particle1->Sleeping())
			|| (Particle0->IsKinematic() && Particle1->Sleeping())
			|| (Particle0->Sleeping() && Particle1->IsKinematic()))
		{
			return false;
		}

		const FPBDJointSettings& JointSettings = ConstraintSettings[ConstraintIndex];
		if (Settings.bUseLinearSolver)
		{
<<<<<<< HEAD
			UE_LOG(LogChaosJoint, VeryVerbose, TEXT("  Pair Iteration %d / %d"), PairIt, NumPairIts);

			// Reset accumulators and update derived state
			if (bRealTypeCompatibleWithISPC && bChaos_Joint_ISPC_Enabled)
=======
			FPBDJointCachedSolver& Solver = CachedConstraintSolvers[ConstraintIndex];
			if ((FMath::IsNearlyZero(Solver.InvM(0)) && FMath::IsNearlyZero(Solver.InvM(1))))
>>>>>>> 6bbb88c8
			{
				return false;
			}

			Solver.Update(Dt, Settings, JointSettings);

			// Set parent inverse mass scale based on current shock propagation state
			const FReal ShockPropagationInvMassScale = CalculateShockPropagationInvMassScale(Solver.Body0(), Solver.Body1(), JointSettings, It, NumIts);
			Solver.SetInvMassScales(ShockPropagationInvMassScale, FReal(1), Dt);

			const FReal IterationStiffness = CalculateIterationStiffness(It, NumIts);
			for (int32 PairIt = 0; PairIt < NumPairIts; ++PairIt)
			{
				UE_LOG(LogChaosJoint, VeryVerbose, TEXT("  Pair Iteration %d / %d"), PairIt, NumPairIts);

				Solver.ApplyConstraints(Dt, IterationStiffness, Settings, JointSettings);
			}

<<<<<<< HEAD
			// Solve and apply the position constraints for all Joints in the batch
			const int32 LinearRowIndexBegin = SolverConstraints[JointIndexBegin].GetLinearRowIndexBegin();
			const int32 LinearRowIndexEnd = SolverConstraints[JointIndexEnd - 1].GetLinearRowIndexEnd();
			if (bRealTypeCompatibleWithISPC && bChaos_Joint_ISPC_Enabled)
=======
			// @todo(ccaulfield): The break limit should really be applied to the impulse in the solver to prevent 1-frame impulses larger than the threshold
			if ((JointSettings.LinearBreakForce!=FLT_MAX) || (JointSettings.AngularBreakTorque!=FLT_MAX))
>>>>>>> 6bbb88c8
			{
				ApplyBreakThreshold(Dt, ConstraintIndex, Solver.GetNetLinearImpulse(), Solver.GetNetAngularImpulse());
			}
		}
		else
		{
			FPBDJointSolver& Solver = ConstraintSolvers[ConstraintIndex];
			if ((FMath::IsNearlyZero(Solver.InvM(0)) && FMath::IsNearlyZero(Solver.InvM(1))))
			{
<<<<<<< HEAD
				FJointSolver::ApplyPositionConstraints(
					Dt, 
					SolverConstraintStates, 
					SolverConstraintRowDatas, 
					SolverConstraintRowStates, 
					JointIndexBegin,
					JointIndexEnd,
					LinearRowIndexBegin,
					LinearRowIndexEnd);
			}

			// Reset accumulators and update derived state
			if (bRealTypeCompatibleWithISPC && bChaos_Joint_ISPC_Enabled)
			{
#if INTEL_ISPC
				ispc::BatchUpdateDerivedState(
					(ispc::FJointSolverJointState*)SolverConstraintStates.GetData(), 
					JointBatches[BatchIndex][0], 
					JointBatches[BatchIndex][1]);
#endif
			}
			else
=======
				return false;
			}

			Solver.Update(Dt, Settings, JointSettings);

			// Set parent inverse mass scale based on current shock propagation state
			const FReal ShockPropagationInvMassScale = CalculateShockPropagationInvMassScale(Solver.Body0(), Solver.Body1(), JointSettings, It, NumIts);

			const FReal IterationStiffness = CalculateIterationStiffness(It, NumIts);
			for (int32 PairIt = 0; PairIt < NumPairIts; ++PairIt)
>>>>>>> 6bbb88c8
			{
				UE_LOG(LogChaosJoint, VeryVerbose, TEXT("  Pair Iteration %d / %d"), PairIt, NumPairIts);

				if (SolverType == EConstraintSolverType::StandardPbd)
				{
					Solver.UpdateMasses(ShockPropagationInvMassScale, FReal(1));
				}
				else
				{
					Solver.SetInvMassScales(ShockPropagationInvMassScale, FReal(1));
				}

				Solver.ApplyConstraints(Dt, IterationStiffness, Settings, JointSettings);

<<<<<<< HEAD
			// Solve and apply the rotation constraints for all Joints in the batch
			const int32 AngularRowIndexBegin = SolverConstraints[JointIndexBegin].GetAngularRowIndexBegin();
			const int32 AngularRowIndexEnd = SolverConstraints[JointIndexEnd - 1].GetAngularRowIndexEnd();
			if (bRealTypeCompatibleWithISPC && bChaos_Joint_ISPC_Enabled)
			{
#if INTEL_ISPC
				ispc::BatchApplyRotationConstraints(
					Dt, 
					(ispc::FJointSolverJointState*)SolverConstraintStates.GetData(), 
					(ispc::FJointSolverConstraintRowData*)SolverConstraintRowDatas.GetData(),
					(ispc::FJointSolverConstraintRowState*)SolverConstraintRowStates.GetData(),
					JointIndexBegin,
					JointIndexEnd,
					AngularRowIndexBegin,
					AngularRowIndexEnd);
#endif
=======
				if (SolverType == EConstraintSolverType::StandardPbd)
				{
					if (Solver.Body0().IsDynamic())
					{
						Solver.Body0().SolverBody().ApplyCorrections();
						Solver.Body0().UpdateRotationDependentState();
					}
					if (Solver.Body1().IsDynamic())
					{
						Solver.Body1().SolverBody().ApplyCorrections();
						Solver.Body1().UpdateRotationDependentState();
					}
				}
>>>>>>> 6bbb88c8
			}

			// @todo(ccaulfield): The break limit should really be applied to the impulse in the solver to prevent 1-frame impulses larger than the threshold
			if ((JointSettings.LinearBreakForce!=FLT_MAX) || (JointSettings.AngularBreakTorque!=FLT_MAX))
			{
<<<<<<< HEAD
				FJointSolver::ApplyRotationConstraints(
					Dt, 
					SolverConstraintStates, 
					SolverConstraintRowDatas, 
					SolverConstraintRowStates, 
					JointIndexBegin,
					JointIndexEnd,
					AngularRowIndexBegin,
					AngularRowIndexEnd);
			}
		}

		// Copy the updated state back to the bodies
		for (int32 JointIndex = JointIndexBegin; JointIndex < JointIndexEnd; ++JointIndex)
		{
			ScatterSolverJointState(Dt, JointIndex);
		}

		// @todo(ccaulfield): joint batch mode activity tracking
		return true;
	}

	// This position solver iterates over each of the inner constraints (position, twist, swing) and solves them independently.
	// This will converge slowly in some cases, particularly where resolving angular constraints violates position constraints and vice versa.
	bool FPBDJointConstraints::ApplySingle(const FReal Dt, const int32 ConstraintIndex, const int32 NumPairIts, const int32 It, const int32 NumIts)
=======
				ApplyBreakThreshold(Dt, ConstraintIndex, Solver.GetNetLinearImpulse(), Solver.GetNetAngularImpulse());
			}
		}

		return true;
	}

	// QuasiPBD applies a velocity solve in phase 2
	// Standard PBD does nothing
	bool FPBDJointConstraints::ApplyPhase2Single(const FReal Dt, const int32 ConstraintIndex, const int32 It, const int32 NumIts)
>>>>>>> 6bbb88c8
	{
		if (!CanEvaluate(ConstraintIndex))
		{
			return false;
		}

		if (SolverType == EConstraintSolverType::StandardPbd)
		{
			return false;
		}

		const TVector<TGeometryParticleHandle<FReal, 3>*, 2>& Constraint = ConstraintParticles[ConstraintIndex];
		UE_LOG(LogChaosJoint, VeryVerbose, TEXT("Solve Joint Velocity Constraint %d %s %s (dt = %f; it = %d / %d)"), ConstraintIndex, *Constraint[0]->ToString(), *Constraint[1]->ToString(), Dt, It, NumIts);

		// @todo(chaos): store this on the Solver object and don't access the particles here
		int32 Index0, Index1;
		GetConstrainedParticleIndices(ConstraintIndex, Index0, Index1);
		FGenericParticleHandle Particle0 = FGenericParticleHandle(ConstraintParticles[ConstraintIndex][Index0]);
		FGenericParticleHandle Particle1 = FGenericParticleHandle(ConstraintParticles[ConstraintIndex][Index1]);
<<<<<<< HEAD

		if ((Particle0->Sleeping() && Particle1->Sleeping())
			|| (Particle0->IsKinematic() && Particle1->Sleeping()) 
			|| (Particle0->Sleeping() && Particle1->IsKinematic())
			|| (FMath::IsNearlyZero(Solver.InvM(0)) && FMath::IsNearlyZero(Solver.InvM(1))))
		{
			return false;
		}

		const FVec3 P0 = FParticleUtilities::GetCoMWorldPosition(Particle0);
		const FRotation3 Q0 = FParticleUtilities::GetCoMWorldRotation(Particle0);
		const FVec3 P1 = FParticleUtilities::GetCoMWorldPosition(Particle1);
		const FRotation3 Q1 = FParticleUtilities::GetCoMWorldRotation(Particle1);

		const bool bWasActive = Solver.GetIsActive();

		const FReal IterationStiffness = CalculateIterationStiffness(It, NumIts);

		Solver.Update(
			Dt,
			IterationStiffness,
			Settings,
			JointSettings,
			P0,
			Q0,
			Particle0->V(),
			Particle0->W(),
			P1,
			Q1,
			Particle1->V(),
			Particle1->W());

		// If we were solved last iteration and nothing has changed since, we are done
		if (!bWasActive && !Solver.GetIsActive() && bChaos_Joint_EarlyOut_Enabled)
		{
			return false;
		}

		for (int32 PairIt = 0; PairIt < NumPairIts; ++PairIt)
=======
		if ((Particle0->Sleeping() && Particle1->Sleeping())
			|| (Particle0->IsKinematic() && Particle1->Sleeping())
			|| (Particle0->Sleeping() && Particle1->IsKinematic()))
		{
			return false;
		}

		const FPBDJointSettings& JointSettings = ConstraintSettings[ConstraintIndex];
		if (Settings.bUseLinearSolver)
>>>>>>> 6bbb88c8
		{
			FPBDJointCachedSolver& Solver = CachedConstraintSolvers[ConstraintIndex];
			if ((FMath::IsNearlyZero(Solver.InvM(0)) && FMath::IsNearlyZero(Solver.InvM(1))))
			{
				return false;
			}

			Solver.Update(Dt, Settings, JointSettings);
			
			// Set parent inverse mass scale based on current shock propagation state
			const FReal ShockPropagationInvMassScale = CalculateShockPropagationInvMassScale(Solver.Body0(), Solver.Body1(), JointSettings, It, NumIts);
			Solver.SetInvMassScales(ShockPropagationInvMassScale, FReal(1), Dt);

<<<<<<< HEAD
			Solver.ApplyConstraints(Dt, Settings, JointSettings);

			if (!Solver.GetIsActive() && bChaos_Joint_EarlyOut_Enabled)
=======
			const FReal IterationStiffness = CalculateIterationStiffness(It, NumIts);
			Solver.ApplyVelocityConstraints(Dt, IterationStiffness, Settings, JointSettings);

			// @todo(ccaulfield): should probably add to net impulses in push out too...(for breaking etc)
		}
		else
		{
			FPBDJointSolver& Solver = ConstraintSolvers[ConstraintIndex];
			if ((FMath::IsNearlyZero(Solver.InvM(0)) && FMath::IsNearlyZero(Solver.InvM(1))))
>>>>>>> 6bbb88c8
			{
				return false;
			}

<<<<<<< HEAD
		UpdateParticleState(Particle0->CastToRigidParticle(), Dt, Solver.GetInitP(0), Solver.GetInitQ(0), Solver.GetP(0), Solver.GetQ(0), bUpdateVelocityInApplyConstraints);
		UpdateParticleState(Particle1->CastToRigidParticle(), Dt, Solver.GetInitP(1), Solver.GetInitQ(1), Solver.GetP(1), Solver.GetQ(1), bUpdateVelocityInApplyConstraints);

		// @todo(ccaulfield): The break limit should really be applied to the impulse in the solver to prevent 1-frame impulses larger than the threshold
		if ((JointSettings.LinearBreakForce!=FLT_MAX) || (JointSettings.AngularBreakTorque!=FLT_MAX))
		{
			ApplyBreakThreshold(Dt, ConstraintIndex, Solver.GetNetLinearImpulse(), Solver.GetNetAngularImpulse());
		}

		if ((JointSettings.LinearPlasticityLimit != FLT_MAX) || (JointSettings.AngularPlasticityLimit != FLT_MAX))
		{
			ApplyPlasticityLimits(Dt, ConstraintIndex, Particle1->X() - Particle0->X(), Particle0->R().Inverse() * Particle1->R());
		}

		return Solver.GetIsActive() || !bChaos_Joint_EarlyOut_Enabled;
	}

	bool FPBDJointConstraints::ApplyPushOutSingle(const FReal Dt, const int32 ConstraintIndex, const int32 NumPairIts, const int32 It, const int32 NumIts)
=======
			Solver.Update(Dt, Settings, JointSettings);

			// Set parent inverse mass scale based on current shock propagation state
			const FReal ShockPropagationInvMassScale = CalculateShockPropagationInvMassScale(Solver.Body0(), Solver.Body1(), JointSettings, It, NumIts);
			Solver.SetInvMassScales(ShockPropagationInvMassScale, FReal(1));

			const FReal IterationStiffness = CalculateIterationStiffness(It, NumIts);
			Solver.ApplyVelocityConstraints(Dt, IterationStiffness, Settings, JointSettings);

			// @todo(ccaulfield): should probably add to net impulses in push out too...(for breaking etc)
		}

		return true;
	}

	// Projection phase
	bool FPBDJointConstraints::ApplyPhase3Single(const FReal Dt, const int32 ConstraintIndex, const int32 It, const int32 NumIts)
>>>>>>> 6bbb88c8
	{
		if (!CanEvaluate(ConstraintIndex))
		{
			return false;
		}

		const TVector<TGeometryParticleHandle<FReal, 3>*, 2>& Constraint = ConstraintParticles[ConstraintIndex];
		UE_LOG(LogChaosJoint, VeryVerbose, TEXT("Project Joint Constraint %d %s %s (dt = %f; it = %d / %d)"), ConstraintIndex, *Constraint[0]->ToString(), *Constraint[1]->ToString(), Dt, It, NumIts);

		const FPBDJointSettings& JointSettings = ConstraintSettings[ConstraintIndex];
		if (!JointSettings.bProjectionEnabled && !JointSettings.bSoftProjectionEnabled)
		{
			return false;
		}

		// @todo(chaos): store this on the Solver object and don't access the particles here
		int32 Index0, Index1;
		GetConstrainedParticleIndices(ConstraintIndex, Index0, Index1);
		FGenericParticleHandle Particle0 = FGenericParticleHandle(ConstraintParticles[ConstraintIndex][Index0]);
		FGenericParticleHandle Particle1 = FGenericParticleHandle(ConstraintParticles[ConstraintIndex][Index1]);
<<<<<<< HEAD

		if ((Particle0->Sleeping() && Particle1->Sleeping())
			|| (Particle0->IsKinematic() && Particle1->Sleeping())
			|| (Particle0->Sleeping() && Particle1->IsKinematic()) 
			|| (FMath::IsNearlyZero(Solver.InvM(0)) && FMath::IsNearlyZero(Solver.InvM(1))))
		{
			return false;
		}

		const FVec3 P0 = FParticleUtilities::GetCoMWorldPosition(Particle0);
		const FRotation3 Q0 = FParticleUtilities::GetCoMWorldRotation(Particle0);
		const FVec3 P1 = FParticleUtilities::GetCoMWorldPosition(Particle1);
		const FRotation3 Q1 = FParticleUtilities::GetCoMWorldRotation(Particle1);

		const bool bWasActive = Solver.GetIsActive();

		const FReal IterationStiffness = CalculateIterationStiffness(It, NumIts);

		Solver.Update(
			Dt,
			IterationStiffness,
			Settings,
			JointSettings,
			P0,
			Q0,
			Particle0->V(),
			Particle0->W(),
			P1,
			Q1,
			Particle1->V(),
			Particle1->W());

		// If we were solved last iteration and nothing has changed since, we are done
		if (!bWasActive && !Solver.GetIsActive() && bChaos_Joint_EarlyOut_Enabled)
		{
			return false;
		}

		for (int32 PairIt = 0; PairIt < NumPairIts; ++PairIt)
		{
			Solver.ApplyProjections(Dt, Settings, JointSettings);

			if (!Solver.GetIsActive() && bChaos_Joint_EarlyOut_Enabled)
=======
		if ((Particle0->Sleeping() && Particle1->Sleeping())
			|| (Particle0->IsKinematic() && Particle1->Sleeping())
			|| (Particle0->Sleeping() && Particle1->IsKinematic()))
		{
			return false;
		}

		if (Settings.bUseLinearSolver)
		{
			FPBDJointCachedSolver& Solver = CachedConstraintSolvers[ConstraintIndex];
			if ((FMath::IsNearlyZero(Solver.InvM(0)) && FMath::IsNearlyZero(Solver.InvM(1))))
>>>>>>> 6bbb88c8
			{
				return false;
			}

			const FReal IterationStiffness = CalculateIterationStiffness(It, NumIts);
			Solver.ApplyProjections(Dt, IterationStiffness, Settings, JointSettings, (It==(NumIts-1)));
		}
		else
		{
			FPBDJointSolver& Solver = ConstraintSolvers[ConstraintIndex];
			if ((FMath::IsNearlyZero(Solver.InvM(0)) && FMath::IsNearlyZero(Solver.InvM(1))))
			{
				return false;
			}

			Solver.Update(Dt, Settings, JointSettings);

			if ((SolverType == EConstraintSolverType::StandardPbd) || (It == 0))
			{
				// @todo(chaos): support reverse parent/child
				Solver.UpdateMasses(FReal(0), FReal(1));
			}

<<<<<<< HEAD
		// @todo(ccaulfield): should probably add to net impulses in push out too...(for breaking etc)

		return Solver.GetIsActive() || !bChaos_Joint_EarlyOut_Enabled;
=======
			const FReal IterationStiffness = CalculateIterationStiffness(It, NumIts);
			Solver.ApplyProjections(Dt, IterationStiffness, Settings, JointSettings);

			if (SolverType == EConstraintSolverType::StandardPbd)
			{
				if (Solver.Body0().IsDynamic())
				{
					Solver.Body0().SolverBody().ApplyCorrections();
					Solver.Body0().UpdateRotationDependentState();
				}
				if (Solver.Body1().IsDynamic())
				{
					Solver.Body1().SolverBody().ApplyCorrections();
					Solver.Body1().UpdateRotationDependentState();
				}
			}
		}

		return true;
>>>>>>> 6bbb88c8
	}


	void FPBDJointConstraints::ApplyBreakThreshold(const FReal Dt, int32 ConstraintIndex, const FVec3& LinearImpulse, const FVec3& AngularImpulse)
	{
		const FPBDJointSettings& JointSettings = ConstraintSettings[ConstraintIndex];

		// NOTE: LinearImpulse/AngularImpulse are not really impulses - they are mass-weighted position/rotation delta, or (impulse x dt).
		// The Threshold is a force limit, so we need to convert it to a position delta caused by that force in one timestep

		bool bBreak = false;
		if (!bBreak && JointSettings.LinearBreakForce!=FLT_MAX)
		{
			const FReal LinearForceSq = LinearImpulse.SizeSquared() / (Dt * Dt * Dt * Dt);
			const FReal LinearThresholdSq = FMath::Square(JointSettings.LinearBreakForce);

			UE_LOG(LogChaosJoint, VeryVerbose, TEXT("Constraint %d Linear Break Check: %f / %f at Dt = %f"), ConstraintIndex, FMath::Sqrt(LinearForceSq), FMath::Sqrt(LinearThresholdSq), Dt);

			bBreak = LinearForceSq > LinearThresholdSq;
		}

		if (!bBreak && JointSettings.AngularBreakTorque!=FLT_MAX)
		{
			const FReal AngularForceSq = AngularImpulse.SizeSquared() / (Dt * Dt * Dt * Dt);
			const FReal AngularThresholdSq = FMath::Square(JointSettings.AngularBreakTorque);
			UE_LOG(LogChaosJoint, VeryVerbose, TEXT("Constraint %d Angular Break Check: %f / %f at Dt = %f"), ConstraintIndex, FMath::Sqrt(AngularForceSq), FMath::Sqrt(AngularThresholdSq), Dt);

			bBreak = AngularForceSq > AngularThresholdSq;
		}

		if (bBreak)
		{
			BreakConstraint(ConstraintIndex);
		}
	}


<<<<<<< HEAD
	void FPBDJointConstraints::ApplyPlasticityLimits(const FReal Dt, int32 ConstraintIndex, const FVec3& LinearDisplacement, const FRotation3& AngularDisplacement)
	{
		FPBDJointSettings& JointSettings = ConstraintSettings[ConstraintIndex];
		FTransformPair& ConstraintFrame = ConstraintFrames[ConstraintIndex];

		if (!FMath::IsNearlyEqual(JointSettings.LinearPlasticityLimit,FLT_MAX))
		{
			FTransform JointTransform = ConstraintFrame[0].GetRelativeTransform(ConstraintFrame[1]);
			const FReal Delta = LinearDisplacement.Size();
			const FReal TargetDelta = JointTransform.GetTranslation().Size();
			if (!FMath::IsNearlyZero(TargetDelta) && !FMath::IsNearlyZero(Delta) )
			{
				FReal Ratio = Delta / TargetDelta;
				if( (1.f-Ratio) > JointSettings.LinearPlasticityLimit)
				{
					JointTransform.ScaleTranslation(Ratio);
					ConstraintFrame[1] = JointTransform.GetRelativeTransformReverse(ConstraintFrame[0]);
				}
			}
		}


		if (!FMath::IsNearlyEqual(JointSettings.AngularPlasticityLimit, FLT_MAX))
		{
			const FReal AngleDeg = JointSettings.AngularDrivePositionTarget.AngularDistance(AngularDisplacement);
			if (AngleDeg > JointSettings.AngularPlasticityLimit)
			{
				JointSettings.AngularDrivePositionTarget = AngularDisplacement;
=======
	void FPBDJointConstraints::ApplyPlasticityLimits(int32 ConstraintIndex)
	{
		FPBDJointSettings& JointSettings = ConstraintSettings[ConstraintIndex];
		const bool bHasLinearPlasticityLimit = JointSettings.LinearPlasticityLimit != FLT_MAX;
		const bool bHasAngularPlasticityLimit = JointSettings.AngularPlasticityLimit != FLT_MAX;
		const bool bHasPlasticityLimits = bHasLinearPlasticityLimit || bHasAngularPlasticityLimit;
		if (!bHasPlasticityLimits)
		{
			return;
		}

		if (!Settings.bEnableDrives)
		{
			return;
		}

		int32 Index0, Index1;
		GetConstrainedParticleIndices(ConstraintIndex, Index0, Index1);
		{
			FGenericParticleHandle Particle0 = FGenericParticleHandle(ConstraintParticles[ConstraintIndex][Index0]);
			FGenericParticleHandle Particle1 = FGenericParticleHandle(ConstraintParticles[ConstraintIndex][Index1]);
			if (Particle0->Disabled() || Particle1->Disabled())
			{
				return;
			}
		}

		FConstraintSolverBody& Body0 = Settings.bUseLinearSolver ? CachedConstraintSolvers[ConstraintIndex].Body(0) : ConstraintSolvers[ConstraintIndex].Body(0);
		FConstraintSolverBody& Body1 = Settings.bUseLinearSolver ? CachedConstraintSolvers[ConstraintIndex].Body(1) : ConstraintSolvers[ConstraintIndex].Body(1);

		const FTransformPair& ConstraintFramesLocal = JointSettings.ConnectorTransforms;
		FTransformPair ConstraintFramesGlobal(ConstraintFramesLocal[Index0] * FRigidTransform3(Body0.ActorP(), Body0.ActorQ()), ConstraintFramesLocal[Index1] * FRigidTransform3(Body1.ActorP(), Body1.ActorQ()));
		FQuat Q1 = ConstraintFramesGlobal[1].GetRotation();
		Q1.EnforceShortestArcWith(ConstraintFramesGlobal[0].GetRotation());
		ConstraintFramesGlobal[1].SetRotation(Q1);

		if (bHasLinearPlasticityLimit)
		{
			FVec3 LinearDisplacement = ConstraintFramesGlobal[0].InverseTransformPositionNoScale(ConstraintFramesGlobal[1].GetTranslation());

			// @todo(chaos): still need to warn against the case where all position drives are not enabled or all dimensions are locked. Warning should print out the joint names and should only print out once to avoid spamming.
			for (int32 Axis = 0; Axis < 3; Axis++)
			{
				if (!JointSettings.bLinearPositionDriveEnabled[Axis] || JointSettings.LinearMotionTypes[Axis] == EJointMotionType::Locked)
				{
					LinearDisplacement[Axis] = 0;
				}
			}
			// Assuming that the dimensions which are locked or have no targets are 0. in LinearDrivePositionTarget
			FReal LinearPlasticityDistanceThreshold = JointSettings.LinearPlasticityLimit * JointSettings.LinearPlasticityLimit * JointSettings.LinearPlasticityInitialDistanceSquared;
			if ((LinearDisplacement - JointSettings.LinearDrivePositionTarget).SizeSquared() > LinearPlasticityDistanceThreshold)
			{
				if (JointSettings.LinearPlasticityType == EPlasticityType::Free)
				{
					JointSettings.LinearDrivePositionTarget = LinearDisplacement;
					SetDriveTargetChanged(ConstraintIndex, true);
				}
				else // EPlasticityType::Shrink || EPlasticityType::Grow
				{
					// Shrink and Grow are based on the distance between the joint pivot and the child. 
					// Note, if the pivot is located at the COM of the child then shrink will not do anything. 
					FVec3 StartDelta = ConstraintFramesLocal[Index1].InverseTransformPositionNoScale(JointSettings.LinearDrivePositionTarget);
					FVec3 CurrentDelta = ConstraintFramesGlobal[Index1].InverseTransformPositionNoScale(Body1.P());

					if (JointSettings.LinearPlasticityType == EPlasticityType::Shrink && CurrentDelta.SizeSquared() < StartDelta.SizeSquared())
					{
						JointSettings.LinearDrivePositionTarget = LinearDisplacement;
						SetDriveTargetChanged(ConstraintIndex, true);
					}
					else if (JointSettings.LinearPlasticityType == EPlasticityType::Grow && CurrentDelta.SizeSquared() > StartDelta.SizeSquared())
					{
						JointSettings.LinearDrivePositionTarget = LinearDisplacement;
						SetDriveTargetChanged(ConstraintIndex, true);
					}
				}
			}
		}
		if (bHasAngularPlasticityLimit)
		{
			FRotation3 Swing, Twist; FPBDJointUtilities::DecomposeSwingTwistLocal(ConstraintFramesGlobal[0].GetRotation(), ConstraintFramesGlobal[1].GetRotation(), Swing, Twist);

			// @todo(chaos): still need to warn against the case where all position drives are not enabled or all dimensions are locked. Warning should print out the joint names and should only print out once to avoid spamming.
			if ((!JointSettings.bAngularSLerpPositionDriveEnabled && !JointSettings.bAngularTwistPositionDriveEnabled) || JointSettings.AngularMotionTypes[(int32)EJointAngularConstraintIndex::Twist] == EJointMotionType::Locked)
			{
				Twist = FRotation3::Identity;
			}
			// @todo(chaos): clamp rotation if only swing1(swing2) is locked
			if ((!JointSettings.bAngularSLerpPositionDriveEnabled && !JointSettings.bAngularSwingPositionDriveEnabled) || (JointSettings.AngularMotionTypes[(int32)EJointAngularConstraintIndex::Swing1] == EJointMotionType::Locked && JointSettings.AngularMotionTypes[(int32)EJointAngularConstraintIndex::Swing2] == EJointMotionType::Locked))
			{
				Swing = FRotation3::Identity;
			}

			const FRotation3 AngularDisplacement = Swing * Twist;
			// Assuming that the dimensions which are locked or have no targets are 0. in AngularDrivePositionTarget
			const FReal AngleRad = JointSettings.AngularDrivePositionTarget.AngularDistance(AngularDisplacement);
			if (AngleRad > JointSettings.AngularPlasticityLimit)
			{
				JointSettings.AngularDrivePositionTarget = AngularDisplacement;
				SetDriveTargetChanged(ConstraintIndex, true);
>>>>>>> 6bbb88c8
			}
		}
	}

	// Assign an Island, Level and Color to each constraint. Constraints must be processed in Level order, but
	// constraints of the same color are independent and can be processed in parallel (SIMD or Task)
	// NOTE: Constraints are the Vertices in this graph, and Edges connect constraints sharing a Particle. 
	// This makes the coloring of constraints simpler, but might not be what you expect so keep that in mind! 
	void FPBDJointConstraints::ColorConstraints()
	{
		// Add a Vertex for all constraints involving at least one dynamic body
		// Maintain a map from Constraint Index to Vertex Index
		FColoringGraph Graph;
		TArray<int32> ConstraintVertices; // Map of ConstraintIndex -> VertexIndex
		Graph.ReserveVertices(NumConstraints());
		ConstraintVertices.SetNumZeroed(NumConstraints());
		for (int32 ConstraintIndex = 0; ConstraintIndex < NumConstraints(); ++ConstraintIndex)
		{
<<<<<<< HEAD
			if ( ConstraintStates[ConstraintIndex].bDisabled) continue;
=======
			if (ConstraintStates[ConstraintIndex].bDisabled)
			{
				continue;
			}
>>>>>>> 6bbb88c8

			TPBDRigidParticleHandle<FReal, 3>* Particle0 = ConstraintParticles[ConstraintIndex][0]->CastToRigidParticle();
			TPBDRigidParticleHandle<FReal, 3>* Particle1 = ConstraintParticles[ConstraintIndex][1]->CastToRigidParticle();
			bool IsParticle0Dynamic = (Particle0 != nullptr) && (Particle0->ObjectState() == EObjectStateType::Dynamic || Particle0->ObjectState() == EObjectStateType::Sleeping);
			bool IsParticle1Dynamic = (Particle1 != nullptr) && (Particle1->ObjectState() == EObjectStateType::Dynamic || Particle1->ObjectState() == EObjectStateType::Sleeping);

			bool bContainsDynamic = IsParticle0Dynamic || IsParticle1Dynamic;
			if (bContainsDynamic)
			{
				ConstraintVertices[ConstraintIndex] = Graph.AddVertex();

				// Set kinematic-connected constraints to level 0 to initialize level calculation
				bool bContainsKinematic = !IsParticle0Dynamic || !IsParticle1Dynamic;
				if (bContainsKinematic)
				{
					Graph.SetVertexLevel(ConstraintVertices[ConstraintIndex], 0);
				}
			}
			else
			{
				// Constraint has no dynamics
				// This shouldn't happen often, but particles can change from dynamic to kinematic
				// and back again witout destroying joints, so it needs to be supported
				ConstraintVertices[ConstraintIndex] = INDEX_NONE;
			}
		}

		// Build a map of particles to constraints. We ignore non-dynamic particles since
		// two constraints that share only a static/kinematic particle will not interact.
		TMap<const FGeometryParticleHandle*, TArray<int32>> ParticleConstraints; // Map of ParticleHandle -> Constraint Indices involving the particle
		for (int32 ConstraintIndex = 0; ConstraintIndex < NumConstraints(); ++ConstraintIndex)
		{
<<<<<<< HEAD
			if ( ConstraintStates[ConstraintIndex].bDisabled) continue;

			TPBDRigidParticleHandle<FReal, 3>* Particle0 = ConstraintParticles[ConstraintIndex][0]->CastToRigidParticle();
			TPBDRigidParticleHandle<FReal, 3>* Particle1 = ConstraintParticles[ConstraintIndex][1]->CastToRigidParticle();
			if (Particle0 != nullptr)
=======
			if (ConstraintStates[ConstraintIndex].bDisabled)
>>>>>>> 6bbb88c8
			{
				continue;
			}

			const FConstGenericParticleHandle Particle0 = ConstraintParticles[ConstraintIndex][0];
			const FConstGenericParticleHandle Particle1 = ConstraintParticles[ConstraintIndex][1];
			
			if (Particle0->IsDynamic())
			{
				ParticleConstraints.FindOrAdd(Particle0->Handle()).Add(ConstraintIndex);
			}
			if (Particle1->IsDynamic())
			{
				ParticleConstraints.FindOrAdd(Particle1->Handle()).Add(ConstraintIndex);
			}
		}

		// Connect constraints that share a dynamic particle
		// Algorithm:
		//		Loop over particles
		//			Loop over all constraint pairs on that particle
		//				Add an edge to connect the constraints
		//
		Graph.ReserveEdges((ParticleConstraints.Num() * (ParticleConstraints.Num() - 1)) / 2);
		for (auto& ParticleConstraintsElement : ParticleConstraints)
		{
			// Loop over constraint pairs connected to the particle
			// Visit each pair only once (see inner loop indexing)
			const TArray<int32>& ParticleConstraintIndices = ParticleConstraintsElement.Value;
			const int32 NumParticleConstraintIndices = ParticleConstraintIndices.Num();
			for (int32 ParticleConstraintIndex0 = 0; ParticleConstraintIndex0 < NumParticleConstraintIndices; ++ParticleConstraintIndex0)
			{
<<<<<<< HEAD
				int32 ConstraintIndex0 = ParticleConstraintIndices[ParticleConstraintIndex0];
				int32 VertexIndex0 = ConstraintVertices[ConstraintIndex0];
				if(VertexIndex0 == INDEX_NONE)
				{
					continue;
				}
				for (int32 ParticleConstraintIndex1 = ParticleConstraintIndex0 + 1; ParticleConstraintIndex1 < NumParticleConstraintIndices; ++ParticleConstraintIndex1)
				{
					int32 ConstraintIndex1 = ParticleConstraintIndices[ParticleConstraintIndex1];
					int32 VertexIndex1 = ConstraintVertices[ConstraintIndex1];
					if(VertexIndex1 == INDEX_NONE)
					{
=======
				const int32 ConstraintIndex0 = ParticleConstraintIndices[ParticleConstraintIndex0];
				const int32 VertexIndex0 = ConstraintVertices[ConstraintIndex0];
				if(VertexIndex0 == INDEX_NONE)
				{
					// Constraint has no dynamics
					continue;
				}

				for (int32 ParticleConstraintIndex1 = ParticleConstraintIndex0 + 1; ParticleConstraintIndex1 < NumParticleConstraintIndices; ++ParticleConstraintIndex1)
				{
					const int32 ConstraintIndex1 = ParticleConstraintIndices[ParticleConstraintIndex1];
					const int32 VertexIndex1 = ConstraintVertices[ConstraintIndex1];
					if(VertexIndex1 == INDEX_NONE)
					{
						// Constraint has no dynamics
>>>>>>> 6bbb88c8
						continue;
					}
					Graph.AddEdge(VertexIndex0, VertexIndex1);
				}
			}
		}

		// Colorize the graph
		Graph.Islandize();
		Graph.Levelize();
		Graph.Colorize();

		// Set the constraint colors
		for (int32 ConstraintIndex = 0; ConstraintIndex < NumConstraints(); ++ConstraintIndex)
		{
			if ( ConstraintStates[ConstraintIndex].bDisabled) continue;

			int32 VertexIndex = ConstraintVertices[ConstraintIndex];
			ConstraintStates[ConstraintIndex].Island = Graph.GetVertexIsland(VertexIndex);
			ConstraintStates[ConstraintIndex].IslandSize = Graph.GetVertexIslandSize(VertexIndex);
			ConstraintStates[ConstraintIndex].Level = Graph.GetVertexLevel(VertexIndex);
			ConstraintStates[ConstraintIndex].Color = Graph.GetVertexColor(VertexIndex);
		}
	}

<<<<<<< HEAD
	// Assign constraints to batches based on Level and Color. A batch is all constraints that shared the same Level-Color and so may be processed in parallel.
	// NOTE: some constraints may have no dynamic bodies and therefore should be ignored (They will have Level = 0 and Color = -1).
	// @todo(ccaulfield): eliminate all the sorting (just use indices until we have the final batch ordering and then sort the actual constraint list)
	void FPBDJointConstraints::BatchConstraints()
	{
		// Reset
		for (int32 ConstraintIndex = 0; ConstraintIndex < NumConstraints(); ++ConstraintIndex)
		{
			if ( ConstraintStates[ConstraintIndex].bDisabled) continue;

			ConstraintStates[ConstraintIndex].Island = INDEX_NONE;
			ConstraintStates[ConstraintIndex].Level = INDEX_NONE;
			ConstraintStates[ConstraintIndex].Color = INDEX_NONE;
			ConstraintStates[ConstraintIndex].Batch = INDEX_NONE;
			ConstraintStates[ConstraintIndex].IslandSize = 0;
		}

		// Assign all constraints to islands and set colors
		ColorConstraints();

		// If batching is disabled, just sort and put in one batch
		if (!bChaos_Joint_Batching)
		{
			for (int32 ConstraintIndex = 0; ConstraintIndex < NumConstraints(); ++ConstraintIndex)
			{
				if ( ConstraintStates[ConstraintIndex].bDisabled) continue;

				ConstraintStates[ConstraintIndex].Batch = 0;
			}
			JointBatches.Reset();
			JointBatches.Add(TVector<int32, 2>(0, NumConstraints()));
			SortConstraints();
			return;
		}

		// Build the list of constraints per island
		TArray<TArray<int32>> IslandConstraints;
		for (int32 ConstraintIndex = 0; ConstraintIndex < NumConstraints(); ++ConstraintIndex)
		{
			if ( ConstraintStates[ConstraintIndex].bDisabled) continue;

			int32 IslandIndex = ConstraintStates[ConstraintIndex].Island;
			if (IslandIndex >= IslandConstraints.Num())
			{
				IslandConstraints.SetNum(IslandIndex + 1);
			}
			IslandConstraints[IslandIndex].Add(ConstraintIndex);
		}

		// For each island, sort the constraints so that the ones to process first are at the end of the list
		// Also ensure that constraints of same color are adjacent
		for (int32 IslandIndex = 0; IslandIndex < IslandConstraints.Num(); ++IslandIndex)
		{
			IslandConstraints[IslandIndex].StableSort([this](int32 L, int32 R)
				{
					int32 LevelL = ConstraintStates[L].Level;
					int32 LevelR = ConstraintStates[R].Level;
					if (LevelL != LevelR)
					{
						return LevelL > LevelR;
					}

					int32 ColorL = ConstraintStates[L].Color;
					int32 ColorR = ConstraintStates[R].Color;
					return ColorL < ColorR;
				});
		}

		// Now assign constraints to batches of BatchSize, taking the first same-colored items from each island (which will be at the end of the island's array).
		// This way we depopulate the larger islands first, filling batches with items from smaller islands.
		int32 BatchSize = bChaos_Joint_MaxBatchSize;
		int32 NumBatches = 0;
		int32 NumItemsToBatch = NumConstraints();
		while (NumItemsToBatch > 0)
		{
			// Sort the islands so that the larger ones are first
			// @todo(ccaulfield): optimize (does it use MoveTemp?)
			IslandConstraints.StableSort([](const TArray<int32>& L, const TArray<int32>& R)
				{
					return L.Num() > R.Num();
				});

			int32 NumBatchItems = 0;
			for (int32 IslandIndex = 0; (IslandIndex < IslandConstraints.Num()) && (NumBatchItems < BatchSize); ++IslandIndex)
			{
				if (IslandConstraints[IslandIndex].Num() == 0)
				{
					// Once we hit an empty island we are done (we have sorted on island size)
					break;
				}

				// Take all the constraints of the same level and color from this island (up to batch size).
				int32 ConstraintIndex = IslandConstraints[IslandIndex].Last();
				int32 IslandBatchColor = ConstraintStates[ConstraintIndex].Color;
				while ((IslandConstraints[IslandIndex].Num() > 0) && (NumBatchItems < BatchSize))
				{
					ConstraintIndex = IslandConstraints[IslandIndex].Last();
					int32 ConstraintColor = ConstraintStates[ConstraintIndex].Color;
					if (ConstraintColor == IslandBatchColor)
					{
						IslandConstraints[IslandIndex].Pop(false);

						ConstraintStates[ConstraintIndex].Batch = NumBatches;
						++NumBatchItems;
						--NumItemsToBatch;
					}
					else
					{
						break;
					}
				}
			}
			if (NumBatchItems > 0)
			{
				++NumBatches;
			}
		}
		check(NumItemsToBatch == 0);

		// Sort constraints by batch
		SortConstraints();

		// Set up the batch begin/end indices
		JointBatches.SetNum(NumBatches);
		int32 BatchIndex = INDEX_NONE;
		for (int32 ConstraintIndex = 0; ConstraintIndex < NumConstraints(); ++ConstraintIndex)
		{
			if ( ConstraintStates[ConstraintIndex].bDisabled) continue;

			int32 ConstraintBatchIndex = ConstraintStates[ConstraintIndex].Batch;
			if (ConstraintBatchIndex != BatchIndex)
			{
				if (BatchIndex != INDEX_NONE)
				{
					JointBatches[BatchIndex][1] = ConstraintIndex;
				}
				++BatchIndex;
				JointBatches[BatchIndex][0] = ConstraintIndex;
			}
		}
		if (BatchIndex != INDEX_NONE)
		{
			JointBatches[BatchIndex][1] = NumConstraints();
		}

		CheckBatches();
	}

	void FPBDJointConstraints::CheckBatches()
	{
#if DO_CHECK
		for (const TVector<int32, 2>& BatchRange : JointBatches)
		{
			// No two Constraints in a batch should operate on the same dynamic particle
			// TODO: validate Level (i.e., all lower level particles in same Island are in a prior batch)
			TArray<const TPBDRigidParticleHandle<FReal, 3>*> UsedParticles;
			for (int32 ConstraintIndex = BatchRange[0]; ConstraintIndex < BatchRange[1]; ++ConstraintIndex)
			{
				const TPBDRigidParticleHandle<FReal, 3>* Particle0 = ConstraintParticles[ConstraintIndex][0]->CastToRigidParticle();
				const TPBDRigidParticleHandle<FReal, 3>* Particle1 = ConstraintParticles[ConstraintIndex][1]->CastToRigidParticle();
				if (Particle0 != nullptr)
				{
					ensure(!UsedParticles.Contains(Particle0));
					UsedParticles.Add(Particle0);
				}
				if (Particle1 != nullptr)
				{
					ensure(!UsedParticles.Contains(Particle1));
					UsedParticles.Add(Particle1);
				}
			}
		}
#endif
	}
=======
>>>>>>> 6bbb88c8
}

namespace Chaos
{
	template class TIndexedContainerConstraintHandle<FPBDJointConstraints>;
}<|MERGE_RESOLUTION|>--- conflicted
+++ resolved
@@ -44,14 +44,10 @@
 
 	
 	FPBDJointConstraintHandle::FPBDJointConstraintHandle(FConstraintContainer* InConstraintContainer, int32 InConstraintIndex)
-<<<<<<< HEAD
-		: TContainerConstraintHandle<FPBDJointConstraints>(StaticType(), InConstraintContainer, InConstraintIndex)
-=======
 		: TIndexedContainerConstraintHandle<FPBDJointConstraints>(InConstraintContainer, InConstraintIndex)
 		, bLinearPlasticityInitialized(false)
 		, bAngularPlasticityInitialized(false)
 
->>>>>>> 6bbb88c8
 	{
 	}
 
@@ -134,25 +130,6 @@
 		return ConcreteContainer()->GetConstraintResimType(ConstraintIndex);
 	}
 
-<<<<<<< HEAD
-	bool FPBDJointConstraintHandle::IsConstraintEnabled() const
-	{
-		return ConstraintContainer->IsConstraintEnabled(ConstraintIndex);
-	}
-
-	FVec3 FPBDJointConstraintHandle::GetLinearImpulse() const
-	{
-		return ConstraintContainer->GetConstraintLinearImpulse(ConstraintIndex);
-	}
-
-	FVec3 FPBDJointConstraintHandle::GetAngularImpulse() const
-	{
-		return ConstraintContainer->GetConstraintAngularImpulse(ConstraintIndex);
-	}
-
-	
-=======
->>>>>>> 6bbb88c8
 	const FPBDJointSettings& FPBDJointConstraintHandle::GetSettings() const
 	{
 		return ConcreteContainer()->GetConstraintSettings(ConstraintIndex);
@@ -205,11 +182,6 @@
 	void FPBDJointConstraintHandle::GatherInput(const FReal Dt, const int32 Particle0Level, const int32 Particle1Level, FPBDIslandSolverData& SolverData)
 	{
 		ConcreteContainer()->GatherInput(Dt, ConstraintIndex, Particle0Level, Particle1Level, SolverData);
-	}
-
-	void FPBDJointConstraintHandle::SetConstraintEnabled(bool bInEnabled)
-	{
-		return ConstraintContainer->SetConstraintEnabled(ConstraintIndex, bInEnabled);
 	}
 
 	//
@@ -225,10 +197,7 @@
 		, ParentInvMassScale(1)
 		, bCollisionEnabled(true)
 		, bProjectionEnabled(false)
-<<<<<<< HEAD
-=======
 		, bShockPropagationEnabled(false)
->>>>>>> 6bbb88c8
 		, bSoftProjectionEnabled(false)
 		, LinearMotionTypes({ EJointMotionType::Locked, EJointMotionType::Locked, EJointMotionType::Locked })
 		, LinearLimit(FLT_MAX)
@@ -271,21 +240,6 @@
 		, AngularDriveDamping(0)
 		, LinearBreakForce(FLT_MAX)
 		, LinearPlasticityLimit(FLT_MAX)
-<<<<<<< HEAD
-		, AngularBreakTorque(FLT_MAX)
-		, AngularPlasticityLimit(FLT_MAX)
-		, UserData(nullptr)
-	{
-		if (bRealTypeCompatibleWithISPC && bChaos_Joint_ISPC_Enabled)
-		{
-#if INTEL_ISPC
-			check(sizeof(FJointSolverJointState) == ispc::SizeofFJointSolverJointState());
-			check(sizeof(FJointSolverConstraintRowState) == ispc::SizeofFJointSolverConstraintRowState());
-			check(sizeof(FJointSolverConstraintRowData) == ispc::SizeofFJointSolverConstraintRowData());
-			check(sizeof(FJointSolverJointState) == ispc::SizeofFJointSolverJointState());
-#endif
-		}
-=======
 		, LinearPlasticityType(EPlasticityType::Free)
 		, LinearPlasticityInitialDistanceSquared(FLT_MAX)
 		, AngularBreakTorque(FLT_MAX)
@@ -293,7 +247,6 @@
 		, ContactTransferScale(0.f)
 		, UserData(nullptr)
 	{
->>>>>>> 6bbb88c8
 	}
 
 
@@ -388,12 +341,8 @@
 		, Color(INDEX_NONE)
 		, IslandSize(0)
 		, bDisabled(false)
-<<<<<<< HEAD
-		, LinearImpulse(FVec3(0))
-=======
 		, bBreaking(false)
 		, bDriveTargetChanged(false), LinearImpulse(FVec3(0))
->>>>>>> 6bbb88c8
 		, AngularImpulse(FVec3(0))
 	{
 	}
@@ -415,12 +364,9 @@
 		, MinSolverStiffness(1)
 		, MaxSolverStiffness(1)
 		, NumIterationsAtMaxSolverStiffness(1)
-<<<<<<< HEAD
-=======
 		, NumShockPropagationIterations(0)
 		, bUseLinearSolver(true)
 		, bSolvePositionLast(true)
->>>>>>> 6bbb88c8
 		, bEnableTwistLimits(true)
 		, bEnableSwingLimits(true)
 		, bEnableDrives(true)
@@ -429,10 +375,7 @@
 		, SwingStiffnessOverride(-1)
 		, LinearProjectionOverride(-1)
 		, AngularProjectionOverride(-1)
-<<<<<<< HEAD
-=======
 		, ShockPropagationOverride(-1)
->>>>>>> 6bbb88c8
 		, LinearDriveStiffnessOverride(-1)
 		, LinearDriveDampingOverride(-1)
 		, AngularDriveStiffnessOverride(-1)
@@ -456,14 +399,7 @@
 		: FPBDIndexedConstraintContainer(FConstraintContainerHandle::StaticType())
 		, Settings(InSettings)
 		, bJointsDirty(false)
-<<<<<<< HEAD
-		, bIsBatched(false)
-		, bUpdateVelocityInApplyConstraints(false)
-		, PreApplyCallback(nullptr)
-		, PostApplyCallback(nullptr)
-=======
 		, SolverType(EConstraintSolverType::QuasiPbd)
->>>>>>> 6bbb88c8
 	{
 	}
 
@@ -529,10 +465,6 @@
 		int ConstraintIndex = Handles.Num();
 		Handles.Add(HandleAllocator.AllocHandle(this, ConstraintIndex));
 		ConstraintParticles.Add(InConstrainedParticles);
-<<<<<<< HEAD
-		ConstraintFrames.Add(InConstraintFrames);
-=======
->>>>>>> 6bbb88c8
 		ConstraintStates.Add(FPBDJointState());
 
 		ConstraintSettings.AddDefaulted();
@@ -575,25 +507,6 @@
 
 
 	
-<<<<<<< HEAD
-	void FPBDJointConstraints::DisableConstraints(const TSet<TGeometryParticleHandle<FReal, 3>*>& RemovedParticles)
-	{
-		for (TGeometryParticleHandle<FReal, 3>* RemovedParticle : RemovedParticles)
-		{
-			for (FConstraintHandle* ConstraintHandle : RemovedParticle->ParticleConstraints())
-			{
-				ConstraintHandle->SetEnabled(false); // constraint lifespan is managed by the proxy
-				int ConstraintIndex = ConstraintHandle->GetConstraintIndex();
-				if (ConstraintIndex != INDEX_NONE)
-				{
-					if (ConstraintParticles[ConstraintIndex][0] == RemovedParticle)
-					{
-						ConstraintParticles[ConstraintIndex][0] = nullptr;
-					}
-					if (ConstraintParticles[ConstraintIndex][1] == RemovedParticle)
-					{
-						ConstraintParticles[ConstraintIndex][1] = nullptr;
-=======
 	void FPBDJointConstraints::DisconnectConstraints(const TSet<TGeometryParticleHandle<FReal, 3>*>& RemovedParticles)
 	{
 		for (TGeometryParticleHandle<FReal, 3>*RemovedParticle : RemovedParticles)
@@ -615,7 +528,6 @@
 						{
 							ConstraintParticles[ConstraintIndex][1] = nullptr;
 						}
->>>>>>> 6bbb88c8
 					}
 				}
 			}
@@ -681,21 +593,10 @@
 
 	void FPBDJointConstraints::ClearConstraintBreaking(int32 ConstraintIndex)
 	{
-<<<<<<< HEAD
-		SetConstraintEnabled(ConstraintIndex, false);
-		if (BreakCallback)
-		{
-			BreakCallback(Handles[ConstraintIndex]);
-		}
-	}
-
-	void FPBDJointConstraints::FixConstraints(int32 ConstraintIndex)
-=======
 		ConstraintStates[ConstraintIndex].bBreaking = false;
 	}
 
 	bool FPBDJointConstraints::IsDriveTargetChanged(int32 ConstraintIndex) const
->>>>>>> 6bbb88c8
 	{
 		return ConstraintStates[ConstraintIndex].bDriveTargetChanged;
 	}
@@ -792,14 +693,11 @@
 	{
 		ConstraintSettings[ConstraintIndex] = InConstraintSettings;
 		ConstraintSettings[ConstraintIndex].Sanitize();
-<<<<<<< HEAD
-=======
 	}
 
 	void FPBDJointConstraints::SetLinearDrivePositionTarget(int32 ConstraintIndex, FVec3 InLinearDrivePositionTarget)
 	{
 		ConstraintSettings[ConstraintIndex].LinearDrivePositionTarget = InLinearDrivePositionTarget;
->>>>>>> 6bbb88c8
 	}
 
 	void FPBDJointConstraints::SetAngularDrivePositionTarget(int32 ConstraintIndex, FRotation3 InAngularDrivePositionTarget)
@@ -850,23 +748,10 @@
 		ConstraintStates[ConstraintIndex].bEnabledDuringResim = bEnabled;
 	}
 
-<<<<<<< HEAD
-	FVec3 FPBDJointConstraints::GetConstraintLinearImpulse(int32 ConstraintIndex) const
-	{
-		return ConstraintStates[ConstraintIndex].LinearImpulse;
-	}
-
-	FVec3 FPBDJointConstraints::GetConstraintAngularImpulse(int32 ConstraintIndex) const
-	{
-		return ConstraintStates[ConstraintIndex].AngularImpulse;
-	}
-
-=======
 	EResimType FPBDJointConstraints::GetConstraintResimType(int32 ConstraintIndex) const
 	{
 		return ConstraintStates[ConstraintIndex].ResimType;
 	}
->>>>>>> 6bbb88c8
 
 	void FPBDJointConstraints::UpdatePositionBasedState(const FReal Dt)
 	{
@@ -907,116 +792,6 @@
 			ConstraintSolvers.Empty();
 		}
 	}
-<<<<<<< HEAD
-
-	void FPBDJointConstraints::PrepareIteration(FReal Dt)
-	{
-		SCOPE_CYCLE_COUNTER(STAT_Joints_PrepareIteration);
-
-		if (bChaos_Joint_Batching)
-		{
-			for (int32 JointIndex = 0; JointIndex < NumConstraints(); ++JointIndex)
-			{
-				if (ConstraintStates[JointIndex].bDisabled) continue;
-
-				FJointSolverJointState& JointState = SolverConstraintStates[JointIndex];
-				const FPBDJointSettings& JointSettings = ConstraintSettings[JointIndex];
-
-				const FTransformPair& JointFrames = ConstraintFrames[JointIndex];
-				int32 Index0, Index1;
-				GetConstrainedParticleIndices(JointIndex, Index0, Index1);
-				FGenericParticleHandle Particle0 = FGenericParticleHandle(ConstraintParticles[JointIndex][Index0]);
-				FGenericParticleHandle Particle1 = FGenericParticleHandle(ConstraintParticles[JointIndex][Index1]);
-
-				JointState.Init(
-					Settings,
-					JointSettings,
-					FParticleUtilitiesXR::GetCoMWorldPosition(Particle0),
-					FParticleUtilitiesXR::GetCoMWorldRotation(Particle0),
-					FParticleUtilitiesXR::GetCoMWorldPosition(Particle1),
-					FParticleUtilitiesXR::GetCoMWorldRotation(Particle1),
-					Particle0->InvM(),
-					Particle0->InvI().GetDiagonal(),
-					Particle1->InvM(),
-					Particle1->InvI().GetDiagonal(),
-					FParticleUtilities::ParticleLocalToCoMLocal(Particle0, JointFrames[Index0]),
-					FParticleUtilities::ParticleLocalToCoMLocal(Particle1, JointFrames[Index1]));
-			}
-		}
-		else
-		{
-			for (int32 JointIndex = 0; JointIndex < NumConstraints(); ++JointIndex)
-			{
-				if (ConstraintStates[JointIndex].bDisabled) continue;
-
-				const FPBDJointSettings& JointSettings = ConstraintSettings[JointIndex];
-
-				const FTransformPair& JointFrames = ConstraintFrames[JointIndex];
-				FJointSolverGaussSeidel& Solver = ConstraintSolvers[JointIndex];
-
-				int32 Index0, Index1;
-				GetConstrainedParticleIndices(JointIndex, Index0, Index1);
-				FGenericParticleHandle Particle0 = FGenericParticleHandle(ConstraintParticles[JointIndex][Index0]);
-				FGenericParticleHandle Particle1 = FGenericParticleHandle(ConstraintParticles[JointIndex][Index1]);
-
-				Solver.Init(
-					Dt,
-					Settings,
-					JointSettings,
-					FParticleUtilitiesXR::GetCoMWorldPosition(Particle0),	// Prev position
-					FParticleUtilitiesXR::GetCoMWorldPosition(Particle1),	// Prev position
-					FParticleUtilitiesXR::GetCoMWorldRotation(Particle0),	// Prev rotation
-					FParticleUtilitiesXR::GetCoMWorldRotation(Particle1),	// Prev rotation
-					Particle0->InvM(),
-					Particle0->InvI().GetDiagonal(),
-					Particle1->InvM(),
-					Particle1->InvI().GetDiagonal(),
-					FParticleUtilities::ParticleLocalToCoMLocal(Particle0, JointFrames[Index0]),
-					FParticleUtilities::ParticleLocalToCoMLocal(Particle1, JointFrames[Index1]));
-			}
-		}
-	}
-
-
-	void FPBDJointConstraints::UnprepareIteration(FReal Dt)
-	{
-		SCOPE_CYCLE_COUNTER(STAT_Joints_UnprepareIteration);
-
-		if (!bChaos_Joint_Batching)
-		{
-			for (int32 JointIndex = 0; JointIndex < NumConstraints(); ++JointIndex)
-			{
-				if (ConstraintStates[JointIndex].bDisabled) continue;
-
-				FPBDJointState& JointState = ConstraintStates[JointIndex];
-				FJointSolverGaussSeidel& Solver = ConstraintSolvers[JointIndex];
-
-				int32 Index0, Index1;
-				GetConstrainedParticleIndices(JointIndex, Index0, Index1);
-
-				// NOTE: LinearImpulse/AngularImpulse in the solver are not really impulses - they are mass-weighted position/rotation delta, or (impulse x dt).
-				if (Dt > SMALL_NUMBER)
-				{
-					JointState.LinearImpulse = Solver.GetNetLinearImpulse() / Dt;
-					JointState.AngularImpulse = Solver.GetNetAngularImpulse() / Dt;
-					if (Index0 != 0)
-					{
-						// Particles were flipped in the solver...
-						JointState.LinearImpulse = -JointState.LinearImpulse;
-						JointState.AngularImpulse = -JointState.AngularImpulse;
-					}
-				}
-				else
-				{
-					JointState.LinearImpulse = FVec3(0);
-					JointState.AngularImpulse = FVec3(0);
-				}
-			}
-		}
-	}
-
-=======
->>>>>>> 6bbb88c8
 	
 	void FPBDJointConstraints::CalculateConstraintSpace(int32 ConstraintIndex, FVec3& OutX0, FMatrix33& OutR0, FVec3& OutX1, FMatrix33& OutR1) const
 	{
@@ -1045,44 +820,6 @@
 
 	void FPBDJointConstraints::PreGatherInput(const FReal Dt, FPBDIslandSolverData& SolverData)
 	{
-<<<<<<< HEAD
-		if (PreApplyCallback != nullptr)
-		{
-			PreApplyCallback(Dt, Handles);
-		}
-
-		bool bActive = false;
-		if (Settings.ApplyPairIterations > 0)
-		{
-			if (bChaos_Joint_Batching)
-			{
-				SCOPE_CYCLE_COUNTER(STAT_Joints_ApplyBatched);
-				for (int32 BatchIndex = 0; BatchIndex < JointBatches.Num(); ++BatchIndex)
-				{
-					bActive |= ApplyBatch(Dt, BatchIndex, Settings.ApplyPairIterations, It, NumIts);
-				}
-			}
-			else
-			{
-				SCOPE_CYCLE_COUNTER(STAT_Joints_Apply);
-				for (int32 ConstraintIndex = 0; ConstraintIndex < NumConstraints(); ++ConstraintIndex)
-				{
-					if ( ConstraintStates[ConstraintIndex].bDisabled) continue;
-
-					bActive |= ApplySingle(Dt, ConstraintIndex, Settings.ApplyPairIterations, It, NumIts);
-				}
-			}
-		}
-
-		UE_LOG(LogChaosJoint, Verbose, TEXT("Apply Iteration: %d / %d; Active: %d"), It, NumIts, bActive);
-
-		if (PostApplyCallback != nullptr)
-		{
-			PostApplyCallback(Dt, Handles);
-		}
-
-		return bActive;
-=======
 		for (int32 ConstraintIndex = 0; ConstraintIndex < NumConstraints(); ++ConstraintIndex)
 		{
 			if (!ConstraintStates[ConstraintIndex].bDisabled)
@@ -1090,57 +827,32 @@
 				PreGatherInput(Dt, ConstraintIndex, SolverData);
 			}
 		}
->>>>>>> 6bbb88c8
 	}
 
 	void FPBDJointConstraints::GatherInput(const FReal Dt, FPBDIslandSolverData& SolverData)
 	{
-<<<<<<< HEAD
-
-		bool bActive = false;
-		if (Settings.ApplyPushOutPairIterations > 0)
-=======
 		for (int32 ConstraintIndex = 0; ConstraintIndex < NumConstraints(); ++ConstraintIndex)
->>>>>>> 6bbb88c8
 		{
 			if (!ConstraintStates[ConstraintIndex].bDisabled)
 			{
-<<<<<<< HEAD
-				SCOPE_CYCLE_COUNTER(STAT_Joints_ApplyPushOut);
-				for (int32 ConstraintIndex = 0; ConstraintIndex < NumConstraints(); ++ConstraintIndex)
-				{
-					if ( ConstraintStates[ConstraintIndex].bDisabled) continue;
-
-					bActive |= ApplyPushOutSingle(Dt, ConstraintIndex, Settings.ApplyPushOutPairIterations, It, NumIts);
-				}
-=======
 				GatherInput(Dt, ConstraintIndex, INDEX_NONE, INDEX_NONE, SolverData);
->>>>>>> 6bbb88c8
-			}
-		}
-	}
-
-<<<<<<< HEAD
-		UE_LOG(LogChaosJoint, Verbose, TEXT("PushOut Iteration: %d / %d; Active: %d"), It, NumIts, bActive);
-=======
+			}
+		}
+	}
+
 	bool FPBDJointConstraints::ApplyPhase1(const FReal Dt, const int32 It, const int32 NumIts, FPBDIslandSolverData& SolverData)
 	{
 		return ApplyPhase1Serial(Dt, It, NumIts, SolverData);
 	}
->>>>>>> 6bbb88c8
 
 	bool FPBDJointConstraints::ApplyPhase2(const FReal Dt, const int32 It, const int32 NumIts, FPBDIslandSolverData& SolverData)
 	{
 		return ApplyPhase2Serial(Dt, It, NumIts, SolverData);
 	}
 
-<<<<<<< HEAD
-		return bActive;
-=======
 	bool FPBDJointConstraints::ApplyPhase3(const FReal Dt, const int32 It, const int32 NumIts, FPBDIslandSolverData& SolverData)
 	{
 		return ApplyPhase3Serial(Dt, It, NumIts, SolverData);
->>>>>>> 6bbb88c8
 	}
 
 	//////////////////////////////////////////////////////////////////////////
@@ -1379,15 +1091,7 @@
 		// UpdateConstraintProjection(It, NumIts, SolverData);
 		for (int32 ConstraintIndex : SolverData.GetConstraintIndices(ContainerId))
 		{
-<<<<<<< HEAD
-			if (ConstraintStates[JointIndex].bDisabled) continue;
-
-			const FPBDJointSettings& JointSettings = ConstraintSettings[JointIndex];
-			SolverConstraints[JointIndex].SetJointIndex(JointIndex);
-			SolverConstraints[JointIndex].AddPositionConstraints(SolverConstraintRowDatas, Settings, JointSettings);
-=======
 			ApplyPhase3Single(Dt, ConstraintIndex, It, NumIts);
->>>>>>> 6bbb88c8
 		}
 
 		return true;
@@ -1398,12 +1102,6 @@
 		const bool bUseProjection = It == NumIts - 1;
 		if (bUseProjection)
 		{
-<<<<<<< HEAD
-			if (ConstraintStates[JointIndex].bDisabled) continue;
-
-			const FPBDJointSettings& JointSettings = ConstraintSettings[JointIndex];
-			SolverConstraints[JointIndex].AddRotationConstraints(SolverConstraintRowDatas, Settings, JointSettings);
-=======
 			for (int32 ConstraintIndex : SolverData.GetConstraintIndices(ContainerId))
 			{
 				const FPBDJointSettings& JointSettings = ConstraintSettings[ConstraintIndex];
@@ -1416,7 +1114,6 @@
 					}
 				}
 			}
->>>>>>> 6bbb88c8
 		}
 	}
 
@@ -1455,11 +1152,6 @@
 		}
 
 		int32 Index0, Index1;
-<<<<<<< HEAD
-		GetConstrainedParticleIndices(JointIndex, Index0, Index1);
-		FGenericParticleHandle Particle0 = FGenericParticleHandle(ConstraintParticles[JointIndex][Index0]);
-		FGenericParticleHandle Particle1 = FGenericParticleHandle(ConstraintParticles[JointIndex][Index1]);
-=======
 		GetConstrainedParticleIndices(ConstraintIndex, Index0, Index1);
 		const FGenericParticleHandle Particle0 = FGenericParticleHandle(ConstraintParticles[ConstraintIndex][Index0]);
 		const FGenericParticleHandle Particle1 = FGenericParticleHandle(ConstraintParticles[ConstraintIndex][Index1]);
@@ -1470,7 +1162,6 @@
 		{
 			return false;
 		}
->>>>>>> 6bbb88c8
 
 		// check valid particle and solver state
 		if (Settings.bUseLinearSolver)
@@ -1501,39 +1192,6 @@
 	// @todo(chaos): ShockPropagation needs to handle the parent/child being in opposite order
 	FReal FPBDJointConstraints::CalculateShockPropagationInvMassScale(const FConstraintSolverBody& Body0, const FConstraintSolverBody& Body1, const FPBDJointSettings& JointSettings, const int32 It, const int32 NumIts) const
 	{
-<<<<<<< HEAD
-		int32 Index0, Index1;
-		GetConstrainedParticleIndices(JointIndex, Index0, Index1);
-		TPBDRigidParticleHandle<FReal, 3>* Particle0 = ConstraintParticles[JointIndex][Index0]->CastToRigidParticle();
-		TPBDRigidParticleHandle<FReal, 3>* Particle1 = ConstraintParticles[JointIndex][Index1]->CastToRigidParticle();
-
-		FJointSolverJointState& JointState = SolverConstraintStates[JointIndex];
-		UpdateParticleState(Particle0, Dt, JointState.PrevPs[Index0], JointState.PrevQs[Index0], JointState.Ps[Index0], JointState.Qs[Index0], bUpdateVelocityInApplyConstraints);
-		UpdateParticleState(Particle1, Dt, JointState.PrevPs[Index1], JointState.PrevQs[Index1], JointState.Ps[Index1], JointState.Qs[Index1], bUpdateVelocityInApplyConstraints);
-	}
-
-	FReal FPBDJointConstraints::CalculateIterationStiffness(int32 It, int32 NumIts) const
-	{
-		// Linearly interpolate betwwen MinStiffness and MaxStiffness over the first few iterations,
-		// then clamp at MaxStiffness for the final NumIterationsAtMaxStiffness
-		FReal IterationStiffness = Settings.MaxSolverStiffness;
-		if (NumIts > Settings.NumIterationsAtMaxSolverStiffness)
-		{
-			const FReal Interpolant = FMath::Clamp((FReal)It / (FReal)(NumIts - Settings.NumIterationsAtMaxSolverStiffness), 0.0f, 1.0f);
-			IterationStiffness = FMath::Lerp(Settings.MinSolverStiffness, Settings.MaxSolverStiffness, Interpolant);
-		}
-		return FMath::Clamp(IterationStiffness, 0.0f, 1.0f);
-	}
-
-	bool FPBDJointConstraints::ApplyBatch(const FReal Dt, const int32 BatchIndex, const int32 NumPairIts, const int32 It, const int32 NumIts)
-	{
-		UE_LOG(LogChaosJoint, VeryVerbose, TEXT("Solve Joint Batch %d %d-%d (dt = %f; it = %d / %d)"), BatchIndex, JointBatches[BatchIndex][0], JointBatches[BatchIndex][1], Dt, It, NumIts);
-
-		// The range of joints in the batch
-		const int32 JointIndexBegin = JointBatches[BatchIndex][0];
-		const int32 JointIndexEnd = JointBatches[BatchIndex][1];
-		if (JointIndexEnd <= JointIndexBegin)
-=======
 		// Shock propagation is only enabled for the last iteration, and only for the QPBD solver.
 		// The standard PBD solver runs projection in the second solver phase which is mostly the same thing.
 		if (JointSettings.bShockPropagationEnabled && (It >= (NumIts - Settings.NumShockPropagationIterations)) && (SolverType == EConstraintSolverType::QuasiPbd))
@@ -1551,7 +1209,6 @@
 	bool FPBDJointConstraints::ApplyPhase1Single(const FReal Dt, const int32 ConstraintIndex, const int32 NumPairIts, const int32 It, const int32 NumIts)
 	{
 		if (!CanEvaluate(ConstraintIndex))
->>>>>>> 6bbb88c8
 		{
 			return false;
 		}
@@ -1574,15 +1231,8 @@
 		const FPBDJointSettings& JointSettings = ConstraintSettings[ConstraintIndex];
 		if (Settings.bUseLinearSolver)
 		{
-<<<<<<< HEAD
-			UE_LOG(LogChaosJoint, VeryVerbose, TEXT("  Pair Iteration %d / %d"), PairIt, NumPairIts);
-
-			// Reset accumulators and update derived state
-			if (bRealTypeCompatibleWithISPC && bChaos_Joint_ISPC_Enabled)
-=======
 			FPBDJointCachedSolver& Solver = CachedConstraintSolvers[ConstraintIndex];
 			if ((FMath::IsNearlyZero(Solver.InvM(0)) && FMath::IsNearlyZero(Solver.InvM(1))))
->>>>>>> 6bbb88c8
 			{
 				return false;
 			}
@@ -1601,15 +1251,8 @@
 				Solver.ApplyConstraints(Dt, IterationStiffness, Settings, JointSettings);
 			}
 
-<<<<<<< HEAD
-			// Solve and apply the position constraints for all Joints in the batch
-			const int32 LinearRowIndexBegin = SolverConstraints[JointIndexBegin].GetLinearRowIndexBegin();
-			const int32 LinearRowIndexEnd = SolverConstraints[JointIndexEnd - 1].GetLinearRowIndexEnd();
-			if (bRealTypeCompatibleWithISPC && bChaos_Joint_ISPC_Enabled)
-=======
 			// @todo(ccaulfield): The break limit should really be applied to the impulse in the solver to prevent 1-frame impulses larger than the threshold
 			if ((JointSettings.LinearBreakForce!=FLT_MAX) || (JointSettings.AngularBreakTorque!=FLT_MAX))
->>>>>>> 6bbb88c8
 			{
 				ApplyBreakThreshold(Dt, ConstraintIndex, Solver.GetNetLinearImpulse(), Solver.GetNetAngularImpulse());
 			}
@@ -1619,30 +1262,6 @@
 			FPBDJointSolver& Solver = ConstraintSolvers[ConstraintIndex];
 			if ((FMath::IsNearlyZero(Solver.InvM(0)) && FMath::IsNearlyZero(Solver.InvM(1))))
 			{
-<<<<<<< HEAD
-				FJointSolver::ApplyPositionConstraints(
-					Dt, 
-					SolverConstraintStates, 
-					SolverConstraintRowDatas, 
-					SolverConstraintRowStates, 
-					JointIndexBegin,
-					JointIndexEnd,
-					LinearRowIndexBegin,
-					LinearRowIndexEnd);
-			}
-
-			// Reset accumulators and update derived state
-			if (bRealTypeCompatibleWithISPC && bChaos_Joint_ISPC_Enabled)
-			{
-#if INTEL_ISPC
-				ispc::BatchUpdateDerivedState(
-					(ispc::FJointSolverJointState*)SolverConstraintStates.GetData(), 
-					JointBatches[BatchIndex][0], 
-					JointBatches[BatchIndex][1]);
-#endif
-			}
-			else
-=======
 				return false;
 			}
 
@@ -1653,7 +1272,6 @@
 
 			const FReal IterationStiffness = CalculateIterationStiffness(It, NumIts);
 			for (int32 PairIt = 0; PairIt < NumPairIts; ++PairIt)
->>>>>>> 6bbb88c8
 			{
 				UE_LOG(LogChaosJoint, VeryVerbose, TEXT("  Pair Iteration %d / %d"), PairIt, NumPairIts);
 
@@ -1668,24 +1286,6 @@
 
 				Solver.ApplyConstraints(Dt, IterationStiffness, Settings, JointSettings);
 
-<<<<<<< HEAD
-			// Solve and apply the rotation constraints for all Joints in the batch
-			const int32 AngularRowIndexBegin = SolverConstraints[JointIndexBegin].GetAngularRowIndexBegin();
-			const int32 AngularRowIndexEnd = SolverConstraints[JointIndexEnd - 1].GetAngularRowIndexEnd();
-			if (bRealTypeCompatibleWithISPC && bChaos_Joint_ISPC_Enabled)
-			{
-#if INTEL_ISPC
-				ispc::BatchApplyRotationConstraints(
-					Dt, 
-					(ispc::FJointSolverJointState*)SolverConstraintStates.GetData(), 
-					(ispc::FJointSolverConstraintRowData*)SolverConstraintRowDatas.GetData(),
-					(ispc::FJointSolverConstraintRowState*)SolverConstraintRowStates.GetData(),
-					JointIndexBegin,
-					JointIndexEnd,
-					AngularRowIndexBegin,
-					AngularRowIndexEnd);
-#endif
-=======
 				if (SolverType == EConstraintSolverType::StandardPbd)
 				{
 					if (Solver.Body0().IsDynamic())
@@ -1699,39 +1299,11 @@
 						Solver.Body1().UpdateRotationDependentState();
 					}
 				}
->>>>>>> 6bbb88c8
 			}
 
 			// @todo(ccaulfield): The break limit should really be applied to the impulse in the solver to prevent 1-frame impulses larger than the threshold
 			if ((JointSettings.LinearBreakForce!=FLT_MAX) || (JointSettings.AngularBreakTorque!=FLT_MAX))
 			{
-<<<<<<< HEAD
-				FJointSolver::ApplyRotationConstraints(
-					Dt, 
-					SolverConstraintStates, 
-					SolverConstraintRowDatas, 
-					SolverConstraintRowStates, 
-					JointIndexBegin,
-					JointIndexEnd,
-					AngularRowIndexBegin,
-					AngularRowIndexEnd);
-			}
-		}
-
-		// Copy the updated state back to the bodies
-		for (int32 JointIndex = JointIndexBegin; JointIndex < JointIndexEnd; ++JointIndex)
-		{
-			ScatterSolverJointState(Dt, JointIndex);
-		}
-
-		// @todo(ccaulfield): joint batch mode activity tracking
-		return true;
-	}
-
-	// This position solver iterates over each of the inner constraints (position, twist, swing) and solves them independently.
-	// This will converge slowly in some cases, particularly where resolving angular constraints violates position constraints and vice versa.
-	bool FPBDJointConstraints::ApplySingle(const FReal Dt, const int32 ConstraintIndex, const int32 NumPairIts, const int32 It, const int32 NumIts)
-=======
 				ApplyBreakThreshold(Dt, ConstraintIndex, Solver.GetNetLinearImpulse(), Solver.GetNetAngularImpulse());
 			}
 		}
@@ -1742,7 +1314,6 @@
 	// QuasiPBD applies a velocity solve in phase 2
 	// Standard PBD does nothing
 	bool FPBDJointConstraints::ApplyPhase2Single(const FReal Dt, const int32 ConstraintIndex, const int32 It, const int32 NumIts)
->>>>>>> 6bbb88c8
 	{
 		if (!CanEvaluate(ConstraintIndex))
 		{
@@ -1762,47 +1333,6 @@
 		GetConstrainedParticleIndices(ConstraintIndex, Index0, Index1);
 		FGenericParticleHandle Particle0 = FGenericParticleHandle(ConstraintParticles[ConstraintIndex][Index0]);
 		FGenericParticleHandle Particle1 = FGenericParticleHandle(ConstraintParticles[ConstraintIndex][Index1]);
-<<<<<<< HEAD
-
-		if ((Particle0->Sleeping() && Particle1->Sleeping())
-			|| (Particle0->IsKinematic() && Particle1->Sleeping()) 
-			|| (Particle0->Sleeping() && Particle1->IsKinematic())
-			|| (FMath::IsNearlyZero(Solver.InvM(0)) && FMath::IsNearlyZero(Solver.InvM(1))))
-		{
-			return false;
-		}
-
-		const FVec3 P0 = FParticleUtilities::GetCoMWorldPosition(Particle0);
-		const FRotation3 Q0 = FParticleUtilities::GetCoMWorldRotation(Particle0);
-		const FVec3 P1 = FParticleUtilities::GetCoMWorldPosition(Particle1);
-		const FRotation3 Q1 = FParticleUtilities::GetCoMWorldRotation(Particle1);
-
-		const bool bWasActive = Solver.GetIsActive();
-
-		const FReal IterationStiffness = CalculateIterationStiffness(It, NumIts);
-
-		Solver.Update(
-			Dt,
-			IterationStiffness,
-			Settings,
-			JointSettings,
-			P0,
-			Q0,
-			Particle0->V(),
-			Particle0->W(),
-			P1,
-			Q1,
-			Particle1->V(),
-			Particle1->W());
-
-		// If we were solved last iteration and nothing has changed since, we are done
-		if (!bWasActive && !Solver.GetIsActive() && bChaos_Joint_EarlyOut_Enabled)
-		{
-			return false;
-		}
-
-		for (int32 PairIt = 0; PairIt < NumPairIts; ++PairIt)
-=======
 		if ((Particle0->Sleeping() && Particle1->Sleeping())
 			|| (Particle0->IsKinematic() && Particle1->Sleeping())
 			|| (Particle0->Sleeping() && Particle1->IsKinematic()))
@@ -1812,7 +1342,6 @@
 
 		const FPBDJointSettings& JointSettings = ConstraintSettings[ConstraintIndex];
 		if (Settings.bUseLinearSolver)
->>>>>>> 6bbb88c8
 		{
 			FPBDJointCachedSolver& Solver = CachedConstraintSolvers[ConstraintIndex];
 			if ((FMath::IsNearlyZero(Solver.InvM(0)) && FMath::IsNearlyZero(Solver.InvM(1))))
@@ -1826,11 +1355,6 @@
 			const FReal ShockPropagationInvMassScale = CalculateShockPropagationInvMassScale(Solver.Body0(), Solver.Body1(), JointSettings, It, NumIts);
 			Solver.SetInvMassScales(ShockPropagationInvMassScale, FReal(1), Dt);
 
-<<<<<<< HEAD
-			Solver.ApplyConstraints(Dt, Settings, JointSettings);
-
-			if (!Solver.GetIsActive() && bChaos_Joint_EarlyOut_Enabled)
-=======
 			const FReal IterationStiffness = CalculateIterationStiffness(It, NumIts);
 			Solver.ApplyVelocityConstraints(Dt, IterationStiffness, Settings, JointSettings);
 
@@ -1840,31 +1364,10 @@
 		{
 			FPBDJointSolver& Solver = ConstraintSolvers[ConstraintIndex];
 			if ((FMath::IsNearlyZero(Solver.InvM(0)) && FMath::IsNearlyZero(Solver.InvM(1))))
->>>>>>> 6bbb88c8
 			{
 				return false;
 			}
 
-<<<<<<< HEAD
-		UpdateParticleState(Particle0->CastToRigidParticle(), Dt, Solver.GetInitP(0), Solver.GetInitQ(0), Solver.GetP(0), Solver.GetQ(0), bUpdateVelocityInApplyConstraints);
-		UpdateParticleState(Particle1->CastToRigidParticle(), Dt, Solver.GetInitP(1), Solver.GetInitQ(1), Solver.GetP(1), Solver.GetQ(1), bUpdateVelocityInApplyConstraints);
-
-		// @todo(ccaulfield): The break limit should really be applied to the impulse in the solver to prevent 1-frame impulses larger than the threshold
-		if ((JointSettings.LinearBreakForce!=FLT_MAX) || (JointSettings.AngularBreakTorque!=FLT_MAX))
-		{
-			ApplyBreakThreshold(Dt, ConstraintIndex, Solver.GetNetLinearImpulse(), Solver.GetNetAngularImpulse());
-		}
-
-		if ((JointSettings.LinearPlasticityLimit != FLT_MAX) || (JointSettings.AngularPlasticityLimit != FLT_MAX))
-		{
-			ApplyPlasticityLimits(Dt, ConstraintIndex, Particle1->X() - Particle0->X(), Particle0->R().Inverse() * Particle1->R());
-		}
-
-		return Solver.GetIsActive() || !bChaos_Joint_EarlyOut_Enabled;
-	}
-
-	bool FPBDJointConstraints::ApplyPushOutSingle(const FReal Dt, const int32 ConstraintIndex, const int32 NumPairIts, const int32 It, const int32 NumIts)
-=======
 			Solver.Update(Dt, Settings, JointSettings);
 
 			// Set parent inverse mass scale based on current shock propagation state
@@ -1882,7 +1385,6 @@
 
 	// Projection phase
 	bool FPBDJointConstraints::ApplyPhase3Single(const FReal Dt, const int32 ConstraintIndex, const int32 It, const int32 NumIts)
->>>>>>> 6bbb88c8
 	{
 		if (!CanEvaluate(ConstraintIndex))
 		{
@@ -1903,51 +1405,6 @@
 		GetConstrainedParticleIndices(ConstraintIndex, Index0, Index1);
 		FGenericParticleHandle Particle0 = FGenericParticleHandle(ConstraintParticles[ConstraintIndex][Index0]);
 		FGenericParticleHandle Particle1 = FGenericParticleHandle(ConstraintParticles[ConstraintIndex][Index1]);
-<<<<<<< HEAD
-
-		if ((Particle0->Sleeping() && Particle1->Sleeping())
-			|| (Particle0->IsKinematic() && Particle1->Sleeping())
-			|| (Particle0->Sleeping() && Particle1->IsKinematic()) 
-			|| (FMath::IsNearlyZero(Solver.InvM(0)) && FMath::IsNearlyZero(Solver.InvM(1))))
-		{
-			return false;
-		}
-
-		const FVec3 P0 = FParticleUtilities::GetCoMWorldPosition(Particle0);
-		const FRotation3 Q0 = FParticleUtilities::GetCoMWorldRotation(Particle0);
-		const FVec3 P1 = FParticleUtilities::GetCoMWorldPosition(Particle1);
-		const FRotation3 Q1 = FParticleUtilities::GetCoMWorldRotation(Particle1);
-
-		const bool bWasActive = Solver.GetIsActive();
-
-		const FReal IterationStiffness = CalculateIterationStiffness(It, NumIts);
-
-		Solver.Update(
-			Dt,
-			IterationStiffness,
-			Settings,
-			JointSettings,
-			P0,
-			Q0,
-			Particle0->V(),
-			Particle0->W(),
-			P1,
-			Q1,
-			Particle1->V(),
-			Particle1->W());
-
-		// If we were solved last iteration and nothing has changed since, we are done
-		if (!bWasActive && !Solver.GetIsActive() && bChaos_Joint_EarlyOut_Enabled)
-		{
-			return false;
-		}
-
-		for (int32 PairIt = 0; PairIt < NumPairIts; ++PairIt)
-		{
-			Solver.ApplyProjections(Dt, Settings, JointSettings);
-
-			if (!Solver.GetIsActive() && bChaos_Joint_EarlyOut_Enabled)
-=======
 		if ((Particle0->Sleeping() && Particle1->Sleeping())
 			|| (Particle0->IsKinematic() && Particle1->Sleeping())
 			|| (Particle0->Sleeping() && Particle1->IsKinematic()))
@@ -1959,7 +1416,6 @@
 		{
 			FPBDJointCachedSolver& Solver = CachedConstraintSolvers[ConstraintIndex];
 			if ((FMath::IsNearlyZero(Solver.InvM(0)) && FMath::IsNearlyZero(Solver.InvM(1))))
->>>>>>> 6bbb88c8
 			{
 				return false;
 			}
@@ -1983,11 +1439,6 @@
 				Solver.UpdateMasses(FReal(0), FReal(1));
 			}
 
-<<<<<<< HEAD
-		// @todo(ccaulfield): should probably add to net impulses in push out too...(for breaking etc)
-
-		return Solver.GetIsActive() || !bChaos_Joint_EarlyOut_Enabled;
-=======
 			const FReal IterationStiffness = CalculateIterationStiffness(It, NumIts);
 			Solver.ApplyProjections(Dt, IterationStiffness, Settings, JointSettings);
 
@@ -2007,7 +1458,6 @@
 		}
 
 		return true;
->>>>>>> 6bbb88c8
 	}
 
 
@@ -2045,36 +1495,6 @@
 	}
 
 
-<<<<<<< HEAD
-	void FPBDJointConstraints::ApplyPlasticityLimits(const FReal Dt, int32 ConstraintIndex, const FVec3& LinearDisplacement, const FRotation3& AngularDisplacement)
-	{
-		FPBDJointSettings& JointSettings = ConstraintSettings[ConstraintIndex];
-		FTransformPair& ConstraintFrame = ConstraintFrames[ConstraintIndex];
-
-		if (!FMath::IsNearlyEqual(JointSettings.LinearPlasticityLimit,FLT_MAX))
-		{
-			FTransform JointTransform = ConstraintFrame[0].GetRelativeTransform(ConstraintFrame[1]);
-			const FReal Delta = LinearDisplacement.Size();
-			const FReal TargetDelta = JointTransform.GetTranslation().Size();
-			if (!FMath::IsNearlyZero(TargetDelta) && !FMath::IsNearlyZero(Delta) )
-			{
-				FReal Ratio = Delta / TargetDelta;
-				if( (1.f-Ratio) > JointSettings.LinearPlasticityLimit)
-				{
-					JointTransform.ScaleTranslation(Ratio);
-					ConstraintFrame[1] = JointTransform.GetRelativeTransformReverse(ConstraintFrame[0]);
-				}
-			}
-		}
-
-
-		if (!FMath::IsNearlyEqual(JointSettings.AngularPlasticityLimit, FLT_MAX))
-		{
-			const FReal AngleDeg = JointSettings.AngularDrivePositionTarget.AngularDistance(AngularDisplacement);
-			if (AngleDeg > JointSettings.AngularPlasticityLimit)
-			{
-				JointSettings.AngularDrivePositionTarget = AngularDisplacement;
-=======
 	void FPBDJointConstraints::ApplyPlasticityLimits(int32 ConstraintIndex)
 	{
 		FPBDJointSettings& JointSettings = ConstraintSettings[ConstraintIndex];
@@ -2174,7 +1594,6 @@
 			{
 				JointSettings.AngularDrivePositionTarget = AngularDisplacement;
 				SetDriveTargetChanged(ConstraintIndex, true);
->>>>>>> 6bbb88c8
 			}
 		}
 	}
@@ -2193,14 +1612,10 @@
 		ConstraintVertices.SetNumZeroed(NumConstraints());
 		for (int32 ConstraintIndex = 0; ConstraintIndex < NumConstraints(); ++ConstraintIndex)
 		{
-<<<<<<< HEAD
-			if ( ConstraintStates[ConstraintIndex].bDisabled) continue;
-=======
 			if (ConstraintStates[ConstraintIndex].bDisabled)
 			{
 				continue;
 			}
->>>>>>> 6bbb88c8
 
 			TPBDRigidParticleHandle<FReal, 3>* Particle0 = ConstraintParticles[ConstraintIndex][0]->CastToRigidParticle();
 			TPBDRigidParticleHandle<FReal, 3>* Particle1 = ConstraintParticles[ConstraintIndex][1]->CastToRigidParticle();
@@ -2233,15 +1648,7 @@
 		TMap<const FGeometryParticleHandle*, TArray<int32>> ParticleConstraints; // Map of ParticleHandle -> Constraint Indices involving the particle
 		for (int32 ConstraintIndex = 0; ConstraintIndex < NumConstraints(); ++ConstraintIndex)
 		{
-<<<<<<< HEAD
-			if ( ConstraintStates[ConstraintIndex].bDisabled) continue;
-
-			TPBDRigidParticleHandle<FReal, 3>* Particle0 = ConstraintParticles[ConstraintIndex][0]->CastToRigidParticle();
-			TPBDRigidParticleHandle<FReal, 3>* Particle1 = ConstraintParticles[ConstraintIndex][1]->CastToRigidParticle();
-			if (Particle0 != nullptr)
-=======
 			if (ConstraintStates[ConstraintIndex].bDisabled)
->>>>>>> 6bbb88c8
 			{
 				continue;
 			}
@@ -2274,20 +1681,6 @@
 			const int32 NumParticleConstraintIndices = ParticleConstraintIndices.Num();
 			for (int32 ParticleConstraintIndex0 = 0; ParticleConstraintIndex0 < NumParticleConstraintIndices; ++ParticleConstraintIndex0)
 			{
-<<<<<<< HEAD
-				int32 ConstraintIndex0 = ParticleConstraintIndices[ParticleConstraintIndex0];
-				int32 VertexIndex0 = ConstraintVertices[ConstraintIndex0];
-				if(VertexIndex0 == INDEX_NONE)
-				{
-					continue;
-				}
-				for (int32 ParticleConstraintIndex1 = ParticleConstraintIndex0 + 1; ParticleConstraintIndex1 < NumParticleConstraintIndices; ++ParticleConstraintIndex1)
-				{
-					int32 ConstraintIndex1 = ParticleConstraintIndices[ParticleConstraintIndex1];
-					int32 VertexIndex1 = ConstraintVertices[ConstraintIndex1];
-					if(VertexIndex1 == INDEX_NONE)
-					{
-=======
 				const int32 ConstraintIndex0 = ParticleConstraintIndices[ParticleConstraintIndex0];
 				const int32 VertexIndex0 = ConstraintVertices[ConstraintIndex0];
 				if(VertexIndex0 == INDEX_NONE)
@@ -2303,7 +1696,6 @@
 					if(VertexIndex1 == INDEX_NONE)
 					{
 						// Constraint has no dynamics
->>>>>>> 6bbb88c8
 						continue;
 					}
 					Graph.AddEdge(VertexIndex0, VertexIndex1);
@@ -2329,183 +1721,6 @@
 		}
 	}
 
-<<<<<<< HEAD
-	// Assign constraints to batches based on Level and Color. A batch is all constraints that shared the same Level-Color and so may be processed in parallel.
-	// NOTE: some constraints may have no dynamic bodies and therefore should be ignored (They will have Level = 0 and Color = -1).
-	// @todo(ccaulfield): eliminate all the sorting (just use indices until we have the final batch ordering and then sort the actual constraint list)
-	void FPBDJointConstraints::BatchConstraints()
-	{
-		// Reset
-		for (int32 ConstraintIndex = 0; ConstraintIndex < NumConstraints(); ++ConstraintIndex)
-		{
-			if ( ConstraintStates[ConstraintIndex].bDisabled) continue;
-
-			ConstraintStates[ConstraintIndex].Island = INDEX_NONE;
-			ConstraintStates[ConstraintIndex].Level = INDEX_NONE;
-			ConstraintStates[ConstraintIndex].Color = INDEX_NONE;
-			ConstraintStates[ConstraintIndex].Batch = INDEX_NONE;
-			ConstraintStates[ConstraintIndex].IslandSize = 0;
-		}
-
-		// Assign all constraints to islands and set colors
-		ColorConstraints();
-
-		// If batching is disabled, just sort and put in one batch
-		if (!bChaos_Joint_Batching)
-		{
-			for (int32 ConstraintIndex = 0; ConstraintIndex < NumConstraints(); ++ConstraintIndex)
-			{
-				if ( ConstraintStates[ConstraintIndex].bDisabled) continue;
-
-				ConstraintStates[ConstraintIndex].Batch = 0;
-			}
-			JointBatches.Reset();
-			JointBatches.Add(TVector<int32, 2>(0, NumConstraints()));
-			SortConstraints();
-			return;
-		}
-
-		// Build the list of constraints per island
-		TArray<TArray<int32>> IslandConstraints;
-		for (int32 ConstraintIndex = 0; ConstraintIndex < NumConstraints(); ++ConstraintIndex)
-		{
-			if ( ConstraintStates[ConstraintIndex].bDisabled) continue;
-
-			int32 IslandIndex = ConstraintStates[ConstraintIndex].Island;
-			if (IslandIndex >= IslandConstraints.Num())
-			{
-				IslandConstraints.SetNum(IslandIndex + 1);
-			}
-			IslandConstraints[IslandIndex].Add(ConstraintIndex);
-		}
-
-		// For each island, sort the constraints so that the ones to process first are at the end of the list
-		// Also ensure that constraints of same color are adjacent
-		for (int32 IslandIndex = 0; IslandIndex < IslandConstraints.Num(); ++IslandIndex)
-		{
-			IslandConstraints[IslandIndex].StableSort([this](int32 L, int32 R)
-				{
-					int32 LevelL = ConstraintStates[L].Level;
-					int32 LevelR = ConstraintStates[R].Level;
-					if (LevelL != LevelR)
-					{
-						return LevelL > LevelR;
-					}
-
-					int32 ColorL = ConstraintStates[L].Color;
-					int32 ColorR = ConstraintStates[R].Color;
-					return ColorL < ColorR;
-				});
-		}
-
-		// Now assign constraints to batches of BatchSize, taking the first same-colored items from each island (which will be at the end of the island's array).
-		// This way we depopulate the larger islands first, filling batches with items from smaller islands.
-		int32 BatchSize = bChaos_Joint_MaxBatchSize;
-		int32 NumBatches = 0;
-		int32 NumItemsToBatch = NumConstraints();
-		while (NumItemsToBatch > 0)
-		{
-			// Sort the islands so that the larger ones are first
-			// @todo(ccaulfield): optimize (does it use MoveTemp?)
-			IslandConstraints.StableSort([](const TArray<int32>& L, const TArray<int32>& R)
-				{
-					return L.Num() > R.Num();
-				});
-
-			int32 NumBatchItems = 0;
-			for (int32 IslandIndex = 0; (IslandIndex < IslandConstraints.Num()) && (NumBatchItems < BatchSize); ++IslandIndex)
-			{
-				if (IslandConstraints[IslandIndex].Num() == 0)
-				{
-					// Once we hit an empty island we are done (we have sorted on island size)
-					break;
-				}
-
-				// Take all the constraints of the same level and color from this island (up to batch size).
-				int32 ConstraintIndex = IslandConstraints[IslandIndex].Last();
-				int32 IslandBatchColor = ConstraintStates[ConstraintIndex].Color;
-				while ((IslandConstraints[IslandIndex].Num() > 0) && (NumBatchItems < BatchSize))
-				{
-					ConstraintIndex = IslandConstraints[IslandIndex].Last();
-					int32 ConstraintColor = ConstraintStates[ConstraintIndex].Color;
-					if (ConstraintColor == IslandBatchColor)
-					{
-						IslandConstraints[IslandIndex].Pop(false);
-
-						ConstraintStates[ConstraintIndex].Batch = NumBatches;
-						++NumBatchItems;
-						--NumItemsToBatch;
-					}
-					else
-					{
-						break;
-					}
-				}
-			}
-			if (NumBatchItems > 0)
-			{
-				++NumBatches;
-			}
-		}
-		check(NumItemsToBatch == 0);
-
-		// Sort constraints by batch
-		SortConstraints();
-
-		// Set up the batch begin/end indices
-		JointBatches.SetNum(NumBatches);
-		int32 BatchIndex = INDEX_NONE;
-		for (int32 ConstraintIndex = 0; ConstraintIndex < NumConstraints(); ++ConstraintIndex)
-		{
-			if ( ConstraintStates[ConstraintIndex].bDisabled) continue;
-
-			int32 ConstraintBatchIndex = ConstraintStates[ConstraintIndex].Batch;
-			if (ConstraintBatchIndex != BatchIndex)
-			{
-				if (BatchIndex != INDEX_NONE)
-				{
-					JointBatches[BatchIndex][1] = ConstraintIndex;
-				}
-				++BatchIndex;
-				JointBatches[BatchIndex][0] = ConstraintIndex;
-			}
-		}
-		if (BatchIndex != INDEX_NONE)
-		{
-			JointBatches[BatchIndex][1] = NumConstraints();
-		}
-
-		CheckBatches();
-	}
-
-	void FPBDJointConstraints::CheckBatches()
-	{
-#if DO_CHECK
-		for (const TVector<int32, 2>& BatchRange : JointBatches)
-		{
-			// No two Constraints in a batch should operate on the same dynamic particle
-			// TODO: validate Level (i.e., all lower level particles in same Island are in a prior batch)
-			TArray<const TPBDRigidParticleHandle<FReal, 3>*> UsedParticles;
-			for (int32 ConstraintIndex = BatchRange[0]; ConstraintIndex < BatchRange[1]; ++ConstraintIndex)
-			{
-				const TPBDRigidParticleHandle<FReal, 3>* Particle0 = ConstraintParticles[ConstraintIndex][0]->CastToRigidParticle();
-				const TPBDRigidParticleHandle<FReal, 3>* Particle1 = ConstraintParticles[ConstraintIndex][1]->CastToRigidParticle();
-				if (Particle0 != nullptr)
-				{
-					ensure(!UsedParticles.Contains(Particle0));
-					UsedParticles.Add(Particle0);
-				}
-				if (Particle1 != nullptr)
-				{
-					ensure(!UsedParticles.Contains(Particle1));
-					UsedParticles.Add(Particle1);
-				}
-			}
-		}
-#endif
-	}
-=======
->>>>>>> 6bbb88c8
 }
 
 namespace Chaos
