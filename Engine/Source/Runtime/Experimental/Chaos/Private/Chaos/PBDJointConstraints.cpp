// Copyright Epic Games, Inc. All Rights Reserved.
#include "Chaos/PBDJointConstraints.h"
#include "Chaos/ChaosDebugDraw.h"
#include "Chaos/DebugDrawQueue.h"
#include "Chaos/Joint/ChaosJointLog.h"
#include "Chaos/Joint/ColoringGraph.h"
#include "Chaos/Joint/JointConstraintsCVars.h"
#include "Chaos/Particle/ParticleUtilities.h"
#include "Chaos/ParticleHandle.h"
#include "Chaos/PBDJointConstraintUtilities.h"
#include "Chaos/Utilities.h"
#include "ChaosLog.h"
#include "ChaosStats.h"

#include "HAL/IConsoleManager.h"

#if INTEL_ISPC
#include "PBDJointSolverGaussSeidel.ispc.generated.h"
#endif

//PRAGMA_DISABLE_OPTIMIZATION

namespace Chaos
{
	DECLARE_CYCLE_STAT(TEXT("Joints::Sort"), STAT_Joints_Sort, STATGROUP_ChaosJoint);
	DECLARE_CYCLE_STAT(TEXT("Joints::PrepareTick"), STAT_Joints_PrepareTick, STATGROUP_ChaosJoint);
	DECLARE_CYCLE_STAT(TEXT("Joints::UnprepareTick"), STAT_Joints_UnprepareTick, STATGROUP_ChaosJoint);
	DECLARE_CYCLE_STAT(TEXT("Joints::PrepareIterations"), STAT_Joints_PrepareIteration, STATGROUP_ChaosJoint);
	DECLARE_CYCLE_STAT(TEXT("Joints::UnprepareIteration"), STAT_Joints_UnprepareIteration, STATGROUP_ChaosJoint);
	DECLARE_CYCLE_STAT(TEXT("Joints::Apply"), STAT_Joints_Apply, STATGROUP_ChaosJoint);
	DECLARE_CYCLE_STAT(TEXT("Joints::ApplyBatched"), STAT_Joints_ApplyBatched, STATGROUP_ChaosJoint);
	DECLARE_CYCLE_STAT(TEXT("Joints::ApplyPushOut"), STAT_Joints_ApplyPushOut, STATGROUP_ChaosJoint);
	DECLARE_CYCLE_STAT(TEXT("Joints::ApplyPushOutBatched"), STAT_Joints_ApplyPushOutBatched, STATGROUP_ChaosJoint);

	//
	// Constraint Handle
	//

	
	FPBDJointConstraintHandle::FPBDJointConstraintHandle()
	{
	}

	
	FPBDJointConstraintHandle::FPBDJointConstraintHandle(FConstraintContainer* InConstraintContainer, int32 InConstraintIndex)
		: TContainerConstraintHandle<FPBDJointConstraints>(StaticType(), InConstraintContainer, InConstraintIndex)
	{
	}

	
	void FPBDJointConstraintHandle::CalculateConstraintSpace(FVec3& OutXa, FMatrix33& OutRa, FVec3& OutXb, FMatrix33& OutRb) const
	{
		ConstraintContainer->CalculateConstraintSpace(ConstraintIndex, OutXa, OutRa, OutXb, OutRb);
	}


	int32 FPBDJointConstraintHandle::GetConstraintIsland() const
	{
		return ConstraintContainer->GetConstraintIsland(ConstraintIndex);
	}


	int32 FPBDJointConstraintHandle::GetConstraintLevel() const
	{
		return ConstraintContainer->GetConstraintLevel(ConstraintIndex);
	}


	int32 FPBDJointConstraintHandle::GetConstraintColor() const
	{
		return ConstraintContainer->GetConstraintColor(ConstraintIndex);
	}


	int32 FPBDJointConstraintHandle::GetConstraintBatch() const
	{
		return ConstraintContainer->GetConstraintBatch(ConstraintIndex);
	}

	bool FPBDJointConstraintHandle::IsConstraintEnabled() const
	{
		return ConstraintContainer->IsConstraintEnabled(ConstraintIndex);
	}

	FVec3 FPBDJointConstraintHandle::GetLinearImpulse() const
	{
		return ConstraintContainer->GetConstraintLinearImpulse(ConstraintIndex);
	}

	FVec3 FPBDJointConstraintHandle::GetAngularImpulse() const
	{
		return ConstraintContainer->GetConstraintAngularImpulse(ConstraintIndex);
	}

	
	const FPBDJointSettings& FPBDJointConstraintHandle::GetSettings() const
	{
		return ConstraintContainer->GetConstraintSettings(ConstraintIndex);
	}

	void FPBDJointConstraintHandle::SetSettings(const FPBDJointSettings& Settings)
	{
		ConstraintContainer->SetConstraintSettings(ConstraintIndex, Settings);
	}

	TVector<FGeometryParticleHandle*, 2> FPBDJointConstraintHandle::GetConstrainedParticles() const 
	{ 
		return ConstraintContainer->GetConstrainedParticles(ConstraintIndex); 
	}

	void FPBDJointConstraintHandle::SetConstraintEnabled(bool bInEnabled)
	{
		return ConstraintContainer->SetConstraintEnabled(ConstraintIndex, bInEnabled);
	}

	//
	// Constraint Settings
	//

	
	FPBDJointSettings::FPBDJointSettings()
		: Stiffness(1)
		, LinearProjection(0)
		, AngularProjection(0)
		, ParentInvMassScale(1)
		, bCollisionEnabled(true)
		, bProjectionEnabled(false)
		, bSoftProjectionEnabled(false)
		, LinearMotionTypes({ EJointMotionType::Locked, EJointMotionType::Locked, EJointMotionType::Locked })
		, LinearLimit(FLT_MAX)
		, AngularMotionTypes({ EJointMotionType::Free, EJointMotionType::Free, EJointMotionType::Free })
		, AngularLimits(FVec3(FLT_MAX, FLT_MAX, FLT_MAX))
		, bSoftLinearLimitsEnabled(false)
		, bSoftTwistLimitsEnabled(false)
		, bSoftSwingLimitsEnabled(false)
		, LinearSoftForceMode(EJointForceMode::Acceleration)
		, AngularSoftForceMode(EJointForceMode::Acceleration)
		, SoftLinearStiffness(0)
		, SoftLinearDamping(0)
		, SoftTwistStiffness(0)
		, SoftTwistDamping(0)
		, SoftSwingStiffness(0)
		, SoftSwingDamping(0)
		, LinearRestitution(0)
		, TwistRestitution(0)
		, SwingRestitution(0)
		, LinearContactDistance(0)
		, TwistContactDistance(0)
		, SwingContactDistance(0)
		, LinearDrivePositionTarget(FVec3(0, 0, 0))
		, LinearDriveVelocityTarget(FVec3(0, 0, 0))
		, bLinearPositionDriveEnabled(TVector<bool, 3>(false, false, false))
		, bLinearVelocityDriveEnabled(TVector<bool, 3>(false, false, false))
		, LinearDriveForceMode(EJointForceMode::Acceleration)
		, LinearDriveStiffness(0)
		, LinearDriveDamping(0)
		, AngularDrivePositionTarget(FRotation3::FromIdentity())
		, AngularDriveVelocityTarget(FVec3(0, 0, 0))
		, bAngularSLerpPositionDriveEnabled(false)
		, bAngularSLerpVelocityDriveEnabled(false)
		, bAngularTwistPositionDriveEnabled(false)
		, bAngularTwistVelocityDriveEnabled(false)
		, bAngularSwingPositionDriveEnabled(false)
		, bAngularSwingVelocityDriveEnabled(false)
		, AngularDriveForceMode(EJointForceMode::Acceleration)
		, AngularDriveStiffness(0)
		, AngularDriveDamping(0)
		, LinearBreakForce(FLT_MAX)
		, LinearPlasticityLimit(FLT_MAX)
		, AngularBreakTorque(FLT_MAX)
		, AngularPlasticityLimit(FLT_MAX)
		, UserData(nullptr)
	{
		if (bRealTypeCompatibleWithISPC && bChaos_Joint_ISPC_Enabled)
		{
#if INTEL_ISPC
			check(sizeof(FJointSolverJointState) == ispc::SizeofFJointSolverJointState());
			check(sizeof(FJointSolverConstraintRowState) == ispc::SizeofFJointSolverConstraintRowState());
			check(sizeof(FJointSolverConstraintRowData) == ispc::SizeofFJointSolverConstraintRowData());
			check(sizeof(FJointSolverJointState) == ispc::SizeofFJointSolverJointState());
#endif
		}
	}


	void FPBDJointSettings::Sanitize()
	{
		// Disable soft joints for locked dofs
		if ((LinearMotionTypes[0] == EJointMotionType::Locked) && (LinearMotionTypes[1] == EJointMotionType::Locked) && (LinearMotionTypes[2] == EJointMotionType::Locked))
		{
			bSoftLinearLimitsEnabled = false;
		}
		if (AngularMotionTypes[(int32)EJointAngularConstraintIndex::Twist] == EJointMotionType::Locked)
		{
			bSoftTwistLimitsEnabled = false;
		}
		if ((AngularMotionTypes[(int32)EJointAngularConstraintIndex::Swing1] == EJointMotionType::Locked) && (AngularMotionTypes[(int32)EJointAngularConstraintIndex::Swing2] == EJointMotionType::Locked))
		{
			bSoftSwingLimitsEnabled = false;
		}

		// Reset limits if they won't be used (means we don't have to check if limited/locked in a few cases).
		// A side effect: if we enable a constraint, we need to reset the value of the limit.
		if ((LinearMotionTypes[0] != EJointMotionType::Limited) && (LinearMotionTypes[1] != EJointMotionType::Limited) && (LinearMotionTypes[2] != EJointMotionType::Limited))
		{
			LinearLimit = 0;
		}
		if (AngularMotionTypes[(int32)EJointAngularConstraintIndex::Twist] != EJointMotionType::Limited)
		{
			AngularLimits[(int32)EJointAngularConstraintIndex::Twist] = 0;
		}
		if (AngularMotionTypes[(int32)EJointAngularConstraintIndex::Swing1] != EJointMotionType::Limited)
		{
			AngularLimits[(int32)EJointAngularConstraintIndex::Swing1] = 0;
		}
		if (AngularMotionTypes[(int32)EJointAngularConstraintIndex::Swing2] != EJointMotionType::Limited)
		{
			AngularLimits[(int32)EJointAngularConstraintIndex::Swing2] = 0;
		}

		// If we have a zero degree limit angle, lock the joint, or set a non-zero limit (to avoid division by zero in axis calculations)
		const FReal MinAngularLimit = 0.01f;
		if ((AngularMotionTypes[(int32)EJointAngularConstraintIndex::Twist] == EJointMotionType::Limited) && (AngularLimits[(int32)EJointAngularConstraintIndex::Twist] < MinAngularLimit))
		{
			if (bSoftTwistLimitsEnabled)
			{
				AngularLimits[(int32)EJointAngularConstraintIndex::Twist] = MinAngularLimit;
			}
			else
			{
				AngularMotionTypes[(int32)EJointAngularConstraintIndex::Twist] = EJointMotionType::Locked;
			}
		}
		if ((AngularMotionTypes[(int32)EJointAngularConstraintIndex::Swing1] == EJointMotionType::Limited) && (AngularLimits[(int32)EJointAngularConstraintIndex::Swing1] < MinAngularLimit))
		{
			if (bSoftSwingLimitsEnabled)
			{
				AngularLimits[(int32)EJointAngularConstraintIndex::Swing1] = MinAngularLimit;
			}
			else
			{
				AngularMotionTypes[(int32)EJointAngularConstraintIndex::Swing1] = EJointMotionType::Locked;
			}
		}
		if ((AngularMotionTypes[(int32)EJointAngularConstraintIndex::Swing2] == EJointMotionType::Limited) && (AngularLimits[(int32)EJointAngularConstraintIndex::Swing2] < MinAngularLimit))
		{
			if (bSoftSwingLimitsEnabled)
			{
				AngularLimits[(int32)EJointAngularConstraintIndex::Swing2] = MinAngularLimit;
			}
			else
			{
				AngularMotionTypes[(int32)EJointAngularConstraintIndex::Swing2] = EJointMotionType::Locked;
			}
		}

		// SLerp drive is only allowed if no angular dofs are locked
		if (bAngularSLerpPositionDriveEnabled || bAngularSLerpVelocityDriveEnabled)
		{
			if ((AngularMotionTypes[(int32)EJointAngularConstraintIndex::Twist] == EJointMotionType::Locked)
				|| (AngularMotionTypes[(int32)EJointAngularConstraintIndex::Swing1] == EJointMotionType::Locked)
				|| (AngularMotionTypes[(int32)EJointAngularConstraintIndex::Swing2] == EJointMotionType::Locked))
			{
				bAngularSLerpPositionDriveEnabled = false;
				bAngularSLerpVelocityDriveEnabled = false;
			}
		}
	}

	
	FPBDJointState::FPBDJointState()
		: Batch(INDEX_NONE)
		, Island(INDEX_NONE)
		, Level(INDEX_NONE)
		, Color(INDEX_NONE)
		, IslandSize(0)
		, bDisabled(false)
		, LinearImpulse(FVec3(0))
		, AngularImpulse(FVec3(0))
	{
	}


	//
	// Solver Settings
	//

	
	FPBDJointSolverSettings::FPBDJointSolverSettings()
		: ApplyPairIterations(1)
		, ApplyPushOutPairIterations(1)
		, SwingTwistAngleTolerance(1.0e-6f)
		, PositionTolerance(0)
		, AngleTolerance(0)
		, MinParentMassRatio(0)
		, MaxInertiaRatio(0)
		, MinSolverStiffness(1)
		, MaxSolverStiffness(1)
		, NumIterationsAtMaxSolverStiffness(1)
		, bEnableTwistLimits(true)
		, bEnableSwingLimits(true)
		, bEnableDrives(true)
		, LinearStiffnessOverride(-1)
		, TwistStiffnessOverride(-1)
		, SwingStiffnessOverride(-1)
		, LinearProjectionOverride(-1)
		, AngularProjectionOverride(-1)
		, LinearDriveStiffnessOverride(-1)
		, LinearDriveDampingOverride(-1)
		, AngularDriveStiffnessOverride(-1)
		, AngularDriveDampingOverride(-1)
		, SoftLinearStiffnessOverride(-1)
		, SoftLinearDampingOverride(-1)
		, SoftTwistStiffnessOverride(-1)
		, SoftTwistDampingOverride(-1)
		, SoftSwingStiffnessOverride(-1)
		, SoftSwingDampingOverride(-1)
	{
	}


	//
	// Constraint Container
	//

	
	FPBDJointConstraints::FPBDJointConstraints(const FPBDJointSolverSettings& InSettings)
		: Settings(InSettings)
		, bJointsDirty(false)
		, bIsBatched(false)
		, bUpdateVelocityInApplyConstraints(false)
		, PreApplyCallback(nullptr)
		, PostApplyCallback(nullptr)
	{
	}

	
	FPBDJointConstraints::~FPBDJointConstraints()
	{
	}

	
	const FPBDJointSolverSettings& FPBDJointConstraints::GetSettings() const
	{
		return Settings;
	}

	
	void FPBDJointConstraints::SetSettings(const FPBDJointSolverSettings& InSettings)
	{
		Settings = InSettings;
	}


	int32 FPBDJointConstraints::NumConstraints() const
	{
		return ConstraintParticles.Num();
	}

	void FPBDJointConstraints::GetConstrainedParticleIndices(const int32 ConstraintIndex, int32& Index0, int32& Index1) const
	{
		// In solvers we need Particle0 to be the parent particle but ConstraintInstance has Particle1 as the parent, so by default
		// we need to flip the indices before we pass them to the solver. 
<<<<<<< HEAD
=======

>>>>>>> 3aae9151
		Index0 = 1;
		Index1 = 0;
	}

	typename FPBDJointConstraints::FConstraintContainerHandle* FPBDJointConstraints::AddConstraint(const FParticlePair& InConstrainedParticles, const FRigidTransform3& WorldConstraintFrame)
	{
		FTransformPair JointFrames;
		JointFrames[0] = FRigidTransform3(
			WorldConstraintFrame.GetTranslation() - InConstrainedParticles[0]->X(),
			WorldConstraintFrame.GetRotation() * InConstrainedParticles[0]->R().Inverse()
			);
		JointFrames[1] = FRigidTransform3(
			WorldConstraintFrame.GetTranslation() - InConstrainedParticles[1]->X(),
			WorldConstraintFrame.GetRotation() * InConstrainedParticles[1]->R().Inverse()
			);
		return AddConstraint(InConstrainedParticles, JointFrames, FPBDJointSettings());
	}

	
	typename FPBDJointConstraints::FConstraintContainerHandle* FPBDJointConstraints::AddConstraint(const FParticlePair& InConstrainedParticles, const FTransformPair& InConstraintFrames)
	{
		return AddConstraint(InConstrainedParticles, InConstraintFrames, FPBDJointSettings());
	}

	
	typename FPBDJointConstraints::FConstraintContainerHandle* FPBDJointConstraints::AddConstraint(const FParticlePair& InConstrainedParticles, const FTransformPair& InConstraintFrames, const FPBDJointSettings& InConstraintSettings)
	{
		bJointsDirty = true;

		int ConstraintIndex = Handles.Num();
		Handles.Add(HandleAllocator.AllocHandle(this, ConstraintIndex));
		ConstraintParticles.Add(InConstrainedParticles);
		ConstraintFrames.Add(InConstraintFrames);
		ConstraintStates.Add(FPBDJointState());

		ConstraintSettings.AddDefaulted();
		SetConstraintSettings(ConstraintIndex, InConstraintSettings);

		return Handles.Last();
	}

	
	void FPBDJointConstraints::RemoveConstraint(int ConstraintIndex)
	{
		bJointsDirty = true;

		FConstraintContainerHandle* ConstraintHandle = Handles[ConstraintIndex];
		if (ConstraintHandle != nullptr)
		{
			if (!ConstraintStates[ConstraintIndex].bDisabled)
			{
				ConstraintParticles[ConstraintIndex][0]->RemoveConstraintHandle(ConstraintHandle);
				ConstraintParticles[ConstraintIndex][1]->RemoveConstraintHandle(ConstraintHandle);
			}
			// Release the handle for the freed constraint
			HandleAllocator.FreeHandle(ConstraintHandle);
			Handles[ConstraintIndex] = nullptr;
		}

		// Swap the last constraint into the gap to keep the array packed
		ConstraintParticles.RemoveAtSwap(ConstraintIndex);
		ConstraintSettings.RemoveAtSwap(ConstraintIndex);
		ConstraintFrames.RemoveAtSwap(ConstraintIndex);
		ConstraintStates.RemoveAtSwap(ConstraintIndex);
		Handles.RemoveAtSwap(ConstraintIndex);

		// Update the handle for the constraint that was moved
		if (ConstraintIndex < Handles.Num())
		{
			SetConstraintIndex(Handles[ConstraintIndex], ConstraintIndex);
		}
	}

	
	void FPBDJointConstraints::DisableConstraints(const TSet<TGeometryParticleHandle<FReal, 3>*>& RemovedParticles)
	{
		for (TGeometryParticleHandle<FReal, 3>* RemovedParticle : RemovedParticles)
		{
			for (FConstraintHandle* ConstraintHandle : RemovedParticle->ParticleConstraints())
			{
				ConstraintHandle->SetEnabled(false); // constraint lifespan is managed by the proxy
				int ConstraintIndex = ConstraintHandle->GetConstraintIndex();
				if (ConstraintIndex != INDEX_NONE)
				{
					if (ConstraintParticles[ConstraintIndex][0] == RemovedParticle)
					{
						ConstraintParticles[ConstraintIndex][0] = nullptr;
					}
					if (ConstraintParticles[ConstraintIndex][1] == RemovedParticle)
					{
						ConstraintParticles[ConstraintIndex][1] = nullptr;
					}
				}
			}
		}
	}


	void FPBDJointConstraints::SortConstraints()
	{
		// Sort constraints so that constraints with lower level (closer to a kinematic joint) are first
		// @todo(ccaulfield): should probably also take islands/particle order into account
		// @todo(ccaulfield): optimize (though isn't called very often)
		SCOPE_CYCLE_COUNTER(STAT_Joints_Sort);

		FHandles SortedHandles = Handles;
		SortedHandles.StableSort([](const FConstraintContainerHandle& L, const FConstraintContainerHandle& R)
			{
				if (L.GetConstraintBatch() != R.GetConstraintBatch())
				{
					return L.GetConstraintBatch() < R.GetConstraintBatch();
				}
				else if (L.GetConstraintIsland() != R.GetConstraintIsland())
				{
					return L.GetConstraintIsland() < R.GetConstraintIsland();
				}
				else if (L.GetConstraintLevel() != R.GetConstraintLevel())
				{
					return L.GetConstraintLevel() < R.GetConstraintLevel();
				}
				return L.GetConstraintColor() < R.GetConstraintColor();
			});

		TArray<FPBDJointSettings> SortedConstraintSettings;
		TArray<FTransformPair> SortedConstraintFrames;
		TArray<FParticlePair> SortedConstraintParticles;
		TArray<FPBDJointState> SortedConstraintStates;
		SortedConstraintSettings.Reserve(SortedHandles.Num());
		SortedConstraintFrames.Reserve(SortedHandles.Num());
		SortedConstraintParticles.Reserve(SortedHandles.Num());
		SortedConstraintStates.Reserve(SortedHandles.Num());

		for (int32 SortedConstraintIndex = 0; SortedConstraintIndex < SortedHandles.Num(); ++SortedConstraintIndex)
		{
			FConstraintContainerHandle* Handle = SortedHandles[SortedConstraintIndex];
			int32 UnsortedConstraintIndex = Handle->GetConstraintIndex();

			SortedConstraintSettings.Add(ConstraintSettings[UnsortedConstraintIndex]);
			SortedConstraintFrames.Add(ConstraintFrames[UnsortedConstraintIndex]);
			SortedConstraintParticles.Add(ConstraintParticles[UnsortedConstraintIndex]);
			SortedConstraintStates.Add(ConstraintStates[UnsortedConstraintIndex]);
			SetConstraintIndex(Handle, SortedConstraintIndex);
		}

		Swap(ConstraintSettings, SortedConstraintSettings);
		Swap(ConstraintFrames, SortedConstraintFrames);
		Swap(ConstraintParticles, SortedConstraintParticles);
		Swap(ConstraintStates, SortedConstraintStates);
		Swap(Handles, SortedHandles);
	}


	bool FPBDJointConstraints::IsConstraintEnabled(int32 ConstraintIndex) const
	{
		return !ConstraintStates[ConstraintIndex].bDisabled;
	}


	void FPBDJointConstraints::SetConstraintEnabled(int32 ConstraintIndex, bool bEnabled)
	{
		ConstraintStates[ConstraintIndex].bDisabled = !bEnabled;
	}


	void FPBDJointConstraints::BreakConstraint(int32 ConstraintIndex)
	{
		SetConstraintEnabled(ConstraintIndex, false);
		if (BreakCallback)
		{
			BreakCallback(Handles[ConstraintIndex]);
		}
	}

	void FPBDJointConstraints::FixConstraints(int32 ConstraintIndex)
	{
		SetConstraintEnabled(ConstraintIndex, true);
	}

	
	void FPBDJointConstraints::SetPreApplyCallback(const FJointPreApplyCallback& Callback)
	{
		PreApplyCallback = Callback;
	}

	
	void FPBDJointConstraints::ClearPreApplyCallback()
	{
		PreApplyCallback = nullptr;
	}


	void FPBDJointConstraints::SetPostApplyCallback(const FJointPostApplyCallback& Callback)
	{
		PostApplyCallback = Callback;
	}


	void FPBDJointConstraints::ClearPostApplyCallback()
	{
		PostApplyCallback = nullptr;
	}


	void FPBDJointConstraints::SetPostProjectCallback(const FJointPostApplyCallback& Callback)
	{
		PostProjectCallback = Callback;
	}


	void FPBDJointConstraints::ClearPostProjectCallback()
	{
		PostProjectCallback = nullptr;
	}


	void FPBDJointConstraints::SetBreakCallback(const FJointBreakCallback& Callback)
	{
		BreakCallback = Callback;
	}


	void FPBDJointConstraints::ClearBreakCallback()
	{
		BreakCallback = nullptr;
	}


	const typename FPBDJointConstraints::FConstraintContainerHandle* FPBDJointConstraints::GetConstraintHandle(int32 ConstraintIndex) const
	{
		return Handles[ConstraintIndex];
	}

	
	typename FPBDJointConstraints::FConstraintContainerHandle* FPBDJointConstraints::GetConstraintHandle(int32 ConstraintIndex)
	{
		return Handles[ConstraintIndex];
	}

	
	const typename FPBDJointConstraints::FParticlePair& FPBDJointConstraints::GetConstrainedParticles(int32 ConstraintIndex) const
	{
		return ConstraintParticles[ConstraintIndex];
	}

	
	const FPBDJointSettings& FPBDJointConstraints::GetConstraintSettings(int32 ConstraintIndex) const
	{
		return ConstraintSettings[ConstraintIndex];
	}


	void FPBDJointConstraints::SetConstraintSettings(int32 ConstraintIndex, const FPBDJointSettings& InConstraintSettings)
	{
		ConstraintSettings[ConstraintIndex] = InConstraintSettings;
		ConstraintSettings[ConstraintIndex].Sanitize();
	}


	int32 FPBDJointConstraints::GetConstraintIsland(int32 ConstraintIndex) const
	{
		return ConstraintStates[ConstraintIndex].Island;
	}


	int32 FPBDJointConstraints::GetConstraintLevel(int32 ConstraintIndex) const
	{
		return ConstraintStates[ConstraintIndex].Level;
	}


	int32 FPBDJointConstraints::GetConstraintColor(int32 ConstraintIndex) const
	{
		return ConstraintStates[ConstraintIndex].Color;
	}


	int32 FPBDJointConstraints::GetConstraintBatch(int32 ConstraintIndex) const
	{
		return ConstraintStates[ConstraintIndex].Batch;
	}

	FVec3 FPBDJointConstraints::GetConstraintLinearImpulse(int32 ConstraintIndex) const
	{
		return ConstraintStates[ConstraintIndex].LinearImpulse;
	}

	FVec3 FPBDJointConstraints::GetConstraintAngularImpulse(int32 ConstraintIndex) const
	{
		return ConstraintStates[ConstraintIndex].AngularImpulse;
	}


	void FPBDJointConstraints::UpdatePositionBasedState(const FReal Dt)
	{
	}

	void FPBDJointConstraints::PrepareTick()
	{
		SCOPE_CYCLE_COUNTER(STAT_Joints_PrepareTick);

		if (bJointsDirty || (bIsBatched != bChaos_Joint_Batching))
		{
			DeinitSolverJointData();

			BatchConstraints();

			InitSolverJointData();

			bIsBatched = bChaos_Joint_Batching;
			bJointsDirty = false;
		}

		if (bChaos_Joint_Batching)
		{
			SolverConstraintRowStates.SetNum(SolverConstraintRowDatas.Num());
			SolverConstraintStates.SetNum(NumConstraints());

			for (FJointSolverConstraintRowState RowState : SolverConstraintRowStates)
			{
				RowState.TickReset();
			}
		}
		else
		{
			ConstraintSolvers.SetNum(NumConstraints());
		}
	}

	void FPBDJointConstraints::UnprepareTick()
	{
		SCOPE_CYCLE_COUNTER(STAT_Joints_UnprepareTick);

		if (bChaos_Joint_Batching)
		{
			SolverConstraintRowStates.Empty();
			SolverConstraintStates.Empty();
		}
		else
		{
			ConstraintSolvers.Empty();
		}
	}

	void FPBDJointConstraints::PrepareIteration(FReal Dt)
	{
		SCOPE_CYCLE_COUNTER(STAT_Joints_PrepareIteration);

		if (bChaos_Joint_Batching)
		{
			for (int32 JointIndex = 0; JointIndex < NumConstraints(); ++JointIndex)
			{
				if (ConstraintStates[JointIndex].bDisabled) continue;

				FJointSolverJointState& JointState = SolverConstraintStates[JointIndex];
				const FPBDJointSettings& JointSettings = ConstraintSettings[JointIndex];

				const FTransformPair& JointFrames = ConstraintFrames[JointIndex];
				int32 Index0, Index1;
				GetConstrainedParticleIndices(JointIndex, Index0, Index1);
				FGenericParticleHandle Particle0 = FGenericParticleHandle(ConstraintParticles[JointIndex][Index0]);
				FGenericParticleHandle Particle1 = FGenericParticleHandle(ConstraintParticles[JointIndex][Index1]);

				JointState.Init(
					Settings,
					JointSettings,
					FParticleUtilitiesXR::GetCoMWorldPosition(Particle0),
					FParticleUtilitiesXR::GetCoMWorldRotation(Particle0),
					FParticleUtilitiesXR::GetCoMWorldPosition(Particle1),
					FParticleUtilitiesXR::GetCoMWorldRotation(Particle1),
					Particle0->InvM(),
					Particle0->InvI().GetDiagonal(),
					Particle1->InvM(),
					Particle1->InvI().GetDiagonal(),
					FParticleUtilities::ParticleLocalToCoMLocal(Particle0, JointFrames[Index0]),
					FParticleUtilities::ParticleLocalToCoMLocal(Particle1, JointFrames[Index1]));
			}
		}
		else
		{
			for (int32 JointIndex = 0; JointIndex < NumConstraints(); ++JointIndex)
			{
				if (ConstraintStates[JointIndex].bDisabled) continue;

				const FPBDJointSettings& JointSettings = ConstraintSettings[JointIndex];

				const FTransformPair& JointFrames = ConstraintFrames[JointIndex];
				FJointSolverGaussSeidel& Solver = ConstraintSolvers[JointIndex];

				int32 Index0, Index1;
				GetConstrainedParticleIndices(JointIndex, Index0, Index1);
				FGenericParticleHandle Particle0 = FGenericParticleHandle(ConstraintParticles[JointIndex][Index0]);
				FGenericParticleHandle Particle1 = FGenericParticleHandle(ConstraintParticles[JointIndex][Index1]);

				Solver.Init(
					Dt,
					Settings,
					JointSettings,
					FParticleUtilitiesXR::GetCoMWorldPosition(Particle0),	// Prev position
					FParticleUtilitiesXR::GetCoMWorldPosition(Particle1),	// Prev position
					FParticleUtilitiesXR::GetCoMWorldRotation(Particle0),	// Prev rotation
					FParticleUtilitiesXR::GetCoMWorldRotation(Particle1),	// Prev rotation
					Particle0->InvM(),
					Particle0->InvI().GetDiagonal(),
					Particle1->InvM(),
					Particle1->InvI().GetDiagonal(),
					FParticleUtilities::ParticleLocalToCoMLocal(Particle0, JointFrames[Index0]),
					FParticleUtilities::ParticleLocalToCoMLocal(Particle1, JointFrames[Index1]));
			}
		}
	}


	void FPBDJointConstraints::UnprepareIteration(FReal Dt)
	{
		SCOPE_CYCLE_COUNTER(STAT_Joints_UnprepareIteration);

		if (!bChaos_Joint_Batching)
		{
			for (int32 JointIndex = 0; JointIndex < NumConstraints(); ++JointIndex)
			{
				if (ConstraintStates[JointIndex].bDisabled) continue;

				FPBDJointState& JointState = ConstraintStates[JointIndex];
				FJointSolverGaussSeidel& Solver = ConstraintSolvers[JointIndex];

				int32 Index0, Index1;
				GetConstrainedParticleIndices(JointIndex, Index0, Index1);

				// NOTE: LinearImpulse/AngularImpulse in the solver are not really impulses - they are mass-weighted position/rotation delta, or (impulse x dt).
				if (Dt > SMALL_NUMBER)
				{
					JointState.LinearImpulse = Solver.GetNetLinearImpulse() / Dt;
					JointState.AngularImpulse = Solver.GetNetAngularImpulse() / Dt;
					if (Index0 != 0)
					{
						// Particles were flipped in the solver...
						JointState.LinearImpulse = -JointState.LinearImpulse;
						JointState.AngularImpulse = -JointState.AngularImpulse;
					}
				}
				else
				{
					JointState.LinearImpulse = FVec3(0);
					JointState.AngularImpulse = FVec3(0);
				}
			}
		}
	}

	
	void FPBDJointConstraints::CalculateConstraintSpace(int32 ConstraintIndex, FVec3& OutX0, FMatrix33& OutR0, FVec3& OutX1, FMatrix33& OutR1) const
	{
		int32 Index0, Index1;
		GetConstrainedParticleIndices(ConstraintIndex, Index0, Index1);
		FGenericParticleHandle Particle0 = FGenericParticleHandle(ConstraintParticles[ConstraintIndex][Index0]);
		FGenericParticleHandle Particle1 = FGenericParticleHandle(ConstraintParticles[ConstraintIndex][Index1]);
		const FVec3 P0 = FParticleUtilities::GetCoMWorldPosition(Particle0);
		const FRotation3 Q0 = FParticleUtilities::GetCoMWorldRotation(Particle0);
		const FVec3 P1 = FParticleUtilities::GetCoMWorldPosition(Particle1);
		const FRotation3 Q1 = FParticleUtilities::GetCoMWorldRotation(Particle1);
		const FRigidTransform3& XL0 = FParticleUtilities::ParticleLocalToCoMLocal(Particle0, ConstraintFrames[ConstraintIndex][Index0]);
		const FRigidTransform3& XL1 = FParticleUtilities::ParticleLocalToCoMLocal(Particle1, ConstraintFrames[ConstraintIndex][Index1]);

		OutX0 = P0 + Q0 * XL0.GetTranslation();
		OutX1 = P1 + Q1 * XL1.GetTranslation();
		OutR0 = FRotation3(Q0 * XL0.GetRotation()).ToMatrix();
		OutR1 = FRotation3(Q1 * XL1.GetRotation()).ToMatrix();
	}

	//////////////////////////////////////////////////////////////////////////
	//
	// Begin Simple API Solver. Iterate over constraints in array order.
	//
	//////////////////////////////////////////////////////////////////////////

	bool FPBDJointConstraints::Apply(const FReal Dt, const int32 It, const int32 NumIts)
	{
		if (PreApplyCallback != nullptr)
		{
			PreApplyCallback(Dt, Handles);
		}

		bool bActive = false;
		if (Settings.ApplyPairIterations > 0)
		{
			if (bChaos_Joint_Batching)
			{
				SCOPE_CYCLE_COUNTER(STAT_Joints_ApplyBatched);
				for (int32 BatchIndex = 0; BatchIndex < JointBatches.Num(); ++BatchIndex)
				{
					bActive |= ApplyBatch(Dt, BatchIndex, Settings.ApplyPairIterations, It, NumIts);
				}
			}
			else
			{
				SCOPE_CYCLE_COUNTER(STAT_Joints_Apply);
				for (int32 ConstraintIndex = 0; ConstraintIndex < NumConstraints(); ++ConstraintIndex)
				{
					if ( ConstraintStates[ConstraintIndex].bDisabled) continue;

					bActive |= ApplySingle(Dt, ConstraintIndex, Settings.ApplyPairIterations, It, NumIts);
				}
			}
		}

		UE_LOG(LogChaosJoint, Verbose, TEXT("Apply Iteration: %d / %d; Active: %d"), It, NumIts, bActive);

		if (PostApplyCallback != nullptr)
		{
			PostApplyCallback(Dt, Handles);
		}

		return bActive;
	}

	bool FPBDJointConstraints::ApplyPushOut(const FReal Dt, const int32 It, const int32 NumIts)
	{

		bool bActive = false;
		if (Settings.ApplyPushOutPairIterations > 0)
		{
			if (bChaos_Joint_Batching)
			{
				SCOPE_CYCLE_COUNTER(STAT_Joints_ApplyPushOutBatched);
				// @todo(ccaulfield): batch mode pushout
			}
			else
			{
				SCOPE_CYCLE_COUNTER(STAT_Joints_ApplyPushOut);
				for (int32 ConstraintIndex = 0; ConstraintIndex < NumConstraints(); ++ConstraintIndex)
				{
					if ( ConstraintStates[ConstraintIndex].bDisabled) continue;

					bActive |= ApplyPushOutSingle(Dt, ConstraintIndex, Settings.ApplyPushOutPairIterations, It, NumIts);
				}
			}
		}

		UE_LOG(LogChaosJoint, Verbose, TEXT("PushOut Iteration: %d / %d; Active: %d"), It, NumIts, bActive);

		if (PostProjectCallback != nullptr)
		{
			PostProjectCallback(Dt, Handles);
		}

		return bActive;
	}

	//////////////////////////////////////////////////////////////////////////
	//
	// End Simple API Solver.
	//
	//////////////////////////////////////////////////////////////////////////

	//////////////////////////////////////////////////////////////////////////
	//
	// Begin Graph API Solver. Iterate over constraints in connectivity order.
	//
	//////////////////////////////////////////////////////////////////////////

	bool FPBDJointConstraints::Apply(const FReal Dt, const TArray<FConstraintContainerHandle*>& InConstraintHandles, const int32 It, const int32 NumIts)
	{
		SCOPE_CYCLE_COUNTER(STAT_Joints_Apply);

		// @todo(ccaulfield): make sorting optional
		// @todo(ccaulfield): handles should be sorted by level by the constraint rule/graph
		// @todo(ccaulfield): the best sort order depends on whether we are freezing.
		// If we are freezing we want the root-most (nearest to kinematic) bodies solved first.
		// For normal update we want the root body last, otherwise it gets dragged away from the root by the other bodies

		TArray<FConstraintContainerHandle*> SortedConstraintHandles = InConstraintHandles;
		SortedConstraintHandles.Sort([](const FConstraintContainerHandle& L, const FConstraintContainerHandle& R)
			{
				// Sort bodies from root to leaf
				return L.GetConstraintLevel() < R.GetConstraintLevel();
			});

		if (PreApplyCallback != nullptr)
		{
			PreApplyCallback(Dt, SortedConstraintHandles);
		}


		int32 NumActive = 0;
		if (Settings.ApplyPairIterations > 0)
		{
			for (FConstraintContainerHandle* ConstraintHandle : SortedConstraintHandles)
			{
				NumActive += ApplySingle(Dt, ConstraintHandle->GetConstraintIndex(), Settings.ApplyPairIterations, It, NumIts);
			}
		}

		if (PostApplyCallback != nullptr)
		{
			PostApplyCallback(Dt, SortedConstraintHandles);
		}

		return (NumActive > 0);
	}

	
	bool FPBDJointConstraints::ApplyPushOut(const FReal Dt, const TArray<FConstraintContainerHandle*>& InConstraintHandles, const int32 It, const int32 NumIts)
	{
		SCOPE_CYCLE_COUNTER(STAT_Joints_ApplyPushOut);

		TArray<FConstraintContainerHandle*> SortedConstraintHandles = InConstraintHandles;
		SortedConstraintHandles.Sort([](const FConstraintContainerHandle& L, const FConstraintContainerHandle& R)
			{
				// Sort bodies from root to leaf
				return L.GetConstraintLevel() < R.GetConstraintLevel();
			});

		int32 NumActive = 0;
		if (Settings.ApplyPushOutPairIterations > 0)
		{
			for (FConstraintContainerHandle* ConstraintHandle : SortedConstraintHandles)
			{
				NumActive += ApplyPushOutSingle(Dt, ConstraintHandle->GetConstraintIndex(), Settings.ApplyPushOutPairIterations, It, NumIts);
			}
		}

		if (PostProjectCallback != nullptr)
		{
			PostProjectCallback(Dt, SortedConstraintHandles);
		}

		return (NumActive > 0);
	}

	//////////////////////////////////////////////////////////////////////////
	//
	// End Graph API Solver.
	//
	//////////////////////////////////////////////////////////////////////////


	//////////////////////////////////////////////////////////////////////////
	//
	// Begin single-particle solve methods used by APIs
	//
	//////////////////////////////////////////////////////////////////////////

	void FPBDJointConstraints::UpdateParticleState(TPBDRigidParticleHandle<FReal, 3>* Rigid, const FReal Dt, const FVec3& PrevP, const FRotation3& PrevQ, const FVec3& P, const FRotation3& Q, const bool bUpdateVelocity)
	{
		if ((Rigid != nullptr) && (Rigid->ObjectState() == EObjectStateType::Dynamic))
		{
			FParticleUtilities::SetCoMWorldTransform(Rigid, P, Q);
			if (bUpdateVelocity && (Dt > SMALL_NUMBER))
			{
				const FVec3 V = FVec3::CalculateVelocity(PrevP, P, Dt);
				const FVec3 W = FRotation3::CalculateAngularVelocity(PrevQ, Q, Dt);
				Rigid->SetV(V);
				Rigid->SetW(W);
			}
		}
	}


	void FPBDJointConstraints::UpdateParticleStateExplicit(TPBDRigidParticleHandle<FReal, 3>* Rigid, const FReal Dt, const FVec3& P, const FRotation3& Q, const FVec3& V, const FVec3& W)
	{
		if ((Rigid != nullptr) && (Rigid->ObjectState() == EObjectStateType::Dynamic))
		{
			FParticleUtilities::SetCoMWorldTransform(Rigid, P, Q);
			Rigid->SetV(V);
			Rigid->SetW(W);
		}
	}

	void FPBDJointConstraints::InitSolverJointData()
	{
		SolverConstraints.SetNum(NumConstraints());
		for (int32 JointIndex = 0; JointIndex < NumConstraints(); ++JointIndex)
		{
			if (ConstraintStates[JointIndex].bDisabled) continue;

			const FPBDJointSettings& JointSettings = ConstraintSettings[JointIndex];
			SolverConstraints[JointIndex].SetJointIndex(JointIndex);
			SolverConstraints[JointIndex].AddPositionConstraints(SolverConstraintRowDatas, Settings, JointSettings);
		}
		for (int32 JointIndex = 0; JointIndex < NumConstraints(); ++JointIndex)
		{
			if (ConstraintStates[JointIndex].bDisabled) continue;

			const FPBDJointSettings& JointSettings = ConstraintSettings[JointIndex];
			SolverConstraints[JointIndex].AddRotationConstraints(SolverConstraintRowDatas, Settings, JointSettings);
		}
	}

	void FPBDJointConstraints::DeinitSolverJointData()
	{
		SolverConstraints.Empty();
		SolverConstraintRowDatas.Empty();
	}

	void FPBDJointConstraints::GatherSolverJointState(int32 JointIndex)
	{
		FJointSolverJointState& JointState = SolverConstraintStates[JointIndex];

		int32 Index0, Index1;
		GetConstrainedParticleIndices(JointIndex, Index0, Index1);
		FGenericParticleHandle Particle0 = FGenericParticleHandle(ConstraintParticles[JointIndex][Index0]);
		FGenericParticleHandle Particle1 = FGenericParticleHandle(ConstraintParticles[JointIndex][Index1]);

		JointState.Update(
			FParticleUtilities::GetCoMWorldPosition(Particle0),
			FParticleUtilities::GetCoMWorldRotation(Particle0),
			FParticleUtilities::GetCoMWorldPosition(Particle1),
			FParticleUtilities::GetCoMWorldRotation(Particle1));
	}

	void FPBDJointConstraints::ScatterSolverJointState(const FReal Dt, int32 JointIndex)
	{
		int32 Index0, Index1;
		GetConstrainedParticleIndices(JointIndex, Index0, Index1);
		TPBDRigidParticleHandle<FReal, 3>* Particle0 = ConstraintParticles[JointIndex][Index0]->CastToRigidParticle();
		TPBDRigidParticleHandle<FReal, 3>* Particle1 = ConstraintParticles[JointIndex][Index1]->CastToRigidParticle();

		FJointSolverJointState& JointState = SolverConstraintStates[JointIndex];
<<<<<<< HEAD
		bool bUpdateVelocity = false;	// Position-based collision solver does not need V() and W()
		UpdateParticleState(Particle0, Dt, JointState.PrevPs[Index0], JointState.PrevQs[Index0], JointState.Ps[Index0], JointState.Qs[Index0], bUpdateVelocity);
		UpdateParticleState(Particle1, Dt, JointState.PrevPs[Index1], JointState.PrevQs[Index1], JointState.Ps[Index1], JointState.Qs[Index1], bUpdateVelocity);
=======
		UpdateParticleState(Particle0, Dt, JointState.PrevPs[Index0], JointState.PrevQs[Index0], JointState.Ps[Index0], JointState.Qs[Index0], bUpdateVelocityInApplyConstraints);
		UpdateParticleState(Particle1, Dt, JointState.PrevPs[Index1], JointState.PrevQs[Index1], JointState.Ps[Index1], JointState.Qs[Index1], bUpdateVelocityInApplyConstraints);
	}

	FReal FPBDJointConstraints::CalculateIterationStiffness(int32 It, int32 NumIts) const
	{
		// Linearly interpolate betwwen MinStiffness and MaxStiffness over the first few iterations,
		// then clamp at MaxStiffness for the final NumIterationsAtMaxStiffness
		FReal IterationStiffness = Settings.MaxSolverStiffness;
		if (NumIts > Settings.NumIterationsAtMaxSolverStiffness)
		{
			const FReal Interpolant = FMath::Clamp((FReal)It / (FReal)(NumIts - Settings.NumIterationsAtMaxSolverStiffness), 0.0f, 1.0f);
			IterationStiffness = FMath::Lerp(Settings.MinSolverStiffness, Settings.MaxSolverStiffness, Interpolant);
		}
		return FMath::Clamp(IterationStiffness, 0.0f, 1.0f);
>>>>>>> 3aae9151
	}

	bool FPBDJointConstraints::ApplyBatch(const FReal Dt, const int32 BatchIndex, const int32 NumPairIts, const int32 It, const int32 NumIts)
	{
		UE_LOG(LogChaosJoint, VeryVerbose, TEXT("Solve Joint Batch %d %d-%d (dt = %f; it = %d / %d)"), BatchIndex, JointBatches[BatchIndex][0], JointBatches[BatchIndex][1], Dt, It, NumIts);

		// The range of joints in the batch
		const int32 JointIndexBegin = JointBatches[BatchIndex][0];
		const int32 JointIndexEnd = JointBatches[BatchIndex][1];
		if (JointIndexEnd <= JointIndexBegin)
		{
			return false;
		}

		// Initialize the state for each joint in the batch (body CoM position, inertias, etc)
		for (int32 JointIndex = JointIndexBegin; JointIndex < JointIndexEnd; ++JointIndex)
		{
			GatherSolverJointState(JointIndex);
		}

		for (int32 PairIt = 0; PairIt < NumPairIts; ++PairIt)
		{
			UE_LOG(LogChaosJoint, VeryVerbose, TEXT("  Pair Iteration %d / %d"), PairIt, NumPairIts);

			// Reset accumulators and update derived state
			if (bRealTypeCompatibleWithISPC && bChaos_Joint_ISPC_Enabled)
			{
#if INTEL_ISPC
				ispc::BatchUpdateDerivedState(
					(ispc::FJointSolverJointState*)SolverConstraintStates.GetData(), 
					JointBatches[BatchIndex][0], 
					JointBatches[BatchIndex][1]);
#endif
			}
			else
			{
				for (int32 JointIndex = JointIndexBegin; JointIndex < JointIndexEnd; ++JointIndex)
				{
					SolverConstraintStates[JointIndex].UpdateDerivedState();
				}
			}

			// Update the position constraint axes and errors for all Joints in the batch
			for (int32 JointIndex = JointIndexBegin; JointIndex < JointIndexEnd; ++JointIndex)
			{
				SolverConstraints[JointIndex].UpdatePositionConstraints(
					SolverConstraintRowDatas, 
					SolverConstraintRowStates, 
					SolverConstraintStates[JointIndex], 
					ConstraintSettings[JointIndex]);
			}

			// Solve and apply the position constraints for all Joints in the batch
			const int32 LinearRowIndexBegin = SolverConstraints[JointIndexBegin].GetLinearRowIndexBegin();
			const int32 LinearRowIndexEnd = SolverConstraints[JointIndexEnd - 1].GetLinearRowIndexEnd();
			if (bRealTypeCompatibleWithISPC && bChaos_Joint_ISPC_Enabled)
			{
#if INTEL_ISPC
				ispc::BatchApplyPositionConstraints(
					Dt,
					(ispc::FJointSolverJointState*)SolverConstraintStates.GetData(),
					(ispc::FJointSolverConstraintRowData*)SolverConstraintRowDatas.GetData(),
					(ispc::FJointSolverConstraintRowState*)SolverConstraintRowStates.GetData(),
					JointIndexBegin,
					JointIndexEnd,
					LinearRowIndexBegin,
					LinearRowIndexEnd);
#endif
			}
			else
			{
				FJointSolver::ApplyPositionConstraints(
					Dt, 
					SolverConstraintStates, 
					SolverConstraintRowDatas, 
					SolverConstraintRowStates, 
					JointIndexBegin,
					JointIndexEnd,
					LinearRowIndexBegin,
					LinearRowIndexEnd);
			}

			// Reset accumulators and update derived state
			if (bRealTypeCompatibleWithISPC && bChaos_Joint_ISPC_Enabled)
			{
#if INTEL_ISPC
				ispc::BatchUpdateDerivedState(
					(ispc::FJointSolverJointState*)SolverConstraintStates.GetData(), 
					JointBatches[BatchIndex][0], 
					JointBatches[BatchIndex][1]);
#endif
			}
			else
			{
				for (int32 JointIndex = JointIndexBegin; JointIndex < JointIndexEnd; ++JointIndex)
				{
					SolverConstraintStates[JointIndex].UpdateDerivedState();
				}
			}

			// Update the rotation constraint axes and errors for all Joints in the batch
			for (int32 JointIndex = JointIndexBegin; JointIndex < JointIndexEnd; ++JointIndex)
			{
				SolverConstraints[JointIndex].UpdateRotationConstraints(
					SolverConstraintRowDatas, 
					SolverConstraintRowStates, 
					SolverConstraintStates[JointIndex], 
					ConstraintSettings[JointIndex]);
			}

			// Solve and apply the rotation constraints for all Joints in the batch
			const int32 AngularRowIndexBegin = SolverConstraints[JointIndexBegin].GetAngularRowIndexBegin();
			const int32 AngularRowIndexEnd = SolverConstraints[JointIndexEnd - 1].GetAngularRowIndexEnd();
			if (bRealTypeCompatibleWithISPC && bChaos_Joint_ISPC_Enabled)
			{
#if INTEL_ISPC
				ispc::BatchApplyRotationConstraints(
					Dt, 
					(ispc::FJointSolverJointState*)SolverConstraintStates.GetData(), 
					(ispc::FJointSolverConstraintRowData*)SolverConstraintRowDatas.GetData(),
					(ispc::FJointSolverConstraintRowState*)SolverConstraintRowStates.GetData(),
					JointIndexBegin,
					JointIndexEnd,
					AngularRowIndexBegin,
					AngularRowIndexEnd);
#endif
			}
			else
			{
				FJointSolver::ApplyRotationConstraints(
					Dt, 
					SolverConstraintStates, 
					SolverConstraintRowDatas, 
					SolverConstraintRowStates, 
					JointIndexBegin,
					JointIndexEnd,
					AngularRowIndexBegin,
					AngularRowIndexEnd);
			}
		}

		// Copy the updated state back to the bodies
		for (int32 JointIndex = JointIndexBegin; JointIndex < JointIndexEnd; ++JointIndex)
		{
			ScatterSolverJointState(Dt, JointIndex);
		}

		// @todo(ccaulfield): joint batch mode activity tracking
		return true;
	}

	// This position solver iterates over each of the inner constraints (position, twist, swing) and solves them independently.
	// This will converge slowly in some cases, particularly where resolving angular constraints violates position constraints and vice versa.
	bool FPBDJointConstraints::ApplySingle(const FReal Dt, const int32 ConstraintIndex, const int32 NumPairIts, const int32 It, const int32 NumIts)
	{
		if (!IsConstraintEnabled(ConstraintIndex))
		{
			return false;
		}

		const TVector<TGeometryParticleHandle<FReal, 3>*, 2>& Constraint = ConstraintParticles[ConstraintIndex];
		UE_LOG(LogChaosJoint, VeryVerbose, TEXT("Solve Joint Constraint %d %s %s (dt = %f; it = %d / %d)"), ConstraintIndex, *Constraint[0]->ToString(), *Constraint[1]->ToString(), Dt, It, NumIts);

		const FPBDJointSettings& JointSettings = ConstraintSettings[ConstraintIndex];
		FJointSolverGaussSeidel& Solver = ConstraintSolvers[ConstraintIndex];

		int32 Index0, Index1;
		GetConstrainedParticleIndices(ConstraintIndex, Index0, Index1);
		FGenericParticleHandle Particle0 = FGenericParticleHandle(ConstraintParticles[ConstraintIndex][Index0]);
		FGenericParticleHandle Particle1 = FGenericParticleHandle(ConstraintParticles[ConstraintIndex][Index1]);

		if ((Particle0->Sleeping() && Particle1->Sleeping())
			|| (Particle0->IsKinematic() && Particle1->Sleeping()) 
			|| (Particle0->Sleeping() && Particle1->IsKinematic())
			|| (FMath::IsNearlyZero(Solver.InvM(0)) && FMath::IsNearlyZero(Solver.InvM(1))))
		{
			return false;
		}

		const FVec3 P0 = FParticleUtilities::GetCoMWorldPosition(Particle0);
		const FRotation3 Q0 = FParticleUtilities::GetCoMWorldRotation(Particle0);
		const FVec3 P1 = FParticleUtilities::GetCoMWorldPosition(Particle1);
		const FRotation3 Q1 = FParticleUtilities::GetCoMWorldRotation(Particle1);

		const bool bWasActive = Solver.GetIsActive();

		const FReal IterationStiffness = CalculateIterationStiffness(It, NumIts);

		Solver.Update(
			Dt,
			IterationStiffness,
			Settings,
			JointSettings,
			P0,
			Q0,
			Particle0->V(),
			Particle0->W(),
			P1,
			Q1,
			Particle1->V(),
			Particle1->W());

		// If we were solved last iteration and nothing has changed since, we are done
		if (!bWasActive && !Solver.GetIsActive() && bChaos_Joint_EarlyOut_Enabled)
		{
			return false;
		}

		for (int32 PairIt = 0; PairIt < NumPairIts; ++PairIt)
		{
			UE_LOG(LogChaosJoint, VeryVerbose, TEXT("  Pair Iteration %d / %d"), PairIt, NumPairIts);

			Solver.ApplyConstraints(Dt, Settings, JointSettings);

			if (!Solver.GetIsActive() && bChaos_Joint_EarlyOut_Enabled)
			{
				break;
			}
		}

		UpdateParticleState(Particle0->CastToRigidParticle(), Dt, Solver.GetInitP(0), Solver.GetInitQ(0), Solver.GetP(0), Solver.GetQ(0), bUpdateVelocityInApplyConstraints);
		UpdateParticleState(Particle1->CastToRigidParticle(), Dt, Solver.GetInitP(1), Solver.GetInitQ(1), Solver.GetP(1), Solver.GetQ(1), bUpdateVelocityInApplyConstraints);

		// @todo(ccaulfield): The break limit should really be applied to the impulse in the solver to prevent 1-frame impulses larger than the threshold
		if ((JointSettings.LinearBreakForce!=FLT_MAX) || (JointSettings.AngularBreakTorque!=FLT_MAX))
		{
			ApplyBreakThreshold(Dt, ConstraintIndex, Solver.GetNetLinearImpulse(), Solver.GetNetAngularImpulse());
		}

		if ((JointSettings.LinearPlasticityLimit != FLT_MAX) || (JointSettings.AngularPlasticityLimit != FLT_MAX))
		{
			ApplyPlasticityLimits(Dt, ConstraintIndex, Particle1->X() - Particle0->X(), Particle0->R().Inverse() * Particle1->R());
		}

		return Solver.GetIsActive() || !bChaos_Joint_EarlyOut_Enabled;
	}

	bool FPBDJointConstraints::ApplyPushOutSingle(const FReal Dt, const int32 ConstraintIndex, const int32 NumPairIts, const int32 It, const int32 NumIts)
	{
		if (!IsConstraintEnabled(ConstraintIndex))
		{
			return false;
		}

		const TVector<TGeometryParticleHandle<FReal, 3>*, 2>& Constraint = ConstraintParticles[ConstraintIndex];
		UE_LOG(LogChaosJoint, VeryVerbose, TEXT("Project Joint Constraint %d %s %s (dt = %f; it = %d / %d)"), ConstraintIndex, *Constraint[0]->ToString(), *Constraint[1]->ToString(), Dt, It, NumIts);

		const FPBDJointSettings& JointSettings = ConstraintSettings[ConstraintIndex];
		FJointSolverGaussSeidel& Solver = ConstraintSolvers[ConstraintIndex];

		int32 Index0, Index1;
		GetConstrainedParticleIndices(ConstraintIndex, Index0, Index1);
		FGenericParticleHandle Particle0 = FGenericParticleHandle(ConstraintParticles[ConstraintIndex][Index0]);
		FGenericParticleHandle Particle1 = FGenericParticleHandle(ConstraintParticles[ConstraintIndex][Index1]);

		if ((Particle0->Sleeping() && Particle1->Sleeping())
			|| (Particle0->IsKinematic() && Particle1->Sleeping())
			|| (Particle0->Sleeping() && Particle1->IsKinematic()) 
			|| (FMath::IsNearlyZero(Solver.InvM(0)) && FMath::IsNearlyZero(Solver.InvM(1))))
		{
			return false;
		}

		const FVec3 P0 = FParticleUtilities::GetCoMWorldPosition(Particle0);
		const FRotation3 Q0 = FParticleUtilities::GetCoMWorldRotation(Particle0);
		const FVec3 P1 = FParticleUtilities::GetCoMWorldPosition(Particle1);
		const FRotation3 Q1 = FParticleUtilities::GetCoMWorldRotation(Particle1);

		const bool bWasActive = Solver.GetIsActive();

		const FReal IterationStiffness = CalculateIterationStiffness(It, NumIts);

		Solver.Update(
			Dt,
			IterationStiffness,
			Settings,
			JointSettings,
			P0,
			Q0,
			Particle0->V(),
			Particle0->W(),
			P1,
			Q1,
			Particle1->V(),
			Particle1->W());

		// If we were solved last iteration and nothing has changed since, we are done
		if (!bWasActive && !Solver.GetIsActive() && bChaos_Joint_EarlyOut_Enabled)
		{
			return false;
		}

		for (int32 PairIt = 0; PairIt < NumPairIts; ++PairIt)
		{
			Solver.ApplyProjections(Dt, Settings, JointSettings);

			if (!Solver.GetIsActive() && bChaos_Joint_EarlyOut_Enabled)
			{
				break;
			}
		}

		UpdateParticleStateExplicit(Particle0->CastToRigidParticle(), Dt, Solver.GetP(0), Solver.GetQ(0), Solver.GetV(0), Solver.GetW(0));
		UpdateParticleStateExplicit(Particle1->CastToRigidParticle(), Dt, Solver.GetP(1), Solver.GetQ(1), Solver.GetV(1), Solver.GetW(1));

		// @todo(ccaulfield): should probably add to net impulses in push out too...(for breaking etc)

		return Solver.GetIsActive() || !bChaos_Joint_EarlyOut_Enabled;
	}

	void FPBDJointConstraints::ApplyBreakThreshold(const FReal Dt, int32 ConstraintIndex, const FVec3& LinearImpulse, const FVec3& AngularImpulse)
	{
		const FPBDJointSettings& JointSettings = ConstraintSettings[ConstraintIndex];

		// NOTE: LinearImpulse/AngularImpulse are not really impulses - they are mass-weighted position/rotation delta, or (impulse x dt).
		// The Threshold is a force limit, so we need to convert it to a position delta caused by that force in one timestep

		bool bBreak = false;
		if (!bBreak && JointSettings.LinearBreakForce!=FLT_MAX)
		{
			const FReal LinearThreshold = JointSettings.LinearBreakForce * Dt * Dt;
			UE_LOG(LogChaosJoint, VeryVerbose, TEXT("Constraint %d Linear Break Check: %f / %f"), ConstraintIndex, LinearImpulse.Size(), LinearThreshold);

			const FReal LinearThresholdSq = LinearThreshold * LinearThreshold;
			bBreak = LinearImpulse.SizeSquared() > LinearThresholdSq;
		}

		if (!bBreak && JointSettings.AngularBreakTorque!=FLT_MAX)
		{
			const FReal AngularThreshold = JointSettings.AngularBreakTorque * Dt * Dt;
			UE_LOG(LogChaosJoint, VeryVerbose, TEXT("Constraint %d Angular Break Check: %f / %f"), ConstraintIndex, AngularImpulse.Size(), AngularThreshold);

			const FReal AngularThresholdSq = AngularThreshold * AngularThreshold;
			bBreak = AngularImpulse.SizeSquared() > AngularThresholdSq;
		}

		if (bBreak)
		{
			BreakConstraint(ConstraintIndex);
		}
	}


	void FPBDJointConstraints::ApplyPlasticityLimits(const FReal Dt, int32 ConstraintIndex, const FVec3& LinearDisplacement, const FRotation3& AngularDisplacement)
	{
		FPBDJointSettings& JointSettings = ConstraintSettings[ConstraintIndex];
		FTransformPair& ConstraintFrame = ConstraintFrames[ConstraintIndex];

		if (!FMath::IsNearlyEqual(JointSettings.LinearPlasticityLimit,FLT_MAX))
		{
			FTransform JointTransform = ConstraintFrame[0].GetRelativeTransform(ConstraintFrame[1]);
			const FReal Delta = LinearDisplacement.Size();
			const FReal TargetDelta = JointTransform.GetTranslation().Size();
			if (!FMath::IsNearlyZero(TargetDelta) && !FMath::IsNearlyZero(Delta) )
			{
				FReal Ratio = Delta / TargetDelta;
				if( (1.f-Ratio) > JointSettings.LinearPlasticityLimit)
				{
					JointTransform.ScaleTranslation(Ratio);
					ConstraintFrame[1] = JointTransform.GetRelativeTransformReverse(ConstraintFrame[0]);
				}
			}
		}


		if (!FMath::IsNearlyEqual(JointSettings.AngularPlasticityLimit, FLT_MAX))
		{
			const FReal AngleDeg = JointSettings.AngularDrivePositionTarget.AngularDistance(AngularDisplacement);
			if (AngleDeg > JointSettings.AngularPlasticityLimit)
			{
				JointSettings.AngularDrivePositionTarget = AngularDisplacement;
			}
		}
	}

	// Assign an Island, Level and Color to each constraint. Constraints must be processed in Level order, but
	// constraints of the same color are independent and can be processed in parallel (SIMD or Task)
	// NOTE: Constraints are the Vertices, and Edges connect constraints sharing a Particle
	void FPBDJointConstraints::ColorConstraints()
	{
		// Add a Vertex for all constraints involving at least one dynamic body
		// Maintain a map from Constraint Index to Vertex Index
		FColoringGraph Graph;
		TArray<int32> ConstraintVertices; // Map of ConstraintIndex -> VertexIndex
		Graph.ReserveVertices(NumConstraints());
		ConstraintVertices.SetNumZeroed(NumConstraints());
		for (int32 ConstraintIndex = 0; ConstraintIndex < NumConstraints(); ++ConstraintIndex)
		{
			if ( ConstraintStates[ConstraintIndex].bDisabled) continue;

			TPBDRigidParticleHandle<FReal, 3>* Particle0 = ConstraintParticles[ConstraintIndex][0]->CastToRigidParticle();
			TPBDRigidParticleHandle<FReal, 3>* Particle1 = ConstraintParticles[ConstraintIndex][1]->CastToRigidParticle();
			bool IsParticle0Dynamic = (Particle0 != nullptr) && (Particle0->ObjectState() == EObjectStateType::Dynamic || Particle0->ObjectState() == EObjectStateType::Sleeping);
			bool IsParticle1Dynamic = (Particle1 != nullptr) && (Particle1->ObjectState() == EObjectStateType::Dynamic || Particle1->ObjectState() == EObjectStateType::Sleeping);

			bool bContainsDynamic = IsParticle0Dynamic || IsParticle1Dynamic;
			if (bContainsDynamic)
			{
				ConstraintVertices[ConstraintIndex] = Graph.AddVertex();

				// Set kinematic-connected constraints to level 0 to initialize level calculation
				bool bContainsKinematic = !IsParticle0Dynamic || !IsParticle1Dynamic;
				if (bContainsKinematic)
				{
					Graph.SetVertexLevel(ConstraintVertices[ConstraintIndex], 0);
				}
			}
			else
			{
				ConstraintVertices[ConstraintIndex] = INDEX_NONE;
			}
		}

		// Also build a map of particles to constraint indices. We only care about dynamic particles since
		// two constraints that share only a kinematic particle will not interact.
		TMap<TPBDRigidParticleHandle<FReal, 3>*, TArray<int32>> ParticleConstraints; // Map of ParticleHandle -> Constraint Indices involving the particle
		for (int32 ConstraintIndex = 0; ConstraintIndex < NumConstraints(); ++ConstraintIndex)
		{
			if ( ConstraintStates[ConstraintIndex].bDisabled) continue;

			TPBDRigidParticleHandle<FReal, 3>* Particle0 = ConstraintParticles[ConstraintIndex][0]->CastToRigidParticle();
			TPBDRigidParticleHandle<FReal, 3>* Particle1 = ConstraintParticles[ConstraintIndex][1]->CastToRigidParticle();
			if (Particle0 != nullptr)
			{
				ParticleConstraints.FindOrAdd(Particle0).Add(ConstraintIndex);
			}
			if (Particle1 != nullptr)
			{
				ParticleConstraints.FindOrAdd(Particle1).Add(ConstraintIndex);
			}
		}

		// Connect constraints that share a dynamic particle
		Graph.ReserveEdges((ParticleConstraints.Num() * (ParticleConstraints.Num() - 1)) / 2);
		for (auto& ParticleConstraintsElement : ParticleConstraints)
		{
			TArray<int32>& ParticleConstraintIndices = ParticleConstraintsElement.Value;
			int32 NumParticleConstraintIndices = ParticleConstraintIndices.Num();
			for (int32 ParticleConstraintIndex0 = 0; ParticleConstraintIndex0 < NumParticleConstraintIndices; ++ParticleConstraintIndex0)
			{
				int32 ConstraintIndex0 = ParticleConstraintIndices[ParticleConstraintIndex0];
				int32 VertexIndex0 = ConstraintVertices[ConstraintIndex0];
				if(VertexIndex0 == INDEX_NONE)
				{
					continue;
				}
				for (int32 ParticleConstraintIndex1 = ParticleConstraintIndex0 + 1; ParticleConstraintIndex1 < NumParticleConstraintIndices; ++ParticleConstraintIndex1)
				{
					int32 ConstraintIndex1 = ParticleConstraintIndices[ParticleConstraintIndex1];
					int32 VertexIndex1 = ConstraintVertices[ConstraintIndex1];
					if(VertexIndex1 == INDEX_NONE)
					{
						continue;
					}
					Graph.AddEdge(VertexIndex0, VertexIndex1);
				}
			}
		}

		// Colorize the graph
		Graph.Islandize();
		Graph.Levelize();
		Graph.Colorize();

		// Set the constraint colors
		for (int32 ConstraintIndex = 0; ConstraintIndex < NumConstraints(); ++ConstraintIndex)
		{
			if ( ConstraintStates[ConstraintIndex].bDisabled) continue;

			int32 VertexIndex = ConstraintVertices[ConstraintIndex];
			ConstraintStates[ConstraintIndex].Island = Graph.GetVertexIsland(VertexIndex);
			ConstraintStates[ConstraintIndex].IslandSize = Graph.GetVertexIslandSize(VertexIndex);
			ConstraintStates[ConstraintIndex].Level = Graph.GetVertexLevel(VertexIndex);
			ConstraintStates[ConstraintIndex].Color = Graph.GetVertexColor(VertexIndex);
		}
	}

	// Assign constraints to batches based on Level and Color. A batch is all constraints that shared the same Level-Color and so may be processed in parallel.
	// NOTE: some constraints may have no dynamic bodies and therefore should be ignored (They will have Level = 0 and Color = -1).
	// @todo(ccaulfield): eliminate all the sorting (just use indices until we have the final batch ordering and then sort the actual constraint list)
	void FPBDJointConstraints::BatchConstraints()
	{
		// Reset
		for (int32 ConstraintIndex = 0; ConstraintIndex < NumConstraints(); ++ConstraintIndex)
		{
			if ( ConstraintStates[ConstraintIndex].bDisabled) continue;

			ConstraintStates[ConstraintIndex].Island = INDEX_NONE;
			ConstraintStates[ConstraintIndex].Level = INDEX_NONE;
			ConstraintStates[ConstraintIndex].Color = INDEX_NONE;
			ConstraintStates[ConstraintIndex].Batch = INDEX_NONE;
			ConstraintStates[ConstraintIndex].IslandSize = 0;
		}

		// Assign all constraints to islands and set colors
		ColorConstraints();

		// If batching is disabled, just sort and put in one batch
		if (!bChaos_Joint_Batching)
		{
			for (int32 ConstraintIndex = 0; ConstraintIndex < NumConstraints(); ++ConstraintIndex)
			{
				if ( ConstraintStates[ConstraintIndex].bDisabled) continue;

				ConstraintStates[ConstraintIndex].Batch = 0;
			}
			JointBatches.Reset();
			JointBatches.Add(TVector<int32, 2>(0, NumConstraints()));
			SortConstraints();
			return;
		}

		// Build the list of constraints per island
		TArray<TArray<int32>> IslandConstraints;
		for (int32 ConstraintIndex = 0; ConstraintIndex < NumConstraints(); ++ConstraintIndex)
		{
			if ( ConstraintStates[ConstraintIndex].bDisabled) continue;

			int32 IslandIndex = ConstraintStates[ConstraintIndex].Island;
			if (IslandIndex >= IslandConstraints.Num())
			{
				IslandConstraints.SetNum(IslandIndex + 1);
			}
			IslandConstraints[IslandIndex].Add(ConstraintIndex);
		}

		// For each island, sort the constraints so that the ones to process first are at the end of the list
		// Also ensure that constraints of same color are adjacent
		for (int32 IslandIndex = 0; IslandIndex < IslandConstraints.Num(); ++IslandIndex)
		{
			IslandConstraints[IslandIndex].StableSort([this](int32 L, int32 R)
				{
					int32 LevelL = ConstraintStates[L].Level;
					int32 LevelR = ConstraintStates[R].Level;
					if (LevelL != LevelR)
					{
						return LevelL > LevelR;
					}

					int32 ColorL = ConstraintStates[L].Color;
					int32 ColorR = ConstraintStates[R].Color;
					return ColorL < ColorR;
				});
		}

		// Now assign constraints to batches of BatchSize, taking the first same-colored items from each island (which will be at the end of the island's array).
		// This way we depopulate the larger islands first, filling batches with items from smaller islands.
		int32 BatchSize = bChaos_Joint_MaxBatchSize;
		int32 NumBatches = 0;
		int32 NumItemsToBatch = NumConstraints();
		while (NumItemsToBatch > 0)
		{
			// Sort the islands so that the larger ones are first
			// @todo(ccaulfield): optimize (does it use MoveTemp?)
			IslandConstraints.StableSort([](const TArray<int32>& L, const TArray<int32>& R)
				{
					return L.Num() > R.Num();
				});

			int32 NumBatchItems = 0;
			for (int32 IslandIndex = 0; (IslandIndex < IslandConstraints.Num()) && (NumBatchItems < BatchSize); ++IslandIndex)
			{
				if (IslandConstraints[IslandIndex].Num() == 0)
				{
					// Once we hit an empty island we are done (we have sorted on island size)
					break;
				}

				// Take all the constraints of the same level and color from this island (up to batch size).
				int32 ConstraintIndex = IslandConstraints[IslandIndex].Last();
				int32 IslandBatchColor = ConstraintStates[ConstraintIndex].Color;
				while ((IslandConstraints[IslandIndex].Num() > 0) && (NumBatchItems < BatchSize))
				{
					ConstraintIndex = IslandConstraints[IslandIndex].Last();
					int32 ConstraintColor = ConstraintStates[ConstraintIndex].Color;
					if (ConstraintColor == IslandBatchColor)
					{
						IslandConstraints[IslandIndex].Pop(false);

						ConstraintStates[ConstraintIndex].Batch = NumBatches;
						++NumBatchItems;
						--NumItemsToBatch;
					}
					else
					{
						break;
					}
				}
			}
			if (NumBatchItems > 0)
			{
				++NumBatches;
			}
		}
		check(NumItemsToBatch == 0);

		// Sort constraints by batch
		SortConstraints();

		// Set up the batch begin/end indices
		JointBatches.SetNum(NumBatches);
		int32 BatchIndex = INDEX_NONE;
		for (int32 ConstraintIndex = 0; ConstraintIndex < NumConstraints(); ++ConstraintIndex)
		{
			if ( ConstraintStates[ConstraintIndex].bDisabled) continue;

			int32 ConstraintBatchIndex = ConstraintStates[ConstraintIndex].Batch;
			if (ConstraintBatchIndex != BatchIndex)
			{
				if (BatchIndex != INDEX_NONE)
				{
					JointBatches[BatchIndex][1] = ConstraintIndex;
				}
				++BatchIndex;
				JointBatches[BatchIndex][0] = ConstraintIndex;
			}
		}
		if (BatchIndex != INDEX_NONE)
		{
			JointBatches[BatchIndex][1] = NumConstraints();
		}

		CheckBatches();
	}

	void FPBDJointConstraints::CheckBatches()
	{
#if DO_CHECK
		for (const TVector<int32, 2>& BatchRange : JointBatches)
		{
			// No two Constraints in a batch should operate on the same dynamic particle
			// TODO: validate Level (i.e., all lower level particles in same Island are in a prior batch)
			TArray<const TPBDRigidParticleHandle<FReal, 3>*> UsedParticles;
			for (int32 ConstraintIndex = BatchRange[0]; ConstraintIndex < BatchRange[1]; ++ConstraintIndex)
			{
				const TPBDRigidParticleHandle<FReal, 3>* Particle0 = ConstraintParticles[ConstraintIndex][0]->CastToRigidParticle();
				const TPBDRigidParticleHandle<FReal, 3>* Particle1 = ConstraintParticles[ConstraintIndex][1]->CastToRigidParticle();
				if (Particle0 != nullptr)
				{
					ensure(!UsedParticles.Contains(Particle0));
					UsedParticles.Add(Particle0);
				}
				if (Particle1 != nullptr)
				{
					ensure(!UsedParticles.Contains(Particle1));
					UsedParticles.Add(Particle1);
				}
			}
		}
#endif
	}
}

namespace Chaos
{
	template class TContainerConstraintHandle<FPBDJointConstraints>;
}<|MERGE_RESOLUTION|>--- conflicted
+++ resolved
@@ -361,10 +361,7 @@
 	{
 		// In solvers we need Particle0 to be the parent particle but ConstraintInstance has Particle1 as the parent, so by default
 		// we need to flip the indices before we pass them to the solver. 
-<<<<<<< HEAD
-=======
-
->>>>>>> 3aae9151
+
 		Index0 = 1;
 		Index1 = 0;
 	}
@@ -1083,11 +1080,6 @@
 		TPBDRigidParticleHandle<FReal, 3>* Particle1 = ConstraintParticles[JointIndex][Index1]->CastToRigidParticle();
 
 		FJointSolverJointState& JointState = SolverConstraintStates[JointIndex];
-<<<<<<< HEAD
-		bool bUpdateVelocity = false;	// Position-based collision solver does not need V() and W()
-		UpdateParticleState(Particle0, Dt, JointState.PrevPs[Index0], JointState.PrevQs[Index0], JointState.Ps[Index0], JointState.Qs[Index0], bUpdateVelocity);
-		UpdateParticleState(Particle1, Dt, JointState.PrevPs[Index1], JointState.PrevQs[Index1], JointState.Ps[Index1], JointState.Qs[Index1], bUpdateVelocity);
-=======
 		UpdateParticleState(Particle0, Dt, JointState.PrevPs[Index0], JointState.PrevQs[Index0], JointState.Ps[Index0], JointState.Qs[Index0], bUpdateVelocityInApplyConstraints);
 		UpdateParticleState(Particle1, Dt, JointState.PrevPs[Index1], JointState.PrevQs[Index1], JointState.Ps[Index1], JointState.Qs[Index1], bUpdateVelocityInApplyConstraints);
 	}
@@ -1103,7 +1095,6 @@
 			IterationStiffness = FMath::Lerp(Settings.MinSolverStiffness, Settings.MaxSolverStiffness, Interpolant);
 		}
 		return FMath::Clamp(IterationStiffness, 0.0f, 1.0f);
->>>>>>> 3aae9151
 	}
 
 	bool FPBDJointConstraints::ApplyBatch(const FReal Dt, const int32 BatchIndex, const int32 NumPairIts, const int32 It, const int32 NumIts)
