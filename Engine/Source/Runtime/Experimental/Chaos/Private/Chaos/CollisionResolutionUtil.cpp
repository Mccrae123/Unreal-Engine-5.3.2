--- conflicted
+++ resolved
@@ -193,11 +193,7 @@
 
 #if INTEL_ISPC
 		template<ECollisionUpdateType UpdateType>
-<<<<<<< HEAD
-		FContactPoint SampleObject(const FImplicitObject& Object, const TRigidTransform<float, 3>& ObjectTransform, const TBVHParticles<float, 3>& SampleParticles, const TRigidTransform<float, 3>& SampleParticlesTransform, float CullingDistance)
-=======
 		FContactPoint SampleObject(const FImplicitObject& Object, const FRigidTransform3& ObjectTransform, const FBVHParticles& SampleParticles, const FRigidTransform3& SampleParticlesTransform, FReal CullingDistance)
->>>>>>> 3aae9151
 		{
 			check(bRealTypeCompatibleWithISPC);
 			SCOPE_CYCLE_COUNTER(STAT_SampleObject);
@@ -205,17 +201,10 @@
 			FContactPoint Contact;
 			FContactPoint AvgContact;
 
-<<<<<<< HEAD
-			Contact.Location = TVector<float, 3>::ZeroVector;
-			Contact.Normal = TVector<float, 3>::ZeroVector;
-			AvgContact.Location = TVector<float, 3>::ZeroVector;
-			AvgContact.Normal = TVector<float, 3>::ZeroVector;
-=======
 			Contact.Location = FVec3::ZeroVector;
 			Contact.Normal = FVec3::ZeroVector;
 			AvgContact.Location = FVec3::ZeroVector;
 			AvgContact.Normal = FVec3::ZeroVector;
->>>>>>> 3aae9151
 			AvgContact.Phi = CullingDistance;
 			FReal WeightSum = FReal(0); // Sum of weights used for averaging (negative)
 
@@ -284,11 +273,7 @@
 					else if (Object.GetType() == ImplicitObjectType::Box && PotentialParticles.Num() > 0)
 					{
 						//QUICK_SCOPE_CYCLE_COUNTER(STAT_Box);
-<<<<<<< HEAD
-						const TBox<float, 3>* Box = Object.GetObject<Chaos::TBox<float, 3>>();
-=======
 						const TBox<FReal, 3>* Box = Object.GetObject<Chaos::TBox<FReal, 3>>();
->>>>>>> 3aae9151
 						const FVec3 BoxMin = Box->Min();
 						const FVec3 BoxMax = Box->Max();
 
@@ -463,11 +448,7 @@
 				}
 				else if (Object.GetType() == ImplicitObjectType::Box && NumParticles > 0)
 				{
-<<<<<<< HEAD
-					const TBox<float, 3>* Box = Object.GetObject<Chaos::TBox<float, 3>>();
-=======
 					const TBox<FReal, 3>* Box = Object.GetObject<Chaos::TBox<FReal, 3>>();
->>>>>>> 3aae9151
 					const FVec3 BoxMin = Box->Min();
 					const FVec3 BoxMax = Box->Max();
 
@@ -559,28 +540,17 @@
 		}
 #else		
 		template <ECollisionUpdateType UpdateType>
-<<<<<<< HEAD
-		FContactPoint SampleObject(const FImplicitObject& Object, const FRigidTransform3& ObjectTransform, const TBVHParticles<FReal, 3>& SampleParticles, const FRigidTransform3& SampleParticlesTransform, FReal CullingDistance)
-=======
 		FContactPoint SampleObject(const FImplicitObject& Object, const FRigidTransform3& ObjectTransform, const FBVHParticles& SampleParticles, const FRigidTransform3& SampleParticlesTransform, FReal CullingDistance)
->>>>>>> 3aae9151
 		{
 			SCOPE_CYCLE_COUNTER(STAT_SampleObject);
 
 			FContactPoint Contact;
 			FContactPoint AvgContact;
 
-<<<<<<< HEAD
-			Contact.Location = TVector<float, 3>::ZeroVector;
-			Contact.Normal = TVector<float, 3>::ZeroVector;
-			AvgContact.Location = TVector<float, 3>::ZeroVector;
-			AvgContact.Normal = TVector<float, 3>::ZeroVector;
-=======
 			Contact.Location = FVec3::ZeroVector;
 			Contact.Normal = FVec3::ZeroVector;
 			AvgContact.Location = FVec3::ZeroVector;
 			AvgContact.Normal = FVec3::ZeroVector;
->>>>>>> 3aae9151
 			AvgContact.Phi = CullingDistance;
 			FReal WeightSum = FReal(0); // Sum of weights used for averaging (negative)
 
@@ -711,13 +681,8 @@
 			return RelevantShapes;
 		}
 
-<<<<<<< HEAD
-		template FContactPoint SampleObject<ECollisionUpdateType::Any>(const FImplicitObject& Object, const TRigidTransform<float, 3>& ObjectTransform, const TBVHParticles<float, 3>& SampleParticles, const TRigidTransform<float, 3>& SampleParticlesTransform, float CullingDistance);
-		template FContactPoint SampleObject<ECollisionUpdateType::Deepest>(const FImplicitObject& Object, const TRigidTransform<float, 3>& ObjectTransform, const TBVHParticles<float, 3>& SampleParticles, const TRigidTransform<float, 3>& SampleParticlesTransform, float CullingDistance);
-=======
 		template FContactPoint SampleObject<ECollisionUpdateType::Any>(const FImplicitObject& Object, const FRigidTransform3& ObjectTransform, const FBVHParticles& SampleParticles, const FRigidTransform3& SampleParticlesTransform, FReal CullingDistance);
 		template FContactPoint SampleObject<ECollisionUpdateType::Deepest>(const FImplicitObject& Object, const FRigidTransform3& ObjectTransform, const FBVHParticles& SampleParticles, const FRigidTransform3& SampleParticlesTransform, FReal CullingDistance);
->>>>>>> 3aae9151
 
 	} // Collisions
 
