--- conflicted
+++ resolved
@@ -2,10 +2,7 @@
 #include "Chaos/PBDEvolution.h"
 
 #include "Chaos/Framework/Parallel.h"
-<<<<<<< HEAD
-=======
 #include "Chaos/PBDTriangleMeshIntersections.h"
->>>>>>> d731a049
 #include "Chaos/PerParticleDampVelocity.h"
 #include "Chaos/PerParticleGravity.h"
 #include "Chaos/PerParticlePBDCCDCollisionConstraint.h"
@@ -102,11 +99,7 @@
 {
 	// Add group arrays
 	TArrayCollection::AddArray(&MGroupGravityAccelerations);
-<<<<<<< HEAD
-	TArrayCollection::AddArray(&MGroupVelocityFields);
-=======
 	TArrayCollection::AddArray(&MGroupVelocityAndPressureFields);
->>>>>>> d731a049
 	TArrayCollection::AddArray(&MGroupForceRules);
 	TArrayCollection::AddArray(&MGroupCollisionThicknesses);
 	TArrayCollection::AddArray(&MGroupCoefficientOfFrictions);
@@ -235,11 +228,7 @@
 	const uint32 ParticleGroupId = MParticleGroupIds[Offset];
 	const TFunction<void(FSolverParticles&, const FSolverReal, const int32)>& ForceRule = MGroupForceRules[ParticleGroupId];
 	const FSolverVec3& Gravity = MGroupGravityAccelerations[ParticleGroupId];
-<<<<<<< HEAD
-	FVelocityField& VelocityField = MGroupVelocityFields[ParticleGroupId];
-=======
 	FVelocityAndPressureField& VelocityAndPressureField = MGroupVelocityAndPressureFields[ParticleGroupId];
->>>>>>> d731a049
 
 	if (bVelocityField)
 	{
@@ -264,19 +253,11 @@
 		const FSolverReal Damping = FMath::Clamp(MGroupDampings[ParticleGroupId], (FSolverReal)0., (FSolverReal)1.);
 		FSolverReal DampingPowDt;
 		FSolverReal DampingIntegrated;
-<<<<<<< HEAD
-		if (Damping > (FSolverReal)1. - (FSolverReal)KINDA_SMALL_NUMBER)
+		if (Damping > (FSolverReal)1. - (FSolverReal)UE_KINDA_SMALL_NUMBER)
 		{
 			DampingIntegrated = DampingPowDt = (FSolverReal)0.;
 		}
-		else if (Damping > (FSolverReal)SMALL_NUMBER)
-=======
-		if (Damping > (FSolverReal)1. - (FSolverReal)UE_KINDA_SMALL_NUMBER)
-		{
-			DampingIntegrated = DampingPowDt = (FSolverReal)0.;
-		}
 		else if (Damping > (FSolverReal)UE_SMALL_NUMBER)
->>>>>>> d731a049
 		{
 			const FSolverReal LogValueByFrequency = FMath::Loge((FSolverReal)1. - Damping) * DampingFrequency;
 
@@ -291,18 +272,13 @@
 
 		const int32 RangeSize = Range - Offset;
 		PhysicsParallelFor(RangeSize,
-<<<<<<< HEAD
-			[this, &Offset, &ForceRule, &Gravity, &VelocityField, &DampVelocityRule, DampingPowDt, DampingIntegrated, Dt](int32 i)
-=======
 			[this, &Offset, &ForceRule, &Gravity, &VelocityAndPressureField, &DampVelocityRule, DampingPowDt, DampingIntegrated, Dt](int32 i)
->>>>>>> d731a049
 			{
 				const int32 Index = Offset + i;
 				if (MParticles.InvM(Index) != (FSolverReal)0.)  // Process dynamic particles
 				{
 					// Init forces with GravityForces
 					MParticles.Acceleration(Index) = Gravity;
-<<<<<<< HEAD
 
 					// Force Rule
 					if (bForceRule)
@@ -313,11 +289,11 @@
 					// Velocity Field
 					if (bVelocityField)
 					{
-						VelocityField.Apply(MParticles, Dt, Index);
+						VelocityAndPressureField.Apply(MParticles, Dt, Index);
 					}
 
 					// Euler Step Velocity
-					MParticles.V(Index) += MParticles.Acceleration(Index) * MSmoothDt;
+					MParticles.V(Index) += MParticles.Acceleration(Index) * Dt;
 
 					// Damp Velocity Rule
 					if (bDampVelocityRule)
@@ -325,30 +301,6 @@
 						DampVelocityRule.ApplyFast(MParticles, Dt, Index);
 					}
 
-=======
-
-					// Force Rule
-					if (bForceRule)
-					{
-						ForceRule(MParticles, Dt, Index); // F += M * A
-					}
-
-					// Velocity Field
-					if (bVelocityField)
-					{
-						VelocityAndPressureField.Apply(MParticles, Dt, Index);
-					}
-
-					// Euler Step Velocity
-					MParticles.V(Index) += MParticles.Acceleration(Index) * Dt;
-
-					// Damp Velocity Rule
-					if (bDampVelocityRule)
-					{
-						DampVelocityRule.ApplyFast(MParticles, Dt, Index);
-					}
-
->>>>>>> d731a049
 					// Euler Step with point damping integration
 					MParticles.P(Index) = MParticles.X(Index) + MParticles.V(Index) * DampingIntegrated;
 
@@ -362,11 +314,7 @@
 	}
 }
 
-<<<<<<< HEAD
-void FPBDEvolution::AdvanceOneTimeStep(const FSolverReal Dt, const bool bSmoothDt)
-=======
 void FPBDEvolution::AdvanceOneTimeStep(const FSolverReal Dt)
->>>>>>> d731a049
 {
 	TRACE_CPUPROFILER_EVENT_SCOPE(FPBDEvolution_AdvanceOneTimeStep);
 	SCOPE_CYCLE_COUNTER(STAT_ChaosPBDVAdvanceTime);
@@ -374,20 +322,6 @@
 	// Advance time
 	MTime += Dt;
 
-<<<<<<< HEAD
-	// Filter delta time to smoothen time variations and prevent unwanted vibrations, works best on Forces
-	if (bSmoothDt && CVarChaosPBDEvolutionUseSmoothTimeStep.GetValueOnAnyThread())
-	{
-		constexpr FSolverReal DeltaTimeDecay = (FSolverReal)0.1;
-		MSmoothDt += (Dt - MSmoothDt) * DeltaTimeDecay;
-	}
-	else
-	{
-		MSmoothDt = Dt;
-	}
-
-=======
->>>>>>> d731a049
 	// Don't bother with threaded execution if we don't have enough work to make it worth while.
 	const bool bUseSingleThreadedRange = !CVarChaosPBDEvolutionUseNestedParallelFor.GetValueOnAnyThread();
 	const int32 MinParallelBatchSize = !CVarChaosPBDEvolutionParallelIntegrate.GetValueOnAnyThread() ?
