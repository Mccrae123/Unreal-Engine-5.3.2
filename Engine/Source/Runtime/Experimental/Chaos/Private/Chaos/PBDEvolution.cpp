// Copyright Epic Games, Inc. All Rights Reserved.
#include "Chaos/PBDEvolution.h"

#include "Chaos/Framework/Parallel.h"
#include "Chaos/PBDCollisionSphereConstraints.h"
#include "Chaos/PerParticleDampVelocity.h"
#include "Chaos/PerParticleEulerStepVelocity.h"
#include "Chaos/PerParticleGravity.h"
#include "Chaos/PerParticleInitForce.h"
#include "Chaos/PerParticlePBDCollisionConstraint.h"
#include "Chaos/PerParticlePBDCCDCollisionConstraint.h"
#include "Chaos/PerParticlePBDEulerStep.h"
#include "Chaos/PerParticlePBDGroundConstraint.h"
#include "Chaos/PerParticlePBDUpdateFromDeltaPosition.h"
#include "ChaosStats.h"
#include "HAL/IConsoleManager.h"

DECLARE_CYCLE_STAT(TEXT("Chaos PBD Advance Time"), STAT_ChaosPBDVAdvanceTime, STATGROUP_Chaos);
DECLARE_CYCLE_STAT(TEXT("Chaos PBD Velocity Damping State Update"), STAT_ChaosPBDVelocityDampUpdateState, STATGROUP_Chaos);
DECLARE_CYCLE_STAT(TEXT("Chaos PBD Velocity Field Update Forces"), STAT_ChaosPBDVelocityFieldUpdateForces, STATGROUP_Chaos);
DECLARE_CYCLE_STAT(TEXT("Chaos PBD Velocity Damping"), STAT_ChaosPBDVelocityDampUpdate, STATGROUP_Chaos);
DECLARE_CYCLE_STAT(TEXT("Chaos PBD Pre Iteration Updates"), STAT_ChaosPBDPreIterationUpdates, STATGROUP_Chaos);
DECLARE_CYCLE_STAT(TEXT("Chaos PBD Iteration Loop"), STAT_ChaosPBDIterationLoop, STATGROUP_Chaos);
DECLARE_CYCLE_STAT(TEXT("Chaos PBD Post Iteration Updates"), STAT_ChaosPBDPostIterationUpdates, STATGROUP_Chaos);
DECLARE_CYCLE_STAT(TEXT("Chaos PBD Constraint Rules"), STAT_ChaosPBDConstraintRule, STATGROUP_Chaos);
DECLARE_CYCLE_STAT(TEXT("Chaos PBD Self Collision"), STAT_ChaosPBDSelfCollisionRule, STATGROUP_Chaos);
DECLARE_CYCLE_STAT(TEXT("Chaos PBD Collision Rule"), STAT_ChaosPBDCollisionRule, STATGROUP_Chaos);
DECLARE_CYCLE_STAT(TEXT("Chaos PBD Collider Friction"), STAT_ChaosPBDCollisionRuleFriction, STATGROUP_Chaos);
DECLARE_CYCLE_STAT(TEXT("Chaos PBD Collider Kinematic Update"), STAT_ChaosPBDCollisionKinematicUpdate, STATGROUP_Chaos);
DECLARE_CYCLE_STAT(TEXT("Chaos PBD Clear Collided Array"), STAT_ChaosPBDClearCollidedArray, STATGROUP_Chaos);
DECLARE_CYCLE_STAT(TEXT("Chaos XPBD Constraints Init"), STAT_ChaosXPBDConstraintsInit, STATGROUP_Chaos);

TAutoConsoleVariable<bool> CVarChaosPBDEvolutionUseNestedParallelFor(TEXT("p.Chaos.PBDEvolution.UseNestedParallelFor"), true, TEXT(""), ECVF_Cheat);
TAutoConsoleVariable<bool> CVarChaosPBDEvolutionFastPositionBasedFriction(TEXT("p.Chaos.PBDEvolution.FastPositionBasedFriction"), true, TEXT(""), ECVF_Cheat);
TAutoConsoleVariable<int32> CVarChaosPBDEvolutionMinParallelBatchSize(TEXT("p.Chaos.PBDEvolution.MinParallelBatchSize"), 300, TEXT(""), ECVF_Cheat);
<<<<<<< HEAD
=======
TAutoConsoleVariable<bool> CVarChaosPBDEvolutionWriteCCDContacts(TEXT("p.Chaos.PBDEvolution.WriteCCDContacts"), false, TEXT("Write CCD collision contacts and normals potentially causing the CCD collision threads to lock, allowing for debugging of these contacts."), ECVF_Cheat);
>>>>>>> 3aae9151

using namespace Chaos;

void FPBDEvolution::AddGroups(int32 NumGroups)
{
	// Add elements
	const uint32 Offset = TArrayCollection::Size();
	TArrayCollection::AddElementsHelper(NumGroups);

	// Set defaults
	for (uint32 GroupId = Offset; GroupId < TArrayCollection::Size(); ++GroupId)
	{
		MGroupGravityForces[GroupId].SetAcceleration(MGravity);
		MGroupCollisionThicknesses[GroupId] = MCollisionThickness;
		MGroupSelfCollisionThicknesses[GroupId] = MSelfCollisionThickness;
		MGroupCoefficientOfFrictions[GroupId] = MCoefficientOfFriction;
		MGroupDampings[GroupId] = MDamping;
		MGroupUseCCDs[GroupId]  = false;
	}
}

void FPBDEvolution::ResetGroups()
{
	TArrayCollection::ResizeHelper(0);
	AddGroups(1);  // Add default group
}

FPBDEvolution::FPBDEvolution(FPBDParticles&& InParticles, FKinematicGeometryClothParticles&& InGeometryParticles, TArray<TVec3<int32>>&& CollisionTriangles,
    int32 NumIterations, FReal CollisionThickness, FReal SelfCollisionThickness, FReal CoefficientOfFriction, FReal Damping)
    : MParticles(MoveTemp(InParticles))
	, MParticlesActiveView(MParticles)
	, MCollisionParticles(MoveTemp(InGeometryParticles))
	, MCollisionParticlesActiveView(MCollisionParticles)
	, MCollisionTriangles(MoveTemp(CollisionTriangles))
	, MConstraintInitsActiveView(MConstraintInits)
	, MConstraintRulesActiveView(MConstraintRules)
	, MNumIterations(NumIterations)
	, MGravity(FVec3((FReal)0., (FReal)0., (FReal)-980.665))
	, MCollisionThickness(CollisionThickness)
	, MSelfCollisionThickness(SelfCollisionThickness)
	, MCoefficientOfFriction(CoefficientOfFriction)
	, MDamping(Damping)
	, MTime(0)
{
	// Add group arrays
	TArrayCollection::AddArray(&MGroupGravityForces);
	TArrayCollection::AddArray(&MGroupVelocityFields);
	TArrayCollection::AddArray(&MGroupForceRules);
	TArrayCollection::AddArray(&MGroupCollisionThicknesses);
	TArrayCollection::AddArray(&MGroupSelfCollisionThicknesses);
	TArrayCollection::AddArray(&MGroupCoefficientOfFrictions);
	TArrayCollection::AddArray(&MGroupDampings);
<<<<<<< HEAD
=======
	TArrayCollection::AddArray(&MGroupUseCCDs);
>>>>>>> 3aae9151
	AddGroups(1);  // Add default group

	// Add particle arrays
	MParticles.AddArray(&MParticleGroupIds);
	MCollisionParticles.AddArray(&MCollisionTransforms);
	MCollisionParticles.AddArray(&MCollided);
	MCollisionParticles.AddArray(&MCollisionParticleGroupIds);
}

void FPBDEvolution::ResetParticles()
{
	// Reset particles
	MParticles.Resize(0);
	MParticlesActiveView.Reset();

	// Reset particle groups
	ResetGroups();
}

int32 FPBDEvolution::AddParticleRange(int32 NumParticles, uint32 GroupId, bool bActivate)
{
	if (NumParticles)
	{
		const int32 Offset = (int32)MParticles.Size();

		MParticles.AddParticles(NumParticles);

		// Initialize the new particles' group ids
		for (int32 i = Offset; i < (int32)MParticles.Size(); ++i)
		{
			MParticleGroupIds[i] = GroupId;
		}

		// Resize the group parameter arrays
		const uint32 GroupSize = TArrayCollection::Size();
		if (GroupId >= GroupSize)
		{
			AddGroups(GroupId + 1 - GroupSize);
		}

		// Add range
		MParticlesActiveView.AddRange(NumParticles, bActivate);

		return Offset;
	}
	return INDEX_NONE;
}

void FPBDEvolution::ResetCollisionParticles(int32 NumParticles)
{
	MCollisionParticles.Resize(NumParticles);
	MCollisionParticlesActiveView.Reset(NumParticles);
}

int32 FPBDEvolution::AddCollisionParticleRange(int32 NumParticles, uint32 GroupId, bool bActivate)
{
	if (NumParticles)
	{
		const int32 RangeOffset = (int32)MCollisionParticles.Size();

		MCollisionParticles.AddParticles(NumParticles);

		// Initialize the new particles' group ids
		for (int32 i = RangeOffset; i < (int32)MCollisionParticles.Size(); ++i)
		{
			MCollisionParticleGroupIds[i] = GroupId;
		}

		// Add range
		MCollisionParticlesActiveView.AddRange(NumParticles, bActivate);
	
		return RangeOffset;
	}
	return INDEX_NONE;
}

int32 FPBDEvolution::AddConstraintInitRange(int32 NumConstraints, bool bActivate)
{
	// Add new constraint init functions
	MConstraintInits.AddDefaulted(NumConstraints);

	// Add range
	return MConstraintInitsActiveView.AddRange(NumConstraints, bActivate);
}

int32 FPBDEvolution::AddConstraintRuleRange(int32 NumConstraints, bool bActivate)
{
	// Add new constraint rule functions
	MConstraintRules.AddDefaulted(NumConstraints);

	// Add range
	return MConstraintRulesActiveView.AddRange(NumConstraints, bActivate);
}

<<<<<<< HEAD
template<class T, int d>
template<bool bForceRule, bool bVelocityField, bool bDampVelocityRule>
void TPBDEvolution<T, d>::PreIterationUpdate(
	const T Dt,
=======
template<bool bForceRule, bool bVelocityField, bool bDampVelocityRule>
void FPBDEvolution::PreIterationUpdate(
	const FReal Dt,
>>>>>>> 3aae9151
	const int32 Offset,
	const int32 Range,
	const int32 MinParallelBatchSize)
{
	const uint32 ParticleGroupId = MParticleGroupIds[Offset];
<<<<<<< HEAD
	const TFunction<void(TPBDParticles<T, d>&, const T, const int32)>& ForceRule = MGroupForceRules[ParticleGroupId];
	const TVector<T, d>& Gravity = MGroupGravityForces[ParticleGroupId].GetAcceleration();
=======
	const TFunction<void(FPBDParticles&, const FReal, const int32)>& ForceRule = MGroupForceRules[ParticleGroupId];
	const FVec3& Gravity = MGroupGravityForces[ParticleGroupId].GetAcceleration();
>>>>>>> 3aae9151
	FVelocityField& VelocityField = MGroupVelocityFields[ParticleGroupId];

	if (bVelocityField)
	{
		SCOPE_CYCLE_COUNTER(STAT_ChaosPBDVelocityFieldUpdateForces);
		VelocityField.UpdateForces(MParticles, Dt);  // Update force per surface element
	}

<<<<<<< HEAD
	TPerParticleDampVelocity<T, d> DampVelocityRule(MGroupDampings[ParticleGroupId]);
=======
	FPerParticleDampVelocity DampVelocityRule(MGroupDampings[ParticleGroupId]);
>>>>>>> 3aae9151
	if (bDampVelocityRule)
	{
		SCOPE_CYCLE_COUNTER(STAT_ChaosPBDVelocityDampUpdateState);
		DampVelocityRule.UpdatePositionBasedState(MParticles, Offset, Range);
	}

	const int32 RangeSize = Range - Offset;
	PhysicsParallelFor(RangeSize,
		[this, &Offset, &ForceRule, &Gravity, &VelocityField, &DampVelocityRule, Dt](int32 i)
		{
			const int32 Index = Offset + i;
<<<<<<< HEAD
			if (MParticles.InvM(Index) != (T)0.)  // Process dynamic particles
=======
			if (MParticles.InvM(Index) != (FReal)0.)  // Process dynamic particles
>>>>>>> 3aae9151
			{
				// Init forces with GravityForces
				MParticles.F(Index) = Gravity * MParticles.M(Index);  // F = M * G

				// Force Rule
				if (bForceRule)
				{
					ForceRule(MParticles, Dt, Index); // F += M * A
				}

				// Velocity Field
				if (bVelocityField)
				{
					VelocityField.Apply(MParticles, Dt, Index);
				}

				// Euler Step Velocity
				MParticles.V(Index) += MParticles.F(Index) * MParticles.InvM(Index) * Dt;

				// Damp Velocity Rule
				if (bDampVelocityRule)
				{
					DampVelocityRule.ApplyFast(MParticles, Dt, Index);
				}

				// Euler Step
				MParticles.P(Index) = MParticles.X(Index) + MParticles.V(Index) * Dt;
			}
			else  // Process kinematic particles
			{
				MKinematicUpdate(MParticles, Dt, MTime, Index);
			}
		}, RangeSize < MinParallelBatchSize);
}

<<<<<<< HEAD
template<class T, int d>
void TPBDEvolution<T, d>::AdvanceOneTimeStep(const T Dt)
=======
void FPBDEvolution::AdvanceOneTimeStep(const FReal Dt)
>>>>>>> 3aae9151
{
	SCOPE_CYCLE_COUNTER(STAT_ChaosPBDVAdvanceTime);

	// Advance time
	MTime += Dt;

	// Don't bother with threaded execution if we don't have enough work to make it worth while.
	const bool bUseSingleThreadedRange = !CVarChaosPBDEvolutionUseNestedParallelFor.GetValueOnAnyThread();
	const int32 MinParallelBatchSize = CVarChaosPBDEvolutionMinParallelBatchSize.GetValueOnAnyThread(); // TODO: 1000 is a guess, tune this!
<<<<<<< HEAD
=======
	const bool bWriteCCDContacts = CVarChaosPBDEvolutionWriteCCDContacts.GetValueOnAnyThread();
>>>>>>> 3aae9151

	{
		SCOPE_CYCLE_COUNTER(STAT_ChaosPBDPreIterationUpdates);

		MParticlesActiveView.RangeFor(
<<<<<<< HEAD
			[this, Dt, MinParallelBatchSize](TPBDParticles<T, d>& Particles, int32 Offset, int32 Range)
=======
			[this, Dt, MinParallelBatchSize](FPBDParticles& Particles, int32 Offset, int32 Range)
>>>>>>> 3aae9151
			{
				const uint32 ParticleGroupId = MParticleGroupIds[Offset];

				if (MGroupVelocityFields[ParticleGroupId].IsActive())
				{
<<<<<<< HEAD
					if (MGroupDampings[ParticleGroupId] > (T)0.)
=======
					if (MGroupDampings[ParticleGroupId] > (FReal)0.)
>>>>>>> 3aae9151
					{
						if (MGroupForceRules[ParticleGroupId])  // VeloctiyFields, Damping, Forces  // Damping?????
						{
							PreIterationUpdate</*bForceRule =*/ true, /*bVelocityField =*/ true, /*bDampVelocityRule =*/ true>(Dt, Offset, Range, MinParallelBatchSize);
						}
						else  // VeloctiyFields, Damping
						{
							PreIterationUpdate</*bForceRule =*/ false, /*bVelocityField =*/ true, /*bDampVelocityRule =*/ true>(Dt, Offset, Range, MinParallelBatchSize);
						}
					}
					else  // No Damping
					{
						if (MGroupForceRules[ParticleGroupId])  // VeloctiyFields, Forces
						{
							PreIterationUpdate</*bForceRule =*/ true, /*bVelocityField =*/ true, /*bDampVelocityRule =*/ false>(Dt, Offset, Range, MinParallelBatchSize);
						}
						else  // VeloctiyFields
						{
							PreIterationUpdate</*bForceRule =*/ false, /*bVelocityField =*/ true, /*bDampVelocityRule =*/ false>(Dt, Offset, Range, MinParallelBatchSize);
						}
					}
				}
				else   // No Velocity Fields
				{
<<<<<<< HEAD
					if (MGroupDampings[ParticleGroupId] > (T)0.)
=======
					if (MGroupDampings[ParticleGroupId] > (FReal)0.)
>>>>>>> 3aae9151
					{
						if (MGroupForceRules[ParticleGroupId])  // VeloctiyFields, Damping, Forces
						{
							PreIterationUpdate</*bForceRule =*/ true, /*bVelocityField =*/ false, /*bDampVelocityRule =*/ true>(Dt, Offset, Range, MinParallelBatchSize);
						}
						else  // VeloctiyFields, Damping
						{
							PreIterationUpdate</*bForceRule =*/ false, /*bVelocityField =*/ false, /*bDampVelocityRule =*/ true>(Dt, Offset, Range, MinParallelBatchSize);
						}
					}
					else  // No Damping
					{
						if (MGroupForceRules[ParticleGroupId])  // VeloctiyFields, Forces
						{
							PreIterationUpdate</*bForceRule =*/ true, /*bVelocityField =*/ false, /*bDampVelocityRule =*/ false>(Dt, Offset, Range, MinParallelBatchSize);
						}
						else  // VeloctiyFields
						{
							PreIterationUpdate</*bForceRule =*/ false, /*bVelocityField =*/ false, /*bDampVelocityRule =*/ false>(Dt, Offset, Range, MinParallelBatchSize);
						}
					}
				}
			}, bUseSingleThreadedRange);
	}

	// Collision update
	{
		if (MCollisionKinematicUpdate)
		{
			SCOPE_CYCLE_COUNTER(STAT_ChaosPBDCollisionKinematicUpdate);

			MCollisionParticlesActiveView.SequentialFor(
<<<<<<< HEAD
				[this, Dt](TKinematicGeometryClothParticles<T, d>& CollisionParticles, int32 Index)
				{
					MCollisionKinematicUpdate(CollisionParticles, Dt, MTime, Index);
				});
		}

=======
				[this, Dt](FKinematicGeometryClothParticles& CollisionParticles, int32 Index)
				{
					// Store active collision particle frames prior to the kinematic update for CCD collisions
					MCollisionTransforms[Index] = FRigidTransform3(CollisionParticles.X(Index), CollisionParticles.R(Index));

					// Update collision transform and velocity
					MCollisionKinematicUpdate(CollisionParticles, Dt, MTime, Index);
				});
		}

>>>>>>> 3aae9151
		{
			SCOPE_CYCLE_COUNTER(STAT_ChaosPBDClearCollidedArray);
			memset(MCollided.GetData(), 0, MCollided.Num() * sizeof(bool));
		}
	}

	// Constraint init (clear XPBD's Lambdas, init self collisions)
	{
		SCOPE_CYCLE_COUNTER(STAT_ChaosXPBDConstraintsInit);
		MConstraintInitsActiveView.SequentialFor(
<<<<<<< HEAD
			[this](TArray<TFunction<void(const TPBDParticles<T, d>&)>>& ConstraintInits, int32 Index)
			{
				ConstraintInits[Index](MParticles);
			});
	}

	TPerParticlePBDCollisionConstraint<T, d, EGeometryParticlesSimType::Other> CollisionRule(MCollisionParticlesActiveView, MCollided, MParticleGroupIds, MCollisionParticleGroupIds, MGroupCollisionThicknesses, MGroupCoefficientOfFrictions);

=======
			[this, Dt](TArray<TFunction<void(const FPBDParticles&, const FReal)>>& ConstraintInits, int32 Index)
			{
				ConstraintInits[Index](MParticles, Dt);
			});
	}

	// Collision rule initializations
	MCollisionContacts.Reset();
	MCollisionNormals.Reset();

	TPerParticlePBDCollisionConstraint<EGeometryParticlesSimType::Other> CollisionRule(
		MCollisionParticlesActiveView,
		MCollided,
		MParticleGroupIds,
		MCollisionParticleGroupIds,
		MGroupCollisionThicknesses,
		MGroupCoefficientOfFrictions);

	TPerParticlePBDCCDCollisionConstraint<EGeometryParticlesSimType::Other> CCDCollisionRule(
		MCollisionParticlesActiveView,
		MCollisionTransforms,
		MCollided,
		MCollisionContacts,
		MCollisionNormals,
		MParticleGroupIds,
		MCollisionParticleGroupIds,
		MGroupCollisionThicknesses,
		MGroupCoefficientOfFrictions,
		bWriteCCDContacts);

	// Iteration loop
>>>>>>> 3aae9151
	{
		SCOPE_CYCLE_COUNTER(STAT_ChaosPBDIterationLoop);

		for (int32 i = 0; i < MNumIterations; ++i)
		{
			MConstraintRulesActiveView.RangeFor(
<<<<<<< HEAD
				[this, Dt](TArray<TFunction<void(TPBDParticles<T, d>&, const T)>>& ConstraintRules, int32 Offset, int32 Range)
=======
				[this, Dt](TArray<TFunction<void(FPBDParticles&, const FReal)>>& ConstraintRules, int32 Offset, int32 Range)
>>>>>>> 3aae9151
				{
					SCOPE_CYCLE_COUNTER(STAT_ChaosPBDConstraintRule);
					for (int32 ConstraintIndex = Offset; ConstraintIndex < Range; ++ConstraintIndex)
					{
						ConstraintRules[ConstraintIndex](MParticles, Dt); // P +/-= ...
					}
				}, bUseSingleThreadedRange);

			{
				SCOPE_CYCLE_COUNTER(STAT_ChaosPBDCollisionRule);
				MParticlesActiveView.RangeFor(
<<<<<<< HEAD
					[&CollisionRule, Dt](TPBDParticles<T, d>& Particles, int32 Offset, int32 Range)
					{
						CollisionRule.ApplyRange(Particles, Dt, Offset, Range);
=======
					[this, &CollisionRule, &CCDCollisionRule, Dt](FPBDParticles& Particles, int32 Offset, int32 Range)
					{
						const uint32 DynamicGroupId = MParticleGroupIds[Offset];  // Particle group Id, must be the same across the entire range
						const bool bUseCCD = MGroupUseCCDs[DynamicGroupId];
						if (!bUseCCD)
						{
							CollisionRule.ApplyRange(Particles, Dt, Offset, Range);
						}
						else
						{
							CCDCollisionRule.ApplyRange(Particles, Dt, Offset, Range);
						}
>>>>>>> 3aae9151
					}, bUseSingleThreadedRange);
			}
		}

		{
			SCOPE_CYCLE_COUNTER(STAT_ChaosPBDPostIterationUpdates);

			// Particle update, V = (P - X) / Dt; X = P;
			MParticlesActiveView.ParallelFor(
<<<<<<< HEAD
				[Dt](TPBDParticles<T, d>& Particles, int32 Index)
=======
				[Dt](FPBDParticles& Particles, int32 Index)
>>>>>>> 3aae9151
				{
					Particles.V(Index) = (Particles.P(Index) - Particles.X(Index)) / Dt;
					Particles.X(Index) = Particles.P(Index);
				}, MinParallelBatchSize);
		}
	}

	// The following is not currently been used by the cloth solver implementation at the moment
	if (!CVarChaosPBDEvolutionFastPositionBasedFriction.GetValueOnAnyThread() && MCoefficientOfFriction > 0)
	{
		SCOPE_CYCLE_COUNTER(STAT_ChaosPBDCollisionRuleFriction);
		MParticlesActiveView.ParallelFor(
			[&CollisionRule, Dt](FPBDParticles& Particles, int32 Index)
			{
				CollisionRule.ApplyFriction(Particles, Dt, Index);
			}, bUseSingleThreadedRange, MinParallelBatchSize);
	}
<<<<<<< HEAD
}

template class Chaos::TPBDEvolution<float, 3>;
=======
}
>>>>>>> 3aae9151
<|MERGE_RESOLUTION|>--- conflicted
+++ resolved
@@ -33,10 +33,7 @@
 TAutoConsoleVariable<bool> CVarChaosPBDEvolutionUseNestedParallelFor(TEXT("p.Chaos.PBDEvolution.UseNestedParallelFor"), true, TEXT(""), ECVF_Cheat);
 TAutoConsoleVariable<bool> CVarChaosPBDEvolutionFastPositionBasedFriction(TEXT("p.Chaos.PBDEvolution.FastPositionBasedFriction"), true, TEXT(""), ECVF_Cheat);
 TAutoConsoleVariable<int32> CVarChaosPBDEvolutionMinParallelBatchSize(TEXT("p.Chaos.PBDEvolution.MinParallelBatchSize"), 300, TEXT(""), ECVF_Cheat);
-<<<<<<< HEAD
-=======
 TAutoConsoleVariable<bool> CVarChaosPBDEvolutionWriteCCDContacts(TEXT("p.Chaos.PBDEvolution.WriteCCDContacts"), false, TEXT("Write CCD collision contacts and normals potentially causing the CCD collision threads to lock, allowing for debugging of these contacts."), ECVF_Cheat);
->>>>>>> 3aae9151
 
 using namespace Chaos;
 
@@ -89,10 +86,7 @@
 	TArrayCollection::AddArray(&MGroupSelfCollisionThicknesses);
 	TArrayCollection::AddArray(&MGroupCoefficientOfFrictions);
 	TArrayCollection::AddArray(&MGroupDampings);
-<<<<<<< HEAD
-=======
 	TArrayCollection::AddArray(&MGroupUseCCDs);
->>>>>>> 3aae9151
 	AddGroups(1);  // Add default group
 
 	// Add particle arrays
@@ -187,28 +181,16 @@
 	return MConstraintRulesActiveView.AddRange(NumConstraints, bActivate);
 }
 
-<<<<<<< HEAD
-template<class T, int d>
-template<bool bForceRule, bool bVelocityField, bool bDampVelocityRule>
-void TPBDEvolution<T, d>::PreIterationUpdate(
-	const T Dt,
-=======
 template<bool bForceRule, bool bVelocityField, bool bDampVelocityRule>
 void FPBDEvolution::PreIterationUpdate(
 	const FReal Dt,
->>>>>>> 3aae9151
 	const int32 Offset,
 	const int32 Range,
 	const int32 MinParallelBatchSize)
 {
 	const uint32 ParticleGroupId = MParticleGroupIds[Offset];
-<<<<<<< HEAD
-	const TFunction<void(TPBDParticles<T, d>&, const T, const int32)>& ForceRule = MGroupForceRules[ParticleGroupId];
-	const TVector<T, d>& Gravity = MGroupGravityForces[ParticleGroupId].GetAcceleration();
-=======
 	const TFunction<void(FPBDParticles&, const FReal, const int32)>& ForceRule = MGroupForceRules[ParticleGroupId];
 	const FVec3& Gravity = MGroupGravityForces[ParticleGroupId].GetAcceleration();
->>>>>>> 3aae9151
 	FVelocityField& VelocityField = MGroupVelocityFields[ParticleGroupId];
 
 	if (bVelocityField)
@@ -217,11 +199,7 @@
 		VelocityField.UpdateForces(MParticles, Dt);  // Update force per surface element
 	}
 
-<<<<<<< HEAD
-	TPerParticleDampVelocity<T, d> DampVelocityRule(MGroupDampings[ParticleGroupId]);
-=======
 	FPerParticleDampVelocity DampVelocityRule(MGroupDampings[ParticleGroupId]);
->>>>>>> 3aae9151
 	if (bDampVelocityRule)
 	{
 		SCOPE_CYCLE_COUNTER(STAT_ChaosPBDVelocityDampUpdateState);
@@ -233,11 +211,7 @@
 		[this, &Offset, &ForceRule, &Gravity, &VelocityField, &DampVelocityRule, Dt](int32 i)
 		{
 			const int32 Index = Offset + i;
-<<<<<<< HEAD
-			if (MParticles.InvM(Index) != (T)0.)  // Process dynamic particles
-=======
 			if (MParticles.InvM(Index) != (FReal)0.)  // Process dynamic particles
->>>>>>> 3aae9151
 			{
 				// Init forces with GravityForces
 				MParticles.F(Index) = Gravity * MParticles.M(Index);  // F = M * G
@@ -273,12 +247,7 @@
 		}, RangeSize < MinParallelBatchSize);
 }
 
-<<<<<<< HEAD
-template<class T, int d>
-void TPBDEvolution<T, d>::AdvanceOneTimeStep(const T Dt)
-=======
 void FPBDEvolution::AdvanceOneTimeStep(const FReal Dt)
->>>>>>> 3aae9151
 {
 	SCOPE_CYCLE_COUNTER(STAT_ChaosPBDVAdvanceTime);
 
@@ -288,30 +257,19 @@
 	// Don't bother with threaded execution if we don't have enough work to make it worth while.
 	const bool bUseSingleThreadedRange = !CVarChaosPBDEvolutionUseNestedParallelFor.GetValueOnAnyThread();
 	const int32 MinParallelBatchSize = CVarChaosPBDEvolutionMinParallelBatchSize.GetValueOnAnyThread(); // TODO: 1000 is a guess, tune this!
-<<<<<<< HEAD
-=======
 	const bool bWriteCCDContacts = CVarChaosPBDEvolutionWriteCCDContacts.GetValueOnAnyThread();
->>>>>>> 3aae9151
 
 	{
 		SCOPE_CYCLE_COUNTER(STAT_ChaosPBDPreIterationUpdates);
 
 		MParticlesActiveView.RangeFor(
-<<<<<<< HEAD
-			[this, Dt, MinParallelBatchSize](TPBDParticles<T, d>& Particles, int32 Offset, int32 Range)
-=======
 			[this, Dt, MinParallelBatchSize](FPBDParticles& Particles, int32 Offset, int32 Range)
->>>>>>> 3aae9151
 			{
 				const uint32 ParticleGroupId = MParticleGroupIds[Offset];
 
 				if (MGroupVelocityFields[ParticleGroupId].IsActive())
 				{
-<<<<<<< HEAD
-					if (MGroupDampings[ParticleGroupId] > (T)0.)
-=======
 					if (MGroupDampings[ParticleGroupId] > (FReal)0.)
->>>>>>> 3aae9151
 					{
 						if (MGroupForceRules[ParticleGroupId])  // VeloctiyFields, Damping, Forces  // Damping?????
 						{
@@ -336,11 +294,7 @@
 				}
 				else   // No Velocity Fields
 				{
-<<<<<<< HEAD
-					if (MGroupDampings[ParticleGroupId] > (T)0.)
-=======
 					if (MGroupDampings[ParticleGroupId] > (FReal)0.)
->>>>>>> 3aae9151
 					{
 						if (MGroupForceRules[ParticleGroupId])  // VeloctiyFields, Damping, Forces
 						{
@@ -373,14 +327,6 @@
 			SCOPE_CYCLE_COUNTER(STAT_ChaosPBDCollisionKinematicUpdate);
 
 			MCollisionParticlesActiveView.SequentialFor(
-<<<<<<< HEAD
-				[this, Dt](TKinematicGeometryClothParticles<T, d>& CollisionParticles, int32 Index)
-				{
-					MCollisionKinematicUpdate(CollisionParticles, Dt, MTime, Index);
-				});
-		}
-
-=======
 				[this, Dt](FKinematicGeometryClothParticles& CollisionParticles, int32 Index)
 				{
 					// Store active collision particle frames prior to the kinematic update for CCD collisions
@@ -391,7 +337,6 @@
 				});
 		}
 
->>>>>>> 3aae9151
 		{
 			SCOPE_CYCLE_COUNTER(STAT_ChaosPBDClearCollidedArray);
 			memset(MCollided.GetData(), 0, MCollided.Num() * sizeof(bool));
@@ -402,16 +347,6 @@
 	{
 		SCOPE_CYCLE_COUNTER(STAT_ChaosXPBDConstraintsInit);
 		MConstraintInitsActiveView.SequentialFor(
-<<<<<<< HEAD
-			[this](TArray<TFunction<void(const TPBDParticles<T, d>&)>>& ConstraintInits, int32 Index)
-			{
-				ConstraintInits[Index](MParticles);
-			});
-	}
-
-	TPerParticlePBDCollisionConstraint<T, d, EGeometryParticlesSimType::Other> CollisionRule(MCollisionParticlesActiveView, MCollided, MParticleGroupIds, MCollisionParticleGroupIds, MGroupCollisionThicknesses, MGroupCoefficientOfFrictions);
-
-=======
 			[this, Dt](TArray<TFunction<void(const FPBDParticles&, const FReal)>>& ConstraintInits, int32 Index)
 			{
 				ConstraintInits[Index](MParticles, Dt);
@@ -443,18 +378,13 @@
 		bWriteCCDContacts);
 
 	// Iteration loop
->>>>>>> 3aae9151
 	{
 		SCOPE_CYCLE_COUNTER(STAT_ChaosPBDIterationLoop);
 
 		for (int32 i = 0; i < MNumIterations; ++i)
 		{
 			MConstraintRulesActiveView.RangeFor(
-<<<<<<< HEAD
-				[this, Dt](TArray<TFunction<void(TPBDParticles<T, d>&, const T)>>& ConstraintRules, int32 Offset, int32 Range)
-=======
 				[this, Dt](TArray<TFunction<void(FPBDParticles&, const FReal)>>& ConstraintRules, int32 Offset, int32 Range)
->>>>>>> 3aae9151
 				{
 					SCOPE_CYCLE_COUNTER(STAT_ChaosPBDConstraintRule);
 					for (int32 ConstraintIndex = Offset; ConstraintIndex < Range; ++ConstraintIndex)
@@ -466,11 +396,6 @@
 			{
 				SCOPE_CYCLE_COUNTER(STAT_ChaosPBDCollisionRule);
 				MParticlesActiveView.RangeFor(
-<<<<<<< HEAD
-					[&CollisionRule, Dt](TPBDParticles<T, d>& Particles, int32 Offset, int32 Range)
-					{
-						CollisionRule.ApplyRange(Particles, Dt, Offset, Range);
-=======
 					[this, &CollisionRule, &CCDCollisionRule, Dt](FPBDParticles& Particles, int32 Offset, int32 Range)
 					{
 						const uint32 DynamicGroupId = MParticleGroupIds[Offset];  // Particle group Id, must be the same across the entire range
@@ -483,7 +408,6 @@
 						{
 							CCDCollisionRule.ApplyRange(Particles, Dt, Offset, Range);
 						}
->>>>>>> 3aae9151
 					}, bUseSingleThreadedRange);
 			}
 		}
@@ -493,11 +417,7 @@
 
 			// Particle update, V = (P - X) / Dt; X = P;
 			MParticlesActiveView.ParallelFor(
-<<<<<<< HEAD
-				[Dt](TPBDParticles<T, d>& Particles, int32 Index)
-=======
 				[Dt](FPBDParticles& Particles, int32 Index)
->>>>>>> 3aae9151
 				{
 					Particles.V(Index) = (Particles.P(Index) - Particles.X(Index)) / Dt;
 					Particles.X(Index) = Particles.P(Index);
@@ -515,10 +435,4 @@
 				CollisionRule.ApplyFriction(Particles, Dt, Index);
 			}, bUseSingleThreadedRange, MinParallelBatchSize);
 	}
-<<<<<<< HEAD
-}
-
-template class Chaos::TPBDEvolution<float, 3>;
-=======
-}
->>>>>>> 3aae9151
+}