// Copyright Epic Games, Inc. All Rights Reserved.

#include "Chaos/PBDRigidSpringConstraints.h"
#include "Chaos/Evolution/SolverDatas.h"
#include "Chaos/Particle/ParticleUtilities.h"
#include "Chaos/Utilities.h"

namespace Chaos
{
	//
	// Handle Impl
	//

	const TVector<FVec3, 2>& FPBDRigidSpringConstraintHandle::GetConstraintPositions() const
	{
		return ConcreteContainer()->GetConstraintPositions(ConstraintIndex);

	}

	void FPBDRigidSpringConstraintHandle::SetConstraintPositions(const TVector<FVec3, 2>& ConstraintPositions)
	{
		ConcreteContainer()->SetConstraintPositions(ConstraintIndex, ConstraintPositions);
	}
	
	TVector<typename FPBDRigidSpringConstraintHandle::FGeometryParticleHandle*, 2> FPBDRigidSpringConstraintHandle::GetConstrainedParticles() const
	{ 
		return ConcreteContainer()->GetConstrainedParticles(ConstraintIndex);
	}

	FReal FPBDRigidSpringConstraintHandle::GetRestLength() const
	{
		return ConcreteContainer()->GetRestLength(ConstraintIndex);
	}

	void FPBDRigidSpringConstraintHandle::SetRestLength(const FReal SpringLength)
	{
		ConcreteContainer()->SetRestLength(ConstraintIndex, SpringLength);
	}

	void FPBDRigidSpringConstraintHandle::PreGatherInput(const FReal Dt, FPBDIslandSolverData& SolverData)
	{
		ConcreteContainer()->PreGatherInput(Dt, ConstraintIndex, SolverData);
	}

	void FPBDRigidSpringConstraintHandle::GatherInput(const FReal Dt, const int32 Particle0Level, const int32 Particle1Level, FPBDIslandSolverData& SolverData)
	{
		ConcreteContainer()->GatherInput(Dt, ConstraintIndex, Particle0Level, Particle1Level, SolverData);
	}


	//
	// Container Impl
	//

	FPBDRigidSpringConstraints::FPBDRigidSpringConstraints()
		: FPBDIndexedConstraintContainer(FConstraintContainerHandle::StaticType())
	{}

	FPBDRigidSpringConstraints::~FPBDRigidSpringConstraints()
	{
	}

	typename FPBDRigidSpringConstraints::FConstraintContainerHandle* FPBDRigidSpringConstraints::AddConstraint(const FConstrainedParticlePair& InConstrainedParticles, const  TVector<FVec3, 2>& InLocations, FReal Stiffness, FReal Damping, FReal RestLength)
	{
		Handles.Add(HandleAllocator.AllocHandle(this, Handles.Num()));
		int32 ConstraintIndex = Constraints.Add(InConstrainedParticles);

		SpringSettings.Emplace(FSpringSettings({ Stiffness, Damping, RestLength }));

		Distances.Add({});
		InitDistance(ConstraintIndex, InLocations[0], InLocations[1]);

		ConstraintSolverBodies.Add({ nullptr, nullptr });

		return Handles.Last();
	}

	void FPBDRigidSpringConstraints::RemoveConstraint(int ConstraintIndex)
	{
		FConstraintContainerHandle* ConstraintHandle = Handles[ConstraintIndex];
		if (ConstraintHandle != nullptr)
		{
			// Release the handle for the freed constraint
			HandleAllocator.FreeHandle(ConstraintHandle);
			Handles[ConstraintIndex] = nullptr;
		}

		// Swap the last constraint into the gap to keep the array packed
		Constraints.RemoveAtSwap(ConstraintIndex);
		SpringSettings.RemoveAtSwap(ConstraintIndex);
		Distances.RemoveAtSwap(ConstraintIndex);
		ConstraintSolverBodies.RemoveAtSwap(ConstraintIndex);
		Handles.RemoveAtSwap(ConstraintIndex);

		// Update the handle for the constraint that was moved
		if (ConstraintIndex < Handles.Num())
		{
			SetConstraintIndex(Handles[ConstraintIndex], ConstraintIndex);
		}
	}

<<<<<<< HEAD
	void FPBDRigidSpringConstraints::UpdateDistance(int32 ConstraintIndex, const FVec3& Location0, const FVec3& Location1)
=======
	void FPBDRigidSpringConstraints::InitDistance(int32 ConstraintIndex, const FVec3& Location0, const FVec3& Location1)
>>>>>>> 6bbb88c8
	{
		// \note: this is called during initialization, not suring the solve. It therefore accesses
		// the Particles directly, rather than the SolverBodies
		const TVector<TGeometryParticleHandle<FReal, 3>*, 2>& Constraint = Constraints[ConstraintIndex];
		const TGeometryParticleHandle<FReal, 3>* Particle0 = Constraint[0];
		const TGeometryParticleHandle<FReal, 3>* Particle1 = Constraint[1];

		Distances[ConstraintIndex][0] = Particle0->R().Inverse().RotateVector(Location0 - Particle0->X());
		Distances[ConstraintIndex][1] = Particle1->R().Inverse().RotateVector(Location1 - Particle1->X());
	}

	FVec3 FPBDRigidSpringConstraints::GetDelta(int32 ConstraintIndex, const FVec3& WorldSpaceX1, const FVec3& WorldSpaceX2) const
	{
		FSolverBody& Body0 = *ConstraintSolverBodies[ConstraintIndex][0];
		FSolverBody& Body1 = *ConstraintSolverBodies[ConstraintIndex][1];

		if (!Body0.IsDynamic() && !Body1.IsDynamic())
		{
			return FVec3(0);
		}

		const FVec3 Difference = WorldSpaceX2 - WorldSpaceX1;
<<<<<<< HEAD

		const FReal Distance = Difference.Size();
		check(Distance > 1e-7);
=======
		const FReal Distance = Difference.Size();
		if (Distance < FReal(1e-7))
		{
			return FVec3(0);
		}
>>>>>>> 6bbb88c8

		const FVec3 Direction = Difference / Distance;
		const FVec3 Delta = (Distance - SpringSettings[ConstraintIndex].RestLength) * Direction;
		const FReal CombinedInvMass = Body0.InvM() + Body1.InvM();

		return SpringSettings[ConstraintIndex].Stiffness * Delta / CombinedInvMass;
	}

	void FPBDRigidSpringConstraints::PreGatherInput(const FReal Dt, FPBDIslandSolverData& SolverData)
	{
		for (int32 ConstraintIndex = 0; ConstraintIndex < NumConstraints(); ++ConstraintIndex)
		{
			PreGatherInput(Dt, ConstraintIndex, SolverData);
		}
	}

	void FPBDRigidSpringConstraints::GatherInput(const FReal Dt, FPBDIslandSolverData& SolverData)
	{
		for (int32 ConstraintIndex = 0; ConstraintIndex < NumConstraints(); ++ConstraintIndex)
		{
			GatherInput(Dt, ConstraintIndex, INDEX_NONE, INDEX_NONE, SolverData);
		}
	}

	bool FPBDRigidSpringConstraints::ApplyPhase1(const FReal Dt, const int32 It, const int32 NumIts, FPBDIslandSolverData& SolverData)
	{
		return ApplyPhase1Serial(Dt, It, NumIts, SolverData);
	}

<<<<<<< HEAD
		FGenericParticleHandle Particle0 = Constraints[ConstraintIndex][0];
		FGenericParticleHandle Particle1 = Constraints[ConstraintIndex][1];
		const bool bIsRigidDynamic0 = Particle0->IsDynamic();
		const bool bIsRigidDynamic1 = Particle1->IsDynamic();
=======
	void FPBDRigidSpringConstraints::SetNumIslandConstraints(const int32 NumIslandConstraints, FPBDIslandSolverData& SolverData)
	{
		SolverData.GetConstraintIndices(ContainerId).Reset(NumIslandConstraints);
	}
>>>>>>> 6bbb88c8

	void FPBDRigidSpringConstraints::PreGatherInput(const FReal Dt, const int32 ConstraintIndex, FPBDIslandSolverData& SolverData)
	{
		SolverData.GetConstraintIndices(ContainerId).Add(ConstraintIndex);
	
		ConstraintSolverBodies[ConstraintIndex] =
		{
			SolverData.GetBodyContainer().FindOrAdd(Constraints[ConstraintIndex][0]),
			SolverData.GetBodyContainer().FindOrAdd(Constraints[ConstraintIndex][1])
		};
	}

	void FPBDRigidSpringConstraints::GatherInput(const FReal Dt, const int32 ConstraintIndex, const int32 Particle0Level, const int32 Particle1Level, FPBDIslandSolverData& SolverData)
	{
	}

	void FPBDRigidSpringConstraints::ScatterOutput(FReal Dt, FPBDIslandSolverData& SolverData)
	{
		for (int32 ConstraintIndex : SolverData.GetConstraintIndices(ContainerId))
		{
			ConstraintSolverBodies[ConstraintIndex] = { nullptr, nullptr };
		}
	}

	bool FPBDRigidSpringConstraints::ApplyPhase1Serial(const FReal Dt, const int32 It, const int32 NumIts, FPBDIslandSolverData& SolverData)
	{
		for (int32 ConstraintIndex : SolverData.GetConstraintIndices(ContainerId))
		{
			ApplyPhase1Single(Dt, ConstraintIndex);
		}
		return true;
	}

	void FPBDRigidSpringConstraints::ApplyPhase1Single(const FReal Dt, int32 ConstraintIndex) const
	{
		check(ConstraintSolverBodies[ConstraintIndex][0] != nullptr);
		check(ConstraintSolverBodies[ConstraintIndex][1] != nullptr);
		FSolverBody& Body0 = *ConstraintSolverBodies[ConstraintIndex][0];
		FSolverBody& Body1 = *ConstraintSolverBodies[ConstraintIndex][1];
		const FVec3 BodyP0 = Body0.CorrectedP();
		const FRotation3 BodyQ0 = Body0.CorrectedQ();
		const FVec3 BodyP1 = Body1.CorrectedP();
		const FRotation3 BodyQ1 = Body1.CorrectedQ();

		if (!Body0.IsDynamic() && !Body1.IsDynamic())
		{
			return;
		}

		const FVec3 WorldSpaceX1 = BodyQ0.RotateVector(Distances[ConstraintIndex][0]) + BodyP0;
		const FVec3 WorldSpaceX2 = BodyQ1.RotateVector(Distances[ConstraintIndex][1]) + BodyP1;
		const FVec3 Delta = GetDelta(ConstraintIndex, WorldSpaceX1, WorldSpaceX2);

		if (Body0.IsDynamic())
		{
			const FVec3 Radius = WorldSpaceX1 - BodyP0;
			const FVec3 DX = Body0.InvM() * Delta;
			const FVec3 DR = Body0.InvI() * FVec3::CrossProduct(Radius, Delta);
			Body0.ApplyTransformDelta(DX, DR);
			Body0.UpdateRotationDependentState();
		}

		if (Body1.IsDynamic())
		{
			const FVec3 Radius = WorldSpaceX2 - BodyP1;
			const FVec3 DX = Body1.InvM() * -Delta;
			const FVec3 DR = Body1.InvI() * FVec3::CrossProduct(Radius, -Delta);
			Body1.ApplyTransformDelta(DX, DR);
			Body1.UpdateRotationDependentState();
		}
	}
}<|MERGE_RESOLUTION|>--- conflicted
+++ resolved
@@ -99,11 +99,7 @@
 		}
 	}
 
-<<<<<<< HEAD
-	void FPBDRigidSpringConstraints::UpdateDistance(int32 ConstraintIndex, const FVec3& Location0, const FVec3& Location1)
-=======
 	void FPBDRigidSpringConstraints::InitDistance(int32 ConstraintIndex, const FVec3& Location0, const FVec3& Location1)
->>>>>>> 6bbb88c8
 	{
 		// \note: this is called during initialization, not suring the solve. It therefore accesses
 		// the Particles directly, rather than the SolverBodies
@@ -126,17 +122,11 @@
 		}
 
 		const FVec3 Difference = WorldSpaceX2 - WorldSpaceX1;
-<<<<<<< HEAD
-
-		const FReal Distance = Difference.Size();
-		check(Distance > 1e-7);
-=======
 		const FReal Distance = Difference.Size();
 		if (Distance < FReal(1e-7))
 		{
 			return FVec3(0);
 		}
->>>>>>> 6bbb88c8
 
 		const FVec3 Direction = Difference / Distance;
 		const FVec3 Delta = (Distance - SpringSettings[ConstraintIndex].RestLength) * Direction;
@@ -166,17 +156,10 @@
 		return ApplyPhase1Serial(Dt, It, NumIts, SolverData);
 	}
 
-<<<<<<< HEAD
-		FGenericParticleHandle Particle0 = Constraints[ConstraintIndex][0];
-		FGenericParticleHandle Particle1 = Constraints[ConstraintIndex][1];
-		const bool bIsRigidDynamic0 = Particle0->IsDynamic();
-		const bool bIsRigidDynamic1 = Particle1->IsDynamic();
-=======
 	void FPBDRigidSpringConstraints::SetNumIslandConstraints(const int32 NumIslandConstraints, FPBDIslandSolverData& SolverData)
 	{
 		SolverData.GetConstraintIndices(ContainerId).Reset(NumIslandConstraints);
 	}
->>>>>>> 6bbb88c8
 
 	void FPBDRigidSpringConstraints::PreGatherInput(const FReal Dt, const int32 ConstraintIndex, FPBDIslandSolverData& SolverData)
 	{
