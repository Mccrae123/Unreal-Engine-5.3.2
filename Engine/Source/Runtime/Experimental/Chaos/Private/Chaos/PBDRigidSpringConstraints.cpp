// Copyright Epic Games, Inc. All Rights Reserved.

#include "Chaos/PBDRigidSpringConstraints.h"
<<<<<<< HEAD
#include "Chaos/Evolution/SolverDatas.h"
=======
#include "Chaos/Island/IslandManager.h"
>>>>>>> d731a049
#include "Chaos/Particle/ParticleUtilities.h"
#include "Chaos/Utilities.h"

namespace Chaos
{
	//
	// Handle Impl
	//

	const TVector<FVec3, 2>& FPBDRigidSpringConstraintHandle::GetConstraintPositions() const
	{
		return ConcreteContainer()->GetConstraintPositions(ConstraintIndex);

	}

	void FPBDRigidSpringConstraintHandle::SetConstraintPositions(const TVector<FVec3, 2>& ConstraintPositions)
	{
		ConcreteContainer()->SetConstraintPositions(ConstraintIndex, ConstraintPositions);
	}

	FParticlePair FPBDRigidSpringConstraintHandle::GetConstrainedParticles() const
	{
		return ConcreteContainer()->GetConstrainedParticles(ConstraintIndex);
	}

	FReal FPBDRigidSpringConstraintHandle::GetRestLength() const
	{
		return ConcreteContainer()->GetRestLength(ConstraintIndex);
	}

	void FPBDRigidSpringConstraintHandle::SetRestLength(const FReal SpringLength)
	{
		ConcreteContainer()->SetRestLength(ConstraintIndex, SpringLength);
	}

	void FPBDRigidSpringConstraintHandle::PreGatherInput(const FReal Dt, FPBDIslandSolverData& SolverData)
	{
		ConcreteContainer()->PreGatherInput(Dt, ConstraintIndex, SolverData);
	}

	void FPBDRigidSpringConstraintHandle::GatherInput(const FReal Dt, const int32 Particle0Level, const int32 Particle1Level, FPBDIslandSolverData& SolverData)
	{
		ConcreteContainer()->GatherInput(Dt, ConstraintIndex, Particle0Level, Particle1Level, SolverData);
	}


	//
	// Container Impl
	//

	FPBDRigidSpringConstraints::FPBDRigidSpringConstraints()
<<<<<<< HEAD
		: FPBDIndexedConstraintContainer(FConstraintContainerHandle::StaticType())
=======
		: TPBDIndexedConstraintContainer<FPBDRigidSpringConstraints>(FConstraintContainerHandle::StaticType())
>>>>>>> d731a049
	{}

	FPBDRigidSpringConstraints::~FPBDRigidSpringConstraints()
	{
	}

	typename FPBDRigidSpringConstraints::FConstraintContainerHandle* FPBDRigidSpringConstraints::AddConstraint(const FConstrainedParticlePair& InConstrainedParticles, const  TVector<FVec3, 2>& InLocations, FReal Stiffness, FReal Damping, FReal RestLength)
	{
		Handles.Add(HandleAllocator.AllocHandle(this, Handles.Num()));
		int32 ConstraintIndex = Constraints.Add(InConstrainedParticles);

		SpringSettings.Emplace(FSpringSettings({ Stiffness, Damping, RestLength }));

		Distances.Add({});
		InitDistance(ConstraintIndex, InLocations[0], InLocations[1]);

		ConstraintSolverBodies.Add({ nullptr, nullptr });

		return Handles.Last();
	}

	void FPBDRigidSpringConstraints::RemoveConstraint(int ConstraintIndex)
	{
		FConstraintContainerHandle* ConstraintHandle = Handles[ConstraintIndex];
		if (ConstraintHandle != nullptr)
		{
			// Release the handle for the freed constraint
			HandleAllocator.FreeHandle(ConstraintHandle);
			Handles[ConstraintIndex] = nullptr;
		}

		// Swap the last constraint into the gap to keep the array packed
		Constraints.RemoveAtSwap(ConstraintIndex);
		SpringSettings.RemoveAtSwap(ConstraintIndex);
		Distances.RemoveAtSwap(ConstraintIndex);
		ConstraintSolverBodies.RemoveAtSwap(ConstraintIndex);
		Handles.RemoveAtSwap(ConstraintIndex);

		// Update the handle for the constraint that was moved
		if (ConstraintIndex < Handles.Num())
		{
			SetConstraintIndex(Handles[ConstraintIndex], ConstraintIndex);
		}
	}

	void FPBDRigidSpringConstraints::InitDistance(int32 ConstraintIndex, const FVec3& Location0, const FVec3& Location1)
	{
		// \note: this is called during initialization, not suring the solve. It therefore accesses
		// the Particles directly, rather than the SolverBodies
		const TVector<TGeometryParticleHandle<FReal, 3>*, 2>& Constraint = Constraints[ConstraintIndex];
		const TGeometryParticleHandle<FReal, 3>* Particle0 = Constraint[0];
		const TGeometryParticleHandle<FReal, 3>* Particle1 = Constraint[1];

		Distances[ConstraintIndex][0] = Particle0->R().Inverse().RotateVector(Location0 - Particle0->X());
		Distances[ConstraintIndex][1] = Particle1->R().Inverse().RotateVector(Location1 - Particle1->X());
	}

	FVec3 FPBDRigidSpringConstraints::GetDelta(int32 ConstraintIndex, const FVec3& WorldSpaceX1, const FVec3& WorldSpaceX2) const
	{
		FSolverBody& Body0 = *ConstraintSolverBodies[ConstraintIndex][0];
		FSolverBody& Body1 = *ConstraintSolverBodies[ConstraintIndex][1];

		if (!Body0.IsDynamic() && !Body1.IsDynamic())
		{
			return FVec3(0);
		}

		const FVec3 Difference = WorldSpaceX2 - WorldSpaceX1;
		const FReal Distance = Difference.Size();
		if (Distance < FReal(1e-7))
		{
			return FVec3(0);
		}

		const FVec3 Direction = Difference / Distance;
		const FVec3 Delta = (Distance - SpringSettings[ConstraintIndex].RestLength) * Direction;
		const FReal CombinedInvMass = Body0.InvM() + Body1.InvM();

		return SpringSettings[ConstraintIndex].Stiffness * Delta / CombinedInvMass;
	}

<<<<<<< HEAD
	void FPBDRigidSpringConstraints::PreGatherInput(const FReal Dt, FPBDIslandSolverData& SolverData)
	{
		for (int32 ConstraintIndex = 0; ConstraintIndex < NumConstraints(); ++ConstraintIndex)
		{
			PreGatherInput(Dt, ConstraintIndex, SolverData);
		}
	}

	void FPBDRigidSpringConstraints::GatherInput(const FReal Dt, FPBDIslandSolverData& SolverData)
	{
		for (int32 ConstraintIndex = 0; ConstraintIndex < NumConstraints(); ++ConstraintIndex)
		{
			GatherInput(Dt, ConstraintIndex, INDEX_NONE, INDEX_NONE, SolverData);
		}
	}

	bool FPBDRigidSpringConstraints::ApplyPhase1(const FReal Dt, const int32 It, const int32 NumIts, FPBDIslandSolverData& SolverData)
	{
		return ApplyPhase1Serial(Dt, It, NumIts, SolverData);
	}

	void FPBDRigidSpringConstraints::SetNumIslandConstraints(const int32 NumIslandConstraints, FPBDIslandSolverData& SolverData)
	{
		SolverData.GetConstraintIndices(ContainerId).Reset(NumIslandConstraints);
	}

	void FPBDRigidSpringConstraints::PreGatherInput(const FReal Dt, const int32 ConstraintIndex, FPBDIslandSolverData& SolverData)
	{
		SolverData.GetConstraintIndices(ContainerId).Add(ConstraintIndex);
	
		ConstraintSolverBodies[ConstraintIndex] =
		{
			SolverData.GetBodyContainer().FindOrAdd(Constraints[ConstraintIndex][0]),
			SolverData.GetBodyContainer().FindOrAdd(Constraints[ConstraintIndex][1])
		};
	}

	void FPBDRigidSpringConstraints::GatherInput(const FReal Dt, const int32 ConstraintIndex, const int32 Particle0Level, const int32 Particle1Level, FPBDIslandSolverData& SolverData)
	{
	}

	void FPBDRigidSpringConstraints::ScatterOutput(FReal Dt, FPBDIslandSolverData& SolverData)
	{
		for (int32 ConstraintIndex : SolverData.GetConstraintIndices(ContainerId))
		{
			ConstraintSolverBodies[ConstraintIndex] = { nullptr, nullptr };
		}
	}

	bool FPBDRigidSpringConstraints::ApplyPhase1Serial(const FReal Dt, const int32 It, const int32 NumIts, FPBDIslandSolverData& SolverData)
	{
		for (int32 ConstraintIndex : SolverData.GetConstraintIndices(ContainerId))
		{
			ApplyPhase1Single(Dt, ConstraintIndex);
		}
		return true;
=======
	void FPBDRigidSpringConstraints::AddConstraintsToGraph(FPBDIslandManager& IslandManager)
	{
		IslandManager.AddContainerConstraints(*this);
	}

	void FPBDRigidSpringConstraints::AddBodies(FSolverBodyContainer& SolverBodyContainer)
	{
		for (int32 ConstraintIndex = 0; ConstraintIndex < NumConstraints(); ++ConstraintIndex)
		{
			AddBodies(ConstraintIndex, SolverBodyContainer);
		}
	}

	void FPBDRigidSpringConstraints::ScatterOutput(const FReal Dt)
	{
		for (int32 ConstraintIndex = 0; ConstraintIndex < NumConstraints(); ++ConstraintIndex)
		{
			ConstraintSolverBodies[ConstraintIndex] =
			{
				nullptr,
				nullptr
			};
		}
	}

	void FPBDRigidSpringConstraints::ApplyPositionConstraints(const FReal Dt, const int32 It, const int32 NumIts)
	{
		for (int32 ConstraintIndex = 0; ConstraintIndex < NumConstraints(); ++ConstraintIndex)
		{
			ApplyPhase1Single(Dt, ConstraintIndex);
		}
	}

	void FPBDRigidSpringConstraints::AddBodies(const TArrayView<int32>& ConstraintIndices, FSolverBodyContainer& SolverBodyContainer)
	{
		for (int32 ConstraintIndex : ConstraintIndices)
		{
			AddBodies(ConstraintIndex, SolverBodyContainer);
		}
	}

	void FPBDRigidSpringConstraints::ScatterOutput(const TArrayView<int32>& ConstraintIndices, const FReal Dt)
	{
		for (int32 ConstraintIndex : ConstraintIndices)
		{
			ConstraintSolverBodies[ConstraintIndex] = 
			{ 
				nullptr, 
				nullptr 
			};
		}
	}

	void FPBDRigidSpringConstraints::ApplyPositionConstraints(const TArrayView<int32>& ConstraintIndices, const FReal Dt, const int32 It, const int32 NumIts)
	{
		for (int32 ConstraintIndex : ConstraintIndices)
		{
			ApplyPhase1Single(Dt, ConstraintIndex);
		}
	}

	void FPBDRigidSpringConstraints::AddBodies(const int32 ConstraintIndex, FSolverBodyContainer& SolverBodyContainer)
	{
		ConstraintSolverBodies[ConstraintIndex] =
		{
			SolverBodyContainer.FindOrAdd(Constraints[ConstraintIndex][0]),
			SolverBodyContainer.FindOrAdd(Constraints[ConstraintIndex][1])
		};
>>>>>>> d731a049
	}

	void FPBDRigidSpringConstraints::ApplyPhase1Single(const FReal Dt, int32 ConstraintIndex) const
	{
		check(ConstraintSolverBodies[ConstraintIndex][0] != nullptr);
		check(ConstraintSolverBodies[ConstraintIndex][1] != nullptr);
		FSolverBody& Body0 = *ConstraintSolverBodies[ConstraintIndex][0];
		FSolverBody& Body1 = *ConstraintSolverBodies[ConstraintIndex][1];
		const FVec3 BodyP0 = Body0.CorrectedP();
		const FRotation3 BodyQ0 = Body0.CorrectedQ();
		const FVec3 BodyP1 = Body1.CorrectedP();
		const FRotation3 BodyQ1 = Body1.CorrectedQ();

		if (!Body0.IsDynamic() && !Body1.IsDynamic())
		{
			return;
		}

		const FVec3 WorldSpaceX1 = BodyQ0.RotateVector(Distances[ConstraintIndex][0]) + BodyP0;
		const FVec3 WorldSpaceX2 = BodyQ1.RotateVector(Distances[ConstraintIndex][1]) + BodyP1;
		const FVec3 Delta = GetDelta(ConstraintIndex, WorldSpaceX1, WorldSpaceX2);

		if (Body0.IsDynamic())
		{
			const FVec3 Radius = WorldSpaceX1 - BodyP0;
			const FVec3 DX = Body0.InvM() * Delta;
			const FVec3 DR = Body0.InvI() * FVec3::CrossProduct(Radius, Delta);
			Body0.ApplyTransformDelta(DX, DR);
			Body0.UpdateRotationDependentState();
		}

		if (Body1.IsDynamic())
		{
			const FVec3 Radius = WorldSpaceX2 - BodyP1;
			const FVec3 DX = Body1.InvM() * -Delta;
			const FVec3 DR = Body1.InvI() * FVec3::CrossProduct(Radius, -Delta);
			Body1.ApplyTransformDelta(DX, DR);
			Body1.UpdateRotationDependentState();
		}
	}
}<|MERGE_RESOLUTION|>--- conflicted
+++ resolved
@@ -1,11 +1,7 @@
 // Copyright Epic Games, Inc. All Rights Reserved.
 
 #include "Chaos/PBDRigidSpringConstraints.h"
-<<<<<<< HEAD
-#include "Chaos/Evolution/SolverDatas.h"
-=======
 #include "Chaos/Island/IslandManager.h"
->>>>>>> d731a049
 #include "Chaos/Particle/ParticleUtilities.h"
 #include "Chaos/Utilities.h"
 
@@ -41,27 +37,12 @@
 		ConcreteContainer()->SetRestLength(ConstraintIndex, SpringLength);
 	}
 
-	void FPBDRigidSpringConstraintHandle::PreGatherInput(const FReal Dt, FPBDIslandSolverData& SolverData)
-	{
-		ConcreteContainer()->PreGatherInput(Dt, ConstraintIndex, SolverData);
-	}
-
-	void FPBDRigidSpringConstraintHandle::GatherInput(const FReal Dt, const int32 Particle0Level, const int32 Particle1Level, FPBDIslandSolverData& SolverData)
-	{
-		ConcreteContainer()->GatherInput(Dt, ConstraintIndex, Particle0Level, Particle1Level, SolverData);
-	}
-
-
 	//
 	// Container Impl
 	//
 
 	FPBDRigidSpringConstraints::FPBDRigidSpringConstraints()
-<<<<<<< HEAD
-		: FPBDIndexedConstraintContainer(FConstraintContainerHandle::StaticType())
-=======
 		: TPBDIndexedConstraintContainer<FPBDRigidSpringConstraints>(FConstraintContainerHandle::StaticType())
->>>>>>> d731a049
 	{}
 
 	FPBDRigidSpringConstraints::~FPBDRigidSpringConstraints()
@@ -143,64 +124,6 @@
 		return SpringSettings[ConstraintIndex].Stiffness * Delta / CombinedInvMass;
 	}
 
-<<<<<<< HEAD
-	void FPBDRigidSpringConstraints::PreGatherInput(const FReal Dt, FPBDIslandSolverData& SolverData)
-	{
-		for (int32 ConstraintIndex = 0; ConstraintIndex < NumConstraints(); ++ConstraintIndex)
-		{
-			PreGatherInput(Dt, ConstraintIndex, SolverData);
-		}
-	}
-
-	void FPBDRigidSpringConstraints::GatherInput(const FReal Dt, FPBDIslandSolverData& SolverData)
-	{
-		for (int32 ConstraintIndex = 0; ConstraintIndex < NumConstraints(); ++ConstraintIndex)
-		{
-			GatherInput(Dt, ConstraintIndex, INDEX_NONE, INDEX_NONE, SolverData);
-		}
-	}
-
-	bool FPBDRigidSpringConstraints::ApplyPhase1(const FReal Dt, const int32 It, const int32 NumIts, FPBDIslandSolverData& SolverData)
-	{
-		return ApplyPhase1Serial(Dt, It, NumIts, SolverData);
-	}
-
-	void FPBDRigidSpringConstraints::SetNumIslandConstraints(const int32 NumIslandConstraints, FPBDIslandSolverData& SolverData)
-	{
-		SolverData.GetConstraintIndices(ContainerId).Reset(NumIslandConstraints);
-	}
-
-	void FPBDRigidSpringConstraints::PreGatherInput(const FReal Dt, const int32 ConstraintIndex, FPBDIslandSolverData& SolverData)
-	{
-		SolverData.GetConstraintIndices(ContainerId).Add(ConstraintIndex);
-	
-		ConstraintSolverBodies[ConstraintIndex] =
-		{
-			SolverData.GetBodyContainer().FindOrAdd(Constraints[ConstraintIndex][0]),
-			SolverData.GetBodyContainer().FindOrAdd(Constraints[ConstraintIndex][1])
-		};
-	}
-
-	void FPBDRigidSpringConstraints::GatherInput(const FReal Dt, const int32 ConstraintIndex, const int32 Particle0Level, const int32 Particle1Level, FPBDIslandSolverData& SolverData)
-	{
-	}
-
-	void FPBDRigidSpringConstraints::ScatterOutput(FReal Dt, FPBDIslandSolverData& SolverData)
-	{
-		for (int32 ConstraintIndex : SolverData.GetConstraintIndices(ContainerId))
-		{
-			ConstraintSolverBodies[ConstraintIndex] = { nullptr, nullptr };
-		}
-	}
-
-	bool FPBDRigidSpringConstraints::ApplyPhase1Serial(const FReal Dt, const int32 It, const int32 NumIts, FPBDIslandSolverData& SolverData)
-	{
-		for (int32 ConstraintIndex : SolverData.GetConstraintIndices(ContainerId))
-		{
-			ApplyPhase1Single(Dt, ConstraintIndex);
-		}
-		return true;
-=======
 	void FPBDRigidSpringConstraints::AddConstraintsToGraph(FPBDIslandManager& IslandManager)
 	{
 		IslandManager.AddContainerConstraints(*this);
@@ -269,7 +192,6 @@
 			SolverBodyContainer.FindOrAdd(Constraints[ConstraintIndex][0]),
 			SolverBodyContainer.FindOrAdd(Constraints[ConstraintIndex][1])
 		};
->>>>>>> d731a049
 	}
 
 	void FPBDRigidSpringConstraints::ApplyPhase1Single(const FReal Dt, int32 ConstraintIndex) const
