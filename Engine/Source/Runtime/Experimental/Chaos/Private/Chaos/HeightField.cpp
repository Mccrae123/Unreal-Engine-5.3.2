// Copyright Epic Games, Inc. All Rights Reserved.

#include "Chaos/HeightField.h"
#include "Chaos/Collision/ContactPoint.h"
<<<<<<< HEAD
=======
#include "Chaos/Collision/ContactPointsMiscShapes.h"
#include "Chaos/Collision/ContactTriangles.h"
>>>>>>> d731a049
#include "Chaos/Collision/PBDCollisionConstraint.h"
#include "Chaos/CollisionOneShotManifolds.h"
#include "Chaos/Core.h"
#include "Chaos/Convex.h"
#include "Chaos/Box.h"
#include "Chaos/GJK.h"
#include "Chaos/ImplicitObjectScaled.h"
#include "Chaos/Capsule.h"
#include "Chaos/GeometryQueries.h"
#include "HAL/IConsoleManager.h"
#include "HAL/PlatformMisc.h"
#include "Chaos/Triangle.h"
#include "Chaos/TriangleRegister.h"
<<<<<<< HEAD

namespace Chaos
{
	extern FRealSingle Chaos_Collision_EdgePrunePlaneDistance;

	int32 bOneSidedHeightField = 1;
	static FAutoConsoleVariableRef CVarOneSidedHeightField(TEXT("p.Chaos.OneSidedHeightField"), bOneSidedHeightField, TEXT("When enabled, extra steps will ensure that FHeightField::GJKContactPointImp never results in internal-facing contact data."));
=======

//PRAGMA_DISABLE_OPTIMIZATION

namespace Chaos
{
	namespace CVars
	{
		extern bool bCCDNewTargetDepthMode;
	}

	extern FRealSingle Chaos_Collision_EdgePrunePlaneDistance;

	extern bool bChaos_Collision_OneSidedHeightField;
>>>>>>> d731a049

	int32 bOneSidedHeightfieldAlwaysSweep = 1;
	static FAutoConsoleVariableRef CVarOneSidedHeightfieldAlwaysSweep(TEXT("p.Chaos.OneSidedHeightfieldAlwaysSweep"), bOneSidedHeightfieldAlwaysSweep, TEXT("When enabled, always use a sweep to ensure FHeightField::GJKContactPointImp never results \
	in internal-facing contact data. Else, we only sweep if we detect an inward facing normal. Note that the sweep results can be inaccurate in some cases."));

	class FHeightfieldRaycastVisitor
	{
	public:
		FHeightfieldRaycastVisitor(const typename FHeightField::FDataType* InData, const FVec3& InStart, const FVec3& InDir, const FReal InThickness)
			: OutTime(TNumericLimits<FReal>::Max())
			, OutFaceIndex(INDEX_NONE)
			, GeomData(InData)
			, Start(InStart)
			, Dir(InDir)
			, Thickness(InThickness)
		{
			for (int Axis = 0; Axis < 3; ++Axis)
			{
				bParallel[Axis] = FMath::IsNearlyZero(Dir[Axis], (FReal)1.e-8);
				InvDir[Axis] = bParallel[Axis] ? 0 : 1 / Dir[Axis];
			}
<<<<<<< HEAD
=======

			StartPointSimd = MakeVectorRegisterFloatFromDouble(MakeVectorRegister(Start.X, Start.Y, Start.Z, 0.0));
			VectorRegister4Float DirSimd = MakeVectorRegisterFloatFromDouble(MakeVectorRegister(Dir.X, Dir.Y, Dir.Z, 0.0));
			Parallel = VectorCompareLT(VectorAbs(DirSimd), GlobalVectorConstants::SmallNumber);
			InvDirSimd = VectorBitwiseNotAnd(Parallel, VectorDivide(VectorOne(), DirSimd));
>>>>>>> d731a049
		}

		enum class ERaycastType
		{
			Raycast,
			Sweep
		};

<<<<<<< HEAD
		/**
		* Ray / triangle  intersection
		* this provides a double sided test
		* note : this method assumes that the triangle formed by A,B and C is well formed
		*/
		FORCEINLINE_DEBUGGABLE bool RayTriangleIntersection(
			const FVec3& RayStart, const FVec3& RayDir, FReal RayLength,
			const FVec3& A, const FVec3& B, const FVec3& C,
			FReal& OutT, FVec3& OutN
		)
		{
			const FVec3 AB = B - A; // edge 1
			const FVec3 AC = C - A; // edge 2
			const FVec3 Normal = FVec3::CrossProduct(AB, AC);
			const FVec3 NegRayDir = -RayDir;

			FReal Den = FVec3::DotProduct(NegRayDir, Normal);
			if (FMath::Abs(Den) < SMALL_NUMBER)
			{
				// ray is parallel or away to the triangle plane it is a miss
				return false;
			}

			const FReal InvDen = (FReal)1 / Den;

			// let's compute the time to intersection
			const FVec3 RayToA = RayStart - A;
			const FReal Time = FVec3::DotProduct(RayToA, Normal) * InvDen;
			if (Time < (FReal)0 || Time > RayLength)
			{
				return false;
			}

			// now compute baricentric coordinates
			const FVec3 RayToACrossNegDir = FVec3::CrossProduct(NegRayDir, RayToA);
			constexpr FReal Epsilon = SMALL_NUMBER;
			const FReal UU = FVec3::DotProduct(AC, RayToACrossNegDir) * InvDen;
			if (UU < -Epsilon || UU >(1 + Epsilon))
			{
				return false; // outside of the triangle
			}
			const FReal VV = -FVec3::DotProduct(AB, RayToACrossNegDir) * InvDen;
			if (VV < -Epsilon || (VV + UU) >(1 + Epsilon))
			{
				return false; // outside of the triangle
			}

			// point is within the triangle, let's compute 
			OutT = Time;
			OutN = Normal.GetSafeNormal();
			OutN *= FMath::Sign(Den);
			return true;
		}


		FORCEINLINE_DEBUGGABLE bool VisitRaycast(int32 Payload, FReal& CurrentLength)
		{
			const int32 SubX = Payload % (GeomData->NumCols - 1);
			const int32 SubY = Payload / (GeomData->NumCols - 1);

			const int32 FullIndex = Payload + SubY;

			const FReal Radius = Thickness + SMALL_NUMBER;
			const FReal Radius2 = Radius * Radius;
			bool bIntersection = false;

=======
		FORCEINLINE_DEBUGGABLE bool VisitRaycast(int32 Payload, FReal CurrentLength)
		{
			const int32 SubY = Payload / (GeomData->NumCols - 1);
			const int32 FullIndex = Payload + SubY;

>>>>>>> d731a049
			// return if the triangle was hit or not 
			auto TestTriangle = [&](int32 FaceIndex, const FVec3& A, const FVec3& B, const FVec3& C) -> bool
			{
				FReal Time;
				FVec3 Normal;
				if (RayTriangleIntersection(Start, Dir, CurrentLength, A, B, C, Time, Normal))
				{
					if (Time < OutTime)
					{
						bool bHole = false;

						const int32 CellIndex = FaceIndex / 2;
						if (GeomData->MaterialIndices.IsValidIndex(CellIndex))
						{
							bHole = GeomData->MaterialIndices[CellIndex] == TNumericLimits<uint8>::Max();
						}

						if (!bHole)
						{
							OutPosition = Start + (Dir * Time);
							OutNormal = Normal;
							OutTime = Time;
							OutFaceIndex = FaceIndex;
<<<<<<< HEAD
							CurrentLength = Time;
=======
>>>>>>> d731a049
							return true;
						}
					}
				}

				return false;
			};

			FVec3 Points[4];
<<<<<<< HEAD
			FAABB3 CellBounds;
			GeomData->GetPointsAndBoundsScaled(FullIndex, Points, CellBounds);
			CellBounds.Thicken(Thickness);

			// Check cell bounds
			//todo: can do it without raycast
			FReal TOI;
			FVec3 HitPoint;
			bool bHit = false;
			if (CellBounds.RaycastFast(Start, Dir, InvDir, bParallel, CurrentLength, 1.0f / CurrentLength, TOI, HitPoint))
			{
				// Test both triangles that are in this cell, as we could hit both in any order
				bHit |= TestTriangle(Payload * 2, Points[0], Points[1], Points[3]);
				bHit |= TestTriangle(Payload * 2 + 1, Points[0], Points[3], Points[2]);
			}
=======
			GeomData->GetPointsScaled(FullIndex, Points);
			bool bHit = false;
				// Test both triangles that are in this cell, as we could hit both in any order
				bHit |= TestTriangle(Payload * 2, Points[0], Points[1], Points[3]);
				bHit |= TestTriangle(Payload * 2 + 1, Points[0], Points[3], Points[2]);
>>>>>>> d731a049
			const bool bShouldContinueVisiting = !bHit;
			return bShouldContinueVisiting;
		}

		bool VisitSweep(int32 Payload, FReal& CurrentLength)
		{
			const int32 SubX = Payload % (GeomData->NumCols - 1);
			const int32 SubY = Payload / (GeomData->NumCols - 1);

			const int32 FullIndex = Payload + SubY;

			const FReal Radius = Thickness + UE_SMALL_NUMBER;
			const FReal Radius2 = Radius * Radius;

			// return if the triangle was hit or not 
			auto TestTriangle = [&](int32 FaceIndex, const FVec3& A, const FVec3& B, const FVec3& C) -> bool
			{
				const FVec3 AB = B - A;
				const FVec3 AC = C - A;

				FVec3 Normal = FVec3::CrossProduct(AB, AC);
				const FReal Len2 = Normal.SafeNormalize();

				if(!ensure(Len2 > UE_SMALL_NUMBER))
				{
					// Bad triangle, co-linear points or very thin
					return false;
				}

				const TPlane<FReal, 3> TrianglePlane(A, Normal);

				bool bIntersection = false;
				FVec3 ResultPosition(0);
				FVec3 ResultNormal(0);
				FReal Time = TNumericLimits<FReal>::Max();
				int32 DummyFaceIndex = INDEX_NONE;

				if(TrianglePlane.Raycast(Start, Dir, CurrentLength, Thickness, Time, ResultPosition, ResultNormal, DummyFaceIndex))
				{
					if(Time == 0)
					{
						// Initial overlap
						const FVec3 ClosestPtOnTri = FindClosestPointOnTriangle(TrianglePlane, A, B, C, Start);
						const FReal DistToTriangle2 = (Start - ClosestPtOnTri).SizeSquared();
						if(DistToTriangle2 <= Radius2)
						{
							OutTime = 0;
							OutPosition = ClosestPtOnTri;
							OutNormal = Normal;
							OutFaceIndex = FaceIndex;
							return true;
						}
					}
					else
					{
						const FVec3 ClosestPtOnTri = FindClosestPointOnTriangle(ResultPosition, A, B, C, ResultPosition);
						const FReal DistToTriangle2 = (ResultPosition - ClosestPtOnTri).SizeSquared();
						bIntersection = DistToTriangle2 <= UE_SMALL_NUMBER;
					}
				}

				if(!bIntersection)
				{
					//sphere is not immediately touching the triangle, but it could start intersecting the perimeter as it sweeps by
					FVec3 BorderPositions[3];
					FVec3 BorderNormals[3];
					FReal BorderTimes[3];
					bool bBorderIntersections[3];

					const FCapsule ABCapsule(A, B, Thickness);
					bBorderIntersections[0] = ABCapsule.Raycast(Start, Dir, CurrentLength, 0, BorderTimes[0], BorderPositions[0], BorderNormals[0], DummyFaceIndex);

					const FCapsule BCCapsule(B, C, Thickness);
					bBorderIntersections[1] = BCCapsule.Raycast(Start, Dir, CurrentLength, 0, BorderTimes[1], BorderPositions[1], BorderNormals[1], DummyFaceIndex);

					const FCapsule ACCapsule(A, C, Thickness);
					bBorderIntersections[2] = ACCapsule.Raycast(Start, Dir, CurrentLength, 0, BorderTimes[2], BorderPositions[2], BorderNormals[2], DummyFaceIndex);

					int32 MinBorderIdx = INDEX_NONE;
					FReal MinBorderTime = 0;

					for(int32 BorderIdx = 0; BorderIdx < 3; ++BorderIdx)
					{
						if(bBorderIntersections[BorderIdx])
						{
							if(!bIntersection || BorderTimes[BorderIdx] < MinBorderTime)
							{
								MinBorderTime = BorderTimes[BorderIdx];
								MinBorderIdx = BorderIdx;
								bIntersection = true;
							}
						}
					}

					if(MinBorderIdx != INDEX_NONE)
					{
						ResultNormal = BorderNormals[MinBorderIdx];
						ResultPosition = BorderPositions[MinBorderIdx] - ResultNormal * Thickness;

						if(Time == 0)
						{
							//we were initially overlapping with triangle plane so no normal was given. Compute it now
							FVec3 TmpNormal;
							const FReal SignedDistance = TrianglePlane.PhiWithNormal(Start, TmpNormal);
							ResultNormal = SignedDistance >= 0 ? TmpNormal : -TmpNormal;
						}

						Time = MinBorderTime;
					}
				}

				if(bIntersection)
				{
					if(Time < OutTime)
					{
						bool bHole = false;

						const int32 CellIndex = FaceIndex / 2;
						if(GeomData->MaterialIndices.IsValidIndex(CellIndex))
						{
							bHole = GeomData->MaterialIndices[CellIndex] == TNumericLimits<uint8>::Max();
						}

						if(!bHole)
						{
							OutPosition = ResultPosition;
							OutNormal = ResultNormal;
							OutTime = Time;
							OutFaceIndex = FaceIndex;
							CurrentLength = Time;
							return true;
						}
					}
				}

				return false;
			};

			FVec3 Points[4];
			FAABB3 CellBounds;
			GeomData->GetPointsAndBoundsScaled(FullIndex, Points, CellBounds);
			CellBounds.Thicken(Thickness);

			// Check cell bounds
			//todo: can do it without raycast
			FReal TOI;
			FVec3 HitPoint;
			bool bHit = false;
			if (CellBounds.RaycastFast(Start, Dir, InvDir, bParallel, CurrentLength, 1.0f / CurrentLength, TOI, HitPoint))
			{
				// Test both triangles that are in this cell, as we could hit both in any order
				bHit |= TestTriangle(Payload * 2, Points[0], Points[1], Points[3]);
				bHit |= TestTriangle(Payload * 2 + 1, Points[0], Points[3], Points[2]);
			}
			const bool bShouldContinueVisiting = !bHit;
			return bShouldContinueVisiting;
		}

		FReal OutTime;
		FVec3 OutPosition;
		FVec3 OutNormal;
		int32 OutFaceIndex;

		VectorRegister4Float StartPointSimd;
		VectorRegister4Float InvDirSimd;
		VectorRegister4Float Parallel;
		
		const typename FHeightField::FDataType* GeomData;
	private:

		FVec3 Start;
		FVec3 Dir;
		FVec3 InvDir;
		bool  bParallel[3];
		FReal Thickness;
	};

	template<typename GeomQueryType>
	class THeightfieldSweepVisitor
	{
	public:

		THeightfieldSweepVisitor(const typename FHeightField::FDataType* InData, const GeomQueryType& InQueryGeom, const FRigidTransform3& InStartTM, const FVec3& InDir, const FReal InThickness, bool InComputeMTD)
			: OutTime(TNumericLimits<FReal>::Max())
			, OutFaceIndex(INDEX_NONE)
			, HfData(InData)
			, StartTM(InStartTM)
			, OtherGeom(InQueryGeom)
			, Dir(InDir)
			, Thickness(InThickness)
			, bComputeMTD(InComputeMTD)
		{
			const FAABB3 QueryBounds = InQueryGeom.BoundingBox();
			StartPoint = StartTM.TransformPositionNoScale(QueryBounds.Center());
			Inflation3D = QueryBounds.Extents() * 0.5 + FVec3(Thickness);
			for (int Axis = 0; Axis < 3; ++Axis)
			{
				bParallel[Axis] = FMath::IsNearlyZero(Dir[Axis], (FReal)1.e-8);
				InvDir[Axis] = bParallel[Axis] ? 0 : 1 / Dir[Axis];
			}
<<<<<<< HEAD
=======

			StartPointSimd = MakeVectorRegisterFloatFromDouble(MakeVectorRegister(StartPoint.X, StartPoint.Y, StartPoint.Z, 0.0));
			DirSimd = MakeVectorRegisterFloatFromDouble(MakeVectorRegister(Dir.X, Dir.Y, Dir.Z, 0.0));
			Parallel = VectorCompareLT(VectorAbs(DirSimd), GlobalVectorConstants::SmallNumber);
			InvDirSimd = VectorBitwiseNotAnd(Parallel, VectorDivide(VectorOne(), DirSimd));
			Inflation3DSimd = MakeVectorRegisterFloatFromDouble(MakeVectorRegister(Inflation3D.X, Inflation3D.Y, Inflation3D.Z, 0.0));
			Inflation3DSimd = VectorAbs(Inflation3DSimd);

>>>>>>> d731a049
		}

		bool VisitSweep(int32 Payload, FReal& CurrentLength)
		{
			const int32 SubX = Payload % (HfData->NumCols - 1);
			const int32 SubY = Payload / (HfData->NumCols - 1);

			const int32 FullIndex = Payload + SubY;

			auto TestTriangle = [&](int32 FaceIndex, const VectorRegister4Float& A, const VectorRegister4Float& B, const VectorRegister4Float& C) -> bool
			{
				if(OutTime == 0)
				{
					return false;
				}

				//Convert into local space of A to get better precision
<<<<<<< HEAD
				VectorRegister4Float AReg = MakeVectorRegisterFloatFromDouble(MakeVectorRegister(A.X, A.Y, A.Z, 0.0));
				VectorRegister4Float BReg = MakeVectorRegisterFloatFromDouble(MakeVectorRegister(B.X, B.Y, B.Z, 0.0));
				VectorRegister4Float CReg = MakeVectorRegisterFloatFromDouble(MakeVectorRegister(C.X, C.Y, C.Z, 0.0));

				FTriangleRegister Triangle(VectorZero(), VectorSubtract(BReg, AReg), VectorSubtract(CReg, AReg));
=======
				FTriangleRegister Triangle(VectorZero(), VectorSubtract(B, A), VectorSubtract(C, A));

				const UE::Math::TQuat<FReal>& RotationDouble = StartTM.GetRotation();
				VectorRegister4Float Rotation = MakeVectorRegisterFloatFromDouble(MakeVectorRegister(RotationDouble.X, RotationDouble.Y, RotationDouble.Z, RotationDouble.W));
				// Normalize rotation
				Rotation = VectorNormalizeSafe(Rotation, GlobalVectorConstants::Float0001);
>>>>>>> d731a049

				const UE::Math::TVector<FReal>& TranslationDouble = StartTM.GetTranslation();
				VectorRegister4Float Translation = MakeVectorRegisterFloatFromDouble(MakeVectorRegister(TranslationDouble.X, TranslationDouble.Y, TranslationDouble.Z, 0.0));
				Translation = VectorSubtract(Translation, A);

				FRealSingle Time;
				VectorRegister4Float OutPositionSimd, OutNormalSimd;
				if(GJKRaycast2ImplSimd(Triangle, OtherGeom, Rotation, Translation, DirSimd, static_cast<FRealSingle>(CurrentLength), Time, OutPositionSimd, OutNormalSimd, bComputeMTD, GlobalVectorConstants::Float1000))
				{
					if(Time < OutTime)
					{
						bool bHole = false;

						const int32 CellIndex = FaceIndex / 2;
						if(HfData->MaterialIndices.IsValidIndex(CellIndex))
						{
							bHole = HfData->MaterialIndices[CellIndex] == TNumericLimits<uint8>::Max();
						}

						if(!bHole)
						{
							alignas(16) FRealSingle OutFloat[4];
							VectorStoreAligned(OutNormalSimd, OutFloat);
							OutNormal.X = OutFloat[0];
							OutNormal.Y = OutFloat[1];
							OutNormal.Z = OutFloat[2];

							OutPositionSimd = VectorAdd(OutPositionSimd, A);
							VectorStoreAligned(OutPositionSimd, OutFloat);
							OutPosition.X = OutFloat[0];
							OutPosition.Y = OutFloat[1];
							OutPosition.Z = OutFloat[2];

							OutTime = Time;
							OutFaceIndex = FaceIndex;

							if(Time <= 0) //initial overlap or MTD, so stop
							{
								// This is incorrect. To prevent objects pushing through the surface of the heightfield
								// we adopt the triangle normal but this leaves us with an incorrect MTD from the GJK call
								// above. #TODO possibly re-do GJK with a plane, or some geom vs.plane special case to solve
								// both triangles as planes 
								const VectorRegister4Float AB = VectorSubtract(B, A);
								const VectorRegister4Float AC = VectorSubtract(C, A);

								VectorRegister4Float TriNormal = VectorCross(AB, AC);
								TriNormal = VectorNormalize(TriNormal);

								VectorStoreAligned(TriNormal, OutFloat);
								OutNormal.X = OutFloat[0];
								OutNormal.Y = OutFloat[1];
								OutNormal.Z = OutFloat[2];

								CurrentLength = 0;
								return false;
							}

							CurrentLength = Time;
						}
					}
				}

				return true;
			};

<<<<<<< HEAD
			FVec3 Points[4];
			FAABB3 CellBounds;
			HfData->GetPointsAndBoundsScaled(FullIndex, Points, CellBounds);
			CellBounds.ThickenSymmetrically(Inflation3D);

			// Check cell bounds
			//todo: can do it without raycast
			FReal TOI;
			FVec3 HitPoint;
			if (CellBounds.RaycastFast(StartPoint, Dir, InvDir, bParallel, CurrentLength, 1.0f / CurrentLength, TOI, HitPoint))
=======
			VectorRegister4Float Points[4];
			FAABBVectorized CellBounds;
			HfData->GetPointsAndBoundsScaledSimd(FullIndex, Points, CellBounds);
			CellBounds.Thicken(Inflation3DSimd);

			if (CellBounds.RaycastFast(StartPointSimd, InvDirSimd, Parallel, VectorSetFloat1(static_cast<FRealSingle>(CurrentLength))))
>>>>>>> d731a049
			{
				bool bContinue = TestTriangle(Payload * 2, Points[0], Points[1], Points[3]);
				if (bContinue)
				{
					TestTriangle(Payload * 2 + 1, Points[0], Points[3], Points[2]);
				}
			}
			return OutTime > 0;
		}

		FReal OutTime;
		FVec3 OutPosition;
		FVec3 OutNormal;
		int32 OutFaceIndex;

		VectorRegister4Float StartPointSimd;
		VectorRegister4Float InvDirSimd;
		VectorRegister4Float DirSimd;
		VectorRegister4Float Parallel;
		VectorRegister4Float Inflation3DSimd;

	private:

		const typename FHeightField::FDataType* HfData;
		const FRigidTransform3 StartTM;
		const GeomQueryType& OtherGeom;
		const FVec3& Dir;
		FVec3 InvDir;
		bool  bParallel[3];
		const FReal Thickness;
		bool bComputeMTD;
		FVec3 StartPoint;
		FVec3 Inflation3D;

	};

	template<typename GeomQueryType>
	class THeightfieldSweepVisitorCCD
	{
	public:

		THeightfieldSweepVisitorCCD(const typename FHeightField::FDataType* InData, const GeomQueryType& InQueryGeom, const FRigidTransform3& InStartTM, const FVec3& InDir, const FReal Length, const FReal InIgnorePenetration, const FReal InTargetPenetration)
			: OutDistance(TNumericLimits<FReal>::Max())
			, OutPhi(TNumericLimits<FReal>::Max())
			, OutPosition(0)
			, OutNormal(0)
			, OutFaceIndex(INDEX_NONE)
			, HfData(InData)
			, StartTM(InStartTM)
			, OtherGeom(InQueryGeom)
			, IgnorePenetration(InIgnorePenetration)
			, TargetPenetration(InTargetPenetration)
		{
			const FAABB3 QueryBounds = InQueryGeom.BoundingBox();
			const FVec3 StartPoint = StartTM.TransformPositionNoScale(QueryBounds.Center());
			const FVec3 Inflation3D = QueryBounds.Extents() * FReal(0.5);

			const VectorRegister4Float LengthSimd = MakeVectorRegisterFloatFromDouble(VectorSetFloat1(Length));
			StartPointSimd = MakeVectorRegisterFloatFromDouble(MakeVectorRegister(StartPoint.X, StartPoint.Y, StartPoint.Z, 0.0));
			DirSimd = MakeVectorRegisterFloatFromDouble(MakeVectorRegister(InDir.X, InDir.Y, InDir.Z, 0.0));
			EndPointSimd = VectorAdd(StartPointSimd, VectorMultiply(DirSimd, LengthSimd));
			RotationSimd = MakeVectorRegisterFloatFromDouble(StartTM.GetRotationRegister());
			ParallelSimd = VectorCompareLT(VectorAbs(DirSimd), GlobalVectorConstants::SmallNumber);
			InvDirSimd = VectorBitwiseNotAnd(ParallelSimd, VectorDivide(VectorOne(), DirSimd));
			Inflation3DSimd = MakeVectorRegisterFloatFromDouble(VectorAbs(MakeVectorRegister(Inflation3D.X, Inflation3D.Y, Inflation3D.Z, 0.0)));

			// @todo(chaos): do we really need this?
			RotationSimd = VectorNormalizeSafe(RotationSimd, GlobalVectorConstants::Float0001);
		}

		bool VisitSweep(int32 CellIndex, FReal& CurrentLength)
		{
			// Skip holes
			if (HfData->MaterialIndices.IsValidIndex(CellIndex))
			{
				const bool bHole = (HfData->MaterialIndices[CellIndex] == TNumericLimits<uint8>::Max());
				if (bHole)
				{
					return true;
				}
			}

			auto TestTriangle = [&](int32 FaceIndex, const VectorRegister4Float& A, const VectorRegister4Float& B, const VectorRegister4Float& C) -> bool
			{
				// Convert into A-relative positions to get better precision
				FTriangleRegister Triangle(VectorZero(), VectorSubtract(B, A), VectorSubtract(C, A));
				VectorRegister4Float TranslationSimd = MakeVectorRegisterFloatFromDouble(VectorSubtract(StartTM.GetTranslationRegister(), A));

				// If we are definitely penetrating by less than IgnorePenetration at T=1, we can ignore this triangle
				// Checks the query geometry support point along the normal at the sweep end point
				// NOTE: We are using SupportCore, so we need to add Radius to the early-out distance check. We could just use Support
				// but this way avoids an extra sqrt. We don't modify IgnorePenetration in the ctor because it gets used below.
				VectorRegister4Float RadiusV = MakeVectorRegisterFloatFromDouble(VectorSetFloat1(OtherGeom.GetRadius()));
				VectorRegister4Float IgnorePenetrationSimd = VectorSubtract(MakeVectorRegisterFloatFromDouble(VectorSetFloat1(IgnorePenetration)), RadiusV);
				VectorRegister4Float TriangleNormalSimd = VectorNormalize(VectorCross(VectorSubtract(B, A), VectorSubtract(C, A)));
				VectorRegister4Float OtherTriangleNormalSimd = VectorQuaternionInverseRotateVector(RotationSimd, TriangleNormalSimd);
				VectorRegister4Float OtherTrianglePositionSimd = VectorQuaternionInverseRotateVector(RotationSimd, VectorSubtract(A, EndPointSimd));
				VectorRegister4Float OtherSupportSimd = OtherGeom.SupportCoreSimd(VectorNegate(OtherTriangleNormalSimd), 0);
				VectorRegister4Float MaxDepthSimd = VectorDot3(VectorSubtract(OtherTrianglePositionSimd, OtherSupportSimd), OtherTriangleNormalSimd);
				if (VectorMaskBits(VectorCompareLT(MaxDepthSimd, IgnorePenetrationSimd)))
				{
					return true;
				}

				FRealSingle Distance;
				VectorRegister4Float PositionSimd, NormalSimd;
				if (GJKRaycast2ImplSimd(Triangle, OtherGeom, RotationSimd, TranslationSimd, DirSimd, FRealSingle(CurrentLength), Distance, PositionSimd, NormalSimd, true, GlobalVectorConstants::Float1000))
				{
					// Convert back from A-relative positions
					PositionSimd = VectorAdd(PositionSimd, A);

					const VectorRegister4Float DirDotNormalSimd = VectorDot3(DirSimd, NormalSimd);
					FReal DirDotNormal;
					VectorStoreFloat1(DirDotNormalSimd, &DirDotNormal);

					// Calculate the time to reach a depth of TargetPenetration
					FReal TargetTOI, TargetPhi;
					ComputeSweptContactTOIAndPhiAtTargetPenetration(DirDotNormal, CurrentLength, FReal(Distance), IgnorePenetration, TargetPenetration, TargetTOI, TargetPhi);

					// If this hit is closest, store the result
					const FReal TargetDistance = TargetTOI * CurrentLength;
					if (TargetDistance < CurrentLength)
					{
						CurrentLength = TargetDistance;

						VectorStoreFloat3(MakeVectorRegisterDouble(NormalSimd), &OutNormal);
						VectorStoreFloat3(MakeVectorRegisterDouble(PositionSimd), &OutPosition);
						OutDistance = TargetDistance;
						OutPhi = TargetPhi;
						OutFaceIndex = FaceIndex;
					}
				}

				return (CurrentLength > 0);
			};


			VectorRegister4Float Points[4];
			FAABBVectorized CellBounds;
			const int32 VertexIndex = HfData->CellIndexToVertexIndex(CellIndex);
			HfData->GetPointsAndBoundsScaledSimd(VertexIndex, Points, CellBounds);
			CellBounds.Thicken(Inflation3DSimd);

			if (CellBounds.RaycastFast(StartPointSimd, InvDirSimd, ParallelSimd, VectorSetFloat1(static_cast<FRealSingle>(CurrentLength))))
			{
				const int32 TriIndex0 = 2 * CellIndex + 0;
				const int32 TriIndex1 = 2 * CellIndex + 1;
				if (!TestTriangle(TriIndex0, Points[0], Points[1], Points[3]))
				{
					return false;
				}
				if (!TestTriangle(TriIndex1, Points[0], Points[3], Points[2]))
				{
					return false;
				}
			}

			return true;
		}

		FReal OutDistance;
		FReal OutPhi;
		FVec3 OutPosition;
		FVec3 OutNormal;
		int32 OutFaceIndex;

	private:
		const typename FHeightField::FDataType* HfData;
		const FRigidTransform3 StartTM;
		const GeomQueryType& OtherGeom;
		FReal IgnorePenetration;
		FReal TargetPenetration;

		VectorRegister4Float StartPointSimd;
		VectorRegister4Float EndPointSimd;
		VectorRegister4Float InvDirSimd;
		VectorRegister4Float DirSimd;
		VectorRegister4Float RotationSimd;
		VectorRegister4Float ParallelSimd;
		VectorRegister4Float Inflation3DSimd;
	};


	template<typename BufferType>
	void BuildGeomData(TArrayView<BufferType> BufferView, TArrayView<uint8> MaterialIndexView, int32 NumRows, int32 NumCols, const FVec3& InScale, TUniqueFunction<FReal(const BufferType)> ToRealFunc, typename FHeightField::FDataType& OutData, FAABB3& OutBounds)
	{
		using FDataType = typename FHeightField::FDataType;

		const bool bHaveMaterials = MaterialIndexView.Num() > 0;
		const bool bOnlyDefaultMaterial = MaterialIndexView.Num() == 1;
		ensure(BufferView.Num() == NumRows * NumCols);
		ensure(NumRows > 1);
		ensure(NumCols > 1);

		// Populate data.
		const int32 NumHeights = BufferView.Num();
		OutData.Heights.SetNum(NumHeights);

		OutData.NumRows = static_cast<uint16>(NumRows);
		OutData.NumCols = static_cast<uint16>(NumCols);
		OutData.MinValue = ToRealFunc(BufferView[0]);
		OutData.MaxValue = ToRealFunc(BufferView[0]);
		OutData.Scale = InScale;
		OutData.ScaleSimd = MakeVectorRegisterFloatFromDouble(MakeVectorRegisterDouble(InScale.X, InScale.Y, InScale.Z, 0.0));

		for(int32 HeightIndex = 1; HeightIndex < NumHeights; ++HeightIndex)
		{
			const FReal CurrHeight = ToRealFunc(BufferView[HeightIndex]);

			if(CurrHeight > OutData.MaxValue)
			{
				OutData.MaxValue = CurrHeight;
			}
			else if(CurrHeight < OutData.MinValue)
			{
				OutData.MinValue = CurrHeight;
			}
		}

		OutData.Range = OutData.MaxValue - OutData.MinValue;
		OutData.HeightPerUnit = OutData.Range / FDataType::StorageRange;

		for(int32 HeightIndex = 0; HeightIndex < NumHeights; ++HeightIndex)
		{
			OutData.Heights[HeightIndex] = static_cast<typename FDataType::StorageType>((ToRealFunc(BufferView[HeightIndex]) - OutData.MinValue) / OutData.HeightPerUnit);

			int32 X = HeightIndex % (NumCols);
			int32 Y = HeightIndex / (NumCols);
			FVec3 Position(FReal(X), FReal(Y), OutData.MinValue + OutData.Heights[HeightIndex] * OutData.HeightPerUnit);
			if(HeightIndex == 0)
			{
				OutBounds = FAABB3(Position * InScale, Position * InScale);
			}
			else
			{
				OutBounds.GrowToInclude(Position * InScale);
			}
		}
		OutBounds.Thicken(UE_KINDA_SMALL_NUMBER);

		
		OutData.BuildLowResolutionData();

		if(bHaveMaterials)
		{
			if(bOnlyDefaultMaterial)
			{
				OutData.MaterialIndices.Add(0);
			}
			else
			{
				const int32 NumCells = NumHeights - NumRows - NumCols + 1;
				ensure(MaterialIndexView.Num() == NumCells);
				OutData.MaterialIndices.Empty();
				OutData.MaterialIndices.Append(MaterialIndexView.GetData(), MaterialIndexView.Num());
			}
		}
	}

	template<typename BufferType>
	void EditGeomData(TArrayView<BufferType> BufferView, int32 InBeginRow, int32 InBeginCol, int32 NumRows, int32 NumCols, TUniqueFunction<FReal(const BufferType)> ToRealFunc, typename FHeightField::FDataType& OutData, FAABB3& OutBounds)
	{
		using FDataType = typename FHeightField::FDataType;

		FReal MinValue = TNumericLimits<FReal>::Max();
		FReal MaxValue = TNumericLimits<FReal>::Min();

		for(BufferType& Value : BufferView)
		{
			MinValue = FMath::Min(MinValue, ToRealFunc(Value));
			MaxValue = FMath::Max(MaxValue, ToRealFunc(Value));
		}

		const int32 EndRow = InBeginRow + NumRows;
		const int32 EndCol = InBeginCol + NumCols;

		// If our range now falls outside of the original ranges we need to resample the whole heightfield to perform the edit.
		// Here we resample everything outside of the edit and update our ranges
		const bool bNeedsResample = MinValue < OutData.MinValue || MaxValue > OutData.MaxValue;
		if(bNeedsResample)
		{
			const FReal NewMin = FMath::Min(MinValue, OutData.MinValue);
			const FReal NewMax = FMath::Max(MaxValue, OutData.MaxValue);
			const FReal NewRange = NewMax - NewMin;
			const FReal NewHeightPerUnit = NewRange / FDataType::StorageRange;

			for(int32 RowIdx = 0; RowIdx < OutData.NumRows; ++RowIdx)
			{
				for(int32 ColIdx = 0; ColIdx < OutData.NumCols; ++ColIdx)
				{
					// Provided buffer has inverted column index, invert col to ensure Heights is filled out the same was as BuildGeomData.
					const int32 HeightIndex = RowIdx * OutData.NumCols + (OutData.NumCols - 1 - ColIdx);

					if(RowIdx >= InBeginRow && RowIdx < EndRow &&
						ColIdx >= InBeginCol && ColIdx < EndCol)
					{
						// From the new set
						const int32 NewSetIndex = (RowIdx - InBeginRow) * NumCols + (ColIdx - InBeginCol);
						OutData.Heights[HeightIndex] = static_cast<typename FDataType::StorageType>((ToRealFunc(BufferView[NewSetIndex]) - NewMin) / NewHeightPerUnit);
					}
					else
					{
						// Resample existing
						const FReal ExpandedHeight = OutData.MinValue + OutData.Heights[HeightIndex] * OutData.HeightPerUnit;
						OutData.Heights[HeightIndex] = static_cast<typename FDataType::StorageType>((ExpandedHeight - NewMin) / NewHeightPerUnit);
					}

					int32 X = HeightIndex % (OutData.NumCols);
					int32 Y = HeightIndex / (OutData.NumCols);
					FVec3 Position(FReal(X), FReal(Y), NewMin + OutData.Heights[HeightIndex] * NewHeightPerUnit);
					if(HeightIndex == 0)
					{
						OutBounds = FAABB3(Position, Position);
					}
					else
					{
						OutBounds.GrowToInclude(Position);
					}
				}
			}

			OutBounds.Thicken(UE_KINDA_SMALL_NUMBER);

			OutData.MinValue = NewMin;
			OutData.MaxValue = NewMax;
			OutData.HeightPerUnit = NewHeightPerUnit;
			OutData.Range = NewRange;
		}
		else
		{
			// No resample, just push new heights into the data
			for(int32 RowIdx = InBeginRow; RowIdx < EndRow; ++RowIdx)
			{
				for(int32 ColIdx = InBeginCol; ColIdx < EndCol; ++ColIdx)
				{
					// Provided buffer has inverted column index, invert col to ensure Heights is filled out the same was as BuildGeomData.
					const int32 HeightIndex = RowIdx * OutData.NumCols + (OutData.NumCols - 1 - ColIdx);
					const int32 NewSetIndex = (RowIdx - InBeginRow) * NumCols + (ColIdx - InBeginCol);
					OutData.Heights[HeightIndex] = static_cast<typename FDataType::StorageType>((ToRealFunc(BufferView[NewSetIndex]) - OutData.MinValue) / OutData.HeightPerUnit);
				}
			}
		}

		OutData.BuildLowResolutionData();
	}

	FHeightField::FHeightField(TArray<FReal>&& Height, TArray<uint8>&& InMaterialIndices, int32 NumRows, int32 NumCols, const FVec3& InScale)
		: FImplicitObject(EImplicitObject::HasBoundingBox, ImplicitObjectType::HeightField)
	{
		TUniqueFunction<FReal(FReal)> ConversionFunc = [](const FReal InVal) -> FReal
		{
			return InVal;
		};

		BuildGeomData<FReal>(MakeArrayView(Height), MakeArrayView(InMaterialIndices), NumRows, NumCols, FVec3(1), MoveTemp(ConversionFunc), GeomData, LocalBounds);
		CalcBounds();
		SetScale(InScale);
	}

	Chaos::FHeightField::FHeightField(TArrayView<const uint16> InHeights, TArrayView<uint8> InMaterialIndices, int32 InNumRows, int32 InNumCols, const FVec3& InScale)
		: FImplicitObject(EImplicitObject::HasBoundingBox, ImplicitObjectType::HeightField)
	{
		TUniqueFunction<FReal(const uint16)> ConversionFunc = [](const uint16 InVal) -> FReal
		{
			return (FReal)((int32)InVal - 32768);
		};

		BuildGeomData<const uint16>(InHeights, InMaterialIndices, InNumRows, InNumCols, FVec3(1), MoveTemp(ConversionFunc), GeomData, LocalBounds);
		CalcBounds();
		SetScale(InScale);
	}

	void Chaos::FHeightField::EditHeights(TArrayView<const uint16> InHeights, int32 InBeginRow, int32 InBeginCol, int32 InNumRows, int32 InNumCols)
	{
		const int32 NumExpectedValues = InNumRows * InNumCols;
		const int32 EndRow = InBeginRow + InNumRows - 1;
		const int32 EndCol = InBeginCol + InNumCols - 1;

		if(ensure(InHeights.Num() == NumExpectedValues && InBeginRow >= 0 && InBeginCol >= 0 && EndRow < GeomData.NumRows && EndCol < GeomData.NumCols))
		{
			TUniqueFunction<FReal(const uint16)> ConversionFunc = [](const uint16 InVal) -> FReal
			{
				return (FReal)((int32)InVal - 32768);
			};

			EditGeomData<const uint16>(InHeights, InBeginRow, InBeginCol, InNumRows, InNumCols, MoveTemp(ConversionFunc), GeomData, LocalBounds);

			// Slow and dumb. TODO: Actually fix CellHeights inside EditGeomData.
			CalcBounds();
		}
	}

	void Chaos::FHeightField::EditHeights(TArrayView<FReal> InHeights, int32 InBeginRow, int32 InBeginCol, int32 InNumRows, int32 InNumCols)
	{
		const int32 NumExpectedValues = InNumRows * InNumCols;
		const int32 EndRow = InBeginRow + InNumRows - 1;
		const int32 EndCol = InBeginCol + InNumCols - 1;

		if(ensure(InHeights.Num() == NumExpectedValues && InBeginRow >= 0 && InBeginCol >= 0 && EndRow < GeomData.NumRows && EndCol < GeomData.NumCols))
		{
			TUniqueFunction<FReal(FReal)> ConversionFunc = [](const FReal InVal) -> FReal
			{
				return InVal;
			};

			EditGeomData<FReal>(InHeights, InBeginRow, InBeginCol, InNumRows, InNumCols, MoveTemp(ConversionFunc), GeomData, LocalBounds);

			// Slow and dumb. TODO: Actually fix CellHeights inside EditGeomData.
			CalcBounds();
		}
	}

	bool Chaos::FHeightField::GetCellBounds2D(const TVec2<int32> InCoord, FBounds2D& OutBounds, const FVec2& InInflate /*= {0}*/) const
	{
		if (FlatGrid.IsValid(InCoord))
		{
			OutBounds.Min = FVec2(static_cast<FReal>(InCoord[0]), static_cast<FReal>(InCoord[1]));
			OutBounds.Max = FVec2(static_cast<FReal>(InCoord[0] + 1), static_cast<FReal>(InCoord[1] + 1));
			OutBounds.Min -= InInflate;
			OutBounds.Max += InInflate;

			return true;
		}

		return false;
	}

	FReal Chaos::FHeightField::GetHeight(int32 InIndex) const
	{
		if (CHAOS_ENSURE(InIndex >= 0 && InIndex < GeomData.Heights.Num()))
		{
			return GeomData.GetPoint(InIndex).Z;
		}

		return TNumericLimits<FReal>::Max();
	}

	FReal Chaos::FHeightField::GetHeight(int32 InX, int32 InY) const
	{
		const int32 Index = InY * GeomData.NumCols + InX;
		return GetHeight(Index);
	}

	uint8 Chaos::FHeightField::GetMaterialIndex(int32 InIndex) const
	{
		if(CHAOS_ENSURE(InIndex >= 0 && InIndex < GeomData.MaterialIndices.Num()))
		{
			return GeomData.MaterialIndices[InIndex];
		}

		return TNumericLimits<uint8>::Max();
	}

	uint8 Chaos::FHeightField::GetMaterialIndex(int32 InX, int32 InY) const
	{
		const int32 Index = InY * (GeomData.NumCols - 1) + InX;
		return GetMaterialIndex(Index);
	}

	bool Chaos::FHeightField::IsHole(int32 InIndex) const
	{
		return GetMaterialIndex(InIndex) == TNumericLimits<uint8>::Max();
	}

	bool Chaos::FHeightField::IsHole(int32 InCellX, int32 InCellY) const
	{
		// Convert to single cell index
		const int32 Index = InCellY * (GeomData.NumCols - 1) + InCellX;
		return IsHole(Index);
	}

	struct FHeightNormalResult
	{
		Chaos::FReal Height = TNumericLimits<Chaos::FReal>::Max();
		Chaos::FVec3 Normal = Chaos::FVec3(0);
	};

	/**
	* GetHeightNormalAt always return a valid normal
	* if the point is outside of the grid, the edge is extended infinitely 
	**/
	template<bool bFillHeight, bool bFillNormal>
	FHeightNormalResult GetHeightNormalAt(const FVec2& InGridLocationLocal, const Chaos::FHeightField::FDataType& InGeomData, const TUniformGrid<Chaos::FReal, 2>& InGrid)
	{
		FHeightNormalResult Result;

		const FVec2 ClampedGridLocationLocal = InGrid.Clamp(InGridLocationLocal);
		
		TVec2<int32> CellCoord = InGrid.Cell(ClampedGridLocationLocal);
		CellCoord = InGrid.ClampIndex(CellCoord);

		const int32 SingleIndex = CellCoord[1] * (InGeomData.NumCols) + CellCoord[0];
		FVec3 Pts[4];
		InGeomData.GetPointsScaled(SingleIndex, Pts);

		const Chaos::FReal FractionX = FMath::Frac(ClampedGridLocationLocal[0]);
		const Chaos::FReal FractionY = FMath::Frac(ClampedGridLocationLocal[1]);

		if(FractionX > FractionY)
		{
			if(bFillHeight)
			{
				const static FVector Tri[3] = {FVector(0.0f, 0.0f, 0.0f), FVector(1.0f, 1.0f, 0.0f), FVector(0.0f, 1.0f, 0.0f)};
				FVector Bary = FMath::GetBaryCentric2D ({ FractionX, FractionY, 0.0f }, Tri[0], Tri[1], Tri[2]);

				Result.Height = Pts[0].Z * Bary[0] + Pts[3].Z * Bary[1] + Pts[2].Z * Bary[2];
			}

			if(bFillNormal)
			{
				const FVec3 AB = Pts[3] - Pts[0];
				const FVec3 AC = Pts[2] - Pts[0];
				Result.Normal = FVec3::CrossProduct(AB, AC).GetUnsafeNormal();
			}
		}
		else
		{
			if(bFillHeight)
			{
				const static FVector Tri[3] = {FVector(0.0f, 0.0f, 0.0f), FVector(1.0f, 0.0f, 0.0f), FVector(1.0f, 1.0f, 0.0f)};
				FVector Bary = FMath::GetBaryCentric2D({ FractionX, FractionY, 0.0f }, Tri[0], Tri[1], Tri[2]);

				Result.Height = Pts[0].Z * Bary[0] + Pts[1].Z * Bary[1] + Pts[3].Z * Bary[2];
			}

			if(bFillNormal)
			{
				const FVec3 AB = Pts[1] - Pts[0];
				const FVec3 AC = Pts[3] - Pts[0];
				Result.Normal = FVec3::CrossProduct(AB, AC).GetUnsafeNormal();
			}
		}

		return Result;
	}

	Chaos::FVec3 Chaos::FHeightField::GetNormalAt(const TVec2<FReal>& InGridLocationLocal) const
	{
		return GetHeightNormalAt<false, true>(InGridLocationLocal, GeomData, FlatGrid).Normal;

	}

	FReal Chaos::FHeightField::GetHeightAt(const TVec2<FReal>& InGridLocationLocal) const
	{
		return GetHeightNormalAt<true, false>(InGridLocationLocal, GeomData, FlatGrid).Height;
	}

	bool Chaos::FHeightField::GetCellBounds3D(const TVec2<int32> InCoord, FVec3& OutMin, FVec3& OutMax, const FVec3& InInflate /*= {0}*/) const
	{
		if (FlatGrid.IsValid(InCoord))
		{
			//todo: just compute max height, avoid extra work since this is called from tight loop
			FVec3 Min,Max;
			CalcCellBounds3D(InCoord,Min,Max);

			OutMin = FVec3(static_cast<FReal>(InCoord[0]), static_cast<FReal>(InCoord[1]), GeomData.GetMinHeight());
			OutMax = FVec3(static_cast<FReal>(InCoord[0] + 1), static_cast<FReal>(InCoord[1] + 1), Max[2]);
			OutMin = OutMin - InInflate;
			OutMax = OutMax + InInflate;

			return true;
		}

		return false;
	}

	bool Chaos::FHeightField::GetCellBounds2DScaled(const TVec2<int32> InCoord, FBounds2D& OutBounds, const FVec2& InInflate /*= {0}*/) const
	{
		if (FlatGrid.IsValid(InCoord))
		{
			OutBounds.Min = FVec2(static_cast<FReal>(InCoord[0]), static_cast<FReal>(InCoord[1]));
			OutBounds.Max = FVec2(static_cast<FReal>(InCoord[0] + 1), static_cast<FReal>(InCoord[1] + 1));
			OutBounds.Min -= InInflate;
			OutBounds.Max += InInflate;
			const FVec2 Scale2D = FVec2(GeomData.Scale[0], GeomData.Scale[1]);
			OutBounds.Min *= Scale2D;
			OutBounds.Max *= Scale2D;
			return true;
		}

		return false;
	}

	bool Chaos::FHeightField::GetCellBounds3DScaled(const TVec2<int32> InCoord, FVec3& OutMin, FVec3& OutMax, const FVec3& InInflate /*= {0}*/) const
	{
		if (FlatGrid.IsValid(InCoord))
		{
			//todo: just compute max height, avoid extra work since this is called from tight loop
			FVec3 Min,Max;
			CalcCellBounds3D(InCoord,Min,Max);

			OutMin = FVec3(static_cast<FReal>(InCoord[0]), static_cast<FReal>(InCoord[1]), GeomData.GetMinHeight());
			OutMax = FVec3(static_cast<FReal>(InCoord[0] + 1), static_cast<FReal>(InCoord[1] + 1), Max[2]);

			const FAABB3 CellBoundScaled = FAABB3::FromPoints(OutMin * GeomData.Scale, OutMax * GeomData.Scale);

			OutMin = CellBoundScaled.Min() - InInflate;
			OutMax = CellBoundScaled.Max() + InInflate;
			return true;
		}

		return false;
	}

	bool Chaos::FHeightField::CalcCellBounds3D(const TVec2<int32> InCoord, FVec3& OutMin, FVec3& OutMax, const FVec3& InInflate /*= {0}*/) const
	{
		if(FlatGrid.IsValid(InCoord))
		{
			int32 Index = InCoord[1] * (GeomData.NumCols) + InCoord[0];
			FVec3 Points[4];
			GeomData.GetPoints(Index, Points);

			const FAABB3 CellBound = FAABB3::FromPoints(Points[0], Points[1], Points[2], Points[3]);

			OutMin = CellBound.Min();
			OutMax = CellBound.Max();
			OutMin -= InInflate;
			OutMax += InInflate;

			return true;
		}

		return false;
	}

	// Raycast is navigating slowly one cell at the time, on the high resolution height field
	// This navigation is the most precise and will check if we need to compute the raycast at the triangle level
	FORCEINLINE bool FHeightField::WalkSlow(TVec2<int32>& CellIdx, FHeightfieldRaycastVisitor& Visitor, FReal CurrentLength, const VectorRegister4Float& CurrentLengthSimd,
		const FVec2& ScaledMin, FReal ZMidPoint, const FVec3& Dir, const FVec3& InvDir, bool bParallel[3], const FVec2& ScaledDx2D, FVec3& NextStart, 
		const FVec3& ScaleSign, const FVec3& ScaledDx, int32 IndexLowResX, int32 IndexLowResY) const
	{
		const int32 LowResInc = Visitor.GeomData->LowResInc;
		while (true)
		{
			if (FlatGrid.IsValid(CellIdx))
			{
				PHYSICS_CSV_CUSTOM_VERY_EXPENSIVE(PhysicsCounters, NumRayHeightfieldCellVisited, 1, ECsvCustomStatOp::Accumulate);
				// Test for the cell bounding box is done in the visitor at the same time as fetching the points for the triangles
				// this avoid fetching the points twice ( here and in the visitor )

				const int32 Payload = CellIdx[1] * (GeomData.NumCols - 1) + CellIdx[0];
				const int32 SubY = (Payload) / (GeomData.NumCols - 1);
				const int32 FullIndex = Payload + SubY;
				FAABBVectorized Bounds;
				Visitor.GeomData->GetBoundsScaledSimd(FullIndex, Bounds);
				if (Bounds.RaycastFast(Visitor.StartPointSimd, Visitor.InvDirSimd, Visitor.Parallel, CurrentLengthSimd))
				{
					const bool bContinue = Visitor.VisitRaycast(CellIdx[1] * (GeomData.NumCols - 1) + CellIdx[0], CurrentLength);
					if (!bContinue)
					{
						return false;
					}
				}
			}

			//find next cell
			//We want to know which plane we used to cross into next cell
			const FVec2 ScaledCellCenter2D = ScaledMin + FVec2(static_cast<FReal>(CellIdx[0]) + 0.5f, static_cast<FReal>(CellIdx[1]) + 0.5f) * ScaledDx2D;
			const FVec3 ScaledCellCenter(ScaledCellCenter2D[0], ScaledCellCenter2D[1], ZMidPoint);

			FReal Times[3];
			FReal BestTime = CurrentLength;
			bool bTerminate = true;
			for (int Axis = 0; Axis < 3; ++Axis)
			{
				if (!bParallel[Axis])
				{
					const FReal CrossPoint = (Dir[Axis] * ScaleSign[Axis]) > 0 ? ScaledCellCenter[Axis] + ScaledDx[Axis] / 2 : ScaledCellCenter[Axis] - ScaledDx[Axis] / 2;
					const FReal Distance = CrossPoint - NextStart[Axis];	//note: CellCenter already has /2, we probably want to use the corner instead
					const FReal Time = Distance * InvDir[Axis];
					Times[Axis] = Time;
					if (Time < BestTime)
					{
						bTerminate = false;	//found at least one plane to pass through
						BestTime = Time;
					}
				}
				else
				{
					Times[Axis] = TNumericLimits<FReal>::Max();
				}
			}

			if (bTerminate)
			{
				return false;
			}

			const TVec2<int32> PrevIdx = CellIdx;

			for (int Axis = 0; Axis < 2; ++Axis)
			{
				CellIdx[Axis] += (Times[Axis] <= BestTime) ? ((Dir[Axis] * ScaleSign[Axis]) > 0 ? 1 : -1) : 0;
				if (CellIdx[Axis] < 0 || CellIdx[Axis] >= FlatGrid.Counts()[Axis])
				{
					return false;
				}
			}

			if (PrevIdx == CellIdx)
			{
				//crossed on z plane which means no longer in heightfield bounds
				return false;
			}

			NextStart = NextStart + Dir * BestTime;

			if (IndexLowResX != CellIdx[0] / LowResInc || IndexLowResY != CellIdx[1] / LowResInc)
			{
				return true;
			}

		}
		return true;
	}

	// Raycast is navigating fast on the high resolution height field
	// This navigation is more precise than the low resolution walk. It would have more cache miss because it grabs several cells not necessarily contiguous in memory.
	// It navigates only on the cell that need to be checked.
	FORCEINLINE bool FHeightField::WalkFast(TVec2<int32>& CellIdx, FHeightfieldRaycastVisitor& Visitor, FReal CurrentLength, const VectorRegister4Float& CurrentLengthSimd,
		const FVec2& ScaledMin, FReal ZMidPoint, const FVec3& Dir, const FVec3& InvDir, bool bParallel[3], const FVec2& ScaledDx2D, FVec3& NextStart,
		const FVec3& ScaleSign, const FVec3& ScaledDx, const FVec2& Scale2D, const FVec3& DirScaled) const 
	{
		const FReal BoundsMinZ = CachedBounds.Min().Z;
		const FReal BoundsMaxZ = CachedBounds.Max().Z;

		const int32 LowResInc = Visitor.GeomData->LowResInc;
		const int32 IndexLowResX = CellIdx[0] / LowResInc;
		const int32 IndexLowResY = CellIdx[1] / LowResInc;

		const TVec2<int32> NextStartInt = TVec2<int32>(static_cast<int32>(NextStart[0] / Scale2D[0]), static_cast<int32>(NextStart[1] / Scale2D[1]));
		CellIdx = FlatGrid.Cell(NextStartInt);

		const FVec3 NextStartOri = NextStart;
		const FReal Length2D = FMath::Sqrt(DirScaled[0] * DirScaled[0] + DirScaled[1] * DirScaled[1]);
		constexpr FReal FastInc2D = 2.0;  // Length in cell dimension
		const FReal FastIncScaled = FastInc2D / Length2D;

		const FVec3 InspectionStepVector = DirScaled * FastIncScaled * ScaledDx;
		FReal NextStartZ = FMath::Clamp(NextStart.Z, BoundsMinZ, BoundsMaxZ); // Numerical errors can violate this condition, so force it here.
		const FReal FastIncScaled3D = InspectionStepVector.Length();
		const FReal CellsToInspectZ = FastIncScaled3D * Dir.Z;
		FReal DistanceProcessed = 0.0;

		while (true)
		{
			if (!FlatGrid.IsValid(CellIdx))
			{
				return false;
			}

			const FVec3 NewNextStart = (InspectionStepVector + NextStart);
			const TVec2<int32> NewNextStartInt = TVec2<int32>(static_cast<int32>(NewNextStart[0] / Scale2D[0]), static_cast<int32>(NewNextStart[1] / Scale2D[1]));
			const TVec2<int32> NextStartInt2 = TVec2<int32>(static_cast<int32>(NextStart[0] / Scale2D[0]), static_cast<int32>(NextStart[1] / Scale2D[1]));

			const TVec2<int32> DiffInt = NewNextStartInt - NextStartInt2;
			const TVec2<int32> AddedCellIdx = TVec2<int32>(static_cast<int32>(DiffInt[0]), static_cast<int32>(DiffInt[1]));

			FAABBVectorized Bounds;
			Visitor.GeomData->GetBoundsScaled(CellIdx, AddedCellIdx, Bounds);
			if (Bounds.RaycastFast(Visitor.StartPointSimd, Visitor.InvDirSimd, Visitor.Parallel, CurrentLengthSimd))
			{
				NextStart = NextStartOri + Dir * DistanceProcessed;
				bool bContinue = WalkSlow(CellIdx, Visitor, CurrentLength, CurrentLengthSimd, ScaledMin, ZMidPoint, Dir, InvDir, bParallel, ScaledDx2D, NextStart, ScaleSign, ScaledDx, IndexLowResX, IndexLowResY);
				if (bContinue)
				{
					return true;
				}
				return false;
			}

			NextStart = NewNextStart;

			const TVec2<int32> PrevIdx = CellIdx;
			CellIdx = FlatGrid.Cell(NewNextStartInt);
			if (PrevIdx == CellIdx)
			{
				return false;
			}

			if (DistanceProcessed > CurrentLength || NextStartZ < BoundsMinZ || NextStartZ > BoundsMaxZ)
			{
				return false;
			}
			DistanceProcessed += FastIncScaled3D;
			NextStartZ += CellsToInspectZ;
			if (IndexLowResX != CellIdx[0] / LowResInc || IndexLowResY != CellIdx[1] / LowResInc)
			{
				// Walk on low resolution height field
				return true;
			}
		} 
		return true;
	}

	// Raycast is navigating a low resolution height field
	// This navigation is less precise can have lot of false positive intersection but navigate fast with few cache miss.
	// It navigates on a squared cell number.
	FORCEINLINE bool FHeightField::WalkOnLowRes(TVec2<int32>& CellIdx, FHeightfieldRaycastVisitor& Visitor, FReal CurrentLength, const VectorRegister4Float& CurrentLengthSimd,
		const FVec2& ScaledMin, FReal ZMidPoint, const FVec3& Dir, const FVec3& InvDir, bool bParallel[3], const FVec2& ScaledDx2D, FVec3& NextStart,
		const FVec3& ScaleSign, const FVec3& ScaledDx, const FVec2& Scale2D, const FVec3& DirScaled) const
	{
		const int32 LowResInc = Visitor.GeomData->LowResInc;
		while (true)
		{
			if (!FlatGrid.IsValid(CellIdx))
			{
				return false;
			}

			FAABBVectorized Bounds;
			Visitor.GeomData->GetLowResBoundsScaled(CellIdx, Bounds);
			if (Bounds.RaycastFast(Visitor.StartPointSimd, Visitor.InvDirSimd, Visitor.Parallel, CurrentLengthSimd))
			{
				bool bContinue = WalkFast(CellIdx, Visitor, CurrentLength, CurrentLengthSimd, ScaledMin, ZMidPoint, Dir, InvDir, bParallel, ScaledDx2D, NextStart,
					ScaleSign, ScaledDx, Scale2D, DirScaled);
				if (bContinue)
				{
					continue; 
				}
				return false;
			}

			const FVec2 ScaledCellCenter2D = ScaledMin + FVec2(static_cast<FReal>(CellIdx[0] / LowResInc) + 0.5f, static_cast<FReal>(CellIdx[1] / LowResInc) + 0.5f) * (ScaledDx2D * (FReal)LowResInc);
			const FVec3 ScaledCellCenter(ScaledCellCenter2D[0], ScaledCellCenter2D[1], ZMidPoint);

			FReal Times[3];
			FReal BestTime = CurrentLength;
			bool bTerminate = true;
			for (int Axis = 0; Axis < 3; ++Axis)
			{
				if (!bParallel[Axis])
				{
					const FReal CrossPoint = (Dir[Axis] * ScaleSign[Axis]) > 0 ? ScaledCellCenter[Axis] + ScaledDx[Axis] * (FReal)LowResInc / 2 : ScaledCellCenter[Axis] - ScaledDx[Axis] * (FReal)LowResInc / 2;
					const FReal Distance = CrossPoint - NextStart[Axis];	//note: CellCenter already has /2, we probably want to use the corner instead
					const FReal Time = Distance * InvDir[Axis];
					Times[Axis] = Time;
					if (Time < BestTime)
					{
						bTerminate = false;	//found at least one plane to pass through
						BestTime = Time;
					}
				}
				else
				{
					Times[Axis] = TNumericLimits<FReal>::Max();
				}
			}

			if (bTerminate)
			{
				return false;
			}

			const TVec2<int32> PrevIdx = CellIdx;

			for (int Axis = 0; Axis < 2; ++Axis)
			{
				CellIdx[Axis] += (Times[Axis] <= BestTime) ? ((Dir[Axis] * ScaleSign[Axis]) > 0 ? LowResInc : -LowResInc) : 0;
				// Make sure CellIdx doesn't go beyond the grid
				CellIdx[Axis] = FMath::Min<int32>(CellIdx[Axis], FlatGrid.Counts()[Axis] - 1);
				CellIdx[Axis] = FMath::Max<int32>(CellIdx[Axis], 0);
			}

			if (PrevIdx == CellIdx)
			{
				return false;
			}
			NextStart = NextStart + Dir * BestTime;
		}
		return false;
	}
	
	FORCEINLINE bool FHeightField::GridCast(const FVec3& StartPoint, const FVec3& Dir, const FReal Length, FHeightfieldRaycastVisitor& Visitor) const
	{
		//Is this check needed?
		if(Length < 1e-4)
		{
			return false;
		}

		FReal CurrentLength = Length;
		FVec2 ClippedFlatRayStart;
		FVec2 ClippedFlatRayEnd;

		// Data for fast box cast
		FVec3 Min, Max, HitPoint;
		bool bParallel[3];
		FVec3 InvDir;

		FReal InvCurrentLength = 1 / CurrentLength;
		for(int Axis = 0; Axis < 3; ++Axis)
		{
			bParallel[Axis] = FMath::IsNearlyZero(Dir[Axis], (FReal)1.e-8);
			InvDir[Axis] = bParallel[Axis] ? 0 : 1 / Dir[Axis];
		}
		
		FReal RayEntryTime;
		FReal RayExitTime;
		if(CachedBounds.RaycastFast(StartPoint, Dir, InvDir, bParallel, Length, InvCurrentLength, RayEntryTime, RayExitTime))
		{
<<<<<<< HEAD
			CurrentLength = RayExitTime + SMALL_NUMBER; // to account for precision errors 
			FVec3 NextStart = StartPoint + (Dir * RayEntryTime);

			const FVec2 Scale2D(GeomData.Scale[0],GeomData.Scale[1]);
=======
			CurrentLength = RayExitTime + 1e-2; // to account for precision errors 
			FVec3 NextStart = StartPoint + (Dir * RayEntryTime);

			const FVec2 Scale2D(GeomData.Scale[0], GeomData.Scale[1]);
>>>>>>> d731a049
			TVec2<int32> CellIdx = FlatGrid.Cell(TVec2<int32>(static_cast<int32>(NextStart[0] / Scale2D[0]), static_cast<int32>(NextStart[1] / Scale2D[1])));
			const FReal ZDx = CachedBounds.Extents()[2];
			const FReal ZMidPoint = CachedBounds.Min()[2] + ZDx * 0.5f;
			const FVec3 ScaledDx(FlatGrid.Dx()[0] * Scale2D[0],FlatGrid.Dx()[1] * Scale2D[1],ZDx);
			const FVec2 ScaledDx2D(ScaledDx[0],ScaledDx[1]);
			const FVec2 ScaledMin = FlatGrid.MinCorner() * Scale2D;
			const FVec3 ScaleSign = GeomData.Scale.GetSignVector();

			const FVec3 DirScaled = Dir / ScaledDx;
			const FReal SumPlaneAxis = FMath::Abs(DirScaled[0]) + FMath::Abs(DirScaled[1]);
			const bool bCanWalk = SumPlaneAxis > UE_SMALL_NUMBER;
			const VectorRegister4Float CurrentLengthSimd = VectorSet1(static_cast<FRealSingle>(CurrentLength));
			if (bCanWalk)
			{
<<<<<<< HEAD
				if (FlatGrid.IsValid(CellIdx))
				{
					PHYSICS_CSV_CUSTOM_VERY_EXPENSIVE(PhysicsCounters, NumRayHeightfieldCellVisited, 1, ECsvCustomStatOp::Accumulate);
					// Test for the cell bounding box is done in the visitor at the same time as fetching the points for the triangles
					// this avoid fetching the points twice ( here and in the visitor ) 
					bool bContinue = Visitor.VisitRaycast(CellIdx[1] * (GeomData.NumCols - 1) + CellIdx[0], CurrentLength);
					if (!bContinue)
					{
						return false;
					}
				}

				//find next cell

				//We want to know which plane we used to cross into next cell
				const FVec2 ScaledCellCenter2D = ScaledMin + FVec2(static_cast<FReal>(CellIdx[0]) + 0.5f, static_cast<FReal>(CellIdx[1]) + 0.5f) * ScaledDx2D;
				const FVec3 ScaledCellCenter(ScaledCellCenter2D[0], ScaledCellCenter2D[1], ZMidPoint);

				FReal Times[3];
				FReal BestTime = CurrentLength;
				bool bTerminate = true;
				for(int Axis = 0; Axis < 3; ++Axis)
				{
					if(!bParallel[Axis])
					{
						const FReal CrossPoint = (Dir[Axis] * ScaleSign[Axis]) > 0 ? ScaledCellCenter[Axis] + ScaledDx[Axis] / 2 : ScaledCellCenter[Axis] - ScaledDx[Axis] / 2;
						const FReal Distance = CrossPoint - NextStart[Axis];	//note: CellCenter already has /2, we probably want to use the corner instead
						const FReal Time = Distance * InvDir[Axis];
						Times[Axis] = Time;
						if(Time < BestTime)
						{
							bTerminate = false;	//found at least one plane to pass through
							BestTime = Time;
						}
					} else
					{
						Times[Axis] = TNumericLimits<FReal>::Max();
					}
				}

				if(bTerminate)
				{
					return false;
				}

				const TVec2<int32> PrevIdx = CellIdx;

				for(int Axis = 0; Axis < 2; ++Axis)
				{
					CellIdx[Axis] += (Times[Axis] <= BestTime) ? ((Dir[Axis] * ScaleSign[Axis]) > 0 ? 1 : -1) : 0;
					if(CellIdx[Axis] < 0 || CellIdx[Axis] >= FlatGrid.Counts()[Axis])
					{
						return false;
					}
				}

				if(PrevIdx == CellIdx)
=======
				WalkOnLowRes(CellIdx, Visitor, CurrentLength, CurrentLengthSimd, ScaledMin, ZMidPoint, Dir, InvDir, bParallel, ScaledDx2D, NextStart, ScaleSign, ScaledDx, Scale2D, DirScaled);
			}
			else 
			{
				const int32 LowResInc = Visitor.GeomData->LowResInc;
				const int32 IndexLowResX = CellIdx[0] / LowResInc;
				const int32 IndexLowResY = CellIdx[1] / LowResInc;
				const bool bContinue = WalkSlow(CellIdx, Visitor, CurrentLength, CurrentLengthSimd, ScaledMin, ZMidPoint, Dir, InvDir, bParallel, ScaledDx2D, NextStart, ScaleSign, ScaledDx, IndexLowResX, IndexLowResY);
				if (!bContinue)
>>>>>>> d731a049
				{
					return false;
				}
			}
		}
		return false;
	}

	struct F2DGridSet
	{
		F2DGridSet(TVec2<int32> Size)
			: NumX(Size[0])
			, NumY(Size[1])
		{
			int32 BitsNeeded = NumX * NumY;
			DataSize = 1 + (BitsNeeded) / 8;
			Data = MakeUnique<uint8[]>(DataSize);
			FMemory::Memzero(Data.Get(), DataSize);
		}

		bool Contains(const TVec2<int32>& Coordinate)
		{
			int32 Idx = Coordinate[1] * NumX + Coordinate[0];
			int32 ByteIdx = Idx / 8;
			int32 BitIdx = Idx % 8;
			check(ByteIdx >= 0 && ByteIdx < DataSize);
			bool bContains = (Data[ByteIdx] >> BitIdx) & 0x1;
			return bContains;
		}

		void Add(const TVec2<int32>& Coordinate)
		{
			int32 Idx = Coordinate[1] * NumX + Coordinate[0];
			int32 ByteIdx = Idx / 8;
			int32 BitIdx = Idx % 8;
			uint8 Mask = static_cast<uint8>(1 << BitIdx);
			check(ByteIdx >= 0 && ByteIdx < DataSize);
			Data[ByteIdx] |= Mask;
		}

	private:
		int32 NumX;
		int32 NumY;
		TUniquePtr<uint8[]> Data;
		int32 DataSize;
	};

	template<typename SQVisitor>
	bool FHeightField::GridSweep(const FVec3& StartPoint, const FVec3& Dir, const FReal Length, const FVec3 InHalfExtents, SQVisitor& Visitor) const
	{
		// Take the 2D portion of the extent and inflate the grid query bounds for checking against the 2D height field grid
		// to account for the thickness when querying outside but near to the edge of the grid.
		const FVec2 Inflation2D(InHalfExtents[0], InHalfExtents[1]);
		
		FBounds2D InflatedBounds = GetFlatBounds();
		InflatedBounds.Min -= Inflation2D;
		InflatedBounds.Max += Inflation2D;

		// Full extents required when querying against the actual cell geometry bounds
		const FVec3 HalfExtents3D(InHalfExtents[0], InHalfExtents[1], InHalfExtents[2]);

		const FVec3 EndPoint = StartPoint + Dir * Length;
		const FVec2 Start2D(StartPoint[0], StartPoint[1]);
		const FVec2 End2D(EndPoint[0], EndPoint[1]);
		const FVec2 Scale2D(GeomData.Scale[0], GeomData.Scale[1]);
		
		FVec2 ClippedStart;
		FVec2 ClippedEnd;

		if(InflatedBounds.ClipLine(StartPoint, StartPoint + Dir * Length, ClippedStart, ClippedEnd))
		{
			// Rasterize the line over the grid
			TVec2<int32> StartCell = FlatGrid.Cell(ClippedStart / Scale2D);
			TVec2<int32> EndCell = FlatGrid.Cell(ClippedEnd / Scale2D);

			const int32 DeltaX = FMath::Abs(EndCell[0] - StartCell[0]);
			const int32 DeltaY = -FMath::Abs(EndCell[1] - StartCell[1]);
			const bool bSameCell = DeltaX == 0 && DeltaY == 0;

			const int32 DirX = StartCell[0] < EndCell[0] ? 1 : -1;
			const int32 DirY = StartCell[1] < EndCell[1] ? 1 : -1;
			int32 Error = DeltaX + DeltaY;
			const TVec2<int32> ThickenDir = FMath::Abs(DeltaX) > FMath::Abs(DeltaY) ? TVec2<int32>(0, 1) : TVec2<int32>(1, 0);

			struct FQueueEntry
			{
				TVec2<int32> Index;
				FReal ToI;
			};

			// Tracking data for cells to query (similar to bounding volume approach)
			F2DGridSet Seen(FlatGrid.Counts());
			TArray<FQueueEntry> Queue;
			Queue.Add({StartCell, -1});
			Seen.Add(StartCell);

			// Data for fast box cast
			FVec3 Min, Max, HitPoint;
			FReal ToI;
			bool bParallel[3];
			FVec3 InvDir;

			FReal CurrentLength = Length;
			FReal InvCurrentLength = 1 / CurrentLength;

			for(int Axis = 0; Axis < 3; ++Axis)
			{
				bParallel[Axis] = FMath::IsNearlyZero(Dir[Axis], (FReal)1.e-8);
				InvDir[Axis] = bParallel[Axis] ? 0 : 1 / Dir[Axis];
			}

			int32 QueueIndex = 0;
			while(QueueIndex < Queue.Num())
			{
				// Copy so we don't lost the entry through reallocs
				FQueueEntry CellCoord = Queue[QueueIndex++];

				if(CellCoord.ToI > CurrentLength)
				{
					continue;
				}

				if(bSameCell)
				{
					// Test the current cell
					bool bContinue = Visitor.VisitSweep(CellCoord.Index[1] * (GeomData.NumCols - 1) + CellCoord.Index[0], CurrentLength);
					
					if(!bContinue)
					{
						return true;
					}

					// Flatten out a double loop and skip the centre cell
					// to search cells immediately adjacent to the current cell
					static const TVec2<int32> Neighbors[] =
					{
						{-1, -1}, {0, -1}, {1, -1},
						{-1, 0}, {1, 0},
						{-1, 1}, {0, 1}, {1, 1}
					};

					for(const TVec2<int32>& Neighbor : Neighbors)
					{
						TVec2<int32> NeighCoord = CellCoord.Index + Neighbor;

						FBounds2D CellBounds;
						if(GetCellBounds3DScaled(NeighCoord, Min, Max, HalfExtents3D) && !Seen.Contains(NeighCoord))
						{
							if(FAABB3(Min,Max).RaycastFast(StartPoint, Dir, InvDir, bParallel, CurrentLength, InvCurrentLength, ToI, HitPoint))
							{
								Seen.Add(NeighCoord);
								Queue.Add({NeighCoord, ToI});
							}
						}
					}
				}
				else
				{
					// Expand each cell along the thicken direction
					// Although the line should minimally thicken around the perpendicular to the line direction
					// it's cheaper to just expand in the cardinal opposite the current major direction. We end up
					// doing a broad test on more cells but avoid having to run many rasterize/walk steps for each
					// perpendicular step.
					auto Expand = [&](const TVec2<int32>& Begin, const TVec2<int32>& Direction, const int32 NumSteps)
					{
						TVec2<int32> CurrentCell = Begin;

						for(int32 CurrStep = 0; CurrStep < NumSteps; ++CurrStep)
						{
							CurrentCell += Direction;

							// Fail if we leave the grid
							if(CurrentCell[0] < 0 || CurrentCell[1] < 0 || CurrentCell[0] > FlatGrid.Counts()[0] - 1 || CurrentCell[1] > FlatGrid.Counts()[1] - 1)
							{
								break;
							}

							// No intersections here. We set the ToI to zero to cause an intersection check to happen
							// without any expansion when we reach this cell in the queue.
							if(!Seen.Contains(CurrentCell))
							{
								Seen.Add(CurrentCell);
								Queue.Add({CurrentCell, 0});
							}
						}
					};

					// Check the current cell, if we hit its 3D bound we can move on to narrow phase
					const TVec2<int32> Coord = CellCoord.Index;
					if (FlatGrid.IsValid(Coord))
					{
						bool bContinue = Visitor.VisitSweep(CellCoord.Index[1] * (GeomData.NumCols - 1) + CellCoord.Index[0], CurrentLength);
						if (!bContinue)
						{
							return true;
						}
					}

					// This time isn't used to reject things for this method but to flag cells that should be expanded
					if(CellCoord.ToI < 0)
					{
						// Perform expansion for thickness
						int32 ExpandAxis;
						if(ThickenDir[0] == 0)
						{
							ExpandAxis = 1;
						}
						else
						{
							ExpandAxis = 0;
						}
						FReal ExpandSize = HalfExtents3D[ExpandAxis];
						int32 Steps = FMath::TruncToInt32(FMath::RoundFromZero(ExpandSize / FMath::Abs(GeomData.Scale[ExpandAxis])));

						Expand(Coord, ThickenDir, Steps);
						Expand(Coord, -ThickenDir, Steps);

						// Walk the line and add to the queue
						if(StartCell != EndCell)
						{
							const int32 DoubleError = Error * 2;

							if(DoubleError >= DeltaY)
							{
								Error += DeltaY;
								StartCell[0] += DirX;
							}

							if(DoubleError <= DeltaX)
							{
								Error += DeltaX;
								StartCell[1] += DirY;
							}

							if(!Seen.Contains(StartCell))
							{
								Seen.Add(StartCell);
								Queue.Add({StartCell, -1});
							}
						}
					}
				}
			}
		}

		return false;
	}

	bool FHeightField::Raycast(const FVec3& StartPoint, const FVec3& Dir, const FReal Length, const FReal Thickness, FReal& OutTime, FVec3& OutPosition, FVec3& OutNormal, int32& OutFaceIndex) const
	{
		OutFaceIndex = INDEX_NONE;

		FHeightfieldRaycastVisitor Visitor(&GeomData, StartPoint, Dir, Thickness);

		if(Thickness > 0)
		{
			GridSweep(StartPoint, Dir, Length, FVec3(Thickness), Visitor);
		}
		else
		{
			GridCast(StartPoint, Dir, Length, Visitor);
		}

		if(Visitor.OutTime <= Length)
		{
			OutTime = Visitor.OutTime;
			OutPosition = Visitor.OutPosition;
			OutNormal = Visitor.OutNormal;
			OutFaceIndex = Visitor.OutFaceIndex;
			return true;
		}

		return false;
	}

	bool Chaos::FHeightField::GetGridIntersections(FBounds2D InFlatBounds, TArray<TVec2<int32>>& OutIntersections) const
	{
		OutIntersections.Reset();

		const FBounds2D FlatBounds = GetFlatBounds();
		FVec2 Scale2D(GeomData.Scale[0], GeomData.Scale[1]);
<<<<<<< HEAD

		InFlatBounds = FBounds2D::FromPoints(FlatBounds.Clamp(InFlatBounds.Min) / Scale2D, FlatBounds.Clamp(InFlatBounds.Max) / Scale2D);

=======

		InFlatBounds = FBounds2D::FromPoints(FlatBounds.Clamp(InFlatBounds.Min) / Scale2D, FlatBounds.Clamp(InFlatBounds.Max) / Scale2D);

>>>>>>> d731a049
		TVec2<int32> MinCell = FlatGrid.Cell(InFlatBounds.Min);
		TVec2<int32> MaxCell = FlatGrid.Cell(InFlatBounds.Max);

		// We want to capture the first cell (delta == 0) as well
		const int32 NumX = MaxCell[0] - MinCell[0] + 1;
		const int32 NumY = MaxCell[1] - MinCell[1] + 1;

		OutIntersections.Reserve(NumX * NumY);
		for(int32 CurrX = 0; CurrX < NumX; ++CurrX)
		{
			for(int32 CurrY = 0; CurrY < NumY; ++CurrY)
			{
				const TVec2<int32> Cell(MinCell[0] + CurrX, MinCell[1] + CurrY);
				check(FlatGrid.IsValid(Cell));
				OutIntersections.Add(Cell);
			}
		}

		return OutIntersections.Num() > 0;
	}


	bool Chaos::FHeightField::GetGridIntersectionsBatch(FBounds2D InFlatBounds, TArray<TVec2<int32>>& OutIntersections, const FAABBVectorized& Bounds) const
	{
		OutIntersections.Reset();

		const FBounds2D FlatBounds = GetFlatBounds();
		FVec2 Scale2D(GeomData.Scale[0], GeomData.Scale[1]);

		InFlatBounds = FBounds2D::FromPoints(FlatBounds.Clamp(InFlatBounds.Min) / Scale2D, FlatBounds.Clamp(InFlatBounds.Max) / Scale2D);

		TVec2<int32> MinCell = FlatGrid.Cell(InFlatBounds.Min);
		TVec2<int32> MaxCell = FlatGrid.Cell(InFlatBounds.Max);

		// We want to capture the first cell (delta == 0) as well
		const int32 MaxX = MaxCell[0] + 1;
		const int32 MaxY = MaxCell[1] + 1;

		const int32 NumX = MaxCell[0] - MaxX;
		const int32 NumY = MaxCell[1] - MaxY;
		OutIntersections.Reserve(NumX * NumY);
		
		constexpr int32 Jump = 4;
		
		FAABBVectorized CellsBounds;
		for (int32 CurrFastX = MinCell[0]; CurrFastX < MaxX; CurrFastX += Jump)
		{
			for (int32 CurrFastY = MinCell[1]; CurrFastY < MaxY; CurrFastY += Jump)
			{
				const TVec2<int32> CellIdx(CurrFastX, CurrFastY);
				const TVec2<int32> Area(FMath::Min(MaxX - CurrFastX, Jump), FMath::Min(MaxY - CurrFastY, Jump));
				GeomData.GetBoundsScaled(CellIdx, Area, CellsBounds);
				if (CellsBounds.Intersects(Bounds))
				{
					const int32 CurrMaxX = CurrFastX + Area[0];
					const int32 CurrMaxY = CurrFastY + Area[1];

					for (int32 CurrX = CurrFastX; CurrX < CurrMaxX; ++CurrX)
					{
						for (int32 CurrY = CurrFastY; CurrY < CurrMaxY; ++CurrY)
						{
							const TVec2<int32> Cell(CurrX, CurrY);
							check (FlatGrid.IsValid(Cell))
							OutIntersections.Add(Cell);
						}
					}
				}
			}
		}
		return OutIntersections.Num() > 0;
	}
	


	typename Chaos::FHeightField::FBounds2D Chaos::FHeightField::GetFlatBounds() const
	{
		FBounds2D Result;
		Result.Min = FVec2(CachedBounds.Min()[0], CachedBounds.Min()[1]);
		Result.Max = FVec2(CachedBounds.Max()[0], CachedBounds.Max()[1]);
		return Result;
	}

	bool FHeightField::Overlap(const FVec3& Point, const FReal Thickness) const
	{
		auto OverlapTriangle = [&](const FVec3& A, const FVec3& B, const FVec3& C) -> bool
		{
			const FVec3 AB = B - A;
			const FVec3 AC = C - A;
			FVec3 Normal = FVec3::CrossProduct(AB, AC);
			const FReal NormalLength = Normal.SafeNormalize();

			if(!ensure(NormalLength > UE_KINDA_SMALL_NUMBER))
			{
				return false;
			}

			const TPlane<FReal, 3> TriPlane{A, Normal};
			const FVec3 ClosestPointOnTri = FindClosestPointOnTriangle(TriPlane, A, B, C, Point);
			const FReal Distance2 = (ClosestPointOnTri - Point).SizeSquared();

			if(Distance2 <= Thickness * Thickness)	//This really only has a hope in working if thickness is > 0
			{
				return true;
			}

			return false;
		};

		FAABB3 QueryBounds(Point, Point);
		QueryBounds.Thicken(Thickness);

		FBounds2D FlatQueryBounds;
		FlatQueryBounds.Min = FVec2(QueryBounds.Min()[0], QueryBounds.Min()[1]);
		FlatQueryBounds.Max = FVec2(QueryBounds.Max()[0], QueryBounds.Max()[1]);

		TArray<TVec2<int32>> Intersections;
		FVec3 Points[4];

		GetGridIntersections(FlatQueryBounds, Intersections);

		for(const TVec2<int32>& Cell : Intersections)
		{
			const int32 SingleIndex = Cell[1] * (GeomData.NumCols) + Cell[0];
			GeomData.GetPointsScaled(SingleIndex, Points);

			if(OverlapTriangle(Points[0], Points[1], Points[3]))
			{
				return true;
			}

			if(OverlapTriangle(Points[0], Points[3], Points[2]))
			{
				return true;
			}
		}
		
		return false;
	}

<<<<<<< HEAD
	template <typename GeomType>
	bool FHeightField::ContactManifoldNonPlanarConvexImp(const GeomType& QueryGeom, const FRigidTransform3& QueryTM, const FReal Thickness, TArray<FContactPoint>& ContactPoints) const
	{
		auto OverlapTriangle = [&](const FVec3& A, const FVec3& B, const FVec3& C,
			FPBDCollisionConstraint& Constraint)
		{
			const FVec3 AB = B - A;
			const FVec3 AC = C - A;

			const FVec3 Offset = FVec3::CrossProduct(AB, AC);

			FTriangle TriangleConvex(A, B, C);
			Collisions::ConstructConvexConvexOneShotManifold(QueryGeom, QueryTM, TriangleConvex, FRigidTransform3::Identity, 0, Constraint);
		};

		auto InsertSorted = [&](const FContactPoint& ContactPoint)
		{
			int32 PointIndex = 0;
			bool done = false;
			const FReal SamePointErrorMarginSqr = 0.01f;

			int32 ContactPointsNum = ContactPoints.Num();
			for (; PointIndex < ContactPointsNum; PointIndex++)
			{
				FVec3 DiffVector = ContactPoint.ShapeContactPoints[1] - ContactPoints[PointIndex].ShapeContactPoints[1];
				// Check if point is the same (or close)
				if (DiffVector.SizeSquared() < SamePointErrorMarginSqr)
				{
					done = true;
					break;
				}

				if (ContactPoint.Phi < ContactPoints[PointIndex].Phi)
				{
					ContactPoints.Insert(ContactPoint, PointIndex);
					done = true;
					break;
				}
			}

			if (!done)
			{
				ContactPoints.Add(ContactPoint);
			}
		};

		bool bResult = false;
		FAABB3 QueryBounds = QueryGeom.BoundingBox();
		QueryBounds.Thicken(Thickness);
		QueryBounds = QueryBounds.TransformedAABB(QueryTM);

		FBounds2D FlatQueryBounds;
		FlatQueryBounds.Min = FVec2(QueryBounds.Min()[0], QueryBounds.Min()[1]);
		FlatQueryBounds.Max = FVec2(QueryBounds.Max()[0], QueryBounds.Max()[1]);

		TArray<TVec2<int32>> Intersections;
		FVec3 Points[4];

		GetGridIntersections(FlatQueryBounds, Intersections);

		FReal MinContactPhi = FLT_MAX;
		FVec3 LocalContactLocation, LocalContactNormal;
		for (const TVec2<int32>& Cell : Intersections)
		{
			const int32 SingleIndex = Cell[1] * GeomData.NumCols + Cell[0];
			const int32 CellIndex = Cell[1] * (GeomData.NumCols - 1) + Cell[0];

			// Check for holes and skip checking if we'll never collide
			if (GeomData.MaterialIndices.IsValidIndex(CellIndex) && GeomData.MaterialIndices[CellIndex] == TNumericLimits<uint8>::Max())
			{
				continue;
			}

			// @todo(chaos): we should not be creating constraints just for collecting contacts...
			FPBDCollisionConstraint Constraint = FPBDCollisionConstraint::MakeTriangle(&QueryGeom);

			// The triangle is solid so proceed to test it
			FAABB3 CellBounds;
			GeomData.GetPointsAndBoundsScaled(SingleIndex, Points, CellBounds);
			if (CellBounds.Intersects(QueryBounds))
			{
				// First Triangle
				{
					Constraint.ResetManifold();
					Constraint.GetGJKWarmStartData().Reset();
					OverlapTriangle(Points[0], Points[1], Points[3], Constraint);
					for (FManifoldPoint& ManifoldPoint : Constraint.GetManifoldPoints())
					{
						ManifoldPoint.ContactPoint.FaceIndex = CellIndex * 2;
						InsertSorted(ManifoldPoint.ContactPoint);
					}
				}
				// Second Triangle
				{
					Constraint.ResetManifold();
					Constraint.GetGJKWarmStartData().Reset();
					OverlapTriangle(Points[0], Points[3], Points[2], Constraint);
					for (FManifoldPoint& ManifoldPoint : Constraint.GetManifoldPoints())
					{
						ManifoldPoint.ContactPoint.FaceIndex = CellIndex * 2 + 1;
						InsertSorted(ManifoldPoint.ContactPoint);
					}
				}
			}
		}

		// Remove edge contacts that are "hidden" by face contacts
		// EdgePruneDistance should be some fraction of the convex margin...
		const FReal EdgePruneDistance = Chaos_Collision_EdgePrunePlaneDistance;
		Collisions::PruneEdgeContactPointsOrdered(ContactPoints, EdgePruneDistance);

		// Remove all points (except for the deepest one, and ones with phis similar to it)
		const FReal CullMargin = 0.1f;
		int32 NewContactPointCount = ContactPoints.Num() > 0 ? 1 : 0;
		for (int32 Index = 1; Index < ContactPoints.Num(); Index++)
		{
			if (ContactPoints[Index].Phi < 0 || ContactPoints[Index].Phi - ContactPoints[0].Phi < CullMargin)
			{
				NewContactPointCount++;
			}
			else
			{
				break;
			}
		}
		ContactPoints.SetNum(NewContactPointCount, false);

		// Reduce to only 4 contact points from here
		Collisions::ReduceManifoldContactPointsTriangeMesh(ContactPoints);

		return true;
	}

	template <typename GeomType>
	bool FHeightField::ContactManifoldPlanarConvexImp(const GeomType& QueryGeom, const FRigidTransform3& QueryTM, const FReal Thickness, TArray<FContactPoint>& ContactPoints) const
	{
		auto OverlapTriangle = [&](const FVec3& A, const FVec3& B, const FVec3& C, TCArray<FContactPoint, 4>& TriangleContactPoints)
		{
			// Create triangle in query space
			FTriangle TriangleConvex(
				QueryTM.InverseTransformPositionNoScale(A), 
				QueryTM.InverseTransformPositionNoScale(B), 
				QueryTM.InverseTransformPositionNoScale(C));

			Collisions::ConstructPlanarConvexTriangleOneShotManifold(QueryGeom, TriangleConvex, Thickness, TriangleContactPoints);

			// Convert back to shape-local space
			for (FContactPoint& ContactPoint : TriangleContactPoints)
			{
				ContactPoint.ShapeContactPoints[1] = QueryTM.TransformPositionNoScale(ContactPoint.ShapeContactPoints[1]);
				ContactPoint.ShapeContactNormal = QueryTM.TransformVectorNoScale(ContactPoint.ShapeContactNormal);
			}
		};

		auto InsertSorted = [&](const FContactPoint& ContactPoint)
		{
			int32 PointIndex = 0;
			bool done = false;
			const FReal SamePointErrorMarginSqr = 0.01f;
			
			int32 ContactPointsNum = ContactPoints.Num();
			for( ; PointIndex < ContactPointsNum; PointIndex++ )
			{
				FVec3 DiffVector = ContactPoint.ShapeContactPoints[1] - ContactPoints[PointIndex].ShapeContactPoints[1];
				// Check if point is the same (or close)
				if (DiffVector.SizeSquared() < SamePointErrorMarginSqr)
				{
					done = true;
					break;
				}

				if (ContactPoint.Phi < ContactPoints[PointIndex].Phi)
				{
					ContactPoints.Insert(ContactPoint, PointIndex);
					done = true;
					break;
				}
			}

			if (!done)
			{
				ContactPoints.Add(ContactPoint);
			}
		};		
		
		bool bResult = false;
		FAABB3 QueryBounds = QueryGeom.BoundingBox();
		QueryBounds.Thicken(Thickness);
		QueryBounds = QueryBounds.TransformedAABB(QueryTM);

		FBounds2D FlatQueryBounds;
		FlatQueryBounds.Min = FVec2(QueryBounds.Min()[0], QueryBounds.Min()[1]);
		FlatQueryBounds.Max = FVec2(QueryBounds.Max()[0], QueryBounds.Max()[1]);

		TArray<TVec2<int32>> Intersections;
		FVec3 Points[4];

		GetGridIntersections(FlatQueryBounds, Intersections);

		FReal MinContactPhi = FLT_MAX;
		FVec3 LocalContactLocation, LocalContactNormal;
		TCArray<FContactPoint, 4> TriangleContactPoints;

		for (const TVec2<int32>& Cell : Intersections)
		{
			const int32 SingleIndex = Cell[1] * GeomData.NumCols + Cell[0];
			const int32 CellIndex = Cell[1] * (GeomData.NumCols - 1) + Cell[0];

			// Check for holes and skip checking if we'll never collide
			if (GeomData.MaterialIndices.IsValidIndex(CellIndex) && GeomData.MaterialIndices[CellIndex] == TNumericLimits<uint8>::Max())
			{
				continue;
			}

			// The triangle is solid so proceed to test it
			FAABB3 CellBounds;
			GeomData.GetPointsAndBoundsScaled(SingleIndex, Points, CellBounds);
			if (CellBounds.Intersects(QueryBounds))
			{
				// First Triangle
				{
					TriangleContactPoints.Reset();
					OverlapTriangle(Points[0], Points[1], Points[3], TriangleContactPoints);
					for (FContactPoint& ContactPoint : TriangleContactPoints)
					{
						ContactPoint.FaceIndex = CellIndex * 2;
						InsertSorted(ContactPoint);
					}
				}
				// Second Triangle
				{
					TriangleContactPoints.Reset();
					OverlapTriangle(Points[0], Points[3], Points[2], TriangleContactPoints);
					for (FContactPoint& ContactPoint : TriangleContactPoints)
					{
						ContactPoint.FaceIndex = CellIndex * 2 + 1;
						InsertSorted(ContactPoint);
					}
				}
			}
		}

		// Remove edge contacts that are "hidden" by face contacts
		// EdgePruneDistance should be some fraction of the convex margin...
		const FReal EdgePruneDistance = Chaos_Collision_EdgePrunePlaneDistance;
		Collisions::PruneEdgeContactPointsOrdered(ContactPoints, EdgePruneDistance);

		// Remove all points (except for the deepest one, and ones with phis similar to it)
		const FReal CullMargin = 0.1f;
		int32 NewContactPointCount = ContactPoints.Num() > 0 ? 1 : 0;
		for (int32 Index = 1; Index < ContactPoints.Num(); Index++)
		{
			if (ContactPoints[Index].Phi < 0 || ContactPoints[Index].Phi - ContactPoints[0].Phi < CullMargin)
			{
				NewContactPointCount++;
			}
			else
			{
				break;
			}
		}
		ContactPoints.SetNum(NewContactPointCount, false);

		// Reduce to only 4 contact points from here
		Collisions::ReduceManifoldContactPointsTriangeMesh(ContactPoints);

		return true;
	}

=======
>>>>>>> d731a049
	template <typename GeomType>
	bool FHeightField::GJKContactPointImp(const GeomType& QueryGeom, const FRigidTransform3& QueryTM, const FReal Thickness,
		FVec3& ContactLocation, FVec3& ContactNormal, FReal& ContactPhi, int32& ContactFaceIndex) const
	{
		auto OverlapTriangle = [&](const FVec3& A, const FVec3& B, const FVec3& C,
			FVec3& LocalContactLocation, FVec3& LocalContactNormal, FReal& LocalContactPhi) -> bool
		{
			const FVec3 AB = B - A;
			const FVec3 AC = C - A;

			const FVec3 Offset = FVec3::CrossProduct(AB, AC);
			const FVec3 TriNormal = Offset.GetUnsafeNormal();
			FTriangle TriangleConvex(A, B, C);
			FTriangleRegister TriangleConvexReg(
				MakeVectorRegisterFloatFromDouble(MakeVectorRegister(A.X, A.Y, A.Z, 0.0f)),
				MakeVectorRegisterFloatFromDouble(MakeVectorRegister(B.X, B.Y, B.Z, 0.0f)),
				MakeVectorRegisterFloatFromDouble(MakeVectorRegister(C.X, C.Y, C.Z, 0.0f)));
<<<<<<< HEAD


			FReal Penetration;
			FVec3 ClosestA, ClosestB, Normal;

			auto SweepAgainstTriangle = [&]() -> bool
			{
				//
				// BUG: This does not detect collisions when we specify a cull distance. It is as if
				// Thickness is always zero...
				//

				const FAABB3 Bounds = QueryGeom.BoundingBox();
				const FReal ApproximateSizeOfObject = Bounds.Extents()[Bounds.LargestAxis()];
				const FReal ApproximateDistToObject = FVec3::DistSquared(QueryTM.GetLocation(), A);
				const FReal SweepLength = ApproximateSizeOfObject + ApproximateDistToObject;
				const FRigidTransform3 QueryStartTM(QueryTM.GetLocation() + TriNormal * SweepLength, QueryTM.GetRotation());
				if (GJKRaycast2(TriangleConvexReg, QueryGeom, QueryStartTM, -TriNormal, SweepLength, Penetration, ClosestB, Normal, (FReal)0., true))
				{
					LocalContactLocation = ClosestB;
					LocalContactNormal = TriNormal;
					LocalContactPhi = Penetration - SweepLength;
					return true;
				}
				return false;
			};

			if (bOneSidedHeightField)
			{
				// HACK:
				// The regular penetration calculation vs a triangle may result in inward facing normals.
				// To protect against this, we sweep against the triangle from a distance to ensure an outward
				// facing normal and MTD.

				if (bOneSidedHeightfieldAlwaysSweep)
				{
					return SweepAgainstTriangle();
				}
				else
				{
					int32 ClosestVertexIndexA, ClosestVertexIndexB;
					if (GJKPenetration(TriangleConvex, QueryGeom, QueryTM, Penetration, ClosestA, ClosestB, Normal, ClosestVertexIndexA, ClosestVertexIndexB, (FReal)0))
					{
						if (FVec3::DotProduct(TriNormal, Normal) < 0)
						{
							return SweepAgainstTriangle();
						}
						LocalContactLocation = ClosestB;
						LocalContactNormal = Normal;
						LocalContactPhi = -Penetration;
						return true;
					}
				}
				
			}
			else
=======

			FReal Penetration;
			FVec3 ClosestA, ClosestB, Normal;
			int32 ClosestVertexIndexA, ClosestVertexIndexB;
			if (GJKPenetration(TriangleConvex, QueryGeom, QueryTM, Penetration, ClosestA, ClosestB, Normal, ClosestVertexIndexA, ClosestVertexIndexB, (FReal)0))
>>>>>>> d731a049
			{
				const bool bOneSidedCollision = bChaos_Collision_OneSidedHeightField;
				const bool bSkipOneSided = (bOneSidedCollision && (FVec3::DotProduct(TriNormal, Normal) < 0));
				if (!bSkipOneSided)
				{
					LocalContactLocation = ClosestB;
					LocalContactNormal = Normal; 
					LocalContactPhi = -Penetration;
					return true;
				}
			}

			return false;
		};

		bool bResult = false;
		FAABB3 QueryBounds = QueryGeom.BoundingBox();
		QueryBounds.Thicken(Thickness);
		QueryBounds = QueryBounds.TransformedAABB(QueryTM);

		FBounds2D FlatQueryBounds;
		FlatQueryBounds.Min = FVec2(QueryBounds.Min()[0], QueryBounds.Min()[1]);
		FlatQueryBounds.Max = FVec2(QueryBounds.Max()[0], QueryBounds.Max()[1]);

		TArray<TVec2<int32>> Intersections;
		FVec3 Points[4];

		GetGridIntersections(FlatQueryBounds, Intersections);

		FReal LocalContactPhi = FLT_MAX;
		FVec3 LocalContactLocation, LocalContactNormal;
		for (const TVec2<int32>& Cell : Intersections)
		{
			const int32 SingleIndex = Cell[1] * GeomData.NumCols + Cell[0];
			const int32 CellIndex = Cell[1] * (GeomData.NumCols - 1) + Cell[0];
			
			// Check for holes and skip checking if we'll never collide
			if(GeomData.MaterialIndices.IsValidIndex(CellIndex) && GeomData.MaterialIndices[CellIndex] == TNumericLimits<uint8>::Max())
			{
				continue;
			}

			// The triangle is solid so proceed to test it
			GeomData.GetPointsScaled(SingleIndex, Points);

			if (OverlapTriangle(Points[0], Points[1], Points[3], LocalContactLocation, LocalContactNormal, LocalContactPhi))
			{
				if (LocalContactPhi < ContactPhi)
				{
					ContactPhi = LocalContactPhi;
					ContactLocation = LocalContactLocation;
					ContactNormal = LocalContactNormal;
					ContactFaceIndex = CellIndex * 2; // This assumes 2 faces per cell.
				}
			}

			if (OverlapTriangle(Points[0], Points[3], Points[2], LocalContactLocation, LocalContactNormal, LocalContactPhi))
			{
				if (LocalContactPhi < ContactPhi)
				{
					ContactPhi = LocalContactPhi;
					ContactLocation = LocalContactLocation;
					ContactNormal = LocalContactNormal;
					// This Triangle has the same faceIndex as the previous one (this is a consequence of how the materials are stored [one per cell])
					ContactFaceIndex = CellIndex * 2; // This assumes 2 faces per cell.
				}
			}
		}

		if(ContactPhi < 0)
			return true;
		return false;
	}

	bool FHeightField::GJKContactPoint(const TBox<FReal, 3>& QueryGeom, const FRigidTransform3& QueryTM, const FReal Thickness, FVec3& ContactLocation, FVec3& ContactNormal, FReal& ContactPhi, int32& ContactFaceIndex) const
	{
		return GJKContactPointImp(QueryGeom, QueryTM, Thickness, ContactLocation, ContactNormal, ContactPhi, ContactFaceIndex);
	}

	bool FHeightField::GJKContactPoint(const TSphere<FReal, 3>& QueryGeom, const FRigidTransform3& QueryTM, const FReal Thickness, FVec3& ContactLocation, FVec3& ContactNormal, FReal& ContactPhi, int32& ContactFaceIndex) const
	{
		return GJKContactPointImp(QueryGeom, QueryTM, Thickness, ContactLocation, ContactNormal, ContactPhi, ContactFaceIndex);
	}

	bool FHeightField::GJKContactPoint(const FCapsule& QueryGeom, const FRigidTransform3& QueryTM, const FReal Thickness, FVec3& ContactLocation, FVec3& ContactNormal, FReal& ContactPhi, int32& ContactFaceIndex) const
	{
		return GJKContactPointImp(QueryGeom, QueryTM, Thickness, ContactLocation, ContactNormal, ContactPhi, ContactFaceIndex);
	}

	bool FHeightField::GJKContactPoint(const FConvex& QueryGeom, const FRigidTransform3& QueryTM, const FReal Thickness, FVec3& ContactLocation, FVec3& ContactNormal, FReal& ContactPhi, int32& ContactFaceIndex) const
	{
		return GJKContactPointImp(QueryGeom, QueryTM, Thickness, ContactLocation, ContactNormal, ContactPhi, ContactFaceIndex);
	}

	bool FHeightField::GJKContactPoint(const TImplicitObjectScaled < TBox<FReal, 3>>& QueryGeom, const FRigidTransform3& QueryTM, const FReal Thickness, FVec3& ContactLocation, FVec3& ContactNormal, FReal& ContactPhi, int32& ContactFaceIndex) const
	{
		return GJKContactPointImp(QueryGeom, QueryTM, Thickness, ContactLocation, ContactNormal, ContactPhi, ContactFaceIndex);
	}

	bool FHeightField::GJKContactPoint(const TImplicitObjectScaled < TSphere<FReal, 3>>& QueryGeom, const FRigidTransform3& QueryTM, const FReal Thickness, FVec3& ContactLocation, FVec3& ContactNormal, FReal& ContactPhi, int32& ContactFaceIndex) const
	{
		return GJKContactPointImp(QueryGeom, QueryTM, Thickness, ContactLocation, ContactNormal, ContactPhi, ContactFaceIndex);
	}

	bool FHeightField::GJKContactPoint(const TImplicitObjectScaled < FCapsule>& QueryGeom, const FRigidTransform3& QueryTM, const FReal Thickness, FVec3& ContactLocation, FVec3& ContactNormal, FReal& ContactPhi, int32& ContactFaceIndex) const
	{
		return GJKContactPointImp(QueryGeom, QueryTM, Thickness, ContactLocation, ContactNormal, ContactPhi, ContactFaceIndex);
	}

	bool FHeightField::GJKContactPoint(const TImplicitObjectScaled<FConvex>& QueryGeom, const FRigidTransform3& QueryTM, const FReal Thickness, FVec3& ContactLocation, FVec3& ContactNormal, FReal& ContactPhi, int32& ContactFaceIndex) const
	{
		return GJKContactPointImp(QueryGeom, QueryTM, Thickness, ContactLocation, ContactNormal, ContactPhi, ContactFaceIndex);
	}

<<<<<<< HEAD
	bool FHeightField::ContactManifold(const TBox<FReal, 3>& QueryGeom, const FRigidTransform3& QueryTM, const FReal Thickness, TArray<FContactPoint>& ContactPoints) const
	{
		return ContactManifoldPlanarConvexImp(QueryGeom, QueryTM, Thickness, ContactPoints);
	}

	/*bool FHeightField::ContactManifold(const TSphere<FReal, 3>& QueryGeom, const FRigidTransform3& QueryTM, const FReal Thickness, TArray<FContactPoint>& ContactPoints) const
	{
		return ContactManifoldImp(QueryGeom, QueryTM, Thickness, ContactPoints);
	}*/

	bool FHeightField::ContactManifold(const FCapsule& QueryGeom, const FRigidTransform3& QueryTM, const FReal Thickness, TArray<FContactPoint>& ContactPoints) const
	{
		return ContactManifoldNonPlanarConvexImp(QueryGeom, QueryTM, Thickness, ContactPoints);
	}

	bool FHeightField::ContactManifold(const FConvex& QueryGeom, const FRigidTransform3& QueryTM, const FReal Thickness, TArray<FContactPoint>& ContactPoints) const
	{
		return ContactManifoldPlanarConvexImp(QueryGeom, QueryTM, Thickness, ContactPoints);
	}

	bool FHeightField::ContactManifold(const TImplicitObjectScaled<TBox<FReal, 3>>& QueryGeom, const FRigidTransform3& QueryTM, const FReal Thickness, TArray<FContactPoint>& ContactPoints) const
	{
		return ContactManifoldPlanarConvexImp(QueryGeom, QueryTM, Thickness, ContactPoints);
	}

	bool FHeightField::ContactManifold(const TImplicitObjectScaled<FCapsule>& QueryGeom, const FRigidTransform3& QueryTM, const FReal Thickness, TArray<FContactPoint>& ContactPoints) const
	{
		return ContactManifoldNonPlanarConvexImp(QueryGeom, QueryTM, Thickness, ContactPoints);
	}

	bool FHeightField::ContactManifold(const TImplicitObjectScaled<FConvex>& QueryGeom, const FRigidTransform3& QueryTM, const FReal Thickness, TArray<FContactPoint>& ContactPoints) const
	{
		return ContactManifoldPlanarConvexImp(QueryGeom, QueryTM, Thickness, ContactPoints);
	}

	template <typename QueryGeomType>
	bool FHeightField::OverlapGeomImp(const QueryGeomType& QueryGeom, const FRigidTransform3& QueryTM, const FReal Thickness, FMTDInfo* OutMTD) const
	{
		if (OutMTD)
		{
			OutMTD->Normal = FVec3(0);
			OutMTD->Penetration = TNumericLimits<FReal>::Lowest();
		}

=======
	template <typename QueryGeomType>
	bool FHeightField::OverlapGeomImp(const QueryGeomType& QueryGeom, const FRigidTransform3& QueryTM, const FReal Thickness, FMTDInfo* OutMTD) const
	{
>>>>>>> d731a049
		auto OverlapTriangleMTD = [&](const FVec3& A, const FVec3& B, const FVec3& C, FMTDInfo* InnerMTD) -> bool
		{
			const FVec3 AB = B - A;
			const FVec3 AC = C - A;

			//It's most likely that the query object is in front of the triangle since queries tend to be on the outside.
			//However, maybe we should check if it's behind the triangle plane. Also, we should enforce this winding in some way
			const FVec3 Offset = FVec3::CrossProduct(AB, AC);

			FTriangle TriangleConvex(A, B, C);
			FVec3 TriangleNormal(0);
			FReal Penetration = 0;
			FVec3 ClosestA(0);
			FVec3 ClosestB(0);
			int32 ClosestVertexIndexA, ClosestVertexIndexB;
			if (GJKPenetration(TriangleConvex, QueryGeom, QueryTM, Penetration, ClosestA, ClosestB, TriangleNormal, ClosestVertexIndexA, ClosestVertexIndexB, Thickness))
			{
				// Use Deepest MTD.
				if (Penetration > InnerMTD->Penetration)
				{
					InnerMTD->Penetration = Penetration;
					InnerMTD->Normal = TriangleNormal;
				}
				return true;
			}

			return false;
		};

<<<<<<< HEAD
		auto OverlapTriangleNoMTD = [&](const FVec3& A, const FVec3& B, const FVec3& C) -> bool
		{
			// points are assumed to be in the same space as the overlap geometry
			const FVec3 AB = B - A;
			const FVec3 AC = C - A;

			//It's most likely that the query object is in front of the triangle since queries tend to be on the outside.
			//However, maybe we should check if it's behind the triangle plane. Also, we should enforce this winding in some way
			const FVec3 Offset = FVec3::CrossProduct(AB, AC);

			FTriangle TriangleConvex(A, B, C);
			return GJKIntersectionSameSpace(TriangleConvex, QueryGeom, Thickness, Offset);
=======
		auto OverlapTriangleNoMTD = [&](const VectorRegister4Float& A, const VectorRegister4Float& B, const VectorRegister4Float& C) -> bool
		{
			// points are assumed to be in the same space as the overlap geometry
			const VectorRegister4Float AB = VectorSubtract(B, A);
			const VectorRegister4Float AC = VectorSubtract(C, A);

			//It's most likely that the query object is in front of the triangle since queries tend to be on the outside.
			//However, maybe we should check if it's behind the triangle plane. Also, we should enforce this winding in some way
			const VectorRegister4Float Offset = VectorCross(AB, AC);

			FTriangleRegister TriangleConvex(A, B, C);
			return GJKIntersectionSameSpaceSimd(TriangleConvex, QueryGeom, Thickness, Offset);
>>>>>>> d731a049
		};

		bool bResult = false;
		FAABB3 QueryBounds = QueryGeom.BoundingBox();
		QueryBounds.Thicken(Thickness);
		QueryBounds = QueryBounds.TransformedAABB(QueryTM);

		FBounds2D FlatQueryBounds;
		FlatQueryBounds.Min = FVec2(QueryBounds.Min()[0], QueryBounds.Min()[1]);
		FlatQueryBounds.Max = FVec2(QueryBounds.Max()[0], QueryBounds.Max()[1]);

		TArray<TVec2<int32>> Intersections;
<<<<<<< HEAD
		FVec3 Points[4];
		FAABB3 CellBounds;

		GetGridIntersections(FlatQueryBounds, Intersections);

		bool bOverlaps = false;
		if (OutMTD)
		{
			for (const TVec2<int32>& Cell : Intersections)
			{
				const int32 SingleIndex = Cell[1] * (GeomData.NumCols) + Cell[0];
				GeomData.GetPointsAndBoundsScaled(SingleIndex, Points, CellBounds);

				if(CellBounds.Intersects(QueryBounds))
				{
					bOverlaps |= OverlapTriangleMTD(Points[0], Points[1], Points[3], OutMTD);
					bOverlaps |= OverlapTriangleMTD(Points[0], Points[3], Points[2], OutMTD);
=======
		
		const FAABBVectorized QueryBoundsSimd(QueryBounds);
		if (GetGridIntersectionsBatch(FlatQueryBounds, Intersections, QueryBoundsSimd))
		{
			bool bOverlaps = false;
			if (OutMTD)
			{
				OutMTD->Normal = FVec3(0);
				OutMTD->Penetration = TNumericLimits<FReal>::Lowest();
				FVec3 Points[4];
				FAABB3 CellBounds;
				for (const TVec2<int32>& Cell : Intersections)
				{
					const int32 SingleIndex = Cell[1] * (GeomData.NumCols) + Cell[0];
					GeomData.GetPointsAndBoundsScaled(SingleIndex, Points, CellBounds);

					if(CellBounds.Intersects(QueryBounds))
					{
						bOverlaps |= OverlapTriangleMTD(Points[0], Points[1], Points[3], OutMTD);
						bOverlaps |= OverlapTriangleMTD(Points[0], Points[3], Points[2], OutMTD);
					}
>>>>>>> d731a049
				}
				return bOverlaps;
			}
<<<<<<< HEAD
			return bOverlaps;
		}
		else
		{
			for (const TVec2<int32>& Cell : Intersections)
			{
				const int32 SingleIndex = Cell[1] * (GeomData.NumCols) + Cell[0];
				GeomData.GetPointsAndBoundsScaled(SingleIndex, Points, CellBounds);

				if (CellBounds.Intersects(QueryBounds))
				{
					// pre-transform the triangle in overlap geometry space
					Points[0] = QueryTM.InverseTransformPositionNoScale(Points[0]);
					Points[1] = QueryTM.InverseTransformPositionNoScale(Points[1]);
					Points[2] = QueryTM.InverseTransformPositionNoScale(Points[2]);
					Points[3] = QueryTM.InverseTransformPositionNoScale(Points[3]);

					if (OverlapTriangleNoMTD(Points[0], Points[1], Points[3]))
					{
						return true;
					}
					if (OverlapTriangleNoMTD(Points[0], Points[3], Points[2]))
					{
						return true;
=======
			else
			{
				VectorRegister4Float Points[4];
				const UE::Math::TQuat<FReal>& RotationDouble = QueryTM.GetRotation();
				VectorRegister4Float Rotation = MakeVectorRegisterFloatFromDouble(MakeVectorRegister(RotationDouble.X, RotationDouble.Y, RotationDouble.Z, RotationDouble.W));
				// Normalize rotation
				Rotation = VectorNormalizeSafe(Rotation, GlobalVectorConstants::Float0001);
				VectorRegister4Float InvRotation = VectorQuaternionInverse(Rotation);

				const UE::Math::TVector<FReal>& TranslationDouble = QueryTM.GetTranslation();
				const VectorRegister4Float Translation = MakeVectorRegisterFloatFromDouble(MakeVectorRegister(TranslationDouble.X, TranslationDouble.Y, TranslationDouble.Z, 0.0));
				FAABBVectorized CellBounds;
				for (const TVec2<int32>& Cell : Intersections)
				{
					const int32 SingleIndex = Cell[1] * (GeomData.NumCols) + Cell[0];
					GeomData.GetPointsAndBoundsScaledSimd(SingleIndex, Points, CellBounds);
					if (CellBounds.Intersects(QueryBoundsSimd))
					{
						// pre-transform the triangle in overlap geometry space
						for (int32 Index = 0; Index < 4; ++Index)
						{
							VectorRegister4Float& P = Points[Index];
							P = VectorSubtract(P, Translation);
							P = VectorQuaternionRotateVector(InvRotation, P);
						}

						if (OverlapTriangleNoMTD(Points[0], Points[1], Points[3]))
						{
							return true;
						}
						if (OverlapTriangleNoMTD(Points[0], Points[3], Points[2]))
						{
							return true;
						}
>>>>>>> d731a049
					}
				}
			}
			return false;
		}
<<<<<<< HEAD
=======
		return false;
>>>>>>> d731a049
	}

	bool FHeightField::OverlapGeom(const TSphere<FReal, 3>& QueryGeom, const FRigidTransform3& QueryTM, const FReal Thickness, FMTDInfo* OutMTD) const
	{
		return OverlapGeomImp(QueryGeom, QueryTM, Thickness, OutMTD);
	}

	bool FHeightField::OverlapGeom(const TBox<FReal, 3>& QueryGeom, const FRigidTransform3& QueryTM, const FReal Thickness, FMTDInfo* OutMTD) const
	{
		return OverlapGeomImp(QueryGeom, QueryTM, Thickness, OutMTD);
	}

	bool FHeightField::OverlapGeom(const FCapsule& QueryGeom, const FRigidTransform3& QueryTM, const FReal Thickness, FMTDInfo* OutMTD) const
	{
		return OverlapGeomImp(QueryGeom, QueryTM, Thickness, OutMTD);
	}

	bool FHeightField::OverlapGeom(const FConvex& QueryGeom, const FRigidTransform3& QueryTM, const FReal Thickness, FMTDInfo* OutMTD) const
	{
		return OverlapGeomImp(QueryGeom, QueryTM, Thickness, OutMTD);
	}

	bool FHeightField::OverlapGeom(const TImplicitObjectScaled<TSphere<FReal, 3>>& QueryGeom, const FRigidTransform3& QueryTM, const FReal Thickness, FMTDInfo* OutMTD) const
	{
		return OverlapGeomImp(QueryGeom, QueryTM, Thickness, OutMTD);
	}

	bool FHeightField::OverlapGeom(const TImplicitObjectScaled<TBox<FReal, 3>>& QueryGeom, const FRigidTransform3& QueryTM, const FReal Thickness, FMTDInfo* OutMTD) const
	{
		return OverlapGeomImp(QueryGeom, QueryTM, Thickness, OutMTD);
	}

	bool FHeightField::OverlapGeom(const TImplicitObjectScaled<FCapsule>& QueryGeom, const FRigidTransform3& QueryTM, const FReal Thickness, FMTDInfo* OutMTD) const
	{
		return OverlapGeomImp(QueryGeom, QueryTM, Thickness, OutMTD);
	}

	bool FHeightField::OverlapGeom(const TImplicitObjectScaled<FConvex>& QueryGeom, const FRigidTransform3& QueryTM, const FReal Thickness, FMTDInfo* OutMTD) const
	{
		return OverlapGeomImp(QueryGeom, QueryTM, Thickness, OutMTD);
	}

	template <typename QueryGeomType>
	bool FHeightField::SweepGeomImp(const QueryGeomType& QueryGeom, const FRigidTransform3& StartTM, const FVec3& Dir, const FReal Length, FReal& OutTime, FVec3& OutPosition, FVec3& OutNormal, int32& OutFaceIndex, const FReal Thickness, bool bComputeMTD) const
	{
		bool bHit = false;
		THeightfieldSweepVisitor<QueryGeomType> SQVisitor(&GeomData, QueryGeom, StartTM, Dir, Thickness, bComputeMTD);
		const FAABB3 QueryBounds = QueryGeom.BoundingBox();
		const FVec3 StartPoint = StartTM.TransformPositionNoScale(QueryBounds.Center());

		const FVec3 Inflation3D = QueryBounds.Extents() * 0.5 + FVec3(Thickness);
		GridSweep(StartPoint, Dir, Length, FVec3(Inflation3D[0], Inflation3D[1], Inflation3D[2]), SQVisitor);

		if(SQVisitor.OutTime <= Length)
		{
			OutTime = SQVisitor.OutTime;
			OutPosition = SQVisitor.OutPosition;
			OutNormal = SQVisitor.OutNormal;
			OutFaceIndex = SQVisitor.OutFaceIndex;
			bHit = true;
		}

		return bHit;
	}

	bool FHeightField::SweepGeom(const TSphere<FReal, 3>& QueryGeom, const FRigidTransform3& StartTM, const FVec3& Dir, const FReal Length, FReal& OutTime, FVec3& OutPosition, FVec3& OutNormal, int32& OutFaceIndex, FVec3& OutFaceNormal, const FReal Thickness, bool bComputeMTD) const
	{
		return SweepGeomImp(QueryGeom, StartTM, Dir, Length, OutTime, OutPosition, OutNormal, OutFaceIndex, Thickness, bComputeMTD);
	}

	bool FHeightField::SweepGeom(const TBox<FReal, 3>& QueryGeom, const FRigidTransform3& StartTM, const FVec3& Dir, const FReal Length, FReal& OutTime, FVec3& OutPosition, FVec3& OutNormal, int32& OutFaceIndex, FVec3& OutFaceNormal, const FReal Thickness, bool bComputeMTD) const
	{
		return SweepGeomImp(QueryGeom, StartTM, Dir, Length, OutTime, OutPosition, OutNormal, OutFaceIndex, Thickness, bComputeMTD);
	}

	bool FHeightField::SweepGeom(const FCapsule& QueryGeom, const FRigidTransform3& StartTM, const FVec3& Dir, const FReal Length, FReal& OutTime, FVec3& OutPosition, FVec3& OutNormal, int32& OutFaceIndex, FVec3& OutFaceNormal, const FReal Thickness, bool bComputeMTD) const
	{
		return SweepGeomImp(QueryGeom, StartTM, Dir, Length, OutTime, OutPosition, OutNormal, OutFaceIndex, Thickness, bComputeMTD);
	}

	bool FHeightField::SweepGeom(const FConvex& QueryGeom, const FRigidTransform3& StartTM, const FVec3& Dir, const FReal Length, FReal& OutTime, FVec3& OutPosition, FVec3& OutNormal, int32& OutFaceIndex, FVec3& OutFaceNormal, const FReal Thickness, bool bComputeMTD) const
	{
		return SweepGeomImp(QueryGeom, StartTM, Dir, Length, OutTime, OutPosition, OutNormal, OutFaceIndex, Thickness, bComputeMTD);
	}

	bool FHeightField::SweepGeom(const TImplicitObjectScaled<TSphere<FReal, 3>>& QueryGeom, const FRigidTransform3& StartTM, const FVec3& Dir, const FReal Length, FReal& OutTime, FVec3& OutPosition, FVec3& OutNormal, int32& OutFaceIndex, FVec3& OutFaceNormal, const FReal Thickness, bool bComputeMTD) const
	{
		return SweepGeomImp(QueryGeom, StartTM, Dir, Length, OutTime, OutPosition, OutNormal, OutFaceIndex, Thickness, bComputeMTD);
	}

	bool FHeightField::SweepGeom(const TImplicitObjectScaled<TBox<FReal, 3>>& QueryGeom, const FRigidTransform3& StartTM, const FVec3& Dir, const FReal Length, FReal& OutTime, FVec3& OutPosition, FVec3& OutNormal, int32& OutFaceIndex, FVec3& OutFaceNormal, const FReal Thickness, bool bComputeMTD) const
	{
		return SweepGeomImp(QueryGeom, StartTM, Dir, Length, OutTime, OutPosition, OutNormal, OutFaceIndex, Thickness, bComputeMTD);
	}

	bool FHeightField::SweepGeom(const TImplicitObjectScaled<FCapsule>& QueryGeom, const FRigidTransform3& StartTM, const FVec3& Dir, const FReal Length, FReal& OutTime, FVec3& OutPosition, FVec3& OutNormal, int32& OutFaceIndex, FVec3& OutFaceNormal, const FReal Thickness, bool bComputeMTD) const
	{
		return SweepGeomImp(QueryGeom, StartTM, Dir, Length, OutTime, OutPosition, OutNormal, OutFaceIndex, Thickness, bComputeMTD);
	}

	bool FHeightField::SweepGeom(const TImplicitObjectScaled<FConvex>& QueryGeom, const FRigidTransform3& StartTM, const FVec3& Dir, const FReal Length, FReal& OutTime, FVec3& OutPosition, FVec3& OutNormal, int32& OutFaceIndex, FVec3& OutFaceNormal, const FReal Thickness, bool bComputeMTD) const
	{
		return SweepGeomImp(QueryGeom, StartTM, Dir, Length, OutTime, OutPosition, OutNormal, OutFaceIndex, Thickness, bComputeMTD);
	}

	template <typename QueryGeomType>
	bool FHeightField::SweepGeomCCDImp(const QueryGeomType& QueryGeom, const FRigidTransform3& StartTM, const FVec3& Dir, const FReal Length, const FReal InIgnorePenetration, const FReal InTargetPenetration, FReal& OutTOI, FReal& OutPhi, FVec3& OutPosition, FVec3& OutNormal, int32& OutFaceIndex) const
	{
		// Emulate the old TargetPenetration mode which always uses the first contact encountered, as opposed to the first contact which reaches a depth of TargetPenetration
		const FReal IgnorePenetration = CVars::bCCDNewTargetDepthMode ? InIgnorePenetration : 0;
		const FReal TargetPenetration = CVars::bCCDNewTargetDepthMode ? InTargetPenetration : 0;

		bool bHit = false;
		THeightfieldSweepVisitorCCD<QueryGeomType> SQVisitor(&GeomData, QueryGeom, StartTM, Dir, Length, IgnorePenetration, TargetPenetration);
		const FAABB3 QueryBounds = QueryGeom.BoundingBox();
		const FVec3 StartPoint = StartTM.TransformPositionNoScale(QueryBounds.Center());

		const FVec3 Inflation3D = QueryBounds.Extents() * FReal(0.5);
		GridSweep(StartPoint, Dir, Length, Inflation3D, SQVisitor);

		FReal TOI = (Length > 0) ? SQVisitor.OutDistance / Length : FReal(0);
		FReal Phi = SQVisitor.OutPhi;

		if (TOI <= 1)
		{
			// @todo(chaos): Legacy path to be removed when fully tested. See ComputeSweptContactTOIAndPhiAtTargetPenetration
			if (!CVars::bCCDNewTargetDepthMode)
			{
				LegacyComputeSweptContactTOIAndPhiAtTargetPenetration(FVec3::DotProduct(Dir, SQVisitor.OutNormal), Length, InIgnorePenetration, InTargetPenetration, TOI, Phi);
			}

			OutTOI = TOI;
			OutPhi = Phi;
			OutPosition = SQVisitor.OutPosition;
			OutNormal = SQVisitor.OutNormal;
			OutFaceIndex = SQVisitor.OutFaceIndex;
			bHit = true;
		}

		return bHit;
	}

	bool FHeightField::SweepGeomCCD(const TSphere<FReal, 3>& QueryGeom, const FRigidTransform3& StartTM, const FVec3& Dir, const FReal Length, const FReal IgnorePenetration, const FReal TargetPenetration, FReal& OutTOI, FReal& OutPhi, FVec3& OutPosition, FVec3& OutNormal, int32& OutFaceIndex, FVec3& OutFaceNormal) const
	{
		return SweepGeomCCDImp(QueryGeom, StartTM, Dir, Length, IgnorePenetration, TargetPenetration, OutTOI, OutPhi, OutPosition, OutNormal, OutFaceIndex);
	}

	bool FHeightField::SweepGeomCCD(const TBox<FReal, 3>& QueryGeom, const FRigidTransform3& StartTM, const FVec3& Dir, const FReal Length, const FReal IgnorePenetration, const FReal TargetPenetration, FReal& OutTOI, FReal& OutPhi, FVec3& OutPosition, FVec3& OutNormal, int32& OutFaceIndex, FVec3& OutFaceNormal) const
	{
		return SweepGeomCCDImp(QueryGeom, StartTM, Dir, Length, IgnorePenetration, TargetPenetration, OutTOI, OutPhi, OutPosition, OutNormal, OutFaceIndex);
	}

	bool FHeightField::SweepGeomCCD(const FCapsule& QueryGeom, const FRigidTransform3& StartTM, const FVec3& Dir, const FReal Length, const FReal IgnorePenetration, const FReal TargetPenetration, FReal& OutTOI, FReal& OutPhi, FVec3& OutPosition, FVec3& OutNormal, int32& OutFaceIndex, FVec3& OutFaceNormal) const
	{
		return SweepGeomCCDImp(QueryGeom, StartTM, Dir, Length, IgnorePenetration, TargetPenetration, OutTOI, OutPhi, OutPosition, OutNormal, OutFaceIndex);
	}

	bool FHeightField::SweepGeomCCD(const FConvex& QueryGeom, const FRigidTransform3& StartTM, const FVec3& Dir, const FReal Length, const FReal IgnorePenetration, const FReal TargetPenetration, FReal& OutTOI, FReal& OutPhi, FVec3& OutPosition, FVec3& OutNormal, int32& OutFaceIndex, FVec3& OutFaceNormal) const
	{
		return SweepGeomCCDImp(QueryGeom, StartTM, Dir, Length, IgnorePenetration, TargetPenetration, OutTOI, OutPhi, OutPosition, OutNormal, OutFaceIndex);
	}

	bool FHeightField::SweepGeomCCD(const TImplicitObjectScaled<TSphere<FReal, 3>>& QueryGeom, const FRigidTransform3& StartTM, const FVec3& Dir, const FReal Length, const FReal IgnorePenetration, const FReal TargetPenetration, FReal& OutTOI, FReal& OutPhi, FVec3& OutPosition, FVec3& OutNormal, int32& OutFaceIndex, FVec3& OutFaceNormal) const
	{
		return SweepGeomCCDImp(QueryGeom, StartTM, Dir, Length, IgnorePenetration, TargetPenetration, OutTOI, OutPhi, OutPosition, OutNormal, OutFaceIndex);
	}

	bool FHeightField::SweepGeomCCD(const TImplicitObjectScaled<TBox<FReal, 3>>& QueryGeom, const FRigidTransform3& StartTM, const FVec3& Dir, const FReal Length, const FReal IgnorePenetration, const FReal TargetPenetration, FReal& OutTOI, FReal& OutPhi, FVec3& OutPosition, FVec3& OutNormal, int32& OutFaceIndex, FVec3& OutFaceNormal) const
	{
		return SweepGeomCCDImp(QueryGeom, StartTM, Dir, Length, IgnorePenetration, TargetPenetration, OutTOI, OutPhi, OutPosition, OutNormal, OutFaceIndex);
	}

	bool FHeightField::SweepGeomCCD(const TImplicitObjectScaled<FCapsule>& QueryGeom, const FRigidTransform3& StartTM, const FVec3& Dir, const FReal Length, const FReal IgnorePenetration, const FReal TargetPenetration, FReal& OutTOI, FReal& OutPhi, FVec3& OutPosition, FVec3& OutNormal, int32& OutFaceIndex, FVec3& OutFaceNormal) const
	{
		return SweepGeomCCDImp(QueryGeom, StartTM, Dir, Length, IgnorePenetration, TargetPenetration, OutTOI, OutPhi, OutPosition, OutNormal, OutFaceIndex);
	}

	bool FHeightField::SweepGeomCCD(const TImplicitObjectScaled<FConvex>& QueryGeom, const FRigidTransform3& StartTM, const FVec3& Dir, const FReal Length, const FReal IgnorePenetration, const FReal TargetPenetration, FReal& OutTOI, FReal& OutPhi, FVec3& OutPosition, FVec3& OutNormal, int32& OutFaceIndex, FVec3& OutFaceNormal) const
	{
		return SweepGeomCCDImp(QueryGeom, StartTM, Dir, Length, IgnorePenetration, TargetPenetration, OutTOI, OutPhi, OutPosition, OutNormal, OutFaceIndex);
	}

	int32 FHeightField::FindMostOpposingFace(const FVec3& Position, const FVec3& UnitDir, int32 HintFaceIndex, FReal SearchDist) const
	{
		const FReal SearchDist2 = SearchDist * SearchDist;

		FAABB3 QueryBounds(Position - FVec3(SearchDist), Position + FVec3(SearchDist));
		const FBounds2D FlatBounds(QueryBounds);
		TArray<TVec2<int32>> PotentialIntersections;
		GetGridIntersections(FlatBounds, PotentialIntersections);

		FReal MostOpposingDot = TNumericLimits<FReal>::Max();
		int32 MostOpposingFace = HintFaceIndex;

		auto CheckTriangle = [&](int32 FaceIndex, const FVec3& A, const FVec3& B, const FVec3& C)
		{
			const FVec3 AB = B - A;
			const FVec3 AC = C - A;
			FVec3 Normal = FVec3::CrossProduct(AB, AC);
			const FReal NormalLength = Normal.SafeNormalize();
			if(!ensure(NormalLength > UE_KINDA_SMALL_NUMBER))
			{
				//hitting degenerate triangle - should be fixed before we get to this stage
				return;
			}

			const TPlane<FReal, 3> TriPlane{A, Normal};
			const FVec3 ClosestPointOnTri = FindClosestPointOnTriangle(TriPlane, A, B, C, Position);
			const FReal Distance2 = (ClosestPointOnTri - Position).SizeSquared();
			if(Distance2 < SearchDist2)
			{
				const FReal Dot = FVec3::DotProduct(Normal, UnitDir);
				if(Dot < MostOpposingDot)
				{
					MostOpposingDot = Dot;
					MostOpposingFace = FaceIndex;
				}
			}
		};

		ensure(PotentialIntersections.Num());
		for(const TVec2<int32>& CellCoord : PotentialIntersections)
		{
			const int32 CellIndex = CellCoord[1] * (GeomData.NumCols - 1) + CellCoord[0];
			const int32 SubX = CellIndex % (GeomData.NumCols - 1);
			const int32 SubY = CellIndex / (GeomData.NumCols - 1);

			const int32 FullIndex = CellIndex + SubY;

			FVec3 Points[4];

			GeomData.GetPointsScaled(FullIndex, Points);

			CheckTriangle(CellIndex * 2, Points[0], Points[1], Points[3]);
			CheckTriangle(CellIndex * 2 + 1, Points[0], Points[3], Points[2]);
		}

		return MostOpposingFace;
	}

	FHeightField::FClosestFaceData FHeightField::FindClosestFace(const FVec3& Position, FReal SearchDist) const
	{
		FClosestFaceData Result;

		auto TestInSphere = [](const FVec3& Origin, const FReal Radius2, const FVec3& TestPosition) -> bool
		{
			return (TestPosition - Origin).SizeSquared() <= Radius2;
		};

		const FReal SearchDist2 = SearchDist * SearchDist;

		FAABB3 QueryBounds(Position - FVec3(SearchDist), Position + FVec3(SearchDist));
		const FBounds2D FlatBounds(QueryBounds);
		TArray<TVec2<int32>> PotentialIntersections;
		GetGridIntersections(FlatBounds, PotentialIntersections);

		auto CheckTriangle = [&](int32 FaceIndex, const FVec3& A, const FVec3& B, const FVec3& C)
		{
			if(TestInSphere(Position, SearchDist2, A) || TestInSphere(Position, SearchDist2, B) || TestInSphere(Position, SearchDist2, C))
			{

				const FVec3 AB = B - A;
				const FVec3 AC = C - A;
				FVec3 Normal = FVec3::CrossProduct(AB, AC);

				const FReal NormalLength = Normal.SafeNormalize();
				if(!ensure(NormalLength > UE_KINDA_SMALL_NUMBER))
				{
					//hitting degenerate triangle - should be fixed before we get to this stage
					return;
				}

				const TPlane<FReal, 3> TriPlane{ A, Normal };
				const FVec3 ClosestPointOnTri = FindClosestPointOnTriangle(TriPlane, A, B, C, Position);
				const FReal Distance2 = (ClosestPointOnTri - Position).SizeSquared();
				if(Distance2 < SearchDist2 && Distance2 < Result.DistanceToFaceSq)
				{
					Result.DistanceToFaceSq = Distance2;
					Result.FaceIndex = FaceIndex;

					const FVec3 ToTriangle = ClosestPointOnTri - Position;
					Result.bWasSampleBehind = FVec3::DotProduct(ToTriangle, Normal) > 0.0f;
				}
			}
		};

		for(const TVec2<int32> & CellCoord : PotentialIntersections)
		{
			const int32 CellIndex = CellCoord[1] * (GeomData.NumCols - 1) + CellCoord[0];
			const int32 SubX = CellIndex % (GeomData.NumCols - 1);
			const int32 SubY = CellIndex / (GeomData.NumCols - 1);

			const int32 FullIndex = CellIndex + SubY;

			FVec3 Points[4];

			GeomData.GetPointsScaled(FullIndex, Points);

			CheckTriangle(CellIndex * 2, Points[0], Points[1], Points[3]);
			CheckTriangle(CellIndex * 2 + 1, Points[0], Points[3], Points[2]);
		}

		return Result;
	}

	FVec3 FHeightField::FindGeometryOpposingNormal(const FVec3& DenormDir, int32 FaceIndex, const FVec3& OriginalNormal) const
	{
		if(ensure(FaceIndex != INDEX_NONE))
		{
			bool bSecondFace = FaceIndex % 2 != 0;

			int32 CellIndex = FaceIndex / 2;
			int32 CellY = CellIndex / (GeomData.NumCols - 1);

			FVec3 Points[4];

			GeomData.GetPointsScaled(CellIndex + CellY, Points);

			FVec3 A;
			FVec3 B;
			FVec3 C;

			if(bSecondFace)
			{
				A = Points[0];
				B = Points[3];
				C = Points[2];
			}
			else
			{
				A = Points[0];
				B = Points[1];
				C = Points[3];
			}

			const FVec3 AB = B - A;
			const FVec3 AC = C - A;
			const FVec3 ScaleSigns = GeomData.Scale.GetSignVector();
			const FReal ScaleInversion = ScaleSigns.X * ScaleSigns.Y * ScaleSigns.Z;
			FVec3 Normal = FVec3::CrossProduct(AB, AC) * ScaleInversion;
			const FReal Length = Normal.SafeNormalize();
			ensure(Length > 0);
			return Normal;
		}

		return FVec3(0, 0, 1);
	}

	void FHeightField::CalcBounds()
	{
		// Flatten out the Z axis
		FlattenedBounds = GetFlatBounds();

		BuildQueryData();

		// Cache per-cell bounds
		const int32 NumX = GeomData.NumCols - 1;
		const int32 NumY = GeomData.NumRows - 1;
	}

	void FHeightField::BuildQueryData()
	{
		// NumCols and NumRows are the actual heights, there are n-1 cells between those heights
		TVec2<int32> Cells(GeomData.NumCols - 1, GeomData.NumRows - 1);
		
		FVec2 MinCorner(0, 0);
		FVec2 MaxCorner(static_cast<FReal>(GeomData.NumCols - 1), static_cast<FReal>(GeomData.NumRows - 1));
		//MaxCorner *= {GeomData.Scale[0], GeomData.Scale[1]};

		FlatGrid = TUniformGrid<FReal, 2>(MinCorner, MaxCorner, Cells);
	}

	Chaos::FReal FHeightField::PhiWithNormal(const FVec3& x, FVec3& Normal) const
	{
		Chaos::FVec2 HeightField2DPosition(x.X / GeomData.Scale.X, x.Y / GeomData.Scale.Y);

		FHeightNormalResult HeightNormal = GetHeightNormalAt<true, true>(HeightField2DPosition, GeomData, FlatGrid);
		ensure(!HeightNormal.Normal.IsZero());

		// Assume the cell below us is the correct result initially
		const Chaos::FReal& HeightAtPoint = HeightNormal.Height;
		Normal = HeightNormal.Normal;
		FReal OutPhi = x.Z - HeightAtPoint;
		
		// Need to sample all cells in a Phi radius circle on the 2D grid. Large cliffs mean that the actual
		// Phi could be in an entirely different cell.
		const FClosestFaceData ClosestFace = FindClosestFace(x, FMath::Abs(OutPhi));

		if(ClosestFace.FaceIndex > INDEX_NONE)
		{
			Normal = FindGeometryOpposingNormal(FVec3(0.0f), ClosestFace.FaceIndex, FVec3(0.0f));
			OutPhi = ClosestFace.bWasSampleBehind ? -FMath::Sqrt(ClosestFace.DistanceToFaceSq) : FMath::Sqrt(ClosestFace.DistanceToFaceSq);
		}

		return OutPhi;
	}
}<|MERGE_RESOLUTION|>--- conflicted
+++ resolved
@@ -2,11 +2,8 @@
 
 #include "Chaos/HeightField.h"
 #include "Chaos/Collision/ContactPoint.h"
-<<<<<<< HEAD
-=======
 #include "Chaos/Collision/ContactPointsMiscShapes.h"
 #include "Chaos/Collision/ContactTriangles.h"
->>>>>>> d731a049
 #include "Chaos/Collision/PBDCollisionConstraint.h"
 #include "Chaos/CollisionOneShotManifolds.h"
 #include "Chaos/Core.h"
@@ -20,15 +17,6 @@
 #include "HAL/PlatformMisc.h"
 #include "Chaos/Triangle.h"
 #include "Chaos/TriangleRegister.h"
-<<<<<<< HEAD
-
-namespace Chaos
-{
-	extern FRealSingle Chaos_Collision_EdgePrunePlaneDistance;
-
-	int32 bOneSidedHeightField = 1;
-	static FAutoConsoleVariableRef CVarOneSidedHeightField(TEXT("p.Chaos.OneSidedHeightField"), bOneSidedHeightField, TEXT("When enabled, extra steps will ensure that FHeightField::GJKContactPointImp never results in internal-facing contact data."));
-=======
 
 //PRAGMA_DISABLE_OPTIMIZATION
 
@@ -42,11 +30,6 @@
 	extern FRealSingle Chaos_Collision_EdgePrunePlaneDistance;
 
 	extern bool bChaos_Collision_OneSidedHeightField;
->>>>>>> d731a049
-
-	int32 bOneSidedHeightfieldAlwaysSweep = 1;
-	static FAutoConsoleVariableRef CVarOneSidedHeightfieldAlwaysSweep(TEXT("p.Chaos.OneSidedHeightfieldAlwaysSweep"), bOneSidedHeightfieldAlwaysSweep, TEXT("When enabled, always use a sweep to ensure FHeightField::GJKContactPointImp never results \
-	in internal-facing contact data. Else, we only sweep if we detect an inward facing normal. Note that the sweep results can be inaccurate in some cases."));
 
 	class FHeightfieldRaycastVisitor
 	{
@@ -64,14 +47,11 @@
 				bParallel[Axis] = FMath::IsNearlyZero(Dir[Axis], (FReal)1.e-8);
 				InvDir[Axis] = bParallel[Axis] ? 0 : 1 / Dir[Axis];
 			}
-<<<<<<< HEAD
-=======
 
 			StartPointSimd = MakeVectorRegisterFloatFromDouble(MakeVectorRegister(Start.X, Start.Y, Start.Z, 0.0));
 			VectorRegister4Float DirSimd = MakeVectorRegisterFloatFromDouble(MakeVectorRegister(Dir.X, Dir.Y, Dir.Z, 0.0));
 			Parallel = VectorCompareLT(VectorAbs(DirSimd), GlobalVectorConstants::SmallNumber);
 			InvDirSimd = VectorBitwiseNotAnd(Parallel, VectorDivide(VectorOne(), DirSimd));
->>>>>>> d731a049
 		}
 
 		enum class ERaycastType
@@ -80,80 +60,11 @@
 			Sweep
 		};
 
-<<<<<<< HEAD
-		/**
-		* Ray / triangle  intersection
-		* this provides a double sided test
-		* note : this method assumes that the triangle formed by A,B and C is well formed
-		*/
-		FORCEINLINE_DEBUGGABLE bool RayTriangleIntersection(
-			const FVec3& RayStart, const FVec3& RayDir, FReal RayLength,
-			const FVec3& A, const FVec3& B, const FVec3& C,
-			FReal& OutT, FVec3& OutN
-		)
-		{
-			const FVec3 AB = B - A; // edge 1
-			const FVec3 AC = C - A; // edge 2
-			const FVec3 Normal = FVec3::CrossProduct(AB, AC);
-			const FVec3 NegRayDir = -RayDir;
-
-			FReal Den = FVec3::DotProduct(NegRayDir, Normal);
-			if (FMath::Abs(Den) < SMALL_NUMBER)
-			{
-				// ray is parallel or away to the triangle plane it is a miss
-				return false;
-			}
-
-			const FReal InvDen = (FReal)1 / Den;
-
-			// let's compute the time to intersection
-			const FVec3 RayToA = RayStart - A;
-			const FReal Time = FVec3::DotProduct(RayToA, Normal) * InvDen;
-			if (Time < (FReal)0 || Time > RayLength)
-			{
-				return false;
-			}
-
-			// now compute baricentric coordinates
-			const FVec3 RayToACrossNegDir = FVec3::CrossProduct(NegRayDir, RayToA);
-			constexpr FReal Epsilon = SMALL_NUMBER;
-			const FReal UU = FVec3::DotProduct(AC, RayToACrossNegDir) * InvDen;
-			if (UU < -Epsilon || UU >(1 + Epsilon))
-			{
-				return false; // outside of the triangle
-			}
-			const FReal VV = -FVec3::DotProduct(AB, RayToACrossNegDir) * InvDen;
-			if (VV < -Epsilon || (VV + UU) >(1 + Epsilon))
-			{
-				return false; // outside of the triangle
-			}
-
-			// point is within the triangle, let's compute 
-			OutT = Time;
-			OutN = Normal.GetSafeNormal();
-			OutN *= FMath::Sign(Den);
-			return true;
-		}
-
-
-		FORCEINLINE_DEBUGGABLE bool VisitRaycast(int32 Payload, FReal& CurrentLength)
-		{
-			const int32 SubX = Payload % (GeomData->NumCols - 1);
-			const int32 SubY = Payload / (GeomData->NumCols - 1);
-
-			const int32 FullIndex = Payload + SubY;
-
-			const FReal Radius = Thickness + SMALL_NUMBER;
-			const FReal Radius2 = Radius * Radius;
-			bool bIntersection = false;
-
-=======
 		FORCEINLINE_DEBUGGABLE bool VisitRaycast(int32 Payload, FReal CurrentLength)
 		{
 			const int32 SubY = Payload / (GeomData->NumCols - 1);
 			const int32 FullIndex = Payload + SubY;
 
->>>>>>> d731a049
 			// return if the triangle was hit or not 
 			auto TestTriangle = [&](int32 FaceIndex, const FVec3& A, const FVec3& B, const FVec3& C) -> bool
 			{
@@ -177,10 +88,6 @@
 							OutNormal = Normal;
 							OutTime = Time;
 							OutFaceIndex = FaceIndex;
-<<<<<<< HEAD
-							CurrentLength = Time;
-=======
->>>>>>> d731a049
 							return true;
 						}
 					}
@@ -190,29 +97,11 @@
 			};
 
 			FVec3 Points[4];
-<<<<<<< HEAD
-			FAABB3 CellBounds;
-			GeomData->GetPointsAndBoundsScaled(FullIndex, Points, CellBounds);
-			CellBounds.Thicken(Thickness);
-
-			// Check cell bounds
-			//todo: can do it without raycast
-			FReal TOI;
-			FVec3 HitPoint;
-			bool bHit = false;
-			if (CellBounds.RaycastFast(Start, Dir, InvDir, bParallel, CurrentLength, 1.0f / CurrentLength, TOI, HitPoint))
-			{
-				// Test both triangles that are in this cell, as we could hit both in any order
-				bHit |= TestTriangle(Payload * 2, Points[0], Points[1], Points[3]);
-				bHit |= TestTriangle(Payload * 2 + 1, Points[0], Points[3], Points[2]);
-			}
-=======
 			GeomData->GetPointsScaled(FullIndex, Points);
 			bool bHit = false;
 				// Test both triangles that are in this cell, as we could hit both in any order
 				bHit |= TestTriangle(Payload * 2, Points[0], Points[1], Points[3]);
 				bHit |= TestTriangle(Payload * 2 + 1, Points[0], Points[3], Points[2]);
->>>>>>> d731a049
 			const bool bShouldContinueVisiting = !bHit;
 			return bShouldContinueVisiting;
 		}
@@ -413,8 +302,6 @@
 				bParallel[Axis] = FMath::IsNearlyZero(Dir[Axis], (FReal)1.e-8);
 				InvDir[Axis] = bParallel[Axis] ? 0 : 1 / Dir[Axis];
 			}
-<<<<<<< HEAD
-=======
 
 			StartPointSimd = MakeVectorRegisterFloatFromDouble(MakeVectorRegister(StartPoint.X, StartPoint.Y, StartPoint.Z, 0.0));
 			DirSimd = MakeVectorRegisterFloatFromDouble(MakeVectorRegister(Dir.X, Dir.Y, Dir.Z, 0.0));
@@ -423,7 +310,6 @@
 			Inflation3DSimd = MakeVectorRegisterFloatFromDouble(MakeVectorRegister(Inflation3D.X, Inflation3D.Y, Inflation3D.Z, 0.0));
 			Inflation3DSimd = VectorAbs(Inflation3DSimd);
 
->>>>>>> d731a049
 		}
 
 		bool VisitSweep(int32 Payload, FReal& CurrentLength)
@@ -441,20 +327,12 @@
 				}
 
 				//Convert into local space of A to get better precision
-<<<<<<< HEAD
-				VectorRegister4Float AReg = MakeVectorRegisterFloatFromDouble(MakeVectorRegister(A.X, A.Y, A.Z, 0.0));
-				VectorRegister4Float BReg = MakeVectorRegisterFloatFromDouble(MakeVectorRegister(B.X, B.Y, B.Z, 0.0));
-				VectorRegister4Float CReg = MakeVectorRegisterFloatFromDouble(MakeVectorRegister(C.X, C.Y, C.Z, 0.0));
-
-				FTriangleRegister Triangle(VectorZero(), VectorSubtract(BReg, AReg), VectorSubtract(CReg, AReg));
-=======
 				FTriangleRegister Triangle(VectorZero(), VectorSubtract(B, A), VectorSubtract(C, A));
 
 				const UE::Math::TQuat<FReal>& RotationDouble = StartTM.GetRotation();
 				VectorRegister4Float Rotation = MakeVectorRegisterFloatFromDouble(MakeVectorRegister(RotationDouble.X, RotationDouble.Y, RotationDouble.Z, RotationDouble.W));
 				// Normalize rotation
 				Rotation = VectorNormalizeSafe(Rotation, GlobalVectorConstants::Float0001);
->>>>>>> d731a049
 
 				const UE::Math::TVector<FReal>& TranslationDouble = StartTM.GetTranslation();
 				VectorRegister4Float Translation = MakeVectorRegisterFloatFromDouble(MakeVectorRegister(TranslationDouble.X, TranslationDouble.Y, TranslationDouble.Z, 0.0));
@@ -520,25 +398,12 @@
 				return true;
 			};
 
-<<<<<<< HEAD
-			FVec3 Points[4];
-			FAABB3 CellBounds;
-			HfData->GetPointsAndBoundsScaled(FullIndex, Points, CellBounds);
-			CellBounds.ThickenSymmetrically(Inflation3D);
-
-			// Check cell bounds
-			//todo: can do it without raycast
-			FReal TOI;
-			FVec3 HitPoint;
-			if (CellBounds.RaycastFast(StartPoint, Dir, InvDir, bParallel, CurrentLength, 1.0f / CurrentLength, TOI, HitPoint))
-=======
 			VectorRegister4Float Points[4];
 			FAABBVectorized CellBounds;
 			HfData->GetPointsAndBoundsScaledSimd(FullIndex, Points, CellBounds);
 			CellBounds.Thicken(Inflation3DSimd);
 
 			if (CellBounds.RaycastFast(StartPointSimd, InvDirSimd, Parallel, VectorSetFloat1(static_cast<FRealSingle>(CurrentLength))))
->>>>>>> d731a049
 			{
 				bool bContinue = TestTriangle(Payload * 2, Points[0], Points[1], Points[3]);
 				if (bContinue)
@@ -546,6 +411,7 @@
 					TestTriangle(Payload * 2 + 1, Points[0], Points[3], Points[2]);
 				}
 			}
+
 			return OutTime > 0;
 		}
 
@@ -1440,17 +1306,10 @@
 		FReal RayExitTime;
 		if(CachedBounds.RaycastFast(StartPoint, Dir, InvDir, bParallel, Length, InvCurrentLength, RayEntryTime, RayExitTime))
 		{
-<<<<<<< HEAD
-			CurrentLength = RayExitTime + SMALL_NUMBER; // to account for precision errors 
-			FVec3 NextStart = StartPoint + (Dir * RayEntryTime);
-
-			const FVec2 Scale2D(GeomData.Scale[0],GeomData.Scale[1]);
-=======
 			CurrentLength = RayExitTime + 1e-2; // to account for precision errors 
 			FVec3 NextStart = StartPoint + (Dir * RayEntryTime);
 
 			const FVec2 Scale2D(GeomData.Scale[0], GeomData.Scale[1]);
->>>>>>> d731a049
 			TVec2<int32> CellIdx = FlatGrid.Cell(TVec2<int32>(static_cast<int32>(NextStart[0] / Scale2D[0]), static_cast<int32>(NextStart[1] / Scale2D[1])));
 			const FReal ZDx = CachedBounds.Extents()[2];
 			const FReal ZMidPoint = CachedBounds.Min()[2] + ZDx * 0.5f;
@@ -1465,65 +1324,6 @@
 			const VectorRegister4Float CurrentLengthSimd = VectorSet1(static_cast<FRealSingle>(CurrentLength));
 			if (bCanWalk)
 			{
-<<<<<<< HEAD
-				if (FlatGrid.IsValid(CellIdx))
-				{
-					PHYSICS_CSV_CUSTOM_VERY_EXPENSIVE(PhysicsCounters, NumRayHeightfieldCellVisited, 1, ECsvCustomStatOp::Accumulate);
-					// Test for the cell bounding box is done in the visitor at the same time as fetching the points for the triangles
-					// this avoid fetching the points twice ( here and in the visitor ) 
-					bool bContinue = Visitor.VisitRaycast(CellIdx[1] * (GeomData.NumCols - 1) + CellIdx[0], CurrentLength);
-					if (!bContinue)
-					{
-						return false;
-					}
-				}
-
-				//find next cell
-
-				//We want to know which plane we used to cross into next cell
-				const FVec2 ScaledCellCenter2D = ScaledMin + FVec2(static_cast<FReal>(CellIdx[0]) + 0.5f, static_cast<FReal>(CellIdx[1]) + 0.5f) * ScaledDx2D;
-				const FVec3 ScaledCellCenter(ScaledCellCenter2D[0], ScaledCellCenter2D[1], ZMidPoint);
-
-				FReal Times[3];
-				FReal BestTime = CurrentLength;
-				bool bTerminate = true;
-				for(int Axis = 0; Axis < 3; ++Axis)
-				{
-					if(!bParallel[Axis])
-					{
-						const FReal CrossPoint = (Dir[Axis] * ScaleSign[Axis]) > 0 ? ScaledCellCenter[Axis] + ScaledDx[Axis] / 2 : ScaledCellCenter[Axis] - ScaledDx[Axis] / 2;
-						const FReal Distance = CrossPoint - NextStart[Axis];	//note: CellCenter already has /2, we probably want to use the corner instead
-						const FReal Time = Distance * InvDir[Axis];
-						Times[Axis] = Time;
-						if(Time < BestTime)
-						{
-							bTerminate = false;	//found at least one plane to pass through
-							BestTime = Time;
-						}
-					} else
-					{
-						Times[Axis] = TNumericLimits<FReal>::Max();
-					}
-				}
-
-				if(bTerminate)
-				{
-					return false;
-				}
-
-				const TVec2<int32> PrevIdx = CellIdx;
-
-				for(int Axis = 0; Axis < 2; ++Axis)
-				{
-					CellIdx[Axis] += (Times[Axis] <= BestTime) ? ((Dir[Axis] * ScaleSign[Axis]) > 0 ? 1 : -1) : 0;
-					if(CellIdx[Axis] < 0 || CellIdx[Axis] >= FlatGrid.Counts()[Axis])
-					{
-						return false;
-					}
-				}
-
-				if(PrevIdx == CellIdx)
-=======
 				WalkOnLowRes(CellIdx, Visitor, CurrentLength, CurrentLengthSimd, ScaledMin, ZMidPoint, Dir, InvDir, bParallel, ScaledDx2D, NextStart, ScaleSign, ScaledDx, Scale2D, DirScaled);
 			}
 			else 
@@ -1533,7 +1333,6 @@
 				const int32 IndexLowResY = CellIdx[1] / LowResInc;
 				const bool bContinue = WalkSlow(CellIdx, Visitor, CurrentLength, CurrentLengthSimd, ScaledMin, ZMidPoint, Dir, InvDir, bParallel, ScaledDx2D, NextStart, ScaleSign, ScaledDx, IndexLowResX, IndexLowResY);
 				if (!bContinue)
->>>>>>> d731a049
 				{
 					return false;
 				}
@@ -1815,15 +1614,9 @@
 
 		const FBounds2D FlatBounds = GetFlatBounds();
 		FVec2 Scale2D(GeomData.Scale[0], GeomData.Scale[1]);
-<<<<<<< HEAD
 
 		InFlatBounds = FBounds2D::FromPoints(FlatBounds.Clamp(InFlatBounds.Min) / Scale2D, FlatBounds.Clamp(InFlatBounds.Max) / Scale2D);
 
-=======
-
-		InFlatBounds = FBounds2D::FromPoints(FlatBounds.Clamp(InFlatBounds.Min) / Scale2D, FlatBounds.Clamp(InFlatBounds.Max) / Scale2D);
-
->>>>>>> d731a049
 		TVec2<int32> MinCell = FlatGrid.Cell(InFlatBounds.Min);
 		TVec2<int32> MaxCell = FlatGrid.Cell(InFlatBounds.Max);
 
@@ -1963,278 +1756,6 @@
 		return false;
 	}
 
-<<<<<<< HEAD
-	template <typename GeomType>
-	bool FHeightField::ContactManifoldNonPlanarConvexImp(const GeomType& QueryGeom, const FRigidTransform3& QueryTM, const FReal Thickness, TArray<FContactPoint>& ContactPoints) const
-	{
-		auto OverlapTriangle = [&](const FVec3& A, const FVec3& B, const FVec3& C,
-			FPBDCollisionConstraint& Constraint)
-		{
-			const FVec3 AB = B - A;
-			const FVec3 AC = C - A;
-
-			const FVec3 Offset = FVec3::CrossProduct(AB, AC);
-
-			FTriangle TriangleConvex(A, B, C);
-			Collisions::ConstructConvexConvexOneShotManifold(QueryGeom, QueryTM, TriangleConvex, FRigidTransform3::Identity, 0, Constraint);
-		};
-
-		auto InsertSorted = [&](const FContactPoint& ContactPoint)
-		{
-			int32 PointIndex = 0;
-			bool done = false;
-			const FReal SamePointErrorMarginSqr = 0.01f;
-
-			int32 ContactPointsNum = ContactPoints.Num();
-			for (; PointIndex < ContactPointsNum; PointIndex++)
-			{
-				FVec3 DiffVector = ContactPoint.ShapeContactPoints[1] - ContactPoints[PointIndex].ShapeContactPoints[1];
-				// Check if point is the same (or close)
-				if (DiffVector.SizeSquared() < SamePointErrorMarginSqr)
-				{
-					done = true;
-					break;
-				}
-
-				if (ContactPoint.Phi < ContactPoints[PointIndex].Phi)
-				{
-					ContactPoints.Insert(ContactPoint, PointIndex);
-					done = true;
-					break;
-				}
-			}
-
-			if (!done)
-			{
-				ContactPoints.Add(ContactPoint);
-			}
-		};
-
-		bool bResult = false;
-		FAABB3 QueryBounds = QueryGeom.BoundingBox();
-		QueryBounds.Thicken(Thickness);
-		QueryBounds = QueryBounds.TransformedAABB(QueryTM);
-
-		FBounds2D FlatQueryBounds;
-		FlatQueryBounds.Min = FVec2(QueryBounds.Min()[0], QueryBounds.Min()[1]);
-		FlatQueryBounds.Max = FVec2(QueryBounds.Max()[0], QueryBounds.Max()[1]);
-
-		TArray<TVec2<int32>> Intersections;
-		FVec3 Points[4];
-
-		GetGridIntersections(FlatQueryBounds, Intersections);
-
-		FReal MinContactPhi = FLT_MAX;
-		FVec3 LocalContactLocation, LocalContactNormal;
-		for (const TVec2<int32>& Cell : Intersections)
-		{
-			const int32 SingleIndex = Cell[1] * GeomData.NumCols + Cell[0];
-			const int32 CellIndex = Cell[1] * (GeomData.NumCols - 1) + Cell[0];
-
-			// Check for holes and skip checking if we'll never collide
-			if (GeomData.MaterialIndices.IsValidIndex(CellIndex) && GeomData.MaterialIndices[CellIndex] == TNumericLimits<uint8>::Max())
-			{
-				continue;
-			}
-
-			// @todo(chaos): we should not be creating constraints just for collecting contacts...
-			FPBDCollisionConstraint Constraint = FPBDCollisionConstraint::MakeTriangle(&QueryGeom);
-
-			// The triangle is solid so proceed to test it
-			FAABB3 CellBounds;
-			GeomData.GetPointsAndBoundsScaled(SingleIndex, Points, CellBounds);
-			if (CellBounds.Intersects(QueryBounds))
-			{
-				// First Triangle
-				{
-					Constraint.ResetManifold();
-					Constraint.GetGJKWarmStartData().Reset();
-					OverlapTriangle(Points[0], Points[1], Points[3], Constraint);
-					for (FManifoldPoint& ManifoldPoint : Constraint.GetManifoldPoints())
-					{
-						ManifoldPoint.ContactPoint.FaceIndex = CellIndex * 2;
-						InsertSorted(ManifoldPoint.ContactPoint);
-					}
-				}
-				// Second Triangle
-				{
-					Constraint.ResetManifold();
-					Constraint.GetGJKWarmStartData().Reset();
-					OverlapTriangle(Points[0], Points[3], Points[2], Constraint);
-					for (FManifoldPoint& ManifoldPoint : Constraint.GetManifoldPoints())
-					{
-						ManifoldPoint.ContactPoint.FaceIndex = CellIndex * 2 + 1;
-						InsertSorted(ManifoldPoint.ContactPoint);
-					}
-				}
-			}
-		}
-
-		// Remove edge contacts that are "hidden" by face contacts
-		// EdgePruneDistance should be some fraction of the convex margin...
-		const FReal EdgePruneDistance = Chaos_Collision_EdgePrunePlaneDistance;
-		Collisions::PruneEdgeContactPointsOrdered(ContactPoints, EdgePruneDistance);
-
-		// Remove all points (except for the deepest one, and ones with phis similar to it)
-		const FReal CullMargin = 0.1f;
-		int32 NewContactPointCount = ContactPoints.Num() > 0 ? 1 : 0;
-		for (int32 Index = 1; Index < ContactPoints.Num(); Index++)
-		{
-			if (ContactPoints[Index].Phi < 0 || ContactPoints[Index].Phi - ContactPoints[0].Phi < CullMargin)
-			{
-				NewContactPointCount++;
-			}
-			else
-			{
-				break;
-			}
-		}
-		ContactPoints.SetNum(NewContactPointCount, false);
-
-		// Reduce to only 4 contact points from here
-		Collisions::ReduceManifoldContactPointsTriangeMesh(ContactPoints);
-
-		return true;
-	}
-
-	template <typename GeomType>
-	bool FHeightField::ContactManifoldPlanarConvexImp(const GeomType& QueryGeom, const FRigidTransform3& QueryTM, const FReal Thickness, TArray<FContactPoint>& ContactPoints) const
-	{
-		auto OverlapTriangle = [&](const FVec3& A, const FVec3& B, const FVec3& C, TCArray<FContactPoint, 4>& TriangleContactPoints)
-		{
-			// Create triangle in query space
-			FTriangle TriangleConvex(
-				QueryTM.InverseTransformPositionNoScale(A), 
-				QueryTM.InverseTransformPositionNoScale(B), 
-				QueryTM.InverseTransformPositionNoScale(C));
-
-			Collisions::ConstructPlanarConvexTriangleOneShotManifold(QueryGeom, TriangleConvex, Thickness, TriangleContactPoints);
-
-			// Convert back to shape-local space
-			for (FContactPoint& ContactPoint : TriangleContactPoints)
-			{
-				ContactPoint.ShapeContactPoints[1] = QueryTM.TransformPositionNoScale(ContactPoint.ShapeContactPoints[1]);
-				ContactPoint.ShapeContactNormal = QueryTM.TransformVectorNoScale(ContactPoint.ShapeContactNormal);
-			}
-		};
-
-		auto InsertSorted = [&](const FContactPoint& ContactPoint)
-		{
-			int32 PointIndex = 0;
-			bool done = false;
-			const FReal SamePointErrorMarginSqr = 0.01f;
-			
-			int32 ContactPointsNum = ContactPoints.Num();
-			for( ; PointIndex < ContactPointsNum; PointIndex++ )
-			{
-				FVec3 DiffVector = ContactPoint.ShapeContactPoints[1] - ContactPoints[PointIndex].ShapeContactPoints[1];
-				// Check if point is the same (or close)
-				if (DiffVector.SizeSquared() < SamePointErrorMarginSqr)
-				{
-					done = true;
-					break;
-				}
-
-				if (ContactPoint.Phi < ContactPoints[PointIndex].Phi)
-				{
-					ContactPoints.Insert(ContactPoint, PointIndex);
-					done = true;
-					break;
-				}
-			}
-
-			if (!done)
-			{
-				ContactPoints.Add(ContactPoint);
-			}
-		};		
-		
-		bool bResult = false;
-		FAABB3 QueryBounds = QueryGeom.BoundingBox();
-		QueryBounds.Thicken(Thickness);
-		QueryBounds = QueryBounds.TransformedAABB(QueryTM);
-
-		FBounds2D FlatQueryBounds;
-		FlatQueryBounds.Min = FVec2(QueryBounds.Min()[0], QueryBounds.Min()[1]);
-		FlatQueryBounds.Max = FVec2(QueryBounds.Max()[0], QueryBounds.Max()[1]);
-
-		TArray<TVec2<int32>> Intersections;
-		FVec3 Points[4];
-
-		GetGridIntersections(FlatQueryBounds, Intersections);
-
-		FReal MinContactPhi = FLT_MAX;
-		FVec3 LocalContactLocation, LocalContactNormal;
-		TCArray<FContactPoint, 4> TriangleContactPoints;
-
-		for (const TVec2<int32>& Cell : Intersections)
-		{
-			const int32 SingleIndex = Cell[1] * GeomData.NumCols + Cell[0];
-			const int32 CellIndex = Cell[1] * (GeomData.NumCols - 1) + Cell[0];
-
-			// Check for holes and skip checking if we'll never collide
-			if (GeomData.MaterialIndices.IsValidIndex(CellIndex) && GeomData.MaterialIndices[CellIndex] == TNumericLimits<uint8>::Max())
-			{
-				continue;
-			}
-
-			// The triangle is solid so proceed to test it
-			FAABB3 CellBounds;
-			GeomData.GetPointsAndBoundsScaled(SingleIndex, Points, CellBounds);
-			if (CellBounds.Intersects(QueryBounds))
-			{
-				// First Triangle
-				{
-					TriangleContactPoints.Reset();
-					OverlapTriangle(Points[0], Points[1], Points[3], TriangleContactPoints);
-					for (FContactPoint& ContactPoint : TriangleContactPoints)
-					{
-						ContactPoint.FaceIndex = CellIndex * 2;
-						InsertSorted(ContactPoint);
-					}
-				}
-				// Second Triangle
-				{
-					TriangleContactPoints.Reset();
-					OverlapTriangle(Points[0], Points[3], Points[2], TriangleContactPoints);
-					for (FContactPoint& ContactPoint : TriangleContactPoints)
-					{
-						ContactPoint.FaceIndex = CellIndex * 2 + 1;
-						InsertSorted(ContactPoint);
-					}
-				}
-			}
-		}
-
-		// Remove edge contacts that are "hidden" by face contacts
-		// EdgePruneDistance should be some fraction of the convex margin...
-		const FReal EdgePruneDistance = Chaos_Collision_EdgePrunePlaneDistance;
-		Collisions::PruneEdgeContactPointsOrdered(ContactPoints, EdgePruneDistance);
-
-		// Remove all points (except for the deepest one, and ones with phis similar to it)
-		const FReal CullMargin = 0.1f;
-		int32 NewContactPointCount = ContactPoints.Num() > 0 ? 1 : 0;
-		for (int32 Index = 1; Index < ContactPoints.Num(); Index++)
-		{
-			if (ContactPoints[Index].Phi < 0 || ContactPoints[Index].Phi - ContactPoints[0].Phi < CullMargin)
-			{
-				NewContactPointCount++;
-			}
-			else
-			{
-				break;
-			}
-		}
-		ContactPoints.SetNum(NewContactPointCount, false);
-
-		// Reduce to only 4 contact points from here
-		Collisions::ReduceManifoldContactPointsTriangeMesh(ContactPoints);
-
-		return true;
-	}
-
-=======
->>>>>>> d731a049
 	template <typename GeomType>
 	bool FHeightField::GJKContactPointImp(const GeomType& QueryGeom, const FRigidTransform3& QueryTM, const FReal Thickness,
 		FVec3& ContactLocation, FVec3& ContactNormal, FReal& ContactPhi, int32& ContactFaceIndex) const
@@ -2252,70 +1773,11 @@
 				MakeVectorRegisterFloatFromDouble(MakeVectorRegister(A.X, A.Y, A.Z, 0.0f)),
 				MakeVectorRegisterFloatFromDouble(MakeVectorRegister(B.X, B.Y, B.Z, 0.0f)),
 				MakeVectorRegisterFloatFromDouble(MakeVectorRegister(C.X, C.Y, C.Z, 0.0f)));
-<<<<<<< HEAD
-
-
-			FReal Penetration;
-			FVec3 ClosestA, ClosestB, Normal;
-
-			auto SweepAgainstTriangle = [&]() -> bool
-			{
-				//
-				// BUG: This does not detect collisions when we specify a cull distance. It is as if
-				// Thickness is always zero...
-				//
-
-				const FAABB3 Bounds = QueryGeom.BoundingBox();
-				const FReal ApproximateSizeOfObject = Bounds.Extents()[Bounds.LargestAxis()];
-				const FReal ApproximateDistToObject = FVec3::DistSquared(QueryTM.GetLocation(), A);
-				const FReal SweepLength = ApproximateSizeOfObject + ApproximateDistToObject;
-				const FRigidTransform3 QueryStartTM(QueryTM.GetLocation() + TriNormal * SweepLength, QueryTM.GetRotation());
-				if (GJKRaycast2(TriangleConvexReg, QueryGeom, QueryStartTM, -TriNormal, SweepLength, Penetration, ClosestB, Normal, (FReal)0., true))
-				{
-					LocalContactLocation = ClosestB;
-					LocalContactNormal = TriNormal;
-					LocalContactPhi = Penetration - SweepLength;
-					return true;
-				}
-				return false;
-			};
-
-			if (bOneSidedHeightField)
-			{
-				// HACK:
-				// The regular penetration calculation vs a triangle may result in inward facing normals.
-				// To protect against this, we sweep against the triangle from a distance to ensure an outward
-				// facing normal and MTD.
-
-				if (bOneSidedHeightfieldAlwaysSweep)
-				{
-					return SweepAgainstTriangle();
-				}
-				else
-				{
-					int32 ClosestVertexIndexA, ClosestVertexIndexB;
-					if (GJKPenetration(TriangleConvex, QueryGeom, QueryTM, Penetration, ClosestA, ClosestB, Normal, ClosestVertexIndexA, ClosestVertexIndexB, (FReal)0))
-					{
-						if (FVec3::DotProduct(TriNormal, Normal) < 0)
-						{
-							return SweepAgainstTriangle();
-						}
-						LocalContactLocation = ClosestB;
-						LocalContactNormal = Normal;
-						LocalContactPhi = -Penetration;
-						return true;
-					}
-				}
-				
-			}
-			else
-=======
 
 			FReal Penetration;
 			FVec3 ClosestA, ClosestB, Normal;
 			int32 ClosestVertexIndexA, ClosestVertexIndexB;
 			if (GJKPenetration(TriangleConvex, QueryGeom, QueryTM, Penetration, ClosestA, ClosestB, Normal, ClosestVertexIndexA, ClosestVertexIndexB, (FReal)0))
->>>>>>> d731a049
 			{
 				const bool bOneSidedCollision = bChaos_Collision_OneSidedHeightField;
 				const bool bSkipOneSided = (bOneSidedCollision && (FVec3::DotProduct(TriNormal, Normal) < 0));
@@ -2430,56 +1892,9 @@
 		return GJKContactPointImp(QueryGeom, QueryTM, Thickness, ContactLocation, ContactNormal, ContactPhi, ContactFaceIndex);
 	}
 
-<<<<<<< HEAD
-	bool FHeightField::ContactManifold(const TBox<FReal, 3>& QueryGeom, const FRigidTransform3& QueryTM, const FReal Thickness, TArray<FContactPoint>& ContactPoints) const
-	{
-		return ContactManifoldPlanarConvexImp(QueryGeom, QueryTM, Thickness, ContactPoints);
-	}
-
-	/*bool FHeightField::ContactManifold(const TSphere<FReal, 3>& QueryGeom, const FRigidTransform3& QueryTM, const FReal Thickness, TArray<FContactPoint>& ContactPoints) const
-	{
-		return ContactManifoldImp(QueryGeom, QueryTM, Thickness, ContactPoints);
-	}*/
-
-	bool FHeightField::ContactManifold(const FCapsule& QueryGeom, const FRigidTransform3& QueryTM, const FReal Thickness, TArray<FContactPoint>& ContactPoints) const
-	{
-		return ContactManifoldNonPlanarConvexImp(QueryGeom, QueryTM, Thickness, ContactPoints);
-	}
-
-	bool FHeightField::ContactManifold(const FConvex& QueryGeom, const FRigidTransform3& QueryTM, const FReal Thickness, TArray<FContactPoint>& ContactPoints) const
-	{
-		return ContactManifoldPlanarConvexImp(QueryGeom, QueryTM, Thickness, ContactPoints);
-	}
-
-	bool FHeightField::ContactManifold(const TImplicitObjectScaled<TBox<FReal, 3>>& QueryGeom, const FRigidTransform3& QueryTM, const FReal Thickness, TArray<FContactPoint>& ContactPoints) const
-	{
-		return ContactManifoldPlanarConvexImp(QueryGeom, QueryTM, Thickness, ContactPoints);
-	}
-
-	bool FHeightField::ContactManifold(const TImplicitObjectScaled<FCapsule>& QueryGeom, const FRigidTransform3& QueryTM, const FReal Thickness, TArray<FContactPoint>& ContactPoints) const
-	{
-		return ContactManifoldNonPlanarConvexImp(QueryGeom, QueryTM, Thickness, ContactPoints);
-	}
-
-	bool FHeightField::ContactManifold(const TImplicitObjectScaled<FConvex>& QueryGeom, const FRigidTransform3& QueryTM, const FReal Thickness, TArray<FContactPoint>& ContactPoints) const
-	{
-		return ContactManifoldPlanarConvexImp(QueryGeom, QueryTM, Thickness, ContactPoints);
-	}
-
 	template <typename QueryGeomType>
 	bool FHeightField::OverlapGeomImp(const QueryGeomType& QueryGeom, const FRigidTransform3& QueryTM, const FReal Thickness, FMTDInfo* OutMTD) const
 	{
-		if (OutMTD)
-		{
-			OutMTD->Normal = FVec3(0);
-			OutMTD->Penetration = TNumericLimits<FReal>::Lowest();
-		}
-
-=======
-	template <typename QueryGeomType>
-	bool FHeightField::OverlapGeomImp(const QueryGeomType& QueryGeom, const FRigidTransform3& QueryTM, const FReal Thickness, FMTDInfo* OutMTD) const
-	{
->>>>>>> d731a049
 		auto OverlapTriangleMTD = [&](const FVec3& A, const FVec3& B, const FVec3& C, FMTDInfo* InnerMTD) -> bool
 		{
 			const FVec3 AB = B - A;
@@ -2509,20 +1924,6 @@
 			return false;
 		};
 
-<<<<<<< HEAD
-		auto OverlapTriangleNoMTD = [&](const FVec3& A, const FVec3& B, const FVec3& C) -> bool
-		{
-			// points are assumed to be in the same space as the overlap geometry
-			const FVec3 AB = B - A;
-			const FVec3 AC = C - A;
-
-			//It's most likely that the query object is in front of the triangle since queries tend to be on the outside.
-			//However, maybe we should check if it's behind the triangle plane. Also, we should enforce this winding in some way
-			const FVec3 Offset = FVec3::CrossProduct(AB, AC);
-
-			FTriangle TriangleConvex(A, B, C);
-			return GJKIntersectionSameSpace(TriangleConvex, QueryGeom, Thickness, Offset);
-=======
 		auto OverlapTriangleNoMTD = [&](const VectorRegister4Float& A, const VectorRegister4Float& B, const VectorRegister4Float& C) -> bool
 		{
 			// points are assumed to be in the same space as the overlap geometry
@@ -2535,7 +1936,6 @@
 
 			FTriangleRegister TriangleConvex(A, B, C);
 			return GJKIntersectionSameSpaceSimd(TriangleConvex, QueryGeom, Thickness, Offset);
->>>>>>> d731a049
 		};
 
 		bool bResult = false;
@@ -2548,25 +1948,6 @@
 		FlatQueryBounds.Max = FVec2(QueryBounds.Max()[0], QueryBounds.Max()[1]);
 
 		TArray<TVec2<int32>> Intersections;
-<<<<<<< HEAD
-		FVec3 Points[4];
-		FAABB3 CellBounds;
-
-		GetGridIntersections(FlatQueryBounds, Intersections);
-
-		bool bOverlaps = false;
-		if (OutMTD)
-		{
-			for (const TVec2<int32>& Cell : Intersections)
-			{
-				const int32 SingleIndex = Cell[1] * (GeomData.NumCols) + Cell[0];
-				GeomData.GetPointsAndBoundsScaled(SingleIndex, Points, CellBounds);
-
-				if(CellBounds.Intersects(QueryBounds))
-				{
-					bOverlaps |= OverlapTriangleMTD(Points[0], Points[1], Points[3], OutMTD);
-					bOverlaps |= OverlapTriangleMTD(Points[0], Points[3], Points[2], OutMTD);
-=======
 		
 		const FAABBVectorized QueryBoundsSimd(QueryBounds);
 		if (GetGridIntersectionsBatch(FlatQueryBounds, Intersections, QueryBoundsSimd))
@@ -2588,36 +1969,9 @@
 						bOverlaps |= OverlapTriangleMTD(Points[0], Points[1], Points[3], OutMTD);
 						bOverlaps |= OverlapTriangleMTD(Points[0], Points[3], Points[2], OutMTD);
 					}
->>>>>>> d731a049
 				}
 				return bOverlaps;
 			}
-<<<<<<< HEAD
-			return bOverlaps;
-		}
-		else
-		{
-			for (const TVec2<int32>& Cell : Intersections)
-			{
-				const int32 SingleIndex = Cell[1] * (GeomData.NumCols) + Cell[0];
-				GeomData.GetPointsAndBoundsScaled(SingleIndex, Points, CellBounds);
-
-				if (CellBounds.Intersects(QueryBounds))
-				{
-					// pre-transform the triangle in overlap geometry space
-					Points[0] = QueryTM.InverseTransformPositionNoScale(Points[0]);
-					Points[1] = QueryTM.InverseTransformPositionNoScale(Points[1]);
-					Points[2] = QueryTM.InverseTransformPositionNoScale(Points[2]);
-					Points[3] = QueryTM.InverseTransformPositionNoScale(Points[3]);
-
-					if (OverlapTriangleNoMTD(Points[0], Points[1], Points[3]))
-					{
-						return true;
-					}
-					if (OverlapTriangleNoMTD(Points[0], Points[3], Points[2]))
-					{
-						return true;
-=======
 			else
 			{
 				VectorRegister4Float Points[4];
@@ -2652,16 +2006,11 @@
 						{
 							return true;
 						}
->>>>>>> d731a049
 					}
 				}
 			}
-			return false;
-		}
-<<<<<<< HEAD
-=======
+		}
 		return false;
->>>>>>> d731a049
 	}
 
 	bool FHeightField::OverlapGeom(const TSphere<FReal, 3>& QueryGeom, const FRigidTransform3& QueryTM, const FReal Thickness, FMTDInfo* OutMTD) const
