--- conflicted
+++ resolved
@@ -602,21 +602,13 @@
 	};
 
 	template<bool bFillHeight, bool bFillNormal>
-<<<<<<< HEAD
-	FHeightNormalResult GetHeightNormalAt(const TVector<FReal, 2>& InGridLocationLocal, const Chaos::FHeightField::FDataType& InGeomData, const TUniformGrid<Chaos::FReal, 2>& InGrid)
-=======
 	FHeightNormalResult GetHeightNormalAt(const FVec2& InGridLocationLocal, const Chaos::FHeightField::FDataType& InGeomData, const TUniformGrid<Chaos::FReal, 2>& InGrid)
->>>>>>> 3aae9151
 	{
 		FHeightNormalResult Result;
 
 		if(CHAOS_ENSURE(InGridLocationLocal == InGrid.Clamp(InGridLocationLocal)))
 		{
-<<<<<<< HEAD
-			TVector<int32, 2> CellCoord = InGrid.Cell(InGridLocationLocal);
-=======
 			TVec2<int32> CellCoord = InGrid.Cell(InGridLocationLocal);
->>>>>>> 3aae9151
 
 			const int32 SingleIndex = CellCoord[1] * (InGeomData.NumCols) + CellCoord[0];
 			FVec3 Pts[4];
@@ -662,20 +654,6 @@
 		}
 
 		return Result;
-<<<<<<< HEAD
-	}
-
-	Chaos::FVec3 Chaos::FHeightField::GetNormalAt(const TVector<FReal, 2>& InGridLocationLocal) const
-	{
-		return GetHeightNormalAt<false, true>(InGridLocationLocal, GeomData, FlatGrid).Normal;
-
-	}
-
-	FReal Chaos::FHeightField::GetHeightAt(const TVector<FReal, 2>& InGridLocationLocal) const
-	{
-		return GetHeightNormalAt<true, false>(InGridLocationLocal, GeomData, FlatGrid).Height;
-=======
->>>>>>> 3aae9151
 	}
 
 	Chaos::FVec3 Chaos::FHeightField::GetNormalAt(const TVec2<FReal>& InGridLocationLocal) const
@@ -1423,13 +1401,8 @@
 			{
 				FVec3 TriangleNormal(0);
 				FReal Penetration = 0;
-<<<<<<< HEAD
-				TVec3<FReal> ClosestA(0);
-				TVec3<FReal> ClosestB(0);
-=======
 				FVec3 ClosestA(0);
 				FVec3 ClosestB(0);
->>>>>>> 3aae9151
 				int32 ClosestVertexIndexA, ClosestVertexIndexB;
 				if (GJKPenetration(TriangleConvex, QueryGeom, QueryTM, Penetration, ClosestA, ClosestB, TriangleNormal, ClosestVertexIndexA, ClosestVertexIndexB, Thickness))
 				{
@@ -1686,15 +1659,9 @@
 
 		const FReal SearchDist2 = SearchDist * SearchDist;
 
-<<<<<<< HEAD
-		TAABB<FReal, 3> QueryBounds(Position - FVec3(SearchDist), Position + FVec3(SearchDist));
-		const FBounds2D FlatBounds(QueryBounds);
-		TArray<TVector<int32, 2>> PotentialIntersections;
-=======
 		FAABB3 QueryBounds(Position - FVec3(SearchDist), Position + FVec3(SearchDist));
 		const FBounds2D FlatBounds(QueryBounds);
 		TArray<TVec2<int32>> PotentialIntersections;
->>>>>>> 3aae9151
 		GetGridIntersections(FlatBounds, PotentialIntersections);
 
 		auto CheckTriangle = [&](int32 FaceIndex, const FVec3& A, const FVec3& B, const FVec3& C)
@@ -1727,11 +1694,7 @@
 			}
 		};
 
-<<<<<<< HEAD
-		for(const TVector<int32, 2> & CellCoord : PotentialIntersections)
-=======
 		for(const TVec2<int32> & CellCoord : PotentialIntersections)
->>>>>>> 3aae9151
 		{
 			const int32 CellIndex = CellCoord[1] * (GeomData.NumCols - 1) + CellCoord[0];
 			const int32 SubX = CellIndex % (GeomData.NumCols - 1);
