--- conflicted
+++ resolved
@@ -230,13 +230,9 @@
 					return false;
 				}
 
-<<<<<<< HEAD
-				TTriangle<T> Convex(A, B, C);
-=======
 				//Convert into local space of A to get better precision
 
 				TTriangle<T> Triangle(TVec3<T>(0), B-A, C-A);
->>>>>>> 421d6516
 
 				T Time;
 				TVector<T, 3> LocalHitPosition;
@@ -257,11 +253,7 @@
 						if(!bHole)
 						{
 							OutNormal = HitNormal;
-<<<<<<< HEAD
-							OutPosition = HitPosition;
-=======
 							OutPosition = LocalHitPosition + A;
->>>>>>> 421d6516
 							OutTime = Time;
 							OutFaceIndex = FaceIndex;
 
@@ -759,27 +751,7 @@
 			//START
 			do
 			{
-<<<<<<< HEAD
-				// Rasterize the line over the grid
-				const TVector<T, 2> Scale2D(GeomData.Scale[0], GeomData.Scale[1]);
-				TVector<int32, 2> StartCell = FlatGrid.Cell(ClippedFlatRayStart/Scale2D);
-				TVector<int32, 2> EndCell = FlatGrid.Cell(ClippedFlatRayEnd/Scale2D);
-
-				// Boundaries might push us one cell over
-				StartCell = FlatGrid.ClampIndex(StartCell);
-				EndCell = FlatGrid.ClampIndex(EndCell);
-
-				int32 DeltaX = FMath::Abs(EndCell[0] - StartCell[0]);
-				int32 DeltaY = -FMath::Abs(EndCell[1] - StartCell[1]);
-				int32 DirX = StartCell[0] < EndCell[0] ? 1 : -1;
-				int32 DirY = StartCell[1] < EndCell[1] ? 1 : -1;
-				int32 Error =  DeltaX + DeltaY;
-
-
-				if(StartCell == EndCell)
-=======
 				if(GetCellBounds3DScaled(CellIdx,Min,Max))
->>>>>>> 421d6516
 				{
 					// Check cell bounds
 					//todo: can do it without raycast
@@ -839,61 +811,10 @@
 					}
 				}
 
-<<<<<<< HEAD
-						if (GetCellBounds3DScaled(StartCell, Min, Max))
-						{
-							// Check cell bounds
-							if (TAABB<T, 3>(Min,Max).RaycastFast(StartPoint, Dir, InvDir, bParallel, CurrentLength, InvCurrentLength, ToI, HitPoint))
-							{
-								// Visit the selected cell
-								bool bContinue = Visitor.VisitRaycast(StartCell[1] * (GeomData.NumCols - 1) + StartCell[0], CurrentLength);
-								if (!bContinue)
-								{
-									return true;
-								}
-							}
-						}
-
-						// When traversing diagonally, there is a possibility of cutting corners on adjacent cell w/ current algorithm.
-						// Visit both adjacent cells to cover this issue.
-						// To visit minimal amount of cells, need to choose cell based on whichever cell boundary (vertical/horizontal) is
-						// next intersected using real value position within cells. (MaxW has a shelf in progress, holding off to not introduce bugs).
-						if (DoubleError >= DeltaY && DoubleError <= DeltaX)
-						{
-							TVector<int32, 2> TestCell = StartCell + TVector<int32, 2>(0, -DirY); // subtract because StartCell was incremented already
-							if (GetCellBounds3DScaled(TestCell, Min, Max))
-							{
-								if (TAABB<T, 3>(Min,Max).RaycastFast(StartPoint, Dir, InvDir, bParallel, CurrentLength, InvCurrentLength, ToI, HitPoint))
-								{
-									bool bContinue = Visitor.VisitRaycast(TestCell[1] * (GeomData.NumCols - 1) + TestCell[0], CurrentLength);
-									if (!bContinue)
-									{
-										return true;
-									}
-								}
-							}
-
-							TestCell = StartCell + TVector<int32, 2>(-DirX, 0);  // subtract because StartCell was incremented already
-							if (GetCellBounds3DScaled(TestCell, Min, Max))
-							{
-								if (TAABB<T, 3>(Min,Max).RaycastFast(StartPoint, Dir, InvDir, bParallel, CurrentLength, InvCurrentLength, ToI, HitPoint))
-								{
-									bool bContinue = Visitor.VisitRaycast(TestCell[1] * (GeomData.NumCols - 1) + TestCell[0], CurrentLength);
-									if (!bContinue)
-									{
-										return true;
-									}
-								}
-							}
-						}
-
-					} while(StartCell != EndCell);
-=======
 				if(PrevIdx == CellIdx)
 				{
 					//crossed on z plane which means no longer in heightfield bounds
 					return false;
->>>>>>> 421d6516
 				}
 
 				NextStart = NextStart + Dir * BestTime;
