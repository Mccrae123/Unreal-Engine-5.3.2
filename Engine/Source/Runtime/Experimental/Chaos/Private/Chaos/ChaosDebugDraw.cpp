// Copyright Epic Games, Inc. All Rights Reserved.
#include "Chaos/ChaosDebugDraw.h"
#include "Chaos/Box.h"
#include "Chaos/Capsule.h"
#include "Chaos/CCDUtilities.h"
#include "Chaos/Character/CharacterGroundConstraintContainer.h"
#include "Chaos/Collision/CollisionConstraintAllocator.h"
#include "Chaos/Collision/ParticlePairMidPhase.h"
#include "Chaos/Convex.h"
#include "Chaos/HeightField.h"
#include "Chaos/Triangle.h"
#include "Chaos/TriangleMesh.h"
#include "Chaos/DebugDrawQueue.h"
#include "Chaos/Evolution/SimulationSpace.h"
#include "Chaos/ImplicitObjectBVH.h"
#include "Chaos/ImplicitObjectScaled.h"
#include "Chaos/ImplicitObjectTransformed.h"
#include "Chaos/ImplicitObjectUnion.h"
#include "Chaos/Levelset.h"
#include "Chaos/Particle/ParticleUtilities.h"
#include "Chaos/ParticleHandle.h"
#include "Chaos/PBDCollisionConstraints.h"
#include "Chaos/PBDJointConstraints.h"
#include "Chaos/PBDRigidClustering.h"
#include "Chaos/PBDRigidParticles.h"
#include "Chaos/PBDSuspensionConstraints.h"
#include "Chaos/Sphere.h"
#include "Chaos/Utilities.h"
#include "Chaos/CCDUtilities.h"

//PRAGMA_DISABLE_OPTIMIZATION

#if CHAOS_DEBUG_DRAW

namespace Chaos
{
	namespace DebugDraw
	{
		bool bChaosDebugDebugDrawShapeBounds = false;
		FAutoConsoleVariableRef CVarChaosDebugDrawShapeBounds(TEXT("p.Chaos.DebugDraw.ShowShapeBounds"), bChaosDebugDebugDrawShapeBounds, TEXT("Whether to show the bounds of each shape in DrawShapes"));

		bool bChaosDebugDebugDrawCollisionParticles = false;
		FAutoConsoleVariableRef CVarChaosDebugDrawShapeParticles(TEXT("p.Chaos.DebugDraw.ShowCollisionParticles"), bChaosDebugDebugDrawCollisionParticles, TEXT("Whether to show the collision particles if present"));

		bool bChaosDebugDebugDrawInactiveContacts = true;
		FAutoConsoleVariableRef CVarChaosDebugDrawInactiveContacts(TEXT("p.Chaos.DebugDraw.ShowInactiveContacts"), bChaosDebugDebugDrawInactiveContacts, TEXT("Whether to show inactive contacts (ones that contributed no impulses or pushout)"));

		bool bChaosDebugDebugDrawContactIterations = false;
		FAutoConsoleVariableRef CVarChaosDebugDrawContactIterations(TEXT("p.Chaos.DebugDraw.ShowContactIterations"), bChaosDebugDebugDrawContactIterations, TEXT("Whether to show an indicator of how many iterations a contact was active for"));

		bool bChaosDebugDebugDrawColorShapesByShapeType = false;
		FAutoConsoleVariableRef CVarChaosDebugDebugDrawColorShapesByShapeType(TEXT("p.Chaos.DebugDraw.ColorShapesByShapeType"), bChaosDebugDebugDrawColorShapesByShapeType, TEXT("Whether to use shape type to define the color of the shapes instead of using the particle state "));

		bool bChaosDebugDebugDrawColorShapesByIsland = false;
		FAutoConsoleVariableRef CVarChaosDebugDebugDrawColorShapesByIsland(TEXT("p.Chaos.DebugDraw.ColorShapesByIsland"), bChaosDebugDebugDrawColorShapesByIsland, TEXT("Whether to use particle island to define the color of the shapes instead of using the particle state "));

<<<<<<< HEAD
=======
		bool bChaosDebugDebugDrawColorShapesByInternalCluster = false;
		FAutoConsoleVariableRef CVarChaosDebugDebugDrawColorShapesByInternalCluster(TEXT("p.Chaos.DebugDraw.ColorShapesByInternalCluster"), bChaosDebugDebugDrawColorShapesByInternalCluster, TEXT("Whether to check if the particle is an internal cluster to define its color (black : regular particle: red :internal cluster )"));

>>>>>>> 4af6daef
		bool bChaosDebugDebugDrawColorBoundsByShapeType = false;
		FAutoConsoleVariableRef CVarChaosDebugDebugDrawColorBoundsByShapeType(TEXT("p.Chaos.DebugDraw.ColorBoundsByShapeType"), bChaosDebugDebugDrawColorBoundsByShapeType, TEXT("Whether to use shape type to define the color of the bounds instead of using the particle state (if multiple shapes , will use the first one)"));

		bool bChaosDebugDebugDrawConvexVertices = false;
		bool bChaosDebugDebugDrawCoreShapes = false;
		bool bChaosDebugDebugDrawExactCoreShapes = false;
		FAutoConsoleVariableRef CVarChaosDebugDrawConvexVertices(TEXT("p.Chaos.DebugDraw.ShowConvexVertices"), bChaosDebugDebugDrawConvexVertices, TEXT("Whether to show the vertices of convex shapes"));
		FAutoConsoleVariableRef CVarChaosDebugDrawCoreShapes(TEXT("p.Chaos.DebugDraw.ShowCoreShapes"), bChaosDebugDebugDrawCoreShapes, TEXT("Whether to show the core (margin-reduced) shape where applicable"));
		FAutoConsoleVariableRef CVarChaosDebugDrawExactShapes(TEXT("p.Chaos.DebugDraw.ShowExactCoreShapes"), bChaosDebugDebugDrawExactCoreShapes, TEXT("Whether to show the exact core shape. NOTE: Extremely expensive and should only be used on a small scene with a couple convex shapes in it"));

		bool bChaosDebugDebugDrawIslands = true;
		FAutoConsoleVariableRef CVarChaosDebugDrawIslands(TEXT("p.Chaos.DebugDraw.ShowIslands"), bChaosDebugDebugDrawIslands, TEXT("Whether to show the iosland boxes when drawing islands (if you want only the contact graph)"));

		bool bChaosDebugDebugDrawContactGraph = false;
		FAutoConsoleVariableRef CVarChaosDebugDrawContactGraph(TEXT("p.Chaos.DebugDraw.ShowContactGraph"), bChaosDebugDebugDrawContactGraph, TEXT("Whether to show the contactgraph when drawing islands"));

		bool bChaosDebugDebugDrawContactGraphUsed = false;
		FAutoConsoleVariableRef CVarChaosDebugDrawContactGraphUsed(TEXT("p.Chaos.DebugDraw.ShowContactGraphUsed"), bChaosDebugDebugDrawContactGraphUsed, TEXT("Whether to show the used edges contactgraph when drawing islands (collisions with impulse)"));

		bool bChaosDebugDebugDrawContactGraphUnused = false;
		FAutoConsoleVariableRef CVarChaosDebugDrawContactGraphUnused(TEXT("p.Chaos.DebugDraw.ShowContactGraphUnused"), bChaosDebugDebugDrawContactGraphUnused, TEXT("Whether to show the unused edges contactgraph when drawing islands (collisions with no impulse)"));

		float ChaosDebugDrawConvexExplodeDistance = 0.0f;
		FAutoConsoleVariableRef CVarChaosDebugDrawConvexExplodeDistance(TEXT("p.Chaos.DebugDraw.ConvexExplodeDistance"), ChaosDebugDrawConvexExplodeDistance, TEXT("Explode convex edges by this amount (useful for looking at convex integrity)"));

		float ChaosDebugDrawCCDDuration = 0.0f;
		FAutoConsoleVariableRef CVarChaosDebugDrawCCDDuration(TEXT("p.Chaos.DebugDraw.CCDDuration"), ChaosDebugDrawCCDDuration, TEXT("How long CCD debug draw should remain on screen in seconds. 0 for 1 frame."));

		float ChaosDebugDrawCollisionDuration = 0.0f;
		FAutoConsoleVariableRef CVarChaosDebugDrawCollisionDuration(TEXT("p.Chaos.DebugDraw.CollisionDuration"), ChaosDebugDrawCollisionDuration, TEXT("How long Collision debug draw should remain on screen in seconds. 0 for 1 frame."));

<<<<<<< HEAD
=======
		int32 ChaosConnectionGraphDrawLevelOffset = 0;
		FAutoConsoleVariableRef CVarChaosConnectionGraphDrawLevelOffset(TEXT("p.Chaos.DebugDraw.ConnectionGraphLevelOffset"), ChaosConnectionGraphDrawLevelOffset, TEXT("If 0, draws the connection graph between children particles of active particles. If 1, draws the connection grpah between grand-children particles of active particles, etc."));

		bool bChaosDebugDrawConnectionGraphShowAreas = false;
		FAutoConsoleVariableRef CVarChaosDebugDrawConnectionGraphShowAreas(TEXT("p.Chaos.DebugDraw.ConnectionGraph.ShowAreas"), bChaosDebugDrawConnectionGraphShowAreas, TEXT("When displaying connection graphs show connection areas as disks"));

		bool bChaosDebugDrawConnectionGraphShowInternalStrains = false;
		FAutoConsoleVariableRef CVarChaosDebugDrawConnectionGraphShowInternalStrains(TEXT("p.Chaos.DebugDraw.ConnectionGraph.ShowInternalStrains"), bChaosDebugDrawConnectionGraphShowInternalStrains, TEXT("When displaying connection graphs show strain values of each node"));

		int32 ChaosDebugDebugDrawBVHLevel = -1;
		bool bChaosDebugDebugDrawBVHShapes = false;
		bool bChaosDebugDebugDrawBVHBounds = true;
		FAutoConsoleVariableRef CVarChaosDebugDebugDrawBVHLevel(TEXT("p.Chaos.DebugDraw.BVHLevel"), ChaosDebugDebugDrawBVHLevel, TEXT("Which level of the BVH to draw (-1 = Leaf)"));
		FAutoConsoleVariableRef CVarChaosDebugDebugDrawBVHShapes(TEXT("p.Chaos.DebugDraw.BVHShapes"), bChaosDebugDebugDrawBVHShapes, TEXT("Whether to draw the shapes in each BVH node (colorized)"));
		FAutoConsoleVariableRef CVarChaosDebugDebugDrawBVHBounds(TEXT("p.Chaos.DebugDraw.BVHBounds"), bChaosDebugDebugDrawBVHBounds, TEXT("Whether to draw the BVH node bounds (colorized)"));
>>>>>>> 4af6daef

		// NOTE: These settings should never really be used - they are the fallback defaults
		// if the user does not specify settings in the debug draw call.
		// See PBDRigidsColver.cpp and ImmediatePhysicsSimulation_Chaos.cpp for example.
		FChaosDebugDrawSettings ChaosDefaultDebugDebugDrawSettings(
			/* ArrowSize =					*/ 1.5f,
			/* BodyAxisLen =				*/ 4.0f,
			/* ContactLen =					*/ 4.0f,
			/* ContactWidth =				*/ 2.0f,
			/* ContactPhiWidth =			*/ 0.0f,
			/* ContactInfoWidth				*/ 2.0f,
			/* ContactOwnerWidth =			*/ 0.0f,
			/* ConstraintAxisLen =			*/ 5.0f,
			/* JointComSize =				*/ 2.0f,
			/* LineThickness =				*/ 0.15f,
			/* DrawScale =					*/ 1.0f,
			/* FontHeight =					*/ 10.0f,
			/* FontScale =					*/ 1.5f,
			/* ShapeThicknesScale =			*/ 1.0f,
			/* PointSize =					*/ 2.0f,
			/* VelScale =					*/ 0.0f,
			/* AngVelScale =				*/ 0.0f,
			/* ImpulseScale =				*/ 0.0f,
			/* PushOutScale =				*/ 0.0f,
			/* InertiaScale =				*/ 0.0f,
			/* DrawPriority =				*/ 10,
			/* bShowSimple =				*/ true,
			/* bShowComplex =				*/ false,
			/* bInShowLevelSetCollision =	*/ false,
			/* InShapesColorsPerState =     */ GetDefaultShapesColorsByState(),
			/* InShapesColorsPerShaepType=  */ GetDefaultShapesColorsByShapeType(),
			/* InBoundsColorsPerState =     */ GetDefaultBoundsColorsByState(),
			/* InBoundsColorsPerShapeType=  */ GetDefaultBoundsColorsByShapeType()
		);

		const FChaosDebugDrawSettings& GetChaosDebugDrawSettings(const FChaosDebugDrawSettings* InSettings)
		{
			if (InSettings != nullptr)
			{
				return *InSettings;
			}

			return ChaosDefaultDebugDebugDrawSettings;
		}

		//-------------------------------------------------------------------------------------------------

		FChaosDebugDrawColorsByState::FChaosDebugDrawColorsByState(
			FColor InDynamicColor,
			FColor InSleepingColor,
			FColor InKinematicColor,
			FColor InStaticColor
		)
			: DynamicColor(InDynamicColor)
			, SleepingColor(InSleepingColor)
			, KinematicColor(InKinematicColor)
			, StaticColor(InStaticColor)
		{}

		FColor FChaosDebugDrawColorsByState::GetColorFromState(EObjectStateType State) const
		{
			switch (State)
			{
			case EObjectStateType::Sleeping:	return SleepingColor;
			case EObjectStateType::Kinematic:	return KinematicColor;
			case EObjectStateType::Static:		return StaticColor;
			case EObjectStateType::Dynamic:		return DynamicColor;
			default:							return FColor::Purple; // nice visible color :)
			}
		}

		const FChaosDebugDrawColorsByState& GetDefaultShapesColorsByState()
		{
			// default colors by state for shapes
			static FChaosDebugDrawColorsByState ChaosDefaultShapesColorsByState(
				/* InDynamicColor =	  */ FColor(255, 255, 0),
				/* InSleepingColor =  */ FColor(128, 128, 128),
				/* InKinematicColor = */ FColor(0, 128, 255),
				/* InStaticColor =	  */ FColor(255, 0, 0)
			);

			return ChaosDefaultShapesColorsByState;
		}

		const FChaosDebugDrawColorsByState& GetDefaultBoundsColorsByState()
		{
			// default colors by state for bounds ( darker version of the shapes colors - see above )
			static FChaosDebugDrawColorsByState ChaosDefaultBoundsColorsByState(
				/* InDynamicColor =	  */ FColor(128, 128, 0),
				/* InSleepingColor =  */ FColor(64, 64, 64),
				/* InKinematicColor = */ FColor(0, 64, 128),
				/* InStaticColor =	  */ FColor(128, 0, 0)
			);

			return ChaosDefaultBoundsColorsByState;
		}

<<<<<<< HEAD
		FColor GetIslandColor(const int32 IslandIndex, const bool bIsAwake)
		{
			static FColor AwakeColors[] =
=======
		FColor GetIndexColor(const int32 Index)
		{
			static const FColor Colors[] =
>>>>>>> 4af6daef
			{
				FColor::Red,
				FColor::Orange,
				FColor::Yellow,
				FColor::Green,
<<<<<<< HEAD
				FColor::Blue,
				FColor::Magenta,
			};
			const int32 NumAwakeColors = UE_ARRAY_COUNT(AwakeColors);
			static FColor SleepingColor = FColor::Black;

			return bIsAwake ? AwakeColors[IslandIndex % NumAwakeColors] : SleepingColor;
=======
				FColor::Emerald,
				FColor::Cyan,
				FColor::Turquoise,
				FColor::Blue,
				FColor::Magenta,
				FColor::Purple,
			};
			const int32 NumColors = UE_ARRAY_COUNT(Colors);

			return Colors[Index % NumColors];
		};


		FColor GetIslandColor(const int32 IslandIndex, const bool bIsAwake)
		{
			static const FColor SleepingColor = FColor::Black;
			static const FColor NullColor = FColor::White;

			if (IslandIndex == INDEX_NONE)
			{
				return NullColor;
			}

			if (!bIsAwake)
			{
				return SleepingColor;
			}

			return GetIndexColor(IslandIndex);
>>>>>>> 4af6daef
		};


		//-------------------------------------------------------------------------------------------------

		FChaosDebugDrawColorsByShapeType::FChaosDebugDrawColorsByShapeType(
			FColor InSimpleTypeColor,
			FColor InConvexColor,
			FColor InHeightFieldColor,
			FColor InTriangleMeshColor,
			FColor InLevelSetColor
		)
			: SimpleTypeColor(InSimpleTypeColor)
			, ConvexColor(InConvexColor)
			, HeightFieldColor(InHeightFieldColor)
			, TriangleMeshColor(InTriangleMeshColor)
			, LevelSetColor(InLevelSetColor)
		{}

		FColor FChaosDebugDrawColorsByShapeType::GetColorFromShapeType(EImplicitObjectType ShapeType) const
		{
			switch(ShapeType)
			{
			case ImplicitObjectType::Sphere:			return SimpleTypeColor;
			case ImplicitObjectType::Box:				return SimpleTypeColor;
			case ImplicitObjectType::Plane:				return SimpleTypeColor;
			case ImplicitObjectType::Capsule:			return SimpleTypeColor;
			case ImplicitObjectType::TaperedCylinder:	return SimpleTypeColor;
			case ImplicitObjectType::Cylinder:			return SimpleTypeColor;
			case ImplicitObjectType::Convex:			return ConvexColor;
			case ImplicitObjectType::HeightField:		return HeightFieldColor;
			case ImplicitObjectType::TriangleMesh:		return TriangleMeshColor;
			case ImplicitObjectType::LevelSet:			return LevelSetColor;			
			default:									return FColor::Purple; // nice visible color :)
			};
		}

		CHAOS_API const FChaosDebugDrawColorsByShapeType& GetDefaultShapesColorsByShapeType()
		{
			// default colors by shaep type for shapes
			static FChaosDebugDrawColorsByShapeType ChaosDefaultShapesColorsByShapeType(
				/* InSimpleTypeColor,   */ FColor(0, 255, 0),
				/* InConvexColor,		*/ FColor(0, 255, 255),
				/* InHeightFieldColor,	*/ FColor(0, 0, 255),
				/* InTriangleMeshColor,	*/ FColor(255, 0, 0),
				/* InLevelSetColor		*/ FColor(255, 0, 128)
			);

			return ChaosDefaultShapesColorsByShapeType;
		}

		CHAOS_API const FChaosDebugDrawColorsByShapeType& GetDefaultBoundsColorsByShapeType()
		{
			// default colors by shape type for bounds ( darker version of the shapes colors - see above )
			static FChaosDebugDrawColorsByShapeType ChaosDefaultBoundsColorsByShapeType(
				/* InSimpleTypeColor,   */ FColor(0, 128, 0),
				/* InConvexColor,		*/ FColor(0, 128, 128),
				/* InHeightFieldColor,	*/ FColor(0, 0, 128),
				/* InTriangleMeshColor,	*/ FColor(128, 0, 0),
				/* InLevelSetColor		*/ FColor(128, 0, 64)
			);

			return ChaosDefaultBoundsColorsByShapeType;
		}

		//
		//
		//

		void DrawShapesImpl(const FGeometryParticleHandle* Particle, const FRigidTransform3& ShapeTransform, const FImplicitObject* Implicit, const FShapeOrShapesArray& Shapes, const FReal Margin, const FColor& Color, const FRealSingle Duration, const FChaosDebugDrawSettings& Settings);
<<<<<<< HEAD

		void DrawShape(const FRigidTransform3& ShapeTransform, const FImplicitObject* Implicit, const FShapeOrShapesArray& Shapes, const FColor& Color, const FChaosDebugDrawSettings* Settings)
		{
			// Note: At the time of commenting this function does nothing as DrawShapesImpl does not handle null particle.
			DrawShapesImpl(nullptr, ShapeTransform, Implicit, Shapes, 0.0f, Color, 0.0f, GetChaosDebugDrawSettings(Settings));
=======

		void DrawShape(const FRigidTransform3& ShapeTransform, const FImplicitObject* Implicit, const FShapeOrShapesArray& Shapes, const FColor& Color, const FChaosDebugDrawSettings* Settings)
		{
			DrawShapesImpl(nullptr, ShapeTransform, Implicit, Shapes, 0.0f, Color, 0.0f, GetChaosDebugDrawSettings(Settings));
		}

		void DrawShape(const FRigidTransform3& ShapeTransform, const FImplicitObject* Implicit, const FShapeOrShapesArray& Shapes, const FColor& Color, const float Duration, const FChaosDebugDrawSettings* Settings)
		{
			DrawShapesImpl(nullptr, ShapeTransform, Implicit, Shapes, 0.0f, Color, Duration, GetChaosDebugDrawSettings(Settings));
>>>>>>> 4af6daef
		}

		void DrawShapesConvexImpl(const TGeometryParticleHandle<FReal, 3>* Particle, const FRigidTransform3& ShapeTransform, const FConvex* Shape, const FReal InMargin, const FColor& Color, const FRealSingle Duration, const FChaosDebugDrawSettings& Settings)
		{
			if (Shape->HasStructureData())
			{
				const FReal Margin = InMargin + Shape->GetMargin();

				for (int32 PlaneIndex = 0; PlaneIndex < Shape->GetFaces().Num(); ++PlaneIndex)
				{
					const int32 PlaneVerticesNum = Shape->NumPlaneVertices(PlaneIndex);
					for (int32 PlaneVertexIndex = 0; PlaneVertexIndex < PlaneVerticesNum; ++PlaneVertexIndex)
					{
						const int32 VertexIndex0 = Shape->GetPlaneVertex(PlaneIndex, PlaneVertexIndex);
						const int32 VertexIndex1 = Shape->GetPlaneVertex(PlaneIndex, Utilities::WrapIndex(PlaneVertexIndex + 1, 0, PlaneVerticesNum));

						const FVec3 OuterP0 = ShapeTransform.TransformPosition(FVector(Shape->GetVertex(VertexIndex0)));
						const FVec3 OuterP1 = ShapeTransform.TransformPosition(FVector(Shape->GetVertex(VertexIndex1)));

						const FVec3 N0 = ShapeTransform.TransformVectorNoScale(Shape->GetPlane(PlaneIndex).Normal());
						const FVec3 ExplodeDelta = ChaosDebugDrawConvexExplodeDistance * N0;

						// Outer shape
<<<<<<< HEAD
						FDebugDrawQueue::GetInstance().DrawDebugLine(OuterP0 + ExplodeDelta, OuterP1 + ExplodeDelta, Color, false, Duration, Settings.DrawPriority, Settings.ShapeThicknesScale * Settings.LineThickness);
=======
						FDebugDrawQueue::GetInstance().DrawDebugLine(OuterP0 + ExplodeDelta, OuterP1 + ExplodeDelta, Color, false, Duration, uint8(Settings.DrawPriority), Settings.ShapeThicknesScale * Settings.LineThickness);
>>>>>>> 4af6daef

						// Core shape and lines connecting core to outer
						if (Margin > 0.0f)
						{
							const FRealSingle LineThickness = 0.5f * Settings.ShapeThicknesScale * Settings.LineThickness;
							const FVec3 InnerP0 = ShapeTransform.TransformPositionNoScale(Shape->GetMarginAdjustedVertexScaled(VertexIndex0, Margin, ShapeTransform.GetScale3D(), nullptr));
							const FVec3 InnerP1 = ShapeTransform.TransformPositionNoScale(Shape->GetMarginAdjustedVertexScaled(VertexIndex1, Margin, ShapeTransform.GetScale3D(), nullptr));
<<<<<<< HEAD
							FDebugDrawQueue::GetInstance().DrawDebugLine(InnerP0, InnerP1, FColor::Blue, false, Duration, Settings.DrawPriority, LineThickness);
							FDebugDrawQueue::GetInstance().DrawDebugLine(InnerP0, OuterP0, FColor::Black, false, Duration, Settings.DrawPriority, LineThickness);
=======
							FDebugDrawQueue::GetInstance().DrawDebugLine(InnerP0, InnerP1, FColor::Blue, false, Duration, uint8(Settings.DrawPriority), LineThickness);
							FDebugDrawQueue::GetInstance().DrawDebugLine(InnerP0, OuterP0, FColor::Black, false, Duration, uint8(Settings.DrawPriority), LineThickness);
>>>>>>> 4af6daef
						}

						// Vertex and face normal
						if (bChaosDebugDebugDrawConvexVertices)
						{
<<<<<<< HEAD
							FDebugDrawQueue::GetInstance().DrawDebugLine(OuterP0 + ExplodeDelta, OuterP0 + ExplodeDelta + Settings.DrawScale * 20.0f * N0, FColor::Green, false, Duration, Settings.DrawPriority, Settings.LineThickness);
=======
							FDebugDrawQueue::GetInstance().DrawDebugLine(OuterP0 + ExplodeDelta, OuterP0 + ExplodeDelta + Settings.DrawScale * 20.0f * N0, FColor::Green, false, Duration, uint8(Settings.DrawPriority), Settings.LineThickness);
>>>>>>> 4af6daef
						}
					}
				}
			}
		}

		void DrawShapesHeightFieldImpl(const TGeometryParticleHandle<FReal, 3>* Particle, const FRigidTransform3& ShapeTransform, const FHeightField* Shape, const FColor& Color, const FRealSingle Duration, const FChaosDebugDrawSettings& Settings)
		{
			const FVec3& WorldQueryCenter = FDebugDrawQueue::GetInstance().GetCenterOfInterest();
			const FReal WorldQueryRadius = FDebugDrawQueue::GetInstance().GetRadiusOfInterest();
			const FAABB3 WorldQueryBounds = FAABB3(WorldQueryCenter - FVec3(WorldQueryRadius), WorldQueryCenter + FVec3(WorldQueryRadius));
			const FAABB3 LocalQueryBounds = WorldQueryBounds.InverseTransformedAABB(ShapeTransform);

			Shape->VisitTriangles(LocalQueryBounds, ShapeTransform, [&](const FTriangle& Tri, const int32 TriangleIndex, const int32 VertexIndex0, const int32 VertexIndex1, const int32 VertexIndex2)
			{
				const FVec3& A = Tri[0];
				const FVec3& B = Tri[1];
				const FVec3& C = Tri[2];
				FDebugDrawQueue::GetInstance().DrawDebugLine(A, B, Color, false, Duration, 0, Settings.ShapeThicknesScale * Settings.LineThickness);
				FDebugDrawQueue::GetInstance().DrawDebugLine(B, C, Color, false, Duration, 0, Settings.ShapeThicknesScale * Settings.LineThickness);
				FDebugDrawQueue::GetInstance().DrawDebugLine(C, A, Color, false, Duration, 0, Settings.ShapeThicknesScale * Settings.LineThickness);
			});
		}

		void DrawShapesTriangleMeshImpl(const TGeometryParticleHandle<FReal, 3>* Particle, const FRigidTransform3& ShapeTransform, const FTriangleMeshImplicitObject* Shape, const FColor& Color, const FRealSingle Duration, const FChaosDebugDrawSettings& Settings)
		{
			const FVec3& WorldQueryCenter = FDebugDrawQueue::GetInstance().GetCenterOfInterest();
			const FReal WorldQueryRadius = FDebugDrawQueue::GetInstance().GetRadiusOfInterest();
			const FAABB3 WorldQueryBounds = FAABB3(WorldQueryCenter - FVec3(WorldQueryRadius), WorldQueryCenter + FVec3(WorldQueryRadius));
			const FAABB3 LocalQueryBounds = WorldQueryBounds.InverseTransformedAABB(ShapeTransform);

			Shape->VisitTriangles(LocalQueryBounds, ShapeTransform, [&](const FTriangle& Tri, const int32 TriangleIndex, const int32 VertexIndex0, const int32 VertexIndex1, const int32 VertexIndex2)
			{
				const FVec3& A = Tri[0];
				const FVec3& B = Tri[1];
				const FVec3& C = Tri[2];
				FDebugDrawQueue::GetInstance().DrawDebugLine(A, B, Color, false, Duration, 0, Settings.ShapeThicknesScale * Settings.LineThickness);
				FDebugDrawQueue::GetInstance().DrawDebugLine(B, C, Color, false, Duration, 0, Settings.ShapeThicknesScale * Settings.LineThickness);
				FDebugDrawQueue::GetInstance().DrawDebugLine(C, A, Color, false, Duration, 0, Settings.ShapeThicknesScale * Settings.LineThickness);
			});
		}

		void DrawShapesLevelSetImpl(const TGeometryParticleHandle<FReal, 3>* Particle, const FRigidTransform3& ShapeTransform, const FLevelSet* Shape, const FColor& Color, const FRealSingle Duration, const FChaosDebugDrawSettings& Settings)
		{
			if (!Settings.bShowLevelSetCollision)
			{
				return;
			}

			if (Particle == nullptr)
			{
				return;
			}

			if (const TPBDRigidParticleHandle<FReal, 3>* Rigid = Particle->CastToRigidParticle())
			{
				const TUniquePtr<TBVHParticles<FReal, 3>>& CollisionParticles = Rigid->CollisionParticles();
				if (CollisionParticles != nullptr)
				{
					for (int32 ParticleIndex = 0; ParticleIndex < (int32)CollisionParticles->Size(); ++ParticleIndex)
					{
						const FVec3 P = ShapeTransform.TransformPosition(CollisionParticles->X(ParticleIndex));
						FDebugDrawQueue::GetInstance().DrawDebugPoint(P, Color, false, Duration, 0, Settings.PointSize);
					}
				}
			}
		}

		template <bool bInstanced>
		void DrawShapesScaledImpl(const FGeometryParticleHandle* Particle, const FRigidTransform3& ShapeTransform, const FImplicitObject* Implicit, const FShapeOrShapesArray& Shapes, const FReal Margin, const FColor& Color, const FRealSingle Duration, const FChaosDebugDrawSettings& Settings)
		{
			const EImplicitObjectType PackedType = Implicit->GetType();
			const EImplicitObjectType InnerType = GetInnerType(PackedType);
			CHAOS_CHECK(IsScaled(PackedType));
			CHAOS_CHECK(IsInstanced(PackedType) == bInstanced);

			FRigidTransform3 ScaleTM = FRigidTransform3::Identity;
			switch (InnerType)
			{
			case ImplicitObjectType::Sphere:
				break;
			case ImplicitObjectType::Box:
				break;
			case ImplicitObjectType::Plane:
				break;
			case ImplicitObjectType::Capsule:
				break;
			case ImplicitObjectType::Transformed:
				break;
			case ImplicitObjectType::Union:
				break;
			case ImplicitObjectType::LevelSet:
			{
				const TImplicitObjectScaled<FLevelSet, bInstanced>* Scaled = Implicit->template GetObject<TImplicitObjectScaled<FLevelSet, bInstanced>>();
				// even though thhe levelset is scaled, the debugdraw uses the collisionParticles  that are pre-scaled
				// so no need to pass the scaled transform and just extract the wrapped LevelSet
				DrawShapesImpl(Particle, ShapeTransform, Scaled->GetUnscaledObject(), Shapes, Scaled->GetMargin(), Color, Duration, Settings);
				break;
			}
			case ImplicitObjectType::Unknown:
				break;
			case ImplicitObjectType::Convex:
			{
				const TImplicitObjectScaled<FConvex, bInstanced>* Scaled = Implicit->template GetObject<TImplicitObjectScaled<FConvex, bInstanced>>();
				ScaleTM.SetScale3D(Scaled->GetScale());
				DrawShapesImpl(Particle, ScaleTM * ShapeTransform, Scaled->GetUnscaledObject(), Shapes, Scaled->GetMargin(), Color, Duration, Settings);
				break;
			}
			case ImplicitObjectType::TaperedCylinder:
				break;
			case ImplicitObjectType::Cylinder:
				break;
			case ImplicitObjectType::TriangleMesh:
			{
				const TImplicitObjectScaled<FTriangleMeshImplicitObject, bInstanced>* Scaled = Implicit->template GetObject<TImplicitObjectScaled<FTriangleMeshImplicitObject, bInstanced>>();
				ScaleTM.SetScale3D(Scaled->GetScale());
				DrawShapesImpl(Particle, ScaleTM * ShapeTransform, Scaled->GetUnscaledObject(), Shapes, 0.0f, Color, Duration, Settings);
				break;
			}
			case ImplicitObjectType::HeightField:
			{
				const TImplicitObjectScaled<FHeightField, bInstanced>* Scaled = Implicit->template GetObject<TImplicitObjectScaled<FHeightField, bInstanced>>();
				ScaleTM.SetScale3D(Scaled->GetScale());
				DrawShapesImpl(Particle, ScaleTM * ShapeTransform, Scaled->GetUnscaledObject(), Shapes, 0.0f, Color, Duration, Settings);
				break;
			}
			default:
				break;
			}
		}

		void DrawShapesInstancedImpl(const FGeometryParticleHandle* Particle, const FRigidTransform3& ShapeTransform, const FImplicitObject* Implicit, const FShapeOrShapesArray& Shapes, const FReal Margin, const FColor& Color, const FRealSingle Duration, const FChaosDebugDrawSettings& Settings)
		{
			const EImplicitObjectType PackedType = Implicit->GetType();
			const EImplicitObjectType InnerType = GetInnerType(PackedType);
			CHAOS_CHECK(IsScaled(PackedType) == false);
			CHAOS_CHECK(IsInstanced(PackedType));

			switch (InnerType)
			{
			case ImplicitObjectType::Sphere:
				break;
			case ImplicitObjectType::Box:
				break;
			case ImplicitObjectType::Plane:
				break;
			case ImplicitObjectType::Capsule:
				break;
			case ImplicitObjectType::Transformed:
				break;
			case ImplicitObjectType::Union:
				break;
			case ImplicitObjectType::LevelSet:
				break;
			case ImplicitObjectType::Unknown:
				break;
			case ImplicitObjectType::Convex:
			{
				const TImplicitObjectInstanced<FConvex>* Instanced = Implicit->template GetObject<TImplicitObjectInstanced<FConvex>>();
				DrawShapesImpl(Particle, ShapeTransform, Instanced->GetInstancedObject(), Shapes, Instanced->GetMargin(), Color, Duration, Settings);
				break;
			}
			case ImplicitObjectType::TaperedCylinder:
				break;
			case ImplicitObjectType::Cylinder:
				break;
			case ImplicitObjectType::TriangleMesh:
			{
				const TImplicitObjectInstanced<FTriangleMeshImplicitObject>* Scaled = Implicit->template GetObject<TImplicitObjectInstanced<FTriangleMeshImplicitObject>>();
				DrawShapesImpl(Particle, ShapeTransform, Scaled->GetInstancedObject(), Shapes, 0.0f, Color, Duration, Settings);
				break;
			}
			case ImplicitObjectType::HeightField:
			{
				const TImplicitObjectInstanced<FHeightField>* Scaled = Implicit->template GetObject<TImplicitObjectInstanced<FHeightField>>();
				DrawShapesImpl(Particle, ShapeTransform, Scaled->GetInstancedObject(), Shapes, 0.0f, Color, Duration, Settings);
				break;
			}
			default:
				break;
			}
		}

		void DrawShapesImpl(const FGeometryParticleHandle* Particle, const FRigidTransform3& ShapeTransform, const FImplicitObject* Implicit, const FShapeOrShapesArray& Shapes, const FReal Margin, const FColor& Color, const FRealSingle Duration, const FChaosDebugDrawSettings& Settings)
		{
			if (Implicit == nullptr)
			{
				return;
			}

			const EImplicitObjectType PackedType = Implicit->GetType(); // Type includes scaling and instancing data
			const EImplicitObjectType InnerType = GetInnerType(Implicit->GetType());

			// Are we within the region of interest?
			if (Implicit->HasBoundingBox() && !FDebugDrawQueue::GetInstance().IsInRegionOfInterest(Implicit->BoundingBox().TransformedAABB(ShapeTransform)))
			{
				return;
			}

			// Unwrap the wrapper/aggregating shapes
			if (IsScaled(PackedType))
			{
				if (IsInstanced(PackedType))
				{
					DrawShapesScaledImpl<true>(Particle, ShapeTransform, Implicit, Shapes, Margin, Color, Duration, Settings);
				}
				else
				{
					DrawShapesScaledImpl<false>(Particle, ShapeTransform, Implicit, Shapes, Margin, Color, Duration, Settings);
				}
				return;
			}
			else if (IsInstanced(PackedType))
			{
				DrawShapesInstancedImpl(Particle, ShapeTransform, Implicit, Shapes, Margin, Color, Duration, Settings);
				return;
			}
			else if (InnerType == ImplicitObjectType::Transformed)
			{
				const TImplicitObjectTransformed<FReal, 3>* Transformed = Implicit->template GetObject<TImplicitObjectTransformed<FReal, 3>>();
				FRigidTransform3 TransformedTransform = FRigidTransform3(ShapeTransform.TransformPosition(Transformed->GetTransform().GetLocation()), ShapeTransform.GetRotation() * Transformed->GetTransform().GetRotation());
				DrawShapesImpl(Particle, TransformedTransform, Transformed->GetTransformedObject(), Shapes, Margin, Color, Duration, Settings);
				return;
			}
			else if (InnerType == ImplicitObjectType::Union)
			{
				const FImplicitObjectUnion* Union = Implicit->template GetObject<FImplicitObjectUnion>();
				int32 UnionIdx = 0;
				for (auto& UnionImplicit : Union->GetObjects())
				{
					// Retrieve shape from union's shapes array
					const FPerShapeData* PerShapeData = nullptr;
<<<<<<< HEAD
					if (ensure(!Shapes.IsSingleShape()))
=======
					if (!Shapes.IsSingleShape())
>>>>>>> 4af6daef
					{
						const FShapesArray& ShapesArray = *Shapes.GetShapesArray();
						PerShapeData = ShapesArray[UnionIdx].Get();
					}
					
					DrawShapesImpl(Particle, ShapeTransform, UnionImplicit.Get(), FShapeOrShapesArray(PerShapeData), Margin, Color, Duration, Settings);
					UnionIdx++;
				}
				return;
			}
			else if (InnerType == ImplicitObjectType::UnionClustered)
			{
				const FImplicitObjectUnionClustered* Union = Implicit->template GetObject<FImplicitObjectUnionClustered>();
				for (auto& UnionImplicit : Union->GetObjects())
				{
					const TPBDRigidParticleHandle<FReal, 3>* OriginalParticle = Union->FindParticleForImplicitObject(UnionImplicit.Get());
					if (ensure(OriginalParticle))
					{
						DrawShapesImpl(Particle, ShapeTransform, UnionImplicit.Get(), FShapeOrShapesArray(OriginalParticle), Margin, Color, Duration, Settings);
					}
				}
				return;
			}


			// Whether we should show meshes and non-mesh shapes
			bool bShowMeshes = Settings.bShowComplexCollision;
			bool bShowNonMeshes = Settings.bShowSimpleCollision;

			const FPerShapeData* ShapeData = nullptr;
			if (Shapes.IsValid() && ensure(Shapes.IsSingleShape()))
			{
				ShapeData = Shapes.GetShape();
			}
			
			if (ShapeData != nullptr)
			{
				bShowMeshes = (Settings.bShowComplexCollision && (ShapeData->GetCollisionTraceType() != EChaosCollisionTraceFlag::Chaos_CTF_UseSimpleAsComplex))
					|| (Settings.bShowSimpleCollision && (ShapeData->GetCollisionTraceType() == EChaosCollisionTraceFlag::Chaos_CTF_UseComplexAsSimple));
				bShowNonMeshes = (Settings.bShowSimpleCollision && (ShapeData->GetCollisionTraceType() != EChaosCollisionTraceFlag::Chaos_CTF_UseComplexAsSimple))
					|| (Settings.bShowComplexCollision && (ShapeData->GetCollisionTraceType() == EChaosCollisionTraceFlag::Chaos_CTF_UseSimpleAsComplex));
			}

			// Quit if we don't want to show this shape
			const bool bIsMesh = (InnerType == ImplicitObjectType::TriangleMesh);
			if (bIsMesh && !bShowMeshes)
			{
				return;
			}
			else if (!bIsMesh && !bShowNonMeshes)
			{
				return;
			}

			FColor ShapeColor = Color;
			if (Particle != nullptr)
			{
				if (bChaosDebugDebugDrawColorShapesByShapeType)
				{
					ShapeColor = Settings.ShapesColorsPerShapeType.GetColorFromShapeType(InnerType);
				}
<<<<<<< HEAD
				if (bChaosDebugDebugDrawColorShapesByIsland && (FConstGenericParticleHandle(Particle)->IslandIndex() != INDEX_NONE))
				{
					ShapeColor = GetIslandColor(FConstGenericParticleHandle(Particle)->IslandIndex(), true);
=======
				if (bChaosDebugDebugDrawColorShapesByIsland)
				{
					const int32 IslandId = (Particle->GetConstraintGraphNode() != nullptr) ? Particle->GetConstraintGraphNode()->GetIslandId() : INDEX_NONE;
					ShapeColor = GetIslandColor(IslandId, true);
				}
				if (bChaosDebugDebugDrawColorShapesByInternalCluster)
				{
					ShapeColor = FColor::Black;
					if (const FPBDRigidClusteredParticleHandle* ClusteredParticle = Particle->CastToClustered())
					{
						if (ClusteredParticle->InternalCluster())
						{
							ShapeColor = FColor::Red;
						}
					}
>>>>>>> 4af6daef
				}
			}

			// If we get here, we have an actual shape to render
			switch (InnerType)
			{
			case ImplicitObjectType::Sphere:
			{
				const TSphere<FReal, 3>* Sphere = Implicit->template GetObject<TSphere<FReal, 3>>();
				const FVec3 P = ShapeTransform.TransformPosition(Sphere->GetCenter());
<<<<<<< HEAD
				FDebugDrawQueue::GetInstance().DrawDebugSphere(P, Sphere->GetRadius(), 8, ShapeColor, false, Duration, Settings.DrawPriority, Settings.ShapeThicknesScale * Settings.LineThickness);
=======
				FDebugDrawQueue::GetInstance().DrawDebugSphere(P, Sphere->GetRadius(), 8, ShapeColor, false, Duration, uint8(Settings.DrawPriority), Settings.ShapeThicknesScale * Settings.LineThickness);
>>>>>>> 4af6daef
				break;
			}
			case ImplicitObjectType::Box:
			{
				const TBox<FReal, 3>* Box = Implicit->template GetObject<TBox<FReal, 3>>();
				const FVec3 P = ShapeTransform.TransformPosition(Box->GetCenter());
<<<<<<< HEAD
				FDebugDrawQueue::GetInstance().DrawDebugBox(P, (FReal)0.5 * Box->Extents(), ShapeTransform.GetRotation(), ShapeColor, false, Duration, Settings.DrawPriority, Settings.ShapeThicknesScale * Settings.LineThickness);
=======
				FDebugDrawQueue::GetInstance().DrawDebugBox(P, (FReal)0.5 * Box->Extents(), ShapeTransform.GetRotation(), ShapeColor, false, Duration, uint8(Settings.DrawPriority), Settings.ShapeThicknesScale * Settings.LineThickness);
>>>>>>> 4af6daef
				break;
			}
			case ImplicitObjectType::Plane:
				break;
			case ImplicitObjectType::Capsule:
			{
				const FCapsule* Capsule = Implicit->template GetObject<FCapsule>();
				const FVec3 P = ShapeTransform.TransformPosition(Capsule->GetCenter());
				const FRotation3 Q = ShapeTransform.GetRotation() * FRotationMatrix::MakeFromZ(Capsule->GetAxis());
<<<<<<< HEAD
				FDebugDrawQueue::GetInstance().DrawDebugCapsule(P, (FReal)0.5 * Capsule->GetHeight() + Capsule->GetRadius(), Capsule->GetRadius(), Q, ShapeColor, false, Duration, Settings.DrawPriority, Settings.ShapeThicknesScale * Settings.LineThickness);
=======
				FDebugDrawQueue::GetInstance().DrawDebugCapsule(P, (FReal)0.5 * Capsule->GetHeight() + Capsule->GetRadius(), Capsule->GetRadius(), Q, ShapeColor, false, Duration, uint8(Settings.DrawPriority), Settings.ShapeThicknesScale * Settings.LineThickness);
>>>>>>> 4af6daef
				break;
			}
			case ImplicitObjectType::LevelSet:
			{
				const FLevelSet* LevelSet = Implicit->template GetObject<FLevelSet>();
				DrawShapesLevelSetImpl(Particle, ShapeTransform, LevelSet, ShapeColor, Duration, Settings);
				break;
			}
			break;
			case ImplicitObjectType::Convex:
			{
				const FConvex* Convex = Implicit->template GetObject<FConvex>();

				const FReal NetMargin = bChaosDebugDebugDrawCoreShapes ? Margin + Convex->GetMargin() : 0.0f;
				DrawShapesConvexImpl(Particle, ShapeTransform, Convex, NetMargin, ShapeColor, Duration, Settings);

				// Generate the exact marging-reduced convex for comparison with the runtime approximation
				// Warning: extremely expensive!
				if (bChaosDebugDebugDrawExactCoreShapes)
				{
					TArray<FConvex::FVec3Type> ScaledVerts(Convex->GetVertices());
					FConvex::FVec3Type Scale(ShapeTransform.GetScale3D());
					for (FConvex::FVec3Type& Vert : ScaledVerts)
					{
						Vert *= Scale;
					}
					FConvex ShrunkScaledConvex(ScaledVerts, FReal(0));
					ShrunkScaledConvex.MovePlanesAndRebuild(FConvex::FRealType(-Margin)); // potential loss of precision but margin should remain within the float range

					const FRigidTransform3 ShrunkScaledTransform = FRigidTransform3(ShapeTransform.GetTranslation(), ShapeTransform.GetRotation());
					DrawShapesConvexImpl(Particle, ShrunkScaledTransform, &ShrunkScaledConvex, 0.0f, FColor::Red, Duration, Settings);
				}
				break;
			}
			case ImplicitObjectType::TaperedCylinder:
				break;
			case ImplicitObjectType::Cylinder:
				break;
			case ImplicitObjectType::TriangleMesh:
			{
				const FTriangleMeshImplicitObject* TriangleMesh = Implicit->template GetObject<FTriangleMeshImplicitObject>();
				DrawShapesTriangleMeshImpl(Particle, ShapeTransform, TriangleMesh, ShapeColor, Duration, Settings);
				break;
			}
			case ImplicitObjectType::HeightField:
			{
				const FHeightField* HeightField = Implicit->template GetObject<FHeightField>();
				DrawShapesHeightFieldImpl(Particle, ShapeTransform, HeightField, ShapeColor, Duration, Settings);
				break;
			}
			default:
				break;
			}

			if (bChaosDebugDebugDrawCollisionParticles && (Particle != nullptr))
			{
				if (const TPBDRigidParticleHandle<FReal, 3>* Rigid = Particle->CastToRigidParticle())
				{
					const TUniquePtr<FBVHParticles>& Particles = Rigid->CollisionParticles();
					if (Particles != nullptr)
					{
						for (int32 ParticleIndex = 0; ParticleIndex < (int32)Particles->Size(); ++ParticleIndex)
						{
							FVec3 P = ShapeTransform.TransformPosition(Particles->X(ParticleIndex));
<<<<<<< HEAD
							FDebugDrawQueue::GetInstance().DrawDebugPoint(P, ShapeColor, false, Duration, Settings.DrawPriority, Settings.PointSize);
=======
							FDebugDrawQueue::GetInstance().DrawDebugPoint(P, ShapeColor, false, Duration, uint8(Settings.DrawPriority), Settings.PointSize);
>>>>>>> 4af6daef
						}
					}
				}
			}

			if (bChaosDebugDebugDrawShapeBounds)
			{
				const FColor ShapeBoundsColor = FColor::Orange;
				const FAABB3& ShapeBounds = Implicit->BoundingBox();
				const FVec3 ShapeBoundsPos = ShapeTransform.TransformPosition(ShapeBounds.Center());
<<<<<<< HEAD
				FDebugDrawQueue::GetInstance().DrawDebugBox(ShapeBoundsPos, 0.5f * ShapeBounds.Extents(), ShapeTransform.GetRotation(), ShapeBoundsColor, false, Duration, Settings.DrawPriority, Settings.LineThickness);
=======
				FDebugDrawQueue::GetInstance().DrawDebugBox(ShapeBoundsPos, 0.5f * ShapeBounds.Extents(), ShapeTransform.GetRotation(), ShapeBoundsColor, false, Duration, uint8(Settings.DrawPriority), Settings.LineThickness);
>>>>>>> 4af6daef
			}
		}

		void DrawParticleShapesImpl(const FRigidTransform3& SpaceTransform, const FGeometryParticleHandle* Particle, const FColor& InColor, const FChaosDebugDrawSettings& Settings)
		{
			FVec3 P = SpaceTransform.TransformPosition(Particle->ObjectState() == EObjectStateType::Dynamic ? Particle->CastToRigidParticle()->P() : Particle->X());
			FRotation3 Q = SpaceTransform.GetRotation() * (Particle->ObjectState() == EObjectStateType::Dynamic ? Particle->CastToRigidParticle()->Q() : Particle->R());

			DrawShapesImpl(Particle, FRigidTransform3(P, Q), Particle->Geometry().Get(), FShapeOrShapesArray(Particle), 0.0f, InColor, 0.0f, Settings);
		}

		void DrawParticleShapesImpl(const FRigidTransform3& SpaceTransform, const FGeometryParticle* Particle, const FColor& InColor, const FChaosDebugDrawSettings& Settings)
		{
			FVec3 P = SpaceTransform.TransformPosition(Particle->X());
			FRotation3 Q = SpaceTransform.GetRotation() * (Particle->R());

			DrawShapesImpl(Particle->Handle(), FRigidTransform3(P, Q), Particle->Geometry().Get(), FShapeOrShapesArray(Particle->Handle()), 0.0f, InColor, 0.0f, Settings);
		}

<<<<<<< HEAD
		static EImplicitObjectType GetFirstConcreteShapeType(const FImplicitObject* Shape)
		{
			EImplicitObjectType InnerType = GetInnerType(Shape->GetType());
			if (InnerType == ImplicitObjectType::Union)
			{
				const FImplicitObjectUnion* Union = Shape->template GetObject<FImplicitObjectUnion>();
				for (auto& UnionShape : Union->GetObjects())
				{
					// use the first as reference as we can only display one color for the bounds
					return GetFirstConcreteShapeType(UnionShape.Get());
				}
			}
=======
		void DrawBVHImpl(const FGeometryParticleHandle* Particle, const FRigidTransform3& ShapeTransform, const Private::FImplicitBVH* BVH, const FColor& UnusedColor, const FRealSingle Duration, const FChaosDebugDrawSettings& Settings)
		{
			const FReal BoundsDrawShrink = 1.0f;	// 1cm
			int32 LeafIndex = 0;

			const auto& NodeVisitor = 
				[Particle, &ShapeTransform, BVH, &LeafIndex, BoundsDrawShrink, &Duration, &Settings](const FAABB3f& NodeBounds, const int32 NodeDepth, const Private::FImplicitBVHNode& Node) -> bool
				{
					// Draw the node if it is at the level we are asked to draw, or it is a leaf and we want to draw leaves.
					if ((NodeDepth == ChaosDebugDebugDrawBVHLevel) || (Node.IsLeaf() && ((ChaosDebugDebugDrawBVHLevel == INDEX_NONE) || (ChaosDebugDebugDrawBVHLevel > NodeDepth))))
					{
						const FColor Color = GetIndexColor(LeafIndex++);

						if (bChaosDebugDebugDrawBVHBounds)
						{
							const FVec3 NodeBoundsPos = ShapeTransform.TransformPosition(FVec3(NodeBounds.Center()));
							const FVec3 NodeBoundsExtents = 0.5f * FVec3(NodeBounds.Extents()) - FVec3(BoundsDrawShrink);
							FDebugDrawQueue::GetInstance().DrawDebugBox(NodeBoundsPos, NodeBoundsExtents, ShapeTransform.GetRotation(), Color, false, Duration, uint8(Settings.DrawPriority), Settings.LineThickness);
						}

						if (bChaosDebugDebugDrawBVHShapes)
						{
							BVH->VisitNodeObjects(Node, 
								[Particle, &ShapeTransform, &Color, Duration, &Settings](const FImplicitObject * Implicit, const FRigidTransform3f& RelativeTransformf, const FAABB3f& RelativeBoundsf, const int32 RootObjectIndex, const int32 LeafObjectIndex) -> void
								{
									const int32 ShapeIndex = (RootObjectIndex != INDEX_NONE) ? RootObjectIndex : 0;
									const FShapeInstance* Shape = Particle->ShapeInstances()[ShapeIndex].Get();
									DrawShapesImpl(Particle, FRigidTransform3(RelativeTransformf) * ShapeTransform, Implicit, FShapeOrShapesArray(Shape), 0, Color, Duration, Settings);
								});
						}
					}
					return true;
				};

			BVH->VisitHierarchy(NodeVisitor);
		}

		void DrawParticleBVHImpl(const FRigidTransform3& SpaceTransform, const FGeometryParticleHandle* Particle, const FColor& InColor, const FChaosDebugDrawSettings& Settings)
		{
			if (const FImplicitObjectUnion* Union = Particle->Geometry()->template AsA<FImplicitObjectUnion>())
			{
				if (Union->GetBVH() != nullptr)
				{
					FVec3 P = SpaceTransform.TransformPosition(Particle->X());
					FRotation3 Q = SpaceTransform.GetRotation() * (Particle->R());

					DrawBVHImpl(Particle->Handle(), FRigidTransform3(P, Q), Union->GetBVH(), InColor, 0.0f, Settings);
				}
			}
		}

		static EImplicitObjectType GetFirstConcreteShapeType(const FImplicitObject* Shape)
		{
			EImplicitObjectType InnerType = GetInnerType(Shape->GetType());
			if (InnerType == ImplicitObjectType::Union)
			{
				const FImplicitObjectUnion* Union = Shape->template GetObject<FImplicitObjectUnion>();
				for (auto& UnionShape : Union->GetObjects())
				{
					// use the first as reference as we can only display one color for the bounds
					return GetFirstConcreteShapeType(UnionShape.Get());
				}
			}
>>>>>>> 4af6daef
			else if (InnerType == ImplicitObjectType::Transformed)
			{
				const TImplicitObjectTransformed<FReal, 3>* Transformed = Shape->template GetObject<TImplicitObjectTransformed<FReal, 3>>();
				return GetFirstConcreteShapeType(Transformed->GetTransformedObject());
			}
			else if (InnerType == ImplicitObjectType::UnionClustered)
			{
				const FImplicitObjectUnionClustered* Union = Shape->template GetObject<FImplicitObjectUnionClustered>();
				for (auto& UnionShape : Union->GetObjects())
				{
					// use the first as reference as we can only display one color for the bounds
					return GetFirstConcreteShapeType(UnionShape.Get());
				}
			}
			return InnerType;
		}

		void DrawParticleBoundsImpl(const FRigidTransform3& SpaceTransform, const FGeometryParticleHandle* InParticle, const FReal Dt, const FChaosDebugDrawSettings& Settings)
		{
			FConstGenericParticleHandle Particle = InParticle;

			const FAABB3 Box = InParticle->WorldSpaceInflatedBounds();

			const FVec3 P = SpaceTransform.TransformPosition(Box.GetCenter());
			const FRotation3 Q = SpaceTransform.GetRotation();
			FColor Color = Settings.BoundsColorsPerState.GetColorFromState(InParticle->ObjectState());
			if (bChaosDebugDebugDrawColorBoundsByShapeType)
			{
				if (const FImplicitObject* Shape = Particle->Geometry().Get())
				{
					Color = Settings.BoundsColorsPerShapeType.GetColorFromShapeType(GetFirstConcreteShapeType(Shape));
				}
			}

<<<<<<< HEAD
			FDebugDrawQueue::GetInstance().DrawDebugBox(P, 0.5f * Box.Extents(), Q, Color, false, UE_KINDA_SMALL_NUMBER, Settings.DrawPriority, Settings.LineThickness);
=======
			FDebugDrawQueue::GetInstance().DrawDebugBox(P, 0.5f * Box.Extents(), Q, Color, false, UE_KINDA_SMALL_NUMBER, uint8(Settings.DrawPriority), Settings.LineThickness);
>>>>>>> 4af6daef

			for (const auto& Shape : InParticle->ShapesArray())
			{
				const EImplicitObjectType ShapeType = GetFirstConcreteShapeType(Shape->GetGeometry().Get());
				const bool bIsComplex = (ShapeType == ImplicitObjectType::TriangleMesh) || (ShapeType == ImplicitObjectType::HeightField);
				if (!bIsComplex)
				{
					const FAABB3 ShapeBox = Shape->GetWorldSpaceInflatedShapeBounds();
					const FVec3 ShapeP = SpaceTransform.TransformPosition(ShapeBox.GetCenter());
					const FRotation3 ShapeQ = SpaceTransform.GetRotation();
					const FColor ShapeColor = (bChaosDebugDebugDrawColorBoundsByShapeType) ? Settings.BoundsColorsPerShapeType.GetColorFromShapeType(ShapeType) : Color;

<<<<<<< HEAD
					FDebugDrawQueue::GetInstance().DrawDebugBox(ShapeP, 0.5f * ShapeBox.Extents(), ShapeQ, ShapeColor, false, UE_KINDA_SMALL_NUMBER, Settings.DrawPriority, Settings.LineThickness);
=======
					FDebugDrawQueue::GetInstance().DrawDebugBox(ShapeP, 0.5f * ShapeBox.Extents(), ShapeQ, ShapeColor, false, UE_KINDA_SMALL_NUMBER, uint8(Settings.DrawPriority), Settings.LineThickness);
>>>>>>> 4af6daef
				}
			}
		}

		void DrawParticleTransformImpl(const FRigidTransform3& SpaceTransform, const FGeometryParticleHandle* InParticle, int32 Index, FRealSingle ColorScale, const FChaosDebugDrawSettings& Settings)
		{
			const TPBDRigidParticleHandle<FReal, 3>* Rigid = InParticle->CastToRigidParticle();
			if (Rigid && Rigid->Disabled())
			{
				return;
			}
			
			FColor Red = (ColorScale * FColor::Red).ToFColor(false);
			FColor Green = (ColorScale * FColor::Green).ToFColor(false);
			FColor Blue = (ColorScale * FColor::Blue).ToFColor(false);

			FConstGenericParticleHandle Particle(InParticle);
			FVec3 PCOM = SpaceTransform.TransformPosition(FParticleUtilities::GetCoMWorldPosition(Particle));
			FRotation3 QCOM = SpaceTransform.GetRotation() * FParticleUtilities::GetCoMWorldRotation(Particle);
			FMatrix33 QCOMm = QCOM.ToMatrix();
<<<<<<< HEAD
			FDebugDrawQueue::GetInstance().DrawDebugDirectionalArrow(PCOM, PCOM + Settings.DrawScale * Settings.BodyAxisLen * QCOMm.GetAxis(0), Settings.DrawScale * Settings.ArrowSize, Red, false, UE_KINDA_SMALL_NUMBER, Settings.DrawPriority, Settings.LineThickness);
			FDebugDrawQueue::GetInstance().DrawDebugDirectionalArrow(PCOM, PCOM + Settings.DrawScale * Settings.BodyAxisLen * QCOMm.GetAxis(1), Settings.DrawScale * Settings.ArrowSize, Green, false, UE_KINDA_SMALL_NUMBER, Settings.DrawPriority, Settings.LineThickness);
			FDebugDrawQueue::GetInstance().DrawDebugDirectionalArrow(PCOM, PCOM + Settings.DrawScale * Settings.BodyAxisLen * QCOMm.GetAxis(2), Settings.DrawScale * Settings.ArrowSize, Blue, false, UE_KINDA_SMALL_NUMBER, Settings.DrawPriority, Settings.LineThickness);
=======
			FDebugDrawQueue::GetInstance().DrawDebugDirectionalArrow(PCOM, PCOM + Settings.DrawScale * Settings.BodyAxisLen * QCOMm.GetAxis(0), Settings.DrawScale * Settings.ArrowSize, Red, false, UE_KINDA_SMALL_NUMBER, uint8(Settings.DrawPriority), Settings.LineThickness);
			FDebugDrawQueue::GetInstance().DrawDebugDirectionalArrow(PCOM, PCOM + Settings.DrawScale * Settings.BodyAxisLen * QCOMm.GetAxis(1), Settings.DrawScale * Settings.ArrowSize, Green, false, UE_KINDA_SMALL_NUMBER, uint8(Settings.DrawPriority), Settings.LineThickness);
			FDebugDrawQueue::GetInstance().DrawDebugDirectionalArrow(PCOM, PCOM + Settings.DrawScale * Settings.BodyAxisLen * QCOMm.GetAxis(2), Settings.DrawScale * Settings.ArrowSize, Blue, false, UE_KINDA_SMALL_NUMBER, uint8(Settings.DrawPriority), Settings.LineThickness);
>>>>>>> 4af6daef

			FColor Black = FColor::Black;
			FColor Grey = (ColorScale * FColor(64, 64, 64)).ToFColor(false);
			FVec3 PActor = SpaceTransform.TransformPosition(FParticleUtilities::GetActorWorldTransform(Particle).GetTranslation());
<<<<<<< HEAD
			FDebugDrawQueue::GetInstance().DrawDebugPoint(PActor, Black, false, UE_KINDA_SMALL_NUMBER, Settings.DrawPriority, Settings.DrawScale * Settings.PointSize);
			FDebugDrawQueue::GetInstance().DrawDebugLine(PCOM, PActor, Grey, false, UE_KINDA_SMALL_NUMBER, Settings.DrawPriority, Settings.LineThickness);
=======
			FDebugDrawQueue::GetInstance().DrawDebugPoint(PActor, Black, false, UE_KINDA_SMALL_NUMBER, uint8(Settings.DrawPriority), Settings.DrawScale * Settings.PointSize);
			FDebugDrawQueue::GetInstance().DrawDebugLine(PCOM, PActor, Grey, false, UE_KINDA_SMALL_NUMBER, uint8(Settings.DrawPriority), Settings.LineThickness);
>>>>>>> 4af6daef
		
			if (Index >= 0)
			{
				//FDebugDrawQueue::GetInstance().DrawDebugString(PCOM + FontHeight * FVec3(0, 0, 1), FString::Format(TEXT("{0}{1}"), { Particle->IsKinematic()? TEXT("K"): TEXT("D"), Index }), nullptr, FColor::White, KINDA_SMALL_NUMBER, false, FontScale);
			}

			if ((Settings.VelScale > 0.0f) && (Particle->V().Size() > UE_KINDA_SMALL_NUMBER))
			{
<<<<<<< HEAD
				FDebugDrawQueue::GetInstance().DrawDebugLine(PCOM, PCOM + SpaceTransform.TransformVector(Particle->V()) * Settings.VelScale, Red, false, UE_KINDA_SMALL_NUMBER, Settings.DrawPriority, Settings.LineThickness);
				//FDebugDrawQueue::GetInstance().DrawDebugLine(PCOM, PCOM + SpaceTransform.TransformVector(Particle->VSmooth()) * Settings.VelScale, Blue, false, KINDA_SMALL_NUMBER, Settings.DrawPriority, Settings.LineThickness);
			}
			if ((Settings.AngVelScale > 0.0f) && (Particle->W().Size() > UE_KINDA_SMALL_NUMBER))
			{
				FDebugDrawQueue::GetInstance().DrawDebugLine(PCOM, PCOM + SpaceTransform.TransformVector(Particle->W()) * Settings.AngVelScale, Green, false, UE_KINDA_SMALL_NUMBER, Settings.DrawPriority, Settings.LineThickness);
=======
				FDebugDrawQueue::GetInstance().DrawDebugLine(PCOM, PCOM + SpaceTransform.TransformVector(Particle->V()) * Settings.VelScale, Red, false, UE_KINDA_SMALL_NUMBER, uint8(Settings.DrawPriority), Settings.LineThickness);
				//FDebugDrawQueue::GetInstance().DrawDebugLine(PCOM, PCOM + SpaceTransform.TransformVector(Particle->VSmooth()) * Settings.VelScale, Blue, false, KINDA_SMALL_NUMBER, uint8(Settings.DrawPriority), Settings.LineThickness);
			}
			if ((Settings.AngVelScale > 0.0f) && (Particle->W().Size() > UE_KINDA_SMALL_NUMBER))
			{
				FDebugDrawQueue::GetInstance().DrawDebugLine(PCOM, PCOM + SpaceTransform.TransformVector(Particle->W()) * Settings.AngVelScale, Green, false, UE_KINDA_SMALL_NUMBER, uint8(Settings.DrawPriority), Settings.LineThickness);
>>>>>>> 4af6daef
			}

			if (Settings.InertiaScale > 0.0f)
			{
				if (Rigid)
				{
					if (Rigid->InvM() != 0)
					{
						// Show the raw inertia in black
						if (!FVec3::IsNearlyEqual(Rigid->InvIConditioning(), TVec3<FRealSingle>(1), UE_SMALL_NUMBER))
						{
							FVec3 EquivalentBoxSize, EquivalentBoxCenter;
							if (Utilities::BoxFromInertia(Rigid->I(), Rigid->M(), EquivalentBoxCenter, EquivalentBoxSize))
							{
								const FVec3 BoxCoM = SpaceTransform.TransformPositionNoScale(PCOM + QCOM * EquivalentBoxCenter);
								FDebugDrawQueue::GetInstance().DrawDebugBox(BoxCoM, 0.5f * Settings.InertiaScale * EquivalentBoxSize, QCOM, FColor::Black, false, 0.0f, 0, Settings.LineThickness);
							}
						}

						// Show the inertia used by the solver in magenta
						FVec3 EquivalentBoxConditionedSize, EquivalentBoxConditionedCenter;
						if (Utilities::BoxFromInertia(Rigid->ConditionedI(), Rigid->M(), EquivalentBoxConditionedCenter, EquivalentBoxConditionedSize))
						{
							const FVec3 BoxConditionedCoM = SpaceTransform.TransformPositionNoScale(PCOM + QCOM * EquivalentBoxConditionedCenter);
							FDebugDrawQueue::GetInstance().DrawDebugBox(BoxConditionedCoM, 0.5f * Settings.InertiaScale * EquivalentBoxConditionedSize, QCOM, FColor::Magenta, false, 0.0f, 0, Settings.LineThickness);
						}
					}
				}
			}
		}

		void DrawCollisionImpl(const FRigidTransform3& SpaceTransform, const FPBDCollisionConstraint& Contact, FRealSingle ColorScale, const FRealSingle Duration, const FChaosDebugDrawSettings& Settings)
		{
			if ((Settings.ContactWidth > 0) || (Settings.ContactLen > 0) || (Settings.ContactInfoWidth > 0) || (Settings.ImpulseScale > 0.0f))
			{
				const FConstGenericParticleHandle Particle0 = Contact.GetParticle0();
				const FConstGenericParticleHandle Particle1 = Contact.GetParticle1();
				const FRigidTransform3 WorldActorTransform0 = FParticleUtilities::GetActorWorldTransform(Particle0);
				const FRigidTransform3 WorldActorTransform1 = FParticleUtilities::GetActorWorldTransform(Particle1);

				// Are we within the region of interest?
				if (Contact.GetParticle0()->HasBounds() && !FDebugDrawQueue::GetInstance().IsInRegionOfInterest(Contact.GetParticle0()->WorldSpaceInflatedBounds().TransformedAABB(SpaceTransform)))
<<<<<<< HEAD
				{
					return;
				}
				if (Contact.GetParticle1()->HasBounds() && !FDebugDrawQueue::GetInstance().IsInRegionOfInterest(Contact.GetParticle1()->WorldSpaceInflatedBounds().TransformedAABB(SpaceTransform)))
				{
					return;
				}

				for (int32 PointIndex = 0; PointIndex < Contact.NumManifoldPoints(); ++PointIndex)
				{
=======
				{
					return;
				}
				if (Contact.GetParticle1()->HasBounds() && !FDebugDrawQueue::GetInstance().IsInRegionOfInterest(Contact.GetParticle1()->WorldSpaceInflatedBounds().TransformedAABB(SpaceTransform)))
				{
					return;
				}

				for (int32 PointIndex = 0; PointIndex < Contact.NumManifoldPoints(); ++PointIndex)
				{
>>>>>>> 4af6daef
					const FManifoldPoint& ManifoldPoint = Contact.GetManifoldPoint(PointIndex);
					const FManifoldPointResult& ManifoldPointResult = Contact.GetManifoldPointResult(PointIndex);

					const bool bIsProbe = Contact.GetIsProbe();
					const bool bIsActive = ManifoldPointResult.bIsValid && (!ManifoldPointResult.NetPushOut.IsNearlyZero() || !ManifoldPointResult.NetImpulse.IsNearlyZero() || (!Contact.GetUseManifold() && !Contact.AccumulatedImpulse.IsNearlyZero()));
					if (!bIsActive && !bChaosDebugDebugDrawInactiveContacts)
					{
						continue;
					}

					const bool bPruned = ManifoldPoint.Flags.bDisabled;

					const int32 ContactPlaneOwner = 1;
					const int32 ContactPointOwner = 1 - ContactPlaneOwner;
					const FRigidTransform3& PlaneTransform = (ContactPlaneOwner == 0) ? Contact.GetShapeRelativeTransform0() * WorldActorTransform0 : Contact.GetShapeRelativeTransform1() * WorldActorTransform1;
					const FRigidTransform3& PointTransform = (ContactPlaneOwner == 0) ? Contact.GetShapeRelativeTransform1() * WorldActorTransform1 : Contact.GetShapeRelativeTransform0() * WorldActorTransform0;
					const FConstGenericParticleHandle PlaneParticle = (ContactPlaneOwner == 0) ? Particle0 : Particle1;
					const FVec3 PlaneNormal = PlaneTransform.TransformVectorNoScale(FVec3(ManifoldPoint.ContactPoint.ShapeContactNormal));
					const FVec3 PointLocation = PointTransform.TransformPosition(FVec3(ManifoldPoint.ContactPoint.ShapeContactPoints[ContactPointOwner]));
					const FVec3 PlaneLocation = PlaneTransform.TransformPosition(FVec3(ManifoldPoint.ContactPoint.ShapeContactPoints[ContactPlaneOwner]));
					const FVec3 PointPlaneLocation = PointLocation - FVec3::DotProduct(PointLocation - PlaneLocation, PlaneNormal) * PlaneNormal;

					// Dynamic friction, restitution = red
					// Static friction, no restitution = green
					// Inactive = gray
					FColor DiscColor = FColor(200, 0, 0);
					FColor PlaneNormalColor = FColor(200, 0, 0);
					FColor EdgeNormalColor = FColor(200, 150, 0);
					FColor ImpulseColor = FColor(0, 0, 200);
					FColor PushOutColor = FColor(0, 200, 0);
					FColor PushOutImpusleColor = FColor(0, 200, 200);
					if (ManifoldPointResult.bInsideStaticFrictionCone)
<<<<<<< HEAD
					{
						DiscColor = FColor(150, 200, 0);
					}
					if (bIsProbe)
					{
						DiscColor = FColor(50, 180, 180);
						PlaneNormalColor = FColor(50, 180, 180);
						EdgeNormalColor = FColor(50, 180, 130);
					}
					else if (!bIsActive)
					{
						DiscColor = FColor(100, 100, 100);
						PlaneNormalColor = FColor(100, 0, 0);
						EdgeNormalColor = FColor(100, 80, 0);
					}
					if (bPruned)
					{
						PlaneNormalColor = FColor(200, 0, 200);
						EdgeNormalColor = FColor(200, 0, 200);
=======
					{
						DiscColor = FColor(150, 200, 0);
>>>>>>> 4af6daef
					}
					if (bIsProbe)
					{
						DiscColor = FColor(50, 180, 180);
						PlaneNormalColor = FColor(50, 180, 180);
						EdgeNormalColor = FColor(50, 180, 130);
					}
					else if (!bIsActive)
					{
						DiscColor = FColor(100, 100, 100);
						PlaneNormalColor = FColor(100, 0, 0);
						EdgeNormalColor = FColor(100, 80, 0);
					}
					if (bPruned)
					{
						PlaneNormalColor = FColor(200, 0, 200);
						EdgeNormalColor = FColor(200, 0, 200);
					}

					const FVec3 WorldPointLocation = SpaceTransform.TransformPosition(PointLocation);
					const FVec3 WorldPlaneLocation = SpaceTransform.TransformPosition(PlaneLocation);
					const FVec3 WorldPointPlaneLocation = SpaceTransform.TransformPosition(PointPlaneLocation);
					const FVec3 WorldPlaneNormal = SpaceTransform.TransformVectorNoScale(PlaneNormal);
					const FMatrix Axes = FRotationMatrix::MakeFromX(WorldPlaneNormal);

<<<<<<< HEAD
					const FVec3 WorldPointLocation = SpaceTransform.TransformPosition(PointLocation);
					const FVec3 WorldPlaneLocation = SpaceTransform.TransformPosition(PlaneLocation);
					const FVec3 WorldPointPlaneLocation = SpaceTransform.TransformPosition(PointPlaneLocation);
					const FVec3 WorldPlaneNormal = SpaceTransform.TransformVectorNoScale(PlaneNormal);
					const FMatrix Axes = FRotationMatrix::MakeFromX(WorldPlaneNormal);

=======
>>>>>>> 4af6daef
					// Pushout
					if ((Settings.PushOutScale > 0) && ManifoldPointResult.bIsValid && !ManifoldPointResult.NetPushOut.IsNearlyZero())
					{
						FColor Color = (ColorScale * PushOutImpusleColor).ToFColor(false);
<<<<<<< HEAD
						FDebugDrawQueue::GetInstance().DrawDebugLine(WorldPointPlaneLocation, WorldPointPlaneLocation + Settings.DrawScale * Settings.PushOutScale * SpaceTransform.TransformVectorNoScale(FVec3(ManifoldPointResult.NetPushOut)), Color, false, Duration, Settings.DrawPriority, Settings.LineThickness);
=======
						FDebugDrawQueue::GetInstance().DrawDebugLine(WorldPointPlaneLocation, WorldPointPlaneLocation + Settings.DrawScale * Settings.PushOutScale * SpaceTransform.TransformVectorNoScale(FVec3(ManifoldPointResult.NetPushOut)), Color, false, Duration, uint8(Settings.DrawPriority), Settings.LineThickness);
>>>>>>> 4af6daef
					}
					if ((Settings.ImpulseScale > 0) && ManifoldPointResult.bIsValid && !ManifoldPointResult.NetImpulse.IsNearlyZero())
					{
						FColor Color = (ColorScale * ImpulseColor).ToFColor(false);
<<<<<<< HEAD
						FDebugDrawQueue::GetInstance().DrawDebugLine(WorldPointPlaneLocation, WorldPointPlaneLocation + Settings.DrawScale * Settings.ImpulseScale * SpaceTransform.TransformVectorNoScale(FVec3(ManifoldPointResult.NetImpulse)), Color, false, Duration, Settings.DrawPriority, Settings.LineThickness);
=======
						FDebugDrawQueue::GetInstance().DrawDebugLine(WorldPointPlaneLocation, WorldPointPlaneLocation + Settings.DrawScale * Settings.ImpulseScale * SpaceTransform.TransformVectorNoScale(FVec3(ManifoldPointResult.NetImpulse)), Color, false, Duration, uint8(Settings.DrawPriority), Settings.LineThickness);
>>>>>>> 4af6daef
					}

					// Manifold plane and normal
					if (Settings.ContactWidth > 0)
					{
						FColor C0 = (ColorScale * DiscColor).ToFColor(false);
<<<<<<< HEAD
						FDebugDrawQueue::GetInstance().DrawDebugCircle(WorldPlaneLocation, Settings.DrawScale * Settings.ContactWidth, 12, C0, false, Duration, Settings.DrawPriority, Settings.LineThickness, Axes.GetUnitAxis(EAxis::Y), Axes.GetUnitAxis(EAxis::Z), false);
=======
						FDebugDrawQueue::GetInstance().DrawDebugCircle(WorldPlaneLocation, Settings.DrawScale * Settings.ContactWidth, 12, C0, false, Duration, uint8(Settings.DrawPriority), Settings.LineThickness, Axes.GetUnitAxis(EAxis::Y), Axes.GetUnitAxis(EAxis::Z), false);
>>>>>>> 4af6daef
					}
					if (Settings.ContactLen > 0)
					{
						FColor NormalColor = ((ManifoldPoint.ContactPoint.ContactType != EContactPointType::EdgeEdge) ? PlaneNormalColor : EdgeNormalColor);
						FColor C1 = (ColorScale * NormalColor).ToFColor(false);
<<<<<<< HEAD
						FDebugDrawQueue::GetInstance().DrawDebugLine(WorldPlaneLocation, WorldPlaneLocation + Settings.DrawScale * Settings.ContactLen * WorldPlaneNormal, C1, false, Duration, Settings.DrawPriority, Settings.LineThickness);
=======
						FDebugDrawQueue::GetInstance().DrawDebugLine(WorldPlaneLocation, WorldPlaneLocation + Settings.DrawScale * Settings.ContactLen * WorldPlaneNormal, C1, false, Duration, uint8(Settings.DrawPriority), Settings.LineThickness);
>>>>>>> 4af6daef
					}
					if (Settings.ContactPhiWidth > 0 && (ManifoldPoint.ContactPoint.Phi < FLT_MAX))
					{
						FColor C2 = (ColorScale * FColor(128, 128, 0)).ToFColor(false);
<<<<<<< HEAD
						FDebugDrawQueue::GetInstance().DrawDebugCircle(WorldPlaneLocation - ManifoldPoint.ContactPoint.Phi * WorldPlaneNormal, Settings.DrawScale * Settings.ContactPhiWidth, 12, C2, false, Duration, Settings.DrawPriority, Settings.LineThickness, Axes.GetUnitAxis(EAxis::Y), Axes.GetUnitAxis(EAxis::Z), false);
					}

					// Manifold point
					FDebugDrawQueue::GetInstance().DrawDebugCircle(WorldPointLocation, 0.5f * Settings.DrawScale * Settings.ContactWidth, 12, DiscColor, false, Duration, Settings.DrawPriority, Settings.LineThickness, Axes.GetUnitAxis(EAxis::Y), Axes.GetUnitAxis(EAxis::Z), false);
=======
						FDebugDrawQueue::GetInstance().DrawDebugCircle(WorldPlaneLocation - ManifoldPoint.ContactPoint.Phi * WorldPlaneNormal, Settings.DrawScale * Settings.ContactPhiWidth, 12, C2, false, Duration, uint8(Settings.DrawPriority), Settings.LineThickness, Axes.GetUnitAxis(EAxis::Y), Axes.GetUnitAxis(EAxis::Z), false);
					}

					// Manifold point
					FDebugDrawQueue::GetInstance().DrawDebugCircle(WorldPointLocation, 0.5f * Settings.DrawScale * Settings.ContactWidth, 12, DiscColor, false, Duration, uint8(Settings.DrawPriority), Settings.LineThickness, Axes.GetUnitAxis(EAxis::Y), Axes.GetUnitAxis(EAxis::Z), false);
>>>>>>> 4af6daef

					// Whether restored
					if (Settings.ContactInfoWidth > 0)
					{
						if (Contact.WasManifoldRestored())
						{
							const FReal BoxScale = Settings.DrawScale * Settings.ContactInfoWidth;
<<<<<<< HEAD
							FDebugDrawQueue::GetInstance().DrawDebugBox(WorldPlaneLocation, FVec3(BoxScale, BoxScale, FReal(0.01)), FRotation3(FRotationMatrix::MakeFromZ(WorldPlaneNormal)), FColor::Blue, false, Duration, Settings.DrawPriority, 0.5f * Settings.LineThickness);
=======
							FDebugDrawQueue::GetInstance().DrawDebugBox(WorldPlaneLocation, FVec3(BoxScale, BoxScale, FReal(0.01)), FRotation3(FRotationMatrix::MakeFromZ(WorldPlaneNormal)), FColor::Blue, false, Duration, uint8(Settings.DrawPriority), 0.5f * Settings.LineThickness);
>>>>>>> 4af6daef
						}
						else if (ManifoldPoint.Flags.bWasRestored)
						{
							const FReal BoxScale = Settings.DrawScale * Settings.ContactInfoWidth;
<<<<<<< HEAD
							FDebugDrawQueue::GetInstance().DrawDebugBox(WorldPlaneLocation, FVec3(BoxScale, BoxScale, FReal(0.01)), FRotation3(FRotationMatrix::MakeFromZ(WorldPlaneNormal)), FColor::Purple, false, Duration, Settings.DrawPriority, 0.5f * Settings.LineThickness);
=======
							FDebugDrawQueue::GetInstance().DrawDebugBox(WorldPlaneLocation, FVec3(BoxScale, BoxScale, FReal(0.01)), FRotation3(FRotationMatrix::MakeFromZ(WorldPlaneNormal)), FColor::Purple, false, Duration, uint8(Settings.DrawPriority), 0.5f * Settings.LineThickness);
>>>>>>> 4af6daef
						}
						else if (ManifoldPoint.Flags.bWasReplaced)
						{
							const FReal BoxScale = Settings.DrawScale * Settings.ContactInfoWidth;
<<<<<<< HEAD
							FDebugDrawQueue::GetInstance().DrawDebugBox(WorldPlaneLocation, FVec3(BoxScale, BoxScale, FReal(0.01)), FRotation3(FRotationMatrix::MakeFromZ(WorldPlaneNormal)), FColor::Orange, false, Duration, Settings.DrawPriority, 0.5f * Settings.LineThickness);
=======
							FDebugDrawQueue::GetInstance().DrawDebugBox(WorldPlaneLocation, FVec3(BoxScale, BoxScale, FReal(0.01)), FRotation3(FRotationMatrix::MakeFromZ(WorldPlaneNormal)), FColor::Orange, false, Duration, uint8(Settings.DrawPriority), 0.5f * Settings.LineThickness);
>>>>>>> 4af6daef
						}
					}

					// Sleeping
					if (Settings.ContactInfoWidth > 0)
					{
						if (Contact.IsSleeping())
						{
							const FReal BoxScale = Settings.DrawScale * Settings.ContactInfoWidth * 1.1f;
<<<<<<< HEAD
							FDebugDrawQueue::GetInstance().DrawDebugBox(WorldPlaneLocation, FVec3(BoxScale, BoxScale, FReal(0.01)), FRotation3(FRotationMatrix::MakeFromZ(WorldPlaneNormal)), FColor::Black, false, Duration, Settings.DrawPriority, 0.5f * Settings.LineThickness);
=======
							FDebugDrawQueue::GetInstance().DrawDebugBox(WorldPlaneLocation, FVec3(BoxScale, BoxScale, FReal(0.01)), FRotation3(FRotationMatrix::MakeFromZ(WorldPlaneNormal)), FColor::Black, false, Duration, uint8(Settings.DrawPriority), 0.5f * Settings.LineThickness);
>>>>>>> 4af6daef
						}
					}
				}

				// AccumulatedImpulse
				if ((Settings.ImpulseScale > 0) && !Contact.GetAccumulatedImpulse().IsNearlyZero())
				{
					FColor Color = (ColorScale * FColor::White).ToFColor(false);
					const FVec3 ImpulsePos = SpaceTransform.TransformPosition(WorldActorTransform0.GetTranslation());
<<<<<<< HEAD
					FDebugDrawQueue::GetInstance().DrawDebugLine(ImpulsePos, ImpulsePos + Settings.DrawScale * Settings.ImpulseScale * SpaceTransform.TransformVectorNoScale(Contact.GetAccumulatedImpulse()), Color, false, Duration, Settings.DrawPriority, Settings.LineThickness);
=======
					FDebugDrawQueue::GetInstance().DrawDebugLine(ImpulsePos, ImpulsePos + Settings.DrawScale * Settings.ImpulseScale * SpaceTransform.TransformVectorNoScale(Contact.GetAccumulatedImpulse()), Color, false, Duration, uint8(Settings.DrawPriority), Settings.LineThickness);
>>>>>>> 4af6daef
				}

			}
			if (Settings.ContactOwnerWidth > 0)
			{
				const FVec3 Location = SpaceTransform.TransformPosition(Contact.CalculateWorldContactLocation());
				const FVec3 Normal = SpaceTransform.TransformVector(Contact.CalculateWorldContactNormal());

				const FColor C3 = (ColorScale * FColor(128, 128, 128)).ToFColor(false);
				const FMatrix Axes = FRotationMatrix::MakeFromX(Normal);
				const FVec3 P0 = SpaceTransform.TransformPosition(Contact.GetParticle0()->X());
				const FVec3 P1 = SpaceTransform.TransformPosition(Contact.GetParticle1()->X());
<<<<<<< HEAD
				FDebugDrawQueue::GetInstance().DrawDebugLine(Location, P0, C3, false, UE_KINDA_SMALL_NUMBER, Settings.DrawPriority, Settings.LineThickness * 0.5f);
				FDebugDrawQueue::GetInstance().DrawDebugLine(Location, P1, C3, false, UE_KINDA_SMALL_NUMBER, Settings.DrawPriority, Settings.LineThickness * 0.5f);
=======
				FDebugDrawQueue::GetInstance().DrawDebugLine(Location, P0, C3, false, UE_KINDA_SMALL_NUMBER, uint8(Settings.DrawPriority), Settings.LineThickness * 0.5f);
				FDebugDrawQueue::GetInstance().DrawDebugLine(Location, P1, C3, false, UE_KINDA_SMALL_NUMBER, uint8(Settings.DrawPriority), Settings.LineThickness * 0.5f);
>>>>>>> 4af6daef
			}
		}
		
		void DrawCollisionImpl(const FRigidTransform3& SpaceTransform, const FPBDCollisionConstraintHandle* ConstraintHandle, FRealSingle ColorScale, const FRealSingle Duration, const FChaosDebugDrawSettings& Settings)
<<<<<<< HEAD
		{
			DrawCollisionImpl(SpaceTransform, ConstraintHandle->GetContact(), ColorScale, Duration, Settings);
		}

		void DrawParticleCCDCollisionImpulseImpl(const FRigidTransform3& SpaceTransform, const FCCDParticle* CCDParticle, const FCCDConstraint& CCDConstraint, const int32 ManifoldPointIndex, const FVec3& Impulse, const FRealSingle Duration, const FChaosDebugDrawSettings& Settings)
		{
			if (CCDParticle != nullptr)
			{
				FConstGenericParticleHandle P0 = CCDParticle->Particle;
				if (P0->IsDynamic() && P0->CCDEnabled())
				{
					if (!Impulse.IsNearlyZero() && (Settings.ImpulseScale > 0))
					{
						const FVec3 Pos0 = SpaceTransform.TransformPosition(P0->PCom());
						FDebugDrawQueue::GetInstance().DrawDebugLine(Pos0, Pos0 + Settings.ImpulseScale * Impulse, FColor::Red, false, Duration, Settings.DrawPriority, Settings.LineThickness * 0.5f);
					}
				}
			}
		}

		void DrawCCDCollisionImpulseImpl(const FRigidTransform3& SpaceTransform, const FCCDConstraint& CCDConstraint, const int32 ManifoldPointIndex, const FVec3& Impulse, const FChaosDebugDrawSettings& Settings)
		{
			const FRealSingle Duration = ChaosDebugDrawCCDDuration;

			DrawCollisionImpl(SpaceTransform, CCDConstraint.SweptConstraint, 1.0f, Duration, Settings);

			DrawParticleCCDCollisionImpulseImpl(SpaceTransform, CCDConstraint.Particle[0], CCDConstraint, ManifoldPointIndex, Impulse, Duration, Settings);
			DrawParticleCCDCollisionImpulseImpl(SpaceTransform, CCDConstraint.Particle[1], CCDConstraint, ManifoldPointIndex, Impulse, Duration, Settings);
		}

=======
		{
			DrawCollisionImpl(SpaceTransform, ConstraintHandle->GetContact(), ColorScale, Duration, Settings);
		}

		void DrawParticleCCDCollisionImpulseImpl(const FRigidTransform3& SpaceTransform, const FCCDParticle* CCDParticle, const FCCDConstraint& CCDConstraint, const int32 ManifoldPointIndex, const FVec3& Impulse, const FRealSingle Duration, const FChaosDebugDrawSettings& Settings)
		{
			if (CCDParticle != nullptr)
			{
				FConstGenericParticleHandle P0 = CCDParticle->Particle;
				if (P0->IsDynamic() && P0->CCDEnabled())
				{
					if (!Impulse.IsNearlyZero() && (Settings.ImpulseScale > 0))
					{
						const FVec3 Pos0 = SpaceTransform.TransformPosition(P0->PCom());
						FDebugDrawQueue::GetInstance().DrawDebugLine(Pos0, Pos0 + Settings.ImpulseScale * Impulse, FColor::Red, false, Duration, uint8(Settings.DrawPriority), Settings.LineThickness * 0.5f);
					}
				}
			}
		}

		void DrawCCDCollisionImpulseImpl(const FRigidTransform3& SpaceTransform, const FCCDConstraint& CCDConstraint, const int32 ManifoldPointIndex, const FVec3& Impulse, const FChaosDebugDrawSettings& Settings)
		{
			const FRealSingle Duration = ChaosDebugDrawCCDDuration;

			DrawCollisionImpl(SpaceTransform, CCDConstraint.SweptConstraint, 1.0f, Duration, Settings);

			DrawParticleCCDCollisionImpulseImpl(SpaceTransform, CCDConstraint.Particle[0], CCDConstraint, ManifoldPointIndex, Impulse, Duration, Settings);
			DrawParticleCCDCollisionImpulseImpl(SpaceTransform, CCDConstraint.Particle[1], CCDConstraint, ManifoldPointIndex, Impulse, Duration, Settings);
		}

>>>>>>> 4af6daef
		void DrawCollidingShapesImpl(const FRigidTransform3& SpaceTransform, const FPBDCollisionConstraint& Collision, FRealSingle ColorScale, const FRealSingle Duration, const FChaosDebugDrawSettings& Settings)
		{
			if (!Collision.GetDisabled() && (Collision.GetPhi() < TNumericLimits<FReal>::Max()))
			{
				const FImplicitObject* Implicit0 = Collision.GetImplicit0();
				const FImplicitObject* Implicit1 = Collision.GetImplicit1();
				if ((Implicit0 != nullptr) && (Implicit1 != nullptr))
				{
					FConstGenericParticleHandle Particle0 = Collision.GetParticle0();
					FConstGenericParticleHandle Particle1 = Collision.GetParticle1();
					const FPerShapeData* Shape0 = Collision.GetShape0();
					const FPerShapeData* Shape1 = Collision.GetShape1();
					const FRigidTransform3 WorldActorTransform0 = FParticleUtilities::GetActorWorldTransform(Particle0);
					const FRigidTransform3 WorldActorTransform1 = FParticleUtilities::GetActorWorldTransform(Particle1);
					const FRigidTransform3 ShapeWorldTransform0 = Collision.GetShapeRelativeTransform0() * WorldActorTransform0;
					const FRigidTransform3 ShapeWorldTransform1 = Collision.GetShapeRelativeTransform1() * WorldActorTransform1;
					DrawShapesImpl(
						Particle0->Handle(), ShapeWorldTransform0,
						Implicit0, FShapeOrShapesArray(Shape0),
						0.0f, Particle0->IsDynamic() ? FColor::Yellow : FColor::Red,
						Duration, Settings);
					DrawShapesImpl(
						Particle1->Handle(), ShapeWorldTransform1,
						Implicit1, FShapeOrShapesArray(Shape1),
						0.0f, Particle1->IsDynamic() ? FColor::Yellow : FColor::Red,
						Duration, Settings);
				}
			}
		}
		
		void DrawCollidingShapesImpl(const FRigidTransform3& SpaceTransform, const FPBDCollisionConstraints& Collisions, FRealSingle ColorScale, const FRealSingle Duration, const FChaosDebugDrawSettings& Settings)
		{
			TArray<const FImplicitObject*> Implicits;
			TArray<const FPerShapeData*> Shapes;
			TArray<FConstGenericParticleHandle> ShapeParticles;
			TArray<FRigidTransform3> ShapeTransforms;

			for (int32 ConstraintIndex = 0; ConstraintIndex < Collisions.NumConstraints(); ++ConstraintIndex)
			{
				const FPBDCollisionConstraint* PointConstraint = &Collisions.GetConstraint(ConstraintIndex);
				if (!PointConstraint->GetDisabled() && (PointConstraint->GetPhi() < TNumericLimits<FReal>::Max()))
				{
					const FImplicitObject* Implicit0 = PointConstraint->GetImplicit0();
					const FImplicitObject* Implicit1 = PointConstraint->GetImplicit1();
					if ((Implicit0 != nullptr) && (Implicit1 != nullptr))
					{
						FConstGenericParticleHandle Particle0 = PointConstraint->GetParticle0();
						FConstGenericParticleHandle Particle1 = PointConstraint->GetParticle1();
						const FRigidTransform3 WorldActorTransform0 = FParticleUtilities::GetActorWorldTransform(Particle0);
						const FRigidTransform3 WorldActorTransform1 = FParticleUtilities::GetActorWorldTransform(Particle1);
						const FRigidTransform3 ShapeWorldTransform0 = PointConstraint->GetShapeRelativeTransform0() * WorldActorTransform0;
						const FRigidTransform3 ShapeWorldTransform1 = PointConstraint->GetShapeRelativeTransform1() * WorldActorTransform1;
						const FPerShapeData* Shape0 = PointConstraint->GetShape0();
						const FPerShapeData* Shape1 = PointConstraint->GetShape1();

						if (!Implicits.Contains(Implicit0))
						{
							Implicits.Add(Implicit0);
							Shapes.Add(Shape0);
							ShapeParticles.Add(Particle0);
							ShapeTransforms.Add(ShapeWorldTransform0);
						}

						if (!Implicits.Contains(Implicit1))
						{
							Implicits.Add(Implicit1);
							Shapes.Add(Shape1);
							ShapeParticles.Add(Particle1);
							ShapeTransforms.Add(ShapeWorldTransform1);
						}
					}
				}
			}

			for (int32 ShapeIndex = 0; ShapeIndex < Implicits.Num(); ++ShapeIndex)
			{
				DrawShapesImpl(
					ShapeParticles[ShapeIndex]->Handle(), 
					ShapeTransforms[ShapeIndex], 
					Implicits[ShapeIndex],
					Shapes[ShapeIndex],
					0.0f, 
					ShapeParticles[ShapeIndex]->IsDynamic() ? FColor::Yellow : FColor::Red, 
					Duration,
					Settings);
			}
		}

		void DrawJointConstraintImpl(const FRigidTransform3& SpaceTransform, const FVec3& InPa, const FVec3& InCa, const FVec3& InXa, const FMatrix33& Ra, const FVec3& InPb, const FVec3& InCb, const FVec3& InXb, const FMatrix33& Rb, Chaos::FRealSingle ColorScale, const FChaosDebugDrawJointFeatures& FeatureMask, const FChaosDebugDrawSettings& Settings)
		{
			using namespace Chaos::DebugDraw;
			FColor R = (ColorScale * FColor::Red).ToFColor(false);
			FColor G = (ColorScale * FColor::Green).ToFColor(false);
			FColor B = (ColorScale * FColor::Blue).ToFColor(false);
			FColor C = (ColorScale * FColor::Cyan).ToFColor(false);
			FColor M = (ColorScale * FColor::Magenta).ToFColor(false);
			FColor Y = (ColorScale * FColor::Yellow).ToFColor(false);
			FVec3 Pa = SpaceTransform.TransformPosition(InPa);
			FVec3 Pb = SpaceTransform.TransformPosition(InPb);
			FVec3 Ca = SpaceTransform.TransformPosition(InCa);
			FVec3 Cb = SpaceTransform.TransformPosition(InCb);
			FVec3 Xa = SpaceTransform.TransformPosition(InXa);
			FVec3 Xb = SpaceTransform.TransformPosition(InXb);

			if (FeatureMask.bActorConnector)
			{
				const FRealSingle ConnectorThickness = 1.5f * Settings.LineThickness;
				const FReal CoMSize = Settings.DrawScale * Settings.JointComSize;
				// Leave a gap around the actor position so we can see where the center is
				FVec3 Sa = Pa;
				const FReal Lena = (Xa - Pa).Size();
				if (Lena > UE_KINDA_SMALL_NUMBER)
				{
					Sa = FMath::Lerp(Pa, Xa, FMath::Clamp<FReal>(CoMSize / Lena, 0., 1.));
				}
				FVec3 Sb = Pb;
				const FReal Lenb = (Xb - Pb).Size();
				if (Lenb > UE_KINDA_SMALL_NUMBER)
				{
					Sb = FMath::Lerp(Pb, Xb, FMath::Clamp<FReal>(CoMSize / Lena, 0., 1.));
				}
<<<<<<< HEAD
				FDebugDrawQueue::GetInstance().DrawDebugLine(Pa, Sa, FColor::White, false, UE_KINDA_SMALL_NUMBER, Settings.DrawPriority, ConnectorThickness);
				FDebugDrawQueue::GetInstance().DrawDebugLine(Pb, Sb, FColor::White, false, UE_KINDA_SMALL_NUMBER, Settings.DrawPriority, ConnectorThickness);
				FDebugDrawQueue::GetInstance().DrawDebugLine(Sa, Xa, R, false, UE_KINDA_SMALL_NUMBER, Settings.DrawPriority, ConnectorThickness);
				FDebugDrawQueue::GetInstance().DrawDebugLine(Sb, Xb, C, false, UE_KINDA_SMALL_NUMBER, Settings.DrawPriority, ConnectorThickness);
=======
				FDebugDrawQueue::GetInstance().DrawDebugLine(Pa, Sa, FColor::White, false, UE_KINDA_SMALL_NUMBER, uint8(Settings.DrawPriority), ConnectorThickness);
				FDebugDrawQueue::GetInstance().DrawDebugLine(Pb, Sb, FColor::White, false, UE_KINDA_SMALL_NUMBER, uint8(Settings.DrawPriority), ConnectorThickness);
				FDebugDrawQueue::GetInstance().DrawDebugLine(Sa, Xa, R, false, UE_KINDA_SMALL_NUMBER, uint8(Settings.DrawPriority), ConnectorThickness);
				FDebugDrawQueue::GetInstance().DrawDebugLine(Sb, Xb, C, false, UE_KINDA_SMALL_NUMBER, uint8(Settings.DrawPriority), ConnectorThickness);
>>>>>>> 4af6daef
			}
			if (FeatureMask.bCoMConnector)
			{
				const FRealSingle ConnectorThickness = 1.5f * Settings.LineThickness;
				const FReal CoMSize = Settings.DrawScale * Settings.JointComSize;
				// Leave a gap around the body position so we can see where the center is
				FVec3 Sa = Ca;
				const FReal Lena = (Xa - Ca).Size();
				if (Lena > UE_KINDA_SMALL_NUMBER)
				{
					Sa = FMath::Lerp(Ca, Xa, FMath::Clamp<FReal>(CoMSize / Lena, 0., 1.));
				}
				FVec3 Sb = Cb;
				const FReal Lenb = (Xb - Cb).Size();
				if (Lenb > UE_KINDA_SMALL_NUMBER)
				{
					Sb = FMath::Lerp(Cb, Xb, FMath::Clamp<FReal>(CoMSize / Lena, 0., 1.));
				}
<<<<<<< HEAD
				FDebugDrawQueue::GetInstance().DrawDebugLine(Ca, Sa, FColor::Black, false, UE_KINDA_SMALL_NUMBER, Settings.DrawPriority, ConnectorThickness);
				FDebugDrawQueue::GetInstance().DrawDebugLine(Cb, Sb, FColor::Black, false, UE_KINDA_SMALL_NUMBER, Settings.DrawPriority, ConnectorThickness);
				FDebugDrawQueue::GetInstance().DrawDebugLine(Sa, Xa, R, false, UE_KINDA_SMALL_NUMBER, Settings.DrawPriority, ConnectorThickness);
				FDebugDrawQueue::GetInstance().DrawDebugLine(Sb, Xb, C, false, UE_KINDA_SMALL_NUMBER, Settings.DrawPriority, ConnectorThickness);
=======
				FDebugDrawQueue::GetInstance().DrawDebugLine(Ca, Sa, FColor::Black, false, UE_KINDA_SMALL_NUMBER, uint8(Settings.DrawPriority), ConnectorThickness);
				FDebugDrawQueue::GetInstance().DrawDebugLine(Cb, Sb, FColor::Black, false, UE_KINDA_SMALL_NUMBER, uint8(Settings.DrawPriority), ConnectorThickness);
				FDebugDrawQueue::GetInstance().DrawDebugLine(Sa, Xa, R, false, UE_KINDA_SMALL_NUMBER, uint8(Settings.DrawPriority), ConnectorThickness);
				FDebugDrawQueue::GetInstance().DrawDebugLine(Sb, Xb, C, false, UE_KINDA_SMALL_NUMBER, uint8(Settings.DrawPriority), ConnectorThickness);
>>>>>>> 4af6daef
			}
			if (FeatureMask.bStretch)
			{
				const FRealSingle StretchThickness = 3.0f * Settings.LineThickness;
<<<<<<< HEAD
				FDebugDrawQueue::GetInstance().DrawDebugLine(Xa, Xb, M, false, UE_KINDA_SMALL_NUMBER, Settings.DrawPriority, StretchThickness);
			}
			if (FeatureMask.bAxes)
			{
				FDebugDrawQueue::GetInstance().DrawDebugDirectionalArrow(Xa, Xa + Settings.DrawScale * Settings.ConstraintAxisLen * SpaceTransform.TransformVector(Ra.GetAxis(0)), Settings.DrawScale * Settings.ArrowSize, R, false, UE_KINDA_SMALL_NUMBER, Settings.DrawPriority, Settings.LineThickness);
				FDebugDrawQueue::GetInstance().DrawDebugDirectionalArrow(Xa, Xa + Settings.DrawScale * Settings.ConstraintAxisLen * SpaceTransform.TransformVector(Ra.GetAxis(1)), Settings.DrawScale * Settings.ArrowSize, G, false, UE_KINDA_SMALL_NUMBER, Settings.DrawPriority, Settings.LineThickness);
				FDebugDrawQueue::GetInstance().DrawDebugDirectionalArrow(Xa, Xa + Settings.DrawScale * Settings.ConstraintAxisLen * SpaceTransform.TransformVector(Ra.GetAxis(2)), Settings.DrawScale * Settings.ArrowSize, B, false, UE_KINDA_SMALL_NUMBER, Settings.DrawPriority, Settings.LineThickness);
				FDebugDrawQueue::GetInstance().DrawDebugDirectionalArrow(Xb, Xb + Settings.DrawScale * Settings.ConstraintAxisLen * SpaceTransform.TransformVector(Rb.GetAxis(0)), Settings.DrawScale * Settings.ArrowSize, C, false, UE_KINDA_SMALL_NUMBER, Settings.DrawPriority, Settings.LineThickness);
				FDebugDrawQueue::GetInstance().DrawDebugDirectionalArrow(Xb, Xb + Settings.DrawScale * Settings.ConstraintAxisLen * SpaceTransform.TransformVector(Rb.GetAxis(1)), Settings.DrawScale * Settings.ArrowSize, M, false, UE_KINDA_SMALL_NUMBER, Settings.DrawPriority, Settings.LineThickness);
				FDebugDrawQueue::GetInstance().DrawDebugDirectionalArrow(Xb, Xb + Settings.DrawScale * Settings.ConstraintAxisLen * SpaceTransform.TransformVector(Rb.GetAxis(2)), Settings.DrawScale * Settings.ArrowSize, Y, false, UE_KINDA_SMALL_NUMBER, Settings.DrawPriority, Settings.LineThickness);
=======
				FDebugDrawQueue::GetInstance().DrawDebugLine(Xa, Xb, M, false, UE_KINDA_SMALL_NUMBER, uint8(Settings.DrawPriority), StretchThickness);
			}
			if (FeatureMask.bAxes)
			{
				FDebugDrawQueue::GetInstance().DrawDebugDirectionalArrow(Xa, Xa + Settings.DrawScale * Settings.ConstraintAxisLen * SpaceTransform.TransformVector(Ra.GetAxis(0)), Settings.DrawScale * Settings.ArrowSize, R, false, UE_KINDA_SMALL_NUMBER, uint8(Settings.DrawPriority), Settings.LineThickness);
				FDebugDrawQueue::GetInstance().DrawDebugDirectionalArrow(Xa, Xa + Settings.DrawScale * Settings.ConstraintAxisLen * SpaceTransform.TransformVector(Ra.GetAxis(1)), Settings.DrawScale * Settings.ArrowSize, G, false, UE_KINDA_SMALL_NUMBER, uint8(Settings.DrawPriority), Settings.LineThickness);
				FDebugDrawQueue::GetInstance().DrawDebugDirectionalArrow(Xa, Xa + Settings.DrawScale * Settings.ConstraintAxisLen * SpaceTransform.TransformVector(Ra.GetAxis(2)), Settings.DrawScale * Settings.ArrowSize, B, false, UE_KINDA_SMALL_NUMBER, uint8(Settings.DrawPriority), Settings.LineThickness);
				FDebugDrawQueue::GetInstance().DrawDebugDirectionalArrow(Xb, Xb + Settings.DrawScale * Settings.ConstraintAxisLen * SpaceTransform.TransformVector(Rb.GetAxis(0)), Settings.DrawScale * Settings.ArrowSize, C, false, UE_KINDA_SMALL_NUMBER, uint8(Settings.DrawPriority), Settings.LineThickness);
				FDebugDrawQueue::GetInstance().DrawDebugDirectionalArrow(Xb, Xb + Settings.DrawScale * Settings.ConstraintAxisLen * SpaceTransform.TransformVector(Rb.GetAxis(1)), Settings.DrawScale * Settings.ArrowSize, M, false, UE_KINDA_SMALL_NUMBER, uint8(Settings.DrawPriority), Settings.LineThickness);
				FDebugDrawQueue::GetInstance().DrawDebugDirectionalArrow(Xb, Xb + Settings.DrawScale * Settings.ConstraintAxisLen * SpaceTransform.TransformVector(Rb.GetAxis(2)), Settings.DrawScale * Settings.ArrowSize, Y, false, UE_KINDA_SMALL_NUMBER, uint8(Settings.DrawPriority), Settings.LineThickness);
>>>>>>> 4af6daef
			}
		}

		void DrawJointConstraintImpl(const FRigidTransform3& SpaceTransform, const FPBDJointConstraintHandle* ConstraintHandle, Chaos::FRealSingle ColorScale, const FChaosDebugDrawJointFeatures& FeatureMask, const FChaosDebugDrawSettings& Settings)
		{
			if (!ConstraintHandle->IsEnabled())
			{
				return;
			}

			TVec2<FGeometryParticleHandle*> ConstrainedParticles = ConstraintHandle->GetConstrainedParticles();
			auto RigidParticle0 = ConstrainedParticles[0]->CastToRigidParticle();
			auto RigidParticle1 = ConstrainedParticles[1]->CastToRigidParticle();
			if ((RigidParticle0 && RigidParticle0->ObjectState() == EObjectStateType::Dynamic) || (RigidParticle1 && RigidParticle1->ObjectState() == EObjectStateType::Dynamic))
			{
				FVec3 Pa = FParticleUtilities::GetActorWorldTransform(FConstGenericParticleHandle(ConstraintHandle->GetConstrainedParticles()[1])).GetTranslation();
				FVec3 Pb = FParticleUtilities::GetActorWorldTransform(FConstGenericParticleHandle(ConstraintHandle->GetConstrainedParticles()[0])).GetTranslation();
				FVec3 Ca = FParticleUtilities::GetCoMWorldPosition(FConstGenericParticleHandle(ConstraintHandle->GetConstrainedParticles()[1]));
				FVec3 Cb = FParticleUtilities::GetCoMWorldPosition(FConstGenericParticleHandle(ConstraintHandle->GetConstrainedParticles()[0]));
				FVec3 Xa, Xb;
				FMatrix33 Ra, Rb;
				ConstraintHandle->CalculateConstraintSpace(Xa, Ra, Xb, Rb);
				DrawJointConstraintImpl(SpaceTransform, Pa, Ca, Xa, Ra, Pb, Cb, Xb, Rb, ColorScale, FeatureMask, Settings);
			}
		}

		void DrawCharacterGroundConstraintImpl(const FRigidTransform3& SpaceTransform, const FCharacterGroundConstraintHandle* Constraint, const FChaosDebugDrawSettings& Settings)
		{
			if (!Constraint->IsEnabled())
			{
				return;
			}

			const FRealSingle GroundDistance = FRealSingle(Constraint->GetData().GroundDistance);
			const FRealSingle TargetHeight = FRealSingle(Constraint->GetSettings().TargetHeight);

			if (GroundDistance < TargetHeight)
			{
				const FVec3 Pa = FParticleUtilities::GetActorWorldTransform(FConstGenericParticleHandle(Constraint->GetCharacterParticle())).GetTranslation();
				const FVec3 Start = SpaceTransform.TransformPosition(Pa);
				const FVec3 Up = SpaceTransform.TransformVector(Constraint->GetSettings().VerticalAxis);

				const FRealSingle ArrowLength = Settings.DrawScale * Settings.BodyAxisLen;
				const FRealSingle ArrowSize = Settings.DrawScale * Settings.ArrowSize;

				Chaos::FDebugDrawQueue& DrawQueue = FDebugDrawQueue::GetInstance();
				DrawQueue.DrawDebugLine(Pa, Pa - GroundDistance * Up, FColor::Emerald);
				DrawQueue.DrawDebugLine(Pa - GroundDistance * Up, Pa - TargetHeight * Up, FColor::Red);
				DrawQueue.DrawDebugDirectionalArrow(Pa - GroundDistance * Up, Pa - (GroundDistance - ArrowLength) * Up, ArrowSize, FColor::Cyan);
			}
		}

		void DrawSimulationSpaceImpl(const FSimulationSpace& SimSpace, const FChaosDebugDrawSettings& Settings)
		{
			const FVec3 Pos = SimSpace.Transform.GetLocation();
			const FRotation3& Rot = SimSpace.Transform.GetRotation();
			const FMatrix33 Rotm = Rot.ToMatrix();
<<<<<<< HEAD
			FDebugDrawQueue::GetInstance().DrawDebugDirectionalArrow(Pos, Pos + Settings.DrawScale * Settings.BodyAxisLen * Rotm.GetAxis(0), Settings.DrawScale * Settings.ArrowSize, FColor::Red, false, UE_KINDA_SMALL_NUMBER, Settings.DrawPriority, Settings.LineThickness);
			FDebugDrawQueue::GetInstance().DrawDebugDirectionalArrow(Pos, Pos + Settings.DrawScale * Settings.BodyAxisLen * Rotm.GetAxis(1), Settings.DrawScale * Settings.ArrowSize, FColor::Green, false, UE_KINDA_SMALL_NUMBER, Settings.DrawPriority, Settings.LineThickness);
			FDebugDrawQueue::GetInstance().DrawDebugDirectionalArrow(Pos, Pos + Settings.DrawScale * Settings.BodyAxisLen * Rotm.GetAxis(2), Settings.DrawScale * Settings.ArrowSize, FColor::Blue, false, UE_KINDA_SMALL_NUMBER, Settings.DrawPriority, Settings.LineThickness);

			FDebugDrawQueue::GetInstance().DrawDebugLine(Pos, Pos + Settings.VelScale * SimSpace.LinearVelocity, FColor::Cyan, false, UE_KINDA_SMALL_NUMBER, Settings.DrawPriority, Settings.LineThickness);
			FDebugDrawQueue::GetInstance().DrawDebugLine(Pos, Pos + Settings.AngVelScale * SimSpace.AngularVelocity, FColor::Cyan, false, UE_KINDA_SMALL_NUMBER, Settings.DrawPriority, Settings.LineThickness);
			FDebugDrawQueue::GetInstance().DrawDebugLine(Pos, Pos + 0.01f * Settings.VelScale * SimSpace.LinearAcceleration, FColor::Yellow, false, UE_KINDA_SMALL_NUMBER, Settings.DrawPriority, Settings.LineThickness);
			FDebugDrawQueue::GetInstance().DrawDebugLine(Pos, Pos + 0.01f * Settings.AngVelScale * SimSpace.AngularAcceleration, FColor::Orange, false, UE_KINDA_SMALL_NUMBER, Settings.DrawPriority, Settings.LineThickness);
=======
			FDebugDrawQueue::GetInstance().DrawDebugDirectionalArrow(Pos, Pos + Settings.DrawScale * Settings.BodyAxisLen * Rotm.GetAxis(0), Settings.DrawScale * Settings.ArrowSize, FColor::Red, false, UE_KINDA_SMALL_NUMBER, uint8(Settings.DrawPriority), Settings.LineThickness);
			FDebugDrawQueue::GetInstance().DrawDebugDirectionalArrow(Pos, Pos + Settings.DrawScale * Settings.BodyAxisLen * Rotm.GetAxis(1), Settings.DrawScale * Settings.ArrowSize, FColor::Green, false, UE_KINDA_SMALL_NUMBER, uint8(Settings.DrawPriority), Settings.LineThickness);
			FDebugDrawQueue::GetInstance().DrawDebugDirectionalArrow(Pos, Pos + Settings.DrawScale * Settings.BodyAxisLen * Rotm.GetAxis(2), Settings.DrawScale * Settings.ArrowSize, FColor::Blue, false, UE_KINDA_SMALL_NUMBER, uint8(Settings.DrawPriority), Settings.LineThickness);

			FDebugDrawQueue::GetInstance().DrawDebugLine(Pos, Pos + Settings.VelScale * SimSpace.LinearVelocity, FColor::Cyan, false, UE_KINDA_SMALL_NUMBER, uint8(Settings.DrawPriority), Settings.LineThickness);
			FDebugDrawQueue::GetInstance().DrawDebugLine(Pos, Pos + Settings.AngVelScale * SimSpace.AngularVelocity, FColor::Cyan, false, UE_KINDA_SMALL_NUMBER, uint8(Settings.DrawPriority), Settings.LineThickness);
			FDebugDrawQueue::GetInstance().DrawDebugLine(Pos, Pos + 0.01f * Settings.VelScale * SimSpace.LinearAcceleration, FColor::Yellow, false, UE_KINDA_SMALL_NUMBER, uint8(Settings.DrawPriority), Settings.LineThickness);
			FDebugDrawQueue::GetInstance().DrawDebugLine(Pos, Pos + 0.01f * Settings.AngVelScale * SimSpace.AngularAcceleration, FColor::Orange, false, UE_KINDA_SMALL_NUMBER, uint8(Settings.DrawPriority), Settings.LineThickness);
>>>>>>> 4af6daef
		}

		void DrawConstraintGraphImpl(const FRigidTransform3& SpaceTransform, const Private::FPBDIslandManager& Graph, const FChaosDebugDrawSettings& Settings)
		{
			auto DrawGraphCollision = [&](const FRigidTransform3& SpaceTransform, const FPBDCollisionConstraint* Constraint,  int32 IslandIndex, int32 LevelIndex, int32 ColorIndex, int32 OrderIndex, bool bIsUsed, const FChaosDebugDrawSettings& Settings)
			{
				const FRigidTransform3& ShapeTransform0 = Constraint->GetShapeWorldTransform0();
				const FRigidTransform3& ShapeTransform1 = Constraint->GetShapeWorldTransform1();
				FVec3 ContactPos = FReal(0.5) * (ShapeTransform0.GetLocation() + ShapeTransform1.GetLocation());
				if (Constraint->GetManifoldPoints().Num() > 0)
				{
					ContactPos = FVec3(0);
					for (const FManifoldPoint& ManifoldPoint : Constraint->GetManifoldPoints())
					{
						ContactPos += SpaceTransform.TransformPosition(ShapeTransform0.TransformPositionNoScale(FVec3(ManifoldPoint.ContactPoint.ShapeContactPoints[0])));
						ContactPos += SpaceTransform.TransformPosition(ShapeTransform1.TransformPositionNoScale(FVec3(ManifoldPoint.ContactPoint.ShapeContactPoints[1])));
					}
					ContactPos /= (FReal)(2 * Constraint->GetManifoldPoints().Num());
				}

				const FRigidTransform3 Transform0 = FConstGenericParticleHandle(Constraint->GetConstrainedParticles()[0])->GetTransformPQCom() * SpaceTransform;
				const FRigidTransform3 Transform1 = FConstGenericParticleHandle(Constraint->GetConstrainedParticles()[1])->GetTransformPQCom() * SpaceTransform;

				if ((bChaosDebugDebugDrawContactGraphUsed && bIsUsed) || (bChaosDebugDebugDrawContactGraphUnused && !bIsUsed))
				{
					FColor Color = bIsUsed ? FColor::Green : FColor::Red;
<<<<<<< HEAD
					FDebugDrawQueue::GetInstance().DrawDebugLine(Transform0.GetLocation(), Transform1.GetLocation(), Color, false, UE_KINDA_SMALL_NUMBER, Settings.DrawPriority, Settings.LineThickness);
=======
					FDebugDrawQueue::GetInstance().DrawDebugLine(Transform0.GetLocation(), Transform1.GetLocation(), Color, false, UE_KINDA_SMALL_NUMBER, uint8(Settings.DrawPriority), Settings.LineThickness);
>>>>>>> 4af6daef
				}

				if (bChaosDebugDebugDrawContactGraph)
				{
<<<<<<< HEAD
					FDebugDrawQueue::GetInstance().DrawDebugLine(Transform0.GetLocation(), ContactPos, FColor::Red, false, UE_KINDA_SMALL_NUMBER, Settings.DrawPriority, Settings.LineThickness);
					FDebugDrawQueue::GetInstance().DrawDebugLine(Transform1.GetLocation(), ContactPos, FColor::White, false, UE_KINDA_SMALL_NUMBER, Settings.DrawPriority, Settings.LineThickness);
					FDebugDrawQueue::GetInstance().DrawDebugString(ContactPos, FString::Format(TEXT("{0}-{1}-{2}"), { LevelIndex, ColorIndex, OrderIndex }), nullptr, FColor::Yellow, UE_KINDA_SMALL_NUMBER, false, Settings.FontScale);
=======
					if (FConstGenericParticleHandle(Constraint->GetParticle0())->IsDynamic())
					{
						FDebugDrawQueue::GetInstance().DrawDebugLine(Transform0.GetLocation(), ContactPos, FColor::Red, false, UE_KINDA_SMALL_NUMBER, uint8(Settings.DrawPriority), Settings.LineThickness);
					}
					if (FConstGenericParticleHandle(Constraint->GetParticle1())->IsDynamic())
					{
						FDebugDrawQueue::GetInstance().DrawDebugLine(Transform1.GetLocation(), ContactPos, FColor::White, false, UE_KINDA_SMALL_NUMBER, uint8(Settings.DrawPriority), Settings.LineThickness);
					}
					if (ColorIndex >= 0)
					{
						FDebugDrawQueue::GetInstance().DrawDebugString(ContactPos, FString::Format(TEXT("{0} L{1} C{2}"), { OrderIndex, LevelIndex, ColorIndex }), nullptr, FColor::Yellow, UE_KINDA_SMALL_NUMBER, false, Settings.FontScale);
					}
					else if (LevelIndex >= 0)
					{
						FDebugDrawQueue::GetInstance().DrawDebugString(ContactPos, FString::Format(TEXT("{0} L{1}"), { OrderIndex, LevelIndex }), nullptr, FColor::Yellow, UE_KINDA_SMALL_NUMBER, false, Settings.FontScale);
					}
					else
					{
						FDebugDrawQueue::GetInstance().DrawDebugString(ContactPos, FString::Format(TEXT("{0}"), { OrderIndex }), nullptr, FColor::Yellow, UE_KINDA_SMALL_NUMBER, false, Settings.FontScale);
					}
>>>>>>> 4af6daef
				}
			};

			if (bChaosDebugDebugDrawIslands)
<<<<<<< HEAD
			{
				TArray<FAABB3> IslandBounds;
				IslandBounds.SetNum(Graph.NumIslands());

				const typename Private::FPBDIslandManager::GraphType* IslandGraph = Graph.GetIslandGraph();
				for (const auto& GraphNode : IslandGraph->GraphNodes)
				{
					FConstGenericParticleHandle Particle = GraphNode.NodeItem;
					if (Particle->IsDynamic() && Particle->HasBounds())
					{
						for (int32 ParticleIsland : Graph.FindParticleIslands(Particle->Handle()))
						{
							IslandBounds[ParticleIsland].GrowToInclude(Particle->BoundingBox());
=======
			{
				for (int32 IslandIndex = 0; IslandIndex < Graph.GetNumIslands(); ++IslandIndex)
				{
					const Private::FPBDIsland* Island = Graph.GetIsland(IslandIndex);
					FAABB3 IslandAABB = FAABB3::EmptyAABB();

					for (int32 NodeIndex = 0; NodeIndex < Island->GetNumParticles(); ++NodeIndex)
					{
						FConstGenericParticleHandle Particle = Island->GetNode(NodeIndex)->GetParticle();
						IslandAABB.GrowToInclude(Particle->BoundingBox());
					}

					const FColor IslandColor = GetIslandColor(IslandIndex, !Graph.GetIsland(IslandIndex)->IsSleeping());
					const FAABB3 Bounds = IslandAABB.TransformedAABB(SpaceTransform);
					FDebugDrawQueue::GetInstance().DrawDebugBox(Bounds.Center(), 0.5f * Bounds.Extents(), SpaceTransform.GetRotation(), IslandColor, false, UE_KINDA_SMALL_NUMBER, uint8(Settings.DrawPriority), 3.0f * Settings.LineThickness);
				}
			}

			if (bChaosDebugDebugDrawContactGraph || bChaosDebugDebugDrawContactGraphUnused || bChaosDebugDebugDrawContactGraphUsed)
			{
				for (int32 ContainerIndex = 0; ContainerIndex < Graph.GetNumConstraintContainers(); ++ContainerIndex)
				{
					Graph.VisitConstConstraints(ContainerIndex,
						[&Graph, &SpaceTransform, &Settings, &DrawGraphCollision](const Private::FPBDIslandConstraint* IslandConstraint)
						{
							const FConstraintHandle* Constraint = IslandConstraint->GetConstraint();
							if (const FPBDCollisionConstraintHandle* Collision = Constraint->As<FPBDCollisionConstraintHandle>())
							{
								const int32 IslandIndex = Graph.GetIslandIndex(Graph.GetConstraintIsland(Collision));
								const int32 LevelIndex = Graph.GetConstraintLevel(IslandConstraint);
								const int32 ColorIndex = Graph.GetConstraintColor(IslandConstraint);
								const int32 OrderIndex = Graph.GetIslandArrayIndex(IslandConstraint);
								const bool bIsUsed = !Collision->GetConstraint()->AccumulatedImpulse.IsNearlyZero();
								DrawGraphCollision(SpaceTransform, Collision->GetConstraint(), IslandIndex, LevelIndex, ColorIndex, OrderIndex, bIsUsed, Settings);
							}
						});
				}
			}
		}

		struct FOrderedClusterConnection {
			const FRigidClustering::FClusterHandle Handle0;
			const FRigidClustering::FClusterHandle Handle1;
			FReal Strain;

			FOrderedClusterConnection()
				: Handle0(nullptr)
				, Handle1(nullptr)
				, Strain(0)
			{}

			FOrderedClusterConnection(
				const FRigidClustering::FClusterHandle In0,
				const FRigidClustering::FClusterHandle In1,
				FReal InStrain)
				: Handle0(In0)
				, Handle1(In1)
				, Strain(InStrain)
			{
				check(In0 < In1);
			}
			bool operator==(const FOrderedClusterConnection& R) const
			{
				return Equals(R);
			}

			bool Equals(const FOrderedClusterConnection& R) const
			{
				return Handle0 == R.Handle0 && Handle1 == R.Handle1;
			}
		};

		uint32 GetTypeHash(const FOrderedClusterConnection& Object)
		{
			uint32 Hash = FCrc::MemCrc32(&Object, sizeof(FOrderedClusterConnection));
			return Hash;
		}

		void DrawConnectionGraphImpl(const FRigidClustering& Clustering, const FChaosDebugDrawSettings& Settings)
		{
			auto GetClusterTransform = [](FPBDRigidParticleHandle* Particle) -> FTransform
			{
				auto GetClusterTransformImpl = [](FPBDRigidParticleHandle* Particle, auto& Helper)->FTransform
				{
					if (!Particle)
					{
						return FTransform{};
					}

					if (FPBDRigidClusteredParticleHandle* Cluster = Particle->CastToClustered())
					{
						const ClusterId& Id = Cluster->ClusterIds();
						if (Id.Id)
						{
							return Cluster->ChildToParent() * Helper(Id.Id, Helper);
>>>>>>> 4af6daef
						}
					}

					return FTransform{ Particle->R(), Particle->X() };
				};

				return GetClusterTransformImpl(Particle, GetClusterTransformImpl);
			};


			auto DrawConnections = [&GetClusterTransform](TSet<FOrderedClusterConnection>& Connections, FReal MaxStrain, const FChaosDebugDrawSettings& Settings)
			{
				if (FMath::IsNearlyZero(MaxStrain))
				{
					MaxStrain = (FReal)1;
				}
			
				for (int32 IslandIndex = 0; IslandIndex < IslandBounds.Num(); ++IslandIndex)
				{
					FAABB3 IslandAABB = IslandBounds[IslandIndex];

					const FColor IslandColor = GetIslandColor(IslandIndex, !Graph.GetIsland(IslandIndex)->IsSleeping());
					const FAABB3 Bounds = IslandAABB.TransformedAABB(SpaceTransform);
					FDebugDrawQueue::GetInstance().DrawDebugBox(Bounds.Center(), 0.5f * Bounds.Extents(), SpaceTransform.GetRotation(), IslandColor, false, UE_KINDA_SMALL_NUMBER, Settings.DrawPriority, 3.0f * Settings.LineThickness);
				}
			}

			if (bChaosDebugDebugDrawContactGraph || bChaosDebugDebugDrawContactGraphUnused || bChaosDebugDebugDrawContactGraphUsed)
			{
				const typename Private::FPBDIslandManager::GraphType* IslandGraph = Graph.GetIslandGraph();
				for (const auto& GraphEdge : IslandGraph->GraphEdges)
				{
					const FConstraintHandle* Constraint = GraphEdge.EdgeItem;
					if (const FPBDCollisionConstraintHandle* Collision = Constraint->As<FPBDCollisionConstraintHandle>())
					{
						const int32 IslandIndex = GraphEdge.IslandIndex;
						// @chaos(todo): would be nice to have this data retained for debug draw...
						const int32 LevelIndex = INDEX_NONE;
						const int32 ColorIndex = INDEX_NONE;
						const int32 OrderIndex = INDEX_NONE;
						const bool bIsUsed = !Collision->GetConstraint()->AccumulatedImpulse.IsNearlyZero();
						DrawGraphCollision(SpaceTransform, Collision->GetConstraint(), IslandIndex, LevelIndex, ColorIndex, OrderIndex, bIsUsed, Settings);
					}
				}
			}
		}

		struct FOrderedClusterConnection {
			const FRigidClustering::FClusterHandle Parent;
			const FRigidClustering::FClusterHandle Handle0;
			const FRigidClustering::FClusterHandle Handle1;
			FReal Strain;

			FOrderedClusterConnection()
				: Parent(nullptr)
				, Handle0(nullptr)
				, Handle1(nullptr)
				, Strain(0)
			{}

			FOrderedClusterConnection(const FRigidClustering::FClusterHandle InParent,
				const FRigidClustering::FClusterHandle In0,
				const FRigidClustering::FClusterHandle In1,
				FReal InStrain)
				: Parent(InParent)
				, Handle0(In0)
				, Handle1(In1)
				, Strain(InStrain)
			{
				check(In0 < In1);
			}
			bool operator==(const FOrderedClusterConnection& R) const
			{
				return Equals(R);
			}

			bool Equals(const FOrderedClusterConnection& R) const
			{
				return Handle0 == R.Handle0 && Handle1 == R.Handle1;
			}
		};

<<<<<<< HEAD
		uint32 GetTypeHash(const FOrderedClusterConnection& Object)
		{
			uint32 Hash = FCrc::MemCrc32(&Object, sizeof(FOrderedClusterConnection));
			return Hash;
		}

		void DrawConnectionGraphImpl(const FRigidClustering& Clustering, const FChaosDebugDrawSettings& Settings)
		{
			auto DrawConnections = [&](TSet<FOrderedClusterConnection>& Connections, FReal MaxStrain, const FChaosDebugDrawSettings& Settings)
			{
				if (FMath::IsNearlyZero(MaxStrain))
				{
					MaxStrain = (FReal)1;
				}

				for (auto& Connection : Connections)
				{
					FRigidTransform3 ClusterTransform(Connection.Parent->X(), Connection.Parent->R());
					FVec3 Pos0 = ClusterTransform.TransformPosition(Connection.Handle0->ChildToParent().GetLocation());
					FVec3 Pos1 = ClusterTransform.TransformPosition(Connection.Handle1->ChildToParent().GetLocation());
					const FVec3 Normal = (Pos1 - Pos0).GetSafeNormal();
					const FReal Length = (Pos1 - Pos0).Size();
					constexpr FReal ShrinkPercentage = 0.05;
					const FVec3 SkrinkVector = Normal * ShrinkPercentage * Length;
					Pos0 += SkrinkVector;
					Pos1 -= SkrinkVector;

					FColor Color = FColor::Green; // FMath::Lerp(FColor::Green, FColor::Red, Connection.Strain / MaxStrain);

					FDebugDrawQueue::GetInstance().DrawDebugLine(Pos0, Pos1, Color, false, UE_KINDA_SMALL_NUMBER, Settings.DrawPriority, Settings.LineThickness);
				}
=======
				for (auto& Connection : Connections)
				{
					FVec3 Pos0 = GetClusterTransform(Connection.Handle0).GetLocation();
					FVec3 Pos1 = GetClusterTransform(Connection.Handle1).GetLocation();
					const FVec3 Normal = (Pos1 - Pos0).GetSafeNormal();
					const FReal Length = (Pos1 - Pos0).Size();
					constexpr FReal ShrinkPercentage = 0.05;
					const FVec3 SkrinkVector = Normal * ShrinkPercentage * Length;
					Pos0 += SkrinkVector;
					Pos1 -= SkrinkVector;

					FColor Color = (Connection.Handle0->Parent() == Connection.Handle1->Parent()) ? FColor::Green : FColor::Blue; // FMath::Lerp(FColor::Green, FColor::Red, Connection.Strain / MaxStrain);
>>>>>>> 4af6daef

					FDebugDrawQueue::GetInstance().DrawDebugLine(Pos0, Pos1, Color, false, UE_KINDA_SMALL_NUMBER, uint8(Settings.DrawPriority), Settings.LineThickness);

					if (bChaosDebugDrawConnectionGraphShowAreas)
					{
						const FReal Radius = FMath::Sqrt(FMath::Abs(Connection.Strain / UE_PI)); // represent area as a circle
						const FMatrix Axes = FRotationMatrix::MakeFromX(Normal);
						FDebugDrawQueue::GetInstance().DrawDebugCircle((Pos0 + Pos1) * 0.5, Radius, 24, Color, false, UE_KINDA_SMALL_NUMBER, uint8(Settings.DrawPriority), Settings.LineThickness, Axes.GetUnitAxis(EAxis::Y), Axes.GetUnitAxis(EAxis::Z), false);
					}


				}
			};

<<<<<<< HEAD
			//if (bChaosDebugDrawClusterConnectionGraph)
			{
				FReal MaxStrain = -FLT_MAX;
				int32 NumConnections = 0;
				const TArrayCollectionArray<FReal>& Strain = Clustering.GetStrainArray();

				for (auto& ActiveCluster : Clustering.GetChildrenMap())
				{
					if (!ActiveCluster.Key->Disabled())
					{
						for (const FRigidClustering::FRigidHandle& Rigid : ActiveCluster.Value)
						{
							if (const FRigidClustering::FClusterHandle& Child = Rigid->CastToClustered())
							{
								MaxStrain = FMath::Max(MaxStrain, Child->GetInternalStrains());
							}
						}
						NumConnections += ActiveCluster.Value.Num();
					}
				}

				if (NumConnections)
				{
					TSet<FOrderedClusterConnection> Connections;
					Connections.Reserve(NumConnections);

					for (auto& ActiveCluster : Clustering.GetChildrenMap())
					{
						if (!ActiveCluster.Key->Disabled())
						{
							for (const FRigidClustering::FRigidHandle& Rigid : ActiveCluster.Value)
							{
								if (const FRigidClustering::FClusterHandle& Child = Rigid->CastToClustered())
								{

									FColor PointColor = Settings.ShapesColorsPerState.GetColorFromState(Child->ObjectState());
									if (Child->IsAnchored())
									{ 
										PointColor = Settings.ShapesColorsPerState.KinematicColor;
									}
									FDebugDrawQueue::GetInstance().DrawDebugPoint(Child->X(), PointColor, false, UE_KINDA_SMALL_NUMBER, Settings.DrawPriority, Settings.LineThickness * 10);


									const FConnectivityEdgeArray& Edges = Child->ConnectivityEdges();
									for (const TConnectivityEdge<FReal>& Edge : Edges)
									{
										const FRigidClustering::FRigidHandle A = (Child < Edge.Sibling) ? Child : Edge.Sibling;
										const FRigidClustering::FRigidHandle B = (Child < Edge.Sibling) ? Edge.Sibling : Child;
										Connections.Add(FOrderedClusterConnection(ActiveCluster.Key, A->CastToClustered(), B->CastToClustered(), Edge.Strain));
									}
								}
							}
=======
			auto FindChildParticlesWithLevelOffset = [&Clustering](const FRigidClustering::FClusterHandle& Cluster)
			{
				FRigidClustering::FRigidHandleArray Children;

				TQueue<TPair<FRigidClustering::FClusterHandle, int32>> Process;
				Process.Enqueue({ Cluster, 0 });

				TPair<FRigidClustering::FClusterHandle, int32> Next;
				while (Process.Dequeue(Next))
				{
					if (const FRigidClustering::FRigidHandleArray* CurrentChildren = Clustering.GetChildrenMap().Find(Next.Key))
					{
						if (Next.Value == ChaosConnectionGraphDrawLevelOffset)
						{
							Children.Append(*CurrentChildren);
						}
						else
						{
							for (FPBDRigidParticleHandle* Child : *CurrentChildren)
							{
								if (FPBDRigidClusteredParticleHandle* ClusteredChild = Child->CastToClustered())
								{
									Process.Enqueue({ClusteredChild, Next.Value + 1});
								}
							}
						}
					}
				}

				return Children;
			};

			auto VisitEveryConnectionToDraw = [&Clustering, &FindChildParticlesWithLevelOffset](auto&& Lambda)
			{
				for (const TPair<FRigidClustering::FClusterHandle, FRigidClustering::FRigidHandleArray>& ActiveCluster : Clustering.GetChildrenMap())
				{
					if (!ActiveCluster.Key->Disabled())
					{
						for (const FRigidClustering::FRigidHandle& Rigid : FindChildParticlesWithLevelOffset(ActiveCluster.Key))
						{
							if (const FRigidClustering::FClusterHandle& Child = Rigid->CastToClustered())
							{
								Lambda(Child);
							}
>>>>>>> 4af6daef
						}
					}
					DrawConnections(Connections, MaxStrain, Settings);
				}
<<<<<<< HEAD
			}
		}

		void DrawSuspensionConstraintsImpl(const FRigidTransform3& SpaceTransform, const FPBDSuspensionConstraints& Constraints, int32 ConstraintIndex, const FChaosDebugDrawSettings& Settings)
		{
			FConstGenericParticleHandle Particle = Constraints.GetConstrainedParticles(ConstraintIndex)[0];
			const FPBDSuspensionSettings& ConstraintSettings = Constraints.GetSettings(ConstraintIndex);
			const FPBDSuspensionResults& ConstraintResults = Constraints.GetResults(ConstraintIndex);
			
			if (!ConstraintSettings.Enabled)
			{
				return;
			}
			
			const FVec3& PLocal = Constraints.GetConstraintPosition(ConstraintIndex);
			const FRigidTransform3 ParticleTransform = Particle->GetTransformPQ();

			const FVec3 PWorld = ParticleTransform.TransformPosition(PLocal);
			const FVec3 AxisWorld = ParticleTransform.TransformVector(ConstraintSettings.Axis);
			const FReal AxisLen = ConstraintResults.Length;
			const FVec3 PushOutWorld = ConstraintResults.NetPushOut;
			const FVec3 HardStopPushOutWorld = ConstraintResults.HardStopNetPushOut;
			const FVec3 HardStopImpulseWorld = ConstraintResults.HardStopNetImpulse;

			FDebugDrawQueue::GetInstance().DrawDebugLine(
				SpaceTransform.TransformPosition(PWorld), 
				SpaceTransform.TransformPosition(PWorld + AxisLen * AxisWorld), 
				FColor::Green, false, UE_KINDA_SMALL_NUMBER, Settings.DrawPriority, Settings.LineThickness);

			if (Settings.PushOutScale > 0)
			{
				// Make the shorter line wider
				const FReal SpringPushOutLen = PushOutWorld.Size();
				const FReal HardStopPushOutLen = HardStopPushOutWorld.Size();
				const FRealSingle SpringWidthScale = (SpringPushOutLen > HardStopPushOutLen) ? FRealSingle(1) : FRealSingle(2);
				const FRealSingle HardStopWidthScale = (SpringPushOutLen > HardStopPushOutLen) ? FRealSingle(2) : FRealSingle(1);

				const FColor HardStopPushOutColor = FColor(0, 200, 100);
				const FColor SpringPushOutColor = FColor(0, 200, 0);

				FDebugDrawQueue::GetInstance().DrawDebugLine(
					SpaceTransform.TransformPosition(PWorld),
					SpaceTransform.TransformPosition(PWorld + Settings.PushOutScale * PushOutWorld),
					SpringPushOutColor, false, UE_KINDA_SMALL_NUMBER, Settings.DrawPriority, SpringWidthScale * Settings.LineThickness);

				FDebugDrawQueue::GetInstance().DrawDebugLine(
					SpaceTransform.TransformPosition(PWorld),
					SpaceTransform.TransformPosition(PWorld + Settings.PushOutScale * HardStopPushOutWorld),
					HardStopPushOutColor, false, UE_KINDA_SMALL_NUMBER, Settings.DrawPriority, HardStopWidthScale * Settings.LineThickness);
			}

			if (Settings.ImpulseScale > 0)
			{
				const FColor HardStopImpulseColor = FColor(200, 200, 0);

				FDebugDrawQueue::GetInstance().DrawDebugLine(
					SpaceTransform.TransformPosition(PWorld),
					SpaceTransform.TransformPosition(PWorld + Settings.PushOutScale * HardStopImpulseWorld),
					HardStopImpulseColor, false, UE_KINDA_SMALL_NUMBER, Settings.DrawPriority, Settings.LineThickness * FRealSingle(0.5));
=======
			};


			FRealSingle MaxStrain = TNumericLimits<FRealSingle>::Lowest();
			int32 NumConnections = 0;
			const TArrayCollectionArray<FRealSingle>& Strain = Clustering.GetStrainArray();

			VisitEveryConnectionToDraw(
				[&MaxStrain, &NumConnections](const FRigidClustering::FClusterHandle& Child)
				{
					MaxStrain = FMath::Max(MaxStrain, Child->GetInternalStrains());
					++NumConnections;
				}
			);

			if (NumConnections)
			{
				TSet<FOrderedClusterConnection> Connections;
				Connections.Reserve(NumConnections);

				VisitEveryConnectionToDraw(
					[&Settings, &Connections, &GetClusterTransform](const FRigidClustering::FClusterHandle& Child)
					{
						FColor PointColor = Settings.ShapesColorsPerState.GetColorFromState(Child->ObjectState());
						if (Child->IsAnchored())
						{
							PointColor = Settings.ShapesColorsPerState.KinematicColor;
						}
						FDebugDrawQueue::GetInstance().DrawDebugPoint(GetClusterTransform(Child).GetLocation(), PointColor, false, UE_KINDA_SMALL_NUMBER, uint8(Settings.DrawPriority), Settings.LineThickness * 10);

						if (bChaosDebugDrawConnectionGraphShowInternalStrains)
						{
							FDebugDrawQueue::GetInstance().DrawDebugString(Child->X(), FString::Printf(TEXT("%.1f"), Child->GetInternalStrains()), nullptr, FColor::White, UE_KINDA_SMALL_NUMBER, false, 1.0);
						}

						const FConnectivityEdgeArray& Edges = Child->ConnectivityEdges();
						for (const TConnectivityEdge<FReal>& Edge : Edges)
						{
							const FRigidClustering::FRigidHandle A = (Child < Edge.Sibling) ? Child : Edge.Sibling;
							const FRigidClustering::FRigidHandle B = (Child < Edge.Sibling) ? Edge.Sibling : Child;
							Connections.Add(FOrderedClusterConnection(A->CastToClustered(), B->CastToClustered(), Edge.Strain));
						}
					}
				);

				DrawConnections(Connections, MaxStrain, Settings);
			}
		}

		void DrawSuspensionConstraintsImpl(const FRigidTransform3& SpaceTransform, const FPBDSuspensionConstraints& Constraints, int32 ConstraintIndex, const FChaosDebugDrawSettings& Settings)
		{
			FConstGenericParticleHandle Particle = Constraints.GetConstrainedParticles(ConstraintIndex)[0];
			const FPBDSuspensionSettings& ConstraintSettings = Constraints.GetSettings(ConstraintIndex);
			const FPBDSuspensionResults& ConstraintResults = Constraints.GetResults(ConstraintIndex);
			
			if (!ConstraintSettings.Enabled)
			{
				return;
			}
			
			const FVec3& PLocal = Constraints.GetConstraintPosition(ConstraintIndex);
			const FRigidTransform3 ParticleTransform = Particle->GetTransformPQ();

			const FVec3 PWorld = ParticleTransform.TransformPosition(PLocal);
			const FVec3 AxisWorld = ParticleTransform.TransformVector(ConstraintSettings.Axis);
			const FReal AxisLen = ConstraintResults.Length;
			const FVec3 PushOutWorld = ConstraintResults.NetPushOut;
			const FVec3 HardStopPushOutWorld = ConstraintResults.HardStopNetPushOut;
			const FVec3 HardStopImpulseWorld = ConstraintResults.HardStopNetImpulse;

			FDebugDrawQueue::GetInstance().DrawDebugLine(
				SpaceTransform.TransformPosition(PWorld), 
				SpaceTransform.TransformPosition(PWorld + AxisLen * AxisWorld), 
				FColor::Green, false, UE_KINDA_SMALL_NUMBER, uint8(Settings.DrawPriority), Settings.LineThickness);

			if (Settings.PushOutScale > 0)
			{
				// Make the shorter line wider
				const FReal SpringPushOutLen = PushOutWorld.Size();
				const FReal HardStopPushOutLen = HardStopPushOutWorld.Size();
				const FRealSingle SpringWidthScale = (SpringPushOutLen > HardStopPushOutLen) ? FRealSingle(1) : FRealSingle(2);
				const FRealSingle HardStopWidthScale = (SpringPushOutLen > HardStopPushOutLen) ? FRealSingle(2) : FRealSingle(1);

				const FColor HardStopPushOutColor = FColor(0, 200, 100);
				const FColor SpringPushOutColor = FColor(0, 200, 0);

				FDebugDrawQueue::GetInstance().DrawDebugLine(
					SpaceTransform.TransformPosition(PWorld),
					SpaceTransform.TransformPosition(PWorld + Settings.PushOutScale * PushOutWorld),
					SpringPushOutColor, false, UE_KINDA_SMALL_NUMBER, uint8(Settings.DrawPriority), SpringWidthScale * Settings.LineThickness);

				FDebugDrawQueue::GetInstance().DrawDebugLine(
					SpaceTransform.TransformPosition(PWorld),
					SpaceTransform.TransformPosition(PWorld + Settings.PushOutScale * HardStopPushOutWorld),
					HardStopPushOutColor, false, UE_KINDA_SMALL_NUMBER, uint8(Settings.DrawPriority), HardStopWidthScale * Settings.LineThickness);
			}

			if (Settings.ImpulseScale > 0)
			{
				const FColor HardStopImpulseColor = FColor(200, 200, 0);

				FDebugDrawQueue::GetInstance().DrawDebugLine(
					SpaceTransform.TransformPosition(PWorld),
					SpaceTransform.TransformPosition(PWorld + Settings.PushOutScale * HardStopImpulseWorld),
					HardStopImpulseColor, false, UE_KINDA_SMALL_NUMBER, uint8(Settings.DrawPriority), Settings.LineThickness * FRealSingle(0.5));
>>>>>>> 4af6daef
			}
		}


		void DrawParticleShapes(const FRigidTransform3& SpaceTransform, const TParticleView<FGeometryParticles>& ParticlesView, FReal ColorScale, const FChaosDebugDrawSettings* Settings)
		{
			if (FDebugDrawQueue::IsDebugDrawingEnabled())
			{
				const FChaosDebugDrawSettings& DebugDrawSettings = GetChaosDebugDrawSettings(Settings);
				for (auto& Particle : ParticlesView)
				{				
					FColor Color = ((float)ColorScale * DebugDrawSettings.ShapesColorsPerState.GetColorFromState(Particle.ObjectState())).ToFColor(false);
					DrawParticleShapesImpl(SpaceTransform, GetHandleHelper(&Particle), Color, DebugDrawSettings);
				}
			}
		}

		void DrawParticleShapes(const FRigidTransform3& SpaceTransform, const TParticleView<FKinematicGeometryParticles>& ParticlesView, FReal ColorScale, const FChaosDebugDrawSettings* Settings)
		{
			if (FDebugDrawQueue::IsDebugDrawingEnabled())
			{
				const FChaosDebugDrawSettings& DebugDrawSettings = GetChaosDebugDrawSettings(Settings);
				for (auto& Particle : ParticlesView)
				{
					FColor Color = ((float)ColorScale * DebugDrawSettings.ShapesColorsPerState.GetColorFromState(Particle.ObjectState())).ToFColor(false);
					DrawParticleShapesImpl(SpaceTransform, GetHandleHelper(&Particle), Color, DebugDrawSettings);
				}
			}
		}

		void DrawParticleShapes(const FRigidTransform3& SpaceTransform, const TParticleView<FPBDRigidParticles>& ParticlesView, FReal ColorScale, const FChaosDebugDrawSettings* Settings)
		{
			if (FDebugDrawQueue::IsDebugDrawingEnabled())
			{
				const FChaosDebugDrawSettings& DebugDrawSettings = GetChaosDebugDrawSettings(Settings);
				for (auto& Particle : ParticlesView)
				{
					FColor Color = ((float)ColorScale * DebugDrawSettings.ShapesColorsPerState.GetColorFromState(Particle.ObjectState())).ToFColor(false);
					DrawParticleShapesImpl(SpaceTransform, GetHandleHelper(&Particle), Color, DebugDrawSettings);
				}
			}
		}

		void DrawParticleShapes(const FRigidTransform3& SpaceTransform, const FGeometryParticleHandle* Particle, const FColor& Color, const FChaosDebugDrawSettings* Settings)
		{
			if (FDebugDrawQueue::IsDebugDrawingEnabled())
			{
				DrawParticleShapesImpl(SpaceTransform, Particle, Color, GetChaosDebugDrawSettings(Settings));
			}
		}

		void DrawParticleShapes(const FRigidTransform3& SpaceTransform, const FGeometryParticle* Particle, const FColor& Color, const FChaosDebugDrawSettings* Settings)
		{
			if (FDebugDrawQueue::IsDebugDrawingEnabled())
			{
				DrawParticleShapesImpl(SpaceTransform, Particle, Color, GetChaosDebugDrawSettings(Settings));
			}
		}

<<<<<<< HEAD
=======
		void DrawParticleBVH(const FRigidTransform3& SpaceTransform, const FGeometryParticleHandle* Particle, const FColor& Color, const FChaosDebugDrawSettings* Settings)
		{
			if (FDebugDrawQueue::IsDebugDrawingEnabled())
			{
				DrawParticleBVHImpl(SpaceTransform, Particle, Color, GetChaosDebugDrawSettings(Settings));
			}
		}

>>>>>>> 4af6daef
		void DrawParticleBounds(const FRigidTransform3& SpaceTransform, const TParticleView<FGeometryParticles>& ParticlesView, const FReal Dt, const FChaosDebugDrawSettings* Settings)
		{
			if (FDebugDrawQueue::IsDebugDrawingEnabled())
			{
				for (auto& Particle : ParticlesView)
				{
					DrawParticleBoundsImpl(SpaceTransform, GetHandleHelper(&Particle), Dt, GetChaosDebugDrawSettings(Settings));
				}
			}
		}

		void DrawParticleBounds(const FRigidTransform3& SpaceTransform, const TParticleView<FKinematicGeometryParticles>& ParticlesView, const FReal Dt, const FChaosDebugDrawSettings* Settings)
		{
			if (FDebugDrawQueue::IsDebugDrawingEnabled())
			{
				for (auto& Particle : ParticlesView)
				{
					DrawParticleBoundsImpl(SpaceTransform, GetHandleHelper(&Particle), Dt, GetChaosDebugDrawSettings(Settings));
				}
			}
		}

		void DrawParticleBounds(const FRigidTransform3& SpaceTransform, const TParticleView<FPBDRigidParticles>& ParticlesView, const FReal Dt, const FChaosDebugDrawSettings* Settings)
		{
			if (FDebugDrawQueue::IsDebugDrawingEnabled())
			{
				for (auto& Particle : ParticlesView)
				{
					DrawParticleBoundsImpl(SpaceTransform, GetHandleHelper(&Particle), Dt, GetChaosDebugDrawSettings(Settings));
				}
			}
		}

		void DrawParticleTransforms(const FRigidTransform3& SpaceTransform, const TParticleView<FGeometryParticles>& ParticlesView, const FChaosDebugDrawSettings* Settings)
		{
			if (FDebugDrawQueue::IsDebugDrawingEnabled())
			{
				int32 Index = 0;
				for (auto& Particle : ParticlesView)
				{
					DrawParticleTransformImpl(SpaceTransform, GetHandleHelper(&Particle), Index++, 1.0f, GetChaosDebugDrawSettings(Settings));
				}
			}
		}

		void DrawParticleTransforms(const FRigidTransform3& SpaceTransform, const TParticleView<FKinematicGeometryParticles>& ParticlesView, const FChaosDebugDrawSettings* Settings)
		{
			if (FDebugDrawQueue::IsDebugDrawingEnabled())
			{
				int32 Index = 0;
				for (auto& Particle : ParticlesView)
				{
					DrawParticleTransformImpl(SpaceTransform, GetHandleHelper(&Particle), Index++, 1.0f, GetChaosDebugDrawSettings(Settings));
				}
			}
		}

		void DrawParticleTransforms(const FRigidTransform3& SpaceTransform, const TParticleView<FPBDRigidParticles>& ParticlesView, const FChaosDebugDrawSettings* Settings)
		{
			if (FDebugDrawQueue::IsDebugDrawingEnabled())
			{
				int32 Index = 0;
				for (auto& Particle : ParticlesView)
				{
					DrawParticleTransformImpl(SpaceTransform, GetHandleHelper(&Particle), Index++, 1.0f, GetChaosDebugDrawSettings(Settings));
				}
			}
		}

		void DrawParticleCollisions(const FRigidTransform3& SpaceTransform, const FGeometryParticleHandle* Particle, const FPBDCollisionConstraints& Collisions, const FChaosDebugDrawSettings* Settings)
		{
			if (FDebugDrawQueue::IsDebugDrawingEnabled())
			{
				for (const Chaos::FPBDCollisionConstraintHandle * ConstraintHandle : Collisions.GetConstConstraintHandles())
				{
					if (ConstraintHandle == nullptr)
					{
						continue;
					}

					TVec2<const FGeometryParticleHandle*> ConstrainedParticles = ConstraintHandle->GetConstrainedParticles();
					if ((ConstrainedParticles[0] == Particle) || (ConstrainedParticles[1] == Particle))
					{
						DrawCollisionImpl(SpaceTransform, ConstraintHandle, 1.0f, 0.0f, GetChaosDebugDrawSettings(Settings));
					}
				}
			}
		}

		void DrawCollision(const FRigidTransform3& SpaceTransform, const FPBDCollisionConstraint& Collision, FRealSingle ColorScale, const FChaosDebugDrawSettings* Settings)
		{
			if (FDebugDrawQueue::IsDebugDrawingEnabled())
			{
				DrawCollisionImpl(SpaceTransform, Collision, ColorScale, ChaosDebugDrawCollisionDuration, GetChaosDebugDrawSettings(Settings));
			}
		}

		void DrawCollisions(const FRigidTransform3& SpaceTransform, const FPBDCollisionConstraints& Collisions, FRealSingle ColorScale, const FChaosDebugDrawSettings* Settings)
		{
			if (FDebugDrawQueue::IsDebugDrawingEnabled())
			{
				for (int32 ConstraintIndex = 0; ConstraintIndex < Collisions.NumConstraints(); ++ConstraintIndex)
				{
					DrawCollisionImpl(SpaceTransform, Collisions.GetConstraint(ConstraintIndex), ColorScale, ChaosDebugDrawCollisionDuration, GetChaosDebugDrawSettings(Settings));
				}
			}
		}

		void DrawCollisions(const FRigidTransform3& SpaceTransform, const Private::FCollisionConstraintAllocator& CollisionAllocator, FRealSingle ColorScale, const FChaosDebugDrawSettings* Settings)
		{
			if (FDebugDrawQueue::IsDebugDrawingEnabled())
			{
				CollisionAllocator.VisitConstCollisions(
					[&](const FPBDCollisionConstraint& Collision)
					{
						DrawCollisionImpl(SpaceTransform, &Collision, ColorScale, ChaosDebugDrawCollisionDuration, GetChaosDebugDrawSettings(Settings));
						return ECollisionVisitorResult::Continue;
					});
			}
		}

		void DrawJointConstraints(const FRigidTransform3& SpaceTransform, const TArray<FPBDJointConstraintHandle*>& ConstraintHandles, Chaos::FRealSingle ColorScale, const FChaosDebugDrawJointFeatures& FeatureMask, const FChaosDebugDrawSettings* Settings)
		{
			if (FDebugDrawQueue::IsDebugDrawingEnabled())
			{
				for (const FPBDJointConstraintHandle* ConstraintHandle : ConstraintHandles)
				{
					DrawJointConstraintImpl(SpaceTransform, ConstraintHandle, ColorScale, FeatureMask, GetChaosDebugDrawSettings(Settings));
				}
			}
		}

		void DrawJointConstraints(const FRigidTransform3& SpaceTransform, const FPBDJointConstraints& Constraints, Chaos::FRealSingle ColorScale, const FChaosDebugDrawJointFeatures& FeatureMask, const FChaosDebugDrawSettings* Settings)
		{
			if (FDebugDrawQueue::IsDebugDrawingEnabled())
			{
				for (int32 ConstraintIndex = 0; ConstraintIndex < Constraints.NumConstraints(); ++ConstraintIndex)
				{
					DrawJointConstraintImpl(SpaceTransform, Constraints.GetConstraintHandle(ConstraintIndex), ColorScale, FeatureMask, GetChaosDebugDrawSettings(Settings));
				}
			}
		}

		void DrawSimulationSpace(const FSimulationSpace& SimSpace, const FChaosDebugDrawSettings* Settings)
		{
			if (FDebugDrawQueue::IsDebugDrawingEnabled())
			{
				DrawSimulationSpaceImpl(SimSpace, GetChaosDebugDrawSettings(Settings));
			}
		}

		void DrawConstraintGraph(const FRigidTransform3& SpaceTransform, const Private::FPBDIslandManager& Graph, const FChaosDebugDrawSettings* Settings)
		{
			if (FDebugDrawQueue::IsDebugDrawingEnabled())
			{
				DrawConstraintGraphImpl(SpaceTransform, Graph, GetChaosDebugDrawSettings(Settings));
			}
		}

		void DrawConnectionGraph(const FRigidClustering& Clustering, const FChaosDebugDrawSettings* Settings)
<<<<<<< HEAD
		{
			if (FDebugDrawQueue::IsDebugDrawingEnabled())
			{
				DrawConnectionGraphImpl(Clustering, GetChaosDebugDrawSettings(Settings));
			}
		}

		void DrawCollidingShapes(const FRigidTransform3& SpaceTransform, const FPBDCollisionConstraints& Collisions, FRealSingle ColorScale, const FRealSingle Duration, const FChaosDebugDrawSettings* Settings)
		{
			if (FDebugDrawQueue::IsDebugDrawingEnabled())
			{
				DrawCollidingShapesImpl(SpaceTransform, Collisions, ColorScale, Duration, GetChaosDebugDrawSettings(Settings));
			}
		}

		void DrawCollidingShapes(const FRigidTransform3& SpaceTransform, const FPBDCollisionConstraint& Collision, FRealSingle ColorScale, const FRealSingle Duration, const FChaosDebugDrawSettings* Settings)
		{
			if (FDebugDrawQueue::IsDebugDrawingEnabled())
			{
				DrawCollidingShapesImpl(SpaceTransform, Collision, ColorScale, Duration, GetChaosDebugDrawSettings(Settings));
			}
		}

		class FSpatialDebugDrawInterface: public ISpatialDebugDrawInterface
		{
		public:
			FSpatialDebugDrawInterface(const FChaosDebugDrawSettings& InSettings)
				: Settings(InSettings)
			{}
			
			virtual ~FSpatialDebugDrawInterface() override = default;

			virtual void Box(const FAABB3& InBox, const TVec3<FReal>& InLinearColor, float InThickness) override
			{
				FDebugDrawQueue::GetInstance().DrawDebugBox(InBox.Center(), InBox.Extents() * FReal(0.5), FQuat::Identity, FLinearColor(InLinearColor).ToFColor(false), false, -1.f, Settings.DrawPriority, InThickness);
			}

			virtual void Line(const TVec3<FReal>& InBegin, const TVec3<FReal>& InEnd, const TVec3<FReal>& InLinearColor, float InThickness) override
			{
				FDebugDrawQueue::GetInstance().DrawDebugLine(InBegin, InEnd, FLinearColor(InLinearColor).ToFColor(false), false, -1.f, Settings.DrawPriority, InThickness);
			}
		private:
			FChaosDebugDrawSettings Settings;
		};

		void DrawSpatialAccelerationStructure(const ISpatialAcceleration<FAccelerationStructureHandle, FReal, 3>& InSpatialAccelerationStructure, const FChaosDebugDrawSettings* InSettings)
		{
		#if !UE_BUILD_SHIPPING
			FSpatialDebugDrawInterface DebugDrawInterface(GetChaosDebugDrawSettings(InSettings));
			InSpatialAccelerationStructure.DebugDraw(&DebugDrawInterface);
		#endif
		}

		void DrawSuspensionConstraints(const FRigidTransform3& SpaceTransform, const FPBDSuspensionConstraints& Constraints, const FChaosDebugDrawSettings* Settings)
		{
			if (FDebugDrawQueue::IsDebugDrawingEnabled())
			{
				for (int32 ConstraintIndex = 0; ConstraintIndex < Constraints.NumConstraints(); ++ConstraintIndex)
				{
					DrawSuspensionConstraintsImpl(SpaceTransform, Constraints, ConstraintIndex, GetChaosDebugDrawSettings(Settings));
				}
			}
		}

		void DrawCharacterGroundConstraints(const FRigidTransform3& SpaceTransform, const FCharacterGroundConstraintContainer& Constraints, const FChaosDebugDrawSettings* Settings)
		{
			if (FDebugDrawQueue::IsDebugDrawingEnabled())
			{
				for (int32 ConstraintIndex = 0; ConstraintIndex < Constraints.NumConstraints(); ++ConstraintIndex)
				{
					DrawCharacterGroundConstraintImpl(SpaceTransform, Constraints.GetConstraint(ConstraintIndex), GetChaosDebugDrawSettings(Settings));
				}
			}
		}

		void DrawCCDCollisionImpulse(const FRigidTransform3& SpaceTransform, const FCCDConstraint& CCDConstraint, const int32 ManifoldPointIndex, const FVec3& Impulse, const FChaosDebugDrawSettings* Settings)
		{
			if (FDebugDrawQueue::IsDebugDrawingEnabled())
			{
				DrawCCDCollisionImpulseImpl(SpaceTransform, CCDConstraint, ManifoldPointIndex, Impulse, GetChaosDebugDrawSettings(Settings));
			}
		}

=======
		{
			if (FDebugDrawQueue::IsDebugDrawingEnabled())
			{
				DrawConnectionGraphImpl(Clustering, GetChaosDebugDrawSettings(Settings));
			}
		}

		void DrawCollidingShapes(const FRigidTransform3& SpaceTransform, const FPBDCollisionConstraints& Collisions, FRealSingle ColorScale, const FRealSingle Duration, const FChaosDebugDrawSettings* Settings)
		{
			if (FDebugDrawQueue::IsDebugDrawingEnabled())
			{
				DrawCollidingShapesImpl(SpaceTransform, Collisions, ColorScale, Duration, GetChaosDebugDrawSettings(Settings));
			}
		}

		void DrawCollidingShapes(const FRigidTransform3& SpaceTransform, const FPBDCollisionConstraint& Collision, FRealSingle ColorScale, const FRealSingle Duration, const FChaosDebugDrawSettings* Settings)
		{
			if (FDebugDrawQueue::IsDebugDrawingEnabled())
			{
				DrawCollidingShapesImpl(SpaceTransform, Collision, ColorScale, Duration, GetChaosDebugDrawSettings(Settings));
			}
		}

		class FSpatialDebugDrawInterface: public ISpatialDebugDrawInterface
		{
		public:
			FSpatialDebugDrawInterface(const FChaosDebugDrawSettings& InSettings)
				: Settings(InSettings)
			{}
			
			virtual ~FSpatialDebugDrawInterface() override = default;

			virtual void Box(const FAABB3& InBox, const TVec3<FReal>& InLinearColor, float InThickness) override
			{
				FDebugDrawQueue::GetInstance().DrawDebugBox(InBox.Center(), InBox.Extents() * FReal(0.5), FQuat::Identity, FLinearColor(InLinearColor).ToFColor(false), false, -1.f, uint8(Settings.DrawPriority), InThickness);
			}

			virtual void Line(const TVec3<FReal>& InBegin, const TVec3<FReal>& InEnd, const TVec3<FReal>& InLinearColor, float InThickness) override
			{
				FDebugDrawQueue::GetInstance().DrawDebugLine(InBegin, InEnd, FLinearColor(InLinearColor).ToFColor(false), false, -1.f, uint8(Settings.DrawPriority), InThickness);
			}
		private:
			FChaosDebugDrawSettings Settings;
		};

		void DrawSpatialAccelerationStructure(const ISpatialAcceleration<FAccelerationStructureHandle, FReal, 3>& InSpatialAccelerationStructure, const FChaosDebugDrawSettings* InSettings)
		{
		#if !UE_BUILD_SHIPPING
			FSpatialDebugDrawInterface DebugDrawInterface(GetChaosDebugDrawSettings(InSettings));
			InSpatialAccelerationStructure.DebugDraw(&DebugDrawInterface);
		#endif
		}

		void DrawSuspensionConstraints(const FRigidTransform3& SpaceTransform, const FPBDSuspensionConstraints& Constraints, const FChaosDebugDrawSettings* Settings)
		{
			if (FDebugDrawQueue::IsDebugDrawingEnabled())
			{
				for (int32 ConstraintIndex = 0; ConstraintIndex < Constraints.NumConstraints(); ++ConstraintIndex)
				{
					DrawSuspensionConstraintsImpl(SpaceTransform, Constraints, ConstraintIndex, GetChaosDebugDrawSettings(Settings));
				}
			}
		}

		void DrawCharacterGroundConstraints(const FRigidTransform3& SpaceTransform, const FCharacterGroundConstraintContainer& Constraints, const FChaosDebugDrawSettings* Settings)
		{
			if (FDebugDrawQueue::IsDebugDrawingEnabled())
			{
				for (int32 ConstraintIndex = 0; ConstraintIndex < Constraints.NumConstraints(); ++ConstraintIndex)
				{
					DrawCharacterGroundConstraintImpl(SpaceTransform, Constraints.GetConstraint(ConstraintIndex), GetChaosDebugDrawSettings(Settings));
				}
			}
		}

		void DrawCCDCollisionImpulse(const FRigidTransform3& SpaceTransform, const FCCDConstraint& CCDConstraint, const int32 ManifoldPointIndex, const FVec3& Impulse, const FChaosDebugDrawSettings* Settings)
		{
			if (FDebugDrawQueue::IsDebugDrawingEnabled())
			{
				DrawCCDCollisionImpulseImpl(SpaceTransform, CCDConstraint, ManifoldPointIndex, Impulse, GetChaosDebugDrawSettings(Settings));
			}
		}

>>>>>>> 4af6daef
		void DrawCCDAxisThreshold(const FVec3& X, const FVec3& AxisThreshold, const FVec3& DeltaX, const FQuat& R)
		{
			// Call the version of DeltaExceedsThreshold that provides access to its
			// intermediate variables so we can debug draw them
			FVec3 AbsLocalDelta, AxisThresholdScaled, AxisThresholdDiff;
<<<<<<< HEAD
			const bool bEnableCCD = CCDHelpers::DeltaExceedsThreshold(
=======
			const bool bEnableCCD = FCCDHelpers::DeltaExceedsThreshold(
>>>>>>> 4af6daef
				AxisThreshold, DeltaX, R, AbsLocalDelta, AxisThresholdScaled, AxisThresholdDiff);
			const FVector AxisPercents = AbsLocalDelta / AxisThresholdScaled;

			// Pick draw settings
			const FColor BoundsColor = bEnableCCD ? FColor::Orange : FColor::Cyan;
			const FColor DeltaColor = FColor::Red;
			const float ArrowSize = 20.f;
			const FString AxisStrings[] = { FString("X"), FString("Y"), FString("Z") };
			const float AxisThickness = 4.f;
			const float DeltaThickness = 2.f;
			const float BoundsThickness = 2.f;

			const auto DrawAxis = [&](const int32 AxisIndex)
			{
				const bool bAxisEnableCCD = AxisThresholdDiff[AxisIndex] > 0.f;
				const FColor AxisColor = bEnableCCD ? FColor::Orange : FColor::Cyan;
				FVector AxisLocalExtent = FVector::ZeroVector;
				FVector AxisLocalDelta = FVector::ZeroVector;
				AxisLocalExtent[AxisIndex] = AxisThresholdScaled[AxisIndex];
				AxisLocalDelta[AxisIndex] = AbsLocalDelta[AxisIndex];
				const FVector AxisExtent = R.RotateVector(AxisLocalExtent);
				const FVector AxisDelta = R.RotateVector(AxisLocalDelta);
				FDebugDrawQueue::GetInstance().DrawDebugDirectionalArrow(X, X + AxisExtent, ArrowSize, AxisColor, false, -1.f, -1, AxisThickness);
				FDebugDrawQueue::GetInstance().DrawDebugDirectionalArrow(X, X + AxisDelta, ArrowSize, DeltaColor, false, -1.f, -1, DeltaThickness);
				FDebugDrawQueue::GetInstance().DrawDebugString(X + AxisExtent, FString::Printf(TEXT("%s: %.2f%%"), *AxisStrings[AxisIndex], AxisPercents[AxisIndex] * 100.f), nullptr, AxisColor, -1.f, true, 1.f);
			};

			// Get the index of the largest element
			const auto MaxIndex = [](const FVector& Vec)
			{
				return Vec[0] > Vec[1]
					? (Vec[0] > Vec[2] ? (uint8)0 : (uint8)2)
					: (Vec[1] > Vec[2] ? (uint8)1 : (uint8)2);
			};

			// Draw the axis which has the highest percentage of it's available position delta
			const int32 AxisIndexMaxPercent = MaxIndex(AxisPercents);
			DrawAxis(AxisIndexMaxPercent);

			// Draw a box representing the size of the CCD extents on each axis at the start
			// and end position of the CoM over this frame (gray = no ccd, orange = ccd enabled)
			// Also draw a position delta vector (red) and the threshold delta vector (green)
			const FVector HalfExtents = AxisThreshold * .5f;
			FDebugDrawQueue::GetInstance().DrawDebugBox(X, HalfExtents, R, BoundsColor, false, -1.f, -1, BoundsThickness);
			FDebugDrawQueue::GetInstance().DrawDebugBox(X + DeltaX, HalfExtents, R, BoundsColor, false, -1.f, -1, BoundsThickness);
			const float ScaleArray[] = { -1.f, 1.f };
			for (uint8 IX = 0; IX < 2; ++IX)
			{
				for (uint8 IY = 0; IY < 2; ++IY)
				{
					for (uint8 IZ = 0; IZ < 2; ++IZ)
					{
						const FVector LocalOffset = HalfExtents * FVector(ScaleArray[IX], ScaleArray[IY], ScaleArray[IZ]);
						const FVector Offset = R.RotateVector(LocalOffset);
						FDebugDrawQueue::GetInstance().DrawDebugLine(X + Offset, X + Offset + DeltaX, BoundsColor, false, -1.f, -1, BoundsThickness);
					}
				}
			}
		}

	}	// namespace DebugDraw
}	// namespace Chaos

#endif<|MERGE_RESOLUTION|>--- conflicted
+++ resolved
@@ -54,12 +54,9 @@
 		bool bChaosDebugDebugDrawColorShapesByIsland = false;
 		FAutoConsoleVariableRef CVarChaosDebugDebugDrawColorShapesByIsland(TEXT("p.Chaos.DebugDraw.ColorShapesByIsland"), bChaosDebugDebugDrawColorShapesByIsland, TEXT("Whether to use particle island to define the color of the shapes instead of using the particle state "));
 
-<<<<<<< HEAD
-=======
 		bool bChaosDebugDebugDrawColorShapesByInternalCluster = false;
 		FAutoConsoleVariableRef CVarChaosDebugDebugDrawColorShapesByInternalCluster(TEXT("p.Chaos.DebugDraw.ColorShapesByInternalCluster"), bChaosDebugDebugDrawColorShapesByInternalCluster, TEXT("Whether to check if the particle is an internal cluster to define its color (black : regular particle: red :internal cluster )"));
 
->>>>>>> 4af6daef
 		bool bChaosDebugDebugDrawColorBoundsByShapeType = false;
 		FAutoConsoleVariableRef CVarChaosDebugDebugDrawColorBoundsByShapeType(TEXT("p.Chaos.DebugDraw.ColorBoundsByShapeType"), bChaosDebugDebugDrawColorBoundsByShapeType, TEXT("Whether to use shape type to define the color of the bounds instead of using the particle state (if multiple shapes , will use the first one)"));
 
@@ -91,8 +88,6 @@
 		float ChaosDebugDrawCollisionDuration = 0.0f;
 		FAutoConsoleVariableRef CVarChaosDebugDrawCollisionDuration(TEXT("p.Chaos.DebugDraw.CollisionDuration"), ChaosDebugDrawCollisionDuration, TEXT("How long Collision debug draw should remain on screen in seconds. 0 for 1 frame."));
 
-<<<<<<< HEAD
-=======
 		int32 ChaosConnectionGraphDrawLevelOffset = 0;
 		FAutoConsoleVariableRef CVarChaosConnectionGraphDrawLevelOffset(TEXT("p.Chaos.DebugDraw.ConnectionGraphLevelOffset"), ChaosConnectionGraphDrawLevelOffset, TEXT("If 0, draws the connection graph between children particles of active particles. If 1, draws the connection grpah between grand-children particles of active particles, etc."));
 
@@ -108,7 +103,6 @@
 		FAutoConsoleVariableRef CVarChaosDebugDebugDrawBVHLevel(TEXT("p.Chaos.DebugDraw.BVHLevel"), ChaosDebugDebugDrawBVHLevel, TEXT("Which level of the BVH to draw (-1 = Leaf)"));
 		FAutoConsoleVariableRef CVarChaosDebugDebugDrawBVHShapes(TEXT("p.Chaos.DebugDraw.BVHShapes"), bChaosDebugDebugDrawBVHShapes, TEXT("Whether to draw the shapes in each BVH node (colorized)"));
 		FAutoConsoleVariableRef CVarChaosDebugDebugDrawBVHBounds(TEXT("p.Chaos.DebugDraw.BVHBounds"), bChaosDebugDebugDrawBVHBounds, TEXT("Whether to draw the BVH node bounds (colorized)"));
->>>>>>> 4af6daef
 
 		// NOTE: These settings should never really be used - they are the fallback defaults
 		// if the user does not specify settings in the debug draw call.
@@ -206,29 +200,14 @@
 			return ChaosDefaultBoundsColorsByState;
 		}
 
-<<<<<<< HEAD
-		FColor GetIslandColor(const int32 IslandIndex, const bool bIsAwake)
-		{
-			static FColor AwakeColors[] =
-=======
 		FColor GetIndexColor(const int32 Index)
 		{
 			static const FColor Colors[] =
->>>>>>> 4af6daef
 			{
 				FColor::Red,
 				FColor::Orange,
 				FColor::Yellow,
 				FColor::Green,
-<<<<<<< HEAD
-				FColor::Blue,
-				FColor::Magenta,
-			};
-			const int32 NumAwakeColors = UE_ARRAY_COUNT(AwakeColors);
-			static FColor SleepingColor = FColor::Black;
-
-			return bIsAwake ? AwakeColors[IslandIndex % NumAwakeColors] : SleepingColor;
-=======
 				FColor::Emerald,
 				FColor::Cyan,
 				FColor::Turquoise,
@@ -258,7 +237,6 @@
 			}
 
 			return GetIndexColor(IslandIndex);
->>>>>>> 4af6daef
 		};
 
 
@@ -329,23 +307,15 @@
 		//
 
 		void DrawShapesImpl(const FGeometryParticleHandle* Particle, const FRigidTransform3& ShapeTransform, const FImplicitObject* Implicit, const FShapeOrShapesArray& Shapes, const FReal Margin, const FColor& Color, const FRealSingle Duration, const FChaosDebugDrawSettings& Settings);
-<<<<<<< HEAD
 
 		void DrawShape(const FRigidTransform3& ShapeTransform, const FImplicitObject* Implicit, const FShapeOrShapesArray& Shapes, const FColor& Color, const FChaosDebugDrawSettings* Settings)
 		{
-			// Note: At the time of commenting this function does nothing as DrawShapesImpl does not handle null particle.
 			DrawShapesImpl(nullptr, ShapeTransform, Implicit, Shapes, 0.0f, Color, 0.0f, GetChaosDebugDrawSettings(Settings));
-=======
-
-		void DrawShape(const FRigidTransform3& ShapeTransform, const FImplicitObject* Implicit, const FShapeOrShapesArray& Shapes, const FColor& Color, const FChaosDebugDrawSettings* Settings)
-		{
-			DrawShapesImpl(nullptr, ShapeTransform, Implicit, Shapes, 0.0f, Color, 0.0f, GetChaosDebugDrawSettings(Settings));
 		}
 
 		void DrawShape(const FRigidTransform3& ShapeTransform, const FImplicitObject* Implicit, const FShapeOrShapesArray& Shapes, const FColor& Color, const float Duration, const FChaosDebugDrawSettings* Settings)
 		{
 			DrawShapesImpl(nullptr, ShapeTransform, Implicit, Shapes, 0.0f, Color, Duration, GetChaosDebugDrawSettings(Settings));
->>>>>>> 4af6daef
 		}
 
 		void DrawShapesConvexImpl(const TGeometryParticleHandle<FReal, 3>* Particle, const FRigidTransform3& ShapeTransform, const FConvex* Shape, const FReal InMargin, const FColor& Color, const FRealSingle Duration, const FChaosDebugDrawSettings& Settings)
@@ -369,11 +339,7 @@
 						const FVec3 ExplodeDelta = ChaosDebugDrawConvexExplodeDistance * N0;
 
 						// Outer shape
-<<<<<<< HEAD
-						FDebugDrawQueue::GetInstance().DrawDebugLine(OuterP0 + ExplodeDelta, OuterP1 + ExplodeDelta, Color, false, Duration, Settings.DrawPriority, Settings.ShapeThicknesScale * Settings.LineThickness);
-=======
 						FDebugDrawQueue::GetInstance().DrawDebugLine(OuterP0 + ExplodeDelta, OuterP1 + ExplodeDelta, Color, false, Duration, uint8(Settings.DrawPriority), Settings.ShapeThicknesScale * Settings.LineThickness);
->>>>>>> 4af6daef
 
 						// Core shape and lines connecting core to outer
 						if (Margin > 0.0f)
@@ -381,23 +347,14 @@
 							const FRealSingle LineThickness = 0.5f * Settings.ShapeThicknesScale * Settings.LineThickness;
 							const FVec3 InnerP0 = ShapeTransform.TransformPositionNoScale(Shape->GetMarginAdjustedVertexScaled(VertexIndex0, Margin, ShapeTransform.GetScale3D(), nullptr));
 							const FVec3 InnerP1 = ShapeTransform.TransformPositionNoScale(Shape->GetMarginAdjustedVertexScaled(VertexIndex1, Margin, ShapeTransform.GetScale3D(), nullptr));
-<<<<<<< HEAD
-							FDebugDrawQueue::GetInstance().DrawDebugLine(InnerP0, InnerP1, FColor::Blue, false, Duration, Settings.DrawPriority, LineThickness);
-							FDebugDrawQueue::GetInstance().DrawDebugLine(InnerP0, OuterP0, FColor::Black, false, Duration, Settings.DrawPriority, LineThickness);
-=======
 							FDebugDrawQueue::GetInstance().DrawDebugLine(InnerP0, InnerP1, FColor::Blue, false, Duration, uint8(Settings.DrawPriority), LineThickness);
 							FDebugDrawQueue::GetInstance().DrawDebugLine(InnerP0, OuterP0, FColor::Black, false, Duration, uint8(Settings.DrawPriority), LineThickness);
->>>>>>> 4af6daef
 						}
 
 						// Vertex and face normal
 						if (bChaosDebugDebugDrawConvexVertices)
 						{
-<<<<<<< HEAD
-							FDebugDrawQueue::GetInstance().DrawDebugLine(OuterP0 + ExplodeDelta, OuterP0 + ExplodeDelta + Settings.DrawScale * 20.0f * N0, FColor::Green, false, Duration, Settings.DrawPriority, Settings.LineThickness);
-=======
 							FDebugDrawQueue::GetInstance().DrawDebugLine(OuterP0 + ExplodeDelta, OuterP0 + ExplodeDelta + Settings.DrawScale * 20.0f * N0, FColor::Green, false, Duration, uint8(Settings.DrawPriority), Settings.LineThickness);
->>>>>>> 4af6daef
 						}
 					}
 				}
@@ -630,11 +587,7 @@
 				{
 					// Retrieve shape from union's shapes array
 					const FPerShapeData* PerShapeData = nullptr;
-<<<<<<< HEAD
-					if (ensure(!Shapes.IsSingleShape()))
-=======
 					if (!Shapes.IsSingleShape())
->>>>>>> 4af6daef
 					{
 						const FShapesArray& ShapesArray = *Shapes.GetShapesArray();
 						PerShapeData = ShapesArray[UnionIdx].Get();
@@ -696,11 +649,6 @@
 				{
 					ShapeColor = Settings.ShapesColorsPerShapeType.GetColorFromShapeType(InnerType);
 				}
-<<<<<<< HEAD
-				if (bChaosDebugDebugDrawColorShapesByIsland && (FConstGenericParticleHandle(Particle)->IslandIndex() != INDEX_NONE))
-				{
-					ShapeColor = GetIslandColor(FConstGenericParticleHandle(Particle)->IslandIndex(), true);
-=======
 				if (bChaosDebugDebugDrawColorShapesByIsland)
 				{
 					const int32 IslandId = (Particle->GetConstraintGraphNode() != nullptr) ? Particle->GetConstraintGraphNode()->GetIslandId() : INDEX_NONE;
@@ -716,7 +664,6 @@
 							ShapeColor = FColor::Red;
 						}
 					}
->>>>>>> 4af6daef
 				}
 			}
 
@@ -727,22 +674,14 @@
 			{
 				const TSphere<FReal, 3>* Sphere = Implicit->template GetObject<TSphere<FReal, 3>>();
 				const FVec3 P = ShapeTransform.TransformPosition(Sphere->GetCenter());
-<<<<<<< HEAD
-				FDebugDrawQueue::GetInstance().DrawDebugSphere(P, Sphere->GetRadius(), 8, ShapeColor, false, Duration, Settings.DrawPriority, Settings.ShapeThicknesScale * Settings.LineThickness);
-=======
 				FDebugDrawQueue::GetInstance().DrawDebugSphere(P, Sphere->GetRadius(), 8, ShapeColor, false, Duration, uint8(Settings.DrawPriority), Settings.ShapeThicknesScale * Settings.LineThickness);
->>>>>>> 4af6daef
 				break;
 			}
 			case ImplicitObjectType::Box:
 			{
 				const TBox<FReal, 3>* Box = Implicit->template GetObject<TBox<FReal, 3>>();
 				const FVec3 P = ShapeTransform.TransformPosition(Box->GetCenter());
-<<<<<<< HEAD
-				FDebugDrawQueue::GetInstance().DrawDebugBox(P, (FReal)0.5 * Box->Extents(), ShapeTransform.GetRotation(), ShapeColor, false, Duration, Settings.DrawPriority, Settings.ShapeThicknesScale * Settings.LineThickness);
-=======
 				FDebugDrawQueue::GetInstance().DrawDebugBox(P, (FReal)0.5 * Box->Extents(), ShapeTransform.GetRotation(), ShapeColor, false, Duration, uint8(Settings.DrawPriority), Settings.ShapeThicknesScale * Settings.LineThickness);
->>>>>>> 4af6daef
 				break;
 			}
 			case ImplicitObjectType::Plane:
@@ -752,11 +691,7 @@
 				const FCapsule* Capsule = Implicit->template GetObject<FCapsule>();
 				const FVec3 P = ShapeTransform.TransformPosition(Capsule->GetCenter());
 				const FRotation3 Q = ShapeTransform.GetRotation() * FRotationMatrix::MakeFromZ(Capsule->GetAxis());
-<<<<<<< HEAD
-				FDebugDrawQueue::GetInstance().DrawDebugCapsule(P, (FReal)0.5 * Capsule->GetHeight() + Capsule->GetRadius(), Capsule->GetRadius(), Q, ShapeColor, false, Duration, Settings.DrawPriority, Settings.ShapeThicknesScale * Settings.LineThickness);
-=======
 				FDebugDrawQueue::GetInstance().DrawDebugCapsule(P, (FReal)0.5 * Capsule->GetHeight() + Capsule->GetRadius(), Capsule->GetRadius(), Q, ShapeColor, false, Duration, uint8(Settings.DrawPriority), Settings.ShapeThicknesScale * Settings.LineThickness);
->>>>>>> 4af6daef
 				break;
 			}
 			case ImplicitObjectType::LevelSet:
@@ -821,11 +756,7 @@
 						for (int32 ParticleIndex = 0; ParticleIndex < (int32)Particles->Size(); ++ParticleIndex)
 						{
 							FVec3 P = ShapeTransform.TransformPosition(Particles->X(ParticleIndex));
-<<<<<<< HEAD
-							FDebugDrawQueue::GetInstance().DrawDebugPoint(P, ShapeColor, false, Duration, Settings.DrawPriority, Settings.PointSize);
-=======
 							FDebugDrawQueue::GetInstance().DrawDebugPoint(P, ShapeColor, false, Duration, uint8(Settings.DrawPriority), Settings.PointSize);
->>>>>>> 4af6daef
 						}
 					}
 				}
@@ -836,11 +767,7 @@
 				const FColor ShapeBoundsColor = FColor::Orange;
 				const FAABB3& ShapeBounds = Implicit->BoundingBox();
 				const FVec3 ShapeBoundsPos = ShapeTransform.TransformPosition(ShapeBounds.Center());
-<<<<<<< HEAD
-				FDebugDrawQueue::GetInstance().DrawDebugBox(ShapeBoundsPos, 0.5f * ShapeBounds.Extents(), ShapeTransform.GetRotation(), ShapeBoundsColor, false, Duration, Settings.DrawPriority, Settings.LineThickness);
-=======
 				FDebugDrawQueue::GetInstance().DrawDebugBox(ShapeBoundsPos, 0.5f * ShapeBounds.Extents(), ShapeTransform.GetRotation(), ShapeBoundsColor, false, Duration, uint8(Settings.DrawPriority), Settings.LineThickness);
->>>>>>> 4af6daef
 			}
 		}
 
@@ -860,20 +787,6 @@
 			DrawShapesImpl(Particle->Handle(), FRigidTransform3(P, Q), Particle->Geometry().Get(), FShapeOrShapesArray(Particle->Handle()), 0.0f, InColor, 0.0f, Settings);
 		}
 
-<<<<<<< HEAD
-		static EImplicitObjectType GetFirstConcreteShapeType(const FImplicitObject* Shape)
-		{
-			EImplicitObjectType InnerType = GetInnerType(Shape->GetType());
-			if (InnerType == ImplicitObjectType::Union)
-			{
-				const FImplicitObjectUnion* Union = Shape->template GetObject<FImplicitObjectUnion>();
-				for (auto& UnionShape : Union->GetObjects())
-				{
-					// use the first as reference as we can only display one color for the bounds
-					return GetFirstConcreteShapeType(UnionShape.Get());
-				}
-			}
-=======
 		void DrawBVHImpl(const FGeometryParticleHandle* Particle, const FRigidTransform3& ShapeTransform, const Private::FImplicitBVH* BVH, const FColor& UnusedColor, const FRealSingle Duration, const FChaosDebugDrawSettings& Settings)
 		{
 			const FReal BoundsDrawShrink = 1.0f;	// 1cm
@@ -937,7 +850,6 @@
 					return GetFirstConcreteShapeType(UnionShape.Get());
 				}
 			}
->>>>>>> 4af6daef
 			else if (InnerType == ImplicitObjectType::Transformed)
 			{
 				const TImplicitObjectTransformed<FReal, 3>* Transformed = Shape->template GetObject<TImplicitObjectTransformed<FReal, 3>>();
@@ -972,11 +884,7 @@
 				}
 			}
 
-<<<<<<< HEAD
-			FDebugDrawQueue::GetInstance().DrawDebugBox(P, 0.5f * Box.Extents(), Q, Color, false, UE_KINDA_SMALL_NUMBER, Settings.DrawPriority, Settings.LineThickness);
-=======
 			FDebugDrawQueue::GetInstance().DrawDebugBox(P, 0.5f * Box.Extents(), Q, Color, false, UE_KINDA_SMALL_NUMBER, uint8(Settings.DrawPriority), Settings.LineThickness);
->>>>>>> 4af6daef
 
 			for (const auto& Shape : InParticle->ShapesArray())
 			{
@@ -989,11 +897,7 @@
 					const FRotation3 ShapeQ = SpaceTransform.GetRotation();
 					const FColor ShapeColor = (bChaosDebugDebugDrawColorBoundsByShapeType) ? Settings.BoundsColorsPerShapeType.GetColorFromShapeType(ShapeType) : Color;
 
-<<<<<<< HEAD
-					FDebugDrawQueue::GetInstance().DrawDebugBox(ShapeP, 0.5f * ShapeBox.Extents(), ShapeQ, ShapeColor, false, UE_KINDA_SMALL_NUMBER, Settings.DrawPriority, Settings.LineThickness);
-=======
 					FDebugDrawQueue::GetInstance().DrawDebugBox(ShapeP, 0.5f * ShapeBox.Extents(), ShapeQ, ShapeColor, false, UE_KINDA_SMALL_NUMBER, uint8(Settings.DrawPriority), Settings.LineThickness);
->>>>>>> 4af6daef
 				}
 			}
 		}
@@ -1014,26 +918,15 @@
 			FVec3 PCOM = SpaceTransform.TransformPosition(FParticleUtilities::GetCoMWorldPosition(Particle));
 			FRotation3 QCOM = SpaceTransform.GetRotation() * FParticleUtilities::GetCoMWorldRotation(Particle);
 			FMatrix33 QCOMm = QCOM.ToMatrix();
-<<<<<<< HEAD
-			FDebugDrawQueue::GetInstance().DrawDebugDirectionalArrow(PCOM, PCOM + Settings.DrawScale * Settings.BodyAxisLen * QCOMm.GetAxis(0), Settings.DrawScale * Settings.ArrowSize, Red, false, UE_KINDA_SMALL_NUMBER, Settings.DrawPriority, Settings.LineThickness);
-			FDebugDrawQueue::GetInstance().DrawDebugDirectionalArrow(PCOM, PCOM + Settings.DrawScale * Settings.BodyAxisLen * QCOMm.GetAxis(1), Settings.DrawScale * Settings.ArrowSize, Green, false, UE_KINDA_SMALL_NUMBER, Settings.DrawPriority, Settings.LineThickness);
-			FDebugDrawQueue::GetInstance().DrawDebugDirectionalArrow(PCOM, PCOM + Settings.DrawScale * Settings.BodyAxisLen * QCOMm.GetAxis(2), Settings.DrawScale * Settings.ArrowSize, Blue, false, UE_KINDA_SMALL_NUMBER, Settings.DrawPriority, Settings.LineThickness);
-=======
 			FDebugDrawQueue::GetInstance().DrawDebugDirectionalArrow(PCOM, PCOM + Settings.DrawScale * Settings.BodyAxisLen * QCOMm.GetAxis(0), Settings.DrawScale * Settings.ArrowSize, Red, false, UE_KINDA_SMALL_NUMBER, uint8(Settings.DrawPriority), Settings.LineThickness);
 			FDebugDrawQueue::GetInstance().DrawDebugDirectionalArrow(PCOM, PCOM + Settings.DrawScale * Settings.BodyAxisLen * QCOMm.GetAxis(1), Settings.DrawScale * Settings.ArrowSize, Green, false, UE_KINDA_SMALL_NUMBER, uint8(Settings.DrawPriority), Settings.LineThickness);
 			FDebugDrawQueue::GetInstance().DrawDebugDirectionalArrow(PCOM, PCOM + Settings.DrawScale * Settings.BodyAxisLen * QCOMm.GetAxis(2), Settings.DrawScale * Settings.ArrowSize, Blue, false, UE_KINDA_SMALL_NUMBER, uint8(Settings.DrawPriority), Settings.LineThickness);
->>>>>>> 4af6daef
 
 			FColor Black = FColor::Black;
 			FColor Grey = (ColorScale * FColor(64, 64, 64)).ToFColor(false);
 			FVec3 PActor = SpaceTransform.TransformPosition(FParticleUtilities::GetActorWorldTransform(Particle).GetTranslation());
-<<<<<<< HEAD
-			FDebugDrawQueue::GetInstance().DrawDebugPoint(PActor, Black, false, UE_KINDA_SMALL_NUMBER, Settings.DrawPriority, Settings.DrawScale * Settings.PointSize);
-			FDebugDrawQueue::GetInstance().DrawDebugLine(PCOM, PActor, Grey, false, UE_KINDA_SMALL_NUMBER, Settings.DrawPriority, Settings.LineThickness);
-=======
 			FDebugDrawQueue::GetInstance().DrawDebugPoint(PActor, Black, false, UE_KINDA_SMALL_NUMBER, uint8(Settings.DrawPriority), Settings.DrawScale * Settings.PointSize);
 			FDebugDrawQueue::GetInstance().DrawDebugLine(PCOM, PActor, Grey, false, UE_KINDA_SMALL_NUMBER, uint8(Settings.DrawPriority), Settings.LineThickness);
->>>>>>> 4af6daef
 		
 			if (Index >= 0)
 			{
@@ -1042,21 +935,12 @@
 
 			if ((Settings.VelScale > 0.0f) && (Particle->V().Size() > UE_KINDA_SMALL_NUMBER))
 			{
-<<<<<<< HEAD
-				FDebugDrawQueue::GetInstance().DrawDebugLine(PCOM, PCOM + SpaceTransform.TransformVector(Particle->V()) * Settings.VelScale, Red, false, UE_KINDA_SMALL_NUMBER, Settings.DrawPriority, Settings.LineThickness);
-				//FDebugDrawQueue::GetInstance().DrawDebugLine(PCOM, PCOM + SpaceTransform.TransformVector(Particle->VSmooth()) * Settings.VelScale, Blue, false, KINDA_SMALL_NUMBER, Settings.DrawPriority, Settings.LineThickness);
-			}
-			if ((Settings.AngVelScale > 0.0f) && (Particle->W().Size() > UE_KINDA_SMALL_NUMBER))
-			{
-				FDebugDrawQueue::GetInstance().DrawDebugLine(PCOM, PCOM + SpaceTransform.TransformVector(Particle->W()) * Settings.AngVelScale, Green, false, UE_KINDA_SMALL_NUMBER, Settings.DrawPriority, Settings.LineThickness);
-=======
 				FDebugDrawQueue::GetInstance().DrawDebugLine(PCOM, PCOM + SpaceTransform.TransformVector(Particle->V()) * Settings.VelScale, Red, false, UE_KINDA_SMALL_NUMBER, uint8(Settings.DrawPriority), Settings.LineThickness);
 				//FDebugDrawQueue::GetInstance().DrawDebugLine(PCOM, PCOM + SpaceTransform.TransformVector(Particle->VSmooth()) * Settings.VelScale, Blue, false, KINDA_SMALL_NUMBER, uint8(Settings.DrawPriority), Settings.LineThickness);
 			}
 			if ((Settings.AngVelScale > 0.0f) && (Particle->W().Size() > UE_KINDA_SMALL_NUMBER))
 			{
 				FDebugDrawQueue::GetInstance().DrawDebugLine(PCOM, PCOM + SpaceTransform.TransformVector(Particle->W()) * Settings.AngVelScale, Green, false, UE_KINDA_SMALL_NUMBER, uint8(Settings.DrawPriority), Settings.LineThickness);
->>>>>>> 4af6daef
 			}
 
 			if (Settings.InertiaScale > 0.0f)
@@ -1099,7 +983,6 @@
 
 				// Are we within the region of interest?
 				if (Contact.GetParticle0()->HasBounds() && !FDebugDrawQueue::GetInstance().IsInRegionOfInterest(Contact.GetParticle0()->WorldSpaceInflatedBounds().TransformedAABB(SpaceTransform)))
-<<<<<<< HEAD
 				{
 					return;
 				}
@@ -1110,18 +993,6 @@
 
 				for (int32 PointIndex = 0; PointIndex < Contact.NumManifoldPoints(); ++PointIndex)
 				{
-=======
-				{
-					return;
-				}
-				if (Contact.GetParticle1()->HasBounds() && !FDebugDrawQueue::GetInstance().IsInRegionOfInterest(Contact.GetParticle1()->WorldSpaceInflatedBounds().TransformedAABB(SpaceTransform)))
-				{
-					return;
-				}
-
-				for (int32 PointIndex = 0; PointIndex < Contact.NumManifoldPoints(); ++PointIndex)
-				{
->>>>>>> 4af6daef
 					const FManifoldPoint& ManifoldPoint = Contact.GetManifoldPoint(PointIndex);
 					const FManifoldPointResult& ManifoldPointResult = Contact.GetManifoldPointResult(PointIndex);
 
@@ -1154,30 +1025,8 @@
 					FColor PushOutColor = FColor(0, 200, 0);
 					FColor PushOutImpusleColor = FColor(0, 200, 200);
 					if (ManifoldPointResult.bInsideStaticFrictionCone)
-<<<<<<< HEAD
 					{
 						DiscColor = FColor(150, 200, 0);
-					}
-					if (bIsProbe)
-					{
-						DiscColor = FColor(50, 180, 180);
-						PlaneNormalColor = FColor(50, 180, 180);
-						EdgeNormalColor = FColor(50, 180, 130);
-					}
-					else if (!bIsActive)
-					{
-						DiscColor = FColor(100, 100, 100);
-						PlaneNormalColor = FColor(100, 0, 0);
-						EdgeNormalColor = FColor(100, 80, 0);
-					}
-					if (bPruned)
-					{
-						PlaneNormalColor = FColor(200, 0, 200);
-						EdgeNormalColor = FColor(200, 0, 200);
-=======
-					{
-						DiscColor = FColor(150, 200, 0);
->>>>>>> 4af6daef
 					}
 					if (bIsProbe)
 					{
@@ -1203,71 +1052,38 @@
 					const FVec3 WorldPlaneNormal = SpaceTransform.TransformVectorNoScale(PlaneNormal);
 					const FMatrix Axes = FRotationMatrix::MakeFromX(WorldPlaneNormal);
 
-<<<<<<< HEAD
-					const FVec3 WorldPointLocation = SpaceTransform.TransformPosition(PointLocation);
-					const FVec3 WorldPlaneLocation = SpaceTransform.TransformPosition(PlaneLocation);
-					const FVec3 WorldPointPlaneLocation = SpaceTransform.TransformPosition(PointPlaneLocation);
-					const FVec3 WorldPlaneNormal = SpaceTransform.TransformVectorNoScale(PlaneNormal);
-					const FMatrix Axes = FRotationMatrix::MakeFromX(WorldPlaneNormal);
-
-=======
->>>>>>> 4af6daef
 					// Pushout
 					if ((Settings.PushOutScale > 0) && ManifoldPointResult.bIsValid && !ManifoldPointResult.NetPushOut.IsNearlyZero())
 					{
 						FColor Color = (ColorScale * PushOutImpusleColor).ToFColor(false);
-<<<<<<< HEAD
-						FDebugDrawQueue::GetInstance().DrawDebugLine(WorldPointPlaneLocation, WorldPointPlaneLocation + Settings.DrawScale * Settings.PushOutScale * SpaceTransform.TransformVectorNoScale(FVec3(ManifoldPointResult.NetPushOut)), Color, false, Duration, Settings.DrawPriority, Settings.LineThickness);
-=======
 						FDebugDrawQueue::GetInstance().DrawDebugLine(WorldPointPlaneLocation, WorldPointPlaneLocation + Settings.DrawScale * Settings.PushOutScale * SpaceTransform.TransformVectorNoScale(FVec3(ManifoldPointResult.NetPushOut)), Color, false, Duration, uint8(Settings.DrawPriority), Settings.LineThickness);
->>>>>>> 4af6daef
 					}
 					if ((Settings.ImpulseScale > 0) && ManifoldPointResult.bIsValid && !ManifoldPointResult.NetImpulse.IsNearlyZero())
 					{
 						FColor Color = (ColorScale * ImpulseColor).ToFColor(false);
-<<<<<<< HEAD
-						FDebugDrawQueue::GetInstance().DrawDebugLine(WorldPointPlaneLocation, WorldPointPlaneLocation + Settings.DrawScale * Settings.ImpulseScale * SpaceTransform.TransformVectorNoScale(FVec3(ManifoldPointResult.NetImpulse)), Color, false, Duration, Settings.DrawPriority, Settings.LineThickness);
-=======
 						FDebugDrawQueue::GetInstance().DrawDebugLine(WorldPointPlaneLocation, WorldPointPlaneLocation + Settings.DrawScale * Settings.ImpulseScale * SpaceTransform.TransformVectorNoScale(FVec3(ManifoldPointResult.NetImpulse)), Color, false, Duration, uint8(Settings.DrawPriority), Settings.LineThickness);
->>>>>>> 4af6daef
 					}
 
 					// Manifold plane and normal
 					if (Settings.ContactWidth > 0)
 					{
 						FColor C0 = (ColorScale * DiscColor).ToFColor(false);
-<<<<<<< HEAD
-						FDebugDrawQueue::GetInstance().DrawDebugCircle(WorldPlaneLocation, Settings.DrawScale * Settings.ContactWidth, 12, C0, false, Duration, Settings.DrawPriority, Settings.LineThickness, Axes.GetUnitAxis(EAxis::Y), Axes.GetUnitAxis(EAxis::Z), false);
-=======
 						FDebugDrawQueue::GetInstance().DrawDebugCircle(WorldPlaneLocation, Settings.DrawScale * Settings.ContactWidth, 12, C0, false, Duration, uint8(Settings.DrawPriority), Settings.LineThickness, Axes.GetUnitAxis(EAxis::Y), Axes.GetUnitAxis(EAxis::Z), false);
->>>>>>> 4af6daef
 					}
 					if (Settings.ContactLen > 0)
 					{
 						FColor NormalColor = ((ManifoldPoint.ContactPoint.ContactType != EContactPointType::EdgeEdge) ? PlaneNormalColor : EdgeNormalColor);
 						FColor C1 = (ColorScale * NormalColor).ToFColor(false);
-<<<<<<< HEAD
-						FDebugDrawQueue::GetInstance().DrawDebugLine(WorldPlaneLocation, WorldPlaneLocation + Settings.DrawScale * Settings.ContactLen * WorldPlaneNormal, C1, false, Duration, Settings.DrawPriority, Settings.LineThickness);
-=======
 						FDebugDrawQueue::GetInstance().DrawDebugLine(WorldPlaneLocation, WorldPlaneLocation + Settings.DrawScale * Settings.ContactLen * WorldPlaneNormal, C1, false, Duration, uint8(Settings.DrawPriority), Settings.LineThickness);
->>>>>>> 4af6daef
 					}
 					if (Settings.ContactPhiWidth > 0 && (ManifoldPoint.ContactPoint.Phi < FLT_MAX))
 					{
 						FColor C2 = (ColorScale * FColor(128, 128, 0)).ToFColor(false);
-<<<<<<< HEAD
-						FDebugDrawQueue::GetInstance().DrawDebugCircle(WorldPlaneLocation - ManifoldPoint.ContactPoint.Phi * WorldPlaneNormal, Settings.DrawScale * Settings.ContactPhiWidth, 12, C2, false, Duration, Settings.DrawPriority, Settings.LineThickness, Axes.GetUnitAxis(EAxis::Y), Axes.GetUnitAxis(EAxis::Z), false);
-					}
-
-					// Manifold point
-					FDebugDrawQueue::GetInstance().DrawDebugCircle(WorldPointLocation, 0.5f * Settings.DrawScale * Settings.ContactWidth, 12, DiscColor, false, Duration, Settings.DrawPriority, Settings.LineThickness, Axes.GetUnitAxis(EAxis::Y), Axes.GetUnitAxis(EAxis::Z), false);
-=======
 						FDebugDrawQueue::GetInstance().DrawDebugCircle(WorldPlaneLocation - ManifoldPoint.ContactPoint.Phi * WorldPlaneNormal, Settings.DrawScale * Settings.ContactPhiWidth, 12, C2, false, Duration, uint8(Settings.DrawPriority), Settings.LineThickness, Axes.GetUnitAxis(EAxis::Y), Axes.GetUnitAxis(EAxis::Z), false);
 					}
 
 					// Manifold point
 					FDebugDrawQueue::GetInstance().DrawDebugCircle(WorldPointLocation, 0.5f * Settings.DrawScale * Settings.ContactWidth, 12, DiscColor, false, Duration, uint8(Settings.DrawPriority), Settings.LineThickness, Axes.GetUnitAxis(EAxis::Y), Axes.GetUnitAxis(EAxis::Z), false);
->>>>>>> 4af6daef
 
 					// Whether restored
 					if (Settings.ContactInfoWidth > 0)
@@ -1275,29 +1091,17 @@
 						if (Contact.WasManifoldRestored())
 						{
 							const FReal BoxScale = Settings.DrawScale * Settings.ContactInfoWidth;
-<<<<<<< HEAD
-							FDebugDrawQueue::GetInstance().DrawDebugBox(WorldPlaneLocation, FVec3(BoxScale, BoxScale, FReal(0.01)), FRotation3(FRotationMatrix::MakeFromZ(WorldPlaneNormal)), FColor::Blue, false, Duration, Settings.DrawPriority, 0.5f * Settings.LineThickness);
-=======
 							FDebugDrawQueue::GetInstance().DrawDebugBox(WorldPlaneLocation, FVec3(BoxScale, BoxScale, FReal(0.01)), FRotation3(FRotationMatrix::MakeFromZ(WorldPlaneNormal)), FColor::Blue, false, Duration, uint8(Settings.DrawPriority), 0.5f * Settings.LineThickness);
->>>>>>> 4af6daef
 						}
 						else if (ManifoldPoint.Flags.bWasRestored)
 						{
 							const FReal BoxScale = Settings.DrawScale * Settings.ContactInfoWidth;
-<<<<<<< HEAD
-							FDebugDrawQueue::GetInstance().DrawDebugBox(WorldPlaneLocation, FVec3(BoxScale, BoxScale, FReal(0.01)), FRotation3(FRotationMatrix::MakeFromZ(WorldPlaneNormal)), FColor::Purple, false, Duration, Settings.DrawPriority, 0.5f * Settings.LineThickness);
-=======
 							FDebugDrawQueue::GetInstance().DrawDebugBox(WorldPlaneLocation, FVec3(BoxScale, BoxScale, FReal(0.01)), FRotation3(FRotationMatrix::MakeFromZ(WorldPlaneNormal)), FColor::Purple, false, Duration, uint8(Settings.DrawPriority), 0.5f * Settings.LineThickness);
->>>>>>> 4af6daef
 						}
 						else if (ManifoldPoint.Flags.bWasReplaced)
 						{
 							const FReal BoxScale = Settings.DrawScale * Settings.ContactInfoWidth;
-<<<<<<< HEAD
-							FDebugDrawQueue::GetInstance().DrawDebugBox(WorldPlaneLocation, FVec3(BoxScale, BoxScale, FReal(0.01)), FRotation3(FRotationMatrix::MakeFromZ(WorldPlaneNormal)), FColor::Orange, false, Duration, Settings.DrawPriority, 0.5f * Settings.LineThickness);
-=======
 							FDebugDrawQueue::GetInstance().DrawDebugBox(WorldPlaneLocation, FVec3(BoxScale, BoxScale, FReal(0.01)), FRotation3(FRotationMatrix::MakeFromZ(WorldPlaneNormal)), FColor::Orange, false, Duration, uint8(Settings.DrawPriority), 0.5f * Settings.LineThickness);
->>>>>>> 4af6daef
 						}
 					}
 
@@ -1307,11 +1111,7 @@
 						if (Contact.IsSleeping())
 						{
 							const FReal BoxScale = Settings.DrawScale * Settings.ContactInfoWidth * 1.1f;
-<<<<<<< HEAD
-							FDebugDrawQueue::GetInstance().DrawDebugBox(WorldPlaneLocation, FVec3(BoxScale, BoxScale, FReal(0.01)), FRotation3(FRotationMatrix::MakeFromZ(WorldPlaneNormal)), FColor::Black, false, Duration, Settings.DrawPriority, 0.5f * Settings.LineThickness);
-=======
 							FDebugDrawQueue::GetInstance().DrawDebugBox(WorldPlaneLocation, FVec3(BoxScale, BoxScale, FReal(0.01)), FRotation3(FRotationMatrix::MakeFromZ(WorldPlaneNormal)), FColor::Black, false, Duration, uint8(Settings.DrawPriority), 0.5f * Settings.LineThickness);
->>>>>>> 4af6daef
 						}
 					}
 				}
@@ -1321,11 +1121,7 @@
 				{
 					FColor Color = (ColorScale * FColor::White).ToFColor(false);
 					const FVec3 ImpulsePos = SpaceTransform.TransformPosition(WorldActorTransform0.GetTranslation());
-<<<<<<< HEAD
-					FDebugDrawQueue::GetInstance().DrawDebugLine(ImpulsePos, ImpulsePos + Settings.DrawScale * Settings.ImpulseScale * SpaceTransform.TransformVectorNoScale(Contact.GetAccumulatedImpulse()), Color, false, Duration, Settings.DrawPriority, Settings.LineThickness);
-=======
 					FDebugDrawQueue::GetInstance().DrawDebugLine(ImpulsePos, ImpulsePos + Settings.DrawScale * Settings.ImpulseScale * SpaceTransform.TransformVectorNoScale(Contact.GetAccumulatedImpulse()), Color, false, Duration, uint8(Settings.DrawPriority), Settings.LineThickness);
->>>>>>> 4af6daef
 				}
 
 			}
@@ -1338,18 +1134,12 @@
 				const FMatrix Axes = FRotationMatrix::MakeFromX(Normal);
 				const FVec3 P0 = SpaceTransform.TransformPosition(Contact.GetParticle0()->X());
 				const FVec3 P1 = SpaceTransform.TransformPosition(Contact.GetParticle1()->X());
-<<<<<<< HEAD
-				FDebugDrawQueue::GetInstance().DrawDebugLine(Location, P0, C3, false, UE_KINDA_SMALL_NUMBER, Settings.DrawPriority, Settings.LineThickness * 0.5f);
-				FDebugDrawQueue::GetInstance().DrawDebugLine(Location, P1, C3, false, UE_KINDA_SMALL_NUMBER, Settings.DrawPriority, Settings.LineThickness * 0.5f);
-=======
 				FDebugDrawQueue::GetInstance().DrawDebugLine(Location, P0, C3, false, UE_KINDA_SMALL_NUMBER, uint8(Settings.DrawPriority), Settings.LineThickness * 0.5f);
 				FDebugDrawQueue::GetInstance().DrawDebugLine(Location, P1, C3, false, UE_KINDA_SMALL_NUMBER, uint8(Settings.DrawPriority), Settings.LineThickness * 0.5f);
->>>>>>> 4af6daef
 			}
 		}
 		
 		void DrawCollisionImpl(const FRigidTransform3& SpaceTransform, const FPBDCollisionConstraintHandle* ConstraintHandle, FRealSingle ColorScale, const FRealSingle Duration, const FChaosDebugDrawSettings& Settings)
-<<<<<<< HEAD
 		{
 			DrawCollisionImpl(SpaceTransform, ConstraintHandle->GetContact(), ColorScale, Duration, Settings);
 		}
@@ -1364,7 +1154,7 @@
 					if (!Impulse.IsNearlyZero() && (Settings.ImpulseScale > 0))
 					{
 						const FVec3 Pos0 = SpaceTransform.TransformPosition(P0->PCom());
-						FDebugDrawQueue::GetInstance().DrawDebugLine(Pos0, Pos0 + Settings.ImpulseScale * Impulse, FColor::Red, false, Duration, Settings.DrawPriority, Settings.LineThickness * 0.5f);
+						FDebugDrawQueue::GetInstance().DrawDebugLine(Pos0, Pos0 + Settings.ImpulseScale * Impulse, FColor::Red, false, Duration, uint8(Settings.DrawPriority), Settings.LineThickness * 0.5f);
 					}
 				}
 			}
@@ -1380,38 +1170,6 @@
 			DrawParticleCCDCollisionImpulseImpl(SpaceTransform, CCDConstraint.Particle[1], CCDConstraint, ManifoldPointIndex, Impulse, Duration, Settings);
 		}
 
-=======
-		{
-			DrawCollisionImpl(SpaceTransform, ConstraintHandle->GetContact(), ColorScale, Duration, Settings);
-		}
-
-		void DrawParticleCCDCollisionImpulseImpl(const FRigidTransform3& SpaceTransform, const FCCDParticle* CCDParticle, const FCCDConstraint& CCDConstraint, const int32 ManifoldPointIndex, const FVec3& Impulse, const FRealSingle Duration, const FChaosDebugDrawSettings& Settings)
-		{
-			if (CCDParticle != nullptr)
-			{
-				FConstGenericParticleHandle P0 = CCDParticle->Particle;
-				if (P0->IsDynamic() && P0->CCDEnabled())
-				{
-					if (!Impulse.IsNearlyZero() && (Settings.ImpulseScale > 0))
-					{
-						const FVec3 Pos0 = SpaceTransform.TransformPosition(P0->PCom());
-						FDebugDrawQueue::GetInstance().DrawDebugLine(Pos0, Pos0 + Settings.ImpulseScale * Impulse, FColor::Red, false, Duration, uint8(Settings.DrawPriority), Settings.LineThickness * 0.5f);
-					}
-				}
-			}
-		}
-
-		void DrawCCDCollisionImpulseImpl(const FRigidTransform3& SpaceTransform, const FCCDConstraint& CCDConstraint, const int32 ManifoldPointIndex, const FVec3& Impulse, const FChaosDebugDrawSettings& Settings)
-		{
-			const FRealSingle Duration = ChaosDebugDrawCCDDuration;
-
-			DrawCollisionImpl(SpaceTransform, CCDConstraint.SweptConstraint, 1.0f, Duration, Settings);
-
-			DrawParticleCCDCollisionImpulseImpl(SpaceTransform, CCDConstraint.Particle[0], CCDConstraint, ManifoldPointIndex, Impulse, Duration, Settings);
-			DrawParticleCCDCollisionImpulseImpl(SpaceTransform, CCDConstraint.Particle[1], CCDConstraint, ManifoldPointIndex, Impulse, Duration, Settings);
-		}
-
->>>>>>> 4af6daef
 		void DrawCollidingShapesImpl(const FRigidTransform3& SpaceTransform, const FPBDCollisionConstraint& Collision, FRealSingle ColorScale, const FRealSingle Duration, const FChaosDebugDrawSettings& Settings)
 		{
 			if (!Collision.GetDisabled() && (Collision.GetPhi() < TNumericLimits<FReal>::Max()))
@@ -1533,17 +1291,10 @@
 				{
 					Sb = FMath::Lerp(Pb, Xb, FMath::Clamp<FReal>(CoMSize / Lena, 0., 1.));
 				}
-<<<<<<< HEAD
-				FDebugDrawQueue::GetInstance().DrawDebugLine(Pa, Sa, FColor::White, false, UE_KINDA_SMALL_NUMBER, Settings.DrawPriority, ConnectorThickness);
-				FDebugDrawQueue::GetInstance().DrawDebugLine(Pb, Sb, FColor::White, false, UE_KINDA_SMALL_NUMBER, Settings.DrawPriority, ConnectorThickness);
-				FDebugDrawQueue::GetInstance().DrawDebugLine(Sa, Xa, R, false, UE_KINDA_SMALL_NUMBER, Settings.DrawPriority, ConnectorThickness);
-				FDebugDrawQueue::GetInstance().DrawDebugLine(Sb, Xb, C, false, UE_KINDA_SMALL_NUMBER, Settings.DrawPriority, ConnectorThickness);
-=======
 				FDebugDrawQueue::GetInstance().DrawDebugLine(Pa, Sa, FColor::White, false, UE_KINDA_SMALL_NUMBER, uint8(Settings.DrawPriority), ConnectorThickness);
 				FDebugDrawQueue::GetInstance().DrawDebugLine(Pb, Sb, FColor::White, false, UE_KINDA_SMALL_NUMBER, uint8(Settings.DrawPriority), ConnectorThickness);
 				FDebugDrawQueue::GetInstance().DrawDebugLine(Sa, Xa, R, false, UE_KINDA_SMALL_NUMBER, uint8(Settings.DrawPriority), ConnectorThickness);
 				FDebugDrawQueue::GetInstance().DrawDebugLine(Sb, Xb, C, false, UE_KINDA_SMALL_NUMBER, uint8(Settings.DrawPriority), ConnectorThickness);
->>>>>>> 4af6daef
 			}
 			if (FeatureMask.bCoMConnector)
 			{
@@ -1562,33 +1313,14 @@
 				{
 					Sb = FMath::Lerp(Cb, Xb, FMath::Clamp<FReal>(CoMSize / Lena, 0., 1.));
 				}
-<<<<<<< HEAD
-				FDebugDrawQueue::GetInstance().DrawDebugLine(Ca, Sa, FColor::Black, false, UE_KINDA_SMALL_NUMBER, Settings.DrawPriority, ConnectorThickness);
-				FDebugDrawQueue::GetInstance().DrawDebugLine(Cb, Sb, FColor::Black, false, UE_KINDA_SMALL_NUMBER, Settings.DrawPriority, ConnectorThickness);
-				FDebugDrawQueue::GetInstance().DrawDebugLine(Sa, Xa, R, false, UE_KINDA_SMALL_NUMBER, Settings.DrawPriority, ConnectorThickness);
-				FDebugDrawQueue::GetInstance().DrawDebugLine(Sb, Xb, C, false, UE_KINDA_SMALL_NUMBER, Settings.DrawPriority, ConnectorThickness);
-=======
 				FDebugDrawQueue::GetInstance().DrawDebugLine(Ca, Sa, FColor::Black, false, UE_KINDA_SMALL_NUMBER, uint8(Settings.DrawPriority), ConnectorThickness);
 				FDebugDrawQueue::GetInstance().DrawDebugLine(Cb, Sb, FColor::Black, false, UE_KINDA_SMALL_NUMBER, uint8(Settings.DrawPriority), ConnectorThickness);
 				FDebugDrawQueue::GetInstance().DrawDebugLine(Sa, Xa, R, false, UE_KINDA_SMALL_NUMBER, uint8(Settings.DrawPriority), ConnectorThickness);
 				FDebugDrawQueue::GetInstance().DrawDebugLine(Sb, Xb, C, false, UE_KINDA_SMALL_NUMBER, uint8(Settings.DrawPriority), ConnectorThickness);
->>>>>>> 4af6daef
 			}
 			if (FeatureMask.bStretch)
 			{
 				const FRealSingle StretchThickness = 3.0f * Settings.LineThickness;
-<<<<<<< HEAD
-				FDebugDrawQueue::GetInstance().DrawDebugLine(Xa, Xb, M, false, UE_KINDA_SMALL_NUMBER, Settings.DrawPriority, StretchThickness);
-			}
-			if (FeatureMask.bAxes)
-			{
-				FDebugDrawQueue::GetInstance().DrawDebugDirectionalArrow(Xa, Xa + Settings.DrawScale * Settings.ConstraintAxisLen * SpaceTransform.TransformVector(Ra.GetAxis(0)), Settings.DrawScale * Settings.ArrowSize, R, false, UE_KINDA_SMALL_NUMBER, Settings.DrawPriority, Settings.LineThickness);
-				FDebugDrawQueue::GetInstance().DrawDebugDirectionalArrow(Xa, Xa + Settings.DrawScale * Settings.ConstraintAxisLen * SpaceTransform.TransformVector(Ra.GetAxis(1)), Settings.DrawScale * Settings.ArrowSize, G, false, UE_KINDA_SMALL_NUMBER, Settings.DrawPriority, Settings.LineThickness);
-				FDebugDrawQueue::GetInstance().DrawDebugDirectionalArrow(Xa, Xa + Settings.DrawScale * Settings.ConstraintAxisLen * SpaceTransform.TransformVector(Ra.GetAxis(2)), Settings.DrawScale * Settings.ArrowSize, B, false, UE_KINDA_SMALL_NUMBER, Settings.DrawPriority, Settings.LineThickness);
-				FDebugDrawQueue::GetInstance().DrawDebugDirectionalArrow(Xb, Xb + Settings.DrawScale * Settings.ConstraintAxisLen * SpaceTransform.TransformVector(Rb.GetAxis(0)), Settings.DrawScale * Settings.ArrowSize, C, false, UE_KINDA_SMALL_NUMBER, Settings.DrawPriority, Settings.LineThickness);
-				FDebugDrawQueue::GetInstance().DrawDebugDirectionalArrow(Xb, Xb + Settings.DrawScale * Settings.ConstraintAxisLen * SpaceTransform.TransformVector(Rb.GetAxis(1)), Settings.DrawScale * Settings.ArrowSize, M, false, UE_KINDA_SMALL_NUMBER, Settings.DrawPriority, Settings.LineThickness);
-				FDebugDrawQueue::GetInstance().DrawDebugDirectionalArrow(Xb, Xb + Settings.DrawScale * Settings.ConstraintAxisLen * SpaceTransform.TransformVector(Rb.GetAxis(2)), Settings.DrawScale * Settings.ArrowSize, Y, false, UE_KINDA_SMALL_NUMBER, Settings.DrawPriority, Settings.LineThickness);
-=======
 				FDebugDrawQueue::GetInstance().DrawDebugLine(Xa, Xb, M, false, UE_KINDA_SMALL_NUMBER, uint8(Settings.DrawPriority), StretchThickness);
 			}
 			if (FeatureMask.bAxes)
@@ -1599,7 +1331,6 @@
 				FDebugDrawQueue::GetInstance().DrawDebugDirectionalArrow(Xb, Xb + Settings.DrawScale * Settings.ConstraintAxisLen * SpaceTransform.TransformVector(Rb.GetAxis(0)), Settings.DrawScale * Settings.ArrowSize, C, false, UE_KINDA_SMALL_NUMBER, uint8(Settings.DrawPriority), Settings.LineThickness);
 				FDebugDrawQueue::GetInstance().DrawDebugDirectionalArrow(Xb, Xb + Settings.DrawScale * Settings.ConstraintAxisLen * SpaceTransform.TransformVector(Rb.GetAxis(1)), Settings.DrawScale * Settings.ArrowSize, M, false, UE_KINDA_SMALL_NUMBER, uint8(Settings.DrawPriority), Settings.LineThickness);
 				FDebugDrawQueue::GetInstance().DrawDebugDirectionalArrow(Xb, Xb + Settings.DrawScale * Settings.ConstraintAxisLen * SpaceTransform.TransformVector(Rb.GetAxis(2)), Settings.DrawScale * Settings.ArrowSize, Y, false, UE_KINDA_SMALL_NUMBER, uint8(Settings.DrawPriority), Settings.LineThickness);
->>>>>>> 4af6daef
 			}
 		}
 
@@ -1657,16 +1388,6 @@
 			const FVec3 Pos = SimSpace.Transform.GetLocation();
 			const FRotation3& Rot = SimSpace.Transform.GetRotation();
 			const FMatrix33 Rotm = Rot.ToMatrix();
-<<<<<<< HEAD
-			FDebugDrawQueue::GetInstance().DrawDebugDirectionalArrow(Pos, Pos + Settings.DrawScale * Settings.BodyAxisLen * Rotm.GetAxis(0), Settings.DrawScale * Settings.ArrowSize, FColor::Red, false, UE_KINDA_SMALL_NUMBER, Settings.DrawPriority, Settings.LineThickness);
-			FDebugDrawQueue::GetInstance().DrawDebugDirectionalArrow(Pos, Pos + Settings.DrawScale * Settings.BodyAxisLen * Rotm.GetAxis(1), Settings.DrawScale * Settings.ArrowSize, FColor::Green, false, UE_KINDA_SMALL_NUMBER, Settings.DrawPriority, Settings.LineThickness);
-			FDebugDrawQueue::GetInstance().DrawDebugDirectionalArrow(Pos, Pos + Settings.DrawScale * Settings.BodyAxisLen * Rotm.GetAxis(2), Settings.DrawScale * Settings.ArrowSize, FColor::Blue, false, UE_KINDA_SMALL_NUMBER, Settings.DrawPriority, Settings.LineThickness);
-
-			FDebugDrawQueue::GetInstance().DrawDebugLine(Pos, Pos + Settings.VelScale * SimSpace.LinearVelocity, FColor::Cyan, false, UE_KINDA_SMALL_NUMBER, Settings.DrawPriority, Settings.LineThickness);
-			FDebugDrawQueue::GetInstance().DrawDebugLine(Pos, Pos + Settings.AngVelScale * SimSpace.AngularVelocity, FColor::Cyan, false, UE_KINDA_SMALL_NUMBER, Settings.DrawPriority, Settings.LineThickness);
-			FDebugDrawQueue::GetInstance().DrawDebugLine(Pos, Pos + 0.01f * Settings.VelScale * SimSpace.LinearAcceleration, FColor::Yellow, false, UE_KINDA_SMALL_NUMBER, Settings.DrawPriority, Settings.LineThickness);
-			FDebugDrawQueue::GetInstance().DrawDebugLine(Pos, Pos + 0.01f * Settings.AngVelScale * SimSpace.AngularAcceleration, FColor::Orange, false, UE_KINDA_SMALL_NUMBER, Settings.DrawPriority, Settings.LineThickness);
-=======
 			FDebugDrawQueue::GetInstance().DrawDebugDirectionalArrow(Pos, Pos + Settings.DrawScale * Settings.BodyAxisLen * Rotm.GetAxis(0), Settings.DrawScale * Settings.ArrowSize, FColor::Red, false, UE_KINDA_SMALL_NUMBER, uint8(Settings.DrawPriority), Settings.LineThickness);
 			FDebugDrawQueue::GetInstance().DrawDebugDirectionalArrow(Pos, Pos + Settings.DrawScale * Settings.BodyAxisLen * Rotm.GetAxis(1), Settings.DrawScale * Settings.ArrowSize, FColor::Green, false, UE_KINDA_SMALL_NUMBER, uint8(Settings.DrawPriority), Settings.LineThickness);
 			FDebugDrawQueue::GetInstance().DrawDebugDirectionalArrow(Pos, Pos + Settings.DrawScale * Settings.BodyAxisLen * Rotm.GetAxis(2), Settings.DrawScale * Settings.ArrowSize, FColor::Blue, false, UE_KINDA_SMALL_NUMBER, uint8(Settings.DrawPriority), Settings.LineThickness);
@@ -1675,7 +1396,6 @@
 			FDebugDrawQueue::GetInstance().DrawDebugLine(Pos, Pos + Settings.AngVelScale * SimSpace.AngularVelocity, FColor::Cyan, false, UE_KINDA_SMALL_NUMBER, uint8(Settings.DrawPriority), Settings.LineThickness);
 			FDebugDrawQueue::GetInstance().DrawDebugLine(Pos, Pos + 0.01f * Settings.VelScale * SimSpace.LinearAcceleration, FColor::Yellow, false, UE_KINDA_SMALL_NUMBER, uint8(Settings.DrawPriority), Settings.LineThickness);
 			FDebugDrawQueue::GetInstance().DrawDebugLine(Pos, Pos + 0.01f * Settings.AngVelScale * SimSpace.AngularAcceleration, FColor::Orange, false, UE_KINDA_SMALL_NUMBER, uint8(Settings.DrawPriority), Settings.LineThickness);
->>>>>>> 4af6daef
 		}
 
 		void DrawConstraintGraphImpl(const FRigidTransform3& SpaceTransform, const Private::FPBDIslandManager& Graph, const FChaosDebugDrawSettings& Settings)
@@ -1702,20 +1422,11 @@
 				if ((bChaosDebugDebugDrawContactGraphUsed && bIsUsed) || (bChaosDebugDebugDrawContactGraphUnused && !bIsUsed))
 				{
 					FColor Color = bIsUsed ? FColor::Green : FColor::Red;
-<<<<<<< HEAD
-					FDebugDrawQueue::GetInstance().DrawDebugLine(Transform0.GetLocation(), Transform1.GetLocation(), Color, false, UE_KINDA_SMALL_NUMBER, Settings.DrawPriority, Settings.LineThickness);
-=======
 					FDebugDrawQueue::GetInstance().DrawDebugLine(Transform0.GetLocation(), Transform1.GetLocation(), Color, false, UE_KINDA_SMALL_NUMBER, uint8(Settings.DrawPriority), Settings.LineThickness);
->>>>>>> 4af6daef
 				}
 
 				if (bChaosDebugDebugDrawContactGraph)
 				{
-<<<<<<< HEAD
-					FDebugDrawQueue::GetInstance().DrawDebugLine(Transform0.GetLocation(), ContactPos, FColor::Red, false, UE_KINDA_SMALL_NUMBER, Settings.DrawPriority, Settings.LineThickness);
-					FDebugDrawQueue::GetInstance().DrawDebugLine(Transform1.GetLocation(), ContactPos, FColor::White, false, UE_KINDA_SMALL_NUMBER, Settings.DrawPriority, Settings.LineThickness);
-					FDebugDrawQueue::GetInstance().DrawDebugString(ContactPos, FString::Format(TEXT("{0}-{1}-{2}"), { LevelIndex, ColorIndex, OrderIndex }), nullptr, FColor::Yellow, UE_KINDA_SMALL_NUMBER, false, Settings.FontScale);
-=======
 					if (FConstGenericParticleHandle(Constraint->GetParticle0())->IsDynamic())
 					{
 						FDebugDrawQueue::GetInstance().DrawDebugLine(Transform0.GetLocation(), ContactPos, FColor::Red, false, UE_KINDA_SMALL_NUMBER, uint8(Settings.DrawPriority), Settings.LineThickness);
@@ -1736,26 +1447,10 @@
 					{
 						FDebugDrawQueue::GetInstance().DrawDebugString(ContactPos, FString::Format(TEXT("{0}"), { OrderIndex }), nullptr, FColor::Yellow, UE_KINDA_SMALL_NUMBER, false, Settings.FontScale);
 					}
->>>>>>> 4af6daef
 				}
 			};
 
 			if (bChaosDebugDebugDrawIslands)
-<<<<<<< HEAD
-			{
-				TArray<FAABB3> IslandBounds;
-				IslandBounds.SetNum(Graph.NumIslands());
-
-				const typename Private::FPBDIslandManager::GraphType* IslandGraph = Graph.GetIslandGraph();
-				for (const auto& GraphNode : IslandGraph->GraphNodes)
-				{
-					FConstGenericParticleHandle Particle = GraphNode.NodeItem;
-					if (Particle->IsDynamic() && Particle->HasBounds())
-					{
-						for (int32 ParticleIsland : Graph.FindParticleIslands(Particle->Handle()))
-						{
-							IslandBounds[ParticleIsland].GrowToInclude(Particle->BoundingBox());
-=======
 			{
 				for (int32 IslandIndex = 0; IslandIndex < Graph.GetNumIslands(); ++IslandIndex)
 				{
@@ -1851,7 +1546,6 @@
 						if (Id.Id)
 						{
 							return Cluster->ChildToParent() * Helper(Id.Id, Helper);
->>>>>>> 4af6daef
 						}
 					}
 
@@ -1868,105 +1562,7 @@
 				{
 					MaxStrain = (FReal)1;
 				}
-			
-				for (int32 IslandIndex = 0; IslandIndex < IslandBounds.Num(); ++IslandIndex)
-				{
-					FAABB3 IslandAABB = IslandBounds[IslandIndex];
-
-					const FColor IslandColor = GetIslandColor(IslandIndex, !Graph.GetIsland(IslandIndex)->IsSleeping());
-					const FAABB3 Bounds = IslandAABB.TransformedAABB(SpaceTransform);
-					FDebugDrawQueue::GetInstance().DrawDebugBox(Bounds.Center(), 0.5f * Bounds.Extents(), SpaceTransform.GetRotation(), IslandColor, false, UE_KINDA_SMALL_NUMBER, Settings.DrawPriority, 3.0f * Settings.LineThickness);
-				}
-			}
-
-			if (bChaosDebugDebugDrawContactGraph || bChaosDebugDebugDrawContactGraphUnused || bChaosDebugDebugDrawContactGraphUsed)
-			{
-				const typename Private::FPBDIslandManager::GraphType* IslandGraph = Graph.GetIslandGraph();
-				for (const auto& GraphEdge : IslandGraph->GraphEdges)
-				{
-					const FConstraintHandle* Constraint = GraphEdge.EdgeItem;
-					if (const FPBDCollisionConstraintHandle* Collision = Constraint->As<FPBDCollisionConstraintHandle>())
-					{
-						const int32 IslandIndex = GraphEdge.IslandIndex;
-						// @chaos(todo): would be nice to have this data retained for debug draw...
-						const int32 LevelIndex = INDEX_NONE;
-						const int32 ColorIndex = INDEX_NONE;
-						const int32 OrderIndex = INDEX_NONE;
-						const bool bIsUsed = !Collision->GetConstraint()->AccumulatedImpulse.IsNearlyZero();
-						DrawGraphCollision(SpaceTransform, Collision->GetConstraint(), IslandIndex, LevelIndex, ColorIndex, OrderIndex, bIsUsed, Settings);
-					}
-				}
-			}
-		}
-
-		struct FOrderedClusterConnection {
-			const FRigidClustering::FClusterHandle Parent;
-			const FRigidClustering::FClusterHandle Handle0;
-			const FRigidClustering::FClusterHandle Handle1;
-			FReal Strain;
-
-			FOrderedClusterConnection()
-				: Parent(nullptr)
-				, Handle0(nullptr)
-				, Handle1(nullptr)
-				, Strain(0)
-			{}
-
-			FOrderedClusterConnection(const FRigidClustering::FClusterHandle InParent,
-				const FRigidClustering::FClusterHandle In0,
-				const FRigidClustering::FClusterHandle In1,
-				FReal InStrain)
-				: Parent(InParent)
-				, Handle0(In0)
-				, Handle1(In1)
-				, Strain(InStrain)
-			{
-				check(In0 < In1);
-			}
-			bool operator==(const FOrderedClusterConnection& R) const
-			{
-				return Equals(R);
-			}
-
-			bool Equals(const FOrderedClusterConnection& R) const
-			{
-				return Handle0 == R.Handle0 && Handle1 == R.Handle1;
-			}
-		};
-
-<<<<<<< HEAD
-		uint32 GetTypeHash(const FOrderedClusterConnection& Object)
-		{
-			uint32 Hash = FCrc::MemCrc32(&Object, sizeof(FOrderedClusterConnection));
-			return Hash;
-		}
-
-		void DrawConnectionGraphImpl(const FRigidClustering& Clustering, const FChaosDebugDrawSettings& Settings)
-		{
-			auto DrawConnections = [&](TSet<FOrderedClusterConnection>& Connections, FReal MaxStrain, const FChaosDebugDrawSettings& Settings)
-			{
-				if (FMath::IsNearlyZero(MaxStrain))
-				{
-					MaxStrain = (FReal)1;
-				}
-
-				for (auto& Connection : Connections)
-				{
-					FRigidTransform3 ClusterTransform(Connection.Parent->X(), Connection.Parent->R());
-					FVec3 Pos0 = ClusterTransform.TransformPosition(Connection.Handle0->ChildToParent().GetLocation());
-					FVec3 Pos1 = ClusterTransform.TransformPosition(Connection.Handle1->ChildToParent().GetLocation());
-					const FVec3 Normal = (Pos1 - Pos0).GetSafeNormal();
-					const FReal Length = (Pos1 - Pos0).Size();
-					constexpr FReal ShrinkPercentage = 0.05;
-					const FVec3 SkrinkVector = Normal * ShrinkPercentage * Length;
-					Pos0 += SkrinkVector;
-					Pos1 -= SkrinkVector;
-
-					FColor Color = FColor::Green; // FMath::Lerp(FColor::Green, FColor::Red, Connection.Strain / MaxStrain);
-
-					FDebugDrawQueue::GetInstance().DrawDebugLine(Pos0, Pos1, Color, false, UE_KINDA_SMALL_NUMBER, Settings.DrawPriority, Settings.LineThickness);
-				}
-=======
+
 				for (auto& Connection : Connections)
 				{
 					FVec3 Pos0 = GetClusterTransform(Connection.Handle0).GetLocation();
@@ -1979,7 +1575,6 @@
 					Pos1 -= SkrinkVector;
 
 					FColor Color = (Connection.Handle0->Parent() == Connection.Handle1->Parent()) ? FColor::Green : FColor::Blue; // FMath::Lerp(FColor::Green, FColor::Red, Connection.Strain / MaxStrain);
->>>>>>> 4af6daef
 
 					FDebugDrawQueue::GetInstance().DrawDebugLine(Pos0, Pos1, Color, false, UE_KINDA_SMALL_NUMBER, uint8(Settings.DrawPriority), Settings.LineThickness);
 
@@ -1994,60 +1589,6 @@
 				}
 			};
 
-<<<<<<< HEAD
-			//if (bChaosDebugDrawClusterConnectionGraph)
-			{
-				FReal MaxStrain = -FLT_MAX;
-				int32 NumConnections = 0;
-				const TArrayCollectionArray<FReal>& Strain = Clustering.GetStrainArray();
-
-				for (auto& ActiveCluster : Clustering.GetChildrenMap())
-				{
-					if (!ActiveCluster.Key->Disabled())
-					{
-						for (const FRigidClustering::FRigidHandle& Rigid : ActiveCluster.Value)
-						{
-							if (const FRigidClustering::FClusterHandle& Child = Rigid->CastToClustered())
-							{
-								MaxStrain = FMath::Max(MaxStrain, Child->GetInternalStrains());
-							}
-						}
-						NumConnections += ActiveCluster.Value.Num();
-					}
-				}
-
-				if (NumConnections)
-				{
-					TSet<FOrderedClusterConnection> Connections;
-					Connections.Reserve(NumConnections);
-
-					for (auto& ActiveCluster : Clustering.GetChildrenMap())
-					{
-						if (!ActiveCluster.Key->Disabled())
-						{
-							for (const FRigidClustering::FRigidHandle& Rigid : ActiveCluster.Value)
-							{
-								if (const FRigidClustering::FClusterHandle& Child = Rigid->CastToClustered())
-								{
-
-									FColor PointColor = Settings.ShapesColorsPerState.GetColorFromState(Child->ObjectState());
-									if (Child->IsAnchored())
-									{ 
-										PointColor = Settings.ShapesColorsPerState.KinematicColor;
-									}
-									FDebugDrawQueue::GetInstance().DrawDebugPoint(Child->X(), PointColor, false, UE_KINDA_SMALL_NUMBER, Settings.DrawPriority, Settings.LineThickness * 10);
-
-
-									const FConnectivityEdgeArray& Edges = Child->ConnectivityEdges();
-									for (const TConnectivityEdge<FReal>& Edge : Edges)
-									{
-										const FRigidClustering::FRigidHandle A = (Child < Edge.Sibling) ? Child : Edge.Sibling;
-										const FRigidClustering::FRigidHandle B = (Child < Edge.Sibling) ? Edge.Sibling : Child;
-										Connections.Add(FOrderedClusterConnection(ActiveCluster.Key, A->CastToClustered(), B->CastToClustered(), Edge.Strain));
-									}
-								}
-							}
-=======
 			auto FindChildParticlesWithLevelOffset = [&Clustering](const FRigidClustering::FClusterHandle& Cluster)
 			{
 				FRigidClustering::FRigidHandleArray Children;
@@ -2092,72 +1633,9 @@
 							{
 								Lambda(Child);
 							}
->>>>>>> 4af6daef
 						}
 					}
-					DrawConnections(Connections, MaxStrain, Settings);
-				}
-<<<<<<< HEAD
-			}
-		}
-
-		void DrawSuspensionConstraintsImpl(const FRigidTransform3& SpaceTransform, const FPBDSuspensionConstraints& Constraints, int32 ConstraintIndex, const FChaosDebugDrawSettings& Settings)
-		{
-			FConstGenericParticleHandle Particle = Constraints.GetConstrainedParticles(ConstraintIndex)[0];
-			const FPBDSuspensionSettings& ConstraintSettings = Constraints.GetSettings(ConstraintIndex);
-			const FPBDSuspensionResults& ConstraintResults = Constraints.GetResults(ConstraintIndex);
-			
-			if (!ConstraintSettings.Enabled)
-			{
-				return;
-			}
-			
-			const FVec3& PLocal = Constraints.GetConstraintPosition(ConstraintIndex);
-			const FRigidTransform3 ParticleTransform = Particle->GetTransformPQ();
-
-			const FVec3 PWorld = ParticleTransform.TransformPosition(PLocal);
-			const FVec3 AxisWorld = ParticleTransform.TransformVector(ConstraintSettings.Axis);
-			const FReal AxisLen = ConstraintResults.Length;
-			const FVec3 PushOutWorld = ConstraintResults.NetPushOut;
-			const FVec3 HardStopPushOutWorld = ConstraintResults.HardStopNetPushOut;
-			const FVec3 HardStopImpulseWorld = ConstraintResults.HardStopNetImpulse;
-
-			FDebugDrawQueue::GetInstance().DrawDebugLine(
-				SpaceTransform.TransformPosition(PWorld), 
-				SpaceTransform.TransformPosition(PWorld + AxisLen * AxisWorld), 
-				FColor::Green, false, UE_KINDA_SMALL_NUMBER, Settings.DrawPriority, Settings.LineThickness);
-
-			if (Settings.PushOutScale > 0)
-			{
-				// Make the shorter line wider
-				const FReal SpringPushOutLen = PushOutWorld.Size();
-				const FReal HardStopPushOutLen = HardStopPushOutWorld.Size();
-				const FRealSingle SpringWidthScale = (SpringPushOutLen > HardStopPushOutLen) ? FRealSingle(1) : FRealSingle(2);
-				const FRealSingle HardStopWidthScale = (SpringPushOutLen > HardStopPushOutLen) ? FRealSingle(2) : FRealSingle(1);
-
-				const FColor HardStopPushOutColor = FColor(0, 200, 100);
-				const FColor SpringPushOutColor = FColor(0, 200, 0);
-
-				FDebugDrawQueue::GetInstance().DrawDebugLine(
-					SpaceTransform.TransformPosition(PWorld),
-					SpaceTransform.TransformPosition(PWorld + Settings.PushOutScale * PushOutWorld),
-					SpringPushOutColor, false, UE_KINDA_SMALL_NUMBER, Settings.DrawPriority, SpringWidthScale * Settings.LineThickness);
-
-				FDebugDrawQueue::GetInstance().DrawDebugLine(
-					SpaceTransform.TransformPosition(PWorld),
-					SpaceTransform.TransformPosition(PWorld + Settings.PushOutScale * HardStopPushOutWorld),
-					HardStopPushOutColor, false, UE_KINDA_SMALL_NUMBER, Settings.DrawPriority, HardStopWidthScale * Settings.LineThickness);
-			}
-
-			if (Settings.ImpulseScale > 0)
-			{
-				const FColor HardStopImpulseColor = FColor(200, 200, 0);
-
-				FDebugDrawQueue::GetInstance().DrawDebugLine(
-					SpaceTransform.TransformPosition(PWorld),
-					SpaceTransform.TransformPosition(PWorld + Settings.PushOutScale * HardStopImpulseWorld),
-					HardStopImpulseColor, false, UE_KINDA_SMALL_NUMBER, Settings.DrawPriority, Settings.LineThickness * FRealSingle(0.5));
-=======
+				}
 			};
 
 
@@ -2263,7 +1741,6 @@
 					SpaceTransform.TransformPosition(PWorld),
 					SpaceTransform.TransformPosition(PWorld + Settings.PushOutScale * HardStopImpulseWorld),
 					HardStopImpulseColor, false, UE_KINDA_SMALL_NUMBER, uint8(Settings.DrawPriority), Settings.LineThickness * FRealSingle(0.5));
->>>>>>> 4af6daef
 			}
 		}
 
@@ -2323,8 +1800,6 @@
 			}
 		}
 
-<<<<<<< HEAD
-=======
 		void DrawParticleBVH(const FRigidTransform3& SpaceTransform, const FGeometryParticleHandle* Particle, const FColor& Color, const FChaosDebugDrawSettings* Settings)
 		{
 			if (FDebugDrawQueue::IsDebugDrawingEnabled())
@@ -2333,7 +1808,6 @@
 			}
 		}
 
->>>>>>> 4af6daef
 		void DrawParticleBounds(const FRigidTransform3& SpaceTransform, const TParticleView<FGeometryParticles>& ParticlesView, const FReal Dt, const FChaosDebugDrawSettings* Settings)
 		{
 			if (FDebugDrawQueue::IsDebugDrawingEnabled())
@@ -2494,7 +1968,6 @@
 		}
 
 		void DrawConnectionGraph(const FRigidClustering& Clustering, const FChaosDebugDrawSettings* Settings)
-<<<<<<< HEAD
 		{
 			if (FDebugDrawQueue::IsDebugDrawingEnabled())
 			{
@@ -2529,12 +2002,12 @@
 
 			virtual void Box(const FAABB3& InBox, const TVec3<FReal>& InLinearColor, float InThickness) override
 			{
-				FDebugDrawQueue::GetInstance().DrawDebugBox(InBox.Center(), InBox.Extents() * FReal(0.5), FQuat::Identity, FLinearColor(InLinearColor).ToFColor(false), false, -1.f, Settings.DrawPriority, InThickness);
+				FDebugDrawQueue::GetInstance().DrawDebugBox(InBox.Center(), InBox.Extents() * FReal(0.5), FQuat::Identity, FLinearColor(InLinearColor).ToFColor(false), false, -1.f, uint8(Settings.DrawPriority), InThickness);
 			}
 
 			virtual void Line(const TVec3<FReal>& InBegin, const TVec3<FReal>& InEnd, const TVec3<FReal>& InLinearColor, float InThickness) override
 			{
-				FDebugDrawQueue::GetInstance().DrawDebugLine(InBegin, InEnd, FLinearColor(InLinearColor).ToFColor(false), false, -1.f, Settings.DrawPriority, InThickness);
+				FDebugDrawQueue::GetInstance().DrawDebugLine(InBegin, InEnd, FLinearColor(InLinearColor).ToFColor(false), false, -1.f, uint8(Settings.DrawPriority), InThickness);
 			}
 		private:
 			FChaosDebugDrawSettings Settings;
@@ -2578,101 +2051,12 @@
 			}
 		}
 
-=======
-		{
-			if (FDebugDrawQueue::IsDebugDrawingEnabled())
-			{
-				DrawConnectionGraphImpl(Clustering, GetChaosDebugDrawSettings(Settings));
-			}
-		}
-
-		void DrawCollidingShapes(const FRigidTransform3& SpaceTransform, const FPBDCollisionConstraints& Collisions, FRealSingle ColorScale, const FRealSingle Duration, const FChaosDebugDrawSettings* Settings)
-		{
-			if (FDebugDrawQueue::IsDebugDrawingEnabled())
-			{
-				DrawCollidingShapesImpl(SpaceTransform, Collisions, ColorScale, Duration, GetChaosDebugDrawSettings(Settings));
-			}
-		}
-
-		void DrawCollidingShapes(const FRigidTransform3& SpaceTransform, const FPBDCollisionConstraint& Collision, FRealSingle ColorScale, const FRealSingle Duration, const FChaosDebugDrawSettings* Settings)
-		{
-			if (FDebugDrawQueue::IsDebugDrawingEnabled())
-			{
-				DrawCollidingShapesImpl(SpaceTransform, Collision, ColorScale, Duration, GetChaosDebugDrawSettings(Settings));
-			}
-		}
-
-		class FSpatialDebugDrawInterface: public ISpatialDebugDrawInterface
-		{
-		public:
-			FSpatialDebugDrawInterface(const FChaosDebugDrawSettings& InSettings)
-				: Settings(InSettings)
-			{}
-			
-			virtual ~FSpatialDebugDrawInterface() override = default;
-
-			virtual void Box(const FAABB3& InBox, const TVec3<FReal>& InLinearColor, float InThickness) override
-			{
-				FDebugDrawQueue::GetInstance().DrawDebugBox(InBox.Center(), InBox.Extents() * FReal(0.5), FQuat::Identity, FLinearColor(InLinearColor).ToFColor(false), false, -1.f, uint8(Settings.DrawPriority), InThickness);
-			}
-
-			virtual void Line(const TVec3<FReal>& InBegin, const TVec3<FReal>& InEnd, const TVec3<FReal>& InLinearColor, float InThickness) override
-			{
-				FDebugDrawQueue::GetInstance().DrawDebugLine(InBegin, InEnd, FLinearColor(InLinearColor).ToFColor(false), false, -1.f, uint8(Settings.DrawPriority), InThickness);
-			}
-		private:
-			FChaosDebugDrawSettings Settings;
-		};
-
-		void DrawSpatialAccelerationStructure(const ISpatialAcceleration<FAccelerationStructureHandle, FReal, 3>& InSpatialAccelerationStructure, const FChaosDebugDrawSettings* InSettings)
-		{
-		#if !UE_BUILD_SHIPPING
-			FSpatialDebugDrawInterface DebugDrawInterface(GetChaosDebugDrawSettings(InSettings));
-			InSpatialAccelerationStructure.DebugDraw(&DebugDrawInterface);
-		#endif
-		}
-
-		void DrawSuspensionConstraints(const FRigidTransform3& SpaceTransform, const FPBDSuspensionConstraints& Constraints, const FChaosDebugDrawSettings* Settings)
-		{
-			if (FDebugDrawQueue::IsDebugDrawingEnabled())
-			{
-				for (int32 ConstraintIndex = 0; ConstraintIndex < Constraints.NumConstraints(); ++ConstraintIndex)
-				{
-					DrawSuspensionConstraintsImpl(SpaceTransform, Constraints, ConstraintIndex, GetChaosDebugDrawSettings(Settings));
-				}
-			}
-		}
-
-		void DrawCharacterGroundConstraints(const FRigidTransform3& SpaceTransform, const FCharacterGroundConstraintContainer& Constraints, const FChaosDebugDrawSettings* Settings)
-		{
-			if (FDebugDrawQueue::IsDebugDrawingEnabled())
-			{
-				for (int32 ConstraintIndex = 0; ConstraintIndex < Constraints.NumConstraints(); ++ConstraintIndex)
-				{
-					DrawCharacterGroundConstraintImpl(SpaceTransform, Constraints.GetConstraint(ConstraintIndex), GetChaosDebugDrawSettings(Settings));
-				}
-			}
-		}
-
-		void DrawCCDCollisionImpulse(const FRigidTransform3& SpaceTransform, const FCCDConstraint& CCDConstraint, const int32 ManifoldPointIndex, const FVec3& Impulse, const FChaosDebugDrawSettings* Settings)
-		{
-			if (FDebugDrawQueue::IsDebugDrawingEnabled())
-			{
-				DrawCCDCollisionImpulseImpl(SpaceTransform, CCDConstraint, ManifoldPointIndex, Impulse, GetChaosDebugDrawSettings(Settings));
-			}
-		}
-
->>>>>>> 4af6daef
 		void DrawCCDAxisThreshold(const FVec3& X, const FVec3& AxisThreshold, const FVec3& DeltaX, const FQuat& R)
 		{
 			// Call the version of DeltaExceedsThreshold that provides access to its
 			// intermediate variables so we can debug draw them
 			FVec3 AbsLocalDelta, AxisThresholdScaled, AxisThresholdDiff;
-<<<<<<< HEAD
-			const bool bEnableCCD = CCDHelpers::DeltaExceedsThreshold(
-=======
 			const bool bEnableCCD = FCCDHelpers::DeltaExceedsThreshold(
->>>>>>> 4af6daef
 				AxisThreshold, DeltaX, R, AbsLocalDelta, AxisThresholdScaled, AxisThresholdDiff);
 			const FVector AxisPercents = AbsLocalDelta / AxisThresholdScaled;
 
