--- conflicted
+++ resolved
@@ -2,10 +2,7 @@
 #include "Chaos/ChaosDebugDraw.h"
 #include "Chaos/Box.h"
 #include "Chaos/Capsule.h"
-<<<<<<< HEAD
-=======
 #include "Chaos/CCDUtilities.h"
->>>>>>> d731a049
 #include "Chaos/Collision/CollisionConstraintAllocator.h"
 #include "Chaos/Collision/ParticlePairMidPhase.h"
 #include "Chaos/Convex.h"
@@ -37,7 +34,6 @@
 
 namespace Chaos
 {
-
 	namespace DebugDraw
 	{
 		bool bChaosDebugDebugDrawShapeBounds = false;
@@ -270,20 +266,12 @@
 		//
 		//
 
-<<<<<<< HEAD
-		void DrawShapesImpl(const FGeometryParticleHandle* Particle, const FRigidTransform3& ShapeTransform, const FImplicitObject* Implicit, const FShapeOrShapesArray& Shapes, const FReal Margin, const FColor& Color, const FChaosDebugDrawSettings& Settings);
-=======
 		void DrawShapesImpl(const FGeometryParticleHandle* Particle, const FRigidTransform3& ShapeTransform, const FImplicitObject* Implicit, const FShapeOrShapesArray& Shapes, const FReal Margin, const FColor& Color, const FRealSingle Duration, const FChaosDebugDrawSettings& Settings);
->>>>>>> d731a049
 
 		void DrawShape(const FRigidTransform3& ShapeTransform, const FImplicitObject* Implicit, const FShapeOrShapesArray& Shapes, const FColor& Color, const FChaosDebugDrawSettings* Settings)
 		{
 			// Note: At the time of commenting this function does nothing as DrawShapesImpl does not handle null particle.
-<<<<<<< HEAD
-			DrawShapesImpl(nullptr, ShapeTransform, Implicit, Shapes, 0.0f, Color, GetChaosDebugDrawSettings(Settings));
-=======
 			DrawShapesImpl(nullptr, ShapeTransform, Implicit, Shapes, 0.0f, Color, 0.0f, GetChaosDebugDrawSettings(Settings));
->>>>>>> d731a049
 		}
 
 		void DrawShapesConvexImpl(const TGeometryParticleHandle<FReal, 3>* Particle, const FRigidTransform3& ShapeTransform, const FConvex* Shape, const FReal InMargin, const FColor& Color, const FRealSingle Duration, const FChaosDebugDrawSettings& Settings)
@@ -315,13 +303,8 @@
 							const FRealSingle LineThickness = 0.5f * Settings.ShapeThicknesScale * Settings.LineThickness;
 							const FVec3 InnerP0 = ShapeTransform.TransformPositionNoScale(Shape->GetMarginAdjustedVertexScaled(VertexIndex0, Margin, ShapeTransform.GetScale3D(), nullptr));
 							const FVec3 InnerP1 = ShapeTransform.TransformPositionNoScale(Shape->GetMarginAdjustedVertexScaled(VertexIndex1, Margin, ShapeTransform.GetScale3D(), nullptr));
-<<<<<<< HEAD
-							FDebugDrawQueue::GetInstance().DrawDebugLine(InnerP0, InnerP1, FColor::Blue, false, -1.f, Settings.DrawPriority, LineThickness);
-							FDebugDrawQueue::GetInstance().DrawDebugLine(InnerP0, OuterP0, FColor::Black, false, -1.f, Settings.DrawPriority, LineThickness);
-=======
 							FDebugDrawQueue::GetInstance().DrawDebugLine(InnerP0, InnerP1, FColor::Blue, false, Duration, Settings.DrawPriority, LineThickness);
 							FDebugDrawQueue::GetInstance().DrawDebugLine(InnerP0, OuterP0, FColor::Black, false, Duration, Settings.DrawPriority, LineThickness);
->>>>>>> d731a049
 						}
 
 						// Vertex and face normal
@@ -392,11 +375,7 @@
 		}
 
 		template <bool bInstanced>
-<<<<<<< HEAD
-		void DrawShapesScaledImpl(const FGeometryParticleHandle* Particle, const FRigidTransform3& ShapeTransform, const FImplicitObject* Implicit, const FShapeOrShapesArray& Shapes, const FReal Margin, const FColor& Color, const FChaosDebugDrawSettings& Settings)
-=======
 		void DrawShapesScaledImpl(const FGeometryParticleHandle* Particle, const FRigidTransform3& ShapeTransform, const FImplicitObject* Implicit, const FShapeOrShapesArray& Shapes, const FReal Margin, const FColor& Color, const FRealSingle Duration, const FChaosDebugDrawSettings& Settings)
->>>>>>> d731a049
 		{
 			const EImplicitObjectType PackedType = Implicit->GetType();
 			const EImplicitObjectType InnerType = GetInnerType(PackedType);
@@ -423,11 +402,7 @@
 				const TImplicitObjectScaled<FLevelSet, bInstanced>* Scaled = Implicit->template GetObject<TImplicitObjectScaled<FLevelSet, bInstanced>>();
 				// even though thhe levelset is scaled, the debugdraw uses the collisionParticles  that are pre-scaled
 				// so no need to pass the scaled transform and just extract the wrapped LevelSet
-<<<<<<< HEAD
-				DrawShapesImpl(Particle, ShapeTransform, Scaled->GetUnscaledObject(), Shapes, Scaled->GetMargin(), Color, Settings);
-=======
 				DrawShapesImpl(Particle, ShapeTransform, Scaled->GetUnscaledObject(), Shapes, Scaled->GetMargin(), Color, Duration, Settings);
->>>>>>> d731a049
 				break;
 			}
 			case ImplicitObjectType::Unknown:
@@ -436,11 +411,7 @@
 			{
 				const TImplicitObjectScaled<FConvex, bInstanced>* Scaled = Implicit->template GetObject<TImplicitObjectScaled<FConvex, bInstanced>>();
 				ScaleTM.SetScale3D(Scaled->GetScale());
-<<<<<<< HEAD
-				DrawShapesImpl(Particle, ScaleTM * ShapeTransform, Scaled->GetUnscaledObject(), Shapes, Scaled->GetMargin(), Color, Settings);
-=======
 				DrawShapesImpl(Particle, ScaleTM * ShapeTransform, Scaled->GetUnscaledObject(), Shapes, Scaled->GetMargin(), Color, Duration, Settings);
->>>>>>> d731a049
 				break;
 			}
 			case ImplicitObjectType::TaperedCylinder:
@@ -451,22 +422,14 @@
 			{
 				const TImplicitObjectScaled<FTriangleMeshImplicitObject, bInstanced>* Scaled = Implicit->template GetObject<TImplicitObjectScaled<FTriangleMeshImplicitObject, bInstanced>>();
 				ScaleTM.SetScale3D(Scaled->GetScale());
-<<<<<<< HEAD
-				DrawShapesImpl(Particle, ScaleTM * ShapeTransform, Scaled->GetUnscaledObject(), Shapes, 0.0f, Color, Settings);
-=======
 				DrawShapesImpl(Particle, ScaleTM * ShapeTransform, Scaled->GetUnscaledObject(), Shapes, 0.0f, Color, Duration, Settings);
->>>>>>> d731a049
 				break;
 			}
 			case ImplicitObjectType::HeightField:
 			{
 				const TImplicitObjectScaled<FHeightField, bInstanced>* Scaled = Implicit->template GetObject<TImplicitObjectScaled<FHeightField, bInstanced>>();
 				ScaleTM.SetScale3D(Scaled->GetScale());
-<<<<<<< HEAD
-				DrawShapesImpl(Particle, ScaleTM * ShapeTransform, Scaled->GetUnscaledObject(), Shapes, 0.0f, Color, Settings);
-=======
 				DrawShapesImpl(Particle, ScaleTM * ShapeTransform, Scaled->GetUnscaledObject(), Shapes, 0.0f, Color, Duration, Settings);
->>>>>>> d731a049
 				break;
 			}
 			default:
@@ -474,11 +437,7 @@
 			}
 		}
 
-<<<<<<< HEAD
-		void DrawShapesInstancedImpl(const FGeometryParticleHandle* Particle, const FRigidTransform3& ShapeTransform, const FImplicitObject* Implicit, const FShapeOrShapesArray& Shapes, const FReal Margin, const FColor& Color, const FChaosDebugDrawSettings& Settings)
-=======
 		void DrawShapesInstancedImpl(const FGeometryParticleHandle* Particle, const FRigidTransform3& ShapeTransform, const FImplicitObject* Implicit, const FShapeOrShapesArray& Shapes, const FReal Margin, const FColor& Color, const FRealSingle Duration, const FChaosDebugDrawSettings& Settings)
->>>>>>> d731a049
 		{
 			const EImplicitObjectType PackedType = Implicit->GetType();
 			const EImplicitObjectType InnerType = GetInnerType(PackedType);
@@ -506,11 +465,7 @@
 			case ImplicitObjectType::Convex:
 			{
 				const TImplicitObjectInstanced<FConvex>* Instanced = Implicit->template GetObject<TImplicitObjectInstanced<FConvex>>();
-<<<<<<< HEAD
-				DrawShapesImpl(Particle, ShapeTransform, Instanced->GetInstancedObject(), Shapes, Instanced->GetMargin(), Color, Settings);
-=======
 				DrawShapesImpl(Particle, ShapeTransform, Instanced->GetInstancedObject(), Shapes, Instanced->GetMargin(), Color, Duration, Settings);
->>>>>>> d731a049
 				break;
 			}
 			case ImplicitObjectType::TaperedCylinder:
@@ -520,21 +475,13 @@
 			case ImplicitObjectType::TriangleMesh:
 			{
 				const TImplicitObjectInstanced<FTriangleMeshImplicitObject>* Scaled = Implicit->template GetObject<TImplicitObjectInstanced<FTriangleMeshImplicitObject>>();
-<<<<<<< HEAD
-				DrawShapesImpl(Particle, ShapeTransform, Scaled->GetInstancedObject(), Shapes, 0.0f, Color, Settings);
-=======
 				DrawShapesImpl(Particle, ShapeTransform, Scaled->GetInstancedObject(), Shapes, 0.0f, Color, Duration, Settings);
->>>>>>> d731a049
 				break;
 			}
 			case ImplicitObjectType::HeightField:
 			{
 				const TImplicitObjectInstanced<FHeightField>* Scaled = Implicit->template GetObject<TImplicitObjectInstanced<FHeightField>>();
-<<<<<<< HEAD
-				DrawShapesImpl(Particle, ShapeTransform, Scaled->GetInstancedObject(), Shapes, 0.0f, Color, Settings);
-=======
 				DrawShapesImpl(Particle, ShapeTransform, Scaled->GetInstancedObject(), Shapes, 0.0f, Color, Duration, Settings);
->>>>>>> d731a049
 				break;
 			}
 			default:
@@ -542,14 +489,8 @@
 			}
 		}
 
-<<<<<<< HEAD
-		void DrawShapesImpl(const FGeometryParticleHandle* Particle, const FRigidTransform3& ShapeTransform, const FImplicitObject* Implicit, const FShapeOrShapesArray& Shapes, const FReal Margin, const FColor& Color, const FChaosDebugDrawSettings& Settings)
-		{
-
-=======
 		void DrawShapesImpl(const FGeometryParticleHandle* Particle, const FRigidTransform3& ShapeTransform, const FImplicitObject* Implicit, const FShapeOrShapesArray& Shapes, const FReal Margin, const FColor& Color, const FRealSingle Duration, const FChaosDebugDrawSettings& Settings)
 		{
->>>>>>> d731a049
 			if (!Particle || !Implicit) return;
 
 			const EImplicitObjectType PackedType = Implicit->GetType(); // Type includes scaling and instancing data
@@ -566,40 +507,24 @@
 			{
 				if (IsInstanced(PackedType))
 				{
-<<<<<<< HEAD
-					DrawShapesScaledImpl<true>(Particle, ShapeTransform, Implicit, Shapes, Margin, Color, Settings);
+					DrawShapesScaledImpl<true>(Particle, ShapeTransform, Implicit, Shapes, Margin, Color, Duration, Settings);
 				}
 				else
 				{
-					DrawShapesScaledImpl<false>(Particle, ShapeTransform, Implicit, Shapes, Margin, Color, Settings);
-=======
-					DrawShapesScaledImpl<true>(Particle, ShapeTransform, Implicit, Shapes, Margin, Color, Duration, Settings);
-				}
-				else
-				{
 					DrawShapesScaledImpl<false>(Particle, ShapeTransform, Implicit, Shapes, Margin, Color, Duration, Settings);
->>>>>>> d731a049
 				}
 				return;
 			}
 			else if (IsInstanced(PackedType))
 			{
-<<<<<<< HEAD
-				DrawShapesInstancedImpl(Particle, ShapeTransform, Implicit, Shapes, Margin, Color, Settings);
-=======
 				DrawShapesInstancedImpl(Particle, ShapeTransform, Implicit, Shapes, Margin, Color, Duration, Settings);
->>>>>>> d731a049
 				return;
 			}
 			else if (InnerType == ImplicitObjectType::Transformed)
 			{
 				const TImplicitObjectTransformed<FReal, 3>* Transformed = Implicit->template GetObject<TImplicitObjectTransformed<FReal, 3>>();
 				FRigidTransform3 TransformedTransform = FRigidTransform3(ShapeTransform.TransformPosition(Transformed->GetTransform().GetLocation()), ShapeTransform.GetRotation() * Transformed->GetTransform().GetRotation());
-<<<<<<< HEAD
-				DrawShapesImpl(Particle, TransformedTransform, Transformed->GetTransformedObject(), Shapes, Margin, Color, Settings);
-=======
 				DrawShapesImpl(Particle, TransformedTransform, Transformed->GetTransformedObject(), Shapes, Margin, Color, Duration, Settings);
->>>>>>> d731a049
 				return;
 			}
 			else if (InnerType == ImplicitObjectType::Union)
@@ -616,11 +541,7 @@
 						PerShapeData = ShapesArray[UnionIdx].Get();
 					}
 					
-<<<<<<< HEAD
-					DrawShapesImpl(Particle, ShapeTransform, UnionImplicit.Get(), FShapeOrShapesArray(PerShapeData), Margin, Color, Settings);
-=======
 					DrawShapesImpl(Particle, ShapeTransform, UnionImplicit.Get(), FShapeOrShapesArray(PerShapeData), Margin, Color, Duration, Settings);
->>>>>>> d731a049
 					UnionIdx++;
 				}
 				return;
@@ -633,11 +554,7 @@
 					const TPBDRigidParticleHandle<FReal, 3>* OriginalParticle = Union->FindParticleForImplicitObject(UnionImplicit.Get());
 					if (ensure(OriginalParticle))
 					{
-<<<<<<< HEAD
-						DrawShapesImpl(Particle, ShapeTransform, UnionImplicit.Get(), FShapeOrShapesArray(OriginalParticle), Margin, Color, Settings);
-=======
 						DrawShapesImpl(Particle, ShapeTransform, UnionImplicit.Get(), FShapeOrShapesArray(OriginalParticle), Margin, Color, Duration, Settings);
->>>>>>> d731a049
 					}
 				}
 				return;
@@ -713,11 +630,7 @@
 			case ImplicitObjectType::LevelSet:
 			{
 				const FLevelSet* LevelSet = Implicit->template GetObject<FLevelSet>();
-<<<<<<< HEAD
-				DrawShapesLevelSetImpl(Particle, ShapeTransform, LevelSet, ShapeColor, Settings);
-=======
 				DrawShapesLevelSetImpl(Particle, ShapeTransform, LevelSet, ShapeColor, Duration, Settings);
->>>>>>> d731a049
 				break;
 			}
 			break;
@@ -742,11 +655,7 @@
 					ShrunkScaledConvex.MovePlanesAndRebuild(FConvex::FRealType(-Margin)); // potential loss of precision but margin should remain within the float range
 
 					const FRigidTransform3 ShrunkScaledTransform = FRigidTransform3(ShapeTransform.GetTranslation(), ShapeTransform.GetRotation());
-<<<<<<< HEAD
-					DrawShapesConvexImpl(Particle, ShrunkScaledTransform, &ShrunkScaledConvex, 0.0f, FColor::Red, Settings);
-=======
 					DrawShapesConvexImpl(Particle, ShrunkScaledTransform, &ShrunkScaledConvex, 0.0f, FColor::Red, Duration, Settings);
->>>>>>> d731a049
 				}
 				break;
 			}
@@ -757,21 +666,13 @@
 			case ImplicitObjectType::TriangleMesh:
 			{
 				const FTriangleMeshImplicitObject* TriangleMesh = Implicit->template GetObject<FTriangleMeshImplicitObject>();
-<<<<<<< HEAD
-				DrawShapesTriangleMeshImpl(Particle, ShapeTransform, TriangleMesh, ShapeColor, Settings);
-=======
 				DrawShapesTriangleMeshImpl(Particle, ShapeTransform, TriangleMesh, ShapeColor, Duration, Settings);
->>>>>>> d731a049
 				break;
 			}
 			case ImplicitObjectType::HeightField:
 			{
 				const FHeightField* HeightField = Implicit->template GetObject<FHeightField>();
-<<<<<<< HEAD
-				DrawShapesHeightFieldImpl(Particle, ShapeTransform, HeightField, ShapeColor, Settings);
-=======
 				DrawShapesHeightFieldImpl(Particle, ShapeTransform, HeightField, ShapeColor, Duration, Settings);
->>>>>>> d731a049
 				break;
 			}
 			default:
@@ -808,11 +709,7 @@
 			FVec3 P = SpaceTransform.TransformPosition(Particle->ObjectState() == EObjectStateType::Dynamic ? Particle->CastToRigidParticle()->P() : Particle->X());
 			FRotation3 Q = SpaceTransform.GetRotation() * (Particle->ObjectState() == EObjectStateType::Dynamic ? Particle->CastToRigidParticle()->Q() : Particle->R());
 
-<<<<<<< HEAD
-			DrawShapesImpl(Particle, FRigidTransform3(P, Q), Particle->Geometry().Get(), FShapeOrShapesArray(Particle), 0.0f, InColor, Settings);
-=======
 			DrawShapesImpl(Particle, FRigidTransform3(P, Q), Particle->Geometry().Get(), FShapeOrShapesArray(Particle), 0.0f, InColor, 0.0f, Settings);
->>>>>>> d731a049
 		}
 
 		void DrawParticleShapesImpl(const FRigidTransform3& SpaceTransform, const FGeometryParticle* Particle, const FColor& InColor, const FChaosDebugDrawSettings& Settings)
@@ -820,11 +717,7 @@
 			FVec3 P = SpaceTransform.TransformPosition(Particle->X());
 			FRotation3 Q = SpaceTransform.GetRotation() * (Particle->R());
 
-<<<<<<< HEAD
-			DrawShapesImpl(Particle->Handle(), FRigidTransform3(P, Q), Particle->Geometry().Get(), FShapeOrShapesArray(Particle->Handle()), 0.0f, InColor, Settings);
-=======
 			DrawShapesImpl(Particle->Handle(), FRigidTransform3(P, Q), Particle->Geometry().Get(), FShapeOrShapesArray(Particle->Handle()), 0.0f, InColor, 0.0f, Settings);
->>>>>>> d731a049
 		}
 
 		static EImplicitObjectType GetFirstConcreteShapeType(const FImplicitObject* Shape)
@@ -873,11 +766,7 @@
 				}
 			}
 
-<<<<<<< HEAD
-			FDebugDrawQueue::GetInstance().DrawDebugBox(P, 0.5f * Box.Extents(), Q, Color, false, KINDA_SMALL_NUMBER, Settings.DrawPriority, Settings.LineThickness);
-=======
 			FDebugDrawQueue::GetInstance().DrawDebugBox(P, 0.5f * Box.Extents(), Q, Color, false, UE_KINDA_SMALL_NUMBER, Settings.DrawPriority, Settings.LineThickness);
->>>>>>> d731a049
 
 			for (const auto& Shape : InParticle->ShapesArray())
 			{
@@ -890,11 +779,7 @@
 					const FRotation3 ShapeQ = SpaceTransform.GetRotation();
 					const FColor ShapeColor = (bChaosDebugDebugDrawColorBoundsByShapeType) ? Settings.BoundsColorsPerShapeType.GetColorFromShapeType(ShapeType) : Color;
 
-<<<<<<< HEAD
-					FDebugDrawQueue::GetInstance().DrawDebugBox(ShapeP, 0.5f * ShapeBox.Extents(), ShapeQ, ShapeColor, false, KINDA_SMALL_NUMBER, Settings.DrawPriority, Settings.LineThickness);
-=======
 					FDebugDrawQueue::GetInstance().DrawDebugBox(ShapeP, 0.5f * ShapeBox.Extents(), ShapeQ, ShapeColor, false, UE_KINDA_SMALL_NUMBER, Settings.DrawPriority, Settings.LineThickness);
->>>>>>> d731a049
 				}
 			}
 		}
@@ -944,15 +829,6 @@
 			{
 				if (Rigid)
 				{
-<<<<<<< HEAD
-					const FVec3 EquivalentBoxSize = Utilities::BoxSizeFromInertia(Rigid->I(), Rigid->M());
-					FDebugDrawQueue::GetInstance().DrawDebugBox(PCOM, 0.5f * Settings.InertiaScale * EquivalentBoxSize, QCOM, FColor::Magenta, false, 0.0f, 0, Settings.LineThickness);
-				}
-			}
-		}
-
-		void DrawCollisionImpl(const FRigidTransform3& SpaceTransform, const FPBDCollisionConstraint& Contact, FRealSingle ColorScale, const FChaosDebugDrawSettings& Settings)
-=======
 					if (Rigid->InvM() != 0)
 					{
 						// Show the raw inertia in black
@@ -979,7 +855,6 @@
 		}
 
 		void DrawCollisionImpl(const FRigidTransform3& SpaceTransform, const FPBDCollisionConstraint& Contact, FRealSingle ColorScale, const FRealSingle Duration, const FChaosDebugDrawSettings& Settings)
->>>>>>> d731a049
 		{
 			if ((Settings.ContactWidth > 0) || (Settings.ContactLen > 0) || (Settings.ContactInfoWidth > 0) || (Settings.ImpulseScale > 0.0f))
 			{
@@ -989,51 +864,6 @@
 				const FRigidTransform3 WorldActorTransform1 = FParticleUtilities::GetActorWorldTransform(Particle1);
 
 				// Are we within the region of interest?
-<<<<<<< HEAD
-				const FReal Particle0Size = Contact.GetParticle0()->HasBounds() ? 0.5f * Contact.GetParticle0()->LocalBounds().Extents().Size() : TNumericLimits<FReal>::Max();
-				const FReal Particle1Size = Contact.GetParticle1()->HasBounds() ? 0.5f * Contact.GetParticle1()->LocalBounds().Extents().Size() : TNumericLimits<FReal>::Max();
-				if (!FDebugDrawQueue::GetInstance().IsInRegionOfInterest(SpaceTransform.TransformPositionNoScale(WorldActorTransform0.GetLocation()), Particle0Size))
-				{
-					return;
-				}
-				if (!FDebugDrawQueue::GetInstance().IsInRegionOfInterest(SpaceTransform.TransformPositionNoScale(WorldActorTransform1.GetLocation()), Particle1Size))
-				{
-					return;
-				}
-
-				for (const FManifoldPoint& ManifoldPoint : Contact.GetManifoldPoints())
-				{
-					const bool bIsActive = !ManifoldPoint.NetPushOut.IsNearlyZero() || !ManifoldPoint.NetImpulse.IsNearlyZero();
-					if (!bIsActive && !bChaosDebugDebugDrawInactiveContacts)
-					{
-						continue;
-					}
-
-					const int32 ContactPlaneOwner = 1;
-					const int32 ContactPointOwner = 1 - ContactPlaneOwner;
-					const FRigidTransform3& PlaneTransform = (ContactPlaneOwner == 0) ? Contact.GetShapeRelativeTransform0() * WorldActorTransform0 : Contact.GetShapeRelativeTransform1() * WorldActorTransform1;
-					const FRigidTransform3& PointTransform = (ContactPlaneOwner == 0) ? Contact.GetShapeRelativeTransform1() * WorldActorTransform1 : Contact.GetShapeRelativeTransform0() * WorldActorTransform0;
-					const FConstGenericParticleHandle PlaneParticle = (ContactPlaneOwner == 0) ? Particle0 : Particle1;
-					const FVec3 PlaneNormal = PlaneTransform.TransformVectorNoScale(ManifoldPoint.ContactPoint.ShapeContactNormal);
-					const FVec3 PointLocation = PointTransform.TransformPosition(ManifoldPoint.ContactPoint.ShapeContactPoints[ContactPointOwner]);
-					const FVec3 PlaneLocation = PlaneTransform.TransformPosition(ManifoldPoint.ContactPoint.ShapeContactPoints[ContactPlaneOwner]);
-					const FVec3 PointPlaneLocation = PointLocation - FVec3::DotProduct(PointLocation - PlaneLocation, PlaneNormal) * PlaneNormal;
-
-					// Dynamic friction, restitution = red
-					// Static friction, no restitution = green
-					// Inactive = gray
-					FColor DiscColor = FColor(200, 0, 0);
-					FColor PlaneNormalColor = FColor(200, 0, 0);
-					FColor EdgeNormalColor = FColor(200, 150, 0);
-					FColor ImpulseColor = FColor(0, 0, 200);
-					FColor PushOutColor = FColor(200, 200, 0);
-					FColor PushOutImpusleColor = FColor(0, 200, 200);
-					if (ManifoldPoint.Flags.bInsideStaticFrictionCone)
-					{
-						DiscColor = FColor(150, 200, 0);
-					}
-					if (!bIsActive)
-=======
 				if (Contact.GetParticle0()->HasBounds() && !FDebugDrawQueue::GetInstance().IsInRegionOfInterest(Contact.GetParticle0()->WorldSpaceInflatedBounds().TransformedAABB(SpaceTransform)))
 				{
 					return;
@@ -1084,20 +914,16 @@
 						EdgeNormalColor = FColor(50, 180, 130);
 					}
 					else if (!bIsActive)
->>>>>>> d731a049
 					{
 						DiscColor = FColor(100, 100, 100);
 						PlaneNormalColor = FColor(100, 0, 0);
 						EdgeNormalColor = FColor(100, 80, 0);
 					}
-<<<<<<< HEAD
-=======
 					if (bPruned)
 					{
 						PlaneNormalColor = FColor(200, 0, 200);
 						EdgeNormalColor = FColor(200, 0, 200);
 					}
->>>>>>> d731a049
 
 					const FVec3 WorldPointLocation = SpaceTransform.TransformPosition(PointLocation);
 					const FVec3 WorldPlaneLocation = SpaceTransform.TransformPosition(PlaneLocation);
@@ -1109,60 +935,29 @@
 					if ((Settings.PushOutScale > 0) && !ManifoldPoint.NetPushOut.IsNearlyZero())
 					{
 						FColor Color = (ColorScale * PushOutImpusleColor).ToFColor(false);
-<<<<<<< HEAD
-						FDebugDrawQueue::GetInstance().DrawDebugLine(WorldPointPlaneLocation, WorldPointPlaneLocation + Settings.DrawScale * Settings.PushOutScale * SpaceTransform.TransformVectorNoScale(ManifoldPoint.NetPushOut), Color, false, KINDA_SMALL_NUMBER, Settings.DrawPriority, Settings.LineThickness);
-=======
 						FDebugDrawQueue::GetInstance().DrawDebugLine(WorldPointPlaneLocation, WorldPointPlaneLocation + Settings.DrawScale * Settings.PushOutScale * SpaceTransform.TransformVectorNoScale(FVec3(ManifoldPoint.NetPushOut)), Color, false, Duration, Settings.DrawPriority, Settings.LineThickness);
->>>>>>> d731a049
 					}
 					if ((Settings.ImpulseScale > 0) && !ManifoldPoint.NetImpulse.IsNearlyZero())
 					{
 						FColor Color = (ColorScale * ImpulseColor).ToFColor(false);
-<<<<<<< HEAD
-						FDebugDrawQueue::GetInstance().DrawDebugLine(WorldPointPlaneLocation, WorldPointPlaneLocation + Settings.DrawScale * Settings.ImpulseScale * SpaceTransform.TransformVectorNoScale(ManifoldPoint.NetImpulse), Color, false, KINDA_SMALL_NUMBER, Settings.DrawPriority, Settings.LineThickness);
-=======
 						FDebugDrawQueue::GetInstance().DrawDebugLine(WorldPointPlaneLocation, WorldPointPlaneLocation + Settings.DrawScale * Settings.ImpulseScale * SpaceTransform.TransformVectorNoScale(FVec3(ManifoldPoint.NetImpulse)), Color, false, Duration, Settings.DrawPriority, Settings.LineThickness);
->>>>>>> d731a049
 					}
 
 					// Manifold plane and normal
 					if (Settings.ContactWidth > 0)
 					{
 						FColor C0 = (ColorScale * DiscColor).ToFColor(false);
-<<<<<<< HEAD
-						FDebugDrawQueue::GetInstance().DrawDebugCircle(WorldPlaneLocation, Settings.DrawScale * Settings.ContactWidth, 12, C0, false, KINDA_SMALL_NUMBER, Settings.DrawPriority, Settings.LineThickness, Axes.GetUnitAxis(EAxis::Y), Axes.GetUnitAxis(EAxis::Z), false);
-=======
 						FDebugDrawQueue::GetInstance().DrawDebugCircle(WorldPlaneLocation, Settings.DrawScale * Settings.ContactWidth, 12, C0, false, Duration, Settings.DrawPriority, Settings.LineThickness, Axes.GetUnitAxis(EAxis::Y), Axes.GetUnitAxis(EAxis::Z), false);
->>>>>>> d731a049
 					}
 					if (Settings.ContactLen > 0)
 					{
 						FColor NormalColor = ((ManifoldPoint.ContactPoint.ContactType != EContactPointType::EdgeEdge) ? PlaneNormalColor : EdgeNormalColor);
 						FColor C1 = (ColorScale * NormalColor).ToFColor(false);
-<<<<<<< HEAD
-						FDebugDrawQueue::GetInstance().DrawDebugLine(WorldPlaneLocation, WorldPlaneLocation + Settings.DrawScale * Settings.ContactLen * WorldPlaneNormal, C1, false, KINDA_SMALL_NUMBER, Settings.DrawPriority, Settings.LineThickness);
-=======
 						FDebugDrawQueue::GetInstance().DrawDebugLine(WorldPlaneLocation, WorldPlaneLocation + Settings.DrawScale * Settings.ContactLen * WorldPlaneNormal, C1, false, Duration, Settings.DrawPriority, Settings.LineThickness);
->>>>>>> d731a049
 					}
 					if (Settings.ContactPhiWidth > 0 && (ManifoldPoint.ContactPoint.Phi < FLT_MAX))
 					{
 						FColor C2 = (ColorScale * FColor(128, 128, 0)).ToFColor(false);
-<<<<<<< HEAD
-						FDebugDrawQueue::GetInstance().DrawDebugCircle(WorldPlaneLocation - ManifoldPoint.ContactPoint.Phi * WorldPlaneNormal, Settings.DrawScale * Settings.ContactPhiWidth, 12, C2, false, KINDA_SMALL_NUMBER, Settings.DrawPriority, Settings.LineThickness, Axes.GetUnitAxis(EAxis::Y), Axes.GetUnitAxis(EAxis::Z), false);
-					}
-
-					// Manifold point
-					FDebugDrawQueue::GetInstance().DrawDebugCircle(WorldPointLocation, 0.5f * Settings.DrawScale * Settings.ContactWidth, 12, DiscColor, false, KINDA_SMALL_NUMBER, Settings.DrawPriority, Settings.LineThickness, Axes.GetUnitAxis(EAxis::Y), Axes.GetUnitAxis(EAxis::Z), false);
-
-					// Previous points
-					if (bIsActive)
-					{
-						const FVec3 WorldPrevPointLocation = SpaceTransform.TransformPosition(PointTransform.TransformPosition(ManifoldPoint.ShapeAnchorPoints[ContactPointOwner]));
-						const FVec3 WorldPrevPlaneLocation = SpaceTransform.TransformPosition(PlaneTransform.TransformPosition(ManifoldPoint.ShapeAnchorPoints[ContactPlaneOwner]));
-						FDebugDrawQueue::GetInstance().DrawDebugLine(WorldPrevPointLocation, WorldPointLocation, FColor::White, false, KINDA_SMALL_NUMBER, Settings.DrawPriority, Settings.LineThickness);
-						FDebugDrawQueue::GetInstance().DrawDebugLine(WorldPrevPlaneLocation, WorldPlaneLocation, FColor::White, false, KINDA_SMALL_NUMBER, Settings.DrawPriority, Settings.LineThickness);
-=======
 						FDebugDrawQueue::GetInstance().DrawDebugCircle(WorldPlaneLocation - ManifoldPoint.ContactPoint.Phi * WorldPlaneNormal, Settings.DrawScale * Settings.ContactPhiWidth, 12, C2, false, Duration, Settings.DrawPriority, Settings.LineThickness, Axes.GetUnitAxis(EAxis::Y), Axes.GetUnitAxis(EAxis::Z), false);
 					}
 
@@ -1176,7 +971,6 @@
 						const FVec3 WorldPrevPlaneLocation = SpaceTransform.TransformPosition(PlaneTransform.TransformPosition(FVec3(ManifoldPoint.ShapeAnchorPoints[ContactPlaneOwner])));
 						FDebugDrawQueue::GetInstance().DrawDebugLine(WorldPrevPointLocation, WorldPointLocation, FColor::White, false, Duration, Settings.DrawPriority, Settings.LineThickness);
 						FDebugDrawQueue::GetInstance().DrawDebugLine(WorldPrevPlaneLocation, WorldPlaneLocation, FColor::White, false, Duration, Settings.DrawPriority, Settings.LineThickness);
->>>>>>> d731a049
 					}
 
 					// Whether restored
@@ -1185,30 +979,16 @@
 						if (Contact.WasManifoldRestored())
 						{
 							const FReal BoxScale = Settings.DrawScale * Settings.ContactInfoWidth;
-<<<<<<< HEAD
-							FDebugDrawQueue::GetInstance().DrawDebugBox(WorldPlaneLocation, FVec3(BoxScale, BoxScale, FReal(0.01)), FRotation3(FRotationMatrix::MakeFromZ(WorldPlaneNormal)), FColor::Blue, false, KINDA_SMALL_NUMBER, Settings.DrawPriority, 0.5f * Settings.LineThickness);
-=======
 							FDebugDrawQueue::GetInstance().DrawDebugBox(WorldPlaneLocation, FVec3(BoxScale, BoxScale, FReal(0.01)), FRotation3(FRotationMatrix::MakeFromZ(WorldPlaneNormal)), FColor::Blue, false, Duration, Settings.DrawPriority, 0.5f * Settings.LineThickness);
->>>>>>> d731a049
 						}
 						else if (ManifoldPoint.Flags.bWasRestored)
 						{
 							const FReal BoxScale = Settings.DrawScale * Settings.ContactInfoWidth;
-<<<<<<< HEAD
-							FDebugDrawQueue::GetInstance().DrawDebugBox(WorldPlaneLocation, FVec3(BoxScale, BoxScale, FReal(0.01)), FRotation3(FRotationMatrix::MakeFromZ(WorldPlaneNormal)), FColor::Purple, false, KINDA_SMALL_NUMBER, Settings.DrawPriority, 0.5f * Settings.LineThickness);
-=======
 							FDebugDrawQueue::GetInstance().DrawDebugBox(WorldPlaneLocation, FVec3(BoxScale, BoxScale, FReal(0.01)), FRotation3(FRotationMatrix::MakeFromZ(WorldPlaneNormal)), FColor::Purple, false, Duration, Settings.DrawPriority, 0.5f * Settings.LineThickness);
->>>>>>> d731a049
 						}
 						else if (ManifoldPoint.Flags.bWasReplaced)
 						{
 							const FReal BoxScale = Settings.DrawScale * Settings.ContactInfoWidth;
-<<<<<<< HEAD
-							FDebugDrawQueue::GetInstance().DrawDebugBox(WorldPlaneLocation, FVec3(BoxScale, BoxScale, FReal(0.01)), FRotation3(FRotationMatrix::MakeFromZ(WorldPlaneNormal)), FColor::Orange, false, KINDA_SMALL_NUMBER, Settings.DrawPriority, 0.5f * Settings.LineThickness);
-						}
-					}
-				}
-=======
 							FDebugDrawQueue::GetInstance().DrawDebugBox(WorldPlaneLocation, FVec3(BoxScale, BoxScale, FReal(0.01)), FRotation3(FRotationMatrix::MakeFromZ(WorldPlaneNormal)), FColor::Orange, false, Duration, Settings.DrawPriority, 0.5f * Settings.LineThickness);
 						}
 					}
@@ -1232,7 +1012,6 @@
 					FDebugDrawQueue::GetInstance().DrawDebugLine(ImpulsePos, ImpulsePos + Settings.DrawScale * Settings.ImpulseScale * SpaceTransform.TransformVectorNoScale(Contact.GetAccumulatedImpulse()), Color, false, Duration, Settings.DrawPriority, Settings.LineThickness);
 				}
 
->>>>>>> d731a049
 			}
 			if (Settings.ContactOwnerWidth > 0)
 			{
@@ -1243,13 +1022,8 @@
 				const FMatrix Axes = FRotationMatrix::MakeFromX(Normal);
 				const FVec3 P0 = SpaceTransform.TransformPosition(Contact.GetParticle0()->X());
 				const FVec3 P1 = SpaceTransform.TransformPosition(Contact.GetParticle1()->X());
-<<<<<<< HEAD
-				FDebugDrawQueue::GetInstance().DrawDebugLine(Location, P0, C3, false, KINDA_SMALL_NUMBER, Settings.DrawPriority, Settings.LineThickness * 0.5f);
-				FDebugDrawQueue::GetInstance().DrawDebugLine(Location, P1, C3, false, KINDA_SMALL_NUMBER, Settings.DrawPriority, Settings.LineThickness * 0.5f);
-=======
 				FDebugDrawQueue::GetInstance().DrawDebugLine(Location, P0, C3, false, UE_KINDA_SMALL_NUMBER, Settings.DrawPriority, Settings.LineThickness * 0.5f);
 				FDebugDrawQueue::GetInstance().DrawDebugLine(Location, P1, C3, false, UE_KINDA_SMALL_NUMBER, Settings.DrawPriority, Settings.LineThickness * 0.5f);
->>>>>>> d731a049
 			}
 		}
 		
@@ -1340,10 +1114,7 @@
 		void DrawCollidingShapesImpl(const FRigidTransform3& SpaceTransform, const FPBDCollisionConstraints& Collisions, FRealSingle ColorScale, const FRealSingle Duration, const FChaosDebugDrawSettings& Settings)
 		{
 			TArray<const FImplicitObject*> Implicits;
-<<<<<<< HEAD
-=======
 			TArray<const FPerShapeData*> Shapes;
->>>>>>> d731a049
 			TArray<FConstGenericParticleHandle> ShapeParticles;
 			TArray<FRigidTransform3> ShapeTransforms;
 
@@ -1362,19 +1133,13 @@
 						const FRigidTransform3 WorldActorTransform1 = FParticleUtilities::GetActorWorldTransform(Particle1);
 						const FRigidTransform3 ShapeWorldTransform0 = PointConstraint->GetShapeRelativeTransform0() * WorldActorTransform0;
 						const FRigidTransform3 ShapeWorldTransform1 = PointConstraint->GetShapeRelativeTransform1() * WorldActorTransform1;
-<<<<<<< HEAD
-=======
 						const FPerShapeData* Shape0 = PointConstraint->GetShape0();
 						const FPerShapeData* Shape1 = PointConstraint->GetShape1();
->>>>>>> d731a049
 
 						if (!Implicits.Contains(Implicit0))
 						{
 							Implicits.Add(Implicit0);
-<<<<<<< HEAD
-=======
 							Shapes.Add(Shape0);
->>>>>>> d731a049
 							ShapeParticles.Add(Particle0);
 							ShapeTransforms.Add(ShapeWorldTransform0);
 						}
@@ -1382,10 +1147,7 @@
 						if (!Implicits.Contains(Implicit1))
 						{
 							Implicits.Add(Implicit1);
-<<<<<<< HEAD
-=======
 							Shapes.Add(Shape1);
->>>>>>> d731a049
 							ShapeParticles.Add(Particle1);
 							ShapeTransforms.Add(ShapeWorldTransform1);
 						}
@@ -1399,11 +1161,7 @@
 					ShapeParticles[ShapeIndex]->Handle(), 
 					ShapeTransforms[ShapeIndex], 
 					Implicits[ShapeIndex],
-<<<<<<< HEAD
-					FShapeOrShapesArray(ShapeParticles[ShapeIndex]->Handle()),
-=======
 					Shapes[ShapeIndex],
->>>>>>> d731a049
 					0.0f, 
 					ShapeParticles[ShapeIndex]->IsDynamic() ? FColor::Yellow : FColor::Red, 
 					Duration,
@@ -1558,13 +1316,8 @@
 					ContactPos = FVec3(0);
 					for (const FManifoldPoint& ManifoldPoint : Constraint->GetManifoldPoints())
 					{
-<<<<<<< HEAD
-						ContactPos += SpaceTransform.TransformPosition(ShapeTransform0.TransformPositionNoScale(ManifoldPoint.ContactPoint.ShapeContactPoints[0]));
-						ContactPos += SpaceTransform.TransformPosition(ShapeTransform1.TransformPositionNoScale(ManifoldPoint.ContactPoint.ShapeContactPoints[1]));
-=======
 						ContactPos += SpaceTransform.TransformPosition(ShapeTransform0.TransformPositionNoScale(FVec3(ManifoldPoint.ContactPoint.ShapeContactPoints[0])));
 						ContactPos += SpaceTransform.TransformPosition(ShapeTransform1.TransformPositionNoScale(FVec3(ManifoldPoint.ContactPoint.ShapeContactPoints[1])));
->>>>>>> d731a049
 					}
 					ContactPos /= (FReal)(2 * Constraint->GetManifoldPoints().Num());
 				}
@@ -1575,62 +1328,11 @@
 				if ((bChaosDebugDebugDrawContactGraphUsed && bIsUsed) || (bChaosDebugDebugDrawContactGraphUnused && !bIsUsed))
 				{
 					FColor Color = bIsUsed ? FColor::Green : FColor::Red;
-<<<<<<< HEAD
-					FDebugDrawQueue::GetInstance().DrawDebugLine(Transform0.GetLocation(), Transform1.GetLocation(), Color, false, KINDA_SMALL_NUMBER, Settings.DrawPriority, Settings.LineThickness);
-=======
 					FDebugDrawQueue::GetInstance().DrawDebugLine(Transform0.GetLocation(), Transform1.GetLocation(), Color, false, UE_KINDA_SMALL_NUMBER, Settings.DrawPriority, Settings.LineThickness);
->>>>>>> d731a049
 				}
 
 				if (bChaosDebugDebugDrawContactGraph)
 				{
-<<<<<<< HEAD
-					FDebugDrawQueue::GetInstance().DrawDebugLine(Transform0.GetLocation(), ContactPos, FColor::Red, false, KINDA_SMALL_NUMBER, Settings.DrawPriority, Settings.LineThickness);
-					FDebugDrawQueue::GetInstance().DrawDebugLine(Transform1.GetLocation(), ContactPos, FColor::White, false, KINDA_SMALL_NUMBER, Settings.DrawPriority, Settings.LineThickness);
-					FDebugDrawQueue::GetInstance().DrawDebugString(ContactPos, FString::Format(TEXT("{0}-{1}-{2}"), { LevelIndex, ColorIndex, OrderIndex }), nullptr, FColor::Yellow, KINDA_SMALL_NUMBER, false, Settings.FontScale);
-				}
-			};
-
-			for (int32 IslandIndex = 0; IslandIndex < Graph.NumIslands(); ++IslandIndex)
-			{
-				const FPBDIslandSolver* Island = Graph.GetSolverIsland(IslandIndex);
-
-				FAABB3 IslandAABB = FAABB3::EmptyAABB();
-				const TArray<FGeometryParticleHandle*> Particles = Island->GetParticles();
-				for (const FGeometryParticleHandle* GeoParticle : Particles)
-				{
-					FConstGenericParticleHandle Particle = GeoParticle;
-					if (Particle->IsDynamic() && Particle->HasBounds())
-					{
-						IslandAABB.GrowToInclude(Particle->BoundingBox());
-					}
-				}
-
-				if (bChaosDebugDebugDrawIslands)
-				{
-					const FColor IslandColor = GetIslandColor(IslandIndex, !Island->IsSleeping());
-					const FAABB3 Bounds = IslandAABB.TransformedAABB(SpaceTransform);
-					FDebugDrawQueue::GetInstance().DrawDebugBox(Bounds.Center(), 0.5f * Bounds.Extents(), SpaceTransform.GetRotation(), IslandColor, false, KINDA_SMALL_NUMBER, Settings.DrawPriority, 3.0f * Settings.LineThickness);
-				}
-
-				if (bChaosDebugDebugDrawContactGraph || bChaosDebugDebugDrawContactGraphUnused || bChaosDebugDebugDrawContactGraphUsed)
-				{
-					const auto& Constraints = Island->GetConstraints();
-					for (int32 ConstraintIndex = 0; ConstraintIndex < Constraints.Num(); ++ConstraintIndex)
-					{
-						const FConstraintHandle* Constraint = Constraints[ConstraintIndex];
-
-						if (const FPBDCollisionConstraintHandle* Collision = Constraint->As<FPBDCollisionConstraintHandle>())
-						{
-							// @chaos(todo): store level and color in the constraint? Only for debug draw...
-							const int32 LevelIndex = INDEX_NONE;
-							const int32 ColorIndex = INDEX_NONE;
-							const bool bIsUsed = !Collision->GetConstraint()->AccumulatedImpulse.IsNearlyZero();
-							DrawGraphCollision(SpaceTransform, Collision->GetConstraint(), IslandIndex, LevelIndex, ColorIndex, ConstraintIndex, bIsUsed, Settings);
-						}
-					}
-				}
-=======
 					FDebugDrawQueue::GetInstance().DrawDebugLine(Transform0.GetLocation(), ContactPos, FColor::Red, false, UE_KINDA_SMALL_NUMBER, Settings.DrawPriority, Settings.LineThickness);
 					FDebugDrawQueue::GetInstance().DrawDebugLine(Transform1.GetLocation(), ContactPos, FColor::White, false, UE_KINDA_SMALL_NUMBER, Settings.DrawPriority, Settings.LineThickness);
 					FDebugDrawQueue::GetInstance().DrawDebugString(ContactPos, FString::Format(TEXT("{0}-{1}-{2}"), { LevelIndex, ColorIndex, OrderIndex }), nullptr, FColor::Yellow, UE_KINDA_SMALL_NUMBER, false, Settings.FontScale);
@@ -1682,7 +1384,6 @@
 						DrawGraphCollision(SpaceTransform, Collision->GetConstraint(), IslandIndex, LevelIndex, ColorIndex, OrderIndex, bIsUsed, Settings);
 					}
 				}
->>>>>>> d731a049
 			}
 		}
 
@@ -1741,17 +1442,10 @@
 					FRigidTransform3 ClusterTransform(Connection.Parent->X(), Connection.Parent->R());
 					FVec3 Pos0 = ClusterTransform.TransformPosition(Connection.Handle0->ChildToParent().GetLocation());
 					FVec3 Pos1 = ClusterTransform.TransformPosition(Connection.Handle1->ChildToParent().GetLocation());
-<<<<<<< HEAD
 
 					FColor Color = FColor::Green; // FMath::Lerp(FColor::Green, FColor::Red, Connection.Strain / MaxStrain);
 
-					FDebugDrawQueue::GetInstance().DrawDebugLine(Pos0, Pos1, Color, false, KINDA_SMALL_NUMBER, Settings.DrawPriority, Settings.LineThickness * 3);
-=======
-
-					FColor Color = FColor::Green; // FMath::Lerp(FColor::Green, FColor::Red, Connection.Strain / MaxStrain);
-
 					FDebugDrawQueue::GetInstance().DrawDebugLine(Pos0, Pos1, Color, false, UE_KINDA_SMALL_NUMBER, Settings.DrawPriority, Settings.LineThickness * 3);
->>>>>>> d731a049
 				}
 
 			};
@@ -1805,7 +1499,6 @@
 				}
 			}
 		}
-<<<<<<< HEAD
 
 		void DrawSuspensionConstraintsImpl(const FRigidTransform3& SpaceTransform, const FPBDSuspensionConstraints& Constraints, int32 ConstraintIndex, const FChaosDebugDrawSettings& Settings)
 		{
@@ -1831,7 +1524,7 @@
 			FDebugDrawQueue::GetInstance().DrawDebugLine(
 				SpaceTransform.TransformPosition(PWorld), 
 				SpaceTransform.TransformPosition(PWorld + AxisLen * AxisWorld), 
-				FColor::Green, false, KINDA_SMALL_NUMBER, Settings.DrawPriority, Settings.LineThickness);
+				FColor::Green, false, UE_KINDA_SMALL_NUMBER, Settings.DrawPriority, Settings.LineThickness);
 
 			if (Settings.PushOutScale > 0)
 			{
@@ -1847,61 +1540,12 @@
 				FDebugDrawQueue::GetInstance().DrawDebugLine(
 					SpaceTransform.TransformPosition(PWorld),
 					SpaceTransform.TransformPosition(PWorld + Settings.PushOutScale * PushOutWorld),
-					SpringPushOutColor, false, KINDA_SMALL_NUMBER, Settings.DrawPriority, SpringWidthScale * Settings.LineThickness);
-
-				FDebugDrawQueue::GetInstance().DrawDebugLine(
-					SpaceTransform.TransformPosition(PWorld),
-					SpaceTransform.TransformPosition(PWorld + Settings.PushOutScale * HardStopPushOutWorld),
-					HardStopPushOutColor, false, KINDA_SMALL_NUMBER, Settings.DrawPriority, HardStopWidthScale * Settings.LineThickness);
-=======
-
-		void DrawSuspensionConstraintsImpl(const FRigidTransform3& SpaceTransform, const FPBDSuspensionConstraints& Constraints, int32 ConstraintIndex, const FChaosDebugDrawSettings& Settings)
-		{
-			FConstGenericParticleHandle Particle = Constraints.GetConstrainedParticles(ConstraintIndex)[0];
-			const FPBDSuspensionSettings& ConstraintSettings = Constraints.GetSettings(ConstraintIndex);
-			const FPBDSuspensionResults& ConstraintResults = Constraints.GetResults(ConstraintIndex);
-			
-			if (!ConstraintSettings.Enabled)
-			{
-				return;
-			}
-			
-			const FVec3& PLocal = Constraints.GetConstraintPosition(ConstraintIndex);
-			const FRigidTransform3 ParticleTransform = FParticleUtilitiesPQ::GetActorWorldTransform(Particle);
-
-			const FVec3 PWorld = ParticleTransform.TransformPosition(PLocal);
-			const FVec3 AxisWorld = ParticleTransform.TransformVector(ConstraintSettings.Axis);
-			const FReal AxisLen = ConstraintResults.Length;
-			const FVec3 PushOutWorld = ConstraintResults.NetPushOut;
-			const FVec3 HardStopPushOutWorld = ConstraintResults.HardStopNetPushOut;
-			const FVec3 HardStopImpulseWorld = ConstraintResults.HardStopNetImpulse;
-
-			FDebugDrawQueue::GetInstance().DrawDebugLine(
-				SpaceTransform.TransformPosition(PWorld), 
-				SpaceTransform.TransformPosition(PWorld + AxisLen * AxisWorld), 
-				FColor::Green, false, UE_KINDA_SMALL_NUMBER, Settings.DrawPriority, Settings.LineThickness);
-
-			if (Settings.PushOutScale > 0)
-			{
-				// Make the shorter line wider
-				const FReal SpringPushOutLen = PushOutWorld.Size();
-				const FReal HardStopPushOutLen = HardStopPushOutWorld.Size();
-				const FRealSingle SpringWidthScale = (SpringPushOutLen > HardStopPushOutLen) ? FRealSingle(1) : FRealSingle(2);
-				const FRealSingle HardStopWidthScale = (SpringPushOutLen > HardStopPushOutLen) ? FRealSingle(2) : FRealSingle(1);
-
-				const FColor HardStopPushOutColor = FColor(0, 200, 100);
-				const FColor SpringPushOutColor = FColor(0, 200, 0);
-
-				FDebugDrawQueue::GetInstance().DrawDebugLine(
-					SpaceTransform.TransformPosition(PWorld),
-					SpaceTransform.TransformPosition(PWorld + Settings.PushOutScale * PushOutWorld),
 					SpringPushOutColor, false, UE_KINDA_SMALL_NUMBER, Settings.DrawPriority, SpringWidthScale * Settings.LineThickness);
 
 				FDebugDrawQueue::GetInstance().DrawDebugLine(
 					SpaceTransform.TransformPosition(PWorld),
 					SpaceTransform.TransformPosition(PWorld + Settings.PushOutScale * HardStopPushOutWorld),
 					HardStopPushOutColor, false, UE_KINDA_SMALL_NUMBER, Settings.DrawPriority, HardStopWidthScale * Settings.LineThickness);
->>>>>>> d731a049
 			}
 
 			if (Settings.ImpulseScale > 0)
@@ -1911,11 +1555,7 @@
 				FDebugDrawQueue::GetInstance().DrawDebugLine(
 					SpaceTransform.TransformPosition(PWorld),
 					SpaceTransform.TransformPosition(PWorld + Settings.PushOutScale * HardStopImpulseWorld),
-<<<<<<< HEAD
-					HardStopImpulseColor, false, KINDA_SMALL_NUMBER, Settings.DrawPriority, Settings.LineThickness * FRealSingle(0.5));
-=======
 					HardStopImpulseColor, false, UE_KINDA_SMALL_NUMBER, Settings.DrawPriority, Settings.LineThickness * FRealSingle(0.5));
->>>>>>> d731a049
 			}
 		}
 
@@ -2077,11 +1717,7 @@
 				CollisionAllocator.VisitConstCollisions(
 					[&](const FPBDCollisionConstraint& Collision)
 					{
-<<<<<<< HEAD
-						DrawCollisionImpl(SpaceTransform, &Collision, ColorScale, GetChaosDebugDrawSettings(Settings));
-=======
 						DrawCollisionImpl(SpaceTransform, &Collision, ColorScale, ChaosDebugDrawCollisionDuration, GetChaosDebugDrawSettings(Settings));
->>>>>>> d731a049
 						return ECollisionVisitorResult::Continue;
 					});
 			}
@@ -2133,9 +1769,6 @@
 			}
 		}
 
-<<<<<<< HEAD
-		void DrawCollidingShapes(const FRigidTransform3& SpaceTransform, const FPBDCollisionConstraints& Collisions, FRealSingle ColorScale, const FChaosDebugDrawSettings* Settings)
-=======
 		void DrawCollidingShapes(const FRigidTransform3& SpaceTransform, const FPBDCollisionConstraints& Collisions, FRealSingle ColorScale, const FRealSingle Duration, const FChaosDebugDrawSettings* Settings)
 		{
 			if (FDebugDrawQueue::IsDebugDrawingEnabled())
@@ -2194,7 +1827,6 @@
 		}
 
 		void DrawCCDCollisionShape(const FRigidTransform3& SpaceTransform, const FCCDConstraint& CCDConstraint, const bool bShowStartPos, const FColor& ShapeColor, const FChaosDebugDrawSettings* Settings)
->>>>>>> d731a049
 		{
 			if (FDebugDrawQueue::IsDebugDrawingEnabled())
 			{
@@ -2202,52 +1834,6 @@
 			}
 		}
 
-<<<<<<< HEAD
-		class FSpatialDebugDrawInterface: public ISpatialDebugDrawInterface
-		{
-		public:
-			FSpatialDebugDrawInterface(const FChaosDebugDrawSettings& InSettings)
-				: Settings(InSettings)
-			{}
-			
-			virtual ~FSpatialDebugDrawInterface() override = default;
-
-			virtual void Box(const FAABB3& InBox, const TVec3<FReal>& InLinearColor, float InThickness) override
-			{
-				FDebugDrawQueue::GetInstance().DrawDebugBox(InBox.Center(), InBox.Extents() * FReal(0.5), FQuat::Identity, FLinearColor(InLinearColor).ToFColor(false), false, -1.f, Settings.DrawPriority, InThickness);
-			}
-
-			virtual void Line(const TVec3<FReal>& InBegin, const TVec3<FReal>& InEnd, const TVec3<FReal>& InLinearColor, float InThickness) override
-			{
-				FDebugDrawQueue::GetInstance().DrawDebugLine(InBegin, InEnd, FLinearColor(InLinearColor).ToFColor(false), false, -1.f, Settings.DrawPriority, InThickness);
-			}
-		private:
-			FChaosDebugDrawSettings Settings;
-		};
-
-		void DrawSpatialAccelerationStructure(const ISpatialAcceleration<FAccelerationStructureHandle, FReal, 3>& InSpatialAccelerationStructure, const FChaosDebugDrawSettings* InSettings)
-		{
-		#if !UE_BUILD_SHIPPING
-			FSpatialDebugDrawInterface DebugDrawInterface(GetChaosDebugDrawSettings(InSettings));
-			InSpatialAccelerationStructure.DebugDraw(&DebugDrawInterface);
-		#endif
-		}
-
-		void DrawSuspensionConstraints(const FRigidTransform3& SpaceTransform, const FPBDSuspensionConstraints& Constraints, const FChaosDebugDrawSettings* Settings)
-		{
-			if (FDebugDrawQueue::IsDebugDrawingEnabled())
-			{
-				for (int32 ConstraintIndex = 0; ConstraintIndex < Constraints.NumConstraints(); ++ConstraintIndex)
-				{
-					DrawSuspensionConstraintsImpl(SpaceTransform, Constraints, ConstraintIndex, GetChaosDebugDrawSettings(Settings));
-				}
-			}
-		}
-
-#endif
-	}
-}
-=======
 		void DrawCCDCollisionImpulse(const FRigidTransform3& SpaceTransform, const FCCDConstraint& CCDConstraint, const int32 ManifoldPointIndex, const FVec3& Impulse, const FChaosDebugDrawSettings* Settings)
 		{
 			if (FDebugDrawQueue::IsDebugDrawingEnabled())
@@ -2325,5 +1911,4 @@
 	}	// namespace DebugDraw
 }	// namespace Chaos
 
-#endif
->>>>>>> d731a049
+#endif