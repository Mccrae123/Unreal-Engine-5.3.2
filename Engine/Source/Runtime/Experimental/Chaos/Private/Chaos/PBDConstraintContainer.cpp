// Copyright Epic Games, Inc. All Rights Reserved.
#include "Chaos/PBDConstraintContainer.h"
#include "Chaos/Evolution/SolverConstraintContainer.h"

namespace Chaos
{
	FPBDConstraintContainer::FPBDConstraintContainer(FConstraintHandleTypeID InConstraintHandleType)
		: ConstraintHandleType(InConstraintHandleType)
		, ContainerId(INDEX_NONE)
	{
	}

	FPBDConstraintContainer::~FPBDConstraintContainer()
	{
	}

<<<<<<< HEAD
	int32 FPBDIndexedConstraintContainer::GetConstraintIndex(const FIndexedConstraintHandle* ConstraintHandle) const
	{
		return ConstraintHandle->GetConstraintIndex();
	}

	void FPBDIndexedConstraintContainer::SetConstraintIndex(FIndexedConstraintHandle* ConstraintHandle, int32 ConstraintIndex) const
	{
		ConstraintHandle->ConstraintIndex = ConstraintIndex;
	}
=======
>>>>>>> d731a049
}<|MERGE_RESOLUTION|>--- conflicted
+++ resolved
@@ -14,16 +14,4 @@
 	{
 	}
 
-<<<<<<< HEAD
-	int32 FPBDIndexedConstraintContainer::GetConstraintIndex(const FIndexedConstraintHandle* ConstraintHandle) const
-	{
-		return ConstraintHandle->GetConstraintIndex();
-	}
-
-	void FPBDIndexedConstraintContainer::SetConstraintIndex(FIndexedConstraintHandle* ConstraintHandle, int32 ConstraintIndex) const
-	{
-		ConstraintHandle->ConstraintIndex = ConstraintIndex;
-	}
-=======
->>>>>>> d731a049
 }