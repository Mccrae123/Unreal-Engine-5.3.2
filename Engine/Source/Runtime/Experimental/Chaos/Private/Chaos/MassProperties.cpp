// Copyright Epic Games, Inc. All Rights Reserved.
#include "Chaos/MassProperties.h"
//#include "Chaos/Core.h"
#include "Chaos/Rotation.h"
#include "Chaos/Matrix.h"
#include "Chaos/Particles.h"
#include "Chaos/TriangleMesh.h"

namespace Chaos
{
	FRotation3 TransformToLocalSpace(FMatrix33& Inertia)
	{
		FRotation3 FinalRotation;

		// Extract Eigenvalues
		FReal OffDiagSize = FMath::Square(Inertia.M[1][0]) + FMath::Square(Inertia.M[2][0]) + FMath::Square(Inertia.M[2][1]);
		FReal Trace = (Inertia.M[0][0] + Inertia.M[1][1] + Inertia.M[2][2]) / 3;

		if (!ensure(Trace > SMALL_NUMBER))
		{
			// Tiny inertia - numerical instability would follow. We should not get this unless we have bad input.
			return FRotation3::FromElements(FVec3(0), 1);
		}

		if ((OffDiagSize / Trace) < SMALL_NUMBER)
		{
			// Almost diagonal matrix - we are already in local space.
			return FRotation3::FromElements(FVec3(0), 1);
		}

		FReal Size = FMath::Sqrt((FMath::Square(Inertia.M[0][0] - Trace) + FMath::Square(Inertia.M[1][1] - Trace) + FMath::Square(Inertia.M[2][2] - Trace) + 2 * OffDiagSize) / 6);
		FMatrix33 NewMat = (Inertia - FMatrix::Identity * Trace) * (1 / Size);
		FReal HalfDeterminant = NewMat.Determinant() / 2;
		FReal Angle = HalfDeterminant <= -1 ? PI / 3 : (HalfDeterminant >= 1 ? 0 : acos(HalfDeterminant) / 3);
		FReal m00 = Trace + 2 * Size * cos(Angle), m11 = Trace + 2 * Size * cos(Angle + (2 * PI / 3)), m22 = 3 * Trace - m00 - m11;

		// Extract Eigenvectors
		bool DoSwap = ((m00 - m11) > (m11 - m22)) ? false : true;
		FVec3 Eigenvector0 = (Inertia.SubtractDiagonal(DoSwap ? m22 : m00)).SymmetricCofactorMatrix().LargestColumnNormalized();
		FVec3 Orthogonal = Eigenvector0.GetOrthogonalVector().GetSafeNormal();
		PMatrix<FReal, 3, 2> Cofactors(Orthogonal, FVec3::CrossProduct(Eigenvector0, Orthogonal));
		PMatrix<FReal, 3, 2> CofactorsScaled = Inertia * Cofactors;
		PMatrix<FReal, 2, 2> IR(
			CofactorsScaled.M[0] * Cofactors.M[0] + CofactorsScaled.M[1] * Cofactors.M[1] + CofactorsScaled.M[2] * Cofactors.M[2],
			CofactorsScaled.M[3] * Cofactors.M[0] + CofactorsScaled.M[4] * Cofactors.M[1] + CofactorsScaled.M[5] * Cofactors.M[2],
			CofactorsScaled.M[3] * Cofactors.M[3] + CofactorsScaled.M[4] * Cofactors.M[4] + CofactorsScaled.M[5] * Cofactors.M[5]);
<<<<<<< HEAD
		PMatrix<T, d - 1, d - 1> IM1 = IR.SubtractDiagonal(DoSwap ? m00 : m22);
		T OffDiag = IM1.M[1] * IM1.M[1];
		T IM1Scale0 = FMath::Max(T(0), IM1.M[3] * IM1.M[3] + OffDiag);
		T IM1Scale1 = FMath::Max(T(0), IM1.M[0] * IM1.M[0] + OffDiag);
		T SqrtIM1Scale0 = FMath::Sqrt(IM1Scale0);
		T SqrtIM1Scale1 = FMath::Sqrt(IM1Scale1);

		TVector<T, d> Eigenvector2, Eigenvector1;
		if ((SqrtIM1Scale0 < KINDA_SMALL_NUMBER) && (SqrtIM1Scale1 < KINDA_SMALL_NUMBER))
		{
			Eigenvector1 = Orthogonal;
			Eigenvector2 = TVector<T, d>::CrossProduct(Eigenvector0, Orthogonal).GetSafeNormal();
		}
		else
		{
			TVector<T, d - 1> SmallEigenvector2 = IM1Scale0 > IM1Scale1 ? (TVector<T, d - 1>(IM1.M[3], -IM1.M[1]) / SqrtIM1Scale0) : (IM1Scale1 > 0 ? (TVector<T, d - 1>(-IM1.M[1], IM1.M[0]) / SqrtIM1Scale1) : TVector<T, d - 1>(1, 0));
			Eigenvector2 = (Cofactors * SmallEigenvector2).GetSafeNormal();
			Eigenvector1 = TVector<T, d>::CrossProduct(Eigenvector2, Eigenvector0).GetSafeNormal();
=======
		PMatrix<FReal, 2, 2> IM1 = IR.SubtractDiagonal(DoSwap ? m00 : m22);
		FReal OffDiag = IM1.M[1] * IM1.M[1];
		FReal IM1Scale0 = FMath::Max(FReal(0), IM1.M[3] * IM1.M[3] + OffDiag);
		FReal IM1Scale1 = FMath::Max(FReal(0), IM1.M[0] * IM1.M[0] + OffDiag);
		FReal SqrtIM1Scale0 = FMath::Sqrt(IM1Scale0);
		FReal SqrtIM1Scale1 = FMath::Sqrt(IM1Scale1);

		FVec3 Eigenvector2, Eigenvector1;
		if ((SqrtIM1Scale0 < KINDA_SMALL_NUMBER) && (SqrtIM1Scale1 < KINDA_SMALL_NUMBER))
		{
			Eigenvector1 = Orthogonal;
			Eigenvector2 = FVec3::CrossProduct(Eigenvector0, Orthogonal).GetSafeNormal();
		}
		else
		{
			FVec2 SmallEigenvector2 = IM1Scale0 > IM1Scale1 
				? (FVec2(IM1.M[3], -IM1.M[1]) / SqrtIM1Scale0) 
				: (IM1Scale1 > 0 ? (FVec2(-IM1.M[1], IM1.M[0]) / SqrtIM1Scale1) : FVec2(1, 0));
			Eigenvector2 = (Cofactors * SmallEigenvector2).GetSafeNormal();
			Eigenvector1 = FVec3::CrossProduct(Eigenvector2, Eigenvector0).GetSafeNormal();
>>>>>>> 3aae9151
		}

		// Return results
		Inertia = FMatrix33(m00, 0, 0, m11, 0, m22);
		FMatrix33 RotationMatrix = DoSwap ? FMatrix33(Eigenvector2, Eigenvector1, -Eigenvector0) : FMatrix33(Eigenvector0, Eigenvector1, Eigenvector2);
		// NOTE: UE Matrix are column-major, so the PMatrix constructor is not setting eigenvectors - we need to transpose it to get a UE rotation matrix.
		FinalRotation = FRotation3(RotationMatrix.GetTransposed());
		if (!ensure(FMath::IsNearlyEqual(FinalRotation.Size(), 1.0f, KINDA_SMALL_NUMBER)))
		{
			return FRotation3::FromElements(FVec3(0), 1);
		}
		
		return FinalRotation;
	}

	template<typename TSurfaces>
	void CalculateVolumeAndCenterOfMass(const FParticles& Vertices, const TSurfaces& Surfaces, FReal& OutVolume, FVec3& OutCenterOfMass)
	{
		if (!Surfaces.Num())
		{
			OutVolume = 0;
			return;
		}
		
		FReal Volume = 0;
		FVec3 VolumeTimesSum(0);
		FVec3 Center = Vertices.X(Surfaces[0][0]);
		for (const auto& Element : Surfaces)
		{
			// For now we only support triangular elements
			ensure(Element.Num() == 3);

			FMatrix33 DeltaMatrix;
			FVec3 PerElementSize;
			for (int32 i = 0; i < Element.Num(); ++i)
			{
				FVec3 DeltaVector = Vertices.X(Element[i]) - Center;
				DeltaMatrix.M[0][i] = DeltaVector[0];
				DeltaMatrix.M[1][i] = DeltaVector[1];
				DeltaMatrix.M[2][i] = DeltaVector[2];
			}
			PerElementSize[0] = DeltaMatrix.M[0][0] + DeltaMatrix.M[0][1] + DeltaMatrix.M[0][2];
			PerElementSize[1] = DeltaMatrix.M[1][0] + DeltaMatrix.M[1][1] + DeltaMatrix.M[1][2];
			PerElementSize[2] = DeltaMatrix.M[2][0] + DeltaMatrix.M[2][1] + DeltaMatrix.M[2][2];
			FReal Det = DeltaMatrix.M[0][0] * (DeltaMatrix.M[1][1] * DeltaMatrix.M[2][2] - DeltaMatrix.M[1][2] * DeltaMatrix.M[2][1]) -
				DeltaMatrix.M[0][1] * (DeltaMatrix.M[1][0] * DeltaMatrix.M[2][2] - DeltaMatrix.M[1][2] * DeltaMatrix.M[2][0]) +
				DeltaMatrix.M[0][2] * (DeltaMatrix.M[1][0] * DeltaMatrix.M[2][1] - DeltaMatrix.M[1][1] * DeltaMatrix.M[2][0]);
			Volume += Det;
			VolumeTimesSum += Det * PerElementSize;
		}
		// @todo(mlentine): Should add suppoert for thin shell mass properties
		if (Volume < KINDA_SMALL_NUMBER)	//handle negative volume using fallback for now. Need to investigate cases where this happens
		{
			OutVolume = 0;
			return;
		}
		OutCenterOfMass = Center + VolumeTimesSum / (4 * Volume);
		OutVolume = Volume / 6;
	}

	template <typename TSurfaces>
	void CalculateInertiaAndRotationOfMass(const FParticles& Vertices, const TSurfaces& Surfaces, const FReal Density, const FVec3& CenterOfMass,
		FMatrix33& OutInertiaTensor, FRotation3& OutRotationOfMass)
	{
		check(Density > 0);

		static const FMatrix33 Standard(2, 1, 1, 2, 1, 2);
		FMatrix33 Covariance(0);
		for (const auto& Element : Surfaces)
		{
			FMatrix33 DeltaMatrix(0);
			for (int32 i = 0; i < Element.Num(); ++i)
			{
				FVec3 DeltaVector = Vertices.X(Element[i]) - CenterOfMass;
				DeltaMatrix.M[0][i] = DeltaVector[0];
				DeltaMatrix.M[1][i] = DeltaVector[1];
				DeltaMatrix.M[2][i] = DeltaVector[2];
			}
			FReal Det = DeltaMatrix.M[0][0] * (DeltaMatrix.M[1][1] * DeltaMatrix.M[2][2] - DeltaMatrix.M[1][2] * DeltaMatrix.M[2][1]) -
				DeltaMatrix.M[0][1] * (DeltaMatrix.M[1][0] * DeltaMatrix.M[2][2] - DeltaMatrix.M[1][2] * DeltaMatrix.M[2][0]) +
				DeltaMatrix.M[0][2] * (DeltaMatrix.M[1][0] * DeltaMatrix.M[2][1] - DeltaMatrix.M[1][1] * DeltaMatrix.M[2][0]);
			const FMatrix33 ScaledStandard = Standard * Det;
			Covariance += DeltaMatrix * ScaledStandard * DeltaMatrix.GetTransposed();
		}
		FReal Trace = Covariance.M[0][0] + Covariance.M[1][1] + Covariance.M[2][2];
		FMatrix33 TraceMat(Trace, Trace, Trace);
		OutInertiaTensor = (TraceMat - Covariance) * (1 / (FReal)120) * Density;
		OutRotationOfMass = TransformToLocalSpace(OutInertiaTensor);
	}

	template<typename TSurfaces>
	FMassProperties CalculateMassProperties(
		const FParticles & Vertices,
		const TSurfaces& Surfaces,
		const FReal Mass)
	{
		FMassProperties MassProperties;
		CalculateVolumeAndCenterOfMass(Vertices, Surfaces, MassProperties.Volume, MassProperties.CenterOfMass);

		check(Mass > 0);
		check(MassProperties.Volume > SMALL_NUMBER);
		CalculateInertiaAndRotationOfMass(Vertices, Surfaces, Mass / MassProperties.Volume, MassProperties.CenterOfMass, MassProperties.InertiaTensor, MassProperties.RotationOfMass);
		
		return MassProperties;
	}

	FMassProperties Combine(const TArray<FMassProperties>& MPArray)
	{
		FMassProperties NewMP = CombineWorldSpace(MPArray);
		NewMP.RotationOfMass = TransformToLocalSpace(NewMP.InertiaTensor);
		return NewMP;
	}

	FMassProperties CombineWorldSpace(const TArray<FMassProperties>& MPArray)
	{
		check(MPArray.Num() > 0);
		if (MPArray.Num() == 1)
			return MPArray[0];
		FMassProperties NewMP;
		for (const FMassProperties& Child : MPArray)
		{
			NewMP.Volume += Child.Volume;
			const FMatrix33 ChildRI = Child.RotationOfMass * FMatrix::Identity;
			const FMatrix33 ChildWorldSpaceI = ChildRI.GetTransposed() * Child.InertiaTensor * ChildRI;
			NewMP.InertiaTensor += ChildWorldSpaceI;
			NewMP.CenterOfMass += Child.CenterOfMass * Child.Mass;
			NewMP.Mass += Child.Mass;
		}
		check(NewMP.Mass > SMALL_NUMBER);
		NewMP.CenterOfMass /= NewMP.Mass;
<<<<<<< HEAD
		for (const TMassProperties<T, d>& Child : MPArray)
=======
		for (const FMassProperties& Child : MPArray)
>>>>>>> 3aae9151
		{
			const FReal M = Child.Mass;
			const FVec3 ParentToChild = Child.CenterOfMass - NewMP.CenterOfMass;
			const FReal P0 = ParentToChild[0];
			const FReal P1 = ParentToChild[1];
			const FReal P2 = ParentToChild[2];
			const FReal MP0P0 = M * P0 * P0;
			const FReal MP1P1 = M * P1 * P1;
			const FReal MP2P2 = M * P2 * P2;
			NewMP.InertiaTensor += FMatrix33(MP1P1 + MP2P2, -M * P1 * P0, -M * P2 * P0, MP2P2 + MP0P0, -M * P2 * P1, MP1P1 + MP0P0);
		}
		return NewMP;
	}

	template CHAOS_API FMassProperties CalculateMassProperties(const FParticles& Vertices, const TArray<TVec3<int32>>& Surfaces, const FReal Mass);
	template CHAOS_API FMassProperties CalculateMassProperties(const FParticles & Vertices, const TArray<TArray<int32>>& Surfaces, const FReal Mass);

	template CHAOS_API void CalculateVolumeAndCenterOfMass(const FParticles& Vertices, const TArray<TVec3<int32>>& Surfaces, FReal& OutVolume, FVec3& OutCenterOfMass);
	template CHAOS_API void CalculateVolumeAndCenterOfMass(const FParticles& Vertices, const TArray<TArray<int32>>& Surfaces, FReal& OutVolume, FVec3& OutCenterOfMass);

	template CHAOS_API void CalculateInertiaAndRotationOfMass(const FParticles& Vertices, const TArray<TVec3<int32>>& Surface, const FReal Density,
		const FVec3& CenterOfMass, FMatrix33& OutInertiaTensor, FRotation3& OutRotationOfMass);
	template CHAOS_API void CalculateInertiaAndRotationOfMass(const FParticles& Vertices, const TArray<TArray<int32>>& Surface, const FReal Density,
		const FVec3& CenterOfMass, FMatrix33& OutInertiaTensor, FRotation3& OutRotationOfMass);
}<|MERGE_RESOLUTION|>--- conflicted
+++ resolved
@@ -44,26 +44,6 @@
 			CofactorsScaled.M[0] * Cofactors.M[0] + CofactorsScaled.M[1] * Cofactors.M[1] + CofactorsScaled.M[2] * Cofactors.M[2],
 			CofactorsScaled.M[3] * Cofactors.M[0] + CofactorsScaled.M[4] * Cofactors.M[1] + CofactorsScaled.M[5] * Cofactors.M[2],
 			CofactorsScaled.M[3] * Cofactors.M[3] + CofactorsScaled.M[4] * Cofactors.M[4] + CofactorsScaled.M[5] * Cofactors.M[5]);
-<<<<<<< HEAD
-		PMatrix<T, d - 1, d - 1> IM1 = IR.SubtractDiagonal(DoSwap ? m00 : m22);
-		T OffDiag = IM1.M[1] * IM1.M[1];
-		T IM1Scale0 = FMath::Max(T(0), IM1.M[3] * IM1.M[3] + OffDiag);
-		T IM1Scale1 = FMath::Max(T(0), IM1.M[0] * IM1.M[0] + OffDiag);
-		T SqrtIM1Scale0 = FMath::Sqrt(IM1Scale0);
-		T SqrtIM1Scale1 = FMath::Sqrt(IM1Scale1);
-
-		TVector<T, d> Eigenvector2, Eigenvector1;
-		if ((SqrtIM1Scale0 < KINDA_SMALL_NUMBER) && (SqrtIM1Scale1 < KINDA_SMALL_NUMBER))
-		{
-			Eigenvector1 = Orthogonal;
-			Eigenvector2 = TVector<T, d>::CrossProduct(Eigenvector0, Orthogonal).GetSafeNormal();
-		}
-		else
-		{
-			TVector<T, d - 1> SmallEigenvector2 = IM1Scale0 > IM1Scale1 ? (TVector<T, d - 1>(IM1.M[3], -IM1.M[1]) / SqrtIM1Scale0) : (IM1Scale1 > 0 ? (TVector<T, d - 1>(-IM1.M[1], IM1.M[0]) / SqrtIM1Scale1) : TVector<T, d - 1>(1, 0));
-			Eigenvector2 = (Cofactors * SmallEigenvector2).GetSafeNormal();
-			Eigenvector1 = TVector<T, d>::CrossProduct(Eigenvector2, Eigenvector0).GetSafeNormal();
-=======
 		PMatrix<FReal, 2, 2> IM1 = IR.SubtractDiagonal(DoSwap ? m00 : m22);
 		FReal OffDiag = IM1.M[1] * IM1.M[1];
 		FReal IM1Scale0 = FMath::Max(FReal(0), IM1.M[3] * IM1.M[3] + OffDiag);
@@ -84,7 +64,6 @@
 				: (IM1Scale1 > 0 ? (FVec2(-IM1.M[1], IM1.M[0]) / SqrtIM1Scale1) : FVec2(1, 0));
 			Eigenvector2 = (Cofactors * SmallEigenvector2).GetSafeNormal();
 			Eigenvector1 = FVec3::CrossProduct(Eigenvector2, Eigenvector0).GetSafeNormal();
->>>>>>> 3aae9151
 		}
 
 		// Return results
@@ -215,11 +194,7 @@
 		}
 		check(NewMP.Mass > SMALL_NUMBER);
 		NewMP.CenterOfMass /= NewMP.Mass;
-<<<<<<< HEAD
-		for (const TMassProperties<T, d>& Child : MPArray)
-=======
 		for (const FMassProperties& Child : MPArray)
->>>>>>> 3aae9151
 		{
 			const FReal M = Child.Mass;
 			const FVec3 ParentToChild = Child.CenterOfMass - NewMP.CenterOfMass;
