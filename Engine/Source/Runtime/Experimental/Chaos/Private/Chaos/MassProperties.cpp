// Copyright Epic Games, Inc. All Rights Reserved.
#include "Chaos/MassProperties.h"
//#include "Chaos/Core.h"
#include "Chaos/Rotation.h"
#include "Chaos/Matrix.h"
#include "Chaos/Particles.h"
#include "Chaos/TriangleMesh.h"
#include "Chaos/Utilities.h"
#include "ChaosCheck.h"
#include "Chaos/CastingUtilities.h"

//PRAGMA_DISABLE_OPTIMIZATION


//PRAGMA_DISABLE_OPTIMIZATION

namespace Chaos
{
	template<typename T>
	TRotation<T,3> TransformToLocalSpace(PMatrix<T,3,3>& Inertia)
	{
		TRotation<T,3> FinalRotation;

		// Extract Eigenvalues
		T OffDiagSize = FMath::Square(Inertia.M[1][0]) + FMath::Square(Inertia.M[2][0]) + FMath::Square(Inertia.M[2][1]);
		FRealDouble Trace = (Inertia.M[0][0] + Inertia.M[1][1] + Inertia.M[2][2]) / 3;

		if (Trace <= UE_SMALL_NUMBER)
		{
			// Tiny inertia - numerical instability would follow. We should not get this unless we have bad input.
			return TRotation<T,3>::FromIdentity();
		}

		if ((OffDiagSize / Trace) < UE_SMALL_NUMBER)
		{
			// Almost diagonal matrix - we are already in local space.
			return TRotation<T,3>::FromIdentity();
		}

		T Size = static_cast<T>(FMath::Sqrt((FMath::Square(Inertia.M[0][0] - Trace) + FMath::Square(Inertia.M[1][1] - Trace) + FMath::Square(Inertia.M[2][2] - Trace) + 2. * OffDiagSize) / 6.));
		PMatrix<T,3,3> NewMat = (Inertia - PMatrix<T,3,3>::Identity * static_cast<T>(Trace)) * static_cast<T>((1 / Size));
		T HalfDeterminant = NewMat.Determinant() / 2;
		T Angle = HalfDeterminant <= -1 ? UE_PI / 3 : (HalfDeterminant >= 1 ? 0 : FMath::Acos(HalfDeterminant) / 3);
		
		T m00 = static_cast<T>(Trace + 2 * Size * FMath::Cos(Angle));
		T m11 = static_cast<T>(Trace + 2 * Size * FMath::Cos(Angle + (2 * UE_PI / 3)));
		T m22 = static_cast<T>(3 * Trace - m00 - m11);

		// Extract Eigenvectors
		bool DoSwap = ((m00 - m11) > (m11 - m22)) ? false : true;
		TVec3<T> Eigenvector0 = (Inertia.SubtractDiagonal(DoSwap ? m22 : m00)).SymmetricCofactorMatrix().LargestColumnNormalized();
		TVec3<T> Orthogonal = Eigenvector0.GetOrthogonalVector().GetSafeNormal();
		
		PMatrix<T,3,2> Cofactors(Orthogonal, TVec3<T>::CrossProduct(Eigenvector0, Orthogonal));
		PMatrix<T,3,2> CofactorsScaled = Inertia * Cofactors;
		
		PMatrix<T,2,2> IR(
			CofactorsScaled.M[0] * Cofactors.M[0] + CofactorsScaled.M[1] * Cofactors.M[1] + CofactorsScaled.M[2] * Cofactors.M[2],
			CofactorsScaled.M[3] * Cofactors.M[0] + CofactorsScaled.M[4] * Cofactors.M[1] + CofactorsScaled.M[5] * Cofactors.M[2],
			CofactorsScaled.M[3] * Cofactors.M[3] + CofactorsScaled.M[4] * Cofactors.M[4] + CofactorsScaled.M[5] * Cofactors.M[5]);

		PMatrix<T,2,2> IM1 = IR.SubtractDiagonal(DoSwap ? m00 : m22);
		T OffDiag = IM1.M[1] * IM1.M[1];
		T IM1Scale0 = FMath::Max(T(0), IM1.M[3] * IM1.M[3] + OffDiag);
		T IM1Scale1 = FMath::Max(T(0), IM1.M[0] * IM1.M[0] + OffDiag);
		T SqrtIM1Scale0 = FMath::Sqrt(IM1Scale0);
		T SqrtIM1Scale1 = FMath::Sqrt(IM1Scale1);

		TVec3<T> Eigenvector2, Eigenvector1;
		if ((SqrtIM1Scale0 < UE_KINDA_SMALL_NUMBER) && (SqrtIM1Scale1 < UE_KINDA_SMALL_NUMBER))
		{
			Eigenvector1 = Orthogonal;
			Eigenvector2 = TVec3<T>::CrossProduct(Eigenvector0, Orthogonal).GetSafeNormal();
		}
		else
		{
			TVec2<T> SmallEigenvector2 = IM1Scale0 > IM1Scale1 
				? (TVec2<T>(IM1.M[3], -IM1.M[1]) / SqrtIM1Scale0) 
				: (IM1Scale1 > 0 ? (TVec2<T>(-IM1.M[1], IM1.M[0]) / SqrtIM1Scale1) : TVec2<T>(1, 0));
			Eigenvector2 = (Cofactors * SmallEigenvector2).GetSafeNormal();
			Eigenvector1 = TVec3<T>::CrossProduct(Eigenvector2, Eigenvector0).GetSafeNormal();
		}

		// Return results
		Inertia = PMatrix<T,3,3>(m00, 0, 0, m11, 0, m22);
		PMatrix<T,3,3> RotationMatrix = DoSwap ? PMatrix<T,3,3>(Eigenvector2, Eigenvector1, -Eigenvector0) : PMatrix<T,3,3>(Eigenvector0, Eigenvector1, Eigenvector2);

		// NOTE: UE Matrix are column-major, so the PMatrix constructor is not setting eigenvectors - we need to transpose it to get a UE rotation matrix.
		FinalRotation = TRotation<T,3>(RotationMatrix.GetTransposed());
		if (!ensure(FMath::IsNearlyEqual((float)FinalRotation.Size(), 1.0f, UE_KINDA_SMALL_NUMBER)))
		{
			return TRotation<T,3>::FromIdentity();
		}
		
		return FinalRotation;
	}

<<<<<<< HEAD
	template<typename T, typename TSurfaces>
	void CHAOS_API CalculateVolumeAndCenterOfMass(const TParticles<T, 3>& Vertices, const TSurfaces& Surfaces, T& OutVolume, TVec3<T>& OutCenterOfMass)
	{
		CalculateVolumeAndCenterOfMass(Vertices.AllX(), Surfaces, OutVolume, OutCenterOfMass);
	}

	template<typename T, typename TSurfaces>
	void CalculateVolumeAndCenterOfMass(const TArray<TVec3<T>>& Vertices, const TSurfaces& Surfaces, T& OutVolume, TVec3<T>& OutCenterOfMass)
=======
	void TransformToLocalSpace(FMassProperties& MassProperties)
	{
		// Diagonalize inertia
		const FRotation3 InertiaRotation = TransformToLocalSpace(MassProperties.InertiaTensor);

		// Calculate net rotation
		MassProperties.RotationOfMass = MassProperties.RotationOfMass * InertiaRotation;
	}


	void CalculateVolumeAndCenterOfMass(const FBox& BoundingBox, FVector::FReal& OutVolume, FVector& OutCenterOfMass)
	{
		const FVector Extents = static_cast<FVector::FReal>(2) * BoundingBox.GetExtent(); // FBox::GetExtent() returns half the size, but FAABB::Extents() returns total size
		OutVolume = Extents.X * Extents.Y * Extents.Z;
		OutCenterOfMass = BoundingBox.GetCenter();
	}

	void CalculateInertiaAndRotationOfMass(const FBox& BoundingBox, const FVector::FReal Density, FMatrix33& OutInertiaTensor, FRotation3& OutRotationOfMass)
	{
		const FVector Extents = static_cast<FVector::FReal>(2) * BoundingBox.GetExtent(); // FBox::GetExtent() returns half the size, but FAABB::Extents() returns total size
		const FVector::FReal Volume = Extents.X * Extents.Y * Extents.Z;
		const FVector::FReal Mass = Volume * Density;
		const FVector::FReal ExtentsYZ = Extents.Y * Extents.Y + Extents.Z * Extents.Z;
		const FVector::FReal ExtentsXZ = Extents.X * Extents.X + Extents.Z * Extents.Z;
		const FVector::FReal ExtentsXY = Extents.X * Extents.X + Extents.Y * Extents.Y;
		OutInertiaTensor = FMatrix33((Mass * ExtentsYZ) / 12., (Mass * ExtentsXZ) / 12., (Mass * ExtentsXY) / 12.);
		OutRotationOfMass = FRotation3::Identity;
	}
	
	FMassProperties CalculateMassProperties(const FBox& BoundingBox, const FVector::FReal Density)
	{
		FMassProperties MassProperties;
		CalculateVolumeAndCenterOfMass(BoundingBox, MassProperties.Volume, MassProperties.CenterOfMass);
		check(Density > 0);
		MassProperties.Mass = MassProperties.Volume * Density;
		CalculateInertiaAndRotationOfMass(BoundingBox, Density, MassProperties.InertiaTensor, MassProperties.RotationOfMass);
		return MassProperties;
	}
	
	template<typename T, typename TVec, typename TSurfaces>
	void CalculateVolumeAndCenterOfMassImpl(const TArray<TVec>& Vertices, const TSurfaces& Surfaces, T& OutVolume, TVec& OutCenterOfMass)
>>>>>>> d731a049
	{
		if (!Surfaces.Num())
		{
			OutVolume = 0;
			return;
		}
		
		T Volume = 0;
<<<<<<< HEAD
		TVec3<T> VolumeTimesSum(0);
		TVec3<T> Center = Vertices[Surfaces[0][0]];
=======
		TVec VolumeTimesSum(0);
		TVec Center = Vertices[Surfaces[0][0]];
>>>>>>> d731a049
		for (const auto& Element : Surfaces)
		{
			// For now we only support triangular elements
			check(Element.Num() == 3);

			PMatrix<T,3,3> DeltaMatrix;
<<<<<<< HEAD
			TVec3<T> PerElementSize;
			for (int32 i = 0; i < Element.Num(); ++i)
			{
				TVec3<T> DeltaVector = Vertices[Element[i]] - Center;
=======
			TVec PerElementSize;
			for (int32 i = 0; i < Element.Num(); ++i)
			{
				TVec DeltaVector = Vertices[Element[i]] - Center;
>>>>>>> d731a049
				DeltaMatrix.M[0][i] = DeltaVector[0];
				DeltaMatrix.M[1][i] = DeltaVector[1];
				DeltaMatrix.M[2][i] = DeltaVector[2];
			}
			
			PerElementSize[0] = DeltaMatrix.M[0][0] + DeltaMatrix.M[0][1] + DeltaMatrix.M[0][2];
			PerElementSize[1] = DeltaMatrix.M[1][0] + DeltaMatrix.M[1][1] + DeltaMatrix.M[1][2];
			PerElementSize[2] = DeltaMatrix.M[2][0] + DeltaMatrix.M[2][1] + DeltaMatrix.M[2][2];
<<<<<<< HEAD
=======

>>>>>>> d731a049
			T Det = DeltaMatrix.M[0][0] * (DeltaMatrix.M[1][1] * DeltaMatrix.M[2][2] - DeltaMatrix.M[1][2] * DeltaMatrix.M[2][1]) -
				DeltaMatrix.M[0][1] * (DeltaMatrix.M[1][0] * DeltaMatrix.M[2][2] - DeltaMatrix.M[1][2] * DeltaMatrix.M[2][0]) +
				DeltaMatrix.M[0][2] * (DeltaMatrix.M[1][0] * DeltaMatrix.M[2][1] - DeltaMatrix.M[1][1] * DeltaMatrix.M[2][0]);
			
			Volume += Det;
			VolumeTimesSum += Det * PerElementSize;
		}
		// @todo(mlentine): Should add suppoert for thin shell mass properties
		if (Volume < UE_KINDA_SMALL_NUMBER)	//handle negative volume using fallback for now. Need to investigate cases where this happens
			{
			OutVolume = 0;
			return;
			}
		OutCenterOfMass = Center + VolumeTimesSum / (4 * Volume);
		OutVolume = Volume / 6;
	}

	template<typename T, typename TSurfaces>
	void CHAOS_API CalculateVolumeAndCenterOfMass(const TParticles<T, 3>& Vertices, const TSurfaces& Surfaces, T& OutVolume, TVec3<T>& OutCenterOfMass)
	{
		CalculateVolumeAndCenterOfMassImpl(Vertices.AllX(), Surfaces, OutVolume, OutCenterOfMass);
	}

	template<typename T, typename TSurfaces>
	void CHAOS_API CalculateVolumeAndCenterOfMass(const TArray<TVec3<T>>& Vertices, const TSurfaces& Surfaces, T& OutVolume, TVec3<T>& OutCenterOfMass)
	{
		CalculateVolumeAndCenterOfMassImpl(Vertices, Surfaces, OutVolume, OutCenterOfMass);
	}

	template<typename T, typename TSurfaces>
	void CHAOS_API CalculateVolumeAndCenterOfMass(const TArray<UE::Math::TVector<T>>& Vertices, const TSurfaces& Surfaces, T& OutVolume, UE::Math::TVector<T>& OutCenterOfMass)
	{
		CalculateVolumeAndCenterOfMassImpl(Vertices, Surfaces, OutVolume, OutCenterOfMass);
	}

	template <typename T, typename TVec, typename TSurfaces>
	void CalculateInertiaAndRotationOfMassImpl(const TArray<TVec>& Vertices, const TSurfaces& Surfaces, const T Density, const TVec& CenterOfMass,
		PMatrix<T, 3, 3>& OutInertiaTensor, TRotation<T, 3>& OutRotationOfMass)
	{
		check(Density > 0);

		static const PMatrix<T, 3, 3> Standard(2, 1, 1, 2, 1, 2);
		PMatrix<T, 3, 3> Covariance(0);
		for (const auto& Element : Surfaces)
		{
			PMatrix<T, 3, 3> DeltaMatrix(0);
			for (int32 i = 0; i < Element.Num(); ++i)
			{
				TVec DeltaVector = Vertices[Element[i]] - CenterOfMass;
				DeltaMatrix.M[0][i] = DeltaVector[0];
				DeltaMatrix.M[1][i] = DeltaVector[1];
				DeltaMatrix.M[2][i] = DeltaVector[2];
			}
			T Det = DeltaMatrix.M[0][0] * (DeltaMatrix.M[1][1] * DeltaMatrix.M[2][2] - DeltaMatrix.M[1][2] * DeltaMatrix.M[2][1]) -
				DeltaMatrix.M[0][1] * (DeltaMatrix.M[1][0] * DeltaMatrix.M[2][2] - DeltaMatrix.M[1][2] * DeltaMatrix.M[2][0]) +
				DeltaMatrix.M[0][2] * (DeltaMatrix.M[1][0] * DeltaMatrix.M[2][1] - DeltaMatrix.M[1][1] * DeltaMatrix.M[2][0]);
			const PMatrix<T, 3, 3> ScaledStandard = Standard * Det;
			Covariance += DeltaMatrix * ScaledStandard * DeltaMatrix.GetTransposed();
		}
		T Trace = Covariance.M[0][0] + Covariance.M[1][1] + Covariance.M[2][2];
		PMatrix<T, 3, 3> TraceMat(Trace, Trace, Trace);
		OutInertiaTensor = (TraceMat - Covariance) * (1 / (T)120) * Density;
		OutRotationOfMass = TransformToLocalSpace(OutInertiaTensor);
	}

	template<typename T, typename TSurfaces>
	void CHAOS_API CalculateInertiaAndRotationOfMass(const TParticles<T, 3>& Vertices, const TSurfaces& Surfaces, const T Density, const TVec3<T>& CenterOfMass,
		PMatrix<T, 3, 3>& OutInertiaTensor, TRotation<T, 3>& OutRotationOfMass)
	{
		CalculateInertiaAndRotationOfMassImpl(Vertices.AllX(), Surfaces, Density, CenterOfMass, OutInertiaTensor, OutRotationOfMass);
	}

	template<typename T, typename TSurfaces>
	void CHAOS_API CalculateInertiaAndRotationOfMass(const TArray<UE::Math::TVector<T>>& Vertices, const TSurfaces& Surfaces, const T Density, const UE::Math::TVector<T>& CenterOfMass,
		PMatrix<T,3,3>& OutInertiaTensor, TRotation<T, 3>& OutRotationOfMass)
	{
		CalculateInertiaAndRotationOfMassImpl(Vertices, Surfaces, Density, CenterOfMass, OutInertiaTensor, OutRotationOfMass);
	}
	
	template<typename TSurfaces>
	FMassProperties CalculateMassProperties(
		const FParticles & Vertices,
		const TSurfaces& Surfaces,
		const FReal Mass)
	{
		FMassProperties MassProperties;
		CalculateVolumeAndCenterOfMass(Vertices, Surfaces, MassProperties.Volume, MassProperties.CenterOfMass);

		check(Mass > 0);
		check(MassProperties.Volume > UE_SMALL_NUMBER);
		CalculateInertiaAndRotationOfMass(Vertices, Surfaces, Mass / MassProperties.Volume, MassProperties.CenterOfMass, MassProperties.InertiaTensor, MassProperties.RotationOfMass);
		
		return MassProperties;
	}

	FMassProperties Combine(const TArray<FMassProperties>& MPArray)
	{
		FMassProperties NewMP = CombineWorldSpace(MPArray);
		TransformToLocalSpace(NewMP);
		return NewMP;
	}

	FMassProperties CombineWorldSpace(const TArray<FMassProperties>& MPArray)
	{
		check(MPArray.Num() > 0);

		if ((MPArray.Num() == 1) && MPArray[0].RotationOfMass.IsIdentity())
		{
			return MPArray[0];
		}

		FMassProperties NewMP;

		for (const FMassProperties& Child : MPArray)
		{
			NewMP.Volume += Child.Volume;
<<<<<<< HEAD
			const FMatrix33 ChildRI = Child.RotationOfMass.ToMatrix();
			const FMatrix33 ChildWorldSpaceI = ChildRI.GetTransposed() * Child.InertiaTensor * ChildRI;
			NewMP.InertiaTensor += ChildWorldSpaceI;
=======
			NewMP.InertiaTensor += Utilities::ComputeWorldSpaceInertia(Child.RotationOfMass, Child.InertiaTensor);
>>>>>>> d731a049
			NewMP.CenterOfMass += Child.CenterOfMass * Child.Mass;
			NewMP.Mass += Child.Mass;
		}

		// Default to 100cm cube of water for zero mass and volume objects
		if (!ensureMsgf(NewMP.Mass > UE_SMALL_NUMBER, TEXT("CombineWorldSpace: zero total mass detected")))
		{
			const FReal Dim = 100;	// cm
			const FReal Density = FReal(0.001); // kg/cm3
			NewMP.Volume = Dim * Dim * Dim;
			NewMP.Mass = NewMP.Volume * Density;
			NewMP.InertiaTensor = (NewMP.Mass * Dim * Dim / FReal(6)) * FMatrix33::Identity;
			NewMP.CenterOfMass = FVec3(0);
			return NewMP;
		}

		NewMP.CenterOfMass /= NewMP.Mass;

		if (MPArray.Num() > 1)
		{
			for (const FMassProperties& Child : MPArray)
			{
				const FReal M = Child.Mass;
				const FVec3 ParentToChild = Child.CenterOfMass - NewMP.CenterOfMass;
				const FReal P0 = ParentToChild[0];
				const FReal P1 = ParentToChild[1];
				const FReal P2 = ParentToChild[2];
				const FReal MP0P0 = M * P0 * P0;
				const FReal MP1P1 = M * P1 * P1;
				const FReal MP2P2 = M * P2 * P2;
				NewMP.InertiaTensor += FMatrix33(MP1P1 + MP2P2, -M * P1 * P0, -M * P2 * P0, MP2P2 + MP0P0, -M * P2 * P1, MP1P1 + MP0P0);
			}
		}

		return NewMP;
	}

	bool CalculateMassPropertiesOfImplicitUnion(
		Chaos::FMassProperties& OutMassProperties,
		const Chaos::FRigidTransform3& WorldTransform,
		const Chaos::FImplicitObjectUnion& ImplicitUnion,
		Chaos::FReal InDensityKGPerCM)
	{
		Chaos::FReal TotalMass = 0;
		Chaos::FReal TotalVolume = 0;
		Chaos::FVec3 TotalCenterOfMass(0);
		TArray< Chaos::FMassProperties > MassPropertiesList;
		for (const TUniquePtr<FImplicitObject>& ImplicitObjectUniquePtr: ImplicitUnion.GetObjects())
		{
			if (const Chaos::FImplicitObject* ImplicitObject = ImplicitObjectUniquePtr.Get())
			{
				Chaos::FMassProperties MassProperties;
				if (CalculateMassPropertiesOfImplicitType(MassProperties, FTransform::Identity, ImplicitObject, InDensityKGPerCM))
				{
					MassPropertiesList.Add(MassProperties);
					TotalMass += MassProperties.Mass;
					TotalVolume += MassProperties.Volume;
					TotalCenterOfMass += MassProperties.CenterOfMass * MassProperties.Mass;
				}
			}
		}

		Chaos::FMatrix33 Tensor;

		// If no shapes contribute to mass, or they are scaled to zero, we may end up with zero mass here
		if ((TotalMass > 0.f) && (MassPropertiesList.Num() > 0))
		{
			TotalCenterOfMass /= TotalMass;

			const Chaos::FMassProperties CombinedMassProperties = Chaos::CombineWorldSpace(MassPropertiesList);
			ensure(CombinedMassProperties.RotationOfMass.IsIdentity());
			Tensor = CombinedMassProperties.InertiaTensor;
		}
		else
		{
			// @todo(chaos): We should support shape-less particles as long as their mass an inertia are set directly
			// For now hard-code a 50cm sphere with density 1g/cc
			Tensor = Chaos::FMatrix33(5.24e5f, 5.24e5f, 5.24e5f);
			TotalMass = 523.0f;
			TotalVolume = 523000;
		}

		OutMassProperties.InertiaTensor = Tensor;
		OutMassProperties.Mass = TotalMass;
		OutMassProperties.Volume = TotalVolume;
		OutMassProperties.CenterOfMass = TotalCenterOfMass;
		OutMassProperties.RotationOfMass = Chaos::FRotation3::Identity;

		return (OutMassProperties.Mass > 0);
	}
	
	bool CalculateMassPropertiesOfImplicitType(
		Chaos::FMassProperties& OutMassProperties,
		const Chaos::FRigidTransform3& WorldTransform,
		const Chaos::FImplicitObject* ImplicitObject,
		Chaos::FReal InDensityKGPerCM)
	{
		using namespace Chaos;

		if (ImplicitObject)
		{
			// Hack to handle Transformed and Scaled<ImplicitObjectTriangleMesh> until CastHelper can properly support transformed
			// Commenting this out temporarily as it breaks vehicles
			/*	if (Chaos::IsScaled(ImplicitObject->GetType(true)) && Chaos::GetInnerType(ImplicitObject->GetType(true)) & Chaos::ImplicitObjectType::TriangleMesh)
				{
					OutMassProperties.Volume = 0.f;
					OutMassProperties.Mass = FLT_MAX;
					OutMassProperties.InertiaTensor = FMatrix33(0, 0, 0);
					OutMassProperties.CenterOfMass = FVector(0);
					OutMassProperties.RotationOfMass = Chaos::FRotation3::FromIdentity();
					return false;
				}
				else if (ImplicitObject->GetType(true) & Chaos::ImplicitObjectType::TriangleMesh)
				{
					OutMassProperties.Volume = 0.f;
					OutMassProperties.Mass = FLT_MAX;
					OutMassProperties.InertiaTensor = FMatrix33(0, 0, 0);
					OutMassProperties.CenterOfMass = FVector(0);
					OutMassProperties.RotationOfMass = Chaos::FRotation3::FromIdentity();
					return false;
				}
			else*/
			if (ImplicitObject->IsUnderlyingUnion())
			{
				const FImplicitObjectUnion* Union = static_cast<const FImplicitObjectUnion*>(ImplicitObject);
				CalculateMassPropertiesOfImplicitUnion(OutMassProperties, WorldTransform, *Union, InDensityKGPerCM);
			}
			else
			{
				Chaos::Utilities::CastHelper(*ImplicitObject, FTransform::Identity, [&OutMassProperties, InDensityKGPerCM](const auto& Object, const auto& LocalTM)
					{
						OutMassProperties.Volume = Object.GetVolume();
						OutMassProperties.Mass = OutMassProperties.Volume * InDensityKGPerCM;
						OutMassProperties.InertiaTensor = Object.GetInertiaTensor(OutMassProperties.Mass);
						OutMassProperties.CenterOfMass = LocalTM.TransformPosition(Object.GetCenterOfMass());
						OutMassProperties.RotationOfMass = LocalTM.GetRotation() * Object.GetRotationOfMass();
					});
			}
		}

		// If the implicit is null, or it is scaled to zero it will have zero volume, mass or inertia
		return (OutMassProperties.Mass > 0);
	}

	void CalculateMassPropertiesFromShapeCollection(
		Chaos::FMassProperties& OutProperties, 
		int32 InNumShapes, 
		Chaos::FReal InDensityKGPerCM,
		const TArray<bool>& bContributesToMass,
		TFunction<Chaos::FPerShapeData* (int32 ShapeIndex)> GetShapeDelegate)
	{
		Chaos::FReal TotalMass = 0;
		Chaos::FReal TotalVolume = 0;
		Chaos::FVec3 TotalCenterOfMass(0);
		TArray< Chaos::FMassProperties > MassPropertiesList;
		for (int32 ShapeIndex = 0; ShapeIndex < InNumShapes; ++ShapeIndex)
		{
			const Chaos::FPerShapeData* Shape = GetShapeDelegate(ShapeIndex);

			const bool bHassMass = (ShapeIndex < bContributesToMass.Num()) ? bContributesToMass[ShapeIndex] : true;
			if (bHassMass)
			{
				if (const Chaos::FImplicitObject* ImplicitObject = Shape->GetGeometry().Get())
				{
					Chaos::FMassProperties MassProperties;
					if (CalculateMassPropertiesOfImplicitType(MassProperties, FTransform::Identity, ImplicitObject, InDensityKGPerCM))
					{
						MassPropertiesList.Add(MassProperties);
						TotalMass += MassProperties.Mass;
						TotalVolume += MassProperties.Volume;
						TotalCenterOfMass += MassProperties.CenterOfMass * MassProperties.Mass;
					}
				}
			}
		}

		Chaos::FMatrix33 Tensor;

		// If no shapes contribute to mass, or they are scaled to zero, we may end up with zero mass here
		if ((TotalMass > 0.f) && (MassPropertiesList.Num() > 0))
		{
			TotalCenterOfMass /= TotalMass;

			Chaos::FMassProperties CombinedMassProperties = Chaos::CombineWorldSpace(MassPropertiesList);
			ensure(CombinedMassProperties.RotationOfMass.IsIdentity());
			Tensor = CombinedMassProperties.InertiaTensor;
		}
		else
		{
			// @todo(chaos): We should support shape-less particles as long as their mass an inertia are set directly
			// For now hard-code a 50cm sphere with density 1g/cc
			Tensor = Chaos::FMatrix33(5.24e5f, 5.24e5f, 5.24e5f);
			TotalMass = 523.0f;
			TotalVolume = 523000;
		}

		OutProperties.InertiaTensor = Tensor;
		OutProperties.Mass = TotalMass;
		OutProperties.Volume = TotalVolume;
		OutProperties.CenterOfMass = TotalCenterOfMass;
		OutProperties.RotationOfMass = Chaos::FRotation3::Identity;
	}
	
	template CHAOS_API TRotation<FRealSingle,3> TransformToLocalSpace(PMatrix<FRealSingle,3,3>& Inertia);
	template CHAOS_API TRotation<FRealDouble,3> TransformToLocalSpace(PMatrix<FRealDouble,3,3>& Inertia);
	
	template CHAOS_API FMassProperties CalculateMassProperties(const FParticles& Vertices, const TArray<TVec3<int32>>& Surfaces, const FReal Mass);
	template CHAOS_API FMassProperties CalculateMassProperties(const FParticles & Vertices, const TArray<TArray<int32>>& Surfaces, const FReal Mass);

	template CHAOS_API void CalculateVolumeAndCenterOfMass(const TParticles<FRealDouble, 3>& Vertices, const TArray<TVec3<int32>>& Surfaces, FRealDouble& OutVolume, TVec3<FRealDouble>& OutCenterOfMass);
	template CHAOS_API void CalculateVolumeAndCenterOfMass(const TParticles<FRealDouble, 3>& Vertices, const TArray<TArray<int32>>& Surfaces, FRealDouble& OutVolume, TVec3<FRealDouble>& OutCenterOfMass);

	template CHAOS_API void CalculateVolumeAndCenterOfMass(const TParticles<FRealSingle, 3>& Vertices, const TArray<TVec3<int32>>& Surfaces, FRealSingle& OutVolume, TVec3<FRealSingle>& OutCenterOfMass);
	template CHAOS_API void CalculateVolumeAndCenterOfMass(const TParticles<FRealSingle, 3>& Vertices, const TArray<TArray<int32>>& Surfaces, FRealSingle& OutVolume, TVec3<FRealSingle>& OutCenterOfMass);
	
	template CHAOS_API void CalculateVolumeAndCenterOfMass(const TArray<TVec3<FRealSingle>>& Vertices, const TArray<TArray<int32>>& Surfaces, FRealSingle& OutVolume, TVec3<FRealSingle>& OutCenterOfMass);
	template CHAOS_API void CalculateVolumeAndCenterOfMass(const TArray<TVec3<FRealDouble>>& Vertices, const TArray<TArray<int32>>& Surfaces, FRealDouble& OutVolume, TVec3<FRealDouble>& OutCenterOfMass);

<<<<<<< HEAD
=======
	template CHAOS_API void CalculateVolumeAndCenterOfMass(const TArray<UE::Math::TVector<float>>& Vertices, const TArray<TVec3<int32>>& Surfaces, float& OutVolume, UE::Math::TVector<float>& OutCenterOfMass);

	template void CHAOS_API CalculateInertiaAndRotationOfMass(const TParticles<FRealSingle,3>& Vertices, const TArray<TVec3<int32>>& Surfaces, const FRealSingle Density, const TVec3<FRealSingle>& CenterOfMass,
		PMatrix<FRealSingle,3,3>& OutInertiaTensor, TRotation<FRealSingle, 3>& OutRotationOfMass);
	template void CHAOS_API CalculateInertiaAndRotationOfMass(const TParticles<FRealSingle,3>& Vertices, const TArray<TArray<int32>>& Surfaces, const FRealSingle Density, const TVec3<FRealSingle>& CenterOfMass,
		PMatrix<FRealSingle,3,3>& OutInertiaTensor, TRotation<FRealSingle, 3>& OutRotationOfMass);

	template void CHAOS_API CalculateInertiaAndRotationOfMass(const TParticles<FRealDouble,3>& Vertices, const TArray<TVec3<int32>>& Surfaces, const FRealDouble Density, const TVec3<FRealDouble>& CenterOfMass,
		PMatrix<FRealDouble,3,3>& OutInertiaTensor, TRotation<FRealDouble, 3>& OutRotationOfMass);
	template void CHAOS_API CalculateInertiaAndRotationOfMass(const TParticles<FRealDouble,3>& Vertices, const TArray<TArray<int32>>& Surfaces, const FRealDouble Density, const TVec3<FRealDouble>& CenterOfMass,
		PMatrix<FRealDouble,3,3>& OutInertiaTensor, TRotation<FRealDouble, 3>& OutRotationOfMass);
>>>>>>> d731a049

	template void CHAOS_API CalculateInertiaAndRotationOfMass(const TArray<UE::Math::TVector<float>>& Vertices, const TArray<TVec3<int32>>& Surfaces, const float Density, const UE::Math::TVector<float>& CenterOfMass,
		PMatrix<float,3,3>& OutInertiaTensor, TRotation<float, 3>& OutRotationOfMass);
	
}<|MERGE_RESOLUTION|>--- conflicted
+++ resolved
@@ -8,9 +8,6 @@
 #include "Chaos/Utilities.h"
 #include "ChaosCheck.h"
 #include "Chaos/CastingUtilities.h"
-
-//PRAGMA_DISABLE_OPTIMIZATION
-
 
 //PRAGMA_DISABLE_OPTIMIZATION
 
@@ -95,16 +92,6 @@
 		return FinalRotation;
 	}
 
-<<<<<<< HEAD
-	template<typename T, typename TSurfaces>
-	void CHAOS_API CalculateVolumeAndCenterOfMass(const TParticles<T, 3>& Vertices, const TSurfaces& Surfaces, T& OutVolume, TVec3<T>& OutCenterOfMass)
-	{
-		CalculateVolumeAndCenterOfMass(Vertices.AllX(), Surfaces, OutVolume, OutCenterOfMass);
-	}
-
-	template<typename T, typename TSurfaces>
-	void CalculateVolumeAndCenterOfMass(const TArray<TVec3<T>>& Vertices, const TSurfaces& Surfaces, T& OutVolume, TVec3<T>& OutCenterOfMass)
-=======
 	void TransformToLocalSpace(FMassProperties& MassProperties)
 	{
 		// Diagonalize inertia
@@ -146,7 +133,6 @@
 	
 	template<typename T, typename TVec, typename TSurfaces>
 	void CalculateVolumeAndCenterOfMassImpl(const TArray<TVec>& Vertices, const TSurfaces& Surfaces, T& OutVolume, TVec& OutCenterOfMass)
->>>>>>> d731a049
 	{
 		if (!Surfaces.Num())
 		{
@@ -155,30 +141,18 @@
 		}
 		
 		T Volume = 0;
-<<<<<<< HEAD
-		TVec3<T> VolumeTimesSum(0);
-		TVec3<T> Center = Vertices[Surfaces[0][0]];
-=======
 		TVec VolumeTimesSum(0);
 		TVec Center = Vertices[Surfaces[0][0]];
->>>>>>> d731a049
 		for (const auto& Element : Surfaces)
 		{
 			// For now we only support triangular elements
 			check(Element.Num() == 3);
 
 			PMatrix<T,3,3> DeltaMatrix;
-<<<<<<< HEAD
-			TVec3<T> PerElementSize;
-			for (int32 i = 0; i < Element.Num(); ++i)
-			{
-				TVec3<T> DeltaVector = Vertices[Element[i]] - Center;
-=======
 			TVec PerElementSize;
 			for (int32 i = 0; i < Element.Num(); ++i)
 			{
 				TVec DeltaVector = Vertices[Element[i]] - Center;
->>>>>>> d731a049
 				DeltaMatrix.M[0][i] = DeltaVector[0];
 				DeltaMatrix.M[1][i] = DeltaVector[1];
 				DeltaMatrix.M[2][i] = DeltaVector[2];
@@ -187,10 +161,7 @@
 			PerElementSize[0] = DeltaMatrix.M[0][0] + DeltaMatrix.M[0][1] + DeltaMatrix.M[0][2];
 			PerElementSize[1] = DeltaMatrix.M[1][0] + DeltaMatrix.M[1][1] + DeltaMatrix.M[1][2];
 			PerElementSize[2] = DeltaMatrix.M[2][0] + DeltaMatrix.M[2][1] + DeltaMatrix.M[2][2];
-<<<<<<< HEAD
-=======
-
->>>>>>> d731a049
+
 			T Det = DeltaMatrix.M[0][0] * (DeltaMatrix.M[1][1] * DeltaMatrix.M[2][2] - DeltaMatrix.M[1][2] * DeltaMatrix.M[2][1]) -
 				DeltaMatrix.M[0][1] * (DeltaMatrix.M[1][0] * DeltaMatrix.M[2][2] - DeltaMatrix.M[1][2] * DeltaMatrix.M[2][0]) +
 				DeltaMatrix.M[0][2] * (DeltaMatrix.M[1][0] * DeltaMatrix.M[2][1] - DeltaMatrix.M[1][1] * DeltaMatrix.M[2][0]);
@@ -307,13 +278,7 @@
 		for (const FMassProperties& Child : MPArray)
 		{
 			NewMP.Volume += Child.Volume;
-<<<<<<< HEAD
-			const FMatrix33 ChildRI = Child.RotationOfMass.ToMatrix();
-			const FMatrix33 ChildWorldSpaceI = ChildRI.GetTransposed() * Child.InertiaTensor * ChildRI;
-			NewMP.InertiaTensor += ChildWorldSpaceI;
-=======
 			NewMP.InertiaTensor += Utilities::ComputeWorldSpaceInertia(Child.RotationOfMass, Child.InertiaTensor);
->>>>>>> d731a049
 			NewMP.CenterOfMass += Child.CenterOfMass * Child.Mass;
 			NewMP.Mass += Child.Mass;
 		}
@@ -532,8 +497,6 @@
 	template CHAOS_API void CalculateVolumeAndCenterOfMass(const TArray<TVec3<FRealSingle>>& Vertices, const TArray<TArray<int32>>& Surfaces, FRealSingle& OutVolume, TVec3<FRealSingle>& OutCenterOfMass);
 	template CHAOS_API void CalculateVolumeAndCenterOfMass(const TArray<TVec3<FRealDouble>>& Vertices, const TArray<TArray<int32>>& Surfaces, FRealDouble& OutVolume, TVec3<FRealDouble>& OutCenterOfMass);
 
-<<<<<<< HEAD
-=======
 	template CHAOS_API void CalculateVolumeAndCenterOfMass(const TArray<UE::Math::TVector<float>>& Vertices, const TArray<TVec3<int32>>& Surfaces, float& OutVolume, UE::Math::TVector<float>& OutCenterOfMass);
 
 	template void CHAOS_API CalculateInertiaAndRotationOfMass(const TParticles<FRealSingle,3>& Vertices, const TArray<TVec3<int32>>& Surfaces, const FRealSingle Density, const TVec3<FRealSingle>& CenterOfMass,
@@ -545,7 +508,6 @@
 		PMatrix<FRealDouble,3,3>& OutInertiaTensor, TRotation<FRealDouble, 3>& OutRotationOfMass);
 	template void CHAOS_API CalculateInertiaAndRotationOfMass(const TParticles<FRealDouble,3>& Vertices, const TArray<TArray<int32>>& Surfaces, const FRealDouble Density, const TVec3<FRealDouble>& CenterOfMass,
 		PMatrix<FRealDouble,3,3>& OutInertiaTensor, TRotation<FRealDouble, 3>& OutRotationOfMass);
->>>>>>> d731a049
 
 	template void CHAOS_API CalculateInertiaAndRotationOfMass(const TArray<UE::Math::TVector<float>>& Vertices, const TArray<TVec3<int32>>& Surfaces, const float Density, const UE::Math::TVector<float>& CenterOfMass,
 		PMatrix<float,3,3>& OutInertiaTensor, TRotation<float, 3>& OutRotationOfMass);
