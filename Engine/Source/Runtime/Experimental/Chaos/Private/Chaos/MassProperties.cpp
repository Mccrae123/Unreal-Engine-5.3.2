// Copyright Epic Games, Inc. All Rights Reserved.
#include "Chaos/MassProperties.h"
//#include "Chaos/Core.h"
#include "Chaos/Rotation.h"
#include "Chaos/Matrix.h"
#include "Chaos/Particles.h"
#include "Chaos/TriangleMesh.h"
#include "ChaosCheck.h"


//PRAGMA_DISABLE_OPTIMIZATION

namespace Chaos
{
	FRotation3 TransformToLocalSpace(FMatrix33& Inertia)
	{
		FRotation3 FinalRotation;

		// Extract Eigenvalues
		FReal OffDiagSize = FMath::Square(Inertia.M[1][0]) + FMath::Square(Inertia.M[2][0]) + FMath::Square(Inertia.M[2][1]);
<<<<<<< HEAD
		FReal Trace = (Inertia.M[0][0] + Inertia.M[1][1] + Inertia.M[2][2]) / 3;
=======
		FRealDouble Trace = (Inertia.M[0][0] + Inertia.M[1][1] + Inertia.M[2][2]) / 3;
>>>>>>> 6bbb88c8

		if (Trace <= SMALL_NUMBER)
		{
			// Tiny inertia - numerical instability would follow. We should not get this unless we have bad input.
			return FRotation3::FromElements(FVec3(0), 1);
		}

		if ((OffDiagSize / Trace) < SMALL_NUMBER)
		{
			// Almost diagonal matrix - we are already in local space.
			return FRotation3::FromElements(FVec3(0), 1);
		}

<<<<<<< HEAD
		FReal Size = FMath::Sqrt((FMath::Square(Inertia.M[0][0] - Trace) + FMath::Square(Inertia.M[1][1] - Trace) + FMath::Square(Inertia.M[2][2] - Trace) + 2 * OffDiagSize) / 6);
		FMatrix33 NewMat = (Inertia - FMatrix::Identity * Trace) * (1 / Size);
		FReal HalfDeterminant = NewMat.Determinant() / 2;
		FReal Angle = HalfDeterminant <= -1 ? PI / 3 : (HalfDeterminant >= 1 ? 0 : acos(HalfDeterminant) / 3);
		FReal m00 = Trace + 2 * Size * cos(Angle), m11 = Trace + 2 * Size * cos(Angle + (2 * PI / 3)), m22 = 3 * Trace - m00 - m11;
=======
		FReal Size = static_cast<FReal>(FMath::Sqrt((FMath::Square(Inertia.M[0][0] - Trace) + FMath::Square(Inertia.M[1][1] - Trace) + FMath::Square(Inertia.M[2][2] - Trace) + 2. * OffDiagSize) / 6.));
		FMatrix33 NewMat = (Inertia - FMatrix::Identity * static_cast<FReal>(Trace)) * static_cast<FReal>((1 / Size));
		FReal HalfDeterminant = NewMat.Determinant() / 2;
		FReal Angle = HalfDeterminant <= -1 ? PI / 3 : (HalfDeterminant >= 1 ? 0 : FMath::Acos(HalfDeterminant) / 3);
		
		FReal m00 = static_cast<FReal>(Trace + 2 * Size * FMath::Cos(Angle));
		FReal m11 = static_cast<FReal>(Trace + 2 * Size * FMath::Cos(Angle + (2 * PI / 3)));
		FReal m22 = static_cast<FReal>(3 * Trace - m00 - m11);
>>>>>>> 6bbb88c8

		// Extract Eigenvectors
		bool DoSwap = ((m00 - m11) > (m11 - m22)) ? false : true;
		FVec3 Eigenvector0 = (Inertia.SubtractDiagonal(DoSwap ? m22 : m00)).SymmetricCofactorMatrix().LargestColumnNormalized();
		FVec3 Orthogonal = Eigenvector0.GetOrthogonalVector().GetSafeNormal();
<<<<<<< HEAD
		PMatrix<FReal, 3, 2> Cofactors(Orthogonal, FVec3::CrossProduct(Eigenvector0, Orthogonal));
		PMatrix<FReal, 3, 2> CofactorsScaled = Inertia * Cofactors;
=======
		
		PMatrix<FReal, 3, 2> Cofactors(Orthogonal, FVec3::CrossProduct(Eigenvector0, Orthogonal));
		PMatrix<FReal, 3, 2> CofactorsScaled = Inertia * Cofactors;
		
>>>>>>> 6bbb88c8
		PMatrix<FReal, 2, 2> IR(
			CofactorsScaled.M[0] * Cofactors.M[0] + CofactorsScaled.M[1] * Cofactors.M[1] + CofactorsScaled.M[2] * Cofactors.M[2],
			CofactorsScaled.M[3] * Cofactors.M[0] + CofactorsScaled.M[4] * Cofactors.M[1] + CofactorsScaled.M[5] * Cofactors.M[2],
			CofactorsScaled.M[3] * Cofactors.M[3] + CofactorsScaled.M[4] * Cofactors.M[4] + CofactorsScaled.M[5] * Cofactors.M[5]);
<<<<<<< HEAD
=======

>>>>>>> 6bbb88c8
		PMatrix<FReal, 2, 2> IM1 = IR.SubtractDiagonal(DoSwap ? m00 : m22);
		FReal OffDiag = IM1.M[1] * IM1.M[1];
		FReal IM1Scale0 = FMath::Max(FReal(0), IM1.M[3] * IM1.M[3] + OffDiag);
		FReal IM1Scale1 = FMath::Max(FReal(0), IM1.M[0] * IM1.M[0] + OffDiag);
		FReal SqrtIM1Scale0 = FMath::Sqrt(IM1Scale0);
		FReal SqrtIM1Scale1 = FMath::Sqrt(IM1Scale1);

		FVec3 Eigenvector2, Eigenvector1;
		if ((SqrtIM1Scale0 < KINDA_SMALL_NUMBER) && (SqrtIM1Scale1 < KINDA_SMALL_NUMBER))
		{
			Eigenvector1 = Orthogonal;
			Eigenvector2 = FVec3::CrossProduct(Eigenvector0, Orthogonal).GetSafeNormal();
		}
		else
		{
			FVec2 SmallEigenvector2 = IM1Scale0 > IM1Scale1 
				? (FVec2(IM1.M[3], -IM1.M[1]) / SqrtIM1Scale0) 
				: (IM1Scale1 > 0 ? (FVec2(-IM1.M[1], IM1.M[0]) / SqrtIM1Scale1) : FVec2(1, 0));
			Eigenvector2 = (Cofactors * SmallEigenvector2).GetSafeNormal();
			Eigenvector1 = FVec3::CrossProduct(Eigenvector2, Eigenvector0).GetSafeNormal();
		}

		// Return results
		Inertia = FMatrix33(m00, 0, 0, m11, 0, m22);
		FMatrix33 RotationMatrix = DoSwap ? FMatrix33(Eigenvector2, Eigenvector1, -Eigenvector0) : FMatrix33(Eigenvector0, Eigenvector1, Eigenvector2);
<<<<<<< HEAD
		// NOTE: UE Matrix are column-major, so the PMatrix constructor is not setting eigenvectors - we need to transpose it to get a UE rotation matrix.
		FinalRotation = FRotation3(RotationMatrix.GetTransposed());
		if (!ensure(FMath::IsNearlyEqual(FinalRotation.Size(), 1.0f, KINDA_SMALL_NUMBER)))
=======

		// NOTE: UE Matrix are column-major, so the PMatrix constructor is not setting eigenvectors - we need to transpose it to get a UE rotation matrix.
		FinalRotation = FRotation3(RotationMatrix.GetTransposed());
		if (!ensure(FMath::IsNearlyEqual((float)FinalRotation.Size(), 1.0f, KINDA_SMALL_NUMBER)))
>>>>>>> 6bbb88c8
		{
			return FRotation3::FromElements(FVec3(0), 1);
		}
		
		return FinalRotation;
	}

<<<<<<< HEAD
	template<typename TSurfaces>
	void CalculateVolumeAndCenterOfMass(const FParticles& Vertices, const TSurfaces& Surfaces, FReal& OutVolume, FVec3& OutCenterOfMass)
=======
	template<typename T, typename TSurfaces>
	void CHAOS_API CalculateVolumeAndCenterOfMass(const TParticles<T, 3>& Vertices, const TSurfaces& Surfaces, T& OutVolume, TVec3<T>& OutCenterOfMass)
	{
		CalculateVolumeAndCenterOfMass(Vertices.AllX(), Surfaces, OutVolume, OutCenterOfMass);
	}

	template<typename T, typename TSurfaces>
	void CalculateVolumeAndCenterOfMass(const TArray<TVec3<T>>& Vertices, const TSurfaces& Surfaces, T& OutVolume, TVec3<T>& OutCenterOfMass)
>>>>>>> 6bbb88c8
	{
		if (!Surfaces.Num())
		{
			OutVolume = 0;
			return;
		}
		
<<<<<<< HEAD
		FReal Volume = 0;
		FVec3 VolumeTimesSum(0);
		FVec3 Center = Vertices.X(Surfaces[0][0]);
=======
		T Volume = 0;
		TVec3<T> VolumeTimesSum(0);
		TVec3<T> Center = Vertices[Surfaces[0][0]];
>>>>>>> 6bbb88c8
		for (const auto& Element : Surfaces)
		{
			// For now we only support triangular elements
			ensure(Element.Num() == 3);

<<<<<<< HEAD
			FMatrix33 DeltaMatrix;
			FVec3 PerElementSize;
			for (int32 i = 0; i < Element.Num(); ++i)
			{
				FVec3 DeltaVector = Vertices.X(Element[i]) - Center;
=======
			PMatrix<T,3,3> DeltaMatrix;
			TVec3<T> PerElementSize;
			for (int32 i = 0; i < Element.Num(); ++i)
			{
				TVec3<T> DeltaVector = Vertices[Element[i]] - Center;
>>>>>>> 6bbb88c8
				DeltaMatrix.M[0][i] = DeltaVector[0];
				DeltaMatrix.M[1][i] = DeltaVector[1];
				DeltaMatrix.M[2][i] = DeltaVector[2];
			}
			PerElementSize[0] = DeltaMatrix.M[0][0] + DeltaMatrix.M[0][1] + DeltaMatrix.M[0][2];
			PerElementSize[1] = DeltaMatrix.M[1][0] + DeltaMatrix.M[1][1] + DeltaMatrix.M[1][2];
			PerElementSize[2] = DeltaMatrix.M[2][0] + DeltaMatrix.M[2][1] + DeltaMatrix.M[2][2];
			FReal Det = DeltaMatrix.M[0][0] * (DeltaMatrix.M[1][1] * DeltaMatrix.M[2][2] - DeltaMatrix.M[1][2] * DeltaMatrix.M[2][1]) -
				DeltaMatrix.M[0][1] * (DeltaMatrix.M[1][0] * DeltaMatrix.M[2][2] - DeltaMatrix.M[1][2] * DeltaMatrix.M[2][0]) +
				DeltaMatrix.M[0][2] * (DeltaMatrix.M[1][0] * DeltaMatrix.M[2][1] - DeltaMatrix.M[1][1] * DeltaMatrix.M[2][0]);
			Volume += Det;
			VolumeTimesSum += Det * PerElementSize;
		}
		// @todo(mlentine): Should add suppoert for thin shell mass properties
		if (Volume < KINDA_SMALL_NUMBER)	//handle negative volume using fallback for now. Need to investigate cases where this happens
		{
			OutVolume = 0;
			return;
		}
		OutCenterOfMass = Center + VolumeTimesSum / (4 * Volume);
		OutVolume = Volume / 6;
	}

	template <typename TSurfaces>
	void CalculateInertiaAndRotationOfMass(const FParticles& Vertices, const TSurfaces& Surfaces, const FReal Density, const FVec3& CenterOfMass,
		FMatrix33& OutInertiaTensor, FRotation3& OutRotationOfMass)
	{
		check(Density > 0);

		static const FMatrix33 Standard(2, 1, 1, 2, 1, 2);
		FMatrix33 Covariance(0);
		for (const auto& Element : Surfaces)
		{
			FMatrix33 DeltaMatrix(0);
			for (int32 i = 0; i < Element.Num(); ++i)
			{
				FVec3 DeltaVector = Vertices.X(Element[i]) - CenterOfMass;
				DeltaMatrix.M[0][i] = DeltaVector[0];
				DeltaMatrix.M[1][i] = DeltaVector[1];
				DeltaMatrix.M[2][i] = DeltaVector[2];
			}
			FReal Det = DeltaMatrix.M[0][0] * (DeltaMatrix.M[1][1] * DeltaMatrix.M[2][2] - DeltaMatrix.M[1][2] * DeltaMatrix.M[2][1]) -
				DeltaMatrix.M[0][1] * (DeltaMatrix.M[1][0] * DeltaMatrix.M[2][2] - DeltaMatrix.M[1][2] * DeltaMatrix.M[2][0]) +
				DeltaMatrix.M[0][2] * (DeltaMatrix.M[1][0] * DeltaMatrix.M[2][1] - DeltaMatrix.M[1][1] * DeltaMatrix.M[2][0]);
			const FMatrix33 ScaledStandard = Standard * Det;
			Covariance += DeltaMatrix * ScaledStandard * DeltaMatrix.GetTransposed();
		}
		FReal Trace = Covariance.M[0][0] + Covariance.M[1][1] + Covariance.M[2][2];
		FMatrix33 TraceMat(Trace, Trace, Trace);
		OutInertiaTensor = (TraceMat - Covariance) * (1 / (FReal)120) * Density;
		OutRotationOfMass = TransformToLocalSpace(OutInertiaTensor);
	}

	template<typename TSurfaces>
	FMassProperties CalculateMassProperties(
		const FParticles & Vertices,
		const TSurfaces& Surfaces,
		const FReal Mass)
	{
		FMassProperties MassProperties;
		CalculateVolumeAndCenterOfMass(Vertices, Surfaces, MassProperties.Volume, MassProperties.CenterOfMass);

		check(Mass > 0);
		check(MassProperties.Volume > SMALL_NUMBER);
		CalculateInertiaAndRotationOfMass(Vertices, Surfaces, Mass / MassProperties.Volume, MassProperties.CenterOfMass, MassProperties.InertiaTensor, MassProperties.RotationOfMass);
		
		return MassProperties;
	}

	FMassProperties Combine(const TArray<FMassProperties>& MPArray)
	{
		FMassProperties NewMP = CombineWorldSpace(MPArray);
		NewMP.RotationOfMass = TransformToLocalSpace(NewMP.InertiaTensor);
		return NewMP;
	}

	FMassProperties CombineWorldSpace(const TArray<FMassProperties>& MPArray)
	{
		check(MPArray.Num() > 0);
		if (MPArray.Num() == 1)
			return MPArray[0];
		FMassProperties NewMP;
		for (const FMassProperties& Child : MPArray)
		{
			NewMP.Volume += Child.Volume;
<<<<<<< HEAD
			const FMatrix33 ChildRI = Child.RotationOfMass * FMatrix::Identity;
=======
			const FMatrix33 ChildRI = Child.RotationOfMass.ToMatrix();
>>>>>>> 6bbb88c8
			const FMatrix33 ChildWorldSpaceI = ChildRI.GetTransposed() * Child.InertiaTensor * ChildRI;
			NewMP.InertiaTensor += ChildWorldSpaceI;
			NewMP.CenterOfMass += Child.CenterOfMass * Child.Mass;
			NewMP.Mass += Child.Mass;
		}
		check(NewMP.Mass > SMALL_NUMBER);
		NewMP.CenterOfMass /= NewMP.Mass;
		for (const FMassProperties& Child : MPArray)
		{
			const FReal M = Child.Mass;
			const FVec3 ParentToChild = Child.CenterOfMass - NewMP.CenterOfMass;
			const FReal P0 = ParentToChild[0];
			const FReal P1 = ParentToChild[1];
			const FReal P2 = ParentToChild[2];
			const FReal MP0P0 = M * P0 * P0;
			const FReal MP1P1 = M * P1 * P1;
			const FReal MP2P2 = M * P2 * P2;
			NewMP.InertiaTensor += FMatrix33(MP1P1 + MP2P2, -M * P1 * P0, -M * P2 * P0, MP2P2 + MP0P0, -M * P2 * P1, MP1P1 + MP0P0);
		}
		return NewMP;
	}

	template CHAOS_API FMassProperties CalculateMassProperties(const FParticles& Vertices, const TArray<TVec3<int32>>& Surfaces, const FReal Mass);
	template CHAOS_API FMassProperties CalculateMassProperties(const FParticles & Vertices, const TArray<TArray<int32>>& Surfaces, const FReal Mass);
<<<<<<< HEAD

	template CHAOS_API void CalculateVolumeAndCenterOfMass(const FParticles& Vertices, const TArray<TVec3<int32>>& Surfaces, FReal& OutVolume, FVec3& OutCenterOfMass);
	template CHAOS_API void CalculateVolumeAndCenterOfMass(const FParticles& Vertices, const TArray<TArray<int32>>& Surfaces, FReal& OutVolume, FVec3& OutCenterOfMass);
=======

	template CHAOS_API void CalculateVolumeAndCenterOfMass(const TParticles<FRealDouble, 3>& Vertices, const TArray<TVec3<int32>>& Surfaces, FRealDouble& OutVolume, TVec3<FRealDouble>& OutCenterOfMass);
	template CHAOS_API void CalculateVolumeAndCenterOfMass(const TParticles<FRealDouble, 3>& Vertices, const TArray<TArray<int32>>& Surfaces, FRealDouble& OutVolume, TVec3<FRealDouble>& OutCenterOfMass);

	template CHAOS_API void CalculateVolumeAndCenterOfMass(const TParticles<FRealSingle, 3>& Vertices, const TArray<TVec3<int32>>& Surfaces, FRealSingle& OutVolume, TVec3<FRealSingle>& OutCenterOfMass);
	template CHAOS_API void CalculateVolumeAndCenterOfMass(const TParticles<FRealSingle, 3>& Vertices, const TArray<TArray<int32>>& Surfaces, FRealSingle& OutVolume, TVec3<FRealSingle>& OutCenterOfMass);
	
	template CHAOS_API void CalculateVolumeAndCenterOfMass(const TArray<TVec3<FRealSingle>>& Vertices, const TArray<TArray<int32>>& Surfaces, FRealSingle& OutVolume, TVec3<FRealSingle>& OutCenterOfMass);
	template CHAOS_API void CalculateVolumeAndCenterOfMass(const TArray<TVec3<FRealDouble>>& Vertices, const TArray<TArray<int32>>& Surfaces, FRealDouble& OutVolume, TVec3<FRealDouble>& OutCenterOfMass);

>>>>>>> 6bbb88c8

	template CHAOS_API void CalculateInertiaAndRotationOfMass(const FParticles& Vertices, const TArray<TVec3<int32>>& Surface, const FReal Density,
		const FVec3& CenterOfMass, FMatrix33& OutInertiaTensor, FRotation3& OutRotationOfMass);
	template CHAOS_API void CalculateInertiaAndRotationOfMass(const FParticles& Vertices, const TArray<TArray<int32>>& Surface, const FReal Density,
		const FVec3& CenterOfMass, FMatrix33& OutInertiaTensor, FRotation3& OutRotationOfMass);
}<|MERGE_RESOLUTION|>--- conflicted
+++ resolved
@@ -18,11 +18,7 @@
 
 		// Extract Eigenvalues
 		FReal OffDiagSize = FMath::Square(Inertia.M[1][0]) + FMath::Square(Inertia.M[2][0]) + FMath::Square(Inertia.M[2][1]);
-<<<<<<< HEAD
-		FReal Trace = (Inertia.M[0][0] + Inertia.M[1][1] + Inertia.M[2][2]) / 3;
-=======
 		FRealDouble Trace = (Inertia.M[0][0] + Inertia.M[1][1] + Inertia.M[2][2]) / 3;
->>>>>>> 6bbb88c8
 
 		if (Trace <= SMALL_NUMBER)
 		{
@@ -36,13 +32,6 @@
 			return FRotation3::FromElements(FVec3(0), 1);
 		}
 
-<<<<<<< HEAD
-		FReal Size = FMath::Sqrt((FMath::Square(Inertia.M[0][0] - Trace) + FMath::Square(Inertia.M[1][1] - Trace) + FMath::Square(Inertia.M[2][2] - Trace) + 2 * OffDiagSize) / 6);
-		FMatrix33 NewMat = (Inertia - FMatrix::Identity * Trace) * (1 / Size);
-		FReal HalfDeterminant = NewMat.Determinant() / 2;
-		FReal Angle = HalfDeterminant <= -1 ? PI / 3 : (HalfDeterminant >= 1 ? 0 : acos(HalfDeterminant) / 3);
-		FReal m00 = Trace + 2 * Size * cos(Angle), m11 = Trace + 2 * Size * cos(Angle + (2 * PI / 3)), m22 = 3 * Trace - m00 - m11;
-=======
 		FReal Size = static_cast<FReal>(FMath::Sqrt((FMath::Square(Inertia.M[0][0] - Trace) + FMath::Square(Inertia.M[1][1] - Trace) + FMath::Square(Inertia.M[2][2] - Trace) + 2. * OffDiagSize) / 6.));
 		FMatrix33 NewMat = (Inertia - FMatrix::Identity * static_cast<FReal>(Trace)) * static_cast<FReal>((1 / Size));
 		FReal HalfDeterminant = NewMat.Determinant() / 2;
@@ -51,29 +40,20 @@
 		FReal m00 = static_cast<FReal>(Trace + 2 * Size * FMath::Cos(Angle));
 		FReal m11 = static_cast<FReal>(Trace + 2 * Size * FMath::Cos(Angle + (2 * PI / 3)));
 		FReal m22 = static_cast<FReal>(3 * Trace - m00 - m11);
->>>>>>> 6bbb88c8
 
 		// Extract Eigenvectors
 		bool DoSwap = ((m00 - m11) > (m11 - m22)) ? false : true;
 		FVec3 Eigenvector0 = (Inertia.SubtractDiagonal(DoSwap ? m22 : m00)).SymmetricCofactorMatrix().LargestColumnNormalized();
 		FVec3 Orthogonal = Eigenvector0.GetOrthogonalVector().GetSafeNormal();
-<<<<<<< HEAD
+		
 		PMatrix<FReal, 3, 2> Cofactors(Orthogonal, FVec3::CrossProduct(Eigenvector0, Orthogonal));
 		PMatrix<FReal, 3, 2> CofactorsScaled = Inertia * Cofactors;
-=======
-		
-		PMatrix<FReal, 3, 2> Cofactors(Orthogonal, FVec3::CrossProduct(Eigenvector0, Orthogonal));
-		PMatrix<FReal, 3, 2> CofactorsScaled = Inertia * Cofactors;
-		
->>>>>>> 6bbb88c8
+		
 		PMatrix<FReal, 2, 2> IR(
 			CofactorsScaled.M[0] * Cofactors.M[0] + CofactorsScaled.M[1] * Cofactors.M[1] + CofactorsScaled.M[2] * Cofactors.M[2],
 			CofactorsScaled.M[3] * Cofactors.M[0] + CofactorsScaled.M[4] * Cofactors.M[1] + CofactorsScaled.M[5] * Cofactors.M[2],
 			CofactorsScaled.M[3] * Cofactors.M[3] + CofactorsScaled.M[4] * Cofactors.M[4] + CofactorsScaled.M[5] * Cofactors.M[5]);
-<<<<<<< HEAD
-=======
-
->>>>>>> 6bbb88c8
+
 		PMatrix<FReal, 2, 2> IM1 = IR.SubtractDiagonal(DoSwap ? m00 : m22);
 		FReal OffDiag = IM1.M[1] * IM1.M[1];
 		FReal IM1Scale0 = FMath::Max(FReal(0), IM1.M[3] * IM1.M[3] + OffDiag);
@@ -99,16 +79,10 @@
 		// Return results
 		Inertia = FMatrix33(m00, 0, 0, m11, 0, m22);
 		FMatrix33 RotationMatrix = DoSwap ? FMatrix33(Eigenvector2, Eigenvector1, -Eigenvector0) : FMatrix33(Eigenvector0, Eigenvector1, Eigenvector2);
-<<<<<<< HEAD
-		// NOTE: UE Matrix are column-major, so the PMatrix constructor is not setting eigenvectors - we need to transpose it to get a UE rotation matrix.
-		FinalRotation = FRotation3(RotationMatrix.GetTransposed());
-		if (!ensure(FMath::IsNearlyEqual(FinalRotation.Size(), 1.0f, KINDA_SMALL_NUMBER)))
-=======
 
 		// NOTE: UE Matrix are column-major, so the PMatrix constructor is not setting eigenvectors - we need to transpose it to get a UE rotation matrix.
 		FinalRotation = FRotation3(RotationMatrix.GetTransposed());
 		if (!ensure(FMath::IsNearlyEqual((float)FinalRotation.Size(), 1.0f, KINDA_SMALL_NUMBER)))
->>>>>>> 6bbb88c8
 		{
 			return FRotation3::FromElements(FVec3(0), 1);
 		}
@@ -116,10 +90,6 @@
 		return FinalRotation;
 	}
 
-<<<<<<< HEAD
-	template<typename TSurfaces>
-	void CalculateVolumeAndCenterOfMass(const FParticles& Vertices, const TSurfaces& Surfaces, FReal& OutVolume, FVec3& OutCenterOfMass)
-=======
 	template<typename T, typename TSurfaces>
 	void CHAOS_API CalculateVolumeAndCenterOfMass(const TParticles<T, 3>& Vertices, const TSurfaces& Surfaces, T& OutVolume, TVec3<T>& OutCenterOfMass)
 	{
@@ -128,7 +98,6 @@
 
 	template<typename T, typename TSurfaces>
 	void CalculateVolumeAndCenterOfMass(const TArray<TVec3<T>>& Vertices, const TSurfaces& Surfaces, T& OutVolume, TVec3<T>& OutCenterOfMass)
->>>>>>> 6bbb88c8
 	{
 		if (!Surfaces.Num())
 		{
@@ -136,33 +105,19 @@
 			return;
 		}
 		
-<<<<<<< HEAD
-		FReal Volume = 0;
-		FVec3 VolumeTimesSum(0);
-		FVec3 Center = Vertices.X(Surfaces[0][0]);
-=======
 		T Volume = 0;
 		TVec3<T> VolumeTimesSum(0);
 		TVec3<T> Center = Vertices[Surfaces[0][0]];
->>>>>>> 6bbb88c8
 		for (const auto& Element : Surfaces)
 		{
 			// For now we only support triangular elements
 			ensure(Element.Num() == 3);
 
-<<<<<<< HEAD
-			FMatrix33 DeltaMatrix;
-			FVec3 PerElementSize;
-			for (int32 i = 0; i < Element.Num(); ++i)
-			{
-				FVec3 DeltaVector = Vertices.X(Element[i]) - Center;
-=======
 			PMatrix<T,3,3> DeltaMatrix;
 			TVec3<T> PerElementSize;
 			for (int32 i = 0; i < Element.Num(); ++i)
 			{
 				TVec3<T> DeltaVector = Vertices[Element[i]] - Center;
->>>>>>> 6bbb88c8
 				DeltaMatrix.M[0][i] = DeltaVector[0];
 				DeltaMatrix.M[1][i] = DeltaVector[1];
 				DeltaMatrix.M[2][i] = DeltaVector[2];
@@ -170,7 +125,7 @@
 			PerElementSize[0] = DeltaMatrix.M[0][0] + DeltaMatrix.M[0][1] + DeltaMatrix.M[0][2];
 			PerElementSize[1] = DeltaMatrix.M[1][0] + DeltaMatrix.M[1][1] + DeltaMatrix.M[1][2];
 			PerElementSize[2] = DeltaMatrix.M[2][0] + DeltaMatrix.M[2][1] + DeltaMatrix.M[2][2];
-			FReal Det = DeltaMatrix.M[0][0] * (DeltaMatrix.M[1][1] * DeltaMatrix.M[2][2] - DeltaMatrix.M[1][2] * DeltaMatrix.M[2][1]) -
+			T Det = DeltaMatrix.M[0][0] * (DeltaMatrix.M[1][1] * DeltaMatrix.M[2][2] - DeltaMatrix.M[1][2] * DeltaMatrix.M[2][1]) -
 				DeltaMatrix.M[0][1] * (DeltaMatrix.M[1][0] * DeltaMatrix.M[2][2] - DeltaMatrix.M[1][2] * DeltaMatrix.M[2][0]) +
 				DeltaMatrix.M[0][2] * (DeltaMatrix.M[1][0] * DeltaMatrix.M[2][1] - DeltaMatrix.M[1][1] * DeltaMatrix.M[2][0]);
 			Volume += Det;
@@ -248,11 +203,7 @@
 		for (const FMassProperties& Child : MPArray)
 		{
 			NewMP.Volume += Child.Volume;
-<<<<<<< HEAD
-			const FMatrix33 ChildRI = Child.RotationOfMass * FMatrix::Identity;
-=======
 			const FMatrix33 ChildRI = Child.RotationOfMass.ToMatrix();
->>>>>>> 6bbb88c8
 			const FMatrix33 ChildWorldSpaceI = ChildRI.GetTransposed() * Child.InertiaTensor * ChildRI;
 			NewMP.InertiaTensor += ChildWorldSpaceI;
 			NewMP.CenterOfMass += Child.CenterOfMass * Child.Mass;
@@ -277,11 +228,6 @@
 
 	template CHAOS_API FMassProperties CalculateMassProperties(const FParticles& Vertices, const TArray<TVec3<int32>>& Surfaces, const FReal Mass);
 	template CHAOS_API FMassProperties CalculateMassProperties(const FParticles & Vertices, const TArray<TArray<int32>>& Surfaces, const FReal Mass);
-<<<<<<< HEAD
-
-	template CHAOS_API void CalculateVolumeAndCenterOfMass(const FParticles& Vertices, const TArray<TVec3<int32>>& Surfaces, FReal& OutVolume, FVec3& OutCenterOfMass);
-	template CHAOS_API void CalculateVolumeAndCenterOfMass(const FParticles& Vertices, const TArray<TArray<int32>>& Surfaces, FReal& OutVolume, FVec3& OutCenterOfMass);
-=======
 
 	template CHAOS_API void CalculateVolumeAndCenterOfMass(const TParticles<FRealDouble, 3>& Vertices, const TArray<TVec3<int32>>& Surfaces, FRealDouble& OutVolume, TVec3<FRealDouble>& OutCenterOfMass);
 	template CHAOS_API void CalculateVolumeAndCenterOfMass(const TParticles<FRealDouble, 3>& Vertices, const TArray<TArray<int32>>& Surfaces, FRealDouble& OutVolume, TVec3<FRealDouble>& OutCenterOfMass);
@@ -292,7 +238,6 @@
 	template CHAOS_API void CalculateVolumeAndCenterOfMass(const TArray<TVec3<FRealSingle>>& Vertices, const TArray<TArray<int32>>& Surfaces, FRealSingle& OutVolume, TVec3<FRealSingle>& OutCenterOfMass);
 	template CHAOS_API void CalculateVolumeAndCenterOfMass(const TArray<TVec3<FRealDouble>>& Vertices, const TArray<TArray<int32>>& Surfaces, FRealDouble& OutVolume, TVec3<FRealDouble>& OutCenterOfMass);
 
->>>>>>> 6bbb88c8
 
 	template CHAOS_API void CalculateInertiaAndRotationOfMass(const FParticles& Vertices, const TArray<TVec3<int32>>& Surface, const FReal Density,
 		const FVec3& CenterOfMass, FMatrix33& OutInertiaTensor, FRotation3& OutRotationOfMass);
