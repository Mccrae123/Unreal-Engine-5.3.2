// Copyright Epic Games, Inc. All Rights Reserved.

#include "Chaos/PBDCollisionConstraints.h"

#include "Chaos/Capsule.h"
#include "Chaos/ChaosPerfTest.h"
#include "Chaos/ChaosDebugDraw.h"
#include "Chaos/PBDCollisionConstraintsContact.h"
#include "Chaos/CollisionResolutionUtil.h"
#include "Chaos/CollisionResolution.h"
#include "Chaos/Collision/CollisionContext.h"
#include "Chaos/Defines.h"
#include "Chaos/GeometryQueries.h"
#include "Chaos/ImplicitObjectUnion.h"
#include "Chaos/ImplicitObjectScaled.h"
#include "Chaos/SpatialAccelerationCollection.h"
#include "Chaos/Levelset.h"
#include "Chaos/Pair.h"
#include "Chaos/PBDCollisionConstraintsContact.h"
#include "Chaos/PBDRigidsSOAs.h"
#include "Chaos/Sphere.h"
#include "Chaos/Transform.h"
#include "Chaos/CastingUtilities.h"
#include "ChaosLog.h"
#include "ChaosStats.h"
#include "Containers/Queue.h"
#include "ProfilingDebugging/ScopedTimers.h"
#include "Algo/Sort.h"

#if INTEL_ISPC
#include "PBDCollisionConstraints.ispc.generated.h"
#endif

//PRAGMA_DISABLE_OPTIMIZATION

namespace Chaos
{
	extern int32 UseLevelsetCollision;

	namespace Collisions
	{
		extern int32 Chaos_Collision_UseAccumulatedImpulseClipSolve;
	}

	int32 CollisionParticlesBVHDepth = 4;
	FAutoConsoleVariableRef CVarCollisionParticlesBVHDepth(TEXT("p.CollisionParticlesBVHDepth"), CollisionParticlesBVHDepth, TEXT("The maximum depth for collision particles bvh"));

	int32 ConstraintBPBVHDepth = 2;
	FAutoConsoleVariableRef CVarConstraintBPBVHDepth(TEXT("p.ConstraintBPBVHDepth"), ConstraintBPBVHDepth, TEXT("The maximum depth for constraint bvh"));

	int32 BPTreeOfGrids = 1;
	FAutoConsoleVariableRef CVarBPTreeOfGrids(TEXT("p.BPTreeOfGrids"), BPTreeOfGrids, TEXT("Whether to use a seperate tree of grids for bp"));

	FRealSingle CollisionFrictionOverride = -1.0f;
	FAutoConsoleVariableRef CVarCollisionFrictionOverride(TEXT("p.CollisionFriction"), CollisionFrictionOverride, TEXT("Collision friction for all contacts if >= 0"));

	FRealSingle CollisionRestitutionOverride = -1.0f;
	FAutoConsoleVariableRef CVarCollisionRestitutionOverride(TEXT("p.CollisionRestitution"), CollisionRestitutionOverride, TEXT("Collision restitution for all contacts if >= 0"));
	
	FRealSingle CollisionAngularFrictionOverride = -1.0f;
	FAutoConsoleVariableRef CVarCollisionAngularFrictionOverride(TEXT("p.CollisionAngularFriction"), CollisionAngularFrictionOverride, TEXT("Collision angular friction for all contacts if >= 0"));

	CHAOS_API int32 EnableCollisions = 1;
	FAutoConsoleVariableRef CVarEnableCollisions(TEXT("p.EnableCollisions"), EnableCollisions, TEXT("Enable/Disable collisions on the Chaos solver."));
	
	FRealSingle DefaultCollisionFriction = 0;
	FAutoConsoleVariableRef CVarDefaultCollisionFriction(TEXT("p.DefaultCollisionFriction"), DefaultCollisionFriction, TEXT("Collision friction default value if no materials are found."));

	FRealSingle DefaultCollisionRestitution = 0;
	FAutoConsoleVariableRef CVarDefaultCollisionRestitution(TEXT("p.DefaultCollisionRestitution"), DefaultCollisionRestitution, TEXT("Collision restitution default value if no materials are found."));

	FRealSingle CollisionRestitutionThresholdOverride = -1.0f;
	FAutoConsoleVariableRef CVarDefaultCollisionRestitutionThreshold(TEXT("p.CollisionRestitutionThreshold"), CollisionRestitutionThresholdOverride, TEXT("Collision restitution threshold override if >= 0 (units of acceleration)"));

<<<<<<< HEAD
	float CollisionCullDistanceOverride = -1.0f;
	FAutoConsoleVariableRef CVarDefaultCollisionCullDistance(TEXT("p.CollisionCullDistance"), CollisionCullDistanceOverride, TEXT("Collision culling distance override if >= 0"));

=======
>>>>>>> 3aae9151
	int32 CollisionCanAlwaysDisableContacts = 0;
	FAutoConsoleVariableRef CVarCollisionCanAlwaysDisableContacts(TEXT("p.CollisionCanAlwaysDisableContacts"), CollisionCanAlwaysDisableContacts, TEXT("Collision culling will always be able to permanently disable contacts"));

	int32 CollisionCanNeverDisableContacts = 0;
	FAutoConsoleVariableRef CVarCollisionCanNeverDisableContacts(TEXT("p.CollisionCanNeverDisableContacts"), CollisionCanNeverDisableContacts, TEXT("Collision culling will never be able to permanently disable contacts"));

#if INTEL_ISPC
	bool bChaos_Collision_ISPC_Enabled = false;
	FAutoConsoleVariableRef CVarChaosCollisionISPCEnabled(TEXT("p.Chaos.Collision.ISPC"), bChaos_Collision_ISPC_Enabled, TEXT("Whether to use ISPC optimizations in the Collision Solver"));
#endif


	DECLARE_CYCLE_STAT(TEXT("Collisions::Reset"), STAT_Collisions_Reset, STATGROUP_ChaosCollision);
	DECLARE_CYCLE_STAT(TEXT("Collisions::UpdatePointConstraints"), STAT_Collisions_UpdatePointConstraints, STATGROUP_ChaosCollision);
	DECLARE_CYCLE_STAT(TEXT("Collisions::Apply"), STAT_Collisions_Apply, STATGROUP_ChaosCollision);
	DECLARE_CYCLE_STAT(TEXT("Collisions::ApplyPushOut"), STAT_Collisions_ApplyPushOut, STATGROUP_ChaosCollision);

	//
	// Collision Constraint Container
	//

	FPBDCollisionConstraints::FPBDCollisionConstraints(
		const FPBDRigidsSOAs& InParticles,
		TArrayCollectionArray<bool>& Collided,
		const TArrayCollectionArray<TSerializablePtr<FChaosPhysicsMaterial>>& InPhysicsMaterials,
		const TArrayCollectionArray<TUniquePtr<FChaosPhysicsMaterial>>& InPerParticlePhysicsMaterials,
		const int32 InApplyPairIterations /*= 1*/,
		const int32 InApplyPushOutPairIterations /*= 1*/,
<<<<<<< HEAD
		const FReal InCullDistance /*= (FReal)0*/,
=======
>>>>>>> 3aae9151
		const FReal InRestitutionThreshold /*= (FReal)0*/)
		: bInAppendOperation(false)
		, Particles(InParticles)
		, NumActivePointConstraints(0)
		, NumActiveSweptPointConstraints(0)
		, MCollided(Collided)
		, MPhysicsMaterials(InPhysicsMaterials)
		, MPerParticlePhysicsMaterials(InPerParticlePhysicsMaterials)
		, MApplyPairIterations(InApplyPairIterations)
		, MApplyPushOutPairIterations(InApplyPushOutPairIterations)
<<<<<<< HEAD
		, MCullDistance(InCullDistance)
=======
>>>>>>> 3aae9151
		, RestitutionThreshold(InRestitutionThreshold)	// @todo(chaos): expose as property
		, bUseCCD(false)
		, bEnableCollisions(true)
		, bEnableRestitution(true)
		, bHandlesEnabled(true)
		, bCanDisableContacts(true)
		, SolverType(EConstraintSolverType::GbfPbd)
		, LifespanCounter(0)
		, PostApplyCallback(nullptr)
		, PostApplyPushOutCallback(nullptr)
	{
#if INTEL_ISPC
		if (bRealTypeCompatibleWithISPC && bChaos_Collision_ISPC_Enabled)
		{
			check(sizeof(FCollisionContact) == ispc::SizeofFCollisionContact());
		}
#endif
	}

	void FPBDCollisionConstraints::DisableHandles()
	{
		check(NumConstraints() == 0);
		bHandlesEnabled = false;
	}


	void FPBDCollisionConstraints::SetPostApplyCallback(const FRigidBodyContactConstraintsPostApplyCallback& Callback)
	{
		PostApplyCallback = Callback;
	}

	void FPBDCollisionConstraints::ClearPostApplyCallback()
	{
		PostApplyCallback = nullptr;
	}

	void FPBDCollisionConstraints::SetPostApplyPushOutCallback(const FRigidBodyContactConstraintsPostApplyPushOutCallback& Callback)
	{
		PostApplyPushOutCallback = Callback;
	}
	
	void FPBDCollisionConstraints::ClearPostApplyPushOutCallback()
	{
		PostApplyPushOutCallback = nullptr;
	}

	const FChaosPhysicsMaterial* GetPhysicsMaterial(const TGeometryParticleHandle<FReal, 3>* Particle, const FImplicitObject* Geom, const TArrayCollectionArray<TSerializablePtr<FChaosPhysicsMaterial>>& PhysicsMaterials, const TArrayCollectionArray<TUniquePtr<FChaosPhysicsMaterial>>& PerParticlePhysicsMaterials)
	{
		// Use the per-particle material if it exists
		const FChaosPhysicsMaterial* UniquePhysicsMaterial = Particle->AuxilaryValue(PerParticlePhysicsMaterials).Get();
		if (UniquePhysicsMaterial != nullptr)
		{
			return UniquePhysicsMaterial;
		}
		const FChaosPhysicsMaterial* PhysicsMaterial = Particle->AuxilaryValue(PhysicsMaterials).Get();
		if (PhysicsMaterial != nullptr)
		{
			return PhysicsMaterial;
		}

		// If no particle material, see if the shape has one
		// @todo(chaos): handle materials for meshes etc
		for (const TUniquePtr<FPerShapeData>& ShapeData : Particle->ShapesArray())
		{
			const FImplicitObject* OuterShapeGeom = ShapeData->GetGeometry().Get();
			const FImplicitObject* InnerShapeGeom = Utilities::ImplicitChildHelper(OuterShapeGeom);
			if (Geom == OuterShapeGeom || Geom == InnerShapeGeom)
			{
				if (ShapeData->GetMaterials().Num() > 0)
				{
					return ShapeData->GetMaterials()[0].Get();
				}
				else
				{
					// This shape doesn't have a material assigned
					return nullptr;
				}
			}
		}

		// The geometry used for this particle does not belong to the particle.
		// This can happen in the case of fracture.
		return nullptr;
	}

	void FPBDCollisionConstraints::UpdateConstraintMaterialProperties(FCollisionConstraintBase& Constraint)
	{
		const FChaosPhysicsMaterial* PhysicsMaterial0 = GetPhysicsMaterial(Constraint.Particle[0], Constraint.Manifold.Implicit[0], MPhysicsMaterials, MPerParticlePhysicsMaterials);
		const FChaosPhysicsMaterial* PhysicsMaterial1 = GetPhysicsMaterial(Constraint.Particle[1], Constraint.Manifold.Implicit[1], MPhysicsMaterials, MPerParticlePhysicsMaterials);

		FCollisionContact& Contact = Constraint.Manifold;
		if (PhysicsMaterial0 && PhysicsMaterial1)
		{
			const FChaosPhysicsMaterial::ECombineMode RestitutionCombineMode = FChaosPhysicsMaterial::ChooseCombineMode(PhysicsMaterial0->RestitutionCombineMode,PhysicsMaterial1->RestitutionCombineMode);
			Contact.Restitution = FChaosPhysicsMaterial::CombineHelper(PhysicsMaterial0->Restitution, PhysicsMaterial1->Restitution, RestitutionCombineMode);

			const FChaosPhysicsMaterial::ECombineMode FrictionCombineMode = FChaosPhysicsMaterial::ChooseCombineMode(PhysicsMaterial0->FrictionCombineMode,PhysicsMaterial1->FrictionCombineMode);
			Contact.Friction = FChaosPhysicsMaterial::CombineHelper(PhysicsMaterial0->Friction,PhysicsMaterial1->Friction, FrictionCombineMode);
			const FReal StaticFriction0 = FMath::Max(PhysicsMaterial0->Friction, PhysicsMaterial0->StaticFriction);
			const FReal StaticFriction1 = FMath::Max(PhysicsMaterial1->Friction, PhysicsMaterial1->StaticFriction);
			Contact.AngularFriction = FChaosPhysicsMaterial::CombineHelper(StaticFriction0, StaticFriction1, FrictionCombineMode);
		}
		else if (PhysicsMaterial0)
		{
			const FReal StaticFriction0 = FMath::Max(PhysicsMaterial0->Friction, PhysicsMaterial0->StaticFriction);
			Contact.Restitution = PhysicsMaterial0->Restitution;
			Contact.Friction = PhysicsMaterial0->Friction;
			Contact.AngularFriction = StaticFriction0;
		}
		else if (PhysicsMaterial1)
		{
			const FReal StaticFriction1 = FMath::Max(PhysicsMaterial1->Friction, PhysicsMaterial1->StaticFriction);
			Contact.Restitution = PhysicsMaterial1->Restitution;
			Contact.Friction = PhysicsMaterial1->Friction;
			Contact.AngularFriction = StaticFriction1;
		}
		else
		{
			Contact.Friction = DefaultCollisionFriction;
			Contact.AngularFriction = DefaultCollisionFriction;
			Contact.Restitution = DefaultCollisionRestitution;
		}

		if (!bEnableRestitution)
		{
			Contact.Restitution = 0.0f;
		}

		// Overrides for testing
		if (CollisionFrictionOverride >= 0)
		{
			Contact.Friction = CollisionFrictionOverride;
		}
		if (CollisionRestitutionOverride >= 0)
		{
			Contact.Restitution = CollisionRestitutionOverride;
		}
		if (CollisionAngularFrictionOverride >= 0)
		{
			Contact.AngularFriction = CollisionAngularFrictionOverride;
		}
	}

	FPBDCollisionConstraints::FConstraintAppendScope FPBDCollisionConstraints::BeginAppendScope()
	{
		check(!bInAppendOperation);
		return FPBDCollisionConstraints::FConstraintAppendScope(this);
	}

	void FPBDCollisionConstraints::AddConstraint(const FRigidBodyPointContactConstraint& InConstraint)
	{
		check(!bInAppendOperation);

		int32 Idx = Constraints.SinglePointConstraints.Add(InConstraint);

		if (bHandlesEnabled)
		{
			FPBDCollisionConstraintHandle* Handle = HandleAllocator.template AllocHandle<FRigidBodyPointContactConstraint>(this, Idx);
			Handle->GetContact().Timestamp = -INT_MAX; // force point constraints to be deleted.

			Constraints.SinglePointConstraints[Idx].SetConstraintHandle(Handle);

			check(Handle != nullptr);
			Handles.Add(Handle);

#if CHAOS_COLLISION_PERSISTENCE_ENABLED
			check(!Manifolds.Contains(Handle->GetKey()));
			Manifolds.Add(Handle->GetKey(), Handle);
#endif
		}
	}

	void FPBDCollisionConstraints::AddConstraint(const FRigidBodySweptPointContactConstraint& InConstraint)
	{
		check(!bInAppendOperation);

		int32 Idx = Constraints.SinglePointSweptConstraints.Add(InConstraint);

		if (bHandlesEnabled)
		{
			FPBDCollisionConstraintHandle* Handle = HandleAllocator.template AllocHandle<FRigidBodySweptPointContactConstraint>(this, Idx);
			Handle->GetContact().Timestamp = -INT_MAX; // force point constraints to be deleted.

			Constraints.SinglePointSweptConstraints[Idx].SetConstraintHandle(Handle);

			if(ensure(Handle != nullptr))
			{			
				Handles.Add(Handle);

#if CHAOS_COLLISION_PERSISTENCE_ENABLED
				check(!Manifolds.Contains(Handle->GetKey()));
				Manifolds.Add(Handle->GetKey(), Handle);
#endif
			}
		}
	}

<<<<<<< HEAD

	void FPBDCollisionConstraints::AddConstraint(const FRigidBodyMultiPointContactConstraint& InConstraint)
	{
		check(!bInAppendOperation);

		int32 Idx = Constraints.MultiPointConstraints.Add(InConstraint);

		if (bHandlesEnabled)
		{
			FPBDCollisionConstraintHandle* Handle = HandleAllocator.template AllocHandle<FRigidBodyMultiPointContactConstraint>(this, Idx);
			Handle->GetContact().Timestamp = LifespanCounter;

			Constraints.MultiPointConstraints[Idx].SetConstraintHandle(Handle);

			check(Handle != nullptr);
			Handles.Add(Handle);

#if CHAOS_COLLISION_PERSISTENCE_ENABLED
			check(!Manifolds.Contains(Handle->GetKey()));
			Manifolds.Add(Handle->GetKey(), Handle);
#endif
		}
	}

	void FPBDCollisionConstraints::PrepareIteration(float dt)
=======
	void FPBDCollisionConstraints::PrepareIteration(FReal dt)
>>>>>>> 3aae9151
	{
		// NOTE: We could set material properties as we add constraints, but the ParticlePairBroadphase
		// skips the call to AddConstraint and writes directly to the constraint array, so we
		// need to do it after all constraints are added.

		for (FRigidBodyPointContactConstraint& Contact : Constraints.SinglePointConstraints)
		{
			UpdateConstraintMaterialProperties(Contact);
		}

		for (FRigidBodySweptPointContactConstraint& Contact : Constraints.SinglePointSweptConstraints)
		{
			UpdateConstraintMaterialProperties(Contact);
		}
	}

	void FPBDCollisionConstraints::UpdatePositionBasedState(const FReal Dt)
	{
		check(!bInAppendOperation);

		Reset();
	
		LifespanCounter++;
	}

	void FPBDCollisionConstraints::Reset()
	{
		check(!bInAppendOperation);

		SCOPE_CYCLE_COUNTER(STAT_Collisions_Reset);

#if CHAOS_COLLISION_PERSISTENCE_ENABLED
		check(bHandlesEnabled);	// This will need fixing for handle-free mode
		TArray<FPBDCollisionConstraintHandle*> CopyOfHandles = Handles;
		int32 LifespanWindow = LifespanCounter - 1;
		for (FPBDCollisionConstraintHandle* ContactHandle : CopyOfHandles)
		{
			if (!bEnableCollisions || ContactHandle->GetContact().Timestamp< LifespanWindow)
			{
				RemoveConstraint(ContactHandle);
			}
		}
#else
		for (FPBDCollisionConstraintHandle* Handle : Handles)
		{
			HandleAllocator.FreeHandle(Handle);
		}
		Constraints.Reset();
		Handles.Reset();
#endif

		bUseCCD = false;
	}

	void FPBDCollisionConstraints::ApplyCollisionModifier(const TArray<ISimCallbackObject*>& CollisionModifiers)
	{
		check(!bInAppendOperation);
<<<<<<< HEAD

		if (CollisionModifier)
=======
		if (Handles.Num())
>>>>>>> 3aae9151
		{
			for(ISimCallbackObject* Modifier : CollisionModifiers)
		{
			TArray<FPBDCollisionConstraintHandleModification> ModificationResults;
			ModificationResults.Reserve(Handles.Num());
				for (FPBDCollisionConstraintHandle* Handle : Handles)
			{
				ModificationResults.Emplace(Handle);
			}

				Modifier->ContactModification_Internal(TArrayView<FPBDCollisionConstraintHandleModification>(ModificationResults.GetData(), ModificationResults.Num()));
				
			for (const FPBDCollisionConstraintHandleModification& Modification : ModificationResults)
			{
					if (Modification.GetResult() == ECollisionModifierResult::Disabled)
				{
					RemoveConstraint(Modification.GetHandle());
				}
			}
		}
			
		}
	}

	void FPBDCollisionConstraints::RemoveConstraints(const TSet<TGeometryParticleHandle<FReal, 3>*>&  InHandleSet)
	{
		check(!bInAppendOperation);

		const TArray<TGeometryParticleHandle<FReal, 3>*> HandleArray = InHandleSet.Array();
		for (auto ParticleHandle : HandleArray)
		{
			TArray<FPBDCollisionConstraintHandle*> CopyOfHandles = Handles;

			for (FPBDCollisionConstraintHandle* ContactHandle : CopyOfHandles)
			{
				TVector<TGeometryParticleHandle<FReal, 3>*, 2> ConstraintParticles = ContactHandle->GetConstrainedParticles();
				if (ConstraintParticles[1] == ParticleHandle || ConstraintParticles[0] == ParticleHandle)
				{
					RemoveConstraint(ContactHandle);
				}
			}
		}
	}

	void FPBDCollisionConstraints::RemoveConstraint(FPBDCollisionConstraintHandle* Handle)
	{
		check(!bInAppendOperation);

		FConstraintContainerHandleKey KeyToRemove = Handle->GetKey();
		int32 Idx = Handle->GetConstraintIndex(); // index into specific array
		typename FCollisionConstraintBase::FType ConstraintType = Handle->GetType();

		if (ConstraintType == FCollisionConstraintBase::FType::SinglePoint)
		{
#if CHAOS_COLLISION_PERSISTENCE_ENABLED
			if (Idx < Constraints.SinglePointConstraints.Num() - 1)
			{
				// update the handle
				FConstraintContainerHandleKey Key = FPBDCollisionConstraintHandle::MakeKey(&Constraints.SinglePointConstraints.Last());
				Manifolds[Key]->SetConstraintIndex(Idx, ConstraintType);
			}
#endif
			Constraints.SinglePointConstraints.RemoveAtSwap(Idx);
			if (bHandlesEnabled && (Idx < Constraints.SinglePointConstraints.Num()))
			{
				Constraints.SinglePointConstraints[Idx].GetConstraintHandle()->SetConstraintIndex(Idx, FCollisionConstraintBase::FType::SinglePoint);
			}

		}
		else if (ConstraintType == FCollisionConstraintBase::FType::SinglePointSwept)
		{
#if CHAOS_COLLISION_PERSISTENCE_ENABLED
			if (Idx < Constraints.SinglePointSweptConstraints.Num() - 1)
			{
				// update the handle
				FConstraintContainerHandleKey Key = FPBDCollisionConstraintHandle::MakeKey(&Constraints.SinglePointSweptConstraints.Last());
				Manifolds[Key]->SetConstraintIndex(Idx, ConstraintType);
			}
#endif
			Constraints.SinglePointSweptConstraints.RemoveAtSwap(Idx);
			if (bHandlesEnabled && (Idx < Constraints.SinglePointSweptConstraints.Num()))
			{
				Constraints.SinglePointSweptConstraints[Idx].GetConstraintHandle()->SetConstraintIndex(Idx, FCollisionConstraintBase::FType::SinglePointSwept);
			}
		}
		else 
		{
			check(false);
		}

		if (bHandlesEnabled)
		{
			// @todo(chaos): Collision Manifold
			//   Add an index to the handle in the Manifold.Value 
			//   to prevent the search in Handles when removed.
#if CHAOS_COLLISION_PERSISTENCE_ENABLED
			Manifolds.Remove(KeyToRemove);
#endif
			Handles.Remove(Handle);
			check(Handles.Num() == Constraints.SinglePointConstraints.Num() + Constraints.SinglePointSweptConstraints.Num());

			HandleAllocator.FreeHandle(Handle);
		}
	}


	void FPBDCollisionConstraints::UpdateConstraints(FReal Dt, const TSet<TGeometryParticleHandle<FReal, 3>*>& ParticlesSet)
	{
		// Clustering uses update constraints to force a re-evaluation. 
	}

	// Called once per frame to update persistent constraints (reruns collision detection, or selects the best manifold point)
	void FPBDCollisionConstraints::UpdateConstraints(FReal Dt)
	{
		SCOPE_CYCLE_COUNTER(STAT_Collisions_UpdatePointConstraints);

<<<<<<< HEAD
		// Make sure the cull distance is enough if we switched to Accumulated Impulse clipping		
		// @todo(chaos): remove this - it should be handled in physics settings
		const int MinCullDistanceForImpulseClipping = 5;
		if (Collisions::Chaos_Collision_UseAccumulatedImpulseClipSolve && MCullDistance < MinCullDistanceForImpulseClipping)
		{
			MCullDistance = MinCullDistanceForImpulseClipping;
		}

=======
>>>>>>> 3aae9151
		// @todo(chaos): parallelism needs to be optional

		//PhysicsParallelFor(Handles.Num(), [&](int32 ConstraintHandleIndex)
		//{
		//	FPBDCollisionConstraintHandle* ConstraintHandle = Handles[ConstraintHandleIndex];
		//	check(ConstraintHandle != nullptr);
		//	Collisions::Update(MCullDistance, MShapePadding, ConstraintHandle->GetContact());

		//	if (ConstraintHandle->GetContact().GetPhi() < MCullDistance) 
		//	{
		//		ConstraintHandle->GetContact().Timestamp = LifespanCounter;
		//	}
		//}, bDisableCollisionParallelFor);

		for (FRigidBodyPointContactConstraint& Contact : Constraints.SinglePointConstraints)
		{
<<<<<<< HEAD
			Collisions::Update(Contact, MCullDistance, Dt);
			if (Contact.GetPhi() < MCullDistance)
			{
				Contact.Timestamp = LifespanCounter;
			}
		}
	}

	// Called once per tick to update/regenerate persistent manifold planes and points
	void FPBDCollisionConstraints::UpdateManifolds(FReal Dt)
	{
		SCOPE_CYCLE_COUNTER(STAT_Collisions_UpdateManifoldConstraints);

		// @todo(chaos): parallelism needs to be optional

		//PhysicsParallelFor(Handles.Num(), [&](int32 ConstraintHandleIndex)
		//{
		//	FPBDCollisionConstraintHandle* ConstraintHandle = Handles[ConstraintHandleIndex];
		//	check(ConstraintHandle != nullptr);
		//	Collisions::Update(MCullDistance, ConstraintHandle->GetContact());
		//}, bDisableCollisionParallelFor);

		for (FRigidBodyMultiPointContactConstraint& Contact : Constraints.MultiPointConstraints)
		{
			Collisions::UpdateManifold(Contact, MCullDistance);
			if (Contact.GetPhi() < MCullDistance)
=======
			Collisions::Update(Contact, Dt);
			if (Contact.GetPhi() < Contact.GetCullDistance())
>>>>>>> 3aae9151
			{
				Contact.Timestamp = LifespanCounter;
			}
		}
	}

	Collisions::FContactParticleParameters FPBDCollisionConstraints::GetContactParticleParameters(const FReal Dt)
	{
		return { 
<<<<<<< HEAD
			(CollisionCullDistanceOverride >= 0.0f) ? CollisionCullDistanceOverride : MCullDistance,
=======
>>>>>>> 3aae9151
			(CollisionRestitutionThresholdOverride >= 0.0f) ? CollisionRestitutionThresholdOverride * Dt : RestitutionThreshold * Dt,
			CollisionCanAlwaysDisableContacts ? true : (CollisionCanNeverDisableContacts ? false : bCanDisableContacts),
			&MCollided,

		};
	}

	Collisions::FContactIterationParameters FPBDCollisionConstraints::GetContactIterationParameters(const FReal Dt, const int32 Iteration, const int32 NumIterations, const int32 NumPairIterations, bool& bNeedsAnotherIteration)
	{
		return {
			Dt, 
			Iteration, 
			NumIterations, 
			NumPairIterations, 
			SolverType, 
			&bNeedsAnotherIteration
		};
	}

	bool FPBDCollisionConstraints::Apply(const FReal Dt, const int32 Iterations, const int32 NumIterations)
	{
		SCOPE_CYCLE_COUNTER(STAT_Collisions_Apply);

		bool bNeedsAnotherIteration = false;
		if (MApplyPairIterations > 0)
		{
			const Collisions::FContactParticleParameters ParticleParameters = GetContactParticleParameters(Dt);
			const Collisions::FContactIterationParameters IterationParameters = GetContactIterationParameters(Dt, Iterations, NumIterations, MApplyPairIterations, bNeedsAnotherIteration);

			NumActivePointConstraints = 0;
			for (FRigidBodyPointContactConstraint& Contact : Constraints.SinglePointConstraints)
			{
				if (!Contact.GetDisabled())
				{
					Collisions::Apply(Contact, IterationParameters, ParticleParameters);
					++NumActivePointConstraints;
				}
			}

			// Swept apply may significantly change particle position, invalidating other constraint's manifolds.
			// We don't update manifolds on first apply iteration, so make sure we apply swept constraints last.
			NumActiveSweptPointConstraints = 0;
			for (FRigidBodySweptPointContactConstraint& Contact : Constraints.SinglePointSweptConstraints)
			{
				if (!Contact.GetDisabled())
				{
					Collisions::Apply(Contact, IterationParameters, ParticleParameters);
					++NumActiveSweptPointConstraints;
				}
			}
		}

		if (PostApplyCallback != nullptr)
		{
			PostApplyCallback(Dt, Handles);
		}

		return bNeedsAnotherIteration;
	}

	bool FPBDCollisionConstraints::ApplyPushOut(const FReal Dt, const int32 Iterations, const int32 NumIterations)
	{
		SCOPE_CYCLE_COUNTER(STAT_Collisions_ApplyPushOut);

		TSet<const TGeometryParticleHandle<FReal, 3>*> TempStatic;
		bool bNeedsAnotherIteration = false;
		if (MApplyPushOutPairIterations > 0)
		{
			const Collisions::FContactParticleParameters ParticleParameters = GetContactParticleParameters(Dt);
			const Collisions::FContactIterationParameters IterationParameters = GetContactIterationParameters(Dt, Iterations, NumIterations, MApplyPushOutPairIterations, bNeedsAnotherIteration);

			for (FRigidBodyPointContactConstraint& Contact : Constraints.SinglePointConstraints)
			{
				if (!Contact.GetDisabled())
				{
					Collisions::ApplyPushOut(Contact, TempStatic, IterationParameters, ParticleParameters);
				}
			}

			for (FRigidBodySweptPointContactConstraint& Contact : Constraints.SinglePointSweptConstraints)
			{
				if (!Contact.GetDisabled())
				{
					Collisions::ApplyPushOut(Contact, TempStatic, IterationParameters, ParticleParameters);
				}
			}
		}

		if (PostApplyPushOutCallback != nullptr)
		{
			PostApplyPushOutCallback(Dt, Handles, bNeedsAnotherIteration);
		}

		return bNeedsAnotherIteration;
	}

	void FPBDCollisionConstraints::SortConstraints()
	{
		check(!bInAppendOperation);

		Algo::Sort(Handles, [](const FPBDCollisionConstraintHandle* A, const FPBDCollisionConstraintHandle* B)
		{
			if(A->GetType() == B->GetType())
			{
				return A->GetContact() < B->GetContact();
			}
			else
			{
				return A->GetType() < B->GetType();
			}
		});
	}

	bool FPBDCollisionConstraints::Apply(const FReal Dt, const TArray<FPBDCollisionConstraintHandle*>& InConstraintHandles, const int32 Iterations, const int32 NumIterations)
	{
		SCOPE_CYCLE_COUNTER(STAT_Collisions_Apply);

		TAtomic<bool> bNeedsAnotherIterationAtomic;
		bNeedsAnotherIterationAtomic.Store(false);
		if (MApplyPairIterations > 0)
		{
			PhysicsParallelFor(InConstraintHandles.Num(), [&](int32 ConstraintHandleIndex) 
			{
				FPBDCollisionConstraintHandle* ConstraintHandle = InConstraintHandles[ConstraintHandleIndex];
				check(ConstraintHandle != nullptr);

				TVector<const TGeometryParticleHandle<FReal, 3>*, 2> ConstrainedParticles = ConstraintHandle->GetConstrainedParticles();
				bool bNeedsAnotherIteration = false;

				if (!ConstraintHandle->GetContact().GetDisabled())
				{
					const Collisions::FContactParticleParameters ParticleParameters = GetContactParticleParameters(Dt);
					const Collisions::FContactIterationParameters IterationParameters = GetContactIterationParameters(Dt, Iterations, NumIterations, MApplyPairIterations, bNeedsAnotherIteration);
					Collisions::Apply(ConstraintHandle->GetContact(), IterationParameters, ParticleParameters);

					if (bNeedsAnotherIteration)
					{
						bNeedsAnotherIterationAtomic.Store(true);
					}
				}

			}, bDisableCollisionParallelFor);
		}

		if (PostApplyCallback != nullptr)
		{
			PostApplyCallback(Dt, InConstraintHandles);
		}

		return bNeedsAnotherIterationAtomic.Load();
	}


	bool FPBDCollisionConstraints::ApplyPushOut(const FReal Dt, const TArray<FPBDCollisionConstraintHandle*>& InConstraintHandles, const TSet< const TGeometryParticleHandle<FReal, 3>*>& IsTemporarilyStatic, int32 Iteration, int32 NumIterations)
	{
		SCOPE_CYCLE_COUNTER(STAT_Collisions_ApplyPushOut);

		bool bNeedsAnotherIteration = false;
		if (MApplyPushOutPairIterations > 0)
		{
			PhysicsParallelFor(InConstraintHandles.Num(), [&](int32 ConstraintHandleIndex)
			{
				FPBDCollisionConstraintHandle* ConstraintHandle = InConstraintHandles[ConstraintHandleIndex];
				check(ConstraintHandle != nullptr);

				if (!ConstraintHandle->GetContact().GetDisabled())
				{
					const Collisions::FContactParticleParameters ParticleParameters = GetContactParticleParameters(Dt);
					const Collisions::FContactIterationParameters IterationParameters = GetContactIterationParameters(Dt, Iteration, NumIterations, MApplyPushOutPairIterations, bNeedsAnotherIteration);
					Collisions::ApplyPushOut(ConstraintHandle->GetContact(), IsTemporarilyStatic, IterationParameters, ParticleParameters);
				}

			}, bDisableCollisionParallelFor);
		}

		if (PostApplyPushOutCallback != nullptr)
		{
			PostApplyPushOutCallback(Dt, InConstraintHandles, bNeedsAnotherIteration);
		}

		return bNeedsAnotherIteration;
	}

	const FCollisionConstraintBase& FPBDCollisionConstraints::GetConstraint(int32 Index) const
	{
		check(Index < NumConstraints());
		
		if (Index < Constraints.SinglePointConstraints.Num())
		{
			return Constraints.SinglePointConstraints[Index];
		}
		Index -= Constraints.SinglePointConstraints.Num();

		return Constraints.SinglePointSweptConstraints[Index];
	}

	FPBDCollisionConstraints::FConstraintAppendScope::FConstraintAppendScope(FPBDCollisionConstraints* InOwner)
		: Owner(InOwner)
	{
		check(Owner);
		Owner->bInAppendOperation = true;
		Constraints = &(Owner->Constraints);

		NumBeginSingle = Owner->Constraints.SinglePointConstraints.Num();
		NumBeginSingleSwept = Owner->Constraints.SinglePointSweptConstraints.Num();
	}

	FPBDCollisionConstraints::FConstraintAppendScope::~FConstraintAppendScope()
	{
		FPBDCollisionConstraints::FConstraintHandleAllocator& HandleAlloc = Owner->HandleAllocator;
		int32 HandlesBeginIndex = Owner->Handles.Num();
		const int32 TotalAdded = NumAddedSingle + NumAddedSingleSwept;

		Owner->Handles.AddUninitialized(TotalAdded);
		const int32 NumHandles = Owner->Handles.Num();

		for(int32 HandleIndex = 0; HandleIndex < NumAddedSingle ; ++HandleIndex)
		{
			FPBDCollisionConstraintHandle* NewHandle = HandleAlloc.template AllocHandle<FRigidBodyPointContactConstraint>(Owner, NumBeginSingle + HandleIndex);
			
			const int32 FullHandleIndex = HandlesBeginIndex + HandleIndex;
			Owner->Handles[FullHandleIndex] = NewHandle;

			NewHandle->GetContact().Timestamp = -INT_MAX;
			Constraints->SinglePointConstraints[NumBeginSingle + HandleIndex].SetConstraintHandle(NewHandle);
		}
		HandlesBeginIndex += NumAddedSingle;

		for(int32 HandleIndex = 0; HandleIndex < NumAddedSingleSwept; ++HandleIndex)
		{
			FPBDCollisionConstraintHandle* NewHandle = HandleAlloc.template AllocHandle<FRigidBodySweptPointContactConstraint>(Owner, NumBeginSingleSwept + HandleIndex);

			const int32 FullHandleIndex = HandlesBeginIndex + HandleIndex;
			Owner->Handles[FullHandleIndex] = NewHandle;

			NewHandle->GetContact().Timestamp = -INT_MAX;
			Constraints->SinglePointSweptConstraints[NumBeginSingleSwept + HandleIndex].SetConstraintHandle(NewHandle);
		}
		HandlesBeginIndex += NumAddedSingle;

		Owner->bInAppendOperation = false;
	}

	void FPBDCollisionConstraints::FConstraintAppendScope::ReserveSingle(int32 NumToAdd)
	{
		Constraints->SinglePointConstraints.Reserve(Constraints->SinglePointConstraints.Num() + NumToAdd);
	}

	void FPBDCollisionConstraints::FConstraintAppendScope::ReserveSingleSwept(int32 NumToAdd)
	{
		Constraints->SinglePointSweptConstraints.Reserve(Constraints->SinglePointConstraints.Num() + NumToAdd);
	}

	void FPBDCollisionConstraints::FConstraintAppendScope::Append(TArray<FRigidBodyPointContactConstraint>&& InConstraints)
	{
		if(InConstraints.Num() == 0)
		{
			return;
		}

		NumAddedSingle += InConstraints.Num();
		Constraints->SinglePointConstraints.Append(MoveTemp(InConstraints));
	}

	void FPBDCollisionConstraints::FConstraintAppendScope::Append(TArray<FRigidBodySweptPointContactConstraint>&& InConstraints)
	{
		if(InConstraints.Num() == 0)
		{
			return;
		}

		NumAddedSingleSwept += InConstraints.Num();
		Constraints->SinglePointSweptConstraints.Append(MoveTemp(InConstraints));
	}

<<<<<<< HEAD
	template class TAccelerationStructureHandle<float, 3>;

	FPBDCollisionConstraints::FConstraintAppendScope::FConstraintAppendScope(FPBDCollisionConstraints* InOwner)
		: Owner(InOwner)
	{
		check(Owner);
		Owner->bInAppendOperation = true;
		Constraints = &(Owner->Constraints);

		NumBeginSingle = Owner->Constraints.SinglePointConstraints.Num();
		NumBeginSingleSwept = Owner->Constraints.SinglePointSweptConstraints.Num();
		NumBeginMulti = Owner->Constraints.MultiPointConstraints.Num();
	}

	FPBDCollisionConstraints::FConstraintAppendScope::~FConstraintAppendScope()
	{
		FPBDCollisionConstraints::FConstraintHandleAllocator& HandleAlloc = Owner->HandleAllocator;
		int32 HandlesBeginIndex = Owner->Handles.Num();
		const int32 TotalAdded = NumAddedSingle + NumAddedSingleSwept + NumAddedMulti;

		Owner->Handles.AddUninitialized(TotalAdded);
		const int32 NumHandles = Owner->Handles.Num();

		for(int32 HandleIndex = 0; HandleIndex < NumAddedSingle ; ++HandleIndex)
		{
			FPBDCollisionConstraintHandle* NewHandle = HandleAlloc.template AllocHandle<FRigidBodyPointContactConstraint>(Owner, NumBeginSingle + HandleIndex);
			
			const int32 FullHandleIndex = HandlesBeginIndex + HandleIndex;
			Owner->Handles[FullHandleIndex] = NewHandle;

			NewHandle->GetContact().Timestamp = -INT_MAX;
			Constraints->SinglePointConstraints[NumBeginSingle + HandleIndex].SetConstraintHandle(NewHandle);
		}
		HandlesBeginIndex += NumAddedSingle;

		for(int32 HandleIndex = 0; HandleIndex < NumAddedSingleSwept; ++HandleIndex)
		{
			FPBDCollisionConstraintHandle* NewHandle = HandleAlloc.template AllocHandle<FRigidBodySweptPointContactConstraint>(Owner, NumBeginSingleSwept + HandleIndex);

			const int32 FullHandleIndex = HandlesBeginIndex + HandleIndex;
			Owner->Handles[FullHandleIndex] = NewHandle;

			NewHandle->GetContact().Timestamp = -INT_MAX;
			Constraints->SinglePointSweptConstraints[NumBeginSingleSwept + HandleIndex].SetConstraintHandle(NewHandle);
		}
		HandlesBeginIndex += NumAddedSingle;

		for(int32 HandleIndex = 0; HandleIndex < NumAddedMulti; ++HandleIndex)
		{
			FPBDCollisionConstraintHandle* NewHandle = HandleAlloc.template AllocHandle<FRigidBodyMultiPointContactConstraint>(Owner, NumBeginMulti + HandleIndex);

			const int32 FullHandleIndex = HandlesBeginIndex + HandleIndex;
			Owner->Handles[FullHandleIndex] = NewHandle;

			NewHandle->GetContact().Timestamp = Owner->LifespanCounter;
			Constraints->MultiPointConstraints[NumBeginMulti + HandleIndex].SetConstraintHandle(NewHandle);
		}

		Owner->bInAppendOperation = false;
	}

	void FPBDCollisionConstraints::FConstraintAppendScope::ReserveSingle(int32 NumToAdd)
	{
		Constraints->SinglePointConstraints.Reserve(Constraints->SinglePointConstraints.Num() + NumToAdd);
	}

	void FPBDCollisionConstraints::FConstraintAppendScope::ReserveSingleSwept(int32 NumToAdd)
	{
		Constraints->SinglePointSweptConstraints.Reserve(Constraints->SinglePointConstraints.Num() + NumToAdd);
	}

	void FPBDCollisionConstraints::FConstraintAppendScope::ReserveMulti(int32 NumToAdd)
	{
		Constraints->MultiPointConstraints.Reserve(Constraints->SinglePointConstraints.Num() + NumToAdd);
	}

	void FPBDCollisionConstraints::FConstraintAppendScope::Append(TArray<FRigidBodyPointContactConstraint>&& InConstraints)
	{
		if(InConstraints.Num() == 0)
		{
			return;
		}

		NumAddedSingle += InConstraints.Num();
		Constraints->SinglePointConstraints.Append(MoveTemp(InConstraints));
	}

	void FPBDCollisionConstraints::FConstraintAppendScope::Append(TArray<FRigidBodySweptPointContactConstraint>&& InConstraints)
	{
		if(InConstraints.Num() == 0)
		{
			return;
		}

		NumAddedSingleSwept += InConstraints.Num();
		Constraints->SinglePointSweptConstraints.Append(MoveTemp(InConstraints));
	}

	void FPBDCollisionConstraints::FConstraintAppendScope::Append(TArray<FRigidBodyMultiPointContactConstraint>&& InConstraints)
	{
		if(InConstraints.Num() == 0)
		{
			return;
		}

		NumAddedMulti += InConstraints.Num();
		Constraints->MultiPointConstraints.Append(MoveTemp(InConstraints));
	}

=======
>>>>>>> 3aae9151
}<|MERGE_RESOLUTION|>--- conflicted
+++ resolved
@@ -72,12 +72,6 @@
 	FRealSingle CollisionRestitutionThresholdOverride = -1.0f;
 	FAutoConsoleVariableRef CVarDefaultCollisionRestitutionThreshold(TEXT("p.CollisionRestitutionThreshold"), CollisionRestitutionThresholdOverride, TEXT("Collision restitution threshold override if >= 0 (units of acceleration)"));
 
-<<<<<<< HEAD
-	float CollisionCullDistanceOverride = -1.0f;
-	FAutoConsoleVariableRef CVarDefaultCollisionCullDistance(TEXT("p.CollisionCullDistance"), CollisionCullDistanceOverride, TEXT("Collision culling distance override if >= 0"));
-
-=======
->>>>>>> 3aae9151
 	int32 CollisionCanAlwaysDisableContacts = 0;
 	FAutoConsoleVariableRef CVarCollisionCanAlwaysDisableContacts(TEXT("p.CollisionCanAlwaysDisableContacts"), CollisionCanAlwaysDisableContacts, TEXT("Collision culling will always be able to permanently disable contacts"));
 
@@ -106,10 +100,6 @@
 		const TArrayCollectionArray<TUniquePtr<FChaosPhysicsMaterial>>& InPerParticlePhysicsMaterials,
 		const int32 InApplyPairIterations /*= 1*/,
 		const int32 InApplyPushOutPairIterations /*= 1*/,
-<<<<<<< HEAD
-		const FReal InCullDistance /*= (FReal)0*/,
-=======
->>>>>>> 3aae9151
 		const FReal InRestitutionThreshold /*= (FReal)0*/)
 		: bInAppendOperation(false)
 		, Particles(InParticles)
@@ -120,10 +110,6 @@
 		, MPerParticlePhysicsMaterials(InPerParticlePhysicsMaterials)
 		, MApplyPairIterations(InApplyPairIterations)
 		, MApplyPushOutPairIterations(InApplyPushOutPairIterations)
-<<<<<<< HEAD
-		, MCullDistance(InCullDistance)
-=======
->>>>>>> 3aae9151
 		, RestitutionThreshold(InRestitutionThreshold)	// @todo(chaos): expose as property
 		, bUseCCD(false)
 		, bEnableCollisions(true)
@@ -321,35 +307,7 @@
 		}
 	}
 
-<<<<<<< HEAD
-
-	void FPBDCollisionConstraints::AddConstraint(const FRigidBodyMultiPointContactConstraint& InConstraint)
-	{
-		check(!bInAppendOperation);
-
-		int32 Idx = Constraints.MultiPointConstraints.Add(InConstraint);
-
-		if (bHandlesEnabled)
-		{
-			FPBDCollisionConstraintHandle* Handle = HandleAllocator.template AllocHandle<FRigidBodyMultiPointContactConstraint>(this, Idx);
-			Handle->GetContact().Timestamp = LifespanCounter;
-
-			Constraints.MultiPointConstraints[Idx].SetConstraintHandle(Handle);
-
-			check(Handle != nullptr);
-			Handles.Add(Handle);
-
-#if CHAOS_COLLISION_PERSISTENCE_ENABLED
-			check(!Manifolds.Contains(Handle->GetKey()));
-			Manifolds.Add(Handle->GetKey(), Handle);
-#endif
-		}
-	}
-
-	void FPBDCollisionConstraints::PrepareIteration(float dt)
-=======
 	void FPBDCollisionConstraints::PrepareIteration(FReal dt)
->>>>>>> 3aae9151
 	{
 		// NOTE: We could set material properties as we add constraints, but the ParticlePairBroadphase
 		// skips the call to AddConstraint and writes directly to the constraint array, so we
@@ -407,12 +365,7 @@
 	void FPBDCollisionConstraints::ApplyCollisionModifier(const TArray<ISimCallbackObject*>& CollisionModifiers)
 	{
 		check(!bInAppendOperation);
-<<<<<<< HEAD
-
-		if (CollisionModifier)
-=======
 		if (Handles.Num())
->>>>>>> 3aae9151
 		{
 			for(ISimCallbackObject* Modifier : CollisionModifiers)
 		{
@@ -529,17 +482,6 @@
 	{
 		SCOPE_CYCLE_COUNTER(STAT_Collisions_UpdatePointConstraints);
 
-<<<<<<< HEAD
-		// Make sure the cull distance is enough if we switched to Accumulated Impulse clipping		
-		// @todo(chaos): remove this - it should be handled in physics settings
-		const int MinCullDistanceForImpulseClipping = 5;
-		if (Collisions::Chaos_Collision_UseAccumulatedImpulseClipSolve && MCullDistance < MinCullDistanceForImpulseClipping)
-		{
-			MCullDistance = MinCullDistanceForImpulseClipping;
-		}
-
-=======
->>>>>>> 3aae9151
 		// @todo(chaos): parallelism needs to be optional
 
 		//PhysicsParallelFor(Handles.Num(), [&](int32 ConstraintHandleIndex)
@@ -556,37 +498,8 @@
 
 		for (FRigidBodyPointContactConstraint& Contact : Constraints.SinglePointConstraints)
 		{
-<<<<<<< HEAD
-			Collisions::Update(Contact, MCullDistance, Dt);
-			if (Contact.GetPhi() < MCullDistance)
-			{
-				Contact.Timestamp = LifespanCounter;
-			}
-		}
-	}
-
-	// Called once per tick to update/regenerate persistent manifold planes and points
-	void FPBDCollisionConstraints::UpdateManifolds(FReal Dt)
-	{
-		SCOPE_CYCLE_COUNTER(STAT_Collisions_UpdateManifoldConstraints);
-
-		// @todo(chaos): parallelism needs to be optional
-
-		//PhysicsParallelFor(Handles.Num(), [&](int32 ConstraintHandleIndex)
-		//{
-		//	FPBDCollisionConstraintHandle* ConstraintHandle = Handles[ConstraintHandleIndex];
-		//	check(ConstraintHandle != nullptr);
-		//	Collisions::Update(MCullDistance, ConstraintHandle->GetContact());
-		//}, bDisableCollisionParallelFor);
-
-		for (FRigidBodyMultiPointContactConstraint& Contact : Constraints.MultiPointConstraints)
-		{
-			Collisions::UpdateManifold(Contact, MCullDistance);
-			if (Contact.GetPhi() < MCullDistance)
-=======
 			Collisions::Update(Contact, Dt);
 			if (Contact.GetPhi() < Contact.GetCullDistance())
->>>>>>> 3aae9151
 			{
 				Contact.Timestamp = LifespanCounter;
 			}
@@ -596,10 +509,6 @@
 	Collisions::FContactParticleParameters FPBDCollisionConstraints::GetContactParticleParameters(const FReal Dt)
 	{
 		return { 
-<<<<<<< HEAD
-			(CollisionCullDistanceOverride >= 0.0f) ? CollisionCullDistanceOverride : MCullDistance,
-=======
->>>>>>> 3aae9151
 			(CollisionRestitutionThresholdOverride >= 0.0f) ? CollisionRestitutionThresholdOverride * Dt : RestitutionThreshold * Dt,
 			CollisionCanAlwaysDisableContacts ? true : (CollisionCanNeverDisableContacts ? false : bCanDisableContacts),
 			&MCollided,
@@ -875,116 +784,4 @@
 		Constraints->SinglePointSweptConstraints.Append(MoveTemp(InConstraints));
 	}
 
-<<<<<<< HEAD
-	template class TAccelerationStructureHandle<float, 3>;
-
-	FPBDCollisionConstraints::FConstraintAppendScope::FConstraintAppendScope(FPBDCollisionConstraints* InOwner)
-		: Owner(InOwner)
-	{
-		check(Owner);
-		Owner->bInAppendOperation = true;
-		Constraints = &(Owner->Constraints);
-
-		NumBeginSingle = Owner->Constraints.SinglePointConstraints.Num();
-		NumBeginSingleSwept = Owner->Constraints.SinglePointSweptConstraints.Num();
-		NumBeginMulti = Owner->Constraints.MultiPointConstraints.Num();
-	}
-
-	FPBDCollisionConstraints::FConstraintAppendScope::~FConstraintAppendScope()
-	{
-		FPBDCollisionConstraints::FConstraintHandleAllocator& HandleAlloc = Owner->HandleAllocator;
-		int32 HandlesBeginIndex = Owner->Handles.Num();
-		const int32 TotalAdded = NumAddedSingle + NumAddedSingleSwept + NumAddedMulti;
-
-		Owner->Handles.AddUninitialized(TotalAdded);
-		const int32 NumHandles = Owner->Handles.Num();
-
-		for(int32 HandleIndex = 0; HandleIndex < NumAddedSingle ; ++HandleIndex)
-		{
-			FPBDCollisionConstraintHandle* NewHandle = HandleAlloc.template AllocHandle<FRigidBodyPointContactConstraint>(Owner, NumBeginSingle + HandleIndex);
-			
-			const int32 FullHandleIndex = HandlesBeginIndex + HandleIndex;
-			Owner->Handles[FullHandleIndex] = NewHandle;
-
-			NewHandle->GetContact().Timestamp = -INT_MAX;
-			Constraints->SinglePointConstraints[NumBeginSingle + HandleIndex].SetConstraintHandle(NewHandle);
-		}
-		HandlesBeginIndex += NumAddedSingle;
-
-		for(int32 HandleIndex = 0; HandleIndex < NumAddedSingleSwept; ++HandleIndex)
-		{
-			FPBDCollisionConstraintHandle* NewHandle = HandleAlloc.template AllocHandle<FRigidBodySweptPointContactConstraint>(Owner, NumBeginSingleSwept + HandleIndex);
-
-			const int32 FullHandleIndex = HandlesBeginIndex + HandleIndex;
-			Owner->Handles[FullHandleIndex] = NewHandle;
-
-			NewHandle->GetContact().Timestamp = -INT_MAX;
-			Constraints->SinglePointSweptConstraints[NumBeginSingleSwept + HandleIndex].SetConstraintHandle(NewHandle);
-		}
-		HandlesBeginIndex += NumAddedSingle;
-
-		for(int32 HandleIndex = 0; HandleIndex < NumAddedMulti; ++HandleIndex)
-		{
-			FPBDCollisionConstraintHandle* NewHandle = HandleAlloc.template AllocHandle<FRigidBodyMultiPointContactConstraint>(Owner, NumBeginMulti + HandleIndex);
-
-			const int32 FullHandleIndex = HandlesBeginIndex + HandleIndex;
-			Owner->Handles[FullHandleIndex] = NewHandle;
-
-			NewHandle->GetContact().Timestamp = Owner->LifespanCounter;
-			Constraints->MultiPointConstraints[NumBeginMulti + HandleIndex].SetConstraintHandle(NewHandle);
-		}
-
-		Owner->bInAppendOperation = false;
-	}
-
-	void FPBDCollisionConstraints::FConstraintAppendScope::ReserveSingle(int32 NumToAdd)
-	{
-		Constraints->SinglePointConstraints.Reserve(Constraints->SinglePointConstraints.Num() + NumToAdd);
-	}
-
-	void FPBDCollisionConstraints::FConstraintAppendScope::ReserveSingleSwept(int32 NumToAdd)
-	{
-		Constraints->SinglePointSweptConstraints.Reserve(Constraints->SinglePointConstraints.Num() + NumToAdd);
-	}
-
-	void FPBDCollisionConstraints::FConstraintAppendScope::ReserveMulti(int32 NumToAdd)
-	{
-		Constraints->MultiPointConstraints.Reserve(Constraints->SinglePointConstraints.Num() + NumToAdd);
-	}
-
-	void FPBDCollisionConstraints::FConstraintAppendScope::Append(TArray<FRigidBodyPointContactConstraint>&& InConstraints)
-	{
-		if(InConstraints.Num() == 0)
-		{
-			return;
-		}
-
-		NumAddedSingle += InConstraints.Num();
-		Constraints->SinglePointConstraints.Append(MoveTemp(InConstraints));
-	}
-
-	void FPBDCollisionConstraints::FConstraintAppendScope::Append(TArray<FRigidBodySweptPointContactConstraint>&& InConstraints)
-	{
-		if(InConstraints.Num() == 0)
-		{
-			return;
-		}
-
-		NumAddedSingleSwept += InConstraints.Num();
-		Constraints->SinglePointSweptConstraints.Append(MoveTemp(InConstraints));
-	}
-
-	void FPBDCollisionConstraints::FConstraintAppendScope::Append(TArray<FRigidBodyMultiPointContactConstraint>&& InConstraints)
-	{
-		if(InConstraints.Num() == 0)
-		{
-			return;
-		}
-
-		NumAddedMulti += InConstraints.Num();
-		Constraints->MultiPointConstraints.Append(MoveTemp(InConstraints));
-	}
-
-=======
->>>>>>> 3aae9151
 }