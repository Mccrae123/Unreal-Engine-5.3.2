--- conflicted
+++ resolved
@@ -30,12 +30,9 @@
 #include "Containers/Queue.h"
 #include "ProfilingDebugging/ScopedTimers.h"
 #include "Algo/Sort.h"
-<<<<<<< HEAD
-=======
 
 // Private includes
 #include "Collision/PBDCollisionSolver.h"
->>>>>>> 6bbb88c8
 
 #if INTEL_ISPC
 #include "PBDCollisionConstraints.ispc.generated.h"
@@ -46,11 +43,6 @@
 namespace Chaos
 {
 	extern FRealSingle Chaos_Collision_EdgePrunePlaneDistance;
-
-	namespace Collisions
-	{
-		extern int32 Chaos_Collision_UseAccumulatedImpulseClipSolve;
-	}
 
 	int32 CollisionParticlesBVHDepth = 4;
 	FAutoConsoleVariableRef CVarCollisionParticlesBVHDepth(TEXT("p.CollisionParticlesBVHDepth"), CollisionParticlesBVHDepth, TEXT("The maximum depth for collision particles bvh"));
@@ -81,34 +73,20 @@
 
 	FRealSingle CollisionRestitutionThresholdOverride = -1.0f;
 	FAutoConsoleVariableRef CVarDefaultCollisionRestitutionThreshold(TEXT("p.CollisionRestitutionThreshold"), CollisionRestitutionThresholdOverride, TEXT("Collision restitution threshold override if >= 0 (units of acceleration)"));
-<<<<<<< HEAD
 
 	int32 CollisionCanAlwaysDisableContacts = 0;
 	FAutoConsoleVariableRef CVarCollisionCanAlwaysDisableContacts(TEXT("p.CollisionCanAlwaysDisableContacts"), CollisionCanAlwaysDisableContacts, TEXT("Collision culling will always be able to permanently disable contacts"));
 
 	int32 CollisionCanNeverDisableContacts = 0;
 	FAutoConsoleVariableRef CVarCollisionCanNeverDisableContacts(TEXT("p.CollisionCanNeverDisableContacts"), CollisionCanNeverDisableContacts, TEXT("Collision culling will never be able to permanently disable contacts"));
-=======
->>>>>>> 6bbb88c8
-
-	int32 CollisionCanAlwaysDisableContacts = 0;
-	FAutoConsoleVariableRef CVarCollisionCanAlwaysDisableContacts(TEXT("p.CollisionCanAlwaysDisableContacts"), CollisionCanAlwaysDisableContacts, TEXT("Collision culling will always be able to permanently disable contacts"));
-
-	int32 CollisionCanNeverDisableContacts = 0;
-	FAutoConsoleVariableRef CVarCollisionCanNeverDisableContacts(TEXT("p.CollisionCanNeverDisableContacts"), CollisionCanNeverDisableContacts, TEXT("Collision culling will never be able to permanently disable contacts"));
 
 	bool CollisionsAllowParticleTracking = true;
 	FAutoConsoleVariableRef CVarCollisionsAllowParticleTracking(TEXT("p.Chaos.Collision.AllowParticleTracking"), CollisionsAllowParticleTracking, TEXT("Allow particles to track their collisions constraints when their DoBufferCollisions flag is enable [def:true]"));
 
 	DECLARE_CYCLE_STAT(TEXT("Collisions::Reset"), STAT_Collisions_Reset, STATGROUP_ChaosCollision);
 	DECLARE_CYCLE_STAT(TEXT("Collisions::UpdatePointConstraints"), STAT_Collisions_UpdatePointConstraints, STATGROUP_ChaosCollision);
-<<<<<<< HEAD
-	DECLARE_CYCLE_STAT(TEXT("Collisions::Apply"), STAT_Collisions_Apply, STATGROUP_ChaosCollision);
-	DECLARE_CYCLE_STAT(TEXT("Collisions::ApplyPushOut"), STAT_Collisions_ApplyPushOut, STATGROUP_ChaosCollision);
-=======
 	DECLARE_CYCLE_STAT(TEXT("Collisions::BeginDetect"), STAT_Collisions_BeginDetect, STATGROUP_ChaosCollision);
 	DECLARE_CYCLE_STAT(TEXT("Collisions::EndDetect"), STAT_Collisions_EndDetect, STATGROUP_ChaosCollision);
->>>>>>> 6bbb88c8
 
 	//
 	// Collision Constraint Container
@@ -122,18 +100,10 @@
 		const THandleArray<FChaosPhysicsMaterial>* const InSimMaterials,
 		const int32 InApplyPairIterations /*= 1*/,
 		const int32 InApplyPushOutPairIterations /*= 1*/,
-<<<<<<< HEAD
-		const FReal InRestitutionThreshold /*= (FReal)0*/)
-		: bInAppendOperation(false)
-		, Particles(InParticles)
-		, NumActivePointConstraints(0)
-		, NumActiveSweptPointConstraints(0)
-=======
 		const FReal InRestitutionThreshold /*= (FReal)2000*/)
 		: FPBDConstraintContainer(FConstraintContainerHandle::StaticType())
 		, Particles(InParticles)
 		, NumActivePointConstraints(0)
->>>>>>> 6bbb88c8
 		, MCollided(Collided)
 		, MPhysicsMaterials(InPhysicsMaterials)
 		, MPerParticlePhysicsMaterials(InPerParticlePhysicsMaterials)
@@ -141,24 +111,6 @@
 		, MApplyPairIterations(InApplyPairIterations)
 		, MApplyPushOutPairIterations(InApplyPushOutPairIterations)
 		, RestitutionThreshold(InRestitutionThreshold)	// @todo(chaos): expose as property
-<<<<<<< HEAD
-		, bUseCCD(false)
-		, bEnableCollisions(true)
-		, bEnableRestitution(true)
-		, bHandlesEnabled(true)
-		, bCanDisableContacts(true)
-		, SolverType(EConstraintSolverType::GbfPbd)
-		, LifespanCounter(0)
-		, PostApplyCallback(nullptr)
-		, PostApplyPushOutCallback(nullptr)
-	{
-#if INTEL_ISPC
-		if (bRealTypeCompatibleWithISPC && bChaos_Collision_ISPC_Enabled)
-		{
-			check(sizeof(FCollisionContact) == ispc::SizeofFCollisionContact());
-		}
-#endif
-=======
 		, bEnableCollisions(true)
 		, bEnableRestitution(true)
 		, bHandlesEnabled(true)
@@ -174,7 +126,6 @@
 
 	FPBDCollisionConstraints::~FPBDCollisionConstraints()
 	{
->>>>>>> 6bbb88c8
 	}
 
 	void FPBDCollisionConstraints::DisableHandles()
@@ -277,11 +228,8 @@
 			Contact.Restitution = DefaultCollisionRestitution;
 		}
 
-<<<<<<< HEAD
-=======
 		Contact.RestitutionThreshold = (CollisionRestitutionThresholdOverride >= 0.0f) ? CollisionRestitutionThresholdOverride : RestitutionThreshold;
 
->>>>>>> 6bbb88c8
 		if (!bEnableRestitution)
 		{
 			Contact.Restitution = 0.0f;
@@ -303,36 +251,18 @@
 		}
 	}
 
-<<<<<<< HEAD
-	FPBDCollisionConstraints::FConstraintAppendScope FPBDCollisionConstraints::BeginAppendScope()
-	{
-		check(!bInAppendOperation);
-		return FPBDCollisionConstraints::FConstraintAppendScope(this);
-	}
-
-	void FPBDCollisionConstraints::AddConstraint(const FRigidBodyPointContactConstraint& InConstraint)
-	{
-		check(!bInAppendOperation);
-
-		int32 Idx = Constraints.SinglePointConstraints.Add(InConstraint);
-=======
 	void FPBDCollisionConstraints::UpdatePositionBasedState(const FReal Dt)
 	{
 	}
->>>>>>> 6bbb88c8
 
 	void FPBDCollisionConstraints::BeginFrame()
 	{
 		ConstraintAllocator.BeginFrame();
 	}
 
-<<<<<<< HEAD
-			Constraints.SinglePointConstraints[Idx].SetConstraintHandle(Handle);
-=======
 	void FPBDCollisionConstraints::Reset()
 	{
 		SCOPE_CYCLE_COUNTER(STAT_Collisions_Reset);
->>>>>>> 6bbb88c8
 
 		ConstraintAllocator.Reset();
 	}
@@ -346,23 +276,13 @@
 
 	void FPBDCollisionConstraints::EndDetectCollisions()
 	{
-<<<<<<< HEAD
-		check(!bInAppendOperation);
-
-		int32 Idx = Constraints.SinglePointSweptConstraints.Add(InConstraint);
-=======
 		SCOPE_CYCLE_COUNTER(STAT_Collisions_EndDetect);
->>>>>>> 6bbb88c8
 
 		// Prune the unused contacts
 		ConstraintAllocator.EndDetectCollisions();
 
-<<<<<<< HEAD
-			Constraints.SinglePointSweptConstraints[Idx].SetConstraintHandle(Handle);
-=======
 		// Disable any edge collisions that are hidden by face collisions
 		PruneEdgeCollisions();
->>>>>>> 6bbb88c8
 
 		if (bIsDeterministic)
 		{
@@ -381,9 +301,6 @@
 		}
 	}
 
-<<<<<<< HEAD
-	void FPBDCollisionConstraints::PrepareIteration(FReal dt)
-=======
 	void FPBDCollisionConstraints::ApplyCollisionModifier(const TArray<ISimCallbackObject*>& CollisionModifiers, FReal Dt)
 	{
 		if (GetConstraints().Num() > 0)
@@ -401,7 +318,6 @@
 	}
 
 	void FPBDCollisionConstraints::DisconnectConstraints(const TSet<FGeometryParticleHandle*>& ParticleHandles)
->>>>>>> 6bbb88c8
 	{
 		RemoveConstraints(ParticleHandles);
 	}
@@ -436,9 +352,6 @@
 		};
 	}
 
-<<<<<<< HEAD
-		for (FRigidBodySweptPointContactConstraint& Contact : Constraints.SinglePointSweptConstraints)
-=======
 	void FPBDCollisionConstraints::SetNumIslandConstraints(const int32 NumIslandConstraints, FPBDIslandSolverData& SolverData)
 	{
 		if (SolverType == EConstraintSolverType::QuasiPbd)
@@ -447,7 +360,6 @@
 			SolverContainer.SetNum(NumIslandConstraints);
 		}
 		else
->>>>>>> 6bbb88c8
 		{
 			SolverData.GetConstraintHandles(ContainerId).Reset(NumIslandConstraints);
 		}
@@ -455,32 +367,18 @@
 
 	FPBDCollisionSolverContainer& FPBDCollisionConstraints::GetConstraintSolverContainer(FPBDIslandSolverData& SolverData)
 	{
-<<<<<<< HEAD
-		check(!bInAppendOperation);
-
-		Reset();
-	
-		LifespanCounter++;
-=======
 		check(SolverType == EConstraintSolverType::QuasiPbd);
 		return SolverData.GetConstraintContainer<FPBDCollisionSolverContainer>(ContainerId);
->>>>>>> 6bbb88c8
 	}
 
 	void FPBDCollisionConstraints::PreGatherInput(FPBDCollisionConstraint& Constraint, FPBDIslandSolverData& SolverData)
 	{
-<<<<<<< HEAD
-		check(!bInAppendOperation);
-
-		SCOPE_CYCLE_COUNTER(STAT_Collisions_Reset);
-=======
 		if (SolverType == EConstraintSolverType::QuasiPbd)
 		{
 			FPBDCollisionSolverContainer& SolverContainer = GetConstraintSolverContainer(SolverData);
 			SolverContainer.PreAddConstraintSolver(Constraint, SolverData.GetBodyContainer(), SolverData.GetConstraintIndex(ContainerId));
 		}
 	}
->>>>>>> 6bbb88c8
 
 	void FPBDCollisionConstraints::GatherInput(const FReal Dt, FPBDCollisionConstraint& Constraint, const int32 Particle0Level, const int32 Particle1Level, FPBDIslandSolverData& SolverData)
 	{
@@ -498,29 +396,6 @@
 		}
 	}
 
-<<<<<<< HEAD
-	void FPBDCollisionConstraints::ApplyCollisionModifier(const TArray<ISimCallbackObject*>& CollisionModifiers)
-	{
-		check(!bInAppendOperation);
-		if (Handles.Num())
-		{
-			for(ISimCallbackObject* Modifier : CollisionModifiers)
-		{
-			TArray<FPBDCollisionConstraintHandleModification> ModificationResults;
-			ModificationResults.Reserve(Handles.Num());
-				for (FPBDCollisionConstraintHandle* Handle : Handles)
-			{
-				ModificationResults.Emplace(Handle);
-			}
-
-				Modifier->ContactModification_Internal(TArrayView<FPBDCollisionConstraintHandleModification>(ModificationResults.GetData(), ModificationResults.Num()));
-				
-			for (const FPBDCollisionConstraintHandleModification& Modification : ModificationResults)
-			{
-					if (Modification.GetResult() == ECollisionModifierResult::Disabled)
-				{
-					RemoveConstraint(Modification.GetHandle());
-=======
 	void FPBDCollisionConstraints::PreGatherInput(const FReal Dt, FPBDIslandSolverData& SolverData)
 	{
 		if (SolverType == EConstraintSolverType::QuasiPbd)
@@ -530,24 +405,14 @@
 				if (Constraint->IsEnabled())
 				{
 					PreGatherInput(*Constraint, SolverData);
->>>>>>> 6bbb88c8
-				}
-			}
-		}
-			
+				}
+			}
 		}
 	}
 
 	void FPBDCollisionConstraints::GatherInput(const FReal Dt, FPBDIslandSolverData& SolverData)
 	{
-<<<<<<< HEAD
-		check(!bInAppendOperation);
-
-		const TArray<TGeometryParticleHandle<FReal, 3>*> HandleArray = InHandleSet.Array();
-		for (auto ParticleHandle : HandleArray)
-=======
-		if (SolverType == EConstraintSolverType::QuasiPbd)
->>>>>>> 6bbb88c8
+		if (SolverType == EConstraintSolverType::QuasiPbd)
 		{
 			for (FPBDCollisionConstraint* Constraint : GetConstraints())
 			{
@@ -571,29 +436,6 @@
 
 	void FPBDCollisionConstraints::ScatterOutput(const FReal Dt, const int32 BeginIndex, const int32 EndIndex, FPBDIslandSolverData& SolverData)
 	{
-<<<<<<< HEAD
-		check(!bInAppendOperation);
-
-		FConstraintContainerHandleKey KeyToRemove = Handle->GetKey();
-		int32 Idx = Handle->GetConstraintIndex(); // index into specific array
-		typename FCollisionConstraintBase::FType ConstraintType = Handle->GetType();
-
-		if (ConstraintType == FCollisionConstraintBase::FType::SinglePoint)
-		{
-#if CHAOS_COLLISION_PERSISTENCE_ENABLED
-			if (Idx < Constraints.SinglePointConstraints.Num() - 1)
-			{
-				// update the handle
-				FConstraintContainerHandleKey Key = FPBDCollisionConstraintHandle::MakeKey(&Constraints.SinglePointConstraints.Last());
-				Manifolds[Key]->SetConstraintIndex(Idx, ConstraintType);
-			}
-#endif
-			Constraints.SinglePointConstraints.RemoveAtSwap(Idx);
-			if (bHandlesEnabled && (Idx < Constraints.SinglePointConstraints.Num()))
-			{
-				Constraints.SinglePointConstraints[Idx].GetConstraintHandle()->SetConstraintIndex(Idx, FCollisionConstraintBase::FType::SinglePoint);
-			}
-=======
 		if (SolverType == EConstraintSolverType::QuasiPbd)
 		{
 			GetConstraintSolverContainer(SolverData).ScatterOutput(Dt, BeginIndex, EndIndex);
@@ -603,7 +445,6 @@
 			LegacyScatterOutput(Dt, BeginIndex, EndIndex, SolverData);
 		}
 	}
->>>>>>> 6bbb88c8
 
 	void FPBDCollisionConstraints::ScatterOutput(const FReal Dt, FPBDIslandSolverData& SolverData)
 	{
@@ -614,21 +455,6 @@
 		}
 		else
 		{
-<<<<<<< HEAD
-#if CHAOS_COLLISION_PERSISTENCE_ENABLED
-			if (Idx < Constraints.SinglePointSweptConstraints.Num() - 1)
-			{
-				// update the handle
-				FConstraintContainerHandleKey Key = FPBDCollisionConstraintHandle::MakeKey(&Constraints.SinglePointSweptConstraints.Last());
-				Manifolds[Key]->SetConstraintIndex(Idx, ConstraintType);
-			}
-#endif
-			Constraints.SinglePointSweptConstraints.RemoveAtSwap(Idx);
-			if (bHandlesEnabled && (Idx < Constraints.SinglePointSweptConstraints.Num()))
-			{
-				Constraints.SinglePointSweptConstraints[Idx].GetConstraintHandle()->SetConstraintIndex(Idx, FCollisionConstraintBase::FType::SinglePointSwept);
-			}
-=======
 			LegacyScatterOutput(Dt, 0, SolverData.GetConstraintHandles(ContainerId).Num(), SolverData);
 		}
 	}
@@ -642,7 +468,6 @@
 		{
 			FPBDCollisionSolverContainer& SolverContainer = GetConstraintSolverContainer(SolverData);
 			return SolverContainer.SolvePositionSerial(Dt, It, NumIts, 0, SolverContainer.NumSolvers(), SolverSettings);
->>>>>>> 6bbb88c8
 		}
 		else
 		{
@@ -657,16 +482,6 @@
 
 		if (SolverType == EConstraintSolverType::QuasiPbd)
 		{
-<<<<<<< HEAD
-			// @todo(chaos): Collision Manifold
-			//   Add an index to the handle in the Manifold.Value 
-			//   to prevent the search in Handles when removed.
-#if CHAOS_COLLISION_PERSISTENCE_ENABLED
-			Manifolds.Remove(KeyToRemove);
-#endif
-			Handles.Remove(Handle);
-			check(Handles.Num() == Constraints.SinglePointConstraints.Num() + Constraints.SinglePointSweptConstraints.Num());
-=======
 			FPBDCollisionSolverContainer& SolverContainer = GetConstraintSolverContainer(SolverData);
 			return SolverContainer.SolvePositionSerial(Dt, It, NumIts, 0, SolverContainer.NumSolvers(), SolverSettings);
 		}
@@ -680,7 +495,6 @@
 	bool FPBDCollisionConstraints::ApplyPhase1Serial(const FReal Dt, const int32 It, const int32 NumIts, const int32 BeginIndex, const int32 EndIndex, FPBDIslandSolverData& SolverData)
 	{
 		SCOPE_CYCLE_COUNTER(STAT_Collisions_Apply);
->>>>>>> 6bbb88c8
 
 		if (SolverType == EConstraintSolverType::QuasiPbd)
 		{
@@ -730,9 +544,6 @@
 	{
 		SCOPE_CYCLE_COUNTER(STAT_Collisions_ApplyPushOut);
 
-<<<<<<< HEAD
-		// @todo(chaos): parallelism needs to be optional
-=======
 		if (SolverType == EConstraintSolverType::QuasiPbd)
 		{
 			FPBDCollisionSolverContainer& SolverContainer = GetConstraintSolverContainer(SolverData);
@@ -748,7 +559,6 @@
 	bool FPBDCollisionConstraints::ApplyPhase2Serial(const FReal Dt, const int32 It, const int32 NumIts, const int32 BeginIndex, const int32 EndIndex, FPBDIslandSolverData& SolverData)
 	{
 		SCOPE_CYCLE_COUNTER(STAT_Collisions_ApplyPushOut);
->>>>>>> 6bbb88c8
 
 		if (SolverType == EConstraintSolverType::QuasiPbd)
 		{
@@ -768,36 +578,6 @@
 
 		if (SolverType == EConstraintSolverType::QuasiPbd)
 		{
-<<<<<<< HEAD
-			Collisions::Update(Contact, Dt);
-			if (Contact.GetPhi() < Contact.GetCullDistance())
-			{
-				Contact.Timestamp = LifespanCounter;
-			}
-		}
-	}
-
-	Collisions::FContactParticleParameters FPBDCollisionConstraints::GetContactParticleParameters(const FReal Dt)
-	{
-		return { 
-			(CollisionRestitutionThresholdOverride >= 0.0f) ? CollisionRestitutionThresholdOverride * Dt : RestitutionThreshold * Dt,
-			CollisionCanAlwaysDisableContacts ? true : (CollisionCanNeverDisableContacts ? false : bCanDisableContacts),
-			&MCollided,
-
-		};
-	}
-
-	Collisions::FContactIterationParameters FPBDCollisionConstraints::GetContactIterationParameters(const FReal Dt, const int32 Iteration, const int32 NumIterations, const int32 NumPairIterations, bool& bNeedsAnotherIteration)
-	{
-		return {
-			Dt, 
-			Iteration, 
-			NumIterations, 
-			NumPairIterations, 
-			SolverType, 
-			&bNeedsAnotherIteration
-		};
-=======
 			FPBDCollisionSolverContainer& SolverContainer = GetConstraintSolverContainer(SolverData);
 			return SolverContainer.SolveVelocityParallel(Dt, It, NumIts, BeginIndex, EndIndex, SolverSettings);
 		}
@@ -827,7 +607,6 @@
 			FPBDCollisionConstraint* Constraint = SolverData.GetConstraintHandle<FPBDCollisionConstraint>(ContainerId,Index);
 			Constraint->SetSolverBodies(nullptr, nullptr);
 		}
->>>>>>> 6bbb88c8
 	}
 
 	bool FPBDCollisionConstraints::LegacyApplyPhase1Serial(const FReal Dt, const int32 Iterations, const int32 NumIterations, const int32 BeginIndex, const int32 EndIndex, FPBDIslandSolverData& SolverData)
@@ -835,31 +614,11 @@
 		bool bNeedsAnotherIteration = false;
 		if (MApplyPairIterations > 0)
 		{
-<<<<<<< HEAD
-			const Collisions::FContactParticleParameters ParticleParameters = GetContactParticleParameters(Dt);
-			const Collisions::FContactIterationParameters IterationParameters = GetContactIterationParameters(Dt, Iterations, NumIterations, MApplyPairIterations, bNeedsAnotherIteration);
-
-			NumActivePointConstraints = 0;
-			for (FRigidBodyPointContactConstraint& Contact : Constraints.SinglePointConstraints)
-			{
-				if (!Contact.GetDisabled())
-				{
-					Collisions::Apply(Contact, IterationParameters, ParticleParameters);
-					++NumActivePointConstraints;
-				}
-			}
-
-			// Swept apply may significantly change particle position, invalidating other constraint's manifolds.
-			// We don't update manifolds on first apply iteration, so make sure we apply swept constraints last.
-			NumActiveSweptPointConstraints = 0;
-			for (FRigidBodySweptPointContactConstraint& Contact : Constraints.SinglePointSweptConstraints)
-=======
 			NumActivePointConstraints = 0;
 			const Collisions::FContactParticleParameters ParticleParameters = GetContactParticleParameters(Dt);
 			const Collisions::FContactIterationParameters IterationParameters = GetContactIterationParameters(Dt, Iterations, NumIterations, MApplyPairIterations, bNeedsAnotherIteration);
 
 			for (int32 Index = BeginIndex; Index < EndIndex; ++Index)
->>>>>>> 6bbb88c8
 			{
 				FPBDCollisionConstraint* Constraint = SolverData.GetConstraintHandle<FPBDCollisionConstraint>(ContainerId,Index);
 				if (!Constraint->GetDisabled())
@@ -890,83 +649,17 @@
 				FPBDCollisionConstraint* Constraint = SolverData.GetConstraintHandle<FPBDCollisionConstraint>(ContainerId,Index);
 				if (!Constraint->GetDisabled())
 				{
-<<<<<<< HEAD
-					Collisions::ApplyPushOut(Contact, TempStatic, IterationParameters, ParticleParameters);
-				}
-			}
-
-			for (FRigidBodySweptPointContactConstraint& Contact : Constraints.SinglePointSweptConstraints)
-			{
-				if (!Contact.GetDisabled())
-				{
-					Collisions::ApplyPushOut(Contact, TempStatic, IterationParameters, ParticleParameters);
-				}
-			}
-		}
-
-		if (PostApplyPushOutCallback != nullptr)
-		{
-			PostApplyPushOutCallback(Dt, Handles, bNeedsAnotherIteration);
-=======
 					Collisions::ApplyPushOut(*Constraint, IterationParameters, ParticleParameters);
 				}
 			}
->>>>>>> 6bbb88c8
 		}
 		return bNeedsAnotherIteration;
 	}
 
-<<<<<<< HEAD
-	void FPBDCollisionConstraints::SortConstraints()
-	{
-		check(!bInAppendOperation);
-
-		Algo::Sort(Handles, [](const FPBDCollisionConstraintHandle* A, const FPBDCollisionConstraintHandle* B)
-		{
-			if(A->GetType() == B->GetType())
-			{
-				return A->GetContact() < B->GetContact();
-			}
-			else
-			{
-				return A->GetType() < B->GetType();
-			}
-		});
-	}
-
-	bool FPBDCollisionConstraints::Apply(const FReal Dt, const TArray<FPBDCollisionConstraintHandle*>& InConstraintHandles, const int32 Iterations, const int32 NumIterations)
-	{
-		SCOPE_CYCLE_COUNTER(STAT_Collisions_Apply);
-
-		TAtomic<bool> bNeedsAnotherIterationAtomic;
-		bNeedsAnotherIterationAtomic.Store(false);
-		if (MApplyPairIterations > 0)
-		{
-			PhysicsParallelFor(InConstraintHandles.Num(), [&](int32 ConstraintHandleIndex) 
-			{
-				FPBDCollisionConstraintHandle* ConstraintHandle = InConstraintHandles[ConstraintHandleIndex];
-				check(ConstraintHandle != nullptr);
-
-				TVector<const TGeometryParticleHandle<FReal, 3>*, 2> ConstrainedParticles = ConstraintHandle->GetConstrainedParticles();
-				bool bNeedsAnotherIteration = false;
-
-				if (!ConstraintHandle->GetContact().GetDisabled())
-				{
-					const Collisions::FContactParticleParameters ParticleParameters = GetContactParticleParameters(Dt);
-					const Collisions::FContactIterationParameters IterationParameters = GetContactIterationParameters(Dt, Iterations, NumIterations, MApplyPairIterations, bNeedsAnotherIteration);
-					Collisions::Apply(ConstraintHandle->GetContact(), IterationParameters, ParticleParameters);
-
-					if (bNeedsAnotherIteration)
-					{
-						bNeedsAnotherIterationAtomic.Store(true);
-					}
-				}
-=======
 	bool FPBDCollisionConstraints::LegacyApplyPhase2Parallel(const FReal Dt, const int32 Iterations, const int32 NumIterations, const int32 BeginIndex, const int32 EndIndex, FPBDIslandSolverData& SolverData)
 	{
 		return LegacyApplyPhase2Serial(Dt,  Iterations, NumIterations, BeginIndex, EndIndex, SolverData);
 	}
->>>>>>> 6bbb88c8
 
 	const FPBDCollisionConstraint& FPBDCollisionConstraints::GetConstraint(int32 Index) const
 	{
@@ -990,13 +683,7 @@
 			{
 				if ((ParticleHandle.CollisionConstraintFlags() & (uint32)ECollisionConstraintFlags::CCF_SmoothEdgeCollisions) != 0)
 				{
-<<<<<<< HEAD
-					const Collisions::FContactParticleParameters ParticleParameters = GetContactParticleParameters(Dt);
-					const Collisions::FContactIterationParameters IterationParameters = GetContactIterationParameters(Dt, Iteration, NumIterations, MApplyPushOutPairIterations, bNeedsAnotherIteration);
-					Collisions::ApplyPushOut(ConstraintHandle->GetContact(), IsTemporarilyStatic, IterationParameters, ParticleParameters);
-=======
 					PruneParticleEdgeCollisions(ParticleHandle.Handle());
->>>>>>> 6bbb88c8
 				}
 			}
 		}
@@ -1004,98 +691,6 @@
 
 	void FPBDCollisionConstraints::PruneParticleEdgeCollisions(FGeometryParticleHandle* Particle)
 	{
-<<<<<<< HEAD
-		check(Index < NumConstraints());
-		
-		if (Index < Constraints.SinglePointConstraints.Num())
-		{
-			return Constraints.SinglePointConstraints[Index];
-		}
-		Index -= Constraints.SinglePointConstraints.Num();
-
-		return Constraints.SinglePointSweptConstraints[Index];
-	}
-
-	FPBDCollisionConstraints::FConstraintAppendScope::FConstraintAppendScope(FPBDCollisionConstraints* InOwner)
-		: Owner(InOwner)
-	{
-		check(Owner);
-		Owner->bInAppendOperation = true;
-		Constraints = &(Owner->Constraints);
-
-		NumBeginSingle = Owner->Constraints.SinglePointConstraints.Num();
-		NumBeginSingleSwept = Owner->Constraints.SinglePointSweptConstraints.Num();
-	}
-
-	FPBDCollisionConstraints::FConstraintAppendScope::~FConstraintAppendScope()
-	{
-		FPBDCollisionConstraints::FConstraintHandleAllocator& HandleAlloc = Owner->HandleAllocator;
-		int32 HandlesBeginIndex = Owner->Handles.Num();
-		const int32 TotalAdded = NumAddedSingle + NumAddedSingleSwept;
-
-		Owner->Handles.AddUninitialized(TotalAdded);
-		const int32 NumHandles = Owner->Handles.Num();
-
-		for(int32 HandleIndex = 0; HandleIndex < NumAddedSingle ; ++HandleIndex)
-		{
-			FPBDCollisionConstraintHandle* NewHandle = HandleAlloc.template AllocHandle<FRigidBodyPointContactConstraint>(Owner, NumBeginSingle + HandleIndex);
-			
-			const int32 FullHandleIndex = HandlesBeginIndex + HandleIndex;
-			Owner->Handles[FullHandleIndex] = NewHandle;
-
-			NewHandle->GetContact().Timestamp = -INT_MAX;
-			Constraints->SinglePointConstraints[NumBeginSingle + HandleIndex].SetConstraintHandle(NewHandle);
-		}
-		HandlesBeginIndex += NumAddedSingle;
-
-		for(int32 HandleIndex = 0; HandleIndex < NumAddedSingleSwept; ++HandleIndex)
-		{
-			FPBDCollisionConstraintHandle* NewHandle = HandleAlloc.template AllocHandle<FRigidBodySweptPointContactConstraint>(Owner, NumBeginSingleSwept + HandleIndex);
-
-			const int32 FullHandleIndex = HandlesBeginIndex + HandleIndex;
-			Owner->Handles[FullHandleIndex] = NewHandle;
-
-			NewHandle->GetContact().Timestamp = -INT_MAX;
-			Constraints->SinglePointSweptConstraints[NumBeginSingleSwept + HandleIndex].SetConstraintHandle(NewHandle);
-		}
-		HandlesBeginIndex += NumAddedSingle;
-
-		Owner->bInAppendOperation = false;
-	}
-
-	void FPBDCollisionConstraints::FConstraintAppendScope::ReserveSingle(int32 NumToAdd)
-	{
-		Constraints->SinglePointConstraints.Reserve(Constraints->SinglePointConstraints.Num() + NumToAdd);
-	}
-
-	void FPBDCollisionConstraints::FConstraintAppendScope::ReserveSingleSwept(int32 NumToAdd)
-	{
-		Constraints->SinglePointSweptConstraints.Reserve(Constraints->SinglePointConstraints.Num() + NumToAdd);
-	}
-
-	void FPBDCollisionConstraints::FConstraintAppendScope::Append(TArray<FRigidBodyPointContactConstraint>&& InConstraints)
-	{
-		if(InConstraints.Num() == 0)
-		{
-			return;
-		}
-
-		NumAddedSingle += InConstraints.Num();
-		Constraints->SinglePointConstraints.Append(MoveTemp(InConstraints));
-	}
-
-	void FPBDCollisionConstraints::FConstraintAppendScope::Append(TArray<FRigidBodySweptPointContactConstraint>&& InConstraints)
-	{
-		if(InConstraints.Num() == 0)
-		{
-			return;
-		}
-
-		NumAddedSingleSwept += InConstraints.Num();
-		Constraints->SinglePointSweptConstraints.Append(MoveTemp(InConstraints));
-	}
-
-=======
 		FParticleCollisions& ParticleCollision = Particle->ParticleCollisions();
 
 		const FReal EdgePlaneTolerance = Chaos_Collision_EdgePrunePlaneDistance;
@@ -1167,5 +762,4 @@
 			});
 	}
 
->>>>>>> 6bbb88c8
 }