// Copyright Epic Games, Inc. All Rights Reserved.

#include "Chaos/PBDCollisionConstraints.h"

#include "Chaos/ChaosPerfTest.h"
<<<<<<< HEAD
#include "Chaos/ChaosDebugDraw.h"
=======
>>>>>>> d731a049
#include "Chaos/ContactModification.h"
#include "Chaos/PBDCollisionConstraintsContact.h"
#include "Chaos/CollisionResolution.h"
<<<<<<< HEAD
#include "Chaos/Collision/CollisionContext.h"
=======
#include "Chaos/Collision/CollisionPruning.h"
>>>>>>> d731a049
#include "Chaos/Collision/SolverCollisionContainer.h"
#include "Chaos/Defines.h"
#include "Chaos/Evolution/SolverBodyContainer.h"
#include "Chaos/GeometryQueries.h"
#include "Chaos/Island/IslandManager.h"
#include "Chaos/SpatialAccelerationCollection.h"
#include "Chaos/PBDRigidsSOAs.h"
#include "Chaos/CastingUtilities.h"
#include "ChaosLog.h"
#include "ChaosStats.h"
<<<<<<< HEAD
#include "Chaos/Evolution/SolverDatas.h"
#include "Containers/Queue.h"
=======
>>>>>>> d731a049
#include "ProfilingDebugging/ScopedTimers.h"
#include "Algo/Sort.h"
#include "Algo/StableSort.h"

// Private includes
#include "Collision/PBDCollisionSolver.h"
<<<<<<< HEAD

#if INTEL_ISPC
#include "PBDCollisionConstraints.ispc.generated.h"
#endif
=======
>>>>>>> d731a049

//PRAGMA_DISABLE_OPTIMIZATION

namespace Chaos
{
<<<<<<< HEAD
	extern FRealSingle Chaos_Collision_EdgePrunePlaneDistance;

=======
>>>>>>> d731a049
	int32 CollisionParticlesBVHDepth = 4;
	FAutoConsoleVariableRef CVarCollisionParticlesBVHDepth(TEXT("p.CollisionParticlesBVHDepth"), CollisionParticlesBVHDepth, TEXT("The maximum depth for collision particles bvh"));

	int32 ConstraintBPBVHDepth = 2;
	FAutoConsoleVariableRef CVarConstraintBPBVHDepth(TEXT("p.ConstraintBPBVHDepth"), ConstraintBPBVHDepth, TEXT("The maximum depth for constraint bvh"));

	int32 BPTreeOfGrids = 1;
	FAutoConsoleVariableRef CVarBPTreeOfGrids(TEXT("p.BPTreeOfGrids"), BPTreeOfGrids, TEXT("Whether to use a seperate tree of grids for bp"));

	FRealSingle CollisionFrictionOverride = -1.0f;
	FAutoConsoleVariableRef CVarCollisionFrictionOverride(TEXT("p.CollisionFriction"), CollisionFrictionOverride, TEXT("Collision friction for all contacts if >= 0"));

	FRealSingle CollisionRestitutionOverride = -1.0f;
	FAutoConsoleVariableRef CVarCollisionRestitutionOverride(TEXT("p.CollisionRestitution"), CollisionRestitutionOverride, TEXT("Collision restitution for all contacts if >= 0"));
	
	FRealSingle CollisionAngularFrictionOverride = -1.0f;
	FAutoConsoleVariableRef CVarCollisionAngularFrictionOverride(TEXT("p.CollisionAngularFriction"), CollisionAngularFrictionOverride, TEXT("Collision angular friction for all contacts if >= 0"));

	CHAOS_API int32 EnableCollisions = 1;
	FAutoConsoleVariableRef CVarEnableCollisions(TEXT("p.EnableCollisions"), EnableCollisions, TEXT("Enable/Disable collisions on the Chaos solver."));
	
	FRealSingle DefaultCollisionFriction = 0;
	FAutoConsoleVariableRef CVarDefaultCollisionFriction(TEXT("p.DefaultCollisionFriction"), DefaultCollisionFriction, TEXT("Collision friction default value if no materials are found."));

	FRealSingle DefaultCollisionRestitution = 0;
	FAutoConsoleVariableRef CVarDefaultCollisionRestitution(TEXT("p.DefaultCollisionRestitution"), DefaultCollisionRestitution, TEXT("Collision restitution default value if no materials are found."));

	FRealSingle CollisionRestitutionThresholdOverride = -1.0f;
	FAutoConsoleVariableRef CVarDefaultCollisionRestitutionThreshold(TEXT("p.CollisionRestitutionThreshold"), CollisionRestitutionThresholdOverride, TEXT("Collision restitution threshold override if >= 0 (units of acceleration)"));

	int32 CollisionCanAlwaysDisableContacts = 0;
	FAutoConsoleVariableRef CVarCollisionCanAlwaysDisableContacts(TEXT("p.CollisionCanAlwaysDisableContacts"), CollisionCanAlwaysDisableContacts, TEXT("Collision culling will always be able to permanently disable contacts"));

	int32 CollisionCanNeverDisableContacts = 0;
	FAutoConsoleVariableRef CVarCollisionCanNeverDisableContacts(TEXT("p.CollisionCanNeverDisableContacts"), CollisionCanNeverDisableContacts, TEXT("Collision culling will never be able to permanently disable contacts"));

	bool CollisionsAllowParticleTracking = true;
	FAutoConsoleVariableRef CVarCollisionsAllowParticleTracking(TEXT("p.Chaos.Collision.AllowParticleTracking"), CollisionsAllowParticleTracking, TEXT("Allow particles to track their collisions constraints when their DoBufferCollisions flag is enable [def:true]"));
	
	bool bCollisionsEnableSubSurfaceCollisionPruning = false;
	FAutoConsoleVariableRef CVarCollisionsEnableSubSurfaceCollisionPruning(TEXT("p.Chaos.Collision.EnableSubSurfaceCollisionPruning"), bCollisionsEnableSubSurfaceCollisionPruning, TEXT(""));

<<<<<<< HEAD
=======
	bool DebugDrawProbeDetection = false;
	FAutoConsoleVariableRef CVarDebugDrawProbeDetection(TEXT("p.Chaos.Collision.DebugDrawProbeDetection"), DebugDrawProbeDetection, TEXT("Draw probe constraint detection."));
	
	extern bool bChaosSolverPersistentGraph;

#if CHAOS_DEBUG_DRAW
	namespace CVars
	{
		extern DebugDraw::FChaosDebugDrawSettings ChaosSolverDebugDebugDrawSettings;
	}
#endif
	
>>>>>>> d731a049
	DECLARE_CYCLE_STAT(TEXT("Collisions::Reset"), STAT_Collisions_Reset, STATGROUP_ChaosCollision);
	DECLARE_CYCLE_STAT(TEXT("Collisions::UpdatePointConstraints"), STAT_Collisions_UpdatePointConstraints, STATGROUP_ChaosCollision);
	DECLARE_CYCLE_STAT(TEXT("Collisions::BeginDetect"), STAT_Collisions_BeginDetect, STATGROUP_ChaosCollision);
	DECLARE_CYCLE_STAT(TEXT("Collisions::EndDetect"), STAT_Collisions_EndDetect, STATGROUP_ChaosCollision);
<<<<<<< HEAD
=======
	DECLARE_CYCLE_STAT(TEXT("Collisions::DetectProbeCollisions"), STAT_Collisions_DetectProbeCollisions, STATGROUP_ChaosCollision);
>>>>>>> d731a049

	//
	// Collision Constraint Container
	//

	FPBDCollisionConstraints::FPBDCollisionConstraints(
		const FPBDRigidsSOAs& InParticles,
		TArrayCollectionArray<bool>& Collided,
		const TArrayCollectionArray<TSerializablePtr<FChaosPhysicsMaterial>>& InPhysicsMaterials,
		const TArrayCollectionArray<TUniquePtr<FChaosPhysicsMaterial>>& InPerParticlePhysicsMaterials,
		const THandleArray<FChaosPhysicsMaterial>* const InSimMaterials,
<<<<<<< HEAD
		const int32 InApplyPairIterations /*= 1*/,
		const int32 InApplyPushOutPairIterations /*= 1*/,
		const FReal InRestitutionThreshold /*= (FReal)2000*/)
=======
		const int32 NumCollisionsPerBlock,
		const FReal InRestitutionThreshold)
>>>>>>> d731a049
		: FPBDConstraintContainer(FConstraintContainerHandle::StaticType())
		, Particles(InParticles)
		, ConstraintAllocator(NumCollisionsPerBlock)
		, NumActivePointConstraints(0)
		, MCollided(Collided)
		, MPhysicsMaterials(InPhysicsMaterials)
		, MPerParticlePhysicsMaterials(InPerParticlePhysicsMaterials)
		, SimMaterials(InSimMaterials)
<<<<<<< HEAD
		, MApplyPairIterations(InApplyPairIterations)
		, MApplyPushOutPairIterations(InApplyPushOutPairIterations)
=======
>>>>>>> d731a049
		, RestitutionThreshold(InRestitutionThreshold)	// @todo(chaos): expose as property
		, bEnableCollisions(true)
		, bEnableRestitution(true)
		, bHandlesEnabled(true)
		, bEnableEdgePruning(true)
		, bIsDeterministic(false)
		, bCanDisableContacts(true)
		, GravityDirection(FVec3(0,0,-1))
		, GravitySize(980)
		, SolverSettings()
<<<<<<< HEAD
		, SolverType(EConstraintSolverType::QuasiPbd)
=======
>>>>>>> d731a049
	{
	}

	FPBDCollisionConstraints::~FPBDCollisionConstraints()
	{
	}

	void FPBDCollisionConstraints::DisableHandles()
	{
		check(NumConstraints() == 0);
		bHandlesEnabled = false;
	}

	FPBDCollisionConstraints::FHandles FPBDCollisionConstraints::GetConstraintHandles() const
	{
		return ConstraintAllocator.GetConstraints();
	}

	FPBDCollisionConstraints::FConstHandles FPBDCollisionConstraints::GetConstConstraintHandles() const
	{
		return ConstraintAllocator.GetConstConstraints();
	}

	const FChaosPhysicsMaterial* GetPhysicsMaterial(const TGeometryParticleHandle<FReal, 3>* Particle, const FImplicitObject* Geom, const TArrayCollectionArray<TSerializablePtr<FChaosPhysicsMaterial>>& PhysicsMaterials, const TArrayCollectionArray<TUniquePtr<FChaosPhysicsMaterial>>& PerParticlePhysicsMaterials, const THandleArray<FChaosPhysicsMaterial>* const SimMaterials)
	{
		// Use the per-particle material if it exists
		const FChaosPhysicsMaterial* UniquePhysicsMaterial = Particle->AuxilaryValue(PerParticlePhysicsMaterials).Get();
		if (UniquePhysicsMaterial != nullptr)
		{
			return UniquePhysicsMaterial;
		}
		const FChaosPhysicsMaterial* PhysicsMaterial = Particle->AuxilaryValue(PhysicsMaterials).Get();
		if (PhysicsMaterial != nullptr)
		{
			return PhysicsMaterial;
		}

		// If no particle material, see if the shape has one
		// @todo(chaos): handle materials for meshes etc
		for (const TUniquePtr<FPerShapeData>& ShapeData : Particle->ShapesArray())
		{
			const FImplicitObject* OuterShapeGeom = ShapeData->GetGeometry().Get();
			const FImplicitObject* InnerShapeGeom = Utilities::ImplicitChildHelper(OuterShapeGeom);
			if (Geom == OuterShapeGeom || Geom == InnerShapeGeom)
			{
				if (ShapeData->GetMaterials().Num() > 0)
				{
					if(SimMaterials)
					{
						return SimMaterials->Get(ShapeData->GetMaterials()[0].InnerHandle);
					}
					else
					{
						UE_LOG(LogChaos, Warning, TEXT("Attempted to resolve a material for a constraint but we do not have a sim material container."));
					}
				}
				else
				{
					// This shape doesn't have a material assigned
					return nullptr;
				}
			}
		}

		// The geometry used for this particle does not belong to the particle.
		// This can happen in the case of fracture.
		return nullptr;
	}

	void FPBDCollisionConstraints::UpdateConstraintMaterialProperties(FPBDCollisionConstraint& Constraint)
	{
		const FChaosPhysicsMaterial* PhysicsMaterial0 = GetPhysicsMaterial(Constraint.Particle[0], Constraint.Implicit[0], MPhysicsMaterials, MPerParticlePhysicsMaterials, SimMaterials);
		const FChaosPhysicsMaterial* PhysicsMaterial1 = GetPhysicsMaterial(Constraint.Particle[1], Constraint.Implicit[1], MPhysicsMaterials, MPerParticlePhysicsMaterials, SimMaterials);
<<<<<<< HEAD
=======

		FReal MaterialRestitution = 0;
		FReal MaterialRestitutionThreshold = 0;
		FReal MaterialStaticFriction = 0;
		FReal MaterialDynamicFriction = 0;
>>>>>>> d731a049

		if (PhysicsMaterial0 && PhysicsMaterial1)
		{
			const FChaosPhysicsMaterial::ECombineMode RestitutionCombineMode = FChaosPhysicsMaterial::ChooseCombineMode(PhysicsMaterial0->RestitutionCombineMode,PhysicsMaterial1->RestitutionCombineMode);
			MaterialRestitution = FChaosPhysicsMaterial::CombineHelper(PhysicsMaterial0->Restitution, PhysicsMaterial1->Restitution, RestitutionCombineMode);

			const FChaosPhysicsMaterial::ECombineMode FrictionCombineMode = FChaosPhysicsMaterial::ChooseCombineMode(PhysicsMaterial0->FrictionCombineMode,PhysicsMaterial1->FrictionCombineMode);
			MaterialDynamicFriction = FChaosPhysicsMaterial::CombineHelper(PhysicsMaterial0->Friction,PhysicsMaterial1->Friction, FrictionCombineMode);
			const FReal StaticFriction0 = FMath::Max(PhysicsMaterial0->Friction, PhysicsMaterial0->StaticFriction);
			const FReal StaticFriction1 = FMath::Max(PhysicsMaterial1->Friction, PhysicsMaterial1->StaticFriction);
			MaterialStaticFriction = FChaosPhysicsMaterial::CombineHelper(StaticFriction0, StaticFriction1, FrictionCombineMode);
		}
		else if (PhysicsMaterial0)
		{
			const FReal StaticFriction0 = FMath::Max(PhysicsMaterial0->Friction, PhysicsMaterial0->StaticFriction);
			MaterialRestitution = PhysicsMaterial0->Restitution;
			MaterialDynamicFriction = PhysicsMaterial0->Friction;
			MaterialStaticFriction = StaticFriction0;
		}
		else if (PhysicsMaterial1)
		{
			const FReal StaticFriction1 = FMath::Max(PhysicsMaterial1->Friction, PhysicsMaterial1->StaticFriction);
			MaterialRestitution = PhysicsMaterial1->Restitution;
			MaterialDynamicFriction = PhysicsMaterial1->Friction;
			MaterialStaticFriction = StaticFriction1;
		}
		else
		{
			MaterialDynamicFriction = DefaultCollisionFriction;
			MaterialStaticFriction = DefaultCollisionFriction;
			MaterialRestitution = DefaultCollisionRestitution;
		}

<<<<<<< HEAD
		Contact.RestitutionThreshold = (CollisionRestitutionThresholdOverride >= 0.0f) ? CollisionRestitutionThresholdOverride : RestitutionThreshold;

		if (!bEnableRestitution)
		{
			Contact.Restitution = 0.0f;
		}
=======
		MaterialRestitutionThreshold = RestitutionThreshold;
>>>>>>> d731a049

		// Overrides for testing
		if (CollisionFrictionOverride >= 0)
		{
<<<<<<< HEAD
			Contact.Friction = CollisionFrictionOverride;
			Contact.AngularFriction = CollisionFrictionOverride;
=======
			MaterialDynamicFriction = CollisionFrictionOverride;
			MaterialStaticFriction = CollisionFrictionOverride;
>>>>>>> d731a049
		}
		if (CollisionRestitutionOverride >= 0)
		{
			MaterialRestitution = CollisionRestitutionOverride;
		}
		if (CollisionRestitutionThresholdOverride >= 0.0f)
		{
			MaterialRestitutionThreshold = CollisionRestitutionThresholdOverride;
		}
		if (CollisionAngularFrictionOverride >= 0)
		{
			MaterialStaticFriction = CollisionAngularFrictionOverride;
		}
<<<<<<< HEAD
	}

	void FPBDCollisionConstraints::UpdatePositionBasedState(const FReal Dt)
	{
=======
		if (!bEnableRestitution)
		{
			MaterialRestitution = 0.0f;
		}
		
		Constraint.Material.MaterialRestitution = FRealSingle(MaterialRestitution);
		Constraint.Material.RestitutionThreshold = FRealSingle(MaterialRestitutionThreshold);
		Constraint.Material.MaterialStaticFriction = FRealSingle(MaterialStaticFriction);
		Constraint.Material.MaterialDynamicFriction = FRealSingle(MaterialDynamicFriction);

		Constraint.Material.ResetMaterialModifications();
>>>>>>> d731a049
	}

	void FPBDCollisionConstraints::BeginFrame()
	{
		ConstraintAllocator.BeginFrame();
	}

	void FPBDCollisionConstraints::Reset()
	{
		SCOPE_CYCLE_COUNTER(STAT_Collisions_Reset);

		ConstraintAllocator.Reset();
	}

	void FPBDCollisionConstraints::BeginDetectCollisions()
	{
		SCOPE_CYCLE_COUNTER(STAT_Collisions_BeginDetect);

		ConstraintAllocator.BeginDetectCollisions();
	}

	void FPBDCollisionConstraints::EndDetectCollisions()
	{
		SCOPE_CYCLE_COUNTER(STAT_Collisions_EndDetect);

		// Prune the unused contacts
		ConstraintAllocator.EndDetectCollisions();

		// Disable any edge collisions that are hidden by face collisions
		PruneEdgeCollisions();

		if (bIsDeterministic)
<<<<<<< HEAD
		{
			ConstraintAllocator.SortConstraintsHandles();
		}

		// Bind the constraints to this container and initialize other properties
		// @todo(chaos): this could be set on creation if the midphase knew about the container
		for (FPBDCollisionConstraint* Contact : GetConstraints())
		{
			if (Contact->GetContainer() == nullptr)
			{
				Contact->SetContainer(this);
				UpdateConstraintMaterialProperties(*Contact);
=======
		{
			ConstraintAllocator.SortConstraintsHandles();
		}

		// Bind the constraints to this container and initialize other properties
		// @todo(chaos): this could be set on creation if the midphase knew about the container
		for (FPBDCollisionConstraint* Contact : GetConstraints())
		{
			if (Contact->GetContainer() == nullptr)
			{
				Contact->SetContainer(this);
				UpdateConstraintMaterialProperties(*Contact);
			}

			// Reset constraint modifications and accumulators
			Contact->Activate();
		}
	}

	void FPBDCollisionConstraints::DetectProbeCollisions(FReal Dt)
	{
		SCOPE_CYCLE_COUNTER(STAT_Collisions_DetectProbeCollisions);

		// Do a final narrow-phase update on probe constraints. This is done to avoid
		// false positive probe hit results, which may occur if the constraint was created
		// for a contact which no longer is occurring due to resolution of another constraint.
		for (FPBDCollisionConstraint* Contact : GetConstraints())
		{
			if (Contact->IsProbe())
			{
				const FGeometryParticleHandle* Particle0 = Contact->GetParticle0();
				const FGeometryParticleHandle* Particle1 = Contact->GetParticle1();
				const FRigidTransform3& ShapeWorldTransform0 = Contact->GetShapeRelativeTransform0() * FParticleUtilities::GetActorWorldTransform(FConstGenericParticleHandle(Particle0));
				const FRigidTransform3& ShapeWorldTransform1 = Contact->GetShapeRelativeTransform1() * FParticleUtilities::GetActorWorldTransform(FConstGenericParticleHandle(Particle1));
				Contact->SetCullDistance(0.f);
				Contact->SetShapeWorldTransforms(ShapeWorldTransform0, ShapeWorldTransform1);
				Collisions::UpdateConstraint(*Contact, ShapeWorldTransform0, ShapeWorldTransform1, Dt);

#if CHAOS_DEBUG_DRAW
				if (DebugDrawProbeDetection)
				{
					DebugDraw::FChaosDebugDrawSettings Settings = CVars::ChaosSolverDebugDebugDrawSettings;
					Settings.DrawDuration = 1.f;
					DebugDraw::DrawCollidingShapes(FRigidTransform3(), *Contact, 1.f, 1.f, &Settings);
				}
#endif
>>>>>>> d731a049
			}
		}
	}

	void FPBDCollisionConstraints::ApplyCollisionModifier(const TArray<ISimCallbackObject*>& CollisionModifiers, FReal Dt)
	{
		if (GetConstraints().Num() > 0)
		{
			TArrayView<FPBDCollisionConstraint* const> ConstraintHandles = GetConstraintHandles();
			FCollisionContactModifier Modifier(ConstraintHandles, Dt);

			for(ISimCallbackObject* ModifierCallback : CollisionModifiers)
			{
				ModifierCallback->ContactModification_Internal(Modifier);
			}

			Modifier.UpdateConstraintManifolds();
		}
	}

	void FPBDCollisionConstraints::DisconnectConstraints(const TSet<FGeometryParticleHandle*>& ParticleHandles)
	{
		RemoveConstraints(ParticleHandles);
	}

	void FPBDCollisionConstraints::RemoveConstraints(const TSet<FGeometryParticleHandle*>& ParticleHandles)
	{
		for (FGeometryParticleHandle* ParticleHandle : ParticleHandles)
		{
			ConstraintAllocator.RemoveParticle(ParticleHandle);
		}
	}

	void FPBDCollisionConstraints::AddConstraintsToGraph(FPBDIslandManager& IslandManager)
	{
<<<<<<< HEAD
		return {
			Dt, 
			Iteration, 
			NumIterations, 
			NumPairIterations, 
			SolverType, 
			&bNeedsAnotherIteration
		};
	}

	void FPBDCollisionConstraints::SetNumIslandConstraints(const int32 NumIslandConstraints, FPBDIslandSolverData& SolverData)
	{
		if (SolverType == EConstraintSolverType::QuasiPbd)
		{
			FPBDCollisionSolverContainer& SolverContainer = GetConstraintSolverContainer(SolverData);
			SolverContainer.SetNum(NumIslandConstraints);
		}
		else
		{
			SolverData.GetConstraintHandles(ContainerId).Reset(NumIslandConstraints);
		}
	}

	FPBDCollisionSolverContainer& FPBDCollisionConstraints::GetConstraintSolverContainer(FPBDIslandSolverData& SolverData)
	{
		check(SolverType == EConstraintSolverType::QuasiPbd);
		return SolverData.GetConstraintContainer<FPBDCollisionSolverContainer>(ContainerId);
	}

	void FPBDCollisionConstraints::PreGatherInput(FPBDCollisionConstraint& Constraint, FPBDIslandSolverData& SolverData)
	{
		if (SolverType == EConstraintSolverType::QuasiPbd)
		{
			FPBDCollisionSolverContainer& SolverContainer = GetConstraintSolverContainer(SolverData);
			SolverContainer.PreAddConstraintSolver(Constraint, SolverData.GetBodyContainer(), SolverData.GetConstraintIndex(ContainerId));
		}
	}

	void FPBDCollisionConstraints::GatherInput(const FReal Dt, FPBDCollisionConstraint& Constraint, const int32 Particle0Level, const int32 Particle1Level, FPBDIslandSolverData& SolverData)
	{
		if (SolverType == EConstraintSolverType::QuasiPbd)
		{
			// We shouldn't be adding disabled constraints to the solver list. The check needs to be at caller site or we should return success/fail - see TPBDConstraintColorRule::GatherSolverInput
			check(Constraint.IsEnabled());

			FPBDCollisionSolverContainer& SolverContainer = GetConstraintSolverContainer(SolverData);
			SolverContainer.AddConstraintSolver(Dt, Constraint, Particle0Level, Particle1Level, SolverData.GetBodyContainer(), SolverSettings);
		}
		else
		{
			LegacyGatherInput(Dt, Constraint, Particle0Level, Particle1Level, SolverData);
		}
	}

	void FPBDCollisionConstraints::PreGatherInput(const FReal Dt, FPBDIslandSolverData& SolverData)
	{
		if (SolverType == EConstraintSolverType::QuasiPbd)
		{
			for (FPBDCollisionConstraint* Constraint : GetConstraints())
			{
				if (Constraint->IsEnabled())
				{
					PreGatherInput(*Constraint, SolverData);
				}
			}
		}
	}

	void FPBDCollisionConstraints::GatherInput(const FReal Dt, FPBDIslandSolverData& SolverData)
	{
		if (SolverType == EConstraintSolverType::QuasiPbd)
		{
			for (FPBDCollisionConstraint* Constraint : GetConstraints())
			{
				if (Constraint->IsEnabled())
				{
					GatherInput(Dt, *Constraint, INDEX_NONE, INDEX_NONE, SolverData);
				}
			}
		}
		else
		{
			for (FPBDCollisionConstraint* Constraint : GetConstraints())
			{
				if (Constraint->IsEnabled())
				{
					LegacyGatherInput(Dt, *Constraint, INDEX_NONE, INDEX_NONE, SolverData);
				}
=======
		// Debugging/diagnosing: if we have collisions disabled, remove all collisions from the graph and don't add any more
		if (!GetCollisionsEnabled())
		{
			IslandManager.RemoveConstraints(GetContainerId());
			return;
		}

		// If we are running with a persistent graph, remove expired collisions	
		if (bChaosSolverPersistentGraph)
		{
			// Find all expired constraints in the graph
			TempCollisions.Reset();
			IslandManager.VisitConstraintsInAwakeIslands(GetContainerId(),
				[this](FConstraintHandle* ConstraintHandle)
				{
					FPBDCollisionConstraintHandle* CollisionHandle = ConstraintHandle->AsUnsafe<FPBDCollisionConstraintHandle>();
					if (!CollisionHandle->IsEnabled() || CollisionHandle->IsProbe() || ConstraintAllocator.IsConstraintExpired(CollisionHandle->GetContact()))
					{
						TempCollisions.Add(CollisionHandle);
					}
				});

			// Remove expired constraints
			for (FPBDCollisionConstraintHandle* CollisionHandle : TempCollisions)
			{
				IslandManager.RemoveConstraint(GetContainerId(), CollisionHandle);
>>>>>>> d731a049
			}
		}
	}

<<<<<<< HEAD
	void FPBDCollisionConstraints::ScatterOutput(const FReal Dt, const int32 BeginIndex, const int32 EndIndex, FPBDIslandSolverData& SolverData)
	{
		if (SolverType == EConstraintSolverType::QuasiPbd)
		{
			GetConstraintSolverContainer(SolverData).ScatterOutput(Dt, BeginIndex, EndIndex);
		}
		else
		{
			LegacyScatterOutput(Dt, BeginIndex, EndIndex, SolverData);
		}
	}

	void FPBDCollisionConstraints::ScatterOutput(const FReal Dt, FPBDIslandSolverData& SolverData)
	{
		if (SolverType == EConstraintSolverType::QuasiPbd)
		{
			FPBDCollisionSolverContainer& SolverContainer = GetConstraintSolverContainer(SolverData);
			SolverContainer.ScatterOutput(Dt, 0, SolverContainer.NumSolvers());
		}
		else
		{
			LegacyScatterOutput(Dt, 0, SolverData.GetConstraintHandles(ContainerId).Num(), SolverData);
		}
	}

	// Simple Rule version
	bool FPBDCollisionConstraints::ApplyPhase1(const FReal Dt, const int32 It, const int32 NumIts, FPBDIslandSolverData& SolverData)
	{
		SCOPE_CYCLE_COUNTER(STAT_Collisions_Apply);

		if (SolverType == EConstraintSolverType::QuasiPbd)
		{
			FPBDCollisionSolverContainer& SolverContainer = GetConstraintSolverContainer(SolverData);
			return SolverContainer.SolvePositionSerial(Dt, It, NumIts, 0, SolverContainer.NumSolvers(), SolverSettings);
		}
		else
		{
			return LegacyApplyPhase1Serial(Dt, It, NumIts, 0, SolverData.GetConstraintHandles(ContainerId).Num(), SolverData);
		}
	}

	// Island Rule version
	bool FPBDCollisionConstraints::ApplyPhase1Serial(const FReal Dt, const int32 It, const int32 NumIts, FPBDIslandSolverData& SolverData)
	{
		SCOPE_CYCLE_COUNTER(STAT_Collisions_Apply);

		if (SolverType == EConstraintSolverType::QuasiPbd)
		{
			FPBDCollisionSolverContainer& SolverContainer = GetConstraintSolverContainer(SolverData);
			return SolverContainer.SolvePositionSerial(Dt, It, NumIts, 0, SolverContainer.NumSolvers(), SolverSettings);
		}
		else
		{
			return LegacyApplyPhase1Serial(Dt, It, NumIts, 0, SolverData.GetConstraintHandles(ContainerId).Num(), SolverData);
		}
	}

	// Color Rule version
	bool FPBDCollisionConstraints::ApplyPhase1Serial(const FReal Dt, const int32 It, const int32 NumIts, const int32 BeginIndex, const int32 EndIndex, FPBDIslandSolverData& SolverData)
	{
		SCOPE_CYCLE_COUNTER(STAT_Collisions_Apply);

		if (SolverType == EConstraintSolverType::QuasiPbd)
		{
			FPBDCollisionSolverContainer& SolverContainer = GetConstraintSolverContainer(SolverData);
			return SolverContainer.SolvePositionSerial(Dt, It, NumIts, BeginIndex, EndIndex, SolverSettings);
		}
		else
		{
			return LegacyApplyPhase1Serial(Dt, It, NumIts, BeginIndex, EndIndex, SolverData);
		}
	}

	// Color Rule version
	bool FPBDCollisionConstraints::ApplyPhase1Parallel(const FReal Dt, const int32 It, const int32 NumIts, const int32 BeginIndex, const int32 EndIndex, FPBDIslandSolverData& SolverData)
	{
		SCOPE_CYCLE_COUNTER(STAT_Collisions_Apply);

		if (SolverType == EConstraintSolverType::QuasiPbd)
		{
			FPBDCollisionSolverContainer& SolverContainer = GetConstraintSolverContainer(SolverData);
			return SolverContainer.SolvePositionParallel(Dt, It, NumIts, BeginIndex, EndIndex, SolverSettings);
		}
		else
		{
			return LegacyApplyPhase1Parallel(Dt, It, NumIts, BeginIndex, EndIndex, SolverData);
		}
	}

	// Simple Rule version
	bool FPBDCollisionConstraints::ApplyPhase2(const FReal Dt, const int32 It, const int32 NumIts, FPBDIslandSolverData& SolverData)
	{
		SCOPE_CYCLE_COUNTER(STAT_Collisions_ApplyPushOut);

		if (SolverType == EConstraintSolverType::QuasiPbd)
		{
			FPBDCollisionSolverContainer& SolverContainer = GetConstraintSolverContainer(SolverData);
			return SolverContainer.SolveVelocitySerial(Dt, It, NumIts, 0, SolverContainer.NumSolvers(), SolverSettings);
		}
		else
		{
			return LegacyApplyPhase2Serial(Dt, It, NumIts, 0, SolverData.GetConstraintHandles(ContainerId).Num(), SolverData);
		}
	}

	// Island Rule version
	bool FPBDCollisionConstraints::ApplyPhase2Serial(const FReal Dt, const int32 It, const int32 NumIts, FPBDIslandSolverData& SolverData)
	{
		SCOPE_CYCLE_COUNTER(STAT_Collisions_ApplyPushOut);

		if (SolverType == EConstraintSolverType::QuasiPbd)
		{
			FPBDCollisionSolverContainer& SolverContainer = GetConstraintSolverContainer(SolverData);
			return SolverContainer.SolveVelocitySerial(Dt, It, NumIts, 0, SolverContainer.NumSolvers(), SolverSettings);
		}
		else
		{
			return LegacyApplyPhase2Serial(Dt, It, NumIts, 0, SolverData.GetConstraintHandles(ContainerId).Num(), SolverData);
		}
	}

	// Color Rule version
	bool FPBDCollisionConstraints::ApplyPhase2Serial(const FReal Dt, const int32 It, const int32 NumIts, const int32 BeginIndex, const int32 EndIndex, FPBDIslandSolverData& SolverData)
	{
		SCOPE_CYCLE_COUNTER(STAT_Collisions_ApplyPushOut);

		if (SolverType == EConstraintSolverType::QuasiPbd)
		{
			FPBDCollisionSolverContainer& SolverContainer = GetConstraintSolverContainer(SolverData);
			return SolverContainer.SolveVelocitySerial(Dt, It, NumIts, BeginIndex, EndIndex, SolverSettings);
		}
		else
		{
			return LegacyApplyPhase2Serial(Dt, It, NumIts, BeginIndex, EndIndex, SolverData);
		}
	}

	// Color Rule version
	bool FPBDCollisionConstraints::ApplyPhase2Parallel(const FReal Dt,  const int32 It, const int32 NumIts, const int32 BeginIndex, const int32 EndIndex, FPBDIslandSolverData& SolverData)
	{
		SCOPE_CYCLE_COUNTER(STAT_Collisions_ApplyPushOut);

		if (SolverType == EConstraintSolverType::QuasiPbd)
		{
			FPBDCollisionSolverContainer& SolverContainer = GetConstraintSolverContainer(SolverData);
			return SolverContainer.SolveVelocityParallel(Dt, It, NumIts, BeginIndex, EndIndex, SolverSettings);
		}
		else
		{
			return LegacyApplyPhase2Parallel(Dt, It, NumIts, BeginIndex, EndIndex, SolverData);
		}
	}

	void FPBDCollisionConstraints::LegacyGatherInput(const FReal Dt, FPBDCollisionConstraint& Constraint, const int32 Particle0Level, const int32 Particle1Level, FPBDIslandSolverData& SolverData)
	{
		SolverData.GetConstraintHandles(ContainerId).Add(&Constraint);

		FSolverBody* SolverBody0 = SolverData.GetBodyContainer().FindOrAdd(Constraint.Particle[0]);
		FSolverBody* SolverBody1 = SolverData.GetBodyContainer().FindOrAdd(Constraint.Particle[1]);

		SolverBody0->SetLevel(Particle0Level);
		SolverBody1->SetLevel(Particle1Level);

		Constraint.SetSolverBodies(SolverBody0, SolverBody1);
	}

	void FPBDCollisionConstraints::LegacyScatterOutput(const FReal Dt, const int32 BeginIndex, const int32 EndIndex, FPBDIslandSolverData& SolverData)
	{
		for (int32 Index = BeginIndex; Index < EndIndex; ++Index)
		{
			FPBDCollisionConstraint* Constraint = SolverData.GetConstraintHandle<FPBDCollisionConstraint>(ContainerId,Index);
			Constraint->SetSolverBodies(nullptr, nullptr);
		}
	}

	bool FPBDCollisionConstraints::LegacyApplyPhase1Serial(const FReal Dt, const int32 Iterations, const int32 NumIterations, const int32 BeginIndex, const int32 EndIndex, FPBDIslandSolverData& SolverData)
	{
		bool bNeedsAnotherIteration = false;
		if (MApplyPairIterations > 0)
		{
			NumActivePointConstraints = 0;
			const Collisions::FContactParticleParameters ParticleParameters = GetContactParticleParameters(Dt);
			const Collisions::FContactIterationParameters IterationParameters = GetContactIterationParameters(Dt, Iterations, NumIterations, MApplyPairIterations, bNeedsAnotherIteration);

			for (int32 Index = BeginIndex; Index < EndIndex; ++Index)
			{
				FPBDCollisionConstraint* Constraint = SolverData.GetConstraintHandle<FPBDCollisionConstraint>(ContainerId,Index);
				if (!Constraint->GetDisabled())
				{
					Collisions::Apply(*Constraint, IterationParameters, ParticleParameters);
					++NumActivePointConstraints;
				}
			}
		}
		return bNeedsAnotherIteration;
	}

	bool FPBDCollisionConstraints::LegacyApplyPhase1Parallel(const FReal Dt, const int32 Iterations, const int32 NumIterations, const int32 BeginIndex, const int32 EndIndex, FPBDIslandSolverData& SolverData)
	{
		return LegacyApplyPhase1Serial(Dt, Iterations, NumIterations, BeginIndex, EndIndex, SolverData);
	}

	bool FPBDCollisionConstraints::LegacyApplyPhase2Serial(const FReal Dt, const int32 Iterations, const int32 NumIterations, const int32 BeginIndex, const int32 EndIndex, FPBDIslandSolverData& SolverData)
	{
		bool bNeedsAnotherIteration = false;
		if (MApplyPushOutPairIterations > 0)
		{
			const Collisions::FContactParticleParameters ParticleParameters = GetContactParticleParameters(Dt);
			const Collisions::FContactIterationParameters IterationParameters = GetContactIterationParameters(Dt, Iterations, NumIterations, MApplyPushOutPairIterations, bNeedsAnotherIteration);

			for (int32 Index = BeginIndex; Index < EndIndex; ++Index)
			{
				FPBDCollisionConstraint* Constraint = SolverData.GetConstraintHandle<FPBDCollisionConstraint>(ContainerId,Index);
				if (!Constraint->GetDisabled())
				{
					Collisions::ApplyPushOut(*Constraint, IterationParameters, ParticleParameters);
				}
			}
		}
		return bNeedsAnotherIteration;
	}

	bool FPBDCollisionConstraints::LegacyApplyPhase2Parallel(const FReal Dt, const int32 Iterations, const int32 NumIterations, const int32 BeginIndex, const int32 EndIndex, FPBDIslandSolverData& SolverData)
	{
		return LegacyApplyPhase2Serial(Dt,  Iterations, NumIterations, BeginIndex, EndIndex, SolverData);
	}

	const FPBDCollisionConstraint& FPBDCollisionConstraints::GetConstraint(int32 Index) const
	{
		check(Index < NumConstraints());
		
		return *GetConstraints()[Index];
	}

	FPBDCollisionConstraint& FPBDCollisionConstraints::GetConstraint(int32 Index)
	{
		check(Index < NumConstraints());

		return *GetConstraints()[Index];
	}

	void FPBDCollisionConstraints::PruneEdgeCollisions()
	{
		if (bEnableEdgePruning)
		{
			for (auto& ParticleHandle : Particles.GetNonDisabledDynamicView())
			{
				if ((ParticleHandle.CollisionConstraintFlags() & (uint32)ECollisionConstraintFlags::CCF_SmoothEdgeCollisions) != 0)
				{
					PruneParticleEdgeCollisions(ParticleHandle.Handle());
				}
			}
		}
	}

	void FPBDCollisionConstraints::PruneParticleEdgeCollisions(FGeometryParticleHandle* Particle)
	{
		FParticleCollisions& ParticleCollision = Particle->ParticleCollisions();

		const FReal EdgePlaneTolerance = Chaos_Collision_EdgePrunePlaneDistance;

		// Loop over edge collisions, then all plane collisions and remove the edge collision if it is hidden by a plane collision
		// NOTE: We only look at plane collisions where the other shape owns the plane.
		// @todo(chaos): this should probably only disable individual manifold points
		// @todo(chaos): we should probably only reject edges if the plane contact is also close to the edge contact
		// @todo(chaos): we should also try to eliminate face contacts from sub-surface faces
		// @todo(chaos): perf issue: this processes contacts in world space, but we don't calculated that data until Gather. Fix this.
		ParticleCollision.VisitCollisions(
			[Particle, &ParticleCollision, EdgePlaneTolerance](FPBDCollisionConstraint& EdgeCollision)
			{
				if (EdgeCollision.IsEnabled())
				{
					const int32 EdgeOtherShapeIndex = (EdgeCollision.GetParticle0() == Particle) ? 1 : 0;
					const EContactPointType VertexContactType = (EdgeOtherShapeIndex == 0) ? EContactPointType::VertexPlane : EContactPointType::PlaneVertex;

					for (const FManifoldPoint& EdgeManifoldPoint : EdgeCollision.GetManifoldPoints())
					{
						const bool bIsEdgeContact = (EdgeManifoldPoint.ContactPoint.ContactType == EContactPointType::EdgeEdge);

						if (bIsEdgeContact)
						{
							const FRigidTransform3& EdgeTransform = (EdgeOtherShapeIndex == 0) ? EdgeCollision.GetShapeWorldTransform0() : EdgeCollision.GetShapeWorldTransform1();
							const FVec3 EdgePos = EdgeTransform.TransformPositionNoScale(EdgeManifoldPoint.ContactPoint.ShapeContactPoints[EdgeOtherShapeIndex]);

							// Loop over plane collisions
							ECollisionVisitorResult PlaneResult = ParticleCollision.VisitConstCollisions(
								[Particle, &EdgeCollision, &EdgePos, EdgePlaneTolerance](const FPBDCollisionConstraint& PlaneCollision)
								{
									if ((&PlaneCollision != &EdgeCollision) && PlaneCollision.IsEnabled())
									{
										const int32 PlaneOtherShapeIndex = (PlaneCollision.GetParticle0() == Particle) ? 1 : 0;
										const EContactPointType PlaneContactType = (PlaneOtherShapeIndex == 0) ? EContactPointType::PlaneVertex : EContactPointType::VertexPlane;
										const FRigidTransform3& PlaneTransform = (PlaneOtherShapeIndex == 0) ? PlaneCollision.GetShapeWorldTransform0() : PlaneCollision.GetShapeWorldTransform1();

										for (const FManifoldPoint& PlaneManifoldPoint : PlaneCollision.GetManifoldPoints())
										{
											if (PlaneManifoldPoint.ContactPoint.ContactType == PlaneContactType)
											{
												// If the edge position is in the plane, disable it
												const FVec3 PlanePos = PlaneTransform.TransformPositionNoScale(PlaneManifoldPoint.ContactPoint.ShapeContactPoints[PlaneOtherShapeIndex]);
												const FVec3 PlaneNormal = PlaneCollision.GetShapeWorldTransform1().TransformVectorNoScale(PlaneManifoldPoint.ContactPoint.ShapeContactNormal);

												const FVec3 EdgePlaneDelta = EdgePos - PlanePos;
												const FReal EdgePlaneDistance = FVec3::DotProduct(EdgePlaneDelta, PlaneNormal);
												if (FMath::Abs(EdgePlaneDistance) < EdgePlaneTolerance)
												{
													// The edge contact is hidden by a plane contact so disable it and stop the inner loop
													EdgeCollision.SetDisabled(true);
													return ECollisionVisitorResult::Stop;
												}
											}
										}
									}
									return ECollisionVisitorResult::Continue;
								});

							// If we disabled this constraint, move to the next one and ignore remaining manifold points
							if (PlaneResult == ECollisionVisitorResult::Stop)
							{
								break;
							}
						}
					}
				}
				return ECollisionVisitorResult::Continue;
			});
=======
		// Collect all the new constraints that need to be added to the graph
		TempCollisions.Reset();
		for (FPBDCollisionConstraintHandle* ConstraintHandle : ConstraintAllocator.GetConstraints())
		{
			FPBDCollisionConstraint& Constraint = ConstraintHandle->GetContact();
			if (!Constraint.IsInConstraintGraph() && Constraint.IsEnabled() && !Constraint.IsProbe())
			{
				TempCollisions.Add(ConstraintHandle);
			}
		}

		// Sort new constraints into a predictable order. This isn't strictly required, but without it we
		// can get fairly different behaviour from run to run because the collisions detection order is 
		// effectively random on multicore machines
		TempCollisions.Sort(
			[](const FPBDCollisionConstraintHandle& L, const FPBDCollisionConstraintHandle& R)
			{
				const uint64 LKey = L.GetContact().GetParticlePairKey().GetKey();
				const uint64 RKey = R.GetContact().GetParticlePairKey().GetKey();
				return LKey < RKey;
			});

		// Add the new constraints to the graph
		for (FPBDCollisionConstraintHandle* ConstraintHandle : TempCollisions)
		{
			IslandManager.AddConstraint(GetContainerId(), ConstraintHandle, ConstraintHandle->GetConstrainedParticles());
		}

		TempCollisions.Reset();
	}

	const FPBDCollisionConstraint& FPBDCollisionConstraints::GetConstraint(int32 Index) const
	{
		check(Index < NumConstraints());
		
		return *GetConstraints()[Index];
	}

	FPBDCollisionConstraint& FPBDCollisionConstraints::GetConstraint(int32 Index)
	{
		check(Index < NumConstraints());

		return *GetConstraints()[Index];
	}

	void FPBDCollisionConstraints::PruneEdgeCollisions()
	{
		if (bEnableEdgePruning)
		{
			for (auto& ParticleHandle : Particles.GetNonDisabledDynamicView())
			{
				if ((ParticleHandle.CollisionConstraintFlags() & (uint32)ECollisionConstraintFlags::CCF_SmoothEdgeCollisions) != 0)
				{
					FParticleEdgeCollisionPruner EdgePruner(ParticleHandle.Handle());
					EdgePruner.Prune();

					if (bCollisionsEnableSubSurfaceCollisionPruning)
					{
						const FVec3 UpVector = ParticleHandle.R().GetAxisZ();
						FParticleSubSurfaceCollisionPruner SubSurfacePruner(ParticleHandle.Handle());
						SubSurfacePruner.Prune(UpVector);
					}
				}
			}
		}
>>>>>>> d731a049
	}

}<|MERGE_RESOLUTION|>--- conflicted
+++ resolved
@@ -3,18 +3,10 @@
 #include "Chaos/PBDCollisionConstraints.h"
 
 #include "Chaos/ChaosPerfTest.h"
-<<<<<<< HEAD
-#include "Chaos/ChaosDebugDraw.h"
-=======
->>>>>>> d731a049
 #include "Chaos/ContactModification.h"
 #include "Chaos/PBDCollisionConstraintsContact.h"
 #include "Chaos/CollisionResolution.h"
-<<<<<<< HEAD
-#include "Chaos/Collision/CollisionContext.h"
-=======
 #include "Chaos/Collision/CollisionPruning.h"
->>>>>>> d731a049
 #include "Chaos/Collision/SolverCollisionContainer.h"
 #include "Chaos/Defines.h"
 #include "Chaos/Evolution/SolverBodyContainer.h"
@@ -25,34 +17,17 @@
 #include "Chaos/CastingUtilities.h"
 #include "ChaosLog.h"
 #include "ChaosStats.h"
-<<<<<<< HEAD
-#include "Chaos/Evolution/SolverDatas.h"
-#include "Containers/Queue.h"
-=======
->>>>>>> d731a049
 #include "ProfilingDebugging/ScopedTimers.h"
 #include "Algo/Sort.h"
 #include "Algo/StableSort.h"
 
 // Private includes
 #include "Collision/PBDCollisionSolver.h"
-<<<<<<< HEAD
-
-#if INTEL_ISPC
-#include "PBDCollisionConstraints.ispc.generated.h"
-#endif
-=======
->>>>>>> d731a049
 
 //PRAGMA_DISABLE_OPTIMIZATION
 
 namespace Chaos
 {
-<<<<<<< HEAD
-	extern FRealSingle Chaos_Collision_EdgePrunePlaneDistance;
-
-=======
->>>>>>> d731a049
 	int32 CollisionParticlesBVHDepth = 4;
 	FAutoConsoleVariableRef CVarCollisionParticlesBVHDepth(TEXT("p.CollisionParticlesBVHDepth"), CollisionParticlesBVHDepth, TEXT("The maximum depth for collision particles bvh"));
 
@@ -95,8 +70,6 @@
 	bool bCollisionsEnableSubSurfaceCollisionPruning = false;
 	FAutoConsoleVariableRef CVarCollisionsEnableSubSurfaceCollisionPruning(TEXT("p.Chaos.Collision.EnableSubSurfaceCollisionPruning"), bCollisionsEnableSubSurfaceCollisionPruning, TEXT(""));
 
-<<<<<<< HEAD
-=======
 	bool DebugDrawProbeDetection = false;
 	FAutoConsoleVariableRef CVarDebugDrawProbeDetection(TEXT("p.Chaos.Collision.DebugDrawProbeDetection"), DebugDrawProbeDetection, TEXT("Draw probe constraint detection."));
 	
@@ -109,15 +82,11 @@
 	}
 #endif
 	
->>>>>>> d731a049
 	DECLARE_CYCLE_STAT(TEXT("Collisions::Reset"), STAT_Collisions_Reset, STATGROUP_ChaosCollision);
 	DECLARE_CYCLE_STAT(TEXT("Collisions::UpdatePointConstraints"), STAT_Collisions_UpdatePointConstraints, STATGROUP_ChaosCollision);
 	DECLARE_CYCLE_STAT(TEXT("Collisions::BeginDetect"), STAT_Collisions_BeginDetect, STATGROUP_ChaosCollision);
 	DECLARE_CYCLE_STAT(TEXT("Collisions::EndDetect"), STAT_Collisions_EndDetect, STATGROUP_ChaosCollision);
-<<<<<<< HEAD
-=======
 	DECLARE_CYCLE_STAT(TEXT("Collisions::DetectProbeCollisions"), STAT_Collisions_DetectProbeCollisions, STATGROUP_ChaosCollision);
->>>>>>> d731a049
 
 	//
 	// Collision Constraint Container
@@ -129,14 +98,8 @@
 		const TArrayCollectionArray<TSerializablePtr<FChaosPhysicsMaterial>>& InPhysicsMaterials,
 		const TArrayCollectionArray<TUniquePtr<FChaosPhysicsMaterial>>& InPerParticlePhysicsMaterials,
 		const THandleArray<FChaosPhysicsMaterial>* const InSimMaterials,
-<<<<<<< HEAD
-		const int32 InApplyPairIterations /*= 1*/,
-		const int32 InApplyPushOutPairIterations /*= 1*/,
-		const FReal InRestitutionThreshold /*= (FReal)2000*/)
-=======
 		const int32 NumCollisionsPerBlock,
 		const FReal InRestitutionThreshold)
->>>>>>> d731a049
 		: FPBDConstraintContainer(FConstraintContainerHandle::StaticType())
 		, Particles(InParticles)
 		, ConstraintAllocator(NumCollisionsPerBlock)
@@ -145,11 +108,6 @@
 		, MPhysicsMaterials(InPhysicsMaterials)
 		, MPerParticlePhysicsMaterials(InPerParticlePhysicsMaterials)
 		, SimMaterials(InSimMaterials)
-<<<<<<< HEAD
-		, MApplyPairIterations(InApplyPairIterations)
-		, MApplyPushOutPairIterations(InApplyPushOutPairIterations)
-=======
->>>>>>> d731a049
 		, RestitutionThreshold(InRestitutionThreshold)	// @todo(chaos): expose as property
 		, bEnableCollisions(true)
 		, bEnableRestitution(true)
@@ -160,10 +118,6 @@
 		, GravityDirection(FVec3(0,0,-1))
 		, GravitySize(980)
 		, SolverSettings()
-<<<<<<< HEAD
-		, SolverType(EConstraintSolverType::QuasiPbd)
-=======
->>>>>>> d731a049
 	{
 	}
 
@@ -237,14 +191,11 @@
 	{
 		const FChaosPhysicsMaterial* PhysicsMaterial0 = GetPhysicsMaterial(Constraint.Particle[0], Constraint.Implicit[0], MPhysicsMaterials, MPerParticlePhysicsMaterials, SimMaterials);
 		const FChaosPhysicsMaterial* PhysicsMaterial1 = GetPhysicsMaterial(Constraint.Particle[1], Constraint.Implicit[1], MPhysicsMaterials, MPerParticlePhysicsMaterials, SimMaterials);
-<<<<<<< HEAD
-=======
 
 		FReal MaterialRestitution = 0;
 		FReal MaterialRestitutionThreshold = 0;
 		FReal MaterialStaticFriction = 0;
 		FReal MaterialDynamicFriction = 0;
->>>>>>> d731a049
 
 		if (PhysicsMaterial0 && PhysicsMaterial1)
 		{
@@ -278,27 +229,13 @@
 			MaterialRestitution = DefaultCollisionRestitution;
 		}
 
-<<<<<<< HEAD
-		Contact.RestitutionThreshold = (CollisionRestitutionThresholdOverride >= 0.0f) ? CollisionRestitutionThresholdOverride : RestitutionThreshold;
-
-		if (!bEnableRestitution)
-		{
-			Contact.Restitution = 0.0f;
-		}
-=======
 		MaterialRestitutionThreshold = RestitutionThreshold;
->>>>>>> d731a049
 
 		// Overrides for testing
 		if (CollisionFrictionOverride >= 0)
 		{
-<<<<<<< HEAD
-			Contact.Friction = CollisionFrictionOverride;
-			Contact.AngularFriction = CollisionFrictionOverride;
-=======
 			MaterialDynamicFriction = CollisionFrictionOverride;
 			MaterialStaticFriction = CollisionFrictionOverride;
->>>>>>> d731a049
 		}
 		if (CollisionRestitutionOverride >= 0)
 		{
@@ -312,12 +249,6 @@
 		{
 			MaterialStaticFriction = CollisionAngularFrictionOverride;
 		}
-<<<<<<< HEAD
-	}
-
-	void FPBDCollisionConstraints::UpdatePositionBasedState(const FReal Dt)
-	{
-=======
 		if (!bEnableRestitution)
 		{
 			MaterialRestitution = 0.0f;
@@ -329,7 +260,6 @@
 		Constraint.Material.MaterialDynamicFriction = FRealSingle(MaterialDynamicFriction);
 
 		Constraint.Material.ResetMaterialModifications();
->>>>>>> d731a049
 	}
 
 	void FPBDCollisionConstraints::BeginFrame()
@@ -362,20 +292,6 @@
 		PruneEdgeCollisions();
 
 		if (bIsDeterministic)
-<<<<<<< HEAD
-		{
-			ConstraintAllocator.SortConstraintsHandles();
-		}
-
-		// Bind the constraints to this container and initialize other properties
-		// @todo(chaos): this could be set on creation if the midphase knew about the container
-		for (FPBDCollisionConstraint* Contact : GetConstraints())
-		{
-			if (Contact->GetContainer() == nullptr)
-			{
-				Contact->SetContainer(this);
-				UpdateConstraintMaterialProperties(*Contact);
-=======
 		{
 			ConstraintAllocator.SortConstraintsHandles();
 		}
@@ -422,7 +338,6 @@
 					DebugDraw::DrawCollidingShapes(FRigidTransform3(), *Contact, 1.f, 1.f, &Settings);
 				}
 #endif
->>>>>>> d731a049
 			}
 		}
 	}
@@ -458,96 +373,6 @@
 
 	void FPBDCollisionConstraints::AddConstraintsToGraph(FPBDIslandManager& IslandManager)
 	{
-<<<<<<< HEAD
-		return {
-			Dt, 
-			Iteration, 
-			NumIterations, 
-			NumPairIterations, 
-			SolverType, 
-			&bNeedsAnotherIteration
-		};
-	}
-
-	void FPBDCollisionConstraints::SetNumIslandConstraints(const int32 NumIslandConstraints, FPBDIslandSolverData& SolverData)
-	{
-		if (SolverType == EConstraintSolverType::QuasiPbd)
-		{
-			FPBDCollisionSolverContainer& SolverContainer = GetConstraintSolverContainer(SolverData);
-			SolverContainer.SetNum(NumIslandConstraints);
-		}
-		else
-		{
-			SolverData.GetConstraintHandles(ContainerId).Reset(NumIslandConstraints);
-		}
-	}
-
-	FPBDCollisionSolverContainer& FPBDCollisionConstraints::GetConstraintSolverContainer(FPBDIslandSolverData& SolverData)
-	{
-		check(SolverType == EConstraintSolverType::QuasiPbd);
-		return SolverData.GetConstraintContainer<FPBDCollisionSolverContainer>(ContainerId);
-	}
-
-	void FPBDCollisionConstraints::PreGatherInput(FPBDCollisionConstraint& Constraint, FPBDIslandSolverData& SolverData)
-	{
-		if (SolverType == EConstraintSolverType::QuasiPbd)
-		{
-			FPBDCollisionSolverContainer& SolverContainer = GetConstraintSolverContainer(SolverData);
-			SolverContainer.PreAddConstraintSolver(Constraint, SolverData.GetBodyContainer(), SolverData.GetConstraintIndex(ContainerId));
-		}
-	}
-
-	void FPBDCollisionConstraints::GatherInput(const FReal Dt, FPBDCollisionConstraint& Constraint, const int32 Particle0Level, const int32 Particle1Level, FPBDIslandSolverData& SolverData)
-	{
-		if (SolverType == EConstraintSolverType::QuasiPbd)
-		{
-			// We shouldn't be adding disabled constraints to the solver list. The check needs to be at caller site or we should return success/fail - see TPBDConstraintColorRule::GatherSolverInput
-			check(Constraint.IsEnabled());
-
-			FPBDCollisionSolverContainer& SolverContainer = GetConstraintSolverContainer(SolverData);
-			SolverContainer.AddConstraintSolver(Dt, Constraint, Particle0Level, Particle1Level, SolverData.GetBodyContainer(), SolverSettings);
-		}
-		else
-		{
-			LegacyGatherInput(Dt, Constraint, Particle0Level, Particle1Level, SolverData);
-		}
-	}
-
-	void FPBDCollisionConstraints::PreGatherInput(const FReal Dt, FPBDIslandSolverData& SolverData)
-	{
-		if (SolverType == EConstraintSolverType::QuasiPbd)
-		{
-			for (FPBDCollisionConstraint* Constraint : GetConstraints())
-			{
-				if (Constraint->IsEnabled())
-				{
-					PreGatherInput(*Constraint, SolverData);
-				}
-			}
-		}
-	}
-
-	void FPBDCollisionConstraints::GatherInput(const FReal Dt, FPBDIslandSolverData& SolverData)
-	{
-		if (SolverType == EConstraintSolverType::QuasiPbd)
-		{
-			for (FPBDCollisionConstraint* Constraint : GetConstraints())
-			{
-				if (Constraint->IsEnabled())
-				{
-					GatherInput(Dt, *Constraint, INDEX_NONE, INDEX_NONE, SolverData);
-				}
-			}
-		}
-		else
-		{
-			for (FPBDCollisionConstraint* Constraint : GetConstraints())
-			{
-				if (Constraint->IsEnabled())
-				{
-					LegacyGatherInput(Dt, *Constraint, INDEX_NONE, INDEX_NONE, SolverData);
-				}
-=======
 		// Debugging/diagnosing: if we have collisions disabled, remove all collisions from the graph and don't add any more
 		if (!GetCollisionsEnabled())
 		{
@@ -574,339 +399,9 @@
 			for (FPBDCollisionConstraintHandle* CollisionHandle : TempCollisions)
 			{
 				IslandManager.RemoveConstraint(GetContainerId(), CollisionHandle);
->>>>>>> d731a049
-			}
-		}
-	}
-
-<<<<<<< HEAD
-	void FPBDCollisionConstraints::ScatterOutput(const FReal Dt, const int32 BeginIndex, const int32 EndIndex, FPBDIslandSolverData& SolverData)
-	{
-		if (SolverType == EConstraintSolverType::QuasiPbd)
-		{
-			GetConstraintSolverContainer(SolverData).ScatterOutput(Dt, BeginIndex, EndIndex);
-		}
-		else
-		{
-			LegacyScatterOutput(Dt, BeginIndex, EndIndex, SolverData);
-		}
-	}
-
-	void FPBDCollisionConstraints::ScatterOutput(const FReal Dt, FPBDIslandSolverData& SolverData)
-	{
-		if (SolverType == EConstraintSolverType::QuasiPbd)
-		{
-			FPBDCollisionSolverContainer& SolverContainer = GetConstraintSolverContainer(SolverData);
-			SolverContainer.ScatterOutput(Dt, 0, SolverContainer.NumSolvers());
-		}
-		else
-		{
-			LegacyScatterOutput(Dt, 0, SolverData.GetConstraintHandles(ContainerId).Num(), SolverData);
-		}
-	}
-
-	// Simple Rule version
-	bool FPBDCollisionConstraints::ApplyPhase1(const FReal Dt, const int32 It, const int32 NumIts, FPBDIslandSolverData& SolverData)
-	{
-		SCOPE_CYCLE_COUNTER(STAT_Collisions_Apply);
-
-		if (SolverType == EConstraintSolverType::QuasiPbd)
-		{
-			FPBDCollisionSolverContainer& SolverContainer = GetConstraintSolverContainer(SolverData);
-			return SolverContainer.SolvePositionSerial(Dt, It, NumIts, 0, SolverContainer.NumSolvers(), SolverSettings);
-		}
-		else
-		{
-			return LegacyApplyPhase1Serial(Dt, It, NumIts, 0, SolverData.GetConstraintHandles(ContainerId).Num(), SolverData);
-		}
-	}
-
-	// Island Rule version
-	bool FPBDCollisionConstraints::ApplyPhase1Serial(const FReal Dt, const int32 It, const int32 NumIts, FPBDIslandSolverData& SolverData)
-	{
-		SCOPE_CYCLE_COUNTER(STAT_Collisions_Apply);
-
-		if (SolverType == EConstraintSolverType::QuasiPbd)
-		{
-			FPBDCollisionSolverContainer& SolverContainer = GetConstraintSolverContainer(SolverData);
-			return SolverContainer.SolvePositionSerial(Dt, It, NumIts, 0, SolverContainer.NumSolvers(), SolverSettings);
-		}
-		else
-		{
-			return LegacyApplyPhase1Serial(Dt, It, NumIts, 0, SolverData.GetConstraintHandles(ContainerId).Num(), SolverData);
-		}
-	}
-
-	// Color Rule version
-	bool FPBDCollisionConstraints::ApplyPhase1Serial(const FReal Dt, const int32 It, const int32 NumIts, const int32 BeginIndex, const int32 EndIndex, FPBDIslandSolverData& SolverData)
-	{
-		SCOPE_CYCLE_COUNTER(STAT_Collisions_Apply);
-
-		if (SolverType == EConstraintSolverType::QuasiPbd)
-		{
-			FPBDCollisionSolverContainer& SolverContainer = GetConstraintSolverContainer(SolverData);
-			return SolverContainer.SolvePositionSerial(Dt, It, NumIts, BeginIndex, EndIndex, SolverSettings);
-		}
-		else
-		{
-			return LegacyApplyPhase1Serial(Dt, It, NumIts, BeginIndex, EndIndex, SolverData);
-		}
-	}
-
-	// Color Rule version
-	bool FPBDCollisionConstraints::ApplyPhase1Parallel(const FReal Dt, const int32 It, const int32 NumIts, const int32 BeginIndex, const int32 EndIndex, FPBDIslandSolverData& SolverData)
-	{
-		SCOPE_CYCLE_COUNTER(STAT_Collisions_Apply);
-
-		if (SolverType == EConstraintSolverType::QuasiPbd)
-		{
-			FPBDCollisionSolverContainer& SolverContainer = GetConstraintSolverContainer(SolverData);
-			return SolverContainer.SolvePositionParallel(Dt, It, NumIts, BeginIndex, EndIndex, SolverSettings);
-		}
-		else
-		{
-			return LegacyApplyPhase1Parallel(Dt, It, NumIts, BeginIndex, EndIndex, SolverData);
-		}
-	}
-
-	// Simple Rule version
-	bool FPBDCollisionConstraints::ApplyPhase2(const FReal Dt, const int32 It, const int32 NumIts, FPBDIslandSolverData& SolverData)
-	{
-		SCOPE_CYCLE_COUNTER(STAT_Collisions_ApplyPushOut);
-
-		if (SolverType == EConstraintSolverType::QuasiPbd)
-		{
-			FPBDCollisionSolverContainer& SolverContainer = GetConstraintSolverContainer(SolverData);
-			return SolverContainer.SolveVelocitySerial(Dt, It, NumIts, 0, SolverContainer.NumSolvers(), SolverSettings);
-		}
-		else
-		{
-			return LegacyApplyPhase2Serial(Dt, It, NumIts, 0, SolverData.GetConstraintHandles(ContainerId).Num(), SolverData);
-		}
-	}
-
-	// Island Rule version
-	bool FPBDCollisionConstraints::ApplyPhase2Serial(const FReal Dt, const int32 It, const int32 NumIts, FPBDIslandSolverData& SolverData)
-	{
-		SCOPE_CYCLE_COUNTER(STAT_Collisions_ApplyPushOut);
-
-		if (SolverType == EConstraintSolverType::QuasiPbd)
-		{
-			FPBDCollisionSolverContainer& SolverContainer = GetConstraintSolverContainer(SolverData);
-			return SolverContainer.SolveVelocitySerial(Dt, It, NumIts, 0, SolverContainer.NumSolvers(), SolverSettings);
-		}
-		else
-		{
-			return LegacyApplyPhase2Serial(Dt, It, NumIts, 0, SolverData.GetConstraintHandles(ContainerId).Num(), SolverData);
-		}
-	}
-
-	// Color Rule version
-	bool FPBDCollisionConstraints::ApplyPhase2Serial(const FReal Dt, const int32 It, const int32 NumIts, const int32 BeginIndex, const int32 EndIndex, FPBDIslandSolverData& SolverData)
-	{
-		SCOPE_CYCLE_COUNTER(STAT_Collisions_ApplyPushOut);
-
-		if (SolverType == EConstraintSolverType::QuasiPbd)
-		{
-			FPBDCollisionSolverContainer& SolverContainer = GetConstraintSolverContainer(SolverData);
-			return SolverContainer.SolveVelocitySerial(Dt, It, NumIts, BeginIndex, EndIndex, SolverSettings);
-		}
-		else
-		{
-			return LegacyApplyPhase2Serial(Dt, It, NumIts, BeginIndex, EndIndex, SolverData);
-		}
-	}
-
-	// Color Rule version
-	bool FPBDCollisionConstraints::ApplyPhase2Parallel(const FReal Dt,  const int32 It, const int32 NumIts, const int32 BeginIndex, const int32 EndIndex, FPBDIslandSolverData& SolverData)
-	{
-		SCOPE_CYCLE_COUNTER(STAT_Collisions_ApplyPushOut);
-
-		if (SolverType == EConstraintSolverType::QuasiPbd)
-		{
-			FPBDCollisionSolverContainer& SolverContainer = GetConstraintSolverContainer(SolverData);
-			return SolverContainer.SolveVelocityParallel(Dt, It, NumIts, BeginIndex, EndIndex, SolverSettings);
-		}
-		else
-		{
-			return LegacyApplyPhase2Parallel(Dt, It, NumIts, BeginIndex, EndIndex, SolverData);
-		}
-	}
-
-	void FPBDCollisionConstraints::LegacyGatherInput(const FReal Dt, FPBDCollisionConstraint& Constraint, const int32 Particle0Level, const int32 Particle1Level, FPBDIslandSolverData& SolverData)
-	{
-		SolverData.GetConstraintHandles(ContainerId).Add(&Constraint);
-
-		FSolverBody* SolverBody0 = SolverData.GetBodyContainer().FindOrAdd(Constraint.Particle[0]);
-		FSolverBody* SolverBody1 = SolverData.GetBodyContainer().FindOrAdd(Constraint.Particle[1]);
-
-		SolverBody0->SetLevel(Particle0Level);
-		SolverBody1->SetLevel(Particle1Level);
-
-		Constraint.SetSolverBodies(SolverBody0, SolverBody1);
-	}
-
-	void FPBDCollisionConstraints::LegacyScatterOutput(const FReal Dt, const int32 BeginIndex, const int32 EndIndex, FPBDIslandSolverData& SolverData)
-	{
-		for (int32 Index = BeginIndex; Index < EndIndex; ++Index)
-		{
-			FPBDCollisionConstraint* Constraint = SolverData.GetConstraintHandle<FPBDCollisionConstraint>(ContainerId,Index);
-			Constraint->SetSolverBodies(nullptr, nullptr);
-		}
-	}
-
-	bool FPBDCollisionConstraints::LegacyApplyPhase1Serial(const FReal Dt, const int32 Iterations, const int32 NumIterations, const int32 BeginIndex, const int32 EndIndex, FPBDIslandSolverData& SolverData)
-	{
-		bool bNeedsAnotherIteration = false;
-		if (MApplyPairIterations > 0)
-		{
-			NumActivePointConstraints = 0;
-			const Collisions::FContactParticleParameters ParticleParameters = GetContactParticleParameters(Dt);
-			const Collisions::FContactIterationParameters IterationParameters = GetContactIterationParameters(Dt, Iterations, NumIterations, MApplyPairIterations, bNeedsAnotherIteration);
-
-			for (int32 Index = BeginIndex; Index < EndIndex; ++Index)
-			{
-				FPBDCollisionConstraint* Constraint = SolverData.GetConstraintHandle<FPBDCollisionConstraint>(ContainerId,Index);
-				if (!Constraint->GetDisabled())
-				{
-					Collisions::Apply(*Constraint, IterationParameters, ParticleParameters);
-					++NumActivePointConstraints;
-				}
-			}
-		}
-		return bNeedsAnotherIteration;
-	}
-
-	bool FPBDCollisionConstraints::LegacyApplyPhase1Parallel(const FReal Dt, const int32 Iterations, const int32 NumIterations, const int32 BeginIndex, const int32 EndIndex, FPBDIslandSolverData& SolverData)
-	{
-		return LegacyApplyPhase1Serial(Dt, Iterations, NumIterations, BeginIndex, EndIndex, SolverData);
-	}
-
-	bool FPBDCollisionConstraints::LegacyApplyPhase2Serial(const FReal Dt, const int32 Iterations, const int32 NumIterations, const int32 BeginIndex, const int32 EndIndex, FPBDIslandSolverData& SolverData)
-	{
-		bool bNeedsAnotherIteration = false;
-		if (MApplyPushOutPairIterations > 0)
-		{
-			const Collisions::FContactParticleParameters ParticleParameters = GetContactParticleParameters(Dt);
-			const Collisions::FContactIterationParameters IterationParameters = GetContactIterationParameters(Dt, Iterations, NumIterations, MApplyPushOutPairIterations, bNeedsAnotherIteration);
-
-			for (int32 Index = BeginIndex; Index < EndIndex; ++Index)
-			{
-				FPBDCollisionConstraint* Constraint = SolverData.GetConstraintHandle<FPBDCollisionConstraint>(ContainerId,Index);
-				if (!Constraint->GetDisabled())
-				{
-					Collisions::ApplyPushOut(*Constraint, IterationParameters, ParticleParameters);
-				}
-			}
-		}
-		return bNeedsAnotherIteration;
-	}
-
-	bool FPBDCollisionConstraints::LegacyApplyPhase2Parallel(const FReal Dt, const int32 Iterations, const int32 NumIterations, const int32 BeginIndex, const int32 EndIndex, FPBDIslandSolverData& SolverData)
-	{
-		return LegacyApplyPhase2Serial(Dt,  Iterations, NumIterations, BeginIndex, EndIndex, SolverData);
-	}
-
-	const FPBDCollisionConstraint& FPBDCollisionConstraints::GetConstraint(int32 Index) const
-	{
-		check(Index < NumConstraints());
-		
-		return *GetConstraints()[Index];
-	}
-
-	FPBDCollisionConstraint& FPBDCollisionConstraints::GetConstraint(int32 Index)
-	{
-		check(Index < NumConstraints());
-
-		return *GetConstraints()[Index];
-	}
-
-	void FPBDCollisionConstraints::PruneEdgeCollisions()
-	{
-		if (bEnableEdgePruning)
-		{
-			for (auto& ParticleHandle : Particles.GetNonDisabledDynamicView())
-			{
-				if ((ParticleHandle.CollisionConstraintFlags() & (uint32)ECollisionConstraintFlags::CCF_SmoothEdgeCollisions) != 0)
-				{
-					PruneParticleEdgeCollisions(ParticleHandle.Handle());
-				}
-			}
-		}
-	}
-
-	void FPBDCollisionConstraints::PruneParticleEdgeCollisions(FGeometryParticleHandle* Particle)
-	{
-		FParticleCollisions& ParticleCollision = Particle->ParticleCollisions();
-
-		const FReal EdgePlaneTolerance = Chaos_Collision_EdgePrunePlaneDistance;
-
-		// Loop over edge collisions, then all plane collisions and remove the edge collision if it is hidden by a plane collision
-		// NOTE: We only look at plane collisions where the other shape owns the plane.
-		// @todo(chaos): this should probably only disable individual manifold points
-		// @todo(chaos): we should probably only reject edges if the plane contact is also close to the edge contact
-		// @todo(chaos): we should also try to eliminate face contacts from sub-surface faces
-		// @todo(chaos): perf issue: this processes contacts in world space, but we don't calculated that data until Gather. Fix this.
-		ParticleCollision.VisitCollisions(
-			[Particle, &ParticleCollision, EdgePlaneTolerance](FPBDCollisionConstraint& EdgeCollision)
-			{
-				if (EdgeCollision.IsEnabled())
-				{
-					const int32 EdgeOtherShapeIndex = (EdgeCollision.GetParticle0() == Particle) ? 1 : 0;
-					const EContactPointType VertexContactType = (EdgeOtherShapeIndex == 0) ? EContactPointType::VertexPlane : EContactPointType::PlaneVertex;
-
-					for (const FManifoldPoint& EdgeManifoldPoint : EdgeCollision.GetManifoldPoints())
-					{
-						const bool bIsEdgeContact = (EdgeManifoldPoint.ContactPoint.ContactType == EContactPointType::EdgeEdge);
-
-						if (bIsEdgeContact)
-						{
-							const FRigidTransform3& EdgeTransform = (EdgeOtherShapeIndex == 0) ? EdgeCollision.GetShapeWorldTransform0() : EdgeCollision.GetShapeWorldTransform1();
-							const FVec3 EdgePos = EdgeTransform.TransformPositionNoScale(EdgeManifoldPoint.ContactPoint.ShapeContactPoints[EdgeOtherShapeIndex]);
-
-							// Loop over plane collisions
-							ECollisionVisitorResult PlaneResult = ParticleCollision.VisitConstCollisions(
-								[Particle, &EdgeCollision, &EdgePos, EdgePlaneTolerance](const FPBDCollisionConstraint& PlaneCollision)
-								{
-									if ((&PlaneCollision != &EdgeCollision) && PlaneCollision.IsEnabled())
-									{
-										const int32 PlaneOtherShapeIndex = (PlaneCollision.GetParticle0() == Particle) ? 1 : 0;
-										const EContactPointType PlaneContactType = (PlaneOtherShapeIndex == 0) ? EContactPointType::PlaneVertex : EContactPointType::VertexPlane;
-										const FRigidTransform3& PlaneTransform = (PlaneOtherShapeIndex == 0) ? PlaneCollision.GetShapeWorldTransform0() : PlaneCollision.GetShapeWorldTransform1();
-
-										for (const FManifoldPoint& PlaneManifoldPoint : PlaneCollision.GetManifoldPoints())
-										{
-											if (PlaneManifoldPoint.ContactPoint.ContactType == PlaneContactType)
-											{
-												// If the edge position is in the plane, disable it
-												const FVec3 PlanePos = PlaneTransform.TransformPositionNoScale(PlaneManifoldPoint.ContactPoint.ShapeContactPoints[PlaneOtherShapeIndex]);
-												const FVec3 PlaneNormal = PlaneCollision.GetShapeWorldTransform1().TransformVectorNoScale(PlaneManifoldPoint.ContactPoint.ShapeContactNormal);
-
-												const FVec3 EdgePlaneDelta = EdgePos - PlanePos;
-												const FReal EdgePlaneDistance = FVec3::DotProduct(EdgePlaneDelta, PlaneNormal);
-												if (FMath::Abs(EdgePlaneDistance) < EdgePlaneTolerance)
-												{
-													// The edge contact is hidden by a plane contact so disable it and stop the inner loop
-													EdgeCollision.SetDisabled(true);
-													return ECollisionVisitorResult::Stop;
-												}
-											}
-										}
-									}
-									return ECollisionVisitorResult::Continue;
-								});
-
-							// If we disabled this constraint, move to the next one and ignore remaining manifold points
-							if (PlaneResult == ECollisionVisitorResult::Stop)
-							{
-								break;
-							}
-						}
-					}
-				}
-				return ECollisionVisitorResult::Continue;
-			});
-=======
+			}
+		}
+
 		// Collect all the new constraints that need to be added to the graph
 		TempCollisions.Reset();
 		for (FPBDCollisionConstraintHandle* ConstraintHandle : ConstraintAllocator.GetConstraints())
@@ -972,7 +467,6 @@
 				}
 			}
 		}
->>>>>>> d731a049
 	}
 
 }