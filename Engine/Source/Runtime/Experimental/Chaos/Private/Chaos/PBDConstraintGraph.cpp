// Copyright Epic Games, Inc. All Rights Reserved.

#include "Chaos/PBDConstraintGraph.h"
#include "ProfilingDebugging/ScopedTimers.h"
#include "ChaosStats.h"
#include "ChaosLog.h"
#include "Chaos/Framework/Parallel.h"
#include "Chaos/PBDRigidParticles.h"
#include "Containers/Queue.h"
#include "Chaos/ParticleHandle.h"
#include "Chaos/PBDRigidsSOAs.h"
#include "ChaosLog.h"

using namespace Chaos;

bool ChaosSolverSleepEnabled = true;
FAutoConsoleVariableRef CVarChaosSolverSleepEnabled(TEXT("p.Chaos.Solver.SleepEnabled"), ChaosSolverSleepEnabled, TEXT(""));

bool ChaosSolverCollisionDefaultUseMaterialSleepThresholdsCVar = true;
FAutoConsoleVariableRef CVarChaosSolverCollisionDefaultUseMaterialSleepThresholds(TEXT("p.ChaosSolverCollisionDefaultUseMaterialSleepThresholds"), ChaosSolverCollisionDefaultUseMaterialSleepThresholdsCVar, TEXT("Enable material support for sleeping thresholds[def:true]"));

int32 ChaosSolverCollisionDefaultSleepCounterThresholdCVar = 20; 
FAutoConsoleVariableRef CVarChaosSolverCollisionDefaultSleepCounterThreshold(TEXT("p.ChaosSolverCollisionDefaultSleepCounterThreshold"), ChaosSolverCollisionDefaultSleepCounterThresholdCVar, TEXT("Default counter threshold for sleeping.[def:20]"));

Chaos::FRealSingle ChaosSolverCollisionDefaultLinearSleepThresholdCVar = 0.001f; // .001 unit mass cm
FAutoConsoleVariableRef CVarChaosSolverCollisionDefaultLinearSleepThreshold(TEXT("p.ChaosSolverCollisionDefaultLinearSleepThreshold"), ChaosSolverCollisionDefaultLinearSleepThresholdCVar, TEXT("Default linear threshold for sleeping.[def:0.001]"));

Chaos::FRealSingle ChaosSolverCollisionDefaultAngularSleepThresholdCVar = 0.0087f;  //~1/2 unit mass degree
FAutoConsoleVariableRef CVarChaosSolverCollisionDefaultAngularSleepThreshold(TEXT("p.ChaosSolverCollisionDefaultAngularSleepThreshold"), ChaosSolverCollisionDefaultAngularSleepThresholdCVar, TEXT("Default angular threshold for sleeping.[def:0.0087]"));

FPBDConstraintGraph::FPBDConstraintGraph() : VisitToken(0)
{
}


FPBDConstraintGraph::FPBDConstraintGraph(const TParticleView<FGeometryParticles>& Particles) : VisitToken(0)
{
	InitializeGraph(Particles);
}

int32 FPBDConstraintGraph::ReserveParticles(const int32 Num)
{
	const int32 NumFree = FreeIndexList.Num();
	int32 NumToAdd = NumFree - Num; // Can be negative
	if (NumToAdd > 0)
	{
		return 0;
	}
	NumToAdd = -NumToAdd; // Flip sign
	const int32 NumNodes = Nodes.Num();
	Nodes.SetNum(NumNodes + NumToAdd);
	FreeIndexList.Reserve(NumToAdd);
	for (int32 Counter = 0; Counter < NumToAdd; Counter++)
	{
		FreeIndexList.Push(NumNodes + Counter);
	}

	ParticleToNodeIndex.Reserve(ParticleToNodeIndex.Num() + NumToAdd);
	Visited.Reserve(Visited.Num() + NumToAdd);

	return NumToAdd;
}

/**
 * Bill added this.
 * Adds new Node to Nodes array when a new particle is created
 */

void FPBDConstraintGraph::ParticleAdd(FGeometryParticleHandle* AddedParticle)
{
	// GC Code creates particle then enables particle so end up calling this twice triggering ensure
	if (/*ensure*/ (!ParticleToNodeIndex.Contains(AddedParticle)))
	{
		const int32 NewNodeIndex = GetNextNodeIndex();
		FGraphNode& Node = Nodes[NewNodeIndex];
		ensure(Node.Edges.Num() == 0);
		ensure(Node.Island == INDEX_NONE);

		Node.Particle = AddedParticle->Handle();
		check(Node.Particle);
		ParticleToNodeIndex.Add(Node.Particle, NewNodeIndex);

		const int32 NewMinNum = NewNodeIndex + 1;
		const int32 NumToAdd = NewMinNum - Visited.Num();
		if (NumToAdd > 0)
			Visited.AddZeroed(NumToAdd);
		else
			Visited[NewNodeIndex] = 0;
	}
}

/**
 * Bill added this
 * Removes Node from Nodes array - marking it an unused, also clears ParticleToNodeIndex
 */

void FPBDConstraintGraph::ParticleRemove(FGeometryParticleHandle* RemovedParticle)
{
	if (ParticleToNodeIndex.Contains(RemovedParticle))
	{
		const int32 NodeIdx = ParticleToNodeIndex[RemovedParticle];
		FreeIndexList.Push(NodeIdx);

		FGraphNode& NodeRemoved = Nodes[NodeIdx];
		NodeRemoved.Edges.Empty();
		NodeRemoved.Particle = nullptr;
		NodeRemoved.Island = INDEX_NONE;

		Visited[NodeIdx]=0;
		ParticleToNodeIndex.Remove(RemovedParticle);
		UpdatedNodes.RemoveSwap(NodeIdx, false);
	}
}



int32 FPBDConstraintGraph::GetNextNodeIndex()
{
	int32 NewNodeIndex = Nodes.Num();
	if (FreeIndexList.Num() > 0)
	{
		NewNodeIndex = FreeIndexList.Pop();
	}

	if (Nodes.Num() <= NewNodeIndex)
	{
		Nodes.SetNum(NewNodeIndex + 1);
	}

	return NewNodeIndex;
}

/**
 * Called every frame, it used to clear all Nodes, Edges, ParticleToNodeIndex
 * then AddToGraph on constraint rules would fill up
 *
 * Now clears Edges and attempts to retain Nodes and ParticleToNodeIndex
 * It is still setting up nodes that don't have a constraint so wasted effort iterating over all nodes, better to iterate over constraints or don't fill out Nodes if they don't have a constraint
 */

void FPBDConstraintGraph::InitializeGraph(const TParticleView<FGeometryParticles>& Particles)
{
	const int32 NumNonDisabledParticles = Particles.Num();

	if(NumNonDisabledParticles && Nodes.Num()==0)
	{
		ensure(FreeIndexList.Num()==0);
		Nodes.Reset();
		Nodes.AddDefaulted(NumNonDisabledParticles);

		ParticleToNodeIndex.Reset();
		ParticleToNodeIndex.Reserve(NumNonDisabledParticles);
		{
			int32 Index = 0;
			for (auto& Particle : Particles)
			{
				FGraphNode& Node = Nodes[Index];
				Node.Particle = Particle.Handle();
				ParticleToNodeIndex.Add(Node.Particle, Index);
				++Index;
			}
		}

		Visited.Reset();
		Visited.AddZeroed(NumNonDisabledParticles);
	}
	else
	{
<<<<<<< HEAD
		if (!CHAOS_ENSURE(NumNonDisabledParticles <= Nodes.Num()))
=======
		if (!(NumNonDisabledParticles <= Nodes.Num())) 
>>>>>>> 3aae9151
		{
			for (auto& Particle : Particles)
			{
				if(!ParticleToNodeIndex.Contains(Particle.Handle()))
					ParticleAdd(Particle.Handle());
			}
		}

		// Update nodes may contain duplicate entries. To process in parallel we either need to prevent that, 
		// or ensure we only process the first entry of a dupe. We are doing the latter for now...
		UpdatedNodes.Sort();
		ParallelFor(UpdatedNodes.Num(), 
			[&](int32 Index)
			{
				if ((Index == 0) || (UpdatedNodes[Index] != UpdatedNodes[Index - 1]))
				{
					Nodes[UpdatedNodes[Index]].Island = INDEX_NONE;
					Nodes[UpdatedNodes[Index]].Edges.Empty();
					auto* Particle = Nodes[UpdatedNodes[Index]].Particle;
				    if (CHAOS_ENSURE(Particle))
				    {
						// This does NOT check if particle is actually dynamic. TODO confirm that this should happen to all nonDisabledParticles, not just dynamics.
						FPBDRigidParticleHandle* PBDRigid = Particle->CastToRigidParticle();
						if(PBDRigid && PBDRigid->ObjectState() != EObjectStateType::Kinematic)
					    {
						    PBDRigid->Island() = INDEX_NONE;
					    }
				    }
				}
			});
		UpdatedNodes.Empty();

	}

	Edges.Reset();

	//@todo(ocohen): Should we reset more than just the edges? What about bIsIslandPersistant?
	for (TArray<int32>& IslandConstraintList : IslandToConstraints)
	{
		IslandConstraintList.Reset();
	}
}


void FPBDConstraintGraph::ResetIslands(const TParticleView<FPBDRigidParticles>& PBDRigids)
{
	//@todo(ocohen): Should we reset more than just the edges? What about bIsIslandPersistant?
	for (TArray<int32>& IslandConstraintList : IslandToConstraints)
	{
		IslandConstraintList.Reset();
	}

	for(auto& PBDRigid : PBDRigids)	//@todo(ocohen): could go wide per island if we can get at the sets
	{
		const int32 Island = PBDRigid.Island();
		if (Island >= 0)
		{
			FGraphNode& Node = Nodes[ParticleToNodeIndex[PBDRigid.Handle()]];
			Node.Island = Island;
			for (int32 ConstraintDataIndex : Node.Edges)
			{
				IslandToConstraints[Island].Add(ConstraintDataIndex);
			}
		}
	}
}


void FPBDConstraintGraph::ReserveConstraints(const int32 NumConstraints)
{
	Edges.Reserve(Edges.Num() + NumConstraints);
}


void FPBDConstraintGraph::AddConstraint(const uint32 InContainerId, FConstraintHandle* InConstraintHandle, const TVec2<FGeometryParticleHandle*>& ConstrainedParticles)
{
	// Must have at least one constrained particle
	check((ConstrainedParticles[0]) || (ConstrainedParticles[1]));

	const int32 NewEdgeIndex = Edges.Num();
	FGraphEdge NewEdge;
	NewEdge.Data = { InContainerId, InConstraintHandle };

	if (ConstrainedParticles[0] && !ParticleToNodeIndex.Contains(ConstrainedParticles[0]))
	{
		ParticleAdd(ConstrainedParticles[0]);
	}
	if (ConstrainedParticles[1] && !ParticleToNodeIndex.Contains(ConstrainedParticles[1]))
	{
		ParticleAdd(ConstrainedParticles[1]);
	}

	int32* PNodeIndex0 = (ConstrainedParticles[0])? ParticleToNodeIndex.Find(ConstrainedParticles[0]) : nullptr;
	int32* PNodeIndex1 = (ConstrainedParticles[1])? ParticleToNodeIndex.Find(ConstrainedParticles[1]) : nullptr;
	if (ensure(PNodeIndex0 || PNodeIndex1))
	{
		if (PNodeIndex0)
		{
			NewEdge.FirstNode = *PNodeIndex0;
			Nodes[NewEdge.FirstNode].Particle = ConstrainedParticles[0];
			Nodes[NewEdge.FirstNode].Edges.Add(NewEdgeIndex);
			UpdatedNodes.Add(NewEdge.FirstNode);
		}
		if (PNodeIndex1)
		{
			NewEdge.SecondNode = *PNodeIndex1;
			Nodes[NewEdge.SecondNode].Particle = ConstrainedParticles[1];
			Nodes[NewEdge.SecondNode].Edges.Add(NewEdgeIndex);
			UpdatedNodes.Add(NewEdge.SecondNode);
		}

		Edges.Add(MoveTemp(NewEdge));
	}
}


<<<<<<< HEAD
void FPBDConstraintGraph::RemoveConstraint(const uint32 InContainerId, FConstraintHandle* InConstraintHandle, const TVector<TGeometryParticleHandle<FReal, 3>*, 2>& ConstrainedParticles)
=======
void FPBDConstraintGraph::RemoveConstraint(const uint32 InContainerId, FConstraintHandle* InConstraintHandle, const TVector<FGeometryParticleHandle*, 2>& ConstrainedParticles)
>>>>>>> 3aae9151
{
	check(InConstraintHandle);

	int32* PNodeIndex0 = (ConstrainedParticles[0]) ? ParticleToNodeIndex.Find(ConstrainedParticles[0]) : nullptr;
	int32* PNodeIndex1 = (ConstrainedParticles[1]) ? ParticleToNodeIndex.Find(ConstrainedParticles[1]) : nullptr;
	if (ensure(PNodeIndex0 || PNodeIndex1) )
	{
		if ( InContainerId < (uint32)Edges.Num() )
		{
			int32 Index0 = INDEX_NONE, Index1 = INDEX_NONE;
			if (PNodeIndex0) 
			{
				Nodes[*PNodeIndex0].Edges.Remove(InContainerId);
				Index0 = *PNodeIndex0;
			}
			if (PNodeIndex1)
			{
				Nodes[*PNodeIndex1].Edges.Remove(InContainerId);
				Index1 = *PNodeIndex1;
			}
			if (Edges[InContainerId].FirstNode == Index0 && Edges[InContainerId].SecondNode == Index1)
			{
				Edges[InContainerId] = FGraphEdge();
			}
		}
	}
}

const typename FPBDConstraintGraph::FConstraintData& FPBDConstraintGraph::GetConstraintData(int32 ConstraintDataIndex) const
{
	return Edges[ConstraintDataIndex].Data;
}


void FPBDConstraintGraph::UpdateIslands(const TParticleView<FPBDRigidParticles>& PBDRigids, FPBDRigidsSOAs& Particles)
{
	// Maybe expose a memset style function for this instead of iterating
	for (auto& PBDRigid : PBDRigids)
	{
		PBDRigid.Island() = INDEX_NONE;
		// When enabling particle from a break, if the object state is static, then when Enabled the paticle doesn't get added
		// to the constraint graph however the particle appears in GetNonDisabledDynamicView() so this ensure fires
		if (!/*ensure*/(ParticleToNodeIndex.Contains(PBDRigid.Handle())))
		{
			ParticleAdd(PBDRigid.Handle());
		}
	}
	ComputeIslands(PBDRigids, Particles);
}


DECLARE_CYCLE_STAT(TEXT("IslandGeneration2"), STAT_IslandGeneration2, STATGROUP_Chaos);


void FPBDConstraintGraph::ComputeIslands(const TParticleView<FPBDRigidParticles>& PBDRigids, FPBDRigidsSOAs& Particles)
{
	SCOPE_CYCLE_COUNTER(STAT_IslandGeneration2);

	int32 NextIsland = 0;
	TArray<TSet<FGeometryParticleHandle*>> NewIslandParticles;
	TArray<int32> NewIslandToSleepCount;

	VisitToken++;
	if (VisitToken==0)
	{
		VisitToken++;
	}

	// Instead of iterating over every node to reset Island, only iterate over the ones we care about for the following ComputeIslands algorithm to work 
	ParallelFor(Edges.Num(), [&](int32 Idx)
	{
		const FGraphEdge& Edge = Edges[Idx];
		Nodes[Edge.FirstNode].Island = INDEX_NONE;
		if (Edge.SecondNode != -1)
		{
			Nodes[Edge.SecondNode].Island = INDEX_NONE;
		}
	});

	IslandToData.Reset();

	for (auto& Particle : PBDRigids)
	{
		auto* ParticleHandle = Particle.Handle();
		int32 Idx = ParticleToNodeIndex[ParticleHandle];  // ryan - FAILS!
		// selective reset of islands, don't reset if has been visited due to being edge connected to earlier processed node
		if (Visited[Idx] && Visited[Idx] != VisitToken)
		{
			Nodes[Idx].Island = INDEX_NONE;
			Visited[Idx] = VisitToken;
		}

		if (Nodes[Idx].Island >= 0)
		{
			// Island is already known - it was visited in ComputeIsland for a previous node
			continue;
		}

		TSet<FGeometryParticleHandle*> SingleIslandParticles;
		const bool bNeedsResim = ComputeIsland(Idx, NextIsland, SingleIslandParticles);

		if (SingleIslandParticles.Num())
		{
			NewIslandParticles.SetNum(NextIsland + 1);
			NewIslandParticles[NextIsland] = MoveTemp(SingleIslandParticles);
			NextIsland++;
			//if this is too slow when not doing resim, pass template in
			IslandToData.AddDefaulted();
			IslandToData.Last().bNeedsResim = bNeedsResim;
		}
	}

	check(IslandToData.Num() == NextIsland);
	IslandToConstraints.SetNum(NextIsland);

	for (int32 EdgeIndex = 0; EdgeIndex < Edges.Num(); ++EdgeIndex)
	{
		const FGraphEdge& Edge = Edges[EdgeIndex];
		int32 FirstIsland = (Edge.FirstNode != INDEX_NONE) ? Nodes[Edge.FirstNode].Island : INDEX_NONE;
		int32 SecondIsland = (Edge.SecondNode != INDEX_NONE) ? Nodes[Edge.SecondNode].Island : INDEX_NONE;
		check(FirstIsland == SecondIsland || FirstIsland == INDEX_NONE || SecondIsland == INDEX_NONE);

		int32 Island = (FirstIsland != INDEX_NONE) ? FirstIsland : SecondIsland;
		
		// @todo(ccaulfield): should check(Island >= 0) when we disable particles properly
		if (Island >= 0)
		{
			IslandToConstraints[Island].Add(EdgeIndex);
		}
	}

	NewIslandToSleepCount.SetNum(NewIslandParticles.Num());

	if (NewIslandParticles.Num())
	{
		for (int32 Island = 0; Island < NewIslandParticles.Num(); ++Island)
		{
			NewIslandToSleepCount[Island] = 0;
			const bool bNeedsResim = IslandToData[Island].bNeedsResim;
			for (FGeometryParticleHandle* Particle : NewIslandParticles[Island])
			{
				FPBDRigidParticleHandle* PBDRigid = Particle->CastToRigidParticle();
				if (PBDRigid && PBDRigid->ObjectState() != EObjectStateType::Kinematic)
				{
					PBDRigid->Island() = Island;
					if(bNeedsResim)
					{
						if(PBDRigid->SyncState() == ESyncState::InSync)
						{
							//mark as soft desync, we may end up with exact same output
							PBDRigid->SetSyncState(ESyncState::SoftDesync);
						}
					}
				}
			}
		}
		// Force consistent state if no previous islands
		if (!IslandToParticles.Num())
		{
			for (int32 Island = 0; Island < NewIslandParticles.Num(); ++Island)
			{
				IslandToData[Island].bIsIslandPersistant = true;
				bool bSleepState = true;

				for (FGeometryParticleHandle* Particle : NewIslandParticles[Island])
				{
					if (Particle->ObjectState() != EObjectStateType::Static && !Particle->Sleeping())
					{
						bSleepState = false;
						break;
					}
				}

				for (FGeometryParticleHandle* Particle : NewIslandParticles[Island])
				{
					if (Particle->Sleeping() && !bSleepState)
					{
						Particles.ActivateParticle(Particle); 	//todo: record state change for array reorder
					}

					FPBDRigidParticleHandle* PBDRigid = Particle->CastToRigidParticle();
					if(PBDRigid)
					{
						const EObjectStateType CurrState = PBDRigid->ObjectState();
						if(CurrState == EObjectStateType::Kinematic || CurrState == EObjectStateType::Static)
						{
							// Statics and kinematics can't have sleeping states so don't attempt to set one.
							break;
						}

						if (!Particle->Sleeping() && bSleepState)
						{
							Particles.DeactivateParticle(Particle); 	//todo: record state change for array reorder
							PBDRigid->V() = FVec3(0);
							PBDRigid->W() = FVec3(0);
						}

						PBDRigid->SetSleeping(bSleepState);
					}

					if (Particle->Sleeping())
					{
						Particles.DeactivateParticle(Particle);	//todo: record state change for array reorder (function could return true/false)
					}
				}
			}
		}

		for (int32 Island = 0; Island < IslandToParticles.Num(); ++Island)
		{
			bool bIsSameIsland = true;

			// Non-kinematic particles were removed from the island
			int32 OtherIsland = -1;

			for (FGeometryParticleHandle* Particle : IslandToParticles[Island])
			{
				if (CHAOS_ENSURE(Particle))
				{
					FPBDRigidParticleHandle* PBDRigid = Particle->CastToRigidParticle();

					if (PBDRigid && PBDRigid->ObjectState() == EObjectStateType::Kinematic && PBDRigid->V().SizeSquared() > 0)
					{
						bIsSameIsland = false;
						break;
					}

					const bool bIsDynamic = PBDRigid && PBDRigid->ObjectState() != EObjectStateType::Kinematic;

					if (bIsDynamic && PBDRigid->PreObjectState() == EObjectStateType::Kinematic)
					{
						bIsSameIsland = false;
						break;
					}
					
					int32 TmpIsland = bIsDynamic ? PBDRigid->Island() : INDEX_NONE; //question: should we even store non dynamics in this array?

					if (OtherIsland == INDEX_NONE && TmpIsland >= 0)
					{
						OtherIsland = TmpIsland;
					}
					else
					{
						if (TmpIsland >= 0 && OtherIsland != TmpIsland)
						{
							bIsSameIsland = false;
							break;
						}
					}
				}
			}

			// Kinematic particles were removed from the island. This needs to be called after OtherIsland is available.
			if (bIsSameIsland && OtherIsland >= 0)
			{
				for (FGeometryParticleHandle* Particle : IslandToParticles[Island])
				{
					if (CHAOS_ENSURE(Particle))
					{
						FPBDRigidParticleHandle* PBDRigid = Particle->CastToRigidParticle();

						// If an island has many kinematic particles, this could be slow.
						if (PBDRigid && PBDRigid->ObjectState() == EObjectStateType::Kinematic && !NewIslandParticles[OtherIsland].Contains(PBDRigid))
						{
							bIsSameIsland = false;
							break;
						}
					}
				}
			}

			// A new object entered the island or the island is entirely new particles
			if (bIsSameIsland && (OtherIsland == INDEX_NONE || NewIslandParticles[OtherIsland].Num() != IslandToParticles[Island].Num()))
			{
				bIsSameIsland = false;
			}

			// Find out if we need to activate island
			if (bIsSameIsland)
			{
				NewIslandToSleepCount[OtherIsland] = IslandToSleepCount[Island];
			}
			else
			{
				for (TGeometryParticleHandle<FReal, 3>* Particle : IslandToParticles[Island])
				{
					if (CHAOS_ENSURE(Particle))
					{
						TPBDRigidParticleHandle<FReal, 3>* PBDRigid = Particle->CastToRigidParticle();
						if (PBDRigid && PBDRigid->ObjectState() != EObjectStateType::Kinematic)
						{
							Particles.ActivateParticle(Particle);
						}
					}
				}
			}

			// #BG Necessary? Should we ever not find an island?
			if (OtherIsland != INDEX_NONE)
			{
				IslandToData[OtherIsland].bIsIslandPersistant = bIsSameIsland;
			}
		}
	}

	IslandToParticles.Reset();
	IslandToParticles.Reserve(NewIslandParticles.Num());
	for (int32 Island = 0; Island < NewIslandParticles.Num(); ++Island)
	{
		IslandToParticles.Emplace(NewIslandParticles[Island].Array());
	}
	IslandToSleepCount = MoveTemp(NewIslandToSleepCount);

	check(IslandToParticles.Num() == IslandToSleepCount.Num());
	check(IslandToParticles.Num() == IslandToConstraints.Num());
	check(IslandToParticles.Num() == IslandToData.Num());
	// @todo(ccaulfield): make a more complex unit test to check island integrity
	//checkSlow(CheckIslands(InParticles, ActiveIndices));
}


bool FPBDConstraintGraph::ComputeIsland(const int32 InNode, const int32 Island, TSet<FGeometryParticleHandle *>& ParticlesInIsland)
{
	TQueue<int32> NodeQueue;
	NodeQueue.Enqueue(InNode);
	bool bIslandNeedsToResim = false;
	while (!NodeQueue.IsEmpty())
	{
		int32 NodeIndex;
		NodeQueue.Dequeue(NodeIndex);
		FGraphNode& Node = Nodes[NodeIndex];

		if (Node.Island >= 0)
		{
			check(Node.Island == Island);
			continue;
		}

		if(!bIslandNeedsToResim)
		{
			//if even one particle is soft/hard desync we must resim the entire island (when resim is used)
			//seems cheap enough so just always do it, if slow pass resim template in here
			bIslandNeedsToResim = Node.Particle->SyncState() != ESyncState::InSync;
		}

		FPBDRigidParticleHandle* RigidHandle = Node.Particle->CastToRigidParticle();
		const bool isRigidDynamic = RigidHandle && RigidHandle->ObjectState() != EObjectStateType::Kinematic;  //??

		ParticlesInIsland.Add(Node.Particle);
		if (isRigidDynamic == false)
		{
			continue;
		}

		// @todo(ccaulfield): we don't handle enable/disable properly so this breaks
		//if (RigidHandle->Disabled())
		//{
		//	continue;
		//}

		Node.Island = Island;
		Visited[NodeIndex] = VisitToken;

		for (const int32 EdgeIndex : Node.Edges)
		{
			const FGraphEdge& Edge = Edges[EdgeIndex];
			int32 OtherNode = INDEX_NONE;
			if (NodeIndex == Edge.FirstNode)
			{
				OtherNode = Edge.SecondNode;
			}
			if (NodeIndex == Edge.SecondNode)
			{
				OtherNode = Edge.FirstNode;
			}
			if (OtherNode != INDEX_NONE)
			{
				NodeQueue.Enqueue(OtherNode);
			}
		}
	}

	return bIslandNeedsToResim;
}

bool FPBDConstraintGraph::SleepInactive(const int32 Island, const TArrayCollectionArray<TSerializablePtr<FChaosPhysicsMaterial>>& PerParticleMaterialAttributes, const THandleArray<FChaosPhysicsMaterial>& SolverPhysicsMaterials)
{
	if (!ChaosSolverSleepEnabled)
	{
		return false;
	}

	FReal LinearSleepingThreshold = FLT_MAX;
	FReal AngularSleepingThreshold = FLT_MAX;
	int32 SleepCounterThreshold = 0;

	const TArray<FGeometryParticleHandle*>& IslandParticles = GetIslandParticles(Island);
	check(IslandParticles.Num());

	if (!IslandToData[Island].bIsIslandPersistant)
	{
		return false;
	}

	int32& IslandSleepCount = IslandToSleepCount[Island];

	FReal MaxLinearSpeed2 = 0.f;
	FReal MaxAngularSpeed2 = 0.f;
	int32 NumDynamicParticles = 0;

	for (FGeometryParticleHandle* Particle : IslandParticles)
	{
		if (FPBDRigidParticleHandle* PBDRigid = Particle->CastToRigidParticle())
		{
			if (PBDRigid->ObjectState() == EObjectStateType::Dynamic)
			{
				NumDynamicParticles++;

				const FReal LinearSpeed2 = PBDRigid->VSmooth().SizeSquared();
				MaxLinearSpeed2 = FMath::Max(LinearSpeed2,MaxLinearSpeed2);

				const FReal AngularSpeed2 = PBDRigid->WSmooth().SizeSquared();
				MaxAngularSpeed2 = FMath::Max(AngularSpeed2,MaxAngularSpeed2);

				bool bThresholdsSet = false;
				if (TSerializablePtr<FChaosPhysicsMaterial> PhysicsMaterial = Particle->AuxilaryValue(PerParticleMaterialAttributes))
				{
					LinearSleepingThreshold = FMath::Min(LinearSleepingThreshold, PhysicsMaterial->SleepingLinearThreshold);
					AngularSleepingThreshold = FMath::Min(AngularSleepingThreshold, PhysicsMaterial->SleepingAngularThreshold);
					SleepCounterThreshold = FMath::Max(SleepCounterThreshold, PhysicsMaterial->SleepCounterThreshold);
					bThresholdsSet = true;
				}
				else if (PBDRigid->ShapesArray().Num())
				{
					if (FPerShapeData* PerShapeData = PBDRigid->ShapesArray()[0].Get())
					{
						if (PerShapeData->GetMaterials().Num())
						{
							if (FChaosPhysicsMaterial* Material = SolverPhysicsMaterials.Get(PBDRigid->ShapesArray()[0].Get()->GetMaterials()[0].InnerHandle))
							{
								LinearSleepingThreshold = FMath::Min(LinearSleepingThreshold, Material->SleepingLinearThreshold);
								AngularSleepingThreshold = FMath::Min(AngularSleepingThreshold, Material->SleepingAngularThreshold);
								SleepCounterThreshold = FMath::Max(SleepCounterThreshold, Material->SleepCounterThreshold);
								bThresholdsSet = true;
							}
						}
					}
				}

				if (!bThresholdsSet)
				{
					LinearSleepingThreshold = FMath::Min(LinearSleepingThreshold, ChaosSolverCollisionDefaultLinearSleepThresholdCVar);
					AngularSleepingThreshold = FMath::Min(AngularSleepingThreshold, ChaosSolverCollisionDefaultAngularSleepThresholdCVar);
					SleepCounterThreshold = FMath::Max(SleepCounterThreshold, ChaosSolverCollisionDefaultSleepCounterThresholdCVar);
				}
			}
		}
	}

	if (NumDynamicParticles == 0)
	{
		// prevent divide by zero - all particles much be sleeping/disabled already
		return false;
	}

	const FReal MaxLinearSpeed = FMath::Sqrt(MaxLinearSpeed2);
	const FReal MaxAngularSpeed = FMath::Sqrt(MaxAngularSpeed2);

	if (MaxLinearSpeed < LinearSleepingThreshold && MaxAngularSpeed < AngularSleepingThreshold)
	{
		if (IslandSleepCount >= SleepCounterThreshold)
		{
			return true;
		}
		else
		{
			IslandSleepCount++;
		}
	}
	else
	{
		//Reset sleep count since island is awake
		IslandSleepCount = 0;
	}

	return false;
}


<<<<<<< HEAD
void FPBDConstraintGraph::WakeIsland(TPBDRigidsSOAs<FReal, 3>& Particles, const int32 Island)
{
	if (Island < IslandToParticles.Num())
	{
		for (TGeometryParticleHandle<FReal, 3> * Particle : IslandToParticles[Island])
		{
			TPBDRigidParticleHandle<FReal, 3>* PBDRigid = Particle->CastToRigidParticle();
=======
void FPBDConstraintGraph::WakeIsland(FPBDRigidsSOAs& Particles, const int32 Island)
{
	if (Island < IslandToParticles.Num())
	{
		for (FGeometryParticleHandle * Particle : IslandToParticles[Island])
		{
			FPBDRigidParticleHandle* PBDRigid = Particle->CastToRigidParticle();
>>>>>>> 3aae9151
			if (PBDRigid && PBDRigid->ObjectState() != EObjectStateType::Kinematic)
			{
				if (PBDRigid->Sleeping())
				{
					PBDRigid->SetSleeping(false);
					Particles.EnableParticle(Particle);
				}
			}
		}
		IslandToSleepCount[Island] = 0;
	}
}


/*
void FPBDConstraintGraph::ReconcileIslands()
{
	for (int32 Island = 0; Island < IslandToParticles.Num(); ++Island)
	{
		bool IsSleeping = true;
		bool IsSet = false;
		for (FGeometryParticleHandle* Particle : IslandToParticles[Island])
		{
			if (Particle->ObjectState() == EObjectStateType::Static)
			{
				continue;
			}
			if (!IsSet)
			{
				IsSet = true;
				IsSleeping = Particle->Sleeping();
			}
			if (Particle->Sleeping() != IsSleeping)
			{
				WakeIsland(Island);
				break;
			}
		}
	}
}
*/

void FPBDConstraintGraph::EnableParticle(FGeometryParticleHandle* Particle, const FGeometryParticleHandle* ParentParticle)
{
	if (ParentParticle)
	{
		const FPBDRigidParticleHandle* ParentPBDRigid = ParentParticle->CastToRigidParticle();
		if(ParentPBDRigid && ParentPBDRigid->ObjectState() == EObjectStateType::Dynamic)
		{
			ParticleAdd(Particle);

			FPBDRigidParticleHandle* ChildPBDRigid = Particle->CastToRigidParticle();
			if(ChildPBDRigid && ChildPBDRigid->ObjectState() == EObjectStateType::Dynamic)
			{
				const int32 Island = ParentPBDRigid->Island();
				ChildPBDRigid->Island() = Island;

				// If our parent had a valid island, add the child to it.
				if (IslandToParticles.IsValidIndex(Island))
				{
					IslandToParticles[Island].Add(Particle);
				}

				const bool SleepState = ParentPBDRigid->Sleeping();
				ChildPBDRigid->SetSleeping(SleepState);	//todo: need to let evolution know to reorder arrays
			}
			else
			{
				ensure(false);	//this should never happen
			}
		}
	}
}


void FPBDConstraintGraph::DisableParticle(FGeometryParticleHandle* Particle)
{
	FPBDRigidParticleHandle* PBDRigid = Particle->CastToRigidParticle();
	if(PBDRigid && PBDRigid->ObjectState() != EObjectStateType::Kinematic)
	{
		const int32 Island = PBDRigid->Island();
		if (Island != INDEX_NONE)
		{
			PBDRigid->Island() = INDEX_NONE;

			// @todo(ccaulfield): optimize
			if (ensure(IslandToParticles.IsValidIndex(Island)))
			{
				int32 IslandParticleArrayIdx = IslandToParticles[Island].Find(Particle);
				check(IslandParticleArrayIdx != INDEX_NONE);
				IslandToParticles[Island].RemoveAtSwap(IslandParticleArrayIdx);
			}
		}

	}
	else
	{
		// Kinematic & Static particles are included in IslandToParticles, however we cannot use islands to look them up.
		// TODO find faster removal method?
		for (TArray<FGeometryParticleHandle*>& IslandParticles : IslandToParticles)
		{
			IslandParticles.RemoveSingleSwap(Particle);
		}
	}

	ParticleRemove(Particle);
}


void FPBDConstraintGraph::DisableParticles(const TSet<FGeometryParticleHandle *>& Particles)
{
	// @todo(ccaulfield): optimize
	for (FGeometryParticleHandle* Particle : Particles)
	{
		DisableParticle(Particle);
	}
}


bool FPBDConstraintGraph::CheckIslands(const TArray<FGeometryParticleHandle *>& Particles)
{
	bool bIsValid = true;

	// Check that no particles are in multiple islands
	TSet<FGeometryParticleHandle*> IslandParticlesUnionSet;
	IslandParticlesUnionSet.Reserve(Particles.Num());
	for (int32 Island = 0; Island < IslandToParticles.Num(); ++Island)
	{
		TSet<FGeometryParticleHandle*> IslandParticlesSet = TSet<FGeometryParticleHandle*>(IslandToParticles[Island]);
		TSet<FGeometryParticleHandle*> IslandParticlesIntersectSet = IslandParticlesUnionSet.Intersect(IslandParticlesSet);
		if (IslandParticlesIntersectSet.Num() > 0)
		{
			// This islands contains particles that were in a previous island.
			// This is ok only if those particles are static
			for (FGeometryParticleHandle* Particle : IslandParticlesIntersectSet)
			{
				if (Particle->CastToRigidParticle() && Particle->ObjectState() == EObjectStateType::Dynamic)
				{
					UE_LOG(LogChaos, Error, TEXT("Island %d contains non-static particle that is also in another Island"), Island);	//todo: add better logging for bad particle
					bIsValid = false;
				}
			}
		}
		IslandParticlesUnionSet = IslandParticlesUnionSet.Union(IslandParticlesSet);
	}

	// Check that no constraints refer in the same island
	TSet<int32> IslandConstraintDataUnionSet;
	IslandConstraintDataUnionSet.Reserve(Edges.Num());
	for (int32 Island = 0; Island < IslandToConstraints.Num(); ++Island)
	{
		TSet<int32> IslandConstraintDataSet = TSet<int32>(IslandToConstraints[Island]);
		TSet<int32> IslandConstraintDataIntersectSet = IslandConstraintDataUnionSet.Intersect(IslandConstraintDataSet);
		if (IslandConstraintDataIntersectSet.Num() > 0)
		{
			// This islands contains constraints that were in a previous island
			UE_LOG(LogChaos, Error, TEXT("Island %d contains Constraints in another Island"), Island);
			bIsValid = false;
		}
		IslandConstraintDataUnionSet = IslandConstraintDataUnionSet.Union(IslandConstraintDataSet);
	}

	return bIsValid;
}<|MERGE_RESOLUTION|>--- conflicted
+++ resolved
@@ -166,11 +166,7 @@
 	}
 	else
 	{
-<<<<<<< HEAD
-		if (!CHAOS_ENSURE(NumNonDisabledParticles <= Nodes.Num()))
-=======
 		if (!(NumNonDisabledParticles <= Nodes.Num())) 
->>>>>>> 3aae9151
 		{
 			for (auto& Particle : Particles)
 			{
@@ -287,11 +283,7 @@
 }
 
 
-<<<<<<< HEAD
-void FPBDConstraintGraph::RemoveConstraint(const uint32 InContainerId, FConstraintHandle* InConstraintHandle, const TVector<TGeometryParticleHandle<FReal, 3>*, 2>& ConstrainedParticles)
-=======
 void FPBDConstraintGraph::RemoveConstraint(const uint32 InContainerId, FConstraintHandle* InConstraintHandle, const TVector<FGeometryParticleHandle*, 2>& ConstrainedParticles)
->>>>>>> 3aae9151
 {
 	check(InConstraintHandle);
 
@@ -781,23 +773,13 @@
 }
 
 
-<<<<<<< HEAD
-void FPBDConstraintGraph::WakeIsland(TPBDRigidsSOAs<FReal, 3>& Particles, const int32 Island)
+void FPBDConstraintGraph::WakeIsland(FPBDRigidsSOAs& Particles, const int32 Island)
 {
 	if (Island < IslandToParticles.Num())
 	{
-		for (TGeometryParticleHandle<FReal, 3> * Particle : IslandToParticles[Island])
-		{
-			TPBDRigidParticleHandle<FReal, 3>* PBDRigid = Particle->CastToRigidParticle();
-=======
-void FPBDConstraintGraph::WakeIsland(FPBDRigidsSOAs& Particles, const int32 Island)
-{
-	if (Island < IslandToParticles.Num())
-	{
 		for (FGeometryParticleHandle * Particle : IslandToParticles[Island])
 		{
 			FPBDRigidParticleHandle* PBDRigid = Particle->CastToRigidParticle();
->>>>>>> 3aae9151
 			if (PBDRigid && PBDRigid->ObjectState() != EObjectStateType::Kinematic)
 			{
 				if (PBDRigid->Sleeping())
