// Copyright Epic Games, Inc. All Rights Reserved.
#include "Chaos/Convex.h"
#include "Chaos/GJK.h"
#include "Chaos/Sphere.h"

//PRAGMA_DISABLE_OPTIMIZATION

//PRAGMA_DISABLE_OPTIMIZATION

namespace Chaos
{
<<<<<<< HEAD

	// Convex margin type. The margin is required for stable GJK/EPA collision detection
	//	0: no margins
	//	1: external margin. This is the easiest to implement, but the result is that convex shapes grow in size, so there will be gaps between them. Does not work yet - needs to handle scale
	//	2: internal margin: This is the nicest solution as it does not affect overall convex size. Does not work yet - needs to handle scale (but this may be impossible)
	//
	int32 Chaos_Collision_ConvexMarginType = 0;
	FAutoConsoleVariableRef  CVarChaos_Collision_ConvexMarginType(TEXT("p.Chaos.Collision.ConvexMarginType"), Chaos_Collision_ConvexMarginType, TEXT("How the handle margins on convex shapes. 0 - No margin; 1 - External margin; 2 - Internal margin (WIP)"));
=======
	bool FConvex::Raycast(const FVec3& StartPoint, const FVec3& Dir, const FReal Length, const FReal Thickness, FReal& OutTime, FVec3& OutPosition, FVec3& OutNormal, int32& OutFaceIndex) const
	{
		OutFaceIndex = INDEX_NONE;	//finding face is expensive, should be called directly by user
		const FRigidTransform3 StartTM(StartPoint, FRotation3::FromIdentity());
		const TSphere<FReal, 3> Sphere(FVec3(0), Thickness);
		return GJKRaycast(*this, Sphere, StartTM, Dir, Length, OutTime, OutPosition, OutNormal);
	}
>>>>>>> 3aae9151


	int32 FConvex::FindMostOpposingFace(const FVec3& Position, const FVec3& UnitDir, int32 HintFaceIndex, FReal SearchDist) const
	{
		SearchDist = FMath::Max(SearchDist,FMath::Abs(BoundingBox().Extents().GetAbsMax()) * 1e-4f);
		//todo: use hill climbing
		int32 MostOpposingIdx = INDEX_NONE;
		FReal MostOpposingDot = TNumericLimits<FReal>::Max();
		for (int32 Idx = 0; Idx < Planes.Num(); ++Idx)
		{
			const TPlaneConcrete<FReal, 3>& Plane = Planes[Idx];
			const FReal Distance = Plane.SignedDistance(Position);
			if (FMath::Abs(Distance) < SearchDist)
			{
				// TPlane has an override for Normal() that doesn't call PhiWithNormal().
				const FReal Dot = FVec3::DotProduct(Plane.Normal(), UnitDir);
				if (Dot < MostOpposingDot)
				{
					MostOpposingDot = Dot;
					MostOpposingIdx = Idx;
				}
			}
		}
		CHAOS_ENSURE(MostOpposingIdx != INDEX_NONE);
		return MostOpposingIdx;
	}

	// @todo(chaos): dedupe from above. Only difference is use of TPlaneConcrete<FReal, 3>::MakeScaledUnsafe
	int32 FConvex::FindMostOpposingFaceScaled(const FVec3& Position, const FVec3& UnitDir, int32 HintFaceIndex, FReal SearchDist, const FVec3& Scale) const
	{
		// Use of Scale.Max() is a bit dodgy, but the whole thing is fuzzy anyway
		SearchDist = FMath::Max(Scale.Max() * SearchDist, FMath::Abs(BoundingBox().Extents().GetAbsMax()) * 1e-4f);

		//todo: use hill climbing
		int32 MostOpposingIdx = INDEX_NONE;
		FReal MostOpposingDot = TNumericLimits<FReal>::Max();
		for (int32 Idx = 0; Idx < Planes.Num(); ++Idx)
		{
			const TPlaneConcrete<FReal, 3> Plane = TPlaneConcrete<FReal, 3>::MakeScaledUnsafe(Planes[Idx], Scale);
			const FReal Distance = Plane.SignedDistance(Position);
			if (FMath::Abs(Distance) < SearchDist)
			{
				// TPlane has an override for Normal() that doesn't call PhiWithNormal().
				const FReal Dot = FVec3::DotProduct(Plane.Normal(), UnitDir);
				if (Dot < MostOpposingDot)
				{
					MostOpposingDot = Dot;
					MostOpposingIdx = Idx;
				}
			}
		}
		CHAOS_ENSURE(MostOpposingIdx != INDEX_NONE);
		return MostOpposingIdx;
	}


	int32 FConvex::FindClosestFaceAndVertices(const FVec3& Position, TArray<FVec3>& FaceVertices, FReal SearchDist) const
	{
		//
		//  @todo(chaos) : Collision Manifold 
		//     Create a correspondence between the faces and surface particles on construction.
		//     The correspondence will provide an index between the Planes and the Vertices,
		//     removing the need for the exhaustive search here. 
		//

		int32 ReturnIndex = INDEX_NONE;
		TSet<int32> IncludedParticles;
		for (int32 Idx = 0; Idx < Planes.Num(); ++Idx)
		{
			const TPlaneConcrete<FReal, 3>& Plane = Planes[Idx];
			FReal AbsOfSignedDistance = FMath::Abs(Plane.SignedDistance(Position));
			if (AbsOfSignedDistance < SearchDist)
			{
				for (int32 Fdx = 0; Fdx < (int32)Vertices.Num(); Fdx++)
				{
					if (!IncludedParticles.Contains(Fdx))
					{
						if (FMath::Abs(Plane.SignedDistance(Vertices[Fdx])) < SearchDist)
						{
							FaceVertices.Add(Vertices[Fdx]);
							IncludedParticles.Add(Fdx);
						}
					}
				}
				ReturnIndex = Idx;
			}
		}
		return ReturnIndex;
	}

	int32 FConvex::GetMostOpposingPlane(const FVec3& Normal) const
	{
<<<<<<< HEAD
		// @todo(chaos): this approach assumes we never have conincident planes, which at the moment is not true.
		// Need to make sure convex hull is cleaned up so that there are n-gon faces so this is unique
=======
>>>>>>> 3aae9151
		// @todo(chaos): use hill climbing
		int32 MostOpposingIdx = INDEX_NONE;
		FReal MostOpposingDot = TNumericLimits<FReal>::Max();
		for (int32 Idx = 0; Idx < Planes.Num(); ++Idx)
		{
			const TPlaneConcrete<FReal, 3>& Plane = Planes[Idx];
			const FReal Dot = FVec3::DotProduct(Plane.Normal(), Normal);
			if (Dot < MostOpposingDot)
			{
				MostOpposingDot = Dot;
				MostOpposingIdx = Idx;
			}
		}
		CHAOS_ENSURE(MostOpposingIdx != INDEX_NONE);
		return MostOpposingIdx;
	}

<<<<<<< HEAD
	int32 FConvex::GetMostOpposingPlaneWithVertex(int32 VertexIndex, const FVec3& Normal) const
	{
		TArrayView<const int32> VertexPlaneIndices = GetVertexPlanes(VertexIndex);

		if ((VertexIndex == INDEX_NONE) || (VertexPlaneIndices.Num() == 0))
		{
			return GetMostOpposingPlane(Normal);
		}

		int32 MostOpposingIdx = INDEX_NONE;
		FReal MostOpposingDot = TNumericLimits<FReal>::Max();
		for (int32 VertexPlaneIndex = 0; VertexPlaneIndex < VertexPlaneIndices.Num(); ++VertexPlaneIndex)
		{
			const int32 PlaneIndex = VertexPlaneIndices[VertexPlaneIndex];
			const TPlaneConcrete<FReal, 3>& Plane = Planes[PlaneIndex];
			const FReal Dot = FVec3::DotProduct(Plane.Normal(), Normal);
			if (Dot < MostOpposingDot)
			{
				MostOpposingDot = Dot;
				MostOpposingIdx = PlaneIndex;
=======
	int32 FConvex::GetMostOpposingPlaneScaled(const FVec3& Normal, const FVec3& Scale) const
	{
		// NOTE: We cannot just call the scale-less version like we can for box, even if we unscale the normal
		// @todo(chaos): use hill climbing
		int32 MostOpposingIdx = INDEX_NONE;
		FReal MostOpposingDot = TNumericLimits<FReal>::Max();
		for (int32 Idx = 0; Idx < Planes.Num(); ++Idx)
		{
			const TPlaneConcrete<FReal, 3>& Plane = Planes[Idx];
			const FVec3 ScaledNormal = (Plane.Normal() / Scale).GetSafeNormal();
			const FReal Dot = FVec3::DotProduct(ScaledNormal, Normal);
			if (Dot < MostOpposingDot)
			{
				MostOpposingDot = Dot;
				MostOpposingIdx = Idx;
>>>>>>> 3aae9151
			}
		}
		CHAOS_ENSURE(MostOpposingIdx != INDEX_NONE);
		return MostOpposingIdx;
	}

<<<<<<< HEAD
	TArrayView<const int32> FConvex::GetVertexPlanes(int32 VertexIndex) const
	{
		if (StructureData.IsValid())
		{
			return StructureData.GetVertexPlanes(VertexIndex);
		}

		static TArray<const int32> EmptyPlanes;
		return MakeArrayView(EmptyPlanes);
	}

	TArrayView<const int32> FConvex::GetPlaneVertices(int32 FaceIndex) const
	{
		if (StructureData.IsValid())
		{
			return StructureData.GetPlaneVertices(FaceIndex);
		}

		static TArray<const int32> EmptyVertices;
		return MakeArrayView(EmptyVertices);
	}

	// Store the structure data with the convex. This is used by manifold generation, for example
	void FConvex::CreateStructureData(TArray<TArray<int32>>&& PlaneVertexIndices)
	{
		StructureData.SetPlaneVertices(MoveTemp(PlaneVertexIndices), SurfaceParticles.Size());
	}


	// Reduce the core convex shape by the specified margin. For this we need to:
	//	- move all planes in my the margin
	//	- regenerate the set of points from the planes (some points might merge depending on face size and margin size)
	//	- remove any unused planes (if points were removed, some planes are probably no longer contributing)
	//
	// @todo(chaos): optimize memory use
	// @todo(chaos): optimize point rejection
	void FConvex::ApplyMargin(FReal InMargin)
	{
		if (InMargin <= 0.0f)
		{ 
			return;
		}

		// If margins are disabled, do nothing
		if (Chaos_Collision_ConvexMarginType == 0)
		{
			return;
		}

		SetMargin(InMargin);

		// If we are using external margin (i.e., the shape effectively grows by the margin size) we just need to adjust the bounds.
		if (Chaos_Collision_ConvexMarginType == 1)
		{
			LocalBoundingBox.Thicken(GetMargin());
		}

		// If we want a margin without affecting the total size of the shape, we need to recalculate all the planes and points/
		// @todo(chaos): this is not supported except for experimantation because Convex shapes are cooked and reused, but they can be non-uniformly
		// scaled on a per-instance basis, so we really need a runtime solution. This is hard...
		if (Chaos_Collision_ConvexMarginType == 2)
		{
			ShrinkCore(GetMargin());
		}
	}

	void FConvex::ShrinkCore(const FReal InMargin)
	{
		TArray<FPlane> NewPlanes;
		TArray<FVec3> NewPoints;
		TArray<TArray<int32>> NewPointPlanes;
=======
	FVec3 FConvex::GetClosestEdgePosition(int32 PlaneIndex, const FVec3& Position) const
	{
		FVec3 ClosestEdgePosition = FVec3(0);
		FReal ClosestDistanceSq = FLT_MAX;

		const int32 PlaneVerticesNum = NumPlaneVertices(PlaneIndex);
		if (PlaneVerticesNum > 0)
		{
			FVec3 P0 = GetVertex(GetPlaneVertex(PlaneIndex, PlaneVerticesNum - 1));
			for (int32 PlaneVertexIndex = 0; PlaneVertexIndex < PlaneVerticesNum; ++PlaneVertexIndex)
			{
				const int32 VertexIndex = GetPlaneVertex(PlaneIndex, PlaneVertexIndex);
				const FVec3 P1 = GetVertex(VertexIndex);
				
				const FVec3 EdgePosition = FMath::ClosestPointOnLine(P0, P1, Position);
				const FReal EdgeDistanceSq = (EdgePosition - Position).SizeSquared();

				if (EdgeDistanceSq < ClosestDistanceSq)
				{
					ClosestDistanceSq = EdgeDistanceSq;
					ClosestEdgePosition = EdgePosition;
				}

				P0 = P1;
			}
		}

		return ClosestEdgePosition;
	}

	bool FConvex::GetClosestEdgeVertices(int32 PlaneIndex, const FVec3& Position, int32& OutVertexIndex0, int32& OutVertexIndex1) const
	{
		OutVertexIndex0 = INDEX_NONE;
		OutVertexIndex1 = INDEX_NONE;

		FReal ClosestDistanceSq = FLT_MAX;
		const int32 PlaneVerticesNum = NumPlaneVertices(PlaneIndex);
		if (PlaneVerticesNum > 0)
		{
			int32 VertexIndex0 = GetPlaneVertex(PlaneIndex, PlaneVerticesNum - 1);
			FVec3 P0 = GetVertex(VertexIndex0);

			for (int32 PlaneVertexIndex = 0; PlaneVertexIndex < PlaneVerticesNum; ++PlaneVertexIndex)
			{
				const int32 VertexIndex1 = GetPlaneVertex(PlaneIndex, PlaneVertexIndex);
				const FVec3 P1 = GetVertex(VertexIndex1);

				const FVec3 EdgePosition = FMath::ClosestPointOnLine(P0, P1, Position);
				const FReal EdgeDistanceSq = (EdgePosition - Position).SizeSquared();

				if (EdgeDistanceSq < ClosestDistanceSq)
				{
					OutVertexIndex0 = VertexIndex0;
					OutVertexIndex1 = VertexIndex1;
					ClosestDistanceSq = EdgeDistanceSq;
				}

				VertexIndex0 = VertexIndex1;
				P0 = P1;
			}
			return true;
		}
		return false;
	}

	int32 FConvex::FindVertexPlanes(int32 VertexIndex, int32* OutVertexPlanes, int32 MaxVertexPlanes) const
	{
		if (StructureData.IsValid())
		{
			return StructureData.FindVertexPlanes(VertexIndex, OutVertexPlanes, MaxVertexPlanes);
		}
		return 0;
	}

	int32 FConvex::NumPlaneVertices(int32 PlaneIndex) const
	{
		if (StructureData.IsValid())
		{
			return StructureData.NumPlaneVertices(PlaneIndex);
		}
		return 0;
	}

	int32 FConvex::GetPlaneVertex(int32 PlaneIndex, int32 PlaneVertexIndex) const
	{
		if (StructureData.IsValid())
		{
			return StructureData.GetPlaneVertex(PlaneIndex, PlaneVertexIndex);
		}
		return INDEX_NONE;
	}

	int32 FConvex::GetEdgeVertex(int32 EdgeIndex, int32 EdgeVertexIndex) const
	{
		if (StructureData.IsValid())
		{
			return StructureData.GetEdgeVertex(EdgeIndex, EdgeVertexIndex);
		}
		return INDEX_NONE;
	}

	int32 FConvex::GetEdgePlane(int32 EdgeIndex, int32 EdgePlaneIndex) const
	{
		if (StructureData.IsValid())
		{
			return StructureData.GetEdgePlane(EdgeIndex, EdgePlaneIndex);
		}
		return INDEX_NONE;
	}

	int32 FConvex::NumEdges() const
	{
		if (StructureData.IsValid())
		{
			return StructureData.NumEdges();
		}
		return 0;
	}

	// Store the structure data with the convex. This is used by manifold generation, for example
	void FConvex::CreateStructureData(TArray<TArray<int32>>&& PlaneVertexIndices)
	{
		StructureData.SetPlaneVertices(MoveTemp(PlaneVertexIndices), Vertices.Num());
	}

	void FConvex::MovePlanesAndRebuild(const FReal InDelta)
	{
		TArray<FPlane> NewPlanes;
		TArray<FVec3> NewPoints;
>>>>>>> 3aae9151
		NewPlanes.Reserve(Planes.Num());

		// Move all the planes inwards
		for (int32 PlaneIndex = 0; PlaneIndex < Planes.Num(); ++PlaneIndex)
		{
<<<<<<< HEAD
			const FPlane NewPlane = FPlane(Planes[PlaneIndex].X() - InMargin * Planes[PlaneIndex].Normal(), Planes[PlaneIndex].Normal());
=======
			const FPlane NewPlane = FPlane(Planes[PlaneIndex].X() + InDelta * Planes[PlaneIndex].Normal(), Planes[PlaneIndex].Normal());
>>>>>>> 3aae9151
			NewPlanes.Add(NewPlane);
		}

		// Recalculate the set of points from the intersection of all combinations of 3 planes
		// There will be NC3 of these (N! / (3! * (N-3)!)
		const FReal PointTolerance = 1e-2f;
		for (int32 PlaneIndex0 = 0; PlaneIndex0 < NewPlanes.Num(); ++PlaneIndex0)
		{
			for (int32 PlaneIndex1 = PlaneIndex0 + 1; PlaneIndex1 < NewPlanes.Num(); ++PlaneIndex1)
			{
				for (int32 PlaneIndex2 = PlaneIndex1 + 1; PlaneIndex2 < NewPlanes.Num(); ++PlaneIndex2)
				{
					FVec3 PlanesPos;
					if (FMath::IntersectPlanes3(PlanesPos, NewPlanes[PlaneIndex0], NewPlanes[PlaneIndex1], NewPlanes[PlaneIndex2]))
					{
						// Reject duplicate points
						int32 NewPointIndex = INDEX_NONE;
						for (int32 PointIndex = 0; PointIndex < NewPoints.Num(); ++PointIndex)
						{
							if ((PlanesPos - NewPoints[PointIndex]).SizeSquared() < PointTolerance * PointTolerance)
							{
								NewPointIndex = PointIndex;
								break;
							}
						}
						if (NewPointIndex == INDEX_NONE)
						{
							NewPointIndex = NewPoints.Add(PlanesPos);
<<<<<<< HEAD
							NewPointPlanes.AddDefaulted();
						}

						// Keep track of planes that contribute to the point
						NewPointPlanes[NewPointIndex].AddUnique(PlaneIndex0);
						NewPointPlanes[NewPointIndex].AddUnique(PlaneIndex1);
						NewPointPlanes[NewPointIndex].AddUnique(PlaneIndex2);
					}
				}
			}
		}

		// Reject points outside the planes
		const FReal PointPlaneTolerance = PointTolerance;
		for (int32 PointIndex = 0; PointIndex < NewPoints.Num(); ++PointIndex)
		{
			for (int32 PlaneIndex = 0; PlaneIndex < NewPlanes.Num(); ++PlaneIndex)
=======
						}
					}
				}
			}
		}

		// Reject points outside the planes to get down to a sensible number for the build step
		const FReal PointPlaneTolerance = PointTolerance;
		int32 NumNewPoints = NewPoints.Num();
		for (int32 PointIndex = 0; PointIndex < NumNewPoints; ++PointIndex)
		{
			const int32 NumNewPlanes = NewPlanes.Num();
			for (int32 PlaneIndex = 0; PlaneIndex < NumNewPlanes; ++PlaneIndex)
>>>>>>> 3aae9151
			{
				const FReal PointPlaneDistance = NewPlanes[PlaneIndex].PlaneDot(NewPoints[PointIndex]);
				if (PointPlaneDistance > PointPlaneTolerance)
				{
					NewPoints.RemoveAtSwap(PointIndex);
<<<<<<< HEAD
					NewPointPlanes.RemoveAtSwap(PointIndex);
					--PointIndex;
=======
					--PointIndex;
					--NumNewPoints;
>>>>>>> 3aae9151
					break;
				}
			}
		}

<<<<<<< HEAD
		// Reject planes that are not used
		TArray<bool> NewPlaneUsed;
		NewPlaneUsed.SetNumZeroed(NewPlanes.Num());
		for (int32 PointIndex = 0; PointIndex < NewPoints.Num(); ++PointIndex)
		{
			for (int32 PointPlaneIndex = 0; PointPlaneIndex < NewPointPlanes[PointIndex].Num(); ++PointPlaneIndex)
			{
				const int32 PlaneIndex = NewPointPlanes[PointIndex][PointPlaneIndex];
				NewPlaneUsed[PlaneIndex] = true;
			}
		}

		for (int32 PlaneIndex = 0; PlaneIndex < NewPlanes.Num(); ++PlaneIndex)
		{
			if (!NewPlaneUsed[PlaneIndex])
			{
				NewPlanes.RemoveAtSwap(PlaneIndex);
				NewPlaneUsed.RemoveAtSwap(PlaneIndex);
				--PlaneIndex;
			}
		}

		// Use the new planes
		Planes.Reset(NewPlanes.Num());
		for (int32 PlaneIndex = 0; PlaneIndex < NewPlanes.Num(); ++PlaneIndex)
		{
			Planes.Emplace(TPlaneConcrete<FReal, 3>(NewPlanes[PlaneIndex].GetOrigin(), NewPlanes[PlaneIndex].GetNormal()));
		}


		// Use the new surface points
		TParticles<FReal, 3> NewParticles;
		NewParticles.AddParticles(NewPoints.Num());
		for (int32 PointIndex = 0; PointIndex < NewPoints.Num(); ++PointIndex)
		{
			NewParticles.X(PointIndex) = NewPoints[PointIndex];
		}
		SurfaceParticles = MoveTemp(NewParticles);
=======
		// Generate a new convex from the points
		*this = FConvex(NewPoints, 0.0f);
>>>>>>> 3aae9151
	}
}<|MERGE_RESOLUTION|>--- conflicted
+++ resolved
@@ -5,20 +5,8 @@
 
 //PRAGMA_DISABLE_OPTIMIZATION
 
-//PRAGMA_DISABLE_OPTIMIZATION
-
 namespace Chaos
 {
-<<<<<<< HEAD
-
-	// Convex margin type. The margin is required for stable GJK/EPA collision detection
-	//	0: no margins
-	//	1: external margin. This is the easiest to implement, but the result is that convex shapes grow in size, so there will be gaps between them. Does not work yet - needs to handle scale
-	//	2: internal margin: This is the nicest solution as it does not affect overall convex size. Does not work yet - needs to handle scale (but this may be impossible)
-	//
-	int32 Chaos_Collision_ConvexMarginType = 0;
-	FAutoConsoleVariableRef  CVarChaos_Collision_ConvexMarginType(TEXT("p.Chaos.Collision.ConvexMarginType"), Chaos_Collision_ConvexMarginType, TEXT("How the handle margins on convex shapes. 0 - No margin; 1 - External margin; 2 - Internal margin (WIP)"));
-=======
 	bool FConvex::Raycast(const FVec3& StartPoint, const FVec3& Dir, const FReal Length, const FReal Thickness, FReal& OutTime, FVec3& OutPosition, FVec3& OutNormal, int32& OutFaceIndex) const
 	{
 		OutFaceIndex = INDEX_NONE;	//finding face is expensive, should be called directly by user
@@ -26,7 +14,6 @@
 		const TSphere<FReal, 3> Sphere(FVec3(0), Thickness);
 		return GJKRaycast(*this, Sphere, StartTM, Dir, Length, OutTime, OutPosition, OutNormal);
 	}
->>>>>>> 3aae9151
 
 
 	int32 FConvex::FindMostOpposingFace(const FVec3& Position, const FVec3& UnitDir, int32 HintFaceIndex, FReal SearchDist) const
@@ -119,11 +106,6 @@
 
 	int32 FConvex::GetMostOpposingPlane(const FVec3& Normal) const
 	{
-<<<<<<< HEAD
-		// @todo(chaos): this approach assumes we never have conincident planes, which at the moment is not true.
-		// Need to make sure convex hull is cleaned up so that there are n-gon faces so this is unique
-=======
->>>>>>> 3aae9151
 		// @todo(chaos): use hill climbing
 		int32 MostOpposingIdx = INDEX_NONE;
 		FReal MostOpposingDot = TNumericLimits<FReal>::Max();
@@ -141,28 +123,6 @@
 		return MostOpposingIdx;
 	}
 
-<<<<<<< HEAD
-	int32 FConvex::GetMostOpposingPlaneWithVertex(int32 VertexIndex, const FVec3& Normal) const
-	{
-		TArrayView<const int32> VertexPlaneIndices = GetVertexPlanes(VertexIndex);
-
-		if ((VertexIndex == INDEX_NONE) || (VertexPlaneIndices.Num() == 0))
-		{
-			return GetMostOpposingPlane(Normal);
-		}
-
-		int32 MostOpposingIdx = INDEX_NONE;
-		FReal MostOpposingDot = TNumericLimits<FReal>::Max();
-		for (int32 VertexPlaneIndex = 0; VertexPlaneIndex < VertexPlaneIndices.Num(); ++VertexPlaneIndex)
-		{
-			const int32 PlaneIndex = VertexPlaneIndices[VertexPlaneIndex];
-			const TPlaneConcrete<FReal, 3>& Plane = Planes[PlaneIndex];
-			const FReal Dot = FVec3::DotProduct(Plane.Normal(), Normal);
-			if (Dot < MostOpposingDot)
-			{
-				MostOpposingDot = Dot;
-				MostOpposingIdx = PlaneIndex;
-=======
 	int32 FConvex::GetMostOpposingPlaneScaled(const FVec3& Normal, const FVec3& Scale) const
 	{
 		// NOTE: We cannot just call the scale-less version like we can for box, even if we unscale the normal
@@ -178,86 +138,12 @@
 			{
 				MostOpposingDot = Dot;
 				MostOpposingIdx = Idx;
->>>>>>> 3aae9151
 			}
 		}
 		CHAOS_ENSURE(MostOpposingIdx != INDEX_NONE);
 		return MostOpposingIdx;
 	}
 
-<<<<<<< HEAD
-	TArrayView<const int32> FConvex::GetVertexPlanes(int32 VertexIndex) const
-	{
-		if (StructureData.IsValid())
-		{
-			return StructureData.GetVertexPlanes(VertexIndex);
-		}
-
-		static TArray<const int32> EmptyPlanes;
-		return MakeArrayView(EmptyPlanes);
-	}
-
-	TArrayView<const int32> FConvex::GetPlaneVertices(int32 FaceIndex) const
-	{
-		if (StructureData.IsValid())
-		{
-			return StructureData.GetPlaneVertices(FaceIndex);
-		}
-
-		static TArray<const int32> EmptyVertices;
-		return MakeArrayView(EmptyVertices);
-	}
-
-	// Store the structure data with the convex. This is used by manifold generation, for example
-	void FConvex::CreateStructureData(TArray<TArray<int32>>&& PlaneVertexIndices)
-	{
-		StructureData.SetPlaneVertices(MoveTemp(PlaneVertexIndices), SurfaceParticles.Size());
-	}
-
-
-	// Reduce the core convex shape by the specified margin. For this we need to:
-	//	- move all planes in my the margin
-	//	- regenerate the set of points from the planes (some points might merge depending on face size and margin size)
-	//	- remove any unused planes (if points were removed, some planes are probably no longer contributing)
-	//
-	// @todo(chaos): optimize memory use
-	// @todo(chaos): optimize point rejection
-	void FConvex::ApplyMargin(FReal InMargin)
-	{
-		if (InMargin <= 0.0f)
-		{ 
-			return;
-		}
-
-		// If margins are disabled, do nothing
-		if (Chaos_Collision_ConvexMarginType == 0)
-		{
-			return;
-		}
-
-		SetMargin(InMargin);
-
-		// If we are using external margin (i.e., the shape effectively grows by the margin size) we just need to adjust the bounds.
-		if (Chaos_Collision_ConvexMarginType == 1)
-		{
-			LocalBoundingBox.Thicken(GetMargin());
-		}
-
-		// If we want a margin without affecting the total size of the shape, we need to recalculate all the planes and points/
-		// @todo(chaos): this is not supported except for experimantation because Convex shapes are cooked and reused, but they can be non-uniformly
-		// scaled on a per-instance basis, so we really need a runtime solution. This is hard...
-		if (Chaos_Collision_ConvexMarginType == 2)
-		{
-			ShrinkCore(GetMargin());
-		}
-	}
-
-	void FConvex::ShrinkCore(const FReal InMargin)
-	{
-		TArray<FPlane> NewPlanes;
-		TArray<FVec3> NewPoints;
-		TArray<TArray<int32>> NewPointPlanes;
-=======
 	FVec3 FConvex::GetClosestEdgePosition(int32 PlaneIndex, const FVec3& Position) const
 	{
 		FVec3 ClosestEdgePosition = FVec3(0);
@@ -387,17 +273,12 @@
 	{
 		TArray<FPlane> NewPlanes;
 		TArray<FVec3> NewPoints;
->>>>>>> 3aae9151
 		NewPlanes.Reserve(Planes.Num());
 
 		// Move all the planes inwards
 		for (int32 PlaneIndex = 0; PlaneIndex < Planes.Num(); ++PlaneIndex)
 		{
-<<<<<<< HEAD
-			const FPlane NewPlane = FPlane(Planes[PlaneIndex].X() - InMargin * Planes[PlaneIndex].Normal(), Planes[PlaneIndex].Normal());
-=======
 			const FPlane NewPlane = FPlane(Planes[PlaneIndex].X() + InDelta * Planes[PlaneIndex].Normal(), Planes[PlaneIndex].Normal());
->>>>>>> 3aae9151
 			NewPlanes.Add(NewPlane);
 		}
 
@@ -426,25 +307,6 @@
 						if (NewPointIndex == INDEX_NONE)
 						{
 							NewPointIndex = NewPoints.Add(PlanesPos);
-<<<<<<< HEAD
-							NewPointPlanes.AddDefaulted();
-						}
-
-						// Keep track of planes that contribute to the point
-						NewPointPlanes[NewPointIndex].AddUnique(PlaneIndex0);
-						NewPointPlanes[NewPointIndex].AddUnique(PlaneIndex1);
-						NewPointPlanes[NewPointIndex].AddUnique(PlaneIndex2);
-					}
-				}
-			}
-		}
-
-		// Reject points outside the planes
-		const FReal PointPlaneTolerance = PointTolerance;
-		for (int32 PointIndex = 0; PointIndex < NewPoints.Num(); ++PointIndex)
-		{
-			for (int32 PlaneIndex = 0; PlaneIndex < NewPlanes.Num(); ++PlaneIndex)
-=======
 						}
 					}
 				}
@@ -458,66 +320,19 @@
 		{
 			const int32 NumNewPlanes = NewPlanes.Num();
 			for (int32 PlaneIndex = 0; PlaneIndex < NumNewPlanes; ++PlaneIndex)
->>>>>>> 3aae9151
 			{
 				const FReal PointPlaneDistance = NewPlanes[PlaneIndex].PlaneDot(NewPoints[PointIndex]);
 				if (PointPlaneDistance > PointPlaneTolerance)
 				{
 					NewPoints.RemoveAtSwap(PointIndex);
-<<<<<<< HEAD
-					NewPointPlanes.RemoveAtSwap(PointIndex);
-					--PointIndex;
-=======
 					--PointIndex;
 					--NumNewPoints;
->>>>>>> 3aae9151
 					break;
 				}
 			}
 		}
 
-<<<<<<< HEAD
-		// Reject planes that are not used
-		TArray<bool> NewPlaneUsed;
-		NewPlaneUsed.SetNumZeroed(NewPlanes.Num());
-		for (int32 PointIndex = 0; PointIndex < NewPoints.Num(); ++PointIndex)
-		{
-			for (int32 PointPlaneIndex = 0; PointPlaneIndex < NewPointPlanes[PointIndex].Num(); ++PointPlaneIndex)
-			{
-				const int32 PlaneIndex = NewPointPlanes[PointIndex][PointPlaneIndex];
-				NewPlaneUsed[PlaneIndex] = true;
-			}
-		}
-
-		for (int32 PlaneIndex = 0; PlaneIndex < NewPlanes.Num(); ++PlaneIndex)
-		{
-			if (!NewPlaneUsed[PlaneIndex])
-			{
-				NewPlanes.RemoveAtSwap(PlaneIndex);
-				NewPlaneUsed.RemoveAtSwap(PlaneIndex);
-				--PlaneIndex;
-			}
-		}
-
-		// Use the new planes
-		Planes.Reset(NewPlanes.Num());
-		for (int32 PlaneIndex = 0; PlaneIndex < NewPlanes.Num(); ++PlaneIndex)
-		{
-			Planes.Emplace(TPlaneConcrete<FReal, 3>(NewPlanes[PlaneIndex].GetOrigin(), NewPlanes[PlaneIndex].GetNormal()));
-		}
-
-
-		// Use the new surface points
-		TParticles<FReal, 3> NewParticles;
-		NewParticles.AddParticles(NewPoints.Num());
-		for (int32 PointIndex = 0; PointIndex < NewPoints.Num(); ++PointIndex)
-		{
-			NewParticles.X(PointIndex) = NewPoints[PointIndex];
-		}
-		SurfaceParticles = MoveTemp(NewParticles);
-=======
 		// Generate a new convex from the points
 		*this = FConvex(NewPoints, 0.0f);
->>>>>>> 3aae9151
 	}
 }