// Copyright Epic Games, Inc. All Rights Reserved.

#include "Chaos/Framework/ChaosResultsManager.h"
#include "PhysicsProxy/ClusterUnionPhysicsProxy.h"
#include "PhysicsProxy/SingleParticlePhysicsProxy.h"
#include "PhysicsProxy/GeometryCollectionPhysicsProxy.h"
#include "Chaos/ChaosMarshallingManager.h"
#include "Chaos/Framework/PhysicsSolverBase.h"

DECLARE_CYCLE_STAT(TEXT("Process Rigid Resim Targets"), STAT_RigidResimTargets, STATGROUP_Chaos);

namespace Chaos
{	
	enum class ESetPrevNextDataMode
	{
		Prev,
		Next,
	};

	/** Helper class used to interpolate results per channel */
	struct FChaosResultsChannel
<<<<<<< HEAD
	{
		FChaosResultsChannel(FChaosResultsManager& InResultsManager, int32 InChannelIdx)
		: ResultsManager(InResultsManager)
		, ChannelIdx(InChannelIdx)
		{
		}

		~FChaosResultsChannel();
		FChaosResultsChannel(const FChaosResultsChannel&) = delete;
		FChaosResultsChannel(FChaosResultsChannel&& Other) = default;

		const FChaosInterpolationResults& UpdateInterpAlpha_External(const FReal ResultsTime, const FReal GlobalAlpha);
		void ProcessResimResult_External();
		bool AdvanceResult();
		void CollapseResultsToLatest();
		const FChaosInterpolationResults& PullSyncPhysicsResults_External();
		const FChaosInterpolationResults& PullAsyncPhysicsResults_External(const FReal ResultsTime);

		template <ESetPrevNextDataMode Mode>
		void SetPrevNextDataHelper(const FPullPhysicsData& PullData);
		
		template <ESetPrevNextDataMode Mode, typename DirtyProxyDataType, typename InterpolationsType>
		void SetPrevNextDataHelperTyped(const TArray<DirtyProxyDataType>& DirtyProxies, TArray<InterpolationsType>& Interpolations);

		void RemoveProxy_External(FSingleParticlePhysicsProxy* Proxy)
		{
			ParticleToResimTarget.Remove(Proxy);
		}

		FChaosInterpolationResults Results;
		FReal LatestTimeSeen = 0;	//we use this to know when resim results are being pushed
		TMap<FSingleParticlePhysicsProxy*, FDirtyRigidParticleData> ParticleToResimTarget;
		FChaosResultsManager& ResultsManager;
		int32 ChannelIdx;
	};

	template <typename TProxyType, typename TInterpolationType>
	static void ResetInterpolations(TArray<TInterpolationType>& Interpolations)
	{
		for (TInterpolationType& Data : Interpolations)
		{
=======
	{
		FChaosResultsChannel(FChaosResultsManager& InResultsManager, int32 InChannelIdx)
		: ResultsManager(InResultsManager)
		, ChannelIdx(InChannelIdx)
		{
		}

		~FChaosResultsChannel();
		FChaosResultsChannel(const FChaosResultsChannel&) = delete;
		FChaosResultsChannel(FChaosResultsChannel&& Other) = default;

		const FChaosInterpolationResults& UpdateInterpAlpha_External(const FReal ResultsTime, const FReal GlobalAlpha);
		void ProcessResimResult_External();
		bool AdvanceResult();
		void CollapseResultsToLatest();
		const FChaosInterpolationResults& PullSyncPhysicsResults_External();
		const FChaosInterpolationResults& PullAsyncPhysicsResults_External(const FReal ResultsTime);

		template <ESetPrevNextDataMode Mode>
		void SetPrevNextDataHelper(const FPullPhysicsData& PullData);
		
		template <ESetPrevNextDataMode Mode, typename DirtyProxyDataType, typename InterpolationsType>
		void SetPrevNextDataHelperTyped(const TArray<DirtyProxyDataType>& DirtyProxies, TArray<InterpolationsType>& Interpolations);

		void RemoveProxy_External(FSingleParticlePhysicsProxy* Proxy)
		{
			ParticleToResimTarget.Remove(Proxy);
		}

		FChaosInterpolationResults Results;
		FReal LatestTimeSeen = 0;	//we use this to know when resim results are being pushed
		TMap<FSingleParticlePhysicsProxy*, FDirtyRigidParticleData> ParticleToResimTarget;
		FChaosResultsManager& ResultsManager;
		int32 ChannelIdx;
	};

	template <typename TProxyType, typename TInterpolationType>
	static void ResetInterpolations(TArray<TInterpolationType>& Interpolations)
	{
		for (TInterpolationType& Data : Interpolations)
		{
>>>>>>> 4af6daef
			if (TProxyType* Proxy = Data.Prev.GetProxy())
			{
				Proxy->GetInterpolationData().SetPullDataInterpIdx_External(INDEX_NONE);
			}
		}
		Interpolations.Reset();
	}
	
	void FChaosInterpolationResults::Reset()
	{
		ResetInterpolations<FSingleParticlePhysicsProxy>(RigidInterpolations);
		ResetInterpolations<FGeometryCollectionPhysicsProxy>(GeometryCollectionInterpolations);
<<<<<<< HEAD
=======
		ResetInterpolations<FClusterUnionPhysicsProxy>(ClusterUnionInterpolations);
>>>>>>> 4af6daef

		//purposely leave Prev and Next alone as we use those for rebuild
	}

	template <ESetPrevNextDataMode Mode, typename DirtyProxyDataType, typename InterpolationsType>
	void FChaosResultsChannel::SetPrevNextDataHelperTyped(const TArray<DirtyProxyDataType>& DirtyProxies, TArray<InterpolationsType>& Interpolations)
	{
		//clear results
		for (const DirtyProxyDataType& Data : DirtyProxies)
		{
			if (auto Proxy = Data.GetProxy())
			{
<<<<<<< HEAD
				FProxyInterpolationData& InterpolationData = Proxy->GetInterpolationData(); 
=======
				FProxyInterpolationBase& InterpolationData = Proxy->GetInterpolationData();
>>>>>>> 4af6daef
				
				//If proxy is not associated with this channel, do nothing
				if (InterpolationData.GetInterpChannel_External() != ChannelIdx)
				{
					continue;
				}

				int32 DataIdx = InterpolationData.GetPullDataInterpIdx_External();
				if(DataIdx == INDEX_NONE)
				{
					DataIdx = Interpolations.AddDefaulted(1);
					InterpolationData.SetPullDataInterpIdx_External(DataIdx);

					if(Mode == ESetPrevNextDataMode::Next)
					{
						//no prev so use GT data
						Proxy->BufferPhysicsResults_External(Interpolations[DataIdx].Prev);
					}
				}

				InterpolationsType& OutData = Interpolations[DataIdx];

				if(Mode == ESetPrevNextDataMode::Prev)
				{
					//if particle doesn't change we won't get it in next step, so just interpolate as constant
					OutData.Prev = Data;
					OutData.Next = Data;
				}
				else if(Mode == ESetPrevNextDataMode::Next)
				{
					OutData.Next = Data;
				}
			}
		}
	}
	
	template <ESetPrevNextDataMode Mode>
	void FChaosResultsChannel::SetPrevNextDataHelper(const FPullPhysicsData& PullData)
	{
		//clear results
		const int32 Timestamp = PullData.SolverTimestamp;
<<<<<<< HEAD

		SetPrevNextDataHelperTyped<Mode>(PullData.DirtyRigids, Results.RigidInterpolations);

		SetPrevNextDataHelperTyped<Mode>(PullData.DirtyGeometryCollections, Results.GeometryCollectionInterpolations);

		// update resim target for rigids
		for (const FDirtyRigidParticleData& Data : PullData.DirtyRigids)
		{
			if (FSingleParticlePhysicsProxy* Proxy = Data.GetProxy())
			{
				// only if the proxy is associated with this channel 
				if (Proxy->GetInterpolationData().GetInterpChannel_External() == ChannelIdx)
				{
					//update leash target
					if(FDirtyRigidParticleData* ResimTarget = ParticleToResimTarget.Find(Proxy))
					{
						*ResimTarget = Data;
=======
		
		{
			SCOPE_CYCLE_COUNTER(STAT_ProcessSingleProxy);
			SetPrevNextDataHelperTyped<Mode>(PullData.DirtyRigids, Results.RigidInterpolations);
		}

		{
			SCOPE_CYCLE_COUNTER(STAT_ProcessGCProxy);
			SetPrevNextDataHelperTyped<Mode>(PullData.DirtyGeometryCollections, Results.GeometryCollectionInterpolations);
		}

		{
			SCOPE_CYCLE_COUNTER(STAT_ProcessClusterUnionProxy);
			SetPrevNextDataHelperTyped<Mode>(PullData.DirtyClusterUnions, Results.ClusterUnionInterpolations);
		}

		// update resim target for rigids
		{
			SCOPE_CYCLE_COUNTER(STAT_RigidResimTargets);
			for(const FDirtyRigidParticleData& Data : PullData.DirtyRigids)
			{
				if(FSingleParticlePhysicsProxy* Proxy = Data.GetProxy())
				{
					// only if the proxy is associated with this channel 
					if(Proxy->GetInterpolationData().GetInterpChannel_External() == ChannelIdx)
					{
						//update leash target
						if(FDirtyRigidParticleData* ResimTarget = ParticleToResimTarget.Find(Proxy))
						{
							*ResimTarget = Data;
						}
>>>>>>> 4af6daef
					}
				}
			}
		}
	}

	/** 
	 Advance the results in the marshaller queue by one if it is available 

	 @param MarshallingManager Manger to advance
	 @param Results Results to update with advanced state
	 @return whether an advance occurred
	*/
	bool FChaosResultsChannel::AdvanceResult()
	{
		if(FPullPhysicsData* PotentialNext = ResultsManager.PopPullData_External(ChannelIdx))
		{
			//newer result exists so prev is overwritten
			if(Results.Prev)
			{
				ResultsManager.FreePullData_External(Results.Prev, ChannelIdx);
			}

			Results.Prev = Results.Next;
			//mark prev with next's data.
			//any particles that were dirty in the previous results and are now constant will still have the old values set
			SetPrevNextDataHelper<ESetPrevNextDataMode::Prev>(*Results.Prev);

			Results.Next = PotentialNext;
			
			if(PotentialNext->ExternalEndTime <= LatestTimeSeen)
			{
				//this must be the results of a resim, so compare it to original results for divergence
				ProcessResimResult_External();
			}

			LatestTimeSeen = FMath::Max(LatestTimeSeen, PotentialNext->ExternalEndTime);
			return true;
		}
		
		return false;
	}

	/**
	 Collapse the whole pending queue inside a marshalling manager to one results object written to Results.Next

	 @param MarshallingManager Manger to advance
	 @param Results Results to update with advanced state
	*/
	void FChaosResultsChannel::CollapseResultsToLatest()
	{
		if(Results.Next == nullptr)
		{
			//nothing in Next (first time), so get latest if possible
			Results.Next = ResultsManager.PopPullData_External(ChannelIdx);
		}

		while(AdvanceResult())
		{}
	}

	const FChaosInterpolationResults& FChaosResultsManager::PullSyncPhysicsResults_External()
	{
		return Channels[0]->PullSyncPhysicsResults_External();
	}

	const FChaosInterpolationResults& FChaosResultsChannel::PullSyncPhysicsResults_External()
	{
		//sync mode doesn't use prev results, but if we were async previously we need to clean it up
		if (Results.Prev)
		{
			ResultsManager.FreePullData_External(Results.Prev, ChannelIdx);
			Results.Prev = nullptr;
		}

		//either brand new, or we are consuming new results. Either way need to rebuild everything
		Results.Reset();

		// If we switched from async to sync we may have multiple pending results, so discard them all except latest.
		// If we dispatched substeps there will be multiple results pending but the latest is the one we want.
		CollapseResultsToLatest();

		if (Results.Next)
		{
			//whatever next ends up being, we mark the data as such
			SetPrevNextDataHelper<ESetPrevNextDataMode::Next>(*Results.Next);
			Results.Alpha = 1;
		}

		return Results;
	}

	FReal ComputeAlphaHelper(const FPullPhysicsData& Next, const FReal ResultsTime)
	{
		const FReal Denom = Next.ExternalEndTime - Next.ExternalStartTime;
		if (Denom > 0)	//if 0 dt just skip
		{
			//if we have no future results alpha will be > 1
			//in that case we just keep rendering the latest results we can
			return FMath::Min((FReal)1., (ResultsTime - Next.ExternalStartTime) / Denom);
		}

		return 1;	//if 0 dt just use 1 as alpha
	}

	FRealSingle SecondChannelDelay = 0.05f;
	FAutoConsoleVariableRef CVarSecondChannelDelay(TEXT("p.SecondChannelDelay"), SecondChannelDelay, TEXT(""));

	int32 DefaultNumActiveChannels = 1;
	FAutoConsoleVariableRef CVarNumActiveChannels(TEXT("p.NumActiveChannels"), DefaultNumActiveChannels, TEXT(""));

	FChaosResultsManager::FChaosResultsManager(FChaosMarshallingManager& InMarshallingManager)
		: MarshallingManager(InMarshallingManager)
		, NumActiveChannels(DefaultNumActiveChannels)
	{
		for(int32 Channel = 0; Channel < NumActiveChannels; ++Channel)
		{
			Channels.Emplace(new FChaosResultsChannel(*this, Channel));
		}

		PerChannelTimeDelay.Add(0);
		PerChannelTimeDelay.Add(SecondChannelDelay);
	}

	const FChaosInterpolationResults& FChaosResultsChannel::UpdateInterpAlpha_External(FReal ResultsTime, const FReal GlobalAlpha)
	{
		Results.Alpha = (float)GlobalAlpha;	 // LWC_TODO: Precision loss

		//make sure any resim interpolated bodies are still in the results array.
		//It's possible the body stopped moving after the resim and is not dirty, but we still want to interpolate to final place
		TArray<FSingleParticlePhysicsProxy*> FinishedSmoothing;
		for (const auto& Itr : ParticleToResimTarget)
		{
			FSingleParticlePhysicsProxy* Proxy = Itr.Key;

<<<<<<< HEAD
			FProxyInterpolationData& InterpolationData = Proxy->GetInterpolationData(); 
			if(InterpolationData.IsResimSmoothing())
=======
			FProxyInterpolationBase& InterpolationData = Proxy->GetInterpolationData();
			if (InterpolationData.IsErrorSmoothing())
>>>>>>> 4af6daef
			{
				if (InterpolationData.GetPullDataInterpIdx_External() == INDEX_NONE)	//not in results array
				{
					//still need to interpolate, so add to results array
					const int32 DataIdx = Results.RigidInterpolations.AddDefaulted(1);
					InterpolationData.SetPullDataInterpIdx_External(DataIdx);
					FChaosRigidInterpolationData& RigidData = Results.RigidInterpolations[DataIdx];

					RigidData.Next = Itr.Value;			//not dirty from sim, so just use whatever last next was
					RigidData.Prev = RigidData.Next;	//prev same as next since we're just using leash
				}
			}
			else
			{
				FinishedSmoothing.Add(Proxy);
			}
		}

		for(FSingleParticlePhysicsProxy* Proxy : FinishedSmoothing)
		{
			RemoveProxy_External(Proxy);
		}

		return Results;
	}

	TArray<const FChaosInterpolationResults*> FChaosResultsManager::PullAsyncPhysicsResults_External(const FReal ResultsTime)
	{
		TArray<const FChaosInterpolationResults*> InterpResults;
		for(int32 ChannelIdx = 0; ChannelIdx < NumActiveChannels; ++ChannelIdx)
		{
			InterpResults.Add(&Channels[ChannelIdx]->PullAsyncPhysicsResults_External(ResultsTime - PerChannelTimeDelay[ChannelIdx]));
		}

		return InterpResults;
	}

	const FChaosInterpolationResults& FChaosResultsChannel::PullAsyncPhysicsResults_External(const FReal ResultsTime)
	{
		//in async mode we must interpolate between Start and End of a particular sim step, where ResultsTime is in the inclusive interval [Start, End]
		//to do this we need to keep the results of the previous sim step, which ends exactly when the next one starts
		//if no previous result exists, we use the existing GT data

		if(ResultsTime < 0)
		{
			return UpdateInterpAlpha_External(ResultsTime, 1);
		}


		//still need previous results, so rebuild them
		if (Results.Next && ResultsTime <= Results.Next->ExternalEndTime)
		{
			//already have results, just need to update alpha
			const FReal GlobalAlpha = ComputeAlphaHelper(*Results.Next, ResultsTime);
			return UpdateInterpAlpha_External(ResultsTime, GlobalAlpha);
		}

		//either brand new, or we are consuming new results. Either way need to rebuild everything
		Results.Reset();

		if (Results.Next == nullptr)
		{
			//nothing in Next (first time), so get latest if possible
			Results.Next = ResultsManager.PopPullData_External(ChannelIdx);
		}

		if(Results.Next)
		{
			//go through every result and record the dirty proxies
			while (Results.Next->ExternalEndTime < ResultsTime)
			{
				if(!AdvanceResult())
				{
					break;
				}
			}
		}

		ensure(Results.Prev == nullptr || Results.Next != nullptr);	//we can never have a prev set when there isn't a next

		FReal GlobalAlpha = 1;
		if(Results.Next)
		{
			//whatever next ends up being, we mark the data as such
			SetPrevNextDataHelper<ESetPrevNextDataMode::Next>(*Results.Next);
			GlobalAlpha = ComputeAlphaHelper(*Results.Next, ResultsTime);
		}

		return UpdateInterpAlpha_External(ResultsTime, GlobalAlpha);
	}

	bool StateDiverged(const FDirtyRigidParticleData& A, const FDirtyRigidParticleData& B)
	{
		ensure(A.GetProxy() == B.GetProxy());
		return A.X != B.X || A.R != B.R || A.V != B.V || A.W != B.W || A.ObjectState != B.ObjectState;
	}

	void FChaosResultsChannel::ProcessResimResult_External()
	{
		//make sure any proxy in the resim data is marked as resimming
		for(const FDirtyRigidParticleData& ResimDirty : Results.Next->DirtyRigids)
		{
			if (FSingleParticlePhysicsProxy* ResimProxy = ResimDirty.GetProxy())
			{
<<<<<<< HEAD
				FProxyInterpolationData& InterpolationData = ResimProxy->GetInterpolationData(); 
=======
				FProxyInterpolationBase& InterpolationData = ResimProxy->GetInterpolationData(); 
>>>>>>> 4af6daef
				//Mark as resim only if proxy is owned by this channel
				if(InterpolationData.GetInterpChannel_External() == ChannelIdx)
				{
					ParticleToResimTarget.FindOrAdd(ResimProxy) = ResimDirty;
<<<<<<< HEAD
					InterpolationData.SetResimSmoothing(true);
=======
>>>>>>> 4af6daef
				}
			}
		}
	}

	FChaosResultsChannel::~FChaosResultsChannel()
	{
		if(Results.Prev)
		{
			ResultsManager.FreePullData_External(Results.Prev, ChannelIdx);
		}

		if(Results.Next)
		{
			ResultsManager.FreePullData_External(Results.Next, ChannelIdx);
		}
	}
<<<<<<< HEAD

	void FChaosResultsManager::RemoveProxy_External(FSingleParticlePhysicsProxy* Proxy)
	{
		for(FChaosResultsChannel* Channel : Channels)
		{
			Channel->RemoveProxy_External(Proxy);
		}
	}

	FPullPhysicsData* FChaosResultsManager::PopPullData_External(int32 ChannelIdx)
	{
		int32 FoundToPop = INDEX_NONE;
		for(int32 Idx = InternalQueue.Num() - 1; Idx >= 0; --Idx)
		{
			FPullDataQueueInfo& Info = InternalQueue[Idx];
			if(!Info.bHasPopped[ChannelIdx])
			{
				FoundToPop = Idx;
			}
			else
			{
				//Found an entry that was popped so stop searching
				break;
			}
		}

		if(FoundToPop == INDEX_NONE)
		{
			//Need to pop from main queue
			if(FPullPhysicsData* PullData = MarshallingManager.PopPullData_External())
			{
				FoundToPop = InternalQueue.Add(FPullDataQueueInfo(PullData, NumActiveChannels));
			}
			else
			{
				//Need to pop but nothing at head so return null
				return nullptr;
			}
		}

=======

	void FChaosResultsManager::RemoveProxy_External(FSingleParticlePhysicsProxy* Proxy)
	{
		for(FChaosResultsChannel* Channel : Channels)
		{
			Channel->RemoveProxy_External(Proxy);
		}
	}

	FPullPhysicsData* FChaosResultsManager::PopPullData_External(int32 ChannelIdx)
	{
		int32 FoundToPop = INDEX_NONE;
		for(int32 Idx = InternalQueue.Num() - 1; Idx >= 0; --Idx)
		{
			FPullDataQueueInfo& Info = InternalQueue[Idx];
			if(!Info.bHasPopped[ChannelIdx])
			{
				FoundToPop = Idx;
			}
			else
			{
				//Found an entry that was popped so stop searching
				break;
			}
		}

		if(FoundToPop == INDEX_NONE)
		{
			//Need to pop from main queue
			if(FPullPhysicsData* PullData = MarshallingManager.PopPullData_External())
			{
				FoundToPop = InternalQueue.Add(FPullDataQueueInfo(PullData, NumActiveChannels));
			}
			else
			{
				//Need to pop but nothing at head so return null
				return nullptr;
			}
		}

>>>>>>> 4af6daef
		FPullDataQueueInfo& Info = InternalQueue[FoundToPop];
		Info.bHasPopped[ChannelIdx] = true;
		return Info.PullData;
	}

	void FChaosResultsManager::FreePullData_External(FPullPhysicsData* PullData, int32 GivenChannelIdx)
	{
		for(int32 Idx = 0; Idx < InternalQueue.Num(); ++Idx)
		{
			FPullDataQueueInfo& Info = InternalQueue[Idx];
			if(Info.PullData == PullData)
			{
				ensure(Info.bHasPopped[GivenChannelIdx]);	//free before popped?
				ensure(Info.bPendingFree[GivenChannelIdx] == false);	//double free?

				Info.bPendingFree[GivenChannelIdx] = true;

				bool bFree = true;
				for(int32 ChannelIdx = 0; ChannelIdx < MaxNumChannels; ++ChannelIdx)
				{
					if(!Info.bPendingFree[ChannelIdx])
					{
						bFree = false;
						break;
					}
				}

				if(bFree)
				{
					MarshallingManager.FreePullData_External(Info.PullData);
					InternalQueue.RemoveAt(Idx);
				}

				return;
			}
		}

		ensure(false);	//didn't find queue entry, double free?
	}

	FChaosResultsManager::~FChaosResultsManager()
	{
		//first clean up channels
		for(FChaosResultsChannel* Channel : Channels)
		{
			delete Channel;
		}

		//if anything is left in the internal queue (for example channel was falling behind and never popped or freed) clear it
		for(FPullDataQueueInfo& Info : InternalQueue)
		{
			MarshallingManager.FreePullData_External(Info.PullData);
		}
	}
}<|MERGE_RESOLUTION|>--- conflicted
+++ resolved
@@ -19,7 +19,6 @@
 
 	/** Helper class used to interpolate results per channel */
 	struct FChaosResultsChannel
-<<<<<<< HEAD
 	{
 		FChaosResultsChannel(FChaosResultsManager& InResultsManager, int32 InChannelIdx)
 		: ResultsManager(InResultsManager)
@@ -61,49 +60,6 @@
 	{
 		for (TInterpolationType& Data : Interpolations)
 		{
-=======
-	{
-		FChaosResultsChannel(FChaosResultsManager& InResultsManager, int32 InChannelIdx)
-		: ResultsManager(InResultsManager)
-		, ChannelIdx(InChannelIdx)
-		{
-		}
-
-		~FChaosResultsChannel();
-		FChaosResultsChannel(const FChaosResultsChannel&) = delete;
-		FChaosResultsChannel(FChaosResultsChannel&& Other) = default;
-
-		const FChaosInterpolationResults& UpdateInterpAlpha_External(const FReal ResultsTime, const FReal GlobalAlpha);
-		void ProcessResimResult_External();
-		bool AdvanceResult();
-		void CollapseResultsToLatest();
-		const FChaosInterpolationResults& PullSyncPhysicsResults_External();
-		const FChaosInterpolationResults& PullAsyncPhysicsResults_External(const FReal ResultsTime);
-
-		template <ESetPrevNextDataMode Mode>
-		void SetPrevNextDataHelper(const FPullPhysicsData& PullData);
-		
-		template <ESetPrevNextDataMode Mode, typename DirtyProxyDataType, typename InterpolationsType>
-		void SetPrevNextDataHelperTyped(const TArray<DirtyProxyDataType>& DirtyProxies, TArray<InterpolationsType>& Interpolations);
-
-		void RemoveProxy_External(FSingleParticlePhysicsProxy* Proxy)
-		{
-			ParticleToResimTarget.Remove(Proxy);
-		}
-
-		FChaosInterpolationResults Results;
-		FReal LatestTimeSeen = 0;	//we use this to know when resim results are being pushed
-		TMap<FSingleParticlePhysicsProxy*, FDirtyRigidParticleData> ParticleToResimTarget;
-		FChaosResultsManager& ResultsManager;
-		int32 ChannelIdx;
-	};
-
-	template <typename TProxyType, typename TInterpolationType>
-	static void ResetInterpolations(TArray<TInterpolationType>& Interpolations)
-	{
-		for (TInterpolationType& Data : Interpolations)
-		{
->>>>>>> 4af6daef
 			if (TProxyType* Proxy = Data.Prev.GetProxy())
 			{
 				Proxy->GetInterpolationData().SetPullDataInterpIdx_External(INDEX_NONE);
@@ -116,10 +72,7 @@
 	{
 		ResetInterpolations<FSingleParticlePhysicsProxy>(RigidInterpolations);
 		ResetInterpolations<FGeometryCollectionPhysicsProxy>(GeometryCollectionInterpolations);
-<<<<<<< HEAD
-=======
 		ResetInterpolations<FClusterUnionPhysicsProxy>(ClusterUnionInterpolations);
->>>>>>> 4af6daef
 
 		//purposely leave Prev and Next alone as we use those for rebuild
 	}
@@ -132,11 +85,7 @@
 		{
 			if (auto Proxy = Data.GetProxy())
 			{
-<<<<<<< HEAD
-				FProxyInterpolationData& InterpolationData = Proxy->GetInterpolationData(); 
-=======
 				FProxyInterpolationBase& InterpolationData = Proxy->GetInterpolationData();
->>>>>>> 4af6daef
 				
 				//If proxy is not associated with this channel, do nothing
 				if (InterpolationData.GetInterpChannel_External() != ChannelIdx)
@@ -178,25 +127,6 @@
 	{
 		//clear results
 		const int32 Timestamp = PullData.SolverTimestamp;
-<<<<<<< HEAD
-
-		SetPrevNextDataHelperTyped<Mode>(PullData.DirtyRigids, Results.RigidInterpolations);
-
-		SetPrevNextDataHelperTyped<Mode>(PullData.DirtyGeometryCollections, Results.GeometryCollectionInterpolations);
-
-		// update resim target for rigids
-		for (const FDirtyRigidParticleData& Data : PullData.DirtyRigids)
-		{
-			if (FSingleParticlePhysicsProxy* Proxy = Data.GetProxy())
-			{
-				// only if the proxy is associated with this channel 
-				if (Proxy->GetInterpolationData().GetInterpChannel_External() == ChannelIdx)
-				{
-					//update leash target
-					if(FDirtyRigidParticleData* ResimTarget = ParticleToResimTarget.Find(Proxy))
-					{
-						*ResimTarget = Data;
-=======
 		
 		{
 			SCOPE_CYCLE_COUNTER(STAT_ProcessSingleProxy);
@@ -228,7 +158,6 @@
 						{
 							*ResimTarget = Data;
 						}
->>>>>>> 4af6daef
 					}
 				}
 			}
@@ -364,13 +293,8 @@
 		{
 			FSingleParticlePhysicsProxy* Proxy = Itr.Key;
 
-<<<<<<< HEAD
-			FProxyInterpolationData& InterpolationData = Proxy->GetInterpolationData(); 
-			if(InterpolationData.IsResimSmoothing())
-=======
 			FProxyInterpolationBase& InterpolationData = Proxy->GetInterpolationData();
 			if (InterpolationData.IsErrorSmoothing())
->>>>>>> 4af6daef
 			{
 				if (InterpolationData.GetPullDataInterpIdx_External() == INDEX_NONE)	//not in results array
 				{
@@ -475,19 +399,11 @@
 		{
 			if (FSingleParticlePhysicsProxy* ResimProxy = ResimDirty.GetProxy())
 			{
-<<<<<<< HEAD
-				FProxyInterpolationData& InterpolationData = ResimProxy->GetInterpolationData(); 
-=======
 				FProxyInterpolationBase& InterpolationData = ResimProxy->GetInterpolationData(); 
->>>>>>> 4af6daef
 				//Mark as resim only if proxy is owned by this channel
 				if(InterpolationData.GetInterpChannel_External() == ChannelIdx)
 				{
 					ParticleToResimTarget.FindOrAdd(ResimProxy) = ResimDirty;
-<<<<<<< HEAD
-					InterpolationData.SetResimSmoothing(true);
-=======
->>>>>>> 4af6daef
 				}
 			}
 		}
@@ -505,7 +421,6 @@
 			ResultsManager.FreePullData_External(Results.Next, ChannelIdx);
 		}
 	}
-<<<<<<< HEAD
 
 	void FChaosResultsManager::RemoveProxy_External(FSingleParticlePhysicsProxy* Proxy)
 	{
@@ -546,48 +461,6 @@
 			}
 		}
 
-=======
-
-	void FChaosResultsManager::RemoveProxy_External(FSingleParticlePhysicsProxy* Proxy)
-	{
-		for(FChaosResultsChannel* Channel : Channels)
-		{
-			Channel->RemoveProxy_External(Proxy);
-		}
-	}
-
-	FPullPhysicsData* FChaosResultsManager::PopPullData_External(int32 ChannelIdx)
-	{
-		int32 FoundToPop = INDEX_NONE;
-		for(int32 Idx = InternalQueue.Num() - 1; Idx >= 0; --Idx)
-		{
-			FPullDataQueueInfo& Info = InternalQueue[Idx];
-			if(!Info.bHasPopped[ChannelIdx])
-			{
-				FoundToPop = Idx;
-			}
-			else
-			{
-				//Found an entry that was popped so stop searching
-				break;
-			}
-		}
-
-		if(FoundToPop == INDEX_NONE)
-		{
-			//Need to pop from main queue
-			if(FPullPhysicsData* PullData = MarshallingManager.PopPullData_External())
-			{
-				FoundToPop = InternalQueue.Add(FPullDataQueueInfo(PullData, NumActiveChannels));
-			}
-			else
-			{
-				//Need to pop but nothing at head so return null
-				return nullptr;
-			}
-		}
-
->>>>>>> 4af6daef
 		FPullDataQueueInfo& Info = InternalQueue[FoundToPop];
 		Info.bHasPopped[ChannelIdx] = true;
 		return Info.PullData;
