// Copyright Epic Games, Inc. All Rights Reserved.

#include "Chaos/Framework/PhysicsSolverBase.h"
#include "Chaos/Framework/PhysicsProxyBase.h"
#include "ProfilingDebugging/CsvProfiler.h"
#include "ChaosStats.h"
#include "Chaos/PendingSpatialData.h"
#include "PBDRigidsSolver.h"
#include "PhysicsProxy/SingleParticlePhysicsProxy.h"
#include "Chaos/Framework/ChaosResultsManager.h"
#include "Framework/Threading.h"
#include "RewindData.h"

namespace Chaos
{	
	extern int GSingleThreadedPhysics;
	void FPhysicsSolverBase::ChangeBufferMode(EMultiBufferMode InBufferMode)
	{
		BufferMode = InBufferMode;
	}

	FDelegateHandle FPhysicsSolverBase::AddPreAdvanceCallback(FSolverPreAdvance::FDelegate InDelegate)
	{
		return EventPreSolve.Add(InDelegate);
	}

	bool FPhysicsSolverBase::RemovePreAdvanceCallback(FDelegateHandle InHandle)
	{
		return EventPreSolve.Remove(InHandle);
	}

	FDelegateHandle FPhysicsSolverBase::AddPreBufferCallback(FSolverPreBuffer::FDelegate InDelegate)
	{
		return EventPreBuffer.Add(InDelegate);
	}

	bool FPhysicsSolverBase::RemovePreBufferCallback(FDelegateHandle InHandle)
	{
		return EventPreBuffer.Remove(InHandle);
	}

	FDelegateHandle FPhysicsSolverBase::AddPostAdvanceCallback(FSolverPostAdvance::FDelegate InDelegate)
	{
		return EventPostSolve.Add(InDelegate);
	}

	bool FPhysicsSolverBase::RemovePostAdvanceCallback(FDelegateHandle InHandle)
	{
		return EventPostSolve.Remove(InHandle);
	}

<<<<<<< HEAD
=======
	FDelegateHandle FPhysicsSolverBase::AddTeardownCallback(FSolverTeardown::FDelegate InDelegate)
	{
		return EventTeardown.Add(InDelegate);
	}

	bool FPhysicsSolverBase::RemoveTeardownCallback(FDelegateHandle InHandle)
	{
		return EventTeardown.Remove(InHandle);
	}

>>>>>>> 6bbb88c8
	FAutoConsoleTaskPriority CPrio_FPhysicsTickTask(
		TEXT("TaskGraph.TaskPriorities.PhysicsTickTask"),
		TEXT("Task and thread priotiry for Chaos physics tick"),
		ENamedThreads::HighThreadPriority, // if we have high priority task threads, then use them...
		ENamedThreads::NormalTaskPriority, // .. at normal task priority
		ENamedThreads::HighTaskPriority // if we don't have hi pri threads, then use normal priority threads at high task priority instead
	);

<<<<<<< HEAD
=======
	int32 PhysicsRunsOnGT = 0;
	FAutoConsoleVariableRef CVarPhysicsRunsOnGT(TEXT("p.PhysicsRunsOnGT"), PhysicsRunsOnGT, TEXT("If true the physics thread runs on the game thread, but will still go wide on tasks like collision detection"));

>>>>>>> 6bbb88c8
	FPhysicsSolverAdvanceTask::FPhysicsSolverAdvanceTask(FPhysicsSolverBase& InSolver, FPushPhysicsData& InPushData)
		: Solver(InSolver)
		, PushData(&InPushData)	//store as ptr so that we can clear it after freed (but still want to force user to give us a valid push data)
	{
	}

	TStatId FPhysicsSolverAdvanceTask::GetStatId() const
	{
		RETURN_QUICK_DECLARE_CYCLE_STAT(FPhysicsSolverAdvanceTask,STATGROUP_TaskGraphTasks);
	}

	ENamedThreads::Type FPhysicsSolverAdvanceTask::GetDesiredThread()
	{
<<<<<<< HEAD
		return CPrio_FPhysicsTickTask.Get();
=======
		return PhysicsRunsOnGT == 0 ? CPrio_FPhysicsTickTask.Get() : ENamedThreads::GameThread;
>>>>>>> 6bbb88c8
	}

	ESubsequentsMode::Type FPhysicsSolverAdvanceTask::GetSubsequentsMode()
	{
		// The completion task relies on the collection of tick tasks in flight
		return ESubsequentsMode::TrackSubsequents;
	}

	void FPhysicsSolverAdvanceTask::DoTask(ENamedThreads::Type CurrentThread,const FGraphEventRef& MyCompletionGraphEvent)
	{
		AdvanceSolver();
	}

	void FPhysicsSolverAdvanceTask::AdvanceSolver()
	{
		using namespace Chaos;

<<<<<<< HEAD
		LLM_SCOPE(ELLMTag::Chaos);
		SCOPE_CYCLE_COUNTER(STAT_ChaosTick);
		CSV_SCOPED_TIMING_STAT_EXCLUSIVE(Physics);
=======
		LLM_SCOPE(ELLMTag::ChaosUpdate);
		SCOPE_CYCLE_COUNTER(STAT_ChaosTick);
		CSV_SCOPED_TIMING_STAT_EXCLUSIVE(Physics);
		CSV_SCOPED_TIMING_STAT(PhysicsVerbose, StepSolver);
>>>>>>> 6bbb88c8

#if PHYSICS_THREAD_CONTEXT
		FPhysicsThreadContextScope Scope(/*IsPhysicsThreadContext=*/true);
#endif

		Solver.SetExternalTimestampConsumed_Internal(PushData->ExternalTimestamp);
		Solver.ProcessPushedData_Internal(*PushData);
		
		// StepFraction: how much of the remaining time this step represents, used to interpolate kinematic targets
		// E.g., for 4 steps this will be: 1/4, 1/3, 1/2, 1
		const FReal PseudoFraction = (FReal)1 / (FReal)(PushData->IntervalNumSteps - PushData->IntervalStep);
		
<<<<<<< HEAD
		Solver.AdvanceSolverBy(PushData->ExternalDt, FSubStepInfo{PseudoFraction, PushData->IntervalStep, PushData->IntervalNumSteps });
=======
		Solver.AdvanceSolverBy(PushData->ExternalDt, FSubStepInfo{PseudoFraction, PushData->IntervalStep, PushData->IntervalNumSteps, PushData->bSolverSubstepped});
>>>>>>> 6bbb88c8
		Solver.GetMarshallingManager().FreeDataToHistory_Internal(PushData);	//cannot use push data after this point
		PushData = nullptr;

		Solver.ConditionalApplyRewind_Internal();
	}

<<<<<<< HEAD
	CHAOS_API FRealSingle DefaultAsyncDt = -1;
	FAutoConsoleVariableRef CVarDefaultAsyncDt(TEXT("p.DefaultAsyncDt"), DefaultAsyncDt,TEXT("Whether to use async results -1 means not async"));

=======
>>>>>>> 6bbb88c8
	CHAOS_API int32 UseAsyncInterpolation = 1;
	FAutoConsoleVariableRef CVarUseAsyncInterpolation(TEXT("p.UseAsyncInterpolation"), UseAsyncInterpolation, TEXT("Whether to interpolate when async mode is enabled"));

	CHAOS_API int32 ForceDisableAsyncPhysics = 0;
	FAutoConsoleVariableRef CVarForceDisableAsyncPhysics(TEXT("p.ForceDisableAsyncPhysics"), ForceDisableAsyncPhysics, TEXT("Whether to force async physics off regardless of other settings"));

	CHAOS_API FRealSingle AsyncInterpolationMultiplier = 2.f;
	FAutoConsoleVariableRef CVarAsyncInterpolationMultiplier(TEXT("p.AsyncInterpolationMultiplier"), AsyncInterpolationMultiplier, TEXT("How many multiples of the fixed dt should we look behind for interpolation"));

	// 0 blocks on any physics steps generated from past GT Frames, and blocks on none of the tasks from current frame.
	// 1 blocks on everything except the single most recent task (including tasks from current frame)
	// 1 should gurantee we will always have a future output for interpolation from 2 frames in the past
	int32 AsyncPhysicsBlockMode = 1;
	FAutoConsoleVariableRef CVarAsyncPhysicsBlockMode(TEXT("p.AsyncPhysicsBlockMode"), AsyncPhysicsBlockMode, TEXT("Setting to 0 blocks on any physics steps generated from past GT Frames, and blocks on none of the tasks from current frame."
		" 1 blocks on everything except the single most recent task (including tasks from current frame). 1 should gurantee we will always have a future output for interpolation from 2 frames in the past."));


<<<<<<< HEAD
	FPhysicsSolverBase::FPhysicsSolverBase(const EMultiBufferMode BufferingModeIn,const EThreadingModeTemp InThreadingMode,UObject* InOwner)
		: BufferMode(BufferingModeIn)
		, ThreadingMode(InThreadingMode)
		, PullResultsManager(MakeUnique<FChaosResultsManager>())
=======
	FPhysicsSolverBase::FPhysicsSolverBase(const EMultiBufferMode BufferingModeIn,const EThreadingModeTemp InThreadingMode,UObject* InOwner, Chaos::FReal InAsyncDt)
		: BufferMode(BufferingModeIn)
		, ThreadingMode(!!GSingleThreadedPhysics ? EThreadingModeTemp::SingleThread : InThreadingMode)
		, PullResultsManager(MakeUnique<FChaosResultsManager>(MarshallingManager))
>>>>>>> 6bbb88c8
		, PendingSpatialOperations_External(MakeUnique<FPendingSpatialDataQueue>())
		, bUseCollisionResimCache(false)
		, bPaused_External(false)
		, Owner(InOwner)
<<<<<<< HEAD
		, ExternalDataLock_External(new FPhysicsSceneGuard())
		, bIsShuttingDown(false)
		, AsyncDt(DefaultAsyncDt)
		, AccumulatedTime(0)
=======
		, ExternalDataLock_External(new FPhysSceneLock())
		, bIsShuttingDown(false)
		, AsyncDt(InAsyncDt)
		, AccumulatedTime(0)
		, MMaxDeltaTime(0.0)
		, MMinDeltaTime(SMALL_NUMBER)
		, MMaxSubSteps(1)
>>>>>>> 6bbb88c8
		, ExternalSteps(0)
#if !UE_BUILD_SHIPPING
		, bStealAdvanceTasksForTesting(false)
#endif
	{
<<<<<<< HEAD
	}

	FPhysicsSolverBase::~FPhysicsSolverBase() = default;
=======
		UE_LOG(LogChaos, Log, TEXT("FPhysicsSolverBase::AsyncDt:%f"), IsUsingAsyncResults() ? AsyncDt : -1);

		//If user is running with -PhysicsRunsOnGT override the cvar (doing it here to avoid parsing every time task is scheduled)
		if(FParse::Param(FCommandLine::Get(), TEXT("PhysicsRunsOnGT")))
		{
			PhysicsRunsOnGT = 1;
		}
	}

	void FPhysicsSolverBase::EnableAsyncMode(FReal FixedDt)
	{
		AsyncDt = FixedDt;
		if (AsyncDt != FixedDt)
		{
			AccumulatedTime = 0;
			UE_LOG(LogChaos, Log, TEXT("FPhysicsSolverBase::AsyncDt:%f"), IsUsingAsyncResults() ? AsyncDt : -1);
		}
	}

	void FPhysicsSolverBase::DisableAsyncMode()
	{
		AsyncDt = -1;
		UE_LOG(LogChaos, Log, TEXT("FPhysicsSolverBase::AsyncDt:%f"), AsyncDt);
	}


	FPhysicsSolverBase::~FPhysicsSolverBase()
	{
		//free pull results before MarshallingManager is destroyed (technically should be safe because constructed after, but this makes it more explicit)
		PullResultsManager->SetHistoryLength_External(0);	//ok to use _External because solver going away means external thread released it
		//reset history buffer before freeing any unremoved callback objects
		MarshallingManager.SetHistoryLength_Internal(0);

		//if any callback objects are still registered, just delete them here
		for(ISimCallbackObject* CallbackObject : SimCallbackObjects)
		{
			delete CallbackObject;
		}
	}
>>>>>>> 6bbb88c8

	void FPhysicsSolverBase::DestroySolver(FPhysicsSolverBase& InSolver)
	{
		// Please read the comments this is a minefield.
				
		const bool bIsSingleThreadEnvironment = FPlatformProcess::SupportsMultithreading() == false;
		if (bIsSingleThreadEnvironment == false)
		{
			// In Multithreaded: DestroySolver should only be called if we are not waiting on async work.
			// This should be called when World/Scene are cleaning up, World implements IsReadyForFinishDestroy() and returns false when async work is still going.
			// This means that garbage collection should not cleanup world and this solver until this async work is complete.
			// We do it this way because it is unsafe for us to block on async task in this function, as it is unsafe to block on a task during GC, as this may schedule
			// another task that may be unsafe during GC, and cause crashes.
			ensure(InSolver.IsPendingTasksComplete());
		}
		else
		{
			// In Singlethreaded: We cannot wait for any tasks in IsReadyForFinishDestroy() (on World) so it always returns true in single threaded.
			// Task will never complete during GC in single theading, as there are no threads to do it.
			// so we have this wait below to allow single threaded to complete pending tasks before solver destroy.

			InSolver.WaitOnPendingTasks_External();
		}

		// GeometryCollection particles do not always remove collision constraints on unregister,
		// explicitly clear constraints so we will not crash when filling collision events in advance.
		{
			auto* Evolution = static_cast<FPBDRigidsSolver&>(InSolver).GetEvolution();
			if (Evolution)
			{
				Evolution->ResetConstraints();
			}
		}

		// Advance in single threaded because we cannot block on an async task here if in multi threaded mode. see above comments.
		InSolver.SetThreadingMode_External(EThreadingModeTemp::SingleThread);
		InSolver.MarkShuttingDown();
<<<<<<< HEAD
		InSolver.AdvanceAndDispatch_External(0);	//flush any pending commands are executed (for example unregister object)
=======
		{
			InSolver.AdvanceAndDispatch_External(0);	//flush any pending commands are executed (for example unregister object)
		}
>>>>>>> 6bbb88c8

		// verify callbacks have been processed and we're not leaking.
		// TODO: why is this still firing in 14.30? (Seems we're still leaking)
		//ensure(InSolver.SimCallbacks.Num() == 0);

		delete &InSolver;
	}

	void FPhysicsSolverBase::UpdateParticleInAccelerationStructure_External(FGeometryParticle* Particle,bool bDelete)
	{
		//mark it as pending for async structure being built
		FAccelerationStructureHandle AccelerationHandle(Particle);
		FPendingSpatialData& SpatialData = PendingSpatialOperations_External->FindOrAdd(Particle->UniqueIdx());

		//make sure any new operations (i.e not currently being consumed by sim) are not acting on a deleted object
		ensure(SpatialData.SyncTimestamp < MarshallingManager.GetExternalTimestamp_External() || !SpatialData.bDelete);

		SpatialData.bDelete = bDelete;
		SpatialData.SpatialIdx = Particle->SpatialIdx();
		SpatialData.AccelerationHandle = AccelerationHandle;
		SpatialData.SyncTimestamp = MarshallingManager.GetExternalTimestamp_External();
	}

<<<<<<< HEAD
=======
	void FPhysicsSolverBase::EnqueueSimcallbackRewindRegisteration(ISimCallbackObject* Callback)
	{
		EnqueueCommandImmediate([this, Callback]()
		{
			if (ensure(MRewindCallback.IsValid()))
			{
				MRewindCallback->RegisterRewindableSimCallback_Internal(Callback);
			}
		});
	}

>>>>>>> 6bbb88c8
#if !UE_BUILD_SHIPPING
	void FPhysicsSolverBase::SetStealAdvanceTasks_ForTesting(bool bInStealAdvanceTasksForTesting)
	{
		bStealAdvanceTasksForTesting = bInStealAdvanceTasksForTesting;
	}

	void FPhysicsSolverBase::PopAndExecuteStolenAdvanceTask_ForTesting()
	{
		ensure(ThreadingMode == EThreadingModeTemp::SingleThread);
		if (ensure(StolenSolverAdvanceTasks.Num() > 0))
		{
			StolenSolverAdvanceTasks[0].AdvanceSolver();
			StolenSolverAdvanceTasks.RemoveAt(0);
		}
	}
#endif

	void FPhysicsSolverBase::TrackGTParticle_External(FGeometryParticle& Particle)
	{
		const int32 Idx = Particle.UniqueIdx().Idx;
		const int32 SlotsNeeded = Idx + 1 - UniqueIdxToGTParticles.Num();
		if (SlotsNeeded > 0)
		{
			UniqueIdxToGTParticles.AddZeroed(SlotsNeeded);
		}

		UniqueIdxToGTParticles[Idx] = &Particle;
	}

	void FPhysicsSolverBase::ClearGTParticle_External(FGeometryParticle& Particle)
	{
		const int32 Idx = Particle.UniqueIdx().Idx;
		if (ensure(Idx < UniqueIdxToGTParticles.Num()))
		{
			UniqueIdxToGTParticles[Idx] = nullptr;
		}
	}
<<<<<<< HEAD
	
	void FPhysicsSolverBase::EnableRewindCapture(int32 NumFrames, bool InUseCollisionResimCache, TUniquePtr<IRewindCallback>&& RewindCallback)
	{
		MRewindData = MakeUnique<FRewindData>(NumFrames, InUseCollisionResimCache, ((FPBDRigidsSolver*)this)->GetCurrentFrame()); // FIXME
		bUseCollisionResimCache = InUseCollisionResimCache;
		MRewindCallback = MoveTemp(RewindCallback);
		MarshallingManager.SetHistoryLength_Internal(NumFrames);
	}
=======
>>>>>>> 6bbb88c8

	void FPhysicsSolverBase::SetRewindCallback(TUniquePtr<IRewindCallback>&& RewindCallback)
	{
		ensure(!RewindCallback || MRewindData);
		MRewindCallback = MoveTemp(RewindCallback);
	}

	FGraphEventRef FPhysicsSolverBase::AdvanceAndDispatch_External(FReal InDt)
	{
<<<<<<< HEAD
		const FReal DtWithPause = bPaused_External ? 0.0f : InDt;
		FReal InternalDt = DtWithPause;
		int32 NumSteps = 1;

		if (IsUsingFixedDt())
		{
			AccumulatedTime += DtWithPause;
			if (InDt == 0)	//this is a special flush case
=======
		const bool bSubstepping = MMaxSubSteps > 1;
		SetSolverSubstep_External(bSubstepping);
		const FReal DtWithPause = bPaused_External ? 0.0f : InDt;
		PullResultsManager->SetLastExternalDt_External(DtWithPause);
		FReal InternalDt = DtWithPause;
		int32 NumSteps = 1;

		if(IsUsingFixedDt())
		{
			AccumulatedTime += DtWithPause;
			if(InDt == 0)	//this is a special flush case
>>>>>>> 6bbb88c8
			{
				//just use any remaining time and sync up to latest no matter what
				InternalDt = AccumulatedTime;
				NumSteps = 1;
				AccumulatedTime = 0;
			}
			else
			{
<<<<<<< HEAD
				InternalDt = AsyncDt;
				NumSteps = FMath::FloorToInt(AccumulatedTime / InternalDt);
				AccumulatedTime -= InternalDt * NumSteps;
			}
		}

		if (InDt > 0)
=======

				InternalDt = AsyncDt;
				NumSteps = FMath::FloorToInt32(AccumulatedTime / InternalDt);
				AccumulatedTime -= InternalDt * static_cast<FReal>(NumSteps);
			}
		}
		else if (bSubstepping && InDt > 0)
		{
			NumSteps = FMath::CeilToInt32(DtWithPause / MMaxDeltaTime);
			if (NumSteps > MMaxSubSteps)
			{
				// Hitting this case means we're losing time, given the constraints of MaxSteps and MaxDt we can't
				// fully handle the Dt requested, the simulation will appear to the viewer to run slower than realtime
				NumSteps = MMaxSubSteps;
				InternalDt = MMaxDeltaTime;
			}
			else
			{
				InternalDt = DtWithPause / static_cast<FReal>(NumSteps);
			}
		}

		if(InDt > 0)
>>>>>>> 6bbb88c8
		{
			ExternalSteps++;	//we use this to average forces. It assumes external dt is about the same. 0 dt should be ignored as it typically has nothing to do with force
		}

<<<<<<< HEAD
		if (NumSteps > 0)
=======
		if(NumSteps > 0)
>>>>>>> 6bbb88c8
		{
			//make sure any GT state is pushed into necessary buffer
			PushPhysicsState(InternalDt, NumSteps, FMath::Max(ExternalSteps, 1));
			ExternalSteps = 0;
		}

		// Ensures we block on any tasks generated from previous frames
		FGraphEventRef BlockingTasks = PendingTasks;

<<<<<<< HEAD
		while (FPushPhysicsData* PushData = MarshallingManager.StepInternalTime_External())
=======
		while(FPushPhysicsData* PushData = MarshallingManager.StepInternalTime_External())
>>>>>>> 6bbb88c8
		{
			if(MRewindCallback && !bIsShuttingDown)
			{
				MRewindCallback->ProcessInputs_External(PushData->InternalStep, PushData->SimCallbackInputs);
			}

<<<<<<< HEAD
			if (ThreadingMode == EThreadingModeTemp::SingleThread)
=======
			if(ThreadingMode == EThreadingModeTemp::SingleThread)
>>>>>>> 6bbb88c8
			{
				ensure(!PendingTasks || PendingTasks->IsComplete());	//if mode changed we should have already blocked
				FPhysicsSolverAdvanceTask ImmediateTask(*this, *PushData);
#if !UE_BUILD_SHIPPING
<<<<<<< HEAD
				if (bStealAdvanceTasksForTesting)
=======
				if(bStealAdvanceTasksForTesting)
>>>>>>> 6bbb88c8
				{
					StolenSolverAdvanceTasks.Emplace(MoveTemp(ImmediateTask));
				}
				else
				{
					ImmediateTask.AdvanceSolver();
				}
#else
				ImmediateTask.AdvanceSolver();
#endif
			}
			else
			{
				// If enabled, block on all but most recent physics task, even tasks generated this frame.
<<<<<<< HEAD
				if (AsyncPhysicsBlockMode == 1)
=======
				if(AsyncPhysicsBlockMode == 1)
>>>>>>> 6bbb88c8
				{
					BlockingTasks = PendingTasks;
				}

				FGraphEventArray Prereqs;
<<<<<<< HEAD
				if (PendingTasks && !PendingTasks->IsComplete())
=======
				if(PendingTasks && !PendingTasks->IsComplete())
>>>>>>> 6bbb88c8
				{
					Prereqs.Add(PendingTasks);
				}

				PendingTasks = TGraphTask<FPhysicsSolverAdvanceTask>::CreateTask(&Prereqs).ConstructAndDispatchWhenReady(*this, *PushData);
<<<<<<< HEAD
				if (IsUsingAsyncResults() == false)
=======
				if(IsUsingAsyncResults() == false)
>>>>>>> 6bbb88c8
				{
					BlockingTasks = PendingTasks;	//block right away
				}
			}

<<<<<<< HEAD
			if (IsUsingAsyncResults() == false)
			{
				break;	//non async can only process one step at a time
=======
			// This break is mainly here to satisfy unit testing. The call to StepInternalTime_External will decrement the
			// delay in the marshaling manager and throw of tests that are explicitly testing for propagation delays
			if (IsUsingAsyncResults() == false && !bSubstepping)
			{
				break;
>>>>>>> 6bbb88c8
			}
		}

		return BlockingTasks;
	}
}<|MERGE_RESOLUTION|>--- conflicted
+++ resolved
@@ -49,8 +49,6 @@
 		return EventPostSolve.Remove(InHandle);
 	}
 
-<<<<<<< HEAD
-=======
 	FDelegateHandle FPhysicsSolverBase::AddTeardownCallback(FSolverTeardown::FDelegate InDelegate)
 	{
 		return EventTeardown.Add(InDelegate);
@@ -61,7 +59,6 @@
 		return EventTeardown.Remove(InHandle);
 	}
 
->>>>>>> 6bbb88c8
 	FAutoConsoleTaskPriority CPrio_FPhysicsTickTask(
 		TEXT("TaskGraph.TaskPriorities.PhysicsTickTask"),
 		TEXT("Task and thread priotiry for Chaos physics tick"),
@@ -70,12 +67,9 @@
 		ENamedThreads::HighTaskPriority // if we don't have hi pri threads, then use normal priority threads at high task priority instead
 	);
 
-<<<<<<< HEAD
-=======
 	int32 PhysicsRunsOnGT = 0;
 	FAutoConsoleVariableRef CVarPhysicsRunsOnGT(TEXT("p.PhysicsRunsOnGT"), PhysicsRunsOnGT, TEXT("If true the physics thread runs on the game thread, but will still go wide on tasks like collision detection"));
 
->>>>>>> 6bbb88c8
 	FPhysicsSolverAdvanceTask::FPhysicsSolverAdvanceTask(FPhysicsSolverBase& InSolver, FPushPhysicsData& InPushData)
 		: Solver(InSolver)
 		, PushData(&InPushData)	//store as ptr so that we can clear it after freed (but still want to force user to give us a valid push data)
@@ -89,11 +83,7 @@
 
 	ENamedThreads::Type FPhysicsSolverAdvanceTask::GetDesiredThread()
 	{
-<<<<<<< HEAD
-		return CPrio_FPhysicsTickTask.Get();
-=======
 		return PhysicsRunsOnGT == 0 ? CPrio_FPhysicsTickTask.Get() : ENamedThreads::GameThread;
->>>>>>> 6bbb88c8
 	}
 
 	ESubsequentsMode::Type FPhysicsSolverAdvanceTask::GetSubsequentsMode()
@@ -111,16 +101,10 @@
 	{
 		using namespace Chaos;
 
-<<<<<<< HEAD
-		LLM_SCOPE(ELLMTag::Chaos);
-		SCOPE_CYCLE_COUNTER(STAT_ChaosTick);
-		CSV_SCOPED_TIMING_STAT_EXCLUSIVE(Physics);
-=======
 		LLM_SCOPE(ELLMTag::ChaosUpdate);
 		SCOPE_CYCLE_COUNTER(STAT_ChaosTick);
 		CSV_SCOPED_TIMING_STAT_EXCLUSIVE(Physics);
 		CSV_SCOPED_TIMING_STAT(PhysicsVerbose, StepSolver);
->>>>>>> 6bbb88c8
 
 #if PHYSICS_THREAD_CONTEXT
 		FPhysicsThreadContextScope Scope(/*IsPhysicsThreadContext=*/true);
@@ -133,23 +117,13 @@
 		// E.g., for 4 steps this will be: 1/4, 1/3, 1/2, 1
 		const FReal PseudoFraction = (FReal)1 / (FReal)(PushData->IntervalNumSteps - PushData->IntervalStep);
 		
-<<<<<<< HEAD
-		Solver.AdvanceSolverBy(PushData->ExternalDt, FSubStepInfo{PseudoFraction, PushData->IntervalStep, PushData->IntervalNumSteps });
-=======
 		Solver.AdvanceSolverBy(PushData->ExternalDt, FSubStepInfo{PseudoFraction, PushData->IntervalStep, PushData->IntervalNumSteps, PushData->bSolverSubstepped});
->>>>>>> 6bbb88c8
 		Solver.GetMarshallingManager().FreeDataToHistory_Internal(PushData);	//cannot use push data after this point
 		PushData = nullptr;
 
 		Solver.ConditionalApplyRewind_Internal();
 	}
 
-<<<<<<< HEAD
-	CHAOS_API FRealSingle DefaultAsyncDt = -1;
-	FAutoConsoleVariableRef CVarDefaultAsyncDt(TEXT("p.DefaultAsyncDt"), DefaultAsyncDt,TEXT("Whether to use async results -1 means not async"));
-
-=======
->>>>>>> 6bbb88c8
 	CHAOS_API int32 UseAsyncInterpolation = 1;
 	FAutoConsoleVariableRef CVarUseAsyncInterpolation(TEXT("p.UseAsyncInterpolation"), UseAsyncInterpolation, TEXT("Whether to interpolate when async mode is enabled"));
 
@@ -167,27 +141,14 @@
 		" 1 blocks on everything except the single most recent task (including tasks from current frame). 1 should gurantee we will always have a future output for interpolation from 2 frames in the past."));
 
 
-<<<<<<< HEAD
-	FPhysicsSolverBase::FPhysicsSolverBase(const EMultiBufferMode BufferingModeIn,const EThreadingModeTemp InThreadingMode,UObject* InOwner)
-		: BufferMode(BufferingModeIn)
-		, ThreadingMode(InThreadingMode)
-		, PullResultsManager(MakeUnique<FChaosResultsManager>())
-=======
 	FPhysicsSolverBase::FPhysicsSolverBase(const EMultiBufferMode BufferingModeIn,const EThreadingModeTemp InThreadingMode,UObject* InOwner, Chaos::FReal InAsyncDt)
 		: BufferMode(BufferingModeIn)
 		, ThreadingMode(!!GSingleThreadedPhysics ? EThreadingModeTemp::SingleThread : InThreadingMode)
 		, PullResultsManager(MakeUnique<FChaosResultsManager>(MarshallingManager))
->>>>>>> 6bbb88c8
 		, PendingSpatialOperations_External(MakeUnique<FPendingSpatialDataQueue>())
 		, bUseCollisionResimCache(false)
 		, bPaused_External(false)
 		, Owner(InOwner)
-<<<<<<< HEAD
-		, ExternalDataLock_External(new FPhysicsSceneGuard())
-		, bIsShuttingDown(false)
-		, AsyncDt(DefaultAsyncDt)
-		, AccumulatedTime(0)
-=======
 		, ExternalDataLock_External(new FPhysSceneLock())
 		, bIsShuttingDown(false)
 		, AsyncDt(InAsyncDt)
@@ -195,17 +156,11 @@
 		, MMaxDeltaTime(0.0)
 		, MMinDeltaTime(SMALL_NUMBER)
 		, MMaxSubSteps(1)
->>>>>>> 6bbb88c8
 		, ExternalSteps(0)
 #if !UE_BUILD_SHIPPING
 		, bStealAdvanceTasksForTesting(false)
 #endif
 	{
-<<<<<<< HEAD
-	}
-
-	FPhysicsSolverBase::~FPhysicsSolverBase() = default;
-=======
 		UE_LOG(LogChaos, Log, TEXT("FPhysicsSolverBase::AsyncDt:%f"), IsUsingAsyncResults() ? AsyncDt : -1);
 
 		//If user is running with -PhysicsRunsOnGT override the cvar (doing it here to avoid parsing every time task is scheduled)
@@ -245,7 +200,6 @@
 			delete CallbackObject;
 		}
 	}
->>>>>>> 6bbb88c8
 
 	void FPhysicsSolverBase::DestroySolver(FPhysicsSolverBase& InSolver)
 	{
@@ -283,13 +237,9 @@
 		// Advance in single threaded because we cannot block on an async task here if in multi threaded mode. see above comments.
 		InSolver.SetThreadingMode_External(EThreadingModeTemp::SingleThread);
 		InSolver.MarkShuttingDown();
-<<<<<<< HEAD
-		InSolver.AdvanceAndDispatch_External(0);	//flush any pending commands are executed (for example unregister object)
-=======
 		{
 			InSolver.AdvanceAndDispatch_External(0);	//flush any pending commands are executed (for example unregister object)
 		}
->>>>>>> 6bbb88c8
 
 		// verify callbacks have been processed and we're not leaking.
 		// TODO: why is this still firing in 14.30? (Seems we're still leaking)
@@ -313,8 +263,6 @@
 		SpatialData.SyncTimestamp = MarshallingManager.GetExternalTimestamp_External();
 	}
 
-<<<<<<< HEAD
-=======
 	void FPhysicsSolverBase::EnqueueSimcallbackRewindRegisteration(ISimCallbackObject* Callback)
 	{
 		EnqueueCommandImmediate([this, Callback]()
@@ -326,7 +274,6 @@
 		});
 	}
 
->>>>>>> 6bbb88c8
 #if !UE_BUILD_SHIPPING
 	void FPhysicsSolverBase::SetStealAdvanceTasks_ForTesting(bool bInStealAdvanceTasksForTesting)
 	{
@@ -364,17 +311,6 @@
 			UniqueIdxToGTParticles[Idx] = nullptr;
 		}
 	}
-<<<<<<< HEAD
-	
-	void FPhysicsSolverBase::EnableRewindCapture(int32 NumFrames, bool InUseCollisionResimCache, TUniquePtr<IRewindCallback>&& RewindCallback)
-	{
-		MRewindData = MakeUnique<FRewindData>(NumFrames, InUseCollisionResimCache, ((FPBDRigidsSolver*)this)->GetCurrentFrame()); // FIXME
-		bUseCollisionResimCache = InUseCollisionResimCache;
-		MRewindCallback = MoveTemp(RewindCallback);
-		MarshallingManager.SetHistoryLength_Internal(NumFrames);
-	}
-=======
->>>>>>> 6bbb88c8
 
 	void FPhysicsSolverBase::SetRewindCallback(TUniquePtr<IRewindCallback>&& RewindCallback)
 	{
@@ -384,16 +320,6 @@
 
 	FGraphEventRef FPhysicsSolverBase::AdvanceAndDispatch_External(FReal InDt)
 	{
-<<<<<<< HEAD
-		const FReal DtWithPause = bPaused_External ? 0.0f : InDt;
-		FReal InternalDt = DtWithPause;
-		int32 NumSteps = 1;
-
-		if (IsUsingFixedDt())
-		{
-			AccumulatedTime += DtWithPause;
-			if (InDt == 0)	//this is a special flush case
-=======
 		const bool bSubstepping = MMaxSubSteps > 1;
 		SetSolverSubstep_External(bSubstepping);
 		const FReal DtWithPause = bPaused_External ? 0.0f : InDt;
@@ -405,7 +331,6 @@
 		{
 			AccumulatedTime += DtWithPause;
 			if(InDt == 0)	//this is a special flush case
->>>>>>> 6bbb88c8
 			{
 				//just use any remaining time and sync up to latest no matter what
 				InternalDt = AccumulatedTime;
@@ -414,15 +339,6 @@
 			}
 			else
 			{
-<<<<<<< HEAD
-				InternalDt = AsyncDt;
-				NumSteps = FMath::FloorToInt(AccumulatedTime / InternalDt);
-				AccumulatedTime -= InternalDt * NumSteps;
-			}
-		}
-
-		if (InDt > 0)
-=======
 
 				InternalDt = AsyncDt;
 				NumSteps = FMath::FloorToInt32(AccumulatedTime / InternalDt);
@@ -446,16 +362,11 @@
 		}
 
 		if(InDt > 0)
->>>>>>> 6bbb88c8
 		{
 			ExternalSteps++;	//we use this to average forces. It assumes external dt is about the same. 0 dt should be ignored as it typically has nothing to do with force
 		}
 
-<<<<<<< HEAD
-		if (NumSteps > 0)
-=======
 		if(NumSteps > 0)
->>>>>>> 6bbb88c8
 		{
 			//make sure any GT state is pushed into necessary buffer
 			PushPhysicsState(InternalDt, NumSteps, FMath::Max(ExternalSteps, 1));
@@ -465,31 +376,19 @@
 		// Ensures we block on any tasks generated from previous frames
 		FGraphEventRef BlockingTasks = PendingTasks;
 
-<<<<<<< HEAD
-		while (FPushPhysicsData* PushData = MarshallingManager.StepInternalTime_External())
-=======
 		while(FPushPhysicsData* PushData = MarshallingManager.StepInternalTime_External())
->>>>>>> 6bbb88c8
 		{
 			if(MRewindCallback && !bIsShuttingDown)
 			{
 				MRewindCallback->ProcessInputs_External(PushData->InternalStep, PushData->SimCallbackInputs);
 			}
 
-<<<<<<< HEAD
-			if (ThreadingMode == EThreadingModeTemp::SingleThread)
-=======
 			if(ThreadingMode == EThreadingModeTemp::SingleThread)
->>>>>>> 6bbb88c8
 			{
 				ensure(!PendingTasks || PendingTasks->IsComplete());	//if mode changed we should have already blocked
 				FPhysicsSolverAdvanceTask ImmediateTask(*this, *PushData);
 #if !UE_BUILD_SHIPPING
-<<<<<<< HEAD
-				if (bStealAdvanceTasksForTesting)
-=======
 				if(bStealAdvanceTasksForTesting)
->>>>>>> 6bbb88c8
 				{
 					StolenSolverAdvanceTasks.Emplace(MoveTemp(ImmediateTask));
 				}
@@ -504,47 +403,29 @@
 			else
 			{
 				// If enabled, block on all but most recent physics task, even tasks generated this frame.
-<<<<<<< HEAD
-				if (AsyncPhysicsBlockMode == 1)
-=======
 				if(AsyncPhysicsBlockMode == 1)
->>>>>>> 6bbb88c8
 				{
 					BlockingTasks = PendingTasks;
 				}
 
 				FGraphEventArray Prereqs;
-<<<<<<< HEAD
-				if (PendingTasks && !PendingTasks->IsComplete())
-=======
 				if(PendingTasks && !PendingTasks->IsComplete())
->>>>>>> 6bbb88c8
 				{
 					Prereqs.Add(PendingTasks);
 				}
 
 				PendingTasks = TGraphTask<FPhysicsSolverAdvanceTask>::CreateTask(&Prereqs).ConstructAndDispatchWhenReady(*this, *PushData);
-<<<<<<< HEAD
-				if (IsUsingAsyncResults() == false)
-=======
 				if(IsUsingAsyncResults() == false)
->>>>>>> 6bbb88c8
 				{
 					BlockingTasks = PendingTasks;	//block right away
 				}
 			}
 
-<<<<<<< HEAD
-			if (IsUsingAsyncResults() == false)
-			{
-				break;	//non async can only process one step at a time
-=======
 			// This break is mainly here to satisfy unit testing. The call to StepInternalTime_External will decrement the
 			// delay in the marshaling manager and throw of tests that are explicitly testing for propagation delays
 			if (IsUsingAsyncResults() == false && !bSubstepping)
 			{
 				break;
->>>>>>> 6bbb88c8
 			}
 		}
 
