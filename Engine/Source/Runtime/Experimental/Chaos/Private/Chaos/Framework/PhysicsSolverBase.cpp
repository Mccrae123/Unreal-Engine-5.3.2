--- conflicted
+++ resolved
@@ -69,15 +69,6 @@
 
 	int32 PhysicsRunsOnGT = 0;
 	FAutoConsoleVariableRef CVarPhysicsRunsOnGT(TEXT("p.PhysicsRunsOnGT"), PhysicsRunsOnGT, TEXT("If true the physics thread runs on the game thread, but will still go wide on tasks like collision detection"));
-<<<<<<< HEAD
-
-	FPhysicsSolverAdvanceTask::FPhysicsSolverAdvanceTask(FPhysicsSolverBase& InSolver, FPushPhysicsData& InPushData)
-		: Solver(InSolver)
-		, PushData(&InPushData)	//store as ptr so that we can clear it after freed (but still want to force user to give us a valid push data)
-	{
-	}
-=======
->>>>>>> d731a049
 
 	ENamedThreads::Type FPhysicsSolverProcessPushDataTask::GetDesiredThread()
 	{
@@ -130,11 +121,6 @@
 
 	void FPhysicsSolverAdvanceTask::AdvanceSolver()
 	{
-<<<<<<< HEAD
-		using namespace Chaos;
-
-=======
->>>>>>> d731a049
 		LLM_SCOPE(ELLMTag::ChaosUpdate);
 		SCOPE_CYCLE_COUNTER(STAT_ChaosTick);
 		CSV_SCOPED_TIMING_STAT_EXCLUSIVE(Physics);
