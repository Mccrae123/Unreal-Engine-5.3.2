// Copyright Epic Games, Inc. All Rights Reserved.
#include "Chaos/PBDSpringConstraints.h"
#include "Chaos/PBDSoftsSolverParticles.h"
#include "Chaos/PBDRigidParticles.h"
#include "Chaos/GraphColoring.h"
#include "Chaos/Framework/Parallel.h"
#include "ChaosStats.h"
#include "ChaosLog.h"
#include "HAL/IConsoleManager.h"

#if INTEL_ISPC
#include "PBDSpringConstraints.ispc.generated.h"
#endif

DECLARE_CYCLE_STAT(TEXT("Chaos PBD Spring Constraint"), STAT_PBD_Spring, STATGROUP_Chaos);

#if INTEL_ISPC && !UE_BUILD_SHIPPING
static_assert(sizeof(ispc::FVector4f) == sizeof(Chaos::Softs::FPAndInvM), "sizeof(ispc::FVector4f) != sizeof(Chaos::Softs::FPAndInvM)");
static_assert(sizeof(ispc::FIntVector2) == sizeof(Chaos::TVec2<int32>), "sizeof(ispc::FIntVector2) != sizeof(Chaos::TVec2<int32>)");

bool bChaos_Spring_ISPC_Enabled = true;
FAutoConsoleVariableRef CVarChaosSpringISPCEnabled(TEXT("p.Chaos.Spring.ISPC"), bChaos_Spring_ISPC_Enabled, TEXT("Whether to use ISPC optimizations in Spring constraints"));
#endif

namespace Chaos::Softs {

// @todo(chaos): the parallel threshold (or decision to run parallel) should probably be owned by the solver and passed to the constraint container
static int32 Chaos_Spring_ParallelConstraintCount = 100;
#if !UE_BUILD_SHIPPING
FAutoConsoleVariableRef CVarChaosSpringParallelConstraintCount(TEXT("p.Chaos.Spring.ParallelConstraintCount"), Chaos_Spring_ParallelConstraintCount, TEXT("If we have more constraints than this, use parallel-for in Apply."));
#endif

<<<<<<< HEAD
void FPBDSpringConstraints::InitColor(const FSolverParticles& Particles, const int32 ParticleOffset, const int32 ParticleCount)
=======
void FPBDSpringConstraints::InitColor(const FSolverParticles& Particles)
>>>>>>> 4af6daef
{
	// In dev builds we always color so we can tune the system without restarting. See Apply()
#if UE_BUILD_SHIPPING || UE_BUILD_TEST
	if (Constraints.Num() > Chaos_Spring_ParallelConstraintCount)
#endif
	{
		const TArray<TArray<int32>> ConstraintsPerColor = FGraphColoring::ComputeGraphColoring(Constraints, Particles, ParticleOffset, ParticleOffset + ParticleCount);
		
		// Reorder constraints based on color so each array in ConstraintsPerColor contains contiguous elements.
		TArray<TVec2<int32>> ReorderedConstraints;
		TArray<FSolverReal> ReorderedDists;
		TArray<int32> OrigToReorderedIndices; // used to reorder stiffness indices
		ReorderedConstraints.SetNumUninitialized(Constraints.Num());
		ReorderedDists.SetNumUninitialized(Dists.Num());
		OrigToReorderedIndices.SetNumUninitialized(Constraints.Num());

		ConstraintsPerColorStartIndex.Reset(ConstraintsPerColor.Num() + 1);

		int32 ReorderedIndex = 0;
		for (const TArray<int32>& ConstraintsBatch : ConstraintsPerColor)
		{
			ConstraintsPerColorStartIndex.Add(ReorderedIndex);
			for (const int32& BatchConstraint : ConstraintsBatch)
			{
				const int32 OrigIndex = BatchConstraint;
				ReorderedConstraints[ReorderedIndex] = Constraints[OrigIndex];
				ReorderedDists[ReorderedIndex] = Dists[OrigIndex];
				OrigToReorderedIndices[OrigIndex] = ReorderedIndex;

				++ReorderedIndex;
			}
		}
		ConstraintsPerColorStartIndex.Add(ReorderedIndex);

		Constraints = MoveTemp(ReorderedConstraints);
		Dists = MoveTemp(ReorderedDists);
		Stiffness.ReorderIndices(OrigToReorderedIndices);
	}
}

void FPBDSpringConstraints::ApplyHelper(FSolverParticles& Particles, const FSolverReal Dt, const int32 ConstraintIndex, const FSolverReal ExpStiffnessValue) const
{
	const TVec2<int32>& Constraint = Constraints[ConstraintIndex];
	const int32 i1 = Constraint[0];
	const int32 i2 = Constraint[1];
	const FSolverVec3 Delta =  Base::GetDelta(Particles, ConstraintIndex, ExpStiffnessValue);
	if (Particles.InvM(i1) > (FSolverReal)0.)
	{
		Particles.P(i1) -= Particles.InvM(i1) * Delta;
	}
	if (Particles.InvM(i2) > (FSolverReal)0.)
	{
		Particles.P(i2) += Particles.InvM(i2) * Delta;
	}
}

void FPBDSpringConstraints::Apply(FSolverParticles& Particles, const FSolverReal Dt) const
{
	TRACE_CPUPROFILER_EVENT_SCOPE(FPBDSpringConstraints_Apply);
	SCOPE_CYCLE_COUNTER(STAT_PBD_Spring);
	if ((ConstraintsPerColorStartIndex.Num() > 1) && (Constraints.Num() > Chaos_Spring_ParallelConstraintCount))
	{
		const int32 ConstraintColorNum = ConstraintsPerColorStartIndex.Num() - 1;
		if (!Stiffness.HasWeightMap())
		{
			const FSolverReal ExpStiffnessValue = (FSolverReal)Stiffness;

#if INTEL_ISPC
			if (bRealTypeCompatibleWithISPC && bChaos_Spring_ISPC_Enabled)
			{
				for (int32 ConstraintColorIndex = 0; ConstraintColorIndex < ConstraintColorNum; ++ConstraintColorIndex)
				{
					const int32 ColorStart = ConstraintsPerColorStartIndex[ConstraintColorIndex];
					const int32 ColorSize = ConstraintsPerColorStartIndex[ConstraintColorIndex + 1] - ColorStart;
					ispc::ApplySpringConstraints(
						(ispc::FVector4f*)Particles.GetPAndInvM().GetData(),
						(ispc::FIntVector2*)&Constraints.GetData()[ColorStart],
						&Dists.GetData()[ColorStart],
						ExpStiffnessValue,
						ColorSize);
				}
			}
			else
#endif
			{
				for (int32 ConstraintColorIndex = 0; ConstraintColorIndex < ConstraintColorNum; ++ConstraintColorIndex)
				{
					const int32 ColorStart = ConstraintsPerColorStartIndex[ConstraintColorIndex];
					const int32 ColorSize = ConstraintsPerColorStartIndex[ConstraintColorIndex + 1] - ColorStart;
					PhysicsParallelFor(ColorSize, [this, &Particles, Dt, ColorStart, ExpStiffnessValue](const int32 Index)
					{
						const int32 ConstraintIndex = ColorStart + Index;
						ApplyHelper(Particles, Dt, ConstraintIndex, ExpStiffnessValue);
					});
				}
			}
		}
		else  // Has weight maps
		{
#if INTEL_ISPC
			if (bRealTypeCompatibleWithISPC && bChaos_Spring_ISPC_Enabled)
			{
				for (int32 ConstraintColorIndex = 0; ConstraintColorIndex < ConstraintColorNum; ++ConstraintColorIndex)
				{
					const int32 ColorStart = ConstraintsPerColorStartIndex[ConstraintColorIndex];
					const int32 ColorSize = ConstraintsPerColorStartIndex[ConstraintColorIndex + 1] - ColorStart;
					ispc::ApplySpringConstraintsWithWeightMaps(
						(ispc::FVector4f*)Particles.GetPAndInvM().GetData(),
						(ispc::FIntVector2*) & Constraints.GetData()[ColorStart],
						&Dists.GetData()[ColorStart],
						&Stiffness.GetIndices().GetData()[ColorStart],
						&Stiffness.GetTable().GetData()[0],
						ColorSize);
				}
			}
			else
#endif
			{
				for (int32 ConstraintColorIndex = 0; ConstraintColorIndex < ConstraintColorNum; ++ConstraintColorIndex)
				{
					const int32 ColorStart = ConstraintsPerColorStartIndex[ConstraintColorIndex];
					const int32 ColorSize = ConstraintsPerColorStartIndex[ConstraintColorIndex + 1] - ColorStart;
					PhysicsParallelFor(ColorSize, [this, &Particles, Dt, ColorStart](const int32 Index)
					{
						const int32 ConstraintIndex = ColorStart + Index;
						const FSolverReal ExpStiffnessValue = Stiffness[ConstraintIndex];
						ApplyHelper(Particles, Dt, ConstraintIndex, ExpStiffnessValue);
					});
				}
			}
		}
	}
	else
	{
		if (!Stiffness.HasWeightMap())
		{
			const FSolverReal ExpStiffnessValue = (FSolverReal)Stiffness;
			for (int32 ConstraintIndex = 0; ConstraintIndex < Constraints.Num(); ++ConstraintIndex)
			{
				ApplyHelper(Particles, Dt, ConstraintIndex, ExpStiffnessValue);
			}
		}
		else
		{
			for (int32 ConstraintIndex = 0; ConstraintIndex < Constraints.Num(); ++ConstraintIndex)
			{
				const FSolverReal ExpStiffnessValue = Stiffness[ConstraintIndex];
				ApplyHelper(Particles, Dt, ConstraintIndex, ExpStiffnessValue);
			}
		}
	}
}

<<<<<<< HEAD
=======
void FPBDEdgeSpringConstraints::SetProperties(
	const FCollectionPropertyConstFacade& PropertyCollection,
	const TMap<FString, TConstArrayView<FRealSingle>>& WeightMaps)
{
	if (IsEdgeSpringStiffnessMutable(PropertyCollection))
	{
		const FSolverVec2 WeightedValue(GetWeightedFloatEdgeSpringStiffness(PropertyCollection));
		if (IsEdgeSpringStiffnessStringDirty(PropertyCollection))
		{
			const FString& WeightMapName = GetEdgeSpringStiffnessString(PropertyCollection);
			Stiffness = FPBDStiffness(
				WeightedValue,
				WeightMaps.FindRef(WeightMapName),
				TConstArrayView<TVec2<int32>>(Constraints),
				ParticleOffset,
				ParticleCount);
		}
		else
		{
			Stiffness.SetWeightedValue(WeightedValue);
		}
	}
}

void FPBDBendingSpringConstraints::SetProperties(
	const FCollectionPropertyConstFacade& PropertyCollection,
	const TMap<FString, TConstArrayView<FRealSingle>>& WeightMaps)
{
	if (IsBendingSpringStiffnessMutable(PropertyCollection))
	{
		const FSolverVec2 WeightedValue(GetWeightedFloatBendingSpringStiffness(PropertyCollection));
		if (IsBendingSpringStiffnessStringDirty(PropertyCollection))
		{
			const FString& WeightMapName = GetBendingSpringStiffnessString(PropertyCollection);
			Stiffness = FPBDStiffness(
				WeightedValue,
				WeightMaps.FindRef(WeightMapName),
				TConstArrayView<TVec2<int32>>(Constraints),
				ParticleOffset,
				ParticleCount);
		}
		else
		{
			Stiffness.SetWeightedValue(WeightedValue);
		}
	}
}

>>>>>>> 4af6daef
} // End namespace Chaos::Softs<|MERGE_RESOLUTION|>--- conflicted
+++ resolved
@@ -30,11 +30,7 @@
 FAutoConsoleVariableRef CVarChaosSpringParallelConstraintCount(TEXT("p.Chaos.Spring.ParallelConstraintCount"), Chaos_Spring_ParallelConstraintCount, TEXT("If we have more constraints than this, use parallel-for in Apply."));
 #endif
 
-<<<<<<< HEAD
-void FPBDSpringConstraints::InitColor(const FSolverParticles& Particles, const int32 ParticleOffset, const int32 ParticleCount)
-=======
 void FPBDSpringConstraints::InitColor(const FSolverParticles& Particles)
->>>>>>> 4af6daef
 {
 	// In dev builds we always color so we can tune the system without restarting. See Apply()
 #if UE_BUILD_SHIPPING || UE_BUILD_TEST
@@ -188,8 +184,6 @@
 	}
 }
 
-<<<<<<< HEAD
-=======
 void FPBDEdgeSpringConstraints::SetProperties(
 	const FCollectionPropertyConstFacade& PropertyCollection,
 	const TMap<FString, TConstArrayView<FRealSingle>>& WeightMaps)
@@ -238,5 +232,4 @@
 	}
 }
 
->>>>>>> 4af6daef
 } // End namespace Chaos::Softs