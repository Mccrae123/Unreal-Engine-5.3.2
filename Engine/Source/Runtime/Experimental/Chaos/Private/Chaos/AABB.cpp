// Copyright Epic Games, Inc. All Rights Reserved.
#include "Chaos/AABB.h"
#include "Chaos/Real.h"
#include "Chaos/Sphere.h"
#include "Chaos/Capsule.h"
#if INTEL_ISPC
#include "AABB.ispc.generated.h"

static_assert(sizeof(ispc::FTransform) == sizeof(FTransform), "sizeof(ispc::FTransform) != sizeof(FTransform)");
static_assert(sizeof(ispc::FVector) == sizeof(Chaos::TVector<Chaos::FReal, 3>), "sizeof(ispc::FVector) != sizeof(Chaos::TVector<Chaos::FReal, 3>)");
#endif

#if !defined(CHAOS_AABB_TRANSFORM_ISPC_ENABLED_DEFAULT)
#define CHAOS_AABB_TRANSFORM_ISPC_ENABLED_DEFAULT 1
#endif

// Support run-time toggling on supported platforms in non-shipping configurations
#if !INTEL_ISPC || UE_BUILD_SHIPPING
static constexpr bool bChaos_AABBTransform_ISPC_Enabled = INTEL_ISPC && CHAOS_AABB_TRANSFORM_ISPC_ENABLED_DEFAULT;
#else
static bool bChaos_AABBTransform_ISPC_Enabled = CHAOS_AABB_TRANSFORM_ISPC_ENABLED_DEFAULT;
static FAutoConsoleVariableRef CVarChaosAABBTransformISPCEnabled(TEXT("p.Chaos.AABBTransform.ISPC"), bChaos_AABBTransform_ISPC_Enabled, TEXT("Whether to use ISPC optimizations when computing AABB transforms"));
#endif

namespace Chaos
{

<<<<<<< HEAD
template <typename T, int d>
TVector<T, d> TAABB<T, d>::FindClosestPoint(const TVector<T, d>& StartPoint, const T Thickness) const
{
	TVector<T, d> Result(0);

	// clamp exterior to surface
	bool bIsExterior = false;
	for (int i = 0; i < 3; i++)
	{
		T v = StartPoint[i];
		if (v < MMin[i])
		{
			v = MMin[i];
			bIsExterior = true;
		}
		if (v > MMax[i])
		{
			v = MMax[i];
			bIsExterior = true;
		}
		Result[i] = v;
	}

	if (!bIsExterior)
	{
		TArray<Pair<T, TVector<T, d>>> Intersections;

		// sum interior direction to surface
		for (int32 i = 0; i < d; ++i)
		{
			auto PlaneIntersection = TPlane<T, d>(MMin - Thickness, -TVector<T, d>::AxisVector(i)).FindClosestPoint(Result, 0);
			Intersections.Add(MakePair((T)(PlaneIntersection - Result).Size(), -TVector<T, d>::AxisVector(i)));
			PlaneIntersection = TPlane<T, d>(MMax + Thickness, TVector<T, d>::AxisVector(i)).FindClosestPoint(Result, 0);
			Intersections.Add(MakePair((T)(PlaneIntersection - Result).Size(), TVector<T, d>::AxisVector(i)));
		}
		Intersections.Sort([](const Pair<T, TVector<T, d>>& Elem1, const Pair<T, TVector<T, d>>& Elem2) { return Elem1.First < Elem2.First; });

		if (!FMath::IsNearlyEqual(Intersections[0].First, (T)0.))
		{
			T SmallestDistance = Intersections[0].First;
			Result += Intersections[0].Second * Intersections[0].First;
			for (int32 i = 1; i < 3 && FMath::IsNearlyEqual(SmallestDistance, Intersections[i].First); ++i)
			{
				Result += Intersections[i].Second * Intersections[i].First;
			}
		}
	}
	return Result;
}

template <typename T, int d>
Pair<TVector<FReal, d>, bool> TAABB<T, d>::FindClosestIntersectionImp(const TVector<FReal, d>& StartPoint, const TVector<FReal, d>& EndPoint, const FReal Thickness) const
{
	TArray<Pair<FReal, TVector<FReal, d>>> Intersections;
	for (int32 i = 0; i < d; ++i)
	{
		auto PlaneIntersection = TPlane<FReal, d>(TVector<FReal, d>(MMin) - Thickness, -TVector<FReal, d>::AxisVector(i)).FindClosestIntersection(StartPoint, EndPoint, 0);
		if (PlaneIntersection.Second)
			Intersections.Add(MakePair((FReal)(PlaneIntersection.First - StartPoint).Size(), PlaneIntersection.First));
		PlaneIntersection = TPlane<FReal, d>(TVector<FReal, d>(MMax) + Thickness, TVector<FReal, d>::AxisVector(i)).FindClosestIntersection(StartPoint, EndPoint, 0);
		if (PlaneIntersection.Second)
			Intersections.Add(MakePair((FReal)(PlaneIntersection.First - StartPoint).Size(), PlaneIntersection.First));
	}
	Intersections.Sort([](const Pair<FReal, TVector<FReal, d>>& Elem1, const Pair<FReal, TVector<FReal, d>>& Elem2) { return Elem1.First < Elem2.First; });
	for (const auto& Elem : Intersections)
	{
		if (SignedDistance(Elem.Second) < (Thickness + 1e-4))
		{
			return MakePair(Elem.Second, true);
		}
	}
	return MakePair(TVector<FReal, d>(0), false);
}


template <typename T, int d>
=======
template <typename T, int d>
TVector<T, d> TAABB<T, d>::FindClosestPoint(const TVector<T, d>& StartPoint, const T Thickness) const
{
	TVector<T, d> Result(0);

	// clamp exterior to surface
	bool bIsExterior = false;
	for (int i = 0; i < 3; i++)
	{
		T v = StartPoint[i];
		if (v < MMin[i])
		{
			v = MMin[i];
			bIsExterior = true;
		}
		if (v > MMax[i])
		{
			v = MMax[i];
			bIsExterior = true;
		}
		Result[i] = v;
	}

	if (!bIsExterior)
	{
		TArray<Pair<T, TVector<T, d>>> Intersections;

		// sum interior direction to surface
		for (int32 i = 0; i < d; ++i)
		{
			auto PlaneIntersection = TPlane<T, d>(MMin - Thickness, -TVector<T, d>::AxisVector(i)).FindClosestPoint(Result, 0);
			Intersections.Add(MakePair((T)(PlaneIntersection - Result).Size(), -TVector<T, d>::AxisVector(i)));
			PlaneIntersection = TPlane<T, d>(MMax + Thickness, TVector<T, d>::AxisVector(i)).FindClosestPoint(Result, 0);
			Intersections.Add(MakePair((T)(PlaneIntersection - Result).Size(), TVector<T, d>::AxisVector(i)));
		}
		Intersections.Sort([](const Pair<T, TVector<T, d>>& Elem1, const Pair<T, TVector<T, d>>& Elem2) { return Elem1.First < Elem2.First; });

		if (!FMath::IsNearlyEqual(Intersections[0].First, (T)0.))
		{
			T SmallestDistance = Intersections[0].First;
			Result += Intersections[0].Second * Intersections[0].First;
			for (int32 i = 1; i < 3 && FMath::IsNearlyEqual(SmallestDistance, Intersections[i].First); ++i)
			{
				Result += Intersections[i].Second * Intersections[i].First;
			}
		}
	}
	return Result;
}

template <typename T, int d>
Pair<TVector<FReal, d>, bool> TAABB<T, d>::FindClosestIntersectionImp(const TVector<FReal, d>& StartPoint, const TVector<FReal, d>& EndPoint, const FReal Thickness) const
{
	TArray<Pair<FReal, TVector<FReal, d>>> Intersections;
	for (int32 i = 0; i < d; ++i)
	{
		auto PlaneIntersection = TPlane<FReal, d>(TVector<FReal, d>(MMin) - Thickness, -TVector<FReal, d>::AxisVector(i)).FindClosestIntersection(StartPoint, EndPoint, 0);
		if (PlaneIntersection.Second)
			Intersections.Add(MakePair((FReal)(PlaneIntersection.First - StartPoint).Size(), PlaneIntersection.First));
		PlaneIntersection = TPlane<FReal, d>(TVector<FReal, d>(MMax) + Thickness, TVector<FReal, d>::AxisVector(i)).FindClosestIntersection(StartPoint, EndPoint, 0);
		if (PlaneIntersection.Second)
			Intersections.Add(MakePair((FReal)(PlaneIntersection.First - StartPoint).Size(), PlaneIntersection.First));
	}
	Intersections.Sort([](const Pair<FReal, TVector<FReal, d>>& Elem1, const Pair<FReal, TVector<FReal, d>>& Elem2) { return Elem1.First < Elem2.First; });
	for (const auto& Elem : Intersections)
	{
		if (SignedDistance(Elem.Second) < (Thickness + 1e-4))
		{
			return MakePair(Elem.Second, true);
		}
	}
	return MakePair(TVector<FReal, d>(0), false);
}


template <typename T, int d>
>>>>>>> 4af6daef
bool TAABB<T, d>::Raycast(const TVector<FReal, d>& StartPoint, const TVector<FReal, d>& Dir, const FReal Length, const FReal Thickness, FReal& OutTime, TVector<FReal, d>& OutPosition, TVector<FReal, d>& OutNormal, int32& OutFaceIndex) const
{
	ensure(Length > 0);
	ensure(FMath::IsNearlyEqual(Dir.SizeSquared(), (FReal)1, (FReal)UE_KINDA_SMALL_NUMBER));

	OutFaceIndex = INDEX_NONE;
	const TVector<FReal, d> MinInflated = TVector<FReal, d>(MMin) - Thickness;
	const TVector<FReal,d> StartToMin = MinInflated - StartPoint;
	
	const TVector<FReal, d> MaxInflated = TVector<FReal, d>(MMax) + Thickness;
	const TVector<FReal, d> StartToMax = MaxInflated - StartPoint;

	//For each axis record the start and end time when ray is in the box. If the intervals overlap the ray is inside the box
	FReal LatestStartTime = 0;
	FReal EarliestEndTime = TNumericLimits<FReal>::Max();
	TVector<FReal, d> Normal(0);	//not needed but fixes compiler warning

	for (int Axis = 0; Axis < d; ++Axis)
	{
		const bool bParallel = FMath::IsNearlyZero(Dir[Axis]);
		FReal Time1, Time2;
		if (bParallel)
		{
			if (StartToMin[Axis] > 0 || StartToMax[Axis] < 0)
			{
				return false;	//parallel and outside
			}
			else
			{
				Time1 = 0;
				Time2 = FLT_MAX;
			}
		}
		else
		{
			const FReal InvDir = (FReal)1 / Dir[Axis];
			Time1 = StartToMin[Axis] * InvDir;
			Time2 = StartToMax[Axis] * InvDir;
		}

		TVector<FReal, d> CurNormal = TVector<FReal, d>::AxisVector(Axis);

		if (Time1 > Time2)
		{
			//going from max to min direction
			std::swap(Time1, Time2);
		}
		else
		{
			//hit negative plane first
			CurNormal[Axis] = -1;
		}

		if (Time1 > LatestStartTime)
		{
			//last plane to enter so save its normal
			Normal = CurNormal;
		}
		LatestStartTime = FMath::Max(LatestStartTime, Time1);
		EarliestEndTime = FMath::Min(EarliestEndTime, Time2);

		if (LatestStartTime > EarliestEndTime)
		{
			return false;	//Outside of slab before entering another
		}
	}

	//infinite ray intersects with inflated box
	if (LatestStartTime > Length || EarliestEndTime < 0)
	{
		//outside of line segment given
		return false;
	}
	
	const TVector<FReal, d> BoxIntersection = StartPoint + LatestStartTime * Dir;

	//If the box is rounded we have to consider corners and edges.
	//Break the box into voronoi regions based on features (corner, edge, face) and see which region the raycast hit

	if (Thickness != (FReal)0)
	{
		check(d == 3);
		TVector<FReal, d> GeomStart;
		TVector<FReal, d> GeomEnd;
		int32 NumAxes = 0;

		for (int Axis = 0; Axis < d; ++Axis)
		{
			if (BoxIntersection[Axis] < (FReal)MMin[Axis])
			{
				GeomStart[Axis] = (FReal)MMin[Axis];
				GeomEnd[Axis] = (FReal)MMin[Axis];
				++NumAxes;
			}
			else if (BoxIntersection[Axis] > (FReal)MMax[Axis])
			{
				GeomStart[Axis] = (FReal)MMax[Axis];
				GeomEnd[Axis] = (FReal)MMax[Axis];
				++NumAxes;
			}
			else
			{
				GeomStart[Axis] = (FReal)MMin[Axis];
				GeomEnd[Axis] = (FReal)MMax[Axis];
			}
		}

		if (NumAxes >= 2)
		{
			bool bHit = false;
			if (NumAxes == 3)
			{
				//hit a corner. For now just use 3 capsules, there's likely a better way to determine which capsule is needed
				FReal CornerTimes[3];
				TVector<FReal, d> CornerPositions[3];
				TVector<FReal, d> CornerNormals[3];
				int32 HitIdx = INDEX_NONE;
				FReal MinTime = 0;	//initialization just here for compiler warning
				for (int CurIdx = 0; CurIdx < 3; ++CurIdx)
				{
					TVector<FReal, d> End = GeomStart;
					End[CurIdx] = End[CurIdx] == MMin[CurIdx] ? MMax[CurIdx] : MMin[CurIdx];
					FCapsule Capsule(GeomStart, End, Thickness);
					if (Capsule.Raycast(StartPoint, Dir, Length, 0, CornerTimes[CurIdx], CornerPositions[CurIdx], CornerNormals[CurIdx], OutFaceIndex))
					{
						if (HitIdx == INDEX_NONE || CornerTimes[CurIdx] < MinTime)
						{
							MinTime = CornerTimes[CurIdx];
							HitIdx = CurIdx;

							if (MinTime == 0)
							{
								OutTime = 0;	//initial overlap so just exit
								return true;
							}
						}
					}
				}

				if (HitIdx != INDEX_NONE)
				{
					OutPosition = CornerPositions[HitIdx];
					OutTime = MinTime;
					OutNormal = CornerNormals[HitIdx];
					bHit = true;
				}
			}
			else
			{
				//capsule: todo(use a cylinder which is cheaper. Our current cylinder raycast implementation doesn't quite work for this setup)
				FCapsule CapsuleBorder(GeomStart, GeomEnd, Thickness);
				bHit = CapsuleBorder.Raycast(StartPoint, Dir, Length, 0, OutTime, OutPosition, OutNormal, OutFaceIndex);
			}

			if (bHit && OutTime > 0)
			{
				OutPosition -= OutNormal * Thickness;
			}
			return bHit;
		}
	}
	
	// didn't hit any rounded parts so just use the box intersection
	OutTime = LatestStartTime;
	OutNormal = Normal;
	OutPosition = BoxIntersection - Thickness * Normal;
	return true;
}

template<typename T>
inline TAABB<T, 3> TransformedAABBHelper(const TAABB<T, 3>& AABB, const FMatrix44& SpaceTransform)
{
<<<<<<< HEAD
	// Initialize to center
	FVec3 Translation(SpaceTransform.M[3][0], SpaceTransform.M[3][1], SpaceTransform.M[3][2]);
	FVec3 Min = Translation;
	FVec3 Max = Translation;

=======
	// Full and empty bounds do not transform
	if (AABB.IsFull() || AABB.IsEmpty())
	{
		return AABB;
	}

	// Initialize to center
	FVec3 Translation(SpaceTransform.M[3][0], SpaceTransform.M[3][1], SpaceTransform.M[3][2]);
	FVec3 Min = Translation;
	FVec3 Max = Translation;

>>>>>>> 4af6daef
	// Compute extents per axis
	for (int32 i = 0; i < 3; ++i)
	{
		for (int32 j = 0; j < 3; ++j)	
		{
			FReal A = SpaceTransform.M[j][i] * AABB.Min()[j];
			FReal B = SpaceTransform.M[j][i] * AABB.Max()[j];
			if (A < B)
			{
				Min[i] += A;
				Max[i] += B;
			}
			else 
			{
				Min[i] += B;
				Max[i] += A;
			}
		}
	}

	return TAABB<T, 3>(Min, Max);
}

inline TAABB<FReal, 3> TransformedAABBHelperISPC(const TAABB<FReal, 3>& AABB, const FTransform& SpaceTransform)
{
	// Full and empty bounds do not transform
	if (AABB.IsFull() || AABB.IsEmpty())
	{
		return AABB;
	}

	check(bRealTypeCompatibleWithISPC);
#if INTEL_ISPC
	TVector<Chaos::FReal, 3> NewMin, NewMax;
	ispc::TransformedAABB((const ispc::FTransform&)SpaceTransform, (const ispc::FVector&)AABB.Min(), (const ispc::FVector&)AABB.Max(), (ispc::FVector&)NewMin, (ispc::FVector&)NewMax);

	TAABB<FReal, 3> NewAABB(NewMin, NewMax);
	return NewAABB;
#else
	check(false);
	return TAABB<FReal, 3>::EmptyAABB();
#endif
}

inline TAABB<Chaos::FRealSingle, 3> TransformedAABBHelperISPC(const TAABB<Chaos::FRealSingle, 3>& AABB, const FTransform& SpaceTransform)
{
	check(bRealTypeCompatibleWithISPC);
#if INTEL_ISPC
	static_assert(sizeof(ispc::FVector3f) == sizeof(Chaos::TVector<Chaos::FRealSingle, 3>), "sizeof(ispc::FVector3f) != sizeof(Chaos::TVector<Chaos::FRealSingle, 3>)");

	TVector<Chaos::FRealSingle, 3> NewMin, NewMax;
	ispc::TransformedAABBMixed((const ispc::FTransform&)SpaceTransform, (const ispc::FVector3f&)AABB.Min(), (const ispc::FVector3f&)AABB.Max(), (ispc::FVector3f&)NewMin, (ispc::FVector3f&)NewMax);

	TAABB<Chaos::FRealSingle, 3> NewAABB(NewMin, NewMax);
	return NewAABB;
#else
	check(false);
	return TAABB<Chaos::FRealSingle, 3>::EmptyAABB();
#endif
}

template<typename T, int d>
TAABB<T, d> TAABB<T, d>::TransformedAABB(const Chaos::TRigidTransform<FReal, 3>& SpaceTransform) const
{
	if (bRealTypeCompatibleWithISPC && INTEL_ISPC && bChaos_AABBTransform_ISPC_Enabled)
	{
		return TransformedAABBHelperISPC(*this, SpaceTransform);
	}
	else
	{
		return TransformedAABBHelper<T>(*this, SpaceTransform.ToMatrixWithScale());
	}
}

template<typename T, int d>
TAABB<T, d> TAABB<T, d>::TransformedAABB(const FMatrix& SpaceTransform) const
{
	return TransformedAABBHelper<T>(*this, SpaceTransform);
}


template<typename T, int d>
TAABB<T, d> TAABB<T, d>::TransformedAABB(const Chaos::PMatrix<FReal, 4, 4>& SpaceTransform) const
{
	return TransformedAABBHelper<T>(*this, SpaceTransform);
}

template<typename T, int d>
TAABB<T, d> TAABB<T, d>::TransformedAABB(const FTransform& SpaceTransform) const
{
	if (bRealTypeCompatibleWithISPC && INTEL_ISPC && bChaos_AABBTransform_ISPC_Enabled)
	{
		return TransformedAABBHelperISPC(*this, SpaceTransform);
	}
	else
	{
		return TransformedAABBHelper<T>(*this, SpaceTransform.ToMatrixWithScale());
	}
}

template<typename T, int d>
<<<<<<< HEAD
inline TAABB<T, d> TAABB<T, d>::InverseTransformedAABB(const FRigidTransform3& SpaceTransform) const
=======
TAABB<T, d> TAABB<T, d>::InverseTransformedAABB(const FRigidTransform3& SpaceTransform) const
>>>>>>> 4af6daef
{
	// Full and empty bounds do not transform
	if (IsFull() || IsEmpty())
	{
		return *this;
	}

	TVector<T, d> CurrentExtents = Extents();
	int32 Idx = 0;
	const TVector<T, d> MinToNewSpace = SpaceTransform.InverseTransformPosition(FVector(Min()));
	TAABB<T, d> NewAABB(MinToNewSpace, MinToNewSpace);
	NewAABB.GrowToInclude(SpaceTransform.InverseTransformPosition(FVector(Max())));

	for (int32 j = 0; j < d; ++j)
	{
		NewAABB.GrowToInclude(SpaceTransform.InverseTransformPosition(FVector(Min() + TVector<T, d>::AxisVector(j) * CurrentExtents)));
		NewAABB.GrowToInclude(SpaceTransform.InverseTransformPosition(FVector(Max() - TVector<T, d>::AxisVector(j) * CurrentExtents)));
	}

	return NewAABB;
}
}

template class Chaos::TAABB<Chaos::FRealSingle, 3>;
template class Chaos::TAABB<Chaos::FRealDouble, 3>;<|MERGE_RESOLUTION|>--- conflicted
+++ resolved
@@ -25,7 +25,6 @@
 namespace Chaos
 {
 
-<<<<<<< HEAD
 template <typename T, int d>
 TVector<T, d> TAABB<T, d>::FindClosestPoint(const TVector<T, d>& StartPoint, const T Thickness) const
 {
@@ -102,84 +101,6 @@
 
 
 template <typename T, int d>
-=======
-template <typename T, int d>
-TVector<T, d> TAABB<T, d>::FindClosestPoint(const TVector<T, d>& StartPoint, const T Thickness) const
-{
-	TVector<T, d> Result(0);
-
-	// clamp exterior to surface
-	bool bIsExterior = false;
-	for (int i = 0; i < 3; i++)
-	{
-		T v = StartPoint[i];
-		if (v < MMin[i])
-		{
-			v = MMin[i];
-			bIsExterior = true;
-		}
-		if (v > MMax[i])
-		{
-			v = MMax[i];
-			bIsExterior = true;
-		}
-		Result[i] = v;
-	}
-
-	if (!bIsExterior)
-	{
-		TArray<Pair<T, TVector<T, d>>> Intersections;
-
-		// sum interior direction to surface
-		for (int32 i = 0; i < d; ++i)
-		{
-			auto PlaneIntersection = TPlane<T, d>(MMin - Thickness, -TVector<T, d>::AxisVector(i)).FindClosestPoint(Result, 0);
-			Intersections.Add(MakePair((T)(PlaneIntersection - Result).Size(), -TVector<T, d>::AxisVector(i)));
-			PlaneIntersection = TPlane<T, d>(MMax + Thickness, TVector<T, d>::AxisVector(i)).FindClosestPoint(Result, 0);
-			Intersections.Add(MakePair((T)(PlaneIntersection - Result).Size(), TVector<T, d>::AxisVector(i)));
-		}
-		Intersections.Sort([](const Pair<T, TVector<T, d>>& Elem1, const Pair<T, TVector<T, d>>& Elem2) { return Elem1.First < Elem2.First; });
-
-		if (!FMath::IsNearlyEqual(Intersections[0].First, (T)0.))
-		{
-			T SmallestDistance = Intersections[0].First;
-			Result += Intersections[0].Second * Intersections[0].First;
-			for (int32 i = 1; i < 3 && FMath::IsNearlyEqual(SmallestDistance, Intersections[i].First); ++i)
-			{
-				Result += Intersections[i].Second * Intersections[i].First;
-			}
-		}
-	}
-	return Result;
-}
-
-template <typename T, int d>
-Pair<TVector<FReal, d>, bool> TAABB<T, d>::FindClosestIntersectionImp(const TVector<FReal, d>& StartPoint, const TVector<FReal, d>& EndPoint, const FReal Thickness) const
-{
-	TArray<Pair<FReal, TVector<FReal, d>>> Intersections;
-	for (int32 i = 0; i < d; ++i)
-	{
-		auto PlaneIntersection = TPlane<FReal, d>(TVector<FReal, d>(MMin) - Thickness, -TVector<FReal, d>::AxisVector(i)).FindClosestIntersection(StartPoint, EndPoint, 0);
-		if (PlaneIntersection.Second)
-			Intersections.Add(MakePair((FReal)(PlaneIntersection.First - StartPoint).Size(), PlaneIntersection.First));
-		PlaneIntersection = TPlane<FReal, d>(TVector<FReal, d>(MMax) + Thickness, TVector<FReal, d>::AxisVector(i)).FindClosestIntersection(StartPoint, EndPoint, 0);
-		if (PlaneIntersection.Second)
-			Intersections.Add(MakePair((FReal)(PlaneIntersection.First - StartPoint).Size(), PlaneIntersection.First));
-	}
-	Intersections.Sort([](const Pair<FReal, TVector<FReal, d>>& Elem1, const Pair<FReal, TVector<FReal, d>>& Elem2) { return Elem1.First < Elem2.First; });
-	for (const auto& Elem : Intersections)
-	{
-		if (SignedDistance(Elem.Second) < (Thickness + 1e-4))
-		{
-			return MakePair(Elem.Second, true);
-		}
-	}
-	return MakePair(TVector<FReal, d>(0), false);
-}
-
-
-template <typename T, int d>
->>>>>>> 4af6daef
 bool TAABB<T, d>::Raycast(const TVector<FReal, d>& StartPoint, const TVector<FReal, d>& Dir, const FReal Length, const FReal Thickness, FReal& OutTime, TVector<FReal, d>& OutPosition, TVector<FReal, d>& OutNormal, int32& OutFaceIndex) const
 {
 	ensure(Length > 0);
@@ -352,25 +273,17 @@
 template<typename T>
 inline TAABB<T, 3> TransformedAABBHelper(const TAABB<T, 3>& AABB, const FMatrix44& SpaceTransform)
 {
-<<<<<<< HEAD
+	// Full and empty bounds do not transform
+	if (AABB.IsFull() || AABB.IsEmpty())
+	{
+		return AABB;
+	}
+
 	// Initialize to center
 	FVec3 Translation(SpaceTransform.M[3][0], SpaceTransform.M[3][1], SpaceTransform.M[3][2]);
 	FVec3 Min = Translation;
 	FVec3 Max = Translation;
 
-=======
-	// Full and empty bounds do not transform
-	if (AABB.IsFull() || AABB.IsEmpty())
-	{
-		return AABB;
-	}
-
-	// Initialize to center
-	FVec3 Translation(SpaceTransform.M[3][0], SpaceTransform.M[3][1], SpaceTransform.M[3][2]);
-	FVec3 Min = Translation;
-	FVec3 Max = Translation;
-
->>>>>>> 4af6daef
 	// Compute extents per axis
 	for (int32 i = 0; i < 3; ++i)
 	{
@@ -472,11 +385,7 @@
 }
 
 template<typename T, int d>
-<<<<<<< HEAD
-inline TAABB<T, d> TAABB<T, d>::InverseTransformedAABB(const FRigidTransform3& SpaceTransform) const
-=======
 TAABB<T, d> TAABB<T, d>::InverseTransformedAABB(const FRigidTransform3& SpaceTransform) const
->>>>>>> 4af6daef
 {
 	// Full and empty bounds do not transform
 	if (IsFull() || IsEmpty())
