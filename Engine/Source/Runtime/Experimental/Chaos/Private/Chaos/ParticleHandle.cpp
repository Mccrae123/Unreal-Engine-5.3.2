--- conflicted
+++ resolved
@@ -171,7 +171,6 @@
 		const FMatrix33 WorldInvI = Utilities::ComputeWorldSpaceInertia(RCoM, InvI());
 		SetAngularAcceleration(AngularAcceleration() + WorldInvI * InTorque);
 	}
-<<<<<<< HEAD
 
 
 	template <typename T, int d, bool bPersistent>
@@ -196,32 +195,6 @@
 
 	template class TPBDRigidParticle<FReal, 3>;
 
-=======
-
-
-	template <typename T, int d, bool bPersistent>
-	void TPBDRigidParticleHandleImp<T, d, bPersistent>::SetTorque(const TVector<T, d>& InTorque, bool bInvalidate)
-	{
-		const FRotation3 RCoM = FParticleUtilitiesPQ::GetCoMWorldRotation(this);
-		const FMatrix33 WorldInvI = Utilities::ComputeWorldSpaceInertia(RCoM, InvI());
-		SetAngularAcceleration(WorldInvI * InTorque);
-	}
-
-	template <typename T, int d>
-	void TPBDRigidParticle<T, d>::AddTorque(const TVector<T, d>& InTorque, bool bInvalidate)
-	{
-		const FRotation3 RCoM = FParticleUtilitiesGT::GetCoMWorldRotation(this);
-		const FMatrix33 WorldInvI = Utilities::ComputeWorldSpaceInertia(RCoM, InvI());
-		SetAngularAcceleration(AngularAcceleration() + WorldInvI * InTorque);
-	}
-
-	template class TGeometryParticle<FReal, 3>;
-
-	template class TKinematicGeometryParticle<FReal, 3>;
-
-	template class TPBDRigidParticle<FReal, 3>;
-
->>>>>>> d731a049
 	template class TParticleHandleBase<FReal, 3>;
 	template class TGeometryParticleHandleImp<FReal, 3, true>;
 	template class TKinematicGeometryParticleHandleImp<FReal, 3, true>;
@@ -276,12 +249,6 @@
 			}
 			else
 			{
-<<<<<<< HEAD
-				Evolution.EnableParticle(this, nullptr);
-			}
-		}		
-
-=======
 				Evolution.EnableParticle(this);
 			}
 		}		
@@ -292,23 +259,14 @@
 			SetInertiaConditioningDirty();
 		}
 
->>>>>>> d731a049
 		SetLinearEtherDrag(DynamicMisc.LinearEtherDrag());
 		SetAngularEtherDrag(DynamicMisc.AngularEtherDrag());
 		SetMaxLinearSpeedSq(DynamicMisc.MaxLinearSpeedSq());
 		SetMaxAngularSpeedSq(DynamicMisc.MaxAngularSpeedSq());
 		SetCollisionGroup(DynamicMisc.CollisionGroup());
-<<<<<<< HEAD
-		SetGravityEnabled(DynamicMisc.GravityEnabled());
-		SetCCDEnabled(DynamicMisc.CCDEnabled());
-		SetDisabled(DynamicMisc.Disabled());
-		SetOneWayInteraction(DynamicMisc.OneWayInteraction());
-		SetCollisionConstraintFlags(DynamicMisc.CollisionConstraintFlags());
-=======
 		SetDisabled(DynamicMisc.Disabled());
 		SetCollisionConstraintFlags(DynamicMisc.CollisionConstraintFlags());
 		SetControlFlags(DynamicMisc.ControlFlags());
->>>>>>> d731a049
 
 		Evolution.SetParticleObjectState(this, DynamicMisc.ObjectState());
 		Evolution.SetParticleSleepType(this, DynamicMisc.SleepType());
