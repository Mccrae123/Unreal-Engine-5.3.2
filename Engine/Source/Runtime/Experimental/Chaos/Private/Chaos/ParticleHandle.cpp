--- conflicted
+++ resolved
@@ -57,15 +57,12 @@
 		return nullptr;
 	}
 
-<<<<<<< HEAD
-=======
 	template <typename T, int d>
 	void Chaos::TGeometryParticle<T, d>::UpdateShapesArray()
 	{
 		UpdateShapesArrayFromGeometry(MShapesArray, MakeSerializable(MNonFrequentData.Read().Geometry()), FRigidTransform3(X(), R()), Proxy);
 	}
 
->>>>>>> 4af6daef
 	template <typename T, int d>
 	void Chaos::TGeometryParticle<T, d>::MergeGeometry(TArray<TUniquePtr<FImplicitObject>>&& Objects)
 	{
