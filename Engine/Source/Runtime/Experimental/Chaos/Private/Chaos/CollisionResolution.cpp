// Copyright Epic Games, Inc. All Rights Reserved.

#include "Chaos/CollisionResolution.h"

#include "Chaos/CastingUtilities.h"
#include "Chaos/ChaosPerfTest.h"
#include "Chaos/Capsule.h"
#include "Chaos/CollisionResolutionTypes.h"
#include "Chaos/CollisionResolutionUtil.h"
#include "Chaos/Collision/CollisionContext.h"
#include "Chaos/Collision/PBDCollisionConstraint.h"
#include "Chaos/Convex.h"
#include "Chaos/Defines.h"
#include "Chaos/HeightField.h"
#include "Chaos/ImplicitFwd.h"
#include "Chaos/ImplicitObjectScaled.h"
#include "Chaos/ImplicitObjectTransformed.h"
#include "Chaos/Levelset.h"
#include "Chaos/Pair.h"
#include "Chaos/ParticleHandle.h"
#include "Chaos/PBDCollisionConstraints.h"
#include "Chaos/Sphere.h"
#include "Chaos/Transform.h"
#include "Chaos/TriangleMeshImplicitObject.h"
#include "Chaos/GeometryQueries.h"
#include "Chaos/CollisionOneShotManifolds.h"

//PRAGMA_DISABLE_OPTIMIZATION

#if 0
DECLARE_CYCLE_STAT(TEXT("Collisions::GJK"), STAT_Collisions_GJK, STATGROUP_ChaosCollision);
#define SCOPE_CYCLE_COUNTER_GJK() SCOPE_CYCLE_COUNTER(STAT_Collisions_GJK)
#else
#define SCOPE_CYCLE_COUNTER_GJK()
#endif

<<<<<<< HEAD
#define CHAOS_COLLIDE_CLUSTERED_UNIONS 1

//PRAGMA_DISABLE_OPTIMIZATION
=======
DECLARE_CYCLE_STAT(TEXT("Collisions::ConstructConstraints"), STAT_Collisions_ConstructConstraints, STATGROUP_ChaosCollision);
DECLARE_CYCLE_STAT(TEXT("Collisions::ConstructConstraintsInternal"), STAT_Collisions_ConstructConstraintsInternal, STATGROUP_ChaosCollision);
DECLARE_CYCLE_STAT(TEXT("Collisions::FindAllIntersectingClusteredObjects"), STAT_Collisions_FindAllIntersectingClusteredObjects, STATGROUP_ChaosCollision);
DECLARE_CYCLE_STAT(TEXT("Collisions::ConstructGenericConvexConvexConstraints"), STAT_Collisions_ConstructGenericConvexConvexConstraints, STATGROUP_ChaosCollision);
DECLARE_CYCLE_STAT(TEXT("Collisions::ConstructGenericConvexConvexConstraintsSwept"), STAT_Collisions_ConstructGenericConvexConvexConstraintsSwept, STATGROUP_ChaosCollision);
DECLARE_CYCLE_STAT(TEXT("Collisions::SetSweptConstraintTOI"), STAT_Collisions_SetSweptConstraintTOI, STATGROUP_ChaosCollision);
DECLARE_CYCLE_STAT(TEXT("Collisions::UpdateConstraintFromGeometryInternal"), STAT_Collisions_UpdateConstraintFromGeometryInternal, STATGROUP_ChaosCollision);
DECLARE_CYCLE_STAT(TEXT("Collisions::UpdateGenericConvexConvexConstraint"), STAT_Collisions_UpdateGenericConvexConvexConstraint, STATGROUP_ChaosCollision);
DECLARE_CYCLE_STAT(TEXT("Collisions::UpdateConvexTriangleMeshConstraint"), STAT_Collisions_UpdateConvexTriangleMeshConstraint, STATGROUP_ChaosCollision);
DECLARE_CYCLE_STAT(TEXT("Collisions::UpdateConvexTriangleMeshConstraintSwept"), STAT_Collisions_UpdateConvexTriangleMeshConstraintSwept, STATGROUP_ChaosCollision);
DECLARE_CYCLE_STAT(TEXT("Collisions::ConvexHeightFieldContactPoint"), STAT_Collisions_ConvexHeightFieldContactPoint, STATGROUP_ChaosCollision);
DECLARE_CYCLE_STAT(TEXT("Collisions::ConvexTriangleMeshContactPoint"), STAT_Collisions_ConvexTriangleMeshContactPoint, STATGROUP_ChaosCollision);
DECLARE_CYCLE_STAT(TEXT("Collisions::ConvexTriangleMeshSweptContactPoint"), STAT_Collisions_ConvexTriangleMeshSweptContactPoint, STATGROUP_ChaosCollision);
DECLARE_CYCLE_STAT(TEXT("Collisions::UpdateConvexHeightFieldConstraint"), STAT_Collisions_UpdateConvexHeightFieldConstraint, STATGROUP_ChaosCollision);
DECLARE_CYCLE_STAT(TEXT("Collisions::ConstructConvexHeightFieldConstraints"), STAT_Collisions_ConstructConvexHeightFieldConstraints, STATGROUP_ChaosCollision);
DECLARE_CYCLE_STAT(TEXT("Collisions::ConstructConvexHeightFieldConstraintsSwept"), STAT_Collisions_ConstructConvexHeightFieldConstraintsSwept, STATGROUP_ChaosCollision);
DECLARE_CYCLE_STAT(TEXT("Collisions::ConstructConvexTriangleMeshConstraints"), STAT_Collisions_ConstructConvexTriangleMeshConstraints, STATGROUP_ChaosCollision);
DECLARE_CYCLE_STAT(TEXT("Collisions::ConstructConvexTriangleMeshConstraintsSwept"), STAT_Collisions_ConstructConvexTriangleMeshConstraintsSwept, STATGROUP_ChaosCollision);
DECLARE_CYCLE_STAT(TEXT("Collisions::ConstructCapsuleTriangleMeshConstraintsSwept"), STAT_Collisions_ConstructCapsuleTriangleMeshConstraintsSwept, STATGROUP_ChaosCollision);
DECLARE_CYCLE_STAT(TEXT("Collisions::ConstructCapsuleTriangleMeshConstraints"), STAT_Collisions_ConstructCapsuleTriangleMeshConstraints, STATGROUP_ChaosCollision);
DECLARE_CYCLE_STAT(TEXT("Collisions::ConstructCapsuleHeightFieldConstraints"), STAT_Collisions_ConstructCapsuleHeightFieldConstraints, STATGROUP_ChaosCollision);
DECLARE_CYCLE_STAT(TEXT("Collisions::ConstructCapsuleHeightFieldConstraintsSwept"), STAT_Collisions_ConstructCapsuleHeightFieldConstraintsSwept, STATGROUP_ChaosCollision);
DECLARE_CYCLE_STAT(TEXT("Collisions::CapsuleTriangleMeshContactPoint"), STAT_Collisions_CapsuleTriangleMeshContactPoint, STATGROUP_ChaosCollision);
DECLARE_CYCLE_STAT(TEXT("Collisions::CapsuleTriangleMeshSweptContactPoint"), STAT_Collisions_CapsuleTriangleMeshSweptContactPoint, STATGROUP_ChaosCollision);
DECLARE_CYCLE_STAT(TEXT("Collisions::CapsuleHeightFieldContactPoint"), STAT_Collisions_CapsuleHeightFieldContactPoint, STATGROUP_ChaosCollision);
DECLARE_CYCLE_STAT(TEXT("Collisions::UpdateGenericConvexConvexConstraintSwept"), STAT_Collisions_UpdateGenericConvexConvexConstraintSwept, STATGROUP_ChaosCollision);
DECLARE_CYCLE_STAT(TEXT("Collisions::UpdateCapsuleHeightFieldConstraintSwept"), STAT_Collisions_UpdateCapsuleHeightFieldConstraintSwept, STATGROUP_ChaosCollision);
DECLARE_CYCLE_STAT(TEXT("Collisions::UpdateCapsuleHeightFieldConstraint"), STAT_Collisions_UpdateCapsuleHeightFieldConstraint, STATGROUP_ChaosCollision);
DECLARE_CYCLE_STAT(TEXT("Collisions::UpdateCapsuleTriangleMeshConstraint"), STAT_Collisions_UpdateCapsuleTriangleMeshConstraint, STATGROUP_ChaosCollision);
DECLARE_CYCLE_STAT(TEXT("Collisions::UpdateCapsuleTriangleMeshConstraintSwept"), STAT_Collisions_UpdateCapsuleTriangleMeshConstraintSwept, STATGROUP_ChaosCollision);
DECLARE_CYCLE_STAT(TEXT("Collisions::UpdateManifold"), STAT_Collisions_UpdateManifold, STATGROUP_ChaosCollision);
DECLARE_CYCLE_STAT(TEXT("Collisions::UpdateGenericConvexConvexManifold"), STAT_Collisions_UpdateGenericConvexConvexManifold, STATGROUP_ChaosCollision);
DECLARE_CYCLE_STAT(TEXT("Collisions::UpdateConvexHeightFieldConstraintSwept"), STAT_Collisions_UpdateConvexHeightFieldConstraintSwept, STATGROUP_ChaosCollision);
DECLARE_CYCLE_STAT(TEXT("Collisions::UpdateLevelsetLevelsetConstraint"), STAT_UpdateLevelsetLevelsetConstraint, STATGROUP_ChaosCollision);
DECLARE_CYCLE_STAT(TEXT("Collisions::UpdateConstraintFromManifold"), STAT_Collisions_UpdateConstraintFromManifold, STATGROUP_ChaosCollision);



>>>>>>> 24776ab6

float CCDEnableThresholdBoundsScale = 0.4f;
FAutoConsoleVariableRef  CVarCCDEnableThresholdBoundsScale(TEXT("p.Chaos.CCD.EnableThresholdBoundsScale"), CCDEnableThresholdBoundsScale , TEXT("CCD is used when object position is changing > smallest bound's extent * BoundsScale. 0 will always Use CCD. Values < 0 disables CCD."));

float CCDAllowedDepthBoundsScale = 0.05f;
FAutoConsoleVariableRef CVarCCDAllowedDepthBoundsScale(TEXT("p.Chaos.CCD.AllowedDepthBoundsScale"), CCDAllowedDepthBoundsScale, TEXT("When rolling back to TOI, allow (smallest bound's extent) * AllowedDepthBoundsScale, instead of rolling back to exact TOI w/ penetration = 0."));

int32 ConstraintsDetailedStats = 0;
FAutoConsoleVariableRef CVarConstraintsDetailedStats(TEXT("p.Chaos.Constraints.DetailedStats"), ConstraintsDetailedStats, TEXT("When set to 1, will enable more detailed stats."));

int32 AlwaysAddSweptConstraints = 0;
FAutoConsoleVariableRef CVarAlwaysAddSweptConstraints(TEXT("p.Chaos.Constraints.AlwaysAddSweptConstraints"), AlwaysAddSweptConstraints, TEXT("Since GJKContactPointSwept returns infinity for it's contact data when not hitting anything, some contacts are discarded prematurely. This flag will cause contact points considered for sweeps to never be discarded."));

int32 GJKContactPointSweptPhiCap = 1;
FAutoConsoleVariableRef CVarGJKContactPointSweptPhiCap(TEXT("p.Chaos.Constraints.GJKContactPointSweptPhiCap"), GJKContactPointSweptPhiCap, TEXT("When GJKContactPointSwept does not touch a surface, rather than returning an invalid contact point with Phi = FLOAT_MAX, we clamp Phi to CullDistance - Epsilon so that the contact doesn't get immediately thrown out. This protects us from the case of throwing out contacts that we are sweeping parallel to and will need during swept iterations in resolution."));

float GJKContactPointSweptPhiCapEpsilon = 1.e-4f;
FAutoConsoleVariableRef CVarGJKContactPointSweptPhiCapEpsilon(TEXT("p.Chaos.Constraints.GJKContactPointSweptPhiCapEpsilon"), GJKContactPointSweptPhiCapEpsilon, TEXT("The epislon value to use when capping Phi in GJKContactPointSwept."));

// If GJKPenetration returns a phi of abs value < this number, we use PhiWithNormal to resample phi and normal.
// We have observed bad normals coming from GJKPenetration when barely in contact.
float Chaos_Collision_PhiResampleThreshold = 0.001f;
FAutoConsoleVariableRef CVarChaosCollisionPhiResampleThreshold(TEXT("p.Chaos.Collision.PhiResampleThreshold"), Chaos_Collision_PhiResampleThreshold, TEXT(""));


bool bChaos_Collision_ManifoldTest = false;
FAutoConsoleVariableRef CVarChaosCollisionUseManifoldsTest(TEXT("p.Chaos.Collision.UseManifoldsTest"), bChaos_Collision_ManifoldTest, TEXT("Enable/Disable use of manifoldes in collision."));

float Chaos_Collision_ManifoldFaceAngle = 5.0f;
float Chaos_Collision_ManifoldFaceEpsilon = FMath::Sin(FMath::DegreesToRadians(Chaos_Collision_ManifoldFaceAngle));
FConsoleVariableDelegate Chaos_Collision_ManifoldFaceDelegate = FConsoleVariableDelegate::CreateLambda([](IConsoleVariable* CVar) { Chaos_Collision_ManifoldFaceEpsilon = FMath::Sin(FMath::DegreesToRadians(Chaos_Collision_ManifoldFaceAngle)); });
FAutoConsoleVariableRef CVarChaosCollisionManifoldFaceAngle(TEXT("p.Chaos.Collision.ManifoldFaceAngle"), Chaos_Collision_ManifoldFaceAngle, TEXT("Angle above which a face is rejected and we switch to point collision"), Chaos_Collision_ManifoldFaceDelegate);

float Chaos_Collision_ManifoldPositionTolerance = 0.5f;
float Chaos_Collision_ManifoldRotationTolerance = 0.05f;
bool bChaos_Collision_ManifoldToleranceExceededRebuild = true;
FAutoConsoleVariableRef CVarChaosCollisionManifoldPositionTolerance(TEXT("p.Chaos.Collision.ManifoldPositionTolerance"), Chaos_Collision_ManifoldPositionTolerance, TEXT(""));
FAutoConsoleVariableRef CVarChaosCollisionManifoldRotationTolerance(TEXT("p.Chaos.Collision.ManifoldRotationTolerance"), Chaos_Collision_ManifoldRotationTolerance, TEXT(""));
FAutoConsoleVariableRef CVarChaosCollisionManifoldToleranceExceededRebuild(TEXT("p.Chaos.Collision.ManifoldToleranceRebuild"), bChaos_Collision_ManifoldToleranceExceededRebuild, TEXT(""));

bool Chaos_Collision_NarrowPhase_SphereBoundsCheck = true;
bool Chaos_Collision_NarrowPhase_AABBBoundsCheck = true;
FAutoConsoleVariableRef CVarChaosCollisionSphereBoundsCheck(TEXT("p.Chaos.Collision.SphereBoundsCheck"), Chaos_Collision_NarrowPhase_SphereBoundsCheck, TEXT(""));
FAutoConsoleVariableRef CVarChaosCollisionAABBBoundsCheck(TEXT("p.Chaos.Collision.AABBBoundsCheck"), Chaos_Collision_NarrowPhase_AABBBoundsCheck, TEXT(""));

bool bChaos_Collision_Manifold_BoxAsConvex = false;
FAutoConsoleVariableRef CVarChaosCollisioConvexManifodlBoxAsConvex(TEXT("p.Chaos.Collision.Manifold.BoxAsConvex"), bChaos_Collision_Manifold_BoxAsConvex, TEXT(""));

namespace Chaos
{
	namespace Collisions
	{

		// Traits to control how contacts are generated
		template<bool B_IMMEDIATEUPDATE, bool B_ALLOWMANIFOLD>
		struct TConstructCollisionTraits
		{
			// If true, ConstructConstraints also initializes the constraint Phi and Normal based on current state, and
			// contacts beyond CullDistance are culled. If false, a constraint is created for every shape pair.
			// NOTE: Contact Phi and Normal are also calculated at the beginning of each iteration as well. The reason you may
			// want bImmediateUpdate=true is to reduce the number of contacts that make it to the constraint graph (because
			// we have culled those with a separation greater than CullDistance).
			// However, early culling can cause collisions to be missed, e.g., if a joint moves a body into a space where
			// a culled collision should now be active. This can (does) lead to jitter in some cases.
			static const bool bImmediateUpdate = B_IMMEDIATEUPDATE;

			// If true, use contact manifolds where supported. A manifold defines simplified collision between a pair of shapes:
			// a plane on one shape and some points on the other. This makes updating the contact each iteration very fast, but
			// the manifold may not be a good representation if either body moves or rotates too far.
			static const bool bAllowManifold = B_ALLOWMANIFOLD;
		};

		// GJKPenetration (EPA) can return arbitrarily wrong normals when Phi approaches zero (it ends up renormalizing
		// a very small vector) so attempt to fix the normal by calling PhiWithNormal.
		template<typename T_SHAPE>
		FORCEINLINE void FixGJKPenetrationNormal(FContactPoint& ContactPoint, const T_SHAPE& Shape1, const FTransform& WorldTransform1)
		{
			FVec3 NormalLocal1;
			const FReal Phi = Shape1.PhiWithNormal(ContactPoint.ShapeContactPoints[1], NormalLocal1);

			ContactPoint.ShapeContactNormal = NormalLocal1;
			ContactPoint.Normal = WorldTransform1.TransformVectorNoScale(NormalLocal1);
			ContactPoint.Phi = Phi;
		}

		// Determines if body should use CCD. If using CCD, computes Dir and Length of sweep.
		bool UseCCD(const TGeometryParticleHandle<FReal, 3>* SweptParticle, const TGeometryParticleHandle<FReal, 3>* OtherParticle, const FImplicitObject* Implicit, FVec3& Dir, FReal& Length)
		{
			if (OtherParticle->ObjectState() != EObjectStateType::Static)
			{
				return false;
			}

			auto* RigidParticle = SweptParticle->CastToRigidParticle();
			if (RigidParticle)
			{
				Dir = RigidParticle->P() - RigidParticle->X();
				Length = Dir.Size();

				if (!Implicit->HasBoundingBox())
				{
					return false;
				}

				FReal MinBoundsAxis = Implicit->BoundingBox().Extents().Min();
				FReal LengthCCDThreshold = MinBoundsAxis * CCDEnableThresholdBoundsScale;

				if (Length > 0.0f && CCDEnableThresholdBoundsScale >= 0.0f && Length >= LengthCCDThreshold)
				{
					Dir /= Length;
					return true;
				}
			}

			return false;
		}

		void ComputeSweptContactPhiAndTOIHelper(const FVec3& ContactNormal, const FVec3& Dir, const FReal& Length, const FReal& HitTime, FReal& OutTOI, FReal& OutPhi)
		{
			if (HitTime >= 0.0f)
			{
				// We subtract length to get the total penetration at at end of frame.
				// Project penetration vector onto geometry normal for correct phi.
				FReal Dot = FMath::Abs(FVec3::DotProduct(ContactNormal, -Dir));
				OutPhi = (HitTime - Length) * Dot;

				// TOI is between [0,1], used to compute particle position
				OutTOI = HitTime / Length;
			}
			else
			{
				// Initial overlap case:
				// TOI = 0 as we are overlapping at X.
				// OutTime is penetration value of MTD.
				OutPhi = HitTime;
				OutTOI = 0.0f;
			}
		}

		// Initializes TimeOfImpact and adjusts Phi for TOI.
		void SetSweptConstraintTOI(TGeometryParticleHandle<FReal, 3>* Particle, const FReal TOI, const FReal Length, const FVec3& Dir, FRigidBodySweptPointContactConstraint& SweptConstraint)
		{
			CONDITIONAL_SCOPE_CYCLE_COUNTER(STAT_Collisions_SetSweptConstraintTOI, ConstraintsDetailedStats);

			if (SweptConstraint.Manifold.Phi > 0.0f)
			{
				SweptConstraint.TimeOfImpact = 1.f;
				return;
			}

			TPBDRigidParticleHandle<FReal, 3>* RigidParticle = Particle->CastToRigidParticle();
			if (!CHAOS_ENSURE(RigidParticle))
			{
				return;
			}

			const FReal MinBounds = Particle->Geometry()->BoundingBox().Extents().Min();
			const FReal Depth = -SweptConstraint.Manifold.Phi;
			const FReal MaxDepth = MinBounds * CCDAllowedDepthBoundsScale;

			if (TOI <= 0.0f)
			{
				// Initial overlap. Phi is correct already.
				SweptConstraint.TimeOfImpact = 0.0f;
			}
			else if (TOI > 0.0f && TOI <= 1.0f)
			{
				if (Depth <= MaxDepth)
				{
					// Although we may have an earlier TOI, depth at TOI = 1 is within tolerance, so just use TOI = 1.
					SweptConstraint.TimeOfImpact = 1.0f;
				}
				else if (Depth > MaxDepth)
				{
					// Compute ExtraT that will take us from TOI and 0 phi to slightly past TOI w/ phi at maximum allowed depth.
					const FReal DirDotNormal = FMath::Abs(FVec3::DotProduct(Dir, SweptConstraint.Manifold.Normal));
					const FReal ExtraT = MaxDepth / (DirDotNormal * Length);

					SweptConstraint.TimeOfImpact = TOI + ExtraT;
					SweptConstraint.Manifold.Phi = -MaxDepth;
				}
			}
		}

		// @todo(chaos): remove this version (see UpdateGenericConvexConvexConstraint and Swept contacts)
		void UpdateContactPoint(FCollisionContact& Manifold, const FContactPoint& ContactPoint)
		{
			if (ContactPoint.Phi < Manifold.Phi)
			{
				Manifold.Location = ContactPoint.Location;
				Manifold.Normal = ContactPoint.Normal;
				Manifold.Phi = ContactPoint.Phi;
			}
		}

		void UpdateContactPoint(FRigidBodyPointContactConstraint& Constraint, const FContactPoint& ContactPoint, const FReal Dt)
		{
			// Ignore points that have not been initialized - if there is no detectable contact 
			// point within reasonable range despite passing the AABB tests
			if (ContactPoint.IsSet())
			{
				Constraint.UpdateManifold(ContactPoint, Dt);
			}
		}

		template <typename GeometryA, typename GeometryB>
		FContactPoint GJKContactPoint2(const GeometryA& A, const GeometryB& B, const FRigidTransform3& ATM, const FRigidTransform3& BToATM, const FVec3& InitialDir, const FReal ShapePadding)
		{
			SCOPE_CYCLE_COUNTER_GJK();

			FContactPoint Contact;

			FReal Penetration;
			FVec3 ClosestA, ClosestBInA, Normal;
			int32 ClosestVertexIndexA, ClosestVertexIndexB;
			const FReal EpsilonSq = 1.e-5f;

			const FReal ThicknessA = A.GetMargin() + 0.5f * ShapePadding;
			const FReal ThicknessB = B.GetMargin() + 0.5f * ShapePadding;
			if (ensure(GJKPenetrationCore<true>(A, B, BToATM, Penetration, ClosestA, ClosestBInA, Normal, ClosestVertexIndexA, ClosestVertexIndexB, ThicknessA, ThicknessB, InitialDir, EpsilonSq)))
			{
				// GJK output is all in the local space of A. We need to transform the B-relative position and the normal in to B-space
				Contact.ShapeMargins[0] = ThicknessA;
				Contact.ShapeMargins[1] = ThicknessB;
				Contact.ShapeContactPoints[0] = ClosestA;
				Contact.ShapeContactPoints[1] = BToATM.InverseTransformPosition(ClosestBInA);
				Contact.ShapeContactNormal = -BToATM.InverseTransformVector(Normal);
				Contact.Location = ATM.TransformPosition(ClosestA + ThicknessA * Normal);
				Contact.Normal = -ATM.TransformVectorNoScale(Normal);
				Contact.Phi = -Penetration;
			}

			return Contact;
		}

		template <typename GeometryA, typename GeometryB>
		FContactPoint GJKContactPoint(const GeometryA& A, const FRigidTransform3& ATM, const GeometryB& B, const FRigidTransform3& BTM, const FVec3& InitialDir, const FReal ShapePadding)
		{
			const FRigidTransform3 BToATM = BTM.GetRelativeTransform(ATM);
			FContactPoint ContactPoint = GJKContactPoint2(A, B, ATM, BToATM, InitialDir, ShapePadding);

			// @todo(chaos): this does not work well - do something better. If GJK returns a normal that is off enough for PhiWithNormal to select the wrong face. we can end up with objects popping through each other.
			// If GJKPenetration returns a phi of abs value < this number, we use PhiWithNormal to recalculate phi and normal.
			// We have observed bad normals coming from GJKPenetration when barely in contact. This is caused by the renormalization of small vectors.
			//if (FMath::Abs(ContactPoint.Phi) < Chaos_Collision_PhiResampleThreshold)
			//{
			//	FixGJKPenetrationNormal(ContactPoint, B, BTM);
			//}

			return ContactPoint;
		}

		template <typename GeometryA, typename GeometryB>
		FContactPoint GJKContactPointSwept(const GeometryA& A, const FRigidTransform3& ATM, const GeometryB& B, const FRigidTransform3& BTM, const FVec3& Dir, const FReal Length, const FReal CullDistance, FReal& TOI)
		{
			FContactPoint Contact;
			const FRigidTransform3 AToBTM = ATM.GetRelativeTransform(BTM);
			const FVec3 LocalDir = BTM.InverseTransformVectorNoScale(Dir);

			FReal OutTime;
			FVec3 Location, Normal;
			int32 NumIterations = 0;

			if (GJKRaycast2(B, A, AToBTM, LocalDir, Length, OutTime, Location, Normal, (FReal)0, true))
			{
				Contact.Location = BTM.TransformPosition(Location);
				Contact.Normal = BTM.TransformVectorNoScale(Normal);
				ComputeSweptContactPhiAndTOIHelper(Contact.Normal, Dir, Length, OutTime, TOI, Contact.Phi);
			}
			else if (GJKContactPointSweptPhiCap)
			{
				// NOTE: This is a total hack.
				// A more correct solution might be to figure out a way to allow positive Phi values
				// to be produced by GJKRaycast2. At the moment when sweeping parallel to a surface
				// which should be detected by padding by the CullDistance, this contact is discarded
				// beacuse GJKRaycast2 will not set Phi and it will stay at FLOAT_MAX, thus preventing
				// the contact from being added.
				Contact.Phi = CullDistance - (FReal)GJKContactPointSweptPhiCapEpsilon;
			}

			return Contact;
		}


		template <typename GeometryA, typename GeometryB>
		FContactPoint GJKImplicitContactPoint(const FImplicitObject& A, const FRigidTransform3& ATransform, const GeometryB& B, const FRigidTransform3& BTransform, const FReal CullDistance, const FReal ShapePadding)
		{
			FContactPoint Contact;
			const FRigidTransform3 AToBTM = ATransform.GetRelativeTransform(BTransform);

			FReal ContactPhi = FLT_MAX;
			FVec3 Location, Normal;
			if (const TImplicitObjectScaled<GeometryA>* ScaledConvexImplicit = A.template GetObject<const TImplicitObjectScaled<GeometryA> >())
			{
				if (B.GJKContactPoint(*ScaledConvexImplicit, AToBTM, CullDistance, Location, Normal, ContactPhi))
				{
					// @todo(chaos): margin
					Contact.ShapeMargins[0] = 0.0f;
					Contact.ShapeMargins[1] = 0.0f;
					Contact.ShapeContactPoints[0] = AToBTM.InverseTransformPosition(Location);
					Contact.ShapeContactPoints[1] = Location - ContactPhi * Normal;
					Contact.ShapeContactNormal = Normal;
					Contact.Phi = ContactPhi;
					Contact.Location = BTransform.TransformPosition(Location);
					Contact.Normal = BTransform.TransformVectorNoScale(Normal);
				}
			}
			else if (const TImplicitObjectInstanced<GeometryA>* InstancedConvexImplicit = A.template GetObject<const TImplicitObjectInstanced<GeometryA> >())
			{
				if (const GeometryA* InstancedInnerObject = static_cast<const GeometryA*>(InstancedConvexImplicit->GetInstancedObject()))
				{
					if (B.GJKContactPoint(*InstancedInnerObject, AToBTM, CullDistance, Location, Normal, ContactPhi))
					{
						// @todo(chaos): margin
						Contact.ShapeMargins[0] = 0.0f;
						Contact.ShapeMargins[1] = 0.0f;
						Contact.ShapeContactPoints[0] = AToBTM.InverseTransformPosition(Location);
						Contact.ShapeContactPoints[1] = Location - ContactPhi * Normal;
						Contact.ShapeContactNormal = Normal;
						Contact.Phi = ContactPhi;
						Contact.Location = BTransform.TransformPosition(Location);
						Contact.Normal = BTransform.TransformVectorNoScale(Normal);
					}
				}
			}
			else if (const GeometryA* ConvexImplicit = A.template GetObject<const GeometryA>())
			{
				if (B.GJKContactPoint(*ConvexImplicit, AToBTM, CullDistance, Location, Normal, ContactPhi))
				{
					// @todo(chaos): margin
					Contact.ShapeMargins[0] = 0.0f;
					Contact.ShapeMargins[1] = 0.0f;
					Contact.ShapeContactPoints[0] = AToBTM.InverseTransformPosition(Location);
					Contact.ShapeContactPoints[1] = Location - ContactPhi * Normal;
					Contact.ShapeContactNormal = Normal;
					Contact.Phi = ContactPhi;
					Contact.Location = BTransform.TransformPosition(Location);
					Contact.Normal = BTransform.TransformVectorNoScale(Normal);
				}
			}

			return Contact;
		}

		template <typename GeometryA, typename GeometryB>
		FContactPoint GJKImplicitSweptContactPoint(const FImplicitObject& A, const FRigidTransform3& AStartTransform, const GeometryB& B, const FRigidTransform3& BTransform, const FVec3& Dir, const FReal Length, const FReal CullDistance, FReal& TOI)
		{
			FContactPoint Contact;
			const FRigidTransform3 AToBTM = AStartTransform.GetRelativeTransform(BTransform);
			const FVec3 LocalDir = BTransform.InverseTransformVectorNoScale(Dir);

			FReal OutTime = FLT_MAX;
			int32 FaceIndex = -1;
			FVec3 Location, Normal;

			Utilities::CastHelper(A, AStartTransform, [&](const auto& ADowncast, const FRigidTransform3& AFullTM)
			{
				if (B.SweepGeom(ADowncast, AToBTM, LocalDir, Length, OutTime, Location, Normal, FaceIndex, 0.0f, true))
				{
					// @todo(chaos): margin
					Contact.ShapeMargins[0] = 0.0f;
					Contact.ShapeMargins[1] = 0.0f;
					Contact.ShapeContactPoints[0] = AToBTM.InverseTransformPosition(Location);
					Contact.ShapeContactPoints[1] = Location;
					Contact.ShapeContactNormal = Normal;
					Contact.Location = BTransform.TransformPosition(Location);
					Contact.Normal = BTransform.TransformVectorNoScale(Normal);
					ComputeSweptContactPhiAndTOIHelper(Contact.Normal, Dir, Length, OutTime, TOI, Contact.Phi);
				}
			});

			return Contact;
		}

		// A is the implicit here, we want to return a contact point on B (trimesh)
		template <typename GeometryA>
		FContactPoint GJKImplicitScaledTriMeshSweptContactPoint(const FImplicitObject& A, const FRigidTransform3& AStartTransform, const TImplicitObjectScaled<FTriangleMeshImplicitObject>& B, const FRigidTransform3& BTransform, const FVec3& Dir, const FReal Length, const FReal CullDistance, FReal& TOI)
		{
			FContactPoint Contact;
			const FRigidTransform3 AToBTM = AStartTransform.GetRelativeTransform(BTransform);
			const FVec3 LocalDir = BTransform.InverseTransformVectorNoScale(Dir);

			if (!ensure(B.GetType() & ImplicitObjectType::TriangleMesh) || !ensure(!IsInstanced(B.GetType())))
			{
				return FContactPoint();
			}

			FReal OutTime = FLT_MAX;
			FVec3 Location, Normal;
			int32 FaceIndex = -1;

			Utilities::CastHelper(A, AStartTransform, [&](const auto& ADowncast, const FRigidTransform3& AFullTM)
			{
				if (B.LowLevelSweepGeom(ADowncast, AToBTM, LocalDir, Length, OutTime, Location, Normal, FaceIndex, 0.0f, true))
				{
					Contact.Location = BTransform.TransformPosition(Location);
					Contact.Normal = BTransform.TransformVectorNoScale(Normal);
					ComputeSweptContactPhiAndTOIHelper(Contact.Normal, Dir, Length, OutTime, TOI, Contact.Phi);
				}
			});

			return Contact;
		}



		// This is pretty unnecessary - all instanced shapes have the same implementation so we should be able to
		// collapse this switch into a generic call. Maybe add a base class to TImplicitObjectInstanced.
		inline const FImplicitObject* GetInstancedImplicit(const FImplicitObject* Implicit0)
		{
			EImplicitObjectType Implicit0OuterType = Implicit0->GetType();

			if (Implicit0OuterType == TImplicitObjectInstanced<FConvex>::StaticType())
			{
				return Implicit0->template GetObject<const TImplicitObjectInstanced<FConvex>>()->GetInstancedObject();
			}
			else if (Implicit0OuterType == TImplicitObjectInstanced<TBox<FReal, 3>>::StaticType())
			{
				return Implicit0->template GetObject<const TImplicitObjectInstanced<TBox<FReal, 3>>>()->GetInstancedObject();
			}
			else if (Implicit0OuterType == TImplicitObjectInstanced<TCapsule<FReal>>::StaticType())
			{
				return Implicit0->template GetObject<const TImplicitObjectInstanced<TCapsule<FReal>>>()->GetInstancedObject();
			}
			else if (Implicit0OuterType == TImplicitObjectInstanced<TSphere<FReal, 3>>::StaticType())
			{
				return Implicit0->template GetObject<const TImplicitObjectInstanced<TSphere<FReal, 3>>>()->GetInstancedObject();
			}
			else if (Implicit0OuterType == TImplicitObjectInstanced<FConvex>::StaticType())
			{
				return Implicit0->template GetObject<const TImplicitObjectInstanced<FConvex>>()->GetInstancedObject();
			}
			else if (Implicit0OuterType == TImplicitObjectInstanced<FTriangleMeshImplicitObject>::StaticType())
			{
				return Implicit0->template GetObject<const TImplicitObjectInstanced<FTriangleMeshImplicitObject>>()->GetInstancedObject();
			}

			return nullptr;
		}

		FContactPoint GenericConvexConvexContactPoint(const FImplicitObject& A, const FRigidTransform3& ATM, const FImplicitObject& B, const FRigidTransform3& BTM, const FReal CullDistance, const FReal ShapePadding)
		{
			FContactPoint ContactPoint = Utilities::CastHelper(A, ATM, [&](const auto& ADowncast, const FRigidTransform3& AFullTM)
			{
				return Utilities::CastHelper(B, BTM, [&](const auto& BDowncast, const FRigidTransform3& BFullTM)
				{
					return GJKContactPoint(ADowncast, AFullTM, BDowncast, BFullTM, FVec3(1, 0, 0), ShapePadding);
				});
			});

			return ContactPoint;
		}

		// Traits for use with generic convex-convex collision detection
		template<typename T> struct TImplicitManifoldTraits
		{
			// Does the implicit type implement the one-shot manifold interface? Default: no
			static const bool bSupportsOneShotManifold = false;
		};

		// Types that implement the one-shot manifold interface
		template<> struct TImplicitManifoldTraits<FImplicitBox3>
		{
			static const bool bSupportsOneShotManifold = true;
		};
		template<> struct TImplicitManifoldTraits<FImplicitConvex3>
		{
			static const bool bSupportsOneShotManifold = true;
		};
		template<> struct TImplicitManifoldTraits<TImplicitObjectScaled<FImplicitConvex3>>
		{
			static const bool bSupportsOneShotManifold = true;
		};

		// Use the traits to call the appropriate convex-convex update method. Either single-point update or one-shot manifold create/update
		template<bool B_SUPPORTSONESHOT>
		struct FConvexConvexUpdaterImpl
		{
		};

		// Single-point convex-convex update
		template<>
		struct FConvexConvexUpdaterImpl<false>
		{
			template<typename T_ImplicitA, typename T_ImplicitB>
			void UpdateConvexConvexConstraintImpl(const T_ImplicitA& A, const FRigidTransform3& ATM, const T_ImplicitB& B, const FRigidTransform3& BTM, const FReal CullDistance, const FReal Dt, const FReal ShapePadding, FRigidBodyPointContactConstraint& Constraint)
			{
				UpdateContactPoint(Constraint, GJKContactPoint(A, ATM, B, BTM, FVec3(1, 0, 0), ShapePadding), Dt);
			}
		};

		// One-shot manifold convex-convex update
		template<>
		struct FConvexConvexUpdaterImpl<true>
		{
			template<typename T_ImplicitA, typename T_ImplicitB>
			void UpdateConvexConvexConstraintImpl(const T_ImplicitA& A, const FRigidTransform3& ATM, const T_ImplicitB& B, const FRigidTransform3& BTM, const FReal CullDistance, const FReal Dt, const FReal ShapePadding, FRigidBodyPointContactConstraint& Constraint)
			{
				if (Constraint.UseOneShotManifold())
				{
					// We only build one shot manifolds once
					uint32 ContactCount = Constraint.GetManifoldPoints().Num();
					if (ContactCount == 0)
					{
						ConstructConvexConvexOneShotManifold(A, ATM, B, BTM, CullDistance, Dt, Constraint, true);
					}
					else
					{
						Constraint.UpdateOneShotManifoldContacts(Dt);
					}
				}
				else
				{
					// We may disable one-shots based on cvars or something else...revert to single-point update
					UpdateContactPoint(Constraint, GJKContactPoint(A, ATM, B, BTM, FVec3(1, 0, 0), ShapePadding), Dt);
				}
			}
		};

		// Helper class to check oneshot manifold support on both types and provide the appropriate update method
		template<typename T_ImplicitA, typename T_ImplicitB>
		struct FConvexConvexUpdater : public FConvexConvexUpdaterImpl<TImplicitManifoldTraits<T_ImplicitA>::bSupportsOneShotManifold && TImplicitManifoldTraits<T_ImplicitB>::bSupportsOneShotManifold>
		{
			using FConvexConvexUpdaterImpl<TImplicitManifoldTraits<T_ImplicitA>::bSupportsOneShotManifold&& TImplicitManifoldTraits<T_ImplicitB>::bSupportsOneShotManifold>::UpdateConvexConvexConstraintImpl;
		};

		// Another helper required by UpdateGenericConvexConvexConstraintHelper which uses CastHelper and does not have any typedefs 
		// for the concrete implicit types, so we need to rely on type deduction from the compiler.
		struct FConvexConvexUpdaterCaller
		{
			template<typename T_ImplicitA, typename T_ImplicitB>
			static void Update(const T_ImplicitA& A, const FRigidTransform3& ATM, const T_ImplicitB& B, const FRigidTransform3& BTM, const FReal CullDistance, const FReal Dt, const FReal ShapePadding, FRigidBodyPointContactConstraint& Constraint)
			{
				FConvexConvexUpdater<T_ImplicitA, T_ImplicitB>().UpdateConvexConvexConstraintImpl(A, ATM, B, BTM, CullDistance, Dt, ShapePadding, Constraint);
			}
		};

		// Unwrap the many convex types, including scaled, and call the appropriate update which depends on the concrete types
		void UpdateGenericConvexConvexConstraintHelper(const FImplicitObject& A, const FRigidTransform3& ATM, const FImplicitObject& B, const FRigidTransform3& BTM, const FReal CullDistance, const FReal Dt, const FReal ShapePadding, FRigidBodyPointContactConstraint& Constraint)
		{
			// This explands to a switch of switches that calls the inner function with the appropriate concrete implicit types
			Utilities::CastHelper(A, ATM, [&](const auto& ADowncast, const FRigidTransform3& AFullTM)
			{
				Utilities::CastHelper(B, BTM, [&](const auto& BDowncast, const FRigidTransform3& BFullTM)
				{
					// Use template type deduction to call the appropriate update method (single point or manifold)
					FConvexConvexUpdaterCaller::Update(ADowncast, AFullTM, BDowncast, BFullTM, CullDistance, Dt, ShapePadding, Constraint);
				});
			});
		}


		FContactPoint GenericConvexConvexContactPointSwept(const FImplicitObject& A, const FRigidTransform3& ATM, const FImplicitObject& B, const FRigidTransform3& BTM, const FVec3& Dir, const FReal Length, const FReal CullDistance, FReal& TOI)
		{
			return Utilities::CastHelper(A, ATM, [&](const auto& ADowncast, const FRigidTransform3& AFullTM)
			{
				return Utilities::CastHelper(B, BTM, [&](const auto& BDowncast, const FRigidTransform3& BFullTM)
				{
					return GJKContactPointSwept(ADowncast, AFullTM, BDowncast, BFullTM, Dir, Length, CullDistance, TOI);
				});
			});
		}


		void UpdateSingleShotManifold(FRigidBodyMultiPointContactConstraint& Constraint, const FRigidTransform3& WorldTransform0, const FRigidTransform3& WorldTransform1, const FReal CullDistance)
		{
			// single shot manifolds for TConvex implicit object in the constraints implicit[0] position. 
			FContactPoint ContactPoint = GenericConvexConvexContactPoint(*Constraint.Manifold.Implicit[0], WorldTransform0, *Constraint.Manifold.Implicit[1], WorldTransform1, CullDistance, 0.0f);

			// Cache the nearest point as the initial contact
			Constraint.Manifold.Phi = ContactPoint.Phi;
			Constraint.Manifold.Normal = ContactPoint.Normal;
			Constraint.Manifold.Location = ContactPoint.Location;

			TArray<FVec3> CollisionSamples;
			//
			//  @todo(chaos) : Collision Manifold
			//   Remove the dependency on the virtual calls on the Implicit. Don't use FindClosestFaceAndVertices
			//   this relies on virtual calls on the ImplicitObject. Instead pass a parameters structures into 
			//   GenericConvexConvexContactPoint that can collect the face indices during evaluation of the support functions. 
			//   This can be implemented without virtual calls.
			//
			int32 FaceIndex = Constraint.Manifold.Implicit[0]->FindClosestFaceAndVertices(WorldTransform0.InverseTransformPosition(ContactPoint.Location), CollisionSamples, 1.f);

			bool bNewManifold = !Constraint.IsManifoldCreated() || (FaceIndex != Constraint.GetManifoldPlaneFaceIndex()) || (Constraint.NumManifoldPoints() == 0);
			if (bNewManifold)
			{
				Constraint.InitManifold();

				const FVec3 PlaneNormal = WorldTransform1.InverseTransformVectorNoScale(ContactPoint.Normal);
				const FVec3 PlanePos = WorldTransform1.InverseTransformPosition(ContactPoint.Location - ContactPoint.Phi * ContactPoint.Normal);
				Constraint.SetManifoldPlane(1, FaceIndex, PlaneNormal, PlanePos);

				//
				// @todo(chaos) : Collision Manifold
				//   Only save the four best samples and hard-code the size of Constraint.Samples to [len:4].
				//   Currently this just grabs all points and uses the deepest point for resolution. 
				//
				Constraint.ResetManifoldPoints(CollisionSamples.Num());
				for (FVec3 Sample : CollisionSamples)
				{
					Constraint.AddManifoldPoint(Sample);
				}
			}
		}


		void UpdateIterativeManifold(FRigidBodyMultiPointContactConstraint& Constraint, const FRigidTransform3& WorldTransform0, const FRigidTransform3& WorldTransform1, const FReal CullDistance)
		{
			auto SumSampleData = [&](FRigidBodyMultiPointContactConstraint& LambdaConstraint) -> TVector<float, 3>
			{
				TVector<float, 3> ReturnValue(0);
				for (int i = 0; i < LambdaConstraint.NumManifoldPoints(); i++)
				{
					ReturnValue += LambdaConstraint.GetManifoldPoint(i);
				}
				return ReturnValue;
			};

			// iterative manifolds for non TConvex implicit objects that require sampling 
			FContactPoint ContactPoint = GenericConvexConvexContactPoint(*Constraint.Manifold.Implicit[0], WorldTransform0, *Constraint.Manifold.Implicit[1], WorldTransform1, CullDistance, 0.0f);

			// Cache the nearest point as the initial contact
			Constraint.Manifold.Phi = ContactPoint.Phi;
			Constraint.Manifold.Normal = ContactPoint.Normal;
			Constraint.Manifold.Location = ContactPoint.Location;

			if (!Constraint.IsManifoldCreated() || !ContactPoint.Normal.Equals(Constraint.GetManifoldPlaneNormal()))
			{
				Constraint.InitManifold();

				FVec3 PlaneNormal = WorldTransform1.InverseTransformVectorNoScale(ContactPoint.Normal);
				FVec3 PlanePosition = WorldTransform1.InverseTransformPosition(ContactPoint.Location - ContactPoint.Phi * ContactPoint.Normal);
				Constraint.SetManifoldPlane(1, INDEX_NONE, PlaneNormal, PlanePosition);
			}

			FVec3 SurfaceSample = WorldTransform0.InverseTransformPosition(ContactPoint.Location);
			if (Constraint.NumManifoldPoints() < 4)
			{
				Constraint.AddManifoldPoint(SurfaceSample);
			}
			else if (Constraint.NumManifoldPoints() == 4)
			{
				FVec3 Center = SumSampleData(Constraint) / Constraint.NumManifoldPoints();
				FReal Delta = (Center - SurfaceSample).SizeSquared();

				//
				// @todo(chaos) : Collision Manifold
				//    The iterative manifold need to be maximized for area instead of largest 
				//    distance from center.
				//
				FReal SmallestDelta = FLT_MAX;
				int32 SmallestIndex = 0;
				for (int32 idx = 0; idx < Constraint.NumManifoldPoints(); idx++)
				{
					FReal IdxDelta = (Center - Constraint.GetManifoldPoint(idx)).SizeSquared();
					if (IdxDelta < SmallestDelta)
					{
						SmallestDelta = IdxDelta;
						SmallestIndex = idx;
					}
				}

				if (Delta > SmallestDelta)
				{
					Constraint.SetManifoldPoint(SmallestIndex, SurfaceSample);
				}
			}
			else
			{
				ensure(false); // max of 4 points
			}
		}

		template <typename TPGeometryClass>
		const TPGeometryClass* GetInnerObject(const FImplicitObject& Geometry)
		{
			if (const TImplicitObjectScaled<TPGeometryClass>* ScaledConvexImplicit = Geometry.template GetObject<const TImplicitObjectScaled<TPGeometryClass> >())
				return (Geometry.template GetObject<const TImplicitObjectScaled<TPGeometryClass> >())->GetUnscaledObject();
			else if (const TImplicitObjectInstanced<TPGeometryClass>* InstancedImplicit = Geometry.template GetObject<const TImplicitObjectInstanced<TPGeometryClass> >())
				return (Geometry.template GetObject<const TImplicitObjectInstanced<TPGeometryClass> >())->GetInstancedObject();
			else if (const TPGeometryClass* ConvexImplicit = Geometry.template GetObject<const TPGeometryClass>())
				return Geometry.template GetObject<const TPGeometryClass>();
			return nullptr;
		}


		//
		// Box - Box
		//

		FContactPoint BoxBoxContactPoint(const FImplicitBox3& Box1, const FImplicitBox3& Box2, const FRigidTransform3& Box1TM, const FRigidTransform3& Box2TM, const FReal CullDistance, const FReal ShapePadding)
		{
			return GJKContactPoint(Box1, Box1TM, Box2, Box2TM, FVec3(1, 0, 0), ShapePadding);
		}

		void UpdateBoxBoxOneShotManifold(
			const FImplicitBox3& Box1,
			const FRigidTransform3& Box1Transform, //world
			const FImplicitBox3& Box2,
			const FRigidTransform3& Box2Transform, //world
			const FReal CullDistance,
			const FReal Dt,
			FRigidBodyPointContactConstraint& Constraint)
		{
			uint32 ContactCount = Constraint.GetManifoldPoints().Num();
			// We only build one shot manifolds once
			if (ContactCount == 0)
			{
				if (!bChaos_Collision_Manifold_BoxAsConvex)
				{
					ConstructBoxBoxOneShotManifold(Box1, Box1Transform, Box2, Box2Transform, CullDistance, Dt, Constraint, true);
				}
				else
				{
					ConstructConvexConvexOneShotManifold(Box1, Box1Transform, Box2, Box2Transform, CullDistance, Dt, Constraint, true);
				}
			}
			else
			{
				Constraint.UpdateOneShotManifoldContacts(Dt);
			}
		}

		void UpdateBoxBoxConstraint(const FImplicitBox3& Box1, const FRigidTransform3& Box1Transform, const FImplicitBox3& Box2, const FRigidTransform3& Box2Transform, const FReal CullDistance, const FReal Dt, FRigidBodyPointContactConstraint& Constraint)
		{
			if (!Constraint.UseOneShotManifold())
			{
				UpdateContactPoint(Constraint, BoxBoxContactPoint(Box1, Box2, Box1Transform, Box2Transform, CullDistance, Constraint.Manifold.RestitutionPadding), Dt);
			}
			else
			{
				UpdateBoxBoxOneShotManifold(Box1, Box1Transform, Box2, Box2Transform, CullDistance, Dt, Constraint);
			}
		}


		void UpdateBoxBoxManifold(FCollisionConstraintBase& Constraint, const FRigidTransform3& ATM, const FRigidTransform3& BTM, const FReal CullDistance)
		{
			// @todo(chaos) : Stub Update Manifold
			//   Stub function for updating the manifold prior to the Apply and ApplyPushOut
		}

		template<typename T_TRAITS>
		void ConstructBoxBoxConstraints(TGeometryParticleHandle<FReal, 3>* Particle0, TGeometryParticleHandle<FReal, 3>* Particle1, const FImplicitObject* Implicit0, const FImplicitObject* Implicit1, const FRigidTransform3& LocalTransform0, const FRigidTransform3& LocalTransform1, const FReal CullDistance, const FReal Dt, const FCollisionContext& Context, FCollisionConstraintsArray& NewConstraints)
		{
			const TBox<FReal, 3>* Object0 = Implicit0->template GetObject<const TBox<FReal, 3> >();
			const TBox<FReal, 3>* Object1 = Implicit1->template GetObject<const TBox<FReal, 3> >();
			if (ensure(Object0 && Object1))
			{
				FRigidBodyPointContactConstraint Constraint = FRigidBodyPointContactConstraint(Particle0, Implicit0, nullptr, LocalTransform0, Particle1, Implicit1, nullptr, LocalTransform1, EContactShapesType::BoxBox, Context.bUseIncrementalManifold, Context.bUseOneShotManifolds);
				if (T_TRAITS::bImmediateUpdate)
				{
					FRigidTransform3 WorldTransform0 = LocalTransform0 * Collisions::GetTransform(Particle0);
					FRigidTransform3 WorldTransform1 = LocalTransform1 * Collisions::GetTransform(Particle1);
					UpdateBoxBoxConstraint(*Object0, WorldTransform0, *Object1, WorldTransform1, CullDistance, Dt, Constraint);
				}
				NewConstraints.Add(Constraint);
			}
		}

		//
		// Box - HeightField
		//


		FContactPoint BoxHeightFieldContactPoint(const FImplicitBox3& A, const FRigidTransform3& ATransform, const FHeightField& B, const FRigidTransform3& BTransform, const FReal CullDistance, const FReal ShapePadding)
		{
			return GJKImplicitContactPoint<FImplicitBox3>(A, ATransform, B, BTransform, CullDistance, ShapePadding);
		}


		void UpdateBoxHeightFieldConstraint(const FImplicitBox3& A, const FRigidTransform3& ATransform, const FHeightField& B, const FRigidTransform3& BTransform, const FReal CullDistance, const FReal Dt, FRigidBodyPointContactConstraint& Constraint)
		{
			// @todo(chaos): restitutionpadding
			UpdateContactPoint(Constraint, BoxHeightFieldContactPoint(A, ATransform, B, BTransform, CullDistance, 0.0f), Dt);
		}

		void UpdateBoxHeightFieldManifold(FCollisionConstraintBase& Constraint, const FRigidTransform3& ATM, const FRigidTransform3& BTM, const FReal CullDistance)
		{
			// @todo(chaos) : Stub Update Manifold
			//   Stub function for updating the manifold prior to the Apply and ApplyPushOut
		}

		template<typename T_TRAITS>
		void ConstructBoxHeightFieldConstraints(TGeometryParticleHandle<FReal, 3>* Particle0, TGeometryParticleHandle<FReal, 3>* Particle1, const FImplicitObject* Implicit0, const FImplicitObject* Implicit1, const FRigidTransform3& LocalTransform0, const FRigidTransform3& LocalTransform1, const FReal CullDistance, const FReal Dt, const FCollisionContext& Context, FCollisionConstraintsArray& NewConstraints)
		{

			const TBox<FReal, 3>* Object0 = Implicit0->template GetObject<const TBox<FReal, 3> >();
			const FHeightField* Object1 = Implicit1->template GetObject<const FHeightField >();
			if (ensure(Object0 && Object1))
			{
				FRigidBodyPointContactConstraint Constraint = FRigidBodyPointContactConstraint(Particle0, Implicit0, nullptr, LocalTransform0, Particle1, Implicit1, nullptr, LocalTransform1, EContactShapesType::BoxHeightField, Context.bUseIncrementalManifold, false);
				if (T_TRAITS::bImmediateUpdate)
				{
					FRigidTransform3 WorldTransform0 = LocalTransform0 * Collisions::GetTransform(Particle0);
					FRigidTransform3 WorldTransform1 = LocalTransform1 * Collisions::GetTransform(Particle1);
					UpdateBoxHeightFieldConstraint(*Object0, WorldTransform0, *Object1, WorldTransform1, CullDistance, Dt, Constraint);
				}
				NewConstraints.Add(Constraint);
			}
		}



		//
		// Box-Plane
		//

		void UpdateBoxPlaneConstraint(const FImplicitBox3& Box, const FRigidTransform3& BoxTransform, const TPlane<FReal, 3>& Plane, const FRigidTransform3& PlaneTransform, const FReal CullDistance, FRigidBodyPointContactConstraint& Constraint)
		{
			// @todo(chaos): restitutionpadding

			FCollisionContact& Contact = Constraint.Manifold;

#if USING_CODE_ANALYSIS
			MSVC_PRAGMA(warning(push))
			MSVC_PRAGMA(warning(disable : ALL_CODE_ANALYSIS_WARNINGS))
#endif	// USING_CODE_ANALYSIS

			const FRigidTransform3 BoxToPlaneTransform(BoxTransform.GetRelativeTransform(PlaneTransform));
			const FVec3 Extents = Box.Extents();
			constexpr int32 NumCorners = 2 + 2 * 3;
			constexpr FReal Epsilon = KINDA_SMALL_NUMBER;

			FVec3 Corners[NumCorners];
			int32 CornerIdx = 0;
			Corners[CornerIdx++] = BoxToPlaneTransform.TransformPosition(Box.Max());
			Corners[CornerIdx++] = BoxToPlaneTransform.TransformPosition(Box.Min());
			for (int32 j = 0; j < 3; ++j)
			{
				Corners[CornerIdx++] = BoxToPlaneTransform.TransformPosition(Box.Min() + FVec3::AxisVector(j) * Extents);
				Corners[CornerIdx++] = BoxToPlaneTransform.TransformPosition(Box.Max() - FVec3::AxisVector(j) * Extents);
			}

#if USING_CODE_ANALYSIS
			MSVC_PRAGMA(warning(pop))
#endif	// USING_CODE_ANALYSIS

			FVec3 PotentialConstraints[NumCorners];
			int32 NumConstraints = 0;
			for (int32 i = 0; i < NumCorners; ++i)
			{
				FVec3 Normal;
				const FReal NewPhi = Plane.PhiWithNormal(Corners[i], Normal);
				if (NewPhi < Contact.Phi + Epsilon)
				{
					if (NewPhi <= Contact.Phi - Epsilon)
					{
						NumConstraints = 0;
					}
					Contact.Phi = NewPhi;
					Contact.Normal = PlaneTransform.TransformVectorNoScale(Normal);
					Contact.Location = PlaneTransform.TransformPosition(Corners[i]);
					PotentialConstraints[NumConstraints++] = Contact.Location;
				}
			}
			if (NumConstraints > 1)
			{
				FVec3 AverageLocation(0);
				for (int32 ConstraintIdx = 0; ConstraintIdx < NumConstraints; ++ConstraintIdx)
				{
					AverageLocation += PotentialConstraints[ConstraintIdx];
				}
				Contact.Location = AverageLocation / NumConstraints;
			}
		}

		void UpdateBoxPlaneManifold(FCollisionConstraintBase& Constraint, const FRigidTransform3& ATM, const FRigidTransform3& BTM, const FReal CullDistance)
		{
			// @todo(chaos) : Stub Update Manifold
			//   Stub function for updating the manifold prior to the Apply and ApplyPushOut
		}


		template<typename T_TRAITS>
		void ConstructBoxPlaneConstraints(TGeometryParticleHandle<FReal, 3>* Particle0, TGeometryParticleHandle<FReal, 3>* Particle1, const FImplicitObject* Implicit0, const FImplicitObject* Implicit1, const FRigidTransform3& LocalTransform0, const FRigidTransform3& LocalTransform1, const FReal CullDistance, const FCollisionContext& Context, FCollisionConstraintsArray& NewConstraints)
		{

			const TBox<FReal, 3>* Object0 = Implicit0->template GetObject<const TBox<FReal, 3> >();
			const TPlane<FReal, 3>* Object1 = Implicit1->template GetObject<const TPlane<FReal, 3> >();
			if (ensure(Object0 && Object1))
			{
				FRigidBodyPointContactConstraint Constraint = FRigidBodyPointContactConstraint(Particle0, Implicit0, nullptr, LocalTransform0, Particle1, Implicit1, nullptr, LocalTransform1, EContactShapesType::BoxPlane, Context.bUseIncrementalManifold, false);
				if (T_TRAITS::bImmediateUpdate)
				{
					FRigidTransform3 WorldTransform0 = LocalTransform0 * Collisions::GetTransform(Particle0);
					FRigidTransform3 WorldTransform1 = LocalTransform1 * Collisions::GetTransform(Particle1);
					UpdateBoxPlaneConstraint(*Object0, WorldTransform0, *Object1, WorldTransform1, CullDistance, Constraint);
				}
				NewConstraints.Add(Constraint);
			}
		}

		//
		// Box-TriangleMesh
		//

		template <typename TriMeshType>
		FContactPoint BoxTriangleMeshContactPoint(const FImplicitBox3& A, const FRigidTransform3& ATransform, const TriMeshType& B, const FRigidTransform3& BTransform, const FReal CullDistance, const FReal ShapePadding)
		{
			return GJKImplicitContactPoint<TBox<float, 3>>(TBox<float, 3>(A), ATransform, B, BTransform, CullDistance, ShapePadding);
		}

		template <typename TriMeshType>
		void UpdateBoxTriangleMeshConstraint(const FImplicitBox3& Box0, const FRigidTransform3& WorldTransform0, const TriMeshType& TriangleMesh1, const FRigidTransform3& WorldTransform1, const FReal CullDistance, const FReal Dt, FRigidBodyPointContactConstraint& Constraint)
		{
			// @toto(chaos): restitutionpadding
			UpdateContactPoint(Constraint, BoxTriangleMeshContactPoint(Box0, WorldTransform0, TriangleMesh1, WorldTransform1, CullDistance, 0.0f), Dt);
		}

		void UpdateBoxTriangleMeshManifold(FCollisionConstraintBase& Constraint, const FRigidTransform3& ATM, const FRigidTransform3& BTM, const FReal CullDistance)
		{

		}

		template<typename T_TRAITS>
		void ConstructBoxTriangleMeshConstraints(TGeometryParticleHandle<FReal, 3>* Particle0, TGeometryParticleHandle<FReal, 3>* Particle1, const FImplicitObject* Implicit0, const FImplicitObject* Implicit1, const FRigidTransform3& LocalTransform0, const FRigidTransform3& LocalTransform1, const FReal CullDistance, const FReal Dt, const FCollisionContext& Context, FCollisionConstraintsArray& NewConstraints)
		{
			const TBox<FReal, 3>* Object0 = Implicit0->template GetObject<const TBox<FReal, 3> >();
			if (ensure(Object0))
			{
				if (const TImplicitObjectScaled<FTriangleMeshImplicitObject>* ScaledTriangleMesh = Implicit1->template GetObject<const TImplicitObjectScaled<FTriangleMeshImplicitObject>>())
				{
					FRigidBodyPointContactConstraint Constraint = FRigidBodyPointContactConstraint(Particle0, Implicit0, nullptr, LocalTransform0, Particle1, Implicit1, nullptr, LocalTransform1, EContactShapesType::BoxTriMesh, Context.bUseIncrementalManifold, false);
					if (T_TRAITS::bImmediateUpdate)
					{
						FRigidTransform3 WorldTransform0 = LocalTransform0 * Collisions::GetTransform(Particle0);
						FRigidTransform3 WorldTransform1 = LocalTransform1 * Collisions::GetTransform(Particle1);
						UpdateBoxTriangleMeshConstraint(*Object0, WorldTransform0, *ScaledTriangleMesh, WorldTransform1, CullDistance, Dt, Constraint);
					}
					NewConstraints.Add(Constraint);
				}
				else if (const FTriangleMeshImplicitObject* TriangleMesh = Implicit1->template GetObject<const FTriangleMeshImplicitObject>())
				{
					FRigidBodyPointContactConstraint Constraint = FRigidBodyPointContactConstraint(Particle0, Implicit0, nullptr, LocalTransform0, Particle1, Implicit1, nullptr, LocalTransform1, EContactShapesType::BoxTriMesh, Context.bUseIncrementalManifold, false);
					if (T_TRAITS::bImmediateUpdate)
					{
						FRigidTransform3 WorldTransform0 = LocalTransform0 * Collisions::GetTransform(Particle0);
						FRigidTransform3 WorldTransform1 = LocalTransform1 * Collisions::GetTransform(Particle1);
						UpdateBoxTriangleMeshConstraint(*Object0, WorldTransform0, *TriangleMesh, WorldTransform1, CullDistance, Dt, Constraint);
					}
					NewConstraints.Add(Constraint);
				}
				else
				{
					ensure(false);
				}
			}
		}

		//
		// Sphere - Sphere
		//


		FContactPoint SphereSphereContactPoint(const TSphere<FReal, 3>& Sphere1, const FRigidTransform3& Sphere1Transform, const TSphere<FReal, 3>& Sphere2, const FRigidTransform3& Sphere2Transform, const FReal CullDistance, const FReal ShapePadding)
		{
			FContactPoint Result;

			const FReal R1 = Sphere1.GetRadius() + 0.5f * ShapePadding;
			const FReal R2 = Sphere2.GetRadius() + 0.5f * ShapePadding;

			// World-space contact
			const FVec3 Center1 = Sphere1Transform.TransformPosition(Sphere1.GetCenter());
			const FVec3 Center2 = Sphere2Transform.TransformPosition(Sphere2.GetCenter());
			const FVec3 Direction = Center1 - Center2;
			const FReal Size = Direction.Size();
			const FVec3 Normal = Size > SMALL_NUMBER ? Direction / Size : FVec3(0, 0, 1);
			const FReal NewPhi = Size - (R1 + R1);

			// @todo(chaos): margin
			Result.ShapeMargins[0] = 0.0f;
			Result.ShapeMargins[1] = 0.0f;
			Result.ShapeContactPoints[0] = Sphere1Transform.InverseTransformVector(-R1 * Normal);
			Result.ShapeContactPoints[1] = Sphere2Transform.InverseTransformVector(R2 * Normal);
			Result.ShapeContactNormal = Sphere2Transform.InverseTransformVector(Normal);

			Result.Phi = NewPhi;
			Result.Normal = Normal;
			Result.Location = Center1 - R1 * Result.Normal;

			return Result;
		}

		void UpdateSphereSphereConstraint(const TSphere<FReal, 3>& Sphere1, const FRigidTransform3& Sphere1Transform, const TSphere<FReal, 3>& Sphere2, const FRigidTransform3& Sphere2Transform, const FReal CullDistance, const FReal Dt, FRigidBodyPointContactConstraint& Constraint)
		{
			UpdateContactPoint(Constraint, SphereSphereContactPoint(Sphere1, Sphere1Transform, Sphere2, Sphere2Transform, CullDistance, Constraint.Manifold.RestitutionPadding), Dt);
		}

		void UpdateSphereSphereManifold(FCollisionConstraintBase& Constraint, const FRigidTransform3& ATM, const FRigidTransform3& BTM, const FReal CullDistance)
		{
			// @todo(chaos) : Stub Update Manifold
			//   Stub function for updating the manifold prior to the Apply and ApplyPushOut
		}

		template<typename T_TRAITS>
		void ConstructSphereSphereConstraints(TGeometryParticleHandle<FReal, 3>* Particle0, TGeometryParticleHandle<FReal, 3>* Particle1, const FImplicitObject* Implicit0, const FImplicitObject* Implicit1, const FRigidTransform3& LocalTransform0, const FRigidTransform3& LocalTransform1, const FReal CullDistance, const FReal Dt, const FCollisionContext& Context, FCollisionConstraintsArray& NewConstraints)
		{
			const TSphere<FReal, 3>* Object0 = Implicit0->template GetObject<const TSphere<FReal, 3> >();
			const TSphere<FReal, 3>* Object1 = Implicit1->template GetObject<const TSphere<FReal, 3> >();
			if (ensure(Object0 && Object1))
			{
				FRigidBodyPointContactConstraint Constraint = FRigidBodyPointContactConstraint(Particle0, Implicit0, nullptr, LocalTransform0, Particle1, Implicit1, nullptr, LocalTransform1, EContactShapesType::SphereSphere, false, false);	// No manifold
				if (T_TRAITS::bImmediateUpdate)
				{
					FRigidTransform3 WorldTransform0 = LocalTransform0 * Collisions::GetTransform(Particle0);
					FRigidTransform3 WorldTransform1 = LocalTransform1 * Collisions::GetTransform(Particle1);
					UpdateSphereSphereConstraint(*Object0, WorldTransform0, *Object1, WorldTransform1, CullDistance, Dt, Constraint);
				}
				NewConstraints.Add(Constraint);
			}
		}

		//
		// Sphere - HeightField
		//

		FContactPoint SphereHeightFieldContactPoint(const TSphere<FReal, 3>& A, const FRigidTransform3& ATransform, const FHeightField& B, const FRigidTransform3& BTransform, const FReal CullDistance, const FReal ShapePadding)
		{
			return GJKImplicitContactPoint<TSphere<float, 3>>(TSphere<float, 3>(A), ATransform, B, BTransform, CullDistance, ShapePadding);
		}


		void UpdateSphereHeightFieldConstraint(const TSphere<FReal, 3>& A, const FRigidTransform3& ATransform, const FHeightField& B, const FRigidTransform3& BTransform, const FReal CullDistance, const FReal Dt, FRigidBodyPointContactConstraint& Constraint)
		{
			// @todo(chaos): restitutionpadding
			UpdateContactPoint(Constraint, SphereHeightFieldContactPoint(A, ATransform, B, BTransform, CullDistance, 0.0f), Dt);
		}

		void UpdateSphereHeightFieldConstraintSwept(TGeometryParticleHandle<FReal, 3>* Particle0, const TSphere<FReal, 3>& A, const FRigidTransform3& ATransform, const FHeightField& B, const FRigidTransform3& BTransform, const FVec3& Dir, const FReal Length, const FReal CullDistance, const FReal Dt, FRigidBodySweptPointContactConstraint& Constraint)
		{
			FReal TOI = 1.0f;
			UpdateContactPoint(Constraint, GJKImplicitSweptContactPoint<TSphere<FReal, 3>>(A, ATransform, B, BTransform, Dir, Length, CullDistance, TOI), Dt);
			SetSweptConstraintTOI(Particle0, TOI, Length, Dir, Constraint);
		}

		void UpdateSphereHeightFieldManifold(FCollisionConstraintBase& Constraint, const FRigidTransform3& ATM, const FRigidTransform3& BTM, const FReal CullDistance)
		{
			// @todo(chaos) : Stub Update Manifold
			//   Stub function for updating the manifold prior to the Apply and ApplyPushOut
		}

		template<typename T_TRAITS>
		void ConstructSphereHeightFieldConstraints(TGeometryParticleHandle<FReal, 3>* Particle0, TGeometryParticleHandle<FReal, 3>* Particle1, const FImplicitObject* Implicit0, const FImplicitObject* Implicit1, const FRigidTransform3& LocalTransform0, const FRigidTransform3& LocalTransform1, const FReal CullDistance, const FReal Dt, const FCollisionContext& Context, FCollisionConstraintsArray& NewConstraints)
		{

			const TSphere<FReal, 3>* Object0 = Implicit0->template GetObject<const TSphere<FReal, 3> >();
			const FHeightField* Object1 = Implicit1->template GetObject<const FHeightField >();
			if (ensure(Object0 && Object1))
			{
				FRigidBodyPointContactConstraint Constraint = FRigidBodyPointContactConstraint(Particle0, Implicit0, nullptr, LocalTransform0, Particle1, Implicit1, nullptr, LocalTransform1, EContactShapesType::SphereHeightField, Context.bUseIncrementalManifold, false);
				if (T_TRAITS::bImmediateUpdate)
				{
					FRigidTransform3 WorldTransform0 = LocalTransform0 * Collisions::GetTransform(Particle0);
					FRigidTransform3 WorldTransform1 = LocalTransform1 * Collisions::GetTransform(Particle1);
					UpdateSphereHeightFieldConstraint(*Object0, WorldTransform0, *Object1, WorldTransform1, CullDistance, Dt, Constraint);
				}
				NewConstraints.Add(Constraint);
			}
		}

		void ConstructSphereHeightFieldConstraintsSwept(TGeometryParticleHandle<FReal, 3>* Particle0, TGeometryParticleHandle<FReal, 3>* Particle1, const FImplicitObject* Implicit0, const FImplicitObject* Implicit1, const FRigidTransform3& LocalTransform0, const FRigidTransform3& LocalTransform1, const FReal CullDistance, const FReal Dt, const FVec3& Dir, FReal Length, FCollisionConstraintsArray& NewConstraints)
		{
			const TSphere<FReal, 3>* Object0 = Implicit0->template GetObject<const TSphere<FReal, 3>>();
			const FHeightField* Object1 = Implicit1->template GetObject<const FHeightField>();
			if (ensure(Object0 && Object1))
			{
				FRigidBodySweptPointContactConstraint Constraint = FRigidBodySweptPointContactConstraint(Particle0, Implicit0, nullptr, LocalTransform0, Particle1, Implicit1, nullptr, LocalTransform1, EContactShapesType::SphereHeightField);
				FRigidTransform3 WorldTransformX0 = LocalTransform0 * FRigidTransform3(Particle0->X(), Particle0->R());
				FRigidTransform3 WorldTransform1 = LocalTransform1 * Collisions::GetTransform(Particle1);
				UpdateSphereHeightFieldConstraintSwept(Particle0, *Object0, WorldTransformX0, *Object1, WorldTransform1, Dir, Length, CullDistance, Dt, Constraint);
				NewConstraints.Add(Constraint);
			}
		}

		//
		//  Sphere-Plane
		//

		FContactPoint SpherePlaneContactPoint(const TSphere<FReal, 3>& Sphere, const FRigidTransform3& SphereTransform, const TPlane<FReal, 3>& Plane, const FRigidTransform3& PlaneTransform, const FReal CullDistance, const FReal ShapePadding)
		{
			FContactPoint Result;

			FReal SphereRadius = Sphere.GetRadius() + 0.5f * ShapePadding;

			FVec3 SpherePosWorld = SphereTransform.TransformPosition(Sphere.GetCenter());
			FVec3 SpherePosPlane = PlaneTransform.InverseTransformPosition(SpherePosWorld);

			FVec3 NormalPlane;
			FReal Phi = Plane.PhiWithNormal(SpherePosPlane, NormalPlane) - SphereRadius - 0.5f * ShapePadding;	// Adding plane's share of padding
			FVec3 NormalWorld = PlaneTransform.TransformVector(NormalPlane);
			FVec3 Location = SpherePosWorld - SphereRadius * NormalWorld;

			// @todo(chaos): margin
			Result.ShapeMargins[0] = 0.0f;
			Result.ShapeMargins[1] = 0.0f;
			Result.ShapeContactPoints[0] = SphereTransform.InverseTransformPosition(Location);
			Result.ShapeContactPoints[1] = PlaneTransform.InverseTransformPosition(Location - Phi * NormalWorld);
			Result.ShapeContactNormal = PlaneTransform.InverseTransformVector(NormalWorld);
			Result.Phi = Phi;
			Result.Normal = NormalWorld;
			Result.Location = Location;

			return Result;
		}

		void UpdateSpherePlaneConstraint(const TSphere<FReal, 3>& Sphere, const FRigidTransform3& SphereTransform, const TPlane<FReal, 3>& Plane, const FRigidTransform3& PlaneTransform, const FReal CullDistance, const FReal Dt, FRigidBodyPointContactConstraint& Constraint)
		{
			UpdateContactPoint(Constraint, SpherePlaneContactPoint(Sphere, SphereTransform, Plane, PlaneTransform, CullDistance, Constraint.Manifold.RestitutionPadding), Dt);
		}

		void UpdateSpherePlaneManifold(FCollisionConstraintBase& Constraint, const FRigidTransform3& ATM, const FRigidTransform3& BTM, const FReal CullDistance)
		{
			// @todo(chaos) : Stub Update Manifold
			//   Stub function for updating the manifold prior to the Apply and ApplyPushOut
		}

		template<typename T_TRAITS>
		void ConstructSpherePlaneConstraints(TGeometryParticleHandle<FReal, 3>* Particle0, TGeometryParticleHandle<FReal, 3>* Particle1, const FImplicitObject* Implicit0, const FImplicitObject* Implicit1, const FRigidTransform3& LocalTransform0, const FRigidTransform3& LocalTransform1, const FReal CullDistance, const FReal Dt, const FCollisionContext& Context, FCollisionConstraintsArray& NewConstraints)
		{

			const TSphere<FReal, 3>* Object0 = Implicit0->template GetObject<const TSphere<FReal, 3> >();
			const TPlane<FReal, 3>* Object1 = Implicit1->template GetObject<const TPlane<FReal, 3> >();
			if (ensure(Object0 && Object1))
			{
				FRigidBodyPointContactConstraint Constraint = FRigidBodyPointContactConstraint(Particle0, Implicit0, nullptr, LocalTransform0, Particle1, Implicit1, nullptr, LocalTransform1, EContactShapesType::SpherePlane, Context.bUseIncrementalManifold, false);
				if (T_TRAITS::bImmediateUpdate)
				{
					FRigidTransform3 WorldTransform0 = LocalTransform0 * Collisions::GetTransform(Particle0);
					FRigidTransform3 WorldTransform1 = LocalTransform1 * Collisions::GetTransform(Particle1);
					UpdateSpherePlaneConstraint(*Object0, WorldTransform0, *Object1, WorldTransform1, CullDistance, Dt, Constraint);
				}
				NewConstraints.Add(Constraint);
			}
		}

		//
		// Sphere - Box
		//


		FContactPoint SphereBoxContactPoint(const TSphere<FReal, 3>& Sphere, const FRigidTransform3& SphereTransform, const FImplicitBox3& Box, const FRigidTransform3& BoxTransform, const FReal CullDistance, const FReal ShapePadding)
		{
			FContactPoint Result;

			const FVec3 SphereWorld = SphereTransform.TransformPosition(Sphere.GetCenter());	// World-space sphere pos
			const FVec3 SphereBox = BoxTransform.InverseTransformPosition(SphereWorld);			// Box-space sphere pos

			FVec3 NormalBox;																	// Box-space normal
			FReal PhiToSphereCenter = Box.PhiWithNormal(SphereBox, NormalBox);
			FReal Phi = PhiToSphereCenter - Sphere.GetRadius() - ShapePadding;
			
			FVec3 NormalWorld = BoxTransform.TransformVectorNoScale(NormalBox);
			FVec3 LocationWorld = SphereWorld - (Sphere.GetRadius() + 0.5f * ShapePadding) * NormalWorld;

			// @todo(chaos): margin
			Result.ShapeMargins[0] = 0.0f;
			Result.ShapeMargins[1] = 0.0f;
			Result.ShapeContactPoints[0] = SphereTransform.InverseTransformPosition(LocationWorld);
			Result.ShapeContactPoints[1] = BoxTransform.InverseTransformPosition(LocationWorld - Phi * NormalWorld);
			Result.ShapeContactNormal = NormalBox;
			Result.Phi = Phi;
			Result.Normal = NormalWorld;
			Result.Location = LocationWorld;
			return Result;
		}


		void UpdateSphereBoxConstraint(const TSphere<FReal, 3>& Sphere, const FRigidTransform3& SphereTransform, const FImplicitBox3& Box, const FRigidTransform3& BoxTransform, const FReal CullDistance, const FReal Dt, FRigidBodyPointContactConstraint& Constraint)
		{
			UpdateContactPoint(Constraint, SphereBoxContactPoint(Sphere, SphereTransform, Box, BoxTransform, CullDistance, Constraint.Manifold.RestitutionPadding), Dt);
		}

		void UpdateSphereBoxManifold(FCollisionConstraintBase& Constraint, const FRigidTransform3& ATM, const FRigidTransform3& BTM, const FReal CullDistance)
		{
			// @todo(chaos) : Stub Update Manifold
			//   Stub function for updating the manifold prior to the Apply and ApplyPushOut
		}

		template<typename T_TRAITS>
		void ConstructSphereBoxConstraints(TGeometryParticleHandle<FReal, 3>* Particle0, TGeometryParticleHandle<FReal, 3>* Particle1, const FImplicitObject* Implicit0, const FImplicitObject* Implicit1, const FRigidTransform3& LocalTransform0, const FRigidTransform3& LocalTransform1, const FReal CullDistance, const FReal Dt, const FCollisionContext& Context, FCollisionConstraintsArray& NewConstraints)
		{

			const TSphere<FReal, 3>* Object0 = Implicit0->template GetObject<const TSphere<FReal, 3> >();
			const TBox<FReal, 3>* Object1 = Implicit1->template GetObject<const TBox<FReal, 3> >();
			if (ensure(Object0 && Object1))
			{
				FRigidBodyPointContactConstraint Constraint = FRigidBodyPointContactConstraint(Particle0, Implicit0, nullptr, LocalTransform0, Particle1, Implicit1, nullptr, LocalTransform1, EContactShapesType::SphereBox, Context.bUseIncrementalManifold, false);
				if (T_TRAITS::bImmediateUpdate)
				{
					FRigidTransform3 WorldTransform0 = LocalTransform0 * Collisions::GetTransform(Particle0);
					FRigidTransform3 WorldTransform1 = LocalTransform1 * Collisions::GetTransform(Particle1);
					UpdateSphereBoxConstraint(*Object0, WorldTransform0, *Object1, WorldTransform1, CullDistance, Dt, Constraint);
				}
				NewConstraints.Add(Constraint);
			}
		}


		//
		// Sphere - Capsule
		//

		FContactPoint SphereCapsuleContactPoint(const TSphere<FReal, 3>& A, const FRigidTransform3& ATransform, const TCapsule<FReal>& B, const FRigidTransform3& BTransform, const FReal CullDistance, const FReal ShapePadding)
		{
			FContactPoint Result;

			FVector A1 = ATransform.TransformPosition(A.GetCenter());
			FVector B1 = BTransform.TransformPosition(B.GetX1());
			FVector B2 = BTransform.TransformPosition(B.GetX2());
			FVector P2 = FMath::ClosestPointOnSegment(A1, B1, B2);

			FVec3 Delta = P2 - A1;
			FReal DeltaLen = Delta.Size();
			if (DeltaLen > KINDA_SMALL_NUMBER)
			{
				FReal NewPhi = DeltaLen - (A.GetRadius() + B.GetRadius()) - ShapePadding;
				FVec3 Dir = Delta / DeltaLen;
				FVec3 Location = A1 + Dir * A.GetRadius();
				FVec3 Normal = -Dir;
				// @todo(chaos): margin
				Result.ShapeMargins[0] = 0.0f;
				Result.ShapeMargins[1] = 0.0f;
				Result.ShapeContactPoints[0] = ATransform.InverseTransformPosition(Location);
				Result.ShapeContactPoints[1] = BTransform.InverseTransformPosition(Location);
				Result.ShapeContactNormal = BTransform.InverseTransformVector(Normal);
				Result.Phi = NewPhi;
				Result.Normal = Normal;
				Result.Location = Location;
			}

			return Result;
		}


		void UpdateSphereCapsuleConstraint(const TSphere<FReal, 3>& A, const FRigidTransform3& ATransform, const TCapsule<FReal>& B, const FRigidTransform3& BTransform, const FReal CullDistance, const FReal Dt, FRigidBodyPointContactConstraint& Constraint)
		{
			UpdateContactPoint(Constraint, SphereCapsuleContactPoint(A, ATransform, B, BTransform, CullDistance, Constraint.Manifold.RestitutionPadding), Dt);
		}

		void UpdateSphereCapsuleManifold(FCollisionConstraintBase& Constraint, const FRigidTransform3& ATM, const FRigidTransform3& BTM, const FReal CullDistance)
		{
			// @todo(chaos) : Stub Update Manifold
			//   Stub function for updating the manifold prior to the Apply and ApplyPushOut
		}

		template<typename T_TRAITS>
		void ConstructSphereCapsuleConstraints(TGeometryParticleHandle<FReal, 3>* Particle0, TGeometryParticleHandle<FReal, 3>* Particle1, const FImplicitObject* Implicit0, const FImplicitObject* Implicit1, const FRigidTransform3& LocalTransform0, const FRigidTransform3& LocalTransform1, const FReal CullDistance, const FReal Dt, const FCollisionContext& Context, FCollisionConstraintsArray& NewConstraints)
		{
			const TSphere<FReal, 3>* Object0 = Implicit0->template GetObject<const TSphere<FReal, 3> >();
			const TCapsule<FReal>* Object1 = Implicit1->template GetObject<const TCapsule<FReal> >();
			if (ensure(Object0 && Object1))
			{
				FRigidBodyPointContactConstraint Constraint = FRigidBodyPointContactConstraint(Particle0, Implicit0, nullptr, LocalTransform0, Particle1, Implicit1, nullptr, LocalTransform1, EContactShapesType::SphereCapsule, false, false);	// No manifold
				if (T_TRAITS::bImmediateUpdate)
				{
					FRigidTransform3 WorldTransform0 = LocalTransform0 * Collisions::GetTransform(Particle0);
					FRigidTransform3 WorldTransform1 = LocalTransform1 * Collisions::GetTransform(Particle1);
					UpdateSphereCapsuleConstraint(*Object0, WorldTransform0, *Object1, WorldTransform1, CullDistance, Dt, Constraint);
				}
				NewConstraints.Add(Constraint);
			}
		}

		//
		// Sphere-TriangleMesh
		//

		template <typename TriMeshType>
		FContactPoint SphereTriangleMeshContactPoint(const TSphere<FReal, 3>& A, const FRigidTransform3& ATransform, const TriMeshType& B, const FRigidTransform3& BTransform, const FReal CullDistance, const FReal ShapePadding)
		{
			return GJKImplicitContactPoint<TSphere<float, 3>>(TSphere<float, 3>(A), ATransform, B, BTransform, CullDistance, ShapePadding);
		}

		template<typename TriMeshType>
		FContactPoint SphereTriangleMeshSweptContactPoint(const TSphere<FReal, 3>& A, const FRigidTransform3& ATransform, const TriMeshType& B, const FRigidTransform3& BStartTransform, const FVec3& Dir, const FReal Length, const FReal CullDistance, FReal& TOI)
		{
			if (const TImplicitObjectScaled<FTriangleMeshImplicitObject>* ScaledTriangleMesh = B.template GetObject<const TImplicitObjectScaled<FTriangleMeshImplicitObject>>())
			{
				return GJKImplicitScaledTriMeshSweptContactPoint<TSphere<FReal, 3>>(A, ATransform, *ScaledTriangleMesh, BStartTransform, Dir, Length, CullDistance, TOI);
			}
			else if (const FTriangleMeshImplicitObject* TriangleMesh = B.template GetObject<const FTriangleMeshImplicitObject>())
			{
				return GJKImplicitSweptContactPoint<TSphere<FReal, 3>>(A, ATransform, *TriangleMesh, BStartTransform, Dir, Length, CullDistance, TOI);
			}

			ensure(false);
			return FContactPoint();
		}

		template <typename TriMeshType>
		void UpdateSphereTriangleMeshConstraint(const TSphere<FReal, 3>& Sphere0, const FRigidTransform3& WorldTransform0, const TriMeshType& TriangleMesh1, const FRigidTransform3& WorldTransform1, const FReal CullDistance, const FReal Dt, FRigidBodyPointContactConstraint& Constraint)
		{
			// @todo(chaos): restitutionpadding
			UpdateContactPoint(Constraint, SphereTriangleMeshContactPoint(Sphere0, WorldTransform0, TriangleMesh1, WorldTransform1, CullDistance, 0.0f), Dt);
		}

		template<typename TriMeshType>
		void UpdateSphereTriangleMeshConstraintSwept(TGeometryParticleHandle<FReal, 3>* Particle0, const TSphere<FReal, 3>& Sphere0, const FRigidTransform3& WorldTransform0, const TriMeshType& TriangleMesh1, const FRigidTransform3& WorldTransform1, const FVec3& Dir, const FReal Length, const FReal CullDistance, const FReal Dt, FRigidBodySweptPointContactConstraint& Constraint)
		{
			FReal TOI = 1.0f;
			UpdateContactPoint(Constraint, SphereTriangleMeshSweptContactPoint(Sphere0, WorldTransform0, TriangleMesh1, WorldTransform1, Dir, Length, CullDistance, TOI), Dt);
			SetSweptConstraintTOI(Particle0, TOI, Length, Dir, Constraint);
		}

		void UpdateSphereTriangleMeshManifold(FCollisionConstraintBase& Constraint, const FRigidTransform3& ATM, const FRigidTransform3& BTM, const FReal CullDistance)
		{

		}

		template<typename T_TRAITS>
		void ConstructSphereTriangleMeshConstraints(TGeometryParticleHandle<FReal, 3>* Particle0, TGeometryParticleHandle<FReal, 3>* Particle1, const FImplicitObject* Implicit0, const FImplicitObject* Implicit1, const FRigidTransform3& LocalTransform0, const FRigidTransform3& LocalTransform1, const FReal CullDistance, const FReal Dt, const FCollisionContext& Context, FCollisionConstraintsArray& NewConstraints)
		{
			const TSphere<FReal, 3>* Object0 = Implicit0->template GetObject<const TSphere<FReal, 3> >();
			if (ensure(Object0))
			{
				if (const TImplicitObjectScaled<FTriangleMeshImplicitObject>* ScaledTriangleMesh = Implicit1->template GetObject<const TImplicitObjectScaled<FTriangleMeshImplicitObject>>())
				{
					FRigidBodyPointContactConstraint Constraint = FRigidBodyPointContactConstraint(Particle0, Implicit0, nullptr, LocalTransform0, Particle1, Implicit1, nullptr, LocalTransform1, EContactShapesType::SphereTriMesh, Context.bUseIncrementalManifold, false);
					if (T_TRAITS::bImmediateUpdate)
					{
						FRigidTransform3 WorldTransform0 = LocalTransform0 * Collisions::GetTransform(Particle0);
						FRigidTransform3 WorldTransform1 = LocalTransform1 * Collisions::GetTransform(Particle1);
						UpdateSphereTriangleMeshConstraint(*Object0, WorldTransform0, *ScaledTriangleMesh, WorldTransform1, CullDistance, Dt, Constraint);
					}
					NewConstraints.Add(Constraint);
				}
				else if (const FTriangleMeshImplicitObject* TriangleMesh = Implicit1->template GetObject<const FTriangleMeshImplicitObject>())
				{
					FRigidBodyPointContactConstraint Constraint = FRigidBodyPointContactConstraint(Particle0, Implicit0, nullptr, LocalTransform0, Particle1, Implicit1, nullptr, LocalTransform1, EContactShapesType::SphereTriMesh, Context.bUseIncrementalManifold, false);
					if (T_TRAITS::bImmediateUpdate)
					{
						FRigidTransform3 WorldTransform0 = LocalTransform0 * Collisions::GetTransform(Particle0);
						FRigidTransform3 WorldTransform1 = LocalTransform1 * Collisions::GetTransform(Particle1);
						UpdateSphereTriangleMeshConstraint(*Object0, WorldTransform0, *TriangleMesh, WorldTransform1, CullDistance, Dt, Constraint);
					}
					NewConstraints.Add(Constraint);
				}
				else
				{
					ensure(false);
				}
			}
		}


		void ConstructSphereTriangleMeshConstraintsSwept(TGeometryParticleHandle<FReal, 3>* Particle0, TGeometryParticleHandle<FReal, 3>* Particle1, const FImplicitObject* Implicit0, const FImplicitObject* Implicit1, const FRigidTransform3& LocalTransform0, const FRigidTransform3& LocalTransform1, const FReal CullDistance, const FReal Dt, const FVec3& Dir, FReal Length, FCollisionConstraintsArray& NewConstraints)
		{
			const TSphere<FReal, 3>* Object0 = Implicit0->template GetObject<const TSphere<FReal, 3>>();
			if (ensure(Object0))
			{
				if (const TImplicitObjectScaled<FTriangleMeshImplicitObject>* ScaledTriangleMesh = Implicit1->template GetObject<const TImplicitObjectScaled<FTriangleMeshImplicitObject>>())
				{
					FRigidBodySweptPointContactConstraint Constraint = FRigidBodySweptPointContactConstraint(Particle0, Implicit0, nullptr, LocalTransform0, Particle1, Implicit1, nullptr, LocalTransform1, EContactShapesType::SphereTriMesh);
					FRigidTransform3 WorldTransformX0 = LocalTransform0 * FRigidTransform3(Particle0->X(), Particle0->R());
					FRigidTransform3 WorldTransform1 = LocalTransform1 * Collisions::GetTransform(Particle1);
					UpdateSphereTriangleMeshConstraintSwept(Particle0, *Object0, WorldTransformX0, *ScaledTriangleMesh, WorldTransform1, Dir, Length, CullDistance, Dt, Constraint);
					NewConstraints.Add(Constraint);
				}
				else if (const FTriangleMeshImplicitObject* TriangleMesh = Implicit1->template GetObject<const FTriangleMeshImplicitObject>())
				{
					FRigidBodySweptPointContactConstraint Constraint = FRigidBodySweptPointContactConstraint(Particle0, Implicit0, nullptr, LocalTransform0, Particle1, Implicit1, nullptr, LocalTransform1, EContactShapesType::SphereTriMesh);
					FRigidTransform3 WorldTransformX0 = LocalTransform0 * FRigidTransform3(Particle0->X(), Particle0->R());
					FRigidTransform3 WorldTransform1 = LocalTransform1 * Collisions::GetTransform(Particle1);
					UpdateSphereTriangleMeshConstraintSwept(Particle0, *Object0, WorldTransformX0, *TriangleMesh, WorldTransform1, Dir, Length, CullDistance, Dt, Constraint);
					NewConstraints.Add(Constraint);
				}
				else
				{
					ensure(false);
				}
			}
		}



		//
		// Capsule-Capsule
		//


		FContactPoint CapsuleCapsuleContactPoint(const TCapsule<FReal>& A, const FRigidTransform3& ATransform, const TCapsule<FReal>& B, const FRigidTransform3& BTransform, const FReal CullDistance, const FReal ShapePadding)
		{
			FContactPoint Result;

			FVector A1 = ATransform.TransformPosition(A.GetX1());
			FVector A2 = ATransform.TransformPosition(A.GetX2());
			FVector B1 = BTransform.TransformPosition(B.GetX1());
			FVector B2 = BTransform.TransformPosition(B.GetX2());
			FVector P1, P2;
			FMath::SegmentDistToSegmentSafe(A1, A2, B1, B2, P1, P2);

			FVec3 Delta = P2 - P1;
			FReal DeltaLen = Delta.Size();
			if (DeltaLen > KINDA_SMALL_NUMBER)
			{
				FReal NewPhi = DeltaLen - (A.GetRadius() + B.GetRadius()) - ShapePadding;
				FVec3 Dir = Delta / DeltaLen;
				FVec3 Normal = -Dir;
				FVec3 Location = P1 + Dir * A.GetRadius();
				// @todo(chaos): margin
				Result.ShapeMargins[0] = 0.0f;
				Result.ShapeMargins[1] = 0.0f;
				Result.ShapeContactPoints[0] = ATransform.InverseTransformPosition(Location);
				Result.ShapeContactPoints[1] = BTransform.InverseTransformPosition(Location);
				Result.ShapeContactNormal = BTransform.InverseTransformVector(Normal);
				Result.Phi = NewPhi;
				Result.Normal = Normal;
				Result.Location = Location;
			}

			return Result;
		}


		void UpdateCapsuleCapsuleConstraint(const TCapsule<FReal>& A, const FRigidTransform3& ATransform, const TCapsule<FReal>& B, const FRigidTransform3& BTransform, const FReal CullDistance, const FReal Dt, FRigidBodyPointContactConstraint& Constraint)
		{
			UpdateContactPoint(Constraint, CapsuleCapsuleContactPoint(A, ATransform, B, BTransform, CullDistance, Constraint.Manifold.RestitutionPadding), Dt);
		}

		void UpdateCapsuleCapsuleManifold(FCollisionConstraintBase& Constraint, const FRigidTransform3& ATM, const FRigidTransform3& BTM, const FReal CullDistance)
		{
			// @todo(chaos) : Stub Update Manifold
			//   Stub function for updating the manifold prior to the Apply and ApplyPushOut
		}

		template<typename T_TRAITS>
		void ConstructCapsuleCapsuleConstraints(TGeometryParticleHandle<FReal, 3>* Particle0, TGeometryParticleHandle<FReal, 3>* Particle1, const FImplicitObject* Implicit0, const FImplicitObject* Implicit1, const FRigidTransform3& LocalTransform0, const FRigidTransform3& LocalTransform1, const FReal CullDistance, const FReal Dt, const FCollisionContext& Context, FCollisionConstraintsArray& NewConstraints)
		{
			const TCapsule<FReal>* Object0 = Implicit0->template GetObject<const TCapsule<FReal> >();
			const TCapsule<FReal>* Object1 = Implicit1->template GetObject<const TCapsule<FReal> >();
			if (ensure(Object0 && Object1))
			{
				FRigidBodyPointContactConstraint Constraint = FRigidBodyPointContactConstraint(Particle0, Implicit0, nullptr, LocalTransform0, Particle1, Implicit1, nullptr, LocalTransform1, EContactShapesType::CapsuleCapsule, Context.bUseIncrementalManifold, false);
				if (T_TRAITS::bImmediateUpdate)
				{
					FRigidTransform3 WorldTransform0 = LocalTransform0 * Collisions::GetTransform(Particle0);
					FRigidTransform3 WorldTransform1 = LocalTransform1 * Collisions::GetTransform(Particle1);
					UpdateCapsuleCapsuleConstraint(*Object0, WorldTransform0, *Object1, WorldTransform1, CullDistance, Dt, Constraint);
				}
				NewConstraints.Add(Constraint);
			}
		}

		//
		// Capsule - Box
		//


		FContactPoint CapsuleBoxContactPoint(const TCapsule<FReal>& A, const FRigidTransform3& ATransform, const FImplicitBox3& B, const FRigidTransform3& BTransform, const FVec3& InitialDir, const FReal CullDistance, const FReal ShapePadding)
		{
			return GJKContactPoint(A, ATransform, B, BTransform, InitialDir, ShapePadding);
		}


		void UpdateCapsuleBoxConstraint(const TCapsule<FReal>& A, const FRigidTransform3& ATransform, const FImplicitBox3& B, const FRigidTransform3& BTransform, const FReal CullDistance, const FReal Dt, FRigidBodyPointContactConstraint& Constraint)
		{
			// @todo(chaos): the inverse of CapsuleToBoxTM is calculated in GJKContactPoint - try to eliminate this one
			const FRigidTransform3 CapsuleToBoxTM = ATransform.GetRelativeTransform(BTransform);
			const FVec3 P1 = CapsuleToBoxTM.TransformPosition(A.GetX1());
			const FVec3 P2 = CapsuleToBoxTM.TransformPosition(A.GetX2());
			FAABB3 CapsuleAABB(P1.ComponentMin(P2), P1.ComponentMax(P2));
			CapsuleAABB.Thicken(A.GetRadius() + CullDistance);
			if (CapsuleAABB.Intersects(B.BoundingBox()))
			{
				const FVec3 InitialDir = ATransform.GetRotation().Inverse() * -Constraint.GetNormal();
				UpdateContactPoint(Constraint, CapsuleBoxContactPoint(A, ATransform, B, BTransform, InitialDir, CullDistance, Constraint.Manifold.RestitutionPadding),Dt);
			}
		}

		/**
		 * Generate a Capsule-Box Manifold.
		 *
		 * This starts by finding the closest feature using GJK/EPA. Then it adds points to the manifold that depend on
		 * the closest feature types on the box (face, edge, vertex) and capsule (edge, vertex).
		 *
		 * For box vertex collisions, only the single near point/plane is used in the manifold.
		 * For box face collisions, the box owns the manifold plane, and the capsule edge nearest the box face is used to generate manifold points.
		 * For box edge collision with the capsule edge, the capsule owns the manifold plane, and the capsule edge is projected onto the box plane to generate the manifold points.
		 * For box edge with capsule vertex collisions, only the single near point/plane is used in the manifold.
		 *
		 */
		void UpdateCapsuleBoxManifold(const TCapsule<FReal>& Capsule, const FRigidTransform3& CapsuleTM, const FImplicitBox3& Box, const FRigidTransform3& BoxTM, const FReal CullDistance, FRigidBodyMultiPointContactConstraint& Constraint)
		{
			// Initialize with an empty manifold. If we early-out this leaves the manifold as created but not usable to
			// support the fallback to geometry-based collision detection
			Constraint.InitManifold();

			// Capture the state required to invalidate the manifold if things move too much
			const FReal ManifoldPositionTolerance = Chaos_Collision_ManifoldPositionTolerance;
			const FReal ManifoldRotationTolerance = Chaos_Collision_ManifoldRotationTolerance;
			Constraint.InitManifoldTolerance(CapsuleTM, BoxTM, ManifoldPositionTolerance, ManifoldRotationTolerance);

			// Find the nearest points on the capsule and box
			// Note: We flip the order for GJK so we get the normal in box space. This makes it easier to build the face-capsule manifold.
			const FRigidTransform3 CapsuleToBoxTM = CapsuleTM.GetRelativeTransform(BoxTM);

			// NOTE: All GJK results in box-space
			// @todo(ccaulfield): use center-to-center direction for InitialDir
			FVec3 InitialDir = FVec3(1, 0, 0);
			FReal Penetration;
			FVec3 CapsuleClosestBoxSpace, BoxClosestBoxSpace, NormalBoxSpace;
			int32 ClosestVertexIndexBox, ClosestVertexIndexCapsule;
			{
				SCOPE_CYCLE_COUNTER_GJK();
				if (!ensure(GJKPenetration<true>(Box, Capsule, CapsuleToBoxTM, Penetration, BoxClosestBoxSpace, CapsuleClosestBoxSpace, NormalBoxSpace, ClosestVertexIndexBox, ClosestVertexIndexCapsule, (FReal)0, InitialDir, (FReal)0)))
				{
					return;
				}
			}

			// Cache the closest point so we don't need to re-iterate over the manifold on the first iteration.
			Constraint.Manifold.Location = BoxTM.TransformPosition(BoxClosestBoxSpace);
			Constraint.Manifold.Normal = BoxTM.TransformVectorNoScale(NormalBoxSpace);
			Constraint.Manifold.Phi = -Penetration;

			// Find the box feature that the near point is on
			// Face, Edge, or Vertex can be determined from number of non-zero elements in the box-space normal.
			const FReal ComponentEpsilon = Chaos_Collision_ManifoldFaceEpsilon;
			int32 NumNonZeroNormalComponents = 0;
			int32 MaxComponentIndex = INDEX_NONE;
			FReal MaxComponentValue = 0;
			for (int32 ComponentIndex = 0; ComponentIndex < 3; ++ComponentIndex)
			{
				FReal AbsComponentValue = FMath::Abs(NormalBoxSpace[ComponentIndex]);
				if (AbsComponentValue > ComponentEpsilon)
				{
					++NumNonZeroNormalComponents;
				}
				if (AbsComponentValue > MaxComponentValue)
				{
					MaxComponentValue = AbsComponentValue;
					MaxComponentIndex = ComponentIndex;
				}
			}

			// Make sure we actually have a feature to use
			if (!ensure(MaxComponentIndex != INDEX_NONE))
			{
				return;
			}

			FVec3 CapsuleAxis = CapsuleToBoxTM.TransformVectorNoScale(Capsule.GetAxis()); // Box space capsule axis
			FReal CapsuleAxisNormal = FVec3::DotProduct(CapsuleAxis, NormalBoxSpace);
			const bool bIsBoxFaceContact = (NumNonZeroNormalComponents == 1);
			const bool bIsBoxEdgeContact = (NumNonZeroNormalComponents == 2);
			const bool bIsBoxVertexContact = (NumNonZeroNormalComponents == 3);
			const bool bIsCapsuleEdgeContact = (CapsuleAxisNormal < ComponentEpsilon);
			const bool bIsCapsuleVertexContact = !bIsCapsuleEdgeContact;

			// We just use the nearest point for these combinations, with the box as the plane owner
			if (bIsBoxVertexContact || (bIsBoxEdgeContact && bIsCapsuleVertexContact))
			{
				Constraint.SetManifoldPlane(1, INDEX_NONE, NormalBoxSpace, BoxClosestBoxSpace);
				Constraint.AddManifoldPoint(CapsuleToBoxTM.InverseTransformPosition(CapsuleClosestBoxSpace));
				return;
			}

			// Get the radial direction from the capsule axis to the box face
			FVec3 CapsuleRadiusDir = FVec3::CrossProduct(FVec3::CrossProduct(NormalBoxSpace, CapsuleAxis), CapsuleAxis);
			if (!Utilities::NormalizeSafe(CapsuleRadiusDir))
			{
				// Capsule is perpendicular to the face, just leave the one-point manifold
				Constraint.SetManifoldPlane(1, INDEX_NONE, NormalBoxSpace, BoxClosestBoxSpace);
				Constraint.AddManifoldPoint(CapsuleToBoxTM.InverseTransformPosition(CapsuleClosestBoxSpace));
				return;
			}

			// This is the axis of the box face we will be using below
			int32 FaceAxisIndex = MaxComponentIndex;

			// If this is a box face contact, the box is the manifold plane owner, regardless of the capsule feature involved. 
			// We take the edge of the capsule nearest the face, clip it to the face, and use the clipped points as the manifold points.
			// NOTE: The plane normal is not exactly the face normal, so this is not strictly the correct manifold. In particular
			// it will over-limit the rotation for this frame. We could fix this by reverse-projecting the edge points based on the angle...
			if (bIsBoxFaceContact)
			{
				// Initialize the manifold with the nearest plane and nearest point
				Constraint.SetManifoldPlane(1, INDEX_NONE, NormalBoxSpace, BoxClosestBoxSpace);
				Constraint.AddManifoldPoint(CapsuleToBoxTM.InverseTransformPosition(CapsuleClosestBoxSpace));

				// Calculate the capsule edge nearest the face
				FVec3 CapsuleVert0 = CapsuleToBoxTM.TransformPosition(Capsule.GetX1()) + Capsule.GetMargin() * CapsuleRadiusDir;
				FVec3 CapsuleVert1 = CapsuleToBoxTM.TransformPosition(Capsule.GetX2()) + Capsule.GetMargin() * CapsuleRadiusDir;

				// Clip the capsule edge to the axis-aligned box face
				for (int32 ClipAxisIndex = 0; ClipAxisIndex < 3; ++ClipAxisIndex)
				{
					if (ClipAxisIndex != FaceAxisIndex)
					{
						bool bAcceptedPos = Utilities::ClipLineSegmentToAxisAlignedPlane(CapsuleVert0, CapsuleVert1, ClipAxisIndex, 1.0f, Box.Max()[ClipAxisIndex]);
						bool bAcceptedNeg = Utilities::ClipLineSegmentToAxisAlignedPlane(CapsuleVert0, CapsuleVert1, ClipAxisIndex, -1.0f, Box.Min()[ClipAxisIndex]);
						if (!bAcceptedPos || !bAcceptedNeg)
						{
							// Capsule edge is outside a face - stick with the single point we have
							return;
						}
					}
				}

				// Add the clipped points to the manifold if they are not too close to each other, or the near point calculated above.
				// Note: verts are in box space - need to be in capsule space
				// @todo(chaos): manifold point distance tolerance should be a per-solver or per object setting
				const FReal DistanceToleranceSq = (0.1f * Capsule.GetHeight()) * (0.1f * Capsule.GetHeight());
				bool bUseVert0 = ((CapsuleVert1 - CapsuleVert0).SizeSquared() > DistanceToleranceSq) && ((CapsuleVert0 - CapsuleClosestBoxSpace).SizeSquared() > DistanceToleranceSq);
				bool bUseVert1 = ((CapsuleVert1 - CapsuleClosestBoxSpace).SizeSquared() > DistanceToleranceSq);
				if (bUseVert0)
				{
					Constraint.AddManifoldPoint(CapsuleToBoxTM.InverseTransformPosition(CapsuleVert0));
				}
				if (bUseVert1)
				{
					Constraint.AddManifoldPoint(CapsuleToBoxTM.InverseTransformPosition(CapsuleVert1));
				}

				return;
			}

			// If the box edge and the capsule edge are the closest features, we treat the capsule as the
			// plane owner. Then select the most-parallel box face as the source of manifold points. The
			// manifold points are found by projecting the capsule verts onto the face and clipping to it.
			// We have a capsule edge if the normal is perpendicular to the capsule axis
			if (bIsBoxEdgeContact && bIsCapsuleEdgeContact)
			{
				// Initialize the manifold with the plane and point on the capsule (move to capsule space)
				FVec3 NormalCapsuleSpace = CapsuleToBoxTM.InverseTransformVectorNoScale(NormalBoxSpace);
				FVec3 CapsuleClosestCapsuleSpace = CapsuleToBoxTM.InverseTransformPosition(CapsuleClosestBoxSpace);
				Constraint.SetManifoldPlane(0, INDEX_NONE, -NormalCapsuleSpace, CapsuleClosestCapsuleSpace);
				Constraint.AddManifoldPoint(BoxClosestBoxSpace);

				// Project the capsule edge onto the box face
				FReal FaceAxisSign = FMath::Sign(NormalBoxSpace[FaceAxisIndex]);
				FReal FacePos = (FaceAxisSign >= 0.0f) ? Box.Max()[FaceAxisIndex] : Box.Min()[FaceAxisIndex];
				FVec3 CapsuleVert0 = CapsuleToBoxTM.TransformPosition(Capsule.GetX1());
				FVec3 CapsuleVert1 = CapsuleToBoxTM.TransformPosition(Capsule.GetX2());
				Utilities::ProjectPointOntoAxisAlignedPlane(CapsuleVert0, CapsuleRadiusDir, FaceAxisIndex, FaceAxisSign, FacePos);
				Utilities::ProjectPointOntoAxisAlignedPlane(CapsuleVert1, CapsuleRadiusDir, FaceAxisIndex, FaceAxisSign, FacePos);

				// Clip the capsule edge to the axis-aligned box face
				for (int32 ClipAxisIndex = 0; ClipAxisIndex < 3; ++ClipAxisIndex)
				{
					if (ClipAxisIndex != FaceAxisIndex)
					{
						bool bAcceptedPos = Utilities::ClipLineSegmentToAxisAlignedPlane(CapsuleVert0, CapsuleVert1, ClipAxisIndex, 1.0f, Box.Max()[ClipAxisIndex]);
						bool bAcceptedNeg = Utilities::ClipLineSegmentToAxisAlignedPlane(CapsuleVert0, CapsuleVert1, ClipAxisIndex, -1.0f, Box.Min()[ClipAxisIndex]);
						if (!bAcceptedPos || !bAcceptedNeg)
						{
							// Capsule edge is outside a face - stick with the single point we have
							return;
						}
					}
				}

				// Add the clipped points to the manifold if they are not too close to each other, or the near point calculated above.
				// Note: verts are in box space - need to be in capsule space
				// @todo(chaos): manifold point distance tolerance should be a per-solver or per object setting
				const FReal DistanceToleranceSq = (0.1f * Capsule.GetHeight()) * (0.1f * Capsule.GetHeight());
				bool bUseVert0 = ((CapsuleVert1 - CapsuleVert0).SizeSquared() > DistanceToleranceSq) && ((CapsuleVert0 - BoxClosestBoxSpace).SizeSquared() > DistanceToleranceSq);
				bool bUseVert1 = ((CapsuleVert1 - BoxClosestBoxSpace).SizeSquared() > DistanceToleranceSq);
				if (bUseVert0)
				{
					Constraint.AddManifoldPoint(CapsuleVert0);
				}
				if (bUseVert1)
				{
					Constraint.AddManifoldPoint(CapsuleVert1);
				}

				return;
			}

			// All feature combinations should be covered above
			ensure(false);
		}

		template<typename T_TRAITS>
		void ConstructCapsuleBoxConstraints(TGeometryParticleHandle<FReal, 3>* Particle0, TGeometryParticleHandle<FReal, 3>* Particle1, const FImplicitObject* Implicit0, const FImplicitObject* Implicit1, const FRigidTransform3& LocalTransform0, const FRigidTransform3& LocalTransform1, const FReal CullDistance, const FReal Dt, const FCollisionContext& Context, FCollisionConstraintsArray& NewConstraints)
		{
			const TCapsule<FReal>* Object0 = Implicit0->template GetObject<const TCapsule<FReal>>();
			const TBox<FReal, 3>* Object1 = Implicit1->template GetObject<const TBox<FReal, 3>>();
			if (ensure(Object0 && Object1))
			{
				if (T_TRAITS::bAllowManifold)
				{
					FRigidBodyMultiPointContactConstraint Constraint = FRigidBodyMultiPointContactConstraint(Particle0, Implicit0, nullptr, LocalTransform0, Particle1, Implicit1, nullptr, LocalTransform1, EContactShapesType::CapsuleBox);
					if (T_TRAITS::bImmediateUpdate)
					{
						FRigidTransform3 WorldTransform0 = LocalTransform0 * Collisions::GetTransform(Particle0);
						FRigidTransform3 WorldTransform1 = LocalTransform1 * Collisions::GetTransform(Particle1);
						UpdateCapsuleBoxManifold(*Object0, WorldTransform0, *Object1, WorldTransform1, CullDistance, Constraint);
					}
					NewConstraints.Add(Constraint);
				}
				else
				{
					FRigidBodyPointContactConstraint Constraint = FRigidBodyPointContactConstraint(Particle0, Implicit0, nullptr, LocalTransform0, Particle1, Implicit1, nullptr, LocalTransform1, EContactShapesType::CapsuleBox, Context.bUseIncrementalManifold, false);
					if (T_TRAITS::bImmediateUpdate)
					{
						FRigidTransform3 WorldTransform0 = LocalTransform0 * Collisions::GetTransform(Particle0);
						FRigidTransform3 WorldTransform1 = LocalTransform1 * Collisions::GetTransform(Particle1);
						UpdateCapsuleBoxConstraint(*Object0, WorldTransform0, *Object1, WorldTransform1, CullDistance, Dt, Constraint);
					}
					NewConstraints.Add(Constraint);
				}
			}
		}

		//
		// Capsule-HeightField
		//


		FContactPoint CapsuleHeightFieldContactPoint(const TCapsule<FReal>& A, const FRigidTransform3& ATransform, const FHeightField& B, const FRigidTransform3& BTransform, const FReal CullDistance, const FReal ShapePadding)
		{
			CONDITIONAL_SCOPE_CYCLE_COUNTER(STAT_Collisions_CapsuleHeightFieldContactPoint, ConstraintsDetailedStats);
			return GJKImplicitContactPoint<TCapsule<float>>(A, ATransform, B, BTransform, CullDistance, ShapePadding);
		}


		void UpdateCapsuleHeightFieldConstraint(const TCapsule<FReal>& A, const FRigidTransform3& ATransform, const FHeightField& B, const FRigidTransform3& BTransform, const FReal CullDistance, const FReal Dt, FRigidBodyPointContactConstraint& Constraint)
		{
			// @todo(chaos): restitutionpadding
			CONDITIONAL_SCOPE_CYCLE_COUNTER(STAT_Collisions_UpdateCapsuleHeightFieldConstraint, ConstraintsDetailedStats);
			UpdateContactPoint(Constraint, CapsuleHeightFieldContactPoint(A, ATransform, B, BTransform, CullDistance, 0.0f), Dt);
		}


		void UpdateCapsuleHeightFieldConstraintSwept(TGeometryParticleHandle<FReal, 3>* Particle0, const TCapsule<FReal>& A, const FRigidTransform3& ATransform, const FHeightField& B, const FRigidTransform3& BTransform, const FVec3& Dir, const FReal Length, const FReal CullDistance, const FReal Dt, FRigidBodySweptPointContactConstraint& Constraint)
		{
			CONDITIONAL_SCOPE_CYCLE_COUNTER(STAT_Collisions_UpdateCapsuleHeightFieldConstraintSwept, ConstraintsDetailedStats);
			FReal TOI = 1.0f;
			UpdateContactPoint(Constraint, GJKImplicitSweptContactPoint<TCapsule<float> >(A, ATransform, B, BTransform, Dir, Length, CullDistance, TOI), Dt);
			SetSweptConstraintTOI(Particle0, TOI, Length, Dir, Constraint);
		}

		void UpdateCapsuleHeightFieldManifold(FCollisionConstraintBase& Constraint, const FRigidTransform3& ATM, const FRigidTransform3& BTM, const FReal CullDistance)
		{
			// @todo(chaos) : Stub Update Manifold
			//   Stub function for updating the manifold prior to the Apply and ApplyPushOut
		}

		template<typename T_TRAITS>
		void ConstructCapsuleHeightFieldConstraints(TGeometryParticleHandle<FReal, 3>* Particle0, TGeometryParticleHandle<FReal, 3>* Particle1, const FImplicitObject* Implicit0, const FImplicitObject* Implicit1, const FRigidTransform3& LocalTransform0, const FRigidTransform3& LocalTransform1, const FReal CullDistance, const FReal Dt, const FCollisionContext& Context, FCollisionConstraintsArray& NewConstraints)
		{
			CONDITIONAL_SCOPE_CYCLE_COUNTER(STAT_Collisions_ConstructCapsuleHeightFieldConstraints, ConstraintsDetailedStats);

			const TCapsule<FReal>* Object0 = Implicit0->template GetObject<const TCapsule<FReal> >();
			const FHeightField* Object1 = Implicit1->template GetObject<const FHeightField >();
			if (ensure(Object0 && Object1))
			{
				FRigidBodyPointContactConstraint Constraint = FRigidBodyPointContactConstraint(Particle0, Implicit0, nullptr, LocalTransform0, Particle1, Implicit1, nullptr, LocalTransform1, EContactShapesType::CapsuleHeightField, Context.bUseIncrementalManifold, false);
				if (T_TRAITS::bImmediateUpdate)
				{
					FRigidTransform3 WorldTransform0 = LocalTransform0 * Collisions::GetTransform(Particle0);
					FRigidTransform3 WorldTransform1 = LocalTransform1 * Collisions::GetTransform(Particle1);
					UpdateCapsuleHeightFieldConstraint(*Object0, WorldTransform0, *Object1, WorldTransform1, CullDistance, Dt, Constraint);
				}
				NewConstraints.Add(Constraint);
			}
		}

		void ConstructCapsuleHeightFieldConstraintsSwept(TGeometryParticleHandle<FReal, 3>* Particle0, TGeometryParticleHandle<FReal, 3>* Particle1, const FImplicitObject* Implicit0, const FImplicitObject* Implicit1, const FRigidTransform3& LocalTransform0, const FRigidTransform3& LocalTransform1, const FReal CullDistance, const FReal Dt, const FVec3& Dir, FReal Length, FCollisionConstraintsArray& NewConstraints)
		{
			CONDITIONAL_SCOPE_CYCLE_COUNTER(STAT_Collisions_ConstructCapsuleHeightFieldConstraintsSwept, ConstraintsDetailedStats);
			const TCapsule<FReal>* Object0 = Implicit0->template GetObject<const TCapsule<FReal> >();
			const FHeightField* Object1 = Implicit1->template GetObject<const FHeightField >();
			if (ensure(Object0 && Object1))
			{
				FRigidBodySweptPointContactConstraint Constraint = FRigidBodySweptPointContactConstraint(Particle0, Implicit0, nullptr, LocalTransform0, Particle1, Implicit1, nullptr, LocalTransform1, EContactShapesType::CapsuleHeightField);
				FRigidTransform3 WorldTransformX0 = LocalTransform0 * FRigidTransform3(Particle0->X(), Particle0->R());
				FRigidTransform3 WorldTransform1 = LocalTransform1 * Collisions::GetTransform(Particle1);
				UpdateCapsuleHeightFieldConstraintSwept(Particle0, *Object0, WorldTransformX0, *Object1, WorldTransform1, Dir, Length, CullDistance, Dt, Constraint);
				NewConstraints.Add(Constraint);
			}
		}


		//
		// Capsule-TriangleMesh
		//

		template <typename TriMeshType>
		FContactPoint CapsuleTriangleMeshContactPoint(const TCapsule<FReal>& A, const FRigidTransform3& ATransform, const TriMeshType& B, const FRigidTransform3& BTransform, const FReal CullDistance, const FReal ShapePadding)
		{
			CONDITIONAL_SCOPE_CYCLE_COUNTER(STAT_Collisions_CapsuleTriangleMeshContactPoint, ConstraintsDetailedStats);
			return GJKImplicitContactPoint<TCapsule<FReal>>(A, ATransform, B, BTransform, CullDistance, ShapePadding);
		}

		template <typename TriMeshType>
		FContactPoint CapsuleTriangleMeshSweptContactPoint(const TCapsule<FReal>& A, const FRigidTransform3& ATransform, const TriMeshType& B, const FRigidTransform3& BStartTransform, const FVec3& Dir, const FReal Length, const FReal CullDistance, FReal& TOI)
		{
			CONDITIONAL_SCOPE_CYCLE_COUNTER(STAT_Collisions_CapsuleTriangleMeshSweptContactPoint, ConstraintsDetailedStats);
			if (const TImplicitObjectScaled<FTriangleMeshImplicitObject>* ScaledTriangleMesh = B.template GetObject<const TImplicitObjectScaled<FTriangleMeshImplicitObject>>())
			{
				return GJKImplicitScaledTriMeshSweptContactPoint<TCapsule<FReal>>(A, ATransform, *ScaledTriangleMesh, BStartTransform, Dir, Length, CullDistance, TOI);
			}
			else if (const FTriangleMeshImplicitObject* TriangleMesh = B.template GetObject<const FTriangleMeshImplicitObject>())
			{
				return GJKImplicitSweptContactPoint<TCapsule<FReal>>(A, ATransform, *TriangleMesh, BStartTransform, Dir, Length, CullDistance, TOI);
			}

			ensure(false);
			return FContactPoint();
		}


		template <typename TriMeshType>
		void UpdateCapsuleTriangleMeshConstraint(const TCapsule<FReal>& Capsule0, const FRigidTransform3& WorldTransform0, const TriMeshType& TriangleMesh1, const FRigidTransform3& WorldTransform1, const FReal CullDistance, const FReal Dt, FRigidBodyPointContactConstraint& Constraint)
		{
			// @todo(chaos): restitutionpadding
			CONDITIONAL_SCOPE_CYCLE_COUNTER(STAT_Collisions_UpdateCapsuleTriangleMeshConstraint, ConstraintsDetailedStats);
			UpdateContactPoint(Constraint, CapsuleTriangleMeshContactPoint(Capsule0, WorldTransform0, TriangleMesh1, WorldTransform1, CullDistance, 0.0f), Dt);
		}

		template <typename TriMeshType>
		void UpdateCapsuleTriangleMeshConstraintSwept(TGeometryParticleHandle<FReal, 3>* Particle0, const TCapsule<FReal>& Capsule0, const FRigidTransform3& WorldTransform0, const TriMeshType& TriangleMesh1, const FRigidTransform3& WorldTransform1, const FVec3& Dir, const FReal Length, const FReal CullDistance, const FReal Dt, FRigidBodySweptPointContactConstraint& Constraint)
		{
			CONDITIONAL_SCOPE_CYCLE_COUNTER(STAT_Collisions_UpdateCapsuleTriangleMeshConstraint, ConstraintsDetailedStats);
			FReal TOI = 1.0f;
			UpdateContactPoint(Constraint, CapsuleTriangleMeshSweptContactPoint(Capsule0, WorldTransform0, TriangleMesh1, WorldTransform1, Dir, Length, CullDistance, TOI), Dt);
			SetSweptConstraintTOI(Particle0, TOI, Length, Dir, Constraint);
		}


		void UpdateCapsuleTriangleMeshManifold(FCollisionConstraintBase& Constraint, const FRigidTransform3& ATM, const FRigidTransform3& BTM, const FReal CullDistance)
		{

		}

		template<typename T_TRAITS>
		void ConstructCapsuleTriangleMeshConstraints(TGeometryParticleHandle<FReal, 3>* Particle0, TGeometryParticleHandle<FReal, 3>* Particle1, const FImplicitObject* Implicit0, const FImplicitObject* Implicit1, const FRigidTransform3& LocalTransform0, const FRigidTransform3& LocalTransform1, const FReal CullDistance, const FReal Dt, const FCollisionContext& Context, FCollisionConstraintsArray& NewConstraints)
		{
			CONDITIONAL_SCOPE_CYCLE_COUNTER(STAT_Collisions_ConstructCapsuleTriangleMeshConstraints, ConstraintsDetailedStats);

			const TCapsule<FReal>* Object0 = Implicit0->template GetObject<const TCapsule<FReal> >();
			if (ensure(Object0))
			{
				if (const TImplicitObjectScaled<FTriangleMeshImplicitObject>* ScaledTriangleMesh = Implicit1->template GetObject<const TImplicitObjectScaled<FTriangleMeshImplicitObject>>())
				{
					FRigidBodyPointContactConstraint Constraint = FRigidBodyPointContactConstraint(Particle0, Implicit0, nullptr, LocalTransform0, Particle1, Implicit1, nullptr, LocalTransform1, EContactShapesType::CapsuleTriMesh, Context.bUseIncrementalManifold, false);
					if (T_TRAITS::bImmediateUpdate)
					{
						FRigidTransform3 WorldTransform0 = LocalTransform0 * Collisions::GetTransform(Particle0);
						FRigidTransform3 WorldTransform1 = LocalTransform1 * Collisions::GetTransform(Particle1);
						UpdateCapsuleTriangleMeshConstraint(*Object0, WorldTransform0, *ScaledTriangleMesh, WorldTransform1, CullDistance, Dt, Constraint);
					}
					NewConstraints.Add(Constraint);
				}
				else if (const FTriangleMeshImplicitObject* TriangleMesh = Implicit1->template GetObject<const FTriangleMeshImplicitObject>())
				{
					FRigidBodyPointContactConstraint Constraint = FRigidBodyPointContactConstraint(Particle0, Implicit0, nullptr, LocalTransform0, Particle1, Implicit1, nullptr, LocalTransform1, EContactShapesType::CapsuleTriMesh, Context.bUseIncrementalManifold, false);
					if (T_TRAITS::bImmediateUpdate)
					{
						FRigidTransform3 WorldTransform0 = LocalTransform0 * Collisions::GetTransform(Particle0);
						FRigidTransform3 WorldTransform1 = LocalTransform1 * Collisions::GetTransform(Particle1);
						UpdateCapsuleTriangleMeshConstraint(*Object0, WorldTransform0, *TriangleMesh, WorldTransform1, CullDistance, Dt, Constraint);
					}
					NewConstraints.Add(Constraint);
				}
				else
				{
					ensure(false);
				}
			}
		}

		void ConstructCapsuleTriangleMeshConstraintsSwept(TGeometryParticleHandle<FReal, 3>* Particle0, TGeometryParticleHandle<FReal, 3>* Particle1, const FImplicitObject* Implicit0, const FImplicitObject* Implicit1, const FRigidTransform3& LocalTransform0, const FRigidTransform3& LocalTransform1, const FReal CullDistance, const FReal Dt, const FVec3& Dir, FReal Length, FCollisionConstraintsArray& NewConstraints)
		{
			CONDITIONAL_SCOPE_CYCLE_COUNTER(STAT_Collisions_ConstructCapsuleTriangleMeshConstraintsSwept, ConstraintsDetailedStats);

			const TCapsule<FReal>* Object0 = Implicit0->template GetObject<const TCapsule<FReal> >();
			if (ensure(Object0))
			{
				if (const TImplicitObjectScaled<FTriangleMeshImplicitObject>* ScaledTriangleMesh = Implicit1->template GetObject<const TImplicitObjectScaled<FTriangleMeshImplicitObject>>())
				{
					FRigidBodySweptPointContactConstraint Constraint = FRigidBodySweptPointContactConstraint(Particle0, Implicit0, nullptr, LocalTransform0, Particle1, Implicit1, nullptr, LocalTransform1, EContactShapesType::CapsuleTriMesh);
					FRigidTransform3 WorldTransformX0 = LocalTransform0 * FRigidTransform3(Particle0->X(), Particle0->R());
					FRigidTransform3 WorldTransform1 = LocalTransform1 * Collisions::GetTransform(Particle1);
					UpdateCapsuleTriangleMeshConstraintSwept(Particle0, *Object0, WorldTransformX0, *ScaledTriangleMesh, WorldTransform1, Dir, Length, CullDistance, Dt, Constraint);
					NewConstraints.Add(Constraint);
				}
				else if (const FTriangleMeshImplicitObject* TriangleMesh = Implicit1->template GetObject<const FTriangleMeshImplicitObject>())
				{
					FRigidBodySweptPointContactConstraint Constraint = FRigidBodySweptPointContactConstraint(Particle0, Implicit0, nullptr, LocalTransform0, Particle1, Implicit1, nullptr, LocalTransform1, EContactShapesType::CapsuleTriMesh);
					FRigidTransform3 WorldTransformX0 = LocalTransform0 * FRigidTransform3(Particle0->X(), Particle0->R());
					FRigidTransform3 WorldTransform1 = LocalTransform1 * Collisions::GetTransform(Particle1);
					UpdateCapsuleTriangleMeshConstraintSwept(Particle0, *Object0, WorldTransformX0, *TriangleMesh, WorldTransform1, Dir, Length, CullDistance, Dt, Constraint);
					NewConstraints.Add(Constraint);
				}
				else
				{
					ensure(false);
				}
			}
		}

		//
		// Generic Convex - Convex (actualy concrete type could be anything)
		//

		void UpdateGenericConvexConvexConstraint(const FImplicitObject& Implicit0, const FRigidTransform3& WorldTransform0, const FImplicitObject& Implicit1, const FRigidTransform3& WorldTransform1, const FReal CullDistance, const FReal Dt, FCollisionConstraintBase& ConstraintBase)
		{
			CONDITIONAL_SCOPE_CYCLE_COUNTER(STAT_Collisions_UpdateGenericConvexConvexConstraint, ConstraintsDetailedStats);

			FContactPoint ContactPoint;

			if (ConstraintBase.GetType() == FRigidBodyPointContactConstraint::StaticType())
			{
				FRigidBodyPointContactConstraint* Constraint = ConstraintBase.template As<FRigidBodyPointContactConstraint>();
				UpdateGenericConvexConvexConstraintHelper(Implicit0, WorldTransform0, Implicit1, WorldTransform1, CullDistance, Dt, ConstraintBase.Manifold.RestitutionPadding, *Constraint);
			}
			else if (ConstraintBase.GetType() == FRigidBodySweptPointContactConstraint::StaticType())
			{
				ContactPoint = GenericConvexConvexContactPoint(Implicit0, WorldTransform0, Implicit1, WorldTransform1, CullDistance, ConstraintBase.Manifold.RestitutionPadding);
				UpdateContactPoint(ConstraintBase.Manifold, ContactPoint);
			}
			else if (ConstraintBase.GetType() == FRigidBodyMultiPointContactConstraint::StaticType())
			{
				FRigidBodyMultiPointContactConstraint& Constraint = *ConstraintBase.template As<FRigidBodyMultiPointContactConstraint>();
				ContactPoint.Phi = FLT_MAX;

				const FRigidTransform3 AToBTM = WorldTransform0.GetRelativeTransform(WorldTransform1);

				TPlane<FReal, 3> CollisionPlane(Constraint.GetManifoldPlanePosition(), Constraint.GetManifoldPlaneNormal());

				// re-sample the constraint based on the distance from the collision plane.
				for (int32 Idx = 0; Idx < Constraint.NumManifoldPoints(); Idx++)
				{
					FVec3 Location = Constraint.GetManifoldPoint(Idx);
					FVec3 Normal;
					FReal Phi = CollisionPlane.PhiWithNormal(AToBTM.TransformPosition(Location), Normal);

					// save the best point for collision processing	
					if (ContactPoint.Phi > Phi)
					{
						ContactPoint.Phi = Phi;
						ContactPoint.Normal = WorldTransform1.TransformVectorNoScale(Constraint.GetManifoldPlaneNormal());
						ContactPoint.Location = WorldTransform0.TransformPosition(Location);
					}
				}
			}
		}

		void UpdateGenericConvexConvexConstraintSwept(TGeometryParticleHandle<FReal, 3>* Particle0, const FImplicitObject& Implicit0, const FRigidTransform3& WorldTransform0, const FImplicitObject& Implicit1, const FRigidTransform3& WorldTransform1, const FVec3& Dir, const FReal Length, const FReal CullDistance, const FReal Dt, FRigidBodySweptPointContactConstraint& Constraint)
		{
			CONDITIONAL_SCOPE_CYCLE_COUNTER(STAT_Collisions_UpdateGenericConvexConvexConstraintSwept, ConstraintsDetailedStats);
			FReal TOI = 1.0f;
			UpdateContactPoint(Constraint, GenericConvexConvexContactPointSwept(Implicit0, WorldTransform0, Implicit1, WorldTransform1, Dir, Length, CullDistance, TOI), Dt);
			SetSweptConstraintTOI(Particle0, TOI, Length, Dir, Constraint);
		}

		void UpdateGenericConvexConvexManifold(FCollisionConstraintBase& ConstraintBase, const FRigidTransform3& WorldTransform0, const FRigidTransform3& WorldTransform1, const FReal CullDistance)
		{
			CONDITIONAL_SCOPE_CYCLE_COUNTER(STAT_Collisions_UpdateGenericConvexConvexManifold, ConstraintsDetailedStats);
			if (ConstraintBase.GetType() == FRigidBodyMultiPointContactConstraint::StaticType())
			{
				FRigidBodyMultiPointContactConstraint* Constraint = ConstraintBase.template As<FRigidBodyMultiPointContactConstraint>();
				if (GetInnerType(ConstraintBase.Manifold.Implicit[0]->GetType()) == ImplicitObjectType::Convex)
				{
					UpdateSingleShotManifold(*Constraint, WorldTransform0, WorldTransform1, CullDistance);
				}
				else
				{
					UpdateIterativeManifold(*Constraint, WorldTransform0, WorldTransform1, CullDistance);
				}
			}
		}


		template<typename T_TRAITS>
		void ConstructGenericConvexConvexConstraints(TGeometryParticleHandle<FReal, 3>* Particle0, TGeometryParticleHandle<FReal, 3>* Particle1, const FImplicitObject* Implicit0, const FImplicitObject* Implicit1, const FRigidTransform3& LocalTransform0, const FRigidTransform3& LocalTransform1, const FReal CullDistance, const FReal Dt, const FCollisionContext& Context, FCollisionConstraintsArray& NewConstraints)
		{
			CONDITIONAL_SCOPE_CYCLE_COUNTER(STAT_Collisions_ConstructGenericConvexConvexConstraints, ConstraintsDetailedStats);
			EImplicitObjectType Implicit0Type = Particle0->Geometry()->GetType();
			EImplicitObjectType Implicit1Type = Particle1->Geometry()->GetType();

			if (T_TRAITS::bAllowManifold)
			{
				FRigidBodyMultiPointContactConstraint Constraint = FRigidBodyMultiPointContactConstraint(Particle0, Implicit0, nullptr, LocalTransform0, Particle1, Implicit1, nullptr, LocalTransform1, EContactShapesType::GenericConvexConvex);
				FRigidTransform3 WorldTransform0 = LocalTransform0 * Collisions::GetTransform(Particle0);
				FRigidTransform3 WorldTransform1 = LocalTransform1 * Collisions::GetTransform(Particle1);
				UpdateGenericConvexConvexManifold(Constraint, WorldTransform0, WorldTransform1, CullDistance);
				if (T_TRAITS::bImmediateUpdate)
				{
					UpdateGenericConvexConvexConstraint(*Implicit0, WorldTransform0, *Implicit1, WorldTransform1, CullDistance, Dt, Constraint);
				}
				NewConstraints.Add(Constraint);
				return;
			}

			FRigidBodyPointContactConstraint Constraint = FRigidBodyPointContactConstraint(Particle0, Implicit0, nullptr, LocalTransform0, Particle1, Implicit1, nullptr, LocalTransform1, EContactShapesType::GenericConvexConvex, Context.bUseIncrementalManifold, Context.bUseOneShotManifolds);
			if (T_TRAITS::bImmediateUpdate)
			{
				FRigidTransform3 WorldTransform0 = LocalTransform0 * Collisions::GetTransform(Particle0);
				FRigidTransform3 WorldTransform1 = LocalTransform1 * Collisions::GetTransform(Particle1);
				UpdateGenericConvexConvexConstraint(*Implicit0, WorldTransform0, *Implicit1, WorldTransform1, CullDistance, Dt, Constraint);
			}
			NewConstraints.Add(Constraint);
		}

		void ConstructGenericConvexConvexConstraintsSwept(TGeometryParticleHandle<FReal, 3>* Particle0, TGeometryParticleHandle<FReal, 3>* Particle1, const FImplicitObject* Implicit0, const FImplicitObject* Implicit1, const FRigidTransform3& LocalTransform0, const FRigidTransform3& LocalTransform1, const FReal CullDistance, const FReal Dt, const FVec3& Dir, FReal Length, FCollisionConstraintsArray& NewConstraints)
		{
			CONDITIONAL_SCOPE_CYCLE_COUNTER(STAT_Collisions_ConstructGenericConvexConvexConstraintsSwept, ConstraintsDetailedStats);
			FRigidBodySweptPointContactConstraint Constraint = FRigidBodySweptPointContactConstraint(Particle0, Implicit0, nullptr, LocalTransform0, Particle1, Implicit1, nullptr, LocalTransform1, EContactShapesType::GenericConvexConvex);
			FRigidTransform3 WorldTransformX0 = LocalTransform0 * FRigidTransform3(Particle0->X(), Particle0->R());
			FRigidTransform3 WorldTransform1 = LocalTransform1 * Collisions::GetTransform(Particle1);
			UpdateGenericConvexConvexConstraintSwept(Particle0, *Implicit0, WorldTransformX0, *Implicit1, WorldTransform1, Dir, Length, CullDistance, Dt, Constraint);
			NewConstraints.Add(Constraint);
		}

		//
		// Convex - HeightField
		//


		FContactPoint ConvexHeightFieldContactPoint(const FImplicitObject& A, const FRigidTransform3& ATransform, const FHeightField& B, const FRigidTransform3& BTransform, const FReal CullDistance, const FReal ShapePadding)
		{
			CONDITIONAL_SCOPE_CYCLE_COUNTER(STAT_Collisions_ConvexHeightFieldContactPoint, ConstraintsDetailedStats);
			return GJKImplicitContactPoint<FConvex>(A, ATransform, B, BTransform, CullDistance, ShapePadding);
		}


		void UpdateConvexHeightFieldConstraint(const FImplicitObject& A, const FRigidTransform3& ATransform, const FHeightField& B, const FRigidTransform3& BTransform, const FReal CullDistance, const FReal Dt, FRigidBodyPointContactConstraint& Constraint)
		{
			// @todo(chaos): restitutionpadding
			CONDITIONAL_SCOPE_CYCLE_COUNTER(STAT_Collisions_UpdateConvexHeightFieldConstraint, ConstraintsDetailedStats);
			UpdateContactPoint(Constraint, ConvexHeightFieldContactPoint(A, ATransform, B, BTransform, CullDistance, 0.0f), Dt);
		}


		void UpdateConvexHeightFieldConstraintSwept(TGeometryParticleHandle<FReal, 3>* Particle0, const FImplicitObject& A, const FRigidTransform3& ATransform, const FHeightField& B, const FRigidTransform3& BTransform, const FVec3& Dir, const FReal Length, const FReal CullDistance, const FReal Dt, FRigidBodySweptPointContactConstraint& Constraint)
		{
			CONDITIONAL_SCOPE_CYCLE_COUNTER(STAT_Collisions_UpdateConvexHeightFieldConstraintSwept, ConstraintsDetailedStats);
			FReal TOI = 1.0f;
			UpdateContactPoint(Constraint, GJKImplicitSweptContactPoint< FConvex >(A, ATransform, B, BTransform, Dir, Length, CullDistance, TOI), Dt);
			SetSweptConstraintTOI(Particle0, TOI, Length, Dir, Constraint);
		}

		void UpdateConvexHeightFieldManifold(FCollisionConstraintBase& Constraint, const FRigidTransform3& ATM, const FRigidTransform3& BTM, const FReal CullDistance)
		{
			// @todo(chaos) : Stub Update Manifold
			//   Stub function for updating the manifold prior to the Apply and ApplyPushOut
		}

		template<typename T_TRAITS>
		void ConstructConvexHeightFieldConstraints(TGeometryParticleHandle<FReal, 3>* Particle0, TGeometryParticleHandle<FReal, 3>* Particle1, const FImplicitObject* Implicit0, const FImplicitObject* Implicit1, const FRigidTransform3& LocalTransform0, const FRigidTransform3& LocalTransform1, const FReal CullDistance, const FReal Dt, const FCollisionContext& Context, FCollisionConstraintsArray& NewConstraints)
		{
			CONDITIONAL_SCOPE_CYCLE_COUNTER(STAT_Collisions_ConstructConvexHeightFieldConstraints, ConstraintsDetailedStats);
			const FHeightField* Object1 = Implicit1->template GetObject<const FHeightField >();
			if (ensure(Implicit0->IsConvex() && Object1))
			{
				FRigidBodyPointContactConstraint Constraint = FRigidBodyPointContactConstraint(Particle0, Implicit0, nullptr, LocalTransform0, Particle1, Implicit1, nullptr, LocalTransform1, EContactShapesType::ConvexHeightField, Context.bUseIncrementalManifold, false);
				if (T_TRAITS::bImmediateUpdate)
				{
					FRigidTransform3 WorldTransform0 = LocalTransform0 * Collisions::GetTransform(Particle0);
					FRigidTransform3 WorldTransform1 = LocalTransform1 * Collisions::GetTransform(Particle1);
					UpdateConvexHeightFieldConstraint(*Implicit0, WorldTransform0, *Object1, WorldTransform1, CullDistance, Dt, Constraint);
				}
				NewConstraints.Add(Constraint);
			}
		}

		void ConstructConvexHeightFieldConstraintsSwept(TGeometryParticleHandle<FReal, 3>* Particle0, TGeometryParticleHandle<FReal, 3>* Particle1, const FImplicitObject* Implicit0, const FImplicitObject* Implicit1, const FRigidTransform3& LocalTransform0, const FRigidTransform3& LocalTransform1, const FReal CullDistance, const FReal Dt, const FVec3& Dir, FReal Length, FCollisionConstraintsArray& NewConstraints)
		{
			CONDITIONAL_SCOPE_CYCLE_COUNTER(STAT_Collisions_ConstructConvexHeightFieldConstraintsSwept, ConstraintsDetailedStats);
			const FHeightField* Object1 = Implicit1->template GetObject<const FHeightField >();
			if (ensure(Implicit0->IsConvex() && Object1))
			{
				FRigidBodySweptPointContactConstraint Constraint = FRigidBodySweptPointContactConstraint(Particle0, Implicit0, nullptr, LocalTransform0, Particle1, Implicit1, nullptr, LocalTransform1, EContactShapesType::ConvexHeightField);
				FRigidTransform3 WorldTransformX0 = LocalTransform0 * FRigidTransform3(Particle0->X(), Particle0->R());
				FRigidTransform3 WorldTransform1 = LocalTransform1 * Collisions::GetTransform(Particle1);
				UpdateConvexHeightFieldConstraintSwept(Particle0, *Implicit0, WorldTransformX0, *Object1, WorldTransform1, Dir, Length, CullDistance, Dt, Constraint);
				NewConstraints.Add(Constraint);
			}
		}

		//
		// Convex-TriangleMesh
		//

		template <typename TriMeshType>
		FContactPoint ConvexTriangleMeshContactPoint(const FImplicitObject& A, const FRigidTransform3& ATransform, const TriMeshType& B, const FRigidTransform3& BTransform, const FReal CullDistance, const FReal ShapePadding)
		{
			CONDITIONAL_SCOPE_CYCLE_COUNTER(STAT_Collisions_ConvexTriangleMeshContactPoint, ConstraintsDetailedStats);
			return GJKImplicitContactPoint<FConvex>(A, ATransform, B, BTransform, CullDistance, ShapePadding);
		}

		template <typename TriMeshType>
		FContactPoint ConvexTriangleMeshSweptContactPoint(const FImplicitObject& A, const FRigidTransform3& ATransform, const TriMeshType& B, const FRigidTransform3& BStartTransform, const FVec3& Dir, const FReal Length, const FReal CullDistance, FReal& TOI)
		{
			CONDITIONAL_SCOPE_CYCLE_COUNTER(STAT_Collisions_ConvexTriangleMeshSweptContactPoint, ConstraintsDetailedStats);
			if (const TImplicitObjectScaled<FTriangleMeshImplicitObject>* ScaledTriangleMesh = B.template GetObject<const TImplicitObjectScaled<FTriangleMeshImplicitObject>>())
			{
				return GJKImplicitScaledTriMeshSweptContactPoint<FConvex>(A, ATransform, *ScaledTriangleMesh, BStartTransform, Dir, Length, CullDistance, TOI);
			}
			else if (const FTriangleMeshImplicitObject* TriangleMesh = B.template GetObject<const FTriangleMeshImplicitObject>())
			{
				return GJKImplicitSweptContactPoint<FConvex>(A, ATransform, *TriangleMesh, BStartTransform, Dir, Length, CullDistance, TOI);
			}

			ensure(false);
			return FContactPoint();
		}

		template <typename TriMeshType>
		void UpdateConvexTriangleMeshConstraint(const FImplicitObject& Convex0, const FRigidTransform3& WorldTransform0, const TriMeshType& TriangleMesh1, const FRigidTransform3& WorldTransform1, const FReal CullDistance, const FReal Dt, FRigidBodyPointContactConstraint& Constraint)
		{
			// @todo(chaos): restitutionpadding
			CONDITIONAL_SCOPE_CYCLE_COUNTER(STAT_Collisions_UpdateConvexTriangleMeshConstraint, ConstraintsDetailedStats);
			UpdateContactPoint(Constraint, ConvexTriangleMeshContactPoint(Convex0, WorldTransform0, TriangleMesh1, WorldTransform1, CullDistance, 0.0f), Dt);
		}

		// Sweeps convex against trimesh
		template <typename TriMeshType>
		void UpdateConvexTriangleMeshConstraintSwept(TGeometryParticleHandle<FReal, 3>* Particle0, const FImplicitObject& Convex0, const FRigidTransform3& WorldTransform0, const TriMeshType& TriangleMesh1, const FRigidTransform3& WorldTransform1, const FVec3& Dir, const FReal Length, const FReal CullDistance, const FReal Dt, FRigidBodySweptPointContactConstraint& Constraint)
		{
			CONDITIONAL_SCOPE_CYCLE_COUNTER(STAT_Collisions_UpdateConvexTriangleMeshConstraintSwept, ConstraintsDetailedStats);
			FReal TOI = 1.0f;
			UpdateContactPoint(Constraint, ConvexTriangleMeshSweptContactPoint(Convex0, WorldTransform0, TriangleMesh1, WorldTransform1, Dir, Length, CullDistance, TOI), Dt);
			SetSweptConstraintTOI(Particle0, TOI, Length, Dir, Constraint);
		}


		void UpdateConvexTriangleMeshManifold(FCollisionConstraintBase& Constraint, const FRigidTransform3& ATM, const FRigidTransform3& BTM, const FReal CullDistance)
		{

		}

		template<typename T_TRAITS>
		void ConstructConvexTriangleMeshConstraints(TGeometryParticleHandle<FReal, 3>* Particle0, TGeometryParticleHandle<FReal, 3>* Particle1, const FImplicitObject* Implicit0, const FImplicitObject* Implicit1, const FRigidTransform3& LocalTransform0, const FRigidTransform3& LocalTransform1, const FReal CullDistance, const FReal Dt, const FCollisionContext& Context, FCollisionConstraintsArray& NewConstraints)
		{
			CONDITIONAL_SCOPE_CYCLE_COUNTER(STAT_Collisions_ConstructConvexTriangleMeshConstraints, ConstraintsDetailedStats);
			if (ensure(Implicit0->IsConvex()))
			{
				if (const TImplicitObjectScaled<FTriangleMeshImplicitObject>* ScaledTriangleMesh = Implicit1->template GetObject<const TImplicitObjectScaled<FTriangleMeshImplicitObject>>())
				{
					FRigidBodyPointContactConstraint Constraint = FRigidBodyPointContactConstraint(Particle0, Implicit0, nullptr, LocalTransform0, Particle1, Implicit1, nullptr, LocalTransform0, EContactShapesType::ConvexTriMesh, Context.bUseIncrementalManifold, false);
					if (T_TRAITS::bImmediateUpdate)
					{
						FRigidTransform3 WorldTransform0 = LocalTransform0 * Collisions::GetTransform(Particle0);
						FRigidTransform3 WorldTransform1 = LocalTransform1 * Collisions::GetTransform(Particle1);
						UpdateConvexTriangleMeshConstraint(*Implicit0, WorldTransform0, *ScaledTriangleMesh, WorldTransform1, CullDistance, Dt, Constraint);
					}
					NewConstraints.Add(Constraint);
				}
				else if (const FTriangleMeshImplicitObject* TriangleMesh = Implicit1->template GetObject<const FTriangleMeshImplicitObject>())
				{
					FRigidBodyPointContactConstraint Constraint = FRigidBodyPointContactConstraint(Particle0, Implicit0, nullptr, LocalTransform0, Particle1, Implicit1, nullptr, LocalTransform1, EContactShapesType::ConvexTriMesh, Context.bUseIncrementalManifold, false);
					if (T_TRAITS::bImmediateUpdate)
					{
						FRigidTransform3 WorldTransform0 = LocalTransform0 * Collisions::GetTransform(Particle0);
						FRigidTransform3 WorldTransform1 = LocalTransform1 * Collisions::GetTransform(Particle1);
						UpdateConvexTriangleMeshConstraint(*Implicit0, WorldTransform0, *TriangleMesh, WorldTransform1, CullDistance, Dt, Constraint);
					}
					NewConstraints.Add(Constraint);
				}
				else
				{
					ensure(false);
				}
			}
		}

		void ConstructConvexTriangleMeshConstraintsSwept(TGeometryParticleHandle<FReal, 3>* Particle0, TGeometryParticleHandle<FReal, 3>* Particle1, const FImplicitObject* Implicit0, const FImplicitObject* Implicit1, const FRigidTransform3& LocalTransform0, const FRigidTransform3& LocalTransform1, const FReal CullDistance, const FReal Dt, const FVec3& Dir, FReal Length, FCollisionConstraintsArray& NewConstraints)
		{
			CONDITIONAL_SCOPE_CYCLE_COUNTER(STAT_Collisions_ConstructConvexTriangleMeshConstraintsSwept, ConstraintsDetailedStats);
			if (ensure(Implicit0->IsConvex()))
			{
				if (const TImplicitObjectScaled<FTriangleMeshImplicitObject>* ScaledTriangleMesh = Implicit1->template GetObject<const TImplicitObjectScaled<FTriangleMeshImplicitObject>>())
				{
					FRigidBodySweptPointContactConstraint Constraint = FRigidBodySweptPointContactConstraint(Particle0, Implicit0, nullptr, LocalTransform0, Particle1, Implicit1, nullptr, LocalTransform1, EContactShapesType::ConvexTriMesh);
					FRigidTransform3 WorldTransformX0 = LocalTransform0 * FRigidTransform3(Particle0->X(), Particle0->R());
					FRigidTransform3 WorldTransform1 = LocalTransform1 * Collisions::GetTransform(Particle1);
					UpdateConvexTriangleMeshConstraintSwept(Particle0, *Implicit0, WorldTransformX0, *ScaledTriangleMesh, WorldTransform1, Dir, Length, CullDistance, Dt, Constraint);
					NewConstraints.Add(Constraint);
				}
				else if (const FTriangleMeshImplicitObject* TriangleMesh = Implicit1->template GetObject<const FTriangleMeshImplicitObject>())
				{
					FRigidBodySweptPointContactConstraint Constraint = FRigidBodySweptPointContactConstraint(Particle0, Implicit0, nullptr, LocalTransform0, Particle1, Implicit1, nullptr, LocalTransform1, EContactShapesType::ConvexTriMesh);
					FRigidTransform3 WorldTransformX0 = LocalTransform0 * FRigidTransform3(Particle0->X(), Particle0->R());
					FRigidTransform3 WorldTransform1 = LocalTransform1 * Collisions::GetTransform(Particle1);
					UpdateConvexTriangleMeshConstraintSwept(Particle0, *Implicit0, WorldTransformX0, *TriangleMesh, WorldTransform1, Dir, Length, CullDistance, Dt, Constraint);
					NewConstraints.Add(Constraint);
				}
				else
				{
					ensure(false);
				}
			}
		}


		//
		// Levelset-Levelset
		//

		template<ECollisionUpdateType UpdateType>
		void UpdateLevelsetLevelsetConstraint(const FRigidTransform3& WorldTransform0, const FRigidTransform3& WorldTransform1, const FReal CullDistance, const FReal Dt, FRigidBodyPointContactConstraint& Constraint)
		{
			SCOPE_CYCLE_COUNTER(STAT_UpdateLevelsetLevelsetConstraint);

			// @todo(chaos): get rid of this
			FRigidTransform3 ParticlesTM = WorldTransform0;
			if (!(ensure(!FMath::IsNaN(ParticlesTM.GetTranslation().X)) && ensure(!FMath::IsNaN(ParticlesTM.GetTranslation().Y)) && ensure(!FMath::IsNaN(ParticlesTM.GetTranslation().Z))))
			{
				return;
			}
<<<<<<< HEAD

			TGenericParticleHandle<T, d> Particle1 = Constraint.Particle[1];
			TRigidTransform<T, d> LevelsetTM = Constraint.ImplicitTransform[1] * TRigidTransform<T, d>(Particle1->P(), Particle1->Q());
=======
			FRigidTransform3 LevelsetTM = WorldTransform1;
>>>>>>> 24776ab6
			if (!(ensure(!FMath::IsNaN(LevelsetTM.GetTranslation().X)) && ensure(!FMath::IsNaN(LevelsetTM.GetTranslation().Y)) && ensure(!FMath::IsNaN(LevelsetTM.GetTranslation().Z))))
			{
				return;
			}

			TGenericParticleHandle<FReal, 3> Particle0 = Constraint.Particle[0];
			const TBVHParticles<FReal, 3>* SampleParticles = Constraint.Manifold.Simplicial[0];
			if (!SampleParticles)
			{
				ParticlesTM = FRigidTransform3(Particle0->P(), Particle0->Q());
				SampleParticles = Particle0->CollisionParticles().Get();
			}

			if (SampleParticles)
			{
				const FImplicitObject* Obj1 = Constraint.Manifold.Implicit[1];
				FContactPoint ContactPoint = SampleObject<UpdateType>(*Obj1, LevelsetTM, *SampleParticles, ParticlesTM, CullDistance);

				if (ContactPoint.IsSet())
				{
					// @todo(chaos): margin
					ContactPoint.ShapeMargins[0] = 0.0f;
					ContactPoint.ShapeMargins[1] = 0.0f;
					ContactPoint.ShapeContactPoints[0] = WorldTransform0.InverseTransformPosition(ContactPoint.Location);
					ContactPoint.ShapeContactPoints[1] = WorldTransform1.InverseTransformPosition(ContactPoint.Location - ContactPoint.Phi * ContactPoint.Normal);
					ContactPoint.ShapeContactNormal = WorldTransform1.InverseTransformVector(ContactPoint.Normal);
				}

				UpdateContactPoint(Constraint, ContactPoint, Dt);
			}
		}

		void UpdateLevelsetLevelsetManifold(FCollisionConstraintBase& Constraint, const FRigidTransform3& ATM, const FRigidTransform3& BTM, const FReal CullDistance)
		{
			// @todo(chaos) : Stub Update Manifold
			//   Stub function for updating the manifold prior to the Apply and ApplyPushOut
		}


		template<typename T_TRAITS>
		void ConstructLevelsetLevelsetConstraints(TGeometryParticleHandle<FReal, 3>* Particle0, TGeometryParticleHandle<FReal, 3>* Particle1, const FImplicitObject* Implicit0, const TBVHParticles<FReal, 3>* Simplicial0, const FImplicitObject* Implicit1, const TBVHParticles<FReal, 3>* Simplicial1, const FRigidTransform3& LocalTransform0, const FRigidTransform3& LocalTransform1, const FReal CullDistance, const FReal Dt, const FCollisionContext& Context, FCollisionConstraintsArray& NewConstraints)
		{
			FRigidBodyPointContactConstraint Constraint = FRigidBodyPointContactConstraint(Particle0, Implicit0, Simplicial0, LocalTransform0, Particle1, Implicit1, Simplicial1, LocalTransform1, EContactShapesType::LevelSetLevelSet, Context.bUseIncrementalManifold, false);

			bool bIsParticleDynamic0 = Particle0->CastToRigidParticle() && Particle0->ObjectState() == EObjectStateType::Dynamic;
			int32 P0NumCollisionParticles = Simplicial0 ? Simplicial0->Size() : Particle0->CastToRigidParticle()->CollisionParticlesSize();
			if (!Particle1->Geometry() || (bIsParticleDynamic0 && !P0NumCollisionParticles && Particle0->Geometry() && !Particle0->Geometry()->IsUnderlyingUnion()))
			{
				Constraint.Particle[0] = Particle1;
				Constraint.Particle[1] = Particle0;
<<<<<<< HEAD
				Constraint.ImplicitTransform[0] = ParticleImplicit1TM;
				Constraint.ImplicitTransform[1] = ParticleImplicit0TM;
				Constraint.SetManifold(Implicit1, Implicit0);
=======
				Constraint.ImplicitTransform[0] = LocalTransform1;
				Constraint.ImplicitTransform[1] = LocalTransform0;
				Constraint.SetManifold(Implicit1, Simplicial1, Implicit0, Simplicial0);
>>>>>>> 24776ab6
			}
			else
			{
				Constraint.Particle[0] = Particle0;
				Constraint.Particle[1] = Particle1;
				Constraint.ImplicitTransform[0] = LocalTransform0;
				Constraint.ImplicitTransform[1] = LocalTransform1;
				Constraint.SetManifold(Implicit0, Simplicial0, Implicit1, Simplicial1);
			}

			if (T_TRAITS::bImmediateUpdate)
			{
				FRigidTransform3 WorldTransform0 = Constraint.ImplicitTransform[0] * Collisions::GetTransform(Constraint.Particle[0]);
				FRigidTransform3 WorldTransform1 = Constraint.ImplicitTransform[1] * Collisions::GetTransform(Constraint.Particle[1]);
				UpdateLevelsetLevelsetConstraint<ECollisionUpdateType::Deepest>(WorldTransform0, WorldTransform1, CullDistance, Dt, Constraint);
			}
			NewConstraints.Add(Constraint);
		}


		//
		// Constraint API
		//


		void UpdateManifold(FRigidBodyMultiPointContactConstraint& Constraint, const FRigidTransform3& ParticleTransform0, const FRigidTransform3& ParticleTransform1, const FReal CullDistance)
		{
			CONDITIONAL_SCOPE_CYCLE_COUNTER(STAT_Collisions_UpdateManifold, ConstraintsDetailedStats);

			const FImplicitObject& Implicit0 = *Constraint.Manifold.Implicit[0];
			const FImplicitObject& Implicit1 = *Constraint.Manifold.Implicit[1];
			const FRigidTransform3 WorldTransform0 = Constraint.ImplicitTransform[0] * ParticleTransform0;
			const FRigidTransform3 WorldTransform1 = Constraint.ImplicitTransform[1] * ParticleTransform1;

			switch (Constraint.Manifold.ShapesType)
			{
			case EContactShapesType::CapsuleBox:
				UpdateCapsuleBoxManifold(*Implicit0.template GetObject<const TCapsule<FReal>>(), WorldTransform0, *Implicit1.template GetObject<const TBox<FReal, 3>>(), WorldTransform1, CullDistance, Constraint);
				break;
			case EContactShapesType::GenericConvexConvex:
				UpdateGenericConvexConvexManifold(Constraint, WorldTransform0, WorldTransform1, CullDistance);
				break;
			default:
				// This switch needs to contain all pair types that generate a Manifold. ConstructConstrainsImpl
				ensure(false);
				break;
			}

		}

		// Run collision detection for the specified constraint to update the nearest contact point.
		// NOTE: Transforms are world space shape transforms
		// @todo(chaos): use a lookup table?
		// @todo(chaos): add the missing cases below
		// @todo(chaos): see use GetInnerObject below - we should try to use the leaf types for all (currently only TriMesh needs this)
		template<ECollisionUpdateType UpdateType>
		inline void UpdateConstraintFromGeometryImpl(FRigidBodyPointContactConstraint& Constraint, const FRigidTransform3& WorldTransform0, const FRigidTransform3& WorldTransform1, const FReal CullDistance, const FReal Dt)
		{
			CONDITIONAL_SCOPE_CYCLE_COUNTER(STAT_Collisions_UpdateConstraintFromGeometryInternal, ConstraintsDetailedStats);

			const FImplicitObject& Implicit0 = *Constraint.Manifold.Implicit[0];
			const FImplicitObject& Implicit1 = *Constraint.Manifold.Implicit[1];

			// @todo(chaos): remove
			//const FVec3 OriginalContactPositionLocal0 = WorldTransform0.InverseTransformPosition(Constraint.Manifold.Location);
			//const FVec3 OriginalContactPositionLocal1 = WorldTransform1.InverseTransformPosition(Constraint.Manifold.Location);

			if (Implicit0.HasBoundingBox() && Implicit1.HasBoundingBox())
			{
				if (Chaos_Collision_NarrowPhase_SphereBoundsCheck)
				{
					const FReal R1 = Implicit0.BoundingBox().OriginRadius();
					const FReal R2 = Implicit1.BoundingBox().OriginRadius();
					const FReal SeparationSq = (WorldTransform1.GetTranslation() - WorldTransform0.GetTranslation()).SizeSquared();
					const FReal CullDistanceSq = CullDistance * CullDistance;
					if ((SeparationSq - FMath::Square(R1 + R2)) > CullDistanceSq)
					{
						return;
					}
				}

				if (Chaos_Collision_NarrowPhase_AABBBoundsCheck)
				{
					const FRigidTransform3 Box2ToBox1TM = WorldTransform1.GetRelativeTransform(WorldTransform0);
					const FAABB3 Box1 = Implicit0.BoundingBox();
					const FAABB3 Box2In1 = Implicit1.BoundingBox().TransformedAABB(Box2ToBox1TM).Thicken(CullDistance);
					if (!Box1.Intersects(Box2In1))
					{
						return;
					}
				}
			}


			switch (Constraint.Manifold.ShapesType)
			{
			case EContactShapesType::SphereSphere:
				UpdateSphereSphereConstraint(*Implicit0.template GetObject<TSphere<FReal, 3>>(), WorldTransform0, *Implicit1.template GetObject<TSphere<FReal, 3>>(), WorldTransform1, CullDistance, Dt, Constraint);
				break;
			case EContactShapesType::SphereCapsule:
				UpdateSphereCapsuleConstraint(*Implicit0.template GetObject<TSphere<FReal, 3>>(), WorldTransform0, *Implicit1.template GetObject<TCapsule<FReal>>(), WorldTransform1, CullDistance, Dt, Constraint);
				break;
			case EContactShapesType::SphereBox:
				UpdateSphereBoxConstraint(*Implicit0.template GetObject<TSphere<FReal, 3>>(), WorldTransform0, *Implicit1.template GetObject<TBox<FReal, 3>>(), WorldTransform1, CullDistance, Dt, Constraint);
				break;
			case EContactShapesType::SphereConvex:
				// MISSING CASE!!!
				UpdateGenericConvexConvexConstraint(Implicit0, WorldTransform0, Implicit1, WorldTransform1, CullDistance, Dt, Constraint);
				break;
			case EContactShapesType::SphereTriMesh:
				if (const TImplicitObjectScaled<FTriangleMeshImplicitObject>* ScaledTriMesh = Implicit1.template GetObject<const TImplicitObjectScaled<FTriangleMeshImplicitObject> >())
				{
					UpdateSphereTriangleMeshConstraint(*Implicit0.template GetObject<TSphere<FReal, 3>>(), WorldTransform0, *ScaledTriMesh, WorldTransform1, CullDistance, Dt, Constraint);
					break;
				}
				else if (const FTriangleMeshImplicitObject* TriangleMeshImplicit = Implicit1.template GetObject<const FTriangleMeshImplicitObject>())
				{
					UpdateSphereTriangleMeshConstraint(*Implicit0.template GetObject<TSphere<FReal, 3>>(), WorldTransform0, *TriangleMeshImplicit, WorldTransform1, CullDistance, Dt, Constraint);
					break;
				}
				ensure(false);
				break;
			case EContactShapesType::SphereHeightField:
				UpdateSphereHeightFieldConstraint(*Implicit0.template GetObject<TSphere<FReal, 3>>(), WorldTransform0, *Implicit1.template GetObject< FHeightField >(), WorldTransform1, CullDistance, Dt, Constraint);
				break;
			case EContactShapesType::SpherePlane:
				UpdateSpherePlaneConstraint(*Implicit0.template GetObject<TSphere<FReal, 3>>(), WorldTransform0, *Implicit1.template GetObject<TPlane<FReal, 3>>(), WorldTransform1, CullDistance, Dt, Constraint);
				break;
			case EContactShapesType::CapsuleCapsule:
				UpdateCapsuleCapsuleConstraint(*Implicit0.template GetObject<TCapsule<FReal>>(), WorldTransform0, *Implicit1.template GetObject<TCapsule<FReal>>(), WorldTransform1, CullDistance, Dt, Constraint);
				break;
			case EContactShapesType::CapsuleBox:
				UpdateCapsuleBoxConstraint(*Implicit0.template GetObject<TCapsule<FReal>>(), WorldTransform0, *Implicit1.template GetObject<TBox<FReal, 3>>(), WorldTransform1, CullDistance, Dt, Constraint);
				break;
			case EContactShapesType::CapsuleConvex:
				// MISSING CASE!!!
				UpdateGenericConvexConvexConstraint(Implicit0, WorldTransform0, Implicit1, WorldTransform1, CullDistance, Dt, Constraint);
				break;
			case EContactShapesType::CapsuleTriMesh:
				if (const TImplicitObjectScaled<FTriangleMeshImplicitObject>* ScaledTriMesh = Implicit1.template GetObject<const TImplicitObjectScaled<FTriangleMeshImplicitObject> >())
				{
					UpdateCapsuleTriangleMeshConstraint(*Implicit0.template GetObject<TCapsule<FReal>>(), WorldTransform0, *ScaledTriMesh, WorldTransform1, CullDistance, Dt, Constraint);
					break;
				}
				else if (const FTriangleMeshImplicitObject* TriangleMeshImplicit = Implicit1.template GetObject<const FTriangleMeshImplicitObject>())
				{
					UpdateCapsuleTriangleMeshConstraint(*Implicit0.template GetObject<TCapsule<FReal>>(), WorldTransform0, *TriangleMeshImplicit, WorldTransform1, CullDistance, Dt, Constraint);
					break;
				}
				ensure(false);
				break;
			case EContactShapesType::CapsuleHeightField:
				UpdateCapsuleHeightFieldConstraint(*Implicit0.template GetObject<TCapsule<FReal>>(), WorldTransform0, *Implicit1.template GetObject< FHeightField >(), WorldTransform1, CullDistance, Dt, Constraint);
				break;
			case EContactShapesType::BoxBox:
				UpdateBoxBoxConstraint(*Implicit0.template GetObject<TBox<FReal, 3>>(), WorldTransform0, *Implicit1.template GetObject<TBox<FReal, 3>>(), WorldTransform1, CullDistance, Dt, Constraint);
				break;
			case EContactShapesType::BoxConvex:
				// MISSING CASE!!!
				UpdateGenericConvexConvexConstraint(Implicit0, WorldTransform0, Implicit1, WorldTransform1, CullDistance, Dt, Constraint);
				break;
			case EContactShapesType::BoxTriMesh:
				if (const TImplicitObjectScaled<FTriangleMeshImplicitObject>* ScaledTriMesh = Implicit1.template GetObject<const TImplicitObjectScaled<FTriangleMeshImplicitObject> >())
				{
					UpdateBoxTriangleMeshConstraint(*Implicit0.template GetObject<TBox<FReal, 3>>(), WorldTransform0, *ScaledTriMesh, WorldTransform1, CullDistance, Dt, Constraint);
					break;
				}
				else if (const FTriangleMeshImplicitObject* TriangleMeshImplicit = Implicit1.template GetObject<const FTriangleMeshImplicitObject>())
				{
					UpdateBoxTriangleMeshConstraint(*Implicit0.template GetObject<TBox<FReal, 3>>(), WorldTransform0, *TriangleMeshImplicit, WorldTransform1, CullDistance, Dt, Constraint);
					break;
				}
				ensure(false);
				break;
			case EContactShapesType::BoxHeightField:
				UpdateBoxHeightFieldConstraint(*Implicit0.template GetObject<TBox<FReal, 3>>(), WorldTransform0, *Implicit1.template GetObject< FHeightField >(), WorldTransform1, CullDistance, Dt, Constraint);
				break;
			case EContactShapesType::BoxPlane:
				UpdateBoxPlaneConstraint(*Implicit0.template GetObject<TBox<FReal, 3>>(), WorldTransform0, *Implicit1.template GetObject<TPlane<FReal, 3>>(), WorldTransform1, CullDistance, Constraint);
				break;
			case EContactShapesType::GenericConvexConvex:
				UpdateGenericConvexConvexConstraint(Implicit0, WorldTransform0, Implicit1, WorldTransform1, CullDistance, Dt, Constraint);
				break;
			case EContactShapesType::ConvexTriMesh:
				if (const TImplicitObjectScaled<FTriangleMeshImplicitObject>* ScaledTriMesh = Implicit1.template GetObject<const TImplicitObjectScaled<FTriangleMeshImplicitObject> >())
				{
					UpdateConvexTriangleMeshConstraint(Implicit0, WorldTransform0, *ScaledTriMesh, WorldTransform1, CullDistance, Dt, Constraint);
					break;
				}
				else if (const FTriangleMeshImplicitObject* TriangleMeshImplicit = Implicit1.template GetObject<const FTriangleMeshImplicitObject>())
				{
					UpdateConvexTriangleMeshConstraint(Implicit0, WorldTransform0, *TriangleMeshImplicit, WorldTransform1, CullDistance, Dt, Constraint);
					break;
				}
				ensure(false);
				break;
			case EContactShapesType::ConvexHeightField:
				UpdateConvexHeightFieldConstraint(Implicit0, WorldTransform0, *Implicit1.template GetObject< FHeightField >(), WorldTransform1, CullDistance, Dt, Constraint);
				break;
			case EContactShapesType::LevelSetLevelSet:
				UpdateLevelsetLevelsetConstraint<UpdateType>(WorldTransform0, WorldTransform1, CullDistance, Dt, Constraint);
				break;
			default:
				// Switch needs updating....
				ensure(false);
				break;
			}

			//const FVec3 NewContactPositionLocal0 = WorldTransform0.InverseTransformPosition(Constraint.Manifold.Location);
			//const FVec3 NewContactPositionLocal1 = WorldTransform1.InverseTransformPosition(Constraint.Manifold.Location);
			//Constraint.Manifold.ContactMoveSQRDistance = FMath::Max((NewContactPositionLocal0 - OriginalContactPositionLocal0).SizeSquared(), (NewContactPositionLocal1 - OriginalContactPositionLocal1).SizeSquared());
		}

		template<typename T_TRAITS>
		void ConstructConstraintsImpl(TGeometryParticleHandle<FReal, 3>* Particle0, TGeometryParticleHandle<FReal, 3>* Particle1, const FImplicitObject* Implicit0, const TBVHParticles<FReal, 3>* Simplicial0, const FImplicitObject* Implicit1, const TBVHParticles<FReal, 3>* Simplicial1, const FRigidTransform3& LocalTransform0, const FRigidTransform3& LocalTransform1, const FReal CullDistance, const FReal Dt, const FCollisionContext& Context, FCollisionConstraintsArray& NewConstraints)
		{
			CONDITIONAL_SCOPE_CYCLE_COUNTER(STAT_Collisions_ConstructConstraintsInternal, ConstraintsDetailedStats);

			// @todo(chaos): We use GetInnerType here because TriMeshes are left with their "Instanced" wrapper, unlike all other instanced implicits. Should we strip the instance on Tri Mesh too?
			EImplicitObjectType Implicit0Type = Implicit0 ? GetInnerType(Implicit0->GetCollisionType()) : ImplicitObjectType::Unknown;
			EImplicitObjectType Implicit1Type = Implicit1 ? GetInnerType(Implicit1->GetCollisionType()) : ImplicitObjectType::Unknown;
			bool bIsConvex0 = Implicit0 && Implicit0->IsConvex() && Implicit0Type != ImplicitObjectType::LevelSet;
			bool bIsConvex1 = Implicit1 && Implicit1->IsConvex() && Implicit1Type != ImplicitObjectType::LevelSet;

			FReal LengthCCD = 0.0f;
			FVec3 DirCCD(0.0f);
			bool bUseCCD = UseCCD(Particle0, Particle1, Implicit0, DirCCD, LengthCCD);

			if (Implicit0Type == TBox<FReal, 3>::StaticType() && Implicit1Type == TBox<FReal, 3>::StaticType())
			{
				ConstructBoxBoxConstraints<T_TRAITS>(Particle0, Particle1, Implicit0, Implicit1, LocalTransform0, LocalTransform1, CullDistance, Dt, Context, NewConstraints);
			}
			else if (Implicit0Type == TBox<FReal, 3>::StaticType() && Implicit1Type == FHeightField::StaticType())
			{
				ConstructBoxHeightFieldConstraints<T_TRAITS>(Particle0, Particle1, Implicit0, Implicit1, LocalTransform0, LocalTransform1, CullDistance, Dt, Context, NewConstraints);
			}
			else if (Implicit0Type == FHeightField::StaticType() && Implicit1Type == TBox<FReal, 3>::StaticType())
			{
				ConstructBoxHeightFieldConstraints<T_TRAITS>(Particle1, Particle0, Implicit1, Implicit0, LocalTransform1, LocalTransform0, CullDistance, Dt, Context, NewConstraints);
			}
			else if (Implicit0Type == TBox<FReal, 3>::StaticType() && Implicit1Type == TPlane<FReal, 3>::StaticType())
			{
				ConstructBoxPlaneConstraints<T_TRAITS>(Particle0, Particle1, Implicit0, Implicit1, LocalTransform0, LocalTransform1, CullDistance, Context, NewConstraints);
			}
			else if (Implicit0Type == TPlane<FReal, 3>::StaticType() && Implicit1Type == TBox<FReal, 3>::StaticType())
			{
				ConstructBoxPlaneConstraints<T_TRAITS>(Particle1, Particle0, Implicit1, Implicit0, LocalTransform1, LocalTransform0, CullDistance, Context, NewConstraints);
			}
			else if (Implicit0Type == TSphere<FReal, 3>::StaticType() && Implicit1Type == TSphere<FReal, 3>::StaticType())
			{
				ConstructSphereSphereConstraints<T_TRAITS>(Particle0, Particle1, Implicit0, Implicit1, LocalTransform0, LocalTransform1, CullDistance, Dt, Context, NewConstraints);
			}
			else if (Implicit0Type == TSphere<FReal, 3>::StaticType() && Implicit1Type == FHeightField::StaticType())
			{
				if (bUseCCD)
				{
					ConstructSphereHeightFieldConstraintsSwept(Particle0, Particle1, Implicit0, Implicit1, LocalTransform0, LocalTransform1, CullDistance, Dt, DirCCD, LengthCCD, NewConstraints);
					return;
				}
				ConstructSphereHeightFieldConstraints<T_TRAITS>(Particle0, Particle1, Implicit0, Implicit1, LocalTransform0, LocalTransform1, CullDistance, Dt, Context, NewConstraints);
			}
			else if (Implicit0Type == FHeightField::StaticType() && Implicit1Type == TSphere<FReal, 3>::StaticType())
			{
				if (bUseCCD)
				{
					ConstructSphereHeightFieldConstraintsSwept(Particle1, Particle0, Implicit1, Implicit0, LocalTransform1, LocalTransform0, CullDistance, Dt, DirCCD, LengthCCD, NewConstraints);
					return;
				}
				ConstructSphereHeightFieldConstraints<T_TRAITS>(Particle1, Particle0, Implicit1, Implicit0, LocalTransform1, LocalTransform0, CullDistance, Dt, Context, NewConstraints);
			}
			else if (Implicit0Type == TSphere<FReal, 3>::StaticType() && Implicit1Type == TPlane<FReal, 3>::StaticType())
			{
				ConstructSpherePlaneConstraints<T_TRAITS>(Particle0, Particle1, Implicit0, Implicit1, LocalTransform0, LocalTransform1, CullDistance, Dt, Context, NewConstraints);
			}
			else if (Implicit0Type == TPlane<FReal, 3>::StaticType() && Implicit1Type == TSphere<FReal, 3>::StaticType())
			{
				ConstructSpherePlaneConstraints<T_TRAITS>(Particle1, Particle0, Implicit1, Implicit0, LocalTransform1, LocalTransform0, CullDistance, Dt, Context, NewConstraints);
			}
			else if (Implicit0Type == TSphere<FReal, 3>::StaticType() && Implicit1Type == TBox<FReal, 3>::StaticType())
			{
				ConstructSphereBoxConstraints<T_TRAITS>(Particle0, Particle1, Implicit0, Implicit1, LocalTransform0, LocalTransform1, CullDistance, Dt, Context, NewConstraints);
			}
			else if (Implicit0Type == TBox<FReal, 3>::StaticType() && Implicit1Type == TSphere<FReal, 3>::StaticType())
			{
				ConstructSphereBoxConstraints<T_TRAITS>(Particle1, Particle0, Implicit1, Implicit0, LocalTransform1, LocalTransform0, CullDistance, Dt, Context, NewConstraints);
			}
			else if (Implicit0Type == TSphere<FReal, 3>::StaticType() && Implicit1Type == TCapsule<FReal>::StaticType())
			{
				ConstructSphereCapsuleConstraints<T_TRAITS>(Particle0, Particle1, Implicit0, Implicit1, LocalTransform0, LocalTransform1, CullDistance, Dt, Context, NewConstraints);
			}
			else if (Implicit0Type == TCapsule<FReal>::StaticType() && Implicit1Type == TSphere<FReal, 3>::StaticType())
			{
				ConstructSphereCapsuleConstraints<T_TRAITS>(Particle1, Particle0, Implicit1, Implicit0, LocalTransform1, LocalTransform0, CullDistance, Dt, Context, NewConstraints);
			}
			else if (Implicit0Type == TCapsule<FReal>::StaticType() && Implicit1Type == TCapsule<FReal>::StaticType())
			{
				ConstructCapsuleCapsuleConstraints<T_TRAITS>(Particle0, Particle1, Implicit0, Implicit1, LocalTransform0, LocalTransform1, CullDistance, Dt, Context, NewConstraints);
			}
			else if (Implicit0Type == TCapsule<FReal>::StaticType() && Implicit1Type == TBox<FReal, 3>::StaticType())
			{
				ConstructCapsuleBoxConstraints<T_TRAITS>(Particle0, Particle1, Implicit0, Implicit1, LocalTransform0, LocalTransform1, CullDistance, Dt, Context, NewConstraints);
			}
			else if (Implicit0Type == TBox<FReal, 3>::StaticType() && Implicit1Type == TCapsule<FReal>::StaticType())
			{
				ConstructCapsuleBoxConstraints<T_TRAITS>(Particle1, Particle0, Implicit1, Implicit0, LocalTransform1, LocalTransform0, CullDistance, Dt, Context, NewConstraints);
			}
			else if (Implicit0Type == TCapsule<FReal>::StaticType() && Implicit1Type == FHeightField::StaticType())
			{
				if (bUseCCD)
				{
					ConstructCapsuleHeightFieldConstraintsSwept(Particle0, Particle1, Implicit0, Implicit1, LocalTransform0, LocalTransform1, CullDistance, Dt, DirCCD, LengthCCD, NewConstraints);
					return;
				}

				ConstructCapsuleHeightFieldConstraints<T_TRAITS>(Particle0, Particle1, Implicit0, Implicit1, LocalTransform0, LocalTransform1, CullDistance, Dt, Context, NewConstraints);
			}
			else if (Implicit0Type == FHeightField::StaticType() && Implicit1Type == TCapsule<FReal>::StaticType())
			{
				if (bUseCCD)
				{
					ConstructCapsuleHeightFieldConstraintsSwept(Particle1, Particle0, Implicit1, Implicit0, LocalTransform1, LocalTransform0, CullDistance, Dt, DirCCD, LengthCCD, NewConstraints);
					return;
				}

				ConstructCapsuleHeightFieldConstraints<T_TRAITS>(Particle1, Particle0, Implicit1, Implicit0, LocalTransform1, LocalTransform0, CullDistance, Dt, Context, NewConstraints);
			}
			else if (Implicit0Type == TBox<FReal, 3>::StaticType() && Implicit1Type == FTriangleMeshImplicitObject::StaticType())
			{
				ConstructBoxTriangleMeshConstraints<T_TRAITS>(Particle0, Particle1, Implicit0, Implicit1, LocalTransform0, LocalTransform1, CullDistance, Dt, Context, NewConstraints);
			}
			else if (Implicit0Type == FTriangleMeshImplicitObject::StaticType() && Implicit1Type == TBox<FReal, 3>::StaticType())
			{
				ConstructBoxTriangleMeshConstraints<T_TRAITS>(Particle1, Particle0, Implicit1, Implicit0, LocalTransform1, LocalTransform0, CullDistance, Dt, Context, NewConstraints);
			}
			else if (Implicit0Type == TSphere<FReal, 3>::StaticType() && Implicit1Type == FTriangleMeshImplicitObject::StaticType())
			{
				if (bUseCCD)
				{
					ConstructSphereTriangleMeshConstraintsSwept(Particle0, Particle1, Implicit0, Implicit1, LocalTransform0, LocalTransform1, CullDistance, Dt, DirCCD, LengthCCD, NewConstraints);
					return;
				}
				ConstructSphereTriangleMeshConstraints<T_TRAITS>(Particle0, Particle1, Implicit0, Implicit1, LocalTransform0, LocalTransform1, CullDistance, Dt, Context, NewConstraints);
			}
			else if (Implicit0Type == FTriangleMeshImplicitObject::StaticType() && Implicit1Type == TSphere<FReal, 3>::StaticType())
			{
				if (bUseCCD)
				{
					ConstructSphereTriangleMeshConstraintsSwept(Particle1, Particle0, Implicit1, Implicit0, LocalTransform1, LocalTransform0, CullDistance, Dt, DirCCD, LengthCCD, NewConstraints);
					return;
				}
				ConstructSphereTriangleMeshConstraints<T_TRAITS>(Particle1, Particle0, Implicit1, Implicit0, LocalTransform1, LocalTransform0, CullDistance, Dt, Context, NewConstraints);
			}
			else if (Implicit0Type == TCapsule<FReal>::StaticType() && Implicit1Type == FTriangleMeshImplicitObject::StaticType())
			{
				if (bUseCCD)
				{
					ConstructCapsuleTriangleMeshConstraintsSwept(Particle0, Particle1, Implicit0, Implicit1, LocalTransform0, LocalTransform1, CullDistance, Dt, DirCCD, LengthCCD, NewConstraints);
					return;
				}

				ConstructCapsuleTriangleMeshConstraints<T_TRAITS>(Particle0, Particle1, Implicit0, Implicit1, LocalTransform0, LocalTransform1, CullDistance, Dt, Context, NewConstraints);
			}
			else if (Implicit0Type == FTriangleMeshImplicitObject::StaticType() && Implicit1Type == TCapsule<FReal>::StaticType())
			{
				if (bUseCCD)
				{
					ConstructCapsuleTriangleMeshConstraintsSwept(Particle1, Particle0, Implicit1, Implicit0, LocalTransform1, LocalTransform0, CullDistance, Dt, DirCCD, LengthCCD, NewConstraints);
					return;
				}

				ConstructCapsuleTriangleMeshConstraints<T_TRAITS>(Particle1, Particle0, Implicit1, Implicit0, LocalTransform1, LocalTransform0, CullDistance, Dt, Context, NewConstraints);
			}
			else if (bIsConvex0 && Implicit1Type == FHeightField::StaticType())
			{
				if (bUseCCD)
				{
					ConstructConvexHeightFieldConstraintsSwept(Particle0, Particle1, Implicit0, Implicit1, LocalTransform0, LocalTransform1, CullDistance, Dt, DirCCD, LengthCCD, NewConstraints);
					return;
				}

				ConstructConvexHeightFieldConstraints<T_TRAITS>(Particle0, Particle1, Implicit0, Implicit1, LocalTransform0, LocalTransform1, CullDistance, Dt, Context, NewConstraints);
			}
			else if (Implicit0Type == FHeightField::StaticType() && bIsConvex1)
			{
				if (bUseCCD)
				{
					ConstructConvexHeightFieldConstraintsSwept(Particle1, Particle0, Implicit1, Implicit0, LocalTransform1, LocalTransform0, CullDistance, Dt, DirCCD, LengthCCD, NewConstraints);
					return;
				}

				ConstructConvexHeightFieldConstraints<T_TRAITS>(Particle1, Particle0, Implicit1, Implicit0, LocalTransform1, LocalTransform0, CullDistance, Dt, Context, NewConstraints);
			}
			else if (bIsConvex0 && Implicit1Type == FTriangleMeshImplicitObject::StaticType())
			{
				if (bUseCCD)
				{
					ConstructConvexTriangleMeshConstraintsSwept(Particle0, Particle1, Implicit0, Implicit1, LocalTransform0, LocalTransform1, CullDistance, Dt, DirCCD, LengthCCD, NewConstraints);
					return;
				}

				ConstructConvexTriangleMeshConstraints<T_TRAITS>(Particle0, Particle1, Implicit0, Implicit1, LocalTransform0, LocalTransform1, CullDistance, Dt, Context, NewConstraints);
			}
			else if (Implicit0Type == FTriangleMeshImplicitObject::StaticType() && bIsConvex1)
			{
				if (bUseCCD)
				{
					ConstructConvexTriangleMeshConstraintsSwept(Particle1, Particle0, Implicit1, Implicit0, LocalTransform1, LocalTransform0, CullDistance, Dt, DirCCD, LengthCCD, NewConstraints);
					return;
				}

				ConstructConvexTriangleMeshConstraints<T_TRAITS>(Particle1, Particle0, Implicit1, Implicit0, LocalTransform1, LocalTransform0, CullDistance, Dt, Context, NewConstraints);
			}
			else if (bIsConvex0 && bIsConvex1)
			{
				if (bUseCCD)
				{
					ConstructGenericConvexConvexConstraintsSwept(Particle0, Particle1, Implicit0, Implicit1, LocalTransform0, LocalTransform1, CullDistance, Dt, DirCCD, LengthCCD, NewConstraints);
					return;
				}

				ConstructGenericConvexConvexConstraints<T_TRAITS>(Particle0, Particle1, Implicit0, Implicit1, LocalTransform0, LocalTransform1, CullDistance, Dt, Context, NewConstraints);
			}
			else
			{
				ConstructLevelsetLevelsetConstraints<T_TRAITS>(Particle0, Particle1, Implicit0, Simplicial0, Implicit1, Simplicial1, LocalTransform0, LocalTransform1, CullDistance, Dt, Context, NewConstraints);
			}
		}


		// Run collision detection for the specified constraint to update the nearest contact point.
		// NOTE: Transforms are world space particle transforms
		template<ECollisionUpdateType UpdateType>
		void UpdateConstraintFromGeometry(FRigidBodyPointContactConstraint& Constraint, const FRigidTransform3& ParticleTransform0, const FRigidTransform3& ParticleTransform1, const FReal CullDistance, const FReal Dt)
		{
			const FRigidTransform3 WorldTransform0 = Constraint.ImplicitTransform[0] * ParticleTransform0;
			const FRigidTransform3 WorldTransform1 = Constraint.ImplicitTransform[1] * ParticleTransform1;
			UpdateConstraintFromGeometryImpl<UpdateType>(Constraint, WorldTransform0, WorldTransform1, CullDistance, Dt);
		}

		// Select the best manifold point as the new contact point.
		// NOTE: Transforms are world space particle transforms
		void UpdateConstraintFromManifold(FRigidBodyMultiPointContactConstraint& Constraint, const FRigidTransform3& ParticleTransform0, const FRigidTransform3& ParticleTransform1, const FReal CullDistance, const FReal Dt)
		{
			CONDITIONAL_SCOPE_CYCLE_COUNTER(STAT_Collisions_UpdateConstraintFromManifold, ConstraintsDetailedStats);

			const FRigidTransform3 WorldTransform0 = Constraint.ImplicitTransform[0] * ParticleTransform0;
			const FRigidTransform3 WorldTransform1 = Constraint.ImplicitTransform[1] * ParticleTransform1;

			// We need to (re)build the manifold if...
			// - we have not built it yet
			// - the particles moved too much (and we allow manifold rebuilding as opposed to just abandoning it)
			const bool bWithinTolerance = Constraint.IsManifoldWithinTolerance(ParticleTransform0, ParticleTransform1);
			const bool bBuildManifold = !Constraint.IsManifoldCreated() || (!bWithinTolerance && bChaos_Collision_ManifoldToleranceExceededRebuild);
			if (bBuildManifold)
			{
				// Rebuild the manifold
				UpdateManifold(Constraint, ParticleTransform0, ParticleTransform1, CullDistance);

				// If we built a valid manifold, we have already selected the deepest point for use in the 
				// collision solver so we can skip the loop below this time
				if (Constraint.IsManifoldValid())
				{
					return;
				}
			}

			// If we were out of tolerance and we do not support manifold rebuilding, abandon the manifold and 
			// revert to geometry-based normal collision detection
			const bool bResetManifold = (!bWithinTolerance && !bChaos_Collision_ManifoldToleranceExceededRebuild);
			if (bResetManifold)
			{
				Constraint.InitManifold();
			}

			// Fall back to geometry-based collision detection if we have no manifold (or for testing manifold creation but not actually using them)
			if (!Constraint.IsManifoldValid() || bChaos_Collision_ManifoldTest)
			{
				UpdateConstraintFromGeometryImpl<ECollisionUpdateType::Deepest>(Constraint, WorldTransform0, WorldTransform1, CullDistance, Dt);
				return;
			}

			// Get the manifold plane and point transforms (depends on which body owns the plane)
			const FRigidTransform3& PlaneTransform = (Constraint.GetManifoldPlaneOwnerIndex() == 0) ? WorldTransform0 : WorldTransform1;
			const FRigidTransform3& PointsTransform = (Constraint.GetManifoldPlaneOwnerIndex() == 0) ? WorldTransform1 : WorldTransform0;
			const FVec3 OriginalContactPositionLocal = PointsTransform.InverseTransformPosition(Constraint.Manifold.Location);

			// World-space manifold plane
			const FVec3 PlaneNormal = PlaneTransform.TransformVectorNoScale(Constraint.GetManifoldPlaneNormal());
			const FVec3 PlanePos = PlaneTransform.TransformPosition(Constraint.GetManifoldPlanePosition());
			FReal ContactMoveSQRDistance = 0;

			// Select the deepest manifold point
			const int32 NumPoints = Constraint.NumManifoldPoints();
			for (int32 PointIndex = 0; PointIndex < NumPoints; ++PointIndex)
			{
				// World-space manifold point and distance to manifold plane
				const FVec3 PointPos = PointsTransform.TransformPosition(Constraint.GetManifoldPoint(PointIndex));
				const FReal PointDistance = FVec3::DotProduct(PointPos - PlanePos, PlaneNormal);

				// If this is the deepest point, select it
				if (PointDistance < Constraint.Manifold.Phi)
				{
					// @todo(chaos): Consider using average of plane and point positions for contact location
					const FVec3 ContactPos = PointPos - PointDistance * PlaneNormal;
					const FVec3 ContactNormal = (Constraint.GetManifoldPlaneOwnerIndex() == 0) ? -PlaneNormal : PlaneNormal;
					Constraint.Manifold.Phi = PointDistance;
					Constraint.Manifold.Location = ContactPos;
					Constraint.Manifold.Normal = ContactNormal;
					ContactMoveSQRDistance = (OriginalContactPositionLocal - Constraint.GetManifoldPoint(PointIndex)).SizeSquared();
				}
			}
			Constraint.Manifold.ContactMoveSQRDistance = ContactMoveSQRDistance;
		}


		typedef uint8 FMaskFilter;
		enum { NumExtraFilterBits = 6 };
		enum { NumCollisionChannelBits = 5 };

		inline bool IsValid(const FCollisionFilterData& Filter)
		{
			return Filter.Word0 || Filter.Word1 || Filter.Word2 || Filter.Word3;
		}

		inline uint32 GetChaosCollisionChannel(uint32 Word3)
		{
			uint32 ChannelMask = (Word3 << NumExtraFilterBits) >> (32 - NumCollisionChannelBits);
			return (uint32)ChannelMask;
		}

		inline uint32 GetChaosCollisionChannelAndExtraFilter(uint32 Word3, FMaskFilter& OutMaskFilter)
		{
			uint32 ChannelMask = GetChaosCollisionChannel(Word3);
			OutMaskFilter = Word3 >> (32 - NumExtraFilterBits);
			return (uint32)ChannelMask;
		}

		inline bool HasSimEnabled(const FPerShapeData* Shape)
		{
			return (!Shape || (Shape->GetSimEnabled() && IsValid(Shape->GetSimData())));
		}

		inline bool DoCollide(EImplicitObjectType Implicit0Type, const FPerShapeData* Shape0, EImplicitObjectType Implicit1Type, const FPerShapeData* Shape1)
		{
			//
			// Disabled shapes do not collide
			//
			if (!HasSimEnabled(Shape0)) return false;
			if (!HasSimEnabled(Shape1)) return false;

			//
			// Triangle Mesh geometry is only used if the shape specifies UseComplexAsSimple
			//
			if (Shape0)
			{
				if (Implicit0Type == ImplicitObjectType::TriangleMesh && Shape0->GetCollisionTraceType() != Chaos_CTF_UseComplexAsSimple)
				{
					return false;
				}
				else if (Shape0->GetCollisionTraceType() == Chaos_CTF_UseComplexAsSimple && Implicit0Type != ImplicitObjectType::TriangleMesh)
				{
					return false;
				}
			}
			else if (Implicit0Type == ImplicitObjectType::TriangleMesh)
			{
				return false;
			}

			if (Shape1)
			{
				if (Implicit1Type == ImplicitObjectType::TriangleMesh && Shape1->GetCollisionTraceType() != Chaos_CTF_UseComplexAsSimple)
				{
					return false;
				}
				else if (Shape1->GetCollisionTraceType() == Chaos_CTF_UseComplexAsSimple && Implicit1Type != ImplicitObjectType::TriangleMesh)
				{
					return false;
				}
			}
			else if (Implicit1Type == ImplicitObjectType::TriangleMesh)
			{
				return false;
			}

			//
			// Shape Filtering
			//
			if (Shape0 && Shape1)
			{

				if (IsValid(Shape0->GetSimData()) && IsValid(Shape1->GetSimData()))
				{
					FMaskFilter Filter0Mask, Filter1Mask;
					const uint32 Filter0Channel = GetChaosCollisionChannelAndExtraFilter(Shape0->GetSimData().Word3, Filter0Mask);
					const uint32 Filter1Channel = GetChaosCollisionChannelAndExtraFilter(Shape1->GetSimData().Word3, Filter1Mask);

					if ((Filter0Mask & Filter1Mask) != 0)
					{
						return false;
					}

					const uint32 Filter1Bit = 1 << (Filter1Channel); // SIMDATA_TO_BITFIELD
					uint32 const Filter0Bit = 1 << (Filter0Channel); // SIMDATA_TO_BITFIELD
					return (Filter0Bit & Shape1->GetSimData().Word1) && (Filter1Bit & Shape0->GetSimData().Word1);
				}
			}


			return true;
		}


		template<typename T_TRAITS>
		void ConstructConstraints(TGeometryParticleHandle<FReal, 3>* Particle0, TGeometryParticleHandle<FReal, 3>* Particle1, const FImplicitObject* Implicit0, const TBVHParticles<FReal, 3>* Simplicial0, const FImplicitObject* Implicit1, const TBVHParticles<FReal, 3>* Simplicial1, const FRigidTransform3& LocalTransform0, const FRigidTransform3& LocalTransform1, const FReal CullDistance, FReal Dt, const FCollisionContext& Context, FCollisionConstraintsArray& NewConstraints)
		{
			CONDITIONAL_SCOPE_CYCLE_COUNTER(STAT_Collisions_ConstructConstraints, ConstraintsDetailedStats);

			EImplicitObjectType Implicit0Type = Implicit0 ? GetInnerType(Implicit0->GetType()) : ImplicitObjectType::Unknown;
			EImplicitObjectType Implicit1Type = Implicit1 ? GetInnerType(Implicit1->GetType()) : ImplicitObjectType::Unknown;


			if (!Implicit0 || !Implicit1)
			{
				ConstructLevelsetLevelsetConstraints<T_TRAITS>(Particle0, Particle1, Implicit0, Simplicial0, Implicit1, Simplicial1, LocalTransform0, LocalTransform1, CullDistance, Dt, Context, NewConstraints);
				return;
			}

			EImplicitObjectType Implicit0OuterType = Implicit0->GetType();
			EImplicitObjectType Implicit1OuterType = Implicit1->GetType();

			// Handle transform wrapper shape
			if ((Implicit0OuterType == TImplicitObjectTransformed<FReal, 3>::StaticType()) && (Implicit1OuterType == TImplicitObjectTransformed<FReal, 3>::StaticType()))
			{
				const TImplicitObjectTransformed<FReal, 3>* TransformedImplicit0 = Implicit0->template GetObject<const TImplicitObjectTransformed<FReal, 3>>();
				const TImplicitObjectTransformed<FReal, 3>* TransformedImplicit1 = Implicit1->template GetObject<const TImplicitObjectTransformed<FReal, 3>>();
				FRigidTransform3 TransformedTransform0 = TransformedImplicit0->GetTransform() * LocalTransform0;
				FRigidTransform3 TransformedTransform1 = TransformedImplicit1->GetTransform() * LocalTransform1;
				ConstructConstraints<T_TRAITS>(Particle0, Particle1, TransformedImplicit0->GetTransformedObject(), Simplicial0, TransformedImplicit1->GetTransformedObject(), Simplicial1, TransformedTransform0, TransformedTransform1, CullDistance, Dt, Context, NewConstraints);
				return;
			}
			else if (Implicit0OuterType == TImplicitObjectTransformed<FReal, 3>::StaticType())
			{
				const TImplicitObjectTransformed<FReal, 3>* TransformedImplicit0 = Implicit0->template GetObject<const TImplicitObjectTransformed<FReal, 3>>();
				FRigidTransform3 TransformedTransform0 = TransformedImplicit0->GetTransform() * LocalTransform0;
				ConstructConstraints<T_TRAITS>(Particle0, Particle1, TransformedImplicit0->GetTransformedObject(), Simplicial0, Implicit1, Simplicial1, TransformedTransform0, LocalTransform1, CullDistance, Dt, Context, NewConstraints);
				return;
			}
			else if (Implicit1OuterType == TImplicitObjectTransformed<FReal, 3>::StaticType())
			{
				const TImplicitObjectTransformed<FReal, 3>* TransformedImplicit1 = Implicit1->template GetObject<const TImplicitObjectTransformed<FReal, 3>>();
				FRigidTransform3 TransformedTransform1 = TransformedImplicit1->GetTransform() * LocalTransform1;
				ConstructConstraints<T_TRAITS>(Particle0, Particle1, Implicit0, Simplicial0, TransformedImplicit1->GetTransformedObject(), Simplicial1, LocalTransform0, TransformedTransform1, CullDistance, Dt, Context, NewConstraints);
				return;
			}
			// Handle Instanced shapes
			// NOTE: Tri Meshes are handled differently. We should probably do something about this...
			if (((uint32)Implicit0OuterType & ImplicitObjectType::IsInstanced) || ((uint32)Implicit1OuterType & ImplicitObjectType::IsInstanced))
			{
				const FImplicitObject* InnerImplicit0 = Implicit0;
				const FImplicitObject* InnerImplicit1 = Implicit1;
				if ((uint32)Implicit0OuterType & ImplicitObjectType::IsInstanced)
				{
					InnerImplicit0 = GetInstancedImplicit(Implicit0);
				}
				if ((uint32)Implicit1OuterType & ImplicitObjectType::IsInstanced)
				{
					InnerImplicit1 = GetInstancedImplicit(Implicit1);
				}
				if (InnerImplicit0 && InnerImplicit1)
				{
					ConstructConstraints<T_TRAITS>(Particle0, Particle1, InnerImplicit0, Simplicial0, InnerImplicit1, Simplicial1, LocalTransform0, LocalTransform1, CullDistance, Dt, Context, NewConstraints);
					return;
				}
				else if (InnerImplicit0 && !InnerImplicit1)
				{
					ConstructConstraints<T_TRAITS>(Particle0, Particle1, InnerImplicit0, Simplicial0, Implicit1, Simplicial1, LocalTransform0, LocalTransform1, CullDistance, Dt, Context, NewConstraints);
					return;
				}
				else if (!InnerImplicit0 && InnerImplicit1)
				{
					ConstructConstraints<T_TRAITS>(Particle0, Particle1, Implicit0, Simplicial0, InnerImplicit1, Simplicial1, LocalTransform0, LocalTransform1, CullDistance, Dt, Context, NewConstraints);
					return;
				}

			}

			// Handle Unions
			if (Implicit0OuterType == FImplicitObjectUnion::StaticType())
			{
				const FImplicitObjectUnion* Union0 = Implicit0->template GetObject<FImplicitObjectUnion>();
				for (const auto& Child0 : Union0->GetObjects())
				{
					// If shape is not sim'd, we may end up iterating over a lot of shapes on particle1's union and wasting time filtering.
					if (Context.bFilteringEnabled == false || HasSimEnabled(Particle0->GetImplicitShape(Child0.Get())))
					{
						ConstructConstraints<T_TRAITS>(Particle0, Particle1, Child0.Get(), Simplicial0, Implicit1, Simplicial1, LocalTransform0, LocalTransform1, CullDistance, Dt, Context, NewConstraints);
					}
				}
				return;
			}

<<<<<<< HEAD
#if CHAOS_COLLIDE_CLUSTERED_UNIONS
=======
>>>>>>> 24776ab6
			if (Implicit0OuterType == FImplicitObjectUnionClustered::StaticType())
			{
				const FImplicitObjectUnionClustered* Union0 = Implicit0->template GetObject<FImplicitObjectUnionClustered>();
				if (Implicit1->HasBoundingBox())
				{
<<<<<<< HEAD
					TArray<Pair<const FImplicitObject*, FRigidTransform3>> Children;
					Union0->FindAllIntersectingObjects(Children, Implicit1->BoundingBox().TransformedAABB(Transform1.GetRelativeTransform(Transform0)));
					for (const auto& Child0 : Children)
					{
						TRigidTransform<T, d> TransformedChild0 = Child0.Second * Transform0;
						ConstructConstraints(Particle0, Particle1, Child0.First, Implicit1, TransformedChild0, Transform1, CullDistance, Context, NewConstraints);
=======
					TArray<Pair<Pair<const FImplicitObject*, const TBVHParticles<FReal, 3>*>, FRigidTransform3>> Children;

					// Need to get transformed bounds of 1 in the space of 0
					FRigidTransform3 TM0 = LocalTransform0 * Collisions::GetTransform(Particle0);
					FRigidTransform3 TM1 = LocalTransform1 * Collisions::GetTransform(Particle1);
					FRigidTransform3 TM1ToTM0 = TM1.GetRelativeTransform(TM0);
					FAABB3 QueryBounds = Implicit1->BoundingBox().TransformedAABB(TM1ToTM0);

					Union0->FindAllIntersectingClusteredObjects(Children, QueryBounds);

					for (const Pair<Pair<const FImplicitObject*, const TBVHParticles<FReal, 3>*>, FRigidTransform3>& Child0 : Children)
					{
						ConstructConstraints<T_TRAITS>(Particle0, Particle1, Child0.First.First, Child0.First.Second, Implicit1, Simplicial1, Child0.Second * LocalTransform0, LocalTransform1, CullDistance, Dt, Context, NewConstraints);
>>>>>>> 24776ab6
					}
				}
				else
				{
<<<<<<< HEAD
					for (const auto& Child0 : Union0->GetObjects())
					{
						ConstructConstraints(Particle0, Particle1, Child0.Get(), Implicit1, Transform0, Transform1, CullDistance, Context, NewConstraints);
=======
					for (const TUniquePtr<FImplicitObject>& Child0 : Union0->GetObjects())
					{
						const TPBDRigidParticleHandle<FReal, 3>* OriginalParticle = Union0->FindParticleForImplicitObject(Child0.Get());
						ConstructConstraints<T_TRAITS>(Particle0, Particle1, Child0.Get(), OriginalParticle ? OriginalParticle->CollisionParticles().Get() : Simplicial0, Implicit1, Simplicial1, LocalTransform0, LocalTransform1, CullDistance, Dt, Context, NewConstraints);
>>>>>>> 24776ab6
					}
				}
				return;
			}
<<<<<<< HEAD
#endif
=======
>>>>>>> 24776ab6

			if (Implicit1OuterType == FImplicitObjectUnion::StaticType())
			{
				const FImplicitObjectUnion* Union1 = Implicit1->template GetObject<FImplicitObjectUnion>();
				for (const auto& Child1 : Union1->GetObjects())
				{
					// If shape is not sim'd, we may end up iterating over a lot of shapes on particle1's union and wasting time filtering.
					if (Context.bFilteringEnabled == false || HasSimEnabled(Particle1->GetImplicitShape(Child1.Get())))
					{
						ConstructConstraints<T_TRAITS>(Particle0, Particle1, Implicit0, Simplicial0, Child1.Get(), Simplicial1, LocalTransform0, LocalTransform1, CullDistance, Dt, Context, NewConstraints);
					}
				}
				return;
			}

			if (Implicit1OuterType == FImplicitObjectUnionClustered::StaticType())
			{
				const FImplicitObjectUnionClustered* Union1 = Implicit1->template GetObject<FImplicitObjectUnionClustered>();
				if (Implicit0->HasBoundingBox())
				{
					TArray<Pair<Pair<const FImplicitObject*, const TBVHParticles<FReal, 3>*>, FRigidTransform3>> Children;

					// Need to get transformed bounds of 0 in the space of 1
					FRigidTransform3 TM0 = LocalTransform0 * Collisions::GetTransform(Particle0);
					FRigidTransform3 TM1 = LocalTransform1 * Collisions::GetTransform(Particle1);
					FRigidTransform3 TM0ToTM1 = TM0.GetRelativeTransform(TM1);
					FAABB3 QueryBounds = Implicit0->BoundingBox().TransformedAABB(TM0ToTM1);

					{
						CONDITIONAL_SCOPE_CYCLE_COUNTER(STAT_Collisions_FindAllIntersectingClusteredObjects, ConstraintsDetailedStats);
						Union1->FindAllIntersectingClusteredObjects(Children, QueryBounds);
					}

					for (const Pair<Pair<const FImplicitObject*, const TBVHParticles<FReal, 3>*>, FRigidTransform3>& Child1 : Children)
					{
						ConstructConstraints<T_TRAITS>(Particle0, Particle1, Implicit0, Simplicial0, Child1.First.First, Child1.First.Second, LocalTransform0, Child1.Second * LocalTransform1, CullDistance, Dt, Context, NewConstraints);
					}
				}
				else
				{
					for (const TUniquePtr<FImplicitObject>& Child1 : Union1->GetObjects())
					{
						const TPBDRigidParticleHandle<FReal, 3>* OriginalParticle = Union1->FindParticleForImplicitObject(Child1.Get());
						ConstructConstraints<T_TRAITS>(Particle0, Particle1, Implicit0, Simplicial0, Child1.Get(), OriginalParticle ? OriginalParticle->CollisionParticles().Get() : Simplicial1, LocalTransform0, LocalTransform1, CullDistance, Dt, Context, NewConstraints);
					}
				}
				return;
			}

#if CHAOS_COLLIDE_CLUSTERED_UNIONS
			if (Implicit1OuterType == FImplicitObjectUnionClustered::StaticType())
			{
				const FImplicitObjectUnionClustered* Union1 = Implicit1->template GetObject<FImplicitObjectUnionClustered>();
				if (Implicit0->HasBoundingBox())
				{
					TArray<Pair<const FImplicitObject*, FRigidTransform3>> Children;
					Union1->FindAllIntersectingObjects(Children, Implicit0->BoundingBox().TransformedAABB(Transform0.GetRelativeTransform(Transform1)));
					for (const auto& Child1 : Children)
					{
						TRigidTransform<T, d> TransformedChild1 = Child1.Second * Transform1;
						ConstructConstraints(Particle0, Particle1, Implicit0, Child1.First, Transform0, TransformedChild1, CullDistance, Context, NewConstraints);
					}
				}
				else
				{
					for (const auto& Child1 : Union1->GetObjects())
					{
						ConstructConstraints(Particle0, Particle1, Implicit0, Child1.Get(), Transform0, Transform1, CullDistance, Context, NewConstraints);
					}
				}
				return;
			}
#endif

			// Check shape pair filtering if enable
			if (Context.bFilteringEnabled && !DoCollide(Implicit0Type, Particle0->GetImplicitShape(Implicit0), Implicit1Type, Particle1->GetImplicitShape(Implicit1)))
			{
				return;
			}

			// If we get here, we have a pair of concrete shapes (i.e., no wrappers or containers)
			// Create a constraint for the shape pair
			ConstructConstraintsImpl<T_TRAITS>(Particle0, Particle1, Implicit0, Simplicial0, Implicit1, Simplicial1, LocalTransform0, LocalTransform1, CullDistance, Dt, Context, NewConstraints);
		}

		void ConstructConstraints(TGeometryParticleHandle<FReal, 3>* Particle0, TGeometryParticleHandle<FReal, 3>* Particle1, const FImplicitObject* Implicit0, const TBVHParticles<FReal, 3>* Simplicial0, const FImplicitObject* Implicit1, const TBVHParticles<FReal, 3>* Simplicial1, const FRigidTransform3& LocalTransform0, const FRigidTransform3& LocalTransform1, const FReal CullDistance, const FReal dT, const FCollisionContext& Context, FCollisionConstraintsArray& NewConstraints)
		{
			if (Context.bDeferUpdate && !Context.bAllowManifolds)
			{
				using TTraits = TConstructCollisionTraits<false, false>;
				ConstructConstraints<TTraits>(Particle0, Particle1, Implicit0, Simplicial0, Implicit1, Simplicial1, LocalTransform0, LocalTransform1, CullDistance, dT, Context, NewConstraints);
			}
			else if (Context.bDeferUpdate && Context.bAllowManifolds)
			{
				using TTraits = TConstructCollisionTraits<false, true>;
				ConstructConstraints<TTraits>(Particle0, Particle1, Implicit0, Simplicial0, Implicit1, Simplicial1, LocalTransform0, LocalTransform1, CullDistance, dT, Context, NewConstraints);
			}
			else if (!Context.bDeferUpdate && Context.bAllowManifolds)
			{
				using TTraits = TConstructCollisionTraits<true, true>;
				ConstructConstraints<TTraits>(Particle0, Particle1, Implicit0, Simplicial0, Implicit1, Simplicial1, LocalTransform0, LocalTransform1, CullDistance, dT, Context, NewConstraints);
			}
			else if (!Context.bDeferUpdate && !Context.bAllowManifolds)
			{
				using TTraits = TConstructCollisionTraits<true, false>;
				ConstructConstraints<TTraits>(Particle0, Particle1, Implicit0, Simplicial0, Implicit1, Simplicial1, LocalTransform0, LocalTransform1, CullDistance, dT, Context, NewConstraints);
			}
		}

		template <typename GeometryA, typename GeometryB>
		bool GetPairTOIHackImpl(const FImplicitObject& A, const FRigidTransform3& AStartTransform, const GeometryB& B, const FRigidTransform3& BTransform, const FVec3& Dir, const FReal Length, FReal& OutTOI, FVec3& OutNormal, FReal& OutPhi)
		{
			FReal CullDistance = 0.0f;

			FReal TOI = 1.0f;
			FContactPoint Contact = GJKImplicitSweptContactPoint<GeometryA>(A, AStartTransform, B, BTransform, Dir, Length, CullDistance, TOI);
			if (Contact.Phi < OutPhi)
			{
				OutPhi = Contact.Phi;
				OutNormal = Contact.Normal;
				OutTOI = TOI;
				return true;
			}
			return false;
		}

		template <typename GeometryA>
		bool GetPairTOIHackTriMeshImpl(const FImplicitObject& A, const FRigidTransform3& AStartTransform, const FImplicitObject* B, const FRigidTransform3& BTransform, const FVec3& Dir, const FReal Length, FReal& OutTOI, FVec3& OutNormal, FReal& OutPhi)
		{
			FContactPoint Contact;
			FReal TOI = 0.0f;
			FReal CullDistance = 0.0f;

			if (const TImplicitObjectScaled<FTriangleMeshImplicitObject>* ScaledTriangleMesh = B->template GetObject<const TImplicitObjectScaled<FTriangleMeshImplicitObject>>())
			{
				Contact = GJKImplicitScaledTriMeshSweptContactPoint<GeometryA>(A, AStartTransform, *ScaledTriangleMesh, BTransform, Dir, Length, CullDistance, TOI);
			}
			else if (const FTriangleMeshImplicitObject* TriangleMesh = B->template GetObject<const FTriangleMeshImplicitObject>())
			{
				Contact = GJKImplicitSweptContactPoint<GeometryA>(A, AStartTransform, *TriangleMesh, BTransform, Dir, Length, CullDistance, TOI);
			}

			if (Contact.Phi < OutPhi)
			{
				OutPhi = Contact.Phi;
				OutNormal = Contact.Normal;
				OutTOI = TOI;
				return true;
			}
			return false;
		}

		bool GetPairTOIHackConvexConvexImpl(const FImplicitObject& A, const FRigidTransform3& AStartTransform, const FImplicitObject& B, const FRigidTransform3& BTransform, const FVec3& Dir, const FReal Length, FReal& OutTOI, FVec3& OutNormal, FReal& OutPhi)
		{
			FReal CullDistance = 0.0f;
			FReal TOI = 0.0f;

			FContactPoint Contact = GenericConvexConvexContactPointSwept(A, AStartTransform, B, BTransform, Dir, Length, CullDistance, TOI);
			if (Contact.Phi < OutPhi)
			{
				OutPhi = Contact.Phi;
				OutNormal = Contact.Normal;
				OutTOI = TOI;
				return true;
			}
			return false;
		}



		bool GetPairTOIHack(const TPBDRigidParticleHandle<FReal, 3>* Particle0, const TGeometryParticleHandle<FReal, 3>* Particle1, const FImplicitObject* Implicit0, const FImplicitObject* Implicit1, const FRigidTransform3& StartTransform0, const FRigidTransform3& Transform1, FReal& OutTOI, FVec3& OutNormal, FReal& OutPhi)
		{
			// It's impossible to access an null Implicit0 or Implicit1 as we check types.
			CA_ASSUME(Implicit0);
			CA_ASSUME(Implicit1);

			if (!Implicit0 || !Implicit1)
			{
				return false;
			}

			// @todo(chaos): We use GetInnerType here because TriMeshes are left with their "Instanced" wrapper, unlike all other instanced implicits. Should we strip the instance on Tri Mesh too?
			EImplicitObjectType Implicit0Type = Implicit0 ? GetInnerType(Implicit0->GetType()) : ImplicitObjectType::Unknown;
			EImplicitObjectType Implicit1Type = Implicit1 ? GetInnerType(Implicit1->GetType()) : ImplicitObjectType::Unknown;
			bool bIsConvex0 = Implicit0 && Implicit0->IsConvex();
			bool bIsConvex1 = Implicit1 && Implicit1->IsConvex();

			FVec3 Dir = Particle0->P() - Particle0->X();
			FReal Length = Dir.Size();
			if (Length < KINDA_SMALL_NUMBER)
			{
				return false;
			}
			Dir /= Length;

			if (Implicit0Type == TBox<FReal, 3>::StaticType() && Implicit1Type == FHeightField::StaticType())
			{
				return GetPairTOIHackImpl<TBox<FReal, 3>>(*Implicit0->template GetObject<TBox<FReal, 3>>(), StartTransform0, *Implicit1->template GetObject<FHeightField>(), Transform1, Dir, Length, OutTOI, OutNormal, OutPhi);
			}
			else if (Implicit0Type == TSphere<FReal, 3>::StaticType() && Implicit1Type == FHeightField::StaticType())
			{
				return GetPairTOIHackImpl<TSphere<FReal, 3>>(*Implicit0->template GetObject<TSphere<FReal, 3>>(), StartTransform0, *Implicit1->template GetObject<FHeightField>(), Transform1, Dir, Length, OutTOI, OutNormal, OutPhi);
			}
			else if (Implicit0Type == TCapsule<FReal>::StaticType() && Implicit1Type == FHeightField::StaticType())
			{
				return GetPairTOIHackImpl<TCapsule<FReal>>(*Implicit0->template GetObject<TCapsule<FReal>>(), StartTransform0, *Implicit1->template GetObject<FHeightField>(), Transform1, Dir, Length, OutTOI, OutNormal, OutPhi);
			}
			else if (Implicit0Type == TBox<FReal, 3>::StaticType() && Implicit1Type == FTriangleMeshImplicitObject::StaticType())
			{
				return GetPairTOIHackTriMeshImpl<TBox<FReal, 3>>(*Implicit0->template GetObject<TBox<FReal, 3>>(), StartTransform0, Implicit1, Transform1, Dir, Length, OutTOI, OutNormal, OutPhi);
			}
			else if (Implicit0Type == TSphere<FReal, 3>::StaticType() && Implicit1Type == FTriangleMeshImplicitObject::StaticType())
			{
				return GetPairTOIHackTriMeshImpl<TSphere<FReal, 3>>(*Implicit0->template GetObject<TSphere<FReal, 3>>(), StartTransform0, Implicit1, Transform1, Dir, Length, OutTOI, OutNormal, OutPhi);
			}
			if (Implicit0Type == TCapsule<FReal>::StaticType() && Implicit1Type == FTriangleMeshImplicitObject::StaticType())
			{
				return GetPairTOIHackTriMeshImpl<TCapsule<FReal>>(*Implicit0->template GetObject<TCapsule<FReal>>(), StartTransform0, Implicit1, Transform1, Dir, Length, OutTOI, OutNormal, OutPhi);
			}
			else if (bIsConvex0 && Implicit1Type == FHeightField::StaticType())
			{
				return GetPairTOIHackImpl<FConvex>(*Implicit0, StartTransform0, *Implicit1->template GetObject<FHeightField>(), Transform1, Dir, Length, OutTOI, OutNormal, OutPhi);
			}
			else if (bIsConvex0 && Implicit1Type == FTriangleMeshImplicitObject::StaticType())
			{
				return GetPairTOIHackTriMeshImpl<FConvex>(*Implicit0, StartTransform0, Implicit1, Transform1, Dir, Length, OutTOI, OutNormal, OutPhi);
			}
			else if (bIsConvex0 && bIsConvex1)
			{
				return GetPairTOIHackConvexConvexImpl(*Implicit0, StartTransform0, *Implicit1, Transform1, Dir, Length, OutTOI, OutNormal, OutPhi);
			}

			return false;
		}


		bool GetTOIHackImpl(const TPBDRigidParticleHandle<FReal, 3>* Particle0, const TGeometryParticleHandle<FReal, 3>* Particle1, const FImplicitObject* Implicit0, const FImplicitObject* Implicit1, const FRigidTransform3& Transform0, const FRigidTransform3& Transform1, FReal& OutTOI, FVec3& OutNormal, FReal& OutPhi)
		{
			EImplicitObjectType Implicit0Type = Implicit0 ? GetInnerType(Implicit0->GetType()) : ImplicitObjectType::Unknown;
			EImplicitObjectType Implicit1Type = Implicit1 ? GetInnerType(Implicit1->GetType()) : ImplicitObjectType::Unknown;

			if (!Implicit0 || !Implicit1)
			{
				return false;
			}

			EImplicitObjectType Implicit0OuterType = Implicit0->GetType();
			EImplicitObjectType Implicit1OuterType = Implicit1->GetType();

			// Handle transform wrapper shape
			if ((Implicit0OuterType == TImplicitObjectTransformed<FReal, 3>::StaticType()) && (Implicit1OuterType == TImplicitObjectTransformed<FReal, 3>::StaticType()))
			{
				const TImplicitObjectTransformed<FReal, 3>* TransformedImplicit0 = Implicit0->template GetObject<const TImplicitObjectTransformed<FReal, 3>>();
				const TImplicitObjectTransformed<FReal, 3>* TransformedImplicit1 = Implicit1->template GetObject<const TImplicitObjectTransformed<FReal, 3>>();
				TRigidTransform<FReal, 3> TransformedTransform0 = TransformedImplicit0->GetTransform() * Transform0;
				TRigidTransform<FReal, 3> TransformedTransform1 = TransformedImplicit1->GetTransform() * Transform1;
				return GetTOIHackImpl(Particle0, Particle1, TransformedImplicit0->GetTransformedObject(), TransformedImplicit1->GetTransformedObject(), TransformedTransform0, TransformedTransform1, OutTOI, OutNormal, OutPhi);
			}
			else if (Implicit0OuterType == TImplicitObjectTransformed<FReal, 3>::StaticType())
			{
				const TImplicitObjectTransformed<FReal, 3>* TransformedImplicit0 = Implicit0->template GetObject<const TImplicitObjectTransformed<FReal, 3>>();
				TRigidTransform<FReal, 3> TransformedTransform0 = TransformedImplicit0->GetTransform() * Transform0;
				return GetTOIHackImpl(Particle0, Particle1, TransformedImplicit0->GetTransformedObject(), Implicit1, TransformedTransform0, Transform1, OutTOI, OutNormal, OutPhi);
			}
			else if (Implicit1OuterType == TImplicitObjectTransformed<FReal, 3>::StaticType())
			{
				const TImplicitObjectTransformed<FReal, 3>* TransformedImplicit1 = Implicit1->template GetObject<const TImplicitObjectTransformed<FReal, 3>>();
				TRigidTransform<FReal, 3> TransformedTransform1 = TransformedImplicit1->GetTransform() * Transform1;
				return GetTOIHackImpl(Particle0, Particle1, Implicit0, TransformedImplicit1->GetTransformedObject(), Transform0, TransformedTransform1, OutTOI, OutNormal, OutPhi);
			}
			// Handle Instanced shapes
			// NOTE: Tri Meshes are handled differently. We should probably do something about this...
			if (((uint32)Implicit0OuterType & ImplicitObjectType::IsInstanced) || ((uint32)Implicit1OuterType & ImplicitObjectType::IsInstanced))
			{
				const FImplicitObject* InnerImplicit0 = Implicit0;
				const FImplicitObject* InnerImplicit1 = Implicit1;
				if ((uint32)Implicit0OuterType & ImplicitObjectType::IsInstanced)
				{
					InnerImplicit0 = GetInstancedImplicit(Implicit0);
				}
				if ((uint32)Implicit1OuterType & ImplicitObjectType::IsInstanced)
				{
					InnerImplicit1 = GetInstancedImplicit(Implicit1);
				}
				if (InnerImplicit0 && InnerImplicit1)
				{
					return GetTOIHackImpl(Particle0, Particle1, InnerImplicit0, InnerImplicit1, Transform0, Transform1, OutTOI, OutNormal, OutPhi);
				}
				else if (InnerImplicit0 && !InnerImplicit1)
				{
					return GetTOIHackImpl(Particle0, Particle1, InnerImplicit0, Implicit1, Transform0, Transform1, OutTOI, OutNormal, OutPhi);
				}
				else if (!InnerImplicit0 && InnerImplicit1)
				{
					return GetTOIHackImpl(Particle0, Particle1, Implicit0, InnerImplicit1, Transform0, Transform1, OutTOI, OutNormal, OutPhi);
				}
			}

			// Handle Unions
			if (Implicit0OuterType == FImplicitObjectUnion::StaticType())
			{
				bool bHit = false;
				const FImplicitObjectUnion* Union0 = Implicit0->template GetObject<FImplicitObjectUnion>();
				for (const auto& Child0 : Union0->GetObjects())
				{
					if (GetTOIHackImpl(Particle0, Particle1, Child0.Get(), Implicit1, Transform0, Transform1, OutTOI, OutNormal, OutPhi))
					{
						bHit = true;
					}
				}
				return bHit;
			}
			if (Implicit1OuterType == FImplicitObjectUnion::StaticType())
			{
				bool bHit = false;
				const FImplicitObjectUnion* Union1 = Implicit1->template GetObject<FImplicitObjectUnion>();
				for (const auto& Child1 : Union1->GetObjects())
				{
					if (GetTOIHackImpl(Particle0, Particle1, Implicit0, Child1.Get(), Transform0, Transform1, OutTOI, OutNormal, OutPhi))
					{
						bHit = true;
					}
				}
				return bHit;
			}

			// Check shape pair filtering if enable
			if (!DoCollide(Implicit0Type, const_cast<TPBDRigidParticleHandle<FReal, 3>*>(Particle0)->GetImplicitShape(Implicit0), Implicit1Type, const_cast<TGeometryParticleHandle<FReal, 3>*>(Particle1)->GetImplicitShape(Implicit1)))
			{
				return false;
			}

			// If we get here, we have a pair of concrete shapes (i.e., no wrappers or containers)
			// Create a constraint for the shape pair
			return GetPairTOIHack(Particle0, Particle1, Implicit0, Implicit1, Transform0, Transform1, OutTOI, OutNormal, OutPhi);
		}

		bool GetTOIHack(const TPBDRigidParticleHandle<FReal, 3>* Particle0, const TGeometryParticleHandle<FReal, 3>* Particle1, FReal& OutTOI, FVec3& OutNormal, FReal& OutPhi)
		{
			OutPhi = 0.0f;	// Cull Distance

			FRigidTransform3 Particle0StartTransform = FRigidTransform3(Particle0->X(), Particle0->Q());	// Start Pos, Final Rot
			return GetTOIHackImpl(Particle0, Particle1, Particle0->Geometry().Get(), Particle1->Geometry().Get(), Particle0StartTransform, Collisions::GetTransform(Particle1), OutTOI, OutNormal, OutPhi);
		}

		template void UpdateLevelsetLevelsetConstraint<ECollisionUpdateType::Any>(const FRigidTransform3& WorldTransform0, const FRigidTransform3& WorldTransform1, const float CullDistance, const FReal Dt, FRigidBodyPointContactConstraint& Constraint);
		template void UpdateLevelsetLevelsetConstraint<ECollisionUpdateType::Deepest>(const FRigidTransform3& WorldTransform0, const FRigidTransform3& WorldTransform1, const float CullDistance, const FReal Dt, FRigidBodyPointContactConstraint& Constraint);

		template void UpdateConstraintFromGeometry<ECollisionUpdateType::Any>(FRigidBodyPointContactConstraint& ConstraintBase, const FRigidTransform3& Transform0, const FRigidTransform3& Transform1, const float CullDistance, const FReal Dt);
		template void UpdateConstraintFromGeometry<ECollisionUpdateType::Deepest>(FRigidBodyPointContactConstraint& ConstraintBase, const FRigidTransform3& Transform0, const FRigidTransform3& Transform1, const float CullDistance, const FReal Dt);

	} // Collisions

} // Chaos<|MERGE_RESOLUTION|>--- conflicted
+++ resolved
@@ -34,11 +34,6 @@
 #define SCOPE_CYCLE_COUNTER_GJK()
 #endif
 
-<<<<<<< HEAD
-#define CHAOS_COLLIDE_CLUSTERED_UNIONS 1
-
-//PRAGMA_DISABLE_OPTIMIZATION
-=======
 DECLARE_CYCLE_STAT(TEXT("Collisions::ConstructConstraints"), STAT_Collisions_ConstructConstraints, STATGROUP_ChaosCollision);
 DECLARE_CYCLE_STAT(TEXT("Collisions::ConstructConstraintsInternal"), STAT_Collisions_ConstructConstraintsInternal, STATGROUP_ChaosCollision);
 DECLARE_CYCLE_STAT(TEXT("Collisions::FindAllIntersectingClusteredObjects"), STAT_Collisions_FindAllIntersectingClusteredObjects, STATGROUP_ChaosCollision);
@@ -77,7 +72,6 @@
 
 
 
->>>>>>> 24776ab6
 
 float CCDEnableThresholdBoundsScale = 0.4f;
 FAutoConsoleVariableRef  CVarCCDEnableThresholdBoundsScale(TEXT("p.Chaos.CCD.EnableThresholdBoundsScale"), CCDEnableThresholdBoundsScale , TEXT("CCD is used when object position is changing > smallest bound's extent * BoundsScale. 0 will always Use CCD. Values < 0 disables CCD."));
@@ -2286,13 +2280,7 @@
 			{
 				return;
 			}
-<<<<<<< HEAD
-
-			TGenericParticleHandle<T, d> Particle1 = Constraint.Particle[1];
-			TRigidTransform<T, d> LevelsetTM = Constraint.ImplicitTransform[1] * TRigidTransform<T, d>(Particle1->P(), Particle1->Q());
-=======
 			FRigidTransform3 LevelsetTM = WorldTransform1;
->>>>>>> 24776ab6
 			if (!(ensure(!FMath::IsNaN(LevelsetTM.GetTranslation().X)) && ensure(!FMath::IsNaN(LevelsetTM.GetTranslation().Y)) && ensure(!FMath::IsNaN(LevelsetTM.GetTranslation().Z))))
 			{
 				return;
@@ -2343,15 +2331,9 @@
 			{
 				Constraint.Particle[0] = Particle1;
 				Constraint.Particle[1] = Particle0;
-<<<<<<< HEAD
-				Constraint.ImplicitTransform[0] = ParticleImplicit1TM;
-				Constraint.ImplicitTransform[1] = ParticleImplicit0TM;
-				Constraint.SetManifold(Implicit1, Implicit0);
-=======
 				Constraint.ImplicitTransform[0] = LocalTransform1;
 				Constraint.ImplicitTransform[1] = LocalTransform0;
 				Constraint.SetManifold(Implicit1, Simplicial1, Implicit0, Simplicial0);
->>>>>>> 24776ab6
 			}
 			else
 			{
@@ -3054,23 +3036,11 @@
 				return;
 			}
 
-<<<<<<< HEAD
-#if CHAOS_COLLIDE_CLUSTERED_UNIONS
-=======
->>>>>>> 24776ab6
 			if (Implicit0OuterType == FImplicitObjectUnionClustered::StaticType())
 			{
 				const FImplicitObjectUnionClustered* Union0 = Implicit0->template GetObject<FImplicitObjectUnionClustered>();
 				if (Implicit1->HasBoundingBox())
 				{
-<<<<<<< HEAD
-					TArray<Pair<const FImplicitObject*, FRigidTransform3>> Children;
-					Union0->FindAllIntersectingObjects(Children, Implicit1->BoundingBox().TransformedAABB(Transform1.GetRelativeTransform(Transform0)));
-					for (const auto& Child0 : Children)
-					{
-						TRigidTransform<T, d> TransformedChild0 = Child0.Second * Transform0;
-						ConstructConstraints(Particle0, Particle1, Child0.First, Implicit1, TransformedChild0, Transform1, CullDistance, Context, NewConstraints);
-=======
 					TArray<Pair<Pair<const FImplicitObject*, const TBVHParticles<FReal, 3>*>, FRigidTransform3>> Children;
 
 					// Need to get transformed bounds of 1 in the space of 0
@@ -3084,29 +3054,18 @@
 					for (const Pair<Pair<const FImplicitObject*, const TBVHParticles<FReal, 3>*>, FRigidTransform3>& Child0 : Children)
 					{
 						ConstructConstraints<T_TRAITS>(Particle0, Particle1, Child0.First.First, Child0.First.Second, Implicit1, Simplicial1, Child0.Second * LocalTransform0, LocalTransform1, CullDistance, Dt, Context, NewConstraints);
->>>>>>> 24776ab6
 					}
 				}
 				else
 				{
-<<<<<<< HEAD
-					for (const auto& Child0 : Union0->GetObjects())
-					{
-						ConstructConstraints(Particle0, Particle1, Child0.Get(), Implicit1, Transform0, Transform1, CullDistance, Context, NewConstraints);
-=======
 					for (const TUniquePtr<FImplicitObject>& Child0 : Union0->GetObjects())
 					{
 						const TPBDRigidParticleHandle<FReal, 3>* OriginalParticle = Union0->FindParticleForImplicitObject(Child0.Get());
 						ConstructConstraints<T_TRAITS>(Particle0, Particle1, Child0.Get(), OriginalParticle ? OriginalParticle->CollisionParticles().Get() : Simplicial0, Implicit1, Simplicial1, LocalTransform0, LocalTransform1, CullDistance, Dt, Context, NewConstraints);
->>>>>>> 24776ab6
 					}
 				}
 				return;
 			}
-<<<<<<< HEAD
-#endif
-=======
->>>>>>> 24776ab6
 
 			if (Implicit1OuterType == FImplicitObjectUnion::StaticType())
 			{
@@ -3156,31 +3115,6 @@
 				return;
 			}
 
-#if CHAOS_COLLIDE_CLUSTERED_UNIONS
-			if (Implicit1OuterType == FImplicitObjectUnionClustered::StaticType())
-			{
-				const FImplicitObjectUnionClustered* Union1 = Implicit1->template GetObject<FImplicitObjectUnionClustered>();
-				if (Implicit0->HasBoundingBox())
-				{
-					TArray<Pair<const FImplicitObject*, FRigidTransform3>> Children;
-					Union1->FindAllIntersectingObjects(Children, Implicit0->BoundingBox().TransformedAABB(Transform0.GetRelativeTransform(Transform1)));
-					for (const auto& Child1 : Children)
-					{
-						TRigidTransform<T, d> TransformedChild1 = Child1.Second * Transform1;
-						ConstructConstraints(Particle0, Particle1, Implicit0, Child1.First, Transform0, TransformedChild1, CullDistance, Context, NewConstraints);
-					}
-				}
-				else
-				{
-					for (const auto& Child1 : Union1->GetObjects())
-					{
-						ConstructConstraints(Particle0, Particle1, Implicit0, Child1.Get(), Transform0, Transform1, CullDistance, Context, NewConstraints);
-					}
-				}
-				return;
-			}
-#endif
-
 			// Check shape pair filtering if enable
 			if (Context.bFilteringEnabled && !DoCollide(Implicit0Type, Particle0->GetImplicitShape(Implicit0), Implicit1Type, Particle1->GetImplicitShape(Implicit1)))
 			{
