// Copyright Epic Games, Inc. All Rights Reserved.

#include "Chaos/CollisionResolution.h"

#include "Chaos/ChaosPerfTest.h"
#include "Chaos/Capsule.h"
#include "Chaos/CollisionResolutionTypes.h"
#include "Chaos/CollisionResolutionUtil.h"
#include "Chaos/Convex.h"
#include "Chaos/Defines.h"
#include "Chaos/HeightField.h"
#include "Chaos/ImplicitObjectScaled.h"
#include "Chaos/ImplicitObjectTransformed.h"
#include "Chaos/Levelset.h"
#include "Chaos/Pair.h"
#include "Chaos/ParticleHandle.h"
#include "Chaos/PBDCollisionConstraints.h"
#include "Chaos/Sphere.h"
#include "Chaos/Transform.h"
#include "Chaos/TriangleMeshImplicitObject.h"
#include "Chaos/GeometryQueries.h"

DECLARE_CYCLE_STAT(TEXT("Collisions::GJK"), STAT_Collisions_GJK, STATGROUP_ChaosCollision);

//#pragma optimize("", off)

namespace Chaos
{
	namespace Collisions
	{
		template <typename T>
		struct TContactPoint
		{
			TVec3<T> Normal;
			TVec3<T> Location;
			T Phi;

			TContactPoint() 
			: Normal(1, 0, 0)
			, Phi(TNumericLimits<T>::Max()) {}
		};


		template <typename T>
		void UpdateContactPoint(TCollisionContact<T, 3>& Manifold, const TContactPoint<T>& NewContactPoint)
		{
			//for now just override
			if (NewContactPoint.Phi < Manifold.Phi)
			{
				Manifold.Normal = NewContactPoint.Normal;
				Manifold.Location = NewContactPoint.Location;
				Manifold.Phi = NewContactPoint.Phi;
			}
		}

		template <typename T, int d, typename GeometryA, typename GeometryB>
		TContactPoint<T> GJKContactPoint(const GeometryA& A, const TRigidTransform<T, d>& ATM, const GeometryB& B, const TRigidTransform<T, d>& BTM, const TVector<T, 3>& InitialDir)
		{
			SCOPE_CYCLE_COUNTER(STAT_Collisions_GJK);

			TContactPoint<T> Contact;
			const TRigidTransform<T, d> BToATM = BTM.GetRelativeTransform(ATM);

			T Penetration;
			TVec3<T> ClosestA, ClosestB, Normal;
			int32 NumIterations = 0;

			if (ensure(GJKPenetration<true>(A, B, BToATM, Penetration, ClosestA, ClosestB, Normal, (T)0, InitialDir, (T)0, &NumIterations)))
			{
				Contact.Location = ATM.TransformPosition(ClosestA);
				Contact.Normal = -ATM.TransformVector(Normal);
				Contact.Phi = -Penetration;
			}
<<<<<<< HEAD

			//static float AverageIterations = 0;
			//AverageIterations = AverageIterations + ((float)NumIterations - AverageIterations) / 1000.0f;
			//UE_LOG(LogChaos, Warning, TEXT("GJK Its: %f"), AverageIterations);

			return Contact;
		}

		template <typename GeometryA, typename GeometryB, typename T, int d>
		TContactPoint<T> GJKImplicitContactPoint(const FImplicitObject& A, const TRigidTransform<T, d>& ATransform, const GeometryB& B, const TRigidTransform<T, d>& BTransform, const T CullDistance)
		{
			TContactPoint<T> Contact;
			const TRigidTransform<T, d> AToBTM = ATransform.GetRelativeTransform(BTransform);

			T Penetration = FLT_MAX;
			TVec3<T> Location, Normal;
			if (const TImplicitObjectScaled<GeometryA>* ScaledConvexImplicit = A.template GetObject<const TImplicitObjectScaled<GeometryA> >())
			{
				if (B.GJKContactPoint(*ScaledConvexImplicit, AToBTM, CullDistance, Location, Normal, Penetration))
				{
					Contact.Phi = Penetration;
					Contact.Location = BTransform.TransformPosition(Location);
					Contact.Normal = BTransform.TransformVector(Normal);
				}
			}
			else if (const TImplicitObjectInstanced<GeometryA>* InstancedConvexImplicit = A.template GetObject<const TImplicitObjectInstanced<GeometryA> >())
			{
				if (const GeometryA * InstancedInnerObject = static_cast<const GeometryA*>(InstancedConvexImplicit->GetInstancedObject()))
				{
					if (B.GJKContactPoint(*InstancedInnerObject, AToBTM, CullDistance, Location, Normal, Penetration))
					{
						Contact.Phi = Penetration;
						Contact.Location = BTransform.TransformPosition(Location);
						Contact.Normal = BTransform.TransformVector(Normal);
					}
				}
			}
			else if (const GeometryA* ConvexImplicit = A.template GetObject<const GeometryA>())
=======
			else if (ensure(GJKDistance(A, B, BToATM, Penetration, ClosestA, ClosestB)))
>>>>>>> fa8a8d0d
			{
				if (B.GJKContactPoint(*ConvexImplicit, AToBTM, CullDistance, Location, Normal, Penetration))
				{
					Contact.Phi = Penetration;
					Contact.Location = BTransform.TransformPosition(Location);
					Contact.Normal = BTransform.TransformVector(Normal);
				}
			}

			return Contact;
		}

		template <typename GeometryA, typename GeometryB, typename T, int d>
		TContactPoint<T> GJKImplicitContactPoint(const FImplicitObject& A, const TRigidTransform<T, d>& ATransform, const GeometryB& B, const TRigidTransform<T, d>& BTransform, const T Thickness)
		{
			TContactPoint<T> Contact;
			const TRigidTransform<T, d> AToBTM = ATransform.GetRelativeTransform(BTransform);

			T Penetration = FLT_MAX;
			TVec3<T> Location, Normal;
			if (const TImplicitObjectScaled<GeometryA>* ScaledConvexImplicit = A.template GetObject<const TImplicitObjectScaled<GeometryA> >())
			{
				if (B.GJKContactPoint(*ScaledConvexImplicit, AToBTM, Thickness, Location, Normal, Penetration))
				{
					Contact.Phi = Penetration;
					Contact.Location = BTransform.TransformPosition(Location);
					Contact.Normal = BTransform.TransformVector(Normal);
				}
			}
			else if (const GeometryA* ConvexImplicit = A.template GetObject<const GeometryA>())
			{
				if (B.GJKContactPoint(*ConvexImplicit, AToBTM, Thickness, Location, Normal, Penetration))
				{
					Contact.Phi = Penetration;
					Contact.Location = BTransform.TransformPosition(Location);
					Contact.Normal = BTransform.TransformVector(Normal);
				}
			}

			return Contact;
		}


		template<class T, int d>
		TContactPoint<T> ConvexConvexContactPoint(const FImplicitObject& A, const TRigidTransform<T, d>& ATM, const FImplicitObject& B, const TRigidTransform<T, d>& BTM, const T Thickness)
		{
			return CastHelper(A, ATM, [&](const auto& ADowncast, const TRigidTransform<T,d>& AFullTM)
			{
				return CastHelper(B, BTM, [&](const auto& BDowncast, const TRigidTransform<T,d>& BFullTM)
				{
					return GJKContactPoint(ADowncast, AFullTM, BDowncast, BFullTM, Thickness);
				});
			});
		}

		template<class T, int d>
		TContactPoint<T> ConvexConvexContactPoint(const FImplicitObject& A, const TRigidTransform<T, d>& ATM, const FImplicitObject& B, const TRigidTransform<T, d>& BTM, const T CullDistance)
		{
			return CastHelper(A, ATM, [&](const auto& ADowncast, const TRigidTransform<T,d>& AFullTM)
			{
				return CastHelper(B, BTM, [&](const auto& BDowncast, const TRigidTransform<T,d>& BFullTM)
				{
					return GJKContactPoint(ADowncast, AFullTM, BDowncast, BFullTM, TVector<T, d>(1, 0, 0));
				});
			});
		}

		template <typename T, int d>
		void UpdateSingleShotManifold(TRigidBodyMultiPointContactConstraint<T, d>&  Constraint, const TRigidTransform<T, d>& Transform0, const TRigidTransform<T, d>& Transform1, const T CullDistance)
		{
			// single shot manifolds for TConvex implicit object in the constraints implicit[0] position. 
			TContactPoint<T> ContactPoint = ConvexConvexContactPoint(*Constraint.Manifold.Implicit[0], Transform0, *Constraint.Manifold.Implicit[1], Transform1, CullDistance);

			TArray<FVec3> CollisionSamples;
			//
			//  @todo(chaos) : Collision Manifold
			//   Remove the dependency on the virtual calls on the Implicit. Don't use FindClosestFaceAndVertices
			//   this relies on virtual calls on the ImplicitObject. Instead pass a parameters structures into 
			//   ConvexConvexContactPoint that can collect the face indices during evaluation of the support functions. 
			//   This can be implemented without virtual calls.
			//
			int32 FaceIndex = Constraint.Manifold.Implicit[0]->FindClosestFaceAndVertices(Transform0.InverseTransformPosition(ContactPoint.Location), CollisionSamples, 1.f);

			if (!ContactPoint.Normal.Equals(Constraint.PlaneNormal) || !Constraint.NumSamples())
			{
				Constraint.PlaneNormal = Transform1.InverseTransformVector(ContactPoint.Normal);
				Constraint.PlanePosition = Transform1.InverseTransformPosition(ContactPoint.Location - ContactPoint.Phi*ContactPoint.Normal);
			}


			if (FaceIndex != Constraint.SourceNormalIndex || !Constraint.NumSamples())
			{
				Constraint.ResetSamples(CollisionSamples.Num());
				Constraint.SourceNormalIndex = FaceIndex;

				//
				// @todo(chaos) : Collision Manifold
				//   Only save the four best samples and hard-code the size of Constraint.Samples to [len:4].
				//   Currently this just grabs all points and uses the deepest point for resolution. 
				//
				for (FVec3 Sample : CollisionSamples)
				{
					Constraint.AddSample({ Sample,0.f });
				}
			}
		}

		template <typename T, int d>
<<<<<<< HEAD
		void UpdateIterativeManifold(TRigidBodyMultiPointContactConstraint<T, d>&  Constraint, const TRigidTransform<T, d>& Transform0, const TRigidTransform<T, d>& Transform1, const T CullDistance)
		{
=======
		void UpdateSingleShotManifold(TRigidBodyMultiPointContactConstraint<T, d>&  Constraint, const TRigidTransform<T, d>& Transform0, const TRigidTransform<T, d>& Transform1, const T Thickness)
		{
			// single shot manifolds for TConvex implicit object in the constraints implicit[0] position. 
			TContactPoint<T> ContactPoint = ConvexConvexContactPoint(*Constraint.Manifold.Implicit[0], Transform0, *Constraint.Manifold.Implicit[1], Transform1, Thickness);

			TArray<FVec3> CollisionSamples;
			//
			//  @todo(chaos) : Collision Manifold
			//   Remove the dependency on the virtual calls on the Implicit. Don't use FindClosestFaceAndVertices
			//   this relies on virtual calls on the ImplicitObject. Instead pass a parameters structures into 
			//   ConvexConvexContactPoint that can collect the face indices during evaluation of the support functions. 
			//   This can be implemented without virtual calls.
			//
			int32 FaceIndex = Constraint.Manifold.Implicit[0]->FindClosestFaceAndVertices(Transform0.InverseTransformPosition(ContactPoint.Location), CollisionSamples, 1.f);

			if (!ContactPoint.Normal.Equals(Constraint.PlaneNormal) || !Constraint.NumSamples())
			{
				Constraint.PlaneNormal = Transform1.InverseTransformVector(ContactPoint.Normal);
				Constraint.PlanePosition = Transform1.InverseTransformPosition(ContactPoint.Location - ContactPoint.Phi*ContactPoint.Normal);
			}


			if (FaceIndex != Constraint.SourceNormalIndex || !Constraint.NumSamples())
			{
				Constraint.ResetSamples(CollisionSamples.Num());
				Constraint.SourceNormalIndex = FaceIndex;

				//
				// @todo(chaos) : Collision Manifold
				//   Only save the four best samples and hard-code the size of Constraint.Samples to [len:4].
				//   Currently this just grabs all points and uses the deepest point for resolution. 
				//
				for (FVec3 Sample : CollisionSamples)
				{
					Constraint.AddSample({ Sample,0.f });
				}
			}
		}

		template <typename T, int d>
		void UpdateIterativeManifold(TRigidBodyMultiPointContactConstraint<T, d>&  Constraint, const TRigidTransform<T, d>& Transform0, const TRigidTransform<T, d>& Transform1, const T Thickness)
		{
>>>>>>> fa8a8d0d
			auto SumSampleData = [&](TRigidBodyMultiPointContactConstraint<T, d>& LambdaConstraint) -> TVector<float, 3>
			{
				TVector<float, 3> ReturnValue(0);
				for (int i = 0; i < LambdaConstraint.NumSamples(); i++)
				{
					ReturnValue += LambdaConstraint[i].X;
				}
				return ReturnValue;
			};

			// iterative manifolds for non TConvex implicit objects that require sampling 
<<<<<<< HEAD
			TContactPoint<T> ContactPoint = ConvexConvexContactPoint(*Constraint.Manifold.Implicit[0], Transform0, *Constraint.Manifold.Implicit[1], Transform1, CullDistance);
=======
			TContactPoint<T> ContactPoint = ConvexConvexContactPoint(*Constraint.Manifold.Implicit[0], Transform0, *Constraint.Manifold.Implicit[1], Transform1, Thickness);
>>>>>>> fa8a8d0d

			if (!ContactPoint.Normal.Equals(Constraint.PlaneNormal) || !Constraint.NumSamples())
			{
				Constraint.ResetSamples();
				Constraint.PlaneNormal = Transform1.InverseTransformVector(ContactPoint.Normal);
				Constraint.PlanePosition = Transform1.InverseTransformPosition(ContactPoint.Location - ContactPoint.Phi*ContactPoint.Normal);
			}

			TVector<T, d> SurfaceSample = Transform0.InverseTransformPosition(ContactPoint.Location);
			if (Constraint.NumSamples() < 4)
			{
				Constraint.AddSample({ SurfaceSample,0.f });
			}
			else if (Constraint.NumSamples() == 4)
			{
				TVector<T, d> Center = SumSampleData(Constraint) / Constraint.NumSamples();
				T Delta = (Center - SurfaceSample).SizeSquared();

				//
				// @todo(chaos) : Collision Manifold
				//    The iterative manifold need to be maximized for area instead of largest 
				//    distance from center.
				//
				T SmallestDelta = FLT_MAX;
				int32 SmallestIndex = 0;
				for (int32 idx = 0; idx < Constraint.NumSamples(); idx++)
					if (Constraint[idx].Delta < SmallestDelta) {
						SmallestDelta = Constraint[idx].Delta;
						SmallestIndex = idx;
					}

				if (Delta > SmallestDelta) {
					Constraint[SmallestIndex] = { SurfaceSample,Delta };
				}
			}
			else
			{
				ensure(false); // max of 4 points
			}

			typedef FRigidBodyMultiPointContactConstraint::FSampleData FSampleData;
			TVector<T, d> Center = SumSampleData(Constraint) / Constraint.NumSamples();
			for (int32 Index = 0; Index < Constraint.NumSamples(); Index++) { Constraint[Index].Delta = (Center - Constraint[Index].X).SizeSquared(); }
		}



		//
		// Box - Box
		//
		template <typename T, int d>
<<<<<<< HEAD
		TContactPoint<T> BoxBoxContactPoint(const TAABB<T, d>& Box1, const TRigidTransform<T, d>& ATM, const TAABB<T, d>& Box2, const TRigidTransform<T, d>& BTM, const T CullDistance)
		{
			return GJKContactPoint(Box1, ATM, Box2, BTM, TVector<T, d>(1, 0, 0));
		}

		template <typename T, int d>
		void UpdateBoxBoxConstraint(const TAABB<T, d>& Box1, const TRigidTransform<T, d>& Box1Transform, const TAABB<T, d>& Box2, const TRigidTransform<T, d>& Box2Transform, const T CullDistance, TRigidBodyPointContactConstraint<T, d>& Constraint)
=======
		TContactPoint<T> BoxBoxContactPoint(const TAABB<T, d>& Box1, const TRigidTransform<T, d>& ATM, const TAABB<T, d>& Box2, const TRigidTransform<T, d>& BTM, const T Thickness)
		{
			return GJKContactPoint(Box1, ATM, Box2, BTM, Thickness);
		}

		template <typename T, int d>
		void UpdateBoxBoxConstraint(const TAABB<T, d>& Box1, const TRigidTransform<T, d>& Box1Transform, const TAABB<T, d>& Box2, const TRigidTransform<T, d>& Box2Transform, const T Thickness, TRigidBodyPointContactConstraint<T, d>& Constraint)
>>>>>>> fa8a8d0d
		{
			UpdateContactPoint(Constraint.Manifold, BoxBoxContactPoint(Box1, Box1Transform, Box2, Box2Transform, CullDistance));
		}

		template <typename T, int d>
<<<<<<< HEAD
		void UpdateBoxBoxManifold(TCollisionConstraintBase<T, d>&  Constraint, const TRigidTransform<T, d>& ATM, const TRigidTransform<T, d>& BTM, const T CullDistance)
=======
		void UpdateBoxBoxManifold(TCollisionConstraintBase<T, d>&  Constraint, const TRigidTransform<T, d>& ATM, const TRigidTransform<T, d>& BTM, const T Thickness)
>>>>>>> fa8a8d0d
		{
			// @todo(chaos) : Stub Update Manifold
			//   Stub function for updating the manifold prior to the Apply and ApplyPushOut
		}

		template<typename T, int d>
		void ConstructBoxBoxConstraints(TGeometryParticleHandle<T, d>* Particle0, TGeometryParticleHandle<T, d>* Particle1, const FImplicitObject* Implicit0, const FImplicitObject* Implicit1, const TRigidTransform<T, d>& Transform0, const TRigidTransform<T, d>& Transform1, const T CullDistance, FCollisionConstraintsArray& NewConstraints)
		{
			const TBox<T, d> * Object0 = Implicit0->template GetObject<const TBox<T, d> >();
			const TBox<T, d> * Object1 = Implicit1->template GetObject<const TBox<T, d> >();
			if (ensure(Object0 && Object1))
			{
				TRigidTransform<T, d> ParticleImplicit0TM = Transform0.GetRelativeTransform(Collisions::GetTransform(Particle0));
				TRigidTransform<T, d> ParticleImplicit1TM = Transform1.GetRelativeTransform(Collisions::GetTransform(Particle1));
<<<<<<< HEAD
				FRigidBodyPointContactConstraint Constraint = FRigidBodyPointContactConstraint(Particle0, Implicit0, ParticleImplicit0TM, Particle1, Implicit1, ParticleImplicit1TM);
				UpdateBoxBoxConstraint(Object0->BoundingBox(), Transform0, Object1->BoundingBox(), Transform1, CullDistance, Constraint);
				NewConstraints.TryAdd(CullDistance, Constraint);
=======
				FRigidBodyPointContactConstraint* Constraint = new FRigidBodyPointContactConstraint(Particle0, Implicit0, ParticleImplicit0TM, Particle1, Implicit1, ParticleImplicit1TM);

				UpdateBoxBoxConstraint(Object0->BoundingBox(), Transform0, Object1->BoundingBox(), Transform1, Thickness, *Constraint);

				if (Constraint->GetPhi() < Thickness)
				{
					NewConstraints.Add(Constraint);
				}
				else
				{
					delete Constraint;
				}
>>>>>>> fa8a8d0d
			}
		}

		//
		// Box - HeightField
		//
<<<<<<< HEAD

		template <typename T, int d>
		TContactPoint<T> BoxHeightFieldContactPoint(const TAABB<T, d>& A, const TRigidTransform<T, d>& ATransform, const THeightField<T>& B, const TRigidTransform<T, d>& BTransform, const T CullDistance)
		{
			return GJKImplicitContactPoint< TBox<float, 3> >(TBox<float, 3>(A), ATransform, B, BTransform, CullDistance);
		}
=======

		template <typename T, int d>
		TContactPoint<T> BoxHeightFieldContactPoint(const TAABB<T, d>& A, const TRigidTransform<T, d>& ATransform, const THeightField<T>& B, const TRigidTransform<T, d>& BTransform, const T Thickness)
		{
			return GJKImplicitContactPoint< TBox<float, 3> >(TBox<float, 3>(A), ATransform, B, BTransform, Thickness);
		}

		template <typename T, int d>
		void UpdateBoxHeightFieldConstraint(const TAABB<T, d>& A, const TRigidTransform<T, d>& ATransform, const THeightField<T>& B, const TRigidTransform<T, d>& BTransform, const T Thickness, TRigidBodyPointContactConstraint<T, d>& Constraint)
		{
			UpdateContactPoint(Constraint.Manifold, BoxHeightFieldContactPoint(A, ATransform, B, BTransform, Thickness));
		}

		template<class T, int d>
		void UpdateBoxHeightFieldManifold(TCollisionConstraintBase<T, d>&  Constraint, const TRigidTransform<T, d>& ATM, const TRigidTransform<T, d>& BTM, const T Thickness)
		{
			// @todo(chaos) : Stub Update Manifold
			//   Stub function for updating the manifold prior to the Apply and ApplyPushOut
		}

		template<typename T, int d>
		void ConstructBoxHeightFieldConstraints(TGeometryParticleHandle<T, d>* Particle0, TGeometryParticleHandle<T, d>* Particle1, const FImplicitObject* Implicit0, const FImplicitObject* Implicit1, const TRigidTransform<T, d>& Transform0, const TRigidTransform<T, d>& Transform1, const T Thickness, FCollisionConstraintsArray& NewConstraints)
		{

			const TBox<T, d> * Object0 = Implicit0->template GetObject<const TBox<T, d> >();
			const THeightField<T> * Object1 = Implicit1->template GetObject<const THeightField<T> >();
			if (ensure(Object0 && Object1))
			{
				TRigidTransform<T, d> ParticleImplicit0TM = Transform0.GetRelativeTransform(Collisions::GetTransform(Particle0));
				TRigidTransform<T, d> ParticleImplicit1TM = Transform1.GetRelativeTransform(Collisions::GetTransform(Particle1));
				FRigidBodyPointContactConstraint* Constraint = new FRigidBodyPointContactConstraint(Particle0, Implicit0, ParticleImplicit0TM, Particle1, Implicit1, ParticleImplicit1TM);

				UpdateBoxHeightFieldConstraint(Object0->BoundingBox(), Transform0, *Object1, Transform1, Thickness, *Constraint);
>>>>>>> fa8a8d0d

		template <typename T, int d>
		void UpdateBoxHeightFieldConstraint(const TAABB<T, d>& A, const TRigidTransform<T, d>& ATransform, const THeightField<T>& B, const TRigidTransform<T, d>& BTransform, const T CullDistance, TRigidBodyPointContactConstraint<T, d>& Constraint)
		{
			UpdateContactPoint(Constraint.Manifold, BoxHeightFieldContactPoint(A, ATransform, B, BTransform, CullDistance));
		}

		template<class T, int d>
		void UpdateBoxHeightFieldManifold(TCollisionConstraintBase<T, d>&  Constraint, const TRigidTransform<T, d>& ATM, const TRigidTransform<T, d>& BTM, const T CullDistance)
		{
			// @todo(chaos) : Stub Update Manifold
			//   Stub function for updating the manifold prior to the Apply and ApplyPushOut
		}

		template<typename T, int d>
		void ConstructBoxHeightFieldConstraints(TGeometryParticleHandle<T, d>* Particle0, TGeometryParticleHandle<T, d>* Particle1, const FImplicitObject* Implicit0, const FImplicitObject* Implicit1, const TRigidTransform<T, d>& Transform0, const TRigidTransform<T, d>& Transform1, const T CullDistance, FCollisionConstraintsArray& NewConstraints)
		{

			const TBox<T, d> * Object0 = Implicit0->template GetObject<const TBox<T, d> >();
			const THeightField<T> * Object1 = Implicit1->template GetObject<const THeightField<T> >();
			if (ensure(Object0 && Object1))
			{
				TRigidTransform<T, d> ParticleImplicit0TM = Transform0.GetRelativeTransform(Collisions::GetTransform(Particle0));
				TRigidTransform<T, d> ParticleImplicit1TM = Transform1.GetRelativeTransform(Collisions::GetTransform(Particle1));
				FRigidBodyPointContactConstraint Constraint = FRigidBodyPointContactConstraint(Particle0, Implicit0, ParticleImplicit0TM, Particle1, Implicit1, ParticleImplicit1TM);
				UpdateBoxHeightFieldConstraint(Object0->BoundingBox(), Transform0, *Object1, Transform1, CullDistance, Constraint);
				NewConstraints.TryAdd(CullDistance, Constraint);
			}
		}



		//
		// Box-Plane
		//

		template <typename T, int d>
<<<<<<< HEAD
		void UpdateBoxPlaneConstraint(const TAABB<T, d>& Box, const TRigidTransform<T, d>& BoxTransform, const TPlane<T, d>& Plane, const TRigidTransform<T, d>& PlaneTransform, const T CullDistance, TRigidBodyPointContactConstraint<T, d>& Constraint)
=======
		void UpdateBoxPlaneConstraint(const TAABB<T, d>& Box, const TRigidTransform<T, d>& BoxTransform, const TPlane<T, d>& Plane, const TRigidTransform<T, d>& PlaneTransform, const T Thickness, TRigidBodyPointContactConstraint<T, d>& Constraint)
>>>>>>> fa8a8d0d
		{
			TCollisionContact<T, d> & Contact = Constraint.Manifold;

#if USING_CODE_ANALYSIS
			MSVC_PRAGMA(warning(push))
				MSVC_PRAGMA(warning(disable : ALL_CODE_ANALYSIS_WARNINGS))
#endif	// USING_CODE_ANALYSIS

			const TRigidTransform<T, d> BoxToPlaneTransform(BoxTransform.GetRelativeTransform(PlaneTransform));
			const TVector<T, d> Extents = Box.Extents();
			constexpr int32 NumCorners = 2 + 2 * d;
			constexpr T Epsilon = KINDA_SMALL_NUMBER;

			TVector<T, d> Corners[NumCorners];
			int32 CornerIdx = 0;
			Corners[CornerIdx++] = BoxToPlaneTransform.TransformPosition(Box.Max());
			Corners[CornerIdx++] = BoxToPlaneTransform.TransformPosition(Box.Min());
			for (int32 j = 0; j < d; ++j)
			{
				Corners[CornerIdx++] = BoxToPlaneTransform.TransformPosition(Box.Min() + TVector<T, d>::AxisVector(j) * Extents);
				Corners[CornerIdx++] = BoxToPlaneTransform.TransformPosition(Box.Max() - TVector<T, d>::AxisVector(j) * Extents);
			}

#if USING_CODE_ANALYSIS
			MSVC_PRAGMA(warning(pop))
#endif	// USING_CODE_ANALYSIS

			TVector<T, d> PotentialConstraints[NumCorners];
			int32 NumConstraints = 0;
			for (int32 i = 0; i < NumCorners; ++i)
			{
				TVector<T, d> Normal;
				const T NewPhi = Plane.PhiWithNormal(Corners[i], Normal);
				if (NewPhi < Contact.Phi + Epsilon)
				{
					if (NewPhi <= Contact.Phi - Epsilon)
					{
						NumConstraints = 0;
					}
					Contact.Phi = NewPhi;
					Contact.Normal = PlaneTransform.TransformVector(Normal);
					Contact.Location = PlaneTransform.TransformPosition(Corners[i]);
					PotentialConstraints[NumConstraints++] = Contact.Location;
				}
			}
			if (NumConstraints > 1)
			{
				TVector<T, d> AverageLocation(0);
				for (int32 ConstraintIdx = 0; ConstraintIdx < NumConstraints; ++ConstraintIdx)
				{
					AverageLocation += PotentialConstraints[ConstraintIdx];
				}
				Contact.Location = AverageLocation / NumConstraints;
			}
		}

		template<class T, int d>
<<<<<<< HEAD
		void UpdateBoxPlaneManifold(TCollisionConstraintBase<T, d>&  Constraint, const TRigidTransform<T, d>& ATM, const TRigidTransform<T, d>& BTM, const T CullDistance)
=======
		void UpdateBoxPlaneManifold(TCollisionConstraintBase<T, d>&  Constraint, const TRigidTransform<T, d>& ATM, const TRigidTransform<T, d>& BTM, const T Thickness)
>>>>>>> fa8a8d0d
		{
			// @todo(chaos) : Stub Update Manifold
			//   Stub function for updating the manifold prior to the Apply and ApplyPushOut
		}


		template<typename T, int d>
		void ConstructBoxPlaneConstraints(TGeometryParticleHandle<T, d>* Particle0, TGeometryParticleHandle<T, d>* Particle1, const FImplicitObject* Implicit0, const FImplicitObject* Implicit1, const TRigidTransform<T, d>& Transform0, const TRigidTransform<T, d>& Transform1, const T CullDistance, FCollisionConstraintsArray& NewConstraints)
		{

			const TBox<T, d> * Object0 = Implicit0->template GetObject<const TBox<T, d> >();
			const TPlane<T, d> * Object1 = Implicit1->template GetObject<const TPlane<T, d> >();
			if (ensure(Object0 && Object1))
			{
				TRigidTransform<T, d> ParticleImplicit0TM = Transform0.GetRelativeTransform(Collisions::GetTransform(Particle0));
				TRigidTransform<T, d> ParticleImplicit1TM = Transform1.GetRelativeTransform(Collisions::GetTransform(Particle1));
<<<<<<< HEAD
				FRigidBodyPointContactConstraint Constraint = FRigidBodyPointContactConstraint(Particle0, Implicit0, ParticleImplicit0TM, Particle1, Implicit1, ParticleImplicit1TM);
				UpdateBoxPlaneConstraint(Object0->BoundingBox(), Transform0, *Object1, Transform1, CullDistance, Constraint);
				NewConstraints.TryAdd(CullDistance, Constraint);
			}
		}

		//
		// Box-TriangleMesh
		//
=======
				FRigidBodyPointContactConstraint* Constraint = new FRigidBodyPointContactConstraint(Particle0, Implicit0, ParticleImplicit0TM, Particle1, Implicit1, ParticleImplicit1TM);

				UpdateBoxPlaneConstraint(Object0->BoundingBox(), Transform0, *Object1, Transform1, Thickness, *Constraint);
>>>>>>> fa8a8d0d

		template <typename T, int d>
		TContactPoint<T> BoxTriangleMeshContactPoint(const TAABB<T, d>& A, const TRigidTransform<T, d>& ATransform, const FTriangleMeshImplicitObject& B, const TRigidTransform<T, d>& BTransform, const T CullDistance)
		{
			return GJKImplicitContactPoint< TBox<float, 3> >(TBox<float, 3>(A), ATransform, B, BTransform, CullDistance);
		}

		template <typename T, int d>
		void UpdateBoxTriangleMeshConstraint(const TAABB<T, d>& Box0, const TRigidTransform<T, d>& Transform0, const FTriangleMeshImplicitObject& TriangleMesh1, const TRigidTransform<T, d>& Transform1, const T CullDistance, TRigidBodyPointContactConstraint<T, d>& Constraint)
		{
			UpdateContactPoint(Constraint.Manifold, BoxTriangleMeshContactPoint(Box0, Transform0, TriangleMesh1, Transform1, CullDistance));
		}


		template <typename T, int d>
		void UpdateBoxTriangleMeshManifold(TCollisionConstraintBase<T, d>&  Constraint, const TRigidTransform<T, d>& ATM, const TRigidTransform<T, d>& BTM, const T CullDistance)
		{

		}

		template <typename TPGeometryClass>
		const TPGeometryClass* GetInnerObject(const FImplicitObject& Geometry)
		{
			if (const TImplicitObjectScaled<TPGeometryClass>* ScaledConvexImplicit = Geometry.template GetObject<const TImplicitObjectScaled<TPGeometryClass> >())
				return (Geometry.template GetObject<const TImplicitObjectScaled<TPGeometryClass> >())->GetUnscaledObject();
			else if (const TImplicitObjectInstanced<TPGeometryClass>* InstancedImplicit = Geometry.template GetObject<const TImplicitObjectInstanced<TPGeometryClass> >())
				return (Geometry.template GetObject<const TImplicitObjectInstanced<TPGeometryClass> >())->GetInstancedObject();
			else if (const TPGeometryClass* ConvexImplicit = Geometry.template GetObject<const TPGeometryClass>())
				return Geometry.template GetObject<const TPGeometryClass>();
			return nullptr;
		}

<<<<<<< HEAD
		template<typename T, int d>
		void ConstructBoxTriangleMeshConstraints(TGeometryParticleHandle<T, d>* Particle0, TGeometryParticleHandle<T, d>* Particle1, const FImplicitObject* Implicit0, const FImplicitObject* Implicit1, const TRigidTransform<T, d>& Transform0, const TRigidTransform<T, d>& Transform1, const T CullDistance, FCollisionConstraintsArray& NewConstraints)
		{
			const TBox<T, d> * Object0 = Implicit0->template GetObject<const TBox<T, d> >();
			const FTriangleMeshImplicitObject * Object1 = GetInnerObject<FTriangleMeshImplicitObject>(*Implicit1);
=======
		//
		// Box-TriangleMesh
		//

		template <typename T, int d>
		TContactPoint<T> BoxTriangleMeshContactPoint(const TAABB<T, d>& A, const TRigidTransform<T, d>& ATransform, const FTriangleMeshImplicitObject& B, const TRigidTransform<T, d>& BTransform, const T Thickness)
		{
			return GJKImplicitContactPoint< TBox<float, 3> >(TBox<float, 3>(A), ATransform, B, BTransform, Thickness);
		}

		template <typename T, int d>
		void UpdateBoxTriangleMeshConstraint(const TAABB<T, d>& Box0, const TRigidTransform<T, d>& Transform0, const FTriangleMeshImplicitObject& TriangleMesh1, const TRigidTransform<T, d>& Transform1, const T Thickness, TRigidBodyPointContactConstraint<T, d>& Constraint)
		{
			UpdateContactPoint(Constraint.Manifold, BoxTriangleMeshContactPoint(Box0, Transform0, TriangleMesh1, Transform1, Thickness));
		}


		template <typename T, int d>
		void UpdateBoxTriangleMeshManifold(TCollisionConstraintBase<T, d>&  Constraint, const TRigidTransform<T, d>& ATM, const TRigidTransform<T, d>& BTM, const T Thickness)
		{

		}

		template <typename TPGeometryClass>
		const TPGeometryClass* GetUnscaledInner(const FImplicitObject& Geometry)
		{
			if (const TImplicitObjectScaled<TPGeometryClass>* ScaledConvexImplicit = Geometry.template GetObject<const TImplicitObjectScaled<TPGeometryClass> >())
				return (Geometry.template GetObject<const TImplicitObjectScaled<TPGeometryClass> >())->GetUnscaledObject();
			else if (const TPGeometryClass* ConvexImplicit = Geometry.template GetObject<const TPGeometryClass>())
				return Geometry.template GetObject<const TPGeometryClass>();
			return nullptr;
		}

		template<typename T, int d>
		void ConstructBoxTriangleMeshConstraints(TGeometryParticleHandle<T, d>* Particle0, TGeometryParticleHandle<T, d>* Particle1, const FImplicitObject* Implicit0, const FImplicitObject* Implicit1, const TRigidTransform<T, d>& Transform0, const TRigidTransform<T, d>& Transform1, const T Thickness, FCollisionConstraintsArray& NewConstraints)
		{
			const TBox<T, d> * Object0 = Implicit0->template GetObject<const TBox<T, d> >();
			const FTriangleMeshImplicitObject * Object1 = GetUnscaledInner<FTriangleMeshImplicitObject>(*Implicit1);
>>>>>>> fa8a8d0d
			if (ensure(Object0 && Object1))
			{
				TRigidTransform<T, d> ParticleImplicit0TM = Transform0.GetRelativeTransform(Collisions::GetTransform(Particle0));
				TRigidTransform<T, d> ParticleImplicit1TM = Transform1.GetRelativeTransform(Collisions::GetTransform(Particle1));
<<<<<<< HEAD
				FRigidBodyPointContactConstraint Constraint = FRigidBodyPointContactConstraint(Particle0, Implicit0, ParticleImplicit0TM, Particle1, Implicit1, ParticleImplicit1TM);
				UpdateBoxTriangleMeshConstraint(Object0->GetAABB(), Transform0, *Object1, Transform1, CullDistance, Constraint);
				NewConstraints.TryAdd(CullDistance, Constraint);
=======
				FRigidBodyPointContactConstraint* Constraint = new FRigidBodyPointContactConstraint(Particle0, Implicit0, ParticleImplicit0TM, Particle1, Implicit1, ParticleImplicit1TM);

				UpdateBoxTriangleMeshConstraint(Object0->GetAABB(), Transform0, *Object1, Transform1, Thickness, *Constraint);

				if (Constraint->GetPhi() < Thickness)
				{
					NewConstraints.Add(Constraint);
				}
				else
				{
					delete Constraint;
				}
>>>>>>> fa8a8d0d
			}
		}

		//
		// Sphere - Sphere
		//

		template <typename T, int d>
		TContactPoint<T> SphereSphereContactPoint(const TSphere<T, d>& Sphere1, const TRigidTransform<T, d>& Sphere1Transform, const TSphere<T, d>& Sphere2, const TRigidTransform<T, d>& Sphere2Transform, const T CullDistance)
		{
			TContactPoint<T> Result;

			const TVector<T, d> Center1 = Sphere1Transform.TransformPosition(Sphere1.GetCenter());
			const TVector<T, d> Center2 = Sphere2Transform.TransformPosition(Sphere2.GetCenter());
			const TVector<T, d> Direction = Center1 - Center2;
			const T Size = Direction.Size();
			const T NewPhi = Size - (Sphere1.GetRadius() + Sphere2.GetRadius());
			Result.Phi = NewPhi;
			Result.Normal = Size > SMALL_NUMBER ? Direction / Size : TVector<T, d>(0, 0, 1);
			Result.Location = Center1 - Sphere1.GetRadius() * Result.Normal;

			return Result;
		}

		template <typename T, int d>
		void UpdateSphereSphereConstraint(const TSphere<T, d>& Sphere1, const TRigidTransform<T, d>& Sphere1Transform, const TSphere<T, d>& Sphere2, const TRigidTransform<T, d>& Sphere2Transform, const T CullDistance, TRigidBodyPointContactConstraint<T, d>& Constraint)
		{
			UpdateContactPoint(Constraint.Manifold, SphereSphereContactPoint(Sphere1, Sphere1Transform, Sphere2, Sphere2Transform, CullDistance));
		}

		template<class T, int d>
		void UpdateSphereSphereManifold(TCollisionConstraintBase<T, d>&  Constraint, const TRigidTransform<T, d>& ATM, const TRigidTransform<T, d>& BTM, const T CullDistance)
		{
			// @todo(chaos) : Stub Update Manifold
			//   Stub function for updating the manifold prior to the Apply and ApplyPushOut
		}

		template<class T, int d>
		void UpdateSphereSphereManifold(TCollisionConstraintBase<T, d>&  Constraint, const TRigidTransform<T, d>& ATM, const TRigidTransform<T, d>& BTM, const T Thickness)
		{
			// @todo(chaos) : Stub Update Manifold
			//   Stub function for updating the manifold prior to the Apply and ApplyPushOut
		}

		template<typename T, int d>
		void ConstructSphereSphereConstraints(TGeometryParticleHandle<T, d>* Particle0, TGeometryParticleHandle<T, d>* Particle1, const FImplicitObject* Implicit0, const FImplicitObject* Implicit1, const TRigidTransform<T, d>& Transform0, const TRigidTransform<T, d>& Transform1, const T CullDistance, FCollisionConstraintsArray& NewConstraints)
		{

			const TSphere<T, d> * Object0 = Implicit0->template GetObject<const TSphere<T, d> >();
			const TSphere<T, d> * Object1 = Implicit1->template GetObject<const TSphere<T, d> >();
			if (ensure(Object0 && Object1))
			{
				TRigidTransform<T, d> ParticleImplicit0TM = Transform0.GetRelativeTransform(Collisions::GetTransform(Particle0));
				TRigidTransform<T, d> ParticleImplicit1TM = Transform1.GetRelativeTransform(Collisions::GetTransform(Particle1));
<<<<<<< HEAD
				FRigidBodyPointContactConstraint Constraint = FRigidBodyPointContactConstraint(Particle0, Implicit0, ParticleImplicit0TM, Particle1, Implicit1, ParticleImplicit1TM);
				UpdateSphereSphereConstraint(*Object0, Transform0, *Object1, Transform1, CullDistance, Constraint);
				NewConstraints.TryAdd(CullDistance, Constraint);
			}
		}
=======
				FRigidBodyPointContactConstraint* Constraint = new FRigidBodyPointContactConstraint(Particle0, Implicit0, ParticleImplicit0TM, Particle1, Implicit1, ParticleImplicit1TM);
>>>>>>> fa8a8d0d

		//
		// Sphere - HeightField
		//

		template <typename T, int d>
		TContactPoint<T> SphereHeightFieldContactPoint(const TSphere<T, d>& A, const TRigidTransform<T, d>& ATransform, const THeightField<T>& B, const TRigidTransform<T, d>& BTransform, const T CullDistance)
		{
			return GJKImplicitContactPoint< TSphere<float, 3> >(TSphere<float, 3>(A), ATransform, B, BTransform, CullDistance);
		}

		template <typename T, int d>
		void UpdateSphereHeightFieldConstraint(const TSphere<T, d>& A, const TRigidTransform<T, d>& ATransform, const THeightField<T>& B, const TRigidTransform<T, d>& BTransform, const T CullDistance, TRigidBodyPointContactConstraint<T, d>& Constraint)
		{
			UpdateContactPoint(Constraint.Manifold, SphereHeightFieldContactPoint(A, ATransform, B, BTransform, CullDistance));
		}

		template<class T, int d>
		void UpdateSphereHeightFieldManifold(TCollisionConstraintBase<T, d>&  Constraint, const TRigidTransform<T, d>& ATM, const TRigidTransform<T, d>& BTM, const T CullDistance)
		{
			// @todo(chaos) : Stub Update Manifold
			//   Stub function for updating the manifold prior to the Apply and ApplyPushOut
		}

		template<typename T, int d>
		void ConstructSphereHeightFieldConstraints(TGeometryParticleHandle<T, d>* Particle0, TGeometryParticleHandle<T, d>* Particle1, const FImplicitObject* Implicit0, const FImplicitObject* Implicit1, const TRigidTransform<T, d>& Transform0, const TRigidTransform<T, d>& Transform1, const T CullDistance, FCollisionConstraintsArray& NewConstraints)
		{

			const TSphere<T, d> * Object0 = Implicit0->template GetObject<const TSphere<T, d> >();
			const THeightField<T> * Object1 = Implicit1->template GetObject<const THeightField<T> >();
			if (ensure(Object0 && Object1))
			{
				TRigidTransform<T, d> ParticleImplicit0TM = Transform0.GetRelativeTransform(Collisions::GetTransform(Particle0));
				TRigidTransform<T, d> ParticleImplicit1TM = Transform1.GetRelativeTransform(Collisions::GetTransform(Particle1));
				FRigidBodyPointContactConstraint Constraint = FRigidBodyPointContactConstraint(Particle0, Implicit0, ParticleImplicit0TM, Particle1, Implicit1, ParticleImplicit1TM);
				UpdateSphereHeightFieldConstraint(*Object0, Transform0, *Object1, Transform1, CullDistance, Constraint);
				NewConstraints.TryAdd(CullDistance, Constraint);
			}
		}

		//
		// Sphere - HeightField
		//

		template <typename T, int d>
		TContactPoint<T> SphereHeightFieldContactPoint(const TSphere<T, d>& A, const TRigidTransform<T, d>& ATransform, const THeightField<T>& B, const TRigidTransform<T, d>& BTransform, const T Thickness)
		{
			return GJKImplicitContactPoint< TSphere<float, 3> >(TSphere<float, 3>(A), ATransform, B, BTransform, Thickness);
		}

		template <typename T, int d>
		void UpdateSphereHeightFieldConstraint(const TSphere<T, d>& A, const TRigidTransform<T, d>& ATransform, const THeightField<T>& B, const TRigidTransform<T, d>& BTransform, const T Thickness, TRigidBodyPointContactConstraint<T, d>& Constraint)
		{
			UpdateContactPoint(Constraint.Manifold, SphereHeightFieldContactPoint(A, ATransform, B, BTransform, Thickness));
		}

		template<class T, int d>
		void UpdateSphereHeightFieldManifold(TCollisionConstraintBase<T, d>&  Constraint, const TRigidTransform<T, d>& ATM, const TRigidTransform<T, d>& BTM, const T Thickness)
		{
			// @todo(chaos) : Stub Update Manifold
			//   Stub function for updating the manifold prior to the Apply and ApplyPushOut
		}

		template<typename T, int d>
		void ConstructSphereHeightFieldConstraints(TGeometryParticleHandle<T, d>* Particle0, TGeometryParticleHandle<T, d>* Particle1, const FImplicitObject* Implicit0, const FImplicitObject* Implicit1, const TRigidTransform<T, d>& Transform0, const TRigidTransform<T, d>& Transform1, const T Thickness, FCollisionConstraintsArray& NewConstraints)
		{

			const TSphere<T, d> * Object0 = Implicit0->template GetObject<const TSphere<T, d> >();
			const THeightField<T> * Object1 = Implicit1->template GetObject<const THeightField<T> >();
			if (ensure(Object0 && Object1))
			{
				TRigidTransform<T, d> ParticleImplicit0TM = Transform0.GetRelativeTransform(Collisions::GetTransform(Particle0));
				TRigidTransform<T, d> ParticleImplicit1TM = Transform1.GetRelativeTransform(Collisions::GetTransform(Particle1));
				FRigidBodyPointContactConstraint* Constraint = new FRigidBodyPointContactConstraint(Particle0, Implicit0, ParticleImplicit0TM, Particle1, Implicit1, ParticleImplicit1TM);

				UpdateSphereHeightFieldConstraint(*Object0, Transform0, *Object1, Transform1, Thickness, *Constraint);

				if (Constraint->GetPhi() < Thickness)
				{
					NewConstraints.Add(Constraint);
				}
				else
				{
					delete Constraint;
				}
			}
		}

		//
		//  Sphere-Plane
		//

		template <typename T, int d>
		void UpdateSpherePlaneConstraint(const TSphere<T, d>& Sphere, const TRigidTransform<T, d>& SphereTransform, const TPlane<T, d>& Plane, const TRigidTransform<T, d>& PlaneTransform, const T CullDistance, TRigidBodyPointContactConstraint<T, d>& Constraint)
		{
			TCollisionContact<T, d> & Contact = Constraint.Manifold;

			const TRigidTransform<T, d> SphereToPlaneTransform(PlaneTransform.Inverse() * SphereTransform);
			const TVector<T, d> SphereCenter = SphereToPlaneTransform.TransformPosition(Sphere.GetCenter());

			TVector<T, d> NewNormal;
			T NewPhi = Plane.PhiWithNormal(SphereCenter, NewNormal);
			NewPhi -= Sphere.GetRadius();

			if (NewPhi < Contact.Phi)
			{
				Contact.Phi = NewPhi;
				Contact.Normal = PlaneTransform.TransformVectorNoScale(NewNormal);
				Contact.Location = SphereCenter - Contact.Normal * Sphere.GetRadius();
			}
		}

		template<class T, int d>
<<<<<<< HEAD
		void UpdateSpherePlaneManifold(TCollisionConstraintBase<T, d>&  Constraint, const TRigidTransform<T, d>& ATM, const TRigidTransform<T, d>& BTM, const T CullDistance)
=======
		void UpdateSpherePlaneManifold(TCollisionConstraintBase<T, d>&  Constraint, const TRigidTransform<T, d>& ATM, const TRigidTransform<T, d>& BTM, const T Thickness)
>>>>>>> fa8a8d0d
		{
			// @todo(chaos) : Stub Update Manifold
			//   Stub function for updating the manifold prior to the Apply and ApplyPushOut
		}

		template<typename T, int d>
		void ConstructSpherePlaneConstraints(TGeometryParticleHandle<T, d>* Particle0, TGeometryParticleHandle<T, d>* Particle1, const FImplicitObject* Implicit0, const FImplicitObject* Implicit1, const TRigidTransform<T, d>& Transform0, const TRigidTransform<T, d>& Transform1, const T CullDistance, FCollisionConstraintsArray& NewConstraints)
		{

			const TSphere<T, d> * Object0 = Implicit0->template GetObject<const TSphere<T, d> >();
			const TPlane<T, d> * Object1 = Implicit1->template GetObject<const TPlane<T, d> >();
			if (ensure(Object0 && Object1))
			{
				TRigidTransform<T, d> ParticleImplicit0TM = Transform0.GetRelativeTransform(Collisions::GetTransform(Particle0));
				TRigidTransform<T, d> ParticleImplicit1TM = Transform1.GetRelativeTransform(Collisions::GetTransform(Particle1));
<<<<<<< HEAD
				FRigidBodyPointContactConstraint Constraint = FRigidBodyPointContactConstraint(Particle0, Implicit0, ParticleImplicit0TM, Particle1, Implicit1, ParticleImplicit1TM);
				UpdateSpherePlaneConstraint(*Object0, Transform0, *Object1, Transform1, CullDistance, Constraint);
				NewConstraints.TryAdd(CullDistance, Constraint);
=======
				FRigidBodyPointContactConstraint* Constraint = new FRigidBodyPointContactConstraint(Particle0, Implicit0, ParticleImplicit0TM, Particle1, Implicit1, ParticleImplicit1TM);

				UpdateSpherePlaneConstraint(*Object0, Transform0, *Object1, Transform1, Thickness, *Constraint);

				if (Constraint->GetPhi() < Thickness)
				{
					NewConstraints.Add(Constraint);
				}
				else
				{
					delete Constraint;
				}
>>>>>>> fa8a8d0d
			}
		}

		//
		// Sphere - Box
		//

		template <typename T, int d>
<<<<<<< HEAD
		TContactPoint<T> SphereBoxContactPoint(const TSphere<T, d>& Sphere, const TRigidTransform<T, d>& SphereTransform, const TAABB<T, d>& Box, const TRigidTransform<T, d>& BoxTransform, const T CullDistance)
=======
		TContactPoint<T> SphereBoxContactPoint(const TSphere<T, d>& Sphere, const TRigidTransform<T, d>& SphereTransform, const TAABB<T, d>& Box, const TRigidTransform<T, d>& BoxTransform, const T Thickness)
>>>>>>> fa8a8d0d
		{
			TContactPoint<T> Result;

			const TRigidTransform<T, d> SphereToBoxTransform(SphereTransform * BoxTransform.Inverse());	//todo: this should use GetRelative
			const TVector<T, d> SphereCenterInBox = SphereToBoxTransform.TransformPosition(Sphere.GetCenter());

			TVector<T, d> NewNormal;
			T NewPhi = Box.PhiWithNormal(SphereCenterInBox, NewNormal);
			NewPhi -= Sphere.GetRadius();

			Result.Phi = NewPhi;
			Result.Normal = BoxTransform.TransformVectorNoScale(NewNormal);
			Result.Location = SphereTransform.TransformPosition(Sphere.GetCenter()) - Result.Normal * Sphere.GetRadius();
			return Result;
		}

		template <typename T, int d>
<<<<<<< HEAD
		void UpdateSphereBoxConstraint(const TSphere<T, d>& Sphere, const TRigidTransform<T, d>& SphereTransform, const TAABB<T, d>& Box, const TRigidTransform<T, d>& BoxTransform, const T CullDistance, TRigidBodyPointContactConstraint<T, d>& Constraint)
		{
			UpdateContactPoint(Constraint.Manifold, SphereBoxContactPoint(Sphere, SphereTransform, Box, BoxTransform, CullDistance));
		}

		template<class T, int d>
		void UpdateSphereBoxManifold(TCollisionConstraintBase<T, d>&  Constraint, const TRigidTransform<T, d>& ATM, const TRigidTransform<T, d>& BTM, const T CullDistance)
=======
		void UpdateSphereBoxConstraint(const TSphere<T, d>& Sphere, const TRigidTransform<T, d>& SphereTransform, const TAABB<T, d>& Box, const TRigidTransform<T, d>& BoxTransform, const T Thickness, TRigidBodyPointContactConstraint<T, d>& Constraint)
>>>>>>> fa8a8d0d
		{
			// @todo(chaos) : Stub Update Manifold
			//   Stub function for updating the manifold prior to the Apply and ApplyPushOut
		}

		template<class T, int d>
		void UpdateSphereBoxManifold(TCollisionConstraintBase<T, d>&  Constraint, const TRigidTransform<T, d>& ATM, const TRigidTransform<T, d>& BTM, const T Thickness)
		{
			// @todo(chaos) : Stub Update Manifold
			//   Stub function for updating the manifold prior to the Apply and ApplyPushOut
		}

		template<typename T, int d>
		void ConstructSphereBoxConstraints(TGeometryParticleHandle<T, d>* Particle0, TGeometryParticleHandle<T, d>* Particle1, const FImplicitObject* Implicit0, const FImplicitObject* Implicit1, const TRigidTransform<T, d>& Transform0, const TRigidTransform<T, d>& Transform1, const T CullDistance, FCollisionConstraintsArray& NewConstraints)
		{

			const TSphere<T, d> * Object0 = Implicit0->template GetObject<const TSphere<T, d> >();
			const TBox<T, d> * Object1 = Implicit1->template GetObject<const TBox<T, d> >();
			if (ensure(Object0 && Object1))
			{
				TRigidTransform<T, d> ParticleImplicit0TM = Transform0.GetRelativeTransform(Collisions::GetTransform(Particle0));
				TRigidTransform<T, d> ParticleImplicit1TM = Transform1.GetRelativeTransform(Collisions::GetTransform(Particle1));
<<<<<<< HEAD
				FRigidBodyPointContactConstraint Constraint = FRigidBodyPointContactConstraint(Particle0, Implicit0, ParticleImplicit0TM, Particle1, Implicit1, ParticleImplicit1TM);
				UpdateSphereBoxConstraint(*Object0, Transform0, Object1->BoundingBox(), Transform1, CullDistance, Constraint);
				NewConstraints.TryAdd(CullDistance, Constraint);
=======
				FRigidBodyPointContactConstraint* Constraint = new FRigidBodyPointContactConstraint(Particle0, Implicit0, ParticleImplicit0TM, Particle1, Implicit1, ParticleImplicit1TM);

				UpdateSphereBoxConstraint(*Object0, Transform0, Object1->BoundingBox(), Transform1, Thickness, *Constraint);

				if (Constraint->GetPhi() < Thickness)
				{
					NewConstraints.Add(Constraint);
				}
				else
				{
					delete Constraint;
				}
>>>>>>> fa8a8d0d
			}
		}


		//
		// Sphere - Capsule
		//

		template <typename T, int d>
		TContactPoint<T> SphereCapsuleContactPoint(const TSphere<T, d>& A, const TRigidTransform<T, d>& ATransform, const TCapsule<T>& B, const TRigidTransform<T, d>& BTransform, const T CullDistance)
		{
			TContactPoint<T> Result;

			FVector A1 = ATransform.TransformPosition(A.GetCenter());
			FVector B1 = BTransform.TransformPosition(B.GetX1());
			FVector B2 = BTransform.TransformPosition(B.GetX2());
			FVector P2 = FMath::ClosestPointOnSegment(A1, B1, B2);

			TVector<T, d> Delta = P2 - A1;
			T DeltaLen = Delta.Size();
			if (DeltaLen > KINDA_SMALL_NUMBER)
			{
				T NewPhi = DeltaLen - (A.GetRadius() + B.GetRadius());
				TVector<T, d> Dir = Delta / DeltaLen;
				Result.Phi = NewPhi;
				Result.Normal = -Dir;
				Result.Location = A1 + Dir * A.GetRadius();
			}

			return Result;
		}

		template <typename T, int d>
		void UpdateSphereCapsuleConstraint(const TSphere<T, d>& A, const TRigidTransform<T, d>& ATransform, const TCapsule<T>& B, const TRigidTransform<T, d>& BTransform, const T CullDistance, TRigidBodyPointContactConstraint<T, d>& Constraint)
		{
			UpdateContactPoint(Constraint.Manifold, SphereCapsuleContactPoint(A, ATransform, B, BTransform, CullDistance));
		}

		template<class T, int d>
		void UpdateSphereCapsuleManifold(TCollisionConstraintBase<T, d>&  Constraint, const TRigidTransform<T, d>& ATM, const TRigidTransform<T, d>& BTM, const T CullDistance)
		{
			// @todo(chaos) : Stub Update Manifold
			//   Stub function for updating the manifold prior to the Apply and ApplyPushOut
		}

		template<class T, int d>
		void UpdateSphereCapsuleManifold(TCollisionConstraintBase<T, d>&  Constraint, const TRigidTransform<T, d>& ATM, const TRigidTransform<T, d>& BTM, const T Thickness)
		{
			// @todo(chaos) : Stub Update Manifold
			//   Stub function for updating the manifold prior to the Apply and ApplyPushOut
		}

		template<typename T, int d>
		void ConstructSphereCapsuleConstraints(TGeometryParticleHandle<T, d>* Particle0, TGeometryParticleHandle<T, d>* Particle1, const FImplicitObject* Implicit0, const FImplicitObject* Implicit1, const TRigidTransform<T, d>& Transform0, const TRigidTransform<T, d>& Transform1, const T CullDistance, FCollisionConstraintsArray& NewConstraints)
		{
			const TSphere<T, d>* Object0 = Implicit0->template GetObject<const TSphere<T, d> >();
			const TCapsule<T>* Object1 = Implicit1->template GetObject<const TCapsule<T> >();
			if (ensure(Object0 && Object1))
			{
				TRigidTransform<T, d> ParticleImplicit0TM = Transform0.GetRelativeTransform(Collisions::GetTransform(Particle0));
				TRigidTransform<T, d> ParticleImplicit1TM = Transform1.GetRelativeTransform(Collisions::GetTransform(Particle1));
<<<<<<< HEAD
				FRigidBodyPointContactConstraint Constraint = FRigidBodyPointContactConstraint(Particle0, Implicit0, ParticleImplicit0TM, Particle1, Implicit1, ParticleImplicit1TM);
				UpdateSphereCapsuleConstraint(*Object0, Transform0, *Object1, Transform1, CullDistance, Constraint);
				NewConstraints.TryAdd(CullDistance, Constraint);
=======
				FRigidBodyPointContactConstraint* Constraint = new FRigidBodyPointContactConstraint(Particle0, Implicit0, ParticleImplicit0TM, Particle1, Implicit1, ParticleImplicit1TM);

				UpdateSphereCapsuleConstraint(*Object0, Transform0, *Object1, Transform1, Thickness, *Constraint);

				if (Constraint->GetPhi() < Thickness)
				{
					NewConstraints.Add(Constraint);
				}
				else
				{
					delete Constraint;
				}
>>>>>>> fa8a8d0d
			}
		}


		//
		// Capsule-Capsule
		//

		template <typename T, int d>
		TContactPoint<T> CapsuleCapsuleContactPoint(const TCapsule<T>& A, const TRigidTransform<T, d>& ATransform, const TCapsule<T>& B, const TRigidTransform<T, d>& BTransform, const T CullDistance)
		{
			TContactPoint<T> Result;

			FVector A1 = ATransform.TransformPosition(A.GetX1());
			FVector A2 = ATransform.TransformPosition(A.GetX2());
			FVector B1 = BTransform.TransformPosition(B.GetX1());
			FVector B2 = BTransform.TransformPosition(B.GetX2());
			FVector P1, P2;
			FMath::SegmentDistToSegmentSafe(A1, A2, B1, B2, P1, P2);

			TVector<T, d> Delta = P2 - P1;
			T DeltaLen = Delta.Size();
			if (DeltaLen > KINDA_SMALL_NUMBER)
			{
				T NewPhi = DeltaLen - (A.GetRadius() + B.GetRadius());
				TVector<T, d> Dir = Delta / DeltaLen;
				Result.Phi = NewPhi;
				Result.Normal = -Dir;
				Result.Location = P1 + Dir * A.GetRadius();
			}

			return Result;
		}

		template <typename T, int d>
		void UpdateCapsuleCapsuleConstraint(const TCapsule<T>& A, const TRigidTransform<T, d>& ATransform, const TCapsule<T>& B, const TRigidTransform<T, d>& BTransform, const T CullDistance, TRigidBodyPointContactConstraint<T, d>& Constraint)
		{
			UpdateContactPoint(Constraint.Manifold, CapsuleCapsuleContactPoint(A, ATransform, B, BTransform, CullDistance));
		}

		template<class T, int d>
		void UpdateCapsuleCapsuleManifold(TCollisionConstraintBase<T, d>&  Constraint, const TRigidTransform<T, d>& ATM, const TRigidTransform<T, d>& BTM, const T CullDistance)
		{
			// @todo(chaos) : Stub Update Manifold
			//   Stub function for updating the manifold prior to the Apply and ApplyPushOut
		}

		template<class T, int d>
		void UpdateCapsuleCapsuleManifold(TCollisionConstraintBase<T, d>&  Constraint, const TRigidTransform<T, d>& ATM, const TRigidTransform<T, d>& BTM, const T Thickness)
		{
			// @todo(chaos) : Stub Update Manifold
			//   Stub function for updating the manifold prior to the Apply and ApplyPushOut
		}

		template<typename T, int d>
		void ConstructCapsuleCapsuleConstraints(TGeometryParticleHandle<T, d>* Particle0, TGeometryParticleHandle<T, d>* Particle1, const FImplicitObject* Implicit0, const FImplicitObject* Implicit1, const TRigidTransform<T, d>& Transform0, const TRigidTransform<T, d>& Transform1, const T CullDistance, FCollisionConstraintsArray& NewConstraints)
		{

			const TCapsule<T> * Object0 = Implicit0->template GetObject<const TCapsule<T> >();
			const TCapsule<T> * Object1 = Implicit1->template GetObject<const TCapsule<T> >();
			if (ensure(Object0 && Object1))
			{
				TRigidTransform<T, d> ParticleImplicit0TM = Transform0.GetRelativeTransform(Collisions::GetTransform(Particle0));
				TRigidTransform<T, d> ParticleImplicit1TM = Transform1.GetRelativeTransform(Collisions::GetTransform(Particle1));
<<<<<<< HEAD
				FRigidBodyPointContactConstraint Constraint = FRigidBodyPointContactConstraint(Particle0, Implicit0, ParticleImplicit0TM, Particle1, Implicit1, ParticleImplicit1TM);
				UpdateCapsuleCapsuleConstraint(*Object0, Transform0, *Object1, Transform1, CullDistance, Constraint);
				NewConstraints.TryAdd(CullDistance, Constraint);
=======
				FRigidBodyPointContactConstraint* Constraint = new FRigidBodyPointContactConstraint(Particle0, Implicit0, ParticleImplicit0TM, Particle1, Implicit1, ParticleImplicit1TM);

				UpdateCapsuleCapsuleConstraint(*Object0, Transform0, *Object1, Transform1, Thickness, *Constraint);

				if (Constraint->GetPhi() < Thickness)
				{
					NewConstraints.Add(Constraint);
				}
				else
				{
					delete Constraint;
				}
>>>>>>> fa8a8d0d
			}
		}

		//
		// Capsule - Box
		//

		template <typename T, int d>
<<<<<<< HEAD
		TContactPoint<T> CapsuleBoxContactPoint(const TCapsule<T>& A, const TRigidTransform<T, d>& ATransform, const TAABB<T, d>& B, const TRigidTransform<T, d>& BTransform, const TVector<T, 3>& InitialDir, const T CullDistance)
=======
		TContactPoint<T> CapsuleBoxContactPoint(const TCapsule<T>& A, const TRigidTransform<T, d>& ATransform, const TAABB<T, d>& B, const TRigidTransform<T, d>& BTransform, const T Thickness)
>>>>>>> fa8a8d0d
		{
			return GJKContactPoint(A, ATransform, B, BTransform, InitialDir);
		}

		template <typename T, int d>
<<<<<<< HEAD
		void UpdateCapsuleBoxConstraint(const TCapsule<T>& A, const TRigidTransform<T, d>& ATransform, const TAABB<T, d>& B, const TRigidTransform<T, d>& BTransform, const T CullDistance, TRigidBodyPointContactConstraint<T, d>& Constraint)
		{
			const TVector<T, d> InitialDir = ATransform.GetRotation().Inverse() * -Constraint.GetNormal();
			UpdateContactPoint(Constraint.Manifold, CapsuleBoxContactPoint(A, ATransform, B, BTransform, InitialDir, CullDistance));
		}

		template<class T, int d>
		void UpdateCapsuleBoxManifold(TCollisionConstraintBase<T, d>&  Constraint, const TRigidTransform<T, d>& ATM, const TRigidTransform<T, d>& BTM, const T CullDistance)
=======
		void UpdateCapsuleBoxConstraint(const TCapsule<T>& A, const TRigidTransform<T, d>& ATransform, const TAABB<T, d>& B, const TRigidTransform<T, d>& BTransform, const T Thickness, TRigidBodyPointContactConstraint<T, d>& Constraint)
>>>>>>> fa8a8d0d
		{
			// @todo(chaos) : Stub Update Manifold
			//   Stub function for updating the manifold prior to the Apply and ApplyPushOut
		}

		template<class T, int d>
		void UpdateCapsuleBoxManifold(TCollisionConstraintBase<T, d>&  Constraint, const TRigidTransform<T, d>& ATM, const TRigidTransform<T, d>& BTM, const T Thickness)
		{
			// @todo(chaos) : Stub Update Manifold
			//   Stub function for updating the manifold prior to the Apply and ApplyPushOut
		}

		template<typename T, int d>
		void ConstructCapsuleBoxConstraints(TGeometryParticleHandle<T, d>* Particle0, TGeometryParticleHandle<T, d>* Particle1, const FImplicitObject* Implicit0, const FImplicitObject* Implicit1, const TRigidTransform<T, d>& Transform0, const TRigidTransform<T, d>& Transform1, const T CullDistance, FCollisionConstraintsArray& NewConstraints)
		{
<<<<<<< HEAD
=======

>>>>>>> fa8a8d0d
			const TCapsule<T> * Object0 = Implicit0->template GetObject<const TCapsule<T> >();
			const TBox<T, d> * Object1 = Implicit1->template GetObject<const TBox<T, d> >();
			if (ensure(Object0 && Object1))
			{
<<<<<<< HEAD
				// Box-space AABB check
				// @todo(chaos): avoid recalc of relative transform in GJK (will have to switch order of box/capsule)
				const FRigidTransform3 CapsuleToBoxTM = Transform0.GetRelativeTransform(Transform1);
				const FVec3 P1 = CapsuleToBoxTM.TransformPosition(Object0->GetX1());
				const FVec3 P2 = CapsuleToBoxTM.TransformPosition(Object0->GetX2());
				TAABB<T, 3> CapsuleAABB(P1.ComponentMin(P2), P1.ComponentMax(P2));
				CapsuleAABB.Thicken(Object0->GetRadius() + CullDistance);
				if (CapsuleAABB.Intersects(Object1->GetAABB()))
=======
				TRigidTransform<T, d> ParticleImplicit0TM = Transform0.GetRelativeTransform(Collisions::GetTransform(Particle0));
				TRigidTransform<T, d> ParticleImplicit1TM = Transform1.GetRelativeTransform(Collisions::GetTransform(Particle1));
				FRigidBodyPointContactConstraint* Constraint = new FRigidBodyPointContactConstraint(Particle0, Implicit0, ParticleImplicit0TM, Particle1, Implicit1, ParticleImplicit1TM);

				UpdateCapsuleBoxConstraint(*Object0, Transform0, Object1->BoundingBox(), Transform1, Thickness, *Constraint);

				if (Constraint->GetPhi() < Thickness)
				{
					NewConstraints.Add(Constraint);
				}
				else
>>>>>>> fa8a8d0d
				{
					TRigidTransform<T, d> ParticleImplicit0TM = Transform0.GetRelativeTransform(Collisions::GetTransform(Particle0));
					TRigidTransform<T, d> ParticleImplicit1TM = Transform1.GetRelativeTransform(Collisions::GetTransform(Particle1));
					FRigidBodyPointContactConstraint Constraint = FRigidBodyPointContactConstraint(Particle0, Implicit0, ParticleImplicit0TM, Particle1, Implicit1, ParticleImplicit1TM, EContactShapesType::CapsuleBox);
					UpdateCapsuleBoxConstraint(*Object0, Transform0, Object1->BoundingBox(), Transform1, CullDistance, Constraint);
					NewConstraints.TryAdd(CullDistance, Constraint);
				}
			}
		}

		//
		// Capsule-HeightField
		//

		template <typename T, int d>
<<<<<<< HEAD
		TContactPoint<T> CapsuleHeightFieldContactPoint(const TCapsule<T>& A, const TRigidTransform<T, d>& ATransform, const THeightField<T>& B, const TRigidTransform<T, d>& BTransform, const T CullDistance)
		{
			return GJKImplicitContactPoint< TCapsule<float> >(TCapsule<float>(A), ATransform, B, BTransform, CullDistance);
		}

		template <typename T, int d>
		void UpdateCapsuleHeightFieldConstraint(const TCapsule<T>& A, const TRigidTransform<T, d>& ATransform, const THeightField<T>& B, const TRigidTransform<T, d>& BTransform, const T CullDistance, TRigidBodyPointContactConstraint<T, d>& Constraint)
		{
			UpdateContactPoint(Constraint.Manifold, CapsuleHeightFieldContactPoint(A, ATransform, B, BTransform, CullDistance));
		}

		template<class T, int d>
		void UpdateCapsuleHeightFieldManifold(TCollisionConstraintBase<T, d>&  Constraint, const TRigidTransform<T, d>& ATM, const TRigidTransform<T, d>& BTM, const T CullDistance)
		{
			// @todo(chaos) : Stub Update Manifold
			//   Stub function for updating the manifold prior to the Apply and ApplyPushOut
		}

		template<typename T, int d>
		void ConstructCapsuleHeightFieldConstraints(TGeometryParticleHandle<T, d>* Particle0, TGeometryParticleHandle<T, d>* Particle1, const FImplicitObject* Implicit0, const FImplicitObject* Implicit1, const TRigidTransform<T, d>& Transform0, const TRigidTransform<T, d>& Transform1, const T CullDistance, FCollisionConstraintsArray& NewConstraints)
		{

			const TCapsule<T> * Object0 = Implicit0->template GetObject<const TCapsule<T> >();
			const THeightField<T> * Object1 = Implicit1->template GetObject<const THeightField<T> >();
			if (ensure(Object0 && Object1))
			{
				TRigidTransform<T, d> ParticleImplicit0TM = Transform0.GetRelativeTransform(Collisions::GetTransform(Particle0));
				TRigidTransform<T, d> ParticleImplicit1TM = Transform1.GetRelativeTransform(Collisions::GetTransform(Particle1));
				FRigidBodyPointContactConstraint Constraint = FRigidBodyPointContactConstraint(Particle0, Implicit0, ParticleImplicit0TM, Particle1, Implicit1, ParticleImplicit1TM);
				UpdateCapsuleHeightFieldConstraint(*Object0, Transform0, *Object1, Transform1, CullDistance, Constraint);
				NewConstraints.TryAdd(CullDistance, Constraint);
			}
		}

		//
		// Convex - Convex
		//

		template<class T, int d>
		void UpdateConvexConvexConstraint(const FImplicitObject& Implicit0, const TRigidTransform<T, d>& Transform0, const FImplicitObject& Implicit1, const TRigidTransform<T, d>& Transform1, const T CullDistance, TCollisionConstraintBase<T, d>& ConstraintBase)
		{
=======
		TContactPoint<T> CapsuleHeightFieldContactPoint(const TCapsule<T>& A, const TRigidTransform<T, d>& ATransform, const THeightField<T>& B, const TRigidTransform<T, d>& BTransform, const T Thickness)
		{
			return GJKImplicitContactPoint< TCapsule<float> >(TCapsule<float>(A), ATransform, B, BTransform, Thickness);
		}

		template <typename T, int d>
		void UpdateCapsuleHeightFieldConstraint(const TCapsule<T>& A, const TRigidTransform<T, d>& ATransform, const THeightField<T>& B, const TRigidTransform<T, d>& BTransform, const T Thickness, TRigidBodyPointContactConstraint<T, d>& Constraint)
		{
			UpdateContactPoint(Constraint.Manifold, CapsuleHeightFieldContactPoint(A, ATransform, B, BTransform, Thickness));
		}

		template<class T, int d>
		void UpdateCapsuleHeightFieldManifold(TCollisionConstraintBase<T, d>&  Constraint, const TRigidTransform<T, d>& ATM, const TRigidTransform<T, d>& BTM, const T Thickness)
		{
			// @todo(chaos) : Stub Update Manifold
			//   Stub function for updating the manifold prior to the Apply and ApplyPushOut
		}

		template<typename T, int d>
		void ConstructCapsuleHeightFieldConstraints(TGeometryParticleHandle<T, d>* Particle0, TGeometryParticleHandle<T, d>* Particle1, const FImplicitObject* Implicit0, const FImplicitObject* Implicit1, const TRigidTransform<T, d>& Transform0, const TRigidTransform<T, d>& Transform1, const T Thickness, FCollisionConstraintsArray& NewConstraints)
		{

			const TCapsule<T> * Object0 = Implicit0->template GetObject<const TCapsule<T> >();
			const THeightField<T> * Object1 = Implicit1->template GetObject<const THeightField<T> >();
			if (ensure(Object0 && Object1))
			{
				TRigidTransform<T, d> ParticleImplicit0TM = Transform0.GetRelativeTransform(Collisions::GetTransform(Particle0));
				TRigidTransform<T, d> ParticleImplicit1TM = Transform1.GetRelativeTransform(Collisions::GetTransform(Particle1));
				FRigidBodyPointContactConstraint* Constraint = new FRigidBodyPointContactConstraint(Particle0, Implicit0, ParticleImplicit0TM, Particle1, Implicit1, ParticleImplicit1TM);

				UpdateCapsuleHeightFieldConstraint(*Object0, Transform0, *Object1, Transform1, Thickness, *Constraint);

				if (Constraint->GetPhi() < Thickness)
				{
					NewConstraints.Add(Constraint);
				}
				else
				{
					delete Constraint;
				}
			}
		}

		//
		// Convex - Convex
		//

		template<class T, int d>
		void UpdateConvexConvexConstraint(const FImplicitObject& Implicit0, const TRigidTransform<T, d>& Transform0, const FImplicitObject& Implicit1, const TRigidTransform<T, d>& Transform1, const T Thickness, TCollisionConstraintBase<T, d>& ConstraintBase)
		{
>>>>>>> fa8a8d0d
			TContactPoint<T> ContactPoint;

			if (ConstraintBase.GetType() == FRigidBodyPointContactConstraint::StaticType())
			{
<<<<<<< HEAD
				ContactPoint = ConvexConvexContactPoint(Implicit0, Transform0, Implicit1, Transform1, CullDistance);
=======
				ContactPoint = ConvexConvexContactPoint(Implicit0, Transform0, Implicit1, Transform1, Thickness);
>>>>>>> fa8a8d0d
			}
			else if (ConstraintBase.GetType() == FRigidBodyMultiPointContactConstraint::StaticType())
			{
				TRigidBodyMultiPointContactConstraint<T, d>& Constraint = *ConstraintBase.template As<TRigidBodyMultiPointContactConstraint<T, d>>();
				ContactPoint.Phi = FLT_MAX;

				const TRigidTransform<T, d> AToBTM = Transform0.GetRelativeTransform(Transform1);

				TPlane<T, d> CollisionPlane(Constraint.PlanePosition, Constraint.PlaneNormal);

				// re-sample the constraint based on the distance from the collision plane.
				for (int32 Idx = 0; Idx < Constraint.NumSamples(); Idx++)
				{
					Constraint[Idx].Manifold.Phi = CollisionPlane.PhiWithNormal(AToBTM.TransformPosition(Constraint[Idx].X), Constraint[Idx].Manifold.Normal);
					Constraint[Idx].Manifold.Normal = Transform1.TransformVector(Constraint.PlaneNormal);
					Constraint[Idx].Manifold.Location = Transform0.TransformPosition(Constraint[Idx].X);

					// save the best point for collision processing	
					if (ContactPoint.Phi > Constraint[Idx].Manifold.Phi)
					{
						ContactPoint.Phi = Constraint[Idx].Manifold.Phi;
						ContactPoint.Normal = Constraint[Idx].Manifold.Normal;
						ContactPoint.Location = Constraint[Idx].Manifold.Location;
					}
				}
			}

			UpdateContactPoint(ConstraintBase.Manifold, ContactPoint);
		}

		template<class T, int d>
<<<<<<< HEAD
		void UpdateConvexConvexManifold(TCollisionConstraintBase<T, d>&  ConstraintBase, const TRigidTransform<T, d>& Transform0, const TRigidTransform<T, d>& Transform1, const T CullDistance)
=======
		void UpdateConvexConvexManifold(TCollisionConstraintBase<T, d>&  ConstraintBase, const TRigidTransform<T, d>& Transform0, const TRigidTransform<T, d>& Transform1, const T Thickness)
>>>>>>> fa8a8d0d
		{
			if (TRigidBodyMultiPointContactConstraint<T,d>* Constraint = ConstraintBase.template As<TRigidBodyMultiPointContactConstraint<T, d>>())
			{
				if (GetInnerType(ConstraintBase.Manifold.Implicit[0]->GetType()) == ImplicitObjectType::Convex)
				{
<<<<<<< HEAD
					UpdateSingleShotManifold(*Constraint, Transform0, Transform1, CullDistance);
				}
				else
				{
					UpdateIterativeManifold(*Constraint, Transform0, Transform1, CullDistance);
=======
					UpdateSingleShotManifold(*Constraint, Transform0, Transform1, Thickness);
				}
				else
				{
					UpdateIterativeManifold(*Constraint, Transform0, Transform1, Thickness);
>>>>>>> fa8a8d0d
				}
			}
		}


		template<class T, int d>
		void ConstructConvexConvexConstraints(TGeometryParticleHandle<T, d>* Particle0, TGeometryParticleHandle<T, d>* Particle1, const FImplicitObject* Implicit0, const FImplicitObject* Implicit1, const TRigidTransform<T, d>& Transform0, const TRigidTransform<T, d>& Transform1, const T CullDistance, FCollisionConstraintsArray& NewConstraints)
		{
			TRigidTransform<T, d> ParticleImplicit0TM = Transform0.GetRelativeTransform(Collisions::GetTransform(Particle0));
			TRigidTransform<T, d> ParticleImplicit1TM = Transform1.GetRelativeTransform(Collisions::GetTransform(Particle1));
<<<<<<< HEAD
			FRigidBodyMultiPointContactConstraint Constraint = FRigidBodyMultiPointContactConstraint(Particle0, Implicit0, ParticleImplicit0TM, Particle1, Implicit1, ParticleImplicit1TM);
			UpdateConvexConvexManifold(Constraint, Transform0, Transform1, CullDistance);
			UpdateConvexConvexConstraint(*Implicit0, Transform0, *Implicit1, Transform1, CullDistance, Constraint);
			NewConstraints.TryAdd(CullDistance, Constraint);
		}

		//
		// Convex - HeightField
		//

		template <typename T, int d>
		TContactPoint<T> ConvexHeightFieldContactPoint(const FImplicitObject& A, const TRigidTransform<T, d>& ATransform, const THeightField<T>& B, const TRigidTransform<T, d>& BTransform, const T CullDistance)
		{
			return GJKImplicitContactPoint< FConvex >(A, ATransform, B, BTransform, CullDistance);
		}

		template <typename T, int d>
		void UpdateConvexHeightFieldConstraint(const FImplicitObject& A, const TRigidTransform<T, d>& ATransform, const THeightField<T>& B, const TRigidTransform<T, d>& BTransform, const T CullDistance, TRigidBodyPointContactConstraint<T, d>& Constraint)
		{
			UpdateContactPoint(Constraint.Manifold, ConvexHeightFieldContactPoint(A, ATransform, B, BTransform, CullDistance));
		}
=======
			FRigidBodyMultiPointContactConstraint* Constraint = new FRigidBodyMultiPointContactConstraint(Particle0, Implicit0, ParticleImplicit0TM, Particle1, Implicit1, ParticleImplicit1TM);

			UpdateConvexConvexManifold(*Constraint, Transform0, Transform1, Thickness);
			UpdateConvexConvexConstraint(*Implicit0, Transform0, *Implicit1, Transform1, Thickness, *Constraint);
>>>>>>> fa8a8d0d

		template<class T, int d>
		void UpdateConvexHeightFieldManifold(TCollisionConstraintBase<T, d>&  Constraint, const TRigidTransform<T, d>& ATM, const TRigidTransform<T, d>& BTM, const T CullDistance)
		{
			// @todo(chaos) : Stub Update Manifold
			//   Stub function for updating the manifold prior to the Apply and ApplyPushOut
		}

		template<typename T, int d>
		void ConstructConvexHeightFieldConstraints(TGeometryParticleHandle<T, d>* Particle0, TGeometryParticleHandle<T, d>* Particle1, const FImplicitObject* Implicit0, const FImplicitObject* Implicit1, const TRigidTransform<T, d>& Transform0, const TRigidTransform<T, d>& Transform1, const T CullDistance, FCollisionConstraintsArray& NewConstraints)
		{

			const THeightField<T> * Object1 = Implicit1->template GetObject<const THeightField<T> >();
			if (ensure(Implicit0->IsConvex() && Object1))
			{
				TRigidTransform<T, d> ParticleImplicit0TM = Transform0.GetRelativeTransform(Collisions::GetTransform(Particle0));
				TRigidTransform<T, d> ParticleImplicit1TM = Transform1.GetRelativeTransform(Collisions::GetTransform(Particle1));
				FRigidBodyPointContactConstraint Constraint = FRigidBodyPointContactConstraint(Particle0, Implicit0, ParticleImplicit0TM, Particle1, Implicit1, ParticleImplicit1TM);
				UpdateConvexHeightFieldConstraint(*Implicit0, Transform0, *Object1, Transform1, CullDistance, Constraint);
				NewConstraints.TryAdd(CullDistance, Constraint);
			}
		}

		//
		// Convex - HeightField
		//

		template <typename T, int d>
		TContactPoint<T> ConvexHeightFieldContactPoint(const FImplicitObject& A, const TRigidTransform<T, d>& ATransform, const THeightField<T>& B, const TRigidTransform<T, d>& BTransform, const T Thickness)
		{
			return GJKImplicitContactPoint< FConvex >(A, ATransform, B, BTransform, Thickness);
		}

		template <typename T, int d>
		void UpdateConvexHeightFieldConstraint(const FImplicitObject& A, const TRigidTransform<T, d>& ATransform, const THeightField<T>& B, const TRigidTransform<T, d>& BTransform, const T Thickness, TRigidBodyPointContactConstraint<T, d>& Constraint)
		{
			UpdateContactPoint(Constraint.Manifold, ConvexHeightFieldContactPoint(A, ATransform, B, BTransform, Thickness));
		}

		template<class T, int d>
		void UpdateConvexHeightFieldManifold(TCollisionConstraintBase<T, d>&  Constraint, const TRigidTransform<T, d>& ATM, const TRigidTransform<T, d>& BTM, const T Thickness)
		{
			// @todo(chaos) : Stub Update Manifold
			//   Stub function for updating the manifold prior to the Apply and ApplyPushOut
		}

		template<typename T, int d>
		void ConstructConvexHeightFieldConstraints(TGeometryParticleHandle<T, d>* Particle0, TGeometryParticleHandle<T, d>* Particle1, const FImplicitObject* Implicit0, const FImplicitObject* Implicit1, const TRigidTransform<T, d>& Transform0, const TRigidTransform<T, d>& Transform1, const T Thickness, FCollisionConstraintsArray& NewConstraints)
		{

			const THeightField<T> * Object1 = Implicit1->template GetObject<const THeightField<T> >();
			if (ensure(Implicit0->IsConvex() && Object1))
			{
				TRigidTransform<T, d> ParticleImplicit0TM = Transform0.GetRelativeTransform(Collisions::GetTransform(Particle0));
				TRigidTransform<T, d> ParticleImplicit1TM = Transform1.GetRelativeTransform(Collisions::GetTransform(Particle1));
				FRigidBodyPointContactConstraint* Constraint = new FRigidBodyPointContactConstraint(Particle0, Implicit0, ParticleImplicit0TM, Particle1, Implicit1, ParticleImplicit1TM);

				UpdateConvexHeightFieldConstraint(*Implicit0, Transform0, *Object1, Transform1, Thickness, *Constraint);

				if (Constraint->GetPhi() < Thickness)
				{
					NewConstraints.Add(Constraint);
				}
				else
				{
					delete Constraint;
				}
			}
		}




		//
		// Levelset-Levelset
		//

		DECLARE_CYCLE_STAT(TEXT("TPBDCollisionConstraints::UpdateLevelsetLevelsetConstraint"), STAT_UpdateLevelsetLevelsetConstraint, STATGROUP_ChaosWide);
		template<ECollisionUpdateType UpdateType, typename T, int d>
<<<<<<< HEAD
		void UpdateLevelsetLevelsetConstraint(const T CullDistance, TRigidBodyPointContactConstraint<T, d>& Constraint)
=======
		void UpdateLevelsetLevelsetConstraint(const T Thickness, TRigidBodyPointContactConstraint<T, d>& Constraint)
>>>>>>> fa8a8d0d
		{
			SCOPE_CYCLE_COUNTER(STAT_UpdateLevelsetLevelsetConstraint);

			TGenericParticleHandle<T, d> Particle0 = Constraint.Particle[0];
			TRigidTransform<T, d> ParticlesTM = TRigidTransform<T, d>(Particle0->P(), Particle0->Q());
			if (!(ensure(!FMath::IsNaN(ParticlesTM.GetTranslation().X)) && ensure(!FMath::IsNaN(ParticlesTM.GetTranslation().Y)) && ensure(!FMath::IsNaN(ParticlesTM.GetTranslation().Z))))
			{
				return;
			}

			TGenericParticleHandle<T, d> Particle1 = Constraint.Particle[1];
			TRigidTransform<T, d> LevelsetTM = TRigidTransform<T, d>(Particle1->P(), Particle1->Q());
			if (!(ensure(!FMath::IsNaN(LevelsetTM.GetTranslation().X)) && ensure(!FMath::IsNaN(LevelsetTM.GetTranslation().Y)) && ensure(!FMath::IsNaN(LevelsetTM.GetTranslation().Z))))
			{
				return;
			}

			const TBVHParticles<T, d>* SampleParticles = nullptr;
			SampleParticles = Particle0->CollisionParticles().Get();

			if (SampleParticles)
			{
				SampleObject<UpdateType>(*Particle1->Geometry(), LevelsetTM, *SampleParticles, ParticlesTM, CullDistance, Constraint);
			}
		}

		template<class T, int d>
<<<<<<< HEAD
		void UpdateLevelsetLevelsetManifold(TCollisionConstraintBase<T, d>&  Constraint, const TRigidTransform<T, d>& ATM, const TRigidTransform<T, d>& BTM, const T CullDistance)
=======
		void UpdateLevelsetLevelsetManifold(TCollisionConstraintBase<T, d>&  Constraint, const TRigidTransform<T, d>& ATM, const TRigidTransform<T, d>& BTM, const T Thickness)
>>>>>>> fa8a8d0d
		{
			// @todo(chaos) : Stub Update Manifold
			//   Stub function for updating the manifold prior to the Apply and ApplyPushOut
		}


		template<typename T, int d>
		void ConstructLevelsetLevelsetConstraints(TGeometryParticleHandle<T, d>* Particle0, TGeometryParticleHandle<T, d>* Particle1, const FImplicitObject* Implicit0, const FImplicitObject* Implicit1, const TRigidTransform<T, d>& Transform0, const TRigidTransform<T, d>& Transform1, const T CullDistance, FCollisionConstraintsArray& NewConstraints)
		{
			TRigidTransform<T, d> ParticleImplicit0TM = Transform0.GetRelativeTransform(Collisions::GetTransform(Particle0));
			TRigidTransform<T, d> ParticleImplicit1TM = Transform1.GetRelativeTransform(Collisions::GetTransform(Particle1));
<<<<<<< HEAD
			FRigidBodyPointContactConstraint Constraint = FRigidBodyPointContactConstraint(Particle0, Implicit0, ParticleImplicit0TM, Particle1, Implicit1, ParticleImplicit1TM);
=======
			FRigidBodyPointContactConstraint* Constraint = new FRigidBodyPointContactConstraint(nullptr, nullptr, ParticleImplicit0TM, nullptr, nullptr, ParticleImplicit1TM);
>>>>>>> fa8a8d0d

			bool bIsParticleDynamic0 = Particle0->CastToRigidParticle() && Particle0->ObjectState() == EObjectStateType::Dynamic;
			if (!Particle1->Geometry() || (bIsParticleDynamic0 && !Particle0->CastToRigidParticle()->CollisionParticlesSize() && Particle0->Geometry() && !Particle0->Geometry()->IsUnderlyingUnion()))
			{
				Constraint.Particle[0] = Particle1;
				Constraint.Particle[1] = Particle0;
				Constraint.SetManifold(Implicit1, Implicit0);
			}
			else
			{
				Constraint.Particle[0] = Particle0;
				Constraint.Particle[1] = Particle1;
				Constraint.SetManifold(Implicit0, Implicit1);
			}

			UpdateLevelsetLevelsetConstraint<ECollisionUpdateType::Any>(CullDistance, Constraint);

			NewConstraints.TryAdd(CullDistance, Constraint);
		}

		//
		//  Union-Union
		//

		DECLARE_CYCLE_STAT(TEXT("TPBDCollisionConstraints::ConstructUnionUnionConstraints"), STAT_ConstructUnionUnionConstraints, STATGROUP_ChaosWide);
		template<typename T, int d>
<<<<<<< HEAD
		void ConstructUnionUnionConstraints(TGeometryParticleHandle<T, d>* Particle0, TGeometryParticleHandle<T, d>* Particle1, const FImplicitObject* Implicit0, const FImplicitObject* Implicit1, const TRigidTransform<T, d>& Transform0, const TRigidTransform<T, d>& Transform1, const T CullDistance, FCollisionConstraintsArray& NewConstraints)
		{
			SCOPE_CYCLE_COUNTER(STAT_ConstructUnionUnionConstraints);

			const TArray<Pair<const FImplicitObject*, TRigidTransform<T, d>>> LevelsetShapes = FindRelevantShapes(Implicit0, Transform0, *Implicit1, Transform1, CullDistance);
=======
		void ConstructUnionUnionConstraints(TGeometryParticleHandle<T, d>* Particle0, TGeometryParticleHandle<T, d>* Particle1, const FImplicitObject* Implicit0, const FImplicitObject* Implicit1, const TRigidTransform<T, d>& Transform0, const TRigidTransform<T, d>& Transform1, const T Thickness, FCollisionConstraintsArray& NewConstraints)
		{
			SCOPE_CYCLE_COUNTER(STAT_ConstructUnionUnionConstraints);

			const TArray<Pair<const FImplicitObject*, TRigidTransform<T, d>>> LevelsetShapes = FindRelevantShapes(Implicit0, Transform0, *Implicit1, Transform1, Thickness);
>>>>>>> fa8a8d0d

			for (const Pair<const FImplicitObject*, TRigidTransform<T, d>>& LevelsetObjPair : LevelsetShapes)
			{
				const FImplicitObject* LevelsetInnerObj = LevelsetObjPair.First;
				const TRigidTransform<T, d>& LevelsetInnerObjTM = LevelsetObjPair.Second * Transform1;

				//now find all particle inner objects
<<<<<<< HEAD
				const TArray<Pair<const FImplicitObject*, TRigidTransform<T, d>>> ParticleShapes = FindRelevantShapes(LevelsetInnerObj, LevelsetInnerObjTM, *Implicit0, Transform0, CullDistance);
=======
				const TArray<Pair<const FImplicitObject*, TRigidTransform<T, d>>> ParticleShapes = FindRelevantShapes(LevelsetInnerObj, LevelsetInnerObjTM, *Implicit0, Transform0, Thickness);
>>>>>>> fa8a8d0d

				//for each inner obj pair, update constraint
				for (const Pair<const FImplicitObject*, TRigidTransform<T, d>>& ParticlePair : ParticleShapes)
				{
					const FImplicitObject* ParticleInnerObj = ParticlePair.First;
<<<<<<< HEAD
					ConstructConstraints<T, d>(Particle0, Particle1, ParticleInnerObj, LevelsetInnerObj, Transform0, Transform1, CullDistance, NewConstraints);
=======
					ConstructConstraints<T, d>(Particle0, Particle1, ParticleInnerObj, LevelsetInnerObj, Transform0, Transform1, Thickness, NewConstraints);
>>>>>>> fa8a8d0d
				}
			}
		}

		//
		// Constraint API
		//

		template<typename T, int d>
<<<<<<< HEAD
		void UpdateManifold(TCollisionConstraintBase<T, d>& ConstraintBase, const TRigidTransform<T, d>& ATM, const TRigidTransform<T, d>& BTM, const T CullDistance)
=======
		void UpdateManifold(TCollisionConstraintBase<T, d>& ConstraintBase, const TRigidTransform<T, d>& ATM, const TRigidTransform<T, d>& BTM, const T Thickness)
>>>>>>> fa8a8d0d
		{
			const FImplicitObject& Implicit0 = *ConstraintBase.Manifold.Implicit[0];
			const FImplicitObject& Implicit1 = *ConstraintBase.Manifold.Implicit[1];

			const TRigidTransform<T, d>& Transform0 = ConstraintBase.ImplicitTransform[0] * ATM;
			const TRigidTransform<T, d>& Transform1 = ConstraintBase.ImplicitTransform[1] * BTM;

#if !UE_BUILD_SHIPPING
			EImplicitObjectType Implicit0OuterType = Implicit0.GetType();
			EImplicitObjectType Implicit1OuterType = Implicit1.GetType();

			if (Implicit0OuterType == TImplicitObjectTransformed<T, d>::StaticType())
			{
				ensure(false);//should not be possible to get this type, it should already be resolved by the constraint. (see ConstructConstraints)
				return;
			}
			else if (Implicit1OuterType == TImplicitObjectTransformed<T, d>::StaticType())
			{
				ensure(false);//should not be possible to get this type, it should already be resolved by the constraint. (see ConstructConstraints)
				return;
			}
			else if (Implicit0OuterType != FImplicitObjectUnion::StaticType() && Implicit1OuterType == FImplicitObjectUnion::StaticType())
			{
				ensure(false);//should not be possible to get this type, it should already be resolved by the constraint. (see ConstructConstraints)
				return;
			}
			else if (Implicit0OuterType == FImplicitObjectUnion::StaticType() && Implicit1OuterType != FImplicitObjectUnion::StaticType())
			{
				ensure(false);//should not be possible to get this type, it should already be resolved by the constraint. (see ConstructConstraints)
				return;
			}
			else if (Implicit0OuterType == FImplicitObjectUnion::StaticType() && Implicit1OuterType == FImplicitObjectUnion::StaticType())
			{
				ensure(false);//should not be possible to get this type, it should already be resolved by the constraint. (see ConstructConstraints)
				return;
			}
#endif

			//
			// @todo(chaos): Collision Constraints (CollisionMap)
			//    Modify Construct() and Update() use a CollisionMap indexed on 
			//    EImplicitObjectType, instead of the if/else chain. Also, remove 
			//    the blocks with the ensure(false), they are just for validation 
			//    after the recent change. 
			//

			EImplicitObjectType Implicit0Type = GetInnerType(Implicit0.GetType());
			EImplicitObjectType Implicit1Type = GetInnerType(Implicit1.GetType()); 
			
			if (Implicit0Type == TBox<T, d>::StaticType() && Implicit1Type == TBox<T, d>::StaticType())
			{
<<<<<<< HEAD
				UpdateBoxBoxManifold(ConstraintBase, Transform0, Transform1, CullDistance);
			}
			else if (Implicit0Type == TBox<T, d>::StaticType() && Implicit1Type == THeightField<T>::StaticType())
			{
				UpdateBoxHeightFieldManifold(ConstraintBase, Transform0, Transform1, CullDistance);
			}
			else if (Implicit0Type == TSphere<T, d>::StaticType() && Implicit1Type == TSphere<T, d>::StaticType())
			{
				UpdateSphereSphereManifold(ConstraintBase, Transform0, Transform1, CullDistance);
			}
			else if (Implicit0Type == TSphere<T, d>::StaticType() && Implicit1Type == THeightField<T>::StaticType())
			{
				UpdateSphereHeightFieldManifold(ConstraintBase, Transform0, Transform1, CullDistance);
			}
			else if (Implicit0Type == TBox<T, d>::StaticType() && Implicit1Type == TPlane<T, d>::StaticType())
			{
				UpdateBoxPlaneManifold(ConstraintBase, Transform0, Transform1, CullDistance);
			}
			else if (Implicit0Type == TSphere<T, d>::StaticType() && Implicit1Type == TPlane<T, d>::StaticType())
			{
				UpdateSpherePlaneManifold(ConstraintBase, Transform0, Transform1, CullDistance);
			}
			else if (Implicit0Type == TSphere<T, d>::StaticType() && Implicit1Type == TBox<T, d>::StaticType())
			{
				UpdateSphereBoxManifold(ConstraintBase, Transform0, Transform1, CullDistance);
			}
			else if (Implicit0Type == TSphere<T, d>::StaticType() && Implicit1Type == TCapsule<T>::StaticType())
			{
				UpdateSphereCapsuleManifold(ConstraintBase, Transform0, Transform1, CullDistance);
			}
			else if (Implicit0Type == TCapsule<T>::StaticType() && Implicit1Type == TCapsule<T>::StaticType())
			{
				UpdateCapsuleCapsuleManifold(ConstraintBase, Transform0, Transform1, CullDistance);
			}
			else if (Implicit0Type == TCapsule<T>::StaticType() && Implicit1Type == TBox<T, d>::StaticType())
			{
				UpdateCapsuleBoxManifold(ConstraintBase, Transform0, Transform1, CullDistance);
			}
			else if (Implicit0Type == TCapsule<T>::StaticType() && Implicit1Type == THeightField<T>::StaticType())
			{
				UpdateCapsuleHeightFieldManifold(ConstraintBase, Transform0, Transform1, CullDistance);
=======
				UpdateBoxBoxManifold(ConstraintBase, Transform0, Transform1, Thickness);
			}
			else if (Implicit0Type == TBox<T, d>::StaticType() && Implicit1Type == THeightField<T>::StaticType())
			{
				UpdateBoxHeightFieldManifold(ConstraintBase, Transform0, Transform1, Thickness);
			}
			else if (Implicit0Type == TSphere<T, d>::StaticType() && Implicit1Type == TSphere<T, d>::StaticType())
			{
				UpdateSphereSphereManifold(ConstraintBase, Transform0, Transform1, Thickness);
			}
			else if (Implicit0Type == TSphere<T, d>::StaticType() && Implicit1Type == THeightField<T>::StaticType())
			{
				UpdateSphereHeightFieldManifold(ConstraintBase, Transform0, Transform1, Thickness);
			}
			else if (Implicit0Type == TBox<T, d>::StaticType() && Implicit1Type == TPlane<T, d>::StaticType())
			{
				UpdateBoxPlaneManifold(ConstraintBase, Transform0, Transform1, Thickness);
			}
			else if (Implicit0Type == TSphere<T, d>::StaticType() && Implicit1Type == TPlane<T, d>::StaticType())
			{
				UpdateSpherePlaneManifold(ConstraintBase, Transform0, Transform1, Thickness);
			}
			else if (Implicit0Type == TSphere<T, d>::StaticType() && Implicit1Type == TBox<T, d>::StaticType())
			{
				UpdateSphereBoxManifold(ConstraintBase, Transform0, Transform1, Thickness);
			}
			else if (Implicit0Type == TSphere<T, d>::StaticType() && Implicit1Type == TCapsule<T>::StaticType())
			{
				UpdateSphereCapsuleManifold(ConstraintBase, Transform0, Transform1, Thickness);
			}
			else if (Implicit0Type == TCapsule<T>::StaticType() && Implicit1Type == TCapsule<T>::StaticType())
			{
				UpdateCapsuleCapsuleManifold(ConstraintBase, Transform0, Transform1, Thickness);
			}
			else if (Implicit0Type == TCapsule<T>::StaticType() && Implicit1Type == TBox<T, d>::StaticType())
			{
				UpdateCapsuleBoxManifold(ConstraintBase, Transform0, Transform1, Thickness);
			}
			else if (Implicit0Type == TCapsule<T>::StaticType() && Implicit1Type == THeightField<T>::StaticType())
			{
				UpdateCapsuleHeightFieldManifold(ConstraintBase, Transform0, Transform1, Thickness);
>>>>>>> fa8a8d0d
			}
			else if (Implicit0Type == THeightField<T>::StaticType() && Implicit1Type == TBox<T, d>::StaticType())
			{
				ensure(false);
			}
			else if (Implicit0Type == TPlane<T, d>::StaticType() && Implicit1Type == TBox<T, d>::StaticType())
			{
<<<<<<< HEAD
				//UpdatePlaneBoxManifold(ConstraintBase, Transform0, Transform1, CullDistance);
=======
				//UpdatePlaneBoxManifold(ConstraintBase, Transform0, Transform1, Thickness);
>>>>>>> fa8a8d0d
			}
			else if (Implicit0Type == THeightField<T>::StaticType() && Implicit1Type == TSphere<T, d>::StaticType())
			{
				ensure(false);
			}
			else if (Implicit0Type == TPlane<T, d>::StaticType() && Implicit1Type == TSphere<T, d>::StaticType())
			{
<<<<<<< HEAD
				//UpdatePlaneSphereManifold(ConstraintBase, Transform0, Transform1, CullDistance);
			}
			else if (Implicit0Type == TBox<T, d>::StaticType() && Implicit1Type == TSphere<T, d>::StaticType())
			{
				//UpdateBoxSphereManifold(ConstraintBase, Transform0, Transform1, CullDistance);
			}
			else if (Implicit0Type == TBox<T, d>::StaticType() && Implicit1Type == TCapsule<T>::StaticType())
			{
				//UpdateBoxCapsuleManifold(ConstraintBase, Transform0, Transform1, CullDistance);
			}
			else if (Implicit0Type == TCapsule<T>::StaticType() && Implicit1Type == TSphere<T, d>::StaticType())
			{
				//UpdateCapsuleSphereManifold(ConstraintBase, Transform0, Transform1, CullDistance);
=======
				//UpdatePlaneSphereManifold(ConstraintBase, Transform0, Transform1, Thickness);
			}
			else if (Implicit0Type == TBox<T, d>::StaticType() && Implicit1Type == TSphere<T, d>::StaticType())
			{
				//UpdateBoxSphereManifold(ConstraintBase, Transform0, Transform1, Thickness);
			}
			else if (Implicit0Type == TBox<T, d>::StaticType() && Implicit1Type == TCapsule<T>::StaticType())
			{
				//UpdateBoxCapsuleManifold(ConstraintBase, Transform0, Transform1, Thickness);
			}
			else if (Implicit0Type == TCapsule<T>::StaticType() && Implicit1Type == TSphere<T, d>::StaticType())
			{
				//UpdateCapsuleSphereManifold(ConstraintBase, Transform0, Transform1, Thickness);
>>>>>>> fa8a8d0d
			}
			// the generic convex bodies are last
			else if (Implicit0Type == THeightField<T>::StaticType() && Implicit1.IsConvex())
			{
				ensure(false);
			}
			else if (Implicit0.IsConvex() && Implicit1Type == THeightField<T>::StaticType())
			{
<<<<<<< HEAD
				UpdateConvexHeightFieldManifold(ConstraintBase, Transform0, Transform1, CullDistance);
			}
			else if (Implicit0.IsConvex() && Implicit1.IsConvex())
			{
				UpdateConvexConvexManifold(ConstraintBase, Transform0, Transform1, CullDistance);
			}
			else
			{
				UpdateLevelsetLevelsetManifold(ConstraintBase, Transform0, Transform1, CullDistance);
=======
				UpdateConvexHeightFieldManifold(ConstraintBase, Transform0, Transform1, Thickness);
			}
			else if (Implicit0.IsConvex() && Implicit1.IsConvex())
			{
				UpdateConvexConvexManifold(ConstraintBase, Transform0, Transform1, Thickness);
			}
			else
			{
				UpdateLevelsetLevelsetManifold(ConstraintBase, Transform0, Transform1, Thickness);
>>>>>>> fa8a8d0d
			}

			/*
			else if (Implicit0Type == TBox<T, d>::StaticType() && Implicit1Type == FTriangleMeshImplicitObject::StaticType())
			{
<<<<<<< HEAD
				UpdateBoxTriangleMeshManifold(ConstraintBase, Transform0, Transform1, CullDistance);
=======
				UpdateBoxTriangleMeshManifold(ConstraintBase, Transform0, Transform1, Thickness);
>>>>>>> fa8a8d0d
			}
			else if (Implicit0Type == FTriangleMeshImplicitObject::StaticType() && Implicit1Type == TBox<T, d>::StaticType())
			{
				ensure(false);
			}
			*/

		}

		template<ECollisionUpdateType UpdateType, typename T, int d>
<<<<<<< HEAD
		void UpdateConstraintAny(TCollisionConstraintBase<T, d>& ConstraintBase, const FImplicitObject& Implicit0, const FImplicitObject& Implicit1, const TRigidTransform<T, d>& Transform0, const TRigidTransform<T, d>& Transform1, const T CullDistance)
		{
#if !UE_BUILD_SHIPPING
			EImplicitObjectType Implicit0OuterType = Implicit0.GetType();
			EImplicitObjectType Implicit1OuterType = Implicit1.GetType();

=======
		void UpdateConstraint(TCollisionConstraintBase<T, d>& ConstraintBase, const TRigidTransform<T, d>& ParticleTransform0, const TRigidTransform<T, d>& ParticleTransform1, const T Thickness)
		{
			const FImplicitObject& Implicit0 = *ConstraintBase.Manifold.Implicit[0];
			const FImplicitObject& Implicit1 = *ConstraintBase.Manifold.Implicit[1];

			const TRigidTransform<T, d>& Transform0 = ConstraintBase.ImplicitTransform[0] * ParticleTransform0;
			const TRigidTransform<T, d>& Transform1 = ConstraintBase.ImplicitTransform[1] * ParticleTransform1;

#if !UE_BUILD_SHIPPING
			EImplicitObjectType Implicit0OuterType = Implicit0.GetType();
			EImplicitObjectType Implicit1OuterType = Implicit1.GetType();

>>>>>>> fa8a8d0d
			if (Implicit0OuterType == TImplicitObjectTransformed<T, d>::StaticType())
			{
				ensure(false);//should not be possible to get this type, it should already be resolved by the constraint. (see ConstructConstraints)
				return;
			}
			else if (Implicit1OuterType == TImplicitObjectTransformed<T, d>::StaticType())
			{
				ensure(false);//should not be possible to get this type, it should already be resolved by the constraint. (see ConstructConstraints)
				return;
			}
			else if (Implicit0OuterType != FImplicitObjectUnion::StaticType() && Implicit1OuterType == FImplicitObjectUnion::StaticType())
			{
				ensure(false);//should not be possible to get this type, it should already be resolved by the constraint. (see ConstructConstraints)
				return;
			}
			else if (Implicit0OuterType == FImplicitObjectUnion::StaticType() && Implicit1OuterType != FImplicitObjectUnion::StaticType())
			{
				ensure(false);//should not be possible to get this type, it should already be resolved by the constraint. (see ConstructConstraints)
				return;
			}
			else if (Implicit0OuterType == FImplicitObjectUnion::StaticType() && Implicit1OuterType == FImplicitObjectUnion::StaticType())
			{
				ensure(false);//should not be possible to get this type, it should already be resolved by the constraint. (see ConstructConstraints)
				return;
			}
#endif

			//
			// @todo(chaos): Collision Constraints (CollisionMap)
			//    Modify Construct() and Update() use a CollisionMap indexed on 
			//    EImplicitObjectType, instead of the if/else chain. Also, remove 
			//    the blocks with the ensure(false), they are just for validation 
			//    after the recent change. 
			//
			EImplicitObjectType Implicit0Type = GetInnerType(Implicit0.GetType());
			EImplicitObjectType Implicit1Type = GetInnerType(Implicit1.GetType()); 
			
			if (Implicit0Type == TBox<T, d>::StaticType() && Implicit1Type == TBox<T, d>::StaticType())
			{
<<<<<<< HEAD
				UpdateBoxBoxConstraint(Implicit0.template GetObject<TBox<T, d>>()->GetAABB(), Transform0, Implicit1.template GetObject<TBox<T, d>>()->GetAABB(), Transform1, CullDistance, *ConstraintBase.template As<TRigidBodyPointContactConstraint<T, d>>());
			}
			else if (Implicit0Type == TBox<T, d>::StaticType() && Implicit1Type == THeightField<T>::StaticType())
			{
				UpdateBoxHeightFieldConstraint(Implicit0.template GetObject<TBox<T, d>>()->GetAABB(), Transform0, *Implicit1.template GetObject< THeightField<T> >(), Transform1, CullDistance, *ConstraintBase.template As<TRigidBodyPointContactConstraint<T, d>>());
			}
			else if (Implicit0Type == TSphere<T, d>::StaticType() && Implicit1Type == TSphere<T, d>::StaticType())
			{
				UpdateSphereSphereConstraint(*Implicit0.template GetObject<TSphere<T, d>>(), Transform0, *Implicit1.template GetObject<TSphere<T, d>>(), Transform1, CullDistance, *ConstraintBase.template As<TRigidBodyPointContactConstraint<T, d>>());
			}
			else if (Implicit0Type == TSphere<T, d>::StaticType() && Implicit1Type == THeightField<T>::StaticType())
			{
				UpdateSphereHeightFieldConstraint(*Implicit0.template GetObject<TSphere<T, d>>(), Transform0, *Implicit1.template GetObject< THeightField<T> >(), Transform1, CullDistance, *ConstraintBase.template As<TRigidBodyPointContactConstraint<T, d>>());
			}
			else if (Implicit0Type == TBox<T, d>::StaticType() && Implicit1Type == TPlane<T, d>::StaticType())
			{
				UpdateBoxPlaneConstraint(Implicit0.template GetObject<TBox<T, d>>()->GetAABB(), Transform0, *Implicit1.template GetObject<TPlane<T, d>>(), Transform1, CullDistance, *ConstraintBase.template As<TRigidBodyPointContactConstraint<T, d>>());
			}
			else if (Implicit0Type == TSphere<T, d>::StaticType() && Implicit1Type == TPlane<T, d>::StaticType())
			{
				UpdateSpherePlaneConstraint(*Implicit0.template GetObject<TSphere<T, d>>(), Transform0, *Implicit1.template GetObject<TPlane<T, d>>(), Transform1, CullDistance, *ConstraintBase.template As<TRigidBodyPointContactConstraint<T, d>>());
			}
			else if (Implicit0Type == TSphere<T, d>::StaticType() && Implicit1Type == TBox<T, d>::StaticType())
			{
				UpdateSphereBoxConstraint(*Implicit0.template GetObject<TSphere<T, d>>(), Transform0, Implicit1.template GetObject<TBox<T, d>>()->GetAABB(), Transform1, CullDistance, *ConstraintBase.template As<TRigidBodyPointContactConstraint<T, d>>());
=======
				UpdateBoxBoxConstraint(Implicit0.template GetObject<TBox<T, d>>()->GetAABB(), Transform0, Implicit1.template GetObject<TBox<T, d>>()->GetAABB(), Transform1, Thickness, *ConstraintBase.template As<TRigidBodyPointContactConstraint<T, d>>());
			}
			else if (Implicit0Type == TBox<T, d>::StaticType() && Implicit1Type == THeightField<T>::StaticType())
			{
				UpdateBoxHeightFieldConstraint(Implicit0.template GetObject<TBox<T, d>>()->GetAABB(), Transform0, *Implicit1.template GetObject< THeightField<T> >(), Transform1, Thickness, *ConstraintBase.template As<TRigidBodyPointContactConstraint<T, d>>());
			}
			else if (Implicit0Type == TSphere<T, d>::StaticType() && Implicit1Type == TSphere<T, d>::StaticType())
			{
				UpdateSphereSphereConstraint(*Implicit0.template GetObject<TSphere<T, d>>(), Transform0, *Implicit1.template GetObject<TSphere<T, d>>(), Transform1, Thickness, *ConstraintBase.template As<TRigidBodyPointContactConstraint<T, d>>());
			}
			else if (Implicit0Type == TSphere<T, d>::StaticType() && Implicit1Type == THeightField<T>::StaticType())
			{
				UpdateSphereHeightFieldConstraint(*Implicit0.template GetObject<TSphere<T, d>>(), Transform0, *Implicit1.template GetObject< THeightField<T> >(), Transform1, Thickness, *ConstraintBase.template As<TRigidBodyPointContactConstraint<T, d>>());
			}
			else if (Implicit0Type == TBox<T, d>::StaticType() && Implicit1Type == TPlane<T, d>::StaticType())
			{
				UpdateBoxPlaneConstraint(Implicit0.template GetObject<TBox<T, d>>()->GetAABB(), Transform0, *Implicit1.template GetObject<TPlane<T, d>>(), Transform1, Thickness, *ConstraintBase.template As<TRigidBodyPointContactConstraint<T, d>>());
			}
			else if (Implicit0Type == TSphere<T, d>::StaticType() && Implicit1Type == TPlane<T, d>::StaticType())
			{
				UpdateSpherePlaneConstraint(*Implicit0.template GetObject<TSphere<T, d>>(), Transform0, *Implicit1.template GetObject<TPlane<T, d>>(), Transform1, Thickness, *ConstraintBase.template As<TRigidBodyPointContactConstraint<T, d>>());
			}
			else if (Implicit0Type == TSphere<T, d>::StaticType() && Implicit1Type == TBox<T, d>::StaticType())
			{
				UpdateSphereBoxConstraint(*Implicit0.template GetObject<TSphere<T, d>>(), Transform0, Implicit1.template GetObject<TBox<T, d>>()->GetAABB(), Transform1, Thickness, *ConstraintBase.template As<TRigidBodyPointContactConstraint<T, d>>());
>>>>>>> fa8a8d0d
			}
			else if (Implicit0Type == TSphere<T, d>::StaticType() && Implicit1Type == TCapsule<T>::StaticType())
			{
				UpdateSphereCapsuleConstraint(*Implicit0.template GetObject<TSphere<T, d>>(), Transform0, *Implicit1.template GetObject<TCapsule<T>>(), Transform1, CullDistance, *ConstraintBase.template As<TRigidBodyPointContactConstraint<T, d>>());
			}
			else if (Implicit0Type == TCapsule<T>::StaticType() && Implicit1Type == TCapsule<T>::StaticType())
			{
<<<<<<< HEAD
				UpdateCapsuleCapsuleConstraint(*Implicit0.template GetObject<TCapsule<T>>(), Transform0, *Implicit1.template GetObject<TCapsule<T>>(), Transform1, CullDistance, *ConstraintBase.template As<TRigidBodyPointContactConstraint<T, d>>());
			}
			else if (Implicit0Type == TCapsule<T>::StaticType() && Implicit1Type == TBox<T, d>::StaticType())
			{
				UpdateCapsuleBoxConstraint(*Implicit0.template GetObject<TCapsule<T>>(), Transform0, Implicit1.template GetObject<TBox<T, d>>()->GetAABB(), Transform1, CullDistance, *ConstraintBase.template As<TRigidBodyPointContactConstraint<T, d>>());
			}
			else if (Implicit0Type == TCapsule<T>::StaticType() && Implicit1Type == THeightField<T>::StaticType())
			{
				UpdateCapsuleHeightFieldConstraint(*Implicit0.template GetObject<TCapsule<T>>(), Transform0, *Implicit1.template GetObject< THeightField<T> >(), Transform1, CullDistance, *ConstraintBase.template As<TRigidBodyPointContactConstraint<T, d>>());
=======
				UpdateCapsuleCapsuleConstraint(*Implicit0.template GetObject<TCapsule<T>>(), Transform0, *Implicit1.template GetObject<TCapsule<T>>(), Transform1, Thickness, *ConstraintBase.template As<TRigidBodyPointContactConstraint<T, d>>());
			}
			else if (Implicit0Type == TCapsule<T>::StaticType() && Implicit1Type == TBox<T, d>::StaticType())
			{
				UpdateCapsuleBoxConstraint(*Implicit0.template GetObject<TCapsule<T>>(), Transform0, Implicit1.template GetObject<TBox<T, d>>()->GetAABB(), Transform1, Thickness, *ConstraintBase.template As<TRigidBodyPointContactConstraint<T, d>>());
			}
			else if (Implicit0Type == TCapsule<T>::StaticType() && Implicit1Type == THeightField<T>::StaticType())
			{
				UpdateCapsuleHeightFieldConstraint(*Implicit0.template GetObject<TCapsule<T>>(), Transform0, *Implicit1.template GetObject< THeightField<T> >(), Transform1, Thickness, *ConstraintBase.template As<TRigidBodyPointContactConstraint<T, d>>());
>>>>>>> fa8a8d0d
			}
			else if (Implicit0Type == THeightField<T>::StaticType() && Implicit1Type == TBox<T, d>::StaticType())
			{
				//     This case should not be necessary. The height fields 
				//     will only ever be collided against, so ideally will never 
				//     be in index[0] position of the constraint, also the construction
				//     of the constraint will just switch the index position so its always 
				//     second.
				ensure(false);
			}
			else if (Implicit0Type == TPlane<T, d>::StaticType() && Implicit1Type == TBox<T, d>::StaticType())
			{
				TRigidBodyPointContactConstraint<T, d>& Constraint = *ConstraintBase.template As<TRigidBodyPointContactConstraint<T, d> >();
				TRigidBodyPointContactConstraint<T, d> TmpConstraint = Constraint;
<<<<<<< HEAD
				UpdateBoxPlaneConstraint(Implicit1.template GetObject<TBox<T, d>>()->GetAABB(), Transform1, *Implicit0.template GetObject<TPlane<T, d>>(), Transform0, CullDistance, TmpConstraint);
=======
				UpdateBoxPlaneConstraint(Implicit1.template GetObject<TBox<T, d>>()->GetAABB(), Transform1, *Implicit0.template GetObject<TPlane<T, d>>(), Transform0, Thickness, TmpConstraint);
>>>>>>> fa8a8d0d
				if (TmpConstraint.GetPhi() < Constraint.GetPhi())
				{
					Constraint = TmpConstraint;
					Constraint.SetNormal(-Constraint.GetNormal());
				}
			}
			else if (Implicit0Type == THeightField<T>::StaticType() && Implicit1Type == TSphere<T, d>::StaticType())
			{
				//     This case should not be necessary. The height fields 
				//     will only ever be collided against, so ideally will never 
				//     be in index[0] position of the constraint, also the construction
				//     of the constraint will just switch the index position so its always 
				//     second.
				ensure(false);
			}
			else if (Implicit0Type == TPlane<T, d>::StaticType() && Implicit1Type == TSphere<T, d>::StaticType())
			{
				TRigidBodyPointContactConstraint<T, d>& Constraint = *ConstraintBase.template As<TRigidBodyPointContactConstraint<T, d> >();
				TRigidBodyPointContactConstraint<T, d> TmpConstraint = Constraint;
				UpdateSpherePlaneConstraint(*Implicit1.template GetObject<TSphere<T, d>>(), Transform1, *Implicit0.template GetObject<TPlane<T, d>>(), Transform0, CullDistance, TmpConstraint);
				if (TmpConstraint.GetPhi() < Constraint.GetPhi())
				{
					Constraint = TmpConstraint;
					Constraint.SetNormal(-Constraint.GetNormal());
				}
			}
			else if (Implicit0Type == TBox<T, d>::StaticType() && Implicit1Type == TSphere<T, d>::StaticType())
			{
				TRigidBodyPointContactConstraint<T, d>& Constraint = *ConstraintBase.template As<TRigidBodyPointContactConstraint<T, d> >();
				TRigidBodyPointContactConstraint<T, d> TmpConstraint = Constraint;
<<<<<<< HEAD
				UpdateSphereBoxConstraint(*Implicit1.template GetObject<TSphere<T, d>>(), Transform1, Implicit0.template GetObject<TBox<T, d>>()->GetAABB(), Transform0, CullDistance, TmpConstraint);
=======
				UpdateSphereBoxConstraint(*Implicit1.template GetObject<TSphere<T, d>>(), Transform1, Implicit0.template GetObject<TBox<T, d>>()->GetAABB(), Transform0, Thickness, TmpConstraint);
>>>>>>> fa8a8d0d
				if (TmpConstraint.GetPhi() < Constraint.GetPhi())
				{
					Constraint = TmpConstraint;
					Constraint.SetNormal(-Constraint.GetNormal());
				}
			}
			else if (Implicit0Type == TBox<T, d>::StaticType() && Implicit1Type == TCapsule<T>::StaticType())
			{
				TRigidBodyPointContactConstraint<T, d>& Constraint = *ConstraintBase.template As<TRigidBodyPointContactConstraint<T, d> >();
				TRigidBodyPointContactConstraint<T, d> TmpConstraint = Constraint;
<<<<<<< HEAD
				UpdateCapsuleBoxConstraint(*Implicit1.template GetObject<TCapsule<T>>(), Transform1, Implicit0.template GetObject<TBox<T, d>>()->GetAABB(), Transform0, CullDistance, TmpConstraint);
=======
				UpdateCapsuleBoxConstraint(*Implicit1.template GetObject<TCapsule<T>>(), Transform1, Implicit0.template GetObject<TBox<T, d>>()->GetAABB(), Transform0, Thickness, TmpConstraint);
>>>>>>> fa8a8d0d
				if (TmpConstraint.GetPhi() < Constraint.GetPhi())
				{
					Constraint = TmpConstraint;
					Constraint.SetNormal(-Constraint.GetNormal());
				}
			}
			else if (Implicit0Type == TCapsule<T>::StaticType() && Implicit1Type == TSphere<T, d>::StaticType())
			{
				TRigidBodyPointContactConstraint<T, d>& Constraint = *ConstraintBase.template As<TRigidBodyPointContactConstraint<T, d> >();
				TRigidBodyPointContactConstraint<T, d> TmpConstraint = Constraint;
				UpdateSphereCapsuleConstraint(*Implicit1.template GetObject<TSphere<T, d>>(), Transform1, *Implicit0.template GetObject<TCapsule<T>>(), Transform0, CullDistance, TmpConstraint);
				if (TmpConstraint.GetPhi() < Constraint.GetPhi())
				{
					Constraint = TmpConstraint;
					Constraint.SetNormal(-Constraint.GetNormal());
				}
			}
			else if (Implicit0Type == THeightField<T>::StaticType() && Implicit1Type == TSphere<T, d>::StaticType())
			{
				//     This case should not be necessary. The height fields 
				//     will only ever be collided against, so ideally will never 
				//     be in index[0] position of the constraint, also the construction
				//     of the constraint will just switch the index position so its always 
				//     second.
				ensure(false);
			}
			// the generic convex bodies are last
			else if (Implicit0Type == THeightField<T>::StaticType() && Implicit1.IsConvex())
			{
				//     This case should not be necessary. The height fields 
				//     will only ever be collided against, so ideally will never 
				//     be in index[0] position of the constraint, also the construction
				//     of the constraint will just switch the index position so its always 
				//     second.
				ensure(false);
			}
			else if (Implicit0.IsConvex() && Implicit1Type == THeightField<T>::StaticType())
			{
<<<<<<< HEAD
				UpdateConvexHeightFieldConstraint(Implicit0, Transform0, *Implicit1.template GetObject< THeightField<T> >(), Transform1, CullDistance, *ConstraintBase.template As<TRigidBodyPointContactConstraint<T, d>>());
			}
			else if (Implicit0.IsConvex() && Implicit1.IsConvex())
			{
				UpdateConvexConvexConstraint(Implicit0, Transform0, Implicit1, Transform1, CullDistance, ConstraintBase);
			}
			else
			{
				UpdateLevelsetLevelsetConstraint<UpdateType>(CullDistance, *ConstraintBase.template As<TRigidBodyPointContactConstraint<T, d> >());
=======
				UpdateConvexHeightFieldConstraint(Implicit0, Transform0, *Implicit1.template GetObject< THeightField<T> >(), Transform1, Thickness, *ConstraintBase.template As<TRigidBodyPointContactConstraint<T, d>>());
			}
			else if (Implicit0.IsConvex() && Implicit1.IsConvex())
			{
				UpdateConvexConvexConstraint(Implicit0, Transform0, Implicit1, Transform1, Thickness, ConstraintBase);
			}
			else
			{
				UpdateLevelsetLevelsetConstraint<UpdateType>(Thickness, *ConstraintBase.template As<TRigidBodyPointContactConstraint<T, d> >());
>>>>>>> fa8a8d0d
			}

			/*
			else if (Implicit0Type == TBox<T, d>::StaticType() && Implicit1Type == FTriangleMeshImplicitObject::StaticType())
			{
<<<<<<< HEAD
			UpdateBoxTriangleMeshConstraint(Implicit0.template GetObject<TBox<T, d>>()->GetAABB(), Transform0, *GetUnscaledInner<FTriangleMeshImplicitObject>(Implicit1), Transform1, CullDistance, *ConstraintBase.template As<TRigidBodyPointContactConstraint<T, d>>());
=======
			UpdateBoxTriangleMeshConstraint(Implicit0.template GetObject<TBox<T, d>>()->GetAABB(), Transform0, *GetUnscaledInner<FTriangleMeshImplicitObject>(Implicit1), Transform1, Thickness, *ConstraintBase.template As<TRigidBodyPointContactConstraint<T, d>>());
>>>>>>> fa8a8d0d
			}
			else if (Implicit0Type == TBox<T, d>::StaticType() && Implicit1Type == FTriangleMeshImplicitObject::StaticType())
			{
				//     This case should not be necessary. The triangle mesh
				//     will only ever be collided against, so ideally will never
				//     be in index[0] position of the constraint, also the construction
				//     of the constraint will just switch the index position so its always
				//     second.
				ensure(false);
<<<<<<< HEAD
			}
			*/
		}

		template<ECollisionUpdateType UpdateType, typename T, int d>
		void UpdateConstraint(TCollisionConstraintBase<T, d>& ConstraintBase, const TRigidTransform<T, d>& ParticleTransform0, const TRigidTransform<T, d>& ParticleTransform1, const T CullDistance)
		{
			const FImplicitObject& Implicit0 = *ConstraintBase.Manifold.Implicit[0];
			const FImplicitObject& Implicit1 = *ConstraintBase.Manifold.Implicit[1];

			const TRigidTransform<T, d>& Transform0 = ConstraintBase.ImplicitTransform[0] * ParticleTransform0;
			const TRigidTransform<T, d>& Transform1 = ConstraintBase.ImplicitTransform[1] * ParticleTransform1;

			switch (ConstraintBase.Manifold.ShapesType)
			{
			case EContactShapesType::CapsuleCapsule:
				UpdateCapsuleCapsuleConstraint(*Implicit0.template GetObject<TCapsule<T>>(), Transform0, *Implicit1.template GetObject<TCapsule<T>>(), Transform1, CullDistance, *ConstraintBase.template As<TRigidBodyPointContactConstraint<T, d>>());
				break;
			case EContactShapesType::CapsuleBox:
				UpdateCapsuleBoxConstraint(*Implicit0.template GetObject<TCapsule<T>>(), Transform0, Implicit1.template GetObject<TBox<T, d>>()->GetAABB(), Transform1, CullDistance, *ConstraintBase.template As<TRigidBodyPointContactConstraint<T, d>>());
				break;
			case EContactShapesType::BoxBox:
				UpdateBoxBoxConstraint(Implicit0.template GetObject<TBox<T, d>>()->GetAABB(), Transform0, Implicit1.template GetObject<TBox<T, d>>()->GetAABB(), Transform1, CullDistance, *ConstraintBase.template As<TRigidBodyPointContactConstraint<T, d>>());
				break;
			default:
				UpdateConstraintAny<UpdateType, T, d>(ConstraintBase, Implicit0, Implicit1, Transform0, Transform1, CullDistance);
				break;
=======
>>>>>>> fa8a8d0d
			}
			*/

		}

		template<typename T, int d>
<<<<<<< HEAD
		void ConstructConstraints(TGeometryParticleHandle<T, d>* Particle0, TGeometryParticleHandle<T, d>* Particle1, const FImplicitObject* Implicit0, const FImplicitObject* Implicit1, const TRigidTransform<T, d>& Transform0, const TRigidTransform<T, d>& Transform1, const T CullDistance, FCollisionConstraintsArray& NewConstraints)
=======
		void ConstructConstraints(TGeometryParticleHandle<T, d>* Particle0, TGeometryParticleHandle<T, d>* Particle1, const FImplicitObject* Implicit0, const FImplicitObject* Implicit1, const TRigidTransform<T, d>& Transform0, const TRigidTransform<T, d>& Transform1, const T Thickness, FCollisionConstraintsArray& NewConstraints)
>>>>>>> fa8a8d0d
		{
			//  TriMesh Culling
			if (Implicit0 && Implicit0->GetType() == ImplicitObjectType::TriangleMesh) return;
			if (Implicit1 && Implicit1->GetType() == ImplicitObjectType::TriangleMesh) return;
<<<<<<< HEAD

			// If either shape is disabled for collision bail without constructing a constraint
			const TPerShapeData<T, d>* Shape0 = Particle0->GetImplicitShape(Implicit0);
			const TPerShapeData<T, d>* Shape1 = Particle1->GetImplicitShape(Implicit1);
			if ((Shape0 && Shape0->bDisable) || (Shape1 && Shape1->bDisable))
			{
				return;
			}

			if (!Implicit0 || !Implicit1)
			{
				ConstructLevelsetLevelsetConstraints(Particle0, Particle1, Implicit0, Implicit1, Transform0, Transform1, CullDistance, NewConstraints);
				return;
			}

			//
			// @todo(chaos): Collision Constraints (CollisionMap)
			//    Modify Construct() and Update() use a CollisionMap indexed on EImplicitObjectType, instead of the if/else chain
			//
			EImplicitObjectType Implicit0OuterType = Implicit0->GetType();
			EImplicitObjectType Implicit1OuterType = Implicit1->GetType();

			if (Implicit0OuterType == TImplicitObjectTransformed<T, d>::StaticType())
			{
				const TImplicitObjectTransformed<FReal, 3>* TransformedImplicit0 = Implicit0->template GetObject<const TImplicitObjectTransformed<FReal, 3>>();
				TRigidTransform<T, d> TransformedTransform0 = TransformedImplicit0->GetTransform() * Transform0;
				ConstructConstraints(Particle0, Particle1, TransformedImplicit0->GetTransformedObject(), Implicit1, TransformedTransform0, Transform1, CullDistance, NewConstraints);
				return;
			}
			else if (Implicit1OuterType == TImplicitObjectTransformed<T, d>::StaticType())
			{
				const TImplicitObjectTransformed<FReal, 3>* TransformedImplicit1 = Implicit1->template GetObject<const TImplicitObjectTransformed<FReal, 3>>();
				TRigidTransform<T, d> TransformedTransform1 = TransformedImplicit1->GetTransform() * Transform1;
				ConstructConstraints(Particle0, Particle1, Implicit0, TransformedImplicit1->GetTransformedObject(), Transform0, TransformedTransform1, CullDistance, NewConstraints);
				return;
			}


			else if (Implicit0OuterType == TImplicitObjectInstanced<FConvex>::StaticType())
			{
				const TImplicitObjectInstanced<FConvex>* TransformedImplicit0 = Implicit0->template GetObject<const TImplicitObjectInstanced<FConvex>>();
				ConstructConstraints(Particle0, Particle1, TransformedImplicit0->GetInstancedObject(), Implicit1, Transform0, Transform1, CullDistance, NewConstraints);
				return;
			}
			else if (Implicit1OuterType == TImplicitObjectInstanced<FConvex>::StaticType())
			{
				const TImplicitObjectInstanced<FConvex>* TransformedImplicit1 = Implicit1->template GetObject<const TImplicitObjectInstanced<FConvex>>();
				ConstructConstraints(Particle0, Particle1, Implicit0, TransformedImplicit1->GetInstancedObject(), Transform0, Transform1, CullDistance, NewConstraints);
				return;
			}


			else if (Implicit0OuterType == TImplicitObjectInstanced<TBox<FReal,3>>::StaticType())
			{
				const TImplicitObjectInstanced<TBox<FReal, 3>>* TransformedImplicit0 = Implicit0->template GetObject<const TImplicitObjectInstanced<TBox<FReal, 3>>>();
				ConstructConstraints(Particle0, Particle1, TransformedImplicit0->GetInstancedObject(), Implicit1, Transform0, Transform1, CullDistance, NewConstraints);
				return;
			}
			else if (Implicit1OuterType == TImplicitObjectInstanced<TBox<FReal, 3>>::StaticType())
			{
				const TImplicitObjectInstanced<TBox<FReal, 3>>* TransformedImplicit1 = Implicit1->template GetObject<const TImplicitObjectInstanced<TBox<FReal, 3>>>();
				ConstructConstraints(Particle0, Particle1, Implicit0, TransformedImplicit1->GetInstancedObject(), Transform0, Transform1, CullDistance, NewConstraints);
				return;
			}

			else if (Implicit0OuterType == TImplicitObjectInstanced<TCapsule<FReal>>::StaticType())
			{
				const TImplicitObjectInstanced<TCapsule<FReal>>* TransformedImplicit0 = Implicit0->template GetObject<const TImplicitObjectInstanced<TCapsule<FReal>>>();
				ConstructConstraints(Particle0, Particle1, TransformedImplicit0->GetInstancedObject(), Implicit1, Transform0, Transform1, CullDistance, NewConstraints);
				return;
			}
			else if (Implicit1OuterType == TImplicitObjectInstanced<TCapsule<FReal>>::StaticType())
			{
				const TImplicitObjectInstanced<TCapsule<FReal>>* TransformedImplicit1 = Implicit1->template GetObject<const TImplicitObjectInstanced<TCapsule<FReal>>>();
				ConstructConstraints(Particle0, Particle1, Implicit0, TransformedImplicit1->GetInstancedObject(), Transform0, Transform1, CullDistance, NewConstraints);
				return;
			}

			else if (Implicit0OuterType == TImplicitObjectInstanced<TSphere<FReal, 3>>::StaticType())
=======

			// If either shape is disabled for collision bail without constructing a constraint
			const TPerShapeData<T, d>* Shape0 = Particle0->GetImplicitShape(Implicit0);
			const TPerShapeData<T, d>* Shape1 = Particle1->GetImplicitShape(Implicit1);
			if ((Shape0 && Shape0->bDisable) || (Shape1 && Shape1->bDisable))
>>>>>>> fa8a8d0d
			{
				const TImplicitObjectInstanced<TSphere<FReal, 3>>* TransformedImplicit0 = Implicit0->template GetObject<const TImplicitObjectInstanced<TSphere<FReal, 3>>>();
				ConstructConstraints(Particle0, Particle1, TransformedImplicit0->GetInstancedObject(), Implicit1, Transform0, Transform1, CullDistance, NewConstraints);
				return;
			}
			else if (Implicit1OuterType == TImplicitObjectInstanced<TSphere<FReal, 3>>::StaticType())
			{
				const TImplicitObjectInstanced<TSphere<FReal, 3>>* TransformedImplicit1 = Implicit1->template GetObject<const TImplicitObjectInstanced<TSphere<FReal, 3>>>();
				ConstructConstraints(Particle0, Particle1, Implicit0, TransformedImplicit1->GetInstancedObject(), Transform0, Transform1, CullDistance, NewConstraints);
				return;
			}

<<<<<<< HEAD
			else if (Implicit0OuterType == TImplicitObjectInstanced<FConvex>::StaticType())
			{
				const TImplicitObjectInstanced<FConvex>* TransformedImplicit0 = Implicit0->template GetObject<const TImplicitObjectInstanced<FConvex>>();
				ConstructConstraints(Particle0, Particle1, TransformedImplicit0->GetInstancedObject(), Implicit1, Transform0, Transform1, CullDistance, NewConstraints);
				return;
			}
			else if (Implicit1OuterType == TImplicitObjectInstanced<FConvex>::StaticType())
			{
				const TImplicitObjectInstanced<FConvex>* TransformedImplicit1 = Implicit1->template GetObject<const TImplicitObjectInstanced<FConvex>>();
				ConstructConstraints(Particle0, Particle1, Implicit0, TransformedImplicit1->GetInstancedObject(), Transform0, Transform1, CullDistance, NewConstraints);
				return;
			}
			else if (Implicit0OuterType != FImplicitObjectUnion::StaticType() && Implicit1OuterType == FImplicitObjectUnion::StaticType())
			{
				const TArray<Pair<const FImplicitObject*, TRigidTransform<T, d>>> LevelsetShapes = FindRelevantShapes(Implicit0, Transform0, *Implicit1, Transform1, CullDistance);
				for (const Pair<const FImplicitObject*, TRigidTransform<T, d>>& LevelsetObjPair : LevelsetShapes)
				{
					const FImplicitObject* Implicit1InnerObj = LevelsetObjPair.First;
					const TRigidTransform<T, d> Implicit1InnerObjTM = LevelsetObjPair.Second * Transform1;
					ConstructConstraints(Particle0, Particle1, Implicit0, Implicit1InnerObj, Transform0, Implicit1InnerObjTM, CullDistance, NewConstraints);
				}
				return;
			}
			else if (Implicit0OuterType == FImplicitObjectUnion::StaticType() && Implicit1OuterType != FImplicitObjectUnion::StaticType())
			{
				// [Note] forces non-unions into particle[0] position
				const TArray<Pair<const FImplicitObject*, TRigidTransform<T, d>>> LevelsetShapes = FindRelevantShapes(Implicit1, Transform1, *Implicit0, Transform0, CullDistance);
				for (const Pair<const FImplicitObject*, TRigidTransform<T, d>>& LevelsetObjPair : LevelsetShapes)
				{
					const FImplicitObject* Implicit0InnerObj = LevelsetObjPair.First;
					const TRigidTransform<T, d> Implicit0InnerObjTM = LevelsetObjPair.Second * Transform0;
					ConstructConstraints(Particle0, Particle1, Implicit0InnerObj, Implicit1, Implicit0InnerObjTM, Transform1, CullDistance, NewConstraints);
				}
				return;
			}
			else if (Implicit0OuterType == FImplicitObjectUnion::StaticType() && Implicit1OuterType == FImplicitObjectUnion::StaticType())
=======
			if (!Implicit0 || !Implicit1)
>>>>>>> fa8a8d0d
			{
				ConstructUnionUnionConstraints(Particle0, Particle1, Implicit0, Implicit1, Transform0, Transform1, CullDistance, NewConstraints);
				return;
			}

<<<<<<< HEAD
			EImplicitObjectType Implicit0Type = GetInnerType(Implicit0->GetType());
			EImplicitObjectType Implicit1Type = GetInnerType(Implicit1->GetType());

			if (Implicit0Type == TBox<T, d>::StaticType() && Implicit1Type == TBox<T, d>::StaticType())
			{
				ConstructBoxBoxConstraints(Particle0, Particle1, Implicit0, Implicit1, Transform0, Transform1, CullDistance, NewConstraints);
			}
			else if (Implicit0Type == TBox<T, d>::StaticType() && Implicit1Type == THeightField<T>::StaticType())
			{
				ConstructBoxHeightFieldConstraints(Particle0, Particle1, Implicit0, Implicit1, Transform0, Transform1, CullDistance, NewConstraints);
			}
			else if (Implicit0Type == THeightField<T>::StaticType() && Implicit1Type == TBox<T, d>::StaticType())
			{
				ConstructBoxHeightFieldConstraints(Particle1, Particle0, Implicit1, Implicit0, Transform1, Transform0, CullDistance, NewConstraints);
			}
			else if (Implicit0Type == TBox<T, d>::StaticType() && Implicit1Type == TPlane<T, d>::StaticType())
			{
				ConstructBoxPlaneConstraints(Particle0, Particle1, Implicit0, Implicit1, Transform0, Transform1, CullDistance, NewConstraints);
			}
			else if (Implicit0Type == TPlane<T, d>::StaticType() && Implicit1Type == TBox<T, d>::StaticType())
=======
			//
			// @todo(chaos): Collision Constraints (CollisionMap)
			//    Modify Construct() and Update() use a CollisionMap indexed on EImplicitObjectType, instead of the if/else chain
			//
			EImplicitObjectType Implicit0OuterType = Implicit0->GetType();
			EImplicitObjectType Implicit1OuterType = Implicit1->GetType();

			if (Implicit0OuterType == TImplicitObjectTransformed<T, d>::StaticType())
			{
				const TImplicitObjectTransformed<FReal, 3>* TransformedImplicit0 = Implicit0->template GetObject<const TImplicitObjectTransformed<FReal, 3>>();
				TRigidTransform<T, d> TransformedTransform0 = TransformedImplicit0->GetTransform() * Transform0;
				ConstructConstraints(Particle0, Particle1, TransformedImplicit0->GetTransformedObject(), Implicit1, TransformedTransform0, Transform1, Thickness, NewConstraints);
				return;
			}
			else if (Implicit1OuterType == TImplicitObjectTransformed<T, d>::StaticType())
			{
				const TImplicitObjectTransformed<FReal, 3>* TransformedImplicit1 = Implicit1->template GetObject<const TImplicitObjectTransformed<FReal, 3>>();
				TRigidTransform<T, d> TransformedTransform1 = TransformedImplicit1->GetTransform() * Transform1;
				ConstructConstraints(Particle0, Particle1, Implicit0, TransformedImplicit1->GetTransformedObject(), Transform0, TransformedTransform1, Thickness, NewConstraints);
				return;
			}
			else if (Implicit0OuterType != FImplicitObjectUnion::StaticType() && Implicit1OuterType == FImplicitObjectUnion::StaticType())
			{
				const TArray<Pair<const FImplicitObject*, TRigidTransform<T, d>>> LevelsetShapes = FindRelevantShapes(Implicit0, Transform0, *Implicit1, Transform1, Thickness);
				for (const Pair<const FImplicitObject*, TRigidTransform<T, d>>& LevelsetObjPair : LevelsetShapes)
				{
					const FImplicitObject* Implicit1InnerObj = LevelsetObjPair.First;
					const TRigidTransform<T, d> Implicit1InnerObjTM = LevelsetObjPair.Second * Transform1;
					ConstructConstraints(Particle0, Particle1, Implicit0, Implicit1InnerObj, Transform0, Implicit1InnerObjTM, Thickness, NewConstraints);
				}
				return;
			}
			else if (Implicit0OuterType == FImplicitObjectUnion::StaticType() && Implicit1OuterType != FImplicitObjectUnion::StaticType())
			{
				// [Note] forces non-unions into particle[0] position
				const TArray<Pair<const FImplicitObject*, TRigidTransform<T, d>>> LevelsetShapes = FindRelevantShapes(Implicit1, Transform1, *Implicit0, Transform0, Thickness);
				for (const Pair<const FImplicitObject*, TRigidTransform<T, d>>& LevelsetObjPair : LevelsetShapes)
				{
					const FImplicitObject* Implicit0InnerObj = LevelsetObjPair.First;
					const TRigidTransform<T, d> Implicit0InnerObjTM = LevelsetObjPair.Second * Transform0;
					ConstructConstraints(Particle0, Particle1, Implicit0InnerObj, Implicit1, Implicit0InnerObjTM, Transform1, Thickness, NewConstraints);
				}
				return;
			}
			else if (Implicit0OuterType == FImplicitObjectUnion::StaticType() && Implicit1OuterType == FImplicitObjectUnion::StaticType())
			{
				ConstructUnionUnionConstraints(Particle0, Particle1, Implicit0, Implicit1, Transform0, Transform1, Thickness, NewConstraints);
				return;
			}

			EImplicitObjectType Implicit0Type = GetInnerType(Implicit0->GetType());
			EImplicitObjectType Implicit1Type = GetInnerType(Implicit1->GetType());

			if (Implicit0Type == TBox<T, d>::StaticType() && Implicit1Type == TBox<T, d>::StaticType())
>>>>>>> fa8a8d0d
			{
				ConstructBoxPlaneConstraints(Particle1, Particle0, Implicit1, Implicit0, Transform1, Transform0, CullDistance, NewConstraints);
			}
			else if (Implicit0Type == TBox<T, d>::StaticType() && Implicit1Type == THeightField<T>::StaticType())
			{
<<<<<<< HEAD
				ConstructSphereSphereConstraints(Particle0, Particle1, Implicit0, Implicit1, Transform0, Transform1, CullDistance, NewConstraints);
=======
				ConstructBoxHeightFieldConstraints(Particle0, Particle1, Implicit0, Implicit1, Transform0, Transform1, Thickness, NewConstraints);
			}
			else if (Implicit0Type == THeightField<T>::StaticType() && Implicit1Type == TBox<T, d>::StaticType())
			{
				ConstructBoxHeightFieldConstraints(Particle1, Particle0, Implicit1, Implicit0, Transform1, Transform0, Thickness, NewConstraints);
>>>>>>> fa8a8d0d
			}
			else if (Implicit0Type == TSphere<T, d>::StaticType() && Implicit1Type == THeightField<T>::StaticType())
			{
				ConstructSphereHeightFieldConstraints(Particle0, Particle1, Implicit0, Implicit1, Transform0, Transform1, CullDistance, NewConstraints);
			}
			else if (Implicit0Type == THeightField<T>::StaticType() && Implicit1Type == TSphere<T, d>::StaticType())
			{
				ConstructSphereHeightFieldConstraints(Particle1, Particle0, Implicit1, Implicit0, Transform1, Transform0, CullDistance, NewConstraints);
			}
			else if (Implicit0Type == TSphere<T, d>::StaticType() && Implicit1Type == TSphere<T, d>::StaticType())
			{
				ConstructSphereSphereConstraints(Particle0, Particle1, Implicit0, Implicit1, Transform0, Transform1, Thickness, NewConstraints);
			}
			else if (Implicit0Type == TSphere<T, d>::StaticType() && Implicit1Type == THeightField<T>::StaticType())
			{
				ConstructSphereHeightFieldConstraints(Particle0, Particle1, Implicit0, Implicit1, Transform0, Transform1, Thickness, NewConstraints);
			}
			else if (Implicit0Type == THeightField<T>::StaticType() && Implicit1Type == TSphere<T, d>::StaticType())
			{
				ConstructSphereHeightFieldConstraints(Particle1, Particle0, Implicit1, Implicit0, Transform1, Transform0, Thickness, NewConstraints);
			}
			else if (Implicit0Type == TSphere<T, d>::StaticType() && Implicit1Type == TPlane<T, d>::StaticType())
			{
				ConstructSpherePlaneConstraints(Particle0, Particle1, Implicit0, Implicit1, Transform0, Transform1, CullDistance, NewConstraints);
			}
			else if (Implicit0Type == TPlane<T, d>::StaticType() && Implicit1Type == TSphere<T, d>::StaticType())
			{
				ConstructSpherePlaneConstraints(Particle1, Particle0, Implicit1, Implicit0, Transform1, Transform0, CullDistance, NewConstraints);
			}
			else if (Implicit0Type == TSphere<T, d>::StaticType() && Implicit1Type == TBox<T, d>::StaticType())
			{
				ConstructSphereBoxConstraints(Particle0, Particle1, Implicit0, Implicit1, Transform0, Transform1, CullDistance, NewConstraints);
			}
			else if (Implicit0Type == TBox<T, d>::StaticType() && Implicit1Type == TSphere<T, d>::StaticType())
			{
				ConstructSphereBoxConstraints(Particle1, Particle0, Implicit1, Implicit0, Transform1, Transform0, CullDistance, NewConstraints);
			}
			else if (Implicit0Type == TSphere<T, d>::StaticType() && Implicit1Type == TCapsule<T>::StaticType())
			{
				ConstructSphereCapsuleConstraints(Particle0, Particle1, Implicit0, Implicit1, Transform0, Transform1, CullDistance, NewConstraints);
			}
			else if (Implicit0Type == TCapsule<T>::StaticType() && Implicit1Type == TSphere<T, d>::StaticType())
			{
				ConstructSphereCapsuleConstraints(Particle1, Particle0, Implicit1, Implicit0, Transform1, Transform0, CullDistance, NewConstraints);
			}
			else if (Implicit0Type == TCapsule<T>::StaticType() && Implicit1Type == TCapsule<T>::StaticType())
			{
<<<<<<< HEAD
				ConstructCapsuleCapsuleConstraints(Particle0, Particle1, Implicit0, Implicit1, Transform0, Transform1, CullDistance, NewConstraints);
=======
				ConstructCapsuleCapsuleConstraints(Particle0, Particle1, Implicit0, Implicit1, Transform0, Transform1, Thickness, NewConstraints);
>>>>>>> fa8a8d0d
			}
			else if (Implicit0Type == TCapsule<T>::StaticType() && Implicit1Type == TBox<T, d>::StaticType())
			{
				ConstructCapsuleBoxConstraints(Particle0, Particle1, Implicit0, Implicit1, Transform0, Transform1, CullDistance, NewConstraints);
			}
			else if (Implicit0Type == TBox<T, d>::StaticType() && Implicit1Type == TCapsule<T>::StaticType())
			{
				ConstructCapsuleBoxConstraints(Particle1, Particle0, Implicit1, Implicit0, Transform1, Transform0, CullDistance, NewConstraints);
			}
			else if (Implicit0Type == TCapsule<T>::StaticType() && Implicit1Type == THeightField<T>::StaticType())
			{
<<<<<<< HEAD
				ConstructCapsuleHeightFieldConstraints(Particle0, Particle1, Implicit0, Implicit1, Transform0, Transform1, CullDistance, NewConstraints);
			}
			else if (Implicit0Type == THeightField<T>::StaticType() && Implicit1Type == TCapsule<T>::StaticType())
			{
				ConstructCapsuleHeightFieldConstraints(Particle1, Particle0, Implicit1, Implicit0, Transform1, Transform0, CullDistance, NewConstraints);
=======
				ConstructCapsuleHeightFieldConstraints(Particle0, Particle1, Implicit0, Implicit1, Transform0, Transform1, Thickness, NewConstraints);
			}
			else if (Implicit0Type == THeightField<T>::StaticType() && Implicit1Type == TCapsule<T>::StaticType())
			{
				ConstructCapsuleHeightFieldConstraints(Particle1, Particle0, Implicit1, Implicit0, Transform1, Transform0, Thickness, NewConstraints);
>>>>>>> fa8a8d0d
			}
			// the generic convex bodies are last
			else if (Implicit0->IsConvex() && Implicit1Type == THeightField<T>::StaticType())
			{
<<<<<<< HEAD
				ConstructConvexHeightFieldConstraints(Particle0, Particle1, Implicit0, Implicit1, Transform0, Transform1, CullDistance, NewConstraints);
			}
			else if (Implicit0Type == THeightField<T>::StaticType() && Implicit1->IsConvex())
			{
				ConstructConvexHeightFieldConstraints(Particle1, Particle0, Implicit1, Implicit0, Transform1, Transform0, CullDistance, NewConstraints);
=======
				ConstructConvexHeightFieldConstraints(Particle0, Particle1, Implicit0, Implicit1, Transform0, Transform1, Thickness, NewConstraints);
			}
			else if (Implicit0Type == THeightField<T>::StaticType() && Implicit1->IsConvex())
			{
				ConstructConvexHeightFieldConstraints(Particle1, Particle0, Implicit1, Implicit0, Transform1, Transform0, Thickness, NewConstraints);
>>>>>>> fa8a8d0d
			}
			else if (Implicit0->IsConvex() && Implicit1->IsConvex())
			{
				ConstructConvexConvexConstraints(Particle0, Particle1, Implicit0, Implicit1, Transform0, Transform1, CullDistance, NewConstraints);
			}
			else
			{
				ConstructLevelsetLevelsetConstraints(Particle0, Particle1, Implicit0, Implicit1, Transform0, Transform1, CullDistance, NewConstraints);
			}


			/*
			if (Implicit0Type == TBox<T, d>::StaticType() && Implicit1Type == FTriangleMeshImplicitObject::StaticType())
			{
<<<<<<< HEAD
				ConstructBoxTriangleMeshConstraints(Particle0, Particle1, Implicit0, Implicit1, Transform0, Transform1, CullDistance, NewConstraints);
			}
			else if (Implicit0Type == FTriangleMeshImplicitObject::StaticType() && Implicit1Type == TBox<T, d>::StaticType())
			{
				ConstructBoxTriangleMeshConstraints(Particle1, Particle0, Implicit1, Implicit0, Transform1, Transform0, CullDistance, NewConstraints);
			}
			*/

		}

		template void UpdateBoxBoxConstraint<float, 3>(const TAABB<float, 3>& Box1, const TRigidTransform<float, 3>& Box1Transform, const TAABB<float, 3>& Box2, const TRigidTransform<float, 3>& Box2Transform, const float CullDistance, TRigidBodyPointContactConstraint<float, 3>& Constraint);
		template void UpdateBoxBoxManifold<float, 3>(TCollisionConstraintBase<float, 3>&  Constraint, const TRigidTransform<float, 3>& ATM, const TRigidTransform<float, 3>& BTM, const float CullDistance);
		template void ConstructBoxBoxConstraints<float, 3>(TGeometryParticleHandle<float, 3>* Particle0, TGeometryParticleHandle<float, 3>* Particle1, const FImplicitObject* Implicit0, const FImplicitObject* Implicit1, const TRigidTransform<float, 3>& Transform0, const TRigidTransform<float, 3>& Transform1, const float CullDistance, FCollisionConstraintsArray& NewConstraints);

		template void UpdateBoxHeightFieldConstraint<float, 3>(const TAABB<float, 3>& A, const TRigidTransform<float, 3>& ATransform, const THeightField<float>& B, const TRigidTransform<float, 3>& BTransform, const float CullDistance, TRigidBodyPointContactConstraint<float, 3>& Constraint);
		template void UpdateBoxHeightFieldManifold<float, 3>(TCollisionConstraintBase<float, 3>&  Constraint, const TRigidTransform<float, 3>& ATM, const TRigidTransform<float, 3>& BTM, const float CullDistance);
		template void ConstructBoxHeightFieldConstraints<float, 3>(TGeometryParticleHandle<float, 3>* Particle0, TGeometryParticleHandle<float, 3>* Particle1, const FImplicitObject* Implicit0, const FImplicitObject* Implicit1, const TRigidTransform<float, 3>& Transform0, const TRigidTransform<float, 3>& Transform1, const float CullDistance, FCollisionConstraintsArray& NewConstraints);

		template void UpdateBoxPlaneConstraint<float, 3>(const TAABB<float, 3>& Box, const TRigidTransform<float, 3>& BoxTransform, const TPlane<float, 3>& Plane, const TRigidTransform<float, 3>& PlaneTransform, const float CullDistance, TRigidBodyPointContactConstraint<float, 3>& Constraint);
		template void UpdateBoxPlaneManifold<float, 3>(TCollisionConstraintBase<float, 3>&  Constraint, const TRigidTransform<float, 3>& ATM, const TRigidTransform<float, 3>& BTM, const float CullDistance);
		template void ConstructBoxPlaneConstraints<float, 3>(TGeometryParticleHandle<float, 3>* Particle0, TGeometryParticleHandle<float, 3>* Particle1, const FImplicitObject* Implicit0, const FImplicitObject* Implicit1, const TRigidTransform<float, 3>& Transform0, const TRigidTransform<float, 3>& Transform1, const float CullDistance, FCollisionConstraintsArray& NewConstraints);

		template void UpdateSphereSphereConstraint<float, 3>(const TSphere<float, 3>& Sphere1, const TRigidTransform<float, 3>& Sphere1Transform, const TSphere<float, 3>& Sphere2, const TRigidTransform<float, 3>& Sphere2Transform, const float CullDistance, TRigidBodyPointContactConstraint<float, 3>& Constraint);
		template void UpdateSphereSphereManifold<float, 3>(TCollisionConstraintBase<float, 3>&  Constraint, const TRigidTransform<float, 3>& ATM, const TRigidTransform<float, 3>& BTM, const float CullDistance);
		template void ConstructSphereSphereConstraints<float, 3>(TGeometryParticleHandle<float, 3>* Particle0, TGeometryParticleHandle<float, 3>* Particle1, const FImplicitObject* Implicit0, const FImplicitObject* Implicit1, const TRigidTransform<float, 3>& Transform0, const TRigidTransform<float, 3>& Transform1, const float CullDistance, FCollisionConstraintsArray& NewConstraints);

		template void UpdateSphereHeightFieldConstraint<float, 3>(const TSphere<float, 3>& A, const TRigidTransform<float, 3>& ATransform, const THeightField<float>& B, const TRigidTransform<float, 3>& BTransform, const float CullDistance, TRigidBodyPointContactConstraint<float, 3>& Constraint);
		template void UpdateSphereHeightFieldManifold<float, 3>(TCollisionConstraintBase<float, 3>&  Constraint, const TRigidTransform<float, 3>& ATM, const TRigidTransform<float, 3>& BTM, const float CullDistance);
		template void ConstructSphereHeightFieldConstraints<float, 3>(TGeometryParticleHandle<float, 3>* Particle0, TGeometryParticleHandle<float, 3>* Particle1, const FImplicitObject* Implicit0, const FImplicitObject* Implicit1, const TRigidTransform<float, 3>& Transform0, const TRigidTransform<float, 3>& Transform1, const float CullDistance, FCollisionConstraintsArray& NewConstraints);

		template void UpdateSpherePlaneConstraint<float, 3>(const TSphere<float, 3>& Sphere, const TRigidTransform<float, 3>& SphereTransform, const TPlane<float, 3>& Plane, const TRigidTransform<float, 3>& PlaneTransform, const float CullDistance, TRigidBodyPointContactConstraint<float, 3>& Constraint);
		template void UpdateSpherePlaneManifold<float, 3>(TCollisionConstraintBase<float, 3>&  Constraint, const TRigidTransform<float, 3>& ATM, const TRigidTransform<float, 3>& BTM, const float CullDistance);
		template void ConstructSpherePlaneConstraints<float, 3>(TGeometryParticleHandle<float, 3>* Particle0, TGeometryParticleHandle<float, 3>* Particle1, const FImplicitObject* Implicit0, const FImplicitObject* Implicit1, const TRigidTransform<float, 3>& Transform0, const TRigidTransform<float, 3>& Transform1, const float CullDistance, FCollisionConstraintsArray& NewConstraints);

		template void UpdateSphereBoxConstraint<float, 3>(const TSphere<float, 3>& Sphere, const TRigidTransform<float, 3>& SphereTransform, const TAABB<float, 3>& Box, const TRigidTransform<float, 3>& BoxTransform, const float CullDistance, TRigidBodyPointContactConstraint<float, 3>& Constraint);
		template void UpdateSphereBoxManifold<float, 3>(TCollisionConstraintBase<float, 3>&  Constraint, const TRigidTransform<float, 3>& ATM, const TRigidTransform<float, 3>& BTM, const float CullDistance);
		template void ConstructSphereBoxConstraints<float, 3>(TGeometryParticleHandle<float, 3>* Particle0, TGeometryParticleHandle<float, 3>* Particle1, const FImplicitObject* Implicit0, const FImplicitObject* Implicit1, const TRigidTransform<float, 3>& Transform0, const TRigidTransform<float, 3>& Transform1, const float CullDistance, FCollisionConstraintsArray& NewConstraints);

		template void UpdateSphereCapsuleConstraint<float, 3>(const TSphere<float, 3>& Sphere, const TRigidTransform<float, 3>& SphereTransform, const TCapsule<float>& Box, const TRigidTransform<float, 3>& BoxTransform, const float CullDistance, TRigidBodyPointContactConstraint<float, 3>& Constraint);
		template void UpdateSphereCapsuleManifold<float, 3>(TCollisionConstraintBase<float, 3>&  Constraint, const TRigidTransform<float, 3>& ATM, const TRigidTransform<float, 3>& BTM, const float CullDistance);
		template void ConstructSphereCapsuleConstraints<float, 3>(TGeometryParticleHandle<float, 3>* Particle0, TGeometryParticleHandle<float, 3>* Particle1, const FImplicitObject* Implicit0, const FImplicitObject* Implicit1, const TRigidTransform<float, 3>& Transform0, const TRigidTransform<float, 3>& Transform1, const float CullDistance, FCollisionConstraintsArray& NewConstraints);

		template void UpdateCapsuleCapsuleConstraint<float, 3>(const TCapsule<float>& A, const TRigidTransform<float, 3>& ATransform, const TCapsule<float>& B, const TRigidTransform<float, 3>& BTransform, const float CullDistance, TRigidBodyPointContactConstraint<float, 3>& Constraint);
		template void UpdateCapsuleCapsuleManifold<float, 3>(TCollisionConstraintBase<float, 3>&  Constraint, const TRigidTransform<float, 3>& ATM, const TRigidTransform<float, 3>& BTM, const float CullDistance);
		template void ConstructCapsuleCapsuleConstraints<float, 3>(TGeometryParticleHandle<float, 3>* Particle0, TGeometryParticleHandle<float, 3>* Particle1, const FImplicitObject* Implicit0, const FImplicitObject* Implicit1, const TRigidTransform<float, 3>& Transform0, const TRigidTransform<float, 3>& Transform1, const float CullDistance, FCollisionConstraintsArray& NewConstraints);

		template void UpdateCapsuleBoxConstraint<float, 3>(const TCapsule<float>& A, const TRigidTransform<float, 3>& ATransform, const TAABB<float, 3>& B, const TRigidTransform<float, 3>& BTransform, const float CullDistance, TRigidBodyPointContactConstraint<float, 3>& Constraint);
		template void UpdateCapsuleBoxManifold<float, 3>(TCollisionConstraintBase<float, 3>&  Constraint, const TRigidTransform<float, 3>& ATM, const TRigidTransform<float, 3>& BTM, const float CullDistance);
		template void ConstructCapsuleBoxConstraints<float, 3>(TGeometryParticleHandle<float, 3>* Particle0, TGeometryParticleHandle<float, 3>* Particle1, const FImplicitObject* Implicit0, const FImplicitObject* Implicit1, const TRigidTransform<float, 3>& Transform0, const TRigidTransform<float, 3>& Transform1, const float CullDistance, FCollisionConstraintsArray& NewConstraints);

		template void UpdateCapsuleHeightFieldConstraint<float, 3>(const TCapsule<float>& A, const TRigidTransform<float, 3>& ATransform, const THeightField<float>& B, const TRigidTransform<float, 3>& BTransform, const float CullDistance, TRigidBodyPointContactConstraint<float, 3>& Constraint);
		template void UpdateCapsuleHeightFieldManifold<float, 3>(TCollisionConstraintBase<float, 3>&  Constraint, const TRigidTransform<float, 3>& ATM, const TRigidTransform<float, 3>& BTM, const float CullDistance);
		template void ConstructCapsuleHeightFieldConstraints<float, 3>(TGeometryParticleHandle<float, 3>* Particle0, TGeometryParticleHandle<float, 3>* Particle1, const FImplicitObject* Implicit0, const FImplicitObject* Implicit1, const TRigidTransform<float, 3>& Transform0, const TRigidTransform<float, 3>& Transform1, const float CullDistance, FCollisionConstraintsArray& NewConstraints);

		template void UpdateConvexConvexConstraint<float, 3>(const FImplicitObject& A, const TRigidTransform<float, 3>& ATM, const FImplicitObject& B, const TRigidTransform<float, 3>& BTM, const float CullDistance, TCollisionConstraintBase<float, 3>& Constraint);
		template void UpdateConvexConvexManifold<float, 3>(TCollisionConstraintBase<float, 3>&  Constraint, const TRigidTransform<float, 3>& ATM, const TRigidTransform<float, 3>& BTM, const float CullDistance);
		template void ConstructConvexConvexConstraints<float, 3>(TGeometryParticleHandle<float, 3>* Particle0, TGeometryParticleHandle<float, 3>* Particle1, const FImplicitObject* Implicit0, const FImplicitObject* Implicit1, const TRigidTransform<float, 3>& Transform0, const TRigidTransform<float, 3>& Transform1, const float CullDistance, FCollisionConstraintsArray& NewConstraints);

		template void UpdateConvexHeightFieldConstraint<float, 3>(const FImplicitObject& A, const TRigidTransform<float, 3>& ATransform, const THeightField<float>& B, const TRigidTransform<float, 3>& BTransform, const float CullDistance, TRigidBodyPointContactConstraint<float, 3>& Constraint);
		template void UpdateConvexHeightFieldManifold<float, 3>(TCollisionConstraintBase<float, 3>&  Constraint, const TRigidTransform<float, 3>& ATM, const TRigidTransform<float, 3>& BTM, const float CullDistance);
		template void ConstructConvexHeightFieldConstraints<float, 3>(TGeometryParticleHandle<float, 3>* Particle0, TGeometryParticleHandle<float, 3>* Particle1, const FImplicitObject* Implicit0, const FImplicitObject* Implicit1, const TRigidTransform<float, 3>& Transform0, const TRigidTransform<float, 3>& Transform1, const float CullDistance, FCollisionConstraintsArray& NewConstraints);

		template void UpdateLevelsetLevelsetConstraint<ECollisionUpdateType::Any, float, 3>(const float CullDistance, TRigidBodyPointContactConstraint<float, 3>& Constraint);
		template void UpdateLevelsetLevelsetConstraint<ECollisionUpdateType::Deepest, float, 3>(const float CullDistance, TRigidBodyPointContactConstraint<float, 3>& Constraint);
		template void UpdateLevelsetLevelsetManifold<float, 3>(TCollisionConstraintBase<float, 3>&  Constraint, const TRigidTransform<float, 3>& ATM, const TRigidTransform<float, 3>& BTM, const float CullDistance);
		template void ConstructLevelsetLevelsetConstraints<float, 3>(TGeometryParticleHandle<float, 3>* Particle0, TGeometryParticleHandle<float, 3>* Particle1, const FImplicitObject* Implicit0, const FImplicitObject* Implicit1, const TRigidTransform<float, 3>& Transform0, const TRigidTransform<float, 3>& Transform1, const float CullDistance, FCollisionConstraintsArray& NewConstraints);

		template void ConstructUnionUnionConstraints<float, 3>(TGeometryParticleHandle<float, 3>* Particle0, TGeometryParticleHandle<float, 3>* Particle1, const FImplicitObject* Implicit0, const FImplicitObject* Implicit1, const TRigidTransform<float, 3>& Transform0, const TRigidTransform<float, 3>& Transform1, const float CullDistance, FCollisionConstraintsArray& NewConstraints);

		template void UpdateSingleShotManifold<float, 3>(TRigidBodyMultiPointContactConstraint<float, 3>&  Constraint, const TRigidTransform<float, 3>& Transform0, const TRigidTransform<float, 3>& Transform1, const float CullDistance);
		template void UpdateIterativeManifold<float, 3>(TRigidBodyMultiPointContactConstraint<float, 3>&  Constraint, const TRigidTransform<float, 3>& Transform0, const TRigidTransform<float, 3>& Transform1, const float CullDistance);
		template void UpdateManifold<float, 3>(TCollisionConstraintBase<float, 3>& ConstraintBase, const TRigidTransform<float, 3>& ATM, const TRigidTransform<float, 3>& BTM, const float CullDistance);
		template void UpdateConstraint<ECollisionUpdateType::Any, float, 3>(TCollisionConstraintBase<float, 3>& ConstraintBase, const TRigidTransform<float, 3>& Transform0, const TRigidTransform<float, 3>& Transform1, const float CullDistance);
		template void UpdateConstraint<ECollisionUpdateType::Deepest, float, 3>(TCollisionConstraintBase<float, 3>& ConstraintBase, const TRigidTransform<float, 3>& Transform0, const TRigidTransform<float, 3>& Transform1, const float CullDistance);
		template void ConstructConstraints<float, 3>(TGeometryParticleHandle<float, 3>* Particle0, TGeometryParticleHandle<float, 3>* Particle1, const FImplicitObject* Implicit0, const FImplicitObject* Implicit1, const TRigidTransform<float, 3>& Transform0, const TRigidTransform<float, 3>& Transform1, const float CullDistance, FCollisionConstraintsArray& NewConstraints);
=======
				ConstructBoxTriangleMeshConstraints(Particle0, Particle1, Implicit0, Implicit1, Transform0, Transform1, Thickness, NewConstraints);
			}
			else if (Implicit0Type == FTriangleMeshImplicitObject::StaticType() && Implicit1Type == TBox<T, d>::StaticType())
			{
				ConstructBoxTriangleMeshConstraints(Particle1, Particle0, Implicit1, Implicit0, Transform1, Transform0, Thickness, NewConstraints);
			}
			*/

		}

		template void UpdateBoxBoxConstraint<float, 3>(const TAABB<float, 3>& Box1, const TRigidTransform<float, 3>& Box1Transform, const TAABB<float, 3>& Box2, const TRigidTransform<float, 3>& Box2Transform, const float Thickness, TRigidBodyPointContactConstraint<float, 3>& Constraint);
		template void UpdateBoxBoxManifold<float, 3>(TCollisionConstraintBase<float, 3>&  Constraint, const TRigidTransform<float, 3>& ATM, const TRigidTransform<float, 3>& BTM, const float Thickness);
		template void ConstructBoxBoxConstraints<float, 3>(TGeometryParticleHandle<float, 3>* Particle0, TGeometryParticleHandle<float, 3>* Particle1, const FImplicitObject* Implicit0, const FImplicitObject* Implicit1, const TRigidTransform<float, 3>& Transform0, const TRigidTransform<float, 3>& Transform1, const float Thickness, FCollisionConstraintsArray& NewConstraints);

		template void UpdateBoxHeightFieldConstraint<float, 3>(const TAABB<float, 3>& A, const TRigidTransform<float, 3>& ATransform, const THeightField<float>& B, const TRigidTransform<float, 3>& BTransform, const float Thickness, TRigidBodyPointContactConstraint<float, 3>& Constraint);
		template void UpdateBoxHeightFieldManifold<float, 3>(TCollisionConstraintBase<float, 3>&  Constraint, const TRigidTransform<float, 3>& ATM, const TRigidTransform<float, 3>& BTM, const float Thickness);
		template void ConstructBoxHeightFieldConstraints<float, 3>(TGeometryParticleHandle<float, 3>* Particle0, TGeometryParticleHandle<float, 3>* Particle1, const FImplicitObject* Implicit0, const FImplicitObject* Implicit1, const TRigidTransform<float, 3>& Transform0, const TRigidTransform<float, 3>& Transform1, const float Thickness, FCollisionConstraintsArray& NewConstraints);

		template void UpdateBoxPlaneConstraint<float, 3>(const TAABB<float, 3>& Box, const TRigidTransform<float, 3>& BoxTransform, const TPlane<float, 3>& Plane, const TRigidTransform<float, 3>& PlaneTransform, const float Thickness, TRigidBodyPointContactConstraint<float, 3>& Constraint);
		template void UpdateBoxPlaneManifold<float, 3>(TCollisionConstraintBase<float, 3>&  Constraint, const TRigidTransform<float, 3>& ATM, const TRigidTransform<float, 3>& BTM, const float Thickness);
		template void ConstructBoxPlaneConstraints<float, 3>(TGeometryParticleHandle<float, 3>* Particle0, TGeometryParticleHandle<float, 3>* Particle1, const FImplicitObject* Implicit0, const FImplicitObject* Implicit1, const TRigidTransform<float, 3>& Transform0, const TRigidTransform<float, 3>& Transform1, const float Thickness, FCollisionConstraintsArray& NewConstraints);

		template void UpdateSphereSphereConstraint<float, 3>(const TSphere<float, 3>& Sphere1, const TRigidTransform<float, 3>& Sphere1Transform, const TSphere<float, 3>& Sphere2, const TRigidTransform<float, 3>& Sphere2Transform, const float Thickness, TRigidBodyPointContactConstraint<float, 3>& Constraint);
		template void UpdateSphereSphereManifold<float, 3>(TCollisionConstraintBase<float, 3>&  Constraint, const TRigidTransform<float, 3>& ATM, const TRigidTransform<float, 3>& BTM, const float Thickness);
		template void ConstructSphereSphereConstraints<float, 3>(TGeometryParticleHandle<float, 3>* Particle0, TGeometryParticleHandle<float, 3>* Particle1, const FImplicitObject* Implicit0, const FImplicitObject* Implicit1, const TRigidTransform<float, 3>& Transform0, const TRigidTransform<float, 3>& Transform1, const float Thickness, FCollisionConstraintsArray& NewConstraints);

		template void UpdateSphereHeightFieldConstraint<float, 3>(const TSphere<float, 3>& A, const TRigidTransform<float, 3>& ATransform, const THeightField<float>& B, const TRigidTransform<float, 3>& BTransform, const float Thickness, TRigidBodyPointContactConstraint<float, 3>& Constraint);
		template void UpdateSphereHeightFieldManifold<float, 3>(TCollisionConstraintBase<float, 3>&  Constraint, const TRigidTransform<float, 3>& ATM, const TRigidTransform<float, 3>& BTM, const float Thickness);
		template void ConstructSphereHeightFieldConstraints<float, 3>(TGeometryParticleHandle<float, 3>* Particle0, TGeometryParticleHandle<float, 3>* Particle1, const FImplicitObject* Implicit0, const FImplicitObject* Implicit1, const TRigidTransform<float, 3>& Transform0, const TRigidTransform<float, 3>& Transform1, const float Thickness, FCollisionConstraintsArray& NewConstraints);

		template void UpdateSpherePlaneConstraint<float, 3>(const TSphere<float, 3>& Sphere, const TRigidTransform<float, 3>& SphereTransform, const TPlane<float, 3>& Plane, const TRigidTransform<float, 3>& PlaneTransform, const float Thickness, TRigidBodyPointContactConstraint<float, 3>& Constraint);
		template void UpdateSpherePlaneManifold<float, 3>(TCollisionConstraintBase<float, 3>&  Constraint, const TRigidTransform<float, 3>& ATM, const TRigidTransform<float, 3>& BTM, const float Thickness);
		template void ConstructSpherePlaneConstraints<float, 3>(TGeometryParticleHandle<float, 3>* Particle0, TGeometryParticleHandle<float, 3>* Particle1, const FImplicitObject* Implicit0, const FImplicitObject* Implicit1, const TRigidTransform<float, 3>& Transform0, const TRigidTransform<float, 3>& Transform1, const float Thickness, FCollisionConstraintsArray& NewConstraints);

		template void UpdateSphereBoxConstraint<float, 3>(const TSphere<float, 3>& Sphere, const TRigidTransform<float, 3>& SphereTransform, const TAABB<float, 3>& Box, const TRigidTransform<float, 3>& BoxTransform, const float Thickness, TRigidBodyPointContactConstraint<float, 3>& Constraint);
		template void UpdateSphereBoxManifold<float, 3>(TCollisionConstraintBase<float, 3>&  Constraint, const TRigidTransform<float, 3>& ATM, const TRigidTransform<float, 3>& BTM, const float Thickness);
		template void ConstructSphereBoxConstraints<float, 3>(TGeometryParticleHandle<float, 3>* Particle0, TGeometryParticleHandle<float, 3>* Particle1, const FImplicitObject* Implicit0, const FImplicitObject* Implicit1, const TRigidTransform<float, 3>& Transform0, const TRigidTransform<float, 3>& Transform1, const float Thickness, FCollisionConstraintsArray& NewConstraints);

		template void UpdateSphereCapsuleConstraint<float, 3>(const TSphere<float, 3>& Sphere, const TRigidTransform<float, 3>& SphereTransform, const TCapsule<float>& Box, const TRigidTransform<float, 3>& BoxTransform, const float Thickness, TRigidBodyPointContactConstraint<float, 3>& Constraint);
		template void UpdateSphereCapsuleManifold<float, 3>(TCollisionConstraintBase<float, 3>&  Constraint, const TRigidTransform<float, 3>& ATM, const TRigidTransform<float, 3>& BTM, const float Thickness);
		template void ConstructSphereCapsuleConstraints<float, 3>(TGeometryParticleHandle<float, 3>* Particle0, TGeometryParticleHandle<float, 3>* Particle1, const FImplicitObject* Implicit0, const FImplicitObject* Implicit1, const TRigidTransform<float, 3>& Transform0, const TRigidTransform<float, 3>& Transform1, const float Thickness, FCollisionConstraintsArray& NewConstraints);

		template void UpdateCapsuleCapsuleConstraint<float, 3>(const TCapsule<float>& A, const TRigidTransform<float, 3>& ATransform, const TCapsule<float>& B, const TRigidTransform<float, 3>& BTransform, const float Thickness, TRigidBodyPointContactConstraint<float, 3>& Constraint);
		template void UpdateCapsuleCapsuleManifold<float, 3>(TCollisionConstraintBase<float, 3>&  Constraint, const TRigidTransform<float, 3>& ATM, const TRigidTransform<float, 3>& BTM, const float Thickness);
		template void ConstructCapsuleCapsuleConstraints<float, 3>(TGeometryParticleHandle<float, 3>* Particle0, TGeometryParticleHandle<float, 3>* Particle1, const FImplicitObject* Implicit0, const FImplicitObject* Implicit1, const TRigidTransform<float, 3>& Transform0, const TRigidTransform<float, 3>& Transform1, const float Thickness, FCollisionConstraintsArray& NewConstraints);

		template void UpdateCapsuleBoxConstraint<float, 3>(const TCapsule<float>& A, const TRigidTransform<float, 3>& ATransform, const TAABB<float, 3>& B, const TRigidTransform<float, 3>& BTransform, const float Thickness, TRigidBodyPointContactConstraint<float, 3>& Constraint);
		template void UpdateCapsuleBoxManifold<float, 3>(TCollisionConstraintBase<float, 3>&  Constraint, const TRigidTransform<float, 3>& ATM, const TRigidTransform<float, 3>& BTM, const float Thickness);
		template void ConstructCapsuleBoxConstraints<float, 3>(TGeometryParticleHandle<float, 3>* Particle0, TGeometryParticleHandle<float, 3>* Particle1, const FImplicitObject* Implicit0, const FImplicitObject* Implicit1, const TRigidTransform<float, 3>& Transform0, const TRigidTransform<float, 3>& Transform1, const float Thickness, FCollisionConstraintsArray& NewConstraints);

		template void UpdateCapsuleHeightFieldConstraint<float, 3>(const TCapsule<float>& A, const TRigidTransform<float, 3>& ATransform, const THeightField<float>& B, const TRigidTransform<float, 3>& BTransform, const float Thickness, TRigidBodyPointContactConstraint<float, 3>& Constraint);
		template void UpdateCapsuleHeightFieldManifold<float, 3>(TCollisionConstraintBase<float, 3>&  Constraint, const TRigidTransform<float, 3>& ATM, const TRigidTransform<float, 3>& BTM, const float Thickness);
		template void ConstructCapsuleHeightFieldConstraints<float, 3>(TGeometryParticleHandle<float, 3>* Particle0, TGeometryParticleHandle<float, 3>* Particle1, const FImplicitObject* Implicit0, const FImplicitObject* Implicit1, const TRigidTransform<float, 3>& Transform0, const TRigidTransform<float, 3>& Transform1, const float Thickness, FCollisionConstraintsArray& NewConstraints);

		template void UpdateConvexConvexConstraint<float, 3>(const FImplicitObject& A, const TRigidTransform<float, 3>& ATM, const FImplicitObject& B, const TRigidTransform<float, 3>& BTM, const float Thickness, TCollisionConstraintBase<float, 3>& Constraint);
		template void UpdateConvexConvexManifold<float, 3>(TCollisionConstraintBase<float, 3>&  Constraint, const TRigidTransform<float, 3>& ATM, const TRigidTransform<float, 3>& BTM, const float Thickness);
		template void ConstructConvexConvexConstraints<float, 3>(TGeometryParticleHandle<float, 3>* Particle0, TGeometryParticleHandle<float, 3>* Particle1, const FImplicitObject* Implicit0, const FImplicitObject* Implicit1, const TRigidTransform<float, 3>& Transform0, const TRigidTransform<float, 3>& Transform1, const float Thickness, FCollisionConstraintsArray& NewConstraints);

		template void UpdateConvexHeightFieldConstraint<float, 3>(const FImplicitObject& A, const TRigidTransform<float, 3>& ATransform, const THeightField<float>& B, const TRigidTransform<float, 3>& BTransform, const float Thickness, TRigidBodyPointContactConstraint<float, 3>& Constraint);
		template void UpdateConvexHeightFieldManifold<float, 3>(TCollisionConstraintBase<float, 3>&  Constraint, const TRigidTransform<float, 3>& ATM, const TRigidTransform<float, 3>& BTM, const float Thickness);
		template void ConstructConvexHeightFieldConstraints<float, 3>(TGeometryParticleHandle<float, 3>* Particle0, TGeometryParticleHandle<float, 3>* Particle1, const FImplicitObject* Implicit0, const FImplicitObject* Implicit1, const TRigidTransform<float, 3>& Transform0, const TRigidTransform<float, 3>& Transform1, const float Thickness, FCollisionConstraintsArray& NewConstraints);

		template void UpdateLevelsetLevelsetConstraint<ECollisionUpdateType::Any, float, 3>(const float Thickness, TRigidBodyPointContactConstraint<float, 3>& Constraint);
		template void UpdateLevelsetLevelsetConstraint<ECollisionUpdateType::Deepest, float, 3>(const float Thickness, TRigidBodyPointContactConstraint<float, 3>& Constraint);
		template void UpdateLevelsetLevelsetManifold<float, 3>(TCollisionConstraintBase<float, 3>&  Constraint, const TRigidTransform<float, 3>& ATM, const TRigidTransform<float, 3>& BTM, const float Thickness);
		template void ConstructLevelsetLevelsetConstraints<float, 3>(TGeometryParticleHandle<float, 3>* Particle0, TGeometryParticleHandle<float, 3>* Particle1, const FImplicitObject* Implicit0, const FImplicitObject* Implicit1, const TRigidTransform<float, 3>& Transform0, const TRigidTransform<float, 3>& Transform1, const float Thickness, FCollisionConstraintsArray& NewConstraints);

		template void ConstructUnionUnionConstraints<float, 3>(TGeometryParticleHandle<float, 3>* Particle0, TGeometryParticleHandle<float, 3>* Particle1, const FImplicitObject* Implicit0, const FImplicitObject* Implicit1, const TRigidTransform<float, 3>& Transform0, const TRigidTransform<float, 3>& Transform1, const float Thickness, FCollisionConstraintsArray& NewConstraints);

		template void UpdateSingleShotManifold<float, 3>(TRigidBodyMultiPointContactConstraint<float, 3>&  Constraint, const TRigidTransform<float, 3>& Transform0, const TRigidTransform<float, 3>& Transform1, const float Thickness);
		template void UpdateIterativeManifold<float, 3>(TRigidBodyMultiPointContactConstraint<float, 3>&  Constraint, const TRigidTransform<float, 3>& Transform0, const TRigidTransform<float, 3>& Transform1, const float Thickness);
		template void UpdateManifold<float, 3>(TCollisionConstraintBase<float, 3>& ConstraintBase, const TRigidTransform<float, 3>& ATM, const TRigidTransform<float, 3>& BTM, const float Thickness);
		template void UpdateConstraint<ECollisionUpdateType::Any, float, 3>(TCollisionConstraintBase<float, 3>& ConstraintBase, const TRigidTransform<float, 3>& Transform0, const TRigidTransform<float, 3>& Transform1, const float Thickness);
		template void UpdateConstraint<ECollisionUpdateType::Deepest, float, 3>(TCollisionConstraintBase<float, 3>& ConstraintBase, const TRigidTransform<float, 3>& Transform0, const TRigidTransform<float, 3>& Transform1, const float Thickness);
		template void ConstructConstraints<float, 3>(TGeometryParticleHandle<float, 3>* Particle0, TGeometryParticleHandle<float, 3>* Particle1, const FImplicitObject* Implicit0, const FImplicitObject* Implicit1, const TRigidTransform<float, 3>& Transform0, const TRigidTransform<float, 3>& Transform1, const float Thickness, FCollisionConstraintsArray& NewConstraints);
>>>>>>> fa8a8d0d

	} // Collisions

} // Chaos<|MERGE_RESOLUTION|>--- conflicted
+++ resolved
@@ -2,10 +2,12 @@
 
 #include "Chaos/CollisionResolution.h"
 
+#include "Chaos/CastingUtilities.h"
 #include "Chaos/ChaosPerfTest.h"
 #include "Chaos/Capsule.h"
 #include "Chaos/CollisionResolutionTypes.h"
 #include "Chaos/CollisionResolutionUtil.h"
+#include "Chaos/Collision/CollisionContext.h"
 #include "Chaos/Convex.h"
 #include "Chaos/Defines.h"
 #include "Chaos/HeightField.h"
@@ -20,9 +22,30 @@
 #include "Chaos/TriangleMeshImplicitObject.h"
 #include "Chaos/GeometryQueries.h"
 
+#if 0
 DECLARE_CYCLE_STAT(TEXT("Collisions::GJK"), STAT_Collisions_GJK, STATGROUP_ChaosCollision);
+#define SCOPE_CYCLE_COUNTER_GJK() SCOPE_CYCLE_COUNTER(STAT_Collisions_GJK)
+#else
+#define SCOPE_CYCLE_COUNTER_GJK()
+#endif
 
 //#pragma optimize("", off)
+
+bool Chaos_Collision_UseManifolds = true;
+FAutoConsoleVariableRef CVarChaosCollisionUseManifolds(TEXT("p.Chaos.Collision.UseManifolds"), Chaos_Collision_UseManifolds, TEXT("Enable/Disable use of manifoldes in collision."));
+
+bool Chaos_Collision_UseManifolds_Test = false;
+FAutoConsoleVariableRef CVarChaosCollisionUseManifoldsTest(TEXT("p.Chaos.Collision.UseManifoldsTest"), Chaos_Collision_UseManifolds_Test, TEXT("Enable/Disable use of manifoldes in collision."));
+
+float Chaos_Collision_ManifoldFaceAngle = 5.0f;
+float Chaos_Collision_ManifoldFaceEpsilon = FMath::Sin(FMath::DegreesToRadians(Chaos_Collision_ManifoldFaceAngle));
+FConsoleVariableDelegate Chaos_Collision_ManifoldFaceDelegate = FConsoleVariableDelegate::CreateLambda([](IConsoleVariable* CVar) { Chaos_Collision_ManifoldFaceEpsilon = FMath::Sin(FMath::DegreesToRadians(Chaos_Collision_ManifoldFaceAngle)); });
+FAutoConsoleVariableRef CVarChaosCollisionManifoldFaceAngle(TEXT("p.Chaos.Collision.ManifoldFaceAngle"), Chaos_Collision_ManifoldFaceAngle, TEXT("Angle above which a face is rejected and we switch to point collision"), Chaos_Collision_ManifoldFaceDelegate);
+
+float Chaos_Collision_CapsuleBoxManifoldAngle = 0.0f;
+float Chaos_Collision_CapsuleBoxManifoldTolerance = FMath::Sin(FMath::DegreesToRadians(Chaos_Collision_CapsuleBoxManifoldAngle));
+FConsoleVariableDelegate Chaos_Collision_CapsuleBoxManifoldDelegate = FConsoleVariableDelegate::CreateLambda([](IConsoleVariable* CVar) { Chaos_Collision_CapsuleBoxManifoldTolerance = FMath::Sin(FMath::DegreesToRadians(Chaos_Collision_CapsuleBoxManifoldAngle)); });
+FAutoConsoleVariableRef CVarChaosCollisionBoxCapsuleManifoldAngle(TEXT("p.Chaos.Collision.CapsuleBoxManifoldAngle"), Chaos_Collision_CapsuleBoxManifoldAngle, TEXT("If a capsule is more than this angle from vertical, do not use a manifold"), Chaos_Collision_CapsuleBoxManifoldDelegate);
 
 namespace Chaos
 {
@@ -53,10 +76,11 @@
 			}
 		}
 
+
 		template <typename T, int d, typename GeometryA, typename GeometryB>
 		TContactPoint<T> GJKContactPoint(const GeometryA& A, const TRigidTransform<T, d>& ATM, const GeometryB& B, const TRigidTransform<T, d>& BTM, const TVector<T, 3>& InitialDir)
 		{
-			SCOPE_CYCLE_COUNTER(STAT_Collisions_GJK);
+			SCOPE_CYCLE_COUNTER_GJK();
 
 			TContactPoint<T> Contact;
 			const TRigidTransform<T, d> BToATM = BTM.GetRelativeTransform(ATM);
@@ -71,7 +95,6 @@
 				Contact.Normal = -ATM.TransformVector(Normal);
 				Contact.Phi = -Penetration;
 			}
-<<<<<<< HEAD
 
 			//static float AverageIterations = 0;
 			//AverageIterations = AverageIterations + ((float)NumIterations - AverageIterations) / 1000.0f;
@@ -79,6 +102,7 @@
 
 			return Contact;
 		}
+
 
 		template <typename GeometryA, typename GeometryB, typename T, int d>
 		TContactPoint<T> GJKImplicitContactPoint(const FImplicitObject& A, const TRigidTransform<T, d>& ATransform, const GeometryB& B, const TRigidTransform<T, d>& BTransform, const T CullDistance)
@@ -110,9 +134,6 @@
 				}
 			}
 			else if (const GeometryA* ConvexImplicit = A.template GetObject<const GeometryA>())
-=======
-			else if (ensure(GJKDistance(A, B, BToATM, Penetration, ClosestA, ClosestB)))
->>>>>>> fa8a8d0d
 			{
 				if (B.GJKContactPoint(*ConvexImplicit, AToBTM, CullDistance, Location, Normal, Penetration))
 				{
@@ -125,55 +146,50 @@
 			return Contact;
 		}
 
-		template <typename GeometryA, typename GeometryB, typename T, int d>
-		TContactPoint<T> GJKImplicitContactPoint(const FImplicitObject& A, const TRigidTransform<T, d>& ATransform, const GeometryB& B, const TRigidTransform<T, d>& BTransform, const T Thickness)
-		{
-			TContactPoint<T> Contact;
-			const TRigidTransform<T, d> AToBTM = ATransform.GetRelativeTransform(BTransform);
-
-			T Penetration = FLT_MAX;
-			TVec3<T> Location, Normal;
-			if (const TImplicitObjectScaled<GeometryA>* ScaledConvexImplicit = A.template GetObject<const TImplicitObjectScaled<GeometryA> >())
-			{
-				if (B.GJKContactPoint(*ScaledConvexImplicit, AToBTM, Thickness, Location, Normal, Penetration))
-				{
-					Contact.Phi = Penetration;
-					Contact.Location = BTransform.TransformPosition(Location);
-					Contact.Normal = BTransform.TransformVector(Normal);
-				}
-			}
-			else if (const GeometryA* ConvexImplicit = A.template GetObject<const GeometryA>())
-			{
-				if (B.GJKContactPoint(*ConvexImplicit, AToBTM, Thickness, Location, Normal, Penetration))
-				{
-					Contact.Phi = Penetration;
-					Contact.Location = BTransform.TransformPosition(Location);
-					Contact.Normal = BTransform.TransformVector(Normal);
-				}
-			}
-
-			return Contact;
-		}
-
-
-		template<class T, int d>
-		TContactPoint<T> ConvexConvexContactPoint(const FImplicitObject& A, const TRigidTransform<T, d>& ATM, const FImplicitObject& B, const TRigidTransform<T, d>& BTM, const T Thickness)
-		{
-			return CastHelper(A, ATM, [&](const auto& ADowncast, const TRigidTransform<T,d>& AFullTM)
-			{
-				return CastHelper(B, BTM, [&](const auto& BDowncast, const TRigidTransform<T,d>& BFullTM)
-				{
-					return GJKContactPoint(ADowncast, AFullTM, BDowncast, BFullTM, Thickness);
-				});
-			});
-		}
+
+		// This is pretty unnecessary - all instanced shapes have the same implementation so we should be able to
+		// collapse this switch into a generic call. Maybe add a base class to TImplicitObjectInstanced.
+		inline const FImplicitObject* GetInstancedImplicit(const FImplicitObject* Implicit0)
+		{
+			EImplicitObjectType Implicit0OuterType = Implicit0->GetType();
+
+			if (Implicit0OuterType == TImplicitObjectInstanced<FConvex>::StaticType())
+			{
+				return Implicit0->template GetObject<const TImplicitObjectInstanced<FConvex>>()->GetInstancedObject();
+			}
+			else if (Implicit0OuterType == TImplicitObjectInstanced<TBox<FReal, 3>>::StaticType())
+			{
+				return Implicit0->template GetObject<const TImplicitObjectInstanced<TBox<FReal, 3>>>()->GetInstancedObject();
+			}
+			else if (Implicit0OuterType == TImplicitObjectInstanced<TCapsule<FReal>>::StaticType())
+			{
+				return Implicit0->template GetObject<const TImplicitObjectInstanced<TCapsule<FReal>>>()->GetInstancedObject();
+			}
+			else if (Implicit0OuterType == TImplicitObjectInstanced<TSphere<FReal, 3>>::StaticType())
+			{
+				return Implicit0->template GetObject<const TImplicitObjectInstanced<TSphere<FReal, 3>>>()->GetInstancedObject();
+			}
+			else if (Implicit0OuterType == TImplicitObjectInstanced<FConvex>::StaticType())
+			{
+				return Implicit0->template GetObject<const TImplicitObjectInstanced<FConvex>>()->GetInstancedObject();
+			}
+			else if (Implicit0OuterType == TImplicitObjectInstanced<FTriangleMeshImplicitObject>::StaticType())
+			{
+				// Confusingly, instanced Tri Meshes are treated differently
+				//return Implicit0->template GetObject<const TImplicitObjectInstanced<FTriangleMeshImplicitObject>>()->GetInstancedObject();
+				return nullptr;
+			}
+
+			return nullptr;
+		}
+
 
 		template<class T, int d>
 		TContactPoint<T> ConvexConvexContactPoint(const FImplicitObject& A, const TRigidTransform<T, d>& ATM, const FImplicitObject& B, const TRigidTransform<T, d>& BTM, const T CullDistance)
 		{
-			return CastHelper(A, ATM, [&](const auto& ADowncast, const TRigidTransform<T,d>& AFullTM)
-			{
-				return CastHelper(B, BTM, [&](const auto& BDowncast, const TRigidTransform<T,d>& BFullTM)
+			return Utilities::CastHelper(A, ATM, [&](const auto& ADowncast, const TRigidTransform<T,d>& AFullTM)
+			{
+				return Utilities::CastHelper(B, BTM, [&](const auto& BDowncast, const TRigidTransform<T,d>& BFullTM)
 				{
 					return GJKContactPoint(ADowncast, AFullTM, BDowncast, BFullTM, TVector<T, d>(1, 0, 0));
 				});
@@ -181,10 +197,15 @@
 		}
 
 		template <typename T, int d>
-		void UpdateSingleShotManifold(TRigidBodyMultiPointContactConstraint<T, d>&  Constraint, const TRigidTransform<T, d>& Transform0, const TRigidTransform<T, d>& Transform1, const T CullDistance)
+		void UpdateSingleShotManifold(TRigidBodyMultiPointContactConstraint<T, d>& Constraint, const TRigidTransform<T, d>& Transform0, const TRigidTransform<T, d>& Transform1, const T CullDistance)
 		{
 			// single shot manifolds for TConvex implicit object in the constraints implicit[0] position. 
 			TContactPoint<T> ContactPoint = ConvexConvexContactPoint(*Constraint.Manifold.Implicit[0], Transform0, *Constraint.Manifold.Implicit[1], Transform1, CullDistance);
+
+			// Cache the nearest point as the initial contact
+			Constraint.Manifold.Phi = ContactPoint.Phi;
+			Constraint.Manifold.Normal = ContactPoint.Normal;
+			Constraint.Manifold.Location = ContactPoint.Location;
 
 			TArray<FVec3> CollisionSamples;
 			//
@@ -196,110 +217,63 @@
 			//
 			int32 FaceIndex = Constraint.Manifold.Implicit[0]->FindClosestFaceAndVertices(Transform0.InverseTransformPosition(ContactPoint.Location), CollisionSamples, 1.f);
 
-			if (!ContactPoint.Normal.Equals(Constraint.PlaneNormal) || !Constraint.NumSamples())
-			{
-				Constraint.PlaneNormal = Transform1.InverseTransformVector(ContactPoint.Normal);
-				Constraint.PlanePosition = Transform1.InverseTransformPosition(ContactPoint.Location - ContactPoint.Phi*ContactPoint.Normal);
-			}
-
-
-			if (FaceIndex != Constraint.SourceNormalIndex || !Constraint.NumSamples())
-			{
-				Constraint.ResetSamples(CollisionSamples.Num());
-				Constraint.SourceNormalIndex = FaceIndex;
+			bool bNewManifold = (FaceIndex != Constraint.GetManifoldPlaneFaceIndex()) || (Constraint.NumManifoldPoints() == 0);
+			if (bNewManifold)
+			{
+				const FVec3 PlaneNormal = Transform1.InverseTransformVector(ContactPoint.Normal);
+				const FVec3 PlanePos = Transform1.InverseTransformPosition(ContactPoint.Location - ContactPoint.Phi*ContactPoint.Normal);
+				Constraint.SetManifoldPlane(1, FaceIndex, PlaneNormal, PlanePos);
 
 				//
 				// @todo(chaos) : Collision Manifold
 				//   Only save the four best samples and hard-code the size of Constraint.Samples to [len:4].
 				//   Currently this just grabs all points and uses the deepest point for resolution. 
 				//
+				Constraint.ResetManifoldPoints(CollisionSamples.Num());
 				for (FVec3 Sample : CollisionSamples)
 				{
-					Constraint.AddSample({ Sample,0.f });
-				}
-			}
-		}
-
-		template <typename T, int d>
-<<<<<<< HEAD
+					Constraint.AddManifoldPoint(Sample);
+				}
+			}
+		}
+
+		template <typename T, int d>
 		void UpdateIterativeManifold(TRigidBodyMultiPointContactConstraint<T, d>&  Constraint, const TRigidTransform<T, d>& Transform0, const TRigidTransform<T, d>& Transform1, const T CullDistance)
 		{
-=======
-		void UpdateSingleShotManifold(TRigidBodyMultiPointContactConstraint<T, d>&  Constraint, const TRigidTransform<T, d>& Transform0, const TRigidTransform<T, d>& Transform1, const T Thickness)
-		{
-			// single shot manifolds for TConvex implicit object in the constraints implicit[0] position. 
-			TContactPoint<T> ContactPoint = ConvexConvexContactPoint(*Constraint.Manifold.Implicit[0], Transform0, *Constraint.Manifold.Implicit[1], Transform1, Thickness);
-
-			TArray<FVec3> CollisionSamples;
-			//
-			//  @todo(chaos) : Collision Manifold
-			//   Remove the dependency on the virtual calls on the Implicit. Don't use FindClosestFaceAndVertices
-			//   this relies on virtual calls on the ImplicitObject. Instead pass a parameters structures into 
-			//   ConvexConvexContactPoint that can collect the face indices during evaluation of the support functions. 
-			//   This can be implemented without virtual calls.
-			//
-			int32 FaceIndex = Constraint.Manifold.Implicit[0]->FindClosestFaceAndVertices(Transform0.InverseTransformPosition(ContactPoint.Location), CollisionSamples, 1.f);
-
-			if (!ContactPoint.Normal.Equals(Constraint.PlaneNormal) || !Constraint.NumSamples())
-			{
-				Constraint.PlaneNormal = Transform1.InverseTransformVector(ContactPoint.Normal);
-				Constraint.PlanePosition = Transform1.InverseTransformPosition(ContactPoint.Location - ContactPoint.Phi*ContactPoint.Normal);
-			}
-
-
-			if (FaceIndex != Constraint.SourceNormalIndex || !Constraint.NumSamples())
-			{
-				Constraint.ResetSamples(CollisionSamples.Num());
-				Constraint.SourceNormalIndex = FaceIndex;
-
-				//
-				// @todo(chaos) : Collision Manifold
-				//   Only save the four best samples and hard-code the size of Constraint.Samples to [len:4].
-				//   Currently this just grabs all points and uses the deepest point for resolution. 
-				//
-				for (FVec3 Sample : CollisionSamples)
-				{
-					Constraint.AddSample({ Sample,0.f });
-				}
-			}
-		}
-
-		template <typename T, int d>
-		void UpdateIterativeManifold(TRigidBodyMultiPointContactConstraint<T, d>&  Constraint, const TRigidTransform<T, d>& Transform0, const TRigidTransform<T, d>& Transform1, const T Thickness)
-		{
->>>>>>> fa8a8d0d
 			auto SumSampleData = [&](TRigidBodyMultiPointContactConstraint<T, d>& LambdaConstraint) -> TVector<float, 3>
 			{
 				TVector<float, 3> ReturnValue(0);
-				for (int i = 0; i < LambdaConstraint.NumSamples(); i++)
-				{
-					ReturnValue += LambdaConstraint[i].X;
+				for (int i = 0; i < LambdaConstraint.NumManifoldPoints(); i++)
+				{
+					ReturnValue += LambdaConstraint.GetManifoldPoint(i);
 				}
 				return ReturnValue;
 			};
 
 			// iterative manifolds for non TConvex implicit objects that require sampling 
-<<<<<<< HEAD
 			TContactPoint<T> ContactPoint = ConvexConvexContactPoint(*Constraint.Manifold.Implicit[0], Transform0, *Constraint.Manifold.Implicit[1], Transform1, CullDistance);
-=======
-			TContactPoint<T> ContactPoint = ConvexConvexContactPoint(*Constraint.Manifold.Implicit[0], Transform0, *Constraint.Manifold.Implicit[1], Transform1, Thickness);
->>>>>>> fa8a8d0d
-
-			if (!ContactPoint.Normal.Equals(Constraint.PlaneNormal) || !Constraint.NumSamples())
-			{
-				Constraint.ResetSamples();
-				Constraint.PlaneNormal = Transform1.InverseTransformVector(ContactPoint.Normal);
-				Constraint.PlanePosition = Transform1.InverseTransformPosition(ContactPoint.Location - ContactPoint.Phi*ContactPoint.Normal);
+
+			// Cache the nearest point as the initial contact
+			Constraint.Manifold.Phi = ContactPoint.Phi;
+			Constraint.Manifold.Normal = ContactPoint.Normal;
+			Constraint.Manifold.Location = ContactPoint.Location;
+
+			if (!ContactPoint.Normal.Equals(Constraint.GetManifoldPlaneNormal()) || !Constraint.NumManifoldPoints())
+			{
+				Constraint.ResetManifoldPoints();
+				FVec3 PlaneNormal = Transform1.InverseTransformVector(ContactPoint.Normal);
+				FVec3 PlanePosition = Transform1.InverseTransformPosition(ContactPoint.Location - ContactPoint.Phi*ContactPoint.Normal);
+				Constraint.SetManifoldPlane(1, INDEX_NONE, PlaneNormal, PlanePosition);
 			}
 
 			TVector<T, d> SurfaceSample = Transform0.InverseTransformPosition(ContactPoint.Location);
-			if (Constraint.NumSamples() < 4)
-			{
-				Constraint.AddSample({ SurfaceSample,0.f });
-			}
-			else if (Constraint.NumSamples() == 4)
-			{
-				TVector<T, d> Center = SumSampleData(Constraint) / Constraint.NumSamples();
+			if (Constraint.NumManifoldPoints() < 4)
+			{
+				Constraint.AddManifoldPoint(SurfaceSample);
+			}
+			else if (Constraint.NumManifoldPoints() == 4)
+			{
+				TVector<T, d> Center = SumSampleData(Constraint) / Constraint.NumManifoldPoints();
 				T Delta = (Center - SurfaceSample).SizeSquared();
 
 				//
@@ -309,33 +283,44 @@
 				//
 				T SmallestDelta = FLT_MAX;
 				int32 SmallestIndex = 0;
-				for (int32 idx = 0; idx < Constraint.NumSamples(); idx++)
-					if (Constraint[idx].Delta < SmallestDelta) {
-						SmallestDelta = Constraint[idx].Delta;
+				for (int32 idx = 0; idx < Constraint.NumManifoldPoints(); idx++)
+				{
+					T IdxDelta = (Center - Constraint.GetManifoldPoint(idx)).SizeSquared();
+					if (IdxDelta < SmallestDelta)
+					{
+						SmallestDelta = IdxDelta;
 						SmallestIndex = idx;
 					}
-
-				if (Delta > SmallestDelta) {
-					Constraint[SmallestIndex] = { SurfaceSample,Delta };
+				}
+
+				if (Delta > SmallestDelta) 
+				{
+					Constraint.SetManifoldPoint(SmallestIndex, SurfaceSample);
 				}
 			}
 			else
 			{
 				ensure(false); // max of 4 points
 			}
-
-			typedef FRigidBodyMultiPointContactConstraint::FSampleData FSampleData;
-			TVector<T, d> Center = SumSampleData(Constraint) / Constraint.NumSamples();
-			for (int32 Index = 0; Index < Constraint.NumSamples(); Index++) { Constraint[Index].Delta = (Center - Constraint[Index].X).SizeSquared(); }
-		}
-
+		}
+
+		template <typename TPGeometryClass>
+		const TPGeometryClass* GetInnerObject(const FImplicitObject& Geometry)
+		{
+			if (const TImplicitObjectScaled<TPGeometryClass>* ScaledConvexImplicit = Geometry.template GetObject<const TImplicitObjectScaled<TPGeometryClass> >())
+				return (Geometry.template GetObject<const TImplicitObjectScaled<TPGeometryClass> >())->GetUnscaledObject();
+			else if (const TImplicitObjectInstanced<TPGeometryClass>* InstancedImplicit = Geometry.template GetObject<const TImplicitObjectInstanced<TPGeometryClass> >())
+				return (Geometry.template GetObject<const TImplicitObjectInstanced<TPGeometryClass> >())->GetInstancedObject();
+			else if (const TPGeometryClass* ConvexImplicit = Geometry.template GetObject<const TPGeometryClass>())
+				return Geometry.template GetObject<const TPGeometryClass>();
+			return nullptr;
+		}
 
 
 		//
 		// Box - Box
 		//
 		template <typename T, int d>
-<<<<<<< HEAD
 		TContactPoint<T> BoxBoxContactPoint(const TAABB<T, d>& Box1, const TRigidTransform<T, d>& ATM, const TAABB<T, d>& Box2, const TRigidTransform<T, d>& BTM, const T CullDistance)
 		{
 			return GJKContactPoint(Box1, ATM, Box2, BTM, TVector<T, d>(1, 0, 0));
@@ -343,25 +328,12 @@
 
 		template <typename T, int d>
 		void UpdateBoxBoxConstraint(const TAABB<T, d>& Box1, const TRigidTransform<T, d>& Box1Transform, const TAABB<T, d>& Box2, const TRigidTransform<T, d>& Box2Transform, const T CullDistance, TRigidBodyPointContactConstraint<T, d>& Constraint)
-=======
-		TContactPoint<T> BoxBoxContactPoint(const TAABB<T, d>& Box1, const TRigidTransform<T, d>& ATM, const TAABB<T, d>& Box2, const TRigidTransform<T, d>& BTM, const T Thickness)
-		{
-			return GJKContactPoint(Box1, ATM, Box2, BTM, Thickness);
-		}
-
-		template <typename T, int d>
-		void UpdateBoxBoxConstraint(const TAABB<T, d>& Box1, const TRigidTransform<T, d>& Box1Transform, const TAABB<T, d>& Box2, const TRigidTransform<T, d>& Box2Transform, const T Thickness, TRigidBodyPointContactConstraint<T, d>& Constraint)
->>>>>>> fa8a8d0d
 		{
 			UpdateContactPoint(Constraint.Manifold, BoxBoxContactPoint(Box1, Box1Transform, Box2, Box2Transform, CullDistance));
 		}
 
 		template <typename T, int d>
-<<<<<<< HEAD
 		void UpdateBoxBoxManifold(TCollisionConstraintBase<T, d>&  Constraint, const TRigidTransform<T, d>& ATM, const TRigidTransform<T, d>& BTM, const T CullDistance)
-=======
-		void UpdateBoxBoxManifold(TCollisionConstraintBase<T, d>&  Constraint, const TRigidTransform<T, d>& ATM, const TRigidTransform<T, d>& BTM, const T Thickness)
->>>>>>> fa8a8d0d
 		{
 			// @todo(chaos) : Stub Update Manifold
 			//   Stub function for updating the manifold prior to the Apply and ApplyPushOut
@@ -376,60 +348,37 @@
 			{
 				TRigidTransform<T, d> ParticleImplicit0TM = Transform0.GetRelativeTransform(Collisions::GetTransform(Particle0));
 				TRigidTransform<T, d> ParticleImplicit1TM = Transform1.GetRelativeTransform(Collisions::GetTransform(Particle1));
-<<<<<<< HEAD
-				FRigidBodyPointContactConstraint Constraint = FRigidBodyPointContactConstraint(Particle0, Implicit0, ParticleImplicit0TM, Particle1, Implicit1, ParticleImplicit1TM);
+				FRigidBodyPointContactConstraint Constraint = FRigidBodyPointContactConstraint(Particle0, Implicit0, ParticleImplicit0TM, Particle1, Implicit1, ParticleImplicit1TM, EContactShapesType::BoxBox);
 				UpdateBoxBoxConstraint(Object0->BoundingBox(), Transform0, Object1->BoundingBox(), Transform1, CullDistance, Constraint);
 				NewConstraints.TryAdd(CullDistance, Constraint);
-=======
-				FRigidBodyPointContactConstraint* Constraint = new FRigidBodyPointContactConstraint(Particle0, Implicit0, ParticleImplicit0TM, Particle1, Implicit1, ParticleImplicit1TM);
-
-				UpdateBoxBoxConstraint(Object0->BoundingBox(), Transform0, Object1->BoundingBox(), Transform1, Thickness, *Constraint);
-
-				if (Constraint->GetPhi() < Thickness)
-				{
-					NewConstraints.Add(Constraint);
-				}
-				else
-				{
-					delete Constraint;
-				}
->>>>>>> fa8a8d0d
 			}
 		}
 
 		//
 		// Box - HeightField
 		//
-<<<<<<< HEAD
 
 		template <typename T, int d>
 		TContactPoint<T> BoxHeightFieldContactPoint(const TAABB<T, d>& A, const TRigidTransform<T, d>& ATransform, const THeightField<T>& B, const TRigidTransform<T, d>& BTransform, const T CullDistance)
 		{
 			return GJKImplicitContactPoint< TBox<float, 3> >(TBox<float, 3>(A), ATransform, B, BTransform, CullDistance);
 		}
-=======
-
-		template <typename T, int d>
-		TContactPoint<T> BoxHeightFieldContactPoint(const TAABB<T, d>& A, const TRigidTransform<T, d>& ATransform, const THeightField<T>& B, const TRigidTransform<T, d>& BTransform, const T Thickness)
-		{
-			return GJKImplicitContactPoint< TBox<float, 3> >(TBox<float, 3>(A), ATransform, B, BTransform, Thickness);
-		}
-
-		template <typename T, int d>
-		void UpdateBoxHeightFieldConstraint(const TAABB<T, d>& A, const TRigidTransform<T, d>& ATransform, const THeightField<T>& B, const TRigidTransform<T, d>& BTransform, const T Thickness, TRigidBodyPointContactConstraint<T, d>& Constraint)
-		{
-			UpdateContactPoint(Constraint.Manifold, BoxHeightFieldContactPoint(A, ATransform, B, BTransform, Thickness));
+
+		template <typename T, int d>
+		void UpdateBoxHeightFieldConstraint(const TAABB<T, d>& A, const TRigidTransform<T, d>& ATransform, const THeightField<T>& B, const TRigidTransform<T, d>& BTransform, const T CullDistance, TRigidBodyPointContactConstraint<T, d>& Constraint)
+		{
+			UpdateContactPoint(Constraint.Manifold, BoxHeightFieldContactPoint(A, ATransform, B, BTransform, CullDistance));
 		}
 
 		template<class T, int d>
-		void UpdateBoxHeightFieldManifold(TCollisionConstraintBase<T, d>&  Constraint, const TRigidTransform<T, d>& ATM, const TRigidTransform<T, d>& BTM, const T Thickness)
+		void UpdateBoxHeightFieldManifold(TCollisionConstraintBase<T, d>&  Constraint, const TRigidTransform<T, d>& ATM, const TRigidTransform<T, d>& BTM, const T CullDistance)
 		{
 			// @todo(chaos) : Stub Update Manifold
 			//   Stub function for updating the manifold prior to the Apply and ApplyPushOut
 		}
 
 		template<typename T, int d>
-		void ConstructBoxHeightFieldConstraints(TGeometryParticleHandle<T, d>* Particle0, TGeometryParticleHandle<T, d>* Particle1, const FImplicitObject* Implicit0, const FImplicitObject* Implicit1, const TRigidTransform<T, d>& Transform0, const TRigidTransform<T, d>& Transform1, const T Thickness, FCollisionConstraintsArray& NewConstraints)
+		void ConstructBoxHeightFieldConstraints(TGeometryParticleHandle<T, d>* Particle0, TGeometryParticleHandle<T, d>* Particle1, const FImplicitObject* Implicit0, const FImplicitObject* Implicit1, const TRigidTransform<T, d>& Transform0, const TRigidTransform<T, d>& Transform1, const T CullDistance, FCollisionConstraintsArray& NewConstraints)
 		{
 
 			const TBox<T, d> * Object0 = Implicit0->template GetObject<const TBox<T, d> >();
@@ -438,35 +387,7 @@
 			{
 				TRigidTransform<T, d> ParticleImplicit0TM = Transform0.GetRelativeTransform(Collisions::GetTransform(Particle0));
 				TRigidTransform<T, d> ParticleImplicit1TM = Transform1.GetRelativeTransform(Collisions::GetTransform(Particle1));
-				FRigidBodyPointContactConstraint* Constraint = new FRigidBodyPointContactConstraint(Particle0, Implicit0, ParticleImplicit0TM, Particle1, Implicit1, ParticleImplicit1TM);
-
-				UpdateBoxHeightFieldConstraint(Object0->BoundingBox(), Transform0, *Object1, Transform1, Thickness, *Constraint);
->>>>>>> fa8a8d0d
-
-		template <typename T, int d>
-		void UpdateBoxHeightFieldConstraint(const TAABB<T, d>& A, const TRigidTransform<T, d>& ATransform, const THeightField<T>& B, const TRigidTransform<T, d>& BTransform, const T CullDistance, TRigidBodyPointContactConstraint<T, d>& Constraint)
-		{
-			UpdateContactPoint(Constraint.Manifold, BoxHeightFieldContactPoint(A, ATransform, B, BTransform, CullDistance));
-		}
-
-		template<class T, int d>
-		void UpdateBoxHeightFieldManifold(TCollisionConstraintBase<T, d>&  Constraint, const TRigidTransform<T, d>& ATM, const TRigidTransform<T, d>& BTM, const T CullDistance)
-		{
-			// @todo(chaos) : Stub Update Manifold
-			//   Stub function for updating the manifold prior to the Apply and ApplyPushOut
-		}
-
-		template<typename T, int d>
-		void ConstructBoxHeightFieldConstraints(TGeometryParticleHandle<T, d>* Particle0, TGeometryParticleHandle<T, d>* Particle1, const FImplicitObject* Implicit0, const FImplicitObject* Implicit1, const TRigidTransform<T, d>& Transform0, const TRigidTransform<T, d>& Transform1, const T CullDistance, FCollisionConstraintsArray& NewConstraints)
-		{
-
-			const TBox<T, d> * Object0 = Implicit0->template GetObject<const TBox<T, d> >();
-			const THeightField<T> * Object1 = Implicit1->template GetObject<const THeightField<T> >();
-			if (ensure(Object0 && Object1))
-			{
-				TRigidTransform<T, d> ParticleImplicit0TM = Transform0.GetRelativeTransform(Collisions::GetTransform(Particle0));
-				TRigidTransform<T, d> ParticleImplicit1TM = Transform1.GetRelativeTransform(Collisions::GetTransform(Particle1));
-				FRigidBodyPointContactConstraint Constraint = FRigidBodyPointContactConstraint(Particle0, Implicit0, ParticleImplicit0TM, Particle1, Implicit1, ParticleImplicit1TM);
+				FRigidBodyPointContactConstraint Constraint = FRigidBodyPointContactConstraint(Particle0, Implicit0, ParticleImplicit0TM, Particle1, Implicit1, ParticleImplicit1TM, EContactShapesType::BoxHeightField);
 				UpdateBoxHeightFieldConstraint(Object0->BoundingBox(), Transform0, *Object1, Transform1, CullDistance, Constraint);
 				NewConstraints.TryAdd(CullDistance, Constraint);
 			}
@@ -479,11 +400,7 @@
 		//
 
 		template <typename T, int d>
-<<<<<<< HEAD
 		void UpdateBoxPlaneConstraint(const TAABB<T, d>& Box, const TRigidTransform<T, d>& BoxTransform, const TPlane<T, d>& Plane, const TRigidTransform<T, d>& PlaneTransform, const T CullDistance, TRigidBodyPointContactConstraint<T, d>& Constraint)
-=======
-		void UpdateBoxPlaneConstraint(const TAABB<T, d>& Box, const TRigidTransform<T, d>& BoxTransform, const TPlane<T, d>& Plane, const TRigidTransform<T, d>& PlaneTransform, const T Thickness, TRigidBodyPointContactConstraint<T, d>& Constraint)
->>>>>>> fa8a8d0d
 		{
 			TCollisionContact<T, d> & Contact = Constraint.Manifold;
 
@@ -541,11 +458,7 @@
 		}
 
 		template<class T, int d>
-<<<<<<< HEAD
 		void UpdateBoxPlaneManifold(TCollisionConstraintBase<T, d>&  Constraint, const TRigidTransform<T, d>& ATM, const TRigidTransform<T, d>& BTM, const T CullDistance)
-=======
-		void UpdateBoxPlaneManifold(TCollisionConstraintBase<T, d>&  Constraint, const TRigidTransform<T, d>& ATM, const TRigidTransform<T, d>& BTM, const T Thickness)
->>>>>>> fa8a8d0d
 		{
 			// @todo(chaos) : Stub Update Manifold
 			//   Stub function for updating the manifold prior to the Apply and ApplyPushOut
@@ -562,8 +475,7 @@
 			{
 				TRigidTransform<T, d> ParticleImplicit0TM = Transform0.GetRelativeTransform(Collisions::GetTransform(Particle0));
 				TRigidTransform<T, d> ParticleImplicit1TM = Transform1.GetRelativeTransform(Collisions::GetTransform(Particle1));
-<<<<<<< HEAD
-				FRigidBodyPointContactConstraint Constraint = FRigidBodyPointContactConstraint(Particle0, Implicit0, ParticleImplicit0TM, Particle1, Implicit1, ParticleImplicit1TM);
+				FRigidBodyPointContactConstraint Constraint = FRigidBodyPointContactConstraint(Particle0, Implicit0, ParticleImplicit0TM, Particle1, Implicit1, ParticleImplicit1TM, EContactShapesType::BoxPlane);
 				UpdateBoxPlaneConstraint(Object0->BoundingBox(), Transform0, *Object1, Transform1, CullDistance, Constraint);
 				NewConstraints.TryAdd(CullDistance, Constraint);
 			}
@@ -572,11 +484,6 @@
 		//
 		// Box-TriangleMesh
 		//
-=======
-				FRigidBodyPointContactConstraint* Constraint = new FRigidBodyPointContactConstraint(Particle0, Implicit0, ParticleImplicit0TM, Particle1, Implicit1, ParticleImplicit1TM);
-
-				UpdateBoxPlaneConstraint(Object0->BoundingBox(), Transform0, *Object1, Transform1, Thickness, *Constraint);
->>>>>>> fa8a8d0d
 
 		template <typename T, int d>
 		TContactPoint<T> BoxTriangleMeshContactPoint(const TAABB<T, d>& A, const TRigidTransform<T, d>& ATransform, const FTriangleMeshImplicitObject& B, const TRigidTransform<T, d>& BTransform, const T CullDistance)
@@ -597,86 +504,18 @@
 
 		}
 
-		template <typename TPGeometryClass>
-		const TPGeometryClass* GetInnerObject(const FImplicitObject& Geometry)
-		{
-			if (const TImplicitObjectScaled<TPGeometryClass>* ScaledConvexImplicit = Geometry.template GetObject<const TImplicitObjectScaled<TPGeometryClass> >())
-				return (Geometry.template GetObject<const TImplicitObjectScaled<TPGeometryClass> >())->GetUnscaledObject();
-			else if (const TImplicitObjectInstanced<TPGeometryClass>* InstancedImplicit = Geometry.template GetObject<const TImplicitObjectInstanced<TPGeometryClass> >())
-				return (Geometry.template GetObject<const TImplicitObjectInstanced<TPGeometryClass> >())->GetInstancedObject();
-			else if (const TPGeometryClass* ConvexImplicit = Geometry.template GetObject<const TPGeometryClass>())
-				return Geometry.template GetObject<const TPGeometryClass>();
-			return nullptr;
-		}
-
-<<<<<<< HEAD
 		template<typename T, int d>
 		void ConstructBoxTriangleMeshConstraints(TGeometryParticleHandle<T, d>* Particle0, TGeometryParticleHandle<T, d>* Particle1, const FImplicitObject* Implicit0, const FImplicitObject* Implicit1, const TRigidTransform<T, d>& Transform0, const TRigidTransform<T, d>& Transform1, const T CullDistance, FCollisionConstraintsArray& NewConstraints)
 		{
 			const TBox<T, d> * Object0 = Implicit0->template GetObject<const TBox<T, d> >();
 			const FTriangleMeshImplicitObject * Object1 = GetInnerObject<FTriangleMeshImplicitObject>(*Implicit1);
-=======
-		//
-		// Box-TriangleMesh
-		//
-
-		template <typename T, int d>
-		TContactPoint<T> BoxTriangleMeshContactPoint(const TAABB<T, d>& A, const TRigidTransform<T, d>& ATransform, const FTriangleMeshImplicitObject& B, const TRigidTransform<T, d>& BTransform, const T Thickness)
-		{
-			return GJKImplicitContactPoint< TBox<float, 3> >(TBox<float, 3>(A), ATransform, B, BTransform, Thickness);
-		}
-
-		template <typename T, int d>
-		void UpdateBoxTriangleMeshConstraint(const TAABB<T, d>& Box0, const TRigidTransform<T, d>& Transform0, const FTriangleMeshImplicitObject& TriangleMesh1, const TRigidTransform<T, d>& Transform1, const T Thickness, TRigidBodyPointContactConstraint<T, d>& Constraint)
-		{
-			UpdateContactPoint(Constraint.Manifold, BoxTriangleMeshContactPoint(Box0, Transform0, TriangleMesh1, Transform1, Thickness));
-		}
-
-
-		template <typename T, int d>
-		void UpdateBoxTriangleMeshManifold(TCollisionConstraintBase<T, d>&  Constraint, const TRigidTransform<T, d>& ATM, const TRigidTransform<T, d>& BTM, const T Thickness)
-		{
-
-		}
-
-		template <typename TPGeometryClass>
-		const TPGeometryClass* GetUnscaledInner(const FImplicitObject& Geometry)
-		{
-			if (const TImplicitObjectScaled<TPGeometryClass>* ScaledConvexImplicit = Geometry.template GetObject<const TImplicitObjectScaled<TPGeometryClass> >())
-				return (Geometry.template GetObject<const TImplicitObjectScaled<TPGeometryClass> >())->GetUnscaledObject();
-			else if (const TPGeometryClass* ConvexImplicit = Geometry.template GetObject<const TPGeometryClass>())
-				return Geometry.template GetObject<const TPGeometryClass>();
-			return nullptr;
-		}
-
-		template<typename T, int d>
-		void ConstructBoxTriangleMeshConstraints(TGeometryParticleHandle<T, d>* Particle0, TGeometryParticleHandle<T, d>* Particle1, const FImplicitObject* Implicit0, const FImplicitObject* Implicit1, const TRigidTransform<T, d>& Transform0, const TRigidTransform<T, d>& Transform1, const T Thickness, FCollisionConstraintsArray& NewConstraints)
-		{
-			const TBox<T, d> * Object0 = Implicit0->template GetObject<const TBox<T, d> >();
-			const FTriangleMeshImplicitObject * Object1 = GetUnscaledInner<FTriangleMeshImplicitObject>(*Implicit1);
->>>>>>> fa8a8d0d
 			if (ensure(Object0 && Object1))
 			{
 				TRigidTransform<T, d> ParticleImplicit0TM = Transform0.GetRelativeTransform(Collisions::GetTransform(Particle0));
 				TRigidTransform<T, d> ParticleImplicit1TM = Transform1.GetRelativeTransform(Collisions::GetTransform(Particle1));
-<<<<<<< HEAD
-				FRigidBodyPointContactConstraint Constraint = FRigidBodyPointContactConstraint(Particle0, Implicit0, ParticleImplicit0TM, Particle1, Implicit1, ParticleImplicit1TM);
+				FRigidBodyPointContactConstraint Constraint = FRigidBodyPointContactConstraint(Particle0, Implicit0, ParticleImplicit0TM, Particle1, Implicit1, ParticleImplicit1TM, EContactShapesType::BoxTriMesh);
 				UpdateBoxTriangleMeshConstraint(Object0->GetAABB(), Transform0, *Object1, Transform1, CullDistance, Constraint);
 				NewConstraints.TryAdd(CullDistance, Constraint);
-=======
-				FRigidBodyPointContactConstraint* Constraint = new FRigidBodyPointContactConstraint(Particle0, Implicit0, ParticleImplicit0TM, Particle1, Implicit1, ParticleImplicit1TM);
-
-				UpdateBoxTriangleMeshConstraint(Object0->GetAABB(), Transform0, *Object1, Transform1, Thickness, *Constraint);
-
-				if (Constraint->GetPhi() < Thickness)
-				{
-					NewConstraints.Add(Constraint);
-				}
-				else
-				{
-					delete Constraint;
-				}
->>>>>>> fa8a8d0d
 			}
 		}
 
@@ -714,13 +553,6 @@
 			//   Stub function for updating the manifold prior to the Apply and ApplyPushOut
 		}
 
-		template<class T, int d>
-		void UpdateSphereSphereManifold(TCollisionConstraintBase<T, d>&  Constraint, const TRigidTransform<T, d>& ATM, const TRigidTransform<T, d>& BTM, const T Thickness)
-		{
-			// @todo(chaos) : Stub Update Manifold
-			//   Stub function for updating the manifold prior to the Apply and ApplyPushOut
-		}
-
 		template<typename T, int d>
 		void ConstructSphereSphereConstraints(TGeometryParticleHandle<T, d>* Particle0, TGeometryParticleHandle<T, d>* Particle1, const FImplicitObject* Implicit0, const FImplicitObject* Implicit1, const TRigidTransform<T, d>& Transform0, const TRigidTransform<T, d>& Transform1, const T CullDistance, FCollisionConstraintsArray& NewConstraints)
 		{
@@ -731,15 +563,11 @@
 			{
 				TRigidTransform<T, d> ParticleImplicit0TM = Transform0.GetRelativeTransform(Collisions::GetTransform(Particle0));
 				TRigidTransform<T, d> ParticleImplicit1TM = Transform1.GetRelativeTransform(Collisions::GetTransform(Particle1));
-<<<<<<< HEAD
-				FRigidBodyPointContactConstraint Constraint = FRigidBodyPointContactConstraint(Particle0, Implicit0, ParticleImplicit0TM, Particle1, Implicit1, ParticleImplicit1TM);
+				FRigidBodyPointContactConstraint Constraint = FRigidBodyPointContactConstraint(Particle0, Implicit0, ParticleImplicit0TM, Particle1, Implicit1, ParticleImplicit1TM, EContactShapesType::SphereSphere);
 				UpdateSphereSphereConstraint(*Object0, Transform0, *Object1, Transform1, CullDistance, Constraint);
 				NewConstraints.TryAdd(CullDistance, Constraint);
 			}
 		}
-=======
-				FRigidBodyPointContactConstraint* Constraint = new FRigidBodyPointContactConstraint(Particle0, Implicit0, ParticleImplicit0TM, Particle1, Implicit1, ParticleImplicit1TM);
->>>>>>> fa8a8d0d
 
 		//
 		// Sphere - HeightField
@@ -774,57 +602,9 @@
 			{
 				TRigidTransform<T, d> ParticleImplicit0TM = Transform0.GetRelativeTransform(Collisions::GetTransform(Particle0));
 				TRigidTransform<T, d> ParticleImplicit1TM = Transform1.GetRelativeTransform(Collisions::GetTransform(Particle1));
-				FRigidBodyPointContactConstraint Constraint = FRigidBodyPointContactConstraint(Particle0, Implicit0, ParticleImplicit0TM, Particle1, Implicit1, ParticleImplicit1TM);
+				FRigidBodyPointContactConstraint Constraint = FRigidBodyPointContactConstraint(Particle0, Implicit0, ParticleImplicit0TM, Particle1, Implicit1, ParticleImplicit1TM, EContactShapesType::SphereHeightField);
 				UpdateSphereHeightFieldConstraint(*Object0, Transform0, *Object1, Transform1, CullDistance, Constraint);
 				NewConstraints.TryAdd(CullDistance, Constraint);
-			}
-		}
-
-		//
-		// Sphere - HeightField
-		//
-
-		template <typename T, int d>
-		TContactPoint<T> SphereHeightFieldContactPoint(const TSphere<T, d>& A, const TRigidTransform<T, d>& ATransform, const THeightField<T>& B, const TRigidTransform<T, d>& BTransform, const T Thickness)
-		{
-			return GJKImplicitContactPoint< TSphere<float, 3> >(TSphere<float, 3>(A), ATransform, B, BTransform, Thickness);
-		}
-
-		template <typename T, int d>
-		void UpdateSphereHeightFieldConstraint(const TSphere<T, d>& A, const TRigidTransform<T, d>& ATransform, const THeightField<T>& B, const TRigidTransform<T, d>& BTransform, const T Thickness, TRigidBodyPointContactConstraint<T, d>& Constraint)
-		{
-			UpdateContactPoint(Constraint.Manifold, SphereHeightFieldContactPoint(A, ATransform, B, BTransform, Thickness));
-		}
-
-		template<class T, int d>
-		void UpdateSphereHeightFieldManifold(TCollisionConstraintBase<T, d>&  Constraint, const TRigidTransform<T, d>& ATM, const TRigidTransform<T, d>& BTM, const T Thickness)
-		{
-			// @todo(chaos) : Stub Update Manifold
-			//   Stub function for updating the manifold prior to the Apply and ApplyPushOut
-		}
-
-		template<typename T, int d>
-		void ConstructSphereHeightFieldConstraints(TGeometryParticleHandle<T, d>* Particle0, TGeometryParticleHandle<T, d>* Particle1, const FImplicitObject* Implicit0, const FImplicitObject* Implicit1, const TRigidTransform<T, d>& Transform0, const TRigidTransform<T, d>& Transform1, const T Thickness, FCollisionConstraintsArray& NewConstraints)
-		{
-
-			const TSphere<T, d> * Object0 = Implicit0->template GetObject<const TSphere<T, d> >();
-			const THeightField<T> * Object1 = Implicit1->template GetObject<const THeightField<T> >();
-			if (ensure(Object0 && Object1))
-			{
-				TRigidTransform<T, d> ParticleImplicit0TM = Transform0.GetRelativeTransform(Collisions::GetTransform(Particle0));
-				TRigidTransform<T, d> ParticleImplicit1TM = Transform1.GetRelativeTransform(Collisions::GetTransform(Particle1));
-				FRigidBodyPointContactConstraint* Constraint = new FRigidBodyPointContactConstraint(Particle0, Implicit0, ParticleImplicit0TM, Particle1, Implicit1, ParticleImplicit1TM);
-
-				UpdateSphereHeightFieldConstraint(*Object0, Transform0, *Object1, Transform1, Thickness, *Constraint);
-
-				if (Constraint->GetPhi() < Thickness)
-				{
-					NewConstraints.Add(Constraint);
-				}
-				else
-				{
-					delete Constraint;
-				}
 			}
 		}
 
@@ -853,11 +633,7 @@
 		}
 
 		template<class T, int d>
-<<<<<<< HEAD
 		void UpdateSpherePlaneManifold(TCollisionConstraintBase<T, d>&  Constraint, const TRigidTransform<T, d>& ATM, const TRigidTransform<T, d>& BTM, const T CullDistance)
-=======
-		void UpdateSpherePlaneManifold(TCollisionConstraintBase<T, d>&  Constraint, const TRigidTransform<T, d>& ATM, const TRigidTransform<T, d>& BTM, const T Thickness)
->>>>>>> fa8a8d0d
 		{
 			// @todo(chaos) : Stub Update Manifold
 			//   Stub function for updating the manifold prior to the Apply and ApplyPushOut
@@ -873,24 +649,9 @@
 			{
 				TRigidTransform<T, d> ParticleImplicit0TM = Transform0.GetRelativeTransform(Collisions::GetTransform(Particle0));
 				TRigidTransform<T, d> ParticleImplicit1TM = Transform1.GetRelativeTransform(Collisions::GetTransform(Particle1));
-<<<<<<< HEAD
-				FRigidBodyPointContactConstraint Constraint = FRigidBodyPointContactConstraint(Particle0, Implicit0, ParticleImplicit0TM, Particle1, Implicit1, ParticleImplicit1TM);
+				FRigidBodyPointContactConstraint Constraint = FRigidBodyPointContactConstraint(Particle0, Implicit0, ParticleImplicit0TM, Particle1, Implicit1, ParticleImplicit1TM, EContactShapesType::SpherePlane);
 				UpdateSpherePlaneConstraint(*Object0, Transform0, *Object1, Transform1, CullDistance, Constraint);
 				NewConstraints.TryAdd(CullDistance, Constraint);
-=======
-				FRigidBodyPointContactConstraint* Constraint = new FRigidBodyPointContactConstraint(Particle0, Implicit0, ParticleImplicit0TM, Particle1, Implicit1, ParticleImplicit1TM);
-
-				UpdateSpherePlaneConstraint(*Object0, Transform0, *Object1, Transform1, Thickness, *Constraint);
-
-				if (Constraint->GetPhi() < Thickness)
-				{
-					NewConstraints.Add(Constraint);
-				}
-				else
-				{
-					delete Constraint;
-				}
->>>>>>> fa8a8d0d
 			}
 		}
 
@@ -899,11 +660,7 @@
 		//
 
 		template <typename T, int d>
-<<<<<<< HEAD
 		TContactPoint<T> SphereBoxContactPoint(const TSphere<T, d>& Sphere, const TRigidTransform<T, d>& SphereTransform, const TAABB<T, d>& Box, const TRigidTransform<T, d>& BoxTransform, const T CullDistance)
-=======
-		TContactPoint<T> SphereBoxContactPoint(const TSphere<T, d>& Sphere, const TRigidTransform<T, d>& SphereTransform, const TAABB<T, d>& Box, const TRigidTransform<T, d>& BoxTransform, const T Thickness)
->>>>>>> fa8a8d0d
 		{
 			TContactPoint<T> Result;
 
@@ -921,7 +678,6 @@
 		}
 
 		template <typename T, int d>
-<<<<<<< HEAD
 		void UpdateSphereBoxConstraint(const TSphere<T, d>& Sphere, const TRigidTransform<T, d>& SphereTransform, const TAABB<T, d>& Box, const TRigidTransform<T, d>& BoxTransform, const T CullDistance, TRigidBodyPointContactConstraint<T, d>& Constraint)
 		{
 			UpdateContactPoint(Constraint.Manifold, SphereBoxContactPoint(Sphere, SphereTransform, Box, BoxTransform, CullDistance));
@@ -929,16 +685,6 @@
 
 		template<class T, int d>
 		void UpdateSphereBoxManifold(TCollisionConstraintBase<T, d>&  Constraint, const TRigidTransform<T, d>& ATM, const TRigidTransform<T, d>& BTM, const T CullDistance)
-=======
-		void UpdateSphereBoxConstraint(const TSphere<T, d>& Sphere, const TRigidTransform<T, d>& SphereTransform, const TAABB<T, d>& Box, const TRigidTransform<T, d>& BoxTransform, const T Thickness, TRigidBodyPointContactConstraint<T, d>& Constraint)
->>>>>>> fa8a8d0d
-		{
-			// @todo(chaos) : Stub Update Manifold
-			//   Stub function for updating the manifold prior to the Apply and ApplyPushOut
-		}
-
-		template<class T, int d>
-		void UpdateSphereBoxManifold(TCollisionConstraintBase<T, d>&  Constraint, const TRigidTransform<T, d>& ATM, const TRigidTransform<T, d>& BTM, const T Thickness)
 		{
 			// @todo(chaos) : Stub Update Manifold
 			//   Stub function for updating the manifold prior to the Apply and ApplyPushOut
@@ -954,24 +700,9 @@
 			{
 				TRigidTransform<T, d> ParticleImplicit0TM = Transform0.GetRelativeTransform(Collisions::GetTransform(Particle0));
 				TRigidTransform<T, d> ParticleImplicit1TM = Transform1.GetRelativeTransform(Collisions::GetTransform(Particle1));
-<<<<<<< HEAD
-				FRigidBodyPointContactConstraint Constraint = FRigidBodyPointContactConstraint(Particle0, Implicit0, ParticleImplicit0TM, Particle1, Implicit1, ParticleImplicit1TM);
+				FRigidBodyPointContactConstraint Constraint = FRigidBodyPointContactConstraint(Particle0, Implicit0, ParticleImplicit0TM, Particle1, Implicit1, ParticleImplicit1TM, EContactShapesType::SphereBox);
 				UpdateSphereBoxConstraint(*Object0, Transform0, Object1->BoundingBox(), Transform1, CullDistance, Constraint);
 				NewConstraints.TryAdd(CullDistance, Constraint);
-=======
-				FRigidBodyPointContactConstraint* Constraint = new FRigidBodyPointContactConstraint(Particle0, Implicit0, ParticleImplicit0TM, Particle1, Implicit1, ParticleImplicit1TM);
-
-				UpdateSphereBoxConstraint(*Object0, Transform0, Object1->BoundingBox(), Transform1, Thickness, *Constraint);
-
-				if (Constraint->GetPhi() < Thickness)
-				{
-					NewConstraints.Add(Constraint);
-				}
-				else
-				{
-					delete Constraint;
-				}
->>>>>>> fa8a8d0d
 			}
 		}
 
@@ -1017,13 +748,6 @@
 			//   Stub function for updating the manifold prior to the Apply and ApplyPushOut
 		}
 
-		template<class T, int d>
-		void UpdateSphereCapsuleManifold(TCollisionConstraintBase<T, d>&  Constraint, const TRigidTransform<T, d>& ATM, const TRigidTransform<T, d>& BTM, const T Thickness)
-		{
-			// @todo(chaos) : Stub Update Manifold
-			//   Stub function for updating the manifold prior to the Apply and ApplyPushOut
-		}
-
 		template<typename T, int d>
 		void ConstructSphereCapsuleConstraints(TGeometryParticleHandle<T, d>* Particle0, TGeometryParticleHandle<T, d>* Particle1, const FImplicitObject* Implicit0, const FImplicitObject* Implicit1, const TRigidTransform<T, d>& Transform0, const TRigidTransform<T, d>& Transform1, const T CullDistance, FCollisionConstraintsArray& NewConstraints)
 		{
@@ -1033,26 +757,50 @@
 			{
 				TRigidTransform<T, d> ParticleImplicit0TM = Transform0.GetRelativeTransform(Collisions::GetTransform(Particle0));
 				TRigidTransform<T, d> ParticleImplicit1TM = Transform1.GetRelativeTransform(Collisions::GetTransform(Particle1));
-<<<<<<< HEAD
-				FRigidBodyPointContactConstraint Constraint = FRigidBodyPointContactConstraint(Particle0, Implicit0, ParticleImplicit0TM, Particle1, Implicit1, ParticleImplicit1TM);
+				FRigidBodyPointContactConstraint Constraint = FRigidBodyPointContactConstraint(Particle0, Implicit0, ParticleImplicit0TM, Particle1, Implicit1, ParticleImplicit1TM, EContactShapesType::SphereCapsule);
 				UpdateSphereCapsuleConstraint(*Object0, Transform0, *Object1, Transform1, CullDistance, Constraint);
 				NewConstraints.TryAdd(CullDistance, Constraint);
-=======
-				FRigidBodyPointContactConstraint* Constraint = new FRigidBodyPointContactConstraint(Particle0, Implicit0, ParticleImplicit0TM, Particle1, Implicit1, ParticleImplicit1TM);
-
-				UpdateSphereCapsuleConstraint(*Object0, Transform0, *Object1, Transform1, Thickness, *Constraint);
-
-				if (Constraint->GetPhi() < Thickness)
-				{
-					NewConstraints.Add(Constraint);
-				}
-				else
-				{
-					delete Constraint;
-				}
->>>>>>> fa8a8d0d
-			}
-		}
+			}
+		}
+
+		//
+		// Sphere-TriangleMesh
+		//
+
+		template <typename T, int d>
+		TContactPoint<T> SphereTriangleMeshContactPoint(const TSphere<T, d>& A, const TRigidTransform<T, d>& ATransform, const FTriangleMeshImplicitObject& B, const TRigidTransform<T, d>& BTransform, const T CullDistance)
+		{
+			return GJKImplicitContactPoint< TSphere<float, 3> >(TSphere<float, 3>(A), ATransform, B, BTransform, CullDistance);
+		}
+
+		template <typename T, int d>
+		void UpdateSphereTriangleMeshConstraint(const TSphere<T, d>& Sphere0, const TRigidTransform<T, d>& Transform0, const FTriangleMeshImplicitObject& TriangleMesh1, const TRigidTransform<T, d>& Transform1, const T CullDistance, TRigidBodyPointContactConstraint<T, d>& Constraint)
+		{
+			UpdateContactPoint(Constraint.Manifold, SphereTriangleMeshContactPoint(Sphere0, Transform0, TriangleMesh1, Transform1, CullDistance));
+		}
+
+
+		template <typename T, int d>
+		void UpdateSphereTriangleMeshManifold(TCollisionConstraintBase<T, d>&  Constraint, const TRigidTransform<T, d>& ATM, const TRigidTransform<T, d>& BTM, const T CullDistance)
+		{
+
+		}
+
+		template<typename T, int d>
+		void ConstructSphereTriangleMeshConstraints(TGeometryParticleHandle<T, d>* Particle0, TGeometryParticleHandle<T, d>* Particle1, const FImplicitObject* Implicit0, const FImplicitObject* Implicit1, const TRigidTransform<T, d>& Transform0, const TRigidTransform<T, d>& Transform1, const T CullDistance, FCollisionConstraintsArray& NewConstraints)
+		{
+			const TSphere<T, d> * Object0 = Implicit0->template GetObject<const TSphere<T, d> >();
+			const FTriangleMeshImplicitObject * Object1 = GetInnerObject<FTriangleMeshImplicitObject>(*Implicit1);
+			if (ensure(Object0 && Object1))
+			{
+				TRigidTransform<T, d> ParticleImplicit0TM = Transform0.GetRelativeTransform(Collisions::GetTransform(Particle0));
+				TRigidTransform<T, d> ParticleImplicit1TM = Transform1.GetRelativeTransform(Collisions::GetTransform(Particle1));
+				FRigidBodyPointContactConstraint Constraint = FRigidBodyPointContactConstraint(Particle0, Implicit0, ParticleImplicit0TM, Particle1, Implicit1, ParticleImplicit1TM, EContactShapesType::SphereTriMesh);
+				UpdateSphereTriangleMeshConstraint(*Object0, Transform0, *Object1, Transform1, CullDistance, Constraint);
+				NewConstraints.TryAdd(CullDistance, Constraint);
+			}
+		}
+
 
 
 		//
@@ -1098,41 +846,18 @@
 			//   Stub function for updating the manifold prior to the Apply and ApplyPushOut
 		}
 
-		template<class T, int d>
-		void UpdateCapsuleCapsuleManifold(TCollisionConstraintBase<T, d>&  Constraint, const TRigidTransform<T, d>& ATM, const TRigidTransform<T, d>& BTM, const T Thickness)
-		{
-			// @todo(chaos) : Stub Update Manifold
-			//   Stub function for updating the manifold prior to the Apply and ApplyPushOut
-		}
-
 		template<typename T, int d>
 		void ConstructCapsuleCapsuleConstraints(TGeometryParticleHandle<T, d>* Particle0, TGeometryParticleHandle<T, d>* Particle1, const FImplicitObject* Implicit0, const FImplicitObject* Implicit1, const TRigidTransform<T, d>& Transform0, const TRigidTransform<T, d>& Transform1, const T CullDistance, FCollisionConstraintsArray& NewConstraints)
 		{
-
 			const TCapsule<T> * Object0 = Implicit0->template GetObject<const TCapsule<T> >();
 			const TCapsule<T> * Object1 = Implicit1->template GetObject<const TCapsule<T> >();
 			if (ensure(Object0 && Object1))
 			{
 				TRigidTransform<T, d> ParticleImplicit0TM = Transform0.GetRelativeTransform(Collisions::GetTransform(Particle0));
 				TRigidTransform<T, d> ParticleImplicit1TM = Transform1.GetRelativeTransform(Collisions::GetTransform(Particle1));
-<<<<<<< HEAD
-				FRigidBodyPointContactConstraint Constraint = FRigidBodyPointContactConstraint(Particle0, Implicit0, ParticleImplicit0TM, Particle1, Implicit1, ParticleImplicit1TM);
+				FRigidBodyPointContactConstraint Constraint = FRigidBodyPointContactConstraint(Particle0, Implicit0, ParticleImplicit0TM, Particle1, Implicit1, ParticleImplicit1TM, EContactShapesType::CapsuleCapsule);
 				UpdateCapsuleCapsuleConstraint(*Object0, Transform0, *Object1, Transform1, CullDistance, Constraint);
 				NewConstraints.TryAdd(CullDistance, Constraint);
-=======
-				FRigidBodyPointContactConstraint* Constraint = new FRigidBodyPointContactConstraint(Particle0, Implicit0, ParticleImplicit0TM, Particle1, Implicit1, ParticleImplicit1TM);
-
-				UpdateCapsuleCapsuleConstraint(*Object0, Transform0, *Object1, Transform1, Thickness, *Constraint);
-
-				if (Constraint->GetPhi() < Thickness)
-				{
-					NewConstraints.Add(Constraint);
-				}
-				else
-				{
-					delete Constraint;
-				}
->>>>>>> fa8a8d0d
 			}
 		}
 
@@ -1141,52 +866,223 @@
 		//
 
 		template <typename T, int d>
-<<<<<<< HEAD
 		TContactPoint<T> CapsuleBoxContactPoint(const TCapsule<T>& A, const TRigidTransform<T, d>& ATransform, const TAABB<T, d>& B, const TRigidTransform<T, d>& BTransform, const TVector<T, 3>& InitialDir, const T CullDistance)
-=======
-		TContactPoint<T> CapsuleBoxContactPoint(const TCapsule<T>& A, const TRigidTransform<T, d>& ATransform, const TAABB<T, d>& B, const TRigidTransform<T, d>& BTransform, const T Thickness)
->>>>>>> fa8a8d0d
 		{
 			return GJKContactPoint(A, ATransform, B, BTransform, InitialDir);
 		}
 
 		template <typename T, int d>
-<<<<<<< HEAD
 		void UpdateCapsuleBoxConstraint(const TCapsule<T>& A, const TRigidTransform<T, d>& ATransform, const TAABB<T, d>& B, const TRigidTransform<T, d>& BTransform, const T CullDistance, TRigidBodyPointContactConstraint<T, d>& Constraint)
 		{
 			const TVector<T, d> InitialDir = ATransform.GetRotation().Inverse() * -Constraint.GetNormal();
 			UpdateContactPoint(Constraint.Manifold, CapsuleBoxContactPoint(A, ATransform, B, BTransform, InitialDir, CullDistance));
 		}
 
+		/**
+		 * Generate a Capsule-Box Manifold.
+		 *
+		 * This starts by finding the closest feature using GJK/EPA. Then it adds points to the manifold that depend on
+		 * the closest feature types on the box (face, edge, vertex) and capsule (edge, vertex).
+		 *
+		 * For box vertex collisions, only the single near point/plane is used in the manifold.
+		 * For box face collisions, the box owns the manifold plane, and the capsule edge nearest the box face is used to generate manifold points.
+		 * For box edge collision with the capsule edge, the capsule owns the manifold plane, and the capsule edge is projected onto the box plane to generate the manifold points.
+		 * For box edge with capsule vertex collisions, only the single near point/plane is used in the manifold.
+		 * 
+		 */
 		template<class T, int d>
-		void UpdateCapsuleBoxManifold(TCollisionConstraintBase<T, d>&  Constraint, const TRigidTransform<T, d>& ATM, const TRigidTransform<T, d>& BTM, const T CullDistance)
-=======
-		void UpdateCapsuleBoxConstraint(const TCapsule<T>& A, const TRigidTransform<T, d>& ATransform, const TAABB<T, d>& B, const TRigidTransform<T, d>& BTransform, const T Thickness, TRigidBodyPointContactConstraint<T, d>& Constraint)
->>>>>>> fa8a8d0d
-		{
-			// @todo(chaos) : Stub Update Manifold
-			//   Stub function for updating the manifold prior to the Apply and ApplyPushOut
-		}
-
-		template<class T, int d>
-		void UpdateCapsuleBoxManifold(TCollisionConstraintBase<T, d>&  Constraint, const TRigidTransform<T, d>& ATM, const TRigidTransform<T, d>& BTM, const T Thickness)
-		{
-			// @todo(chaos) : Stub Update Manifold
-			//   Stub function for updating the manifold prior to the Apply and ApplyPushOut
-		}
-
-		template<typename T, int d>
-		void ConstructCapsuleBoxConstraints(TGeometryParticleHandle<T, d>* Particle0, TGeometryParticleHandle<T, d>* Particle1, const FImplicitObject* Implicit0, const FImplicitObject* Implicit1, const TRigidTransform<T, d>& Transform0, const TRigidTransform<T, d>& Transform1, const T CullDistance, FCollisionConstraintsArray& NewConstraints)
-		{
-<<<<<<< HEAD
-=======
-
->>>>>>> fa8a8d0d
+		void UpdateCapsuleBoxManifold(const TCapsule<T>& Capsule, const TRigidTransform<T, d>& CapsuleTM, const TAABB<T, d>& Box, const TRigidTransform<T, d>& BoxTM, const T CullDistance, const FCollisionContext& Context, FRigidBodyMultiPointContactConstraint& Constraint)
+		{
+			Constraint.ResetManifoldPoints();
+
+			// Find the nearest points on the capsule and box
+			// Note: We flip the order for GJK so we get the normal in box space. This makes it easier to build the face-capsule manifold.
+			const TRigidTransform<T, d> CapsuleToBoxTM = CapsuleTM.GetRelativeTransform(BoxTM);
+
+			// NOTE: All GJK results in box-space
+			// @todo(ccaulfield): use center-to-center direction for InitialDir
+			FVec3 InitialDir = FVec3(1, 0, 0);
+			T Penetration;
+			FVec3 CapsuleClosestBoxSpace, BoxClosestBoxSpace, NormalBoxSpace;
+			{
+				SCOPE_CYCLE_COUNTER_GJK();
+				if (!ensure(GJKPenetration<true>(Box, Capsule, CapsuleToBoxTM, Penetration, BoxClosestBoxSpace, CapsuleClosestBoxSpace, NormalBoxSpace, (T)0, InitialDir, (T)0)))
+				{
+					return;
+				}
+			}
+
+			// Cache the closest point so we don't need to re-iterate over the manifold on the first iteration.
+			Constraint.Manifold.Location = BoxTM.TransformPosition(BoxClosestBoxSpace);
+			Constraint.Manifold.Normal = BoxTM.TransformVector(NormalBoxSpace);
+			Constraint.Manifold.Phi = -Penetration;
+
+			// Find the box feature that the near point is on
+			// Face, Edge, or Vertex can be determined from number of non-zero elements in the box-space normal.
+			const FReal ComponentEpsilon = Chaos_Collision_ManifoldFaceEpsilon;
+			int32 NumNonZeroNormalComponents = 0;
+			int32 MaxComponentIndex = INDEX_NONE;
+			FReal MaxComponentValue = 0;
+			for (int32 ComponentIndex = 0; ComponentIndex < 3; ++ComponentIndex)
+			{
+				FReal AbsComponentValue = FMath::Abs(NormalBoxSpace[ComponentIndex]);
+				if (AbsComponentValue > ComponentEpsilon)
+				{
+					++NumNonZeroNormalComponents;
+				}
+				if (AbsComponentValue > MaxComponentValue)
+				{
+					MaxComponentValue = AbsComponentValue;
+					MaxComponentIndex = ComponentIndex;
+				}
+			}
+
+			// Make sure we actually have a feature to use
+			if (!ensure(MaxComponentIndex != INDEX_NONE))
+			{
+				return;
+			}
+
+			FVec3 CapsuleAxis = CapsuleToBoxTM.TransformVector(Capsule.GetAxis()); // Box space capsule axis
+			FReal CapsuleAxisNormal = FVec3::DotProduct(CapsuleAxis, NormalBoxSpace);
+			const bool bIsBoxFaceContact = (NumNonZeroNormalComponents == 1);
+			const bool bIsBoxEdgeContact = (NumNonZeroNormalComponents == 2);
+			const bool bIsBoxVertexContact = (NumNonZeroNormalComponents == 3);
+			const bool bIsCapsuleEdgeContact = (CapsuleAxisNormal < ComponentEpsilon);
+			const bool bIsCapsuleVertexContact = !bIsCapsuleEdgeContact;
+
+			// We just use the nearest point for these combinations, with the box as the plane owner
+			if (bIsBoxVertexContact || (bIsBoxEdgeContact && bIsCapsuleVertexContact))
+			{
+				Constraint.SetManifoldPlane(1, INDEX_NONE, NormalBoxSpace, BoxClosestBoxSpace);
+				Constraint.AddManifoldPoint(CapsuleToBoxTM.InverseTransformPosition(CapsuleClosestBoxSpace));
+				return;
+			}
+
+			// Get the radial direction from the capsule axis to the box face
+			FVec3 CapsuleRadiusDir = FVec3::CrossProduct(FVec3::CrossProduct(NormalBoxSpace, CapsuleAxis), CapsuleAxis);
+			if (!Utilities::NormalizeSafe(CapsuleRadiusDir))
+			{
+				// Capsule is perpendicular to the face, just leave the one-point manifold
+				Constraint.SetManifoldPlane(1, INDEX_NONE, NormalBoxSpace, BoxClosestBoxSpace);
+				Constraint.AddManifoldPoint(CapsuleToBoxTM.InverseTransformPosition(CapsuleClosestBoxSpace));
+				return;
+			}
+
+			// This is the axis of the box face we will be using below
+			int32 FaceAxisIndex = MaxComponentIndex;
+
+			// If this is a box face contact, the box is the manifold plane owner, regardless of the capsule feature involved. 
+			// We take the edge of the capsule nearest the face, clip it to the face, and use the clipped points as the manifold points.
+			// NOTE: The plane normal is not exactly the face normal, so this is not strictly the correct manifold. In particular
+			// it will over-limit the rotation for this frame. We could fix this by reverse-projecting the edge points based on the angle...
+			if (bIsBoxFaceContact)
+			{
+				// Initialize the manifold with the nearest plane and nearest point
+				Constraint.SetManifoldPlane(1, INDEX_NONE, NormalBoxSpace, BoxClosestBoxSpace);
+				Constraint.AddManifoldPoint(CapsuleToBoxTM.InverseTransformPosition(CapsuleClosestBoxSpace));
+
+				// Calculate the capsule edge nearest the face
+				FVec3 CapsuleVert0 = CapsuleToBoxTM.TransformPosition(Capsule.GetX1()) + Capsule.GetMargin() * CapsuleRadiusDir;
+				FVec3 CapsuleVert1 = CapsuleToBoxTM.TransformPosition(Capsule.GetX2()) + Capsule.GetMargin() * CapsuleRadiusDir;
+
+				// Clip the capsule edge to the axis-aligned box face
+				for (int32 ClipAxisIndex = 0; ClipAxisIndex < 3; ++ClipAxisIndex)
+				{
+					if (ClipAxisIndex != FaceAxisIndex)
+					{
+						bool bAcceptedPos = Utilities::ClipLineSegmentToAxisAlignedPlane(CapsuleVert0, CapsuleVert1, ClipAxisIndex, 1.0f, Box.Max()[ClipAxisIndex]);
+						bool bAcceptedNeg = Utilities::ClipLineSegmentToAxisAlignedPlane(CapsuleVert0, CapsuleVert1, ClipAxisIndex, -1.0f, Box.Min()[ClipAxisIndex]);
+						if (!bAcceptedPos || !bAcceptedNeg)
+						{
+							// Capsule edge is outside a face - stick with the single point we have
+							return;
+						}
+					}
+				}
+
+				// Add the clipped points to the manifold if they are not too close to each other, or the near point calculated above.
+				// Note: verts are in box space - need to be in capsule space
+				// @todo(ccaulfield): manifold point distance tolerance should be a per-solver or per object setting
+				const FReal DistanceToleranceSq = (0.1f * Capsule.GetHeight()) * (0.1f * Capsule.GetHeight());
+				bool bUserVert0 = ((CapsuleVert1 - CapsuleVert0).SizeSquared() > DistanceToleranceSq) && ((CapsuleVert0 - CapsuleClosestBoxSpace).SizeSquared() > DistanceToleranceSq);
+				bool bUseVert1 = ((CapsuleVert1 - CapsuleClosestBoxSpace).SizeSquared() > DistanceToleranceSq);
+				if (bUserVert0)
+				{ 
+					Constraint.AddManifoldPoint(CapsuleToBoxTM.InverseTransformPosition(CapsuleVert0));
+				}
+				if (bUseVert1)
+				{
+					Constraint.AddManifoldPoint(CapsuleToBoxTM.InverseTransformPosition(CapsuleVert1));
+				}
+
+				return;
+			}
+
+			// If the box edge and the capsule edge are the closest features, we treat the capsule as the
+			// plane owner. Then select the most-parallel box face as the source of manifold points. The
+			// manifold points are found by projecting the capsule verts onto the face and clipping to it.
+			// We have a capsule edge if the normal is perpendicular to the capsule axis
+			if (bIsBoxEdgeContact && bIsCapsuleEdgeContact)
+			{
+				// Initialize the manifold with the plane and point on the capsule (move to capsule space)
+				FVec3 NormalCapsuleSpace = CapsuleToBoxTM.InverseTransformVector(NormalBoxSpace);
+				FVec3 CapsuleClosestCapsuleSpace = CapsuleToBoxTM.InverseTransformPosition(CapsuleClosestBoxSpace);
+				Constraint.SetManifoldPlane(0, INDEX_NONE, -NormalCapsuleSpace, CapsuleClosestCapsuleSpace);
+				Constraint.AddManifoldPoint(BoxClosestBoxSpace);
+
+				// Project the capsule edge onto the box face
+				FReal FaceAxisSign = FMath::Sign(NormalBoxSpace[FaceAxisIndex]);
+				FReal FacePos = (FaceAxisSign >= 0.0f)? Box.Max()[FaceAxisIndex] : Box.Min()[FaceAxisIndex];
+				FVec3 CapsuleVert0 = CapsuleToBoxTM.TransformPosition(Capsule.GetX1());
+				FVec3 CapsuleVert1 = CapsuleToBoxTM.TransformPosition(Capsule.GetX2());
+				Utilities::ProjectPointOntoAxisAlignedPlane(CapsuleVert0, CapsuleRadiusDir, FaceAxisIndex, FaceAxisSign, FacePos);
+				Utilities::ProjectPointOntoAxisAlignedPlane(CapsuleVert1, CapsuleRadiusDir, FaceAxisIndex, FaceAxisSign, FacePos);
+
+				// Clip the capsule edge to the axis-aligned box face
+				for (int32 ClipAxisIndex = 0; ClipAxisIndex < 3; ++ClipAxisIndex)
+				{
+					if (ClipAxisIndex != FaceAxisIndex)
+					{
+						bool bAcceptedPos = Utilities::ClipLineSegmentToAxisAlignedPlane(CapsuleVert0, CapsuleVert1, ClipAxisIndex, 1.0f, Box.Max()[ClipAxisIndex]);
+						bool bAcceptedNeg = Utilities::ClipLineSegmentToAxisAlignedPlane(CapsuleVert0, CapsuleVert1, ClipAxisIndex, -1.0f, Box.Min()[ClipAxisIndex]);
+						if (!bAcceptedPos || !bAcceptedNeg)
+						{
+							// Capsule edge is outside a face - stick with the single point we have
+							return;
+						}
+					}
+				}
+
+				// Add the clipped points to the manifold if they are not too close to each other, or the near point calculated above.
+				// Note: verts are in box space - need to be in capsule space
+				// @todo(ccaulfield): manifold point distance tolerance should be a per-solver or per object setting
+				const FReal DistanceToleranceSq = (0.1f * Capsule.GetHeight()) * (0.1f * Capsule.GetHeight());
+				bool bUserVert0 = ((CapsuleVert1 - CapsuleVert0).SizeSquared() > DistanceToleranceSq) && ((CapsuleVert0 - BoxClosestBoxSpace).SizeSquared() > DistanceToleranceSq);
+				bool bUseVert1 = ((CapsuleVert1 - BoxClosestBoxSpace).SizeSquared() > DistanceToleranceSq);
+				if (bUserVert0)
+				{
+					Constraint.AddManifoldPoint(CapsuleVert0);
+				}
+				if (bUseVert1)
+				{
+					Constraint.AddManifoldPoint(CapsuleVert1);
+				}
+
+				return;
+			}
+
+			// All feature combinations should be covered above
+			ensure(false);
+		}
+
+		template<typename T, int d>
+		void ConstructCapsuleBoxConstraints(TGeometryParticleHandle<T, d>* Particle0, TGeometryParticleHandle<T, d>* Particle1, const FImplicitObject* Implicit0, const FImplicitObject* Implicit1, const TRigidTransform<T, d>& Transform0, const TRigidTransform<T, d>& Transform1, const T CullDistance, const FCollisionContext& Context, FCollisionConstraintsArray& NewConstraints)
+		{
 			const TCapsule<T> * Object0 = Implicit0->template GetObject<const TCapsule<T> >();
 			const TBox<T, d> * Object1 = Implicit1->template GetObject<const TBox<T, d> >();
 			if (ensure(Object0 && Object1))
 			{
-<<<<<<< HEAD
 				// Box-space AABB check
 				// @todo(chaos): avoid recalc of relative transform in GJK (will have to switch order of box/capsule)
 				const FRigidTransform3 CapsuleToBoxTM = Transform0.GetRelativeTransform(Transform1);
@@ -1195,25 +1091,34 @@
 				TAABB<T, 3> CapsuleAABB(P1.ComponentMin(P2), P1.ComponentMax(P2));
 				CapsuleAABB.Thicken(Object0->GetRadius() + CullDistance);
 				if (CapsuleAABB.Intersects(Object1->GetAABB()))
-=======
-				TRigidTransform<T, d> ParticleImplicit0TM = Transform0.GetRelativeTransform(Collisions::GetTransform(Particle0));
-				TRigidTransform<T, d> ParticleImplicit1TM = Transform1.GetRelativeTransform(Collisions::GetTransform(Particle1));
-				FRigidBodyPointContactConstraint* Constraint = new FRigidBodyPointContactConstraint(Particle0, Implicit0, ParticleImplicit0TM, Particle1, Implicit1, ParticleImplicit1TM);
-
-				UpdateCapsuleBoxConstraint(*Object0, Transform0, Object1->BoundingBox(), Transform1, Thickness, *Constraint);
-
-				if (Constraint->GetPhi() < Thickness)
-				{
-					NewConstraints.Add(Constraint);
-				}
-				else
->>>>>>> fa8a8d0d
 				{
 					TRigidTransform<T, d> ParticleImplicit0TM = Transform0.GetRelativeTransform(Collisions::GetTransform(Particle0));
 					TRigidTransform<T, d> ParticleImplicit1TM = Transform1.GetRelativeTransform(Collisions::GetTransform(Particle1));
-					FRigidBodyPointContactConstraint Constraint = FRigidBodyPointContactConstraint(Particle0, Implicit0, ParticleImplicit0TM, Particle1, Implicit1, ParticleImplicit1TM, EContactShapesType::CapsuleBox);
-					UpdateCapsuleBoxConstraint(*Object0, Transform0, Object1->BoundingBox(), Transform1, CullDistance, Constraint);
-					NewConstraints.TryAdd(CullDistance, Constraint);
+
+					bool bAllowManifold = Chaos_Collision_UseManifolds;
+
+					if (Chaos_Collision_CapsuleBoxManifoldTolerance > KINDA_SMALL_NUMBER)
+					{
+						// @todo(ccaulfield): weak sauce - fix capsule-box manifolds.
+						// HACK: Disable manifolds for "horizontal" capsules. Manifolds don't work well when joints are pulling boxes down
+						// (under gravity) when the upper boxes are draped over a horizontal capsule. The box rotations about the manifold
+						// points(line) is too great and we end up with jitter.
+						const FVector CapsuleAxis = Context.SpaceTransform.TransformVector(Transform0.TransformVector(Object0->GetAxis()));
+						bAllowManifold = (FMath::Abs(CapsuleAxis.Z) > Chaos_Collision_CapsuleBoxManifoldTolerance);
+					}
+
+					if (bAllowManifold)
+					{
+						FRigidBodyMultiPointContactConstraint Constraint = FRigidBodyMultiPointContactConstraint(Particle0, Implicit0, ParticleImplicit0TM, Particle1, Implicit1, ParticleImplicit1TM, EContactShapesType::CapsuleBox);
+						UpdateCapsuleBoxManifold(*Object0, Transform0, Object1->BoundingBox(), Transform1, CullDistance, Context, Constraint);
+						NewConstraints.TryAdd(CullDistance, Constraint);
+					}
+					else
+					{
+						FRigidBodyPointContactConstraint Constraint = FRigidBodyPointContactConstraint(Particle0, Implicit0, ParticleImplicit0TM, Particle1, Implicit1, ParticleImplicit1TM, EContactShapesType::CapsuleBox);
+						UpdateCapsuleBoxConstraint(*Object0, Transform0, Object1->BoundingBox(), Transform1, CullDistance, Constraint);
+						NewConstraints.TryAdd(CullDistance, Constraint);
+					}
 				}
 			}
 		}
@@ -1223,10 +1128,9 @@
 		//
 
 		template <typename T, int d>
-<<<<<<< HEAD
 		TContactPoint<T> CapsuleHeightFieldContactPoint(const TCapsule<T>& A, const TRigidTransform<T, d>& ATransform, const THeightField<T>& B, const TRigidTransform<T, d>& BTransform, const T CullDistance)
 		{
-			return GJKImplicitContactPoint< TCapsule<float> >(TCapsule<float>(A), ATransform, B, BTransform, CullDistance);
+			return GJKImplicitContactPoint< TCapsule<float> >(A, ATransform, B, BTransform, CullDistance);
 		}
 
 		template <typename T, int d>
@@ -1252,80 +1156,63 @@
 			{
 				TRigidTransform<T, d> ParticleImplicit0TM = Transform0.GetRelativeTransform(Collisions::GetTransform(Particle0));
 				TRigidTransform<T, d> ParticleImplicit1TM = Transform1.GetRelativeTransform(Collisions::GetTransform(Particle1));
-				FRigidBodyPointContactConstraint Constraint = FRigidBodyPointContactConstraint(Particle0, Implicit0, ParticleImplicit0TM, Particle1, Implicit1, ParticleImplicit1TM);
+				FRigidBodyPointContactConstraint Constraint = FRigidBodyPointContactConstraint(Particle0, Implicit0, ParticleImplicit0TM, Particle1, Implicit1, ParticleImplicit1TM, EContactShapesType::CapsuleHeightField);
 				UpdateCapsuleHeightFieldConstraint(*Object0, Transform0, *Object1, Transform1, CullDistance, Constraint);
 				NewConstraints.TryAdd(CullDistance, Constraint);
 			}
 		}
 
 		//
+		// Capsule-TriangleMesh
+		//
+
+		template <typename T, int d>
+		TContactPoint<T> CapsuleTriangleMeshContactPoint(const TCapsule<T>& A, const TRigidTransform<T, d>& ATransform, const FTriangleMeshImplicitObject& B, const TRigidTransform<T, d>& BTransform, const T CullDistance)
+		{
+			return GJKImplicitContactPoint< TCapsule<T> >(A, ATransform, B, BTransform, CullDistance);
+		}
+
+		template <typename T, int d>
+		void UpdateCapsuleTriangleMeshConstraint(const TCapsule<T>& Capsule0, const TRigidTransform<T, d>& Transform0, const FTriangleMeshImplicitObject& TriangleMesh1, const TRigidTransform<T, d>& Transform1, const T CullDistance, TRigidBodyPointContactConstraint<T, d>& Constraint)
+		{
+			UpdateContactPoint(Constraint.Manifold, CapsuleTriangleMeshContactPoint(Capsule0, Transform0, TriangleMesh1, Transform1, CullDistance));
+		}
+
+
+		template <typename T, int d>
+		void UpdateCapsuleTriangleMeshManifold(TCollisionConstraintBase<T, d>&  Constraint, const TRigidTransform<T, d>& ATM, const TRigidTransform<T, d>& BTM, const T CullDistance)
+		{
+
+		}
+
+		template<typename T, int d>
+		void ConstructCapsuleTriangleMeshConstraints(TGeometryParticleHandle<T, d>* Particle0, TGeometryParticleHandle<T, d>* Particle1, const FImplicitObject* Implicit0, const FImplicitObject* Implicit1, const TRigidTransform<T, d>& Transform0, const TRigidTransform<T, d>& Transform1, const T CullDistance, FCollisionConstraintsArray& NewConstraints)
+		{
+			const TCapsule<T> * Object0 = Implicit0->template GetObject<const TCapsule<T> >();
+			const FTriangleMeshImplicitObject * Object1 = GetInnerObject<FTriangleMeshImplicitObject>(*Implicit1);
+			if (ensure(Object0 && Object1))
+			{
+				TRigidTransform<T, d> ParticleImplicit0TM = Transform0.GetRelativeTransform(Collisions::GetTransform(Particle0));
+				TRigidTransform<T, d> ParticleImplicit1TM = Transform1.GetRelativeTransform(Collisions::GetTransform(Particle1));
+				FRigidBodyPointContactConstraint Constraint = FRigidBodyPointContactConstraint(Particle0, Implicit0, ParticleImplicit0TM, Particle1, Implicit1, ParticleImplicit1TM, EContactShapesType::CapsuleTriMesh);
+				UpdateCapsuleTriangleMeshConstraint(*Object0, Transform0, *Object1, Transform1, CullDistance, Constraint);
+				NewConstraints.TryAdd(CullDistance, Constraint);
+			}
+		}
+
+
+		//
 		// Convex - Convex
 		//
 
 		template<class T, int d>
 		void UpdateConvexConvexConstraint(const FImplicitObject& Implicit0, const TRigidTransform<T, d>& Transform0, const FImplicitObject& Implicit1, const TRigidTransform<T, d>& Transform1, const T CullDistance, TCollisionConstraintBase<T, d>& ConstraintBase)
 		{
-=======
-		TContactPoint<T> CapsuleHeightFieldContactPoint(const TCapsule<T>& A, const TRigidTransform<T, d>& ATransform, const THeightField<T>& B, const TRigidTransform<T, d>& BTransform, const T Thickness)
-		{
-			return GJKImplicitContactPoint< TCapsule<float> >(TCapsule<float>(A), ATransform, B, BTransform, Thickness);
-		}
-
-		template <typename T, int d>
-		void UpdateCapsuleHeightFieldConstraint(const TCapsule<T>& A, const TRigidTransform<T, d>& ATransform, const THeightField<T>& B, const TRigidTransform<T, d>& BTransform, const T Thickness, TRigidBodyPointContactConstraint<T, d>& Constraint)
-		{
-			UpdateContactPoint(Constraint.Manifold, CapsuleHeightFieldContactPoint(A, ATransform, B, BTransform, Thickness));
-		}
-
-		template<class T, int d>
-		void UpdateCapsuleHeightFieldManifold(TCollisionConstraintBase<T, d>&  Constraint, const TRigidTransform<T, d>& ATM, const TRigidTransform<T, d>& BTM, const T Thickness)
-		{
-			// @todo(chaos) : Stub Update Manifold
-			//   Stub function for updating the manifold prior to the Apply and ApplyPushOut
-		}
-
-		template<typename T, int d>
-		void ConstructCapsuleHeightFieldConstraints(TGeometryParticleHandle<T, d>* Particle0, TGeometryParticleHandle<T, d>* Particle1, const FImplicitObject* Implicit0, const FImplicitObject* Implicit1, const TRigidTransform<T, d>& Transform0, const TRigidTransform<T, d>& Transform1, const T Thickness, FCollisionConstraintsArray& NewConstraints)
-		{
-
-			const TCapsule<T> * Object0 = Implicit0->template GetObject<const TCapsule<T> >();
-			const THeightField<T> * Object1 = Implicit1->template GetObject<const THeightField<T> >();
-			if (ensure(Object0 && Object1))
-			{
-				TRigidTransform<T, d> ParticleImplicit0TM = Transform0.GetRelativeTransform(Collisions::GetTransform(Particle0));
-				TRigidTransform<T, d> ParticleImplicit1TM = Transform1.GetRelativeTransform(Collisions::GetTransform(Particle1));
-				FRigidBodyPointContactConstraint* Constraint = new FRigidBodyPointContactConstraint(Particle0, Implicit0, ParticleImplicit0TM, Particle1, Implicit1, ParticleImplicit1TM);
-
-				UpdateCapsuleHeightFieldConstraint(*Object0, Transform0, *Object1, Transform1, Thickness, *Constraint);
-
-				if (Constraint->GetPhi() < Thickness)
-				{
-					NewConstraints.Add(Constraint);
-				}
-				else
-				{
-					delete Constraint;
-				}
-			}
-		}
-
-		//
-		// Convex - Convex
-		//
-
-		template<class T, int d>
-		void UpdateConvexConvexConstraint(const FImplicitObject& Implicit0, const TRigidTransform<T, d>& Transform0, const FImplicitObject& Implicit1, const TRigidTransform<T, d>& Transform1, const T Thickness, TCollisionConstraintBase<T, d>& ConstraintBase)
-		{
->>>>>>> fa8a8d0d
 			TContactPoint<T> ContactPoint;
 
 			if (ConstraintBase.GetType() == FRigidBodyPointContactConstraint::StaticType())
 			{
-<<<<<<< HEAD
 				ContactPoint = ConvexConvexContactPoint(Implicit0, Transform0, Implicit1, Transform1, CullDistance);
-=======
-				ContactPoint = ConvexConvexContactPoint(Implicit0, Transform0, Implicit1, Transform1, Thickness);
->>>>>>> fa8a8d0d
 			}
 			else if (ConstraintBase.GetType() == FRigidBodyMultiPointContactConstraint::StaticType())
 			{
@@ -1334,21 +1221,21 @@
 
 				const TRigidTransform<T, d> AToBTM = Transform0.GetRelativeTransform(Transform1);
 
-				TPlane<T, d> CollisionPlane(Constraint.PlanePosition, Constraint.PlaneNormal);
+				TPlane<T, d> CollisionPlane(Constraint.GetManifoldPlanePosition(), Constraint.GetManifoldPlaneNormal());
 
 				// re-sample the constraint based on the distance from the collision plane.
-				for (int32 Idx = 0; Idx < Constraint.NumSamples(); Idx++)
-				{
-					Constraint[Idx].Manifold.Phi = CollisionPlane.PhiWithNormal(AToBTM.TransformPosition(Constraint[Idx].X), Constraint[Idx].Manifold.Normal);
-					Constraint[Idx].Manifold.Normal = Transform1.TransformVector(Constraint.PlaneNormal);
-					Constraint[Idx].Manifold.Location = Transform0.TransformPosition(Constraint[Idx].X);
+				for (int32 Idx = 0; Idx < Constraint.NumManifoldPoints(); Idx++)
+				{
+					FVec3 Location = Constraint.GetManifoldPoint(Idx);
+					FVec3 Normal;
+					FReal Phi = CollisionPlane.PhiWithNormal(AToBTM.TransformPosition(Location), Normal);
 
 					// save the best point for collision processing	
-					if (ContactPoint.Phi > Constraint[Idx].Manifold.Phi)
+					if (ContactPoint.Phi > Phi)
 					{
-						ContactPoint.Phi = Constraint[Idx].Manifold.Phi;
-						ContactPoint.Normal = Constraint[Idx].Manifold.Normal;
-						ContactPoint.Location = Constraint[Idx].Manifold.Location;
+						ContactPoint.Phi = Phi;
+						ContactPoint.Normal = Transform1.TransformVector(Constraint.GetManifoldPlaneNormal());
+						ContactPoint.Location = Transform0.TransformPosition(Location);
 					}
 				}
 			}
@@ -1357,29 +1244,17 @@
 		}
 
 		template<class T, int d>
-<<<<<<< HEAD
 		void UpdateConvexConvexManifold(TCollisionConstraintBase<T, d>&  ConstraintBase, const TRigidTransform<T, d>& Transform0, const TRigidTransform<T, d>& Transform1, const T CullDistance)
-=======
-		void UpdateConvexConvexManifold(TCollisionConstraintBase<T, d>&  ConstraintBase, const TRigidTransform<T, d>& Transform0, const TRigidTransform<T, d>& Transform1, const T Thickness)
->>>>>>> fa8a8d0d
 		{
 			if (TRigidBodyMultiPointContactConstraint<T,d>* Constraint = ConstraintBase.template As<TRigidBodyMultiPointContactConstraint<T, d>>())
 			{
 				if (GetInnerType(ConstraintBase.Manifold.Implicit[0]->GetType()) == ImplicitObjectType::Convex)
 				{
-<<<<<<< HEAD
 					UpdateSingleShotManifold(*Constraint, Transform0, Transform1, CullDistance);
 				}
 				else
 				{
 					UpdateIterativeManifold(*Constraint, Transform0, Transform1, CullDistance);
-=======
-					UpdateSingleShotManifold(*Constraint, Transform0, Transform1, Thickness);
-				}
-				else
-				{
-					UpdateIterativeManifold(*Constraint, Transform0, Transform1, Thickness);
->>>>>>> fa8a8d0d
 				}
 			}
 		}
@@ -1390,8 +1265,7 @@
 		{
 			TRigidTransform<T, d> ParticleImplicit0TM = Transform0.GetRelativeTransform(Collisions::GetTransform(Particle0));
 			TRigidTransform<T, d> ParticleImplicit1TM = Transform1.GetRelativeTransform(Collisions::GetTransform(Particle1));
-<<<<<<< HEAD
-			FRigidBodyMultiPointContactConstraint Constraint = FRigidBodyMultiPointContactConstraint(Particle0, Implicit0, ParticleImplicit0TM, Particle1, Implicit1, ParticleImplicit1TM);
+			FRigidBodyMultiPointContactConstraint Constraint = FRigidBodyMultiPointContactConstraint(Particle0, Implicit0, ParticleImplicit0TM, Particle1, Implicit1, ParticleImplicit1TM, EContactShapesType::ConvexConvex);
 			UpdateConvexConvexManifold(Constraint, Transform0, Transform1, CullDistance);
 			UpdateConvexConvexConstraint(*Implicit0, Transform0, *Implicit1, Transform1, CullDistance, Constraint);
 			NewConstraints.TryAdd(CullDistance, Constraint);
@@ -1412,12 +1286,6 @@
 		{
 			UpdateContactPoint(Constraint.Manifold, ConvexHeightFieldContactPoint(A, ATransform, B, BTransform, CullDistance));
 		}
-=======
-			FRigidBodyMultiPointContactConstraint* Constraint = new FRigidBodyMultiPointContactConstraint(Particle0, Implicit0, ParticleImplicit0TM, Particle1, Implicit1, ParticleImplicit1TM);
-
-			UpdateConvexConvexManifold(*Constraint, Transform0, Transform1, Thickness);
-			UpdateConvexConvexConstraint(*Implicit0, Transform0, *Implicit1, Transform1, Thickness, *Constraint);
->>>>>>> fa8a8d0d
 
 		template<class T, int d>
 		void UpdateConvexHeightFieldManifold(TCollisionConstraintBase<T, d>&  Constraint, const TRigidTransform<T, d>& ATM, const TRigidTransform<T, d>& BTM, const T CullDistance)
@@ -1435,56 +1303,46 @@
 			{
 				TRigidTransform<T, d> ParticleImplicit0TM = Transform0.GetRelativeTransform(Collisions::GetTransform(Particle0));
 				TRigidTransform<T, d> ParticleImplicit1TM = Transform1.GetRelativeTransform(Collisions::GetTransform(Particle1));
-				FRigidBodyPointContactConstraint Constraint = FRigidBodyPointContactConstraint(Particle0, Implicit0, ParticleImplicit0TM, Particle1, Implicit1, ParticleImplicit1TM);
+				FRigidBodyPointContactConstraint Constraint = FRigidBodyPointContactConstraint(Particle0, Implicit0, ParticleImplicit0TM, Particle1, Implicit1, ParticleImplicit1TM, EContactShapesType::ConvexHeightField);
 				UpdateConvexHeightFieldConstraint(*Implicit0, Transform0, *Object1, Transform1, CullDistance, Constraint);
 				NewConstraints.TryAdd(CullDistance, Constraint);
 			}
 		}
 
 		//
-		// Convex - HeightField
-		//
-
-		template <typename T, int d>
-		TContactPoint<T> ConvexHeightFieldContactPoint(const FImplicitObject& A, const TRigidTransform<T, d>& ATransform, const THeightField<T>& B, const TRigidTransform<T, d>& BTransform, const T Thickness)
-		{
-			return GJKImplicitContactPoint< FConvex >(A, ATransform, B, BTransform, Thickness);
-		}
-
-		template <typename T, int d>
-		void UpdateConvexHeightFieldConstraint(const FImplicitObject& A, const TRigidTransform<T, d>& ATransform, const THeightField<T>& B, const TRigidTransform<T, d>& BTransform, const T Thickness, TRigidBodyPointContactConstraint<T, d>& Constraint)
-		{
-			UpdateContactPoint(Constraint.Manifold, ConvexHeightFieldContactPoint(A, ATransform, B, BTransform, Thickness));
-		}
-
-		template<class T, int d>
-		void UpdateConvexHeightFieldManifold(TCollisionConstraintBase<T, d>&  Constraint, const TRigidTransform<T, d>& ATM, const TRigidTransform<T, d>& BTM, const T Thickness)
-		{
-			// @todo(chaos) : Stub Update Manifold
-			//   Stub function for updating the manifold prior to the Apply and ApplyPushOut
-		}
-
-		template<typename T, int d>
-		void ConstructConvexHeightFieldConstraints(TGeometryParticleHandle<T, d>* Particle0, TGeometryParticleHandle<T, d>* Particle1, const FImplicitObject* Implicit0, const FImplicitObject* Implicit1, const TRigidTransform<T, d>& Transform0, const TRigidTransform<T, d>& Transform1, const T Thickness, FCollisionConstraintsArray& NewConstraints)
-		{
-
-			const THeightField<T> * Object1 = Implicit1->template GetObject<const THeightField<T> >();
-			if (ensure(Implicit0->IsConvex() && Object1))
+		// Convex-TriangleMesh
+		//
+
+		template <typename T, int d>
+		TContactPoint<T> ConvexTriangleMeshContactPoint(const FImplicitObject& A, const TRigidTransform<T, d>& ATransform, const FTriangleMeshImplicitObject& B, const TRigidTransform<T, d>& BTransform, const T CullDistance)
+		{
+			return GJKImplicitContactPoint< FConvex >(A, ATransform, B, BTransform, CullDistance);
+		}
+
+		template <typename T, int d>
+		void UpdateConvexTriangleMeshConstraint(const FImplicitObject& Convex0, const TRigidTransform<T, d>& Transform0, const FTriangleMeshImplicitObject& TriangleMesh1, const TRigidTransform<T, d>& Transform1, const T CullDistance, TRigidBodyPointContactConstraint<T, d>& Constraint)
+		{
+			UpdateContactPoint(Constraint.Manifold, ConvexTriangleMeshContactPoint(Convex0, Transform0, TriangleMesh1, Transform1, CullDistance));
+		}
+
+
+		template <typename T, int d>
+		void UpdateConvexTriangleMeshManifold(TCollisionConstraintBase<T, d>&  Constraint, const TRigidTransform<T, d>& ATM, const TRigidTransform<T, d>& BTM, const T CullDistance)
+		{
+
+		}
+
+		template<typename T, int d>
+		void ConstructConvexTriangleMeshConstraints(TGeometryParticleHandle<T, d>* Particle0, TGeometryParticleHandle<T, d>* Particle1, const FImplicitObject* Implicit0, const FImplicitObject* Implicit1, const TRigidTransform<T, d>& Transform0, const TRigidTransform<T, d>& Transform1, const T CullDistance, FCollisionConstraintsArray& NewConstraints)
+		{
+			const FTriangleMeshImplicitObject * Object1 = GetInnerObject<FTriangleMeshImplicitObject>(*Implicit1);
+			if (ensure(Implicit0->IsConvex() && Object1) )
 			{
 				TRigidTransform<T, d> ParticleImplicit0TM = Transform0.GetRelativeTransform(Collisions::GetTransform(Particle0));
 				TRigidTransform<T, d> ParticleImplicit1TM = Transform1.GetRelativeTransform(Collisions::GetTransform(Particle1));
-				FRigidBodyPointContactConstraint* Constraint = new FRigidBodyPointContactConstraint(Particle0, Implicit0, ParticleImplicit0TM, Particle1, Implicit1, ParticleImplicit1TM);
-
-				UpdateConvexHeightFieldConstraint(*Implicit0, Transform0, *Object1, Transform1, Thickness, *Constraint);
-
-				if (Constraint->GetPhi() < Thickness)
-				{
-					NewConstraints.Add(Constraint);
-				}
-				else
-				{
-					delete Constraint;
-				}
+				FRigidBodyPointContactConstraint Constraint = FRigidBodyPointContactConstraint(Particle0, Implicit0, ParticleImplicit0TM, Particle1, Implicit1, ParticleImplicit1TM, EContactShapesType::ConvexTriMesh);
+				UpdateConvexTriangleMeshConstraint(*Implicit0, Transform0, *Object1, Transform1, CullDistance, Constraint);
+				NewConstraints.TryAdd(CullDistance, Constraint);
 			}
 		}
 
@@ -1497,11 +1355,7 @@
 
 		DECLARE_CYCLE_STAT(TEXT("TPBDCollisionConstraints::UpdateLevelsetLevelsetConstraint"), STAT_UpdateLevelsetLevelsetConstraint, STATGROUP_ChaosWide);
 		template<ECollisionUpdateType UpdateType, typename T, int d>
-<<<<<<< HEAD
 		void UpdateLevelsetLevelsetConstraint(const T CullDistance, TRigidBodyPointContactConstraint<T, d>& Constraint)
-=======
-		void UpdateLevelsetLevelsetConstraint(const T Thickness, TRigidBodyPointContactConstraint<T, d>& Constraint)
->>>>>>> fa8a8d0d
 		{
 			SCOPE_CYCLE_COUNTER(STAT_UpdateLevelsetLevelsetConstraint);
 
@@ -1529,11 +1383,7 @@
 		}
 
 		template<class T, int d>
-<<<<<<< HEAD
 		void UpdateLevelsetLevelsetManifold(TCollisionConstraintBase<T, d>&  Constraint, const TRigidTransform<T, d>& ATM, const TRigidTransform<T, d>& BTM, const T CullDistance)
-=======
-		void UpdateLevelsetLevelsetManifold(TCollisionConstraintBase<T, d>&  Constraint, const TRigidTransform<T, d>& ATM, const TRigidTransform<T, d>& BTM, const T Thickness)
->>>>>>> fa8a8d0d
 		{
 			// @todo(chaos) : Stub Update Manifold
 			//   Stub function for updating the manifold prior to the Apply and ApplyPushOut
@@ -1545,11 +1395,7 @@
 		{
 			TRigidTransform<T, d> ParticleImplicit0TM = Transform0.GetRelativeTransform(Collisions::GetTransform(Particle0));
 			TRigidTransform<T, d> ParticleImplicit1TM = Transform1.GetRelativeTransform(Collisions::GetTransform(Particle1));
-<<<<<<< HEAD
-			FRigidBodyPointContactConstraint Constraint = FRigidBodyPointContactConstraint(Particle0, Implicit0, ParticleImplicit0TM, Particle1, Implicit1, ParticleImplicit1TM);
-=======
-			FRigidBodyPointContactConstraint* Constraint = new FRigidBodyPointContactConstraint(nullptr, nullptr, ParticleImplicit0TM, nullptr, nullptr, ParticleImplicit1TM);
->>>>>>> fa8a8d0d
+			FRigidBodyPointContactConstraint Constraint = FRigidBodyPointContactConstraint(Particle0, Implicit0, ParticleImplicit0TM, Particle1, Implicit1, ParticleImplicit1TM, EContactShapesType::LevelSetLevelSet);
 
 			bool bIsParticleDynamic0 = Particle0->CastToRigidParticle() && Particle0->ObjectState() == EObjectStateType::Dynamic;
 			if (!Particle1->Geometry() || (bIsParticleDynamic0 && !Particle0->CastToRigidParticle()->CollisionParticlesSize() && Particle0->Geometry() && !Particle0->Geometry()->IsUnderlyingUnion()))
@@ -1576,19 +1422,11 @@
 
 		DECLARE_CYCLE_STAT(TEXT("TPBDCollisionConstraints::ConstructUnionUnionConstraints"), STAT_ConstructUnionUnionConstraints, STATGROUP_ChaosWide);
 		template<typename T, int d>
-<<<<<<< HEAD
-		void ConstructUnionUnionConstraints(TGeometryParticleHandle<T, d>* Particle0, TGeometryParticleHandle<T, d>* Particle1, const FImplicitObject* Implicit0, const FImplicitObject* Implicit1, const TRigidTransform<T, d>& Transform0, const TRigidTransform<T, d>& Transform1, const T CullDistance, FCollisionConstraintsArray& NewConstraints)
+		void ConstructUnionUnionConstraints(TGeometryParticleHandle<T, d>* Particle0, TGeometryParticleHandle<T, d>* Particle1, const FImplicitObject* Implicit0, const FImplicitObject* Implicit1, const TRigidTransform<T, d>& Transform0, const TRigidTransform<T, d>& Transform1, const T CullDistance, const FCollisionContext& Context, FCollisionConstraintsArray& NewConstraints)
 		{
 			SCOPE_CYCLE_COUNTER(STAT_ConstructUnionUnionConstraints);
 
 			const TArray<Pair<const FImplicitObject*, TRigidTransform<T, d>>> LevelsetShapes = FindRelevantShapes(Implicit0, Transform0, *Implicit1, Transform1, CullDistance);
-=======
-		void ConstructUnionUnionConstraints(TGeometryParticleHandle<T, d>* Particle0, TGeometryParticleHandle<T, d>* Particle1, const FImplicitObject* Implicit0, const FImplicitObject* Implicit1, const TRigidTransform<T, d>& Transform0, const TRigidTransform<T, d>& Transform1, const T Thickness, FCollisionConstraintsArray& NewConstraints)
-		{
-			SCOPE_CYCLE_COUNTER(STAT_ConstructUnionUnionConstraints);
-
-			const TArray<Pair<const FImplicitObject*, TRigidTransform<T, d>>> LevelsetShapes = FindRelevantShapes(Implicit0, Transform0, *Implicit1, Transform1, Thickness);
->>>>>>> fa8a8d0d
 
 			for (const Pair<const FImplicitObject*, TRigidTransform<T, d>>& LevelsetObjPair : LevelsetShapes)
 			{
@@ -1596,21 +1434,13 @@
 				const TRigidTransform<T, d>& LevelsetInnerObjTM = LevelsetObjPair.Second * Transform1;
 
 				//now find all particle inner objects
-<<<<<<< HEAD
 				const TArray<Pair<const FImplicitObject*, TRigidTransform<T, d>>> ParticleShapes = FindRelevantShapes(LevelsetInnerObj, LevelsetInnerObjTM, *Implicit0, Transform0, CullDistance);
-=======
-				const TArray<Pair<const FImplicitObject*, TRigidTransform<T, d>>> ParticleShapes = FindRelevantShapes(LevelsetInnerObj, LevelsetInnerObjTM, *Implicit0, Transform0, Thickness);
->>>>>>> fa8a8d0d
 
 				//for each inner obj pair, update constraint
 				for (const Pair<const FImplicitObject*, TRigidTransform<T, d>>& ParticlePair : ParticleShapes)
 				{
 					const FImplicitObject* ParticleInnerObj = ParticlePair.First;
-<<<<<<< HEAD
-					ConstructConstraints<T, d>(Particle0, Particle1, ParticleInnerObj, LevelsetInnerObj, Transform0, Transform1, CullDistance, NewConstraints);
-=======
-					ConstructConstraints<T, d>(Particle0, Particle1, ParticleInnerObj, LevelsetInnerObj, Transform0, Transform1, Thickness, NewConstraints);
->>>>>>> fa8a8d0d
+					ConstructConstraints<T, d>(Particle0, Particle1, ParticleInnerObj, LevelsetInnerObj, Transform0, Transform1, CullDistance, Context, NewConstraints);
 				}
 			}
 		}
@@ -1619,587 +1449,444 @@
 		// Constraint API
 		//
 
-		template<typename T, int d>
-<<<<<<< HEAD
-		void UpdateManifold(TCollisionConstraintBase<T, d>& ConstraintBase, const TRigidTransform<T, d>& ATM, const TRigidTransform<T, d>& BTM, const T CullDistance)
-=======
-		void UpdateManifold(TCollisionConstraintBase<T, d>& ConstraintBase, const TRigidTransform<T, d>& ATM, const TRigidTransform<T, d>& BTM, const T Thickness)
->>>>>>> fa8a8d0d
-		{
-			const FImplicitObject& Implicit0 = *ConstraintBase.Manifold.Implicit[0];
-			const FImplicitObject& Implicit1 = *ConstraintBase.Manifold.Implicit[1];
-
-			const TRigidTransform<T, d>& Transform0 = ConstraintBase.ImplicitTransform[0] * ATM;
-			const TRigidTransform<T, d>& Transform1 = ConstraintBase.ImplicitTransform[1] * BTM;
-
-#if !UE_BUILD_SHIPPING
-			EImplicitObjectType Implicit0OuterType = Implicit0.GetType();
-			EImplicitObjectType Implicit1OuterType = Implicit1.GetType();
-
-			if (Implicit0OuterType == TImplicitObjectTransformed<T, d>::StaticType())
-			{
-				ensure(false);//should not be possible to get this type, it should already be resolved by the constraint. (see ConstructConstraints)
+
+		template<typename T, int d>
+		inline void UpdateManifold(TRigidBodyMultiPointContactConstraint<T, d>& Constraint, const TRigidTransform<T, d>& ParticleTransform0, const TRigidTransform<T, d>& ParticleTransform1, const T CullDistance, const FCollisionContext& Context)
+		{
+			const FImplicitObject& Implicit0 = *Constraint.Manifold.Implicit[0];
+			const FImplicitObject& Implicit1 = *Constraint.Manifold.Implicit[1];
+			const TRigidTransform<T, d> Transform0 = Constraint.ImplicitTransform[0] * ParticleTransform0;
+			const TRigidTransform<T, d> Transform1 = Constraint.ImplicitTransform[1] * ParticleTransform1;
+
+			switch (Constraint.Manifold.ShapesType)
+			{
+			case EContactShapesType::CapsuleBox:
+				UpdateCapsuleBoxManifold<T, d>(*Implicit0.template GetObject<const TCapsule<T>>(), Transform0, Implicit1.template GetObject<const TBox<T, d>>()->GetAABB(), Transform1, CullDistance, Context, Constraint);
+				break;
+			case EContactShapesType::ConvexConvex:
+				UpdateConvexConvexManifold(Constraint, Transform0, Transform1, CullDistance);
+				break;
+			default:
+				// This switch needs to contain all pair types that generate a Manifold. ConstructConstrainsImpl
+				ensure(false);
+				break;
+			}
+
+		}
+
+		// Run collision detection for the specified constraint to update the nearest contact point.
+		// NOTE: Transforms are world space shape transforms
+		// @todo(chaos): use a lookup table?
+		// @todo(chaos): add the missing cases below
+		// @todo(chaos): see use GetInnerObject below - we should try to uise the leaf types for all (currently only TriMesh needs this)
+		template<ECollisionUpdateType UpdateType, typename T, int d>
+		inline void UpdateConstraintFromGeometryImpl(TRigidBodyPointContactConstraint<T, d>& Constraint, const TRigidTransform<T, d>& Transform0, const TRigidTransform<T, d>& Transform1, const T CullDistance)
+		{
+			const FImplicitObject& Implicit0 = *Constraint.Manifold.Implicit[0];
+			const FImplicitObject& Implicit1 = *Constraint.Manifold.Implicit[1];
+
+			switch (Constraint.Manifold.ShapesType)
+			{
+			case EContactShapesType::SphereSphere:
+				UpdateSphereSphereConstraint(*Implicit0.template GetObject<TSphere<T, d>>(), Transform0, *Implicit1.template GetObject<TSphere<T, d>>(), Transform1, CullDistance, Constraint);
+				break;
+			case EContactShapesType::SphereCapsule:
+				UpdateSphereCapsuleConstraint(*Implicit0.template GetObject<TSphere<T, d>>(), Transform0, *Implicit1.template GetObject<TCapsule<T>>(), Transform1, CullDistance, Constraint);
+				break;
+			case EContactShapesType::SphereBox:
+				UpdateSphereBoxConstraint(*Implicit0.template GetObject<TSphere<T, d>>(), Transform0, Implicit1.template GetObject<TBox<T, d>>()->GetAABB(), Transform1, CullDistance, Constraint);
+				break;
+			case EContactShapesType::SphereConvex:
+				// MISSING CASE!!!
+				UpdateConvexConvexConstraint(Implicit0, Transform0, Implicit1, Transform1, CullDistance, Constraint);
+				break;
+			case EContactShapesType::SphereTriMesh:
+				UpdateSphereTriangleMeshConstraint(*Implicit0.template GetObject<TSphere<T, d>>(), Transform0, *GetInnerObject<FTriangleMeshImplicitObject>(Implicit1), Transform1, CullDistance, Constraint);
+				break;
+			case EContactShapesType::SphereHeightField:
+				UpdateSphereHeightFieldConstraint(*Implicit0.template GetObject<TSphere<T, d>>(), Transform0, *Implicit1.template GetObject< THeightField<T> >(), Transform1, CullDistance, Constraint);
+				break;
+			case EContactShapesType::SpherePlane:
+				UpdateSpherePlaneConstraint(*Implicit0.template GetObject<TSphere<T, d>>(), Transform0, *Implicit1.template GetObject<TPlane<T, d>>(), Transform1, CullDistance, Constraint);
+				break;
+			case EContactShapesType::CapsuleCapsule:
+				UpdateCapsuleCapsuleConstraint(*Implicit0.template GetObject<TCapsule<T>>(), Transform0, *Implicit1.template GetObject<TCapsule<T>>(), Transform1, CullDistance, Constraint);
+				break;
+			case EContactShapesType::CapsuleBox:
+				UpdateCapsuleBoxConstraint(*Implicit0.template GetObject<TCapsule<T>>(), Transform0, Implicit1.template GetObject<TBox<T, d>>()->GetAABB(), Transform1, CullDistance, Constraint);
+				break;
+			case EContactShapesType::CapsuleConvex:
+				// MISSING CASE!!!
+				UpdateConvexConvexConstraint(Implicit0, Transform0, Implicit1, Transform1, CullDistance, Constraint);
+				break;
+			case EContactShapesType::CapsuleTriMesh:
+				UpdateCapsuleTriangleMeshConstraint(*Implicit0.template GetObject<TCapsule<T>>(), Transform0, *GetInnerObject<FTriangleMeshImplicitObject>(Implicit1), Transform1, CullDistance, Constraint);
+				break;
+			case EContactShapesType::CapsuleHeightField:
+				UpdateCapsuleHeightFieldConstraint(*Implicit0.template GetObject<TCapsule<T>>(), Transform0, *Implicit1.template GetObject< THeightField<T> >(), Transform1, CullDistance, Constraint);
+				break;
+			case EContactShapesType::BoxBox:
+				UpdateBoxBoxConstraint(Implicit0.template GetObject<TBox<T, d>>()->GetAABB(), Transform0, Implicit1.template GetObject<TBox<T, d>>()->GetAABB(), Transform1, CullDistance, Constraint);
+				break;
+			case EContactShapesType::BoxConvex:
+				// MISSING CASE!!!
+				UpdateConvexConvexConstraint(Implicit0, Transform0, Implicit1, Transform1, CullDistance, Constraint);
+				break;
+			case EContactShapesType::BoxTriMesh:
+				UpdateBoxTriangleMeshConstraint(Implicit0.template GetObject<TBox<T, d>>()->GetAABB(), Transform0, *GetInnerObject<FTriangleMeshImplicitObject>(Implicit1), Transform1, CullDistance, Constraint);
+				break;
+			case EContactShapesType::BoxHeightField:
+				UpdateBoxHeightFieldConstraint(Implicit0.template GetObject<TBox<T, d>>()->GetAABB(), Transform0, *Implicit1.template GetObject< THeightField<T> >(), Transform1, CullDistance, Constraint);
+				break;
+			case EContactShapesType::BoxPlane:
+				UpdateBoxPlaneConstraint(Implicit0.template GetObject<TBox<T, d>>()->GetAABB(), Transform0, *Implicit1.template GetObject<TPlane<T, d>>(), Transform1, CullDistance, Constraint);
+				break;
+			case EContactShapesType::ConvexConvex:
+				UpdateConvexConvexConstraint(Implicit0, Transform0, Implicit1, Transform1, CullDistance, Constraint);
+				break;
+			case EContactShapesType::ConvexTriMesh:
+				UpdateConvexTriangleMeshConstraint(Implicit0, Transform0, *GetInnerObject<FTriangleMeshImplicitObject>(Implicit1), Transform1, CullDistance, Constraint);
+				break;
+			case EContactShapesType::ConvexHeightField:
+				UpdateConvexHeightFieldConstraint(Implicit0, Transform0, *Implicit1.template GetObject< THeightField<T> >(), Transform1, CullDistance, Constraint);
+				break;
+			case EContactShapesType::LevelSetLevelSet:
+				UpdateLevelsetLevelsetConstraint<UpdateType>(CullDistance, Constraint);
+				break;
+			default:
+				// Switch needs updating....
+				ensure(false);
+				break;
+			}
+		}
+
+		template<typename T, int d>
+		void ConstructConstraintsImpl(TGeometryParticleHandle<T, d>* Particle0, TGeometryParticleHandle<T, d>* Particle1, const FImplicitObject* Implicit0, const FImplicitObject* Implicit1, const TRigidTransform<T, d>& Transform0, const TRigidTransform<T, d>& Transform1, const T CullDistance, const FCollisionContext& Context, FCollisionConstraintsArray& NewConstraints)
+		{
+			// @todo(chaos): We use GetInnerType here because TriMeshes are left with their "Instanced" wrapper, unlike all other instanced implicits. Should we strip the instance on Tri Mesh too?
+			EImplicitObjectType Implicit0Type = Implicit0 ? GetInnerType(Implicit0->GetType()) : ImplicitObjectType::Unknown;
+			EImplicitObjectType Implicit1Type = Implicit1 ? GetInnerType(Implicit1->GetType()) : ImplicitObjectType::Unknown;
+
+			if (Implicit0Type == TBox<FReal, 3>::StaticType() && Implicit1Type == TBox<FReal, 3>::StaticType())
+			{
+				ConstructBoxBoxConstraints(Particle0, Particle1, Implicit0, Implicit1, Transform0, Transform1, CullDistance, NewConstraints);
+			}
+			else if (Implicit0Type == TBox<FReal, 3>::StaticType() && Implicit1Type == THeightField<FReal>::StaticType())
+			{
+				ConstructBoxHeightFieldConstraints(Particle0, Particle1, Implicit0, Implicit1, Transform0, Transform1, CullDistance, NewConstraints);
+			}
+			else if (Implicit0Type == THeightField<FReal>::StaticType() && Implicit1Type == TBox<FReal, 3>::StaticType())
+			{
+				ConstructBoxHeightFieldConstraints(Particle1, Particle0, Implicit1, Implicit0, Transform1, Transform0, CullDistance, NewConstraints);
+			}
+			else if (Implicit0Type == TBox<FReal, 3>::StaticType() && Implicit1Type == TPlane<FReal, 3>::StaticType())
+			{
+				ConstructBoxPlaneConstraints(Particle0, Particle1, Implicit0, Implicit1, Transform0, Transform1, CullDistance, NewConstraints);
+			}
+			else if (Implicit0Type == TPlane<FReal, 3>::StaticType() && Implicit1Type == TBox<FReal, 3>::StaticType())
+			{
+				ConstructBoxPlaneConstraints(Particle1, Particle0, Implicit1, Implicit0, Transform1, Transform0, CullDistance, NewConstraints);
+			}
+			else if (Implicit0Type == TSphere<FReal, 3>::StaticType() && Implicit1Type == TSphere<FReal, 3>::StaticType())
+			{
+				ConstructSphereSphereConstraints(Particle0, Particle1, Implicit0, Implicit1, Transform0, Transform1, CullDistance, NewConstraints);
+			}
+			else if (Implicit0Type == TSphere<FReal, 3>::StaticType() && Implicit1Type == THeightField<FReal>::StaticType())
+			{
+				ConstructSphereHeightFieldConstraints(Particle0, Particle1, Implicit0, Implicit1, Transform0, Transform1, CullDistance, NewConstraints);
+			}
+			else if (Implicit0Type == THeightField<FReal>::StaticType() && Implicit1Type == TSphere<FReal, 3>::StaticType())
+			{
+				ConstructSphereHeightFieldConstraints(Particle1, Particle0, Implicit1, Implicit0, Transform1, Transform0, CullDistance, NewConstraints);
+			}
+			else if (Implicit0Type == TSphere<FReal, 3>::StaticType() && Implicit1Type == TPlane<FReal, 3>::StaticType())
+			{
+				ConstructSpherePlaneConstraints(Particle0, Particle1, Implicit0, Implicit1, Transform0, Transform1, CullDistance, NewConstraints);
+			}
+			else if (Implicit0Type == TPlane<FReal, 3>::StaticType() && Implicit1Type == TSphere<FReal, 3>::StaticType())
+			{
+				ConstructSpherePlaneConstraints(Particle1, Particle0, Implicit1, Implicit0, Transform1, Transform0, CullDistance, NewConstraints);
+			}
+			else if (Implicit0Type == TSphere<FReal, 3>::StaticType() && Implicit1Type == TBox<FReal, 3>::StaticType())
+			{
+				ConstructSphereBoxConstraints(Particle0, Particle1, Implicit0, Implicit1, Transform0, Transform1, CullDistance, NewConstraints);
+			}
+			else if (Implicit0Type == TBox<FReal, 3>::StaticType() && Implicit1Type == TSphere<FReal, 3>::StaticType())
+			{
+				ConstructSphereBoxConstraints(Particle1, Particle0, Implicit1, Implicit0, Transform1, Transform0, CullDistance, NewConstraints);
+			}
+			else if (Implicit0Type == TSphere<FReal, 3>::StaticType() && Implicit1Type == TCapsule<FReal>::StaticType())
+			{
+				ConstructSphereCapsuleConstraints(Particle0, Particle1, Implicit0, Implicit1, Transform0, Transform1, CullDistance, NewConstraints);
+			}
+			else if (Implicit0Type == TCapsule<FReal>::StaticType() && Implicit1Type == TSphere<FReal, 3>::StaticType())
+			{
+				ConstructSphereCapsuleConstraints(Particle1, Particle0, Implicit1, Implicit0, Transform1, Transform0, CullDistance, NewConstraints);
+			}
+			else if (Implicit0Type == TCapsule<FReal>::StaticType() && Implicit1Type == TCapsule<FReal>::StaticType())
+			{
+				ConstructCapsuleCapsuleConstraints(Particle0, Particle1, Implicit0, Implicit1, Transform0, Transform1, CullDistance, NewConstraints);
+			}
+			else if (Implicit0Type == TCapsule<FReal>::StaticType() && Implicit1Type == TBox<FReal, 3>::StaticType())
+			{
+				ConstructCapsuleBoxConstraints(Particle0, Particle1, Implicit0, Implicit1, Transform0, Transform1, CullDistance, Context, NewConstraints);
+			}
+			else if (Implicit0Type == TBox<FReal, 3>::StaticType() && Implicit1Type == TCapsule<FReal>::StaticType())
+			{
+				ConstructCapsuleBoxConstraints(Particle1, Particle0, Implicit1, Implicit0, Transform1, Transform0, CullDistance, Context, NewConstraints);
+			}
+			else if (Implicit0Type == TCapsule<FReal>::StaticType() && Implicit1Type == THeightField<FReal>::StaticType())
+			{
+				ConstructCapsuleHeightFieldConstraints(Particle0, Particle1, Implicit0, Implicit1, Transform0, Transform1, CullDistance, NewConstraints);
+			}
+			else if (Implicit0Type == THeightField<FReal>::StaticType() && Implicit1Type == TCapsule<FReal>::StaticType())
+			{
+				ConstructCapsuleHeightFieldConstraints(Particle1, Particle0, Implicit1, Implicit0, Transform1, Transform0, CullDistance, NewConstraints);
+			}
+			else if (Implicit0Type == TBox<FReal, 3>::StaticType() && Implicit1Type == FTriangleMeshImplicitObject::StaticType())
+			{
+				ConstructBoxTriangleMeshConstraints(Particle0, Particle1, Implicit0, Implicit1, Transform0, Transform1, CullDistance, NewConstraints);
+			}
+			else if (Implicit0Type == FTriangleMeshImplicitObject::StaticType() && Implicit1Type == TBox<FReal, 3>::StaticType())
+			{
+				ConstructBoxTriangleMeshConstraints(Particle1, Particle0, Implicit1, Implicit0, Transform1, Transform0, CullDistance, NewConstraints);
+			}
+			else if (Implicit0Type == TSphere<FReal, 3>::StaticType() && Implicit1Type == FTriangleMeshImplicitObject::StaticType())
+			{
+				ConstructSphereTriangleMeshConstraints(Particle0, Particle1, Implicit0, Implicit1, Transform0, Transform1, CullDistance, NewConstraints);
+			}
+			else if (Implicit0Type == FTriangleMeshImplicitObject::StaticType() && Implicit1Type == TSphere<FReal, 3>::StaticType())
+			{
+				ConstructSphereTriangleMeshConstraints(Particle1, Particle0, Implicit1, Implicit0, Transform1, Transform0, CullDistance, NewConstraints);
+			}
+			else if (Implicit0Type == TCapsule<FReal>::StaticType() && Implicit1Type == FTriangleMeshImplicitObject::StaticType())
+			{
+				ConstructCapsuleTriangleMeshConstraints(Particle0, Particle1, Implicit0, Implicit1, Transform0, Transform1, CullDistance, NewConstraints);
+			}
+			else if (Implicit0Type == FTriangleMeshImplicitObject::StaticType() && Implicit1Type == TCapsule<FReal>::StaticType())
+			{
+				ConstructCapsuleTriangleMeshConstraints(Particle1, Particle0, Implicit1, Implicit0, Transform1, Transform0, CullDistance, NewConstraints);
+			}
+			else if (Implicit0->IsConvex() && Implicit1Type == THeightField<FReal>::StaticType())
+			{
+				ConstructConvexHeightFieldConstraints(Particle0, Particle1, Implicit0, Implicit1, Transform0, Transform1, CullDistance, NewConstraints);
+			}
+			else if (Implicit0Type == THeightField<FReal>::StaticType() && Implicit1->IsConvex())
+			{
+				ConstructConvexHeightFieldConstraints(Particle1, Particle0, Implicit1, Implicit0, Transform1, Transform0, CullDistance, NewConstraints);
+			}
+			else if (Implicit0->IsConvex() && Implicit1Type == FTriangleMeshImplicitObject::StaticType())
+			{
+				ConstructConvexTriangleMeshConstraints(Particle0, Particle1, Implicit0, Implicit1, Transform0, Transform1, CullDistance, NewConstraints);
+			}
+			else if (Implicit0Type == FTriangleMeshImplicitObject::StaticType() && Implicit1->IsConvex())
+			{
+				ConstructConvexTriangleMeshConstraints(Particle1, Particle0, Implicit1, Implicit0, Transform1, Transform0, CullDistance, NewConstraints);
+			}
+			else if (Implicit0->IsConvex() && Implicit1->IsConvex())
+			{
+				ConstructConvexConvexConstraints(Particle0, Particle1, Implicit0, Implicit1, Transform0, Transform1, CullDistance, NewConstraints);
+			}
+			else
+			{
+				ConstructLevelsetLevelsetConstraints(Particle0, Particle1, Implicit0, Implicit1, Transform0, Transform1, CullDistance, NewConstraints);
+			}
+		}
+
+
+		// Run collision detection for the specified constraint to update the nearest contact point.
+		// NOTE: Transforms are world space particle transforms
+		template<ECollisionUpdateType UpdateType, typename T, int d>
+		void UpdateConstraintFromGeometry(TRigidBodyPointContactConstraint<T, d>& Constraint, const TRigidTransform<T, d>& ParticleTransform0, const TRigidTransform<T, d>& ParticleTransform1, const T CullDistance)
+		{
+			const TRigidTransform<T, d> Transform0 = Constraint.ImplicitTransform[0] * ParticleTransform0;
+			const TRigidTransform<T, d> Transform1 = Constraint.ImplicitTransform[1] * ParticleTransform1;
+			UpdateConstraintFromGeometryImpl<UpdateType>(Constraint, Transform0, Transform1, CullDistance);
+		}
+
+		// Select the best manifold point as the new contact point.
+		// NOTE: Transforms are world space particle transforms
+		template<class T, int d>
+		void UpdateConstraintFromManifold(TRigidBodyMultiPointContactConstraint<T, d>& Constraint, const TRigidTransform<T, d>& ParticleTransform0, const TRigidTransform<T, d>& ParticleTransform1, const T CullDistance)
+		{
+			const FRigidTransform3 Transform0 = Constraint.ImplicitTransform[0] * ParticleTransform0;
+			const FRigidTransform3 Transform1 = Constraint.ImplicitTransform[1] * ParticleTransform1;
+			const int32 NumPoints = Constraint.NumManifoldPoints();
+
+			// Fall back to full collision detection if we have no manifold (or for testing)
+			if ((NumPoints == 0) || Chaos_Collision_UseManifolds_Test)
+			{
+				UpdateConstraintFromGeometryImpl<ECollisionUpdateType::Deepest>(Constraint, Transform0, Transform1, CullDistance);
 				return;
 			}
-			else if (Implicit1OuterType == TImplicitObjectTransformed<T, d>::StaticType())
-			{
-				ensure(false);//should not be possible to get this type, it should already be resolved by the constraint. (see ConstructConstraints)
-				return;
-			}
-			else if (Implicit0OuterType != FImplicitObjectUnion::StaticType() && Implicit1OuterType == FImplicitObjectUnion::StaticType())
-			{
-				ensure(false);//should not be possible to get this type, it should already be resolved by the constraint. (see ConstructConstraints)
-				return;
-			}
-			else if (Implicit0OuterType == FImplicitObjectUnion::StaticType() && Implicit1OuterType != FImplicitObjectUnion::StaticType())
-			{
-				ensure(false);//should not be possible to get this type, it should already be resolved by the constraint. (see ConstructConstraints)
-				return;
-			}
-			else if (Implicit0OuterType == FImplicitObjectUnion::StaticType() && Implicit1OuterType == FImplicitObjectUnion::StaticType())
-			{
-				ensure(false);//should not be possible to get this type, it should already be resolved by the constraint. (see ConstructConstraints)
-				return;
-			}
-#endif
-
+
+			// Get the plane and point transforms (depends which body owns the plane)
+			const FRigidTransform3& PlaneTransform = (Constraint.GetManifoldPlaneOwnerIndex() == 0) ? Transform0 : Transform1;
+			const FRigidTransform3& PointsTransform = (Constraint.GetManifoldPlaneOwnerIndex() == 0) ? Transform1 : Transform0;
+
+			// World-space manifold plane
+			FVec3 PlaneNormal = PlaneTransform.TransformVector(Constraint.GetManifoldPlaneNormal());
+			FVec3 PlanePos = PlaneTransform.TransformPosition(Constraint.GetManifoldPlanePosition());
+
+			// Select the best manifold point
+			for (int32 PointIndex = 0; PointIndex < NumPoints; ++PointIndex)
+			{
+				// World-space manifold point and distance to manifold plane
+				FVec3 PointPos = PointsTransform.TransformPosition(Constraint.GetManifoldPoint(PointIndex));
+				FReal PointDistance = FVec3::DotProduct(PointPos - PlanePos, PlaneNormal);
+
+				// If this is the deepest hit, select it
+				if (PointDistance < Constraint.Manifold.Phi)
+				{
+					// @todo(chaos): Consider using average of plane and point positions for contact location
+					FVec3 ContactPos = PointPos - PointDistance * PlaneNormal;
+					FVec3 ContactNormal = (Constraint.GetManifoldPlaneOwnerIndex() == 0) ? -PlaneNormal : PlaneNormal;
+					Constraint.Manifold.Phi = PointDistance;
+					Constraint.Manifold.Location = ContactPos;
+					Constraint.Manifold.Normal = ContactNormal;
+				}
+			}
+		}
+
+
+		typedef uint8 FMaskFilter;
+		enum { NumExtraFilterBits = 6 };
+		enum { NumCollisionChannelBits = 5 };
+
+		inline bool IsValid(const FCollisionFilterData& Filter)
+		{
+			return Filter.Word0 || Filter.Word1 || Filter.Word2 || Filter.Word3;
+		}
+
+		inline uint32 GetChaosCollisionChannel(uint32 Word3)
+		{
+			uint32 ChannelMask = (Word3 << NumExtraFilterBits) >> (32 - NumCollisionChannelBits);
+			return (uint32)ChannelMask;
+		}
+
+		inline uint32 GetChaosCollisionChannelAndExtraFilter(uint32 Word3, FMaskFilter& OutMaskFilter)
+		{
+			uint32 ChannelMask = GetChaosCollisionChannel(Word3);
+			OutMaskFilter = Word3 >> (32 - NumExtraFilterBits);
+			return (uint32)ChannelMask;
+		}
+
+		template<class T, int d>
+		inline bool DoCollide(EImplicitObjectType Implicit0Type, const TPerShapeData<T, d>* Shape0, EImplicitObjectType Implicit1Type, const TPerShapeData<T, d>* Shape1)
+		{
 			//
-			// @todo(chaos): Collision Constraints (CollisionMap)
-			//    Modify Construct() and Update() use a CollisionMap indexed on 
-			//    EImplicitObjectType, instead of the if/else chain. Also, remove 
-			//    the blocks with the ensure(false), they are just for validation 
-			//    after the recent change. 
+			// Disabled shapes do not collide
 			//
-
-			EImplicitObjectType Implicit0Type = GetInnerType(Implicit0.GetType());
-			EImplicitObjectType Implicit1Type = GetInnerType(Implicit1.GetType()); 
-			
-			if (Implicit0Type == TBox<T, d>::StaticType() && Implicit1Type == TBox<T, d>::StaticType())
-			{
-<<<<<<< HEAD
-				UpdateBoxBoxManifold(ConstraintBase, Transform0, Transform1, CullDistance);
-			}
-			else if (Implicit0Type == TBox<T, d>::StaticType() && Implicit1Type == THeightField<T>::StaticType())
-			{
-				UpdateBoxHeightFieldManifold(ConstraintBase, Transform0, Transform1, CullDistance);
-			}
-			else if (Implicit0Type == TSphere<T, d>::StaticType() && Implicit1Type == TSphere<T, d>::StaticType())
-			{
-				UpdateSphereSphereManifold(ConstraintBase, Transform0, Transform1, CullDistance);
-			}
-			else if (Implicit0Type == TSphere<T, d>::StaticType() && Implicit1Type == THeightField<T>::StaticType())
-			{
-				UpdateSphereHeightFieldManifold(ConstraintBase, Transform0, Transform1, CullDistance);
-			}
-			else if (Implicit0Type == TBox<T, d>::StaticType() && Implicit1Type == TPlane<T, d>::StaticType())
-			{
-				UpdateBoxPlaneManifold(ConstraintBase, Transform0, Transform1, CullDistance);
-			}
-			else if (Implicit0Type == TSphere<T, d>::StaticType() && Implicit1Type == TPlane<T, d>::StaticType())
-			{
-				UpdateSpherePlaneManifold(ConstraintBase, Transform0, Transform1, CullDistance);
-			}
-			else if (Implicit0Type == TSphere<T, d>::StaticType() && Implicit1Type == TBox<T, d>::StaticType())
-			{
-				UpdateSphereBoxManifold(ConstraintBase, Transform0, Transform1, CullDistance);
-			}
-			else if (Implicit0Type == TSphere<T, d>::StaticType() && Implicit1Type == TCapsule<T>::StaticType())
-			{
-				UpdateSphereCapsuleManifold(ConstraintBase, Transform0, Transform1, CullDistance);
-			}
-			else if (Implicit0Type == TCapsule<T>::StaticType() && Implicit1Type == TCapsule<T>::StaticType())
-			{
-				UpdateCapsuleCapsuleManifold(ConstraintBase, Transform0, Transform1, CullDistance);
-			}
-			else if (Implicit0Type == TCapsule<T>::StaticType() && Implicit1Type == TBox<T, d>::StaticType())
-			{
-				UpdateCapsuleBoxManifold(ConstraintBase, Transform0, Transform1, CullDistance);
-			}
-			else if (Implicit0Type == TCapsule<T>::StaticType() && Implicit1Type == THeightField<T>::StaticType())
-			{
-				UpdateCapsuleHeightFieldManifold(ConstraintBase, Transform0, Transform1, CullDistance);
-=======
-				UpdateBoxBoxManifold(ConstraintBase, Transform0, Transform1, Thickness);
-			}
-			else if (Implicit0Type == TBox<T, d>::StaticType() && Implicit1Type == THeightField<T>::StaticType())
-			{
-				UpdateBoxHeightFieldManifold(ConstraintBase, Transform0, Transform1, Thickness);
-			}
-			else if (Implicit0Type == TSphere<T, d>::StaticType() && Implicit1Type == TSphere<T, d>::StaticType())
-			{
-				UpdateSphereSphereManifold(ConstraintBase, Transform0, Transform1, Thickness);
-			}
-			else if (Implicit0Type == TSphere<T, d>::StaticType() && Implicit1Type == THeightField<T>::StaticType())
-			{
-				UpdateSphereHeightFieldManifold(ConstraintBase, Transform0, Transform1, Thickness);
-			}
-			else if (Implicit0Type == TBox<T, d>::StaticType() && Implicit1Type == TPlane<T, d>::StaticType())
-			{
-				UpdateBoxPlaneManifold(ConstraintBase, Transform0, Transform1, Thickness);
-			}
-			else if (Implicit0Type == TSphere<T, d>::StaticType() && Implicit1Type == TPlane<T, d>::StaticType())
-			{
-				UpdateSpherePlaneManifold(ConstraintBase, Transform0, Transform1, Thickness);
-			}
-			else if (Implicit0Type == TSphere<T, d>::StaticType() && Implicit1Type == TBox<T, d>::StaticType())
-			{
-				UpdateSphereBoxManifold(ConstraintBase, Transform0, Transform1, Thickness);
-			}
-			else if (Implicit0Type == TSphere<T, d>::StaticType() && Implicit1Type == TCapsule<T>::StaticType())
-			{
-				UpdateSphereCapsuleManifold(ConstraintBase, Transform0, Transform1, Thickness);
-			}
-			else if (Implicit0Type == TCapsule<T>::StaticType() && Implicit1Type == TCapsule<T>::StaticType())
-			{
-				UpdateCapsuleCapsuleManifold(ConstraintBase, Transform0, Transform1, Thickness);
-			}
-			else if (Implicit0Type == TCapsule<T>::StaticType() && Implicit1Type == TBox<T, d>::StaticType())
-			{
-				UpdateCapsuleBoxManifold(ConstraintBase, Transform0, Transform1, Thickness);
-			}
-			else if (Implicit0Type == TCapsule<T>::StaticType() && Implicit1Type == THeightField<T>::StaticType())
-			{
-				UpdateCapsuleHeightFieldManifold(ConstraintBase, Transform0, Transform1, Thickness);
->>>>>>> fa8a8d0d
-			}
-			else if (Implicit0Type == THeightField<T>::StaticType() && Implicit1Type == TBox<T, d>::StaticType())
-			{
-				ensure(false);
-			}
-			else if (Implicit0Type == TPlane<T, d>::StaticType() && Implicit1Type == TBox<T, d>::StaticType())
-			{
-<<<<<<< HEAD
-				//UpdatePlaneBoxManifold(ConstraintBase, Transform0, Transform1, CullDistance);
-=======
-				//UpdatePlaneBoxManifold(ConstraintBase, Transform0, Transform1, Thickness);
->>>>>>> fa8a8d0d
-			}
-			else if (Implicit0Type == THeightField<T>::StaticType() && Implicit1Type == TSphere<T, d>::StaticType())
-			{
-				ensure(false);
-			}
-			else if (Implicit0Type == TPlane<T, d>::StaticType() && Implicit1Type == TSphere<T, d>::StaticType())
-			{
-<<<<<<< HEAD
-				//UpdatePlaneSphereManifold(ConstraintBase, Transform0, Transform1, CullDistance);
-			}
-			else if (Implicit0Type == TBox<T, d>::StaticType() && Implicit1Type == TSphere<T, d>::StaticType())
-			{
-				//UpdateBoxSphereManifold(ConstraintBase, Transform0, Transform1, CullDistance);
-			}
-			else if (Implicit0Type == TBox<T, d>::StaticType() && Implicit1Type == TCapsule<T>::StaticType())
-			{
-				//UpdateBoxCapsuleManifold(ConstraintBase, Transform0, Transform1, CullDistance);
-			}
-			else if (Implicit0Type == TCapsule<T>::StaticType() && Implicit1Type == TSphere<T, d>::StaticType())
-			{
-				//UpdateCapsuleSphereManifold(ConstraintBase, Transform0, Transform1, CullDistance);
-=======
-				//UpdatePlaneSphereManifold(ConstraintBase, Transform0, Transform1, Thickness);
-			}
-			else if (Implicit0Type == TBox<T, d>::StaticType() && Implicit1Type == TSphere<T, d>::StaticType())
-			{
-				//UpdateBoxSphereManifold(ConstraintBase, Transform0, Transform1, Thickness);
-			}
-			else if (Implicit0Type == TBox<T, d>::StaticType() && Implicit1Type == TCapsule<T>::StaticType())
-			{
-				//UpdateBoxCapsuleManifold(ConstraintBase, Transform0, Transform1, Thickness);
-			}
-			else if (Implicit0Type == TCapsule<T>::StaticType() && Implicit1Type == TSphere<T, d>::StaticType())
-			{
-				//UpdateCapsuleSphereManifold(ConstraintBase, Transform0, Transform1, Thickness);
->>>>>>> fa8a8d0d
-			}
-			// the generic convex bodies are last
-			else if (Implicit0Type == THeightField<T>::StaticType() && Implicit1.IsConvex())
-			{
-				ensure(false);
-			}
-			else if (Implicit0.IsConvex() && Implicit1Type == THeightField<T>::StaticType())
-			{
-<<<<<<< HEAD
-				UpdateConvexHeightFieldManifold(ConstraintBase, Transform0, Transform1, CullDistance);
-			}
-			else if (Implicit0.IsConvex() && Implicit1.IsConvex())
-			{
-				UpdateConvexConvexManifold(ConstraintBase, Transform0, Transform1, CullDistance);
-			}
-			else
-			{
-				UpdateLevelsetLevelsetManifold(ConstraintBase, Transform0, Transform1, CullDistance);
-=======
-				UpdateConvexHeightFieldManifold(ConstraintBase, Transform0, Transform1, Thickness);
-			}
-			else if (Implicit0.IsConvex() && Implicit1.IsConvex())
-			{
-				UpdateConvexConvexManifold(ConstraintBase, Transform0, Transform1, Thickness);
-			}
-			else
-			{
-				UpdateLevelsetLevelsetManifold(ConstraintBase, Transform0, Transform1, Thickness);
->>>>>>> fa8a8d0d
-			}
-
-			/*
-			else if (Implicit0Type == TBox<T, d>::StaticType() && Implicit1Type == FTriangleMeshImplicitObject::StaticType())
-			{
-<<<<<<< HEAD
-				UpdateBoxTriangleMeshManifold(ConstraintBase, Transform0, Transform1, CullDistance);
-=======
-				UpdateBoxTriangleMeshManifold(ConstraintBase, Transform0, Transform1, Thickness);
->>>>>>> fa8a8d0d
-			}
-			else if (Implicit0Type == FTriangleMeshImplicitObject::StaticType() && Implicit1Type == TBox<T, d>::StaticType())
-			{
-				ensure(false);
-			}
-			*/
-
-		}
-
-		template<ECollisionUpdateType UpdateType, typename T, int d>
-<<<<<<< HEAD
-		void UpdateConstraintAny(TCollisionConstraintBase<T, d>& ConstraintBase, const FImplicitObject& Implicit0, const FImplicitObject& Implicit1, const TRigidTransform<T, d>& Transform0, const TRigidTransform<T, d>& Transform1, const T CullDistance)
-		{
-#if !UE_BUILD_SHIPPING
-			EImplicitObjectType Implicit0OuterType = Implicit0.GetType();
-			EImplicitObjectType Implicit1OuterType = Implicit1.GetType();
-
-=======
-		void UpdateConstraint(TCollisionConstraintBase<T, d>& ConstraintBase, const TRigidTransform<T, d>& ParticleTransform0, const TRigidTransform<T, d>& ParticleTransform1, const T Thickness)
-		{
-			const FImplicitObject& Implicit0 = *ConstraintBase.Manifold.Implicit[0];
-			const FImplicitObject& Implicit1 = *ConstraintBase.Manifold.Implicit[1];
-
-			const TRigidTransform<T, d>& Transform0 = ConstraintBase.ImplicitTransform[0] * ParticleTransform0;
-			const TRigidTransform<T, d>& Transform1 = ConstraintBase.ImplicitTransform[1] * ParticleTransform1;
-
-#if !UE_BUILD_SHIPPING
-			EImplicitObjectType Implicit0OuterType = Implicit0.GetType();
-			EImplicitObjectType Implicit1OuterType = Implicit1.GetType();
-
->>>>>>> fa8a8d0d
-			if (Implicit0OuterType == TImplicitObjectTransformed<T, d>::StaticType())
-			{
-				ensure(false);//should not be possible to get this type, it should already be resolved by the constraint. (see ConstructConstraints)
-				return;
-			}
-			else if (Implicit1OuterType == TImplicitObjectTransformed<T, d>::StaticType())
-			{
-				ensure(false);//should not be possible to get this type, it should already be resolved by the constraint. (see ConstructConstraints)
-				return;
-			}
-			else if (Implicit0OuterType != FImplicitObjectUnion::StaticType() && Implicit1OuterType == FImplicitObjectUnion::StaticType())
-			{
-				ensure(false);//should not be possible to get this type, it should already be resolved by the constraint. (see ConstructConstraints)
-				return;
-			}
-			else if (Implicit0OuterType == FImplicitObjectUnion::StaticType() && Implicit1OuterType != FImplicitObjectUnion::StaticType())
-			{
-				ensure(false);//should not be possible to get this type, it should already be resolved by the constraint. (see ConstructConstraints)
-				return;
-			}
-			else if (Implicit0OuterType == FImplicitObjectUnion::StaticType() && Implicit1OuterType == FImplicitObjectUnion::StaticType())
-			{
-				ensure(false);//should not be possible to get this type, it should already be resolved by the constraint. (see ConstructConstraints)
-				return;
-			}
-#endif
+			if (Shape0 && (Shape0->bDisable || !IsValid(Shape0->SimData) ) ) return false;
+			if (Shape1 && (Shape1->bDisable || !IsValid(Shape1->SimData) ) ) return false;
 
 			//
-			// @todo(chaos): Collision Constraints (CollisionMap)
-			//    Modify Construct() and Update() use a CollisionMap indexed on 
-			//    EImplicitObjectType, instead of the if/else chain. Also, remove 
-			//    the blocks with the ensure(false), they are just for validation 
-			//    after the recent change. 
+			// Triangle Mesh geometry is only used if the shape specifies UseComplexAsSimple
 			//
-			EImplicitObjectType Implicit0Type = GetInnerType(Implicit0.GetType());
-			EImplicitObjectType Implicit1Type = GetInnerType(Implicit1.GetType()); 
-			
-			if (Implicit0Type == TBox<T, d>::StaticType() && Implicit1Type == TBox<T, d>::StaticType())
-			{
-<<<<<<< HEAD
-				UpdateBoxBoxConstraint(Implicit0.template GetObject<TBox<T, d>>()->GetAABB(), Transform0, Implicit1.template GetObject<TBox<T, d>>()->GetAABB(), Transform1, CullDistance, *ConstraintBase.template As<TRigidBodyPointContactConstraint<T, d>>());
-			}
-			else if (Implicit0Type == TBox<T, d>::StaticType() && Implicit1Type == THeightField<T>::StaticType())
-			{
-				UpdateBoxHeightFieldConstraint(Implicit0.template GetObject<TBox<T, d>>()->GetAABB(), Transform0, *Implicit1.template GetObject< THeightField<T> >(), Transform1, CullDistance, *ConstraintBase.template As<TRigidBodyPointContactConstraint<T, d>>());
-			}
-			else if (Implicit0Type == TSphere<T, d>::StaticType() && Implicit1Type == TSphere<T, d>::StaticType())
-			{
-				UpdateSphereSphereConstraint(*Implicit0.template GetObject<TSphere<T, d>>(), Transform0, *Implicit1.template GetObject<TSphere<T, d>>(), Transform1, CullDistance, *ConstraintBase.template As<TRigidBodyPointContactConstraint<T, d>>());
-			}
-			else if (Implicit0Type == TSphere<T, d>::StaticType() && Implicit1Type == THeightField<T>::StaticType())
-			{
-				UpdateSphereHeightFieldConstraint(*Implicit0.template GetObject<TSphere<T, d>>(), Transform0, *Implicit1.template GetObject< THeightField<T> >(), Transform1, CullDistance, *ConstraintBase.template As<TRigidBodyPointContactConstraint<T, d>>());
-			}
-			else if (Implicit0Type == TBox<T, d>::StaticType() && Implicit1Type == TPlane<T, d>::StaticType())
-			{
-				UpdateBoxPlaneConstraint(Implicit0.template GetObject<TBox<T, d>>()->GetAABB(), Transform0, *Implicit1.template GetObject<TPlane<T, d>>(), Transform1, CullDistance, *ConstraintBase.template As<TRigidBodyPointContactConstraint<T, d>>());
-			}
-			else if (Implicit0Type == TSphere<T, d>::StaticType() && Implicit1Type == TPlane<T, d>::StaticType())
-			{
-				UpdateSpherePlaneConstraint(*Implicit0.template GetObject<TSphere<T, d>>(), Transform0, *Implicit1.template GetObject<TPlane<T, d>>(), Transform1, CullDistance, *ConstraintBase.template As<TRigidBodyPointContactConstraint<T, d>>());
-			}
-			else if (Implicit0Type == TSphere<T, d>::StaticType() && Implicit1Type == TBox<T, d>::StaticType())
-			{
-				UpdateSphereBoxConstraint(*Implicit0.template GetObject<TSphere<T, d>>(), Transform0, Implicit1.template GetObject<TBox<T, d>>()->GetAABB(), Transform1, CullDistance, *ConstraintBase.template As<TRigidBodyPointContactConstraint<T, d>>());
-=======
-				UpdateBoxBoxConstraint(Implicit0.template GetObject<TBox<T, d>>()->GetAABB(), Transform0, Implicit1.template GetObject<TBox<T, d>>()->GetAABB(), Transform1, Thickness, *ConstraintBase.template As<TRigidBodyPointContactConstraint<T, d>>());
-			}
-			else if (Implicit0Type == TBox<T, d>::StaticType() && Implicit1Type == THeightField<T>::StaticType())
-			{
-				UpdateBoxHeightFieldConstraint(Implicit0.template GetObject<TBox<T, d>>()->GetAABB(), Transform0, *Implicit1.template GetObject< THeightField<T> >(), Transform1, Thickness, *ConstraintBase.template As<TRigidBodyPointContactConstraint<T, d>>());
-			}
-			else if (Implicit0Type == TSphere<T, d>::StaticType() && Implicit1Type == TSphere<T, d>::StaticType())
-			{
-				UpdateSphereSphereConstraint(*Implicit0.template GetObject<TSphere<T, d>>(), Transform0, *Implicit1.template GetObject<TSphere<T, d>>(), Transform1, Thickness, *ConstraintBase.template As<TRigidBodyPointContactConstraint<T, d>>());
-			}
-			else if (Implicit0Type == TSphere<T, d>::StaticType() && Implicit1Type == THeightField<T>::StaticType())
-			{
-				UpdateSphereHeightFieldConstraint(*Implicit0.template GetObject<TSphere<T, d>>(), Transform0, *Implicit1.template GetObject< THeightField<T> >(), Transform1, Thickness, *ConstraintBase.template As<TRigidBodyPointContactConstraint<T, d>>());
-			}
-			else if (Implicit0Type == TBox<T, d>::StaticType() && Implicit1Type == TPlane<T, d>::StaticType())
-			{
-				UpdateBoxPlaneConstraint(Implicit0.template GetObject<TBox<T, d>>()->GetAABB(), Transform0, *Implicit1.template GetObject<TPlane<T, d>>(), Transform1, Thickness, *ConstraintBase.template As<TRigidBodyPointContactConstraint<T, d>>());
-			}
-			else if (Implicit0Type == TSphere<T, d>::StaticType() && Implicit1Type == TPlane<T, d>::StaticType())
-			{
-				UpdateSpherePlaneConstraint(*Implicit0.template GetObject<TSphere<T, d>>(), Transform0, *Implicit1.template GetObject<TPlane<T, d>>(), Transform1, Thickness, *ConstraintBase.template As<TRigidBodyPointContactConstraint<T, d>>());
-			}
-			else if (Implicit0Type == TSphere<T, d>::StaticType() && Implicit1Type == TBox<T, d>::StaticType())
-			{
-				UpdateSphereBoxConstraint(*Implicit0.template GetObject<TSphere<T, d>>(), Transform0, Implicit1.template GetObject<TBox<T, d>>()->GetAABB(), Transform1, Thickness, *ConstraintBase.template As<TRigidBodyPointContactConstraint<T, d>>());
->>>>>>> fa8a8d0d
-			}
-			else if (Implicit0Type == TSphere<T, d>::StaticType() && Implicit1Type == TCapsule<T>::StaticType())
-			{
-				UpdateSphereCapsuleConstraint(*Implicit0.template GetObject<TSphere<T, d>>(), Transform0, *Implicit1.template GetObject<TCapsule<T>>(), Transform1, CullDistance, *ConstraintBase.template As<TRigidBodyPointContactConstraint<T, d>>());
-			}
-			else if (Implicit0Type == TCapsule<T>::StaticType() && Implicit1Type == TCapsule<T>::StaticType())
-			{
-<<<<<<< HEAD
-				UpdateCapsuleCapsuleConstraint(*Implicit0.template GetObject<TCapsule<T>>(), Transform0, *Implicit1.template GetObject<TCapsule<T>>(), Transform1, CullDistance, *ConstraintBase.template As<TRigidBodyPointContactConstraint<T, d>>());
-			}
-			else if (Implicit0Type == TCapsule<T>::StaticType() && Implicit1Type == TBox<T, d>::StaticType())
-			{
-				UpdateCapsuleBoxConstraint(*Implicit0.template GetObject<TCapsule<T>>(), Transform0, Implicit1.template GetObject<TBox<T, d>>()->GetAABB(), Transform1, CullDistance, *ConstraintBase.template As<TRigidBodyPointContactConstraint<T, d>>());
-			}
-			else if (Implicit0Type == TCapsule<T>::StaticType() && Implicit1Type == THeightField<T>::StaticType())
-			{
-				UpdateCapsuleHeightFieldConstraint(*Implicit0.template GetObject<TCapsule<T>>(), Transform0, *Implicit1.template GetObject< THeightField<T> >(), Transform1, CullDistance, *ConstraintBase.template As<TRigidBodyPointContactConstraint<T, d>>());
-=======
-				UpdateCapsuleCapsuleConstraint(*Implicit0.template GetObject<TCapsule<T>>(), Transform0, *Implicit1.template GetObject<TCapsule<T>>(), Transform1, Thickness, *ConstraintBase.template As<TRigidBodyPointContactConstraint<T, d>>());
-			}
-			else if (Implicit0Type == TCapsule<T>::StaticType() && Implicit1Type == TBox<T, d>::StaticType())
-			{
-				UpdateCapsuleBoxConstraint(*Implicit0.template GetObject<TCapsule<T>>(), Transform0, Implicit1.template GetObject<TBox<T, d>>()->GetAABB(), Transform1, Thickness, *ConstraintBase.template As<TRigidBodyPointContactConstraint<T, d>>());
-			}
-			else if (Implicit0Type == TCapsule<T>::StaticType() && Implicit1Type == THeightField<T>::StaticType())
-			{
-				UpdateCapsuleHeightFieldConstraint(*Implicit0.template GetObject<TCapsule<T>>(), Transform0, *Implicit1.template GetObject< THeightField<T> >(), Transform1, Thickness, *ConstraintBase.template As<TRigidBodyPointContactConstraint<T, d>>());
->>>>>>> fa8a8d0d
-			}
-			else if (Implicit0Type == THeightField<T>::StaticType() && Implicit1Type == TBox<T, d>::StaticType())
-			{
-				//     This case should not be necessary. The height fields 
-				//     will only ever be collided against, so ideally will never 
-				//     be in index[0] position of the constraint, also the construction
-				//     of the constraint will just switch the index position so its always 
-				//     second.
-				ensure(false);
-			}
-			else if (Implicit0Type == TPlane<T, d>::StaticType() && Implicit1Type == TBox<T, d>::StaticType())
-			{
-				TRigidBodyPointContactConstraint<T, d>& Constraint = *ConstraintBase.template As<TRigidBodyPointContactConstraint<T, d> >();
-				TRigidBodyPointContactConstraint<T, d> TmpConstraint = Constraint;
-<<<<<<< HEAD
-				UpdateBoxPlaneConstraint(Implicit1.template GetObject<TBox<T, d>>()->GetAABB(), Transform1, *Implicit0.template GetObject<TPlane<T, d>>(), Transform0, CullDistance, TmpConstraint);
-=======
-				UpdateBoxPlaneConstraint(Implicit1.template GetObject<TBox<T, d>>()->GetAABB(), Transform1, *Implicit0.template GetObject<TPlane<T, d>>(), Transform0, Thickness, TmpConstraint);
->>>>>>> fa8a8d0d
-				if (TmpConstraint.GetPhi() < Constraint.GetPhi())
-				{
-					Constraint = TmpConstraint;
-					Constraint.SetNormal(-Constraint.GetNormal());
-				}
-			}
-			else if (Implicit0Type == THeightField<T>::StaticType() && Implicit1Type == TSphere<T, d>::StaticType())
-			{
-				//     This case should not be necessary. The height fields 
-				//     will only ever be collided against, so ideally will never 
-				//     be in index[0] position of the constraint, also the construction
-				//     of the constraint will just switch the index position so its always 
-				//     second.
-				ensure(false);
-			}
-			else if (Implicit0Type == TPlane<T, d>::StaticType() && Implicit1Type == TSphere<T, d>::StaticType())
-			{
-				TRigidBodyPointContactConstraint<T, d>& Constraint = *ConstraintBase.template As<TRigidBodyPointContactConstraint<T, d> >();
-				TRigidBodyPointContactConstraint<T, d> TmpConstraint = Constraint;
-				UpdateSpherePlaneConstraint(*Implicit1.template GetObject<TSphere<T, d>>(), Transform1, *Implicit0.template GetObject<TPlane<T, d>>(), Transform0, CullDistance, TmpConstraint);
-				if (TmpConstraint.GetPhi() < Constraint.GetPhi())
-				{
-					Constraint = TmpConstraint;
-					Constraint.SetNormal(-Constraint.GetNormal());
-				}
-			}
-			else if (Implicit0Type == TBox<T, d>::StaticType() && Implicit1Type == TSphere<T, d>::StaticType())
-			{
-				TRigidBodyPointContactConstraint<T, d>& Constraint = *ConstraintBase.template As<TRigidBodyPointContactConstraint<T, d> >();
-				TRigidBodyPointContactConstraint<T, d> TmpConstraint = Constraint;
-<<<<<<< HEAD
-				UpdateSphereBoxConstraint(*Implicit1.template GetObject<TSphere<T, d>>(), Transform1, Implicit0.template GetObject<TBox<T, d>>()->GetAABB(), Transform0, CullDistance, TmpConstraint);
-=======
-				UpdateSphereBoxConstraint(*Implicit1.template GetObject<TSphere<T, d>>(), Transform1, Implicit0.template GetObject<TBox<T, d>>()->GetAABB(), Transform0, Thickness, TmpConstraint);
->>>>>>> fa8a8d0d
-				if (TmpConstraint.GetPhi() < Constraint.GetPhi())
-				{
-					Constraint = TmpConstraint;
-					Constraint.SetNormal(-Constraint.GetNormal());
-				}
-			}
-			else if (Implicit0Type == TBox<T, d>::StaticType() && Implicit1Type == TCapsule<T>::StaticType())
-			{
-				TRigidBodyPointContactConstraint<T, d>& Constraint = *ConstraintBase.template As<TRigidBodyPointContactConstraint<T, d> >();
-				TRigidBodyPointContactConstraint<T, d> TmpConstraint = Constraint;
-<<<<<<< HEAD
-				UpdateCapsuleBoxConstraint(*Implicit1.template GetObject<TCapsule<T>>(), Transform1, Implicit0.template GetObject<TBox<T, d>>()->GetAABB(), Transform0, CullDistance, TmpConstraint);
-=======
-				UpdateCapsuleBoxConstraint(*Implicit1.template GetObject<TCapsule<T>>(), Transform1, Implicit0.template GetObject<TBox<T, d>>()->GetAABB(), Transform0, Thickness, TmpConstraint);
->>>>>>> fa8a8d0d
-				if (TmpConstraint.GetPhi() < Constraint.GetPhi())
-				{
-					Constraint = TmpConstraint;
-					Constraint.SetNormal(-Constraint.GetNormal());
-				}
-			}
-			else if (Implicit0Type == TCapsule<T>::StaticType() && Implicit1Type == TSphere<T, d>::StaticType())
-			{
-				TRigidBodyPointContactConstraint<T, d>& Constraint = *ConstraintBase.template As<TRigidBodyPointContactConstraint<T, d> >();
-				TRigidBodyPointContactConstraint<T, d> TmpConstraint = Constraint;
-				UpdateSphereCapsuleConstraint(*Implicit1.template GetObject<TSphere<T, d>>(), Transform1, *Implicit0.template GetObject<TCapsule<T>>(), Transform0, CullDistance, TmpConstraint);
-				if (TmpConstraint.GetPhi() < Constraint.GetPhi())
-				{
-					Constraint = TmpConstraint;
-					Constraint.SetNormal(-Constraint.GetNormal());
-				}
-			}
-			else if (Implicit0Type == THeightField<T>::StaticType() && Implicit1Type == TSphere<T, d>::StaticType())
-			{
-				//     This case should not be necessary. The height fields 
-				//     will only ever be collided against, so ideally will never 
-				//     be in index[0] position of the constraint, also the construction
-				//     of the constraint will just switch the index position so its always 
-				//     second.
-				ensure(false);
-			}
-			// the generic convex bodies are last
-			else if (Implicit0Type == THeightField<T>::StaticType() && Implicit1.IsConvex())
-			{
-				//     This case should not be necessary. The height fields 
-				//     will only ever be collided against, so ideally will never 
-				//     be in index[0] position of the constraint, also the construction
-				//     of the constraint will just switch the index position so its always 
-				//     second.
-				ensure(false);
-			}
-			else if (Implicit0.IsConvex() && Implicit1Type == THeightField<T>::StaticType())
-			{
-<<<<<<< HEAD
-				UpdateConvexHeightFieldConstraint(Implicit0, Transform0, *Implicit1.template GetObject< THeightField<T> >(), Transform1, CullDistance, *ConstraintBase.template As<TRigidBodyPointContactConstraint<T, d>>());
-			}
-			else if (Implicit0.IsConvex() && Implicit1.IsConvex())
-			{
-				UpdateConvexConvexConstraint(Implicit0, Transform0, Implicit1, Transform1, CullDistance, ConstraintBase);
-			}
-			else
-			{
-				UpdateLevelsetLevelsetConstraint<UpdateType>(CullDistance, *ConstraintBase.template As<TRigidBodyPointContactConstraint<T, d> >());
-=======
-				UpdateConvexHeightFieldConstraint(Implicit0, Transform0, *Implicit1.template GetObject< THeightField<T> >(), Transform1, Thickness, *ConstraintBase.template As<TRigidBodyPointContactConstraint<T, d>>());
-			}
-			else if (Implicit0.IsConvex() && Implicit1.IsConvex())
-			{
-				UpdateConvexConvexConstraint(Implicit0, Transform0, Implicit1, Transform1, Thickness, ConstraintBase);
-			}
-			else
-			{
-				UpdateLevelsetLevelsetConstraint<UpdateType>(Thickness, *ConstraintBase.template As<TRigidBodyPointContactConstraint<T, d> >());
->>>>>>> fa8a8d0d
-			}
-
-			/*
-			else if (Implicit0Type == TBox<T, d>::StaticType() && Implicit1Type == FTriangleMeshImplicitObject::StaticType())
-			{
-<<<<<<< HEAD
-			UpdateBoxTriangleMeshConstraint(Implicit0.template GetObject<TBox<T, d>>()->GetAABB(), Transform0, *GetUnscaledInner<FTriangleMeshImplicitObject>(Implicit1), Transform1, CullDistance, *ConstraintBase.template As<TRigidBodyPointContactConstraint<T, d>>());
-=======
-			UpdateBoxTriangleMeshConstraint(Implicit0.template GetObject<TBox<T, d>>()->GetAABB(), Transform0, *GetUnscaledInner<FTriangleMeshImplicitObject>(Implicit1), Transform1, Thickness, *ConstraintBase.template As<TRigidBodyPointContactConstraint<T, d>>());
->>>>>>> fa8a8d0d
-			}
-			else if (Implicit0Type == TBox<T, d>::StaticType() && Implicit1Type == FTriangleMeshImplicitObject::StaticType())
-			{
-				//     This case should not be necessary. The triangle mesh
-				//     will only ever be collided against, so ideally will never
-				//     be in index[0] position of the constraint, also the construction
-				//     of the constraint will just switch the index position so its always
-				//     second.
-				ensure(false);
-<<<<<<< HEAD
-			}
-			*/
-		}
-
-		template<ECollisionUpdateType UpdateType, typename T, int d>
-		void UpdateConstraint(TCollisionConstraintBase<T, d>& ConstraintBase, const TRigidTransform<T, d>& ParticleTransform0, const TRigidTransform<T, d>& ParticleTransform1, const T CullDistance)
-		{
-			const FImplicitObject& Implicit0 = *ConstraintBase.Manifold.Implicit[0];
-			const FImplicitObject& Implicit1 = *ConstraintBase.Manifold.Implicit[1];
-
-			const TRigidTransform<T, d>& Transform0 = ConstraintBase.ImplicitTransform[0] * ParticleTransform0;
-			const TRigidTransform<T, d>& Transform1 = ConstraintBase.ImplicitTransform[1] * ParticleTransform1;
-
-			switch (ConstraintBase.Manifold.ShapesType)
-			{
-			case EContactShapesType::CapsuleCapsule:
-				UpdateCapsuleCapsuleConstraint(*Implicit0.template GetObject<TCapsule<T>>(), Transform0, *Implicit1.template GetObject<TCapsule<T>>(), Transform1, CullDistance, *ConstraintBase.template As<TRigidBodyPointContactConstraint<T, d>>());
-				break;
-			case EContactShapesType::CapsuleBox:
-				UpdateCapsuleBoxConstraint(*Implicit0.template GetObject<TCapsule<T>>(), Transform0, Implicit1.template GetObject<TBox<T, d>>()->GetAABB(), Transform1, CullDistance, *ConstraintBase.template As<TRigidBodyPointContactConstraint<T, d>>());
-				break;
-			case EContactShapesType::BoxBox:
-				UpdateBoxBoxConstraint(Implicit0.template GetObject<TBox<T, d>>()->GetAABB(), Transform0, Implicit1.template GetObject<TBox<T, d>>()->GetAABB(), Transform1, CullDistance, *ConstraintBase.template As<TRigidBodyPointContactConstraint<T, d>>());
-				break;
-			default:
-				UpdateConstraintAny<UpdateType, T, d>(ConstraintBase, Implicit0, Implicit1, Transform0, Transform1, CullDistance);
-				break;
-=======
->>>>>>> fa8a8d0d
-			}
-			*/
-
-		}
-
-		template<typename T, int d>
-<<<<<<< HEAD
-		void ConstructConstraints(TGeometryParticleHandle<T, d>* Particle0, TGeometryParticleHandle<T, d>* Particle1, const FImplicitObject* Implicit0, const FImplicitObject* Implicit1, const TRigidTransform<T, d>& Transform0, const TRigidTransform<T, d>& Transform1, const T CullDistance, FCollisionConstraintsArray& NewConstraints)
-=======
-		void ConstructConstraints(TGeometryParticleHandle<T, d>* Particle0, TGeometryParticleHandle<T, d>* Particle1, const FImplicitObject* Implicit0, const FImplicitObject* Implicit1, const TRigidTransform<T, d>& Transform0, const TRigidTransform<T, d>& Transform1, const T Thickness, FCollisionConstraintsArray& NewConstraints)
->>>>>>> fa8a8d0d
-		{
-			//  TriMesh Culling
-			if (Implicit0 && Implicit0->GetType() == ImplicitObjectType::TriangleMesh) return;
-			if (Implicit1 && Implicit1->GetType() == ImplicitObjectType::TriangleMesh) return;
-<<<<<<< HEAD
-
-			// If either shape is disabled for collision bail without constructing a constraint
-			const TPerShapeData<T, d>* Shape0 = Particle0->GetImplicitShape(Implicit0);
-			const TPerShapeData<T, d>* Shape1 = Particle1->GetImplicitShape(Implicit1);
-			if ((Shape0 && Shape0->bDisable) || (Shape1 && Shape1->bDisable))
-			{
-				return;
-			}
+			if (Shape0)
+			{
+				if (Implicit0Type == ImplicitObjectType::TriangleMesh && Shape0->CollisionTraceType != Chaos_CTF_UseComplexAsSimple)
+				{
+					return false;
+				}
+				else if (Shape0->CollisionTraceType == Chaos_CTF_UseComplexAsSimple && Implicit0Type != ImplicitObjectType::TriangleMesh)
+				{
+					return false;
+				}
+			}
+			else if (Implicit0Type == ImplicitObjectType::TriangleMesh)
+			{
+				return false;
+			}
+
+			if (Shape1)
+			{
+				if (Implicit1Type == ImplicitObjectType::TriangleMesh && Shape1->CollisionTraceType != Chaos_CTF_UseComplexAsSimple)
+				{
+					return false;
+				}
+				else if (Shape1->CollisionTraceType == Chaos_CTF_UseComplexAsSimple && Implicit1Type != ImplicitObjectType::TriangleMesh)
+				{
+					return false;
+				}
+			}
+			else if (Implicit1Type == ImplicitObjectType::TriangleMesh)
+			{
+				return false;
+			}
+
+			//
+			// Shape Filtering
+			//
+			if (Shape0 && Shape1)
+			{
+
+				if (IsValid(Shape0->SimData) && IsValid(Shape1->SimData))
+				{
+					FMaskFilter Filter0Mask, Filter1Mask;
+					const uint32 Filter0Channel = GetChaosCollisionChannelAndExtraFilter(Shape0->SimData.Word3, Filter0Mask);
+					const uint32 Filter1Channel = GetChaosCollisionChannelAndExtraFilter(Shape1->SimData.Word3, Filter1Mask);
+
+					if ((Filter0Mask & Filter1Mask) != 0)
+					{
+						return false;
+					}
+
+					const uint32 Filter1Bit = 1 << (Filter1Channel); // SIMDATA_TO_BITFIELD
+					uint32 const Filter0Bit = 1 << (Filter0Channel); // SIMDATA_TO_BITFIELD
+					return (Filter0Bit & Shape1->SimData.Word1) && (Filter1Bit & Shape0->SimData.Word1);
+				}
+			}
+
+
+			return true;
+		}
+
+
+		template<typename T, int d>
+		void ConstructPointConstraint(EContactShapesType ShapesType, TGeometryParticleHandle<T, d>* Particle0, TGeometryParticleHandle<T, d>* Particle1, const FImplicitObject* Implicit0, const FImplicitObject* Implicit1, const TRigidTransform<T, d>& Transform0, const TRigidTransform<T, d>& Transform1, const T CullDistance, FCollisionConstraintsArray& NewConstraints)
+		{
+			if (ensure(Implicit0 && Implicit1))
+			{
+				TRigidTransform<T, d> ParticleImplicit0TM = Transform0.GetRelativeTransform(Collisions::GetTransform(Particle0));
+				TRigidTransform<T, d> ParticleImplicit1TM = Transform1.GetRelativeTransform(Collisions::GetTransform(Particle1));
+				if (FRigidBodyPointContactConstraint* Constraint = NewConstraints.AddPointConstraint(Particle0, Implicit0, ParticleImplicit0TM, Particle1, Implicit1, ParticleImplicit1TM, ShapesType))
+				{
+					UpdateConstraintFromGeometryImpl<ECollisionUpdateType::Deepest>(*Constraint, Transform0, Transform1, CullDistance);
+					if (Constraint->GetPhi() >= CullDistance)
+					{
+						NewConstraints.PopPointConstraint();
+					}
+				}
+			}
+		}
+
+
+		template<typename T, int d>
+		void ConstructManifoldConstraint(EContactShapesType ShapesType, TGeometryParticleHandle<T, d>* Particle0, TGeometryParticleHandle<T, d>* Particle1, const FImplicitObject* Implicit0, const FImplicitObject* Implicit1, const TRigidTransform<T, d>& Transform0, const TRigidTransform<T, d>& Transform1, const T CullDistance, const FCollisionContext& Context, FCollisionConstraintsArray& NewConstraints)
+		{
+			if (ensure(Implicit0 && Implicit1))
+			{
+				TRigidTransform<T, d> ParticleImplicit0TM = Transform0.GetRelativeTransform(Collisions::GetTransform(Particle0));
+				TRigidTransform<T, d> ParticleImplicit1TM = Transform1.GetRelativeTransform(Collisions::GetTransform(Particle1));
+				if (FRigidBodyMultiPointContactConstraint* Constraint = NewConstraints.AddMultiPointConstraint(Particle0, Implicit0, ParticleImplicit0TM, Particle1, Implicit1, ParticleImplicit1TM, ShapesType))
+				{
+					UpdateManifold(*Constraint, Transform0, Transform1, CullDistance, Context);
+					if (Constraint->GetPhi() >= CullDistance)
+					{
+						NewConstraints.PopMultiPointConstraint();
+					}
+				}
+			}
+		}
+
+
+		template<typename T, int d>
+		void ConstructConstraints(TGeometryParticleHandle<T, d>* Particle0, TGeometryParticleHandle<T, d>* Particle1, const FImplicitObject* Implicit0, const FImplicitObject* Implicit1, const TRigidTransform<T, d>& Transform0, const TRigidTransform<T, d>& Transform1, const T CullDistance, const FCollisionContext& Context, FCollisionConstraintsArray& NewConstraints)
+		{
+			EImplicitObjectType Implicit0Type = Implicit0 ? GetInnerType(Implicit0->GetType()) : ImplicitObjectType::Unknown;
+			EImplicitObjectType Implicit1Type = Implicit1 ? GetInnerType(Implicit1->GetType()) : ImplicitObjectType::Unknown;
+
 
 			if (!Implicit0 || !Implicit1)
 			{
@@ -2207,110 +1894,77 @@
 				return;
 			}
 
-			//
-			// @todo(chaos): Collision Constraints (CollisionMap)
-			//    Modify Construct() and Update() use a CollisionMap indexed on EImplicitObjectType, instead of the if/else chain
-			//
 			EImplicitObjectType Implicit0OuterType = Implicit0->GetType();
 			EImplicitObjectType Implicit1OuterType = Implicit1->GetType();
 
-			if (Implicit0OuterType == TImplicitObjectTransformed<T, d>::StaticType())
+			// Handle transform wrapper shape
+			if ((Implicit0OuterType == TImplicitObjectTransformed<T, d>::StaticType()) && (Implicit1OuterType == TImplicitObjectTransformed<T, d>::StaticType()))
+			{
+				const TImplicitObjectTransformed<FReal, 3>* TransformedImplicit0 = Implicit0->template GetObject<const TImplicitObjectTransformed<FReal, 3>>();
+				const TImplicitObjectTransformed<FReal, 3>* TransformedImplicit1 = Implicit1->template GetObject<const TImplicitObjectTransformed<FReal, 3>>();
+				TRigidTransform<T, d> TransformedTransform0 = TransformedImplicit0->GetTransform() * Transform0;
+				TRigidTransform<T, d> TransformedTransform1 = TransformedImplicit1->GetTransform() * Transform1;
+				ConstructConstraints(Particle0, Particle1, TransformedImplicit0->GetTransformedObject(), TransformedImplicit1->GetTransformedObject(), TransformedTransform0, TransformedTransform1, CullDistance, Context, NewConstraints);
+				return;
+			}
+			else if (Implicit0OuterType == TImplicitObjectTransformed<T, d>::StaticType())
 			{
 				const TImplicitObjectTransformed<FReal, 3>* TransformedImplicit0 = Implicit0->template GetObject<const TImplicitObjectTransformed<FReal, 3>>();
 				TRigidTransform<T, d> TransformedTransform0 = TransformedImplicit0->GetTransform() * Transform0;
-				ConstructConstraints(Particle0, Particle1, TransformedImplicit0->GetTransformedObject(), Implicit1, TransformedTransform0, Transform1, CullDistance, NewConstraints);
+				ConstructConstraints(Particle0, Particle1, TransformedImplicit0->GetTransformedObject(), Implicit1, TransformedTransform0, Transform1, CullDistance, Context, NewConstraints);
 				return;
 			}
 			else if (Implicit1OuterType == TImplicitObjectTransformed<T, d>::StaticType())
 			{
 				const TImplicitObjectTransformed<FReal, 3>* TransformedImplicit1 = Implicit1->template GetObject<const TImplicitObjectTransformed<FReal, 3>>();
 				TRigidTransform<T, d> TransformedTransform1 = TransformedImplicit1->GetTransform() * Transform1;
-				ConstructConstraints(Particle0, Particle1, Implicit0, TransformedImplicit1->GetTransformedObject(), Transform0, TransformedTransform1, CullDistance, NewConstraints);
+				ConstructConstraints(Particle0, Particle1, Implicit0, TransformedImplicit1->GetTransformedObject(), Transform0, TransformedTransform1, CullDistance, Context, NewConstraints);
 				return;
 			}
-
-
-			else if (Implicit0OuterType == TImplicitObjectInstanced<FConvex>::StaticType())
-			{
-				const TImplicitObjectInstanced<FConvex>* TransformedImplicit0 = Implicit0->template GetObject<const TImplicitObjectInstanced<FConvex>>();
-				ConstructConstraints(Particle0, Particle1, TransformedImplicit0->GetInstancedObject(), Implicit1, Transform0, Transform1, CullDistance, NewConstraints);
+			else if (Implicit0OuterType == TImplicitObjectScaled<FTriangleMeshImplicitObject>::StaticType())
+			{
+				const TImplicitObjectScaled<FTriangleMeshImplicitObject>* ScaledImplicit0 = Implicit0->template GetObject<const TImplicitObjectScaled<FTriangleMeshImplicitObject>>();
+				TRigidTransform<T, d> ScaledTransform0 = TRigidTransform<T, d>(TVec3<T>(0.0f), FQuat::Identity, ScaledImplicit0->GetScale()) * Transform0;
+				ConstructConstraints(Particle0, Particle1, ScaledImplicit0->Object().Get(), Implicit1, ScaledTransform0, Transform1, CullDistance, Context, NewConstraints);
 				return;
 			}
-			else if (Implicit1OuterType == TImplicitObjectInstanced<FConvex>::StaticType())
-			{
-				const TImplicitObjectInstanced<FConvex>* TransformedImplicit1 = Implicit1->template GetObject<const TImplicitObjectInstanced<FConvex>>();
-				ConstructConstraints(Particle0, Particle1, Implicit0, TransformedImplicit1->GetInstancedObject(), Transform0, Transform1, CullDistance, NewConstraints);
+			else if (Implicit1OuterType == TImplicitObjectScaled<FTriangleMeshImplicitObject>::StaticType())
+			{
+				const TImplicitObjectScaled<FTriangleMeshImplicitObject>* ScaledImplicit1 = Implicit1->template GetObject<const TImplicitObjectScaled<FTriangleMeshImplicitObject>>();
+				TRigidTransform<T, d> ScaledTransform1 = TRigidTransform<T, d>(TVec3<T>(0.0f), FQuat::Identity, ScaledImplicit1->GetScale()) * Transform1;
+				ConstructConstraints(Particle0, Particle1, Implicit0, ScaledImplicit1->Object().Get(), Transform0, ScaledTransform1, CullDistance, Context, NewConstraints);
 				return;
 			}
-
-
-			else if (Implicit0OuterType == TImplicitObjectInstanced<TBox<FReal,3>>::StaticType())
-			{
-				const TImplicitObjectInstanced<TBox<FReal, 3>>* TransformedImplicit0 = Implicit0->template GetObject<const TImplicitObjectInstanced<TBox<FReal, 3>>>();
-				ConstructConstraints(Particle0, Particle1, TransformedImplicit0->GetInstancedObject(), Implicit1, Transform0, Transform1, CullDistance, NewConstraints);
-				return;
-			}
-			else if (Implicit1OuterType == TImplicitObjectInstanced<TBox<FReal, 3>>::StaticType())
-			{
-				const TImplicitObjectInstanced<TBox<FReal, 3>>* TransformedImplicit1 = Implicit1->template GetObject<const TImplicitObjectInstanced<TBox<FReal, 3>>>();
-				ConstructConstraints(Particle0, Particle1, Implicit0, TransformedImplicit1->GetInstancedObject(), Transform0, Transform1, CullDistance, NewConstraints);
-				return;
-			}
-
-			else if (Implicit0OuterType == TImplicitObjectInstanced<TCapsule<FReal>>::StaticType())
-			{
-				const TImplicitObjectInstanced<TCapsule<FReal>>* TransformedImplicit0 = Implicit0->template GetObject<const TImplicitObjectInstanced<TCapsule<FReal>>>();
-				ConstructConstraints(Particle0, Particle1, TransformedImplicit0->GetInstancedObject(), Implicit1, Transform0, Transform1, CullDistance, NewConstraints);
-				return;
-			}
-			else if (Implicit1OuterType == TImplicitObjectInstanced<TCapsule<FReal>>::StaticType())
-			{
-				const TImplicitObjectInstanced<TCapsule<FReal>>* TransformedImplicit1 = Implicit1->template GetObject<const TImplicitObjectInstanced<TCapsule<FReal>>>();
-				ConstructConstraints(Particle0, Particle1, Implicit0, TransformedImplicit1->GetInstancedObject(), Transform0, Transform1, CullDistance, NewConstraints);
-				return;
-			}
-
-			else if (Implicit0OuterType == TImplicitObjectInstanced<TSphere<FReal, 3>>::StaticType())
-=======
-
-			// If either shape is disabled for collision bail without constructing a constraint
-			const TPerShapeData<T, d>* Shape0 = Particle0->GetImplicitShape(Implicit0);
-			const TPerShapeData<T, d>* Shape1 = Particle1->GetImplicitShape(Implicit1);
-			if ((Shape0 && Shape0->bDisable) || (Shape1 && Shape1->bDisable))
->>>>>>> fa8a8d0d
-			{
-				const TImplicitObjectInstanced<TSphere<FReal, 3>>* TransformedImplicit0 = Implicit0->template GetObject<const TImplicitObjectInstanced<TSphere<FReal, 3>>>();
-				ConstructConstraints(Particle0, Particle1, TransformedImplicit0->GetInstancedObject(), Implicit1, Transform0, Transform1, CullDistance, NewConstraints);
-				return;
-			}
-			else if (Implicit1OuterType == TImplicitObjectInstanced<TSphere<FReal, 3>>::StaticType())
-			{
-				const TImplicitObjectInstanced<TSphere<FReal, 3>>* TransformedImplicit1 = Implicit1->template GetObject<const TImplicitObjectInstanced<TSphere<FReal, 3>>>();
-				ConstructConstraints(Particle0, Particle1, Implicit0, TransformedImplicit1->GetInstancedObject(), Transform0, Transform1, CullDistance, NewConstraints);
-				return;
-			}
-
-<<<<<<< HEAD
-			else if (Implicit0OuterType == TImplicitObjectInstanced<FConvex>::StaticType())
-			{
-				const TImplicitObjectInstanced<FConvex>* TransformedImplicit0 = Implicit0->template GetObject<const TImplicitObjectInstanced<FConvex>>();
-				ConstructConstraints(Particle0, Particle1, TransformedImplicit0->GetInstancedObject(), Implicit1, Transform0, Transform1, CullDistance, NewConstraints);
-				return;
-			}
-			else if (Implicit1OuterType == TImplicitObjectInstanced<FConvex>::StaticType())
-			{
-				const TImplicitObjectInstanced<FConvex>* TransformedImplicit1 = Implicit1->template GetObject<const TImplicitObjectInstanced<FConvex>>();
-				ConstructConstraints(Particle0, Particle1, Implicit0, TransformedImplicit1->GetInstancedObject(), Transform0, Transform1, CullDistance, NewConstraints);
-				return;
-			}
-			else if (Implicit0OuterType != FImplicitObjectUnion::StaticType() && Implicit1OuterType == FImplicitObjectUnion::StaticType())
+			// Handle Instanced shapes
+			// NOTE: Tri Meshes are handled differently. We should probably do something about this...
+			if (((uint32)Implicit0OuterType & ImplicitObjectType::IsInstanced) || ((uint32)Implicit1OuterType & ImplicitObjectType::IsInstanced))
+			{
+				const FImplicitObject* InnerImplicit0 = Implicit0;
+				const FImplicitObject* InnerImplicit1 = Implicit1;
+				if ((uint32)Implicit0OuterType & ImplicitObjectType::IsInstanced)
+				{
+					InnerImplicit0 = GetInstancedImplicit(Implicit0);
+				}
+				if ((uint32)Implicit1OuterType & ImplicitObjectType::IsInstanced)
+				{
+					InnerImplicit1 = GetInstancedImplicit(Implicit1);
+				}
+				if (InnerImplicit0 && InnerImplicit1)
+				{
+					ConstructConstraints(Particle0, Particle1, InnerImplicit0, InnerImplicit1, Transform0, Transform1, CullDistance, Context, NewConstraints);
+					return;
+				}
+			}
+
+			// Handle Unions
+			if (Implicit0OuterType != FImplicitObjectUnion::StaticType() && Implicit1OuterType == FImplicitObjectUnion::StaticType())
 			{
 				const TArray<Pair<const FImplicitObject*, TRigidTransform<T, d>>> LevelsetShapes = FindRelevantShapes(Implicit0, Transform0, *Implicit1, Transform1, CullDistance);
 				for (const Pair<const FImplicitObject*, TRigidTransform<T, d>>& LevelsetObjPair : LevelsetShapes)
 				{
 					const FImplicitObject* Implicit1InnerObj = LevelsetObjPair.First;
 					const TRigidTransform<T, d> Implicit1InnerObjTM = LevelsetObjPair.Second * Transform1;
-					ConstructConstraints(Particle0, Particle1, Implicit0, Implicit1InnerObj, Transform0, Implicit1InnerObjTM, CullDistance, NewConstraints);
+					ConstructConstraints(Particle0, Particle1, Implicit0, Implicit1InnerObj, Transform0, Implicit1InnerObjTM, CullDistance, Context, NewConstraints);
 				}
 				return;
 			}
@@ -2322,226 +1976,24 @@
 				{
 					const FImplicitObject* Implicit0InnerObj = LevelsetObjPair.First;
 					const TRigidTransform<T, d> Implicit0InnerObjTM = LevelsetObjPair.Second * Transform0;
-					ConstructConstraints(Particle0, Particle1, Implicit0InnerObj, Implicit1, Implicit0InnerObjTM, Transform1, CullDistance, NewConstraints);
+					ConstructConstraints(Particle0, Particle1, Implicit0InnerObj, Implicit1, Implicit0InnerObjTM, Transform1, CullDistance, Context, NewConstraints);
 				}
 				return;
 			}
 			else if (Implicit0OuterType == FImplicitObjectUnion::StaticType() && Implicit1OuterType == FImplicitObjectUnion::StaticType())
-=======
-			if (!Implicit0 || !Implicit1)
->>>>>>> fa8a8d0d
-			{
-				ConstructUnionUnionConstraints(Particle0, Particle1, Implicit0, Implicit1, Transform0, Transform1, CullDistance, NewConstraints);
+			{
+				ConstructUnionUnionConstraints(Particle0, Particle1, Implicit0, Implicit1, Transform0, Transform1, CullDistance, Context, NewConstraints);
 				return;
 			}
 
-<<<<<<< HEAD
-			EImplicitObjectType Implicit0Type = GetInnerType(Implicit0->GetType());
-			EImplicitObjectType Implicit1Type = GetInnerType(Implicit1->GetType());
-
-			if (Implicit0Type == TBox<T, d>::StaticType() && Implicit1Type == TBox<T, d>::StaticType())
-			{
-				ConstructBoxBoxConstraints(Particle0, Particle1, Implicit0, Implicit1, Transform0, Transform1, CullDistance, NewConstraints);
-			}
-			else if (Implicit0Type == TBox<T, d>::StaticType() && Implicit1Type == THeightField<T>::StaticType())
-			{
-				ConstructBoxHeightFieldConstraints(Particle0, Particle1, Implicit0, Implicit1, Transform0, Transform1, CullDistance, NewConstraints);
-			}
-			else if (Implicit0Type == THeightField<T>::StaticType() && Implicit1Type == TBox<T, d>::StaticType())
-			{
-				ConstructBoxHeightFieldConstraints(Particle1, Particle0, Implicit1, Implicit0, Transform1, Transform0, CullDistance, NewConstraints);
-			}
-			else if (Implicit0Type == TBox<T, d>::StaticType() && Implicit1Type == TPlane<T, d>::StaticType())
-			{
-				ConstructBoxPlaneConstraints(Particle0, Particle1, Implicit0, Implicit1, Transform0, Transform1, CullDistance, NewConstraints);
-			}
-			else if (Implicit0Type == TPlane<T, d>::StaticType() && Implicit1Type == TBox<T, d>::StaticType())
-=======
-			//
-			// @todo(chaos): Collision Constraints (CollisionMap)
-			//    Modify Construct() and Update() use a CollisionMap indexed on EImplicitObjectType, instead of the if/else chain
-			//
-			EImplicitObjectType Implicit0OuterType = Implicit0->GetType();
-			EImplicitObjectType Implicit1OuterType = Implicit1->GetType();
-
-			if (Implicit0OuterType == TImplicitObjectTransformed<T, d>::StaticType())
-			{
-				const TImplicitObjectTransformed<FReal, 3>* TransformedImplicit0 = Implicit0->template GetObject<const TImplicitObjectTransformed<FReal, 3>>();
-				TRigidTransform<T, d> TransformedTransform0 = TransformedImplicit0->GetTransform() * Transform0;
-				ConstructConstraints(Particle0, Particle1, TransformedImplicit0->GetTransformedObject(), Implicit1, TransformedTransform0, Transform1, Thickness, NewConstraints);
+			if (Context.bFilteringEnabled && !DoCollide(Implicit0Type, Particle0->GetImplicitShape(Implicit0), Implicit1Type, Particle1->GetImplicitShape(Implicit1)))
+			{
 				return;
 			}
-			else if (Implicit1OuterType == TImplicitObjectTransformed<T, d>::StaticType())
-			{
-				const TImplicitObjectTransformed<FReal, 3>* TransformedImplicit1 = Implicit1->template GetObject<const TImplicitObjectTransformed<FReal, 3>>();
-				TRigidTransform<T, d> TransformedTransform1 = TransformedImplicit1->GetTransform() * Transform1;
-				ConstructConstraints(Particle0, Particle1, Implicit0, TransformedImplicit1->GetTransformedObject(), Transform0, TransformedTransform1, Thickness, NewConstraints);
-				return;
-			}
-			else if (Implicit0OuterType != FImplicitObjectUnion::StaticType() && Implicit1OuterType == FImplicitObjectUnion::StaticType())
-			{
-				const TArray<Pair<const FImplicitObject*, TRigidTransform<T, d>>> LevelsetShapes = FindRelevantShapes(Implicit0, Transform0, *Implicit1, Transform1, Thickness);
-				for (const Pair<const FImplicitObject*, TRigidTransform<T, d>>& LevelsetObjPair : LevelsetShapes)
-				{
-					const FImplicitObject* Implicit1InnerObj = LevelsetObjPair.First;
-					const TRigidTransform<T, d> Implicit1InnerObjTM = LevelsetObjPair.Second * Transform1;
-					ConstructConstraints(Particle0, Particle1, Implicit0, Implicit1InnerObj, Transform0, Implicit1InnerObjTM, Thickness, NewConstraints);
-				}
-				return;
-			}
-			else if (Implicit0OuterType == FImplicitObjectUnion::StaticType() && Implicit1OuterType != FImplicitObjectUnion::StaticType())
-			{
-				// [Note] forces non-unions into particle[0] position
-				const TArray<Pair<const FImplicitObject*, TRigidTransform<T, d>>> LevelsetShapes = FindRelevantShapes(Implicit1, Transform1, *Implicit0, Transform0, Thickness);
-				for (const Pair<const FImplicitObject*, TRigidTransform<T, d>>& LevelsetObjPair : LevelsetShapes)
-				{
-					const FImplicitObject* Implicit0InnerObj = LevelsetObjPair.First;
-					const TRigidTransform<T, d> Implicit0InnerObjTM = LevelsetObjPair.Second * Transform0;
-					ConstructConstraints(Particle0, Particle1, Implicit0InnerObj, Implicit1, Implicit0InnerObjTM, Transform1, Thickness, NewConstraints);
-				}
-				return;
-			}
-			else if (Implicit0OuterType == FImplicitObjectUnion::StaticType() && Implicit1OuterType == FImplicitObjectUnion::StaticType())
-			{
-				ConstructUnionUnionConstraints(Particle0, Particle1, Implicit0, Implicit1, Transform0, Transform1, Thickness, NewConstraints);
-				return;
-			}
-
-			EImplicitObjectType Implicit0Type = GetInnerType(Implicit0->GetType());
-			EImplicitObjectType Implicit1Type = GetInnerType(Implicit1->GetType());
-
-			if (Implicit0Type == TBox<T, d>::StaticType() && Implicit1Type == TBox<T, d>::StaticType())
->>>>>>> fa8a8d0d
-			{
-				ConstructBoxPlaneConstraints(Particle1, Particle0, Implicit1, Implicit0, Transform1, Transform0, CullDistance, NewConstraints);
-			}
-			else if (Implicit0Type == TBox<T, d>::StaticType() && Implicit1Type == THeightField<T>::StaticType())
-			{
-<<<<<<< HEAD
-				ConstructSphereSphereConstraints(Particle0, Particle1, Implicit0, Implicit1, Transform0, Transform1, CullDistance, NewConstraints);
-=======
-				ConstructBoxHeightFieldConstraints(Particle0, Particle1, Implicit0, Implicit1, Transform0, Transform1, Thickness, NewConstraints);
-			}
-			else if (Implicit0Type == THeightField<T>::StaticType() && Implicit1Type == TBox<T, d>::StaticType())
-			{
-				ConstructBoxHeightFieldConstraints(Particle1, Particle0, Implicit1, Implicit0, Transform1, Transform0, Thickness, NewConstraints);
->>>>>>> fa8a8d0d
-			}
-			else if (Implicit0Type == TSphere<T, d>::StaticType() && Implicit1Type == THeightField<T>::StaticType())
-			{
-				ConstructSphereHeightFieldConstraints(Particle0, Particle1, Implicit0, Implicit1, Transform0, Transform1, CullDistance, NewConstraints);
-			}
-			else if (Implicit0Type == THeightField<T>::StaticType() && Implicit1Type == TSphere<T, d>::StaticType())
-			{
-				ConstructSphereHeightFieldConstraints(Particle1, Particle0, Implicit1, Implicit0, Transform1, Transform0, CullDistance, NewConstraints);
-			}
-			else if (Implicit0Type == TSphere<T, d>::StaticType() && Implicit1Type == TSphere<T, d>::StaticType())
-			{
-				ConstructSphereSphereConstraints(Particle0, Particle1, Implicit0, Implicit1, Transform0, Transform1, Thickness, NewConstraints);
-			}
-			else if (Implicit0Type == TSphere<T, d>::StaticType() && Implicit1Type == THeightField<T>::StaticType())
-			{
-				ConstructSphereHeightFieldConstraints(Particle0, Particle1, Implicit0, Implicit1, Transform0, Transform1, Thickness, NewConstraints);
-			}
-			else if (Implicit0Type == THeightField<T>::StaticType() && Implicit1Type == TSphere<T, d>::StaticType())
-			{
-				ConstructSphereHeightFieldConstraints(Particle1, Particle0, Implicit1, Implicit0, Transform1, Transform0, Thickness, NewConstraints);
-			}
-			else if (Implicit0Type == TSphere<T, d>::StaticType() && Implicit1Type == TPlane<T, d>::StaticType())
-			{
-				ConstructSpherePlaneConstraints(Particle0, Particle1, Implicit0, Implicit1, Transform0, Transform1, CullDistance, NewConstraints);
-			}
-			else if (Implicit0Type == TPlane<T, d>::StaticType() && Implicit1Type == TSphere<T, d>::StaticType())
-			{
-				ConstructSpherePlaneConstraints(Particle1, Particle0, Implicit1, Implicit0, Transform1, Transform0, CullDistance, NewConstraints);
-			}
-			else if (Implicit0Type == TSphere<T, d>::StaticType() && Implicit1Type == TBox<T, d>::StaticType())
-			{
-				ConstructSphereBoxConstraints(Particle0, Particle1, Implicit0, Implicit1, Transform0, Transform1, CullDistance, NewConstraints);
-			}
-			else if (Implicit0Type == TBox<T, d>::StaticType() && Implicit1Type == TSphere<T, d>::StaticType())
-			{
-				ConstructSphereBoxConstraints(Particle1, Particle0, Implicit1, Implicit0, Transform1, Transform0, CullDistance, NewConstraints);
-			}
-			else if (Implicit0Type == TSphere<T, d>::StaticType() && Implicit1Type == TCapsule<T>::StaticType())
-			{
-				ConstructSphereCapsuleConstraints(Particle0, Particle1, Implicit0, Implicit1, Transform0, Transform1, CullDistance, NewConstraints);
-			}
-			else if (Implicit0Type == TCapsule<T>::StaticType() && Implicit1Type == TSphere<T, d>::StaticType())
-			{
-				ConstructSphereCapsuleConstraints(Particle1, Particle0, Implicit1, Implicit0, Transform1, Transform0, CullDistance, NewConstraints);
-			}
-			else if (Implicit0Type == TCapsule<T>::StaticType() && Implicit1Type == TCapsule<T>::StaticType())
-			{
-<<<<<<< HEAD
-				ConstructCapsuleCapsuleConstraints(Particle0, Particle1, Implicit0, Implicit1, Transform0, Transform1, CullDistance, NewConstraints);
-=======
-				ConstructCapsuleCapsuleConstraints(Particle0, Particle1, Implicit0, Implicit1, Transform0, Transform1, Thickness, NewConstraints);
->>>>>>> fa8a8d0d
-			}
-			else if (Implicit0Type == TCapsule<T>::StaticType() && Implicit1Type == TBox<T, d>::StaticType())
-			{
-				ConstructCapsuleBoxConstraints(Particle0, Particle1, Implicit0, Implicit1, Transform0, Transform1, CullDistance, NewConstraints);
-			}
-			else if (Implicit0Type == TBox<T, d>::StaticType() && Implicit1Type == TCapsule<T>::StaticType())
-			{
-				ConstructCapsuleBoxConstraints(Particle1, Particle0, Implicit1, Implicit0, Transform1, Transform0, CullDistance, NewConstraints);
-			}
-			else if (Implicit0Type == TCapsule<T>::StaticType() && Implicit1Type == THeightField<T>::StaticType())
-			{
-<<<<<<< HEAD
-				ConstructCapsuleHeightFieldConstraints(Particle0, Particle1, Implicit0, Implicit1, Transform0, Transform1, CullDistance, NewConstraints);
-			}
-			else if (Implicit0Type == THeightField<T>::StaticType() && Implicit1Type == TCapsule<T>::StaticType())
-			{
-				ConstructCapsuleHeightFieldConstraints(Particle1, Particle0, Implicit1, Implicit0, Transform1, Transform0, CullDistance, NewConstraints);
-=======
-				ConstructCapsuleHeightFieldConstraints(Particle0, Particle1, Implicit0, Implicit1, Transform0, Transform1, Thickness, NewConstraints);
-			}
-			else if (Implicit0Type == THeightField<T>::StaticType() && Implicit1Type == TCapsule<T>::StaticType())
-			{
-				ConstructCapsuleHeightFieldConstraints(Particle1, Particle0, Implicit1, Implicit0, Transform1, Transform0, Thickness, NewConstraints);
->>>>>>> fa8a8d0d
-			}
-			// the generic convex bodies are last
-			else if (Implicit0->IsConvex() && Implicit1Type == THeightField<T>::StaticType())
-			{
-<<<<<<< HEAD
-				ConstructConvexHeightFieldConstraints(Particle0, Particle1, Implicit0, Implicit1, Transform0, Transform1, CullDistance, NewConstraints);
-			}
-			else if (Implicit0Type == THeightField<T>::StaticType() && Implicit1->IsConvex())
-			{
-				ConstructConvexHeightFieldConstraints(Particle1, Particle0, Implicit1, Implicit0, Transform1, Transform0, CullDistance, NewConstraints);
-=======
-				ConstructConvexHeightFieldConstraints(Particle0, Particle1, Implicit0, Implicit1, Transform0, Transform1, Thickness, NewConstraints);
-			}
-			else if (Implicit0Type == THeightField<T>::StaticType() && Implicit1->IsConvex())
-			{
-				ConstructConvexHeightFieldConstraints(Particle1, Particle0, Implicit1, Implicit0, Transform1, Transform0, Thickness, NewConstraints);
->>>>>>> fa8a8d0d
-			}
-			else if (Implicit0->IsConvex() && Implicit1->IsConvex())
-			{
-				ConstructConvexConvexConstraints(Particle0, Particle1, Implicit0, Implicit1, Transform0, Transform1, CullDistance, NewConstraints);
-			}
-			else
-			{
-				ConstructLevelsetLevelsetConstraints(Particle0, Particle1, Implicit0, Implicit1, Transform0, Transform1, CullDistance, NewConstraints);
-			}
-
-
-			/*
-			if (Implicit0Type == TBox<T, d>::StaticType() && Implicit1Type == FTriangleMeshImplicitObject::StaticType())
-			{
-<<<<<<< HEAD
-				ConstructBoxTriangleMeshConstraints(Particle0, Particle1, Implicit0, Implicit1, Transform0, Transform1, CullDistance, NewConstraints);
-			}
-			else if (Implicit0Type == FTriangleMeshImplicitObject::StaticType() && Implicit1Type == TBox<T, d>::StaticType())
-			{
-				ConstructBoxTriangleMeshConstraints(Particle1, Particle0, Implicit1, Implicit0, Transform1, Transform0, CullDistance, NewConstraints);
-			}
-			*/
-
+
+			// If we get here, we have a pair of concrete shapes (i.e., no wrappers or containers)
+			// Create a constraint for the shape pair
+			ConstructConstraintsImpl(Particle0, Particle1, Implicit0, Implicit1, Transform0, Transform1, CullDistance, Context, NewConstraints);
 		}
 
 		template void UpdateBoxBoxConstraint<float, 3>(const TAABB<float, 3>& Box1, const TRigidTransform<float, 3>& Box1Transform, const TAABB<float, 3>& Box2, const TRigidTransform<float, 3>& Box2Transform, const float CullDistance, TRigidBodyPointContactConstraint<float, 3>& Constraint);
@@ -2581,8 +2033,7 @@
 		template void ConstructCapsuleCapsuleConstraints<float, 3>(TGeometryParticleHandle<float, 3>* Particle0, TGeometryParticleHandle<float, 3>* Particle1, const FImplicitObject* Implicit0, const FImplicitObject* Implicit1, const TRigidTransform<float, 3>& Transform0, const TRigidTransform<float, 3>& Transform1, const float CullDistance, FCollisionConstraintsArray& NewConstraints);
 
 		template void UpdateCapsuleBoxConstraint<float, 3>(const TCapsule<float>& A, const TRigidTransform<float, 3>& ATransform, const TAABB<float, 3>& B, const TRigidTransform<float, 3>& BTransform, const float CullDistance, TRigidBodyPointContactConstraint<float, 3>& Constraint);
-		template void UpdateCapsuleBoxManifold<float, 3>(TCollisionConstraintBase<float, 3>&  Constraint, const TRigidTransform<float, 3>& ATM, const TRigidTransform<float, 3>& BTM, const float CullDistance);
-		template void ConstructCapsuleBoxConstraints<float, 3>(TGeometryParticleHandle<float, 3>* Particle0, TGeometryParticleHandle<float, 3>* Particle1, const FImplicitObject* Implicit0, const FImplicitObject* Implicit1, const TRigidTransform<float, 3>& Transform0, const TRigidTransform<float, 3>& Transform1, const float CullDistance, FCollisionConstraintsArray& NewConstraints);
+		template void ConstructCapsuleBoxConstraints<float, 3>(TGeometryParticleHandle<float, 3>* Particle0, TGeometryParticleHandle<float, 3>* Particle1, const FImplicitObject* Implicit0, const FImplicitObject* Implicit1, const TRigidTransform<float, 3>& Transform0, const TRigidTransform<float, 3>& Transform1, const float CullDistance, const FCollisionContext& Context, FCollisionConstraintsArray& NewConstraints);
 
 		template void UpdateCapsuleHeightFieldConstraint<float, 3>(const TCapsule<float>& A, const TRigidTransform<float, 3>& ATransform, const THeightField<float>& B, const TRigidTransform<float, 3>& BTransform, const float CullDistance, TRigidBodyPointContactConstraint<float, 3>& Constraint);
 		template void UpdateCapsuleHeightFieldManifold<float, 3>(TCollisionConstraintBase<float, 3>&  Constraint, const TRigidTransform<float, 3>& ATM, const TRigidTransform<float, 3>& BTM, const float CullDistance);
@@ -2601,91 +2052,15 @@
 		template void UpdateLevelsetLevelsetManifold<float, 3>(TCollisionConstraintBase<float, 3>&  Constraint, const TRigidTransform<float, 3>& ATM, const TRigidTransform<float, 3>& BTM, const float CullDistance);
 		template void ConstructLevelsetLevelsetConstraints<float, 3>(TGeometryParticleHandle<float, 3>* Particle0, TGeometryParticleHandle<float, 3>* Particle1, const FImplicitObject* Implicit0, const FImplicitObject* Implicit1, const TRigidTransform<float, 3>& Transform0, const TRigidTransform<float, 3>& Transform1, const float CullDistance, FCollisionConstraintsArray& NewConstraints);
 
-		template void ConstructUnionUnionConstraints<float, 3>(TGeometryParticleHandle<float, 3>* Particle0, TGeometryParticleHandle<float, 3>* Particle1, const FImplicitObject* Implicit0, const FImplicitObject* Implicit1, const TRigidTransform<float, 3>& Transform0, const TRigidTransform<float, 3>& Transform1, const float CullDistance, FCollisionConstraintsArray& NewConstraints);
+		template void ConstructUnionUnionConstraints<float, 3>(TGeometryParticleHandle<float, 3>* Particle0, TGeometryParticleHandle<float, 3>* Particle1, const FImplicitObject* Implicit0, const FImplicitObject* Implicit1, const TRigidTransform<float, 3>& Transform0, const TRigidTransform<float, 3>& Transform1, const float CullDistance, const FCollisionContext& Context, FCollisionConstraintsArray& NewConstraints);
 
 		template void UpdateSingleShotManifold<float, 3>(TRigidBodyMultiPointContactConstraint<float, 3>&  Constraint, const TRigidTransform<float, 3>& Transform0, const TRigidTransform<float, 3>& Transform1, const float CullDistance);
 		template void UpdateIterativeManifold<float, 3>(TRigidBodyMultiPointContactConstraint<float, 3>&  Constraint, const TRigidTransform<float, 3>& Transform0, const TRigidTransform<float, 3>& Transform1, const float CullDistance);
-		template void UpdateManifold<float, 3>(TCollisionConstraintBase<float, 3>& ConstraintBase, const TRigidTransform<float, 3>& ATM, const TRigidTransform<float, 3>& BTM, const float CullDistance);
-		template void UpdateConstraint<ECollisionUpdateType::Any, float, 3>(TCollisionConstraintBase<float, 3>& ConstraintBase, const TRigidTransform<float, 3>& Transform0, const TRigidTransform<float, 3>& Transform1, const float CullDistance);
-		template void UpdateConstraint<ECollisionUpdateType::Deepest, float, 3>(TCollisionConstraintBase<float, 3>& ConstraintBase, const TRigidTransform<float, 3>& Transform0, const TRigidTransform<float, 3>& Transform1, const float CullDistance);
-		template void ConstructConstraints<float, 3>(TGeometryParticleHandle<float, 3>* Particle0, TGeometryParticleHandle<float, 3>* Particle1, const FImplicitObject* Implicit0, const FImplicitObject* Implicit1, const TRigidTransform<float, 3>& Transform0, const TRigidTransform<float, 3>& Transform1, const float CullDistance, FCollisionConstraintsArray& NewConstraints);
-=======
-				ConstructBoxTriangleMeshConstraints(Particle0, Particle1, Implicit0, Implicit1, Transform0, Transform1, Thickness, NewConstraints);
-			}
-			else if (Implicit0Type == FTriangleMeshImplicitObject::StaticType() && Implicit1Type == TBox<T, d>::StaticType())
-			{
-				ConstructBoxTriangleMeshConstraints(Particle1, Particle0, Implicit1, Implicit0, Transform1, Transform0, Thickness, NewConstraints);
-			}
-			*/
-
-		}
-
-		template void UpdateBoxBoxConstraint<float, 3>(const TAABB<float, 3>& Box1, const TRigidTransform<float, 3>& Box1Transform, const TAABB<float, 3>& Box2, const TRigidTransform<float, 3>& Box2Transform, const float Thickness, TRigidBodyPointContactConstraint<float, 3>& Constraint);
-		template void UpdateBoxBoxManifold<float, 3>(TCollisionConstraintBase<float, 3>&  Constraint, const TRigidTransform<float, 3>& ATM, const TRigidTransform<float, 3>& BTM, const float Thickness);
-		template void ConstructBoxBoxConstraints<float, 3>(TGeometryParticleHandle<float, 3>* Particle0, TGeometryParticleHandle<float, 3>* Particle1, const FImplicitObject* Implicit0, const FImplicitObject* Implicit1, const TRigidTransform<float, 3>& Transform0, const TRigidTransform<float, 3>& Transform1, const float Thickness, FCollisionConstraintsArray& NewConstraints);
-
-		template void UpdateBoxHeightFieldConstraint<float, 3>(const TAABB<float, 3>& A, const TRigidTransform<float, 3>& ATransform, const THeightField<float>& B, const TRigidTransform<float, 3>& BTransform, const float Thickness, TRigidBodyPointContactConstraint<float, 3>& Constraint);
-		template void UpdateBoxHeightFieldManifold<float, 3>(TCollisionConstraintBase<float, 3>&  Constraint, const TRigidTransform<float, 3>& ATM, const TRigidTransform<float, 3>& BTM, const float Thickness);
-		template void ConstructBoxHeightFieldConstraints<float, 3>(TGeometryParticleHandle<float, 3>* Particle0, TGeometryParticleHandle<float, 3>* Particle1, const FImplicitObject* Implicit0, const FImplicitObject* Implicit1, const TRigidTransform<float, 3>& Transform0, const TRigidTransform<float, 3>& Transform1, const float Thickness, FCollisionConstraintsArray& NewConstraints);
-
-		template void UpdateBoxPlaneConstraint<float, 3>(const TAABB<float, 3>& Box, const TRigidTransform<float, 3>& BoxTransform, const TPlane<float, 3>& Plane, const TRigidTransform<float, 3>& PlaneTransform, const float Thickness, TRigidBodyPointContactConstraint<float, 3>& Constraint);
-		template void UpdateBoxPlaneManifold<float, 3>(TCollisionConstraintBase<float, 3>&  Constraint, const TRigidTransform<float, 3>& ATM, const TRigidTransform<float, 3>& BTM, const float Thickness);
-		template void ConstructBoxPlaneConstraints<float, 3>(TGeometryParticleHandle<float, 3>* Particle0, TGeometryParticleHandle<float, 3>* Particle1, const FImplicitObject* Implicit0, const FImplicitObject* Implicit1, const TRigidTransform<float, 3>& Transform0, const TRigidTransform<float, 3>& Transform1, const float Thickness, FCollisionConstraintsArray& NewConstraints);
-
-		template void UpdateSphereSphereConstraint<float, 3>(const TSphere<float, 3>& Sphere1, const TRigidTransform<float, 3>& Sphere1Transform, const TSphere<float, 3>& Sphere2, const TRigidTransform<float, 3>& Sphere2Transform, const float Thickness, TRigidBodyPointContactConstraint<float, 3>& Constraint);
-		template void UpdateSphereSphereManifold<float, 3>(TCollisionConstraintBase<float, 3>&  Constraint, const TRigidTransform<float, 3>& ATM, const TRigidTransform<float, 3>& BTM, const float Thickness);
-		template void ConstructSphereSphereConstraints<float, 3>(TGeometryParticleHandle<float, 3>* Particle0, TGeometryParticleHandle<float, 3>* Particle1, const FImplicitObject* Implicit0, const FImplicitObject* Implicit1, const TRigidTransform<float, 3>& Transform0, const TRigidTransform<float, 3>& Transform1, const float Thickness, FCollisionConstraintsArray& NewConstraints);
-
-		template void UpdateSphereHeightFieldConstraint<float, 3>(const TSphere<float, 3>& A, const TRigidTransform<float, 3>& ATransform, const THeightField<float>& B, const TRigidTransform<float, 3>& BTransform, const float Thickness, TRigidBodyPointContactConstraint<float, 3>& Constraint);
-		template void UpdateSphereHeightFieldManifold<float, 3>(TCollisionConstraintBase<float, 3>&  Constraint, const TRigidTransform<float, 3>& ATM, const TRigidTransform<float, 3>& BTM, const float Thickness);
-		template void ConstructSphereHeightFieldConstraints<float, 3>(TGeometryParticleHandle<float, 3>* Particle0, TGeometryParticleHandle<float, 3>* Particle1, const FImplicitObject* Implicit0, const FImplicitObject* Implicit1, const TRigidTransform<float, 3>& Transform0, const TRigidTransform<float, 3>& Transform1, const float Thickness, FCollisionConstraintsArray& NewConstraints);
-
-		template void UpdateSpherePlaneConstraint<float, 3>(const TSphere<float, 3>& Sphere, const TRigidTransform<float, 3>& SphereTransform, const TPlane<float, 3>& Plane, const TRigidTransform<float, 3>& PlaneTransform, const float Thickness, TRigidBodyPointContactConstraint<float, 3>& Constraint);
-		template void UpdateSpherePlaneManifold<float, 3>(TCollisionConstraintBase<float, 3>&  Constraint, const TRigidTransform<float, 3>& ATM, const TRigidTransform<float, 3>& BTM, const float Thickness);
-		template void ConstructSpherePlaneConstraints<float, 3>(TGeometryParticleHandle<float, 3>* Particle0, TGeometryParticleHandle<float, 3>* Particle1, const FImplicitObject* Implicit0, const FImplicitObject* Implicit1, const TRigidTransform<float, 3>& Transform0, const TRigidTransform<float, 3>& Transform1, const float Thickness, FCollisionConstraintsArray& NewConstraints);
-
-		template void UpdateSphereBoxConstraint<float, 3>(const TSphere<float, 3>& Sphere, const TRigidTransform<float, 3>& SphereTransform, const TAABB<float, 3>& Box, const TRigidTransform<float, 3>& BoxTransform, const float Thickness, TRigidBodyPointContactConstraint<float, 3>& Constraint);
-		template void UpdateSphereBoxManifold<float, 3>(TCollisionConstraintBase<float, 3>&  Constraint, const TRigidTransform<float, 3>& ATM, const TRigidTransform<float, 3>& BTM, const float Thickness);
-		template void ConstructSphereBoxConstraints<float, 3>(TGeometryParticleHandle<float, 3>* Particle0, TGeometryParticleHandle<float, 3>* Particle1, const FImplicitObject* Implicit0, const FImplicitObject* Implicit1, const TRigidTransform<float, 3>& Transform0, const TRigidTransform<float, 3>& Transform1, const float Thickness, FCollisionConstraintsArray& NewConstraints);
-
-		template void UpdateSphereCapsuleConstraint<float, 3>(const TSphere<float, 3>& Sphere, const TRigidTransform<float, 3>& SphereTransform, const TCapsule<float>& Box, const TRigidTransform<float, 3>& BoxTransform, const float Thickness, TRigidBodyPointContactConstraint<float, 3>& Constraint);
-		template void UpdateSphereCapsuleManifold<float, 3>(TCollisionConstraintBase<float, 3>&  Constraint, const TRigidTransform<float, 3>& ATM, const TRigidTransform<float, 3>& BTM, const float Thickness);
-		template void ConstructSphereCapsuleConstraints<float, 3>(TGeometryParticleHandle<float, 3>* Particle0, TGeometryParticleHandle<float, 3>* Particle1, const FImplicitObject* Implicit0, const FImplicitObject* Implicit1, const TRigidTransform<float, 3>& Transform0, const TRigidTransform<float, 3>& Transform1, const float Thickness, FCollisionConstraintsArray& NewConstraints);
-
-		template void UpdateCapsuleCapsuleConstraint<float, 3>(const TCapsule<float>& A, const TRigidTransform<float, 3>& ATransform, const TCapsule<float>& B, const TRigidTransform<float, 3>& BTransform, const float Thickness, TRigidBodyPointContactConstraint<float, 3>& Constraint);
-		template void UpdateCapsuleCapsuleManifold<float, 3>(TCollisionConstraintBase<float, 3>&  Constraint, const TRigidTransform<float, 3>& ATM, const TRigidTransform<float, 3>& BTM, const float Thickness);
-		template void ConstructCapsuleCapsuleConstraints<float, 3>(TGeometryParticleHandle<float, 3>* Particle0, TGeometryParticleHandle<float, 3>* Particle1, const FImplicitObject* Implicit0, const FImplicitObject* Implicit1, const TRigidTransform<float, 3>& Transform0, const TRigidTransform<float, 3>& Transform1, const float Thickness, FCollisionConstraintsArray& NewConstraints);
-
-		template void UpdateCapsuleBoxConstraint<float, 3>(const TCapsule<float>& A, const TRigidTransform<float, 3>& ATransform, const TAABB<float, 3>& B, const TRigidTransform<float, 3>& BTransform, const float Thickness, TRigidBodyPointContactConstraint<float, 3>& Constraint);
-		template void UpdateCapsuleBoxManifold<float, 3>(TCollisionConstraintBase<float, 3>&  Constraint, const TRigidTransform<float, 3>& ATM, const TRigidTransform<float, 3>& BTM, const float Thickness);
-		template void ConstructCapsuleBoxConstraints<float, 3>(TGeometryParticleHandle<float, 3>* Particle0, TGeometryParticleHandle<float, 3>* Particle1, const FImplicitObject* Implicit0, const FImplicitObject* Implicit1, const TRigidTransform<float, 3>& Transform0, const TRigidTransform<float, 3>& Transform1, const float Thickness, FCollisionConstraintsArray& NewConstraints);
-
-		template void UpdateCapsuleHeightFieldConstraint<float, 3>(const TCapsule<float>& A, const TRigidTransform<float, 3>& ATransform, const THeightField<float>& B, const TRigidTransform<float, 3>& BTransform, const float Thickness, TRigidBodyPointContactConstraint<float, 3>& Constraint);
-		template void UpdateCapsuleHeightFieldManifold<float, 3>(TCollisionConstraintBase<float, 3>&  Constraint, const TRigidTransform<float, 3>& ATM, const TRigidTransform<float, 3>& BTM, const float Thickness);
-		template void ConstructCapsuleHeightFieldConstraints<float, 3>(TGeometryParticleHandle<float, 3>* Particle0, TGeometryParticleHandle<float, 3>* Particle1, const FImplicitObject* Implicit0, const FImplicitObject* Implicit1, const TRigidTransform<float, 3>& Transform0, const TRigidTransform<float, 3>& Transform1, const float Thickness, FCollisionConstraintsArray& NewConstraints);
-
-		template void UpdateConvexConvexConstraint<float, 3>(const FImplicitObject& A, const TRigidTransform<float, 3>& ATM, const FImplicitObject& B, const TRigidTransform<float, 3>& BTM, const float Thickness, TCollisionConstraintBase<float, 3>& Constraint);
-		template void UpdateConvexConvexManifold<float, 3>(TCollisionConstraintBase<float, 3>&  Constraint, const TRigidTransform<float, 3>& ATM, const TRigidTransform<float, 3>& BTM, const float Thickness);
-		template void ConstructConvexConvexConstraints<float, 3>(TGeometryParticleHandle<float, 3>* Particle0, TGeometryParticleHandle<float, 3>* Particle1, const FImplicitObject* Implicit0, const FImplicitObject* Implicit1, const TRigidTransform<float, 3>& Transform0, const TRigidTransform<float, 3>& Transform1, const float Thickness, FCollisionConstraintsArray& NewConstraints);
-
-		template void UpdateConvexHeightFieldConstraint<float, 3>(const FImplicitObject& A, const TRigidTransform<float, 3>& ATransform, const THeightField<float>& B, const TRigidTransform<float, 3>& BTransform, const float Thickness, TRigidBodyPointContactConstraint<float, 3>& Constraint);
-		template void UpdateConvexHeightFieldManifold<float, 3>(TCollisionConstraintBase<float, 3>&  Constraint, const TRigidTransform<float, 3>& ATM, const TRigidTransform<float, 3>& BTM, const float Thickness);
-		template void ConstructConvexHeightFieldConstraints<float, 3>(TGeometryParticleHandle<float, 3>* Particle0, TGeometryParticleHandle<float, 3>* Particle1, const FImplicitObject* Implicit0, const FImplicitObject* Implicit1, const TRigidTransform<float, 3>& Transform0, const TRigidTransform<float, 3>& Transform1, const float Thickness, FCollisionConstraintsArray& NewConstraints);
-
-		template void UpdateLevelsetLevelsetConstraint<ECollisionUpdateType::Any, float, 3>(const float Thickness, TRigidBodyPointContactConstraint<float, 3>& Constraint);
-		template void UpdateLevelsetLevelsetConstraint<ECollisionUpdateType::Deepest, float, 3>(const float Thickness, TRigidBodyPointContactConstraint<float, 3>& Constraint);
-		template void UpdateLevelsetLevelsetManifold<float, 3>(TCollisionConstraintBase<float, 3>&  Constraint, const TRigidTransform<float, 3>& ATM, const TRigidTransform<float, 3>& BTM, const float Thickness);
-		template void ConstructLevelsetLevelsetConstraints<float, 3>(TGeometryParticleHandle<float, 3>* Particle0, TGeometryParticleHandle<float, 3>* Particle1, const FImplicitObject* Implicit0, const FImplicitObject* Implicit1, const TRigidTransform<float, 3>& Transform0, const TRigidTransform<float, 3>& Transform1, const float Thickness, FCollisionConstraintsArray& NewConstraints);
-
-		template void ConstructUnionUnionConstraints<float, 3>(TGeometryParticleHandle<float, 3>* Particle0, TGeometryParticleHandle<float, 3>* Particle1, const FImplicitObject* Implicit0, const FImplicitObject* Implicit1, const TRigidTransform<float, 3>& Transform0, const TRigidTransform<float, 3>& Transform1, const float Thickness, FCollisionConstraintsArray& NewConstraints);
-
-		template void UpdateSingleShotManifold<float, 3>(TRigidBodyMultiPointContactConstraint<float, 3>&  Constraint, const TRigidTransform<float, 3>& Transform0, const TRigidTransform<float, 3>& Transform1, const float Thickness);
-		template void UpdateIterativeManifold<float, 3>(TRigidBodyMultiPointContactConstraint<float, 3>&  Constraint, const TRigidTransform<float, 3>& Transform0, const TRigidTransform<float, 3>& Transform1, const float Thickness);
-		template void UpdateManifold<float, 3>(TCollisionConstraintBase<float, 3>& ConstraintBase, const TRigidTransform<float, 3>& ATM, const TRigidTransform<float, 3>& BTM, const float Thickness);
-		template void UpdateConstraint<ECollisionUpdateType::Any, float, 3>(TCollisionConstraintBase<float, 3>& ConstraintBase, const TRigidTransform<float, 3>& Transform0, const TRigidTransform<float, 3>& Transform1, const float Thickness);
-		template void UpdateConstraint<ECollisionUpdateType::Deepest, float, 3>(TCollisionConstraintBase<float, 3>& ConstraintBase, const TRigidTransform<float, 3>& Transform0, const TRigidTransform<float, 3>& Transform1, const float Thickness);
-		template void ConstructConstraints<float, 3>(TGeometryParticleHandle<float, 3>* Particle0, TGeometryParticleHandle<float, 3>* Particle1, const FImplicitObject* Implicit0, const FImplicitObject* Implicit1, const TRigidTransform<float, 3>& Transform0, const TRigidTransform<float, 3>& Transform1, const float Thickness, FCollisionConstraintsArray& NewConstraints);
->>>>>>> fa8a8d0d
+		template void UpdateManifold<float, 3>(TRigidBodyMultiPointContactConstraint<float, 3>& Constraint, const TRigidTransform<float, 3>& ATM, const TRigidTransform<float, 3>& BTM, const float CullDistance, const FCollisionContext& Context);
+		template void UpdateConstraintFromGeometry<ECollisionUpdateType::Any, float, 3>(TRigidBodyPointContactConstraint<float, 3>& ConstraintBase, const TRigidTransform<float, 3>& Transform0, const TRigidTransform<float, 3>& Transform1, const float CullDistance);
+		template void UpdateConstraintFromGeometry<ECollisionUpdateType::Deepest, float, 3>(TRigidBodyPointContactConstraint<float, 3>& ConstraintBase, const TRigidTransform<float, 3>& Transform0, const TRigidTransform<float, 3>& Transform1, const float CullDistance);
+		template void UpdateConstraintFromManifold(TRigidBodyMultiPointContactConstraint<float, 3>& Constraint, const TRigidTransform<float, 3>& Transform0, const TRigidTransform<float, 3>& Transform1, const float CullDistance);
+		template void ConstructConstraints<float, 3>(TGeometryParticleHandle<float, 3>* Particle0, TGeometryParticleHandle<float, 3>* Particle1, const FImplicitObject* Implicit0, const FImplicitObject* Implicit1, const TRigidTransform<float, 3>& Transform0, const TRigidTransform<float, 3>& Transform1, const float CullDistance, const FCollisionContext& Context, FCollisionConstraintsArray& NewConstraints);
 
 	} // Collisions
 
