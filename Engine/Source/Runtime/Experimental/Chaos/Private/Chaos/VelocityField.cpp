--- conflicted
+++ resolved
@@ -7,10 +7,6 @@
 
 static_assert(sizeof(ispc::FVector3f) == sizeof(Chaos::Softs::FSolverVec3), "sizeof(ispc::FVector3f) != sizeof(Chaos::Softs::FSolverVec3)");
 static_assert(sizeof(ispc::FIntVector) == sizeof(Chaos::TVec3<int32>), "sizeof(ispc::FIntVector) != sizeof(Chaos::TVec3<int32>)");
-<<<<<<< HEAD
-static_assert(sizeof(ispc::FVector2f) == sizeof(Chaos::Softs::FSolverVec2), "sizeof(ispc::FVector2f) != sizeof(Chaos::Softs::FSolverVec2)");
-=======
->>>>>>> d731a049
 #endif
 
 #if INTEL_ISPC && !UE_BUILD_SHIPPING
@@ -54,28 +50,11 @@
 				const int32 I1 = Element[1] - Offset;
 				const int32 I2 = Element[2] - Offset;
 
-<<<<<<< HEAD
-				switch (WeighMaps)
-				{
-				case EWeighMaps::DragMultipliers:
-					Multipliers[ElementIndex] = FSolverVec2((FSolverReal)(DragMultipliers[I0] + DragMultipliers[I1] + DragMultipliers[I2]) * OneThird, (FSolverReal)0.); break;
-					break;
-				case EWeighMaps::LiftMultipliers:
-					Multipliers[ElementIndex] = FSolverVec2((FSolverReal)0., (FSolverReal)(LiftMultipliers[I0] + LiftMultipliers[I1] + LiftMultipliers[I2]) * OneThird); break;
-					break;
-				default:
-					Multipliers[ElementIndex] = FSolverVec2(
-						(FSolverReal)(DragMultipliers[I0] + DragMultipliers[I1] + DragMultipliers[I2]) * OneThird,
-						(FSolverReal)(LiftMultipliers[I0] + LiftMultipliers[I1] + LiftMultipliers[I2]) * OneThird);
-					break;
-				}
-=======
 				const FSolverReal DragMultiplier = bHasDragMultipliers ? (FSolverReal)(DragMultipliers[I0] + DragMultipliers[I1] + DragMultipliers[I2]) * OneThird : (FSolverReal)0.;
 				const FSolverReal LiftMultiplier = bHasLiftMultipliers ? (FSolverReal)(LiftMultipliers[I0] + LiftMultipliers[I1] + LiftMultipliers[I2]) * OneThird : (FSolverReal)0.;
 				const FSolverReal PressureMultiplier = bHasPressureMultipliers ? (FSolverReal)(PressureMultipliers[I0] + PressureMultipliers[I1] + PressureMultipliers[I2]) * OneThird : (FSolverReal)0.;
 
 				Multipliers[ElementIndex] = FSolverVec3(DragMultiplier, LiftMultiplier, PressureMultiplier);
->>>>>>> d731a049
 			}
 		}
 	}
@@ -87,15 +66,6 @@
 		NumParticles = 0;
 		Forces.Reset();
 		Multipliers.Reset();
-<<<<<<< HEAD
-		SetProperties(FSolverVec2(0.), FSolverVec2(0.), (FSolverReal)0.);
-	}
-}
-
-
-
-void FVelocityField::UpdateForces(const FSolverParticles& InParticles, const FSolverReal /*Dt*/)
-=======
 		SetProperties(FSolverVec2(0.), FSolverVec2(0.), (FSolverReal)0., FSolverVec2(0.));
 	}
 }
@@ -103,7 +73,6 @@
 
 
 void FVelocityAndPressureField::UpdateForces(const FSolverParticles& InParticles, const FSolverReal /*Dt*/)
->>>>>>> d731a049
 {
 	if (!Multipliers.Num())
 	{
@@ -141,11 +110,7 @@
 				(const ispc::FIntVector*)Elements.GetData(),
 				(const ispc::FVector3f*)InParticles.GetV().GetData(),
 				(const ispc::FVector3f*)InParticles.XArray().GetData(),
-<<<<<<< HEAD
-				(const ispc::FVector2f*)Multipliers.GetData(),
-=======
 				(const ispc::FVector3f*)Multipliers.GetData(),
->>>>>>> d731a049
 				(const ispc::FVector3f&)Velocity,
 				QuarterRho,
 				DragBase,
@@ -161,16 +126,10 @@
 		{
 			for (int32 ElementIndex = 0; ElementIndex < Elements.Num(); ++ElementIndex)
 			{
-<<<<<<< HEAD
-				const FSolverVec2& Multiplier = Multipliers[ElementIndex];
-				const FSolverReal Cd = DragBase + DragRange * Multiplier[0];
-				const FSolverReal Cl = LiftBase + LiftRange * Multiplier[1];
-=======
 				const FSolverVec3& Multiplier = Multipliers[ElementIndex];
 				const FSolverReal Cd = DragBase + DragRange * Multiplier[0];
 				const FSolverReal Cl = LiftBase + LiftRange * Multiplier[1];
 				const FSolverReal Cp = PressureBase + PressureRange * Multiplier[2];
->>>>>>> d731a049
 
 				UpdateField(InParticles, ElementIndex, Velocity, Cd, Cl, Cp);
 			}
