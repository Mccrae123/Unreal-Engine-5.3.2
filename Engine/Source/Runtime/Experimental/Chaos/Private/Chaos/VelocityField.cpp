// Copyright Epic Games, Inc. All Rights Reserved.

#include "Chaos/VelocityField.h"
#include "HAL/IConsoleManager.h"
#if INTEL_ISPC
#include "VelocityField.ispc.generated.h"

static_assert(sizeof(ispc::FVector3f) == sizeof(Chaos::Softs::FSolverVec3), "sizeof(ispc::FVector3f) != sizeof(Chaos::Softs::FSolverVec3)");
static_assert(sizeof(ispc::FIntVector) == sizeof(Chaos::TVec3<int32>), "sizeof(ispc::FIntVector) != sizeof(Chaos::TVec3<int32>)");
#endif

#if INTEL_ISPC && !UE_BUILD_SHIPPING
bool bChaos_VelocityField_ISPC_Enabled = true;
FAutoConsoleVariableRef CVarChaosVelocityFieldISPCEnabled(TEXT("p.Chaos.VelocityField.ISPC"), bChaos_VelocityField_ISPC_Enabled, TEXT("Whether to use ISPC optimizations in velocity field calculations"));
#endif

namespace Chaos::Softs {

<<<<<<< HEAD
void FVelocityAndPressureField::SetGeometry(const FTriangleMesh* TriangleMesh, const TConstArrayView<FRealSingle>& DragMultipliers, const TConstArrayView<FRealSingle>& LiftMultipliers, const TConstArrayView<FRealSingle>& PressureMultipliers)
=======
void FVelocityAndPressureField::SetProperties(
	const FCollectionPropertyConstFacade& PropertyCollection,
	const TMap<FString, TConstArrayView<FRealSingle>>& Weightmaps,
	FSolverReal WorldScale,
	bool bEnableAerodynamics)
>>>>>>> 4af6daef
{
	bool bSetMultipliers = false;

	if (IsDragMutable(PropertyCollection))
	{
		const FSolverVec2 Drag(GetWeightedFloatDrag(PropertyCollection));
		DragBase = FMath::Clamp(Drag[0], MinCoefficient, MaxCoefficient);
		DragRange = FMath::Clamp(Drag[1], MinCoefficient, MaxCoefficient) - DragBase;

<<<<<<< HEAD
		const bool bHasDragMultipliers = DragMultipliers.Num() == NumParticles;
		const bool bHasLiftMultipliers = LiftMultipliers.Num() == NumParticles;
		const bool bHasPressureMultipliers = PressureMultipliers.Num() == NumParticles;

		if (!bHasDragMultipliers && !bHasLiftMultipliers && !bHasPressureMultipliers)
=======
		if (IsDragStringDirty(PropertyCollection))
		{
			bSetMultipliers = true;
		}
	}

	if (IsLiftMutable(PropertyCollection))
	{
		const FSolverVec2 Lift(GetWeightedFloatLift(PropertyCollection));
		LiftBase = FMath::Clamp(Lift[0], MinCoefficient, MaxCoefficient);
		LiftRange = FMath::Clamp(Lift[1], MinCoefficient, MaxCoefficient) - LiftBase;

		if (IsLiftStringDirty(PropertyCollection))
>>>>>>> 4af6daef
		{
			bSetMultipliers = true;
		}
<<<<<<< HEAD
		else
		{
			constexpr FSolverReal OneThird = (FSolverReal)1. / (FSolverReal)3.;
=======
	}
>>>>>>> 4af6daef

	if (IsFluidDensityMutable(PropertyCollection))
	{
		Rho = (FSolverReal)FMath::Max(GetFluidDensity(PropertyCollection), 0.f) / FMath::Cube(WorldScale);
	}

<<<<<<< HEAD
			for (int32 ElementIndex = 0; ElementIndex < Elements.Num(); ++ElementIndex)
			{
				const TVec3<int32>& Element = Elements[ElementIndex];
				const int32 I0 = Element[0] - Offset;
				const int32 I1 = Element[1] - Offset;
				const int32 I2 = Element[2] - Offset;

				const FSolverReal DragMultiplier = bHasDragMultipliers ? (FSolverReal)(DragMultipliers[I0] + DragMultipliers[I1] + DragMultipliers[I2]) * OneThird : (FSolverReal)0.;
				const FSolverReal LiftMultiplier = bHasLiftMultipliers ? (FSolverReal)(LiftMultipliers[I0] + LiftMultipliers[I1] + LiftMultipliers[I2]) * OneThird : (FSolverReal)0.;
				const FSolverReal PressureMultiplier = bHasPressureMultipliers ? (FSolverReal)(PressureMultipliers[I0] + PressureMultipliers[I1] + PressureMultipliers[I2]) * OneThird : (FSolverReal)0.;

				Multipliers[ElementIndex] = FSolverVec3(DragMultiplier, LiftMultiplier, PressureMultiplier);
			}
=======
	if (IsPressureMutable(PropertyCollection))
	{
		const FSolverVec2 Pressure(GetWeightedFloatPressure(PropertyCollection));
		PressureBase = Pressure[0] / WorldScale;
		PressureRange = Pressure[1] / WorldScale - PressureBase;

		if (IsPressureStringDirty(PropertyCollection))
		{
			bSetMultipliers = true;
>>>>>>> 4af6daef
		}
	}

	if (bSetMultipliers)
	{
		SetMultipliers(PropertyCollection, Weightmaps);
	}

	// Update QuarterRho
	constexpr FSolverReal OneQuarter = (FSolverReal)0.25;
	QuarterRho = bEnableAerodynamics ? Rho * OneQuarter : (FSolverReal)0.;
}

void FVelocityAndPressureField::SetProperties(
	const FSolverVec2& Drag,
	const FSolverVec2& Lift,
	const FSolverReal FluidDensity,
	const FSolverVec2& Pressure,
	FSolverReal WorldScale)
{
	DragBase = FMath::Clamp(Drag[0], MinCoefficient, MaxCoefficient);
	DragRange = FMath::Clamp(Drag[1], MinCoefficient, MaxCoefficient) - DragBase;
	LiftBase = FMath::Clamp(Lift[0], MinCoefficient, MaxCoefficient);
	LiftRange = FMath::Clamp(Lift[1], MinCoefficient, MaxCoefficient) - LiftBase;
	Rho = FMath::Max(FluidDensity / FMath::Cube(WorldScale), (FSolverReal)0.);
	PressureBase = Pressure[0] / WorldScale;
	PressureRange = Pressure[1] / WorldScale - PressureBase;

	constexpr FSolverReal OneQuarter = (FSolverReal)0.25;
	QuarterRho = Rho * OneQuarter;
}

void FVelocityAndPressureField::SetGeometry(
	const FTriangleMesh* TriangleMesh,
	const FCollectionPropertyConstFacade& PropertyCollection,
	const TMap<FString, TConstArrayView<FRealSingle>>& Weightmaps,
	FSolverReal WorldScale)
{
	// Reinit indices
	DragIndex = FDragIndex(PropertyCollection);
	LiftIndex = FLiftIndex(PropertyCollection);
	FluidDensityIndex = FFluidDensityIndex(PropertyCollection);
	PressureIndex = FPressureIndex(PropertyCollection);

	// Reset geometry, properties, and weight maps
	SetGeometry(TriangleMesh);
	SetProperties(
		FSolverVec2(GetWeightedFloatDrag(PropertyCollection, 0.f)),  // If these properties don't exist, set their values to 0, not to DefaultCoefficients!
		FSolverVec2(GetWeightedFloatLift(PropertyCollection, 0.f)),
		(FSolverReal)GetFluidDensity(PropertyCollection, 0.f),
		FSolverVec2(GetWeightedFloatPressure(PropertyCollection, 0.f)),  // These getters also initialize the property indices, so keep before SetMultipliers
		WorldScale);
	SetMultipliers(PropertyCollection, Weightmaps);
}

void FVelocityAndPressureField::SetGeometry(
	const FTriangleMesh* TriangleMesh,
	const TConstArrayView<FRealSingle>& DragMultipliers,
	const TConstArrayView<FRealSingle>& LiftMultipliers,
	const TConstArrayView<FRealSingle>& PressureMultipliers)
{
	SetGeometry(TriangleMesh);
	SetMultipliers(DragMultipliers, LiftMultipliers, PressureMultipliers);
}

void FVelocityAndPressureField::SetGeometry(const FTriangleMesh* TriangleMesh)
{
	if (TriangleMesh)
	{
		PointToTriangleMap = TriangleMesh->GetPointToTriangleMap();
		Elements = TriangleMesh->GetElements();
		const TVec2<int32> Range = TriangleMesh->GetVertexRange();
		Offset = Range[0];
		NumParticles = 1 + Range[1] - Offset;
		Forces.SetNumUninitialized(Elements.Num());
	}
	else
	{
		PointToTriangleMap = TArrayView<TArray<int32>>();
		Elements = TArrayView<TVector<int32, 3>>();
		Offset = 0;
		NumParticles = 0;
		Forces.Reset();
<<<<<<< HEAD
		Multipliers.Reset();
		SetProperties(FSolverVec2(0.), FSolverVec2(0.), (FSolverReal)0., FSolverVec2(0.));
=======
>>>>>>> 4af6daef
	}
}

void FVelocityAndPressureField::SetMultipliers(
	const FCollectionPropertyConstFacade& PropertyCollection,
	const TMap<FString, TConstArrayView<FRealSingle>>& Weightmaps)
{
	const TConstArrayView<FRealSingle> DragMultipliers = (DragIndex != INDEX_NONE) ?
		Weightmaps.FindRef(GetDragString(PropertyCollection)) : TConstArrayView<FRealSingle>();

	const TConstArrayView<FRealSingle> LiftMultipliers = (LiftIndex != INDEX_NONE) ?
		Weightmaps.FindRef(GetLiftString(PropertyCollection)) : TConstArrayView<FRealSingle>();

	const TConstArrayView<FRealSingle> PressureMultipliers = (PressureIndex != INDEX_NONE) ?
		Weightmaps.FindRef(GetPressureString(PropertyCollection)) : TConstArrayView<FRealSingle>();

<<<<<<< HEAD
=======
	SetMultipliers(DragMultipliers, LiftMultipliers, PressureMultipliers);
}

void FVelocityAndPressureField::SetMultipliers(
	const TConstArrayView<FRealSingle>& DragMultipliers,
	const TConstArrayView<FRealSingle>& LiftMultipliers,
	const TConstArrayView<FRealSingle>& PressureMultipliers)
{
	Multipliers.Reset();

	const bool bHasDragMultipliers = DragMultipliers.Num() == NumParticles;
	const bool bHasLiftMultipliers = LiftMultipliers.Num() == NumParticles;
	const bool bHasPressureMultipliers = PressureMultipliers.Num() == NumParticles;

	if (bHasDragMultipliers || bHasLiftMultipliers || bHasPressureMultipliers)
	{
		constexpr FSolverReal OneThird = (FSolverReal)1. / (FSolverReal)3.;

		Multipliers.SetNumUninitialized(Elements.Num());

		for (int32 ElementIndex = 0; ElementIndex < Elements.Num(); ++ElementIndex)
		{
			const TVec3<int32>& Element = Elements[ElementIndex];
			const int32 I0 = Element[0] - Offset;
			const int32 I1 = Element[1] - Offset;
			const int32 I2 = Element[2] - Offset;

			const FSolverReal DragMultiplier = bHasDragMultipliers ? (FSolverReal)(DragMultipliers[I0] + DragMultipliers[I1] + DragMultipliers[I2]) * OneThird : (FSolverReal)0.;
			const FSolverReal LiftMultiplier = bHasLiftMultipliers ? (FSolverReal)(LiftMultipliers[I0] + LiftMultipliers[I1] + LiftMultipliers[I2]) * OneThird : (FSolverReal)0.;
			const FSolverReal PressureMultiplier = bHasPressureMultipliers ? (FSolverReal)(PressureMultipliers[I0] + PressureMultipliers[I1] + PressureMultipliers[I2]) * OneThird : (FSolverReal)0.;

			Multipliers[ElementIndex] = FSolverVec3(DragMultiplier, LiftMultiplier, PressureMultiplier);
		}
	}
}

>>>>>>> 4af6daef
void FVelocityAndPressureField::UpdateForces(const FSolverParticles& InParticles, const FSolverReal /*Dt*/)
{
	if (!Multipliers.Num())
	{
#if INTEL_ISPC
		if (bRealTypeCompatibleWithISPC && bChaos_VelocityField_ISPC_Enabled)
		{
			ispc::UpdateField(
				(ispc::FVector3f*)Forces.GetData(),
				(const ispc::FIntVector*)Elements.GetData(),
				(const ispc::FVector3f*)InParticles.GetV().GetData(),
				(const ispc::FVector3f*)InParticles.XArray().GetData(),
				(const ispc::FVector3f&)Velocity,
				QuarterRho,
				DragBase,
				LiftBase,
				PressureBase,
				Elements.Num());
		}
		else
#endif
		{
			for (int32 ElementIndex = 0; ElementIndex < Elements.Num(); ++ElementIndex)
			{
				UpdateField(InParticles, ElementIndex, Velocity, DragBase, LiftBase, PressureBase);
			}
		}
	}
	else
	{
#if INTEL_ISPC
		if (bRealTypeCompatibleWithISPC && bChaos_VelocityField_ISPC_Enabled)
		{
			ispc::UpdateFieldWithWeightMaps(
				(ispc::FVector3f*)Forces.GetData(),
				(const ispc::FIntVector*)Elements.GetData(),
				(const ispc::FVector3f*)InParticles.GetV().GetData(),
				(const ispc::FVector3f*)InParticles.XArray().GetData(),
				(const ispc::FVector3f*)Multipliers.GetData(),
				(const ispc::FVector3f&)Velocity,
				QuarterRho,
				DragBase,
				DragRange,
				LiftBase,
				LiftRange,
				PressureBase,
				PressureRange,
				Elements.Num());
		}
		else
#endif
		{
			for (int32 ElementIndex = 0; ElementIndex < Elements.Num(); ++ElementIndex)
			{
				const FSolverVec3& Multiplier = Multipliers[ElementIndex];
				const FSolverReal Cd = DragBase + DragRange * Multiplier[0];
				const FSolverReal Cl = LiftBase + LiftRange * Multiplier[1];
				const FSolverReal Cp = PressureBase + PressureRange * Multiplier[2];

				UpdateField(InParticles, ElementIndex, Velocity, Cd, Cl, Cp);
			}
		}
	}
}

}  // End namespace Chaos::Softs<|MERGE_RESOLUTION|>--- conflicted
+++ resolved
@@ -16,15 +16,11 @@
 
 namespace Chaos::Softs {
 
-<<<<<<< HEAD
-void FVelocityAndPressureField::SetGeometry(const FTriangleMesh* TriangleMesh, const TConstArrayView<FRealSingle>& DragMultipliers, const TConstArrayView<FRealSingle>& LiftMultipliers, const TConstArrayView<FRealSingle>& PressureMultipliers)
-=======
 void FVelocityAndPressureField::SetProperties(
 	const FCollectionPropertyConstFacade& PropertyCollection,
 	const TMap<FString, TConstArrayView<FRealSingle>>& Weightmaps,
 	FSolverReal WorldScale,
 	bool bEnableAerodynamics)
->>>>>>> 4af6daef
 {
 	bool bSetMultipliers = false;
 
@@ -34,13 +30,6 @@
 		DragBase = FMath::Clamp(Drag[0], MinCoefficient, MaxCoefficient);
 		DragRange = FMath::Clamp(Drag[1], MinCoefficient, MaxCoefficient) - DragBase;
 
-<<<<<<< HEAD
-		const bool bHasDragMultipliers = DragMultipliers.Num() == NumParticles;
-		const bool bHasLiftMultipliers = LiftMultipliers.Num() == NumParticles;
-		const bool bHasPressureMultipliers = PressureMultipliers.Num() == NumParticles;
-
-		if (!bHasDragMultipliers && !bHasLiftMultipliers && !bHasPressureMultipliers)
-=======
 		if (IsDragStringDirty(PropertyCollection))
 		{
 			bSetMultipliers = true;
@@ -54,38 +43,16 @@
 		LiftRange = FMath::Clamp(Lift[1], MinCoefficient, MaxCoefficient) - LiftBase;
 
 		if (IsLiftStringDirty(PropertyCollection))
->>>>>>> 4af6daef
 		{
 			bSetMultipliers = true;
 		}
-<<<<<<< HEAD
-		else
-		{
-			constexpr FSolverReal OneThird = (FSolverReal)1. / (FSolverReal)3.;
-=======
-	}
->>>>>>> 4af6daef
+	}
 
 	if (IsFluidDensityMutable(PropertyCollection))
 	{
 		Rho = (FSolverReal)FMath::Max(GetFluidDensity(PropertyCollection), 0.f) / FMath::Cube(WorldScale);
 	}
 
-<<<<<<< HEAD
-			for (int32 ElementIndex = 0; ElementIndex < Elements.Num(); ++ElementIndex)
-			{
-				const TVec3<int32>& Element = Elements[ElementIndex];
-				const int32 I0 = Element[0] - Offset;
-				const int32 I1 = Element[1] - Offset;
-				const int32 I2 = Element[2] - Offset;
-
-				const FSolverReal DragMultiplier = bHasDragMultipliers ? (FSolverReal)(DragMultipliers[I0] + DragMultipliers[I1] + DragMultipliers[I2]) * OneThird : (FSolverReal)0.;
-				const FSolverReal LiftMultiplier = bHasLiftMultipliers ? (FSolverReal)(LiftMultipliers[I0] + LiftMultipliers[I1] + LiftMultipliers[I2]) * OneThird : (FSolverReal)0.;
-				const FSolverReal PressureMultiplier = bHasPressureMultipliers ? (FSolverReal)(PressureMultipliers[I0] + PressureMultipliers[I1] + PressureMultipliers[I2]) * OneThird : (FSolverReal)0.;
-
-				Multipliers[ElementIndex] = FSolverVec3(DragMultiplier, LiftMultiplier, PressureMultiplier);
-			}
-=======
 	if (IsPressureMutable(PropertyCollection))
 	{
 		const FSolverVec2 Pressure(GetWeightedFloatPressure(PropertyCollection));
@@ -95,7 +62,6 @@
 		if (IsPressureStringDirty(PropertyCollection))
 		{
 			bSetMultipliers = true;
->>>>>>> 4af6daef
 		}
 	}
 
@@ -179,11 +145,6 @@
 		Offset = 0;
 		NumParticles = 0;
 		Forces.Reset();
-<<<<<<< HEAD
-		Multipliers.Reset();
-		SetProperties(FSolverVec2(0.), FSolverVec2(0.), (FSolverReal)0., FSolverVec2(0.));
-=======
->>>>>>> 4af6daef
 	}
 }
 
@@ -200,8 +161,6 @@
 	const TConstArrayView<FRealSingle> PressureMultipliers = (PressureIndex != INDEX_NONE) ?
 		Weightmaps.FindRef(GetPressureString(PropertyCollection)) : TConstArrayView<FRealSingle>();
 
-<<<<<<< HEAD
-=======
 	SetMultipliers(DragMultipliers, LiftMultipliers, PressureMultipliers);
 }
 
@@ -238,7 +197,6 @@
 	}
 }
 
->>>>>>> 4af6daef
 void FVelocityAndPressureField::UpdateForces(const FSolverParticles& InParticles, const FSolverReal /*Dt*/)
 {
 	if (!Multipliers.Num())
