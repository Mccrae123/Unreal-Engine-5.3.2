--- conflicted
+++ resolved
@@ -688,13 +688,8 @@
 		TriangleBounds.GrowToInclude(InParticles.X(Element[2]));
 		MOriginalLocalBoundingBox.GrowToInclude(TriangleBounds); //also save the original bounding box
 
-<<<<<<< HEAD
-		TVec3<int32> StartIndex = MGrid.Cell(TriangleBounds.Min() - FVec3((0.5f + KINDA_SMALL_NUMBER) * MGrid.Dx()));
-		TVec3<int32> EndIndex = MGrid.Cell(TriangleBounds.Max() + FVec3((0.5f + KINDA_SMALL_NUMBER) * MGrid.Dx()));
-=======
 		TVec3<int32> StartIndex = MGrid.Cell(TriangleBounds.Min() - FVec3((0.5f + UE_KINDA_SMALL_NUMBER) * MGrid.Dx()));
 		TVec3<int32> EndIndex = MGrid.Cell(TriangleBounds.Max() + FVec3((0.5f + UE_KINDA_SMALL_NUMBER) * MGrid.Dx()));
->>>>>>> d731a049
 		for (int32 i = StartIndex[0]; i <= EndIndex[0]; ++i)
 		{
 			for (int32 j = StartIndex[1]; j <= EndIndex[1]; ++j)
@@ -1321,13 +1316,8 @@
 		TriangleBounds.GrowToInclude(InParticles.X(Element[2]));
 		MOriginalLocalBoundingBox.GrowToInclude(TriangleBounds); //also save the original bounding box
 
-<<<<<<< HEAD
-		TVec3<int32> StartIndex = MGrid.Cell(TriangleBounds.Min() - FVec3((0.5f + KINDA_SMALL_NUMBER) * MGrid.Dx()));
-		TVec3<int32> EndIndex = MGrid.Cell(TriangleBounds.Max() + FVec3((0.5f + KINDA_SMALL_NUMBER) * MGrid.Dx()));
-=======
 		TVec3<int32> StartIndex = MGrid.Cell(TriangleBounds.Min() - FVec3((0.5f + UE_KINDA_SMALL_NUMBER) * MGrid.Dx()));
 		TVec3<int32> EndIndex = MGrid.Cell(TriangleBounds.Max() + FVec3((0.5f + UE_KINDA_SMALL_NUMBER) * MGrid.Dx()));
->>>>>>> d731a049
 		for (int32 i = StartIndex[0]; i <= EndIndex[0]; ++i)
 		{
 			for (int32 j = StartIndex[1]; j <= EndIndex[1]; ++j)
