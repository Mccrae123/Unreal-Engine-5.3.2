--- conflicted
+++ resolved
@@ -694,8 +694,6 @@
 	}
 }
 
-<<<<<<< HEAD
-=======
 void FLevelSet::GetInteriorCells(TArray<TVec3<int32>>& InteriorCells, const FReal InteriorThreshold) const
 {
 	InteriorCells.Reset();
@@ -718,7 +716,6 @@
 	}
 }
 
->>>>>>> 4af6daef
 void FLevelSet::ComputeConvexity(const TArray<TVec3<int32>>& InterfaceIndices)
 {
 	this->bIsConvex = true;
