// Copyright Epic Games, Inc. All Rights Reserved.
#include "Chaos/PBDLongRangeConstraintsBase.h"

#include "Chaos/Map.h"
#include "Chaos/Vector.h"
#include "Chaos/Framework/Parallel.h"
#include "ChaosStats.h"
<<<<<<< HEAD
=======
#include "HAL/IConsoleManager.h"
>>>>>>> 6bbb88c8

DECLARE_CYCLE_STAT(TEXT("Chaos Cloth Compute Geodesic Constraints"), STAT_ChaosClothComputeGeodesicConstraints, STATGROUP_Chaos);

int32 ChaosPBDLongRangeConstraintsMinParallelBatchSize = 500;

<<<<<<< HEAD
FPBDLongRangeConstraintsBase::FPBDLongRangeConstraintsBase(
	const FPBDParticles& Particles,
	const int32 InParticleOffset,
	const int32 InParticleCount,
	const TMap<int32, TSet<int32>>& PointToNeighbors,
	const TConstArrayView<FReal>& StiffnessMultipliers,
	const int32 MaxNumTetherIslands,
	const FVec2& InStiffness,
	const FReal LimitScale,
	const EMode InMode)
	: TethersView(Tethers)
	, Stiffness(StiffnessMultipliers, InStiffness, InParticleCount)
	, Mode(InMode)
	, ParticleOffset(InParticleOffset)
	, ParticleCount(InParticleCount)
{
	switch (Mode)
	{
	case EMode::Euclidean:
		ComputeEuclideanConstraints(Particles, PointToNeighbors, MaxNumTetherIslands);
		break;
	case EMode::Geodesic:
		ComputeGeodesicConstraints(Particles, PointToNeighbors, MaxNumTetherIslands);
		break;
	default:
		unimplemented();
		break;
	}

	// Scale the tether's reference lengths
	for (FTether& Tether : Tethers)
	{
		Tether.RefLength *= LimitScale;
	}
}

TArray<TArray<int32>> FPBDLongRangeConstraintsBase::ComputeIslands(
    const TMap<int32, TSet<int32>>& PointToNeighbors,
    const TArray<int32>& KinematicParticles)
{
	// Compute Islands
	int32 NextIsland = 0;
	TArray<int32> FreeIslands;
	TArray<TArray<int32>> IslandElements;

	TMap<int32, int32> ParticleToIslandMap;
	ParticleToIslandMap.Reserve(KinematicParticles.Num());

	for (const int32 Element : KinematicParticles)
	{
		// Assign Element an island, possibly unionizing existing islands
		int32 Island = TNumericLimits<int32>::Max();

		// KinematicParticles is generated from the keys of PointToNeighbors, so
		// we don't need to check if Element exists.
		const TSet<int32>& Neighbors = PointToNeighbors[Element];
		for (const int32 Neighbor : Neighbors)
		{
			if (ParticleToIslandMap.Contains(Neighbor))
			{
				if (Island == TNumericLimits<int32>::Max())
				{
					// We don't have an assigned island yet.  Join with the island
					// of the neighbor.
					Island = ParticleToIslandMap[Neighbor];
				}
				else
				{
					const int32 OtherIsland = ParticleToIslandMap[Neighbor];
					if (OtherIsland != Island)
					{
						// This kinematic particle is connected to multiple islands.
						// Union them.
						for (const int32 OtherElement : IslandElements[OtherIsland])
						{
							check(ParticleToIslandMap[OtherElement] == OtherIsland);
							ParticleToIslandMap[OtherElement] = Island;
						}
						IslandElements[Island].Append(IslandElements[OtherIsland]);
						IslandElements[OtherIsland].Reset(); // Don't deallocate
						FreeIslands.AddUnique(OtherIsland);
					}
				}
			}
		}

		// If no connected Island was found, create a new one (or reuse an old 
		// vacated one).
		if (Island == TNumericLimits<int32>::Max())
=======
FAutoConsoleVariableRef CVarChaosPBDLongRangeConstraintsMinParallelBatchSize(
	TEXT("p.Chaos.PBDLongRangeConstraints.MinParallelBatchSize"),
	ChaosPBDLongRangeConstraintsMinParallelBatchSize,
	TEXT("The minimum number of long range tethers in a batch to process in parallel."),
	ECVF_Cheat);

namespace Chaos::Softs {

int32 FPBDLongRangeConstraintsBase::GetMinParallelBatchSize()
{
	return ChaosPBDLongRangeConstraintsMinParallelBatchSize;
}

FPBDLongRangeConstraintsBase::FPBDLongRangeConstraintsBase(
	const FSolverParticles& Particles,
	const int32 InParticleOffset,
	const int32 InParticleCount,
	const TArray<TConstArrayView<TTuple<int32, int32, FRealSingle>>>& InTethers,
	const TConstArrayView<FRealSingle>& StiffnessMultipliers,
	const TConstArrayView<FRealSingle>& ScaleMultipliers,
	const FSolverVec2& InStiffness,
	const FSolverVec2& InScale)
	: Tethers(InTethers)
	, Stiffness(InStiffness, StiffnessMultipliers, InParticleCount)
	, Scale(InScale)
	, ParticleOffset(InParticleOffset)
	, ParticleCount(InParticleCount)
{
	if (ScaleMultipliers.Num() == ParticleCount && ParticleCount > 0)
	{
		// Convert the weight maps into an array of lookup indices to the scale table
		ScaleIndices.AddUninitialized(ParticleCount);

		const FRealSingle TableScale = (FRealSingle)(TableSize - 1);

		for (int32 Index = 0; Index < ParticleCount; ++Index)
>>>>>>> 6bbb88c8
		{
			ScaleIndices[Index] = (uint8)(FMath::Clamp(ScaleMultipliers[Index], (FRealSingle)0., (FRealSingle)1.) * TableScale);
		}

		// Initialize empty table until ApplyValues is called
		ScaleTable.AddZeroed(TableSize);
	}
<<<<<<< HEAD

	// IslandElements may contain empty arrays.
	for (int32 IslandIndex = 0; IslandIndex < IslandElements.Num(); )
	{
		if (!IslandElements[IslandIndex].Num())
		{
			IslandElements.RemoveAtSwap(IslandIndex, 1, false);  // RemoveAtSwap takes the last elements to replace the current one, do not increment the index in this case
		}
		else
		{
			++IslandIndex;
		}
	}

	return IslandElements;
}

void FPBDLongRangeConstraintsBase::ComputeEuclideanConstraints(
    const FPBDParticles& Particles,
    const TMap<int32, TSet<int32>>& PointToNeighbors,
    const int32 MaxNumTetherIslands)
{
	// Fill up the list of all used indices
	TArray<int32> Nodes;
	PointToNeighbors.GenerateKeyArray(Nodes);

	TArray<int32> KinematicParticles;
	for (const int32 Node : Nodes)
	{
		if (Particles.InvM(Node) == (FReal)0.)
		{
			KinematicParticles.Add(Node);
		}
	}

	// Compute the islands of kinematic particles
	const TArray<TArray<int32>> IslandElements = ComputeIslands(PointToNeighbors, KinematicParticles);
	int32 NumTotalIslandElements = 0;
	for (const TArray<int32>& Elements : IslandElements)
	{
		NumTotalIslandElements += Elements.Num();
	}

	TArray<TArray<FTether>> NewTethersSlots;
	NewTethersSlots.SetNum(Nodes.Num());

	for (TArray<FTether>& NewTethers : NewTethersSlots)
	{
		NewTethers.Reserve(MaxNumTetherIslands);
	}

	int32 NumTethers = 0;

	PhysicsParallelFor(Nodes.Num(), [&](int32 Index)
	{
		const int32 Node = Nodes[Index];

		// For each non-kinematic particle i...
		if (Particles.InvM(Node) == (FReal)0.)
		{
			return;
		}

		// Measure the distance to all kinematic particles in all islands...
		TArray<Pair<FReal, int32>> ClosestElements;
		ClosestElements.Reserve(NumTotalIslandElements);

		for (const TArray<int32>& Elements : IslandElements)
		{
			// IslandElements may contain empty arrays.
			if (Elements.Num() == 0)
			{
				continue;
			}

			int32 ClosestElement = TNumericLimits<int32>::Max();
			FReal ClosestSquareDistance = TNumericLimits<FReal>::Max();
			for (const int32 Element : Elements)
			{
				const FReal SquareDistance = (Particles.X(Element) - Particles.X(Node)).SizeSquared();
				if (SquareDistance < ClosestSquareDistance)
				{
					ClosestElement = Element;
					ClosestSquareDistance = SquareDistance;
				}
			}
			ClosestElements.Add(MakePair(FMath::Sqrt(ClosestSquareDistance), ClosestElement));
		}

		// Order all by distance, smallest first...
		ClosestElements.Sort();

		// Take the first MaxNumTetherIslands.
		if (MaxNumTetherIslands < ClosestElements.Num())
		{
			ClosestElements.SetNum(MaxNumTetherIslands);
		}

		// Add constraints between this particle, and the N closest...
		for (const Pair<FReal, int32> Element : ClosestElements)
		{
			NewTethersSlots[Index].Emplace(Element.Second, Node, Element.First);
			++NumTethers;
		}
	});

	// Consolidate the N slots into one single list of tethers, spreading the nodes across different ranges for parallel processing
	Tethers.Reset(NumTethers);

	for (int32 Slot = 0; Slot < MaxNumTetherIslands; ++Slot)
	{
		int32 Size = 0;
		for (int32 Index = 0; Index < Nodes.Num(); ++Index)
		{
			if (NewTethersSlots[Index].IsValidIndex(Slot))
			{
				Tethers.Emplace(NewTethersSlots[Index][Slot]);
				++Size;
			}
		}
		TethersView.AddRange(Size);
	}
}

void FPBDLongRangeConstraintsBase::ComputeGeodesicConstraints(
    const FPBDParticles& Particles,
    const TMap<int32, TSet<int32>>& PointToNeighbors,
    const int32 MaxNumTetherIslands)
{
	SCOPE_CYCLE_COUNTER(STAT_ChaosClothComputeGeodesicConstraints);

	// Fill up the list of all used indices
	TArray<int32> Nodes;
	PointToNeighbors.GenerateKeyArray(Nodes);

	// Find all kinematic points to use as anchor points for the tethers and seed the path finding
	TArray<int32> Seeds;  // Kinematic nodes connected to at least one dynamic node
	Seeds.Reserve(Nodes.Num() / 10);  // Start at 10% seeds to minimize this array's reallocation

	int32 NumDynamicNodes = 0;

	for (const int32 Node : Nodes)
	{
		if (Particles.InvM(Node) == (FReal)0.)
		{
			const TSet<int32>& Neighbors = PointToNeighbors[Node];
			for (const int32 Neighbor : Neighbors)
			{
				if (Particles.InvM(Neighbor) != (FReal)0.)  // There's no point to keep a node as an anchor, unless at least one of its neighbors is dynamic
				{
					Seeds.Add(Node);
					break;
				}
			}
		}
		else
		{
			++NumDynamicNodes;
		}
	}

	// Dijkstra for each Kinematic Particle (assume a small number of kinematic points) - note this is N^2 log N with N kinematic points
	// Find shortest paths from each kinematic node to all dynamic nodes
	TMap<TVec2<int32>, FReal> GeodesicDistances;
	GeodesicDistances.Reserve(Seeds.Num() * NumDynamicNodes);

	for (const int32 Seed : Seeds)
	{
		for (const int32 Node : Nodes)
		{
			if (Particles.InvM(Node) != (FReal)0.)
			{
				GeodesicDistances.Emplace(TVec2<int32>(Seed, Node), Node != Seed ? TNumericLimits<FReal>::Max() : (FReal)0.);
			}
		}
	}

	PhysicsParallelFor(Seeds.Num(), [&](int32 Index)
	{
		const int32 Seed = Seeds[Index];

		// Keep track of all visited nodes in a bit array, will need to be offsetted since the first node index may not be 0
		TBitArray<> VisitedNodes(false, Nodes.Num());

		// Priority queue based implementation of the Dijkstra algorithm
#define CHAOS_PBDLONGRANGEATTACHMENT_PROFILE_HEAPSIZE 0
#if CHAOS_PBDLONGRANGEATTACHMENT_PROFILE_HEAPSIZE
		static int32 MaxHeapSize = 1;  // Record the max heap size
#else
		static const int32 MaxHeapSize = 512;  // Set the queue size to something large enough to avoid reallocations in most cases
#endif
		auto LessPredicate = [Seed, &GeodesicDistances](int32 Node1, int32 Node2) -> bool
			{
				return GeodesicDistances[TVec2<int32>(Seed, Node1)] < GeodesicDistances[TVec2<int32>(Seed, Node2)];  // Less for node priority
			};

		TArray<int32> Queue;
		Queue.Reserve(MaxHeapSize);
		Queue.Heapify(LessPredicate);  // Turn the array into a priority queue

		// Initiate the graph progression
		VisitedNodes[Seed - ParticleOffset] = true;
		Queue.HeapPush(Seed, LessPredicate);

		do
		{
			int32 ParentNode;
			Queue.HeapPop(ParentNode, LessPredicate, false);

			check(VisitedNodes[ParentNode - ParticleOffset]);

			const FReal ParentDistance = (ParentNode != Seed) ? GeodesicDistances[TVec2<int32>(Seed, ParentNode)] : (FReal)0.;

			const TSet<int32>& NeighborNodes = PointToNeighbors[ParentNode];
			for (const int32 NeighborNode : NeighborNodes)
			{
				check(NeighborNode != ParentNode);

				// Do not progress onto kinematic nodes
				if (Particles.InvM(NeighborNode) == (FReal)0.)
				{
					continue;
				}

				// Update the geodesic distance if this path is a shorter one
				const FReal NewDistance = ParentDistance + (Particles.X(NeighborNode) - Particles.X(ParentNode)).Size();

				FReal& GeodesicDistance = GeodesicDistances[TVec2<int32>(Seed, NeighborNode)];

				if (NewDistance < GeodesicDistance)
				{
					// Update this path distance
					GeodesicDistance = NewDistance;

					// Progress to this node position if it hasn't yet been visited
					if (!VisitedNodes[NeighborNode - ParticleOffset])
					{
						VisitedNodes[NeighborNode - ParticleOffset] = true;

						Queue.HeapPush(NeighborNode, LessPredicate);

#if CHAOS_PBDLONGRANGEATTACHMENT_PROFILE_HEAPSIZE
						MaxHeapSize = FMath::Max(Queue.Num(), MaxHeapSize);
#endif
					}
				}
			}
		} while (Queue.Num());
	});

	// Compute islands of kinematic points
	const TArray<TArray<int32>> Islands = ComputeIslands(PointToNeighbors, Seeds);

	// Find the tether constraints starting from each dynamic node
	TArray<TArray<FTether>> NewTethersSlots;
	NewTethersSlots.SetNum(Nodes.Num());

	for (TArray<FTether>& NewTethers : NewTethersSlots)
	{
		NewTethers.Reserve(MaxNumTetherIslands);
	}

	TAtomic<int32> NumTethers(0);

	PhysicsParallelFor(Nodes.Num(), [&](int32 Index)
	{
		const int32 Node = Nodes[Index];
		if (Particles.InvM(Node) == (FReal)0.)
		{
			return;  // No tethers on dynamic particles
		}

		// Find the closest seeds in each island
		TArray<int32, TInlineAllocator<32>> ClosestSeeds;
		ClosestSeeds.Reserve(Islands.Num());

		for (const TArray<int32>& Seeds : Islands)
		{
			if (!Seeds.Num())
			{
				continue;  // Empty island 
			}

			int32 ClosestSeed = INDEX_NONE;
			FReal ClosestDistance = TNumericLimits<FReal>::Max();

			for (const int32 Seed : Seeds)
			{
				const FReal Distance = GeodesicDistances[TVec2<int32>(Seed, Node)];
				if (Distance < ClosestDistance)
				{
					ClosestDistance = Distance;
					ClosestSeed = Seed;
				}
			}
			if (ClosestSeed != INDEX_NONE)
			{
				ClosestSeeds.Add(ClosestSeed);
			}
		}

		// Sort all the tethers for this node based on smallest distance
		ClosestSeeds.Sort([&GeodesicDistances, Node](int32 Seed1, int32 Seed2)
			{
				return GeodesicDistances[TVec2<int32>(Seed1, Node)] < GeodesicDistances[TVec2<int32>(Seed2, Node)];
			});

		// Keep only N closest tethers
		if (MaxNumTetherIslands < ClosestSeeds.Num())
		{
			ClosestSeeds.SetNum(MaxNumTetherIslands);
		}

		// Add these tethers to the N (or less) available slots
		for (const int32 Seed : ClosestSeeds)
		{
			const FReal RefLength = GeodesicDistances[TVec2<int32>(Seed, Node)];
			NewTethersSlots[Index].Emplace(Seed, Node, RefLength);
			++NumTethers;
		}
		check(NewTethersSlots[Index].Num() <= MaxNumTetherIslands);
	});

	// Consolidate the N slots into one single list of tethers, spreading the nodes across different ranges for parallel processing
	Tethers.Reset(NumTethers);

	for (int32 Slot = 0; Slot < MaxNumTetherIslands; ++Slot)
	{
		int32 Size = 0;
		for (int32 Index = 0; Index < Nodes.Num(); ++Index)
		{
			if (NewTethersSlots[Index].IsValidIndex(Slot))
			{
				Tethers.Emplace(NewTethersSlots[Index][Slot]);
				++Size;
			}
		}
		TethersView.AddRange(Size);
	}
}
=======
	else
	{
		// Initialize with a one element table until ApplyValues is called
		ScaleIndices.AddZeroed(1);
		ScaleTable.AddZeroed(1);
	}

	// Apply default properties
	ApplyProperties((FSolverReal)(1. / FPBDStiffness::ParameterFrequency), 1);
}

void FPBDLongRangeConstraintsBase::ApplyProperties(const FSolverReal Dt, const int32 NumIterations)
{
	// Apply stiffness
	Stiffness.ApplyValues(Dt, NumIterations);

	// Apply scale
	const FSolverReal Offset = Scale[0];
	const FSolverReal Range = Scale[1] - Scale[0];
	const int32 ScaleTableSize = ScaleTable.Num();
	const FSolverReal WeightIncrement = (ScaleTableSize > 1) ? (FSolverReal)1. / (FSolverReal)(ScaleTableSize - 1) : (FSolverReal)1.; // Must allow full range from 0 to 1 included
	for (int32 Index = 0; Index < ScaleTableSize; ++Index)
	{
		const FSolverReal Weight = (FSolverReal)Index * WeightIncrement;
		ScaleTable[Index] = Offset + Weight * Range;
	}
}

}  // End namespace Chaos::Softs
>>>>>>> 6bbb88c8
<|MERGE_RESOLUTION|>--- conflicted
+++ resolved
@@ -5,106 +5,12 @@
 #include "Chaos/Vector.h"
 #include "Chaos/Framework/Parallel.h"
 #include "ChaosStats.h"
-<<<<<<< HEAD
-=======
 #include "HAL/IConsoleManager.h"
->>>>>>> 6bbb88c8
 
 DECLARE_CYCLE_STAT(TEXT("Chaos Cloth Compute Geodesic Constraints"), STAT_ChaosClothComputeGeodesicConstraints, STATGROUP_Chaos);
 
 int32 ChaosPBDLongRangeConstraintsMinParallelBatchSize = 500;
 
-<<<<<<< HEAD
-FPBDLongRangeConstraintsBase::FPBDLongRangeConstraintsBase(
-	const FPBDParticles& Particles,
-	const int32 InParticleOffset,
-	const int32 InParticleCount,
-	const TMap<int32, TSet<int32>>& PointToNeighbors,
-	const TConstArrayView<FReal>& StiffnessMultipliers,
-	const int32 MaxNumTetherIslands,
-	const FVec2& InStiffness,
-	const FReal LimitScale,
-	const EMode InMode)
-	: TethersView(Tethers)
-	, Stiffness(StiffnessMultipliers, InStiffness, InParticleCount)
-	, Mode(InMode)
-	, ParticleOffset(InParticleOffset)
-	, ParticleCount(InParticleCount)
-{
-	switch (Mode)
-	{
-	case EMode::Euclidean:
-		ComputeEuclideanConstraints(Particles, PointToNeighbors, MaxNumTetherIslands);
-		break;
-	case EMode::Geodesic:
-		ComputeGeodesicConstraints(Particles, PointToNeighbors, MaxNumTetherIslands);
-		break;
-	default:
-		unimplemented();
-		break;
-	}
-
-	// Scale the tether's reference lengths
-	for (FTether& Tether : Tethers)
-	{
-		Tether.RefLength *= LimitScale;
-	}
-}
-
-TArray<TArray<int32>> FPBDLongRangeConstraintsBase::ComputeIslands(
-    const TMap<int32, TSet<int32>>& PointToNeighbors,
-    const TArray<int32>& KinematicParticles)
-{
-	// Compute Islands
-	int32 NextIsland = 0;
-	TArray<int32> FreeIslands;
-	TArray<TArray<int32>> IslandElements;
-
-	TMap<int32, int32> ParticleToIslandMap;
-	ParticleToIslandMap.Reserve(KinematicParticles.Num());
-
-	for (const int32 Element : KinematicParticles)
-	{
-		// Assign Element an island, possibly unionizing existing islands
-		int32 Island = TNumericLimits<int32>::Max();
-
-		// KinematicParticles is generated from the keys of PointToNeighbors, so
-		// we don't need to check if Element exists.
-		const TSet<int32>& Neighbors = PointToNeighbors[Element];
-		for (const int32 Neighbor : Neighbors)
-		{
-			if (ParticleToIslandMap.Contains(Neighbor))
-			{
-				if (Island == TNumericLimits<int32>::Max())
-				{
-					// We don't have an assigned island yet.  Join with the island
-					// of the neighbor.
-					Island = ParticleToIslandMap[Neighbor];
-				}
-				else
-				{
-					const int32 OtherIsland = ParticleToIslandMap[Neighbor];
-					if (OtherIsland != Island)
-					{
-						// This kinematic particle is connected to multiple islands.
-						// Union them.
-						for (const int32 OtherElement : IslandElements[OtherIsland])
-						{
-							check(ParticleToIslandMap[OtherElement] == OtherIsland);
-							ParticleToIslandMap[OtherElement] = Island;
-						}
-						IslandElements[Island].Append(IslandElements[OtherIsland]);
-						IslandElements[OtherIsland].Reset(); // Don't deallocate
-						FreeIslands.AddUnique(OtherIsland);
-					}
-				}
-			}
-		}
-
-		// If no connected Island was found, create a new one (or reuse an old 
-		// vacated one).
-		if (Island == TNumericLimits<int32>::Max())
-=======
 FAutoConsoleVariableRef CVarChaosPBDLongRangeConstraintsMinParallelBatchSize(
 	TEXT("p.Chaos.PBDLongRangeConstraints.MinParallelBatchSize"),
 	ChaosPBDLongRangeConstraintsMinParallelBatchSize,
@@ -141,7 +47,6 @@
 		const FRealSingle TableScale = (FRealSingle)(TableSize - 1);
 
 		for (int32 Index = 0; Index < ParticleCount; ++Index)
->>>>>>> 6bbb88c8
 		{
 			ScaleIndices[Index] = (uint8)(FMath::Clamp(ScaleMultipliers[Index], (FRealSingle)0., (FRealSingle)1.) * TableScale);
 		}
@@ -149,348 +54,6 @@
 		// Initialize empty table until ApplyValues is called
 		ScaleTable.AddZeroed(TableSize);
 	}
-<<<<<<< HEAD
-
-	// IslandElements may contain empty arrays.
-	for (int32 IslandIndex = 0; IslandIndex < IslandElements.Num(); )
-	{
-		if (!IslandElements[IslandIndex].Num())
-		{
-			IslandElements.RemoveAtSwap(IslandIndex, 1, false);  // RemoveAtSwap takes the last elements to replace the current one, do not increment the index in this case
-		}
-		else
-		{
-			++IslandIndex;
-		}
-	}
-
-	return IslandElements;
-}
-
-void FPBDLongRangeConstraintsBase::ComputeEuclideanConstraints(
-    const FPBDParticles& Particles,
-    const TMap<int32, TSet<int32>>& PointToNeighbors,
-    const int32 MaxNumTetherIslands)
-{
-	// Fill up the list of all used indices
-	TArray<int32> Nodes;
-	PointToNeighbors.GenerateKeyArray(Nodes);
-
-	TArray<int32> KinematicParticles;
-	for (const int32 Node : Nodes)
-	{
-		if (Particles.InvM(Node) == (FReal)0.)
-		{
-			KinematicParticles.Add(Node);
-		}
-	}
-
-	// Compute the islands of kinematic particles
-	const TArray<TArray<int32>> IslandElements = ComputeIslands(PointToNeighbors, KinematicParticles);
-	int32 NumTotalIslandElements = 0;
-	for (const TArray<int32>& Elements : IslandElements)
-	{
-		NumTotalIslandElements += Elements.Num();
-	}
-
-	TArray<TArray<FTether>> NewTethersSlots;
-	NewTethersSlots.SetNum(Nodes.Num());
-
-	for (TArray<FTether>& NewTethers : NewTethersSlots)
-	{
-		NewTethers.Reserve(MaxNumTetherIslands);
-	}
-
-	int32 NumTethers = 0;
-
-	PhysicsParallelFor(Nodes.Num(), [&](int32 Index)
-	{
-		const int32 Node = Nodes[Index];
-
-		// For each non-kinematic particle i...
-		if (Particles.InvM(Node) == (FReal)0.)
-		{
-			return;
-		}
-
-		// Measure the distance to all kinematic particles in all islands...
-		TArray<Pair<FReal, int32>> ClosestElements;
-		ClosestElements.Reserve(NumTotalIslandElements);
-
-		for (const TArray<int32>& Elements : IslandElements)
-		{
-			// IslandElements may contain empty arrays.
-			if (Elements.Num() == 0)
-			{
-				continue;
-			}
-
-			int32 ClosestElement = TNumericLimits<int32>::Max();
-			FReal ClosestSquareDistance = TNumericLimits<FReal>::Max();
-			for (const int32 Element : Elements)
-			{
-				const FReal SquareDistance = (Particles.X(Element) - Particles.X(Node)).SizeSquared();
-				if (SquareDistance < ClosestSquareDistance)
-				{
-					ClosestElement = Element;
-					ClosestSquareDistance = SquareDistance;
-				}
-			}
-			ClosestElements.Add(MakePair(FMath::Sqrt(ClosestSquareDistance), ClosestElement));
-		}
-
-		// Order all by distance, smallest first...
-		ClosestElements.Sort();
-
-		// Take the first MaxNumTetherIslands.
-		if (MaxNumTetherIslands < ClosestElements.Num())
-		{
-			ClosestElements.SetNum(MaxNumTetherIslands);
-		}
-
-		// Add constraints between this particle, and the N closest...
-		for (const Pair<FReal, int32> Element : ClosestElements)
-		{
-			NewTethersSlots[Index].Emplace(Element.Second, Node, Element.First);
-			++NumTethers;
-		}
-	});
-
-	// Consolidate the N slots into one single list of tethers, spreading the nodes across different ranges for parallel processing
-	Tethers.Reset(NumTethers);
-
-	for (int32 Slot = 0; Slot < MaxNumTetherIslands; ++Slot)
-	{
-		int32 Size = 0;
-		for (int32 Index = 0; Index < Nodes.Num(); ++Index)
-		{
-			if (NewTethersSlots[Index].IsValidIndex(Slot))
-			{
-				Tethers.Emplace(NewTethersSlots[Index][Slot]);
-				++Size;
-			}
-		}
-		TethersView.AddRange(Size);
-	}
-}
-
-void FPBDLongRangeConstraintsBase::ComputeGeodesicConstraints(
-    const FPBDParticles& Particles,
-    const TMap<int32, TSet<int32>>& PointToNeighbors,
-    const int32 MaxNumTetherIslands)
-{
-	SCOPE_CYCLE_COUNTER(STAT_ChaosClothComputeGeodesicConstraints);
-
-	// Fill up the list of all used indices
-	TArray<int32> Nodes;
-	PointToNeighbors.GenerateKeyArray(Nodes);
-
-	// Find all kinematic points to use as anchor points for the tethers and seed the path finding
-	TArray<int32> Seeds;  // Kinematic nodes connected to at least one dynamic node
-	Seeds.Reserve(Nodes.Num() / 10);  // Start at 10% seeds to minimize this array's reallocation
-
-	int32 NumDynamicNodes = 0;
-
-	for (const int32 Node : Nodes)
-	{
-		if (Particles.InvM(Node) == (FReal)0.)
-		{
-			const TSet<int32>& Neighbors = PointToNeighbors[Node];
-			for (const int32 Neighbor : Neighbors)
-			{
-				if (Particles.InvM(Neighbor) != (FReal)0.)  // There's no point to keep a node as an anchor, unless at least one of its neighbors is dynamic
-				{
-					Seeds.Add(Node);
-					break;
-				}
-			}
-		}
-		else
-		{
-			++NumDynamicNodes;
-		}
-	}
-
-	// Dijkstra for each Kinematic Particle (assume a small number of kinematic points) - note this is N^2 log N with N kinematic points
-	// Find shortest paths from each kinematic node to all dynamic nodes
-	TMap<TVec2<int32>, FReal> GeodesicDistances;
-	GeodesicDistances.Reserve(Seeds.Num() * NumDynamicNodes);
-
-	for (const int32 Seed : Seeds)
-	{
-		for (const int32 Node : Nodes)
-		{
-			if (Particles.InvM(Node) != (FReal)0.)
-			{
-				GeodesicDistances.Emplace(TVec2<int32>(Seed, Node), Node != Seed ? TNumericLimits<FReal>::Max() : (FReal)0.);
-			}
-		}
-	}
-
-	PhysicsParallelFor(Seeds.Num(), [&](int32 Index)
-	{
-		const int32 Seed = Seeds[Index];
-
-		// Keep track of all visited nodes in a bit array, will need to be offsetted since the first node index may not be 0
-		TBitArray<> VisitedNodes(false, Nodes.Num());
-
-		// Priority queue based implementation of the Dijkstra algorithm
-#define CHAOS_PBDLONGRANGEATTACHMENT_PROFILE_HEAPSIZE 0
-#if CHAOS_PBDLONGRANGEATTACHMENT_PROFILE_HEAPSIZE
-		static int32 MaxHeapSize = 1;  // Record the max heap size
-#else
-		static const int32 MaxHeapSize = 512;  // Set the queue size to something large enough to avoid reallocations in most cases
-#endif
-		auto LessPredicate = [Seed, &GeodesicDistances](int32 Node1, int32 Node2) -> bool
-			{
-				return GeodesicDistances[TVec2<int32>(Seed, Node1)] < GeodesicDistances[TVec2<int32>(Seed, Node2)];  // Less for node priority
-			};
-
-		TArray<int32> Queue;
-		Queue.Reserve(MaxHeapSize);
-		Queue.Heapify(LessPredicate);  // Turn the array into a priority queue
-
-		// Initiate the graph progression
-		VisitedNodes[Seed - ParticleOffset] = true;
-		Queue.HeapPush(Seed, LessPredicate);
-
-		do
-		{
-			int32 ParentNode;
-			Queue.HeapPop(ParentNode, LessPredicate, false);
-
-			check(VisitedNodes[ParentNode - ParticleOffset]);
-
-			const FReal ParentDistance = (ParentNode != Seed) ? GeodesicDistances[TVec2<int32>(Seed, ParentNode)] : (FReal)0.;
-
-			const TSet<int32>& NeighborNodes = PointToNeighbors[ParentNode];
-			for (const int32 NeighborNode : NeighborNodes)
-			{
-				check(NeighborNode != ParentNode);
-
-				// Do not progress onto kinematic nodes
-				if (Particles.InvM(NeighborNode) == (FReal)0.)
-				{
-					continue;
-				}
-
-				// Update the geodesic distance if this path is a shorter one
-				const FReal NewDistance = ParentDistance + (Particles.X(NeighborNode) - Particles.X(ParentNode)).Size();
-
-				FReal& GeodesicDistance = GeodesicDistances[TVec2<int32>(Seed, NeighborNode)];
-
-				if (NewDistance < GeodesicDistance)
-				{
-					// Update this path distance
-					GeodesicDistance = NewDistance;
-
-					// Progress to this node position if it hasn't yet been visited
-					if (!VisitedNodes[NeighborNode - ParticleOffset])
-					{
-						VisitedNodes[NeighborNode - ParticleOffset] = true;
-
-						Queue.HeapPush(NeighborNode, LessPredicate);
-
-#if CHAOS_PBDLONGRANGEATTACHMENT_PROFILE_HEAPSIZE
-						MaxHeapSize = FMath::Max(Queue.Num(), MaxHeapSize);
-#endif
-					}
-				}
-			}
-		} while (Queue.Num());
-	});
-
-	// Compute islands of kinematic points
-	const TArray<TArray<int32>> Islands = ComputeIslands(PointToNeighbors, Seeds);
-
-	// Find the tether constraints starting from each dynamic node
-	TArray<TArray<FTether>> NewTethersSlots;
-	NewTethersSlots.SetNum(Nodes.Num());
-
-	for (TArray<FTether>& NewTethers : NewTethersSlots)
-	{
-		NewTethers.Reserve(MaxNumTetherIslands);
-	}
-
-	TAtomic<int32> NumTethers(0);
-
-	PhysicsParallelFor(Nodes.Num(), [&](int32 Index)
-	{
-		const int32 Node = Nodes[Index];
-		if (Particles.InvM(Node) == (FReal)0.)
-		{
-			return;  // No tethers on dynamic particles
-		}
-
-		// Find the closest seeds in each island
-		TArray<int32, TInlineAllocator<32>> ClosestSeeds;
-		ClosestSeeds.Reserve(Islands.Num());
-
-		for (const TArray<int32>& Seeds : Islands)
-		{
-			if (!Seeds.Num())
-			{
-				continue;  // Empty island 
-			}
-
-			int32 ClosestSeed = INDEX_NONE;
-			FReal ClosestDistance = TNumericLimits<FReal>::Max();
-
-			for (const int32 Seed : Seeds)
-			{
-				const FReal Distance = GeodesicDistances[TVec2<int32>(Seed, Node)];
-				if (Distance < ClosestDistance)
-				{
-					ClosestDistance = Distance;
-					ClosestSeed = Seed;
-				}
-			}
-			if (ClosestSeed != INDEX_NONE)
-			{
-				ClosestSeeds.Add(ClosestSeed);
-			}
-		}
-
-		// Sort all the tethers for this node based on smallest distance
-		ClosestSeeds.Sort([&GeodesicDistances, Node](int32 Seed1, int32 Seed2)
-			{
-				return GeodesicDistances[TVec2<int32>(Seed1, Node)] < GeodesicDistances[TVec2<int32>(Seed2, Node)];
-			});
-
-		// Keep only N closest tethers
-		if (MaxNumTetherIslands < ClosestSeeds.Num())
-		{
-			ClosestSeeds.SetNum(MaxNumTetherIslands);
-		}
-
-		// Add these tethers to the N (or less) available slots
-		for (const int32 Seed : ClosestSeeds)
-		{
-			const FReal RefLength = GeodesicDistances[TVec2<int32>(Seed, Node)];
-			NewTethersSlots[Index].Emplace(Seed, Node, RefLength);
-			++NumTethers;
-		}
-		check(NewTethersSlots[Index].Num() <= MaxNumTetherIslands);
-	});
-
-	// Consolidate the N slots into one single list of tethers, spreading the nodes across different ranges for parallel processing
-	Tethers.Reset(NumTethers);
-
-	for (int32 Slot = 0; Slot < MaxNumTetherIslands; ++Slot)
-	{
-		int32 Size = 0;
-		for (int32 Index = 0; Index < Nodes.Num(); ++Index)
-		{
-			if (NewTethersSlots[Index].IsValidIndex(Slot))
-			{
-				Tethers.Emplace(NewTethersSlots[Index][Slot]);
-				++Size;
-			}
-		}
-		TethersView.AddRange(Size);
-	}
-}
-=======
 	else
 	{
 		// Initialize with a one element table until ApplyValues is called
@@ -520,4 +83,3 @@
 }
 
 }  // End namespace Chaos::Softs
->>>>>>> 6bbb88c8
