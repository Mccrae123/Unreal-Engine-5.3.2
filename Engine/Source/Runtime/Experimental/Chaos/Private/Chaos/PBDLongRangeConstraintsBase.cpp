// Copyright Epic Games, Inc. All Rights Reserved.
#include "Chaos/PBDLongRangeConstraintsBase.h"

#include "Chaos/Map.h"
#include "Chaos/Vector.h"
#include "Chaos/Framework/Parallel.h"
#include "ChaosStats.h"
#include "HAL/IConsoleManager.h"

DECLARE_CYCLE_STAT(TEXT("Chaos Cloth Compute Geodesic Constraints"), STAT_ChaosClothComputeGeodesicConstraints, STATGROUP_Chaos);

int32 ChaosPBDLongRangeConstraintsMinParallelBatchSize = 500;

FAutoConsoleVariableRef CVarChaosPBDLongRangeConstraintsMinParallelBatchSize(
	TEXT("p.Chaos.PBDLongRangeConstraints.MinParallelBatchSize"),
	ChaosPBDLongRangeConstraintsMinParallelBatchSize,
	TEXT("The minimum number of long range tethers in a batch to process in parallel."),
	ECVF_Cheat);

namespace Chaos::Softs {

int32 FPBDLongRangeConstraintsBase::GetMinParallelBatchSize()
{
	return ChaosPBDLongRangeConstraintsMinParallelBatchSize;
}

FPBDLongRangeConstraintsBase::FPBDLongRangeConstraintsBase(
	const FSolverParticles& Particles,
	const int32 InParticleOffset,
	const int32 InParticleCount,
	const TArray<TConstArrayView<TTuple<int32, int32, FRealSingle>>>& InTethers,
	const TConstArrayView<FRealSingle>& StiffnessMultipliers,
	const TConstArrayView<FRealSingle>& ScaleMultipliers,
	const FSolverVec2& InStiffness,
	const FSolverVec2& InScale,
	FSolverReal MaxStiffness,
	FSolverReal MeshScale)
	: Tethers(InTethers)
<<<<<<< HEAD
	, Stiffness(
		InStiffness,
		StiffnessMultipliers,
		InParticleCount,
		FPBDStiffness::DefaultTableSize,
		FPBDStiffness::DefaultParameterFitBase,
		MaxStiffness)
	, TetherScale(
		InScale.ClampAxes(MinTetherScale, MaxTetherScale) * MeshScale,
		ScaleMultipliers,
		InParticleCount)
	, ParticleOffset(InParticleOffset)
=======
	, ParticleOffset(InParticleOffset)
	, ParticleCount(InParticleCount)
	, Stiffness(
		InStiffness,
		StiffnessMultipliers,
		InParticleCount,
		FPBDStiffness::DefaultTableSize,
		FPBDStiffness::DefaultParameterFitBase,
		MaxStiffness)
	, TetherScale(
		InScale.ClampAxes(MinTetherScale, MaxTetherScale) * MeshScale,
		ScaleMultipliers,
		InParticleCount)
>>>>>>> 4af6daef
{
	// Apply default properties
	ApplyProperties((FSolverReal)(1. / FPBDStiffness::ParameterFrequency), 1);
}

}  // End namespace Chaos::Softs
<|MERGE_RESOLUTION|>--- conflicted
+++ resolved
@@ -36,20 +36,6 @@
 	FSolverReal MaxStiffness,
 	FSolverReal MeshScale)
 	: Tethers(InTethers)
-<<<<<<< HEAD
-	, Stiffness(
-		InStiffness,
-		StiffnessMultipliers,
-		InParticleCount,
-		FPBDStiffness::DefaultTableSize,
-		FPBDStiffness::DefaultParameterFitBase,
-		MaxStiffness)
-	, TetherScale(
-		InScale.ClampAxes(MinTetherScale, MaxTetherScale) * MeshScale,
-		ScaleMultipliers,
-		InParticleCount)
-	, ParticleOffset(InParticleOffset)
-=======
 	, ParticleOffset(InParticleOffset)
 	, ParticleCount(InParticleCount)
 	, Stiffness(
@@ -63,7 +49,6 @@
 		InScale.ClampAxes(MinTetherScale, MaxTetherScale) * MeshScale,
 		ScaleMultipliers,
 		InParticleCount)
->>>>>>> 4af6daef
 {
 	// Apply default properties
 	ApplyProperties((FSolverReal)(1. / FPBDStiffness::ParameterFrequency), 1);
