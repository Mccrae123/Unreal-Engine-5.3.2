--- conflicted
+++ resolved
@@ -21,26 +21,17 @@
 int32 ChaosNumContactIterationsOverride = -1;
 FAutoConsoleVariableRef CVarChaosNumContactIterationsOverride(TEXT("p.ChaosNumContactIterationsOverride"), ChaosNumContactIterationsOverride, TEXT("Override for num contact iterations if >= 0. [def:-1]"));
 
-int32 ChaosNonMovingKinematicUpdateOptimization = 1;
-FAutoConsoleVariableRef CVarChaosNonMovingKinematicUpdateOptimization(TEXT("p.ChaosNonMovingKinematicUpdateOptimization"), ChaosNonMovingKinematicUpdateOptimization, TEXT("When enabled (1), keep track of moving kinematics and only call ApplyKinematicTargets for those ones. [def:1]"));
-
 namespace Chaos
 {
 	CHAOS_API int32 FixBadAccelerationStructureRemoval = 1;
 	FAutoConsoleVariableRef CVarFixBadAccelerationStructureRemoval(TEXT("p.FixBadAccelerationStructureRemoval"), FixBadAccelerationStructureRemoval, TEXT(""));
 
-<<<<<<< HEAD
+	CHAOS_API int32 AccelerationStructureIsolateQueryOnlyObjects = 0;
+	FAutoConsoleVariableRef CVarAccelerationStructureIsolateQueryOnlyObjects(TEXT("p.Chaos.AccelerationStructureIsolateQueryOnlyObjects"), AccelerationStructureIsolateQueryOnlyObjects, TEXT("Set to 1: QueryOnly Objects will not be moved to acceleration structures on the Physics Thread"));
+
 	CHAOS_API int32 AccelerationStructureSplitStaticAndDynamic = 1;
 	FAutoConsoleVariableRef CVarAccelerationStructureSplitStaticAndDynamic(TEXT("p.Chaos.AccelerationStructureSplitStaticDynamic"), AccelerationStructureSplitStaticAndDynamic, TEXT("Set to 1: Sort Dynamic and Static bodies into seperate acceleration structures, any other value will disable the feature"));
 
-=======
-	CHAOS_API int32 AccelerationStructureIsolateQueryOnlyObjects = 0;
-	FAutoConsoleVariableRef CVarAccelerationStructureIsolateQueryOnlyObjects(TEXT("p.Chaos.AccelerationStructureIsolateQueryOnlyObjects"), AccelerationStructureIsolateQueryOnlyObjects, TEXT("Set to 1: QueryOnly Objects will not be moved to acceleration structures on the Physics Thread"));
-
-	CHAOS_API int32 AccelerationStructureSplitStaticAndDynamic = 1;
-	FAutoConsoleVariableRef CVarAccelerationStructureSplitStaticAndDynamic(TEXT("p.Chaos.AccelerationStructureSplitStaticDynamic"), AccelerationStructureSplitStaticAndDynamic, TEXT("Set to 1: Sort Dynamic and Static bodies into seperate acceleration structures, any other value will disable the feature"));
-
->>>>>>> 4af6daef
 	CHAOS_API int32 AccelerationStructureUseDynamicTree = 1;
 	FAutoConsoleVariableRef CVarAccelerationStructureUseDynamicTree(TEXT("p.Chaos.AccelerationStructureUseDynamicTree"), AccelerationStructureUseDynamicTree, TEXT("Use a dynamic BVH tree structure for dynamic objects"));
 
@@ -78,11 +69,7 @@
 
 		static bool IsDynamicTree(FSpatialAccelerationIdx SpatialAccelerationIdx)
 		{
-<<<<<<< HEAD
-			return AccelerationStructureUseDynamicTree && SpatialAccelerationIdx.InnerIdx == 1;
-=======
 			return AccelerationStructureUseDynamicTree && (SpatialAccelerationIdx.InnerIdx == ESpatialAccelerationCollectionBucketInnerIdx::Dynamic || SpatialAccelerationIdx.InnerIdx == ESpatialAccelerationCollectionBucketInnerIdx::DynamicQueryOnly);
->>>>>>> 4af6daef
 		}
 
 		TUniquePtr<ISpatialAccelerationCollection<FAccelerationStructureHandle, FReal, 3>> CreateEmptyCollection() override
@@ -95,13 +82,6 @@
 			for (uint16 BucketIdx = 0; BucketIdx < NumBuckets; ++BucketIdx)
 			{
 				// For static bodies
-<<<<<<< HEAD
-				Collection->AddSubstructure(CreateAccelerationPerBucket_Threaded(Empty, BucketIdx, true, false), BucketIdx, 0);
-				if (AccelerationStructureSplitStaticAndDynamic == 1)
-				{
-					// Non static bodies
-					Collection->AddSubstructure(CreateAccelerationPerBucket_Threaded(Empty, BucketIdx, true, IsDynamicTree(FSpatialAccelerationIdx{BucketIdx, 1})), BucketIdx, 1);
-=======
 				Collection->AddSubstructure(CreateAccelerationPerBucket_Threaded(Empty, BucketIdx, true, false, false), BucketIdx, ESpatialAccelerationCollectionBucketInnerIdx::Default);
 
 				// Always create this if QueryOnlyObjects are isolated to ensure all consecutive indices are created (within buckets)
@@ -120,7 +100,6 @@
 				{
 					// Non static bodies
 					Collection->AddSubstructure(CreateAccelerationPerBucket_Threaded(Empty, BucketIdx, true, IsDynamicTree(FSpatialAccelerationIdx{ BucketIdx,  ESpatialAccelerationCollectionBucketInnerIdx::DynamicQueryOnly }), false), BucketIdx, ESpatialAccelerationCollectionBucketInnerIdx::DynamicQueryOnly);
->>>>>>> 4af6daef
 				}
 			}
 
@@ -169,11 +148,7 @@
 			}
 		}
 
-<<<<<<< HEAD
-		virtual TUniquePtr<ISpatialAcceleration<FAccelerationStructureHandle, FReal, 3>> CreateAccelerationPerBucket_Threaded(const TConstParticleView<FSpatialAccelerationCache>& Particles, uint16 BucketIdx, bool ForceFullBuild, bool bDynamicTree) override
-=======
 		virtual TUniquePtr<ISpatialAcceleration<FAccelerationStructureHandle, FReal, 3>> CreateAccelerationPerBucket_Threaded(const TConstParticleView<FSpatialAccelerationCache>& Particles, uint16 BucketIdx, bool ForceFullBuild, bool bDynamicTree, bool bBuildOverlapCache) override
->>>>>>> 4af6daef
 		{
 			// TODO: Unduplicate switch statement here with IsBucketTimeSliced and refactor so that bucket index mapping is better.
 			switch (BucketIdx)
@@ -188,15 +163,9 @@
 				{
 					if (bDynamicTree)
 					{
-<<<<<<< HEAD
-						return MakeUnique<AABBDynamicTreeType>(Particles, BroadPhaseConfig.MaxChildrenInLeaf, BroadPhaseConfig.MaxTreeDepth, BroadPhaseConfig.MaxPayloadSize, ForceFullBuild ? 0 : BroadPhaseConfig.IterationsPerTimeSlice, true);
-					}
-					return MakeUnique<AABBTreeType>(Particles, BroadPhaseConfig.MaxChildrenInLeaf, BroadPhaseConfig.MaxTreeDepth, BroadPhaseConfig.MaxPayloadSize, ForceFullBuild ? 0 : BroadPhaseConfig.IterationsPerTimeSlice, false, AccelerationStructureUseDirtyTreeInsteadOfGrid == 1);
-=======
 						return MakeUnique<AABBDynamicTreeType>(Particles, BroadPhaseConfig.MaxChildrenInLeaf, BroadPhaseConfig.MaxTreeDepth, BroadPhaseConfig.MaxPayloadSize, ForceFullBuild ? 0 : BroadPhaseConfig.IterationsPerTimeSlice, true, bBuildOverlapCache);
 					}
 					return MakeUnique<AABBTreeType>(Particles, BroadPhaseConfig.MaxChildrenInLeaf, BroadPhaseConfig.MaxTreeDepth, BroadPhaseConfig.MaxPayloadSize, ForceFullBuild ? 0 : BroadPhaseConfig.IterationsPerTimeSlice, false, AccelerationStructureUseDirtyTreeInsteadOfGrid == 1, bBuildOverlapCache);
->>>>>>> 4af6daef
 				}
 				else if (BroadPhaseConfig.BroadphaseType == FBroadPhaseConfig::TreeOfGridAndGrid || BroadPhaseConfig.BroadphaseType == FBroadPhaseConfig::TreeOfGrid)
 				{
@@ -231,12 +200,8 @@
 	};
 
 	FPBDRigidsEvolutionBase::FPBDRigidsEvolutionBase(FPBDRigidsSOAs& InParticles, THandleArray<FChaosPhysicsMaterial>& InSolverPhysicsMaterials, bool InIsSingleThreaded)
-<<<<<<< HEAD
-	    : IslandGroupManager(IslandManager)
-=======
 	    : IslandManager(InParticles)
 		, IslandGroupManager(IslandManager)
->>>>>>> 4af6daef
 		, Particles(InParticles)
 		, SolverPhysicsMaterials(InSolverPhysicsMaterials)
 		, InternalAcceleration(nullptr)
@@ -482,11 +447,7 @@
 
 				auto ParticleView = MakeConstParticleView(MoveTemp(ViewsPerBucket[SpatialAccIdx.Bucket][SpatialAccIdx.InnerIdx]));
 				// Create and run the first slice here
-<<<<<<< HEAD
-				auto NewStruct = SpatialCollectionFactory.CreateAccelerationPerBucket_Threaded(ParticleView, SpatialAccIdx.Bucket, IsForceFullBuild, false);
-=======
 				auto NewStruct = SpatialCollectionFactory.CreateAccelerationPerBucket_Threaded(ParticleView, SpatialAccIdx.Bucket, IsForceFullBuild, false, false);
->>>>>>> 4af6daef
 				{
 					NewStruct->ClearShouldRebuild();  // Mark as pristine
 				}
@@ -524,20 +485,12 @@
 					SCOPE_CYCLE_COUNTER(STAT_CreateNonSlicedStructures);
 
 					auto ParticleView = MakeConstParticleView(MoveTemp(ViewsPerBucket[SpatialAccIdx.Bucket][SpatialAccIdx.InnerIdx]));
-<<<<<<< HEAD
-					auto NewStruct = SpatialCollectionFactory.CreateAccelerationPerBucket_Threaded(ParticleView,SpatialAccIdx.Bucket,IsForceFullBuild, false);
-=======
 					auto NewStruct = SpatialCollectionFactory.CreateAccelerationPerBucket_Threaded(ParticleView,SpatialAccIdx.Bucket,IsForceFullBuild, false, false);
->>>>>>> 4af6daef
 
 					ISpatialAcceleration<FAccelerationStructureHandle, FReal, 3>* AccelerationSUBStructureCopy = GetSubStructureCopy(SpatialAccIdx);
 					if (AccelerationSUBStructureCopy)
 					{
-<<<<<<< HEAD
-						*AccelerationSUBStructureCopy = *NewStruct; // Normal copy
-=======
 						AccelerationSUBStructureCopy->DeepAssign(*NewStruct); // Normal copy
->>>>>>> 4af6daef
 					}
 					if (AccelerationStructure->IsBucketActive(SpatialAccIdx.Bucket))
 					{
@@ -574,12 +527,8 @@
 		{
 			if (bUpdateDynamicTrees || !FDefaultCollectionFactory::IsDynamicTree(SpatialData.SpatialIdx))
 			{
-<<<<<<< HEAD
-				AccelerationStructure.RemoveElementFrom(SpatialData.AccelerationHandle, SpatialData.SpatialIdx);
-=======
 				const bool bExisted = AccelerationStructure.RemoveElementFrom(SpatialData.AccelerationHandle, SpatialData.SpatialIdx);
 				//ensure(bExisted);
->>>>>>> 4af6daef
 			}
 
 			if (bUpdateCache)
@@ -606,9 +555,6 @@
 			if (bUpdateDynamicTrees || !FDefaultCollectionFactory::IsDynamicTree(SpatialData.SpatialIdx))
 			{
 				//CSV_SCOPED_TIMING_STAT(ChaosPhysicsTimers, AABBTreeUpdate)
-<<<<<<< HEAD
-				AccelerationStructure.UpdateElementIn(UpdateParticle, UpdateParticle->WorldSpaceInflatedBounds(), UpdateParticle->HasBounds(), SpatialData.SpatialIdx);
-=======
 				const bool bExisted = AccelerationStructure.UpdateElementIn(UpdateParticle, UpdateParticle->WorldSpaceInflatedBounds(), UpdateParticle->HasBounds(), SpatialData.SpatialIdx);
 				if (SpatialData.Operation == EPendingSpatialDataOperation::Add)
 				{
@@ -618,7 +564,6 @@
 				{
 					//ensure(bExisted == true);	// TODO use this for ADD/UPDATE Audit				
 				}
->>>>>>> 4af6daef
 			}
 
 			if (bUpdateCache)
@@ -853,11 +798,7 @@
 			{
 				FlushInternalAccelerationQueue();
 
-<<<<<<< HEAD
-				if (GAccelerationStructureCacheOverlappingLeaves)
-=======
 				if (GAccelerationStructureCacheOverlappingLeaves  && AccelerationStructureUseDynamicTree)
->>>>>>> 4af6daef
 				{
 					// Caching of the overlapping leaves
 					InternalAcceleration->CacheOverlappingLeaves();
@@ -912,11 +853,7 @@
 				}
 
 				check(ExternalAccelerationSubStructure->IsTreeDynamic());
-<<<<<<< HEAD
-				*ExternalAccelerationSubStructure = *AsyncInternalAccelerationSubStructure;
-=======
 				ExternalAccelerationSubStructure->DeepAssign(*AsyncInternalAccelerationSubStructure);
->>>>>>> 4af6daef
 			}
 			
 			InternalAcceleration->SwapSubstructure(*AsyncInternalAcceleration, SpatialIdx);
@@ -944,19 +881,11 @@
 
 			if (!CheckPristine || (ToSubStructure->ShouldRebuild() && !FromSubStructure->ShouldRebuild()))
 			{
-<<<<<<< HEAD
-				*ToSubStructure = *FromSubStructure;
-			}
-		}
-		// This is a pretty shallow copy: It won't copy anything that we copied above
-		*ToStructure = *FromStructure;
-=======
 				ToSubStructure->DeepAssign(*FromSubStructure);
 			}
 		}
 		// This is a pretty shallow copy: It won't copy anything that we copied above
 		ToStructure->DeepAssign(*FromStructure);
->>>>>>> 4af6daef
 	}
 
 	void FPBDRigidsEvolutionBase::UpdateExternalAccelerationStructure_External(
@@ -1119,10 +1048,6 @@
 			// If we were just put to sleep or made kinematic, we should still report info back to GT
 			// @todo(chaos): why? add reason to the comments
 			if (ObjectState != EObjectStateType::Dynamic)
-<<<<<<< HEAD
-			{
-				Particles.MarkTransientDirtyParticle(Particle);
-=======
 			{
 				Particles.MarkTransientDirtyParticle(Particle);
 			}
@@ -1133,7 +1058,6 @@
 			if (bIsDynamic)
 			{
 				Particle->SetSleepCounter(0);
->>>>>>> 4af6daef
 			}
 		}
 
@@ -1187,12 +1111,7 @@
 		}
 		
 		// Record removal for event generation
-<<<<<<< HEAD
-		const int32 NewIdx = MAllRemovals.Add(FRemovalData());
-		FRemovalData& Removal = MAllRemovals[NewIdx];
-=======
 		FRemovalData& Removal = MAllRemovals.AddDefaulted_GetRef();
->>>>>>> 4af6daef
 		Removal.Proxy = Particle->PhysicsProxy();
 		Removal.Location = Particle->X();
 		
