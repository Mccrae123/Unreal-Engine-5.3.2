--- conflicted
+++ resolved
@@ -31,54 +31,6 @@
 
 	CHAOS_API int32 AccelerationStructureSplitStaticAndDynamic = 1;
 	FAutoConsoleVariableRef CVarAccelerationStructureSplitStaticAndDynamic(TEXT("p.Chaos.AccelerationStructureSplitStaticDynamic"), AccelerationStructureSplitStaticAndDynamic, TEXT("Set to 1: Sort Dynamic and Static bodies into seperate acceleration structures, any other value will disable the feature"));
-<<<<<<< HEAD
-
-	CHAOS_API int32 AccelerationStructureUseDynamicTree = 1;
-	FAutoConsoleVariableRef CVarAccelerationStructureUseDynamicTree(TEXT("p.Chaos.AccelerationStructureUseDynamicTree"), AccelerationStructureUseDynamicTree, TEXT("Use a dynamic BVH tree structure for dynamic objects"));
-
-	/** Console variable to enable the caching of the overlapping leaves if the dynamic tree is enable */
-	CHAOS_API int32 GAccelerationStructureCacheOverlappingLeaves = 1;
-	FAutoConsoleVariableRef CVarAccelerationStructureCacheOverlappingLeaves(TEXT("p.Chaos.AccelerationStructureCacheOverlappingLeaves"), GAccelerationStructureCacheOverlappingLeaves, TEXT("Set to 1: Cache the overlapping leaves for faster overlap query, any other value will disable the feature"));
-
-	CHAOS_API int32 AccelerationStructureTimeSlicingMaxQueueSizeBeforeForce = 1000;
-	FAutoConsoleVariableRef CVarAccelerationStructureTimeSlicingMaxQueueSizeBeforeForce(TEXT("p.Chaos.AccelerationStructureTimeSlicingMaxQueueSizeBeforeForce"), AccelerationStructureTimeSlicingMaxQueueSizeBeforeForce, TEXT("If the update queue reaches this limit, time slicing will be disabled, and the acceleration structure will be built at once"));
-
-	CHAOS_API int32 AccelerationStructureTimeSlicingMaxBytesCopy = 100000;
-	FAutoConsoleVariableRef CVarAccelerationStructureTimeSlicingMaxBytesCopy(TEXT("p.Chaos.AccelerationStructureTimeSlicingMaxBytesCopy"), AccelerationStructureTimeSlicingMaxBytesCopy, TEXT("The Maximum number of bytes to copy to the external acceleration structure during Copy Time Slicing"));
-
-	struct FAccelerationConfig
-	{
-		int32 BroadphaseType;
-		int32 BVNumCells;
-		int32 MaxChildrenInLeaf;
-		int32 MaxTreeDepth;
-		int32 AABBMaxChildrenInLeaf;
-		int32 AABBMaxTreeDepth;
-		FRealSingle MaxPayloadSize;
-		int32 IterationsPerTimeSlice;
-
-		FAccelerationConfig()
-		{
-			BroadphaseType = 3;
-			BVNumCells = 35;
-			MaxChildrenInLeaf = 5;
-			MaxTreeDepth = 200;
-			AABBMaxChildrenInLeaf = 500;
-			AABBMaxTreeDepth = 200;
-			MaxPayloadSize = 100000;
-			IterationsPerTimeSlice = 4000;
-		}
-	} ConfigSettings;
-
-	FAutoConsoleVariableRef CVarBroadphaseIsTree(TEXT("p.BroadphaseType"), ConfigSettings.BroadphaseType, TEXT(""));
-	FAutoConsoleVariableRef CVarBoundingVolumeNumCells(TEXT("p.BoundingVolumeNumCells"), ConfigSettings.BVNumCells, TEXT(""));
-	FAutoConsoleVariableRef CVarMaxChildrenInLeaf(TEXT("p.MaxChildrenInLeaf"), ConfigSettings.MaxChildrenInLeaf, TEXT(""));
-	FAutoConsoleVariableRef CVarMaxTreeDepth(TEXT("p.MaxTreeDepth"), ConfigSettings.MaxTreeDepth, TEXT(""));
-	FAutoConsoleVariableRef CVarAABBMaxChildrenInLeaf(TEXT("p.AABBMaxChildrenInLeaf"), ConfigSettings.AABBMaxChildrenInLeaf, TEXT(""));
-	FAutoConsoleVariableRef CVarAABBMaxTreeDepth(TEXT("p.AABBMaxTreeDepth"), ConfigSettings.AABBMaxTreeDepth, TEXT(""));
-	FAutoConsoleVariableRef CVarMaxPayloadSize(TEXT("p.MaxPayloadSize"), ConfigSettings.MaxPayloadSize, TEXT(""));
-	FAutoConsoleVariableRef CVarIterationsPerTimeSlice(TEXT("p.IterationsPerTimeSlice"), ConfigSettings.IterationsPerTimeSlice, TEXT(""));
-=======
 
 	CHAOS_API int32 AccelerationStructureUseDynamicTree = 1;
 	FAutoConsoleVariableRef CVarAccelerationStructureUseDynamicTree(TEXT("p.Chaos.AccelerationStructureUseDynamicTree"), AccelerationStructureUseDynamicTree, TEXT("Use a dynamic BVH tree structure for dynamic objects"));
@@ -106,7 +58,6 @@
 	FAutoConsoleVariableRef CVarAABBMaxTreeDepth(TEXT("p.AABBMaxTreeDepth"), BroadPhaseConfig.AABBMaxTreeDepth, TEXT(""));
 	FAutoConsoleVariableRef CVarMaxPayloadSize(TEXT("p.MaxPayloadSize"), BroadPhaseConfig.MaxPayloadSize, TEXT(""));
 	FAutoConsoleVariableRef CVarIterationsPerTimeSlice(TEXT("p.IterationsPerTimeSlice"), BroadPhaseConfig.IterationsPerTimeSlice, TEXT(""));
->>>>>>> d731a049
 
 	struct FDefaultCollectionFactory : public ISpatialAccelerationCollectionFactory
 	{
@@ -199,15 +150,9 @@
 				{
 					if (bDynamicTree)
 					{
-<<<<<<< HEAD
-						return MakeUnique<AABBDynamicTreeType>(Particles, ConfigSettings.MaxChildrenInLeaf, ConfigSettings.MaxTreeDepth, ConfigSettings.MaxPayloadSize, ForceFullBuild ? 0 : ConfigSettings.IterationsPerTimeSlice, true);
-					}
-					return MakeUnique<AABBTreeType>(Particles, ConfigSettings.MaxChildrenInLeaf, ConfigSettings.MaxTreeDepth, ConfigSettings.MaxPayloadSize, ForceFullBuild ? 0 : ConfigSettings.IterationsPerTimeSlice);
-=======
 						return MakeUnique<AABBDynamicTreeType>(Particles, BroadPhaseConfig.MaxChildrenInLeaf, BroadPhaseConfig.MaxTreeDepth, BroadPhaseConfig.MaxPayloadSize, ForceFullBuild ? 0 : BroadPhaseConfig.IterationsPerTimeSlice, true);
 					}
 					return MakeUnique<AABBTreeType>(Particles, BroadPhaseConfig.MaxChildrenInLeaf, BroadPhaseConfig.MaxTreeDepth, BroadPhaseConfig.MaxPayloadSize, ForceFullBuild ? 0 : BroadPhaseConfig.IterationsPerTimeSlice, false, AccelerationStructureUseDirtyTreeInsteadOfGrid == 1);
->>>>>>> d731a049
 				}
 				else if (BroadPhaseConfig.BroadphaseType == FBroadPhaseConfig::TreeOfGridAndGrid || BroadPhaseConfig.BroadphaseType == FBroadPhaseConfig::TreeOfGrid)
 				{
@@ -418,7 +363,6 @@
 			if (CreatingNewTimeSlicedStructures && !SubStructure->ShouldRebuild() && AccelerationStructureSplitStaticAndDynamic == 1)
 			{
 				ensure(SubStructure->IsAsyncTimeSlicingComplete());
-<<<<<<< HEAD
 
 				if (AccelerationSUBStructureCopy)
 				{
@@ -440,29 +384,6 @@
 				SubStructure->Reset();
 			}
 
-=======
-
-				if (AccelerationSUBStructureCopy)
-				{
-					AccelerationSUBStructureCopy->PrepareCopyTimeSliced(*SubStructure);
-					ensure(!AccelerationSUBStructureCopy->IsAsyncTimeSlicingComplete());
-					AccelerationSUBStructureCopy->ProgressCopyTimeSliced(*SubStructure, IsForceFullBuild ? -1 : AccelerationStructureTimeSlicingMaxBytesCopy);
-					if (!AccelerationSUBStructureCopy->IsAsyncTimeSlicingComplete())
-					{
-						IsTimeSlicingProgressing = true;
-					}
-				}
-
-				// This structure has not changed and therefore does not need to rebuild 
-				continue;
-			}
-
-			if (CreatingNewTimeSlicedStructures)
-			{
-				SubStructure->Reset();
-			}
-
->>>>>>> d731a049
 			if(!SubStructure->IsAsyncTimeSlicingComplete())
 			{
 				SCOPE_CYCLE_COUNTER(STAT_AccelerationStructureTimeSlice);
@@ -860,13 +781,9 @@
 			if (bCanStartAsyncTasks)
 			{
 				// we run the task for both starting a new accel structure as well as for the time-slicing
-<<<<<<< HEAD
-				AccelerationStructureTaskComplete = TGraphTask<FChaosAccelerationStructureTask>::CreateTask().ConstructAndDispatchWhenReady(*SpatialCollectionFactory, SpatialAccelerationCache, AsyncInternalAcceleration, AsyncExternalAcceleration, ForceFullBuild, bIsSingleThreaded, bNeedsReset);
-=======
 				FGraphEventRef Task = TGraphTask<FChaosAccelerationStructureTask>::CreateTask().ConstructAndDispatchWhenReady(*SpatialCollectionFactory, SpatialAccelerationCache, AsyncInternalAcceleration, AsyncExternalAcceleration, ForceFullBuild, bIsSingleThreaded, bNeedsReset);
 				// this reference can live long, store completion handle instead of a reference to the task to reduce peak mem usage 
 				AccelerationStructureTaskComplete = Task->CreateCompletionHandle();
->>>>>>> d731a049
 			}
 		}
 		else
@@ -1107,18 +1024,6 @@
 			// @todo(chaos): why? add reason to the comments
 			if (ObjectState != EObjectStateType::Dynamic)
 			{
-<<<<<<< HEAD
-				if (Particle->IslandIndex() != INDEX_NONE)
-				{
-					// GT has forced a wake so have to wake everything in the island
-					IslandsToWake.Enqueue(Particle->IslandIndex());
-				}
-			}
-			else if (ObjectState != EObjectStateType::Dynamic)
-			{
-				// even though we went to sleep, we should still report info back to GT
-=======
->>>>>>> d731a049
 				Particles.MarkTransientDirtyParticle(Particle);
 			}
 		}
@@ -1146,19 +1051,7 @@
 		Particles.SetDynamicParticleSOA(Particle);
 		if (InitialState != ObjectState)
 		{
-<<<<<<< HEAD
-			if (InitialState == EObjectStateType::Sleeping)
-			{
-				if (Particle->IslandIndex() != INDEX_NONE)
-				{
-					// GT has forced a wake so have to wake everything in the island
-					IslandsToWake.Enqueue(Particle->IslandIndex());
-				}
-			}
-			else if(ObjectState != EObjectStateType::Dynamic)
-=======
 			if(ObjectState != EObjectStateType::Dynamic)
->>>>>>> d731a049
 			{
 				// even though we went to sleep, we should still report info back to GT
 				Particles.MarkTransientDirtyParticle(Particle);
@@ -1172,16 +1065,9 @@
 		{
 			Particles.DisableParticle(Particle);
 			RemoveParticleFromAccelerationStructure(*Particle);
-<<<<<<< HEAD
-			ConstraintGraph.DisableParticle(Particle);
-		}
-
-		DisableConstraints(InParticles);
-=======
 			DisableConstraints(Particle);
 			ConstraintGraph.RemoveParticle(Particle);
 		}
->>>>>>> d731a049
 	}
 
 	void FPBDRigidsEvolutionBase::DisableParticleWithRemovalEvent(FGeometryParticleHandle* Particle)
