--- conflicted
+++ resolved
@@ -12,8 +12,6 @@
 	return ConcreteContainer()->GetConstrainedParticles(ConstraintIndex);
 }
 
-<<<<<<< HEAD
-=======
 void FPBDRigidDynamicSpringConstraintHandle::PreGatherInput(const FReal Dt, FPBDIslandSolverData& SolverData)
 {
 	ConcreteContainer()->PreGatherInput(Dt, ConstraintIndex, SolverData);
@@ -27,7 +25,6 @@
 // Note: this is called outside the constraint solver loop (it generates constraints and can merge 
 // islands - the equivalent of collision detection) and therefore reads directly from Particles, 
 // rather than from SolverBodies.
->>>>>>> 6bbb88c8
 void FPBDRigidDynamicSpringConstraints::UpdatePositionBasedState(const FReal Dt)
 {
 	const int32 NumConstraints = Constraints.Num();
@@ -46,13 +43,8 @@
 			continue;
 		}
 
-<<<<<<< HEAD
-		const FRotation3& Q0 = bIsRigidDynamic0 ? PBDRigid0->Q() : Static0->R();
-		const FRotation3& Q1 = bIsRigidDynamic1 ? PBDRigid1->Q() : Static1->R();
-=======
 		const FRotation3 Q0 = bIsRigidDynamic0 ? PBDRigid0->Q() : Static0->R();
 		const FRotation3 Q1 = bIsRigidDynamic1 ? PBDRigid1->Q() : Static1->R();
->>>>>>> 6bbb88c8
 		const FVec3& P0 = bIsRigidDynamic0 ? PBDRigid0->P() : Static0->X();
 		const FVec3& P1 = bIsRigidDynamic1 ? PBDRigid1->P() : Static1->X();
 
@@ -115,14 +107,6 @@
 	}
 }
 
-<<<<<<< HEAD
-FVec3 FPBDRigidDynamicSpringConstraints::GetDelta(const FVec3& WorldSpaceX1, const FVec3& WorldSpaceX2, const int32 ConstraintIndex, const int32 SpringIndex) const
-{
-	FPBDRigidParticleHandle* PBDRigid0 = Constraints[ConstraintIndex][0]->CastToRigidParticle();
-	FPBDRigidParticleHandle* PBDRigid1 = Constraints[ConstraintIndex][1]->CastToRigidParticle();
-	const bool bIsRigidDynamic0 = PBDRigid0 && PBDRigid0->ObjectState() == EObjectStateType::Dynamic;
-	const bool bIsRigidDynamic1 = PBDRigid1 && PBDRigid1->ObjectState() == EObjectStateType::Dynamic;
-=======
 void FPBDRigidDynamicSpringConstraints::SetNumIslandConstraints(const int32 NumIslandConstraints, FPBDIslandSolverData& SolverData)
 {
 	SolverData.GetConstraintIndices(ContainerId).Reset(NumIslandConstraints);
@@ -154,17 +138,11 @@
 		};
 	}
 }
->>>>>>> 6bbb88c8
 
 bool FPBDRigidDynamicSpringConstraints::ApplyPhase1Serial(const FReal Dt, const int32 It, const int32 NumIts, FPBDIslandSolverData& SolverData)
 {
 	for (int32 ConstraintIndex : SolverData.GetConstraintIndices(ContainerId))
 	{
-<<<<<<< HEAD
-		return FVec3(0);
-	}
-
-=======
 		ApplySingle(Dt, ConstraintIndex);
 	}
 
@@ -178,42 +156,17 @@
 	FSolverBody& Body1 = *ConstraintSolverBodies[ConstraintIndex][1];
 	check(Body0.IsDynamic() || Body1.IsDynamic());
 
->>>>>>> 6bbb88c8
 	const FVec3 Difference = WorldSpaceX2 - WorldSpaceX1;
 	FReal Distance = Difference.Size();
 	check(Distance > 1e-7);
 
-<<<<<<< HEAD
-	const FReal InvM0 = bIsRigidDynamic0 ? PBDRigid0->InvM() : (FReal)0.;
-	const FReal InvM1 = bIsRigidDynamic1 ? PBDRigid1->InvM() : (FReal)0.;
-	const FVec3 Direction = Difference / Distance;
-	const FVec3 Delta = (Distance - SpringDistances[ConstraintIndex][SpringIndex]) * Direction;
-	return Stiffness * Delta / (InvM0 + InvM1);
-=======
 	const FVec3 Direction = Difference / Distance;
 	const FVec3 Delta = (Distance - SpringDistances[ConstraintIndex][SpringIndex]) * Direction;
 	return Stiffness * Delta / (Body0.InvM() + Body1.InvM());
->>>>>>> 6bbb88c8
 }
 
 void FPBDRigidDynamicSpringConstraints::ApplySingle(const FReal Dt, int32 ConstraintIndex) const
 {
-<<<<<<< HEAD
-	FGenericParticleHandle Particle0 = Constraints[ConstraintIndex][0];
-	FGenericParticleHandle Particle1 = Constraints[ConstraintIndex][1];
-	const bool bIsRigidDynamic0 = Particle0->IsDynamic();
-	const bool bIsRigidDynamic1 = Particle1->IsDynamic();
-	check(bIsRigidDynamic0 || bIsRigidDynamic1);
-
-	FRotation3 Q0 = FParticleUtilities::GetCoMWorldRotation(Particle0);
-	FRotation3 Q1 = FParticleUtilities::GetCoMWorldRotation(Particle1);
-	FVec3 P0 = FParticleUtilities::GetCoMWorldPosition(Particle0);
-	FVec3 P1 = FParticleUtilities::GetCoMWorldPosition(Particle1);
-
-	const int32 NumSprings = SpringDistances[ConstraintIndex].Num();
-	const FMatrix33 WorldSpaceInvI1 = bIsRigidDynamic0 ? Utilities::ComputeWorldSpaceInertia(Q0, Particle0->InvI()) : FMatrix33(0);
-	const FMatrix33 WorldSpaceInvI2 = bIsRigidDynamic1 ? Utilities::ComputeWorldSpaceInertia(Q1, Particle1->InvI()) : FMatrix33(0);;
-=======
 	check(ConstraintSolverBodies[ConstraintIndex][0] != nullptr);
 	check(ConstraintSolverBodies[ConstraintIndex][1] != nullptr);
 	FSolverBody& Body0 = *ConstraintSolverBodies[ConstraintIndex][0];
@@ -221,52 +174,30 @@
 	check(Body0.IsDynamic() || Body1.IsDynamic());
 
 	const int32 NumSprings = SpringDistances[ConstraintIndex].Num();
->>>>>>> 6bbb88c8
 	for (int32 SpringIndex = 0; SpringIndex < NumSprings; ++SpringIndex)
 	{
 		const FVec3& Distance0 = Distances[ConstraintIndex][SpringIndex][0];
 		const FVec3& Distance1 = Distances[ConstraintIndex][SpringIndex][1];
-<<<<<<< HEAD
-		const FVec3 WorldSpaceX1 = Particle0->Q().RotateVector(Distance0) + Particle0->P();
-		const FVec3 WorldSpaceX2 = Particle1->Q().RotateVector(Distance1) + Particle1->P();
-=======
 		const FVec3 WorldSpaceX1 = Body0.CorrectedQ().RotateVector(Distance0) + Body0.CorrectedP();
 		const FVec3 WorldSpaceX2 = Body1.CorrectedQ().RotateVector(Distance1) + Body1.CorrectedP();
->>>>>>> 6bbb88c8
 		const FVec3 Delta = GetDelta(WorldSpaceX1, WorldSpaceX2, ConstraintIndex, SpringIndex);
 
 		if (Body0.IsDynamic())
 		{
-<<<<<<< HEAD
-			const FVec3 Radius = WorldSpaceX1 - P0;
-			P0 += Particle0->InvM() * Delta;
-			Q0 += FRotation3::FromElements(WorldSpaceInvI1 * FVec3::CrossProduct(Radius, Delta), 0.f) * Q0 * FReal(0.5);
-			Q0.Normalize();
-			FParticleUtilities::SetCoMWorldTransform(Particle0, P0, Q0);
-=======
 			const FVec3 Radius = WorldSpaceX1 - Body0.P();
 			const FVec3 DX = Body0.InvM() * Delta;
 			const FVec3 DR = Body0.InvI() * FVec3::CrossProduct(Radius, Delta);
 			Body0.ApplyTransformDelta(DX, DR);
 			Body0.UpdateRotationDependentState();
->>>>>>> 6bbb88c8
 		}
 
 		if (Body1.IsDynamic())
 		{
-<<<<<<< HEAD
-			const FVec3 Radius = WorldSpaceX2 - P1;
-			P1 -= Particle1->InvM() * Delta;
-			Q1 += FRotation3::FromElements(WorldSpaceInvI2 * FVec3::CrossProduct(Radius, -Delta), 0.f) * Q1 * FReal(0.5);
-			Q1.Normalize();
-			FParticleUtilities::SetCoMWorldTransform(Particle1, P1, Q1);
-=======
 			const FVec3 Radius = WorldSpaceX2 - Body1.P();
 			const FVec3 DX = Body1.InvM() * -Delta;
 			const FVec3 DR = Body1.InvI() * FVec3::CrossProduct(Radius, -Delta);
 			Body1.ApplyTransformDelta(DX, DR);
 			Body1.UpdateRotationDependentState();
->>>>>>> 6bbb88c8
 		}
 	}
 }