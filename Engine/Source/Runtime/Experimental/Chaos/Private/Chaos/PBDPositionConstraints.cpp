--- conflicted
+++ resolved
@@ -1,26 +1,16 @@
 // Copyright Epic Games, Inc. All Rights Reserved.
 
 #include "Chaos/PBDPositionConstraints.h"
-<<<<<<< HEAD
-=======
 #include "Chaos/Evolution/SolverDatas.h"
->>>>>>> 6bbb88c8
 
 namespace Chaos
 {
 	TVector<FGeometryParticleHandle*, 2> FPBDPositionConstraintHandle::GetConstrainedParticles() const 
 	{ 
-<<<<<<< HEAD
-		return ConstraintContainer->GetConstrainedParticles(ConstraintIndex); 
-	}
-
-	bool FPBDPositionConstraints::Apply(const FReal Dt, const TArray<FConstraintContainerHandle*>& ConstraintHandles, const int32 It, const int32 NumIts) const
-=======
 		return ConcreteContainer()->GetConstrainedParticles(ConstraintIndex);
 	}
 
 	void FPBDPositionConstraintHandle::PreGatherInput(const FReal Dt, FPBDIslandSolverData& SolverData)
->>>>>>> 6bbb88c8
 	{
 		ConcreteContainer()->PreGatherInput(Dt, ConstraintIndex, SolverData);
 	}
@@ -41,8 +31,6 @@
 
 		ConstraintSolverBodies[ConstraintIndex] = SolverData.GetBodyContainer().FindOrAdd(ConstrainedParticles[ConstraintIndex]);
 	}
-<<<<<<< HEAD
-=======
 
 	void FPBDPositionConstraints::GatherInput(const FReal Dt, const int32 ConstraintIndex, const int32 Particle0Level, const int32 Particle1Level, FPBDIslandSolverData& SolverData)
 	{
@@ -66,5 +54,4 @@
 		// @todo(chaos): early iteration termination in FPBDPositionConstraints
 		return true;
 	}
->>>>>>> 6bbb88c8
 }