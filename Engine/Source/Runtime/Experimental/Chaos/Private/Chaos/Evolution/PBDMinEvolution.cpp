// Copyright Epic Games, Inc. All Rights Reserved.

#include "Chaos/Evolution/PBDMinEvolution.h"
#include "Chaos/Collision/NarrowPhase.h"
#include "Chaos/Collision/ParticlePairCollisionDetector.h"
#include "Chaos/PBDCollisionConstraints.h"
#include "Chaos/PBDConstraintRule.h"
#include "Chaos/PBDRigidsSOAs.h"
#include "Chaos/PerParticleAddImpulses.h"
#include "Chaos/PerParticleEtherDrag.h"
#include "Chaos/PerParticleEulerStepVelocity.h"
#include "Chaos/PerParticleGravity.h"
#include "Chaos/PerParticleInitForce.h"
#include "Chaos/PerParticlePBDEulerStep.h"
#include "Chaos/PerParticlePBDGroundConstraint.h"
#include "Chaos/PerParticlePBDUpdateFromDeltaPosition.h"
#include "ChaosStats.h"

#if INTEL_ISPC
#include "PBDMinEvolution.ispc.generated.h"
#endif


//PRAGMA_DISABLE_OPTIMIZATION

namespace Chaos
{
#if UE_BUILD_SHIPPING || UE_BUILD_TEST
	CHAOS_API DECLARE_LOG_CATEGORY_EXTERN(LogChaosMinEvolution, Log, Warning);
#else
	CHAOS_API DECLARE_LOG_CATEGORY_EXTERN(LogChaosMinEvolution, Log, All);
#endif
	DEFINE_LOG_CATEGORY(LogChaosMinEvolution);

	DECLARE_CYCLE_STAT(TEXT("MinEvolution::Advance"), STAT_MinEvolution_Advance, STATGROUP_ChaosMinEvolution);
	DECLARE_CYCLE_STAT(TEXT("MinEvolution::PrepareTick"), STAT_MinEvolution_PrepareTick, STATGROUP_ChaosMinEvolution);
	DECLARE_CYCLE_STAT(TEXT("MinEvolution::UnprepareTick"), STAT_MinEvolution_UnprepareTick, STATGROUP_ChaosMinEvolution);
	DECLARE_CYCLE_STAT(TEXT("MinEvolution::Rewind"), STAT_MinEvolution_Rewind, STATGROUP_ChaosMinEvolution);
	DECLARE_CYCLE_STAT(TEXT("MinEvolution::AdvanceOneTimeStep"), STAT_MinEvolution_AdvanceOneTimeStep, STATGROUP_ChaosMinEvolution);
	DECLARE_CYCLE_STAT(TEXT("MinEvolution::Integrate"), STAT_MinEvolution_Integrate, STATGROUP_ChaosMinEvolution);
	DECLARE_CYCLE_STAT(TEXT("MinEvolution::KinematicTargets"), STAT_MinEvolution_KinematicTargets, STATGROUP_ChaosMinEvolution);
	DECLARE_CYCLE_STAT(TEXT("MinEvolution::Gather"), STAT_MinEvolution_Gather, STATGROUP_ChaosMinEvolution);
	DECLARE_CYCLE_STAT(TEXT("MinEvolution::Scatter"), STAT_MinEvolution_Scatter, STATGROUP_ChaosMinEvolution);
	DECLARE_CYCLE_STAT(TEXT("MinEvolution::ApplyConstraintsPhase1"), STAT_MinEvolution_ApplyConstraintsPhase1, STATGROUP_ChaosMinEvolution);
	DECLARE_CYCLE_STAT(TEXT("MinEvolution::UpdateVelocities"), STAT_MinEvolution_UpdateVelocites, STATGROUP_ChaosMinEvolution);
	DECLARE_CYCLE_STAT(TEXT("MinEvolution::ApplyConstraintsPhase2"), STAT_MinEvolution_ApplyConstraintsPhase2, STATGROUP_ChaosMinEvolution);
	DECLARE_CYCLE_STAT(TEXT("MinEvolution::ApplyCorrections"), STAT_MinEvolution_ApplyCorrections, STATGROUP_ChaosMinEvolution);
	DECLARE_CYCLE_STAT(TEXT("MinEvolution::ApplyConstraintsPhase3"), STAT_MinEvolution_ApplyConstraintsPhase3, STATGROUP_ChaosMinEvolution);
	DECLARE_CYCLE_STAT(TEXT("MinEvolution::DetectCollisions"), STAT_MinEvolution_DetectCollisions, STATGROUP_ChaosMinEvolution);

	//
	//
	//

	bool bChaos_MinEvolution_RewindLerp = true;
	FAutoConsoleVariableRef CVarChaosMinEvolutionRewindLerp(TEXT("p.Chaos.MinEvolution.RewindLerp"), bChaos_MinEvolution_RewindLerp, TEXT("If rewinding (fixed dt mode) use Backwards-Lerp as opposed to Backwards Velocity"));

<<<<<<< HEAD
#if INTEL_ISPC
	int Chaos_MinEvolution_IntegrateMode = 0;
	FAutoConsoleVariableRef CVarChaosMinEvolutionIntegrateMode(TEXT("p.Chaos.MinEvolution.IntegrateMode"), Chaos_MinEvolution_IntegrateMode, TEXT(""));
#else
	const int Chaos_MinEvolution_IntegrateMode = 0;
#endif
=======
	// Forced iteration count to evaluate worst-case behaviour for a given simulation
	bool Chaos_MinEvolution_ForceMaxConstraintIterations = false;
	FAutoConsoleVariableRef CVarChaosMinEvolutionForceMaxConstraintIterations(TEXT("p.Chaos.MinEvolution.ForceMaxConstraintIterations"), Chaos_MinEvolution_ForceMaxConstraintIterations, TEXT("Whether to force constraints to always use the worst-case maximum number of iterations"));
>>>>>>> 6bbb88c8

	//
	//
	//

	struct FPBDRigidArrays
	{
		FPBDRigidArrays()
			: NumParticles(0)
		{
		}

		FPBDRigidArrays(TPBDRigidParticles<FReal, 3>& Dynamics)
		{
			NumParticles = Dynamics.Size();
			ObjectState = Dynamics.AllObjectState().GetData();
			X = Dynamics.AllX().GetData();
			P = Dynamics.AllP().GetData();
			R = Dynamics.AllR().GetData();
			Q = Dynamics.AllQ().GetData();
			V = Dynamics.AllV().GetData();
			PreV = Dynamics.AllPreV().GetData();
			W = Dynamics.AllW().GetData();
			PreW = Dynamics.AllPreW().GetData();
			CenterOfMass = Dynamics.AllCenterOfMass().GetData();
			RotationOfMass = Dynamics.AllRotationOfMass().GetData();
			InvM = Dynamics.AllInvM().GetData();
			InvI = Dynamics.AllInvI().GetData();
<<<<<<< HEAD
			F = Dynamics.AllF().GetData();
			T = Dynamics.AllT().GetData();
			LinearImpulse = Dynamics.AllLinearImpulse().GetData();
			AngularImpulse = Dynamics.AllAngularImpulse().GetData();
=======
			Acceleration = Dynamics.AllAcceleration().GetData();
			AngularAcceleration = Dynamics.AllAngularAcceleration().GetData();
			LinearImpulseVelocity = Dynamics.AllLinearImpulseVelocity().GetData();
			AngularImpulseVelocity = Dynamics.AllAngularImpulseVelocity().GetData();
>>>>>>> 6bbb88c8
			Disabled = Dynamics.AllDisabled().GetData();
			GravityEnabled = Dynamics.AllGravityEnabled().GetData();
			LinearEtherDrag = Dynamics.AllLinearEtherDrag().GetData();
			AngularEtherDrag = Dynamics.AllAngularEtherDrag().GetData();
			HasBounds = Dynamics.AllHasBounds().GetData();
			LocalBounds = Dynamics.AllLocalBounds().GetData();
			WorldBounds = Dynamics.AllWorldSpaceInflatedBounds().GetData();
		}

		int32 NumParticles;
		EObjectStateType* ObjectState;
		FVec3* X;
		FVec3* P;
		FRotation3* R;
		FRotation3* Q;
		FVec3* V;
		FVec3* PreV;
		FVec3* W;
		FVec3* PreW;
		FVec3* CenterOfMass;
		FRotation3* RotationOfMass;
		FReal* InvM;
<<<<<<< HEAD
		FMatrix33* InvI;
		FVec3* F;
		FVec3* T;
		FVec3* LinearImpulse;
		FVec3* AngularImpulse;
=======
		TVec3<FRealSingle>* InvI;
		FVec3* Acceleration;
		FVec3* AngularAcceleration;
		FVec3* LinearImpulseVelocity;
		FVec3* AngularImpulseVelocity;
>>>>>>> 6bbb88c8
		bool* Disabled;
		bool* GravityEnabled;
		FReal* LinearEtherDrag;
		FReal* AngularEtherDrag;
		bool* HasBounds;
		FAABB3* LocalBounds;
		FAABB3* WorldBounds;
	};


	//
	//
	//

	FPBDMinEvolution::FPBDMinEvolution(FRigidParticleSOAs& InParticles, TArrayCollectionArray<FVec3>& InPrevX, TArrayCollectionArray<FRotation3>& InPrevR, FCollisionDetector& InCollisionDetector, const FReal InBoundsExtension)
		: Particles(InParticles)
		, CollisionDetector(InCollisionDetector)
		, ParticlePrevXs(InPrevX)
		, ParticlePrevRs(InPrevR)
		, SolverType(EConstraintSolverType::QuasiPbd)
		, NumApplyIterations(0)
		, NumApplyPushOutIterations(0)
		, NumPositionIterations(0)
		, NumVelocityIterations(0)
		, NumProjectionIterations(0)
		, BoundsExtension(InBoundsExtension)
		, Gravity(FVec3(0))
		, SimulationSpaceSettings()
	{
#if INTEL_ISPC
		if (Chaos_MinEvolution_IntegrateMode == 2)
		{
			check((int32)EObjectStateType::Dynamic == (int32)ispc::ValueOfEObjectStateTypeDynamic())
			check(sizeof(FRigidTransform3) == ispc::SizeofFTransform());
			check(sizeof(FAABB3) == ispc::SizeofFAABB());
			check(sizeof(FPBDRigidArrays) == ispc::SizeofFPBDRigidArrays());
			check(sizeof(FSimulationSpace) == ispc::SizeofFSimulationSpace());
			check(sizeof(FSimulationSpaceSettings) == ispc::SizeofFSimulationSpaceSettings());
		}
#endif
	}

	void FPBDMinEvolution::AddConstraintRule(FSimpleConstraintRule* Rule)
	{
		check(Rule != nullptr);
		if (Rule != nullptr)
		{
			const uint32 ContainerId = (uint32)ConstraintRules.Add(Rule);
			Rule->BindToDatas(SolverData, ContainerId);
		}
	}

	void FPBDMinEvolution::Advance(const FReal StepDt, const int32 NumSteps, const FReal RewindDt)
	{
		SCOPE_CYCLE_COUNTER(STAT_MinEvolution_Advance);

		PrepareTick();

		if (RewindDt > SMALL_NUMBER)
		{
			Rewind(StepDt, RewindDt);
		}

		for (int32 Step = 0; Step < NumSteps; ++Step)
		{
			// StepFraction: how much of the remaining time this step represents, used to interpolate kinematic targets
			// E.g., for 4 steps this will be: 1/4, 1/2, 3/4, 1
<<<<<<< HEAD
			const FReal StepFraction = (FReal)(Step + 1) / (NumSteps);
=======
			const FReal StepFraction = (FReal)(Step + 1) / (FReal)(NumSteps);
>>>>>>> 6bbb88c8

			UE_LOG(LogChaosMinEvolution, Verbose, TEXT("Advance dt = %f [%d/%d]"), StepDt, Step + 1, NumSteps);

			AdvanceOneTimeStep(StepDt, StepFraction);
		}

		for (TTransientPBDRigidParticleHandle<FReal, 3>& Particle : Particles.GetActiveParticlesView())
		{
			if (Particle.ObjectState() == EObjectStateType::Dynamic)
			{
				Particle.Acceleration() = FVec3(0);
				Particle.AngularAcceleration() = FVec3(0);
			}
		}

		UnprepareTick();
	}

	void FPBDMinEvolution::AdvanceOneTimeStep(const FReal Dt, const FReal StepFraction)
	{
		SCOPE_CYCLE_COUNTER(STAT_MinEvolution_AdvanceOneTimeStep);

		Integrate(Dt);

		ApplyKinematicTargets(Dt, StepFraction);

		if (PostIntegrateCallback != nullptr)
		{
			PostIntegrateCallback();
		}

		DetectCollisions(Dt);

		if (PostDetectCollisionsCallback != nullptr)
		{
			PostDetectCollisionsCallback();
		}

		if (Dt > 0)
		{
			GatherInput(Dt);

			ApplyConstraintsPhase1(Dt);

			if (PostApplyCallback != nullptr)
			{
				PostApplyCallback();
			}

			UpdateVelocities(Dt);

			ApplyConstraintsPhase2(Dt);

			if (PostApplyPushOutCallback != nullptr)
			{
				PostApplyPushOutCallback();
			}

			ApplyCorrections(Dt);

			ApplyConstraintsPhase3(Dt);

			ScatterOutput(Dt);
		}
	}

	// A opportunity for systems to allocate buffers for the duration of the tick, if they have enough info to do so
	void FPBDMinEvolution::PrepareTick()
	{
		SCOPE_CYCLE_COUNTER(STAT_MinEvolution_PrepareTick);

		for (FSimpleConstraintRule* ConstraintRule : ConstraintRules)
		{
			ConstraintRule->PrepareTick();
		}
	}

	void FPBDMinEvolution::UnprepareTick()
	{
		SCOPE_CYCLE_COUNTER(STAT_MinEvolution_UnprepareTick);

		for (FSimpleConstraintRule* ConstraintRule : ConstraintRules)
		{
			ConstraintRule->UnprepareTick();
		}
	}

	// Update X/R as if we started the next tick 'RewindDt' seconds ago.
	void FPBDMinEvolution::Rewind(FReal Dt, FReal RewindDt)
	{
		SCOPE_CYCLE_COUNTER(STAT_MinEvolution_Rewind);

		if (bChaos_MinEvolution_RewindLerp)
		{
			const FReal T = (Dt - RewindDt) / Dt;
			UE_LOG(LogChaosMinEvolution, Verbose, TEXT("Rewind dt = %f; rt = %f; T = %f"), Dt, RewindDt, T);
			for (TTransientPBDRigidParticleHandle<FReal, 3>& Particle : Particles.GetActiveParticlesView())
			{
				if (Particle.ObjectState() == EObjectStateType::Dynamic)
				{
					Particle.X() = FVec3::Lerp(Particle.Handle()->AuxilaryValue(ParticlePrevXs), Particle.X(), T);
					Particle.R() = FRotation3::Slerp(Particle.Handle()->AuxilaryValue(ParticlePrevRs), Particle.R(), (decltype(FQuat::X))T);	// LWC_TODO: Remove decltype cast once FQuat supports variants
				}
			}
		}
		else
		{
			for (TTransientPBDRigidParticleHandle<FReal, 3>& Particle : Particles.GetActiveParticlesView())
			{
				if (Particle.ObjectState() == EObjectStateType::Dynamic)
				{
					const FVec3 XCoM = FParticleUtilitiesXR::GetCoMWorldPosition(&Particle);
					const FRotation3 RCoM = FParticleUtilitiesXR::GetCoMWorldRotation(&Particle);

					const FVec3 XCoM2 = XCoM - Particle.V() * RewindDt;
					const FRotation3 RCoM2 = FRotation3::IntegrateRotationWithAngularVelocity(RCoM, -Particle.W(), RewindDt);

					FParticleUtilitiesXR::SetCoMWorldTransform(&Particle, XCoM2, RCoM2);
				}
			}
		}

		for (auto& Particle : Particles.GetActiveKinematicParticlesView())
		{
			Particle.X() = Particle.X() - Particle.V() * RewindDt;
			Particle.R() = FRotation3::IntegrateRotationWithAngularVelocity(Particle.R(), -Particle.W(), RewindDt);
		}
	}

	// @todo(ccaulfield): dedupe (PBDRigidsEvolutionGBF)
	void FPBDMinEvolution::Integrate(FReal Dt)
	{
		SCOPE_CYCLE_COUNTER(STAT_MinEvolution_Integrate);
		if (Chaos_MinEvolution_IntegrateMode == 0)
		{
			IntegrateImpl(Dt);
		}
		else if (Chaos_MinEvolution_IntegrateMode == 1)
		{
			IntegrateImpl2(Dt);
		}
		else if (Chaos_MinEvolution_IntegrateMode == 2)
		{
			IntegrateImplISPC(Dt);
		}
	}

	void FPBDMinEvolution::IntegrateImpl(FReal Dt)
	{
		// Simulation space velocity and acceleration
		FVec3 SpaceV = FVec3(0);	// Velocity
		FVec3 SpaceW = FVec3(0);	// Angular Velocity
		FVec3 SpaceA = FVec3(0);	// Acceleration
		FVec3 SpaceB = FVec3(0);	// Angular Acceleration
		if (SimulationSpaceSettings.MasterAlpha > 0.0f)
		{
			SpaceV = SimulationSpace.Transform.InverseTransformVector(SimulationSpace.LinearVelocity);
			SpaceW = SimulationSpace.Transform.InverseTransformVector(SimulationSpace.AngularVelocity);
			SpaceA = SimulationSpace.Transform.InverseTransformVector(SimulationSpace.LinearAcceleration);
			SpaceB = SimulationSpace.Transform.InverseTransformVector(SimulationSpace.AngularAcceleration);
		}

		// Simulation space velocity and acceleration
		FVec3 SpaceV = FVec3(0);	// Velocity
		FVec3 SpaceW = FVec3(0);	// Angular Velocity
		FVec3 SpaceA = FVec3(0);	// Acceleration
		FVec3 SpaceB = FVec3(0);	// Angular Acceleration
		if (SimulationSpaceSettings.MasterAlpha > 0.0f)
		{
			SpaceV = SimulationSpace.Transform.InverseTransformVector(SimulationSpace.LinearVelocity);
			SpaceW = SimulationSpace.Transform.InverseTransformVector(SimulationSpace.AngularVelocity);
			SpaceA = SimulationSpace.Transform.InverseTransformVector(SimulationSpace.LinearAcceleration);
			SpaceB = SimulationSpace.Transform.InverseTransformVector(SimulationSpace.AngularAcceleration);
		}

		for (TTransientPBDRigidParticleHandle<FReal, 3>& Particle : Particles.GetActiveParticlesView())
		{
			if (Particle.ObjectState() == EObjectStateType::Dynamic)
			{
				Particle.PreV() = Particle.V();
				Particle.PreW() = Particle.W();

				const FVec3 XCoM = FParticleUtilitiesXR::GetCoMWorldPosition(&Particle);
				const FRotation3 RCoM = FParticleUtilitiesXR::GetCoMWorldRotation(&Particle);
				
				// Forces and torques
				const FMatrix33 WorldInvI = Utilities::ComputeWorldSpaceInertia(RCoM, Particle.InvI());
<<<<<<< HEAD
				FVec3 DV = Particle.InvM() * (Particle.F() * Dt + Particle.LinearImpulse());
				FVec3 DW = Utilities::Multiply(WorldInvI, (Particle.Torque() * Dt + Particle.AngularImpulse()));
=======
				FVec3 DV = Particle.Acceleration() * Dt + Particle.LinearImpulseVelocity();
				FVec3 DW = Particle.AngularAcceleration() * Dt + Particle.AngularImpulseVelocity();
>>>>>>> 6bbb88c8
				FVec3 TargetV = FVec3(0);
				FVec3 TargetW = FVec3(0);

				// Gravity
				if (Particle.GravityEnabled())
				{
					DV += Gravity * Dt;
				}

				// Moving and accelerating simulation frame
				// https://en.wikipedia.org/wiki/Rotating_reference_frame
				if (SimulationSpaceSettings.MasterAlpha > 0.0f)
				{
					const FVec3 CoriolisAcc = SimulationSpaceSettings.CoriolisAlpha * 2.0f * FVec3::CrossProduct(SpaceW, Particle.V());
					const FVec3 CentrifugalAcc = SimulationSpaceSettings.CentrifugalAlpha * FVec3::CrossProduct(SpaceW, FVec3::CrossProduct(SpaceW, XCoM));
					const FVec3 EulerAcc = SimulationSpaceSettings.EulerAlpha * FVec3::CrossProduct(SpaceB, XCoM);
					const FVec3 LinearAcc = SimulationSpaceSettings.LinearAccelerationAlpha * SpaceA;
					const FVec3 AngularAcc = SimulationSpaceSettings.AngularAccelerationAlpha * SpaceB;
					const FVec3 LinearDragAcc = SimulationSpaceSettings.ExternalLinearEtherDrag * SpaceV;
					DV -= SimulationSpaceSettings.MasterAlpha * (LinearAcc + LinearDragAcc + CoriolisAcc + CentrifugalAcc + EulerAcc) * Dt;
					DW -= SimulationSpaceSettings.MasterAlpha * AngularAcc * Dt;
					TargetV = -SimulationSpaceSettings.MasterAlpha * SimulationSpaceSettings.LinearVelocityAlpha * SpaceV;
					TargetW = -SimulationSpaceSettings.MasterAlpha * SimulationSpaceSettings.AngularVelocityAlpha * SpaceW;
				}

				// New velocity
				const FReal LinearDrag = FMath::Min(FReal(1), Particle.LinearEtherDrag() * Dt);
				const FReal AngularDrag = FMath::Min(FReal(1), Particle.AngularEtherDrag() * Dt);
				const FVec3 V = FMath::Lerp(Particle.V() + DV, TargetV, LinearDrag);
				const FVec3 W = FMath::Lerp(Particle.W() + DW, TargetW, AngularDrag);

				// New position
				const FVec3 PCoM = XCoM + V * Dt;
				const FRotation3 QCoM = FRotation3::IntegrateRotationWithAngularVelocity(RCoM, W, Dt);

				// Update particle state (forces are not zeroed until the end of the frame)
				FParticleUtilitiesPQ::SetCoMWorldTransform(&Particle, PCoM, QCoM);
				Particle.V() = V;
				Particle.W() = W;
<<<<<<< HEAD
				Particle.LinearImpulse() = FVec3(0);
				Particle.AngularImpulse() = FVec3(0);

				// Update world-space bounds
				if (Particle.HasBounds())
				{
					const FAABB3& LocalBounds = Particle.LocalBounds();
					
					FAABB3 WorldSpaceBounds = LocalBounds.TransformedAABB(FRigidTransform3(Particle.P(), Particle.Q()));
					WorldSpaceBounds.ThickenSymmetrically(WorldSpaceBounds.Extents() * BoundsExtension);
=======
				Particle.LinearImpulseVelocity() = FVec3(0);
				Particle.AngularImpulseVelocity() = FVec3(0);
>>>>>>> 6bbb88c8

				// Update cached world space state, including bounds. We use the Swept bounds update so that the bounds includes P,Q and X,Q.
				// This is because when we have joints, they often pull bodies back to their original positions, so we need to know if there
				// are contacts at that location.
				Particle.UpdateWorldSpaceStateSwept(FRigidTransform3(Particle.P(), Particle.Q()), FVec3(CollisionDetector.GetNarrowPhase().GetBoundsExpansion()), -V * Dt);
			}
		}
	}

	void FPBDMinEvolution::IntegrateImpl2(FReal Dt)
	{
		FPBDRigidArrays Rigids = FPBDRigidArrays(Particles.GetDynamicParticles());

		// Simulation space velocity and acceleration
		FVec3 SpaceV = FVec3(0);	// Velocity
		FVec3 SpaceW = FVec3(0);	// Angular Velocity
		FVec3 SpaceA = FVec3(0);	// Acceleration
		FVec3 SpaceB = FVec3(0);	// Angular Acceleration
		if (SimulationSpaceSettings.MasterAlpha > 0.0f)
		{
			SpaceV = SimulationSpace.Transform.InverseTransformVector(SimulationSpace.LinearVelocity);
			SpaceW = SimulationSpace.Transform.InverseTransformVector(SimulationSpace.AngularVelocity);
			SpaceA = SimulationSpace.Transform.InverseTransformVector(SimulationSpace.LinearAcceleration);
			SpaceB = SimulationSpace.Transform.InverseTransformVector(SimulationSpace.AngularAcceleration);
		}

		for (int32 ParticleIndex = 0; ParticleIndex < Rigids.NumParticles; ++ParticleIndex)
		{
			if (!Rigids.Disabled[ParticleIndex] && (Rigids.ObjectState[ParticleIndex] == EObjectStateType::Dynamic))
			{
				Rigids.PreV[ParticleIndex] = Rigids.V[ParticleIndex];
				Rigids.PreW[ParticleIndex] = Rigids.W[ParticleIndex];

				const FVec3 XCoM = Rigids.X[ParticleIndex] + Rigids.R[ParticleIndex].RotateVector(Rigids.CenterOfMass[ParticleIndex]);
				const FRotation3 RCoM = Rigids.R[ParticleIndex] * Rigids.RotationOfMass[ParticleIndex];

				// Forces and torques
				const FMatrix33 WorldInvI = Utilities::ComputeWorldSpaceInertia(RCoM, Rigids.InvI[ParticleIndex]);
				FVec3 DV = Rigids.InvM[ParticleIndex] * (Rigids.F[ParticleIndex] * Dt + Rigids.LinearImpulse[ParticleIndex]);
				FVec3 DW = WorldInvI * (Rigids.T[ParticleIndex] * Dt + Rigids.AngularImpulse[ParticleIndex]);
				FVec3 TargetV = FVec3(0);
				FVec3 TargetW = FVec3(0);

				// Gravity
				if (Rigids.GravityEnabled[ParticleIndex])
				{
					DV += Gravity * Dt;
				}

				// Moving and accelerating simulation frame
				// https://en.wikipedia.org/wiki/Rotating_reference_frame
				if (SimulationSpaceSettings.MasterAlpha > 0.0f)
				{
					const FVec3 CoriolisAcc = SimulationSpaceSettings.CoriolisAlpha * 2.0f * FVec3::CrossProduct(SpaceW, Rigids.V[ParticleIndex]);
					const FVec3 CentrifugalAcc = SimulationSpaceSettings.CentrifugalAlpha * FVec3::CrossProduct(SpaceW, FVec3::CrossProduct(SpaceW, XCoM));
					const FVec3 EulerAcc = SimulationSpaceSettings.EulerAlpha * FVec3::CrossProduct(SpaceB, XCoM);
					const FVec3 LinearAcc = SimulationSpaceSettings.LinearAccelerationAlpha * SpaceA;
					const FVec3 AngularAcc = SimulationSpaceSettings.AngularAccelerationAlpha * SpaceB;
					const FVec3 LinearDragAcc = SimulationSpaceSettings.ExternalLinearEtherDrag * SpaceV;
					DV -= SimulationSpaceSettings.MasterAlpha * (LinearAcc + LinearDragAcc + CoriolisAcc + CentrifugalAcc + EulerAcc) * Dt;
					DW -= SimulationSpaceSettings.MasterAlpha * AngularAcc * Dt;
					TargetV = -SimulationSpaceSettings.MasterAlpha * SimulationSpaceSettings.LinearVelocityAlpha * SpaceV;
					TargetW = -SimulationSpaceSettings.MasterAlpha * SimulationSpaceSettings.AngularVelocityAlpha * SpaceW;
				}

				// New velocity
				const FReal LinearDrag = FMath::Min(FReal(1), Rigids.LinearEtherDrag[ParticleIndex] * Dt);
				const FReal AngularDrag = FMath::Min(FReal(1), Rigids.AngularEtherDrag[ParticleIndex] * Dt);
				const FVec3 VCoM = FMath::Lerp(Rigids.V[ParticleIndex] + DV, TargetV, LinearDrag);
				const FVec3 WCoM = FMath::Lerp(Rigids.W[ParticleIndex] + DW, TargetW, AngularDrag);

				// New position
				const FVec3 PCoM = XCoM + VCoM * Dt;
				const FRotation3 QCoM = FRotation3::IntegrateRotationWithAngularVelocity(RCoM, WCoM, Dt);

				// Update particle state (forces are not zeroed until the end of the frame)
				const FRotation3 QActor = QCoM * Rigids.RotationOfMass[ParticleIndex].Inverse();
				const FVec3 PActor = PCoM - QActor.RotateVector(Rigids.CenterOfMass[ParticleIndex]);
				Rigids.P[ParticleIndex] = PActor;
				Rigids.Q[ParticleIndex] = QActor;

				Rigids.V[ParticleIndex] = VCoM;
				Rigids.W[ParticleIndex] = WCoM;
				Rigids.LinearImpulse[ParticleIndex] = FVec3(0);
				Rigids.AngularImpulse[ParticleIndex] = FVec3(0);

				// Update world-space bounds
				if (Rigids.HasBounds[ParticleIndex])
				{
					FAABB3 WorldSpaceBounds = Rigids.LocalBounds[ParticleIndex].TransformedAABB(FRigidTransform3(Rigids.P[ParticleIndex], Rigids.Q[ParticleIndex]));
					WorldSpaceBounds.ThickenSymmetrically(WorldSpaceBounds.Extents() * BoundsExtension);

					// Dynamic bodies may get pulled back into their old positions by joints - make sure we find collisions that may prevent this
					// We could add the AABB at X/R here, but I'm avoiding another call to TransformedAABB. Hopefully this is good enough.
					WorldSpaceBounds.GrowByVector(Rigids.X[ParticleIndex] - Rigids.P[ParticleIndex]);

					WorldSpaceBounds.ThickenSymmetrically(FVec3(CollisionDetector.GetBroadPhase().GetCullDistance()));

					Rigids.WorldBounds[ParticleIndex] = WorldSpaceBounds;
				}
			}
		}

		// @todo(ccaulfield): See SetWorldSpaceInflatedBounds - it does some extra stuff that seems suspect
		for (int32 ParticleIndex = 0; ParticleIndex < Rigids.NumParticles; ++ParticleIndex)
		{
			if (!Rigids.Disabled[ParticleIndex] && (Rigids.ObjectState[ParticleIndex] == EObjectStateType::Dynamic))
			{
				if (Rigids.HasBounds[ParticleIndex])
				{
					Particles.GetDynamicParticles().Handle(ParticleIndex)->SetWorldSpaceInflatedBounds(Rigids.WorldBounds[ParticleIndex]);
				}
			}
		}
	}


	void FPBDMinEvolution::IntegrateImplISPC(FReal Dt)
	{
		check(bRealTypeCompatibleWithISPC);
#if INTEL_ISPC
		FPBDRigidArrays Rigids = FPBDRigidArrays(Particles.GetDynamicParticles());
		ispc::MinEvolutionIntegrate(Dt, (ispc::FPBDRigidArrays&)Rigids, (ispc::FSimulationSpace&)SimulationSpace, (ispc::FSimulationSpaceSettings&)SimulationSpaceSettings, (ispc::FVector&)Gravity, BoundsExtension, CollisionDetector.GetBroadPhase().GetCullDistance());

		// @todo(ccaulfield): move to ispc
		for (int32 ParticleIndex = 0; ParticleIndex < Rigids.NumParticles; ++ParticleIndex)
		{
			if (!Rigids.Disabled[ParticleIndex] && (Rigids.ObjectState[ParticleIndex] == EObjectStateType::Dynamic))
			{
				if (Rigids.HasBounds[ParticleIndex])
				{
					// @todo(ccaulfield): See SetWorldSpaceInflatedBounds - it does some extra stuff that seems suspect
					Particles.GetDynamicParticles().Handle(ParticleIndex)->SetWorldSpaceInflatedBounds(Rigids.WorldBounds[ParticleIndex]);
				}
			}
		}
#else
		IntegrateImpl(Dt);
#endif
	}

	// @todo(ccaulfield): dedupe (PBDRigidsEvolutionGBF)
	void FPBDMinEvolution::ApplyKinematicTargets(FReal Dt, FReal StepFraction)
	{
		SCOPE_CYCLE_COUNTER(STAT_MinEvolution_KinematicTargets);

		check(StepFraction > (FReal)0);
		check(StepFraction <= (FReal)1);

		// @todo(ccaulfield): optimize. Depending on the number of kinematics relative to the number that have 
		// targets set, it may be faster to process a command list rather than iterate over them all each frame. 
		const FReal MinDt = 1e-6f;
		for (auto& Particle : Particles.GetActiveKinematicParticlesView())
		{
			TKinematicTarget<FReal, 3>& KinematicTarget = Particle.KinematicTarget();
<<<<<<< HEAD

			const TRigidTransform<FReal, 3>& Previous = KinematicTarget.GetPrevious();
			const FVec3 PrevX = Previous.GetTranslation();
			const FRotation3 PrevR = Previous.GetRotation();

=======
			const FVec3 CurrentX = Particle.X();
			const FRotation3 CurrentR = Particle.R();
>>>>>>> 6bbb88c8

			switch (KinematicTarget.GetMode())
			{
			case EKinematicTargetMode::None:
				// Nothing to do
				break;

			case EKinematicTargetMode::Reset:
			{
				// Reset velocity and then switch to do-nothing mode
				Particle.V() = FVec3(0);
				Particle.W() = FVec3(0);
				KinematicTarget.SetMode(EKinematicTargetMode::None);
				break;
			}

			case EKinematicTargetMode::Position:
			{
				// Move to kinematic target and update velocities to match
				// Target positions only need to be processed once, and we reset the velocity next frame (if no new target is set)
				FVec3 NewX;
				FRotation3 NewR;
				if (FMath::IsNearlyEqual(StepFraction, (FReal)1, (FReal)KINDA_SMALL_NUMBER))
				{
					NewX = KinematicTarget.GetTarget().GetLocation();
					NewR = KinematicTarget.GetTarget().GetRotation();
					KinematicTarget.SetMode(EKinematicTargetMode::Reset);
				}
				else
				{
<<<<<<< HEAD
					TargetPos = FVec3::Lerp(PrevX, KinematicTarget.GetTarget().GetLocation(), StepFraction);
					TargetRot = FRotation3::Slerp(PrevR, KinematicTarget.GetTarget().GetRotation(), StepFraction);
				}
				if (Dt > MinDt)
				{
					Particle.V() = FVec3::CalculateVelocity(PrevX, TargetPos, Dt);
					Particle.W() = FRotation3::CalculateAngularVelocity(PrevR, TargetRot, Dt);
=======
					// as a reminder, stepfraction is the remaing fraction of the step from the remaining steps
					// for total of 4 steps and current step of 2, this will be 1/3 ( 1 step passed, 3 steps remains )
					NewX = FVec3::Lerp(CurrentX, KinematicTarget.GetTarget().GetLocation(), StepFraction);
					NewR = FRotation3::Slerp(CurrentR, KinematicTarget.GetTarget().GetRotation(), (decltype(FQuat::X))StepFraction);		// LWC_TODO: Remove decltype cast once FQuat supports variants
				}
				if (Dt > MinDt)
				{
					Particle.V() = FVec3::CalculateVelocity(CurrentX, NewX, Dt);
					Particle.W() = FRotation3::CalculateAngularVelocity(CurrentR, NewR, Dt);
>>>>>>> 6bbb88c8
				}
				Particle.X() = NewX;
				Particle.R() = NewR;
				break;
			}

			case EKinematicTargetMode::Velocity:
			{
				// Move based on velocity
				Particle.X() = Particle.X() + Particle.V() * Dt;
				FRotation3::IntegrateRotationWithAngularVelocity(Particle.R(), Particle.W(), Dt);
				break;
			}
			}

<<<<<<< HEAD
			// Update world space bouunds
			if (Particle.HasBounds())
			{
				const FAABB3& LocalBounds = Particle.LocalBounds();
				
				FAABB3 WorldSpaceBounds = LocalBounds.TransformedAABB(FRigidTransform3(Particle.X(), Particle.R()));
				WorldSpaceBounds.ThickenSymmetrically(WorldSpaceBounds.Extents() * BoundsExtension);

				//FAABB3 PrevWorldSpaceBounds = LocalBounds.TransformedAABB(FRigidTransform3(PrevX, PrevR));
				//WorldSpaceBounds.GrowToInclude(PrevWorldSpaceBounds);

				Particle.SetWorldSpaceInflatedBounds(WorldSpaceBounds);
			}
=======
			Particle.UpdateWorldSpaceState(FRigidTransform3(Particle.X(), Particle.R()), FVec3(BoundsExtension));
>>>>>>> 6bbb88c8
		}
	}

	void FPBDMinEvolution::DetectCollisions(FReal Dt)
	{
		SCOPE_CYCLE_COUNTER(STAT_MinEvolution_DetectCollisions);

		// @todo(ccaulfield): doesn't need to be every frame
		PrioritizedConstraintRules = ConstraintRules;
		PrioritizedConstraintRules.StableSort();

		for (FSimpleConstraintRule* ConstraintRule : PrioritizedConstraintRules)
		{
			ConstraintRule->UpdatePositionBasedState(Dt);
		}

		CollisionDetector.DetectCollisions(Dt, nullptr);
		CollisionDetector.GetCollisionContainer().GetConstraintAllocator().SortConstraintsHandles();
	}

	void FPBDMinEvolution::GatherInput(FReal Dt)
	{
		SCOPE_CYCLE_COUNTER(STAT_MinEvolution_Gather);

		SolverData.GetBodyContainer().Reset(Particles.GetAllParticlesView().Num());

		for (FSimpleConstraintRule* ConstraintRule : ConstraintRules)
		{
			ConstraintRule->GatherSolverInput(Dt);
		}
	}

	void FPBDMinEvolution::ScatterOutput(FReal Dt)
	{
		SCOPE_CYCLE_COUNTER(STAT_MinEvolution_Scatter);

		for (FSimpleConstraintRule* ConstraintRule : ConstraintRules)
		{
			ConstraintRule->ScatterSolverOutput(Dt);
		}

		SolverData.GetBodyContainer().ScatterOutput();
	
		for (auto& Particle : Particles.GetActiveParticlesView())
		{
			Particle.Handle()->AuxilaryValue(ParticlePrevXs) = Particle.X();
			Particle.Handle()->AuxilaryValue(ParticlePrevRs) = Particle.R();
			Particle.X() = Particle.P();
			Particle.R() = Particle.Q();
		}
	}

	void FPBDMinEvolution::ApplyConstraintsPhase1(FReal Dt)
	{
		SCOPE_CYCLE_COUNTER(STAT_MinEvolution_ApplyConstraintsPhase1);

		const int32 NumIterationsPhase1 = (SolverType == EConstraintSolverType::QuasiPbd) ? NumPositionIterations : NumApplyIterations;

		for (int32 i = 0; i < NumIterationsPhase1; ++i)
		{
			bool bNeedsAnotherIteration = Chaos_MinEvolution_ForceMaxConstraintIterations;
			for (FSimpleConstraintRule* ConstraintRule : PrioritizedConstraintRules)
			{
				bNeedsAnotherIteration |= ConstraintRule->ApplyConstraints(Dt, i, NumIterationsPhase1);
			}

			if (!bNeedsAnotherIteration)
			{
				break;
			}
		}
	}

	void FPBDMinEvolution::UpdateVelocities(FReal Dt)
	{
		SCOPE_CYCLE_COUNTER(STAT_MinEvolution_UpdateVelocites);

<<<<<<< HEAD
		FPerParticlePBDUpdateFromDeltaPosition UpdateVelocityRule;
		for (auto& Particle : Particles.GetActiveParticlesView())
=======
		// @todo(chaos): clean this up - the two solvers calculate implicit velocity differently because 
		// QPBD accumulates transform deltas and the StandardPBD applies transform changes directly
		if (SolverType == EConstraintSolverType::StandardPbd)
>>>>>>> 6bbb88c8
		{
			for (FSolverBodyAdapter& SolverBody : SolverData.GetBodyContainer().GetBodies())
			{
				const FVec3 V = FVec3::CalculateVelocity(SolverBody.GetSolverBody().X(), SolverBody.GetSolverBody().P(), Dt);
				const FVec3 W = FRotation3::CalculateAngularVelocity(SolverBody.GetSolverBody().R(), SolverBody.GetSolverBody().Q(), Dt);
				SolverBody.GetSolverBody().SetV(V);
				SolverBody.GetSolverBody().SetW(W);
			}
		}
		else
		{ 
			SolverData.GetBodyContainer().SetImplicitVelocities(Dt);
		}
	}

	void FPBDMinEvolution::ApplyConstraintsPhase2(FReal Dt)
	{
		SCOPE_CYCLE_COUNTER(STAT_MinEvolution_ApplyConstraintsPhase2);

		const int32 NumIterationsPhase2 = (SolverType == EConstraintSolverType::QuasiPbd) ? NumVelocityIterations : 0;

		for (int32 It = 0; It < NumIterationsPhase2; ++It)
		{
			bool bNeedsAnotherIteration = false;
			for (FSimpleConstraintRule* ConstraintRule : PrioritizedConstraintRules)
			{
				bNeedsAnotherIteration |= ConstraintRule->ApplyPushOut(Dt, It, NumIterationsPhase2);
			}

			if (!bNeedsAnotherIteration)
			{
				break;
			}
		}
	}

	void FPBDMinEvolution::ApplyCorrections(FReal Dt)
	{
		SCOPE_CYCLE_COUNTER(STAT_MinEvolution_ApplyCorrections);

		SolverData.GetBodyContainer().ApplyCorrections();
		SolverData.GetBodyContainer().UpdateRotationDependentState();
	}

	void FPBDMinEvolution::ApplyConstraintsPhase3(FReal Dt)
	{
		SCOPE_CYCLE_COUNTER(STAT_MinEvolution_ApplyConstraintsPhase3);

		const int32 NumIterationsPhase3 = (SolverType == EConstraintSolverType::QuasiPbd) ? NumProjectionIterations : NumApplyPushOutIterations;

		for (int32 It = 0; It < NumIterationsPhase3; ++It)
		{
			bool bNeedsAnotherIteration = false;
			for (FSimpleConstraintRule* ConstraintRule : PrioritizedConstraintRules)
			{
				bNeedsAnotherIteration |= ConstraintRule->ApplyProjection(Dt, It, NumIterationsPhase3);
			}

			if (!bNeedsAnotherIteration)
			{
				break;
			}
		}
	}
}<|MERGE_RESOLUTION|>--- conflicted
+++ resolved
@@ -55,18 +55,9 @@
 	bool bChaos_MinEvolution_RewindLerp = true;
 	FAutoConsoleVariableRef CVarChaosMinEvolutionRewindLerp(TEXT("p.Chaos.MinEvolution.RewindLerp"), bChaos_MinEvolution_RewindLerp, TEXT("If rewinding (fixed dt mode) use Backwards-Lerp as opposed to Backwards Velocity"));
 
-<<<<<<< HEAD
-#if INTEL_ISPC
-	int Chaos_MinEvolution_IntegrateMode = 0;
-	FAutoConsoleVariableRef CVarChaosMinEvolutionIntegrateMode(TEXT("p.Chaos.MinEvolution.IntegrateMode"), Chaos_MinEvolution_IntegrateMode, TEXT(""));
-#else
-	const int Chaos_MinEvolution_IntegrateMode = 0;
-#endif
-=======
 	// Forced iteration count to evaluate worst-case behaviour for a given simulation
 	bool Chaos_MinEvolution_ForceMaxConstraintIterations = false;
 	FAutoConsoleVariableRef CVarChaosMinEvolutionForceMaxConstraintIterations(TEXT("p.Chaos.MinEvolution.ForceMaxConstraintIterations"), Chaos_MinEvolution_ForceMaxConstraintIterations, TEXT("Whether to force constraints to always use the worst-case maximum number of iterations"));
->>>>>>> 6bbb88c8
 
 	//
 	//
@@ -95,17 +86,10 @@
 			RotationOfMass = Dynamics.AllRotationOfMass().GetData();
 			InvM = Dynamics.AllInvM().GetData();
 			InvI = Dynamics.AllInvI().GetData();
-<<<<<<< HEAD
-			F = Dynamics.AllF().GetData();
-			T = Dynamics.AllT().GetData();
-			LinearImpulse = Dynamics.AllLinearImpulse().GetData();
-			AngularImpulse = Dynamics.AllAngularImpulse().GetData();
-=======
 			Acceleration = Dynamics.AllAcceleration().GetData();
 			AngularAcceleration = Dynamics.AllAngularAcceleration().GetData();
 			LinearImpulseVelocity = Dynamics.AllLinearImpulseVelocity().GetData();
 			AngularImpulseVelocity = Dynamics.AllAngularImpulseVelocity().GetData();
->>>>>>> 6bbb88c8
 			Disabled = Dynamics.AllDisabled().GetData();
 			GravityEnabled = Dynamics.AllGravityEnabled().GetData();
 			LinearEtherDrag = Dynamics.AllLinearEtherDrag().GetData();
@@ -128,19 +112,11 @@
 		FVec3* CenterOfMass;
 		FRotation3* RotationOfMass;
 		FReal* InvM;
-<<<<<<< HEAD
-		FMatrix33* InvI;
-		FVec3* F;
-		FVec3* T;
-		FVec3* LinearImpulse;
-		FVec3* AngularImpulse;
-=======
 		TVec3<FRealSingle>* InvI;
 		FVec3* Acceleration;
 		FVec3* AngularAcceleration;
 		FVec3* LinearImpulseVelocity;
 		FVec3* AngularImpulseVelocity;
->>>>>>> 6bbb88c8
 		bool* Disabled;
 		bool* GravityEnabled;
 		FReal* LinearEtherDrag;
@@ -170,17 +146,6 @@
 		, Gravity(FVec3(0))
 		, SimulationSpaceSettings()
 	{
-#if INTEL_ISPC
-		if (Chaos_MinEvolution_IntegrateMode == 2)
-		{
-			check((int32)EObjectStateType::Dynamic == (int32)ispc::ValueOfEObjectStateTypeDynamic())
-			check(sizeof(FRigidTransform3) == ispc::SizeofFTransform());
-			check(sizeof(FAABB3) == ispc::SizeofFAABB());
-			check(sizeof(FPBDRigidArrays) == ispc::SizeofFPBDRigidArrays());
-			check(sizeof(FSimulationSpace) == ispc::SizeofFSimulationSpace());
-			check(sizeof(FSimulationSpaceSettings) == ispc::SizeofFSimulationSpaceSettings());
-		}
-#endif
 	}
 
 	void FPBDMinEvolution::AddConstraintRule(FSimpleConstraintRule* Rule)
@@ -208,11 +173,7 @@
 		{
 			// StepFraction: how much of the remaining time this step represents, used to interpolate kinematic targets
 			// E.g., for 4 steps this will be: 1/4, 1/2, 3/4, 1
-<<<<<<< HEAD
-			const FReal StepFraction = (FReal)(Step + 1) / (NumSteps);
-=======
 			const FReal StepFraction = (FReal)(Step + 1) / (FReal)(NumSteps);
->>>>>>> 6bbb88c8
 
 			UE_LOG(LogChaosMinEvolution, Verbose, TEXT("Advance dt = %f [%d/%d]"), StepDt, Step + 1, NumSteps);
 
@@ -346,22 +307,7 @@
 	void FPBDMinEvolution::Integrate(FReal Dt)
 	{
 		SCOPE_CYCLE_COUNTER(STAT_MinEvolution_Integrate);
-		if (Chaos_MinEvolution_IntegrateMode == 0)
-		{
-			IntegrateImpl(Dt);
-		}
-		else if (Chaos_MinEvolution_IntegrateMode == 1)
-		{
-			IntegrateImpl2(Dt);
-		}
-		else if (Chaos_MinEvolution_IntegrateMode == 2)
-		{
-			IntegrateImplISPC(Dt);
-		}
-	}
-
-	void FPBDMinEvolution::IntegrateImpl(FReal Dt)
-	{
+
 		// Simulation space velocity and acceleration
 		FVec3 SpaceV = FVec3(0);	// Velocity
 		FVec3 SpaceW = FVec3(0);	// Angular Velocity
@@ -375,19 +321,6 @@
 			SpaceB = SimulationSpace.Transform.InverseTransformVector(SimulationSpace.AngularAcceleration);
 		}
 
-		// Simulation space velocity and acceleration
-		FVec3 SpaceV = FVec3(0);	// Velocity
-		FVec3 SpaceW = FVec3(0);	// Angular Velocity
-		FVec3 SpaceA = FVec3(0);	// Acceleration
-		FVec3 SpaceB = FVec3(0);	// Angular Acceleration
-		if (SimulationSpaceSettings.MasterAlpha > 0.0f)
-		{
-			SpaceV = SimulationSpace.Transform.InverseTransformVector(SimulationSpace.LinearVelocity);
-			SpaceW = SimulationSpace.Transform.InverseTransformVector(SimulationSpace.AngularVelocity);
-			SpaceA = SimulationSpace.Transform.InverseTransformVector(SimulationSpace.LinearAcceleration);
-			SpaceB = SimulationSpace.Transform.InverseTransformVector(SimulationSpace.AngularAcceleration);
-		}
-
 		for (TTransientPBDRigidParticleHandle<FReal, 3>& Particle : Particles.GetActiveParticlesView())
 		{
 			if (Particle.ObjectState() == EObjectStateType::Dynamic)
@@ -400,13 +333,8 @@
 				
 				// Forces and torques
 				const FMatrix33 WorldInvI = Utilities::ComputeWorldSpaceInertia(RCoM, Particle.InvI());
-<<<<<<< HEAD
-				FVec3 DV = Particle.InvM() * (Particle.F() * Dt + Particle.LinearImpulse());
-				FVec3 DW = Utilities::Multiply(WorldInvI, (Particle.Torque() * Dt + Particle.AngularImpulse()));
-=======
 				FVec3 DV = Particle.Acceleration() * Dt + Particle.LinearImpulseVelocity();
 				FVec3 DW = Particle.AngularAcceleration() * Dt + Particle.AngularImpulseVelocity();
->>>>>>> 6bbb88c8
 				FVec3 TargetV = FVec3(0);
 				FVec3 TargetW = FVec3(0);
 
@@ -446,21 +374,8 @@
 				FParticleUtilitiesPQ::SetCoMWorldTransform(&Particle, PCoM, QCoM);
 				Particle.V() = V;
 				Particle.W() = W;
-<<<<<<< HEAD
-				Particle.LinearImpulse() = FVec3(0);
-				Particle.AngularImpulse() = FVec3(0);
-
-				// Update world-space bounds
-				if (Particle.HasBounds())
-				{
-					const FAABB3& LocalBounds = Particle.LocalBounds();
-					
-					FAABB3 WorldSpaceBounds = LocalBounds.TransformedAABB(FRigidTransform3(Particle.P(), Particle.Q()));
-					WorldSpaceBounds.ThickenSymmetrically(WorldSpaceBounds.Extents() * BoundsExtension);
-=======
 				Particle.LinearImpulseVelocity() = FVec3(0);
 				Particle.AngularImpulseVelocity() = FVec3(0);
->>>>>>> 6bbb88c8
 
 				// Update cached world space state, including bounds. We use the Swept bounds update so that the bounds includes P,Q and X,Q.
 				// This is because when we have joints, they often pull bodies back to their original positions, so we need to know if there
@@ -470,138 +385,6 @@
 		}
 	}
 
-	void FPBDMinEvolution::IntegrateImpl2(FReal Dt)
-	{
-		FPBDRigidArrays Rigids = FPBDRigidArrays(Particles.GetDynamicParticles());
-
-		// Simulation space velocity and acceleration
-		FVec3 SpaceV = FVec3(0);	// Velocity
-		FVec3 SpaceW = FVec3(0);	// Angular Velocity
-		FVec3 SpaceA = FVec3(0);	// Acceleration
-		FVec3 SpaceB = FVec3(0);	// Angular Acceleration
-		if (SimulationSpaceSettings.MasterAlpha > 0.0f)
-		{
-			SpaceV = SimulationSpace.Transform.InverseTransformVector(SimulationSpace.LinearVelocity);
-			SpaceW = SimulationSpace.Transform.InverseTransformVector(SimulationSpace.AngularVelocity);
-			SpaceA = SimulationSpace.Transform.InverseTransformVector(SimulationSpace.LinearAcceleration);
-			SpaceB = SimulationSpace.Transform.InverseTransformVector(SimulationSpace.AngularAcceleration);
-		}
-
-		for (int32 ParticleIndex = 0; ParticleIndex < Rigids.NumParticles; ++ParticleIndex)
-		{
-			if (!Rigids.Disabled[ParticleIndex] && (Rigids.ObjectState[ParticleIndex] == EObjectStateType::Dynamic))
-			{
-				Rigids.PreV[ParticleIndex] = Rigids.V[ParticleIndex];
-				Rigids.PreW[ParticleIndex] = Rigids.W[ParticleIndex];
-
-				const FVec3 XCoM = Rigids.X[ParticleIndex] + Rigids.R[ParticleIndex].RotateVector(Rigids.CenterOfMass[ParticleIndex]);
-				const FRotation3 RCoM = Rigids.R[ParticleIndex] * Rigids.RotationOfMass[ParticleIndex];
-
-				// Forces and torques
-				const FMatrix33 WorldInvI = Utilities::ComputeWorldSpaceInertia(RCoM, Rigids.InvI[ParticleIndex]);
-				FVec3 DV = Rigids.InvM[ParticleIndex] * (Rigids.F[ParticleIndex] * Dt + Rigids.LinearImpulse[ParticleIndex]);
-				FVec3 DW = WorldInvI * (Rigids.T[ParticleIndex] * Dt + Rigids.AngularImpulse[ParticleIndex]);
-				FVec3 TargetV = FVec3(0);
-				FVec3 TargetW = FVec3(0);
-
-				// Gravity
-				if (Rigids.GravityEnabled[ParticleIndex])
-				{
-					DV += Gravity * Dt;
-				}
-
-				// Moving and accelerating simulation frame
-				// https://en.wikipedia.org/wiki/Rotating_reference_frame
-				if (SimulationSpaceSettings.MasterAlpha > 0.0f)
-				{
-					const FVec3 CoriolisAcc = SimulationSpaceSettings.CoriolisAlpha * 2.0f * FVec3::CrossProduct(SpaceW, Rigids.V[ParticleIndex]);
-					const FVec3 CentrifugalAcc = SimulationSpaceSettings.CentrifugalAlpha * FVec3::CrossProduct(SpaceW, FVec3::CrossProduct(SpaceW, XCoM));
-					const FVec3 EulerAcc = SimulationSpaceSettings.EulerAlpha * FVec3::CrossProduct(SpaceB, XCoM);
-					const FVec3 LinearAcc = SimulationSpaceSettings.LinearAccelerationAlpha * SpaceA;
-					const FVec3 AngularAcc = SimulationSpaceSettings.AngularAccelerationAlpha * SpaceB;
-					const FVec3 LinearDragAcc = SimulationSpaceSettings.ExternalLinearEtherDrag * SpaceV;
-					DV -= SimulationSpaceSettings.MasterAlpha * (LinearAcc + LinearDragAcc + CoriolisAcc + CentrifugalAcc + EulerAcc) * Dt;
-					DW -= SimulationSpaceSettings.MasterAlpha * AngularAcc * Dt;
-					TargetV = -SimulationSpaceSettings.MasterAlpha * SimulationSpaceSettings.LinearVelocityAlpha * SpaceV;
-					TargetW = -SimulationSpaceSettings.MasterAlpha * SimulationSpaceSettings.AngularVelocityAlpha * SpaceW;
-				}
-
-				// New velocity
-				const FReal LinearDrag = FMath::Min(FReal(1), Rigids.LinearEtherDrag[ParticleIndex] * Dt);
-				const FReal AngularDrag = FMath::Min(FReal(1), Rigids.AngularEtherDrag[ParticleIndex] * Dt);
-				const FVec3 VCoM = FMath::Lerp(Rigids.V[ParticleIndex] + DV, TargetV, LinearDrag);
-				const FVec3 WCoM = FMath::Lerp(Rigids.W[ParticleIndex] + DW, TargetW, AngularDrag);
-
-				// New position
-				const FVec3 PCoM = XCoM + VCoM * Dt;
-				const FRotation3 QCoM = FRotation3::IntegrateRotationWithAngularVelocity(RCoM, WCoM, Dt);
-
-				// Update particle state (forces are not zeroed until the end of the frame)
-				const FRotation3 QActor = QCoM * Rigids.RotationOfMass[ParticleIndex].Inverse();
-				const FVec3 PActor = PCoM - QActor.RotateVector(Rigids.CenterOfMass[ParticleIndex]);
-				Rigids.P[ParticleIndex] = PActor;
-				Rigids.Q[ParticleIndex] = QActor;
-
-				Rigids.V[ParticleIndex] = VCoM;
-				Rigids.W[ParticleIndex] = WCoM;
-				Rigids.LinearImpulse[ParticleIndex] = FVec3(0);
-				Rigids.AngularImpulse[ParticleIndex] = FVec3(0);
-
-				// Update world-space bounds
-				if (Rigids.HasBounds[ParticleIndex])
-				{
-					FAABB3 WorldSpaceBounds = Rigids.LocalBounds[ParticleIndex].TransformedAABB(FRigidTransform3(Rigids.P[ParticleIndex], Rigids.Q[ParticleIndex]));
-					WorldSpaceBounds.ThickenSymmetrically(WorldSpaceBounds.Extents() * BoundsExtension);
-
-					// Dynamic bodies may get pulled back into their old positions by joints - make sure we find collisions that may prevent this
-					// We could add the AABB at X/R here, but I'm avoiding another call to TransformedAABB. Hopefully this is good enough.
-					WorldSpaceBounds.GrowByVector(Rigids.X[ParticleIndex] - Rigids.P[ParticleIndex]);
-
-					WorldSpaceBounds.ThickenSymmetrically(FVec3(CollisionDetector.GetBroadPhase().GetCullDistance()));
-
-					Rigids.WorldBounds[ParticleIndex] = WorldSpaceBounds;
-				}
-			}
-		}
-
-		// @todo(ccaulfield): See SetWorldSpaceInflatedBounds - it does some extra stuff that seems suspect
-		for (int32 ParticleIndex = 0; ParticleIndex < Rigids.NumParticles; ++ParticleIndex)
-		{
-			if (!Rigids.Disabled[ParticleIndex] && (Rigids.ObjectState[ParticleIndex] == EObjectStateType::Dynamic))
-			{
-				if (Rigids.HasBounds[ParticleIndex])
-				{
-					Particles.GetDynamicParticles().Handle(ParticleIndex)->SetWorldSpaceInflatedBounds(Rigids.WorldBounds[ParticleIndex]);
-				}
-			}
-		}
-	}
-
-
-	void FPBDMinEvolution::IntegrateImplISPC(FReal Dt)
-	{
-		check(bRealTypeCompatibleWithISPC);
-#if INTEL_ISPC
-		FPBDRigidArrays Rigids = FPBDRigidArrays(Particles.GetDynamicParticles());
-		ispc::MinEvolutionIntegrate(Dt, (ispc::FPBDRigidArrays&)Rigids, (ispc::FSimulationSpace&)SimulationSpace, (ispc::FSimulationSpaceSettings&)SimulationSpaceSettings, (ispc::FVector&)Gravity, BoundsExtension, CollisionDetector.GetBroadPhase().GetCullDistance());
-
-		// @todo(ccaulfield): move to ispc
-		for (int32 ParticleIndex = 0; ParticleIndex < Rigids.NumParticles; ++ParticleIndex)
-		{
-			if (!Rigids.Disabled[ParticleIndex] && (Rigids.ObjectState[ParticleIndex] == EObjectStateType::Dynamic))
-			{
-				if (Rigids.HasBounds[ParticleIndex])
-				{
-					// @todo(ccaulfield): See SetWorldSpaceInflatedBounds - it does some extra stuff that seems suspect
-					Particles.GetDynamicParticles().Handle(ParticleIndex)->SetWorldSpaceInflatedBounds(Rigids.WorldBounds[ParticleIndex]);
-				}
-			}
-		}
-#else
-		IntegrateImpl(Dt);
-#endif
-	}
-
 	// @todo(ccaulfield): dedupe (PBDRigidsEvolutionGBF)
 	void FPBDMinEvolution::ApplyKinematicTargets(FReal Dt, FReal StepFraction)
 	{
@@ -616,16 +399,8 @@
 		for (auto& Particle : Particles.GetActiveKinematicParticlesView())
 		{
 			TKinematicTarget<FReal, 3>& KinematicTarget = Particle.KinematicTarget();
-<<<<<<< HEAD
-
-			const TRigidTransform<FReal, 3>& Previous = KinematicTarget.GetPrevious();
-			const FVec3 PrevX = Previous.GetTranslation();
-			const FRotation3 PrevR = Previous.GetRotation();
-
-=======
 			const FVec3 CurrentX = Particle.X();
 			const FRotation3 CurrentR = Particle.R();
->>>>>>> 6bbb88c8
 
 			switch (KinematicTarget.GetMode())
 			{
@@ -656,15 +431,6 @@
 				}
 				else
 				{
-<<<<<<< HEAD
-					TargetPos = FVec3::Lerp(PrevX, KinematicTarget.GetTarget().GetLocation(), StepFraction);
-					TargetRot = FRotation3::Slerp(PrevR, KinematicTarget.GetTarget().GetRotation(), StepFraction);
-				}
-				if (Dt > MinDt)
-				{
-					Particle.V() = FVec3::CalculateVelocity(PrevX, TargetPos, Dt);
-					Particle.W() = FRotation3::CalculateAngularVelocity(PrevR, TargetRot, Dt);
-=======
 					// as a reminder, stepfraction is the remaing fraction of the step from the remaining steps
 					// for total of 4 steps and current step of 2, this will be 1/3 ( 1 step passed, 3 steps remains )
 					NewX = FVec3::Lerp(CurrentX, KinematicTarget.GetTarget().GetLocation(), StepFraction);
@@ -674,7 +440,6 @@
 				{
 					Particle.V() = FVec3::CalculateVelocity(CurrentX, NewX, Dt);
 					Particle.W() = FRotation3::CalculateAngularVelocity(CurrentR, NewR, Dt);
->>>>>>> 6bbb88c8
 				}
 				Particle.X() = NewX;
 				Particle.R() = NewR;
@@ -690,23 +455,7 @@
 			}
 			}
 
-<<<<<<< HEAD
-			// Update world space bouunds
-			if (Particle.HasBounds())
-			{
-				const FAABB3& LocalBounds = Particle.LocalBounds();
-				
-				FAABB3 WorldSpaceBounds = LocalBounds.TransformedAABB(FRigidTransform3(Particle.X(), Particle.R()));
-				WorldSpaceBounds.ThickenSymmetrically(WorldSpaceBounds.Extents() * BoundsExtension);
-
-				//FAABB3 PrevWorldSpaceBounds = LocalBounds.TransformedAABB(FRigidTransform3(PrevX, PrevR));
-				//WorldSpaceBounds.GrowToInclude(PrevWorldSpaceBounds);
-
-				Particle.SetWorldSpaceInflatedBounds(WorldSpaceBounds);
-			}
-=======
 			Particle.UpdateWorldSpaceState(FRigidTransform3(Particle.X(), Particle.R()), FVec3(BoundsExtension));
->>>>>>> 6bbb88c8
 		}
 	}
 
@@ -784,14 +533,9 @@
 	{
 		SCOPE_CYCLE_COUNTER(STAT_MinEvolution_UpdateVelocites);
 
-<<<<<<< HEAD
-		FPerParticlePBDUpdateFromDeltaPosition UpdateVelocityRule;
-		for (auto& Particle : Particles.GetActiveParticlesView())
-=======
 		// @todo(chaos): clean this up - the two solvers calculate implicit velocity differently because 
 		// QPBD accumulates transform deltas and the StandardPBD applies transform changes directly
 		if (SolverType == EConstraintSolverType::StandardPbd)
->>>>>>> 6bbb88c8
 		{
 			for (FSolverBodyAdapter& SolverBody : SolverData.GetBodyContainer().GetBodies())
 			{
