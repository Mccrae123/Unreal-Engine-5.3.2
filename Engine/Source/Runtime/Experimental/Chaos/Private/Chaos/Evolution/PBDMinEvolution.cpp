--- conflicted
+++ resolved
@@ -37,13 +37,7 @@
 	DECLARE_CYCLE_STAT(TEXT("MinEvolution::Gather"), STAT_MinEvolution_Gather, STATGROUP_ChaosMinEvolution);
 	DECLARE_CYCLE_STAT(TEXT("MinEvolution::Scatter"), STAT_MinEvolution_Scatter, STATGROUP_ChaosMinEvolution);
 	DECLARE_CYCLE_STAT(TEXT("MinEvolution::ApplyConstraintsPhase1"), STAT_MinEvolution_ApplyConstraintsPhase1, STATGROUP_ChaosMinEvolution);
-<<<<<<< HEAD
-	DECLARE_CYCLE_STAT(TEXT("MinEvolution::UpdateVelocities"), STAT_MinEvolution_UpdateVelocites, STATGROUP_ChaosMinEvolution);
 	DECLARE_CYCLE_STAT(TEXT("MinEvolution::ApplyConstraintsPhase2"), STAT_MinEvolution_ApplyConstraintsPhase2, STATGROUP_ChaosMinEvolution);
-	DECLARE_CYCLE_STAT(TEXT("MinEvolution::ApplyCorrections"), STAT_MinEvolution_ApplyCorrections, STATGROUP_ChaosMinEvolution);
-=======
-	DECLARE_CYCLE_STAT(TEXT("MinEvolution::ApplyConstraintsPhase2"), STAT_MinEvolution_ApplyConstraintsPhase2, STATGROUP_ChaosMinEvolution);
->>>>>>> d731a049
 	DECLARE_CYCLE_STAT(TEXT("MinEvolution::ApplyConstraintsPhase3"), STAT_MinEvolution_ApplyConstraintsPhase3, STATGROUP_ChaosMinEvolution);
 	DECLARE_CYCLE_STAT(TEXT("MinEvolution::DetectCollisions"), STAT_MinEvolution_DetectCollisions, STATGROUP_ChaosMinEvolution);
 
@@ -62,88 +56,11 @@
 	//
 	//
 
-<<<<<<< HEAD
-	struct FPBDRigidArrays
-	{
-		FPBDRigidArrays()
-			: NumParticles(0)
-		{
-		}
-
-		FPBDRigidArrays(TPBDRigidParticles<FReal, 3>& Dynamics)
-		{
-			NumParticles = Dynamics.Size();
-			ObjectState = Dynamics.AllObjectState().GetData();
-			X = Dynamics.AllX().GetData();
-			P = Dynamics.AllP().GetData();
-			R = Dynamics.AllR().GetData();
-			Q = Dynamics.AllQ().GetData();
-			V = Dynamics.AllV().GetData();
-			PreV = Dynamics.AllPreV().GetData();
-			W = Dynamics.AllW().GetData();
-			PreW = Dynamics.AllPreW().GetData();
-			CenterOfMass = Dynamics.AllCenterOfMass().GetData();
-			RotationOfMass = Dynamics.AllRotationOfMass().GetData();
-			InvM = Dynamics.AllInvM().GetData();
-			InvI = Dynamics.AllInvI().GetData();
-			Acceleration = Dynamics.AllAcceleration().GetData();
-			AngularAcceleration = Dynamics.AllAngularAcceleration().GetData();
-			LinearImpulseVelocity = Dynamics.AllLinearImpulseVelocity().GetData();
-			AngularImpulseVelocity = Dynamics.AllAngularImpulseVelocity().GetData();
-			Disabled = Dynamics.AllDisabled().GetData();
-			GravityEnabled = Dynamics.AllGravityEnabled().GetData();
-			LinearEtherDrag = Dynamics.AllLinearEtherDrag().GetData();
-			AngularEtherDrag = Dynamics.AllAngularEtherDrag().GetData();
-			HasBounds = Dynamics.AllHasBounds().GetData();
-			LocalBounds = Dynamics.AllLocalBounds().GetData();
-			WorldBounds = Dynamics.AllWorldSpaceInflatedBounds().GetData();
-		}
-
-		int32 NumParticles;
-		EObjectStateType* ObjectState;
-		FVec3* X;
-		FVec3* P;
-		FRotation3* R;
-		FRotation3* Q;
-		FVec3* V;
-		FVec3* PreV;
-		FVec3* W;
-		FVec3* PreW;
-		FVec3* CenterOfMass;
-		FRotation3* RotationOfMass;
-		FReal* InvM;
-		TVec3<FRealSingle>* InvI;
-		FVec3* Acceleration;
-		FVec3* AngularAcceleration;
-		FVec3* LinearImpulseVelocity;
-		FVec3* AngularImpulseVelocity;
-		bool* Disabled;
-		bool* GravityEnabled;
-		FReal* LinearEtherDrag;
-		FReal* AngularEtherDrag;
-		bool* HasBounds;
-		FAABB3* LocalBounds;
-		FAABB3* WorldBounds;
-	};
-
-
-	//
-	//
-	//
-
-=======
->>>>>>> d731a049
 	FPBDMinEvolution::FPBDMinEvolution(FRigidParticleSOAs& InParticles, TArrayCollectionArray<FVec3>& InPrevX, TArrayCollectionArray<FRotation3>& InPrevR, FCollisionDetector& InCollisionDetector, const FReal InBoundsExtension)
 		: Particles(InParticles)
 		, CollisionDetector(InCollisionDetector)
 		, ParticlePrevXs(InPrevX)
 		, ParticlePrevRs(InPrevR)
-<<<<<<< HEAD
-		, SolverType(EConstraintSolverType::QuasiPbd)
-		, NumApplyIterations(0)
-		, NumApplyPushOutIterations(0)
-=======
->>>>>>> d731a049
 		, NumPositionIterations(0)
 		, NumVelocityIterations(0)
 		, NumProjectionIterations(0)
@@ -155,14 +72,6 @@
 
 	FPBDMinEvolution::~FPBDMinEvolution()
 	{
-<<<<<<< HEAD
-		check(Rule != nullptr);
-		if (Rule != nullptr)
-		{
-			const uint32 ContainerId = (uint32)ConstraintRules.Add(Rule);
-			Rule->BindToDatas(SolverData, ContainerId);
-		}
-=======
 	}
 
 	void FPBDMinEvolution::AddConstraintContainer(FPBDConstraintContainer& InContainer, const int32 Priority)
@@ -179,7 +88,6 @@
 	void FPBDMinEvolution::SetConstraintContainerPriority(const int32 ContainerId, const int32 Priority)
 	{
 		ConstraintSolver.SetConstraintSolverPriority(ContainerId, Priority);
->>>>>>> d731a049
 	}
 
 	void FPBDMinEvolution::Advance(const FReal StepDt, const int32 NumSteps, const FReal RewindDt)
@@ -229,30 +137,11 @@
 		if (Dt > 0)
 		{
 			GatherInput(Dt);
-<<<<<<< HEAD
 
 			ApplyConstraintsPhase1(Dt);
 
-			if (PostApplyCallback != nullptr)
-			{
-				PostApplyCallback();
-			}
-
-			UpdateVelocities(Dt);
-
 			ApplyConstraintsPhase2(Dt);
-=======
-
-			ApplyConstraintsPhase1(Dt);
->>>>>>> d731a049
-
-			ApplyConstraintsPhase2(Dt);
-
-<<<<<<< HEAD
-			ApplyCorrections(Dt);
-
-=======
->>>>>>> d731a049
+
 			ApplyConstraintsPhase3(Dt);
 
 			ScatterOutput(Dt);
@@ -398,11 +287,7 @@
 				// Update cached world space state, including bounds. We use the Swept bounds update so that the bounds includes P,Q and X,Q.
 				// This is because when we have joints, they often pull bodies back to their original positions, so we need to know if there
 				// are contacts at that location.
-<<<<<<< HEAD
-				Particle.UpdateWorldSpaceStateSwept(FRigidTransform3(Particle.P(), Particle.Q()), FVec3(CollisionDetector.GetNarrowPhase().GetBoundsExpansion()), -V * Dt);
-=======
 				Particle.UpdateWorldSpaceStateSwept(FRigidTransform3(Particle.P(), Particle.Q()), FVec3(CollisionDetector.GetSettings().BoundsExpansion), -V * Dt);
->>>>>>> d731a049
 			}
 		}
 	}
@@ -491,45 +376,27 @@
 		}
 
 		CollisionDetector.DetectCollisions(Dt, nullptr);
-<<<<<<< HEAD
-=======
 		CollisionDetector.GetCollisionContainer().GetConstraintAllocator().PruneExpiredItems();
->>>>>>> d731a049
 		CollisionDetector.GetCollisionContainer().GetConstraintAllocator().SortConstraintsHandles();
 	}
 
 	void FPBDMinEvolution::GatherInput(FReal Dt)
 	{
 		SCOPE_CYCLE_COUNTER(STAT_MinEvolution_Gather);
-<<<<<<< HEAD
-
-		SolverData.GetBodyContainer().Reset(Particles.GetAllParticlesView().Num());
-
-		for (FSimpleConstraintRule* ConstraintRule : ConstraintRules)
-		{
-			ConstraintRule->GatherSolverInput(Dt);
-		}
-=======
 
 		ConstraintSolver.Reset();
 		ConstraintSolver.AddConstraintsAndBodies();
 		ConstraintSolver.GatherBodies(Dt);
 		ConstraintSolver.GatherConstraints(Dt);
->>>>>>> d731a049
 	}
 
 	void FPBDMinEvolution::ScatterOutput(FReal Dt)
 	{
 		SCOPE_CYCLE_COUNTER(STAT_MinEvolution_Scatter);
-<<<<<<< HEAD
-
-		for (FSimpleConstraintRule* ConstraintRule : ConstraintRules)
-		{
-			ConstraintRule->ScatterSolverOutput(Dt);
-		}
-
-		SolverData.GetBodyContainer().ScatterOutput();
-	
+
+		ConstraintSolver.ScatterConstraints(Dt);
+		ConstraintSolver.ScatterBodies(Dt);
+
 		for (auto& Particle : Particles.GetActiveParticlesView())
 		{
 			Particle.Handle()->AuxilaryValue(ParticlePrevXs) = Particle.X();
@@ -543,119 +410,20 @@
 	{
 		SCOPE_CYCLE_COUNTER(STAT_MinEvolution_ApplyConstraintsPhase1);
 
-		const int32 NumIterationsPhase1 = (SolverType == EConstraintSolverType::QuasiPbd) ? NumPositionIterations : NumApplyIterations;
-
-		for (int32 i = 0; i < NumIterationsPhase1; ++i)
-		{
-			bool bNeedsAnotherIteration = Chaos_MinEvolution_ForceMaxConstraintIterations;
-			for (FSimpleConstraintRule* ConstraintRule : PrioritizedConstraintRules)
-			{
-				bNeedsAnotherIteration |= ConstraintRule->ApplyConstraints(Dt, i, NumIterationsPhase1);
-			}
-
-			if (!bNeedsAnotherIteration)
-			{
-				break;
-			}
-=======
-
-		ConstraintSolver.ScatterConstraints(Dt);
-		ConstraintSolver.ScatterBodies(Dt);
-
-		for (auto& Particle : Particles.GetActiveParticlesView())
-		{
-			Particle.Handle()->AuxilaryValue(ParticlePrevXs) = Particle.X();
-			Particle.Handle()->AuxilaryValue(ParticlePrevRs) = Particle.R();
-			Particle.X() = Particle.P();
-			Particle.R() = Particle.Q();
->>>>>>> d731a049
-		}
-	}
-
-	void FPBDMinEvolution::ApplyConstraintsPhase1(FReal Dt)
-	{
-		SCOPE_CYCLE_COUNTER(STAT_MinEvolution_ApplyConstraintsPhase1);
-
-<<<<<<< HEAD
-		// @todo(chaos): clean this up - the two solvers calculate implicit velocity differently because 
-		// QPBD accumulates transform deltas and the StandardPBD applies transform changes directly
-		if (SolverType == EConstraintSolverType::StandardPbd)
-		{
-			for (FSolverBodyAdapter& SolverBody : SolverData.GetBodyContainer().GetBodies())
-			{
-				const FVec3 V = FVec3::CalculateVelocity(SolverBody.GetSolverBody().X(), SolverBody.GetSolverBody().P(), Dt);
-				const FVec3 W = FRotation3::CalculateAngularVelocity(SolverBody.GetSolverBody().R(), SolverBody.GetSolverBody().Q(), Dt);
-				SolverBody.GetSolverBody().SetV(V);
-				SolverBody.GetSolverBody().SetW(W);
-			}
-		}
-		else
-		{ 
-			SolverData.GetBodyContainer().SetImplicitVelocities(Dt);
-		}
-=======
 		ConstraintSolver.ApplyPositionConstraints(Dt, NumPositionIterations);
->>>>>>> d731a049
 	}
 
 	void FPBDMinEvolution::ApplyConstraintsPhase2(FReal Dt)
 	{
 		SCOPE_CYCLE_COUNTER(STAT_MinEvolution_ApplyConstraintsPhase2);
 
-<<<<<<< HEAD
-		const int32 NumIterationsPhase2 = (SolverType == EConstraintSolverType::QuasiPbd) ? NumVelocityIterations : 0;
-
-		for (int32 It = 0; It < NumIterationsPhase2; ++It)
-		{
-			bool bNeedsAnotherIteration = false;
-			for (FSimpleConstraintRule* ConstraintRule : PrioritizedConstraintRules)
-			{
-				bNeedsAnotherIteration |= ConstraintRule->ApplyPushOut(Dt, It, NumIterationsPhase2);
-			}
-
-			if (!bNeedsAnotherIteration)
-			{
-				break;
-			}
-		}
-	}
-
-	void FPBDMinEvolution::ApplyCorrections(FReal Dt)
-	{
-		SCOPE_CYCLE_COUNTER(STAT_MinEvolution_ApplyCorrections);
-
-		SolverData.GetBodyContainer().ApplyCorrections();
-		SolverData.GetBodyContainer().UpdateRotationDependentState();
+		ConstraintSolver.ApplyVelocityConstraints(Dt, NumVelocityIterations);
 	}
 
 	void FPBDMinEvolution::ApplyConstraintsPhase3(FReal Dt)
 	{
 		SCOPE_CYCLE_COUNTER(STAT_MinEvolution_ApplyConstraintsPhase3);
 
-		const int32 NumIterationsPhase3 = (SolverType == EConstraintSolverType::QuasiPbd) ? NumProjectionIterations : NumApplyPushOutIterations;
-
-		for (int32 It = 0; It < NumIterationsPhase3; ++It)
-		{
-			bool bNeedsAnotherIteration = false;
-			for (FSimpleConstraintRule* ConstraintRule : PrioritizedConstraintRules)
-			{
-				bNeedsAnotherIteration |= ConstraintRule->ApplyProjection(Dt, It, NumIterationsPhase3);
-			}
-
-			if (!bNeedsAnotherIteration)
-			{
-				break;
-			}
-		}
-=======
-		ConstraintSolver.ApplyVelocityConstraints(Dt, NumVelocityIterations);
-	}
-
-	void FPBDMinEvolution::ApplyConstraintsPhase3(FReal Dt)
-	{
-		SCOPE_CYCLE_COUNTER(STAT_MinEvolution_ApplyConstraintsPhase3);
-
 		ConstraintSolver.ApplyProjectionConstraints(Dt, NumProjectionIterations);
->>>>>>> d731a049
 	}
 }