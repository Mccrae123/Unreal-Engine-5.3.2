--- conflicted
+++ resolved
@@ -177,11 +177,7 @@
 		{
 			// StepFraction: how much of the remaining time this step represents, used to interpolate kinematic targets
 			// E.g., for 4 steps this will be: 1/4, 1/2, 3/4, 1
-<<<<<<< HEAD
-			const float StepFraction = (FReal)(Step + 1) / (NumSteps);
-=======
 			const FReal StepFraction = (FReal)(Step + 1) / (NumSteps);
->>>>>>> 3aae9151
 
 			UE_LOG(LogChaosMinEvolution, Verbose, TEXT("Advance dt = %f [%d/%d]"), StepDt, Step + 1, NumSteps);
 
