// Copyright Epic Games, Inc. All Rights Reserved.

#define EXPLICIT_VECTOR4 1

#include "Math/Vector.isph"
#include "Chaos/PBDSofts.isph"

<<<<<<< HEAD
export void ApplySphericalConstraints(uniform FVector4f ParticlesPandInvM[],
=======
export void ApplySphericalConstraintsWithMap(uniform FVector4f ParticlesPandInvM[],
>>>>>>> 4af6daef
									const uniform FVector3f AnimationPositions[],
									const uniform float SphereRadii[],
									const uniform float SphereRadiiBase,
									const uniform float SphereRadiiRange,
									const uniform int32 ParticleOffset,
									const uniform int32 ParticleCount)
{
	static const float DeadZoneSquareRadius = FLOAT_SMALL_NUMBER; // We will not push the particle away in the dead zone

	foreach(Index = 0 ... ParticleCount)
	{
<<<<<<< HEAD
		const int32 ParticleIndex = ParticleOffset + Index;
		const uniform int32 Offset = extract(ParticleIndex, 0);
=======
		const uniform int32 Offset = ParticleOffset + extract(Index, 0);
		const FVector4f PandInvM = VectorLoad(&ParticlesPandInvM[Offset]);

		varying FVector3f Position;
		varying float IM;
		UnzipPandInvM(PandInvM, Position, IM);

		if(all(IM == 0))
		{
			continue;
		}

		
		const FVector3f Center = VectorLoad(&AnimationPositions[Offset]);

		const FVector3f CenterToParticle = Position - Center;
		const float DistanceSquared = VectorSizeSquared(CenterToParticle);
		const float Distance = sqrt(DistanceSquared);

		const float Radius = SphereRadiiBase + SphereRadiiRange * SphereRadii[Index];
		const FVector3f FinalPosition = ((Radius / Distance) * CenterToParticle) + Center;

		if (IM != 0 && DistanceSquared > ((Radius * Radius) + DeadZoneSquareRadius))
		{
			VectorStore(&ParticlesPandInvM[Offset], SetVector4(FinalPosition, IM));
		}
	}
}

export void ApplySphericalConstraintsWithoutMap(uniform FVector4f ParticlesPandInvM[],
									const uniform FVector3f AnimationPositions[],
									const uniform float Radius,
									const uniform int32 ParticleOffset,
									const uniform int32 ParticleCount)
{
	static const float DeadZoneSquareRadius = FLOAT_SMALL_NUMBER; // We will not push the particle away in the dead zone

	foreach(Index = 0 ... ParticleCount)
	{
		const uniform int32 Offset = ParticleOffset + extract(Index, 0);
>>>>>>> 4af6daef
		const FVector4f PandInvM = VectorLoad(&ParticlesPandInvM[Offset]);

		varying FVector3f Position;
		varying float IM;
		UnzipPandInvM(PandInvM, Position, IM);

		if(all(IM == 0))
		{
			continue;
		}

		
		const FVector3f Center = VectorLoad(&AnimationPositions[Offset]);

		const FVector3f CenterToParticle = Position - Center;
		const float DistanceSquared = VectorSizeSquared(CenterToParticle);
		const float Distance = sqrt(DistanceSquared);

<<<<<<< HEAD
		const float Radius = SphereRadii[Index] * SphereRadiiMultiplier;
=======
>>>>>>> 4af6daef
		const FVector3f FinalPosition = ((Radius / Distance) * CenterToParticle) + Center;

		if (IM != 0 && DistanceSquared > ((Radius * Radius) + DeadZoneSquareRadius))
		{
			VectorStore(&ParticlesPandInvM[Offset], SetVector4(FinalPosition, IM));
		}
	}
}

<<<<<<< HEAD
=======
// Deprecated since 5.3
export void ApplySphericalConstraints(uniform FVector4f ParticlesPandInvM[],
									const uniform FVector3f AnimationPositions[],
									const uniform float SphereRadii[],
									const uniform float SphereRadiiMultiplier,
									const uniform int32 ParticleOffset,
									const uniform int32 ParticleCount)
{
	static const uniform float SphereRadiiBase = 0.f;

	ApplySphericalConstraintsWithMap(
		ParticlesPandInvM,
		AnimationPositions,
		SphereRadii,
		SphereRadiiBase,
		SphereRadiiMultiplier,
		ParticleOffset,
		ParticleCount);
}

export void ApplyLegacySphericalBackstopConstraintsWithMaps(uniform FVector4f ParticlesPandInvM[],
													const uniform FVector3f AnimationPositions[],
													const uniform FVector3f AnimationNormals[],
													const uniform float SphereOffsetDistances[],
													const uniform float SphereRadii[],
													const uniform float SphereOffsetDistancesBase,
													const uniform float SphereOffsetDistancesRange,
													const uniform float SphereRadiiBase,
													const uniform float SphereRadiiRange,
													const uniform int32 ParticleOffset,
													const uniform int32 ParticleCount)
{
	static const float DeadZoneSquareRadius = FLOAT_SMALL_NUMBER; // We will not push the particle away in the dead zone

	foreach(Index = 0 ... ParticleCount)
	{
		const uniform int32 Offset = ParticleOffset + extract(Index, 0);
		const FVector4f PandInvM = VectorLoad(&ParticlesPandInvM[Offset]);

		varying FVector3f Position;
		varying float IM;
		UnzipPandInvM(PandInvM, Position, IM);

		if(all(IM == 0))
		{
			continue;
		}

		const FVector3f AnimationPosition = VectorLoad(&AnimationPositions[Offset]);
		const FVector3f AnimationNormal = VectorLoad(&AnimationNormals[Offset]);

		const float SphereOffsetDistance = SphereOffsetDistancesBase + SphereOffsetDistancesRange * SphereOffsetDistances[Index];
		const float Radius = SphereRadiiBase + SphereRadiiRange * SphereRadii[Index];

		const FVector3f Center = AnimationPosition - SphereOffsetDistance * AnimationNormal;  // Legacy version already includes the radius within the distance
		const FVector3f CenterToParticle = Position - Center;
		const float DistanceSquared = VectorSizeSquared(CenterToParticle);

		const FVector3f DistSquaredLessRadiusSquared = ((Radius / sqrt(DistanceSquared)) * CenterToParticle) + Center;
		const FVector3f DistSquaredLessDeadZoneRadius = AnimationPosition - (SphereOffsetDistance - Radius) * AnimationNormal;  // Legacy version already includes the radius to the distance

		FVector3f NewP = VectorSelect(DistanceSquared < Radius * Radius, DistSquaredLessRadiusSquared, FloatZeroVector);
		NewP = VectorSelect(DistanceSquared < DeadZoneSquareRadius, DistSquaredLessDeadZoneRadius, NewP);

		if (IM != 0 && NewP.V[0] != 0)
		{
			VectorStore(&ParticlesPandInvM[Offset], SetVector4(NewP, IM));
		}
	}
}

export void ApplyLegacySphericalBackstopConstraintsWithDistanceMap(uniform FVector4f ParticlesPandInvM[],
													const uniform FVector3f AnimationPositions[],
													const uniform FVector3f AnimationNormals[],
													const uniform float SphereOffsetDistances[],
													const uniform float SphereOffsetDistancesBase,
													const uniform float SphereOffsetDistancesRange,
													const uniform float Radius,
													const uniform int32 ParticleOffset,
													const uniform int32 ParticleCount)
{
	static const float DeadZoneSquareRadius = FLOAT_SMALL_NUMBER; // We will not push the particle away in the dead zone

	foreach(Index = 0 ... ParticleCount)
	{
		const uniform int32 Offset = ParticleOffset + extract(Index, 0);
		const FVector4f PandInvM = VectorLoad(&ParticlesPandInvM[Offset]);

		varying FVector3f Position;
		varying float IM;
		UnzipPandInvM(PandInvM, Position, IM);

		if(all(IM == 0))
		{
			continue;
		}

		const FVector3f AnimationPosition = VectorLoad(&AnimationPositions[Offset]);
		const FVector3f AnimationNormal = VectorLoad(&AnimationNormals[Offset]);

		const float SphereOffsetDistance = SphereOffsetDistancesBase + SphereOffsetDistancesRange * SphereOffsetDistances[Index];

		const FVector3f Center = AnimationPosition - SphereOffsetDistance * AnimationNormal;  // Legacy version already includes the radius within the distance
		const FVector3f CenterToParticle = Position - Center;
		const float DistanceSquared = VectorSizeSquared(CenterToParticle);

		const FVector3f DistSquaredLessRadiusSquared = ((Radius / sqrt(DistanceSquared)) * CenterToParticle) + Center;
		const FVector3f DistSquaredLessDeadZoneRadius = AnimationPosition - (SphereOffsetDistance - Radius) * AnimationNormal;  // Legacy version already includes the radius to the distance

		FVector3f NewP = VectorSelect(DistanceSquared < Radius * Radius, DistSquaredLessRadiusSquared, FloatZeroVector);
		NewP = VectorSelect(DistanceSquared < DeadZoneSquareRadius, DistSquaredLessDeadZoneRadius, NewP);

		if (IM != 0 && NewP.V[0] != 0)
		{
			VectorStore(&ParticlesPandInvM[Offset], SetVector4(NewP, IM));
		}
	}
}

export void ApplyLegacySphericalBackstopConstraintsWithRadiusMap(uniform FVector4f ParticlesPandInvM[],
													const uniform FVector3f AnimationPositions[],
													const uniform FVector3f AnimationNormals[],
													const uniform float SphereRadii[],
													const uniform float SphereOffsetDistance,
													const uniform float SphereRadiiBase,
													const uniform float SphereRadiiRange,
													const uniform int32 ParticleOffset,
													const uniform int32 ParticleCount)
{
	static const float DeadZoneSquareRadius = FLOAT_SMALL_NUMBER; // We will not push the particle away in the dead zone

	foreach(Index = 0 ... ParticleCount)
	{
		const uniform int32 Offset = ParticleOffset + extract(Index, 0);
		const FVector4f PandInvM = VectorLoad(&ParticlesPandInvM[Offset]);

		varying FVector3f Position;
		varying float IM;
		UnzipPandInvM(PandInvM, Position, IM);

		if(all(IM == 0))
		{
			continue;
		}

		const FVector3f AnimationPosition = VectorLoad(&AnimationPositions[Offset]);
		const FVector3f AnimationNormal = VectorLoad(&AnimationNormals[Offset]);

		const float Radius = SphereRadiiBase + SphereRadiiRange * SphereRadii[Index];

		const FVector3f Center = AnimationPosition - SphereOffsetDistance * AnimationNormal;  // Legacy version already includes the radius within the distance
		const FVector3f CenterToParticle = Position - Center;
		const float DistanceSquared = VectorSizeSquared(CenterToParticle);

		const FVector3f DistSquaredLessRadiusSquared = ((Radius / sqrt(DistanceSquared)) * CenterToParticle) + Center;
		const FVector3f DistSquaredLessDeadZoneRadius = AnimationPosition - (SphereOffsetDistance - Radius) * AnimationNormal;  // Legacy version already includes the radius to the distance

		FVector3f NewP = VectorSelect(DistanceSquared < Radius * Radius, DistSquaredLessRadiusSquared, FloatZeroVector);
		NewP = VectorSelect(DistanceSquared < DeadZoneSquareRadius, DistSquaredLessDeadZoneRadius, NewP);

		if (IM != 0 && NewP.V[0] != 0)
		{
			VectorStore(&ParticlesPandInvM[Offset], SetVector4(NewP, IM));
		}
	}
}

export void ApplyLegacySphericalBackstopConstraintsWithoutMaps(uniform FVector4f ParticlesPandInvM[],
													const uniform FVector3f AnimationPositions[],
													const uniform FVector3f AnimationNormals[],
													const uniform float SphereOffsetDistance,
													const uniform float Radius,
													const uniform int32 ParticleOffset,
													const uniform int32 ParticleCount)
{
	static const float DeadZoneSquareRadius = FLOAT_SMALL_NUMBER; // We will not push the particle away in the dead zone

	foreach(Index = 0 ... ParticleCount)
	{
		const uniform int32 Offset = ParticleOffset + extract(Index, 0);
		const FVector4f PandInvM = VectorLoad(&ParticlesPandInvM[Offset]);

		varying FVector3f Position;
		varying float IM;
		UnzipPandInvM(PandInvM, Position, IM);

		if(all(IM == 0))
		{
			continue;
		}

		const FVector3f AnimationPosition = VectorLoad(&AnimationPositions[Offset]);
		const FVector3f AnimationNormal = VectorLoad(&AnimationNormals[Offset]);

		const FVector3f Center = AnimationPosition - SphereOffsetDistance * AnimationNormal;  // Legacy version already includes the radius within the distance
		const FVector3f CenterToParticle = Position - Center;
		const float DistanceSquared = VectorSizeSquared(CenterToParticle);

		const FVector3f DistSquaredLessRadiusSquared = ((Radius / sqrt(DistanceSquared)) * CenterToParticle) + Center;
		const FVector3f DistSquaredLessDeadZoneRadius = AnimationPosition - (SphereOffsetDistance - Radius) * AnimationNormal;  // Legacy version already includes the radius to the distance

		FVector3f NewP = VectorSelect(DistanceSquared < Radius * Radius, DistSquaredLessRadiusSquared, FloatZeroVector);
		NewP = VectorSelect(DistanceSquared < DeadZoneSquareRadius, DistSquaredLessDeadZoneRadius, NewP);

		if (IM != 0 && NewP.V[0] != 0)
		{
			VectorStore(&ParticlesPandInvM[Offset], SetVector4(NewP, IM));
		}
	}
}

// Deprecated since 5.3
>>>>>>> 4af6daef
export void ApplyLegacySphericalBackstopConstraints(uniform FVector4f ParticlesPandInvM[],
													const uniform FVector3f AnimationPositions[],
													const uniform FVector3f AnimationNormals[],
													const uniform float SphereOffsetDistances[],
													const uniform float SphereRadii[],
													const uniform float SphereRadiiMultiplier,
													const uniform int32 ParticleOffset,
													const uniform int32 ParticleCount)
{
<<<<<<< HEAD
=======
	static const uniform float SphereOffsetDistancesBase = 0.f;
	static const uniform float SphereOffsetDistancesRange = 1.f;
	static const uniform float SphereRadiiBase = 0.f;

	ApplyLegacySphericalBackstopConstraintsWithMaps(
		ParticlesPandInvM,
		AnimationPositions,
		AnimationNormals,
		SphereOffsetDistances,
		SphereRadii,
		SphereOffsetDistancesBase,
		SphereOffsetDistancesRange,
		SphereRadiiBase,
		SphereRadiiMultiplier,
		ParticleOffset,
		ParticleCount);
}

export void ApplySphericalBackstopConstraintsWithMaps(uniform FVector4f ParticlesPandInvM[],
												const uniform FVector3f AnimationPositions[],
												const uniform FVector3f AnimationNormals[],
												const uniform float SphereOffsetDistances[],
												const uniform float SphereRadii[],
												const uniform float SphereOffsetDistancesBase,
												const uniform float SphereOffsetDistancesRange,
												const uniform float SphereRadiiBase,
												const uniform float SphereRadiiRange,
												const uniform int32 ParticleOffset,
												const uniform int32 ParticleCount)
{
>>>>>>> 4af6daef
	static const float DeadZoneSquareRadius = FLOAT_SMALL_NUMBER; // We will not push the particle away in the dead zone

	foreach(Index = 0 ... ParticleCount)
	{
<<<<<<< HEAD
		const int32 ParticleIndex = ParticleOffset + Index;
		const uniform int32 Offset = extract(ParticleIndex, 0);
=======
		const uniform int32 Offset = ParticleOffset + extract(Index, 0);
>>>>>>> 4af6daef
		const FVector4f PandInvM = VectorLoad(&ParticlesPandInvM[Offset]);

		varying FVector3f Position;
		varying float IM;
		UnzipPandInvM(PandInvM, Position, IM);

		if(all(IM == 0))
		{
			continue;
		}

<<<<<<< HEAD
		const FVector3f AnimationPosition = VectorLoad(&AnimationPositions[extract(ParticleIndex, 0)]);
		const FVector3f AnimationNormal = VectorLoad(&AnimationNormals[extract(ParticleIndex, 0)]);

		const float SphereOffsetDistance = SphereOffsetDistances[Index] * SphereRadiiMultiplier;
		const float Radius = SphereRadii[Index] * SphereRadiiMultiplier;

		const FVector3f Center = AnimationPosition - SphereOffsetDistance * AnimationNormal;  // Legacy version already includes the radius within the distance
=======
		const FVector3f AnimationPosition = VectorLoad(&AnimationPositions[Offset]);
		const FVector3f AnimationNormal = VectorLoad(&AnimationNormals[Offset]);

		const float SphereOffsetDistance = SphereOffsetDistancesBase + SphereOffsetDistancesRange * SphereOffsetDistances[Index];
		const float Radius = SphereRadiiBase + SphereRadiiRange * SphereRadii[Index];

		const FVector3f Center = AnimationPosition - (Radius + SphereOffsetDistance) * AnimationNormal;  // Non legacy version adds radius to the distance
>>>>>>> 4af6daef
		const FVector3f CenterToParticle = Position - Center;
		const float DistanceSquared = VectorSizeSquared(CenterToParticle);

		const FVector3f DistSquaredLessRadiusSquared = ((Radius / sqrt(DistanceSquared)) * CenterToParticle) + Center;
<<<<<<< HEAD
		const FVector3f DistSquaredLessDeadZoneRadius = AnimationPosition - (SphereOffsetDistance - Radius) * AnimationNormal;  // Legacy version already includes the radius to the distance
=======
		const FVector3f DistSquaredLessDeadZoneRadius = AnimationPosition - SphereOffsetDistance * AnimationNormal;  // Non legacy version adds radius to the distance
>>>>>>> 4af6daef

		FVector3f NewP = VectorSelect(DistanceSquared < Radius * Radius, DistSquaredLessRadiusSquared, FloatZeroVector);
		NewP = VectorSelect(DistanceSquared < DeadZoneSquareRadius, DistSquaredLessDeadZoneRadius, NewP);

		if (IM != 0 && NewP.V[0] != 0)
		{
			VectorStore(&ParticlesPandInvM[Offset], SetVector4(NewP, IM));
		}
	}
}

<<<<<<< HEAD
export void ApplySphericalBackstopConstraints(uniform FVector4f ParticlesPandInvM[],
=======
export void ApplySphericalBackstopConstraintsWithDistanceMap(uniform FVector4f ParticlesPandInvM[],
>>>>>>> 4af6daef
												const uniform FVector3f AnimationPositions[],
												const uniform FVector3f AnimationNormals[],
												const uniform float SphereOffsetDistances[],
												const uniform float SphereOffsetDistancesBase,
												const uniform float SphereOffsetDistancesRange,
												const uniform float Radius,
												const uniform int32 ParticleOffset,
												const uniform int32 ParticleCount)
{
	static const float DeadZoneSquareRadius = FLOAT_SMALL_NUMBER; // We will not push the particle away in the dead zone

	foreach(Index = 0 ... ParticleCount)
	{
		const uniform int32 Offset = ParticleOffset + extract(Index, 0);
		const FVector4f PandInvM = VectorLoad(&ParticlesPandInvM[Offset]);

		varying FVector3f Position;
		varying float IM;
		UnzipPandInvM(PandInvM, Position, IM);

		if(all(IM == 0))
		{
			continue;
		}

		const FVector3f AnimationPosition = VectorLoad(&AnimationPositions[Offset]);
		const FVector3f AnimationNormal = VectorLoad(&AnimationNormals[Offset]);

		const float SphereOffsetDistance = SphereOffsetDistancesBase + SphereOffsetDistancesRange * SphereOffsetDistances[Index];

		const FVector3f Center = AnimationPosition - (Radius + SphereOffsetDistance) * AnimationNormal;  // Non legacy version adds radius to the distance
		const FVector3f CenterToParticle = Position - Center;
		const float DistanceSquared = VectorSizeSquared(CenterToParticle);

		const FVector3f DistSquaredLessRadiusSquared = ((Radius / sqrt(DistanceSquared)) * CenterToParticle) + Center;
		const FVector3f DistSquaredLessDeadZoneRadius = AnimationPosition - SphereOffsetDistance * AnimationNormal;  // Non legacy version adds radius to the distance

		FVector3f NewP = VectorSelect(DistanceSquared < Radius * Radius, DistSquaredLessRadiusSquared, FloatZeroVector);
		NewP = VectorSelect(DistanceSquared < DeadZoneSquareRadius, DistSquaredLessDeadZoneRadius, NewP);

		if (IM != 0 && NewP.V[0] != 0)
		{
			VectorStore(&ParticlesPandInvM[Offset], SetVector4(NewP, IM));
		}
	}
}

export void ApplySphericalBackstopConstraintsWithRadiusMap(uniform FVector4f ParticlesPandInvM[],
												const uniform FVector3f AnimationPositions[],
												const uniform FVector3f AnimationNormals[],
												const uniform float SphereRadii[],
												const uniform float SphereOffsetDistance,
												const uniform float SphereRadiiBase,
												const uniform float SphereRadiiRange,
												const uniform int32 ParticleOffset,
												const uniform int32 ParticleCount)
{
	static const float DeadZoneSquareRadius = FLOAT_SMALL_NUMBER; // We will not push the particle away in the dead zone

	foreach(Index = 0 ... ParticleCount)
	{
<<<<<<< HEAD
		const int32 ParticleIndex = ParticleOffset + Index;
		const uniform int32 Offset = extract(ParticleIndex, 0);
=======
		const uniform int32 Offset = ParticleOffset + extract(Index, 0);
>>>>>>> 4af6daef
		const FVector4f PandInvM = VectorLoad(&ParticlesPandInvM[Offset]);

		varying FVector3f Position;
		varying float IM;
		UnzipPandInvM(PandInvM, Position, IM);

		if(all(IM == 0))
		{
			continue;
		}

<<<<<<< HEAD
		const FVector3f AnimationPosition = VectorLoad(&AnimationPositions[extract(ParticleIndex, 0)]);
		const FVector3f AnimationNormal = VectorLoad(&AnimationNormals[extract(ParticleIndex, 0)]);

		const float SphereOffsetDistance = SphereOffsetDistances[Index] * SphereRadiiMultiplier;
		const float Radius = SphereRadii[Index] * SphereRadiiMultiplier;
=======
		const FVector3f AnimationPosition = VectorLoad(&AnimationPositions[Offset]);
		const FVector3f AnimationNormal = VectorLoad(&AnimationNormals[Offset]);

		const float Radius = SphereRadiiBase + SphereRadiiRange * SphereRadii[Index];
>>>>>>> 4af6daef

		const FVector3f Center = AnimationPosition - (Radius + SphereOffsetDistance) * AnimationNormal;  // Non legacy version adds radius to the distance
		const FVector3f CenterToParticle = Position - Center;
		const float DistanceSquared = VectorSizeSquared(CenterToParticle);

		const FVector3f DistSquaredLessRadiusSquared = ((Radius / sqrt(DistanceSquared)) * CenterToParticle) + Center;
		const FVector3f DistSquaredLessDeadZoneRadius = AnimationPosition - SphereOffsetDistance * AnimationNormal;  // Non legacy version adds radius to the distance

		FVector3f NewP = VectorSelect(DistanceSquared < Radius * Radius, DistSquaredLessRadiusSquared, FloatZeroVector);
		NewP = VectorSelect(DistanceSquared < DeadZoneSquareRadius, DistSquaredLessDeadZoneRadius, NewP);

		if (IM != 0 && NewP.V[0] != 0)
		{
			VectorStore(&ParticlesPandInvM[Offset], SetVector4(NewP, IM));
		}
	}
}

export void ApplySphericalBackstopConstraintsWithoutMaps(uniform FVector4f ParticlesPandInvM[],
												const uniform FVector3f AnimationPositions[],
												const uniform FVector3f AnimationNormals[],
												const uniform float SphereOffsetDistance,
												const uniform float Radius,
												const uniform int32 ParticleOffset,
												const uniform int32 ParticleCount)
{
	static const float DeadZoneSquareRadius = FLOAT_SMALL_NUMBER; // We will not push the particle away in the dead zone

	foreach(Index = 0 ... ParticleCount)
	{
		const uniform int32 Offset = ParticleOffset + extract(Index, 0);
		const FVector4f PandInvM = VectorLoad(&ParticlesPandInvM[Offset]);

		varying FVector3f Position;
		varying float IM;
		UnzipPandInvM(PandInvM, Position, IM);

		if(all(IM == 0))
		{
			continue;
		}

		const FVector3f AnimationPosition = VectorLoad(&AnimationPositions[Offset]);
		const FVector3f AnimationNormal = VectorLoad(&AnimationNormals[Offset]);

		const FVector3f Center = AnimationPosition - (Radius + SphereOffsetDistance) * AnimationNormal;  // Non legacy version adds radius to the distance
		const FVector3f CenterToParticle = Position - Center;
		const float DistanceSquared = VectorSizeSquared(CenterToParticle);

		const FVector3f DistSquaredLessRadiusSquared = ((Radius / sqrt(DistanceSquared)) * CenterToParticle) + Center;
		const FVector3f DistSquaredLessDeadZoneRadius = AnimationPosition - SphereOffsetDistance * AnimationNormal;  // Non legacy version adds radius to the distance

		FVector3f NewP = VectorSelect(DistanceSquared < Radius * Radius, DistSquaredLessRadiusSquared, FloatZeroVector);
		NewP = VectorSelect(DistanceSquared < DeadZoneSquareRadius, DistSquaredLessDeadZoneRadius, NewP);

		if (IM != 0 && NewP.V[0] != 0)
		{
			VectorStore(&ParticlesPandInvM[Offset], SetVector4(NewP, IM));
		}
	}
}

// Deprecated since 5.3
export void ApplySphericalBackstopConstraints(uniform FVector4f ParticlesPandInvM[],
												const uniform FVector3f AnimationPositions[],
												const uniform FVector3f AnimationNormals[],
												const uniform float SphereOffsetDistances[],
												const uniform float SphereRadii[],
												const uniform float SphereRadiiMultiplier,
												const uniform int32 ParticleOffset,
												const uniform int32 ParticleCount)
{
	static const uniform float SphereOffsetDistancesBase = 0.f;
	static const uniform float SphereOffsetDistancesRange = 1.f;
	static const uniform float SphereRadiiBase = 0.f;

	ApplySphericalBackstopConstraintsWithMaps(
		ParticlesPandInvM,
		AnimationPositions,
		AnimationNormals,
		SphereOffsetDistances,
		SphereRadii,
		SphereOffsetDistancesBase,
		SphereOffsetDistancesRange,
		SphereRadiiBase,
		SphereRadiiMultiplier,
		ParticleOffset,
		ParticleCount);
}<|MERGE_RESOLUTION|>--- conflicted
+++ resolved
@@ -5,11 +5,7 @@
 #include "Math/Vector.isph"
 #include "Chaos/PBDSofts.isph"
 
-<<<<<<< HEAD
-export void ApplySphericalConstraints(uniform FVector4f ParticlesPandInvM[],
-=======
 export void ApplySphericalConstraintsWithMap(uniform FVector4f ParticlesPandInvM[],
->>>>>>> 4af6daef
 									const uniform FVector3f AnimationPositions[],
 									const uniform float SphereRadii[],
 									const uniform float SphereRadiiBase,
@@ -21,10 +17,6 @@
 
 	foreach(Index = 0 ... ParticleCount)
 	{
-<<<<<<< HEAD
-		const int32 ParticleIndex = ParticleOffset + Index;
-		const uniform int32 Offset = extract(ParticleIndex, 0);
-=======
 		const uniform int32 Offset = ParticleOffset + extract(Index, 0);
 		const FVector4f PandInvM = VectorLoad(&ParticlesPandInvM[Offset]);
 
@@ -65,7 +57,6 @@
 	foreach(Index = 0 ... ParticleCount)
 	{
 		const uniform int32 Offset = ParticleOffset + extract(Index, 0);
->>>>>>> 4af6daef
 		const FVector4f PandInvM = VectorLoad(&ParticlesPandInvM[Offset]);
 
 		varying FVector3f Position;
@@ -84,10 +75,6 @@
 		const float DistanceSquared = VectorSizeSquared(CenterToParticle);
 		const float Distance = sqrt(DistanceSquared);
 
-<<<<<<< HEAD
-		const float Radius = SphereRadii[Index] * SphereRadiiMultiplier;
-=======
->>>>>>> 4af6daef
 		const FVector3f FinalPosition = ((Radius / Distance) * CenterToParticle) + Center;
 
 		if (IM != 0 && DistanceSquared > ((Radius * Radius) + DeadZoneSquareRadius))
@@ -97,8 +84,6 @@
 	}
 }
 
-<<<<<<< HEAD
-=======
 // Deprecated since 5.3
 export void ApplySphericalConstraints(uniform FVector4f ParticlesPandInvM[],
 									const uniform FVector3f AnimationPositions[],
@@ -311,7 +296,6 @@
 }
 
 // Deprecated since 5.3
->>>>>>> 4af6daef
 export void ApplyLegacySphericalBackstopConstraints(uniform FVector4f ParticlesPandInvM[],
 													const uniform FVector3f AnimationPositions[],
 													const uniform FVector3f AnimationNormals[],
@@ -321,8 +305,6 @@
 													const uniform int32 ParticleOffset,
 													const uniform int32 ParticleCount)
 {
-<<<<<<< HEAD
-=======
 	static const uniform float SphereOffsetDistancesBase = 0.f;
 	static const uniform float SphereOffsetDistancesRange = 1.f;
 	static const uniform float SphereRadiiBase = 0.f;
@@ -353,37 +335,22 @@
 												const uniform int32 ParticleOffset,
 												const uniform int32 ParticleCount)
 {
->>>>>>> 4af6daef
-	static const float DeadZoneSquareRadius = FLOAT_SMALL_NUMBER; // We will not push the particle away in the dead zone
-
-	foreach(Index = 0 ... ParticleCount)
-	{
-<<<<<<< HEAD
-		const int32 ParticleIndex = ParticleOffset + Index;
-		const uniform int32 Offset = extract(ParticleIndex, 0);
-=======
-		const uniform int32 Offset = ParticleOffset + extract(Index, 0);
->>>>>>> 4af6daef
-		const FVector4f PandInvM = VectorLoad(&ParticlesPandInvM[Offset]);
-
-		varying FVector3f Position;
-		varying float IM;
-		UnzipPandInvM(PandInvM, Position, IM);
-
-		if(all(IM == 0))
-		{
-			continue;
-		}
-
-<<<<<<< HEAD
-		const FVector3f AnimationPosition = VectorLoad(&AnimationPositions[extract(ParticleIndex, 0)]);
-		const FVector3f AnimationNormal = VectorLoad(&AnimationNormals[extract(ParticleIndex, 0)]);
-
-		const float SphereOffsetDistance = SphereOffsetDistances[Index] * SphereRadiiMultiplier;
-		const float Radius = SphereRadii[Index] * SphereRadiiMultiplier;
-
-		const FVector3f Center = AnimationPosition - SphereOffsetDistance * AnimationNormal;  // Legacy version already includes the radius within the distance
-=======
+	static const float DeadZoneSquareRadius = FLOAT_SMALL_NUMBER; // We will not push the particle away in the dead zone
+
+	foreach(Index = 0 ... ParticleCount)
+	{
+		const uniform int32 Offset = ParticleOffset + extract(Index, 0);
+		const FVector4f PandInvM = VectorLoad(&ParticlesPandInvM[Offset]);
+
+		varying FVector3f Position;
+		varying float IM;
+		UnzipPandInvM(PandInvM, Position, IM);
+
+		if(all(IM == 0))
+		{
+			continue;
+		}
+
 		const FVector3f AnimationPosition = VectorLoad(&AnimationPositions[Offset]);
 		const FVector3f AnimationNormal = VectorLoad(&AnimationNormals[Offset]);
 
@@ -391,32 +358,23 @@
 		const float Radius = SphereRadiiBase + SphereRadiiRange * SphereRadii[Index];
 
 		const FVector3f Center = AnimationPosition - (Radius + SphereOffsetDistance) * AnimationNormal;  // Non legacy version adds radius to the distance
->>>>>>> 4af6daef
-		const FVector3f CenterToParticle = Position - Center;
-		const float DistanceSquared = VectorSizeSquared(CenterToParticle);
-
-		const FVector3f DistSquaredLessRadiusSquared = ((Radius / sqrt(DistanceSquared)) * CenterToParticle) + Center;
-<<<<<<< HEAD
-		const FVector3f DistSquaredLessDeadZoneRadius = AnimationPosition - (SphereOffsetDistance - Radius) * AnimationNormal;  // Legacy version already includes the radius to the distance
-=======
+		const FVector3f CenterToParticle = Position - Center;
+		const float DistanceSquared = VectorSizeSquared(CenterToParticle);
+
+		const FVector3f DistSquaredLessRadiusSquared = ((Radius / sqrt(DistanceSquared)) * CenterToParticle) + Center;
 		const FVector3f DistSquaredLessDeadZoneRadius = AnimationPosition - SphereOffsetDistance * AnimationNormal;  // Non legacy version adds radius to the distance
->>>>>>> 4af6daef
-
-		FVector3f NewP = VectorSelect(DistanceSquared < Radius * Radius, DistSquaredLessRadiusSquared, FloatZeroVector);
-		NewP = VectorSelect(DistanceSquared < DeadZoneSquareRadius, DistSquaredLessDeadZoneRadius, NewP);
-
-		if (IM != 0 && NewP.V[0] != 0)
-		{
-			VectorStore(&ParticlesPandInvM[Offset], SetVector4(NewP, IM));
-		}
-	}
-}
-
-<<<<<<< HEAD
-export void ApplySphericalBackstopConstraints(uniform FVector4f ParticlesPandInvM[],
-=======
+
+		FVector3f NewP = VectorSelect(DistanceSquared < Radius * Radius, DistSquaredLessRadiusSquared, FloatZeroVector);
+		NewP = VectorSelect(DistanceSquared < DeadZoneSquareRadius, DistSquaredLessDeadZoneRadius, NewP);
+
+		if (IM != 0 && NewP.V[0] != 0)
+		{
+			VectorStore(&ParticlesPandInvM[Offset], SetVector4(NewP, IM));
+		}
+	}
+}
+
 export void ApplySphericalBackstopConstraintsWithDistanceMap(uniform FVector4f ParticlesPandInvM[],
->>>>>>> 4af6daef
 												const uniform FVector3f AnimationPositions[],
 												const uniform FVector3f AnimationNormals[],
 												const uniform float SphereOffsetDistances[],
@@ -478,35 +436,22 @@
 
 	foreach(Index = 0 ... ParticleCount)
 	{
-<<<<<<< HEAD
-		const int32 ParticleIndex = ParticleOffset + Index;
-		const uniform int32 Offset = extract(ParticleIndex, 0);
-=======
-		const uniform int32 Offset = ParticleOffset + extract(Index, 0);
->>>>>>> 4af6daef
-		const FVector4f PandInvM = VectorLoad(&ParticlesPandInvM[Offset]);
-
-		varying FVector3f Position;
-		varying float IM;
-		UnzipPandInvM(PandInvM, Position, IM);
-
-		if(all(IM == 0))
-		{
-			continue;
-		}
-
-<<<<<<< HEAD
-		const FVector3f AnimationPosition = VectorLoad(&AnimationPositions[extract(ParticleIndex, 0)]);
-		const FVector3f AnimationNormal = VectorLoad(&AnimationNormals[extract(ParticleIndex, 0)]);
-
-		const float SphereOffsetDistance = SphereOffsetDistances[Index] * SphereRadiiMultiplier;
-		const float Radius = SphereRadii[Index] * SphereRadiiMultiplier;
-=======
+		const uniform int32 Offset = ParticleOffset + extract(Index, 0);
+		const FVector4f PandInvM = VectorLoad(&ParticlesPandInvM[Offset]);
+
+		varying FVector3f Position;
+		varying float IM;
+		UnzipPandInvM(PandInvM, Position, IM);
+
+		if(all(IM == 0))
+		{
+			continue;
+		}
+
 		const FVector3f AnimationPosition = VectorLoad(&AnimationPositions[Offset]);
 		const FVector3f AnimationNormal = VectorLoad(&AnimationNormals[Offset]);
 
 		const float Radius = SphereRadiiBase + SphereRadiiRange * SphereRadii[Index];
->>>>>>> 4af6daef
 
 		const FVector3f Center = AnimationPosition - (Radius + SphereOffsetDistance) * AnimationNormal;  // Non legacy version adds radius to the distance
 		const FVector3f CenterToParticle = Position - Center;
