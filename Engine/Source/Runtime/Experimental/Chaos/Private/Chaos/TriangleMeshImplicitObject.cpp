// Copyright Epic Games, Inc. All Rights Reserved.
#include "Chaos/TriangleMeshImplicitObject.h"
#include "Chaos/Collision/ContactPoint.h"
#include "Chaos/Collision/PBDCollisionConstraint.h"
#include "Chaos/CollisionOneShotManifolds.h"
#include "Chaos/Capsule.h"
#include "Chaos/GJK.h"
#include "Chaos/Triangle.h"
#include "Chaos/TriangleRegister.h"
#include "Chaos/Convex.h"
#include "Chaos/ImplicitObjectScaled.h"
#include "Chaos/GeometryQueries.h"
#include "Chaos/Utilities.h"
<<<<<<< HEAD
=======

//PRAGMA_DISABLE_OPTIMIZATION
>>>>>>> 6bbb88c8

namespace Chaos
{
	extern FRealSingle Chaos_Collision_EdgePrunePlaneDistance;

	// Note that if this is re-enabled when previously off, the cooked trimeshes won't have the vertex map serialized, so the change will not take effect until re-cooked.
	bool TriMeshPerPolySupport = 1;
	FAutoConsoleVariableRef CVarPerPolySupport(TEXT("p.Chaos.TriMeshPerPolySupport"), TriMeshPerPolySupport, TEXT("Disabling removes memory cost of vertex map on triangle mesh. Note: Changing at runtime will not work."));

	FReal GetWindingOrder(const FVec3& Scale)
	{
		const FVec3 SignVector = Scale.GetSignVector();
		return SignVector.X * SignVector.Y * SignVector.Z;
	}

template <typename QueryGeomType>
static auto MakeScaledHelper(const QueryGeomType& B, const FVec3& InvScale)
{
	// TODO: Fixup code using this and remove it.

	TUniquePtr<QueryGeomType> HackBPtr(const_cast<QueryGeomType*>(&B));	//todo: hack, need scaled object to accept raw ptr similar to transformed implicit
	TSharedPtr<QueryGeomType, ESPMode::ThreadSafe> SharedPtrForRefCount(nullptr); // This scaled is temporary, use fake shared ptr.
	TImplicitObjectScaled<QueryGeomType> ScaledB(MakeSerializable(HackBPtr), SharedPtrForRefCount, InvScale);
	HackBPtr.Release();
	return ScaledB;
}

template <typename QueryGeomType>
static auto MakeScaledHelper(const TImplicitObjectScaled<QueryGeomType>& B, const FVec3& InvScale)
{
	//if scaled of scaled just collapse into one scaled
	TImplicitObjectScaled<QueryGeomType> ScaledB(B.Object(), B.GetSharedObject(), InvScale * B.GetScale());
	return ScaledB;
}

void ScaleTransformHelper(const FVec3& TriMeshScale, const FRigidTransform3& QueryTM, FRigidTransform3& OutScaledQueryTM)
{
	OutScaledQueryTM = TRigidTransform<FReal, 3>(QueryTM.GetLocation() * TriMeshScale, QueryTM.GetRotation());
}

<<<<<<< HEAD
template <typename IdxType>
void TransformVertsHelper(const FVec3& TriMeshScale, int32 TriIdx, const FParticles& Particles,
	const TArray<TVector<IdxType, 3>>& Elements, FVec3& OutA, FVec3& OutB, FVec3& OutC)
{
	OutA = Particles.X(Elements[TriIdx][0]) * TriMeshScale;
	OutB = Particles.X(Elements[TriIdx][1]) * TriMeshScale;
	OutC = Particles.X(Elements[TriIdx][2]) * TriMeshScale;
}
=======
>>>>>>> 6bbb88c8

template <typename QueryGeomType>
const QueryGeomType& ScaleGeomIntoWorldHelper(const QueryGeomType& QueryGeom, const FVec3& TriMeshScale)
{
	return QueryGeom;
}

template <typename QueryGeomType>
TImplicitObjectScaled<QueryGeomType> ScaleGeomIntoWorldHelper(const TImplicitObjectScaled<QueryGeomType>& QueryGeom, const FVec3& TriMeshScale)
{
	// This will apply TriMeshScale to QueryGeom and return a new scaled implicit in world space.
	return MakeScaledHelper(QueryGeom, TriMeshScale);
}

void TransformSweepOutputsHelper(FVec3 TriMeshScale, const FVec3& HitNormal, const FVec3& HitPosition, const FReal LengthScale,
	const FReal Time, FVec3& OutNormal, FVec3& OutPosition, FReal& OutTime)
{
	if (ensure(TriMeshScale != FVec3(0.0f)))
	{
		FVec3 InvTriMeshScale = 1.0f / TriMeshScale;

		OutTime = Time / LengthScale;
		OutNormal = (TriMeshScale * HitNormal).GetSafeNormal();
		OutPosition = InvTriMeshScale * HitPosition;
	}
}

template <typename QueryGeomType>
const auto MakeTriangleHelper(const QueryGeomType& Geom)
{
	return FPBDCollisionConstraint::MakeTriangle(&Geom);
}

// collapse scale object into it's inner shape if scale is 1, because MakeTRionagle need to be able to infer properties on the shape
template <typename QueryGeomType>
const auto MakeTriangleHelper(const TImplicitObjectScaled<QueryGeomType>& ScaledGeom)
{
	if (FVec3::IsNearlyEqual(ScaledGeom.GetScale(), FVec3(1), SMALL_NUMBER))
	{
		return FPBDCollisionConstraint::MakeTriangle(ScaledGeom.GetUnscaledObject());
	}
	return FPBDCollisionConstraint::MakeTriangle(&ScaledGeom);
}

template <typename IdxType>
struct FTriangleMeshRaycastVisitor
{
<<<<<<< HEAD
	FTriangleMeshRaycastVisitor(const FVec3& InStart, const FVec3& InDir, const FReal InThickness, const FParticles& InParticles, const TArray<TVector<IdxType, 3>>& InElements, bool bInCullsBackFaceRaycast)
=======
	using ParticlesType = FTriangleMeshImplicitObject::ParticlesType;

	FTriangleMeshRaycastVisitor(const FVec3& InStart, const FVec3& InDir, const FReal InThickness, const ParticlesType& InParticles, const TArray<TVector<IdxType, 3>>& InElements, bool bInCullsBackFaceRaycast)
>>>>>>> 6bbb88c8
	: Particles(InParticles)
	, Elements(InElements)
	, StartPoint(InStart)
	, Dir(InDir)
	, Thickness(InThickness)
	, OutTime(TNumericLimits<FReal>::Max())
	, bCullsBackFaceRaycast(bInCullsBackFaceRaycast)
	{
	}

	enum class ERaycastType
	{
		Raycast,
		Sweep
	};

	const void* GetQueryData() const
	{
		return nullptr;
	}

	const void* GetSimData() const
	{
		return nullptr;
	}
	
	/** Return a pointer to the payload on which we are querying the acceleration structure */
	const void* GetQueryPayload() const
	{
		return nullptr;
	}

	template <ERaycastType SQType>
	bool Visit(int32 TriIdx, FQueryFastData& CurData)
	{
		constexpr FReal Epsilon = 1e-4f;
		constexpr FReal Epsilon2 = Epsilon * Epsilon;
		const FReal Thickness2 = SQType == ERaycastType::Sweep ? Thickness * Thickness : 0;
		FReal MinTime = 0;	//no need to initialize, but fixes warning

		const FReal R = Thickness + Epsilon;
		const FReal R2 = R * R;

		const FVec3& A = Particles.X(Elements[TriIdx][0]);
		const FVec3& B = Particles.X(Elements[TriIdx][1]);
		const FVec3& C = Particles.X(Elements[TriIdx][2]);

		// Note: the math here needs to match FTriangleMeshImplicitObject::GetFaceNormal
		const FVec3 AB = B - A;
		const FVec3 AC = C - A;
		FVec3 TriNormal = FVec3::CrossProduct(AB, AC);
		const FReal NormalLength = TriNormal.SafeNormalize();
		if (!CHAOS_ENSURE(NormalLength > Epsilon))
		{
			//hitting degenerate triangle so keep searching - should be fixed before we get to this stage
			return true;
		}

		const bool bBackFace = (FVec3::DotProduct(Dir, TriNormal) > 0.0f);
		if (bCullsBackFaceRaycast && bBackFace)
		{
			return true;
		}

		const TPlane<FReal, 3> TriPlane{ A, TriNormal };
		FVec3 RaycastPosition;
		FVec3 RaycastNormal;
		FReal Time;

		//Check if we even intersect with triangle plane
		int32 DummyFaceIndex;
		if (TriPlane.Raycast(StartPoint, Dir, CurData.CurrentLength, Thickness, Time, RaycastPosition, RaycastNormal, DummyFaceIndex))
		{
			FVec3 IntersectionPosition = RaycastPosition;
			FVec3 IntersectionNormal = RaycastNormal;
			bool bTriangleIntersects = false;
			if (Time == 0)
			{
				//Initial overlap so no point of intersection, do an explicit sphere triangle test.
				const FVec3 ClosestPtOnTri = FindClosestPointOnTriangle(TriPlane, A, B, C, StartPoint);
				const FReal DistToTriangle2 = (StartPoint - ClosestPtOnTri).SizeSquared();
				if (DistToTriangle2 <= R2)
				{
					OutTime = 0;
					OutFaceIndex = TriIdx;
					//OutPosition = IntersectionPosition;
					//OutNormal = RaycastNormal;	//We use the plane normal even when hitting triangle edges. This is to deal with triangles that approximate a single flat surface.
					return false; //no one will beat Time == 0
				}
			}
			else
			{
				const FVec3 ClosestPtOnTri = FindClosestPointOnTriangle(RaycastPosition, A, B, C, RaycastPosition);	//We know Position is on the triangle plane
				const FReal DistToTriangle2 = (RaycastPosition - ClosestPtOnTri).SizeSquared();
				bTriangleIntersects = DistToTriangle2 <= Epsilon2;	//raycast gave us the intersection point so sphere radius is already accounted for
			}

			if (SQType == ERaycastType::Sweep && !bTriangleIntersects)
			{
				//sphere is not immediately touching the triangle, but it could start intersecting the perimeter as it sweeps by
				FVec3 BorderPositions[3];
				FVec3 BorderNormals[3];
				FReal BorderTimes[3];
				bool bBorderIntersections[3];

				{
					FVec3 ABCapsuleAxis = B - A;
					FReal ABHeight = ABCapsuleAxis.SafeNormalize();
					bBorderIntersections[0] = FCapsule::RaycastFast(Thickness, ABHeight, ABCapsuleAxis, A, B, StartPoint, Dir, CurData.CurrentLength, 0, BorderTimes[0], BorderPositions[0], BorderNormals[0], DummyFaceIndex);
				}
				
				{
					FVec3 BCCapsuleAxis = C - B;
					FReal BCHeight = BCCapsuleAxis.SafeNormalize();
					bBorderIntersections[1] = FCapsule::RaycastFast(Thickness, BCHeight, BCCapsuleAxis, B, C, StartPoint, Dir, CurData.CurrentLength, 0, BorderTimes[1], BorderPositions[1], BorderNormals[1], DummyFaceIndex);
				}
				
				{
					FVec3 ACCapsuleAxis = C - A;
					FReal ACHeight = ACCapsuleAxis.SafeNormalize();
					bBorderIntersections[2] = FCapsule::RaycastFast(Thickness, ACHeight, ACCapsuleAxis, A, C, StartPoint, Dir, CurData.CurrentLength, 0, BorderTimes[2], BorderPositions[2], BorderNormals[2], DummyFaceIndex);
				}

				int32 MinBorderIdx = INDEX_NONE;
				FReal MinBorderTime = 0;	//initialization not needed, but fixes warning

				for (int32 BorderIdx = 0; BorderIdx < 3; ++BorderIdx)
				{
					if (bBorderIntersections[BorderIdx])
					{
						if (!bTriangleIntersects || BorderTimes[BorderIdx] < MinBorderTime)
						{
							MinBorderTime = BorderTimes[BorderIdx];
							MinBorderIdx = BorderIdx;
							bTriangleIntersects = true;
						}
					}
				}

				if (MinBorderIdx != INDEX_NONE)
				{
					IntersectionNormal = BorderNormals[MinBorderIdx];
					IntersectionPosition = BorderPositions[MinBorderIdx] - IntersectionNormal * Thickness;

					if (Time == 0)
					{
						//we were initially overlapping with triangle plane so no normal was given. Compute it now
						FVec3 TmpNormal;
						const FReal SignedDistance = TriPlane.PhiWithNormal(StartPoint, TmpNormal);
						RaycastNormal = SignedDistance >= 0 ? TmpNormal : -TmpNormal;
					}

					Time = MinBorderTime;
				}
			}

			if (bTriangleIntersects)
			{
				if (Time < OutTime)
				{
					OutPosition = IntersectionPosition;
					OutNormal = RaycastNormal;	//We use the plane normal even when hitting triangle edges. This is to deal with triangles that approximate a single flat surface.
					OutTime = Time;
					CurData.SetLength(Time);	//prevent future rays from going any farther
					OutFaceIndex = TriIdx;
				}
			}
		}

		return true;
	}

	bool VisitRaycast(TSpatialVisitorData<int32> TriIdx, FQueryFastData& CurData)
	{
		return Visit<ERaycastType::Raycast>(TriIdx.Payload, CurData);
	}

	bool VisitSweep(TSpatialVisitorData<int32> TriIdx, FQueryFastData& CurData)
	{
		return Visit<ERaycastType::Sweep>(TriIdx.Payload, CurData);
	}

	bool VisitOverlap(TSpatialVisitorData<int32> TriIdx)
	{
		check(false);
		return true;
	}

<<<<<<< HEAD
	const FParticles& Particles;
=======
	const ParticlesType& Particles;
>>>>>>> 6bbb88c8
	const TArray<TVector<IdxType, 3>>& Elements;
	const FVec3& StartPoint;
	const FVec3& Dir;
	const FReal Thickness;
	FReal OutTime;
	FVec3 OutPosition;
	FVec3 OutNormal;
	int32 OutFaceIndex;
	bool bCullsBackFaceRaycast;
};

FReal FTriangleMeshImplicitObject::PhiWithNormal(const FVec3& x, FVec3& Normal) const
{
	TSphere<FReal, 3> TestSphere(x, 0.0f);
	FRigidTransform3 TestXf(FVec3(0.0), FRotation3::FromIdentity());
	FVec3 TestLocation = x;
	FReal Depth = TNumericLimits<FReal>::Max();
	GJKContactPointImp(TestSphere, TestXf, 0.0f, TestLocation, Normal, Depth);
	return Depth;
}

template <typename IdxType>
bool FTriangleMeshImplicitObject::RaycastImp(const TArray<TVector<IdxType, 3>>& Elements, const FVec3& StartPoint, const FVec3& Dir, const FReal Length, const FReal Thickness, FReal& OutTime, FVec3& OutPosition, FVec3& OutNormal, int32& OutFaceIndex) const
{
	FTriangleMeshRaycastVisitor<IdxType> SQVisitor(StartPoint, Dir, Thickness, MParticles, Elements, bCullsBackFaceRaycast);

	if (Thickness > 0)
	{
		BVH.Sweep(StartPoint, Dir, Length, FVec3(Thickness), SQVisitor);
	}
	else
	{
		BVH.Raycast(StartPoint, Dir, Length, SQVisitor);
	}

	if (SQVisitor.OutTime <= Length)
	{
		OutTime = SQVisitor.OutTime;
		OutPosition = SQVisitor.OutPosition;
		OutNormal = SQVisitor.OutNormal;
		OutFaceIndex = SQVisitor.OutFaceIndex;
		return true;
	}
	else
	{
		return false;
	}
}

bool FTriangleMeshImplicitObject::Raycast(const FVec3& StartPoint, const FVec3& Dir, const FReal Length, const FReal Thickness, FReal& OutTime, FVec3& OutPosition, FVec3& OutNormal, int32& OutFaceIndex) const
{
	if (MElements.RequiresLargeIndices())
	{
		return RaycastImp(MElements.GetLargeIndexBuffer(), StartPoint, Dir, Length, Thickness, OutTime, OutPosition, OutNormal, OutFaceIndex);
	}
	else
	{
		return RaycastImp(MElements.GetSmallIndexBuffer(), StartPoint, Dir, Length, Thickness, OutTime, OutPosition, OutNormal, OutFaceIndex);
	}
}

template <typename GeomType>
bool FTriangleMeshImplicitObject::ContactManifoldImp(const GeomType& QueryGeom, const FRigidTransform3& QueryTM, const FReal WorldThickness, TArray<FContactPoint>& ContactPoints, FVec3 TriMeshScale) const
{
	ensure(TriMeshScale != FVec3(0.0f));
	bool bResult = false;

	const auto& WorldScaleGeom = ScaleGeomIntoWorldHelper(QueryGeom, TriMeshScale);
	const FVec3 InvTriMeshScale = FReal(1) / TriMeshScale;

	// IMPORTANT QueryTM comes with a invscaled translation so we need a version of the TM with world space translation to properly compute the bounds
	FRigidTransform3 TriMeshToGeomNoScale{ QueryTM };
	TriMeshToGeomNoScale.SetTranslation(TriMeshToGeomNoScale.GetTranslation() * TriMeshScale);
	// NOTE: BVH test is done in tri-mesh local space (whereas collision detection is done in world space becaused you can't non-uniformly scale all shapes)
	FAABB3 QueryBounds = WorldScaleGeom.BoundingBox();
	QueryBounds = QueryBounds.TransformedAABB(TriMeshToGeomNoScale);
	QueryBounds.ThickenSymmetrically(FVec3(WorldThickness));
	QueryBounds.ScaleWithNegative(InvTriMeshScale);

	TRigidTransform<FReal, 3> WorldScaleQueryTM;
	ScaleTransformHelper(TriMeshScale, QueryTM, WorldScaleQueryTM);

	auto InsertSorted = [&](const FContactPoint& ContactPoint)
	{
		int32 PointIndex = 0;
		bool done = false;
		const FReal ErrorMarginSqr = 0.01f;

		int32 ContactPointsNum = ContactPoints.Num();
		for (; PointIndex < ContactPointsNum; PointIndex++)
		{
			FVec3 DiffVector = ContactPoint.ShapeContactPoints[1] - ContactPoints[PointIndex].ShapeContactPoints[1];
			// Check if point is the same (or close)
			if (DiffVector.SizeSquared() < ErrorMarginSqr)
			{
				done = true;
				break;
			}

			if (ContactPoint.Phi < ContactPoints[PointIndex].Phi)
			{
				ContactPoints.Insert(ContactPoint, PointIndex);
				done = true;
				break;
			}
		}

		if (!done)
		{
			ContactPoints.Add(ContactPoint);
		}
	};

	auto OverlapTriangle = [&](const FVec3& A, const FVec3& B, const FVec3& C,
		FPBDCollisionConstraint& Constraint)
	{
		FTriangle TriangleConvex(A, B, C);
		// make sure the constraint does not contain any stale data  ( it is shared between trinagles )
		// @todo(chaos) : we should eventually not use a constraint here and just get a list of contact points
		Constraint.ResetManifold();
		Constraint.GetGJKWarmStartData().Reset();
		Collisions::ConstructConvexConvexOneShotManifold(WorldScaleGeom, WorldScaleQueryTM, TriangleConvex, FRigidTransform3::Identity, 0, Constraint);
	};

	auto LambdaHelper = [&](const auto& Elements)
	{
		FReal LocalContactPhi = FLT_MAX;
		FVec3 LocalContactLocation, LocalContactNormal;

		const TArray<int32> PotentialIntersections = BVH.FindAllIntersections(QueryBounds);

		// MakeTriangleHelper get rid of the scale wrapper if necessary as MakeTriangle will try to infer properties from it 
		FPBDCollisionConstraint Constraint = MakeTriangleHelper(WorldScaleGeom);

		for (int32 TriIdx : PotentialIntersections)
		{
			FVec3 A, B, C;
			TriangleMeshTransformVertsHelper(TriMeshScale, TriIdx, MParticles, Elements, A, B, C);
			OverlapTriangle(A, B, C, Constraint);
			for(FManifoldPoint& ManifoldPoint : Constraint.GetManifoldPoints())
			{
				ManifoldPoint.ContactPoint.FaceIndex = TriIdx;
				InsertSorted(ManifoldPoint.ContactPoint);
			}

		}

		// Remove edge contacts that are "hidden" by face contacts
		// EdgePruneDistance should be some fraction of the convex margin...
		const FReal EdgePruneDistance = Chaos_Collision_EdgePrunePlaneDistance;
		Collisions::PruneEdgeContactPointsOrdered(ContactPoints, EdgePruneDistance);

		// Remove all points (except for the deepest one, and ones with phis similar to it)
		const FReal CullMargin = 0.1f;
		int32 NewContactPointCount = ContactPoints.Num() > 0 ? 1 : 0;
		for (int32 Index = 1; Index < ContactPoints.Num(); Index++)
		{
			if (ContactPoints[Index].Phi < 0 || ContactPoints[Index].Phi - ContactPoints[0].Phi < CullMargin)
			{
				NewContactPointCount++;
			}
			else
			{
				break;
			}
		}
		ContactPoints.SetNum(NewContactPointCount, false);

		// Reduce to only 4 contact points from here
		Collisions::ReduceManifoldContactPointsTriangeMesh(ContactPoints);

		return true;
	};

	if (MElements.RequiresLargeIndices())
	{
		return LambdaHelper(MElements.GetLargeIndexBuffer());
	}
	return LambdaHelper(MElements.GetSmallIndexBuffer());
}

template <typename QueryGeomType>
<<<<<<< HEAD
bool FTriangleMeshImplicitObject::GJKContactPointImp(const QueryGeomType& QueryGeom, const FRigidTransform3& QueryTM, const FReal Thickness, FVec3& Location, FVec3& Normal, FReal& OutContactPhi, FVec3 TriMeshScale) const
=======
bool FTriangleMeshImplicitObject::GJKContactPointImp(const QueryGeomType& QueryGeom, const FRigidTransform3& QueryTM, const FReal WorldThickness, FVec3& Location, FVec3& Normal, FReal& OutContactPhi, FVec3 TriMeshScale) const
>>>>>>> 6bbb88c8
{
	ensure(TriMeshScale != FVec3(0.0f));
	bool bResult = false;

	const auto& WorldScaleGeom = ScaleGeomIntoWorldHelper(QueryGeom, TriMeshScale);
	const FVec3 InvTriMeshScale = FVec3(FReal(1) / TriMeshScale.X, FReal(1) / TriMeshScale.Y, FReal(1) / TriMeshScale.Z);

	// IMPORTANT QueryTM comes with a invscaled translation so we need a version of the TM with world space translation to properly compute the bounds
	FRigidTransform3 TriMeshToGeomNoScale{ QueryTM };
	TriMeshToGeomNoScale.SetTranslation(TriMeshToGeomNoScale.GetTranslation() * TriMeshScale);
	// NOTE: BVH test is done in tri-mesh local space (whereas collision detection is done in world space becaused you can't non-uniformly scale all shapes)
	FAABB3 QueryBounds = WorldScaleGeom.BoundingBox();
	QueryBounds = QueryBounds.TransformedAABB(TriMeshToGeomNoScale);
	QueryBounds.ThickenSymmetrically(FVec3(WorldThickness));
	QueryBounds.ScaleWithNegative(InvTriMeshScale);

	TRigidTransform<FReal, 3> WorldScaleQueryTM;
	ScaleTransformHelper(TriMeshScale, QueryTM, WorldScaleQueryTM);

	auto CalculateTriangleContact = [&](const FVec3& A, const FVec3& B, const FVec3& C,
		FVec3& LocalContactLocation, FVec3& LocalContactNormal, FReal& LocalContactPhi) -> bool
	{
		const FVec3 AB = B - A;
		const FVec3 AC = C - A;
		FTriangle TriangleConvex(A, B, C);

		FReal LambdaPenetration;
		FVec3 ClosestA, ClosestB, LambdaNormal;
		int32 ClosestVertexIndexA, ClosestVertexIndexB;
		bool GJKValidResult = GJKPenetration<true>(TriangleConvex, WorldScaleGeom, WorldScaleQueryTM, LambdaPenetration, ClosestA, ClosestB, LambdaNormal, ClosestVertexIndexA, ClosestVertexIndexB, (FReal)0);
		if (GJKValidResult)
		{
			LocalContactLocation = ClosestB;
			LocalContactNormal = LambdaNormal;
			LocalContactPhi = -LambdaPenetration;
		}
<<<<<<< HEAD

=======
>>>>>>> 6bbb88c8
		return GJKValidResult;
	};


	auto LambdaHelper = [&](const auto& Elements)
	{
		FReal LocalContactPhi = FLT_MAX;
		FVec3 LocalContactLocation, LocalContactNormal;

<<<<<<< HEAD
		FAABB3 QueryBounds = QueryGeom.BoundingBox();
		QueryBounds.Thicken(Thickness);
		QueryBounds = QueryBounds.TransformedAABB(QueryTM);
=======
>>>>>>> 6bbb88c8
		const TArray<int32> PotentialIntersections = BVH.FindAllIntersections(QueryBounds);

		for (int32 TriIdx : PotentialIntersections)
		{
			FVec3 A, B, C;
<<<<<<< HEAD
			TransformVertsHelper(TriMeshScale, TriIdx, MParticles, Elements, A, B, C);
=======
			TriangleMeshTransformVertsHelper(TriMeshScale, TriIdx, MParticles, Elements, A, B, C);
>>>>>>> 6bbb88c8

			if (CalculateTriangleContact(A, B, C, LocalContactLocation, LocalContactNormal, LocalContactPhi))
			{
				if (LocalContactPhi < OutContactPhi)
				{
					OutContactPhi = LocalContactPhi;
					Location = LocalContactLocation;
					Normal = LocalContactNormal;
				}
			}

		}
<<<<<<< HEAD

		return OutContactPhi < Thickness;
=======
		return OutContactPhi < WorldThickness;
>>>>>>> 6bbb88c8
	};

	if (MElements.RequiresLargeIndices())
	{
		return LambdaHelper(MElements.GetLargeIndexBuffer());
	}
	return LambdaHelper(MElements.GetSmallIndexBuffer());
}

<<<<<<< HEAD
bool FTriangleMeshImplicitObject::GJKContactPoint(const TSphere<FReal, 3>& QueryGeom, const FRigidTransform3& QueryTM, const FReal Thickness, FVec3& Location, FVec3& Normal, FReal& ContactPhi) const
{
	return GJKContactPointImp(QueryGeom, QueryTM, Thickness, Location, Normal, ContactPhi);
}

bool FTriangleMeshImplicitObject::GJKContactPoint(const TBox<FReal, 3>& QueryGeom, const FRigidTransform3& QueryTM, const FReal Thickness, FVec3& Location, FVec3& Normal, FReal& ContactPhi) const
{
	return GJKContactPointImp(QueryGeom, QueryTM, Thickness, Location, Normal, ContactPhi);
}

bool FTriangleMeshImplicitObject::GJKContactPoint(const FCapsule& QueryGeom, const FRigidTransform3& QueryTM, const FReal Thickness, FVec3& Location, FVec3& Normal, FReal& ContactPhi) const
{
	return GJKContactPointImp(QueryGeom, QueryTM, Thickness, Location, Normal, ContactPhi);
}

bool FTriangleMeshImplicitObject::GJKContactPoint(const FConvex& QueryGeom, const FRigidTransform3& QueryTM, const FReal Thickness, FVec3& Location, FVec3& Normal, FReal& ContactPhi) const
{
	return GJKContactPointImp(QueryGeom, QueryTM, Thickness, Location, Normal, ContactPhi);
}

bool FTriangleMeshImplicitObject::GJKContactPoint(const TImplicitObjectScaled< TSphere<FReal, 3> >& QueryGeom, const FRigidTransform3& QueryTM, const FReal Thickness, FVec3& Location, FVec3& Normal, FReal& ContactPhi, FVec3 TriMeshScale) const
{
	return GJKContactPointImp(QueryGeom, QueryTM, Thickness, Location, Normal, ContactPhi, TriMeshScale);
}

bool FTriangleMeshImplicitObject::GJKContactPoint(const TImplicitObjectScaled< TBox<FReal, 3> >& QueryGeom, const FRigidTransform3& QueryTM, const FReal Thickness, FVec3& Location, FVec3& Normal, FReal& ContactPhi, FVec3 TriMeshScale) const
{
	return GJKContactPointImp(QueryGeom, QueryTM, Thickness, Location, Normal, ContactPhi, TriMeshScale);
}

bool FTriangleMeshImplicitObject::GJKContactPoint(const TImplicitObjectScaled< FCapsule >& QueryGeom, const FRigidTransform3& QueryTM, const FReal Thickness, FVec3& Location, FVec3& Normal, FReal& ContactPhi, FVec3 TriMeshScale) const
{
	return GJKContactPointImp(QueryGeom, QueryTM, Thickness, Location, Normal, ContactPhi, TriMeshScale);
}

bool FTriangleMeshImplicitObject::GJKContactPoint(const TImplicitObjectScaled< FConvex >& QueryGeom, const FRigidTransform3& QueryTM, const FReal Thickness, FVec3& Location, FVec3& Normal, FReal& ContactPhi, FVec3 TriMeshScale) const
{
	return GJKContactPointImp(QueryGeom, QueryTM, Thickness, Location, Normal, ContactPhi, TriMeshScale);
=======
bool FTriangleMeshImplicitObject::GJKContactPoint(const TSphere<FReal, 3>& QueryGeom, const FRigidTransform3& QueryTM, const FReal WorldThickness, FVec3& Location, FVec3& Normal, FReal& ContactPhi) const
{
	return GJKContactPointImp(QueryGeom, QueryTM, WorldThickness, Location, Normal, ContactPhi);
}

bool FTriangleMeshImplicitObject::GJKContactPoint(const TBox<FReal, 3>& QueryGeom, const FRigidTransform3& QueryTM, const FReal WorldThickness, FVec3& Location, FVec3& Normal, FReal& ContactPhi) const
{
	return GJKContactPointImp(QueryGeom, QueryTM, WorldThickness, Location, Normal, ContactPhi);
}

bool FTriangleMeshImplicitObject::GJKContactPoint(const FCapsule& QueryGeom, const FRigidTransform3& QueryTM, const FReal WorldThickness, FVec3& Location, FVec3& Normal, FReal& ContactPhi) const
{
	return GJKContactPointImp(QueryGeom, QueryTM, WorldThickness, Location, Normal, ContactPhi);
}

bool FTriangleMeshImplicitObject::GJKContactPoint(const FConvex& QueryGeom, const FRigidTransform3& QueryTM, const FReal WorldThickness, FVec3& Location, FVec3& Normal, FReal& ContactPhi) const
{
	return GJKContactPointImp(QueryGeom, QueryTM, WorldThickness, Location, Normal, ContactPhi);
}

bool FTriangleMeshImplicitObject::GJKContactPoint(const TImplicitObjectScaled< TSphere<FReal, 3> >& QueryGeom, const FRigidTransform3& QueryTM, const FReal WorldThickness, FVec3& Location, FVec3& Normal, FReal& ContactPhi, FVec3 TriMeshScale) const
{
	return GJKContactPointImp(QueryGeom, QueryTM, WorldThickness, Location, Normal, ContactPhi, TriMeshScale);
}

bool FTriangleMeshImplicitObject::GJKContactPoint(const TImplicitObjectScaled< TBox<FReal, 3> >& QueryGeom, const FRigidTransform3& QueryTM, const FReal WorldThickness, FVec3& Location, FVec3& Normal, FReal& ContactPhi, FVec3 TriMeshScale) const
{
	return GJKContactPointImp(QueryGeom, QueryTM, WorldThickness, Location, Normal, ContactPhi, TriMeshScale);
}

bool FTriangleMeshImplicitObject::GJKContactPoint(const TImplicitObjectScaled< FCapsule >& QueryGeom, const FRigidTransform3& QueryTM, const FReal WorldThickness, FVec3& Location, FVec3& Normal, FReal& ContactPhi, FVec3 TriMeshScale) const
{
	return GJKContactPointImp(QueryGeom, QueryTM, WorldThickness, Location, Normal, ContactPhi, TriMeshScale);
}

bool FTriangleMeshImplicitObject::GJKContactPoint(const TImplicitObjectScaled< FConvex >& QueryGeom, const FRigidTransform3& QueryTM, const FReal WorldThickness, FVec3& Location, FVec3& Normal, FReal& ContactPhi, FVec3 TriMeshScale) const
{
	return GJKContactPointImp(QueryGeom, QueryTM, WorldThickness, Location, Normal, ContactPhi, TriMeshScale);
}

bool FTriangleMeshImplicitObject::ContactManifold(const TBox<FReal, 3>& QueryGeom, const FRigidTransform3& QueryTM, const FReal Thickness, TArray<FContactPoint>& ContactPoints) const
{
	return ContactManifoldImp(QueryGeom, QueryTM, Thickness, ContactPoints, FVec3(1));
}

bool FTriangleMeshImplicitObject::ContactManifold(const FCapsule& QueryGeom, const FRigidTransform3& QueryTM, const FReal Thickness, TArray<FContactPoint>& ContactPoints) const
{
	return ContactManifoldImp(QueryGeom, QueryTM, Thickness, ContactPoints, FVec3(1));
}

bool FTriangleMeshImplicitObject::ContactManifold(const FConvex& QueryGeom, const FRigidTransform3& QueryTM, const FReal Thickness, TArray<FContactPoint>& ContactPoints) const
{
	return ContactManifoldImp(QueryGeom, QueryTM, Thickness, ContactPoints, FVec3(1));
}

bool FTriangleMeshImplicitObject::ContactManifold(const TImplicitObjectScaled<TBox<FReal, 3>>& QueryGeom, const FRigidTransform3& QueryTM, const FReal Thickness, TArray<FContactPoint>& ContactPoints, FVec3 TriMeshScale) const
{
	return ContactManifoldImp(QueryGeom, QueryTM, Thickness, ContactPoints, TriMeshScale);
}

/*bool FTriangleMeshImplicitObject::ContactManifold(const TImplicitObjectScaled<TSphere<FReal, 3>>& QueryGeom, const FRigidTransform3& QueryTM, const FReal Thickness, TArray<FContactPoint>& ContactPoints, FVec3 TriMeshScale) const
{
	return ContactManifoldImp(QueryGeom, QueryTM, Thickness, ContactPoints, TriMeshScale);
}*/

bool FTriangleMeshImplicitObject::ContactManifold(const TImplicitObjectScaled<FCapsule >& QueryGeom, const FRigidTransform3& QueryTM, const FReal Thickness, TArray<FContactPoint>& ContactPoints, FVec3 TriMeshScale) const
{
	return ContactManifoldImp(QueryGeom, QueryTM, Thickness, ContactPoints, TriMeshScale);
}

bool FTriangleMeshImplicitObject::ContactManifold(const TImplicitObjectScaled<FConvex >& QueryGeom, const FRigidTransform3& QueryTM, const FReal Thickness, TArray<FContactPoint>& ContactPoints, FVec3 TriMeshScale) const
{
	return ContactManifoldImp(QueryGeom, QueryTM, Thickness, ContactPoints, TriMeshScale);
>>>>>>> 6bbb88c8
}

int32 FTriangleMeshImplicitObject::GetExternalFaceIndexFromInternal(int32 InternalFaceIndex) const
{
	if (InternalFaceIndex > -1 && ExternalFaceIndexMap.Get())
	{
		if (CHAOS_ENSURE(InternalFaceIndex >= 0 && InternalFaceIndex < ExternalFaceIndexMap->Num()))
		{
			return (*ExternalFaceIndexMap)[InternalFaceIndex];
		}
	}

	return -1;
}

bool FTriangleMeshImplicitObject::GetCullsBackFaceRaycast() const
{
	return bCullsBackFaceRaycast;
}

void FTriangleMeshImplicitObject::SetCullsBackFaceRaycast(const bool bInCullsBackFace)
{
	bCullsBackFaceRaycast = bInCullsBackFace;
}

template <typename IdxType>
bool FTriangleMeshImplicitObject::OverlapImp(const TArray<TVec3<IdxType>>& Elements, const FVec3& Point, const FReal Thickness) const
{
	FAABB3 QueryBounds(Point, Point);
	QueryBounds.Thicken(Thickness);
	const TArray<int32> PotentialIntersections = BVH.FindAllIntersections(QueryBounds);

	const FReal Epsilon = 1e-4f;
	//ensure(Thickness > Epsilon);	//There's no hope for this to work unless thickness is large (really a sphere overlap test)
	//todo: turn ensure back on, off until some other bug is fixed

	for (int32 TriIdx : PotentialIntersections)
	{
		const FVec3& A = MParticles.X(Elements[TriIdx][0]);
		const FVec3& B = MParticles.X(Elements[TriIdx][1]);
		const FVec3& C = MParticles.X(Elements[TriIdx][2]);

		const FVec3 AB = B - A;
		const FVec3 AC = C - A;
		FVec3 Normal = FVec3::CrossProduct(AB, AC);
		const FReal NormalLength = Normal.SafeNormalize();
		if (!CHAOS_ENSURE(NormalLength > Epsilon))
		{
			//hitting degenerate triangle - should be fixed before we get to this stage
			continue;
		}

		const TPlane<FReal, 3> TriPlane{A, Normal};
		const FVec3 ClosestPointOnTri = FindClosestPointOnTriangle(TriPlane, A, B, C, Point);
		const FReal Distance2 = (ClosestPointOnTri - Point).SizeSquared();
		if (Distance2 <= Thickness * Thickness) //This really only has a hope in working if thickness is > 0
		{
			return true;
		}
	}
	return false;
}

bool FTriangleMeshImplicitObject::Overlap(const FVec3& Point, const FReal Thickness) const
{
	if (MElements.RequiresLargeIndices())
	{
		return OverlapImp(MElements.GetLargeIndexBuffer(), Point, Thickness);
	}
	else
	{
		return OverlapImp(MElements.GetSmallIndexBuffer(), Point, Thickness);
	}
}

void FTriangleMeshImplicitObject::VisitTriangles(const FAABB3& QueryBounds, const TFunction<void(const FTriangle& Triangle)>& Visitor) const
{
	const TArray<int32> PotentialIntersections = BVH.FindAllIntersections(QueryBounds);

	auto TriangleProducer = [&](const auto& Elements)
	{
		for (int32 TriIdx : PotentialIntersections)
		{
			TVec3<FReal> A, B, C;
<<<<<<< HEAD
			TransformVertsHelper(FVec3(1), TriIdx, MParticles, Elements, A, B, C);
=======
			TriangleMeshTransformVertsHelper(FVec3(1), TriIdx, MParticles, Elements, A, B, C);
>>>>>>> 6bbb88c8

			Visitor(FTriangle(A, B, C));
		}
	};

	if (MElements.RequiresLargeIndices())
	{
		return TriangleProducer(MElements.GetLargeIndexBuffer());
	}
	else
	{
		return TriangleProducer(MElements.GetSmallIndexBuffer());
	}
}

<<<<<<< HEAD
=======
void FTriangleMeshImplicitObject::VisitTriangle(const int32 TriangleIndex, const TFunction<void(const FTriangle& Triangle)>& Visitor) const
{
	const auto TriangleProducer = [&](int32 TriIdx, const auto& Elements)
	{
		TVec3<FReal> A, B, C;
		TriangleMeshTransformVertsHelper(FVec3(1), TriIdx, MParticles, Elements, A, B, C);

		Visitor(FTriangle(A, B, C));
	};

	if (MElements.RequiresLargeIndices())
	{
		return TriangleProducer(TriangleIndex, MElements.GetLargeIndexBuffer());
	}
	else
	{
		return TriangleProducer(TriangleIndex, MElements.GetSmallIndexBuffer());
	}
}
>>>>>>> 6bbb88c8

template <typename QueryGeomType>
bool FTriangleMeshImplicitObject::OverlapGeomImp(const QueryGeomType& QueryGeom, const FRigidTransform3& QueryTM, const FReal Thickness, FMTDInfo* OutMTD, FVec3 TriMeshScale) const
{
	bool bResult = false;
<<<<<<< HEAD
	FAABB3 QueryBounds = QueryGeom.BoundingBox();
	QueryBounds.Thicken(Thickness);
	QueryBounds = QueryBounds.TransformedAABB(QueryTM);
=======

	const auto& WorldScaleQueryGeom = ScaleGeomIntoWorldHelper(QueryGeom, TriMeshScale);

	const FVec3 InvTriMeshScale = FVec3(FReal(1) / TriMeshScale.X, FReal(1) / TriMeshScale.Y, FReal(1) / TriMeshScale.Z);

	// IMPORTANT QueryTM comes with a invscaled translation so we need a version of the TM with world space translation to properly compute the bounds
	FRigidTransform3 TriMeshToGeomNoScale{ QueryTM };
	TriMeshToGeomNoScale.SetTranslation(TriMeshToGeomNoScale.GetTranslation() * TriMeshScale);
	// NOTE: BVH test is done in tri-mesh local space (whereas collision detection is done in world space becaused you can't non-uniformly scale all shapes)
	FAABB3 QueryBounds = WorldScaleQueryGeom.BoundingBox();
	QueryBounds = QueryBounds.TransformedAABB(TriMeshToGeomNoScale);
	QueryBounds.ThickenSymmetrically(FVec3(Thickness));
	QueryBounds.ScaleWithNegative(InvTriMeshScale);

>>>>>>> 6bbb88c8
	const TArray<int32> PotentialIntersections = BVH.FindAllIntersections(QueryBounds);

	if (OutMTD)
	{
		OutMTD->Normal = FVec3(0.0);
		OutMTD->Penetration = TNumericLimits<FReal>::Lowest();
	}

	TRigidTransform<FReal, 3> WorldScaleQueryTM;
	ScaleTransformHelper(TriMeshScale, QueryTM, WorldScaleQueryTM);

	auto LambdaHelper = [&](const auto& Elements, FMTDInfo* InnerMTD)
	{
		if (InnerMTD)
		{
			bool bOverlap = false;
			for (int32 TriIdx : PotentialIntersections)
			{
				FVec3 A, B, C;
<<<<<<< HEAD
				TransformVertsHelper(TriMeshScale, TriIdx, MParticles, Elements, A, B, C);
=======
				TriangleMeshTransformVertsHelper(TriMeshScale, TriIdx, MParticles, Elements, A, B, C);
>>>>>>> 6bbb88c8

				FVec3 TriangleNormal(0.0);
				FReal Penetration = 0.0;
				FVec3 ClosestA(0.0);
				FVec3 ClosestB(0.0);
				int32 ClosestVertexIndexA, ClosestVertexIndexB;
				if (GJKPenetration(FTriangle(A, B, C), WorldScaleQueryGeom, WorldScaleQueryTM, Penetration, ClosestA, ClosestB, TriangleNormal, ClosestVertexIndexA, ClosestVertexIndexB, Thickness))
				{
					bOverlap = true;

					// Use Deepest MTD.
					if (Penetration > InnerMTD->Penetration)
					{
						InnerMTD->Penetration = Penetration;
						InnerMTD->Normal = TriangleNormal;
					}
				}
			}

			return bOverlap;
		}
		else
		{
			for (int32 TriIdx : PotentialIntersections)
			{
				FVec3 A, B, C;
<<<<<<< HEAD
				TransformVertsHelper(TriMeshScale, TriIdx, MParticles, Elements, A, B, C);
=======
				TriangleMeshTransformVertsHelper(TriMeshScale, TriIdx, MParticles, Elements, A, B, C);
>>>>>>> 6bbb88c8

				const FVec3 AB = B - A;
				const FVec3 AC = C - A;

				//It's most likely that the query object is in front of the triangle since queries tend to be on the outside.
				//However, maybe we should check if it's behind the triangle plane. Also, we should enforce this winding in some way
				const FVec3 Offset = FVec3::CrossProduct(AB, AC);

<<<<<<< HEAD
				if (GJKIntersection(FTriangle(A, B, C), WorldScaleQueryGeom, WorldScaleQueryTM, Thickness, Offset))
=======
				VectorRegister4Float ASimd = MakeVectorRegisterFloat((float)A.X, (float)A.Y, (float)A.Z, 0.0f);
				VectorRegister4Float BSimd = MakeVectorRegisterFloat((float)B.X, (float)B.Y, (float)B.Z, 0.0f);
				VectorRegister4Float CSimd = MakeVectorRegisterFloat((float)C.X, (float)C.Y, (float)C.Z, 0.0f);

				FTriangleRegister Tri(ASimd, BSimd, CSimd);

				if (GJKIntersection(Tri, WorldScaleQueryGeom, WorldScaleQueryTM, Thickness, Offset))
>>>>>>> 6bbb88c8
				{
					return true;
				}
			}

			return false;
		}
	};

	if(MElements.RequiresLargeIndices())
	{
		return LambdaHelper(MElements.GetLargeIndexBuffer(), OutMTD);
	}
	else
	{
		return LambdaHelper(MElements.GetSmallIndexBuffer(), OutMTD);
	}
}

bool FTriangleMeshImplicitObject::OverlapGeom(const TSphere<FReal, 3>& QueryGeom, const FRigidTransform3& QueryTM, const FReal Thickness, FMTDInfo* OutMTD) const
{
	return OverlapGeomImp(QueryGeom, QueryTM, Thickness, OutMTD);
}

bool FTriangleMeshImplicitObject::OverlapGeom(const TBox<FReal, 3>& QueryGeom, const FRigidTransform3& QueryTM, const FReal Thickness, FMTDInfo* OutMTD) const
{
	return OverlapGeomImp(QueryGeom, QueryTM, Thickness, OutMTD);
}

bool FTriangleMeshImplicitObject::OverlapGeom(const FCapsule& QueryGeom, const FRigidTransform3& QueryTM, const FReal Thickness, FMTDInfo* OutMTD) const
{
	return OverlapGeomImp(QueryGeom, QueryTM, Thickness, OutMTD);
}

bool FTriangleMeshImplicitObject::OverlapGeom(const FConvex& QueryGeom, const FRigidTransform3& QueryTM, const FReal Thickness, FMTDInfo* OutMTD) const
{
	return OverlapGeomImp(QueryGeom, QueryTM, Thickness, OutMTD);
}

bool FTriangleMeshImplicitObject::OverlapGeom(const TImplicitObjectScaled<TSphere<FReal, 3>>& QueryGeom, const FRigidTransform3& QueryTM, const FReal Thickness, FMTDInfo* OutMTD, FVec3 TriMeshScale) const
{
	return OverlapGeomImp(QueryGeom, QueryTM, Thickness, OutMTD, TriMeshScale);
}

bool FTriangleMeshImplicitObject::OverlapGeom(const TImplicitObjectScaled<TBox<FReal, 3>>& QueryGeom, const FRigidTransform3& QueryTM, const FReal Thickness, FMTDInfo* OutMTD, FVec3 TriMeshScale) const
{
	return OverlapGeomImp(QueryGeom, QueryTM, Thickness, OutMTD, TriMeshScale);
}

bool FTriangleMeshImplicitObject::OverlapGeom(const TImplicitObjectScaled<FCapsule>& QueryGeom, const FRigidTransform3& QueryTM, const FReal Thickness, FMTDInfo* OutMTD, FVec3 TriMeshScale) const
{
	return OverlapGeomImp(QueryGeom, QueryTM, Thickness, OutMTD, TriMeshScale);
}

bool FTriangleMeshImplicitObject::OverlapGeom(const TImplicitObjectScaled<FConvex>& QueryGeom, const FRigidTransform3& QueryTM, const FReal Thickness, FMTDInfo* OutMTD, FVec3 TriMeshScale) const
{
	return OverlapGeomImp(QueryGeom, QueryTM, Thickness, OutMTD, TriMeshScale);
}

template <typename QueryGeomType, typename IdxType>
struct FTriangleMeshSweepVisitor
{
	FTriangleMeshSweepVisitor(const FTriangleMeshImplicitObject& InTriMesh, const TArray<TVec3<IdxType>>& InElements, const QueryGeomType& InQueryGeom, const TRigidTransform<FReal,3>& InStartTM, const FVec3& InDir,
		const FVec3& InScaledDirNormalized, const FReal InLengthScale, const FRigidTransform3& InScaledStartTM, const FReal InThickness, const bool InComputeMTD, FVec3 InTriMeshScale, FReal InCullsBackFaceSweepsCode)
	: TriMesh(InTriMesh)
	, Elements(InElements)
	, StartTM(InStartTM)
	, QueryGeom(InQueryGeom)
	, Dir(InDir)
	, Thickness(InThickness)
	, bComputeMTD(InComputeMTD)
	, CullsBackFaceSweepsCode(InCullsBackFaceSweepsCode)
	, ScaledDirNormalized(InScaledDirNormalized)
	, LengthScale(InLengthScale)
	, ScaledStartTM(InScaledStartTM)
	, OutTime(TNumericLimits<FReal>::Max())
	, OutFaceIndex(INDEX_NONE)
	, TriMeshScale(InTriMeshScale)
	{
		VectorScaledDirNormalized = MakeVectorRegisterFloatFromDouble(MakeVectorRegister(InScaledDirNormalized.X, InScaledDirNormalized.Y, InScaledDirNormalized.Z, 0.0));
		VectorCullsBackFaceSweepsCode = MakeVectorRegisterFloatFromDouble(VectorLoadFloat1(&InCullsBackFaceSweepsCode));
	}

	const void* GetQueryData() const { return nullptr; }
	const void* GetSimData() const { return nullptr; }

	/** Return a pointer to the payload on which we are querying the acceleration structure */
	const void* GetQueryPayload() const
	{
		return nullptr;
	}

	bool VisitOverlap(const TSpatialVisitorData<int32>& VisitData)
	{
		check(false);
		return true;
	}

	bool VisitRaycast(const TSpatialVisitorData<int32>& VisitData, FQueryFastData& CurData)
	{
		check(false);
		return true;
	}

	bool VisitSweep(const TSpatialVisitorData<int32>& VisitData, FQueryFastData& CurData)
	{
		const int32 TriIdx = VisitData.Payload;

		FReal Time;
		FVec3 HitPosition;
		FVec3 HitNormal;

<<<<<<< HEAD
		FVec3 A, B, C;
		TransformVertsHelper(TriMeshScale,TriIdx,TriMesh.MParticles,Elements,A,B,C);
		FTriangle Tri(A, B, C);
=======
		const VectorRegister4Float TriMeshScaleVector = MakeVectorRegisterFloatFromDouble(MakeVectorRegister(TriMeshScale.X, TriMeshScale.Y, TriMeshScale.Z, 0.0));
>>>>>>> 6bbb88c8

		const TParticles<FRealSingle, 3>& Particles = TriMesh.MParticles;

		const TVector<FRealSingle, 3>& AVec = Particles.X(Elements[TriIdx][0]);
		const TVector<FRealSingle, 3>& BVec = Particles.X(Elements[TriIdx][1]);
		const TVector<FRealSingle, 3>& CVec = Particles.X(Elements[TriIdx][2]);

		VectorRegister4Float A = MakeVectorRegister(AVec.X, AVec.Y, AVec.Z, 0.0f);
		VectorRegister4Float B = MakeVectorRegister(BVec.X, BVec.Y, BVec.Z, 0.0f);
		VectorRegister4Float C = MakeVectorRegister(CVec.X, CVec.Y, CVec.Z, 0.0f);

		A = VectorMultiply(A, TriMeshScaleVector);
		B = VectorMultiply(B, TriMeshScaleVector);
		C = VectorMultiply(C, TriMeshScaleVector);

		FTriangleRegister Tri(A, B, C);
		const VectorRegister4Float TriNormal = VectorCross(VectorSubtract(B, A), VectorSubtract(C, A));

		if(CullsBackFaceSweepsCode != 0)
		{
			const VectorRegister4Float ReturnTrue = VectorCompareGT(VectorMultiply(VectorDot3(TriNormal, VectorScaledDirNormalized), VectorCullsBackFaceSweepsCode), VectorZero());
			if (VectorMaskBits(ReturnTrue))
			{
				return true;
			}
		}

		if(GJKRaycast2<FReal>(Tri, QueryGeom, ScaledStartTM, ScaledDirNormalized, LengthScale * CurData.CurrentLength, Time, HitPosition, HitNormal, Thickness, bComputeMTD))
		{
			// Time is world scale, OutTime is local scale.
			if(Time < LengthScale * OutTime)
			{
				TransformSweepOutputsHelper(TriMeshScale, HitNormal, HitPosition, LengthScale, Time, OutNormal, OutPosition, OutTime);

				OutFaceIndex = TriIdx;
				VectorStoreFloat3(TriNormal, &OutFaceNormal);

				if(Time <= 0)	//MTD or initial overlap
				{
					CurData.SetLength(0);

					//initial overlap, no one will beat this
					return false;
				}

				CurData.SetLength(OutTime);
			}
		}

		return true;
	}

	const FTriangleMeshImplicitObject& TriMesh;
	const TArray<TVec3<IdxType>>& Elements;
	const FRigidTransform3 StartTM;
	const QueryGeomType& QueryGeom;
	const FVec3& Dir;
	const FReal Thickness;
	const bool bComputeMTD;
	const FReal CullsBackFaceSweepsCode; // 0: no culling, 1/-1: winding order
	VectorRegister4Float VectorCullsBackFaceSweepsCode; // 0: no culling, 1/-1: winding order

	// Cache these values for Scaled Triangle Mesh, as they are needed for transformation when sweeping against triangles.
	FVec3 ScaledDirNormalized;
	VectorRegister4Float VectorScaledDirNormalized;
	FReal LengthScale;
	FRigidTransform3 ScaledStartTM;

	FReal OutTime;
	FVec3 OutPosition;
	FVec3 OutNormal;
	int32 OutFaceIndex;
	FVec3 OutFaceNormal;

	FVec3 TriMeshScale;
};

void ComputeScaledSweepInputs(FVec3 TriMeshScale, const FRigidTransform3& StartTM, const FVec3& Dir, const FReal Length,
	FVec3& OutScaledDirNormalized, FReal& OutLengthScale, FRigidTransform3& OutScaledStartTM)
{
	const FVec3 UnscaledDirDenorm = TriMeshScale * Dir;
	const FReal LengthScale = UnscaledDirDenorm.Size();
	if (CHAOS_ENSURE(LengthScale > TNumericLimits<FReal>::Min()))
	{
		const FReal LengthScaleInv = 1.f / LengthScale;
		OutScaledDirNormalized = UnscaledDirDenorm * LengthScaleInv;
	}


	OutLengthScale = LengthScale;
	OutScaledStartTM = FRigidTransform3(StartTM.GetLocation() * TriMeshScale, StartTM.GetRotation());
}

FVec3 SafeInvScale(const FVec3& Scale)
{
	constexpr FReal MinMagnitude = 1e-6f; // consistent with ImplicitObjectScaled::SetScale
	FVec3 InvScale;
	for (int Axis = 0; Axis < 3; ++Axis)
	{
		if (FMath::Abs(Scale[Axis]) < MinMagnitude)
		{
			InvScale[Axis] = 1 / MinMagnitude;
		}
		else
		{
			InvScale[Axis] = 1 / Scale[Axis];
		}
	}
	return InvScale;
}

template <typename QueryGeomType>
bool FTriangleMeshImplicitObject::SweepGeomImp(const QueryGeomType& QueryGeom, const FRigidTransform3& StartTM, const FVec3& Dir, 
	const FReal Length, FReal& OutTime, FVec3& OutPosition, FVec3& OutNormal, int32& OutFaceIndex, FVec3& OutFaceNormal, const FReal Thickness, 
	const bool bComputeMTD, FVec3 TriMeshScale) const
{
	//QUICK_SCOPE_CYCLE_COUNTER(TrimeshSweep);
	// Compute scaled sweep inputs to cache in visitor.
	FVec3 ScaledDirNormalized;
	FReal LengthScale;
	FRigidTransform3 ScaledStartTM;
	ComputeScaledSweepInputs(TriMeshScale, StartTM, Dir, Length, ScaledDirNormalized, LengthScale, ScaledStartTM);

	bool bHit = false;
	auto LambdaHelper = [&](const auto& Elements)
	{
		const FReal CullsBackFaceRaycastCode = bCullsBackFaceRaycast ? GetWindingOrder(TriMeshScale) : 0.f;
		using VisitorType = FTriangleMeshSweepVisitor<QueryGeomType,decltype(Elements[0][0])>;
		VisitorType SQVisitor(*this,Elements, QueryGeom,StartTM,Dir,ScaledDirNormalized,LengthScale,ScaledStartTM,Thickness,bComputeMTD, TriMeshScale, CullsBackFaceRaycastCode);

		const FAABB3 QueryBounds = QueryGeom.BoundingBox().TransformedAABB(FRigidTransform3(FVec3::ZeroVector,StartTM.GetRotation()));
<<<<<<< HEAD
		const FVec3 StartPoint = StartTM.TransformPositionNoScale(QueryBounds.Center());
		const FVec3 Inflation = QueryBounds.Extents() * 0.5 + FVec3(Thickness);
=======
		const FVec3 InvTriMeshScale = SafeInvScale(TriMeshScale);
		const FVec3 StartPoint = QueryBounds.Center() * InvTriMeshScale + StartTM.GetLocation();
		const FVec3 Inflation = QueryBounds.Extents() * InvTriMeshScale.GetAbs() * 0.5 + FVec3(Thickness);
>>>>>>> 6bbb88c8
		BVH.template Sweep<VisitorType>(StartPoint,Dir,Length,Inflation,SQVisitor);

		if(SQVisitor.OutTime <= Length)
		{
			OutTime = SQVisitor.OutTime;
			OutPosition = SQVisitor.OutPosition;
			OutNormal = SQVisitor.OutNormal;
			OutFaceIndex = SQVisitor.OutFaceIndex;
			OutFaceNormal = GetFaceNormal(OutFaceIndex);
			bHit = true;
		}
	};

	if(MElements.RequiresLargeIndices())
	{
		LambdaHelper(MElements.GetLargeIndexBuffer());
	}
	else
	{
		LambdaHelper(MElements.GetSmallIndexBuffer());
	}
	return bHit;
}

bool FTriangleMeshImplicitObject::SweepGeom(const TSphere<FReal,3>& QueryGeom, const FRigidTransform3& StartTM, const FVec3& Dir, const FReal Length, FReal& OutTime, FVec3& OutPosition, FVec3& OutNormal, int32& OutFaceIndex, FVec3& OutFaceNormal, const FReal Thickness, const bool bComputeMTD, FVec3 TriMeshScale) const
{
	return SweepGeomImp(QueryGeom, StartTM, Dir, Length, OutTime, OutPosition, OutNormal, OutFaceIndex, OutFaceNormal, Thickness, bComputeMTD, TriMeshScale);
}

bool FTriangleMeshImplicitObject::SweepGeom(const TBox<FReal, 3>& QueryGeom, const FRigidTransform3& StartTM, const FVec3& Dir, const FReal Length, FReal& OutTime, FVec3& OutPosition, FVec3& OutNormal, int32& OutFaceIndex, FVec3& OutFaceNormal, const FReal Thickness, const bool bComputeMTD, FVec3 TriMeshScale) const
{
	return SweepGeomImp(QueryGeom, StartTM, Dir, Length, OutTime, OutPosition, OutNormal, OutFaceIndex, OutFaceNormal, Thickness, bComputeMTD, TriMeshScale);
}

<<<<<<< HEAD
bool FTriangleMeshImplicitObject::SweepGeom(const FCapsule& QueryGeom, const FRigidTransform3& StartTM, const FVec3& Dir, const FReal Length, FReal& OutTime, FVec3& OutPosition, FVec3& OutNormal, int32& OutFaceIndex, const FReal Thickness, const bool bComputeMTD) const
=======
bool FTriangleMeshImplicitObject::SweepGeom(const FCapsule& QueryGeom, const FRigidTransform3& StartTM, const FVec3& Dir, const FReal Length, FReal& OutTime, FVec3& OutPosition, FVec3& OutNormal, int32& OutFaceIndex, FVec3& OutFaceNormal, const FReal Thickness, const bool bComputeMTD, FVec3 TriMeshScale) const
>>>>>>> 6bbb88c8
{
	return SweepGeomImp(QueryGeom, StartTM, Dir, Length, OutTime, OutPosition, OutNormal, OutFaceIndex, OutFaceNormal, Thickness, bComputeMTD, TriMeshScale);
}

bool FTriangleMeshImplicitObject::SweepGeom(const FConvex& QueryGeom, const FRigidTransform3& StartTM, const FVec3& Dir, const FReal Length, FReal& OutTime, FVec3& OutPosition, FVec3& OutNormal, int32& OutFaceIndex, FVec3& OutFaceNormal, const FReal Thickness, const bool bComputeMTD, FVec3 TriMeshScale) const
{
	return SweepGeomImp(QueryGeom, StartTM, Dir, Length, OutTime, OutPosition, OutNormal, OutFaceIndex, OutFaceNormal, Thickness, bComputeMTD, TriMeshScale);
}

bool FTriangleMeshImplicitObject::SweepGeom(const TImplicitObjectScaled<TSphere<FReal, 3>>& QueryGeom, const FRigidTransform3& StartTM, const FVec3& Dir, const FReal Length, FReal& OutTime, FVec3& OutPosition, FVec3& OutNormal, int32& OutFaceIndex, FVec3& OutFaceNormal, const FReal Thickness, const bool bComputeMTD, FVec3 TriMeshScale) const
{
	return SweepGeomImp(QueryGeom, StartTM, Dir, Length, OutTime, OutPosition, OutNormal, OutFaceIndex, OutFaceNormal, Thickness, bComputeMTD, TriMeshScale);
}

bool FTriangleMeshImplicitObject::SweepGeom(const TImplicitObjectScaled<TBox<FReal, 3>>& QueryGeom, const FRigidTransform3& StartTM, const FVec3& Dir, const FReal Length, FReal& OutTime, FVec3& OutPosition, FVec3& OutNormal, int32& OutFaceIndex, FVec3& OutFaceNormal, const FReal Thickness, const bool bComputeMTD, FVec3 TriMeshScale) const
{
	return SweepGeomImp(QueryGeom, StartTM, Dir, Length, OutTime, OutPosition, OutNormal, OutFaceIndex, OutFaceNormal, Thickness, bComputeMTD, TriMeshScale);
}

<<<<<<< HEAD
bool FTriangleMeshImplicitObject::SweepGeom(const TImplicitObjectScaled<FCapsule>& QueryGeom, const FRigidTransform3& StartTM, const FVec3& Dir, const FReal Length, FReal& OutTime, FVec3& OutPosition, FVec3& OutNormal, int32& OutFaceIndex, const FReal Thickness, const bool bComputeMTD, FVec3 TriMeshScale) const
=======
bool FTriangleMeshImplicitObject::SweepGeom(const TImplicitObjectScaled<FCapsule>& QueryGeom, const FRigidTransform3& StartTM, const FVec3& Dir, const FReal Length, FReal& OutTime, FVec3& OutPosition, FVec3& OutNormal, int32& OutFaceIndex, FVec3& OutFaceNormal, const FReal Thickness, const bool bComputeMTD, FVec3 TriMeshScale) const
>>>>>>> 6bbb88c8
{
	return SweepGeomImp(QueryGeom, StartTM, Dir, Length, OutTime, OutPosition, OutNormal, OutFaceIndex, OutFaceNormal, Thickness, bComputeMTD, TriMeshScale);
}

bool FTriangleMeshImplicitObject::SweepGeom(const TImplicitObjectScaled<FConvex>& QueryGeom, const FRigidTransform3& StartTM, const FVec3& Dir, const FReal Length, FReal& OutTime, FVec3& OutPosition, FVec3& OutNormal, int32& OutFaceIndex, FVec3& OutFaceNormal, const FReal Thickness, const bool bComputeMTD, FVec3 TriMeshScale) const
{
	return SweepGeomImp(QueryGeom, StartTM, Dir, Length, OutTime, OutPosition, OutNormal, OutFaceIndex, OutFaceNormal, Thickness, bComputeMTD, TriMeshScale);
}

template <typename IdxType>
int32 FTriangleMeshImplicitObject::FindMostOpposingFace(const TArray<TVec3<IdxType>>& Elements, const FVec3& Position, const FVec3& UnitDir, int32 HintFaceIndex, FReal SearchDist) const
{
	//todo: this is horribly slow, need adjacency information
	const FReal SearchDist2 = SearchDist * SearchDist;

	FAABB3 QueryBounds(Position - FVec3(SearchDist), Position + FVec3(SearchDist));

	const TArray<int32> PotentialIntersections = BVH.FindAllIntersections(QueryBounds);
	const FReal Epsilon = 1e-4f;

	FReal MostOpposingDot = TNumericLimits<FReal>::Max();
	int32 MostOpposingFace = HintFaceIndex;

	for (int32 TriIdx : PotentialIntersections)
	{
		const FVec3& A = MParticles.X(Elements[TriIdx][0]);
		const FVec3& B = MParticles.X(Elements[TriIdx][1]);
		const FVec3& C = MParticles.X(Elements[TriIdx][2]);

		const FVec3 AB = B - A;
		const FVec3 AC = C - A;
		FVec3 Normal = FVec3::CrossProduct(AB, AC);
		const FReal NormalLength = Normal.SafeNormalize();
		if (!CHAOS_ENSURE(NormalLength > Epsilon))
		{
			//hitting degenerate triangle - should be fixed before we get to this stage
			continue;
		}

		const TPlane<FReal, 3> TriPlane{A, Normal};
		const FVec3 ClosestPointOnTri = FindClosestPointOnTriangle(TriPlane, A, B, C, Position);
		const FReal Distance2 = (ClosestPointOnTri - Position).SizeSquared();
		if (Distance2 < SearchDist2)
		{
			const FReal Dot = FVec3::DotProduct(Normal, UnitDir);
			if (Dot < MostOpposingDot)
			{
				MostOpposingDot = Dot;
				MostOpposingFace = TriIdx;
			}
		}
	}

	return MostOpposingFace;
}

int32 FTriangleMeshImplicitObject::FindMostOpposingFace(const FVec3& Position, const FVec3& UnitDir, int32 HintFaceIndex, FReal SearchDist) const
{
	if (MElements.RequiresLargeIndices())
	{
		return FindMostOpposingFace(MElements.GetLargeIndexBuffer(), Position, UnitDir, HintFaceIndex, SearchDist);
	}
	else
	{
		return FindMostOpposingFace(MElements.GetSmallIndexBuffer(), Position, UnitDir, HintFaceIndex, SearchDist);
	}
}

FVec3 FTriangleMeshImplicitObject::FindGeometryOpposingNormal(const FVec3& DenormDir, int32 FaceIndex, const FVec3& OriginalNormal) const
{
	return GetFaceNormal(FaceIndex);
}

template <typename IdxType>
TUniquePtr<FTriangleMeshImplicitObject> FTriangleMeshImplicitObject::CopySlowImpl(const TArray<TVector<IdxType, 3>>& InElements) const
{
	using namespace Chaos;
<<<<<<< HEAD

	TArray<Chaos::FVec3> XArray = MParticles.AllX();
	FParticles ParticlesCopy(MoveTemp(XArray));
=======
	
	TArray<ParticleVecType> XArray = MParticles.AllX();
	ParticlesType ParticlesCopy(MoveTemp(XArray));
>>>>>>> 6bbb88c8
	TArray<TVector<IdxType, 3>> ElementsCopy(InElements);
	TArray<uint16> MaterialIndicesCopy = MaterialIndices;
	TUniquePtr<TArray<int32>> ExternalFaceIndexMapCopy = nullptr;
	if (ExternalFaceIndexMap)
	{
		ExternalFaceIndexMapCopy = MakeUnique<TArray<int32>>(*ExternalFaceIndexMap.Get());
	}

	TUniquePtr<TArray<int32>> ExternalVertexIndexMapCopy = nullptr;
	if (ExternalVertexIndexMap && TriMeshPerPolySupport)
	{
		ExternalVertexIndexMapCopy = MakeUnique<TArray<int32>>(*ExternalVertexIndexMap.Get());
	}

<<<<<<< HEAD
	return MakeUnique<FTriangleMeshImplicitObject>(MoveTemp(ParticlesCopy), MoveTemp(ElementsCopy), MoveTemp(MaterialIndicesCopy), MoveTemp(ExternalFaceIndexMapCopy), MoveTemp(ExternalVertexIndexMapCopy), bCullsBackFaceRaycast);
=======
	return TUniquePtr<FTriangleMeshImplicitObject>(new FTriangleMeshImplicitObject(MoveTemp(ParticlesCopy), MoveTemp(ElementsCopy), MoveTemp(MaterialIndicesCopy), BVH, MoveTemp(ExternalFaceIndexMapCopy), MoveTemp(ExternalVertexIndexMapCopy), bCullsBackFaceRaycast));
>>>>>>> 6bbb88c8
}

TUniquePtr<FTriangleMeshImplicitObject> FTriangleMeshImplicitObject::CopySlow() const
{
	if (MElements.RequiresLargeIndices())
	{
		return CopySlowImpl(MElements.GetLargeIndexBuffer());
	}
	else
	{
		return CopySlowImpl(MElements.GetSmallIndexBuffer());
	}
}


void FTriangleMeshImplicitObject::Serialize(FChaosArchive& Ar)
{
	FChaosArchiveScopedMemory ScopedMemory(Ar, GetTypeName());
	SerializeImp(Ar);
}

uint32 FTriangleMeshImplicitObject::GetTypeHash() const
{
	uint32 Result = MParticles.GetTypeHash();
	Result = HashCombine(Result, MLocalBoundingBox.GetTypeHash());

	auto LambdaHelper = [&](const auto& Elements)
	{
		for (TVector<int32, 3> Tri : Elements)
		{
			uint32 TriHash = HashCombine(::GetTypeHash(Tri[0]), HashCombine(::GetTypeHash(Tri[1]), ::GetTypeHash(Tri[2])));
			Result = HashCombine(Result, TriHash);
		}
	};

	if (MElements.RequiresLargeIndices())
	{
		LambdaHelper(MElements.GetLargeIndexBuffer());
	}
	else
	{
		LambdaHelper(MElements.GetSmallIndexBuffer());
	}

	return Result;
}

FVec3 FTriangleMeshImplicitObject::GetFaceNormal(const int32 FaceIdx) const
{
	if (CHAOS_ENSURE(FaceIdx != INDEX_NONE))
	{
		auto LambdaHelper = [&](const auto& Elements)
		{
<<<<<<< HEAD
			const FVec3& A = MParticles.X(Elements[FaceIdx][0]);
			const FVec3& B = MParticles.X(Elements[FaceIdx][1]);
			const FVec3& C = MParticles.X(Elements[FaceIdx][2]);

			const FVec3 AB = B - A;
			const FVec3 AC = C - A;
			FVec3 Normal = FVec3::CrossProduct(AB, AC);
			if (Utilities::NormalizeSafe(Normal))
			{
				return Normal;
			}
	
			UE_LOG(LogChaos, Warning, TEXT("Degenerate triangle %d: (%f %f %f) (%f %f %f) (%f %f %f)"), FaceIdx, A.X, A.Y, A.Z, B.X, B.Y, B.Z, C.X, C.Y, C.Z);
			ensure(false);
			return FVec3(0, 0, 1);
=======
			const ParticleVecType& A = MParticles.X(Elements[FaceIdx][0]);
			const ParticleVecType& B = MParticles.X(Elements[FaceIdx][1]);
			const ParticleVecType& C = MParticles.X(Elements[FaceIdx][2]);

			const ParticleVecType AB = B - A;
			const ParticleVecType AC = C - A;
			ParticleVecType Normal = ParticleVecType::CrossProduct(AB, AC);
			
			if(Normal.SafeNormalize() < SMALL_NUMBER)
			{
				UE_LOG(LogChaos, Warning, TEXT("Degenerate triangle %d: (%f %f %f) (%f %f %f) (%f %f %f)"), FaceIdx, A.X, A.Y, A.Z, B.X, B.Y, B.Z, C.X, C.Y, C.Z);
				ensure(false);
				return FVec3(0, 0, 1);
			}

			return FVec3(Normal);
>>>>>>> 6bbb88c8
		};
		
		if (MElements.RequiresLargeIndices())
		{
			return LambdaHelper(MElements.GetLargeIndexBuffer());
		}
		else
		{
			return LambdaHelper(MElements.GetSmallIndexBuffer());
		}
	}

	return FVec3(0, 0, 1);
}

uint16 FTriangleMeshImplicitObject::GetMaterialIndex(uint32 HintIndex) const
{
	if (MaterialIndices.IsValidIndex(HintIndex))
	{
		return MaterialIndices[HintIndex];
	}

	// 0 should always be the default material for a shape
	return 0;
}

<<<<<<< HEAD
const FParticles& FTriangleMeshImplicitObject::Particles() const
=======
const FTriangleMeshImplicitObject::ParticlesType& FTriangleMeshImplicitObject::Particles() const
>>>>>>> 6bbb88c8
{
	return MParticles;
}

const FTrimeshIndexBuffer& FTriangleMeshImplicitObject::Elements() const
{
	return MElements;
}

template <typename IdxType>
void FTriangleMeshImplicitObject::RebuildBVImp(const TArray<TVec3<IdxType>>& Elements)
{
	const int32 NumTris = Elements.Num();
	TArray<FBvEntry<sizeof(IdxType) == sizeof(FTrimeshIndexBuffer::LargeIdxType)>> BVEntries;
	BVEntries.Reset(NumTris);

	for (int Tri = 0; Tri < NumTris; Tri++)
	{
		BVEntries.Add({this, Tri});
	}
	BVH.Reinitialize(BVEntries);
}

FTriangleMeshImplicitObject::~FTriangleMeshImplicitObject() = default;

void Chaos::FTriangleMeshImplicitObject::RebuildBV()
{
	if (MElements.RequiresLargeIndices())
	{
		RebuildBVImp(MElements.GetLargeIndexBuffer());
	}
	else
	{
		RebuildBVImp(MElements.GetSmallIndexBuffer());
	}
}

void FTriangleMeshImplicitObject::UpdateVertices(const TArray<FVector>& NewPositions)
{
	if(TriMeshPerPolySupport == false)
	{
		// We don't have vertex map, this will not be correct.
		ensure(false);
		return;
	}

	const bool bRemapIndices = ExternalVertexIndexMap != nullptr;

	for (int32 i = 0; i < NewPositions.Num(); ++i)
	{
		int32 InternalIdx = bRemapIndices ? (*ExternalVertexIndexMap.Get())[i] : i;
		if (InternalIdx < (int32)MParticles.Size())
		{
			MParticles.X(InternalIdx) = Chaos::FVec3(NewPositions[i]);
		}
	}

	RebuildBV();
}


}<|MERGE_RESOLUTION|>--- conflicted
+++ resolved
@@ -11,11 +11,8 @@
 #include "Chaos/ImplicitObjectScaled.h"
 #include "Chaos/GeometryQueries.h"
 #include "Chaos/Utilities.h"
-<<<<<<< HEAD
-=======
 
 //PRAGMA_DISABLE_OPTIMIZATION
->>>>>>> 6bbb88c8
 
 namespace Chaos
 {
@@ -56,17 +53,6 @@
 	OutScaledQueryTM = TRigidTransform<FReal, 3>(QueryTM.GetLocation() * TriMeshScale, QueryTM.GetRotation());
 }
 
-<<<<<<< HEAD
-template <typename IdxType>
-void TransformVertsHelper(const FVec3& TriMeshScale, int32 TriIdx, const FParticles& Particles,
-	const TArray<TVector<IdxType, 3>>& Elements, FVec3& OutA, FVec3& OutB, FVec3& OutC)
-{
-	OutA = Particles.X(Elements[TriIdx][0]) * TriMeshScale;
-	OutB = Particles.X(Elements[TriIdx][1]) * TriMeshScale;
-	OutC = Particles.X(Elements[TriIdx][2]) * TriMeshScale;
-}
-=======
->>>>>>> 6bbb88c8
 
 template <typename QueryGeomType>
 const QueryGeomType& ScaleGeomIntoWorldHelper(const QueryGeomType& QueryGeom, const FVec3& TriMeshScale)
@@ -114,13 +100,9 @@
 template <typename IdxType>
 struct FTriangleMeshRaycastVisitor
 {
-<<<<<<< HEAD
-	FTriangleMeshRaycastVisitor(const FVec3& InStart, const FVec3& InDir, const FReal InThickness, const FParticles& InParticles, const TArray<TVector<IdxType, 3>>& InElements, bool bInCullsBackFaceRaycast)
-=======
 	using ParticlesType = FTriangleMeshImplicitObject::ParticlesType;
 
 	FTriangleMeshRaycastVisitor(const FVec3& InStart, const FVec3& InDir, const FReal InThickness, const ParticlesType& InParticles, const TArray<TVector<IdxType, 3>>& InElements, bool bInCullsBackFaceRaycast)
->>>>>>> 6bbb88c8
 	: Particles(InParticles)
 	, Elements(InElements)
 	, StartPoint(InStart)
@@ -309,11 +291,7 @@
 		return true;
 	}
 
-<<<<<<< HEAD
-	const FParticles& Particles;
-=======
 	const ParticlesType& Particles;
->>>>>>> 6bbb88c8
 	const TArray<TVector<IdxType, 3>>& Elements;
 	const FVec3& StartPoint;
 	const FVec3& Dir;
@@ -496,11 +474,7 @@
 }
 
 template <typename QueryGeomType>
-<<<<<<< HEAD
-bool FTriangleMeshImplicitObject::GJKContactPointImp(const QueryGeomType& QueryGeom, const FRigidTransform3& QueryTM, const FReal Thickness, FVec3& Location, FVec3& Normal, FReal& OutContactPhi, FVec3 TriMeshScale) const
-=======
 bool FTriangleMeshImplicitObject::GJKContactPointImp(const QueryGeomType& QueryGeom, const FRigidTransform3& QueryTM, const FReal WorldThickness, FVec3& Location, FVec3& Normal, FReal& OutContactPhi, FVec3 TriMeshScale) const
->>>>>>> 6bbb88c8
 {
 	ensure(TriMeshScale != FVec3(0.0f));
 	bool bResult = false;
@@ -537,10 +511,6 @@
 			LocalContactNormal = LambdaNormal;
 			LocalContactPhi = -LambdaPenetration;
 		}
-<<<<<<< HEAD
-
-=======
->>>>>>> 6bbb88c8
 		return GJKValidResult;
 	};
 
@@ -550,22 +520,12 @@
 		FReal LocalContactPhi = FLT_MAX;
 		FVec3 LocalContactLocation, LocalContactNormal;
 
-<<<<<<< HEAD
-		FAABB3 QueryBounds = QueryGeom.BoundingBox();
-		QueryBounds.Thicken(Thickness);
-		QueryBounds = QueryBounds.TransformedAABB(QueryTM);
-=======
->>>>>>> 6bbb88c8
 		const TArray<int32> PotentialIntersections = BVH.FindAllIntersections(QueryBounds);
 
 		for (int32 TriIdx : PotentialIntersections)
 		{
 			FVec3 A, B, C;
-<<<<<<< HEAD
-			TransformVertsHelper(TriMeshScale, TriIdx, MParticles, Elements, A, B, C);
-=======
 			TriangleMeshTransformVertsHelper(TriMeshScale, TriIdx, MParticles, Elements, A, B, C);
->>>>>>> 6bbb88c8
 
 			if (CalculateTriangleContact(A, B, C, LocalContactLocation, LocalContactNormal, LocalContactPhi))
 			{
@@ -578,12 +538,7 @@
 			}
 
 		}
-<<<<<<< HEAD
-
-		return OutContactPhi < Thickness;
-=======
 		return OutContactPhi < WorldThickness;
->>>>>>> 6bbb88c8
 	};
 
 	if (MElements.RequiresLargeIndices())
@@ -593,46 +548,6 @@
 	return LambdaHelper(MElements.GetSmallIndexBuffer());
 }
 
-<<<<<<< HEAD
-bool FTriangleMeshImplicitObject::GJKContactPoint(const TSphere<FReal, 3>& QueryGeom, const FRigidTransform3& QueryTM, const FReal Thickness, FVec3& Location, FVec3& Normal, FReal& ContactPhi) const
-{
-	return GJKContactPointImp(QueryGeom, QueryTM, Thickness, Location, Normal, ContactPhi);
-}
-
-bool FTriangleMeshImplicitObject::GJKContactPoint(const TBox<FReal, 3>& QueryGeom, const FRigidTransform3& QueryTM, const FReal Thickness, FVec3& Location, FVec3& Normal, FReal& ContactPhi) const
-{
-	return GJKContactPointImp(QueryGeom, QueryTM, Thickness, Location, Normal, ContactPhi);
-}
-
-bool FTriangleMeshImplicitObject::GJKContactPoint(const FCapsule& QueryGeom, const FRigidTransform3& QueryTM, const FReal Thickness, FVec3& Location, FVec3& Normal, FReal& ContactPhi) const
-{
-	return GJKContactPointImp(QueryGeom, QueryTM, Thickness, Location, Normal, ContactPhi);
-}
-
-bool FTriangleMeshImplicitObject::GJKContactPoint(const FConvex& QueryGeom, const FRigidTransform3& QueryTM, const FReal Thickness, FVec3& Location, FVec3& Normal, FReal& ContactPhi) const
-{
-	return GJKContactPointImp(QueryGeom, QueryTM, Thickness, Location, Normal, ContactPhi);
-}
-
-bool FTriangleMeshImplicitObject::GJKContactPoint(const TImplicitObjectScaled< TSphere<FReal, 3> >& QueryGeom, const FRigidTransform3& QueryTM, const FReal Thickness, FVec3& Location, FVec3& Normal, FReal& ContactPhi, FVec3 TriMeshScale) const
-{
-	return GJKContactPointImp(QueryGeom, QueryTM, Thickness, Location, Normal, ContactPhi, TriMeshScale);
-}
-
-bool FTriangleMeshImplicitObject::GJKContactPoint(const TImplicitObjectScaled< TBox<FReal, 3> >& QueryGeom, const FRigidTransform3& QueryTM, const FReal Thickness, FVec3& Location, FVec3& Normal, FReal& ContactPhi, FVec3 TriMeshScale) const
-{
-	return GJKContactPointImp(QueryGeom, QueryTM, Thickness, Location, Normal, ContactPhi, TriMeshScale);
-}
-
-bool FTriangleMeshImplicitObject::GJKContactPoint(const TImplicitObjectScaled< FCapsule >& QueryGeom, const FRigidTransform3& QueryTM, const FReal Thickness, FVec3& Location, FVec3& Normal, FReal& ContactPhi, FVec3 TriMeshScale) const
-{
-	return GJKContactPointImp(QueryGeom, QueryTM, Thickness, Location, Normal, ContactPhi, TriMeshScale);
-}
-
-bool FTriangleMeshImplicitObject::GJKContactPoint(const TImplicitObjectScaled< FConvex >& QueryGeom, const FRigidTransform3& QueryTM, const FReal Thickness, FVec3& Location, FVec3& Normal, FReal& ContactPhi, FVec3 TriMeshScale) const
-{
-	return GJKContactPointImp(QueryGeom, QueryTM, Thickness, Location, Normal, ContactPhi, TriMeshScale);
-=======
 bool FTriangleMeshImplicitObject::GJKContactPoint(const TSphere<FReal, 3>& QueryGeom, const FRigidTransform3& QueryTM, const FReal WorldThickness, FVec3& Location, FVec3& Normal, FReal& ContactPhi) const
 {
 	return GJKContactPointImp(QueryGeom, QueryTM, WorldThickness, Location, Normal, ContactPhi);
@@ -706,7 +621,6 @@
 bool FTriangleMeshImplicitObject::ContactManifold(const TImplicitObjectScaled<FConvex >& QueryGeom, const FRigidTransform3& QueryTM, const FReal Thickness, TArray<FContactPoint>& ContactPoints, FVec3 TriMeshScale) const
 {
 	return ContactManifoldImp(QueryGeom, QueryTM, Thickness, ContactPoints, TriMeshScale);
->>>>>>> 6bbb88c8
 }
 
 int32 FTriangleMeshImplicitObject::GetExternalFaceIndexFromInternal(int32 InternalFaceIndex) const
@@ -791,11 +705,7 @@
 		for (int32 TriIdx : PotentialIntersections)
 		{
 			TVec3<FReal> A, B, C;
-<<<<<<< HEAD
-			TransformVertsHelper(FVec3(1), TriIdx, MParticles, Elements, A, B, C);
-=======
 			TriangleMeshTransformVertsHelper(FVec3(1), TriIdx, MParticles, Elements, A, B, C);
->>>>>>> 6bbb88c8
 
 			Visitor(FTriangle(A, B, C));
 		}
@@ -811,8 +721,6 @@
 	}
 }
 
-<<<<<<< HEAD
-=======
 void FTriangleMeshImplicitObject::VisitTriangle(const int32 TriangleIndex, const TFunction<void(const FTriangle& Triangle)>& Visitor) const
 {
 	const auto TriangleProducer = [&](int32 TriIdx, const auto& Elements)
@@ -832,17 +740,11 @@
 		return TriangleProducer(TriangleIndex, MElements.GetSmallIndexBuffer());
 	}
 }
->>>>>>> 6bbb88c8
 
 template <typename QueryGeomType>
 bool FTriangleMeshImplicitObject::OverlapGeomImp(const QueryGeomType& QueryGeom, const FRigidTransform3& QueryTM, const FReal Thickness, FMTDInfo* OutMTD, FVec3 TriMeshScale) const
 {
 	bool bResult = false;
-<<<<<<< HEAD
-	FAABB3 QueryBounds = QueryGeom.BoundingBox();
-	QueryBounds.Thicken(Thickness);
-	QueryBounds = QueryBounds.TransformedAABB(QueryTM);
-=======
 
 	const auto& WorldScaleQueryGeom = ScaleGeomIntoWorldHelper(QueryGeom, TriMeshScale);
 
@@ -857,7 +759,6 @@
 	QueryBounds.ThickenSymmetrically(FVec3(Thickness));
 	QueryBounds.ScaleWithNegative(InvTriMeshScale);
 
->>>>>>> 6bbb88c8
 	const TArray<int32> PotentialIntersections = BVH.FindAllIntersections(QueryBounds);
 
 	if (OutMTD)
@@ -877,11 +778,7 @@
 			for (int32 TriIdx : PotentialIntersections)
 			{
 				FVec3 A, B, C;
-<<<<<<< HEAD
-				TransformVertsHelper(TriMeshScale, TriIdx, MParticles, Elements, A, B, C);
-=======
 				TriangleMeshTransformVertsHelper(TriMeshScale, TriIdx, MParticles, Elements, A, B, C);
->>>>>>> 6bbb88c8
 
 				FVec3 TriangleNormal(0.0);
 				FReal Penetration = 0.0;
@@ -908,11 +805,7 @@
 			for (int32 TriIdx : PotentialIntersections)
 			{
 				FVec3 A, B, C;
-<<<<<<< HEAD
-				TransformVertsHelper(TriMeshScale, TriIdx, MParticles, Elements, A, B, C);
-=======
 				TriangleMeshTransformVertsHelper(TriMeshScale, TriIdx, MParticles, Elements, A, B, C);
->>>>>>> 6bbb88c8
 
 				const FVec3 AB = B - A;
 				const FVec3 AC = C - A;
@@ -921,9 +814,6 @@
 				//However, maybe we should check if it's behind the triangle plane. Also, we should enforce this winding in some way
 				const FVec3 Offset = FVec3::CrossProduct(AB, AC);
 
-<<<<<<< HEAD
-				if (GJKIntersection(FTriangle(A, B, C), WorldScaleQueryGeom, WorldScaleQueryTM, Thickness, Offset))
-=======
 				VectorRegister4Float ASimd = MakeVectorRegisterFloat((float)A.X, (float)A.Y, (float)A.Z, 0.0f);
 				VectorRegister4Float BSimd = MakeVectorRegisterFloat((float)B.X, (float)B.Y, (float)B.Z, 0.0f);
 				VectorRegister4Float CSimd = MakeVectorRegisterFloat((float)C.X, (float)C.Y, (float)C.Z, 0.0f);
@@ -931,7 +821,6 @@
 				FTriangleRegister Tri(ASimd, BSimd, CSimd);
 
 				if (GJKIntersection(Tri, WorldScaleQueryGeom, WorldScaleQueryTM, Thickness, Offset))
->>>>>>> 6bbb88c8
 				{
 					return true;
 				}
@@ -1044,13 +933,7 @@
 		FVec3 HitPosition;
 		FVec3 HitNormal;
 
-<<<<<<< HEAD
-		FVec3 A, B, C;
-		TransformVertsHelper(TriMeshScale,TriIdx,TriMesh.MParticles,Elements,A,B,C);
-		FTriangle Tri(A, B, C);
-=======
 		const VectorRegister4Float TriMeshScaleVector = MakeVectorRegisterFloatFromDouble(MakeVectorRegister(TriMeshScale.X, TriMeshScale.Y, TriMeshScale.Z, 0.0));
->>>>>>> 6bbb88c8
 
 		const TParticles<FRealSingle, 3>& Particles = TriMesh.MParticles;
 
@@ -1182,14 +1065,9 @@
 		VisitorType SQVisitor(*this,Elements, QueryGeom,StartTM,Dir,ScaledDirNormalized,LengthScale,ScaledStartTM,Thickness,bComputeMTD, TriMeshScale, CullsBackFaceRaycastCode);
 
 		const FAABB3 QueryBounds = QueryGeom.BoundingBox().TransformedAABB(FRigidTransform3(FVec3::ZeroVector,StartTM.GetRotation()));
-<<<<<<< HEAD
-		const FVec3 StartPoint = StartTM.TransformPositionNoScale(QueryBounds.Center());
-		const FVec3 Inflation = QueryBounds.Extents() * 0.5 + FVec3(Thickness);
-=======
 		const FVec3 InvTriMeshScale = SafeInvScale(TriMeshScale);
 		const FVec3 StartPoint = QueryBounds.Center() * InvTriMeshScale + StartTM.GetLocation();
 		const FVec3 Inflation = QueryBounds.Extents() * InvTriMeshScale.GetAbs() * 0.5 + FVec3(Thickness);
->>>>>>> 6bbb88c8
 		BVH.template Sweep<VisitorType>(StartPoint,Dir,Length,Inflation,SQVisitor);
 
 		if(SQVisitor.OutTime <= Length)
@@ -1224,11 +1102,7 @@
 	return SweepGeomImp(QueryGeom, StartTM, Dir, Length, OutTime, OutPosition, OutNormal, OutFaceIndex, OutFaceNormal, Thickness, bComputeMTD, TriMeshScale);
 }
 
-<<<<<<< HEAD
-bool FTriangleMeshImplicitObject::SweepGeom(const FCapsule& QueryGeom, const FRigidTransform3& StartTM, const FVec3& Dir, const FReal Length, FReal& OutTime, FVec3& OutPosition, FVec3& OutNormal, int32& OutFaceIndex, const FReal Thickness, const bool bComputeMTD) const
-=======
 bool FTriangleMeshImplicitObject::SweepGeom(const FCapsule& QueryGeom, const FRigidTransform3& StartTM, const FVec3& Dir, const FReal Length, FReal& OutTime, FVec3& OutPosition, FVec3& OutNormal, int32& OutFaceIndex, FVec3& OutFaceNormal, const FReal Thickness, const bool bComputeMTD, FVec3 TriMeshScale) const
->>>>>>> 6bbb88c8
 {
 	return SweepGeomImp(QueryGeom, StartTM, Dir, Length, OutTime, OutPosition, OutNormal, OutFaceIndex, OutFaceNormal, Thickness, bComputeMTD, TriMeshScale);
 }
@@ -1248,11 +1122,7 @@
 	return SweepGeomImp(QueryGeom, StartTM, Dir, Length, OutTime, OutPosition, OutNormal, OutFaceIndex, OutFaceNormal, Thickness, bComputeMTD, TriMeshScale);
 }
 
-<<<<<<< HEAD
-bool FTriangleMeshImplicitObject::SweepGeom(const TImplicitObjectScaled<FCapsule>& QueryGeom, const FRigidTransform3& StartTM, const FVec3& Dir, const FReal Length, FReal& OutTime, FVec3& OutPosition, FVec3& OutNormal, int32& OutFaceIndex, const FReal Thickness, const bool bComputeMTD, FVec3 TriMeshScale) const
-=======
 bool FTriangleMeshImplicitObject::SweepGeom(const TImplicitObjectScaled<FCapsule>& QueryGeom, const FRigidTransform3& StartTM, const FVec3& Dir, const FReal Length, FReal& OutTime, FVec3& OutPosition, FVec3& OutNormal, int32& OutFaceIndex, FVec3& OutFaceNormal, const FReal Thickness, const bool bComputeMTD, FVec3 TriMeshScale) const
->>>>>>> 6bbb88c8
 {
 	return SweepGeomImp(QueryGeom, StartTM, Dir, Length, OutTime, OutPosition, OutNormal, OutFaceIndex, OutFaceNormal, Thickness, bComputeMTD, TriMeshScale);
 }
@@ -1330,15 +1200,9 @@
 TUniquePtr<FTriangleMeshImplicitObject> FTriangleMeshImplicitObject::CopySlowImpl(const TArray<TVector<IdxType, 3>>& InElements) const
 {
 	using namespace Chaos;
-<<<<<<< HEAD
-
-	TArray<Chaos::FVec3> XArray = MParticles.AllX();
-	FParticles ParticlesCopy(MoveTemp(XArray));
-=======
 	
 	TArray<ParticleVecType> XArray = MParticles.AllX();
 	ParticlesType ParticlesCopy(MoveTemp(XArray));
->>>>>>> 6bbb88c8
 	TArray<TVector<IdxType, 3>> ElementsCopy(InElements);
 	TArray<uint16> MaterialIndicesCopy = MaterialIndices;
 	TUniquePtr<TArray<int32>> ExternalFaceIndexMapCopy = nullptr;
@@ -1353,11 +1217,7 @@
 		ExternalVertexIndexMapCopy = MakeUnique<TArray<int32>>(*ExternalVertexIndexMap.Get());
 	}
 
-<<<<<<< HEAD
-	return MakeUnique<FTriangleMeshImplicitObject>(MoveTemp(ParticlesCopy), MoveTemp(ElementsCopy), MoveTemp(MaterialIndicesCopy), MoveTemp(ExternalFaceIndexMapCopy), MoveTemp(ExternalVertexIndexMapCopy), bCullsBackFaceRaycast);
-=======
 	return TUniquePtr<FTriangleMeshImplicitObject>(new FTriangleMeshImplicitObject(MoveTemp(ParticlesCopy), MoveTemp(ElementsCopy), MoveTemp(MaterialIndicesCopy), BVH, MoveTemp(ExternalFaceIndexMapCopy), MoveTemp(ExternalVertexIndexMapCopy), bCullsBackFaceRaycast));
->>>>>>> 6bbb88c8
 }
 
 TUniquePtr<FTriangleMeshImplicitObject> FTriangleMeshImplicitObject::CopySlow() const
@@ -1411,23 +1271,6 @@
 	{
 		auto LambdaHelper = [&](const auto& Elements)
 		{
-<<<<<<< HEAD
-			const FVec3& A = MParticles.X(Elements[FaceIdx][0]);
-			const FVec3& B = MParticles.X(Elements[FaceIdx][1]);
-			const FVec3& C = MParticles.X(Elements[FaceIdx][2]);
-
-			const FVec3 AB = B - A;
-			const FVec3 AC = C - A;
-			FVec3 Normal = FVec3::CrossProduct(AB, AC);
-			if (Utilities::NormalizeSafe(Normal))
-			{
-				return Normal;
-			}
-	
-			UE_LOG(LogChaos, Warning, TEXT("Degenerate triangle %d: (%f %f %f) (%f %f %f) (%f %f %f)"), FaceIdx, A.X, A.Y, A.Z, B.X, B.Y, B.Z, C.X, C.Y, C.Z);
-			ensure(false);
-			return FVec3(0, 0, 1);
-=======
 			const ParticleVecType& A = MParticles.X(Elements[FaceIdx][0]);
 			const ParticleVecType& B = MParticles.X(Elements[FaceIdx][1]);
 			const ParticleVecType& C = MParticles.X(Elements[FaceIdx][2]);
@@ -1444,7 +1287,6 @@
 			}
 
 			return FVec3(Normal);
->>>>>>> 6bbb88c8
 		};
 		
 		if (MElements.RequiresLargeIndices())
@@ -1471,11 +1313,7 @@
 	return 0;
 }
 
-<<<<<<< HEAD
-const FParticles& FTriangleMeshImplicitObject::Particles() const
-=======
 const FTriangleMeshImplicitObject::ParticlesType& FTriangleMeshImplicitObject::Particles() const
->>>>>>> 6bbb88c8
 {
 	return MParticles;
 }
