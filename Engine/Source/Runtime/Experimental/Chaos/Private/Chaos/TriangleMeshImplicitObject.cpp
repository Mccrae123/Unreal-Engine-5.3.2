--- conflicted
+++ resolved
@@ -558,11 +558,7 @@
 				FVec3 ClosestA(0.0);
 				FVec3 ClosestB(0.0);
 				int32 ClosestVertexIndexA, ClosestVertexIndexB;
-<<<<<<< HEAD
-				if (GJKPenetration(TTriangle<FReal>(A, B, C), WorldScaleQueryGeom, WorldScaleQueryTM, Penetration, ClosestA, ClosestB, TriangleNormal, ClosestVertexIndexA, ClosestVertexIndexB, Thickness))
-=======
 				if (GJKPenetration(FTriangle(A, B, C), WorldScaleQueryGeom, WorldScaleQueryTM, Penetration, ClosestA, ClosestB, TriangleNormal, ClosestVertexIndexA, ClosestVertexIndexB, Thickness))
->>>>>>> 3aae9151
 				{
 					bOverlap = true;
 
@@ -914,11 +910,7 @@
 	using namespace Chaos;
 
 	TArray<Chaos::FVec3> XArray = MParticles.AllX();
-<<<<<<< HEAD
-	TParticles<FReal, 3> ParticlesCopy(MoveTemp(XArray));
-=======
 	FParticles ParticlesCopy(MoveTemp(XArray));
->>>>>>> 3aae9151
 	TArray<TVector<IdxType, 3>> ElementsCopy(InElements);
 	TArray<uint16> MaterialIndicesCopy = MaterialIndices;
 	TUniquePtr<TArray<int32>> ExternalFaceIndexMapCopy = nullptr;
@@ -927,9 +919,6 @@
 		ExternalFaceIndexMapCopy = MakeUnique<TArray<int32>>(*ExternalFaceIndexMap.Get());
 	}
 
-<<<<<<< HEAD
-	return MakeUnique<FTriangleMeshImplicitObject>(MoveTemp(ParticlesCopy), MoveTemp(ElementsCopy), MoveTemp(MaterialIndicesCopy), MoveTemp(ExternalFaceIndexMapCopy), bCullsBackFaceRaycast);
-=======
 	TUniquePtr<TArray<int32>> ExternalVertexIndexMapCopy = nullptr;
 	if (ExternalVertexIndexMap && TriMeshPerPolySupport)
 	{
@@ -937,7 +926,6 @@
 	}
 
 	return MakeUnique<FTriangleMeshImplicitObject>(MoveTemp(ParticlesCopy), MoveTemp(ElementsCopy), MoveTemp(MaterialIndicesCopy), MoveTemp(ExternalFaceIndexMapCopy), MoveTemp(ExternalVertexIndexMapCopy), bCullsBackFaceRaycast);
->>>>>>> 3aae9151
 }
 
 TUniquePtr<FTriangleMeshImplicitObject> FTriangleMeshImplicitObject::CopySlow() const
@@ -1072,16 +1060,6 @@
 
 void FTriangleMeshImplicitObject::UpdateVertices(const TArray<FVector>& NewPositions)
 {
-<<<<<<< HEAD
-	for (int32 i = 0; i < (int32)MParticles.Size(); ++i)
-	{
-		int32 ExternalIdx = (*ExternalFaceIndexMap.Get())[i];
-		if (ExternalIdx < NewPositions.Num())
-		{
-			MParticles.X(i) = Chaos::FVec3(NewPositions[ExternalIdx]);
-		}
-
-=======
 	if(TriMeshPerPolySupport == false)
 	{
 		// We don't have vertex map, this will not be correct.
@@ -1098,7 +1076,6 @@
 		{
 			MParticles.X(InternalIdx) = Chaos::FVec3(NewPositions[i]);
 		}
->>>>>>> 3aae9151
 	}
 
 	RebuildBV();
