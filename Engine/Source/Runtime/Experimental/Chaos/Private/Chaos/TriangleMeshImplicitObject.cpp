// Copyright Epic Games, Inc. All Rights Reserved.
#include "Chaos/TriangleMeshImplicitObject.h"
#include "Chaos/Capsule.h"
#include "Chaos/GJK.h"
#include "Chaos/Triangle.h"
#include "Chaos/Convex.h"
#include "Chaos/ImplicitObjectScaled.h"

namespace Chaos
{
<<<<<<< HEAD


template <typename IdxType>
struct FTriangleMeshRaycastVisitor
{
	FTriangleMeshRaycastVisitor(const FVec3& InStart, const FVec3& InDir, const FReal InThickness, const TParticles<FReal,3>& InParticles, const TArray<TVector<IdxType, 3>>& InElements)
=======
FTriangleMeshImplicitObject::FTriangleMeshImplicitObject(TParticles<FReal, 3>&& Particles, TArray<TVector<int32, 3>>&& Elements, TArray<uint16>&& InMaterialIndices)
	: FImplicitObject(EImplicitObject::HasBoundingBox, ImplicitObjectType::TriangleMesh)
	, MParticles(MoveTemp(Particles))
	, MElements(MoveTemp(Elements))
	, MLocalBoundingBox(MParticles.X(0), MParticles.X(0))
    , MaterialIndices(MoveTemp(InMaterialIndices))
{
	for (uint32 Idx = 1; Idx < MParticles.Size(); ++Idx)
	{
		MLocalBoundingBox.GrowToInclude(MParticles.X(Idx));
	}
	RebuildBV();
}

struct FTriangleMeshRaycastVisitor
{
	FTriangleMeshRaycastVisitor(const FVec3& InStart, const FVec3& InDir, const FReal InThickness, const TParticles<FReal,3>& InParticles, const TArray<TVector<int32, 3>>& InElements)
>>>>>>> 868b7c33
	: Particles(InParticles)
	, Elements(InElements)
	, StartPoint(InStart)
	, Dir(InDir)
	, Thickness(InThickness)
	, OutTime(TNumericLimits<FReal>::Max())
	{
	}

	enum class ERaycastType
	{
		Raycast,
		Sweep
	};

	template <ERaycastType SQType>
	bool Visit(int32 TriIdx, FQueryFastData& CurData)
	{
		constexpr FReal Epsilon = 1e-4;
		constexpr FReal Epsilon2 = Epsilon * Epsilon;
		const FReal Thickness2 = SQType == ERaycastType::Sweep ? Thickness * Thickness : 0;
		FReal MinTime = 0;	//no need to initialize, but fixes warning

		const FReal R = Thickness + Epsilon;
		const FReal R2 = R * R;

		const FVec3& A = Particles.X(Elements[TriIdx][0]);
		const FVec3& B = Particles.X(Elements[TriIdx][1]);
		const FVec3& C = Particles.X(Elements[TriIdx][2]);

		const FVec3 AB = B - A;
		const FVec3 AC = C - A;
		FVec3 TriNormal = FVec3::CrossProduct(AB, AC);
		const FReal NormalLength = TriNormal.SafeNormalize();
		if (!CHAOS_ENSURE(NormalLength > Epsilon))
		{
			//hitting degenerate triangle so keep searching - should be fixed before we get to this stage
			return true;
		}

		const TPlane<FReal, 3> TriPlane{ A, TriNormal };
		FVec3 RaycastPosition;
		FVec3 RaycastNormal;
		FReal Time;

		//Check if we even intersect with triangle plane
		int32 DummyFaceIndex;
		if (TriPlane.Raycast(StartPoint, Dir, CurData.CurrentLength, Thickness, Time, RaycastPosition, RaycastNormal, DummyFaceIndex))
		{
			FVec3 IntersectionPosition = RaycastPosition;
			FVec3 IntersectionNormal = RaycastNormal;
			bool bTriangleIntersects = false;
			if (Time == 0)
			{
				//Initial overlap so no point of intersection, do an explicit sphere triangle test.
				const FVec3 ClosestPtOnTri = FindClosestPointOnTriangle(TriPlane, A, B, C, StartPoint);
				const FReal DistToTriangle2 = (StartPoint - ClosestPtOnTri).SizeSquared();
				if (DistToTriangle2 <= R2)
				{
					OutTime = 0;
					OutFaceIndex = TriIdx;
					return false; //no one will beat Time == 0
				}
			}
			else
			{
				const FVec3 ClosestPtOnTri = FindClosestPointOnTriangle(RaycastPosition, A, B, C, RaycastPosition);	//We know Position is on the triangle plane
				const FReal DistToTriangle2 = (RaycastPosition - ClosestPtOnTri).SizeSquared();
				bTriangleIntersects = DistToTriangle2 <= Epsilon2;	//raycast gave us the intersection point so sphere radius is already accounted for
			}

			if (SQType == ERaycastType::Sweep && !bTriangleIntersects)
			{
				//sphere is not immediately touching the triangle, but it could start intersecting the perimeter as it sweeps by
				FVec3 BorderPositions[3];
				FVec3 BorderNormals[3];
				FReal BorderTimes[3];
				bool bBorderIntersections[3];

				{
					FVec3 ABCapsuleAxis = B - A;
					FReal ABHeight = ABCapsuleAxis.SafeNormalize();
					bBorderIntersections[0] = TCapsule<FReal>::RaycastFast(Thickness, ABHeight, ABCapsuleAxis, A, B, StartPoint, Dir, CurData.CurrentLength, 0, BorderTimes[0], BorderPositions[0], BorderNormals[0], DummyFaceIndex);
				}
				
				{
					FVec3 BCCapsuleAxis = C - B;
					FReal BCHeight = BCCapsuleAxis.SafeNormalize();
					bBorderIntersections[1] = TCapsule<FReal>::RaycastFast(Thickness, BCHeight, BCCapsuleAxis, B, C, StartPoint, Dir, CurData.CurrentLength, 0, BorderTimes[1], BorderPositions[1], BorderNormals[1], DummyFaceIndex);
				}
				
				{
					FVec3 ACCapsuleAxis = C - A;
					FReal ACHeight = ACCapsuleAxis.SafeNormalize();
					bBorderIntersections[2] = TCapsule<FReal>::RaycastFast(Thickness, ACHeight, ACCapsuleAxis, A, C, StartPoint, Dir, CurData.CurrentLength, 0, BorderTimes[2], BorderPositions[2], BorderNormals[2], DummyFaceIndex);
				}

				int32 MinBorderIdx = INDEX_NONE;
				FReal MinBorderTime = 0;	//initialization not needed, but fixes warning

				for (int32 BorderIdx = 0; BorderIdx < 3; ++BorderIdx)
				{
					if (bBorderIntersections[BorderIdx])
					{
						if (!bTriangleIntersects || BorderTimes[BorderIdx] < MinBorderTime)
						{
							MinBorderTime = BorderTimes[BorderIdx];
							MinBorderIdx = BorderIdx;
							bTriangleIntersects = true;
						}
					}
				}

				if (MinBorderIdx != INDEX_NONE)
				{
					IntersectionNormal = BorderNormals[MinBorderIdx];
					IntersectionPosition = BorderPositions[MinBorderIdx] - IntersectionNormal * Thickness;

					if (Time == 0)
					{
						//we were initially overlapping with triangle plane so no normal was given. Compute it now
						FVec3 TmpNormal;
						const FReal SignedDistance = TriPlane.PhiWithNormal(StartPoint, TmpNormal);
						RaycastNormal = SignedDistance >= 0 ? TmpNormal : -TmpNormal;
					}

					Time = MinBorderTime;
				}
			}

			if (bTriangleIntersects)
			{
				if (Time < OutTime)
				{
					OutPosition = IntersectionPosition;
					OutNormal = RaycastNormal;	//We use the plane normal even when hitting triangle edges. This is to deal with triangles that approximate a single flat surface.
					OutTime = Time;
					CurData.SetLength(Time);	//prevent future rays from going any farther
					OutFaceIndex = TriIdx;
				}
			}
		}

		return true;
	}

	bool VisitRaycast(TSpatialVisitorData<int32> TriIdx, FQueryFastData& CurData)
	{
		return Visit<ERaycastType::Raycast>(TriIdx.Payload, CurData);
	}

	bool VisitSweep(TSpatialVisitorData<int32> TriIdx, FQueryFastData& CurData)
	{
		return Visit<ERaycastType::Sweep>(TriIdx.Payload, CurData);
	}

	bool VisitOverlap(TSpatialVisitorData<int32> TriIdx)
	{
		check(false);
		return true;
	}

	const TParticles<FReal, 3>& Particles;
<<<<<<< HEAD
	const TArray<TVector<IdxType, 3>>& Elements;
=======
	const TArray<TVector<int32, 3>>& Elements;
>>>>>>> 868b7c33
	const FVec3& StartPoint;
	const FVec3& Dir;
	const FReal Thickness;
	FReal OutTime;
	FVec3 OutPosition;
	FVec3 OutNormal;
	int32 OutFaceIndex;
};

FReal FTriangleMeshImplicitObject::PhiWithNormal(const FVec3& x, FVec3& Normal) const
<<<<<<< HEAD
{
	ensure(false);	//not supported yet - might support it in the future or we may change the interface
	return 0;
}

template <typename IdxType>
bool FTriangleMeshImplicitObject::RaycastImp(const TArray<TVector<IdxType, 3>>& Elements, const FVec3& StartPoint, const FVec3& Dir, const FReal Length, const FReal Thickness, FReal& OutTime, FVec3& OutPosition, FVec3& OutNormal, int32& OutFaceIndex) const
{
	FTriangleMeshRaycastVisitor<IdxType> SQVisitor(StartPoint, Dir, Thickness, MParticles, Elements);
=======
{
	ensure(false);	//not supported yet - might support it in the future or we may change the interface
	return 0;
}

bool FTriangleMeshImplicitObject::Raycast(const FVec3& StartPoint, const FVec3& Dir, const FReal Length, const FReal Thickness, FReal& OutTime, FVec3& OutPosition, FVec3& OutNormal, int32& OutFaceIndex) const
{
	FTriangleMeshRaycastVisitor SQVisitor(StartPoint, Dir, Thickness, MParticles, MElements);
>>>>>>> 868b7c33

	if (Thickness > 0)
	{
		BVH.Sweep(StartPoint, Dir, Length, FVec3(Thickness), SQVisitor);
	}
	else
	{
		BVH.Raycast(StartPoint, Dir, Length, SQVisitor);
	}

	if (SQVisitor.OutTime <= Length)
	{
		OutTime = SQVisitor.OutTime;
		OutPosition = SQVisitor.OutPosition;
		OutNormal = SQVisitor.OutNormal;
		OutFaceIndex = SQVisitor.OutFaceIndex;
		return true;
	}
	else
	{
		return false;
	}
}

<<<<<<< HEAD
bool FTriangleMeshImplicitObject::Raycast(const FVec3& StartPoint, const FVec3& Dir, const FReal Length, const FReal Thickness, FReal& OutTime, FVec3& OutPosition, FVec3& OutNormal, int32& OutFaceIndex) const
{
	if (MElements.RequiresLargeIndices())
	{
		return RaycastImp(MElements.GetLargeIndexBuffer(), StartPoint, Dir, Length, Thickness, OutTime, OutPosition, OutNormal, OutFaceIndex);
	}
	else
	{
		return RaycastImp(MElements.GetSmallIndexBuffer(), StartPoint, Dir, Length, Thickness, OutTime, OutPosition, OutNormal, OutFaceIndex);
	}
}


template <typename QueryGeomType>
bool FTriangleMeshImplicitObject::GJKContactPointImp(const QueryGeomType& QueryGeom, const FRigidTransform3& QueryTM, const FReal Thickness, FVec3& Location, FVec3& Normal, FReal& Penetration) const
{
	bool bResult = false;

	auto OverlapTriangle = [&](const FVec3& A, const FVec3& B, const FVec3& C,
		FVec3& LocalContactLocation, FVec3& LocalContactNormal, FReal& LocalContactPhi) -> bool
	{
		const FVec3 AB = B - A;
		const FVec3 AC = C - A;
		TTriangle<FReal> TriangleConvex(A, B, C);

		FReal LambdaPenetration;
		FVec3 ClosestA, ClosestB, LambdaNormal;
		if (GJKPenetration(TriangleConvex, QueryGeom, QueryTM, LambdaPenetration, ClosestA, ClosestB, LambdaNormal, (FReal)0))
		{
			FVec3 TestVector = QueryTM.InverseTransformVector(LambdaNormal);

			LocalContactLocation = ClosestB;
			LocalContactNormal = LambdaNormal;
			LocalContactPhi = -LambdaPenetration;
			return true;
		}

		return LocalContactPhi < 0.f;
	};


	auto LambdaHelper = [&](const auto& Elements)
	{
		FReal LocalContactPhi = FLT_MAX;
		FVec3 LocalContactLocation, LocalContactNormal;

		TAABB<FReal, 3> QueryBounds = QueryGeom.BoundingBox();
		QueryBounds.Thicken(Thickness);
		QueryBounds = QueryBounds.TransformedAABB(QueryTM);
		const TArray<int32> PotentialIntersections = BVH.FindAllIntersections(QueryBounds);

		for (int32 TriIdx : PotentialIntersections)
		{
			//It's most likely that the query object is in front of the triangle since queries tend to be on the outside.
			//However, maybe we should check if it's behind the triangle plane. Also, we should enforce this winding in some way
			TVec3<FReal> A, B, C;
			TransformVertsHelper(QueryGeom, TriIdx, MParticles, Elements, A, B, C);

			if (OverlapTriangle(A, B, C, LocalContactLocation, LocalContactNormal, LocalContactPhi))
			{
				if (LocalContactPhi < Penetration)
				{
					Penetration = LocalContactPhi;
					Location = LocalContactLocation;
					Normal = LocalContactNormal;
				}
			}

			if (OverlapTriangle(A, C, B, LocalContactLocation, LocalContactNormal, LocalContactPhi))
			{
				if (LocalContactPhi < Penetration)
				{
					Penetration = LocalContactPhi;
					Location = LocalContactLocation;
					Normal = LocalContactNormal;
				}
			}

		}

		return Penetration < Thickness;
	};

	if (MElements.RequiresLargeIndices())
	{
		return LambdaHelper(MElements.GetLargeIndexBuffer());
	}
	return LambdaHelper(MElements.GetSmallIndexBuffer());
}

bool FTriangleMeshImplicitObject::GJKContactPoint(const TSphere<FReal, 3>& QueryGeom, const FRigidTransform3& QueryTM, const FReal Thickness, FVec3& Location, FVec3& Normal, FReal& Penetration) const
{
	return GJKContactPointImp(QueryGeom, QueryTM, Thickness, Location, Normal, Penetration);
}

bool FTriangleMeshImplicitObject::GJKContactPoint(const TBox<FReal, 3>& QueryGeom, const FRigidTransform3& QueryTM, const FReal Thickness, FVec3& Location, FVec3& Normal, FReal& Penetration) const
{
	return GJKContactPointImp(QueryGeom, QueryTM, Thickness, Location, Normal, Penetration);
}

bool FTriangleMeshImplicitObject::GJKContactPoint(const TCapsule<FReal>& QueryGeom, const FRigidTransform3& QueryTM, const FReal Thickness, FVec3& Location, FVec3& Normal, FReal& Penetration) const
{
	return GJKContactPointImp(QueryGeom, QueryTM, Thickness, Location, Normal, Penetration);
}

bool FTriangleMeshImplicitObject::GJKContactPoint(const FConvex& QueryGeom, const FRigidTransform3& QueryTM, const FReal Thickness, FVec3& Location, FVec3& Normal, FReal& Penetration) const
{
	return GJKContactPointImp(QueryGeom, QueryTM, Thickness, Location, Normal, Penetration);
}

bool FTriangleMeshImplicitObject::GJKContactPoint(const TImplicitObjectScaled< TSphere<FReal, 3> >& QueryGeom, const FRigidTransform3& QueryTM, const FReal Thickness, FVec3& Location, FVec3& Normal, FReal& Penetration) const
{
	return GJKContactPointImp(QueryGeom, QueryTM, Thickness, Location, Normal, Penetration);
}

bool FTriangleMeshImplicitObject::GJKContactPoint(const TImplicitObjectScaled< TBox<FReal, 3> >& QueryGeom, const FRigidTransform3& QueryTM, const FReal Thickness, FVec3& Location, FVec3& Normal, FReal& Penetration) const
{
	return GJKContactPointImp(QueryGeom, QueryTM, Thickness, Location, Normal, Penetration);
}

bool FTriangleMeshImplicitObject::GJKContactPoint(const TImplicitObjectScaled< TCapsule<FReal> >& QueryGeom, const FRigidTransform3& QueryTM, const FReal Thickness, FVec3& Location, FVec3& Normal, FReal& Penetration) const
{
	return GJKContactPointImp(QueryGeom, QueryTM, Thickness, Location, Normal, Penetration);
}

bool FTriangleMeshImplicitObject::GJKContactPoint(const TImplicitObjectScaled< FConvex >& QueryGeom, const FRigidTransform3& QueryTM, const FReal Thickness, FVec3& Location, FVec3& Normal, FReal& Penetration) const
{
	return GJKContactPointImp(QueryGeom, QueryTM, Thickness, Location, Normal, Penetration);
}



template <typename IdxType>
bool FTriangleMeshImplicitObject::OverlapImp(const TArray<TVec3<IdxType>>& Elements, const FVec3& Point, const FReal Thickness) const
{
=======
bool FTriangleMeshImplicitObject::Overlap(const FVec3& Point, const FReal Thickness) const
{
>>>>>>> 868b7c33
	TAABB<FReal, 3> QueryBounds(Point, Point);
	QueryBounds.Thicken(Thickness);
	const TArray<int32> PotentialIntersections = BVH.FindAllIntersections(QueryBounds);

	const FReal Epsilon = 1e-4;
	//ensure(Thickness > Epsilon);	//There's no hope for this to work unless thickness is large (really a sphere overlap test)
	//todo: turn ensure back on, off until some other bug is fixed

	for (int32 TriIdx : PotentialIntersections)
	{
<<<<<<< HEAD
		const FVec3& A = MParticles.X(Elements[TriIdx][0]);
		const FVec3& B = MParticles.X(Elements[TriIdx][1]);
		const FVec3& C = MParticles.X(Elements[TriIdx][2]);
=======
		const FVec3& A = MParticles.X(MElements[TriIdx][0]);
		const FVec3& B = MParticles.X(MElements[TriIdx][1]);
		const FVec3& C = MParticles.X(MElements[TriIdx][2]);
>>>>>>> 868b7c33

		const FVec3 AB = B - A;
		const FVec3 AC = C - A;
		FVec3 Normal = FVec3::CrossProduct(AB, AC);
		const FReal NormalLength = Normal.SafeNormalize();
<<<<<<< HEAD
		if (!CHAOS_ENSURE(NormalLength > Epsilon))
=======
		if (!ensure(NormalLength > Epsilon))
>>>>>>> 868b7c33
		{
			//hitting degenerate triangle - should be fixed before we get to this stage
			continue;
		}

<<<<<<< HEAD
		const TPlane<FReal, 3> TriPlane{A, Normal};
		const FVec3 ClosestPointOnTri = FindClosestPointOnTriangle(TriPlane, A, B, C, Point);
		const FReal Distance2 = (ClosestPointOnTri - Point).SizeSquared();
		if (Distance2 <= Thickness * Thickness) //This really only has a hope in working if thickness is > 0
=======
		const TPlane<FReal, 3> TriPlane{ A, Normal };
		const FVec3 ClosestPointOnTri = FindClosestPointOnTriangle(TriPlane, A, B, C, Point);
		const FReal Distance2 = (ClosestPointOnTri - Point).SizeSquared();
		if (Distance2 <= Thickness * Thickness)	//This really only has a hope in working if thickness is > 0
>>>>>>> 868b7c33
		{
			return true;
		}
	}
	return false;
}

<<<<<<< HEAD
bool FTriangleMeshImplicitObject::Overlap(const FVec3& Point, const FReal Thickness) const
{
	if (MElements.RequiresLargeIndices())
	{
		return OverlapImp(MElements.GetLargeIndexBuffer(), Point, Thickness);
	}
	else
	{
		return OverlapImp(MElements.GetSmallIndexBuffer(), Point, Thickness);
	}
}

template <typename QueryGeomType, typename IdxType>
void TransformVertsHelper(const QueryGeomType& QueryGeom, int32 TriIdx, const TParticles<FReal, 3>& Particles,
	const TArray<TVector<IdxType, 3>>& Elements, TVec3<FReal>& OutA, TVec3<FReal>& OutB, TVec3<FReal>& OutC)
=======
template <typename QueryGeomType>
void TransformVertsHelper(const QueryGeomType& QueryGeom, int32 TriIdx, const TParticles<FReal, 3>& Particles,
	const TArray<TVector<int32, 3>>& Elements, TVec3<FReal>& OutA, TVec3<FReal>& OutB, TVec3<FReal>& OutC)
>>>>>>> 868b7c33
{
	OutA = Particles.X(Elements[TriIdx][0]);
	OutB = Particles.X(Elements[TriIdx][1]);
	OutC = Particles.X(Elements[TriIdx][2]);
}

<<<<<<< HEAD
template <typename QueryGeomType, typename IdxType>
void TransformVertsHelper(const TImplicitObjectScaled<QueryGeomType>& QueryGeom, int32 TriIdx, const TParticles<FReal, 3>& Particles,
	const TArray<TVector<IdxType, 3>>& Elements, TVec3<FReal>& OutA, TVec3<FReal>& OutB, TVec3<FReal>& OutC)
=======
template <typename QueryGeomType>
void TransformVertsHelper(const TImplicitObjectScaled<QueryGeomType>& QueryGeom, int32 TriIdx, const TParticles<FReal, 3>& Particles,
	const TArray<TVector<int32, 3>>& Elements, TVec3<FReal>& OutA, TVec3<FReal>& OutB, TVec3<FReal>& OutC)
>>>>>>> 868b7c33
{
	const TVec3<FReal> InvScale = QueryGeom.GetInvScale();
	OutA = Particles.X(Elements[TriIdx][0]) * InvScale;
	OutB = Particles.X(Elements[TriIdx][1]) * InvScale;
	OutC = Particles.X(Elements[TriIdx][2]) * InvScale;
}

template <typename QueryGeomType>
const QueryGeomType& GetGeomHelper(const QueryGeomType& QueryGeom)
{
	return QueryGeom;
}

template <typename QueryGeomType>
const QueryGeomType& GetGeomHelper(const TImplicitObjectScaled<QueryGeomType>& QueryGeom)
{
	return *QueryGeom.GetUnscaledObject();
}

template <typename QueryGeomType>
void TransformSweepOutputsHelper(const QueryGeomType& QueryGeom, const TVec3<FReal>& HitNormal, const TVec3<FReal>& HitPosition, const FReal LengthScale,
	const FReal Time,  TVec3<FReal>& OutNormal, TVec3<FReal>& OutPosition, FReal& OutTime)
{
	OutNormal = HitNormal;
	OutPosition = HitPosition;
	OutTime = Time;
}

template <typename QueryGeomType>
void TransformSweepOutputsHelper(const TImplicitObjectScaled<QueryGeomType>& QueryGeom, const TVec3<FReal>& HitNormal, const TVec3<FReal>& HitPosition,  const FReal LengthScale,
	const FReal Time,  TVec3<FReal>& OutNormal, TVec3<FReal>& OutPosition, FReal& OutTime)
{
	const TVec3<FReal> InvScale = QueryGeom.GetInvScale();
	const TVec3<FReal> Scale = QueryGeom.GetScale();

	OutTime = Time / LengthScale;
	OutNormal = (InvScale * HitNormal).GetSafeNormal();
	OutPosition = Scale * HitPosition;
}

template <typename QueryGeomType>
void TransformOverlapInputsHelper(const QueryGeomType& QueryGeom, const FRigidTransform3& QueryTM, FRigidTransform3& OutScaledQueryTM)
{
	OutScaledQueryTM = QueryTM;
}

template <typename QueryGeomType>
void TransformOverlapInputsHelper(const TImplicitObjectScaled<QueryGeomType>& QueryGeom, const FRigidTransform3& QueryTM, FRigidTransform3& OutScaledQueryTM)
{
	const TVec3<FReal> InvScale = QueryGeom.GetInvScale();
	OutScaledQueryTM = TRigidTransform<FReal, 3>(QueryTM.GetLocation() * InvScale, QueryTM.GetRotation());
}


template <typename QueryGeomType>
bool FTriangleMeshImplicitObject::OverlapGeomImp(const QueryGeomType& QueryGeom, const FRigidTransform3& QueryTM, const FReal Thickness) const
{
	bool bResult = false;
	TAABB<FReal, 3> QueryBounds = QueryGeom.BoundingBox();
	QueryBounds.Thicken(Thickness);
	QueryBounds = QueryBounds.TransformedAABB(QueryTM);
	const TArray<int32> PotentialIntersections = BVH.FindAllIntersections(QueryBounds);

	const auto& InnerQueryGeom = GetGeomHelper(QueryGeom);

	TRigidTransform<FReal, 3> TransformedQueryTM;
	TransformOverlapInputsHelper(QueryGeom, QueryTM, TransformedQueryTM);

	auto LambdaHelper = [&](const auto& Elements)
	{
<<<<<<< HEAD
		for(int32 TriIdx : PotentialIntersections)
		{
			TVec3<FReal> A,B,C;
			TransformVertsHelper(QueryGeom,TriIdx,MParticles,Elements,A,B,C);

			const FVec3 AB = B - A;
			const FVec3 AC = C - A;

			//It's most likely that the query object is in front of the triangle since queries tend to be on the outside.
			//However, maybe we should check if it's behind the triangle plane. Also, we should enforce this winding in some way
			const FVec3 Offset = FVec3::CrossProduct(AB,AC);

			if(GJKIntersection(TTriangle<FReal>(A,B,C),InnerQueryGeom,TransformedQueryTM,Thickness,Offset))
			{
				return true;
			}
=======
		TVec3<FReal> A, B, C;
		TransformVertsHelper(QueryGeom, TriIdx, MParticles, MElements, A, B, C);

		const FVec3 AB = B - A;
		const FVec3 AC = C - A;

		//It's most likely that the query object is in front of the triangle since queries tend to be on the outside.
		//However, maybe we should check if it's behind the triangle plane. Also, we should enforce this winding in some way
		const FVec3 Offset = FVec3::CrossProduct(AB, AC);

		if (GJKIntersection(TTriangle<FReal>(A, B, C), InnerQueryGeom, TransformedQueryTM, Thickness, Offset))
		{
			return true;
>>>>>>> 868b7c33
		}

		return false;
	};

	if(MElements.RequiresLargeIndices())
	{
		return LambdaHelper(MElements.GetLargeIndexBuffer());
	}
	else
	{
		return LambdaHelper(MElements.GetSmallIndexBuffer());
	}
}

bool FTriangleMeshImplicitObject::OverlapGeom(const TSphere<FReal, 3>& QueryGeom, const FRigidTransform3& QueryTM, const FReal Thickness) const
{
	return OverlapGeomImp(QueryGeom, QueryTM, Thickness);
}

bool FTriangleMeshImplicitObject::OverlapGeom(const TBox<FReal, 3>& QueryGeom, const FRigidTransform3& QueryTM, const FReal Thickness) const
{
	return OverlapGeomImp(QueryGeom, QueryTM, Thickness);
}

bool FTriangleMeshImplicitObject::OverlapGeom(const TCapsule<FReal>& QueryGeom, const FRigidTransform3& QueryTM, const FReal Thickness) const
{
	return OverlapGeomImp(QueryGeom, QueryTM, Thickness);
}

bool FTriangleMeshImplicitObject::OverlapGeom(const FConvex& QueryGeom, const FRigidTransform3& QueryTM, const FReal Thickness) const
{
	return OverlapGeomImp(QueryGeom, QueryTM, Thickness);
}

bool FTriangleMeshImplicitObject::OverlapGeom(const TImplicitObjectScaled<TSphere<FReal, 3>>& QueryGeom, const FRigidTransform3& QueryTM, const FReal Thickness) const
{
	return OverlapGeomImp(QueryGeom, QueryTM, Thickness);
}

bool FTriangleMeshImplicitObject::OverlapGeom(const TImplicitObjectScaled<TBox<FReal, 3>>& QueryGeom, const FRigidTransform3& QueryTM, const FReal Thickness) const
{
	return OverlapGeomImp(QueryGeom, QueryTM, Thickness);
}

bool FTriangleMeshImplicitObject::OverlapGeom(const TImplicitObjectScaled<TCapsule<FReal>>& QueryGeom, const FRigidTransform3& QueryTM, const FReal Thickness) const
{
	return OverlapGeomImp(QueryGeom, QueryTM, Thickness);
}

bool FTriangleMeshImplicitObject::OverlapGeom(const TImplicitObjectScaled<FConvex>& QueryGeom, const FRigidTransform3& QueryTM, const FReal Thickness) const
{
	return OverlapGeomImp(QueryGeom, QueryTM, Thickness);
}

bool FTriangleMeshImplicitObject::OverlapGeom(const TImplicitObjectScaled<TImplicitObjectScaled<FConvex>>& QueryGeom, const FRigidTransform3& QueryTM, const FReal Thickness) const
{
	return OverlapGeomImp(QueryGeom, QueryTM, Thickness);
}


<<<<<<< HEAD
template <typename QueryGeomType, typename IdxType>
struct FTriangleMeshSweepVisitor
{
	FTriangleMeshSweepVisitor(const FTriangleMeshImplicitObject& InTriMesh, const TArray<TVec3<IdxType>>& InElements, const QueryGeomType& InQueryGeom, const TRigidTransform<FReal,3>& InStartTM, const FVec3& InDir,
=======
template <typename QueryGeomType>
struct FTriangleMeshSweepVisitor
{
	FTriangleMeshSweepVisitor(const FTriangleMeshImplicitObject& InTriMesh, const QueryGeomType& InQueryGeom, const TRigidTransform<FReal,3>& InStartTM, const FVec3& InDir,
>>>>>>> 868b7c33
		const FVec3& InScaledDirNormalized, const FReal InLengthScale, const FRigidTransform3& InScaledStartTM, const FReal InThickness, const bool InComputeMTD)
	: TriMesh(InTriMesh)
	, Elements(InElements)
	, StartTM(InStartTM)
	, QueryGeom(InQueryGeom)
	, Dir(InDir)
	, Thickness(InThickness)
	, bComputeMTD(InComputeMTD)
	, ScaledDirNormalized(InScaledDirNormalized)
	, LengthScale(InLengthScale)
	, ScaledStartTM(InScaledStartTM)
	, OutTime(TNumericLimits<FReal>::Max())
	{
	}

	bool VisitOverlap(const TSpatialVisitorData<int32>& VisitData)
	{
		check(false);
		return true;
	}

	bool VisitRaycast(const TSpatialVisitorData<int32>& VisitData, FQueryFastData& CurData)
	{
		check(false);
		return true;
	}

	bool VisitSweep(const TSpatialVisitorData<int32>& VisitData, FQueryFastData& CurData)
	{
		const int32 TriIdx = VisitData.Payload;

		FReal Time;
		FVec3 HitPosition;
		FVec3 HitNormal;

		FVec3 A, B, C;
<<<<<<< HEAD
		TransformVertsHelper(QueryGeom,TriIdx,TriMesh.MParticles,Elements,A,B,C);
=======
		TransformVertsHelper(QueryGeom, TriIdx, TriMesh.MParticles, TriMesh.MElements, A, B, C);
>>>>>>> 868b7c33
		TTriangle<FReal> Tri(A, B, C);

		const auto& InnerQueryGeom = GetGeomHelper(QueryGeom);

		if(GJKRaycast2<FReal>(Tri, InnerQueryGeom, ScaledStartTM, ScaledDirNormalized, LengthScale * CurData.CurrentLength, Time, HitPosition, HitNormal, Thickness, bComputeMTD))
		{
			if(Time < OutTime)
			{
				TransformSweepOutputsHelper(QueryGeom, HitNormal, HitPosition, LengthScale, Time, OutNormal, OutPosition, OutTime);

				OutFaceIndex = TriIdx;

				if(Time <= 0)	//MTD or initial overlap
				{
					CurData.SetLength(0);

					//initial overlap, no one will beat this
					return false;
				}

				CurData.SetLength(Time);
			}
		}

		return true;
	}

	const FTriangleMeshImplicitObject& TriMesh;
<<<<<<< HEAD
	const TArray<TVec3<IdxType>>& Elements;
=======
>>>>>>> 868b7c33
	const FRigidTransform3 StartTM;
	const QueryGeomType& QueryGeom;
	const FVec3& Dir;
	const FReal Thickness;
	const bool bComputeMTD;

	// Cache these values for Scaled Triangle Mesh, as they are needed for transformation when sweeping against triangles.
	FVec3 ScaledDirNormalized;
	FReal LengthScale;
	FRigidTransform3 ScaledStartTM;

	FReal OutTime;
	FVec3 OutPosition;
	FVec3 OutNormal;
	int32 OutFaceIndex;
};

template <typename QueryGeomType>
void ComputeScaledSweepInputs(const QueryGeomType& QueryGeom, const FRigidTransform3& StartTM, const FVec3& Dir, const FReal Length,
	FVec3& OutScaledDirNormalized, FReal& OutLengthScale, FRigidTransform3& OutScaledStartTM)
{
	OutScaledDirNormalized = Dir;
	OutLengthScale = 1.0f;
	OutScaledStartTM = StartTM;
}

template<typename QueryGeomType>
void ComputeScaledSweepInputs(const TImplicitObjectScaled<QueryGeomType>& QueryGeom, const FRigidTransform3& StartTM, const FVec3& Dir, const FReal Length,
	FVec3& OutScaledDirNormalized, FReal& OutLengthScale, FRigidTransform3& OutScaledStartTM)
{
	const FVec3& InvScale = QueryGeom.GetInvScale();

	const FVec3 UnscaledDirDenorm = InvScale * Dir;
	const FReal LengthScale = UnscaledDirDenorm.Size();
	if (CHAOS_ENSURE(LengthScale > TNumericLimits<FReal>::Min()))
	{
		const FReal LengthScaleInv = 1.f / LengthScale;
		OutScaledDirNormalized = UnscaledDirDenorm * LengthScaleInv;
	}


	OutLengthScale = LengthScale;
	OutScaledStartTM = FRigidTransform3(StartTM.GetLocation() * InvScale, StartTM.GetRotation());
}

template <typename QueryGeomType>
bool FTriangleMeshImplicitObject::SweepGeomImp(const QueryGeomType& QueryGeom, const FRigidTransform3& StartTM, const FVec3& Dir, const FReal Length,
	FReal& OutTime, FVec3& OutPosition, FVec3& OutNormal, int32& OutFaceIndex, const FReal Thickness, const bool bComputeMTD) const
{

	// Compute scaled sweep inputs to cache in visitor.
	FVec3 ScaledDirNormalized;
	FReal LengthScale;
	FRigidTransform3 ScaledStartTM;
	ComputeScaledSweepInputs(QueryGeom, StartTM, Dir, Length, ScaledDirNormalized, LengthScale, ScaledStartTM);

	bool bHit = false;
<<<<<<< HEAD
	auto LambdaHelper = [&](const auto& Elements)
	{
		using VisitorType = FTriangleMeshSweepVisitor<QueryGeomType,decltype(Elements[0][0])>;
		VisitorType SQVisitor(*this,Elements, QueryGeom,StartTM,Dir,ScaledDirNormalized,LengthScale,ScaledStartTM,Thickness,bComputeMTD);


		const TAABB<FReal,3> QueryBounds = QueryGeom.BoundingBox().TransformedAABB(FRigidTransform3(FVec3::ZeroVector,StartTM.GetRotation()));
		const FVec3 StartPoint = StartTM.TransformPositionNoScale(QueryBounds.Center());
		const FVec3 Inflation = QueryBounds.Extents() * 0.5 + FVec3(Thickness);
		BVH.template Sweep<VisitorType>(StartPoint,Dir,Length,Inflation,SQVisitor);
=======
	FTriangleMeshSweepVisitor<QueryGeomType> SQVisitor(*this, QueryGeom, StartTM, Dir, ScaledDirNormalized, LengthScale, ScaledStartTM, Thickness, bComputeMTD);


	const TAABB<FReal, 3> QueryBounds = QueryGeom.BoundingBox().TransformedAABB(FRigidTransform3(FVec3::ZeroVector, StartTM.GetRotation()));
	const FVec3 StartPoint = StartTM.TransformPositionNoScale(QueryBounds.Center());
	const FVec3 Inflation = QueryBounds.Extents() * 0.5 + FVec3(Thickness);
	BVH.template Sweep<FTriangleMeshSweepVisitor<QueryGeomType>>(StartPoint, Dir, Length, Inflation, SQVisitor);
>>>>>>> 868b7c33

		if(SQVisitor.OutTime <= Length)
		{
			OutTime = SQVisitor.OutTime;
			OutPosition = SQVisitor.OutPosition;
			OutNormal = SQVisitor.OutNormal;
			OutFaceIndex = SQVisitor.OutFaceIndex;
			bHit = true;
		}
	};

	if(MElements.RequiresLargeIndices())
	{
		LambdaHelper(MElements.GetLargeIndexBuffer());
	}
	else
	{
		LambdaHelper(MElements.GetSmallIndexBuffer());
	}
	return bHit;
}

bool FTriangleMeshImplicitObject::SweepGeom(const TSphere<FReal,3>& QueryGeom, const FRigidTransform3& StartTM, const FVec3& Dir, const FReal Length, FReal& OutTime, FVec3& OutPosition, FVec3& OutNormal, int32& OutFaceIndex, const FReal Thickness, const bool bComputeMTD) const
{
	return SweepGeomImp(QueryGeom, StartTM, Dir, Length, OutTime, OutPosition, OutNormal, OutFaceIndex, Thickness, bComputeMTD);
}

bool FTriangleMeshImplicitObject::SweepGeom(const TBox<FReal, 3>& QueryGeom, const FRigidTransform3& StartTM, const FVec3& Dir, const FReal Length, FReal& OutTime, FVec3& OutPosition, FVec3& OutNormal, int32& OutFaceIndex, const FReal Thickness, const bool bComputeMTD) const
{
	return SweepGeomImp(QueryGeom, StartTM, Dir, Length, OutTime, OutPosition, OutNormal, OutFaceIndex, Thickness, bComputeMTD);
}

bool FTriangleMeshImplicitObject::SweepGeom(const TCapsule<FReal>& QueryGeom, const FRigidTransform3& StartTM, const FVec3& Dir, const FReal Length, FReal& OutTime, FVec3& OutPosition, FVec3& OutNormal, int32& OutFaceIndex, const FReal Thickness, const bool bComputeMTD) const
{
	return SweepGeomImp(QueryGeom, StartTM, Dir, Length, OutTime, OutPosition, OutNormal, OutFaceIndex, Thickness, bComputeMTD);
}

bool FTriangleMeshImplicitObject::SweepGeom(const FConvex& QueryGeom, const FRigidTransform3& StartTM, const FVec3& Dir, const FReal Length, FReal& OutTime, FVec3& OutPosition, FVec3& OutNormal, int32& OutFaceIndex, const FReal Thickness, const bool bComputeMTD) const
{
	return SweepGeomImp(QueryGeom, StartTM, Dir, Length, OutTime, OutPosition, OutNormal, OutFaceIndex, Thickness, bComputeMTD);
}

bool FTriangleMeshImplicitObject::SweepGeom(const TImplicitObjectScaled<TSphere<FReal, 3>>& QueryGeom, const FRigidTransform3& StartTM, const FVec3& Dir, const FReal Length, FReal& OutTime, FVec3& OutPosition, FVec3& OutNormal, int32& OutFaceIndex, const FReal Thickness, const bool bComputeMTD) const
{
	return SweepGeomImp(QueryGeom, StartTM, Dir, Length, OutTime, OutPosition, OutNormal, OutFaceIndex, Thickness, bComputeMTD);
}

bool FTriangleMeshImplicitObject::SweepGeom(const TImplicitObjectScaled<TBox<FReal, 3>>& QueryGeom, const FRigidTransform3& StartTM, const FVec3& Dir, const FReal Length, FReal& OutTime, FVec3& OutPosition, FVec3& OutNormal, int32& OutFaceIndex, const FReal Thickness, const bool bComputeMTD) const
{
	return SweepGeomImp(QueryGeom, StartTM, Dir, Length, OutTime, OutPosition, OutNormal, OutFaceIndex, Thickness, bComputeMTD);
}

bool FTriangleMeshImplicitObject::SweepGeom(const TImplicitObjectScaled<TCapsule<FReal>>& QueryGeom, const FRigidTransform3& StartTM, const FVec3& Dir, const FReal Length, FReal& OutTime, FVec3& OutPosition, FVec3& OutNormal, int32& OutFaceIndex, const FReal Thickness, const bool bComputeMTD) const
{
	return SweepGeomImp(QueryGeom, StartTM, Dir, Length, OutTime, OutPosition, OutNormal, OutFaceIndex, Thickness, bComputeMTD);
}

bool FTriangleMeshImplicitObject::SweepGeom(const TImplicitObjectScaled<FConvex>& QueryGeom, const FRigidTransform3& StartTM, const FVec3& Dir, const FReal Length, FReal& OutTime, FVec3& OutPosition, FVec3& OutNormal, int32& OutFaceIndex, const FReal Thickness, const bool bComputeMTD) const
{
	return SweepGeomImp(QueryGeom, StartTM, Dir, Length, OutTime, OutPosition, OutNormal, OutFaceIndex, Thickness, bComputeMTD);
}

<<<<<<< HEAD
template <typename IdxType>
int32 FTriangleMeshImplicitObject::FindMostOpposingFace(const TArray<TVec3<IdxType>>& Elements, const FVec3& Position, const FVec3& UnitDir, int32 HintFaceIndex, FReal SearchDist) const
{
	//todo: this is horribly slow, need adjacency information
	const FReal SearchDist2 = SearchDist * SearchDist;

=======
int32 FTriangleMeshImplicitObject::FindMostOpposingFace(const FVec3& Position, const FVec3& UnitDir, int32 HintFaceIndex, FReal SearchDist) const
{
	//todo: this is horribly slow, need adjacency information
	const FReal SearchDist2 = SearchDist * SearchDist;
	
>>>>>>> 868b7c33
	TAABB<FReal, 3> QueryBounds(Position - FVec3(SearchDist), Position + FVec3(SearchDist));

	const TArray<int32> PotentialIntersections = BVH.FindAllIntersections(QueryBounds);
	const FReal Epsilon = 1e-4;

	FReal MostOpposingDot = TNumericLimits<FReal>::Max();
	int32 MostOpposingFace = HintFaceIndex;

	for (int32 TriIdx : PotentialIntersections)
	{
<<<<<<< HEAD
		const FVec3& A = MParticles.X(Elements[TriIdx][0]);
		const FVec3& B = MParticles.X(Elements[TriIdx][1]);
		const FVec3& C = MParticles.X(Elements[TriIdx][2]);
=======
		const FVec3& A = MParticles.X(MElements[TriIdx][0]);
		const FVec3& B = MParticles.X(MElements[TriIdx][1]);
		const FVec3& C = MParticles.X(MElements[TriIdx][2]);
>>>>>>> 868b7c33

		const FVec3 AB = B - A;
		const FVec3 AC = C - A;
		FVec3 Normal = FVec3::CrossProduct(AB, AC);
		const FReal NormalLength = Normal.SafeNormalize();
<<<<<<< HEAD
		if (!CHAOS_ENSURE(NormalLength > Epsilon))
=======
		if (!ensure(NormalLength > Epsilon))
>>>>>>> 868b7c33
		{
			//hitting degenerate triangle - should be fixed before we get to this stage
			continue;
		}

<<<<<<< HEAD
		const TPlane<FReal, 3> TriPlane{A, Normal};
=======
		const TPlane<FReal, 3> TriPlane{ A, Normal };
>>>>>>> 868b7c33
		const FVec3 ClosestPointOnTri = FindClosestPointOnTriangle(TriPlane, A, B, C, Position);
		const FReal Distance2 = (ClosestPointOnTri - Position).SizeSquared();
		if (Distance2 < SearchDist2)
		{
			const FReal Dot = FVec3::DotProduct(Normal, UnitDir);
			if (Dot < MostOpposingDot)
			{
				MostOpposingDot = Dot;
				MostOpposingFace = TriIdx;
			}
		}
	}

	return MostOpposingFace;
}

<<<<<<< HEAD
int32 FTriangleMeshImplicitObject::FindMostOpposingFace(const FVec3& Position, const FVec3& UnitDir, int32 HintFaceIndex, FReal SearchDist) const
{
	if (MElements.RequiresLargeIndices())
	{
		return FindMostOpposingFace(MElements.GetLargeIndexBuffer(), Position, UnitDir, HintFaceIndex, SearchDist);
	}
	else
	{
		return FindMostOpposingFace(MElements.GetSmallIndexBuffer(), Position, UnitDir, HintFaceIndex, SearchDist);
	}
}

=======
>>>>>>> 868b7c33
FVec3 FTriangleMeshImplicitObject::FindGeometryOpposingNormal(const FVec3& DenormDir, int32 FaceIndex, const FVec3& OriginalNormal) const
{
	return GetFaceNormal(FaceIndex);
}

void FTriangleMeshImplicitObject::Serialize(FChaosArchive& Ar)
{
	FChaosArchiveScopedMemory ScopedMemory(Ar, GetTypeName());
	SerializeImp(Ar);
}

uint32 FTriangleMeshImplicitObject::GetTypeHash() const
<<<<<<< HEAD
=======
{
	uint32 Result = MParticles.GetTypeHash();
	Result = HashCombine(Result, MLocalBoundingBox.GetTypeHash());

	for(TVector<int32, 3> Tri : MElements)
	{
		uint32 TriHash = HashCombine(::GetTypeHash(Tri[0]), HashCombine(::GetTypeHash(Tri[1]), ::GetTypeHash(Tri[2])));
		Result = HashCombine(Result, TriHash);
	}

	return Result;
}

FVec3 FTriangleMeshImplicitObject::GetFaceNormal(const int32 FaceIdx) const
>>>>>>> 868b7c33
{
	uint32 Result = MParticles.GetTypeHash();
	Result = HashCombine(Result, MLocalBoundingBox.GetTypeHash());

	auto LambdaHelper = [&](const auto& Elements)
	{
<<<<<<< HEAD
		for (TVector<int32, 3> Tri : Elements)
		{
			uint32 TriHash = HashCombine(::GetTypeHash(Tri[0]), HashCombine(::GetTypeHash(Tri[1]), ::GetTypeHash(Tri[2])));
			Result = HashCombine(Result, TriHash);
		}
	};

	if (MElements.RequiresLargeIndices())
	{
		LambdaHelper(MElements.GetLargeIndexBuffer());
	}
	else
	{
		LambdaHelper(MElements.GetSmallIndexBuffer());
	}

	return Result;
}

FVec3 FTriangleMeshImplicitObject::GetFaceNormal(const int32 FaceIdx) const
{
	if (CHAOS_ENSURE(FaceIdx != INDEX_NONE))
	{
		auto LambdaHelper = [&](const auto& Elements)
		{
			const FVec3& A = MParticles.X(Elements[FaceIdx][0]);
			const FVec3& B = MParticles.X(Elements[FaceIdx][1]);
			const FVec3& C = MParticles.X(Elements[FaceIdx][2]);

			const FVec3 AB = B - A;
			const FVec3 AC = C - A;
			FVec3 Normal = FVec3::CrossProduct(AB, AC);
			const FReal Length = Normal.SafeNormalize();
			ensure(Length);
			return Normal;
		};
		
		if (MElements.RequiresLargeIndices())
		{
			return LambdaHelper(MElements.GetLargeIndexBuffer());
		}
		else
		{
			return LambdaHelper(MElements.GetSmallIndexBuffer());
		}
	}

	return FVec3(0, 0, 1);
}

uint16 FTriangleMeshImplicitObject::GetMaterialIndex(uint32 HintIndex) const
{
	if (MaterialIndices.IsValidIndex(HintIndex))
	{
		return MaterialIndices[HintIndex];
	}

	// 0 should always be the default material for a shape
	return 0;
}

const TParticles<FReal, 3>& FTriangleMeshImplicitObject::Particles() const
{
	return MParticles;
}

const FTrimeshIndexBuffer& FTriangleMeshImplicitObject::Elements() const
=======
		const FVec3& A = MParticles.X(MElements[FaceIdx][0]);
		const FVec3& B = MParticles.X(MElements[FaceIdx][1]);
		const FVec3& C = MParticles.X(MElements[FaceIdx][2]);

		const FVec3 AB = B - A;
		const FVec3 AC = C - A;
		FVec3 Normal = FVec3::CrossProduct(AB, AC);
		const FReal Length = Normal.SafeNormalize();
		ensure(Length);
		return Normal;
	}

	return FVec3(0, 0, 1);
}

uint16 FTriangleMeshImplicitObject::GetMaterialIndex(uint32 HintIndex) const
{
	if (MaterialIndices.IsValidIndex(HintIndex))
	{
		return MaterialIndices[HintIndex];
	}

	// 0 should always be the default material for a shape
	return 0;
}

const TParticles<FReal, 3>& FTriangleMeshImplicitObject::Particles() const
{
	return MParticles;
}

const TArray<TVector<int32, 3>> FTriangleMeshImplicitObject::Elements() const
{
	return MElements;
}

void Chaos::FTriangleMeshImplicitObject::RebuildBV()
>>>>>>> 868b7c33
{
	return MElements;
}

template <typename IdxType>
void FTriangleMeshImplicitObject::RebuildBVImp(const TArray<TVec3<IdxType>>& Elements)
{
	const int32 NumTris = Elements.Num();
	TArray<FBvEntry<sizeof(IdxType) == sizeof(FTrimeshIndexBuffer::LargeIdxType)>> BVEntries;
	BVEntries.Reset(NumTris);

	for (int Tri = 0; Tri < NumTris; Tri++)
	{
		BVEntries.Add({this, Tri});
	}
	BVH.Reinitialize(BVEntries);
}

<<<<<<< HEAD
void Chaos::FTriangleMeshImplicitObject::RebuildBV()
{
	if (MElements.RequiresLargeIndices())
	{
		RebuildBVImp(MElements.GetLargeIndexBuffer());
	}
	else
	{
		RebuildBVImp(MElements.GetSmallIndexBuffer());
	}
}

=======
>>>>>>> 868b7c33

}<|MERGE_RESOLUTION|>--- conflicted
+++ resolved
@@ -8,32 +8,12 @@
 
 namespace Chaos
 {
-<<<<<<< HEAD
 
 
 template <typename IdxType>
 struct FTriangleMeshRaycastVisitor
 {
 	FTriangleMeshRaycastVisitor(const FVec3& InStart, const FVec3& InDir, const FReal InThickness, const TParticles<FReal,3>& InParticles, const TArray<TVector<IdxType, 3>>& InElements)
-=======
-FTriangleMeshImplicitObject::FTriangleMeshImplicitObject(TParticles<FReal, 3>&& Particles, TArray<TVector<int32, 3>>&& Elements, TArray<uint16>&& InMaterialIndices)
-	: FImplicitObject(EImplicitObject::HasBoundingBox, ImplicitObjectType::TriangleMesh)
-	, MParticles(MoveTemp(Particles))
-	, MElements(MoveTemp(Elements))
-	, MLocalBoundingBox(MParticles.X(0), MParticles.X(0))
-    , MaterialIndices(MoveTemp(InMaterialIndices))
-{
-	for (uint32 Idx = 1; Idx < MParticles.Size(); ++Idx)
-	{
-		MLocalBoundingBox.GrowToInclude(MParticles.X(Idx));
-	}
-	RebuildBV();
-}
-
-struct FTriangleMeshRaycastVisitor
-{
-	FTriangleMeshRaycastVisitor(const FVec3& InStart, const FVec3& InDir, const FReal InThickness, const TParticles<FReal,3>& InParticles, const TArray<TVector<int32, 3>>& InElements)
->>>>>>> 868b7c33
 	: Particles(InParticles)
 	, Elements(InElements)
 	, StartPoint(InStart)
@@ -197,11 +177,7 @@
 	}
 
 	const TParticles<FReal, 3>& Particles;
-<<<<<<< HEAD
 	const TArray<TVector<IdxType, 3>>& Elements;
-=======
-	const TArray<TVector<int32, 3>>& Elements;
->>>>>>> 868b7c33
 	const FVec3& StartPoint;
 	const FVec3& Dir;
 	const FReal Thickness;
@@ -212,26 +188,19 @@
 };
 
 FReal FTriangleMeshImplicitObject::PhiWithNormal(const FVec3& x, FVec3& Normal) const
-<<<<<<< HEAD
-{
-	ensure(false);	//not supported yet - might support it in the future or we may change the interface
-	return 0;
+{
+	TSphere<FReal, 3> TestSphere(x, 0.0f);
+	FRigidTransform3 TestXf(TVector<float, 3>(0.0), TRotation<float, 3>::FromIdentity());
+	FVec3 TestLocation = x;
+	FReal Depth;
+	GJKContactPointImp(TestSphere, TestXf, 0.0f, TestLocation, Normal, Depth);
+	return Depth;
 }
 
 template <typename IdxType>
 bool FTriangleMeshImplicitObject::RaycastImp(const TArray<TVector<IdxType, 3>>& Elements, const FVec3& StartPoint, const FVec3& Dir, const FReal Length, const FReal Thickness, FReal& OutTime, FVec3& OutPosition, FVec3& OutNormal, int32& OutFaceIndex) const
 {
 	FTriangleMeshRaycastVisitor<IdxType> SQVisitor(StartPoint, Dir, Thickness, MParticles, Elements);
-=======
-{
-	ensure(false);	//not supported yet - might support it in the future or we may change the interface
-	return 0;
-}
-
-bool FTriangleMeshImplicitObject::Raycast(const FVec3& StartPoint, const FVec3& Dir, const FReal Length, const FReal Thickness, FReal& OutTime, FVec3& OutPosition, FVec3& OutNormal, int32& OutFaceIndex) const
-{
-	FTriangleMeshRaycastVisitor SQVisitor(StartPoint, Dir, Thickness, MParticles, MElements);
->>>>>>> 868b7c33
 
 	if (Thickness > 0)
 	{
@@ -256,7 +225,6 @@
 	}
 }
 
-<<<<<<< HEAD
 bool FTriangleMeshImplicitObject::Raycast(const FVec3& StartPoint, const FVec3& Dir, const FReal Length, const FReal Thickness, FReal& OutTime, FVec3& OutPosition, FVec3& OutNormal, int32& OutFaceIndex) const
 {
 	if (MElements.RequiresLargeIndices())
@@ -387,15 +355,22 @@
 	return GJKContactPointImp(QueryGeom, QueryTM, Thickness, Location, Normal, Penetration);
 }
 
-
+int32 FTriangleMeshImplicitObject::GetExternalFaceIndexFromInternal(int32 InternalFaceIndex) const
+{
+	if (InternalFaceIndex > -1 && ExternalFaceIndexMap.Get())
+	{
+		if (ensure(InternalFaceIndex >= 0 && InternalFaceIndex < ExternalFaceIndexMap->Num()))
+		{
+			return (*ExternalFaceIndexMap)[InternalFaceIndex];
+		}
+	}
+
+	return -1;
+}
 
 template <typename IdxType>
 bool FTriangleMeshImplicitObject::OverlapImp(const TArray<TVec3<IdxType>>& Elements, const FVec3& Point, const FReal Thickness) const
 {
-=======
-bool FTriangleMeshImplicitObject::Overlap(const FVec3& Point, const FReal Thickness) const
-{
->>>>>>> 868b7c33
 	TAABB<FReal, 3> QueryBounds(Point, Point);
 	QueryBounds.Thicken(Thickness);
 	const TArray<int32> PotentialIntersections = BVH.FindAllIntersections(QueryBounds);
@@ -406,41 +381,24 @@
 
 	for (int32 TriIdx : PotentialIntersections)
 	{
-<<<<<<< HEAD
 		const FVec3& A = MParticles.X(Elements[TriIdx][0]);
 		const FVec3& B = MParticles.X(Elements[TriIdx][1]);
 		const FVec3& C = MParticles.X(Elements[TriIdx][2]);
-=======
-		const FVec3& A = MParticles.X(MElements[TriIdx][0]);
-		const FVec3& B = MParticles.X(MElements[TriIdx][1]);
-		const FVec3& C = MParticles.X(MElements[TriIdx][2]);
->>>>>>> 868b7c33
 
 		const FVec3 AB = B - A;
 		const FVec3 AC = C - A;
 		FVec3 Normal = FVec3::CrossProduct(AB, AC);
 		const FReal NormalLength = Normal.SafeNormalize();
-<<<<<<< HEAD
 		if (!CHAOS_ENSURE(NormalLength > Epsilon))
-=======
-		if (!ensure(NormalLength > Epsilon))
->>>>>>> 868b7c33
 		{
 			//hitting degenerate triangle - should be fixed before we get to this stage
 			continue;
 		}
 
-<<<<<<< HEAD
 		const TPlane<FReal, 3> TriPlane{A, Normal};
 		const FVec3 ClosestPointOnTri = FindClosestPointOnTriangle(TriPlane, A, B, C, Point);
 		const FReal Distance2 = (ClosestPointOnTri - Point).SizeSquared();
 		if (Distance2 <= Thickness * Thickness) //This really only has a hope in working if thickness is > 0
-=======
-		const TPlane<FReal, 3> TriPlane{ A, Normal };
-		const FVec3 ClosestPointOnTri = FindClosestPointOnTriangle(TriPlane, A, B, C, Point);
-		const FReal Distance2 = (ClosestPointOnTri - Point).SizeSquared();
-		if (Distance2 <= Thickness * Thickness)	//This really only has a hope in working if thickness is > 0
->>>>>>> 868b7c33
 		{
 			return true;
 		}
@@ -448,7 +406,6 @@
 	return false;
 }
 
-<<<<<<< HEAD
 bool FTriangleMeshImplicitObject::Overlap(const FVec3& Point, const FReal Thickness) const
 {
 	if (MElements.RequiresLargeIndices())
@@ -464,26 +421,15 @@
 template <typename QueryGeomType, typename IdxType>
 void TransformVertsHelper(const QueryGeomType& QueryGeom, int32 TriIdx, const TParticles<FReal, 3>& Particles,
 	const TArray<TVector<IdxType, 3>>& Elements, TVec3<FReal>& OutA, TVec3<FReal>& OutB, TVec3<FReal>& OutC)
-=======
-template <typename QueryGeomType>
-void TransformVertsHelper(const QueryGeomType& QueryGeom, int32 TriIdx, const TParticles<FReal, 3>& Particles,
-	const TArray<TVector<int32, 3>>& Elements, TVec3<FReal>& OutA, TVec3<FReal>& OutB, TVec3<FReal>& OutC)
->>>>>>> 868b7c33
 {
 	OutA = Particles.X(Elements[TriIdx][0]);
 	OutB = Particles.X(Elements[TriIdx][1]);
 	OutC = Particles.X(Elements[TriIdx][2]);
 }
 
-<<<<<<< HEAD
 template <typename QueryGeomType, typename IdxType>
 void TransformVertsHelper(const TImplicitObjectScaled<QueryGeomType>& QueryGeom, int32 TriIdx, const TParticles<FReal, 3>& Particles,
 	const TArray<TVector<IdxType, 3>>& Elements, TVec3<FReal>& OutA, TVec3<FReal>& OutB, TVec3<FReal>& OutC)
-=======
-template <typename QueryGeomType>
-void TransformVertsHelper(const TImplicitObjectScaled<QueryGeomType>& QueryGeom, int32 TriIdx, const TParticles<FReal, 3>& Particles,
-	const TArray<TVector<int32, 3>>& Elements, TVec3<FReal>& OutA, TVec3<FReal>& OutB, TVec3<FReal>& OutC)
->>>>>>> 868b7c33
 {
 	const TVec3<FReal> InvScale = QueryGeom.GetInvScale();
 	OutA = Particles.X(Elements[TriIdx][0]) * InvScale;
@@ -554,7 +500,6 @@
 
 	auto LambdaHelper = [&](const auto& Elements)
 	{
-<<<<<<< HEAD
 		for(int32 TriIdx : PotentialIntersections)
 		{
 			TVec3<FReal> A,B,C;
@@ -571,21 +516,6 @@
 			{
 				return true;
 			}
-=======
-		TVec3<FReal> A, B, C;
-		TransformVertsHelper(QueryGeom, TriIdx, MParticles, MElements, A, B, C);
-
-		const FVec3 AB = B - A;
-		const FVec3 AC = C - A;
-
-		//It's most likely that the query object is in front of the triangle since queries tend to be on the outside.
-		//However, maybe we should check if it's behind the triangle plane. Also, we should enforce this winding in some way
-		const FVec3 Offset = FVec3::CrossProduct(AB, AC);
-
-		if (GJKIntersection(TTriangle<FReal>(A, B, C), InnerQueryGeom, TransformedQueryTM, Thickness, Offset))
-		{
-			return true;
->>>>>>> 868b7c33
 		}
 
 		return false;
@@ -647,17 +577,10 @@
 }
 
 
-<<<<<<< HEAD
 template <typename QueryGeomType, typename IdxType>
 struct FTriangleMeshSweepVisitor
 {
 	FTriangleMeshSweepVisitor(const FTriangleMeshImplicitObject& InTriMesh, const TArray<TVec3<IdxType>>& InElements, const QueryGeomType& InQueryGeom, const TRigidTransform<FReal,3>& InStartTM, const FVec3& InDir,
-=======
-template <typename QueryGeomType>
-struct FTriangleMeshSweepVisitor
-{
-	FTriangleMeshSweepVisitor(const FTriangleMeshImplicitObject& InTriMesh, const QueryGeomType& InQueryGeom, const TRigidTransform<FReal,3>& InStartTM, const FVec3& InDir,
->>>>>>> 868b7c33
 		const FVec3& InScaledDirNormalized, const FReal InLengthScale, const FRigidTransform3& InScaledStartTM, const FReal InThickness, const bool InComputeMTD)
 	: TriMesh(InTriMesh)
 	, Elements(InElements)
@@ -694,11 +617,7 @@
 		FVec3 HitNormal;
 
 		FVec3 A, B, C;
-<<<<<<< HEAD
 		TransformVertsHelper(QueryGeom,TriIdx,TriMesh.MParticles,Elements,A,B,C);
-=======
-		TransformVertsHelper(QueryGeom, TriIdx, TriMesh.MParticles, TriMesh.MElements, A, B, C);
->>>>>>> 868b7c33
 		TTriangle<FReal> Tri(A, B, C);
 
 		const auto& InnerQueryGeom = GetGeomHelper(QueryGeom);
@@ -727,10 +646,7 @@
 	}
 
 	const FTriangleMeshImplicitObject& TriMesh;
-<<<<<<< HEAD
 	const TArray<TVec3<IdxType>>& Elements;
-=======
->>>>>>> 868b7c33
 	const FRigidTransform3 StartTM;
 	const QueryGeomType& QueryGeom;
 	const FVec3& Dir;
@@ -788,7 +704,6 @@
 	ComputeScaledSweepInputs(QueryGeom, StartTM, Dir, Length, ScaledDirNormalized, LengthScale, ScaledStartTM);
 
 	bool bHit = false;
-<<<<<<< HEAD
 	auto LambdaHelper = [&](const auto& Elements)
 	{
 		using VisitorType = FTriangleMeshSweepVisitor<QueryGeomType,decltype(Elements[0][0])>;
@@ -799,15 +714,6 @@
 		const FVec3 StartPoint = StartTM.TransformPositionNoScale(QueryBounds.Center());
 		const FVec3 Inflation = QueryBounds.Extents() * 0.5 + FVec3(Thickness);
 		BVH.template Sweep<VisitorType>(StartPoint,Dir,Length,Inflation,SQVisitor);
-=======
-	FTriangleMeshSweepVisitor<QueryGeomType> SQVisitor(*this, QueryGeom, StartTM, Dir, ScaledDirNormalized, LengthScale, ScaledStartTM, Thickness, bComputeMTD);
-
-
-	const TAABB<FReal, 3> QueryBounds = QueryGeom.BoundingBox().TransformedAABB(FRigidTransform3(FVec3::ZeroVector, StartTM.GetRotation()));
-	const FVec3 StartPoint = StartTM.TransformPositionNoScale(QueryBounds.Center());
-	const FVec3 Inflation = QueryBounds.Extents() * 0.5 + FVec3(Thickness);
-	BVH.template Sweep<FTriangleMeshSweepVisitor<QueryGeomType>>(StartPoint, Dir, Length, Inflation, SQVisitor);
->>>>>>> 868b7c33
 
 		if(SQVisitor.OutTime <= Length)
 		{
@@ -870,20 +776,12 @@
 	return SweepGeomImp(QueryGeom, StartTM, Dir, Length, OutTime, OutPosition, OutNormal, OutFaceIndex, Thickness, bComputeMTD);
 }
 
-<<<<<<< HEAD
 template <typename IdxType>
 int32 FTriangleMeshImplicitObject::FindMostOpposingFace(const TArray<TVec3<IdxType>>& Elements, const FVec3& Position, const FVec3& UnitDir, int32 HintFaceIndex, FReal SearchDist) const
 {
 	//todo: this is horribly slow, need adjacency information
 	const FReal SearchDist2 = SearchDist * SearchDist;
 
-=======
-int32 FTriangleMeshImplicitObject::FindMostOpposingFace(const FVec3& Position, const FVec3& UnitDir, int32 HintFaceIndex, FReal SearchDist) const
-{
-	//todo: this is horribly slow, need adjacency information
-	const FReal SearchDist2 = SearchDist * SearchDist;
-	
->>>>>>> 868b7c33
 	TAABB<FReal, 3> QueryBounds(Position - FVec3(SearchDist), Position + FVec3(SearchDist));
 
 	const TArray<int32> PotentialIntersections = BVH.FindAllIntersections(QueryBounds);
@@ -894,35 +792,21 @@
 
 	for (int32 TriIdx : PotentialIntersections)
 	{
-<<<<<<< HEAD
 		const FVec3& A = MParticles.X(Elements[TriIdx][0]);
 		const FVec3& B = MParticles.X(Elements[TriIdx][1]);
 		const FVec3& C = MParticles.X(Elements[TriIdx][2]);
-=======
-		const FVec3& A = MParticles.X(MElements[TriIdx][0]);
-		const FVec3& B = MParticles.X(MElements[TriIdx][1]);
-		const FVec3& C = MParticles.X(MElements[TriIdx][2]);
->>>>>>> 868b7c33
 
 		const FVec3 AB = B - A;
 		const FVec3 AC = C - A;
 		FVec3 Normal = FVec3::CrossProduct(AB, AC);
 		const FReal NormalLength = Normal.SafeNormalize();
-<<<<<<< HEAD
 		if (!CHAOS_ENSURE(NormalLength > Epsilon))
-=======
-		if (!ensure(NormalLength > Epsilon))
->>>>>>> 868b7c33
 		{
 			//hitting degenerate triangle - should be fixed before we get to this stage
 			continue;
 		}
 
-<<<<<<< HEAD
 		const TPlane<FReal, 3> TriPlane{A, Normal};
-=======
-		const TPlane<FReal, 3> TriPlane{ A, Normal };
->>>>>>> 868b7c33
 		const FVec3 ClosestPointOnTri = FindClosestPointOnTriangle(TriPlane, A, B, C, Position);
 		const FReal Distance2 = (ClosestPointOnTri - Position).SizeSquared();
 		if (Distance2 < SearchDist2)
@@ -939,7 +823,6 @@
 	return MostOpposingFace;
 }
 
-<<<<<<< HEAD
 int32 FTriangleMeshImplicitObject::FindMostOpposingFace(const FVec3& Position, const FVec3& UnitDir, int32 HintFaceIndex, FReal SearchDist) const
 {
 	if (MElements.RequiresLargeIndices())
@@ -952,8 +835,6 @@
 	}
 }
 
-=======
->>>>>>> 868b7c33
 FVec3 FTriangleMeshImplicitObject::FindGeometryOpposingNormal(const FVec3& DenormDir, int32 FaceIndex, const FVec3& OriginalNormal) const
 {
 	return GetFaceNormal(FaceIndex);
@@ -966,30 +847,12 @@
 }
 
 uint32 FTriangleMeshImplicitObject::GetTypeHash() const
-<<<<<<< HEAD
-=======
 {
 	uint32 Result = MParticles.GetTypeHash();
 	Result = HashCombine(Result, MLocalBoundingBox.GetTypeHash());
 
-	for(TVector<int32, 3> Tri : MElements)
-	{
-		uint32 TriHash = HashCombine(::GetTypeHash(Tri[0]), HashCombine(::GetTypeHash(Tri[1]), ::GetTypeHash(Tri[2])));
-		Result = HashCombine(Result, TriHash);
-	}
-
-	return Result;
-}
-
-FVec3 FTriangleMeshImplicitObject::GetFaceNormal(const int32 FaceIdx) const
->>>>>>> 868b7c33
-{
-	uint32 Result = MParticles.GetTypeHash();
-	Result = HashCombine(Result, MLocalBoundingBox.GetTypeHash());
-
 	auto LambdaHelper = [&](const auto& Elements)
 	{
-<<<<<<< HEAD
 		for (TVector<int32, 3> Tri : Elements)
 		{
 			uint32 TriHash = HashCombine(::GetTypeHash(Tri[0]), HashCombine(::GetTypeHash(Tri[1]), ::GetTypeHash(Tri[2])));
@@ -1057,45 +920,6 @@
 }
 
 const FTrimeshIndexBuffer& FTriangleMeshImplicitObject::Elements() const
-=======
-		const FVec3& A = MParticles.X(MElements[FaceIdx][0]);
-		const FVec3& B = MParticles.X(MElements[FaceIdx][1]);
-		const FVec3& C = MParticles.X(MElements[FaceIdx][2]);
-
-		const FVec3 AB = B - A;
-		const FVec3 AC = C - A;
-		FVec3 Normal = FVec3::CrossProduct(AB, AC);
-		const FReal Length = Normal.SafeNormalize();
-		ensure(Length);
-		return Normal;
-	}
-
-	return FVec3(0, 0, 1);
-}
-
-uint16 FTriangleMeshImplicitObject::GetMaterialIndex(uint32 HintIndex) const
-{
-	if (MaterialIndices.IsValidIndex(HintIndex))
-	{
-		return MaterialIndices[HintIndex];
-	}
-
-	// 0 should always be the default material for a shape
-	return 0;
-}
-
-const TParticles<FReal, 3>& FTriangleMeshImplicitObject::Particles() const
-{
-	return MParticles;
-}
-
-const TArray<TVector<int32, 3>> FTriangleMeshImplicitObject::Elements() const
-{
-	return MElements;
-}
-
-void Chaos::FTriangleMeshImplicitObject::RebuildBV()
->>>>>>> 868b7c33
 {
 	return MElements;
 }
@@ -1114,7 +938,6 @@
 	BVH.Reinitialize(BVEntries);
 }
 
-<<<<<<< HEAD
 void Chaos::FTriangleMeshImplicitObject::RebuildBV()
 {
 	if (MElements.RequiresLargeIndices())
@@ -1127,7 +950,5 @@
 	}
 }
 
-=======
->>>>>>> 868b7c33
 
 }