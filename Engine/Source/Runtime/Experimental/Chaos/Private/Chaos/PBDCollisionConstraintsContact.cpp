// Copyright Epic Games, Inc. All Rights Reserved.

#include "Chaos/PBDCollisionConstraintsContact.h"
#include "Chaos/Collision/CollisionSolver.h"
#include "Chaos/CollisionResolution.h"
#include "Chaos/CollisionResolutionUtil.h"
#include "Chaos/Defines.h"
#include "Chaos/Particle/ParticleUtilities.h"
#include "Chaos/Utilities.h"

#if INTEL_ISPC
#include "PBDCollisionConstraints.ispc.generated.h"
#endif

//PRAGMA_DISABLE_OPTIMIZATION

namespace Chaos
{
<<<<<<< HEAD
	extern int32 Chaos_Collision_UseAccumulatedImpulseClipSolve;
=======
#if INTEL_ISPC
	extern bool bChaos_Collision_ISPC_Enabled;
#endif
>>>>>>> 24776ab6

	namespace Collisions
	{
		int32 Chaos_Collision_EnergyClampEnabled = 1;
		FAutoConsoleVariableRef CVarChaosCollisionEnergyClampEnabled(TEXT("p.Chaos.Collision.EnergyClampEnabled"), Chaos_Collision_EnergyClampEnabled, TEXT("Whether to use energy clamping in collision apply step"));

		int32 Chaos_Collision_RelaxationEnabled = 0; // TODO remove this feature soon
		FAutoConsoleVariableRef CVarChaosCollisionRelaxationEnabled(TEXT("p.Chaos.Collision.RelaxationEnabled"), Chaos_Collision_RelaxationEnabled, TEXT("Whether to reduce applied impulses during iterations for improved solver stability but reduced convergence"));

		int32 Chaos_Collision_PrevVelocityRestitutionEnabled = 0;
		FAutoConsoleVariableRef CVarChaosCollisionPrevVelocityRestitutionEnabled(TEXT("p.Chaos.Collision.PrevVelocityRestitutionEnabled"), Chaos_Collision_PrevVelocityRestitutionEnabled, TEXT("If enabled restitution will be calculated on previous frame velocities instead of current frame velocities"));

		int32 Chaos_Collision_ForceApplyType = 0;
		FAutoConsoleVariableRef CVarChaosCollisionAlternativeApply(TEXT("p.Chaos.Collision.ForceApplyType"), Chaos_Collision_ForceApplyType, TEXT("Force Apply step to use Velocity(1) or Position(2) modes"));

		float Chaos_Collision_ContactMovementAllowance = 0.05f;
		FAutoConsoleVariableRef CVarChaosCollisionContactMovementAllowance(TEXT("p.Chaos.Collision.AntiJitterContactMovementAllowance"), Chaos_Collision_ContactMovementAllowance, 
			TEXT("If a contact is close to where it was during a previous iteration, we will assume it is the same contact that moved (to reduce jitter). Expressed as the fraction of movement distance and Centre of Mass distance to the contact point"));

		int32 Chaos_Collision_UseAccumulatedImpulseClipSolve = 0; // This requires multiple contact points per iteration per pair and contact points that don't move too much (in body space) to have an effect
		FAutoConsoleVariableRef CVarChaosCollisionImpulseClipSolve(TEXT("p.Chaos.Collision.UseAccumulatedImpulseClipSolve"), Chaos_Collision_UseAccumulatedImpulseClipSolve, TEXT("Use experimental Accumulated impulse clipped contact solve"));

		int32 Chaos_Collision_UseShockPropagation = 1;
		FAutoConsoleVariableRef CVarChaosCollisionUseShockPropagation(TEXT("p.Chaos.Collision.UseShockPropagation"), Chaos_Collision_UseShockPropagation, TEXT(""));

		FReal Chaos_Collision_CollisionClipTolerance = 0.1f;
		FAutoConsoleVariableRef CVarChaosCollisionClipTolerance(TEXT("p.Chaos.Collision.ClipTolerance"), Chaos_Collision_CollisionClipTolerance, TEXT(""));

		bool Chaos_Collision_CheckManifoldComplete = false;
		FAutoConsoleVariableRef CVarChaosCollisionCheckManifoldComplete(TEXT("p.Chaos.Collision.CheckManifoldComplete"), Chaos_Collision_CheckManifoldComplete, TEXT(""));

		extern void UpdateManifold(FRigidBodyMultiPointContactConstraint& Constraint, const FReal CullDistance)
		{
			const FRigidTransform3 Transform0 = GetTransform(Constraint.Particle[0]);
			const FRigidTransform3 Transform1 = GetTransform(Constraint.Particle[1]);

			UpdateManifold(Constraint, Transform0, Transform1, CullDistance);
		}

		void Update(FRigidBodyPointContactConstraint& Constraint, const FReal CullDistance, const FReal Dt)
		{
			const FRigidTransform3 Transform0 = GetTransform(Constraint.Particle[0]);
			const FRigidTransform3 Transform1 = GetTransform(Constraint.Particle[1]);

			Constraint.ResetPhi(CullDistance);
			UpdateConstraintFromGeometry<ECollisionUpdateType::Deepest>(Constraint, Transform0, Transform1, CullDistance, Dt);
		}

		void Update(FRigidBodySweptPointContactConstraint& Constraint, const FReal CullDistance, const FReal Dt)
		{
			// Update as a point constraint (base class).
			Constraint.bShouldTreatAsSinglePoint = true;
			Update(*Constraint.As<FRigidBodyPointContactConstraint>(), CullDistance, Dt);
		}

		void Update(FRigidBodyMultiPointContactConstraint& Constraint, const FReal CullDistance, const FReal Dt)
		{
			const FRigidTransform3 Transform0 = GetTransform(Constraint.Particle[0]);
			const FRigidTransform3 Transform1 = GetTransform(Constraint.Particle[1]);

			Constraint.ResetPhi(CullDistance);
			UpdateConstraintFromManifold(Constraint, Transform0, Transform1, CullDistance, Dt);
		}

		void ApplyAngularFriction(
			  FVec3& Impulse // In and Out
			, FVec3& AngularImpulse // In and Out
			, FReal AngularFriction
			, const FVec3& RelativeAngularVelocity
			, const FVec3& ContactVelocityChange
			, const FVec3& ContactNormal
			, const FVec3& VectorToPoint1
			, const FVec3& VectorToPoint2
			, const TPBDRigidParticleHandle<FReal, 3>* PBDRigid0
			, const TPBDRigidParticleHandle<FReal, 3>* PBDRigid1
			, bool bIsRigidDynamic0
			, bool bIsRigidDynamic1
			, const FRotation3& Q0
			, const FRotation3& Q1
			, const FMatrix33& WorldSpaceInvI1
			, const FMatrix33& WorldSpaceInvI2
			)
		{
			FReal AngularNormal = FVec3::DotProduct(RelativeAngularVelocity, ContactNormal);
			FVec3 AngularTangent = RelativeAngularVelocity - AngularNormal * ContactNormal;
			FReal NormalVelocityChange = FVec3::DotProduct(ContactVelocityChange, ContactNormal);
			FVec3 FinalAngularVelocity = FMath::Sign(AngularNormal) * FMath::Max((FReal)0, FMath::Abs(AngularNormal) - AngularFriction * NormalVelocityChange) * ContactNormal + FMath::Max((FReal)0, AngularTangent.Size() - AngularFriction * NormalVelocityChange) * AngularTangent.GetSafeNormal();
			FVec3 Delta = FinalAngularVelocity - RelativeAngularVelocity;
			if (!bIsRigidDynamic0 && bIsRigidDynamic1)
			{
				FMatrix33 WorldSpaceI2 = Utilities::ComputeWorldSpaceInertia(Q1, PBDRigid1->I());
				FVec3 ImpulseDelta = PBDRigid1->M() * FVec3::CrossProduct(VectorToPoint2, Delta);
				Impulse += ImpulseDelta;
				AngularImpulse += WorldSpaceI2 * Delta - FVec3::CrossProduct(VectorToPoint2, ImpulseDelta);
			}
			else if (bIsRigidDynamic0 && !bIsRigidDynamic1)
			{
				FMatrix33 WorldSpaceI1 = Utilities::ComputeWorldSpaceInertia(Q0, PBDRigid0->I());
				FVec3 ImpulseDelta = PBDRigid0->M() * FVec3::CrossProduct(VectorToPoint1, Delta);
				Impulse += ImpulseDelta;
				AngularImpulse += WorldSpaceI1 * Delta - FVec3::CrossProduct(VectorToPoint1, ImpulseDelta);
			}
			else if (bIsRigidDynamic0 && bIsRigidDynamic1)
			{
				FMatrix33 Cross1(0, VectorToPoint1.Z, -VectorToPoint1.Y, -VectorToPoint1.Z, 0, VectorToPoint1.X, VectorToPoint1.Y, -VectorToPoint1.X, 0);
				FMatrix33 Cross2(0, VectorToPoint2.Z, -VectorToPoint2.Y, -VectorToPoint2.Z, 0, VectorToPoint2.X, VectorToPoint2.Y, -VectorToPoint2.X, 0);
				FMatrix33 CrossI1 = Cross1 * WorldSpaceInvI1;
				FMatrix33 CrossI2 = Cross2 * WorldSpaceInvI2;
				FMatrix33 Diag1 = CrossI1 * Cross1.GetTransposed() + CrossI2 * Cross2.GetTransposed();
				Diag1.M[0][0] += PBDRigid0->InvM() + PBDRigid1->InvM();
				Diag1.M[1][1] += PBDRigid0->InvM() + PBDRigid1->InvM();
				Diag1.M[2][2] += PBDRigid0->InvM() + PBDRigid1->InvM();
				FMatrix33 OffDiag1 = (CrossI1 + CrossI2) * -1;
				FMatrix33 Diag2 = (WorldSpaceInvI1 + WorldSpaceInvI2).Inverse();
				FMatrix33 OffDiag1Diag2 = OffDiag1 * Diag2;
				FVec3 ImpulseDelta = FMatrix33((Diag1 - OffDiag1Diag2 * OffDiag1.GetTransposed()).Inverse()) * ((OffDiag1Diag2 * -1) * Delta);
				Impulse += ImpulseDelta;
				AngularImpulse += Diag2 * (Delta - FMatrix33(OffDiag1.GetTransposed()) * ImpulseDelta);
			}
		}

		// The Relaxation factor has an effect of reducing overshoot in solutions, but it will decrease the rate of convergence
		// Example: Without relaxation a cube falling directly on its face at high velocity will create an overly large impulse on the first few contacts
		// causing it to roll off in a random direction.
		// Todo: Relaxation may be removed when tracking individual contact point's accumulated impulses (e.g. manifolds), since the over-reaction will be corrected
		FReal CalculateRelaxationFactor(const FContactIterationParameters& IterationParameters)
		{
			const FReal RelaxationNumerator = FMath::Min((FReal)(IterationParameters.Iteration + 2), (FReal)IterationParameters.NumIterations);
			FReal RelaxationFactor = RelaxationNumerator / (FReal)IterationParameters.NumIterations;
			return RelaxationFactor;
		}

		FReal CalculateRelativeNormalVelocityForRestitution(
			const TGenericParticleHandle<FReal, 3> Particle0,
			const TGenericParticleHandle<FReal, 3> Particle1,
			const FRotation3& Q0,
			const FRotation3& Q1,
			const FVec3& ContactNormal,
			const FVec3& VectorToPoint1,
			const FVec3& VectorToPoint2,
			FReal &outVelocitySize)
		{
			// Get previous world space position of the contact points relative the CoM
			// Note: These particular points might not even have been in contact at the start of the frame
			// VectorToContact point is transformed to local space, and then back to world space at the previous frame orientation
			FRotation3 R0 = FParticleUtilitiesXR::GetCoMWorldRotation(Particle0); // Previous Rotation
			FRotation3 R1 = FParticleUtilitiesXR::GetCoMWorldRotation(Particle1); // Previous Rotation

			const FVec3 VectorToPoint1Prev = R0 * FRotation3::Conjugate(Q0) * VectorToPoint1;
			const FVec3 VectorToPoint2Prev = R1 * FRotation3::Conjugate(Q1) * VectorToPoint2;
			// 
			const FVec3 ContactBody1VelocityPrev = FParticleUtilities::GetPreviousVelocityAtCoMRelativePosition(Particle0, VectorToPoint1Prev);
			const FVec3 ContactBody2VelocityPrev = FParticleUtilities::GetPreviousVelocityAtCoMRelativePosition(Particle1, VectorToPoint2Prev);
			const FVec3 RelativeVelocityPrev = ContactBody1VelocityPrev - ContactBody2VelocityPrev;
			const FReal RelativeNormalVelocityForRestitution = FVec3::DotProduct(RelativeVelocityPrev, ContactNormal); // Note: using the current contact normal
			outVelocitySize = RelativeVelocityPrev.Size();
			
			return RelativeNormalVelocityForRestitution;
		}

		// Calculate velocity corrections due to the given contact
		// This function uses AccumulatedImpulse Clipping, so 
		// AccumulatedImpulse is both an input and an output
		void CalculateContactVelocityCorrections(
			FCollisionContact& Contact, // Flags may be modified
			const TGenericParticleHandle<FReal, 3> Particle0,
			const TGenericParticleHandle<FReal, 3> Particle1,
			const FContactIterationParameters& IterationParameters,
			const FContactParticleParameters& ParticleParameters,
			const bool bIsRigidDynamic0,
			const bool bIsRigidDynamic1,
			const FVec3& P0, // Centre of Mass Positions and Rotations
			const FRotation3& Q0,
			const FVec3& P1,
			const FRotation3& Q1,
			bool bInApplyRestitution,
			bool bInApplyFriction,
			bool bInApplyAngularFriction,
			bool bInApplyRelaxation,
			FVec3& AccumulatedImpulse, // InOut
			FVec3& DV0, // Out
			FVec3& DW0, // Out
			FVec3& DV1, // Out
			FVec3& DW1) // Out
		{
			TPBDRigidParticleHandle<FReal, 3>* PBDRigid0 = Particle0->CastToRigidParticle();
			TPBDRigidParticleHandle<FReal, 3>* PBDRigid1 = Particle1->CastToRigidParticle();

			const FVec3 ZeroVector = FVec3(0);

			const FVec3 VectorToPoint1 = Contact.Location - P0;
			const FVec3 VectorToPoint2 = Contact.Location - P1;
			const FVec3 Body1Velocity = FParticleUtilities::GetVelocityAtCoMRelativePosition(Particle0, VectorToPoint1);
			const FVec3 Body2Velocity = FParticleUtilities::GetVelocityAtCoMRelativePosition(Particle1, VectorToPoint2);
			const FVec3 RelativeVelocity = Body1Velocity - Body2Velocity;  // Do not early out on negative normal velocity since there can still be an accumulated impulse
			*IterationParameters.NeedsAnotherIteration = true;

			const FMatrix33 WorldSpaceInvI1 = bIsRigidDynamic0 ? Utilities::ComputeWorldSpaceInertia(Q0, PBDRigid0->InvI()) * Contact.InvInertiaScale0 : FMatrix33(0);
			const FMatrix33 WorldSpaceInvI2 = bIsRigidDynamic1 ? Utilities::ComputeWorldSpaceInertia(Q1, PBDRigid1->InvI()) * Contact.InvInertiaScale1 : FMatrix33(0);
			const FMatrix33 Factor =
				(bIsRigidDynamic0 ? ComputeFactorMatrix3(VectorToPoint1, WorldSpaceInvI1, PBDRigid0->InvM()) : FMatrix33(0)) +
				(bIsRigidDynamic1 ? ComputeFactorMatrix3(VectorToPoint2, WorldSpaceInvI2, PBDRigid1->InvM()) : FMatrix33(0));
			FVec3 AngularImpulse(0);

			FReal RelativeNormalVelocityForRestitution = FVec3::DotProduct(RelativeVelocity, Contact.Normal); // Relative velocity in direction of the normal as used by restitution
			FReal RelativeVelocityForRestitutionSize = RelativeVelocity.Size();
			// Use the previous contact velocities to calculate the restitution response
			if (Chaos_Collision_PrevVelocityRestitutionEnabled && bInApplyRestitution && Contact.Restitution > (FReal)0.0f)
			{
				RelativeNormalVelocityForRestitution = CalculateRelativeNormalVelocityForRestitution(Particle0, Particle1, Q0, Q1, Contact.Normal, VectorToPoint1, VectorToPoint2, RelativeVelocityForRestitutionSize);
			}

			// Resting contact if very close to the surface
			const bool bApplyRestitution = bInApplyRestitution && (RelativeVelocityForRestitutionSize > ParticleParameters.RestitutionVelocityThreshold);
			const FReal Restitution = (bApplyRestitution) ? Contact.Restitution : (FReal)0;
			const FReal Friction = bInApplyFriction ? Contact.Friction : (FReal)0; // Add friction even when pushing out
			const FReal AngularFriction = bInApplyAngularFriction ? Contact.AngularFriction : (FReal)0; // Don't add angular friction in pushout since we don't have accumulated angular impulse clipping, todo: experiment with this later

			const FVec3 VelocityTarget = (-Restitution * RelativeNormalVelocityForRestitution) * Contact.Normal;
			const FVec3 VelocityChange = VelocityTarget - RelativeVelocity;
			const FMatrix33 FactorInverse = Factor.Inverse();
			FVec3 Impulse = FactorInverse * VelocityChange;  // Delta Impulse = (J.M^(-1).J^(T))^(-1).(ContactVelocityError)

			if (bInApplyRelaxation && Chaos_Collision_RelaxationEnabled)
			{
				Impulse *= CalculateRelaxationFactor(IterationParameters);
			}

			FReal RelativeScale;// Use this as a scale to avoid absolute distances
			if (bIsRigidDynamic0 && bIsRigidDynamic1)
			{
				RelativeScale = FMath::Min(VectorToPoint1.SizeSquared(), VectorToPoint2.SizeSquared());
			}
			else
			{
				RelativeScale = bIsRigidDynamic0 ? VectorToPoint1.SizeSquared() : VectorToPoint2.SizeSquared();
			}

		
			bool bUseAccumalatedImpulseInSolve = Contact.bUseAccumalatedImpulseInSolve &&
				((Contact.ContactMoveSQRDistance == (FReal)0) || (RelativeScale > (FReal)0 && Contact.ContactMoveSQRDistance / RelativeScale < Chaos_Collision_ContactMovementAllowance* Chaos_Collision_ContactMovementAllowance));
			Contact.bUseAccumalatedImpulseInSolve = bUseAccumalatedImpulseInSolve; // Once disabled, disabled until the end of the frame

			// clip the impulse so that the accumulated impulse is not in the wrong direction and in the friction cone
			// Clipping the accumulated impulse instead of the delta impulse (for the current iteration) is very important for jitter
			// Use a zero vector for the accumulated impulse if we are not allowed to use it (when the contact moves significantly between calls).
			const FVec3 AccImp = Contact.bUseAccumalatedImpulseInSolve ? AccumulatedImpulse : FVec3((FReal)0);
			const FVec3 NewUnclippedAccumulatedImpulse = AccImp + Impulse;
			FVec3 ClippedAccumulatedImpulse(0.0f);  // To be calculated
			{
				// Project to normal
				const FReal NewAccImpNormalSize = FVec3::DotProduct(NewUnclippedAccumulatedImpulse, Contact.Normal);

				// Clipping impulses to be positive and contacts to be penetrating or touching
				// non zero PenetrationBuffer avoids a small amount of jitter added by the ApplypushOut function.
				const FReal PenetrationBuffer = Chaos_Collision_CollisionClipTolerance;
				const bool bProcessContact = ((NewAccImpNormalSize > 0) && (Contact.Phi <= PenetrationBuffer));// || !AccImp.IsNearlyZero();

				if (bProcessContact)
				{					
					const FVec3 ImpulseTangential = NewUnclippedAccumulatedImpulse - NewAccImpNormalSize * Contact.Normal;
					const FReal ImpulseTangentialSize = ImpulseTangential.Size();
					const FReal MaximumImpulseTangential = Friction * NewAccImpNormalSize;
					if (ImpulseTangentialSize <= MaximumImpulseTangential)
					{
						//Static friction case.
						if (AngularFriction)
						{
							ApplyAngularFriction(
								Impulse, // In and out
								AngularImpulse, // In and out
								AngularFriction,
								Particle0->W() - Particle1->W(),
								VelocityChange,
								Contact.Normal,
								VectorToPoint1,
								VectorToPoint2,
								PBDRigid0,
								PBDRigid1,
								bIsRigidDynamic0,
								bIsRigidDynamic1,
								Q0,
								Q1,
								WorldSpaceInvI1,
								WorldSpaceInvI2);
						}
						ClippedAccumulatedImpulse = Impulse + AccImp;
					}
					else
					{
						// Projecting the impulse, like in the following commented out line, is a simplification that fails with fast sliding contacts:
						// Because: The Factor matrix will change the direction of the vectors
						// ClippedAccumulatedImpulse = (MaximumImpulseTangential / ImpulseTangentialSize) * ImpulseTangential + NewAccImpNormalSize * Contact.Normal;

						//outside friction cone, solve for normal relative velocity and keep tangent at cone edge
						FVec3 Tangent = ImpulseTangential.GetSafeNormal();
						FVec3 DirectionalFactor = Factor * (Contact.Normal + Friction * Tangent);
						FReal ImpulseDenominator = FVec3::DotProduct(Contact.Normal, DirectionalFactor);
						if (!ensureMsgf(FMath::Abs(ImpulseDenominator) > SMALL_NUMBER, TEXT("Contact:%s\n\nParticle:%s\n\nLevelset:%s\n\nDirectionalFactor:%s, ImpulseDenominator:%f"),
							*Contact.ToString(),
							*Particle0->ToString(),
							*Particle1->ToString(),
							*DirectionalFactor.ToString(), ImpulseDenominator))
						{
							ImpulseDenominator = (FReal)1;
						}
						FReal RelativeNormalVelocity = FVec3::DotProduct(VelocityChange, Contact.Normal);
						const FReal ImpulseMag = RelativeNormalVelocity / ImpulseDenominator;
						ClippedAccumulatedImpulse = ImpulseMag * (Contact.Normal + Friction * Tangent) + AccImp;
						// Clip to zero
						if (FVec3::DotProduct(ClippedAccumulatedImpulse, Contact.Normal) <= (FReal)0)
						{
							ClippedAccumulatedImpulse = FVec3(0);
						}
					}
				}
				else
				{
					// Clipped Impulse is 0
					ClippedAccumulatedImpulse = FVec3(0); // Important case: the delta impulse should remove the accumulated impulse
				}
			}

			FVec3 OutDeltaImpulse = ClippedAccumulatedImpulse - AccImp;
			if (Chaos_Collision_EnergyClampEnabled != 0)
			{
				// Clamp the delta impulse to make sure we don't gain kinetic energy (ignore potential energy)
				// This should not modify the output impulses very often
				OutDeltaImpulse = GetEnergyClampedImpulse(Particle0->CastToRigidParticle(), Particle1->CastToRigidParticle(), OutDeltaImpulse, VectorToPoint1, VectorToPoint2, Body1Velocity, Body2Velocity);
			}

			DV0 = FVec3(0);
			DW0 = FVec3(0);

			if (bIsRigidDynamic0)
			{
				// Velocity update for next step
				const FVec3 NetAngularImpulse = FVec3::CrossProduct(VectorToPoint1, OutDeltaImpulse) + AngularImpulse;
				DV0 = PBDRigid0->InvM() * OutDeltaImpulse;
				DW0 = WorldSpaceInvI1 * NetAngularImpulse;
			}

			DV1 = FVec3(0);
			DW1 = FVec3(0);

			if (bIsRigidDynamic1)
			{
				// Velocity update for next step
				const FVec3 NetAngularImpulse = FVec3::CrossProduct(VectorToPoint2, -OutDeltaImpulse) - AngularImpulse;
				DV1 = -PBDRigid1->InvM() * OutDeltaImpulse;
				DW1 = WorldSpaceInvI2 * NetAngularImpulse;
			}

			AccumulatedImpulse += OutDeltaImpulse; // Now update the accumulated Impulse (we need to keep track of this even if it is not used by the contact solver)
		}


		void ApplyContactAccImpulse(FCollisionContact& Contact,
			TGenericParticleHandle<FReal, 3> Particle0,
			TGenericParticleHandle<FReal, 3> Particle1,
			const FContactIterationParameters& IterationParameters,
			const FContactParticleParameters& ParticleParameters,
			FVec3& AccumulatedImpulse)  // InOut
		{
			TPBDRigidParticleHandle<FReal, 3>* PBDRigid0 = Particle0->CastToRigidParticle();
			TPBDRigidParticleHandle<FReal, 3>* PBDRigid1 = Particle1->CastToRigidParticle();
			const bool bIsRigidDynamic0 = PBDRigid0 && PBDRigid0->ObjectState() == EObjectStateType::Dynamic;
			const bool bIsRigidDynamic1 = PBDRigid1 && PBDRigid1->ObjectState() == EObjectStateType::Dynamic;

			FVec3 P0 = FParticleUtilities::GetCoMWorldPosition(Particle0);
			FRotation3 Q0 = FParticleUtilities::GetCoMWorldRotation(Particle0);
			FVec3 P1 = FParticleUtilities::GetCoMWorldPosition(Particle1);
			FRotation3 Q1 = FParticleUtilities::GetCoMWorldRotation(Particle1);

			FVec3 DV0, DW0, DV1, DW1;
			CalculateContactVelocityCorrections(
				Contact, 
				Particle0, 
				Particle1, 
				IterationParameters, 
				ParticleParameters, 
				bIsRigidDynamic0,
				bIsRigidDynamic1,
				P0, Q0, P1, Q1,
				true, true, true, true, 
				AccumulatedImpulse, 
				DV0, DW0, DV1, DW1);


			if (bIsRigidDynamic0)
			{
				PBDRigid0->V() += DV0;
				PBDRigid0->W() += DW0;
				// Position update as part of pbd
				P0 += (DV0 * IterationParameters.Dt);
				Q0 += FRotation3::FromElements(DW0, 0.f) * Q0 * IterationParameters.Dt * FReal(0.5);
				Q0.Normalize();
				FParticleUtilities::SetCoMWorldTransform(PBDRigid0, P0, Q0);
			}

			if (bIsRigidDynamic1)
			{
				PBDRigid1->V() += DV1;
				PBDRigid1->W() += DW1;
				// Position update as part of pbd
				P1 += (DV1 * IterationParameters.Dt);
				Q1 += FRotation3::FromElements(DW1, 0.f) * Q1 * IterationParameters.Dt * FReal(0.5);
				Q1.Normalize();
				FParticleUtilities::SetCoMWorldTransform(PBDRigid1, P1, Q1);
			}
		}

<<<<<<< HEAD
		void ApplyAngularFriction(
			  FVec3& Impulse // In and Out
			, FVec3& AngularImpulse // In and Out
			, FReal AngularFriction
			, const FVec3& RelativeAngularVelocity
			, const FVec3& ContactVelocityChange
			, const FVec3& ContactNormal
			, const FVec3& VectorToPoint1
			, const FVec3& VectorToPoint2
			, const TPBDRigidParticleHandle<FReal, 3>* PBDRigid0
			, const TPBDRigidParticleHandle<FReal, 3>* PBDRigid1
			, bool bIsRigidDynamic0
			, bool bIsRigidDynamic1
			, const FRotation3& Q0
			, const FRotation3& Q1
			, const FMatrix33& WorldSpaceInvI1
			, const FMatrix33& WorldSpaceInvI2
			)
		{
			FReal AngularNormal = FVec3::DotProduct(RelativeAngularVelocity, ContactNormal);
			FVec3 AngularTangent = RelativeAngularVelocity - AngularNormal * ContactNormal;
			FReal NormalVelocityChange = FVec3::DotProduct(ContactVelocityChange, ContactNormal);
			FVec3 FinalAngularVelocity = FMath::Sign(AngularNormal) * FMath::Max((FReal)0, FMath::Abs(AngularNormal) - AngularFriction * NormalVelocityChange) * ContactNormal + FMath::Max((FReal)0, AngularTangent.Size() - AngularFriction * NormalVelocityChange) * AngularTangent.GetSafeNormal();
			FVec3 Delta = FinalAngularVelocity - RelativeAngularVelocity;
			if (!bIsRigidDynamic0 && bIsRigidDynamic1)
			{
				FMatrix33 WorldSpaceI2 = Utilities::ComputeWorldSpaceInertia(Q1, PBDRigid1->I());
				FVec3 ImpulseDelta = PBDRigid1->M() * FVec3::CrossProduct(VectorToPoint2, Delta);
				Impulse += ImpulseDelta;
				AngularImpulse += WorldSpaceI2 * Delta - FVec3::CrossProduct(VectorToPoint2, ImpulseDelta);
			}
			else if (bIsRigidDynamic0 && !bIsRigidDynamic1)
			{
				FMatrix33 WorldSpaceI1 = Utilities::ComputeWorldSpaceInertia(Q0, PBDRigid0->I());
				FVec3 ImpulseDelta = PBDRigid0->M() * FVec3::CrossProduct(VectorToPoint1, Delta);
				Impulse += ImpulseDelta;
				AngularImpulse += WorldSpaceI1 * Delta - FVec3::CrossProduct(VectorToPoint1, ImpulseDelta);
			}
			else if (bIsRigidDynamic0 && bIsRigidDynamic1)
			{
				FMatrix33 Cross1(0, VectorToPoint1.Z, -VectorToPoint1.Y, -VectorToPoint1.Z, 0, VectorToPoint1.X, VectorToPoint1.Y, -VectorToPoint1.X, 0);
				FMatrix33 Cross2(0, VectorToPoint2.Z, -VectorToPoint2.Y, -VectorToPoint2.Z, 0, VectorToPoint2.X, VectorToPoint2.Y, -VectorToPoint2.X, 0);
				FMatrix33 CrossI1 = Cross1 * WorldSpaceInvI1;
				FMatrix33 CrossI2 = Cross2 * WorldSpaceInvI2;
				FMatrix33 Diag1 = CrossI1 * Cross1.GetTransposed() + CrossI2 * Cross2.GetTransposed();
				Diag1.M[0][0] += PBDRigid0->InvM() + PBDRigid1->InvM();
				Diag1.M[1][1] += PBDRigid0->InvM() + PBDRigid1->InvM();
				Diag1.M[2][2] += PBDRigid0->InvM() + PBDRigid1->InvM();
				FMatrix33 OffDiag1 = (CrossI1 + CrossI2) * -1;
				FMatrix33 Diag2 = (WorldSpaceInvI1 + WorldSpaceInvI2).Inverse();
				FMatrix33 OffDiag1Diag2 = OffDiag1 * Diag2;
				FVec3 ImpulseDelta = FMatrix33((Diag1 - OffDiag1Diag2 * OffDiag1.GetTransposed()).Inverse()) * ((OffDiag1Diag2 * -1) * Delta);
				Impulse += ImpulseDelta;
				AngularImpulse += Diag2 * (Delta - FMatrix33(OffDiag1.GetTransposed()) * ImpulseDelta);
			}
		}
		
		FVec3 ApplyContactAccImpulse(FCollisionContact& Contact,
			TGenericParticleHandle<FReal, 3> Particle0,
			TGenericParticleHandle<FReal, 3> Particle1,
			const FContactIterationParameters& IterationParameters,
			const FContactParticleParameters& ParticleParameters,
			FVec3& AccumulatedImpulse)
		{

			TPBDRigidParticleHandle<FReal, 3>* PBDRigid0 = Particle0->CastToRigidParticle();
			TPBDRigidParticleHandle<FReal, 3>* PBDRigid1 = Particle1->CastToRigidParticle();

			const bool bIsRigidDynamic0 = PBDRigid0 && PBDRigid0->ObjectState() == EObjectStateType::Dynamic;
			const bool bIsRigidDynamic1 = PBDRigid1 && PBDRigid1->ObjectState() == EObjectStateType::Dynamic;

			const FVec3 ZeroVector = FVec3(0);
			FVec3 P0 = FParticleUtilities::GetCoMWorldPosition(Particle0);
			FVec3 P1 = FParticleUtilities::GetCoMWorldPosition(Particle1);
			FRotation3 Q0 = FParticleUtilities::GetCoMWorldRotation(Particle0);
			FRotation3 Q1 = FParticleUtilities::GetCoMWorldRotation(Particle1);

			const FVec3 VectorToPoint1 = Contact.Location - P0;
			const FVec3 VectorToPoint2 = Contact.Location - P1;
			const FVec3 Body1Velocity = FParticleUtilities::GetVelocityAtCoMRelativePosition(Particle0, VectorToPoint1);
			const FVec3 Body2Velocity = FParticleUtilities::GetVelocityAtCoMRelativePosition(Particle1, VectorToPoint2);
			const FVec3 RelativeVelocity = Body1Velocity - Body2Velocity;  // Do not early out on negative normal velocity since there can still be an accumulated impulse
			*IterationParameters.NeedsAnotherIteration = true;

			const FMatrix33 WorldSpaceInvI1 = bIsRigidDynamic0 ? Utilities::ComputeWorldSpaceInertia(Q0, PBDRigid0->InvI()) : FMatrix33(0);
			const FMatrix33 WorldSpaceInvI2 = bIsRigidDynamic1 ? Utilities::ComputeWorldSpaceInertia(Q1, PBDRigid1->InvI()) : FMatrix33(0);
			const FMatrix33 Factor =
				(bIsRigidDynamic0 ? ComputeFactorMatrix3(VectorToPoint1, WorldSpaceInvI1, PBDRigid0->InvM()) : FMatrix33(0)) +
				(bIsRigidDynamic1 ? ComputeFactorMatrix3(VectorToPoint2, WorldSpaceInvI2, PBDRigid1->InvM()) : FMatrix33(0));
			FVec3 Impulse;
			FVec3 AngularImpulse(0);

			// Resting contact if very close to the surface
			const bool bApplyRestitution = (RelativeVelocity.Size() > (2 * 980 * IterationParameters.Dt));
			const FReal Restitution = (bApplyRestitution) ? Contact.Restitution : (FReal)0;
			const FReal Friction = Contact.Friction;
			const FReal AngularFriction = Contact.AngularFriction;

			const FVec3 VelocityTarget = (-Restitution*FVec3::DotProduct(RelativeVelocity, Contact.Normal)) * Contact.Normal;
			const FVec3 VelocityChange = VelocityTarget - RelativeVelocity;
			const FMatrix33 FactorInverse = Factor.Inverse();
			Impulse = FactorInverse * VelocityChange;  // Delta Impulse = (J.M^(-1).J^(T))^(-1).(ContactVelocityError)

			// clip the impulse so that the accumulated impulse is not in the wrong direction and in the friction cone
			// Clipping the accumulated impulse instead of the delta impulse (for the current iteration) is very important for jitter
			{
				const FVec3 OldAccumulatedImpulse = AccumulatedImpulse;
				const FVec3 NewAccumulatedImpulse = AccumulatedImpulse + Impulse;
				FVec3 ClippedAccumulatedImpulse(0.0f);
				//Project to normal
				const float NewAccImpNormalSize = FVec3::DotProduct(NewAccumulatedImpulse, Contact.Normal);
				if (NewAccImpNormalSize > 0) // Clipping impulses to be positive
				{
					if (Friction <= 0)
					{
						ClippedAccumulatedImpulse = NewAccImpNormalSize * Contact.Normal;
						Impulse = ClippedAccumulatedImpulse - OldAccumulatedImpulse;
					}
					else
					{
						const FVec3 ImpulseTangential = NewAccumulatedImpulse - NewAccImpNormalSize * Contact.Normal;
						const FReal ImpulseTangentialSize = ImpulseTangential.Size();
						const FReal MaximumImpulseTangential = Friction * NewAccImpNormalSize;
						if (ImpulseTangentialSize <= MaximumImpulseTangential)
						{
							//Static friction case. We are done Impulse is correct, unless we need to add Angular friction:
							if (AngularFriction)
							{
								ApplyAngularFriction(
									Impulse, // In and out
									AngularImpulse, // In and out
									AngularFriction,
									Particle0->W() - Particle1->W(),
									VelocityChange,
									Contact.Normal,
									VectorToPoint1,
									VectorToPoint2,
									PBDRigid0,
									PBDRigid1,
									bIsRigidDynamic0,
									bIsRigidDynamic1,
									Q0,
									Q1,
									WorldSpaceInvI1,
									WorldSpaceInvI2);
							}
						}
						else
						{
							ClippedAccumulatedImpulse = (MaximumImpulseTangential / ImpulseTangentialSize) * ImpulseTangential + NewAccImpNormalSize * Contact.Normal;
							Impulse = ClippedAccumulatedImpulse - OldAccumulatedImpulse;
						}
					}
				}
				else
				{
					// Clipped Impulse is 0
					Impulse = -OldAccumulatedImpulse; // Important case: the delta impulse (Impulse) should remove the accumulated impulse
				}
			}
				
			AccumulatedImpulse += Impulse;
			if (bIsRigidDynamic0)
			{
				// Velocity update for next step
				const FVec3 NetAngularImpulse = FVec3::CrossProduct(VectorToPoint1, Impulse) + AngularImpulse;
				const FVec3 DV = PBDRigid0->InvM() * Impulse;
				const FVec3 DW = WorldSpaceInvI1 * NetAngularImpulse;
				PBDRigid0->V() += DV;
				PBDRigid0->W() += DW;
				// Position update as part of pbd
				P0 += (DV * IterationParameters.Dt);
				Q0 += FRotation3::FromElements(DW, 0.f) * Q0 * IterationParameters.Dt * FReal(0.5);
				Q0.Normalize();
				FParticleUtilities::SetCoMWorldTransform(PBDRigid0, P0, Q0);
			}
			if (bIsRigidDynamic1)
			{
				// Velocity update for next step
				const FVec3 NetAngularImpulse = FVec3::CrossProduct(VectorToPoint2, -Impulse) - AngularImpulse;
				const FVec3 DV = -PBDRigid1->InvM() * Impulse;
				const FVec3 DW = WorldSpaceInvI2 * NetAngularImpulse;
				PBDRigid1->V() += DV;
				PBDRigid1->W() += DW;
				// Position update as part of pbd
				P1 += (DV * IterationParameters.Dt);
				Q1 += FRotation3::FromElements(DW, 0.f) * Q1 * IterationParameters.Dt * FReal(0.5);
				Q1.Normalize();
				FParticleUtilities::SetCoMWorldTransform(PBDRigid1, P1, Q1);
			}
			
			return AccumulatedImpulse;
		}

		// Apply contacts, impulse clipping is done on delta impulses as apposed to Accumulated impulses
=======

		// Apply contacts, impulse clipping is done on delta impulses as opposed to Accumulated impulses
>>>>>>> 24776ab6
		FVec3 ApplyContact(FCollisionContact& Contact,
			TGenericParticleHandle<FReal, 3> Particle0, 
			TGenericParticleHandle<FReal, 3> Particle1,
			const FContactIterationParameters & IterationParameters,
			const FContactParticleParameters & ParticleParameters)
		{
			FVec3 AccumulatedImpulse(0);

			TPBDRigidParticleHandle<FReal, 3>* PBDRigid0 = Particle0->CastToRigidParticle();
			TPBDRigidParticleHandle<FReal, 3>* PBDRigid1 = Particle1->CastToRigidParticle();

			bool bIsRigidDynamic0 = PBDRigid0 && PBDRigid0->ObjectState() == EObjectStateType::Dynamic;
			bool bIsRigidDynamic1 = PBDRigid1 && PBDRigid1->ObjectState() == EObjectStateType::Dynamic;

			const FVec3 ZeroVector = FVec3(0);
			FVec3 P0 = FParticleUtilities::GetCoMWorldPosition(Particle0);
			FVec3 P1 = FParticleUtilities::GetCoMWorldPosition(Particle1);
			FRotation3 Q0 = FParticleUtilities::GetCoMWorldRotation(Particle0);
			FRotation3 Q1 = FParticleUtilities::GetCoMWorldRotation(Particle1);

			const FVec3 VectorToPoint1 = Contact.Location - P0;
			const FVec3 VectorToPoint2 = Contact.Location - P1;
			const FVec3 Body1Velocity = FParticleUtilities::GetVelocityAtCoMRelativePosition(Particle0, VectorToPoint1);
			const FVec3 Body2Velocity = FParticleUtilities::GetVelocityAtCoMRelativePosition(Particle1, VectorToPoint2);
			const FVec3 RelativeVelocity = Body1Velocity - Body2Velocity;
			const FReal RelativeNormalVelocity = FVec3::DotProduct(RelativeVelocity, Contact.Normal);
			

			FReal RelativeNormalVelocityForRestitution = RelativeNormalVelocity; // Relative velocity in direction of the normal as used by restitution
			FReal RelativeVelocityForRestitutionSize = RelativeVelocity.Size();
			// Use the previous contact velocities to calculate the restitution response
			if (Chaos_Collision_PrevVelocityRestitutionEnabled && Contact.Restitution > (FReal)0.0f)
			{
				RelativeNormalVelocityForRestitution = CalculateRelativeNormalVelocityForRestitution(Particle0, Particle1, Q0, Q1, Contact.Normal, VectorToPoint1, VectorToPoint2, RelativeVelocityForRestitutionSize);
			}

			// Resting contact if very close to the surface
			bool bApplyRestitution = (RelativeVelocityForRestitutionSize > ParticleParameters.RestitutionVelocityThreshold);
			FReal Restitution = (bApplyRestitution) ? Contact.Restitution : (FReal)0;

			if (RelativeNormalVelocity < 0) // ignore separating constraints
			{
				*IterationParameters.NeedsAnotherIteration = true;

				FMatrix33 WorldSpaceInvI1 = bIsRigidDynamic0 ? Utilities::ComputeWorldSpaceInertia(Q0, PBDRigid0->InvI()) * Contact.InvInertiaScale0 : FMatrix33(0);
				FMatrix33 WorldSpaceInvI2 = bIsRigidDynamic1 ? Utilities::ComputeWorldSpaceInertia(Q1, PBDRigid1->InvI()) * Contact.InvInertiaScale1 : FMatrix33(0);
				FMatrix33 Factor =
					(bIsRigidDynamic0 ? ComputeFactorMatrix3(VectorToPoint1, WorldSpaceInvI1, PBDRigid0->InvM()) : FMatrix33(0)) +
					(bIsRigidDynamic1 ? ComputeFactorMatrix3(VectorToPoint2, WorldSpaceInvI2, PBDRigid1->InvM()) : FMatrix33(0));
				FVec3 Impulse;
				FVec3 AngularImpulse(0);
				
				FReal Friction = Contact.Friction;
				FReal AngularFriction = Contact.AngularFriction;

				if (Friction > 0)
				{
					FVec3 VelocityChange = -(Restitution * RelativeNormalVelocityForRestitution * Contact.Normal + RelativeVelocity);
					FReal NormalVelocityChange = FVec3::DotProduct(VelocityChange, Contact.Normal);
					FMatrix33 FactorInverse = Factor.Inverse();
					FVec3 MinimalImpulse = FactorInverse * VelocityChange;
					const FReal TangentialSize = (VelocityChange - NormalVelocityChange * Contact.Normal).Size();
					if (TangentialSize <= Friction * NormalVelocityChange)
					{
						//within friction cone so just solve for static friction stopping the object
						Impulse = MinimalImpulse;
						if (AngularFriction)
						{
							ApplyAngularFriction(
								Impulse, // In and out
								AngularImpulse, // In and out
								AngularFriction,
								Particle0->W() - Particle1->W(),
								VelocityChange,
								Contact.Normal,
								VectorToPoint1,
								VectorToPoint2,
								PBDRigid0,
								PBDRigid1,
								bIsRigidDynamic0,
								bIsRigidDynamic1,
								Q0,
								Q1,
								WorldSpaceInvI1,
								WorldSpaceInvI2);
						}
					}
					else
					{
						//outside friction cone, solve for normal relative velocity and keep tangent at cone edge
						FVec3 Tangent = (RelativeVelocity - FVec3::DotProduct(RelativeVelocity, Contact.Normal) * Contact.Normal).GetSafeNormal();
						FVec3 DirectionalFactor = Factor * (Contact.Normal - Friction * Tangent);
						FReal ImpulseDenominator = FVec3::DotProduct(Contact.Normal, DirectionalFactor);
						if (!ensureMsgf(FMath::Abs(ImpulseDenominator) > SMALL_NUMBER, TEXT("Contact:%s\n\nParticle:%s\n\nLevelset:%s\n\nDirectionalFactor:%s, ImpulseDenominator:%f"),
							*Contact.ToString(),
							*Particle0->ToString(),
							*Particle1->ToString(),
							*DirectionalFactor.ToString(), ImpulseDenominator))
						{
							ImpulseDenominator = (FReal)1;
						}

						const FReal ImpulseMag = -(RelativeNormalVelocity + Restitution * RelativeNormalVelocityForRestitution) / ImpulseDenominator;
						Impulse = ImpulseMag * (Contact.Normal - Friction * Tangent);
					}
				}
				else
				{
					FReal ImpulseDenominator = FVec3::DotProduct(Contact.Normal, Factor * Contact.Normal);
					FVec3 ImpulseNumerator = -(RelativeNormalVelocity + Restitution * RelativeNormalVelocityForRestitution) * Contact.Normal;
					if (!ensureMsgf(FMath::Abs(ImpulseDenominator) > SMALL_NUMBER, TEXT("Contact:%s\n\nParticle:%s\n\nLevelset:%s\n\nFactor*Constraint.Normal:%s, ImpulseDenominator:%f"),
						*Contact.ToString(),
						*Particle0->ToString(),
						*Particle1->ToString(),
						*(Factor * Contact.Normal).ToString(), ImpulseDenominator))
					{
						ImpulseDenominator = (FReal)1;
					}
					Impulse = ImpulseNumerator / ImpulseDenominator;
				}

				if (Chaos_Collision_EnergyClampEnabled != 0)
				{
					Impulse = GetEnergyClampedImpulse(Particle0->CastToRigidParticle(), Particle1->CastToRigidParticle(), Impulse, VectorToPoint1, VectorToPoint2, Body1Velocity, Body2Velocity);
				}

				if (Chaos_Collision_RelaxationEnabled)
				{
					Impulse *= CalculateRelaxationFactor(IterationParameters);
				}
				
				AccumulatedImpulse += Impulse;

				if (bIsRigidDynamic0)
				{
					// Velocity update for next step
					FVec3 NetAngularImpulse = FVec3::CrossProduct(VectorToPoint1, Impulse) + AngularImpulse;
					FVec3 DV = PBDRigid0->InvM() * Impulse;
					FVec3 DW = WorldSpaceInvI1 * NetAngularImpulse;
					PBDRigid0->V() += DV;
					PBDRigid0->W() += DW;
					// Position update as part of pbd
					P0 += (DV * IterationParameters.Dt);
					Q0 += FRotation3::FromElements(DW, 0.f) * Q0 * IterationParameters.Dt * FReal(0.5);
					Q0.Normalize();
					FParticleUtilities::SetCoMWorldTransform(PBDRigid0, P0, Q0);
				}
				if (bIsRigidDynamic1)
				{
					// Velocity update for next step
					FVec3 NetAngularImpulse = FVec3::CrossProduct(VectorToPoint2, -Impulse) - AngularImpulse;
					FVec3 DV = -PBDRigid1->InvM() * Impulse;
					FVec3 DW = WorldSpaceInvI2 * NetAngularImpulse;
					PBDRigid1->V() += DV;
					PBDRigid1->W() += DW;
					// Position update as part of pbd
					P1 += (DV * IterationParameters.Dt);
					Q1 += FRotation3::FromElements(DW, 0.f) * Q1 * IterationParameters.Dt * FReal(0.5);
					Q1.Normalize();
					FParticleUtilities::SetCoMWorldTransform(PBDRigid1, P1, Q1);
				}
			}
			return AccumulatedImpulse;
		}

		// A PBD collision penetration correction.
		FVec3 ApplyContact2(FCollisionContact& Contact,
			TGenericParticleHandle<FReal, 3> Particle0,
			TGenericParticleHandle<FReal, 3> Particle1,
			const FContactIterationParameters& IterationParameters,
			const FContactParticleParameters& ParticleParameters)
		{
			FVec3 AccumulatedImpulse(0);
			TPBDRigidParticleHandle<FReal, 3>* PBDRigid0 = Particle0->CastToRigidParticle();
			TPBDRigidParticleHandle<FReal, 3>* PBDRigid1 = Particle1->CastToRigidParticle();
			bool bIsRigidDynamic0 = PBDRigid0 && PBDRigid0->ObjectState() == EObjectStateType::Dynamic;
			bool bIsRigidDynamic1 = PBDRigid1 && PBDRigid1->ObjectState() == EObjectStateType::Dynamic;

//#if INTEL_ISPC
//			if (bChaos_Collision_ISPC_Enabled)
//			{
//				FVec3 PActor0 = Particle0->P();
//				FRotation3 QActor0 = Particle0->Q();
//				FVec3 PActor1 = Particle1->P();
//				FRotation3 QActor1 = Particle1->Q();
//				const FReal InvM0 = Particle0->InvM();
//				const FVec3 InvI0 = Particle0->InvI().GetDiagonal();
//				const FVec3 PCoM0 = Particle0->CenterOfMass();
//				const FRotation3 QCoM0 = Particle0->RotationOfMass();
//				const FReal InvM1 = Particle1->InvM();
//				const FVec3 InvI1 = Particle1->InvI().GetDiagonal();
//				const FVec3 PCoM1 = Particle1->CenterOfMass();
//				const FRotation3 QCoM1 = Particle1->RotationOfMass();
//				ispc::ApplyContact2(
//					(ispc::FCollisionContact*) &Contact,
//					(ispc::FVector&)PActor0,
//					(ispc::FVector4&)QActor0,
//					(ispc::FVector&)PActor1,
//					(ispc::FVector4&)QActor1,
//					InvM0,
//					(const ispc::FVector&)InvI0,
//					(const ispc::FVector&)PCoM0,
//					(const ispc::FVector4&)QCoM0,
//					InvM1,
//					(const ispc::FVector&)InvI1,
//					(const ispc::FVector&)PCoM1,
//					(const ispc::FVector4&)QCoM1);
//
//				if (bIsRigidDynamic0)
//				{
//					PBDRigid0->SetP(PActor0);
//					PBDRigid0->SetQ(QActor0);
//				}
//				if (bIsRigidDynamic1)
//				{
//					PBDRigid1->SetP(PActor1);
//					PBDRigid1->SetQ(QActor1);
//				}
//
//				*IterationParameters.NeedsAnotherIteration = true;
//				return AccumulatedImpulse;
//			}
//#endif

			FVec3 P0 = FParticleUtilities::GetCoMWorldPosition(Particle0);
			FVec3 P1 = FParticleUtilities::GetCoMWorldPosition(Particle1);
			FRotation3 Q0 = FParticleUtilities::GetCoMWorldRotation(Particle0);
			FRotation3 Q1 = FParticleUtilities::GetCoMWorldRotation(Particle1);
			FVec3 VectorToPoint0 = Contact.Location - P0;
			FVec3 VectorToPoint1 = Contact.Location - P1;

			if (Contact.Phi < 0)
			{
				*IterationParameters.NeedsAnotherIteration = true;

				bool bApplyResitution = (Contact.Restitution > 0.0f);
				bool bHaveRestitutionPadding = (Contact.RestitutionPadding > 0.0f);
				bool bApplyFriction = (Contact.Friction > 0) && (IterationParameters.Dt > SMALL_NUMBER);

				// If we have restitution, padd the constraint by an amount that enforces the outgoing velocity constraint
				// Really this should be per contact point, not per constraint.
				// NOTE: once we have calculated a padding, it is locked in for the rest of the iterations, and automatically
				// included in the Phi we get back from collision detection. The first time we calculate it, we must also
				// add the padding to the Phi (since it was from pre-padded collision detection).
				if (bApplyResitution && !bHaveRestitutionPadding)
				{
					FVec3 V0 = Particle0->V();
					FVec3 W0 = Particle0->W();
					FVec3 V1 = Particle1->V();
					FVec3 W1 = Particle1->W();
					FVec3 CV0 = V0 + FVec3::CrossProduct(W0, VectorToPoint0);
					FVec3 CV1 = V1 + FVec3::CrossProduct(W1, VectorToPoint1);
					FVec3 CV = CV0 - CV1;
					FReal CVNormal = FVec3::DotProduct(CV, Contact.Normal);

					// No restitution below threshold normal velocity (CVNormal is negative here)
					if (CVNormal < -ParticleParameters.RestitutionVelocityThreshold)
					{
						Contact.RestitutionPadding = -(1.0f + Contact.Restitution) * CVNormal * IterationParameters.Dt + Contact.Phi;
						Contact.Phi -= Contact.RestitutionPadding;
					}
				}
			
				FReal InvM0 = bIsRigidDynamic0 ? PBDRigid0->InvM() : 0.0f;
				FReal InvM1 = bIsRigidDynamic1 ? PBDRigid1->InvM() : 0.0f;
				FMatrix33 InvI0 = bIsRigidDynamic0 ? Utilities::ComputeWorldSpaceInertia(Q0, PBDRigid0->InvI()) * Contact.InvInertiaScale0 : FMatrix33(0);
				FMatrix33 InvI1 = bIsRigidDynamic1 ? Utilities::ComputeWorldSpaceInertia(Q1, PBDRigid1->InvI()) * Contact.InvInertiaScale1 : FMatrix33(0);
				FMatrix33 ContactInvI =
					(bIsRigidDynamic0 ? ComputeFactorMatrix3(VectorToPoint0, InvI0, InvM0) : FMatrix33(0)) +
					(bIsRigidDynamic1 ? ComputeFactorMatrix3(VectorToPoint1, InvI1, InvM1) : FMatrix33(0));

				// Calculate the normal correction
				FVec3 NormalError = Contact.Phi * Contact.Normal;
				FReal NormalImpulseDenominator = FVec3::DotProduct(Contact.Normal, ContactInvI * Contact.Normal);
				FVec3 NormalImpulseNumerator = -NormalError;
				FVec3 NormalCorrection = NormalImpulseNumerator / NormalImpulseDenominator;

				// Calculate lateral correction, clamped to the friction cone. Kinda.
				FVec3 LateralCorrection = FVec3(0);
				if (bApplyFriction)
				{
					// @todo(ccaulfield): use initial velocity (as for restitution) and accumulate friction force per contact point
					FVec3 X0 = FParticleUtilitiesXR::GetCoMWorldPosition(Particle0);
					FVec3 X1 = FParticleUtilitiesXR::GetCoMWorldPosition(Particle1);
					FRotation3 R0 = FParticleUtilitiesXR::GetCoMWorldRotation(Particle0);
					FRotation3 R1 = FParticleUtilitiesXR::GetCoMWorldRotation(Particle1);
					FVec3 V0 = FVec3::CalculateVelocity(X0, P0, IterationParameters.Dt);
					FVec3 W0 = FRotation3::CalculateAngularVelocity(R0, Q0, IterationParameters.Dt);
					FVec3 V1 = FVec3::CalculateVelocity(X1, P1, IterationParameters.Dt);
					FVec3 W1 = FRotation3::CalculateAngularVelocity(R1, Q1, IterationParameters.Dt);
					FVec3 CV0 = V0 + FVec3::CrossProduct(W0, VectorToPoint0);
					FVec3 CV1 = V1 + FVec3::CrossProduct(W1, VectorToPoint1);
					FVec3 CV = CV0 - CV1;
					FReal CVNormal = FVec3::DotProduct(CV, Contact.Normal);
					if (CVNormal < 0.0f)
					{
						FVec3 CVLateral = CV - CVNormal * Contact.Normal;
						FReal CVLateralMag = CVLateral.Size();
						if (CVLateralMag > KINDA_SMALL_NUMBER)
						{
							FVec3 DirLateral = CVLateral / CVLateralMag;
							FVec3 LateralImpulseNumerator = -CVLateral * IterationParameters.Dt;
							FReal LateralImpulseDenominator = FVec3::DotProduct(DirLateral, ContactInvI * DirLateral);
							LateralCorrection = LateralImpulseNumerator / LateralImpulseDenominator;
							FReal LateralImpulseMag = LateralCorrection.Size();
							FReal NormalImpulseMag = NormalCorrection.Size();
							if (LateralImpulseMag > Contact.Friction * NormalImpulseMag)
							{
								LateralCorrection *= Contact.Friction * NormalImpulseMag / LateralImpulseMag;
							}
						}
					}
				}

				// Net Correction
				FVec3 DX = NormalCorrection + LateralCorrection;
				
				if (bIsRigidDynamic0)
				{
					FVec3 DP0 = InvM0 * DX;
					FVec3 DR0 = Utilities::Multiply(InvI0, FVec3::CrossProduct(VectorToPoint0, DX));
					P0 += DP0;
					Q0 += FRotation3::FromElements(DR0, 0.f) * Q0 * FReal(0.5);
					Q0.Normalize();
					FParticleUtilities::SetCoMWorldTransform(PBDRigid0, P0, Q0);
				}
				if (bIsRigidDynamic1)
				{
					FVec3 DP1 = InvM1 * -DX;
					FVec3 DR1 = Utilities::Multiply(InvI1, FVec3::CrossProduct(VectorToPoint1, -DX));
					P1 += DP1;
					Q1 += FRotation3::FromElements(DR1, 0.f) * Q1 * FReal(0.5);
					Q1.Normalize();
					FParticleUtilities::SetCoMWorldTransform(PBDRigid1, P1, Q1);
				}
			}
			return AccumulatedImpulse;
		}


		template<typename T_CONSTRAINT>
		void ApplyImpl(T_CONSTRAINT& Constraint, const FContactIterationParameters & IterationParameters, const FContactParticleParameters & ParticleParameters)
		{
			TGenericParticleHandle<FReal, 3> Particle0 = TGenericParticleHandle<FReal, 3>(Constraint.Particle[0]);
			TGenericParticleHandle<FReal, 3> Particle1 = TGenericParticleHandle<FReal, 3>(Constraint.Particle[1]);

			for (int32 PairIt = 0; PairIt < IterationParameters.NumPairIterations; ++PairIt)
			{
				// Update the contact information based on current particles' positions
				bool bRequiresCollisionUpdate = true;
				if (bRequiresCollisionUpdate)
				{
					Collisions::Update(Constraint, ParticleParameters.CullDistance, IterationParameters.Dt);
				}

				// Permanently disable a constraint that is beyond the cull distance
				if (Constraint.GetPhi() >= ParticleParameters.CullDistance)
				{
					if (ParticleParameters.bCanDisableContacts)
					{
						Constraint.SetDisabled(true);
					}
					return;
				}

				// Do not early out here in the case of Accumulated impulse solve
<<<<<<< HEAD
				if (Constraint.GetPhi() >= ParticleParameters.ShapePadding && !Chaos_Collision_UseAccumulatedImpulseClipSolve)
=======
				// @todo(chaos): remove this early out when we settle on manifolds
				const bool bIsAccumulatingImpulses = Constraint.UseIncrementalManifold() || Chaos_Collision_UseAccumulatedImpulseClipSolve;
				if (Constraint.GetPhi() >= 0.0f && !bIsAccumulatingImpulses)
>>>>>>> 24776ab6
				{
					return;
				}

				// @todo(chaos): fix the collided flag - it will sometimes be set if clipping is enabled, even if there was no contact...
				if (ParticleParameters.Collided)
				{
					Particle0->AuxilaryValue(*ParticleParameters.Collided) = true;
					Particle1->AuxilaryValue(*ParticleParameters.Collided) = true;
				}

				// What Apply algorithm should we use? Controlled by the solver, with forcable cvar override for now...
				bool bUseVelocityMode = (IterationParameters.ApplyType == ECollisionApplyType::Velocity);
				if (Chaos_Collision_ForceApplyType != 0)
				{
					bUseVelocityMode = (Chaos_Collision_ForceApplyType == (int32)ECollisionApplyType::Velocity);
				}

				if (bUseVelocityMode)
				{
<<<<<<< HEAD
					if (Chaos_Collision_UseAccumulatedImpulseClipSolve)
=======
					if (Constraint.UseIncrementalManifold())
					{
						ApplyContactManifold(Constraint, Particle0, Particle1, IterationParameters, ParticleParameters);
					}
					else if (Chaos_Collision_UseAccumulatedImpulseClipSolve)
>>>>>>> 24776ab6
					{
						// This version of Apply contact is different from the original in that it clips accumulated impulses instead of delta impulses
						// Todo: we need multiple contact points per pair for this to be effective
						ApplyContactAccImpulse(Constraint.Manifold, Particle0, Particle1, IterationParameters, ParticleParameters, Constraint.AccumulatedImpulse);
					}
					else
					{
						Constraint.AccumulatedImpulse += ApplyContact(Constraint.Manifold, Particle0, Particle1, IterationParameters, ParticleParameters);
					}
				}
				else
				{
					Constraint.AccumulatedImpulse += ApplyContact2(Constraint.Manifold, Particle0, Particle1, IterationParameters, ParticleParameters);
				}
			}
		}
		
		void ApplySweptImpl(FRigidBodySweptPointContactConstraint& Constraint, const FContactIterationParameters & IterationParameters, const FContactParticleParameters & ParticleParameters)
		{
			const FReal TimeOfImpactErrorMargin = 20.0f;  // Large error margin in cm, this is to ensure that 1) velocity is solved for at the time of impact, and  2) the contact is not disabled
			TGenericParticleHandle<FReal, 3> Particle0 = TGenericParticleHandle<FReal, 3>(Constraint.Particle[0]);
			TGenericParticleHandle<FReal, 3> Particle1 = TGenericParticleHandle<FReal, 3>(Constraint.Particle[1]);

			if (Constraint.bShouldTreatAsSinglePoint || IterationParameters.Iteration > 0 || Constraint.TimeOfImpact == 1)
			{
				// If not on first iteration, or at TOI = 1 (normal constraint) we don't want to split timestep at TOI.
				ApplyImpl(Constraint, IterationParameters, ParticleParameters);
				return;
			}

			// Rebuild iteration params with partial dt, and non-zero iteration count to force update of constraint.
			// P may have changed due to other constraints, so at TOI our manifold needs updating.
			const FReal PartialDT = Constraint.TimeOfImpact * IterationParameters.Dt;
			const FReal RemainingDT = (1 - Constraint.TimeOfImpact) * IterationParameters.Dt;
			const int32 FakeIteration = IterationParameters.NumIterations / 2; // For iteration count dependent effects (like relaxation)
			const int32 PartialPairIterations = FMath::Max(IterationParameters.NumPairIterations, 2); // Do at least 2 pair iterations
			const FContactIterationParameters IterationParametersPartialDT{ PartialDT, FakeIteration, IterationParameters.NumIterations, PartialPairIterations, IterationParameters.ApplyType, IterationParameters.NeedsAnotherIteration };
			const FContactIterationParameters IterationParametersRemainingDT{ RemainingDT, FakeIteration, IterationParameters.NumIterations, IterationParameters.NumPairIterations, IterationParameters.ApplyType, IterationParameters.NeedsAnotherIteration };
			const FContactParticleParameters CCDParticleParamaters{ ParticleParameters.CullDistance + TimeOfImpactErrorMargin, ParticleParameters.RestitutionVelocityThreshold, ParticleParameters.bCanDisableContacts, ParticleParameters.Collided };

			// Rewind P to TOI and Apply
			Particle0->P() = FMath::Lerp(Particle0->X(), Particle0->P(), Constraint.TimeOfImpact);
			ApplyImpl(Constraint, IterationParametersPartialDT, CCDParticleParamaters);

			// Advance P to end of frame from TOI, and Apply
			Particle0->P() = Particle0->P() + Particle0->V() * RemainingDT;
			ApplyImpl(Constraint, IterationParametersRemainingDT, CCDParticleParamaters);
		}


		void Apply(FCollisionConstraintBase& Constraint, const FContactIterationParameters & IterationParameters, const FContactParticleParameters & ParticleParameters)
		{
			if (Constraint.GetType() == FCollisionConstraintBase::FType::SinglePoint)
			{
				ApplyImpl(*Constraint.As<FRigidBodyPointContactConstraint>(), IterationParameters, ParticleParameters);
			}
			else if (Constraint.GetType() == FCollisionConstraintBase::FType::SinglePointSwept)
			{
				ApplySweptImpl(*Constraint.As<FRigidBodySweptPointContactConstraint>(), IterationParameters, ParticleParameters);
			}
			else if (Constraint.GetType() == FCollisionConstraintBase::FType::MultiPoint)
			{
				ApplyImpl(*Constraint.As<FRigidBodyMultiPointContactConstraint>(), IterationParameters, ParticleParameters);
			}
		}

		void ApplySinglePoint(FRigidBodyPointContactConstraint& Constraint, const FContactIterationParameters & IterationParameters, const FContactParticleParameters & ParticleParameters)
		{
			ApplyImpl<FRigidBodyPointContactConstraint>(Constraint, IterationParameters, ParticleParameters);
		}

		void ApplyMultiPoint(FRigidBodyMultiPointContactConstraint& Constraint, const FContactIterationParameters & IterationParameters, const FContactParticleParameters & ParticleParameters)
		{
			ApplyImpl<FRigidBodyMultiPointContactConstraint>(Constraint, IterationParameters, ParticleParameters);
		}

		// More jitter resistant version of ApplyPushOutContact
		void ApplyPushOutContactAccImpulse(
			FCollisionContact& Contact,
			TGenericParticleHandle<FReal, 3> Particle0, 
			TGenericParticleHandle<FReal, 3> Particle1,
			const TSet<const TGeometryParticleHandle<FReal, 3>*>& IsTemporarilyStatic,
			const FContactIterationParameters & IterationParameters, const FContactParticleParameters & ParticleParameters,
			FVec3& AccumulatedImpulse)
		{
			TPBDRigidParticleHandle<FReal, 3>* PBDRigid0 = Particle0->CastToRigidParticle();
			TPBDRigidParticleHandle<FReal, 3>* PBDRigid1 = Particle1->CastToRigidParticle();
			const bool bIsRigidDynamic0 = PBDRigid0 && (PBDRigid0->ObjectState() == EObjectStateType::Dynamic);
			const bool bIsRigidDynamic1 = PBDRigid1 && (PBDRigid1->ObjectState() == EObjectStateType::Dynamic);
			bool IsTemporarilyStatic0 = IsTemporarilyStatic.Contains(Particle0->GeometryParticleHandle());
			bool IsTemporarilyStatic1 = IsTemporarilyStatic.Contains(Particle1->GeometryParticleHandle());
			// In the case of two objects which are at the same level in shock propagation which end
			// up in contact with each other, treat each object as not temporarily static. This can
			// happen, for example, at the center of an arch, or between objects which are sliding into
			// each other on a static surface.
			if ((IsTemporarilyStatic0 && IsTemporarilyStatic1) || !Chaos_Collision_UseShockPropagation)
			{
				IsTemporarilyStatic0 = false;
				IsTemporarilyStatic1 = false;
			}

			if ((!bIsRigidDynamic0 || IsTemporarilyStatic0) && (!bIsRigidDynamic1 || IsTemporarilyStatic1))
			{
				return;
			}

			const FVec3 ZeroVector = FVec3(0);
			FVec3 P0 = FParticleUtilities::GetCoMWorldPosition(Particle0);
			FVec3 P1 = FParticleUtilities::GetCoMWorldPosition(Particle1);
			FRotation3 Q0 = FParticleUtilities::GetCoMWorldRotation(Particle0);
			FRotation3 Q1 = FParticleUtilities::GetCoMWorldRotation(Particle1);

			// Solve the contact velocity without updating positions
			// Todo: Accuracy Investigation: Move this to the end of the function after updating positions (to solve velocities at the new locations instead), 
			// but also update the contact location if this is done
			{
				FVec3 DV0, DW0, DV1, DW1;
				CalculateContactVelocityCorrections(
					Contact,
					Particle0,
					Particle1,
					IterationParameters,
					ParticleParameters,
					bIsRigidDynamic0,
					bIsRigidDynamic1,
					P0, Q0, P1, Q1,
					false, false, false, false,
					AccumulatedImpulse,
					DV0, DW0, DV1, DW1);

				if (bIsRigidDynamic0)
				{
					PBDRigid0->V() += DV0;
					PBDRigid0->W() += DW0;
				}
				if (bIsRigidDynamic1)
				{
					PBDRigid1->V() += DV1;
					PBDRigid1->W() += DW1;
				}
			}


			FMatrix33 WorldSpaceInvI1 = bIsRigidDynamic0 ? Utilities::ComputeWorldSpaceInertia(Q0, PBDRigid0->InvI()) * Contact.InvInertiaScale0 : FMatrix33(0);
			FMatrix33 WorldSpaceInvI2 = bIsRigidDynamic1 ? Utilities::ComputeWorldSpaceInertia(Q1, PBDRigid1->InvI()) * Contact.InvInertiaScale1 : FMatrix33(0);
			
			FVec3 VectorToPoint1 = Contact.Location - P0;
			FVec3 VectorToPoint2 = Contact.Location - P1;
			FMatrix33 Factor =
				(bIsRigidDynamic0 ? ComputeFactorMatrix3(VectorToPoint1, WorldSpaceInvI1, PBDRigid0->InvM()) : FMatrix33(0)) +
				(bIsRigidDynamic1 ? ComputeFactorMatrix3(VectorToPoint2, WorldSpaceInvI2, PBDRigid1->InvM()) : FMatrix33(0));
			
			const FVec3  Error = -Contact.Phi * Contact.Normal;
			const FVec3 DeltaImpulseDt = FMatrix33(Factor.Inverse()) * Error;
			const FVec3 UnclippedImpulseDt = DeltaImpulseDt + (Contact.bUseAccumalatedImpulseInSolve ? AccumulatedImpulse * IterationParameters.Dt : FVec3(0));

			FVec3 ClippedImpulseDt = FVec3::DotProduct(UnclippedImpulseDt, Contact.Normal) > 0 ? UnclippedImpulseDt : FVec3(0);
			ClippedImpulseDt = FVec3::DotProduct(ClippedImpulseDt, Contact.Normal) * Contact.Normal;

			const FVec3 ClippedDeltaImpulseDt = ClippedImpulseDt - (Contact.bUseAccumalatedImpulseInSolve ? AccumulatedImpulse * IterationParameters.Dt : FVec3(0));
			AccumulatedImpulse = AccumulatedImpulse + ClippedDeltaImpulseDt / IterationParameters.Dt;

			FVec3 AngularImpulse1 = FVec3::CrossProduct(VectorToPoint1, ClippedDeltaImpulseDt);
			FVec3 AngularImpulse2 = FVec3::CrossProduct(VectorToPoint2, -ClippedDeltaImpulseDt);
			if (!IsTemporarilyStatic0 && bIsRigidDynamic0)
			{
				const FVec3 Correction = PBDRigid0->InvM() * ClippedDeltaImpulseDt;
				P0 += Correction;
				Q0 = FRotation3::FromVector(WorldSpaceInvI1 * AngularImpulse1) * Q0;
				Q0.Normalize();
				FParticleUtilities::SetCoMWorldTransform(Particle0, P0, Q0);
			}
			if (!IsTemporarilyStatic1 && bIsRigidDynamic1)
			{
				P1 -= PBDRigid1->InvM() * ClippedDeltaImpulseDt;
				Q1 = FRotation3::FromVector(WorldSpaceInvI2 * AngularImpulse2) * Q1;
				Q1.Normalize();
				FParticleUtilities::SetCoMWorldTransform(Particle1, P1, Q1);
			}
		}

		FVec3 ApplyPushOutContact(
			FCollisionContact& Contact,
			TGenericParticleHandle<FReal, 3> Particle0, 
			TGenericParticleHandle<FReal, 3> Particle1,
			const TSet<const TGeometryParticleHandle<FReal, 3>*>& IsTemporarilyStatic,
			const FContactIterationParameters & IterationParameters, const FContactParticleParameters & ParticleParameters)
		{
			bool IsTemporarilyStatic0 = IsTemporarilyStatic.Contains(Particle0->GeometryParticleHandle());
			bool IsTemporarilyStatic1 = IsTemporarilyStatic.Contains(Particle1->GeometryParticleHandle());
			// In the case of two objects which are at the same level in shock propagation which end
			// up in contact with each other, treat each object as not temporarily static. This can
			// happen, for example, at the center of an arch, or between objects which are sliding into
			// each other on a static surface.
			if ((IsTemporarilyStatic0 && IsTemporarilyStatic1) || !Chaos_Collision_UseShockPropagation)
			{
				IsTemporarilyStatic0 = false;
				IsTemporarilyStatic1 = false;
			}

			FVec3 AccumulatedImpulse(0);

			TPBDRigidParticleHandle<FReal, 3>* PBDRigid0 = Particle0->CastToRigidParticle();
			TPBDRigidParticleHandle<FReal, 3>* PBDRigid1 = Particle1->CastToRigidParticle();
			const bool bIsRigidDynamic0 = PBDRigid0 && (PBDRigid0->ObjectState() == EObjectStateType::Dynamic) && !IsTemporarilyStatic0;
			const bool bIsRigidDynamic1 = PBDRigid1 && (PBDRigid1->ObjectState() == EObjectStateType::Dynamic) && !IsTemporarilyStatic1;

			const FVec3 ZeroVector = FVec3(0);
			FVec3 P0 = FParticleUtilities::GetCoMWorldPosition(Particle0);
			FVec3 P1 = FParticleUtilities::GetCoMWorldPosition(Particle1);
			FRotation3 Q0 = FParticleUtilities::GetCoMWorldRotation(Particle0);
			FRotation3 Q1 = FParticleUtilities::GetCoMWorldRotation(Particle1);

			if (Contact.Phi >= 0.0f)
			{
				return AccumulatedImpulse;
			}

			if (!bIsRigidDynamic0 && !bIsRigidDynamic1)
			{
				return AccumulatedImpulse;
			}

			FMatrix33 WorldSpaceInvI1 = bIsRigidDynamic0 ? Utilities::ComputeWorldSpaceInertia(Q0, PBDRigid0->InvI()) * Contact.InvInertiaScale0 : FMatrix33(0);
			FMatrix33 WorldSpaceInvI2 = bIsRigidDynamic1 ? Utilities::ComputeWorldSpaceInertia(Q1, PBDRigid1->InvI()) * Contact.InvInertiaScale1 : FMatrix33(0);
			FVec3 VectorToPoint1 = Contact.Location - P0;
			FVec3 VectorToPoint2 = Contact.Location - P1;
			FMatrix33 Factor =
				(bIsRigidDynamic0 ? ComputeFactorMatrix3(VectorToPoint1, WorldSpaceInvI1, PBDRigid0->InvM()) : FMatrix33(0)) +
				(bIsRigidDynamic1 ? ComputeFactorMatrix3(VectorToPoint2, WorldSpaceInvI2, PBDRigid1->InvM()) : FMatrix33(0));
			FReal Numerator = FMath::Min((FReal)(IterationParameters.Iteration + 2), (FReal)IterationParameters.NumIterations);
			FReal ScalingFactor = Numerator / (FReal)IterationParameters.NumIterations;

			//if pushout is needed we better fix relative velocity along normal. Treat it as if 0 restitution
			FVec3 Body1Velocity = FParticleUtilities::GetVelocityAtCoMRelativePosition(Particle0, VectorToPoint1);
			FVec3 Body2Velocity = FParticleUtilities::GetVelocityAtCoMRelativePosition(Particle1, VectorToPoint2);
			FVec3 RelativeVelocity = Body1Velocity - Body2Velocity;
			const FReal RelativeVelocityDotNormal = FVec3::DotProduct(RelativeVelocity, Contact.Normal);
			if (RelativeVelocityDotNormal < 0)
			{
				*IterationParameters.NeedsAnotherIteration = true;

				const FVec3 ImpulseNumerator = -FVec3::DotProduct(RelativeVelocity, Contact.Normal) * Contact.Normal * ScalingFactor;
				const FVec3 FactorContactNormal = Factor * Contact.Normal;
				FReal ImpulseDenominator = FVec3::DotProduct(Contact.Normal, FactorContactNormal);
				if (!ensureMsgf(FMath::Abs(ImpulseDenominator) > SMALL_NUMBER,
					TEXT("ApplyPushout Contact:%s\n\nParticle:%s\n\nLevelset:%s\n\nFactor*Contact.Normal:%s, ImpulseDenominator:%f"),
					*Contact.ToString(),
					*Particle0->ToString(),
					*Particle1->ToString(),
					*FactorContactNormal.ToString(), ImpulseDenominator))
				{
					ImpulseDenominator = (FReal)1;
				}

				FVec3 VelocityFixImpulse = ImpulseNumerator / ImpulseDenominator;
				if (Chaos_Collision_EnergyClampEnabled)
				{
					VelocityFixImpulse = GetEnergyClampedImpulse(Particle0->CastToRigidParticle(), Particle1->CastToRigidParticle(), VelocityFixImpulse, VectorToPoint1, VectorToPoint2, Body1Velocity, Body2Velocity);
				}
				AccumulatedImpulse += VelocityFixImpulse;	//question: should we track this?
				if (bIsRigidDynamic0)
				{
					FVec3 AngularImpulse = FVec3::CrossProduct(VectorToPoint1, VelocityFixImpulse);
					PBDRigid0->V() += PBDRigid0->InvM() * VelocityFixImpulse;
					PBDRigid0->W() += WorldSpaceInvI1 * AngularImpulse;

				}

				if (bIsRigidDynamic1)
				{
					FVec3 AngularImpulse = FVec3::CrossProduct(VectorToPoint2, -VelocityFixImpulse);
					PBDRigid1->V() -= PBDRigid1->InvM() * VelocityFixImpulse;
					PBDRigid1->W() += WorldSpaceInvI2 * AngularImpulse;
				}

			}


			FVec3 Impulse = FMatrix33(Factor.Inverse()) * (-Contact.Phi * ScalingFactor * Contact.Normal);
			FVec3 AngularImpulse1 = FVec3::CrossProduct(VectorToPoint1, Impulse);
			FVec3 AngularImpulse2 = FVec3::CrossProduct(VectorToPoint2, -Impulse);
			if (bIsRigidDynamic0)
			{
				P0 += PBDRigid0->InvM() * Impulse;
				Q0 = FRotation3::FromVector(WorldSpaceInvI1 * AngularImpulse1) * Q0;
				Q0.Normalize();
				FParticleUtilities::SetCoMWorldTransform(Particle0, P0, Q0);
			}
			if (bIsRigidDynamic1)
			{
				P1 -= PBDRigid1->InvM() * Impulse;
				Q1 = FRotation3::FromVector(WorldSpaceInvI2 * AngularImpulse2) * Q1;
				Q1.Normalize();
				FParticleUtilities::SetCoMWorldTransform(Particle1, P1, Q1);
			}

			return AccumulatedImpulse;
		}


		template<typename T_CONSTRAINT>
		void ApplyPushOutImpl(T_CONSTRAINT& Constraint, const TSet<const TGeometryParticleHandle<FReal, 3>*>& IsTemporarilyStatic,
			const FContactIterationParameters & IterationParameters, const FContactParticleParameters & ParticleParameters, const FVec3& GravityDir)
		{
			TGenericParticleHandle<FReal, 3> Particle0 = TGenericParticleHandle<FReal, 3>(Constraint.Particle[0]);
			TGenericParticleHandle<FReal, 3> Particle1 = TGenericParticleHandle<FReal, 3>(Constraint.Particle[1]);

			for (int32 PairIt = 0; PairIt < IterationParameters.NumPairIterations; ++PairIt)
			{
				bool bRequiresCollisionUpdate = true;
				if (bRequiresCollisionUpdate)
				{
					Update(Constraint, ParticleParameters.CullDistance, IterationParameters.Dt);
				}

				// Permanently disable a constraint that is beyond the cull distance
				if (Constraint.GetPhi() >= ParticleParameters.CullDistance)
				{
					if (ParticleParameters.bCanDisableContacts)
					{
						Constraint.SetDisabled(true);
					}
					return;
				}

				// Note: Cannot early-out here if using impulse clipping (which supports negative incremental corrections as long as net correction is positive)
				// @todo(chaos): remove this early out when we settle on manifolds
				const bool bIsAccumulatingImpulses = Constraint.UseIncrementalManifold() || (Chaos_Collision_UseAccumulatedImpulseClipSolve != 0);
				if (Constraint.GetPhi() >= 0.0f && !bIsAccumulatingImpulses)
				{
					return;
				}

				if (Constraint.UseIncrementalManifold())
				{
					if (FRigidBodyPointContactConstraint* PointConstraint = Constraint.template As<FRigidBodyPointContactConstraint>())
					{
						ApplyPushOutManifold(*PointConstraint, IsTemporarilyStatic, IterationParameters, ParticleParameters, GravityDir);
					}
				}
				else if (Chaos_Collision_UseAccumulatedImpulseClipSolve != 0)
				{
					ApplyPushOutContactAccImpulse(Constraint.Manifold, Particle0, Particle1, IsTemporarilyStatic, IterationParameters, ParticleParameters, Constraint.AccumulatedImpulse);
				}
				else
				{
					Constraint.AccumulatedImpulse +=
						ApplyPushOutContact(Constraint.Manifold, Particle0, Particle1, IsTemporarilyStatic, IterationParameters, ParticleParameters);
				}
			}
		}

		void ApplyPushOut(FCollisionConstraintBase& Constraint, const TSet<const TGeometryParticleHandle<FReal, 3>*>& IsTemporarilyStatic, 
			const FContactIterationParameters & IterationParameters, const FContactParticleParameters & ParticleParameters, const FVec3& GravityDir)
		{
			if (Constraint.GetType() == FCollisionConstraintBase::FType::SinglePoint)
			{
				ApplyPushOutImpl<FRigidBodyPointContactConstraint>(*Constraint.As<FRigidBodyPointContactConstraint>(), IsTemporarilyStatic, IterationParameters, ParticleParameters, GravityDir);
			}
			else if (Constraint.GetType() == FCollisionConstraintBase::FType::SinglePointSwept)
			{
				ApplyPushOutImpl(*Constraint.As<FRigidBodySweptPointContactConstraint>(), IsTemporarilyStatic, IterationParameters, ParticleParameters, GravityDir);
			}
			else if (Constraint.GetType() == FCollisionConstraintBase::FType::MultiPoint)
			{
				ApplyPushOutImpl<FRigidBodyMultiPointContactConstraint>(*Constraint.As<FRigidBodyMultiPointContactConstraint>(), IsTemporarilyStatic, IterationParameters, ParticleParameters, GravityDir);
			}
		}

		void ApplyPushOutSinglePoint(FRigidBodyPointContactConstraint& Constraint, const TSet<const TGeometryParticleHandle<FReal, 3>*>& IsTemporarilyStatic,
			const FContactIterationParameters & IterationParameters, const FContactParticleParameters & ParticleParameters, const FVec3& GravityDir)
		{
			ApplyPushOutImpl<FRigidBodyPointContactConstraint>(Constraint, IsTemporarilyStatic, IterationParameters, ParticleParameters, GravityDir);
		}

		void ApplyPushOutMultiPoint(FRigidBodyMultiPointContactConstraint& Constraint, const TSet<const TGeometryParticleHandle<FReal, 3>*>& IsTemporarilyStatic,
			const FContactIterationParameters & IterationParameters, const FContactParticleParameters & ParticleParameters, const FVec3& GravityDir)
		{
			ApplyPushOutImpl<FRigidBodyMultiPointContactConstraint>(Constraint, IsTemporarilyStatic, IterationParameters, ParticleParameters, GravityDir);
		}

	} // Collisions

}// Chaos
<|MERGE_RESOLUTION|>--- conflicted
+++ resolved
@@ -16,13 +16,9 @@
 
 namespace Chaos
 {
-<<<<<<< HEAD
-	extern int32 Chaos_Collision_UseAccumulatedImpulseClipSolve;
-=======
 #if INTEL_ISPC
 	extern bool bChaos_Collision_ISPC_Enabled;
 #endif
->>>>>>> 24776ab6
 
 	namespace Collisions
 	{
@@ -435,206 +431,8 @@
 			}
 		}
 
-<<<<<<< HEAD
-		void ApplyAngularFriction(
-			  FVec3& Impulse // In and Out
-			, FVec3& AngularImpulse // In and Out
-			, FReal AngularFriction
-			, const FVec3& RelativeAngularVelocity
-			, const FVec3& ContactVelocityChange
-			, const FVec3& ContactNormal
-			, const FVec3& VectorToPoint1
-			, const FVec3& VectorToPoint2
-			, const TPBDRigidParticleHandle<FReal, 3>* PBDRigid0
-			, const TPBDRigidParticleHandle<FReal, 3>* PBDRigid1
-			, bool bIsRigidDynamic0
-			, bool bIsRigidDynamic1
-			, const FRotation3& Q0
-			, const FRotation3& Q1
-			, const FMatrix33& WorldSpaceInvI1
-			, const FMatrix33& WorldSpaceInvI2
-			)
-		{
-			FReal AngularNormal = FVec3::DotProduct(RelativeAngularVelocity, ContactNormal);
-			FVec3 AngularTangent = RelativeAngularVelocity - AngularNormal * ContactNormal;
-			FReal NormalVelocityChange = FVec3::DotProduct(ContactVelocityChange, ContactNormal);
-			FVec3 FinalAngularVelocity = FMath::Sign(AngularNormal) * FMath::Max((FReal)0, FMath::Abs(AngularNormal) - AngularFriction * NormalVelocityChange) * ContactNormal + FMath::Max((FReal)0, AngularTangent.Size() - AngularFriction * NormalVelocityChange) * AngularTangent.GetSafeNormal();
-			FVec3 Delta = FinalAngularVelocity - RelativeAngularVelocity;
-			if (!bIsRigidDynamic0 && bIsRigidDynamic1)
-			{
-				FMatrix33 WorldSpaceI2 = Utilities::ComputeWorldSpaceInertia(Q1, PBDRigid1->I());
-				FVec3 ImpulseDelta = PBDRigid1->M() * FVec3::CrossProduct(VectorToPoint2, Delta);
-				Impulse += ImpulseDelta;
-				AngularImpulse += WorldSpaceI2 * Delta - FVec3::CrossProduct(VectorToPoint2, ImpulseDelta);
-			}
-			else if (bIsRigidDynamic0 && !bIsRigidDynamic1)
-			{
-				FMatrix33 WorldSpaceI1 = Utilities::ComputeWorldSpaceInertia(Q0, PBDRigid0->I());
-				FVec3 ImpulseDelta = PBDRigid0->M() * FVec3::CrossProduct(VectorToPoint1, Delta);
-				Impulse += ImpulseDelta;
-				AngularImpulse += WorldSpaceI1 * Delta - FVec3::CrossProduct(VectorToPoint1, ImpulseDelta);
-			}
-			else if (bIsRigidDynamic0 && bIsRigidDynamic1)
-			{
-				FMatrix33 Cross1(0, VectorToPoint1.Z, -VectorToPoint1.Y, -VectorToPoint1.Z, 0, VectorToPoint1.X, VectorToPoint1.Y, -VectorToPoint1.X, 0);
-				FMatrix33 Cross2(0, VectorToPoint2.Z, -VectorToPoint2.Y, -VectorToPoint2.Z, 0, VectorToPoint2.X, VectorToPoint2.Y, -VectorToPoint2.X, 0);
-				FMatrix33 CrossI1 = Cross1 * WorldSpaceInvI1;
-				FMatrix33 CrossI2 = Cross2 * WorldSpaceInvI2;
-				FMatrix33 Diag1 = CrossI1 * Cross1.GetTransposed() + CrossI2 * Cross2.GetTransposed();
-				Diag1.M[0][0] += PBDRigid0->InvM() + PBDRigid1->InvM();
-				Diag1.M[1][1] += PBDRigid0->InvM() + PBDRigid1->InvM();
-				Diag1.M[2][2] += PBDRigid0->InvM() + PBDRigid1->InvM();
-				FMatrix33 OffDiag1 = (CrossI1 + CrossI2) * -1;
-				FMatrix33 Diag2 = (WorldSpaceInvI1 + WorldSpaceInvI2).Inverse();
-				FMatrix33 OffDiag1Diag2 = OffDiag1 * Diag2;
-				FVec3 ImpulseDelta = FMatrix33((Diag1 - OffDiag1Diag2 * OffDiag1.GetTransposed()).Inverse()) * ((OffDiag1Diag2 * -1) * Delta);
-				Impulse += ImpulseDelta;
-				AngularImpulse += Diag2 * (Delta - FMatrix33(OffDiag1.GetTransposed()) * ImpulseDelta);
-			}
-		}
-		
-		FVec3 ApplyContactAccImpulse(FCollisionContact& Contact,
-			TGenericParticleHandle<FReal, 3> Particle0,
-			TGenericParticleHandle<FReal, 3> Particle1,
-			const FContactIterationParameters& IterationParameters,
-			const FContactParticleParameters& ParticleParameters,
-			FVec3& AccumulatedImpulse)
-		{
-
-			TPBDRigidParticleHandle<FReal, 3>* PBDRigid0 = Particle0->CastToRigidParticle();
-			TPBDRigidParticleHandle<FReal, 3>* PBDRigid1 = Particle1->CastToRigidParticle();
-
-			const bool bIsRigidDynamic0 = PBDRigid0 && PBDRigid0->ObjectState() == EObjectStateType::Dynamic;
-			const bool bIsRigidDynamic1 = PBDRigid1 && PBDRigid1->ObjectState() == EObjectStateType::Dynamic;
-
-			const FVec3 ZeroVector = FVec3(0);
-			FVec3 P0 = FParticleUtilities::GetCoMWorldPosition(Particle0);
-			FVec3 P1 = FParticleUtilities::GetCoMWorldPosition(Particle1);
-			FRotation3 Q0 = FParticleUtilities::GetCoMWorldRotation(Particle0);
-			FRotation3 Q1 = FParticleUtilities::GetCoMWorldRotation(Particle1);
-
-			const FVec3 VectorToPoint1 = Contact.Location - P0;
-			const FVec3 VectorToPoint2 = Contact.Location - P1;
-			const FVec3 Body1Velocity = FParticleUtilities::GetVelocityAtCoMRelativePosition(Particle0, VectorToPoint1);
-			const FVec3 Body2Velocity = FParticleUtilities::GetVelocityAtCoMRelativePosition(Particle1, VectorToPoint2);
-			const FVec3 RelativeVelocity = Body1Velocity - Body2Velocity;  // Do not early out on negative normal velocity since there can still be an accumulated impulse
-			*IterationParameters.NeedsAnotherIteration = true;
-
-			const FMatrix33 WorldSpaceInvI1 = bIsRigidDynamic0 ? Utilities::ComputeWorldSpaceInertia(Q0, PBDRigid0->InvI()) : FMatrix33(0);
-			const FMatrix33 WorldSpaceInvI2 = bIsRigidDynamic1 ? Utilities::ComputeWorldSpaceInertia(Q1, PBDRigid1->InvI()) : FMatrix33(0);
-			const FMatrix33 Factor =
-				(bIsRigidDynamic0 ? ComputeFactorMatrix3(VectorToPoint1, WorldSpaceInvI1, PBDRigid0->InvM()) : FMatrix33(0)) +
-				(bIsRigidDynamic1 ? ComputeFactorMatrix3(VectorToPoint2, WorldSpaceInvI2, PBDRigid1->InvM()) : FMatrix33(0));
-			FVec3 Impulse;
-			FVec3 AngularImpulse(0);
-
-			// Resting contact if very close to the surface
-			const bool bApplyRestitution = (RelativeVelocity.Size() > (2 * 980 * IterationParameters.Dt));
-			const FReal Restitution = (bApplyRestitution) ? Contact.Restitution : (FReal)0;
-			const FReal Friction = Contact.Friction;
-			const FReal AngularFriction = Contact.AngularFriction;
-
-			const FVec3 VelocityTarget = (-Restitution*FVec3::DotProduct(RelativeVelocity, Contact.Normal)) * Contact.Normal;
-			const FVec3 VelocityChange = VelocityTarget - RelativeVelocity;
-			const FMatrix33 FactorInverse = Factor.Inverse();
-			Impulse = FactorInverse * VelocityChange;  // Delta Impulse = (J.M^(-1).J^(T))^(-1).(ContactVelocityError)
-
-			// clip the impulse so that the accumulated impulse is not in the wrong direction and in the friction cone
-			// Clipping the accumulated impulse instead of the delta impulse (for the current iteration) is very important for jitter
-			{
-				const FVec3 OldAccumulatedImpulse = AccumulatedImpulse;
-				const FVec3 NewAccumulatedImpulse = AccumulatedImpulse + Impulse;
-				FVec3 ClippedAccumulatedImpulse(0.0f);
-				//Project to normal
-				const float NewAccImpNormalSize = FVec3::DotProduct(NewAccumulatedImpulse, Contact.Normal);
-				if (NewAccImpNormalSize > 0) // Clipping impulses to be positive
-				{
-					if (Friction <= 0)
-					{
-						ClippedAccumulatedImpulse = NewAccImpNormalSize * Contact.Normal;
-						Impulse = ClippedAccumulatedImpulse - OldAccumulatedImpulse;
-					}
-					else
-					{
-						const FVec3 ImpulseTangential = NewAccumulatedImpulse - NewAccImpNormalSize * Contact.Normal;
-						const FReal ImpulseTangentialSize = ImpulseTangential.Size();
-						const FReal MaximumImpulseTangential = Friction * NewAccImpNormalSize;
-						if (ImpulseTangentialSize <= MaximumImpulseTangential)
-						{
-							//Static friction case. We are done Impulse is correct, unless we need to add Angular friction:
-							if (AngularFriction)
-							{
-								ApplyAngularFriction(
-									Impulse, // In and out
-									AngularImpulse, // In and out
-									AngularFriction,
-									Particle0->W() - Particle1->W(),
-									VelocityChange,
-									Contact.Normal,
-									VectorToPoint1,
-									VectorToPoint2,
-									PBDRigid0,
-									PBDRigid1,
-									bIsRigidDynamic0,
-									bIsRigidDynamic1,
-									Q0,
-									Q1,
-									WorldSpaceInvI1,
-									WorldSpaceInvI2);
-							}
-						}
-						else
-						{
-							ClippedAccumulatedImpulse = (MaximumImpulseTangential / ImpulseTangentialSize) * ImpulseTangential + NewAccImpNormalSize * Contact.Normal;
-							Impulse = ClippedAccumulatedImpulse - OldAccumulatedImpulse;
-						}
-					}
-				}
-				else
-				{
-					// Clipped Impulse is 0
-					Impulse = -OldAccumulatedImpulse; // Important case: the delta impulse (Impulse) should remove the accumulated impulse
-				}
-			}
-				
-			AccumulatedImpulse += Impulse;
-			if (bIsRigidDynamic0)
-			{
-				// Velocity update for next step
-				const FVec3 NetAngularImpulse = FVec3::CrossProduct(VectorToPoint1, Impulse) + AngularImpulse;
-				const FVec3 DV = PBDRigid0->InvM() * Impulse;
-				const FVec3 DW = WorldSpaceInvI1 * NetAngularImpulse;
-				PBDRigid0->V() += DV;
-				PBDRigid0->W() += DW;
-				// Position update as part of pbd
-				P0 += (DV * IterationParameters.Dt);
-				Q0 += FRotation3::FromElements(DW, 0.f) * Q0 * IterationParameters.Dt * FReal(0.5);
-				Q0.Normalize();
-				FParticleUtilities::SetCoMWorldTransform(PBDRigid0, P0, Q0);
-			}
-			if (bIsRigidDynamic1)
-			{
-				// Velocity update for next step
-				const FVec3 NetAngularImpulse = FVec3::CrossProduct(VectorToPoint2, -Impulse) - AngularImpulse;
-				const FVec3 DV = -PBDRigid1->InvM() * Impulse;
-				const FVec3 DW = WorldSpaceInvI2 * NetAngularImpulse;
-				PBDRigid1->V() += DV;
-				PBDRigid1->W() += DW;
-				// Position update as part of pbd
-				P1 += (DV * IterationParameters.Dt);
-				Q1 += FRotation3::FromElements(DW, 0.f) * Q1 * IterationParameters.Dt * FReal(0.5);
-				Q1.Normalize();
-				FParticleUtilities::SetCoMWorldTransform(PBDRigid1, P1, Q1);
-			}
-			
-			return AccumulatedImpulse;
-		}
-
-		// Apply contacts, impulse clipping is done on delta impulses as apposed to Accumulated impulses
-=======
 
 		// Apply contacts, impulse clipping is done on delta impulses as opposed to Accumulated impulses
->>>>>>> 24776ab6
 		FVec3 ApplyContact(FCollisionContact& Contact,
 			TGenericParticleHandle<FReal, 3> Particle0, 
 			TGenericParticleHandle<FReal, 3> Particle1,
@@ -1001,13 +799,9 @@
 				}
 
 				// Do not early out here in the case of Accumulated impulse solve
-<<<<<<< HEAD
-				if (Constraint.GetPhi() >= ParticleParameters.ShapePadding && !Chaos_Collision_UseAccumulatedImpulseClipSolve)
-=======
 				// @todo(chaos): remove this early out when we settle on manifolds
 				const bool bIsAccumulatingImpulses = Constraint.UseIncrementalManifold() || Chaos_Collision_UseAccumulatedImpulseClipSolve;
 				if (Constraint.GetPhi() >= 0.0f && !bIsAccumulatingImpulses)
->>>>>>> 24776ab6
 				{
 					return;
 				}
@@ -1028,15 +822,11 @@
 
 				if (bUseVelocityMode)
 				{
-<<<<<<< HEAD
-					if (Chaos_Collision_UseAccumulatedImpulseClipSolve)
-=======
 					if (Constraint.UseIncrementalManifold())
 					{
 						ApplyContactManifold(Constraint, Particle0, Particle1, IterationParameters, ParticleParameters);
 					}
 					else if (Chaos_Collision_UseAccumulatedImpulseClipSolve)
->>>>>>> 24776ab6
 					{
 						// This version of Apply contact is different from the original in that it clips accumulated impulses instead of delta impulses
 						// Todo: we need multiple contact points per pair for this to be effective
