--- conflicted
+++ resolved
@@ -17,36 +17,19 @@
 
 namespace Chaos
 {
-<<<<<<< HEAD
-#if INTEL_ISPC
-	extern bool bChaos_Collision_ISPC_Enabled;
-#endif
-
-	namespace Collisions
-=======
 	namespace CVars
->>>>>>> 6bbb88c8
 	{
 		int32 Chaos_Collision_EnergyClampEnabled = 1;
 		FAutoConsoleVariableRef CVarChaosCollisionEnergyClampEnabled(TEXT("p.Chaos.Collision.EnergyClampEnabled"), Chaos_Collision_EnergyClampEnabled, TEXT("Whether to use energy clamping in collision apply step"));
 
 		int32 Chaos_Collision_RelaxationEnabled = 0; // TODO remove this feature soon
 		FAutoConsoleVariableRef CVarChaosCollisionRelaxationEnabled(TEXT("p.Chaos.Collision.RelaxationEnabled"), Chaos_Collision_RelaxationEnabled, TEXT("Whether to reduce applied impulses during iterations for improved solver stability but reduced convergence"));
-<<<<<<< HEAD
 
 		int32 Chaos_Collision_PrevVelocityRestitutionEnabled = 0;
 		FAutoConsoleVariableRef CVarChaosCollisionPrevVelocityRestitutionEnabled(TEXT("p.Chaos.Collision.PrevVelocityRestitutionEnabled"), Chaos_Collision_PrevVelocityRestitutionEnabled, TEXT("If enabled restitution will be calculated on previous frame velocities instead of current frame velocities"));
 
 		FRealSingle Chaos_Collision_ContactMovementAllowance = 0.05f;
-		FAutoConsoleVariableRef CVarChaosCollisionContactMovementAllowance(TEXT("p.Chaos.Collision.AntiJitterContactMovementAllowance"), Chaos_Collision_ContactMovementAllowance, 
-=======
-
-		int32 Chaos_Collision_PrevVelocityRestitutionEnabled = 0;
-		FAutoConsoleVariableRef CVarChaosCollisionPrevVelocityRestitutionEnabled(TEXT("p.Chaos.Collision.PrevVelocityRestitutionEnabled"), Chaos_Collision_PrevVelocityRestitutionEnabled, TEXT("If enabled restitution will be calculated on previous frame velocities instead of current frame velocities"));
-
-		FRealSingle Chaos_Collision_ContactMovementAllowance = 0.05f;
 		FAutoConsoleVariableRef CVarChaosCollisionContactMovementAllowance(TEXT("p.Chaos.Collision.AntiJitterContactMovementAllowance"), Chaos_Collision_ContactMovementAllowance,
->>>>>>> 6bbb88c8
 			TEXT("If a contact is close to where it was during a previous iteration, we will assume it is the same contact that moved (to reduce jitter). Expressed as the fraction of movement distance and Centre of Mass distance to the contact point"));
 
 		int32 Chaos_Collision_UseAccumulatedImpulseClipSolve = 0; // This requires multiple contact points per iteration per pair and contact points that don't move too much (in body space) to have an effect
@@ -55,87 +38,6 @@
 		int32 Chaos_Collision_UseShockPropagation = 1;
 		FAutoConsoleVariableRef CVarChaosCollisionUseShockPropagation(TEXT("p.Chaos.Collision.UseShockPropagation"), Chaos_Collision_UseShockPropagation, TEXT(""));
 
-<<<<<<< HEAD
-		FReal Chaos_Collision_CollisionClipTolerance = 0.01f;
-		FAutoConsoleVariableRef CVarChaosCollisionClipTolerance(TEXT("p.Chaos.Collision.ClipTolerance"), Chaos_Collision_CollisionClipTolerance, TEXT(""));
-
-		bool Chaos_Collision_CheckManifoldComplete = false;
-		FAutoConsoleVariableRef CVarChaosCollisionCheckManifoldComplete(TEXT("p.Chaos.Collision.CheckManifoldComplete"), Chaos_Collision_CheckManifoldComplete, TEXT(""));
-
-		void Update(FRigidBodyPointContactConstraint& Constraint, const FReal Dt)
-		{
-			const FRigidTransform3 Transform0 = GetTransform(Constraint.Particle[0]);
-			const FRigidTransform3 Transform1 = GetTransform(Constraint.Particle[1]);
-
-			Constraint.ResetPhi(Constraint.GetCullDistance());
-			UpdateConstraintFromGeometry<ECollisionUpdateType::Deepest, FRigidBodyPointContactConstraint>(Constraint, Transform0, Transform1, Dt);
-		}
-
-		void UpdateSwept(FRigidBodySweptPointContactConstraint& Constraint, const FReal Dt)
-		{
-			FGenericParticleHandle Particle0 = FGenericParticleHandle(Constraint.Particle[0]);
-			// Note: This is unusual but we are using a mix of the previous and current transform
-			// This is due to how CCD only rewinds the position
-			const FRigidTransform3 TransformXQ0(Particle0->X(), Particle0->Q());
-			const FRigidTransform3 Transform1 = GetTransform(Constraint.Particle[1]);
-			Constraint.ResetPhi(Constraint.GetCullDistance());
-			
-			// Update as a point constraint (base class).
-			UpdateConstraintFromGeometry<ECollisionUpdateType::Deepest, FRigidBodySweptPointContactConstraint>(Constraint, TransformXQ0, Transform1, Dt);
-		}
-
-
-		// A PBD collision penetration correction.
-		// Currently only used by RBAN
-		FVec3 ApplyContact2(FCollisionContact& Contact,
-			FGenericParticleHandle Particle0,
-			FGenericParticleHandle Particle1,
-			const FContactIterationParameters& IterationParameters,
-			const FContactParticleParameters& ParticleParameters)
-		{
-			FVec3 AccumulatedImpulse(0);
-			TPBDRigidParticleHandle<FReal, 3>* PBDRigid0 = Particle0->CastToRigidParticle();
-			TPBDRigidParticleHandle<FReal, 3>* PBDRigid1 = Particle1->CastToRigidParticle();
-			bool bIsRigidDynamic0 = PBDRigid0 && PBDRigid0->ObjectState() == EObjectStateType::Dynamic;
-			bool bIsRigidDynamic1 = PBDRigid1 && PBDRigid1->ObjectState() == EObjectStateType::Dynamic;
-
-			FVec3 P0 = FParticleUtilities::GetCoMWorldPosition(Particle0);
-			FVec3 P1 = FParticleUtilities::GetCoMWorldPosition(Particle1);
-			FRotation3 Q0 = FParticleUtilities::GetCoMWorldRotation(Particle0);
-			FRotation3 Q1 = FParticleUtilities::GetCoMWorldRotation(Particle1);
-			FVec3 VectorToPoint0 = Contact.Location - P0;
-			FVec3 VectorToPoint1 = Contact.Location - P1;
-
-			if (Contact.Phi < 0)
-			{
-				*IterationParameters.NeedsAnotherIteration = true;
-
-				bool bApplyResitution = (Contact.Restitution > 0.0f);
-				bool bHaveRestitutionPadding = (Contact.RestitutionPadding > 0.0f);
-				bool bApplyFriction = (Contact.Friction > 0) && (IterationParameters.Dt > SMALL_NUMBER);
-
-				// If we have restitution, padd the constraint by an amount that enforces the outgoing velocity constraint
-				// Really this should be per contact point, not per constraint.
-				// NOTE: once we have calculated a padding, it is locked in for the rest of the iterations, and automatically
-				// included in the Phi we get back from collision detection. The first time we calculate it, we must also
-				// add the padding to the Phi (since it was from pre-padded collision detection).
-				if (bApplyResitution && !bHaveRestitutionPadding)
-				{
-					FVec3 V0 = Particle0->V();
-					FVec3 W0 = Particle0->W();
-					FVec3 V1 = Particle1->V();
-					FVec3 W1 = Particle1->W();
-					FVec3 CV0 = V0 + FVec3::CrossProduct(W0, VectorToPoint0);
-					FVec3 CV1 = V1 + FVec3::CrossProduct(W1, VectorToPoint1);
-					FVec3 CV = CV0 - CV1;
-					FReal CVNormal = FVec3::DotProduct(CV, Contact.Normal);
-
-					// No restitution below threshold normal velocity (CVNormal is negative here)
-					if (CVNormal < -ParticleParameters.RestitutionVelocityThreshold)
-					{
-						Contact.RestitutionPadding = -(1.0f + Contact.Restitution) * CVNormal * IterationParameters.Dt + Contact.Phi;
-						Contact.Phi -= Contact.RestitutionPadding;
-=======
 		FRealSingle Chaos_Collision_CollisionClipTolerance = 0.01f;
 		FAutoConsoleVariableRef CVarChaosCollisionClipTolerance(TEXT("p.Chaos.Collision.ClipTolerance"), Chaos_Collision_CollisionClipTolerance, TEXT(""));
 
@@ -228,7 +130,6 @@
 						ContactPhi -= ContactRestitutionPadding;
 
 						Constraint.SetRestitutionPadding(ContactRestitutionPadding);
->>>>>>> 6bbb88c8
 					}
 				}
 			
@@ -237,13 +138,8 @@
 					(Body1.IsDynamic() ? ComputeFactorMatrix3(VectorToPoint1, FMatrix33(Body1.InvI()), FReal(Body1.InvM())) : FMatrix33(0));
 
 				// Calculate the normal correction
-<<<<<<< HEAD
-				FVec3 NormalError = Contact.Phi * Contact.Normal;
-				FReal NormalImpulseDenominator = FVec3::DotProduct(Contact.Normal, ContactInvI * Contact.Normal);
-=======
 				FVec3 NormalError = ContactPhi * ContactNormal;
 				FReal NormalImpulseDenominator = FVec3::DotProduct(ContactNormal, ContactInvI * ContactNormal);
->>>>>>> 6bbb88c8
 				FVec3 NormalImpulseNumerator = -NormalError;
 				FVec3 NormalCorrection = NormalImpulseNumerator / NormalImpulseDenominator;
 
@@ -252,23 +148,6 @@
 				if (bApplyFriction)
 				{
 					// @todo(ccaulfield): use initial velocity (as for restitution) and accumulate friction force per contact point
-<<<<<<< HEAD
-					FVec3 X0 = FParticleUtilitiesXR::GetCoMWorldPosition(Particle0);
-					FVec3 X1 = FParticleUtilitiesXR::GetCoMWorldPosition(Particle1);
-					FRotation3 R0 = FParticleUtilitiesXR::GetCoMWorldRotation(Particle0);
-					FRotation3 R1 = FParticleUtilitiesXR::GetCoMWorldRotation(Particle1);
-					FVec3 V0 = FVec3::CalculateVelocity(X0, P0, IterationParameters.Dt);
-					FVec3 W0 = FRotation3::CalculateAngularVelocity(R0, Q0, IterationParameters.Dt);
-					FVec3 V1 = FVec3::CalculateVelocity(X1, P1, IterationParameters.Dt);
-					FVec3 W1 = FRotation3::CalculateAngularVelocity(R1, Q1, IterationParameters.Dt);
-					FVec3 CV0 = V0 + FVec3::CrossProduct(W0, VectorToPoint0);
-					FVec3 CV1 = V1 + FVec3::CrossProduct(W1, VectorToPoint1);
-					FVec3 CV = CV0 - CV1;
-					FReal CVNormal = FVec3::DotProduct(CV, Contact.Normal);
-					if (CVNormal < 0.0f)
-					{
-						FVec3 CVLateral = CV - CVNormal * Contact.Normal;
-=======
 					FVec3 V0 = FVec3::CalculateVelocity(Body0.X(), Body0.CorrectedP(), IterationParameters.Dt);
 					FVec3 W0 = FRotation3::CalculateAngularVelocity(Body0.R(), Body0.CorrectedQ(), IterationParameters.Dt);
 					FVec3 V1 = FVec3::CalculateVelocity(Body1.X(), Body1.CorrectedP(), IterationParameters.Dt);
@@ -280,7 +159,6 @@
 					if (CVNormal < 0.0f)
 					{
 						FVec3 CVLateral = CV - CVNormal * ContactNormal;
->>>>>>> 6bbb88c8
 						FReal CVLateralMag = CVLateral.Size();
 						if (CVLateralMag > KINDA_SMALL_NUMBER)
 						{
@@ -325,19 +203,6 @@
 		template<typename T_CONSTRAINT>
 		void ApplyImpl(T_CONSTRAINT& Constraint, const FContactIterationParameters & IterationParameters, const FContactParticleParameters & ParticleParameters)
 		{
-<<<<<<< HEAD
-			FGenericParticleHandle Particle0 = FGenericParticleHandle(Constraint.Particle[0]);
-			FGenericParticleHandle Particle1 = FGenericParticleHandle(Constraint.Particle[1]);
-
-			for (int32 PairIt = 0; PairIt < IterationParameters.NumPairIterations; ++PairIt)
-			{
-				// Update the contact information based on current particles' positions
-				bool bRequiresCollisionUpdate = true;
-				if (bRequiresCollisionUpdate)
-				{
-					Collisions::Update(Constraint, IterationParameters.Dt);
-				}
-=======
 			for (int32 PairIt = 0; PairIt < IterationParameters.NumPairIterations; ++PairIt)
 			{
 				// Update the contact information based on current particles' positions
@@ -349,7 +214,6 @@
 				{
 					Constraint.UpdateManifoldContacts();
 				}
->>>>>>> 6bbb88c8
 
 				// Permanently disable a constraint that is beyond the cull distance
 				if (Constraint.GetPhi() >= Constraint.GetCullDistance())
@@ -370,11 +234,8 @@
 				}
 
 				// @todo(chaos): fix the collided flag - it will sometimes be set if clipping is enabled, even if there was no contact...
-<<<<<<< HEAD
-=======
 				// @todo(chaos): this doesn't seem to be being set or used...remove Collided and the Aux Collided array if so. If it is supposed 
 				// to work, it should be set via the Scatter method of the SolverBody
->>>>>>> 6bbb88c8
 				if (ParticleParameters.Collided)
 				{
 					FGenericParticleHandle Particle0 = FGenericParticleHandle(Constraint.GetParticle0());
@@ -388,31 +249,18 @@
 				{
 				case EConstraintSolverType::GbfPbd:
 					{
-<<<<<<< HEAD
-						ApplyContactManifold(Constraint, Particle0, Particle1, IterationParameters, ParticleParameters);
-=======
 						ensure(false);	// not currently working
 						ApplyContactManifold(Constraint, IterationParameters, ParticleParameters);
->>>>>>> 6bbb88c8
 					}
 					break;
 				case EConstraintSolverType::StandardPbd:
 					{
-<<<<<<< HEAD
-						Constraint.AccumulatedImpulse += ApplyContact2(Constraint.Manifold, Particle0, Particle1, IterationParameters, ParticleParameters);
-=======
 						Constraint.AccumulatedImpulse += ApplyContact2(Constraint, IterationParameters, ParticleParameters);
->>>>>>> 6bbb88c8
 					}
 					break;
 				case EConstraintSolverType::QuasiPbd:
 					{
-<<<<<<< HEAD
-						FPBDCollisionSolver CollisionSolver;
-						CollisionSolver.SolvePosition(Constraint, IterationParameters, ParticleParameters);
-=======
 						check(false);	// does not use this path
->>>>>>> 6bbb88c8
 					}
 					break;
 				default:
@@ -423,15 +271,6 @@
 		
 		void ApplySweptImpl(FPBDCollisionConstraint& Constraint, const FContactIterationParameters & IterationParameters, const FContactParticleParameters & ParticleParameters)
 		{
-<<<<<<< HEAD
-			FGenericParticleHandle Particle0 = FGenericParticleHandle(Constraint.Particle[0]);
-			FGenericParticleHandle Particle1 = FGenericParticleHandle(Constraint.Particle[1]);
-
-			Collisions::UpdateSwept(Constraint, IterationParameters.Dt);
-			
-			const FContactParticleParameters CCDParticleParamaters{ ParticleParameters.RestitutionVelocityThreshold, true, ParticleParameters.Collided };
-			if (Constraint.TimeOfImpact == 1)
-=======
 			check(Constraint.GetCCDType() == ECollisionCCDType::Enabled);
 
 			FSolverBody& Body0 = *Constraint.GetSolverBody0();
@@ -441,7 +280,6 @@
 			
 			const FContactParticleParameters CCDParticleParamaters{ ParticleParameters.RestitutionVelocityThreshold, true, ParticleParameters.Collided };
 			if (Constraint.TimeOfImpact >= 1)
->>>>>>> 6bbb88c8
 			{
 				// If TOI = 1 (normal constraint) we don't want to split timestep at TOI.
 				ApplyImpl(Constraint, IterationParameters, CCDParticleParamaters);
@@ -458,55 +296,6 @@
 			const FContactIterationParameters IterationParametersRemainingDT{ RemainingDT, FakeIteration, IterationParameters.NumIterations, IterationParameters.NumPairIterations, IterationParameters.SolverType, IterationParameters.NeedsAnotherIteration };
 
 			// Rewind P to TOI and Apply
-<<<<<<< HEAD
-			Particle0->P() = FMath::Lerp(Particle0->X(), Particle0->P(), Constraint.TimeOfImpact);
-			ApplyImpl(Constraint, IterationParametersPartialDT, CCDParticleParamaters);
-
-			// Advance P to end of frame from TOI, and Apply
-			if (IterationParameters.Iteration + 1 < IterationParameters.NumIterations)
-			{
-				Particle0->P() = Particle0->P() + Particle0->V() * RemainingDT; // If we are tunneling through something else due to this, it will be resolved in the next iteration
-				ApplyImpl(Constraint, IterationParametersRemainingDT, CCDParticleParamaters);
-			}
-			else
-			{
-				// We get here if we cannot solve CCD collisions with the given number of iterations and restitution settings.
-				// So don't do the remaining dt update. This will bleed the energy! (also: Ignore rotation)
-				// To prevent this condition: increase number of iterations and/or reduce restitution and/or reduce velocities
-				if (IterationParameters.Dt > SMALL_NUMBER)
-				{
-					// Update velocity to be consistent with PBD
-					Particle0->SetV(1 / IterationParameters.Dt * (Particle0->P() - Particle0->X()));
-				}
-				else
-				{
-					Particle0->SetV(FVec3(0));
-				}
-			}
-		}
-
-
-		void Apply(FCollisionConstraintBase& Constraint, const FContactIterationParameters & IterationParameters, const FContactParticleParameters & ParticleParameters)
-		{
-			if (Constraint.GetType() == FCollisionConstraintBase::FType::SinglePoint)
-			{
-				ApplyImpl(*Constraint.As<FRigidBodyPointContactConstraint>(), IterationParameters, ParticleParameters);
-			}
-			else if (Constraint.GetType() == FCollisionConstraintBase::FType::SinglePointSwept)
-			{
-				ApplySweptImpl(*Constraint.As<FRigidBodySweptPointContactConstraint>(), IterationParameters, ParticleParameters);
-			}
-		}
-
-
-		template<typename T_CONSTRAINT>
-		void ApplyPushOutImpl(T_CONSTRAINT& Constraint, const TSet<const TGeometryParticleHandle<FReal, 3>*>& IsTemporarilyStatic,
-			const FContactIterationParameters & IterationParameters, const FContactParticleParameters & ParticleParameters, const FVec3& GravityDir)
-		{
-			FGenericParticleHandle Particle0 = FGenericParticleHandle(Constraint.Particle[0]);
-			FGenericParticleHandle Particle1 = FGenericParticleHandle(Constraint.Particle[1]);
-
-=======
 			Body0.SetP(FMath::Lerp(Body0.X(), Body0.P(), Constraint.TimeOfImpact));
 			ApplyImpl(Constraint, IterationParametersPartialDT, CCDParticleParamaters);
 
@@ -554,7 +343,6 @@
 
 		void ApplyPushOutImpl(FPBDCollisionConstraint& Constraint, const FContactIterationParameters & IterationParameters, const FContactParticleParameters & ParticleParameters)
 		{
->>>>>>> 6bbb88c8
 			for (int32 PairIt = 0; PairIt < IterationParameters.NumPairIterations; ++PairIt)
 			{
 				Update(Constraint, IterationParameters.Dt);
@@ -570,43 +358,26 @@
 					return;
 				}
 
-<<<<<<< HEAD
-				if (FRigidBodyPointContactConstraint* PointConstraint = Constraint.template As<FRigidBodyPointContactConstraint>())
-=======
 				// @todo(chaos): is this supposed to run for swept contacts as well?
 				if (Constraint.GetCCDType() == ECollisionCCDType::Disabled)
->>>>>>> 6bbb88c8
 				{
 					switch (IterationParameters.SolverType)
 					{
 					case EConstraintSolverType::GbfPbd:
 						{
-<<<<<<< HEAD
-							ApplyPushOutManifold(*PointConstraint, IsTemporarilyStatic, IterationParameters, ParticleParameters, GravityDir);
-=======
 							ensure(false);	// not currently working
 							ApplyPushOutManifold(Constraint, IterationParameters, ParticleParameters);
->>>>>>> 6bbb88c8
 						}
 						break;
 					case EConstraintSolverType::StandardPbd:
 						{
 							// Shouldn't have PushOut for Standard Pbd, but this is for experimentation (Collision PushOut Iterations should normally be set to 0 instead)
-<<<<<<< HEAD
-							ApplyPushOutManifold(*PointConstraint, IsTemporarilyStatic, IterationParameters, ParticleParameters, GravityDir);
-=======
 							ApplyPushOutManifold(Constraint, IterationParameters, ParticleParameters);
->>>>>>> 6bbb88c8
 						}
 						break;
 					case EConstraintSolverType::QuasiPbd:
 						{
-<<<<<<< HEAD
-							FPBDCollisionSolver CollisionSolver;
-							CollisionSolver.SolveVelocity(Constraint, IterationParameters, ParticleParameters);
-=======
 							check(false);
->>>>>>> 6bbb88c8
 						}
 						break;
 					default:
@@ -616,23 +387,9 @@
 			}
 		}
 
-<<<<<<< HEAD
-		void ApplyPushOut(FCollisionConstraintBase& Constraint, const TSet<const TGeometryParticleHandle<FReal, 3>*>& IsTemporarilyStatic, 
-			const FContactIterationParameters & IterationParameters, const FContactParticleParameters & ParticleParameters, const FVec3& GravityDir)
-		{
-			if (Constraint.GetType() == FCollisionConstraintBase::FType::SinglePoint)
-			{
-				ApplyPushOutImpl<FRigidBodyPointContactConstraint>(*Constraint.As<FRigidBodyPointContactConstraint>(), IsTemporarilyStatic, IterationParameters, ParticleParameters, GravityDir);
-			}
-			else if (Constraint.GetType() == FCollisionConstraintBase::FType::SinglePointSwept)
-			{
-				ApplyPushOutImpl(*Constraint.As<FRigidBodySweptPointContactConstraint>(), IsTemporarilyStatic, IterationParameters, ParticleParameters, GravityDir);
-			}
-=======
 		void ApplyPushOut(FPBDCollisionConstraint& Constraint, const FContactIterationParameters & IterationParameters, const FContactParticleParameters & ParticleParameters)
 		{
 			ApplyPushOutImpl(Constraint, IterationParameters, ParticleParameters);
->>>>>>> 6bbb88c8
 		}
 
 	} // Collisions
