--- conflicted
+++ resolved
@@ -14,17 +14,6 @@
 
 namespace Chaos
 {
-<<<<<<< HEAD
-	void ComputeHashTable(const TArray<Chaos::FRigidBodyPointContactConstraint>& ConstraintsArray,
-						  const FBox& BoundingBox, TMultiMap<int32, int32>& HashTableMap, const FRealSingle SpatialHashRadius)
-	{
-		FRealSingle CellSize = 2.f * SpatialHashRadius;
-		check(CellSize > 0.f);
-
-		// Compute number of cells along the principal axis
-		FVector Extent = 2.f * BoundingBox.GetExtent();
-		FRealSingle PrincipalAxisLength;
-=======
 	void ComputeHashTable(const TArray<Chaos::FPBDCollisionConstraint>& ConstraintsArray,
 						  const FBox& BoundingBox, TMultiMap<int32, int32>& HashTableMap, const FReal SpatialHashRadius)
 	{
@@ -34,29 +23,23 @@
 		// Compute number of cells along the principal axis
 		FVector Extent = 2 * BoundingBox.GetExtent();
 		FReal PrincipalAxisLength;
->>>>>>> 6bbb88c8
-		if (Extent.X > Extent.Y && Extent.X > Extent.Z)
-		{
-			PrincipalAxisLength = Extent.X;
-		}
-		else if (Extent.Y > Extent.Z)
-		{
-			PrincipalAxisLength = Extent.Y;
-		}
-		else
-		{
-			PrincipalAxisLength = Extent.Z;
-		}
-		int32 NumberOfCells = FMath::CeilToInt32(PrincipalAxisLength / CellSize);
-		check(NumberOfCells > 0);
-
-<<<<<<< HEAD
-		CellSize = PrincipalAxisLength / (FRealSingle)NumberOfCells;
-		FRealSingle CellSizeInv = 1.f / CellSize;
-=======
-		CellSize = PrincipalAxisLength / (FReal)NumberOfCells;
-		FReal CellSizeInv = 1 / CellSize;
->>>>>>> 6bbb88c8
+		if (Extent.X > Extent.Y && Extent.X > Extent.Z)
+		{
+			PrincipalAxisLength = Extent.X;
+		}
+		else if (Extent.Y > Extent.Z)
+		{
+			PrincipalAxisLength = Extent.Y;
+		}
+		else
+		{
+			PrincipalAxisLength = Extent.Z;
+		}
+		int32 NumberOfCells = FMath::CeilToInt32(PrincipalAxisLength / CellSize);
+		check(NumberOfCells > 0);
+
+		CellSize = PrincipalAxisLength / (FReal)NumberOfCells;
+		FReal CellSizeInv = 1 / CellSize;
 
 		int32 NumberOfCellsX = FMath::CeilToInt32(Extent.X * CellSizeInv) + 1;
 		int32 NumberOfCellsY = FMath::CeilToInt32(Extent.Y * CellSizeInv) + 1;
@@ -80,47 +63,31 @@
 	}
 
 	void ComputeHashTable(const TArray<FCollidingData>& CollisionsArray,
-<<<<<<< HEAD
-						  const FBox& BoundingBox, TMultiMap<int32, int32>& HashTableMap, const FRealSingle SpatialHashRadius)
-	{
-		FRealSingle CellSize = 2.f * SpatialHashRadius;
-		check(CellSize > 0.f);
-
-		// Compute number of cells along the principal axis
-		FVector Extent = 2.f * BoundingBox.GetExtent();
-		FRealSingle PrincipalAxisLength;
-=======
-						  const FBox& BoundingBox, TMultiMap<int32, int32>& HashTableMap, const FReal SpatialHashRadius)
-	{
-		FReal CellSize = 2 * SpatialHashRadius;
-		check(CellSize > 0);
-
-		// Compute number of cells along the principal axis
-		FVector Extent = 2 * BoundingBox.GetExtent();
-		FReal PrincipalAxisLength;
->>>>>>> 6bbb88c8
-		if (Extent.X > Extent.Y && Extent.X > Extent.Z)
-		{
-			PrincipalAxisLength = Extent.X;
-		}
-		else if (Extent.Y > Extent.Z)
-		{
-			PrincipalAxisLength = Extent.Y;
-		}
-		else
-		{
-			PrincipalAxisLength = Extent.Z;
-		}
-		int32 NumberOfCells = FMath::CeilToInt32(PrincipalAxisLength / CellSize);
-		check(NumberOfCells > 0);
-
-<<<<<<< HEAD
-		CellSize = PrincipalAxisLength / (FRealSingle)NumberOfCells;
-		FRealSingle CellSizeInv = 1.f / CellSize;
-=======
-		CellSize = PrincipalAxisLength / (FReal)NumberOfCells;
-		FReal CellSizeInv = 1 / CellSize;
->>>>>>> 6bbb88c8
+						  const FBox& BoundingBox, TMultiMap<int32, int32>& HashTableMap, const FReal SpatialHashRadius)
+	{
+		FReal CellSize = 2 * SpatialHashRadius;
+		check(CellSize > 0);
+
+		// Compute number of cells along the principal axis
+		FVector Extent = 2 * BoundingBox.GetExtent();
+		FReal PrincipalAxisLength;
+		if (Extent.X > Extent.Y && Extent.X > Extent.Z)
+		{
+			PrincipalAxisLength = Extent.X;
+		}
+		else if (Extent.Y > Extent.Z)
+		{
+			PrincipalAxisLength = Extent.Y;
+		}
+		else
+		{
+			PrincipalAxisLength = Extent.Z;
+		}
+		int32 NumberOfCells = FMath::CeilToInt32(PrincipalAxisLength / CellSize);
+		check(NumberOfCells > 0);
+
+		CellSize = PrincipalAxisLength / (FReal)NumberOfCells;
+		FReal CellSizeInv = 1 / CellSize;
 
 		int32 NumberOfCellsX = FMath::CeilToInt32(Extent.X * CellSizeInv) + 1;
 		int32 NumberOfCellsY = FMath::CeilToInt32(Extent.Y * CellSizeInv) + 1;
@@ -144,47 +111,31 @@
 	}
 
 	void ComputeHashTable(const TArray<FCollidingDataExt>& CollisionsArray,
-<<<<<<< HEAD
-						  const FBox& BoundingBox, TMultiMap<int32, int32>& HashTableMap, const FRealSingle SpatialHashRadius)
-	{
-		FRealSingle CellSize = 2.f * SpatialHashRadius;
-		check(CellSize > 0.f);
-
-		// Compute number of cells along the principal axis
-		FVector Extent = 2.f * BoundingBox.GetExtent();
-		FRealSingle PrincipalAxisLength;
-=======
-						  const FBox& BoundingBox, TMultiMap<int32, int32>& HashTableMap, const FReal SpatialHashRadius)
-	{
-		FReal CellSize = 2 * SpatialHashRadius;
-		check(CellSize > 0);
-
-		// Compute number of cells along the principal axis
-		FVector Extent = 2 * BoundingBox.GetExtent();
-		FReal PrincipalAxisLength;
->>>>>>> 6bbb88c8
-		if (Extent.X > Extent.Y && Extent.X > Extent.Z)
-		{
-			PrincipalAxisLength = Extent.X;
-		}
-		else if (Extent.Y > Extent.Z)
-		{
-			PrincipalAxisLength = Extent.Y;
-		}
-		else
-		{
-			PrincipalAxisLength = Extent.Z;
-		}
-		int32 NumberOfCells = FMath::CeilToInt32(PrincipalAxisLength / CellSize);
-		check(NumberOfCells > 0);
-
-<<<<<<< HEAD
-		CellSize = PrincipalAxisLength / (FRealSingle)NumberOfCells;
-		FRealSingle CellSizeInv = 1.f / CellSize;
-=======
-		CellSize = PrincipalAxisLength / (FReal)NumberOfCells;
-		FReal CellSizeInv = 1 / CellSize;
->>>>>>> 6bbb88c8
+						  const FBox& BoundingBox, TMultiMap<int32, int32>& HashTableMap, const FReal SpatialHashRadius)
+	{
+		FReal CellSize = 2 * SpatialHashRadius;
+		check(CellSize > 0);
+
+		// Compute number of cells along the principal axis
+		FVector Extent = 2 * BoundingBox.GetExtent();
+		FReal PrincipalAxisLength;
+		if (Extent.X > Extent.Y && Extent.X > Extent.Z)
+		{
+			PrincipalAxisLength = Extent.X;
+		}
+		else if (Extent.Y > Extent.Z)
+		{
+			PrincipalAxisLength = Extent.Y;
+		}
+		else
+		{
+			PrincipalAxisLength = Extent.Z;
+		}
+		int32 NumberOfCells = FMath::CeilToInt32(PrincipalAxisLength / CellSize);
+		check(NumberOfCells > 0);
+
+		CellSize = PrincipalAxisLength / (FReal)NumberOfCells;
+		FReal CellSizeInv = 1 / CellSize;
 
 		int32 NumberOfCellsX = FMath::CeilToInt32(Extent.X * CellSizeInv) + 1;
 		int32 NumberOfCellsY = FMath::CeilToInt32(Extent.Y * CellSizeInv) + 1;
@@ -218,16 +169,6 @@
 		}
 	}
 
-<<<<<<< HEAD
-	void ComputeHashTable(const TArray<FVector>& ParticleArray, const FBox& BoundingBox, TMultiMap<int32, int32>& HashTableMap, const FRealSingle SpatialHashRadius)
-	{
-		FRealSingle CellSize = 2.f * SpatialHashRadius;
-		check(CellSize > 0.f);
-
-		// Compute number of cells along the principal axis
-		FVector Extent = 2.f * BoundingBox.GetExtent();
-		FRealSingle PrincipalAxisLength;
-=======
 	void ComputeHashTable(const TArray<FVector>& ParticleArray, const FBox& BoundingBox, TMultiMap<int32, int32>& HashTableMap, const FReal SpatialHashRadius)
 	{
 		FReal CellSize = 2 * SpatialHashRadius;
@@ -236,29 +177,23 @@
 		// Compute number of cells along the principal axis
 		FVector Extent = 2 * BoundingBox.GetExtent();
 		FReal PrincipalAxisLength;
->>>>>>> 6bbb88c8
-		if (Extent.X > Extent.Y && Extent.X > Extent.Z)
-		{
-			PrincipalAxisLength = Extent.X;
-		}
-		else if (Extent.Y > Extent.Z)
-		{
-			PrincipalAxisLength = Extent.Y;
-		}
-		else
-		{
-			PrincipalAxisLength = Extent.Z;
-		}
-		int32 NumberOfCells = FMath::CeilToInt32(PrincipalAxisLength / CellSize);
-		check(NumberOfCells > 0);
-
-<<<<<<< HEAD
-		CellSize = PrincipalAxisLength / (FRealSingle)NumberOfCells;
-		FRealSingle CellSizeInv = 1.f / CellSize;
-=======
-		CellSize = PrincipalAxisLength / (FReal)NumberOfCells;
-		FReal CellSizeInv = 1 / CellSize;
->>>>>>> 6bbb88c8
+		if (Extent.X > Extent.Y && Extent.X > Extent.Z)
+		{
+			PrincipalAxisLength = Extent.X;
+		}
+		else if (Extent.Y > Extent.Z)
+		{
+			PrincipalAxisLength = Extent.Y;
+		}
+		else
+		{
+			PrincipalAxisLength = Extent.Z;
+		}
+		int32 NumberOfCells = FMath::CeilToInt32(PrincipalAxisLength / CellSize);
+		check(NumberOfCells > 0);
+
+		CellSize = PrincipalAxisLength / (FReal)NumberOfCells;
+		FReal CellSizeInv = 1 / CellSize;
 
 		int32 NumberOfCellsX = FMath::CeilToInt32(Extent.X * CellSizeInv) + 1;
 		int32 NumberOfCellsY = FMath::CeilToInt32(Extent.Y * CellSizeInv) + 1;
@@ -282,47 +217,31 @@
 	}
 
 	void ComputeHashTable(const TArray<FBreakingData>& BreakingsArray,
-<<<<<<< HEAD
-						  const FBox& BoundingBox, TMultiMap<int32, int32>& HashTableMap, const FRealSingle SpatialHashRadius)
-	{
-		FRealSingle CellSize = 2.f * SpatialHashRadius;
-		check(CellSize > 0.f);
-
-		// Compute number of cells along the principal axis
-		FVector Extent = 2.f * BoundingBox.GetExtent();
-		FRealSingle PrincipalAxisLength;
-=======
-						  const FBox& BoundingBox, TMultiMap<int32, int32>& HashTableMap, const FReal SpatialHashRadius)
-	{
-		FReal CellSize = 2 * SpatialHashRadius;
-		check(CellSize > 0);
-
-		// Compute number of cells along the principal axis
-		FVector Extent = 2 * BoundingBox.GetExtent();
-		FReal PrincipalAxisLength;
->>>>>>> 6bbb88c8
-		if (Extent.X > Extent.Y && Extent.X > Extent.Z)
-		{
-			PrincipalAxisLength = Extent.X;
-		}
-		else if (Extent.Y > Extent.Z)
-		{
-			PrincipalAxisLength = Extent.Y;
-		}
-		else
-		{
-			PrincipalAxisLength = Extent.Z;
-		}
-		int32 NumberOfCells = FMath::CeilToInt32(PrincipalAxisLength / CellSize);
-		check(NumberOfCells > 0);
-
-<<<<<<< HEAD
-		CellSize = PrincipalAxisLength / (FRealSingle)NumberOfCells;
-		FRealSingle CellSizeInv = 1.f / CellSize;
-=======
-		CellSize = PrincipalAxisLength / (FReal)NumberOfCells;
-		FReal CellSizeInv = 1 / CellSize;
->>>>>>> 6bbb88c8
+						  const FBox& BoundingBox, TMultiMap<int32, int32>& HashTableMap, const FReal SpatialHashRadius)
+	{
+		FReal CellSize = 2 * SpatialHashRadius;
+		check(CellSize > 0);
+
+		// Compute number of cells along the principal axis
+		FVector Extent = 2 * BoundingBox.GetExtent();
+		FReal PrincipalAxisLength;
+		if (Extent.X > Extent.Y && Extent.X > Extent.Z)
+		{
+			PrincipalAxisLength = Extent.X;
+		}
+		else if (Extent.Y > Extent.Z)
+		{
+			PrincipalAxisLength = Extent.Y;
+		}
+		else
+		{
+			PrincipalAxisLength = Extent.Z;
+		}
+		int32 NumberOfCells = FMath::CeilToInt32(PrincipalAxisLength / CellSize);
+		check(NumberOfCells > 0);
+
+		CellSize = PrincipalAxisLength / (FReal)NumberOfCells;
+		FReal CellSizeInv = 1 / CellSize;
 
 		int32 NumberOfCellsX = FMath::CeilToInt32(Extent.X * CellSizeInv) + 1;
 		int32 NumberOfCellsY = FMath::CeilToInt32(Extent.Y * CellSizeInv) + 1;
@@ -346,47 +265,31 @@
 	}
 
 	void ComputeHashTable(const TArray<FBreakingDataExt>& BreakingsArray,
-<<<<<<< HEAD
-						  const FBox& BoundingBox, TMultiMap<int32, int32>& HashTableMap, const FRealSingle SpatialHashRadius)
-	{
-		FRealSingle CellSize = 2.f * SpatialHashRadius;
-		check(CellSize > 0.f);
-
-		// Compute number of cells along the principal axis
-		FVector Extent = 2.f * BoundingBox.GetExtent();
-		FRealSingle PrincipalAxisLength;
-=======
-						  const FBox& BoundingBox, TMultiMap<int32, int32>& HashTableMap, const FReal SpatialHashRadius)
-	{
-		FReal CellSize = 2 * SpatialHashRadius;
-		check(CellSize > 0);
-
-		// Compute number of cells along the principal axis
-		FVector Extent = 2 * BoundingBox.GetExtent();
-		FReal PrincipalAxisLength;
->>>>>>> 6bbb88c8
-		if (Extent.X > Extent.Y && Extent.X > Extent.Z)
-		{
-			PrincipalAxisLength = Extent.X;
-		}
-		else if (Extent.Y > Extent.Z)
-		{
-			PrincipalAxisLength = Extent.Y;
-		}
-		else
-		{
-			PrincipalAxisLength = Extent.Z;
-		}
-		int32 NumberOfCells = FMath::CeilToInt32(PrincipalAxisLength / CellSize);
-		check(NumberOfCells > 0);
-
-<<<<<<< HEAD
-		CellSize = PrincipalAxisLength / (FRealSingle)NumberOfCells;
-		FRealSingle CellSizeInv = 1.f / CellSize;
-=======
-		CellSize = PrincipalAxisLength / (FReal)NumberOfCells;
-		FReal CellSizeInv = 1 / CellSize;
->>>>>>> 6bbb88c8
+						  const FBox& BoundingBox, TMultiMap<int32, int32>& HashTableMap, const FReal SpatialHashRadius)
+	{
+		FReal CellSize = 2 * SpatialHashRadius;
+		check(CellSize > 0);
+
+		// Compute number of cells along the principal axis
+		FVector Extent = 2 * BoundingBox.GetExtent();
+		FReal PrincipalAxisLength;
+		if (Extent.X > Extent.Y && Extent.X > Extent.Z)
+		{
+			PrincipalAxisLength = Extent.X;
+		}
+		else if (Extent.Y > Extent.Z)
+		{
+			PrincipalAxisLength = Extent.Y;
+		}
+		else
+		{
+			PrincipalAxisLength = Extent.Z;
+		}
+		int32 NumberOfCells = FMath::CeilToInt32(PrincipalAxisLength / CellSize);
+		check(NumberOfCells > 0);
+
+		CellSize = PrincipalAxisLength / (FReal)NumberOfCells;
+		FReal CellSizeInv = 1 / CellSize;
 
 		int32 NumberOfCellsX = FMath::CeilToInt32(Extent.X * CellSizeInv) + 1;
 		int32 NumberOfCellsY = FMath::CeilToInt32(Extent.Y * CellSizeInv) + 1;
