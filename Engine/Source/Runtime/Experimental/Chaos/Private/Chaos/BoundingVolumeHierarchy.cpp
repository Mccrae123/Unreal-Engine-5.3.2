// Copyright Epic Games, Inc. All Rights Reserved.

#include "Chaos/BoundingVolumeHierarchy.h"
#include "Chaos/BoundingVolume.h"
#include "Chaos/BoundingVolumeUtilities.h"
<<<<<<< HEAD
=======
#include "Chaos/ImplicitObjectBVH.h"
>>>>>>> 4af6daef
#include "Chaos/Tetrahedron.h"
#include "ChaosStats.h"

namespace Chaos
{
	// Bounds expansion (for speculative contact creation) is limited by this factor multiplied by the objects size.
	// This prevents objects that are moving large distances in one frame from having bounds which overlap too many objects. 
	// We only detect collisions at the final position anyway (when CCD is disabled) so having a bounds which is much larger 
	// than the object doesn't help much. E.g., if an object moves more than its size per frame it will encounter tunneling 
	// problems when colliding against zero-thickness surfaces such as tri meshes, regardless of the bounds size.
	// NOTE: This is only used by objects that have CCD disabled.
	FRealSingle Chaos_Bounds_MaxInflationScale = 2.f;
	FAutoConsoleVariableRef CVarBoundsMaxInflatiuonScale(TEXT("p.Chaos.MaxInflationScale"), Chaos_Bounds_MaxInflationScale, TEXT("A limit on the bounds used to detect collisions when CCD is disabled. The bounds limit is this scale multiplied by the object's max dimension"));


	template<class OBJECT_ARRAY, class LEAF_TYPE, class T, int d>
	TBoundingVolumeHierarchy<OBJECT_ARRAY, LEAF_TYPE, T, d>::TBoundingVolumeHierarchy(const OBJECT_ARRAY& Objects, const int32 MaxLevels, const bool bUseVelocity, const T Dt)
		: MObjects(&Objects), MMaxLevels(MaxLevels)
	{
		if(GetObjectCount(Objects) > 0)
		{
			UpdateHierarchy(DefaultAllowMultipleSplitting, bUseVelocity, DefaultDt);
		}
	}

	template<class OBJECT_ARRAY, class LEAF_TYPE, class T, int d>
	TBoundingVolumeHierarchy<OBJECT_ARRAY, LEAF_TYPE, T, d>::TBoundingVolumeHierarchy(const OBJECT_ARRAY& Objects, const TArray<uint32>& ActiveIndices, const int32 MaxLevels, const bool bUseVelocity, const T Dt)
		: MObjects(&Objects), MMaxLevels(MaxLevels)
	{
		if(GetObjectCount(Objects) > 0)
		{
			UpdateHierarchy(ActiveIndices, DefaultAllowMultipleSplitting, bUseVelocity, DefaultDt);
		}
	}

	template<class OBJECT_ARRAY, class LEAF_TYPE, class T, int d>
	const TAABB<T, d>& TBoundingVolumeHierarchy<OBJECT_ARRAY, LEAF_TYPE, T, d>::GetWorldSpaceBoundingBox(const TGeometryParticles<T, d>& InParticles, const int32 Index)
	{
		return Chaos::GetWorldSpaceBoundingBox(InParticles, Index, MWorldSpaceBoxes);
	}

#if !UE_BUILD_SHIPPING
	template<typename T, int d>
	void DrawNodeRecursive(ISpacialDebugDrawInterface<T>* InInterface, const TBVHNode<T, d>& InNode, const TArray<TBVHNode<T, d>>& InAllNodes)
	{
		TAABB<T, d> Box(InNode.MMin, InNode.MMax);

		InInterface->Box(Box, { 1.0f, 1.0f, 1.0f }, 1.0f);

		for(const int32 Child : InNode.MChildren)
		{
			DrawNodeRecursive(InInterface, InAllNodes[Child], InAllNodes);
		}
	}

	template<class OBJECT_ARRAY, class LEAF_TYPE, class T, int d>
	void Chaos::TBoundingVolumeHierarchy<OBJECT_ARRAY, LEAF_TYPE, T, d>::DebugDraw(ISpacialDebugDrawInterface<T>* InInterface) const
	{
		if(Elements.Num() > 0)
		{
			DrawNodeRecursive(InInterface, Elements[0], Elements);
		}
	}
#endif

	template<class OBJECT_ARRAY, class T, int d, typename TPayloadType>
	TArray<int32> MakeNewLeaf(const OBJECT_ARRAY& Objects, const TArray<int32>& AllObjects, const TArray<int32>* /*Type*/)
	{
		return TArray<int32>(AllObjects);
	}

	template<class OBJECT_ARRAY, class T, int d, typename TPayloadType>
	TBoundingVolume<TPayloadType, T, d> MakeNewLeaf(const OBJECT_ARRAY& Objects, const TArray<int32>& AllObjects, const TBoundingVolume<TPayloadType, T, d>* /*Type*/)
	{
#if CHAOS_PARTICLEHANDLE_TODO
		// @todo(mlentine): This is pretty dirty but should work for now.
		return TBoundingVolume<OBJECT_ARRAY, TPayloadType, T, d>(Objects, reinterpret_cast<const TArray<uint32>&>(AllObjects));
#else
		TArray<TSOAView<OBJECT_ARRAY>> SOAs;
		SOAs.Add(TSOAView<OBJECT_ARRAY>(const_cast<OBJECT_ARRAY*>(&Objects)));	//todo: this const_cast is here because bvh is holding on to things as const but giving it out as non const. Not sure if we should change API or not
		//return TBoundingVolume<OBJECT_ARRAY, T, d>(MakeParticleView<OBJECT_ARRAY>({ {&Objects} }));
		return TBoundingVolume<TPayloadType, T, d>(MakeParticleView<OBJECT_ARRAY>(MoveTemp(SOAs)));
#endif
	}

	template<class OBJECT_ARRAY, class LEAF_TYPE, class T, int d>
	void TBoundingVolumeHierarchy<OBJECT_ARRAY, LEAF_TYPE, T, d>::UpdateHierarchy(const bool bAllowMultipleSplitting, const bool bUseVelocity, const T Dt)
	{
		const int32 NumObjects = GetObjectCount(*MObjects);

		MScratchAllObjects.Reset();
		Leafs.Reset();

		MGlobalObjects.Reset();
		for(int32 Idx = 0; Idx < NumObjects; ++Idx)	//todo: check for disabled objects if possible? (this is what BV does)
		{
			if(IsDisabled(*MObjects, Idx))
			{
				continue;
			}

			if(HasBoundingBox(*MObjects, Idx))
			{
				MScratchAllObjects.Add(Idx);
			}
			else
			{
				MGlobalObjects.Add(Idx);
			}
		}

		UpdateHierarchyImp(MScratchAllObjects, bAllowMultipleSplitting, bUseVelocity, Dt);
	}

	template<class OBJECT_ARRAY, class LEAF_TYPE, class T, int d>
	void TBoundingVolumeHierarchy<OBJECT_ARRAY, LEAF_TYPE, T, d>::UpdateHierarchy(const TArray<uint32>& ActiveIndices, const bool bAllowMultipleSplitting, const bool bUseVelocity, const T Dt)
	{
		const int32 NumObjects = ActiveIndices.Num();

		MScratchAllObjects.Reset();
		MScratchAllObjects.Reserve(NumObjects);

		MGlobalObjects.Reset();
		for(uint32 Idx : ActiveIndices)
		{
			check(!IsDisabled(*MObjects, Idx));
			if(HasBoundingBox(*MObjects, Idx))
			{
				MScratchAllObjects.Add(Idx);
			}
			else
			{
				MGlobalObjects.Add(Idx);
			}
		}

		UpdateHierarchyImp(MScratchAllObjects, bAllowMultipleSplitting, bUseVelocity, Dt);
	}

	template<class OBJECT_ARRAY, class LEAF_TYPE, class T, int d>
	void TBoundingVolumeHierarchy<OBJECT_ARRAY, LEAF_TYPE, T, d>::UpdateHierarchyImp(const TArray<int32>& AllObjects, const bool bAllowMultipleSplitting, const bool bUseVelocity, const T Dt)
	{
		Elements.Reset();
		MWorldSpaceBoxes.Reset();

		if(!AllObjects.Num())
		{
			return;
		}
		ComputeAllWorldSpaceBoundingBoxes(*MObjects, AllObjects, bUseVelocity, Dt, MWorldSpaceBoxes);
<<<<<<< HEAD

		int32 Axis;
		const TAABB<T, d> GlobalBox = ComputeGlobalBoxAndSplitAxis(*MObjects, AllObjects, MWorldSpaceBoxes, bAllowMultipleSplitting, Axis);

=======

		int32 Axis;
		const TAABB<T, d> GlobalBox = ComputeGlobalBoxAndSplitAxis(*MObjects, AllObjects, MWorldSpaceBoxes, bAllowMultipleSplitting, Axis);

>>>>>>> 4af6daef
		TBVHNode<T, d> RootNode;
		RootNode.MMin = GlobalBox.Min();
		RootNode.MMax = GlobalBox.Max();
		RootNode.MAxis = Axis;
#if !UE_BUILD_SHIPPING && !UE_BUILD_TEST
		RootNode.LeafIndex = -1;
#endif
		Elements.Add(RootNode);
		if(AllObjects.Num() > MIN_NUM_OBJECTS) // TODO(mlentine): What is a good number to stop at?
		{
			int32 StartIndex = GenerateNextLevel(GlobalBox.Min(), GlobalBox.Max(), AllObjects, Axis, 1, bAllowMultipleSplitting);
			for(int32 i = 0; i < (Axis == -1 ? 8 : 2); i++)
			{
				Elements[0].MChildren.Add(StartIndex + i);
			}
		}
		else
		{
			Elements[0].LeafIndex = Leafs.Num();
			Leafs.Add(MakeNewLeaf<OBJECT_ARRAY, T, d, TPayloadType>(*MObjects, AllObjects, static_cast<LEAF_TYPE*>(nullptr)));
		}
		check(Elements[0].LeafIndex < Leafs.Num() || Elements[0].MChildren.Num() > 0);
		UE_LOG(LogChaos, Verbose, TEXT("Generated Tree with %d Nodes"), Elements.Num());
		//PrintTree("", &Elements[0]);
	}

	template<class OBJECT_ARRAY, typename TPayloadType, class T, int d>
	TArray<int32> FindAllIntersectionsLeafHelper(const TArray<int32>& Leaf, const TVector<T, d>& Point)
	{
		return Leaf;
	}

	template<class OBJECT_ARRAY, typename TPayloadType, class T, int d>
	TArray<int32> FindAllIntersectionsLeafHelper(const TBoundingVolume<TPayloadType, T, d>& Leaf, const TVector<T, d>& Point)
	{
#if CHAOS_PARTICLEHANDLE_TODO
		return Leaf.FindAllIntersections(Point);
#else
		check(false);
		return TArray<int32>();
#endif
	}

	template<class OBJECT_ARRAY, typename TPayloadType, class T, int d>
	TArray<int32> TBoundingVolumeHierarchy<OBJECT_ARRAY, TPayloadType, T, d>::FindAllIntersectionsHelper(const TBVHNode<T, d>& MyNode, const TVector<T, d>& Point) const
	{
		TAABB<T, d> MBox(MyNode.MMin, MyNode.MMax);
		if(MBox.SignedDistance(Point) > 0)
		{
			return TArray<int32>();
		}
		if(MyNode.MChildren.Num() == 0)
		{
			return FindAllIntersectionsLeafHelper<OBJECT_ARRAY, TPayloadType, T, d>(Leafs[MyNode.LeafIndex], Point);
		}
		const TVector<T, d> ObjectCenter = MBox.Center();
		int32 Child = 0;
		if(MyNode.MAxis >= 0)
		{
			if(Point[MyNode.MAxis] > ObjectCenter[MyNode.MAxis])
				Child += 1;
		}
		else
		{
			if(Point[0] > ObjectCenter[0])
				Child += 1;
			if(Point[1] > ObjectCenter[1])
				Child += 2;
			if(Point[2] > ObjectCenter[2])
				Child += 4;
		}
		return FindAllIntersectionsHelper(Elements[MyNode.MChildren[Child]], Point);
	}

	template <typename T, int d>
	bool IntersectsHelper(const TAABB<T, d>& WorldSpaceBox, const TAABB<T, d>& LocalBox)
	{
		return WorldSpaceBox.Intersects(LocalBox);
	}

	template <typename T, int d>
	bool IntersectsHelper(const TAABB<T, d>& WorldSpaceBox, const TSpatialRay<T, d>& Ray)
	{
		//Very slow, should look at using slab algorithm
		const FBox VolumeBox(WorldSpaceBox.Min(), WorldSpaceBox.Max());
		FVector Hit;
		FVector Normal;
		FRealSingle Time;
		return FMath::LineExtentBoxIntersection(VolumeBox, Ray.Start, Ray.End, FVector::ZeroVector, Hit, Normal, Time);

		//return WorldSpaceBox.FindClosestIntersection(Ray.Start, Ray.End, 0).Second;
	}

	template <typename OBJECT_ARRAY>
	struct TSpecializeParticlesHelper
	{
		template <typename T, int d, typename QUERY_OBJECT>
		static void AccumulateChildrenResults(TArray<int32>& AccumIntersectionList, const TArray<int32>& PotentialChildren, const QUERY_OBJECT& QueryObject, const TMap<int32, TAABB<T, d>>& WorldSpaceBoxes)
		{
			for(int32 ChildIndex : PotentialChildren)
			{
				if(IntersectsHelper(WorldSpaceBoxes[ChildIndex], QueryObject)) //todo(ocohen): actually just a single point so should call Contains
				{
					AccumIntersectionList.Add(ChildIndex);
				}
			}
		}
	};

	int32 CheckBox = 1;
	FAutoConsoleVariableRef CVarCheckBox(TEXT("p.checkbox"), CheckBox, TEXT(""));

	template <typename T, int d>
	struct TSpecializeParticlesHelper<TParticles<T, d>>
	{
		template <typename QUERY_OBJECT>
		static void AccumulateChildrenResults(TArray<int32>& AccumIntersectionList, const TArray<int32>& PotentialChildren, const QUERY_OBJECT& QueryObject, const TMap<int32, TAABB<T, d>>& WorldSpaceBoxes)
		{
			if(CheckBox)
			{
				for(int32 ChildIndex : PotentialChildren)
				{
					if(IntersectsHelper(WorldSpaceBoxes[ChildIndex], QueryObject))	//todo(ocohen): actually just a single point so should call Contains
					{
						AccumIntersectionList.Add(ChildIndex);
					}
				}
			}
			else
			{
				AccumIntersectionList.Append(PotentialChildren);
			}
		}
	};

	template<class OBJECT_ARRAY, typename TPayloadType, typename T, int d, typename QUERY_OBJECT>
	TArray<int32> FindAllIntersectionsLeafHelper(const TArray<int32>& Leaf, const QUERY_OBJECT& QueryObject)
	{
		return Leaf;
	}

	template<class OBJECT_ARRAY, typename TPayloadType, class T, int d, typename QUERY_OBJECT>
	TArray<int32> FindAllIntersectionsLeafHelper(const TBoundingVolume<TPayloadType, T, d>& Leaf, const QUERY_OBJECT& QueryObject)
	{
#if CHAOS_PARTICLEHANDLE_TODO
		return Leaf.FindAllIntersectionsImp(QueryObject);
#else
		return TArray<int32>();
#endif
	}
<<<<<<< HEAD

	int32 FindAllIntersectionsSingleThreaded = 1;
	FAutoConsoleVariableRef CVarFindAllIntersectionsSingleThreaded(TEXT("p.FindAllIntersectionsSingleThreaded"), FindAllIntersectionsSingleThreaded, TEXT(""));

	template<class OBJECT_ARRAY, class LEAF_TYPE, class T, int d>
	template <typename QUERY_OBJECT>
	void TBoundingVolumeHierarchy<OBJECT_ARRAY, LEAF_TYPE, T, d>::FindAllIntersectionsHelperRecursive(const TBVHNode<T, d>& MyNode, const QUERY_OBJECT& QueryObject, TArray<int32>& AccumulateElements) const
	{
		TAABB<T, d> MBox(MyNode.MMin, MyNode.MMax);
		if(!IntersectsHelper(MBox, QueryObject))
		{
			return;
		}
		if(MyNode.MChildren.Num() == 0)
		{
			TSpecializeParticlesHelper<OBJECT_ARRAY>::AccumulateChildrenResults(AccumulateElements, FindAllIntersectionsLeafHelper<OBJECT_ARRAY, TPayloadType, T, d>(Leafs[MyNode.LeafIndex], QueryObject), QueryObject, MWorldSpaceBoxes);
			return;
		}

		int32 NumChildren = MyNode.MChildren.Num();
		for(int32 Child = 0; Child < NumChildren; ++Child)
		{
			FindAllIntersectionsHelperRecursive(Elements[MyNode.MChildren[Child]], QueryObject, AccumulateElements);
=======

	int32 FindAllIntersectionsSingleThreaded = 1;
	FAutoConsoleVariableRef CVarFindAllIntersectionsSingleThreaded(TEXT("p.FindAllIntersectionsSingleThreaded"), FindAllIntersectionsSingleThreaded, TEXT(""));

	template<class OBJECT_ARRAY, class LEAF_TYPE, class T, int d>
	template <typename QUERY_OBJECT>
	void TBoundingVolumeHierarchy<OBJECT_ARRAY, LEAF_TYPE, T, d>::FindAllIntersectionsHelperRecursive(const TBVHNode<T, d>& MyNode, const QUERY_OBJECT& QueryObject, TArray<int32>& AccumulateElements) const
	{
		TAABB<T, d> MBox(MyNode.MMin, MyNode.MMax);
		if(!IntersectsHelper(MBox, QueryObject))
		{
			return;
		}
		if(MyNode.MChildren.Num() == 0)
		{
			TSpecializeParticlesHelper<OBJECT_ARRAY>::AccumulateChildrenResults(AccumulateElements, FindAllIntersectionsLeafHelper<OBJECT_ARRAY, TPayloadType, T, d>(Leafs[MyNode.LeafIndex], QueryObject), QueryObject, MWorldSpaceBoxes);
			return;
		}

		int32 NumChildren = MyNode.MChildren.Num();
		for(int32 Child = 0; Child < NumChildren; ++Child)
		{
			FindAllIntersectionsHelperRecursive(Elements[MyNode.MChildren[Child]], QueryObject, AccumulateElements);
		}
	}

	int32 UseAccumulationArray = 1;
	FAutoConsoleVariableRef CVarUseAccumulationArray(TEXT("p.UseAccumulationArray"), UseAccumulationArray, TEXT(""));

	template<class OBJECT_ARRAY, class LEAF_TYPE, class T, int d>
	TArray<int32> TBoundingVolumeHierarchy<OBJECT_ARRAY, LEAF_TYPE, T, d>::FindAllIntersectionsHelper(const TBVHNode<T, d>& MyNode, const TAABB<T, d>& ObjectBox) const
	{
		TArray<int32> IntersectionList;
		FindAllIntersectionsHelperRecursive(MyNode, ObjectBox, IntersectionList);

		IntersectionList.Sort();

		for(int32 i = IntersectionList.Num() - 1; i > 0; i--)
		{
			if(IntersectionList[i] == IntersectionList[i - 1])
			{
				IntersectionList.RemoveAtSwap(i, 1, false);
			}
>>>>>>> 4af6daef
		}

<<<<<<< HEAD
	int32 UseAccumulationArray = 1;
	FAutoConsoleVariableRef CVarUseAccumulationArray(TEXT("p.UseAccumulationArray"), UseAccumulationArray, TEXT(""));

	template<class OBJECT_ARRAY, class LEAF_TYPE, class T, int d>
	TArray<int32> TBoundingVolumeHierarchy<OBJECT_ARRAY, LEAF_TYPE, T, d>::FindAllIntersectionsHelper(const TBVHNode<T, d>& MyNode, const TAABB<T, d>& ObjectBox) const
	{
		TArray<int32> IntersectionList;
		FindAllIntersectionsHelperRecursive(MyNode, ObjectBox, IntersectionList);
=======
		return IntersectionList;
	}

	template<class OBJECT_ARRAY, class LEAF_TYPE, class T, int d>
	TArray<int32> TBoundingVolumeHierarchy<OBJECT_ARRAY, LEAF_TYPE, T, d>::FindAllIntersectionsHelper(const TBVHNode<T, d>& MyNode, const TSpatialRay<T, d>& Ray) const
	{
		TArray<int32> IntersectionList;
		FindAllIntersectionsHelperRecursive(MyNode, Ray, IntersectionList);
>>>>>>> 4af6daef

		IntersectionList.Sort();

		for(int32 i = IntersectionList.Num() - 1; i > 0; i--)
		{
			if(IntersectionList[i] == IntersectionList[i - 1])
			{
				IntersectionList.RemoveAtSwap(i, 1, false);
			}
		}
<<<<<<< HEAD

		return IntersectionList;
	}

	template<class OBJECT_ARRAY, class LEAF_TYPE, class T, int d>
	TArray<int32> TBoundingVolumeHierarchy<OBJECT_ARRAY, LEAF_TYPE, T, d>::FindAllIntersectionsHelper(const TBVHNode<T, d>& MyNode, const TSpatialRay<T, d>& Ray) const
	{
		TArray<int32> IntersectionList;
		FindAllIntersectionsHelperRecursive(MyNode, Ray, IntersectionList);

		IntersectionList.Sort();

		for(int32 i = IntersectionList.Num() - 1; i > 0; i--)
		{
			if(IntersectionList[i] == IntersectionList[i - 1])
			{
				IntersectionList.RemoveAtSwap(i, 1, false);
			}
		}

		return IntersectionList;
	}

	template<class OBJECT_ARRAY, class LEAF_TYPE, class T, int d>
	TArray<int32> TBoundingVolumeHierarchy<OBJECT_ARRAY, LEAF_TYPE, T, d>::FindAllIntersections(const TGeometryParticles<T, d>& InParticles, const int32 i) const
	{
		return FindAllIntersections(Chaos::GetWorldSpaceBoundingBox(InParticles, i, MWorldSpaceBoxes));
	}

	template <int d>
	struct FSplitCount
	{
		FSplitCount()
		{
			for(int i = 0; i < d; ++i)
			{
				Neg[i] = 0;
				Pos[i] = 0;
			}
		}

		int32 Neg[d];
		int32 Pos[d];
	};

	template <typename T, int d>
	void AccumulateNextLevelCount(const TAABB<T, d>& Box, const TVector<T, d>& MidPoint, FSplitCount<d>& Counts)
	{
		//todo(ocohen): particles min = max so avoid extra work
		for(int32 i = 0; i < d; ++i)
		{
			Counts.Neg[i] += (Box.Max()[i] < MidPoint[i] || Box.Min()[i] < MidPoint[i]) ? 1 : 0;
			Counts.Pos[i] += (Box.Min()[i] > MidPoint[i] || Box.Max()[i] > MidPoint[i]) ? 1 : 0;
		}
	}
	template<class OBJECT_ARRAY, class LEAF_TYPE, class T, int d>
	int32 TBoundingVolumeHierarchy<OBJECT_ARRAY, LEAF_TYPE, T, d>::GenerateNextLevel(const TVector<T, d>& GlobalMin, const TVector<T, d>& GlobalMax, const TArray<int32>& Objects, const int32 Axis, const int32 Level, const bool AllowMultipleSplitting)
	{
		if(Axis == -1)
		{
			return GenerateNextLevel(GlobalMin, GlobalMax, Objects, Level);
		}

		FSplitCount<d> Counts[2];
		TArray<TBVHNode<T, d>> LocalElements;
		TArray<TArray<int32>> LocalObjects;
		TArray<LEAF_TYPE> LocalLeafs;
		LocalElements.SetNum(2);
		LocalObjects.SetNum(2);
		LocalLeafs.SetNum(2);
		TAABB<T, d> GlobalBox(GlobalMin, GlobalMax);
		const TVector<T, d> WorldCenter = GlobalBox.Center();
		const TVector<T, d> MinCenterSearch = TAABB<T, d>(GlobalMin, WorldCenter).Center();
		const TVector<T, d> MaxCenterSearch = TAABB<T, d>(WorldCenter, GlobalMax).Center();

		for(int32 i = 0; i < Objects.Num(); ++i)
		{
			check(Objects[i] >= 0 && Objects[i] < GetObjectCount(*MObjects));
			const TAABB<T, d>& ObjectBox = Chaos::GetWorldSpaceBoundingBox(*MObjects, Objects[i], MWorldSpaceBoxes);
			const TVector<T, d> ObjectCenter = ObjectBox.Center();
			bool MinA = false, MaxA = false;
			if(ObjectBox.Min()[Axis] < WorldCenter[Axis])
			{
				MinA = true;
			}
			if(ObjectBox.Max()[Axis] >= WorldCenter[Axis])
			{
				MaxA = true;
			}
			ensure(MinA || MaxA); // If this is not true we have a nan and the object gets ignored
			if(MinA)
			{
				LocalObjects[0].Add(Objects[i]);
				AccumulateNextLevelCount(ObjectBox, MinCenterSearch, Counts[0]);
			}
			if(MaxA)
			{
				LocalObjects[1].Add(Objects[i]);
				AccumulateNextLevelCount(ObjectBox, MaxCenterSearch, Counts[1]);
			}
		}
		PhysicsParallelFor(2, [&](int32 i)
		{
			TVector<T, d> Min = GlobalBox.Min();
			TVector<T, d> Max = GlobalBox.Max();
			if(i == 0)
				Max[Axis] = WorldCenter[Axis];
			else
				Min[Axis] = WorldCenter[Axis];
			LocalElements[i].MMin = Min;
			LocalElements[i].MMax = Max;
=======

		return IntersectionList;
	}

	template<class OBJECT_ARRAY, class LEAF_TYPE, class T, int d>
	TArray<int32> TBoundingVolumeHierarchy<OBJECT_ARRAY, LEAF_TYPE, T, d>::FindAllIntersections(const TGeometryParticles<T, d>& InParticles, const int32 i) const
	{
		return FindAllIntersections(Chaos::GetWorldSpaceBoundingBox(InParticles, i, MWorldSpaceBoxes));
	}

	template <int d>
	struct FSplitCount
	{
		FSplitCount()
		{
			for(int i = 0; i < d; ++i)
			{
				Neg[i] = 0;
				Pos[i] = 0;
			}
		}

		int32 Neg[d];
		int32 Pos[d];
	};

	template <typename T, int d>
	void AccumulateNextLevelCount(const TAABB<T, d>& Box, const TVector<T, d>& MidPoint, FSplitCount<d>& Counts)
	{
		//todo(ocohen): particles min = max so avoid extra work
		for(int32 i = 0; i < d; ++i)
		{
			Counts.Neg[i] += (Box.Max()[i] < MidPoint[i] || Box.Min()[i] < MidPoint[i]) ? 1 : 0;
			Counts.Pos[i] += (Box.Min()[i] > MidPoint[i] || Box.Max()[i] > MidPoint[i]) ? 1 : 0;
		}
	}

	template<class OBJECT_ARRAY, class LEAF_TYPE, class T, int d>
	int32 TBoundingVolumeHierarchy<OBJECT_ARRAY, LEAF_TYPE, T, d>::GenerateNextLevel(const TVector<T, d>& GlobalMin, const TVector<T, d>& GlobalMax, const TArray<int32>& Objects, const int32 Axis, const int32 Level, const bool AllowMultipleSplitting)
	{
		if(Axis == -1)
		{
			return GenerateNextLevel(GlobalMin, GlobalMax, Objects, Level);
		}

		TBVHNode<T, d> LocalElements[2];
		TArray<int32> LocalObjects[2];
		LEAF_TYPE LocalLeafs[2];

		TAABB<T, d> GlobalBox(GlobalMin, GlobalMax);
		const TVector<T, d> WorldCenter = GlobalBox.Center();

		// We are splitting the node at WorldCenter along axis Axis.
		// The two child nodes will split at NextLevelCenter[0] and NextLevelCenter[1] along an axis we have yet to determine.
		TAABB<T, d> NextLevelBounds[2];
		TVector<T, d> NextLevelCenters[2];
		FSplitCount<d> NextLevelCounts[2];
		for (int32 i = 0; i < 2; ++i)
		{
			TVector<T, d> Min = GlobalBox.Min();
			TVector<T, d> Max = GlobalBox.Max();
			if (i == 0)
			{
				Max[Axis] = WorldCenter[Axis];
			}
			else
			{
				Min[Axis] = WorldCenter[Axis];
			}

			NextLevelBounds[i] = TAABB<T, d>(Min, Max);
			NextLevelCenters[i] = T(0.5) * (Min + Max);
		}

		// Determine which side of the divide each body falls. While we are here, we accumulate the number of objects
		// on each side of the child nodes would be for each of the 3 axis choices.
		for(int32 i = 0; i < Objects.Num(); ++i)
		{
			check(Objects[i] >= 0 && Objects[i] < GetObjectCount(*MObjects));
			const TAABB<T, d>& ObjectBox = Chaos::GetWorldSpaceBoundingBox(*MObjects, Objects[i], MWorldSpaceBoxes);

			// This side of the divide do we fall on? It could be both sides if we span the split point
			bool MinA = false;
			bool MaxA = false;
			if(ObjectBox.Min()[Axis] < WorldCenter[Axis])
			{
				MinA = true;
			}
			if(ObjectBox.Max()[Axis] >= WorldCenter[Axis])
			{
				MaxA = true;
			}

			// If this is not true we have a nan and the object gets ignored
			ensure(MinA || MaxA);

			// Add the object to the selected child node object list and determine where it 
			// would fall in the next level's split, for all possible split axes
			if(MinA)
			{
				LocalObjects[0].Add(Objects[i]);
				AccumulateNextLevelCount(ObjectBox, NextLevelCenters[0], NextLevelCounts[0]);
			}
			if(MaxA)
			{
				LocalObjects[1].Add(Objects[i]);
				AccumulateNextLevelCount(ObjectBox, NextLevelCenters[1], NextLevelCounts[1]);
			}
		}
		PhysicsParallelFor(2, [&](int32 i)
		{
			LocalElements[i].MMin = NextLevelBounds[i].Min();
			LocalElements[i].MMax = NextLevelBounds[i].Max();
>>>>>>> 4af6daef
			LocalElements[i].MAxis = -1;
#if !UE_BUILD_SHIPPING && !UE_BUILD_TEST
			LocalElements[i].LeafIndex = -1;
#endif
			if(LocalObjects[i].Num() > MIN_NUM_OBJECTS && Level < MMaxLevels && LocalObjects[i].Num() < Objects.Num())
			{
				//we pick the axis that gives us the most culled even in the case when it goes in the wrong direction (i.e the biggest min)
				int32 BestAxis = 0;
				int32 MaxCulled = 0;
				for(int32 LocalAxis = 0; LocalAxis < d; ++LocalAxis)
				{
<<<<<<< HEAD
					int32 CulledWorstCase = FMath::Min(Counts[i].Neg[LocalAxis], Counts[i].Pos[LocalAxis]);
=======
					int32 CulledWorstCase = FMath::Min(NextLevelCounts[i].Neg[LocalAxis], NextLevelCounts[i].Pos[LocalAxis]);
>>>>>>> 4af6daef
					if(CulledWorstCase > MaxCulled)
					{
						MaxCulled = CulledWorstCase;
						BestAxis = LocalAxis;
					}
				}

				//todo(ocohen): use multi split when counts are very close
				int32 NextAxis = BestAxis;
				LocalElements[i].MAxis = NextAxis;
				int32 StartIndex = GenerateNextLevel(LocalElements[i].MMin, LocalElements[i].MMax, LocalObjects[i], NextAxis, Level + 1, AllowMultipleSplitting);
				for(int32 j = 0; j < (NextAxis == -1 ? 8 : 2); j++)
				{
					LocalElements[i].MChildren.Add(StartIndex + j);
				}
			}
			else
			{
				LocalLeafs[i] = MakeNewLeaf<OBJECT_ARRAY, T, d, TPayloadType>(*MObjects, LocalObjects[i], static_cast<LEAF_TYPE*>(nullptr));
			}
		});
		CriticalSection.Lock();
		for(int i = 0; i < 2; ++i)
		{
			if(!LocalElements[i].MChildren.Num())
			{
				LocalElements[i].LeafIndex = Leafs.Num();
				Leafs.Add(MoveTemp(LocalLeafs[i]));
			}
			check(LocalElements[i].LeafIndex < Leafs.Num() || LocalElements[i].MChildren.Num() > 0);
		}
		int32 MinElem = Elements.Num();
		Elements.Append(LocalElements);
		CriticalSection.Unlock();
		return MinElem;
	}

	template<class OBJECT_ARRAY, class LEAF_TYPE, class T, int d>
	int32 TBoundingVolumeHierarchy<OBJECT_ARRAY, LEAF_TYPE, T, d>::GenerateNextLevel(const TVector<T, d>& GlobalMin, const TVector<T, d>& GlobalMax, const TArray<int32>& Objects, const int32 Level)
	{
		TArray<TBVHNode<T, d>> LocalElements;
		TArray<TArray<int32>> LocalObjects;
		TArray<LEAF_TYPE> LocalLeafs;
		LocalElements.SetNum(8);
		LocalObjects.SetNum(8);
		LocalLeafs.SetNum(8);
		TAABB<T, d> GlobalBox(GlobalMin, GlobalMax);
		const TVector<T, d> WorldCenter = GlobalBox.Center();
		for(int32 i = 0; i < Objects.Num(); ++i)
		{
			check(Objects[i] >= 0 && Objects[i] < GetObjectCount(*MObjects));
			const TAABB<T, d>& ObjectBox = Chaos::GetWorldSpaceBoundingBox(*MObjects, Objects[i], MWorldSpaceBoxes);
			const TVector<T, d> ObjectCenter = ObjectBox.Center();
			bool MinX = false, MaxX = false, MinY = false, MaxY = false, MinZ = false, MaxZ = false;
			if(ObjectBox.Min()[0] < WorldCenter[0])
			{
				MinX = true;
			}
			if(ObjectBox.Max()[0] >= WorldCenter[0])
			{
				MaxX = true;
			}
			if(ObjectBox.Min()[1] < WorldCenter[1])
			{
				MinY = true;
			}
			if(ObjectBox.Max()[1] >= WorldCenter[1])
			{
				MaxY = true;
			}
			if(ObjectBox.Min()[2] < WorldCenter[2])
			{
				MinZ = true;
			}
			if(ObjectBox.Max()[2] >= WorldCenter[2])
			{
				MaxZ = true;
			}
			check(MinX || MaxX);
			check(MinY || MaxY);
			check(MinZ || MaxZ);
			if(MinX && MinY && MinZ)
			{
				LocalObjects[0].Add(Objects[i]);
			}
			if(MaxX && MinY && MinZ)
			{
				LocalObjects[1].Add(Objects[i]);
			}
			if(MinX && MaxY && MinZ)
			{
				LocalObjects[2].Add(Objects[i]);
			}
			if(MaxX && MaxY && MinZ)
			{
				LocalObjects[3].Add(Objects[i]);
			}
			if(MinX && MinY && MaxZ)
			{
				LocalObjects[4].Add(Objects[i]);
			}
			if(MaxX && MinY && MaxZ)
			{
				LocalObjects[5].Add(Objects[i]);
			}
			if(MinX && MaxY && MaxZ)
			{
				LocalObjects[6].Add(Objects[i]);
			}
			if(MaxX && MaxY && MaxZ)
			{
				LocalObjects[7].Add(Objects[i]);
			}
		}
		PhysicsParallelFor(8, [&](int32 i)
		{
			TVector<T, d> Min = GlobalBox.Min();
			TVector<T, d> Max = GlobalBox.Max();
			if(i % 2 == 0)
				Max[0] = WorldCenter[0];
			else
				Min[0] = WorldCenter[0];
			if((i / 2) % 2 == 0)
				Max[1] = WorldCenter[1];
			else
				Min[1] = WorldCenter[1];
			if(i < 4)
				Max[2] = WorldCenter[2];
			else
				Min[2] = WorldCenter[2];
			LocalElements[i].MMin = Min;
			LocalElements[i].MMax = Max;
			LocalElements[i].MAxis = -1;
#if !UE_BUILD_SHIPPING && !UE_BUILD_TEST
			LocalElements[i].LeafIndex = -1;
#endif
			if(LocalObjects[i].Num() > MIN_NUM_OBJECTS && Level < MMaxLevels && LocalObjects[i].Num() < Objects.Num())
			{
				TAABB<T, d> LocalBox(Min, Max);
				int32 NextAxis = 0;
				TVector<T, d> LocalExtents = LocalBox.Extents();
				if(LocalExtents[2] > LocalExtents[0] && LocalExtents[2] > LocalExtents[1])
				{
					NextAxis = 2;
				}
				else if(LocalExtents[1] > LocalExtents[0])
				{
					NextAxis = 1;
				}
				if(LocalExtents[NextAxis] < LocalExtents[(NextAxis + 1) % 3] * 1.25 && LocalExtents[NextAxis] < LocalExtents[(NextAxis + 2) % 3] * 1.25 && LocalObjects[i].Num() > 4 * MIN_NUM_OBJECTS)
				{
					NextAxis = -1;
				}
				LocalElements[i].MAxis = NextAxis;
				int32 StartIndex = GenerateNextLevel(LocalElements[i].MMin, LocalElements[i].MMax, LocalObjects[i], NextAxis, Level + 1, true);
				for(int32 j = 0; j < (NextAxis == -1 ? 8 : 2); j++)
				{
					LocalElements[i].MChildren.Add(StartIndex + j);
				}
			}
			else
			{
				LocalLeafs[i] = MakeNewLeaf<OBJECT_ARRAY, T, d, TPayloadType>(*MObjects, LocalObjects[i], static_cast<LEAF_TYPE*>(nullptr));
			}
		});
		CriticalSection.Lock();
		for(int i = 0; i < 8; ++i)
		{
			if(!LocalElements[i].MChildren.Num())
			{
				LocalElements[i].LeafIndex = Leafs.Num();
				Leafs.Add(MoveTemp(LocalLeafs[i]));
			}
			check(LocalElements[i].LeafIndex < Leafs.Num() || LocalElements[i].MChildren.Num() > 0);
		}
		int32 MinElem = Elements.Num();
		Elements.Append(LocalElements);
		CriticalSection.Unlock();
		return MinElem;
	}

	template <typename OBJECT_ARRAY, typename TPayloadType, typename T, int d>
	void FixupLeafObj(const OBJECT_ARRAY& Objects, TArray<TBoundingVolume<TPayloadType, T, d>>& Leafs)
	{
#if CHAOS_PARTICLEHANDLE_TODO
		for(TBoundingVolume<OBJECT_ARRAY, TPayloadType, T, d>& Leaf : Leafs)
		{
			Leaf.SetObjects(Objects);
		}
#endif
	}

	template <typename OBJECT_ARRAY>
	void FixupLeafObj(const OBJECT_ARRAY& Objects, TArray<TArray<int32>>& Leafs)
	{}

	template<class OBJECT_ARRAY, class LEAF_TYPE, class T, int d>
	void TBoundingVolumeHierarchy<OBJECT_ARRAY, LEAF_TYPE, T, d>::Serialize(FArchive& Ar)
	{
		Ar << MGlobalObjects;
		TBox<T, d>::SerializeAsAABBs(Ar, MWorldSpaceBoxes);
		Ar << MMaxLevels << Elements << Leafs;
		if(Ar.IsLoading())
		{
			FixupLeafObj(*MObjects, Leafs);
		}
	}
}

//template class CHAOS_API Chaos::TBoundingVolume<int32, FReal, 3>;
template class Chaos::TBoundingVolumeHierarchy<TArray<Chaos::TSphere<Chaos::FReal, 3>*>, TArray<int32>, Chaos::FReal, 3>;
template class Chaos::TBoundingVolumeHierarchy<TArray<Chaos::TTetrahedron<Chaos::FReal>*>, TArray<int32>, Chaos::FReal, 3>;
template class Chaos::TBoundingVolumeHierarchy<Chaos::TPBDRigidParticles<Chaos::FReal, 3>, TArray<int32>, Chaos::FReal, 3>;
template class Chaos::TBoundingVolumeHierarchy<Chaos::FParticles, TArray<int32>, Chaos::FReal, 3>;
template class Chaos::TBoundingVolumeHierarchy<Chaos::TGeometryParticles<Chaos::FReal, 3>, TArray<int32>, Chaos::FReal, 3>;
template class Chaos::TBoundingVolumeHierarchy<Chaos::TPBDRigidParticles<Chaos::FReal, 3>, Chaos::TBoundingVolume<Chaos::TPBDRigidParticleHandle<Chaos::FReal, 3>*, Chaos::FReal, 3>, Chaos::FReal, 3>;
template class Chaos::TBoundingVolumeHierarchy<Chaos::TGeometryParticles<Chaos::FReal, 3>, Chaos::TBoundingVolume<Chaos::TGeometryParticleHandle<Chaos::FReal, 3>*, Chaos::FReal, 3>, Chaos::FReal, 3>;
<<<<<<< HEAD
template class Chaos::TBoundingVolumeHierarchy<TArray<TUniquePtr<Chaos::FImplicitObject>>, TArray<int32>, Chaos::FReal, 3>;
=======
template class Chaos::TBoundingVolumeHierarchy<TArray<TUniquePtr<Chaos::FImplicitObject>>, TArray<int32>, Chaos::FReal, 3>;
template class Chaos::TBoundingVolumeHierarchy<TArray<Chaos::Private::FImplicitBVHObject>, TArray<int32>, Chaos::FReal, 3>;
>>>>>>> 4af6daef
<|MERGE_RESOLUTION|>--- conflicted
+++ resolved
@@ -3,10 +3,7 @@
 #include "Chaos/BoundingVolumeHierarchy.h"
 #include "Chaos/BoundingVolume.h"
 #include "Chaos/BoundingVolumeUtilities.h"
-<<<<<<< HEAD
-=======
 #include "Chaos/ImplicitObjectBVH.h"
->>>>>>> 4af6daef
 #include "Chaos/Tetrahedron.h"
 #include "ChaosStats.h"
 
@@ -157,17 +154,10 @@
 			return;
 		}
 		ComputeAllWorldSpaceBoundingBoxes(*MObjects, AllObjects, bUseVelocity, Dt, MWorldSpaceBoxes);
-<<<<<<< HEAD
 
 		int32 Axis;
 		const TAABB<T, d> GlobalBox = ComputeGlobalBoxAndSplitAxis(*MObjects, AllObjects, MWorldSpaceBoxes, bAllowMultipleSplitting, Axis);
 
-=======
-
-		int32 Axis;
-		const TAABB<T, d> GlobalBox = ComputeGlobalBoxAndSplitAxis(*MObjects, AllObjects, MWorldSpaceBoxes, bAllowMultipleSplitting, Axis);
-
->>>>>>> 4af6daef
 		TBVHNode<T, d> RootNode;
 		RootNode.MMin = GlobalBox.Min();
 		RootNode.MMax = GlobalBox.Max();
@@ -318,7 +308,6 @@
 		return TArray<int32>();
 #endif
 	}
-<<<<<<< HEAD
 
 	int32 FindAllIntersectionsSingleThreaded = 1;
 	FAutoConsoleVariableRef CVarFindAllIntersectionsSingleThreaded(TEXT("p.FindAllIntersectionsSingleThreaded"), FindAllIntersectionsSingleThreaded, TEXT(""));
@@ -342,30 +331,6 @@
 		for(int32 Child = 0; Child < NumChildren; ++Child)
 		{
 			FindAllIntersectionsHelperRecursive(Elements[MyNode.MChildren[Child]], QueryObject, AccumulateElements);
-=======
-
-	int32 FindAllIntersectionsSingleThreaded = 1;
-	FAutoConsoleVariableRef CVarFindAllIntersectionsSingleThreaded(TEXT("p.FindAllIntersectionsSingleThreaded"), FindAllIntersectionsSingleThreaded, TEXT(""));
-
-	template<class OBJECT_ARRAY, class LEAF_TYPE, class T, int d>
-	template <typename QUERY_OBJECT>
-	void TBoundingVolumeHierarchy<OBJECT_ARRAY, LEAF_TYPE, T, d>::FindAllIntersectionsHelperRecursive(const TBVHNode<T, d>& MyNode, const QUERY_OBJECT& QueryObject, TArray<int32>& AccumulateElements) const
-	{
-		TAABB<T, d> MBox(MyNode.MMin, MyNode.MMax);
-		if(!IntersectsHelper(MBox, QueryObject))
-		{
-			return;
-		}
-		if(MyNode.MChildren.Num() == 0)
-		{
-			TSpecializeParticlesHelper<OBJECT_ARRAY>::AccumulateChildrenResults(AccumulateElements, FindAllIntersectionsLeafHelper<OBJECT_ARRAY, TPayloadType, T, d>(Leafs[MyNode.LeafIndex], QueryObject), QueryObject, MWorldSpaceBoxes);
-			return;
-		}
-
-		int32 NumChildren = MyNode.MChildren.Num();
-		for(int32 Child = 0; Child < NumChildren; ++Child)
-		{
-			FindAllIntersectionsHelperRecursive(Elements[MyNode.MChildren[Child]], QueryObject, AccumulateElements);
 		}
 	}
 
@@ -386,19 +351,8 @@
 			{
 				IntersectionList.RemoveAtSwap(i, 1, false);
 			}
->>>>>>> 4af6daef
-		}
-
-<<<<<<< HEAD
-	int32 UseAccumulationArray = 1;
-	FAutoConsoleVariableRef CVarUseAccumulationArray(TEXT("p.UseAccumulationArray"), UseAccumulationArray, TEXT(""));
-
-	template<class OBJECT_ARRAY, class LEAF_TYPE, class T, int d>
-	TArray<int32> TBoundingVolumeHierarchy<OBJECT_ARRAY, LEAF_TYPE, T, d>::FindAllIntersectionsHelper(const TBVHNode<T, d>& MyNode, const TAABB<T, d>& ObjectBox) const
-	{
-		TArray<int32> IntersectionList;
-		FindAllIntersectionsHelperRecursive(MyNode, ObjectBox, IntersectionList);
-=======
+		}
+
 		return IntersectionList;
 	}
 
@@ -407,7 +361,6 @@
 	{
 		TArray<int32> IntersectionList;
 		FindAllIntersectionsHelperRecursive(MyNode, Ray, IntersectionList);
->>>>>>> 4af6daef
 
 		IntersectionList.Sort();
 
@@ -418,119 +371,6 @@
 				IntersectionList.RemoveAtSwap(i, 1, false);
 			}
 		}
-<<<<<<< HEAD
-
-		return IntersectionList;
-	}
-
-	template<class OBJECT_ARRAY, class LEAF_TYPE, class T, int d>
-	TArray<int32> TBoundingVolumeHierarchy<OBJECT_ARRAY, LEAF_TYPE, T, d>::FindAllIntersectionsHelper(const TBVHNode<T, d>& MyNode, const TSpatialRay<T, d>& Ray) const
-	{
-		TArray<int32> IntersectionList;
-		FindAllIntersectionsHelperRecursive(MyNode, Ray, IntersectionList);
-
-		IntersectionList.Sort();
-
-		for(int32 i = IntersectionList.Num() - 1; i > 0; i--)
-		{
-			if(IntersectionList[i] == IntersectionList[i - 1])
-			{
-				IntersectionList.RemoveAtSwap(i, 1, false);
-			}
-		}
-
-		return IntersectionList;
-	}
-
-	template<class OBJECT_ARRAY, class LEAF_TYPE, class T, int d>
-	TArray<int32> TBoundingVolumeHierarchy<OBJECT_ARRAY, LEAF_TYPE, T, d>::FindAllIntersections(const TGeometryParticles<T, d>& InParticles, const int32 i) const
-	{
-		return FindAllIntersections(Chaos::GetWorldSpaceBoundingBox(InParticles, i, MWorldSpaceBoxes));
-	}
-
-	template <int d>
-	struct FSplitCount
-	{
-		FSplitCount()
-		{
-			for(int i = 0; i < d; ++i)
-			{
-				Neg[i] = 0;
-				Pos[i] = 0;
-			}
-		}
-
-		int32 Neg[d];
-		int32 Pos[d];
-	};
-
-	template <typename T, int d>
-	void AccumulateNextLevelCount(const TAABB<T, d>& Box, const TVector<T, d>& MidPoint, FSplitCount<d>& Counts)
-	{
-		//todo(ocohen): particles min = max so avoid extra work
-		for(int32 i = 0; i < d; ++i)
-		{
-			Counts.Neg[i] += (Box.Max()[i] < MidPoint[i] || Box.Min()[i] < MidPoint[i]) ? 1 : 0;
-			Counts.Pos[i] += (Box.Min()[i] > MidPoint[i] || Box.Max()[i] > MidPoint[i]) ? 1 : 0;
-		}
-	}
-	template<class OBJECT_ARRAY, class LEAF_TYPE, class T, int d>
-	int32 TBoundingVolumeHierarchy<OBJECT_ARRAY, LEAF_TYPE, T, d>::GenerateNextLevel(const TVector<T, d>& GlobalMin, const TVector<T, d>& GlobalMax, const TArray<int32>& Objects, const int32 Axis, const int32 Level, const bool AllowMultipleSplitting)
-	{
-		if(Axis == -1)
-		{
-			return GenerateNextLevel(GlobalMin, GlobalMax, Objects, Level);
-		}
-
-		FSplitCount<d> Counts[2];
-		TArray<TBVHNode<T, d>> LocalElements;
-		TArray<TArray<int32>> LocalObjects;
-		TArray<LEAF_TYPE> LocalLeafs;
-		LocalElements.SetNum(2);
-		LocalObjects.SetNum(2);
-		LocalLeafs.SetNum(2);
-		TAABB<T, d> GlobalBox(GlobalMin, GlobalMax);
-		const TVector<T, d> WorldCenter = GlobalBox.Center();
-		const TVector<T, d> MinCenterSearch = TAABB<T, d>(GlobalMin, WorldCenter).Center();
-		const TVector<T, d> MaxCenterSearch = TAABB<T, d>(WorldCenter, GlobalMax).Center();
-
-		for(int32 i = 0; i < Objects.Num(); ++i)
-		{
-			check(Objects[i] >= 0 && Objects[i] < GetObjectCount(*MObjects));
-			const TAABB<T, d>& ObjectBox = Chaos::GetWorldSpaceBoundingBox(*MObjects, Objects[i], MWorldSpaceBoxes);
-			const TVector<T, d> ObjectCenter = ObjectBox.Center();
-			bool MinA = false, MaxA = false;
-			if(ObjectBox.Min()[Axis] < WorldCenter[Axis])
-			{
-				MinA = true;
-			}
-			if(ObjectBox.Max()[Axis] >= WorldCenter[Axis])
-			{
-				MaxA = true;
-			}
-			ensure(MinA || MaxA); // If this is not true we have a nan and the object gets ignored
-			if(MinA)
-			{
-				LocalObjects[0].Add(Objects[i]);
-				AccumulateNextLevelCount(ObjectBox, MinCenterSearch, Counts[0]);
-			}
-			if(MaxA)
-			{
-				LocalObjects[1].Add(Objects[i]);
-				AccumulateNextLevelCount(ObjectBox, MaxCenterSearch, Counts[1]);
-			}
-		}
-		PhysicsParallelFor(2, [&](int32 i)
-		{
-			TVector<T, d> Min = GlobalBox.Min();
-			TVector<T, d> Max = GlobalBox.Max();
-			if(i == 0)
-				Max[Axis] = WorldCenter[Axis];
-			else
-				Min[Axis] = WorldCenter[Axis];
-			LocalElements[i].MMin = Min;
-			LocalElements[i].MMax = Max;
-=======
 
 		return IntersectionList;
 	}
@@ -644,7 +484,6 @@
 		{
 			LocalElements[i].MMin = NextLevelBounds[i].Min();
 			LocalElements[i].MMax = NextLevelBounds[i].Max();
->>>>>>> 4af6daef
 			LocalElements[i].MAxis = -1;
 #if !UE_BUILD_SHIPPING && !UE_BUILD_TEST
 			LocalElements[i].LeafIndex = -1;
@@ -656,11 +495,7 @@
 				int32 MaxCulled = 0;
 				for(int32 LocalAxis = 0; LocalAxis < d; ++LocalAxis)
 				{
-<<<<<<< HEAD
-					int32 CulledWorstCase = FMath::Min(Counts[i].Neg[LocalAxis], Counts[i].Pos[LocalAxis]);
-=======
 					int32 CulledWorstCase = FMath::Min(NextLevelCounts[i].Neg[LocalAxis], NextLevelCounts[i].Pos[LocalAxis]);
->>>>>>> 4af6daef
 					if(CulledWorstCase > MaxCulled)
 					{
 						MaxCulled = CulledWorstCase;
@@ -878,9 +713,5 @@
 template class Chaos::TBoundingVolumeHierarchy<Chaos::TGeometryParticles<Chaos::FReal, 3>, TArray<int32>, Chaos::FReal, 3>;
 template class Chaos::TBoundingVolumeHierarchy<Chaos::TPBDRigidParticles<Chaos::FReal, 3>, Chaos::TBoundingVolume<Chaos::TPBDRigidParticleHandle<Chaos::FReal, 3>*, Chaos::FReal, 3>, Chaos::FReal, 3>;
 template class Chaos::TBoundingVolumeHierarchy<Chaos::TGeometryParticles<Chaos::FReal, 3>, Chaos::TBoundingVolume<Chaos::TGeometryParticleHandle<Chaos::FReal, 3>*, Chaos::FReal, 3>, Chaos::FReal, 3>;
-<<<<<<< HEAD
-template class Chaos::TBoundingVolumeHierarchy<TArray<TUniquePtr<Chaos::FImplicitObject>>, TArray<int32>, Chaos::FReal, 3>;
-=======
 template class Chaos::TBoundingVolumeHierarchy<TArray<TUniquePtr<Chaos::FImplicitObject>>, TArray<int32>, Chaos::FReal, 3>;
 template class Chaos::TBoundingVolumeHierarchy<TArray<Chaos::Private::FImplicitBVHObject>, TArray<int32>, Chaos::FReal, 3>;
->>>>>>> 4af6daef
