// Copyright Epic Games, Inc. All Rights Reserved.
#include "Chaos/ImplicitObjectUnion.h"
#include "Chaos/BoundingVolumeHierarchy.h"

namespace Chaos
{
struct FLargeImplicitObjectUnionData
{
	FGeometryParticles GeomParticles;
	TBoundingVolumeHierarchy<FGeometryParticles, TArray<int32>> Hierarchy;

	FLargeImplicitObjectUnionData(const TArray<Pair<TSerializablePtr<FImplicitObject>,FRigidTransform3>>& SubObjects)
	{
		const int32 NumObjects = SubObjects.Num();
		GeomParticles.Resize(NumObjects);
		for (int32 i = 0; i < NumObjects; ++i)
		{
			GeomParticles.X(i) = SubObjects[i].Second.GetLocation();
			GeomParticles.R(i) = SubObjects[i].Second.GetRotation();
			GeomParticles.SetGeometry(i, SubObjects[i].First);
			//check(!SubObjects[i].First->IsUnderlyingUnion());	//we don't support union of unions
		}

		Hierarchy = TBoundingVolumeHierarchy<FGeometryParticles,TArray<int32>> (GeomParticles,1);
	}

	void Serialize(FChaosArchive& Ar)
	{
		Ar << GeomParticles << Hierarchy;
	}

	FLargeImplicitObjectUnionData(){}

	FLargeImplicitObjectUnionData(const FLargeImplicitObjectUnionData& Other) = delete;
	FLargeImplicitObjectUnionData& operator=(const FLargeImplicitObjectUnionData& Other) = delete;
};

FChaosArchive& operator<<(FChaosArchive& Ar, FLargeImplicitObjectUnionData& LargeUnionData)
{
	LargeUnionData.Serialize(Ar);
	return Ar;
}

FImplicitObjectUnion::FImplicitObjectUnion() : FImplicitObject(EImplicitObject::HasBoundingBox, ImplicitObjectType::Union){}

FImplicitObjectUnion::FImplicitObjectUnion(TArray<TUniquePtr<FImplicitObject>>&& Objects)
	: FImplicitObject(EImplicitObject::HasBoundingBox, ImplicitObjectType::Union)
	, MObjects(MoveTemp(Objects))
	, MLocalBoundingBox()
{
	ensure(MObjects.Num());
	for (int32 i = 0; i < MObjects.Num(); ++i)
	{
		if (i > 0)
		{
			MLocalBoundingBox.GrowToInclude(MObjects[i]->BoundingBox());
		}
		else
		{
			MLocalBoundingBox = MObjects[i]->BoundingBox();
		}
	}

	CacheAllImplicitObjects();
}

void FImplicitObjectUnion::Combine(TArray<TUniquePtr<FImplicitObject>>& OtherObjects)
{
	ensure(MObjects.Num());

	for (int32 i = 0; i < OtherObjects.Num(); ++i)
	{
		MLocalBoundingBox.GrowToInclude(OtherObjects[i]->BoundingBox());
	}

	for (TUniquePtr<FImplicitObject>& ChildObject: OtherObjects)
	{
		MObjects.Add(MoveTemp(ChildObject));
	}

	CacheAllImplicitObjects();
}

void FImplicitObjectUnion::RemoveAt(int32 RemoveIndex)
{
	if (RemoveIndex < MObjects.Num())
	{
		MObjects[RemoveIndex].Reset(nullptr);
		MObjects.RemoveAt(RemoveIndex);
	}

	MLocalBoundingBox = FAABB3::EmptyAABB();
	for (int32 i = 0; i < MObjects.Num(); ++i)
	{
		if (i > 0)
		{
			MLocalBoundingBox.GrowToInclude(MObjects[i]->BoundingBox());
		}
		else
		{
			MLocalBoundingBox = MObjects[i]->BoundingBox();
		}
	}

	CacheAllImplicitObjects();

}


FImplicitObjectUnion::FImplicitObjectUnion(FImplicitObjectUnion&& Other)
	: FImplicitObject(EImplicitObject::HasBoundingBox, ImplicitObjectType::Union)
	, MObjects(MoveTemp(Other.MObjects))
	, MLocalBoundingBox(MoveTemp(Other.MLocalBoundingBox))
	, LargeUnionData(MoveTemp(Other.LargeUnionData))
{
}

FImplicitObjectUnion::~FImplicitObjectUnion() = default;

void FImplicitObjectUnion::FindAllIntersectingObjects(TArray < Pair<const FImplicitObject*,FRigidTransform3>>& Out, const FAABB3& LocalBounds) const
{
	if (LargeUnionData)
	{
		TArray<int32> Overlaps = LargeUnionData->Hierarchy.FindAllIntersections(LocalBounds);
		Out.Reserve(Out.Num() + Overlaps.Num());
		for (int32 Idx : Overlaps)
		{
			const FImplicitObject* Obj = LargeUnionData->GeomParticles.Geometry(Idx).Get();
			Out.Add(MakePair(Obj,FRigidTransform3(LargeUnionData->GeomParticles.X(Idx), LargeUnionData->GeomParticles.R(Idx))));
		}
	}
	else
	{
		for (const TUniquePtr<FImplicitObject>& Object : MObjects)
		{
			Object->FindAllIntersectingObjects(Out, LocalBounds);
		}
	}
}

void FImplicitObjectUnion::CacheAllImplicitObjects()
{
	TArray < Pair<TSerializablePtr<FImplicitObject>,FRigidTransform3>> SubObjects;
	AccumulateAllSerializableImplicitObjectsHelper(SubObjects,FRigidTransform3::Identity);
	//build hierarchy
	{
		const int32 NumObjects = SubObjects.Num();
		constexpr int32 MinSubObjectsToCache = 32;	//todo(make this tunable?)
		if (NumObjects > MinSubObjectsToCache)
		{
			LargeUnionData = MakeUnique<FLargeImplicitObjectUnionData>(SubObjects);
		}
	}
}

void FImplicitObjectUnion::Serialize(FChaosArchive& Ar)
{
	Ar.UsingCustomVersion(FExternalPhysicsCustomObjectVersion::GUID);
	FChaosArchiveScopedMemory ScopedMemory(Ar, GetTypeName(), false);
	FImplicitObject::SerializeImp(Ar);
	Ar << MObjects;
	TBox<FReal,3>::SerializeAsAABB(Ar, MLocalBoundingBox);

	bool bHierarchyBuilt = LargeUnionData.Get() != nullptr;
	if(Ar.CustomVer(FExternalPhysicsCustomObjectVersion::GUID) < FExternalPhysicsCustomObjectVersion::UnionObjectsCanAvoidHierarchy)
	{
		LargeUnionData = MakeUnique<FLargeImplicitObjectUnionData>();
		Ar << *LargeUnionData;
		Ar << bHierarchyBuilt;
	}
	else
	{
		Ar << bHierarchyBuilt;
		if(bHierarchyBuilt)
		{
			if(Ar.IsLoading())
			{
				LargeUnionData = MakeUnique<FLargeImplicitObjectUnionData>();
			}
			Ar << *LargeUnionData;
		}
	}
}


FImplicitObjectUnionClustered::FImplicitObjectUnionClustered()
	: FImplicitObjectUnion()
{
	Type = ImplicitObjectType::UnionClustered;
}

FImplicitObjectUnionClustered::FImplicitObjectUnionClustered(
	TArray<TUniquePtr<FImplicitObject>>&& Objects, 
	const TArray<FPBDRigidParticleHandle*>& OriginalParticleLookupHack)
    : FImplicitObjectUnion(MoveTemp(Objects))
	, MOriginalParticleLookupHack(OriginalParticleLookupHack)
{
	Type = ImplicitObjectType::UnionClustered;
	check(MOriginalParticleLookupHack.Num() == 0 || MOriginalParticleLookupHack.Num() == MObjects.Num());
	MCollisionParticleLookupHack.Reserve(FMath::Min(MOriginalParticleLookupHack.Num(), Objects.Num()));
	for (int32 i = 0; MOriginalParticleLookupHack.Num() > 0 && i < MObjects.Num(); ++i)
	{
		// This whole part sucks, only needed because of how we get union 
		// children. Need to refactor and enforce no unions of unions.
		if (const TImplicitObjectTransformed<FReal, 3>* Transformed = 
			MObjects[i]->template GetObject<const TImplicitObjectTransformed<FReal, 3>>())
		{
			// Map const TImplicitObject<T,d>* to int32, where the latter
			// was the RigidBodyId
			MCollisionParticleLookupHack.Add(
				Transformed->GetTransformedObject(), MOriginalParticleLookupHack[i]);
		}
		else
		{
			ensure(false);	//shouldn't be here
		}
	}
}

FImplicitObjectUnionClustered::FImplicitObjectUnionClustered(FImplicitObjectUnionClustered&& Other)
	: FImplicitObjectUnion(MoveTemp(Other))
	, MOriginalParticleLookupHack(MoveTemp(MOriginalParticleLookupHack))
	, MCollisionParticleLookupHack(MoveTemp(MCollisionParticleLookupHack))
{
	Type = ImplicitObjectType::UnionClustered;
}

<<<<<<< HEAD
void FImplicitObjectUnionClustered::FindAllIntersectingClusteredObjects(TArray<Pair<Pair<const FImplicitObject*,const FBVHParticles*>,FRigidTransform3>>& Out, const FAABB3& LocalBounds) const
{
	if (LargeUnionData)
	{
		TArray<int32> Overlaps = LargeUnionData->Hierarchy.FindAllIntersections(LocalBounds);
		Out.Reserve(Out.Num() + Overlaps.Num());
		for (int32 Idx : Overlaps)
		{
			const FImplicitObject* Obj = LargeUnionData->GeomParticles.Geometry(Idx).Get();
			const FBVHParticles* Simplicial = MOriginalParticleLookupHack.IsValidIndex(Idx) ? MOriginalParticleLookupHack[Idx]->CollisionParticles().Get() : nullptr;
			Out.Add(MakePair(MakePair(Obj,Simplicial),FRigidTransform3(LargeUnionData->GeomParticles.X(Idx), LargeUnionData->GeomParticles.R(Idx))));
		}
	}
	else
	{
		TArray<Pair<const FImplicitObject*, FRigidTransform3>> LocalOut;
		TArray<int32> Idxs;
		for (int32 Idx = 0; Idx < MObjects.Num(); ++Idx)
		{
			int32 NumOut = LocalOut.Num();
			const TUniquePtr<FImplicitObject>& Object = MObjects[Idx];
			Object->FindAllIntersectingObjects(LocalOut, LocalBounds);
			for (int32 i = NumOut; i < LocalOut.Num(); ++i)
			{
				Idxs.Add(Idx);
			}
		}
		for (int32 Idx = 0; Idx < LocalOut.Num(); ++Idx)
		{
			auto& OutElem = LocalOut[Idx];
			const FBVHParticles* Simplicial = MOriginalParticleLookupHack.IsValidIndex(Idxs[Idx]) ? MOriginalParticleLookupHack[Idxs[Idx]]->CollisionParticles().Get() : nullptr;
			Out.Add(MakePair(MakePair(OutElem.First, Simplicial), OutElem.Second));
		}
	}
}

TArray<FPBDRigidParticleHandle*>
FImplicitObjectUnionClustered::FindAllIntersectingChildren(const FAABB3& LocalBounds) const
{
=======
void FImplicitObjectUnionClustered::FindAllIntersectingClusteredObjects(TArray<FLargeUnionClusteredImplicitInfo>& Out, const FAABB3& LocalBounds) const
{
	if (LargeUnionData)
	{
		TArray<int32> Overlaps = LargeUnionData->Hierarchy.FindAllIntersections(LocalBounds);
		Out.Reserve(Out.Num() + Overlaps.Num());
		for (int32 Idx : Overlaps)
		{
			const FImplicitObject* Obj = LargeUnionData->GeomParticles.Geometry(Idx).Get();
			const FBVHParticles* Simplicial = MOriginalParticleLookupHack.IsValidIndex(Idx) ? MOriginalParticleLookupHack[Idx]->CollisionParticles().Get() : nullptr;
			Out.Add(FLargeUnionClusteredImplicitInfo(Obj,FRigidTransform3(LargeUnionData->GeomParticles.X(Idx), LargeUnionData->GeomParticles.R(Idx)), Simplicial));
		}
	}
	else
	{
		TArray<Pair<const FImplicitObject*, FRigidTransform3>> LocalOut;
		TArray<int32> Idxs;
		for (int32 Idx = 0; Idx < MObjects.Num(); ++Idx)
		{
			int32 NumOut = LocalOut.Num();
			const TUniquePtr<FImplicitObject>& Object = MObjects[Idx];
			Object->FindAllIntersectingObjects(LocalOut, LocalBounds);
			for (int32 i = NumOut; i < LocalOut.Num(); ++i)
			{
				Idxs.Add(Idx);
			}
		}
		for (int32 Idx = 0; Idx < LocalOut.Num(); ++Idx)
		{
			auto& OutElem = LocalOut[Idx];
			const FBVHParticles* Simplicial = MOriginalParticleLookupHack.IsValidIndex(Idxs[Idx]) ? MOriginalParticleLookupHack[Idxs[Idx]]->CollisionParticles().Get() : nullptr;

			Out.Add(FLargeUnionClusteredImplicitInfo(OutElem.First, OutElem.Second, Simplicial));
		}
	}
}

TArray<FPBDRigidParticleHandle*>
FImplicitObjectUnionClustered::FindAllIntersectingChildren(const FAABB3& LocalBounds) const
{
>>>>>>> 6bbb88c8
	TArray<FPBDRigidParticleHandle*> IntersectingChildren;
	if (LargeUnionData) //todo: make this work when hierarchy is not built
	{
		TArray<int32> IntersectingIndices = LargeUnionData->Hierarchy.FindAllIntersections(LocalBounds);
		IntersectingChildren.Reserve(IntersectingIndices.Num());
		for (const int32 Idx : IntersectingIndices)
		{
			if (MOriginalParticleLookupHack.IsValidIndex(Idx))
			{
				IntersectingChildren.Add(MOriginalParticleLookupHack[Idx]);
			}
		}
	}
	else
	{
		IntersectingChildren = MOriginalParticleLookupHack;
	}
	return IntersectingChildren;
}


const FPBDRigidParticleHandle* FImplicitObjectUnionClustered::FindParticleForImplicitObject(const FImplicitObject* Object) const
{
	typedef FPBDRigidParticleHandle* ValueType;

	const TImplicitObjectTransformed<FReal, 3>* AsTransformed = Object->template GetObject<TImplicitObjectTransformed<FReal, 3>>();
	if(AsTransformed)
	{
		const ValueType* Handle = MCollisionParticleLookupHack.Find(AsTransformed->GetTransformedObject());
		return Handle ? *Handle : nullptr;
	}

	const ValueType* Handle = MCollisionParticleLookupHack.Find(Object);
	return Handle ? *Handle : nullptr;
}

} // namespace Chaos<|MERGE_RESOLUTION|>--- conflicted
+++ resolved
@@ -225,8 +225,7 @@
 	Type = ImplicitObjectType::UnionClustered;
 }
 
-<<<<<<< HEAD
-void FImplicitObjectUnionClustered::FindAllIntersectingClusteredObjects(TArray<Pair<Pair<const FImplicitObject*,const FBVHParticles*>,FRigidTransform3>>& Out, const FAABB3& LocalBounds) const
+void FImplicitObjectUnionClustered::FindAllIntersectingClusteredObjects(TArray<FLargeUnionClusteredImplicitInfo>& Out, const FAABB3& LocalBounds) const
 {
 	if (LargeUnionData)
 	{
@@ -236,7 +235,7 @@
 		{
 			const FImplicitObject* Obj = LargeUnionData->GeomParticles.Geometry(Idx).Get();
 			const FBVHParticles* Simplicial = MOriginalParticleLookupHack.IsValidIndex(Idx) ? MOriginalParticleLookupHack[Idx]->CollisionParticles().Get() : nullptr;
-			Out.Add(MakePair(MakePair(Obj,Simplicial),FRigidTransform3(LargeUnionData->GeomParticles.X(Idx), LargeUnionData->GeomParticles.R(Idx))));
+			Out.Add(FLargeUnionClusteredImplicitInfo(Obj,FRigidTransform3(LargeUnionData->GeomParticles.X(Idx), LargeUnionData->GeomParticles.R(Idx)), Simplicial));
 		}
 	}
 	else
@@ -257,7 +256,8 @@
 		{
 			auto& OutElem = LocalOut[Idx];
 			const FBVHParticles* Simplicial = MOriginalParticleLookupHack.IsValidIndex(Idxs[Idx]) ? MOriginalParticleLookupHack[Idxs[Idx]]->CollisionParticles().Get() : nullptr;
-			Out.Add(MakePair(MakePair(OutElem.First, Simplicial), OutElem.Second));
+
+			Out.Add(FLargeUnionClusteredImplicitInfo(OutElem.First, OutElem.Second, Simplicial));
 		}
 	}
 }
@@ -265,48 +265,6 @@
 TArray<FPBDRigidParticleHandle*>
 FImplicitObjectUnionClustered::FindAllIntersectingChildren(const FAABB3& LocalBounds) const
 {
-=======
-void FImplicitObjectUnionClustered::FindAllIntersectingClusteredObjects(TArray<FLargeUnionClusteredImplicitInfo>& Out, const FAABB3& LocalBounds) const
-{
-	if (LargeUnionData)
-	{
-		TArray<int32> Overlaps = LargeUnionData->Hierarchy.FindAllIntersections(LocalBounds);
-		Out.Reserve(Out.Num() + Overlaps.Num());
-		for (int32 Idx : Overlaps)
-		{
-			const FImplicitObject* Obj = LargeUnionData->GeomParticles.Geometry(Idx).Get();
-			const FBVHParticles* Simplicial = MOriginalParticleLookupHack.IsValidIndex(Idx) ? MOriginalParticleLookupHack[Idx]->CollisionParticles().Get() : nullptr;
-			Out.Add(FLargeUnionClusteredImplicitInfo(Obj,FRigidTransform3(LargeUnionData->GeomParticles.X(Idx), LargeUnionData->GeomParticles.R(Idx)), Simplicial));
-		}
-	}
-	else
-	{
-		TArray<Pair<const FImplicitObject*, FRigidTransform3>> LocalOut;
-		TArray<int32> Idxs;
-		for (int32 Idx = 0; Idx < MObjects.Num(); ++Idx)
-		{
-			int32 NumOut = LocalOut.Num();
-			const TUniquePtr<FImplicitObject>& Object = MObjects[Idx];
-			Object->FindAllIntersectingObjects(LocalOut, LocalBounds);
-			for (int32 i = NumOut; i < LocalOut.Num(); ++i)
-			{
-				Idxs.Add(Idx);
-			}
-		}
-		for (int32 Idx = 0; Idx < LocalOut.Num(); ++Idx)
-		{
-			auto& OutElem = LocalOut[Idx];
-			const FBVHParticles* Simplicial = MOriginalParticleLookupHack.IsValidIndex(Idxs[Idx]) ? MOriginalParticleLookupHack[Idxs[Idx]]->CollisionParticles().Get() : nullptr;
-
-			Out.Add(FLargeUnionClusteredImplicitInfo(OutElem.First, OutElem.Second, Simplicial));
-		}
-	}
-}
-
-TArray<FPBDRigidParticleHandle*>
-FImplicitObjectUnionClustered::FindAllIntersectingChildren(const FAABB3& LocalBounds) const
-{
->>>>>>> 6bbb88c8
 	TArray<FPBDRigidParticleHandle*> IntersectingChildren;
 	if (LargeUnionData) //todo: make this work when hierarchy is not built
 	{
