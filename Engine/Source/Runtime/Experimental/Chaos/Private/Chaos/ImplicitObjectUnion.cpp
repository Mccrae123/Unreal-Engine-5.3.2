--- conflicted
+++ resolved
@@ -345,50 +345,7 @@
 		}
 	}
 }
-TUniquePtr<FImplicitObject> FImplicitObjectUnion::Copy() const
-{
-	TArray<TUniquePtr<FImplicitObject>> CopyOfObjects;
-	CopyOfObjects.Reserve(MObjects.Num());
-	for (const TUniquePtr<FImplicitObject>& Object: MObjects)
-	{
-		CopyOfObjects.Emplace(Object->Copy());
-	}
-	return MakeUnique<FImplicitObjectUnion>(MoveTemp(CopyOfObjects));
-}
-
-TUniquePtr<FImplicitObject> FImplicitObjectUnion::CopyWithScale(const FVec3& Scale) const
-{
-	TArray<TUniquePtr<FImplicitObject>> CopyOfObjects;
-	CopyOfObjects.Reserve(MObjects.Num());
-	for (const TUniquePtr<FImplicitObject>& Object: MObjects)
-	{
-		CopyOfObjects.Emplace(Object->CopyWithScale(Scale));
-	}
-	return MakeUnique<FImplicitObjectUnion>(MoveTemp(CopyOfObjects));
-}
-
-TUniquePtr<FImplicitObject> FImplicitObjectUnion::DeepCopy() const
-{
-	TArray<TUniquePtr<FImplicitObject>> CopyOfObjects;
-	CopyOfObjects.Reserve(MObjects.Num());
-	for (const TUniquePtr<FImplicitObject>& Object: MObjects)
-	{
-		CopyOfObjects.Emplace(Object->DeepCopy());
-	}
-	return MakeUnique<FImplicitObjectUnion>(MoveTemp(CopyOfObjects));
-}
-
-TUniquePtr<FImplicitObject> FImplicitObjectUnion::DeepCopyWithScale(const FVec3& Scale) const
-{
-	TArray<TUniquePtr<FImplicitObject>> CopyOfObjects;
-	CopyOfObjects.Reserve(MObjects.Num());
-	for (const TUniquePtr<FImplicitObject>& Object: MObjects)
-	{
-		CopyOfObjects.Emplace(Object->DeepCopyWithScale(Scale));
-	}
-	return MakeUnique<FImplicitObjectUnion>(MoveTemp(CopyOfObjects));
-}
-	
+
 void FImplicitObjectUnion::Serialize(FChaosArchive& Ar)
 {
 	Ar.UsingCustomVersion(FExternalPhysicsCustomObjectVersion::GUID);
@@ -513,46 +470,6 @@
 	Type = ImplicitObjectType::UnionClustered;
 }
 
-<<<<<<< HEAD
-void FImplicitObjectUnionClustered::FindAllIntersectingClusteredObjects(TArray<FLargeUnionClusteredImplicitInfo>& Out, const FAABB3& LocalBounds) const
-{
-	if (LargeUnionData)
-	{
-		TArray<int32> Overlaps = LargeUnionData->Hierarchy.FindAllIntersections(LocalBounds);
-		Out.Reserve(Out.Num() + Overlaps.Num());
-		for (int32 Idx : Overlaps)
-		{
-			const FImplicitObject* Obj = LargeUnionData->GeomParticles.Geometry(Idx).Get();
-			const FBVHParticles* Simplicial = MOriginalParticleLookupHack.IsValidIndex(Idx) ? MOriginalParticleLookupHack[Idx]->CollisionParticles().Get() : nullptr;
-			Out.Add(FLargeUnionClusteredImplicitInfo(Obj,FRigidTransform3(LargeUnionData->GeomParticles.X(Idx), LargeUnionData->GeomParticles.R(Idx)), Simplicial));
-		}
-	}
-	else
-	{
-		TArray<Pair<const FImplicitObject*, FRigidTransform3>> LocalOut;
-		TArray<int32> Idxs;
-		for (int32 Idx = 0; Idx < MObjects.Num(); ++Idx)
-		{
-			int32 NumOut = LocalOut.Num();
-			const TUniquePtr<FImplicitObject>& Object = MObjects[Idx];
-			Object->FindAllIntersectingObjects(LocalOut, LocalBounds);
-			for (int32 i = NumOut; i < LocalOut.Num(); ++i)
-			{
-				Idxs.Add(Idx);
-			}
-		}
-		for (int32 Idx = 0; Idx < LocalOut.Num(); ++Idx)
-		{
-			auto& OutElem = LocalOut[Idx];
-			const FBVHParticles* Simplicial = MOriginalParticleLookupHack.IsValidIndex(Idxs[Idx]) ? MOriginalParticleLookupHack[Idxs[Idx]]->CollisionParticles().Get() : nullptr;
-
-			Out.Add(FLargeUnionClusteredImplicitInfo(OutElem.First, OutElem.Second, Simplicial));
-		}
-	}
-}
-
-=======
->>>>>>> 4af6daef
 TArray<FPBDRigidParticleHandle*>
 FImplicitObjectUnionClustered::FindAllIntersectingChildren(const FAABB3& LocalBounds) const
 {
