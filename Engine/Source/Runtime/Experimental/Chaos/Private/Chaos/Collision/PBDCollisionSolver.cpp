--- conflicted
+++ resolved
@@ -23,12 +23,6 @@
 	{
 		extern int32 Chaos_Collision_UseShockPropagation;
 
-<<<<<<< HEAD
-		bool bChaos_PBDCollisionSolver_VectorRegister = false;
-		FAutoConsoleVariableRef CVarChaos_PBDCollisionSolver_VectorRegister(TEXT("p.Chaos.PBDCollisionSolver.VectorRegister"), bChaos_PBDCollisionSolver_VectorRegister, TEXT(""));
-
-=======
->>>>>>> d731a049
 		bool bChaos_PBDCollisionSolver_Position_SolveEnabled = true;
 		float Chaos_PBDCollisionSolver_Position_MinInvMassScale = 0.77f;
 		float Chaos_PBDCollisionSolver_Position_StaticFrictionStiffness = 0.5f;
@@ -96,29 +90,17 @@
 			bool bInvMassUpdated = false;
 			if (Body0.Level() < Body1.Level())
 			{
-<<<<<<< HEAD
-				if (Body0.InvMScale() != InvMassScale)
-				{
-					Body0.SetInvMScale(InvMassScale);
-=======
 				if (Body0.ShockPropagationScale() != InvMassScale)
 				{
 					Body0.SetShockPropagationScale(InvMassScale);
->>>>>>> d731a049
 					bInvMassUpdated = true;
 				}
 			}
 			else
 			{
-<<<<<<< HEAD
-				if (Body1.InvMScale() != InvMassScale)
-				{
-					Body1.SetInvMScale(InvMassScale);
-=======
 				if (Body1.ShockPropagationScale() != InvMassScale)
 				{
 					Body1.SetShockPropagationScale(InvMassScale);
->>>>>>> d731a049
 					bInvMassUpdated = true;
 				}
 			}
@@ -198,11 +180,7 @@
 				WorldContactNormalAngular1 = Body1.InvI() * R1xN;
 				ContactMassInvNormal += FSolverVec3::DotProduct(R1xN, WorldContactNormalAngular1) + Body1.InvM();
 			}
-<<<<<<< HEAD
-			AverageManifoldPoint.ContactMassNormal = (ContactMassInvNormal > FSolverReal(SMALL_NUMBER)) ? FSolverReal(1) / ContactMassInvNormal : FSolverReal(0);
-=======
 			AverageManifoldPoint.ContactMassNormal = (ContactMassInvNormal > FSolverReal(UE_SMALL_NUMBER)) ? FSolverReal(1) / ContactMassInvNormal : FSolverReal(0);
->>>>>>> d731a049
 			AverageManifoldPoint.WorldContactNormalAngular0 = WorldContactNormalAngular0;
 			AverageManifoldPoint.WorldContactNormalAngular1 = WorldContactNormalAngular1;
 
