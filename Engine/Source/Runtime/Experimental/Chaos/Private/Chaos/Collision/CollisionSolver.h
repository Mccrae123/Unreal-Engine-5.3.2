--- conflicted
+++ resolved
@@ -1,31 +1,7 @@
 // Copyright Epic Games, Inc. All Rights Reserved.
 #pragma once
 
-<<<<<<< HEAD
-#include "Chaos/ExternalCollisionData.h"
-#include "Chaos/PBDCollisionConstraints.h"
-#include "Chaos/CollisionResolutionTypes.h"
-#include "Chaos/Collision/CollisionApplyType.h"
-
-namespace Chaos
-{
-	namespace Collisions
-	{
-		void ApplyContactManifold(
-			FPBDCollisionConstraint& Constraint,
-			const FContactIterationParameters& IterationParameters,
-			const FContactParticleParameters& ParticleParameters);
-
-		void ApplyPushOutManifold(
-			FPBDCollisionConstraint& Constraint,
-			const FContactIterationParameters& IterationParameters,
-			const FContactParticleParameters& ParticleParameters);
-
-	}
-}
-=======
 /**
  * @brief This file used to contain collision solver code for the GbfPbd solver (which was no longer functional)
  * @see PBDCollisionSolver.h for the new solver
 */
->>>>>>> d731a049
