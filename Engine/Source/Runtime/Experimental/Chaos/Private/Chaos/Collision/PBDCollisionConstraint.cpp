--- conflicted
+++ resolved
@@ -3,15 +3,9 @@
 #include "Chaos/Collision/CollisionConstraintAllocator.h"
 #include "Chaos/Collision/PBDCollisionConstraintHandle.h"
 #include "Chaos/Collision/SolverCollisionContainer.h"
-<<<<<<< HEAD
-#include "Chaos/PBDCollisionConstraints.h"
-#include "Chaos/Evolution/SolverBody.h"
-#include "Chaos/Evolution/SolverBodyContainer.h"
-=======
 #include "Chaos/Evolution/SolverBody.h"
 #include "Chaos/Evolution/SolverBodyContainer.h"
 #include "Chaos/Island/IslandManager.h"
->>>>>>> d731a049
 #include "Chaos/ParticleHandle.h"
 #include "Chaos/Particle/ParticleUtilities.h"
 #include "Chaos/PBDCollisionConstraints.h"
@@ -24,15 +18,12 @@
 
 namespace Chaos
 {
-<<<<<<< HEAD
-=======
 	namespace CVars
 	{
 		extern FRealSingle CCDEnableThresholdBoundsScale;
 		extern FRealSingle CCDAllowedDepthBoundsScale;
 	}
 
->>>>>>> d731a049
 	extern bool bChaos_Collision_EnableManifoldGJKInject;
 	extern bool bChaos_Collision_EnableManifoldGJKReplace;
 
@@ -59,12 +50,9 @@
 	FRealSingle Chaos_Collision_ConvexZeroMargin = 0.0f;
 	FAutoConsoleVariableRef CVarChaos_Collision_ConvexZeroMargin(TEXT("p.Chaos.Collision.ConvexZeroMargin"), Chaos_Collision_ConvexZeroMargin, TEXT(""));
 
-<<<<<<< HEAD
-=======
 	FRealSingle Chaos_Collision_Stiffness = -1.0f;
 	FAutoConsoleVariableRef CVarChaos_Collision_Stiffness(TEXT("p.Chaos.Collision.Stiffness"), Chaos_Collision_Stiffness, TEXT("Override the collision solver stiffness (if >= 0)"));
 
->>>>>>> d731a049
 	struct FCollisionTolerances
 	{
 		// Multiplied by the contact margin to produce a distance within which contacts are considered to be the same point
@@ -82,21 +70,12 @@
 		FReal ManifoldPointPositionToleranceScale = FReal(1);
 		FReal ManifoldPointNormalThreshold  = FReal(0.7);
 	};
-<<<<<<< HEAD
 
 	// @todo(chaos): put these tolerances on cvars
 	// @todo(chaos): tune the tolerances used in FPBDCollisionConstraint::UpdateAndTryRestoreManifold
 	FCollisionTolerances Chaos_Manifold_Tolerances;
 
 
-=======
-
-	// @todo(chaos): put these tolerances on cvars
-	// @todo(chaos): tune the tolerances used in FPBDCollisionConstraint::UpdateAndTryRestoreManifold
-	FCollisionTolerances Chaos_Manifold_Tolerances;
-
-
->>>>>>> d731a049
 	FString FPBDCollisionConstraint::ToString() const
 	{
 		return FString::Printf(TEXT("Particle:%s, Levelset:%s, AccumulatedImpulse:%s"), *Particle[0]->ToString(), *Particle[1]->ToString(), *AccumulatedImpulse.ToString());
@@ -107,15 +86,9 @@
 		//sort constraints by the smallest particle idx in them first
 		//if the smallest particle idx is the same for both, use the other idx
 
-<<<<<<< HEAD
-		if (L.GetCCDType() != R.GetCCDType())
-		{
-			return L.GetCCDType() < R.GetCCDType();
-=======
 		if (L.GetCCDEnabled() != R.GetCCDEnabled())
 		{
 			return L.GetCCDEnabled();
->>>>>>> d731a049
 		}
 
 		const FParticleID ParticleIdxs[] = { L.Particle[0]->ParticleID(), L.Particle[1]->ParticleID() };
@@ -136,11 +109,7 @@
 		return false;
 	}
 
-<<<<<<< HEAD
-	void FPBDCollisionConstraint::MakeInline(
-=======
 	void FPBDCollisionConstraint::Make(
->>>>>>> d731a049
 		FGeometryParticleHandle* Particle0,
 		const FImplicitObject* Implicit0,
 		const FPerShapeData* Shape0,
@@ -168,39 +137,6 @@
 		OutConstraint.Setup(ECollisionCCDType::Disabled, ShapesType, ImplicitLocalTransform0, ImplicitLocalTransform1, InCullDistance, bInUseManifold);
 	}
 
-<<<<<<< HEAD
-	TUniquePtr<FPBDCollisionConstraint> FPBDCollisionConstraint::Make(
-		FGeometryParticleHandle* Particle0,
-		const FImplicitObject* Implicit0,
-		const FPerShapeData* Shape0,
-		const FBVHParticles* Simplicial0,
-		const FRigidTransform3& ImplicitLocalTransform0,
-		FGeometryParticleHandle* Particle1,
-		const FImplicitObject* Implicit1,
-		const FPerShapeData* Shape1,
-		const FBVHParticles* Simplicial1,
-		const FRigidTransform3& ImplicitLocalTransform1,
-		const FReal InCullDistance,
-		const bool bInUseManifold,
-		const EContactShapesType ShapesType)
-	{
-		FPBDCollisionConstraint* Constraint = new FPBDCollisionConstraint(Particle0, Implicit0, Shape0, Simplicial0, Particle1, Implicit1, Shape1, Simplicial1);
-		
-		Constraint->Setup(ECollisionCCDType::Disabled, ShapesType, ImplicitLocalTransform0, ImplicitLocalTransform1, InCullDistance, bInUseManifold);
-
-		return TUniquePtr<FPBDCollisionConstraint>(Constraint);
-	}
-
-	FPBDCollisionConstraint FPBDCollisionConstraint::MakeTriangle(const FImplicitObject* Implicit0)
-	{
-		FPBDCollisionConstraint Constraint;
-		Constraint.InitMarginsAndTolerances(Implicit0->GetCollisionType(), ImplicitObjectType::Triangle, Implicit0->GetMargin(), FReal(0));
-		return Constraint;
-	}
-
-	FPBDCollisionConstraint FPBDCollisionConstraint::MakeCopy(
-		const FPBDCollisionConstraint& Source)
-=======
 	FPBDCollisionConstraint FPBDCollisionConstraint::MakeTriangle(const FImplicitObject* Implicit0)
 	{
 		FPBDCollisionConstraint Constraint;
@@ -210,7 +146,6 @@
 
 	// Used by the resim system. Constraints copied this way will later be returned via RestoreFrom()
 	FPBDCollisionConstraint FPBDCollisionConstraint::MakeCopy(const FPBDCollisionConstraint& Source)
->>>>>>> d731a049
 	{
 		// @todo(chaos): The resim cache version probably doesn't need all the data, so maybe try to cut this down?
 		FPBDCollisionConstraint Constraint = Source;
@@ -219,11 +154,6 @@
 		// @todo(chaos): this should probably be handled by the copy constructor
 		Constraint.GetContainerCookie().ClearContainerData();
 
-<<<<<<< HEAD
-		return Constraint;
-	}
-
-=======
 		// We are not in the constraint graph, even if Source was
 		Constraint.SetConstraintGraphIndex(INDEX_NONE);
 
@@ -246,25 +176,12 @@
 		SetConstraintGraphIndex(ConstraintGraphIndex);
 	}
 
->>>>>>> d731a049
 	FPBDCollisionConstraint::FPBDCollisionConstraint()
 		: ImplicitTransform{ FRigidTransform3(), FRigidTransform3() }
 		, Particle{ nullptr, nullptr }
 		, Implicit{ nullptr, nullptr }
 		, Shape{ nullptr, nullptr }
 		, Simplicial{ nullptr, nullptr }
-<<<<<<< HEAD
-		, Manifold()
-		, Stiffness(1)
-		, AccumulatedImpulse(0)
-		, TimeOfImpact(0)
-		, ContainerCookie()
-		, ShapesType(EContactShapesType::Unknown)
-		, CCDType(ECollisionCCDType::Disabled)
-		, ShapeWorldTransform0()
-		, ShapeWorldTransform1()
-		, CullDistance(TNumericLimits<FReal>::Max())
-=======
 		, Material()
 		, Stiffness(1)
 		, AccumulatedImpulse(0)
@@ -272,7 +189,6 @@
 		, ShapesType(EContactShapesType::Unknown)
 		, ShapeWorldTransforms{ FRigidTransform3(), FRigidTransform3() }
 		, CullDistance(TNumericLimits<FRealSingle>::Max())
->>>>>>> d731a049
 		, CollisionMargins{ 0, 0 }
 		, CollisionTolerance(0)
 		, ClosestManifoldPointIndex(INDEX_NONE)
@@ -284,12 +200,9 @@
 		, GJKWarmStartData()
 		, SavedManifoldPoints()
 		, ManifoldPoints()
-<<<<<<< HEAD
-=======
 		, CCDTimeOfImpact(0)
 		, CCDEnablePenetration(0)
 		, CCDTargetPenetration(0)
->>>>>>> d731a049
 	{
 	}
 
@@ -307,18 +220,6 @@
 		, Implicit{ Implicit0, Implicit1 }
 		, Shape{ Shape0, Shape1 }
 		, Simplicial{ Simplicial0, Simplicial1 }
-<<<<<<< HEAD
-		, Manifold()
-		, Stiffness(1)
-		, AccumulatedImpulse(0)
-		, TimeOfImpact(0)
-		, ContainerCookie()
-		, ShapesType(EContactShapesType::Unknown)
-		, CCDType(ECollisionCCDType::Disabled)
-		, ShapeWorldTransform0()
-		, ShapeWorldTransform1()
-		, CullDistance(TNumericLimits<FReal>::Max())
-=======
 		, Material()
 		, Stiffness(1)
 		, AccumulatedImpulse(0)
@@ -326,7 +227,6 @@
 		, ShapesType(EContactShapesType::Unknown)
 		, ShapeWorldTransforms{ FRigidTransform3(), FRigidTransform3() }
 		, CullDistance(TNumericLimits<FRealSingle>::Max())
->>>>>>> d731a049
 		, CollisionMargins{ 0, 0 }
 		, CollisionTolerance(0)
 		, ClosestManifoldPointIndex(INDEX_NONE)
@@ -338,9 +238,6 @@
 		, GJKWarmStartData()
 		, SavedManifoldPoints()
 		, ManifoldPoints()
-<<<<<<< HEAD
-	{
-=======
 		, CCDTimeOfImpact(0)
 		, CCDEnablePenetration(0)
 		, CCDTargetPenetration(0)
@@ -353,7 +250,6 @@
 		// Make sure we have been dropped by the graph
 		ensure(GetConstraintGraphIndex() == INDEX_NONE);
 #endif
->>>>>>> d731a049
 	}
 
 	void FPBDCollisionConstraint::Setup(
@@ -364,35 +260,11 @@
 		const FReal InCullDistance,
 		const bool bInUseManifold)
 	{
-<<<<<<< HEAD
-		CCDType = InCCDType;
-
-=======
->>>>>>> d731a049
 		ShapesType = InShapesType;
 
 		ImplicitTransform[0] = InImplicitLocalTransform0;
 		ImplicitTransform[1] = InImplicitLocalTransform1;
 
-<<<<<<< HEAD
-		CullDistance = InCullDistance;
-
-		// Are we allowing manifolds? If manifolds are enabled, we will build a one-shot manifold
-		// if supported by the shape pair, otherwise an incremental manifold will be created and
-		// we call collision detection every iteration to add new points (this is expensive).
-		// NOTE: bUseIncrementalManifold will get set to false later if we add a one-shot manifold
-		Flags.bUseManifold = bInUseManifold;
-		Flags.bUseIncrementalManifold = bInUseManifold;
-
-		const FReal Margin0 = GetImplicit0()->GetMargin();
-		const FReal Margin1 = GetImplicit1()->GetMargin();
-		const EImplicitObjectType ImplicitType0 = GetInnerType(GetImplicit0()->GetCollisionType());
-		const EImplicitObjectType ImplicitType1 = GetInnerType(GetImplicit1()->GetCollisionType());
-		InitMarginsAndTolerances(ImplicitType0, ImplicitType1, Margin0, Margin1);
-	}
-
-	void FPBDCollisionConstraint::InitMarginsAndTolerances(const EImplicitObjectType ImplicitType0, const EImplicitObjectType ImplicitType1, const FReal Margin0, const FReal Margin1)
-=======
 		CullDistance = FRealSingle(InCullDistance);
 
 		// Initialize the is-probe and is-probe-unmodified flags to the same value.
@@ -429,7 +301,6 @@
 	}
 
 	void FPBDCollisionConstraint::InitMarginsAndTolerances(const EImplicitObjectType ImplicitType0, const EImplicitObjectType ImplicitType1, const FRealSingle Margin0, const FRealSingle Margin1)
->>>>>>> d731a049
 	{
 		// Set up the margins and tolerances to be used during the narrow phase.
 		// When convex margins are enabled, at least one shape in a collision will always have a margin.
@@ -437,15 +308,10 @@
 		// The collision tolerance is used for knowing whether a new contact matches an existing one.
 		//
 		// Margins: (Assuming convex margins are enabled...)
-<<<<<<< HEAD
-		// If we have two polygonal shapes, we use the smallest of the two margins (unless one shape has zero margin, e.g. triangle).
-		// If we have a quadratic shape versus a polygonal shape, we use a zero margin on the polygoinal shape.
-=======
 		// If a polygonal shape is not dynamic, its margin is zero.
 		// Triangles always have zero margin (they are never dynamic anyway)
 		// If we have two polygonal shapes, we use the smallest of the two margins unless one shape has zero margin.
 		// If we have a quadratic shape versus a polygonal shape, we use a zero margin on the polygonal shape.
->>>>>>> d731a049
 		// Note: If we have a triangle, it is always the second shape (currently we do not support triangle-triangle collision)
 		//
 		// CollisionTolerance:
@@ -454,19 +320,6 @@
 		//
 		const bool bIsQuadratic0 = ((ImplicitType0 == ImplicitObjectType::Sphere) || (ImplicitType0 == ImplicitObjectType::Capsule));
 		const bool bIsQuadratic1 = ((ImplicitType1 == ImplicitObjectType::Sphere) || (ImplicitType1 == ImplicitObjectType::Capsule));
-<<<<<<< HEAD
-		
-		// @todo(chaos): should probably be tunable. Used to use the same settings as the margin scale (for convex), but we want to support zero
-		// margins, but still have a non-zero CollisionTolerance (it is used for matching contact points for friction and manifold reuse)
-		const FReal ToleranceScale = 0.1f;
-		const FReal QuadraticToleranceScale = 0.05f;
-		
-		if (!bIsQuadratic0 && !bIsQuadratic1)
-		{
-			const FReal MaxSize0 = ((Implicit[0] != nullptr) && Implicit[0]->HasBoundingBox()) ? Implicit[0]->BoundingBox().Extents().GetAbsMax() : FReal(0);
-			const FReal MaxSize1 = ((Implicit[1] != nullptr) && Implicit[1]->HasBoundingBox()) ? Implicit[1]->BoundingBox().Extents().GetAbsMax() : FReal(0);
-			const FReal MaxSize = FMath::Min(MaxSize0, MaxSize1);
-=======
 
 		// @todo(chaos): should probably be tunable. Used to use the same settings as the margin scale (for convex), but we want to support zero
 		// margins, but still have a non-zero CollisionTolerance (it is used for matching contact points for friction and manifold reuse)
@@ -484,23 +337,11 @@
 			const FRealSingle MaxSize0 = ((Implicit[0] != nullptr) && Implicit[0]->HasBoundingBox()) ? FRealSingle(Implicit[0]->BoundingBox().Extents().GetAbsMax()) : FRealSingle(0);
 			const FRealSingle MaxSize1 = ((Implicit[1] != nullptr) && Implicit[1]->HasBoundingBox()) ? FRealSingle(Implicit[1]->BoundingBox().Extents().GetAbsMax()) : FRealSingle(0);
 			const FRealSingle MaxSize = FMath::Min(MaxSize0, MaxSize1);
->>>>>>> d731a049
 			CollisionTolerance = ToleranceScale * MaxSize;
 
 			// If one shape has a zero margin, enforce a minimum margin to avoid the EPA degenerate case. E.g., Box-Triangle
 			// If both shapes have a margin, use the smaller margin on both shapes. E.g., Box-Box
 			// We should never see both shapes with zero margin, but if we did we'd end up with a zero margin
-<<<<<<< HEAD
-			const FReal MinMargin = Chaos_Collision_ConvexZeroMargin;
-			if (Margin0 == FReal(0))
-			{
-				CollisionMargins[0] = 0;
-				CollisionMargins[1] = FMath::Max(MinMargin, Margin1);
-			}
-			else if (Margin1 == FReal(0))
-			{
-				CollisionMargins[0] = FMath::Max(MinMargin, Margin0);
-=======
 			const FRealSingle MinMargin = Chaos_Collision_ConvexZeroMargin;
 			if (DynamicMargin0 == FRealSingle(0))
 			{
@@ -510,16 +351,11 @@
 			else if (DynamicMargin1 == FRealSingle(0))
 			{
 				CollisionMargins[0] = FMath::Max(MinMargin, DynamicMargin0);
->>>>>>> d731a049
 				CollisionMargins[1] = 0;
 			}
 			else
 			{
-<<<<<<< HEAD
-				CollisionMargins[0] = FMath::Min(Margin0, Margin1);
-=======
 				CollisionMargins[0] = FMath::Min(DynamicMargin0, DynamicMargin1);
->>>>>>> d731a049
 				CollisionMargins[1] = CollisionMargins[0];
 			}
 		}
@@ -546,8 +382,6 @@
 		Flags.bIsQuadratic1 = bIsQuadratic1;
 	}
 
-<<<<<<< HEAD
-=======
 	void FPBDCollisionConstraint::InitCCDThreshold()
 	{
 		// Calculate the depth at which we enforce CCD constraints, and the amount of penetration to leave when resolving a CCD constraint.
@@ -567,16 +401,12 @@
 		return false;
 	}
 
->>>>>>> d731a049
 	void FPBDCollisionConstraint::SetIsSleeping(const bool bInIsSleeping)
 	{
 		// This actually sets the sleeping state on all constraints between the same particle pair so calling this with multiple
 		// constraints on the same particle pair is a little wasteful. It early-outs on subsequent calls, but still not ideal.
 		// @todo(chaos): we only need to set sleeping on particle pairs or particles, not constraints (See UpdateSleepState in IslandManager.cpp)
 		check(ContainerCookie.MidPhase != nullptr);
-<<<<<<< HEAD
-		ContainerCookie.MidPhase->SetIsSleeping(bInIsSleeping);
-=======
 		ContainerCookie.MidPhase->SetIsSleeping(bInIsSleeping, ConcreteContainer()->GetConstraintAllocator().GetCurrentEpoch());
 	}
 
@@ -585,20 +415,14 @@
 		// We need to update the friction anchors based on how much the user moved the particle, but
 		// it's easier to just reset the friction state altogether, and possibly the expected behaviour anyway
 		ResetManifold();
->>>>>>> d731a049
 	}
 
 	FVec3 FPBDCollisionConstraint::CalculateWorldContactLocation() const
 	{
 		if (ClosestManifoldPointIndex != INDEX_NONE)
 		{
-<<<<<<< HEAD
-			const FVec3 WorldContact0 = GetShapeWorldTransform0().TransformPositionNoScale(ManifoldPoints[ClosestManifoldPointIndex].ContactPoint.ShapeContactPoints[0]);
-			const FVec3 WorldContact1 = GetShapeWorldTransform1().TransformPositionNoScale(ManifoldPoints[ClosestManifoldPointIndex].ContactPoint.ShapeContactPoints[1]);
-=======
 			const FVec3 WorldContact0 = GetShapeWorldTransform0().TransformPositionNoScale(FVec3(ManifoldPoints[ClosestManifoldPointIndex].ContactPoint.ShapeContactPoints[0]));
 			const FVec3 WorldContact1 = GetShapeWorldTransform1().TransformPositionNoScale(FVec3(ManifoldPoints[ClosestManifoldPointIndex].ContactPoint.ShapeContactPoints[1]));
->>>>>>> d731a049
 			return FReal(0.5) * (WorldContact0 + WorldContact1);
 		}
 		return FVec3(0);
@@ -608,11 +432,7 @@
 	{
 		if (ClosestManifoldPointIndex != INDEX_NONE)
 		{
-<<<<<<< HEAD
-			return GetShapeWorldTransform1().TransformVectorNoScale(ManifoldPoints[ClosestManifoldPointIndex].ContactPoint.ShapeContactNormal);
-=======
 			return GetShapeWorldTransform1().TransformVectorNoScale(FVec3(ManifoldPoints[ClosestManifoldPointIndex].ContactPoint.ShapeContactNormal));
->>>>>>> d731a049
 		}
 		return FVec3(0, 0, 1);
 	}
@@ -709,23 +529,15 @@
 	void FPBDCollisionConstraint::UpdateManifoldPointPhi(const int32 ManifoldPointIndex)
 	{
 		FManifoldPoint& ManifoldPoint = ManifoldPoints[ManifoldPointIndex];
-<<<<<<< HEAD
-		const FVec3 WorldContact0 = GetShapeWorldTransform0().TransformPositionNoScale(ManifoldPoint.ContactPoint.ShapeContactPoints[0]);
-		const FVec3 WorldContact1 = GetShapeWorldTransform1().TransformPositionNoScale(ManifoldPoint.ContactPoint.ShapeContactPoints[1]);
-		const FVec3 WorldContactNormal = GetShapeWorldTransform1().TransformVectorNoScale(ManifoldPoint.ContactPoint.ShapeContactNormal);
-		ManifoldPoint.ContactPoint.Phi = FVec3::DotProduct(WorldContact0 - WorldContact1, WorldContactNormal);
-=======
 		const FVec3 WorldContact0 = GetShapeWorldTransform0().TransformPositionNoScale(FVec3(ManifoldPoint.ContactPoint.ShapeContactPoints[0]));
 		const FVec3 WorldContact1 = GetShapeWorldTransform1().TransformPositionNoScale(FVec3(ManifoldPoint.ContactPoint.ShapeContactPoints[1]));
 		const FVec3 WorldContactNormal = GetShapeWorldTransform1().TransformVectorNoScale(FVec3(ManifoldPoint.ContactPoint.ShapeContactNormal));
 		ManifoldPoint.ContactPoint.Phi = FRealSingle(FVec3::DotProduct(WorldContact0 - WorldContact1, WorldContactNormal));
->>>>>>> d731a049
 	}
 
 	void FPBDCollisionConstraint::UpdateManifoldContacts()
 	{
 		if ((GetSolverBody0() != nullptr) && (GetSolverBody1() != nullptr))
-<<<<<<< HEAD
 		{
 			// This is only entered when calling collision detection in a legacy solver (RBAN).
 			// We need to update the contact Phi for the current iteration based on what the body transforms would be if
@@ -751,46 +563,6 @@
 				P1->RotationOfMass().UnrotateVector(ImplicitTransform[1].GetLocation() - P1->CenterOfMass()),
 				P1->RotationOfMass().Inverse() * ImplicitTransform[1].GetRotation());
 
-			ShapeWorldTransform0 = ShapeCoMRelativeTransform0 * ParticleCoMTransform0;
-			ShapeWorldTransform1 = ShapeCoMRelativeTransform1 * ParticleCoMTransform1;
-		}
-
-		Flags.bDisabled = false;
-		ClosestManifoldPointIndex = INDEX_NONE;
-		Manifold.Reset();
-
-		for (int32 ManifoldPointIndex = 0; ManifoldPointIndex < ManifoldPoints.Num(); ManifoldPointIndex++)
-		{
-			FManifoldPoint& ManifoldPoint = ManifoldPoints[ManifoldPointIndex];
-
-			UpdateManifoldPointPhi(ManifoldPointIndex);
-
-=======
-		{
-			// This is only entered when calling collision detection in a legacy solver (RBAN).
-			// We need to update the contact Phi for the current iteration based on what the body transforms would be if
-			// we applied the corrections accumulated so far.
-			// @todo(chaos): It is extremely expensicve! Remove this when RBAN uses the QuasiPBD solver.
-			// NOTE: ShapeRelativeTransforms are in actor-space. The SolverBodies give CoM transforms.
-			const FConstGenericParticleHandle P0 = Particle[0];
-			const FConstGenericParticleHandle P1 = Particle[1];
-
-			const FRigidTransform3 ParticleCoMTransform0 = FRigidTransform3(
-				GetSolverBody0()->CorrectedP(), 
-				GetSolverBody0()->CorrectedQ());
-
-			const FRigidTransform3 ParticleCoMTransform1 = FRigidTransform3(
-				GetSolverBody1()->CorrectedP(), 
-				GetSolverBody1()->CorrectedQ());
-
-			const FRigidTransform3 ShapeCoMRelativeTransform0 = FRigidTransform3(
-				P0->RotationOfMass().UnrotateVector(ImplicitTransform[0].GetLocation() - P0->CenterOfMass()),
-				P0->RotationOfMass().Inverse() * ImplicitTransform[0].GetRotation());
-
-			const FRigidTransform3 ShapeCoMRelativeTransform1 = FRigidTransform3(
-				P1->RotationOfMass().UnrotateVector(ImplicitTransform[1].GetLocation() - P1->CenterOfMass()),
-				P1->RotationOfMass().Inverse() * ImplicitTransform[1].GetRotation());
-
 			ShapeWorldTransforms[0] = ShapeCoMRelativeTransform0 * ParticleCoMTransform0;
 			ShapeWorldTransforms[1] = ShapeCoMRelativeTransform1 * ParticleCoMTransform1;
 		}
@@ -803,7 +575,6 @@
 
 			UpdateManifoldPointPhi(ManifoldPointIndex);
 
->>>>>>> d731a049
 			ManifoldPoint.Flags.bInsideStaticFrictionCone = false;
 
 			if (ManifoldPoint.ContactPoint.Phi < GetPhi())
@@ -823,11 +594,7 @@
 			return;
 		}
 
-<<<<<<< HEAD
-		if (Flags.bUseIncrementalManifold)
-=======
 		if (Flags.bUseManifold)
->>>>>>> d731a049
 		{
 			// See if the manifold point already exists
 			int32 ManifoldPointIndex = FindManifoldPoint(ContactPoint);
@@ -867,15 +634,8 @@
 	void FPBDCollisionConstraint::ResetActiveManifoldContacts()
 	{
 		ClosestManifoldPointIndex = INDEX_NONE;
-<<<<<<< HEAD
-		Manifold.Reset();
 		ManifoldPoints.Reset();
 		ExpectedNumManifoldPoints = 0;
-		Flags.bDisabled = false;
-=======
-		ManifoldPoints.Reset();
-		ExpectedNumManifoldPoints = 0;
->>>>>>> d731a049
 		Flags.bWasManifoldRestored = false;
 	}
 
@@ -889,18 +649,9 @@
 
 		// Reset current closest point
 		ClosestManifoldPointIndex = INDEX_NONE;
-<<<<<<< HEAD
-		Flags.bDisabled = false;
-		Manifold.Reset();
-
-		// How many manifold points we expect. E.g., for Box-box this will be 4 or 1 depending on whether
-		// we have a face or edge contact. We don't reuse the manifold if we lose points after culling
-		// here and potentially adding the new narrow phase result (See TryAddManifoldContact).
-=======
 
 		// How many manifold points we expect. E.g., for Box-box this will be 4 or 1 depending on whether
 		// we have a face or edge contact. We don't reuse the manifold if we lose points after culling here
->>>>>>> d731a049
 		ExpectedNumManifoldPoints = ManifoldPoints.Num();
 		Flags.bWasManifoldRestored = false;
 
@@ -911,19 +662,11 @@
 			// The transform check is necessary regardless of how many points we have left in the manifold because
 			// as a body moves/rotates we may have to change which faces/edges are colliding. We can't know if the face/edge
 			// will change until we run the closest-point checks (GJK) in the narrow phase.
-<<<<<<< HEAD
-			const FVec3 Shape1ToShape0Translation = ShapeWorldTransform0.GetTranslation() - ShapeWorldTransform1.GetTranslation();
-			const FVec3 TranslationDelta = Shape1ToShape0Translation - LastShapeWorldPositionDelta;
-			if (TranslationDelta.IsNearlyZero(ShapePositionTolerance))
-			{
-				const FRotation3 Shape1toShape0Rotation = ShapeWorldTransform0.GetRotation().Inverse() * ShapeWorldTransform1.GetRotation();
-=======
 			const FVec3 Shape1ToShape0Translation = ShapeWorldTransforms[0].GetTranslation() - ShapeWorldTransforms[1].GetTranslation();
 			const FVec3 TranslationDelta = Shape1ToShape0Translation - LastShapeWorldPositionDelta;
 			if (TranslationDelta.IsNearlyZero(ShapePositionTolerance))
 			{
 				const FRotation3 Shape1toShape0Rotation = ShapeWorldTransforms[0].GetRotation().Inverse() * ShapeWorldTransforms[1].GetRotation();
->>>>>>> d731a049
 				const FRotation3 OriginalShape1toShape0Rotation = LastShapeWorldRotationDelta;
 				const FReal RotationOverlap = FRotation3::DotProduct(Shape1toShape0Rotation, LastShapeWorldRotationDelta);
 				if (RotationOverlap > ShapeRotationThreshold)
@@ -944,82 +687,11 @@
 		int32 ManifoldPointToRemove = INDEX_NONE;
 		if (ManifoldPoints.Num() > 0)
 		{
-<<<<<<< HEAD
-			const FRigidTransform3 Shape0ToShape1Transform = ShapeWorldTransform0.GetRelativeTransformNoScale(ShapeWorldTransform1);
-=======
 			const FRigidTransform3 Shape0ToShape1Transform = ShapeWorldTransforms[0].GetRelativeTransformNoScale(ShapeWorldTransforms[1]);
->>>>>>> d731a049
 			
 			// Update or prune manifold points. If we would end up removing more than 1 point, we just throw the 
 			// whole manifold away because it will get rebuilt in the narrow phasee anyway.
 			for (int32 ManifoldPointIndex = 0; ManifoldPointIndex < ManifoldPoints.Num(); ++ManifoldPointIndex)
-<<<<<<< HEAD
-			{
-				FManifoldPoint& ManifoldPoint = ManifoldPoints[ManifoldPointIndex];
-
-				// Calculate the world-space contact location and separation at the current shape transforms
-				// @todo(chaos): this should use the normal owner. Currently we assume body 1 is the owner
-				const FVec3 Contact0In1 = Shape0ToShape1Transform.TransformPositionNoScale(ManifoldPoint.InitialShapeContactPoints[0]);
-				const FVec3& Contact1In1 = ManifoldPoint.InitialShapeContactPoints[1];
-				const FVec3& ContactNormalIn1 = ManifoldPoint.ContactPoint.ShapeContactNormal;
-
-				const FVec3 ContactDeltaIn1 = Contact0In1 - Contact1In1;
-				const FReal ContactPhi = FVec3::DotProduct(ContactDeltaIn1, ContactNormalIn1);
-				const FVec3 ContactLateralDeltaIn1 = ContactDeltaIn1 - ContactPhi * ContactNormalIn1;
-				const FReal ContactLateralDistanceSq = ContactLateralDeltaIn1.SizeSquared();
-
-				// Either update the point or flag it for removal
-				if (ContactLateralDistanceSq < ContactPositionToleranceSq)
-				{
-					// Recalculate the contact points at the new location
-					// @todo(chaos): we should reproject the contact on the plane owner
-					const FVec3 ShapeContactPoint1 = Contact0In1 - ContactPhi * ContactNormalIn1;
-					ManifoldPoint.ContactPoint.ShapeContactPoints[1] = ShapeContactPoint1;
-					ManifoldPoint.ContactPoint.Phi = ContactPhi;
-					ManifoldPoint.Flags.bWasRestored = true;
-					ManifoldPoint.Flags.bWasReplaced = false;
-					if (ManifoldPoint.ContactPoint.Phi < GetPhi())
-					{
-						ClosestManifoldPointIndex = ManifoldPointIndex;
-					}
-				}
-				else if ((ManifoldPointToRemove == INDEX_NONE) && (bChaos_Collision_EnableManifoldGJKReplace || bChaos_Collision_EnableManifoldGJKInject))
-				{
-					// We can reject up to 1 point (if we have GJK point injection enabled)
-					ManifoldPointToRemove = ManifoldPointIndex;
-				}
-				else
-				{
-					// We want to remove a(nother) point, but we will never reuse the manifold now so throw it away
-					ResetActiveManifoldContacts();
-					return false;
-				}
-			}
-
-			// Remove points - only one point removal support required (see above)
-			if (ManifoldPointToRemove != INDEX_NONE)
-			{
-				ManifoldPoints.RemoveAt(ManifoldPointToRemove);
-				if ((ManifoldPointToRemove < ClosestManifoldPointIndex) && (ClosestManifoldPointIndex != INDEX_NONE))
-				{
-					--ClosestManifoldPointIndex;
-					check(ClosestManifoldPointIndex >= 0);
-				}
-				return false;
-			}
-		}
-
-		Flags.bWasManifoldRestored = true;
-		return true;
-	}
-
-	bool FPBDCollisionConstraint::TryAddManifoldContact(const FContactPoint& NewContactPoint)
-	{
-		const FCollisionTolerances& Tolerances = Chaos_Manifold_Tolerances;
-		const FReal PositionTolerance = Tolerances.ManifoldPointPositionToleranceScale * CollisionTolerance;
-		const FReal NormalThreshold = Tolerances.ManifoldPointNormalThreshold;
-
-=======
 			{
 				FManifoldPoint& ManifoldPoint = ManifoldPoints[ManifoldPointIndex];
 
@@ -1085,7 +757,6 @@
 		const FReal PositionTolerance = Tolerances.ManifoldPointPositionToleranceScale * CollisionTolerance;
 		const FReal NormalThreshold = Tolerances.ManifoldPointNormalThreshold;
 
->>>>>>> d731a049
 		// We must end up with a full manifold after this if we want to reuse it
 		//if ((ManifoldPoints.Num() < ExpectedNumManifoldPoints - 1) || (ExpectedNumManifoldPoints == 0))
 		//{
@@ -1174,7 +845,6 @@
 
 		// We are projecting points into a plane perpendicular to the contact normal, which we assume is the new point's normal
 		const FVec3 ContactNormal = NewContactPoint.ShapeContactNormal;
-<<<<<<< HEAD
 
 		// Start with the deepest point. This may not be point 4 despite that being the result of
 		// collision detection because for some shape types we use margin-reduced core shapes which
@@ -1297,130 +967,6 @@
 		const FVec3 DP0 = ManifoldPoint.ContactPoint.ShapeContactPoints[0] - SavedManifoldPoint.ShapeContactPoints[0];
 		const FVec3 DP1 = ManifoldPoint.ContactPoint.ShapeContactPoints[1] - SavedManifoldPoint.ShapeContactPoints[1];
 
-=======
-
-		// Start with the deepest point. This may not be point 4 despite that being the result of
-		// collision detection because for some shape types we use margin-reduced core shapes which
-		// are effectively rounded at the corners. But...when building a one-shot manifold we 
-		// use the outer shape to get sharp corners. So, if we have a GJK result from a "corner"
-		// the real corner (if it is in the manifold) may actually be deeper than the GJK result.
-		SelectedContactIndices[0] = 0;
-		for (int32 ContactIndex = 1; ContactIndex < NumContactPoints; ++ContactIndex)
-		{
-			if (ContactPhis[ContactIndex] < ContactPhis[SelectedContactIndices[0]])
-			{
-				SelectedContactIndices[0] = ContactIndex;
-			}
-		}
-		bContactSelected[SelectedContactIndices[0]] = true;
-
-		// The second point will be the one farthest from the first
-		SelectedContactIndices[1] = INDEX_NONE;
-		FReal MaxDistanceSq = TNumericLimits<FReal>::Lowest();
-		for (int32 ContactIndex = 0; ContactIndex < NumContactPoints; ++ContactIndex)
-		{
-			if (!bContactSelected[ContactIndex])
-			{
-				const FReal DistanceSq = (ContactPoints[ContactIndex] - ContactPoints[SelectedContactIndices[0]]).SizeSquared();
-				if (DistanceSq > MaxDistanceSq)
-				{
-					SelectedContactIndices[1] = ContactIndex;
-					MaxDistanceSq = DistanceSq;
-				}
-			}
-		}
-		check(SelectedContactIndices[1] != INDEX_NONE);
-		bContactSelected[SelectedContactIndices[1]] = true;
-
-		// The third point is the one which gives us the largest triangle (projected onto a plane perpendicular to the normal)
-		SelectedContactIndices[2] = INDEX_NONE;
-		FReal MaxTriangleArea = 0;
-		FReal WindingOrder = FReal(1.0);
-		for (int32 ContactIndex = 0; ContactIndex < NumContactPoints; ++ContactIndex)
-		{
-			if (!bContactSelected[ContactIndex])
-			{
-				const FVec3 Cross = FVec3::CrossProduct(ContactPoints[SelectedContactIndices[1]] - ContactPoints[SelectedContactIndices[0]], ContactPoints[ContactIndex] - ContactPoints[SelectedContactIndices[1]]);
-				const FReal SignedArea = FVec3::DotProduct(Cross, ContactNormal);
-				if (FMath::Abs(SignedArea) > MaxTriangleArea)
-				{
-					SelectedContactIndices[2] = ContactIndex;
-					MaxTriangleArea = FMath::Abs(SignedArea);
-					WindingOrder = FMath::Sign(SignedArea);
-				}
-			}
-		}
-		if (SelectedContactIndices[2] == INDEX_NONE)
-		{
-			// Degenerate points - all 4 exactly in a line
-			return false;
-		}
-		bContactSelected[SelectedContactIndices[2]] = true;
-
-		// The fourth point is the one which adds the most area to the 3 points we already have
-		SelectedContactIndices[3] = INDEX_NONE;
-		FReal MaxQuadArea = 0;	// Additional area to MaxTriangleArea
-		for (int32 ContactIndex = 0; ContactIndex < NumContactPoints; ++ContactIndex)
-		{
-			if (!bContactSelected[ContactIndex])
-			{
-				// Calculate the area that is added by inserting the point into each edge of the selected triangle
-				// The signed area will be negative for interior points, positive for points that extend the triangle into a quad.
-				const FVec3 Cross0 = FVec3::CrossProduct(ContactPoints[ContactIndex] - ContactPoints[SelectedContactIndices[0]], ContactPoints[SelectedContactIndices[1]] - ContactPoints[ContactIndex]);
-				const FReal SignedArea0 = WindingOrder * FVec3::DotProduct(Cross0, ContactNormal);
-				const FVec3 Cross1 = FVec3::CrossProduct(ContactPoints[ContactIndex] - ContactPoints[SelectedContactIndices[1]], ContactPoints[SelectedContactIndices[2]] - ContactPoints[ContactIndex]);
-				const FReal SignedArea1 = WindingOrder * FVec3::DotProduct(Cross1, ContactNormal);
-				const FVec3 Cross2 = FVec3::CrossProduct(ContactPoints[ContactIndex] - ContactPoints[SelectedContactIndices[2]], ContactPoints[SelectedContactIndices[0]] - ContactPoints[ContactIndex]);
-				const FReal SignedArea2 = WindingOrder * FVec3::DotProduct(Cross2, ContactNormal);
-				const FReal SignedArea = FMath::Max3(SignedArea0, SignedArea1, SignedArea2);
-				if (SignedArea > MaxQuadArea)
-				{
-					SelectedContactIndices[3] = ContactIndex;
-					MaxQuadArea = SignedArea;
-				}
-			}
-		}
-		if (SelectedContactIndices[3] == INDEX_NONE)
-		{
-			// No point is outside the triangle we already have
-			return false;
-		}
-		bContactSelected[SelectedContactIndices[3]] = true;
-
-		// Now we should have exactly 4 selected contacts. If we find that one of the existing points is not
-		// selected, it must be because it is being replaced by the new contact. Otherwise the new contact
-		// is interior to the existing manifiold and is rejected.
-		for (int32 ManifoldPointIndex = 0; ManifoldPointIndex < NumManifoldPoints; ++ManifoldPointIndex)
-		{
-			if (!bContactSelected[ManifoldPointIndex])
-			{
-				ManifoldPoints[ManifoldPointIndex].ContactPoint = NewContactPoint;
-				ManifoldPoints[ManifoldPointIndex].InitialShapeContactPoints[0] = NewContactPoint.ShapeContactPoints[0];
-				ManifoldPoints[ManifoldPointIndex].InitialShapeContactPoints[1] = NewContactPoint.ShapeContactPoints[1];
-				ManifoldPoints[ManifoldPointIndex].Flags.bWasRestored = false;
-				if (NewContactPoint.Phi < GetPhi())
-				{
-					ClosestManifoldPointIndex = ManifoldPointIndex;
-				}
-			}
-		}
-
-		return true;
-	}
-
-	FReal FPBDCollisionConstraint::CalculateSavedManifoldPointScore(const FSavedManifoldPoint& SavedManifoldPoint, const FManifoldPoint& ManifoldPoint, const FReal DistanceToleranceSq) const
-	{
-		// If we have a vertex-plane (or vertex-vertex) contact, we want to know if we have the same vertex(es).
-		// If we have and edge-edge contact, we want to know if we have the same edges.
-		// But we don't know what type of contact we have, so for now...
-		// If the contact point is in the same spot on one of the bodies, assume it is the same contact
-		// @todo(chaos) - collision detection should provide the contact point types (vertex/edge/plane)
-		FReal DP0Sq = TNumericLimits<FReal>::Max();
-		FReal DP1Sq = TNumericLimits<FReal>::Max();
-		const FVec3 DP0 = ManifoldPoint.ContactPoint.ShapeContactPoints[0] - SavedManifoldPoint.ShapeContactPoints[0];
-		const FVec3 DP1 = ManifoldPoint.ContactPoint.ShapeContactPoints[1] - SavedManifoldPoint.ShapeContactPoints[1];
-
->>>>>>> d731a049
 		// When only one shape is quadratic, we only look at the quadratic contact point so we don't identify
 		// a sphere spinning on the spot as a stationary contact
 		// @todo(chaos): handle quadratic shapes better with static friction
@@ -1478,11 +1024,7 @@
 
 	ECollisionConstraintDirection FPBDCollisionConstraint::GetConstraintDirection(const FReal Dt) const
 	{
-<<<<<<< HEAD
-		if (GetDisabled())
-=======
 		if (GetDisabled() || GetIsProbe())
->>>>>>> d731a049
 		{
 			return NoRestingDependency;
 		}
@@ -1499,11 +1041,7 @@
 		FVec3 GravityDirection = ConcreteContainer()->GetGravityDirection();
 		FReal GravitySize = ConcreteContainer()->GetGravitySize();
 		// When gravity is zero, we still want to sort the constraints instead of having a random order. In this case, set gravity to default gravity.
-<<<<<<< HEAD
-		if (GravitySize < SMALL_NUMBER)
-=======
 		if (GravitySize < UE_SMALL_NUMBER)
->>>>>>> d731a049
 		{
 			GravityDirection = FVec3(0, 0, -1);
 			GravitySize = 980.f;
