--- conflicted
+++ resolved
@@ -8,36 +8,24 @@
 #include "Chaos/Evolution/SolverBodyContainer.h"
 #include "Chaos/ParticleHandle.h"
 #include "Chaos/Particle/ParticleUtilities.h"
-<<<<<<< HEAD
-=======
 #include "Chaos/PBDCollisionConstraints.h"
 
 // Private includes
 #include "PBDCollisionSolver.h"
 
->>>>>>> 6bbb88c8
 
 //PRAGMA_DISABLE_OPTIMIZATION
 
 namespace Chaos
 {
-<<<<<<< HEAD
-=======
 	extern bool bChaos_Collision_EnableManifoldGJKInject;
 	extern bool bChaos_Collision_EnableManifoldGJKReplace;
 
->>>>>>> 6bbb88c8
 	FRealSingle Chaos_Manifold_MatchPositionTolerance = 0.3f;		// Fraction of object size position tolerance
 	FRealSingle Chaos_Manifold_MatchNormalTolerance = 0.02f;		// Dot product tolerance
 	FAutoConsoleVariableRef CVarChaos_Manifold_MatchPositionTolerance(TEXT("p.Chaos.Collision.Manifold.MatchPositionTolerance"), Chaos_Manifold_MatchPositionTolerance, TEXT("A tolerance as a fraction of object size used to determine if two contact points are the same"));
 	FAutoConsoleVariableRef CVarChaos_Manifold_MatchNormalTolerance(TEXT("p.Chaos.Collision.Manifold.MatchNormalTolerance"), Chaos_Manifold_MatchNormalTolerance, TEXT("A tolerance on the normal dot product used to determine if two contact points are the same"));
 
-<<<<<<< HEAD
-	bool bChaos_Manifold_EnabledWithJoints = false;
-	FAutoConsoleVariableRef CVarChaos_Manifold_EnabledWithJoints(TEXT("p.Chaos.Collision.Manifold.EnabledWithJoints"), bChaos_Manifold_EnabledWithJoints, TEXT(""));
-
-	FString FCollisionConstraintBase::ToString() const
-=======
 	FRealSingle Chaos_Manifold_FrictionPositionTolerance = 1.0f;	// Distance a shape-relative contact point can move and still be considered the same point
 	FAutoConsoleVariableRef CVarChaos_Manifold_FrictionPositionTolerance(TEXT("p.Chaos.Collision.Manifold.FrictionPositionTolerance"), Chaos_Manifold_FrictionPositionTolerance, TEXT(""));
 
@@ -80,25 +68,15 @@
 
 
 	FString FPBDCollisionConstraint::ToString() const
->>>>>>> 6bbb88c8
 	{
 		return FString::Printf(TEXT("Particle:%s, Levelset:%s, AccumulatedImpulse:%s"), *Particle[0]->ToString(), *Particle[1]->ToString(), *AccumulatedImpulse.ToString());
 	}
 
-<<<<<<< HEAD
-	// @todo(chaos): this is not an obvious implementation of operator<. We should make it a named predicate
-	bool FCollisionConstraintBase::operator<(const FCollisionConstraintBase& Other) const
-=======
 	bool ContactConstraintSortPredicate(const FPBDCollisionConstraint& L, const FPBDCollisionConstraint& R)
->>>>>>> 6bbb88c8
 	{
 		//sort constraints by the smallest particle idx in them first
 		//if the smallest particle idx is the same for both, use the other idx
 
-<<<<<<< HEAD
-		const FParticleID ParticleIdxs[] ={Particle[0]->ParticleID(),Particle[1]->ParticleID()};
-		const FParticleID OtherParticleIdxs[] ={Other.Particle[0]->ParticleID(),Other.Particle[1]->ParticleID()};
-=======
 		if (L.GetCCDType() != R.GetCCDType())
 		{
 			return L.GetCCDType() < R.GetCCDType();
@@ -106,7 +84,6 @@
 
 		const FParticleID ParticleIdxs[] = { L.Particle[0]->ParticleID(), L.Particle[1]->ParticleID() };
 		const FParticleID OtherParticleIdxs[] = { R.Particle[0]->ParticleID(), R.Particle[1]->ParticleID() };
->>>>>>> 6bbb88c8
 
 		const int32 MinIdx = ParticleIdxs[0] < ParticleIdxs[1] ? 0 : 1;
 		const int32 OtherMinIdx = OtherParticleIdxs[0] < OtherParticleIdxs[1] ? 0 : 1;
@@ -123,8 +100,6 @@
 		return false;
 	}
 
-<<<<<<< HEAD
-=======
 	void FPBDCollisionConstraint::MakeInline(
 		FGeometryParticleHandle* Particle0,
 		const FImplicitObject* Implicit0,
@@ -397,7 +372,6 @@
 		return FVec3(0, 0, 1);
 	}
 
->>>>>>> 6bbb88c8
 	// Are the two manifold points the same point?
 	// Ideally a contact is considered the same as one from the previous iteration if
 	//		The contact is Vertex - Face and there was a prior iteration collision on the same Vertex
@@ -409,11 +383,7 @@
 	//		Edge - Edge - ?? hard...
 	//		Face - Face - ?? hard...
 	//
-<<<<<<< HEAD
-	bool FRigidBodyPointContactConstraint::AreMatchingContactPoints(const FContactPoint& A, const FContactPoint& B, FReal& OutScore) const
-=======
 	bool FPBDCollisionConstraint::AreMatchingContactPoints(const FContactPoint& A, const FContactPoint& B, FReal& OutScore) const
->>>>>>> 6bbb88c8
 	{
 		OutScore = 0.0f;
 
@@ -459,11 +429,7 @@
 				FReal DRLen2 = DR.SizeSquared();
 				if (DRLen2 < DistanceTolerance2)
 				{
-<<<<<<< HEAD
-					OutScore = FMath::Clamp(1.0f - DRLen2 / DistanceTolerance2, 0.0f, 1.0f);
-=======
 					OutScore = FMath::Clamp(1.f - DRLen2 / DistanceTolerance2, 0.f, 1.f);
->>>>>>> 6bbb88c8
 					return true;
 				}
 			}
@@ -472,11 +438,7 @@
 		return false;
 	}
 
-<<<<<<< HEAD
-	int32 FRigidBodyPointContactConstraint::FindManifoldPoint(const FContactPoint& ContactPoint) const
-=======
 	int32 FPBDCollisionConstraint::FindManifoldPoint(const FContactPoint& ContactPoint) const
->>>>>>> 6bbb88c8
 	{
 		const int32 NumManifoldPoints = ManifoldPoints.Num();
 		int32 BestMatchIndex = INDEX_NONE;
@@ -499,37 +461,6 @@
 		return BestMatchIndex;
 	}
 
-<<<<<<< HEAD
-	void FRigidBodyPointContactConstraint::UpdateManifoldContacts(FReal Dt)
-	{
-		for (int32 Index = 0; Index < ManifoldPoints.Num() ; Index++)
-		{
-			const FContactPoint& ContactPoint = ManifoldPoints[Index].ContactPoint;
-			UpdateManifoldPoint(Index, ContactPoint, Dt);
-
-			// Copy currently active point
-			if (ContactPoint.Phi < Manifold.Phi)
-			{
-				SetActiveContactPoint(ContactPoint);
-			}
-		}
-	}
-
-	void FRigidBodyPointContactConstraint::AddOneshotManifoldContact(const FContactPoint& ContactPoint, const FReal Dt)
-	{
-		AddManifoldPoint(ContactPoint, Dt);
-
-		// Copy currently active point
-		if (ContactPoint.Phi < Manifold.Phi)
-		{
-			SetActiveContactPoint(ContactPoint);
-		}
-	}
-
-	void FRigidBodyPointContactConstraint::AddIncrementalManifoldContact(const FContactPoint& ContactPoint, const FReal Dt)
-	{
-		if (bUseManifold)
-=======
 	void FPBDCollisionConstraint::UpdateManifoldPointPhi(const int32 ManifoldPointIndex)
 	{
 		FManifoldPoint& ManifoldPoint = ManifoldPoints[ManifoldPointIndex];
@@ -601,247 +532,27 @@
 		}
 
 		if (Flags.bUseIncrementalManifold)
->>>>>>> 6bbb88c8
 		{
 			// See if the manifold point already exists
 			int32 ManifoldPointIndex = FindManifoldPoint(ContactPoint);
 			if (ManifoldPointIndex >= 0)
 			{
 				// This contact point is already in the manifold - update the state
-<<<<<<< HEAD
-				UpdateManifoldPoint(ManifoldPointIndex, ContactPoint, Dt);
-=======
 				ManifoldPoints[ManifoldPointIndex].ContactPoint = ContactPoint;
->>>>>>> 6bbb88c8
 			}
 			else
 			{
 				// This is a new manifold point - capture the state and generate initial properties
-<<<<<<< HEAD
-				AddManifoldPoint(ContactPoint, Dt);
-			}
-
-			// Copy currently active point
-			if (ContactPoint.Phi < Manifold.Phi)
-			{
-				SetActiveContactPoint(ContactPoint);
-			}
-=======
 				ManifoldPointIndex = AddManifoldPoint(ContactPoint);
 			}
 
 			// If collision detection did its job, this contact is the deepest
 			// NOTE: other contact Phis will be out of date at the current iteration's transforms
 			ClosestManifoldPointIndex = ManifoldPointIndex;
->>>>>>> 6bbb88c8
 		}
 		else 
 		{
 			// We are not using manifolds - reuse the first and only point
-<<<<<<< HEAD
-			if (ManifoldPoints.Num() == 0)
-			{
-				ManifoldPoints.Add(ContactPoint);
-			}
-			else
-			{
-				ManifoldPoints[0] = ContactPoint;
-			}
-
-			InitManifoldPoint(ManifoldPoints[0], Dt);
-
-			SetActiveContactPoint(ContactPoint);
-		}
-	}
-
-	void FRigidBodyPointContactConstraint::ClearManifold()
-	{
-		ManifoldPoints.Reset();
-	}
-
-	void FRigidBodyPointContactConstraint::InitManifoldPoint(FManifoldPoint& ManifoldPoint, FReal Dt)
-	{
-		// @todo(chaos): This is only needed for unit tests - make it more easily unit testable
-		if ((Particle[0] == nullptr) || (Particle[1] == nullptr))
-		{
-			return;
-		}
-
-		FConstGenericParticleHandle Particle0 = Particle[0];
-		FConstGenericParticleHandle Particle1 = Particle[1];
-
-		// @todo(chaos): determine potentially resting contact case based on contact velocity
-		// @todo(chaos): support static friction position correction for non-manifold contacts (spheres, point clouds, etc)
-		ManifoldPoint.bPotentialRestingContact = bUseManifold;
-
-		// Update the derived contact state (CoM relative data)
-		UpdateManifoldPointFromContact(ManifoldPoint);
-
-		// World-space contact state used below
-		// @todo(chaos): some of this should already be known - optimize
-		const FRigidTransform3 WorldCoMTransform0 = FParticleUtilities::GetCoMWorldTransform(Particle0);
-		const FRigidTransform3 WorldCoMTransform1 = FParticleUtilities::GetCoMWorldTransform(Particle1);
-		FVec3 WorldContactLocation, WorldContactNormal;
-		FReal WorldContactPhi;
-		GetWorldSpaceManifoldPoint(ManifoldPoint, WorldCoMTransform0.GetLocation(), WorldCoMTransform0.GetRotation(), WorldCoMTransform1.GetLocation(), WorldCoMTransform1.GetRotation(), WorldContactLocation, WorldContactNormal, WorldContactPhi);
-
-		// Calculate and store the data required for static friction and restitution in PushOut
-		// We use PreV and PreW to support incremental manifold generation. In this case, manifold points
-		// can be added after we have already run some solver iterations, which gives us an incorrect initial
-		// velocity if we just use V and W (one-shots will work the same either way since V=PreV on first pass)
-		const FVec3 WorldContactVel0 = Particle0->PreV() + FVec3::CrossProduct(Particle0->PreW(), WorldCoMTransform0.GetRotation() * ManifoldPoint.CoMContactPoints[0]);
-		const FVec3 WorldContactVel1 = Particle1->PreV() + FVec3::CrossProduct(Particle1->PreW(), WorldCoMTransform1.GetRotation() * ManifoldPoint.CoMContactPoints[1]);
-		const FReal WorldContactVelNorm = FVec3::DotProduct(WorldContactVel0 - WorldContactVel1, WorldContactNormal);
-		ManifoldPoint.InitialContactVelocity = WorldContactVelNorm;
-
-		// Store the initial penetration depth for use with restitution with PBD
-		// NOTE: This is incorrect if we are updating the point each iteration (which we are for incremental manifolds but not one-shots - see UpdateManifoldPoint)
-		ManifoldPoint.InitialPhi = WorldContactPhi;
-	}
-
-	void FRigidBodyPointContactConstraint::CalculatePrevCoMContactPoints(
-		const FConstGenericParticleHandle Particle0,
-		const FConstGenericParticleHandle Particle1,
-		FManifoldPoint& ManifoldPoint,
-		FReal Dt,
-		FVec3& OutPrevCoMContactPoint0,
-		FVec3& OutPrevCoMContactPoint1) const
-	{
-		// Recalculate the previous local-space contact position on the plane owner. This is used by static friction where
-		// we try to move the contact points back to their previous relative positions.
-		auto CalculatePrevCoMTransform = [Dt](const FConstGenericParticleHandle& ParticleHandle) -> FRigidTransform3
-		{
-			FRigidTransform3 PrevCoMTransform = FParticleUtilitiesXR::GetCoMWorldTransform(ParticleHandle);
-			if (ParticleHandle->ObjectState() == EObjectStateType::Kinematic && (ParticleHandle->V().SizeSquared() > 0.0f || ParticleHandle->W().SizeSquared() > 0.0f))
-			{
-				// Undo velocity integration (see KinematicTargets) for kinematic bodies
-				PrevCoMTransform.AddToTranslation(-Dt * ParticleHandle->V());
-				PrevCoMTransform.SetRotation(FRotation3::IntegrateRotationWithAngularVelocity(PrevCoMTransform.GetRotation(), -ParticleHandle->W(), Dt));
-			}
-			return PrevCoMTransform; 
-		};
-
-		const FRigidTransform3 PrevCoMTransform0 = CalculatePrevCoMTransform(Particle0);
-		const FRigidTransform3 PrevCoMTransform1 = CalculatePrevCoMTransform(Particle1);
-
-		const FVec3 PrevWorldContactLocation0 = PrevCoMTransform0.GetTranslation() + PrevCoMTransform0.GetRotation() * ManifoldPoint.CoMContactPoints[0];
-		const FVec3 PrevWorldContactLocation1 = PrevCoMTransform1.GetTranslation() + PrevCoMTransform1.GetRotation() * ManifoldPoint.CoMContactPoints[1];
-		FVec3 PrevCoMContactPoint0 = ManifoldPoint.CoMContactPoints[0];
-		FVec3 PrevCoMContactPoint1 = ManifoldPoint.CoMContactPoints[1];
-		if (ManifoldPoint.ContactPoint.ContactNormalOwnerIndex == 0)
-		{
-			const FVec3 PrevWorldContactNormal = PrevCoMTransform0.GetRotation() * ManifoldPoint.CoMContactNormal;
-			const FReal PrevPhi = FVec3::DotProduct(PrevWorldContactLocation0 - PrevWorldContactLocation1, PrevWorldContactNormal);
-			PrevCoMContactPoint0 = PrevCoMTransform0.GetRotation().Inverse() * (PrevWorldContactLocation1 + PrevPhi * PrevWorldContactNormal - PrevCoMTransform0.GetTranslation());
-		}
-		else
-		{
-			const FVec3 PrevWorldContactNormal = PrevCoMTransform1.GetRotation() * ManifoldPoint.CoMContactNormal;
-			const FReal PrevPhi = FVec3::DotProduct(PrevWorldContactLocation0 - PrevWorldContactLocation1, PrevWorldContactNormal);
-			PrevCoMContactPoint1 = PrevCoMTransform1.GetRotation().Inverse() * (PrevWorldContactLocation0 - PrevPhi * PrevWorldContactNormal - PrevCoMTransform1.GetTranslation());
-		}
-
-		OutPrevCoMContactPoint0 = PrevCoMContactPoint0;
-		OutPrevCoMContactPoint1 = PrevCoMContactPoint1;
-	}
-
-	int32 FRigidBodyPointContactConstraint::AddManifoldPoint(const FContactPoint& ContactPoint, const FReal Dt)
-	{
-		int32 ManifoldPointIndex = ManifoldPoints.Add(ContactPoint);
-
-		InitManifoldPoint(ManifoldPoints[ManifoldPointIndex], Dt);
-
-		return ManifoldPointIndex;
-	}
-
-	void FRigidBodyPointContactConstraint::UpdateManifoldPoint(int32 ManifoldPointIndex, const FContactPoint& ContactPoint, const FReal Dt)
-	{
-		// We really need to know that it's exactly the same contact and not just a close one to update it here
-		// otherwise the PrevLocalContactPoint1 we calculated is not longer for the correct point.
-		FManifoldPoint& ManifoldPoint = ManifoldPoints[ManifoldPointIndex];
-		ManifoldPoint.ContactPoint = ContactPoint;
-		UpdateManifoldPointFromContact(ManifoldPoint);
-	}
-
-	// Update the derived contact state (CoM relative data)
-	// @todo(chaos): we shouldn't have to recalculate local space positions - they were available in collision update
-	void FRigidBodyPointContactConstraint::UpdateManifoldPointFromContact(FManifoldPoint& ManifoldPoint)
-	{
-		FConstGenericParticleHandle Particle0 = Particle[0];
-		FConstGenericParticleHandle Particle1 = Particle[1];
-
-		check(ManifoldPoint.ContactPoint.ContactNormalOwnerIndex >= 0);
-		check(ManifoldPoint.ContactPoint.ContactNormalOwnerIndex < 2);
-		const FRigidTransform3& PlaneTransform = ImplicitTransform[ManifoldPoint.ContactPoint.ContactNormalOwnerIndex];
-		const FVec3 LocalContactPoint0 = ImplicitTransform[0].TransformPositionNoScale(ManifoldPoint.ContactPoint.ShapeContactPoints[0]);	// Particle Space on body 0
-		const FVec3 LocalContactPoint1 = ImplicitTransform[1].TransformPositionNoScale(ManifoldPoint.ContactPoint.ShapeContactPoints[1]);	// Particle Space on body 1
-		const FVec3 LocalContactNormal = PlaneTransform.TransformNormalNoScale(ManifoldPoint.ContactPoint.ShapeContactNormal);				// Particle Space on Plane owner
-
-		const FRotation3& PlaneRotationOfMass = (ManifoldPoint.ContactPoint.ContactNormalOwnerIndex == 0) ? Particle0->RotationOfMass() : Particle1->RotationOfMass();
-		const FVec3 CoMContactPoint0 = Particle0->RotationOfMass().Inverse() * (LocalContactPoint0 - Particle0->CenterOfMass());	// CoM Space on Body 0
-		const FVec3 CoMContactPoint1 = Particle1->RotationOfMass().Inverse() * (LocalContactPoint1 - Particle1->CenterOfMass());	// CoM Space on Body 1
-		const FVec3 CoMContactNormal = PlaneRotationOfMass.Inverse() * LocalContactNormal;											// CoM Space on Planer owner
-		ManifoldPoint.CoMContactPoints[0] = CoMContactPoint0;
-		ManifoldPoint.CoMContactPoints[1] = CoMContactPoint1;
-		ManifoldPoint.CoMContactNormal = CoMContactNormal;
-	}
-
-	void FRigidBodyPointContactConstraint::SetActiveContactPoint(const FContactPoint& ContactPoint)
-	{
-		// @todo(chaos): once we settle on manifolds we should just store the index
-		Manifold.Location = ContactPoint.Location;
-		Manifold.Normal = ContactPoint.Normal;
-		Manifold.Phi = ContactPoint.Phi;
-	}
-
-	void FRigidBodyPointContactConstraint::GetWorldSpaceManifoldPoint(
-		const FManifoldPoint& ManifoldPoint,
-		const FVec3& P0,			// World-Space CoM
-		const FRotation3& Q0,		// World-Space CoM
-		const FVec3& P1,			// World-Space CoM
-		const FRotation3& Q1,		// World-Space CoM
-		FVec3& OutContactLocation,
-		FVec3& OutContactNormal,
-		FReal& OutContactPhi)
-	{
-		const FReal Margin0 = ManifoldPoint.ContactPoint.ShapeMargins[0];
-		const FReal Margin1 = ManifoldPoint.ContactPoint.ShapeMargins[1];
-		const FRotation3& PlaneQ = (ManifoldPoint.ContactPoint.ContactNormalOwnerIndex == 0) ? Q0 : Q1;
-
-		const FVec3 ContactNormal = PlaneQ.RotateVector(ManifoldPoint.CoMContactNormal);
-		const FVec3 ContactPos0 = P0 + Q0.RotateVector(ManifoldPoint.CoMContactPoints[0]) - Margin0 * ContactNormal;
-		const FVec3 ContactPos1 = P1 + Q1.RotateVector(ManifoldPoint.CoMContactPoints[1]) + Margin1 * ContactNormal;
-
-		OutContactLocation = 0.5f * (ContactPos0 + ContactPos1);
-		OutContactNormal = ContactNormal;
-		OutContactPhi = FVec3::DotProduct(ContactPos0 - ContactPos1, ContactNormal);
-	}
-
-
-	FManifoldPoint& FRigidBodyPointContactConstraint::SetActiveManifoldPoint(
-		int32 ManifoldPointIndex,
-		const FVec3& P0,
-		const FRotation3& Q0,
-		const FVec3& P1,
-		const FRotation3& Q1)
-	{
-		FManifoldPoint& ManifoldPoint = ManifoldPoints[ManifoldPointIndex];
-
-		// Update the world-space state in the manifold point
-		GetWorldSpaceManifoldPoint(ManifoldPoint, P0, Q0, P1, Q1, ManifoldPoint.ContactPoint.Location, ManifoldPoint.ContactPoint.Normal, ManifoldPoint.ContactPoint.Phi);
-	
-		// Copy the world-space state into the active contact
-		SetActiveContactPoint(ManifoldPoint.ContactPoint);
-
-		return ManifoldPoint;
-	}
-
-	bool FRigidBodyPointContactConstraint::CanUseManifold(FGeometryParticleHandle* Particle0, FGeometryParticleHandle* Particle1) const
-	{
-		// Do not use manifolds when a body is connected by a joint to another. Manifolds do not work when the bodies may be moved
-		// and rotated by significant amounts and joints can do that.
-		return bChaos_Manifold_EnabledWithJoints || ((Particle0->ParticleConstraints().Num() == 0) && (Particle1->ParticleConstraints().Num() == 0));
-=======
 			ManifoldPoints.SetNum(1);
 			ManifoldPoints[0].ContactPoint = ContactPoint;
 
@@ -1311,6 +1022,5 @@
 		{
 			return NoRestingDependency;
 		}
->>>>>>> 6bbb88c8
 	}
 }