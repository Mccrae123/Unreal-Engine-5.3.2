// Copyright Epic Games, Inc. All Rights Reserved.

#include "Chaos/PBDSuspensionConstraints.h"
#include "Chaos/Collision/PBDCollisionSolver.h"
#include "Chaos/Island/IslandManager.h"
#include "Chaos/DebugDrawQueue.h"

bool bChaos_Suspension_Spring_Enabled = true;
FAutoConsoleVariableRef CVarChaosSuspensionSpringEnabled(TEXT("p.Chaos.Suspension.Spring.Enabled"), bChaos_Suspension_Spring_Enabled, TEXT("Enable/Disable Spring part of suspension constraint"));

bool bChaos_Suspension_Hardstop_Enabled = true;
FAutoConsoleVariableRef CVarChaosSuspensionHardstopEnabled(TEXT("p.Chaos.Suspension.Hardstop.Enabled"), bChaos_Suspension_Hardstop_Enabled, TEXT("Enable/Disable Hardstop part of suspension constraint"));

bool bChaos_Suspension_VelocitySolve = true;
FAutoConsoleVariableRef CVarChaosSuspensionVelocitySolve(TEXT("p.Chaos.Suspension.VelocitySolve"), bChaos_Suspension_VelocitySolve, TEXT("Enable/Disable VelocitySolve"));

float Chaos_Suspension_MaxPushoutVelocity = 100.f;
FAutoConsoleVariableRef CVarChaosSuspensionMaxPushoutVelocity(TEXT("p.Chaos.Suspension.MaxPushoutVelocity"), Chaos_Suspension_MaxPushoutVelocity, TEXT("Chaos Suspension Max Pushout Velocity Value"));

float Chaos_Suspension_MaxPushout = 5.f;
FAutoConsoleVariableRef CVarChaosSuspensionMaxPushout(TEXT("p.Chaos.Suspension.MaxPushout"), Chaos_Suspension_MaxPushout, TEXT("Chaos Suspension Max Pushout Value"));

float Chaos_Suspension_SlopeThreshold = 0.707f;	// = Cos(SlopeAngle)
FAutoConsoleVariableRef CVarChaosSuspensionSlopeThreshold(TEXT("p.Chaos.Suspension.SlopeThreshold"), Chaos_Suspension_SlopeThreshold, TEXT("Slope threshold below which the anti-slide on slope mechanism is employed, value = Cos(AlopeAngle), i.e. for 50 degree slope = 0.6428, 30 degree slope = 0.866"));

float Chaos_Suspension_SlopeSpeedThreshold = 1.0f; // MPH
FAutoConsoleVariableRef CVarChaosSuspensionSlopeSpeedThreshold(TEXT("p.Chaos.Suspension.SlopeSpeedThreshold"), Chaos_Suspension_SlopeSpeedThreshold, TEXT("Speed below which the anti-slide on slope mechanism is fully employed"));

float Chaos_Suspension_SlopeSpeedBlendThreshold = 10.0f; // MPH
FAutoConsoleVariableRef CVarChaosSuspensionSlopeSpeedBlendThreshold(TEXT("p.Chaos.Suspension.SlopeSpeedBlendThreshold"), Chaos_Suspension_SlopeSpeedBlendThreshold, TEXT("Speed below which the anti-slide on slope blend mechanism starts"));

#if CHAOS_DEBUG_DRAW
bool bChaos_Suspension_DebugDraw_Hardstop = false;
FAutoConsoleVariableRef CVarChaosSuspensionDebugDrawHardstop(TEXT("p.Chaos.Suspension.DebugDraw.Hardstop"), bChaos_Suspension_DebugDraw_Hardstop, TEXT("Debug draw suspension hardstop manifold"));
#endif

namespace Chaos
{
	FPBDSuspensionConstraintHandle::FPBDSuspensionConstraintHandle(FConstraintContainer* InConstraintContainer, int32 InConstraintIndex) : 
		TIndexedContainerConstraintHandle<FPBDSuspensionConstraints>(InConstraintContainer, InConstraintIndex)
	{
	}

	const FPBDSuspensionSettings& FPBDSuspensionConstraintHandle::GetSettings() const
	{
		return ConcreteContainer()->GetSettings(ConstraintIndex);
	}

	FPBDSuspensionSettings& FPBDSuspensionConstraintHandle::GetSettings()
	{
		return ConcreteContainer()->GetSettings(ConstraintIndex);
	}

	void FPBDSuspensionConstraintHandle::SetSettings(const FPBDSuspensionSettings& Settings)
	{
		ConcreteContainer()->SetSettings(ConstraintIndex, Settings);
	}

	FParticlePair FPBDSuspensionConstraintHandle::GetConstrainedParticles() const
	{
		return ConcreteContainer()->GetConstrainedParticles(ConstraintIndex);
	}

	FPBDSuspensionConstraints::FConstraintContainerHandle* FPBDSuspensionConstraints::AddConstraint(TGeometryParticleHandle<FReal, 3>* Particle, const FVec3& InSuspensionLocalOffset, const FPBDSuspensionSettings& InConstraintSettings)
	{
		int32 NewIndex = ConstrainedParticles.Num();
		ConstrainedParticles.Add(Particle);
		SuspensionLocalOffset.Add(InSuspensionLocalOffset);
		ConstraintSettings.Add(InConstraintSettings);
		ConstraintResults.AddDefaulted();
		ConstraintEnabledStates.Add(true); // Note: assumes always enabled on creation
		ConstraintSolverBodies.Add(nullptr);
		StaticCollisionBodies.Add(FSolverBody::MakeInitialized());
		CollisionSolvers.Add(Private::FPBDCollisionSolver());
		CollisionSolverManifoldPoints.Add(Private::FPBDCollisionSolverManifoldPoint());

		Handles.Add(HandleAllocator.AllocHandle(this, NewIndex));
		return Handles[NewIndex];
	}


	void FPBDSuspensionConstraints::RemoveConstraint(int ConstraintIndex)
	{
		FConstraintContainerHandle* ConstraintHandle = Handles[ConstraintIndex];
		if (ConstraintHandle != nullptr)
		{
			if (ConstrainedParticles[ConstraintIndex])
			{
				ConstrainedParticles[ConstraintIndex]->RemoveConstraintHandle(ConstraintHandle);
			}

			// Release the handle for the freed constraint
			HandleAllocator.FreeHandle(ConstraintHandle);
			Handles[ConstraintIndex] = nullptr;
		}

		// Swap the last constraint into the gap to keep the array packed
		ConstrainedParticles.RemoveAtSwap(ConstraintIndex);
		SuspensionLocalOffset.RemoveAtSwap(ConstraintIndex);
		ConstraintSettings.RemoveAtSwap(ConstraintIndex);
		ConstraintResults.RemoveAtSwap(ConstraintIndex);
		ConstraintEnabledStates.RemoveAtSwap(ConstraintIndex);
		ConstraintSolverBodies.RemoveAtSwap(ConstraintIndex);
		CollisionSolvers.RemoveAtSwap(ConstraintIndex);
		CollisionSolverManifoldPoints.RemoveAtSwap(ConstraintIndex);
		StaticCollisionBodies.RemoveAtSwap(ConstraintIndex);

		Handles.RemoveAtSwap(ConstraintIndex);

		// Update the handle for the constraint that was moved
		if (ConstraintIndex < Handles.Num())
		{
			SetConstraintIndex(Handles[ConstraintIndex], ConstraintIndex);
		}
	}

	void FPBDSuspensionConstraints::AddConstraintsToGraph(Private::FPBDIslandManager& IslandManager)
	{
		IslandManager.AddContainerConstraints(*this);
	}

	void FPBDSuspensionConstraints::AddBodies(FSolverBodyContainer& SolverBodyContainer)
	{
		for (int32 ConstraintIndex = 0; ConstraintIndex < NumConstraints(); ++ConstraintIndex)
		{
			AddBodies(ConstraintIndex, SolverBodyContainer);
		}
	}

	void FPBDSuspensionConstraints::GatherInput(const FReal Dt)
	{
		for (int32 ConstraintIndex = 0; ConstraintIndex < NumConstraints(); ++ConstraintIndex)
		{
			GatherInput(ConstraintIndex, Dt);
		}
	}

	void FPBDSuspensionConstraints::ScatterOutput(const FReal Dt)
<<<<<<< HEAD
	{
		for (int32 ConstraintIndex = 0; ConstraintIndex < NumConstraints(); ++ConstraintIndex)
		{
			ScatterOutput(ConstraintIndex, Dt);
		}
	}

	void FPBDSuspensionConstraints::ApplyPositionConstraints(const FReal Dt, const int32 It, const int32 NumIts)
	{
		for (int32 ConstraintIndex = 0; ConstraintIndex < NumConstraints(); ++ConstraintIndex)
		{
			ApplyPositionConstraint(ConstraintIndex, Dt, It, NumIts);
		}
	}

	void FPBDSuspensionConstraints::ApplyVelocityConstraints(const FReal Dt, const int32 It, const int32 NumIts)
	{
		for (int32 ConstraintIndex = 0; ConstraintIndex < NumConstraints(); ++ConstraintIndex)
		{
			ApplyVelocityConstraint(ConstraintIndex, Dt, It, NumIts);
		}
	}

	void FPBDSuspensionConstraints::AddBodies(const TArrayView<int32>& ConstraintIndices, FSolverBodyContainer& SolverBodyContainer)
	{
		for (int32 ConstraintIndex : ConstraintIndices)
		{
			AddBodies(ConstraintIndex, SolverBodyContainer);
		}
	}

	void FPBDSuspensionConstraints::GatherInput(const TArrayView<int32>& ConstraintIndices, const FReal Dt)
	{
		for (int32 ConstraintIndex : ConstraintIndices)
		{
			GatherInput(ConstraintIndex, Dt);
		}
	}

	void FPBDSuspensionConstraints::ScatterOutput(const TArrayView<int32>& ConstraintIndices, const FReal Dt)
	{
		for (int32 ConstraintIndex : ConstraintIndices)
		{
			ScatterOutput(ConstraintIndex, Dt);
		}
	}

	void FPBDSuspensionConstraints::ApplyPositionConstraints(const TArrayView<int32>& ConstraintIndices, const FReal Dt, const int32 It, const int32 NumIts)
	{
		for (int32 ConstraintIndex : ConstraintIndices)
		{
			ApplyPositionConstraint(ConstraintIndex, Dt, It, NumIts);
		}
	}

	void FPBDSuspensionConstraints::ApplyVelocityConstraints(const TArrayView<int32>& ConstraintIndices, const FReal Dt, const int32 It, const int32 NumIts)
	{
		for (int32 ConstraintIndex : ConstraintIndices)
		{
			ApplyVelocityConstraint(ConstraintIndex, Dt, It, NumIts);
		}
	}

	void FPBDSuspensionConstraints::AddBodies(const int32 ConstraintIndex, FSolverBodyContainer& SolverBodyContainer)
	{
		ConstraintSolverBodies[ConstraintIndex] = SolverBodyContainer.FindOrAdd(ConstrainedParticles[ConstraintIndex]);
	}

	void FPBDSuspensionConstraints::GatherInput(const int32 ConstraintIndex, const FReal Dt)
	{
		using namespace Private;

		ConstraintResults[ConstraintIndex].Reset();

		// Hard-stop Collision Manifold Generation
		{
			check(ConstraintSolverBodies[ConstraintIndex] != nullptr);

			FPBDCollisionSolver* Solver = &CollisionSolvers[ConstraintIndex];
			Solver->SetManifoldPointsBuffer(&CollisionSolverManifoldPoints[ConstraintIndex], 1);
			Solver->SetStiffness(1);

			FSolverBody* Body0 = ConstraintSolverBodies[ConstraintIndex];	// vehicle chassis			
			FSolverBody* Body1 = &StaticCollisionBodies[ConstraintIndex];	// Spoofed terrain

			const FPBDSuspensionSettings& Setting = ConstraintSettings[ConstraintIndex];

			if (Body0->IsDynamic() && Setting.Enabled)
			{
				const FVec3& T = Setting.Target;

				// \todo(chaos): we can cache the CoM-relative connector once per frame rather than recalculate per iteration
				// (we should not be accessing particle state in the solver methods, although this one actually is ok because it only uses frame constrants)
				const FGenericParticleHandle Particle = ConstrainedParticles[ConstraintIndex];
				const FVec3& SuspensionActorOffset = SuspensionLocalOffset[ConstraintIndex];
				const FVec3 SuspensionCoMOffset = Particle->RotationOfMass().UnrotateVector(SuspensionActorOffset - Particle->CenterOfMass());
				const FVec3 SuspensionCoMAxis = Particle->RotationOfMass().UnrotateVector(Setting.Axis);
			
				const FRotation3 BodyQ = Body0->CorrectedQ();
				const FVec3 BodyP = Body0->CorrectedP();
				const FVec3 WorldSpaceX = BodyQ.RotateVector(SuspensionCoMOffset) + BodyP;
				FVec3 AxisWorld = BodyQ.RotateVector(SuspensionCoMAxis);
				FReal Distance = FVec3::DotProduct(WorldSpaceX - T, AxisWorld);

				const FVec3 WorldArm = BodyQ.RotateVector(SuspensionCoMOffset);

				// The hard-stop can only apply correction perpendicular to the surface
				const FVec3& WorldContactNormal = Setting.Normal;

				const FReal HardStopDistance = Setting.MinLength - Distance;
				const FReal WorldContactDeltaNormal = FVec3::DotProduct(HardStopDistance * AxisWorld, WorldContactNormal);

				// position the spoofed terrain at the same position at body0
				FVec3 PosBody1 = T + Distance*AxisWorld;
				Body1->SetP(PosBody1);
				Body1->SetX(PosBody1);
				check(Body1->InvM() == 0);

				Solver->SetSolverBodies(*Body0, *Body1);
				Solver->SolverBody0().Init();
				Solver->SolverBody1().Init();
				Solver->SetFriction(0, 0, 0);

#if CHAOS_DEBUG_DRAW
				if (bChaos_Suspension_DebugDraw_Hardstop)
				{
					FVec3 Body0Center = WorldArm + BodyP;
					FVec3 Body1Center = PosBody1;
					FReal Radius = 30;
					FDebugDrawQueue::GetInstance().DrawDebugCircle(Body0Center, Radius, 60, FColor::Yellow, false, -1.0f, 0, 3, FVector(1, 0, 0), FVector(0, 1, 0), false);
					FDebugDrawQueue::GetInstance().DrawDebugCircle(Body1Center, Radius, 60, FColor::Green, false, -1.0f, 0, 3, FVector(1, 0, 0), FVector(0, 1, 0), false);
					FString TextOut = FString::Format(TEXT("{0}"), { WorldContactDeltaNormal });
					FDebugDrawQueue::GetInstance().DrawDebugString(Body0Center + FVec3(0, 50, 50), TextOut, nullptr, FColor::White, -1.f, true, 1.0f);
				}
#endif

				// inject a manifold for our suspension Hard-stop - behaves like a regular friction-less collision, prevents the vehicle chassis from ever hitting the ground
				Solver->AddManifoldPoint();
				Solver->SetManifoldPoint(
					0,										// ManifoldIndex
					FSolverReal(Dt),						// Delta Time
					FSolverVec3(WorldArm),					// RelativeContactPosition0,
					FSolverVec3(0, 0, 0),					// RelativeContactPosition1,
					FSolverVec3(WorldContactNormal),		// WorldContactNormal
					FSolverVec3(0, 0, 0),					// WorldContactTangentU,
					FSolverVec3(0, 0, 0),					// WorldContactTangentV,
					FSolverReal(-WorldContactDeltaNormal),	// WorldContactDeltaNormal
					FSolverReal(0),							// WorldContactDeltaTangentU,
					FSolverReal(0),							// WorldContactDeltaTangentV
					FSolverReal(0)							// WorldTargetContactVelocityNormal
					);

			}
		}

	}

	void FPBDSuspensionConstraints::ScatterOutput(const int32 ConstraintIndex, FReal Dt)
	{
		using namespace Private;

		if ((CollisionSolvers.Num() > 0) && (CollisionSolvers[ConstraintIndex].NumManifoldPoints() > 0))
		{
			const FPBDCollisionSolverManifoldPoint& ManifoldPoint = CollisionSolvers[ConstraintIndex].GetManifoldPoint(0);
			ConstraintResults[ConstraintIndex].HardStopNetPushOut = ManifoldPoint.NetPushOutNormal * ManifoldPoint.WorldContact.ContactNormal;
			ConstraintResults[ConstraintIndex].HardStopNetImpulse = ManifoldPoint.NetImpulseNormal * ManifoldPoint.WorldContact.ContactNormal;
		}

		ConstraintSolverBodies[ConstraintIndex] = nullptr;
		CollisionSolvers[ConstraintIndex].Reset();
	}

	void FPBDSuspensionConstraints::ApplyPositionConstraint(const int32 ConstraintIndex, const FReal Dt, const int32 It, const int32 NumIts)
	{
		using namespace Private;
			
		if (bChaos_Suspension_Hardstop_Enabled)
		{
			// Suspension Hardstop
			const FPBDSuspensionSettings& Setting = ConstraintSettings[ConstraintIndex];
			if (Setting.Enabled)
			{
				FPBDCollisionSolver* CollisionSolver = &CollisionSolvers[ConstraintIndex];
				if ((CollisionSolver != nullptr) && (CollisionSolver->NumManifoldPoints() > 0))
				{
					FReal MaxPushoutValue = FMath::Min(Chaos_Suspension_MaxPushout, Chaos_Suspension_MaxPushoutVelocity * Dt);
					CollisionSolver->SolvePositionNoFriction(FSolverReal(Dt), FSolverReal(MaxPushoutValue));
				}
			}
		}

		if (bChaos_Suspension_Spring_Enabled)
		{
			// Suspension Spring
			ApplySingle(ConstraintIndex, Dt);
		}
	}

	void FPBDSuspensionConstraints::ApplyVelocityConstraint(const int32 ConstraintIndex, const FReal Dt, const int32 It, const int32 NumIts)
	{
		using namespace Private;

		if (bChaos_Suspension_Hardstop_Enabled && bChaos_Suspension_VelocitySolve)
		{
			// Suspension Hardstop
			const FPBDSuspensionSettings& Setting = ConstraintSettings[ConstraintIndex];
			if (Setting.Enabled)
			{
				FPBDCollisionSolver* CollisionSolver = &CollisionSolvers[ConstraintIndex];
				if ((CollisionSolver != nullptr) && (CollisionSolver->NumManifoldPoints() > 0))
				{
					CollisionSolver->SolveVelocity(FSolverReal(Dt), false);
				}
			}
		}
	}

	void FPBDSuspensionConstraints::ApplySingle(int32 ConstraintIndex, const FReal Dt)
	{
=======
	{
		for (int32 ConstraintIndex = 0; ConstraintIndex < NumConstraints(); ++ConstraintIndex)
		{
			ScatterOutput(ConstraintIndex, Dt);
		}
	}

	void FPBDSuspensionConstraints::ApplyPositionConstraints(const FReal Dt, const int32 It, const int32 NumIts)
	{
		for (int32 ConstraintIndex = 0; ConstraintIndex < NumConstraints(); ++ConstraintIndex)
		{
			ApplyPositionConstraint(ConstraintIndex, Dt, It, NumIts);
		}
	}

	void FPBDSuspensionConstraints::ApplyVelocityConstraints(const FReal Dt, const int32 It, const int32 NumIts)
	{
		for (int32 ConstraintIndex = 0; ConstraintIndex < NumConstraints(); ++ConstraintIndex)
		{
			ApplyVelocityConstraint(ConstraintIndex, Dt, It, NumIts);
		}
	}

	void FPBDSuspensionConstraints::AddBodies(const TArrayView<int32>& ConstraintIndices, FSolverBodyContainer& SolverBodyContainer)
	{
		for (int32 ConstraintIndex : ConstraintIndices)
		{
			AddBodies(ConstraintIndex, SolverBodyContainer);
		}
	}

	void FPBDSuspensionConstraints::GatherInput(const TArrayView<int32>& ConstraintIndices, const FReal Dt)
	{
		for (int32 ConstraintIndex : ConstraintIndices)
		{
			GatherInput(ConstraintIndex, Dt);
		}
	}

	void FPBDSuspensionConstraints::ScatterOutput(const TArrayView<int32>& ConstraintIndices, const FReal Dt)
	{
		for (int32 ConstraintIndex : ConstraintIndices)
		{
			ScatterOutput(ConstraintIndex, Dt);
		}
	}

	void FPBDSuspensionConstraints::ApplyPositionConstraints(const TArrayView<int32>& ConstraintIndices, const FReal Dt, const int32 It, const int32 NumIts)
	{
		for (int32 ConstraintIndex : ConstraintIndices)
		{
			ApplyPositionConstraint(ConstraintIndex, Dt, It, NumIts);
		}
	}

	void FPBDSuspensionConstraints::ApplyVelocityConstraints(const TArrayView<int32>& ConstraintIndices, const FReal Dt, const int32 It, const int32 NumIts)
	{
		for (int32 ConstraintIndex : ConstraintIndices)
		{
			ApplyVelocityConstraint(ConstraintIndex, Dt, It, NumIts);
		}
	}

	void FPBDSuspensionConstraints::AddBodies(const int32 ConstraintIndex, FSolverBodyContainer& SolverBodyContainer)
	{
		ConstraintSolverBodies[ConstraintIndex] = SolverBodyContainer.FindOrAdd(ConstrainedParticles[ConstraintIndex]);
	}

	void FPBDSuspensionConstraints::GatherInput(const int32 ConstraintIndex, const FReal Dt)
	{
		using namespace Private;

		ConstraintResults[ConstraintIndex].Reset();

		// Hard-stop Collision Manifold Generation
		{
			check(ConstraintSolverBodies[ConstraintIndex] != nullptr);

			FPBDCollisionSolver* Solver = &CollisionSolvers[ConstraintIndex];
			Solver->SetManifoldPointsBuffer(&CollisionSolverManifoldPoints[ConstraintIndex], 1);
			Solver->SetStiffness(1);

			FSolverBody* Body0 = ConstraintSolverBodies[ConstraintIndex];	// vehicle chassis			
			FSolverBody* Body1 = &StaticCollisionBodies[ConstraintIndex];	// Spoofed terrain

			const FPBDSuspensionSettings& Setting = ConstraintSettings[ConstraintIndex];

			if (Body0->IsDynamic() && Setting.Enabled)
			{
				const FVec3& T = Setting.Target;

				// \todo(chaos): we can cache the CoM-relative connector once per frame rather than recalculate per iteration
				// (we should not be accessing particle state in the solver methods, although this one actually is ok because it only uses frame constrants)
				const FGenericParticleHandle Particle = ConstrainedParticles[ConstraintIndex];
				const FVec3& SuspensionActorOffset = SuspensionLocalOffset[ConstraintIndex];
				const FVec3 SuspensionCoMOffset = Particle->RotationOfMass().UnrotateVector(SuspensionActorOffset - Particle->CenterOfMass());
				const FVec3 SuspensionCoMAxis = Particle->RotationOfMass().UnrotateVector(Setting.Axis);
			
				const FRotation3 BodyQ = Body0->CorrectedQ();
				const FVec3 BodyP = Body0->CorrectedP();
				const FVec3 WorldSpaceX = BodyQ.RotateVector(SuspensionCoMOffset) + BodyP;
				FVec3 AxisWorld = BodyQ.RotateVector(SuspensionCoMAxis);
				FReal Distance = FVec3::DotProduct(WorldSpaceX - T, AxisWorld);

				const FVec3 WorldArm = BodyQ.RotateVector(SuspensionCoMOffset);

				// The hard-stop can only apply correction perpendicular to the surface
				const FVec3& WorldContactNormal = Setting.Normal;

				const FReal HardStopDistance = Setting.MinLength - Distance;
				const FReal WorldContactDeltaNormal = FVec3::DotProduct(HardStopDistance * AxisWorld, WorldContactNormal);

				// position the spoofed terrain at the same position at body0
				FVec3 PosBody1 = T + Distance*AxisWorld;
				Body1->SetP(PosBody1);
				Body1->SetX(PosBody1);
				check(Body1->InvM() == 0);

				Solver->SetSolverBodies(*Body0, *Body1);
				Solver->SolverBody0().Init();
				Solver->SolverBody1().Init();
				Solver->SetFriction(0, 0, 0);

#if CHAOS_DEBUG_DRAW
				if (bChaos_Suspension_DebugDraw_Hardstop)
				{
					FVec3 Body0Center = WorldArm + BodyP;
					FVec3 Body1Center = PosBody1;
					FReal Radius = 30;
					FDebugDrawQueue::GetInstance().DrawDebugCircle(Body0Center, Radius, 60, FColor::Yellow, false, -1.0f, 0, 3, FVector(1, 0, 0), FVector(0, 1, 0), false);
					FDebugDrawQueue::GetInstance().DrawDebugCircle(Body1Center, Radius, 60, FColor::Green, false, -1.0f, 0, 3, FVector(1, 0, 0), FVector(0, 1, 0), false);
					FString TextOut = FString::Format(TEXT("{0}"), { WorldContactDeltaNormal });
					FDebugDrawQueue::GetInstance().DrawDebugString(Body0Center + FVec3(0, 50, 50), TextOut, nullptr, FColor::White, -1.f, true, 1.0f);
				}
#endif

				// inject a manifold for our suspension Hard-stop - behaves like a regular friction-less collision, prevents the vehicle chassis from ever hitting the ground
				Solver->AddManifoldPoint();
				Solver->InitManifoldPoint(
					0,										// ManifoldIndex
					FSolverReal(Dt),						// Delta Time
					FSolverVec3(WorldArm),					// RelativeContactPosition0,
					FSolverVec3(0, 0, 0),					// RelativeContactPosition1,
					FSolverVec3(WorldContactNormal),		// WorldContactNormal
					FSolverVec3(0, 0, 0),					// WorldContactTangentU,
					FSolverVec3(0, 0, 0),					// WorldContactTangentV,
					FSolverReal(-WorldContactDeltaNormal),	// WorldContactDeltaNormal
					FSolverReal(0),							// WorldContactDeltaTangentU,
					FSolverReal(0),							// WorldContactDeltaTangentV
					FSolverReal(0)							// WorldTargetContactVelocityNormal
					);
				Solver->FinalizeManifold();
			}
		}

	}

	void FPBDSuspensionConstraints::ScatterOutput(const int32 ConstraintIndex, FReal Dt)
	{
		using namespace Private;

		if ((CollisionSolvers.Num() > 0) && (CollisionSolvers[ConstraintIndex].NumManifoldPoints() > 0))
		{
			const FPBDCollisionSolverManifoldPoint& ManifoldPoint = CollisionSolvers[ConstraintIndex].GetManifoldPoint(0);
			ConstraintResults[ConstraintIndex].HardStopNetPushOut = ManifoldPoint.NetPushOutNormal * ManifoldPoint.ContactNormal;
			ConstraintResults[ConstraintIndex].HardStopNetImpulse = ManifoldPoint.NetImpulseNormal * ManifoldPoint.ContactNormal;
		}

		ConstraintSolverBodies[ConstraintIndex] = nullptr;
		CollisionSolvers[ConstraintIndex].Reset();
	}

	void FPBDSuspensionConstraints::ApplyPositionConstraint(const int32 ConstraintIndex, const FReal Dt, const int32 It, const int32 NumIts)
	{
		using namespace Private;
			
		if (bChaos_Suspension_Hardstop_Enabled)
		{
			// Suspension Hardstop
			const FPBDSuspensionSettings& Setting = ConstraintSettings[ConstraintIndex];
			if (Setting.Enabled)
			{
				FPBDCollisionSolver* CollisionSolver = &CollisionSolvers[ConstraintIndex];
				if ((CollisionSolver != nullptr) && (CollisionSolver->NumManifoldPoints() > 0))
				{
					FReal MaxPushoutValue = FMath::Min(Chaos_Suspension_MaxPushout, Chaos_Suspension_MaxPushoutVelocity * Dt);
					CollisionSolver->SolvePositionNoFriction(FSolverReal(Dt), FSolverReal(MaxPushoutValue));
				}
			}
		}

		if (bChaos_Suspension_Spring_Enabled)
		{
			// Suspension Spring
			ApplySingle(ConstraintIndex, Dt);
		}
	}

	void FPBDSuspensionConstraints::ApplyVelocityConstraint(const int32 ConstraintIndex, const FReal Dt, const int32 It, const int32 NumIts)
	{
		using namespace Private;

		if (bChaos_Suspension_Hardstop_Enabled && bChaos_Suspension_VelocitySolve)
		{
			// Suspension Hardstop
			const FPBDSuspensionSettings& Setting = ConstraintSettings[ConstraintIndex];
			if (Setting.Enabled)
			{
				FPBDCollisionSolver* CollisionSolver = &CollisionSolvers[ConstraintIndex];
				if ((CollisionSolver != nullptr) && (CollisionSolver->NumManifoldPoints() > 0))
				{
					CollisionSolver->SolveVelocity(FSolverReal(Dt), false);
				}
			}
		}
	}

	void FPBDSuspensionConstraints::ApplySingle(int32 ConstraintIndex, const FReal Dt)
	{
>>>>>>> 4af6daef
		check(ConstraintSolverBodies[ConstraintIndex] != nullptr);
		FSolverBody& Body = *ConstraintSolverBodies[ConstraintIndex];
		const FPBDSuspensionSettings& Setting = ConstraintSettings[ConstraintIndex];
		FPBDSuspensionResults& Results = ConstraintResults[ConstraintIndex];

		if (Body.IsDynamic() && Setting.Enabled)
		{
			const FVec3& T = Setting.Target;

			// \todo(chaos): we can cache the CoM-relative connector once per frame rather than recalculate per iteration
			// (we should not be accessing particle state in the solver methods, although this one actually is ok because it only uses frame constrants)
			const FGenericParticleHandle Particle = ConstrainedParticles[ConstraintIndex];
			const FVec3& SuspensionActorOffset = SuspensionLocalOffset[ConstraintIndex];
			const FVec3 SuspensionCoMOffset = Particle->RotationOfMass().UnrotateVector(SuspensionActorOffset - Particle->CenterOfMass());
			const FVec3 SuspensionCoMAxis = Particle->RotationOfMass().UnrotateVector(Setting.Axis);

			// @todo(chaos): use linearized error calculation
			const FRotation3 BodyQ = Body.CorrectedQ();
			const FVec3 BodyP = Body.CorrectedP();
			const FVec3 WorldSpaceX = BodyQ.RotateVector(SuspensionCoMOffset) + BodyP;

			FVec3 AxisWorld = BodyQ.RotateVector(SuspensionCoMAxis);

			FVec3 SurfaceNormal = Setting.Normal;

			const float MPHToCmS = 100000.f / 2236.94185f;
			const float SpeedThreshold = Chaos_Suspension_SlopeSpeedThreshold * MPHToCmS;
			const float SpeedBlendThreshold = Chaos_Suspension_SlopeSpeedBlendThreshold * MPHToCmS;

			// Ingeniously blends the surface normal at low speeds to stop vehicles sliding slowly down steep slopes
			if (SurfaceNormal.Z > Chaos_Suspension_SlopeThreshold)
			{
				if (Body.V().SquaredLength() < (SpeedThreshold * SpeedThreshold))
				{
					SurfaceNormal = FVec3(0.f, 0.f, 1.f);
				}
				else
				{
					const FReal Speed = FMath::Abs(Body.V().Length());
					if (Speed < SpeedBlendThreshold)
					{
						SurfaceNormal = FMath::Lerp(FVec3(0.f, 0.f, 1.f), SurfaceNormal, Speed / SpeedBlendThreshold);
					}
				}
			}

			FReal Distance = FVec3::DotProduct(WorldSpaceX - T, AxisWorld);
			if (Distance >= Setting.MaxLength)
			{
				// do nothing since the target point is further than the longest extension of the suspension spring
				Results.Length = Setting.MaxLength;
				return;
			}

			FVec3 DX = FVec3::ZeroVector;

			// Require the velocity at the WorldSpaceX position - not the velocity of the particle origin
			// NOTE: We are in the position solve phase and velocty is not updated. We must use the implicit 
			// velocity in the damping calculation
			// @todo(chaos): consider moving the damping term to the velocity solve phase
			const FVec3 Diff = WorldSpaceX - BodyP;
			const FVec3 V = FVec3::CalculateVelocity(Body.X(), BodyP, Dt);
			const FVec3 W = FRotation3::CalculateAngularVelocity(Body.R(), BodyQ, Dt);
			FVec3 ArmVelocity = V - FVec3::CrossProduct(Diff, W);


			if (Distance < Setting.MinLength)
			{
				// target point distance is less at min compression limit 
				// - apply distance constraint to try keep a valid min limit
				//FVec3 Ts = WorldSpaceX + AxisWorld * (Setting.MinLength - Distance);
				//DX = (Ts - WorldSpaceX) * Setting.HardstopStiffness;

				Distance = Setting.MinLength;

				//if (PointVelocityAlongAxis < 0.0f)
				//{
				//	const FVec3 SpringVelocity = PointVelocityAlongAxis * AxisWorld;
				//	DX -= SpringVelocity * Setting.HardstopVelocityCompensation;
				//	PointVelocityAlongAxis = 0.0f; //this Dx will cancel velocity, so don't pass PointVelocityAlongAxis on to suspension force calculation 
				//}
			}

			{
				// then the suspension force on top

				FReal DLambda = 0.f;
				{
					// #todo: Preload, better scaled spring damping like other suspension 0 -> 1 range
					const FReal AxisDotNormal = FVec3::DotProduct(AxisWorld, SurfaceNormal);
					FReal SpringCompression = AxisDotNormal * (Setting.MaxLength - Distance) /*+ Setting.SpringPreload*/;
					FReal SpringVelocity = FVec3::DotProduct(ArmVelocity, SurfaceNormal);

					// @todo(chaos): this is not using the correct effective mass
					const bool bAccelerationMode = false;
					const FReal SpringMassScale = (bAccelerationMode) ? FReal(1) / Body.InvM() : FReal(1);
					const FReal S = SpringMassScale * Setting.SpringStiffness * Dt * Dt;
					const FReal D = SpringMassScale * Setting.SpringDamping * Dt;
					
					// @todo(chaos): add missing XPBD term to get iteration-count independent behaviour
					DLambda = (S * SpringCompression - D * SpringVelocity);

					// Suspension springs cannot apply downward forces on the body
					if (DLambda < 0)
					{
						DLambda = 0;
					}

					DX += DLambda * SurfaceNormal;
				}
			}

			const FVec3 Arm = WorldSpaceX - BodyP;

			const FVec3 DP = Body.InvM() * DX;
			const FVec3 DR = Body.InvI() * FVec3::CrossProduct(Arm, DX);
			Body.ApplyTransformDelta(DP, DR);
			Body.UpdateRotationDependentState();

			Results.NetPushOut += DX;
			Results.Length = Distance;
		}
	}
	
	template class TIndexedContainerConstraintHandle<FPBDSuspensionConstraints>;


}<|MERGE_RESOLUTION|>--- conflicted
+++ resolved
@@ -136,227 +136,6 @@
 	}
 
 	void FPBDSuspensionConstraints::ScatterOutput(const FReal Dt)
-<<<<<<< HEAD
-	{
-		for (int32 ConstraintIndex = 0; ConstraintIndex < NumConstraints(); ++ConstraintIndex)
-		{
-			ScatterOutput(ConstraintIndex, Dt);
-		}
-	}
-
-	void FPBDSuspensionConstraints::ApplyPositionConstraints(const FReal Dt, const int32 It, const int32 NumIts)
-	{
-		for (int32 ConstraintIndex = 0; ConstraintIndex < NumConstraints(); ++ConstraintIndex)
-		{
-			ApplyPositionConstraint(ConstraintIndex, Dt, It, NumIts);
-		}
-	}
-
-	void FPBDSuspensionConstraints::ApplyVelocityConstraints(const FReal Dt, const int32 It, const int32 NumIts)
-	{
-		for (int32 ConstraintIndex = 0; ConstraintIndex < NumConstraints(); ++ConstraintIndex)
-		{
-			ApplyVelocityConstraint(ConstraintIndex, Dt, It, NumIts);
-		}
-	}
-
-	void FPBDSuspensionConstraints::AddBodies(const TArrayView<int32>& ConstraintIndices, FSolverBodyContainer& SolverBodyContainer)
-	{
-		for (int32 ConstraintIndex : ConstraintIndices)
-		{
-			AddBodies(ConstraintIndex, SolverBodyContainer);
-		}
-	}
-
-	void FPBDSuspensionConstraints::GatherInput(const TArrayView<int32>& ConstraintIndices, const FReal Dt)
-	{
-		for (int32 ConstraintIndex : ConstraintIndices)
-		{
-			GatherInput(ConstraintIndex, Dt);
-		}
-	}
-
-	void FPBDSuspensionConstraints::ScatterOutput(const TArrayView<int32>& ConstraintIndices, const FReal Dt)
-	{
-		for (int32 ConstraintIndex : ConstraintIndices)
-		{
-			ScatterOutput(ConstraintIndex, Dt);
-		}
-	}
-
-	void FPBDSuspensionConstraints::ApplyPositionConstraints(const TArrayView<int32>& ConstraintIndices, const FReal Dt, const int32 It, const int32 NumIts)
-	{
-		for (int32 ConstraintIndex : ConstraintIndices)
-		{
-			ApplyPositionConstraint(ConstraintIndex, Dt, It, NumIts);
-		}
-	}
-
-	void FPBDSuspensionConstraints::ApplyVelocityConstraints(const TArrayView<int32>& ConstraintIndices, const FReal Dt, const int32 It, const int32 NumIts)
-	{
-		for (int32 ConstraintIndex : ConstraintIndices)
-		{
-			ApplyVelocityConstraint(ConstraintIndex, Dt, It, NumIts);
-		}
-	}
-
-	void FPBDSuspensionConstraints::AddBodies(const int32 ConstraintIndex, FSolverBodyContainer& SolverBodyContainer)
-	{
-		ConstraintSolverBodies[ConstraintIndex] = SolverBodyContainer.FindOrAdd(ConstrainedParticles[ConstraintIndex]);
-	}
-
-	void FPBDSuspensionConstraints::GatherInput(const int32 ConstraintIndex, const FReal Dt)
-	{
-		using namespace Private;
-
-		ConstraintResults[ConstraintIndex].Reset();
-
-		// Hard-stop Collision Manifold Generation
-		{
-			check(ConstraintSolverBodies[ConstraintIndex] != nullptr);
-
-			FPBDCollisionSolver* Solver = &CollisionSolvers[ConstraintIndex];
-			Solver->SetManifoldPointsBuffer(&CollisionSolverManifoldPoints[ConstraintIndex], 1);
-			Solver->SetStiffness(1);
-
-			FSolverBody* Body0 = ConstraintSolverBodies[ConstraintIndex];	// vehicle chassis			
-			FSolverBody* Body1 = &StaticCollisionBodies[ConstraintIndex];	// Spoofed terrain
-
-			const FPBDSuspensionSettings& Setting = ConstraintSettings[ConstraintIndex];
-
-			if (Body0->IsDynamic() && Setting.Enabled)
-			{
-				const FVec3& T = Setting.Target;
-
-				// \todo(chaos): we can cache the CoM-relative connector once per frame rather than recalculate per iteration
-				// (we should not be accessing particle state in the solver methods, although this one actually is ok because it only uses frame constrants)
-				const FGenericParticleHandle Particle = ConstrainedParticles[ConstraintIndex];
-				const FVec3& SuspensionActorOffset = SuspensionLocalOffset[ConstraintIndex];
-				const FVec3 SuspensionCoMOffset = Particle->RotationOfMass().UnrotateVector(SuspensionActorOffset - Particle->CenterOfMass());
-				const FVec3 SuspensionCoMAxis = Particle->RotationOfMass().UnrotateVector(Setting.Axis);
-			
-				const FRotation3 BodyQ = Body0->CorrectedQ();
-				const FVec3 BodyP = Body0->CorrectedP();
-				const FVec3 WorldSpaceX = BodyQ.RotateVector(SuspensionCoMOffset) + BodyP;
-				FVec3 AxisWorld = BodyQ.RotateVector(SuspensionCoMAxis);
-				FReal Distance = FVec3::DotProduct(WorldSpaceX - T, AxisWorld);
-
-				const FVec3 WorldArm = BodyQ.RotateVector(SuspensionCoMOffset);
-
-				// The hard-stop can only apply correction perpendicular to the surface
-				const FVec3& WorldContactNormal = Setting.Normal;
-
-				const FReal HardStopDistance = Setting.MinLength - Distance;
-				const FReal WorldContactDeltaNormal = FVec3::DotProduct(HardStopDistance * AxisWorld, WorldContactNormal);
-
-				// position the spoofed terrain at the same position at body0
-				FVec3 PosBody1 = T + Distance*AxisWorld;
-				Body1->SetP(PosBody1);
-				Body1->SetX(PosBody1);
-				check(Body1->InvM() == 0);
-
-				Solver->SetSolverBodies(*Body0, *Body1);
-				Solver->SolverBody0().Init();
-				Solver->SolverBody1().Init();
-				Solver->SetFriction(0, 0, 0);
-
-#if CHAOS_DEBUG_DRAW
-				if (bChaos_Suspension_DebugDraw_Hardstop)
-				{
-					FVec3 Body0Center = WorldArm + BodyP;
-					FVec3 Body1Center = PosBody1;
-					FReal Radius = 30;
-					FDebugDrawQueue::GetInstance().DrawDebugCircle(Body0Center, Radius, 60, FColor::Yellow, false, -1.0f, 0, 3, FVector(1, 0, 0), FVector(0, 1, 0), false);
-					FDebugDrawQueue::GetInstance().DrawDebugCircle(Body1Center, Radius, 60, FColor::Green, false, -1.0f, 0, 3, FVector(1, 0, 0), FVector(0, 1, 0), false);
-					FString TextOut = FString::Format(TEXT("{0}"), { WorldContactDeltaNormal });
-					FDebugDrawQueue::GetInstance().DrawDebugString(Body0Center + FVec3(0, 50, 50), TextOut, nullptr, FColor::White, -1.f, true, 1.0f);
-				}
-#endif
-
-				// inject a manifold for our suspension Hard-stop - behaves like a regular friction-less collision, prevents the vehicle chassis from ever hitting the ground
-				Solver->AddManifoldPoint();
-				Solver->SetManifoldPoint(
-					0,										// ManifoldIndex
-					FSolverReal(Dt),						// Delta Time
-					FSolverVec3(WorldArm),					// RelativeContactPosition0,
-					FSolverVec3(0, 0, 0),					// RelativeContactPosition1,
-					FSolverVec3(WorldContactNormal),		// WorldContactNormal
-					FSolverVec3(0, 0, 0),					// WorldContactTangentU,
-					FSolverVec3(0, 0, 0),					// WorldContactTangentV,
-					FSolverReal(-WorldContactDeltaNormal),	// WorldContactDeltaNormal
-					FSolverReal(0),							// WorldContactDeltaTangentU,
-					FSolverReal(0),							// WorldContactDeltaTangentV
-					FSolverReal(0)							// WorldTargetContactVelocityNormal
-					);
-
-			}
-		}
-
-	}
-
-	void FPBDSuspensionConstraints::ScatterOutput(const int32 ConstraintIndex, FReal Dt)
-	{
-		using namespace Private;
-
-		if ((CollisionSolvers.Num() > 0) && (CollisionSolvers[ConstraintIndex].NumManifoldPoints() > 0))
-		{
-			const FPBDCollisionSolverManifoldPoint& ManifoldPoint = CollisionSolvers[ConstraintIndex].GetManifoldPoint(0);
-			ConstraintResults[ConstraintIndex].HardStopNetPushOut = ManifoldPoint.NetPushOutNormal * ManifoldPoint.WorldContact.ContactNormal;
-			ConstraintResults[ConstraintIndex].HardStopNetImpulse = ManifoldPoint.NetImpulseNormal * ManifoldPoint.WorldContact.ContactNormal;
-		}
-
-		ConstraintSolverBodies[ConstraintIndex] = nullptr;
-		CollisionSolvers[ConstraintIndex].Reset();
-	}
-
-	void FPBDSuspensionConstraints::ApplyPositionConstraint(const int32 ConstraintIndex, const FReal Dt, const int32 It, const int32 NumIts)
-	{
-		using namespace Private;
-			
-		if (bChaos_Suspension_Hardstop_Enabled)
-		{
-			// Suspension Hardstop
-			const FPBDSuspensionSettings& Setting = ConstraintSettings[ConstraintIndex];
-			if (Setting.Enabled)
-			{
-				FPBDCollisionSolver* CollisionSolver = &CollisionSolvers[ConstraintIndex];
-				if ((CollisionSolver != nullptr) && (CollisionSolver->NumManifoldPoints() > 0))
-				{
-					FReal MaxPushoutValue = FMath::Min(Chaos_Suspension_MaxPushout, Chaos_Suspension_MaxPushoutVelocity * Dt);
-					CollisionSolver->SolvePositionNoFriction(FSolverReal(Dt), FSolverReal(MaxPushoutValue));
-				}
-			}
-		}
-
-		if (bChaos_Suspension_Spring_Enabled)
-		{
-			// Suspension Spring
-			ApplySingle(ConstraintIndex, Dt);
-		}
-	}
-
-	void FPBDSuspensionConstraints::ApplyVelocityConstraint(const int32 ConstraintIndex, const FReal Dt, const int32 It, const int32 NumIts)
-	{
-		using namespace Private;
-
-		if (bChaos_Suspension_Hardstop_Enabled && bChaos_Suspension_VelocitySolve)
-		{
-			// Suspension Hardstop
-			const FPBDSuspensionSettings& Setting = ConstraintSettings[ConstraintIndex];
-			if (Setting.Enabled)
-			{
-				FPBDCollisionSolver* CollisionSolver = &CollisionSolvers[ConstraintIndex];
-				if ((CollisionSolver != nullptr) && (CollisionSolver->NumManifoldPoints() > 0))
-				{
-					CollisionSolver->SolveVelocity(FSolverReal(Dt), false);
-				}
-			}
-		}
-	}
-
-	void FPBDSuspensionConstraints::ApplySingle(int32 ConstraintIndex, const FReal Dt)
-	{
-=======
 	{
 		for (int32 ConstraintIndex = 0; ConstraintIndex < NumConstraints(); ++ConstraintIndex)
 		{
@@ -576,7 +355,6 @@
 
 	void FPBDSuspensionConstraints::ApplySingle(int32 ConstraintIndex, const FReal Dt)
 	{
->>>>>>> 4af6daef
 		check(ConstraintSolverBodies[ConstraintIndex] != nullptr);
 		FSolverBody& Body = *ConstraintSolverBodies[ConstraintIndex];
 		const FPBDSuspensionSettings& Setting = ConstraintSettings[ConstraintIndex];
