// Copyright Epic Games, Inc. All Rights Reserved.

#include "Chaos/PBDRigidClustering.h"

#include "Chaos/ErrorReporter.h"
#include "Chaos/ImplicitObjectTransformed.h"
#include "Chaos/ImplicitObjectUnion.h"
#include "Chaos/Levelset.h"
#include "Chaos/MassProperties.h"
#include "Chaos/PBDRigidsEvolution.h"
#include "Chaos/PBDCollisionConstraints.h"
<<<<<<< HEAD
#include "Chaos/PBDCollisionConstraintsPGS.h"
=======
>>>>>>> d731a049
#include "Chaos/PBDRigidClusteringAlgo.h"
#include "Chaos/Sphere.h"
#include "Chaos/UniformGrid.h"
#include "ChaosStats.h"
#include "Containers/Queue.h"
#include "ProfilingDebugging/ScopedTimers.h"
#include "Voronoi/Voronoi.h"
#include "Chaos/PBDRigidsEvolutionGBF.h"
#include "Chaos/PerParticleInitForce.h"
#include "Chaos/PerParticleEulerStepVelocity.h"
#include "Chaos/PerParticleEtherDrag.h"
#include "Chaos/PerParticlePBDEulerStep.h"
#include "PhysicsProxy/GeometryCollectionPhysicsProxy.h"
#include "CoreMinimal.h"

namespace Chaos
{
	//
	//  Connectivity PVar
	//
	FRealSingle ClusterDistanceThreshold = 100.f;
	FAutoConsoleVariableRef CVarClusterDistance(TEXT("p.ClusterDistanceThreshold"), ClusterDistanceThreshold, TEXT("How close a cluster child must be to a contact to break off"));

	int32 UseConnectivity = 1;
	FAutoConsoleVariableRef CVarUseConnectivity(TEXT("p.UseConnectivity"), UseConnectivity, TEXT("Whether to use connectivity graph when breaking up clusters"));

	int32 ComputeClusterCollisionStrains = 1;
	FAutoConsoleVariableRef CVarComputeClusterCollisionStrains(TEXT("p.ComputeClusterCollisionStrains"), ComputeClusterCollisionStrains, TEXT("Whether to use collision constraints when processing clustering."));

	int32 DeactivateClusterChildren = 0;
	FAutoConsoleVariableRef CVarDeactivateClusterChildren(TEXT("p.DeactivateClusterChildren"), DeactivateClusterChildren, TEXT("If children should be decativated when broken and put into another cluster."));

<<<<<<< HEAD
=======
	int32 UseBoundingBoxForConnectionGraphFiltering = 0;
	FAutoConsoleVariableRef CVarUseBoundingBoxForConnectionGraphFiltering(TEXT("p.UseBoundingBoxForConnectionGraphFiltering"), UseBoundingBoxForConnectionGraphFiltering, TEXT("when on, use bounding box overlaps to filter connection during the connection graph generation [def: 0]"));

	float BoundingBoxMarginForConnectionGraphFiltering = 0;
	FAutoConsoleVariableRef CVarBoundingBoxMarginForConnectionGraphFiltering(TEXT("p.BoundingBoxMarginForConnectionGraphFiltering"), BoundingBoxMarginForConnectionGraphFiltering, TEXT("when UseBoundingBoxForConnectionGraphFiltering is on, the margin to use for the oevrlap test [def: 0]"));

	int32 GraphPropagationBasedCollisionImpulseProcessing = 0;
	FAutoConsoleVariableRef CVarGraphPropagationBasedCollisionImpulseProcessing(TEXT("p.GraphPropagationBasedCollisionImpulseProcessing"), GraphPropagationBasedCollisionImpulseProcessing, TEXT("when processing collision impulse toc ompute strain, pick the closest child from the impact point and propagate using the connection graph [def: 0]"));

	float GraphPropagationBasedCollisionFactor = 1;
	FAutoConsoleVariableRef CVarGraphPropagationBasedCollisionFactor(TEXT("p.GraphPropagationBasedCollisionFactor"), GraphPropagationBasedCollisionFactor, TEXT("when p.GraphPropagationBasedCollisionImpulseProcessing is on, the percentage [0-1] of remaining damage that is distributed to the connected pieces"));
>>>>>>> d731a049

	
	//==========================================================================
	// TPBDRigidClustering
	//==========================================================================

	FRigidClustering::FRigidClustering(FPBDRigidsEvolution& InEvolution, FPBDRigidClusteredParticles& InParticles)
		: MEvolution(InEvolution)
		, MParticles(InParticles)
		, MCollisionImpulseArrayDirty(true)
		, DoGenerateBreakingData(false)
		, MClusterConnectionFactor(1.0)
		, MClusterUnionConnectionType(FClusterCreationParameters::EConnectionMethod::DelaunayTriangulation)
	{}

	FRigidClustering::~FRigidClustering()
	{}

	DECLARE_CYCLE_STAT(TEXT("TPBDRigidClustering<>::CreateClusterParticle"), STAT_CreateClusterParticle, STATGROUP_Chaos);
	Chaos::FPBDRigidClusteredParticleHandle* FRigidClustering::CreateClusterParticle(
		const int32 ClusterGroupIndex, 
		TArray<Chaos::FPBDRigidParticleHandle*>&& Children, 
		const FClusterCreationParameters& Parameters, 
		TSharedPtr<Chaos::FImplicitObject, ESPMode::ThreadSafe> ProxyGeometry, 
		const FRigidTransform3* ForceMassOrientation, 
		const FUniqueIdx* ExistingIndex)
	{
		SCOPE_CYCLE_COUNTER(STAT_CreateClusterParticle);

		Chaos::FPBDRigidClusteredParticleHandle* NewParticle = Parameters.ClusterParticleHandle;
		if (!NewParticle)
		{
			NewParticle = MEvolution.CreateClusteredParticles(1, ExistingIndex)[0]; // calls Evolution.DirtyParticle()
		}

		// Must do this so that the constraint graph knows about this particle 
		MEvolution.EnableParticle(NewParticle);
		NewParticle->SetCollisionGroup(INT_MAX);
		TopLevelClusterParents.Add(NewParticle);

		NewParticle->SetInternalCluster(false);
		NewParticle->SetClusterId(ClusterId(nullptr, Children.Num()));
		NewParticle->SetClusterGroupIndex(ClusterGroupIndex);
		NewParticle->SetStrains(0.0);
		NewParticle->SetIsAnchored(Parameters.bIsAnchored);

		// Update clustering data structures.
		if (MChildren.Contains(NewParticle))
		{
			MChildren[NewParticle] = MoveTemp(Children);
		}
		else
		{
			MChildren.Add(NewParticle, MoveTemp(Children));
		}

		const TArray<FPBDRigidParticleHandle*>& ChildrenArray = MChildren[NewParticle];
		TSet<FPBDRigidParticleHandle*> ChildrenSet(ChildrenArray);

		// Disable the children
		MEvolution.DisableParticles(reinterpret_cast<TSet<FGeometryParticleHandle*>&>(ChildrenSet));

		bool bClusterIsAsleep = true;
		for (FPBDRigidParticleHandle* Child : ChildrenSet)
		{
			bClusterIsAsleep &= Child->Sleeping();

			if (FPBDRigidClusteredParticleHandle* ClusteredChild = Child->CastToClustered())
			{
				TopLevelClusterParents.Remove(ClusteredChild);

				// Cluster group id 0 means "don't union with other things"
				// TODO: Use INDEX_NONE instead of 0?
				ClusteredChild->SetClusterGroupIndex(0);
				ClusteredChild->ClusterIds().Id = NewParticle;
				NewParticle->Strains() += ClusteredChild->Strains();

				NewParticle->SetCollisionImpulses(FMath::Max(NewParticle->CollisionImpulses(), ClusteredChild->CollisionImpulses()));

				const int32 NewCG = NewParticle->CollisionGroup();
				const int32 ChildCG = ClusteredChild->CollisionGroup();
				NewParticle->SetCollisionGroup(NewCG < ChildCG ? NewCG : ChildCG);
			}
		}
		if (ChildrenSet.Num())
		{
			NewParticle->Strains() /= static_cast<FReal>(ChildrenSet.Num());
		}

		ensureMsgf(!ProxyGeometry || ForceMassOrientation, TEXT("If ProxyGeometry is passed, we must override the mass orientation as they are tied"));

		// TODO: This needs to be rotated to diagonal, used to update I()/InvI() from diagonal, and update transform with rotation.
		FMatrix33 ClusterInertia(0);
		UpdateClusterMassProperties(NewParticle, ChildrenSet, ClusterInertia, ForceMassOrientation);
		UpdateKinematicProperties(NewParticle, MChildren, MEvolution);
<<<<<<< HEAD
		UpdateGeometry(NewParticle, ChildrenSet, ProxyGeometry, Parameters);
=======
		UpdateGeometry(NewParticle, ChildrenSet, MChildren, ProxyGeometry, Parameters);
>>>>>>> d731a049
		GenerateConnectionGraph(NewParticle, Parameters);

		NewParticle->SetSleeping(bClusterIsAsleep);

		auto AddToClusterUnion = [&](int32 ClusterID, FPBDRigidClusteredParticleHandle* Handle)
		{
			if (ClusterID <= 0)
			{
				return;
			}

			if (!ClusterUnionMap.Contains(ClusterID))
			{
				ClusterUnionMap.Add(ClusterID, TArray<FPBDRigidClusteredParticleHandle*>());
			}

			ClusterUnionMap[ClusterID].Add(Handle);
		};

		if(ClusterGroupIndex)
		{
			AddToClusterUnion(ClusterGroupIndex, NewParticle);
		}

		return NewParticle;
	}

	int32 UnionsHaveCollisionParticles = 0;
	FAutoConsoleVariableRef CVarUnionsHaveCollisionParticles(TEXT("p.UnionsHaveCollisionParticles"), UnionsHaveCollisionParticles, TEXT(""));

	DECLARE_CYCLE_STAT(TEXT("TPBDRigidClustering<>::CreateClusterParticleFromClusterChildren"), STAT_CreateClusterParticleFromClusterChildren, STATGROUP_Chaos);
	Chaos::FPBDRigidClusteredParticleHandle* 
	FRigidClustering::CreateClusterParticleFromClusterChildren(
		TArray<FPBDRigidParticleHandle*>&& Children, 
		FPBDRigidClusteredParticleHandle* Parent, 
		const FRigidTransform3& ClusterWorldTM, 
		const FClusterCreationParameters& Parameters)
	{
		SCOPE_CYCLE_COUNTER(STAT_CreateClusterParticleFromClusterChildren);

		//This cluster is made up of children that are currently in a cluster. This means we don't need to update or disable as much
		Chaos::FPBDRigidClusteredParticleHandle* NewParticle = Parameters.ClusterParticleHandle;
		if (!NewParticle)
		{
			NewParticle = MEvolution.CreateClusteredParticles(1)[0]; // calls Evolution.DirtyParticle()
		}
		MEvolution.EnableParticle(NewParticle);

		NewParticle->SetCollisionGroup(INT_MAX);
		TopLevelClusterParents.Add(NewParticle);
		NewParticle->SetInternalCluster(true);
		NewParticle->SetClusterId(ClusterId(nullptr, Children.Num()));
		NewParticle->SetIsAnchored(false);
		for (auto& Constituent : Children) MEvolution.DoInternalParticleInitilization(Constituent, NewParticle);

		//
		// Update clustering data structures.
		//
		if (MChildren.Contains(NewParticle))
		{
			MChildren[NewParticle] = MoveTemp(Children);
		}
		else
		{
			MChildren.Add(NewParticle, MoveTemp(Children));
		}

		TArray<FPBDRigidParticleHandle*>& ChildrenArray = MChildren[NewParticle];
		//child transforms are out of date, need to update them. @todo(ocohen): if children transforms are relative we would not need to update this, but would simply have to do a final transform on the new cluster index
		// TODO(mlentine): Why is this not needed? (Why is it ok to have DeactivateClusterChildren==false?)
		if (DeactivateClusterChildren)
		{
			//TODO: avoid iteration just pass in a view
			TSet<FGeometryParticleHandle*> ChildrenHandles(static_cast<TArray<FGeometryParticleHandle*>>(ChildrenArray));
			MEvolution.DisableParticles(ChildrenHandles);
		}
		for (FPBDRigidParticleHandle* Child : ChildrenArray)
		{
			if (FPBDRigidClusteredParticleHandle* ClusteredChild = Child->CastToClustered())
			{
				FRigidTransform3 ChildFrame = ClusteredChild->ChildToParent() * ClusterWorldTM;
				ClusteredChild->SetX(ChildFrame.GetTranslation());
				ClusteredChild->SetR(ChildFrame.GetRotation());
				ClusteredChild->ClusterIds().Id = NewParticle;
				ClusteredChild->SetClusterGroupIndex(0);
				if (DeactivateClusterChildren)
				{
					TopLevelClusterParents.Remove(ClusteredChild);
				}

				ClusteredChild->SetCollisionImpulses(FMath::Max(NewParticle->CollisionImpulses(), ClusteredChild->CollisionImpulses()));
				Child->SetCollisionGroup(FMath::Min(NewParticle->CollisionGroup(), Child->CollisionGroup()));
			}
		}

		FClusterCreationParameters NoCleanParams = Parameters;
		NoCleanParams.bCleanCollisionParticles = false;
		NoCleanParams.bCopyCollisionParticles = !!UnionsHaveCollisionParticles;

		TSet<FPBDRigidParticleHandle*> ChildrenSet(ChildrenArray);
		
		// TODO: This needs to be rotated to diagonal, used to update I()/InvI() from diagonal, and update transform with rotation.
		FMatrix33 ClusterInertia(0);
		UpdateClusterMassProperties(NewParticle, ChildrenSet, ClusterInertia, nullptr);
		UpdateKinematicProperties(NewParticle, MChildren, MEvolution);

<<<<<<< HEAD
		UpdateGeometry(NewParticle, ChildrenSet, nullptr, NoCleanParams);
=======
		UpdateGeometry(NewParticle, ChildrenSet, MChildren, nullptr, NoCleanParams);
>>>>>>> d731a049

		return NewParticle;
	}

	DECLARE_CYCLE_STAT(TEXT("TPBDRigidClustering<>::UnionClusterGroups"), STAT_UnionClusterGroups, STATGROUP_Chaos);
	void 
	FRigidClustering::UnionClusterGroups()
	{
		SCOPE_CYCLE_COUNTER(STAT_UnionClusterGroups);

		if(ClusterUnionMap.Num())
		{
			struct FClusterGroup {
				TArray<FPBDRigidParticleHandle*> Bodies = TArray < FPBDRigidParticleHandle*>();
				bool bIsSleeping = true;
			};


			TMap<FPBDRigidParticleHandle*, FPBDRigidParticleHandle*> ChildToParentMap;
			TMap<int32, FClusterGroup> NewClusterGroups;

			// Walk the list of registered cluster groups
			for(TTuple<int32, TArray<FPBDRigidClusteredParticleHandle* >>& Group : ClusterUnionMap)
			{
				int32 ClusterGroupID = Group.Key;
				TArray<FPBDRigidClusteredParticleHandle*> Handles = Group.Value;

				if(Handles.Num() > 1)
				{
					// First see if this is a new group
					if(!NewClusterGroups.Contains(ClusterGroupID))
					{
						NewClusterGroups.Add(ClusterGroupID, FClusterGroup());
					}

					bool bIsSleeping = true;
					TArray<FPBDRigidParticleHandle*> ClusterBodies;
					for(FPBDRigidClusteredParticleHandle* ActiveCluster : Handles)
					{
						if(!ActiveCluster->Disabled())
						{
							// If this is an external cluster (from the rest collection) we release its children and append them to the current group
							TSet<FPBDRigidParticleHandle*> Children;
							
							// let sleeping clusters stay asleep
							bIsSleeping &= ActiveCluster->ObjectState() == EObjectStateType::Sleeping;

							{
								// First disable breaking data generation - this is not a break we're just reclustering under a dynamic parent.
								TGuardValue<bool> BreakFlagGuard(DoGenerateBreakingData, false);
								Children = ReleaseClusterParticles(ActiveCluster, true);
							}

							NewClusterGroups[ClusterGroupID].Bodies.Append(Children.Array());
							
							for(FPBDRigidParticleHandle* Child : Children)
							{
								ChildToParentMap.Add(Child, ActiveCluster);
							}
						}
					}
					NewClusterGroups[ClusterGroupID].bIsSleeping = bIsSleeping;
				}
			}

			// For new cluster groups, create an internal cluster parent.
			for(TTuple<int32, FClusterGroup>& Group : NewClusterGroups)
			{
				int32 ClusterGroupID = FMath::Abs(Group.Key);

				TArray<FPBDRigidParticleHandle*> ActiveCluster = Group.Value.Bodies;

				FClusterCreationParameters Parameters(0.3f, 100, false, !!UnionsHaveCollisionParticles);
				Parameters.ConnectionMethod = MClusterUnionConnectionType;
				TPBDRigidClusteredParticleHandleImp<FReal, 3, true>* Handle = 
					CreateClusterParticle(-ClusterGroupID, MoveTemp(Group.Value.Bodies), Parameters, 
						TSharedPtr<FImplicitObject, ESPMode::ThreadSafe>());
				Handle->SetInternalCluster(true);

				if (Group.Value.bIsSleeping)
				{
					MEvolution.SetParticleObjectState(Handle, Chaos::EObjectStateType::Sleeping);
				}

				MEvolution.SetPhysicsMaterial(Handle, MEvolution.GetPhysicsMaterial(ActiveCluster[0]));

				for(FPBDRigidParticleHandle* Constituent : ActiveCluster)
				{
					MEvolution.DoInternalParticleInitilization(ChildToParentMap[Constituent], Handle);
				}
			}

			ClusterUnionMap.Empty();
		}
	}


	DECLARE_CYCLE_STAT(TEXT("TPBDRigidClustering<>::DeactivateClusterParticle"), STAT_DeactivateClusterParticle, STATGROUP_Chaos);
	TSet<FPBDRigidParticleHandle*> 
	FRigidClustering::DeactivateClusterParticle(
		FPBDRigidClusteredParticleHandle* ClusteredParticle)
	{
		SCOPE_CYCLE_COUNTER(STAT_DeactivateClusterParticle);

		TSet<FPBDRigidParticleHandle*> ActivatedChildren;
		check(!ClusteredParticle->Disabled());
		if (MChildren.Contains(ClusteredParticle))
		{
			ActivatedChildren = ReleaseClusterParticles(MChildren[ClusteredParticle]);
		}
		return ActivatedChildren;
	}

<<<<<<< HEAD
	DECLARE_CYCLE_STAT(TEXT("TPBDRigidClustering<>::ReleaseClusterParticles(STRAIN)"), STAT_ReleaseClusterParticles_STRAIN, STATGROUP_Chaos);
	TSet<FPBDRigidParticleHandle*> 
	FRigidClustering::ReleaseClusterParticles(
		FPBDRigidClusteredParticleHandle* ClusteredParticle,
		const TMap<FGeometryParticleHandle*, Chaos::FReal>* ExternalStrainMap,
		bool bForceRelease)
=======
	void FRigidClustering::SendBreakingEvent(FPBDRigidClusteredParticleHandle* ClusteredParticle)
>>>>>>> d731a049
	{
		check(ClusteredParticle);
		if (DoGenerateBreakingData)
		{
			FBreakingData& ClusterBreak = MAllClusterBreakings.AddDefaulted_GetRef();
			ClusterBreak.Proxy = ClusteredParticle->PhysicsProxy();
			ClusterBreak.Location = ClusteredParticle->X();
			ClusterBreak.Velocity = ClusteredParticle->V();
			ClusterBreak.AngularVelocity = ClusteredParticle->W();
			ClusterBreak.Mass = ClusteredParticle->M();
			if (ClusteredParticle->Geometry() && ClusteredParticle->Geometry()->HasBoundingBox())
			{
				ClusterBreak.BoundingBox = ClusteredParticle->Geometry()->BoundingBox();
			}
			if (ClusterBreak.Proxy->GetType() == EPhysicsProxyType::GeometryCollectionType)
			{
				const FGeometryCollectionPhysicsProxy* ConcreteProxy = static_cast<FGeometryCollectionPhysicsProxy*>(ClusterBreak.Proxy);
				ClusterBreak.TransformGroupIndex = ConcreteProxy->GetTransformGroupIndexFromHandle(ClusteredParticle);
			}
			else
			{
				ClusterBreak.TransformGroupIndex = INDEX_NONE;
			}
		}
	}

	
	void FRigidClustering::SendCrumblingEvent(FPBDRigidClusteredParticleHandle* ClusteredParticle)
	{
		check(ClusteredParticle);
		if (IPhysicsProxyBase* Proxy = ClusteredParticle->PhysicsProxy())
		{
			if (Proxy->GetType() == EPhysicsProxyType::GeometryCollectionType)
			{
				FGeometryCollectionPhysicsProxy* ConcreteProxy = static_cast<FGeometryCollectionPhysicsProxy*>(Proxy);
				FSimulationParameters& SimParams = ConcreteProxy->GetSimParameters(); 
				if (SimParams.bGenerateCrumblingData)
				{
					FCrumblingData& ClusterCrumbling = MAllClusterCrumblings.AddDefaulted_GetRef();
					ClusterCrumbling.Proxy = ClusteredParticle->PhysicsProxy();
					ClusterCrumbling.Location = ClusteredParticle->X();
					ClusterCrumbling.Orientation = ClusteredParticle->R();
					ClusterCrumbling.LinearVelocity = ClusteredParticle->V();
					ClusterCrumbling.AngularVelocity = ClusteredParticle->W();
					ClusterCrumbling.Mass = ClusteredParticle->M();
					if (ClusteredParticle->Geometry() && ClusteredParticle->Geometry()->HasBoundingBox())
					{
						ClusterCrumbling.LocalBounds = ClusteredParticle->Geometry()->BoundingBox();
					}
					if (SimParams.bGenerateCrumblingChildrenData)
					{
						// when sending this event, children are still attached
						if (const FRigidHandleArray* Children = MChildren.Find(ClusteredParticle))
						{
							ConcreteProxy->GetTransformGroupIndicesFromHandles(*Children, ClusterCrumbling.Children);
						}
					}
				}
			}
		}
	}

	TArray<FRigidClustering::FParticleIsland> FRigidClustering::FindIslandsInChildren(const FPBDRigidClusteredParticleHandle* ClusteredParticle)
	{
		const TArray<FPBDRigidParticleHandle*>& Children = MChildren[ClusteredParticle];
		
		TArray<FParticleIsland> Islands;

		// traverse connectivity and see how many connected pieces we have
		TSet<FPBDRigidParticleHandle*> ProcessedChildren;
		ProcessedChildren.Reserve(Children.Num());

		for (FPBDRigidParticleHandle* Child : Children)
		{
			if (ProcessedChildren.Contains(Child))
			{
				continue;
			}
			TArray<FPBDRigidParticleHandle*>& Island = Islands.AddDefaulted_GetRef();

<<<<<<< HEAD
		bool bChildrenChanged = false;
		const FRigidTransform3 PreSolveTM = FRigidTransform3(ClusteredParticle->P(), ClusteredParticle->Q());
=======
			TArray<FPBDRigidParticleHandle*> ProcessingQueue;
			ProcessingQueue.Add(Child);
			while (ProcessingQueue.Num())
			{
				FPBDRigidParticleHandle* ChildToProcess = ProcessingQueue.Pop();
				if (!ProcessedChildren.Contains(ChildToProcess))
				{
					ProcessedChildren.Add(ChildToProcess);
					Island.Add(ChildToProcess);
					for (const TConnectivityEdge<FReal>& Edge : ChildToProcess->CastToClustered()->ConnectivityEdges())
					{
						if (!ProcessedChildren.Contains(Edge.Sibling))
						{
							ProcessingQueue.Add(Edge.Sibling);
						}
					}
				}
			}
		}
>>>>>>> d731a049

		return Islands;
	}

	void FRigidClustering::RemoveChildFromParent(FPBDRigidParticleHandle* Child, const FPBDRigidClusteredParticleHandle* ClusteredParent)
	{
		if (ensure(Child != nullptr && ClusteredParent != nullptr))
		{
			FPBDRigidClusteredParticleHandle* ClusteredChild = Child->CastToClustered();

			MEvolution.EnableParticle(Child);
			TopLevelClusterParents.Add(ClusteredChild);

			ClusteredChild->SetClusterId(ClusterId(nullptr, ClusteredChild->ClusterIds().NumChildren)); // clear Id but retain number of children

			const FRigidTransform3 PreSolveTM(ClusteredParent->P(), ClusteredParent->Q());
			const FRigidTransform3 ChildFrame = ClusteredChild->ChildToParent() * PreSolveTM;
			Child->SetX(ChildFrame.GetTranslation());
			Child->SetR(ChildFrame.GetRotation());

			Child->SetP(Child->X());
			Child->SetQ(Child->R());

			//todo(ocohen): for now just inherit velocity at new COM. This isn't quite right for rotation
			//todo(ocohen): in the presence of collisions, this will leave all children with the post-collision
			// velocity. This should be controlled by material properties so we can allow the broken pieces to
			// maintain the clusters pre-collision velocity.
			Child->SetV(Child->V() + ClusteredParent->V());
			Child->SetW(Child->W() + ClusteredParent->W());
			Child->SetPreV(Child->PreV() + ClusteredParent->PreV());
			Child->SetPreW(Child->PreW() + ClusteredParent->PreW());
		}
	};

	TArray<FPBDRigidParticleHandle*> FRigidClustering::CreateClustersFromNewIslands(
		TArray<FParticleIsland>& Islands,
		FPBDRigidClusteredParticleHandle* ClusteredParent
		)
	{
		TArray<FPBDRigidParticleHandle*> NewClusters;
		
		// only for island with more than one particle
		int32 NumNewClusters = 0;
		for (const TArray<FPBDRigidParticleHandle*>& Island : Islands)
		{
			if (Island.Num() > 1)
			{
				NumNewClusters++;
			}
		}
		NewClusters.Reserve(NumNewClusters);

		const FRigidTransform3 PreSolveTM = FRigidTransform3(ClusteredParent->P(), ClusteredParent->Q());
		
		TArray<Chaos::FPBDRigidClusteredParticleHandle*> NewClusterHandles = MEvolution.CreateClusteredParticles(NumNewClusters);
		int32 ClusterHandlesIdx = 0;
		for (TArray<FPBDRigidParticleHandle*>& Island : Islands)
		{
			if (Island.Num() > 1) //now build the remaining pieces
			{
				FClusterCreationParameters CreationParameters;
				CreationParameters.ClusterParticleHandle = NewClusterHandles[ClusterHandlesIdx++];
				Chaos::FPBDRigidClusteredParticleHandle* NewCluster = 
					CreateClusterParticleFromClusterChildren(
						MoveTemp(Island), 
						ClusteredParent, 
						PreSolveTM, 
						CreationParameters);

				MEvolution.SetPhysicsMaterial(NewCluster, MEvolution.GetPhysicsMaterial(ClusteredParent));

				NewCluster->SetStrain(ClusteredParent->Strain());
				NewCluster->SetV(ClusteredParent->V());
				NewCluster->SetW(ClusteredParent->W());
				NewCluster->SetPreV(ClusteredParent->PreV());
				NewCluster->SetPreW(ClusteredParent->PreW());
				NewCluster->SetP(NewCluster->X());
				NewCluster->SetQ(NewCluster->R());

				// Need to get the material from the previous particle and apply it to the new one
				const FShapesArray& ChildShapes = ClusteredParent->ShapesArray();
				const FShapesArray& NewShapes = NewCluster->ShapesArray();
				const int32 NumChildShapes = ClusteredParent->ShapesArray().Num();

				if(NumChildShapes > 0)
				{
					// Can only take materials if the child has any - otherwise we fall back on defaults.
					// Due to GC initialisation however, we should always have a valid material as even
					// when one cannot be found we fall back on the default on GEngine
					const int32 NumChildMaterials = ChildShapes[0]->GetMaterials().Num();
					if(NumChildMaterials > 0)
					{
<<<<<<< HEAD
						const int32 NewIdx = MAllClusterBreakings.Add(FBreakingData());
						FBreakingData& ClusterBreak = MAllClusterBreakings[NewIdx];
						ClusterBreak.Proxy = Child->PhysicsProxy();
						ClusterBreak.Location = Child->X();
						ClusterBreak.Velocity = Child->V();
						ClusterBreak.AngularVelocity = Child->W();
						ClusterBreak.Mass = Child->M();
						if (Child->Geometry() && Child->Geometry()->HasBoundingBox())
						{
							ClusterBreak.BoundingBox = Child->Geometry()->BoundingBox();
						}
						if (ClusterBreak.Proxy->GetType() == EPhysicsProxyType::GeometryCollectionType)
						{
							FGeometryCollectionPhysicsProxy* ConcreteProxy = static_cast<FGeometryCollectionPhysicsProxy*>(ClusterBreak.Proxy);
							ClusterBreak.TransformGroupIndex = ConcreteProxy->GetTransformGroupIndexFromHandle(Child);
						}
						else
=======
						Chaos::FMaterialHandle ChildMat = ChildShapes[0]->GetMaterials()[0];

						for(const TUniquePtr<FPerShapeData>& PerShape : NewShapes)
>>>>>>> d731a049
						{
							PerShape->SetMaterial(ChildMat);
						}
					}
				}
				NewClusters.Add(NewCluster);
			}
		}
		return NewClusters;
	}
	
	DECLARE_CYCLE_STAT(TEXT("TPBDRigidClustering<>::ReleaseClusterParticles(STRAIN)"), STAT_ReleaseClusterParticles_STRAIN, STATGROUP_Chaos);
	TSet<FPBDRigidParticleHandle*> FRigidClustering::ReleaseClusterParticles(
		FPBDRigidClusteredParticleHandle* ClusteredParticle,
		bool bForceRelease)
	{
		SCOPE_CYCLE_COUNTER(STAT_ReleaseClusterParticles_STRAIN);

		if (!ensureMsgf((ClusteredParticle->Parent() == nullptr), TEXT("Removing a cluster that still has a parent")))
		{
			TSet<FPBDRigidParticleHandle*> EmptySet;
			return EmptySet;
		};

<<<<<<< HEAD
				if (Children.Num())
				{
					TArray<TArray<FPBDRigidParticleHandle*>> ConnectedPiecesArray;

					{ // tmp scope

						//traverse connectivity and see how many connected pieces we have
						TSet<FPBDRigidParticleHandle*> ProcessedChildren;
						ProcessedChildren.Reserve(Children.Num());

						for (FPBDRigidParticleHandle* PotentialActivatedChild : Children)
						{
							if (ProcessedChildren.Contains(PotentialActivatedChild))
							{
								continue;
							}
							ConnectedPiecesArray.AddDefaulted();
							TArray<FPBDRigidParticleHandle*>& ConnectedPieces = ConnectedPiecesArray.Last();

							TArray<FPBDRigidParticleHandle*> ProcessingQueue;
							ProcessingQueue.Add(PotentialActivatedChild);
							while (ProcessingQueue.Num())
							{
								FPBDRigidParticleHandle* Child = ProcessingQueue.Pop();
								if (!ProcessedChildren.Contains(Child))
								{
									ProcessedChildren.Add(Child);
									ConnectedPieces.Add(Child);
									for (const TConnectivityEdge<FReal>& Edge : Child->CastToClustered()->ConnectivityEdges())
									{
										if (!ProcessedChildren.Contains(Edge.Sibling))
										{
											ProcessingQueue.Add(Edge.Sibling);
										}
									}
								}
							}
						}
					} // tmp scope

					int32 NumNewClusters = 0;
					for (TArray<FPBDRigidParticleHandle*>& ConnectedPieces : ConnectedPiecesArray)
					{
						if (ConnectedPieces.Num() == 1) //need to break single pieces first
						{
							FPBDRigidParticleHandle* Child = ConnectedPieces[0];
							RemoveChildLambda(Child);
						}
						else if (ConnectedPieces.Num() > 1)
						{
							NumNewClusters++;
						}
					}
					TArray<Chaos::FPBDRigidClusteredParticleHandle*> NewClusterHandles = 
						MEvolution.CreateClusteredParticles(NumNewClusters);
					int32 ClusterHandlesIdx = 0;
					for (TArray<FPBDRigidParticleHandle*>& ConnectedPieces : ConnectedPiecesArray)
					{
						if (ConnectedPieces.Num() > 1) //now build the remaining pieces
						{
							Chaos::FClusterCreationParameters CreationParameters;
							CreationParameters.ClusterParticleHandle = NewClusterHandles[ClusterHandlesIdx++];
							Chaos::FPBDRigidClusteredParticleHandle* NewCluster = 
								CreateClusterParticleFromClusterChildren(
									MoveTemp(ConnectedPieces), 
									ClusteredParticle, 
									PreSolveTM, 
									CreationParameters);

							MEvolution.SetPhysicsMaterial(
								NewCluster, MEvolution.GetPhysicsMaterial(ClusteredParticle));

							NewCluster->SetStrain(ClusteredParticle->Strain());
							NewCluster->SetV(ClusteredParticle->V());
							NewCluster->SetW(ClusteredParticle->W());
							NewCluster->SetPreV(ClusteredParticle->PreV());
							NewCluster->SetPreW(ClusteredParticle->PreW());
							NewCluster->SetP(NewCluster->X());
							NewCluster->SetQ(NewCluster->R());

							// Need to get the material from the previous particle and apply it to the new one
							const FShapesArray& ChildShapes = ClusteredParticle->ShapesArray();
							const FShapesArray& NewShapes = NewCluster->ShapesArray();
							const int32 NumChildShapes = ClusteredParticle->ShapesArray().Num();

							if(NumChildShapes > 0)
							{
								// Can only take materials if the child has any - otherwise we fall back on defaults.
								// Due to GC initialisation however, we should always have a valid material as even
								// when one cannot be found we fall back on the default on GEngine
								const int32 NumChildMaterials = ChildShapes[0]->GetMaterials().Num();
								if(NumChildMaterials > 0)
								{
									Chaos::FMaterialHandle ChildMat = ChildShapes[0]->GetMaterials()[0];

									for(const TUniquePtr<FPerShapeData>& PerShape : NewShapes)
									{
										PerShape->SetMaterial(ChildMat);
									}
								}
							}

							ActivatedChildren.Add(NewCluster);
						}
					}
				}
			}

			for (FPBDRigidParticleHandle* Child : ActivatedChildren)
			{
				UpdateKinematicProperties(Child, MChildren, MEvolution);
			}

			//disable cluster
			DisableCluster(ClusteredParticle);
		} // bChildrenChanged

		return ActivatedChildren;
=======
		return ReleaseClusterParticlesImpl(ClusteredParticle, bForceRelease, true /*bCreateNewClusters*/);
>>>>>>> d731a049
	}
	
	DECLARE_CYCLE_STAT(TEXT("TPBDRigidClustering<>::ReleaseClusterParticlesNoInternalCluster"), STAT_ReleaseClusterParticlesNoInternalCluster, STATGROUP_Chaos);
<<<<<<< HEAD
	TSet<FPBDRigidParticleHandle*>
	FRigidClustering::ReleaseClusterParticlesNoInternalCluster(
		FPBDRigidClusteredParticleHandle* ClusteredParticle,
		const TMap<FGeometryParticleHandle*, Chaos::FReal>* ExternalStrainMap,
=======
	TSet<FPBDRigidParticleHandle*> FRigidClustering::ReleaseClusterParticlesNoInternalCluster(
		FPBDRigidClusteredParticleHandle* ClusteredParticle,
>>>>>>> d731a049
		bool bForceRelease)
	{
		/* This is a near duplicate of the ReleaseClusterParticles() method with the internal cluster creation removed.
		*  This method should be used exclusively by the GeometryCollectionComponentCacheAdaptor in order to implement
		*  correct behavior when cluster grouping is used. 
		*/
		
		SCOPE_CYCLE_COUNTER(STAT_ReleaseClusterParticlesNoInternalCluster);

		return ReleaseClusterParticlesImpl(ClusteredParticle, bForceRelease, false /*bCreateNewClusters*/);
	}
	
	TSet<FPBDRigidParticleHandle*> FRigidClustering::ReleaseClusterParticlesImpl(
		FPBDRigidClusteredParticleHandle* ClusteredParticle,
		bool bForceRelease,
		bool bCreateNewClusters)
	{	
		TSet<FPBDRigidParticleHandle*> ActivatedChildren;

		if (!ensureMsgf(MChildren.Contains(ClusteredParticle), TEXT("Removing Cluster that does not exist!")))
		{
			return ActivatedChildren;
		}

<<<<<<< HEAD
		bool bChildrenChanged = false;
		const FRigidTransform3 PreSolveTM = FRigidTransform3(ClusteredParticle->P(), ClusteredParticle->Q());

		//@todo(ocohen): iterate with all the potential parents at once?
		//find all children within some distance of contact point

		auto RemoveChildLambda = [&](FPBDRigidParticleHandle* Child/*, const int32 Idx*/)
		{
			FPBDRigidClusteredParticleHandle* ClusteredChild = Child->CastToClustered();

			MEvolution.EnableParticle(Child, ClusteredParticle);
			TopLevelClusterParents.Add(ClusteredChild);

			ClusteredChild->SetClusterId(ClusterId(nullptr, ClusteredChild->ClusterIds().NumChildren)); // clear Id but retain number of children

			const FRigidTransform3 ChildFrame = ClusteredChild->ChildToParent() * PreSolveTM;
			Child->SetX(ChildFrame.GetTranslation());
			Child->SetR(ChildFrame.GetRotation());

			Child->SetP(Child->X());
			Child->SetQ(Child->R());
=======
		// gather propagation information from the parent proxy
		bool bUseDamagePropagation = false;
		float BreakDamagePropagationFactor = 0.0f;
		float ShockDamagePropagationFactor = 0.0f;
		FPBDRigidClusteredParticleHandle* ClusteredParent = ClusteredParticle->CastToClustered();
		if (const IPhysicsProxyBase* Proxy = ClusteredParent->PhysicsProxy())
		{
			if (Proxy->GetType() == EPhysicsProxyType::GeometryCollectionType)
			{
				const FGeometryCollectionPhysicsProxy* ConcreteProxy = static_cast<const FGeometryCollectionPhysicsProxy*>(Proxy);
				bUseDamagePropagation = ConcreteProxy->GetSimParameters().bUseDamagePropagation;
				BreakDamagePropagationFactor = ConcreteProxy->GetSimParameters().BreakDamagePropagationFactor;
				ShockDamagePropagationFactor = ConcreteProxy->GetSimParameters().ShockDamagePropagationFactor;
			}
		}
>>>>>>> d731a049

		TArray<FPBDRigidParticleHandle*>& Children = MChildren[ClusteredParticle];

		// only used for propagation
		TMap<FPBDRigidParticleHandle*, FReal> AppliedStrains;

		for (int32 ChildIdx = Children.Num() - 1; ChildIdx >= 0; --ChildIdx)
		{
			FPBDRigidClusteredParticleHandle* Child = Children[ChildIdx]->CastToClustered();
			
			if (!Child)
			{
				continue;
			}

			// @todo(chaos) eventually shoudl get rid of collision impulse array and only use external strain
			const FReal MaxAppliedStrain = FMath::Max(Child->CollisionImpulses(), Child->GetExternalStrain());
			if ((MaxAppliedStrain >= Child->Strain()) || bForceRelease)
			{
				//UE_LOG(LogTemp, Warning, TEXT("Releasing child %d from parent %p due to strain %.5f Exceeding internal strain %.5f (Source: %s)"), ChildIdx, ClusteredParticle, ChildStrain, Child->Strain(), bForceRelease ? TEXT("Forced by caller") : ExternalStrainMap ? TEXT("External") : TEXT("Collision"));
				
				// The piece that hits just breaks off - we may want more control 
				// by looking at the edges of this piece which would give us cleaner 
				// breaks (this approach produces more rubble)
				RemoveChildFromParent(Child, ClusteredParticle);
				ActivatedChildren.Add(Child);

				// Remove from the children array without freeing memory yet. 
				// We're looping over Children and it'd be silly to free the array
				// 1 entry at a time.
				Children.RemoveAtSwap(ChildIdx, 1, false);

				SendBreakingEvent(Child);
			}
			if (bUseDamagePropagation)
			{
				AppliedStrains.Add(Child, MaxAppliedStrain);
			}
			Child->ClearExternalStrain();
		}

		// if necessary propagate strain through the graph
		// IMPORTANT: this assumes that the connectivity graph has not yet been updated from pieces that broke off
		if (bUseDamagePropagation)
		{
			for (const auto& AppliedStrain: AppliedStrains)
			{
				FPBDRigidClusteredParticleHandle* ClusteredChild = AppliedStrain.Key->CastToClustered();

				const FReal AppliedStrainValue = AppliedStrain.Value;
				FReal PropagatedStrainPerConnection = 0.0f;

				// @todo(chaos) : may not be optimal, but good enough for now
				if (BreakDamagePropagationFactor > 0 && ActivatedChildren.Contains(AppliedStrain.Key))
				{
					// break damage propagation case: we only look at the broken pieces and propagate the strain remainder 
					const FReal RemainingStrain = (AppliedStrainValue - ClusteredChild->Strain());
					if (RemainingStrain > 0)
					{
						const FReal AdjustedRemainingStrain = (FReal)BreakDamagePropagationFactor * RemainingStrain;
						// todo(chaos) : could do better and have something weighted on distance with a falloff maybe ?  
						PropagatedStrainPerConnection = AdjustedRemainingStrain / ClusteredChild->ConnectivityEdges().Num();
					}
				}
				else if (ShockDamagePropagationFactor > 0)
				{
					// shock damage propagation case : for all the non broken pieces, proapagate the actual applied strain 
					PropagatedStrainPerConnection = (FReal)ShockDamagePropagationFactor * AppliedStrainValue;
				}

				if (PropagatedStrainPerConnection > 0)
				{
					for (const TConnectivityEdge<FReal>& Edge : ClusteredChild->ConnectivityEdges())
					{
<<<<<<< HEAD
						const int32 NewIdx = MAllClusterBreakings.Add(FBreakingData());
						FBreakingData& ClusterBreak = MAllClusterBreakings[NewIdx];
						ClusterBreak.Proxy = Child->PhysicsProxy();
						ClusterBreak.Location = Child->X();
						ClusterBreak.Velocity = Child->V();
						ClusterBreak.AngularVelocity = Child->W();
						ClusterBreak.Mass = Child->M();
						if (Child->Geometry() && Child->Geometry()->HasBoundingBox())
						{
							ClusterBreak.BoundingBox = Child->Geometry()->BoundingBox();
						}
						if (ClusterBreak.Proxy && ClusterBreak.Proxy->GetType() == EPhysicsProxyType::GeometryCollectionType)
						{
							FGeometryCollectionPhysicsProxy* ConcreteProxy = static_cast<FGeometryCollectionPhysicsProxy*>(ClusterBreak.Proxy);
							ClusterBreak.TransformGroupIndex = ConcreteProxy->GetTransformGroupIndexFromHandle(Child);
						}
						else
						{
							ClusterBreak.TransformGroupIndex = INDEX_NONE;
=======
						if (Edge.Sibling)
						{
							if (FPBDRigidClusteredParticleHandle* ClusteredSibling = Edge.Sibling->CastToClustered())
							{
								// todo(chaos) this may currently be non optimal as we are in the apply loop and this may be cleareed right after
								ClusteredSibling->SetExternalStrain(FMath::Max(ClusteredSibling->GetExternalStrain(), PropagatedStrainPerConnection));
							}
>>>>>>> d731a049
						}
					}
				}
			}
		}

		if (ActivatedChildren.Num() > 0)
		{
			if (Children.Num() == 0)
			{
				// Free the memory if we can do so cheaply (no data copies).
				Children.Empty(); 
			}

			if (UseConnectivity)
			{
				// The cluster may have contained forests, so find the connected pieces and cluster them together.

				//first update the connected graph of the children we already removed
				for (FPBDRigidParticleHandle* Child : ActivatedChildren)
				{
					RemoveNodeConnections(Child);
				}

				if (Children.Num())
				{
					TArray<FParticleIsland> Islands = FindIslandsInChildren(ClusteredParticle);
					for (const FParticleIsland& Island: Islands)
					{
						if (Island.Num() == 1) //need to break single pieces first
						{
							FPBDRigidParticleHandle* Child = Island[0];
							RemoveChildFromParent(Child, ClusteredParticle);
							ActivatedChildren.Add(Child);
						}
					}

					if (bCreateNewClusters)
					{
<<<<<<< HEAD
						if (ConnectedPieces.Num() == 1) //need to break single pieces first
						{
							FPBDRigidParticleHandle* Child = ConnectedPieces[0];
							RemoveChildLambda(Child);
						}
						else if (ConnectedPieces.Num() > 1)
						{
							NumNewClusters++;
						}
					}			
=======
						TArray<FPBDRigidParticleHandle*> NewClusters = CreateClustersFromNewIslands(Islands, ClusteredParticle); 
						ActivatedChildren.Append(MoveTemp(NewClusters));
					}
>>>>>>> d731a049
				}
			}

			for (FPBDRigidParticleHandle* Child : ActivatedChildren)
			{
				UpdateKinematicProperties(Child, MChildren, MEvolution);
			}

			//disable cluster
			DisableCluster(ClusteredParticle);
		}

		return ActivatedChildren;
	}

	DECLARE_CYCLE_STAT(TEXT("TPBDRigidClustering<>::ReleaseClusterParticles(LIST)"), STAT_ReleaseClusterParticles_LIST, STATGROUP_Chaos);
	TSet<FPBDRigidParticleHandle*> 
	FRigidClustering::ReleaseClusterParticles(
<<<<<<< HEAD
		TArray<FPBDRigidParticleHandle*> ChildrenParticles)
=======
		TArray<FPBDRigidParticleHandle*> ChildrenParticles, bool bTriggerBreakEvents /* = false */)
>>>>>>> d731a049
	{
		SCOPE_CYCLE_COUNTER(STAT_ReleaseClusterParticles_LIST);
		TSet<FPBDRigidParticleHandle*> ActivatedBodies;
		if (ChildrenParticles.Num())
		{
			//for now just assume these all belong to same cluster
			FPBDRigidParticleHandle* ClusterHandle = nullptr;
			
			TMap<FGeometryParticleHandle*, FReal> FakeStrain;

			bool bPreDoGenerateData = DoGenerateBreakingData;
			DoGenerateBreakingData = bTriggerBreakEvents;

			for (FPBDRigidParticleHandle* ChildHandle : ChildrenParticles)
			{
				if (FPBDRigidClusteredParticleHandle* ClusteredChildHandle = ChildHandle->CastToClustered())
				{
					if (ClusteredChildHandle->Disabled() && ClusteredChildHandle->ClusterIds().Id != nullptr)
					{
						if (ensure(!ClusterHandle || ClusteredChildHandle->ClusterIds().Id == ClusterHandle))
						{
							ClusteredChildHandle->SetExternalStrain(TNumericLimits<FReal>::Max());
							ClusterHandle = ClusteredChildHandle->ClusterIds().Id;
						}
						else
						{
							break; //shouldn't be here
						}
					}
				}
			}
			if (ClusterHandle)
			{
				ActivatedBodies = ReleaseClusterParticles(ClusterHandle->CastToClustered());
			}
			DoGenerateBreakingData = bPreDoGenerateData;
		}
		return ActivatedBodies;
	}


	DECLARE_CYCLE_STAT(TEXT("TPBDRigidClustering<>::AdvanceClustering"), STAT_AdvanceClustering, STATGROUP_Chaos);
	DECLARE_CYCLE_STAT(TEXT("TPBDRigidClustering<>::Update Impulse from Strain"), STAT_UpdateImpulseStrain, STATGROUP_Chaos);
	DECLARE_CYCLE_STAT(TEXT("TPBDRigidClustering<>::Update Dirty Impulses"), STAT_UpdateDirtyImpulses, STATGROUP_Chaos);
	void 
	FRigidClustering::AdvanceClustering(
		const FReal Dt, 
		FPBDCollisionConstraints& CollisionRule)
	{
		SCOPE_CYCLE_COUNTER(STAT_AdvanceClustering);
		UE_LOG(LogChaos, Verbose, TEXT("START FRAME with Dt %f"), Dt);

		double FrameTime = 0, Time = 0;
		FDurationTimer Timer(Time);
		Timer.Start();

		if(MChildren.Num())
		{
			//
			//  Grab collision impulses for processing
			//
			if (ComputeClusterCollisionStrains)
			{
				ComputeStrainFromCollision(CollisionRule);
			}
			else
			{
				ResetCollisionImpulseArray();
			}

			//
			//  Monitor the MStrain array for 0 or less values.
			//  That will trigger a break too.
			//
			bool bPotentialBreak = false;
			{
				SCOPE_CYCLE_COUNTER(STAT_UpdateDirtyImpulses);
				for (const auto& ActiveCluster : GetTopLevelClusterParents())
				{
					if (!ActiveCluster->Disabled())
					{
						if (ActiveCluster->ClusterIds().NumChildren > 0) //active index is a cluster
						{
							TArray<FRigidHandle>& ParentToChildren = MChildren[ActiveCluster];
							for (FRigidHandle Child : ParentToChildren)
							{
								if (FClusterHandle ClusteredChild = Child->CastToClustered())
								{
									if (ClusteredChild->Strain() <= 0.f)
									{
										ClusteredChild->CollisionImpulse() = FLT_MAX;
										MCollisionImpulseArrayDirty = true;
									}
<<<<<<< HEAD
=======
									else if (!bPotentialBreak && ClusteredChild->GetExternalStrain() > 0)
									{
										bPotentialBreak = true;
									}
>>>>>>> d731a049
								}
							}
						}
					}
				}
			}

			if (MCollisionImpulseArrayDirty || bPotentialBreak)
			{
				SCOPE_CYCLE_COUNTER(STAT_UpdateDirtyImpulses);
<<<<<<< HEAD
				TMap<FPBDRigidClusteredParticleHandle*, TSet<FPBDRigidParticleHandle*>> ClusterToActivatedChildren = 
					BreakingModel();
=======
				BreakingModel();
>>>>>>> d731a049
			} // end if MCollisionImpulseArrayDirty

		} // end if MParticles.Size()
		Timer.Stop();
		UE_LOG(LogChaos, Verbose, TEXT("Cluster Break Update Time is %f"), Time);
	}

	DECLARE_CYCLE_STAT(TEXT("TPBDRigidClustering<>::BreakingModel()"), STAT_BreakingModel, STATGROUP_Chaos);
<<<<<<< HEAD
	TMap<FPBDRigidClusteredParticleHandle*, TSet<FPBDRigidParticleHandle*>> 
	FRigidClustering::BreakingModel(
		TMap<FGeometryParticleHandle*, Chaos::FReal>* ExternalStrainMap)
=======
	void FRigidClustering::BreakingModel()
>>>>>>> d731a049
	{
		SCOPE_CYCLE_COUNTER(STAT_BreakingModel);

		//make copy because release cluster modifies active indices. We want to iterate over original active indices
		TArray<FPBDRigidClusteredParticleHandle*> ClusteredParticlesToProcess;
		for (auto& Particle : MEvolution.GetNonDisabledClusteredView())
		{
			ClusteredParticlesToProcess.Add(Particle.Handle()->CastToClustered());
		}

		for (FPBDRigidClusteredParticleHandle* ClusteredParticle : ClusteredParticlesToProcess)
		{
			if (ClusteredParticle->ClusterIds().NumChildren)
			{
<<<<<<< HEAD
				AllActivatedChildren.Add(
					ClusteredParticle,
					ReleaseClusterParticles(ClusteredParticle, ExternalStrainMap));
			}
			else
			{
				// there's no children to break but we need to process whether this single piece is to be removed when damaged
				if (ClusteredParticle->ToBeRemovedOnFracture())
				{
					if (ClusteredParticle->CollisionImpulses() >= ClusteredParticle->Strains())
					{
						DisableCluster(ClusteredParticle);
						if (DoGenerateBreakingData)
						{
							int32 NewIdx = MAllClusterBreakings.Add(FBreakingData());
							FBreakingData& ClusterBreak = MAllClusterBreakings[NewIdx];
							ClusterBreak.Proxy = ClusteredParticle->PhysicsProxy();
							ClusterBreak.Location = ClusteredParticle->X();
							ClusterBreak.Velocity = ClusteredParticle->V();
							ClusterBreak.AngularVelocity = ClusteredParticle->W();
							ClusterBreak.Mass = ClusteredParticle->M();
							if (ClusteredParticle->Geometry()->HasBoundingBox())
							{
								ClusterBreak.BoundingBox = ClusteredParticle->Geometry()->BoundingBox();
							}
							if (ClusterBreak.Proxy->GetType() == EPhysicsProxyType::GeometryCollectionType)
							{
								FGeometryCollectionPhysicsProxy* ConcreteProxy = static_cast<FGeometryCollectionPhysicsProxy*>(ClusterBreak.Proxy);
								ClusterBreak.TransformGroupIndex = ConcreteProxy->GetTransformGroupIndexFromHandle(ClusteredParticle);
							}
							else
							{
								ClusterBreak.TransformGroupIndex = INDEX_NONE;
							}
						}
					}
				}
			}
		}

		return AllActivatedChildren;
	}


=======
				ReleaseClusterParticles(ClusteredParticle);
			}
		}
	}

>>>>>>> d731a049
	DECLARE_CYCLE_STAT(TEXT("FRigidClustering::Visitor"), STAT_ClusterVisitor, STATGROUP_Chaos);
	void FRigidClustering::Visitor(FClusterHandle Cluster, FVisitorFunction Function)
	{
		if (Cluster)
		{
			if (MChildren.Contains(Cluster) && MChildren[Cluster].Num())
			{
				SCOPE_CYCLE_COUNTER(STAT_ClusterVisitor);

				// TQueue is a linked list, which has no preallocator.
				TQueue<FRigidHandle> Queue;
				for (Chaos::FPBDRigidParticleHandle* Child : MChildren[Cluster])
				{
					Queue.Enqueue(Child);
				}

				FRigidHandle CurrentHandle = nullptr;
				while (Queue.Dequeue(CurrentHandle))
				{
					if (CurrentHandle)
					{
						if (FClusterHandle CurrentClusterHandle = CurrentHandle->CastToClustered())
						{
							// @question : Maybe we should just store the leaf node bodies in a
							// map, that will require Memory(n*log(n))
							if (MChildren.Contains(CurrentClusterHandle))
							{
								for (Chaos::FPBDRigidParticleHandle* Child : MChildren[CurrentClusterHandle])
								{
									Queue.Enqueue(Child);
								}
							}
						}
						if (CurrentHandle)
						{
							Function(*this, CurrentHandle);
						}
					}
				}
			}
		}
	}

	DECLARE_CYCLE_STAT(TEXT("TPBDRigidClustering<>::GetActiveClusterIndex"), STAT_GetActiveClusterIndex, STATGROUP_Chaos);
	FPBDRigidParticleHandle* 
	FRigidClustering::GetActiveClusterIndex(
		FPBDRigidParticleHandle* Child)
	{
		SCOPE_CYCLE_COUNTER(STAT_GetActiveClusterIndex);
		while (Child && Child->Disabled())
		{
			Child = Child->CastToClustered()->ClusterIds().Id;
		}
		return Child; 
	}

<<<<<<< HEAD
=======
	FPBDRigidParticleHandle* FRigidClustering::FindClosestChild(const FPBDRigidClusteredParticleHandle* ClusteredParticle, const FVec3& WorldLocation) const
	{
		if (const TArray<FPBDRigidParticleHandle*>* ChildrenHandles = GetChildrenMap().Find(ClusteredParticle))
		{
			return FindClosestParticle(*ChildrenHandles, WorldLocation); 
		}
		return nullptr;
	}

	FPBDRigidParticleHandle* FRigidClustering::FindClosestParticle(const TArray<FPBDRigidParticleHandle*>& Particles, const FVec3& WorldLocation)
	{
		FPBDRigidParticleHandle* ClosestChildHandle = nullptr;
		
		// @todo(chaos) we should offer a more precise way to query than the distance from center of mass
		FReal ClosestSquaredDist = TNumericLimits<FReal>::Max();
		for (FPBDRigidParticleHandle* ChildHandle: Particles)
        {
        	const FReal SquaredDist = (ChildHandle->X() - WorldLocation).SizeSquared();
        	if (SquaredDist < ClosestSquaredDist)
        	{
        		ClosestSquaredDist = SquaredDist;
        		ClosestChildHandle = ChildHandle;
        	}
        }
        return ClosestChildHandle;
	}

	TArray<FPBDRigidParticleHandle*> FRigidClustering::FindChildrenWithinRadius(const FPBDRigidClusteredParticleHandle* ClusteredParticle, const FVec3& WorldLocation, FReal Radius, bool bAlwaysReturnClosest) const
	{
		if (const TArray<FPBDRigidParticleHandle*>* ChildrenHandles = GetChildrenMap().Find(ClusteredParticle))
		{
			return FindParticlesWithinRadius(*ChildrenHandles, WorldLocation, Radius, bAlwaysReturnClosest); 
		}
		TArray<FPBDRigidParticleHandle*> EmptyArray;
		return EmptyArray;
	}

	TArray<FPBDRigidParticleHandle*> FRigidClustering::FindParticlesWithinRadius(const TArray<FPBDRigidParticleHandle*>& Particles, const FVec3& WorldLocation, FReal Radius, bool bAlwaysReturnClosest)
	{
		TArray<FPBDRigidParticleHandle*> Result;
		
		FPBDRigidParticleHandle* ClosestChildHandle = nullptr;
		
		// @todo(chaos) we should offer a more precise way to query than the distance from center of mass
		FReal ClosestSquaredDist = TNumericLimits<FReal>::Max();
		
		const FReal RadiusSquared = Radius * Radius;
		for (FPBDRigidParticleHandle* ChildHandle: Particles)
		{
			const FReal SquaredDist = (ChildHandle->X() - WorldLocation).SizeSquared();
			if (SquaredDist <= RadiusSquared)
			{
				Result.Add(ChildHandle);
			}
			if (bAlwaysReturnClosest)
			{
				if (SquaredDist < ClosestSquaredDist)
				{
					ClosestSquaredDist = SquaredDist;
					ClosestChildHandle = ChildHandle;
				}
			}
		}
		if (bAlwaysReturnClosest && ClosestChildHandle && Result.Num() == 0)
		{
			Result.Add(ClosestChildHandle);
		}
		return Result;
	}
	
>>>>>>> d731a049
	DECLARE_CYCLE_STAT(TEXT("TPBDRigidClustering<>::GenerateConnectionGraph"), STAT_GenerateConnectionGraph, STATGROUP_Chaos);
	void 
	FRigidClustering::GenerateConnectionGraph(
		Chaos::FPBDRigidClusteredParticleHandle* Parent,
		const FClusterCreationParameters& Parameters)
	{
		SCOPE_CYCLE_COUNTER(STAT_GenerateConnectionGraph);
		if (!MChildren.Contains(Parent)) 
			return;

		// Connectivity Graph
		//    Build a connectivity graph for the cluster. If the PointImplicit is specified
		//    and the ClusterIndex has collision particles then use the expensive connection
		//    method. Otherwise try the DelaunayTriangulation if not none.
		//
		if (Parameters.bGenerateConnectionGraph)
		{
			FClusterCreationParameters::EConnectionMethod LocalConnectionMethod = Parameters.ConnectionMethod;

			if (LocalConnectionMethod == FClusterCreationParameters::EConnectionMethod::None ||
				(LocalConnectionMethod == FClusterCreationParameters::EConnectionMethod::PointImplicit && 
				 !Parent->CollisionParticles()))
			{
				LocalConnectionMethod = FClusterCreationParameters::EConnectionMethod::MinimalSpanningSubsetDelaunayTriangulation; // default method
			}

			if (LocalConnectionMethod == FClusterCreationParameters::EConnectionMethod::PointImplicit ||
				LocalConnectionMethod == FClusterCreationParameters::EConnectionMethod::PointImplicitAugmentedWithMinimalDelaunay)
			{
				UpdateConnectivityGraphUsingPointImplicit(Parent, Parameters);
			}

			if (LocalConnectionMethod == FClusterCreationParameters::EConnectionMethod::DelaunayTriangulation)
			{
				UpdateConnectivityGraphUsingDelaunayTriangulation(Parent, Parameters); // not thread safe
			}

<<<<<<< HEAD
=======
			if (LocalConnectionMethod == FClusterCreationParameters::EConnectionMethod::BoundsOverlapFilteredDelaunayTriangulation)
			{
				UpdateConnectivityGraphUsingDelaunayTriangulationWithBoundsOverlaps(Parent, Parameters);
			}

>>>>>>> d731a049
			if (LocalConnectionMethod == FClusterCreationParameters::EConnectionMethod::PointImplicitAugmentedWithMinimalDelaunay ||
				LocalConnectionMethod == FClusterCreationParameters::EConnectionMethod::MinimalSpanningSubsetDelaunayTriangulation)
			{
				FixConnectivityGraphUsingDelaunayTriangulation(Parent, Parameters);
			}
		}
	}

	FRealSingle MinImpulseForStrainEval = 980 * 2 * 1.f / 30.f; //ignore impulses caused by just keeping object on ground. This is a total hack, we should not use accumulated impulse directly. Instead we need to look at delta v along constraint normal
	FAutoConsoleVariableRef CVarMinImpulseForStrainEval(TEXT("p.chaos.MinImpulseForStrainEval"), MinImpulseForStrainEval, TEXT("Minimum accumulated impulse before accumulating for strain eval "));

	bool bUseContactSpeedForStrainThreshold = true;
	FAutoConsoleVariableRef CVarUseContactSpeedForStrainEval(TEXT("p.chaos.UseContactSpeedForStrainEval"), bUseContactSpeedForStrainThreshold, TEXT("Whether to use contact speed to discard contacts when updating cluster strain (true: use speed, false: use impulse)"));

	FRealSingle MinContactSpeedForStrainEval = 1.0f; // Ignore contacts where the two bodies are resting together
	FAutoConsoleVariableRef CVarMinContactSpeedForStrainEval(TEXT("p.chaos.MinContactSpeedForStrainEval"), MinContactSpeedForStrainEval, TEXT("Minimum speed at the contact before accumulating for strain eval "));

	DECLARE_CYCLE_STAT(TEXT("ComputeStrainFromCollision"), STAT_ComputeStrainFromCollision, STATGROUP_Chaos);
	void 
	FRigidClustering::ComputeStrainFromCollision(
		const FPBDCollisionConstraints& CollisionRule)
	{
		SCOPE_CYCLE_COUNTER(STAT_ComputeStrainFromCollision);
		FClusterMap& MParentToChildren = GetChildrenMap();

		ResetCollisionImpulseArray();

		for (const Chaos::FPBDCollisionConstraintHandle* ContactHandle : CollisionRule.GetConstConstraintHandles())
		{
			TVector<const FGeometryParticleHandle*, 2> ConstrainedParticles = ContactHandle->GetConstrainedParticles();
			
			// make sure we only compute things if one of the two particle is clustered
			const FPBDRigidClusteredParticleHandle* ClusteredConstrainedParticles0 = ConstrainedParticles[0]->CastToClustered();
			const FPBDRigidClusteredParticleHandle* ClusteredConstrainedParticles1 = ConstrainedParticles[1]->CastToClustered();
			if (!ClusteredConstrainedParticles0 && !ClusteredConstrainedParticles1)
			{
				continue;
			}

			const FPBDRigidParticleHandle* Rigid0 = ConstrainedParticles[0]->CastToRigidParticle();
			const FPBDRigidParticleHandle* Rigid1 = ConstrainedParticles[1]->CastToRigidParticle();

			if (bUseContactSpeedForStrainThreshold)
			{
				// Get dV between the two particles and project onto the normal to get the approach speed (take PreV as V is the new velocity post-solve)
				const FVec3 V0 = Rigid0 ? Rigid0->PreV() : FVec3(0);
				const FVec3 V1 = Rigid1 ? Rigid1->PreV() : FVec3(0);
				const FVec3 DeltaV = V0 - V1;
				const FReal SpeedAlongNormal = FVec3::DotProduct(DeltaV, ContactHandle->GetContact().CalculateWorldContactNormal());

				// If we're not approaching at more than the min speed, reject the contact
				if (SpeedAlongNormal > -MinContactSpeedForStrainEval && ContactHandle->GetAccumulatedImpulse().SizeSquared() > FReal(0))
				{
					continue;
				}
			}
			else if (ContactHandle->GetAccumulatedImpulse().Size() < MinImpulseForStrainEval)
			{
				continue;
			}

			auto ComputeStrainLambda = [&](
				const FPBDRigidClusteredParticleHandle* Cluster,
				const TArray<FPBDRigidParticleHandle*>& ParentToChildren)
			{
<<<<<<< HEAD
				const FRigidTransform3 WorldToClusterTM = FRigidTransform3(Cluster->P(), Cluster->Q());
				const FVec3 ContactLocationClusterLocal = WorldToClusterTM.InverseTransformPosition(ContactHandle->GetContact().CalculateWorldContactLocation());
				FAABB3 ContactBox(ContactLocationClusterLocal, ContactLocationClusterLocal);
				ContactBox.Thicken(ClusterDistanceThreshold);
				if (Cluster->ChildrenSpatial())
=======
				const FVec3 ContactWorldLocation = ContactHandle->GetContact().CalculateWorldContactLocation();
				
				const FReal AccumulatedImpulse = ContactHandle->GetAccumulatedImpulse().Size();
				if (AccumulatedImpulse > UE_SMALL_NUMBER)
>>>>>>> d731a049
				{
					// gather propagation information from the parent proxy
					bool bUseDamagePropagation = false;
					if (const IPhysicsProxyBase* Proxy = Cluster->PhysicsProxy())
					{
						if (Proxy->GetType() == EPhysicsProxyType::GeometryCollectionType)
						{
							const FGeometryCollectionPhysicsProxy* ConcreteProxy = static_cast<const FGeometryCollectionPhysicsProxy*>(Proxy);
							bUseDamagePropagation = ConcreteProxy->GetSimParameters().bUseDamagePropagation;
						}
					}

					if (bUseDamagePropagation)
					{
						// propagation based breaking model start from the closest particle and propagate through the connection graph
						// propagation logic is dealt when evaluating the strain
						FPBDRigidParticleHandle* ClosestChild = FindClosestParticle(ParentToChildren, ContactWorldLocation);
						if (ClosestChild)
						{
<<<<<<< HEAD
							ClusteredChild->CollisionImpulses() += ContactHandle->GetAccumulatedImpulse().Size();
=======
							if (TPBDRigidClusteredParticleHandle<FReal, 3>* ClusteredChild = ClosestChild->CastToClustered())
							{
								ClusteredChild->CollisionImpulses() += AccumulatedImpulse;
							}
						}
					}
					else
					{
						const FRigidTransform3 WorldToClusterTM = FRigidTransform3(Cluster->P(), Cluster->Q());
						const FVec3 ContactLocationClusterLocal = WorldToClusterTM.InverseTransformPosition(ContactWorldLocation);
						FAABB3 ContactBox(ContactLocationClusterLocal, ContactLocationClusterLocal);
						ContactBox.Thicken(ClusterDistanceThreshold);
						if (Cluster->ChildrenSpatial())
						{
							// todo(chaos): FindAllIntersectingChildren may return an unfiltered list of children ( when num children is under a certain threshold )   
							const TArray<FPBDRigidParticleHandle*> Intersections = Cluster->ChildrenSpatial()->FindAllIntersectingChildren(ContactBox);
							for (FPBDRigidParticleHandle* Child : Intersections)
							{
								if (TPBDRigidClusteredParticleHandle<FReal, 3>*ClusteredChild = Child->CastToClustered())
								{
									ClusteredChild->CollisionImpulses() += AccumulatedImpulse;
								}
							}
>>>>>>> d731a049
						}
					}
				}
			};

			if (ClusteredConstrainedParticles0)
			{
				if (const TArray<FPBDRigidParticleHandle*>* ChildrenPtr = MParentToChildren.Find(ClusteredConstrainedParticles0))
				{
					ComputeStrainLambda(ClusteredConstrainedParticles0, *ChildrenPtr);
				}
			}

			if (ClusteredConstrainedParticles1)
			{
				if (const TArray<FPBDRigidParticleHandle*>* ChildrenPtr = MParentToChildren.Find(ClusteredConstrainedParticles1))
				{
					ComputeStrainLambda(ClusteredConstrainedParticles1, *ChildrenPtr);
				}
			}

			MCollisionImpulseArrayDirty = true;
		}
	}

	DECLARE_CYCLE_STAT(TEXT("ResetCollisionImpulseArray"), STAT_ResetCollisionImpulseArray, STATGROUP_Chaos);
	void 
	FRigidClustering::ResetCollisionImpulseArray()
	{
		SCOPE_CYCLE_COUNTER(STAT_ResetCollisionImpulseArray);
		if (MCollisionImpulseArrayDirty)
		{
			FPBDRigidsSOAs& ParticleStructures = MEvolution.GetParticles();
			ParticleStructures.GetGeometryCollectionParticles().CollisionImpulsesArray().Fill(0.0f);
			ParticleStructures.GetClusteredParticles().CollisionImpulsesArray().Fill(0.0f);
			MCollisionImpulseArrayDirty = false;
		}
	}

<<<<<<< HEAD
	void 
	FRigidClustering::DisableCluster(
		FPBDRigidClusteredParticleHandle* ClusteredParticle)
=======
	void FRigidClustering::DisableCluster(FPBDRigidClusteredParticleHandle* ClusteredParticle)
>>>>>>> d731a049
	{
		// #note: we don't recursively descend to the children
		MEvolution.DisableParticle(ClusteredParticle);
		TopLevelClusterParents.Remove(ClusteredParticle);
		GetChildrenMap().Remove(ClusteredParticle);
		ClusteredParticle->ClusterIds() = ClusterId();
		ClusteredParticle->ClusterGroupIndex() = 0;
	}

<<<<<<< HEAD
	void 
	FRigidClustering::DisableParticleWithBreakEvent(
		Chaos::FPBDRigidParticleHandle* Particle)
=======
	void FRigidClustering::DisableParticleWithBreakEvent(FPBDRigidClusteredParticleHandle* ClusteredParticle)
>>>>>>> d731a049
	{
		if (ClusteredParticle)
		{
			DisableCluster(ClusteredParticle);
			SendBreakingEvent(ClusteredParticle);
		}
	}

	FPBDRigidClusteredParticleHandle*
	FRigidClustering::DestroyClusterParticle(
		FPBDRigidClusteredParticleHandle* ClusteredParticle,
		const FClusterDestoryParameters& Parameters)
	{
		FClusterHandle ParentParticle = nullptr;

		// detach connections to thie parent from the children
		if (MChildren.Contains(ClusteredParticle))
		{
			for (FRigidHandle Child : MChildren[ClusteredParticle])
			{
				if (FClusterHandle ClusteredChild = Child->CastToClustered())
				{
					ClusteredChild->ClusterIds() = ClusterId();
					ClusteredChild->ClusterGroupIndex() = 0;
				}
			}

			MChildren.Remove(ClusteredParticle);
		}

		// disable within the solver
		if (!ClusteredParticle->Disabled())
		{
			MEvolution.DisableParticle(ClusteredParticle);
			ensure(ClusteredParticle->ClusterIds().Id == nullptr);
		}

	// reset the structures
		TopLevelClusterParents.Remove(ClusteredParticle);

		// disconnect from the parents
		if (ClusteredParticle->ClusterIds().Id)
		{
			ParentParticle = ClusteredParticle->Parent();

			ClusteredParticle->ClusterIds() = ClusterId();
			ClusteredParticle->ClusterGroupIndex() = 0;

			if (MChildren.Contains(ParentParticle))
			{
				FRigidHandleArray& Children = MChildren[ParentParticle];

				// disconnect from your parents children list
				Children.Remove(ClusteredParticle);

				// disable internal parents that have lost all their children
				if (!MChildren[ParentParticle].Num() && ParentParticle->InternalCluster())
				{
					DisableCluster(ClusteredParticle);
				}
			}
		}

		// remove internal parents that have no children. 
		if (ClusteredParticle->InternalCluster())
		{
			FUniqueIdx UniqueIdx = ClusteredParticle->UniqueIdx();
			MEvolution.DestroyParticle(ClusteredParticle);
			MEvolution.ReleaseUniqueIdx(UniqueIdx);
		}

		if (Parameters.bReturnInternalOnly && ParentParticle && !ParentParticle->InternalCluster())
		{
			ParentParticle = nullptr;
		}
		return ParentParticle;

	}

	bool FRigidClustering::BreakCluster(FPBDRigidClusteredParticleHandle* ClusteredParticle)
	{
		// max strain will allow to unconditionally release the children when strain is evaluated
		constexpr FReal MaxStrain = TNumericLimits<FReal>::Max();
		if (TArray<FPBDRigidParticleHandle*>* ChildrenHandles = GetChildrenMap().Find(ClusteredParticle))
		{
			for (FPBDRigidParticleHandle* ChildHandle: *ChildrenHandles)
			{
				if (Chaos::FPBDRigidClusteredParticleHandle* ClusteredChildHandle = ChildHandle->CastToClustered())
				{
					ClusteredChildHandle->SetExternalStrain(MaxStrain);
				}
			}
			if (ChildrenHandles->Num() > 0)
			{
				SendCrumblingEvent(ClusteredParticle);
			}
			return true;
		}
		return false;
	}

	bool FRigidClustering::BreakClustersByProxy(const IPhysicsProxyBase* Proxy)
	{
		bool bCrumbledAnyCluster = false;
		// max strain will allow to unconditionally release the children when strain is evaluated
		constexpr FReal MaxStrain = TNumericLimits<FReal>::Max();

		// we should probably have a way to retrieve all the active clusters per proxy instead of going through the map 
		for (FPBDRigidClusteredParticleHandle* ClusteredHandle : GetTopLevelClusterParents())
		{
			if (ClusteredHandle && ClusteredHandle->PhysicsProxy() == Proxy)
			{
				if (const TArray<FPBDRigidParticleHandle*>* Children = MChildren.Find(ClusteredHandle))
				{
					for (FPBDRigidParticleHandle* ChildHandle : *Children)
					{
						if (Chaos::FPBDRigidClusteredParticleHandle* ClusteredChildHandle = ChildHandle->CastToClustered())
						{
							ClusteredChildHandle->SetExternalStrain(MaxStrain);
						}
					}
					if (Children->Num() > 0)
					{
						SendCrumblingEvent(ClusteredHandle);
					}
				}
				bCrumbledAnyCluster = true;
			}
		}
		return bCrumbledAnyCluster;
	}

	static void ConnectClusteredNodes(FPBDRigidClusteredParticleHandle* ClusteredChild1, FPBDRigidClusteredParticleHandle* ClusteredChild2)
	{
		check(ClusteredChild1 && ClusteredChild2);
		if (ClusteredChild1 == ClusteredChild2)
			return;
		const FReal AvgStrain = (ClusteredChild1->Strains() + ClusteredChild2->Strains()) * (FReal)0.5;
		TArray<TConnectivityEdge<FReal>>& Edges1 = ClusteredChild1->ConnectivityEdges();
		TArray<TConnectivityEdge<FReal>>& Edges2 = ClusteredChild2->ConnectivityEdges();
		if (//Edges1.Num() < Parameters.MaxNumConnections && 
			!Edges1.FindByKey(ClusteredChild2))
		{
			Edges1.Add(TConnectivityEdge<FReal>(ClusteredChild2, AvgStrain));
		}
		if (//Edges2.Num() < Parameters.MaxNumConnections && 
			!Edges2.FindByKey(ClusteredChild1))
		{
			Edges2.Add(TConnectivityEdge<FReal>(ClusteredChild1, AvgStrain));
		}
	}
	
	static void ConnectNodes(FPBDRigidParticleHandle* Child1, FPBDRigidParticleHandle* Child2)
	{
		check(Child1 != Child2);
		FPBDRigidClusteredParticleHandle* ClusteredChild1 = Child1->CastToClustered();
		FPBDRigidClusteredParticleHandle* ClusteredChild2 = Child2->CastToClustered();
		ConnectClusteredNodes(ClusteredChild1, ClusteredChild2);
	}

	DECLARE_CYCLE_STAT(TEXT("TPBDRigidClustering<>::UpdateConnectivityGraphUsingPointImplicit"), STAT_UpdateConnectivityGraphUsingPointImplicit, STATGROUP_Chaos);
	void 
	FRigidClustering::UpdateConnectivityGraphUsingPointImplicit(
		Chaos::FPBDRigidClusteredParticleHandle* Parent,
		const FClusterCreationParameters& Parameters)
	{
		SCOPE_CYCLE_COUNTER(STAT_UpdateConnectivityGraphUsingPointImplicit);

		if (!UseConnectivity)
		{
			return;
		}

		const FReal Delta = FMath::Min(FMath::Max(Parameters.CoillisionThicknessPercent, FReal(0)), FReal(1));
		const TArray<FPBDRigidParticleHandle*>& Children = MChildren[Parent];

		typedef TPair<FPBDRigidParticleHandle*, FPBDRigidParticleHandle*> ParticlePair;
		typedef TSet<ParticlePair> ParticlePairArray;

		TArray<ParticlePairArray> Connections;
		Connections.Init(ParticlePairArray(), Children.Num());

		PhysicsParallelFor(Children.Num(), [&](int32 i)
			{
				FPBDRigidParticleHandle* Child1 = Children[i];
				if (Child1->Geometry() && Child1->Geometry()->HasBoundingBox())
				{
					ParticlePairArray& ConnectionList = Connections[i];

					const FVec3& Child1X = Child1->X();
					FRigidTransform3 TM1 = FRigidTransform3(Child1X, Child1->R());

					const int32 Offset = i + 1;
					const int32 NumRemainingChildren = Children.Num() - Offset;

					for (int32 Idx = 0; Idx < NumRemainingChildren; ++Idx)
					{
						const int32 ChildrenIdx = Offset + Idx;
						FPBDRigidParticleHandle* Child2 = Children[ChildrenIdx];
						if (Child2->CollisionParticles())
						{

							const FVec3& Child2X = Child2->X();
							const FRigidTransform3 TM = TM1.GetRelativeTransform(FRigidTransform3(Child2X, Child2->R()));
							const uint32 NumCollisionParticles = Child2->CollisionParticles()->Size();
							for (uint32 CollisionIdx = 0; CollisionIdx < NumCollisionParticles; ++CollisionIdx)
							{
								const FVec3 LocalPoint =
									TM.TransformPositionNoScale(Child2->CollisionParticles()->X(CollisionIdx));
								const FReal Phi = Child1->Geometry()->SignedDistance(LocalPoint - (LocalPoint * Delta));
								if (Phi < 0.0)
								{
									ConnectionList.Add(ParticlePair(Child1, Child2));
									break;
								}

							}
						}
					}
				}
			});

		// join results and make connections
		for (const ParticlePairArray& ConnectionList : Connections)
		{
			for (const ParticlePair& Edge : ConnectionList)
			{
				ConnectNodes(Edge.Key, Edge.Value);
			}
		}

	}

	DECLARE_CYCLE_STAT(TEXT("TPBDRigidClustering<>::FixConnectivityGraphUsingDelaunayTriangulation"), STAT_FixConnectivityGraphUsingDelaunayTriangulation, STATGROUP_Chaos);
	void 
	FRigidClustering::FixConnectivityGraphUsingDelaunayTriangulation(
		Chaos::FPBDRigidClusteredParticleHandle* Parent,
		const FClusterCreationParameters& Parameters)
	{
		SCOPE_CYCLE_COUNTER(STAT_FixConnectivityGraphUsingDelaunayTriangulation);

		const TArray<FPBDRigidParticleHandle*>& Children = MChildren[Parent];

		// Compute Delaunay neighbor graph on children centers
		TArray<FVector> Pts;
		Pts.AddUninitialized(Children.Num());
		for (int32 i = 0; i < Children.Num(); ++i)
		{
			Pts[i] = Children[i]->X();
		}
		TArray<TArray<int32>> Neighbors; // Indexes into Children
		VoronoiNeighbors(Pts, Neighbors);

		// Build a UnionFind graph to find (indirectly) connected children
		struct UnionFindInfo
		{
			FPBDRigidParticleHandle* GroupId;
			int32 Size;
		};
		TMap<FPBDRigidParticleHandle*, UnionFindInfo> UnionInfo;
		UnionInfo.Reserve(Children.Num());

		// Initialize UnionInfo:
		//		0: GroupId = Children[0], Size = 1
		//		1: GroupId = Children[1], Size = 1
		//		2: GroupId = Children[2], Size = 1
		//		3: GroupId = Children[3], Size = 1

		for(FPBDRigidParticleHandle* Child : Children)
		{
			UnionInfo.Add(Child, { Child, 1 }); // GroupId, Size
		}

		auto FindGroup = [&](FPBDRigidParticleHandle* Id) 
		{
			FPBDRigidParticleHandle* GroupId = Id;
			if (GroupId)
			{
				int findIters = 0;
				while (UnionInfo[GroupId].GroupId != GroupId)
				{
					ensure(findIters++ < 10); // if this while loop iterates more than a few times, there's probably a bug in the unionfind
					auto& CurrInfo = UnionInfo[GroupId];
					auto& NextInfo = UnionInfo[CurrInfo.GroupId];
					CurrInfo.GroupId = NextInfo.GroupId;
					GroupId = NextInfo.GroupId;
					if (!GroupId) break; // error condidtion
				}
			}
			return GroupId;
		};

		// MergeGroup(Children[0], Children[1])
		//		0: GroupId = Children[1], Size = 0
		//		1: GroupId = Children[1], Size = 2
		//		2: GroupId = Children[2], Size = 1
		//		3: GroupId = Children[3], Size = 1

		auto MergeGroup = [&](FPBDRigidParticleHandle* A, FPBDRigidParticleHandle* B) 
		{
			FPBDRigidParticleHandle* GroupA = FindGroup(A);
			FPBDRigidParticleHandle* GroupB = FindGroup(B);
			if (GroupA == GroupB)
			{
				return;
			}
			// Make GroupA the smaller of the two
			if (UnionInfo[GroupA].Size > UnionInfo[GroupB].Size)
			{
				Swap(GroupA, GroupB);
			}
			// Overwrite GroupA with GroupB
			UnionInfo[GroupA].GroupId = GroupB;
			UnionInfo[GroupB].Size += UnionInfo[GroupA].Size;
			UnionInfo[GroupA].Size = 0; // not strictly necessary, but more correct
		};

		// Merge all groups with edges connecting them.
		for (int32 i = 0; i < Children.Num(); ++i)
		{
			FPBDRigidParticleHandle* Child = Children[i];
			const TArray<TConnectivityEdge<FReal>>& Edges = Child->CastToClustered()->ConnectivityEdges();
			for (const TConnectivityEdge<FReal>& Edge : Edges)
			{
				if (UnionInfo.Contains(Edge.Sibling))
				{
					MergeGroup(Child, Edge.Sibling);
				}
			}
		}

		// Find candidate edges from the Delaunay graph to consider adding
		struct LinkCandidate
		{
			//int32 A, B;
			FPBDRigidParticleHandle* A;
			FPBDRigidParticleHandle* B;
			FReal DistSq;
		};
		TArray<LinkCandidate> Candidates;
		Candidates.Reserve(Neighbors.Num());

		const FReal AlwaysAcceptBelowDistSqThreshold = 50.f*50.f*100.f*MClusterConnectionFactor;
		for (int32 i = 0; i < Neighbors.Num(); i++)
		{
			FPBDRigidParticleHandle* Child1 = Children[i];
			const TArray<int32>& Child1Neighbors = Neighbors[i];
			for (const int32 Nbr : Child1Neighbors)
			{
				if (Nbr < i)
				{ // assume we'll get the symmetric connection; don't bother considering this one
					continue;
				}
				FPBDRigidParticleHandle* Child2 = Children[Nbr];

				const FReal DistSq = FVector::DistSquared(Pts[i], Pts[Nbr]);
				if (DistSq < AlwaysAcceptBelowDistSqThreshold)
				{ // below always-accept threshold: don't bother adding to candidates array, just merge now
					MergeGroup(Child1, Child2);
					ConnectNodes(Child1, Child2);
					continue;
				}

				if (FindGroup(Child1) == FindGroup(Child2))
				{ // already part of the same group so we don't need Delaunay edge  
					continue;
				}

				// add to array to sort and add as-needed
				Candidates.Add({ Child1, Child2, DistSq });
			}
		}

		// Only add edges that would connect disconnected components, considering shortest edges first
		Candidates.Sort([](const LinkCandidate& A, const LinkCandidate& B) { return A.DistSq < B.DistSq; });
		for (const LinkCandidate& Candidate : Candidates)
		{
			FPBDRigidParticleHandle* Child1 = Candidate.A;
			FPBDRigidParticleHandle* Child2 = Candidate.B;
			if (FindGroup(Child1) != FindGroup(Child2))
			{
				MergeGroup(Child1, Child2);
				ConnectNodes(Child1, Child2);
			}
		}
	}
<<<<<<< HEAD

	DECLARE_CYCLE_STAT(TEXT("TPBDRigidClustering<>::UpdateConnectivityGraphUsingDelaunayTriangulation"), STAT_UpdateConnectivityGraphUsingDelaunayTriangulation, STATGROUP_Chaos);
	void 
	FRigidClustering::UpdateConnectivityGraphUsingDelaunayTriangulation(
		Chaos::FPBDRigidClusteredParticleHandle* Parent, 
		const FClusterCreationParameters& Parameters)
=======
	
	// connection filters
	static bool IsAlwaysValidConnection(const FPBDRigidParticleHandle* Child1, const FPBDRigidParticleHandle* Child2)
>>>>>>> d731a049
	{
		return true;
	}
	
	static bool IsOverlappingConnection(const FPBDRigidParticleHandle* Child1, const FPBDRigidParticleHandle* Child2, FReal Margin)
	{
		if (ensure(Child1 != nullptr && Child2 != nullptr ))
		{
			FAABB3 Bounds1 = Child1->WorldSpaceInflatedBounds();
			Bounds1.Thicken(Margin);
			return Bounds1.Intersects(Child2->WorldSpaceInflatedBounds());
		}
		return false;
	}

	template <typename FilterLambda>
	static void UpdateConnectivityGraphUsingDelaunayTriangulationWithFiltering(
		const TArray<FPBDRigidParticleHandle*>& Children, FilterLambda ShouldKeepConnection)
	{
		TArray<FVector> Pts;
		Pts.AddUninitialized(Children.Num());
		for (int32 i = 0; i < Children.Num(); ++i)
		{
			Pts[i] = Children[i]->X();
		}
		TArray<TArray<int>> Neighbors;
		VoronoiNeighbors(Pts, Neighbors);

		TSet<TPair<FPBDRigidParticleHandle*, FPBDRigidParticleHandle*>> UniqueEdges;
		for (int32 i = 0; i < Neighbors.Num(); i++)
		{
			for (int32 j = 0; j < Neighbors[i].Num(); j++)
			{
				FPBDRigidParticleHandle* Child1 = Children[i];
				FPBDRigidParticleHandle* Child2 = Children[Neighbors[i][j]];
				const bool bFirstSmaller = Child1 < Child2;
				TPair<FPBDRigidParticleHandle*, FPBDRigidParticleHandle*> SortedPair(
					bFirstSmaller ? Child1 : Child2, 
					bFirstSmaller ? Child2 : Child1);
				if (!UniqueEdges.Find(SortedPair))
				{
					if (ShouldKeepConnection(Child1, Child2))
					{
						// this does not use ConnectNodes because Neighbors is bi-direction : as in (1,2),(2,1)
						ConnectNodes(Child1, Child2);
						UniqueEdges.Add(SortedPair);
					}
				}
			}
		}
	}
<<<<<<< HEAD

	void 
	FRigidClustering::ConnectNodes(
		FPBDRigidParticleHandle* Child1,
		FPBDRigidParticleHandle* Child2)
=======
	
	DECLARE_CYCLE_STAT(TEXT("TPBDRigidClustering<>::UpdateConnectivityGraphUsingDelaunayTriangulation"), STAT_UpdateConnectivityGraphUsingDelaunayTriangulation, STATGROUP_Chaos);
	void FRigidClustering::UpdateConnectivityGraphUsingDelaunayTriangulation(
		const Chaos::FPBDRigidClusteredParticleHandle* Parent, 
		const FClusterCreationParameters& Parameters)
>>>>>>> d731a049
	{
		SCOPE_CYCLE_COUNTER(STAT_UpdateConnectivityGraphUsingDelaunayTriangulation);

<<<<<<< HEAD
	void 
	FRigidClustering::ConnectNodes(
		FPBDRigidClusteredParticleHandle* ClusteredChild1,
		FPBDRigidClusteredParticleHandle* ClusteredChild2)
	{
		check(ClusteredChild1 && ClusteredChild2);
		if (ClusteredChild1 == ClusteredChild2)
			return;
		const FReal AvgStrain = (ClusteredChild1->Strains() + ClusteredChild2->Strains()) * (FReal)0.5;
		TArray<TConnectivityEdge<FReal>>& Edges1 = ClusteredChild1->ConnectivityEdges();
		TArray<TConnectivityEdge<FReal>>& Edges2 = ClusteredChild2->ConnectivityEdges();
		if (//Edges1.Num() < Parameters.MaxNumConnections && 
			!Edges1.FindByKey(ClusteredChild2))
=======
		if (UseBoundingBoxForConnectionGraphFiltering)
>>>>>>> d731a049
		{
			constexpr auto IsOverlappingConnectionUsingCVarMargin =
				[] (const FPBDRigidParticleHandle* Child1, const FPBDRigidParticleHandle* Child2)
				{
					return IsOverlappingConnection(Child1, Child2, BoundingBoxMarginForConnectionGraphFiltering);
				};
			UpdateConnectivityGraphUsingDelaunayTriangulationWithFiltering(MChildren[Parent], IsOverlappingConnectionUsingCVarMargin);
		}
		else
		{
			UpdateConnectivityGraphUsingDelaunayTriangulationWithFiltering(MChildren[Parent], IsAlwaysValidConnection);
		}
	}

<<<<<<< HEAD
=======
	DECLARE_CYCLE_STAT(TEXT("TPBDRigidClustering<>::UpdateConnectivityGraphUsingDelaunayTriangulationWithBoundsOverlaps"), STAT_UpdateConnectivityGraphUsingDelaunayTriangulationWithBoundsOverlaps, STATGROUP_Chaos);
	void FRigidClustering::UpdateConnectivityGraphUsingDelaunayTriangulationWithBoundsOverlaps(
		const Chaos::FPBDRigidClusteredParticleHandle* Parent, 
		const FClusterCreationParameters& Parameters)
	{
		SCOPE_CYCLE_COUNTER(STAT_UpdateConnectivityGraphUsingDelaunayTriangulationWithBoundsOverlaps);

		const auto IsOverlappingConnectionUsingCVarMargin =
			[&Parameters] (const FPBDRigidParticleHandle* Child1, const FPBDRigidParticleHandle* Child2)
			{
				return IsOverlappingConnection(Child1, Child2, Parameters.ConnectionGraphBoundsFilteringMargin);
			};
		
		UpdateConnectivityGraphUsingDelaunayTriangulationWithFiltering(MChildren[Parent], IsOverlappingConnectionUsingCVarMargin);
	}

>>>>>>> d731a049
	void 
	FRigidClustering::RemoveNodeConnections(
		FPBDRigidParticleHandle* Child)
	{
		RemoveNodeConnections(Child->CastToClustered());
	}

	DECLARE_CYCLE_STAT(TEXT("TPBDRigidClustering<>::RemoveNodeConnections"), STAT_RemoveNodeConnections, STATGROUP_Chaos);
	void 
	FRigidClustering::RemoveNodeConnections(
		FPBDRigidClusteredParticleHandle* ClusteredChild)
	{
		SCOPE_CYCLE_COUNTER(STAT_RemoveNodeConnections);
		check(ClusteredChild);
		TArray<TConnectivityEdge<FReal>>& Edges = ClusteredChild->ConnectivityEdges();
		for (TConnectivityEdge<FReal>& Edge : Edges)
		{
			TArray<TConnectivityEdge<FReal>>& OtherEdges = Edge.Sibling->CastToClustered()->ConnectivityEdges();
			const int32 Idx = OtherEdges.IndexOfByKey(ClusteredChild);
			if (Idx != INDEX_NONE)
				OtherEdges.RemoveAtSwap(Idx);
			// Make sure there are no duplicates!
			check(OtherEdges.IndexOfByKey(ClusteredChild) == INDEX_NONE);
		}
		Edges.SetNum(0);
	}


} // namespace Chaos<|MERGE_RESOLUTION|>--- conflicted
+++ resolved
@@ -9,10 +9,6 @@
 #include "Chaos/MassProperties.h"
 #include "Chaos/PBDRigidsEvolution.h"
 #include "Chaos/PBDCollisionConstraints.h"
-<<<<<<< HEAD
-#include "Chaos/PBDCollisionConstraintsPGS.h"
-=======
->>>>>>> d731a049
 #include "Chaos/PBDRigidClusteringAlgo.h"
 #include "Chaos/Sphere.h"
 #include "Chaos/UniformGrid.h"
@@ -45,8 +41,6 @@
 	int32 DeactivateClusterChildren = 0;
 	FAutoConsoleVariableRef CVarDeactivateClusterChildren(TEXT("p.DeactivateClusterChildren"), DeactivateClusterChildren, TEXT("If children should be decativated when broken and put into another cluster."));
 
-<<<<<<< HEAD
-=======
 	int32 UseBoundingBoxForConnectionGraphFiltering = 0;
 	FAutoConsoleVariableRef CVarUseBoundingBoxForConnectionGraphFiltering(TEXT("p.UseBoundingBoxForConnectionGraphFiltering"), UseBoundingBoxForConnectionGraphFiltering, TEXT("when on, use bounding box overlaps to filter connection during the connection graph generation [def: 0]"));
 
@@ -58,7 +52,6 @@
 
 	float GraphPropagationBasedCollisionFactor = 1;
 	FAutoConsoleVariableRef CVarGraphPropagationBasedCollisionFactor(TEXT("p.GraphPropagationBasedCollisionFactor"), GraphPropagationBasedCollisionFactor, TEXT("when p.GraphPropagationBasedCollisionImpulseProcessing is on, the percentage [0-1] of remaining damage that is distributed to the connected pieces"));
->>>>>>> d731a049
 
 	
 	//==========================================================================
@@ -154,11 +147,7 @@
 		FMatrix33 ClusterInertia(0);
 		UpdateClusterMassProperties(NewParticle, ChildrenSet, ClusterInertia, ForceMassOrientation);
 		UpdateKinematicProperties(NewParticle, MChildren, MEvolution);
-<<<<<<< HEAD
-		UpdateGeometry(NewParticle, ChildrenSet, ProxyGeometry, Parameters);
-=======
 		UpdateGeometry(NewParticle, ChildrenSet, MChildren, ProxyGeometry, Parameters);
->>>>>>> d731a049
 		GenerateConnectionGraph(NewParticle, Parameters);
 
 		NewParticle->SetSleeping(bClusterIsAsleep);
@@ -265,11 +254,7 @@
 		UpdateClusterMassProperties(NewParticle, ChildrenSet, ClusterInertia, nullptr);
 		UpdateKinematicProperties(NewParticle, MChildren, MEvolution);
 
-<<<<<<< HEAD
-		UpdateGeometry(NewParticle, ChildrenSet, nullptr, NoCleanParams);
-=======
 		UpdateGeometry(NewParticle, ChildrenSet, MChildren, nullptr, NoCleanParams);
->>>>>>> d731a049
 
 		return NewParticle;
 	}
@@ -383,16 +368,7 @@
 		return ActivatedChildren;
 	}
 
-<<<<<<< HEAD
-	DECLARE_CYCLE_STAT(TEXT("TPBDRigidClustering<>::ReleaseClusterParticles(STRAIN)"), STAT_ReleaseClusterParticles_STRAIN, STATGROUP_Chaos);
-	TSet<FPBDRigidParticleHandle*> 
-	FRigidClustering::ReleaseClusterParticles(
-		FPBDRigidClusteredParticleHandle* ClusteredParticle,
-		const TMap<FGeometryParticleHandle*, Chaos::FReal>* ExternalStrainMap,
-		bool bForceRelease)
-=======
 	void FRigidClustering::SendBreakingEvent(FPBDRigidClusteredParticleHandle* ClusteredParticle)
->>>>>>> d731a049
 	{
 		check(ClusteredParticle);
 		if (DoGenerateBreakingData)
@@ -473,10 +449,6 @@
 			}
 			TArray<FPBDRigidParticleHandle*>& Island = Islands.AddDefaulted_GetRef();
 
-<<<<<<< HEAD
-		bool bChildrenChanged = false;
-		const FRigidTransform3 PreSolveTM = FRigidTransform3(ClusteredParticle->P(), ClusteredParticle->Q());
-=======
 			TArray<FPBDRigidParticleHandle*> ProcessingQueue;
 			ProcessingQueue.Add(Child);
 			while (ProcessingQueue.Num())
@@ -496,7 +468,6 @@
 				}
 			}
 		}
->>>>>>> d731a049
 
 		return Islands;
 	}
@@ -589,29 +560,9 @@
 					const int32 NumChildMaterials = ChildShapes[0]->GetMaterials().Num();
 					if(NumChildMaterials > 0)
 					{
-<<<<<<< HEAD
-						const int32 NewIdx = MAllClusterBreakings.Add(FBreakingData());
-						FBreakingData& ClusterBreak = MAllClusterBreakings[NewIdx];
-						ClusterBreak.Proxy = Child->PhysicsProxy();
-						ClusterBreak.Location = Child->X();
-						ClusterBreak.Velocity = Child->V();
-						ClusterBreak.AngularVelocity = Child->W();
-						ClusterBreak.Mass = Child->M();
-						if (Child->Geometry() && Child->Geometry()->HasBoundingBox())
-						{
-							ClusterBreak.BoundingBox = Child->Geometry()->BoundingBox();
-						}
-						if (ClusterBreak.Proxy->GetType() == EPhysicsProxyType::GeometryCollectionType)
-						{
-							FGeometryCollectionPhysicsProxy* ConcreteProxy = static_cast<FGeometryCollectionPhysicsProxy*>(ClusterBreak.Proxy);
-							ClusterBreak.TransformGroupIndex = ConcreteProxy->GetTransformGroupIndexFromHandle(Child);
-						}
-						else
-=======
 						Chaos::FMaterialHandle ChildMat = ChildShapes[0]->GetMaterials()[0];
 
 						for(const TUniquePtr<FPerShapeData>& PerShape : NewShapes)
->>>>>>> d731a049
 						{
 							PerShape->SetMaterial(ChildMat);
 						}
@@ -636,140 +587,12 @@
 			return EmptySet;
 		};
 
-<<<<<<< HEAD
-				if (Children.Num())
-				{
-					TArray<TArray<FPBDRigidParticleHandle*>> ConnectedPiecesArray;
-
-					{ // tmp scope
-
-						//traverse connectivity and see how many connected pieces we have
-						TSet<FPBDRigidParticleHandle*> ProcessedChildren;
-						ProcessedChildren.Reserve(Children.Num());
-
-						for (FPBDRigidParticleHandle* PotentialActivatedChild : Children)
-						{
-							if (ProcessedChildren.Contains(PotentialActivatedChild))
-							{
-								continue;
-							}
-							ConnectedPiecesArray.AddDefaulted();
-							TArray<FPBDRigidParticleHandle*>& ConnectedPieces = ConnectedPiecesArray.Last();
-
-							TArray<FPBDRigidParticleHandle*> ProcessingQueue;
-							ProcessingQueue.Add(PotentialActivatedChild);
-							while (ProcessingQueue.Num())
-							{
-								FPBDRigidParticleHandle* Child = ProcessingQueue.Pop();
-								if (!ProcessedChildren.Contains(Child))
-								{
-									ProcessedChildren.Add(Child);
-									ConnectedPieces.Add(Child);
-									for (const TConnectivityEdge<FReal>& Edge : Child->CastToClustered()->ConnectivityEdges())
-									{
-										if (!ProcessedChildren.Contains(Edge.Sibling))
-										{
-											ProcessingQueue.Add(Edge.Sibling);
-										}
-									}
-								}
-							}
-						}
-					} // tmp scope
-
-					int32 NumNewClusters = 0;
-					for (TArray<FPBDRigidParticleHandle*>& ConnectedPieces : ConnectedPiecesArray)
-					{
-						if (ConnectedPieces.Num() == 1) //need to break single pieces first
-						{
-							FPBDRigidParticleHandle* Child = ConnectedPieces[0];
-							RemoveChildLambda(Child);
-						}
-						else if (ConnectedPieces.Num() > 1)
-						{
-							NumNewClusters++;
-						}
-					}
-					TArray<Chaos::FPBDRigidClusteredParticleHandle*> NewClusterHandles = 
-						MEvolution.CreateClusteredParticles(NumNewClusters);
-					int32 ClusterHandlesIdx = 0;
-					for (TArray<FPBDRigidParticleHandle*>& ConnectedPieces : ConnectedPiecesArray)
-					{
-						if (ConnectedPieces.Num() > 1) //now build the remaining pieces
-						{
-							Chaos::FClusterCreationParameters CreationParameters;
-							CreationParameters.ClusterParticleHandle = NewClusterHandles[ClusterHandlesIdx++];
-							Chaos::FPBDRigidClusteredParticleHandle* NewCluster = 
-								CreateClusterParticleFromClusterChildren(
-									MoveTemp(ConnectedPieces), 
-									ClusteredParticle, 
-									PreSolveTM, 
-									CreationParameters);
-
-							MEvolution.SetPhysicsMaterial(
-								NewCluster, MEvolution.GetPhysicsMaterial(ClusteredParticle));
-
-							NewCluster->SetStrain(ClusteredParticle->Strain());
-							NewCluster->SetV(ClusteredParticle->V());
-							NewCluster->SetW(ClusteredParticle->W());
-							NewCluster->SetPreV(ClusteredParticle->PreV());
-							NewCluster->SetPreW(ClusteredParticle->PreW());
-							NewCluster->SetP(NewCluster->X());
-							NewCluster->SetQ(NewCluster->R());
-
-							// Need to get the material from the previous particle and apply it to the new one
-							const FShapesArray& ChildShapes = ClusteredParticle->ShapesArray();
-							const FShapesArray& NewShapes = NewCluster->ShapesArray();
-							const int32 NumChildShapes = ClusteredParticle->ShapesArray().Num();
-
-							if(NumChildShapes > 0)
-							{
-								// Can only take materials if the child has any - otherwise we fall back on defaults.
-								// Due to GC initialisation however, we should always have a valid material as even
-								// when one cannot be found we fall back on the default on GEngine
-								const int32 NumChildMaterials = ChildShapes[0]->GetMaterials().Num();
-								if(NumChildMaterials > 0)
-								{
-									Chaos::FMaterialHandle ChildMat = ChildShapes[0]->GetMaterials()[0];
-
-									for(const TUniquePtr<FPerShapeData>& PerShape : NewShapes)
-									{
-										PerShape->SetMaterial(ChildMat);
-									}
-								}
-							}
-
-							ActivatedChildren.Add(NewCluster);
-						}
-					}
-				}
-			}
-
-			for (FPBDRigidParticleHandle* Child : ActivatedChildren)
-			{
-				UpdateKinematicProperties(Child, MChildren, MEvolution);
-			}
-
-			//disable cluster
-			DisableCluster(ClusteredParticle);
-		} // bChildrenChanged
-
-		return ActivatedChildren;
-=======
 		return ReleaseClusterParticlesImpl(ClusteredParticle, bForceRelease, true /*bCreateNewClusters*/);
->>>>>>> d731a049
 	}
 	
 	DECLARE_CYCLE_STAT(TEXT("TPBDRigidClustering<>::ReleaseClusterParticlesNoInternalCluster"), STAT_ReleaseClusterParticlesNoInternalCluster, STATGROUP_Chaos);
-<<<<<<< HEAD
-	TSet<FPBDRigidParticleHandle*>
-	FRigidClustering::ReleaseClusterParticlesNoInternalCluster(
-		FPBDRigidClusteredParticleHandle* ClusteredParticle,
-		const TMap<FGeometryParticleHandle*, Chaos::FReal>* ExternalStrainMap,
-=======
 	TSet<FPBDRigidParticleHandle*> FRigidClustering::ReleaseClusterParticlesNoInternalCluster(
 		FPBDRigidClusteredParticleHandle* ClusteredParticle,
->>>>>>> d731a049
 		bool bForceRelease)
 	{
 		/* This is a near duplicate of the ReleaseClusterParticles() method with the internal cluster creation removed.
@@ -794,29 +617,6 @@
 			return ActivatedChildren;
 		}
 
-<<<<<<< HEAD
-		bool bChildrenChanged = false;
-		const FRigidTransform3 PreSolveTM = FRigidTransform3(ClusteredParticle->P(), ClusteredParticle->Q());
-
-		//@todo(ocohen): iterate with all the potential parents at once?
-		//find all children within some distance of contact point
-
-		auto RemoveChildLambda = [&](FPBDRigidParticleHandle* Child/*, const int32 Idx*/)
-		{
-			FPBDRigidClusteredParticleHandle* ClusteredChild = Child->CastToClustered();
-
-			MEvolution.EnableParticle(Child, ClusteredParticle);
-			TopLevelClusterParents.Add(ClusteredChild);
-
-			ClusteredChild->SetClusterId(ClusterId(nullptr, ClusteredChild->ClusterIds().NumChildren)); // clear Id but retain number of children
-
-			const FRigidTransform3 ChildFrame = ClusteredChild->ChildToParent() * PreSolveTM;
-			Child->SetX(ChildFrame.GetTranslation());
-			Child->SetR(ChildFrame.GetRotation());
-
-			Child->SetP(Child->X());
-			Child->SetQ(Child->R());
-=======
 		// gather propagation information from the parent proxy
 		bool bUseDamagePropagation = false;
 		float BreakDamagePropagationFactor = 0.0f;
@@ -832,7 +632,6 @@
 				ShockDamagePropagationFactor = ConcreteProxy->GetSimParameters().ShockDamagePropagationFactor;
 			}
 		}
->>>>>>> d731a049
 
 		TArray<FPBDRigidParticleHandle*>& Children = MChildren[ClusteredParticle];
 
@@ -907,27 +706,6 @@
 				{
 					for (const TConnectivityEdge<FReal>& Edge : ClusteredChild->ConnectivityEdges())
 					{
-<<<<<<< HEAD
-						const int32 NewIdx = MAllClusterBreakings.Add(FBreakingData());
-						FBreakingData& ClusterBreak = MAllClusterBreakings[NewIdx];
-						ClusterBreak.Proxy = Child->PhysicsProxy();
-						ClusterBreak.Location = Child->X();
-						ClusterBreak.Velocity = Child->V();
-						ClusterBreak.AngularVelocity = Child->W();
-						ClusterBreak.Mass = Child->M();
-						if (Child->Geometry() && Child->Geometry()->HasBoundingBox())
-						{
-							ClusterBreak.BoundingBox = Child->Geometry()->BoundingBox();
-						}
-						if (ClusterBreak.Proxy && ClusterBreak.Proxy->GetType() == EPhysicsProxyType::GeometryCollectionType)
-						{
-							FGeometryCollectionPhysicsProxy* ConcreteProxy = static_cast<FGeometryCollectionPhysicsProxy*>(ClusterBreak.Proxy);
-							ClusterBreak.TransformGroupIndex = ConcreteProxy->GetTransformGroupIndexFromHandle(Child);
-						}
-						else
-						{
-							ClusterBreak.TransformGroupIndex = INDEX_NONE;
-=======
 						if (Edge.Sibling)
 						{
 							if (FPBDRigidClusteredParticleHandle* ClusteredSibling = Edge.Sibling->CastToClustered())
@@ -935,7 +713,6 @@
 								// todo(chaos) this may currently be non optimal as we are in the apply loop and this may be cleareed right after
 								ClusteredSibling->SetExternalStrain(FMath::Max(ClusteredSibling->GetExternalStrain(), PropagatedStrainPerConnection));
 							}
->>>>>>> d731a049
 						}
 					}
 				}
@@ -975,22 +752,9 @@
 
 					if (bCreateNewClusters)
 					{
-<<<<<<< HEAD
-						if (ConnectedPieces.Num() == 1) //need to break single pieces first
-						{
-							FPBDRigidParticleHandle* Child = ConnectedPieces[0];
-							RemoveChildLambda(Child);
-						}
-						else if (ConnectedPieces.Num() > 1)
-						{
-							NumNewClusters++;
-						}
-					}			
-=======
 						TArray<FPBDRigidParticleHandle*> NewClusters = CreateClustersFromNewIslands(Islands, ClusteredParticle); 
 						ActivatedChildren.Append(MoveTemp(NewClusters));
 					}
->>>>>>> d731a049
 				}
 			}
 
@@ -1009,11 +773,7 @@
 	DECLARE_CYCLE_STAT(TEXT("TPBDRigidClustering<>::ReleaseClusterParticles(LIST)"), STAT_ReleaseClusterParticles_LIST, STATGROUP_Chaos);
 	TSet<FPBDRigidParticleHandle*> 
 	FRigidClustering::ReleaseClusterParticles(
-<<<<<<< HEAD
-		TArray<FPBDRigidParticleHandle*> ChildrenParticles)
-=======
 		TArray<FPBDRigidParticleHandle*> ChildrenParticles, bool bTriggerBreakEvents /* = false */)
->>>>>>> d731a049
 	{
 		SCOPE_CYCLE_COUNTER(STAT_ReleaseClusterParticles_LIST);
 		TSet<FPBDRigidParticleHandle*> ActivatedBodies;
@@ -1107,13 +867,10 @@
 										ClusteredChild->CollisionImpulse() = FLT_MAX;
 										MCollisionImpulseArrayDirty = true;
 									}
-<<<<<<< HEAD
-=======
 									else if (!bPotentialBreak && ClusteredChild->GetExternalStrain() > 0)
 									{
 										bPotentialBreak = true;
 									}
->>>>>>> d731a049
 								}
 							}
 						}
@@ -1124,12 +881,7 @@
 			if (MCollisionImpulseArrayDirty || bPotentialBreak)
 			{
 				SCOPE_CYCLE_COUNTER(STAT_UpdateDirtyImpulses);
-<<<<<<< HEAD
-				TMap<FPBDRigidClusteredParticleHandle*, TSet<FPBDRigidParticleHandle*>> ClusterToActivatedChildren = 
-					BreakingModel();
-=======
 				BreakingModel();
->>>>>>> d731a049
 			} // end if MCollisionImpulseArrayDirty
 
 		} // end if MParticles.Size()
@@ -1138,13 +890,7 @@
 	}
 
 	DECLARE_CYCLE_STAT(TEXT("TPBDRigidClustering<>::BreakingModel()"), STAT_BreakingModel, STATGROUP_Chaos);
-<<<<<<< HEAD
-	TMap<FPBDRigidClusteredParticleHandle*, TSet<FPBDRigidParticleHandle*>> 
-	FRigidClustering::BreakingModel(
-		TMap<FGeometryParticleHandle*, Chaos::FReal>* ExternalStrainMap)
-=======
 	void FRigidClustering::BreakingModel()
->>>>>>> d731a049
 	{
 		SCOPE_CYCLE_COUNTER(STAT_BreakingModel);
 
@@ -1159,58 +905,11 @@
 		{
 			if (ClusteredParticle->ClusterIds().NumChildren)
 			{
-<<<<<<< HEAD
-				AllActivatedChildren.Add(
-					ClusteredParticle,
-					ReleaseClusterParticles(ClusteredParticle, ExternalStrainMap));
-			}
-			else
-			{
-				// there's no children to break but we need to process whether this single piece is to be removed when damaged
-				if (ClusteredParticle->ToBeRemovedOnFracture())
-				{
-					if (ClusteredParticle->CollisionImpulses() >= ClusteredParticle->Strains())
-					{
-						DisableCluster(ClusteredParticle);
-						if (DoGenerateBreakingData)
-						{
-							int32 NewIdx = MAllClusterBreakings.Add(FBreakingData());
-							FBreakingData& ClusterBreak = MAllClusterBreakings[NewIdx];
-							ClusterBreak.Proxy = ClusteredParticle->PhysicsProxy();
-							ClusterBreak.Location = ClusteredParticle->X();
-							ClusterBreak.Velocity = ClusteredParticle->V();
-							ClusterBreak.AngularVelocity = ClusteredParticle->W();
-							ClusterBreak.Mass = ClusteredParticle->M();
-							if (ClusteredParticle->Geometry()->HasBoundingBox())
-							{
-								ClusterBreak.BoundingBox = ClusteredParticle->Geometry()->BoundingBox();
-							}
-							if (ClusterBreak.Proxy->GetType() == EPhysicsProxyType::GeometryCollectionType)
-							{
-								FGeometryCollectionPhysicsProxy* ConcreteProxy = static_cast<FGeometryCollectionPhysicsProxy*>(ClusterBreak.Proxy);
-								ClusterBreak.TransformGroupIndex = ConcreteProxy->GetTransformGroupIndexFromHandle(ClusteredParticle);
-							}
-							else
-							{
-								ClusterBreak.TransformGroupIndex = INDEX_NONE;
-							}
-						}
-					}
-				}
-			}
-		}
-
-		return AllActivatedChildren;
-	}
-
-
-=======
 				ReleaseClusterParticles(ClusteredParticle);
 			}
 		}
 	}
 
->>>>>>> d731a049
 	DECLARE_CYCLE_STAT(TEXT("FRigidClustering::Visitor"), STAT_ClusterVisitor, STATGROUP_Chaos);
 	void FRigidClustering::Visitor(FClusterHandle Cluster, FVisitorFunction Function)
 	{
@@ -1267,8 +966,6 @@
 		return Child; 
 	}
 
-<<<<<<< HEAD
-=======
 	FPBDRigidParticleHandle* FRigidClustering::FindClosestChild(const FPBDRigidClusteredParticleHandle* ClusteredParticle, const FVec3& WorldLocation) const
 	{
 		if (const TArray<FPBDRigidParticleHandle*>* ChildrenHandles = GetChildrenMap().Find(ClusteredParticle))
@@ -1339,7 +1036,6 @@
 		return Result;
 	}
 	
->>>>>>> d731a049
 	DECLARE_CYCLE_STAT(TEXT("TPBDRigidClustering<>::GenerateConnectionGraph"), STAT_GenerateConnectionGraph, STATGROUP_Chaos);
 	void 
 	FRigidClustering::GenerateConnectionGraph(
@@ -1377,14 +1073,11 @@
 				UpdateConnectivityGraphUsingDelaunayTriangulation(Parent, Parameters); // not thread safe
 			}
 
-<<<<<<< HEAD
-=======
 			if (LocalConnectionMethod == FClusterCreationParameters::EConnectionMethod::BoundsOverlapFilteredDelaunayTriangulation)
 			{
 				UpdateConnectivityGraphUsingDelaunayTriangulationWithBoundsOverlaps(Parent, Parameters);
 			}
 
->>>>>>> d731a049
 			if (LocalConnectionMethod == FClusterCreationParameters::EConnectionMethod::PointImplicitAugmentedWithMinimalDelaunay ||
 				LocalConnectionMethod == FClusterCreationParameters::EConnectionMethod::MinimalSpanningSubsetDelaunayTriangulation)
 			{
@@ -1450,18 +1143,10 @@
 				const FPBDRigidClusteredParticleHandle* Cluster,
 				const TArray<FPBDRigidParticleHandle*>& ParentToChildren)
 			{
-<<<<<<< HEAD
-				const FRigidTransform3 WorldToClusterTM = FRigidTransform3(Cluster->P(), Cluster->Q());
-				const FVec3 ContactLocationClusterLocal = WorldToClusterTM.InverseTransformPosition(ContactHandle->GetContact().CalculateWorldContactLocation());
-				FAABB3 ContactBox(ContactLocationClusterLocal, ContactLocationClusterLocal);
-				ContactBox.Thicken(ClusterDistanceThreshold);
-				if (Cluster->ChildrenSpatial())
-=======
 				const FVec3 ContactWorldLocation = ContactHandle->GetContact().CalculateWorldContactLocation();
 				
 				const FReal AccumulatedImpulse = ContactHandle->GetAccumulatedImpulse().Size();
 				if (AccumulatedImpulse > UE_SMALL_NUMBER)
->>>>>>> d731a049
 				{
 					// gather propagation information from the parent proxy
 					bool bUseDamagePropagation = false;
@@ -1481,9 +1166,6 @@
 						FPBDRigidParticleHandle* ClosestChild = FindClosestParticle(ParentToChildren, ContactWorldLocation);
 						if (ClosestChild)
 						{
-<<<<<<< HEAD
-							ClusteredChild->CollisionImpulses() += ContactHandle->GetAccumulatedImpulse().Size();
-=======
 							if (TPBDRigidClusteredParticleHandle<FReal, 3>* ClusteredChild = ClosestChild->CastToClustered())
 							{
 								ClusteredChild->CollisionImpulses() += AccumulatedImpulse;
@@ -1507,7 +1189,6 @@
 									ClusteredChild->CollisionImpulses() += AccumulatedImpulse;
 								}
 							}
->>>>>>> d731a049
 						}
 					}
 				}
@@ -1547,13 +1228,7 @@
 		}
 	}
 
-<<<<<<< HEAD
-	void 
-	FRigidClustering::DisableCluster(
-		FPBDRigidClusteredParticleHandle* ClusteredParticle)
-=======
 	void FRigidClustering::DisableCluster(FPBDRigidClusteredParticleHandle* ClusteredParticle)
->>>>>>> d731a049
 	{
 		// #note: we don't recursively descend to the children
 		MEvolution.DisableParticle(ClusteredParticle);
@@ -1563,13 +1238,7 @@
 		ClusteredParticle->ClusterGroupIndex() = 0;
 	}
 
-<<<<<<< HEAD
-	void 
-	FRigidClustering::DisableParticleWithBreakEvent(
-		Chaos::FPBDRigidParticleHandle* Particle)
-=======
 	void FRigidClustering::DisableParticleWithBreakEvent(FPBDRigidClusteredParticleHandle* ClusteredParticle)
->>>>>>> d731a049
 	{
 		if (ClusteredParticle)
 		{
@@ -1956,18 +1625,9 @@
 			}
 		}
 	}
-<<<<<<< HEAD
-
-	DECLARE_CYCLE_STAT(TEXT("TPBDRigidClustering<>::UpdateConnectivityGraphUsingDelaunayTriangulation"), STAT_UpdateConnectivityGraphUsingDelaunayTriangulation, STATGROUP_Chaos);
-	void 
-	FRigidClustering::UpdateConnectivityGraphUsingDelaunayTriangulation(
-		Chaos::FPBDRigidClusteredParticleHandle* Parent, 
-		const FClusterCreationParameters& Parameters)
-=======
 	
 	// connection filters
 	static bool IsAlwaysValidConnection(const FPBDRigidParticleHandle* Child1, const FPBDRigidParticleHandle* Child2)
->>>>>>> d731a049
 	{
 		return true;
 	}
@@ -2019,39 +1679,15 @@
 			}
 		}
 	}
-<<<<<<< HEAD
-
-	void 
-	FRigidClustering::ConnectNodes(
-		FPBDRigidParticleHandle* Child1,
-		FPBDRigidParticleHandle* Child2)
-=======
 	
 	DECLARE_CYCLE_STAT(TEXT("TPBDRigidClustering<>::UpdateConnectivityGraphUsingDelaunayTriangulation"), STAT_UpdateConnectivityGraphUsingDelaunayTriangulation, STATGROUP_Chaos);
 	void FRigidClustering::UpdateConnectivityGraphUsingDelaunayTriangulation(
 		const Chaos::FPBDRigidClusteredParticleHandle* Parent, 
 		const FClusterCreationParameters& Parameters)
->>>>>>> d731a049
 	{
 		SCOPE_CYCLE_COUNTER(STAT_UpdateConnectivityGraphUsingDelaunayTriangulation);
 
-<<<<<<< HEAD
-	void 
-	FRigidClustering::ConnectNodes(
-		FPBDRigidClusteredParticleHandle* ClusteredChild1,
-		FPBDRigidClusteredParticleHandle* ClusteredChild2)
-	{
-		check(ClusteredChild1 && ClusteredChild2);
-		if (ClusteredChild1 == ClusteredChild2)
-			return;
-		const FReal AvgStrain = (ClusteredChild1->Strains() + ClusteredChild2->Strains()) * (FReal)0.5;
-		TArray<TConnectivityEdge<FReal>>& Edges1 = ClusteredChild1->ConnectivityEdges();
-		TArray<TConnectivityEdge<FReal>>& Edges2 = ClusteredChild2->ConnectivityEdges();
-		if (//Edges1.Num() < Parameters.MaxNumConnections && 
-			!Edges1.FindByKey(ClusteredChild2))
-=======
 		if (UseBoundingBoxForConnectionGraphFiltering)
->>>>>>> d731a049
 		{
 			constexpr auto IsOverlappingConnectionUsingCVarMargin =
 				[] (const FPBDRigidParticleHandle* Child1, const FPBDRigidParticleHandle* Child2)
@@ -2066,8 +1702,6 @@
 		}
 	}
 
-<<<<<<< HEAD
-=======
 	DECLARE_CYCLE_STAT(TEXT("TPBDRigidClustering<>::UpdateConnectivityGraphUsingDelaunayTriangulationWithBoundsOverlaps"), STAT_UpdateConnectivityGraphUsingDelaunayTriangulationWithBoundsOverlaps, STATGROUP_Chaos);
 	void FRigidClustering::UpdateConnectivityGraphUsingDelaunayTriangulationWithBoundsOverlaps(
 		const Chaos::FPBDRigidClusteredParticleHandle* Parent, 
@@ -2084,7 +1718,6 @@
 		UpdateConnectivityGraphUsingDelaunayTriangulationWithFiltering(MChildren[Parent], IsOverlappingConnectionUsingCVarMargin);
 	}
 
->>>>>>> d731a049
 	void 
 	FRigidClustering::RemoveNodeConnections(
 		FPBDRigidParticleHandle* Child)
