--- conflicted
+++ resolved
@@ -945,19 +945,11 @@
 
 
 	DECLARE_CYCLE_STAT(TEXT("TPBDRigidClustering<>::ReleaseClusterParticlesNoInternalCluster"), STAT_ReleaseClusterParticlesNoInternalCluster, STATGROUP_Chaos);
-<<<<<<< HEAD
-	template<class T_FPBDRigidsEvolution, class T_FPBDCollisionConstraint, class T, int d>
-	TSet<TPBDRigidParticleHandle<T, d>*>
-		TPBDRigidClustering<T_FPBDRigidsEvolution, T_FPBDCollisionConstraint, T, d>::ReleaseClusterParticlesNoInternalCluster(
-			TPBDRigidClusteredParticleHandle<T, d>* ClusteredParticle,
-			const TMap<TGeometryParticleHandle<T, d>*, float>* ExternalStrainMap,
-=======
 	template<class T_FPBDRigidsEvolution, class T_FPBDCollisionConstraint>
 	TSet<FPBDRigidParticleHandle*>
 		TPBDRigidClustering<T_FPBDRigidsEvolution, T_FPBDCollisionConstraint>::ReleaseClusterParticlesNoInternalCluster(
 			FPBDRigidClusteredParticleHandle* ClusteredParticle,
 			const TMap<FGeometryParticleHandle*, FReal>* ExternalStrainMap,
->>>>>>> 3aae9151
 			bool bForceRelease)
 	{
 		/* This is a near duplicate of the ReleaseClusterParticles() method with the internal cluster creation removed.
@@ -967,25 +959,11 @@
 		
 		SCOPE_CYCLE_COUNTER(STAT_ReleaseClusterParticlesNoInternalCluster);
 
-<<<<<<< HEAD
-		TSet<TPBDRigidParticleHandle<T, d>*> ActivatedChildren;
-=======
 		TSet<FPBDRigidParticleHandle*> ActivatedChildren;
->>>>>>> 3aae9151
 		if (!ensureMsgf(MChildren.Contains(ClusteredParticle), TEXT("Removing Cluster that does not exist!")))
 		{
 			return ActivatedChildren;
 		}
-<<<<<<< HEAD
-		TArray<TPBDRigidParticleHandle<T, d>*>& Children = MChildren[ClusteredParticle];
-
-		bool bChildrenChanged = false;
-		const bool bRewindOnDecluster = ChaosClusteringChildrenInheritVelocity < 1;
-		const TRigidTransform<T, d> PreSolveTM =
-			bRewindOnDecluster ?
-			TRigidTransform<T, d>(ClusteredParticle->X(), ClusteredParticle->R()) :
-			TRigidTransform<T, d>(ClusteredParticle->P(), ClusteredParticle->Q());
-=======
 		TArray<FPBDRigidParticleHandle*>& Children = MChildren[ClusteredParticle];
 
 		bool bChildrenChanged = false;
@@ -994,20 +972,13 @@
 			bRewindOnDecluster ?
 			FRigidTransform3(ClusteredParticle->X(), ClusteredParticle->R()) :
 			FRigidTransform3(ClusteredParticle->P(), ClusteredParticle->Q());
->>>>>>> 3aae9151
 
 		//@todo(ocohen): iterate with all the potential parents at once?
 		//find all children within some distance of contact point
 
-<<<<<<< HEAD
-		auto RemoveChildLambda = [&](TPBDRigidParticleHandle<T, d>* Child/*, const int32 Idx*/)
-		{
-			TPBDRigidClusteredParticleHandle<T, d>* ClusteredChild = Child->CastToClustered();
-=======
 		auto RemoveChildLambda = [&](FPBDRigidParticleHandle* Child/*, const int32 Idx*/)
 		{
 			FPBDRigidClusteredParticleHandle* ClusteredChild = Child->CastToClustered();
->>>>>>> 3aae9151
 
 			MEvolution.EnableParticle(Child, ClusteredParticle);
 			TopLevelClusterParents.Add(ClusteredChild);
@@ -1017,11 +988,7 @@
 			ClusteredChild->MultiChildProxyId().Id = nullptr;
 			ClusteredChild->SetClusterId(ClusterId(nullptr, ClusteredChild->ClusterIds().NumChildren)); // clear Id but retain number of children
 
-<<<<<<< HEAD
-			const TRigidTransform<T, d> ChildFrame = ClusteredChild->ChildToParent() * PreSolveTM;
-=======
 			const FRigidTransform3 ChildFrame = ClusteredChild->ChildToParent() * PreSolveTM;
->>>>>>> 3aae9151
 			Child->SetX(ChildFrame.GetTranslation());
 			Child->SetR(ChildFrame.GetRotation());
 
@@ -1051,11 +1018,7 @@
 
 		for (int32 ChildIdx = Children.Num() - 1; ChildIdx >= 0; --ChildIdx)
 		{
-<<<<<<< HEAD
-			TPBDRigidClusteredParticleHandle<T, d>* Child = Children[ChildIdx]->CastToClustered();
-=======
 			FPBDRigidClusteredParticleHandle* Child = Children[ChildIdx]->CastToClustered();
->>>>>>> 3aae9151
 
 			if (!Child)
 			{
@@ -1097,13 +1060,8 @@
 				{
 					if (DoGenerateBreakingData)
 					{
-<<<<<<< HEAD
-						const int32 NewIdx = MAllClusterBreakings.Add(TBreakingData<float, 3>());
-						TBreakingData<float, 3>& ClusterBreak = MAllClusterBreakings[NewIdx];
-=======
 						const int32 NewIdx = MAllClusterBreakings.Add(FBreakingData());
 						FBreakingData& ClusterBreak = MAllClusterBreakings[NewIdx];
->>>>>>> 3aae9151
 						ClusterBreak.Particle = Child;
 						ClusterBreak.ParticleProxy = nullptr;
 						ClusterBreak.Location = Child->X();
@@ -1128,52 +1086,28 @@
 				// The cluster may have contained forests, so find the connected pieces and cluster them together.
 
 				//first update the connected graph of the children we already removed
-<<<<<<< HEAD
-				for (TPBDRigidParticleHandle<T, d>* Child : ActivatedChildren)
-=======
 				for (FPBDRigidParticleHandle* Child : ActivatedChildren)
->>>>>>> 3aae9151
 				{
 					RemoveNodeConnections(Child);
 				}
 
 				if (Children.Num())
 				{
-<<<<<<< HEAD
-					TArray<TArray<TPBDRigidParticleHandle<T, d>*>> ConnectedPiecesArray;
-=======
 					TArray<TArray<FPBDRigidParticleHandle*>> ConnectedPiecesArray;
->>>>>>> 3aae9151
 
 					{ // tmp scope
 
 						//traverse connectivity and see how many connected pieces we have
-<<<<<<< HEAD
-						TSet<TPBDRigidParticleHandle<T, d>*> ProcessedChildren;
-						ProcessedChildren.Reserve(Children.Num());
-
-						for (TPBDRigidParticleHandle<T, d>* PotentialActivatedChild : Children)
-=======
 						TSet<FPBDRigidParticleHandle*> ProcessedChildren;
 						ProcessedChildren.Reserve(Children.Num());
 
 						for (FPBDRigidParticleHandle* PotentialActivatedChild : Children)
->>>>>>> 3aae9151
 						{
 							if (ProcessedChildren.Contains(PotentialActivatedChild))
 							{
 								continue;
 							}
 							ConnectedPiecesArray.AddDefaulted();
-<<<<<<< HEAD
-							TArray<TPBDRigidParticleHandle<T, d>*>& ConnectedPieces = ConnectedPiecesArray.Last();
-
-							TArray<TPBDRigidParticleHandle<T, d>*> ProcessingQueue;
-							ProcessingQueue.Add(PotentialActivatedChild);
-							while (ProcessingQueue.Num())
-							{
-								TPBDRigidParticleHandle<T, d>* Child = ProcessingQueue.Pop();
-=======
 							TArray<FPBDRigidParticleHandle*>& ConnectedPieces = ConnectedPiecesArray.Last();
 
 							TArray<FPBDRigidParticleHandle*> ProcessingQueue;
@@ -1181,16 +1115,11 @@
 							while (ProcessingQueue.Num())
 							{
 								FPBDRigidParticleHandle* Child = ProcessingQueue.Pop();
->>>>>>> 3aae9151
 								if (!ProcessedChildren.Contains(Child))
 								{
 									ProcessedChildren.Add(Child);
 									ConnectedPieces.Add(Child);
-<<<<<<< HEAD
-									for (const TConnectivityEdge<T>& Edge : Child->CastToClustered()->ConnectivityEdges())
-=======
 									for (const TConnectivityEdge<FReal>& Edge : Child->CastToClustered()->ConnectivityEdges())
->>>>>>> 3aae9151
 									{
 										if (!ProcessedChildren.Contains(Edge.Sibling))
 										{
@@ -1203,19 +1132,11 @@
 					} // tmp scope
 
 					int32 NumNewClusters = 0;
-<<<<<<< HEAD
-					for (TArray<TPBDRigidParticleHandle<T, d>*>& ConnectedPieces : ConnectedPiecesArray)
-					{
-						if (ConnectedPieces.Num() == 1) //need to break single pieces first in case multi child proxy needs to be invalidated
-						{
-							TPBDRigidParticleHandle<T, d>* Child = ConnectedPieces[0];
-=======
 					for (TArray<FPBDRigidParticleHandle*>& ConnectedPieces : ConnectedPiecesArray)
 					{
 						if (ConnectedPieces.Num() == 1) //need to break single pieces first in case multi child proxy needs to be invalidated
 						{
 							FPBDRigidParticleHandle* Child = ConnectedPieces[0];
->>>>>>> 3aae9151
 							RemoveChildLambda(Child);
 						}
 						else if (ConnectedPieces.Num() > 1)
@@ -1226,11 +1147,7 @@
 				}
 			}
 
-<<<<<<< HEAD
-			for (TPBDRigidParticleHandle<T, d>* Child : ActivatedChildren)
-=======
 			for (FPBDRigidParticleHandle* Child : ActivatedChildren)
->>>>>>> 3aae9151
 			{
 				UpdateKinematicProperties(Child);
 			}
@@ -2109,11 +2026,7 @@
 			{
 				continue;
 			}
-<<<<<<< HEAD
-			TRigidTransform<T, d> TM1 = TRigidTransform<T, d>(Child1X, Child1->R());
-=======
 			FRigidTransform3 TM1 = FRigidTransform3(Child1X, Child1->R());
->>>>>>> 3aae9151
 
 			const int32 Offset = i + 1;
 			const int32 NumRemainingChildren = Children.Num() - Offset;
