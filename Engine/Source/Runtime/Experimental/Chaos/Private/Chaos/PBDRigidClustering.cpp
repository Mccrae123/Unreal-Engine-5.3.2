// Copyright Epic Games, Inc. All Rights Reserved.
#include "Chaos/PBDRigidClustering.h"

#include "Chaos/ErrorReporter.h"
#include "Chaos/ImplicitObjectTransformed.h"
#include "Chaos/ImplicitObjectUnion.h"
#include "Chaos/Levelset.h"
#include "Chaos/MassProperties.h"
#include "Chaos/PBDRigidsEvolution.h"
#include "Chaos/PBDCollisionConstraints.h"
#include "Chaos/PBDRigidClusteringAlgo.h"
#include "Chaos/Sphere.h"
#include "Chaos/UniformGrid.h"
#include "ChaosStats.h"
#include "Containers/Queue.h"
#include "ProfilingDebugging/ScopedTimers.h"
#include "Voronoi/Voronoi.h"
#include "Chaos/PBDRigidsEvolutionGBF.h"
#include "Chaos/PerParticleInitForce.h"
#include "Chaos/PerParticleEulerStepVelocity.h"
#include "Chaos/PerParticleEtherDrag.h"
#include "Chaos/PerParticlePBDEulerStep.h"
#include "Chaos/StrainModification.h"
#include "PhysicsProxy/GeometryCollectionPhysicsProxy.h"
#include "PhysicsProxy/ClusterUnionPhysicsProxy.h"
#include "CoreMinimal.h"

namespace Chaos
{
	//
	//  Connectivity PVar
	//
	FRealSingle ClusterDistanceThreshold = 100.f;
	FAutoConsoleVariableRef CVarClusterDistance(TEXT("p.ClusterDistanceThreshold"), ClusterDistanceThreshold, TEXT("How close a cluster child must be to a contact to break off"));

	int32 UseConnectivity = 1;
	FAutoConsoleVariableRef CVarUseConnectivity(TEXT("p.UseConnectivity"), UseConnectivity, TEXT("Whether to use connectivity graph when breaking up clusters"));

<<<<<<< HEAD
=======
	bool bCheckForInterclusterEdgesOnRelease = false;
	FAutoConsoleVariableRef CVarCheckForInterclusterEdgesOnRelease(TEXT("p.Chaos.CheckForInterclusterEdgesOnRelease"), bCheckForInterclusterEdgesOnRelease, TEXT("Whether to check for intercluster edges when removing a child from its parent cluster so that we can add the particle back into a cluster union."));

>>>>>>> 4af6daef
	int32 ComputeClusterCollisionStrains = 1;
	FAutoConsoleVariableRef CVarComputeClusterCollisionStrains(TEXT("p.ComputeClusterCollisionStrains"), ComputeClusterCollisionStrains, TEXT("Whether to use collision constraints when processing clustering."));

	int32 DeactivateClusterChildren = 0;
	FAutoConsoleVariableRef CVarDeactivateClusterChildren(TEXT("p.DeactivateClusterChildren"), DeactivateClusterChildren, TEXT("If children should be decativated when broken and put into another cluster."));

	int32 UseBoundingBoxForConnectionGraphFiltering = 0;
	FAutoConsoleVariableRef CVarUseBoundingBoxForConnectionGraphFiltering(TEXT("p.UseBoundingBoxForConnectionGraphFiltering"), UseBoundingBoxForConnectionGraphFiltering, TEXT("when on, use bounding box overlaps to filter connection during the connection graph generation [def: 0]"));
<<<<<<< HEAD

	float BoundingBoxMarginForConnectionGraphFiltering = 0;
	FAutoConsoleVariableRef CVarBoundingBoxMarginForConnectionGraphFiltering(TEXT("p.BoundingBoxMarginForConnectionGraphFiltering"), BoundingBoxMarginForConnectionGraphFiltering, TEXT("when UseBoundingBoxForConnectionGraphFiltering is on, the margin to use for the oevrlap test [def: 0]"));

	int32 GraphPropagationBasedCollisionImpulseProcessing = 0;
	FAutoConsoleVariableRef CVarGraphPropagationBasedCollisionImpulseProcessing(TEXT("p.GraphPropagationBasedCollisionImpulseProcessing"), GraphPropagationBasedCollisionImpulseProcessing, TEXT("when processing collision impulse toc ompute strain, pick the closest child from the impact point and propagate using the connection graph [def: 0]"));

	float GraphPropagationBasedCollisionFactor = 1;
	FAutoConsoleVariableRef CVarGraphPropagationBasedCollisionFactor(TEXT("p.GraphPropagationBasedCollisionFactor"), GraphPropagationBasedCollisionFactor, TEXT("when p.GraphPropagationBasedCollisionImpulseProcessing is on, the percentage [0-1] of remaining damage that is distributed to the connected pieces"));

	static FGeometryCollectionPhysicsProxy* GetConcreteProxy(FPBDRigidClusteredParticleHandle* ClusteredParticle)
=======

	float BoundingBoxMarginForConnectionGraphFiltering = 0;
	FAutoConsoleVariableRef CVarBoundingBoxMarginForConnectionGraphFiltering(TEXT("p.BoundingBoxMarginForConnectionGraphFiltering"), BoundingBoxMarginForConnectionGraphFiltering, TEXT("when UseBoundingBoxForConnectionGraphFiltering is on, the margin to use for the oevrlap test [def: 0]"));

	int32 GraphPropagationBasedCollisionImpulseProcessing = 0;
	FAutoConsoleVariableRef CVarGraphPropagationBasedCollisionImpulseProcessing(TEXT("p.GraphPropagationBasedCollisionImpulseProcessing"), GraphPropagationBasedCollisionImpulseProcessing, TEXT("when processing collision impulse toc ompute strain, pick the closest child from the impact point and propagate using the connection graph [def: 0]"));

	float GraphPropagationBasedCollisionFactor = 1;
	FAutoConsoleVariableRef CVarGraphPropagationBasedCollisionFactor(TEXT("p.GraphPropagationBasedCollisionFactor"), GraphPropagationBasedCollisionFactor, TEXT("when p.GraphPropagationBasedCollisionImpulseProcessing is on, the percentage [0-1] of remaining damage that is distributed to the connected pieces"));

	float RestoreBreakingMomentumPercent = .5;
	FAutoConsoleVariableRef CVarRestoreBreakingMomentumPercent(TEXT("p.RestoreBreakingMomentumPercent"), RestoreBreakingMomentumPercent, TEXT("When a rigid cluster is broken, objects that its in contact with will receive an impulse to restore this percent of their momentum prior to the break."));

	template <typename TProxy=FGeometryCollectionPhysicsProxy>
	TProxy* GetConcreteProxy(FPBDRigidClusteredParticleHandle* ClusteredParticle)
>>>>>>> 4af6daef
	{
		if (ClusteredParticle)
		{
			if (IPhysicsProxyBase* Proxy = ClusteredParticle->PhysicsProxy())
			{
<<<<<<< HEAD
				if (Proxy->GetType() == EPhysicsProxyType::GeometryCollectionType)
				{
					return static_cast<FGeometryCollectionPhysicsProxy*>(Proxy);
=======
				if (Proxy->GetType() == TProxy::ConcreteType())
				{
					return static_cast<TProxy*>(Proxy);
>>>>>>> 4af6daef
				}
			}
		}
		return nullptr;
	}

<<<<<<< HEAD
	static const FGeometryCollectionPhysicsProxy* GetConcreteProxy(const FPBDRigidClusteredParticleHandle* ClusteredParticle)
=======
	template <typename TProxy=FGeometryCollectionPhysicsProxy>
	const TProxy* GetConcreteProxy(const FPBDRigidClusteredParticleHandle* ClusteredParticle)
>>>>>>> 4af6daef
	{
		if (ClusteredParticle)
		{
			if (const IPhysicsProxyBase* Proxy = ClusteredParticle->PhysicsProxy())
<<<<<<< HEAD
			{
				if (Proxy->GetType() == EPhysicsProxyType::GeometryCollectionType)
				{
					return static_cast<const FGeometryCollectionPhysicsProxy*>(Proxy);
=======
			{
				if (Proxy->GetType() == TProxy::ConcreteType())
				{
					return static_cast<const TProxy*>(Proxy);
				}
			}
		}
		return nullptr;
	}

	namespace
	{
		FPBDRigidClusteredParticleHandle* GetActiveParentParticle(FPBDRigidParticleHandle* Particle)
		{
			if (!Particle)
			{
				return nullptr;
			}

			FPBDRigidClusteredParticleHandle* Current = Particle->CastToClustered();

			while (Current)
			{
				if (!Current->Disabled())
				{
					break;
>>>>>>> 4af6daef
				}

				Current = Current->Parent();
			}
<<<<<<< HEAD
		}
		return nullptr;
=======

			return Current;
		}
>>>>>>> 4af6daef
	}
	
	//==========================================================================
	// TPBDRigidClustering
	//==========================================================================

<<<<<<< HEAD
	FRigidClustering::FRigidClustering(FPBDRigidsEvolution& InEvolution, FPBDRigidClusteredParticles& InParticles)
=======
	FRigidClustering::FRigidClustering(FPBDRigidsEvolution& InEvolution, FPBDRigidClusteredParticles& InParticles, const TArray<ISimCallbackObject*>* InStrainModifiers)
>>>>>>> 4af6daef
		: MEvolution(InEvolution)
		, MParticles(InParticles)
		, ClusterUnionManager(*this, InEvolution)
		, MCollisionImpulseArrayDirty(true)
		, DoGenerateBreakingData(false)
		, MClusterConnectionFactor(1.0)
		, MClusterUnionConnectionType(FClusterCreationParameters::EConnectionMethod::DelaunayTriangulation)
		, StrainModifiers(InStrainModifiers)
	{}

	FRigidClustering::~FRigidClustering()
	{}

	DECLARE_CYCLE_STAT(TEXT("TPBDRigidClustering<>::CreateClusterParticle"), STAT_CreateClusterParticle, STATGROUP_Chaos);
	Chaos::FPBDRigidClusteredParticleHandle* FRigidClustering::CreateClusterParticle(
		const int32 ClusterGroupIndex, 
		TArray<Chaos::FPBDRigidParticleHandle*>&& Children, 
		const FClusterCreationParameters& Parameters, 
		TSharedPtr<Chaos::FImplicitObject, ESPMode::ThreadSafe> ProxyGeometry, 
		const FRigidTransform3* ForceMassOrientation, 
		const FUniqueIdx* ExistingIndex)
	{
		SCOPE_CYCLE_COUNTER(STAT_CreateClusterParticle);

		Chaos::FPBDRigidClusteredParticleHandle* NewParticle = Parameters.ClusterParticleHandle;
		if (!NewParticle)
		{
			NewParticle = MEvolution.CreateClusteredParticles(1, ExistingIndex)[0]; // calls Evolution.DirtyParticle()
		}

		// Must do this so that the constraint graph knows about this particle 
		MEvolution.EnableParticle(NewParticle);
		NewParticle->SetCollisionGroup(INT_MAX);
		TopLevelClusterParents.Add(NewParticle);

		NewParticle->SetInternalCluster(false);
		NewParticle->SetClusterId(ClusterId(nullptr, Children.Num()));
		NewParticle->SetClusterGroupIndex(ClusterGroupIndex);
		NewParticle->SetInternalStrains(0.0);
		UpdateTopLevelParticle(NewParticle);
		NewParticle->SetIsAnchored(Parameters.bIsAnchored);

		// Update clustering data structures.
		if (MChildren.Contains(NewParticle))
		{
			MChildren[NewParticle] = MoveTemp(Children);
		}
		else
		{
			MChildren.Add(NewParticle, MoveTemp(Children));
		}

		const TArray<FPBDRigidParticleHandle*>& ChildrenArray = MChildren[NewParticle];
		TSet<FPBDRigidParticleHandle*> ChildrenSet(ChildrenArray);

		// Disable the children
		MEvolution.DisableParticles(reinterpret_cast<TSet<FGeometryParticleHandle*>&>(ChildrenSet));

		bool bClusterIsAsleep = true;
		for (FPBDRigidParticleHandle* Child : ChildrenSet)
		{
			bClusterIsAsleep &= Child->Sleeping();

			if (FPBDRigidClusteredParticleHandle* ClusteredChild = Child->CastToClustered())
			{
				TopLevelClusterParents.Remove(ClusteredChild);
				TopLevelClusterParentsStrained.Remove(ClusteredChild);

				// Cluster group id 0 means "don't union with other things"
				// TODO: Use INDEX_NONE instead of 0?
				ClusteredChild->SetClusterGroupIndex(0);
				ClusteredChild->ClusterIds().Id = NewParticle;
				NewParticle->SetInternalStrains(NewParticle->GetInternalStrains() + ClusteredChild->GetInternalStrains());
				UpdateTopLevelParticle(NewParticle);

				NewParticle->SetCollisionImpulses(FMath::Max(NewParticle->CollisionImpulses(), ClusteredChild->CollisionImpulses()));

				const int32 NewCG = NewParticle->CollisionGroup();
				const int32 ChildCG = ClusteredChild->CollisionGroup();
				NewParticle->SetCollisionGroup(NewCG < ChildCG ? NewCG : ChildCG);
			}
		}
		if (ChildrenSet.Num())
		{
<<<<<<< HEAD
			NewParticle->SetInternalStrains(NewParticle->GetInternalStrains() / static_cast<FReal>(ChildrenSet.Num()));
			UpdateTopLevelParticle(NewParticle);
		}

		ensureMsgf(!ProxyGeometry || ForceMassOrientation, TEXT("If ProxyGeometry is passed, we must override the mass orientation as they are tied"));

		// TODO: This needs to be rotated to diagonal, used to update I()/InvI() from diagonal, and update transform with rotation.
		FMatrix33 ClusterInertia(0);
		UpdateClusterMassProperties(NewParticle, ChildrenSet, ClusterInertia, ForceMassOrientation);
=======
			NewParticle->SetInternalStrains(NewParticle->GetInternalStrains() / static_cast<FRealSingle>(ChildrenSet.Num()));
			UpdateTopLevelParticle(NewParticle);
		}

		if (ForceMassOrientation)
		{
			NewParticle->SetX(ForceMassOrientation->GetTranslation());
			NewParticle->SetR(ForceMassOrientation->GetRotation());
		}
		
		UpdateClusterMassProperties(NewParticle, ChildrenSet);
		
		if (ForceMassOrientation == nullptr)
		{
			MoveClusterToMassOffset(NewParticle, EMassOffsetType::EPosition);
		}
>>>>>>> 4af6daef
		UpdateKinematicProperties(NewParticle, MChildren, MEvolution);
		UpdateGeometry(NewParticle, ChildrenSet, MChildren, ProxyGeometry, Parameters);
		GenerateConnectionGraph(NewParticle, Parameters);

		NewParticle->SetSleeping(bClusterIsAsleep);

<<<<<<< HEAD
		auto AddToClusterUnion = [&](int32 ClusterID, FPBDRigidClusteredParticleHandle* Handle)
=======
		auto AddToClusterUnion = [this](int32 ClusterID, FPBDRigidClusteredParticleHandle* Handle)
>>>>>>> 4af6daef
		{
			if (ClusterID <= 0)
			{
				return;
			}

<<<<<<< HEAD
			if (!ClusterUnionMap.Contains(ClusterID))
			{
				ClusterUnionMap.Add(ClusterID, TArray<FPBDRigidClusteredParticleHandle*>());
			}

			ClusterUnionMap[ClusterID].Add(Handle);
=======
			ClusterUnionManager.AddPendingExplicitIndexOperation(ClusterID, EClusterUnionOperation::AddReleased, { Handle });
>>>>>>> 4af6daef
		};

		if(ClusterGroupIndex)
		{
			AddToClusterUnion(ClusterGroupIndex, NewParticle);
		}

		return NewParticle;
	}

	DECLARE_CYCLE_STAT(TEXT("TPBDRigidClustering<>::AddParticlesToCluster"), STAT_AddParticlesToCluster, STATGROUP_Chaos);
	void
	FRigidClustering::AddParticlesToCluster(
		FPBDRigidClusteredParticleHandle* Cluster,
		const TArray<FPBDRigidParticleHandle*>& InChildren,
		const TMap<FPBDRigidParticleHandle*, FPBDRigidParticleHandle*>& ChildToParentMap)
	{
		SCOPE_CYCLE_COUNTER(STAT_AddParticlesToCluster);
		if (!Cluster || InChildren.IsEmpty())
		{
			return;
		}

		FRigidHandleArray& Children = MChildren.FindOrAdd(Cluster);
		const int32 OldNumChildren = Children.Num();
		Children.Append(InChildren);

		// Disable all the input children since they no longer need to be simulated.
		TSet<FPBDRigidParticleHandle*> InChildrenSet(InChildren);
		for (FPBDRigidParticleHandle* Handle : InChildren)
		{
			if (FPBDRigidClusteredParticleHandle* ClusteredChild = Handle->CastToClustered())
			{
				if (FPBDRigidClusteredParticleHandle* ExistingParent = ClusteredChild->Parent())
				{
					if (ExistingParent != Cluster)
					{
						// This is needed in the case where we use intercluster edges with geometry collections that need to then get stuck into a cluster union.
						// It's possible due to replication ordering that we create an internal cluster surrounding the piece that we want to add to the cluster union first.
						RemoveChildFromParentAndChildrenArray(ClusteredChild, ExistingParent);
					}
				}

				TopLevelClusterParents.Remove(ClusteredChild);
				TopLevelClusterParentsStrained.Remove(ClusteredChild);

				ClusteredChild->ClusterIds().Id = Cluster;
			}

			MEvolution.DisableParticle(Handle);
			MEvolution.GetParticles().MarkTransientDirtyParticle(Handle);
		}

		// Note that we want to compute the internal strain on the cluster the same if we build it up incrementally as well as if we
		// build it all at the same time. The parent cluster's internal strain should be the average of all the child strains.
		// The easy way to compute the new average is the multiply the old average by the number of old elements, add in the new strains,
		// and then divide by the new total number of elements.
		Cluster->SetInternalStrains(Cluster->GetInternalStrains() * static_cast<FRealSingle>(OldNumChildren));
		Cluster->ClusterIds().NumChildren = Children.Num();

		UpdateClusterParticlePropertiesFromChildren(Cluster, InChildren, ChildToParentMap);
	}

	DECLARE_CYCLE_STAT(TEXT("TPBDRigidClustering<>::RemoveParticlesFromCluster"), STAT_RemoveParticlesFromCluster, STATGROUP_Chaos);
	void
	FRigidClustering::RemoveParticlesFromCluster(
		FPBDRigidClusteredParticleHandle* Cluster,
		const TArray<FPBDRigidParticleHandle*>& InChildren)
	{
		SCOPE_CYCLE_COUNTER(STAT_RemoveParticlesFromCluster);

		FRigidHandleArray& Children = MChildren.FindOrAdd(Cluster);
		for (FPBDRigidParticleHandle* Child : InChildren)
		{
			if (int32 Index = Children.Find(Child); Child && Index != INDEX_NONE)
			{
				RemoveChildFromParent(Child, Cluster);
				Children.RemoveAtSwap(Index);
				MEvolution.DirtyParticle(*Child);
				MEvolution.GetParticles().MarkTransientDirtyParticle(Child);
			}
		}

		Cluster->ClusterIds().NumChildren = Children.Num();
		Cluster->SetInternalStrains(0.0);
		Cluster->SetCollisionGroup(INT_MAX);
		Cluster->ClearPhysicsProxies();

		// We need to fully rebuild the cluster properties from the set of children.
		UpdateClusterParticlePropertiesFromChildren(Cluster, Children, {});
		MEvolution.DirtyParticle(*Cluster);
	}

	DECLARE_CYCLE_STAT(TEXT("TPBDRigidClustering<>::UpdateClusterParticlePropertiesFromChildren"), STAT_UpdateClusterParticlePropertiesFromChildren, STATGROUP_Chaos);
	void
	FRigidClustering::UpdateClusterParticlePropertiesFromChildren(
		FPBDRigidClusteredParticleHandle* Cluster,
		const FRigidHandleArray& Children,
		const TMap<FPBDRigidParticleHandle*, FPBDRigidParticleHandle*>& ChildToParentMap)
	{
		// An initial pass through the children to transfer some of their cluster properties to their new parent.
		for (FPBDRigidParticleHandle* Child : Children)
		{
			if (FPBDRigidClusteredParticleHandle* ClusteredChild = Child->CastToClustered())
			{
				Cluster->SetInternalStrains(Cluster->GetInternalStrains() + ClusteredChild->GetInternalStrains());
				Cluster->SetCollisionImpulses(FMath::Max(Cluster->CollisionImpulses(), ClusteredChild->CollisionImpulses()));

				const int32 NewCG = Cluster->CollisionGroup();
				const int32 ChildCG = ClusteredChild->CollisionGroup();
				Cluster->SetCollisionGroup(NewCG < ChildCG ? NewCG : ChildCG);
			}

			FPBDRigidParticleHandle* const* OldParent = ChildToParentMap.Find(Child);
			FPBDRigidParticleHandle* ProxyParticle = (OldParent != nullptr) ? *OldParent : Child;
			MEvolution.DoInternalParticleInitilization(ProxyParticle, Cluster);
		}

		if (Cluster->ClusterIds().NumChildren > 0)
		{
			Cluster->SetInternalStrains(Cluster->GetInternalStrains() / static_cast<FRealSingle>(Cluster->ClusterIds().NumChildren));
		}
	}

	int32 UnionsHaveCollisionParticles = 0;
	FAutoConsoleVariableRef CVarUnionsHaveCollisionParticles(TEXT("p.UnionsHaveCollisionParticles"), UnionsHaveCollisionParticles, TEXT(""));

	bool
	FRigidClustering::ShouldUnionsHaveCollisionParticles()
	{
		return !!UnionsHaveCollisionParticles;
	}

	DECLARE_CYCLE_STAT(TEXT("TPBDRigidClustering<>::CreateClusterParticleFromClusterChildren"), STAT_CreateClusterParticleFromClusterChildren, STATGROUP_Chaos);
	Chaos::FPBDRigidClusteredParticleHandle* 
	FRigidClustering::CreateClusterParticleFromClusterChildren(
		TArray<FPBDRigidParticleHandle*>&& Children, 
		FPBDRigidClusteredParticleHandle* Parent, 
		const FRigidTransform3& ClusterWorldTM, 
		const FClusterCreationParameters& Parameters)
	{
		SCOPE_CYCLE_COUNTER(STAT_CreateClusterParticleFromClusterChildren);

		//This cluster is made up of children that are currently in a cluster. This means we don't need to update or disable as much
		Chaos::FPBDRigidClusteredParticleHandle* NewParticle = Parameters.ClusterParticleHandle;
		if (!NewParticle)
		{
			NewParticle = MEvolution.CreateClusteredParticles(1)[0]; // calls Evolution.DirtyParticle()
		}
		MEvolution.EnableParticle(NewParticle);

		NewParticle->SetCollisionGroup(INT_MAX);
		TopLevelClusterParents.Add(NewParticle);
		NewParticle->SetInternalCluster(true);
		NewParticle->SetClusterId(ClusterId(nullptr, Children.Num()));
		NewParticle->SetIsAnchored(false);
		for (auto& Constituent : Children) MEvolution.DoInternalParticleInitilization(Constituent, NewParticle);

		//
		// Update clustering data structures.
		//
		if (MChildren.Contains(NewParticle))
		{
			MChildren[NewParticle] = MoveTemp(Children);
		}
		else
		{
			MChildren.Add(NewParticle, MoveTemp(Children));
		}

		TArray<FPBDRigidParticleHandle*>& ChildrenArray = MChildren[NewParticle];
		//child transforms are out of date, need to update them. @todo(ocohen): if children transforms are relative we would not need to update this, but would simply have to do a final transform on the new cluster index
		// TODO(mlentine): Why is this not needed? (Why is it ok to have DeactivateClusterChildren==false?)
		if (DeactivateClusterChildren)
		{
			//TODO: avoid iteration just pass in a view
			TSet<FGeometryParticleHandle*> ChildrenHandles(static_cast<TArray<FGeometryParticleHandle*>>(ChildrenArray));
			MEvolution.DisableParticles(ChildrenHandles);
		}
		for (FPBDRigidParticleHandle* Child : ChildrenArray)
		{
			if (FPBDRigidClusteredParticleHandle* ClusteredChild = Child->CastToClustered())
			{
				FRigidTransform3 ChildFrame = ClusteredChild->ChildToParent() * ClusterWorldTM;
				ClusteredChild->SetX(ChildFrame.GetTranslation());
				ClusteredChild->SetR(ChildFrame.GetRotation());
				ClusteredChild->ClusterIds().Id = NewParticle;
				ClusteredChild->SetClusterGroupIndex(0);
				if (DeactivateClusterChildren)
				{
					TopLevelClusterParents.Remove(ClusteredChild);
					TopLevelClusterParentsStrained.Remove(ClusteredChild);
				}

				ClusteredChild->SetCollisionImpulses(FMath::Max(NewParticle->CollisionImpulses(), ClusteredChild->CollisionImpulses()));
				Child->SetCollisionGroup(FMath::Min(NewParticle->CollisionGroup(), Child->CollisionGroup()));
			}
		}

		FClusterCreationParameters NoCleanParams = Parameters;
		NoCleanParams.bCleanCollisionParticles = false;
		NoCleanParams.bCopyCollisionParticles = !!UnionsHaveCollisionParticles;

		TSet<FPBDRigidParticleHandle*> ChildrenSet(ChildrenArray);
<<<<<<< HEAD
		
		// TODO: This needs to be rotated to diagonal, used to update I()/InvI() from diagonal, and update transform with rotation.
		FMatrix33 ClusterInertia(0);
		UpdateClusterMassProperties(NewParticle, ChildrenSet, ClusterInertia, nullptr);
		UpdateKinematicProperties(NewParticle, MChildren, MEvolution);

		UpdateGeometry(NewParticle, ChildrenSet, MChildren, nullptr, NoCleanParams);
=======
>>>>>>> 4af6daef

		UpdateClusterMassProperties(NewParticle, ChildrenSet);
		MoveClusterToMassOffset(NewParticle, EMassOffsetType::EPosition);

		UpdateKinematicProperties(NewParticle, MChildren, MEvolution);

<<<<<<< HEAD
=======
		UpdateGeometry(NewParticle, ChildrenSet, MChildren, nullptr, NoCleanParams);

		return NewParticle;
	}

>>>>>>> 4af6daef
	DECLARE_CYCLE_STAT(TEXT("TPBDRigidClustering<>::UnionClusterGroups"), STAT_UnionClusterGroups, STATGROUP_Chaos);
	void 
	FRigidClustering::UnionClusterGroups()
	{
		SCOPE_CYCLE_COUNTER(STAT_UnionClusterGroups);
<<<<<<< HEAD

		if(ClusterUnionMap.Num())
		{
			struct FClusterGroup {
				TArray<FPBDRigidParticleHandle*> Bodies = TArray < FPBDRigidParticleHandle*>();
				bool bIsSleeping = true;
			};


			TMap<FPBDRigidParticleHandle*, FPBDRigidParticleHandle*> ChildToParentMap;
			TMap<int32, FClusterGroup> NewClusterGroups;

			// Walk the list of registered cluster groups
			for(TTuple<int32, TArray<FPBDRigidClusteredParticleHandle* >>& Group : ClusterUnionMap)
			{
				int32 ClusterGroupID = Group.Key;
				TArray<FPBDRigidClusteredParticleHandle*> Handles = Group.Value;

				if(Handles.Num() > 1)
				{
					// First see if this is a new group
					if(!NewClusterGroups.Contains(ClusterGroupID))
					{
						NewClusterGroups.Add(ClusterGroupID, FClusterGroup());
					}

					bool bIsSleeping = true;
					TArray<FPBDRigidParticleHandle*> ClusterBodies;
					for(FPBDRigidClusteredParticleHandle* ActiveCluster : Handles)
					{
						if(ActiveCluster && !ActiveCluster->Disabled())
						{
							// If this is an external cluster (from the rest collection) we release its children and append them to the current group
							TSet<FPBDRigidParticleHandle*> Children;
							
							// let sleeping clusters stay asleep
							bIsSleeping &= ActiveCluster->ObjectState() == EObjectStateType::Sleeping;

							{
								// First disable breaking data generation - this is not a break we're just reclustering under a dynamic parent.
								TGuardValue<bool> BreakFlagGuard(DoGenerateBreakingData, false);
								Children = ReleaseClusterParticles(ActiveCluster, true);
							}

							NewClusterGroups[ClusterGroupID].Bodies.Append(Children.Array());
							
							for(FPBDRigidParticleHandle* Child : Children)
							{
								ChildToParentMap.Add(Child, ActiveCluster);
							}
						}
					}
					NewClusterGroups[ClusterGroupID].bIsSleeping = bIsSleeping;
				}
			}

			// For new cluster groups, create an internal cluster parent.
			for(TTuple<int32, FClusterGroup>& Group : NewClusterGroups)
			{
				int32 ClusterGroupID = FMath::Abs(Group.Key);

				TArray<FPBDRigidParticleHandle*> ActiveCluster = Group.Value.Bodies;

				FClusterCreationParameters Parameters(0.3f, 100, false, !!UnionsHaveCollisionParticles);
				Parameters.ConnectionMethod = MClusterUnionConnectionType;
				TPBDRigidClusteredParticleHandleImp<FReal, 3, true>* Handle = 
					CreateClusterParticle(-ClusterGroupID, MoveTemp(Group.Value.Bodies), Parameters, 
						TSharedPtr<FImplicitObject, ESPMode::ThreadSafe>());
				Handle->SetInternalCluster(true);

				if (Group.Value.bIsSleeping)
				{
					MEvolution.SetParticleObjectState(Handle, Chaos::EObjectStateType::Sleeping);
				}

				MEvolution.SetPhysicsMaterial(Handle, MEvolution.GetPhysicsMaterial(ActiveCluster[0]));

				for(FPBDRigidParticleHandle* Constituent : ActiveCluster)
				{
					MEvolution.DoInternalParticleInitilization(ChildToParentMap[Constituent], Handle);
				}
			}

			ClusterUnionMap.Empty();
		}
=======
		ClusterUnionManager.FlushPendingOperations();
>>>>>>> 4af6daef
	}

	DECLARE_CYCLE_STAT(TEXT("TPBDRigidClustering<>::DeactivateClusterParticle"), STAT_DeactivateClusterParticle, STATGROUP_Chaos);
	TSet<FPBDRigidParticleHandle*> 
	FRigidClustering::DeactivateClusterParticle(
		FPBDRigidClusteredParticleHandle* ClusteredParticle)
	{
		SCOPE_CYCLE_COUNTER(STAT_DeactivateClusterParticle);

		TSet<FPBDRigidParticleHandle*> ActivatedChildren;
		check(!ClusteredParticle->Disabled());
		if (MChildren.Contains(ClusteredParticle))
		{
			ActivatedChildren = ReleaseClusterParticles(MChildren[ClusteredParticle]);
		}
		return ActivatedChildren;
	}

	void FRigidClustering::ResetAllEvents()
	{
		ResetAllClusterBreakings();
		ResetAllClusterCrumblings();
		CrumbledSinceLastUpdate.Reset();
	}

<<<<<<< HEAD
	void FRigidClustering::SendBreakingEvent(FPBDRigidClusteredParticleHandle* ClusteredParticle, bool bFromCrumble)
	{
		// only emit break event if the proxy needs it 
		if (FGeometryCollectionPhysicsProxy* ConcreteProxy = GetConcreteProxy(ClusteredParticle))
		{
			const FSimulationParameters& SimParams = ConcreteProxy->GetSimParameters();
			if (SimParams.bGenerateBreakingData)
			{
				FBreakingData& ClusterBreak = MAllClusterBreakings.AddDefaulted_GetRef();
				ClusterBreak.Proxy = ClusteredParticle->PhysicsProxy();
				ClusterBreak.Location = ClusteredParticle->X();
				ClusterBreak.Velocity = ClusteredParticle->V();
				ClusterBreak.AngularVelocity = ClusteredParticle->W();
				ClusterBreak.Mass = ClusteredParticle->M();
				if (ClusteredParticle->Geometry() && ClusteredParticle->Geometry()->HasBoundingBox())
				{
					ClusterBreak.BoundingBox = ClusteredParticle->Geometry()->BoundingBox();
				}
				ClusterBreak.TransformGroupIndex = ConcreteProxy->GetTransformGroupIndexFromHandle(ClusteredParticle);
				ClusterBreak.bFromCrumble = bFromCrumble;
			}
		}
	}

	
	void FRigidClustering::SendCrumblingEvent(FPBDRigidClusteredParticleHandle* ClusteredParticle)
	{
		// only emit crumble events if the proxy needs it 
		if (FGeometryCollectionPhysicsProxy* ConcreteProxy = GetConcreteProxy(ClusteredParticle))
		{
			const FSimulationParameters& SimParams = ConcreteProxy->GetSimParameters(); 
			if (SimParams.bGenerateCrumblingData)
			{
				FCrumblingData& ClusterCrumbling = MAllClusterCrumblings.AddDefaulted_GetRef();
				ClusterCrumbling.Proxy = ClusteredParticle->PhysicsProxy();
				ClusterCrumbling.Location = ClusteredParticle->X();
				ClusterCrumbling.Orientation = ClusteredParticle->R();
				ClusterCrumbling.LinearVelocity = ClusteredParticle->V();
				ClusterCrumbling.AngularVelocity = ClusteredParticle->W();
				ClusterCrumbling.Mass = ClusteredParticle->M();
				if (ClusteredParticle->Geometry() && ClusteredParticle->Geometry()->HasBoundingBox())
				{
					ClusterCrumbling.LocalBounds = ClusteredParticle->Geometry()->BoundingBox();
				}
				if (SimParams.bGenerateCrumblingChildrenData)
				{
					// when sending this event, children are still attached
					if (const FRigidHandleArray* Children = MChildren.Find(ClusteredParticle))
					{
						ConcreteProxy->GetTransformGroupIndicesFromHandles(*Children, ClusterCrumbling.Children);
					}
				}
			}
		}
	}

	TArray<FRigidClustering::FParticleIsland> FRigidClustering::FindIslandsInChildren(const FPBDRigidClusteredParticleHandle* ClusteredParticle)
	{
		const TArray<FPBDRigidParticleHandle*>& Children = MChildren[ClusteredParticle];
		
		TArray<FParticleIsland> Islands;

		// traverse connectivity and see how many connected pieces we have
		TSet<FPBDRigidParticleHandle*> ProcessedChildren;
		ProcessedChildren.Reserve(Children.Num());

		for (FPBDRigidParticleHandle* Child : Children)
		{
			if (ProcessedChildren.Contains(Child))
			{
				continue;
			}
			TArray<FPBDRigidParticleHandle*>& Island = Islands.AddDefaulted_GetRef();

			TArray<FPBDRigidParticleHandle*> ProcessingQueue;
			ProcessingQueue.Add(Child);
			while (ProcessingQueue.Num())
			{
				FPBDRigidParticleHandle* ChildToProcess = ProcessingQueue.Pop();
				if (!ProcessedChildren.Contains(ChildToProcess))
				{
					ProcessedChildren.Add(ChildToProcess);
					Island.Add(ChildToProcess);
					for (const TConnectivityEdge<FReal>& Edge : ChildToProcess->CastToClustered()->ConnectivityEdges())
					{
						if (!ProcessedChildren.Contains(Edge.Sibling))
						{
							ProcessingQueue.Add(Edge.Sibling);
						}
					}
				}
			}
		}

		return Islands;
	}

	void FRigidClustering::RemoveChildFromParent(FPBDRigidParticleHandle* Child, const FPBDRigidClusteredParticleHandle* ClusteredParent)
	{
		if (ensure(Child != nullptr && ClusteredParent != nullptr))
		{
			FPBDRigidClusteredParticleHandle* ClusteredChild = Child->CastToClustered();

			MEvolution.EnableParticle(Child);
			TopLevelClusterParents.Add(ClusteredChild);

			ClusteredChild->SetClusterId(ClusterId(nullptr, ClusteredChild->ClusterIds().NumChildren)); // clear Id but retain number of children

			const FRigidTransform3 PreSolveTM(ClusteredParent->P(), ClusteredParent->Q());
			const FRigidTransform3 ChildFrame = ClusteredChild->ChildToParent() * PreSolveTM;
			Child->SetX(ChildFrame.GetTranslation());
			Child->SetR(ChildFrame.GetRotation());

			Child->SetP(Child->X());
			Child->SetQ(Child->R());

			//todo(ocohen): for now just inherit velocity at new COM. This isn't quite right for rotation
			//todo(ocohen): in the presence of collisions, this will leave all children with the post-collision
			// velocity. This should be controlled by material properties so we can allow the broken pieces to
			// maintain the clusters pre-collision velocity.
			Child->SetV(Child->V() + ClusteredParent->V());
			Child->SetW(Child->W() + ClusteredParent->W());
			Child->SetPreV(Child->PreV() + ClusteredParent->PreV());
			Child->SetPreW(Child->PreW() + ClusteredParent->PreW());
		}
	};

	TArray<FPBDRigidParticleHandle*> FRigidClustering::CreateClustersFromNewIslands(
		TArray<FParticleIsland>& Islands,
		FPBDRigidClusteredParticleHandle* ClusteredParent
		)
	{
		TArray<FPBDRigidParticleHandle*> NewClusters;
		
		// only for island with more than one particle
		int32 NumNewClusters = 0;
		for (const TArray<FPBDRigidParticleHandle*>& Island : Islands)
		{
			if (Island.Num() > 1)
			{
				NumNewClusters++;
			}
		}
		NewClusters.Reserve(NumNewClusters);

		const FRigidTransform3 PreSolveTM = FRigidTransform3(ClusteredParent->P(), ClusteredParent->Q());
		
		TArray<Chaos::FPBDRigidClusteredParticleHandle*> NewClusterHandles = MEvolution.CreateClusteredParticles(NumNewClusters);
		int32 ClusterHandlesIdx = 0;
		for (TArray<FPBDRigidParticleHandle*>& Island : Islands)
		{
			if (Island.Num() > 1) //now build the remaining pieces
			{
				FClusterCreationParameters CreationParameters;
				CreationParameters.ClusterParticleHandle = NewClusterHandles[ClusterHandlesIdx++];
				Chaos::FPBDRigidClusteredParticleHandle* NewCluster = 
					CreateClusterParticleFromClusterChildren(
						MoveTemp(Island), 
						ClusteredParent, 
						PreSolveTM, 
						CreationParameters);

				MEvolution.SetPhysicsMaterial(NewCluster, MEvolution.GetPhysicsMaterial(ClusteredParent));

				NewCluster->SetInternalStrains(ClusteredParent->GetInternalStrains());
				NewCluster->SetV(ClusteredParent->V());
				NewCluster->SetW(ClusteredParent->W());
				NewCluster->SetPreV(ClusteredParent->PreV());
				NewCluster->SetPreW(ClusteredParent->PreW());
				NewCluster->SetP(NewCluster->X());
				NewCluster->SetQ(NewCluster->R());

				UpdateTopLevelParticle(NewCluster);

				// Need to get the material from the previous particle and apply it to the new one
				const FShapesArray& ChildShapes = ClusteredParent->ShapesArray();
				const FShapesArray& NewShapes = NewCluster->ShapesArray();
				const int32 NumChildShapes = ClusteredParent->ShapesArray().Num();

				if(NumChildShapes > 0)
				{
					// Can only take materials if the child has any - otherwise we fall back on defaults.
					// Due to GC initialisation however, we should always have a valid material as even
					// when one cannot be found we fall back on the default on GEngine
					const int32 NumChildMaterials = ChildShapes[0]->GetMaterials().Num();
					if(NumChildMaterials > 0)
					{
						Chaos::FMaterialHandle ChildMat = ChildShapes[0]->GetMaterials()[0];

						for(const TUniquePtr<FPerShapeData>& PerShape : NewShapes)
						{
							PerShape->SetMaterial(ChildMat);
						}
					}
				}
				NewClusters.Add(NewCluster);
			}
		}
		return NewClusters;
	}

	void FRigidClustering::SetInternalStrain(FPBDRigidClusteredParticleHandle* Particle, FReal Strain)
	{
		Particle->SetInternalStrains(Strain);
		UpdateTopLevelParticle(Particle);
	}

	void FRigidClustering::SetExternalStrain(FPBDRigidClusteredParticleHandle* Particle, FReal Strain)
	{
		Particle->SetExternalStrains(Strain);
		UpdateTopLevelParticle(Particle);
	}

	void FRigidClustering::UpdateTopLevelParticle(FPBDRigidClusteredParticleHandle* Particle)
	{
		FPBDRigidClusteredParticleHandle* Parent = Particle->Parent();
		if (Parent != nullptr)
		{
			TopLevelClusterParentsStrained.Add(Parent);
		}
		else
		{
			TopLevelClusterParentsStrained.Add(Particle);
		}
	}
	
	DECLARE_CYCLE_STAT(TEXT("TPBDRigidClustering<>::ReleaseClusterParticles(STRAIN)"), STAT_ReleaseClusterParticles_STRAIN, STATGROUP_Chaos);
	TSet<FPBDRigidParticleHandle*> FRigidClustering::ReleaseClusterParticles(
		FPBDRigidClusteredParticleHandle* ClusteredParticle,
		bool bForceRelease)
	{
		SCOPE_CYCLE_COUNTER(STAT_ReleaseClusterParticles_STRAIN);

		if (!ensureMsgf((ClusteredParticle->Parent() == nullptr), TEXT("Removing a cluster that still has a parent")))
		{
			TSet<FPBDRigidParticleHandle*> EmptySet;
			return EmptySet;
		};

		return ReleaseClusterParticlesImpl(ClusteredParticle, bForceRelease, true /*bCreateNewClusters*/);
	}
	
	DECLARE_CYCLE_STAT(TEXT("TPBDRigidClustering<>::ReleaseClusterParticlesNoInternalCluster"), STAT_ReleaseClusterParticlesNoInternalCluster, STATGROUP_Chaos);
	TSet<FPBDRigidParticleHandle*> FRigidClustering::ReleaseClusterParticlesNoInternalCluster(
		FPBDRigidClusteredParticleHandle* ClusteredParticle,
		bool bForceRelease)
	{
		/* This is a near duplicate of the ReleaseClusterParticles() method with the internal cluster creation removed.
		*  This method should be used exclusively by the GeometryCollectionComponentCacheAdaptor in order to implement
		*  correct behavior when cluster grouping is used. 
		*/
		
		SCOPE_CYCLE_COUNTER(STAT_ReleaseClusterParticlesNoInternalCluster);

		return ReleaseClusterParticlesImpl(ClusteredParticle, bForceRelease, false /*bCreateNewClusters*/);
	}
	
	TSet<FPBDRigidParticleHandle*> FRigidClustering::ReleaseClusterParticlesImpl(
		FPBDRigidClusteredParticleHandle* ClusteredParticle,
		bool bForceRelease,
		bool bCreateNewClusters)
	{	
		TSet<FPBDRigidParticleHandle*> ActivatedChildren;

		if (!ensureMsgf(MChildren.Contains(ClusteredParticle), TEXT("Removing Cluster that does not exist!")))
		{
			return ActivatedChildren;
		}

		// gather propagation information from the parent proxy
		bool bUseDamagePropagation = false;
		float BreakDamagePropagationFactor = 0.0f;
		float ShockDamagePropagationFactor = 0.0f;
		if (const FGeometryCollectionPhysicsProxy* ConcreteProxy = GetConcreteProxy(ClusteredParticle))
		{
			const FSimulationParameters& SimParams = ConcreteProxy->GetSimParameters();
			bUseDamagePropagation = SimParams.bUseDamagePropagation;
			BreakDamagePropagationFactor = SimParams.BreakDamagePropagationFactor;
			ShockDamagePropagationFactor = SimParams.ShockDamagePropagationFactor;
		}

		TArray<FPBDRigidParticleHandle*>& Children = MChildren[ClusteredParticle];
		const bool bParentCrumbled = CrumbledSinceLastUpdate.Contains(ClusteredParticle);

		// only used for propagation
		TMap<FPBDRigidParticleHandle*, FReal> AppliedStrains;

		for (int32 ChildIdx = Children.Num() - 1; ChildIdx >= 0; --ChildIdx)
		{
			FPBDRigidClusteredParticleHandle* Child = Children[ChildIdx]->CastToClustered();
			
			if (!Child)
			{
				continue;
			}

			// @todo(chaos) eventually should get rid of collision impulse array and only use external strain
			const FReal MaxAppliedStrain = FMath::Max(Child->CollisionImpulses(), Child->GetExternalStrain());
			if ((MaxAppliedStrain >= Child->GetInternalStrains()) || bForceRelease)
			{
				//UE_LOG(LogTemp, Warning, TEXT("Releasing child %d from parent %p due to strain %.5f Exceeding internal strain %.5f (Source: %s)"), ChildIdx, ClusteredParticle, ChildStrain, Child->Strain(), bForceRelease ? TEXT("Forced by caller") : ExternalStrainMap ? TEXT("External") : TEXT("Collision"));
				
				// The piece that hits just breaks off - we may want more control 
				// by looking at the edges of this piece which would give us cleaner 
				// breaks (this approach produces more rubble)
				RemoveChildFromParent(Child, ClusteredParticle);
				ActivatedChildren.Add(Child);

				UpdateTopLevelParticle(Child);
=======
	void FRigidClustering::TrackBreakingCollision(FPBDRigidClusteredParticleHandle* ClusteredParticle)
	{
		if (auto Rigid = ClusteredParticle->CastToRigidParticle())
		{
			Rigid->ParticleCollisions().VisitCollisions([this, Rigid](FPBDCollisionConstraint& Collision)
			{
				// Get a generic handle for the "other" particle
				uint8 OtherIdx = Collision.GetParticle0() == Rigid ? 1 : 0;

				// Make sure this collision actually includes the clustered particle
				if (!ensure(Collision.GetParticle(1 - OtherIdx) == Rigid))
				{
					return ECollisionVisitorResult::Continue;
				}

				FGeometryParticleHandle* OtherGeometry = Collision.GetParticle(OtherIdx);
				if (OtherGeometry == nullptr)
				{
					return ECollisionVisitorResult::Continue;
				}

				FPBDRigidParticleHandle* OtherRigid = OtherGeometry->CastToRigidParticle();
				if (OtherRigid == nullptr)
				{
					return ECollisionVisitorResult::Continue;
				}

				if (Collision.AccumulatedImpulse.SizeSquared() <= SMALL_NUMBER)
				{
					return ECollisionVisitorResult::Continue;
				}

				// Track this collision
				BreakingCollisions.Add(TPair<FPBDCollisionConstraint*, FPBDRigidParticleHandle*>(&Collision, OtherRigid));

				return ECollisionVisitorResult::Continue;
			});
		}
	}

	void FRigidClustering::RestoreBreakingMomentum()
	{
		for (TPair<FPBDCollisionConstraint*, FPBDRigidParticleHandle*>& Pair : BreakingCollisions)
		{
			FPBDCollisionConstraint& Collision = *Pair.Key;
			FPBDRigidParticleHandle& Rigid = *Pair.Value;
			FConstGenericParticleHandle Generic(&Rigid);

			// Flip the impulse if we're restoring particle 0's momentum.
			// This is because by convention constraint impulses point from 1 to 0.
			uint8 OtherIdx = Collision.GetParticle0() == &Rigid ? 1 : 0;
			const FVec3 Impulse
				= OtherIdx == 0
				? Collision.AccumulatedImpulse
				: -Collision.AccumulatedImpulse;

			// Compute the angular impulse based on distance from the contact point to the CoM
			const FVec3 Location = Collision.CalculateWorldContactLocation();
			const Chaos::FVec3 AngularImpulse = Chaos::FVec3::CrossProduct(Location - Generic->PCom(), Impulse);

			// Compute impulse velocities
			const FVec3 ImpulseVelocity = Generic->InvM() * Impulse;

			const FMatrix33 OtherInvI = Utilities::ComputeWorldSpaceInertia(Generic->QCom(), Generic->ConditionedInvI());
			const FVec3 AngularImpulseVelocity = OtherInvI * AngularImpulse;

			// Update linear and angular impulses for the body, to be integrated next solve
			const float RestorationPercent = RestoreBreakingMomentumPercent;
			Rigid.V() += ImpulseVelocity * RestorationPercent;
			Rigid.W() += AngularImpulseVelocity * RestorationPercent;
		}
	}
>>>>>>> 4af6daef

	void FRigidClustering::SendBreakingEvent(FPBDRigidClusteredParticleHandle* ClusteredParticle, bool bFromCrumble)
	{
		// only emit break event if the proxy needs it 
		if (FGeometryCollectionPhysicsProxy* ConcreteProxy = GetConcreteProxy(ClusteredParticle))
		{
			const FSimulationParameters& SimParams = ConcreteProxy->GetSimParameters();
			if (SimParams.bGenerateBreakingData || SimParams.bGenerateGlobalBreakingData)
			{
				FBreakingData& ClusterBreak = MAllClusterBreakings.AddDefaulted_GetRef();
				ClusterBreak.Proxy = ClusteredParticle->PhysicsProxy();
				ClusterBreak.Location = ClusteredParticle->X();
				ClusterBreak.Velocity = ClusteredParticle->V();
				ClusterBreak.AngularVelocity = ClusteredParticle->W();
				ClusterBreak.Mass = ClusteredParticle->M();
				if (ClusteredParticle->Geometry() && ClusteredParticle->Geometry()->HasBoundingBox())
				{
					ClusterBreak.BoundingBox = ClusteredParticle->Geometry()->BoundingBox();
				}
				ClusterBreak.TransformGroupIndex = ConcreteProxy->GetTransformGroupIndexFromHandle(ClusteredParticle);
				ClusterBreak.bFromCrumble = bFromCrumble;
				ClusterBreak.SetEmitterFlag(SimParams.bGenerateBreakingData, SimParams.bGenerateGlobalBreakingData);
			}
		}
	}

<<<<<<< HEAD
				SendBreakingEvent(Child, bParentCrumbled);
			}
			if (bUseDamagePropagation)
			{
				AppliedStrains.Add(Child, MaxAppliedStrain);
			}
			Child->SetExternalStrains(0.0);
		}

		// if necessary propagate strain through the graph
		// IMPORTANT: this assumes that the connectivity graph has not yet been updated from pieces that broke off
		if (bUseDamagePropagation)
		{
			for (const auto& AppliedStrain: AppliedStrains)
			{
				FPBDRigidClusteredParticleHandle* ClusteredChild = AppliedStrain.Key->CastToClustered();

				const FReal AppliedStrainValue = AppliedStrain.Value;
				FReal PropagatedStrainPerConnection = 0.0f;

				// @todo(chaos) : may not be optimal, but good enough for now
				if (BreakDamagePropagationFactor > 0 && ActivatedChildren.Contains(AppliedStrain.Key))
				{
					// break damage propagation case: we only look at the broken pieces and propagate the strain remainder 
					const FReal RemainingStrain = (AppliedStrainValue - ClusteredChild->GetInternalStrains());
					if (RemainingStrain > 0)
					{
						const FReal AdjustedRemainingStrain = (FReal)BreakDamagePropagationFactor * RemainingStrain;
						// todo(chaos) : could do better and have something weighted on distance with a falloff maybe ?  
						PropagatedStrainPerConnection = AdjustedRemainingStrain / ClusteredChild->ConnectivityEdges().Num();
					}
				}
				else if (ShockDamagePropagationFactor > 0)
				{
					// shock damage propagation case : for all the non broken pieces, propagate the actual applied strain 
					PropagatedStrainPerConnection = (FReal)ShockDamagePropagationFactor * AppliedStrainValue;
=======
	
	void FRigidClustering::SendCrumblingEvent(FPBDRigidClusteredParticleHandle* ClusteredParticle)
	{
		// only emit crumble events if the proxy needs it 
		if (FGeometryCollectionPhysicsProxy* ConcreteProxy = GetConcreteProxy(ClusteredParticle))
		{
			const FSimulationParameters& SimParams = ConcreteProxy->GetSimParameters(); 
			if (SimParams.bGenerateCrumblingData || SimParams.bGenerateGlobalCrumblingData)
			{
				FCrumblingData& ClusterCrumbling = MAllClusterCrumblings.AddDefaulted_GetRef();
				ClusterCrumbling.Proxy = ClusteredParticle->PhysicsProxy();
				ClusterCrumbling.Location = ClusteredParticle->X();
				ClusterCrumbling.Orientation = ClusteredParticle->R();
				ClusterCrumbling.LinearVelocity = ClusteredParticle->V();
				ClusterCrumbling.AngularVelocity = ClusteredParticle->W();
				ClusterCrumbling.Mass = ClusteredParticle->M();
				ClusterCrumbling.SetEmitterFlag(SimParams.bGenerateCrumblingData, SimParams.bGenerateGlobalCrumblingData);
				if (ClusteredParticle->Geometry() && ClusteredParticle->Geometry()->HasBoundingBox())
				{
					ClusterCrumbling.LocalBounds = ClusteredParticle->Geometry()->BoundingBox();
				}
				if (SimParams.bGenerateCrumblingChildrenData || SimParams.bGenerateGlobalCrumblingChildrenData)
				{
					// when sending this event, children are still attached
					if (const FRigidHandleArray* Children = MChildren.Find(ClusteredParticle))
					{
						ConcreteProxy->GetTransformGroupIndicesFromHandles(*Children, ClusterCrumbling.Children);
					}
				}
			}
		}
	}

	TArray<FRigidClustering::FParticleIsland> FRigidClustering::FindIslandsInChildren(const FPBDRigidClusteredParticleHandle* ClusteredParticle, bool bTraverseInterclusterEdges)
	{
		const TArray<FPBDRigidParticleHandle*>& Children = MChildren[ClusteredParticle];
		
		TArray<FParticleIsland> Islands;

		// traverse connectivity and see how many connected pieces we have
		TSet<FPBDRigidParticleHandle*> ProcessedChildren;
		ProcessedChildren.Reserve(Children.Num());

		for (FPBDRigidParticleHandle* Child : Children)
		{
			if (ProcessedChildren.Contains(Child))
			{
				continue;
			}

			TArray<FPBDRigidParticleHandle*>& Island = Islands.AddDefaulted_GetRef();

			TArray<FPBDRigidParticleHandle*> ProcessingQueue;
			ProcessingQueue.Add(Child);
			while (ProcessingQueue.Num())
			{
				FPBDRigidParticleHandle* ChildToProcess = ProcessingQueue.Pop();
				if (!ProcessedChildren.Contains(ChildToProcess))
				{
					ProcessedChildren.Add(ChildToProcess);
					Island.Add(ChildToProcess);
					for (const TConnectivityEdge<FReal>& Edge : ChildToProcess->CastToClustered()->ConnectivityEdges())
					{
						if (IsInterclusterEdge(*ChildToProcess, Edge) && !bTraverseInterclusterEdges)
						{
							continue;
						}

						if (!ProcessedChildren.Contains(Edge.Sibling))
						{
							ProcessingQueue.Add(Edge.Sibling);
						}
					}
>>>>>>> 4af6daef
				}
			}
		}

<<<<<<< HEAD
				if (PropagatedStrainPerConnection > 0)
				{
					for (const TConnectivityEdge<FReal>& Edge : ClusteredChild->ConnectivityEdges())
					{
						if (Edge.Sibling)
						{
							if (FPBDRigidClusteredParticleHandle* ClusteredSibling = Edge.Sibling->CastToClustered())
							{
								// todo(chaos) this may currently be non optimal as we are in the apply loop and this may be cleared right after
								SetExternalStrain(ClusteredSibling, FMath::Max(ClusteredSibling->GetExternalStrain(), PropagatedStrainPerConnection));
							}
						}
					}
				}
			}
		}

=======
		return Islands;
	}

	void FRigidClustering::RemoveChildFromParent(FPBDRigidParticleHandle* Child, FPBDRigidClusteredParticleHandle* ClusteredParent)
	{
		if (ensure(Child != nullptr && ClusteredParent != nullptr))
		{
			FPBDRigidClusteredParticleHandle* ClusteredChild = Child->CastToClustered();

			MEvolution.EnableParticle(Child);
			TopLevelClusterParents.Add(ClusteredChild);

			ClusteredChild->SetClusterId(ClusterId(nullptr, ClusteredChild->ClusterIds().NumChildren)); // clear Id but retain number of children

			const FRigidTransform3 PreSolveTM(ClusteredParent->P(), ClusteredParent->Q());
			const FRigidTransform3 ChildFrame = ClusteredChild->ChildToParent() * PreSolveTM;
			Child->SetX(ChildFrame.GetTranslation());
			Child->SetR(ChildFrame.GetRotation());

			Child->SetP(Child->X());
			Child->SetQ(Child->R());

			//todo(ocohen): for now just inherit velocity at new COM. This isn't quite right for rotation
			//todo(ocohen): in the presence of collisions, this will leave all children with the post-collision
			// velocity. This should be controlled by material properties so we can allow the broken pieces to
			// maintain the clusters pre-collision velocity.
			Child->SetV(Child->V() + ClusteredParent->V());
			Child->SetW(Child->W() + ClusteredParent->W());
			Child->SetPreV(Child->PreV() + ClusteredParent->PreV());
			Child->SetPreW(Child->PreW() + ClusteredParent->PreW());

			// We also need to do cluster book-keeping on the parent.
			// If the parent is an internal cluster and has become empty, we need to mark this particle as ready to be destroyed.
			// The only exception is for cluster unions which are managed separately.
			if (FRigidHandleArray* Children = MChildren.Find(ClusteredParent))
			{
				ClusteredParent->SetClusterId(ClusterId{ ClusteredParent->Parent(), Children->Num()});
				if (ClusteredParent->InternalCluster() && Children->IsEmpty() && ClusteredParent->PhysicsProxy() && ClusteredParent->PhysicsProxy()->GetType() == EPhysicsProxyType::GeometryCollectionType)
				{
					// It's safe to disable the particle until we get to the point where we want to destroy the particle.
					MEvolution.DisableParticle(ClusteredParent);

					// We shouldn't ever need to do an AddUnique here since when we remove a child from a parent, the parent should only ever turn empty once.
					EmptyInternalClustersPerProxy.FindOrAdd(ClusteredParent->PhysicsProxy()).Add(ClusteredParent);
				}
			}
		}
	}

	void FRigidClustering::RemoveChildFromParentAndChildrenArray(FPBDRigidParticleHandle* Child, FPBDRigidClusteredParticleHandle* ClusteredParent)
	{
		// Also need to remove it from the children array.
		if (FRigidHandleArray* Children = MChildren.Find(ClusteredParent))
		{
			const int32 Index = Children->Find(Child);
			if (Index != INDEX_NONE)
			{
				Children->RemoveAtSwap(Index, 1, false);
			}
		}

		RemoveChildFromParent(Child, ClusteredParent);
	}

	TArray<FPBDRigidParticleHandle*> FRigidClustering::CreateClustersFromNewIslands(
		TArray<FParticleIsland>& Islands,
		FPBDRigidClusteredParticleHandle* ClusteredParent
		)
	{
		TArray<FPBDRigidParticleHandle*> NewClusters;
		
		// only for island with more than one particle
		int32 NumNewClusters = 0;
		for (const TArray<FPBDRigidParticleHandle*>& Island : Islands)
		{
			if (Island.Num() > 1)
			{
				NumNewClusters++;
			}
		}
		NewClusters.Reserve(NumNewClusters);

		const FRigidTransform3 PreSolveTM = FRigidTransform3(ClusteredParent->P(), ClusteredParent->Q());
		
		TArray<Chaos::FPBDRigidClusteredParticleHandle*> NewClusterHandles = MEvolution.CreateClusteredParticles(NumNewClusters);
		int32 ClusterHandlesIdx = 0;
		for (TArray<FPBDRigidParticleHandle*>& Island : Islands)
		{
			if (Island.Num() > 1) //now build the remaining pieces
			{
				FClusterCreationParameters CreationParameters;
				CreationParameters.ClusterParticleHandle = NewClusterHandles[ClusterHandlesIdx++];
				Chaos::FPBDRigidClusteredParticleHandle* NewCluster = 
					CreateClusterParticleFromClusterChildren(
						MoveTemp(Island), 
						ClusteredParent, 
						PreSolveTM, 
						CreationParameters);

				MEvolution.SetPhysicsMaterial(NewCluster, MEvolution.GetPhysicsMaterial(ClusteredParent));

				NewCluster->SetInternalStrains(ClusteredParent->GetInternalStrains());
				NewCluster->SetV(ClusteredParent->V());
				NewCluster->SetW(ClusteredParent->W());
				NewCluster->SetPreV(ClusteredParent->PreV());
				NewCluster->SetPreW(ClusteredParent->PreW());
				NewCluster->SetP(NewCluster->X());
				NewCluster->SetQ(NewCluster->R());

				UpdateTopLevelParticle(NewCluster);

				// Need to get the material from the previous particle and apply it to the new one
				const FShapesArray& ChildShapes = ClusteredParent->ShapesArray();
				const FShapesArray& NewShapes = NewCluster->ShapesArray();
				const int32 NumChildShapes = ClusteredParent->ShapesArray().Num();

				if(NumChildShapes > 0)
				{
					// Can only take materials if the child has any - otherwise we fall back on defaults.
					// Due to GC initialisation however, we should always have a valid material as even
					// when one cannot be found we fall back on the default on GEngine
					const int32 NumChildMaterials = ChildShapes[0]->NumMaterials();
					if(NumChildMaterials > 0)
					{
						Chaos::FMaterialHandle ChildMat = ChildShapes[0]->GetMaterial(0);

						for(const TUniquePtr<FPerShapeData>& PerShape : NewShapes)
						{
							PerShape->SetMaterial(ChildMat);
						}
					}
				}
				NewClusters.Add(NewCluster);
			}
		}
		return NewClusters;
	}

	void FRigidClustering::SetInternalStrain(FPBDRigidClusteredParticleHandle* Particle, FRealSingle Strain)
	{
		Particle->SetInternalStrains(Strain);
		UpdateTopLevelParticle(Particle);
	}

	void FRigidClustering::SetExternalStrain(FPBDRigidClusteredParticleHandle* Particle, FRealSingle Strain)
	{
		Particle->SetExternalStrains(Strain);
		UpdateTopLevelParticle(Particle);
	}

	void FRigidClustering::UpdateTopLevelParticle(FPBDRigidClusteredParticleHandle* Particle)
	{
		FPBDRigidClusteredParticleHandle* Parent = Particle->Parent();
		if (Parent != nullptr)
		{
			TopLevelClusterParentsStrained.Add(Parent);
		}
		else
		{
			TopLevelClusterParentsStrained.Add(Particle);
		}
	}
	
	DECLARE_CYCLE_STAT(TEXT("TPBDRigidClustering<>::ReleaseClusterParticles(STRAIN)"), STAT_ReleaseClusterParticles_STRAIN, STATGROUP_Chaos);
	TSet<FPBDRigidParticleHandle*> FRigidClustering::ReleaseClusterParticles(
		FPBDRigidClusteredParticleHandle* ClusteredParticle,
		bool bForceRelease)
	{
		SCOPE_CYCLE_COUNTER(STAT_ReleaseClusterParticles_STRAIN);

		if (FPBDRigidClusteredParticleHandle* Parent = ClusteredParticle->Parent())
		{
			// Having a parent is only OK if the parent is a cluster union since ReleaseClusterParticlesImpl will
			// cause it to be ejected from the cluster union.
			if (!ensureMsgf((ClusterUnionManager.FindClusterUnionIndexFromParticle(Parent) != INDEX_NONE), TEXT("Removing a cluster that still has a non-cluster union parent")))
			{
				TSet<FPBDRigidParticleHandle*> EmptySet;
				return EmptySet;
			}
		}

		return ReleaseClusterParticlesImpl(ClusteredParticle, bForceRelease, true /*bCreateNewClusters*/);
	}
	
	DECLARE_CYCLE_STAT(TEXT("TPBDRigidClustering<>::ReleaseClusterParticlesNoInternalCluster"), STAT_ReleaseClusterParticlesNoInternalCluster, STATGROUP_Chaos);
	TSet<FPBDRigidParticleHandle*> FRigidClustering::ReleaseClusterParticlesNoInternalCluster(
		FPBDRigidClusteredParticleHandle* ClusteredParticle,
		bool bForceRelease)
	{
		/* This is a near duplicate of the ReleaseClusterParticles() method with the internal cluster creation removed.
		*  This method should be used exclusively by the GeometryCollectionComponentCacheAdaptor in order to implement
		*  correct behavior when cluster grouping is used. 
		*/
		
		SCOPE_CYCLE_COUNTER(STAT_ReleaseClusterParticlesNoInternalCluster);

		return ReleaseClusterParticlesImpl(ClusteredParticle, bForceRelease, false /*bCreateNewClusters*/);
	}
	
	TSet<FPBDRigidParticleHandle*> FRigidClustering::ReleaseClusterParticlesImpl(
		FPBDRigidClusteredParticleHandle* ClusteredParticle,
		bool bForceRelease,
		bool bCreateNewClusters)
	{	
		TSet<FPBDRigidParticleHandle*> ActivatedChildren;

		if (ClusteredParticle && ClusteredParticle->Unbreakable())
		{
			return ActivatedChildren;
		}

		if (!ensureMsgf(MChildren.Contains(ClusteredParticle), TEXT("Removing Cluster that does not exist!")))
		{
			return ActivatedChildren;
		}

		// gather propagation information from the parent proxy
		bool bUseDamagePropagation = false;
		float BreakDamagePropagationFactor = 0.0f;
		float ShockDamagePropagationFactor = 0.0f;
		const FGeometryCollectionPhysicsProxy* ConcreteGCProxy = GetConcreteProxy<FGeometryCollectionPhysicsProxy>(ClusteredParticle);
		if (ConcreteGCProxy)
		{
			const FSimulationParameters& SimParams = ConcreteGCProxy->GetSimParameters();
			bUseDamagePropagation = SimParams.bUseDamagePropagation;
			BreakDamagePropagationFactor = SimParams.BreakDamagePropagationFactor;
			ShockDamagePropagationFactor = SimParams.ShockDamagePropagationFactor;
		}

		TArray<FPBDRigidParticleHandle*>& Children = MChildren[ClusteredParticle];
		const bool bParentCrumbled = CrumbledSinceLastUpdate.Contains(ClusteredParticle);

		bool bFoundFirstRelease = false;

		// only used for propagation
		TMap<FPBDRigidParticleHandle*, FRealSingle> AppliedStrains;

		// We'll pass these particles to the cluster union manager to remove. This can't be done within the same loop
		// since it'll be modifying the children array.
		TArray<FPBDRigidParticleHandle*> DeferredRemoveFromClusterUnion;

		// Grab cluster union parent if there is one
		FPBDRigidParticleHandle* ParentRigid = ClusteredParticle->ClusterIds().Id;
		FPBDRigidClusteredParticleHandle* Parent = ParentRigid ? ParentRigid->CastToClustered() : nullptr;
		TSet<FClusterUnionIndex> ClusterUnionsToConsiderForConnectivity;

		for (int32 ChildIdx = Children.Num() - 1; ChildIdx >= 0; --ChildIdx)
		{
			FPBDRigidClusteredParticleHandle* Child = Children[ChildIdx]->CastToClustered();
			
			if (!Child)
			{
				continue;
			}

			// @todo(chaos) eventually should get rid of collision impulse array and only use external strain
			const FRealSingle MaxAppliedStrain = FMath::Max(Child->CollisionImpulses(), Child->GetExternalStrain());
			if ((MaxAppliedStrain >= Child->GetInternalStrains()) || bForceRelease)
			{
				if (!bFoundFirstRelease)
				{
					// Restore some of the momentum of whatever collided with the parent
					// NOTE: This has to come before HandleRemoveOperationWithClusterLookup, because
					// in FClusterUnionManager::UpdateAllClusterUnionProperties, the particle is
					// invalidated with MEvolution.InvalidateParticle, which clears its contacts
					if (RestoreBreakingMomentumPercent > 0.f)
					{
						if (Parent)
						{
							TrackBreakingCollision(Parent);
						}
						else
						{
							TrackBreakingCollision(ClusteredParticle);
						}
					}

					const FClusterUnionIndex ClusterUnionIndex = ClusterUnionManager.FindClusterUnionIndexFromParticle(ClusteredParticle);
					if (ClusterUnionIndex != INDEX_NONE)
					{
						// Remove node connections here immediately just in case we need to manage connectivity on the cluster union.
						RemoveNodeConnections(ClusteredParticle);
						ClusterUnionsToConsiderForConnectivity.Add(ClusterUnionIndex);
						ClusterUnionManager.HandleRemoveOperationWithClusterLookup({ ClusteredParticle }, EClusterUnionOperationTiming::Defer);
					}
					bFoundFirstRelease = true;
				}

				// There's a possibility that the child is in a cluster union so we'd need to be able to remove the child particle from the cluster union as well.
				const FClusterUnionIndex ClusterUnionIndex = ClusterUnionManager.FindClusterUnionIndexFromParticle(Child);
				const bool bIsInClusterUnion = ClusterUnionIndex != INDEX_NONE;

				if (bIsInClusterUnion)
				{
					ClusterUnionsToConsiderForConnectivity.Add(ClusterUnionIndex);
					DeferredRemoveFromClusterUnion.Add(Child);
				}
				else
				{
					// The piece that hits just breaks off - we may want more control 
					// by looking at the edges of this piece which would give us cleaner 
					// breaks (this approach produces more rubble)
					RemoveChildFromParent(Child, ClusteredParticle);
					UpdateTopLevelParticle(Child);

					// Remove from the children array without freeing memory yet. 
					// We're looping over Children and it'd be silly to free the array
					// 1 entry at a time.
					Children.RemoveAtSwap(ChildIdx, 1, false);
				}
				
				ActivatedChildren.Add(Child);
				SendBreakingEvent(Child, bParentCrumbled);
			}
			if (bUseDamagePropagation)
			{
				AppliedStrains.Add(Child, MaxAppliedStrain);
			}
			Child->SetExternalStrains(0.0);
		}

		if (!DeferredRemoveFromClusterUnion.IsEmpty())
		{
			ClusterUnionManager.HandleRemoveOperationWithClusterLookup(DeferredRemoveFromClusterUnion, EClusterUnionOperationTiming::Defer);
		}

		// if necessary propagate strain through the graph
		// IMPORTANT: this assumes that the connectivity graph has not yet been updated from pieces that broke off
		if (bUseDamagePropagation)
		{
			for (const auto& AppliedStrain: AppliedStrains)
			{
				FPBDRigidClusteredParticleHandle* ClusteredChild = AppliedStrain.Key->CastToClustered();

				const FRealSingle AppliedStrainValue = AppliedStrain.Value;
				FRealSingle PropagatedStrainPerConnection = 0.0f;

				// @todo(chaos) : may not be optimal, but good enough for now
				if (BreakDamagePropagationFactor > 0 && ActivatedChildren.Contains(AppliedStrain.Key))
				{
					// break damage propagation case: we only look at the broken pieces and propagate the strain remainder 
					const FRealSingle RemainingStrain = (AppliedStrainValue - ClusteredChild->GetInternalStrains());
					if (RemainingStrain > 0)
					{
						const FRealSingle AdjustedRemainingStrain = BreakDamagePropagationFactor * RemainingStrain;
						// todo(chaos) : could do better and have something weighted on distance with a falloff maybe ?  
						PropagatedStrainPerConnection = AdjustedRemainingStrain / static_cast<FRealSingle>(ClusteredChild->ConnectivityEdges().Num());
					}
				}
				else if (ShockDamagePropagationFactor > 0)
				{
					// shock damage propagation case : for all the non broken pieces, propagate the actual applied strain 
					PropagatedStrainPerConnection = ShockDamagePropagationFactor * AppliedStrainValue;
				}

				if (PropagatedStrainPerConnection > 0)
				{
					for (const TConnectivityEdge<FReal>& Edge : ClusteredChild->ConnectivityEdges())
					{
						if (Edge.Sibling)
						{
							if (FPBDRigidClusteredParticleHandle* ClusteredSibling = Edge.Sibling->CastToClustered())
							{
								// todo(chaos) this may currently be non optimal as we are in the apply loop and this may be cleared right after
								SetExternalStrain(ClusteredSibling, FMath::Max(ClusteredSibling->GetExternalStrain(), PropagatedStrainPerConnection));
							}
						}
					}
				}
			}
		}

>>>>>>> 4af6daef
		if (ActivatedChildren.Num() > 0)
		{
			const bool bIsClusterUnion = ClusterUnionManager.IsClusterUnionParticle(ClusteredParticle);
			if (Children.Num() == 0)
			{
				// Free the memory if we can do so cheaply (no data copies).
				Children.Empty(); 
			}

			if (UseConnectivity)
			{
				// The cluster may have contained forests, so find the connected pieces and cluster them together.
				//first update the connected graph of the children we already removed
				for (FPBDRigidParticleHandle* Child : ActivatedChildren)
				{
					RemoveNodeConnections(Child);
				}
				ActivatedChildren.Append(HandleConnectivityOnReleaseClusterParticle(ClusteredParticle, bCreateNewClusters));

				// Every removal from a cluster union can trigger connectivity changes as well.
				if (!bIsClusterUnion && bCheckForInterclusterEdgesOnRelease)
				{
<<<<<<< HEAD
					TArray<FParticleIsland> Islands = FindIslandsInChildren(ClusteredParticle);
					for (const FParticleIsland& Island: Islands)
					{
						if (Island.Num() == 1) //need to break single pieces first
						{
							FPBDRigidParticleHandle* Child = Island[0];
							RemoveChildFromParent(Child, ClusteredParticle);
							ActivatedChildren.Add(Child);
						}
					}

					if (bCreateNewClusters)
					{
						TArray<FPBDRigidParticleHandle*> NewClusters = CreateClustersFromNewIslands(Islands, ClusteredParticle); 
						ActivatedChildren.Append(MoveTemp(NewClusters));
					}
=======
					for (FClusterUnionIndex UnionIndex : ClusterUnionsToConsiderForConnectivity)
					{
						if (FClusterUnion* ClusterUnion = ClusterUnionManager.FindClusterUnion(UnionIndex))
						{
							ActivatedChildren.Append(HandleConnectivityOnReleaseClusterParticle(ClusterUnion->InternalCluster, false));
						}
					}
				}
			}

			for (FPBDRigidParticleHandle* Child : ActivatedChildren)
			{
				// If an activated child has a parent, we don't want to update their kinematic properties since they should be disabled
				// and thus, shouldn't need to have properties updated.
				if (FPBDRigidClusteredParticleHandle* ClusteredChild = Child->CastToClustered())
				{
					if (ClusteredChild->Parent())
					{
						check(ClusteredChild->Disabled());
						continue;
					}
				}
				UpdateKinematicProperties(Child, MChildren, MEvolution);
			}

			// Disable the cluster only if we're not a cluster union. Cluster unions will handle themselves separately.
			if (!bIsClusterUnion)
			{
				DisableCluster(ClusteredParticle);
			}
		}

		return ActivatedChildren;
	}

	DECLARE_CYCLE_STAT(TEXT("TPBDRigidClustering<>::HandleConnectivityOnReleaseClusterParticle"), HandleConnectivityOnReleaseClusterParticle, STATGROUP_Chaos);
	TSet<FPBDRigidParticleHandle*> FRigidClustering::HandleConnectivityOnReleaseClusterParticle(FPBDRigidClusteredParticleHandle* ClusteredParticle, bool bCreateNewClusters)
	{
		SCOPE_CYCLE_COUNTER(HandleConnectivityOnReleaseClusterParticle);
		TSet<FPBDRigidParticleHandle*> ActivatedChildren;
		TArray<FPBDRigidParticleHandle*>& Children = MChildren[ClusteredParticle];

		// If we're breaking a geometry collection, we'll need to create internal clusters to parent the remaining particles.
		// However, we do not need to do this if we're currently operating on a cluster union! Its remaining particles should stay
		// attached to the cluster union because they can handle particles being dynamically added/removed.
		const FClusterUnion* ParentClusterUnion = ClusterUnionManager.FindClusterUnionFromParticle(ClusteredParticle);
		const bool bIsClusterUnion = ParentClusterUnion != nullptr;
		if (Children.Num())
		{
			TArray<FParticleIsland> Islands = FindIslandsInChildren(ClusteredParticle, bIsClusterUnion);

			if (!bIsClusterUnion)
			{
				TArray<const FConnectivityEdge*> IslandInterclusterEdges;
				IslandInterclusterEdges.Reserve(Islands.Num());

				// By default, all these islands will all just start simulating independently. However, if bCheckForInterclusterEdgesOnRelease
				// is true, we're going to want to check if any of these islands contain a particle with an intercluster edge that connects to
				// something else! In that case, keep the particles in the island connected. For simplicity
				// we'll use a kinematic target for each group of particles that needs to stay attached . This kinematic target
				// will be driven by simulation relative to whatever it should be attached to.
				//
				// We need to assume that only the server will have the intercluster edges necessary to drive this kinematic target. Therefore, this
				// information is authoritative on the PT on the server while is authoritative on the GT on the client(s) via GC replication. So we
				// also need to make sure we store this information in a way that's replicatable to the client via GC replication.
				EDamageEvaluationModel DamageEvaluationModel = EDamageEvaluationModel::StrainFromDamageThreshold;
				const FGeometryCollectionPhysicsProxy* ConcreteGCProxy = GetConcreteProxy<FGeometryCollectionPhysicsProxy>(ClusteredParticle);
				if (ConcreteGCProxy)
				{
					const FSimulationParameters& SimParams = ConcreteGCProxy->GetSimParameters();
					DamageEvaluationModel = SimParams.DamageEvaluationModel;
				}

				int32 IslandIndex = 0;
				TArray<int32> IslandIndicesToRemove;

				for (const FParticleIsland& Island : Islands)
				{
					const bool bNeedRecomputeConnectivityStrain = ConcreteGCProxy && DamageEvaluationModel == EDamageEvaluationModel::StrainFromMaterialStrengthAndConnectivity;

					FClusterUnion* AttachedClusterUnion = nullptr;

					// Protect a potentially work-intensive loop behind the conditions that actually require us to step through every child in every island.
					if (bNeedRecomputeConnectivityStrain || bCheckForInterclusterEdgesOnRelease)
					{
						for (FPBDRigidParticleHandle* ChildParticle : Island)
						{
							if (FPBDRigidClusteredParticleHandle* ClusteredChild = ChildParticle->CastToClustered())
							{
								// recompute the strain as its connectivity has changed
								if (bNeedRecomputeConnectivityStrain)
								{
									ConcreteGCProxy->ComputeMaterialBasedDamageThreshold_Internal(*ClusteredChild);
								}

								if (bCheckForInterclusterEdgesOnRelease && !AttachedClusterUnion)
								{
									// Check if any edge is connected to "something else". This entire island
									// will be connected to that "something else". For now, we're enforcing that it's a cluster union.
									for (const FConnectivityEdge& Edge : ClusteredChild->ConnectivityEdges())
									{
										if (IsInterclusterEdge(*ClusteredChild, Edge))
										{
											if (FClusterUnion* ClusterUnion = ClusterUnionManager.FindClusterUnionFromParticle(GetActiveParentParticle(Edge.Sibling)))
											{
												AttachedClusterUnion = ClusterUnion;
											}
											break;
										}
									}
								}
							}
						}
					}

					if (AttachedClusterUnion)
					{
						// Need to manually add cluster union properties since the API for adding a pending operation doesn't have an option for that.
						for (FPBDRigidParticleHandle* ChildParticle : Island)
						{
							FClusterUnionParticleProperties Properties;
							Properties.bIsAuxiliaryParticle = true;
							AttachedClusterUnion->ChildProperties.Add(ChildParticle, Properties);
						}
						ClusterUnionManager.AddPendingClusterIndexOperation(AttachedClusterUnion->InternalIndex, EClusterUnionOperation::Add, Island);
						IslandIndicesToRemove.Add(IslandIndex);
					}
					else if (Island.Num() == 1 && !AttachedClusterUnion) //need to break single pieces first
					{
						FPBDRigidParticleHandle* Child = Island[0];
						RemoveChildFromParent(Child, ClusteredParticle);
						ActivatedChildren.Add(Child);
					}

					++IslandIndex;
>>>>>>> 4af6daef
				}

<<<<<<< HEAD
			for (FPBDRigidParticleHandle* Child : ActivatedChildren)
			{
				UpdateKinematicProperties(Child, MChildren, MEvolution);
=======
				for (int32 RemoveIndex = IslandIndicesToRemove.Num() - 1; RemoveIndex >= 0; --RemoveIndex)
				{
					Islands.RemoveAtSwap(IslandIndicesToRemove[RemoveIndex], 1, false);
				}

				if (bCreateNewClusters)
				{
					TArray<FPBDRigidParticleHandle*> NewClusters = CreateClustersFromNewIslands(Islands, ClusteredParticle);
					ActivatedChildren.Append(MoveTemp(NewClusters));
				}
>>>>>>> 4af6daef
			}
			else if (bCheckForInterclusterEdgesOnRelease && ParentClusterUnion->bCheckConnectivity)
			{
				// We know we're in an cluster union. There are pieces that we consider to be the "main body". There are certain pieces that we consider to be auxiliary as well.
				// If an island is only made up of auxiliary pieces, then those pieces should fall off. Connectivity of main pieces should be handled by the GT.
				for (const FParticleIsland& Island : Islands)
				{
					bool bHasMainParticle = false;
					for (FPBDRigidParticleHandle* ChildParticle : Island)
					{
						if (const FClusterUnionParticleProperties* Props = ParentClusterUnion->ChildProperties.Find(ChildParticle))
						{
							if (!Props->bIsAuxiliaryParticle)
							{
								bHasMainParticle = true;
								break;
							}
						}
						else
						{
							bHasMainParticle = true;
							break;
						}
					}

<<<<<<< HEAD
			//disable cluster
			DisableCluster(ClusteredParticle);
=======
					if (!bHasMainParticle)
					{
						ClusterUnionManager.AddPendingClusterIndexOperation(ParentClusterUnion->InternalIndex, EClusterUnionOperation::Remove, Island);
						ActivatedChildren.Append(Island);
					}
				}
			}
>>>>>>> 4af6daef
		}

		return ActivatedChildren;
	}

	DECLARE_CYCLE_STAT(TEXT("TPBDRigidClustering<>::ReleaseClusterParticles(LIST)"), STAT_ReleaseClusterParticles_LIST, STATGROUP_Chaos);
	TSet<FPBDRigidParticleHandle*> 
	FRigidClustering::ReleaseClusterParticles(
		TArray<FPBDRigidParticleHandle*> ChildrenParticles, bool bTriggerBreakEvents /* = false */)
	{
		SCOPE_CYCLE_COUNTER(STAT_ReleaseClusterParticles_LIST);
		TSet<FPBDRigidParticleHandle*> ActivatedBodies;
		if (ChildrenParticles.Num())
		{
			//for now just assume these all belong to same cluster
			FPBDRigidParticleHandle* ClusterHandle = nullptr;
			
			TMap<FGeometryParticleHandle*, FReal> FakeStrain;

			bool bPreDoGenerateData = DoGenerateBreakingData;
			DoGenerateBreakingData = bTriggerBreakEvents;

			for (FPBDRigidParticleHandle* ChildHandle : ChildrenParticles)
			{
				if (FPBDRigidClusteredParticleHandle* ClusteredChildHandle = ChildHandle->CastToClustered())
				{
					if (ClusteredChildHandle->Disabled() && ClusteredChildHandle->ClusterIds().Id != nullptr)
					{
						if (ensure(!ClusterHandle || ClusteredChildHandle->ClusterIds().Id == ClusterHandle))
						{
<<<<<<< HEAD
							SetExternalStrain(ClusteredChildHandle, TNumericLimits<FReal>::Max());
=======
							SetExternalStrain(ClusteredChildHandle, TNumericLimits<FRealSingle>::Max());
							// This way we won't try to propagate this infinite strain.
							ClusteredChildHandle->SetInternalStrains(ClusteredChildHandle->GetExternalStrain());
>>>>>>> 4af6daef
							ClusterHandle = ClusteredChildHandle->ClusterIds().Id;
						}
						else
						{
							break; //shouldn't be here
						}
					}
				}
			}
			if (ClusterHandle)
			{
				ActivatedBodies = ReleaseClusterParticles(ClusterHandle->CastToClustered());
			}
			DoGenerateBreakingData = bPreDoGenerateData;
		}
		return ActivatedBodies;
	}

	DECLARE_CYCLE_STAT(TEXT("TPBDRigidClustering<>::ReleaseChildrenParticleAndParents"), ReleaseChildrenParticleAndParents, STATGROUP_Chaos);
	void FRigidClustering::ForceReleaseChildParticleAndParents(FPBDRigidClusteredParticleHandle* ChildClusteredParticle, bool bTriggerBreakEvents)
	{
		SCOPE_CYCLE_COUNTER(ReleaseChildrenParticleAndParents);

		if (ChildClusteredParticle)
		{
			// make sure we set unbreakable to false so that the children can be released
			ChildClusteredParticle->SetUnbreakable(false);
			
			// first release any parent if any
			if (FPBDRigidClusteredParticleHandle* ParentCluster = ChildClusteredParticle->Parent())
			{
				if (const IPhysicsProxyBase* ParentProxy = ParentCluster->PhysicsProxy())
				{
					// we shoudl not break cluster union parent and stop recursion there
					if (ParentProxy->GetType() != FClusterUnionPhysicsProxy::ConcreteType())
					{
						// we need now to force parents to break
						ForceReleaseChildParticleAndParents(ParentCluster, bTriggerBreakEvents);
					}
				}
			}

			// Trigger a release.
			ReleaseClusterParticles(TArray<FPBDRigidParticleHandle*>{ ChildClusteredParticle }, bTriggerBreakEvents);
		}
	}

	static int32 GClusterBreakOnlyStrained = 1;
	FAutoConsoleVariableRef CVarBreakMode(TEXT("p.chaos.clustering.breakonlystrained"), GClusterBreakOnlyStrained, 
										  TEXT("If enabled we only process strained clusters for breaks, if disabled all clusters are traversed and checked"));

	DECLARE_CYCLE_STAT(TEXT("TPBDRigidClustering<>::AdvanceClustering"), STAT_AdvanceClustering, STATGROUP_Chaos);
	DECLARE_CYCLE_STAT(TEXT("TPBDRigidClustering<>::Update Impulse from Strain"), STAT_UpdateImpulseStrain, STATGROUP_Chaos);
	DECLARE_CYCLE_STAT(TEXT("TPBDRigidClustering<>::Update Dirty Impulses"), STAT_UpdateDirtyImpulses, STATGROUP_Chaos);
	void 
	FRigidClustering::AdvanceClustering(
		const FReal Dt, 
		FPBDCollisionConstraints& CollisionRule)
	{
		SCOPE_CYCLE_COUNTER(STAT_AdvanceClustering);
		UE_LOG(LogChaos, Verbose, TEXT("START FRAME with Dt %f"), Dt);

		double FrameTime = 0, Time = 0;
		FDurationTimer Timer(Time);
		Timer.Start();

		if(MChildren.Num())
		{
			//
			//  Grab collision impulses for processing
			//
			if (ComputeClusterCollisionStrains)
			{
				ComputeStrainFromCollision(CollisionRule, Dt);
			}
			else
			{
				ResetCollisionImpulseArray();
			}

			//
			// Modify internal strains
			//
<<<<<<< HEAD
			bool bPotentialBreak = false;
			{
				SCOPE_CYCLE_COUNTER(STAT_UpdateDirtyImpulses);
				for (const auto& ActiveCluster : TopLevelClusterParentsStrained)
				{
					if (!ActiveCluster->Disabled())
					{
						if (ActiveCluster->ClusterIds().NumChildren > 0) //active index is a cluster
						{
							TArray<FRigidHandle>& ParentToChildren = MChildren[ActiveCluster];
							for (FRigidHandle Child : ParentToChildren)
							{
								if (FClusterHandle ClusteredChild = Child->CastToClustered())
								{
									if (ClusteredChild->GetInternalStrains() <= 0.f)
									{
										ClusteredChild->CollisionImpulse() = FLT_MAX;
										MCollisionImpulseArrayDirty = true;
									}
									else if (!bPotentialBreak && ClusteredChild->GetExternalStrain() > 0)
									{
										bPotentialBreak = true;
									}
								}
							}
						}
					}
				}
				TopLevelClusterParentsStrained.Reset();
			}

			if (MCollisionImpulseArrayDirty || bPotentialBreak)
			{
				SCOPE_CYCLE_COUNTER(STAT_UpdateDirtyImpulses);
				BreakingModel();
			} // end if MCollisionImpulseArrayDirty
		}
		Timer.Stop();
		UE_LOG(LogChaos, Verbose, TEXT("Cluster Break Update Time is %f"), Time);
	}

	DECLARE_CYCLE_STAT(TEXT("TPBDRigidClustering<>::BreakingModel()"), STAT_BreakingModel, STATGROUP_Chaos);
	void FRigidClustering::BreakingModel()
	{
		SCOPE_CYCLE_COUNTER(STAT_BreakingModel);

		//make copy because release cluster modifies active indices. We want to iterate over original active indices
		TArray<FPBDRigidClusteredParticleHandle*> ClusteredParticlesToProcess;
		for (auto& Particle : MEvolution.GetNonDisabledClusteredView())
		{
			ClusteredParticlesToProcess.Add(Particle.Handle()->CastToClustered());
		}

		for (FPBDRigidClusteredParticleHandle* ClusteredParticle : ClusteredParticlesToProcess)
		{
			if (ClusteredParticle->ClusterIds().NumChildren)
			{
				ReleaseClusterParticles(ClusteredParticle);
			}
		}
	}

	DECLARE_CYCLE_STAT(TEXT("FRigidClustering::Visitor"), STAT_ClusterVisitor, STATGROUP_Chaos);
	void FRigidClustering::Visitor(FClusterHandle Cluster, FVisitorFunction Function)
	{
		if (Cluster)
		{
			if (MChildren.Contains(Cluster) && MChildren[Cluster].Num())
			{
				SCOPE_CYCLE_COUNTER(STAT_ClusterVisitor);

				// TQueue is a linked list, which has no preallocator.
				TQueue<FRigidHandle> Queue;
				for (Chaos::FPBDRigidParticleHandle* Child : MChildren[Cluster])
				{
					Queue.Enqueue(Child);
				}

				FRigidHandle CurrentHandle = nullptr;
				while (Queue.Dequeue(CurrentHandle))
				{
					if (CurrentHandle)
					{
						if (FClusterHandle CurrentClusterHandle = CurrentHandle->CastToClustered())
						{
							// @question : Maybe we should just store the leaf node bodies in a
							// map, that will require Memory(n*log(n))
							if (MChildren.Contains(CurrentClusterHandle))
							{
								for (Chaos::FPBDRigidParticleHandle* Child : MChildren[CurrentClusterHandle])
								{
									Queue.Enqueue(Child);
								}
							}
						}
						if (CurrentHandle)
						{
							Function(*this, CurrentHandle);
						}
					}
				}
			}
		}
	}

	DECLARE_CYCLE_STAT(TEXT("TPBDRigidClustering<>::GetActiveClusterIndex"), STAT_GetActiveClusterIndex, STATGROUP_Chaos);
	FPBDRigidParticleHandle* 
	FRigidClustering::GetActiveClusterIndex(
		FPBDRigidParticleHandle* Child)
	{
		SCOPE_CYCLE_COUNTER(STAT_GetActiveClusterIndex);
		while (Child && Child->Disabled())
		{
			Child = Child->CastToClustered()->ClusterIds().Id;
		}
		return Child; 
	}

	FPBDRigidParticleHandle* FRigidClustering::FindClosestChild(const FPBDRigidClusteredParticleHandle* ClusteredParticle, const FVec3& WorldLocation) const
	{
		if (const TArray<FPBDRigidParticleHandle*>* ChildrenHandles = GetChildrenMap().Find(ClusteredParticle))
		{
			return FindClosestParticle(*ChildrenHandles, WorldLocation); 
		}
		return nullptr;
	}

	FPBDRigidParticleHandle* FRigidClustering::FindClosestParticle(const TArray<FPBDRigidParticleHandle*>& Particles, const FVec3& WorldLocation)
	{
		FPBDRigidParticleHandle* ClosestChildHandle = nullptr;
		
		// @todo(chaos) we should offer a more precise way to query than the distance from center of mass
		FReal ClosestSquaredDist = TNumericLimits<FReal>::Max();
		for (FPBDRigidParticleHandle* ChildHandle: Particles)
        {
        	const FReal SquaredDist = (ChildHandle->X() - WorldLocation).SizeSquared();
        	if (SquaredDist < ClosestSquaredDist)
        	{
        		ClosestSquaredDist = SquaredDist;
        		ClosestChildHandle = ChildHandle;
        	}
        }
        return ClosestChildHandle;
	}

	TArray<FPBDRigidParticleHandle*> FRigidClustering::FindChildrenWithinRadius(const FPBDRigidClusteredParticleHandle* ClusteredParticle, const FVec3& WorldLocation, FReal Radius, bool bAlwaysReturnClosest) const
	{
		if (const TArray<FPBDRigidParticleHandle*>* ChildrenHandles = GetChildrenMap().Find(ClusteredParticle))
		{
			return FindParticlesWithinRadius(*ChildrenHandles, WorldLocation, Radius, bAlwaysReturnClosest); 
		}
		TArray<FPBDRigidParticleHandle*> EmptyArray;
		return EmptyArray;
	}

	TArray<FPBDRigidParticleHandle*> FRigidClustering::FindParticlesWithinRadius(const TArray<FPBDRigidParticleHandle*>& Particles, const FVec3& WorldLocation, FReal Radius, bool bAlwaysReturnClosest)
	{
		TArray<FPBDRigidParticleHandle*> Result;
		
		FPBDRigidParticleHandle* ClosestChildHandle = nullptr;
		
		// @todo(chaos) we should offer a more precise way to query than the distance from center of mass
		FReal ClosestSquaredDist = TNumericLimits<FReal>::Max();
		
		const FReal RadiusSquared = Radius * Radius;
		for (FPBDRigidParticleHandle* ChildHandle: Particles)
		{
			const FReal SquaredDist = (ChildHandle->X() - WorldLocation).SizeSquared();
			if (SquaredDist <= RadiusSquared)
			{
				Result.Add(ChildHandle);
			}
			if (bAlwaysReturnClosest)
			{
				if (SquaredDist < ClosestSquaredDist)
				{
					ClosestSquaredDist = SquaredDist;
					ClosestChildHandle = ChildHandle;
				}
			}
		}
		if (bAlwaysReturnClosest && ClosestChildHandle && Result.Num() == 0)
		{
			Result.Add(ClosestChildHandle);
=======
			if (StrainModifiers)
			{
				ApplyStrainModifiers();
			}

			//  Monitor the MStrain array for 0 or less values.
			//  That will trigger a break too.
			//
			bool bPotentialBreak = false;
			TArray<FPBDRigidClusteredParticleHandle*> ParticlesToProcess;

			auto ProcessClusteredParticle = [&ParticlesToProcess, &bPotentialBreak, this](FPBDRigidClusteredParticleHandle* Particle)
			{
				TArray<FRigidHandle>& ParentToChildren = MChildren[Particle];

				bool bAddParent = false;
				for(FRigidHandle Child : ParentToChildren)
				{
					if(FClusterHandle ClusteredChild = Child->CastToClustered())
					{
						if(ClusteredChild->GetInternalStrains() <= 0.f)
						{
							bAddParent = true;
							// #TODO remove need to set this here so we can early out as soon as we
							// find one child that requires processing for breaks
							ClusteredChild->CollisionImpulse() = FLT_MAX;
							MCollisionImpulseArrayDirty = true;
						}
						else if(ClusteredChild->GetExternalStrain() > 0 || ClusteredChild->CollisionImpulse() > 0)
						{
							bAddParent = true;
							bPotentialBreak = true;
						}
					}
				}

				// Ensure we only add the parent once.
				if(bAddParent)
				{
					ParticlesToProcess.Add(Particle);
				}
			};

			{
				SCOPE_CYCLE_COUNTER(STAT_UpdateDirtyImpulses);
				for (const auto& ActiveCluster : TopLevelClusterParentsStrained)
				{
					bool bIgnoreDisabledCheck = false;
					FClusterUnion* ClusterUnion = ClusterUnionManager.FindClusterUnionFromParticle(ActiveCluster);
					if (ClusterUnion && ClusterUnion->InternalCluster != ActiveCluster)
					{
						// Need to ignore the disabled check since the particle might still be inside a cluster union (and thus disabled).
						bIgnoreDisabledCheck = true;
					}

					if (!ActiveCluster->Disabled() || bIgnoreDisabledCheck)
					{
						if (ActiveCluster->ClusterIds().NumChildren > 0) //active index is a cluster
						{
							bool bNeedToProcessActiveCluster = true;

							if(ClusterUnion)
							{
								if(ClusterUnion->InternalCluster == ActiveCluster)
								{
									// ActiveCluster is itself a cluster union, so loop over its children and add those
									// to process for breaking.
									bNeedToProcessActiveCluster = false;
									for(FPBDRigidParticleHandle* ChildParticle : ClusterUnion->ChildParticles)
									{
										if(ChildParticle)
										{
											if(FPBDRigidClusteredParticleHandle* ClusteredChild = ChildParticle->CastToClustered())
											{
												const bool bChildHasChildren = ClusteredChild->ClusterIds().NumChildren > 0;

												// If for some reason, a child of the cluster union doesn't have children then we need to process the cluster union particle instead.
												bNeedToProcessActiveCluster |= !bChildHasChildren;

												if(bChildHasChildren)
												{
													ProcessClusteredParticle(ClusteredChild);
												}
											}
										}
									}
								}
							}
							
							if (bNeedToProcessActiveCluster)
							{
								ProcessClusteredParticle(ActiveCluster);
							}
						}
					}
				}
			}

			ClusterUnionManager.HandleDeferredClusterUnionUpdateProperties();

			// Breaking can populate this again with relevant children - so we clear before running the breaking model
			TopLevelClusterParentsStrained.Reset();

			if (MCollisionImpulseArrayDirty || bPotentialBreak)
			{
				SCOPE_CYCLE_COUNTER(STAT_UpdateDirtyImpulses);

				// Call our breaking model
				// #TODO convert to visitor pattern to avoid TArray allocations above.
				if(GClusterBreakOnlyStrained == 1)
				{
					BreakingModel(ParticlesToProcess);
				}
				else
				{
					BreakingModel();
				}

				if (bCheckForInterclusterEdgesOnRelease)
				{
					// In this case the breaking model might have tried to *add* into cluster unions so we need to flush those operations here as well
					// so those changes are immediately available for marshaling back to the GT.
					ClusterUnionManager.FlushPendingOperations();
				}

			} // end if MCollisionImpulseArrayDirty
		}

		Timer.Stop();
		UE_LOG(LogChaos, Verbose, TEXT("Cluster Break Update Time is %f"), Time);
	}

	DECLARE_CYCLE_STAT(TEXT("FRigidClustering::CleanupInternalClustersForProxy"), STAT_CleanupInternalClustersForProxy, STATGROUP_Chaos);
	void FRigidClustering::CleanupInternalClustersForProxies(TArrayView<IPhysicsProxyBase*> Proxies)
	{
		SCOPE_CYCLE_COUNTER(STAT_CleanupInternalClustersForProxy);
		for (IPhysicsProxyBase* Proxy : Proxies)
		{
			for (FPBDRigidClusteredParticleHandle* Particle : EmptyInternalClustersPerProxy.FindRef(Proxy))
			{
				DestroyClusterParticle(Particle);
			}
			EmptyInternalClustersPerProxy.Remove(Proxy);
		}
	}

	DECLARE_CYCLE_STAT(TEXT("BreakingModel_AllParticles"), STAT_BreakingModel_AllParticles, STATGROUP_Chaos);
	DECLARE_CYCLE_STAT(TEXT("BreakingModel"), STAT_BreakingModel, STATGROUP_Chaos);
	void FRigidClustering::BreakingModel()
	{
		SCOPE_CYCLE_COUNTER(STAT_BreakingModel_AllParticles);
		
		// Clear the set tracking breaking collisions
		BreakingCollisions.Empty();

		//make copy because release cluster modifies active indices. We want to iterate over original active indices
		TArray<FPBDRigidClusteredParticleHandle*> ClusteredParticlesToProcess;
		for(FTransientPBDRigidParticleHandle& Particle : MEvolution.GetNonDisabledClusteredView())
		{
			if (FPBDRigidClusteredParticleHandle* Clustered = Particle.Handle()->CastToClustered())
			{
				if (Clustered->ClusterIds().NumChildren > 0)
				{
					if (FClusterUnion* ClusterUnion = ClusterUnionManager.FindClusterUnionFromParticle(Clustered))
					{
						if (ClusterUnion->InternalCluster == Clustered)
						{
							// Clustered is itself a cluster union, so loop over its children and add those
							// to process for breaking.
							for (FPBDRigidParticleHandle* ChildParticle : ClusterUnion->ChildParticles)
							{
								if (ChildParticle)
								{
									if (FPBDRigidClusteredParticleHandle* ClusteredChild = ChildParticle->CastToClustered())
									{
										if (ClusteredChild->ClusterIds().NumChildren > 0)
										{
											ClusteredParticlesToProcess.Add(ClusteredChild);
										}
									}
								}
							}
						}
						else
						{
							// Clustered is inside a clustered union, but not a clustered union itself
							ClusteredParticlesToProcess.Add(Clustered);
						}
					}
					else
					{
						// Clustered is not a clustered union, and not _in_ a clustered union
						ClusteredParticlesToProcess.Add(Clustered);
					}
				}
			}
		}

		BreakingModel(ClusteredParticlesToProcess);
	}
	
	void FRigidClustering::BreakingModel(TArray<FPBDRigidClusteredParticleHandle*>& InParticles)
	{
		SCOPE_CYCLE_COUNTER(STAT_BreakingModel);

		// Clear the set tracking breaking collisions
		BreakingCollisions.Empty();

		for(FPBDRigidClusteredParticleHandle* ClusteredParticle : InParticles)
		{
			if(ClusteredParticle->ClusterIds().NumChildren)
			{
				ReleaseClusterParticles(ClusteredParticle);
			}
		}

		// This way if we break apart a large cluster union here (i.e. many of its children want to be released from ReleaseClusterParticles due to strain)
		// we'll only update the cluster properties once here (connection graph, geometry, etc.).
		ClusterUnionManager.HandleDeferredClusterUnionUpdateProperties();
		// Restore some of the momentum of objects that were touching rigid clusters that broke
		if (RestoreBreakingMomentumPercent > 0.f)
		{
			RestoreBreakingMomentum();
		}
	}

	DECLARE_CYCLE_STAT(TEXT("FRigidClustering::Visitor"), STAT_ClusterVisitor, STATGROUP_Chaos);
	void FRigidClustering::Visitor(FClusterHandle Cluster, FVisitorFunction Function)
	{
		if (Cluster)
		{
			if (MChildren.Contains(Cluster) && MChildren[Cluster].Num())
			{
				SCOPE_CYCLE_COUNTER(STAT_ClusterVisitor);

				// TQueue is a linked list, which has no preallocator.
				TQueue<FRigidHandle> Queue;
				for (Chaos::FPBDRigidParticleHandle* Child : MChildren[Cluster])
				{
					Queue.Enqueue(Child);
				}

				FRigidHandle CurrentHandle = nullptr;
				while (Queue.Dequeue(CurrentHandle))
				{
					if (CurrentHandle)
					{
						if (FClusterHandle CurrentClusterHandle = CurrentHandle->CastToClustered())
						{
							// @question : Maybe we should just store the leaf node bodies in a
							// map, that will require Memory(n*log(n))
							if (MChildren.Contains(CurrentClusterHandle))
							{
								for (Chaos::FPBDRigidParticleHandle* Child : MChildren[CurrentClusterHandle])
								{
									Queue.Enqueue(Child);
								}
							}
						}
						if (CurrentHandle)
						{
							Function(*this, CurrentHandle);
						}
					}
				}
			}
		}
	}

	DECLARE_CYCLE_STAT(TEXT("TPBDRigidClustering<>::GetActiveClusterIndex"), STAT_GetActiveClusterIndex, STATGROUP_Chaos);
	FPBDRigidParticleHandle* 
	FRigidClustering::GetActiveClusterIndex(
		FPBDRigidParticleHandle* Child)
	{
		SCOPE_CYCLE_COUNTER(STAT_GetActiveClusterIndex);
		while (Child && Child->Disabled())
		{
			Child = Child->CastToClustered()->ClusterIds().Id;
		}
		return Child; 
	}

	FPBDRigidParticleHandle* FRigidClustering::FindClosestChild(const FPBDRigidClusteredParticleHandle* ClusteredParticle, const FVec3& WorldLocation) const
	{
		if (const TArray<FPBDRigidParticleHandle*>* ChildrenHandles = GetChildrenMap().Find(ClusteredParticle))
		{
			return FindClosestParticle(*ChildrenHandles, WorldLocation); 
		}
		return nullptr;
	}

	FPBDRigidParticleHandle* FRigidClustering::FindClosestParticle(const TArray<FPBDRigidParticleHandle*>& Particles, const FVec3& WorldLocation)
	{
		FPBDRigidParticleHandle* ClosestChildHandle = nullptr;
		
		// @todo(chaos) we should offer a more precise way to query than the distance from center of mass
		FReal ClosestSquaredDist = TNumericLimits<FReal>::Max();
		for (FPBDRigidParticleHandle* ChildHandle: Particles)
        {
        	const FReal SquaredDist = (ChildHandle->X() - WorldLocation).SizeSquared();
        	if (SquaredDist < ClosestSquaredDist)
        	{
        		ClosestSquaredDist = SquaredDist;
        		ClosestChildHandle = ChildHandle;
        	}
        }
        return ClosestChildHandle;
	}

	TArray<FPBDRigidParticleHandle*> FRigidClustering::FindChildrenWithinRadius(const FPBDRigidClusteredParticleHandle* ClusteredParticle, const FVec3& WorldLocation, FReal Radius, bool bAlwaysReturnClosest) const
	{
		if (const TArray<FPBDRigidParticleHandle*>* ChildrenHandles = GetChildrenMap().Find(ClusteredParticle))
		{
			return FindParticlesWithinRadius(*ChildrenHandles, WorldLocation, Radius, bAlwaysReturnClosest); 
		}
		TArray<FPBDRigidParticleHandle*> EmptyArray;
		return EmptyArray;
	}

	TArray<FPBDRigidParticleHandle*> FRigidClustering::FindParticlesWithinRadius(const TArray<FPBDRigidParticleHandle*>& Particles, const FVec3& WorldLocation, FReal Radius, bool bAlwaysReturnClosest)
	{
		TArray<FPBDRigidParticleHandle*> Result;
		
		FPBDRigidParticleHandle* ClosestChildHandle = nullptr;
		
		// @todo(chaos) we should offer a more precise way to query than the distance from center of mass
		FReal ClosestSquaredDist = TNumericLimits<FReal>::Max();
		
		const FReal RadiusSquared = Radius * Radius;
		for (FPBDRigidParticleHandle* ChildHandle: Particles)
		{
			const FReal SquaredDist = (ChildHandle->X() - WorldLocation).SizeSquared();
			if (SquaredDist <= RadiusSquared)
			{
				Result.Add(ChildHandle);
			}
			if (bAlwaysReturnClosest)
			{
				if (SquaredDist < ClosestSquaredDist)
				{
					ClosestSquaredDist = SquaredDist;
					ClosestChildHandle = ChildHandle;
				}
			}
		}
		if (bAlwaysReturnClosest && ClosestChildHandle && Result.Num() == 0)
		{
			Result.Add(ClosestChildHandle);
		}
		return Result;
	}
	
	DECLARE_CYCLE_STAT(TEXT("TPBDRigidClustering<>::GenerateConnectionGraph"), STAT_GenerateConnectionGraph, STATGROUP_Chaos);
	void
	FRigidClustering::GenerateConnectionGraph(
		TArray<FPBDRigidParticleHandle*> Particles,
		const FClusterCreationParameters& Parameters,
		const TSet<FPBDRigidParticleHandle*>* FromParticles,
		const TSet<FPBDRigidParticleHandle*>* ToParticles)
	{
		SCOPE_CYCLE_COUNTER(STAT_GenerateConnectionGraph);

		// Connectivity Graph
		//    Build a connectivity graph for the cluster. If the PointImplicit is specified
		//    and the ClusterIndex has collision particles then use the expensive connection
		//    method. Otherwise try the DelaunayTriangulation if not none.
		//
		if (Parameters.bGenerateConnectionGraph)
		{
			FClusterCreationParameters::EConnectionMethod LocalConnectionMethod = Parameters.ConnectionMethod;

			if (LocalConnectionMethod == FClusterCreationParameters::EConnectionMethod::None)
			{
				LocalConnectionMethod = FClusterCreationParameters::EConnectionMethod::MinimalSpanningSubsetDelaunayTriangulation; // default method
			}

			if (LocalConnectionMethod == FClusterCreationParameters::EConnectionMethod::PointImplicit ||
				LocalConnectionMethod == FClusterCreationParameters::EConnectionMethod::PointImplicitAugmentedWithMinimalDelaunay)
			{
				UpdateConnectivityGraphUsingPointImplicit(Particles, Parameters.CoillisionThicknessPercent, FromParticles, ToParticles);
			}

			if (LocalConnectionMethod == FClusterCreationParameters::EConnectionMethod::DelaunayTriangulation)
			{
				UpdateConnectivityGraphUsingDelaunayTriangulation(Particles, Parameters, FromParticles, ToParticles); // not thread safe
			}

			if (LocalConnectionMethod == FClusterCreationParameters::EConnectionMethod::BoundsOverlapFilteredDelaunayTriangulation)
			{
				UpdateConnectivityGraphUsingDelaunayTriangulationWithBoundsOverlaps(Particles, Parameters, FromParticles, ToParticles);
			}

			if (LocalConnectionMethod == FClusterCreationParameters::EConnectionMethod::PointImplicitAugmentedWithMinimalDelaunay ||
				LocalConnectionMethod == FClusterCreationParameters::EConnectionMethod::MinimalSpanningSubsetDelaunayTriangulation)
			{
				FixConnectivityGraphUsingDelaunayTriangulation(Particles, Parameters, FromParticles, ToParticles);
			}
		}
	}

	void 
	FRigidClustering::GenerateConnectionGraph(
		Chaos::FPBDRigidClusteredParticleHandle* Parent,
		const FClusterCreationParameters& Parameters)
	{
		if (!MChildren.Contains(Parent))
			return;

		FClusterCreationParameters FinalParameters = Parameters;
		if (Parameters.ConnectionMethod == FClusterCreationParameters::EConnectionMethod::PointImplicit && !Parent->CollisionParticles())
		{
			FinalParameters.ConnectionMethod = FClusterCreationParameters::EConnectionMethod::MinimalSpanningSubsetDelaunayTriangulation;
		}

		GenerateConnectionGraph(MChildren[Parent], FinalParameters);
	}

	DECLARE_CYCLE_STAT(TEXT("TPBDRigidClustering<>::ClearConnectionGraph"), STAT_ClearConnectionGraph, STATGROUP_Chaos);
	void
	FRigidClustering::ClearConnectionGraph(FPBDRigidClusteredParticleHandle* Parent)
	{
		SCOPE_CYCLE_COUNTER(STAT_ClearConnectionGraph);
		if (!MChildren.Contains(Parent))
		{
			return;
>>>>>>> 4af6daef
		}
		return Result;
	}
	
	DECLARE_CYCLE_STAT(TEXT("TPBDRigidClustering<>::GenerateConnectionGraph"), STAT_GenerateConnectionGraph, STATGROUP_Chaos);
	void 
	FRigidClustering::GenerateConnectionGraph(
		Chaos::FPBDRigidClusteredParticleHandle* Parent,
		const FClusterCreationParameters& Parameters)
	{
		SCOPE_CYCLE_COUNTER(STAT_GenerateConnectionGraph);
		if (!MChildren.Contains(Parent)) 
			return;

<<<<<<< HEAD
		// Connectivity Graph
		//    Build a connectivity graph for the cluster. If the PointImplicit is specified
		//    and the ClusterIndex has collision particles then use the expensive connection
		//    method. Otherwise try the DelaunayTriangulation if not none.
		//
		if (Parameters.bGenerateConnectionGraph)
		{
			FClusterCreationParameters::EConnectionMethod LocalConnectionMethod = Parameters.ConnectionMethod;

			if (LocalConnectionMethod == FClusterCreationParameters::EConnectionMethod::None ||
				(LocalConnectionMethod == FClusterCreationParameters::EConnectionMethod::PointImplicit && 
				 !Parent->CollisionParticles()))
			{
				LocalConnectionMethod = FClusterCreationParameters::EConnectionMethod::MinimalSpanningSubsetDelaunayTriangulation; // default method
			}

			if (LocalConnectionMethod == FClusterCreationParameters::EConnectionMethod::PointImplicit ||
				LocalConnectionMethod == FClusterCreationParameters::EConnectionMethod::PointImplicitAugmentedWithMinimalDelaunay)
			{
				UpdateConnectivityGraphUsingPointImplicit(Parent, Parameters);
			}

			if (LocalConnectionMethod == FClusterCreationParameters::EConnectionMethod::DelaunayTriangulation)
			{
				UpdateConnectivityGraphUsingDelaunayTriangulation(Parent, Parameters); // not thread safe
			}

			if (LocalConnectionMethod == FClusterCreationParameters::EConnectionMethod::BoundsOverlapFilteredDelaunayTriangulation)
			{
				UpdateConnectivityGraphUsingDelaunayTriangulationWithBoundsOverlaps(Parent, Parameters);
			}

			if (LocalConnectionMethod == FClusterCreationParameters::EConnectionMethod::PointImplicitAugmentedWithMinimalDelaunay ||
				LocalConnectionMethod == FClusterCreationParameters::EConnectionMethod::MinimalSpanningSubsetDelaunayTriangulation)
			{
				FixConnectivityGraphUsingDelaunayTriangulation(Parent, Parameters);
			}
=======
		const TArray<FPBDRigidParticleHandle*>& Children = MChildren[Parent];
		for (FPBDRigidParticleHandle* Handle : Children)
		{
			if (!Handle)
			{
				continue;
			}

			RemoveNodeConnections(Handle);
>>>>>>> 4af6daef
		}
	}

	FRealSingle MinImpulseForStrainEval = 980 * 2 * 1.f / 30.f; //ignore impulses caused by just keeping object on ground. This is a total hack, we should not use accumulated impulse directly. Instead we need to look at delta v along constraint normal
	FAutoConsoleVariableRef CVarMinImpulseForStrainEval(TEXT("p.chaos.MinImpulseForStrainEval"), MinImpulseForStrainEval, TEXT("Minimum accumulated impulse before accumulating for strain eval "));

	bool bUseContactSpeedForStrainThreshold = true;
	FAutoConsoleVariableRef CVarUseContactSpeedForStrainEval(TEXT("p.chaos.UseContactSpeedForStrainEval"), bUseContactSpeedForStrainThreshold, TEXT("Whether to use contact speed to discard contacts when updating cluster strain (true: use speed, false: use impulse)"));

	FRealSingle MinContactSpeedForStrainEval = 1.0f; // Ignore contacts where the two bodies are resting together
	FAutoConsoleVariableRef CVarMinContactSpeedForStrainEval(TEXT("p.chaos.MinContactSpeedForStrainEval"), MinContactSpeedForStrainEval, TEXT("Minimum speed at the contact before accumulating for strain eval "));

	DECLARE_CYCLE_STAT(TEXT("ComputeStrainFromCollision"), STAT_ComputeStrainFromCollision, STATGROUP_Chaos);
<<<<<<< HEAD
	void 
	FRigidClustering::ComputeStrainFromCollision(
		const FPBDCollisionConstraints& CollisionRule)
=======
	void FRigidClustering::ComputeStrainFromCollision(const FPBDCollisionConstraints& CollisionRule, const FReal Dt)
>>>>>>> 4af6daef
	{
		SCOPE_CYCLE_COUNTER(STAT_ComputeStrainFromCollision);
		FClusterMap& MParentToChildren = GetChildrenMap();

		const FRealSingle InvDt = (Dt > SMALL_NUMBER) ? (FRealSingle)(1.0 / Dt) : 1.0f;

		ResetCollisionImpulseArray();

		for (Chaos::FPBDCollisionConstraintHandle* ContactHandle : CollisionRule.GetConstraintHandles())
		{
			if (ContactHandle == nullptr)
			{
				continue;
			}

			TVector<FGeometryParticleHandle*, 2> ConstrainedParticles = ContactHandle->GetConstrainedParticles();
			
			// make sure we only compute things if one of the two particle is clustered
			FPBDRigidClusteredParticleHandle* ClusteredConstrainedParticles0 = ConstrainedParticles[0]->CastToClustered();
			FPBDRigidClusteredParticleHandle* ClusteredConstrainedParticles1 = ConstrainedParticles[1]->CastToClustered();
			if (!ClusteredConstrainedParticles0 && !ClusteredConstrainedParticles1)
			{
				continue;
			}

			const FPBDRigidParticleHandle* Rigid0 = ConstrainedParticles[0]->CastToRigidParticle();
			const FPBDRigidParticleHandle* Rigid1 = ConstrainedParticles[1]->CastToRigidParticle();

			if (bUseContactSpeedForStrainThreshold)
			{
				// Get dV between the two particles and project onto the normal to get the approach speed (take PreV as V is the new velocity post-solve)
				const FVec3 V0 = Rigid0 ? Rigid0->PreV() : FVec3(0);
				const FVec3 V1 = Rigid1 ? Rigid1->PreV() : FVec3(0);
				const FVec3 DeltaV = V0 - V1;
				const FReal SpeedAlongNormal = FVec3::DotProduct(DeltaV, ContactHandle->GetContact().CalculateWorldContactNormal());

				// If we're not approaching at more than the min speed, reject the contact
				if (SpeedAlongNormal > -MinContactSpeedForStrainEval && ContactHandle->GetAccumulatedImpulse().SizeSquared() > FReal(0))
				{
					continue;
				}
			}
			else if (ContactHandle->GetAccumulatedImpulse().Size() < MinImpulseForStrainEval)
			{
				continue;
			}

			auto ComputeStrainLambda = [this, &ContactHandle, &InvDt](
				FPBDRigidClusteredParticleHandle* Cluster,
				FRealSingle& OutTotalImpulseAccumulator)
			{
				const FVec3 ContactWorldLocation = ContactHandle->GetContact().CalculateWorldContactLocation();
				
<<<<<<< HEAD
				const FReal AccumulatedImpulse = ContactHandle->GetAccumulatedImpulse().Size();
				if (AccumulatedImpulse > UE_SMALL_NUMBER)
				{
					// gather propagation information from the parent proxy
					bool bUseDamagePropagation = false;
					if (const FGeometryCollectionPhysicsProxy* ConcreteProxy = GetConcreteProxy(Cluster))
					{
						const FSimulationParameters& SimParams = ConcreteProxy->GetSimParameters();
						bUseDamagePropagation = SimParams.bUseDamagePropagation;
=======
				const FRealSingle AccumulatedImpulse = static_cast<FRealSingle>(ContactHandle->GetAccumulatedImpulse().Size());
				if (AccumulatedImpulse > UE_SMALL_NUMBER && FMath::IsFinite(AccumulatedImpulse))
				{
					if (const FClusterUnionPhysicsProxy* ClusterUnionProxy = GetConcreteProxy<FClusterUnionPhysicsProxy>(Cluster))
					{
						// At the moment, we don't want to apply strains to children of ClusterUnions, we want instead
						// to apply the strains to GRANDchildren of ClusterUnions.
						FPBDRigidParticleHandle* ClosestChild = FindClosestChild(Cluster, ContactWorldLocation);

						// If Closest child is not a clustered, then there is no substructure to apply strain to,
						// so null Cluster
						Cluster
							= ClosestChild
							? ClosestChild->CastToClustered()
							: nullptr;
					}

					if (Cluster == nullptr)
					{
						return;
					}

					// gather propagation information from the parent proxy
					bool bUseDamagePropagation = false;
					EDamageEvaluationModel DamageModel = EDamageEvaluationModel::StrainFromDamageThreshold;
					if (const FGeometryCollectionPhysicsProxy* GeometryCollectionProxy = GetConcreteProxy<FGeometryCollectionPhysicsProxy>(Cluster))
					{
						const FSimulationParameters& SimParams = GeometryCollectionProxy->GetSimParameters();
						bUseDamagePropagation = SimParams.bUseDamagePropagation;
						DamageModel = SimParams.DamageEvaluationModel;
>>>>>>> 4af6daef
						if (!SimParams.bEnableStrainOnCollision)
						{
							return;
						}
					}

<<<<<<< HEAD
					if (bUseDamagePropagation)
					{
						// propagation based breaking model start from the closest particle and propagate through the connection graph
						// propagation logic is dealt when evaluating the strain
						FPBDRigidParticleHandle* ClosestChild = FindClosestParticle(ParentToChildren, ContactWorldLocation);
						if (ClosestChild)
						{
							if (TPBDRigidClusteredParticleHandle<FReal, 3>* ClusteredChild = ClosestChild->CastToClustered())
							{
								ClusteredChild->CollisionImpulses() += AccumulatedImpulse;
=======
					FRealSingle CollisionImpulseToApply = AccumulatedImpulse;
					if (DamageModel == EDamageEvaluationModel::StrainFromMaterialStrengthAndConnectivity)
					{
						// this damage model use internal strain as the maximum breaking force (m.a), but we need to compare to impulses (m.v), let's divide this impulse by Dt
						// technically this is no longer an impulse but we intend in the future to get rid of COllisionImpulse property and use external strain instead
						CollisionImpulseToApply *= InvDt;
					}

					if (Cluster->ClusterIds().NumChildren == 0)
					{
						// Special case that can happen when we're looking to hit a cluster union with partial destruction as a result of intercluster edges.
						// We might hit a leaf particle in a geometry collection which has 0 children. In that case, we actually just want to apply strain to the
						// particle itself rather than trying to find its children.
						Cluster->CollisionImpulses() += CollisionImpulseToApply;
						UpdateTopLevelParticle(Cluster);
						OutTotalImpulseAccumulator += CollisionImpulseToApply;
					}
					else if (bUseDamagePropagation)
					{
						// propagation based breaking model start from the closest particle and propagate through the connection graph
						// propagation logic is dealt when evaluating the strain
						if (FPBDRigidParticleHandle* ClosestChild = FindClosestChild(Cluster, ContactWorldLocation))
						{
							if (TPBDRigidClusteredParticleHandle<FReal, 3>* ClusteredChild = ClosestChild->CastToClustered())
							{
								ClusteredChild->CollisionImpulses() += CollisionImpulseToApply;
								UpdateTopLevelParticle(ClusteredChild);
								OutTotalImpulseAccumulator += CollisionImpulseToApply;
>>>>>>> 4af6daef
							}
						}
					}
					else
					{
						const FRigidTransform3 WorldToClusterTM = FRigidTransform3(Cluster->P(), Cluster->Q());
						const FVec3 ContactLocationClusterLocal = WorldToClusterTM.InverseTransformPosition(ContactWorldLocation);
						FAABB3 ContactBox(ContactLocationClusterLocal, ContactLocationClusterLocal);
						ContactBox.Thicken(ClusterDistanceThreshold);
						if (Cluster->ChildrenSpatial())
						{
							// todo(chaos): FindAllIntersectingChildren may return an unfiltered list of children ( when num children is under a certain threshold )   
							const TArray<FPBDRigidParticleHandle*> Intersections = Cluster->ChildrenSpatial()->FindAllIntersectingChildren(ContactBox);
							for (FPBDRigidParticleHandle* Child : Intersections)
							{
								if (TPBDRigidClusteredParticleHandle<FReal, 3>*ClusteredChild = Child->CastToClustered())
								{
<<<<<<< HEAD
									ClusteredChild->CollisionImpulses() += AccumulatedImpulse;
								}
							}
						}
					}
				}
			};

			if (ClusteredConstrainedParticles0)
			{
				if (const TArray<FPBDRigidParticleHandle*>* ChildrenPtr = MParentToChildren.Find(ClusteredConstrainedParticles0))
				{
					ComputeStrainLambda(ClusteredConstrainedParticles0, *ChildrenPtr);
				}
=======
									ClusteredChild->CollisionImpulses() += CollisionImpulseToApply;
									UpdateTopLevelParticle(ClusteredChild);
									OutTotalImpulseAccumulator += CollisionImpulseToApply;
								}
							}
						}
					}
				}
			};

			// We only need to dirty the impulse array if any of the active contacts actually added 
			// a collision impulse to a particle. If they are all resting or otherwise non-impulsive
			// contacts then we can skip dirtying the impulse array and avoid running the breaking
			// model when we know nothing will break
			FRealSingle TotalImpulses[] = { 0.0f, 0.0f };

			if (ClusteredConstrainedParticles0)
			{
				ComputeStrainLambda(ClusteredConstrainedParticles0, TotalImpulses[0]);
				MCollisionImpulseArrayDirty |= TotalImpulses[0] > 0.0f;
>>>>>>> 4af6daef
			}

			if (ClusteredConstrainedParticles1)
			{
<<<<<<< HEAD
				if (const TArray<FPBDRigidParticleHandle*>* ChildrenPtr = MParentToChildren.Find(ClusteredConstrainedParticles1))
				{
					ComputeStrainLambda(ClusteredConstrainedParticles1, *ChildrenPtr);
				}
=======
				ComputeStrainLambda(ClusteredConstrainedParticles1, TotalImpulses[1]);
				MCollisionImpulseArrayDirty |= TotalImpulses[1] > 0.0f;
>>>>>>> 4af6daef
			}
		}
	}

	DECLARE_CYCLE_STAT(TEXT("ResetCollisionImpulseArray"), STAT_ResetCollisionImpulseArray, STATGROUP_Chaos);
<<<<<<< HEAD
	void 
	FRigidClustering::ResetCollisionImpulseArray()
=======
	void FRigidClustering::ResetCollisionImpulseArray()
>>>>>>> 4af6daef
	{
		SCOPE_CYCLE_COUNTER(STAT_ResetCollisionImpulseArray);
		if (MCollisionImpulseArrayDirty)
		{
			FPBDRigidsSOAs& ParticleStructures = MEvolution.GetParticles();
			ParticleStructures.GetGeometryCollectionParticles().CollisionImpulsesArray().Fill(0.0f);
			ParticleStructures.GetClusteredParticles().CollisionImpulsesArray().Fill(0.0f);
			MCollisionImpulseArrayDirty = false;
		}
	}

	void FRigidClustering::DisableCluster(FPBDRigidClusteredParticleHandle* ClusteredParticle)
	{
		// #note: we don't recursively descend to the children
		MEvolution.DisableParticle(ClusteredParticle);
		TopLevelClusterParents.Remove(ClusteredParticle);
		TopLevelClusterParentsStrained.Remove(ClusteredParticle);
		GetChildrenMap().Remove(ClusteredParticle);
		ClusteredParticle->ClusterIds() = ClusterId();
		ClusteredParticle->ClusterGroupIndex() = 0;
<<<<<<< HEAD
=======
	}

	void FRigidClustering::ApplyStrainModifiers()
	{
		if (StrainModifiers)
		{
			for (ISimCallbackObject* Modifier : *StrainModifiers)
			{
				FStrainModifierAccessor Accessor(*this);
				Modifier->StrainModification_Internal(Accessor);
			}
		}
>>>>>>> 4af6daef
	}

	FPBDRigidClusteredParticleHandle*
	FRigidClustering::DestroyClusterParticle(
		FPBDRigidClusteredParticleHandle* ClusteredParticle,
		const FClusterDestoryParameters& Parameters)
	{
		FClusterHandle ParentParticle = nullptr;

		// detach connections to thie parent from the children
		if (MChildren.Contains(ClusteredParticle))
		{
			for (FRigidHandle Child : MChildren[ClusteredParticle])
			{
				if (FClusterHandle ClusteredChild = Child->CastToClustered())
				{
					ClusteredChild->ClusterIds() = ClusterId();
					ClusteredChild->ClusterGroupIndex() = 0;
				}
			}

			MChildren.Remove(ClusteredParticle);
		}

		// disable within the solver
		if (!ClusteredParticle->Disabled())
		{
			MEvolution.DisableParticle(ClusteredParticle);
			ensure(ClusteredParticle->ClusterIds().Id == nullptr);
		}

<<<<<<< HEAD
	// reset the structures
		TopLevelClusterParents.Remove(ClusteredParticle);
		TopLevelClusterParentsStrained.Remove(ClusteredParticle);
=======

		// need to disconnect from any other particles ( this can be from being a child of a cluster or a cluster union)
		RemoveNodeConnections(ClusteredParticle);
>>>>>>> 4af6daef

		// disconnect from the parents
		if (ClusteredParticle->ClusterIds().Id)
		{
			ParentParticle = ClusteredParticle->Parent();

			ClusteredParticle->ClusterIds() = ClusterId();
			ClusteredParticle->ClusterGroupIndex() = 0;

			// Need to also check if the particle is a cluster union and remove from that as well.
			ClusterUnionManager.HandleRemoveOperationWithClusterLookup({ ClusteredParticle }, EClusterUnionOperationTiming::Defer);

			if (MChildren.Contains(ParentParticle))
			{
				FRigidHandleArray& Children = MChildren[ParentParticle];

				// disconnect from your parents children list
				Children.Remove(ClusteredParticle);

				// disable internal parents that have lost all their children
				if (!MChildren[ParentParticle].Num() && ParentParticle->InternalCluster())
				{
					DisableCluster(ClusteredParticle);
				}
			}
		}

		// remove internal parents that have no children. 
		if (ClusteredParticle->InternalCluster())
		{
			FUniqueIdx UniqueIdx = ClusteredParticle->UniqueIdx();
			MEvolution.DestroyParticle(ClusteredParticle);
			MEvolution.ReleaseUniqueIdx(UniqueIdx);
		}

		if (Parameters.bReturnInternalOnly && ParentParticle && !ParentParticle->InternalCluster())
		{
			ParentParticle = nullptr;
		}

		// reset the structures
		// Note: this needs to be at the end to make sure that no other operations above may re-add it 
		// ( for example HandleRemoveOperationWithClusterLookup )
		TopLevelClusterParents.Remove(ClusteredParticle);
		TopLevelClusterParentsStrained.Remove(ClusteredParticle);

		return ParentParticle;

	}

	bool FRigidClustering::BreakCluster(FPBDRigidClusteredParticleHandle* ClusteredParticle)
	{
<<<<<<< HEAD
		if (!ClusteredParticle || ClusteredParticle->Disabled())
=======
		if (!ClusteredParticle)
>>>>>>> 4af6daef
		{
			return false;
		}

		// max strain will allow to unconditionally release the children when strain is evaluated
<<<<<<< HEAD
		constexpr FReal MaxStrain = TNumericLimits<FReal>::Max();
=======
		constexpr FRealSingle MaxStrain = TNumericLimits<FRealSingle>::Max();
>>>>>>> 4af6daef
		if (TArray<FPBDRigidParticleHandle*>* ChildrenHandles = GetChildrenMap().Find(ClusteredParticle))
		{
			for (FPBDRigidParticleHandle* ChildHandle: *ChildrenHandles)
			{
				if (Chaos::FPBDRigidClusteredParticleHandle* ClusteredChildHandle = ChildHandle->CastToClustered())
				{
					ClusteredChildHandle->SetExternalStrains(MaxStrain);
					SetExternalStrain(ClusteredChildHandle, MaxStrain);
<<<<<<< HEAD
=======
					// This way we won't try to propagate this infinite strain.
					ClusteredChildHandle->SetInternalStrains(ClusteredChildHandle->GetExternalStrain());
>>>>>>> 4af6daef
				}
			}
			if (ChildrenHandles->Num() > 0)
			{
				CrumbledSinceLastUpdate.Add(ClusteredParticle);
				SendCrumblingEvent(ClusteredParticle);
			}
			return true;
		}
		return false;
	}

	bool FRigidClustering::BreakClustersByProxy(const IPhysicsProxyBase* Proxy)
	{
		bool bCrumbledAnyCluster = false;
		// max strain will allow to unconditionally release the children when strain is evaluated
<<<<<<< HEAD
		constexpr FReal MaxStrain = TNumericLimits<FReal>::Max();

		// we should probably have a way to retrieve all the active clusters per proxy instead of going through the map 
		for (FPBDRigidClusteredParticleHandle* ClusteredHandle : GetTopLevelClusterParents())
		{
			if (ClusteredHandle && ClusteredHandle->PhysicsProxy() == Proxy)
			{
=======
		constexpr FRealSingle MaxStrain = TNumericLimits<FRealSingle>::Max();

		// we should probably have a way to retrieve all the active clusters per proxy instead of having to do this iteration
		for (FPBDRigidClusteredParticleHandle* ClusteredHandle : GetTopLevelClusterParents())
		{
			if (!ClusteredHandle)
			{
				continue;
			}

			const bool bIsInputProxy = ClusteredHandle->PhysicsProxy() == Proxy;

			// This handles the case where we want to break a GC but it's still in a cluster union.
			const bool bIsInPhysicsProxiesSet = ClusteredHandle->PhysicsProxies().Contains(Proxy);
			if (bIsInputProxy || bIsInPhysicsProxiesSet)
			{
				// Now we need to go from the parent cluster union particle to the GC particle that corresponds to the proxy.
				if (bIsInPhysicsProxiesSet)
				{
					if (TArray<FPBDRigidParticleHandle*>* Children = MChildren.Find(ClusteredHandle))
					{
						ClusteredHandle = nullptr;
						FPBDRigidParticleHandle** Candidate = Children->FindByPredicate(
							[Proxy](FPBDRigidParticleHandle* Particle)
							{
								return Particle->PhysicsProxy() == Proxy && Particle->CastToClustered();
							}
						);

						if (Candidate)
						{
							ClusteredHandle = (*Candidate)->CastToClustered();
						}
					}

					if (!ClusteredHandle)
					{
						continue;
					}
				}

>>>>>>> 4af6daef
				if (const TArray<FPBDRigidParticleHandle*>* Children = MChildren.Find(ClusteredHandle))
				{
					for (FPBDRigidParticleHandle* ChildHandle : *Children)
					{
						if (Chaos::FPBDRigidClusteredParticleHandle* ClusteredChildHandle = ChildHandle->CastToClustered())
						{
							SetExternalStrain(ClusteredChildHandle, MaxStrain);
<<<<<<< HEAD
=======
							// This way we won't try to propagate this infinite strain.
							ClusteredChildHandle->SetInternalStrains(ClusteredChildHandle->GetExternalStrain());
>>>>>>> 4af6daef
						}
					}
					if (Children->Num() > 0)
					{
						CrumbledSinceLastUpdate.Add(ClusteredHandle);
						SendCrumblingEvent(ClusteredHandle);
					}
				}
				bCrumbledAnyCluster = true;
			}
		}
<<<<<<< HEAD
		return bCrumbledAnyCluster;
	}

	static void ConnectClusteredNodes(FPBDRigidClusteredParticleHandle* ClusteredChild1, FPBDRigidClusteredParticleHandle* ClusteredChild2)
	{
		check(ClusteredChild1 && ClusteredChild2);
		if (ClusteredChild1 == ClusteredChild2)
			return;
		const FReal AvgStrain = (ClusteredChild1->GetInternalStrains() + ClusteredChild2->GetInternalStrains()) * (FReal)0.5;
=======

		return bCrumbledAnyCluster;
	}

	static void ConnectClusteredNodes(FPBDRigidClusteredParticleHandle* ClusteredChild1, FPBDRigidClusteredParticleHandle* ClusteredChild2, const TSet<FPBDRigidParticleHandle*>* FromParticles, const TSet<FPBDRigidParticleHandle*>* ToParticles)
	{
		check(ClusteredChild1 && ClusteredChild2);
		if (ClusteredChild1 == ClusteredChild2)
		{
			return;
		}

		if (FromParticles && ToParticles)
		{
			// We are enforcing that the edge we create crosses from the "from" set to the "to" set (or vice versa).
			const bool bInFrom = FromParticles->Contains(ClusteredChild1) || FromParticles->Contains(ClusteredChild2);
			const bool bInTo = ToParticles->Contains(ClusteredChild1) || ToParticles->Contains(ClusteredChild2);
			if (!bInFrom || !bInTo)
			{
				return;
			}
		}


		const FRealSingle AvgStrain = (ClusteredChild1->GetInternalStrains() + ClusteredChild2->GetInternalStrains()) * 0.5f;
>>>>>>> 4af6daef
		TArray<TConnectivityEdge<FReal>>& Edges1 = ClusteredChild1->ConnectivityEdges();
		TArray<TConnectivityEdge<FReal>>& Edges2 = ClusteredChild2->ConnectivityEdges();
		if (//Edges1.Num() < Parameters.MaxNumConnections && 
			!Edges1.FindByKey(ClusteredChild2))
		{
			Edges1.Add(TConnectivityEdge<FReal>(ClusteredChild2, AvgStrain));
		}
		if (//Edges2.Num() < Parameters.MaxNumConnections && 
			!Edges2.FindByKey(ClusteredChild1))
		{
			Edges2.Add(TConnectivityEdge<FReal>(ClusteredChild1, AvgStrain));
		}
	}
	
<<<<<<< HEAD
	static void ConnectNodes(FPBDRigidParticleHandle* Child1, FPBDRigidParticleHandle* Child2)
=======
	static void ConnectNodes(FPBDRigidParticleHandle* Child1, FPBDRigidParticleHandle* Child2, const TSet<FPBDRigidParticleHandle*>* FromParticles, const TSet<FPBDRigidParticleHandle*>* ToParticles)
>>>>>>> 4af6daef
	{
		check(Child1 != Child2);
		FPBDRigidClusteredParticleHandle* ClusteredChild1 = Child1->CastToClustered();
		FPBDRigidClusteredParticleHandle* ClusteredChild2 = Child2->CastToClustered();
<<<<<<< HEAD
		ConnectClusteredNodes(ClusteredChild1, ClusteredChild2);
=======
		ConnectClusteredNodes(ClusteredChild1, ClusteredChild2, FromParticles, ToParticles);
	}

	void FRigidClustering::CreateNodeConnection(FPBDRigidClusteredParticleHandle* A, FPBDRigidClusteredParticleHandle* B)
	{
		ConnectClusteredNodes(A, B, nullptr, nullptr);
>>>>>>> 4af6daef
	}

	DECLARE_CYCLE_STAT(TEXT("TPBDRigidClustering<>::UpdateConnectivityGraphUsingPointImplicit"), STAT_UpdateConnectivityGraphUsingPointImplicit, STATGROUP_Chaos);
	void 
	FRigidClustering::UpdateConnectivityGraphUsingPointImplicit(
<<<<<<< HEAD
		Chaos::FPBDRigidClusteredParticleHandle* Parent,
		const FClusterCreationParameters& Parameters)
=======
		const TArray<FPBDRigidParticleHandle*>& Particles,
		FReal CollisionThicknessPercent,
		const TSet<FPBDRigidParticleHandle*>* FromParticles,
		const TSet<FPBDRigidParticleHandle*>* ToParticles)
>>>>>>> 4af6daef
	{
		SCOPE_CYCLE_COUNTER(STAT_UpdateConnectivityGraphUsingPointImplicit);

		if (!UseConnectivity)
		{
			return;
		}

		const FReal Delta = FMath::Min(FMath::Max(CollisionThicknessPercent, FReal(0)), FReal(1));

		typedef TPair<FPBDRigidParticleHandle*, FPBDRigidParticleHandle*> ParticlePair;
		typedef TSet<ParticlePair> ParticlePairArray;

		TArray<ParticlePairArray> Connections;
		Connections.Init(ParticlePairArray(), Particles.Num());

		PhysicsParallelFor(Particles.Num(), [&](int32 i)
			{
				FPBDRigidParticleHandle* Child1 = Particles[i];
				if (Child1->Geometry() && Child1->Geometry()->HasBoundingBox())
				{
					ParticlePairArray& ConnectionList = Connections[i];

					const FVec3& Child1X = Child1->X();
					FRigidTransform3 TM1 = FRigidTransform3(Child1X, Child1->R());

					const int32 Offset = i + 1;
					const int32 NumRemainingParticles = Particles.Num() - Offset;

					for (int32 Idx = 0; Idx < NumRemainingParticles; ++Idx)
					{
						const int32 ParticlesIdx = Offset + Idx;
						FPBDRigidParticleHandle* Child2 = Particles[ParticlesIdx];
						if (Child2->CollisionParticles())
						{

							const FVec3& Child2X = Child2->X();
							const FRigidTransform3 TM = TM1.GetRelativeTransform(FRigidTransform3(Child2X, Child2->R()));
							const uint32 NumCollisionParticles = Child2->CollisionParticles()->Size();
							for (uint32 CollisionIdx = 0; CollisionIdx < NumCollisionParticles; ++CollisionIdx)
							{
								const FVec3 LocalPoint =
									TM.TransformPositionNoScale(Child2->CollisionParticles()->X(CollisionIdx));
								const FReal Phi = Child1->Geometry()->SignedDistance(LocalPoint - (LocalPoint * Delta));
								if (Phi < 0.0)
								{
									ConnectionList.Add(ParticlePair(Child1, Child2));
									break;
								}

							}
						}
					}
				}
			});

		// join results and make connections
		for (const ParticlePairArray& ConnectionList : Connections)
		{
			for (const ParticlePair& Edge : ConnectionList)
			{
				ConnectNodes(Edge.Key, Edge.Value, FromParticles, ToParticles);
			}
		}

	}

<<<<<<< HEAD
	DECLARE_CYCLE_STAT(TEXT("TPBDRigidClustering<>::FixConnectivityGraphUsingDelaunayTriangulation"), STAT_FixConnectivityGraphUsingDelaunayTriangulation, STATGROUP_Chaos);
	void 
	FRigidClustering::FixConnectivityGraphUsingDelaunayTriangulation(
		Chaos::FPBDRigidClusteredParticleHandle* Parent,
		const FClusterCreationParameters& Parameters)
	{
		SCOPE_CYCLE_COUNTER(STAT_FixConnectivityGraphUsingDelaunayTriangulation);

=======
	void
	FRigidClustering::UpdateConnectivityGraphUsingPointImplicit(
		Chaos::FPBDRigidClusteredParticleHandle* Parent,
		const FClusterCreationParameters& Parameters)
	{
>>>>>>> 4af6daef
		const TArray<FPBDRigidParticleHandle*>& Children = MChildren[Parent];
		UpdateConnectivityGraphUsingPointImplicit(Children, Parameters.CoillisionThicknessPercent);
	}

	DECLARE_CYCLE_STAT(TEXT("TPBDRigidClustering<>::FixConnectivityGraphUsingDelaunayTriangulation"), STAT_FixConnectivityGraphUsingDelaunayTriangulation, STATGROUP_Chaos);
	void
	FRigidClustering::FixConnectivityGraphUsingDelaunayTriangulation(
		const TArray<FPBDRigidParticleHandle*>& Particles,
		const FClusterCreationParameters& Parameters,
		const TSet<FPBDRigidParticleHandle*>* FromParticles,
		const TSet<FPBDRigidParticleHandle*>* ToParticles)
	{
		SCOPE_CYCLE_COUNTER(STAT_FixConnectivityGraphUsingDelaunayTriangulation);

		// Compute Delaunay neighbor graph on Particles centers
		TArray<FVector> Pts;
		Pts.AddUninitialized(Particles.Num());
		for (int32 i = 0; i < Particles.Num(); ++i)
		{
			Pts[i] = Particles[i]->X();
		}
		TArray<TArray<int32>> Neighbors; // Indexes into Particles
		VoronoiNeighbors(Pts, Neighbors);

		// Build a UnionFind graph to find (indirectly) connected Particles
		struct UnionFindInfo
		{
			FPBDRigidParticleHandle* GroupId;
			int32 Size;
		};
		TMap<FPBDRigidParticleHandle*, UnionFindInfo> UnionInfo;
		UnionInfo.Reserve(Particles.Num());

		// Initialize UnionInfo:
		//		0: GroupId = Particles[0], Size = 1
		//		1: GroupId = Particles[1], Size = 1
		//		2: GroupId = Particles[2], Size = 1
		//		3: GroupId = Particles[3], Size = 1

		for (FPBDRigidParticleHandle* Child : Particles)
		{
			UnionInfo.Add(Child, { Child, 1 }); // GroupId, Size
		}

		auto FindGroup = [&](FPBDRigidParticleHandle* Id)
		{
			FPBDRigidParticleHandle* GroupId = Id;
			if (GroupId)
			{
				int findIters = 0;
				while (UnionInfo[GroupId].GroupId != GroupId)
				{
					ensure(findIters++ < 10); // if this while loop iterates more than a few times, there's probably a bug in the unionfind
					auto& CurrInfo = UnionInfo[GroupId];
					auto& NextInfo = UnionInfo[CurrInfo.GroupId];
					CurrInfo.GroupId = NextInfo.GroupId;
					GroupId = NextInfo.GroupId;
					if (!GroupId) break; // error condidtion
				}
			}
			return GroupId;
		};

		// MergeGroup(Particles[0], Particles[1])
		//		0: GroupId = Particles[1], Size = 0
		//		1: GroupId = Particles[1], Size = 2
		//		2: GroupId = Particles[2], Size = 1
		//		3: GroupId = Particles[3], Size = 1

		auto MergeGroup = [&](FPBDRigidParticleHandle* A, FPBDRigidParticleHandle* B)
		{
			FPBDRigidParticleHandle* GroupA = FindGroup(A);
			FPBDRigidParticleHandle* GroupB = FindGroup(B);
			if (GroupA == GroupB)
			{
				return;
			}
			// Make GroupA the smaller of the two
			if (UnionInfo[GroupA].Size > UnionInfo[GroupB].Size)
			{
				Swap(GroupA, GroupB);
			}
			// Overwrite GroupA with GroupB
			UnionInfo[GroupA].GroupId = GroupB;
			UnionInfo[GroupB].Size += UnionInfo[GroupA].Size;
			UnionInfo[GroupA].Size = 0; // not strictly necessary, but more correct
		};

		// Merge all groups with edges connecting them.
		for (int32 i = 0; i < Particles.Num(); ++i)
		{
			FPBDRigidParticleHandle* Child = Particles[i];
			const TArray<TConnectivityEdge<FReal>>& Edges = Child->CastToClustered()->ConnectivityEdges();
			for (const TConnectivityEdge<FReal>& Edge : Edges)
			{
				if (UnionInfo.Contains(Edge.Sibling))
				{
					MergeGroup(Child, Edge.Sibling);
				}
			}
		}

		// Find candidate edges from the Delaunay graph to consider adding
		struct LinkCandidate
		{
			//int32 A, B;
			FPBDRigidParticleHandle* A;
			FPBDRigidParticleHandle* B;
			FReal DistSq;
		};
		TArray<LinkCandidate> Candidates;
		Candidates.Reserve(Neighbors.Num());

		const FReal AlwaysAcceptBelowDistSqThreshold = 50.f * 50.f * 100.f * MClusterConnectionFactor;
		for (int32 i = 0; i < Neighbors.Num(); i++)
		{
			FPBDRigidParticleHandle* Child1 = Particles[i];
			const TArray<int32>& Child1Neighbors = Neighbors[i];
			for (const int32 Nbr : Child1Neighbors)
			{
				if (Nbr < i)
				{ // assume we'll get the symmetric connection; don't bother considering this one
					continue;
				}
				FPBDRigidParticleHandle* Child2 = Particles[Nbr];

				const FReal DistSq = FVector::DistSquared(Pts[i], Pts[Nbr]);
				if (DistSq < AlwaysAcceptBelowDistSqThreshold)
				{ // below always-accept threshold: don't bother adding to candidates array, just merge now
					MergeGroup(Child1, Child2);
					ConnectNodes(Child1, Child2, FromParticles, ToParticles);
					continue;
				}

				if (FindGroup(Child1) == FindGroup(Child2))
				{ // already part of the same group so we don't need Delaunay edge  
					continue;
				}

				// add to array to sort and add as-needed
				Candidates.Add({ Child1, Child2, DistSq });
			}
		}

		// Only add edges that would connect disconnected components, considering shortest edges first
		Candidates.Sort([](const LinkCandidate& A, const LinkCandidate& B) { return A.DistSq < B.DistSq; });
		for (const LinkCandidate& Candidate : Candidates)
		{
			FPBDRigidParticleHandle* Child1 = Candidate.A;
			FPBDRigidParticleHandle* Child2 = Candidate.B;
			if (FindGroup(Child1) != FindGroup(Child2))
			{
				MergeGroup(Child1, Child2);
				ConnectNodes(Child1, Child2, FromParticles, ToParticles);
			}
		}
	}
<<<<<<< HEAD
	
	// connection filters
	static bool IsAlwaysValidConnection(const FPBDRigidParticleHandle* Child1, const FPBDRigidParticleHandle* Child2)
	{
=======

	void 
	FRigidClustering::FixConnectivityGraphUsingDelaunayTriangulation(
		Chaos::FPBDRigidClusteredParticleHandle* Parent,
		const FClusterCreationParameters& Parameters)
	{
		const TArray<FPBDRigidParticleHandle*>& Children = MChildren[Parent];
		FixConnectivityGraphUsingDelaunayTriangulation(Children, Parameters);
	}
	
	// connection filters
	static bool IsAlwaysValidConnection(const FPBDRigidParticleHandle* Child1, const FPBDRigidParticleHandle* Child2)
	{
>>>>>>> 4af6daef
		return true;
	}
	
	static bool IsOverlappingConnection(const FPBDRigidParticleHandle* Child1, const FPBDRigidParticleHandle* Child2, FReal Margin)
	{
		if (ensure(Child1 != nullptr && Child2 != nullptr ))
		{
			FAABB3 Bounds1 = Child1->WorldSpaceInflatedBounds();
			Bounds1.Thicken(Margin);
			return Bounds1.Intersects(Child2->WorldSpaceInflatedBounds());
		}
		return false;
	}

	template <typename FilterLambda>
	static void UpdateConnectivityGraphUsingDelaunayTriangulationWithFiltering(
<<<<<<< HEAD
		const TArray<FPBDRigidParticleHandle*>& Children, FilterLambda ShouldKeepConnection)
=======
		const TArray<FPBDRigidParticleHandle*>& Children,
		FilterLambda ShouldKeepConnection,
		const TSet<FPBDRigidParticleHandle*>* FromParticles,
		const TSet<FPBDRigidParticleHandle*>* ToParticles)
>>>>>>> 4af6daef
	{
		TArray<FVector> Pts;
		Pts.AddUninitialized(Children.Num());
		for (int32 i = 0; i < Children.Num(); ++i)
		{
			Pts[i] = Children[i]->X();
		}
		TArray<TArray<int>> Neighbors;
		VoronoiNeighbors(Pts, Neighbors);

		TSet<TPair<FPBDRigidParticleHandle*, FPBDRigidParticleHandle*>> UniqueEdges;
		for (int32 i = 0; i < Neighbors.Num(); i++)
		{
			for (int32 j = 0; j < Neighbors[i].Num(); j++)
			{
				FPBDRigidParticleHandle* Child1 = Children[i];
				FPBDRigidParticleHandle* Child2 = Children[Neighbors[i][j]];
				const bool bFirstSmaller = Child1 < Child2;
				TPair<FPBDRigidParticleHandle*, FPBDRigidParticleHandle*> SortedPair(
					bFirstSmaller ? Child1 : Child2, 
					bFirstSmaller ? Child2 : Child1);
				if (!UniqueEdges.Find(SortedPair))
				{
					if (ShouldKeepConnection(Child1, Child2))
					{
						// this does not use ConnectNodes because Neighbors is bi-direction : as in (1,2),(2,1)
<<<<<<< HEAD
						ConnectNodes(Child1, Child2);
=======
						ConnectNodes(Child1, Child2, FromParticles, ToParticles);
>>>>>>> 4af6daef
						UniqueEdges.Add(SortedPair);
					}
				}
			}
		}
	}
	
	DECLARE_CYCLE_STAT(TEXT("TPBDRigidClustering<>::UpdateConnectivityGraphUsingDelaunayTriangulation"), STAT_UpdateConnectivityGraphUsingDelaunayTriangulation, STATGROUP_Chaos);
	void FRigidClustering::UpdateConnectivityGraphUsingDelaunayTriangulation(
<<<<<<< HEAD
		const Chaos::FPBDRigidClusteredParticleHandle* Parent, 
		const FClusterCreationParameters& Parameters)
	{
		SCOPE_CYCLE_COUNTER(STAT_UpdateConnectivityGraphUsingDelaunayTriangulation);

		if (UseBoundingBoxForConnectionGraphFiltering)
		{
			constexpr auto IsOverlappingConnectionUsingCVarMargin =
				[] (const FPBDRigidParticleHandle* Child1, const FPBDRigidParticleHandle* Child2)
				{
					return IsOverlappingConnection(Child1, Child2, BoundingBoxMarginForConnectionGraphFiltering);
				};
			UpdateConnectivityGraphUsingDelaunayTriangulationWithFiltering(MChildren[Parent], IsOverlappingConnectionUsingCVarMargin);
		}
		else
		{
			UpdateConnectivityGraphUsingDelaunayTriangulationWithFiltering(MChildren[Parent], IsAlwaysValidConnection);
		}
	}

	DECLARE_CYCLE_STAT(TEXT("TPBDRigidClustering<>::UpdateConnectivityGraphUsingDelaunayTriangulationWithBoundsOverlaps"), STAT_UpdateConnectivityGraphUsingDelaunayTriangulationWithBoundsOverlaps, STATGROUP_Chaos);
	void FRigidClustering::UpdateConnectivityGraphUsingDelaunayTriangulationWithBoundsOverlaps(
		const Chaos::FPBDRigidClusteredParticleHandle* Parent, 
		const FClusterCreationParameters& Parameters)
	{
		SCOPE_CYCLE_COUNTER(STAT_UpdateConnectivityGraphUsingDelaunayTriangulationWithBoundsOverlaps);

		const auto IsOverlappingConnectionUsingCVarMargin =
			[&Parameters] (const FPBDRigidParticleHandle* Child1, const FPBDRigidParticleHandle* Child2)
			{
				return IsOverlappingConnection(Child1, Child2, Parameters.ConnectionGraphBoundsFilteringMargin);
			};
		
		UpdateConnectivityGraphUsingDelaunayTriangulationWithFiltering(MChildren[Parent], IsOverlappingConnectionUsingCVarMargin);
	}

=======
		const TArray<FPBDRigidParticleHandle*>& Particles,
		const FClusterCreationParameters& Parameters,
		const TSet<FPBDRigidParticleHandle*>* FromParticles,
		const TSet<FPBDRigidParticleHandle*>* ToParticles)
	{
		SCOPE_CYCLE_COUNTER(STAT_UpdateConnectivityGraphUsingDelaunayTriangulation);

		if (UseBoundingBoxForConnectionGraphFiltering)
		{
			constexpr auto IsOverlappingConnectionUsingCVarMargin =
				[](const FPBDRigidParticleHandle* Child1, const FPBDRigidParticleHandle* Child2)
			{
				return IsOverlappingConnection(Child1, Child2, BoundingBoxMarginForConnectionGraphFiltering);
			};
			UpdateConnectivityGraphUsingDelaunayTriangulationWithFiltering(Particles, IsOverlappingConnectionUsingCVarMargin, FromParticles, ToParticles);
		}
		else
		{
			UpdateConnectivityGraphUsingDelaunayTriangulationWithFiltering(Particles, IsAlwaysValidConnection, FromParticles, ToParticles);
		}
	}

	void FRigidClustering::UpdateConnectivityGraphUsingDelaunayTriangulation(
		const Chaos::FPBDRigidClusteredParticleHandle* Parent, 
		const FClusterCreationParameters& Parameters)
	{
		const TArray<FPBDRigidParticleHandle*>& Children = MChildren[Parent];
		FixConnectivityGraphUsingDelaunayTriangulation(Children, Parameters);
	}

	DECLARE_CYCLE_STAT(TEXT("TPBDRigidClustering<>::UpdateConnectivityGraphUsingDelaunayTriangulationWithBoundsOverlaps"), STAT_UpdateConnectivityGraphUsingDelaunayTriangulationWithBoundsOverlaps, STATGROUP_Chaos);
	void FRigidClustering::UpdateConnectivityGraphUsingDelaunayTriangulationWithBoundsOverlaps(
		const TArray<FPBDRigidParticleHandle*>& Particles,
		const FClusterCreationParameters& Parameters,
		const TSet<FPBDRigidParticleHandle*>* FromParticles,
		const TSet<FPBDRigidParticleHandle*>* ToParticles)
	{
		SCOPE_CYCLE_COUNTER(STAT_UpdateConnectivityGraphUsingDelaunayTriangulationWithBoundsOverlaps);

		const auto IsOverlappingConnectionUsingCVarMargin =
			[&Parameters](const FPBDRigidParticleHandle* Child1, const FPBDRigidParticleHandle* Child2)
		{
			return IsOverlappingConnection(Child1, Child2, Parameters.ConnectionGraphBoundsFilteringMargin);
		};

		UpdateConnectivityGraphUsingDelaunayTriangulationWithFiltering(Particles, IsOverlappingConnectionUsingCVarMargin, FromParticles, ToParticles);
	}

	void FRigidClustering::UpdateConnectivityGraphUsingDelaunayTriangulationWithBoundsOverlaps(
		const Chaos::FPBDRigidClusteredParticleHandle* Parent, 
		const FClusterCreationParameters& Parameters)
	{
		const TArray<FPBDRigidParticleHandle*>& Children = MChildren[Parent];
		UpdateConnectivityGraphUsingDelaunayTriangulationWithBoundsOverlaps(Children, Parameters);
	}

>>>>>>> 4af6daef
	void 
	FRigidClustering::RemoveNodeConnections(
		FPBDRigidParticleHandle* Child)
	{
		RemoveNodeConnections(Child->CastToClustered());
	}

	DECLARE_CYCLE_STAT(TEXT("TPBDRigidClustering<>::RemoveNodeConnections"), STAT_RemoveNodeConnections, STATGROUP_Chaos);
	void 
	FRigidClustering::RemoveNodeConnections(
		FPBDRigidClusteredParticleHandle* ClusteredChild)
	{
		SCOPE_CYCLE_COUNTER(STAT_RemoveNodeConnections);
		check(ClusteredChild);
		TArray<TConnectivityEdge<FReal>>& Edges = ClusteredChild->ConnectivityEdges();
		for (TConnectivityEdge<FReal>& Edge : Edges)
		{
			TArray<TConnectivityEdge<FReal>>& OtherEdges = Edge.Sibling->CastToClustered()->ConnectivityEdges();
			const int32 Idx = OtherEdges.IndexOfByKey(ClusteredChild);
			if (Idx != INDEX_NONE)
				OtherEdges.RemoveAtSwap(Idx);
			// Make sure there are no duplicates!
			check(OtherEdges.IndexOfByKey(ClusteredChild) == INDEX_NONE);
		}
		Edges.SetNum(0);
	}


} // namespace Chaos<|MERGE_RESOLUTION|>--- conflicted
+++ resolved
@@ -36,12 +36,9 @@
 	int32 UseConnectivity = 1;
 	FAutoConsoleVariableRef CVarUseConnectivity(TEXT("p.UseConnectivity"), UseConnectivity, TEXT("Whether to use connectivity graph when breaking up clusters"));
 
-<<<<<<< HEAD
-=======
 	bool bCheckForInterclusterEdgesOnRelease = false;
 	FAutoConsoleVariableRef CVarCheckForInterclusterEdgesOnRelease(TEXT("p.Chaos.CheckForInterclusterEdgesOnRelease"), bCheckForInterclusterEdgesOnRelease, TEXT("Whether to check for intercluster edges when removing a child from its parent cluster so that we can add the particle back into a cluster union."));
 
->>>>>>> 4af6daef
 	int32 ComputeClusterCollisionStrains = 1;
 	FAutoConsoleVariableRef CVarComputeClusterCollisionStrains(TEXT("p.ComputeClusterCollisionStrains"), ComputeClusterCollisionStrains, TEXT("Whether to use collision constraints when processing clustering."));
 
@@ -50,7 +47,6 @@
 
 	int32 UseBoundingBoxForConnectionGraphFiltering = 0;
 	FAutoConsoleVariableRef CVarUseBoundingBoxForConnectionGraphFiltering(TEXT("p.UseBoundingBoxForConnectionGraphFiltering"), UseBoundingBoxForConnectionGraphFiltering, TEXT("when on, use bounding box overlaps to filter connection during the connection graph generation [def: 0]"));
-<<<<<<< HEAD
 
 	float BoundingBoxMarginForConnectionGraphFiltering = 0;
 	FAutoConsoleVariableRef CVarBoundingBoxMarginForConnectionGraphFiltering(TEXT("p.BoundingBoxMarginForConnectionGraphFiltering"), BoundingBoxMarginForConnectionGraphFiltering, TEXT("when UseBoundingBoxForConnectionGraphFiltering is on, the margin to use for the oevrlap test [def: 0]"));
@@ -61,60 +57,31 @@
 	float GraphPropagationBasedCollisionFactor = 1;
 	FAutoConsoleVariableRef CVarGraphPropagationBasedCollisionFactor(TEXT("p.GraphPropagationBasedCollisionFactor"), GraphPropagationBasedCollisionFactor, TEXT("when p.GraphPropagationBasedCollisionImpulseProcessing is on, the percentage [0-1] of remaining damage that is distributed to the connected pieces"));
 
-	static FGeometryCollectionPhysicsProxy* GetConcreteProxy(FPBDRigidClusteredParticleHandle* ClusteredParticle)
-=======
-
-	float BoundingBoxMarginForConnectionGraphFiltering = 0;
-	FAutoConsoleVariableRef CVarBoundingBoxMarginForConnectionGraphFiltering(TEXT("p.BoundingBoxMarginForConnectionGraphFiltering"), BoundingBoxMarginForConnectionGraphFiltering, TEXT("when UseBoundingBoxForConnectionGraphFiltering is on, the margin to use for the oevrlap test [def: 0]"));
-
-	int32 GraphPropagationBasedCollisionImpulseProcessing = 0;
-	FAutoConsoleVariableRef CVarGraphPropagationBasedCollisionImpulseProcessing(TEXT("p.GraphPropagationBasedCollisionImpulseProcessing"), GraphPropagationBasedCollisionImpulseProcessing, TEXT("when processing collision impulse toc ompute strain, pick the closest child from the impact point and propagate using the connection graph [def: 0]"));
-
-	float GraphPropagationBasedCollisionFactor = 1;
-	FAutoConsoleVariableRef CVarGraphPropagationBasedCollisionFactor(TEXT("p.GraphPropagationBasedCollisionFactor"), GraphPropagationBasedCollisionFactor, TEXT("when p.GraphPropagationBasedCollisionImpulseProcessing is on, the percentage [0-1] of remaining damage that is distributed to the connected pieces"));
-
 	float RestoreBreakingMomentumPercent = .5;
 	FAutoConsoleVariableRef CVarRestoreBreakingMomentumPercent(TEXT("p.RestoreBreakingMomentumPercent"), RestoreBreakingMomentumPercent, TEXT("When a rigid cluster is broken, objects that its in contact with will receive an impulse to restore this percent of their momentum prior to the break."));
 
 	template <typename TProxy=FGeometryCollectionPhysicsProxy>
 	TProxy* GetConcreteProxy(FPBDRigidClusteredParticleHandle* ClusteredParticle)
->>>>>>> 4af6daef
 	{
 		if (ClusteredParticle)
 		{
 			if (IPhysicsProxyBase* Proxy = ClusteredParticle->PhysicsProxy())
 			{
-<<<<<<< HEAD
-				if (Proxy->GetType() == EPhysicsProxyType::GeometryCollectionType)
-				{
-					return static_cast<FGeometryCollectionPhysicsProxy*>(Proxy);
-=======
 				if (Proxy->GetType() == TProxy::ConcreteType())
 				{
 					return static_cast<TProxy*>(Proxy);
->>>>>>> 4af6daef
 				}
 			}
 		}
 		return nullptr;
 	}
 
-<<<<<<< HEAD
-	static const FGeometryCollectionPhysicsProxy* GetConcreteProxy(const FPBDRigidClusteredParticleHandle* ClusteredParticle)
-=======
 	template <typename TProxy=FGeometryCollectionPhysicsProxy>
 	const TProxy* GetConcreteProxy(const FPBDRigidClusteredParticleHandle* ClusteredParticle)
->>>>>>> 4af6daef
 	{
 		if (ClusteredParticle)
 		{
 			if (const IPhysicsProxyBase* Proxy = ClusteredParticle->PhysicsProxy())
-<<<<<<< HEAD
-			{
-				if (Proxy->GetType() == EPhysicsProxyType::GeometryCollectionType)
-				{
-					return static_cast<const FGeometryCollectionPhysicsProxy*>(Proxy);
-=======
 			{
 				if (Proxy->GetType() == TProxy::ConcreteType())
 				{
@@ -141,30 +108,20 @@
 				if (!Current->Disabled())
 				{
 					break;
->>>>>>> 4af6daef
 				}
 
 				Current = Current->Parent();
 			}
-<<<<<<< HEAD
-		}
-		return nullptr;
-=======
 
 			return Current;
 		}
->>>>>>> 4af6daef
 	}
 	
 	//==========================================================================
 	// TPBDRigidClustering
 	//==========================================================================
 
-<<<<<<< HEAD
-	FRigidClustering::FRigidClustering(FPBDRigidsEvolution& InEvolution, FPBDRigidClusteredParticles& InParticles)
-=======
 	FRigidClustering::FRigidClustering(FPBDRigidsEvolution& InEvolution, FPBDRigidClusteredParticles& InParticles, const TArray<ISimCallbackObject*>* InStrainModifiers)
->>>>>>> 4af6daef
 		: MEvolution(InEvolution)
 		, MParticles(InParticles)
 		, ClusterUnionManager(*this, InEvolution)
@@ -249,17 +206,6 @@
 		}
 		if (ChildrenSet.Num())
 		{
-<<<<<<< HEAD
-			NewParticle->SetInternalStrains(NewParticle->GetInternalStrains() / static_cast<FReal>(ChildrenSet.Num()));
-			UpdateTopLevelParticle(NewParticle);
-		}
-
-		ensureMsgf(!ProxyGeometry || ForceMassOrientation, TEXT("If ProxyGeometry is passed, we must override the mass orientation as they are tied"));
-
-		// TODO: This needs to be rotated to diagonal, used to update I()/InvI() from diagonal, and update transform with rotation.
-		FMatrix33 ClusterInertia(0);
-		UpdateClusterMassProperties(NewParticle, ChildrenSet, ClusterInertia, ForceMassOrientation);
-=======
 			NewParticle->SetInternalStrains(NewParticle->GetInternalStrains() / static_cast<FRealSingle>(ChildrenSet.Num()));
 			UpdateTopLevelParticle(NewParticle);
 		}
@@ -276,34 +222,20 @@
 		{
 			MoveClusterToMassOffset(NewParticle, EMassOffsetType::EPosition);
 		}
->>>>>>> 4af6daef
 		UpdateKinematicProperties(NewParticle, MChildren, MEvolution);
 		UpdateGeometry(NewParticle, ChildrenSet, MChildren, ProxyGeometry, Parameters);
 		GenerateConnectionGraph(NewParticle, Parameters);
 
 		NewParticle->SetSleeping(bClusterIsAsleep);
 
-<<<<<<< HEAD
-		auto AddToClusterUnion = [&](int32 ClusterID, FPBDRigidClusteredParticleHandle* Handle)
-=======
 		auto AddToClusterUnion = [this](int32 ClusterID, FPBDRigidClusteredParticleHandle* Handle)
->>>>>>> 4af6daef
 		{
 			if (ClusterID <= 0)
 			{
 				return;
 			}
 
-<<<<<<< HEAD
-			if (!ClusterUnionMap.Contains(ClusterID))
-			{
-				ClusterUnionMap.Add(ClusterID, TArray<FPBDRigidClusteredParticleHandle*>());
-			}
-
-			ClusterUnionMap[ClusterID].Add(Handle);
-=======
 			ClusterUnionManager.AddPendingExplicitIndexOperation(ClusterID, EClusterUnionOperation::AddReleased, { Handle });
->>>>>>> 4af6daef
 		};
 
 		if(ClusterGroupIndex)
@@ -508,124 +440,23 @@
 		NoCleanParams.bCopyCollisionParticles = !!UnionsHaveCollisionParticles;
 
 		TSet<FPBDRigidParticleHandle*> ChildrenSet(ChildrenArray);
-<<<<<<< HEAD
-		
-		// TODO: This needs to be rotated to diagonal, used to update I()/InvI() from diagonal, and update transform with rotation.
-		FMatrix33 ClusterInertia(0);
-		UpdateClusterMassProperties(NewParticle, ChildrenSet, ClusterInertia, nullptr);
-		UpdateKinematicProperties(NewParticle, MChildren, MEvolution);
-
-		UpdateGeometry(NewParticle, ChildrenSet, MChildren, nullptr, NoCleanParams);
-=======
->>>>>>> 4af6daef
 
 		UpdateClusterMassProperties(NewParticle, ChildrenSet);
 		MoveClusterToMassOffset(NewParticle, EMassOffsetType::EPosition);
 
 		UpdateKinematicProperties(NewParticle, MChildren, MEvolution);
 
-<<<<<<< HEAD
-=======
 		UpdateGeometry(NewParticle, ChildrenSet, MChildren, nullptr, NoCleanParams);
 
 		return NewParticle;
 	}
 
->>>>>>> 4af6daef
 	DECLARE_CYCLE_STAT(TEXT("TPBDRigidClustering<>::UnionClusterGroups"), STAT_UnionClusterGroups, STATGROUP_Chaos);
 	void 
 	FRigidClustering::UnionClusterGroups()
 	{
 		SCOPE_CYCLE_COUNTER(STAT_UnionClusterGroups);
-<<<<<<< HEAD
-
-		if(ClusterUnionMap.Num())
-		{
-			struct FClusterGroup {
-				TArray<FPBDRigidParticleHandle*> Bodies = TArray < FPBDRigidParticleHandle*>();
-				bool bIsSleeping = true;
-			};
-
-
-			TMap<FPBDRigidParticleHandle*, FPBDRigidParticleHandle*> ChildToParentMap;
-			TMap<int32, FClusterGroup> NewClusterGroups;
-
-			// Walk the list of registered cluster groups
-			for(TTuple<int32, TArray<FPBDRigidClusteredParticleHandle* >>& Group : ClusterUnionMap)
-			{
-				int32 ClusterGroupID = Group.Key;
-				TArray<FPBDRigidClusteredParticleHandle*> Handles = Group.Value;
-
-				if(Handles.Num() > 1)
-				{
-					// First see if this is a new group
-					if(!NewClusterGroups.Contains(ClusterGroupID))
-					{
-						NewClusterGroups.Add(ClusterGroupID, FClusterGroup());
-					}
-
-					bool bIsSleeping = true;
-					TArray<FPBDRigidParticleHandle*> ClusterBodies;
-					for(FPBDRigidClusteredParticleHandle* ActiveCluster : Handles)
-					{
-						if(ActiveCluster && !ActiveCluster->Disabled())
-						{
-							// If this is an external cluster (from the rest collection) we release its children and append them to the current group
-							TSet<FPBDRigidParticleHandle*> Children;
-							
-							// let sleeping clusters stay asleep
-							bIsSleeping &= ActiveCluster->ObjectState() == EObjectStateType::Sleeping;
-
-							{
-								// First disable breaking data generation - this is not a break we're just reclustering under a dynamic parent.
-								TGuardValue<bool> BreakFlagGuard(DoGenerateBreakingData, false);
-								Children = ReleaseClusterParticles(ActiveCluster, true);
-							}
-
-							NewClusterGroups[ClusterGroupID].Bodies.Append(Children.Array());
-							
-							for(FPBDRigidParticleHandle* Child : Children)
-							{
-								ChildToParentMap.Add(Child, ActiveCluster);
-							}
-						}
-					}
-					NewClusterGroups[ClusterGroupID].bIsSleeping = bIsSleeping;
-				}
-			}
-
-			// For new cluster groups, create an internal cluster parent.
-			for(TTuple<int32, FClusterGroup>& Group : NewClusterGroups)
-			{
-				int32 ClusterGroupID = FMath::Abs(Group.Key);
-
-				TArray<FPBDRigidParticleHandle*> ActiveCluster = Group.Value.Bodies;
-
-				FClusterCreationParameters Parameters(0.3f, 100, false, !!UnionsHaveCollisionParticles);
-				Parameters.ConnectionMethod = MClusterUnionConnectionType;
-				TPBDRigidClusteredParticleHandleImp<FReal, 3, true>* Handle = 
-					CreateClusterParticle(-ClusterGroupID, MoveTemp(Group.Value.Bodies), Parameters, 
-						TSharedPtr<FImplicitObject, ESPMode::ThreadSafe>());
-				Handle->SetInternalCluster(true);
-
-				if (Group.Value.bIsSleeping)
-				{
-					MEvolution.SetParticleObjectState(Handle, Chaos::EObjectStateType::Sleeping);
-				}
-
-				MEvolution.SetPhysicsMaterial(Handle, MEvolution.GetPhysicsMaterial(ActiveCluster[0]));
-
-				for(FPBDRigidParticleHandle* Constituent : ActiveCluster)
-				{
-					MEvolution.DoInternalParticleInitilization(ChildToParentMap[Constituent], Handle);
-				}
-			}
-
-			ClusterUnionMap.Empty();
-		}
-=======
 		ClusterUnionManager.FlushPendingOperations();
->>>>>>> 4af6daef
 	}
 
 	DECLARE_CYCLE_STAT(TEXT("TPBDRigidClustering<>::DeactivateClusterParticle"), STAT_DeactivateClusterParticle, STATGROUP_Chaos);
@@ -651,14 +482,86 @@
 		CrumbledSinceLastUpdate.Reset();
 	}
 
-<<<<<<< HEAD
+	void FRigidClustering::TrackBreakingCollision(FPBDRigidClusteredParticleHandle* ClusteredParticle)
+	{
+		if (auto Rigid = ClusteredParticle->CastToRigidParticle())
+		{
+			Rigid->ParticleCollisions().VisitCollisions([this, Rigid](FPBDCollisionConstraint& Collision)
+			{
+				// Get a generic handle for the "other" particle
+				uint8 OtherIdx = Collision.GetParticle0() == Rigid ? 1 : 0;
+
+				// Make sure this collision actually includes the clustered particle
+				if (!ensure(Collision.GetParticle(1 - OtherIdx) == Rigid))
+				{
+					return ECollisionVisitorResult::Continue;
+				}
+
+				FGeometryParticleHandle* OtherGeometry = Collision.GetParticle(OtherIdx);
+				if (OtherGeometry == nullptr)
+				{
+					return ECollisionVisitorResult::Continue;
+				}
+
+				FPBDRigidParticleHandle* OtherRigid = OtherGeometry->CastToRigidParticle();
+				if (OtherRigid == nullptr)
+				{
+					return ECollisionVisitorResult::Continue;
+				}
+
+				if (Collision.AccumulatedImpulse.SizeSquared() <= SMALL_NUMBER)
+				{
+					return ECollisionVisitorResult::Continue;
+				}
+
+				// Track this collision
+				BreakingCollisions.Add(TPair<FPBDCollisionConstraint*, FPBDRigidParticleHandle*>(&Collision, OtherRigid));
+
+				return ECollisionVisitorResult::Continue;
+			});
+		}
+	}
+
+	void FRigidClustering::RestoreBreakingMomentum()
+	{
+		for (TPair<FPBDCollisionConstraint*, FPBDRigidParticleHandle*>& Pair : BreakingCollisions)
+		{
+			FPBDCollisionConstraint& Collision = *Pair.Key;
+			FPBDRigidParticleHandle& Rigid = *Pair.Value;
+			FConstGenericParticleHandle Generic(&Rigid);
+
+			// Flip the impulse if we're restoring particle 0's momentum.
+			// This is because by convention constraint impulses point from 1 to 0.
+			uint8 OtherIdx = Collision.GetParticle0() == &Rigid ? 1 : 0;
+			const FVec3 Impulse
+				= OtherIdx == 0
+				? Collision.AccumulatedImpulse
+				: -Collision.AccumulatedImpulse;
+
+			// Compute the angular impulse based on distance from the contact point to the CoM
+			const FVec3 Location = Collision.CalculateWorldContactLocation();
+			const Chaos::FVec3 AngularImpulse = Chaos::FVec3::CrossProduct(Location - Generic->PCom(), Impulse);
+
+			// Compute impulse velocities
+			const FVec3 ImpulseVelocity = Generic->InvM() * Impulse;
+
+			const FMatrix33 OtherInvI = Utilities::ComputeWorldSpaceInertia(Generic->QCom(), Generic->ConditionedInvI());
+			const FVec3 AngularImpulseVelocity = OtherInvI * AngularImpulse;
+
+			// Update linear and angular impulses for the body, to be integrated next solve
+			const float RestorationPercent = RestoreBreakingMomentumPercent;
+			Rigid.V() += ImpulseVelocity * RestorationPercent;
+			Rigid.W() += AngularImpulseVelocity * RestorationPercent;
+		}
+	}
+
 	void FRigidClustering::SendBreakingEvent(FPBDRigidClusteredParticleHandle* ClusteredParticle, bool bFromCrumble)
 	{
 		// only emit break event if the proxy needs it 
 		if (FGeometryCollectionPhysicsProxy* ConcreteProxy = GetConcreteProxy(ClusteredParticle))
 		{
 			const FSimulationParameters& SimParams = ConcreteProxy->GetSimParameters();
-			if (SimParams.bGenerateBreakingData)
+			if (SimParams.bGenerateBreakingData || SimParams.bGenerateGlobalBreakingData)
 			{
 				FBreakingData& ClusterBreak = MAllClusterBreakings.AddDefaulted_GetRef();
 				ClusterBreak.Proxy = ClusteredParticle->PhysicsProxy();
@@ -672,433 +575,11 @@
 				}
 				ClusterBreak.TransformGroupIndex = ConcreteProxy->GetTransformGroupIndexFromHandle(ClusteredParticle);
 				ClusterBreak.bFromCrumble = bFromCrumble;
-			}
-		}
-	}
-
-	
-	void FRigidClustering::SendCrumblingEvent(FPBDRigidClusteredParticleHandle* ClusteredParticle)
-	{
-		// only emit crumble events if the proxy needs it 
-		if (FGeometryCollectionPhysicsProxy* ConcreteProxy = GetConcreteProxy(ClusteredParticle))
-		{
-			const FSimulationParameters& SimParams = ConcreteProxy->GetSimParameters(); 
-			if (SimParams.bGenerateCrumblingData)
-			{
-				FCrumblingData& ClusterCrumbling = MAllClusterCrumblings.AddDefaulted_GetRef();
-				ClusterCrumbling.Proxy = ClusteredParticle->PhysicsProxy();
-				ClusterCrumbling.Location = ClusteredParticle->X();
-				ClusterCrumbling.Orientation = ClusteredParticle->R();
-				ClusterCrumbling.LinearVelocity = ClusteredParticle->V();
-				ClusterCrumbling.AngularVelocity = ClusteredParticle->W();
-				ClusterCrumbling.Mass = ClusteredParticle->M();
-				if (ClusteredParticle->Geometry() && ClusteredParticle->Geometry()->HasBoundingBox())
-				{
-					ClusterCrumbling.LocalBounds = ClusteredParticle->Geometry()->BoundingBox();
-				}
-				if (SimParams.bGenerateCrumblingChildrenData)
-				{
-					// when sending this event, children are still attached
-					if (const FRigidHandleArray* Children = MChildren.Find(ClusteredParticle))
-					{
-						ConcreteProxy->GetTransformGroupIndicesFromHandles(*Children, ClusterCrumbling.Children);
-					}
-				}
-			}
-		}
-	}
-
-	TArray<FRigidClustering::FParticleIsland> FRigidClustering::FindIslandsInChildren(const FPBDRigidClusteredParticleHandle* ClusteredParticle)
-	{
-		const TArray<FPBDRigidParticleHandle*>& Children = MChildren[ClusteredParticle];
-		
-		TArray<FParticleIsland> Islands;
-
-		// traverse connectivity and see how many connected pieces we have
-		TSet<FPBDRigidParticleHandle*> ProcessedChildren;
-		ProcessedChildren.Reserve(Children.Num());
-
-		for (FPBDRigidParticleHandle* Child : Children)
-		{
-			if (ProcessedChildren.Contains(Child))
-			{
-				continue;
-			}
-			TArray<FPBDRigidParticleHandle*>& Island = Islands.AddDefaulted_GetRef();
-
-			TArray<FPBDRigidParticleHandle*> ProcessingQueue;
-			ProcessingQueue.Add(Child);
-			while (ProcessingQueue.Num())
-			{
-				FPBDRigidParticleHandle* ChildToProcess = ProcessingQueue.Pop();
-				if (!ProcessedChildren.Contains(ChildToProcess))
-				{
-					ProcessedChildren.Add(ChildToProcess);
-					Island.Add(ChildToProcess);
-					for (const TConnectivityEdge<FReal>& Edge : ChildToProcess->CastToClustered()->ConnectivityEdges())
-					{
-						if (!ProcessedChildren.Contains(Edge.Sibling))
-						{
-							ProcessingQueue.Add(Edge.Sibling);
-						}
-					}
-				}
-			}
-		}
-
-		return Islands;
-	}
-
-	void FRigidClustering::RemoveChildFromParent(FPBDRigidParticleHandle* Child, const FPBDRigidClusteredParticleHandle* ClusteredParent)
-	{
-		if (ensure(Child != nullptr && ClusteredParent != nullptr))
-		{
-			FPBDRigidClusteredParticleHandle* ClusteredChild = Child->CastToClustered();
-
-			MEvolution.EnableParticle(Child);
-			TopLevelClusterParents.Add(ClusteredChild);
-
-			ClusteredChild->SetClusterId(ClusterId(nullptr, ClusteredChild->ClusterIds().NumChildren)); // clear Id but retain number of children
-
-			const FRigidTransform3 PreSolveTM(ClusteredParent->P(), ClusteredParent->Q());
-			const FRigidTransform3 ChildFrame = ClusteredChild->ChildToParent() * PreSolveTM;
-			Child->SetX(ChildFrame.GetTranslation());
-			Child->SetR(ChildFrame.GetRotation());
-
-			Child->SetP(Child->X());
-			Child->SetQ(Child->R());
-
-			//todo(ocohen): for now just inherit velocity at new COM. This isn't quite right for rotation
-			//todo(ocohen): in the presence of collisions, this will leave all children with the post-collision
-			// velocity. This should be controlled by material properties so we can allow the broken pieces to
-			// maintain the clusters pre-collision velocity.
-			Child->SetV(Child->V() + ClusteredParent->V());
-			Child->SetW(Child->W() + ClusteredParent->W());
-			Child->SetPreV(Child->PreV() + ClusteredParent->PreV());
-			Child->SetPreW(Child->PreW() + ClusteredParent->PreW());
-		}
-	};
-
-	TArray<FPBDRigidParticleHandle*> FRigidClustering::CreateClustersFromNewIslands(
-		TArray<FParticleIsland>& Islands,
-		FPBDRigidClusteredParticleHandle* ClusteredParent
-		)
-	{
-		TArray<FPBDRigidParticleHandle*> NewClusters;
-		
-		// only for island with more than one particle
-		int32 NumNewClusters = 0;
-		for (const TArray<FPBDRigidParticleHandle*>& Island : Islands)
-		{
-			if (Island.Num() > 1)
-			{
-				NumNewClusters++;
-			}
-		}
-		NewClusters.Reserve(NumNewClusters);
-
-		const FRigidTransform3 PreSolveTM = FRigidTransform3(ClusteredParent->P(), ClusteredParent->Q());
-		
-		TArray<Chaos::FPBDRigidClusteredParticleHandle*> NewClusterHandles = MEvolution.CreateClusteredParticles(NumNewClusters);
-		int32 ClusterHandlesIdx = 0;
-		for (TArray<FPBDRigidParticleHandle*>& Island : Islands)
-		{
-			if (Island.Num() > 1) //now build the remaining pieces
-			{
-				FClusterCreationParameters CreationParameters;
-				CreationParameters.ClusterParticleHandle = NewClusterHandles[ClusterHandlesIdx++];
-				Chaos::FPBDRigidClusteredParticleHandle* NewCluster = 
-					CreateClusterParticleFromClusterChildren(
-						MoveTemp(Island), 
-						ClusteredParent, 
-						PreSolveTM, 
-						CreationParameters);
-
-				MEvolution.SetPhysicsMaterial(NewCluster, MEvolution.GetPhysicsMaterial(ClusteredParent));
-
-				NewCluster->SetInternalStrains(ClusteredParent->GetInternalStrains());
-				NewCluster->SetV(ClusteredParent->V());
-				NewCluster->SetW(ClusteredParent->W());
-				NewCluster->SetPreV(ClusteredParent->PreV());
-				NewCluster->SetPreW(ClusteredParent->PreW());
-				NewCluster->SetP(NewCluster->X());
-				NewCluster->SetQ(NewCluster->R());
-
-				UpdateTopLevelParticle(NewCluster);
-
-				// Need to get the material from the previous particle and apply it to the new one
-				const FShapesArray& ChildShapes = ClusteredParent->ShapesArray();
-				const FShapesArray& NewShapes = NewCluster->ShapesArray();
-				const int32 NumChildShapes = ClusteredParent->ShapesArray().Num();
-
-				if(NumChildShapes > 0)
-				{
-					// Can only take materials if the child has any - otherwise we fall back on defaults.
-					// Due to GC initialisation however, we should always have a valid material as even
-					// when one cannot be found we fall back on the default on GEngine
-					const int32 NumChildMaterials = ChildShapes[0]->GetMaterials().Num();
-					if(NumChildMaterials > 0)
-					{
-						Chaos::FMaterialHandle ChildMat = ChildShapes[0]->GetMaterials()[0];
-
-						for(const TUniquePtr<FPerShapeData>& PerShape : NewShapes)
-						{
-							PerShape->SetMaterial(ChildMat);
-						}
-					}
-				}
-				NewClusters.Add(NewCluster);
-			}
-		}
-		return NewClusters;
-	}
-
-	void FRigidClustering::SetInternalStrain(FPBDRigidClusteredParticleHandle* Particle, FReal Strain)
-	{
-		Particle->SetInternalStrains(Strain);
-		UpdateTopLevelParticle(Particle);
-	}
-
-	void FRigidClustering::SetExternalStrain(FPBDRigidClusteredParticleHandle* Particle, FReal Strain)
-	{
-		Particle->SetExternalStrains(Strain);
-		UpdateTopLevelParticle(Particle);
-	}
-
-	void FRigidClustering::UpdateTopLevelParticle(FPBDRigidClusteredParticleHandle* Particle)
-	{
-		FPBDRigidClusteredParticleHandle* Parent = Particle->Parent();
-		if (Parent != nullptr)
-		{
-			TopLevelClusterParentsStrained.Add(Parent);
-		}
-		else
-		{
-			TopLevelClusterParentsStrained.Add(Particle);
-		}
-	}
-	
-	DECLARE_CYCLE_STAT(TEXT("TPBDRigidClustering<>::ReleaseClusterParticles(STRAIN)"), STAT_ReleaseClusterParticles_STRAIN, STATGROUP_Chaos);
-	TSet<FPBDRigidParticleHandle*> FRigidClustering::ReleaseClusterParticles(
-		FPBDRigidClusteredParticleHandle* ClusteredParticle,
-		bool bForceRelease)
-	{
-		SCOPE_CYCLE_COUNTER(STAT_ReleaseClusterParticles_STRAIN);
-
-		if (!ensureMsgf((ClusteredParticle->Parent() == nullptr), TEXT("Removing a cluster that still has a parent")))
-		{
-			TSet<FPBDRigidParticleHandle*> EmptySet;
-			return EmptySet;
-		};
-
-		return ReleaseClusterParticlesImpl(ClusteredParticle, bForceRelease, true /*bCreateNewClusters*/);
-	}
-	
-	DECLARE_CYCLE_STAT(TEXT("TPBDRigidClustering<>::ReleaseClusterParticlesNoInternalCluster"), STAT_ReleaseClusterParticlesNoInternalCluster, STATGROUP_Chaos);
-	TSet<FPBDRigidParticleHandle*> FRigidClustering::ReleaseClusterParticlesNoInternalCluster(
-		FPBDRigidClusteredParticleHandle* ClusteredParticle,
-		bool bForceRelease)
-	{
-		/* This is a near duplicate of the ReleaseClusterParticles() method with the internal cluster creation removed.
-		*  This method should be used exclusively by the GeometryCollectionComponentCacheAdaptor in order to implement
-		*  correct behavior when cluster grouping is used. 
-		*/
-		
-		SCOPE_CYCLE_COUNTER(STAT_ReleaseClusterParticlesNoInternalCluster);
-
-		return ReleaseClusterParticlesImpl(ClusteredParticle, bForceRelease, false /*bCreateNewClusters*/);
-	}
-	
-	TSet<FPBDRigidParticleHandle*> FRigidClustering::ReleaseClusterParticlesImpl(
-		FPBDRigidClusteredParticleHandle* ClusteredParticle,
-		bool bForceRelease,
-		bool bCreateNewClusters)
-	{	
-		TSet<FPBDRigidParticleHandle*> ActivatedChildren;
-
-		if (!ensureMsgf(MChildren.Contains(ClusteredParticle), TEXT("Removing Cluster that does not exist!")))
-		{
-			return ActivatedChildren;
-		}
-
-		// gather propagation information from the parent proxy
-		bool bUseDamagePropagation = false;
-		float BreakDamagePropagationFactor = 0.0f;
-		float ShockDamagePropagationFactor = 0.0f;
-		if (const FGeometryCollectionPhysicsProxy* ConcreteProxy = GetConcreteProxy(ClusteredParticle))
-		{
-			const FSimulationParameters& SimParams = ConcreteProxy->GetSimParameters();
-			bUseDamagePropagation = SimParams.bUseDamagePropagation;
-			BreakDamagePropagationFactor = SimParams.BreakDamagePropagationFactor;
-			ShockDamagePropagationFactor = SimParams.ShockDamagePropagationFactor;
-		}
-
-		TArray<FPBDRigidParticleHandle*>& Children = MChildren[ClusteredParticle];
-		const bool bParentCrumbled = CrumbledSinceLastUpdate.Contains(ClusteredParticle);
-
-		// only used for propagation
-		TMap<FPBDRigidParticleHandle*, FReal> AppliedStrains;
-
-		for (int32 ChildIdx = Children.Num() - 1; ChildIdx >= 0; --ChildIdx)
-		{
-			FPBDRigidClusteredParticleHandle* Child = Children[ChildIdx]->CastToClustered();
-			
-			if (!Child)
-			{
-				continue;
-			}
-
-			// @todo(chaos) eventually should get rid of collision impulse array and only use external strain
-			const FReal MaxAppliedStrain = FMath::Max(Child->CollisionImpulses(), Child->GetExternalStrain());
-			if ((MaxAppliedStrain >= Child->GetInternalStrains()) || bForceRelease)
-			{
-				//UE_LOG(LogTemp, Warning, TEXT("Releasing child %d from parent %p due to strain %.5f Exceeding internal strain %.5f (Source: %s)"), ChildIdx, ClusteredParticle, ChildStrain, Child->Strain(), bForceRelease ? TEXT("Forced by caller") : ExternalStrainMap ? TEXT("External") : TEXT("Collision"));
-				
-				// The piece that hits just breaks off - we may want more control 
-				// by looking at the edges of this piece which would give us cleaner 
-				// breaks (this approach produces more rubble)
-				RemoveChildFromParent(Child, ClusteredParticle);
-				ActivatedChildren.Add(Child);
-
-				UpdateTopLevelParticle(Child);
-=======
-	void FRigidClustering::TrackBreakingCollision(FPBDRigidClusteredParticleHandle* ClusteredParticle)
-	{
-		if (auto Rigid = ClusteredParticle->CastToRigidParticle())
-		{
-			Rigid->ParticleCollisions().VisitCollisions([this, Rigid](FPBDCollisionConstraint& Collision)
-			{
-				// Get a generic handle for the "other" particle
-				uint8 OtherIdx = Collision.GetParticle0() == Rigid ? 1 : 0;
-
-				// Make sure this collision actually includes the clustered particle
-				if (!ensure(Collision.GetParticle(1 - OtherIdx) == Rigid))
-				{
-					return ECollisionVisitorResult::Continue;
-				}
-
-				FGeometryParticleHandle* OtherGeometry = Collision.GetParticle(OtherIdx);
-				if (OtherGeometry == nullptr)
-				{
-					return ECollisionVisitorResult::Continue;
-				}
-
-				FPBDRigidParticleHandle* OtherRigid = OtherGeometry->CastToRigidParticle();
-				if (OtherRigid == nullptr)
-				{
-					return ECollisionVisitorResult::Continue;
-				}
-
-				if (Collision.AccumulatedImpulse.SizeSquared() <= SMALL_NUMBER)
-				{
-					return ECollisionVisitorResult::Continue;
-				}
-
-				// Track this collision
-				BreakingCollisions.Add(TPair<FPBDCollisionConstraint*, FPBDRigidParticleHandle*>(&Collision, OtherRigid));
-
-				return ECollisionVisitorResult::Continue;
-			});
-		}
-	}
-
-	void FRigidClustering::RestoreBreakingMomentum()
-	{
-		for (TPair<FPBDCollisionConstraint*, FPBDRigidParticleHandle*>& Pair : BreakingCollisions)
-		{
-			FPBDCollisionConstraint& Collision = *Pair.Key;
-			FPBDRigidParticleHandle& Rigid = *Pair.Value;
-			FConstGenericParticleHandle Generic(&Rigid);
-
-			// Flip the impulse if we're restoring particle 0's momentum.
-			// This is because by convention constraint impulses point from 1 to 0.
-			uint8 OtherIdx = Collision.GetParticle0() == &Rigid ? 1 : 0;
-			const FVec3 Impulse
-				= OtherIdx == 0
-				? Collision.AccumulatedImpulse
-				: -Collision.AccumulatedImpulse;
-
-			// Compute the angular impulse based on distance from the contact point to the CoM
-			const FVec3 Location = Collision.CalculateWorldContactLocation();
-			const Chaos::FVec3 AngularImpulse = Chaos::FVec3::CrossProduct(Location - Generic->PCom(), Impulse);
-
-			// Compute impulse velocities
-			const FVec3 ImpulseVelocity = Generic->InvM() * Impulse;
-
-			const FMatrix33 OtherInvI = Utilities::ComputeWorldSpaceInertia(Generic->QCom(), Generic->ConditionedInvI());
-			const FVec3 AngularImpulseVelocity = OtherInvI * AngularImpulse;
-
-			// Update linear and angular impulses for the body, to be integrated next solve
-			const float RestorationPercent = RestoreBreakingMomentumPercent;
-			Rigid.V() += ImpulseVelocity * RestorationPercent;
-			Rigid.W() += AngularImpulseVelocity * RestorationPercent;
-		}
-	}
->>>>>>> 4af6daef
-
-	void FRigidClustering::SendBreakingEvent(FPBDRigidClusteredParticleHandle* ClusteredParticle, bool bFromCrumble)
-	{
-		// only emit break event if the proxy needs it 
-		if (FGeometryCollectionPhysicsProxy* ConcreteProxy = GetConcreteProxy(ClusteredParticle))
-		{
-			const FSimulationParameters& SimParams = ConcreteProxy->GetSimParameters();
-			if (SimParams.bGenerateBreakingData || SimParams.bGenerateGlobalBreakingData)
-			{
-				FBreakingData& ClusterBreak = MAllClusterBreakings.AddDefaulted_GetRef();
-				ClusterBreak.Proxy = ClusteredParticle->PhysicsProxy();
-				ClusterBreak.Location = ClusteredParticle->X();
-				ClusterBreak.Velocity = ClusteredParticle->V();
-				ClusterBreak.AngularVelocity = ClusteredParticle->W();
-				ClusterBreak.Mass = ClusteredParticle->M();
-				if (ClusteredParticle->Geometry() && ClusteredParticle->Geometry()->HasBoundingBox())
-				{
-					ClusterBreak.BoundingBox = ClusteredParticle->Geometry()->BoundingBox();
-				}
-				ClusterBreak.TransformGroupIndex = ConcreteProxy->GetTransformGroupIndexFromHandle(ClusteredParticle);
-				ClusterBreak.bFromCrumble = bFromCrumble;
 				ClusterBreak.SetEmitterFlag(SimParams.bGenerateBreakingData, SimParams.bGenerateGlobalBreakingData);
 			}
 		}
 	}
 
-<<<<<<< HEAD
-				SendBreakingEvent(Child, bParentCrumbled);
-			}
-			if (bUseDamagePropagation)
-			{
-				AppliedStrains.Add(Child, MaxAppliedStrain);
-			}
-			Child->SetExternalStrains(0.0);
-		}
-
-		// if necessary propagate strain through the graph
-		// IMPORTANT: this assumes that the connectivity graph has not yet been updated from pieces that broke off
-		if (bUseDamagePropagation)
-		{
-			for (const auto& AppliedStrain: AppliedStrains)
-			{
-				FPBDRigidClusteredParticleHandle* ClusteredChild = AppliedStrain.Key->CastToClustered();
-
-				const FReal AppliedStrainValue = AppliedStrain.Value;
-				FReal PropagatedStrainPerConnection = 0.0f;
-
-				// @todo(chaos) : may not be optimal, but good enough for now
-				if (BreakDamagePropagationFactor > 0 && ActivatedChildren.Contains(AppliedStrain.Key))
-				{
-					// break damage propagation case: we only look at the broken pieces and propagate the strain remainder 
-					const FReal RemainingStrain = (AppliedStrainValue - ClusteredChild->GetInternalStrains());
-					if (RemainingStrain > 0)
-					{
-						const FReal AdjustedRemainingStrain = (FReal)BreakDamagePropagationFactor * RemainingStrain;
-						// todo(chaos) : could do better and have something weighted on distance with a falloff maybe ?  
-						PropagatedStrainPerConnection = AdjustedRemainingStrain / ClusteredChild->ConnectivityEdges().Num();
-					}
-				}
-				else if (ShockDamagePropagationFactor > 0)
-				{
-					// shock damage propagation case : for all the non broken pieces, propagate the actual applied strain 
-					PropagatedStrainPerConnection = (FReal)ShockDamagePropagationFactor * AppliedStrainValue;
-=======
 	
 	void FRigidClustering::SendCrumblingEvent(FPBDRigidClusteredParticleHandle* ClusteredParticle)
 	{
@@ -1172,12 +653,365 @@
 							ProcessingQueue.Add(Edge.Sibling);
 						}
 					}
->>>>>>> 4af6daef
-				}
-			}
-		}
-
-<<<<<<< HEAD
+				}
+			}
+		}
+
+		return Islands;
+	}
+
+	void FRigidClustering::RemoveChildFromParent(FPBDRigidParticleHandle* Child, FPBDRigidClusteredParticleHandle* ClusteredParent)
+	{
+		if (ensure(Child != nullptr && ClusteredParent != nullptr))
+		{
+			FPBDRigidClusteredParticleHandle* ClusteredChild = Child->CastToClustered();
+
+			MEvolution.EnableParticle(Child);
+			TopLevelClusterParents.Add(ClusteredChild);
+
+			ClusteredChild->SetClusterId(ClusterId(nullptr, ClusteredChild->ClusterIds().NumChildren)); // clear Id but retain number of children
+
+			const FRigidTransform3 PreSolveTM(ClusteredParent->P(), ClusteredParent->Q());
+			const FRigidTransform3 ChildFrame = ClusteredChild->ChildToParent() * PreSolveTM;
+			Child->SetX(ChildFrame.GetTranslation());
+			Child->SetR(ChildFrame.GetRotation());
+
+			Child->SetP(Child->X());
+			Child->SetQ(Child->R());
+
+			//todo(ocohen): for now just inherit velocity at new COM. This isn't quite right for rotation
+			//todo(ocohen): in the presence of collisions, this will leave all children with the post-collision
+			// velocity. This should be controlled by material properties so we can allow the broken pieces to
+			// maintain the clusters pre-collision velocity.
+			Child->SetV(Child->V() + ClusteredParent->V());
+			Child->SetW(Child->W() + ClusteredParent->W());
+			Child->SetPreV(Child->PreV() + ClusteredParent->PreV());
+			Child->SetPreW(Child->PreW() + ClusteredParent->PreW());
+
+			// We also need to do cluster book-keeping on the parent.
+			// If the parent is an internal cluster and has become empty, we need to mark this particle as ready to be destroyed.
+			// The only exception is for cluster unions which are managed separately.
+			if (FRigidHandleArray* Children = MChildren.Find(ClusteredParent))
+			{
+				ClusteredParent->SetClusterId(ClusterId{ ClusteredParent->Parent(), Children->Num()});
+				if (ClusteredParent->InternalCluster() && Children->IsEmpty() && ClusteredParent->PhysicsProxy() && ClusteredParent->PhysicsProxy()->GetType() == EPhysicsProxyType::GeometryCollectionType)
+				{
+					// It's safe to disable the particle until we get to the point where we want to destroy the particle.
+					MEvolution.DisableParticle(ClusteredParent);
+
+					// We shouldn't ever need to do an AddUnique here since when we remove a child from a parent, the parent should only ever turn empty once.
+					EmptyInternalClustersPerProxy.FindOrAdd(ClusteredParent->PhysicsProxy()).Add(ClusteredParent);
+				}
+			}
+		}
+	}
+
+	void FRigidClustering::RemoveChildFromParentAndChildrenArray(FPBDRigidParticleHandle* Child, FPBDRigidClusteredParticleHandle* ClusteredParent)
+	{
+		// Also need to remove it from the children array.
+		if (FRigidHandleArray* Children = MChildren.Find(ClusteredParent))
+		{
+			const int32 Index = Children->Find(Child);
+			if (Index != INDEX_NONE)
+			{
+				Children->RemoveAtSwap(Index, 1, false);
+			}
+		}
+
+		RemoveChildFromParent(Child, ClusteredParent);
+	}
+
+	TArray<FPBDRigidParticleHandle*> FRigidClustering::CreateClustersFromNewIslands(
+		TArray<FParticleIsland>& Islands,
+		FPBDRigidClusteredParticleHandle* ClusteredParent
+		)
+	{
+		TArray<FPBDRigidParticleHandle*> NewClusters;
+		
+		// only for island with more than one particle
+		int32 NumNewClusters = 0;
+		for (const TArray<FPBDRigidParticleHandle*>& Island : Islands)
+		{
+			if (Island.Num() > 1)
+			{
+				NumNewClusters++;
+			}
+		}
+		NewClusters.Reserve(NumNewClusters);
+
+		const FRigidTransform3 PreSolveTM = FRigidTransform3(ClusteredParent->P(), ClusteredParent->Q());
+		
+		TArray<Chaos::FPBDRigidClusteredParticleHandle*> NewClusterHandles = MEvolution.CreateClusteredParticles(NumNewClusters);
+		int32 ClusterHandlesIdx = 0;
+		for (TArray<FPBDRigidParticleHandle*>& Island : Islands)
+		{
+			if (Island.Num() > 1) //now build the remaining pieces
+			{
+				FClusterCreationParameters CreationParameters;
+				CreationParameters.ClusterParticleHandle = NewClusterHandles[ClusterHandlesIdx++];
+				Chaos::FPBDRigidClusteredParticleHandle* NewCluster = 
+					CreateClusterParticleFromClusterChildren(
+						MoveTemp(Island), 
+						ClusteredParent, 
+						PreSolveTM, 
+						CreationParameters);
+
+				MEvolution.SetPhysicsMaterial(NewCluster, MEvolution.GetPhysicsMaterial(ClusteredParent));
+
+				NewCluster->SetInternalStrains(ClusteredParent->GetInternalStrains());
+				NewCluster->SetV(ClusteredParent->V());
+				NewCluster->SetW(ClusteredParent->W());
+				NewCluster->SetPreV(ClusteredParent->PreV());
+				NewCluster->SetPreW(ClusteredParent->PreW());
+				NewCluster->SetP(NewCluster->X());
+				NewCluster->SetQ(NewCluster->R());
+
+				UpdateTopLevelParticle(NewCluster);
+
+				// Need to get the material from the previous particle and apply it to the new one
+				const FShapesArray& ChildShapes = ClusteredParent->ShapesArray();
+				const FShapesArray& NewShapes = NewCluster->ShapesArray();
+				const int32 NumChildShapes = ClusteredParent->ShapesArray().Num();
+
+				if(NumChildShapes > 0)
+				{
+					// Can only take materials if the child has any - otherwise we fall back on defaults.
+					// Due to GC initialisation however, we should always have a valid material as even
+					// when one cannot be found we fall back on the default on GEngine
+					const int32 NumChildMaterials = ChildShapes[0]->NumMaterials();
+					if(NumChildMaterials > 0)
+					{
+						Chaos::FMaterialHandle ChildMat = ChildShapes[0]->GetMaterial(0);
+
+						for(const TUniquePtr<FPerShapeData>& PerShape : NewShapes)
+						{
+							PerShape->SetMaterial(ChildMat);
+						}
+					}
+				}
+				NewClusters.Add(NewCluster);
+			}
+		}
+		return NewClusters;
+	}
+
+	void FRigidClustering::SetInternalStrain(FPBDRigidClusteredParticleHandle* Particle, FRealSingle Strain)
+	{
+		Particle->SetInternalStrains(Strain);
+		UpdateTopLevelParticle(Particle);
+	}
+
+	void FRigidClustering::SetExternalStrain(FPBDRigidClusteredParticleHandle* Particle, FRealSingle Strain)
+	{
+		Particle->SetExternalStrains(Strain);
+		UpdateTopLevelParticle(Particle);
+	}
+
+	void FRigidClustering::UpdateTopLevelParticle(FPBDRigidClusteredParticleHandle* Particle)
+	{
+		FPBDRigidClusteredParticleHandle* Parent = Particle->Parent();
+		if (Parent != nullptr)
+		{
+			TopLevelClusterParentsStrained.Add(Parent);
+		}
+		else
+		{
+			TopLevelClusterParentsStrained.Add(Particle);
+		}
+	}
+	
+	DECLARE_CYCLE_STAT(TEXT("TPBDRigidClustering<>::ReleaseClusterParticles(STRAIN)"), STAT_ReleaseClusterParticles_STRAIN, STATGROUP_Chaos);
+	TSet<FPBDRigidParticleHandle*> FRigidClustering::ReleaseClusterParticles(
+		FPBDRigidClusteredParticleHandle* ClusteredParticle,
+		bool bForceRelease)
+	{
+		SCOPE_CYCLE_COUNTER(STAT_ReleaseClusterParticles_STRAIN);
+
+		if (FPBDRigidClusteredParticleHandle* Parent = ClusteredParticle->Parent())
+		{
+			// Having a parent is only OK if the parent is a cluster union since ReleaseClusterParticlesImpl will
+			// cause it to be ejected from the cluster union.
+			if (!ensureMsgf((ClusterUnionManager.FindClusterUnionIndexFromParticle(Parent) != INDEX_NONE), TEXT("Removing a cluster that still has a non-cluster union parent")))
+			{
+				TSet<FPBDRigidParticleHandle*> EmptySet;
+				return EmptySet;
+			}
+		}
+
+		return ReleaseClusterParticlesImpl(ClusteredParticle, bForceRelease, true /*bCreateNewClusters*/);
+	}
+	
+	DECLARE_CYCLE_STAT(TEXT("TPBDRigidClustering<>::ReleaseClusterParticlesNoInternalCluster"), STAT_ReleaseClusterParticlesNoInternalCluster, STATGROUP_Chaos);
+	TSet<FPBDRigidParticleHandle*> FRigidClustering::ReleaseClusterParticlesNoInternalCluster(
+		FPBDRigidClusteredParticleHandle* ClusteredParticle,
+		bool bForceRelease)
+	{
+		/* This is a near duplicate of the ReleaseClusterParticles() method with the internal cluster creation removed.
+		*  This method should be used exclusively by the GeometryCollectionComponentCacheAdaptor in order to implement
+		*  correct behavior when cluster grouping is used. 
+		*/
+		
+		SCOPE_CYCLE_COUNTER(STAT_ReleaseClusterParticlesNoInternalCluster);
+
+		return ReleaseClusterParticlesImpl(ClusteredParticle, bForceRelease, false /*bCreateNewClusters*/);
+	}
+	
+	TSet<FPBDRigidParticleHandle*> FRigidClustering::ReleaseClusterParticlesImpl(
+		FPBDRigidClusteredParticleHandle* ClusteredParticle,
+		bool bForceRelease,
+		bool bCreateNewClusters)
+	{	
+		TSet<FPBDRigidParticleHandle*> ActivatedChildren;
+
+		if (ClusteredParticle && ClusteredParticle->Unbreakable())
+		{
+			return ActivatedChildren;
+		}
+
+		if (!ensureMsgf(MChildren.Contains(ClusteredParticle), TEXT("Removing Cluster that does not exist!")))
+		{
+			return ActivatedChildren;
+		}
+
+		// gather propagation information from the parent proxy
+		bool bUseDamagePropagation = false;
+		float BreakDamagePropagationFactor = 0.0f;
+		float ShockDamagePropagationFactor = 0.0f;
+		const FGeometryCollectionPhysicsProxy* ConcreteGCProxy = GetConcreteProxy<FGeometryCollectionPhysicsProxy>(ClusteredParticle);
+		if (ConcreteGCProxy)
+		{
+			const FSimulationParameters& SimParams = ConcreteGCProxy->GetSimParameters();
+			bUseDamagePropagation = SimParams.bUseDamagePropagation;
+			BreakDamagePropagationFactor = SimParams.BreakDamagePropagationFactor;
+			ShockDamagePropagationFactor = SimParams.ShockDamagePropagationFactor;
+		}
+
+		TArray<FPBDRigidParticleHandle*>& Children = MChildren[ClusteredParticle];
+		const bool bParentCrumbled = CrumbledSinceLastUpdate.Contains(ClusteredParticle);
+
+		bool bFoundFirstRelease = false;
+
+		// only used for propagation
+		TMap<FPBDRigidParticleHandle*, FRealSingle> AppliedStrains;
+
+		// We'll pass these particles to the cluster union manager to remove. This can't be done within the same loop
+		// since it'll be modifying the children array.
+		TArray<FPBDRigidParticleHandle*> DeferredRemoveFromClusterUnion;
+
+		// Grab cluster union parent if there is one
+		FPBDRigidParticleHandle* ParentRigid = ClusteredParticle->ClusterIds().Id;
+		FPBDRigidClusteredParticleHandle* Parent = ParentRigid ? ParentRigid->CastToClustered() : nullptr;
+		TSet<FClusterUnionIndex> ClusterUnionsToConsiderForConnectivity;
+
+		for (int32 ChildIdx = Children.Num() - 1; ChildIdx >= 0; --ChildIdx)
+		{
+			FPBDRigidClusteredParticleHandle* Child = Children[ChildIdx]->CastToClustered();
+			
+			if (!Child)
+			{
+				continue;
+			}
+
+			// @todo(chaos) eventually should get rid of collision impulse array and only use external strain
+			const FRealSingle MaxAppliedStrain = FMath::Max(Child->CollisionImpulses(), Child->GetExternalStrain());
+			if ((MaxAppliedStrain >= Child->GetInternalStrains()) || bForceRelease)
+			{
+				if (!bFoundFirstRelease)
+				{
+					// Restore some of the momentum of whatever collided with the parent
+					// NOTE: This has to come before HandleRemoveOperationWithClusterLookup, because
+					// in FClusterUnionManager::UpdateAllClusterUnionProperties, the particle is
+					// invalidated with MEvolution.InvalidateParticle, which clears its contacts
+					if (RestoreBreakingMomentumPercent > 0.f)
+					{
+						if (Parent)
+						{
+							TrackBreakingCollision(Parent);
+						}
+						else
+						{
+							TrackBreakingCollision(ClusteredParticle);
+						}
+					}
+
+					const FClusterUnionIndex ClusterUnionIndex = ClusterUnionManager.FindClusterUnionIndexFromParticle(ClusteredParticle);
+					if (ClusterUnionIndex != INDEX_NONE)
+					{
+						// Remove node connections here immediately just in case we need to manage connectivity on the cluster union.
+						RemoveNodeConnections(ClusteredParticle);
+						ClusterUnionsToConsiderForConnectivity.Add(ClusterUnionIndex);
+						ClusterUnionManager.HandleRemoveOperationWithClusterLookup({ ClusteredParticle }, EClusterUnionOperationTiming::Defer);
+					}
+					bFoundFirstRelease = true;
+				}
+
+				// There's a possibility that the child is in a cluster union so we'd need to be able to remove the child particle from the cluster union as well.
+				const FClusterUnionIndex ClusterUnionIndex = ClusterUnionManager.FindClusterUnionIndexFromParticle(Child);
+				const bool bIsInClusterUnion = ClusterUnionIndex != INDEX_NONE;
+
+				if (bIsInClusterUnion)
+				{
+					ClusterUnionsToConsiderForConnectivity.Add(ClusterUnionIndex);
+					DeferredRemoveFromClusterUnion.Add(Child);
+				}
+				else
+				{
+					// The piece that hits just breaks off - we may want more control 
+					// by looking at the edges of this piece which would give us cleaner 
+					// breaks (this approach produces more rubble)
+					RemoveChildFromParent(Child, ClusteredParticle);
+					UpdateTopLevelParticle(Child);
+
+					// Remove from the children array without freeing memory yet. 
+					// We're looping over Children and it'd be silly to free the array
+					// 1 entry at a time.
+					Children.RemoveAtSwap(ChildIdx, 1, false);
+				}
+				
+				ActivatedChildren.Add(Child);
+				SendBreakingEvent(Child, bParentCrumbled);
+			}
+			if (bUseDamagePropagation)
+			{
+				AppliedStrains.Add(Child, MaxAppliedStrain);
+			}
+			Child->SetExternalStrains(0.0);
+		}
+
+		if (!DeferredRemoveFromClusterUnion.IsEmpty())
+		{
+			ClusterUnionManager.HandleRemoveOperationWithClusterLookup(DeferredRemoveFromClusterUnion, EClusterUnionOperationTiming::Defer);
+		}
+
+		// if necessary propagate strain through the graph
+		// IMPORTANT: this assumes that the connectivity graph has not yet been updated from pieces that broke off
+		if (bUseDamagePropagation)
+		{
+			for (const auto& AppliedStrain: AppliedStrains)
+			{
+				FPBDRigidClusteredParticleHandle* ClusteredChild = AppliedStrain.Key->CastToClustered();
+
+				const FRealSingle AppliedStrainValue = AppliedStrain.Value;
+				FRealSingle PropagatedStrainPerConnection = 0.0f;
+
+				// @todo(chaos) : may not be optimal, but good enough for now
+				if (BreakDamagePropagationFactor > 0 && ActivatedChildren.Contains(AppliedStrain.Key))
+				{
+					// break damage propagation case: we only look at the broken pieces and propagate the strain remainder 
+					const FRealSingle RemainingStrain = (AppliedStrainValue - ClusteredChild->GetInternalStrains());
+					if (RemainingStrain > 0)
+					{
+						const FRealSingle AdjustedRemainingStrain = BreakDamagePropagationFactor * RemainingStrain;
+						// todo(chaos) : could do better and have something weighted on distance with a falloff maybe ?  
+						PropagatedStrainPerConnection = AdjustedRemainingStrain / static_cast<FRealSingle>(ClusteredChild->ConnectivityEdges().Num());
+					}
+				}
+				else if (ShockDamagePropagationFactor > 0)
+				{
+					// shock damage propagation case : for all the non broken pieces, propagate the actual applied strain 
+					PropagatedStrainPerConnection = ShockDamagePropagationFactor * AppliedStrainValue;
+				}
+
 				if (PropagatedStrainPerConnection > 0)
 				{
 					for (const TConnectivityEdge<FReal>& Edge : ClusteredChild->ConnectivityEdges())
@@ -1195,380 +1029,6 @@
 			}
 		}
 
-=======
-		return Islands;
-	}
-
-	void FRigidClustering::RemoveChildFromParent(FPBDRigidParticleHandle* Child, FPBDRigidClusteredParticleHandle* ClusteredParent)
-	{
-		if (ensure(Child != nullptr && ClusteredParent != nullptr))
-		{
-			FPBDRigidClusteredParticleHandle* ClusteredChild = Child->CastToClustered();
-
-			MEvolution.EnableParticle(Child);
-			TopLevelClusterParents.Add(ClusteredChild);
-
-			ClusteredChild->SetClusterId(ClusterId(nullptr, ClusteredChild->ClusterIds().NumChildren)); // clear Id but retain number of children
-
-			const FRigidTransform3 PreSolveTM(ClusteredParent->P(), ClusteredParent->Q());
-			const FRigidTransform3 ChildFrame = ClusteredChild->ChildToParent() * PreSolveTM;
-			Child->SetX(ChildFrame.GetTranslation());
-			Child->SetR(ChildFrame.GetRotation());
-
-			Child->SetP(Child->X());
-			Child->SetQ(Child->R());
-
-			//todo(ocohen): for now just inherit velocity at new COM. This isn't quite right for rotation
-			//todo(ocohen): in the presence of collisions, this will leave all children with the post-collision
-			// velocity. This should be controlled by material properties so we can allow the broken pieces to
-			// maintain the clusters pre-collision velocity.
-			Child->SetV(Child->V() + ClusteredParent->V());
-			Child->SetW(Child->W() + ClusteredParent->W());
-			Child->SetPreV(Child->PreV() + ClusteredParent->PreV());
-			Child->SetPreW(Child->PreW() + ClusteredParent->PreW());
-
-			// We also need to do cluster book-keeping on the parent.
-			// If the parent is an internal cluster and has become empty, we need to mark this particle as ready to be destroyed.
-			// The only exception is for cluster unions which are managed separately.
-			if (FRigidHandleArray* Children = MChildren.Find(ClusteredParent))
-			{
-				ClusteredParent->SetClusterId(ClusterId{ ClusteredParent->Parent(), Children->Num()});
-				if (ClusteredParent->InternalCluster() && Children->IsEmpty() && ClusteredParent->PhysicsProxy() && ClusteredParent->PhysicsProxy()->GetType() == EPhysicsProxyType::GeometryCollectionType)
-				{
-					// It's safe to disable the particle until we get to the point where we want to destroy the particle.
-					MEvolution.DisableParticle(ClusteredParent);
-
-					// We shouldn't ever need to do an AddUnique here since when we remove a child from a parent, the parent should only ever turn empty once.
-					EmptyInternalClustersPerProxy.FindOrAdd(ClusteredParent->PhysicsProxy()).Add(ClusteredParent);
-				}
-			}
-		}
-	}
-
-	void FRigidClustering::RemoveChildFromParentAndChildrenArray(FPBDRigidParticleHandle* Child, FPBDRigidClusteredParticleHandle* ClusteredParent)
-	{
-		// Also need to remove it from the children array.
-		if (FRigidHandleArray* Children = MChildren.Find(ClusteredParent))
-		{
-			const int32 Index = Children->Find(Child);
-			if (Index != INDEX_NONE)
-			{
-				Children->RemoveAtSwap(Index, 1, false);
-			}
-		}
-
-		RemoveChildFromParent(Child, ClusteredParent);
-	}
-
-	TArray<FPBDRigidParticleHandle*> FRigidClustering::CreateClustersFromNewIslands(
-		TArray<FParticleIsland>& Islands,
-		FPBDRigidClusteredParticleHandle* ClusteredParent
-		)
-	{
-		TArray<FPBDRigidParticleHandle*> NewClusters;
-		
-		// only for island with more than one particle
-		int32 NumNewClusters = 0;
-		for (const TArray<FPBDRigidParticleHandle*>& Island : Islands)
-		{
-			if (Island.Num() > 1)
-			{
-				NumNewClusters++;
-			}
-		}
-		NewClusters.Reserve(NumNewClusters);
-
-		const FRigidTransform3 PreSolveTM = FRigidTransform3(ClusteredParent->P(), ClusteredParent->Q());
-		
-		TArray<Chaos::FPBDRigidClusteredParticleHandle*> NewClusterHandles = MEvolution.CreateClusteredParticles(NumNewClusters);
-		int32 ClusterHandlesIdx = 0;
-		for (TArray<FPBDRigidParticleHandle*>& Island : Islands)
-		{
-			if (Island.Num() > 1) //now build the remaining pieces
-			{
-				FClusterCreationParameters CreationParameters;
-				CreationParameters.ClusterParticleHandle = NewClusterHandles[ClusterHandlesIdx++];
-				Chaos::FPBDRigidClusteredParticleHandle* NewCluster = 
-					CreateClusterParticleFromClusterChildren(
-						MoveTemp(Island), 
-						ClusteredParent, 
-						PreSolveTM, 
-						CreationParameters);
-
-				MEvolution.SetPhysicsMaterial(NewCluster, MEvolution.GetPhysicsMaterial(ClusteredParent));
-
-				NewCluster->SetInternalStrains(ClusteredParent->GetInternalStrains());
-				NewCluster->SetV(ClusteredParent->V());
-				NewCluster->SetW(ClusteredParent->W());
-				NewCluster->SetPreV(ClusteredParent->PreV());
-				NewCluster->SetPreW(ClusteredParent->PreW());
-				NewCluster->SetP(NewCluster->X());
-				NewCluster->SetQ(NewCluster->R());
-
-				UpdateTopLevelParticle(NewCluster);
-
-				// Need to get the material from the previous particle and apply it to the new one
-				const FShapesArray& ChildShapes = ClusteredParent->ShapesArray();
-				const FShapesArray& NewShapes = NewCluster->ShapesArray();
-				const int32 NumChildShapes = ClusteredParent->ShapesArray().Num();
-
-				if(NumChildShapes > 0)
-				{
-					// Can only take materials if the child has any - otherwise we fall back on defaults.
-					// Due to GC initialisation however, we should always have a valid material as even
-					// when one cannot be found we fall back on the default on GEngine
-					const int32 NumChildMaterials = ChildShapes[0]->NumMaterials();
-					if(NumChildMaterials > 0)
-					{
-						Chaos::FMaterialHandle ChildMat = ChildShapes[0]->GetMaterial(0);
-
-						for(const TUniquePtr<FPerShapeData>& PerShape : NewShapes)
-						{
-							PerShape->SetMaterial(ChildMat);
-						}
-					}
-				}
-				NewClusters.Add(NewCluster);
-			}
-		}
-		return NewClusters;
-	}
-
-	void FRigidClustering::SetInternalStrain(FPBDRigidClusteredParticleHandle* Particle, FRealSingle Strain)
-	{
-		Particle->SetInternalStrains(Strain);
-		UpdateTopLevelParticle(Particle);
-	}
-
-	void FRigidClustering::SetExternalStrain(FPBDRigidClusteredParticleHandle* Particle, FRealSingle Strain)
-	{
-		Particle->SetExternalStrains(Strain);
-		UpdateTopLevelParticle(Particle);
-	}
-
-	void FRigidClustering::UpdateTopLevelParticle(FPBDRigidClusteredParticleHandle* Particle)
-	{
-		FPBDRigidClusteredParticleHandle* Parent = Particle->Parent();
-		if (Parent != nullptr)
-		{
-			TopLevelClusterParentsStrained.Add(Parent);
-		}
-		else
-		{
-			TopLevelClusterParentsStrained.Add(Particle);
-		}
-	}
-	
-	DECLARE_CYCLE_STAT(TEXT("TPBDRigidClustering<>::ReleaseClusterParticles(STRAIN)"), STAT_ReleaseClusterParticles_STRAIN, STATGROUP_Chaos);
-	TSet<FPBDRigidParticleHandle*> FRigidClustering::ReleaseClusterParticles(
-		FPBDRigidClusteredParticleHandle* ClusteredParticle,
-		bool bForceRelease)
-	{
-		SCOPE_CYCLE_COUNTER(STAT_ReleaseClusterParticles_STRAIN);
-
-		if (FPBDRigidClusteredParticleHandle* Parent = ClusteredParticle->Parent())
-		{
-			// Having a parent is only OK if the parent is a cluster union since ReleaseClusterParticlesImpl will
-			// cause it to be ejected from the cluster union.
-			if (!ensureMsgf((ClusterUnionManager.FindClusterUnionIndexFromParticle(Parent) != INDEX_NONE), TEXT("Removing a cluster that still has a non-cluster union parent")))
-			{
-				TSet<FPBDRigidParticleHandle*> EmptySet;
-				return EmptySet;
-			}
-		}
-
-		return ReleaseClusterParticlesImpl(ClusteredParticle, bForceRelease, true /*bCreateNewClusters*/);
-	}
-	
-	DECLARE_CYCLE_STAT(TEXT("TPBDRigidClustering<>::ReleaseClusterParticlesNoInternalCluster"), STAT_ReleaseClusterParticlesNoInternalCluster, STATGROUP_Chaos);
-	TSet<FPBDRigidParticleHandle*> FRigidClustering::ReleaseClusterParticlesNoInternalCluster(
-		FPBDRigidClusteredParticleHandle* ClusteredParticle,
-		bool bForceRelease)
-	{
-		/* This is a near duplicate of the ReleaseClusterParticles() method with the internal cluster creation removed.
-		*  This method should be used exclusively by the GeometryCollectionComponentCacheAdaptor in order to implement
-		*  correct behavior when cluster grouping is used. 
-		*/
-		
-		SCOPE_CYCLE_COUNTER(STAT_ReleaseClusterParticlesNoInternalCluster);
-
-		return ReleaseClusterParticlesImpl(ClusteredParticle, bForceRelease, false /*bCreateNewClusters*/);
-	}
-	
-	TSet<FPBDRigidParticleHandle*> FRigidClustering::ReleaseClusterParticlesImpl(
-		FPBDRigidClusteredParticleHandle* ClusteredParticle,
-		bool bForceRelease,
-		bool bCreateNewClusters)
-	{	
-		TSet<FPBDRigidParticleHandle*> ActivatedChildren;
-
-		if (ClusteredParticle && ClusteredParticle->Unbreakable())
-		{
-			return ActivatedChildren;
-		}
-
-		if (!ensureMsgf(MChildren.Contains(ClusteredParticle), TEXT("Removing Cluster that does not exist!")))
-		{
-			return ActivatedChildren;
-		}
-
-		// gather propagation information from the parent proxy
-		bool bUseDamagePropagation = false;
-		float BreakDamagePropagationFactor = 0.0f;
-		float ShockDamagePropagationFactor = 0.0f;
-		const FGeometryCollectionPhysicsProxy* ConcreteGCProxy = GetConcreteProxy<FGeometryCollectionPhysicsProxy>(ClusteredParticle);
-		if (ConcreteGCProxy)
-		{
-			const FSimulationParameters& SimParams = ConcreteGCProxy->GetSimParameters();
-			bUseDamagePropagation = SimParams.bUseDamagePropagation;
-			BreakDamagePropagationFactor = SimParams.BreakDamagePropagationFactor;
-			ShockDamagePropagationFactor = SimParams.ShockDamagePropagationFactor;
-		}
-
-		TArray<FPBDRigidParticleHandle*>& Children = MChildren[ClusteredParticle];
-		const bool bParentCrumbled = CrumbledSinceLastUpdate.Contains(ClusteredParticle);
-
-		bool bFoundFirstRelease = false;
-
-		// only used for propagation
-		TMap<FPBDRigidParticleHandle*, FRealSingle> AppliedStrains;
-
-		// We'll pass these particles to the cluster union manager to remove. This can't be done within the same loop
-		// since it'll be modifying the children array.
-		TArray<FPBDRigidParticleHandle*> DeferredRemoveFromClusterUnion;
-
-		// Grab cluster union parent if there is one
-		FPBDRigidParticleHandle* ParentRigid = ClusteredParticle->ClusterIds().Id;
-		FPBDRigidClusteredParticleHandle* Parent = ParentRigid ? ParentRigid->CastToClustered() : nullptr;
-		TSet<FClusterUnionIndex> ClusterUnionsToConsiderForConnectivity;
-
-		for (int32 ChildIdx = Children.Num() - 1; ChildIdx >= 0; --ChildIdx)
-		{
-			FPBDRigidClusteredParticleHandle* Child = Children[ChildIdx]->CastToClustered();
-			
-			if (!Child)
-			{
-				continue;
-			}
-
-			// @todo(chaos) eventually should get rid of collision impulse array and only use external strain
-			const FRealSingle MaxAppliedStrain = FMath::Max(Child->CollisionImpulses(), Child->GetExternalStrain());
-			if ((MaxAppliedStrain >= Child->GetInternalStrains()) || bForceRelease)
-			{
-				if (!bFoundFirstRelease)
-				{
-					// Restore some of the momentum of whatever collided with the parent
-					// NOTE: This has to come before HandleRemoveOperationWithClusterLookup, because
-					// in FClusterUnionManager::UpdateAllClusterUnionProperties, the particle is
-					// invalidated with MEvolution.InvalidateParticle, which clears its contacts
-					if (RestoreBreakingMomentumPercent > 0.f)
-					{
-						if (Parent)
-						{
-							TrackBreakingCollision(Parent);
-						}
-						else
-						{
-							TrackBreakingCollision(ClusteredParticle);
-						}
-					}
-
-					const FClusterUnionIndex ClusterUnionIndex = ClusterUnionManager.FindClusterUnionIndexFromParticle(ClusteredParticle);
-					if (ClusterUnionIndex != INDEX_NONE)
-					{
-						// Remove node connections here immediately just in case we need to manage connectivity on the cluster union.
-						RemoveNodeConnections(ClusteredParticle);
-						ClusterUnionsToConsiderForConnectivity.Add(ClusterUnionIndex);
-						ClusterUnionManager.HandleRemoveOperationWithClusterLookup({ ClusteredParticle }, EClusterUnionOperationTiming::Defer);
-					}
-					bFoundFirstRelease = true;
-				}
-
-				// There's a possibility that the child is in a cluster union so we'd need to be able to remove the child particle from the cluster union as well.
-				const FClusterUnionIndex ClusterUnionIndex = ClusterUnionManager.FindClusterUnionIndexFromParticle(Child);
-				const bool bIsInClusterUnion = ClusterUnionIndex != INDEX_NONE;
-
-				if (bIsInClusterUnion)
-				{
-					ClusterUnionsToConsiderForConnectivity.Add(ClusterUnionIndex);
-					DeferredRemoveFromClusterUnion.Add(Child);
-				}
-				else
-				{
-					// The piece that hits just breaks off - we may want more control 
-					// by looking at the edges of this piece which would give us cleaner 
-					// breaks (this approach produces more rubble)
-					RemoveChildFromParent(Child, ClusteredParticle);
-					UpdateTopLevelParticle(Child);
-
-					// Remove from the children array without freeing memory yet. 
-					// We're looping over Children and it'd be silly to free the array
-					// 1 entry at a time.
-					Children.RemoveAtSwap(ChildIdx, 1, false);
-				}
-				
-				ActivatedChildren.Add(Child);
-				SendBreakingEvent(Child, bParentCrumbled);
-			}
-			if (bUseDamagePropagation)
-			{
-				AppliedStrains.Add(Child, MaxAppliedStrain);
-			}
-			Child->SetExternalStrains(0.0);
-		}
-
-		if (!DeferredRemoveFromClusterUnion.IsEmpty())
-		{
-			ClusterUnionManager.HandleRemoveOperationWithClusterLookup(DeferredRemoveFromClusterUnion, EClusterUnionOperationTiming::Defer);
-		}
-
-		// if necessary propagate strain through the graph
-		// IMPORTANT: this assumes that the connectivity graph has not yet been updated from pieces that broke off
-		if (bUseDamagePropagation)
-		{
-			for (const auto& AppliedStrain: AppliedStrains)
-			{
-				FPBDRigidClusteredParticleHandle* ClusteredChild = AppliedStrain.Key->CastToClustered();
-
-				const FRealSingle AppliedStrainValue = AppliedStrain.Value;
-				FRealSingle PropagatedStrainPerConnection = 0.0f;
-
-				// @todo(chaos) : may not be optimal, but good enough for now
-				if (BreakDamagePropagationFactor > 0 && ActivatedChildren.Contains(AppliedStrain.Key))
-				{
-					// break damage propagation case: we only look at the broken pieces and propagate the strain remainder 
-					const FRealSingle RemainingStrain = (AppliedStrainValue - ClusteredChild->GetInternalStrains());
-					if (RemainingStrain > 0)
-					{
-						const FRealSingle AdjustedRemainingStrain = BreakDamagePropagationFactor * RemainingStrain;
-						// todo(chaos) : could do better and have something weighted on distance with a falloff maybe ?  
-						PropagatedStrainPerConnection = AdjustedRemainingStrain / static_cast<FRealSingle>(ClusteredChild->ConnectivityEdges().Num());
-					}
-				}
-				else if (ShockDamagePropagationFactor > 0)
-				{
-					// shock damage propagation case : for all the non broken pieces, propagate the actual applied strain 
-					PropagatedStrainPerConnection = ShockDamagePropagationFactor * AppliedStrainValue;
-				}
-
-				if (PropagatedStrainPerConnection > 0)
-				{
-					for (const TConnectivityEdge<FReal>& Edge : ClusteredChild->ConnectivityEdges())
-					{
-						if (Edge.Sibling)
-						{
-							if (FPBDRigidClusteredParticleHandle* ClusteredSibling = Edge.Sibling->CastToClustered())
-							{
-								// todo(chaos) this may currently be non optimal as we are in the apply loop and this may be cleared right after
-								SetExternalStrain(ClusteredSibling, FMath::Max(ClusteredSibling->GetExternalStrain(), PropagatedStrainPerConnection));
-							}
-						}
-					}
-				}
-			}
-		}
-
->>>>>>> 4af6daef
 		if (ActivatedChildren.Num() > 0)
 		{
 			const bool bIsClusterUnion = ClusterUnionManager.IsClusterUnionParticle(ClusteredParticle);
@@ -1591,24 +1051,6 @@
 				// Every removal from a cluster union can trigger connectivity changes as well.
 				if (!bIsClusterUnion && bCheckForInterclusterEdgesOnRelease)
 				{
-<<<<<<< HEAD
-					TArray<FParticleIsland> Islands = FindIslandsInChildren(ClusteredParticle);
-					for (const FParticleIsland& Island: Islands)
-					{
-						if (Island.Num() == 1) //need to break single pieces first
-						{
-							FPBDRigidParticleHandle* Child = Island[0];
-							RemoveChildFromParent(Child, ClusteredParticle);
-							ActivatedChildren.Add(Child);
-						}
-					}
-
-					if (bCreateNewClusters)
-					{
-						TArray<FPBDRigidParticleHandle*> NewClusters = CreateClustersFromNewIslands(Islands, ClusteredParticle); 
-						ActivatedChildren.Append(MoveTemp(NewClusters));
-					}
-=======
 					for (FClusterUnionIndex UnionIndex : ClusterUnionsToConsiderForConnectivity)
 					{
 						if (FClusterUnion* ClusterUnion = ClusterUnionManager.FindClusterUnion(UnionIndex))
@@ -1744,14 +1186,8 @@
 					}
 
 					++IslandIndex;
->>>>>>> 4af6daef
-				}
-
-<<<<<<< HEAD
-			for (FPBDRigidParticleHandle* Child : ActivatedChildren)
-			{
-				UpdateKinematicProperties(Child, MChildren, MEvolution);
-=======
+				}
+
 				for (int32 RemoveIndex = IslandIndicesToRemove.Num() - 1; RemoveIndex >= 0; --RemoveIndex)
 				{
 					Islands.RemoveAtSwap(IslandIndicesToRemove[RemoveIndex], 1, false);
@@ -1762,7 +1198,6 @@
 					TArray<FPBDRigidParticleHandle*> NewClusters = CreateClustersFromNewIslands(Islands, ClusteredParticle);
 					ActivatedChildren.Append(MoveTemp(NewClusters));
 				}
->>>>>>> 4af6daef
 			}
 			else if (bCheckForInterclusterEdgesOnRelease && ParentClusterUnion->bCheckConnectivity)
 			{
@@ -1788,10 +1223,6 @@
 						}
 					}
 
-<<<<<<< HEAD
-			//disable cluster
-			DisableCluster(ClusteredParticle);
-=======
 					if (!bHasMainParticle)
 					{
 						ClusterUnionManager.AddPendingClusterIndexOperation(ParentClusterUnion->InternalIndex, EClusterUnionOperation::Remove, Island);
@@ -1799,7 +1230,6 @@
 					}
 				}
 			}
->>>>>>> 4af6daef
 		}
 
 		return ActivatedChildren;
@@ -1830,13 +1260,9 @@
 					{
 						if (ensure(!ClusterHandle || ClusteredChildHandle->ClusterIds().Id == ClusterHandle))
 						{
-<<<<<<< HEAD
-							SetExternalStrain(ClusteredChildHandle, TNumericLimits<FReal>::Max());
-=======
 							SetExternalStrain(ClusteredChildHandle, TNumericLimits<FRealSingle>::Max());
 							// This way we won't try to propagate this infinite strain.
 							ClusteredChildHandle->SetInternalStrains(ClusteredChildHandle->GetExternalStrain());
->>>>>>> 4af6daef
 							ClusterHandle = ClusteredChildHandle->ClusterIds().Id;
 						}
 						else
@@ -1920,192 +1346,6 @@
 			//
 			// Modify internal strains
 			//
-<<<<<<< HEAD
-			bool bPotentialBreak = false;
-			{
-				SCOPE_CYCLE_COUNTER(STAT_UpdateDirtyImpulses);
-				for (const auto& ActiveCluster : TopLevelClusterParentsStrained)
-				{
-					if (!ActiveCluster->Disabled())
-					{
-						if (ActiveCluster->ClusterIds().NumChildren > 0) //active index is a cluster
-						{
-							TArray<FRigidHandle>& ParentToChildren = MChildren[ActiveCluster];
-							for (FRigidHandle Child : ParentToChildren)
-							{
-								if (FClusterHandle ClusteredChild = Child->CastToClustered())
-								{
-									if (ClusteredChild->GetInternalStrains() <= 0.f)
-									{
-										ClusteredChild->CollisionImpulse() = FLT_MAX;
-										MCollisionImpulseArrayDirty = true;
-									}
-									else if (!bPotentialBreak && ClusteredChild->GetExternalStrain() > 0)
-									{
-										bPotentialBreak = true;
-									}
-								}
-							}
-						}
-					}
-				}
-				TopLevelClusterParentsStrained.Reset();
-			}
-
-			if (MCollisionImpulseArrayDirty || bPotentialBreak)
-			{
-				SCOPE_CYCLE_COUNTER(STAT_UpdateDirtyImpulses);
-				BreakingModel();
-			} // end if MCollisionImpulseArrayDirty
-		}
-		Timer.Stop();
-		UE_LOG(LogChaos, Verbose, TEXT("Cluster Break Update Time is %f"), Time);
-	}
-
-	DECLARE_CYCLE_STAT(TEXT("TPBDRigidClustering<>::BreakingModel()"), STAT_BreakingModel, STATGROUP_Chaos);
-	void FRigidClustering::BreakingModel()
-	{
-		SCOPE_CYCLE_COUNTER(STAT_BreakingModel);
-
-		//make copy because release cluster modifies active indices. We want to iterate over original active indices
-		TArray<FPBDRigidClusteredParticleHandle*> ClusteredParticlesToProcess;
-		for (auto& Particle : MEvolution.GetNonDisabledClusteredView())
-		{
-			ClusteredParticlesToProcess.Add(Particle.Handle()->CastToClustered());
-		}
-
-		for (FPBDRigidClusteredParticleHandle* ClusteredParticle : ClusteredParticlesToProcess)
-		{
-			if (ClusteredParticle->ClusterIds().NumChildren)
-			{
-				ReleaseClusterParticles(ClusteredParticle);
-			}
-		}
-	}
-
-	DECLARE_CYCLE_STAT(TEXT("FRigidClustering::Visitor"), STAT_ClusterVisitor, STATGROUP_Chaos);
-	void FRigidClustering::Visitor(FClusterHandle Cluster, FVisitorFunction Function)
-	{
-		if (Cluster)
-		{
-			if (MChildren.Contains(Cluster) && MChildren[Cluster].Num())
-			{
-				SCOPE_CYCLE_COUNTER(STAT_ClusterVisitor);
-
-				// TQueue is a linked list, which has no preallocator.
-				TQueue<FRigidHandle> Queue;
-				for (Chaos::FPBDRigidParticleHandle* Child : MChildren[Cluster])
-				{
-					Queue.Enqueue(Child);
-				}
-
-				FRigidHandle CurrentHandle = nullptr;
-				while (Queue.Dequeue(CurrentHandle))
-				{
-					if (CurrentHandle)
-					{
-						if (FClusterHandle CurrentClusterHandle = CurrentHandle->CastToClustered())
-						{
-							// @question : Maybe we should just store the leaf node bodies in a
-							// map, that will require Memory(n*log(n))
-							if (MChildren.Contains(CurrentClusterHandle))
-							{
-								for (Chaos::FPBDRigidParticleHandle* Child : MChildren[CurrentClusterHandle])
-								{
-									Queue.Enqueue(Child);
-								}
-							}
-						}
-						if (CurrentHandle)
-						{
-							Function(*this, CurrentHandle);
-						}
-					}
-				}
-			}
-		}
-	}
-
-	DECLARE_CYCLE_STAT(TEXT("TPBDRigidClustering<>::GetActiveClusterIndex"), STAT_GetActiveClusterIndex, STATGROUP_Chaos);
-	FPBDRigidParticleHandle* 
-	FRigidClustering::GetActiveClusterIndex(
-		FPBDRigidParticleHandle* Child)
-	{
-		SCOPE_CYCLE_COUNTER(STAT_GetActiveClusterIndex);
-		while (Child && Child->Disabled())
-		{
-			Child = Child->CastToClustered()->ClusterIds().Id;
-		}
-		return Child; 
-	}
-
-	FPBDRigidParticleHandle* FRigidClustering::FindClosestChild(const FPBDRigidClusteredParticleHandle* ClusteredParticle, const FVec3& WorldLocation) const
-	{
-		if (const TArray<FPBDRigidParticleHandle*>* ChildrenHandles = GetChildrenMap().Find(ClusteredParticle))
-		{
-			return FindClosestParticle(*ChildrenHandles, WorldLocation); 
-		}
-		return nullptr;
-	}
-
-	FPBDRigidParticleHandle* FRigidClustering::FindClosestParticle(const TArray<FPBDRigidParticleHandle*>& Particles, const FVec3& WorldLocation)
-	{
-		FPBDRigidParticleHandle* ClosestChildHandle = nullptr;
-		
-		// @todo(chaos) we should offer a more precise way to query than the distance from center of mass
-		FReal ClosestSquaredDist = TNumericLimits<FReal>::Max();
-		for (FPBDRigidParticleHandle* ChildHandle: Particles)
-        {
-        	const FReal SquaredDist = (ChildHandle->X() - WorldLocation).SizeSquared();
-        	if (SquaredDist < ClosestSquaredDist)
-        	{
-        		ClosestSquaredDist = SquaredDist;
-        		ClosestChildHandle = ChildHandle;
-        	}
-        }
-        return ClosestChildHandle;
-	}
-
-	TArray<FPBDRigidParticleHandle*> FRigidClustering::FindChildrenWithinRadius(const FPBDRigidClusteredParticleHandle* ClusteredParticle, const FVec3& WorldLocation, FReal Radius, bool bAlwaysReturnClosest) const
-	{
-		if (const TArray<FPBDRigidParticleHandle*>* ChildrenHandles = GetChildrenMap().Find(ClusteredParticle))
-		{
-			return FindParticlesWithinRadius(*ChildrenHandles, WorldLocation, Radius, bAlwaysReturnClosest); 
-		}
-		TArray<FPBDRigidParticleHandle*> EmptyArray;
-		return EmptyArray;
-	}
-
-	TArray<FPBDRigidParticleHandle*> FRigidClustering::FindParticlesWithinRadius(const TArray<FPBDRigidParticleHandle*>& Particles, const FVec3& WorldLocation, FReal Radius, bool bAlwaysReturnClosest)
-	{
-		TArray<FPBDRigidParticleHandle*> Result;
-		
-		FPBDRigidParticleHandle* ClosestChildHandle = nullptr;
-		
-		// @todo(chaos) we should offer a more precise way to query than the distance from center of mass
-		FReal ClosestSquaredDist = TNumericLimits<FReal>::Max();
-		
-		const FReal RadiusSquared = Radius * Radius;
-		for (FPBDRigidParticleHandle* ChildHandle: Particles)
-		{
-			const FReal SquaredDist = (ChildHandle->X() - WorldLocation).SizeSquared();
-			if (SquaredDist <= RadiusSquared)
-			{
-				Result.Add(ChildHandle);
-			}
-			if (bAlwaysReturnClosest)
-			{
-				if (SquaredDist < ClosestSquaredDist)
-				{
-					ClosestSquaredDist = SquaredDist;
-					ClosestChildHandle = ChildHandle;
-				}
-			}
-		}
-		if (bAlwaysReturnClosest && ClosestChildHandle && Result.Num() == 0)
-		{
-			Result.Add(ClosestChildHandle);
-=======
 			if (StrainModifiers)
 			{
 				ApplyStrainModifiers();
@@ -2531,60 +1771,8 @@
 		if (!MChildren.Contains(Parent))
 		{
 			return;
->>>>>>> 4af6daef
-		}
-		return Result;
-	}
-	
-	DECLARE_CYCLE_STAT(TEXT("TPBDRigidClustering<>::GenerateConnectionGraph"), STAT_GenerateConnectionGraph, STATGROUP_Chaos);
-	void 
-	FRigidClustering::GenerateConnectionGraph(
-		Chaos::FPBDRigidClusteredParticleHandle* Parent,
-		const FClusterCreationParameters& Parameters)
-	{
-		SCOPE_CYCLE_COUNTER(STAT_GenerateConnectionGraph);
-		if (!MChildren.Contains(Parent)) 
-			return;
-
-<<<<<<< HEAD
-		// Connectivity Graph
-		//    Build a connectivity graph for the cluster. If the PointImplicit is specified
-		//    and the ClusterIndex has collision particles then use the expensive connection
-		//    method. Otherwise try the DelaunayTriangulation if not none.
-		//
-		if (Parameters.bGenerateConnectionGraph)
-		{
-			FClusterCreationParameters::EConnectionMethod LocalConnectionMethod = Parameters.ConnectionMethod;
-
-			if (LocalConnectionMethod == FClusterCreationParameters::EConnectionMethod::None ||
-				(LocalConnectionMethod == FClusterCreationParameters::EConnectionMethod::PointImplicit && 
-				 !Parent->CollisionParticles()))
-			{
-				LocalConnectionMethod = FClusterCreationParameters::EConnectionMethod::MinimalSpanningSubsetDelaunayTriangulation; // default method
-			}
-
-			if (LocalConnectionMethod == FClusterCreationParameters::EConnectionMethod::PointImplicit ||
-				LocalConnectionMethod == FClusterCreationParameters::EConnectionMethod::PointImplicitAugmentedWithMinimalDelaunay)
-			{
-				UpdateConnectivityGraphUsingPointImplicit(Parent, Parameters);
-			}
-
-			if (LocalConnectionMethod == FClusterCreationParameters::EConnectionMethod::DelaunayTriangulation)
-			{
-				UpdateConnectivityGraphUsingDelaunayTriangulation(Parent, Parameters); // not thread safe
-			}
-
-			if (LocalConnectionMethod == FClusterCreationParameters::EConnectionMethod::BoundsOverlapFilteredDelaunayTriangulation)
-			{
-				UpdateConnectivityGraphUsingDelaunayTriangulationWithBoundsOverlaps(Parent, Parameters);
-			}
-
-			if (LocalConnectionMethod == FClusterCreationParameters::EConnectionMethod::PointImplicitAugmentedWithMinimalDelaunay ||
-				LocalConnectionMethod == FClusterCreationParameters::EConnectionMethod::MinimalSpanningSubsetDelaunayTriangulation)
-			{
-				FixConnectivityGraphUsingDelaunayTriangulation(Parent, Parameters);
-			}
-=======
+		}
+
 		const TArray<FPBDRigidParticleHandle*>& Children = MChildren[Parent];
 		for (FPBDRigidParticleHandle* Handle : Children)
 		{
@@ -2594,7 +1782,6 @@
 			}
 
 			RemoveNodeConnections(Handle);
->>>>>>> 4af6daef
 		}
 	}
 
@@ -2608,13 +1795,7 @@
 	FAutoConsoleVariableRef CVarMinContactSpeedForStrainEval(TEXT("p.chaos.MinContactSpeedForStrainEval"), MinContactSpeedForStrainEval, TEXT("Minimum speed at the contact before accumulating for strain eval "));
 
 	DECLARE_CYCLE_STAT(TEXT("ComputeStrainFromCollision"), STAT_ComputeStrainFromCollision, STATGROUP_Chaos);
-<<<<<<< HEAD
-	void 
-	FRigidClustering::ComputeStrainFromCollision(
-		const FPBDCollisionConstraints& CollisionRule)
-=======
 	void FRigidClustering::ComputeStrainFromCollision(const FPBDCollisionConstraints& CollisionRule, const FReal Dt)
->>>>>>> 4af6daef
 	{
 		SCOPE_CYCLE_COUNTER(STAT_ComputeStrainFromCollision);
 		FClusterMap& MParentToChildren = GetChildrenMap();
@@ -2668,17 +1849,6 @@
 			{
 				const FVec3 ContactWorldLocation = ContactHandle->GetContact().CalculateWorldContactLocation();
 				
-<<<<<<< HEAD
-				const FReal AccumulatedImpulse = ContactHandle->GetAccumulatedImpulse().Size();
-				if (AccumulatedImpulse > UE_SMALL_NUMBER)
-				{
-					// gather propagation information from the parent proxy
-					bool bUseDamagePropagation = false;
-					if (const FGeometryCollectionPhysicsProxy* ConcreteProxy = GetConcreteProxy(Cluster))
-					{
-						const FSimulationParameters& SimParams = ConcreteProxy->GetSimParameters();
-						bUseDamagePropagation = SimParams.bUseDamagePropagation;
-=======
 				const FRealSingle AccumulatedImpulse = static_cast<FRealSingle>(ContactHandle->GetAccumulatedImpulse().Size());
 				if (AccumulatedImpulse > UE_SMALL_NUMBER && FMath::IsFinite(AccumulatedImpulse))
 				{
@@ -2709,25 +1879,12 @@
 						const FSimulationParameters& SimParams = GeometryCollectionProxy->GetSimParameters();
 						bUseDamagePropagation = SimParams.bUseDamagePropagation;
 						DamageModel = SimParams.DamageEvaluationModel;
->>>>>>> 4af6daef
 						if (!SimParams.bEnableStrainOnCollision)
 						{
 							return;
 						}
 					}
 
-<<<<<<< HEAD
-					if (bUseDamagePropagation)
-					{
-						// propagation based breaking model start from the closest particle and propagate through the connection graph
-						// propagation logic is dealt when evaluating the strain
-						FPBDRigidParticleHandle* ClosestChild = FindClosestParticle(ParentToChildren, ContactWorldLocation);
-						if (ClosestChild)
-						{
-							if (TPBDRigidClusteredParticleHandle<FReal, 3>* ClusteredChild = ClosestChild->CastToClustered())
-							{
-								ClusteredChild->CollisionImpulses() += AccumulatedImpulse;
-=======
 					FRealSingle CollisionImpulseToApply = AccumulatedImpulse;
 					if (DamageModel == EDamageEvaluationModel::StrainFromMaterialStrengthAndConnectivity)
 					{
@@ -2756,7 +1913,6 @@
 								ClusteredChild->CollisionImpulses() += CollisionImpulseToApply;
 								UpdateTopLevelParticle(ClusteredChild);
 								OutTotalImpulseAccumulator += CollisionImpulseToApply;
->>>>>>> 4af6daef
 							}
 						}
 					}
@@ -2774,22 +1930,6 @@
 							{
 								if (TPBDRigidClusteredParticleHandle<FReal, 3>*ClusteredChild = Child->CastToClustered())
 								{
-<<<<<<< HEAD
-									ClusteredChild->CollisionImpulses() += AccumulatedImpulse;
-								}
-							}
-						}
-					}
-				}
-			};
-
-			if (ClusteredConstrainedParticles0)
-			{
-				if (const TArray<FPBDRigidParticleHandle*>* ChildrenPtr = MParentToChildren.Find(ClusteredConstrainedParticles0))
-				{
-					ComputeStrainLambda(ClusteredConstrainedParticles0, *ChildrenPtr);
-				}
-=======
 									ClusteredChild->CollisionImpulses() += CollisionImpulseToApply;
 									UpdateTopLevelParticle(ClusteredChild);
 									OutTotalImpulseAccumulator += CollisionImpulseToApply;
@@ -2810,31 +1950,18 @@
 			{
 				ComputeStrainLambda(ClusteredConstrainedParticles0, TotalImpulses[0]);
 				MCollisionImpulseArrayDirty |= TotalImpulses[0] > 0.0f;
->>>>>>> 4af6daef
 			}
 
 			if (ClusteredConstrainedParticles1)
 			{
-<<<<<<< HEAD
-				if (const TArray<FPBDRigidParticleHandle*>* ChildrenPtr = MParentToChildren.Find(ClusteredConstrainedParticles1))
-				{
-					ComputeStrainLambda(ClusteredConstrainedParticles1, *ChildrenPtr);
-				}
-=======
 				ComputeStrainLambda(ClusteredConstrainedParticles1, TotalImpulses[1]);
 				MCollisionImpulseArrayDirty |= TotalImpulses[1] > 0.0f;
->>>>>>> 4af6daef
 			}
 		}
 	}
 
 	DECLARE_CYCLE_STAT(TEXT("ResetCollisionImpulseArray"), STAT_ResetCollisionImpulseArray, STATGROUP_Chaos);
-<<<<<<< HEAD
-	void 
-	FRigidClustering::ResetCollisionImpulseArray()
-=======
 	void FRigidClustering::ResetCollisionImpulseArray()
->>>>>>> 4af6daef
 	{
 		SCOPE_CYCLE_COUNTER(STAT_ResetCollisionImpulseArray);
 		if (MCollisionImpulseArrayDirty)
@@ -2855,8 +1982,6 @@
 		GetChildrenMap().Remove(ClusteredParticle);
 		ClusteredParticle->ClusterIds() = ClusterId();
 		ClusteredParticle->ClusterGroupIndex() = 0;
-<<<<<<< HEAD
-=======
 	}
 
 	void FRigidClustering::ApplyStrainModifiers()
@@ -2869,7 +1994,6 @@
 				Modifier->StrainModification_Internal(Accessor);
 			}
 		}
->>>>>>> 4af6daef
 	}
 
 	FPBDRigidClusteredParticleHandle*
@@ -2901,15 +2025,9 @@
 			ensure(ClusteredParticle->ClusterIds().Id == nullptr);
 		}
 
-<<<<<<< HEAD
-	// reset the structures
-		TopLevelClusterParents.Remove(ClusteredParticle);
-		TopLevelClusterParentsStrained.Remove(ClusteredParticle);
-=======
 
 		// need to disconnect from any other particles ( this can be from being a child of a cluster or a cluster union)
 		RemoveNodeConnections(ClusteredParticle);
->>>>>>> 4af6daef
 
 		// disconnect from the parents
 		if (ClusteredParticle->ClusterIds().Id)
@@ -2962,21 +2080,13 @@
 
 	bool FRigidClustering::BreakCluster(FPBDRigidClusteredParticleHandle* ClusteredParticle)
 	{
-<<<<<<< HEAD
-		if (!ClusteredParticle || ClusteredParticle->Disabled())
-=======
 		if (!ClusteredParticle)
->>>>>>> 4af6daef
 		{
 			return false;
 		}
 
 		// max strain will allow to unconditionally release the children when strain is evaluated
-<<<<<<< HEAD
-		constexpr FReal MaxStrain = TNumericLimits<FReal>::Max();
-=======
 		constexpr FRealSingle MaxStrain = TNumericLimits<FRealSingle>::Max();
->>>>>>> 4af6daef
 		if (TArray<FPBDRigidParticleHandle*>* ChildrenHandles = GetChildrenMap().Find(ClusteredParticle))
 		{
 			for (FPBDRigidParticleHandle* ChildHandle: *ChildrenHandles)
@@ -2985,11 +2095,8 @@
 				{
 					ClusteredChildHandle->SetExternalStrains(MaxStrain);
 					SetExternalStrain(ClusteredChildHandle, MaxStrain);
-<<<<<<< HEAD
-=======
 					// This way we won't try to propagate this infinite strain.
 					ClusteredChildHandle->SetInternalStrains(ClusteredChildHandle->GetExternalStrain());
->>>>>>> 4af6daef
 				}
 			}
 			if (ChildrenHandles->Num() > 0)
@@ -3006,15 +2113,6 @@
 	{
 		bool bCrumbledAnyCluster = false;
 		// max strain will allow to unconditionally release the children when strain is evaluated
-<<<<<<< HEAD
-		constexpr FReal MaxStrain = TNumericLimits<FReal>::Max();
-
-		// we should probably have a way to retrieve all the active clusters per proxy instead of going through the map 
-		for (FPBDRigidClusteredParticleHandle* ClusteredHandle : GetTopLevelClusterParents())
-		{
-			if (ClusteredHandle && ClusteredHandle->PhysicsProxy() == Proxy)
-			{
-=======
 		constexpr FRealSingle MaxStrain = TNumericLimits<FRealSingle>::Max();
 
 		// we should probably have a way to retrieve all the active clusters per proxy instead of having to do this iteration
@@ -3056,7 +2154,6 @@
 					}
 				}
 
->>>>>>> 4af6daef
 				if (const TArray<FPBDRigidParticleHandle*>* Children = MChildren.Find(ClusteredHandle))
 				{
 					for (FPBDRigidParticleHandle* ChildHandle : *Children)
@@ -3064,11 +2161,8 @@
 						if (Chaos::FPBDRigidClusteredParticleHandle* ClusteredChildHandle = ChildHandle->CastToClustered())
 						{
 							SetExternalStrain(ClusteredChildHandle, MaxStrain);
-<<<<<<< HEAD
-=======
 							// This way we won't try to propagate this infinite strain.
 							ClusteredChildHandle->SetInternalStrains(ClusteredChildHandle->GetExternalStrain());
->>>>>>> 4af6daef
 						}
 					}
 					if (Children->Num() > 0)
@@ -3080,17 +2174,6 @@
 				bCrumbledAnyCluster = true;
 			}
 		}
-<<<<<<< HEAD
-		return bCrumbledAnyCluster;
-	}
-
-	static void ConnectClusteredNodes(FPBDRigidClusteredParticleHandle* ClusteredChild1, FPBDRigidClusteredParticleHandle* ClusteredChild2)
-	{
-		check(ClusteredChild1 && ClusteredChild2);
-		if (ClusteredChild1 == ClusteredChild2)
-			return;
-		const FReal AvgStrain = (ClusteredChild1->GetInternalStrains() + ClusteredChild2->GetInternalStrains()) * (FReal)0.5;
-=======
 
 		return bCrumbledAnyCluster;
 	}
@@ -3116,7 +2199,6 @@
 
 
 		const FRealSingle AvgStrain = (ClusteredChild1->GetInternalStrains() + ClusteredChild2->GetInternalStrains()) * 0.5f;
->>>>>>> 4af6daef
 		TArray<TConnectivityEdge<FReal>>& Edges1 = ClusteredChild1->ConnectivityEdges();
 		TArray<TConnectivityEdge<FReal>>& Edges2 = ClusteredChild2->ConnectivityEdges();
 		if (//Edges1.Num() < Parameters.MaxNumConnections && 
@@ -3131,39 +2213,26 @@
 		}
 	}
 	
-<<<<<<< HEAD
-	static void ConnectNodes(FPBDRigidParticleHandle* Child1, FPBDRigidParticleHandle* Child2)
-=======
 	static void ConnectNodes(FPBDRigidParticleHandle* Child1, FPBDRigidParticleHandle* Child2, const TSet<FPBDRigidParticleHandle*>* FromParticles, const TSet<FPBDRigidParticleHandle*>* ToParticles)
->>>>>>> 4af6daef
 	{
 		check(Child1 != Child2);
 		FPBDRigidClusteredParticleHandle* ClusteredChild1 = Child1->CastToClustered();
 		FPBDRigidClusteredParticleHandle* ClusteredChild2 = Child2->CastToClustered();
-<<<<<<< HEAD
-		ConnectClusteredNodes(ClusteredChild1, ClusteredChild2);
-=======
 		ConnectClusteredNodes(ClusteredChild1, ClusteredChild2, FromParticles, ToParticles);
 	}
 
 	void FRigidClustering::CreateNodeConnection(FPBDRigidClusteredParticleHandle* A, FPBDRigidClusteredParticleHandle* B)
 	{
 		ConnectClusteredNodes(A, B, nullptr, nullptr);
->>>>>>> 4af6daef
 	}
 
 	DECLARE_CYCLE_STAT(TEXT("TPBDRigidClustering<>::UpdateConnectivityGraphUsingPointImplicit"), STAT_UpdateConnectivityGraphUsingPointImplicit, STATGROUP_Chaos);
 	void 
 	FRigidClustering::UpdateConnectivityGraphUsingPointImplicit(
-<<<<<<< HEAD
-		Chaos::FPBDRigidClusteredParticleHandle* Parent,
-		const FClusterCreationParameters& Parameters)
-=======
 		const TArray<FPBDRigidParticleHandle*>& Particles,
 		FReal CollisionThicknessPercent,
 		const TSet<FPBDRigidParticleHandle*>* FromParticles,
 		const TSet<FPBDRigidParticleHandle*>* ToParticles)
->>>>>>> 4af6daef
 	{
 		SCOPE_CYCLE_COUNTER(STAT_UpdateConnectivityGraphUsingPointImplicit);
 
@@ -3231,22 +2300,11 @@
 
 	}
 
-<<<<<<< HEAD
-	DECLARE_CYCLE_STAT(TEXT("TPBDRigidClustering<>::FixConnectivityGraphUsingDelaunayTriangulation"), STAT_FixConnectivityGraphUsingDelaunayTriangulation, STATGROUP_Chaos);
-	void 
-	FRigidClustering::FixConnectivityGraphUsingDelaunayTriangulation(
-		Chaos::FPBDRigidClusteredParticleHandle* Parent,
-		const FClusterCreationParameters& Parameters)
-	{
-		SCOPE_CYCLE_COUNTER(STAT_FixConnectivityGraphUsingDelaunayTriangulation);
-
-=======
 	void
 	FRigidClustering::UpdateConnectivityGraphUsingPointImplicit(
 		Chaos::FPBDRigidClusteredParticleHandle* Parent,
 		const FClusterCreationParameters& Parameters)
 	{
->>>>>>> 4af6daef
 		const TArray<FPBDRigidParticleHandle*>& Children = MChildren[Parent];
 		UpdateConnectivityGraphUsingPointImplicit(Children, Parameters.CoillisionThicknessPercent);
 	}
@@ -3404,12 +2462,6 @@
 			}
 		}
 	}
-<<<<<<< HEAD
-	
-	// connection filters
-	static bool IsAlwaysValidConnection(const FPBDRigidParticleHandle* Child1, const FPBDRigidParticleHandle* Child2)
-	{
-=======
 
 	void 
 	FRigidClustering::FixConnectivityGraphUsingDelaunayTriangulation(
@@ -3423,7 +2475,6 @@
 	// connection filters
 	static bool IsAlwaysValidConnection(const FPBDRigidParticleHandle* Child1, const FPBDRigidParticleHandle* Child2)
 	{
->>>>>>> 4af6daef
 		return true;
 	}
 	
@@ -3440,14 +2491,10 @@
 
 	template <typename FilterLambda>
 	static void UpdateConnectivityGraphUsingDelaunayTriangulationWithFiltering(
-<<<<<<< HEAD
-		const TArray<FPBDRigidParticleHandle*>& Children, FilterLambda ShouldKeepConnection)
-=======
 		const TArray<FPBDRigidParticleHandle*>& Children,
 		FilterLambda ShouldKeepConnection,
 		const TSet<FPBDRigidParticleHandle*>* FromParticles,
 		const TSet<FPBDRigidParticleHandle*>* ToParticles)
->>>>>>> 4af6daef
 	{
 		TArray<FVector> Pts;
 		Pts.AddUninitialized(Children.Num());
@@ -3474,11 +2521,7 @@
 					if (ShouldKeepConnection(Child1, Child2))
 					{
 						// this does not use ConnectNodes because Neighbors is bi-direction : as in (1,2),(2,1)
-<<<<<<< HEAD
-						ConnectNodes(Child1, Child2);
-=======
 						ConnectNodes(Child1, Child2, FromParticles, ToParticles);
->>>>>>> 4af6daef
 						UniqueEdges.Add(SortedPair);
 					}
 				}
@@ -3488,44 +2531,6 @@
 	
 	DECLARE_CYCLE_STAT(TEXT("TPBDRigidClustering<>::UpdateConnectivityGraphUsingDelaunayTriangulation"), STAT_UpdateConnectivityGraphUsingDelaunayTriangulation, STATGROUP_Chaos);
 	void FRigidClustering::UpdateConnectivityGraphUsingDelaunayTriangulation(
-<<<<<<< HEAD
-		const Chaos::FPBDRigidClusteredParticleHandle* Parent, 
-		const FClusterCreationParameters& Parameters)
-	{
-		SCOPE_CYCLE_COUNTER(STAT_UpdateConnectivityGraphUsingDelaunayTriangulation);
-
-		if (UseBoundingBoxForConnectionGraphFiltering)
-		{
-			constexpr auto IsOverlappingConnectionUsingCVarMargin =
-				[] (const FPBDRigidParticleHandle* Child1, const FPBDRigidParticleHandle* Child2)
-				{
-					return IsOverlappingConnection(Child1, Child2, BoundingBoxMarginForConnectionGraphFiltering);
-				};
-			UpdateConnectivityGraphUsingDelaunayTriangulationWithFiltering(MChildren[Parent], IsOverlappingConnectionUsingCVarMargin);
-		}
-		else
-		{
-			UpdateConnectivityGraphUsingDelaunayTriangulationWithFiltering(MChildren[Parent], IsAlwaysValidConnection);
-		}
-	}
-
-	DECLARE_CYCLE_STAT(TEXT("TPBDRigidClustering<>::UpdateConnectivityGraphUsingDelaunayTriangulationWithBoundsOverlaps"), STAT_UpdateConnectivityGraphUsingDelaunayTriangulationWithBoundsOverlaps, STATGROUP_Chaos);
-	void FRigidClustering::UpdateConnectivityGraphUsingDelaunayTriangulationWithBoundsOverlaps(
-		const Chaos::FPBDRigidClusteredParticleHandle* Parent, 
-		const FClusterCreationParameters& Parameters)
-	{
-		SCOPE_CYCLE_COUNTER(STAT_UpdateConnectivityGraphUsingDelaunayTriangulationWithBoundsOverlaps);
-
-		const auto IsOverlappingConnectionUsingCVarMargin =
-			[&Parameters] (const FPBDRigidParticleHandle* Child1, const FPBDRigidParticleHandle* Child2)
-			{
-				return IsOverlappingConnection(Child1, Child2, Parameters.ConnectionGraphBoundsFilteringMargin);
-			};
-		
-		UpdateConnectivityGraphUsingDelaunayTriangulationWithFiltering(MChildren[Parent], IsOverlappingConnectionUsingCVarMargin);
-	}
-
-=======
 		const TArray<FPBDRigidParticleHandle*>& Particles,
 		const FClusterCreationParameters& Parameters,
 		const TSet<FPBDRigidParticleHandle*>* FromParticles,
@@ -3582,7 +2587,6 @@
 		UpdateConnectivityGraphUsingDelaunayTriangulationWithBoundsOverlaps(Children, Parameters);
 	}
 
->>>>>>> 4af6daef
 	void 
 	FRigidClustering::RemoveNodeConnections(
 		FPBDRigidParticleHandle* Child)
