--- conflicted
+++ resolved
@@ -10,11 +10,6 @@
         public Chaos(ReadOnlyTargetRules Target) : base(Target)
         {
 			NumIncludedBytesPerUnityCPPOverride = 192 * 1024; // This is half of the default unity size(NumIncludedBytesPerUnityCPP) specified in TargetRules.cs
-<<<<<<< HEAD
-
-			PublicIncludePaths.Add("Runtime/Experimental/Chaos/Public");
-=======
->>>>>>> 4af6daef
 
             PublicDependencyModuleNames.AddRange(
                 new string[] {
