--- conflicted
+++ resolved
@@ -18,14 +18,9 @@
 				"ChaosCore",
                 "IntelISPC",
 				"TraceLog",
-<<<<<<< HEAD
-                "Voronoi"
-                }
-=======
                 "Voronoi",
 				"GeometryCore"
 				}
->>>>>>> 6bbb88c8
             );
 
             PublicDefinitions.Add("COMPILE_WITHOUT_UNREAL_SUPPORT=0");
