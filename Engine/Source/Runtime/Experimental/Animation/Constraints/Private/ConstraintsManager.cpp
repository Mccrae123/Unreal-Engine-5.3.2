﻿// Copyright Epic Games, Inc. All Rights Reserved.

#include "ConstraintsManager.inl"
#include "ConstraintsActor.h"

#include "Algo/Copy.h"
#include "Algo/StableSort.h"

#include "Engine/World.h"
#include "Engine/Level.h"
#include "Engine/Engine.h"

#include UE_INLINE_GENERATED_CPP_BY_NAME(ConstraintsManager)

/** 
 * FConstraintTickFunction
 **/

FConstraintTickFunction::FConstraintTickFunction()
{
	TickGroup = TG_PrePhysics;
	bCanEverTick = true;
	bStartWithTickEnabled = true;
	bHighPriority = true;
}

FConstraintTickFunction::~FConstraintTickFunction()
{}

void FConstraintTickFunction::ExecuteTick(
	float DeltaTime,
	ELevelTick TickType,
	ENamedThreads::Type CurrentThread,
	const FGraphEventRef& MyCompletionGraphEvent)
{
	EvaluateFunctions();
}

void FConstraintTickFunction::RegisterFunction(ConstraintFunction InConstraint)
{
	ConstraintFunctions.Add(InConstraint);
}

void FConstraintTickFunction::EvaluateFunctions() const
{
	for (const ConstraintFunction& Function: ConstraintFunctions)
	{
		Function();
	}	
}

FString FConstraintTickFunction::DiagnosticMessage()
{
	if(!Constraint.IsValid())
	{
		return FString::Printf(TEXT("FConstraintTickFunction::Tick[%p]"), this);	
	}

#if WITH_EDITOR
	return FString::Printf(TEXT("FConstraintTickFunction::Tick[%p] (%s)"), this, *Constraint->GetLabel());
#else
	return FString::Printf(TEXT("FConstraintTickFunction::Tick[%p] (%s)"), this, *Constraint->GetName());
#endif
}

/** 
 * UTickableConstraint
 **/

void UTickableConstraint::SetActive(const bool bIsActive)
{
	Active = bIsActive;
	ConstraintTick.SetTickFunctionEnable(bIsActive);
}

bool UTickableConstraint::IsFullyActive() const
{
	return Active;
}

void UTickableConstraint::Evaluate(bool bTickHandlesAlso) const
{
	ConstraintTick.EvaluateFunctions();
}

UTickableConstraint* UTickableConstraint::Duplicate(UObject* NewOuter) const
{
	return DuplicateObject<UTickableConstraint>(this, NewOuter, GetFName());
}

#if WITH_EDITOR

FString UTickableConstraint::GetLabel() const
{
	return UTickableConstraint::StaticClass()->GetName();
}

FString UTickableConstraint::GetFullLabel() const
{
	return GetLabel();
}

FString UTickableConstraint::GetTypeLabel() const
{
	return GetLabel();
}

void UTickableConstraint::PostEditChangeProperty(FPropertyChangedEvent& PropertyChangedEvent)
{
	Super::PostEditChangeProperty(PropertyChangedEvent);

	const FName PropertyName = PropertyChangedEvent.GetPropertyName();
	if (PropertyName == GET_MEMBER_NAME_CHECKED(UTickableConstraint, Active))
	{
		ConstraintTick.SetTickFunctionEnable(Active);
		if (Active)
		{
			Evaluate();
		}
	}
}

void UTickableConstraint::PostEditUndo()
{
	Super::PostEditUndo();

	// make sure we update ticking when undone
	const bool bActiveTick = IsValid(this);
	ConstraintTick.SetTickFunctionEnable(bActiveTick);
	ConstraintTick.bCanEverTick = bActiveTick;
}

#endif

/** 
 * UConstraintsManager
 **/

UConstraintsManager::UConstraintsManager()
{}

UConstraintsManager::~UConstraintsManager()
{

}

void UConstraintsManager::PostLoad()
{
	Super::PostLoad();
	for (TObjectPtr<UTickableConstraint> ConstPtr : Constraints)
	{
		if (ConstPtr)
		{
			ConstPtr->ConstraintTick.Constraint = ConstPtr;
		}
	}
}

void UConstraintsManager::OnActorDestroyed(AActor* InActor)
{
	if (USceneComponent* SceneComponent = InActor->GetRootComponent())
	{

		TArray< int32 > IndicesToRemove;
		for (int32 Index = 0; Index < Constraints.Num(); ++Index)
		{
			//if the constraint has a bound object(in sequencer) we don't remove the constraint, it could be a spawnable
			if (IsValid(Constraints[Index]) && Constraints[Index]->HasBoundObjects() == false && Constraints[Index]->ReferencesObject(SceneComponent))

			{
				IndicesToRemove.Add(Index);
			}
		}

		if (!IndicesToRemove.IsEmpty())
		{
			FConstraintsManagerController& Controller = FConstraintsManagerController::Get(InActor->GetWorld());
			if (FConstraintsManagerController::bDoNotRemoveConstraint == false)
			{
				for (int32 Index = IndicesToRemove.Num() - 1; Index >= 0; --Index)
				{
					Controller.RemoveConstraint(Index,/*do not compensate*/ true);
				}
			}
		}
	}
}

void UConstraintsManager::RegisterDelegates(UWorld* World)
{
	if (!OnActorDestroyedHandle.IsValid())
	{
		FOnActorDestroyed::FDelegate ActorDestroyedDelegate =
				FOnActorDestroyed::FDelegate::CreateUObject(this, &UConstraintsManager::OnActorDestroyed);
		OnActorDestroyedHandle = World->AddOnActorDestroyedHandler(ActorDestroyedDelegate);
	}
}

void UConstraintsManager::UnregisterDelegates(UWorld* World)
{
	if (World)
	{
		World->RemoveOnActorSpawnedHandler(OnActorDestroyedHandle);
	}
	OnActorDestroyedHandle.Reset();
}

void UConstraintsManager::Init(UWorld* World)
{
	if (World)
	{
		UnregisterDelegates(World);

		RegisterDelegates(World);
	}
}

UConstraintsManager* UConstraintsManager::Get(UWorld* InWorld)
{
	if (!IsValid(InWorld))
	{
		return nullptr;
	}
	// look for ConstraintsActor and return its manager
	if (UConstraintsManager* Manager = Find(InWorld))
	{
		return Manager;
	}

	// create a new ConstraintsActor
	AConstraintsActor* ConstraintsActor = InWorld->SpawnActor<AConstraintsActor>();
#if WITH_EDITOR
	ConstraintsActor->SetActorLabel(TEXT("Constraints Manager"));
#endif // WITH_EDITOR
	return ConstraintsActor->ConstraintsManager;
}

UConstraintsManager* UConstraintsManager::Find(const UWorld* InWorld)
{
	if (!IsValid(InWorld))
	{
		return nullptr;
	}
	
	// should we work with the persistent level?
	const ULevel* Level = InWorld->GetCurrentLevel();

	// look for first ConstraintsActor
	auto FindFirstConstraintsActor = [](const ULevel* Level)
	{
		const int32 Index = Level->Actors.IndexOfByPredicate([](const AActor* Actor)
		{
			return IsValid(Actor) && Actor->IsA<AConstraintsActor>();
		} );

		return Index != INDEX_NONE ? Cast<AConstraintsActor>(Level->Actors[Index]) : nullptr;
	};

	const AConstraintsActor* ConstraintsActor = FindFirstConstraintsActor(Level);
	return ConstraintsActor ? ConstraintsActor->ConstraintsManager : nullptr;
}

// we want InFunctionToTickBefore to tick first = InFunctionToTickBefore is a prerex of InFunctionToTickAfter
void UConstraintsManager::SetConstraintDependencies(
	FConstraintTickFunction* InFunctionToTickBefore,
	FConstraintTickFunction* InFunctionToTickAfter)
{
	// look for child tick function in in parent's prerequisites. 
	const TArray<FTickPrerequisite>& ParentPrerequisites = InFunctionToTickAfter->GetPrerequisites();
	const bool bIsChildAPrerexOfParent = ParentPrerequisites.ContainsByPredicate([InFunctionToTickBefore](const FTickPrerequisite& Prerex)
	{
		return Prerex.PrerequisiteTickFunction == InFunctionToTickBefore;
	});
	
	// child tick function is already a prerex -> parent already ticks after child
	if (bIsChildAPrerexOfParent)
	{
		return;
	}

	// look for parent tick function in in child's prerequisites
	const TArray<FTickPrerequisite>& ChildPrerequisites = InFunctionToTickBefore->GetPrerequisites();
	const bool bIsParentAPrerexOfChild = ChildPrerequisites.ContainsByPredicate([InFunctionToTickAfter](const FTickPrerequisite& Prerex)
	{
		return Prerex.PrerequisiteTickFunction == InFunctionToTickAfter;
	});
	
	// parent tick function is a prerex of the child tick function (child ticks after parent)
	// so remove it before setting new dependencies.
	if (bIsParentAPrerexOfChild)
	{
		InFunctionToTickBefore->RemovePrerequisite(this, *InFunctionToTickAfter);
	}
	
	// set dependency
	InFunctionToTickAfter->AddPrerequisite(this, *InFunctionToTickBefore);
}

void UConstraintsManager::Clear(UWorld* InWorld)
{
	UnregisterDelegates(InWorld);

	if (!Constraints.IsEmpty())
	{
		static constexpr bool bDoNoCompensate = false;
		static constexpr EConstraintsManagerNotifyType RemovalNotification =
						EConstraintsManagerNotifyType::ConstraintRemovedWithCompensation;
	
		const FConstraintsManagerController& Controller = FConstraintsManagerController::Get(InWorld);
		for (UTickableConstraint* Constraint : Constraints)
		{
			if ( IsValid(Constraint) )
			{
				// notify deletion
				Controller.Notify(RemovalNotification, Constraint);
				OnConstraintRemoved_BP.Broadcast(this, Constraint, bDoNoCompensate);

				// disable constraint
				Constraint->Modify();
				Constraint->ConstraintTick.UnRegisterTickFunction();
				Constraint->SetActive(false);
			}
		}

		Modify();
		Constraints.Empty();
	}
}

void UConstraintsManager::Dump() const
{
	UE_LOG(LogTemp, Error, TEXT("nb consts = %d"), Constraints.Num());
	for (const TObjectPtr<UTickableConstraint>& Constraint: Constraints)
	{
		if (IsValid(Constraint))
		{
			UE_LOG(LogTemp, Warning, TEXT("\t%s (target hash = %u)"),
				*Constraint->GetName(), Constraint->GetTargetHash());
		}
	}
}

/**
 * FConstraintsManagerController
 **/


bool FConstraintsManagerController::bDoNotRemoveConstraint = false;

FConstraintsManagerController& FConstraintsManagerController::Get(UWorld* InWorld)
{
	static FConstraintsManagerController Singleton;
	Singleton.World = InWorld;
	return Singleton;
}

bool FConstraintsManagerController::DoesExistInAnyWorld(UTickableConstraint* InConstraint) 
{
	bool bFound = false;
	if (InConstraint)
	{
		UConstraintsManager* Outer = InConstraint->GetTypedOuter<UConstraintsManager>();
		if (Outer)
		{
			UWorld* CurrentWorld = World; //save current World
			for (const FWorldContext& Context : GEngine->GetWorldContexts())
			{
				World = Context.World();
				UConstraintsManager* Manager = FindManager();
				if (Manager)
				{
					if (Manager->Constraints.Find(InConstraint) != INDEX_NONE)
					{
						bFound = true;
						break;
					}
				}
			}
			World = CurrentWorld; //restore current World
		}
	}
	return bFound;
}


UConstraintsManager* FConstraintsManagerController::GetManager() const
{
	return UConstraintsManager::Get(World);
}

UConstraintsManager* FConstraintsManagerController::FindManager() const
{
	if (!World)
	{
		return nullptr;
	}
	
	// should we work with the persistent level?
	const ULevel* Level = World->GetCurrentLevel();

	// look for first ConstraintsActor
	auto FindFirstConstraintsActor = [](const ULevel* Level)
	{
		const int32 Index = Level->Actors.IndexOfByPredicate([](const AActor* Actor)
		{
			return IsValid(Actor) && Actor->IsA<AConstraintsActor>();
		} );

		return Index != INDEX_NONE ? Cast<AConstraintsActor>(Level->Actors[Index]) : nullptr;
	};

	const AConstraintsActor* ConstraintsActor = FindFirstConstraintsActor(Level);
	return ConstraintsActor ? ConstraintsActor->ConstraintsManager : nullptr;
}

void FConstraintsManagerController::DestroyManager() const
{
	if (!World)
	{
		return;
	}
	
	// should we work with the persistent level?
	const ULevel* Level = World->GetCurrentLevel();

	// note there should be only one...
	TArray<AActor*> ConstraintsActorsToRemove;
	Algo::CopyIf(Level->Actors, ConstraintsActorsToRemove, [](const AActor* Actor)
	{
		return IsValid(Actor) && Actor->IsA<AConstraintsActor>();
	} );

	for (AActor* ConstraintsActor: ConstraintsActorsToRemove)
	{
		World->DestroyActor(ConstraintsActor, true);
	}
}

bool FConstraintsManagerController::AddConstraint(UTickableConstraint* InConstraint) const
{
	if (!InConstraint)
	{
		return false;
	}
	
	UConstraintsManager* Manager = GetManager(); //this will allocate if doesn't exist
	if (!Manager)
	{
		return false;
	}

	Manager->Modify();
<<<<<<< HEAD
	//it's possible this constraint was actually in another ConstraintActor::ConstraintManager so we need to move it over via Rename.
	//and clear out it ticks function since that may have been registered
	UConstraintsManager* Outer = InConstraint->GetTypedOuter<UConstraintsManager>();
	if (Outer && Outer != Manager)
	{
		InConstraint->ConstraintTick.UnRegisterTickFunction();
		InConstraint->Rename(nullptr, Manager, REN_ForceNoResetLoaders | REN_DoNotDirty | REN_DontCreateRedirectors | REN_NonTransactional);
	}
=======

>>>>>>> 74d0b334
	Manager->Constraints.Emplace(InConstraint);

	InConstraint->ConstraintTick.RegisterFunction(InConstraint->GetFunction());
	InConstraint->ConstraintTick.RegisterTickFunction(World->GetCurrentLevel());
	InConstraint->ConstraintTick.Constraint = InConstraint;

	// notify
	Notify(EConstraintsManagerNotifyType::ConstraintAdded, InConstraint);
	Manager->OnConstraintAdded_BP.Broadcast(Manager, InConstraint);

	return true;
}

UTickableConstraint* FConstraintsManagerController::AddConstraintFromCopy(UTickableConstraint* CopyOfConstraint) const
{
	if (!CopyOfConstraint)
	{
		return nullptr;
	}
	UConstraintsManager* Manager = GetManager(); //this will allocate if doesn't exist
	if (!Manager)
	{
		return nullptr;
	}

	UTickableConstraint* OurCopy = CopyOfConstraint->Duplicate(Manager);
	OurCopy->SetActive(false); //always set false
	if (AddConstraint(OurCopy))
	{
		return OurCopy;
	}
	return nullptr;
}


int32 FConstraintsManagerController::GetConstraintIndex(const FName& InConstraintName) const
{
	const UConstraintsManager* Manager = FindManager();
	if (!Manager)
	{
		return INDEX_NONE;
	}
	
	return Manager->Constraints.IndexOfByPredicate([InConstraintName](const TObjectPtr<UTickableConstraint>& Constraint)
	{
		return 	(Constraint && Constraint->GetFName() == InConstraintName);
	} );
}
	
bool FConstraintsManagerController::RemoveConstraint(UTickableConstraint* InConstraint, bool bDoNotCompensate) const
{
	if (FConstraintsManagerController::bDoNotRemoveConstraint == false)
	{
		return false;
	}
	const UConstraintsManager* Manager = FindManager();
	if (!Manager)
	{
		return false;
	}

	int32 Index = Manager->Constraints.IndexOfByPredicate([InConstraint](const TObjectPtr<UTickableConstraint>& Constraint)
		{
			return 	(Constraint && Constraint == InConstraint);
		});
	if (Index == INDEX_NONE)
	{
		return false;
	}
	return RemoveConstraint(Index, bDoNotCompensate);
}

bool  FConstraintsManagerController::RemoveConstraint(const FName& InConstraintName, bool bDoNotCompensate) const
{
	const int32 Index = GetConstraintIndex(InConstraintName);
	if (Index == INDEX_NONE)
	{
		return false;
	}
	
	return RemoveConstraint(Index, bDoNotCompensate);
}

bool FConstraintsManagerController::RemoveConstraint(const int32 InConstraintIndex,bool bDoNotCompensate) const
{
	UConstraintsManager* Manager = FindManager();
	if (!Manager)
	{
		return false;
	}
	
	if (!Manager->Constraints.IsValidIndex(InConstraintIndex))
	{
		return false;
	}

	const FName ConstraintName = Manager->Constraints[InConstraintIndex]->GetFName();
	UTickableConstraint* Constraint = Manager->Constraints[InConstraintIndex];
	
	// notify deletion
	auto GetRemoveNotifyType = [bDoNotCompensate]()
	{
		if(bDoNotCompensate)
		{
			return EConstraintsManagerNotifyType::ConstraintRemoved;	
		}
		return EConstraintsManagerNotifyType::ConstraintRemovedWithCompensation;
	};
	Notify(GetRemoveNotifyType(), Constraint);	
	Manager->OnConstraintRemoved_BP.Broadcast(Manager, Constraint, bDoNotCompensate);
	
	Manager->Constraints[InConstraintIndex]->Modify();
	Manager->Modify();

	Manager->Constraints[InConstraintIndex]->SetActive(false);
	Manager->Constraints.RemoveAt(InConstraintIndex);

	// destroy constraints actor if no constraints left
	if (Manager->Constraints.IsEmpty())
	{
		// todo will re-evaluate this based upon spawnable work. DestroyManager();
	}
	return true;
}

UTickableConstraint* FConstraintsManagerController::GetConstraint(const FName& InConstraintName) const
{
	const int32 Index = GetConstraintIndex(InConstraintName);
	if (Index == INDEX_NONE)
	{
		return nullptr;	
	}
	
	return GetConstraint(Index);
}

UTickableConstraint* FConstraintsManagerController::GetConstraint(const int32 InConstraintIndex) const
{
	UConstraintsManager* Manager = FindManager();
	if (!Manager)
	{
		return nullptr;	
	}
	
	if (!Manager->Constraints.IsValidIndex(InConstraintIndex))
	{
		return nullptr;	
	}

	return Manager->Constraints[InConstraintIndex];
}

TArray< TObjectPtr<UTickableConstraint> > FConstraintsManagerController::GetParentConstraints(
	const uint32 InTargetHash,
	const bool bSorted) const
{
		static const TArray< TObjectPtr<UTickableConstraint> > DummyArray;

	const UConstraintsManager* Manager = FindManager();
	if (!Manager)
	{
		return DummyArray;
	}
	
	if (InTargetHash == 0)
	{
		return DummyArray;
	}

	using ConstraintPtr = TObjectPtr<UTickableConstraint>;
	TArray< TObjectPtr<UTickableConstraint> > FilteredConstraints =
	Manager->Constraints.FilterByPredicate( [InTargetHash](const ConstraintPtr& Constraint)
	{
		return IsValid(Constraint) && Constraint->GetTargetHash() == InTargetHash;
	} );
	
	if (bSorted)
	{
		// LHS ticks before RHS = LHS is a prerex of RHS 
		auto TicksBefore = [](const UTickableConstraint& LHS, const UTickableConstraint& RHS)
		{
			const TArray<FTickPrerequisite>& RHSPrerex = RHS.ConstraintTick.GetPrerequisites();
			const FConstraintTickFunction& LHSTickFunction = LHS.ConstraintTick;
			const bool bIsLHSAPrerexOfRHS = RHSPrerex.ContainsByPredicate([&LHSTickFunction](const FTickPrerequisite& Prerex)
			{
				return Prerex.PrerequisiteTickFunction == &LHSTickFunction;
			});
			return bIsLHSAPrerexOfRHS;
		};
		
		Algo::StableSort(FilteredConstraints, [TicksBefore](const ConstraintPtr& LHS, const ConstraintPtr& RHS)
		{
			return TicksBefore(*LHS, *RHS);
		});
	}
	
	return FilteredConstraints;
}

void FConstraintsManagerController::SetConstraintsDependencies(
	const FName& InNameToTickBefore,
	const FName& InNameToTickAfter) const
{
	UConstraintsManager* Manager = FindManager();
	if (!Manager)
	{
		return;
	}

	const int32 IndexBefore = GetConstraintIndex(InNameToTickBefore);
	const int32 IndexAfter = GetConstraintIndex(InNameToTickAfter);
	if (IndexBefore == INDEX_NONE || IndexAfter == INDEX_NONE || IndexAfter == IndexBefore)
	{
		return;
	}

	FConstraintTickFunction& FunctionToTickBefore = Manager->Constraints[IndexBefore]->ConstraintTick;
	FConstraintTickFunction& FunctionToTickAfter = Manager->Constraints[IndexAfter]->ConstraintTick;

	Manager->SetConstraintDependencies( &FunctionToTickBefore, &FunctionToTickAfter);
}

const TArray< TObjectPtr<UTickableConstraint> >& FConstraintsManagerController::GetConstraintsArray() const
{
	UConstraintsManager* Manager = FindManager();
	if (!Manager)
	{
		static const TArray< TObjectPtr<UTickableConstraint> > Empty;
		return Empty;
	}

	return Manager->Constraints;
}

TArray< TObjectPtr<UTickableConstraint> > FConstraintsManagerController::GetAllConstraints(const bool bSorted) const
{
	UConstraintsManager* Manager = FindManager();
	if (!Manager)
	{
		static const TArray< TObjectPtr<UTickableConstraint> > Empty;
		return Empty;
	}

	if (!bSorted)
	{
		return Manager->Constraints;
	}

	using ConstraintPtr = TObjectPtr<UTickableConstraint>;
	TArray< TObjectPtr<UTickableConstraint> > SortedConstraints(Manager->Constraints);
	// LHS ticks before RHS = LHS is a prerex of RHS 
	auto TicksBefore = [](const UTickableConstraint& LHS, const UTickableConstraint& RHS)
	{
		const TArray<FTickPrerequisite>& RHSPrerex = RHS.ConstraintTick.GetPrerequisites();
		const FConstraintTickFunction& LHSTickFunction = LHS.ConstraintTick;
		const bool bIsLHSAPrerexOfRHS = RHSPrerex.ContainsByPredicate([&LHSTickFunction](const FTickPrerequisite& Prerex)
		{
			return Prerex.PrerequisiteTickFunction == &LHSTickFunction;
		});
		return bIsLHSAPrerexOfRHS;
	};
	
	Algo::StableSort(SortedConstraints, [TicksBefore](const ConstraintPtr& LHS, const ConstraintPtr& RHS)
	{
		return TicksBefore(*LHS, *RHS);
	});
	
	return SortedConstraints;
}

void FConstraintsManagerController::EvaluateAllConstraints() const
{
	TArray< TObjectPtr<UTickableConstraint>>Constraints = GetAllConstraints(true);
	for (const UTickableConstraint* InConstraint : Constraints)
	{
		InConstraint->Evaluate(true);
	}
}

void FConstraintsManagerController::Notify(EConstraintsManagerNotifyType InNotifyType, UObject* InObject) const
{
	switch (InNotifyType)
	{
		case EConstraintsManagerNotifyType::ConstraintAdded: 
		case EConstraintsManagerNotifyType::ConstraintRemoved:
		case EConstraintsManagerNotifyType::ConstraintRemovedWithCompensation:
			checkSlow(Cast<UTickableConstraint>(InObject) != nullptr);
			break;

		case EConstraintsManagerNotifyType::ManagerUpdated:
			checkSlow(Cast<UConstraintsManager>(InObject) != nullptr);
			break;
		default:
			checkfSlow(false, TEXT("Unchecked EConstraintsManagerNotifyType!"));
			break;
	}

	NotifyDelegate.Broadcast(InNotifyType, InObject);
}<|MERGE_RESOLUTION|>--- conflicted
+++ resolved
@@ -450,18 +450,7 @@
 	}
 
 	Manager->Modify();
-<<<<<<< HEAD
-	//it's possible this constraint was actually in another ConstraintActor::ConstraintManager so we need to move it over via Rename.
-	//and clear out it ticks function since that may have been registered
-	UConstraintsManager* Outer = InConstraint->GetTypedOuter<UConstraintsManager>();
-	if (Outer && Outer != Manager)
-	{
-		InConstraint->ConstraintTick.UnRegisterTickFunction();
-		InConstraint->Rename(nullptr, Manager, REN_ForceNoResetLoaders | REN_DoNotDirty | REN_DontCreateRedirectors | REN_NonTransactional);
-	}
-=======
-
->>>>>>> 74d0b334
+
 	Manager->Constraints.Emplace(InConstraint);
 
 	InConstraint->ConstraintTick.RegisterFunction(InConstraint->GetFunction());
