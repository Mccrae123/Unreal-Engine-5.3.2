// Copyright Epic Games, Inc. All Rights Reserved.


#include "PhysicsProxy/GeometryCollectionPhysicsProxy.h"

#include "PhysicsSolver.h"
#include "ChaosStats.h"
#include "Chaos/ArrayCollectionArray.h"
#include "Chaos/BVHParticles.h"
#include "Chaos/Transform.h"
#include "Chaos/ParallelFor.h"
#include "Chaos/Particles.h"
#include "Chaos/TriangleMesh.h"
#include "Chaos/MassProperties.h"
#include "ChaosSolversModule.h"
#include "Chaos/PBDCollisionConstraintsUtil.h"
#include "Chaos/PerParticleGravity.h"
#include "Chaos/ImplicitObject.h"
#include "Chaos/Serializable.h"
#include "Chaos/ErrorReporter.h"
#include "Chaos/PBDRigidClustering.h"
#include "GeometryCollection/GeometryCollectionAlgo.h"
#include "GeometryCollection/GeometryCollectionUtility.h"
#include "GeometryCollection/GeometryCollectionSimulationTypes.h"
#include "GeometryCollection/ManagedArrayCollection.h"
#include "Modules/ModuleManager.h"

#ifndef TODO_REIMPLEMENT_INIT_COMMANDS
#define TODO_REIMPLEMENT_INIT_COMMANDS 0
#endif
<<<<<<< HEAD

#ifndef TODO_REIMPLEMENT_KINEMATICS
#define TODO_REIMPLEMENT_KINEMATICS 0
#endif

#ifndef TODO_REIMPLEMENT_FRACTURE
#define TODO_REIMPLEMENT_FRACTURE 0
#endif

#ifndef TODO_REIMPLEMENT_RIGID_CACHING
#define TODO_REIMPLEMENT_RIGID_CACHING 0
#endif

float CollisionParticlesPerObjectFractionDefault = 1.0f;
FAutoConsoleVariableRef CVarCollisionParticlesPerObjectFractionDefault(TEXT("p.CollisionParticlesPerObjectFractionDefault"), CollisionParticlesPerObjectFractionDefault, TEXT("Fraction of verts"));

FName FGeometryCollectionPhysicsProxy::SimplicialsAttribute("CollisionParticles");
FName FGeometryCollectionPhysicsProxy::ImplicitsAttribute("Implicits");
FName FGeometryCollectionPhysicsProxy::SolverParticleHandlesAttribute("SolverParticleHandles");
FName FGeometryCollectionPhysicsProxy::GTGeometryParticleAttribute("GTGeometryParticles");
=======
>>>>>>> 90fae962

#ifndef TODO_REIMPLEMENT_FRACTURE
#define TODO_REIMPLEMENT_FRACTURE 0
#endif

<<<<<<< HEAD
//==============================================================================
// FGeometryCollectionResults
//==============================================================================

FGeometryCollectionResults::FGeometryCollectionResults()
	: BaseIndex(0)
	, NumParticlesAdded(0)
	, IsObjectDynamic(false)
	, IsObjectLoading(false)
	, WorldBounds(ForceInit)
{}

void FGeometryCollectionResults::Reset()
{
	BaseIndex = 0;
	NumParticlesAdded = 0;
	DisabledStates.SetNum(0);
	//Transforms.Resize(0);
	GlobalTransforms.SetNum(0);
	//RigidBodyIds.Resize(0);
	ParticleToWorldTransforms.SetNum(0);
	//Level.Resize(0);
	//Parent.Resize(0);
	//Children.Resize(0);
	//SimulationType.Resize(0);
	//StatusFlags.Resize(0);
	IsObjectDynamic = false;
	IsObjectLoading = false;
	WorldBounds = FBoxSphereBounds(ForceInit);
}

//==============================================================================
// FGeometryCollectionPhysicsProxy helper functions
//==============================================================================

bool IsMultithreaded()
{
	if(FChaosSolversModule* Module = FModuleManager::Get().GetModulePtr<FChaosSolversModule>("ChaosSolvers"))
	{
		return Module->GetDispatcher() && 
			Module->GetDispatcher()->GetMode() == Chaos::EThreadingMode::DedicatedThread && 
			Module->IsPersistentTaskRunning();
	}
	return false;
}

Chaos::TTriangleMesh<float>* CreateTriangleMesh(int32 FaceCount, int32 VertexOffset, int32 StartIndex, const TManagedArray<FVector>& Vertex, const TManagedArray<bool>& Visible, const TManagedArray<FIntVector>& Indices, TSet<int32>& VertsAdded)
=======
#ifndef TODO_REIMPLEMENT_RIGID_CACHING
#define TODO_REIMPLEMENT_RIGID_CACHING 0
#endif

float CollisionParticlesPerObjectFractionDefault = 1.0f;
FAutoConsoleVariableRef CVarCollisionParticlesPerObjectFractionDefault(
	TEXT("p.CollisionParticlesPerObjectFractionDefault"), 
	CollisionParticlesPerObjectFractionDefault, 
	TEXT("Fraction of verts"));

bool DisableGeometryCollectionGravity = false;
FAutoConsoleVariableRef CVarGeometryCollectionDisableGravity(
	TEXT("p.GeometryCollectionDisableGravity"),
	DisableGeometryCollectionGravity,
	TEXT("Disable gravity for geometry collections"));

bool GeometryCollectionCollideAll = false;
FAutoConsoleVariableRef CVarGeometryCollectionCollideAll(
	TEXT("p.GeometryCollectionCollideAll"),
	GeometryCollectionCollideAll,
	TEXT("Bypass the collision matrix and make geometry collections collide against everything"));

DEFINE_LOG_CATEGORY_STATIC(UGCC_LOG, Error, All);

//==============================================================================
// FGeometryCollectionResults
//==============================================================================

FGeometryCollectionResults::FGeometryCollectionResults()
	: BaseIndex(0)
	, NumParticlesAdded(0)
	, IsObjectDynamic(false)
	, IsObjectLoading(false)
	, WorldBounds(ForceInit)
{}

void FGeometryCollectionResults::Reset()
{
	BaseIndex = 0;
	NumParticlesAdded = 0;
	DisabledStates.SetNum(0);
	//Transforms.Resize(0);
	GlobalTransforms.SetNum(0);
	//RigidBodyIds.Resize(0);
	ParticleToWorldTransforms.SetNum(0);
	//Level.Resize(0);
	//Parent.Resize(0);
	//Children.Resize(0);
	//SimulationType.Resize(0);
	//StatusFlags.Resize(0);
	IsObjectDynamic = false;
	IsObjectLoading = false;
	WorldBounds = FBoxSphereBounds(ForceInit);
}

//==============================================================================
// FGeometryCollectionPhysicsProxy helper functions
//==============================================================================

bool IsMultithreaded()
{
	if(FChaosSolversModule* Module = FModuleManager::Get().GetModulePtr<FChaosSolversModule>("ChaosSolvers"))
	{
		return Module->GetDispatcher() && 
			Module->GetDispatcher()->GetMode() == Chaos::EThreadingMode::DedicatedThread && 
			Module->IsPersistentTaskRunning();
	}
	return false;
}

Chaos::TTriangleMesh<float>* CreateTriangleMesh(
	const int32 FaceStart,
	const int32 FaceCount, 
	const TManagedArray<bool>& Visible, 
	const TManagedArray<FIntVector>& Indices)
>>>>>>> 90fae962
{
	TArray<Chaos::TVector<int32, 3>> Faces;
	Faces.Reserve(FaceCount);
	
	const int32 FaceEnd = FaceStart + FaceCount;
	for (int Idx = FaceStart; Idx < FaceEnd; ++Idx)
	{
		// Note: This function used to cull small triangles.  As one of the purposes 
		// of the tri mesh this function creates is for level set rasterization, we 
		// don't want to do that.  Keep the mesh intact, which hopefully is water tight.
		if (Visible[Idx])
		{
			const FIntVector& Tri = Indices[Idx];
			Faces.Add(Chaos::TVector<int32, 3>(Tri.Z, Tri.Y, Tri.X));
		}
	}
	return new Chaos::TTriangleMesh<float>(MoveTemp(Faces)); // Culls geometrically degenerate faces
}

TArray<int32> ComputeTransformToGeometryMap(const FGeometryCollection& Collection)
{
	const int32 NumTransforms = Collection.NumElements(FGeometryCollection::TransformGroup);
	const int32 NumGeometries = Collection.NumElements(FGeometryCollection::GeometryGroup);
	const TManagedArray<int32>& TransformIndex = Collection.TransformIndex;

	TArray<int32> TransformToGeometryMap;
	TransformToGeometryMap.AddUninitialized(NumTransforms);
	for(int32 GeometryIndex = 0; GeometryIndex < NumGeometries; ++GeometryIndex)
	{
		const int32 TransformGroupIndex = TransformIndex[GeometryIndex];
		TransformToGeometryMap[TransformGroupIndex] = GeometryIndex;
	}

	return TransformToGeometryMap;
}

//Computes the order of transform indices so that children in a tree always appear before their parents. Handles forests
TArray<int32> ComputeRecursiveOrder(const FGeometryCollection& Collection)
{
	const int32 NumTransforms = Collection.NumElements(FGeometryCollection::TransformGroup);
	const TManagedArray<int32>& Parent = Collection.Parent;
	const TManagedArray<TSet<int32>>& Children = Collection.Children;

	//traverse cluster hierarchy in depth first and record order
	struct FClusterProcessing
	{
		int32 TransformGroupIndex;
		enum
		{
			None,
			VisitingChildren
		} State;

		FClusterProcessing(int32 InIndex) : TransformGroupIndex(InIndex), State(None) {};
	};

	TArray<FClusterProcessing> ClustersToProcess;
	//enqueue all roots
	for(int32 TransformGroupIndex = 0; TransformGroupIndex < NumTransforms; TransformGroupIndex++)
	{
		if(Parent[TransformGroupIndex] == FGeometryCollection::Invalid && Children[TransformGroupIndex].Num() > 0)
		{
			ClustersToProcess.Emplace(TransformGroupIndex);
		}
	}

	TArray<int32> TransformOrder;
	TransformOrder.Reserve(NumTransforms);

	while(ClustersToProcess.Num())
	{
		FClusterProcessing CurCluster = ClustersToProcess.Pop();
		const int32 ClusterTransformIdx = CurCluster.TransformGroupIndex;
		if(CurCluster.State == FClusterProcessing::VisitingChildren)
		{
			//children already visited
			TransformOrder.Add(ClusterTransformIdx);
		}
		else
		{
			if(Children[ClusterTransformIdx].Num())
			{
				CurCluster.State = FClusterProcessing::VisitingChildren;
				ClustersToProcess.Add(CurCluster);

				//order of children doesn't matter as long as all children appear before parent
				for(int32 ChildIdx : Children[ClusterTransformIdx])
				{
					ClustersToProcess.Emplace(ChildIdx);
				}
			}
			else
			{
				TransformOrder.Add(ClusterTransformIdx);
			}
		}
	}

	return TransformOrder;
}

DECLARE_CYCLE_STAT(TEXT("FGeometryCollectionPhysicsProxy::PopulateSimulatedParticle"), STAT_PopulateSimulatedParticle, STATGROUP_Chaos);
void PopulateSimulatedParticle(
	Chaos::TPBDRigidParticleHandle<float,3>* Handle,
<<<<<<< HEAD
	//FGeometryCollectionPhysicsProxy::FParticlesType& Particles,
	const FSharedSimulationParameters& SharedParams,
	const FCollisionStructureManager::FSimplicial* Simplicial,
	Chaos::TSerializablePtr<Chaos::TImplicitObject<float, 3>> Implicit,
	const float MassIn,
	const FVector& InertiaTensorVec,
	//int32 RigidBodyIndex,
=======
	const FSharedSimulationParameters& SharedParams,
	const FCollisionStructureManager::FSimplicial* Simplicial,
	FGeometryDynamicCollection::FSharedImplicit Implicit,
	const FCollisionFilterData SimFilterIn,
	const FCollisionFilterData QueryFilterIn,
	float MassIn,
	FVector InertiaTensorVec,
>>>>>>> 90fae962
	const FTransform& WorldTransform, 
	const uint8 DynamicState, 
	const int16 CollisionGroup)
{
	SCOPE_CYCLE_COUNTER(STAT_PopulateSimulatedParticle);

	Handle->SetDisabledLowLevel(false);
<<<<<<< HEAD
	//Particles.SetDisabledLowLevel(RigidBodyIndex, false);

=======
>>>>>>> 90fae962
	Handle->SetX(WorldTransform.GetTranslation());
	Handle->SetV(Chaos::TVector<float, 3>(0.f));
	Handle->SetR(WorldTransform.GetRotation().GetNormalized());
	Handle->SetW(Chaos::TVector<float, 3>(0.f));
	Handle->SetP(Handle->X());
	Handle->SetQ(Handle->R());
	Handle->SetIsland(INDEX_NONE);
<<<<<<< HEAD

	//Particles.X(RigidBodyIndex) = WorldTransform.GetTranslation();
	//Particles.V(RigidBodyIndex) = Chaos::TVector<float, 3>( FVector(0) );
	//Particles.R(RigidBodyIndex) = WorldTransform.GetRotation().GetNormalized();
	//Particles.W(RigidBodyIndex) = Chaos::TVector<float, 3>( FVector(0) );
	//Particles.P(RigidBodyIndex) = Particles.X(RigidBodyIndex);
	//Particles.Q(RigidBodyIndex) = Particles.R(RigidBodyIndex);
	//Particles.Island(RigidBodyIndex) = INDEX_NONE;

	//todo: If mass is too small use the right inertia
	ensureMsgf(MassIn >= SharedParams.MinimumMassClamp, 
		TEXT("Mass smaller than minimum mass clamp. Too late to change"));
	ensureMsgf(Handle->InvM() > SMALL_NUMBER, 
		TEXT("Object mass is too large. Too late to change"));
	ensureMsgf(InertiaTensorVec[0] > SMALL_NUMBER && InertiaTensorVec[1] > SMALL_NUMBER && InertiaTensorVec[2] > SMALL_NUMBER, 
		TEXT("Inertia tensor is too small. Too late to change"));

	Handle->SetM(MassIn);
	Handle->SetInvM(1.0f / MassIn);
	//Particles.M(RigidBodyIndex) = MassIn;
	if (FMath::IsNaN(InertiaTensorVec[0]) || FMath::IsNaN(InertiaTensorVec[1]) || FMath::IsNaN(InertiaTensorVec[2]) ||
		InertiaTensorVec[0] < SMALL_NUMBER || InertiaTensorVec[1] < SMALL_NUMBER || InertiaTensorVec[2] < SMALL_NUMBER)
	{
		Handle->SetI(Chaos::PMatrix<float, 3, 3>(1.f, 1.f, 1.f));
		//Particles.I(RigidBodyIndex) = Chaos::PMatrix<float, 3, 3>(1.f, 1.f, 1.f);
	}
	else
	{
		Handle->SetI(Chaos::PMatrix<float, 3, 3>(InertiaTensorVec[0], InertiaTensorVec[1], InertiaTensorVec[2]));
		Handle->SetInvI(Chaos::PMatrix<float, 3, 3>(1.0f / InertiaTensorVec[0], 1.0f / InertiaTensorVec[1], 1.0f / InertiaTensorVec[2]));
		//Particles.I(RigidBodyIndex) = Chaos::PMatrix<float, 3, 3>(InertiaTensorVec[0], InertiaTensorVec[1], InertiaTensorVec[2]);
	}

	// for validation set the body to dynamic and check the inverse masses. 
	Handle->SetObjectState(Chaos::EObjectStateType::Dynamic);
	//Particles.SetObjectState(RigidBodyIndex, Chaos::EObjectStateType::Dynamic);

	//ensureMsgf(Particles.InvI(RigidBodyIndex).M[0][0] > SMALL_NUMBER && Particles.InvI(RigidBodyIndex).M[1][1] > SMALL_NUMBER && Particles.InvI(RigidBodyIndex).M[2][2] > SMALL_NUMBER, TEXT("Inertia tensor is too large. Too late to change"));
	const Chaos::PMatrix<float,3,3>& InvI = Handle->InvI();
	if (!(InvI.M[0][0] > SMALL_NUMBER && 
		  InvI.M[1][1] > SMALL_NUMBER && 
		  InvI.M[2][2] > SMALL_NUMBER))
=======
	Handle->SetCenterOfMass(FVector::ZeroVector);
	Handle->SetRotationOfMass(FQuat::Identity);

	//
	// Setup Mass
	//
	{
		Handle->SetObjectState(Chaos::EObjectStateType::Uninitialized);

		if (!ensureMsgf(FMath::IsWithinInclusive(MassIn, SharedParams.MinimumMassClamp, SharedParams.MaximumMassClamp),
			TEXT("Clamped mass[%3.5f] to range [%3.5f,%3.5f]"), MassIn, SharedParams.MinimumMassClamp, SharedParams.MaximumMassClamp))
		{
			MassIn = FMath::Clamp(MassIn, SharedParams.MinimumMassClamp, SharedParams.MaximumMassClamp);
		}

		if (!ensureMsgf(!FMath::IsNaN(InertiaTensorVec[0]) && !FMath::IsNaN(InertiaTensorVec[1]) && !FMath::IsNaN(InertiaTensorVec[2]),
			TEXT("Nan Tensor, reset to unit tesor")))
		{
			InertiaTensorVec = FVector(1);
		}
		else if (!ensureMsgf(FMath::IsWithinInclusive(InertiaTensorVec[0], SharedParams.MinimumInertiaTensorDiagonalClamp, SharedParams.MaximumInertiaTensorDiagonalClamp)
			&& FMath::IsWithinInclusive(InertiaTensorVec[1], SharedParams.MinimumInertiaTensorDiagonalClamp, SharedParams.MaximumInertiaTensorDiagonalClamp)
			&& FMath::IsWithinInclusive(InertiaTensorVec[2], SharedParams.MinimumInertiaTensorDiagonalClamp, SharedParams.MaximumInertiaTensorDiagonalClamp),
			TEXT("Clamped Inertia tensor[%3.5f,%3.5f,%3.5f]. Clamped each element to [%3.5f, %3.5f,]"), InertiaTensorVec[0], InertiaTensorVec[1], InertiaTensorVec[2],
			SharedParams.MinimumInertiaTensorDiagonalClamp, SharedParams.MaximumInertiaTensorDiagonalClamp))
		{
			InertiaTensorVec[0] = FMath::Clamp(InertiaTensorVec[0], SharedParams.MinimumInertiaTensorDiagonalClamp, SharedParams.MaximumInertiaTensorDiagonalClamp);
			InertiaTensorVec[1] = FMath::Clamp(InertiaTensorVec[1], SharedParams.MinimumInertiaTensorDiagonalClamp, SharedParams.MaximumInertiaTensorDiagonalClamp);
			InertiaTensorVec[2] = FMath::Clamp(InertiaTensorVec[2], SharedParams.MinimumInertiaTensorDiagonalClamp, SharedParams.MaximumInertiaTensorDiagonalClamp);
		}

		Handle->SetM(MassIn);
		Handle->SetI(Chaos::PMatrix<float, 3, 3>(InertiaTensorVec[0], InertiaTensorVec[1], InertiaTensorVec[2]));
		Handle->SetObjectStateLowLevel(Chaos::EObjectStateType::Dynamic); // this step sets InvM, InvInertia, P, Q
	}

	Handle->SetCollisionGroup(CollisionGroup);

	if (Implicit)	//todo(ocohen): this is only needed for cases where clusters have no proxy. Kind of gross though, should refactor
>>>>>>> 90fae962
	{
		TSharedPtr<Chaos::FImplicitObject, ESPMode::ThreadSafe> SharedImplicitTS(Implicit->DeepCopy().Release());
		FCollisionStructureManager::UpdateImplicitFlags(SharedImplicitTS.Get(), SharedParams.SizeSpecificData[0].CollisionType); // @todo(chaos) : Implicit constructor clobbers CollisionType
		Handle->SetSharedGeometry(SharedImplicitTS);
		Handle->SetHasBounds(true);
		Handle->SetLocalBounds(SharedImplicitTS->BoundingBox());
		const Chaos::TAABB<float, 3>& LocalBounds = Handle->LocalBounds();
		const Chaos::TRigidTransform<float, 3> Xf(Handle->X(), Handle->R());
		const Chaos::TAABB<float, 3> TransformedBBox = LocalBounds.TransformedAABB(Xf);
		Handle->SetWorldSpaceInflatedBounds(TransformedBBox);
	}

<<<<<<< HEAD
	Handle->SetCollisionGroup(CollisionGroup);
	//Particles.CollisionGroup(RigidBodyIndex) = CollisionGroup;

	{
//#if TODO_REIMPLEMENT_RIGID_CLUSTERING
		// @important (The solver can not free this memory)
		if (Implicit)	//todo(ocohen): this is only needed for cases where clusters have no proxy. Kind of gross though, should refactor
		{
			Handle->SetGeometry(Implicit);
			//Particles.SetGeometry(RigidBodyIndex, Implicit);
		}
//#endif

		Handle->CollisionParticlesInitIfNeeded();
		//Particles.CollisionParticlesInitIfNeeded(RigidBodyIndex);
		if (Simplicial)
		{
			TUniquePtr<Chaos::TBVHParticles<float, 3>>& CollisionParticles = Handle->CollisionParticles();
			if (Simplicial->Size())
			{
				CollisionParticles->Resize(0);
				//Particles.CollisionParticles(RigidBodyIndex)->Resize(0);
				CollisionParticles->AddParticles(Simplicial->Size());
				//Particles.CollisionParticles(RigidBodyIndex)->AddParticles(Simplicial->Size());
				for (int32 VertexIndex = 0; VertexIndex < (int32)Simplicial->Size(); ++VertexIndex)
				{
					CollisionParticles->X(VertexIndex) = Simplicial->X(VertexIndex);
					//Particles.CollisionParticles(RigidBodyIndex)->X(VertexIndex) = Simplicial->X(VertexIndex);
				}
			}

			// @todo(remove): IF there is no simplicial we should not be forcing one. 
			if (CollisionParticles->Size())
			//if (!Particles.CollisionParticles(RigidBodyIndex)->Size())
			{
				CollisionParticles->AddParticles(1);
				//Particles.CollisionParticles(RigidBodyIndex)->AddParticles(1);
				CollisionParticles->X(0) = Chaos::TVector<float, 3>(0);
				///Particles.CollisionParticles(RigidBodyIndex)->X(0) = Chaos::TVector<float, 3>(0);
=======
	if (Simplicial && SharedParams.SizeSpecificData[0].CollisionType==ECollisionTypeEnum::Chaos_Surface_Volumetric)
	{
		Handle->CollisionParticlesInitIfNeeded();

		TUniquePtr<Chaos::TBVHParticles<float, 3>>& CollisionParticles = Handle->CollisionParticles();
		if (Simplicial->Size())
		{
			const Chaos::TAABB<float,3> ImplicitShapeDomain = 
				Implicit && Implicit->GetType() == Chaos::ImplicitObjectType::LevelSet && Implicit->HasBoundingBox() ? 
				Implicit->BoundingBox() : Chaos::TAABB<float,3>::FullAABB();

			CollisionParticles->Resize(0);
			CollisionParticles->AddParticles(Simplicial->Size());
			for (int32 VertexIndex = 0; VertexIndex < (int32)Simplicial->Size(); ++VertexIndex)
			{
				CollisionParticles->X(VertexIndex) = Simplicial->X(VertexIndex);

				// Make sure the collision particles are at least in the domain 
				// of the implicit shape.
				ensure(ImplicitShapeDomain.Contains(CollisionParticles->X(VertexIndex)));
>>>>>>> 90fae962
			}
		}

		// @todo(remove): IF there is no simplicial we should not be forcing one. 
		if (!CollisionParticles->Size())
		{
			CollisionParticles->AddParticles(1);
			CollisionParticles->X(0) = Chaos::TVector<float, 3>(0);
		}
		CollisionParticles->UpdateAccelerationStructures();
	}

<<<<<<< HEAD
			if (CollisionParticles->Size())
			//if (Particles.CollisionParticles(RigidBodyIndex)->Size())
			{
				CollisionParticles->UpdateAccelerationStructures();
				//Particles.CollisionParticles(RigidBodyIndex)->UpdateAccelerationStructures();
			}
=======
	if (GeometryCollectionCollideAll) // cvar
	{
		// Override collision filters and make this body collide with everything.
		int32 CurrShape = 0;
		FCollisionFilterData FilterData;
		FilterData.Word1 = 0xFFFF; // this body channel
		FilterData.Word3 = 0xFFFF; // collision candidate channels
		for (const TUniquePtr<Chaos::TPerShapeData<Chaos::FReal, 3>>& Shape : Handle->ShapesArray())
		{
			Shape->bDisable = false;
			Shape->CollisionTraceType = Chaos::EChaosCollisionTraceFlag::Chaos_CTF_UseDefault;
			//Shape->CollisionTraceType = Chaos::EChaosCollisionTraceFlag::Chaos_CTF_UseSimpleAndComplex;
			Shape->SimData = FilterData;
			Shape->QueryData = FCollisionFilterData();
		}
	}
	else
	{
		for (const TUniquePtr<Chaos::TPerShapeData<Chaos::FReal, 3>>& Shape : Handle->ShapesArray())
		{
			Shape->SimData = SimFilterIn;
			Shape->QueryData = QueryFilterIn;
>>>>>>> 90fae962
		}
	}

	//
	//  Manage Object State
	//

	// Only sleep if we're not replaying a simulation
	// #BG TODO If this becomes an issue, recorded tracks should track awake state as well as transforms
	if (DynamicState == (uint8)EObjectStateTypeEnum::Chaos_Object_Sleeping)
	{
<<<<<<< HEAD
		Handle->SetObjectState(Chaos::EObjectStateType::Sleeping);
		//Particles.SetObjectState(RigidBodyIndex,Chaos::EObjectStateType::Sleeping);
	}
	else if (DynamicState == (uint8)EObjectStateTypeEnum::Chaos_Object_Kinematic)
	{
		Handle->SetObjectState(Chaos::EObjectStateType::Kinematic);
		//Particles.SetObjectState(RigidBodyIndex, Chaos::EObjectStateType::Kinematic);
	}
	else if (DynamicState == (uint8)EObjectStateTypeEnum::Chaos_Object_Static)
	{
		Handle->SetObjectState(Chaos::EObjectStateType::Static);
		//Particles.SetObjectState(RigidBodyIndex, Chaos::EObjectStateType::Static);
	}
	else
	{
		Handle->SetObjectState(Chaos::EObjectStateType::Dynamic);
		//Particles.SetObjectState(RigidBodyIndex,Chaos::EObjectStateType::Dynamic);
=======
		Handle->SetObjectStateLowLevel(Chaos::EObjectStateType::Sleeping);
	}
	else if (DynamicState == (uint8)EObjectStateTypeEnum::Chaos_Object_Kinematic)
	{
		Handle->SetObjectStateLowLevel(Chaos::EObjectStateType::Kinematic);
	}
	else if (DynamicState == (uint8)EObjectStateTypeEnum::Chaos_Object_Static)
	{
		Handle->SetObjectStateLowLevel(Chaos::EObjectStateType::Static);
	}
	else
	{
		Handle->SetObjectStateLowLevel(Chaos::EObjectStateType::Dynamic);
>>>>>>> 90fae962
	}
}

//==============================================================================
// FGeometryCollectionPhysicsProxy
//==============================================================================

FGeometryCollectionPhysicsProxy::FGeometryCollectionPhysicsProxy(
<<<<<<< HEAD
	UObject* InOwner, 
	FGeometryDynamicCollection* InDynamicCollection, 
	FInitFunc InInitFunc, 
	FCacheSyncFunc InCacheSyncFunc, 
	FFinalSyncFunc InFinalSyncFunc,
	const Chaos::EMultiBufferMode BufferMode)
	: Base(InOwner)
	//, InitializedState(ESimulationInitializationState::Unintialized)
	, InitializedState(ESimulationInitializationState::Created)
	, IsObjectDynamic(false)
	, IsObjectLoading(true)

	, GTDynamicCollection(InDynamicCollection)
	//, PTDynamicCollection(nullptr)

	, BaseParticleIndex(INDEX_NONE)
	, NumParticles(INDEX_NONE)
	, ProxySimDuration(0.0f)

=======
	UObject* InOwner,
	FGeometryDynamicCollection& GameThreadCollectionIn,
	const FSimulationParameters& SimulationParameters,
	FCollisionFilterData InSimFilter,
	FCollisionFilterData InQueryFilter,
	FInitFunc InInitFunc,
	FCacheSyncFunc InCacheSyncFunc,
	FFinalSyncFunc InFinalSyncFunc,
	const Chaos::EMultiBufferMode BufferMode)
	: Base(InOwner)
	, Parameters(SimulationParameters)
	, NumParticles(INDEX_NONE)
	, BaseParticleIndex(INDEX_NONE)
	, IsObjectDynamic(false)
	, IsObjectLoading(true)
	, SimFilter(InSimFilter)
	, QueryFilter(InQueryFilter)
#if TODO_REIMPLEMENT_RIGID_CACHING
	, ProxySimDuration(0.0f)
	, LastSyncCountGT(MAX_uint32)
#endif
>>>>>>> 90fae962
	, InitFunc(InInitFunc)
	, CacheSyncFunc(InCacheSyncFunc)
	, FinalSyncFunc(InFinalSyncFunc)

<<<<<<< HEAD
	, LastSyncCountGT(MAX_uint32)
	, CollisionParticlesPerObjectFraction(CollisionParticlesPerObjectFractionDefault)

	, PhysToGameInterchange(Chaos::FMultiBufferFactory<FGeometryCollectionResults>::CreateBuffer(BufferMode))
	, GameToPhysInterchange(Chaos::FMultiBufferFactory<FGeometryCollectionResults>::CreateBuffer(BufferMode))
=======
	, CollisionParticlesPerObjectFraction(CollisionParticlesPerObjectFractionDefault)

	, GameThreadCollection(GameThreadCollectionIn)
>>>>>>> 90fae962
{
	// We rely on a guarded buffer.
	check(BufferMode == Chaos::EMultiBufferMode::TripleGuarded);
}

FGeometryCollectionPhysicsProxy::~FGeometryCollectionPhysicsProxy()
{}
<<<<<<< HEAD

float ReportHighParticleFraction = -1.f;
FAutoConsoleVariableRef CVarReportHighParticleFraction(TEXT("p.gc.ReportHighParticleFraction"), ReportHighParticleFraction, TEXT("Report any objects with particle fraction above this threshold"));

void FGeometryCollectionPhysicsProxy::Initialize()
{
	if (InitializedState != ESimulationInitializationState::Created)
		return;

	// Old proxy init
	check(IsInGameThread());

	PTDynamicCollection.CopyAttribute(*GTDynamicCollection, FTransformCollection::TransformAttribute, FTransformCollection::TransformGroup);
	PTDynamicCollection.CopyAttribute(*GTDynamicCollection, FTransformCollection::ParentAttribute, FTransformCollection::TransformGroup);
	PTDynamicCollection.CopyAttribute(*GTDynamicCollection, FTransformCollection::ChildrenAttribute, FTransformCollection::TransformGroup);
	PTDynamicCollection.CopyAttribute(*GTDynamicCollection, FGeometryCollection::SimulationTypeAttribute, FTransformCollection::TransformGroup);
	PTDynamicCollection.CopyAttribute(*GTDynamicCollection, FGeometryCollection::StatusFlagsAttribute, FTransformCollection::TransformGroup);
	PTDynamicCollection.CopyAttribute(*GTDynamicCollection, FGeometryDynamicCollection::DynamicStateAttribute, FTransformCollection::TransformGroup);
	PTDynamicCollection.CopyAttribute(*GTDynamicCollection, FGeometryDynamicCollection::CollisionGroupAttribute, FTransformCollection::TransformGroup);
	PTDynamicCollection.CopyAttribute(*GTDynamicCollection, FGeometryDynamicCollection::ActiveAttribute, FTransformCollection::TransformGroup);

	//todo(benn.g): having to spell out which attribute to copy kind of sucks. We don't want a full copy since GT can have a lot of gameplay attributes
	//question: should we copy dynamic state? 
	//response: Seems like we will just end up copying everything, otherwise the simulation collection will be missing attributes.

	/*
	//todo(ocohen): avoid copies when not multi threaded
	if(IsMultithreaded())
	{
		PTDynamicCollection.CopyAttribute(*GTDynamicCollection, FTransformCollection::TransformAttribute, FGeometryCollection::TransformGroup);
	}*/

	// Replace with normal funcs in this class
	//Callbacks->SetUpdateRecordedStateFunction([this](float SolverTime, const TManagedArray<int32> & RigidBodyID, const TManagedArray<FGeometryCollectionBoneNode>& Hierarchy, const FSolverCallbacks::FParticlesType& Particles, const FSolverCallbacks::FCollisionConstraintsType& CollisionRule)
	//{
	//	UpdateRecordedState(SolverTime, RigidBodyID, Hierarchy, Particles, CollisionRule);
	//});

	//Callbacks->SetCommitRecordedStateFunction([this](FRecordedTransformTrack& InTrack)
	//{
	//	InTrack = FRecordedTransformTrack::ProcessRawRecordedData(RecordedTracks);
	//});

	// Back to engine for setup from components
	InitFunc(Parameters);
	PTDynamicCollection.SyncAllGroups(*Parameters.RestCollection);
	CollisionParticlesPerObjectFraction = 
		Parameters.CollisionSampleFraction * CollisionParticlesPerObjectFractionDefault;

	if (ReportHighParticleFraction > 0)
	{
		for (const FSharedSimulationSizeSpecificData& Data : Parameters.Shared.SizeSpecificData)
		{
			if (Data.CollisionParticlesFraction >= ReportHighParticleFraction)
			{
				ensureMsgf(false, TEXT("Collection with small particle fraction"));
				UE_LOG(LogChaos, Warning, TEXT("Collection with small particle fraction(%f):%s"), Data.CollisionParticlesFraction, *Parameters.Name);
			}
		}
	}

	// Setup proxy parameters

	// Ryan - I don't know why this happens here.  Previously, Parameters.DynamicCollection
	// was set to the client level GTDynamicCollection, at least in the case of RigidBodiesFallingUnderGravity().
	// So why override it to the physics thread dynamic collection???
	//check(!Parameters.DynamicCollection);
	Parameters.DynamicCollection = &PTDynamicCollection;

	// Old callbacks init

	//if(Parameters.bClearCache)
	//{
	//	if(ResetAnimationCacheCallback)
	//	{
	//		ResetAnimationCacheCallback();
	//	}
	//}

	CreateDynamicAttributes();

	ProxySimDuration = 0.0f;
//	InitializedState = Parameters.InitializationState;

	// Old proxy init
	RecordedTracks.Records.Reset();
	
	// Setup double buffer data
	Results.Get(0).Transforms.Init(PTDynamicCollection.Transform);
	//Results.Get(0).RigidBodyIds.Init(RigidBodyID);
	Results.Get(1).Transforms.Init(PTDynamicCollection.Transform);
	//Results.Get(1).RigidBodyIds.Init(RigidBodyID);
	
	LastSyncCountGT = 0;

	// Initialize global transforms

	TArray<FMatrix> &TmpGlobalTransforms = Results.Get(0).GlobalTransforms;
	GeometryCollectionAlgo::GlobalMatrices(PTDynamicCollection.Transform, PTDynamicCollection.Parent, TmpGlobalTransforms);
	Results.Get(1).GlobalTransforms = TmpGlobalTransforms;


	// Initialize data for faster bound calculations
	// precompute data used for bounds calculation
	{
		const TManagedArray<FBox>& BoundingBoxes = Parameters.RestCollection->BoundingBox;
		const TManagedArray<int32>& TransformIndices = Parameters.RestCollection->TransformIndex;

		const int32 NumBoxes = BoundingBoxes.Num();

		ValidGeometryBoundingBoxes.Reset();
		ValidGeometryTransformIndices.Reset();
		for (int32 BoxIdx = 0; BoxIdx < NumBoxes; ++BoxIdx)
		{
			const int32 CurrTransformIndex = TransformIndices[BoxIdx];

			if (Parameters.RestCollection->IsGeometry(CurrTransformIndex))
			{
				ValidGeometryBoundingBoxes.Add(BoundingBoxes[BoxIdx]);
				ValidGeometryTransformIndices.Add(CurrTransformIndex);
			}
		}

		FBox BoundingBox(ForceInit);
		const FMatrix& ActorToWorld = Parameters.WorldTransform.ToMatrixWithScale();
		for (int i = 0; i < ValidGeometryBoundingBoxes.Num(); ++i)
		{
			BoundingBox += ValidGeometryBoundingBoxes[i].TransformBy(
				TmpGlobalTransforms[ValidGeometryTransformIndices[i]] * ActorToWorld);
		}

		Results.Get(0).WorldBounds = FBoxSphereBounds(BoundingBox);
		Results.Get(1).WorldBounds = FBoxSphereBounds(BoundingBox);
	}

	InitializedState = ESimulationInitializationState::Unintialized;
}

void FGeometryCollectionPhysicsProxy::InitializeBodiesGT()
{
	const FGeometryCollection* RestCollection = Parameters.RestCollection;
	FGeometryDynamicCollection* DynamicCollection = Parameters.DynamicCollection;

	if (Parameters.Simulating &&
		((InitializedState == ESimulationInitializationState::Unintialized) ||
		(InitializedState == ESimulationInitializationState::Activated)))
	{
		const TManagedArray<int32>& TransformIndex = RestCollection->TransformIndex;
		const TManagedArray<int32>& BoneMap = RestCollection->BoneMap;
		const TManagedArray<int32>& Parent = RestCollection->Parent;
		const TManagedArray<TSet<int32>>& Children = RestCollection->Children;
		const TManagedArray<int32>& SimulationType = RestCollection->SimulationType;
		const TManagedArray<FVector>& Vertex = RestCollection->Vertex;
		const TManagedArray<int32>& DynamicState = DynamicCollection->DynamicState;
		const TManagedArray<int32>& CollisionGroup = DynamicCollection->CollisionGroup;
		const TManagedArray<float>& Mass = RestCollection->GetAttribute<float>("Mass", FTransformCollection::TransformGroup);
		const TManagedArray<FVector>& InertiaTensor = RestCollection->GetAttribute<FVector>("InertiaTensor", FTransformCollection::TransformGroup);

		TArray<FTransform> Transform;
		GeometryCollectionAlgo::GlobalMatrices(DynamicCollection->Transform, DynamicCollection->Parent, Transform);
		check(DynamicCollection->Transform.Num() == Transform.Num());

		NumParticles = SimulatableParticles.Num();
		BaseParticleIndex = 0; // Are we always zero indexed now?

		// Create game thread particles...
		for (int32 Idx = 0; Idx < SimulatableParticles.Num(); ++Idx)
		{
			if (SimulatableParticles[Idx])
			{
				//GTGeometryParticles[Idx] = Chaos::TGeometryParticle<float, 3>::CreateParticle();
				//GTGeometryParticles[Idx] = Chaos::TKinematicGeometryParticle<float, 3>::CreateParticle();
				//GTGeometryParticles[Idx] = Chaos::TPBDRigidParticle<float, 3>::CreateParticle();
				GTGeometryParticles[Idx] = Chaos::TPBDGeometryCollectionParticle<float, 3>::CreateParticle();
				Chaos::TPBDRigidParticle<float, 3>* GTParticle = GTGeometryParticles[Idx]->AsDynamic();

//				Chaos::TSerializablePtr<Chaos::TImplicitObject<float, 3>> ImplicitShape = Implicits[Idx];
//				GTParticle->SetGeometry(ImplicitShape);
//				if (!ensure(GTParticle->IsParticleValid()))
//				{
//					check(false); // continue?
//				}
				FTransform ParticleTransform = MassToLocal[Idx] * Transform[Idx] * Parameters.WorldTransform;
				GTParticle->SetX(ParticleTransform.GetTranslation());
				GTParticle->SetR(ParticleTransform.GetRotation());
				//...
				GTParticle->Proxy = this; // I feel dirty.
			}
		}

		InitializedState = Parameters.InitializationState;
	}
}

void FGeometryCollectionPhysicsProxy::InitializeBodiesPT(
	Chaos::FPBDRigidsSolver* RigidsSolver,
	Chaos::FPBDRigidsSolver::FParticlesType& Particles)
{
	const FGeometryCollection* RestCollection = Parameters.RestCollection;
	FGeometryDynamicCollection* DynamicCollection = Parameters.DynamicCollection;

	if (Parameters.Simulating && 
		((InitializedState == ESimulationInitializationState::Unintialized) || 
		 (InitializedState == ESimulationInitializationState::Activated)))
	{
		const TManagedArray<int32>& TransformIndex = RestCollection->TransformIndex;
		const TManagedArray<int32>& BoneMap = RestCollection->BoneMap;
		const TManagedArray<int32>& Parent = RestCollection->Parent;
		const TManagedArray<TSet<int32>>& Children = RestCollection->Children;
		const TManagedArray<int32>& SimulationType = RestCollection->SimulationType;
		const TManagedArray<FVector>& Vertex = RestCollection->Vertex;
		const TManagedArray<int32>& DynamicState = DynamicCollection->DynamicState;
		const TManagedArray<int32>& CollisionGroup = DynamicCollection->CollisionGroup;
		const TManagedArray<float>& Mass = RestCollection->GetAttribute<float>("Mass", FTransformCollection::TransformGroup);
		const TManagedArray<FVector>& InertiaTensor = RestCollection->GetAttribute<FVector>("InertiaTensor", FTransformCollection::TransformGroup);

		TArray<FTransform> Transform;
		GeometryCollectionAlgo::GlobalMatrices(DynamicCollection->Transform, DynamicCollection->Parent, Transform);
		check(DynamicCollection->Transform.Num() == Transform.Num());

		// Count particles to add
		const int NumSimulatedParticles = SimulatableParticles.Count(true);

		//Chaos::FPhysicsSolver* FPSolver = GetSolver();
		//const Chaos::FPhysicsSolver::FParticlesType& Particles = FPSolver->GetParticles();

		const int NumRigids = 0; // ryan - Since we're doing SOA, we start at zero?
		BaseParticleIndex = NumRigids;

		// Add entries into simulation array
		TArray<Chaos::TPBDGeometryCollectionParticleHandle<float, 3>*> Handles = 
			Particles.CreateGeometryCollectionParticles(NumSimulatedParticles);
		int32 NextIdx = 0;
		for(int32 Idx=0; Idx < SimulatableParticles.Num(); ++Idx)
		{
			if (SimulatableParticles[Idx])
			{
				check(GTGeometryParticles[Idx]);
				Chaos::TPBDRigidParticle<float, 3>* GTParticle = GTGeometryParticles[Idx]->AsDynamic();

				Chaos::TPBDGeometryCollectionParticleHandle<float, 3>* Handle = Handles[NextIdx++];
				Handle->GTGeometryParticle() = GTParticle;

				SolverParticleHandles[Idx] = Handle;
				RigidsSolver->GetEvolution()->CreateParticle(Handle);
			}
		}

#if TODO_REIMPLEMENT_RIGID_CLUSTERING
		Chaos::TArrayCollectionArray<int32>& ClusterGroupIndex = ThisSolver->GetRigidClustering().GetClusterGroupIndexArray();
		Chaos::TArrayCollectionArray<float>& StrainArray = ThisSolver->GetRigidClustering().GetStrainArray();
		const float StrainDefault = Parameters.DamageThreshold.Num() ? Parameters.DamageThreshold[0] : 0;
#endif // TODO_REIMPLEMENT_RIGID_CLUSTERING
		// Add the rigid bodies
		const int32 NumGeometries = DynamicCollection->NumElements(FGeometryCollection::GeometryGroup);
		ParallelFor(NumGeometries, [&](int32 GeometryIndex)
		{
			const int32 TransformGroupIndex = TransformIndex[GeometryIndex];
			//if (SimulatableParticles[TransformGroupIndex] == true)
			if (Chaos::TPBDRigidParticleHandle<float, 3>* Handle = SolverParticleHandles[TransformGroupIndex])
			{
				//const int32 RigidBodyIndex = RigidBodyID[TransformGroupIndex];
				const FTransform WorldTransform = MassToLocal[TransformGroupIndex] * Transform[TransformGroupIndex] * Parameters.WorldTransform;

				PopulateSimulatedParticle(
					Handle,
					//Particles, 
					Parameters.Shared, 
					nullptr,// Simplicials[TransformGroupIndex].Get(),
					Implicits[TransformGroupIndex], 
#if TODO_REIMPLEMENT_SOLVER_SETTINGS_ACCESSORS
					RigidsSolver->GetMassScale() * Mass[TransformGroupIndex], 
					RigidsSolver->GetMassScale() * InertiaTensor[TransformGroupIndex],
#else // TODO_REIMPLEMENT_SOLVER_SETTINGS_ACCESSORS
					Mass[TransformGroupIndex], 
					InertiaTensor[TransformGroupIndex],
#endif // TODO_REIMPLEMENT_SOLVER_SETTINGS_ACCESSORS
					//RigidBodyIndex, 
					WorldTransform, 
					(uint8)Parameters.ObjectType, 
					CollisionGroup[TransformGroupIndex]);

#if TODO_REIMPLEMENT_RIGID_CLUSTERING
				ClusterGroupIndex[RigidBodyIndex] = Parameters.ClusterGroupIndex;
				StrainArray[RigidBodyIndex] = StrainDefault;
#endif //TODO_REIMPLEMENT_RIGID_CLUSTERING

				TUniquePtr<Chaos::TBVHParticles<float, 3>>& CollisionParticles = Handle->CollisionParticles();
				CollisionParticles.Reset(Simplicials[TransformGroupIndex].Release()); // Steals!
				//Particles.CollisionParticles(RigidBodyIndex).Reset(Simplicials[TransformGroupIndex].Release());
				if (CollisionParticles)
				//if (Particles.CollisionParticles(RigidBodyIndex))
				{
					int32 NumCollisionParticles = CollisionParticles->Size();
					//int32 NumCollisionParticles = Particles.CollisionParticles(RigidBodyIndex)->Size();
					int32 CollisionParticlesSize = FMath::Max(0, FMath::Min(int(NumCollisionParticles*CollisionParticlesPerObjectFraction), NumCollisionParticles));
					CollisionParticles->Resize(CollisionParticlesSize); // Truncates!
					//Particles.CollisionParticles(RigidBodyIndex)->Resize(CollisionParticlesSize);
				}

				RigidsSolver->GetEvolution()->SetPhysicsMaterial(Handle, Parameters.PhysicalMaterial);
				//GetSolver()->SetPhysicsMaterial(RigidBodyIndex, Parameters.PhysicalMaterial);
			}
		});

		// After population, the states of each particle could have changed
		Particles.UpdateGeometryCollectionViews();

#if TODO_REIMPLEMENT_INIT_COMMANDS
		for (FFieldSystemCommand& Cmd : Parameters.InitializationCommands)
		{
			if (Cmd.MetaData.Contains(FFieldSystemMetaData::EMetaType::ECommandData_ProcessingResolution)) 
				Cmd.MetaData.Remove(FFieldSystemMetaData::EMetaType::ECommandData_ProcessingResolution);
			FFieldSystemMetaDataProcessingResolution* ResolutionData = 
				new FFieldSystemMetaDataProcessingResolution(EFieldResolutionType::Field_Resolution_Maximum);
			Cmd.MetaData.Add(
				FFieldSystemMetaData::EMetaType::ECommandData_ProcessingResolution, 
				TUniquePtr< FFieldSystemMetaDataProcessingResolution >(ResolutionData));
			Commands.Add(Cmd);
		}
		Parameters.InitializationCommands.Empty();
		ProcessCommands(Particles, GetSolver()->GetSolverTime());
#endif // TODO_REIMPLEMENT_INIT_COMMANDS

		if (Parameters.InitialVelocityType == EInitialVelocityTypeEnum::Chaos_Initial_Velocity_User_Defined)
		{
			for (int32 GeometryIndex = 0; GeometryIndex < NumGeometries; ++GeometryIndex)
			{
				const int32 TransformGroupIndex = TransformIndex[GeometryIndex];
				if (Chaos::TPBDRigidParticleHandle<float, 3>* Handle = SolverParticleHandles[TransformGroupIndex])
				{
					InitialLinearVelocity[TransformGroupIndex] = Parameters.InitialLinearVelocity;
					InitialAngularVelocity[TransformGroupIndex] = Parameters.InitialAngularVelocity;
					if (DynamicState[TransformGroupIndex] == (int32)EObjectStateTypeEnum::Chaos_Object_Dynamic)
					{
						Handle->SetV(Parameters.InitialLinearVelocity);
						Handle->SetW(Parameters.InitialAngularVelocity);
					}
				}
			}
		}
/*
		ParallelFor(NumGeometries, [&](int32 GeometryIndex)
		{
			const int32 TransformGroupIndex = TransformIndex[GeometryIndex];
			//if (SimulatableParticles[TransformGroupIndex] == true)
			if (Chaos::TPBDRigidParticleHandle<float, 3>* Handle = SolverParticleHandles[TransformGroupIndex])
			{
				//const int32 RigidBodyIndex = RigidBodyID[TransformGroupIndex];
				if (Parameters.InitialVelocityType == EInitialVelocityTypeEnum::Chaos_Initial_Velocity_User_Defined)
				{
					InitialLinearVelocity[TransformGroupIndex] = Parameters.InitialLinearVelocity;
					InitialAngularVelocity[TransformGroupIndex] = Parameters.InitialAngularVelocity;
					if (DynamicState[TransformGroupIndex] == (int32)EObjectStateTypeEnum::Chaos_Object_Dynamic)
					{
						Particles.V(RigidBodyIndex) = Parameters.InitialLinearVelocity;
						Particles.W(RigidBodyIndex) = Parameters.InitialAngularVelocity;
					}
				}
			}
		});
*/
#if TODO_REIMPLEMENT_KINEMATICS
		InitializeKinematics(Particles, DynamicState);
#endif // TODO_REIMPLEMENT_KINEMATICS
#if TODO_REIMPLEMENT_FRACTURE
		InitializeRemoveOnFracture(Particles, DynamicState);
#endif // TODO_REIMPLEMENT_FRACTURE

#if TODO_REIMPLEMENT_RIGID_CLUSTERING
		// #BG Temporary - don't cluster when playing back. Needs to be changed when kinematics are per-proxy to support
		// kinematic to dynamic transition for clusters.
		if (Parameters.EnableClustering)// && Parameters.CacheType != EGeometryCollectionCacheType::Play)
		{
			const TArray<int32> RecursiveOrder = ComputeRecursiveOrder(*RestCollection);

			// num clusters
			uint32 NumClusters=0;
			TArray<bool> SubTreeContainsSimulatableParticle;
			SubTreeContainsSimulatableParticle.SetNum(RecursiveOrder.Num());
			for (const int32 TransformGroupIndex : RecursiveOrder)
			{
				if (Children[TransformGroupIndex].Num() > 0)
				{
					SubTreeContainsSimulatableParticle[TransformGroupIndex] = false;

					TArray<uint32> RigidChildren, CollectionChildren;
					for (const int32 ChildIndex : Children[TransformGroupIndex])
					{
						if(SubTreeContainsSimulatableParticle[ChildIndex])
						{
							NumClusters++;
							SubTreeContainsSimulatableParticle[TransformGroupIndex] = true;
							break;
						}
					}
				}
				else
				{
					SubTreeContainsSimulatableParticle[TransformGroupIndex] = (RigidBodyID[TransformGroupIndex] != INDEX_NONE);
				}
			}

			const int32 ClusterStartIndex = Particles.Size();
			Particles.AddParticles(NumClusters);

			int32 ClusterRigidBodyId = ClusterStartIndex;
			for (const int32 TransformGroupIndex : RecursiveOrder)
			{
				TArray<uint32> RigidChildren, CollectionChildren;
				for (const int32 ChildIndex : Children[TransformGroupIndex])
				{
					if (RigidBodyID[ChildIndex] != INDEX_NONE)
					{
						RigidChildren.Add(RigidBodyID[ChildIndex]);
						CollectionChildren.Add(ChildIndex);
					}
				}
				if (RigidChildren.Num())
				{
					if (ReportTooManyChildrenNum >= 0 && RigidChildren.Num() > ReportTooManyChildrenNum)
					{
						UE_LOG(LogChaos, Warning, TEXT("Too many children (%d) in a single cluster:%s"), RigidChildren.Num(), *Parameters.Name);
					}

					RigidBodyID[TransformGroupIndex] = ClusterRigidBodyId;
					Chaos::FClusterCreationParameters<float> CreationParameters;
					CreationParameters.RigidBodyIndex = RigidBodyID[TransformGroupIndex];
					BuildClusters(TransformGroupIndex, CollectionChildren, RigidChildren, CreationParameters);
					ClusterRigidBodyId++;
				}
			}
		}
#endif // TODO_REIMPLEMENT_RIGID_CLUSTERING
 
		const int32 NumTransforms = GetTransformGroupSize();
#if TODO_REIMPLEMENT_RIGID_CLUSTERING
		// Set Connectivity
		ParallelFor(NumTransforms, [&](int32 TransformGroupIndex)
		{
			if (Children[TransformGroupIndex].Num() > 0)
			{
				if (RigidBodyID[TransformGroupIndex] != INDEX_NONE)
				{
					Solver->GetEvolution()->GetRigidClustering().GenerateConnectionGraph(RigidBodyID[TransformGroupIndex]);
					//GetSolver()->GetRigidClustering().GenerateConnectionGraph(RigidBodyID[TransformGroupIndex]);
				}
			}
		});
#endif // TODO_REIMPLEMENT_RIGID_CLUSTERING

#if TODO_REIMPLEMENT_RIGID_CACHING
		// If we're recording and want to start immediately caching then we should cache the rest state
		if (Parameters.IsCacheRecording() && Parameters.CacheBeginTime == 0.0f)
		{
			if (UpdateRecordedStateCallback)
			{
				UpdateRecordedStateCallback(0.0f, RigidBodyID, Particles, GetSolver()->GetCollisionConstraints());
			}
		}
#endif // TODO_REIMPLEMENT_RIGID_CACHING

		if (InitializedState == ESimulationInitializationState::Activated)
		{
			//
			//  Activated bodies has already been called so we are good to go.
			//
			InitializedState = ESimulationInitializationState::Initialized;
#if TODO_REIMPLEMENT_RIGID_CLUSTERING
			if (Parameters.EnableClustering && Parameters.ClusterGroupIndex)
			{
				GetSolver()->GetRigidClustering().IncrementPendingClusterCounter(Parameters.ClusterGroupIndex);
				GetSolver()->GetRigidClustering().DecrementPendingClusterCounter(Parameters.ClusterGroupIndex);
			}
#endif // TODO_REIMPLEMENT_RIGID_CLUSTERING
		}
		else if (InitializedState == ESimulationInitializationState::Unintialized)
		{
			//
			//  Activated bodies has not been called, so we are waiting 
			//  to become active. Deactivate all bodies, and wait for
			//  ActivatedBodies to be called, and defer the cluster initialization
			//
			InitializedState = ESimulationInitializationState::Created;
			for (int32 TransformGroupIndex = 0; TransformGroupIndex < NumTransforms; TransformGroupIndex++)
			{
				if(Chaos::TPBDRigidParticleHandle<float, 3>* Handle = SolverParticleHandles[TransformGroupIndex])
				//const int32 RigidBodyIndex = RigidBodyID[TransformGroupIndex];
				//if (RigidBodyIndex != INDEX_NONE)
				{
#define TODO_REIMPLEMENT_DEFERRED_ACTIVATION 0
#if TODO_REIMPLEMENT_DEFERRED_ACTIVATION
					if (!Handle->Disabled())
					//if (!Particles.Disabled(RigidBodyIndex))
					{
						PendingActivationList.Add(TransformGroupIndex);
						RigidsSolver->GetEvolution()->DisableParticle(Handle);
						//GetSolver()->GetEvolution()->DisableParticle(RigidBodyIndex);
					}
#endif
				}
			}

#if TODO_REIMPLEMENT_RIGID_CLUSTERING
			//
			//  Clustering needs to advertise its group id to the cluster so
			//  that the group is not initialized before all the bodies are
			//  loaded and created. 
			//
			if (Parameters.EnableClustering && Parameters.ClusterGroupIndex )
			{
				GetSolver()->GetRigidClustering().IncrementPendingClusterCounter(Parameters.ClusterGroupIndex);
			}
#endif // TODO_REIMPLEMENT_RIGID_CLUSTERING
		}
		else
		{
			// unknown initialization state in creation callback
			ensure(false);
		}
	} // end if simulating...
}
=======

float ReportHighParticleFraction = -1.f;
FAutoConsoleVariableRef CVarReportHighParticleFraction(TEXT("p.gc.ReportHighParticleFraction"), ReportHighParticleFraction, TEXT("Report any objects with particle fraction above this threshold"));
>>>>>>> 90fae962

void FGeometryCollectionPhysicsProxy::Initialize()
{
	check(IsInGameThread());

	//
	// Game thread initilization. 
	//
	//  1) Create a input buffer to store all game thread side data. 
	//  2) Populate the buffer with the necessary data.
	//  3) Deep copy the data to the other buffers. 
	//
	FGeometryDynamicCollection& DynamicCollection = GameThreadCollection;

	InitializeDynamicCollection(DynamicCollection, *Parameters.RestCollection, Parameters);

	NumParticles = DynamicCollection.NumElements(FGeometryCollection::TransformGroup);
	BaseParticleIndex = 0; // Are we always zero indexed now?
	SolverClusterID.Init(nullptr, NumParticles);
	SolverClusterHandles.Init(nullptr, NumParticles);
	SolverParticleHandles.Init(nullptr, NumParticles);

	//	
	//  Give clients the opportunity to update the parameters before the simualtion is setup. 
	//
	if (InitFunc)
	{
		InitFunc(Parameters);
	}

	//
	// Collision vertices down sampling validation.  
	//
	CollisionParticlesPerObjectFraction = Parameters.CollisionSampleFraction * CollisionParticlesPerObjectFractionDefault;
	if (ReportHighParticleFraction > 0)
	{
		for (const FSharedSimulationSizeSpecificData& Data : Parameters.Shared.SizeSpecificData)
		{
			if (Data.CollisionParticlesFraction >= ReportHighParticleFraction)
			{
				ensureMsgf(false, TEXT("Collection with small particle fraction"));
				UE_LOG(LogChaos, Warning, TEXT("Collection with small particle fraction(%f):%s"), Data.CollisionParticlesFraction, *Parameters.Name);
			}
		}
	}


#if TODO_REIMPLEMENT_RIGID_CACHING

	// todo : Replace with normal funcs in this class
	Callbacks->SetUpdateRecordedStateFunction([this](float SolverTime, const TManagedArray<int32>& RigidBodyID, const TManagedArray<FGeometryCollectionBoneNode>& Hierarchy, const FSolverCallbacks::FParticlesType& Particles, const FSolverCallbacks::FCollisionConstraintsType& CollisionRule)
		{
			UpdateRecordedState(SolverTime, RigidBodyID, Hierarchy, Particles, CollisionRule);
		});

	Callbacks->SetCommitRecordedStateFunction([this](FRecordedTransformTrack& InTrack)
		{
			InTrack = FRecordedTransformTrack::ProcessRawRecordedData(RecordedTracks);
		});

	// Old proxy init
	RecordedTracks.Records.Reset();

	if (Parameters.bClearCache)
	{
		if (ResetAnimationCacheCallback)
		{
			ResetAnimationCacheCallback();
		}
	}

	ProxySimDuration = T(0);
	LastSyncCountGT = 0;


#endif

	/*
	// Initialize data for faster bound calculations
	// precompute data used for bounds calculation
	{
		const TManagedArray<FBox>& BoundingBoxes = Parameters.RestCollection->BoundingBox;
		const TManagedArray<int32>& TransformIndices = Parameters.RestCollection->TransformIndex;

		const int32 NumBoxes = BoundingBoxes.Num();

		ValidGeometryBoundingBoxes.Reset();
		ValidGeometryTransformIndices.Reset();
		for (int32 BoxIdx = 0; BoxIdx < NumBoxes; ++BoxIdx)
		{
			const int32 CurrTransformIndex = TransformIndices[BoxIdx];

			if (Parameters.RestCollection->IsGeometry(CurrTransformIndex))
			{
				ValidGeometryBoundingBoxes.Add(BoundingBoxes[BoxIdx]);
				ValidGeometryTransformIndices.Add(CurrTransformIndex);
			}
		}

		FBox BoundingBox(ForceInit);
		const FMatrix& ActorToWorld = Parameters.WorldTransform.ToMatrixWithScale();
		for (int i = 0; i < ValidGeometryBoundingBoxes.Num(); ++i)
		{
			BoundingBox += ValidGeometryBoundingBoxes[i].TransformBy(
				TmpGlobalTransforms[ValidGeometryTransformIndices[i]] * ActorToWorld);
		}

		//Results.Get(0).WorldBounds = FBoxSphereBounds(BoundingBox);
		//Results.Get(1).WorldBounds = FBoxSphereBounds(BoundingBox);
	}
	*/

	// Initialise GT/External particles
	const int32 NumTransforms = GameThreadCollection.Transform.Num();

	// Attach the external particles to the gamethread collection
	GameThreadCollection.AddExternalAttribute<TUniquePtr<Chaos::TGeometryParticle<Chaos::FReal, 3>>>(FGeometryCollection::ParticlesAttribute, FTransformCollection::TransformGroup, GTParticles);

	if(ensure(NumTransforms == GameThreadCollection.Implicits.Num() && NumTransforms == GTParticles.Num())) // Implicits are in the transform group so this invariant should always hold
	{
		for(int32 Index = 0; Index < NumTransforms; ++Index)
		{
			GTParticles[Index] = Chaos::TGeometryParticle<Chaos::FReal, 3>::CreateParticle();
			Chaos::TGeometryParticle<Chaos::FReal, 3>* P = GTParticles[Index].Get();

			const FTransform& T = Parameters.WorldTransform * GameThreadCollection.Transform[Index];
			P->SetX(T.GetTranslation(), false);
			P->SetR(T.GetRotation(), false);
			P->SetUserData(Parameters.UserData);
			P->Proxy = this;
			P->SetGeometry(GameThreadCollection.Implicits[Index]);

			const Chaos::TShapesArray<Chaos::FReal, 3>& Shapes = P->ShapesArray();
			const int32 NumShapes = Shapes.Num();
			for(int32 ShapeIndex = 0; ShapeIndex < NumShapes; ++ShapeIndex)
			{
				Chaos::TPerShapeData<Chaos::FReal, 3>* Shape = Shapes[ShapeIndex].Get();
				Shape->SimData = SimFilter;
				Shape->QueryData = QueryFilter;
			}
		}
	}

	// Skip simplicials, as they're owned by unique pointers.
	TMap<FName, TSet<FName>> SkipList;
	TSet<FName>& TransformGroupSkipList = SkipList.Emplace(FTransformCollection::TransformGroup);
	TransformGroupSkipList.Add(DynamicCollection.SimplicialsAttribute);

	PhysicsThreadCollection.CopyMatchingAttributesFrom(DynamicCollection, &SkipList);

	// Copy simplicials.
	// TODO: Ryan - Should we just transfer ownership of the SimplicialsAttribute from the DynamicCollection to
	// the PhysicsThreadCollection?
	{
		if (DynamicCollection.HasAttribute(DynamicCollection.SimplicialsAttribute, FTransformCollection::TransformGroup))
		{
			const auto& SourceSimplicials = DynamicCollection.GetAttribute<TUniquePtr<FSimplicial>>(
				DynamicCollection.SimplicialsAttribute, FTransformCollection::TransformGroup);
			for (int32 Index = PhysicsThreadCollection.NumElements(FTransformCollection::TransformGroup) - 1; 0 <= Index; Index--)
			{
				PhysicsThreadCollection.Simplicials[Index].Reset(
					SourceSimplicials[Index] ? SourceSimplicials[Index]->NewCopy() : nullptr);
			}
		}
		else
		{
			for (int32 Index = PhysicsThreadCollection.NumElements(FTransformCollection::TransformGroup) - 1; 0 <= Index; Index--)
			{
				PhysicsThreadCollection.Simplicials[Index].Reset();
			}
		}
	}
}

void FGeometryCollectionPhysicsProxy::InitializeDynamicCollection(FGeometryDynamicCollection& DynamicCollection, const FGeometryCollection& RestCollection, const FSimulationParameters& Params)
{
	// 
	// This function will use the rest collection to populate the dynamic collection. 
	//

	TMap<FName, TSet<FName>> SkipList;
	TSet<FName>& TransformGroupSkipList = SkipList.Emplace(FTransformCollection::TransformGroup);
	TransformGroupSkipList.Add(DynamicCollection.SimplicialsAttribute);
	DynamicCollection.CopyMatchingAttributesFrom(RestCollection, &SkipList);


	//
	// User defined initial velocities need to be populated. 
	//
	{
		if (Params.InitialVelocityType == EInitialVelocityTypeEnum::Chaos_Initial_Velocity_User_Defined)
		{
			DynamicCollection.InitialLinearVelocity.Fill(Params.InitialLinearVelocity);
			DynamicCollection.InitialAngularVelocity.Fill(Params.InitialAngularVelocity);
		}
	}

	// process simplicials
	{
		if (RestCollection.HasAttribute(DynamicCollection.SimplicialsAttribute, FTransformCollection::TransformGroup)
			&& Params.Shared.SizeSpecificData[0].CollisionType == ECollisionTypeEnum::Chaos_Surface_Volumetric)
		{
			const auto& RestSimplicials = RestCollection.GetAttribute<TUniquePtr<FSimplicial>>(
				DynamicCollection.SimplicialsAttribute, FTransformCollection::TransformGroup);
			for (int32 Index = DynamicCollection.NumElements(FTransformCollection::TransformGroup) - 1; 0 <= Index; Index--)
			{
				DynamicCollection.Simplicials[Index].Reset(
					RestSimplicials[Index] ? RestSimplicials[Index]->NewCopy() : nullptr);
			}
		}
		else
		{
			for (int32 Index = DynamicCollection.NumElements(FTransformCollection::TransformGroup) - 1; 0 <= Index; Index--)
			{
				DynamicCollection.Simplicials[Index].Reset();
			}
		}
	}

	// Process Activity
	{
		const int32 NumTransforms = DynamicCollection.SimulatableParticles.Num();
		if (!RestCollection.HasAttribute(FGeometryCollection::SimulatableParticlesAttribute, FTransformCollection::TransformGroup))
		{
			// If no simulation data is available then default to the simulation of just the rigid geometry.
			for (int32 TransformIdx = 0; TransformIdx < NumTransforms; TransformIdx++)
			{
				if (DynamicCollection.Children[TransformIdx].Num())
				{
					DynamicCollection.SimulatableParticles[TransformIdx] = false;
				}
				else
				{
					DynamicCollection.SimulatableParticles[TransformIdx] = DynamicCollection.Active[TransformIdx];
				}
			}
		}
	}

}

int32 ReportTooManyChildrenNum = -1;
FAutoConsoleVariableRef CVarReportTooManyChildrenNum(TEXT("p.ReportTooManyChildrenNum"), ReportTooManyChildrenNum, TEXT("Issue warning if more than this many children exist in a single cluster"));

void FGeometryCollectionPhysicsProxy::InitializeBodiesPT(Chaos::FPBDRigidsSolver* RigidsSolver, Chaos::FPBDRigidsSolver::FParticlesType& Particles)
{
	const FGeometryCollection* RestCollection = Parameters.RestCollection;
	const FGeometryDynamicCollection& DynamicCollection = PhysicsThreadCollection;

	if (!Parameters.PhysicalMaterial)
	{
		// If PhysicalMaterial is non-null, then we have a physics material in the scene 
		// that we're using.  If not, then we need to allocate a default FChaosPhysicsMaterial
		// that we'll point PhysicalMaterial at.
		Parameters.PhysicalMaterialOwner = TUniquePtr<Chaos::FChaosPhysicsMaterial>(new Chaos::FChaosPhysicsMaterial());
		Parameters.PhysicalMaterial = Chaos::MakeSerializable(Parameters.PhysicalMaterialOwner);
	}

	if (Parameters.Simulating)
	{
		const TManagedArray<int32>& TransformIndex = RestCollection->TransformIndex;
		const TManagedArray<int32>& BoneMap = RestCollection->BoneMap;
		const TManagedArray<int32>& Parent = RestCollection->Parent;
		const TManagedArray<TSet<int32>>& Children = RestCollection->Children;
		const TManagedArray<int32>& SimulationType = RestCollection->SimulationType;
		const TManagedArray<FVector>& Vertex = RestCollection->Vertex;
		const TManagedArray<float>& Mass = RestCollection->GetAttribute<float>("Mass", FTransformCollection::TransformGroup);
		const TManagedArray<FVector>& InertiaTensor = RestCollection->GetAttribute<FVector>("InertiaTensor", FTransformCollection::TransformGroup);

		const int32 NumTransforms = DynamicCollection.NumElements(FTransformCollection::TransformGroup);
		const TManagedArray<int32>& DynamicState = DynamicCollection.DynamicState;
		const TManagedArray<int32>& CollisionGroup = DynamicCollection.CollisionGroup;
		const TManagedArray<bool>& SimulatableParticles = DynamicCollection.SimulatableParticles;
		const TManagedArray<FTransform>& MassToLocal = DynamicCollection.MassToLocal;
		const TManagedArray<FVector>& InitialAngularVelocity = DynamicCollection.InitialAngularVelocity;
		const TManagedArray<FVector>& InitialLinearVelocity = DynamicCollection.InitialLinearVelocity;
		const TManagedArray<FGeometryDynamicCollection::FSharedImplicit>& Implicits = DynamicCollection.Implicits;
		const TManagedArray<TUniquePtr<FCollisionStructureManager::FSimplicial>>& Simplicials = DynamicCollection.Simplicials;

		TArray<FTransform> Transform;
		GeometryCollectionAlgo::GlobalMatrices(DynamicCollection.Transform, DynamicCollection.Parent, Transform);

		const int NumRigids = 0; // ryan - Since we're doing SOA, we start at zero?
		BaseParticleIndex = NumRigids;

		// Count geometry collection leaf node particles to add
		int NumSimulatedParticles = 0;
		int NumLeafNodes = 0;
		for (int32 Idx = 0; Idx < SimulatableParticles.Num(); ++Idx)
		{
			NumSimulatedParticles += SimulatableParticles[Idx];
			NumLeafNodes += (SimulatableParticles[Idx] && Children[Idx].Num() == 0);
		}

		// Add entries into simulation array
		RigidsSolver->GetEvolution()->ReserveParticles(NumSimulatedParticles);
		TArray<Chaos::TPBDGeometryCollectionParticleHandle<float, 3>*> Handles = RigidsSolver->GetEvolution()->CreateGeometryCollectionParticles(NumLeafNodes);

		int32 NextIdx = 0;
		for (int32 Idx = 0; Idx < SimulatableParticles.Num(); ++Idx)
		{
			if (SimulatableParticles[Idx] && Children[Idx].Num() == 0) // Leaf node
			{
				// todo: Unblocked read access of game thread data on the physics thread.

				Chaos::TPBDGeometryCollectionParticleHandle<float, 3>* Handle = Handles[NextIdx++];

				RigidsSolver->AddParticleToProxy(Handle, this);

				SolverParticleHandles[Idx] = Handle;
				HandleToTransformGroupIndex.Add(Handle, Idx);

				// We're on the physics thread here but we've already set up the GT particles and we're just linking here
				Handle->GTGeometryParticle() = GTParticles[Idx].Get();

				check(SolverParticleHandles[Idx]->GetParticleType() == Handle->GetParticleType());
				RigidsSolver->GetEvolution()->CreateParticle(Handle);
			}
		}

		const float StrainDefault = Parameters.DamageThreshold.Num() ? Parameters.DamageThreshold[0] : 0;
		// Add the rigid bodies

		// Iterating over the geometry group is a fast way of skipping everything that's
		// not a leaf node, as each geometry has a transform index, which is a shortcut
		// for the case when there's a 1-to-1 mapping between transforms and geometries.
		// At the point that we start supporting instancing, this assumption will no longer
		// hold, and those reverse mappints will be INDEX_NONE.

		const int32 NumGeometries = DynamicCollection.NumElements(FGeometryCollection::GeometryGroup);
		ParallelFor(NumGeometries, [&](int32 GeometryIndex)
		//for (int32 GeometryIndex = 0; GeometryIndex < NumGeometries; ++GeometryIndex)
		{
			const int32 TransformGroupIndex = TransformIndex[GeometryIndex];
			if (FClusterHandle* Handle = SolverParticleHandles[TransformGroupIndex])
			{
				// Mass space -> Composed parent space -> world
				const FTransform WorldTransform = 
					MassToLocal[TransformGroupIndex] * Transform[TransformGroupIndex] * Parameters.WorldTransform;

<<<<<<< HEAD
				for (int32 TransformGroupIndex = 0; TransformGroupIndex < TransformSize; TransformGroupIndex++)
				{
					const int32 RigidBodyIndex = RigidBodyID[TransformGroupIndex];
					if (RigidBodyIndex != INDEX_NONE)
					{
						bool HasBeenRemoved = (PTDynamicCollection.StatusFlags[TransformGroupIndex] & FGeometryCollection::FS_RemoveOnFracture) && Particles.Disabled(RigidBodyIndex) && ClusterID[RigidBodyIndex].Id == INDEX_NONE;
=======
				PopulateSimulatedParticle(
					Handle,
					Parameters.Shared,
					Simplicials[TransformGroupIndex].Get(),
					Implicits[TransformGroupIndex],
					SimFilter,
					QueryFilter,
					Mass[TransformGroupIndex],
					InertiaTensor[TransformGroupIndex],
					WorldTransform,
					(uint8)DynamicState[TransformGroupIndex],
					CollisionGroup[TransformGroupIndex]);
>>>>>>> 90fae962

				if (Parameters.EnableClustering)
				{
					Handle->SetClusterGroupIndex(Parameters.ClusterGroupIndex);
					Handle->SetStrain(StrainDefault);
				}

				TUniquePtr<Chaos::TBVHParticles<float, 3>>& CollisionParticles = Handle->CollisionParticles();
				CollisionParticles.Reset(Simplicials[TransformGroupIndex]?Simplicials[TransformGroupIndex]->NewCopy():nullptr); // @chaos(optimize) : maybe just move this memory instead. 
				if (CollisionParticles)
				{
<<<<<<< HEAD
					const int32 RigidBodyIndex = RigidBodyID[TransformGroupIndex];
					if (RigidBodyIndex != INDEX_NONE)
					{
						if ((PTDynamicCollection.StatusFlags[TransformGroupIndex] & FGeometryCollection::FS_RemoveOnFracture)
							&& Particles.Disabled(RigidBodyIndex) && ClusterID[RigidBodyIndex].Id == INDEX_NONE)
						{
							PTDynamicCollection.Transform[TransformGroupIndex].SetScale3D(FVector::ZeroVector);
						}
					}
=======
					int32 NumCollisionParticles = CollisionParticles->Size();
					int32 CollisionParticlesSize = FMath::Max(0, FMath::Min(int(NumCollisionParticles * CollisionParticlesPerObjectFraction), NumCollisionParticles));
					CollisionParticles->Resize(CollisionParticlesSize); // Truncates!
>>>>>>> 90fae962
				}

				Handle->SetLinearEtherDrag(Parameters.PhysicalMaterial->LinearEtherDrag);
				Handle->SetAngularEtherDrag(Parameters.PhysicalMaterial->AngularEtherDrag);
				RigidsSolver->GetEvolution()->SetPhysicsMaterial(Handle, Parameters.PhysicalMaterial);
			}
		});

		// After population, the states of each particle could have changed
		Particles.UpdateGeometryCollectionViews();

		for (FFieldSystemCommand& Cmd : Parameters.InitializationCommands)
		{
			if(Cmd.MetaData.Contains(FFieldSystemMetaData::EMetaType::ECommandData_ProcessingResolution))
			{
				Cmd.MetaData.Remove(FFieldSystemMetaData::EMetaType::ECommandData_ProcessingResolution);
			}

			FFieldSystemMetaDataProcessingResolution* ResolutionData = new FFieldSystemMetaDataProcessingResolution(EFieldResolutionType::Field_Resolution_Maximum);

			Cmd.MetaData.Add(FFieldSystemMetaData::EMetaType::ECommandData_ProcessingResolution, TUniquePtr<FFieldSystemMetaDataProcessingResolution>(ResolutionData));
			Commands.Add(Cmd);
		}
		Parameters.InitializationCommands.Empty();
		ProcessCommands(Particles.GetGeometryCollectionParticles(), GetSolver()->GetSolverTime());

		if (Parameters.InitialVelocityType == EInitialVelocityTypeEnum::Chaos_Initial_Velocity_User_Defined)
		{
			// A previous implementation of this went wide on this loop.  The general 
			// rule of thumb for parallelization is that each thread needs at least
			// 1000 operations in order to overcome the expense of threading.  I don't
			// think that's generally going to be the case here...
			for (int32 TransformGroupIndex = 0; TransformGroupIndex < NumTransforms; ++TransformGroupIndex)
			{
				if (Chaos::TPBDRigidParticleHandle<float, 3>* Handle = SolverParticleHandles[TransformGroupIndex])
				{
					if (DynamicState[TransformGroupIndex] == (int32)EObjectStateTypeEnum::Chaos_Object_Dynamic)
					{
						Handle->SetV(InitialLinearVelocity[TransformGroupIndex]);
						Handle->SetW(InitialAngularVelocity[TransformGroupIndex]);
					}
				}
			}
		}

#if TODO_REIMPLEMENT_FRACTURE
		InitializeRemoveOnFracture(Particles, DynamicState);
#endif // TODO_REIMPLEMENT_FRACTURE

		// #BG Temporary - don't cluster when playing back. Needs to be changed when kinematics are per-proxy to support
		// kinematic to dynamic transition for clusters.
		if (Parameters.EnableClustering)// && Parameters.CacheType != EGeometryCollectionCacheType::Play)
		{
			// "RecursiveOrder" means bottom up - children come before their parents.
			const TArray<int32> RecursiveOrder = ComputeRecursiveOrder(*RestCollection);

			// Propagate simulated particle flags up the hierarchy from children 
			// to their parents, grandparents, etc...
			TArray<bool> SubTreeContainsSimulatableParticle;
			SubTreeContainsSimulatableParticle.SetNumZeroed(RecursiveOrder.Num());
			for (const int32 TransformGroupIndex : RecursiveOrder)
			{
				if (Children[TransformGroupIndex].Num() == 0)
				{
					// Leaf node
					SubTreeContainsSimulatableParticle[TransformGroupIndex] =
						SolverParticleHandles[TransformGroupIndex] != nullptr;
				}
				else
				{
					// Cluster parent
					const TSet<int32>& ChildIndices = Children[TransformGroupIndex];
					for (const int32 ChildIndex : ChildIndices)
					{
						if(SubTreeContainsSimulatableParticle[ChildIndex])
						{
							SubTreeContainsSimulatableParticle[TransformGroupIndex] = true;
							break;
						}
					}
				}
			}

			TArray<Chaos::TPBDRigidClusteredParticleHandle<float, 3>*> ClusterHandles;
			// Ryan - It'd be better to batch allocate cluster particles ahead of time,
			// but if ClusterHandles is empty, then new particles will be allocated
			// on the fly by TPBDRigidClustering::CreateClusterParticle(), which 
			// needs to work before this does...
			//ClusterHandles = GetSolver()->GetEvolution()->CreateClusteredParticles(NumClusters);

			int32 ClusterHandlesIndex = 0;
			TArray<Chaos::TPBDRigidParticleHandle<float, 3>*> RigidChildren;
			TArray<int32> RigidChildrenTransformGroupIndex;
			for (const int32 TransformGroupIndex : RecursiveOrder)
			{
				// Don't construct particles for branches of the hierarchy that  
				// don't contain any simulated particles.
				if (!SubTreeContainsSimulatableParticle[TransformGroupIndex])
				{
					continue;
				}

				RigidChildren.Reset(Children.Num());
				RigidChildrenTransformGroupIndex.Reset(Children.Num());
				for (const int32 ChildIndex : Children[TransformGroupIndex])
				{
					if (Chaos::TPBDRigidClusteredParticleHandle<float, 3>* Handle = SolverParticleHandles[ChildIndex])
					{
						RigidChildren.Add(Handle);
						RigidChildrenTransformGroupIndex.Add(ChildIndex);
					}
				}

				if (RigidChildren.Num())
				{
					if (ReportTooManyChildrenNum >= 0 && RigidChildren.Num() > ReportTooManyChildrenNum)
					{
						UE_LOG(LogChaos, Warning, TEXT("Too many children (%d) in a single cluster:%s"), 
							RigidChildren.Num(), *Parameters.Name);
					}

					Chaos::FClusterCreationParameters<float> CreationParameters;
					CreationParameters.ClusterParticleHandle = ClusterHandles.Num() ? ClusterHandles[ClusterHandlesIndex++] : nullptr;

					Chaos::TPBDRigidClusteredParticleHandle<float, 3>* Handle = BuildClusters(TransformGroupIndex, RigidChildren, RigidChildrenTransformGroupIndex, CreationParameters);

					int32 RigidChildrenIdx = 0;
					for(const int32 ChildTransformIndex : RigidChildrenTransformGroupIndex)
					{
						SolverClusterID[ChildTransformIndex] = RigidChildren[RigidChildrenIdx++]->CastToClustered()->ClusterIds().Id;;
					}
					SolverClusterID[TransformGroupIndex] = Handle->ClusterIds().Id;

					// Hook the handle up with the GT particle
					Chaos::TGeometryParticle<Chaos::FReal, 3>* GTParticle = GTParticles[TransformGroupIndex].Get();
					Handle->GTGeometryParticle() = GTParticle;
					
					// Cluster transform has been recalculated based on children - copy to the GT particle (not threadsafe - just testing)
					GTParticle->SetX(Handle->X());
					GTParticle->SetR(Handle->R());
					GTParticle->UpdateShapeBounds();

					SolverClusterHandles[TransformGroupIndex] = Handle;
					SolverParticleHandles[TransformGroupIndex] = Handle;
					HandleToTransformGroupIndex.Add(Handle, TransformGroupIndex);
					RigidsSolver->AddParticleToProxy(Handle, this);

					RigidsSolver->GetEvolution()->DirtyParticle(*Handle);
				}
			}

			// We've likely changed the state of leaf nodes, which are geometry
			// collection particles.  Update which particle views they belong in,
			// as well as views of clustered particles.
			Particles.UpdateGeometryCollectionViews(true); 

			// Set cluster connectivity.  TPBDRigidClustering::CreateClusterParticle() 
			// will optionally do this, but we switch that functionality off in BuildClusters().
			for(int32 TransformGroupIndex = 0; TransformGroupIndex < NumTransforms; ++TransformGroupIndex)
			{
				const TManagedArray<TSet<int32>>& RestChildren = RestCollection->Children;
				if (RestChildren[TransformGroupIndex].Num() > 0)
				{
					if (SolverClusterHandles[TransformGroupIndex])
					{
						Chaos::FClusterCreationParameters<Chaos::FReal> ClusterParams;
						// #todo: should other parameters be set here?  Previously, there was no parameters being sent, and it is unclear
						// where some of these parameters are defined (ie: CoillisionThicknessPercent)
						ClusterParams.ConnectionMethod = Parameters.ClusterConnectionMethod;
						
						GetSolver()->GetEvolution()->GetRigidClustering().GenerateConnectionGraph(SolverClusterHandles[TransformGroupIndex], ClusterParams);
					}
				}
			}
		} // end if EnableClustering
 

#if TODO_REIMPLEMENT_RIGID_CACHING
		// If we're recording and want to start immediately caching then we should cache the rest state
		if (Parameters.IsCacheRecording() && Parameters.CacheBeginTime == 0.0f)
		{
			if (UpdateRecordedStateCallback)
			{
				UpdateRecordedStateCallback(0.0f, RigidBodyID, Particles, GetSolver()->GetCollisionConstraints());
			}
		}
#endif // TODO_REIMPLEMENT_RIGID_CACHING



		if (DisableGeometryCollectionGravity) // cvar
		{
			// Our assumption is that you'd only ever want to wholesale opt geometry 
			// collections out of gravity for debugging, so we keep this conditional
			// out of the loop above and on it's own.  This means we can't turn gravity
			// back on once it's off, but even if we didn't enclose this in an if(),
			// this function won't be called again unless something dirties the proxy.

			Chaos::TPerParticleGravity<float, 3>& GravityForces = GetSolver()->GetEvolution()->GetGravityForces();
			for (int32 HandleIdx = 0; HandleIdx < SolverParticleHandles.Num(); ++HandleIdx)
			{
				if (Chaos::TPBDRigidParticleHandle<float, 3>* Handle = SolverParticleHandles[HandleIdx])
				{
					GravityForces.SetEnabled(*Handle, false);
				}
			}
		}

	} // end if simulating...

}

int32 ReportNoLevelsetCluster = 0;
FAutoConsoleVariableRef CVarReportNoLevelsetCluster(TEXT("p.gc.ReportNoLevelsetCluster"), ReportNoLevelsetCluster, TEXT("Report any cluster objects without levelsets"));

DECLARE_CYCLE_STAT(TEXT("FGeometryCollectionPhysicsProxy::BuildClusters"), STAT_BuildClusters, STATGROUP_Chaos);
DECLARE_CYCLE_STAT(TEXT("FGeometryCollectionPhysicsProxy::BuildClusters:GlobalMatrices"), STAT_BuildClustersGlobalMatrices, STATGROUP_Chaos);

Chaos::TPBDRigidClusteredParticleHandle<float, 3>* 
FGeometryCollectionPhysicsProxy::BuildClusters(
	const uint32 CollectionClusterIndex, // TransformGroupIndex
	TArray<Chaos::TPBDRigidParticleHandle<float,3>*>& ChildHandles,
	const TArray<int32>& ChildTransformGroupIndices,
	const Chaos::FClusterCreationParameters<float> & ClusterParameters)
{
	SCOPE_CYCLE_COUNTER(STAT_BuildClusters);

<<<<<<< HEAD
			if (Parameters.EnableClustering && Parameters.ClusterGroupIndex)
			{
				Chaos::FPhysicsSolver::FClusteringType & Clustering = GetSolver()->GetRigidClustering();
				Clustering.DecrementPendingClusterCounter(Parameters.ClusterGroupIndex);
				ParentIndex = Parameters.ClusterGroupIndex;
			}
#endif
#if TODO_REIMPLEMENT_DEFERRED_ACTIVATION
			Chaos::FPhysicsSolver::FParticlesType & Particles = GetSolver()->GetRigidParticles();
			for (uint32 TransformGroupIndex : PendingActivationList)
			{
//				int32 RigidBodyIndex = RigidBodyID[TransformGroupIndex];
//				checkSlow(RigidBodyIndex != INDEX_NONE);
				if(Chaos::TPBDRigidParticleHandle<float, 3>* Handle = SolverParticleHandles[TransformGroupIndex])
//				if (Particles.Disabled(RigidBodyIndex))
				{
					GetSolver()->GetEvolution()->EnableParticle(RigidBodyIndex, ParentIndex);
				}
			}
#endif
			PendingActivationList.Reset(0);
=======
	check(CollectionClusterIndex != INDEX_NONE);
	check(ChildHandles.Num() != 0);

	FGeometryDynamicCollection& DynamicCollection = PhysicsThreadCollection;
	TManagedArray<int32>& DynamicState = DynamicCollection.DynamicState;
	TManagedArray<int32>& ParentIndex = DynamicCollection.Parent;
	TManagedArray<TSet<int32>>& Children = DynamicCollection.Children;
	TManagedArray<FTransform>& Transform = DynamicCollection.Transform;
	TManagedArray<FTransform>& MassToLocal = DynamicCollection.MassToLocal;
	//TManagedArray<TSharedPtr<FCollisionStructureManager::FSimplicial> >& Simplicials = DynamicCollection.Simplicials;
	TManagedArray<FGeometryDynamicCollection::FSharedImplicit>& Implicits = DynamicCollection.Implicits;

	//If we are a root particle use the world transform, otherwise set the relative transform
	const FTransform CollectionSpaceTransform = GeometryCollectionAlgo::GlobalMatrix(Transform, ParentIndex, CollectionClusterIndex);
	const Chaos::TRigidTransform<float, 3> ParticleTM = MassToLocal[CollectionClusterIndex] * CollectionSpaceTransform * Parameters.WorldTransform;
>>>>>>> 90fae962

	//create new cluster particle
	//The reason we need to pass in a mass orientation override is as follows:
	//Consider a pillar made up of many boxes along the Y-axis. In this configuration we could generate a proxy pillar along the Y with identity rotation.
	//Now if we instantiate the pillar and rotate it so that it is along the X-axis, we would still like to use the same pillar proxy.
	//Since the mass orientation is computed in world space in both cases we'd end up with a diagonal inertia matrix and identity rotation that looks like this: [big, small, big] or [small, big, big].
	//Because of this we need to know how to rotate collision particles and geometry to match with original computation. If it was just geometry we could transform it before passing, but we need collision particles as well
	Chaos::FClusterCreationParameters<float> ClusterCreationParameters = ClusterParameters;
	ClusterCreationParameters.bGenerateConnectionGraph = false;
	// fix... ClusterCreationParameters.CollisionParticles = Simplicials[CollectionClusterIndex];
	ClusterCreationParameters.ConnectionMethod = Parameters.ClusterConnectionMethod;
	if (ClusterCreationParameters.CollisionParticles)
	{
		const int32 NumCollisionParticles = ClusterCreationParameters.CollisionParticles->Size();
		const int32 ClampedCollisionParticlesSize = 
			FMath::Max(0, FMath::Min(int(NumCollisionParticles * CollisionParticlesPerObjectFraction), NumCollisionParticles));
		ClusterCreationParameters.CollisionParticles->Resize(ClampedCollisionParticlesSize);
	}
	TArray<Chaos::TPBDRigidParticleHandle<float, 3>*> ChildHandlesCopy(ChildHandles);

<<<<<<< HEAD
void FGeometryCollectionPhysicsProxy::BindParticleCallbackMapping(Chaos::TArrayCollectionArray<PhysicsProxyWrapper> & PhysicsProxyReverseMap, Chaos::TArrayCollectionArray<int32> & ParticleIDReverseMap)
{
	if (InitializedState== ESimulationInitializationState::Initialized)
=======
	// Construct an active cluster particle, disable children, derive M and I from children:
	Chaos::TPBDRigidClusteredParticleHandle<float, 3>* Parent = 
		GetSolver()->GetEvolution()->GetRigidClustering().CreateClusterParticle(
			Parameters.ClusterGroupIndex, 
			MoveTemp(ChildHandlesCopy),
			ClusterCreationParameters,
			Implicits[CollectionClusterIndex], // union from children if null
			&ParticleTM);

	if (ReportNoLevelsetCluster && 
		Parent->DynamicGeometry())
	{
		//ensureMsgf(false, TEXT("Union object generated for cluster"));
		UE_LOG(LogChaos, Warning, TEXT("Union object generated for cluster:%s"), *Parameters.Name);
	}

	if (Parent->InvM() == 0.0)
>>>>>>> 90fae962
	{
		if (Parent->ObjectState() == Chaos::EObjectStateType::Static)
		{
			DynamicState[CollectionClusterIndex] = (uint8)EObjectStateTypeEnum::Chaos_Object_Static;
		}
		else //if (Particles.ObjectState(NewSolverClusterID) == Chaos::EObjectStateType::Kinematic)
		{
			DynamicState[CollectionClusterIndex] = (uint8)EObjectStateTypeEnum::Chaos_Object_Kinematic;
		}
	}

	check(Parameters.RestCollection);
	const TManagedArray<float>& Mass = 
		Parameters.RestCollection->GetAttribute<float>("Mass", FTransformCollection::TransformGroup);
	const TManagedArray<FVector>& InertiaTensor = 
		Parameters.RestCollection->GetAttribute<FVector>("InertiaTensor", FTransformCollection::TransformGroup);

	PopulateSimulatedParticle(
		Parent,
		Parameters.Shared, 
		nullptr, // CollisionParticles is optionally set from CreateClusterParticle()
		nullptr, // Parent->Geometry() ? Parent->Geometry() : Implicits[CollectionClusterIndex], 
		SimFilter,
		QueryFilter,
		Parent->M() > 0.0 ? Parent->M() : Mass[CollectionClusterIndex], 
		Parent->I().GetDiagonal() != Chaos::TVector<float,3>(0.0) ? Parent->I().GetDiagonal() : InertiaTensor[CollectionClusterIndex],
		ParticleTM, 
		(uint8)DynamicState[CollectionClusterIndex], 
		0); // CollisionGroup

	// two-way mapping
	SolverClusterHandles[CollectionClusterIndex] = Parent;

	const int32 NumThresholds = Parameters.DamageThreshold.Num();
	const int32 Level = FMath::Clamp(CalculateHierarchyLevel(DynamicCollection, CollectionClusterIndex), 0, INT_MAX);
	const float DefaultDamage = NumThresholds > 0 ? Parameters.DamageThreshold[NumThresholds - 1] : 0.f;
	float Damage = Level < NumThresholds ? Parameters.DamageThreshold[Level] : DefaultDamage;

	if(Level >= Parameters.MaxClusterLevel)
	{
		Damage = FLT_MAX;
	}

	Parent->SetStrains(Damage);

	// If no PhysicalMaterial was specified by the caller, then a default one was constructed 
	// for us by InitializeBodiesPT().
	check(Parameters.PhysicalMaterial);
	Parent->SetLinearEtherDrag(Parameters.PhysicalMaterial->LinearEtherDrag);
	Parent->SetAngularEtherDrag(Parameters.PhysicalMaterial->AngularEtherDrag);
	GetSolver()->GetEvolution()->SetPhysicsMaterial(Parent, Parameters.PhysicalMaterial);

	const FTransform ParentTransform = GeometryCollectionAlgo::GlobalMatrix(DynamicCollection.Transform, DynamicCollection.Parent, CollectionClusterIndex);

	int32 MinCollisionGroup = INT_MAX;
	for(int32 Idx=0; Idx < ChildHandles.Num(); Idx++)
	{
		Chaos::TPBDRigidParticleHandle<float, 3>* Child = ChildHandles[Idx];
		if (Chaos::TPBDRigidClusteredParticleHandle<float, 3>* ClusteredChild = Child->CastToClustered())
		{
			ClusteredChild->SetStrains(Damage);
		}

		const int32 ChildTransformGroupIndex = ChildTransformGroupIndices[Idx];
		SolverClusterHandles[ChildTransformGroupIndex] = Parent;

		MinCollisionGroup = FMath::Min(Child->CollisionGroup(), MinCollisionGroup);
	}
	Parent->SetCollisionGroup(MinCollisionGroup);

	// Populate bounds as we didn't pass a shared implicit to PopulateSimulatedParticle this will have been skipped, now that we have the full cluster we can build it
	if(Parent->Geometry() && Parent->Geometry()->HasBoundingBox())
	{
		Parent->SetHasBounds(true);
		Parent->SetLocalBounds(Parent->Geometry()->BoundingBox());
		const Chaos::TAABB<float, 3>& LocalBounds = Parent->LocalBounds();
		const Chaos::TRigidTransform<float, 3> Xf(Parent->X(), Parent->R());
		const Chaos::TAABB<float, 3> TransformedBBox = LocalBounds.TransformedAABB(Xf);
		Parent->SetWorldSpaceInflatedBounds(TransformedBBox);

		GetSolver()->GetEvolution()->DirtyParticle(*Parent);
	}

	return Parent;
}


void FGeometryCollectionPhysicsProxy::GetRelevantHandles(
	TArray<Chaos::TGeometryParticleHandle<float, 3>*>& Handles,
	TArray<FVector>& Samples,
	TArray<ContextIndex>& SampleIndices,
	const Chaos::FPhysicsSolver* RigidSolver, 
	EFieldResolutionType ResolutionType, 
	bool bForce = true)
{
	if(bForce)
	{
		Samples.Reset();
		SampleIndices.Reset();

		// only the local handles
		TArray<FClusterHandle*>& ParticleHandles = GetSolverParticleHandles();
		Handles.SetNumUninitialized(ParticleHandles.Num());
		int32 NumUsedHandles = 0;

		if (ResolutionType == EFieldResolutionType::Field_Resolution_Maximum)
		{

			for (FClusterHandle* ClusterHandle : ParticleHandles)
			{
				if (ClusterHandle && !ClusterHandle->Disabled())
				{
					Handles[NumUsedHandles] = ClusterHandle;
					NumUsedHandles++;
				}
			}
		}
		else if (ResolutionType == EFieldResolutionType::Field_Resolution_Minimal)
		{
			for (FClusterHandle* ClusterHandle : ParticleHandles)
			{
				if (ClusterHandle)
				{
					Handles[NumUsedHandles] = ClusterHandle;
					NumUsedHandles++;
				}
			}
		}
		Handles.SetNum(NumUsedHandles);
		Samples.AddUninitialized(Handles.Num());
		SampleIndices.AddUninitialized(Handles.Num());
		for (int32 Idx = 0; Idx < Handles.Num(); ++Idx)
		{
			Samples[Idx] = Handles[Idx]->X();
			SampleIndices[Idx] = ContextIndex(Idx, Idx);
		}

#if TODO_REIMPLEMENT_GET_RIGID_PARTICLES
		const Chaos::FPhysicsSolver::FParticlesType & Particles = RigidSolver->GetRigidParticles();
		if (ResolutionType == EFieldResolutionType::Field_Resolution_Minimal)
		{
			const Chaos::TArrayCollectionArray<Chaos::ClusterId>& ClusterIdArray = RigidSolver->GetRigidClustering().GetClusterIdsArray();


			//  Generate a Index mapping between the rigid body indices and 
			//  the particle indices. This allows the geometry collection to
			//  evaluate only its own ACTIVE particles + ClusterChildren
			int32 NumIndices = 0;
			Array.SetNumUninitialized(RigidBodyID.Num());
			for (int32 i = 0; i < RigidBodyID.Num(); i++)
			{
				const int32 RigidBodyIndex = RigidBodyID[i];
				if (RigidBodyIndex != INDEX_NONE && !Particles.Disabled(RigidBodyIndex)) // active bodies
				{
					Array[NumIndices] = { RigidBodyID[i],i };
					NumIndices++;
				}
				if (ClusterIdArray[RigidBodyIndex].Id != INDEX_NONE && !Particles.Disabled(ClusterIdArray[RigidBodyIndex].Id)) // children
				{
					Array[NumIndices] = { RigidBodyID[i],i };
					NumIndices++;
				}
			}
			Array.SetNum(NumIndices);
		}
		else if (ResolutionType == EFieldResolutionType::Field_Resolution_Maximum)
		{
			//  Generate a Index mapping between the rigid body indices and 
			//  the particle indices. This allows the geometry collection to
			//  evaluate only its own particles. 
			int32 NumIndices = 0;
			Array.SetNumUninitialized(RigidBodyID.Num());
			for (int32 i = 0; i < RigidBodyID.Num(); i++)
			{
				const int32 RigidBodyIndex = RigidBodyID[i];
				if (RigidBodyIndex != INDEX_NONE)
				{
					Array[NumIndices] = { RigidBodyIndex, i };
					NumIndices++;
				}
			}
			Array.SetNum(NumIndices);
		}
#endif
	}
}

<<<<<<< HEAD
void FGeometryCollectionPhysicsProxy::ProcessCommands(FParticlesType& Particles, const float Time)
=======
void FGeometryCollectionPhysicsProxy::PushKinematicStateToSolver(FParticlesType& Particles)
>>>>>>> 90fae962
{
	FGeometryDynamicCollection& Collection = GameThreadCollection;
	if (Collection.Transform.Num())
	{
		TManagedArray<int32>& DynamicState = Collection.DynamicState;

		for (int32 TransformIndex = 0; TransformIndex < DynamicState.Num(); TransformIndex++)
		{
			Chaos::TPBDRigidClusteredParticleHandle<float, 3>* Handle = SolverParticleHandles[TransformIndex];
			if (!Handle)
			{
				continue;
			}
	
			if (DynamicState[TransformIndex] == (int32)EObjectStateTypeEnum::Chaos_Object_Dynamic
				&& (Handle->ObjectState() == Chaos::EObjectStateType::Kinematic || Handle->ObjectState() == Chaos::EObjectStateType::Static)
				&& FLT_EPSILON < Handle->M())
			{
				Handle->SetObjectState(Chaos::EObjectStateType::Dynamic);
				if (Parameters.InitialVelocityType == EInitialVelocityTypeEnum::Chaos_Initial_Velocity_User_Defined)
				{
					Handle->SetV(Collection.InitialLinearVelocity[TransformIndex]);
					Handle->SetW(Collection.InitialAngularVelocity[TransformIndex]);
				}
			}
<<<<<<< HEAD
		}
	}

	// Process Particle-Particle commands
	if (Commands.Num())
	{
		Chaos::FPhysicsSolver* CurrentSolver = GetSolver();

		//  Generate a Index mapping between the rigid body indices and 
		//  the particle indices. This allows the geometry collection to
		//  evaluate only its own particles. 
		TArray<ContextIndex> IndicesArray;
		int32 NumIndices = 0;
		IndicesArray.SetNumUninitialized(RigidBodyID.Num());
		for (int32 i = 0; i < RigidBodyID.Num(); i++)
		{
			if (RigidBodyID[i] != INDEX_NONE)
=======
			else if ((DynamicState[TransformIndex] == (int32)EObjectStateTypeEnum::Chaos_Object_Kinematic)
				&& (Handle->ObjectState() == Chaos::EObjectStateType::Dynamic)
				&& FLT_EPSILON < Handle->M())
>>>>>>> 90fae962
			{
				Handle->SetObjectState(Chaos::EObjectStateType::Kinematic);
			}
			else if ((DynamicState[TransformIndex] == (int32)EObjectStateTypeEnum::Chaos_Object_Static)
				&& (Handle->ObjectState() == Chaos::EObjectStateType::Dynamic)
				&& FLT_EPSILON < Handle->M())
			{
				Handle->SetObjectState(Chaos::EObjectStateType::Static);
			}
			else if ((DynamicState[TransformIndex] == (int32)EObjectStateTypeEnum::Chaos_Object_Sleeping)
				&& (Handle->ObjectState() == Chaos::EObjectStateType::Dynamic))
			{
				Handle->SetObjectState(Chaos::EObjectStateType::Sleeping);
			}
			else if ((DynamicState[TransformIndex] == (int32)EObjectStateTypeEnum::Chaos_Object_Dynamic)
				&& (Handle->ObjectState() == Chaos::EObjectStateType::Sleeping))
			{
				Handle->SetObjectState(Chaos::EObjectStateType::Dynamic);
			}
		
		}
	}
}

int32 FGeometryCollectionPhysicsProxy::CalculateHierarchyLevel(const FGeometryDynamicCollection& GeometryCollection, int32 TransformIndex) const
{
	int32 Level = 0;
	while (GeometryCollection.Parent[TransformIndex] != -1)
	{
		TransformIndex = GeometryCollection.Parent[TransformIndex];
		Level++;
	}
	return Level;
}

<<<<<<< HEAD
void FGeometryCollectionPhysicsProxy::ParameterUpdateCallback(FParticlesType& Particles, const float Time)
=======

void FGeometryCollectionPhysicsProxy::InitializeRemoveOnFracture(FParticlesType& Particles, const TManagedArray<int32>& DynamicState)
>>>>>>> 90fae962
{
	/*
	@todo break everything
	if (Parameters.DynamicCollection && Parameters.RemoveOnFractureEnabled)
	{
	//	TManagedArray<FGeometryCollectionBoneNode>& Hierarchy = Parameters.DynamicCollection->BoneHierarchy;

		for (int TransformGroupIndex = 0; TransformGroupIndex < RigidBodyID.Num(); TransformGroupIndex++)
		{
			if (RigidBodyID[TransformGroupIndex] != INDEX_NONE)
			{
				int32 RigidBodyIndex = RigidBodyID[TransformGroupIndex];

				if (Parameters.DynamicCollection->StatusFlags[TransformGroupIndex] & FGeometryCollection::FS_RemoveOnFracture)
				{
					Particles.ToBeRemovedOnFracture(RigidBodyIndex) = true;
				}
			}
		}
	}
	*/
}

void FGeometryCollectionPhysicsProxy::OnRemoveFromSolver(Chaos::FPBDRigidsSolver *RBDSolver)
{
	const FGeometryDynamicCollection& DynamicCollection = PhysicsThreadCollection;

	for (const FClusterHandle* Handle : SolverClusterHandles)
	{
		RBDSolver->RemoveParticleToProxy(Handle);
	}
}

void FGeometryCollectionPhysicsProxy::OnRemoveFromScene()
{
#if TODO_REIMPLEMENT_GET_RIGID_PARTICLES
	// #BG TODO This isn't great - we currently cannot handle things being removed from the solver.
	// need to refactor how we handle this and actually remove the particles instead of just constantly
	// growing the array. Currently everything is just tracked by index though so the solver will have
	// to notify all the proxies that a chunk of data was removed - or use a sparse array (undesireable)
	Chaos::FPhysicsSolver::FParticlesType& Particles = GetSolver()->GetRigidParticles();

	// #BG TODO Special case here because right now we reset/realloc the evolution per geom component
	// in endplay which clears this out. That needs to not happen and be based on world shutdown
	if(Particles.Size() == 0)
	{
		return;
	}

	const int32 Begin = BaseParticleIndex;
	const int32 Count = NumParticles;

	if (ensure((int32)Particles.Size() > 0 && (Begin + Count) <= (int32)Particles.Size()))
	{
		for (int32 ParticleIndex = 0; ParticleIndex < Count; ++ParticleIndex)
		{
			GetSolver()->GetEvolution()->DisableParticle(Begin + ParticleIndex);
			GetSolver()->GetRigidClustering().GetTopLevelClusterParents().Remove(Begin + ParticleIndex);
		}
	}
#endif
}

<<<<<<< HEAD
int32 ReportNoLevelsetCluster = 0;
FAutoConsoleVariableRef CVarReportNoLevelsetCluster(TEXT("p.gc.ReportNoLevelsetCluster"), ReportNoLevelsetCluster, TEXT("Report any cluster objects without levelsets"));
=======
void FGeometryCollectionPhysicsProxy::SyncBeforeDestroy()
{
	if(FinalSyncFunc)
	{
#if TODO_REIMPLEMENT_RIGID_CACHING
		FinalSyncFunc(RecordedTracks);
#endif
	}
}

void FGeometryCollectionPhysicsProxy::BufferGameState() 
{
	//
	// There is currently no per advance updates to the GeometryCollection
	//
}

void FGeometryCollectionPhysicsProxy::PushToPhysicsState(const Chaos::FParticleData *InData)
{
	/*CONTEXT: GAMETHREAD->to->PHYSICSTHREAD
	* Called on the game thread when the solver is about to advance forward.This
	* callback should Enqueue commands on the PhysicsThread to update the state of
	* the solver
	*/

	// We need to update physics thread world space bounding boxes.
	for (FClusterHandle* Handle : SolverParticleHandles)
	{
		if (!Handle || !Handle->HasBounds())
		{
			continue;
		}
		const Chaos::TAABB<float, 3>& LocalBounds = Handle->LocalBounds();
		const Chaos::TRigidTransform<float, 3> Xf(Handle->X(), Handle->R());
		const Chaos::TAABB<float, 3> TransformedBBox = LocalBounds.TransformedAABB(Xf);
		Handle->SetWorldSpaceInflatedBounds(TransformedBBox);
	}
}

void FGeometryCollectionPhysicsProxy::BufferPhysicsResults()
{
	/**
	 * CONTEXT: PHYSICSTHREAD
	 * Called per-tick after the simulation has completed. The proxy should cache the results of their
	 * simulation into the local buffer. 
	 */
	using namespace Chaos;
	SCOPE_CYCLE_COUNTER(STAT_CacheResultGeomCollection);

	IsObjectDynamic = false;
	FGeometryCollectionResults& TargetResults = *PhysToGameInterchange.AccessProducerBuffer();

	int32 NumTransformGroupElements = PhysicsThreadCollection.NumElements(FGeometryCollection::TransformGroup);
	if (TargetResults.NumTransformGroup() != NumTransformGroupElements)
	{
		TargetResults.InitArrays(PhysicsThreadCollection);

		// Base particle index to calculate index from a global particle index on the game thread
		TargetResults.BaseIndex = BaseParticleIndex;
		TargetResults.NumParticlesAdded = NumParticles;
	}

	
	const FTransform& ActorToWorld = Parameters.WorldTransform;
	const TManagedArray<int32>& Parent = PhysicsThreadCollection.Parent;
	const TManagedArray<TSet<int32>>& Children = PhysicsThreadCollection.Children;

	{ SCOPE_CYCLE_COUNTER(STAT_CalcParticleToWorld);

		// initialize Target Results
		TargetResults.Transforms.Init(PhysicsThreadCollection.Transform);
		TargetResults.Children.Init(PhysicsThreadCollection.Children);
		TargetResults.Parent.Init(PhysicsThreadCollection.Parent);

		for (int32 TransformGroupIndex = 0; TransformGroupIndex < NumTransformGroupElements; ++TransformGroupIndex)
		{
			TargetResults.DisabledStates[TransformGroupIndex] = true;
			Chaos::TPBDRigidClusteredParticleHandle<float, 3>* Handle = SolverParticleHandles[TransformGroupIndex];
			if (!Handle)
			{
				continue;
			}

			// Dynamic state is also updated by the solver during field interaction.
			if (!Handle->Sleeping())
			{
				const Chaos::EObjectStateType ObjectState = Handle->ObjectState();
				switch (ObjectState)
				{
				case Chaos::EObjectStateType::Kinematic:
					TargetResults.DynamicState[TransformGroupIndex] = (int)EObjectStateTypeEnum::Chaos_Object_Kinematic;
					break;
				case Chaos::EObjectStateType::Static:
					TargetResults.DynamicState[TransformGroupIndex] = (int)EObjectStateTypeEnum::Chaos_Object_Static;
					break;
				case Chaos::EObjectStateType::Sleeping:
					TargetResults.DynamicState[TransformGroupIndex] = (int)EObjectStateTypeEnum::Chaos_Object_Sleeping;
					break;
				case Chaos::EObjectStateType::Dynamic:
				case Chaos::EObjectStateType::Uninitialized:
				default:
					TargetResults.DynamicState[TransformGroupIndex] = (int)EObjectStateTypeEnum::Chaos_Object_Dynamic;
					break;
				}
			}

			// Update the transform and parent hierarchy of the active rigid bodies. Active bodies can be either
			// rigid geometry defined from the leaf nodes of the collection, or cluster bodies that drive an entire
			// branch of the hierarchy within the GeometryCollection.
			// - Active bodies are directly driven from the global position of the corresponding
			//   rigid bodies within the solver ( cases where RigidBodyID[TransformGroupIndex] is not disabled ). 
			// - Deactivated bodies are driven from the transforms of their active parents. However the solver can
			//   take ownership of the parents during the simulation, so it might be necessary to force deactivated
			//   bodies out of the collections hierarchy during the simulation.  
			if (!Handle->Disabled())
			{
				// Update the transform of the active body. The active body can be either a single rigid
				// or a collection of rigidly attached geometries (Clustering). The cluster is represented as a
				// single transform in the GeometryCollection, and all children are stored in the local space
				// of the parent cluster.
	
				FTransform& ParticleToWorld = TargetResults.ParticleToWorldTransforms[TransformGroupIndex];
				ParticleToWorld = FTransform(Handle->R(), Handle->X());
				const FTransform MassToLocal = PhysicsThreadCollection.MassToLocal[TransformGroupIndex];

				TargetResults.Transforms[TransformGroupIndex] = MassToLocal.GetRelativeTransformReverse(ParticleToWorld).GetRelativeTransform(ActorToWorld);
				TargetResults.Transforms[TransformGroupIndex].NormalizeRotation();

				PhysicsThreadCollection.Transform[TransformGroupIndex] = TargetResults.Transforms[TransformGroupIndex];

				// Indicate that this object needs to be updated and the proxy is active.
				TargetResults.DisabledStates[TransformGroupIndex] = false;
				IsObjectDynamic = true;

				// If the parent of this NON DISABLED body is set to anything other than INDEX_NONE,
				// then it was just unparented, likely either by rigid clustering or by fields.  We
				// need to force all such enabled rigid bodies out of the transform hierarchy.
				TargetResults.Parent[TransformGroupIndex] = INDEX_NONE;
				if (PhysicsThreadCollection.Parent[TransformGroupIndex] != INDEX_NONE)
				{
					//GeometryCollectionAlgo::UnparentTransform(&PhysicsThreadCollection,TransformGroupIndex);
					PhysicsThreadCollection.Children[PhysicsThreadCollection.Parent[TransformGroupIndex]].Remove(TransformGroupIndex);
					PhysicsThreadCollection.Parent[TransformGroupIndex] = INDEX_NONE;
				}

				// When a leaf node rigid body is removed from a cluster, the rigid
				// body will become active and needs its clusterID updated.  This just
				// syncs the clusterID all the time.
				TPBDRigidParticleHandle<float, 3>* ClusterParentId = Handle->ClusterIds().Id;
				SolverClusterID[TransformGroupIndex] = ClusterParentId;
			}
			else // Handle->Disabled()
			{
				// The rigid body parent cluster has changed within the solver, and its
				// parent body is not tracked within the geometry collection. So we need to
				// pull the rigid bodies out of the transform hierarchy, and just drive
				// the positions directly from the solvers cluster particle. 
				if (TPBDRigidParticleHandle<float, 3>* ClusterParentBase = Handle->ClusterIds().Id)
				{
					if(Chaos::TPBDRigidClusteredParticleHandle<float, 3>* ClusterParent = ClusterParentBase->CastToClustered() )
					{
>>>>>>> 90fae962

						// syncronize parents if it has changed.
						if (SolverClusterID[TransformGroupIndex] != ClusterParent)
						{
							// Force all driven rigid bodies out of the transform hierarchy
							if (Parent[TransformGroupIndex] != INDEX_NONE)
							{
								// If the parent of this NON DISABLED body is set to anything other than INDEX_NONE,
								// then it was just unparented, likely either by rigid clustering or by fields.  We
								// need to force all such enabled rigid bodies out of the transform hierarchy.
								TargetResults.Parent[TransformGroupIndex] = INDEX_NONE;
								
								//GeometryCollectionAlgo::UnparentTransform(&PhysicsThreadCollection, ChildIndex);
								PhysicsThreadCollection.Children[PhysicsThreadCollection.Parent[TransformGroupIndex]].Remove(TransformGroupIndex);
								PhysicsThreadCollection.Parent[TransformGroupIndex] = INDEX_NONE;

								// Indicate that this object needs to be updated and the proxy is active.
								TargetResults.DisabledStates[TransformGroupIndex] = false;
								IsObjectDynamic = true;
							}
							SolverClusterID[TransformGroupIndex] = Handle->ClusterIds().Id;
						}

						if (ClusterParent->InternalCluster() )
						{
							Chaos::TPBDRigidClusteredParticleHandle<float, 3>* ProxyElementHandle = SolverParticleHandles[TransformGroupIndex];

							FTransform& ParticleToWorld = TargetResults.ParticleToWorldTransforms[TransformGroupIndex];
							ParticleToWorld = ProxyElementHandle->ChildToParent() * FTransform(ClusterParent->R(), ClusterParent->X()); // aka ClusterChildToWorld

							// GeomToActor = ActorToWorld.Inv() * ClusterChildToWorld * MassToLocal.Inv();
							const FTransform MassToLocal = PhysicsThreadCollection.MassToLocal[TransformGroupIndex];
							TargetResults.Transforms[TransformGroupIndex] = MassToLocal.GetRelativeTransformReverse(ParticleToWorld).GetRelativeTransform(ActorToWorld);
							TargetResults.Transforms[TransformGroupIndex].NormalizeRotation();

							PhysicsThreadCollection.Transform[TransformGroupIndex] = TargetResults.Transforms[TransformGroupIndex];

							// Indicate that this object needs to be updated and the proxy is active.
							TargetResults.DisabledStates[TransformGroupIndex] = false;
							IsObjectDynamic = true;

							ProxyElementHandle->X() = ParticleToWorld.GetTranslation();
							ProxyElementHandle->R() = ParticleToWorld.GetRotation();
							GetSolver()->GetEvolution()->DirtyParticle(*ProxyElementHandle);
						}
					}
				}
			}// end if

			PhysicsThreadCollection.Active[TransformGroupIndex] = !TargetResults.DisabledStates[TransformGroupIndex];
		} // end for
	} // STAT_CalcParticleToWorld scope



	// If object is dynamic, compute global matrices	
 	if (IsObjectDynamic || TargetResults.GlobalTransforms.Num() == 0)
	{
		SCOPE_CYCLE_COUNTER(STAT_CalcGlobalGCMatrices);
		check(TargetResults.Transforms.Num() == TargetResults.Parent.Num());
		GeometryCollectionAlgo::GlobalMatrices(
			TargetResults.Transforms, TargetResults.Parent, TargetResults.GlobalTransforms);

		// Compute world bounds.  This is a loose bounds based on the circumscribed box 
		// of a bounding sphere for the geometry.		
		SCOPE_CYCLE_COUNTER(STAT_CalcGlobalGCBounds);
		FBox BoundingBox(ForceInit);
		for (int i = 0; i < ValidGeometryBoundingBoxes.Num(); ++i)
		{
			BoundingBox += ValidGeometryBoundingBoxes[i].TransformBy(
				TargetResults.GlobalTransforms[ValidGeometryTransformIndices[i]] * ActorToWorld);
		}
		TargetResults.WorldBounds = FBoxSphereBounds(BoundingBox);
	}

	// Advertise to game thread
	TargetResults.IsObjectDynamic = IsObjectDynamic;
	TargetResults.IsObjectLoading = IsObjectLoading;
}

void FGeometryCollectionPhysicsProxy::FlipBuffer()
{
	/**
	 * CONTEXT: PHYSICSTHREAD (Write Locked)
	 * Called by the physics thread to signal that it is safe to perform any double-buffer flips here.
	 * The physics thread has pre-locked an RW lock for this operation so the game thread won't be reading
	 * the data
	 */

	PhysToGameInterchange.FlipProducer();
}

// Called from FPhysScene_ChaosInterface::SyncBodies(), NOT the solver.
void FGeometryCollectionPhysicsProxy::PullFromPhysicsState()
{
<<<<<<< HEAD
	const FGeometryCollection& RestCollection = *Parameters.RestCollection;
	FGeometryDynamicCollection* DynamicCollection = Parameters.DynamicCollection;

	DynamicCollection->AddExternalAttribute("SimulatableParticles", FGeometryCollection::TransformGroup, SimulatableParticles);
	DynamicCollection->AddExternalAttribute("RigidBodyID", FTransformCollection::TransformGroup, RigidBodyID);
	DynamicCollection->AddExternalAttribute("SolverClusterID", FTransformCollection::TransformGroup, SolverClusterID);
	DynamicCollection->AddExternalAttribute("MassToLocal", FTransformCollection::TransformGroup, MassToLocal);
	DynamicCollection->CopyAttribute(RestCollection, "MassToLocal", FTransformCollection::TransformGroup);
	DynamicCollection->AddExternalAttribute("CollisionStructureID", FTransformCollection::TransformGroup, CollisionStructureID);
	DynamicCollection->AddExternalAttribute(SimplicialsAttribute, FTransformCollection::TransformGroup, Simplicials);
	DynamicCollection->AddExternalAttribute(ImplicitsAttribute, FTransformCollection::TransformGroup, Implicits);
	DynamicCollection->AddExternalAttribute(SolverParticleHandlesAttribute, FTransformCollection::TransformGroup, SolverParticleHandles);
	DynamicCollection->AddExternalAttribute(GTGeometryParticleAttribute, FTransformCollection::TransformGroup, GTGeometryParticles);

	if (Parameters.InitialVelocityType == EInitialVelocityTypeEnum::Chaos_Initial_Velocity_User_Defined)
=======
	/**
	 * CONTEXT: GAMETHREAD (Read Locked)
	 * Perform a similar operation to Sync, but take the data from a gamethread-safe buffer. This will be called
	 * from the game thread when it cannot sync to the physics thread. The simulation is very likely to be running
	 * when this happens so never read any physics thread data here!
	 *
	 * Note: A read lock will have been acquired for this - so the physics thread won't force a buffer flip while this
	 * sync is ongoing
	 */

	const FGeometryCollectionResults* TargetResultPtr = PhysToGameInterchange.GetConsumerBuffer();
	if(!TargetResultPtr)
>>>>>>> 90fae962
	{
		return;
	}

	// Remove const-ness as we're going to do the ExchangeArrays() thing.
	FGeometryCollectionResults& TargetResults = *const_cast<FGeometryCollectionResults*>(TargetResultPtr);

	FGeometryDynamicCollection& DynamicCollection = GameThreadCollection;

	// We should never be changing the number of entries, this would break other 
	// attributes in the transform group.
	const int32 NumTransforms = DynamicCollection.Transform.Num();
	if (ensure(NumTransforms == TargetResults.Transforms.Num()))
	{
		for (int32 TransformGroupIndex = 0; TransformGroupIndex < NumTransforms; ++TransformGroupIndex)
		{
			if (!TargetResults.DisabledStates[TransformGroupIndex])
			{
				DynamicCollection.Parent[TransformGroupIndex] = TargetResults.Parent[TransformGroupIndex];
				const FTransform& LocalTransform = TargetResults.Transforms[TransformGroupIndex];
				const FTransform& ParticleToWorld = TargetResults.ParticleToWorldTransforms[TransformGroupIndex];

				DynamicCollection.Transform[TransformGroupIndex] = LocalTransform;
				GTParticles[TransformGroupIndex]->SetX(ParticleToWorld.GetTranslation());
				GTParticles[TransformGroupIndex]->SetR(ParticleToWorld.GetRotation());
			}

			DynamicCollection.DynamicState[TransformGroupIndex] = TargetResults.DynamicState[TransformGroupIndex];
			DynamicCollection.Active[TransformGroupIndex] = !TargetResults.DisabledStates[TransformGroupIndex];
		}

		//question: why do we need this? Sleeping objects will always have to update GPU
		DynamicCollection.MakeDirty();

		if (CacheSyncFunc)
		{
			CacheSyncFunc(TargetResults);
		}
	}
}

//==============================================================================
// STATIC SETUP FUNCTIONS
//==============================================================================


int32 FindSizeSpecificIdx(const TArray<FSharedSimulationSizeSpecificData>& SizeSpecificData, const FBox& Bounds)
{
	const FVector Extents = Bounds.GetExtent();
	const float Size = Extents.GetAbsMin();
	check(SizeSpecificData.Num());
	int32 UseIdx = 0;
	float PreSize = FLT_MAX;
	for (int32 Idx = SizeSpecificData.Num() - 1; Idx >=0 ; --Idx)
	{
		ensureMsgf(PreSize >= SizeSpecificData[Idx].MaxSize, TEXT("SizeSpecificData is not sorted"));
		PreSize = SizeSpecificData[Idx].MaxSize;
		if (Size < SizeSpecificData[Idx].MaxSize)
			UseIdx = Idx;
		else
			break;
	}
	return UseIdx;
}

<<<<<<< HEAD
void FGeometryCollectionPhysicsProxy::InitializeSharedCollisionStructures(
	Chaos::FErrorReporter& ErrorReporter, 
	FGeometryCollection& RestCollection, 
=======
/** 
	NOTE - Making any changes to data stored on the rest collection below MUST be accompanied
	by a rotation of the DDC key in FDerivedDataGeometryCollectionCooker::GetVersionString
*/
void FGeometryCollectionPhysicsProxy::InitializeSharedCollisionStructures(
	Chaos::FErrorReporter& ErrorReporter,
	FGeometryCollection& RestCollection,
>>>>>>> 90fae962
	const FSharedSimulationParameters& SharedParams)
{
	FString BaseErrorPrefix = ErrorReporter.GetPrefix();

	// fracture tools can create an empty GC before appending new geometry
	if (RestCollection.NumElements(FGeometryCollection::GeometryGroup) == 0)
		return;

	// clamps
	const float MinBoundsExtents = SharedParams.MinimumBoundingExtentClamp;
	const float MaxBoundsExtents = SharedParams.MaximumBoundingExtentClamp;
	const float MinVolume = SharedParams.MinimumVolumeClamp();
	const float MaxVolume = SharedParams.MaximumVolumeClamp();
	const float MinMass = FMath::Max(SMALL_NUMBER, SharedParams.MaximumMassClamp);
	const float MaxMass = SharedParams.MinimumMassClamp;


	//TArray<TArray<TArray<int32>>> BoundaryVertexIndices;
	//GeometryCollectionAlgo::FindOpenBoundaries(&RestCollection, 1e-2, BoundaryVertexIndices);
	//GeometryCollectionAlgo::TriangulateBoundaries(&RestCollection, BoundaryVertexIndices);
	//RestCollection.ReindexMaterials();

	using namespace Chaos;

	// TransformGroup
	const TManagedArray<int32>& BoneMap = RestCollection.BoneMap;
	const TManagedArray<int32>& Parent = RestCollection.Parent;
	const TManagedArray<TSet<int32>>& Children = RestCollection.Children;
<<<<<<< HEAD
	TManagedArray<bool>& CollectionSimulatableParticles = 
		RestCollection.GetAttribute<bool>(
			FGeometryCollection::SimulatableParticlesAttribute, FTransformCollection::TransformGroup);
	TManagedArray<FVector>& CollectionInertiaTensor = 
		RestCollection.AddAttribute<FVector>(
			TEXT("InertiaTensor"), FTransformCollection::TransformGroup);
	TManagedArray<FTransform>& CollectionMassToLocal = 
		RestCollection.AddAttribute<FTransform>(
			TEXT("MassToLocal"), FTransformCollection::TransformGroup);
	TManagedArray<float>& CollectionMass = 
		RestCollection.AddAttribute<float>(
			TEXT("Mass"), FTransformCollection::TransformGroup);
	TManagedArray<TUniquePtr<FSimplicial>>& CollectionSimplicials = 
		RestCollection.AddAttribute<TUniquePtr<FSimplicial>>(
			SimplicialsAttribute, FTransformCollection::TransformGroup);
	TManagedArray<TUniquePtr<TImplicitObject<float, 3>>>& CollectionImplicits = 
		RestCollection.AddAttribute<TUniquePtr<TImplicitObject<float, 3>>>(
			ImplicitsAttribute, FTransformCollection::TransformGroup);

	FTransform IdentityXf(FQuat::Identity, FVector(0));
	IdentityXf.NormalizeRotation();
	for (int32 Index = 0; Index < CollectionMassToLocal.Num(); ++Index)
	{
		CollectionMassToLocal[Index] = IdentityXf;
	}
=======
	TManagedArray<bool>& CollectionSimulatableParticles =
		RestCollection.GetAttribute<bool>(
			FGeometryCollection::SimulatableParticlesAttribute, FTransformCollection::TransformGroup);
	TManagedArray<FVector>& CollectionInertiaTensor =
		RestCollection.AddAttribute<FVector>(
			TEXT("InertiaTensor"), FTransformCollection::TransformGroup);
	TManagedArray<float>& CollectionMass =
		RestCollection.AddAttribute<float>(
			TEXT("Mass"), FTransformCollection::TransformGroup);
	TManagedArray<TUniquePtr<FSimplicial>>& CollectionSimplicials =
		RestCollection.AddAttribute<TUniquePtr<FSimplicial>>(
			FGeometryDynamicCollection::SimplicialsAttribute, FTransformCollection::TransformGroup);

	RestCollection.RemoveAttribute(
		FGeometryDynamicCollection::ImplicitsAttribute, FTransformCollection::TransformGroup);
	TManagedArray<FGeometryDynamicCollection::FSharedImplicit>& CollectionImplicits =
		RestCollection.AddAttribute<FGeometryDynamicCollection::FSharedImplicit>(
			FGeometryDynamicCollection::ImplicitsAttribute, FTransformCollection::TransformGroup);

	// @todo(chaos_transforms) : do we still use this?
	TManagedArray<FTransform>& CollectionMassToLocal =
		RestCollection.AddAttribute<FTransform>(
			TEXT("MassToLocal"), FTransformCollection::TransformGroup);
	FTransform IdentityXf(FQuat::Identity, FVector(0));
	IdentityXf.NormalizeRotation();
	CollectionMassToLocal.Fill(IdentityXf);
>>>>>>> 90fae962

	// VerticesGroup
	const TManagedArray<FVector>& Vertex = RestCollection.Vertex;

	// FacesGroup
	const TManagedArray<bool>& Visible = RestCollection.Visible;
	const TManagedArray<FIntVector>& Indices = RestCollection.Indices;

	// GeometryGroup
	const TManagedArray<int32>& TransformIndex = RestCollection.TransformIndex;
	const TManagedArray<FBox>& BoundingBox = RestCollection.BoundingBox;
	TManagedArray<float>& InnerRadius = RestCollection.InnerRadius;
	TManagedArray<float>& OuterRadius = RestCollection.OuterRadius;
	const TManagedArray<int32>& VertexStart = RestCollection.VertexStart;
	const TManagedArray<int32>& VertexCount = RestCollection.VertexCount;
	const TManagedArray<int32>& FaceStart = RestCollection.FaceStart;
	const TManagedArray<int32>& FaceCount = RestCollection.FaceCount;


	TArray<FTransform> CollectionSpaceTransforms;
	{ // tmp scope
		const TManagedArray<FTransform>& HierarchyTransform = RestCollection.Transform;
		GeometryCollectionAlgo::GlobalMatrices(HierarchyTransform, Parent, CollectionSpaceTransforms);
	} // tmp scope

	const int32 NumTransforms = CollectionSpaceTransforms.Num();
	const int32 NumGeometries = RestCollection.NumElements(FGeometryCollection::GeometryGroup);

	TArray<TUniquePtr<TTriangleMesh<float>>> TriangleMeshesArray;	//use to union trimeshes in cluster case
	TriangleMeshesArray.AddDefaulted(NumTransforms);

	TParticles<float, 3> MassSpaceParticles;
	MassSpaceParticles.AddParticles(Vertex.Num());
	for (int32 Idx = 0; Idx < Vertex.Num(); ++Idx)
	{
		MassSpaceParticles.X(Idx) = Vertex[Idx];	//mass space computation done later down
	}

	TArray<TMassProperties<float, 3>> MassPropertiesArray;
	MassPropertiesArray.AddUninitialized(NumGeometries);

	TArray<bool> InertiaComputationNeeded;
	InertiaComputationNeeded.Init(false, NumGeometries);

	float TotalVolume = 0.f;
	// The geometry group has a set of transform indices that maps a geometry index
	// to a transform index, but only in the case where there is a 1-to-1 mapping 
	// between the two.  In the event where a geometry is instanced for multiple
	// transforms, the transform index on the geometry group should be INDEX_NONE.
	// Otherwise, iterating over the geometry group is a convenient way to iterate
	// over all the leaves of the hierarchy.
	check(!TransformIndex.Contains(INDEX_NONE)); // TODO: implement support for instanced bodies
	for (int32 GeometryIndex = 0; GeometryIndex < NumGeometries; GeometryIndex++)
	{
		const int32 TransformGroupIndex = TransformIndex[GeometryIndex];
		if (CollectionSimulatableParticles[TransformGroupIndex])
		{
			TUniquePtr<TTriangleMesh<float>> TriMesh(
				CreateTriangleMesh(
					FaceStart[GeometryIndex],
					FaceCount[GeometryIndex],
					Visible,
					Indices));

			TMassProperties<float, 3>& MassProperties = MassPropertiesArray[GeometryIndex];

			{
				MassProperties.CenterOfMass = FVector::ZeroVector;
				MassProperties.RotationOfMass = FRotation3(FQuat::Identity).GetNormalized();
				MassProperties.Volume = 0.f;
				MassProperties.InertiaTensor = FMatrix33(1,1,1);
				MassProperties.Mass = 1.0f; // start with unit mass, scaled later by density

				if (!ensureMsgf(BoundingBox[GeometryIndex].GetExtent().GetAbsMin() > MinVolume, TEXT("Geometry too small to simulate. Idx (%d)"), GeometryIndex))
				{
					CollectionSimulatableParticles[TransformGroupIndex] = false;	//do not simulate tiny particles
					MassProperties.Mass = 0.f;
					MassProperties.InertiaTensor = FMatrix33(0,0,0);
				}
				else
				{
					CalculateVolumeAndCenterOfMass(MassSpaceParticles, TriMesh->GetElements(), MassProperties.Volume, MassProperties.CenterOfMass);
					InertiaComputationNeeded[GeometryIndex] = true;

					if(MassProperties.Volume == 0)
					{
						FVector Extents = BoundingBox[GeometryIndex].GetExtent();
						MassProperties.Volume = Extents.X * Extents.Y * Extents.Z;
						float ExtentsYZ = Extents.Y * Extents.Y + Extents.Z * Extents.Z;
						float ExtentsXZ = Extents.X * Extents.X + Extents.Z * Extents.Z;
						float ExtentsXY = Extents.X * Extents.X + Extents.Y * Extents.Y;
						MassProperties.InertiaTensor = PMatrix<float, 3, 3>(ExtentsYZ / 12., ExtentsXZ / 12., ExtentsXY / 12.);
						MassProperties.CenterOfMass = BoundingBox[GeometryIndex].GetCenter();
						InertiaComputationNeeded[GeometryIndex] = false;
					}

					if (MassProperties.Volume < MinVolume)
					{
						// For rigid bodies outside of range just defaut to a clamped bounding box, and warn the user.
						MassProperties.Volume = MinVolume;
						CollectionMassToLocal[TransformGroupIndex] = FTransform(FQuat::Identity, BoundingBox[GeometryIndex].GetCenter());
						InertiaComputationNeeded[GeometryIndex] = false;
					}
					else if (MaxVolume < MassProperties.Volume)
					{
						// For rigid bodies outside of range just defaut to a clamped bounding box, and warn the user
						MassProperties.Volume = MaxVolume;
						CollectionMassToLocal[TransformGroupIndex] = FTransform(FQuat::Identity, BoundingBox[GeometryIndex].GetCenter());
						InertiaComputationNeeded[GeometryIndex] = false;
					}
					else
					{
						CollectionMassToLocal[TransformGroupIndex] = FTransform(FQuat::Identity, MassProperties.CenterOfMass);
					}

					FVector MassTranslation = CollectionMassToLocal[TransformGroupIndex].GetTranslation();
					if (!FMath::IsNearlyZero(MassTranslation.SizeSquared()))
					{
						const int32 IdxStart = VertexStart[GeometryIndex];
						const int32 IdxEnd = IdxStart + VertexCount[GeometryIndex];
						for (int32 Idx = IdxStart; Idx < IdxEnd; ++Idx)
						{
							MassSpaceParticles.X(Idx) -= MassTranslation;
						}
					}
				}
			}

			if (InnerRadius[GeometryIndex] == 0.0f || OuterRadius[GeometryIndex] == 0.0f)
			{
				const int32 VCount = VertexCount[GeometryIndex];
				if (VCount != 0)
				{
					const FVector Center = BoundingBox[GeometryIndex].GetCenter();
					const int32 VStart = VertexStart[GeometryIndex];

					InnerRadius[GeometryIndex] = VCount ? TNumericLimits<float>::Max() : 0.0f;
					OuterRadius[GeometryIndex] = 0.0f;
					for (int32 VIdx = 0; VIdx < VCount; ++VIdx)
					{
						const int32 PtIdx = VStart + VIdx;
						const FVector& Pt = Vertex[PtIdx];
						const float DistSq = FVector::DistSquared(Pt, Center);
						if (InnerRadius[GeometryIndex] > DistSq)
						{
							InnerRadius[GeometryIndex] = DistSq;
						}
						if (OuterRadius[GeometryIndex] < DistSq)
						{
							OuterRadius[GeometryIndex] = DistSq;
						}
					}
					InnerRadius[GeometryIndex] = FMath::Sqrt(InnerRadius[GeometryIndex]);
					OuterRadius[GeometryIndex] = FMath::Sqrt(OuterRadius[GeometryIndex]);
				}
			}

			TotalVolume += MassProperties.Volume;
			TriangleMeshesArray[TransformGroupIndex] = MoveTemp(TriMesh);
		}
	}

	//User provides us with total mass or density.
	//Density must be the same for individual parts and the total. Density_i = Density = Mass_i / Volume_i
	//Total mass must equal sum of individual parts. Mass_i = TotalMass * Volume_i / TotalVolume => Density_i = TotalMass / TotalVolume
	TotalVolume = FMath::Max(TotalVolume, MinBoundsExtents * MinBoundsExtents * MinBoundsExtents);
	const float DesiredTotalMass = SharedParams.bMassAsDensity ? SharedParams.Mass * TotalVolume : SharedParams.Mass;
	const float ClampedTotalMass = FMath::Clamp(DesiredTotalMass, SharedParams.MinimumMassClamp, SharedParams.MaximumMassClamp);
	const float DesiredDensity = ClampedTotalMass / TotalVolume;

	TVector<float, 3> MaxChildBounds(1);
	ParallelFor(NumGeometries, [&](int32 GeometryIndex)
	//for (int32 GeometryIndex = 0; GeometryIndex < NumGeometries; GeometryIndex++)
	{
		const int32 TransformGroupIndex = TransformIndex[GeometryIndex];

		const float Volume_i = MassPropertiesArray[GeometryIndex].Volume;
		if (CollectionSimulatableParticles[TransformGroupIndex])
		{
			//Must clamp each individual mass regardless of desired density
			if (DesiredDensity * Volume_i > SharedParams.MaximumMassClamp)
			{
				// For rigid bodies outside of range just defaut to a clamped bounding box, and warn the user.
				ErrorReporter.ReportError(*FString::Printf(TEXT("Geometry has invalid mass (too large)")));
				ErrorReporter.HandleLatestError();

				CollectionSimulatableParticles[TransformGroupIndex] = false;
			}
		}

		if (CollectionSimulatableParticles[TransformGroupIndex])
		{
			TUniquePtr<TTriangleMesh<float>>& TriMesh = TriangleMeshesArray[TransformGroupIndex];
			TMassProperties<float, 3>& MassProperties = MassPropertiesArray[GeometryIndex];

			const float Mass_i = FMath::Max(DesiredDensity * Volume_i, SharedParams.MinimumMassClamp);
			const float Density_i = Mass_i / Volume_i;
			CollectionMass[TransformGroupIndex] = Mass_i;

			if (InertiaComputationNeeded[GeometryIndex])
			{
				CalculateInertiaAndRotationOfMass(MassSpaceParticles, TriMesh->GetSurfaceElements(), Density_i, MassProperties.CenterOfMass, MassProperties.InertiaTensor, MassProperties.RotationOfMass);
				CollectionInertiaTensor[TransformGroupIndex] = TVector<float, 3>(MassProperties.InertiaTensor.M[0][0], MassProperties.InertiaTensor.M[1][1], MassProperties.InertiaTensor.M[2][2]);
#if false
				CollectionMassToLocal[TransformGroupIndex] = FTransform(MassProperties.RotationOfMass, MassProperties.CenterOfMass);


				if (!MassProperties.RotationOfMass.Equals(FQuat::Identity))
				{
					FTransform InverseMassRotation = FTransform(MassProperties.RotationOfMass.Inverse());
					const int32 IdxStart = VertexStart[GeometryIndex];
					const int32 IdxEnd = IdxStart + VertexCount[GeometryIndex];
					for (int32 Idx = IdxStart; Idx < IdxEnd; ++Idx)
					{
						MassSpaceParticles.X(Idx) = InverseMassRotation.TransformPosition(MassSpaceParticles.X(Idx));
					}
				}
#endif
			}
			else
			{
				const TVector<float, 3> DiagonalInertia(MassProperties.InertiaTensor.M[0][0], MassProperties.InertiaTensor.M[1][1], MassProperties.InertiaTensor.M[2][2]);
				CollectionInertiaTensor[TransformGroupIndex] = DiagonalInertia * Mass_i;
			}

			FBox InstanceBoundingBox(EForceInit::ForceInitToZero);
			if (TriMesh->GetElements().Num())
			{
				const TSet<int32> MeshVertices = TriMesh->GetVertices();
				for (const int32 Idx : MeshVertices)
				{
					InstanceBoundingBox += MassSpaceParticles.X(Idx);
				}
			}
			else if(VertexCount[GeometryIndex])
			{
				const int32 IdxStart = VertexStart[GeometryIndex];
				const int32 IdxEnd = IdxStart + VertexCount[GeometryIndex];
				for (int32 Idx = IdxStart; Idx < IdxEnd; ++Idx)
				{
					InstanceBoundingBox += MassSpaceParticles.X(Idx);
				}
			}
			else
			{
				InstanceBoundingBox = FBox(MassProperties.CenterOfMass, MassProperties.CenterOfMass);
			}

			const int32 SizeSpecificIdx = FindSizeSpecificIdx(SharedParams.SizeSpecificData, InstanceBoundingBox);
			const FSharedSimulationSizeSpecificData& SizeSpecificData = SharedParams.SizeSpecificData[SizeSpecificIdx];

			//
			//  Build the simplicial for the rest collection. This will be used later in the DynamicCollection to 
			//  populate the collision structures of the simulation. 
			//
			if (ensureMsgf(TriMesh, TEXT("No Triangle representation")))
			{
				Chaos::TBVHParticles<float, 3>* Simplicial =
					FCollisionStructureManager::NewSimplicial(
						MassSpaceParticles,
						BoneMap,
						SizeSpecificData.CollisionType,
						*TriMesh,
						SizeSpecificData.CollisionParticlesFraction);
				CollectionSimplicials[TransformGroupIndex] = TUniquePtr<FSimplicial>(Simplicial); // CollectionSimplicials is in the TransformGroup
				//ensureMsgf(CollectionSimplicials[TransformGroupIndex], TEXT("No simplicial representation."));
				if (!CollectionSimplicials[TransformGroupIndex]->Size())
				{
					ensureMsgf(false, TEXT("Simplicial is empty."));
				}

				if (SizeSpecificData.ImplicitType == EImplicitTypeEnum::Chaos_Implicit_LevelSet)
				{
					ErrorReporter.SetPrefix(BaseErrorPrefix + " | Transform Index: " + FString::FromInt(TransformGroupIndex) + " of " + FString::FromInt(TransformIndex.Num()));
					CollectionImplicits[TransformGroupIndex] = FGeometryDynamicCollection::FSharedImplicit(
						FCollisionStructureManager::NewImplicitLevelset(
							ErrorReporter,
							MassSpaceParticles,
							*TriMesh,
							InstanceBoundingBox,
							SizeSpecificData.MinLevelSetResolution,
							SizeSpecificData.MaxLevelSetResolution,
							SizeSpecificData.CollisionObjectReductionPercentage,
							SizeSpecificData.CollisionType));
					// Fall back on sphere if level set rasterization failed.
					if (!CollectionImplicits[TransformGroupIndex])
					{
						CollectionImplicits[TransformGroupIndex] = FGeometryDynamicCollection::FSharedImplicit(
							FCollisionStructureManager::NewImplicitSphere(
								InnerRadius[GeometryIndex],
								SizeSpecificData.CollisionObjectReductionPercentage,
								SizeSpecificData.CollisionType));
					}
				}
				else if (SizeSpecificData.ImplicitType == EImplicitTypeEnum::Chaos_Implicit_Box)
				{
					CollectionImplicits[TransformGroupIndex] = FGeometryDynamicCollection::FSharedImplicit(
						FCollisionStructureManager::NewImplicitBox(
							InstanceBoundingBox,
							SizeSpecificData.CollisionObjectReductionPercentage,
							SizeSpecificData.CollisionType));
				}
				else if (SizeSpecificData.ImplicitType == EImplicitTypeEnum::Chaos_Implicit_Sphere)
				{
					CollectionImplicits[TransformGroupIndex] = FGeometryDynamicCollection::FSharedImplicit(
						FCollisionStructureManager::NewImplicitSphere(
							InnerRadius[GeometryIndex],
							SizeSpecificData.CollisionObjectReductionPercentage,
							SizeSpecificData.CollisionType));
				}
				else if (SizeSpecificData.ImplicitType == EImplicitTypeEnum::Chaos_Implicit_None)
				{
					CollectionImplicits[TransformGroupIndex] = nullptr;
				}
				else
				{
					ensure(false); // unsupported implicit type!
				}

				if (CollectionImplicits[TransformGroupIndex] && CollectionImplicits[TransformGroupIndex]->HasBoundingBox())
				{
					const auto Implicit = CollectionImplicits[TransformGroupIndex];
					const auto BBox = Implicit->BoundingBox();
					const TVector<float, 3> Extents = BBox.Extents(); // Chaos::TAABB::Extents() is Max - Min
					MaxChildBounds = MaxChildBounds.ComponentwiseMax(Extents);
				}
			}
		}
	});

	// question: at the moment we always build cluster data in the asset. This 
	// allows for per instance toggling. Is this needed? It increases memory 
	// usage for all geometry collection assets.
	const bool bEnableClustering = true;	
	if (bEnableClustering)
	{
		//Put all children into collection space so we can compute mass properties.
		TUniquePtr<TPBDRigidClusteredParticles<float, 3>> CollectionSpaceParticles(new TPBDRigidClusteredParticles<float, 3>());
		CollectionSpaceParticles->AddParticles(NumTransforms);

		// Init to -FLT_MAX for debugging purposes
		for (int32 Idx = 0; Idx < NumTransforms; Idx++)
		{
			CollectionSpaceParticles->X(Idx) = Chaos::TVector<float, 3>(-TNumericLimits<float>::Max());
		}

		//
		// TODO: We generate particles & handles for leaf nodes so that we can use some 
		// runtime clustering functions.  That's adding a lot of work and dependencies
		// just so we can make an API happy.  We should refactor the common routines
		// to have a handle agnostic implementation.
		//

		TMap<const TGeometryParticleHandle<float, 3>*, int32> HandleToTransformIdx;
		TArray<TUniquePtr<TPBDRigidClusteredParticleHandle<float, 3>>> Handles;
		Handles.Reserve(NumTransforms);
		for (int32 Idx = 0; Idx < NumTransforms; Idx++)
		{
			Handles.Add(TPBDRigidClusteredParticleHandle<float, 3>::CreateParticleHandle(
				MakeSerializable(CollectionSpaceParticles), Idx, Idx));
			HandleToTransformIdx.Add(Handles[Handles.Num() - 1].Get(), Idx);
		}
		for (int32 GeometryIdx = 0; GeometryIdx < NumGeometries; ++GeometryIdx)
		{
			const int32 TransformGroupIndex = TransformIndex[GeometryIdx];
			if (CollectionSimulatableParticles[TransformGroupIndex])
			{
				PopulateSimulatedParticle(
					Handles[TransformGroupIndex].Get(),
					SharedParams, 
					CollectionSimplicials[TransformGroupIndex].Get(),
					CollectionImplicits[TransformGroupIndex],
					FCollisionFilterData(),		// SimFilter
					FCollisionFilterData(),		// QueryFilter
					CollectionMass[TransformGroupIndex],
					CollectionInertiaTensor[TransformGroupIndex], 
					CollectionSpaceTransforms[TransformGroupIndex],
					(uint8)EObjectStateTypeEnum::Chaos_Object_Dynamic, 
					INDEX_NONE); // CollisionGroup
			}
		}

		const TArray<int32> RecursiveOrder = ComputeRecursiveOrder(RestCollection);
		const TArray<int32> TransformToGeometry = ComputeTransformToGeometryMap(RestCollection);

		TArray<bool> IsClusterSimulated;
		IsClusterSimulated.Init(false, CollectionSpaceParticles->Size());
		//build collision structures depth first
		for (const int32 TransformGroupIndex : RecursiveOrder)
		{
			if (Children[TransformGroupIndex].Num())	//only care about clusters at this point
			{
				const int32 ClusterTransformIdx = TransformGroupIndex;
				//update mass 
				TSet<TPBDRigidParticleHandle<float,3>*> ChildrenIndices;
				{ // tmp scope
					ChildrenIndices.Reserve(Children[ClusterTransformIdx].Num());
					for (int32 ChildIdx : Children[ClusterTransformIdx])
					{
						if (CollectionSimulatableParticles[ChildIdx] || IsClusterSimulated[ChildIdx])
						{
							ChildrenIndices.Add(Handles[ChildIdx].Get());
						}
					}
					if (!ChildrenIndices.Num())
					{
						continue;
					}
				} // tmp scope

				//CollectionSimulatableParticles[TransformGroupIndex] = true;
				IsClusterSimulated[TransformGroupIndex] = true;

				UpdateClusterMassProperties(Handles[ClusterTransformIdx].Get(), ChildrenIndices);	//compute mass properties
				const FTransform ClusterMassToCollection = 
					FTransform(CollectionSpaceParticles->R(ClusterTransformIdx), 
							   CollectionSpaceParticles->X(ClusterTransformIdx));

				CollectionMassToLocal[ClusterTransformIdx] = 
					ClusterMassToCollection.GetRelativeTransform(
						CollectionSpaceTransforms[ClusterTransformIdx]);

				//update geometry
				//merge children meshes and move them into cluster's mass space
				TArray<TVector<int32, 3>> UnionMeshIndices;
				int32 BiggestNumElements = 0;
				{ // tmp scope
					int32 NumChildIndices = 0;
					for (TPBDRigidParticleHandle<float, 3>* Child : ChildrenIndices)
					{
						const int32 ChildTransformIdx = HandleToTransformIdx[Child];
						if (Chaos::TTriangleMesh<float>* ChildMesh = TriangleMeshesArray[ChildTransformIdx].Get())
						{
							BiggestNumElements = FMath::Max(BiggestNumElements, ChildMesh->GetNumElements());
							NumChildIndices += ChildMesh->GetNumElements();
						}
					}
					UnionMeshIndices.Reserve(NumChildIndices);
				} // tmp scope

				FBox InstanceBoundingBox(EForceInit::ForceInitToZero);
				{ // tmp scope
					TSet<int32> VertsAdded;
					VertsAdded.Reserve(BiggestNumElements);
					for (TPBDRigidParticleHandle<float, 3>* Child : ChildrenIndices)
					{
						const int32 ChildTransformIdx = HandleToTransformIdx[Child];
						if (Chaos::TTriangleMesh<float>* ChildMesh = TriangleMeshesArray[ChildTransformIdx].Get())
						{
							const TArray<TVector<int32, 3>>& ChildIndices = ChildMesh->GetSurfaceElements();
							UnionMeshIndices.Append(ChildIndices);

							// To move a particle from mass-space in the child to mass-space in the cluster parent, calculate
							// the relative transform between the mass-space origin for both the parent and child before
							// transforming the mass space particles into the parent mass-space.
							const FTransform ChildMassToClusterMass = (CollectionSpaceTransforms[ChildTransformIdx] * CollectionMassToLocal[ChildTransformIdx]).GetRelativeTransform(CollectionSpaceTransforms[ClusterTransformIdx] * CollectionMassToLocal[ClusterTransformIdx]);

							ChildMesh->GetVertexSet(VertsAdded);
							for (const int32 VertIdx : VertsAdded)
							{
								//Update particles so they are in the cluster's mass space
								MassSpaceParticles.X(VertIdx) =
									ChildMassToClusterMass.TransformPosition(MassSpaceParticles.X(VertIdx));
								InstanceBoundingBox += MassSpaceParticles.X(VertIdx);
							}
						}
					}
				} // tmp scope

				TUniquePtr<TTriangleMesh<float>> UnionMesh(new TTriangleMesh<float>(MoveTemp(UnionMeshIndices)));
				const FMatrix& InertiaMatrix = CollectionSpaceParticles->I(ClusterTransformIdx);
				const FVector InertiaDiagonal(InertiaMatrix.M[0][0], InertiaMatrix.M[1][1], InertiaMatrix.M[2][2]);
				CollectionInertiaTensor[ClusterTransformIdx] = InertiaDiagonal;
				CollectionMass[ClusterTransformIdx] = CollectionSpaceParticles->M(ClusterTransformIdx);

				const int32 SizeSpecificIdx = FindSizeSpecificIdx(SharedParams.SizeSpecificData, InstanceBoundingBox);
				const FSharedSimulationSizeSpecificData& SizeSpecificData = SharedParams.SizeSpecificData[SizeSpecificIdx];

				if (SizeSpecificData.ImplicitType == EImplicitTypeEnum::Chaos_Implicit_LevelSet)
				{
					const TVector<float, 3> Scale = 2 * InstanceBoundingBox.GetExtent() / MaxChildBounds; // FBox's extents are 1/2 (Max - Min)
					const float ScaleMax = Scale.GetAbsMax();
					const float ScaleMin = Scale.GetAbsMin();

					float MinResolution = ScaleMin * SizeSpecificData.MinLevelSetResolution;
					MinResolution = FMath::Clamp<float>(MinResolution, SizeSpecificData.MinLevelSetResolution, SizeSpecificData.MinClusterLevelSetResolution);

					float MaxResolution = ScaleMax * SizeSpecificData.MaxLevelSetResolution;
					MaxResolution = FMath::Clamp<float>(MaxResolution, SizeSpecificData.MaxLevelSetResolution, SizeSpecificData.MaxClusterLevelSetResolution);

					//don't support non level-set serialization
					ErrorReporter.SetPrefix(BaseErrorPrefix + " | Cluster Transform Index: " + FString::FromInt(ClusterTransformIdx));
					CollectionImplicits[ClusterTransformIdx] = FGeometryDynamicCollection::FSharedImplicit(
						FCollisionStructureManager::NewImplicitLevelset(
							ErrorReporter,
							MassSpaceParticles,
							*UnionMesh,
							InstanceBoundingBox,
							MinResolution,
							MaxResolution,
							SizeSpecificData.CollisionObjectReductionPercentage,
							SizeSpecificData.CollisionType));
					// Fall back on sphere if level set rasterization failed.
					if (!CollectionImplicits[ClusterTransformIdx])
					{
						CollectionImplicits[ClusterTransformIdx] = FGeometryDynamicCollection::FSharedImplicit(
							FCollisionStructureManager::NewImplicitSphere(
								InstanceBoundingBox.GetExtent().GetAbsMin(), // FBox's extents are 1/2 (Max - Min)
								SizeSpecificData.CollisionObjectReductionPercentage,
								SizeSpecificData.CollisionType));
					}

					CollectionSimplicials[ClusterTransformIdx] = TUniquePtr<FSimplicial>(
						FCollisionStructureManager::NewSimplicial(MassSpaceParticles, *UnionMesh, CollectionImplicits[ClusterTransformIdx].Get(),
						SharedParams.MaximumCollisionParticleCount));
				}
				else if (SizeSpecificData.ImplicitType == EImplicitTypeEnum::Chaos_Implicit_Box)
				{
					CollectionImplicits[ClusterTransformIdx] = FGeometryDynamicCollection::FSharedImplicit(
						FCollisionStructureManager::NewImplicitBox(
							InstanceBoundingBox,
							SizeSpecificData.CollisionObjectReductionPercentage,
							SizeSpecificData.CollisionType));

					CollectionSimplicials[ClusterTransformIdx] = TUniquePtr<FSimplicial>(
						FCollisionStructureManager::NewSimplicial(MassSpaceParticles, *UnionMesh, CollectionImplicits[ClusterTransformIdx].Get(),
						SharedParams.MaximumCollisionParticleCount));
				}
				else if (SizeSpecificData.ImplicitType == EImplicitTypeEnum::Chaos_Implicit_Sphere)
				{
 					CollectionImplicits[ClusterTransformIdx] = FGeometryDynamicCollection::FSharedImplicit(
						FCollisionStructureManager::NewImplicitSphere(
							InstanceBoundingBox.GetExtent().GetAbsMin(), // FBox's extents are 1/2 (Max - Min)
							SizeSpecificData.CollisionObjectReductionPercentage,
							SizeSpecificData.CollisionType));

					CollectionSimplicials[ClusterTransformIdx] = TUniquePtr<FSimplicial>(
						FCollisionStructureManager::NewSimplicial(MassSpaceParticles, *UnionMesh, CollectionImplicits[ClusterTransformIdx].Get(),
						SharedParams.MaximumCollisionParticleCount));
				}
				else if(SizeSpecificData.ImplicitType == EImplicitTypeEnum::Chaos_Implicit_Capsule)
				{
					ensure(false); // unsupported implicit type
					CollectionImplicits[ClusterTransformIdx].Reset();
					CollectionSimplicials[ClusterTransformIdx].Reset();
				}
				else // Assume it's a union???
				{
					CollectionImplicits[ClusterTransformIdx].Reset();	//union so just set as null
					CollectionSimplicials[ClusterTransformIdx].Reset();
				}

				TriangleMeshesArray[ClusterTransformIdx] = MoveTemp(UnionMesh);
			}
		}

		InitRemoveOnFracture(RestCollection, SharedParams);
	}
}

void FGeometryCollectionPhysicsProxy::InitRemoveOnFracture(FGeometryCollection& RestCollection, const FSharedSimulationParameters& SharedParams)
{
	if (SharedParams.RemoveOnFractureIndices.Num() == 0)
	{
		return;
	}

	// Markup Node Hierarchy Status with FS_RemoveOnFracture flags where geometry is ALL glass
	const int32 NumGeometries = RestCollection.NumElements(FGeometryCollection::GeometryGroup);
	for (int32 Idx = 0; Idx < NumGeometries; Idx++)
	{
		const int32 TransformIndex = RestCollection.TransformIndex[Idx];
		const int32 Start = RestCollection.FaceStart[Idx];
		const int32 End = RestCollection.FaceCount[Idx];
		bool IsToBeRemoved = true;
		for (int32 Face = Start; Face < Start + End; Face++)
		{
			bool FoundMatch = false;
			for (int32 MaterialIndex : SharedParams.RemoveOnFractureIndices)
			{
				if (RestCollection.MaterialID[Face] == MaterialIndex)
				{
					FoundMatch = true;
					break;
				}
			}
			if (!FoundMatch)
			{
				IsToBeRemoved = false;
				break;
			}
		}
		if (IsToBeRemoved)
		{
			RestCollection.SetFlags(TransformIndex, FGeometryCollection::FS_RemoveOnFracture);
		}
		else
		{
			RestCollection.ClearFlags(TransformIndex, FGeometryCollection::FS_RemoveOnFracture);
		}
	}
}

void IdentifySimulatableElements(Chaos::FErrorReporter& ErrorReporter, FGeometryCollection& GeometryCollection)
{
	// Determine which collection particles to simulate

	// Geometry group
	const TManagedArray<int32>& TransformIndex = GeometryCollection.TransformIndex;
	const TManagedArray<FBox>& BoundingBox = GeometryCollection.BoundingBox;
	const TManagedArray<int32>& VertexCount = GeometryCollection.VertexCount;

	const int32 NumTransforms = GeometryCollection.NumElements(FGeometryCollection::TransformGroup);
	const int32 NumTransformMappings = TransformIndex.Num();

	// Faces group
	const TManagedArray<FIntVector>& Indices = GeometryCollection.Indices;
	const TManagedArray<bool>& Visible = GeometryCollection.Visible;
	// Vertices group
	const TManagedArray<int32>& BoneMap = GeometryCollection.BoneMap;

	// Do not simulate hidden geometry
	TArray<bool> HiddenObject;
	HiddenObject.Init(true, NumTransforms);
	int32 PrevObject = INDEX_NONE;
	bool bContiguous = true;
	for(int32 i = 0; i < Indices.Num(); i++)
	{
		if(Visible[i]) // Face index i is visible
		{
			const int32 ObjIdx = BoneMap[Indices[i][0]]; // Look up associated bone to the faces X coord.
			HiddenObject[ObjIdx] = false;

			if (!ensure(ObjIdx >= PrevObject))
			{
				bContiguous = false;
			}

			PrevObject = ObjIdx;
		}
	}

	if (!bContiguous)
	{
		// What assumptions???  How are we ever going to know if this is still the case?
		ErrorReporter.ReportError(TEXT("Objects are not contiguous. This breaks assumptions later in the pipeline"));
		ErrorReporter.HandleLatestError();
	}

	//For now all simulation data is a non compiled attribute. Not clear what we want for simulated vs kinematic collections
	TManagedArray<bool>& SimulatableParticles = 
		GeometryCollection.AddAttribute<bool>(
			FGeometryCollection::SimulatableParticlesAttribute, FTransformCollection::TransformGroup);
	SimulatableParticles.Fill(false);

	for(int i = 0; i < NumTransformMappings; i++)
	{
		int32 Tdx = TransformIndex[i];
		checkSlow(0 <= Tdx && Tdx < NumTransforms);
		if (GeometryCollection.IsGeometry(Tdx) && // checks that TransformToGeometryIndex[Tdx] != INDEX_NONE
			VertexCount[i] &&					 // must have vertices to be simulated?
			0.f < BoundingBox[i].GetSize().SizeSquared() && // must have a non-zero bbox to be simulated?  No single point?
			!HiddenObject[Tdx])					 // must have 1 associated face
		{
			SimulatableParticles[Tdx] = true;
		}
	}
}

void BuildSimulationData(Chaos::FErrorReporter& ErrorReporter, FGeometryCollection& GeometryCollection, const FSharedSimulationParameters& SharedParams)
{
	IdentifySimulatableElements(ErrorReporter, GeometryCollection);
	FGeometryCollectionPhysicsProxy::InitializeSharedCollisionStructures(ErrorReporter, GeometryCollection, SharedParams);
}



//==============================================================================
// FIELDS
//==============================================================================


void FGeometryCollectionPhysicsProxy::ProcessCommands(FParticlesType& Particles, const float Time)
{
	FGeometryDynamicCollection& Collection = GameThreadCollection;

	// Process Particle-Collection commands
	if (Commands.Num())
	{
		TArray<Chaos::TGeometryParticleHandle<float, 3>*> Handles;
		TArray<FVector> Samples;
		TArray<ContextIndex> SampleIndices;

		TArray<ContextIndex> IndicesArray;
		Chaos::FPhysicsSolver* CurrentSolver = GetSolver();

		for (int32 CommandIndex = Commands.Num()-1; 0<=CommandIndex; CommandIndex--)
		{
			//
			// Extract command and set metadata
			//
			FFieldSystemCommand & Command = Commands[CommandIndex];
			EFieldResolutionType ResolutionType = EFieldResolutionType::Field_Resolution_Minimal;
			if (Command.MetaData.Contains(FFieldSystemMetaData::EMetaType::ECommandData_ProcessingResolution))
			{
				check(Command.MetaData[FFieldSystemMetaData::EMetaType::ECommandData_ProcessingResolution] != nullptr);
				ResolutionType = static_cast<FFieldSystemMetaDataProcessingResolution*>(Command.MetaData[FFieldSystemMetaData::EMetaType::ECommandData_ProcessingResolution].Get())->ProcessingResolution;
			}

			if (Command.TargetAttribute == GetGeometryCollectionPhysicsTypeName(EGeometryCollectionPhysicsTypeEnum::Chaos_DynamicState))
			{
				if (ensureMsgf(Command.RootNode->Type() == FFieldNode<int32>::StaticType(),
					TEXT("Field based evaluation of the simulations 'DynamicState' parameter expects int32 field inputs.")))
				{

					FGeometryCollectionPhysicsProxy::GetRelevantHandles(Handles, Samples, SampleIndices, CurrentSolver, ResolutionType, IndicesArray.Num() != Particles.Size());
					if (Handles.Num())
					{
						TArrayView<FVector> SamplesView(&(Samples[0]), Samples.Num());
						TArrayView<ContextIndex> SampleIndicesView(&(SampleIndices[0]), SampleIndices.Num());
						FFieldContext Context{
							SampleIndicesView,
							SamplesView,
							Command.MetaData };

						TArray<int32> DynamicState; // #BGTODO Enum class support (so we can size the underlying type to be more appropriate)
						DynamicState.AddUninitialized(Handles.Num());
						int32 i = 0;
						for (Chaos::TGeometryParticleHandle<float, 3> * Handle : Handles)
						{
							const Chaos::EObjectStateType ObjectState = Handle->ObjectState();
							switch (ObjectState)
							{
							case Chaos::EObjectStateType::Kinematic:
								DynamicState[i++] = (int)EObjectStateTypeEnum::Chaos_Object_Kinematic;
								break;
							case Chaos::EObjectStateType::Static:
								DynamicState[i++] = (int)EObjectStateTypeEnum::Chaos_Object_Static;
								break;
							case Chaos::EObjectStateType::Sleeping:
								DynamicState[i++] = (int)EObjectStateTypeEnum::Chaos_Object_Sleeping;
								break;
							case Chaos::EObjectStateType::Dynamic:
							case Chaos::EObjectStateType::Uninitialized:
							default:
								DynamicState[i++] = (int)EObjectStateTypeEnum::Chaos_Object_Dynamic;
								break;
							}
						}
						
						TArrayView<int32> DynamicStateView(&(DynamicState[0]), DynamicState.Num());						
						static_cast<const FFieldNode<int32>*>(Command.RootNode.Get())->Evaluate(Context, DynamicStateView);
						
						for (const ContextIndex& Index : Context.GetEvaluatedSamples())
						{
							Chaos::TGeometryParticleHandle<float, 3>* Handle = Handles[Index.Sample];

							Collection.DynamicState[HandleToTransformGroupIndex[Handle->CastToRigidParticle()]] = DynamicStateView[Index.Result];
						} // end for all samples

						// push values back to dynamic collection					
						PushKinematicStateToSolver(Particles);
					}
				}
				Commands.RemoveAt(CommandIndex);
			}
			else if (Command.TargetAttribute == GetGeometryCollectionPhysicsTypeName(EGeometryCollectionPhysicsTypeEnum::Chaos_InitialLinearVelocity))
			{
				if (ensureMsgf(Parameters.InitialVelocityType == EInitialVelocityTypeEnum::Chaos_Initial_Velocity_User_Defined,
					TEXT("Field based evaluation of the simulations 'InitialLinearVelocity' requires the geometry collection be set to User Defined Initial Velocity")))
				{
					if (ensureMsgf(Command.RootNode->Type() == FFieldNode<FVector>::StaticType(),
						TEXT("Field based evaluation of the simulations 'InitialLinearVelocity' parameter expects FVector field inputs.")))
					{
						FGeometryCollectionPhysicsProxy::GetRelevantHandles(Handles, Samples, SampleIndices, CurrentSolver, ResolutionType, IndicesArray.Num() != Particles.Size());
						if (Handles.Num())
						{
							TArrayView<FVector> SamplesView(&(Samples[0]), Samples.Num());
							TArrayView<ContextIndex> SampleIndicesView(&(SampleIndices[0]), SampleIndices.Num());
							FFieldContext Context{
								SampleIndicesView,
								SamplesView,
								Command.MetaData };

							TArrayView<FVector> ResultsView(&(Collection.InitialLinearVelocity[0]), Collection.InitialLinearVelocity.Num());
							static_cast<const FFieldNode<FVector> *>(Command.RootNode.Get())->Evaluate(Context, ResultsView);
						}
					}
				}
				Commands.RemoveAt(CommandIndex);
			}
			else if (Command.TargetAttribute == GetGeometryCollectionPhysicsTypeName(EGeometryCollectionPhysicsTypeEnum::Chaos_InitialAngularVelocity))
			{
				if (ensureMsgf(Parameters.InitialVelocityType == EInitialVelocityTypeEnum::Chaos_Initial_Velocity_User_Defined,
					TEXT("Field based evaluation of the simulations 'InitialAngularVelocity' requires the geometry collection be set to User Defined Initial Velocity")))
				{
					if (ensureMsgf(Command.RootNode->Type() == FFieldNode<FVector>::StaticType(),
						TEXT("Field based evaluation of the simulations 'InitialAngularVelocity' parameter expects FVector field inputs.")))
					{
						FGeometryCollectionPhysicsProxy::GetRelevantHandles(Handles, Samples, SampleIndices, CurrentSolver, ResolutionType, IndicesArray.Num() != Particles.Size());
						if (Handles.Num())
						{
							TArrayView<FVector> SamplesView(&(Samples[0]), Samples.Num());
							TArrayView<ContextIndex> SampleIndicesView(&(SampleIndices[0]), SampleIndices.Num());
							FFieldContext Context{
								SampleIndicesView,
								SamplesView,
								Command.MetaData };

							TArrayView<FVector> ResultsView(&(Collection.InitialAngularVelocity[0]), Collection.InitialAngularVelocity.Num());
							static_cast<const FFieldNode<FVector> *>(Command.RootNode.Get())->Evaluate(Context, ResultsView);
						}
					}
				}
				Commands.RemoveAt(CommandIndex);

			}

		}
	}

	// Process Particle-Particle commands
	if (Commands.Num())
	{
		Chaos::FPhysicsSolver* CurrentSolver = GetSolver();

		TArray<Chaos::TGeometryParticleHandle<float, 3>*> Handles;
		TArray<FVector> Samples;
		TArray<ContextIndex> SampleIndices;

		FGeometryCollectionPhysicsProxy::GetRelevantHandles(Handles, Samples, SampleIndices, CurrentSolver, EFieldResolutionType::Field_Resolution_Maximum, true);

		for (int32 CommandIndex = Commands.Num() - 1; 0 <= CommandIndex; CommandIndex--)
		{
			FFieldSystemCommand & Command = Commands[CommandIndex];
			if (Command.TargetAttribute == GetGeometryCollectionPhysicsTypeName(EGeometryCollectionPhysicsTypeEnum::Chaos_LinearVelocity))
			{
				if (ensureMsgf(Command.RootNode->Type() == FFieldNode<FVector>::StaticType(),
					TEXT("Field based evaluation of the simulations 'LinearVelocity' parameter expects FVector field inputs.")))
				{
					TArrayView<FVector> SamplesView(&(Samples[0]), Samples.Num());
					TArrayView<ContextIndex> SampleIndicesView(&(SampleIndices[0]), SampleIndices.Num());
					FFieldContext Context{
						SampleIndicesView,
						SamplesView,
						Command.MetaData };

					FVector * vptr = &(Particles.V(0));
					TArrayView<FVector> ResultsView(vptr, Particles.Size());
					static_cast<const FFieldNode<FVector> *>(Command.RootNode.Get())->Evaluate(Context, ResultsView);
				}
				Commands.RemoveAt(CommandIndex);
			}
			else if (Command.TargetAttribute == GetGeometryCollectionPhysicsTypeName(EGeometryCollectionPhysicsTypeEnum::Chaos_AngularVelocity))
			{
				if (ensureMsgf(Command.RootNode->Type() == FFieldNode<FVector>::StaticType(),
					TEXT("Field based evaluation of the simulations 'AngularVelocity' parameter expects FVector field inputs.")))
				{

					TArrayView<FVector> SamplesView(&(Samples[0]), Samples.Num());
					TArrayView<ContextIndex> SampleIndicesView(&(SampleIndices[0]), SampleIndices.Num());
					FFieldContext Context{
						SampleIndicesView,
						SamplesView,
						Command.MetaData };

					FVector * vptr = &(Particles.W(0));
					TArrayView<FVector> ResultsView(vptr, Particles.Size());
					static_cast<const FFieldNode<FVector> *>(Command.RootNode.Get())->Evaluate(Context, ResultsView);
				}
				Commands.RemoveAt(CommandIndex);
			}
			else if (Command.TargetAttribute == GetGeometryCollectionPhysicsTypeName(EGeometryCollectionPhysicsTypeEnum::Chaos_CollisionGroup))
			{
				if (ensureMsgf(Command.RootNode->Type() == FFieldNode<int32>::StaticType(),
					TEXT("Field based evaluation of the simulations 'CollisionGroup' parameter expects int32 field inputs.")))
				{
					TArrayView<FVector> SamplesView(&(Samples[0]), Samples.Num());
					TArrayView<ContextIndex> SampleIndicesView(&(SampleIndices[0]), SampleIndices.Num());
					FFieldContext Context{
						SampleIndicesView,
						SamplesView,
						Command.MetaData };

					int32 * cptr = &(Particles.CollisionGroup(0));
					TArrayView<int32> ResultsView(cptr, Particles.Size());
					static_cast<const FFieldNode<int32> *>(Command.RootNode.Get())->Evaluate(Context, ResultsView);
				}
				Commands.RemoveAt(CommandIndex);
			}
		}
	
	}
}


<<<<<<< HEAD
Chaos::FParticleData* FGeometryCollectionPhysicsProxy::NewData() 
{
	/**
	 * CONTEXT: GAMETHREAD
	 * Returns a new unmanaged allocation of the data saved on the handle, otherwise nullptr
	 */

	// The other physics proxies allocate memory and returns a copy of game thread
	// data as a TGeometryParticleData<T,d>, TKinematicGeometryParticleData<T,d>, 
	// or a TPBDRigidParticleData<T,d>, which are all derived from FParticleData.
	// That then gets passed to the physics thread via PushToPhysicsState().
	//
	// So all we're doing is pushing game thread state to the physics thread.
	// I don't think we need to allocate memory to do this.  I think the other 
	// proxies get away with that because they're dealing with a low number of 
	// bodies; which is not the case here. Rather, let's just use a triple buffer.

	if (!Parameters.Simulating || 
		!ensure(NumParticles != INDEX_NONE)) // Make sure InitBodiesGT() has been called!
	{
		return nullptr;
	}

	FGeometryCollectionResults& Buffer = *GameToPhysInterchange->AccessProducerBuffer();
	if (Buffer.NumParticlesAdded != NumParticles)
	{
		// Initialize the buffer
		Buffer.NumParticlesAdded = NumParticles;
		Buffer.BaseIndex = BaseParticleIndex;

		TArray<FTransform> Transforms; Transforms.SetNum(NumParticles);
		Buffer.Transforms = TManagedArray<FTransform>(MoveTemp(Transforms));
		Buffer.DisabledStates.SetNum(NumParticles);
	}

	const FGeometryDynamicCollection* DynamicCollection = Parameters.DynamicCollection;
	const FGeometryCollection* RestCollection = Parameters.RestCollection;

	Buffer.TransformIndex.Init(RestCollection->TransformIndex);
	Buffer.BoneMap.Init(RestCollection->BoneMap);
	Buffer.Parent.Init(RestCollection->Parent);
	Buffer.Children.Init(RestCollection->Children);
	Buffer.SimulationType.Init(RestCollection->SimulationType);

	Buffer.DynamicState.Init(DynamicCollection->DynamicState);
	Buffer.Mass.Init(RestCollection->GetAttribute<float>("Mass", FTransformCollection::TransformGroup));
	Buffer.InertiaTensor.Init(RestCollection->GetAttribute<FVector>("InertiaTensor", FTransformCollection::TransformGroup));
	Buffer.Transforms.Init(DynamicCollection->Transform);

	GeometryCollectionAlgo::GlobalMatrices(DynamicCollection->Transform, DynamicCollection->Parent, Buffer.GlobalTransforms);

/*	for (int32 HandleIdx = 0; HandleIdx < NumParticles; ++HandleIdx)
	{
		if (Chaos::TPBDRigidParticleHandle<float, 3>* Handle = SolverParticleHandles[HandleIdx])
		{
			const int32 Idx = Buffer.BaseIndex + HandleIdx;
			Buffer.Transforms[Idx].SetTranslation(Handle->X());
			Buffer.Transforms[Idx].SetRotation(Handle->R());
			Buffer.DisabledStates[Idx] = Handle->Disabled();
			//...
		}
	}
*/
	// Make the buffer available to the consumer.
	GameToPhysInterchange->FlipProducer(); 
	
	// If we wanted to emulate the other proxies, we could augment the 
	// FStubGeometryCollectionData class to carry along the consumer buffer:
	//
	// return new FStubGeometryCollectionData(GametoPhysInterchange.GetConsumerBuffer());
	//
	// However, at this point, it seems pretty unnecessary to do the additional
	// allocation and deallocation of the transient FStubGeometryCollectionData
	// class, as I believe all these operations are happening with the same 
	// instance of this class.  So skip all that, and just return null.
	return nullptr;
}

void FGeometryCollectionPhysicsProxy::PushToPhysicsState(const Chaos::FParticleData *InData)
{
	/**
	 * CONTEXT: GAMETHREAD -> to -> PHYSICSTHREAD
	 * Called on the game thread when the solver is about to advance forward. This
	 * callback should Enqueue commands on the PhysicsThread to update the state of
	 * the solver
	 */

	// The other proxies do a deep copy into dynamic transient memory, passed into
	// this function via InData.  Instead of that, we're using persistent memory
	// in a buffer to facilitate communicating between threads.

	const FGeometryCollectionResults* GState = GameToPhysInterchange->GetConsumerBuffer();
	if (!GState)
	{
		// This will happen if GameToPhysInterchange hasn't been updated since
		// the last time GetConsumerBuffer() was called.  At this point, that's 
		// probably a bug, as the interface code is assuming it needs to lock
		// to prevent stomping on a double buffer.  We should look into doing 
		// away with that lock, but for the time being, we'll assert:
		ensure(false);
		return;
	}
	
	//const FStubGeometryCollectionData* GCData = static_cast<const FStubGeometryCollectionData*>(InData);
	//const FGeometryCollectionResults* GCState = GCData->GetStateData();

	// Move the copied game thread data into the handles.
	for (int32 HandleIdx = 0; HandleIdx < SolverParticleHandles.Num(); ++HandleIdx)
	{
		if (Chaos::TPBDRigidParticleHandle<float, 3>* Handle = SolverParticleHandles[HandleIdx])
		{
			const int32 Idx = GState->BaseIndex + HandleIdx;

			FTransform ParticleTransform = GState->Transforms[Idx] * Parameters.WorldTransform;
			Handle->SetX(ParticleTransform.GetTranslation());
			Handle->SetR(ParticleTransform.GetRotation());
			Handle->SetDisabled(GState->DisabledStates[Idx]);
			//...

			if(Handle->Geometry() && Handle->Geometry()->HasBoundingBox())
			{
				Handle->SetHasBounds(true);
				Handle->SetLocalBounds(Handle->Geometry()->BoundingBox());
				Handle->SetWorldSpaceInflatedBounds(Handle->Geometry()->BoundingBox().TransformedBox(Chaos::TRigidTransform<float, 3>(ParticleTransform)));
			}
		}
	}
}

void FGeometryCollectionPhysicsProxy::BufferPhysicsResults()
{
	/**
	 * CONTEXT: PHYSICSTHREAD
	 * Called per-tick after the simulation has completed. The proxy should cache the results of their
	 * simulation into the local buffer. 
	 */
	using namespace Chaos;
	SCOPE_CYCLE_COUNTER(STAT_CacheResultGeomCollection);

	//FGeometryCollectionResults& TargetResults = Results.GetPhysicsDataForWrite();
	FGeometryCollectionResults& TargetResults = *PhysToGameInterchange->AccessProducerBuffer();

	TManagedArray<FTransform>& TransformCache = TargetResults.Transforms;
	TArray<FMatrix>& GlobalTransformCache = TargetResults.GlobalTransforms;	
	//TManagedArray<int32>& IdCache = TargetResults.RigidBodyIds;
	TManagedArray<int32>& ParentCache = TargetResults.Parent;
	//TManagedArray<TSet<int32>>& ChildrenCache = TargetResults.Children;
	TManagedArray<int32>& SimulationTypeCache = TargetResults.SimulationType;
	//TManagedArray<int32>& StatusFlagsCache = TargetResults.StatusFlags;

//#if TODO_REIMPLEMENT_GET_RIGID_PARTICLES

	TransformCache.Init(PTDynamicCollection.Transform);
	//IdCache.Init(RigidBodyID);
	ParentCache.Init(PTDynamicCollection.Parent);
	//ChildrenCache.Init(PTDynamicCollection.Children);
	SimulationTypeCache.Init(PTDynamicCollection.SimulationType);
	//StatusFlagsCache.Init(PTDynamicCollection.StatusFlags);

	// Base particle index to calculate index from a global particle index on the game thread
	TargetResults.BaseIndex = BaseParticleIndex;
	TargetResults.NumParticlesAdded = NumParticles;

	// SQ requires full knowledge of active/inactive particles
	TargetResults.DisabledStates.Reset(NumParticles);

	// Advertise to game thread
	TargetResults.IsObjectDynamic = IsObjectDynamic;

	// Advertise to game thread
	TargetResults.IsObjectLoading = IsObjectLoading;
	
	// If object is dynamic, compute global matrices	
	if (IsObjectDynamic || GlobalTransformCache.Num() == 0)
	{
		SCOPE_CYCLE_COUNTER(STAT_CalcGlobalGCMatrices);
		check(TransformCache.Num() == ParentCache.Num());
		GeometryCollectionAlgo::GlobalMatrices(TransformCache, ParentCache, GlobalTransformCache);
	}

	// compute world bounds
	// #note: this is a loose bounds based on the circumscribed box of a bounding sphere for the geometry.		
	if (IsObjectDynamic || TargetResults.WorldBounds.GetSphere().W < 1e-5)
	{
		SCOPE_CYCLE_COUNTER(STAT_CalcGlobalGCBounds);
		FBox BoundingBox(ForceInit);
		const FMatrix& ActorToWorld = Parameters.WorldTransform.ToMatrixWithScale();
		for (int i = 0; i < ValidGeometryBoundingBoxes.Num(); ++i)
		{
			BoundingBox += ValidGeometryBoundingBoxes[i].TransformBy(
				GlobalTransformCache[ValidGeometryTransformIndices[i]] * ActorToWorld);
		}
		TargetResults.WorldBounds = FBoxSphereBounds(BoundingBox);		
	}

	//Chaos::FPhysicsSolver::FParticlesType& Particles = GetSolver()->GetRigidParticles();
	//if(NumParticles > 0)
	{
		SCOPE_CYCLE_COUNTER(STAT_CaptureDisabledState);
		TargetResults.DisabledStates.SetNumUninitialized(NumParticles);
		for (int32 Idx = 0; Idx < NumParticles; Idx++)
		{
			if(!SolverParticleHandles[Idx])
			{
				TargetResults.DisabledStates[Idx] = true;
				continue;
			}

			if(SolverParticleHandles[Idx]->Disabled())
			{
				TargetResults.DisabledStates[Idx] = true;
			}
			else
			{
				TargetResults.DisabledStates[Idx] = false;
				IsObjectDynamic = true;
			}
		}
		//TargetResults.DisabledStates.Append(&Particles.DisabledRef(BaseParticleIndex), NumParticles);
	}
	{
		SCOPE_CYCLE_COUNTER(STAT_CalcParticleToWorld);
		// Fill particle to world transforms
		TargetResults.ParticleToWorldTransforms.SetNum(NumParticles);
/*
		for (int32 TransformIndex = 0; TransformIndex < NumParticles; ++TransformIndex)
		{
			//only update roots and first children
			if (ParentCache[TransformIndex] == INDEX_NONE)
			{
				Chaos::TPBDGeometryCollectionParticleHandle<float, 3>* Handle = SolverParticleHandles[TransformIndex];
				const FTransform Xf(Handle->R(), Handle->X());
				//const int32 ParticleIndex = BaseParticleIndex + TransformIndex;
				TargetResults.ParticleToWorldTransforms[TransformIndex] = Xf;
			}
		}
*/
		//const TArrayCollectionArray<Chaos::ClusterId>& ClusterID = GetSolver()->GetRigidClustering().GetClusterIdsArray();
		//const TArrayCollectionArray<Chaos::TRigidTransform<float, 3>>& ClusterChildToParentMap = GetSolver()->GetRigidClustering().GetChildToParentMap();
		//const TArrayCollectionArray<FMultiChildProxyId>& MultiChildProxyIdArray = GetSolver()->GetRigidClustering().GetMultiChildProxyIdArray();
		//const TArrayCollectionArray<TUniquePtr<TMultiChildProxyData<float, 3>>>& MultiChildProxyDataArray = GetSolver()->GetRigidClustering().GetMultiChildProxyDataArray();

		for (int32 TransformIndex = 0; TransformIndex < NumParticles; ++TransformIndex)
		{
			//only update roots and first children
			const int32 ParticleIndex = BaseParticleIndex + TransformIndex;
//			const int32 ParentIndex = ClusterID[ParticleIndex].Id;

			if(!SolverParticleHandles[ParticleIndex])
			{
				continue;
			}

			Chaos::TPBDRigidParticleHandle<float, 3>& Handle = *SolverParticleHandles[ParticleIndex];

			if (/*ParentIndex == INDEX_NONE*/true)
			{
				// No need to copy disabled. If we don't guard against disabled, 
				// proxy particles will override their transform.
				if (!Handle.Disabled())	
				{
					FTransform Xf(Handle.R(), Handle.X());

					TargetResults.ParticleToWorldTransforms[TransformIndex] = Xf;
					TargetResults.Transforms[TransformIndex] = Xf;
				}
			}
/*			else if(ClusterID[ParentIndex].Id == INDEX_NONE)
			{
				const int32 MultiChildProxyId = MultiChildProxyIdArray[ParticleIndex].Id;
				const TMultiChildProxyData<float, 3>* ProxyData = MultiChildProxyId == INDEX_NONE ? nullptr : MultiChildProxyDataArray[MultiChildProxyId].Get();
				if (ProxyData && Particles.Geometry(ParentIndex) && Particles.Geometry(ParentIndex)->IsUnderlyingUnion())	//sq cannot find children without union. If we want levelset support need mapping
=======
void FGeometryCollectionPhysicsProxy::FieldForcesUpdateCallback(Chaos::FPhysicsSolver* InSolver, FParticlesType& Particles, Chaos::TArrayCollectionArray<FVector> & Force, Chaos::TArrayCollectionArray<FVector> & Torque, const float Time)
{
	if (Commands.Num())
		{
		TArray<Chaos::TGeometryParticleHandle<float, 3>*> Handles;
		TArray<FVector> Samples;
		TArray<ContextIndex> SampleIndices;

		FGeometryCollectionPhysicsProxy::GetRelevantHandles(Handles, Samples, SampleIndices, InSolver, EFieldResolutionType::Field_Resolution_Maximum, true);

			for (int32 CommandIndex = 0; CommandIndex < Commands.Num(); CommandIndex++)
			{
				FFieldSystemCommand & Command = Commands[CommandIndex];

				if (Command.TargetAttribute == GetGeometryCollectionPhysicsTypeName(EGeometryCollectionPhysicsTypeEnum::Chaos_LinearForce))
>>>>>>> 90fae962
				{
					if (ensureMsgf(Command.RootNode->Type() == FFieldNode<FVector>::StaticType(),
						TEXT("Field based evaluation of the simulations 'LinearForce' parameter expects FVector field inputs.")))
					{
					TArrayView<FVector> SamplesView(&(Samples[0]), Samples.Num());
					TArrayView<ContextIndex> SampleIndicesView(&(SampleIndices[0]), SampleIndices.Num());
						FFieldContext Context{
						SampleIndicesView,
							SamplesView,
						Command.MetaData };

						TArrayView<FVector> ForceView(&(Force[0]), Force.Num());
						static_cast<const FFieldNode<FVector> *>(Command.RootNode.Get())->Evaluate(Context, ForceView);
					}
					Commands.RemoveAt(CommandIndex);
				}
				else if (Command.TargetAttribute == GetGeometryCollectionPhysicsTypeName(EGeometryCollectionPhysicsTypeEnum::Chaos_AngularTorque))
				{
<<<<<<< HEAD
					TargetResults.ParticleToWorldTransforms[TransformIndex] = ClusterChildToParentMap[ParticleIndex] * FTransform(Particles.R(ParentIndex), Particles.X(ParentIndex));
				}
			}
*/
		}
	}
	// We've updated a buffer.  There's no reason to wait for FGeometryCollectionPhysicsProxy::FlipBuffer()
	// to be called.  Just flip.
	PhysToGameInterchange->FlipProducer();
//#endif // TODO_REIMPLEMENT_GET_RIGID_PARTICLES
}

void FGeometryCollectionPhysicsProxy::FlipBuffer()
{
	/**
	 * CONTEXT: PHYSICSTHREAD (Write Locked)
	 * Called by the physics thread to signal that it is safe to perform any double-buffer flips here.
	 * The physics thread has pre-locked an RW lock for this operation so the game thread won't be reading
	 * the data
	 */
	//Results.Flip();
	//PhysToGameInterchange->FlipProducer();
}

void FGeometryCollectionPhysicsProxy::PullFromPhysicsState()
{
	/**
	 * CONTEXT: GAMETHREAD (Read Locked)
	 * Perform a similar operation to Sync, but take the data from a gamethread-safe buffer. This will be called
	 * from the game thread when it cannot sync to the physics thread. The simulation is very likely to be running
	 * when this happens so never read any physics thread data here!
	 *
	 * Note: A read lock will have been acquired for this - so the physics thread won't force a buffer flip while this
	 * sync is ongoing
	 */
/* 
	// We don't need to do this if we're using a guarded buffer, as it'll return 
	// null if it doesn't have new data for us.
	const uint32 LastSyncCountFromPhysics = Results.GetGameDataSyncCount();
	if (LastSyncCountFromPhysics == LastSyncCountGT)
	{
		return;
	}
	LastSyncCountGT = LastSyncCountFromPhysics;
*/
	//FGeometryCollectionResults& TargetResult = Results.GetGameDataForWrite();
	const FGeometryCollectionResults* TargetResultPtr = PhysToGameInterchange->GetConsumerBuffer();
	if (!TargetResultPtr)
		return;
	// Remove const-ness as we're going to do the ExchangeArrays() thing.
	FGeometryCollectionResults& TR = *const_cast<FGeometryCollectionResults*>(TargetResultPtr);
/**/
	// We should never be changing the number of entries, this would break other 
	// attributes in the transform group.
	const int32 NumTransforms = GTDynamicCollection->Transform.Num();
	if (ensure(NumTransforms == TR.Transforms.Num()))	
	{
		for(int32 TmIndex = 0; TmIndex < NumTransforms; ++TmIndex)
		{
			if(!TR.DisabledStates[TmIndex])
			{
				GTDynamicCollection->Transform[TmIndex] = MassToLocal[TmIndex].GetRelativeTransformReverse(TR.Transforms[TmIndex]).GetRelativeTransform(Parameters.WorldTransform);
				GTDynamicCollection->Transform[TmIndex].NormalizeRotation();
			}
		}

		//question: why do we need this? Sleeping objects will always have to update GPU
		GTDynamicCollection->MakeDirty();

		if (CacheSyncFunc)
		{
			CacheSyncFunc(TR);
		}
	}
/**/
/*
	for (int32 TransformIndex = 0; TransformIndex < NumParticles; ++TransformIndex)
	{
		const int32 ParticleIndex = BaseParticleIndex + TransformIndex;
		//Chaos::TPBDRigidParticleHandle<float, 3>& Handle = *SolverParticleHandles[ParticleIndex];
		if (Chaos::TGeometryParticle<float, 3>* Particle = GTGeometryParticles[ParticleIndex].Get())
		{
			const FTransform& Xf = TR.Transforms[ParticleIndex];
			Particle->SetX(Xf.GetTranslation());
			Particle->SetR(Xf.GetRotation());

			GTDynamicCollection->Transform[TransformIndex] = Xf;
		}
	}
*/
//	UpdateGeometryCollection(TR);
}

void FGeometryCollectionPhysicsProxy::UpdateGeometryCollection(FGeometryCollectionResults& GCResults)
{
	if (InitializedState != ESimulationInitializationState::Initialized)
	{
		return;
	}

	FGeometryDynamicCollection* Collection = Parameters.DynamicCollection;
	check(Collection);
	TManagedArray<FTransform>& Transform = Collection->Transform;
	TManagedArray<int32>& Parent = Collection->Parent;
	TManagedArray<TSet<int32>>& Children = Collection->Children;
	TManagedArray<int32>& SimulationType = Collection->SimulationType;
	TManagedArray<int32>& DynamicState = Collection->GetAttribute<int32>("DynamicState", FGeometryCollection::TransformGroup);

	// Particles X and R are aligned with center of mass and inertia principal axes.
	// Renderer doesn't know about this and simply does ActorToWorld * GeomToActor * LocalSpaceVerts
	// In proper math multiplication order:
	//		ParticleToWorld = ActorToWorld * GeomToActor * MassToLocal
	//		GeomToWorld = ActorToWorld * GeomToActor
	//		=> GeomToWorld = ParticleToWorld * MassToLocal.Inv()
	//		=> GeomToActor = ActorToWorld.Inv() * ParticleToWorld * MassToLocal.Inv()

	const FTransform& ActorToWorld = Parameters.WorldTransform;
	const int32 TransformSize = GetTransformGroupSize();
	for (int32 TransformGroupIndex = 0; TransformGroupIndex < TransformSize; ++TransformGroupIndex)
	{
		if (!GTGeometryParticles[TransformGroupIndex])
			continue;

		// Update the transform and parent hierarchy of the active rigid bodies. Active bodies can be either
		// rigid geometry defined from the leaf nodes of the collection, or cluster bodies that drive an entire
		// branch of the hierarchy within the GeometryCollection.
		// - Active bodies are directly driven from the global position of the corresponding
		//   rigid bodies within the solver ( cases where RigidBodyID[TransformGroupIndex] is not disabled ). 
		// - Deactivated bodies are driven from the transforms of their active parents. However the solver can
		//   take ownership of the parents during the simulation, so it might be necessary to force deactivated
		//   bodies out of the collections hierarchy during the simulation.  

		if (/*!Particles.Disabled(RigidBodyID[TransformGroupIndex])*/true)
		{
			// Update the transform of the active body. The active body can be either a single rigid
			// or a collection of rigidly attached geometries (Clustering). The cluster is represented as a
			// single transform in the GeometryCollection, and all children are stored in the local space
			// of the parent cluster.
			// ... When setting cluster transforms it is expected that the MassToLocal is identity.
			//     Cluster initialization will set the vertices in the MassSpace of the rigid body.
			// ... When setting individual rigid bodies that are not clustered, the MassToLocal will be 
			//     non-Identity, and will reflect the difference between the geometric center of the geometry
			//     and that corresponding rigid bodies center of mass. 

			//const FTransform ParticleToWorld(Particles.R(RigidBodyIndex), Particles.X(RigidBodyIndex));
			const FTransform& ParticleToWorld = GCResults.ParticleToWorldTransforms[TransformGroupIndex];
				//Collection->Transform[TransformGroupIndex];

			// GeomToActor = ActorToWorld.Inv() * ParticleToWorld * MassToLocal.Inv();
			//Transform[TransformGroupIndex] = MassToLocal[TransformGroupIndex].GetRelativeTransformReverse(ParticleToWorld).GetRelativeTransform(ActorToWorld);
			Transform[TransformGroupIndex] = ParticleToWorld;
			Transform[TransformGroupIndex].NormalizeRotation();

			// dynamic state is also updated by the solver during field interaction. 
			if (/*!Particles.Sleeping(RigidBodyIndex)*/true)
			{
/*
				if (Particles.ObjectState(RigidBodyIndex) == Chaos::EObjectStateType::Kinematic)
				{
					DynamicState[TransformGroupIndex] = (int)EObjectStateTypeEnum::Chaos_Object_Kinematic;
				}
				else if (Particles.ObjectState(RigidBodyIndex) == Chaos::EObjectStateType::Static)
				{
					DynamicState[TransformGroupIndex] = (int)EObjectStateTypeEnum::Chaos_Object_Static;
				}
				else
				{
*/
					DynamicState[TransformGroupIndex] = (int)EObjectStateTypeEnum::Chaos_Object_Dynamic;
//				}
			}

			// Force all enabled rigid bodies out of the transform hierarchy
			if (Parent[TransformGroupIndex] != INDEX_NONE)
			{
				const int32 ParentIndex = Parent[TransformGroupIndex];
				// Children in the hierarchy are stored in a TSet, which is not thread safe.  So we retain
				// indices to remove afterwards.
				EndFrameUnparentingBuffer[TransformGroupIndex] = ParentIndex;
=======
					if (ensureMsgf(Command.RootNode->Type() == FFieldNode<FVector>::StaticType(),
						TEXT("Field based evaluation of the simulations 'AngularTorque' parameter expects FVector field inputs.")))
					{
					TArrayView<FVector> SamplesView(&(Samples[0]), Samples.Num());
					TArrayView<ContextIndex> SampleIndicesView(&(SampleIndices[0]), SampleIndices.Num());
						FFieldContext Context{
						SampleIndicesView,
							SamplesView,
						Command.MetaData };

						TArrayView<FVector> TorqueView(&(Torque[0]), Torque.Num());
						static_cast<const FFieldNode<FVector> *>(Command.RootNode.Get())->Evaluate(Context, TorqueView);
					}
					Commands.RemoveAt(CommandIndex);
				}

>>>>>>> 90fae962
			}

			// When a leaf node rigid body is removed from a cluster the rigid
			// body will become active and needs its clusterID updated. This just
			// syncs the clusterID all the time. 
//			CollectionClusterID[TransformGroupIndex] = ClusterID[RigidBodyIndex].Id;
		}
		else //if (Particles.Disabled(RigidBodyIndex))
		{
			//...
		}
}

<<<<<<< HEAD
void IdentifySimulatableElements(Chaos::FErrorReporter& ErrorReporter, FGeometryCollection& GeometryCollection)
=======
void FGeometryCollectionPhysicsProxy::ParameterUpdateCallback(FParticlesType& Particles, const float Time)
>>>>>>> 90fae962
{
	if (GameThreadCollection.Transform.Num())
	{
<<<<<<< HEAD
		ErrorReporter.ReportError(TEXT("Objects are not contiguous. This breaks assumptions later in the pipeline"));
		ErrorReporter.HandleLatestError();
	}


	//For now all simulation data is a non compiled attribute. Not clear what we want for simulated vs kinematic collections
	TManagedArray<bool>& SimulatableParticles = 
		GeometryCollection.AddAttribute<bool>(
			FGeometryCollection::SimulatableParticlesAttribute, FTransformCollection::TransformGroup);

	for(int32 TransformIdx = 0; TransformIdx < NumTransforms; TransformIdx++)
	{
		SimulatableParticles[TransformIdx] = false;
	}

	for(int i = 0; i < NumTransformMappings; i++)
	{
		int32 Tdx = TransformIndex[i];
		checkSlow(0 <= Tdx && Tdx < NumTransforms);
		if(GeometryCollection.IsGeometry(Tdx) && VertexCount[i] && 0.f < BoundingBox[i].GetSize().SizeSquared() && !HiddenObject[Tdx])
		{
			SimulatableParticles[Tdx] = true;
		}
=======
		ProcessCommands(Particles, Time);
>>>>>>> 90fae962
	}
}
<|MERGE_RESOLUTION|>--- conflicted
+++ resolved
@@ -28,11 +28,6 @@
 #ifndef TODO_REIMPLEMENT_INIT_COMMANDS
 #define TODO_REIMPLEMENT_INIT_COMMANDS 0
 #endif
-<<<<<<< HEAD
-
-#ifndef TODO_REIMPLEMENT_KINEMATICS
-#define TODO_REIMPLEMENT_KINEMATICS 0
-#endif
 
 #ifndef TODO_REIMPLEMENT_FRACTURE
 #define TODO_REIMPLEMENT_FRACTURE 0
@@ -43,20 +38,25 @@
 #endif
 
 float CollisionParticlesPerObjectFractionDefault = 1.0f;
-FAutoConsoleVariableRef CVarCollisionParticlesPerObjectFractionDefault(TEXT("p.CollisionParticlesPerObjectFractionDefault"), CollisionParticlesPerObjectFractionDefault, TEXT("Fraction of verts"));
-
-FName FGeometryCollectionPhysicsProxy::SimplicialsAttribute("CollisionParticles");
-FName FGeometryCollectionPhysicsProxy::ImplicitsAttribute("Implicits");
-FName FGeometryCollectionPhysicsProxy::SolverParticleHandlesAttribute("SolverParticleHandles");
-FName FGeometryCollectionPhysicsProxy::GTGeometryParticleAttribute("GTGeometryParticles");
-=======
->>>>>>> 90fae962
-
-#ifndef TODO_REIMPLEMENT_FRACTURE
-#define TODO_REIMPLEMENT_FRACTURE 0
-#endif
-
-<<<<<<< HEAD
+FAutoConsoleVariableRef CVarCollisionParticlesPerObjectFractionDefault(
+	TEXT("p.CollisionParticlesPerObjectFractionDefault"), 
+	CollisionParticlesPerObjectFractionDefault, 
+	TEXT("Fraction of verts"));
+
+bool DisableGeometryCollectionGravity = false;
+FAutoConsoleVariableRef CVarGeometryCollectionDisableGravity(
+	TEXT("p.GeometryCollectionDisableGravity"),
+	DisableGeometryCollectionGravity,
+	TEXT("Disable gravity for geometry collections"));
+
+bool GeometryCollectionCollideAll = false;
+FAutoConsoleVariableRef CVarGeometryCollectionCollideAll(
+	TEXT("p.GeometryCollectionCollideAll"),
+	GeometryCollectionCollideAll,
+	TEXT("Bypass the collision matrix and make geometry collections collide against everything"));
+
+DEFINE_LOG_CATEGORY_STATIC(UGCC_LOG, Error, All);
+
 //==============================================================================
 // FGeometryCollectionResults
 //==============================================================================
@@ -103,84 +103,11 @@
 	return false;
 }
 
-Chaos::TTriangleMesh<float>* CreateTriangleMesh(int32 FaceCount, int32 VertexOffset, int32 StartIndex, const TManagedArray<FVector>& Vertex, const TManagedArray<bool>& Visible, const TManagedArray<FIntVector>& Indices, TSet<int32>& VertsAdded)
-=======
-#ifndef TODO_REIMPLEMENT_RIGID_CACHING
-#define TODO_REIMPLEMENT_RIGID_CACHING 0
-#endif
-
-float CollisionParticlesPerObjectFractionDefault = 1.0f;
-FAutoConsoleVariableRef CVarCollisionParticlesPerObjectFractionDefault(
-	TEXT("p.CollisionParticlesPerObjectFractionDefault"), 
-	CollisionParticlesPerObjectFractionDefault, 
-	TEXT("Fraction of verts"));
-
-bool DisableGeometryCollectionGravity = false;
-FAutoConsoleVariableRef CVarGeometryCollectionDisableGravity(
-	TEXT("p.GeometryCollectionDisableGravity"),
-	DisableGeometryCollectionGravity,
-	TEXT("Disable gravity for geometry collections"));
-
-bool GeometryCollectionCollideAll = false;
-FAutoConsoleVariableRef CVarGeometryCollectionCollideAll(
-	TEXT("p.GeometryCollectionCollideAll"),
-	GeometryCollectionCollideAll,
-	TEXT("Bypass the collision matrix and make geometry collections collide against everything"));
-
-DEFINE_LOG_CATEGORY_STATIC(UGCC_LOG, Error, All);
-
-//==============================================================================
-// FGeometryCollectionResults
-//==============================================================================
-
-FGeometryCollectionResults::FGeometryCollectionResults()
-	: BaseIndex(0)
-	, NumParticlesAdded(0)
-	, IsObjectDynamic(false)
-	, IsObjectLoading(false)
-	, WorldBounds(ForceInit)
-{}
-
-void FGeometryCollectionResults::Reset()
-{
-	BaseIndex = 0;
-	NumParticlesAdded = 0;
-	DisabledStates.SetNum(0);
-	//Transforms.Resize(0);
-	GlobalTransforms.SetNum(0);
-	//RigidBodyIds.Resize(0);
-	ParticleToWorldTransforms.SetNum(0);
-	//Level.Resize(0);
-	//Parent.Resize(0);
-	//Children.Resize(0);
-	//SimulationType.Resize(0);
-	//StatusFlags.Resize(0);
-	IsObjectDynamic = false;
-	IsObjectLoading = false;
-	WorldBounds = FBoxSphereBounds(ForceInit);
-}
-
-//==============================================================================
-// FGeometryCollectionPhysicsProxy helper functions
-//==============================================================================
-
-bool IsMultithreaded()
-{
-	if(FChaosSolversModule* Module = FModuleManager::Get().GetModulePtr<FChaosSolversModule>("ChaosSolvers"))
-	{
-		return Module->GetDispatcher() && 
-			Module->GetDispatcher()->GetMode() == Chaos::EThreadingMode::DedicatedThread && 
-			Module->IsPersistentTaskRunning();
-	}
-	return false;
-}
-
 Chaos::TTriangleMesh<float>* CreateTriangleMesh(
 	const int32 FaceStart,
 	const int32 FaceCount, 
 	const TManagedArray<bool>& Visible, 
 	const TManagedArray<FIntVector>& Indices)
->>>>>>> 90fae962
 {
 	TArray<Chaos::TVector<int32, 3>> Faces;
 	Faces.Reserve(FaceCount);
@@ -285,15 +212,6 @@
 DECLARE_CYCLE_STAT(TEXT("FGeometryCollectionPhysicsProxy::PopulateSimulatedParticle"), STAT_PopulateSimulatedParticle, STATGROUP_Chaos);
 void PopulateSimulatedParticle(
 	Chaos::TPBDRigidParticleHandle<float,3>* Handle,
-<<<<<<< HEAD
-	//FGeometryCollectionPhysicsProxy::FParticlesType& Particles,
-	const FSharedSimulationParameters& SharedParams,
-	const FCollisionStructureManager::FSimplicial* Simplicial,
-	Chaos::TSerializablePtr<Chaos::TImplicitObject<float, 3>> Implicit,
-	const float MassIn,
-	const FVector& InertiaTensorVec,
-	//int32 RigidBodyIndex,
-=======
 	const FSharedSimulationParameters& SharedParams,
 	const FCollisionStructureManager::FSimplicial* Simplicial,
 	FGeometryDynamicCollection::FSharedImplicit Implicit,
@@ -301,7 +219,6 @@
 	const FCollisionFilterData QueryFilterIn,
 	float MassIn,
 	FVector InertiaTensorVec,
->>>>>>> 90fae962
 	const FTransform& WorldTransform, 
 	const uint8 DynamicState, 
 	const int16 CollisionGroup)
@@ -309,11 +226,6 @@
 	SCOPE_CYCLE_COUNTER(STAT_PopulateSimulatedParticle);
 
 	Handle->SetDisabledLowLevel(false);
-<<<<<<< HEAD
-	//Particles.SetDisabledLowLevel(RigidBodyIndex, false);
-
-=======
->>>>>>> 90fae962
 	Handle->SetX(WorldTransform.GetTranslation());
 	Handle->SetV(Chaos::TVector<float, 3>(0.f));
 	Handle->SetR(WorldTransform.GetRotation().GetNormalized());
@@ -321,50 +233,6 @@
 	Handle->SetP(Handle->X());
 	Handle->SetQ(Handle->R());
 	Handle->SetIsland(INDEX_NONE);
-<<<<<<< HEAD
-
-	//Particles.X(RigidBodyIndex) = WorldTransform.GetTranslation();
-	//Particles.V(RigidBodyIndex) = Chaos::TVector<float, 3>( FVector(0) );
-	//Particles.R(RigidBodyIndex) = WorldTransform.GetRotation().GetNormalized();
-	//Particles.W(RigidBodyIndex) = Chaos::TVector<float, 3>( FVector(0) );
-	//Particles.P(RigidBodyIndex) = Particles.X(RigidBodyIndex);
-	//Particles.Q(RigidBodyIndex) = Particles.R(RigidBodyIndex);
-	//Particles.Island(RigidBodyIndex) = INDEX_NONE;
-
-	//todo: If mass is too small use the right inertia
-	ensureMsgf(MassIn >= SharedParams.MinimumMassClamp, 
-		TEXT("Mass smaller than minimum mass clamp. Too late to change"));
-	ensureMsgf(Handle->InvM() > SMALL_NUMBER, 
-		TEXT("Object mass is too large. Too late to change"));
-	ensureMsgf(InertiaTensorVec[0] > SMALL_NUMBER && InertiaTensorVec[1] > SMALL_NUMBER && InertiaTensorVec[2] > SMALL_NUMBER, 
-		TEXT("Inertia tensor is too small. Too late to change"));
-
-	Handle->SetM(MassIn);
-	Handle->SetInvM(1.0f / MassIn);
-	//Particles.M(RigidBodyIndex) = MassIn;
-	if (FMath::IsNaN(InertiaTensorVec[0]) || FMath::IsNaN(InertiaTensorVec[1]) || FMath::IsNaN(InertiaTensorVec[2]) ||
-		InertiaTensorVec[0] < SMALL_NUMBER || InertiaTensorVec[1] < SMALL_NUMBER || InertiaTensorVec[2] < SMALL_NUMBER)
-	{
-		Handle->SetI(Chaos::PMatrix<float, 3, 3>(1.f, 1.f, 1.f));
-		//Particles.I(RigidBodyIndex) = Chaos::PMatrix<float, 3, 3>(1.f, 1.f, 1.f);
-	}
-	else
-	{
-		Handle->SetI(Chaos::PMatrix<float, 3, 3>(InertiaTensorVec[0], InertiaTensorVec[1], InertiaTensorVec[2]));
-		Handle->SetInvI(Chaos::PMatrix<float, 3, 3>(1.0f / InertiaTensorVec[0], 1.0f / InertiaTensorVec[1], 1.0f / InertiaTensorVec[2]));
-		//Particles.I(RigidBodyIndex) = Chaos::PMatrix<float, 3, 3>(InertiaTensorVec[0], InertiaTensorVec[1], InertiaTensorVec[2]);
-	}
-
-	// for validation set the body to dynamic and check the inverse masses. 
-	Handle->SetObjectState(Chaos::EObjectStateType::Dynamic);
-	//Particles.SetObjectState(RigidBodyIndex, Chaos::EObjectStateType::Dynamic);
-
-	//ensureMsgf(Particles.InvI(RigidBodyIndex).M[0][0] > SMALL_NUMBER && Particles.InvI(RigidBodyIndex).M[1][1] > SMALL_NUMBER && Particles.InvI(RigidBodyIndex).M[2][2] > SMALL_NUMBER, TEXT("Inertia tensor is too large. Too late to change"));
-	const Chaos::PMatrix<float,3,3>& InvI = Handle->InvI();
-	if (!(InvI.M[0][0] > SMALL_NUMBER && 
-		  InvI.M[1][1] > SMALL_NUMBER && 
-		  InvI.M[2][2] > SMALL_NUMBER))
-=======
 	Handle->SetCenterOfMass(FVector::ZeroVector);
 	Handle->SetRotationOfMass(FQuat::Identity);
 
@@ -404,7 +272,6 @@
 	Handle->SetCollisionGroup(CollisionGroup);
 
 	if (Implicit)	//todo(ocohen): this is only needed for cases where clusters have no proxy. Kind of gross though, should refactor
->>>>>>> 90fae962
 	{
 		TSharedPtr<Chaos::FImplicitObject, ESPMode::ThreadSafe> SharedImplicitTS(Implicit->DeepCopy().Release());
 		FCollisionStructureManager::UpdateImplicitFlags(SharedImplicitTS.Get(), SharedParams.SizeSpecificData[0].CollisionType); // @todo(chaos) : Implicit constructor clobbers CollisionType
@@ -417,47 +284,6 @@
 		Handle->SetWorldSpaceInflatedBounds(TransformedBBox);
 	}
 
-<<<<<<< HEAD
-	Handle->SetCollisionGroup(CollisionGroup);
-	//Particles.CollisionGroup(RigidBodyIndex) = CollisionGroup;
-
-	{
-//#if TODO_REIMPLEMENT_RIGID_CLUSTERING
-		// @important (The solver can not free this memory)
-		if (Implicit)	//todo(ocohen): this is only needed for cases where clusters have no proxy. Kind of gross though, should refactor
-		{
-			Handle->SetGeometry(Implicit);
-			//Particles.SetGeometry(RigidBodyIndex, Implicit);
-		}
-//#endif
-
-		Handle->CollisionParticlesInitIfNeeded();
-		//Particles.CollisionParticlesInitIfNeeded(RigidBodyIndex);
-		if (Simplicial)
-		{
-			TUniquePtr<Chaos::TBVHParticles<float, 3>>& CollisionParticles = Handle->CollisionParticles();
-			if (Simplicial->Size())
-			{
-				CollisionParticles->Resize(0);
-				//Particles.CollisionParticles(RigidBodyIndex)->Resize(0);
-				CollisionParticles->AddParticles(Simplicial->Size());
-				//Particles.CollisionParticles(RigidBodyIndex)->AddParticles(Simplicial->Size());
-				for (int32 VertexIndex = 0; VertexIndex < (int32)Simplicial->Size(); ++VertexIndex)
-				{
-					CollisionParticles->X(VertexIndex) = Simplicial->X(VertexIndex);
-					//Particles.CollisionParticles(RigidBodyIndex)->X(VertexIndex) = Simplicial->X(VertexIndex);
-				}
-			}
-
-			// @todo(remove): IF there is no simplicial we should not be forcing one. 
-			if (CollisionParticles->Size())
-			//if (!Particles.CollisionParticles(RigidBodyIndex)->Size())
-			{
-				CollisionParticles->AddParticles(1);
-				//Particles.CollisionParticles(RigidBodyIndex)->AddParticles(1);
-				CollisionParticles->X(0) = Chaos::TVector<float, 3>(0);
-				///Particles.CollisionParticles(RigidBodyIndex)->X(0) = Chaos::TVector<float, 3>(0);
-=======
 	if (Simplicial && SharedParams.SizeSpecificData[0].CollisionType==ECollisionTypeEnum::Chaos_Surface_Volumetric)
 	{
 		Handle->CollisionParticlesInitIfNeeded();
@@ -478,7 +304,6 @@
 				// Make sure the collision particles are at least in the domain 
 				// of the implicit shape.
 				ensure(ImplicitShapeDomain.Contains(CollisionParticles->X(VertexIndex)));
->>>>>>> 90fae962
 			}
 		}
 
@@ -491,14 +316,6 @@
 		CollisionParticles->UpdateAccelerationStructures();
 	}
 
-<<<<<<< HEAD
-			if (CollisionParticles->Size())
-			//if (Particles.CollisionParticles(RigidBodyIndex)->Size())
-			{
-				CollisionParticles->UpdateAccelerationStructures();
-				//Particles.CollisionParticles(RigidBodyIndex)->UpdateAccelerationStructures();
-			}
-=======
 	if (GeometryCollectionCollideAll) // cvar
 	{
 		// Override collision filters and make this body collide with everything.
@@ -521,7 +338,6 @@
 		{
 			Shape->SimData = SimFilterIn;
 			Shape->QueryData = QueryFilterIn;
->>>>>>> 90fae962
 		}
 	}
 
@@ -533,39 +349,19 @@
 	// #BG TODO If this becomes an issue, recorded tracks should track awake state as well as transforms
 	if (DynamicState == (uint8)EObjectStateTypeEnum::Chaos_Object_Sleeping)
 	{
-<<<<<<< HEAD
-		Handle->SetObjectState(Chaos::EObjectStateType::Sleeping);
-		//Particles.SetObjectState(RigidBodyIndex,Chaos::EObjectStateType::Sleeping);
+		Handle->SetObjectStateLowLevel(Chaos::EObjectStateType::Sleeping);
 	}
 	else if (DynamicState == (uint8)EObjectStateTypeEnum::Chaos_Object_Kinematic)
 	{
-		Handle->SetObjectState(Chaos::EObjectStateType::Kinematic);
-		//Particles.SetObjectState(RigidBodyIndex, Chaos::EObjectStateType::Kinematic);
+		Handle->SetObjectStateLowLevel(Chaos::EObjectStateType::Kinematic);
 	}
 	else if (DynamicState == (uint8)EObjectStateTypeEnum::Chaos_Object_Static)
 	{
-		Handle->SetObjectState(Chaos::EObjectStateType::Static);
-		//Particles.SetObjectState(RigidBodyIndex, Chaos::EObjectStateType::Static);
+		Handle->SetObjectStateLowLevel(Chaos::EObjectStateType::Static);
 	}
 	else
 	{
-		Handle->SetObjectState(Chaos::EObjectStateType::Dynamic);
-		//Particles.SetObjectState(RigidBodyIndex,Chaos::EObjectStateType::Dynamic);
-=======
-		Handle->SetObjectStateLowLevel(Chaos::EObjectStateType::Sleeping);
-	}
-	else if (DynamicState == (uint8)EObjectStateTypeEnum::Chaos_Object_Kinematic)
-	{
-		Handle->SetObjectStateLowLevel(Chaos::EObjectStateType::Kinematic);
-	}
-	else if (DynamicState == (uint8)EObjectStateTypeEnum::Chaos_Object_Static)
-	{
-		Handle->SetObjectStateLowLevel(Chaos::EObjectStateType::Static);
-	}
-	else
-	{
 		Handle->SetObjectStateLowLevel(Chaos::EObjectStateType::Dynamic);
->>>>>>> 90fae962
 	}
 }
 
@@ -574,27 +370,6 @@
 //==============================================================================
 
 FGeometryCollectionPhysicsProxy::FGeometryCollectionPhysicsProxy(
-<<<<<<< HEAD
-	UObject* InOwner, 
-	FGeometryDynamicCollection* InDynamicCollection, 
-	FInitFunc InInitFunc, 
-	FCacheSyncFunc InCacheSyncFunc, 
-	FFinalSyncFunc InFinalSyncFunc,
-	const Chaos::EMultiBufferMode BufferMode)
-	: Base(InOwner)
-	//, InitializedState(ESimulationInitializationState::Unintialized)
-	, InitializedState(ESimulationInitializationState::Created)
-	, IsObjectDynamic(false)
-	, IsObjectLoading(true)
-
-	, GTDynamicCollection(InDynamicCollection)
-	//, PTDynamicCollection(nullptr)
-
-	, BaseParticleIndex(INDEX_NONE)
-	, NumParticles(INDEX_NONE)
-	, ProxySimDuration(0.0f)
-
-=======
 	UObject* InOwner,
 	FGeometryDynamicCollection& GameThreadCollectionIn,
 	const FSimulationParameters& SimulationParameters,
@@ -616,22 +391,13 @@
 	, ProxySimDuration(0.0f)
 	, LastSyncCountGT(MAX_uint32)
 #endif
->>>>>>> 90fae962
 	, InitFunc(InInitFunc)
 	, CacheSyncFunc(InCacheSyncFunc)
 	, FinalSyncFunc(InFinalSyncFunc)
 
-<<<<<<< HEAD
-	, LastSyncCountGT(MAX_uint32)
 	, CollisionParticlesPerObjectFraction(CollisionParticlesPerObjectFractionDefault)
 
-	, PhysToGameInterchange(Chaos::FMultiBufferFactory<FGeometryCollectionResults>::CreateBuffer(BufferMode))
-	, GameToPhysInterchange(Chaos::FMultiBufferFactory<FGeometryCollectionResults>::CreateBuffer(BufferMode))
-=======
-	, CollisionParticlesPerObjectFraction(CollisionParticlesPerObjectFractionDefault)
-
 	, GameThreadCollection(GameThreadCollectionIn)
->>>>>>> 90fae962
 {
 	// We rely on a guarded buffer.
 	check(BufferMode == Chaos::EMultiBufferMode::TripleGuarded);
@@ -639,534 +405,9 @@
 
 FGeometryCollectionPhysicsProxy::~FGeometryCollectionPhysicsProxy()
 {}
-<<<<<<< HEAD
 
 float ReportHighParticleFraction = -1.f;
 FAutoConsoleVariableRef CVarReportHighParticleFraction(TEXT("p.gc.ReportHighParticleFraction"), ReportHighParticleFraction, TEXT("Report any objects with particle fraction above this threshold"));
-
-void FGeometryCollectionPhysicsProxy::Initialize()
-{
-	if (InitializedState != ESimulationInitializationState::Created)
-		return;
-
-	// Old proxy init
-	check(IsInGameThread());
-
-	PTDynamicCollection.CopyAttribute(*GTDynamicCollection, FTransformCollection::TransformAttribute, FTransformCollection::TransformGroup);
-	PTDynamicCollection.CopyAttribute(*GTDynamicCollection, FTransformCollection::ParentAttribute, FTransformCollection::TransformGroup);
-	PTDynamicCollection.CopyAttribute(*GTDynamicCollection, FTransformCollection::ChildrenAttribute, FTransformCollection::TransformGroup);
-	PTDynamicCollection.CopyAttribute(*GTDynamicCollection, FGeometryCollection::SimulationTypeAttribute, FTransformCollection::TransformGroup);
-	PTDynamicCollection.CopyAttribute(*GTDynamicCollection, FGeometryCollection::StatusFlagsAttribute, FTransformCollection::TransformGroup);
-	PTDynamicCollection.CopyAttribute(*GTDynamicCollection, FGeometryDynamicCollection::DynamicStateAttribute, FTransformCollection::TransformGroup);
-	PTDynamicCollection.CopyAttribute(*GTDynamicCollection, FGeometryDynamicCollection::CollisionGroupAttribute, FTransformCollection::TransformGroup);
-	PTDynamicCollection.CopyAttribute(*GTDynamicCollection, FGeometryDynamicCollection::ActiveAttribute, FTransformCollection::TransformGroup);
-
-	//todo(benn.g): having to spell out which attribute to copy kind of sucks. We don't want a full copy since GT can have a lot of gameplay attributes
-	//question: should we copy dynamic state? 
-	//response: Seems like we will just end up copying everything, otherwise the simulation collection will be missing attributes.
-
-	/*
-	//todo(ocohen): avoid copies when not multi threaded
-	if(IsMultithreaded())
-	{
-		PTDynamicCollection.CopyAttribute(*GTDynamicCollection, FTransformCollection::TransformAttribute, FGeometryCollection::TransformGroup);
-	}*/
-
-	// Replace with normal funcs in this class
-	//Callbacks->SetUpdateRecordedStateFunction([this](float SolverTime, const TManagedArray<int32> & RigidBodyID, const TManagedArray<FGeometryCollectionBoneNode>& Hierarchy, const FSolverCallbacks::FParticlesType& Particles, const FSolverCallbacks::FCollisionConstraintsType& CollisionRule)
-	//{
-	//	UpdateRecordedState(SolverTime, RigidBodyID, Hierarchy, Particles, CollisionRule);
-	//});
-
-	//Callbacks->SetCommitRecordedStateFunction([this](FRecordedTransformTrack& InTrack)
-	//{
-	//	InTrack = FRecordedTransformTrack::ProcessRawRecordedData(RecordedTracks);
-	//});
-
-	// Back to engine for setup from components
-	InitFunc(Parameters);
-	PTDynamicCollection.SyncAllGroups(*Parameters.RestCollection);
-	CollisionParticlesPerObjectFraction = 
-		Parameters.CollisionSampleFraction * CollisionParticlesPerObjectFractionDefault;
-
-	if (ReportHighParticleFraction > 0)
-	{
-		for (const FSharedSimulationSizeSpecificData& Data : Parameters.Shared.SizeSpecificData)
-		{
-			if (Data.CollisionParticlesFraction >= ReportHighParticleFraction)
-			{
-				ensureMsgf(false, TEXT("Collection with small particle fraction"));
-				UE_LOG(LogChaos, Warning, TEXT("Collection with small particle fraction(%f):%s"), Data.CollisionParticlesFraction, *Parameters.Name);
-			}
-		}
-	}
-
-	// Setup proxy parameters
-
-	// Ryan - I don't know why this happens here.  Previously, Parameters.DynamicCollection
-	// was set to the client level GTDynamicCollection, at least in the case of RigidBodiesFallingUnderGravity().
-	// So why override it to the physics thread dynamic collection???
-	//check(!Parameters.DynamicCollection);
-	Parameters.DynamicCollection = &PTDynamicCollection;
-
-	// Old callbacks init
-
-	//if(Parameters.bClearCache)
-	//{
-	//	if(ResetAnimationCacheCallback)
-	//	{
-	//		ResetAnimationCacheCallback();
-	//	}
-	//}
-
-	CreateDynamicAttributes();
-
-	ProxySimDuration = 0.0f;
-//	InitializedState = Parameters.InitializationState;
-
-	// Old proxy init
-	RecordedTracks.Records.Reset();
-	
-	// Setup double buffer data
-	Results.Get(0).Transforms.Init(PTDynamicCollection.Transform);
-	//Results.Get(0).RigidBodyIds.Init(RigidBodyID);
-	Results.Get(1).Transforms.Init(PTDynamicCollection.Transform);
-	//Results.Get(1).RigidBodyIds.Init(RigidBodyID);
-	
-	LastSyncCountGT = 0;
-
-	// Initialize global transforms
-
-	TArray<FMatrix> &TmpGlobalTransforms = Results.Get(0).GlobalTransforms;
-	GeometryCollectionAlgo::GlobalMatrices(PTDynamicCollection.Transform, PTDynamicCollection.Parent, TmpGlobalTransforms);
-	Results.Get(1).GlobalTransforms = TmpGlobalTransforms;
-
-
-	// Initialize data for faster bound calculations
-	// precompute data used for bounds calculation
-	{
-		const TManagedArray<FBox>& BoundingBoxes = Parameters.RestCollection->BoundingBox;
-		const TManagedArray<int32>& TransformIndices = Parameters.RestCollection->TransformIndex;
-
-		const int32 NumBoxes = BoundingBoxes.Num();
-
-		ValidGeometryBoundingBoxes.Reset();
-		ValidGeometryTransformIndices.Reset();
-		for (int32 BoxIdx = 0; BoxIdx < NumBoxes; ++BoxIdx)
-		{
-			const int32 CurrTransformIndex = TransformIndices[BoxIdx];
-
-			if (Parameters.RestCollection->IsGeometry(CurrTransformIndex))
-			{
-				ValidGeometryBoundingBoxes.Add(BoundingBoxes[BoxIdx]);
-				ValidGeometryTransformIndices.Add(CurrTransformIndex);
-			}
-		}
-
-		FBox BoundingBox(ForceInit);
-		const FMatrix& ActorToWorld = Parameters.WorldTransform.ToMatrixWithScale();
-		for (int i = 0; i < ValidGeometryBoundingBoxes.Num(); ++i)
-		{
-			BoundingBox += ValidGeometryBoundingBoxes[i].TransformBy(
-				TmpGlobalTransforms[ValidGeometryTransformIndices[i]] * ActorToWorld);
-		}
-
-		Results.Get(0).WorldBounds = FBoxSphereBounds(BoundingBox);
-		Results.Get(1).WorldBounds = FBoxSphereBounds(BoundingBox);
-	}
-
-	InitializedState = ESimulationInitializationState::Unintialized;
-}
-
-void FGeometryCollectionPhysicsProxy::InitializeBodiesGT()
-{
-	const FGeometryCollection* RestCollection = Parameters.RestCollection;
-	FGeometryDynamicCollection* DynamicCollection = Parameters.DynamicCollection;
-
-	if (Parameters.Simulating &&
-		((InitializedState == ESimulationInitializationState::Unintialized) ||
-		(InitializedState == ESimulationInitializationState::Activated)))
-	{
-		const TManagedArray<int32>& TransformIndex = RestCollection->TransformIndex;
-		const TManagedArray<int32>& BoneMap = RestCollection->BoneMap;
-		const TManagedArray<int32>& Parent = RestCollection->Parent;
-		const TManagedArray<TSet<int32>>& Children = RestCollection->Children;
-		const TManagedArray<int32>& SimulationType = RestCollection->SimulationType;
-		const TManagedArray<FVector>& Vertex = RestCollection->Vertex;
-		const TManagedArray<int32>& DynamicState = DynamicCollection->DynamicState;
-		const TManagedArray<int32>& CollisionGroup = DynamicCollection->CollisionGroup;
-		const TManagedArray<float>& Mass = RestCollection->GetAttribute<float>("Mass", FTransformCollection::TransformGroup);
-		const TManagedArray<FVector>& InertiaTensor = RestCollection->GetAttribute<FVector>("InertiaTensor", FTransformCollection::TransformGroup);
-
-		TArray<FTransform> Transform;
-		GeometryCollectionAlgo::GlobalMatrices(DynamicCollection->Transform, DynamicCollection->Parent, Transform);
-		check(DynamicCollection->Transform.Num() == Transform.Num());
-
-		NumParticles = SimulatableParticles.Num();
-		BaseParticleIndex = 0; // Are we always zero indexed now?
-
-		// Create game thread particles...
-		for (int32 Idx = 0; Idx < SimulatableParticles.Num(); ++Idx)
-		{
-			if (SimulatableParticles[Idx])
-			{
-				//GTGeometryParticles[Idx] = Chaos::TGeometryParticle<float, 3>::CreateParticle();
-				//GTGeometryParticles[Idx] = Chaos::TKinematicGeometryParticle<float, 3>::CreateParticle();
-				//GTGeometryParticles[Idx] = Chaos::TPBDRigidParticle<float, 3>::CreateParticle();
-				GTGeometryParticles[Idx] = Chaos::TPBDGeometryCollectionParticle<float, 3>::CreateParticle();
-				Chaos::TPBDRigidParticle<float, 3>* GTParticle = GTGeometryParticles[Idx]->AsDynamic();
-
-//				Chaos::TSerializablePtr<Chaos::TImplicitObject<float, 3>> ImplicitShape = Implicits[Idx];
-//				GTParticle->SetGeometry(ImplicitShape);
-//				if (!ensure(GTParticle->IsParticleValid()))
-//				{
-//					check(false); // continue?
-//				}
-				FTransform ParticleTransform = MassToLocal[Idx] * Transform[Idx] * Parameters.WorldTransform;
-				GTParticle->SetX(ParticleTransform.GetTranslation());
-				GTParticle->SetR(ParticleTransform.GetRotation());
-				//...
-				GTParticle->Proxy = this; // I feel dirty.
-			}
-		}
-
-		InitializedState = Parameters.InitializationState;
-	}
-}
-
-void FGeometryCollectionPhysicsProxy::InitializeBodiesPT(
-	Chaos::FPBDRigidsSolver* RigidsSolver,
-	Chaos::FPBDRigidsSolver::FParticlesType& Particles)
-{
-	const FGeometryCollection* RestCollection = Parameters.RestCollection;
-	FGeometryDynamicCollection* DynamicCollection = Parameters.DynamicCollection;
-
-	if (Parameters.Simulating && 
-		((InitializedState == ESimulationInitializationState::Unintialized) || 
-		 (InitializedState == ESimulationInitializationState::Activated)))
-	{
-		const TManagedArray<int32>& TransformIndex = RestCollection->TransformIndex;
-		const TManagedArray<int32>& BoneMap = RestCollection->BoneMap;
-		const TManagedArray<int32>& Parent = RestCollection->Parent;
-		const TManagedArray<TSet<int32>>& Children = RestCollection->Children;
-		const TManagedArray<int32>& SimulationType = RestCollection->SimulationType;
-		const TManagedArray<FVector>& Vertex = RestCollection->Vertex;
-		const TManagedArray<int32>& DynamicState = DynamicCollection->DynamicState;
-		const TManagedArray<int32>& CollisionGroup = DynamicCollection->CollisionGroup;
-		const TManagedArray<float>& Mass = RestCollection->GetAttribute<float>("Mass", FTransformCollection::TransformGroup);
-		const TManagedArray<FVector>& InertiaTensor = RestCollection->GetAttribute<FVector>("InertiaTensor", FTransformCollection::TransformGroup);
-
-		TArray<FTransform> Transform;
-		GeometryCollectionAlgo::GlobalMatrices(DynamicCollection->Transform, DynamicCollection->Parent, Transform);
-		check(DynamicCollection->Transform.Num() == Transform.Num());
-
-		// Count particles to add
-		const int NumSimulatedParticles = SimulatableParticles.Count(true);
-
-		//Chaos::FPhysicsSolver* FPSolver = GetSolver();
-		//const Chaos::FPhysicsSolver::FParticlesType& Particles = FPSolver->GetParticles();
-
-		const int NumRigids = 0; // ryan - Since we're doing SOA, we start at zero?
-		BaseParticleIndex = NumRigids;
-
-		// Add entries into simulation array
-		TArray<Chaos::TPBDGeometryCollectionParticleHandle<float, 3>*> Handles = 
-			Particles.CreateGeometryCollectionParticles(NumSimulatedParticles);
-		int32 NextIdx = 0;
-		for(int32 Idx=0; Idx < SimulatableParticles.Num(); ++Idx)
-		{
-			if (SimulatableParticles[Idx])
-			{
-				check(GTGeometryParticles[Idx]);
-				Chaos::TPBDRigidParticle<float, 3>* GTParticle = GTGeometryParticles[Idx]->AsDynamic();
-
-				Chaos::TPBDGeometryCollectionParticleHandle<float, 3>* Handle = Handles[NextIdx++];
-				Handle->GTGeometryParticle() = GTParticle;
-
-				SolverParticleHandles[Idx] = Handle;
-				RigidsSolver->GetEvolution()->CreateParticle(Handle);
-			}
-		}
-
-#if TODO_REIMPLEMENT_RIGID_CLUSTERING
-		Chaos::TArrayCollectionArray<int32>& ClusterGroupIndex = ThisSolver->GetRigidClustering().GetClusterGroupIndexArray();
-		Chaos::TArrayCollectionArray<float>& StrainArray = ThisSolver->GetRigidClustering().GetStrainArray();
-		const float StrainDefault = Parameters.DamageThreshold.Num() ? Parameters.DamageThreshold[0] : 0;
-#endif // TODO_REIMPLEMENT_RIGID_CLUSTERING
-		// Add the rigid bodies
-		const int32 NumGeometries = DynamicCollection->NumElements(FGeometryCollection::GeometryGroup);
-		ParallelFor(NumGeometries, [&](int32 GeometryIndex)
-		{
-			const int32 TransformGroupIndex = TransformIndex[GeometryIndex];
-			//if (SimulatableParticles[TransformGroupIndex] == true)
-			if (Chaos::TPBDRigidParticleHandle<float, 3>* Handle = SolverParticleHandles[TransformGroupIndex])
-			{
-				//const int32 RigidBodyIndex = RigidBodyID[TransformGroupIndex];
-				const FTransform WorldTransform = MassToLocal[TransformGroupIndex] * Transform[TransformGroupIndex] * Parameters.WorldTransform;
-
-				PopulateSimulatedParticle(
-					Handle,
-					//Particles, 
-					Parameters.Shared, 
-					nullptr,// Simplicials[TransformGroupIndex].Get(),
-					Implicits[TransformGroupIndex], 
-#if TODO_REIMPLEMENT_SOLVER_SETTINGS_ACCESSORS
-					RigidsSolver->GetMassScale() * Mass[TransformGroupIndex], 
-					RigidsSolver->GetMassScale() * InertiaTensor[TransformGroupIndex],
-#else // TODO_REIMPLEMENT_SOLVER_SETTINGS_ACCESSORS
-					Mass[TransformGroupIndex], 
-					InertiaTensor[TransformGroupIndex],
-#endif // TODO_REIMPLEMENT_SOLVER_SETTINGS_ACCESSORS
-					//RigidBodyIndex, 
-					WorldTransform, 
-					(uint8)Parameters.ObjectType, 
-					CollisionGroup[TransformGroupIndex]);
-
-#if TODO_REIMPLEMENT_RIGID_CLUSTERING
-				ClusterGroupIndex[RigidBodyIndex] = Parameters.ClusterGroupIndex;
-				StrainArray[RigidBodyIndex] = StrainDefault;
-#endif //TODO_REIMPLEMENT_RIGID_CLUSTERING
-
-				TUniquePtr<Chaos::TBVHParticles<float, 3>>& CollisionParticles = Handle->CollisionParticles();
-				CollisionParticles.Reset(Simplicials[TransformGroupIndex].Release()); // Steals!
-				//Particles.CollisionParticles(RigidBodyIndex).Reset(Simplicials[TransformGroupIndex].Release());
-				if (CollisionParticles)
-				//if (Particles.CollisionParticles(RigidBodyIndex))
-				{
-					int32 NumCollisionParticles = CollisionParticles->Size();
-					//int32 NumCollisionParticles = Particles.CollisionParticles(RigidBodyIndex)->Size();
-					int32 CollisionParticlesSize = FMath::Max(0, FMath::Min(int(NumCollisionParticles*CollisionParticlesPerObjectFraction), NumCollisionParticles));
-					CollisionParticles->Resize(CollisionParticlesSize); // Truncates!
-					//Particles.CollisionParticles(RigidBodyIndex)->Resize(CollisionParticlesSize);
-				}
-
-				RigidsSolver->GetEvolution()->SetPhysicsMaterial(Handle, Parameters.PhysicalMaterial);
-				//GetSolver()->SetPhysicsMaterial(RigidBodyIndex, Parameters.PhysicalMaterial);
-			}
-		});
-
-		// After population, the states of each particle could have changed
-		Particles.UpdateGeometryCollectionViews();
-
-#if TODO_REIMPLEMENT_INIT_COMMANDS
-		for (FFieldSystemCommand& Cmd : Parameters.InitializationCommands)
-		{
-			if (Cmd.MetaData.Contains(FFieldSystemMetaData::EMetaType::ECommandData_ProcessingResolution)) 
-				Cmd.MetaData.Remove(FFieldSystemMetaData::EMetaType::ECommandData_ProcessingResolution);
-			FFieldSystemMetaDataProcessingResolution* ResolutionData = 
-				new FFieldSystemMetaDataProcessingResolution(EFieldResolutionType::Field_Resolution_Maximum);
-			Cmd.MetaData.Add(
-				FFieldSystemMetaData::EMetaType::ECommandData_ProcessingResolution, 
-				TUniquePtr< FFieldSystemMetaDataProcessingResolution >(ResolutionData));
-			Commands.Add(Cmd);
-		}
-		Parameters.InitializationCommands.Empty();
-		ProcessCommands(Particles, GetSolver()->GetSolverTime());
-#endif // TODO_REIMPLEMENT_INIT_COMMANDS
-
-		if (Parameters.InitialVelocityType == EInitialVelocityTypeEnum::Chaos_Initial_Velocity_User_Defined)
-		{
-			for (int32 GeometryIndex = 0; GeometryIndex < NumGeometries; ++GeometryIndex)
-			{
-				const int32 TransformGroupIndex = TransformIndex[GeometryIndex];
-				if (Chaos::TPBDRigidParticleHandle<float, 3>* Handle = SolverParticleHandles[TransformGroupIndex])
-				{
-					InitialLinearVelocity[TransformGroupIndex] = Parameters.InitialLinearVelocity;
-					InitialAngularVelocity[TransformGroupIndex] = Parameters.InitialAngularVelocity;
-					if (DynamicState[TransformGroupIndex] == (int32)EObjectStateTypeEnum::Chaos_Object_Dynamic)
-					{
-						Handle->SetV(Parameters.InitialLinearVelocity);
-						Handle->SetW(Parameters.InitialAngularVelocity);
-					}
-				}
-			}
-		}
-/*
-		ParallelFor(NumGeometries, [&](int32 GeometryIndex)
-		{
-			const int32 TransformGroupIndex = TransformIndex[GeometryIndex];
-			//if (SimulatableParticles[TransformGroupIndex] == true)
-			if (Chaos::TPBDRigidParticleHandle<float, 3>* Handle = SolverParticleHandles[TransformGroupIndex])
-			{
-				//const int32 RigidBodyIndex = RigidBodyID[TransformGroupIndex];
-				if (Parameters.InitialVelocityType == EInitialVelocityTypeEnum::Chaos_Initial_Velocity_User_Defined)
-				{
-					InitialLinearVelocity[TransformGroupIndex] = Parameters.InitialLinearVelocity;
-					InitialAngularVelocity[TransformGroupIndex] = Parameters.InitialAngularVelocity;
-					if (DynamicState[TransformGroupIndex] == (int32)EObjectStateTypeEnum::Chaos_Object_Dynamic)
-					{
-						Particles.V(RigidBodyIndex) = Parameters.InitialLinearVelocity;
-						Particles.W(RigidBodyIndex) = Parameters.InitialAngularVelocity;
-					}
-				}
-			}
-		});
-*/
-#if TODO_REIMPLEMENT_KINEMATICS
-		InitializeKinematics(Particles, DynamicState);
-#endif // TODO_REIMPLEMENT_KINEMATICS
-#if TODO_REIMPLEMENT_FRACTURE
-		InitializeRemoveOnFracture(Particles, DynamicState);
-#endif // TODO_REIMPLEMENT_FRACTURE
-
-#if TODO_REIMPLEMENT_RIGID_CLUSTERING
-		// #BG Temporary - don't cluster when playing back. Needs to be changed when kinematics are per-proxy to support
-		// kinematic to dynamic transition for clusters.
-		if (Parameters.EnableClustering)// && Parameters.CacheType != EGeometryCollectionCacheType::Play)
-		{
-			const TArray<int32> RecursiveOrder = ComputeRecursiveOrder(*RestCollection);
-
-			// num clusters
-			uint32 NumClusters=0;
-			TArray<bool> SubTreeContainsSimulatableParticle;
-			SubTreeContainsSimulatableParticle.SetNum(RecursiveOrder.Num());
-			for (const int32 TransformGroupIndex : RecursiveOrder)
-			{
-				if (Children[TransformGroupIndex].Num() > 0)
-				{
-					SubTreeContainsSimulatableParticle[TransformGroupIndex] = false;
-
-					TArray<uint32> RigidChildren, CollectionChildren;
-					for (const int32 ChildIndex : Children[TransformGroupIndex])
-					{
-						if(SubTreeContainsSimulatableParticle[ChildIndex])
-						{
-							NumClusters++;
-							SubTreeContainsSimulatableParticle[TransformGroupIndex] = true;
-							break;
-						}
-					}
-				}
-				else
-				{
-					SubTreeContainsSimulatableParticle[TransformGroupIndex] = (RigidBodyID[TransformGroupIndex] != INDEX_NONE);
-				}
-			}
-
-			const int32 ClusterStartIndex = Particles.Size();
-			Particles.AddParticles(NumClusters);
-
-			int32 ClusterRigidBodyId = ClusterStartIndex;
-			for (const int32 TransformGroupIndex : RecursiveOrder)
-			{
-				TArray<uint32> RigidChildren, CollectionChildren;
-				for (const int32 ChildIndex : Children[TransformGroupIndex])
-				{
-					if (RigidBodyID[ChildIndex] != INDEX_NONE)
-					{
-						RigidChildren.Add(RigidBodyID[ChildIndex]);
-						CollectionChildren.Add(ChildIndex);
-					}
-				}
-				if (RigidChildren.Num())
-				{
-					if (ReportTooManyChildrenNum >= 0 && RigidChildren.Num() > ReportTooManyChildrenNum)
-					{
-						UE_LOG(LogChaos, Warning, TEXT("Too many children (%d) in a single cluster:%s"), RigidChildren.Num(), *Parameters.Name);
-					}
-
-					RigidBodyID[TransformGroupIndex] = ClusterRigidBodyId;
-					Chaos::FClusterCreationParameters<float> CreationParameters;
-					CreationParameters.RigidBodyIndex = RigidBodyID[TransformGroupIndex];
-					BuildClusters(TransformGroupIndex, CollectionChildren, RigidChildren, CreationParameters);
-					ClusterRigidBodyId++;
-				}
-			}
-		}
-#endif // TODO_REIMPLEMENT_RIGID_CLUSTERING
- 
-		const int32 NumTransforms = GetTransformGroupSize();
-#if TODO_REIMPLEMENT_RIGID_CLUSTERING
-		// Set Connectivity
-		ParallelFor(NumTransforms, [&](int32 TransformGroupIndex)
-		{
-			if (Children[TransformGroupIndex].Num() > 0)
-			{
-				if (RigidBodyID[TransformGroupIndex] != INDEX_NONE)
-				{
-					Solver->GetEvolution()->GetRigidClustering().GenerateConnectionGraph(RigidBodyID[TransformGroupIndex]);
-					//GetSolver()->GetRigidClustering().GenerateConnectionGraph(RigidBodyID[TransformGroupIndex]);
-				}
-			}
-		});
-#endif // TODO_REIMPLEMENT_RIGID_CLUSTERING
-
-#if TODO_REIMPLEMENT_RIGID_CACHING
-		// If we're recording and want to start immediately caching then we should cache the rest state
-		if (Parameters.IsCacheRecording() && Parameters.CacheBeginTime == 0.0f)
-		{
-			if (UpdateRecordedStateCallback)
-			{
-				UpdateRecordedStateCallback(0.0f, RigidBodyID, Particles, GetSolver()->GetCollisionConstraints());
-			}
-		}
-#endif // TODO_REIMPLEMENT_RIGID_CACHING
-
-		if (InitializedState == ESimulationInitializationState::Activated)
-		{
-			//
-			//  Activated bodies has already been called so we are good to go.
-			//
-			InitializedState = ESimulationInitializationState::Initialized;
-#if TODO_REIMPLEMENT_RIGID_CLUSTERING
-			if (Parameters.EnableClustering && Parameters.ClusterGroupIndex)
-			{
-				GetSolver()->GetRigidClustering().IncrementPendingClusterCounter(Parameters.ClusterGroupIndex);
-				GetSolver()->GetRigidClustering().DecrementPendingClusterCounter(Parameters.ClusterGroupIndex);
-			}
-#endif // TODO_REIMPLEMENT_RIGID_CLUSTERING
-		}
-		else if (InitializedState == ESimulationInitializationState::Unintialized)
-		{
-			//
-			//  Activated bodies has not been called, so we are waiting 
-			//  to become active. Deactivate all bodies, and wait for
-			//  ActivatedBodies to be called, and defer the cluster initialization
-			//
-			InitializedState = ESimulationInitializationState::Created;
-			for (int32 TransformGroupIndex = 0; TransformGroupIndex < NumTransforms; TransformGroupIndex++)
-			{
-				if(Chaos::TPBDRigidParticleHandle<float, 3>* Handle = SolverParticleHandles[TransformGroupIndex])
-				//const int32 RigidBodyIndex = RigidBodyID[TransformGroupIndex];
-				//if (RigidBodyIndex != INDEX_NONE)
-				{
-#define TODO_REIMPLEMENT_DEFERRED_ACTIVATION 0
-#if TODO_REIMPLEMENT_DEFERRED_ACTIVATION
-					if (!Handle->Disabled())
-					//if (!Particles.Disabled(RigidBodyIndex))
-					{
-						PendingActivationList.Add(TransformGroupIndex);
-						RigidsSolver->GetEvolution()->DisableParticle(Handle);
-						//GetSolver()->GetEvolution()->DisableParticle(RigidBodyIndex);
-					}
-#endif
-				}
-			}
-
-#if TODO_REIMPLEMENT_RIGID_CLUSTERING
-			//
-			//  Clustering needs to advertise its group id to the cluster so
-			//  that the group is not initialized before all the bodies are
-			//  loaded and created. 
-			//
-			if (Parameters.EnableClustering && Parameters.ClusterGroupIndex )
-			{
-				GetSolver()->GetRigidClustering().IncrementPendingClusterCounter(Parameters.ClusterGroupIndex);
-			}
-#endif // TODO_REIMPLEMENT_RIGID_CLUSTERING
-		}
-		else
-		{
-			// unknown initialization state in creation callback
-			ensure(false);
-		}
-	} // end if simulating...
-}
-=======
-
-float ReportHighParticleFraction = -1.f;
-FAutoConsoleVariableRef CVarReportHighParticleFraction(TEXT("p.gc.ReportHighParticleFraction"), ReportHighParticleFraction, TEXT("Report any objects with particle fraction above this threshold"));
->>>>>>> 90fae962
 
 void FGeometryCollectionPhysicsProxy::Initialize()
 {
@@ -1507,14 +748,6 @@
 				const FTransform WorldTransform = 
 					MassToLocal[TransformGroupIndex] * Transform[TransformGroupIndex] * Parameters.WorldTransform;
 
-<<<<<<< HEAD
-				for (int32 TransformGroupIndex = 0; TransformGroupIndex < TransformSize; TransformGroupIndex++)
-				{
-					const int32 RigidBodyIndex = RigidBodyID[TransformGroupIndex];
-					if (RigidBodyIndex != INDEX_NONE)
-					{
-						bool HasBeenRemoved = (PTDynamicCollection.StatusFlags[TransformGroupIndex] & FGeometryCollection::FS_RemoveOnFracture) && Particles.Disabled(RigidBodyIndex) && ClusterID[RigidBodyIndex].Id == INDEX_NONE;
-=======
 				PopulateSimulatedParticle(
 					Handle,
 					Parameters.Shared,
@@ -1527,7 +760,6 @@
 					WorldTransform,
 					(uint8)DynamicState[TransformGroupIndex],
 					CollisionGroup[TransformGroupIndex]);
->>>>>>> 90fae962
 
 				if (Parameters.EnableClustering)
 				{
@@ -1539,21 +771,9 @@
 				CollisionParticles.Reset(Simplicials[TransformGroupIndex]?Simplicials[TransformGroupIndex]->NewCopy():nullptr); // @chaos(optimize) : maybe just move this memory instead. 
 				if (CollisionParticles)
 				{
-<<<<<<< HEAD
-					const int32 RigidBodyIndex = RigidBodyID[TransformGroupIndex];
-					if (RigidBodyIndex != INDEX_NONE)
-					{
-						if ((PTDynamicCollection.StatusFlags[TransformGroupIndex] & FGeometryCollection::FS_RemoveOnFracture)
-							&& Particles.Disabled(RigidBodyIndex) && ClusterID[RigidBodyIndex].Id == INDEX_NONE)
-						{
-							PTDynamicCollection.Transform[TransformGroupIndex].SetScale3D(FVector::ZeroVector);
-						}
-					}
-=======
 					int32 NumCollisionParticles = CollisionParticles->Size();
 					int32 CollisionParticlesSize = FMath::Max(0, FMath::Min(int(NumCollisionParticles * CollisionParticlesPerObjectFraction), NumCollisionParticles));
 					CollisionParticles->Resize(CollisionParticlesSize); // Truncates!
->>>>>>> 90fae962
 				}
 
 				Handle->SetLinearEtherDrag(Parameters.PhysicalMaterial->LinearEtherDrag);
@@ -1781,29 +1001,6 @@
 {
 	SCOPE_CYCLE_COUNTER(STAT_BuildClusters);
 
-<<<<<<< HEAD
-			if (Parameters.EnableClustering && Parameters.ClusterGroupIndex)
-			{
-				Chaos::FPhysicsSolver::FClusteringType & Clustering = GetSolver()->GetRigidClustering();
-				Clustering.DecrementPendingClusterCounter(Parameters.ClusterGroupIndex);
-				ParentIndex = Parameters.ClusterGroupIndex;
-			}
-#endif
-#if TODO_REIMPLEMENT_DEFERRED_ACTIVATION
-			Chaos::FPhysicsSolver::FParticlesType & Particles = GetSolver()->GetRigidParticles();
-			for (uint32 TransformGroupIndex : PendingActivationList)
-			{
-//				int32 RigidBodyIndex = RigidBodyID[TransformGroupIndex];
-//				checkSlow(RigidBodyIndex != INDEX_NONE);
-				if(Chaos::TPBDRigidParticleHandle<float, 3>* Handle = SolverParticleHandles[TransformGroupIndex])
-//				if (Particles.Disabled(RigidBodyIndex))
-				{
-					GetSolver()->GetEvolution()->EnableParticle(RigidBodyIndex, ParentIndex);
-				}
-			}
-#endif
-			PendingActivationList.Reset(0);
-=======
 	check(CollectionClusterIndex != INDEX_NONE);
 	check(ChildHandles.Num() != 0);
 
@@ -1819,7 +1016,6 @@
 	//If we are a root particle use the world transform, otherwise set the relative transform
 	const FTransform CollectionSpaceTransform = GeometryCollectionAlgo::GlobalMatrix(Transform, ParentIndex, CollectionClusterIndex);
 	const Chaos::TRigidTransform<float, 3> ParticleTM = MassToLocal[CollectionClusterIndex] * CollectionSpaceTransform * Parameters.WorldTransform;
->>>>>>> 90fae962
 
 	//create new cluster particle
 	//The reason we need to pass in a mass orientation override is as follows:
@@ -1840,11 +1036,6 @@
 	}
 	TArray<Chaos::TPBDRigidParticleHandle<float, 3>*> ChildHandlesCopy(ChildHandles);
 
-<<<<<<< HEAD
-void FGeometryCollectionPhysicsProxy::BindParticleCallbackMapping(Chaos::TArrayCollectionArray<PhysicsProxyWrapper> & PhysicsProxyReverseMap, Chaos::TArrayCollectionArray<int32> & ParticleIDReverseMap)
-{
-	if (InitializedState== ESimulationInitializationState::Initialized)
-=======
 	// Construct an active cluster particle, disable children, derive M and I from children:
 	Chaos::TPBDRigidClusteredParticleHandle<float, 3>* Parent = 
 		GetSolver()->GetEvolution()->GetRigidClustering().CreateClusterParticle(
@@ -1862,7 +1053,6 @@
 	}
 
 	if (Parent->InvM() == 0.0)
->>>>>>> 90fae962
 	{
 		if (Parent->ObjectState() == Chaos::EObjectStateType::Static)
 		{
@@ -2050,11 +1240,7 @@
 	}
 }
 
-<<<<<<< HEAD
-void FGeometryCollectionPhysicsProxy::ProcessCommands(FParticlesType& Particles, const float Time)
-=======
 void FGeometryCollectionPhysicsProxy::PushKinematicStateToSolver(FParticlesType& Particles)
->>>>>>> 90fae962
 {
 	FGeometryDynamicCollection& Collection = GameThreadCollection;
 	if (Collection.Transform.Num())
@@ -2080,29 +1266,9 @@
 					Handle->SetW(Collection.InitialAngularVelocity[TransformIndex]);
 				}
 			}
-<<<<<<< HEAD
-		}
-	}
-
-	// Process Particle-Particle commands
-	if (Commands.Num())
-	{
-		Chaos::FPhysicsSolver* CurrentSolver = GetSolver();
-
-		//  Generate a Index mapping between the rigid body indices and 
-		//  the particle indices. This allows the geometry collection to
-		//  evaluate only its own particles. 
-		TArray<ContextIndex> IndicesArray;
-		int32 NumIndices = 0;
-		IndicesArray.SetNumUninitialized(RigidBodyID.Num());
-		for (int32 i = 0; i < RigidBodyID.Num(); i++)
-		{
-			if (RigidBodyID[i] != INDEX_NONE)
-=======
 			else if ((DynamicState[TransformIndex] == (int32)EObjectStateTypeEnum::Chaos_Object_Kinematic)
 				&& (Handle->ObjectState() == Chaos::EObjectStateType::Dynamic)
 				&& FLT_EPSILON < Handle->M())
->>>>>>> 90fae962
 			{
 				Handle->SetObjectState(Chaos::EObjectStateType::Kinematic);
 			}
@@ -2138,12 +1304,8 @@
 	return Level;
 }
 
-<<<<<<< HEAD
-void FGeometryCollectionPhysicsProxy::ParameterUpdateCallback(FParticlesType& Particles, const float Time)
-=======
 
 void FGeometryCollectionPhysicsProxy::InitializeRemoveOnFracture(FParticlesType& Particles, const TManagedArray<int32>& DynamicState)
->>>>>>> 90fae962
 {
 	/*
 	@todo break everything
@@ -2207,10 +1369,6 @@
 #endif
 }
 
-<<<<<<< HEAD
-int32 ReportNoLevelsetCluster = 0;
-FAutoConsoleVariableRef CVarReportNoLevelsetCluster(TEXT("p.gc.ReportNoLevelsetCluster"), ReportNoLevelsetCluster, TEXT("Report any cluster objects without levelsets"));
-=======
 void FGeometryCollectionPhysicsProxy::SyncBeforeDestroy()
 {
 	if(FinalSyncFunc)
@@ -2372,7 +1530,6 @@
 				{
 					if(Chaos::TPBDRigidClusteredParticleHandle<float, 3>* ClusterParent = ClusterParentBase->CastToClustered() )
 					{
->>>>>>> 90fae962
 
 						// syncronize parents if it has changed.
 						if (SolverClusterID[TransformGroupIndex] != ClusterParent)
@@ -2468,23 +1625,6 @@
 // Called from FPhysScene_ChaosInterface::SyncBodies(), NOT the solver.
 void FGeometryCollectionPhysicsProxy::PullFromPhysicsState()
 {
-<<<<<<< HEAD
-	const FGeometryCollection& RestCollection = *Parameters.RestCollection;
-	FGeometryDynamicCollection* DynamicCollection = Parameters.DynamicCollection;
-
-	DynamicCollection->AddExternalAttribute("SimulatableParticles", FGeometryCollection::TransformGroup, SimulatableParticles);
-	DynamicCollection->AddExternalAttribute("RigidBodyID", FTransformCollection::TransformGroup, RigidBodyID);
-	DynamicCollection->AddExternalAttribute("SolverClusterID", FTransformCollection::TransformGroup, SolverClusterID);
-	DynamicCollection->AddExternalAttribute("MassToLocal", FTransformCollection::TransformGroup, MassToLocal);
-	DynamicCollection->CopyAttribute(RestCollection, "MassToLocal", FTransformCollection::TransformGroup);
-	DynamicCollection->AddExternalAttribute("CollisionStructureID", FTransformCollection::TransformGroup, CollisionStructureID);
-	DynamicCollection->AddExternalAttribute(SimplicialsAttribute, FTransformCollection::TransformGroup, Simplicials);
-	DynamicCollection->AddExternalAttribute(ImplicitsAttribute, FTransformCollection::TransformGroup, Implicits);
-	DynamicCollection->AddExternalAttribute(SolverParticleHandlesAttribute, FTransformCollection::TransformGroup, SolverParticleHandles);
-	DynamicCollection->AddExternalAttribute(GTGeometryParticleAttribute, FTransformCollection::TransformGroup, GTGeometryParticles);
-
-	if (Parameters.InitialVelocityType == EInitialVelocityTypeEnum::Chaos_Initial_Velocity_User_Defined)
-=======
 	/**
 	 * CONTEXT: GAMETHREAD (Read Locked)
 	 * Perform a similar operation to Sync, but take the data from a gamethread-safe buffer. This will be called
@@ -2497,7 +1637,6 @@
 
 	const FGeometryCollectionResults* TargetResultPtr = PhysToGameInterchange.GetConsumerBuffer();
 	if(!TargetResultPtr)
->>>>>>> 90fae962
 	{
 		return;
 	}
@@ -2563,11 +1702,6 @@
 	return UseIdx;
 }
 
-<<<<<<< HEAD
-void FGeometryCollectionPhysicsProxy::InitializeSharedCollisionStructures(
-	Chaos::FErrorReporter& ErrorReporter, 
-	FGeometryCollection& RestCollection, 
-=======
 /** 
 	NOTE - Making any changes to data stored on the rest collection below MUST be accompanied
 	by a rotation of the DDC key in FDerivedDataGeometryCollectionCooker::GetVersionString
@@ -2575,7 +1709,6 @@
 void FGeometryCollectionPhysicsProxy::InitializeSharedCollisionStructures(
 	Chaos::FErrorReporter& ErrorReporter,
 	FGeometryCollection& RestCollection,
->>>>>>> 90fae962
 	const FSharedSimulationParameters& SharedParams)
 {
 	FString BaseErrorPrefix = ErrorReporter.GetPrefix();
@@ -2604,33 +1737,6 @@
 	const TManagedArray<int32>& BoneMap = RestCollection.BoneMap;
 	const TManagedArray<int32>& Parent = RestCollection.Parent;
 	const TManagedArray<TSet<int32>>& Children = RestCollection.Children;
-<<<<<<< HEAD
-	TManagedArray<bool>& CollectionSimulatableParticles = 
-		RestCollection.GetAttribute<bool>(
-			FGeometryCollection::SimulatableParticlesAttribute, FTransformCollection::TransformGroup);
-	TManagedArray<FVector>& CollectionInertiaTensor = 
-		RestCollection.AddAttribute<FVector>(
-			TEXT("InertiaTensor"), FTransformCollection::TransformGroup);
-	TManagedArray<FTransform>& CollectionMassToLocal = 
-		RestCollection.AddAttribute<FTransform>(
-			TEXT("MassToLocal"), FTransformCollection::TransformGroup);
-	TManagedArray<float>& CollectionMass = 
-		RestCollection.AddAttribute<float>(
-			TEXT("Mass"), FTransformCollection::TransformGroup);
-	TManagedArray<TUniquePtr<FSimplicial>>& CollectionSimplicials = 
-		RestCollection.AddAttribute<TUniquePtr<FSimplicial>>(
-			SimplicialsAttribute, FTransformCollection::TransformGroup);
-	TManagedArray<TUniquePtr<TImplicitObject<float, 3>>>& CollectionImplicits = 
-		RestCollection.AddAttribute<TUniquePtr<TImplicitObject<float, 3>>>(
-			ImplicitsAttribute, FTransformCollection::TransformGroup);
-
-	FTransform IdentityXf(FQuat::Identity, FVector(0));
-	IdentityXf.NormalizeRotation();
-	for (int32 Index = 0; Index < CollectionMassToLocal.Num(); ++Index)
-	{
-		CollectionMassToLocal[Index] = IdentityXf;
-	}
-=======
 	TManagedArray<bool>& CollectionSimulatableParticles =
 		RestCollection.GetAttribute<bool>(
 			FGeometryCollection::SimulatableParticlesAttribute, FTransformCollection::TransformGroup);
@@ -2657,7 +1763,6 @@
 	FTransform IdentityXf(FQuat::Identity, FVector(0));
 	IdentityXf.NormalizeRotation();
 	CollectionMassToLocal.Fill(IdentityXf);
->>>>>>> 90fae962
 
 	// VerticesGroup
 	const TManagedArray<FVector>& Vertex = RestCollection.Vertex;
@@ -3554,280 +2659,6 @@
 }
 
 
-<<<<<<< HEAD
-Chaos::FParticleData* FGeometryCollectionPhysicsProxy::NewData() 
-{
-	/**
-	 * CONTEXT: GAMETHREAD
-	 * Returns a new unmanaged allocation of the data saved on the handle, otherwise nullptr
-	 */
-
-	// The other physics proxies allocate memory and returns a copy of game thread
-	// data as a TGeometryParticleData<T,d>, TKinematicGeometryParticleData<T,d>, 
-	// or a TPBDRigidParticleData<T,d>, which are all derived from FParticleData.
-	// That then gets passed to the physics thread via PushToPhysicsState().
-	//
-	// So all we're doing is pushing game thread state to the physics thread.
-	// I don't think we need to allocate memory to do this.  I think the other 
-	// proxies get away with that because they're dealing with a low number of 
-	// bodies; which is not the case here. Rather, let's just use a triple buffer.
-
-	if (!Parameters.Simulating || 
-		!ensure(NumParticles != INDEX_NONE)) // Make sure InitBodiesGT() has been called!
-	{
-		return nullptr;
-	}
-
-	FGeometryCollectionResults& Buffer = *GameToPhysInterchange->AccessProducerBuffer();
-	if (Buffer.NumParticlesAdded != NumParticles)
-	{
-		// Initialize the buffer
-		Buffer.NumParticlesAdded = NumParticles;
-		Buffer.BaseIndex = BaseParticleIndex;
-
-		TArray<FTransform> Transforms; Transforms.SetNum(NumParticles);
-		Buffer.Transforms = TManagedArray<FTransform>(MoveTemp(Transforms));
-		Buffer.DisabledStates.SetNum(NumParticles);
-	}
-
-	const FGeometryDynamicCollection* DynamicCollection = Parameters.DynamicCollection;
-	const FGeometryCollection* RestCollection = Parameters.RestCollection;
-
-	Buffer.TransformIndex.Init(RestCollection->TransformIndex);
-	Buffer.BoneMap.Init(RestCollection->BoneMap);
-	Buffer.Parent.Init(RestCollection->Parent);
-	Buffer.Children.Init(RestCollection->Children);
-	Buffer.SimulationType.Init(RestCollection->SimulationType);
-
-	Buffer.DynamicState.Init(DynamicCollection->DynamicState);
-	Buffer.Mass.Init(RestCollection->GetAttribute<float>("Mass", FTransformCollection::TransformGroup));
-	Buffer.InertiaTensor.Init(RestCollection->GetAttribute<FVector>("InertiaTensor", FTransformCollection::TransformGroup));
-	Buffer.Transforms.Init(DynamicCollection->Transform);
-
-	GeometryCollectionAlgo::GlobalMatrices(DynamicCollection->Transform, DynamicCollection->Parent, Buffer.GlobalTransforms);
-
-/*	for (int32 HandleIdx = 0; HandleIdx < NumParticles; ++HandleIdx)
-	{
-		if (Chaos::TPBDRigidParticleHandle<float, 3>* Handle = SolverParticleHandles[HandleIdx])
-		{
-			const int32 Idx = Buffer.BaseIndex + HandleIdx;
-			Buffer.Transforms[Idx].SetTranslation(Handle->X());
-			Buffer.Transforms[Idx].SetRotation(Handle->R());
-			Buffer.DisabledStates[Idx] = Handle->Disabled();
-			//...
-		}
-	}
-*/
-	// Make the buffer available to the consumer.
-	GameToPhysInterchange->FlipProducer(); 
-	
-	// If we wanted to emulate the other proxies, we could augment the 
-	// FStubGeometryCollectionData class to carry along the consumer buffer:
-	//
-	// return new FStubGeometryCollectionData(GametoPhysInterchange.GetConsumerBuffer());
-	//
-	// However, at this point, it seems pretty unnecessary to do the additional
-	// allocation and deallocation of the transient FStubGeometryCollectionData
-	// class, as I believe all these operations are happening with the same 
-	// instance of this class.  So skip all that, and just return null.
-	return nullptr;
-}
-
-void FGeometryCollectionPhysicsProxy::PushToPhysicsState(const Chaos::FParticleData *InData)
-{
-	/**
-	 * CONTEXT: GAMETHREAD -> to -> PHYSICSTHREAD
-	 * Called on the game thread when the solver is about to advance forward. This
-	 * callback should Enqueue commands on the PhysicsThread to update the state of
-	 * the solver
-	 */
-
-	// The other proxies do a deep copy into dynamic transient memory, passed into
-	// this function via InData.  Instead of that, we're using persistent memory
-	// in a buffer to facilitate communicating between threads.
-
-	const FGeometryCollectionResults* GState = GameToPhysInterchange->GetConsumerBuffer();
-	if (!GState)
-	{
-		// This will happen if GameToPhysInterchange hasn't been updated since
-		// the last time GetConsumerBuffer() was called.  At this point, that's 
-		// probably a bug, as the interface code is assuming it needs to lock
-		// to prevent stomping on a double buffer.  We should look into doing 
-		// away with that lock, but for the time being, we'll assert:
-		ensure(false);
-		return;
-	}
-	
-	//const FStubGeometryCollectionData* GCData = static_cast<const FStubGeometryCollectionData*>(InData);
-	//const FGeometryCollectionResults* GCState = GCData->GetStateData();
-
-	// Move the copied game thread data into the handles.
-	for (int32 HandleIdx = 0; HandleIdx < SolverParticleHandles.Num(); ++HandleIdx)
-	{
-		if (Chaos::TPBDRigidParticleHandle<float, 3>* Handle = SolverParticleHandles[HandleIdx])
-		{
-			const int32 Idx = GState->BaseIndex + HandleIdx;
-
-			FTransform ParticleTransform = GState->Transforms[Idx] * Parameters.WorldTransform;
-			Handle->SetX(ParticleTransform.GetTranslation());
-			Handle->SetR(ParticleTransform.GetRotation());
-			Handle->SetDisabled(GState->DisabledStates[Idx]);
-			//...
-
-			if(Handle->Geometry() && Handle->Geometry()->HasBoundingBox())
-			{
-				Handle->SetHasBounds(true);
-				Handle->SetLocalBounds(Handle->Geometry()->BoundingBox());
-				Handle->SetWorldSpaceInflatedBounds(Handle->Geometry()->BoundingBox().TransformedBox(Chaos::TRigidTransform<float, 3>(ParticleTransform)));
-			}
-		}
-	}
-}
-
-void FGeometryCollectionPhysicsProxy::BufferPhysicsResults()
-{
-	/**
-	 * CONTEXT: PHYSICSTHREAD
-	 * Called per-tick after the simulation has completed. The proxy should cache the results of their
-	 * simulation into the local buffer. 
-	 */
-	using namespace Chaos;
-	SCOPE_CYCLE_COUNTER(STAT_CacheResultGeomCollection);
-
-	//FGeometryCollectionResults& TargetResults = Results.GetPhysicsDataForWrite();
-	FGeometryCollectionResults& TargetResults = *PhysToGameInterchange->AccessProducerBuffer();
-
-	TManagedArray<FTransform>& TransformCache = TargetResults.Transforms;
-	TArray<FMatrix>& GlobalTransformCache = TargetResults.GlobalTransforms;	
-	//TManagedArray<int32>& IdCache = TargetResults.RigidBodyIds;
-	TManagedArray<int32>& ParentCache = TargetResults.Parent;
-	//TManagedArray<TSet<int32>>& ChildrenCache = TargetResults.Children;
-	TManagedArray<int32>& SimulationTypeCache = TargetResults.SimulationType;
-	//TManagedArray<int32>& StatusFlagsCache = TargetResults.StatusFlags;
-
-//#if TODO_REIMPLEMENT_GET_RIGID_PARTICLES
-
-	TransformCache.Init(PTDynamicCollection.Transform);
-	//IdCache.Init(RigidBodyID);
-	ParentCache.Init(PTDynamicCollection.Parent);
-	//ChildrenCache.Init(PTDynamicCollection.Children);
-	SimulationTypeCache.Init(PTDynamicCollection.SimulationType);
-	//StatusFlagsCache.Init(PTDynamicCollection.StatusFlags);
-
-	// Base particle index to calculate index from a global particle index on the game thread
-	TargetResults.BaseIndex = BaseParticleIndex;
-	TargetResults.NumParticlesAdded = NumParticles;
-
-	// SQ requires full knowledge of active/inactive particles
-	TargetResults.DisabledStates.Reset(NumParticles);
-
-	// Advertise to game thread
-	TargetResults.IsObjectDynamic = IsObjectDynamic;
-
-	// Advertise to game thread
-	TargetResults.IsObjectLoading = IsObjectLoading;
-	
-	// If object is dynamic, compute global matrices	
-	if (IsObjectDynamic || GlobalTransformCache.Num() == 0)
-	{
-		SCOPE_CYCLE_COUNTER(STAT_CalcGlobalGCMatrices);
-		check(TransformCache.Num() == ParentCache.Num());
-		GeometryCollectionAlgo::GlobalMatrices(TransformCache, ParentCache, GlobalTransformCache);
-	}
-
-	// compute world bounds
-	// #note: this is a loose bounds based on the circumscribed box of a bounding sphere for the geometry.		
-	if (IsObjectDynamic || TargetResults.WorldBounds.GetSphere().W < 1e-5)
-	{
-		SCOPE_CYCLE_COUNTER(STAT_CalcGlobalGCBounds);
-		FBox BoundingBox(ForceInit);
-		const FMatrix& ActorToWorld = Parameters.WorldTransform.ToMatrixWithScale();
-		for (int i = 0; i < ValidGeometryBoundingBoxes.Num(); ++i)
-		{
-			BoundingBox += ValidGeometryBoundingBoxes[i].TransformBy(
-				GlobalTransformCache[ValidGeometryTransformIndices[i]] * ActorToWorld);
-		}
-		TargetResults.WorldBounds = FBoxSphereBounds(BoundingBox);		
-	}
-
-	//Chaos::FPhysicsSolver::FParticlesType& Particles = GetSolver()->GetRigidParticles();
-	//if(NumParticles > 0)
-	{
-		SCOPE_CYCLE_COUNTER(STAT_CaptureDisabledState);
-		TargetResults.DisabledStates.SetNumUninitialized(NumParticles);
-		for (int32 Idx = 0; Idx < NumParticles; Idx++)
-		{
-			if(!SolverParticleHandles[Idx])
-			{
-				TargetResults.DisabledStates[Idx] = true;
-				continue;
-			}
-
-			if(SolverParticleHandles[Idx]->Disabled())
-			{
-				TargetResults.DisabledStates[Idx] = true;
-			}
-			else
-			{
-				TargetResults.DisabledStates[Idx] = false;
-				IsObjectDynamic = true;
-			}
-		}
-		//TargetResults.DisabledStates.Append(&Particles.DisabledRef(BaseParticleIndex), NumParticles);
-	}
-	{
-		SCOPE_CYCLE_COUNTER(STAT_CalcParticleToWorld);
-		// Fill particle to world transforms
-		TargetResults.ParticleToWorldTransforms.SetNum(NumParticles);
-/*
-		for (int32 TransformIndex = 0; TransformIndex < NumParticles; ++TransformIndex)
-		{
-			//only update roots and first children
-			if (ParentCache[TransformIndex] == INDEX_NONE)
-			{
-				Chaos::TPBDGeometryCollectionParticleHandle<float, 3>* Handle = SolverParticleHandles[TransformIndex];
-				const FTransform Xf(Handle->R(), Handle->X());
-				//const int32 ParticleIndex = BaseParticleIndex + TransformIndex;
-				TargetResults.ParticleToWorldTransforms[TransformIndex] = Xf;
-			}
-		}
-*/
-		//const TArrayCollectionArray<Chaos::ClusterId>& ClusterID = GetSolver()->GetRigidClustering().GetClusterIdsArray();
-		//const TArrayCollectionArray<Chaos::TRigidTransform<float, 3>>& ClusterChildToParentMap = GetSolver()->GetRigidClustering().GetChildToParentMap();
-		//const TArrayCollectionArray<FMultiChildProxyId>& MultiChildProxyIdArray = GetSolver()->GetRigidClustering().GetMultiChildProxyIdArray();
-		//const TArrayCollectionArray<TUniquePtr<TMultiChildProxyData<float, 3>>>& MultiChildProxyDataArray = GetSolver()->GetRigidClustering().GetMultiChildProxyDataArray();
-
-		for (int32 TransformIndex = 0; TransformIndex < NumParticles; ++TransformIndex)
-		{
-			//only update roots and first children
-			const int32 ParticleIndex = BaseParticleIndex + TransformIndex;
-//			const int32 ParentIndex = ClusterID[ParticleIndex].Id;
-
-			if(!SolverParticleHandles[ParticleIndex])
-			{
-				continue;
-			}
-
-			Chaos::TPBDRigidParticleHandle<float, 3>& Handle = *SolverParticleHandles[ParticleIndex];
-
-			if (/*ParentIndex == INDEX_NONE*/true)
-			{
-				// No need to copy disabled. If we don't guard against disabled, 
-				// proxy particles will override their transform.
-				if (!Handle.Disabled())	
-				{
-					FTransform Xf(Handle.R(), Handle.X());
-
-					TargetResults.ParticleToWorldTransforms[TransformIndex] = Xf;
-					TargetResults.Transforms[TransformIndex] = Xf;
-				}
-			}
-/*			else if(ClusterID[ParentIndex].Id == INDEX_NONE)
-			{
-				const int32 MultiChildProxyId = MultiChildProxyIdArray[ParticleIndex].Id;
-				const TMultiChildProxyData<float, 3>* ProxyData = MultiChildProxyId == INDEX_NONE ? nullptr : MultiChildProxyDataArray[MultiChildProxyId].Get();
-				if (ProxyData && Particles.Geometry(ParentIndex) && Particles.Geometry(ParentIndex)->IsUnderlyingUnion())	//sq cannot find children without union. If we want levelset support need mapping
-=======
 void FGeometryCollectionPhysicsProxy::FieldForcesUpdateCallback(Chaos::FPhysicsSolver* InSolver, FParticlesType& Particles, Chaos::TArrayCollectionArray<FVector> & Force, Chaos::TArrayCollectionArray<FVector> & Torque, const float Time)
 {
 	if (Commands.Num())
@@ -3843,7 +2674,6 @@
 				FFieldSystemCommand & Command = Commands[CommandIndex];
 
 				if (Command.TargetAttribute == GetGeometryCollectionPhysicsTypeName(EGeometryCollectionPhysicsTypeEnum::Chaos_LinearForce))
->>>>>>> 90fae962
 				{
 					if (ensureMsgf(Command.RootNode->Type() == FFieldNode<FVector>::StaticType(),
 						TEXT("Field based evaluation of the simulations 'LinearForce' parameter expects FVector field inputs.")))
@@ -3862,187 +2692,6 @@
 				}
 				else if (Command.TargetAttribute == GetGeometryCollectionPhysicsTypeName(EGeometryCollectionPhysicsTypeEnum::Chaos_AngularTorque))
 				{
-<<<<<<< HEAD
-					TargetResults.ParticleToWorldTransforms[TransformIndex] = ClusterChildToParentMap[ParticleIndex] * FTransform(Particles.R(ParentIndex), Particles.X(ParentIndex));
-				}
-			}
-*/
-		}
-	}
-	// We've updated a buffer.  There's no reason to wait for FGeometryCollectionPhysicsProxy::FlipBuffer()
-	// to be called.  Just flip.
-	PhysToGameInterchange->FlipProducer();
-//#endif // TODO_REIMPLEMENT_GET_RIGID_PARTICLES
-}
-
-void FGeometryCollectionPhysicsProxy::FlipBuffer()
-{
-	/**
-	 * CONTEXT: PHYSICSTHREAD (Write Locked)
-	 * Called by the physics thread to signal that it is safe to perform any double-buffer flips here.
-	 * The physics thread has pre-locked an RW lock for this operation so the game thread won't be reading
-	 * the data
-	 */
-	//Results.Flip();
-	//PhysToGameInterchange->FlipProducer();
-}
-
-void FGeometryCollectionPhysicsProxy::PullFromPhysicsState()
-{
-	/**
-	 * CONTEXT: GAMETHREAD (Read Locked)
-	 * Perform a similar operation to Sync, but take the data from a gamethread-safe buffer. This will be called
-	 * from the game thread when it cannot sync to the physics thread. The simulation is very likely to be running
-	 * when this happens so never read any physics thread data here!
-	 *
-	 * Note: A read lock will have been acquired for this - so the physics thread won't force a buffer flip while this
-	 * sync is ongoing
-	 */
-/* 
-	// We don't need to do this if we're using a guarded buffer, as it'll return 
-	// null if it doesn't have new data for us.
-	const uint32 LastSyncCountFromPhysics = Results.GetGameDataSyncCount();
-	if (LastSyncCountFromPhysics == LastSyncCountGT)
-	{
-		return;
-	}
-	LastSyncCountGT = LastSyncCountFromPhysics;
-*/
-	//FGeometryCollectionResults& TargetResult = Results.GetGameDataForWrite();
-	const FGeometryCollectionResults* TargetResultPtr = PhysToGameInterchange->GetConsumerBuffer();
-	if (!TargetResultPtr)
-		return;
-	// Remove const-ness as we're going to do the ExchangeArrays() thing.
-	FGeometryCollectionResults& TR = *const_cast<FGeometryCollectionResults*>(TargetResultPtr);
-/**/
-	// We should never be changing the number of entries, this would break other 
-	// attributes in the transform group.
-	const int32 NumTransforms = GTDynamicCollection->Transform.Num();
-	if (ensure(NumTransforms == TR.Transforms.Num()))	
-	{
-		for(int32 TmIndex = 0; TmIndex < NumTransforms; ++TmIndex)
-		{
-			if(!TR.DisabledStates[TmIndex])
-			{
-				GTDynamicCollection->Transform[TmIndex] = MassToLocal[TmIndex].GetRelativeTransformReverse(TR.Transforms[TmIndex]).GetRelativeTransform(Parameters.WorldTransform);
-				GTDynamicCollection->Transform[TmIndex].NormalizeRotation();
-			}
-		}
-
-		//question: why do we need this? Sleeping objects will always have to update GPU
-		GTDynamicCollection->MakeDirty();
-
-		if (CacheSyncFunc)
-		{
-			CacheSyncFunc(TR);
-		}
-	}
-/**/
-/*
-	for (int32 TransformIndex = 0; TransformIndex < NumParticles; ++TransformIndex)
-	{
-		const int32 ParticleIndex = BaseParticleIndex + TransformIndex;
-		//Chaos::TPBDRigidParticleHandle<float, 3>& Handle = *SolverParticleHandles[ParticleIndex];
-		if (Chaos::TGeometryParticle<float, 3>* Particle = GTGeometryParticles[ParticleIndex].Get())
-		{
-			const FTransform& Xf = TR.Transforms[ParticleIndex];
-			Particle->SetX(Xf.GetTranslation());
-			Particle->SetR(Xf.GetRotation());
-
-			GTDynamicCollection->Transform[TransformIndex] = Xf;
-		}
-	}
-*/
-//	UpdateGeometryCollection(TR);
-}
-
-void FGeometryCollectionPhysicsProxy::UpdateGeometryCollection(FGeometryCollectionResults& GCResults)
-{
-	if (InitializedState != ESimulationInitializationState::Initialized)
-	{
-		return;
-	}
-
-	FGeometryDynamicCollection* Collection = Parameters.DynamicCollection;
-	check(Collection);
-	TManagedArray<FTransform>& Transform = Collection->Transform;
-	TManagedArray<int32>& Parent = Collection->Parent;
-	TManagedArray<TSet<int32>>& Children = Collection->Children;
-	TManagedArray<int32>& SimulationType = Collection->SimulationType;
-	TManagedArray<int32>& DynamicState = Collection->GetAttribute<int32>("DynamicState", FGeometryCollection::TransformGroup);
-
-	// Particles X and R are aligned with center of mass and inertia principal axes.
-	// Renderer doesn't know about this and simply does ActorToWorld * GeomToActor * LocalSpaceVerts
-	// In proper math multiplication order:
-	//		ParticleToWorld = ActorToWorld * GeomToActor * MassToLocal
-	//		GeomToWorld = ActorToWorld * GeomToActor
-	//		=> GeomToWorld = ParticleToWorld * MassToLocal.Inv()
-	//		=> GeomToActor = ActorToWorld.Inv() * ParticleToWorld * MassToLocal.Inv()
-
-	const FTransform& ActorToWorld = Parameters.WorldTransform;
-	const int32 TransformSize = GetTransformGroupSize();
-	for (int32 TransformGroupIndex = 0; TransformGroupIndex < TransformSize; ++TransformGroupIndex)
-	{
-		if (!GTGeometryParticles[TransformGroupIndex])
-			continue;
-
-		// Update the transform and parent hierarchy of the active rigid bodies. Active bodies can be either
-		// rigid geometry defined from the leaf nodes of the collection, or cluster bodies that drive an entire
-		// branch of the hierarchy within the GeometryCollection.
-		// - Active bodies are directly driven from the global position of the corresponding
-		//   rigid bodies within the solver ( cases where RigidBodyID[TransformGroupIndex] is not disabled ). 
-		// - Deactivated bodies are driven from the transforms of their active parents. However the solver can
-		//   take ownership of the parents during the simulation, so it might be necessary to force deactivated
-		//   bodies out of the collections hierarchy during the simulation.  
-
-		if (/*!Particles.Disabled(RigidBodyID[TransformGroupIndex])*/true)
-		{
-			// Update the transform of the active body. The active body can be either a single rigid
-			// or a collection of rigidly attached geometries (Clustering). The cluster is represented as a
-			// single transform in the GeometryCollection, and all children are stored in the local space
-			// of the parent cluster.
-			// ... When setting cluster transforms it is expected that the MassToLocal is identity.
-			//     Cluster initialization will set the vertices in the MassSpace of the rigid body.
-			// ... When setting individual rigid bodies that are not clustered, the MassToLocal will be 
-			//     non-Identity, and will reflect the difference between the geometric center of the geometry
-			//     and that corresponding rigid bodies center of mass. 
-
-			//const FTransform ParticleToWorld(Particles.R(RigidBodyIndex), Particles.X(RigidBodyIndex));
-			const FTransform& ParticleToWorld = GCResults.ParticleToWorldTransforms[TransformGroupIndex];
-				//Collection->Transform[TransformGroupIndex];
-
-			// GeomToActor = ActorToWorld.Inv() * ParticleToWorld * MassToLocal.Inv();
-			//Transform[TransformGroupIndex] = MassToLocal[TransformGroupIndex].GetRelativeTransformReverse(ParticleToWorld).GetRelativeTransform(ActorToWorld);
-			Transform[TransformGroupIndex] = ParticleToWorld;
-			Transform[TransformGroupIndex].NormalizeRotation();
-
-			// dynamic state is also updated by the solver during field interaction. 
-			if (/*!Particles.Sleeping(RigidBodyIndex)*/true)
-			{
-/*
-				if (Particles.ObjectState(RigidBodyIndex) == Chaos::EObjectStateType::Kinematic)
-				{
-					DynamicState[TransformGroupIndex] = (int)EObjectStateTypeEnum::Chaos_Object_Kinematic;
-				}
-				else if (Particles.ObjectState(RigidBodyIndex) == Chaos::EObjectStateType::Static)
-				{
-					DynamicState[TransformGroupIndex] = (int)EObjectStateTypeEnum::Chaos_Object_Static;
-				}
-				else
-				{
-*/
-					DynamicState[TransformGroupIndex] = (int)EObjectStateTypeEnum::Chaos_Object_Dynamic;
-//				}
-			}
-
-			// Force all enabled rigid bodies out of the transform hierarchy
-			if (Parent[TransformGroupIndex] != INDEX_NONE)
-			{
-				const int32 ParentIndex = Parent[TransformGroupIndex];
-				// Children in the hierarchy are stored in a TSet, which is not thread safe.  So we retain
-				// indices to remove afterwards.
-				EndFrameUnparentingBuffer[TransformGroupIndex] = ParentIndex;
-=======
 					if (ensureMsgf(Command.RootNode->Type() == FFieldNode<FVector>::StaticType(),
 						TEXT("Field based evaluation of the simulations 'AngularTorque' parameter expects FVector field inputs.")))
 					{
@@ -4059,54 +2708,14 @@
 					Commands.RemoveAt(CommandIndex);
 				}
 
->>>>>>> 90fae962
-			}
-
-			// When a leaf node rigid body is removed from a cluster the rigid
-			// body will become active and needs its clusterID updated. This just
-			// syncs the clusterID all the time. 
-//			CollectionClusterID[TransformGroupIndex] = ClusterID[RigidBodyIndex].Id;
-		}
-		else //if (Particles.Disabled(RigidBodyIndex))
-		{
-			//...
-		}
-}
-
-<<<<<<< HEAD
-void IdentifySimulatableElements(Chaos::FErrorReporter& ErrorReporter, FGeometryCollection& GeometryCollection)
-=======
+			}
+		}
+}
+
 void FGeometryCollectionPhysicsProxy::ParameterUpdateCallback(FParticlesType& Particles, const float Time)
->>>>>>> 90fae962
 {
 	if (GameThreadCollection.Transform.Num())
 	{
-<<<<<<< HEAD
-		ErrorReporter.ReportError(TEXT("Objects are not contiguous. This breaks assumptions later in the pipeline"));
-		ErrorReporter.HandleLatestError();
-	}
-
-
-	//For now all simulation data is a non compiled attribute. Not clear what we want for simulated vs kinematic collections
-	TManagedArray<bool>& SimulatableParticles = 
-		GeometryCollection.AddAttribute<bool>(
-			FGeometryCollection::SimulatableParticlesAttribute, FTransformCollection::TransformGroup);
-
-	for(int32 TransformIdx = 0; TransformIdx < NumTransforms; TransformIdx++)
-	{
-		SimulatableParticles[TransformIdx] = false;
-	}
-
-	for(int i = 0; i < NumTransformMappings; i++)
-	{
-		int32 Tdx = TransformIndex[i];
-		checkSlow(0 <= Tdx && Tdx < NumTransforms);
-		if(GeometryCollection.IsGeometry(Tdx) && VertexCount[i] && 0.f < BoundingBox[i].GetSize().SizeSquared() && !HiddenObject[Tdx])
-		{
-			SimulatableParticles[Tdx] = true;
-		}
-=======
 		ProcessCommands(Particles, Time);
->>>>>>> 90fae962
-	}
-}
+	}
+}
