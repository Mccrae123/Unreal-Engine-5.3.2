--- conflicted
+++ resolved
@@ -586,11 +586,7 @@
 //				{
 //					check(false); // continue?
 //				}
-<<<<<<< HEAD
-				FTransform ParticleTransform = Transform[Idx] * Parameters.WorldTransform;
-=======
 				FTransform ParticleTransform = MassToLocal[Idx] * Transform[Idx] * Parameters.WorldTransform;
->>>>>>> cf4d342e
 				if (GTParticle->ObjectState() == Chaos::EObjectStateType::Dynamic)
 				{
 					GTParticle->SetX(ParticleTransform.GetTranslation());
@@ -4088,11 +4084,7 @@
 		{
 			if(!TR.DisabledStates[TmIndex])
 			{
-<<<<<<< HEAD
-				GTDynamicCollection->Transform[TmIndex] = TR.Transforms[TmIndex].GetRelativeTransform(Parameters.WorldTransform);
-=======
 				GTDynamicCollection->Transform[TmIndex] = MassToLocal[TmIndex].GetRelativeTransformReverse(TR.Transforms[TmIndex]).GetRelativeTransform(Parameters.WorldTransform);
->>>>>>> cf4d342e
 				GTDynamicCollection->Transform[TmIndex].NormalizeRotation();
 			}
 		}
