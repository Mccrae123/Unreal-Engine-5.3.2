// Copyright Epic Games, Inc. All Rights Reserved.

#include "PhysicsProxy/SingleParticlePhysicsProxy.h"

#include "ChaosStats.h"
#include "Chaos/Box.h"
#include "Chaos/Capsule.h"
#include "Chaos/Sphere.h"
#include "Chaos/ErrorReporter.h"
#include "Chaos/Serializable.h"
#include "Chaos/PerParticleGravity.h"
#include "Chaos/ParticleHandle.h"
#include "Chaos/Framework/MultiBufferResource.h"
#include "PhysicsSolver.h"

template< class PARTICLE_TYPE >
FSingleParticlePhysicsProxy<PARTICLE_TYPE>::FSingleParticlePhysicsProxy(PARTICLE_TYPE* InParticle, FParticleHandle* InHandle, UObject* InOwner, FInitialState InInitialState)
	: Base(InOwner)
	, bInitialized(false)
	, InitialState(InInitialState)
	, Particle(InParticle)
	, Handle(InHandle)
{
	BufferedData = Chaos::FMultiBufferFactory< typename PARTICLE_TYPE::FData >::CreateBuffer(Chaos::EMultiBufferMode::Double);
}

template< class PARTICLE_TYPE >
FSingleParticlePhysicsProxy<PARTICLE_TYPE>::~FSingleParticlePhysicsProxy()
{
}

template< class PARTICLE_TYPE >
const FInitialState& 
FSingleParticlePhysicsProxy<PARTICLE_TYPE>::GetInitialState() const 
{ 
	return InitialState; 
}


//
// TGeometryParticle<float, 3> template specialization 
//

template< >
void FSingleParticlePhysicsProxy<Chaos::TGeometryParticle<float, 3>>::PushToPhysicsState(const Chaos::FParticleData* InData)
{
	// move the copied game thread data into the handle
	if (auto* RigidHandle = static_cast<Chaos::TGeometryParticleHandle<float, 3>*>(Handle))
	{
		typedef Chaos::TKinematicGeometryParticle<float, 3> PARTICLE_TYPE;
		const auto* Data = static_cast<const typename PARTICLE_TYPE::FData*>(InData);

		RigidHandle->SetX(Data->X);
		RigidHandle->SetR(Data->R);
		RigidHandle->SetSharedGeometry(Data->Geometry);
		if (Data->Geometry && Data->Geometry->HasBoundingBox())
		{
			RigidHandle->SetHasBounds(true);
			RigidHandle->SetLocalBounds(Data->Geometry->BoundingBox());
			RigidHandle->SetWorldSpaceInflatedBounds(Data->Geometry->BoundingBox().TransformedAABB(Chaos::TRigidTransform<float, 3>(Data->X, Data->R)));
		}
		RigidHandle->SetSpatialIdx(Data->SpatialIdx);	//todo: this needs to only happen once during initialization
		RigidHandle->SetUniqueIdx(Data->UniqueIdx);
#if CHAOS_CHECKED
		RigidHandle->SetDebugName(Data->DebugName);
#endif

		if (Data->DirtyFlags.IsDirty(Chaos::EParticleFlags::ShapeDisableCollision))
		{
			int32 CurrShape = 0;
			for (const TUniquePtr<Chaos::TPerShapeData<Chaos::FReal, 3>>& Shape : RigidHandle->ShapesArray())
			{
				Shape->bDisable = Data->ShapeCollisionDisableFlags[CurrShape++];
			}
		}
	}
}



template< >
void FSingleParticlePhysicsProxy<Chaos::TGeometryParticle<float, 3>>::ClearAccumulatedData()
{
	Particle->ClearDirtyFlags();
}


template< >
CHAOSSOLVERS_API void FSingleParticlePhysicsProxy<Chaos::TGeometryParticle<float, 3>>::BufferPhysicsResults()
{
	// Move simulation results into the double buffer.
}


template< >
void FSingleParticlePhysicsProxy<Chaos::TGeometryParticle<float, 3>>::PullFromPhysicsState()
{
	// Move buffered data into the TGeometryParticle
}

template< >
bool FSingleParticlePhysicsProxy<Chaos::TGeometryParticle<float, 3>>::IsDirty()
{
	return Particle->IsDirty();
}

template< >
EPhysicsProxyType FSingleParticlePhysicsProxy<Chaos::TGeometryParticle<float, 3>>::ConcreteType()
{
	return EPhysicsProxyType::SingleGeometryParticleType;
}

template< >
bool FSingleParticlePhysicsProxy<Chaos::TGeometryParticle<float, 3>>::HasAwakeEvent() const
{
	return false;
}

template< >
void FSingleParticlePhysicsProxy<Chaos::TGeometryParticle<float, 3>>::ClearEvents()
{

}
//
// TKinematicGeometryParticle template specialization 
//

template< >
void FSingleParticlePhysicsProxy<Chaos::TKinematicGeometryParticle<float, 3>>::PushToPhysicsState(const Chaos::FParticleData* InData)
{
	// move the copied game thread data into the handle
	if (auto* RigidHandle = static_cast<Chaos::TKinematicGeometryParticleHandle<float, 3>*>(Handle))
	{
		typedef Chaos::TKinematicGeometryParticle<float, 3> PARTICLE_TYPE;
		const auto* Data = static_cast<const typename PARTICLE_TYPE::FData*>(InData);

		RigidHandle->SetX(Data->X);
		RigidHandle->SetR(Data->R);
		RigidHandle->SetSharedGeometry(Data->Geometry);
		RigidHandle->SetV(Data->MV);
		RigidHandle->SetW(Data->MW);
		RigidHandle->SetCenterOfMass(Data->MCenterOfMass);
		RigidHandle->SetRotationOfMass(Data->MRotationOfMass);
		RigidHandle->SetSpatialIdx(Data->SpatialIdx);	//todo: this needs to only happen once during initialization
		RigidHandle->SetUniqueIdx(Data->UniqueIdx);
#if CHAOS_CHECKED
		RigidHandle->SetDebugName(Data->DebugName);
#endif
		
		if (Data->Geometry && Data->Geometry->HasBoundingBox())
		{
			RigidHandle->SetHasBounds(true);
			RigidHandle->SetLocalBounds(Data->Geometry->BoundingBox());
			Chaos::TAABB<float, 3> WorldSpaceBox = Data->Geometry->BoundingBox().TransformedAABB(Chaos::TRigidTransform<float, 3>(Data->X, Data->R));
			WorldSpaceBox.ThickenSymmetrically(Data->MV);
			RigidHandle->SetWorldSpaceInflatedBounds(WorldSpaceBox);
		}

		if (Data->DirtyFlags.IsDirty(Chaos::EParticleFlags::ShapeDisableCollision))
		{
			int32 CurrShape = 0;
			for (const TUniquePtr<Chaos::TPerShapeData<Chaos::FReal, 3>>& Shape : RigidHandle->ShapesArray())
			{
				Shape->bDisable = Data->ShapeCollisionDisableFlags[CurrShape++];
			}
		}

	}
}

template< >
void FSingleParticlePhysicsProxy<Chaos::TKinematicGeometryParticle<float, 3>>::ClearAccumulatedData()
{
	Particle->ClearDirtyFlags();
}

template< >
CHAOSSOLVERS_API void FSingleParticlePhysicsProxy<Chaos::TKinematicGeometryParticle<float, 3>>::BufferPhysicsResults()
{
	// Move simulation results into the double buffer.
}

template< >
void FSingleParticlePhysicsProxy<Chaos::TKinematicGeometryParticle<float, 3>>::PullFromPhysicsState()
{
	// Move buffered data into the TKinematicGeometryParticle
}

template< >
bool FSingleParticlePhysicsProxy<Chaos::TKinematicGeometryParticle<float, 3>>::IsDirty()
{
	return Particle->IsDirty();
}

template< >
EPhysicsProxyType FSingleParticlePhysicsProxy<Chaos::TKinematicGeometryParticle<float, 3>>::ConcreteType()
{
	return EPhysicsProxyType::SingleKinematicParticleType;
}

template< >
bool FSingleParticlePhysicsProxy<Chaos::TKinematicGeometryParticle<float, 3>>::HasAwakeEvent() const
{
	return false;
}

template< >
void FSingleParticlePhysicsProxy<Chaos::TKinematicGeometryParticle<float, 3>>::ClearEvents()
{

}

//
// TPBDRigidParticle template specialization 
//

template< >
void FSingleParticlePhysicsProxy<Chaos::TPBDRigidParticle<float, 3>>::PushToPhysicsState(const Chaos::FParticleData* InData)
{
	// move the copied game thread data into the handle
	if (auto* RigidHandle = static_cast<Chaos::TPBDRigidParticleHandle<float, 3>*>(Handle))
	{
		typedef Chaos::TPBDRigidParticle<float, 3> PARTICLE_TYPE;
		const auto* Data = static_cast<const typename PARTICLE_TYPE::FData*>(InData);

		//
		// TODO: Split all these setters into separate functions so that
		//       we don't have to check for each dirty type. We don't
		//       *actually* have to check each dirty type, but some of
		//       these set operations require extra actions. This avoids
		//       performing them for every set.
		//

		// TODO: Since this can't change, it doesn't have a dirty flag.
		// This should be moved to initialization.
		RigidHandle->SetSpatialIdx(Data->SpatialIdx);	//todo: this needs to only happen once during initialization
		RigidHandle->SetUniqueIdx(Data->UniqueIdx);	//todo: this needs to only happen once during initialization
#if CHAOS_CHECKED
		RigidHandle->SetDebugName(Data->DebugName);
#endif

		//  DynamicProperties are anything that would wake up a sleeping
		//  particle. For example, if we set position on a sleeping particle
		//  we will need to wake it up
		bool bDynamicPropertyUpdated = false;

		if (Data->DirtyFlags.IsDirty(Chaos::EParticleFlags::X))
		{
			RigidHandle->SetX(Data->X);
			RigidHandle->SetP(Data->X);
			bDynamicPropertyUpdated = true;
		}
		if (Data->DirtyFlags.IsDirty(Chaos::EParticleFlags::R))
		{
			RigidHandle->SetR(Data->R);
			RigidHandle->SetQ(Data->R);
			bDynamicPropertyUpdated = true;
		}
		if (Data->DirtyFlags.IsDirty(Chaos::EParticleFlags::Geometry))
		{
			RigidHandle->SetSharedGeometry(Data->Geometry);
		}
		if (Data->DirtyFlags.IsDirty(Chaos::EParticleFlags::V))
		{
			RigidHandle->SetV(Data->MV);
			bDynamicPropertyUpdated = true;
		}
		if (Data->DirtyFlags.IsDirty(Chaos::EParticleFlags::W))
		{
			RigidHandle->SetW(Data->MW);
			bDynamicPropertyUpdated = true;
		}

		RigidHandle->SetCenterOfMass(Data->MCenterOfMass);
		RigidHandle->SetRotationOfMass(Data->MRotationOfMass);
		RigidHandle->SetM(Data->MM);
		RigidHandle->SetInvM(Data->MInvM);
		RigidHandle->SetI(Data->MI);
		RigidHandle->SetInvI(Data->MInvI);
		RigidHandle->SetLinearEtherDrag(Data->MLinearEtherDrag);
		RigidHandle->SetAngularEtherDrag(Data->MAngularEtherDrag);

		if (Data->DirtyFlags.IsDirty(Chaos::EParticleFlags::F))
		{
			RigidHandle->SetF(Data->MF);
<<<<<<< HEAD
			bDynamicPropertyUpdated = true;
=======
>>>>>>> fa8a8d0d
		}
		if (Data->DirtyFlags.IsDirty(Chaos::EParticleFlags::Torque))
		{
			RigidHandle->SetTorque(Data->MTorque);
<<<<<<< HEAD
			bDynamicPropertyUpdated = true;
=======
>>>>>>> fa8a8d0d
		}
		if (Data->DirtyFlags.IsDirty(Chaos::EParticleFlags::ObjectState))
		{
			GetSolver()->GetEvolution()->SetParticleObjectState(RigidHandle, Data->MObjectState);
		}
		if (Data->DirtyFlags.IsDirty(Chaos::EParticleFlags::GravityEnabled))
		{
			GetSolver()->GetEvolution()->GetGravityForces().SetEnabled(*RigidHandle, Data->MGravityEnabled);
		}

		if (Data->DirtyFlags.IsDirty((int32)Chaos::EParticleFlags::X | (int32)Chaos::EParticleFlags::R | (int32)Chaos::EParticleFlags::V | (int32)Chaos::EParticleFlags::Geometry))
		{
			if (Data->Geometry && Data->Geometry->HasBoundingBox())
			{
				RigidHandle->SetHasBounds(true);
				RigidHandle->SetLocalBounds(Data->Geometry->BoundingBox());
				Chaos::TAABB<float, 3> WorldSpaceBox = Data->Geometry->BoundingBox().TransformedAABB(Chaos::TRigidTransform<float, 3>(Data->X, Data->R));
				WorldSpaceBox.ThickenSymmetrically(Data->MV);
				RigidHandle->SetWorldSpaceInflatedBounds(WorldSpaceBox);
			}
			else
			{
				//todo: compute bounds based on sample points
			}
		}

		if (Data->DirtyFlags.IsDirty(Chaos::EParticleFlags::ShapeDisableCollision))
		{
			int32 CurrShape = 0;
			for (const TUniquePtr<Chaos::TPerShapeData<Chaos::FReal, 3>>& Shape : RigidHandle->ShapesArray())
			{
				Shape->bDisable = Data->ShapeCollisionDisableFlags[CurrShape++];
			}
		}

		if (bDynamicPropertyUpdated)
		{
			if (bInitialized && RigidHandle->ObjectState() == Chaos::EObjectStateType::Sleeping)
			{
				GetSolver()->GetEvolution()->SetParticleObjectState(RigidHandle, Chaos::EObjectStateType::Dynamic);
			}
		}
		else
		{
			// wait for the first pass with nothing updated to claim its initialized
			bInitialized = true;
		}
	}

}

template< >
void FSingleParticlePhysicsProxy<Chaos::TPBDRigidParticle<float, 3>>::ClearAccumulatedData()
{
	Particle->SetF(Chaos::TVector<float, 3>(0));
	Particle->SetTorque(Chaos::TVector<float, 3>(0));
	Particle->ClearDirtyFlags();
}

template< >
void FSingleParticlePhysicsProxy<Chaos::TPBDRigidParticle<float, 3>>::BufferPhysicsResults()
{
	// Move simulation results into the double buffer.
	if (Chaos::TPBDRigidParticleHandle<float, 3>* RigidHandle = static_cast<Chaos::TPBDRigidParticleHandle<float, 3>*>(Handle))
	{
		Chaos::TPBDRigidParticleData<float, 3>* Buffer = BufferedData->AccessProducerBuffer();
		Buffer->X = RigidHandle->X();
		Buffer->R = RigidHandle->R();
		Buffer->MV = RigidHandle->V();
		Buffer->MW = RigidHandle->W();
		Buffer->MObjectState = RigidHandle->ObjectState();
	}
}

template< >
void FSingleParticlePhysicsProxy<Chaos::TPBDRigidParticle<float, 3>>::PullFromPhysicsState()
{
	// Move buffered data into the TPBDRigidParticle without triggering invalidation of the physics state.
	if (Particle)
	{
		const Chaos::TPBDRigidParticleData<float, 3>* Buffer = BufferedData->GetConsumerBuffer();
		Particle->SetX(Buffer->X, false);
		Particle->SetR(Buffer->R, false);
		Particle->SetV(Buffer->MV, false);
		Particle->SetW(Buffer->MW, false);
		Particle->UpdateShapeBounds();
<<<<<<< HEAD
		Particle->SetObjectState(Buffer->MObjectState, true);
=======
>>>>>>> fa8a8d0d
	}
}

template< >
bool FSingleParticlePhysicsProxy<Chaos::TPBDRigidParticle<float, 3>>::IsDirty()
{
	return Particle->IsDirty();
}

template< >
bool FSingleParticlePhysicsProxy< Chaos::TPBDRigidParticle<float, 3> >::HasAwakeEvent() const
{
	return Particle->HasAwakeEvent();
}

template< >
void FSingleParticlePhysicsProxy< Chaos::TPBDRigidParticle<float, 3> >::ClearEvents()
{
	Particle->ClearEvents();
}

template< >
EPhysicsProxyType  FSingleParticlePhysicsProxy<Chaos::TPBDRigidParticle<float, 3>>::ConcreteType() 
{ 
	return EPhysicsProxyType::SingleRigidParticleType;
}

template class CHAOSSOLVERS_API FSingleParticlePhysicsProxy< Chaos::TGeometryParticle<float, 3> >;
template class CHAOSSOLVERS_API FSingleParticlePhysicsProxy< Chaos::TKinematicGeometryParticle<float, 3> >;
template class CHAOSSOLVERS_API FSingleParticlePhysicsProxy< Chaos::TPBDRigidParticle<float,3> >;<|MERGE_RESOLUTION|>--- conflicted
+++ resolved
@@ -61,6 +61,7 @@
 		}
 		RigidHandle->SetSpatialIdx(Data->SpatialIdx);	//todo: this needs to only happen once during initialization
 		RigidHandle->SetUniqueIdx(Data->UniqueIdx);
+		RigidHandle->SetUserData(Data->UserData);
 #if CHAOS_CHECKED
 		RigidHandle->SetDebugName(Data->DebugName);
 #endif
@@ -73,6 +74,27 @@
 				Shape->bDisable = Data->ShapeCollisionDisableFlags[CurrShape++];
 			}
 		}
+
+		// @todo(chaos) : Fix - The initial update is not flagging the dirty flag, so this state is not updated. 
+		//if (Data->DirtyFlags.IsDirty(Chaos::EParticleFlags::CollisionTraceType))
+		{
+			int32 CurrShape = 0;
+			for (const TUniquePtr<Chaos::TPerShapeData<Chaos::FReal, 3>>& Shape : RigidHandle->ShapesArray())
+			{
+				Shape->CollisionTraceType = Data->CollisionTraceType[CurrShape++];
+			}
+		}
+
+		// @todo(chaos) : Fix - The initial update is not flagging the dirty flag, so this state is not updated. 
+		//if (Data->DirtyFlags.IsDirty(Chaos::EParticleFlags::ShapeSimData))
+		{
+			int32 CurrShape = 0;
+			for (const TUniquePtr<Chaos::TPerShapeData<Chaos::FReal, 3>>& Shape : RigidHandle->ShapesArray())
+			{
+				Shape->SimData = Data->ShapeSimData[CurrShape++];
+			}
+		}
+
 	}
 }
 
@@ -143,6 +165,7 @@
 		RigidHandle->SetRotationOfMass(Data->MRotationOfMass);
 		RigidHandle->SetSpatialIdx(Data->SpatialIdx);	//todo: this needs to only happen once during initialization
 		RigidHandle->SetUniqueIdx(Data->UniqueIdx);
+		RigidHandle->SetUserData(Data->UserData);
 #if CHAOS_CHECKED
 		RigidHandle->SetDebugName(Data->DebugName);
 #endif
@@ -164,6 +187,23 @@
 				Shape->bDisable = Data->ShapeCollisionDisableFlags[CurrShape++];
 			}
 		}
+		if (Data->DirtyFlags.IsDirty(Chaos::EParticleFlags::CollisionTraceType))
+		{
+			int32 CurrShape = 0;
+			for (const TUniquePtr<Chaos::TPerShapeData<Chaos::FReal, 3>>& Shape : RigidHandle->ShapesArray())
+			{
+				Shape->CollisionTraceType = Data->CollisionTraceType[CurrShape++];
+			}
+		}
+		//if (Data->DirtyFlags.IsDirty(Chaos::EParticleFlags::ShapeSimData))
+		{
+			int32 CurrShape = 0;
+			for (const TUniquePtr<Chaos::TPerShapeData<Chaos::FReal, 3>>& Shape : RigidHandle->ShapesArray())
+			{
+				Shape->SimData = Data->ShapeSimData[CurrShape++];
+			}
+		}
+
 
 	}
 }
@@ -235,6 +275,7 @@
 		// This should be moved to initialization.
 		RigidHandle->SetSpatialIdx(Data->SpatialIdx);	//todo: this needs to only happen once during initialization
 		RigidHandle->SetUniqueIdx(Data->UniqueIdx);	//todo: this needs to only happen once during initialization
+		RigidHandle->SetUserData(Data->UserData);
 #if CHAOS_CHECKED
 		RigidHandle->SetDebugName(Data->DebugName);
 #endif
@@ -283,18 +324,12 @@
 		if (Data->DirtyFlags.IsDirty(Chaos::EParticleFlags::F))
 		{
 			RigidHandle->SetF(Data->MF);
-<<<<<<< HEAD
-			bDynamicPropertyUpdated = true;
-=======
->>>>>>> fa8a8d0d
+			bDynamicPropertyUpdated = true;
 		}
 		if (Data->DirtyFlags.IsDirty(Chaos::EParticleFlags::Torque))
 		{
 			RigidHandle->SetTorque(Data->MTorque);
-<<<<<<< HEAD
-			bDynamicPropertyUpdated = true;
-=======
->>>>>>> fa8a8d0d
+			bDynamicPropertyUpdated = true;
 		}
 		if (Data->DirtyFlags.IsDirty(Chaos::EParticleFlags::ObjectState))
 		{
@@ -327,6 +362,22 @@
 			for (const TUniquePtr<Chaos::TPerShapeData<Chaos::FReal, 3>>& Shape : RigidHandle->ShapesArray())
 			{
 				Shape->bDisable = Data->ShapeCollisionDisableFlags[CurrShape++];
+			}
+		}
+		if (Data->DirtyFlags.IsDirty(Chaos::EParticleFlags::CollisionTraceType))
+		{
+			int32 CurrShape = 0;
+			for (const TUniquePtr<Chaos::TPerShapeData<Chaos::FReal, 3>>& Shape : RigidHandle->ShapesArray())
+			{
+				Shape->CollisionTraceType = Data->CollisionTraceType[CurrShape++];
+			}
+		}
+		//if (Data->DirtyFlags.IsDirty(Chaos::EParticleFlags::ShapeSimData))
+		{
+			int32 CurrShape = 0;
+			for (const TUniquePtr<Chaos::TPerShapeData<Chaos::FReal, 3>>& Shape : RigidHandle->ShapesArray())
+			{
+				Shape->SimData = Data->ShapeSimData[CurrShape++];
 			}
 		}
 
@@ -381,10 +432,7 @@
 		Particle->SetV(Buffer->MV, false);
 		Particle->SetW(Buffer->MW, false);
 		Particle->UpdateShapeBounds();
-<<<<<<< HEAD
 		Particle->SetObjectState(Buffer->MObjectState, true);
-=======
->>>>>>> fa8a8d0d
 	}
 }
 
