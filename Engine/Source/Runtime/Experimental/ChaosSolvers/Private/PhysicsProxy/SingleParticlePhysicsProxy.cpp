--- conflicted
+++ resolved
@@ -74,8 +74,6 @@
 				Shape->bDisable = Data->ShapeCollisionDisableFlags[CurrShape++];
 			}
 		}
-<<<<<<< HEAD
-=======
 
 		// @todo(chaos) : Fix - The initial update is not flagging the dirty flag, so this state is not updated. 
 		//if (Data->DirtyFlags.IsDirty(Chaos::EParticleFlags::CollisionTraceType))
@@ -97,7 +95,6 @@
 			}
 		}
 
->>>>>>> 421d6516
 	}
 }
 
@@ -190,8 +187,6 @@
 				Shape->bDisable = Data->ShapeCollisionDisableFlags[CurrShape++];
 			}
 		}
-<<<<<<< HEAD
-=======
 		if (Data->DirtyFlags.IsDirty(Chaos::EParticleFlags::CollisionTraceType))
 		{
 			int32 CurrShape = 0;
@@ -209,7 +204,6 @@
 			}
 		}
 
->>>>>>> 421d6516
 
 	}
 }
@@ -370,8 +364,6 @@
 				Shape->bDisable = Data->ShapeCollisionDisableFlags[CurrShape++];
 			}
 		}
-<<<<<<< HEAD
-=======
 		if (Data->DirtyFlags.IsDirty(Chaos::EParticleFlags::CollisionTraceType))
 		{
 			int32 CurrShape = 0;
@@ -388,7 +380,6 @@
 				Shape->SimData = Data->ShapeSimData[CurrShape++];
 			}
 		}
->>>>>>> 421d6516
 
 		if (bDynamicPropertyUpdated)
 		{
