// Copyright 1998-2019 Epic Games, Inc. All Rights Reserved.

#include "Framework/PersistentTask.h"

#include "Modules/ModuleManager.h"

#include "ChaosLog.h"
#include "ChaosStats.h"
#include "ChaosSolversModule.h"

#include "Chaos/Framework/Parallel.h"
#include "Framework/TimeStep.h"
#include "PhysicsSolver.h"
#include "Field/FieldSystem.h"

#include "PhysicsProxy/SkeletalMeshPhysicsProxy.h"
#include "PhysicsProxy/StaticMeshPhysicsProxy.h"
#include "PhysicsProxy/SingleParticlePhysicsProxy.h"
#include "PhysicsProxy/GeometryCollectionPhysicsProxy.h"
#include "PhysicsProxy/FieldSystemPhysicsProxy.h"

#ifndef CHAOS_WITH_PAUSABLE_SOLVER
#define CHAOS_WITH_PAUSABLE_SOLVER 1
#endif

namespace Chaos
{
	FPersistentPhysicsTask::FPersistentPhysicsTask(float InTargetDt, bool bInAvoidSpiral, IDispatcher* InDispatcher)
		: TickMode(EChaosSolverTickMode::VariableCappedWithTarget)
		, CommandDispatcher(InDispatcher)
		, Timestep(nullptr)
#if WITH_EDITOR
		, SingleStepCounter(0)
#endif
	{
		ShutdownEvent = FPlatformProcess::GetSynchEventFromPool(true);

		Timestep = new Chaos::FVariableMinimumWithCapTimestep();
	}

	FPersistentPhysicsTask::~FPersistentPhysicsTask()
	{
		if(Timestep)
		{
			delete Timestep;
			Timestep = nullptr;
		}

		FPlatformProcess::ReturnSynchEventToPool(ShutdownEvent);
	}

	void FPersistentPhysicsTask::DoWork()
	{
		// Capture solver states from the module by copying the current state. The module
		// will inject any new solvers with a command.
		FChaosSolversModule& ChaosModule = FModuleManager::Get().GetModuleChecked<FChaosSolversModule>("ChaosSolvers");
		Solvers = ChaosModule.GetSolvers();

#if CHAOS_DEBUG_SUBSTEP
		// Prepare the debug substepping tasks for all existing solvers
<<<<<<< HEAD
		for (FPBDRigidsSolver* Solver : Solvers)
=======
		for (FPhysicsSolver* Solver : Solvers)
>>>>>>> 69078e53
		{
			DebugSolverTasks.Add(Solver);
		}
#endif

		bRunning = true;
		ShutdownEvent->Reset();

		float Dt = 0.0f;

		// Set up for first frame
		Timestep->Reset();

		// Scratch array for active solver list
		TArray<Chaos::FPhysicsSolver*> ActiveSolverList;

		while(bRunning)
		{
			SCOPE_CYCLE_COUNTER(STAT_PhysicsAdvance);

			CommandDispatcher->Execute();

			Dt = Timestep->GetCalculatedDt();

#if WITH_EDITOR
			const bool bShouldStepSolvers = ChaosModule.ShouldStepSolver(SingleStepCounter);
			if (bShouldStepSolvers)
#endif
			{
				// Go wide if possible on the solvers
				ActiveSolverList.Reset(Solvers.Num());
				for(Chaos::FPhysicsSolver* Solver : Solvers)
				{
					if(Solver->HasActiveParticles())
					{
						ActiveSolverList.Add(Solver);
					}
				}

				const int32 NumSolverEntries = ActiveSolverList.Num();

				PhysicsParallelFor(NumSolverEntries, [&](int32 Index)
				{
					SCOPE_CYCLE_COUNTER(STAT_SolverAdvance);
				
					FPhysicsSolver* Solver = ActiveSolverList[Index];

					// Execute Step function either on this thread or in a pausable side debug thread
					DebugSolverTasks.DebugStep(Solver, [this, Solver, Dt]()
					{
						StepSolver(Solver, Dt);
					});
				});
			}

			Timestep->Update();
			float ActualDt = Timestep->GetActualDt();

#if STATS && CHAOSTHREADSTATS_ENABLED
			// Record our thread statistics
			{
				// Read lock so we can write without anything attempting to flip the buffer
				FRWScopeLock StatsScopeLock(StatsLock, SLT_ReadOnly);
				FPersistentPhysicsTaskStatistics& CurrStats = Stats.GetPhysicsDataForWrite();

				const float TimestepTarget = Timestep->GetTarget();

				CurrStats.AccumulatedTime += ActualDt;
				CurrStats.ActualAccumulatedTime += ActualDt <= TimestepTarget ? TimestepTarget : ActualDt;
				CurrStats.NumUpdates++;
				CurrStats.UpdateTimes.Add(ActualDt);

#if CHAOSTHREADSTATS_PERSOLVER

				const int32 NumSolvers = Solvers.Num();
				if(CurrStats.SolverStats.Num() != NumSolvers)
				{
					CurrStats.SolverStats.Reset();
					CurrStats.SolverStats.AddDefaulted(NumSolvers);
				}

				for(int32 SolverIndex = 0; SolverIndex < NumSolvers; ++SolverIndex)
				{
					FPhysicsSolver* Solver = Solvers[SolverIndex];

					FPersistentPhysicsTaskStatistics::FPerSolverStatistics& SolverStat = CurrStats.SolverStats[SolverIndex];
					FPhysicsSolver::FPBDRigidsEvolution& Evolution = *Solver->MEvolution;

#if TODO_REIMPLEMENT_SOLVER_ENABLING
					if(Solver->Enabled())
					{
#if TODO_REIMPLMEENT_EVOLUTION_ACCESSORS
						SolverStat.NumActiveParticles = Evolution.GetActiveIndices().Num();
						SolverStat.NumActiveConstraints = Evolution.NumConstraints();
						SolverStat.NumAllocatedParticles = Evolution.GetParticles().Size();
						SolverStat.NumParticleIslands = Evolution.NumIslands();
						SolverStat.EvolutionStats = Evolution.GetEvolutionStats();
#endif
					}
					else
					{
						SolverStat.Reset();
					}
#endif
				}
#endif

			}
#endif
		}
		// Shutdown all debug threads if any
		DebugSolverTasks.Shutdown();

		ShutdownEvent->Trigger();
	}

	void FPersistentPhysicsTask::StepSolver(FPhysicsSolver* InSolver, float Dt)
	{
		HandleSolverCommands(InSolver);

		// Check whether this solver is paused (changes in pause states usually happens during HandleSolverCommands)
#if CHAOS_WITH_PAUSABLE_SOLVER
#if TODO_REIMPLEMENT_SOLVER_PAUSING
		if (!InSolver->Paused())
#endif
#endif
		{
			if (InSolver->bEnabled)
			{
				// Only process if we have something to actually simulate
				if(InSolver->HasActiveParticles())
				{
					AdvanceSolver(InSolver, Dt);

					{
						SCOPE_CYCLE_COUNTER(STAT_BufferPhysicsResults);
						CacheLock.ReadLock();

						InSolver->ForEachPhysicsProxyParallel([](auto* Object)
						{
							Object->BufferPhysicsResults();
						});

						CacheLock.ReadUnlock();
					}

					{
						SCOPE_CYCLE_COUNTER(STAT_FlipResults);
						CacheLock.WriteLock();

						InSolver->ForEachPhysicsProxy([](auto* Object)
						{
							Object->FlipBuffer();
						});

						CacheLock.WriteUnlock();
					}
				}
			}
		}
	}

	void FPersistentPhysicsTask::AddSolver(FPhysicsSolver* InSolver)
	{
		Solvers.Add(InSolver);
		DebugSolverTasks.Add(InSolver);
	}

	void FPersistentPhysicsTask::RemoveSolver(FPhysicsSolver* InSolver)
	{
		DebugSolverTasks.Remove(InSolver);
		Solvers.Remove(InSolver);
	}

	void FPersistentPhysicsTask::SyncProxiesFromCache(bool bFullSync /*= false*/)
	{
		check(IsInGameThread());

		// "Read" lock the cachelock here. Write is for flipping. Acquiring read here prevents a flip happening
		// on the physics thread (Sync called from game thread).

		CacheLock.ReadLock();


		if(bFullSync)
		{
			TArray<FFieldSystemPhysicsProxy*> FieldsToDelete;

			for(FPhysicsSolver* Solver : Solvers)
			{
				Solver->ForEachPhysicsProxy([](auto* Object)
				{
					Object->PullFromPhysicsState();
				});

#if TODO_REIMPLEMENT_REMOVED_PROXY_STORAGE
				FPhysicsProxyStorage& RemovedObjects = Solver->GetRemovedObjectStorage();

				RemovedObjects.ForEachPhysicsProxy([](auto* Object)
				{
					if (ensure(Object))
					{
						Object->SyncBeforeDestroy();
						delete Object;
					}
				});

				RemovedObjects.ForEachFieldPhysicsProxy([Solver, &FieldsToDelete](auto* Object)
				{
					if(Object->GetSolver() == Solver)
					{
						FieldsToDelete.Add(Object);
					}
				});

				RemovedObjects.Reset();
#endif
			}

			// @todo(question) : Why is there a separate delete here for fields. [brice]
			for(FFieldSystemPhysicsProxy* FieldObj : FieldsToDelete)
			{
				delete FieldObj;
			}

			for (FPhysicsSolver* Solver : Solvers)
			{
				Solver->SyncEvents_GameThread();
			}
		}
		else
		{ 
			for(FPhysicsSolver* Solver : Solvers)
			{
				Solver->ForEachPhysicsProxy([](auto* Object)
				{
					Object->PullFromPhysicsState();
				});
			}

			for (FPhysicsSolver* Solver : Solvers)
			{
				Solver->SyncEvents_GameThread();
			}
		}

		CacheLock.ReadUnlock();
	}

	void FPersistentPhysicsTask::RequestShutdown()
	{
		bRunning = false;
	}

	FEvent* FPersistentPhysicsTask::GetShutdownEvent()
	{
		return ShutdownEvent;
	}

	void FPersistentPhysicsTask::SetTargetDt(float InNewDt)
	{
		Timestep->SetTarget(InNewDt);
	}

	void FPersistentPhysicsTask::SetTickMode(EChaosSolverTickMode InTickMode)
	{
		if(TickMode != InTickMode)
		{
			TickMode = InTickMode;
			delete Timestep;

			switch(TickMode)
			{
			case EChaosSolverTickMode::Fixed:
			{
				Timestep = new FFixedTimeStep;
				break;
			}
			case EChaosSolverTickMode::Variable:
			{
				Timestep = new FVariableTimeStep;
				break;
			}
			case EChaosSolverTickMode::VariableCapped:
			{
				Timestep = new FVariableWithCapTimestep;
				break;
			}
			case EChaosSolverTickMode::VariableCappedWithTarget:
			{
				Timestep = new FVariableMinimumWithCapTimestep;
				break;
			}
			default:
			{
				// Unable to create a tickmode, this is fatal as we need one to calculate deltas
				check(false);
				break;
			}
			}
		}
	}

	Chaos::FPersistentPhysicsTaskStatistics FPersistentPhysicsTask::GetNextThreadStatistics_GameThread()
	{
		FRWScopeLock StatsScopeLock(StatsLock, SLT_Write);

		// Get the data that the physics thread has been writing into the gamethread buffer
		Stats.Flip();

		// Reset the data that's now on the physics thread
		Stats.GetPhysicsDataForWrite().Reset();

		// Return a copy of the current data
		return Stats.GetGameDataForRead();
	}

	void FPersistentPhysicsTask::HandleSolverCommands(FPhysicsSolver* InSolver)
	{
		SCOPE_CYCLE_COUNTER(STAT_HandleSolverCommands);

		check(InSolver);
		TQueue<TFunction<void(FPhysicsSolver*)>, EQueueMode::Mpsc>& Queue = InSolver->CommandQueue;
		TFunction<void(FPhysicsSolver*)> Command;
		while(Queue.Dequeue(Command))
		{
			Command(InSolver);
		}
	}

	void FPersistentPhysicsTask::AdvanceSolver(FPhysicsSolver* InSolver, float InDt)
	{
		SCOPE_CYCLE_COUNTER(STAT_IntegrateSolver);

		check(InSolver);
		InSolver->AdvanceSolverBy(InDt);
	}
}<|MERGE_RESOLUTION|>--- conflicted
+++ resolved
@@ -58,11 +58,7 @@
 
 #if CHAOS_DEBUG_SUBSTEP
 		// Prepare the debug substepping tasks for all existing solvers
-<<<<<<< HEAD
-		for (FPBDRigidsSolver* Solver : Solvers)
-=======
 		for (FPhysicsSolver* Solver : Solvers)
->>>>>>> 69078e53
 		{
 			DebugSolverTasks.Add(Solver);
 		}
