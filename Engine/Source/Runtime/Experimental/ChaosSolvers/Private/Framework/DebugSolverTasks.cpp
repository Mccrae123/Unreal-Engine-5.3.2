// Copyright 1998-2019 Epic Games, Inc. All Rights Reserved.

#include "Framework/DebugSolverTasks.h"

#if CHAOS_DEBUG_SUBSTEP
#include "PhysicsSolver.h"
#include "ChaosLog.h"

namespace Chaos
{
	FDebugSolverTask::FDebugSolverTask(TFunction<void()> InStepFunction, FDebugSubstep& InDebugSubstep)
		: StepFunction(InStepFunction)
		, DebugSubstep(InDebugSubstep)
	{
	}

	/** Solver advances. */
	void FDebugSolverTask::DoWork()
	{
		// Save thread id to make sure there is no substep added inside any parallel for or some other thread forks
		DebugSubstep.AssumeThisThread();

		// Add initial step to pause on
		DebugSubstep.Add(true, TEXT("Debug thread start"));

		// Solver advance loop
		while (DebugSubstep.IsEnabled())
		{
			// Solver advance
			StepFunction();
			// Add end-of-solver-advance step
			DebugSubstep.Add(true, TEXT("Debug thread step"));
		}

		// Add one final step
		DebugSubstep.Add(true, TEXT("Debug thread exit"));
	}

	void FDebugSolverTasks::DebugStep(FPhysicsSolver* Solver, TFunction<void()> StepFunction)
	{
		// Retrieve debug thread pointer for this solver.
		// It must have been already added unless the single thread mode has just been switched on.
		FAsyncTask<FDebugSolverTask>** DebugSolverTask = SolverToTaskMap.Find(Solver);
		if (!DebugSolverTask)
		{
			DebugSolverTask = &SolverToTaskMap.Add(Solver, nullptr);
		}

#if TODO_REIMPLEMENT_DEBUG_SUBSTEP
		// Sync/advance debug substep system for this solver
		FDebugSubstep& DebugSubstep = Solver->GetDebugSubstep();
		const bool bNeedsDebugThreadRunning = DebugSubstep.SyncAdvance(Solver->Enabled());

		// Update debug thread status
		const bool bIsDebugThreadRunning = !!*DebugSolverTask;
		if (bIsDebugThreadRunning != bNeedsDebugThreadRunning)
		{
			if (bNeedsDebugThreadRunning)
			{
				UE_LOG(LogChaosThread, Verbose, TEXT("[Physics Thread] Spawning new debug thread"));
				// Spawn a new debug thread running the solver step
				*DebugSolverTask = new FAsyncTask<FDebugSolverTask>(StepFunction, DebugSubstep);
				(*DebugSolverTask)->StartBackgroundTask();
			}
			else
			{
				// Delete AsyncTask
				UE_LOG(LogChaosThread, Verbose, TEXT("[Physics Thread] Removing debug thread"));
				(*DebugSolverTask)->EnsureCompletion(false);
				delete *DebugSolverTask;
				*DebugSolverTask = nullptr;
				UE_LOG(LogChaosThread, Verbose, TEXT("[Physics Thread] Completed and deleted debug thread"));
			}
		}

		// Step solver in normal fashion
		if (!bNeedsDebugThreadRunning)
		{
			StepFunction();
		}
#endif
	}

<<<<<<< HEAD
	void FDebugSolverTasks::Add(FPBDRigidsSolver* Solver)
	{
		// Add solver to task map
		SolverToTaskMap.Add(Solver, nullptr);

		// Reinit debug substep
		UE_LOG(LogChaosThread, Verbose, TEXT("[Physics Thread] Initializing debug thread"));
		Solver->GetDebugSubstep().Initialize();
	}

	void FDebugSolverTasks::Remove(FPBDRigidsSolver* Solver)
=======
	void FDebugSolverTasks::Add(FPhysicsSolver* Solver)
>>>>>>> 69078e53
	{
		// Add solver to task map
		SolverToTaskMap.Add(Solver, nullptr);

#if TODO_REIMPLEMENT_DEBUG_SUBSTEP
		// Reinit debug substep
		UE_LOG(LogChaosThread, Verbose, TEXT("[Physics Thread] Initializing debug thread"));
		Solver->GetDebugSubstep().Initialize();
#endif
	}

	void FDebugSolverTasks::Remove(FPhysicsSolver* Solver)
	{
#if TODO_REIMPLEMENT_DEBUG_SUBSTEP
		// Remove the debug advance task for this solver, if any was created
		FAsyncTask<FDebugSolverTask>* DebugSolverTask;
		const bool bFound = SolverToTaskMap.RemoveAndCopyValue(Solver, DebugSolverTask);
		if (bFound && DebugSolverTask)
		{
			// Unpause debug thread and exit
			UE_LOG(LogChaosThread, Verbose, TEXT("[Physics Thread] Shutting down debug thread"));
			Solver->GetDebugSubstep().Release();  // A call to Release() here means it won't debug substep until another call to Initialize() is made.

			// Wait for thread completion and delete the task
			UE_LOG(LogChaosThread, Verbose, TEXT("[Physics Thread] Deleting debug async task"));
			DebugSolverTask->EnsureCompletion(false);
			delete DebugSolverTask;
		}
#endif
	}

	void FDebugSolverTasks::Shutdown()
	{
#if TODO_REIMPLEMENT_DEBUG_SUBSTEP
		// Iterate through all solver tasks in the map
		for (auto& SolverTask: SolverToTaskMap)
		{
			// Shutdown debug task if needed
			UE_LOG(LogChaosThread, Verbose, TEXT("[Physics Thread] Shutting debug thread"));
			SolverTask.Key->GetDebugSubstep().Shutdown();  // A call to Shutdown() here means it will be able to debug substep again , even without another call to Initialize() made (eg. switch back and forth between threading modes).

			// Wait for thread completion and delete the task
			if (SolverTask.Value)
			{
				UE_LOG(LogChaosThread, Verbose, TEXT("[Physics Thread] Deleting debug async task"));
				SolverTask.Value->EnsureCompletion(false);
				delete SolverTask.Value;
				SolverTask.Value = nullptr;
			}
		}
#endif
	}

}  // namespace Chaos

#endif  // #if CHAOS_DEBUG_SUBSTEP<|MERGE_RESOLUTION|>--- conflicted
+++ resolved
@@ -81,21 +81,7 @@
 #endif
 	}
 
-<<<<<<< HEAD
-	void FDebugSolverTasks::Add(FPBDRigidsSolver* Solver)
-	{
-		// Add solver to task map
-		SolverToTaskMap.Add(Solver, nullptr);
-
-		// Reinit debug substep
-		UE_LOG(LogChaosThread, Verbose, TEXT("[Physics Thread] Initializing debug thread"));
-		Solver->GetDebugSubstep().Initialize();
-	}
-
-	void FDebugSolverTasks::Remove(FPBDRigidsSolver* Solver)
-=======
 	void FDebugSolverTasks::Add(FPhysicsSolver* Solver)
->>>>>>> 69078e53
 	{
 		// Add solver to task map
 		SolverToTaskMap.Add(Solver, nullptr);
