// Copyright Epic Games, Inc. All Rights Reserved.

#include "PBDRigidsSolver.h"

#include "Async/AsyncWork.h"
#include "Chaos/ChaosArchive.h"
#include "Chaos/PBDCollisionConstraintsUtil.h"
#include "Chaos/Utilities.h"
#include "Chaos/ChaosDebugDraw.h"
#include "ChaosStats.h"
#include "ChaosSolversModule.h"
#include "HAL/FileManager.h"
#include "Misc/ScopeLock.h"
#include "PhysicsProxy/SingleParticlePhysicsProxy.h"
#include "PhysicsProxy/SkeletalMeshPhysicsProxy.h"
#include "PhysicsProxy/StaticMeshPhysicsProxy.h"
#include "PhysicsProxy/GeometryCollectionPhysicsProxy.h"
#include "PhysicsProxy/FieldSystemPhysicsProxy.h"
#include "EventDefaults.h"
#include "EventsData.h"
#include "RewindData.h"


DEFINE_LOG_CATEGORY_STATIC(LogPBDRigidsSolver, Log, All);

// DebugDraw CVars
#if CHAOS_DEBUG_DRAW
int32 ChaosSolverDrawCollisions = 0;
int32 ChaosSolverDrawBPBounds = 0;
FAutoConsoleVariableRef CVarChaosSolverDrawCollisions(TEXT("p.Chaos.Solver.DebugDrawCollisions"), ChaosSolverDrawCollisions, TEXT("Draw Collisions (0 = never; 1 = end of frame)."));
FAutoConsoleVariableRef CVarChaosSolverDrawBPBounds(TEXT("p.Chaos.Solver.DrawBPBounds"), ChaosSolverDrawBPBounds, TEXT("Draw bounding volumes inside the broadphase (0 = never; 1 = end of frame)."));
#endif

bool ChaosSolverUseParticlePool = true;
FAutoConsoleVariableRef CVarChaosSolverUseParticlePool(TEXT("p.Chaos.Solver.UseParticlePool"), ChaosSolverUseParticlePool, TEXT("Whether or not to use dirty particle pool (Optim)"));

int32 ChaosSolverParticlePoolNumFrameUntilShrink = 30;
FAutoConsoleVariableRef CVarChaosSolverParticlePoolNumFrameUntilShrink(TEXT("p.Chaos.Solver.ParticlePoolNumFrameUntilShrink"), ChaosSolverParticlePoolNumFrameUntilShrink, TEXT("Num Frame until we can potentially shrink the pool"));

int32 ChaosSolverCollisionDefaultIterationsCVar = 1;
FAutoConsoleVariableRef CVarChaosSolverCollisionDefaultIterations(TEXT("p.ChaosSolverCollisionDefaultIterations"), ChaosSolverCollisionDefaultIterationsCVar, TEXT("Default collision iterations for the solver.[def:1]"));

int32 ChaosSolverCollisionDefaultPushoutIterationsCVar = 3;
FAutoConsoleVariableRef CVarChaosSolverCollisionDefaultPushoutIterations(TEXT("p.ChaosSolverCollisionDefaultPushoutIterations"), ChaosSolverCollisionDefaultPushoutIterationsCVar, TEXT("Default collision pushout iterations for the solver.[def:1]"));

int32 ChaosSolverCleanupCommandsOnDestruction = 1;
FAutoConsoleVariableRef CVarChaosSolverCleanupCommandsOnDestruction(TEXT("p.Chaos.Solver.CleanupCommandsOnDestruction"), ChaosSolverCleanupCommandsOnDestruction, TEXT("Whether or not to run internal command queue cleanup on solver destruction (0 = no cleanup, >0 = cleanup all commands)"));

int32 ChaosSolverCollisionDeferNarrowPhase = 0;
FAutoConsoleVariableRef CVarChaosSolverCollisionDeferNarrowPhase(TEXT("p.Chaos.Solver.Collision.DeferNarrowPhase"), ChaosSolverCollisionDeferNarrowPhase, TEXT("Create contacts for all broadphase pairs, perform NarrowPhase later."));

int32 ChaosSolverCollisionUseManifolds = 0;
FAutoConsoleVariableRef CVarChaosSolverCollisionUseManifolds(TEXT("p.Chaos.Solver.Collision.UseManifolds"), ChaosSolverCollisionUseManifolds, TEXT("Enable/Disable use of manifoldes in collision."));



namespace Chaos
{

	template <typename Traits>
	class AdvanceOneTimeStepTask : public FNonAbandonableTask
	{
		friend class FAutoDeleteAsyncTask<AdvanceOneTimeStepTask>;
	public:
		AdvanceOneTimeStepTask(
			TPBDRigidsSolver<Traits>* Scene,
			const float DeltaTime)
			: MSolver(Scene)
			, MDeltaTime(DeltaTime)
		{
			UE_LOG(LogPBDRigidsSolver, Verbose, TEXT("AdvanceOneTimeStepTask::AdvanceOneTimeStepTask()"));
		}

		void DoWork()
		{
			LLM_SCOPE(ELLMTag::Chaos);
			UE_LOG(LogPBDRigidsSolver, Verbose, TEXT("AdvanceOneTimeStepTask::DoWork()"));

			MSolver->GetEvolution()->GetRigidClustering().ResetAllClusterBreakings();

			{
				SCOPE_CYCLE_COUNTER(STAT_UpdateParams);
				Chaos::TPBDPositionConstraints<float, 3> PositionTarget; // Dummy for now
				TMap<int32, int32> PositionTargetedParticles;
				//TArray<FKinematicProxy> AnimatedPositions;
				Chaos::TArrayCollectionArray<float> Strains;
				for (FFieldSystemPhysicsProxy* FieldObj : MSolver->GetFieldSystemPhysicsProxies())
				{
					auto& GeomCollectionParticles = MSolver->GetEvolution()->GetParticles().GetGeometryCollectionParticles();
					FieldObj->FieldParameterUpdateCallback(MSolver, GeomCollectionParticles, Strains,
						PositionTarget, PositionTargetedParticles, /*AnimatedPositions,*/ MSolver->GetSolverTime());
					auto& ClusteredParticles = MSolver->GetEvolution()->GetParticles().GetClusteredParticles();
					FieldObj->FieldParameterUpdateCallback(MSolver, ClusteredParticles, Strains,
						PositionTarget, PositionTargetedParticles, /*AnimatedPositions,*/ MSolver->GetSolverTime());
				}

				for (TGeometryCollectionPhysicsProxy<Traits>* Obj : MSolver->GetGeometryCollectionPhysicsProxies())
				{
					Obj->ParameterUpdateCallback(MSolver->GetEvolution()->GetParticles().GetGeometryCollectionParticles(), MSolver->GetSolverTime());
				}

			}

			{
				//SCOPE_CYCLE_COUNTER(STAT_BeginFrame);
				//MSolver->StartFrameCallback(MDeltaTime, MSolver->GetSolverTime());
			}


			if(FRewindData* RewindData = MSolver->GetRewindData())
			{
				RewindData->AdvanceFrame(MDeltaTime);
			}

			{
				SCOPE_CYCLE_COUNTER(STAT_EvolutionAndKinematicUpdate);

				// This outer loop can potentially cause the system to lose energy over integration
				// in a couple of different cases.
				//
				// * If we have a timestep that's smaller than MinDeltaTime, then we just won't step.
				//   Yes, we'll lose some teeny amount of energy, but we'll avoid 1/dt issues.
				//
				// * If we have used all of our substeps but still have time remaining, then some
				//   energy will be lost.
				const float MinDeltaTime = MSolver->GetMinDeltaTime();
				const float MaxDeltaTime = MSolver->GetMaxDeltaTime();
				int32 StepsRemaining = MSolver->GetMaxSubSteps();
				float TimeRemaining = MDeltaTime;
				while (StepsRemaining > 0 && TimeRemaining > MinDeltaTime)
				{
					--StepsRemaining;
					const float DeltaTime = MaxDeltaTime > 0.f ? FMath::Min(TimeRemaining, MaxDeltaTime) : TimeRemaining;
					TimeRemaining -= DeltaTime;

					Chaos::TArrayCollectionArray<FVector> Forces, Torques;
					for (FFieldSystemPhysicsProxy* Obj : MSolver->GetFieldSystemPhysicsProxies())
					{
						auto& GeomCollectionParticles = MSolver->GetEvolution()->GetParticles().GetGeometryCollectionParticles();
						Obj->FieldForcesUpdateCallback(MSolver, GeomCollectionParticles, Forces, Torques, MSolver->GetSolverTime());
						auto& ClusteredParticles = MSolver->GetEvolution()->GetParticles().GetClusteredParticles();
						Obj->FieldForcesUpdateCallback(MSolver, ClusteredParticles, Forces, Torques, MSolver->GetSolverTime());
					}

					for (TGeometryCollectionPhysicsProxy<Traits>* Obj : MSolver->GetGeometryCollectionPhysicsProxies())
					{
						Obj->ParameterUpdateCallback(MSolver->GetEvolution()->GetParticles().GetGeometryCollectionParticles(), MSolver->GetSolverTime());
					}

					MSolver->GetEvolution()->AdvanceOneTimeStep(DeltaTime);
				}

#if CHAOS_CHECKED
				// If time remains, then log why we have lost energy over the timestep.
				if (TimeRemaining > 0.f)
				{
					if (StepsRemaining == 0)
					{
						UE_LOG(LogPBDRigidsSolver, Warning, TEXT("AdvanceOneTimeStepTask::DoWork() - Energy lost over %fs due to too many substeps over large timestep"), TimeRemaining);
					}
					else
					{
						UE_LOG(LogPBDRigidsSolver, Warning, TEXT("AdvanceOneTimeStepTask::DoWork() - Energy lost over %fs due to small timestep remainder"), TimeRemaining);
					}
				}
#endif
			}

			{
				SCOPE_CYCLE_COUNTER(STAT_EventDataGathering);
				{
					SCOPE_CYCLE_COUNTER(STAT_FillProducerData);
					MSolver->GetEventManager()->FillProducerData(MSolver);
				}
				{
					SCOPE_CYCLE_COUNTER(STAT_FlipBuffersIfRequired);
					MSolver->GetEventManager()->FlipBuffersIfRequired();
				}
			}

			{
				SCOPE_CYCLE_COUNTER(STAT_EndFrame);
				MSolver->GetEvolution()->EndFrame(MDeltaTime);
			}

			MSolver->GetSolverTime() += MDeltaTime;
			MSolver->GetCurrentFrame()++;
			MSolver->PostTickDebugDraw();
		}

	protected:

		TStatId GetStatId() const
		{
			RETURN_QUICK_DECLARE_CYCLE_STAT(AdvanceOneTimeStepTask, STATGROUP_ThreadPoolAsyncTasks);
		}

		TPBDRigidsSolver<Traits>* MSolver;
		float MDeltaTime;
		TSharedPtr<FCriticalSection> PrevLock, CurrentLock;
		TSharedPtr<FEvent> PrevEvent, CurrentEvent;
	};

	template <typename Traits>
	TPBDRigidsSolver<Traits>::TPBDRigidsSolver(const EMultiBufferMode BufferingModeIn, UObject* InOwner)
		: Super(BufferingModeIn, InOwner)
		, CurrentFrame(0)
		, MTime(0.0)
		, MLastDt(0.0)
		, MMaxDeltaTime(0.0)
		, MMinDeltaTime(SMALL_NUMBER)
		, MMaxSubSteps(1)
		, bEnabled(false)
		, bHasFloor(true)
		, bIsFloorAnalytic(false)
		, FloorHeight(0.f)
		, MEvolution(new FPBDRigidsEvolution(Particles, SimMaterials, ChaosSolverCollisionDefaultIterationsCVar, ChaosSolverCollisionDefaultPushoutIterationsCVar, BufferingModeIn == Chaos::EMultiBufferMode::Single))
		, MEventManager(new TEventManager<Traits>(BufferingModeIn))
		, MSolverEventFilters(new FSolverEventFilters())
		, MActiveParticlesBuffer(new FActiveParticlesBuffer(BufferingModeIn, BufferingModeIn == Chaos::EMultiBufferMode::Single))
		, MCurrentLock(new FCriticalSection())
	{
		UE_LOG(LogPBDRigidsSolver, Verbose, TEXT("PBDRigidsSolver::PBDRigidsSolver()"));
		Reset();

		MEvolution->SetInternalParticleInitilizationFunction(
			[this](const Chaos::TGeometryParticleHandle<float, 3>* OldParticle, const Chaos::TGeometryParticleHandle<float, 3>* NewParticle) {
				if (const TSet<IPhysicsProxyBase*>* Proxies = GetProxies(OldParticle))
				{
					for (IPhysicsProxyBase* Proxy : *Proxies)
					{
						this->AddParticleToProxy(NewParticle, Proxy);
					}
				}
			});
	}

	template <typename Traits>
	TPBDRigidsSolver<Traits>::~TPBDRigidsSolver()
	{
		if(ChaosSolverCleanupCommandsOnDestruction != 0)
		{
			TFunction<void()> Command;
			while(CommandQueue.Dequeue(Command))
			{
				Command();
			}
		}
	}

	float MaxBoundsForTree = 10000;
	FAutoConsoleVariableRef CVarMaxBoundsForTree(
		TEXT("p.MaxBoundsForTree"),
		MaxBoundsForTree,
		TEXT("The max bounds before moving object into a large objects structure. Only applies on object registration")
		TEXT(""),
		ECVF_Default);

	template <typename Traits>
	void TPBDRigidsSolver<Traits>::RegisterObject(TGeometryParticle<float, 3>* GTParticle)
	{
		LLM_SCOPE(ELLMTag::Chaos);

		UE_LOG(LogPBDRigidsSolver, Verbose, TEXT("TPBDRigidsSolver::RegisterObject()"));

		// Make sure this particle doesn't already have a proxy
		checkSlow(GTParticle->GetProxy() == nullptr);

		if (GTParticle->Geometry() && GTParticle->Geometry()->HasBoundingBox() && GTParticle->Geometry()->BoundingBox().Extents().Max() >= MaxBoundsForTree)
		{
			GTParticle->SetSpatialIdx(FSpatialAccelerationIdx{ 1,0 });
		}
		if (!ensure(GTParticle->IsParticleValid()))
		{
			return;
		}

		// NOTE: Do we really need these lists of proxies if we can just
		// access them through the GTParticles list?
		
		IPhysicsProxyBase* ProxyBase;

		GTParticle->SetUniqueIdx(GetEvolution()->GenerateUniqueIdx());
		//Chaos::FParticlePropertiesData& RemoteParticleData = *DirtyPropertiesManager->AccessProducerBuffer()->NewRemoteParticleProperties();
		//Chaos::FShapeRemoteDataContainer& RemoteShapeContainer = *DirtyPropertiesManager->AccessProducerBuffer()->NewRemoteShapeContainer();

		const bool bIsSingleThreaded = FChaosSolversModule::GetModule()->GetDispatcher()->GetMode() == EThreadingMode::SingleThread;

		// Make a physics proxy, giving it our particle and particle handle
		const EParticleType InParticleType = GTParticle->ObjectType();
		if (InParticleType == EParticleType::Rigid)
		{
			auto Proxy = new FRigidParticlePhysicsProxy(GTParticle->CastToRigidParticle(), nullptr);
			RigidParticlePhysicsProxies.Add((FRigidParticlePhysicsProxy*)Proxy);
			ProxyBase = Proxy;
			
			//todo: remove this and have just one handle
			if(bIsSingleThreaded)
			{
				FUniqueIdx UniqueIdx = GTParticle->UniqueIdx();
				auto* Handle = Particles.CreateDynamicParticles(1,&UniqueIdx)[0];
				Proxy->SetHandle(Handle);
			}
		}
		else if (InParticleType == EParticleType::Kinematic)
		{
			auto Proxy = new FKinematicGeometryParticlePhysicsProxy(GTParticle->CastToKinematicParticle(), nullptr);
			KinematicGeometryParticlePhysicsProxies.Add((FKinematicGeometryParticlePhysicsProxy*)Proxy);
			ProxyBase = Proxy;
			
			//todo: remove this and have just one handle
			if(bIsSingleThreaded)
			{
				FUniqueIdx UniqueIdx = GTParticle->UniqueIdx();
				auto* Handle = Particles.CreateKinematicParticles(1,&UniqueIdx)[0];
				Proxy->SetHandle(Handle);
			}
		}
		else // Assume it's a static (geometry) if it's not dynamic or kinematic
		{
			auto Proxy = new FGeometryParticlePhysicsProxy(GTParticle, nullptr);
			GeometryParticlePhysicsProxies.Add((FGeometryParticlePhysicsProxy*)Proxy);
			ProxyBase = Proxy;
			
			//todo: remove this and have just one handle
			if(bIsSingleThreaded)
			{
				FUniqueIdx UniqueIdx = GTParticle->UniqueIdx();
				auto* Handle = Particles.CreateStaticParticles(1,&UniqueIdx)[0];
				Proxy->SetHandle(Handle);
			}
		}

		ProxyBase->SetSolver(this);

		// Associate the proxy with the particle
		GTParticle->SetProxy(ProxyBase);

		AddDirtyProxy(ProxyBase);
	}

	template <typename Traits>
	void TPBDRigidsSolver<Traits>::UnregisterObject(TGeometryParticle<float, 3>* GTParticle)
	{
		UE_LOG(LogPBDRigidsSolver, Verbose, TEXT("TPBDRigidsSolver::UnregisterObject()"));

		// Get the proxy associated with this particle
		IPhysicsProxyBase* InProxy = GTParticle->GetProxy();
		check(InProxy);

		// Grab the particle's type
		const EParticleType InParticleType = GTParticle->ObjectType();

		// remove the proxy from the invalidation list
		RemoveDirtyProxy(GTParticle->GetProxy());

		// Null out the particle's proxy pointer
		GTParticle->SetProxy(nullptr);

		// Remove the proxy from the GT proxy map
		if (InParticleType == EParticleType::Rigid)
		{
			RigidParticlePhysicsProxies.RemoveSingleSwap((FRigidParticlePhysicsProxy*)InProxy);
		}
		else if (InParticleType == EParticleType::Kinematic)
		{
			KinematicGeometryParticlePhysicsProxies.RemoveSingleSwap((FKinematicGeometryParticlePhysicsProxy*)InProxy);
		}
		else if (InParticleType == EParticleType::GeometryCollection)
		{
			check(false); // This shouldn't happen.
		}
		else
		{
			GeometryParticlePhysicsProxies.RemoveSingleSwap((FGeometryParticlePhysicsProxy*)InProxy);
		}

		// Enqueue a command to remove the particle and delete the proxy
		EnqueueCommandImmediate([InProxy, InParticleType, this]()
		{
			UE_LOG(LogPBDRigidsSolver, Verbose, TEXT("TPBDRigidsSolver::UnregisterObject() ~ Dequeue"));

				// Generally need to remove stale events for particles that no longer exist
<<<<<<< HEAD
				Solver->GetEventManager()->template ClearEvents<FCollisionEventData>(EEventType::Collision, [InProxy]
=======
				Solver->GetEventManager()->ClearEvents<FCollisionEventData>(EEventType::Collision, [InProxy]
>>>>>>> 338f8c52
				(FCollisionEventData& EventDataInOut)
				{
					Chaos::FCollisionDataArray const& CollisionData = EventDataInOut.CollisionData.AllCollisionsArray;
					if (CollisionData.Num() > 0)
					{
						check(InProxy);
						TArray<int32> const* const CollisionIndices = EventDataInOut.PhysicsProxyToCollisionIndices.PhysicsProxyToIndicesMap.Find(InProxy);
						if (CollisionIndices)
						{
							for (int32 EncodedCollisionIdx : *CollisionIndices)
							{
								bool bSwapOrder;
								int32 CollisionIdx = Chaos::TEventManager<Traits>::DecodeCollisionIndex(EncodedCollisionIdx, bSwapOrder);

								// invalidate but don't delete from array, as this would mean we'd need to reindex PhysicsProxyToIndicesMap to maintain the other collisions lookup
								Chaos::TCollisionData<float, 3>& CollisionDataItem = EventDataInOut.CollisionData.AllCollisionsArray[CollisionIdx];
								CollisionDataItem.ParticleProxy = nullptr;
								CollisionDataItem.LevelsetProxy = nullptr;
							}

							EventDataInOut.PhysicsProxyToCollisionIndices.PhysicsProxyToIndicesMap.Remove(InProxy);
						}
					}

				});

			// Get the physics thread-handle from the proxy, and then delete the proxy.
			//
			// NOTE: We have to delete the proxy from its derived version, because the
			// base destructor is protected. This makes everything just a bit uglier,
			// maybe that extra safety is not needed if we continue to contain all
			// references to proxy instances entirely in Chaos?
			TGeometryParticleHandle<float, 3>* Handle;
			if (InParticleType == Chaos::EParticleType::Rigid)
			{
				auto Proxy = (FRigidParticlePhysicsProxy*)InProxy;
				Handle = Proxy->GetHandle();
				delete Proxy;
			}
			else if (InParticleType == Chaos::EParticleType::Kinematic)
			{
				auto Proxy = (FKinematicGeometryParticlePhysicsProxy*)InProxy;
				Handle = Proxy->GetHandle();
				delete Proxy;
			}
			else
			{
				auto Proxy = (FGeometryParticlePhysicsProxy*)InProxy;
				Handle = Proxy->GetHandle();
				delete Proxy;
			}

			//If particle was created and destroyed before commands were enqueued just skip. I suspect we can skip entire lambda, but too much code to verify right now

			if(Handle)
			{
				// Remove from rewind data
				if(FRewindData* RewindData = GetRewindData())
				{
					RewindData->RemoveParticle(Handle->UniqueIdx());
				}

				// Remove game thread particle from ActiveGameThreadParticles so we won't crash when pulling physics state
				// if this particle was deleted after buffering results. 
				GetActiveParticlesBuffer()->RemoveActiveParticleFromConsumerBuffer(Handle->GTGeometryParticle());
  
				MParticleToProxy.Remove(Handle);
  
				// Use the handle to destroy the particle data
				GetEvolution()->DestroyParticle(Handle);
			}

		});

	}

	template <typename Traits>
	void TPBDRigidsSolver<Traits>::RegisterObject(TGeometryCollectionPhysicsProxy<Traits>* InProxy)
	{
		UE_LOG(LogPBDRigidsSolver, Verbose, TEXT("TPBDRigidsSolver::RegisterObject(TGeometryCollectionPhysicsProxy*)"));
		GeometryCollectionPhysicsProxies.AddUnique(InProxy);
		InProxy->SetSolver(this);
		InProxy->Initialize();
		InProxy->NewData(); // Buffers data on the proxy.
		FParticlesType* InParticles = &GetParticles();

		// Finish registration on the physics thread...
		EnqueueCommandImmediate([InParticles, InProxy, this]()
		{
			UE_LOG(LogPBDRigidsSolver, Verbose, 
				TEXT("TPBDRigidsSolver::RegisterObject(TGeometryCollectionPhysicsProxy*)"));
			check(InParticles);
			InProxy->InitializeBodiesPT(this, *InParticles);
		});
	}

	template <typename Traits>
	bool TPBDRigidsSolver<Traits>::UnregisterObject(TGeometryCollectionPhysicsProxy<Traits>* InProxy)
	{
		InProxy->OnRemoveFromSolver(this);
		InProxy->SetSolver(static_cast<TPBDRigidsSolver<Traits>*>(nullptr));
		return GeometryCollectionPhysicsProxies.Remove(InProxy) != 0;
	}

	template <typename Traits>
	void TPBDRigidsSolver<Traits>::RegisterObject(FFieldSystemPhysicsProxy* InProxy)
	{
		UE_LOG(LogPBDRigidsSolver, Verbose, TEXT("TBDRigidsSolver::RegisterObject(FFieldSystemPhysicsProxy*)"));
		FieldSystemPhysicsProxies.AddUnique(InProxy);
		InProxy->SetSolver(this);
		InProxy->Initialize();
		Chaos::FParticleData* ProxyData = InProxy->NewData();

		FChaosSolversModule::GetModule()->GetDispatcher()->EnqueueCommandImmediate(
			this,
			[InProxy, ProxyData]()
			{
				UE_LOG(LogPBDRigidsSolver, Verbose,
					TEXT("TPBDRigidsSolver::RegisterObject(FFieldSystemPhysicsProxy*)"));
				//InProxy->ActivateBodies();
				InProxy->PushToPhysicsState(ProxyData);
			});
	}

	template <typename Traits>
	bool TPBDRigidsSolver<Traits>::UnregisterObject(FFieldSystemPhysicsProxy* InProxy)
	{
		InProxy->SetSolver(static_cast<TPBDRigidsSolver<Traits>*>(nullptr));
		return FieldSystemPhysicsProxies.Remove(InProxy) != 0;
	}

	template <typename Traits>
	bool TPBDRigidsSolver<Traits>::IsSimulating() const
	{
		for (FGeometryParticlePhysicsProxy* Obj : GeometryParticlePhysicsProxies)
			if (Obj->IsSimulating())
				return true;
		for (FKinematicGeometryParticlePhysicsProxy* Obj : KinematicGeometryParticlePhysicsProxies)
			if (Obj->IsSimulating())
				return true;
		for (FRigidParticlePhysicsProxy* Obj : RigidParticlePhysicsProxies)
			if (Obj->IsSimulating())
				return true;
		for (FSkeletalMeshPhysicsProxy* Obj : SkeletalMeshPhysicsProxies)
			if (Obj->IsSimulating())
				return true;
		for (FStaticMeshPhysicsProxy* Obj : StaticMeshPhysicsProxies)
			if (Obj->IsSimulating())
				return true;
		for (TGeometryCollectionPhysicsProxy<Traits>* Obj : GeometryCollectionPhysicsProxies)
			if (Obj->IsSimulating())
				return true;
		for (FFieldSystemPhysicsProxy* Obj : FieldSystemPhysicsProxies)
			if (Obj->IsSimulating())
				return true;
		return false;
	}

	int32 RewindCaptureNumFrames = -1;
	FAutoConsoleVariableRef CVarRewindCaptureNumFrames(TEXT("p.RewindCaptureNumFrames"),RewindCaptureNumFrames,TEXT("The number of frames to capture rewind for. Requires restart of solver"));
	
	template <typename Traits>
	void TPBDRigidsSolver<Traits>::Reset()
	{
		UE_LOG(LogPBDRigidsSolver, Verbose, TEXT("PBDRigidsSolver::Reset()"));

		MTime = 0;
		MLastDt = 0.0f;
		bEnabled = false;
		CurrentFrame = 0;
		MMaxDeltaTime = 1.f;
		MMinDeltaTime = SMALL_NUMBER;
		MMaxSubSteps = 1;
		MEvolution = TUniquePtr<FPBDRigidsEvolution>(new FPBDRigidsEvolution(Particles, SimMaterials, ChaosSolverCollisionDefaultIterationsCVar, ChaosSolverCollisionDefaultPushoutIterationsCVar, BufferMode == EMultiBufferMode::Single)); 

		DirtyPropertiesManager = MakeUnique<FDoubleBuffer<FDirtyPropertiesManager>>();

		if(RewindCaptureNumFrames >= 0)
		{
			EnableRewindCapture(20);
		}

		MEvolution->SetCaptureRewindDataFunction([this](const TParticleView<TPBDRigidParticles<FReal,3>>& ActiveParticles)
		{
			FinalizeRewindData(ActiveParticles);
		});

		TEventDefaults<Traits>::RegisterSystemEvents(*GetEventManager());
	}

	template <typename Traits>
	void TPBDRigidsSolver<Traits>::ChangeBufferMode(Chaos::EMultiBufferMode InBufferMode)
	{
		// This seems unused inside the solver? #BH
		BufferMode = InBufferMode;
	}

	template <typename Traits>
	void TPBDRigidsSolver<Traits>::AdvanceSolverBy(float DeltaTime)
	{
		MEvolution->GetCollisionDetector().GetNarrowPhase().GetContext().bDeferUpdate = (ChaosSolverCollisionDeferNarrowPhase != 0);
		MEvolution->GetCollisionDetector().GetNarrowPhase().GetContext().bAllowManifolds = (ChaosSolverCollisionUseManifolds != 0);

		UE_LOG(LogPBDRigidsSolver, Verbose, TEXT("PBDRigidsSolver::Tick(%3.5f)"), DeltaTime);
		if (bEnabled)
		{
			MLastDt = DeltaTime;
			AdvanceOneTimeStepTask<Traits>(this, DeltaTime).DoWork();
		}
	}

	template <typename Traits>
	void TPBDRigidsSolver<Traits>::SyncEvents_GameThread()
	{
		GetEventManager()->DispatchEvents();
	}

	/**
	 * ProxyType is FSingleParticlePhysicsProxy<T>, where T is:
	 *    Chaos::TPBDRigidParticle<float,3>
	 *    Chaos::TKinematicGeometryParticle<float,3>
	 *    Chaos::TGeometryParticle<float,3>
	 */
	template<typename ProxyType>
	void PushPhysicsStateExec(FPBDRigidsSolver * Solver, ProxyType* Proxy, Chaos::IDispatcher* Dispatcher)
	{
		//todo: remove 99% of this
		LLM_SCOPE(ELLMTag::Chaos);
#if 0
		if (Chaos::FParticlePropertiesData* ProxyData = Proxy->NewData())
		{
			if (auto* RigidHandle = static_cast<Chaos::TGeometryParticleHandle<float, 3>*>(Proxy->GetHandle()))
			{
				if (Dispatcher)
				{
					Dispatcher->EnqueueCommandImmediate([Proxy, ProxyData, Solver](Chaos::FPersistentPhysicsTask* PhysThread)
					{
						// make sure the handle is still valid
						if (auto* Handle = static_cast<Chaos::TGeometryParticleHandle<float, 3>*>(Proxy->GetHandle()))
						{
							Solver->GetEvolution()->DirtyParticle(*Handle);
							Proxy->PushToPhysicsState(ProxyData);
						}
						//todo: ProxyData->Clear()
						delete ProxyData;
					});
				}
				else
				{
					Solver->GetEvolution()->DirtyParticle(*RigidHandle);
					Proxy->PushToPhysicsState(ProxyData);
					delete ProxyData;
				}

				Proxy->ClearAccumulatedData();
				Solver->RemoveDirtyProxy(Proxy);

			}
			else
			{
				delete ProxyData;
			}
		}
#endif
	}

	template<typename ParticleEntry, typename ProxyEntry, SIZE_T PreAllocCount>
	void FlushExec(FPBDRigidsSolver::TFramePool<ParticleEntry, ProxyEntry, PreAllocCount>& PoolParticles, Chaos::IDispatcher* Dispatcher, FPBDRigidsSolver * Solver)
	{
#if 0
		Dispatcher->EnqueueCommandImmediate([Solver, &PoolParticles](Chaos::FPersistentPhysicsTask* PhysThread)
		{
			for (int32 i = 0; i < PoolParticles.GetEntryCount(); i++)
			{
				auto& Entry = PoolParticles.GetEntry(i);
				// make sure the handle is still valid
				if (auto* Handle = static_cast<Chaos::TGeometryParticleHandle<float, 3>*>(Entry.Proxy->GetHandle()))
				{
					Solver->GetEvolution()->DirtyParticle(*Handle);
					Entry.Proxy->PushToPhysicsState(&Entry.Particle);
				}
				Entry.Particle.Reset();
			}
		});
#endif
	}

	template<typename ProxyType, typename ParticleEntry, typename ProxyEntry, SIZE_T PreAllocCount>
	void PushPhysicsStateExec(FPBDRigidsSolver * Solver, ProxyType* Proxy, FPBDRigidsSolver::TFramePool<ParticleEntry, ProxyEntry, PreAllocCount>& PoolParticles, Chaos::IDispatcher* Dispatcher)
	{
		auto* RigidHandle = static_cast<Chaos::TGeometryParticleHandle<float, 3>*>(Proxy->GetHandle());
		if (RigidHandle == nullptr)
		{
			return;
		}

		// get a new entry in the pool
		auto& Entry = PoolParticles.GetNewEntry();
		Entry.Particle.Init(*Proxy->GetParticle());
		Entry.Proxy = Proxy;

		Proxy->ClearAccumulatedData();
		Solver->RemoveDirtyProxy(Proxy);
	}

	template <typename Traits>
	void TPBDRigidsSolver<Traits>::PushPhysicsStatePooled(IDispatcher* Dispatcher)
	{
	}

	template <typename Traits>
	void TPBDRigidsSolver<Traits>::PushPhysicsState(IDispatcher* Dispatcher)
	{
		QUICK_SCOPE_CYCLE_COUNTER(STAT_PushPhysicsState);
		FDirtySet* DirtyProxiesData = DirtyProxiesDataBuffer.AccessProducerBuffer();

		FDirtyPropertiesManager* Manager = DirtyPropertiesManager->AccessProducerBuffer();
		Manager->SetNumParticles(DirtyProxiesData->NumDirtyProxies());
		Manager->SetNumShapes(DirtyProxiesData->NumDirtyShapes());
		FShapeDirtyData* ShapeDirtyData = DirtyProxiesData->GetShapesDirtyData();
		auto ProcessProxyGT =[ShapeDirtyData, Manager, DirtyProxiesData](auto Proxy, int32 ParticleDataIdx, FDirtyProxy& DirtyProxy)
		{
			auto Particle = Proxy->GetParticle();
			Particle->SyncRemoteData(*Manager,ParticleDataIdx,DirtyProxy.ParticleData,DirtyProxy.ShapeDataIndices,ShapeDirtyData);
			Proxy->ClearAccumulatedData();
			Proxy->ResetDirtyIdx();
		};


		//todo: if we allocate remote data ahead of time we could go wide
		DirtyProxiesData->ParallelForEachProxy([&ProcessProxyGT](int32 DataIdx, FDirtyProxy& Dirty)
		{
			switch(Dirty.Proxy->GetType())
			{
			case EPhysicsProxyType::SingleRigidParticleType:
			{
				auto Proxy = static_cast<FRigidParticlePhysicsProxy*>(Dirty.Proxy);
				ProcessProxyGT(Proxy,DataIdx,Dirty);
				break;
			}
			case EPhysicsProxyType::SingleKinematicParticleType:
			{
				auto Proxy = static_cast<FKinematicGeometryParticlePhysicsProxy*>(Dirty.Proxy);
				ProcessProxyGT(Proxy,DataIdx,Dirty);
				break;
			}
			case EPhysicsProxyType::SingleGeometryParticleType:
			{
				auto Proxy = static_cast<FGeometryParticlePhysicsProxy*>(Dirty.Proxy);
				ProcessProxyGT(Proxy,DataIdx,Dirty);
				break;
			}
			default:
			ensure("Unknown proxy type in physics solver.");
			}
		});

		DirtyPropertiesManager->FlipProducer();
		DirtyProxiesDataBuffer.FlipProducer();
		const bool bIsSingleThreaded = FChaosSolversModule::GetModule()->GetDispatcher()->GetMode() == EThreadingMode::SingleThread;

		EnqueueCommandImmediate([bIsSingleThreaded, Manager,DirtyProxiesData,ShapeDirtyData, this]()
		{
			FRewindData* RewindData = GetRewindData();
			auto ProcessProxyPT = [bIsSingleThreaded, Manager,DirtyProxiesData,ShapeDirtyData, RewindData, this](auto& Proxy,int32 DataIdx,FDirtyProxy& Dirty,const auto& CreateHandleFunc)
			{
				const bool bIsNew = !Proxy->IsInitialized();
				//single threaded version already created particle, but didn't initialize it
				if(!bIsSingleThreaded && bIsNew)
				{
					const auto* NonFrequentData = Dirty.ParticleData.FindNonFrequentData(*Manager,DataIdx);
					const FUniqueIdx* UniqueIdx = NonFrequentData ? &NonFrequentData->UniqueIdx() : nullptr;
					Proxy->SetHandle(CreateHandleFunc(UniqueIdx));
				}

				if(RewindData)
				{
					//may want to remove branch by templatizing lambda
					if(RewindData->IsResim())
					{
						RewindData->PushGTDirtyData<true>(*Manager,DataIdx,Dirty);
					}
					else
					{
						RewindData->PushGTDirtyData<false>(*Manager,DataIdx,Dirty);
					}
				}

				Proxy->PushToPhysicsState(*Manager, DataIdx, Dirty, ShapeDirtyData, *GetEvolution());

				if(bIsNew)
				{
					auto Handle = Proxy->GetHandle();
					Handle->GTGeometryParticle() = Proxy->GetParticle();
					AddParticleToProxy(Handle,Proxy);;
					GetEvolution()->CreateParticle(Handle);
					Proxy->SetInitialized(true);
				}

				Dirty.Clear(*Manager, DataIdx, ShapeDirtyData);
			};

			if(RewindData)
			{
				RewindData->PrepareFrame(DirtyProxiesData->NumDirtyProxies());
			}

			//need to create new particle handles
			DirtyProxiesData->ForEachProxy([this, &ProcessProxyPT](int32 DataIdx,FDirtyProxy& Dirty)
			{
				switch(Dirty.Proxy->GetType())
				{
				case EPhysicsProxyType::SingleRigidParticleType:
				{
					auto Proxy = static_cast<FRigidParticlePhysicsProxy*>(Dirty.Proxy);
					ProcessProxyPT(Proxy,DataIdx,Dirty,[this](const FUniqueIdx* UniqueIdx){ return Particles.CreateDynamicParticles(1,UniqueIdx)[0]; });
					break;
				}
				case EPhysicsProxyType::SingleKinematicParticleType:
				{
					auto Proxy = static_cast<FKinematicGeometryParticlePhysicsProxy*>(Dirty.Proxy);
					ProcessProxyPT(Proxy,DataIdx,Dirty,[this](const FUniqueIdx* UniqueIdx){ return Particles.CreateKinematicParticles(1,UniqueIdx)[0]; });
					break;
				}
				case EPhysicsProxyType::SingleGeometryParticleType:
				{
					auto Proxy = static_cast<FGeometryParticlePhysicsProxy*>(Dirty.Proxy);
					ProcessProxyPT(Proxy,DataIdx,Dirty,[this](const FUniqueIdx* UniqueIdx){ return Particles.CreateStaticParticles(1,UniqueIdx)[0]; });
					break;
				}
				default:
				ensure("Unknown proxy type in physics solver.");
				}
			});

			DirtyProxiesData->Reset();
		});
	}

	template <typename Traits>
	void TPBDRigidsSolver<Traits>::BufferPhysicsResults()
	{
		//ensure(IsInPhysicsThread());
		TArray<TGeometryCollectionPhysicsProxy<Traits>*> ActiveGC;
		ActiveGC.Reserve(GeometryCollectionPhysicsProxies.Num());

		TParticleView<TPBDRigidParticles<float, 3>>& ActiveParticles = GetParticles().GetActiveParticlesView();
		for (Chaos::TPBDRigidParticleHandleImp<float, 3, false>& ActiveObject : ActiveParticles)
		{
			if( const TSet<IPhysicsProxyBase*>* Proxies = GetProxies(ActiveObject.Handle()))
			{
				for (IPhysicsProxyBase* Proxy : *Proxies)
				{
					if (Proxy != nullptr)
			{
				switch (ActiveObject.GetParticleType())
				{
				case Chaos::EParticleType::Rigid:
					((FRigidParticlePhysicsProxy*)(Proxy))->BufferPhysicsResults();
					break;
				case Chaos::EParticleType::Kinematic:
					((FKinematicGeometryParticlePhysicsProxy*)(Proxy))->BufferPhysicsResults();
					break;
				case Chaos::EParticleType::Static:
					((FGeometryParticlePhysicsProxy*)(Proxy))->BufferPhysicsResults();
					break;
				case Chaos::EParticleType::GeometryCollection:
					ActiveGC.AddUnique((TGeometryCollectionPhysicsProxy<Traits>*)(Proxy));
					break;
				case Chaos::EParticleType::Clustered:
					ActiveGC.AddUnique((TGeometryCollectionPhysicsProxy<Traits>*)(Proxy));
					break;
				default:
					check(false);
				}
			}
		}
			}
		}

		for (auto* GCProxy : ActiveGC)
		{
			GCProxy->BufferPhysicsResults();
		}
	}

	template <typename Traits>
	void TPBDRigidsSolver<Traits>::FlipBuffers()
	{
		//ensure(IsInPhysicsThread());
		TArray<TGeometryCollectionPhysicsProxy<Traits>*> ActiveGC;
		ActiveGC.Reserve(GeometryCollectionPhysicsProxies.Num());

		TParticleView<TPBDRigidParticles<float, 3>>& ActiveParticles = GetParticles().GetActiveParticlesView();
		for (Chaos::TPBDRigidParticleHandleImp<float, 3, false>& ActiveObject : ActiveParticles)
		{
			if (const TSet<IPhysicsProxyBase*>* Proxies = GetProxies(ActiveObject.Handle()))
			{
				for (IPhysicsProxyBase* Proxy : *Proxies)
				{
					if (Proxy != nullptr)
			{
				switch (ActiveObject.GetParticleType())
				{
				case Chaos::EParticleType::Rigid:
					((FRigidParticlePhysicsProxy*)(Proxy))->FlipBuffer();
					break;
				case Chaos::EParticleType::Kinematic:
					((FKinematicGeometryParticlePhysicsProxy*)(Proxy))->FlipBuffer();
					break;
				case Chaos::EParticleType::Static:
					((FGeometryParticlePhysicsProxy*)(Proxy))->FlipBuffer();
					break;
				case Chaos::EParticleType::GeometryCollection:
					ActiveGC.AddUnique((TGeometryCollectionPhysicsProxy<Traits>*)(Proxy));
					break;
				case Chaos::EParticleType::Clustered:
					ActiveGC.AddUnique((TGeometryCollectionPhysicsProxy<Traits>*)(Proxy));
					break;
				default:
					check(false);
				}
			}
		}
			}
		}

		for (auto* GCProxy : ActiveGC)
		{
			GCProxy->FlipBuffer();
		}
	}

	// This function is not called during normal Engine execution.  
	// FPhysScene_ChaosInterface::EndFrame() calls 
	// FPhysScene_ChaosInterface::SyncBodies() instead, and then immediately afterwards 
	// calls FPBDRigidsSovler::SyncEvents_GameThread().  This function is used by tests,
	// however.
	template <typename Traits>
	void TPBDRigidsSolver<Traits>::UpdateGameThreadStructures()
	{
		//ensure(IsInGameThread());
		TArray<TGeometryCollectionPhysicsProxy<Traits>*> ActiveGC;
		ActiveGC.Reserve(GeometryCollectionPhysicsProxies.Num());

		TParticleView<TPBDRigidParticles<float, 3>>& ActiveParticles = GetParticles().GetActiveParticlesView();
		for (Chaos::TPBDRigidParticleHandleImp<float, 3, false>& ActiveObject : ActiveParticles)
		{
			if (const TSet<IPhysicsProxyBase*>* Proxies = GetProxies(ActiveObject.Handle()))
			{
				for (IPhysicsProxyBase* Proxy : *Proxies)
				{
					if (Proxy != nullptr)
			{
				switch (ActiveObject.GetParticleType())
				{
				case Chaos::EParticleType::Rigid:
					((FRigidParticlePhysicsProxy*)(Proxy))->PullFromPhysicsState();
					break;
				case Chaos::EParticleType::Kinematic:
					((FKinematicGeometryParticlePhysicsProxy*)(Proxy))->PullFromPhysicsState();
					break;
				case Chaos::EParticleType::Static:
					((FGeometryParticlePhysicsProxy*)(Proxy))->PullFromPhysicsState();
					break;
				case Chaos::EParticleType::GeometryCollection:
					ActiveGC.AddUnique((TGeometryCollectionPhysicsProxy<Traits>*)(Proxy));
					break;
				case Chaos::EParticleType::Clustered:
					ActiveGC.AddUnique((TGeometryCollectionPhysicsProxy<Traits>*)(Proxy));
					break;
				default:
					check(false);
				}
			}
		}
			}
		}

		for (auto* GCProxy : ActiveGC)
		{
			GCProxy->PullFromPhysicsState();
		}
	}

	template <typename Traits>
	void TPBDRigidsSolver<Traits>::PostTickDebugDraw() const
	{
#if CHAOS_DEBUG_DRAW
		if (ChaosSolverDrawCollisions == 1) {
			DebugDraw::DrawCollisions(TRigidTransform<float, 3>(), GetEvolution()->GetCollisionConstraints(), 1.f);
		}
#endif
	}

	template <typename Traits>
	void TPBDRigidsSolver<Traits>::UpdateMaterial(Chaos::FMaterialHandle InHandle, const Chaos::FChaosPhysicsMaterial& InNewData)
	{
		*SimMaterials.Get(InHandle.InnerHandle) = InNewData;
	}

	template <typename Traits>
	void TPBDRigidsSolver<Traits>::CreateMaterial(Chaos::FMaterialHandle InHandle, const Chaos::FChaosPhysicsMaterial& InNewData)
	{
		ensure(SimMaterials.Create(InNewData) == InHandle.InnerHandle);
	}

	template <typename Traits>
	void TPBDRigidsSolver<Traits>::DestroyMaterial(Chaos::FMaterialHandle InHandle)
	{
		SimMaterials.Destroy(InHandle.InnerHandle);
	}

	template <typename Traits>
	void TPBDRigidsSolver<Traits>::UpdateMaterialMask(Chaos::FMaterialMaskHandle InHandle, const Chaos::FChaosPhysicsMaterialMask& InNewData)
	{
		*SimMaterialMasks.Get(InHandle.InnerHandle) = InNewData;
	}

	template <typename Traits>
	void TPBDRigidsSolver<Traits>::CreateMaterialMask(Chaos::FMaterialMaskHandle InHandle, const Chaos::FChaosPhysicsMaterialMask& InNewData)
	{
		ensure(SimMaterialMasks.Create(InNewData) == InHandle.InnerHandle);
	}

	template <typename Traits>
	void TPBDRigidsSolver<Traits>::DestroyMaterialMask(Chaos::FMaterialMaskHandle InHandle)
	{
		SimMaterialMasks.Destroy(InHandle.InnerHandle);
	}

	template <typename Traits>
	void TPBDRigidsSolver<Traits>::SyncQueryMaterials()
	{
		TSolverQueryMaterialScope<ELockType::Write> Scope(this);
		QueryMaterials = SimMaterials;
		QueryMaterialMasks = SimMaterialMasks;
	}

	template <typename Traits>
	void TPBDRigidsSolver<Traits>::EnableRewindCapture(int32 NumFrames)
	{
		MRewindData = MakeUnique<FRewindData>(NumFrames);
	}

	template <typename Traits>
	void TPBDRigidsSolver<Traits>::FinalizeRewindData(const TParticleView<TPBDRigidParticles<FReal,3>>& ActiveParticles)
	{
		using namespace Chaos;
		//Simulated objects must have their properties captured for rewind
		if(MRewindData && ActiveParticles.Num())
		{
			QUICK_SCOPE_CYCLE_COUNTER(RecordRewindData);

			MRewindData->PrepareFrameForPTDirty(ActiveParticles.Num());
			
			int32 DataIdx = 0;
			for(TPBDRigidParticleHandleImp<float,3,false>& ActiveObject : ActiveParticles)
			{
				if (const TSet<IPhysicsProxyBase*>* Proxies = GetProxies(ActiveObject.Handle()))
				{
					for (IPhysicsProxyBase* Proxy : *Proxies)
					{

						if (ActiveObject.GetParticleType() == EParticleType::Rigid)
					{
						//may want to remove branch using templates outside loop
							if (MRewindData->IsResim())
						{
								MRewindData->PushPTDirtyData<true>(*static_cast<const FRigidParticlePhysicsProxy*>(Proxy)->GetHandle(), DataIdx++);
						}
						else
						{
								MRewindData->PushPTDirtyData<false>(*static_cast<const FRigidParticlePhysicsProxy*>(Proxy)->GetHandle(), DataIdx++);
							}
						}
					}
				}
			}
		}
	}

#define EVOLUTION_TRAIT(Trait) template class CHAOSSOLVERS_API TPBDRigidsSolver<Trait>;
#include "Chaos/EvolutionTraits.inl"
#undef EVOLUTION_TRAIT

}; // namespace Chaos<|MERGE_RESOLUTION|>--- conflicted
+++ resolved
@@ -381,11 +381,7 @@
 			UE_LOG(LogPBDRigidsSolver, Verbose, TEXT("TPBDRigidsSolver::UnregisterObject() ~ Dequeue"));
 
 				// Generally need to remove stale events for particles that no longer exist
-<<<<<<< HEAD
-				Solver->GetEventManager()->template ClearEvents<FCollisionEventData>(EEventType::Collision, [InProxy]
-=======
-				Solver->GetEventManager()->ClearEvents<FCollisionEventData>(EEventType::Collision, [InProxy]
->>>>>>> 338f8c52
+				GetEventManager()->template ClearEvents<FCollisionEventData>(EEventType::Collision, [InProxy]
 				(FCollisionEventData& EventDataInOut)
 				{
 					Chaos::FCollisionDataArray const& CollisionData = EventDataInOut.CollisionData.AllCollisionsArray;
