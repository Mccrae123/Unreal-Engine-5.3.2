--- conflicted
+++ resolved
@@ -49,11 +49,7 @@
 		~FDebugSolverTasks() { Shutdown(); }
 
 		/** Add debug task entry for the specified solver. */
-<<<<<<< HEAD
-		void Add(FPBDRigidsSolver* Solver);
-=======
 		void Add(FPhysicsSolver* Solver);
->>>>>>> 69078e53
 
 		/** Remove the debug task entry for the specified solver, and delete its task if any was created. */
 		void Remove(FPhysicsSolver* Solver);
