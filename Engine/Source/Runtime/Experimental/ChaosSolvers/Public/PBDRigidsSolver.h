// Copyright Epic Games, Inc. All Rights Reserved.
#pragma once

#include "Chaos/Defines.h"
#include "Chaos/Framework/MultiBufferResource.h"
#include "Chaos/Framework/PhysicsProxy.h"
#include "Chaos/Framework/PhysicsSolverBase.h"
#include "Chaos/PBDRigidParticles.h"
#include "Chaos/PBDRigidsEvolutionGBF.h"
#include "Chaos/PBDCollisionConstraints.h"
#include "Chaos/PBDRigidDynamicSpringConstraints.h"
#include "Chaos/PBDPositionConstraints.h"
#include "Chaos/PBDJointConstraints.h"
#include "Chaos/PBDConstraintRule.h"
#include "Chaos/PerParticleGravity.h"
#include "Chaos/ParticleHandle.h"
#include "Chaos/Transform.h"
#include "Chaos/Framework/PhysicsProxy.h"
#include "CoreMinimal.h"
#include "Containers/Queue.h"
#include "EventManager.h"
#include "Framework/Dispatcher.h"
#include "Field/FieldSystem.h"
#include "PBDRigidActiveParticlesBuffer.h"
#include "PhysicsProxy/SingleParticlePhysicsProxyFwd.h"
#include "SolverEventFilters.h"

class FPhysicsSolverAdvanceTask;
class FPhysInterface_Chaos;

class FSkeletalMeshPhysicsProxy;
class FStaticMeshPhysicsProxy;
class FGeometryCollectionPhysicsProxy;
class FFieldSystemPhysicsProxy;

#define PBDRIGID_PREALLOC_COUNT 1024
#define KINEMATIC_GEOM_PREALLOC_COUNT 100
#define GEOMETRY_PREALLOC_COUNT 100

extern int32 ChaosSolverParticlePoolNumFrameUntilShrink;

/**
*
*/
namespace Chaos
{
	class AdvanceOneTimeStepTask;
	class FPersistentPhysicsTask;
	class FChaosArchive;
	class FPBDRigidsSolver;

	enum class ELockType : uint8
	{
		Read,
		Write
	};

	template<ELockType LockType>
	struct TSolverQueryMaterialScope
	{
		TSolverQueryMaterialScope() = delete;
	};

	/**
	*
	*/
	class CHAOSSOLVERS_API FPBDRigidsSolver : public FPhysicsSolverBase
	{

		FPBDRigidsSolver(const EMultiBufferMode BufferingModeIn, UObject* InOwner);

	public:

		// #BGTODO ensure no external callers directly deleting, make private and push everything through DestroySolver.
		~FPBDRigidsSolver();

		typedef FPhysicsSolverBase Super;

		friend class FPersistentPhysicsTask;
		friend class ::FPhysicsSolverAdvanceTask;
		friend class ::FChaosSolversModule;

		template<EThreadingMode Mode>
		friend class FDispatcher;
		friend class FEventDefaults;

		friend class FPhysInterface_Chaos;
		friend class FPhysScene_ChaosInterface;
		friend class FPBDRigidActiveParticlesBuffer;

		void* PhysSceneHack;	//This is a total hack for now to get at the owning scene

		typedef TPBDRigidsSOAs<float, 3> FParticlesType;
		typedef FPBDRigidActiveParticlesBuffer FActiveParticlesBuffer;

		typedef Chaos::TGeometryParticle<float, 3> FParticle;
		typedef Chaos::TGeometryParticleHandle<float, 3> FHandle;
		typedef Chaos::FPBDRigidsEvolutionGBF FPBDRigidsEvolution;
		typedef Chaos::TPBDCollisionConstraints<float, 3> FPBDCollisionConstraints;

		typedef FPBDCollisionConstraints FCollisionConstraints;
		typedef TPBDRigidDynamicSpringConstraints<float, 3> FRigidDynamicSpringConstraints;
		typedef TPBDPositionConstraints<float, 3> FPositionConstraints;

		typedef TPBDConstraintIslandRule<FPBDJointConstraints> FJointConstraintsRule;
		typedef TPBDConstraintIslandRule<FRigidDynamicSpringConstraints> FRigidDynamicSpringConstraintsRule;
		typedef TPBDConstraintIslandRule<FPositionConstraints> FPositionConstraintsRule;

		//
		// Execution API
		//

		void ChangeBufferMode(Chaos::EMultiBufferMode InBufferMode);
		TQueue<TFunction<void(FPBDRigidsSolver*)>, EQueueMode::Mpsc>& GetCommandQueue() { return CommandQueue; }


		//
		//  Object API
		//

		void RegisterObject(Chaos::TGeometryParticle<float, 3>* GTParticle);
		void UnregisterObject(Chaos::TGeometryParticle<float, 3>* GTParticle);

		// TODO: Set up an interface for registering fields and geometry collections
		void RegisterObject(FGeometryCollectionPhysicsProxy* InProxy);
		bool UnregisterObject(FGeometryCollectionPhysicsProxy* InProxy);
		void RegisterObject(FFieldSystemPhysicsProxy* InProxy);
		bool UnregisterObject(FFieldSystemPhysicsProxy* InProxy);

		bool IsSimulating() const;

		template<typename Lambda>
		void ForEachPhysicsProxy(Lambda InCallable)
		{
			for (FGeometryParticlePhysicsProxy* Obj : GeometryParticlePhysicsProxies)
			{
				InCallable(Obj);
			}
			for (FKinematicGeometryParticlePhysicsProxy* Obj : KinematicGeometryParticlePhysicsProxies)
			{
				InCallable(Obj);
			}
			for (FRigidParticlePhysicsProxy* Obj : RigidParticlePhysicsProxies)
			{
				InCallable(Obj);
			}
			for (FSkeletalMeshPhysicsProxy* Obj : SkeletalMeshPhysicsProxies)
			{
				InCallable(Obj);
			}
			for (FStaticMeshPhysicsProxy* Obj : StaticMeshPhysicsProxies)
			{
				InCallable(Obj);
			}
			for (FGeometryCollectionPhysicsProxy* Obj : GeometryCollectionPhysicsProxies)
			{
				InCallable(Obj);
			}
			for (FFieldSystemPhysicsProxy* Obj : FieldSystemPhysicsProxies)
			{
				InCallable(Obj);
			}
		}

		template<typename Lambda>
		void ForEachPhysicsProxyParallel(Lambda InCallable)
		{
			Chaos::PhysicsParallelFor(GeometryParticlePhysicsProxies.Num(), [this, &InCallable](const int32 Index)
			{
				FGeometryParticlePhysicsProxy* Obj = GeometryParticlePhysicsProxies[Index];
				InCallable(Obj);
			});
			Chaos::PhysicsParallelFor(KinematicGeometryParticlePhysicsProxies.Num(), [this, &InCallable](const int32 Index)
			{
				FKinematicGeometryParticlePhysicsProxy* Obj = KinematicGeometryParticlePhysicsProxies[Index];
				InCallable(Obj);
			});
			Chaos::PhysicsParallelFor(RigidParticlePhysicsProxies.Num(), [this, &InCallable](const int32 Index)
			{
				FRigidParticlePhysicsProxy* Obj = RigidParticlePhysicsProxies[Index];
				InCallable(Obj);
			});
			Chaos::PhysicsParallelFor(SkeletalMeshPhysicsProxies.Num(), [this, &InCallable](const int32 Index)
			{
				FSkeletalMeshPhysicsProxy* Obj = SkeletalMeshPhysicsProxies[Index];
				InCallable(Obj);
			});
			Chaos::PhysicsParallelFor(StaticMeshPhysicsProxies.Num(), [this, &InCallable](const int32 Index)
			{
				FStaticMeshPhysicsProxy* Obj = StaticMeshPhysicsProxies[Index];
				InCallable(Obj);
			});
			Chaos::PhysicsParallelFor(GeometryCollectionPhysicsProxies.Num(), [this, &InCallable](const int32 Index)
			{
				FGeometryCollectionPhysicsProxy* Obj = GeometryCollectionPhysicsProxies[Index];
				InCallable(Obj);
			});
			Chaos::PhysicsParallelFor(FieldSystemPhysicsProxies.Num(), [this, &InCallable](const int32 Index)
			{
				FFieldSystemPhysicsProxy* Obj = FieldSystemPhysicsProxies[Index];
				InCallable(Obj);
			});
		}

		int32 GetNumPhysicsProxies() const {
			return GeometryParticlePhysicsProxies.Num() + KinematicGeometryParticlePhysicsProxies.Num() + RigidParticlePhysicsProxies.Num()
				+ SkeletalMeshPhysicsProxies.Num() + StaticMeshPhysicsProxies.Num()
				+ GeometryCollectionPhysicsProxies.Num() + FieldSystemPhysicsProxies.Num() ;
		}

		//
		//  Simulation API
		//

		/**/
		bool Enabled() const { if (bEnabled) return this->IsSimulating(); return false; }
		void SetEnabled(bool bEnabledIn) { bEnabled = bEnabledIn; }
		bool HasActiveParticles() const { return !!GetNumPhysicsProxies(); }
		bool HasPendingCommands() const { return !CommandQueue.IsEmpty(); }
		FActiveParticlesBuffer* GetActiveParticlesBuffer() const { return MActiveParticlesBuffer.Get(); }

		/**/
		void Reset();

		/**/
		void AdvanceSolverBy(float DeltaTime);

		/**/
		void PushPhysicsState(IDispatcher* Dispatcher = nullptr);

		/**/
		void PushPhysicsStatePooled(IDispatcher* Dispatcher);

		/**/
		void BufferPhysicsResults();

		/**/
		void FlipBuffers();

		/**/
		void UpdateGameThreadStructures();


		/**/
		void SetCurrentFrame(const int32 CurrentFrameIn) { CurrentFrame = CurrentFrameIn; }
		int32& GetCurrentFrame() { return CurrentFrame; }

		/**/
		float& GetSolverTime() { return MTime; }
		const float GetSolverTime() const { return MTime; }

		/**/
		void SetMaxDeltaTime(const float InMaxDeltaTime) { MMaxDeltaTime = InMaxDeltaTime; }
		float GetLastDt() const { return MLastDt; }
		float GetMaxDeltaTime() const { return MMaxDeltaTime; }
		float GetMinDeltaTime() const { return MMinDeltaTime; }
		void SetMaxSubSteps(const int32 InMaxSubSteps) { MMaxSubSteps = InMaxSubSteps; }
		int32 GetMaxSubSteps() const { return MMaxSubSteps; }

		/**/
		void SetIterations(const int32 InNumIterations) { GetEvolution()->SetNumIterations(InNumIterations); }
		void SetPushOutIterations(const int32 InNumIterations) {  GetEvolution()->SetNumPushOutIterations(InNumIterations); }
		void SetPushOutPairIterations(const int32 InNumIterations) {  GetEvolution()->GetCollisionConstraints().SetPushOutPairIterations(InNumIterations); }
		void SetUseContactGraph(const bool bInUseContactGraph) { GetEvolution()->GetCollisionConstraintsRule().SetUseContactGraph(bInUseContactGraph); }

		/**/
		void SetGenerateCollisionData(bool bDoGenerate) { GetEventFilters()->SetGenerateCollisionEvents(bDoGenerate); }
		void SetGenerateBreakingData(bool bDoGenerate)
		{
			GetEventFilters()->SetGenerateBreakingEvents(bDoGenerate);
			GetEvolution()->GetRigidClustering().SetGenerateClusterBreaking(bDoGenerate);
		}
		void SetGenerateTrailingData(bool bDoGenerate) { GetEventFilters()->SetGenerateTrailingEvents(bDoGenerate); }
		void SetCollisionFilterSettings(const FSolverCollisionFilterSettings& InCollisionFilterSettings) { GetEventFilters()->GetCollisionFilter()->UpdateFilterSettings(InCollisionFilterSettings); }
		void SetBreakingFilterSettings(const FSolverBreakingFilterSettings& InBreakingFilterSettings) { GetEventFilters()->GetBreakingFilter()->UpdateFilterSettings(InBreakingFilterSettings); }
		void SetTrailingFilterSettings(const FSolverTrailingFilterSettings& InTrailingFilterSettings) { GetEventFilters()->GetTrailingFilter()->UpdateFilterSettings(InTrailingFilterSettings); }

		/**/
		FPBDRigidsEvolution* GetEvolution() { return MEvolution.Get(); }
		FPBDRigidsEvolution* GetEvolution() const { return MEvolution.Get(); }

		FParticlesType& GetParticles() { return Particles; }
		const FParticlesType& GetParticles() const { return Particles; }

		void AddParticleToProxy(const Chaos::TGeometryParticleHandle<float, 3>* Particle, IPhysicsProxyBase* Proxy)
		{
			if (!MParticleToProxy.Find(Particle))
				MParticleToProxy.Add(Particle, TSet<IPhysicsProxyBase*>());
			MParticleToProxy[Particle].Add(Proxy); 
		}
		
		void RemoveParticleToProxy(const Chaos::TGeometryParticleHandle<float, 3>* Particle)
		{
			MParticleToProxy.Remove(Particle);
		}
		
		const TSet<IPhysicsProxyBase*> * GetProxies(const Chaos::TGeometryParticleHandle<float, 3>* Handle) const
		{
			const TSet<IPhysicsProxyBase*>* PhysicsProxyPtr = MParticleToProxy.Find(Handle);
			return PhysicsProxyPtr ? PhysicsProxyPtr : nullptr;
		}

		/**/
		FEventManager* GetEventManager() { return MEventManager.Get(); }

		/**/
		FSolverEventFilters* GetEventFilters() { return MSolverEventFilters.Get(); }
		FSolverEventFilters* GetEventFilters() const { return MSolverEventFilters.Get(); }

		/**/
		void SyncEvents_GameThread();

		/**/
		void PostTickDebugDraw() const;

		TArray<FFieldSystemPhysicsProxy*>& GetFieldSystemPhysicsProxies()
		{
			return FieldSystemPhysicsProxies;
		}

<<<<<<< HEAD
=======
		TArray<FGeometryCollectionPhysicsProxy*>& GetGeometryCollectionPhysicsProxies()
		{
			return GeometryCollectionPhysicsProxies;
		}

		/** Events hooked up to the Chaos material manager */
		void UpdateMaterial(Chaos::FMaterialHandle InHandle, const Chaos::FChaosPhysicsMaterial& InNewData);
		void CreateMaterial(Chaos::FMaterialHandle InHandle, const Chaos::FChaosPhysicsMaterial& InNewData);
		void DestroyMaterial(Chaos::FMaterialHandle InHandle);
		void UpdateMaterialMask(Chaos::FMaterialMaskHandle InHandle, const Chaos::FChaosPhysicsMaterialMask& InNewData);
		void CreateMaterialMask(Chaos::FMaterialMaskHandle InHandle, const Chaos::FChaosPhysicsMaterialMask& InNewData);
		void DestroyMaterialMask(Chaos::FMaterialMaskHandle InHandle);

		/** Access to the internal material mirrors */
		const THandleArray<FChaosPhysicsMaterial>& GetQueryMaterials() const { return QueryMaterials; }
		const THandleArray<FChaosPhysicsMaterialMask>& GetQueryMaterialMasks() const { return QueryMaterialMasks; }
		const THandleArray<FChaosPhysicsMaterial>& GetSimMaterials() const { return SimMaterials; }
		const THandleArray<FChaosPhysicsMaterialMask>& GetSimMaterialMasks() const { return SimMaterialMasks; }

		/** Copy the simulation material list to the query material list, to be done when the SQ commits an update */
		void SyncQueryMaterials();

>>>>>>> 90fae962
	private:

		template<typename ParticleType>
		void FlipBuffer(Chaos::TGeometryParticleHandle<float, 3>* Handle)
		{
			if (const TSet<IPhysicsProxyBase*>* Proxies = GetProxies(Handle))
			{
				for (IPhysicsProxyBase* Proxy : *Proxies)
				{
					((ParticleType*)(Proxy))->FlipBuffer();
				}
			}
		}

		template<typename ParticleType>
		void PullFromPhysicsState(Chaos::TGeometryParticleHandle<float, 3>* Handle)
		{
			if (const TSet<IPhysicsProxyBase*>* Proxies = GetProxies(Handle))
			{
				for (IPhysicsProxyBase* Proxy : *Proxies)
				{
					((ParticleType*)(Proxy))->PullFromPhysicsState();
				}
			}
		}

		template<typename ParticleType>
		void BufferPhysicsResults(Chaos::TGeometryParticleHandle<float, 3>* Handle)
		{
			if (const TSet<IPhysicsProxyBase*>* Proxies = GetProxies(Handle))
			{
				for (IPhysicsProxyBase* Proxy : *Proxies)
				{
					((ParticleType*)(Proxy))->BufferPhysicsResults();
				}
			}
		}

		//
		// Solver Data
		//
		int32 CurrentFrame;
		float MTime;
		float MLastDt;
		float MMaxDeltaTime;
		float MMinDeltaTime;
		int32 MMaxSubSteps;
		bool bEnabled;
		bool bHasFloor;
		bool bIsFloorAnalytic;
		float FloorHeight;

		FParticlesType Particles;
		TUniquePtr<FPBDRigidsEvolution> MEvolution;
		TUniquePtr<FEventManager> MEventManager;
		TUniquePtr<FSolverEventFilters> MSolverEventFilters;
		TUniquePtr<FActiveParticlesBuffer> MActiveParticlesBuffer;
		TMap<const Chaos::TGeometryParticleHandle<float, 3>*, TSet<IPhysicsProxyBase*> > MParticleToProxy;

		//
		// Commands
		//
		TQueue<TFunction<void(FPBDRigidsSolver*)>, EQueueMode::Mpsc> CommandQueue;

		//
		// Proxies
		//
		TSharedPtr<FCriticalSection> MCurrentLock;
		TArray< FGeometryParticlePhysicsProxy* > GeometryParticlePhysicsProxies;
		TArray< FKinematicGeometryParticlePhysicsProxy* > KinematicGeometryParticlePhysicsProxies;
		TArray< FRigidParticlePhysicsProxy* > RigidParticlePhysicsProxies;
		TArray< FSkeletalMeshPhysicsProxy* > SkeletalMeshPhysicsProxies; // dep
		TArray< FStaticMeshPhysicsProxy* > StaticMeshPhysicsProxies; // dep
		TArray< FGeometryCollectionPhysicsProxy* > GeometryCollectionPhysicsProxies;
		TArray< FFieldSystemPhysicsProxy* > FieldSystemPhysicsProxies;

		// Physics material mirrors for the solver. These should generally stay in sync with the global material list from
		// the game thread. This data is read only in the solver as we should never need to update it here. External threads can
		// Enqueue commands to change parameters.
		//
		// There are two copies here to enable SQ to lock only the solvers that it needs to handle the material access during a query
		// instead of having to lock the entire physics state of the runtime.
		FRWLock QueryMaterialLock;
		THandleArray<FChaosPhysicsMaterial> QueryMaterials;
		THandleArray<FChaosPhysicsMaterialMask> QueryMaterialMasks;
		THandleArray<FChaosPhysicsMaterial> SimMaterials;
		THandleArray<FChaosPhysicsMaterialMask> SimMaterialMasks;

		template<ELockType>
		friend struct TSolverQueryMaterialScope;

	public:

		template<typename ParticleEntry, typename ProxyEntry, SIZE_T PreAllocCount>
		class TFramePool
		{
		public:

			struct TPoolEntry
			{
				TPoolEntry()
				{
					Proxy = nullptr;
				}

				ParticleEntry Particle;
				ProxyEntry    Proxy;
			};

			TFramePool()
			{
				EntryCount = 0;
				MaxEntryCount = 0;
				FrameCount = 0;
				// Prealloc default object in the pool. 
				// Must call DirtyParticleData.Init + DirtyParticleData.Reset each 
				// time you use an entry in the pool.
				Pool.AddDefaulted(PreAllocCount);
			}

			void ResetPool() 
			{ 
				// try to shrink each (n) frames
				MaxEntryCount = (EntryCount >= MaxEntryCount) ? EntryCount : MaxEntryCount;
				
				if (FrameCount % ChaosSolverParticlePoolNumFrameUntilShrink == 0)
				{
					int32 NextLowerBound = (Pool.Num() / PreAllocCount) - 1;
					NextLowerBound = (NextLowerBound >= 1) ? NextLowerBound : 1;
					NextLowerBound *= PreAllocCount;
					if (MaxEntryCount < NextLowerBound)
					{
						Pool.SetNum(NextLowerBound);
					}
					MaxEntryCount = 0;
				}

				FrameCount++;
				EntryCount = 0;
			}

			int32 GetEntryCount()
			{
				return EntryCount;
			}

			TPoolEntry& GetEntry(int32 Index)
			{
				ensure(Index < Pool.Num());
				return Pool[Index];
			}

			TPoolEntry& GetNewEntry()
			{
				if (EntryCount >= Pool.Num())
				{
					Pool.Add(TPoolEntry());
				}
				return Pool[EntryCount++];
			}

		private:
			TArray<TPoolEntry> Pool;
			int32 EntryCount;
			int32 MaxEntryCount;
			int32 FrameCount;
		};

		TFramePool<Chaos::TPBDRigidParticleData<float, 3>, FSingleParticlePhysicsProxy< Chaos::TPBDRigidParticle<float, 3> >*, PBDRIGID_PREALLOC_COUNT> RigidParticlePool;
		TFramePool<Chaos::TKinematicGeometryParticleData<float, 3>, FSingleParticlePhysicsProxy< Chaos::TKinematicGeometryParticle<float, 3> >*, KINEMATIC_GEOM_PREALLOC_COUNT> KinematicGeometryParticlePool;
		TFramePool<Chaos::TGeometryParticleData<float, 3>, FSingleParticlePhysicsProxy< Chaos::TGeometryParticle<float, 3> >*, GEOMETRY_PREALLOC_COUNT> GeometryParticlePool;
	};

	template<>
	struct TSolverQueryMaterialScope<ELockType::Read>
	{
		TSolverQueryMaterialScope() = delete;


		explicit TSolverQueryMaterialScope(FPBDRigidsSolver* InSolver)
			: Solver(InSolver)
		{
			check(Solver);
			Solver->QueryMaterialLock.ReadLock();
		}

		~TSolverQueryMaterialScope()
		{
			Solver->QueryMaterialLock.ReadUnlock();
		}

	private:
		FPBDRigidsSolver* Solver;
	};

	template<>
	struct TSolverQueryMaterialScope<ELockType::Write>
	{
		TSolverQueryMaterialScope() = delete;

		explicit TSolverQueryMaterialScope(FPBDRigidsSolver* InSolver)
			: Solver(InSolver)
		{
			check(Solver);
			Solver->QueryMaterialLock.WriteLock();
		}

		~TSolverQueryMaterialScope()
		{
			Solver->QueryMaterialLock.WriteUnlock();
		}

	private:
		FPBDRigidsSolver* Solver;
	};

}; // namespace Chaos<|MERGE_RESOLUTION|>--- conflicted
+++ resolved
@@ -318,8 +318,6 @@
 			return FieldSystemPhysicsProxies;
 		}
 
-<<<<<<< HEAD
-=======
 		TArray<FGeometryCollectionPhysicsProxy*>& GetGeometryCollectionPhysicsProxies()
 		{
 			return GeometryCollectionPhysicsProxies;
@@ -342,7 +340,6 @@
 		/** Copy the simulation material list to the query material list, to be done when the SQ commits an update */
 		void SyncQueryMaterials();
 
->>>>>>> 90fae962
 	private:
 
 		template<typename ParticleType>
