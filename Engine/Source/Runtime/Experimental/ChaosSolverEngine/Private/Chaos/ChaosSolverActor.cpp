// Copyright Epic Games, Inc. All Rights Reserved.

#include "Chaos/ChaosSolverActor.h"
#include "UObject/ConstructorHelpers.h"
#include "PhysicsSolver.h"
#include "ChaosModule.h"

#include "Components/BillboardComponent.h"
#include "EngineUtils.h"
#include "ChaosSolversModule.h"
#include "Chaos/ChaosGameplayEventDispatcher.h"
#include "Chaos/Framework/DebugSubstep.h"
#include "Engine/Texture2D.h"
#include "UObject/FortniteMainBranchObjectVersion.h"
#include "PhysicsProxy/SingleParticlePhysicsProxy.h"

#include UE_INLINE_GENERATED_CPP_BY_NAME(ChaosSolverActor)

//DEFINE_LOG_CATEGORY_STATIC(AFA_Log, NoLogging, All);

#ifndef CHAOS_WITH_PAUSABLE_SOLVER
#define CHAOS_WITH_PAUSABLE_SOLVER 1
#endif

#if CHAOS_DEBUG_SUBSTEP
#include "HAL/IConsoleManager.h"
#include "Chaos/Utilities.h"

class FChaosSolverActorConsoleObjects final
{
public:
	FChaosSolverActorConsoleObjects()
		: ConsoleCommands()
	{
		// Register console command
		
		ConsoleCommands.Add(IConsoleManager::Get().RegisterConsoleCommand(
			TEXT("p.Chaos.Solver.Pause"),
			TEXT("Debug pause the specified solver."),
			FConsoleCommandWithArgsDelegate::CreateRaw(this, &FChaosSolverActorConsoleObjects::Pause),
			ECVF_Cheat));

		ConsoleCommands.Add(IConsoleManager::Get().RegisterConsoleCommand(
			TEXT("p.Chaos.Solver.Step"),
			TEXT("Debug step the specified solver."),
			FConsoleCommandWithArgsDelegate::CreateRaw(this, &FChaosSolverActorConsoleObjects::Step),
			ECVF_Cheat));

		ConsoleCommands.Add(IConsoleManager::Get().RegisterConsoleCommand(
			TEXT("p.Chaos.Solver.Substep"),
			TEXT("Debug substep the specified solver."),
			FConsoleCommandWithArgsDelegate::CreateRaw(this, &FChaosSolverActorConsoleObjects::Substep),
			ECVF_Cheat));
	}

	~FChaosSolverActorConsoleObjects()
	{
		for (IConsoleObject* ConsoleCommand: ConsoleCommands)
		{
			IConsoleManager::Get().UnregisterConsoleObject(ConsoleCommand);
		}
	}

	void AddSolver(const FString& Name, AChaosSolverActor* SolverActor) { SolverActors.Add(Name, SolverActor); }
	void RemoveSolver(const FString& Name) { SolverActors.Remove(Name); }

private:

	void Pause(const TArray<FString>& Args)
	{
		AChaosSolverActor* const* SolverActor;
		Chaos::FPhysicsSolver* Solver;
		switch (Args.Num())
		{
		default:
			break;  // Invalid arguments
		case 1:
			if ((SolverActor = SolverActors.Find(Args[0])) != nullptr &&
				(Solver = (*SolverActor)->GetSolver()) != nullptr)
			{
				UE_LOG(LogChaosDebug, Display, TEXT("%d"), (*SolverActor)->ChaosDebugSubstepControl.bPause);
				return;
			}
			break;  // Invalid arguments
		case 2:
			if ((SolverActor = SolverActors.Find(Args[0])) != nullptr &&
				(Solver = (*SolverActor)->GetSolver()) != nullptr)
			{
#if TODO_REIMPLEMENT_DEBUG_SUBSTEP
				if (Args[1] == TEXT("0"))
				{
					Solver->GetDebugSubstep().Enable(false);
					(*SolverActor)->ChaosDebugSubstepControl.bPause = false;
#if WITH_EDITOR
					(*SolverActor)->ChaosDebugSubstepControl.OnPauseChanged.ExecuteIfBound();
#endif
					return;
				}
				else if (Args[1] == TEXT("1"))
				{
					Solver->GetDebugSubstep().Enable(true);
					(*SolverActor)->ChaosDebugSubstepControl.bPause = true;
#if WITH_EDITOR
					(*SolverActor)->ChaosDebugSubstepControl.OnPauseChanged.ExecuteIfBound();
#endif
					return;
				}
#endif
			}
			break;  // Invalid arguments
		}
		UE_LOG(LogChaosDebug, Display, TEXT("Invalid arguments."));
		UE_LOG(LogChaosDebug, Display, TEXT("Usage:"));
		UE_LOG(LogChaosDebug, Display, TEXT("  p.Chaos.Solver.Pause [SolverName] [0|1|]"));
		UE_LOG(LogChaosDebug, Display, TEXT("  SolverName  The Id name of the solver as shown by p.Chaos.Solver.List"));
		UE_LOG(LogChaosDebug, Display, TEXT("  0|1|        Use either 0 to unpause, 1 to pause, or nothing to query"));
		UE_LOG(LogChaosDebug, Display, TEXT("Example: p.Chaos.Solver.Pause ChaosSolverActor_3 1"));
	}

	void Step(const TArray<FString>& Args)
	{
#if TODO_REIMPLEMENT_DEBUG_SUBSTEP
		AChaosSolverActor* const* SolverActor;
		Chaos::FPhysicsSolver* Solver;
		switch (Args.Num())
		{
		default:
			break;  // Invalid arguments
		case 1:
			if ((SolverActor = SolverActors.Find(Args[0])) != nullptr &&
				(Solver = (*SolverActor)->GetSolver()) != nullptr)
			{
				Solver->GetDebugSubstep().ProgressToStep();
				return;
			}
			break;  // Invalid arguments
		}
		UE_LOG(LogChaosDebug, Display, TEXT("Invalid arguments."));
		UE_LOG(LogChaosDebug, Display, TEXT("Usage:"));
		UE_LOG(LogChaosDebug, Display, TEXT("  p.Chaos.Solver.Step [SolverName]"));
		UE_LOG(LogChaosDebug, Display, TEXT("  SolverName  The Id name of the solver as shown by p.Chaos.Solver.List"));
		UE_LOG(LogChaosDebug, Display, TEXT("Example: p.Chaos.Solver.Step ChaosSolverActor_3"));
#endif
	}

	void Substep(const TArray<FString>& Args)
	{
#if TODO_REIMPLEMENT_DEBUG_SUBSTEP
		AChaosSolverActor* const* SolverActor;
		Chaos::FPhysicsSolver* Solver;
		switch (Args.Num())
		{
		default:
			break;  // Invalid arguments
		case 1:
			if ((SolverActor = SolverActors.Find(Args[0])) != nullptr &&
				(Solver = (*SolverActor)->GetSolver()) != nullptr)
			{
				Solver->GetDebugSubstep().ProgressToSubstep();
				return;
			}
			break;  // Invalid arguments
		}
		UE_LOG(LogChaosDebug, Display, TEXT("Invalid arguments."));
		UE_LOG(LogChaosDebug, Display, TEXT("Usage:"));
		UE_LOG(LogChaosDebug, Display, TEXT("  p.Chaos.Solver.Substep [SolverName]"));
		UE_LOG(LogChaosDebug, Display, TEXT("  SolverName  The Id name of the solver as shown by p.Chaos.Solver.List"));
		UE_LOG(LogChaosDebug, Display, TEXT("Example: p.Chaos.Solver.Substep ChaosSolverActor_3"));
#endif
	}

private:
	TArray<IConsoleObject*> ConsoleCommands;
	TMap<FString, AChaosSolverActor*> SolverActors;
};
static TUniquePtr<FChaosSolverActorConsoleObjects> ChaosSolverActorConsoleObjects;
#endif  // #if CHAOS_DEBUG_SUBSTEP

AChaosSolverActor::AChaosSolverActor(const FObjectInitializer& ObjectInitializer)
	: Super(ObjectInitializer)
	, TimeStepMultiplier_DEPRECATED(1.f)
	, CollisionIterations_DEPRECATED(1)
	, PushOutIterations_DEPRECATED(3)
	, PushOutPairIterations_DEPRECATED(2)
	, ClusterConnectionFactor_DEPRECATED(1.0)
	, ClusterUnionConnectionType_DEPRECATED(EClusterConnectionTypeEnum::Chaos_DelaunayTriangulation)
	, DoGenerateCollisionData_DEPRECATED(true)
	, DoGenerateBreakingData_DEPRECATED(true)
	, DoGenerateTrailingData_DEPRECATED(true)
	, MassScale_DEPRECATED(1.f)
	, bHasFloor(true)
	, FloorHeight(0.f)
	, ChaosDebugSubstepControl()
	, PhysScene(nullptr)
	, Solver(nullptr)
	, Proxy(nullptr)
{
	if(!HasAnyFlags(RF_ClassDefaultObject))
	{
		// Don't spawn solvers on the CDO

#if WITH_CHAOS
		// @question(Benn) : Does this need to be created on the Physics thread using a queued command?
		PhysScene = MakeShareable(new FPhysScene_Chaos(this
#if CHAOS_DEBUG_NAME
								  , TEXT("Solver Actor Physics")
#endif
		));
		Solver = PhysScene->GetSolver();
<<<<<<< HEAD
#endif
=======
>>>>>>> d731a049
		// Ticking setup for collision/breaking notifies
		PrimaryActorTick.TickGroup = TG_PostPhysics;
		PrimaryActorTick.bCanEverTick = true;
		PrimaryActorTick.bStartWithTickEnabled = true;
	}

	/*
	* Display icon in the editor
	*/
	// Structure to hold one-time initialization
	struct FConstructorStatics
	{
		// A helper class object we use to find target UTexture2D object in resource package
		ConstructorHelpers::FObjectFinderOptional<UTexture2D> SolverTextureObject;

		// Icon sprite category name
		FName ID_Solver;

		// Icon sprite display name
		FText NAME_Solver;

		FConstructorStatics()
			// Use helper class object to find the texture
			// "/Engine/EditorResources/S_Solver" is resource path
			: SolverTextureObject(TEXT("/Engine/EditorResources/S_Solver.S_Solver"))
			, ID_Solver(TEXT("Solver"))
			, NAME_Solver(NSLOCTEXT("SpriteCategory", "Solver", "Solver"))
		{
		}
	};
	static FConstructorStatics ConstructorStatics;

	// We need a scene component to attach Icon sprite
	USceneComponent* SceneComponent = ObjectInitializer.CreateDefaultSubobject<USceneComponent>(this, TEXT("SceneComp"));
	RootComponent = SceneComponent;
	RootComponent->Mobility = EComponentMobility::Static;

#if WITH_EDITORONLY_DATA
	SpriteComponent = ObjectInitializer.CreateEditorOnlyDefaultSubobject<UBillboardComponent>(this, TEXT("Sprite"));
	if (SpriteComponent)
	{
		SpriteComponent->Sprite = ConstructorStatics.SolverTextureObject.Get();		// Get the sprite texture from helper class object
		SpriteComponent->SpriteInfo.Category = ConstructorStatics.ID_Solver;		// Assign sprite category name
		SpriteComponent->SpriteInfo.DisplayName = ConstructorStatics.NAME_Solver;	// Assign sprite display name
		SpriteComponent->AttachToComponent(RootComponent, FAttachmentTransformRules::KeepRelativeTransform);
		SpriteComponent->Mobility = EComponentMobility::Static;
	}
#endif // WITH_EDITORONLY_DATA

	GameplayEventDispatcherComponent = ObjectInitializer.CreateDefaultSubobject<UChaosGameplayEventDispatcher>(this, TEXT("GameplayEventDispatcher"));
}

void AChaosSolverActor::PreInitializeComponents()
{
	Super::PreInitializeComponents();
}

void AChaosSolverActor::BeginPlay()
{
	Super::BeginPlay();

	if(!Solver)
	{
		return;
	}

	// Make sure that the solver is registered in the right world
	if(FChaosSolversModule* Module = FChaosSolversModule::GetModule())
	{
		Module->MigrateSolver(GetSolver(), GetWorld());
	}

	Solver->EnqueueCommandImmediate(
		[InSolver = Solver, InProps = Properties]()
		{
			InSolver->ApplyConfig(InProps);
		});

	MakeFloor();

#if TODO_REIMPLEMENT_DEBUG_SUBSTEP
#if CHAOS_DEBUG_SUBSTEP
	if (!ChaosSolverActorConsoleObjects)
	{
		ChaosSolverActorConsoleObjects = MakeUnique<FChaosSolverActorConsoleObjects>();
	}
	ChaosSolverActorConsoleObjects->AddSolver(GetName(), this);
#if WITH_EDITOR
	if (ChaosDebugSubstepControl.bPause)
	{
		Solver->GetDebugSubstep().Enable(true);
	}
#endif  // #if WITH_EDITOR
#endif  // #if CHAOS_DEBUG_SUBSTEP
#endif  // #if TODO_REIMPLEMENT_DEBUG_SUBSTEP
}

void AChaosSolverActor::EndPlay(const EEndPlayReason::Type ReasonEnd)
{
	if(!Solver)
	{
		return;
	}

	if(Proxy)
	{
		Solver->UnregisterObject(Proxy);
		Proxy = nullptr;
	}

	Solver->EnqueueCommandImmediate([InSolver=Solver]()
		{
			// #TODO BG - We should really reset the solver here but the current reset function
			// is really heavy handed and clears out absolutely everything. Ideally we want to keep
			// all of the solver physics proxies and revert to a state before the very first tick
			//InSolver->SetEnabled(false);
		});
#if TODO_REIMPLEMENT_DEBUG_SUBSTEP
#if CHAOS_DEBUG_SUBSTEP
	ChaosSolverActorConsoleObjects->RemoveSolver(GetName());
#endif  // #if CHAOS_DEBUG_SUBSTEP
#endif  // #if TODO_REIMPLEMENT_DEBUG_SUBSTEP
}

void AChaosSolverActor::PostLoad()
{
	Super::PostLoad();
	
	if(GetLinkerCustomVersion(FFortniteMainBranchObjectVersion::GUID) < FFortniteMainBranchObjectVersion::ChaosSolverPropertiesMoved)
	{
		auto ConvertDeprecatedConnectionType = [](EClusterConnectionTypeEnum LegacyType) -> EClusterUnionMethod
		{
			switch(LegacyType)
			{
			case EClusterConnectionTypeEnum::Chaos_PointImplicit:
				return EClusterUnionMethod::PointImplicit;
			case EClusterConnectionTypeEnum::Chaos_DelaunayTriangulation:
				return EClusterUnionMethod::DelaunayTriangulation;
			case EClusterConnectionTypeEnum::Chaos_MinimalSpanningSubsetDelaunayTriangulation:
				return EClusterUnionMethod::MinimalSpanningSubsetDelaunayTriangulation;
			case EClusterConnectionTypeEnum::Chaos_PointImplicitAugmentedWithMinimalDelaunay:
				return EClusterUnionMethod::PointImplicitAugmentedWithMinimalDelaunay;
			case EClusterConnectionTypeEnum::Chaos_BoundsOverlapFilteredDelaunayTriangulation:
				return EClusterUnionMethod::BoundsOverlapFilteredDelaunayTriangulation;
			default:
				break;
			}

			return EClusterUnionMethod::None;
		};

		Properties.PositionIterations = CollisionIterations_DEPRECATED;
		Properties.VelocityIterations = PushOutIterations_DEPRECATED;
		Properties.ClusterConnectionFactor = ClusterConnectionFactor_DEPRECATED;
		Properties.ClusterUnionConnectionType = ConvertDeprecatedConnectionType(ClusterUnionConnectionType_DEPRECATED);
		Properties.bGenerateBreakData = DoGenerateBreakingData_DEPRECATED;
		Properties.bGenerateCollisionData = DoGenerateCollisionData_DEPRECATED;
		Properties.bGenerateTrailingData = DoGenerateTrailingData_DEPRECATED;
		Properties.BreakingFilterSettings = BreakingFilterSettings_DEPRECATED;
		Properties.CollisionFilterSettings = CollisionFilterSettings_DEPRECATED;
		Properties.TrailingFilterSettings = TrailingFilterSettings_DEPRECATED;
	}
}

void AChaosSolverActor::Serialize(FArchive& Ar)
{
	Super::Serialize(Ar);

	// Attach custom version
	Ar.UsingCustomVersion(FFortniteMainBranchObjectVersion::GUID);
}

void AChaosSolverActor::PostRegisterAllComponents()
{
	Super::PostRegisterAllComponents();

	UWorld* const W = GetWorld(); 
	if (W && !W->PhysicsScene_Chaos)
	{
		SetAsCurrentWorldSolver();
	}
}

void AChaosSolverActor::PostDuplicate(EDuplicateMode::Type DuplicateMode)
{
	Super::PostDuplicate(DuplicateMode);

	if(FChaosSolversModule* Module = FChaosSolversModule::GetModule())
	{
		Module->MigrateSolver(GetSolver(), GetWorld());
	}
}

void AChaosSolverActor::MakeFloor()
{
	if(bHasFloor)
	{
		TUniquePtr<Chaos::FGeometryParticle> FloorParticle = Chaos::FGeometryParticle::CreateParticle();
		FloorParticle->SetGeometry(TUniquePtr<Chaos::TPlane<Chaos::FReal, 3>>(new Chaos::TPlane<Chaos::FReal, 3>(FVector(0), FVector(0, 0, 1))));
		FloorParticle->SetX(Chaos::FVec3(0.f, 0.f, FloorHeight));
		FCollisionFilterData FilterData;
		FilterData.Word1 = 0xFFFF;
		FilterData.Word3 = 0xFFFF;
		FloorParticle->SetShapeSimData(0, FilterData);
		Proxy = Chaos::FSingleParticlePhysicsProxy::Create(MoveTemp(FloorParticle));
		Solver->RegisterObject(Proxy);
	}
}

void AChaosSolverActor::SetAsCurrentWorldSolver()
{
	UWorld* const W = GetWorld();
	if (W)
	{
		W->PhysicsScene_Chaos = PhysScene;
	}
}

void AChaosSolverActor::SetSolverActive(bool bActive)
{
	if(Solver && PhysScene)
	{
		Solver->SetIsPaused_External(!bActive);
	}
}

#if WITH_EDITOR
void AChaosSolverActor::PostEditChangeProperty(struct FPropertyChangedEvent& PropertyChangedEvent)
{
	Super::PostEditChangeProperty(PropertyChangedEvent);

	if(Solver && PropertyChangedEvent.Property)
	{
		if(PropertyChangedEvent.MemberProperty->GetFName() == GET_MEMBER_NAME_CHECKED(AChaosSolverActor, Properties))
		{
			Solver->EnqueueCommandImmediate([InSolver = Solver, InConfig = Properties]()
			{
				InSolver->ApplyConfig(InConfig);
			});
		}
		else if(PropertyChangedEvent.Property->GetFName() == GET_MEMBER_NAME_CHECKED(AChaosSolverActor, bHasFloor))
		{
			if(Proxy)
			{
				Solver->UnregisterObject(Proxy);
				Proxy = nullptr;
			}

			MakeFloor();
		}
		else if(PropertyChangedEvent.Property->GetFName() == GET_MEMBER_NAME_CHECKED(AChaosSolverActor, FloorHeight))
		{
			if(Proxy)
			{
				Proxy->GetGameThreadAPI().SetX(FVector(0.0f, 0.0f, FloorHeight));
			}
		}
	}
}

#if TODO_REIMPLEMENT_SERIALIZATION_FOR_PERF_TEST
#if !UE_BUILD_SHIPPING
void SerializeForPerfTest(const TArray< FString >&, UWorld* World, FOutputDevice&)
{
	UE_LOG(LogChaos, Log, TEXT("Serializing for perf test:"));
	
	const FString FileName(TEXT("ChaosPerf"));
	//todo(mlentine): use this once chaos solver actors are in
	for (TActorIterator<AChaosSolverActor> Itr(World); Itr; ++Itr)
	{
		Chaos::FPhysicsSolver* Solver = Itr->GetSolver();
		Solver->EnqueueCommandImmediate([FileName, InSolver=Solver]() { InSolver->SerializeForPerfTest(FileName); });
	}
}

FAutoConsoleCommand SerializeForPerfTestCommand(TEXT("p.SerializeForPerfTest"), TEXT(""), FConsoleCommandWithWorldArgsAndOutputDeviceDelegate::CreateStatic(&SerializeForPerfTest));
#endif
#endif

#endif

<|MERGE_RESOLUTION|>--- conflicted
+++ resolved
@@ -199,7 +199,6 @@
 	{
 		// Don't spawn solvers on the CDO
 
-#if WITH_CHAOS
 		// @question(Benn) : Does this need to be created on the Physics thread using a queued command?
 		PhysScene = MakeShareable(new FPhysScene_Chaos(this
 #if CHAOS_DEBUG_NAME
@@ -207,10 +206,6 @@
 #endif
 		));
 		Solver = PhysScene->GetSolver();
-<<<<<<< HEAD
-#endif
-=======
->>>>>>> d731a049
 		// Ticking setup for collision/breaking notifies
 		PrimaryActorTick.TickGroup = TG_PostPhysics;
 		PrimaryActorTick.bCanEverTick = true;
