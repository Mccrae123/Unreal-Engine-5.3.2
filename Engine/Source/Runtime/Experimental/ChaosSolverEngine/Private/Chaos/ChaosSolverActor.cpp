// Copyright Epic Games, Inc. All Rights Reserved.

#include "Chaos/ChaosSolverActor.h"
#include "UObject/ConstructorHelpers.h"
#include "PhysicsSolver.h"
#include "ChaosModule.h"

#include "Components/BillboardComponent.h"
#include "EngineUtils.h"
#include "ChaosSolversModule.h"
#include "Chaos/ChaosGameplayEventDispatcher.h"
#include "Chaos/Framework/DebugSubstep.h"
#include "UObject/FortniteMainBranchObjectVersion.h"

//DEFINE_LOG_CATEGORY_STATIC(AFA_Log, NoLogging, All);

#ifndef CHAOS_WITH_PAUSABLE_SOLVER
#define CHAOS_WITH_PAUSABLE_SOLVER 1
#endif

#if CHAOS_DEBUG_SUBSTEP
#include "HAL/IConsoleManager.h"
#include "Chaos/Utilities.h"

class FChaosSolverActorConsoleObjects final
{
public:
	FChaosSolverActorConsoleObjects()
		: ConsoleCommands()
	{
		// Register console command
		ConsoleCommands.Add(IConsoleManager::Get().RegisterConsoleCommand(
			TEXT("p.Chaos.Solver.List"),
			TEXT("List all registered solvers. The solver name can then be used by the p.Chaos.Solver.Pause or p.Chaos.Solver.Substep commands."),
			FConsoleCommandDelegate::CreateRaw(this, &FChaosSolverActorConsoleObjects::List),
			ECVF_Cheat));

		ConsoleCommands.Add(IConsoleManager::Get().RegisterConsoleCommand(
			TEXT("p.Chaos.Solver.Pause"),
			TEXT("Debug pause the specified solver."),
			FConsoleCommandWithArgsDelegate::CreateRaw(this, &FChaosSolverActorConsoleObjects::Pause),
			ECVF_Cheat));

		ConsoleCommands.Add(IConsoleManager::Get().RegisterConsoleCommand(
			TEXT("p.Chaos.Solver.Step"),
			TEXT("Debug step the specified solver."),
			FConsoleCommandWithArgsDelegate::CreateRaw(this, &FChaosSolverActorConsoleObjects::Step),
			ECVF_Cheat));

		ConsoleCommands.Add(IConsoleManager::Get().RegisterConsoleCommand(
			TEXT("p.Chaos.Solver.Substep"),
			TEXT("Debug substep the specified solver."),
			FConsoleCommandWithArgsDelegate::CreateRaw(this, &FChaosSolverActorConsoleObjects::Substep),
			ECVF_Cheat));
	}

	~FChaosSolverActorConsoleObjects()
	{
		for (IConsoleObject* ConsoleCommand: ConsoleCommands)
		{
			IConsoleManager::Get().UnregisterConsoleObject(ConsoleCommand);
		}
	}

	void AddSolver(const FString& Name, AChaosSolverActor* SolverActor) { SolverActors.Add(Name, SolverActor); }
	void RemoveSolver(const FString& Name) { SolverActors.Remove(Name); }

private:
	void List()
	{
		for (auto SolverActor: SolverActors)
		{
			const Chaos::FPhysicsSolver* const Solver = SolverActor.Value->GetSolver();
			if (Solver)
			{
				UE_LOG(LogChaosDebug, Display, TEXT("%s (%d objects)"), *SolverActor.Key, Solver->GetNumPhysicsProxies());
			}
		}
	}

	void Pause(const TArray<FString>& Args)
	{
		AChaosSolverActor* const* SolverActor;
		Chaos::FPhysicsSolver* Solver;
		switch (Args.Num())
		{
		default:
			break;  // Invalid arguments
		case 1:
			if ((SolverActor = SolverActors.Find(Args[0])) != nullptr &&
				(Solver = (*SolverActor)->GetSolver()) != nullptr)
			{
				UE_LOG(LogChaosDebug, Display, TEXT("%d"), (*SolverActor)->ChaosDebugSubstepControl.bPause);
				return;
			}
			break;  // Invalid arguments
		case 2:
			if ((SolverActor = SolverActors.Find(Args[0])) != nullptr &&
				(Solver = (*SolverActor)->GetSolver()) != nullptr)
			{
#if TODO_REIMPLEMENT_DEBUG_SUBSTEP
				if (Args[1] == TEXT("0"))
				{
					Solver->GetDebugSubstep().Enable(false);
					(*SolverActor)->ChaosDebugSubstepControl.bPause = false;
#if WITH_EDITOR
					(*SolverActor)->ChaosDebugSubstepControl.OnPauseChanged.ExecuteIfBound();
#endif
					return;
				}
				else if (Args[1] == TEXT("1"))
				{
					Solver->GetDebugSubstep().Enable(true);
					(*SolverActor)->ChaosDebugSubstepControl.bPause = true;
#if WITH_EDITOR
					(*SolverActor)->ChaosDebugSubstepControl.OnPauseChanged.ExecuteIfBound();
#endif
					return;
				}
#endif
			}
			break;  // Invalid arguments
		}
		UE_LOG(LogChaosDebug, Display, TEXT("Invalid arguments."));
		UE_LOG(LogChaosDebug, Display, TEXT("Usage:"));
		UE_LOG(LogChaosDebug, Display, TEXT("  p.Chaos.Solver.Pause [SolverName] [0|1|]"));
		UE_LOG(LogChaosDebug, Display, TEXT("  SolverName  The Id name of the solver as shown by p.Chaos.Solver.List"));
		UE_LOG(LogChaosDebug, Display, TEXT("  0|1|        Use either 0 to unpause, 1 to pause, or nothing to query"));
		UE_LOG(LogChaosDebug, Display, TEXT("Example: p.Chaos.Solver.Pause ChaosSolverActor_3 1"));
	}

	void Step(const TArray<FString>& Args)
	{
#if TODO_REIMPLEMENT_DEBUG_SUBSTEP
		AChaosSolverActor* const* SolverActor;
		Chaos::FPhysicsSolver* Solver;
		switch (Args.Num())
		{
		default:
			break;  // Invalid arguments
		case 1:
			if ((SolverActor = SolverActors.Find(Args[0])) != nullptr &&
				(Solver = (*SolverActor)->GetSolver()) != nullptr)
			{
				Solver->GetDebugSubstep().ProgressToStep();
				return;
			}
			break;  // Invalid arguments
		}
		UE_LOG(LogChaosDebug, Display, TEXT("Invalid arguments."));
		UE_LOG(LogChaosDebug, Display, TEXT("Usage:"));
		UE_LOG(LogChaosDebug, Display, TEXT("  p.Chaos.Solver.Step [SolverName]"));
		UE_LOG(LogChaosDebug, Display, TEXT("  SolverName  The Id name of the solver as shown by p.Chaos.Solver.List"));
		UE_LOG(LogChaosDebug, Display, TEXT("Example: p.Chaos.Solver.Step ChaosSolverActor_3"));
#endif
	}

	void Substep(const TArray<FString>& Args)
	{
#if TODO_REIMPLEMENT_DEBUG_SUBSTEP
		AChaosSolverActor* const* SolverActor;
		Chaos::FPhysicsSolver* Solver;
		switch (Args.Num())
		{
		default:
			break;  // Invalid arguments
		case 1:
			if ((SolverActor = SolverActors.Find(Args[0])) != nullptr &&
				(Solver = (*SolverActor)->GetSolver()) != nullptr)
			{
				Solver->GetDebugSubstep().ProgressToSubstep();
				return;
			}
			break;  // Invalid arguments
		}
		UE_LOG(LogChaosDebug, Display, TEXT("Invalid arguments."));
		UE_LOG(LogChaosDebug, Display, TEXT("Usage:"));
		UE_LOG(LogChaosDebug, Display, TEXT("  p.Chaos.Solver.Substep [SolverName]"));
		UE_LOG(LogChaosDebug, Display, TEXT("  SolverName  The Id name of the solver as shown by p.Chaos.Solver.List"));
		UE_LOG(LogChaosDebug, Display, TEXT("Example: p.Chaos.Solver.Substep ChaosSolverActor_3"));
#endif
	}

private:
	TArray<IConsoleObject*> ConsoleCommands;
	TMap<FString, AChaosSolverActor*> SolverActors;
};
static TUniquePtr<FChaosSolverActorConsoleObjects> ChaosSolverActorConsoleObjects;
#endif  // #if CHAOS_DEBUG_SUBSTEP

AChaosSolverActor::AChaosSolverActor(const FObjectInitializer& ObjectInitializer)
	: Super(ObjectInitializer)
	, TimeStepMultiplier_DEPRECATED(1.f)
	, CollisionIterations_DEPRECATED(1)
	, PushOutIterations_DEPRECATED(3)
	, PushOutPairIterations_DEPRECATED(2)
	, ClusterConnectionFactor_DEPRECATED(1.0)
	, ClusterUnionConnectionType_DEPRECATED(EClusterConnectionTypeEnum::Chaos_DelaunayTriangulation)
	, DoGenerateCollisionData_DEPRECATED(true)
	, DoGenerateBreakingData_DEPRECATED(true)
	, DoGenerateTrailingData_DEPRECATED(true)
	, MassScale_DEPRECATED(1.f)
	, bGenerateContactGraph_DEPRECATED(true)
	, bHasFloor(true)
	, FloorHeight(0.f)
<<<<<<< HEAD
	, MassScale(1.f)
	, bGenerateContactGraph(true)
=======
>>>>>>> 24776ab6
	, ChaosDebugSubstepControl()
	, PhysScene(nullptr)
	, Solver(nullptr)
	, FloorParticle(nullptr)
{
	if(!HasAnyFlags(RF_ClassDefaultObject))
	{
		// Don't spawn solvers on the CDO

		// @question(Benn) : Does this need to be created on the Physics thread using a queued command?
		PhysScene = MakeShareable(new FPhysScene_Chaos(this
#if CHAOS_CHECKED
								  , TEXT("Solver Actor Physics")
#endif
		));
		Solver = PhysScene->GetSolver();

		// Ticking setup for collision/breaking notifies
		PrimaryActorTick.TickGroup = TG_PostPhysics;
		PrimaryActorTick.bCanEverTick = true;
		PrimaryActorTick.bStartWithTickEnabled = true;
	}

	/*
	* Display icon in the editor
	*/
	// Structure to hold one-time initialization
	struct FConstructorStatics
	{
		// A helper class object we use to find target UTexture2D object in resource package
		ConstructorHelpers::FObjectFinderOptional<UTexture2D> SolverTextureObject;

		// Icon sprite category name
		FName ID_Solver;

		// Icon sprite display name
		FText NAME_Solver;

		FConstructorStatics()
			// Use helper class object to find the texture
			// "/Engine/EditorResources/S_Solver" is resource path
			: SolverTextureObject(TEXT("/Engine/EditorResources/S_Solver.S_Solver"))
			, ID_Solver(TEXT("Solver"))
			, NAME_Solver(NSLOCTEXT("SpriteCategory", "Solver", "Solver"))
		{
		}
	};
	static FConstructorStatics ConstructorStatics;

	// We need a scene component to attach Icon sprite
	USceneComponent* SceneComponent = ObjectInitializer.CreateDefaultSubobject<USceneComponent>(this, TEXT("SceneComp"));
	RootComponent = SceneComponent;
	RootComponent->Mobility = EComponentMobility::Static;

#if WITH_EDITORONLY_DATA
	SpriteComponent = ObjectInitializer.CreateEditorOnlyDefaultSubobject<UBillboardComponent>(this, TEXT("Sprite"));
	if (SpriteComponent)
	{
		SpriteComponent->Sprite = ConstructorStatics.SolverTextureObject.Get();		// Get the sprite texture from helper class object
		SpriteComponent->SpriteInfo.Category = ConstructorStatics.ID_Solver;		// Assign sprite category name
		SpriteComponent->SpriteInfo.DisplayName = ConstructorStatics.NAME_Solver;	// Assign sprite display name
		SpriteComponent->AttachToComponent(RootComponent, FAttachmentTransformRules::KeepRelativeTransform);
		SpriteComponent->Mobility = EComponentMobility::Static;
	}
#endif // WITH_EDITORONLY_DATA

	GameplayEventDispatcherComponent = ObjectInitializer.CreateDefaultSubobject<UChaosGameplayEventDispatcher>(this, TEXT("GameplayEventDispatcher"));
}

void AChaosSolverActor::PreInitializeComponents()
{
	Super::PreInitializeComponents();
}

void AChaosSolverActor::BeginPlay()
{
	Super::BeginPlay();

	if(!Solver)
	{
<<<<<<< HEAD
		PhysDispatcher->EnqueueCommandImmediate(Solver,
			[InTimeStepMultiplier = TimeStepMultiplier
			, InCollisionIterations = CollisionIterations
			, InPushOutIterations = PushOutIterations
			, InPushOutPairIterations = PushOutPairIterations
			, InClusterConnectionFactor = ClusterConnectionFactor
			, InClusterUnionConnectionType = ClusterUnionConnectionType
			, InDoGenerateCollisionData = DoGenerateCollisionData
			, InDoGenerateBreakingData = DoGenerateBreakingData
			, InDoGenerateTrailingData = DoGenerateTrailingData
			, InCollisionFilterSettings = CollisionFilterSettings
			, InBreakingFilterSettings = BreakingFilterSettings
			, InTrailingFilterSettings = TrailingFilterSettings
			, InHasFloor = bHasFloor
			, InFloorHeight = FloorHeight
			, InMassScale = MassScale
			, InGenerateContactGraph = bGenerateContactGraph]
		(Chaos::FPhysicsSolver* InSolver)
		{
#if TODO_REIMPLEMENT_SOLVER_SETTINGS_ACCESSORS
			InSolver->SetTimeStepMultiplier(InTimeStepMultiplier);
			InSolver->SetClusterConnectionFactor(InClusterConnectionFactor);
			InSolver->SetClusterUnionConnectionType((Chaos::FClusterCreationParameters<float>::EConnectionMethod)InClusterUnionConnectionType);
#endif
			InSolver->SetIterations(InCollisionIterations);
			InSolver->SetPushOutPairIterations(InPushOutPairIterations);
			InSolver->SetPushOutIterations(InPushOutIterations);
			InSolver->SetGenerateCollisionData(InDoGenerateCollisionData);
			InSolver->SetGenerateBreakingData(InDoGenerateBreakingData);
			InSolver->SetGenerateTrailingData(InDoGenerateTrailingData);
			InSolver->SetCollisionFilterSettings(InCollisionFilterSettings);
			InSolver->SetBreakingFilterSettings(InBreakingFilterSettings);
			InSolver->SetTrailingFilterSettings(InTrailingFilterSettings);
			InSolver->SetUseContactGraph(InGenerateContactGraph);

#if TODO_REIMPLEMENT_SOLVER_SETTINGS_ACCESSORS
			InSolver->SetMassScale(InMassScale);
#endif
			InSolver->SetEnabled(true);
#if TODO_REIMPLEMENT_SOLVER_SETTINGS_ACCESSORS
#if CHAOS_WITH_PAUSABLE_SOLVER
			InSolver->SetPaused(false);
#endif  // #if CHAOS_WITH_PAUSABLE_SOLVER
#endif  // #if TODO_REIMPLEMENT_SOLVER_SETTINGS_ACCESSORS

			// Add a floor if specified on the actor
			if(InHasFloor)
			{
				Chaos::TGeometryParticle<float, 3>* Particle = Chaos::TGeometryParticle<float, 3>::CreateParticle().Release();
				Particle->SetGeometry(TUniquePtr<Chaos::TPlane<float, 3>>(new Chaos::TPlane<float, 3>(FVector(0), FVector(0, 0, 1))));
				Particle->SetObjectState(Chaos::EObjectStateType::Static);
				Particle->SetX(Chaos::TVector<float, 3>(0.f, 0.f, InFloorHeight));
				FCollisionFilterData FilterData;
				FilterData.Word1 = 0xFFFF;
				FilterData.Word3 = 0xFFFF;
				Particle->SetShapeSimData(0, FilterData);
				InSolver->RegisterObject(Particle);
			}
=======
		return;
	}

	Solver->EnqueueCommandImmediate(
		[InSolver = Solver, InProps = Properties]()
		{
			InSolver->ApplyConfig(InProps);
>>>>>>> 24776ab6
		});

	MakeFloor();

#if TODO_REIMPLEMENT_DEBUG_SUBSTEP
#if CHAOS_DEBUG_SUBSTEP
	if (!ChaosSolverActorConsoleObjects)
	{
		ChaosSolverActorConsoleObjects = MakeUnique<FChaosSolverActorConsoleObjects>();
	}
	ChaosSolverActorConsoleObjects->AddSolver(GetName(), this);
#if WITH_EDITOR
	if (ChaosDebugSubstepControl.bPause)
	{
		Solver->GetDebugSubstep().Enable(true);
	}
#endif  // #if WITH_EDITOR
#endif  // #if CHAOS_DEBUG_SUBSTEP
#endif  // #if TODO_REIMPLEMENT_DEBUG_SUBSTEP
}

void AChaosSolverActor::EndPlay(const EEndPlayReason::Type ReasonEnd)
{
	if(!Solver)
	{
		return;
	}

	if(FloorParticle)
	{
		Solver->UnregisterObject(FloorParticle.Get());
		FloorParticle = nullptr;
	}

	Solver->EnqueueCommandImmediate([InSolver=Solver]()
		{
			// #TODO BG - We should really reset the solver here but the current reset function
			// is really heavy handed and clears out absolutely everything. Ideally we want to keep
			// all of the solver physics proxies and revert to a state before the very first tick
			//InSolver->SetEnabled(false);
		});
#if TODO_REIMPLEMENT_DEBUG_SUBSTEP
#if CHAOS_DEBUG_SUBSTEP
	ChaosSolverActorConsoleObjects->RemoveSolver(GetName());
#endif  // #if CHAOS_DEBUG_SUBSTEP
#endif  // #if TODO_REIMPLEMENT_DEBUG_SUBSTEP
}

void AChaosSolverActor::PostLoad()
{
	Super::PostLoad();
	
	if(GetLinkerCustomVersion(FFortniteMainBranchObjectVersion::GUID) < FFortniteMainBranchObjectVersion::ChaosSolverPropertiesMoved)
	{
		auto ConvertDeprecatedConnectionType = [](EClusterConnectionTypeEnum LegacyType) -> EClusterUnionMethod
		{
			switch(LegacyType)
			{
			case EClusterConnectionTypeEnum::Chaos_PointImplicit:
				return EClusterUnionMethod::PointImplicit;
			case EClusterConnectionTypeEnum::Chaos_DelaunayTriangulation:
				return EClusterUnionMethod::DelaunayTriangulation;
			case EClusterConnectionTypeEnum::Chaos_MinimalSpanningSubsetDelaunayTriangulation:
				return EClusterUnionMethod::MinimalSpanningSubsetDelaunayTriangulation;
			case EClusterConnectionTypeEnum::Chaos_PointImplicitAugmentedWithMinimalDelaunay:
				return EClusterUnionMethod::PointImplicitAugmentedWithMinimalDelaunay;
			default:
				break;
			}

			return EClusterUnionMethod::None;
		};

		Properties.Iterations = CollisionIterations_DEPRECATED;
		Properties.CollisionPairIterations = 2;
		Properties.PushOutIterations = PushOutIterations_DEPRECATED;
		Properties.CollisionPushOutPairIterations = PushOutPairIterations_DEPRECATED;
		Properties.ClusterConnectionFactor = ClusterConnectionFactor_DEPRECATED;
		Properties.ClusterUnionConnectionType = ConvertDeprecatedConnectionType(ClusterUnionConnectionType_DEPRECATED);
		Properties.bGenerateBreakData = DoGenerateBreakingData_DEPRECATED;
		Properties.bGenerateCollisionData = DoGenerateCollisionData_DEPRECATED;
		Properties.bGenerateTrailingData = DoGenerateTrailingData_DEPRECATED;
		Properties.BreakingFilterSettings = BreakingFilterSettings_DEPRECATED;
		Properties.CollisionFilterSettings = CollisionFilterSettings_DEPRECATED;
		Properties.TrailingFilterSettings = TrailingFilterSettings_DEPRECATED;
		Properties.bGenerateContactGraph = bGenerateContactGraph_DEPRECATED;
	}
}

void AChaosSolverActor::Serialize(FArchive& Ar)
{
	Super::Serialize(Ar);

	// Attach custom version
	Ar.UsingCustomVersion(FFortniteMainBranchObjectVersion::GUID);
}

void AChaosSolverActor::PostRegisterAllComponents()
{
	Super::PostRegisterAllComponents();
#if INCLUDE_CHAOS
	UWorld* const W = GetWorld(); 
	if (W && !W->PhysicsScene_Chaos)
	{
		SetAsCurrentWorldSolver();
	}
#endif
}

void AChaosSolverActor::PostDuplicate(EDuplicateMode::Type DuplicateMode)
{
	Super::PostDuplicate(DuplicateMode);

	if(FChaosSolversModule* Module = FChaosSolversModule::GetModule())
	{
		Module->MigrateSolver(GetSolver(), GetWorld());
	}
}

void AChaosSolverActor::MakeFloor()
{
	if(bHasFloor)
	{
		FloorParticle = Chaos::TGeometryParticle<float, 3>::CreateParticle();
		FloorParticle->SetGeometry(TUniquePtr<Chaos::TPlane<float, 3>>(new Chaos::TPlane<float, 3>(FVector(0), FVector(0, 0, 1))));
		FloorParticle->SetObjectState(Chaos::EObjectStateType::Static);
		FloorParticle->SetX(Chaos::TVector<float, 3>(0.f, 0.f, FloorHeight));
		FCollisionFilterData FilterData;
		FilterData.Word1 = 0xFFFF;
		FilterData.Word3 = 0xFFFF;
		FloorParticle->SetShapeSimData(0, FilterData);
		Solver->RegisterObject(FloorParticle.Get());
	}
}

void AChaosSolverActor::SetAsCurrentWorldSolver()
{
	UWorld* const W = GetWorld();
	if (W)
	{
#if INCLUDE_CHAOS
		W->PhysicsScene_Chaos = PhysScene;
#endif
	}
}

void AChaosSolverActor::SetSolverActive(bool bActive)
{
	if(Solver && PhysScene)
	{
		Solver->SetIsPaused_External(!bActive);
	}
}

#if WITH_EDITOR
void AChaosSolverActor::PostEditChangeProperty(struct FPropertyChangedEvent& PropertyChangedEvent)
{
	Super::PostEditChangeProperty(PropertyChangedEvent);

<<<<<<< HEAD
	if (Solver && PropertyChangedEvent.Property)
	{
		Chaos::IDispatcher* PhysDispatcher = PhysScene->GetDispatcher();
		if (PhysDispatcher)
		{
#if TODO_REIMPLEMENT_TIMESTEP_MULTIPLIER
			if (PropertyChangedEvent.Property->GetFName() == GET_MEMBER_NAME_CHECKED(AChaosSolverActor, TimeStepMultiplier))
			{
				PhysDispatcher->EnqueueCommandImmediate(Solver, [InTimeStepMultiplier = TimeStepMultiplier]
				(Chaos::FPhysicsSolver* InSolver)
				{
					InSolver->SetTimeStepMultiplier(InTimeStepMultiplier);
				});
			}
			else if (PropertyChangedEvent.Property->GetFName() == GET_MEMBER_NAME_CHECKED(AChaosSolverActor, CollisionIterations))
			{
				PhysDispatcher->EnqueueCommandImmediate(Solver, [InCollisionIterations = CollisionIterations]
				(Chaos::FPhysicsSolver* InSolver)
				{
					InSolver->SetIterations(InCollisionIterations);
				});
			}
			else if (PropertyChangedEvent.Property->GetFName() == GET_MEMBER_NAME_CHECKED(AChaosSolverActor, PushOutIterations))
			{
				PhysDispatcher->EnqueueCommandImmediate(Solver, [InPushOutIterations = PushOutIterations]
				(Chaos::FPhysicsSolver* InSolver)
				{
					InSolver->SetPushOutIterations(InPushOutIterations);
				});
			}
			else if (PropertyChangedEvent.Property->GetFName() == GET_MEMBER_NAME_CHECKED(AChaosSolverActor, PushOutPairIterations))
			{
				PhysDispatcher->EnqueueCommandImmediate(Solver, [InPushOutPairIterations = PushOutPairIterations]
				(Chaos::FPhysicsSolver* InSolver)
				{
					InSolver->SetPushOutPairIterations(InPushOutPairIterations);
				});
			}
			else
#endif
			if (PropertyChangedEvent.Property->GetFName() == GET_MEMBER_NAME_CHECKED(AChaosSolverActor, DoGenerateCollisionData))
			{
				PhysDispatcher->EnqueueCommandImmediate(Solver, [InDoGenerateCollisionData = DoGenerateCollisionData]
				(Chaos::FPhysicsSolver* InSolver)
				{
					InSolver->SetGenerateCollisionData(InDoGenerateCollisionData);
				});
			}
			else if (PropertyChangedEvent.MemberProperty->GetFName() == GET_MEMBER_NAME_CHECKED(AChaosSolverActor, CollisionFilterSettings))
			{
				PhysDispatcher->EnqueueCommandImmediate(Solver, [InCollisionFilterSettings = CollisionFilterSettings]
				(Chaos::FPhysicsSolver* InSolver)
				{
					InSolver->SetCollisionFilterSettings(InCollisionFilterSettings);
				});
			}
			else if (PropertyChangedEvent.Property->GetFName() == GET_MEMBER_NAME_CHECKED(AChaosSolverActor, DoGenerateBreakingData))
			{
				PhysDispatcher->EnqueueCommandImmediate(Solver, [InDoGenerateBreakingData = DoGenerateBreakingData]
				(Chaos::FPhysicsSolver* InSolver)
				{
					InSolver->SetGenerateBreakingData(InDoGenerateBreakingData);
				});
			}
			else if (PropertyChangedEvent.MemberProperty->GetFName() == GET_MEMBER_NAME_CHECKED(AChaosSolverActor, BreakingFilterSettings))
			{
				PhysDispatcher->EnqueueCommandImmediate(Solver, [InBreakingFilterSettings = BreakingFilterSettings]
				(Chaos::FPhysicsSolver* InSolver)
				{
					InSolver->SetBreakingFilterSettings(InBreakingFilterSettings);
				});
			}
			else if (PropertyChangedEvent.Property->GetFName() == GET_MEMBER_NAME_CHECKED(AChaosSolverActor, DoGenerateTrailingData))
			{
				PhysDispatcher->EnqueueCommandImmediate(Solver, [InDoGenerateTrailingData = DoGenerateTrailingData]
				(Chaos::FPhysicsSolver* InSolver)
				{
					InSolver->SetGenerateTrailingData(InDoGenerateTrailingData);
				});
			}
			else if (PropertyChangedEvent.MemberProperty->GetFName() == GET_MEMBER_NAME_CHECKED(AChaosSolverActor, TrailingFilterSettings))
			{
				PhysDispatcher->EnqueueCommandImmediate(Solver, [InTrailingFilterSettings = TrailingFilterSettings]
				(Chaos::FPhysicsSolver* InSolver)
				{
					InSolver->SetTrailingFilterSettings(InTrailingFilterSettings);
				});
			}
			else if (PropertyChangedEvent.Property->GetFName() == GET_MEMBER_NAME_CHECKED(AChaosSolverActor, bHasFloor))
			{
				PhysDispatcher->EnqueueCommandImmediate(Solver, [InHasFloor = bHasFloor]
				(Chaos::FPhysicsSolver* InSolver)
				{
				});
			}
			else if (PropertyChangedEvent.Property->GetFName() == GET_MEMBER_NAME_CHECKED(AChaosSolverActor, FloorHeight))
			{
				PhysDispatcher->EnqueueCommandImmediate(Solver, [InFloorHeight = FloorHeight]
				(Chaos::FPhysicsSolver* InSolver)
				{
				});
			}
			else if (PropertyChangedEvent.Property->GetFName() == GET_MEMBER_NAME_CHECKED(AChaosSolverActor, bGenerateContactGraph))
			{
				PhysDispatcher->EnqueueCommandImmediate(Solver, [InGenerateContactGraph = bGenerateContactGraph]
				(Chaos::FPhysicsSolver* InSolver)
				{
				});
			}

#if TODO_REIMPLEMENT_TIMESTEP_MULTIPLIER
			else if (PropertyChangedEvent.Property->GetFName() == GET_MEMBER_NAME_CHECKED(AChaosSolverActor, MassScale))
			{
				PhysDispatcher->EnqueueCommandImmediate(Solver, [InMassScale = MassScale]
				(Chaos::FPhysicsSolver* InSolver)
				{
					InSolver->SetMassScale(InMassScale);
				});
			}
#endif
		}
	}

#if CHAOS_DEBUG_SUBSTEP
#if TODO_REIMPLEMENT_DEBUG_SUBSTEP
	if (Solver && PropertyChangedEvent.Property)
=======
	if(Solver && PropertyChangedEvent.Property)
>>>>>>> 24776ab6
	{
		if(PropertyChangedEvent.MemberProperty->GetFName() == GET_MEMBER_NAME_CHECKED(AChaosSolverActor, Properties))
		{
			Solver->EnqueueCommandImmediate([InSolver = Solver, InConfig = Properties]()
			{
				InSolver->ApplyConfig(InConfig);
			});
		}
		else if(PropertyChangedEvent.Property->GetFName() == GET_MEMBER_NAME_CHECKED(AChaosSolverActor, bHasFloor))
		{
			if(FloorParticle)
			{
				Solver->UnregisterObject(FloorParticle.Get());
				FloorParticle = nullptr;
			}

			MakeFloor();
		}
		else if(PropertyChangedEvent.Property->GetFName() == GET_MEMBER_NAME_CHECKED(AChaosSolverActor, FloorHeight))
		{
			if(FloorParticle)
			{
				FloorParticle->SetX(FVector(0.0f, 0.0f, FloorHeight));
			}
		}
	}
}

#if TODO_REIMPLEMENT_SERIALIZATION_FOR_PERF_TEST
#if !UE_BUILD_SHIPPING
void SerializeForPerfTest(const TArray< FString >&, UWorld* World, FOutputDevice&)
{
	UE_LOG(LogChaos, Log, TEXT("Serializing for perf test:"));
	
	const FString FileName(TEXT("ChaosPerf"));
	//todo(mlentine): use this once chaos solver actors are in
	for (TActorIterator<AChaosSolverActor> Itr(World); Itr; ++Itr)
	{
		Chaos::FPhysicsSolver* Solver = Itr->GetSolver();
		Solver->EnqueueCommandImmediate([FileName, InSolver=Solver]() { InSolver->SerializeForPerfTest(FileName); });
	}
}

FAutoConsoleCommand SerializeForPerfTestCommand(TEXT("p.SerializeForPerfTest"), TEXT(""), FConsoleCommandWithWorldArgsAndOutputDeviceDelegate::CreateStatic(&SerializeForPerfTest));
#endif
#endif

#endif
<|MERGE_RESOLUTION|>--- conflicted
+++ resolved
@@ -203,11 +203,6 @@
 	, bGenerateContactGraph_DEPRECATED(true)
 	, bHasFloor(true)
 	, FloorHeight(0.f)
-<<<<<<< HEAD
-	, MassScale(1.f)
-	, bGenerateContactGraph(true)
-=======
->>>>>>> 24776ab6
 	, ChaosDebugSubstepControl()
 	, PhysScene(nullptr)
 	, Solver(nullptr)
@@ -288,66 +283,6 @@
 
 	if(!Solver)
 	{
-<<<<<<< HEAD
-		PhysDispatcher->EnqueueCommandImmediate(Solver,
-			[InTimeStepMultiplier = TimeStepMultiplier
-			, InCollisionIterations = CollisionIterations
-			, InPushOutIterations = PushOutIterations
-			, InPushOutPairIterations = PushOutPairIterations
-			, InClusterConnectionFactor = ClusterConnectionFactor
-			, InClusterUnionConnectionType = ClusterUnionConnectionType
-			, InDoGenerateCollisionData = DoGenerateCollisionData
-			, InDoGenerateBreakingData = DoGenerateBreakingData
-			, InDoGenerateTrailingData = DoGenerateTrailingData
-			, InCollisionFilterSettings = CollisionFilterSettings
-			, InBreakingFilterSettings = BreakingFilterSettings
-			, InTrailingFilterSettings = TrailingFilterSettings
-			, InHasFloor = bHasFloor
-			, InFloorHeight = FloorHeight
-			, InMassScale = MassScale
-			, InGenerateContactGraph = bGenerateContactGraph]
-		(Chaos::FPhysicsSolver* InSolver)
-		{
-#if TODO_REIMPLEMENT_SOLVER_SETTINGS_ACCESSORS
-			InSolver->SetTimeStepMultiplier(InTimeStepMultiplier);
-			InSolver->SetClusterConnectionFactor(InClusterConnectionFactor);
-			InSolver->SetClusterUnionConnectionType((Chaos::FClusterCreationParameters<float>::EConnectionMethod)InClusterUnionConnectionType);
-#endif
-			InSolver->SetIterations(InCollisionIterations);
-			InSolver->SetPushOutPairIterations(InPushOutPairIterations);
-			InSolver->SetPushOutIterations(InPushOutIterations);
-			InSolver->SetGenerateCollisionData(InDoGenerateCollisionData);
-			InSolver->SetGenerateBreakingData(InDoGenerateBreakingData);
-			InSolver->SetGenerateTrailingData(InDoGenerateTrailingData);
-			InSolver->SetCollisionFilterSettings(InCollisionFilterSettings);
-			InSolver->SetBreakingFilterSettings(InBreakingFilterSettings);
-			InSolver->SetTrailingFilterSettings(InTrailingFilterSettings);
-			InSolver->SetUseContactGraph(InGenerateContactGraph);
-
-#if TODO_REIMPLEMENT_SOLVER_SETTINGS_ACCESSORS
-			InSolver->SetMassScale(InMassScale);
-#endif
-			InSolver->SetEnabled(true);
-#if TODO_REIMPLEMENT_SOLVER_SETTINGS_ACCESSORS
-#if CHAOS_WITH_PAUSABLE_SOLVER
-			InSolver->SetPaused(false);
-#endif  // #if CHAOS_WITH_PAUSABLE_SOLVER
-#endif  // #if TODO_REIMPLEMENT_SOLVER_SETTINGS_ACCESSORS
-
-			// Add a floor if specified on the actor
-			if(InHasFloor)
-			{
-				Chaos::TGeometryParticle<float, 3>* Particle = Chaos::TGeometryParticle<float, 3>::CreateParticle().Release();
-				Particle->SetGeometry(TUniquePtr<Chaos::TPlane<float, 3>>(new Chaos::TPlane<float, 3>(FVector(0), FVector(0, 0, 1))));
-				Particle->SetObjectState(Chaos::EObjectStateType::Static);
-				Particle->SetX(Chaos::TVector<float, 3>(0.f, 0.f, InFloorHeight));
-				FCollisionFilterData FilterData;
-				FilterData.Word1 = 0xFFFF;
-				FilterData.Word3 = 0xFFFF;
-				Particle->SetShapeSimData(0, FilterData);
-				InSolver->RegisterObject(Particle);
-			}
-=======
 		return;
 	}
 
@@ -355,7 +290,6 @@
 		[InSolver = Solver, InProps = Properties]()
 		{
 			InSolver->ApplyConfig(InProps);
->>>>>>> 24776ab6
 		});
 
 	MakeFloor();
@@ -515,136 +449,7 @@
 {
 	Super::PostEditChangeProperty(PropertyChangedEvent);
 
-<<<<<<< HEAD
-	if (Solver && PropertyChangedEvent.Property)
-	{
-		Chaos::IDispatcher* PhysDispatcher = PhysScene->GetDispatcher();
-		if (PhysDispatcher)
-		{
-#if TODO_REIMPLEMENT_TIMESTEP_MULTIPLIER
-			if (PropertyChangedEvent.Property->GetFName() == GET_MEMBER_NAME_CHECKED(AChaosSolverActor, TimeStepMultiplier))
-			{
-				PhysDispatcher->EnqueueCommandImmediate(Solver, [InTimeStepMultiplier = TimeStepMultiplier]
-				(Chaos::FPhysicsSolver* InSolver)
-				{
-					InSolver->SetTimeStepMultiplier(InTimeStepMultiplier);
-				});
-			}
-			else if (PropertyChangedEvent.Property->GetFName() == GET_MEMBER_NAME_CHECKED(AChaosSolverActor, CollisionIterations))
-			{
-				PhysDispatcher->EnqueueCommandImmediate(Solver, [InCollisionIterations = CollisionIterations]
-				(Chaos::FPhysicsSolver* InSolver)
-				{
-					InSolver->SetIterations(InCollisionIterations);
-				});
-			}
-			else if (PropertyChangedEvent.Property->GetFName() == GET_MEMBER_NAME_CHECKED(AChaosSolverActor, PushOutIterations))
-			{
-				PhysDispatcher->EnqueueCommandImmediate(Solver, [InPushOutIterations = PushOutIterations]
-				(Chaos::FPhysicsSolver* InSolver)
-				{
-					InSolver->SetPushOutIterations(InPushOutIterations);
-				});
-			}
-			else if (PropertyChangedEvent.Property->GetFName() == GET_MEMBER_NAME_CHECKED(AChaosSolverActor, PushOutPairIterations))
-			{
-				PhysDispatcher->EnqueueCommandImmediate(Solver, [InPushOutPairIterations = PushOutPairIterations]
-				(Chaos::FPhysicsSolver* InSolver)
-				{
-					InSolver->SetPushOutPairIterations(InPushOutPairIterations);
-				});
-			}
-			else
-#endif
-			if (PropertyChangedEvent.Property->GetFName() == GET_MEMBER_NAME_CHECKED(AChaosSolverActor, DoGenerateCollisionData))
-			{
-				PhysDispatcher->EnqueueCommandImmediate(Solver, [InDoGenerateCollisionData = DoGenerateCollisionData]
-				(Chaos::FPhysicsSolver* InSolver)
-				{
-					InSolver->SetGenerateCollisionData(InDoGenerateCollisionData);
-				});
-			}
-			else if (PropertyChangedEvent.MemberProperty->GetFName() == GET_MEMBER_NAME_CHECKED(AChaosSolverActor, CollisionFilterSettings))
-			{
-				PhysDispatcher->EnqueueCommandImmediate(Solver, [InCollisionFilterSettings = CollisionFilterSettings]
-				(Chaos::FPhysicsSolver* InSolver)
-				{
-					InSolver->SetCollisionFilterSettings(InCollisionFilterSettings);
-				});
-			}
-			else if (PropertyChangedEvent.Property->GetFName() == GET_MEMBER_NAME_CHECKED(AChaosSolverActor, DoGenerateBreakingData))
-			{
-				PhysDispatcher->EnqueueCommandImmediate(Solver, [InDoGenerateBreakingData = DoGenerateBreakingData]
-				(Chaos::FPhysicsSolver* InSolver)
-				{
-					InSolver->SetGenerateBreakingData(InDoGenerateBreakingData);
-				});
-			}
-			else if (PropertyChangedEvent.MemberProperty->GetFName() == GET_MEMBER_NAME_CHECKED(AChaosSolverActor, BreakingFilterSettings))
-			{
-				PhysDispatcher->EnqueueCommandImmediate(Solver, [InBreakingFilterSettings = BreakingFilterSettings]
-				(Chaos::FPhysicsSolver* InSolver)
-				{
-					InSolver->SetBreakingFilterSettings(InBreakingFilterSettings);
-				});
-			}
-			else if (PropertyChangedEvent.Property->GetFName() == GET_MEMBER_NAME_CHECKED(AChaosSolverActor, DoGenerateTrailingData))
-			{
-				PhysDispatcher->EnqueueCommandImmediate(Solver, [InDoGenerateTrailingData = DoGenerateTrailingData]
-				(Chaos::FPhysicsSolver* InSolver)
-				{
-					InSolver->SetGenerateTrailingData(InDoGenerateTrailingData);
-				});
-			}
-			else if (PropertyChangedEvent.MemberProperty->GetFName() == GET_MEMBER_NAME_CHECKED(AChaosSolverActor, TrailingFilterSettings))
-			{
-				PhysDispatcher->EnqueueCommandImmediate(Solver, [InTrailingFilterSettings = TrailingFilterSettings]
-				(Chaos::FPhysicsSolver* InSolver)
-				{
-					InSolver->SetTrailingFilterSettings(InTrailingFilterSettings);
-				});
-			}
-			else if (PropertyChangedEvent.Property->GetFName() == GET_MEMBER_NAME_CHECKED(AChaosSolverActor, bHasFloor))
-			{
-				PhysDispatcher->EnqueueCommandImmediate(Solver, [InHasFloor = bHasFloor]
-				(Chaos::FPhysicsSolver* InSolver)
-				{
-				});
-			}
-			else if (PropertyChangedEvent.Property->GetFName() == GET_MEMBER_NAME_CHECKED(AChaosSolverActor, FloorHeight))
-			{
-				PhysDispatcher->EnqueueCommandImmediate(Solver, [InFloorHeight = FloorHeight]
-				(Chaos::FPhysicsSolver* InSolver)
-				{
-				});
-			}
-			else if (PropertyChangedEvent.Property->GetFName() == GET_MEMBER_NAME_CHECKED(AChaosSolverActor, bGenerateContactGraph))
-			{
-				PhysDispatcher->EnqueueCommandImmediate(Solver, [InGenerateContactGraph = bGenerateContactGraph]
-				(Chaos::FPhysicsSolver* InSolver)
-				{
-				});
-			}
-
-#if TODO_REIMPLEMENT_TIMESTEP_MULTIPLIER
-			else if (PropertyChangedEvent.Property->GetFName() == GET_MEMBER_NAME_CHECKED(AChaosSolverActor, MassScale))
-			{
-				PhysDispatcher->EnqueueCommandImmediate(Solver, [InMassScale = MassScale]
-				(Chaos::FPhysicsSolver* InSolver)
-				{
-					InSolver->SetMassScale(InMassScale);
-				});
-			}
-#endif
-		}
-	}
-
-#if CHAOS_DEBUG_SUBSTEP
-#if TODO_REIMPLEMENT_DEBUG_SUBSTEP
-	if (Solver && PropertyChangedEvent.Property)
-=======
 	if(Solver && PropertyChangedEvent.Property)
->>>>>>> 24776ab6
 	{
 		if(PropertyChangedEvent.MemberProperty->GetFName() == GET_MEMBER_NAME_CHECKED(AChaosSolverActor, Properties))
 		{
