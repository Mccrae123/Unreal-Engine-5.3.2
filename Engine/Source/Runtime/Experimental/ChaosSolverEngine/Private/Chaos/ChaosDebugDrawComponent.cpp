--- conflicted
+++ resolved
@@ -29,12 +29,9 @@
 float ChaosDebugDraw_Radius = 3000.0f;
 FAutoConsoleVariableRef CVarChaos_DebugDraw_Radius(TEXT("p.Chaos.DebugDraw.Radius"), ChaosDebugDraw_Radius, TEXT("Set the radius from the camera where debug draw capture stops (0 means infinite)"));
 
-<<<<<<< HEAD
-=======
 bool ChaosDebugDraw_SeeThrough = true;
 FAutoConsoleVariableRef CVarChaos_DebugDraw_SeeThrough(TEXT("p.Chaos.DebugDraw.SeeThrough"), ChaosDebugDraw_SeeThrough, TEXT("When enabled , lines will be drawn on top of all geometry"));
 
->>>>>>> 4af6daef
 bool bChaosDebugDraw_SingleActor = false;
 FAutoConsoleVariableRef CVarChaosDebugDraw_SingleActor(TEXT("p.Chaos.DebugDraw.SingleActor"), bChaosDebugDraw_SingleActor, TEXT("If true, then we draw for the actor the camera is looking at."));
 
@@ -56,10 +53,6 @@
 
 float CommandLifeTime(const Chaos::FLatentDrawCommand& Command, const bool bIsPaused)
 {
-<<<<<<< HEAD
-	// @todo(chaos): remove lifetime from the system
-	return ((Command.LifeTime > 0.0f) && !bIsPaused) ? Command.LifeTime : 0.0f;
-=======
 	// The linebatch time handling is a bit awkward and we need to translate
 	// Linebatcher Lifetime < 0: eternal (regardless of bPersistent flag)
 	// Linebatcher Lifetime = 0: default lifetime (which is usually 1 second)
@@ -75,7 +68,6 @@
 	}
 	
 	return Command.LifeTime;
->>>>>>> 4af6daef
 }
 
 void DebugDrawChaos(AActor* DebugDrawActor, const TArray<Chaos::FLatentDrawCommand>& DrawCommands, bool bIsPaused)
@@ -118,21 +110,6 @@
 			switch (Command.Type)
 			{
 			case FLatentDrawCommand::EDrawType::Point:
-<<<<<<< HEAD
-				DrawDebugPoint(World, Command.LineStart, Command.Thickness, Command.Color, Command.bPersistentLines, CommandLifeTime(Command, bIsPaused), Command.DepthPriority);
-				break;
-			case FLatentDrawCommand::EDrawType::Line:
-				DrawDebugLine(World, Command.LineStart, Command.LineEnd, Command.Color, Command.bPersistentLines, CommandLifeTime(Command, bIsPaused), Command.DepthPriority, Command.Thickness);
-				break;
-			case FLatentDrawCommand::EDrawType::DirectionalArrow:
-				DrawDebugDirectionalArrow(World, Command.LineStart, Command.LineEnd, Command.ArrowSize, Command.Color, Command.bPersistentLines, CommandLifeTime(Command, bIsPaused), Command.DepthPriority, Command.Thickness);
-				break;
-			case FLatentDrawCommand::EDrawType::Sphere:
-				DrawDebugSphere(World, Command.LineStart, Command.Radius, Command.Segments, Command.Color, Command.bPersistentLines, CommandLifeTime(Command, bIsPaused), Command.DepthPriority, Command.Thickness);
-				break;
-			case FLatentDrawCommand::EDrawType::Box:
-				DrawDebugBox(World, Command.Center, Command.Extent, Command.Rotation, Command.Color, Command.bPersistentLines, CommandLifeTime(Command, bIsPaused), Command.DepthPriority, Command.Thickness);
-=======
 				DrawDebugPoint(World, Command.LineStart, Command.Thickness, Command.Color, Command.bPersistentLines, CommandLifeTime(Command, bIsPaused), DepthPriority);
 				break;
 			case FLatentDrawCommand::EDrawType::Line:
@@ -146,7 +123,6 @@
 				break;
 			case FLatentDrawCommand::EDrawType::Box:
 				DrawDebugBox(World, Command.Center, Command.Extent, Command.Rotation, Command.Color, Command.bPersistentLines, CommandLifeTime(Command, bIsPaused), DepthPriority, Command.Thickness);
->>>>>>> 4af6daef
 				break;
 			case FLatentDrawCommand::EDrawType::String:
 				DrawDebugString(World, Command.TextLocation, Command.Text, Command.TestBaseActor, Command.Color, CommandLifeTime(Command, bIsPaused), Command.bDrawShadow, Command.FontScale);
@@ -155,19 +131,11 @@
 			{
 				FMatrix M = FRotationMatrix::MakeFromYZ(Command.YAxis, Command.ZAxis);
 				M.SetOrigin(Command.Center);
-<<<<<<< HEAD
-				DrawDebugCircle(World, M, Command.Radius, Command.Segments, Command.Color, Command.bPersistentLines, CommandLifeTime(Command, bIsPaused), Command.DepthPriority, Command.Thickness, Command.bDrawAxis);
-				break;
-			}
-			case FLatentDrawCommand::EDrawType::Capsule:
-				DrawDebugCapsule(World, Command.Center, Command.HalfHeight, Command.Radius, Command.Rotation, Command.Color, Command.bPersistentLines, CommandLifeTime(Command, bIsPaused), Command.DepthPriority, Command.Thickness);
-=======
 				DrawDebugCircle(World, M, Command.Radius, Command.Segments, Command.Color, Command.bPersistentLines, CommandLifeTime(Command, bIsPaused), DepthPriority, Command.Thickness, Command.bDrawAxis);
 				break;
 			}
 			case FLatentDrawCommand::EDrawType::Capsule:
 				DrawDebugCapsule(World, Command.Center, Command.HalfHeight, Command.Radius, Command.Rotation, Command.Color, Command.bPersistentLines, CommandLifeTime(Command, bIsPaused), DepthPriority, Command.Thickness);
->>>>>>> 4af6daef
 			default:
 				break;
 			}
@@ -333,12 +301,8 @@
 		{
 			FDebugDrawQueue::GetInstance().ExtractAllElements(DrawCommands);
 
-<<<<<<< HEAD
-		DebugDrawChaos(GetOwner(), DrawCommands, World->IsPaused());
-=======
 			DebugDrawChaos(GetOwner(), DrawCommands, World->IsPaused());
 		}
->>>>>>> 4af6daef
 	}
 #endif
 }
