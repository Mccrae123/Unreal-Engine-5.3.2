// Copyright Epic Games, Inc. All Rights Reserved.

#include "Chaos/ChaosGameplayEventDispatcher.h"
#include "Components/PrimitiveComponent.h"
#include "Components/SkeletalMeshComponent.h"
#include "PhysicsEngine/BodyInstance.h"
#include "Chaos/Framework/PhysicsProxy.h"
#include "Chaos/Public/PhysicsProxy/SingleParticlePhysicsProxy.h"
#include "PhysicsSolver.h"
#include "Physics/Experimental/PhysScene_Chaos.h"
#include "Engine/World.h"
#include "PhysicsEngine/PhysicsCollisionHandler.h"
#include "ChaosStats.h"
#include "Chaos/ChaosNotifyHandlerInterface.h"
#include "EventsData.h"
#include "PhysicsEngine/BodySetup.h"
#include "EventManager.h"

FChaosBreakEvent::FChaosBreakEvent()
	: Component(nullptr)
	, Location(FVector::ZeroVector)
	, Velocity(FVector::ZeroVector)
	, AngularVelocity(FVector::ZeroVector)
	, Mass(0.0f)
{

}
<<<<<<< HEAD
=======

FChaosRemovalEvent::FChaosRemovalEvent()
	: Component(nullptr)
	, Location(FVector::ZeroVector)
	, Mass(0.0f)
{

}
>>>>>>> 6bbb88c8

void UChaosGameplayEventDispatcher::OnRegister()
{
	Super::OnRegister();
	RegisterChaosEvents();
}


void UChaosGameplayEventDispatcher::OnUnregister()
{
	UnregisterChaosEvents();
	Super::OnUnregister();
}

// internal
static void DispatchPendingBreakEvents(TArray<FChaosBreakEvent> const& Events, TMap<TObjectPtr<UPrimitiveComponent>, FBreakEventCallbackWrapper> const& Registrations)
{
	for (FChaosBreakEvent const& E : Events)
	{
		if (E.Component)
		{
			const FBreakEventCallbackWrapper* const Callback = Registrations.Find(E.Component);
			if (Callback)
			{
				Callback->BreakEventCallback(E);
			}
		}
	}
}

static void DispatchPendingRemovalEvents(TArray<FChaosRemovalEvent> const& Events, TMap<TObjectPtr<UPrimitiveComponent>, FRemovalEventCallbackWrapper> const& Registrations)
{
	for (FChaosRemovalEvent const& E : Events)
	{
		if (E.Component)
		{
			const FRemovalEventCallbackWrapper* const Callback = Registrations.Find(E.Component);
			if (Callback)
			{
				Callback->RemovalEventCallback(E);
			}
		}
	}
}

static void SetCollisionInfoFromComp(FRigidBodyCollisionInfo& Info, UPrimitiveComponent* Comp)
{
	if (Comp)
	{
		Info.Component = Comp;
		Info.Actor = Comp->GetOwner();

		const FBodyInstance* const BodyInst = Comp->GetBodyInstance();
		Info.BodyIndex = BodyInst ? BodyInst->InstanceBodyIndex : INDEX_NONE;
		Info.BoneName = BodyInst && BodyInst->BodySetup.IsValid() ? BodyInst->BodySetup->BoneName : NAME_None;
	}
	else
	{
		Info.Component = nullptr;
		Info.Actor = nullptr;
		Info.BodyIndex = INDEX_NONE;
		Info.BoneName = NAME_None;
	}
}

FCollisionNotifyInfo& UChaosGameplayEventDispatcher::GetPendingCollisionForContactPair(const void* P0, const void* P1, bool& bNewEntry)
{
	const FUniqueContactPairKey Key = { P0, P1 };
	const int32* PendingNotifyIdx = ContactPairToPendingNotifyMap.Find(Key);
	if (PendingNotifyIdx)
	{
		// we already have one for this pair
		bNewEntry = false;
		return PendingCollisionNotifies[*PendingNotifyIdx];
	}

	// make a new entry
	bNewEntry = true;
	int32 NewIdx = PendingCollisionNotifies.AddZeroed();
	return PendingCollisionNotifies[NewIdx];
}

FChaosPendingCollisionNotify& UChaosGameplayEventDispatcher::GetPendingChaosCollisionForContactPair(const void* P0, const void* P1, bool& bNewEntry)
{
	const FUniqueContactPairKey Key = { P0, P1 };
	const int32* PendingNotifyIdx = ContactPairToPendingChaosNotifyMap.Find(Key);
	if (PendingNotifyIdx)
	{
		// we already have one for this pair
		bNewEntry = false;
		return PendingChaosCollisionNotifies[*PendingNotifyIdx];
	}

	// make a new entry
	bNewEntry = true;
	int32 NewIdx = PendingChaosCollisionNotifies.AddZeroed();
	return PendingChaosCollisionNotifies[NewIdx];
}

void UChaosGameplayEventDispatcher::DispatchPendingCollisionNotifies()
{
	UWorld const* const OwningWorld = GetWorld();

	// Let the game-specific PhysicsCollisionHandler process any physics collisions that took place
	if (OwningWorld != nullptr && OwningWorld->PhysicsCollisionHandler != nullptr)
	{
		OwningWorld->PhysicsCollisionHandler->HandlePhysicsCollisions_AssumesLocked(PendingCollisionNotifies);
	}

	// Fire any collision notifies in the queue.
	for (FCollisionNotifyInfo& NotifyInfo : PendingCollisionNotifies)
	{
//		if (NotifyInfo.RigidCollisionData.ContactInfos.Num() > 0)
		{
			if (NotifyInfo.bCallEvent0 && /*NotifyInfo.IsValidForNotify() && */ NotifyInfo.Info0.Actor.IsValid())
			{
				NotifyInfo.Info0.Actor->DispatchPhysicsCollisionHit(NotifyInfo.Info0, NotifyInfo.Info1, NotifyInfo.RigidCollisionData);
			}

			// CHAOS: don't call event 1, because the code below will generate the reflexive hit data as separate entries
		}
	}
	for (FChaosPendingCollisionNotify& NotifyInfo : PendingChaosCollisionNotifies)
	{
		for (UObject* Obj : NotifyInfo.NotifyRecipients)
		{
			IChaosNotifyHandlerInterface* const Handler = Cast< IChaosNotifyHandlerInterface>(Obj);
			ensure(Handler);
			if (Handler)
			{
				Handler->HandlePhysicsCollision(NotifyInfo.CollisionInfo);
			}
		}
	}

	PendingCollisionNotifies.Reset();
	PendingChaosCollisionNotifies.Reset();
}

void UChaosGameplayEventDispatcher::RegisterForCollisionEvents(UPrimitiveComponent* ComponentToListenTo, UObject* ObjectToNotify)
{
	FChaosHandlerSet& HandlerSet = CollisionEventRegistrations.FindOrAdd(ComponentToListenTo);

	if (IChaosNotifyHandlerInterface* ChaosHandler = Cast<IChaosNotifyHandlerInterface>(ObjectToNotify))
	{
		HandlerSet.ChaosHandlers.Add(ObjectToNotify);
	}
	
	// a component can also implement the handler interface to get both types of events, so these aren't mutually exclusive
	if (ObjectToNotify == ComponentToListenTo)
	{
		HandlerSet.bLegacyComponentNotify = true;
	}

	// note: theoretically supportable to have external listeners to the legacy-style notifies, but will take more plumbing
}

void UChaosGameplayEventDispatcher::UnRegisterForCollisionEvents(UPrimitiveComponent* ComponentToListenTo, UObject* ObjectToNotify)
{
	FChaosHandlerSet* HandlerSet = CollisionEventRegistrations.Find(ComponentToListenTo);
	if (HandlerSet)
	{
		HandlerSet->ChaosHandlers.Remove(ObjectToNotify);

		if (ObjectToNotify == ComponentToListenTo)
		{
			HandlerSet->bLegacyComponentNotify = false;
		}

		if ((HandlerSet->ChaosHandlers.Num() == 0) && (HandlerSet->bLegacyComponentNotify == false))
		{
			// no one listening to this component any more, remove it entirely
			CollisionEventRegistrations.Remove(ComponentToListenTo);
		}
	}
}

void UChaosGameplayEventDispatcher::RegisterForBreakEvents(UPrimitiveComponent* Component, FOnBreakEventCallback InFunc)
{
	if (Component)
	{
		FBreakEventCallbackWrapper F = { InFunc };
		BreakEventRegistrations.Add(Component, F);
	}
}

void UChaosGameplayEventDispatcher::UnRegisterForBreakEvents(UPrimitiveComponent* Component)
{
	if (Component)
	{
		BreakEventRegistrations.Remove(Component);
	}
}

void UChaosGameplayEventDispatcher::RegisterForRemovalEvents(UPrimitiveComponent* Component, FOnRemovalEventCallback InFunc)
{
	if (Component)
	{
		FRemovalEventCallbackWrapper F = { InFunc };
		RemovalEventRegistrations.Add(Component, F);
	}
}

void UChaosGameplayEventDispatcher::UnRegisterForRemovalEvents(UPrimitiveComponent* Component)
{
	if (Component)
	{
		RemovalEventRegistrations.Remove(Component);
	}
}

void UChaosGameplayEventDispatcher::DispatchPendingWakeNotifies()
{
	for (auto MapItr = PendingSleepNotifies.CreateIterator(); MapItr; ++MapItr)
	{
		FBodyInstance* BodyInstance = MapItr.Key();
		if (UPrimitiveComponent* PrimitiveComponent = BodyInstance->OwnerComponent.Get())
		{
			PrimitiveComponent->DispatchWakeEvents(MapItr.Value(), BodyInstance->BodySetup->BoneName);
		}
	}

	PendingSleepNotifies.Empty();
}

void UChaosGameplayEventDispatcher::RegisterChaosEvents()
{
#if WITH_CHAOS
	if (FPhysScene* Scene = GetWorld()->GetPhysicsScene())
	{
		if (Chaos::FPhysicsSolver* Solver = Scene->GetSolver())
		{
			Chaos::FEventManager* EventManager = Solver->GetEventManager();
			EventManager->RegisterHandler<Chaos::FCollisionEventData>(Chaos::EEventType::Collision, this, &UChaosGameplayEventDispatcher::HandleCollisionEvents);
			EventManager->RegisterHandler<Chaos::FBreakingEventData>(Chaos::EEventType::Breaking, this, &UChaosGameplayEventDispatcher::HandleBreakingEvents);
			EventManager->RegisterHandler<Chaos::FSleepingEventData>(Chaos::EEventType::Sleeping, this, &UChaosGameplayEventDispatcher::HandleSleepingEvents);
			EventManager->RegisterHandler<Chaos::FRemovalEventData>(Chaos::EEventType::Removal, this, &UChaosGameplayEventDispatcher::HandleRemovalEvents);
		}
	}

#endif
}

void UChaosGameplayEventDispatcher::UnregisterChaosEvents()
{
#if WITH_CHAOS
	if (GetWorld())
	{
		if (FPhysScene* Scene = GetWorld()->GetPhysicsScene())
		{
			if (Chaos::FPhysicsSolver* Solver = Scene->GetSolver())
			{
				Chaos::FEventManager* EventManager = Solver->GetEventManager();
				EventManager->UnregisterHandler(Chaos::EEventType::Collision, this);
				EventManager->UnregisterHandler(Chaos::EEventType::Breaking, this);
				EventManager->UnregisterHandler(Chaos::EEventType::Sleeping, this);
				EventManager->UnregisterHandler(Chaos::EEventType::Removal, this);
			}
		}
	}
#endif
}

void UChaosGameplayEventDispatcher::HandleCollisionEvents(const Chaos::FCollisionEventData& Event)
{
	SCOPE_CYCLE_COUNTER(STAT_DispatchCollisionEvents);

#if INCLUDE_CHAOS

	FPhysScene_Chaos& Scene = *(GetWorld()->GetPhysicsScene());

	PendingChaosCollisionNotifies.Reset();
	ContactPairToPendingNotifyMap.Reset();

	{
		TMap<IPhysicsProxyBase*, TArray<int32>> const& PhysicsProxyToCollisionIndicesMap = Event.PhysicsProxyToCollisionIndices.PhysicsProxyToIndicesMap;
		Chaos::FCollisionDataArray const& CollisionData = Event.CollisionData.AllCollisionsArray;

		int32 NumCollisions = CollisionData.Num();
		if (NumCollisions > 0)
		{
			// look through all the components that someone is interested in, and see if they had a collision
			// note that we only need to care about the interaction from the POV of the registered component,
			// since if anyone wants notifications for the other component it hit, it's also registered and we'll get to that elsewhere in the list
			for (decltype(CollisionEventRegistrations)::TIterator It(CollisionEventRegistrations); It; ++It)
			{
				const FChaosHandlerSet& HandlerSet = It.Value();

				UPrimitiveComponent* const Comp0 = Cast<UPrimitiveComponent>(It.Key());
				const TArray<IPhysicsProxyBase*>* PhysicsProxyArray = Scene.GetOwnedPhysicsProxies(Comp0);

				if (PhysicsProxyArray)
				{
					for (IPhysicsProxyBase* PhysicsProxy0 : *PhysicsProxyArray)
					{
						TArray<int32> const* const CollisionIndices = PhysicsProxyToCollisionIndicesMap.Find(PhysicsProxy0);
						if (CollisionIndices)
						{
							for (int32 EncodedCollisionIdx : *CollisionIndices)
							{
								bool bSwapOrder;
								int32 CollisionIdx = Chaos::FEventManager::DecodeCollisionIndex(EncodedCollisionIdx, bSwapOrder);
<<<<<<< HEAD

								Chaos::FCollidingData const& CollisionDataItem = CollisionData[CollisionIdx];
								IPhysicsProxyBase* const PhysicsProxy1 = bSwapOrder ? CollisionDataItem.ParticleProxy : CollisionDataItem.LevelsetProxy;

								{
									bool bNewEntry = false;
									FCollisionNotifyInfo& NotifyInfo = GetPendingCollisionForContactPair(PhysicsProxy0, PhysicsProxy1, bNewEntry);

									// #note: we only notify on the first contact, though we will still accumulate the impulse data from subsequent contacts
									const FVector NormalImpulse = FVector::DotProduct(CollisionDataItem.AccumulatedImpulse, CollisionDataItem.Normal) * CollisionDataItem.Normal;	// project impulse along normal
									const FVector FrictionImpulse = FVector(CollisionDataItem.AccumulatedImpulse) - NormalImpulse; // friction is component not along contact normal
									NotifyInfo.RigidCollisionData.TotalNormalImpulse += NormalImpulse;
									NotifyInfo.RigidCollisionData.TotalFrictionImpulse += FrictionImpulse;

									if (bNewEntry)
									{
										UPrimitiveComponent* const Comp1 = Scene.GetOwningComponent<UPrimitiveComponent>(PhysicsProxy1);

										// fill in legacy contact data
										NotifyInfo.bCallEvent0 = true;
										// if Comp1 wants this event too, it will get its own pending collision entry, so we leave it false

										SetCollisionInfoFromComp(NotifyInfo.Info0, Comp0);
										SetCollisionInfoFromComp(NotifyInfo.Info1, Comp1);

										FRigidBodyContactInfo& NewContact = NotifyInfo.RigidCollisionData.ContactInfos.AddZeroed_GetRef();
										NewContact.ContactNormal = CollisionDataItem.Normal;
										NewContact.ContactPosition = CollisionDataItem.Location;
										NewContact.ContactPenetration = CollisionDataItem.PenetrationDepth;
										// NewContact.PhysMaterial[1] UPhysicalMaterial required here
									}

								}

=======

								Chaos::FCollidingData const& CollisionDataItem = CollisionData[CollisionIdx];

								IPhysicsProxyBase* const PhysicsProxy1 = CollisionDataItem.Proxy2 ? PhysicsProxy0 : CollisionDataItem.Proxy2;

								// Are the proxies pending destruction? If they are no longer tracked by the PhysScene, the proxy is deleted or pending deletion.
								if (Scene.GetOwningComponent<UPrimitiveComponent>(PhysicsProxy0) == nullptr || Scene.GetOwningComponent<UPrimitiveComponent>(PhysicsProxy1) == nullptr)
								{
									continue;
								}

								{
									bool bNewEntry = false;
									FCollisionNotifyInfo& NotifyInfo = GetPendingCollisionForContactPair(PhysicsProxy0, PhysicsProxy1, bNewEntry);

									// #note: we only notify on the first contact, though we will still accumulate the impulse data from subsequent contacts
									const FVector NormalImpulse = FVector::DotProduct(CollisionDataItem.AccumulatedImpulse, CollisionDataItem.Normal) * CollisionDataItem.Normal;	// project impulse along normal
									const FVector FrictionImpulse = FVector(CollisionDataItem.AccumulatedImpulse) - NormalImpulse; // friction is component not along contact normal
									NotifyInfo.RigidCollisionData.TotalNormalImpulse += NormalImpulse;
									NotifyInfo.RigidCollisionData.TotalFrictionImpulse += FrictionImpulse;

									if (bNewEntry)
									{
										UPrimitiveComponent* const Comp1 = Scene.GetOwningComponent<UPrimitiveComponent>(PhysicsProxy1);

										// fill in legacy contact data
										NotifyInfo.bCallEvent0 = true;
										// if Comp1 wants this event too, it will get its own pending collision entry, so we leave it false

										SetCollisionInfoFromComp(NotifyInfo.Info0, Comp0);
										SetCollisionInfoFromComp(NotifyInfo.Info1, Comp1);

										FRigidBodyContactInfo& NewContact = NotifyInfo.RigidCollisionData.ContactInfos.AddZeroed_GetRef();
										NewContact.ContactNormal = CollisionDataItem.Normal;
										NewContact.ContactPosition = CollisionDataItem.Location;
										NewContact.ContactPenetration = CollisionDataItem.PenetrationDepth;
										// NewContact.PhysMaterial[1] UPhysicalMaterial required here

										if(bSwapOrder)
										{
											NotifyInfo.RigidCollisionData.SwapContactOrders();
										}
									}

								}


>>>>>>> 6bbb88c8
								if (HandlerSet.ChaosHandlers.Num() > 0)
								{
									bool bNewEntry = false;
									FChaosPendingCollisionNotify& ChaosNotifyInfo = GetPendingChaosCollisionForContactPair(PhysicsProxy0, PhysicsProxy1, bNewEntry);

									// #note: we only notify on the first contact, though we will still accumulate the impulse data from subsequent contacts
									ChaosNotifyInfo.CollisionInfo.AccumulatedImpulse += CollisionDataItem.AccumulatedImpulse;

									if (bNewEntry)
									{
										UPrimitiveComponent* const Comp1 = Scene.GetOwningComponent<UPrimitiveComponent>(PhysicsProxy1);

										// fill in Chaos contact data
										ChaosNotifyInfo.CollisionInfo.Component = Comp0;
										ChaosNotifyInfo.CollisionInfo.OtherComponent = Comp1;
										ChaosNotifyInfo.CollisionInfo.Location = CollisionDataItem.Location;
										ChaosNotifyInfo.NotifyRecipients = HandlerSet.ChaosHandlers;

										if (bSwapOrder)
										{
											ChaosNotifyInfo.CollisionInfo.AccumulatedImpulse = -CollisionDataItem.AccumulatedImpulse;
											ChaosNotifyInfo.CollisionInfo.Normal = -CollisionDataItem.Normal;

											ChaosNotifyInfo.CollisionInfo.Velocity = CollisionDataItem.Velocity2;
											ChaosNotifyInfo.CollisionInfo.OtherVelocity = CollisionDataItem.Velocity1;
											ChaosNotifyInfo.CollisionInfo.AngularVelocity = CollisionDataItem.AngularVelocity2;
											ChaosNotifyInfo.CollisionInfo.OtherAngularVelocity = CollisionDataItem.AngularVelocity1;
											ChaosNotifyInfo.CollisionInfo.Mass = CollisionDataItem.Mass2;
											ChaosNotifyInfo.CollisionInfo.OtherMass = CollisionDataItem.Mass1;
										}
										else
										{
											ChaosNotifyInfo.CollisionInfo.AccumulatedImpulse = CollisionDataItem.AccumulatedImpulse;
											ChaosNotifyInfo.CollisionInfo.Normal = CollisionDataItem.Normal;

											ChaosNotifyInfo.CollisionInfo.Velocity = CollisionDataItem.Velocity1;
											ChaosNotifyInfo.CollisionInfo.OtherVelocity = CollisionDataItem.Velocity2;
											ChaosNotifyInfo.CollisionInfo.AngularVelocity = CollisionDataItem.AngularVelocity1;
											ChaosNotifyInfo.CollisionInfo.OtherAngularVelocity = CollisionDataItem.AngularVelocity2;
											ChaosNotifyInfo.CollisionInfo.Mass = CollisionDataItem.Mass1;
											ChaosNotifyInfo.CollisionInfo.OtherMass = CollisionDataItem.Mass2;
										}
									}
								}
							}
						}
					}
				}
			}
		}
	}

	// Tell the world and actors about the collisions
	DispatchPendingCollisionNotifies();

#endif
}

void UChaosGameplayEventDispatcher::HandleBreakingEvents(const Chaos::FBreakingEventData& Event)
{
	SCOPE_CYCLE_COUNTER(STAT_DispatchBreakEvents);

	// BREAK EVENTS

	TArray<FChaosBreakEvent> PendingBreakEvents;

	const float BreakingDataTimestamp = Event.BreakingData.TimeCreated;
	if (BreakingDataTimestamp > LastBreakingDataTime)
	{
		LastBreakingDataTime = BreakingDataTimestamp;

		Chaos::FBreakingDataArray const& BreakingData = Event.BreakingData.AllBreakingsArray;

		// let's assume breaks are very rare, so we will iterate breaks instead of registered components for now
		const int32 NumBreaks = BreakingData.Num();
		if (NumBreaks > 0)
		{
			for (Chaos::FBreakingData const& BreakingDataItem : BreakingData)
			{	
				if (BreakingDataItem.Proxy)
				{
					UPrimitiveComponent* const PrimComp = Cast<UPrimitiveComponent>(BreakingDataItem.Proxy->GetOwner());
					if (PrimComp && BreakEventRegistrations.Contains(PrimComp))
					{
						// queue them up so we can release the physics data before trigging BP events
						FChaosBreakEvent& BreakEvent = PendingBreakEvents.AddZeroed_GetRef();
						BreakEvent.Component = PrimComp;
						BreakEvent.Location = BreakingDataItem.Location;
						BreakEvent.Velocity = BreakingDataItem.Velocity;
						BreakEvent.AngularVelocity = BreakingDataItem.AngularVelocity;
						BreakEvent.Mass = BreakingDataItem.Mass;
					}
				}
			}

			DispatchPendingBreakEvents(PendingBreakEvents, BreakEventRegistrations);
		}
	}

}

void UChaosGameplayEventDispatcher::HandleSleepingEvents(const Chaos::FSleepingEventData& SleepingData)
{
#if WITH_CHAOS
	FPhysScene& Scene = *(GetWorld()->GetPhysicsScene());

	const Chaos::FSleepingDataArray& SleepingArray = SleepingData.SleepingData;

	for (const Chaos::FSleepingData& SleepData : SleepingArray)
	{
		if (SleepData.Proxy!= nullptr && Scene.GetOwningComponent<UPrimitiveComponent>(SleepData.Proxy) != nullptr)
		{
			if (FBodyInstance* BodyInstance = Scene.GetBodyInstanceFromProxy(SleepData.Proxy))
			{
				if (BodyInstance->bGenerateWakeEvents)
				{
					ESleepEvent WakeSleepEvent = SleepData.Sleeping ? ESleepEvent::SET_Sleep : ESleepEvent::SET_Wakeup;
					AddPendingSleepingNotify(BodyInstance, WakeSleepEvent);
				}
			}
		}
	}

	DispatchPendingWakeNotifies();
#endif
}

void UChaosGameplayEventDispatcher::AddPendingSleepingNotify(FBodyInstance* BodyInstance, ESleepEvent SleepEventType)
{
	PendingSleepNotifies.FindOrAdd(BodyInstance) = SleepEventType;
<<<<<<< HEAD
}
=======
}

void UChaosGameplayEventDispatcher::HandleRemovalEvents(const Chaos::FRemovalEventData& Event)
{
	// REMOVAL EVENTS

	TArray<FChaosRemovalEvent> PendingRemovalEvents;

	const float RemovalDataTimestamp = Event.RemovalData.TimeCreated;
	if (RemovalDataTimestamp > LastRemovalDataTime)
	{
		LastRemovalDataTime = RemovalDataTimestamp;

		Chaos::FRemovalDataArray const& RemovalData = Event.RemovalData.AllRemovalArray;

		const int32 NumRemovals = RemovalData.Num();
		if (NumRemovals > 0)
		{
			for (Chaos::FRemovalData const& RemovalDataItem : RemovalData)
			{
				if (RemovalDataItem.Proxy)
				{
					UPrimitiveComponent* const PrimComp = Cast<UPrimitiveComponent>(RemovalDataItem.Proxy->GetOwner());
					if (PrimComp && RemovalEventRegistrations.Contains(PrimComp))
					{
						// queue them up so we can release the physics data before trigging BP events
						FChaosRemovalEvent& RemovalEvent = PendingRemovalEvents.AddZeroed_GetRef();
						RemovalEvent.Component = PrimComp;
						RemovalEvent.Location = RemovalDataItem.Location;
						RemovalEvent.Mass = RemovalDataItem.Mass;
					}
				}
			}

			DispatchPendingRemovalEvents(PendingRemovalEvents, RemovalEventRegistrations);
		}
	}

}
>>>>>>> 6bbb88c8
<|MERGE_RESOLUTION|>--- conflicted
+++ resolved
@@ -25,8 +25,6 @@
 {
 
 }
-<<<<<<< HEAD
-=======
 
 FChaosRemovalEvent::FChaosRemovalEvent()
 	: Component(nullptr)
@@ -35,7 +33,6 @@
 {
 
 }
->>>>>>> 6bbb88c8
 
 void UChaosGameplayEventDispatcher::OnRegister()
 {
@@ -338,10 +335,16 @@
 							{
 								bool bSwapOrder;
 								int32 CollisionIdx = Chaos::FEventManager::DecodeCollisionIndex(EncodedCollisionIdx, bSwapOrder);
-<<<<<<< HEAD
 
 								Chaos::FCollidingData const& CollisionDataItem = CollisionData[CollisionIdx];
-								IPhysicsProxyBase* const PhysicsProxy1 = bSwapOrder ? CollisionDataItem.ParticleProxy : CollisionDataItem.LevelsetProxy;
+
+								IPhysicsProxyBase* const PhysicsProxy1 = CollisionDataItem.Proxy2 ? PhysicsProxy0 : CollisionDataItem.Proxy2;
+
+								// Are the proxies pending destruction? If they are no longer tracked by the PhysScene, the proxy is deleted or pending deletion.
+								if (Scene.GetOwningComponent<UPrimitiveComponent>(PhysicsProxy0) == nullptr || Scene.GetOwningComponent<UPrimitiveComponent>(PhysicsProxy1) == nullptr)
+								{
+									continue;
+								}
 
 								{
 									bool bNewEntry = false;
@@ -369,48 +372,6 @@
 										NewContact.ContactPosition = CollisionDataItem.Location;
 										NewContact.ContactPenetration = CollisionDataItem.PenetrationDepth;
 										// NewContact.PhysMaterial[1] UPhysicalMaterial required here
-									}
-
-								}
-
-=======
-
-								Chaos::FCollidingData const& CollisionDataItem = CollisionData[CollisionIdx];
-
-								IPhysicsProxyBase* const PhysicsProxy1 = CollisionDataItem.Proxy2 ? PhysicsProxy0 : CollisionDataItem.Proxy2;
-
-								// Are the proxies pending destruction? If they are no longer tracked by the PhysScene, the proxy is deleted or pending deletion.
-								if (Scene.GetOwningComponent<UPrimitiveComponent>(PhysicsProxy0) == nullptr || Scene.GetOwningComponent<UPrimitiveComponent>(PhysicsProxy1) == nullptr)
-								{
-									continue;
-								}
-
-								{
-									bool bNewEntry = false;
-									FCollisionNotifyInfo& NotifyInfo = GetPendingCollisionForContactPair(PhysicsProxy0, PhysicsProxy1, bNewEntry);
-
-									// #note: we only notify on the first contact, though we will still accumulate the impulse data from subsequent contacts
-									const FVector NormalImpulse = FVector::DotProduct(CollisionDataItem.AccumulatedImpulse, CollisionDataItem.Normal) * CollisionDataItem.Normal;	// project impulse along normal
-									const FVector FrictionImpulse = FVector(CollisionDataItem.AccumulatedImpulse) - NormalImpulse; // friction is component not along contact normal
-									NotifyInfo.RigidCollisionData.TotalNormalImpulse += NormalImpulse;
-									NotifyInfo.RigidCollisionData.TotalFrictionImpulse += FrictionImpulse;
-
-									if (bNewEntry)
-									{
-										UPrimitiveComponent* const Comp1 = Scene.GetOwningComponent<UPrimitiveComponent>(PhysicsProxy1);
-
-										// fill in legacy contact data
-										NotifyInfo.bCallEvent0 = true;
-										// if Comp1 wants this event too, it will get its own pending collision entry, so we leave it false
-
-										SetCollisionInfoFromComp(NotifyInfo.Info0, Comp0);
-										SetCollisionInfoFromComp(NotifyInfo.Info1, Comp1);
-
-										FRigidBodyContactInfo& NewContact = NotifyInfo.RigidCollisionData.ContactInfos.AddZeroed_GetRef();
-										NewContact.ContactNormal = CollisionDataItem.Normal;
-										NewContact.ContactPosition = CollisionDataItem.Location;
-										NewContact.ContactPenetration = CollisionDataItem.PenetrationDepth;
-										// NewContact.PhysMaterial[1] UPhysicalMaterial required here
 
 										if(bSwapOrder)
 										{
@@ -421,7 +382,6 @@
 								}
 
 
->>>>>>> 6bbb88c8
 								if (HandlerSet.ChaosHandlers.Num() > 0)
 								{
 									bool bNewEntry = false;
@@ -552,9 +512,6 @@
 void UChaosGameplayEventDispatcher::AddPendingSleepingNotify(FBodyInstance* BodyInstance, ESleepEvent SleepEventType)
 {
 	PendingSleepNotifies.FindOrAdd(BodyInstance) = SleepEventType;
-<<<<<<< HEAD
-}
-=======
 }
 
 void UChaosGameplayEventDispatcher::HandleRemovalEvents(const Chaos::FRemovalEventData& Event)
@@ -594,4 +551,3 @@
 	}
 
 }
->>>>>>> 6bbb88c8
