// Copyright 1998-2019 Epic Games, Inc. All Rights Reserved.

#include "Chaos/ChaosGameplayEventDispatcher.h"
#include "Components/PrimitiveComponent.h"
#include "PhysicsEngine/BodyInstance.h"
#include "Chaos/Framework/PhysicsProxy.h"
#include "PhysicsSolver.h"
#include "Physics/Experimental/PhysScene_Chaos.h"
#include "Engine/World.h"
#include "PhysicsEngine/PhysicsCollisionHandler.h"
#include "ChaosStats.h"
#include "Chaos/ChaosNotifyHandlerInterface.h"
#include "EventsData.h"
#include "PhysicsEngine/BodySetup.h"
#include "EventManager.h"

// PRAGMA_DISABLE_OPTIMIZATION

void UChaosGameplayEventDispatcher::OnRegister()
{
	Super::OnRegister();
	RegisterChaosEvents();
}


void UChaosGameplayEventDispatcher::OnUnregister()
{
	UnregisterChaosEvents();
	Super::OnUnregister();
}

// internal
static void DispatchPendingBreakEvents(TArray<FChaosBreakEvent> const& Events, TMap<UPrimitiveComponent*, FBreakEventCallbackWrapper> const& Registrations)
{
	for (FChaosBreakEvent const& E : Events)
	{
		if (E.Component)
		{
			const FBreakEventCallbackWrapper* const Callback = Registrations.Find(E.Component);
			if (Callback)
			{
				Callback->BreakEventCallback(E);
			}
		}
	}
}

static void SetCollisionInfoFromComp(FRigidBodyCollisionInfo& Info, UPrimitiveComponent* Comp)
{
	if (Comp)
	{
		Info.Component = Comp;
		Info.Actor = Comp->GetOwner();
		
		const FBodyInstance* const BodyInst = Comp->GetBodyInstance();
		Info.BodyIndex = BodyInst ? BodyInst->InstanceBodyIndex : INDEX_NONE;
		Info.BoneName = BodyInst && BodyInst->BodySetup.IsValid() ? BodyInst->BodySetup->BoneName : NAME_None;
	}
	else
	{
		Info.Component = nullptr;
		Info.Actor = nullptr;
		Info.BodyIndex = INDEX_NONE;
		Info.BoneName = NAME_None;
	}
}

<<<<<<< HEAD
void UChaosGameplayEventDispatcher::TickComponent(float DeltaTime, enum ELevelTick TickType, FActorComponentTickFunction *ThisTickFunction)
{
	SCOPE_CYCLE_COUNTER(STAT_DispatchEventNotifies);

	Super::TickComponent(DeltaTime, TickType, ThisTickFunction);

#if INCLUDE_CHAOS
	// #todo: determine which way is better -- iterate the whole collision list or iterate the list of components that want notifies
	// collision list could be very small or zero for lots of frames
	// but collision list could be very large for certain frames
	// so do we optimize for the steady state or for the spikes?

	FPhysScene_Chaos const* const Scene = GetPhysicsScene().Get();
	Chaos::FPBDRigidsSolver const* const Solver = GetSolver();
	if (Scene && Solver)
	{
		Chaos::FPBDRigidsSolver::FScopedGetEventsData ScopedAccess = Solver->ScopedGetEventsData();

		SCOPE_CYCLE_COUNTER(STAT_DispatchCollisionEvents);

		// COLLISION EVENTS
		{
			PendingChaosCollisionNotifies.Reset();
			ContactPairToPendingNotifyMap.Reset();

			// get collision data from the solver
			const Chaos::FPBDRigidsSolver::FAllCollisionDataMaps& AllCollisionData_Maps = ScopedAccess.GetAllCollisions_Maps();

			if (AllCollisionData_Maps.AllCollisionData && AllCollisionData_Maps.AllCollisionsIndicesBySolverObject && AllCollisionData_Maps.SolverObjectReverseMapping)
			{
				const float CollisionDataTimestamp = AllCollisionData_Maps.AllCollisionData->TimeCreated;
				if (CollisionDataTimestamp > LastCollisionDataTime)
				{
					LastCollisionDataTime = CollisionDataTimestamp;

					TMap<ISolverObjectBase*, TArray<int32>> const& SolverObjectToCollisionIndicesMap = AllCollisionData_Maps.AllCollisionsIndicesBySolverObject->AllCollisionsIndicesBySolverObjectMap;
					Chaos::FPBDRigidsSolver::FCollisionDataArray const& CollisionData = AllCollisionData_Maps.AllCollisionData->AllCollisionsArray;

					int32 NumCollisions = CollisionData.Num();		// is this zero enough frames to be worth the check?
					if (NumCollisions > 0)
					{
						TArray<SolverObjectWrapper> const& SolverObjectReverseMappingArray = AllCollisionData_Maps.SolverObjectReverseMapping->SolverObjectReverseMappingArray;
						TArray<int32> const& ParticleIndexReverseMappingArray = AllCollisionData_Maps.ParticleIndexReverseMapping->ParticleIndexReverseMappingArray;

						// look through all the components that someone is interested in, and see if they had a collision
						// note that we only need to care about the interaction from the POV of the registered component,
						// since if anyone wants notifications for the other component it hit, it's also registered and we'll get to that elsewhere in the list
						for (TMap<UPrimitiveComponent*, FChaosHandlerSet>::TIterator It(CollisionEventRegistrations); It; ++It)
						{
							const FChaosHandlerSet& HandlerSet = It.Value();

							UPrimitiveComponent* const Comp0 = Cast<UPrimitiveComponent>(It.Key());
							ISolverObjectBase* const SolverObject0 = Scene->GetOwnedSolverObject(Comp0);
							TArray<int32> const* const CollisionIndices = SolverObjectToCollisionIndicesMap.Find(SolverObject0);
							if (CollisionIndices)
							{
								for (int32 EncodedCollisionIdx : *CollisionIndices)
								{
									bool bSwapOrder;
									int32 CollisionIdx = Chaos::FPBDRigidsSolver::DecodeCollisionIndex(EncodedCollisionIdx, bSwapOrder);

									Chaos::TCollisionData<float, 3> const& CollisionDataItem = CollisionData[CollisionIdx];
									const int32 ParticleIndex1 = bSwapOrder ? CollisionDataItem.ParticleIndex : CollisionDataItem.LevelsetIndex;
									ISolverObjectBase* const SolverObject1 = ParticleIndex1 < SolverObjectReverseMappingArray.Num() ? SolverObjectReverseMappingArray[ParticleIndex1].SolverObject : nullptr;
									if (!SolverObject1)
									{
										continue;
									}

									if (HandlerSet.bLegacyComponentNotify)
									{
										bool bNewEntry = false;
										FCollisionNotifyInfo& NotifyInfo = GetPendingCollisionForContactPair(SolverObject0, SolverObject1, bNewEntry);

										// #note: we only notify on the first contact, though we will still accumulate the impulse data from subsequent contacts
										const FVector NormalImpulse = FVector::DotProduct(CollisionDataItem.AccumulatedImpulse, CollisionDataItem.Normal) * CollisionDataItem.Normal;	// project impulse along normal
										const FVector FrictionImpulse = FVector(CollisionDataItem.AccumulatedImpulse) - NormalImpulse; // friction is component not along contact normal
										NotifyInfo.RigidCollisionData.TotalNormalImpulse += NormalImpulse;
										NotifyInfo.RigidCollisionData.TotalFrictionImpulse += FrictionImpulse;

										if (bNewEntry)
										{
											UPrimitiveComponent* const Comp1 = Scene->GetOwningComponent<UPrimitiveComponent>(SolverObject1);

											// fill in legacy contact data
											NotifyInfo.bCallEvent0 = true;
											// if Comp1 wants this event too, it will get its own pending collision entry, so we leave it false

											SetCollisionInfoFromComp(NotifyInfo.Info0, Comp0);
											SetCollisionInfoFromComp(NotifyInfo.Info1, Comp1);

											FRigidBodyContactInfo& NewContact = NotifyInfo.RigidCollisionData.ContactInfos.AddZeroed_GetRef();
											NewContact.ContactNormal = CollisionDataItem.Normal;
											NewContact.ContactPosition = CollisionDataItem.Location;
											NewContact.ContactPenetration = CollisionDataItem.PenetrationDepth; 
											// NewContact.PhysMaterial[1] UPhysicalMaterial required here
										}

									}

									if (HandlerSet.ChaosHandlers.Num() > 0)
									{
										bool bNewEntry = false;
										FChaosPendingCollisionNotify& ChaosNotifyInfo = GetPendingChaosCollisionForContactPair(SolverObject0, SolverObject1, bNewEntry);

										// #note: we only notify on the first contact, though we will still accumulate the impulse data from subsequent contacts
										ChaosNotifyInfo.CollisionInfo.AccumulatedImpulse += CollisionDataItem.AccumulatedImpulse;

										if (bNewEntry)
										{
											UPrimitiveComponent* const Comp1 = Scene->GetOwningComponent<UPrimitiveComponent>(SolverObject1);

											// fill in Chaos contact data
											ChaosNotifyInfo.CollisionInfo.Component = Comp0;
											ChaosNotifyInfo.CollisionInfo.OtherComponent = Comp1;
											ChaosNotifyInfo.CollisionInfo.Location = CollisionDataItem.Location;
											ChaosNotifyInfo.NotifyRecipients = HandlerSet.ChaosHandlers;

											if (bSwapOrder)
											{
												ChaosNotifyInfo.CollisionInfo.AccumulatedImpulse = -CollisionDataItem.AccumulatedImpulse;
												ChaosNotifyInfo.CollisionInfo.Normal = -CollisionDataItem.Normal;

												ChaosNotifyInfo.CollisionInfo.Velocity = CollisionDataItem.Velocity2;
												ChaosNotifyInfo.CollisionInfo.OtherVelocity = CollisionDataItem.Velocity1;
												ChaosNotifyInfo.CollisionInfo.AngularVelocity = CollisionDataItem.AngularVelocity2;
												ChaosNotifyInfo.CollisionInfo.OtherAngularVelocity = CollisionDataItem.AngularVelocity1;
												ChaosNotifyInfo.CollisionInfo.Mass = CollisionDataItem.Mass2;
												ChaosNotifyInfo.CollisionInfo.OtherMass = CollisionDataItem.Mass1;
											}
											else
											{
												ChaosNotifyInfo.CollisionInfo.AccumulatedImpulse = CollisionDataItem.AccumulatedImpulse;
												ChaosNotifyInfo.CollisionInfo.Normal = CollisionDataItem.Normal;

												ChaosNotifyInfo.CollisionInfo.Velocity = CollisionDataItem.Velocity1;
												ChaosNotifyInfo.CollisionInfo.OtherVelocity = CollisionDataItem.Velocity2;
												ChaosNotifyInfo.CollisionInfo.AngularVelocity = CollisionDataItem.AngularVelocity1;
												ChaosNotifyInfo.CollisionInfo.OtherAngularVelocity = CollisionDataItem.AngularVelocity2;
												ChaosNotifyInfo.CollisionInfo.Mass = CollisionDataItem.Mass1;
												ChaosNotifyInfo.CollisionInfo.OtherMass = CollisionDataItem.Mass2;
											}
										}
									}
								}
							}
						}
					}
				}
			}

			// Tell the world and actors about the collisions
			DispatchPendingCollisionNotifies();
		}

		SCOPE_CYCLE_COUNTER(STAT_DispatchBreakEvents);

		// BREAK EVENTS
		// Same dilemma as above, do we iterate all the breaks or all the components registered for notifications? Or switch based on heuristic?
		{
			TArray<FChaosBreakEvent> PendingBreakEvents;

			// get break data from the solver
			const Chaos::FPBDRigidsSolver::FAllBreakingDataMaps& AllBreakingData_Maps = ScopedAccess.GetAllBreakings_Maps();

			if (AllBreakingData_Maps.AllBreakingData && AllBreakingData_Maps.SolverObjectReverseMapping)
			{
				const float BreakingDataTimestamp = AllBreakingData_Maps.AllBreakingData->TimeCreated;
				if (BreakingDataTimestamp > LastBreakingDataTime)
				{
					LastBreakingDataTime = BreakingDataTimestamp;

					Chaos::FPBDRigidsSolver::FBreakingDataArray const& BreakingData = AllBreakingData_Maps.AllBreakingData->AllBreakingsArray;

					// let's assume breaks are very rare, so we will iterate breaks instead of registered components for now
					const int32 NumBreaks = BreakingData.Num();
					if (NumBreaks > 0)
					{
						// Array[ParticleIndex] = SolverObject
						TArray<SolverObjectWrapper> const& ParticleIdxToSolverObjectArray = AllBreakingData_Maps.SolverObjectReverseMapping->SolverObjectReverseMappingArray;

						for (Chaos::TBreakingData<float, 3> const& BreakingDataItem : BreakingData)
						{
							ISolverObjectBase* const SolverObject = ParticleIdxToSolverObjectArray[BreakingDataItem.ParticleIndex].SolverObject;
							UPrimitiveComponent* const PrimComp = Scene->GetOwningComponent<UPrimitiveComponent>(SolverObject);
							if (PrimComp && BreakEventRegistrations.Contains(PrimComp))
							{
								// queue them up so we can release the physics data before trigging BP events
								FChaosBreakEvent& BreakEvent = PendingBreakEvents.AddZeroed_GetRef();
								BreakEvent.Component = PrimComp;
								BreakEvent.Location = BreakingDataItem.Location;
								BreakEvent.Velocity = BreakingDataItem.Velocity;
								BreakEvent.AngularVelocity = BreakingDataItem.AngularVelocity;
								BreakEvent.Mass = BreakingDataItem.Mass;
							}
						}

						DispatchPendingBreakEvents(PendingBreakEvents, BreakEventRegistrations);
					}
				}
			}
		}
	}

	// old iterate-the-entire-list way
#if 0
	const FPhysScene_Chaos* Scene = GetPhysicsScene().Get();
	if (Scene)
	{
		// Populate the pending notify list from the data in the solver
		PendingCollisionNotifies.Reset();
		ContactPairToPendingNotifyMap.Reset();

		const Chaos::PBDRigidsSolver* Solver = GetSolver();
		const Chaos::PBDRigidsSolver::FCollisionData& CollisionData = Solver->GetCollisionData_GameThread();

		for (Chaos::TCollisionData<float, 3> const& CollisionDataItem : CollisionData.CollisionDataArray)
		{
// 			Chaos::TPBDRigidParticles<float, 3>& Particles = Solver->GetRigidParticles();
// 			Particles[CollisionDataItem.ParticleIndex].

			ISolverObjectBase* const SolverObject0 = nullptr;		// #todo Solver->GetSolverObject(CollisionDataItem.ParticleIndex)
			UPrimitiveComponent* Comp0 = Scene->GetOwner<UPrimitiveComponent>(SolverObject0);
			FBodyInstance const* const BI0 = Comp0 ? Comp0->GetBodyInstance() : nullptr;

			ISolverObjectBase* const SolverObject1 = nullptr;		// #todo Solver->GetSolverObject(CollisionDataItem.LevelsetIndex)
			UPrimitiveComponent* Comp1 = Scene->GetOwner<UPrimitiveComponent>(SolverObject1);
			FBodyInstance const* const BI1 = Comp1 ? Comp1->GetBodyInstance() : nullptr;

			const bool bWantsNotify0 = BI0 && BI0->bNotifyRigidBodyCollision;
			const bool bWantsNotify1 = BI1 && BI1->bNotifyRigidBodyCollision;

			if (bWantsNotify0 || bWantsNotify1)
			{
//				const FUniqueContactPairKey Pair = { Comp0, Comp1 };
				FCollisionNotifyInfo& NotifyInfo = GetPendingCollisionForContactPair(BI0, BI1);

				// #todo, use a new contact info struct that contains the more detailed contact info we have available
				FRigidBodyContactInfo& NewContact = NotifyInfo.RigidCollisionData.ContactInfos.AddZeroed_GetRef();
				NewContact.ContactNormal = CollisionDataItem.Normal;
				//NewContact.ContactPenetration = 0.f;		// #todo? 
				NewContact.ContactPosition = CollisionDataItem.Location;
				//NewContact.PhysMaterial = ;				// #todo?
			}
		}

		// Tell the world and actors about the collisions
		DispatchPendingNotifies();
	}
#endif		// 0

#endif		// INCLUDE_CHAOS
}
=======
>>>>>>> 69078e53

FCollisionNotifyInfo& UChaosGameplayEventDispatcher::GetPendingCollisionForContactPair(const void* P0, const void* P1, bool& bNewEntry)
{
	const FUniqueContactPairKey Key = { P0, P1 };
	const int32* PendingNotifyIdx = ContactPairToPendingNotifyMap.Find(Key);
	if (PendingNotifyIdx)
	{
		// we already have one for this pair
		bNewEntry = false;
		return PendingCollisionNotifies[*PendingNotifyIdx];
	}

	// make a new entry
	bNewEntry = true;
	int32 NewIdx = PendingCollisionNotifies.AddZeroed();
	return PendingCollisionNotifies[NewIdx];
}

FChaosPendingCollisionNotify& UChaosGameplayEventDispatcher::GetPendingChaosCollisionForContactPair(const void* P0, const void* P1, bool& bNewEntry)
{
	const FUniqueContactPairKey Key = { P0, P1 };
	const int32* PendingNotifyIdx = ContactPairToPendingChaosNotifyMap.Find(Key);
	if (PendingNotifyIdx)
	{
		// we already have one for this pair
		bNewEntry = false;
		return PendingChaosCollisionNotifies[*PendingNotifyIdx];
	}

	// make a new entry
	bNewEntry = true;
	int32 NewIdx = PendingChaosCollisionNotifies.AddZeroed();
	return PendingChaosCollisionNotifies[NewIdx];
}

void UChaosGameplayEventDispatcher::DispatchPendingCollisionNotifies()
{
	UWorld const* const OwningWorld = GetWorld();

	// Let the game-specific PhysicsCollisionHandler process any physics collisions that took place
	if (OwningWorld != nullptr && OwningWorld->PhysicsCollisionHandler != nullptr)
	{
		OwningWorld->PhysicsCollisionHandler->HandlePhysicsCollisions_AssumesLocked(PendingCollisionNotifies);
	}

	// Fire any collision notifies in the queue.
	for (FCollisionNotifyInfo& NotifyInfo : PendingCollisionNotifies)
	{
//		if (NotifyInfo.RigidCollisionData.ContactInfos.Num() > 0)
		{
			if (NotifyInfo.bCallEvent0 && /*NotifyInfo.IsValidForNotify() && */ NotifyInfo.Info0.Actor.IsValid())
			{
				NotifyInfo.Info0.Actor->DispatchPhysicsCollisionHit(NotifyInfo.Info0, NotifyInfo.Info1, NotifyInfo.RigidCollisionData);
			}

			// CHAOS: don't call event 1, because the code below will generate the reflexive hit data as separate entries
		}
	}
	for (FChaosPendingCollisionNotify& NotifyInfo : PendingChaosCollisionNotifies)
	{
		for (UObject* Obj : NotifyInfo.NotifyRecipients)
		{
			IChaosNotifyHandlerInterface* const Handler = Cast< IChaosNotifyHandlerInterface>(Obj);
			ensure(Handler);
			if (Handler)
			{
				Handler->HandlePhysicsCollision(NotifyInfo.CollisionInfo);
			}
		}
	}

	PendingCollisionNotifies.Reset();
	PendingChaosCollisionNotifies.Reset();
}

void UChaosGameplayEventDispatcher::RegisterForCollisionEvents(UPrimitiveComponent* ComponentToListenTo, UObject* ObjectToNotify)
{
	FChaosHandlerSet& HandlerSet = CollisionEventRegistrations.FindOrAdd(ComponentToListenTo);

	if (IChaosNotifyHandlerInterface* ChaosHandler = Cast<IChaosNotifyHandlerInterface>(ObjectToNotify))
	{
		HandlerSet.ChaosHandlers.Add(ObjectToNotify);
	}
	
	// a component can also implement the handler interface to get both types of events, so these aren't mutually exclusive
	if (ObjectToNotify == ComponentToListenTo)
	{
		HandlerSet.bLegacyComponentNotify = true;
	}

	// note: theoretically supportable to have external listeners to the legacy-style notifies, but will take more plumbing
}

void UChaosGameplayEventDispatcher::UnRegisterForCollisionEvents(UPrimitiveComponent* ComponentToListenTo, UObject* ObjectToNotify)
{
	FChaosHandlerSet* HandlerSet = CollisionEventRegistrations.Find(ComponentToListenTo);
	if (HandlerSet)
	{
		HandlerSet->ChaosHandlers.Remove(ObjectToNotify);

		if (ObjectToNotify == ComponentToListenTo)
		{
			HandlerSet->bLegacyComponentNotify = false;
		}

		if ((HandlerSet->ChaosHandlers.Num() == 0) && (HandlerSet->bLegacyComponentNotify == false))
		{
			// no one listening to this component any more, remove it entirely
			CollisionEventRegistrations.Remove(ComponentToListenTo);
		}
	}
}

void UChaosGameplayEventDispatcher::RegisterForBreakEvents(UPrimitiveComponent* Component, FOnBreakEventCallback InFunc)
{
	if (Component)
	{
		FBreakEventCallbackWrapper F = { InFunc };
		BreakEventRegistrations.Add(Component, F);
	}
}

void UChaosGameplayEventDispatcher::UnRegisterForBreakEvents(UPrimitiveComponent* Component)
{
	if (Component)
	{
		BreakEventRegistrations.Remove(Component);
	}
}

void UChaosGameplayEventDispatcher::DispatchPendingWakeNotifies()
{
	for (auto MapItr = PendingSleepNotifies.CreateIterator(); MapItr; ++MapItr)
	{
		FBodyInstance* BodyInstance = MapItr.Key();
		if (UPrimitiveComponent* PrimitiveComponent = BodyInstance->OwnerComponent.Get())
		{
			PrimitiveComponent->DispatchWakeEvents(MapItr.Value(), BodyInstance->BodySetup->BoneName);
		}
	}

	PendingSleepNotifies.Empty();
}

void UChaosGameplayEventDispatcher::RegisterChaosEvents()
{
#if WITH_CHAOS
	if (FPhysScene* Scene = GetWorld()->GetPhysicsScene())
	{
		if (Chaos::FPhysicsSolver* Solver = Scene->GetScene().GetSolver())
		{
			Chaos::FEventManager* EventManager = Solver->GetEventManager();
			EventManager->RegisterHandler<Chaos::FCollisionEventData>(Chaos::EEventType::Collision, this, &UChaosGameplayEventDispatcher::HandleCollisionEvents);
			//EventManager->RegisterHandler<Chaos::FBreakingEventData>(Chaos::EEventType::Breaking, this, &UChaosGameplayEventDispatcher::HandleBreakingEvents);
			EventManager->RegisterHandler<Chaos::FSleepingEventData>(Chaos::EEventType::Sleeping, this, &UChaosGameplayEventDispatcher::HandleSleepingEvents);
		}
	}

#endif
}

void UChaosGameplayEventDispatcher::UnregisterChaosEvents()
{
#if WITH_CHAOS
	if (GetWorld())
	{
		if (FPhysScene* Scene = GetWorld()->GetPhysicsScene())
		{
			if (Chaos::FPhysicsSolver* Solver = Scene->GetScene().GetSolver())
			{
				Chaos::FEventManager* EventManager = Solver->GetEventManager();
				EventManager->UnregisterHandler(Chaos::EEventType::Collision, this);
				//EventManager->UnregisterHandler(Chaos::EEventType::Breaking, this);
				EventManager->UnregisterHandler(Chaos::EEventType::Sleeping, this);
			}
		}
	}
#endif
}

void UChaosGameplayEventDispatcher::HandleCollisionEvents(const Chaos::FCollisionEventData& Event)
{
	SCOPE_CYCLE_COUNTER(STAT_DispatchCollisionEvents);

	FPhysScene_Chaos const* const Scene = GetPhysicsScene().Get();

	PendingChaosCollisionNotifies.Reset();
	ContactPairToPendingNotifyMap.Reset();

	{
		TMap<IPhysicsProxyBase*, TArray<int32>> const& PhysicsProxyToCollisionIndicesMap = Event.PhysicsProxyToCollisionIndices.PhysicsProxyToIndicesMap;
		Chaos::FCollisionDataArray const& CollisionData = Event.CollisionData.AllCollisionsArray;

		int32 NumCollisions = CollisionData.Num();
		if (NumCollisions > 0)
		{
			// look through all the components that someone is interested in, and see if they had a collision
			// note that we only need to care about the interaction from the POV of the registered component,
			// since if anyone wants notifications for the other component it hit, it's also registered and we'll get to that elsewhere in the list
			for (TMap<UPrimitiveComponent*, FChaosHandlerSet>::TIterator It(CollisionEventRegistrations); It; ++It)
			{
				const FChaosHandlerSet& HandlerSet = It.Value();

				UPrimitiveComponent* const Comp0 = Cast<UPrimitiveComponent>(It.Key());
				IPhysicsProxyBase* const PhysicsProxy0 = Scene->GetOwnedPhysicsProxy(Comp0);
				TArray<int32> const* const CollisionIndices = PhysicsProxyToCollisionIndicesMap.Find(PhysicsProxy0);
				if (CollisionIndices)
				{
					for (int32 EncodedCollisionIdx : *CollisionIndices)
					{
						bool bSwapOrder;
						int32 CollisionIdx = Chaos::FEventManager::DecodeCollisionIndex(EncodedCollisionIdx, bSwapOrder);

						Chaos::TCollisionData<float, 3> const& CollisionDataItem = CollisionData[CollisionIdx];
						const Chaos::TGeometryParticle<float, 3>* Particle1 = bSwapOrder ? CollisionDataItem.Particle : CollisionDataItem.Levelset;
						UPrimitiveComponent* NewComp1 = Cast<UPrimitiveComponent>(Particle1->Proxy->GetOwner());
						IPhysicsProxyBase* const PhysicsProxy1 = NewComp1 ? Scene->GetOwnedPhysicsProxy(NewComp1) : nullptr;

						if (HandlerSet.bLegacyComponentNotify)
						{
							bool bNewEntry = false;
							FCollisionNotifyInfo& NotifyInfo = GetPendingCollisionForContactPair(PhysicsProxy0, PhysicsProxy1, bNewEntry);

							// #note: we only notify on the first contact, though we will still accumulate the impulse data from subsequent contacts
							const FVector NormalImpulse = FVector::DotProduct(CollisionDataItem.AccumulatedImpulse, CollisionDataItem.Normal) * CollisionDataItem.Normal;	// project impulse along normal
							const FVector FrictionImpulse = FVector(CollisionDataItem.AccumulatedImpulse) - NormalImpulse; // friction is component not along contact normal
							NotifyInfo.RigidCollisionData.TotalNormalImpulse += NormalImpulse;
							NotifyInfo.RigidCollisionData.TotalFrictionImpulse += FrictionImpulse;

							if (bNewEntry)
							{
								UPrimitiveComponent* const Comp1 = Scene->GetOwningComponent<UPrimitiveComponent>(PhysicsProxy1);

								// fill in legacy contact data
								NotifyInfo.bCallEvent0 = true;
								// if Comp1 wants this event too, it will get its own pending collision entry, so we leave it false

								SetCollisionInfoFromComp(NotifyInfo.Info0, Comp0);
								SetCollisionInfoFromComp(NotifyInfo.Info1, Comp1);

								FRigidBodyContactInfo& NewContact = NotifyInfo.RigidCollisionData.ContactInfos.AddZeroed_GetRef();
								NewContact.ContactNormal = CollisionDataItem.Normal;
								NewContact.ContactPosition = CollisionDataItem.Location;
								NewContact.ContactPenetration = CollisionDataItem.PenetrationDepth;
								// NewContact.PhysMaterial[1] UPhysicalMaterial required here
							}

						}

						if (HandlerSet.ChaosHandlers.Num() > 0)
						{
							bool bNewEntry = false;
							FChaosPendingCollisionNotify& ChaosNotifyInfo = GetPendingChaosCollisionForContactPair(PhysicsProxy0, PhysicsProxy1, bNewEntry);

							// #note: we only notify on the first contact, though we will still accumulate the impulse data from subsequent contacts
							ChaosNotifyInfo.CollisionInfo.AccumulatedImpulse += CollisionDataItem.AccumulatedImpulse;

							if (bNewEntry)
							{
								UPrimitiveComponent* const Comp1 = Scene->GetOwningComponent<UPrimitiveComponent>(PhysicsProxy1);

								// fill in Chaos contact data
								ChaosNotifyInfo.CollisionInfo.Component = Comp0;
								ChaosNotifyInfo.CollisionInfo.OtherComponent = Comp1;
								ChaosNotifyInfo.CollisionInfo.Location = CollisionDataItem.Location;
								ChaosNotifyInfo.NotifyRecipients = HandlerSet.ChaosHandlers;

								if (bSwapOrder)
								{
									ChaosNotifyInfo.CollisionInfo.AccumulatedImpulse = -CollisionDataItem.AccumulatedImpulse;
									ChaosNotifyInfo.CollisionInfo.Normal = -CollisionDataItem.Normal;

									ChaosNotifyInfo.CollisionInfo.Velocity = CollisionDataItem.Velocity2;
									ChaosNotifyInfo.CollisionInfo.OtherVelocity = CollisionDataItem.Velocity1;
									ChaosNotifyInfo.CollisionInfo.AngularVelocity = CollisionDataItem.AngularVelocity2;
									ChaosNotifyInfo.CollisionInfo.OtherAngularVelocity = CollisionDataItem.AngularVelocity1;
									ChaosNotifyInfo.CollisionInfo.Mass = CollisionDataItem.Mass2;
									ChaosNotifyInfo.CollisionInfo.OtherMass = CollisionDataItem.Mass1;
								}
								else
								{
									ChaosNotifyInfo.CollisionInfo.AccumulatedImpulse = CollisionDataItem.AccumulatedImpulse;
									ChaosNotifyInfo.CollisionInfo.Normal = CollisionDataItem.Normal;

									ChaosNotifyInfo.CollisionInfo.Velocity = CollisionDataItem.Velocity1;
									ChaosNotifyInfo.CollisionInfo.OtherVelocity = CollisionDataItem.Velocity2;
									ChaosNotifyInfo.CollisionInfo.AngularVelocity = CollisionDataItem.AngularVelocity1;
									ChaosNotifyInfo.CollisionInfo.OtherAngularVelocity = CollisionDataItem.AngularVelocity2;
									ChaosNotifyInfo.CollisionInfo.Mass = CollisionDataItem.Mass1;
									ChaosNotifyInfo.CollisionInfo.OtherMass = CollisionDataItem.Mass2;
								}
							}
						}
					}
				}
			}
		}
	}

	// Tell the world and actors about the collisions
	DispatchPendingCollisionNotifies();
}

void UChaosGameplayEventDispatcher::HandleBreakingEvents(const Chaos::FBreakingEventData& Event)
{

	SCOPE_CYCLE_COUNTER(STAT_DispatchBreakEvents);

	// BREAK EVENTS

	TArray<FChaosBreakEvent> PendingBreakEvents;

	const float BreakingDataTimestamp = Event.BreakingData.TimeCreated;
	if (BreakingDataTimestamp > LastBreakingDataTime)
	{
		LastBreakingDataTime = BreakingDataTimestamp;

		Chaos::FBreakingDataArray const& BreakingData = Event.BreakingData.AllBreakingsArray;

		// let's assume breaks are very rare, so we will iterate breaks instead of registered components for now
		const int32 NumBreaks = BreakingData.Num();
		if (NumBreaks > 0)
		{
			for (Chaos::TBreakingData<float, 3> const& BreakingDataItem : BreakingData)
			{	
				if (BreakingDataItem.Particle && (BreakingDataItem.Particle->Proxy))
				{
					UPrimitiveComponent* const PrimComp = Cast<UPrimitiveComponent>(BreakingDataItem.Particle->Proxy->GetOwner());
					if (PrimComp && BreakEventRegistrations.Contains(PrimComp))
					{
						// queue them up so we can release the physics data before trigging BP events
						FChaosBreakEvent& BreakEvent = PendingBreakEvents.AddZeroed_GetRef();
							BreakEvent.Component = PrimComp;
							BreakEvent.Location = BreakingDataItem.Location;
							BreakEvent.Velocity = BreakingDataItem.Velocity;
							BreakEvent.AngularVelocity = BreakingDataItem.AngularVelocity;
							BreakEvent.Mass = BreakingDataItem.Mass;
					}
				}
			}

			DispatchPendingBreakEvents(PendingBreakEvents, BreakEventRegistrations);
		}
	}

}


void UChaosGameplayEventDispatcher::HandleSleepingEvents(const Chaos::FSleepingEventData& SleepingData)
{
	const Chaos::FSleepingDataArray& SleepingArray = SleepingData.SleepingData;

	for (const Chaos::TSleepingData<float, 3>& SleepData : SleepingArray)
	{
		if (SleepData.Particle->Proxy != nullptr)
		{
			UPrimitiveComponent* Component = Cast<UPrimitiveComponent>(SleepData.Particle->Proxy->GetOwner());
			if (Component)
			{
				if (FBodyInstance* BodyInstance = Component->GetBodyInstance())
				{
					ESleepEvent WakeSleepEvent = SleepData.Sleeping ? ESleepEvent::SET_Sleep : ESleepEvent::SET_Wakeup;
					AddPendingSleepingNotify(BodyInstance, WakeSleepEvent);
				}
			}
		}
	}

	DispatchPendingWakeNotifies();
}


void UChaosGameplayEventDispatcher::AddPendingSleepingNotify(FBodyInstance* BodyInstance, ESleepEvent SleepEventType)
{
	PendingSleepNotifies.FindOrAdd(BodyInstance) = SleepEventType;
}

// PRAGMA_ENABLE_OPTIMIZATION<|MERGE_RESOLUTION|>--- conflicted
+++ resolved
@@ -65,262 +65,6 @@
 	}
 }
 
-<<<<<<< HEAD
-void UChaosGameplayEventDispatcher::TickComponent(float DeltaTime, enum ELevelTick TickType, FActorComponentTickFunction *ThisTickFunction)
-{
-	SCOPE_CYCLE_COUNTER(STAT_DispatchEventNotifies);
-
-	Super::TickComponent(DeltaTime, TickType, ThisTickFunction);
-
-#if INCLUDE_CHAOS
-	// #todo: determine which way is better -- iterate the whole collision list or iterate the list of components that want notifies
-	// collision list could be very small or zero for lots of frames
-	// but collision list could be very large for certain frames
-	// so do we optimize for the steady state or for the spikes?
-
-	FPhysScene_Chaos const* const Scene = GetPhysicsScene().Get();
-	Chaos::FPBDRigidsSolver const* const Solver = GetSolver();
-	if (Scene && Solver)
-	{
-		Chaos::FPBDRigidsSolver::FScopedGetEventsData ScopedAccess = Solver->ScopedGetEventsData();
-
-		SCOPE_CYCLE_COUNTER(STAT_DispatchCollisionEvents);
-
-		// COLLISION EVENTS
-		{
-			PendingChaosCollisionNotifies.Reset();
-			ContactPairToPendingNotifyMap.Reset();
-
-			// get collision data from the solver
-			const Chaos::FPBDRigidsSolver::FAllCollisionDataMaps& AllCollisionData_Maps = ScopedAccess.GetAllCollisions_Maps();
-
-			if (AllCollisionData_Maps.AllCollisionData && AllCollisionData_Maps.AllCollisionsIndicesBySolverObject && AllCollisionData_Maps.SolverObjectReverseMapping)
-			{
-				const float CollisionDataTimestamp = AllCollisionData_Maps.AllCollisionData->TimeCreated;
-				if (CollisionDataTimestamp > LastCollisionDataTime)
-				{
-					LastCollisionDataTime = CollisionDataTimestamp;
-
-					TMap<ISolverObjectBase*, TArray<int32>> const& SolverObjectToCollisionIndicesMap = AllCollisionData_Maps.AllCollisionsIndicesBySolverObject->AllCollisionsIndicesBySolverObjectMap;
-					Chaos::FPBDRigidsSolver::FCollisionDataArray const& CollisionData = AllCollisionData_Maps.AllCollisionData->AllCollisionsArray;
-
-					int32 NumCollisions = CollisionData.Num();		// is this zero enough frames to be worth the check?
-					if (NumCollisions > 0)
-					{
-						TArray<SolverObjectWrapper> const& SolverObjectReverseMappingArray = AllCollisionData_Maps.SolverObjectReverseMapping->SolverObjectReverseMappingArray;
-						TArray<int32> const& ParticleIndexReverseMappingArray = AllCollisionData_Maps.ParticleIndexReverseMapping->ParticleIndexReverseMappingArray;
-
-						// look through all the components that someone is interested in, and see if they had a collision
-						// note that we only need to care about the interaction from the POV of the registered component,
-						// since if anyone wants notifications for the other component it hit, it's also registered and we'll get to that elsewhere in the list
-						for (TMap<UPrimitiveComponent*, FChaosHandlerSet>::TIterator It(CollisionEventRegistrations); It; ++It)
-						{
-							const FChaosHandlerSet& HandlerSet = It.Value();
-
-							UPrimitiveComponent* const Comp0 = Cast<UPrimitiveComponent>(It.Key());
-							ISolverObjectBase* const SolverObject0 = Scene->GetOwnedSolverObject(Comp0);
-							TArray<int32> const* const CollisionIndices = SolverObjectToCollisionIndicesMap.Find(SolverObject0);
-							if (CollisionIndices)
-							{
-								for (int32 EncodedCollisionIdx : *CollisionIndices)
-								{
-									bool bSwapOrder;
-									int32 CollisionIdx = Chaos::FPBDRigidsSolver::DecodeCollisionIndex(EncodedCollisionIdx, bSwapOrder);
-
-									Chaos::TCollisionData<float, 3> const& CollisionDataItem = CollisionData[CollisionIdx];
-									const int32 ParticleIndex1 = bSwapOrder ? CollisionDataItem.ParticleIndex : CollisionDataItem.LevelsetIndex;
-									ISolverObjectBase* const SolverObject1 = ParticleIndex1 < SolverObjectReverseMappingArray.Num() ? SolverObjectReverseMappingArray[ParticleIndex1].SolverObject : nullptr;
-									if (!SolverObject1)
-									{
-										continue;
-									}
-
-									if (HandlerSet.bLegacyComponentNotify)
-									{
-										bool bNewEntry = false;
-										FCollisionNotifyInfo& NotifyInfo = GetPendingCollisionForContactPair(SolverObject0, SolverObject1, bNewEntry);
-
-										// #note: we only notify on the first contact, though we will still accumulate the impulse data from subsequent contacts
-										const FVector NormalImpulse = FVector::DotProduct(CollisionDataItem.AccumulatedImpulse, CollisionDataItem.Normal) * CollisionDataItem.Normal;	// project impulse along normal
-										const FVector FrictionImpulse = FVector(CollisionDataItem.AccumulatedImpulse) - NormalImpulse; // friction is component not along contact normal
-										NotifyInfo.RigidCollisionData.TotalNormalImpulse += NormalImpulse;
-										NotifyInfo.RigidCollisionData.TotalFrictionImpulse += FrictionImpulse;
-
-										if (bNewEntry)
-										{
-											UPrimitiveComponent* const Comp1 = Scene->GetOwningComponent<UPrimitiveComponent>(SolverObject1);
-
-											// fill in legacy contact data
-											NotifyInfo.bCallEvent0 = true;
-											// if Comp1 wants this event too, it will get its own pending collision entry, so we leave it false
-
-											SetCollisionInfoFromComp(NotifyInfo.Info0, Comp0);
-											SetCollisionInfoFromComp(NotifyInfo.Info1, Comp1);
-
-											FRigidBodyContactInfo& NewContact = NotifyInfo.RigidCollisionData.ContactInfos.AddZeroed_GetRef();
-											NewContact.ContactNormal = CollisionDataItem.Normal;
-											NewContact.ContactPosition = CollisionDataItem.Location;
-											NewContact.ContactPenetration = CollisionDataItem.PenetrationDepth; 
-											// NewContact.PhysMaterial[1] UPhysicalMaterial required here
-										}
-
-									}
-
-									if (HandlerSet.ChaosHandlers.Num() > 0)
-									{
-										bool bNewEntry = false;
-										FChaosPendingCollisionNotify& ChaosNotifyInfo = GetPendingChaosCollisionForContactPair(SolverObject0, SolverObject1, bNewEntry);
-
-										// #note: we only notify on the first contact, though we will still accumulate the impulse data from subsequent contacts
-										ChaosNotifyInfo.CollisionInfo.AccumulatedImpulse += CollisionDataItem.AccumulatedImpulse;
-
-										if (bNewEntry)
-										{
-											UPrimitiveComponent* const Comp1 = Scene->GetOwningComponent<UPrimitiveComponent>(SolverObject1);
-
-											// fill in Chaos contact data
-											ChaosNotifyInfo.CollisionInfo.Component = Comp0;
-											ChaosNotifyInfo.CollisionInfo.OtherComponent = Comp1;
-											ChaosNotifyInfo.CollisionInfo.Location = CollisionDataItem.Location;
-											ChaosNotifyInfo.NotifyRecipients = HandlerSet.ChaosHandlers;
-
-											if (bSwapOrder)
-											{
-												ChaosNotifyInfo.CollisionInfo.AccumulatedImpulse = -CollisionDataItem.AccumulatedImpulse;
-												ChaosNotifyInfo.CollisionInfo.Normal = -CollisionDataItem.Normal;
-
-												ChaosNotifyInfo.CollisionInfo.Velocity = CollisionDataItem.Velocity2;
-												ChaosNotifyInfo.CollisionInfo.OtherVelocity = CollisionDataItem.Velocity1;
-												ChaosNotifyInfo.CollisionInfo.AngularVelocity = CollisionDataItem.AngularVelocity2;
-												ChaosNotifyInfo.CollisionInfo.OtherAngularVelocity = CollisionDataItem.AngularVelocity1;
-												ChaosNotifyInfo.CollisionInfo.Mass = CollisionDataItem.Mass2;
-												ChaosNotifyInfo.CollisionInfo.OtherMass = CollisionDataItem.Mass1;
-											}
-											else
-											{
-												ChaosNotifyInfo.CollisionInfo.AccumulatedImpulse = CollisionDataItem.AccumulatedImpulse;
-												ChaosNotifyInfo.CollisionInfo.Normal = CollisionDataItem.Normal;
-
-												ChaosNotifyInfo.CollisionInfo.Velocity = CollisionDataItem.Velocity1;
-												ChaosNotifyInfo.CollisionInfo.OtherVelocity = CollisionDataItem.Velocity2;
-												ChaosNotifyInfo.CollisionInfo.AngularVelocity = CollisionDataItem.AngularVelocity1;
-												ChaosNotifyInfo.CollisionInfo.OtherAngularVelocity = CollisionDataItem.AngularVelocity2;
-												ChaosNotifyInfo.CollisionInfo.Mass = CollisionDataItem.Mass1;
-												ChaosNotifyInfo.CollisionInfo.OtherMass = CollisionDataItem.Mass2;
-											}
-										}
-									}
-								}
-							}
-						}
-					}
-				}
-			}
-
-			// Tell the world and actors about the collisions
-			DispatchPendingCollisionNotifies();
-		}
-
-		SCOPE_CYCLE_COUNTER(STAT_DispatchBreakEvents);
-
-		// BREAK EVENTS
-		// Same dilemma as above, do we iterate all the breaks or all the components registered for notifications? Or switch based on heuristic?
-		{
-			TArray<FChaosBreakEvent> PendingBreakEvents;
-
-			// get break data from the solver
-			const Chaos::FPBDRigidsSolver::FAllBreakingDataMaps& AllBreakingData_Maps = ScopedAccess.GetAllBreakings_Maps();
-
-			if (AllBreakingData_Maps.AllBreakingData && AllBreakingData_Maps.SolverObjectReverseMapping)
-			{
-				const float BreakingDataTimestamp = AllBreakingData_Maps.AllBreakingData->TimeCreated;
-				if (BreakingDataTimestamp > LastBreakingDataTime)
-				{
-					LastBreakingDataTime = BreakingDataTimestamp;
-
-					Chaos::FPBDRigidsSolver::FBreakingDataArray const& BreakingData = AllBreakingData_Maps.AllBreakingData->AllBreakingsArray;
-
-					// let's assume breaks are very rare, so we will iterate breaks instead of registered components for now
-					const int32 NumBreaks = BreakingData.Num();
-					if (NumBreaks > 0)
-					{
-						// Array[ParticleIndex] = SolverObject
-						TArray<SolverObjectWrapper> const& ParticleIdxToSolverObjectArray = AllBreakingData_Maps.SolverObjectReverseMapping->SolverObjectReverseMappingArray;
-
-						for (Chaos::TBreakingData<float, 3> const& BreakingDataItem : BreakingData)
-						{
-							ISolverObjectBase* const SolverObject = ParticleIdxToSolverObjectArray[BreakingDataItem.ParticleIndex].SolverObject;
-							UPrimitiveComponent* const PrimComp = Scene->GetOwningComponent<UPrimitiveComponent>(SolverObject);
-							if (PrimComp && BreakEventRegistrations.Contains(PrimComp))
-							{
-								// queue them up so we can release the physics data before trigging BP events
-								FChaosBreakEvent& BreakEvent = PendingBreakEvents.AddZeroed_GetRef();
-								BreakEvent.Component = PrimComp;
-								BreakEvent.Location = BreakingDataItem.Location;
-								BreakEvent.Velocity = BreakingDataItem.Velocity;
-								BreakEvent.AngularVelocity = BreakingDataItem.AngularVelocity;
-								BreakEvent.Mass = BreakingDataItem.Mass;
-							}
-						}
-
-						DispatchPendingBreakEvents(PendingBreakEvents, BreakEventRegistrations);
-					}
-				}
-			}
-		}
-	}
-
-	// old iterate-the-entire-list way
-#if 0
-	const FPhysScene_Chaos* Scene = GetPhysicsScene().Get();
-	if (Scene)
-	{
-		// Populate the pending notify list from the data in the solver
-		PendingCollisionNotifies.Reset();
-		ContactPairToPendingNotifyMap.Reset();
-
-		const Chaos::PBDRigidsSolver* Solver = GetSolver();
-		const Chaos::PBDRigidsSolver::FCollisionData& CollisionData = Solver->GetCollisionData_GameThread();
-
-		for (Chaos::TCollisionData<float, 3> const& CollisionDataItem : CollisionData.CollisionDataArray)
-		{
-// 			Chaos::TPBDRigidParticles<float, 3>& Particles = Solver->GetRigidParticles();
-// 			Particles[CollisionDataItem.ParticleIndex].
-
-			ISolverObjectBase* const SolverObject0 = nullptr;		// #todo Solver->GetSolverObject(CollisionDataItem.ParticleIndex)
-			UPrimitiveComponent* Comp0 = Scene->GetOwner<UPrimitiveComponent>(SolverObject0);
-			FBodyInstance const* const BI0 = Comp0 ? Comp0->GetBodyInstance() : nullptr;
-
-			ISolverObjectBase* const SolverObject1 = nullptr;		// #todo Solver->GetSolverObject(CollisionDataItem.LevelsetIndex)
-			UPrimitiveComponent* Comp1 = Scene->GetOwner<UPrimitiveComponent>(SolverObject1);
-			FBodyInstance const* const BI1 = Comp1 ? Comp1->GetBodyInstance() : nullptr;
-
-			const bool bWantsNotify0 = BI0 && BI0->bNotifyRigidBodyCollision;
-			const bool bWantsNotify1 = BI1 && BI1->bNotifyRigidBodyCollision;
-
-			if (bWantsNotify0 || bWantsNotify1)
-			{
-//				const FUniqueContactPairKey Pair = { Comp0, Comp1 };
-				FCollisionNotifyInfo& NotifyInfo = GetPendingCollisionForContactPair(BI0, BI1);
-
-				// #todo, use a new contact info struct that contains the more detailed contact info we have available
-				FRigidBodyContactInfo& NewContact = NotifyInfo.RigidCollisionData.ContactInfos.AddZeroed_GetRef();
-				NewContact.ContactNormal = CollisionDataItem.Normal;
-				//NewContact.ContactPenetration = 0.f;		// #todo? 
-				NewContact.ContactPosition = CollisionDataItem.Location;
-				//NewContact.PhysMaterial = ;				// #todo?
-			}
-		}
-
-		// Tell the world and actors about the collisions
-		DispatchPendingNotifies();
-	}
-#endif		// 0
-
-#endif		// INCLUDE_CHAOS
-}
-=======
->>>>>>> 69078e53
 
 FCollisionNotifyInfo& UChaosGameplayEventDispatcher::GetPendingCollisionForContactPair(const void* P0, const void* P1, bool& bNewEntry)
 {
