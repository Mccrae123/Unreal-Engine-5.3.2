--- conflicted
+++ resolved
@@ -18,39 +18,7 @@
 
 #include UE_INLINE_GENERATED_CPP_BY_NAME(ChaosGameplayEventDispatcher)
 
-<<<<<<< HEAD
-FChaosBreakEvent::FChaosBreakEvent()
-	: Component(nullptr)
-	, Location(FVector::ZeroVector)
-	, Velocity(FVector::ZeroVector)
-	, AngularVelocity(FVector::ZeroVector)
-	, Extents(FVector::ZeroVector)
-	, Mass(0.0f)
-	, Index(INDEX_NONE)
-	, bFromCrumble(false)
-{
-}
-
-FChaosBreakEvent::FChaosBreakEvent(const Chaos::FBreakingData& BreakingData)
-	: Component(nullptr)
-	, Location(BreakingData.Location)
-	, Velocity(BreakingData.Velocity)
-	, AngularVelocity(BreakingData.AngularVelocity)
-	, Extents(BreakingData.BoundingBox.Extents())
-	, Mass(BreakingData.Mass)
-	, Index(BreakingData.TransformGroupIndex)
-	, bFromCrumble(BreakingData.bFromCrumble)
-{
-}
-
-FChaosRemovalEvent::FChaosRemovalEvent()
-	: Component(nullptr)
-	, Location(FVector::ZeroVector)
-	, Mass(0.0f)
-{
-=======
-
->>>>>>> 4af6daef
+
 
 UChaosGameplayEventDispatcher::UChaosGameplayEventDispatcher()
 {
@@ -268,7 +236,6 @@
 }
 
 void UChaosGameplayEventDispatcher::RegisterForRemovalEvents(UPrimitiveComponent* Component, FOnRemovalEventCallback InFunc)
-<<<<<<< HEAD
 {
 	if (Component)
 	{
@@ -302,42 +269,6 @@
 	}
 }
 
-void UChaosGameplayEventDispatcher::DispatchPendingWakeNotifies()
-=======
->>>>>>> 4af6daef
-{
-	if (Component)
-	{
-		FRemovalEventCallbackWrapper F = { InFunc };
-		RemovalEventRegistrations.Add(Component, F);
-	}
-}
-
-void UChaosGameplayEventDispatcher::UnRegisterForRemovalEvents(UPrimitiveComponent* Component)
-{
-	if (Component)
-	{
-		RemovalEventRegistrations.Remove(Component);
-	}
-}
-
-void UChaosGameplayEventDispatcher::RegisterForCrumblingEvents(UPrimitiveComponent* Component, FOnCrumblingEventCallback InFunc)
-{
-	if (Component)
-	{
-		FCrumblingEventCallbackWrapper F = { InFunc };
-		CrumblingEventRegistrations.Add(Component, F);
-	}
-}
-
-void UChaosGameplayEventDispatcher::UnRegisterForCrumblingEvents(UPrimitiveComponent* Component)
-{
-	if (Component)
-	{
-		CrumblingEventRegistrations.Remove(Component);
-	}
-}
-
 void UChaosGameplayEventDispatcher::RegisterChaosEvents()
 {
 	if (FPhysScene* Scene = GetWorld()->GetPhysicsScene())
@@ -345,18 +276,10 @@
 		if (Chaos::FPhysicsSolver* Solver = Scene->GetSolver())
 		{
 			Chaos::FEventManager* EventManager = Solver->GetEventManager();
-<<<<<<< HEAD
-			EventManager->RegisterHandler<Chaos::FCollisionEventData>(Chaos::EEventType::Collision, this, &UChaosGameplayEventDispatcher::HandleCollisionEvents);
-			EventManager->RegisterHandler<Chaos::FBreakingEventData>(Chaos::EEventType::Breaking, this, &UChaosGameplayEventDispatcher::HandleBreakingEvents);
-			EventManager->RegisterHandler<Chaos::FSleepingEventData>(Chaos::EEventType::Sleeping, this, &UChaosGameplayEventDispatcher::HandleSleepingEvents);
-			EventManager->RegisterHandler<Chaos::FRemovalEventData>(Chaos::EEventType::Removal, this, &UChaosGameplayEventDispatcher::HandleRemovalEvents);
-			EventManager->RegisterHandler<Chaos::FCrumblingEventData>(Chaos::EEventType::Crumbling, this, &UChaosGameplayEventDispatcher::HandleCrumblingEvents);
-=======
 			EventManager->RegisterHandler<Chaos::FCollisionEventData>(Chaos::EEventType::Collision, this, &UChaosGameplayEventDispatcher::HandleCollisionEvents, &UChaosGameplayEventDispatcher::GetInterestedProxyOwnersForCollisionEvents);
 			EventManager->RegisterHandler<Chaos::FBreakingEventData>(Chaos::EEventType::Breaking, this, &UChaosGameplayEventDispatcher::HandleBreakingEvents, &UChaosGameplayEventDispatcher::GetInterestedProxyOwnersForBreakingEvents);
 			EventManager->RegisterHandler<Chaos::FRemovalEventData>(Chaos::EEventType::Removal, this, &UChaosGameplayEventDispatcher::HandleRemovalEvents, &UChaosGameplayEventDispatcher::GetInterestedProxyOwnersForRemovalEvents);
 			EventManager->RegisterHandler<Chaos::FCrumblingEventData>(Chaos::EEventType::Crumbling, this, &UChaosGameplayEventDispatcher::HandleCrumblingEvents, &UChaosGameplayEventDispatcher::GetInterestedProxyOwnersForCrumblingEvents);
->>>>>>> 4af6daef
 		}
 	}
 }
@@ -548,15 +471,6 @@
 										NewContact.ContactPosition = CollisionDataItem.Location;
 										NewContact.ContactPenetration = CollisionDataItem.PenetrationDepth;
 										// NewContact.PhysMaterial[1] UPhysicalMaterial required here
-<<<<<<< HEAD
-
-										if(bSwapOrder)
-										{
-											NotifyInfo.RigidCollisionData.SwapContactOrders();
-										}
-									}
-=======
->>>>>>> 4af6daef
 
 										if (bSwapOrder)
 										{
@@ -644,17 +558,10 @@
 
 			for (const Chaos::FBreakingData& BreakingData : BreakingDataArray)
 			{	
-<<<<<<< HEAD
-				if (BreakingData.Proxy)
-				{
-					UPrimitiveComponent* const PrimComp = Scene.GetOwningComponent<UPrimitiveComponent>(BreakingData.Proxy);
-					if (PrimComp && BreakEventRegistrations.Contains(PrimComp))
-=======
 				if ((BreakingData.EmitterFlag & Chaos::EventEmitterFlag::OwnDispatcher) && BreakingData.Proxy)
 				{
 					UPrimitiveComponent* const PrimComp = Scene.GetOwningComponent<UPrimitiveComponent>(BreakingData.Proxy);
 					if (PrimComp)
->>>>>>> 4af6daef
 					{
 						// queue them up so we can release the physics data before trigging BP events
 						FChaosBreakEvent& BreakEvent = PendingBreakEvents.Emplace_GetRef(BreakingData);
@@ -736,54 +643,6 @@
 
 void UChaosGameplayEventDispatcher::HandleCrumblingEvents(const Chaos::FCrumblingEventData& Event)
 {
-<<<<<<< HEAD
-	PendingSleepNotifies.FindOrAdd(BodyInstance) = SleepEventType;
-}
-
-void UChaosGameplayEventDispatcher::HandleRemovalEvents(const Chaos::FRemovalEventData& Event)
-{
-	// REMOVAL EVENTS
-
-	TArray<FChaosRemovalEvent> PendingRemovalEvents;
-
-	const float RemovalDataTimestamp = Event.RemovalData.TimeCreated;
-	if (RemovalDataTimestamp > LastRemovalDataTime)
-	{
-		LastRemovalDataTime = RemovalDataTimestamp;
-
-		Chaos::FRemovalDataArray const& RemovalData = Event.RemovalData.AllRemovalArray;
-
-		const int32 NumRemovals = RemovalData.Num();
-		if (NumRemovals > 0)
-		{
-			const FPhysScene& Scene = *(GetWorld()->GetPhysicsScene());
-
-			for (Chaos::FRemovalData const& RemovalDataItem : RemovalData)
-			{
-				if (RemovalDataItem.Proxy)
-				{
-					UPrimitiveComponent* const PrimComp = Scene.GetOwningComponent<UPrimitiveComponent>(RemovalDataItem.Proxy);
-					if (PrimComp && RemovalEventRegistrations.Contains(PrimComp))
-					{
-						// queue them up so we can release the physics data before trigging BP events
-						FChaosRemovalEvent& RemovalEvent = PendingRemovalEvents.AddZeroed_GetRef();
-						RemovalEvent.Component = PrimComp;
-						RemovalEvent.Location = RemovalDataItem.Location;
-						RemovalEvent.Mass = RemovalDataItem.Mass;
-					}
-				}
-			}
-
-			DispatchPendingRemovalEvents(PendingRemovalEvents, RemovalEventRegistrations);
-		}
-	}
-
-}
-
-void UChaosGameplayEventDispatcher::HandleCrumblingEvents(const Chaos::FCrumblingEventData& Event)
-{
-=======
->>>>>>> 4af6daef
 	SCOPE_CYCLE_COUNTER(STAT_DispatchCrumblingEvents);
 
 	// CRUMBLING EVENTS
@@ -801,25 +660,6 @@
 		TArray<FChaosCrumblingEvent> PendingCrumblingEvent;
 		for (const Chaos::FCrumblingData& CrumblingDataItem : Event.CrumblingData.AllCrumblingsArray)
 		{	
-<<<<<<< HEAD
-			if (CrumblingDataItem.Proxy)
-			{
-				if (UPrimitiveComponent* const PrimComp = Scene.GetOwningComponent<UPrimitiveComponent>(CrumblingDataItem.Proxy))
-				{
-					if (CrumblingEventRegistrations.Contains(PrimComp))
-					{
-						// queue them up so we can release the physics data before triggering BP events
-						FChaosCrumblingEvent& CrumblingEvent = PendingCrumblingEvent.AddZeroed_GetRef();
-						CrumblingEvent.Component = PrimComp;
-						CrumblingEvent.Location = CrumblingDataItem.Location;
-						CrumblingEvent.Orientation = CrumblingDataItem.Orientation;
-						CrumblingEvent.LinearVelocity = CrumblingDataItem.LinearVelocity;
-						CrumblingEvent.AngularVelocity = CrumblingDataItem.AngularVelocity;
-						CrumblingEvent.Mass = static_cast<float>(CrumblingDataItem.Mass);
-						CrumblingEvent.LocalBounds = FBox(CrumblingDataItem.LocalBounds.Min(), CrumblingDataItem.LocalBounds.Max());
-						CrumblingEvent.Children = CrumblingDataItem.Children;
-					}
-=======
 			if ((CrumblingDataItem.EmitterFlag & Chaos::EventEmitterFlag::OwnDispatcher) && CrumblingDataItem.Proxy)
 			{
 				if (UPrimitiveComponent* const PrimComp = Scene.GetOwningComponent<UPrimitiveComponent>(CrumblingDataItem.Proxy))
@@ -834,7 +674,6 @@
 					CrumblingEvent.Mass = static_cast<float>(CrumblingDataItem.Mass);
 					CrumblingEvent.LocalBounds = FBox(CrumblingDataItem.LocalBounds.Min(), CrumblingDataItem.LocalBounds.Max());
 					CrumblingEvent.Children = CrumblingDataItem.Children;
->>>>>>> 4af6daef
 				}
 			}
 		}
