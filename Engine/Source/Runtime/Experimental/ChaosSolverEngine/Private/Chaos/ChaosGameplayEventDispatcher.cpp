// Copyright Epic Games, Inc. All Rights Reserved.

#include "Chaos/ChaosGameplayEventDispatcher.h"
#include "Components/PrimitiveComponent.h"
#include "Components/SkeletalMeshComponent.h"
#include "PhysicsEngine/BodyInstance.h"
#include "Chaos/Framework/PhysicsProxy.h"
#include "PhysicsProxy/SingleParticlePhysicsProxy.h"
#include "PhysicsSolver.h"
#include "Physics/Experimental/PhysScene_Chaos.h"
#include "Engine/World.h"
#include "PhysicsEngine/PhysicsCollisionHandler.h"
#include "ChaosStats.h"
#include "Chaos/ChaosNotifyHandlerInterface.h"
#include "EventsData.h"
#include "PhysicsEngine/BodySetup.h"
#include "EventManager.h"

#include UE_INLINE_GENERATED_CPP_BY_NAME(ChaosGameplayEventDispatcher)

FChaosBreakEvent::FChaosBreakEvent()
	: Component(nullptr)
	, Location(FVector::ZeroVector)
	, Velocity(FVector::ZeroVector)
	, AngularVelocity(FVector::ZeroVector)
	, Extents(FVector::ZeroVector)
	, Mass(0.0f)
	, Index(INDEX_NONE)
	, bFromCrumble(false)
{
}

FChaosBreakEvent::FChaosBreakEvent(const Chaos::FBreakingData& BreakingData)
	: Component(nullptr)
	, Location(BreakingData.Location)
	, Velocity(BreakingData.Velocity)
	, AngularVelocity(BreakingData.AngularVelocity)
	, Extents(BreakingData.BoundingBox.Extents())
	, Mass(BreakingData.Mass)
	, Index(BreakingData.TransformGroupIndex)
	, bFromCrumble(BreakingData.bFromCrumble)
{
}

FChaosRemovalEvent::FChaosRemovalEvent()
	: Component(nullptr)
	, Location(FVector::ZeroVector)
	, Mass(0.0f)
{

}

void UChaosGameplayEventDispatcher::OnRegister()
{
	Super::OnRegister();
	RegisterChaosEvents();
}


void UChaosGameplayEventDispatcher::OnUnregister()
{
	UnregisterChaosEvents();
	Super::OnUnregister();
}

// internal
static void DispatchPendingBreakEvents(TArray<FChaosBreakEvent> const& Events, TMap<TObjectPtr<UPrimitiveComponent>, FBreakEventCallbackWrapper> const& Registrations)
{
	for (FChaosBreakEvent const& E : Events)
	{
		if (E.Component)
		{
			const FBreakEventCallbackWrapper* const Callback = Registrations.Find(E.Component);
			if (Callback)
			{
				Callback->BreakEventCallback(E);
			}
		}
	}
}

static void DispatchPendingRemovalEvents(TArray<FChaosRemovalEvent> const& Events, TMap<TObjectPtr<UPrimitiveComponent>, FRemovalEventCallbackWrapper> const& Registrations)
{
	for (FChaosRemovalEvent const& E : Events)
	{
		if (E.Component)
		{
			const FRemovalEventCallbackWrapper* const Callback = Registrations.Find(E.Component);
			if (Callback)
			{
				Callback->RemovalEventCallback(E);
			}
		}
	}
}

static void DispatchPendingCrumblingEvents(TArray<FChaosCrumblingEvent> const& Events, TMap<TObjectPtr<UPrimitiveComponent>, FCrumblingEventCallbackWrapper> const& Registrations)
{
	for (FChaosCrumblingEvent const& E : Events)
	{
		if (E.Component)
		{
			if (const FCrumblingEventCallbackWrapper* const Callback = Registrations.Find(E.Component))
			{
				Callback->CrumblingEventCallback(E);
			}
		}
	}
}

static void SetCollisionInfoFromComp(FRigidBodyCollisionInfo& Info, UPrimitiveComponent* Comp)
{
	if (Comp)
	{
		Info.Component = Comp;
		Info.Actor = Comp->GetOwner();

		const FBodyInstance* const BodyInst = Comp->GetBodyInstance();
		Info.BodyIndex = BodyInst ? BodyInst->InstanceBodyIndex : INDEX_NONE;
		Info.BoneName = BodyInst && BodyInst->BodySetup.IsValid() ? BodyInst->BodySetup->BoneName : NAME_None;
	}
	else
	{
		Info.Component = nullptr;
		Info.Actor = nullptr;
		Info.BodyIndex = INDEX_NONE;
		Info.BoneName = NAME_None;
	}
}

FCollisionNotifyInfo& UChaosGameplayEventDispatcher::GetPendingCollisionForContactPair(const void* P0, const void* P1, bool& bNewEntry)
{
	const FUniqueContactPairKey Key = { P0, P1 };
	const int32* PendingNotifyIdx = ContactPairToPendingNotifyMap.Find(Key);
	if (PendingNotifyIdx)
	{
		// we already have one for this pair
		bNewEntry = false;
		return PendingCollisionNotifies[*PendingNotifyIdx];
	}

	// make a new entry
	bNewEntry = true;
	int32 NewIdx = PendingCollisionNotifies.AddZeroed();
	return PendingCollisionNotifies[NewIdx];
}

FChaosPendingCollisionNotify& UChaosGameplayEventDispatcher::GetPendingChaosCollisionForContactPair(const void* P0, const void* P1, bool& bNewEntry)
{
	const FUniqueContactPairKey Key = { P0, P1 };
	const int32* PendingNotifyIdx = ContactPairToPendingChaosNotifyMap.Find(Key);
	if (PendingNotifyIdx)
	{
		// we already have one for this pair
		bNewEntry = false;
		return PendingChaosCollisionNotifies[*PendingNotifyIdx];
	}

	// make a new entry
	bNewEntry = true;
	int32 NewIdx = PendingChaosCollisionNotifies.AddZeroed();
	return PendingChaosCollisionNotifies[NewIdx];
}

void UChaosGameplayEventDispatcher::DispatchPendingCollisionNotifies()
{
	UWorld const* const OwningWorld = GetWorld();

	// Let the game-specific PhysicsCollisionHandler process any physics collisions that took place
	if (OwningWorld != nullptr && OwningWorld->PhysicsCollisionHandler != nullptr)
	{
		OwningWorld->PhysicsCollisionHandler->HandlePhysicsCollisions_AssumesLocked(PendingCollisionNotifies);
	}

	// Fire any collision notifies in the queue.
	for (FCollisionNotifyInfo& NotifyInfo : PendingCollisionNotifies)
	{
//		if (NotifyInfo.RigidCollisionData.ContactInfos.Num() > 0)
		{
			if (NotifyInfo.bCallEvent0 && /*NotifyInfo.IsValidForNotify() && */ NotifyInfo.Info0.Actor.IsValid())
			{
				NotifyInfo.Info0.Actor->DispatchPhysicsCollisionHit(NotifyInfo.Info0, NotifyInfo.Info1, NotifyInfo.RigidCollisionData);
			}

			// CHAOS: don't call event 1, because the code below will generate the reflexive hit data as separate entries
		}
	}
	for (FChaosPendingCollisionNotify& NotifyInfo : PendingChaosCollisionNotifies)
	{
		for (UObject* Obj : NotifyInfo.NotifyRecipients)
		{
			IChaosNotifyHandlerInterface* const Handler = Cast< IChaosNotifyHandlerInterface>(Obj);
			ensure(Handler);
			if (Handler)
			{
				Handler->HandlePhysicsCollision(NotifyInfo.CollisionInfo);
			}
		}
	}

	PendingCollisionNotifies.Reset();
	PendingChaosCollisionNotifies.Reset();
}

void UChaosGameplayEventDispatcher::RegisterForCollisionEvents(UPrimitiveComponent* ComponentToListenTo, UObject* ObjectToNotify)
{
	FChaosHandlerSet& HandlerSet = CollisionEventRegistrations.FindOrAdd(ComponentToListenTo);

	if (IChaosNotifyHandlerInterface* ChaosHandler = Cast<IChaosNotifyHandlerInterface>(ObjectToNotify))
	{
		HandlerSet.ChaosHandlers.Add(ObjectToNotify);
	}
	
	// a component can also implement the handler interface to get both types of events, so these aren't mutually exclusive
	if (ObjectToNotify == ComponentToListenTo)
	{
		HandlerSet.bLegacyComponentNotify = true;
	}

	// note: theoretically supportable to have external listeners to the legacy-style notifies, but will take more plumbing
}

void UChaosGameplayEventDispatcher::UnRegisterForCollisionEvents(UPrimitiveComponent* ComponentToListenTo, UObject* ObjectToNotify)
{
	FChaosHandlerSet* HandlerSet = CollisionEventRegistrations.Find(ComponentToListenTo);
	if (HandlerSet)
	{
		HandlerSet->ChaosHandlers.Remove(ObjectToNotify);

		if (ObjectToNotify == ComponentToListenTo)
		{
			HandlerSet->bLegacyComponentNotify = false;
		}

		if ((HandlerSet->ChaosHandlers.Num() == 0) && (HandlerSet->bLegacyComponentNotify == false))
		{
			// no one listening to this component any more, remove it entirely
			CollisionEventRegistrations.Remove(ComponentToListenTo);
		}
	}
}

void UChaosGameplayEventDispatcher::RegisterForBreakEvents(UPrimitiveComponent* Component, FOnBreakEventCallback InFunc)
{
	if (Component)
	{
		FBreakEventCallbackWrapper F = { InFunc };
		BreakEventRegistrations.Add(Component, F);
	}
}

void UChaosGameplayEventDispatcher::UnRegisterForBreakEvents(UPrimitiveComponent* Component)
{
	if (Component)
	{
		BreakEventRegistrations.Remove(Component);
	}
}

void UChaosGameplayEventDispatcher::RegisterForRemovalEvents(UPrimitiveComponent* Component, FOnRemovalEventCallback InFunc)
{
	if (Component)
	{
		FRemovalEventCallbackWrapper F = { InFunc };
		RemovalEventRegistrations.Add(Component, F);
	}
}

void UChaosGameplayEventDispatcher::UnRegisterForRemovalEvents(UPrimitiveComponent* Component)
{
	if (Component)
	{
		RemovalEventRegistrations.Remove(Component);
	}
}

void UChaosGameplayEventDispatcher::RegisterForCrumblingEvents(UPrimitiveComponent* Component, FOnCrumblingEventCallback InFunc)
{
	if (Component)
	{
		FCrumblingEventCallbackWrapper F = { InFunc };
		CrumblingEventRegistrations.Add(Component, F);
	}
}

void UChaosGameplayEventDispatcher::UnRegisterForCrumblingEvents(UPrimitiveComponent* Component)
{
	if (Component)
	{
		CrumblingEventRegistrations.Remove(Component);
	}
}

void UChaosGameplayEventDispatcher::DispatchPendingWakeNotifies()
{
	for (auto MapItr = PendingSleepNotifies.CreateIterator(); MapItr; ++MapItr)
	{
		FBodyInstance* BodyInstance = MapItr.Key();
		if (UPrimitiveComponent* PrimitiveComponent = BodyInstance->OwnerComponent.Get())
		{
			PrimitiveComponent->DispatchWakeEvents(MapItr.Value(), BodyInstance->BodySetup->BoneName);
		}
	}

	PendingSleepNotifies.Empty();
}

void UChaosGameplayEventDispatcher::RegisterChaosEvents()
{
	if (FPhysScene* Scene = GetWorld()->GetPhysicsScene())
	{
		if (Chaos::FPhysicsSolver* Solver = Scene->GetSolver())
		{
			Chaos::FEventManager* EventManager = Solver->GetEventManager();
			EventManager->RegisterHandler<Chaos::FCollisionEventData>(Chaos::EEventType::Collision, this, &UChaosGameplayEventDispatcher::HandleCollisionEvents);
			EventManager->RegisterHandler<Chaos::FBreakingEventData>(Chaos::EEventType::Breaking, this, &UChaosGameplayEventDispatcher::HandleBreakingEvents);
			EventManager->RegisterHandler<Chaos::FSleepingEventData>(Chaos::EEventType::Sleeping, this, &UChaosGameplayEventDispatcher::HandleSleepingEvents);
			EventManager->RegisterHandler<Chaos::FRemovalEventData>(Chaos::EEventType::Removal, this, &UChaosGameplayEventDispatcher::HandleRemovalEvents);
			EventManager->RegisterHandler<Chaos::FCrumblingEventData>(Chaos::EEventType::Crumbling, this, &UChaosGameplayEventDispatcher::HandleCrumblingEvents);
		}
	}
}

void UChaosGameplayEventDispatcher::UnregisterChaosEvents()
{
	if (GetWorld())
	{
		if (FPhysScene* Scene = GetWorld()->GetPhysicsScene())
		{
			if (Chaos::FPhysicsSolver* Solver = Scene->GetSolver())
			{
				Chaos::FEventManager* EventManager = Solver->GetEventManager();
				EventManager->UnregisterHandler(Chaos::EEventType::Collision, this);
				EventManager->UnregisterHandler(Chaos::EEventType::Breaking, this);
				EventManager->UnregisterHandler(Chaos::EEventType::Sleeping, this);
				EventManager->UnregisterHandler(Chaos::EEventType::Removal, this);
				EventManager->UnregisterHandler(Chaos::EEventType::Crumbling, this);
			}
		}
	}
}

void UChaosGameplayEventDispatcher::HandleCollisionEvents(const Chaos::FCollisionEventData& Event)
{
	// todo(chaos) : this code is very similar to FPhysScene_Chaos::HandleCollisionEvents, we should propably consolidate if possible or share as much code as possible 
	SCOPE_CYCLE_COUNTER(STAT_DispatchCollisionEvents);

	FPhysScene_Chaos& Scene = *(GetWorld()->GetPhysicsScene());

	PendingChaosCollisionNotifies.Reset();
	ContactPairToPendingNotifyMap.Reset();

	{
		TMap<IPhysicsProxyBase*, TArray<int32>> const& PhysicsProxyToCollisionIndicesMap = Event.PhysicsProxyToCollisionIndices.PhysicsProxyToIndicesMap;
		Chaos::FCollisionDataArray const& CollisionData = Event.CollisionData.AllCollisionsArray;

		int32 NumCollisions = CollisionData.Num();
		if (NumCollisions > 0)
		{
			// look through all the components that someone is interested in, and see if they had a collision
			// note that we only need to care about the interaction from the POV of the registered component,
			// since if anyone wants notifications for the other component it hit, it's also registered and we'll get to that elsewhere in the list
			for (decltype(CollisionEventRegistrations)::TIterator It(CollisionEventRegistrations); It; ++It)
			{
				const FChaosHandlerSet& HandlerSet = It.Value();

				UPrimitiveComponent* const Comp0 = Cast<UPrimitiveComponent>(It.Key());
				const TArray<IPhysicsProxyBase*>* PhysicsProxyArray = Scene.GetOwnedPhysicsProxies(Comp0);

				if (PhysicsProxyArray)
				{
					for (IPhysicsProxyBase* PhysicsProxy0 : *PhysicsProxyArray)
					{
						TArray<int32> const* const CollisionIndices = PhysicsProxyToCollisionIndicesMap.Find(PhysicsProxy0);
						if (CollisionIndices)
						{
							for (int32 EncodedCollisionIdx : *CollisionIndices)
							{
								bool bSwapOrder;
								int32 CollisionIdx = Chaos::FEventManager::DecodeCollisionIndex(EncodedCollisionIdx, bSwapOrder);

								Chaos::FCollidingData const& CollisionDataItem = CollisionData[CollisionIdx];

								IPhysicsProxyBase* const PhysicsProxy1 = CollisionDataItem.Proxy2 ? CollisionDataItem.Proxy2: PhysicsProxy0;

								// Are the proxies pending destruction? If they are no longer tracked by the PhysScene, the proxy is deleted or pending deletion.
								if (Scene.GetOwningComponent<UPrimitiveComponent>(PhysicsProxy0) == nullptr || Scene.GetOwningComponent<UPrimitiveComponent>(PhysicsProxy1) == nullptr)
								{
									continue;
								}

								{
									bool bNewEntry = false;
									FCollisionNotifyInfo& NotifyInfo = GetPendingCollisionForContactPair(PhysicsProxy0, PhysicsProxy1, bNewEntry);

									// #note: we only notify on the first contact, though we will still accumulate the impulse data from subsequent contacts
									const FVector NormalImpulse = FVector::DotProduct(CollisionDataItem.AccumulatedImpulse, CollisionDataItem.Normal) * CollisionDataItem.Normal;	// project impulse along normal
									const FVector FrictionImpulse = FVector(CollisionDataItem.AccumulatedImpulse) - NormalImpulse; // friction is component not along contact normal
									NotifyInfo.RigidCollisionData.TotalNormalImpulse += NormalImpulse;
									NotifyInfo.RigidCollisionData.TotalFrictionImpulse += FrictionImpulse;

									if (bNewEntry)
									{
										UPrimitiveComponent* const Comp1 = Scene.GetOwningComponent<UPrimitiveComponent>(PhysicsProxy1);

										// fill in legacy contact data
										NotifyInfo.bCallEvent0 = true;
										// if Comp1 wants this event too, it will get its own pending collision entry, so we leave it false

										// @todo(chaos) this may not handle welded objects properly as the component returned may be thewrong one ( see FPhysScene_Chaos::HandleCollisionEvents ) 
										SetCollisionInfoFromComp(NotifyInfo.Info0, Comp0);
										SetCollisionInfoFromComp(NotifyInfo.Info1, Comp1);

										FRigidBodyContactInfo& NewContact = NotifyInfo.RigidCollisionData.ContactInfos.AddZeroed_GetRef();
										NewContact.ContactNormal = CollisionDataItem.Normal;
										NewContact.ContactPosition = CollisionDataItem.Location;
										NewContact.ContactPenetration = CollisionDataItem.PenetrationDepth;
										// NewContact.PhysMaterial[1] UPhysicalMaterial required here

										if(bSwapOrder)
										{
											NotifyInfo.RigidCollisionData.SwapContactOrders();
										}
									}

								}


								if (HandlerSet.ChaosHandlers.Num() > 0)
								{
									bool bNewEntry = false;
									FChaosPendingCollisionNotify& ChaosNotifyInfo = GetPendingChaosCollisionForContactPair(PhysicsProxy0, PhysicsProxy1, bNewEntry);

									// #note: we only notify on the first contact, though we will still accumulate the impulse data from subsequent contacts
									ChaosNotifyInfo.CollisionInfo.AccumulatedImpulse += CollisionDataItem.AccumulatedImpulse;

									if (bNewEntry)
									{
										UPrimitiveComponent* const Comp1 = Scene.GetOwningComponent<UPrimitiveComponent>(PhysicsProxy1);

										// fill in Chaos contact data
										ChaosNotifyInfo.CollisionInfo.Component = Comp0;
										ChaosNotifyInfo.CollisionInfo.OtherComponent = Comp1;
										ChaosNotifyInfo.CollisionInfo.Location = CollisionDataItem.Location;
										ChaosNotifyInfo.NotifyRecipients = HandlerSet.ChaosHandlers;

										if (bSwapOrder)
										{
											ChaosNotifyInfo.CollisionInfo.AccumulatedImpulse = -CollisionDataItem.AccumulatedImpulse;
											ChaosNotifyInfo.CollisionInfo.Normal = -CollisionDataItem.Normal;

											ChaosNotifyInfo.CollisionInfo.Velocity = CollisionDataItem.Velocity2;
											ChaosNotifyInfo.CollisionInfo.OtherVelocity = CollisionDataItem.Velocity1;
											ChaosNotifyInfo.CollisionInfo.AngularVelocity = CollisionDataItem.AngularVelocity2;
											ChaosNotifyInfo.CollisionInfo.OtherAngularVelocity = CollisionDataItem.AngularVelocity1;
											ChaosNotifyInfo.CollisionInfo.Mass = CollisionDataItem.Mass2;
											ChaosNotifyInfo.CollisionInfo.OtherMass = CollisionDataItem.Mass1;
										}
										else
										{
											ChaosNotifyInfo.CollisionInfo.AccumulatedImpulse = CollisionDataItem.AccumulatedImpulse;
											ChaosNotifyInfo.CollisionInfo.Normal = CollisionDataItem.Normal;

											ChaosNotifyInfo.CollisionInfo.Velocity = CollisionDataItem.Velocity1;
											ChaosNotifyInfo.CollisionInfo.OtherVelocity = CollisionDataItem.Velocity2;
											ChaosNotifyInfo.CollisionInfo.AngularVelocity = CollisionDataItem.AngularVelocity1;
											ChaosNotifyInfo.CollisionInfo.OtherAngularVelocity = CollisionDataItem.AngularVelocity2;
											ChaosNotifyInfo.CollisionInfo.Mass = CollisionDataItem.Mass1;
											ChaosNotifyInfo.CollisionInfo.OtherMass = CollisionDataItem.Mass2;
										}
									}
								}
							}
						}
					}
				}
			}
		}
	}

	// Tell the world and actors about the collisions
	DispatchPendingCollisionNotifies();
}

void UChaosGameplayEventDispatcher::HandleBreakingEvents(const Chaos::FBreakingEventData& Event)
{
	SCOPE_CYCLE_COUNTER(STAT_DispatchBreakEvents);

	// BREAK EVENTS

	TArray<FChaosBreakEvent> PendingBreakEvents;

	const float BreakingDataTimestamp = Event.BreakingData.TimeCreated;
	if (BreakingDataTimestamp > LastBreakingDataTime)
	{
		LastBreakingDataTime = BreakingDataTimestamp;

		const Chaos::FBreakingDataArray& BreakingDataArray = Event.BreakingData.AllBreakingsArray;

		// let's assume breaks are very rare, so we will iterate breaks instead of registered components for now
		const int32 NumBreaks = BreakingDataArray.Num();
		if (NumBreaks > 0)
		{
<<<<<<< HEAD
			FPhysScene& Scene = *(GetWorld()->GetPhysicsScene());

			for (Chaos::FBreakingData const& BreakingDataItem : BreakingData)
=======
			const FPhysScene& Scene = *(GetWorld()->GetPhysicsScene());

			for (const Chaos::FBreakingData& BreakingData : BreakingDataArray)
>>>>>>> 74d0b334
			{	
				if (BreakingData.Proxy)
				{
<<<<<<< HEAD
					UPrimitiveComponent* const PrimComp = Scene.GetOwningComponent<UPrimitiveComponent>(BreakingDataItem.Proxy);
=======
					UPrimitiveComponent* const PrimComp = Scene.GetOwningComponent<UPrimitiveComponent>(BreakingData.Proxy);
>>>>>>> 74d0b334
					if (PrimComp && BreakEventRegistrations.Contains(PrimComp))
					{
						// queue them up so we can release the physics data before trigging BP events
						FChaosBreakEvent& BreakEvent = PendingBreakEvents.Emplace_GetRef(BreakingData);
						BreakEvent.Component = PrimComp;
					}
				}
			}

			DispatchPendingBreakEvents(PendingBreakEvents, BreakEventRegistrations);
		}
	}

}

void UChaosGameplayEventDispatcher::HandleSleepingEvents(const Chaos::FSleepingEventData& SleepingData)
{
	const FPhysScene& Scene = *(GetWorld()->GetPhysicsScene());

	const Chaos::FSleepingDataArray& SleepingArray = SleepingData.SleepingData;

	for (const Chaos::FSleepingData& SleepData : SleepingArray)
	{
		if (SleepData.Proxy!= nullptr && Scene.GetOwningComponent<UPrimitiveComponent>(SleepData.Proxy) != nullptr)
		{
			if (FBodyInstance* BodyInstance = Scene.GetBodyInstanceFromProxy(SleepData.Proxy))
			{
				if (BodyInstance->bGenerateWakeEvents)
				{
					ESleepEvent WakeSleepEvent = SleepData.Sleeping ? ESleepEvent::SET_Sleep : ESleepEvent::SET_Wakeup;
					AddPendingSleepingNotify(BodyInstance, WakeSleepEvent);
				}
			}
		}
	}

	DispatchPendingWakeNotifies();
}

void UChaosGameplayEventDispatcher::AddPendingSleepingNotify(FBodyInstance* BodyInstance, ESleepEvent SleepEventType)
{
	PendingSleepNotifies.FindOrAdd(BodyInstance) = SleepEventType;
}

void UChaosGameplayEventDispatcher::HandleRemovalEvents(const Chaos::FRemovalEventData& Event)
{
	// REMOVAL EVENTS

	TArray<FChaosRemovalEvent> PendingRemovalEvents;

	const float RemovalDataTimestamp = Event.RemovalData.TimeCreated;
	if (RemovalDataTimestamp > LastRemovalDataTime)
	{
		LastRemovalDataTime = RemovalDataTimestamp;

		Chaos::FRemovalDataArray const& RemovalData = Event.RemovalData.AllRemovalArray;

		const int32 NumRemovals = RemovalData.Num();
		if (NumRemovals > 0)
		{
<<<<<<< HEAD
			FPhysScene& Scene = *(GetWorld()->GetPhysicsScene());
=======
			const FPhysScene& Scene = *(GetWorld()->GetPhysicsScene());
>>>>>>> 74d0b334

			for (Chaos::FRemovalData const& RemovalDataItem : RemovalData)
			{
				if (RemovalDataItem.Proxy)
				{
					UPrimitiveComponent* const PrimComp = Scene.GetOwningComponent<UPrimitiveComponent>(RemovalDataItem.Proxy);
					if (PrimComp && RemovalEventRegistrations.Contains(PrimComp))
					{
						// queue them up so we can release the physics data before trigging BP events
						FChaosRemovalEvent& RemovalEvent = PendingRemovalEvents.AddZeroed_GetRef();
						RemovalEvent.Component = PrimComp;
						RemovalEvent.Location = RemovalDataItem.Location;
						RemovalEvent.Mass = RemovalDataItem.Mass;
					}
				}
			}

			DispatchPendingRemovalEvents(PendingRemovalEvents, RemovalEventRegistrations);
		}
	}

}

void UChaosGameplayEventDispatcher::HandleCrumblingEvents(const Chaos::FCrumblingEventData& Event)
{
	SCOPE_CYCLE_COUNTER(STAT_DispatchCrumblingEvents);

	// CRUMBLING EVENTS

	const float CrumblingDataTimestamp = Event.CrumblingData.TimeCreated;
	if (CrumblingDataTimestamp > LastCrumblingDataTime)
	{
		LastCrumblingDataTime = CrumblingDataTimestamp;

		Chaos::FCrumblingDataArray const& BreakingData = Event.CrumblingData.AllCrumblingsArray;

		const FPhysScene& Scene = *(GetWorld()->GetPhysicsScene());

		// let's assume crumbles are rare, so we will iterate breaks instead of registered components for now
		TArray<FChaosCrumblingEvent> PendingCrumblingEvent;

		FPhysScene& Scene = *(GetWorld()->GetPhysicsScene());

		for (const Chaos::FCrumblingData& CrumblingDataItem : Event.CrumblingData.AllCrumblingsArray)
		{	
			if (CrumblingDataItem.Proxy)
			{
				if (UPrimitiveComponent* const PrimComp = Scene.GetOwningComponent<UPrimitiveComponent>(CrumblingDataItem.Proxy))
				{
					if (CrumblingEventRegistrations.Contains(PrimComp))
					{
						// queue them up so we can release the physics data before triggering BP events
						FChaosCrumblingEvent& CrumblingEvent = PendingCrumblingEvent.AddZeroed_GetRef();
						CrumblingEvent.Component = PrimComp;
						CrumblingEvent.Location = CrumblingDataItem.Location;
						CrumblingEvent.Orientation = CrumblingDataItem.Orientation;
						CrumblingEvent.LinearVelocity = CrumblingDataItem.LinearVelocity;
						CrumblingEvent.AngularVelocity = CrumblingDataItem.AngularVelocity;
						CrumblingEvent.Mass = static_cast<float>(CrumblingDataItem.Mass);
						CrumblingEvent.LocalBounds = FBox(CrumblingDataItem.LocalBounds.Min(), CrumblingDataItem.LocalBounds.Max());
						CrumblingEvent.Children = CrumblingDataItem.Children;
					}
				}
			}
		}
		if (PendingCrumblingEvent.Num() > 0)
		{
			DispatchPendingCrumblingEvents(PendingCrumblingEvent, CrumblingEventRegistrations);
		}
	}

}
<|MERGE_RESOLUTION|>--- conflicted
+++ resolved
@@ -501,23 +501,13 @@
 		const int32 NumBreaks = BreakingDataArray.Num();
 		if (NumBreaks > 0)
 		{
-<<<<<<< HEAD
-			FPhysScene& Scene = *(GetWorld()->GetPhysicsScene());
-
-			for (Chaos::FBreakingData const& BreakingDataItem : BreakingData)
-=======
 			const FPhysScene& Scene = *(GetWorld()->GetPhysicsScene());
 
 			for (const Chaos::FBreakingData& BreakingData : BreakingDataArray)
->>>>>>> 74d0b334
 			{	
 				if (BreakingData.Proxy)
 				{
-<<<<<<< HEAD
-					UPrimitiveComponent* const PrimComp = Scene.GetOwningComponent<UPrimitiveComponent>(BreakingDataItem.Proxy);
-=======
 					UPrimitiveComponent* const PrimComp = Scene.GetOwningComponent<UPrimitiveComponent>(BreakingData.Proxy);
->>>>>>> 74d0b334
 					if (PrimComp && BreakEventRegistrations.Contains(PrimComp))
 					{
 						// queue them up so we can release the physics data before trigging BP events
@@ -578,11 +568,7 @@
 		const int32 NumRemovals = RemovalData.Num();
 		if (NumRemovals > 0)
 		{
-<<<<<<< HEAD
-			FPhysScene& Scene = *(GetWorld()->GetPhysicsScene());
-=======
 			const FPhysScene& Scene = *(GetWorld()->GetPhysicsScene());
->>>>>>> 74d0b334
 
 			for (Chaos::FRemovalData const& RemovalDataItem : RemovalData)
 			{
@@ -623,9 +609,6 @@
 
 		// let's assume crumbles are rare, so we will iterate breaks instead of registered components for now
 		TArray<FChaosCrumblingEvent> PendingCrumblingEvent;
-
-		FPhysScene& Scene = *(GetWorld()->GetPhysicsScene());
-
 		for (const Chaos::FCrumblingData& CrumblingDataItem : Event.CrumblingData.AllCrumblingsArray)
 		{	
 			if (CrumblingDataItem.Proxy)
