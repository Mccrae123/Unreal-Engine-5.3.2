// Copyright Epic Games, Inc. All Rights Reserved.

#pragma once

#include "Kismet/BlueprintFunctionLibrary.h"
#include "UObject/Interface.h"
#include "Engine/EngineTypes.h"
#include "ChaosNotifyHandlerInterface.generated.h"

USTRUCT(BlueprintType)
struct CHAOSSOLVERENGINE_API FChaosPhysicsCollisionInfo
{
	GENERATED_BODY()
public:

	FChaosPhysicsCollisionInfo();

	UPROPERTY(EditAnywhere, BlueprintReadWrite, Category="Chaos")
<<<<<<< HEAD
	UPrimitiveComponent* Component = nullptr;

	UPROPERTY(EditAnywhere, BlueprintReadWrite, Category = "Chaos")
	UPrimitiveComponent* OtherComponent = nullptr;
=======
	TObjectPtr<UPrimitiveComponent> Component = nullptr;

	UPROPERTY(EditAnywhere, BlueprintReadWrite, Category = "Chaos")
	TObjectPtr<UPrimitiveComponent> OtherComponent = nullptr;
>>>>>>> 6bbb88c8

	/** Location of the impact */
	UPROPERTY(EditAnywhere, BlueprintReadWrite, Category = "Chaos")
	FVector Location;
	
	/** Normal at the impact */
	UPROPERTY(EditAnywhere, BlueprintReadWrite, Category = "Chaos")
	FVector Normal;
	
	UPROPERTY(EditAnywhere, BlueprintReadWrite, Category = "Chaos")
	FVector AccumulatedImpulse;
	
	UPROPERTY(EditAnywhere, BlueprintReadWrite, Category = "Chaos")
	FVector Velocity;
	
	UPROPERTY(EditAnywhere, BlueprintReadWrite, Category = "Chaos")
	FVector OtherVelocity;
	
	UPROPERTY(EditAnywhere, BlueprintReadWrite, Category = "Chaos")
	FVector AngularVelocity;
	
	UPROPERTY(EditAnywhere, BlueprintReadWrite, Category = "Chaos")
	FVector OtherAngularVelocity;
	
	UPROPERTY(EditAnywhere, BlueprintReadWrite, Category = "Chaos")
	float Mass;
	
	UPROPERTY(EditAnywhere, BlueprintReadWrite, Category = "Chaos")
	float OtherMass;
};

DECLARE_DYNAMIC_MULTICAST_DELEGATE_OneParam(FOnChaosPhysicsCollision, const FChaosPhysicsCollisionInfo&, CollisionInfo);

/** Interface for objects that want collision and trailing notifies from the Chaos solver */
UINTERFACE(BlueprintType)
class CHAOSSOLVERENGINE_API UChaosNotifyHandlerInterface : public UInterface
{
	GENERATED_UINTERFACE_BODY()
};

class CHAOSSOLVERENGINE_API IChaosNotifyHandlerInterface : public IInterface
{
	GENERATED_IINTERFACE_BODY()

public:
	/** Override for native handling of a physics collision */
	virtual void NotifyPhysicsCollision(const FChaosPhysicsCollisionInfo& CollisionInfo) {};

	/** Implementing classes should override to dispatch whatever blueprint events they choose to offer */
	virtual void DispatchChaosPhysicsCollisionBlueprintEvents(const FChaosPhysicsCollisionInfo& CollisionInfo) {};

	/** Entry point for collision notifications, called by the underlying system. Not for overriding. */
	void HandlePhysicsCollision(const FChaosPhysicsCollisionInfo& CollisionInfo);

};



/**
 * 
 */
UCLASS()
class CHAOSSOLVERENGINE_API UChaosSolverEngineBlueprintLibrary : public UBlueprintFunctionLibrary
{
	GENERATED_BODY()
public:

	UFUNCTION(BlueprintPure, Category = "Chaos", meta = (WorldContext = "WorldContextObject"))
	static FHitResult ConvertPhysicsCollisionToHitResult(const FChaosPhysicsCollisionInfo& PhysicsCollision);
};<|MERGE_RESOLUTION|>--- conflicted
+++ resolved
@@ -16,17 +16,10 @@
 	FChaosPhysicsCollisionInfo();
 
 	UPROPERTY(EditAnywhere, BlueprintReadWrite, Category="Chaos")
-<<<<<<< HEAD
-	UPrimitiveComponent* Component = nullptr;
-
-	UPROPERTY(EditAnywhere, BlueprintReadWrite, Category = "Chaos")
-	UPrimitiveComponent* OtherComponent = nullptr;
-=======
 	TObjectPtr<UPrimitiveComponent> Component = nullptr;
 
 	UPROPERTY(EditAnywhere, BlueprintReadWrite, Category = "Chaos")
 	TObjectPtr<UPrimitiveComponent> OtherComponent = nullptr;
->>>>>>> 6bbb88c8
 
 	/** Location of the impact */
 	UPROPERTY(EditAnywhere, BlueprintReadWrite, Category = "Chaos")
