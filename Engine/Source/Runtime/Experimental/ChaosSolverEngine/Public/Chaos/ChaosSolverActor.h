// Copyright Epic Games, Inc. All Rights Reserved.

#pragma once

/** This class represents an ChaosSolver Actor. */

#include "CoreMinimal.h"
#include "Engine/EngineTypes.h"
#include "GameFramework/Actor.h"
#include "Components/BillboardComponent.h"
#include "UObject/ObjectMacros.h"
#include "Chaos/ChaosSolver.h"
#include "Chaos/ChaosSolverComponentTypes.h"
#include "Chaos/ClusterCreationParameters.h"
#include "Physics/Experimental/PhysScene_Chaos.h"
#include "ChaosSolverConfiguration.h"
#include "SolverEventFilters.h"

#include "ChaosSolverActor.generated.h"

class UChaosGameplayEventDispatcher;

namespace Chaos
{
	template<typename, int>
	class TGeometryParticle;
}

/** Legacy enum for old deprecated configuration properties. To be removed when those properties are */
UENUM()
enum class EClusterConnectionTypeEnum : uint8
{
	Chaos_PointImplicit = Chaos::FClusterCreationParameters<float>::PointImplicit UMETA(Hidden),
	Chaos_DelaunayTriangulation = Chaos::FClusterCreationParameters<float>::DelaunayTriangulation UMETA(Hidden),
	Chaos_MinimalSpanningSubsetDelaunayTriangulation = Chaos::FClusterCreationParameters<float>::MinimalSpanningSubsetDelaunayTriangulation UMETA(Hidden),
	Chaos_PointImplicitAugmentedWithMinimalDelaunay = Chaos::FClusterCreationParameters<float>::PointImplicitAugmentedWithMinimalDelaunay UMETA(Hidden),
	Chaos_None = Chaos::FClusterCreationParameters<float>::None UMETA(Hidden),
	//
	Chaos_EClsuterCreationParameters_Max UMETA(Hidden)
};

USTRUCT()
struct FChaosDebugSubstepControl
{
	GENERATED_USTRUCT_BODY()

	FChaosDebugSubstepControl() : bPause(false), bSubstep(false), bStep(false) {}
	
	/*
	* Pause the solver at the next synchronization point.
	*/
	UPROPERTY(EditAnywhere, Category = "ChaosPhysics|Debug")
	bool bPause;

	/*
	* Substep the solver to the next synchronization point.
	*/
	UPROPERTY(EditAnywhere, Category = "ChaosPhysics|Debug", meta = (EditCondition = "bPause"))
	bool bSubstep;

	/*
	* Step the solver to the next synchronization point.
	*/
	UPROPERTY(EditAnywhere, Category = "ChaosPhysics|Debug", meta = (EditCondition = "bPause"))
	bool bStep;

#if WITH_EDITOR
	FSimpleDelegate OnPauseChanged;  // Delegate used to refresh the Editor's details customization when the pause value changed.
#endif
};

UCLASS()
class CHAOSSOLVERENGINE_API AChaosSolverActor : public AActor
{
	GENERATED_UCLASS_BODY()

public:
	
	UPROPERTY(EditAnywhere, Category = "Chaos", meta=(ShowOnlyInnerProperties))
	FChaosSolverConfiguration Properties;

	/** Deprecated solver properties (moved to FChaosSolverConfiguration)*/
	UPROPERTY()
	float TimeStepMultiplier_DEPRECATED;
	UPROPERTY()
	int32 CollisionIterations_DEPRECATED;
	UPROPERTY()
	int32 PushOutIterations_DEPRECATED;
	UPROPERTY()
	int32 PushOutPairIterations_DEPRECATED;
	UPROPERTY()
	float ClusterConnectionFactor_DEPRECATED;
	UPROPERTY()
	EClusterConnectionTypeEnum ClusterUnionConnectionType_DEPRECATED;
	UPROPERTY()
	bool DoGenerateCollisionData_DEPRECATED;
	UPROPERTY()
	FSolverCollisionFilterSettings CollisionFilterSettings_DEPRECATED;
	UPROPERTY()
	bool DoGenerateBreakingData_DEPRECATED;
	UPROPERTY()
	FSolverBreakingFilterSettings BreakingFilterSettings_DEPRECATED;
	UPROPERTY()
	bool DoGenerateTrailingData_DEPRECATED;
	UPROPERTY()
	FSolverTrailingFilterSettings TrailingFilterSettings_DEPRECATED;
	UPROPERTY()
	float MassScale_DEPRECATED;
	UPROPERTY()
	bool bGenerateContactGraph_DEPRECATED;
	/** End deprecated properties */
	
	UPROPERTY(EditAnywhere, Category = Settings)
	bool bHasFloor;

	UPROPERTY(EditAnywhere, Category=Settings)
	float FloorHeight;

	/*
<<<<<<< HEAD
	* 
	*/
	UPROPERTY(EditAnywhere, BlueprintReadWrite, Category = "ChaosPhysics", meta = (DisplayName = "Mass Scale"))
	float MassScale;

	/*
	* 
	*/
	UPROPERTY(EditAnywhere, BlueprintReadWrite, Category = "ChaosPhysics", meta = (DisplayName = "Generate Contact Graph"))
	bool bGenerateContactGraph;

	/*
=======
>>>>>>> 24776ab6
	* Control to pause/step/substep the solver to the next synchronization point.
	*/
	UPROPERTY(EditAnywhere, Category = "ChaosPhysics|Debug")
	FChaosDebugSubstepControl ChaosDebugSubstepControl;

	/** Makes this solver the current world solver. Dynamically spawned objects will have their physics state created in this solver. */
	UFUNCTION(BlueprintCallable, Category = "ChaosPhysics")
	void SetAsCurrentWorldSolver();

	/** Controls whether the solver is able to simulate particles it controls */
	UFUNCTION(BlueprintCallable, Category = "ChaosPhysics")
	virtual void SetSolverActive(bool bActive);

	/*
	* Display icon in the editor
	*/
	UPROPERTY()
	UBillboardComponent* SpriteComponent;

	UChaosGameplayEventDispatcher* GetGameplayEventDispatcher() const { return GameplayEventDispatcherComponent; };

	TSharedPtr<FPhysScene_Chaos> GetPhysicsScene() const { return PhysScene; }
	Chaos::FPhysicsSolver* GetSolver() const { return Solver; }

	virtual void PostRegisterAllComponents() override;
	virtual void PreInitializeComponents() override;
	
	virtual void BeginPlay() override;
	virtual void EndPlay(const EEndPlayReason::Type ReasonEnd) override;

	/** UObject interface */
#if WITH_EDITOR
	virtual void PostEditChangeProperty(struct FPropertyChangedEvent& PropertyChangedEvent) override;
#endif
	void PostLoad() override;
	void Serialize(FArchive& Ar) override;
	void PostDuplicate(EDuplicateMode::Type DuplicateMode) override;
	/** End UObject interface */

private:

	/** If floor is enabled, make a particle to represent it */
	void MakeFloor();

	TSharedPtr<FPhysScene_Chaos> PhysScene;
	Chaos::FPhysicsSolver* Solver;

	/** Component responsible for harvesting and triggering physics-related gameplay events (hits, breaks, etc) */
	UPROPERTY()
	UChaosGameplayEventDispatcher* GameplayEventDispatcherComponent;

	/** If floor is enabled - this will point to the solver particle for it */
	TUniquePtr<Chaos::TGeometryParticle<Chaos::FReal, 3>> FloorParticle;
};<|MERGE_RESOLUTION|>--- conflicted
+++ resolved
@@ -117,21 +117,6 @@
 	float FloorHeight;
 
 	/*
-<<<<<<< HEAD
-	* 
-	*/
-	UPROPERTY(EditAnywhere, BlueprintReadWrite, Category = "ChaosPhysics", meta = (DisplayName = "Mass Scale"))
-	float MassScale;
-
-	/*
-	* 
-	*/
-	UPROPERTY(EditAnywhere, BlueprintReadWrite, Category = "ChaosPhysics", meta = (DisplayName = "Generate Contact Graph"))
-	bool bGenerateContactGraph;
-
-	/*
-=======
->>>>>>> 24776ab6
 	* Control to pause/step/substep the solver to the next synchronization point.
 	*/
 	UPROPERTY(EditAnywhere, Category = "ChaosPhysics|Debug")
