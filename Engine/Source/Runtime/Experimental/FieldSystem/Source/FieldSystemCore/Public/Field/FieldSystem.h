--- conflicted
+++ resolved
@@ -104,17 +104,6 @@
 
 class FIELDSYSTEMCORE_API FFieldSystemMetaDataCulling : public FFieldSystemMetaData
 {
-<<<<<<< HEAD
-	ContextIndex(int32 InSample=INDEX_NONE, int32 InResult=INDEX_NONE)
-		: Sample(InSample)
-		, Result(InResult) 
-	{}
-
-	static void ContiguousIndices(
-		TArray<ContextIndex>& Array, 
-		const int NumParticles, 
-		const bool bForce = true)
-=======
 public:
 	explicit FFieldSystemMetaDataCulling(const int32 PotentialSize)
 		: bCullingActive(false)
@@ -126,7 +115,6 @@
 	virtual ~FFieldSystemMetaDataCulling() = default;
 
 	virtual EMetaType Type() const
->>>>>>> 90fae962
 	{
 		return EMetaType::ECommandData_Culling;
 	}
@@ -135,14 +123,9 @@
 		return new FFieldSystemMetaDataCulling(MaxSize);
 	}
 
-<<<<<<< HEAD
-	int32 Sample;
-	int32 Result;
-=======
 	bool bCullingActive;
 	int32 MaxSize;
 	TArray<ContextIndex> EvaluatedIndexBuffer;
->>>>>>> 90fae962
 };
 
 struct FIELDSYSTEMCORE_API FFieldContext
@@ -200,17 +183,6 @@
 	// traversed also needs to change; possibly to some load balanced threaded iterator 
 	// or task based paradigm.
 
-<<<<<<< HEAD
-	//
-	// Ryan - TODO: This concept of having discreet sample data needs to change.  
-	// I think we'd be better off supplying lambda accessors which can be specialized 
-	// for each respective use case.  That means the method by which this data is 
-	// traversed also needs to change; possibly to some load balanced threaded iterator 
-	// or task based paradigm.
-
-	//const TArrayView<THandle::TTransientHandle*>& Handles;
-=======
->>>>>>> 90fae962
 	const TArrayView<ContextIndex>& SampleIndices;
 	const TArrayView<FVector>& Samples;
 	PointerMap MetaData;
@@ -356,11 +328,7 @@
 
 	// Commands are copied when moved from the one thread to 
 	// another. This requires a full copy of all associated data. 
-<<<<<<< HEAD
-	FFieldSystemCommand(const FFieldSystemCommand & Other)
-=======
 	FFieldSystemCommand(const FFieldSystemCommand& Other)
->>>>>>> 90fae962
 		: TargetAttribute(Other.RootNode ? Other.TargetAttribute:"")
 		, RootNode(Other.RootNode?Other.RootNode->NewCopy():nullptr)
 	{
