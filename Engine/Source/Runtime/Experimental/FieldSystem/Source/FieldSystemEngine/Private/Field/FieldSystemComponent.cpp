// Copyright 1998-2019 Epic Games, Inc. All Rights Reserved.

#include "Field/FieldSystemComponent.h"

#include "Async/ParallelFor.h"
#include "ChaosSolversModule.h"
#include "Chaos/RigidParticles.h"
#include "Field/FieldSystemCoreAlgo.h"
#include "Field/FieldSystemSceneProxy.h"
#include "Field/FieldSystemNodes.h"
#include "Modules/ModuleManager.h"
#include "Misc/CoreMiscDefines.h"
#include "Physics/Experimental/PhysScene_Chaos.h"
#include "SolverObjects/FieldSystemPhysicsObject.h"

DEFINE_LOG_CATEGORY_STATIC(FSC_Log, NoLogging, All);

UFieldSystemComponent::UFieldSystemComponent(const FObjectInitializer& ObjectInitializer)
	: Super(ObjectInitializer)
	, FieldSystem(nullptr)
#if INCLUDE_CHAOS
	, PhysicsObject(nullptr)
	, ChaosModule(nullptr)
#endif
	, bHasPhysicsState(false)
{
	UE_LOG(FSC_Log, Log, TEXT("FieldSystemComponent[%p]::UFieldSystemComponent()"),this);

<<<<<<< HEAD

FBoxSphereBounds UFieldSystemComponent::CalcBounds(const FTransform& LocalToWorldIn) const
{
	UE_LOG(FSC_Log, Log, TEXT("FieldSystemComponent[%p]::CalcBounds()[%p]"), this, FieldSystem);
	return FBox(ForceInit);
}

void UFieldSystemComponent::CreateRenderState_Concurrent()
{
	UE_LOG(FSC_Log, Log, TEXT("FieldSystemComponent[%p]::CreateRenderState_Concurrent()"), this);

	Super::CreateRenderState_Concurrent();

	if (SceneProxy && FieldSystem )
	{
		FFieldSystemSampleData * SampleData = ::new FFieldSystemSampleData;
		InitSampleData(SampleData);

		// Enqueue command to send to render thread
		FFieldSystemSceneProxy* FieldSystemSceneProxy = (FFieldSystemSceneProxy*)SceneProxy;
		ENQUEUE_RENDER_COMMAND(FSendFieldSystemData)(
			[FieldSystemSceneProxy, SampleData](FRHICommandListImmediate& RHICmdList)
			{
				//FieldSystemSceneProxy->SetSampleData_RenderThread(SampleData);
			});
	}
=======
	SetGenerateOverlapEvents(false);
>>>>>>> 9ba46998
}


FPrimitiveSceneProxy* UFieldSystemComponent::CreateSceneProxy()
{
	UE_LOG(FSC_Log, Log, TEXT("FieldSystemComponent[%p]::CreateSceneProxy()"), this);

	return new FFieldSystemSceneProxy(this);
}

<<<<<<< HEAD
void UFieldSystemComponent::SendRenderDynamicData_Concurrent()
{
	UE_LOG(FSC_Log, Log, TEXT("FieldSystemComponent[%p]::SendRenderDynamicData_Concurrent()"), this);
	Super::SendRenderDynamicData_Concurrent();
	if (SceneProxy)
	{
		if (FieldSystem)
		{
			FFieldSystemSampleData * SampleData = ::new FFieldSystemSampleData;
			InitSampleData(SampleData);

			// Enqueue command to send to render thread
			FFieldSystemSceneProxy* FieldSystemSceneProxy = (FFieldSystemSceneProxy*)SceneProxy;
			ENQUEUE_RENDER_COMMAND(FSendFieldSystemData)(
				[FieldSystemSceneProxy, SampleData](FRHICommandListImmediate& RHICmdList)
				{
					//FieldSystemSceneProxy->SetSampleData_RenderThread(SampleData);
				});
		}
	}
}
=======
>>>>>>> 9ba46998

void UFieldSystemComponent::OnCreatePhysicsState()
{
	UActorComponent::OnCreatePhysicsState();
	
	const bool bValidWorld = GetWorld() && GetWorld()->IsGameWorld();
	if(bValidWorld)
	{
#if INCLUDE_CHAOS
		// Check we can get a suitable dispatcher
		ChaosModule = FModuleManager::Get().GetModulePtr<FChaosSolversModule>("ChaosSolvers");
		check(ChaosModule);

		PhysicsObject = new FFieldSystemPhysicsObject(this);
		TSharedPtr<FPhysScene_Chaos> Scene = GetOwner()->GetWorld()->PhysicsScene_Chaos;
		Scene->AddObject(this, PhysicsObject);
#endif

		bHasPhysicsState = true;
	}
}

void UFieldSystemComponent::OnDestroyPhysicsState()
{
	UActorComponent::OnDestroyPhysicsState();
#if INCLUDE_CHAOS
	if (!PhysicsObject)
	{
		check(!bHasPhysicsState);
		return;
	}

	TSharedPtr<FPhysScene_Chaos> Scene = GetOwner()->GetWorld()->PhysicsScene_Chaos;
	Scene->RemoveObject(PhysicsObject);

	ChaosModule = nullptr;
	PhysicsObject = nullptr;
#endif

	bHasPhysicsState = false;
	
}

bool UFieldSystemComponent::ShouldCreatePhysicsState() const
{
	return true;
}

bool UFieldSystemComponent::HasValidPhysicsState() const
{
	return bHasPhysicsState;
}

void UFieldSystemComponent::DispatchCommand(const FFieldSystemCommand& InCommand)
{
#if INCLUDE_CHAOS
	if (HasValidPhysicsState())
	{
		checkSlow(ChaosModule); // Should already be checked from OnCreatePhysicsState
		Chaos::IDispatcher* PhysicsDispatcher = ChaosModule->GetDispatcher();
		checkSlow(PhysicsDispatcher); // Should always have one of these

		// Assemble a list of compatible solvers
		TArray<Chaos::FPBDRigidsSolver*> SolverList;
		if(SupportedSolvers.Num() > 0)
		{
			for(TSoftObjectPtr<AChaosSolverActor>& SolverActorPtr : SupportedSolvers)
			{
				if(AChaosSolverActor* CurrActor = SolverActorPtr.Get())
				{
					SolverList.Add(CurrActor->GetSolver());
				}
			}
		}

		PhysicsDispatcher->EnqueueCommand([PhysicsObject = this->PhysicsObject, NewCommand = InCommand, ChaosModule = this->ChaosModule, SolverList]()
		{
			const int32 NumFilterSolvers = SolverList.Num();
			const TArray<Chaos::FPBDRigidsSolver*>& Solvers = ChaosModule->GetSolvers();

			for(Chaos::FPBDRigidsSolver* Solver : Solvers)
			{
				const bool bSolverValid = NumFilterSolvers == 0 || SolverList.Contains(Solver);

				if(Solver->Enabled() && Solver->HasActiveObjects() && bSolverValid)
				{
					PhysicsObject->BufferCommand(Solver, NewCommand);
				}
			}
		});
	}
#endif
}

void UFieldSystemComponent::ApplyStayDynamicField(bool Enabled, FVector Position, float Radius)
{
	if (Enabled && HasValidPhysicsState())
	{
		DispatchCommand({"DynamicState",new FRadialIntMask(Radius, Position, (int32)Chaos::EObjectStateType::Dynamic, 
			(int32)Chaos::EObjectStateType::Kinematic, ESetMaskConditionType::Field_Set_IFF_NOT_Interior)});
	}
}

void UFieldSystemComponent::ApplyLinearForce(bool Enabled, FVector Direction, float Magnitude)
{
	if (Enabled && HasValidPhysicsState())
	{
		DispatchCommand({ "LinearForce", new FUniformVector(Magnitude, Direction) });
	}
}

void UFieldSystemComponent::ApplyRadialForce(bool Enabled, FVector Position, float Magnitude)
{
	if (Enabled && HasValidPhysicsState())
	{
		DispatchCommand({ "LinearForce", new FRadialVector(Magnitude, Position) });
	}
}

void UFieldSystemComponent::ApplyRadialVectorFalloffForce(bool Enabled, FVector Position, float Radius, float Magnitude)
{
	if (Enabled && HasValidPhysicsState())
	{
		FRadialFalloff * FalloffField = new FRadialFalloff(Magnitude,0.f, 1.f, 0.f, Radius, Position);
		FRadialVector* VectorField = new FRadialVector(Magnitude, Position);
		DispatchCommand({"LinearForce", new FSumVector(1.0, FalloffField, VectorField, nullptr, Field_Multiply)});
	}
}

void UFieldSystemComponent::ApplyUniformVectorFalloffForce(bool Enabled, FVector Position, FVector Direction, float Radius, float Magnitude)
{
	if (Enabled && HasValidPhysicsState())
	{
		FRadialFalloff * FalloffField = new FRadialFalloff(Magnitude, 0.f, 1.f, 0.f, Radius, Position);
		FUniformVector* VectorField = new FUniformVector(Magnitude, Direction);
		DispatchCommand({ "LinearForce", new FSumVector(1.0, FalloffField, VectorField, nullptr, Field_Multiply) });
	}
}

void UFieldSystemComponent::ApplyStrainField(bool Enabled, FVector Position, float Radius, float Magnitude, int32 Iterations)
{
	if (Enabled && HasValidPhysicsState())
	{
		FFieldSystemCommand Command = { "ExternalClusterStrain", new FRadialFalloff(Magnitude,0.f, 1.f, 0.f, Radius, Position) };
		DispatchCommand(Command);
	}
}

UFUNCTION(BlueprintCallable, Category = "Field")
void UFieldSystemComponent::ApplyPhysicsField(bool Enabled, EFieldPhysicsType Target, UFieldSystemMetaData* MetaData, UFieldNodeBase* Field)
{
	if (Enabled && Field && HasValidPhysicsState())
	{
		TArray<const UFieldNodeBase*> Nodes;
		FFieldSystemCommand Command = { GetFieldPhysicsName(Target), Field->NewEvaluationGraph(Nodes) };
		if (ensureMsgf(Command.RootNode, 
			TEXT("Failed to generate physics field command for target attribute.")))
		{
			if (MetaData)
			{
				switch (MetaData->Type())
				{
				case FFieldSystemMetaData::EMetaType::ECommandData_ProcessingResolution:
					Command.MetaData.Add(FFieldSystemMetaData::EMetaType::ECommandData_ProcessingResolution).Reset(new FFieldSystemMetaDataProcessingResolution(static_cast<UFieldSystemMetaDataProcessingResolution*>(MetaData)->ResolutionType));
					break;
				case FFieldSystemMetaData::EMetaType::ECommandData_Iteration:
					Command.MetaData.Add(FFieldSystemMetaData::EMetaType::ECommandData_Iteration).Reset(new FFieldSystemMetaDataIteration(static_cast<UFieldSystemMetaDataIteration*>(MetaData)->Iterations));
					break;
				}
			}
			ensure(!Command.TargetAttribute.IsEqual("None"));
			DispatchCommand(Command);
		}
	}
}

void UFieldSystemComponent::ResetFieldSystem()
{
	if (FieldSystem)
	{
		BlueprintBufferedCommands.Reset();
	}
}

void UFieldSystemComponent::AddFieldCommand(bool Enabled, EFieldPhysicsType Target, UFieldSystemMetaData* MetaData, UFieldNodeBase* Field)
{
	if (Field && FieldSystem)
	{
		TArray<const UFieldNodeBase*> Nodes;
		FFieldSystemCommand Command = { GetFieldPhysicsName(Target), Field->NewEvaluationGraph(Nodes) };
		if (ensureMsgf(Command.RootNode,
			TEXT("Failed to generate physics field command for target attribute.")))
		{
			if (MetaData)
			{
				switch (MetaData->Type())
				{
				case FFieldSystemMetaData::EMetaType::ECommandData_ProcessingResolution:
					Command.MetaData.Add(FFieldSystemMetaData::EMetaType::ECommandData_ProcessingResolution).Reset(new FFieldSystemMetaDataProcessingResolution(static_cast<UFieldSystemMetaDataProcessingResolution*>(MetaData)->ResolutionType));
					break;
				case FFieldSystemMetaData::EMetaType::ECommandData_Iteration:
					Command.MetaData.Add(FFieldSystemMetaData::EMetaType::ECommandData_Iteration).Reset(new FFieldSystemMetaDataIteration(static_cast<UFieldSystemMetaDataIteration*>(MetaData)->Iterations));
					break;
				}
			}
			ensure(!Command.TargetAttribute.IsEqual("None"));
			BlueprintBufferedCommands.Add(Command);
		}
	}
}



<|MERGE_RESOLUTION|>--- conflicted
+++ resolved
@@ -26,36 +26,7 @@
 {
 	UE_LOG(FSC_Log, Log, TEXT("FieldSystemComponent[%p]::UFieldSystemComponent()"),this);
 
-<<<<<<< HEAD
-
-FBoxSphereBounds UFieldSystemComponent::CalcBounds(const FTransform& LocalToWorldIn) const
-{
-	UE_LOG(FSC_Log, Log, TEXT("FieldSystemComponent[%p]::CalcBounds()[%p]"), this, FieldSystem);
-	return FBox(ForceInit);
-}
-
-void UFieldSystemComponent::CreateRenderState_Concurrent()
-{
-	UE_LOG(FSC_Log, Log, TEXT("FieldSystemComponent[%p]::CreateRenderState_Concurrent()"), this);
-
-	Super::CreateRenderState_Concurrent();
-
-	if (SceneProxy && FieldSystem )
-	{
-		FFieldSystemSampleData * SampleData = ::new FFieldSystemSampleData;
-		InitSampleData(SampleData);
-
-		// Enqueue command to send to render thread
-		FFieldSystemSceneProxy* FieldSystemSceneProxy = (FFieldSystemSceneProxy*)SceneProxy;
-		ENQUEUE_RENDER_COMMAND(FSendFieldSystemData)(
-			[FieldSystemSceneProxy, SampleData](FRHICommandListImmediate& RHICmdList)
-			{
-				//FieldSystemSceneProxy->SetSampleData_RenderThread(SampleData);
-			});
-	}
-=======
 	SetGenerateOverlapEvents(false);
->>>>>>> 9ba46998
 }
 
 
@@ -66,30 +37,6 @@
 	return new FFieldSystemSceneProxy(this);
 }
 
-<<<<<<< HEAD
-void UFieldSystemComponent::SendRenderDynamicData_Concurrent()
-{
-	UE_LOG(FSC_Log, Log, TEXT("FieldSystemComponent[%p]::SendRenderDynamicData_Concurrent()"), this);
-	Super::SendRenderDynamicData_Concurrent();
-	if (SceneProxy)
-	{
-		if (FieldSystem)
-		{
-			FFieldSystemSampleData * SampleData = ::new FFieldSystemSampleData;
-			InitSampleData(SampleData);
-
-			// Enqueue command to send to render thread
-			FFieldSystemSceneProxy* FieldSystemSceneProxy = (FFieldSystemSceneProxy*)SceneProxy;
-			ENQUEUE_RENDER_COMMAND(FSendFieldSystemData)(
-				[FieldSystemSceneProxy, SampleData](FRHICommandListImmediate& RHICmdList)
-				{
-					//FieldSystemSceneProxy->SetSampleData_RenderThread(SampleData);
-				});
-		}
-	}
-}
-=======
->>>>>>> 9ba46998
 
 void UFieldSystemComponent::OnCreatePhysicsState()
 {
