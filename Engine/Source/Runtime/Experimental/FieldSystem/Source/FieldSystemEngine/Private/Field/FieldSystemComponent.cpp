// Copyright Epic Games, Inc. All Rights Reserved.

#include "Field/FieldSystemComponent.h"

#include "Async/ParallelFor.h"
#include "ChaosSolversModule.h"
#include "Field/FieldSystemCoreAlgo.h"
#include "Field/FieldSystemSceneProxy.h"
#include "Field/FieldSystemNodes.h"
#include "PhysicsField/PhysicsFieldComponent.h"
#include "Modules/ModuleManager.h"
#include "Misc/CoreMiscDefines.h"
#include "Physics/Experimental/PhysScene_Chaos.h"
#include "PhysicsProxy/PerSolverFieldSystem.h"
#include "PBDRigidsSolver.h"

DEFINE_LOG_CATEGORY_STATIC(FSC_Log, NoLogging, All);

UFieldSystemComponent::UFieldSystemComponent(const FObjectInitializer& ObjectInitializer)
	: Super(ObjectInitializer)
	, FieldSystem(nullptr)
	, bIsWorldField(false)
	, bIsChaosField(true)
	, SupportedSolvers()
	, ChaosModule(nullptr)
	, bHasPhysicsState(false)
	, SetupConstructionFields()
	, ChaosPersistentFields()
	, WorldGPUPersistentFields()
	, WorldCPUPersistentFields()
{
	UE_LOG(FSC_Log, Log, TEXT("FieldSystemComponent[%p]::UFieldSystemComponent()"),this);

	SetGenerateOverlapEvents(false);
}

FPrimitiveSceneProxy* UFieldSystemComponent::CreateSceneProxy()
{
	UE_LOG(FSC_Log, Log, TEXT("FieldSystemComponent[%p]::CreateSceneProxy()"), this);

	return new FFieldSystemSceneProxy(this);
}

TSet<FPhysScene_Chaos*> UFieldSystemComponent::GetPhysicsScenes() const
{
	TSet<FPhysScene_Chaos*> Scenes;
	if (SupportedSolvers.Num())
	{
		for (const TSoftObjectPtr<AChaosSolverActor>& Actor : SupportedSolvers)
		{
			if (!Actor.IsValid())
				continue;
			Scenes.Add(Actor->GetPhysicsScene().Get());
		}
	}
	else
	{
#if INCLUDE_CHAOS
		if (ensure(GetOwner()) && ensure(GetOwner()->GetWorld()))
		{
			Scenes.Add(GetOwner()->GetWorld()->GetPhysicsScene());
		}
		else
		{
			check(GWorld);
			Scenes.Add(GWorld->GetPhysicsScene());
		}
#endif
	}
	return Scenes;
}

TArray<Chaos::FPhysicsSolverBase*> UFieldSystemComponent::GetPhysicsSolvers() const 
{
	TArray<Chaos::FPhysicsSolverBase*> PhysicsSolvers;

	// Assemble a list of compatible solvers
	TArray<Chaos::FPhysicsSolverBase*> FilterSolvers;
	if (SupportedSolvers.Num() > 0)
	{
		for (const TSoftObjectPtr<AChaosSolverActor>& SolverActorPtr : SupportedSolvers)
		{
			if (AChaosSolverActor* CurrActor = SolverActorPtr.Get())
			{
				FilterSolvers.Add(CurrActor->GetSolver());
			}
		}
	}

	const TArray<Chaos::FPhysicsSolverBase*>& WorldSolvers = ChaosModule->GetAllSolvers();
	const int32 NumFilterSolvers = FilterSolvers.Num();

	for (Chaos::FPhysicsSolverBase* Solver : WorldSolvers)
	{
		if (NumFilterSolvers == 0 || FilterSolvers.Contains(Solver))
		{
			PhysicsSolvers.Add(Solver);
		}
	}
	return PhysicsSolvers;
}

void UFieldSystemComponent::OnCreatePhysicsState()
{
	UActorComponent::OnCreatePhysicsState();
	
	const bool bValidWorld = GetWorld() && GetWorld()->IsGameWorld();
	if(bValidWorld)
	{
		// Check we can get a suitable dispatcher
		ChaosModule = FChaosSolversModule::GetModule();
		check(ChaosModule);

		bHasPhysicsState = true;
	}
}

void UFieldSystemComponent::OnDestroyPhysicsState()
{
	UActorComponent::OnDestroyPhysicsState();
	ClearFieldCommands();

	ChaosModule = nullptr;
	bHasPhysicsState = false;
}

bool UFieldSystemComponent::ShouldCreatePhysicsState() const
{
	return true;
}

bool UFieldSystemComponent::HasValidPhysicsState() const
{
	return bHasPhysicsState;
}

void UFieldSystemComponent::DispatchFieldCommand(const FFieldSystemCommand& InCommand, const bool IsTransient)
{
	using namespace Chaos;
<<<<<<< HEAD
	if (HasValidPhysicsState())
=======
	if (HasValidPhysicsState() && InCommand.RootNode)
>>>>>>> 6bbb88c8
	{
		const FName Name = GetOwner() ? *GetOwner()->GetName() : TEXT("");
		
		// TODO : special case for chaos physics objects because of the supported solvers. should be moved in the general case below
		if (bIsChaosField)
		{
			checkSlow(ChaosModule); // Should already be checked from OnCreatePhysicsState

			TArray<FPhysicsSolverBase*> PhysicsSolvers = GetPhysicsSolvers();

			for (FPhysicsSolverBase* Solver : PhysicsSolvers)
			{
				TArray<FFieldSystemCommand>& LocalFields = ChaosPersistentFields;
				Solver->CastHelper([&InCommand,IsTransient,&LocalFields,Name](auto& Concrete)
				{
					FFieldSystemCommand LocalCommand = InCommand;
					LocalCommand.InitFieldNodes(Concrete.GetSolverTime(), Name);
<<<<<<< HEAD
=======

>>>>>>> 6bbb88c8
					if(!IsTransient) LocalFields.Add(LocalCommand);

					Concrete.EnqueueCommandImmediate([ConcreteSolver = &Concrete, NewCommand = LocalCommand, LocalTransient = IsTransient]()
						{
							if (!LocalTransient)
							{
								ConcreteSolver->GetPerSolverField().AddPersistentCommand(NewCommand);
							}
							else
							{
								ConcreteSolver->GetPerSolverField().AddTransientCommand(NewCommand);
							}
						});
				});
			}
		}

		if (bIsWorldField || bIsChaosField)
		{
			UWorld* World = GetWorld();
			if (World && World->PhysicsField)
			{
				FFieldSystemCommand LocalCommand = InCommand;
				LocalCommand.InitFieldNodes(World->GetTimeSeconds(), Name);
<<<<<<< HEAD
				UPhysicsFieldComponent::BuildCommandBounds(LocalCommand);
=======
>>>>>>> 6bbb88c8

				if (!IsTransient)
				{
					if (bIsWorldField)
					{
						WorldGPUPersistentFields.Add(LocalCommand);
						World->PhysicsField->AddPersistentCommand(LocalCommand, true);
					}
					if (bIsChaosField)
					{
						WorldCPUPersistentFields.Add(LocalCommand);
						World->PhysicsField->AddPersistentCommand(LocalCommand, false);
					}
				}
				else
				{
					if (bIsWorldField)
<<<<<<< HEAD
					{
						World->PhysicsField->AddTransientCommand(LocalCommand, true);
					}
					if (bIsChaosField)
					{
=======
					{
						World->PhysicsField->AddTransientCommand(LocalCommand, true);
					}
					if (bIsChaosField)
					{
>>>>>>> 6bbb88c8
						World->PhysicsField->AddTransientCommand(LocalCommand, false);
					}
				}
			}
		}
	}
}
<<<<<<< HEAD

void UFieldSystemComponent::ClearFieldCommands()
{
	using namespace Chaos;
	if (HasValidPhysicsState())
	{
		// TODO : special case for chaos physics objects because of the supported solvers. should be moved in the general case below
		if (bIsChaosField)
		{
			checkSlow(ChaosModule); // Should already be checked from OnCreatePhysicsState

			TArray<FPhysicsSolverBase*> PhysicsSolvers = GetPhysicsSolvers();

=======

void UFieldSystemComponent::ClearFieldCommands()
{
	using namespace Chaos;
	if (HasValidPhysicsState())
	{
		// TODO : special case for chaos physics objects because of the supported solvers. should be moved in the general case below
		if (bIsChaosField)
		{
			checkSlow(ChaosModule); // Should already be checked from OnCreatePhysicsState

			TArray<FPhysicsSolverBase*> PhysicsSolvers = GetPhysicsSolvers();

>>>>>>> 6bbb88c8
			for (FPhysicsSolverBase* Solver : PhysicsSolvers)
			{
				for (auto& FieldCommand : ChaosPersistentFields)
				{
					Solver->CastHelper([&FieldCommand](auto& Concrete)
						{
							Concrete.EnqueueCommandImmediate([ConcreteSolver = &Concrete, NewCommand = FieldCommand]()
								{
									ConcreteSolver->GetPerSolverField().RemovePersistentCommand(NewCommand);
								});
						});
<<<<<<< HEAD
				}
			}
		}
		ChaosPersistentFields.Reset();

		if (bIsWorldField || bIsChaosField)
		{
			UWorld* World = GetWorld();
			if (World && World->PhysicsField)
			{
				if (bIsWorldField)
				{
					for (auto& FieldCommand : WorldGPUPersistentFields)
					{
						World->PhysicsField->RemovePersistentCommand(FieldCommand, true);
					}
				}
=======
				}
			}
		}
		ChaosPersistentFields.Reset();

		if (bIsWorldField || bIsChaosField)
		{
			UWorld* World = GetWorld();
			if (World && World->PhysicsField)
			{
				if (bIsWorldField)
				{
					for (auto& FieldCommand : WorldGPUPersistentFields)
					{
						World->PhysicsField->RemovePersistentCommand(FieldCommand, true);
					}
				}
>>>>>>> 6bbb88c8
				if (bIsChaosField)
				{
					for (auto& FieldCommand : WorldCPUPersistentFields)
					{
						World->PhysicsField->RemovePersistentCommand(FieldCommand, false);
					}
				}
			}
		}
		WorldGPUPersistentFields.Reset();
		WorldCPUPersistentFields.Reset();
	}
}


void UFieldSystemComponent::BuildFieldCommand(bool Enabled, EFieldPhysicsType Target, UFieldSystemMetaData* MetaData, UFieldNodeBase* Field, const bool IsTransient)
{
	if (Enabled && Field && HasValidPhysicsState())
	{
<<<<<<< HEAD
		FFieldSystemCommand Command = FFieldObjectCommands::CreateFieldCommand(GetFieldPhysicsName(Target), Field, MetaData);
=======
		FFieldSystemCommand Command = FFieldObjectCommands::CreateFieldCommand(Target, Field, MetaData);
>>>>>>> 6bbb88c8
		DispatchFieldCommand(Command, IsTransient);
	}
}

void UFieldSystemComponent::AddFieldCommand(bool Enabled, EFieldPhysicsType Target, UFieldSystemMetaData* MetaData, UFieldNodeBase* Field)
{
	if (Enabled && Field)
	{
		if (FieldSystem)
		{
<<<<<<< HEAD
			FFieldSystemCommand Command = FFieldObjectCommands::CreateFieldCommand(GetFieldPhysicsName(Target), Field, MetaData);
			SetupConstructionFields.Add(Command);
=======
			FFieldSystemCommand Command = FFieldObjectCommands::CreateFieldCommand(Target, Field, MetaData);
			if (Command.RootNode)
			{
				SetupConstructionFields.Add(Command);
			}
>>>>>>> 6bbb88c8
		}

		BufferCommands.AddFieldCommand(GetFieldPhysicsName(Target), Field, MetaData);
	}
}

void UFieldSystemComponent::ApplyStayDynamicField(bool Enabled, FVector Position, float Radius)
{
	if (Enabled && HasValidPhysicsState())
	{
<<<<<<< HEAD
		DispatchFieldCommand({"DynamicState",new FRadialIntMask(Radius, Position, (int32)Chaos::EObjectStateType::Dynamic, 
			(int32)Chaos::EObjectStateType::Kinematic, ESetMaskConditionType::Field_Set_IFF_NOT_Interior)}, true);
=======
		FFieldSystemCommand FieldCommand = FFieldObjectCommands::CreateFieldCommand(EFieldPhysicsType::Field_DynamicState,
			new FRadialIntMask(Radius, Position, (int32)Chaos::EObjectStateType::Dynamic,
			(int32)Chaos::EObjectStateType::Kinematic, ESetMaskConditionType::Field_Set_IFF_NOT_Interior));

		DispatchFieldCommand(FieldCommand, true);
>>>>>>> 6bbb88c8
	}
}

void UFieldSystemComponent::ApplyLinearForce(bool Enabled, FVector Direction, float Magnitude)
{
	if (Enabled && HasValidPhysicsState())
	{
<<<<<<< HEAD
		DispatchFieldCommand({ "LinearForce", new FUniformVector(Magnitude, Direction) }, true);
=======
		FFieldSystemCommand FieldCommand = FFieldObjectCommands::CreateFieldCommand(EFieldPhysicsType::Field_LinearForce, 
			new FUniformVector(Magnitude, Direction));
		DispatchFieldCommand(FieldCommand, true);
>>>>>>> 6bbb88c8
	}
}

void UFieldSystemComponent::ApplyRadialForce(bool Enabled, FVector Position, float Magnitude)
{
	if (Enabled && HasValidPhysicsState())
	{
<<<<<<< HEAD
		DispatchFieldCommand({ "LinearForce", new FRadialVector(Magnitude, Position) }, true);
=======
		FFieldSystemCommand FieldCommand = FFieldObjectCommands::CreateFieldCommand(EFieldPhysicsType::Field_LinearForce,
			new FRadialVector(Magnitude, Position));
		DispatchFieldCommand(FieldCommand, true);
>>>>>>> 6bbb88c8
	}
}

void UFieldSystemComponent::ApplyRadialVectorFalloffForce(bool Enabled, FVector Position, float Radius, float Magnitude)
{
	if (Enabled && HasValidPhysicsState())
	{
		FRadialFalloff * FalloffField = new FRadialFalloff(Magnitude,0.f, 1.f, 0.f, Radius, Position);
<<<<<<< HEAD
		FRadialVector* VectorField = new FRadialVector(Magnitude, Position);
		DispatchFieldCommand({"LinearForce", new FSumVector(1.0, FalloffField, VectorField, nullptr, Field_Multiply)}, true);
=======
		FRadialVector* VectorField = new FRadialVector(1.f, Position);

		FFieldSystemCommand FieldCommand = FFieldObjectCommands::CreateFieldCommand(EFieldPhysicsType::Field_LinearForce,
			new FSumVector(1.0, FalloffField, VectorField, nullptr, Field_Multiply));
		DispatchFieldCommand(FieldCommand, true);
>>>>>>> 6bbb88c8
	}
}

void UFieldSystemComponent::ApplyUniformVectorFalloffForce(bool Enabled, FVector Position, FVector Direction, float Radius, float Magnitude)
{
	if (Enabled && HasValidPhysicsState())
	{
		FRadialFalloff * FalloffField = new FRadialFalloff(Magnitude, 0.f, 1.f, 0.f, Radius, Position);
<<<<<<< HEAD
		FUniformVector* VectorField = new FUniformVector(Magnitude, Direction);
		DispatchFieldCommand({ "LinearForce", new FSumVector(1.0, FalloffField, VectorField, nullptr, Field_Multiply) }, true);
=======
		FUniformVector* VectorField = new FUniformVector(1.f, Direction);

		FFieldSystemCommand FieldCommand = FFieldObjectCommands::CreateFieldCommand(EFieldPhysicsType::Field_LinearForce,
			new FSumVector(1.0, FalloffField, VectorField, nullptr, Field_Multiply));
		DispatchFieldCommand(FieldCommand, true);
>>>>>>> 6bbb88c8
	}
}

void UFieldSystemComponent::ApplyStrainField(bool Enabled, FVector Position, float Radius, float Magnitude, int32 Iterations)
{
	if (Enabled && HasValidPhysicsState())
	{
<<<<<<< HEAD
		FFieldSystemCommand Command = { "ExternalClusterStrain", new FRadialFalloff(Magnitude,0.f, 1.f, 0.f, Radius, Position) };
		DispatchFieldCommand(Command, true);
=======
		FFieldSystemCommand FieldCommand = FFieldObjectCommands::CreateFieldCommand(EFieldPhysicsType::Field_ExternalClusterStrain,
			new FRadialFalloff(Magnitude, 0.f, 1.f, 0.f, Radius, Position));
		DispatchFieldCommand(FieldCommand, true);
>>>>>>> 6bbb88c8
	}
}

void UFieldSystemComponent::ApplyPhysicsField(bool Enabled, EFieldPhysicsType Target, UFieldSystemMetaData* MetaData, UFieldNodeBase* Field)
{
	BuildFieldCommand(Enabled, Target, MetaData, Field, true);
}

void UFieldSystemComponent::AddPersistentField(bool Enabled, EFieldPhysicsType Target, UFieldSystemMetaData* MetaData, UFieldNodeBase* Field)
{
	BuildFieldCommand(Enabled, Target, MetaData, Field, false);
}

void UFieldSystemComponent::RemovePersistentFields()
{
	ClearFieldCommands();
}

void UFieldSystemComponent::ResetFieldSystem()
{
	if (FieldSystem)
	{
		SetupConstructionFields.Reset();
	}
	ConstructionCommands.ResetFieldCommands();
	BufferCommands.ResetFieldCommands();
}




<|MERGE_RESOLUTION|>--- conflicted
+++ resolved
@@ -137,11 +137,7 @@
 void UFieldSystemComponent::DispatchFieldCommand(const FFieldSystemCommand& InCommand, const bool IsTransient)
 {
 	using namespace Chaos;
-<<<<<<< HEAD
-	if (HasValidPhysicsState())
-=======
 	if (HasValidPhysicsState() && InCommand.RootNode)
->>>>>>> 6bbb88c8
 	{
 		const FName Name = GetOwner() ? *GetOwner()->GetName() : TEXT("");
 		
@@ -159,10 +155,7 @@
 				{
 					FFieldSystemCommand LocalCommand = InCommand;
 					LocalCommand.InitFieldNodes(Concrete.GetSolverTime(), Name);
-<<<<<<< HEAD
-=======
-
->>>>>>> 6bbb88c8
+
 					if(!IsTransient) LocalFields.Add(LocalCommand);
 
 					Concrete.EnqueueCommandImmediate([ConcreteSolver = &Concrete, NewCommand = LocalCommand, LocalTransient = IsTransient]()
@@ -187,10 +180,6 @@
 			{
 				FFieldSystemCommand LocalCommand = InCommand;
 				LocalCommand.InitFieldNodes(World->GetTimeSeconds(), Name);
-<<<<<<< HEAD
-				UPhysicsFieldComponent::BuildCommandBounds(LocalCommand);
-=======
->>>>>>> 6bbb88c8
 
 				if (!IsTransient)
 				{
@@ -208,19 +197,11 @@
 				else
 				{
 					if (bIsWorldField)
-<<<<<<< HEAD
 					{
 						World->PhysicsField->AddTransientCommand(LocalCommand, true);
 					}
 					if (bIsChaosField)
 					{
-=======
-					{
-						World->PhysicsField->AddTransientCommand(LocalCommand, true);
-					}
-					if (bIsChaosField)
-					{
->>>>>>> 6bbb88c8
 						World->PhysicsField->AddTransientCommand(LocalCommand, false);
 					}
 				}
@@ -228,7 +209,6 @@
 		}
 	}
 }
-<<<<<<< HEAD
 
 void UFieldSystemComponent::ClearFieldCommands()
 {
@@ -242,21 +222,6 @@
 
 			TArray<FPhysicsSolverBase*> PhysicsSolvers = GetPhysicsSolvers();
 
-=======
-
-void UFieldSystemComponent::ClearFieldCommands()
-{
-	using namespace Chaos;
-	if (HasValidPhysicsState())
-	{
-		// TODO : special case for chaos physics objects because of the supported solvers. should be moved in the general case below
-		if (bIsChaosField)
-		{
-			checkSlow(ChaosModule); // Should already be checked from OnCreatePhysicsState
-
-			TArray<FPhysicsSolverBase*> PhysicsSolvers = GetPhysicsSolvers();
-
->>>>>>> 6bbb88c8
 			for (FPhysicsSolverBase* Solver : PhysicsSolvers)
 			{
 				for (auto& FieldCommand : ChaosPersistentFields)
@@ -268,7 +233,6 @@
 									ConcreteSolver->GetPerSolverField().RemovePersistentCommand(NewCommand);
 								});
 						});
-<<<<<<< HEAD
 				}
 			}
 		}
@@ -286,25 +250,6 @@
 						World->PhysicsField->RemovePersistentCommand(FieldCommand, true);
 					}
 				}
-=======
-				}
-			}
-		}
-		ChaosPersistentFields.Reset();
-
-		if (bIsWorldField || bIsChaosField)
-		{
-			UWorld* World = GetWorld();
-			if (World && World->PhysicsField)
-			{
-				if (bIsWorldField)
-				{
-					for (auto& FieldCommand : WorldGPUPersistentFields)
-					{
-						World->PhysicsField->RemovePersistentCommand(FieldCommand, true);
-					}
-				}
->>>>>>> 6bbb88c8
 				if (bIsChaosField)
 				{
 					for (auto& FieldCommand : WorldCPUPersistentFields)
@@ -324,11 +269,7 @@
 {
 	if (Enabled && Field && HasValidPhysicsState())
 	{
-<<<<<<< HEAD
-		FFieldSystemCommand Command = FFieldObjectCommands::CreateFieldCommand(GetFieldPhysicsName(Target), Field, MetaData);
-=======
 		FFieldSystemCommand Command = FFieldObjectCommands::CreateFieldCommand(Target, Field, MetaData);
->>>>>>> 6bbb88c8
 		DispatchFieldCommand(Command, IsTransient);
 	}
 }
@@ -339,16 +280,11 @@
 	{
 		if (FieldSystem)
 		{
-<<<<<<< HEAD
-			FFieldSystemCommand Command = FFieldObjectCommands::CreateFieldCommand(GetFieldPhysicsName(Target), Field, MetaData);
-			SetupConstructionFields.Add(Command);
-=======
 			FFieldSystemCommand Command = FFieldObjectCommands::CreateFieldCommand(Target, Field, MetaData);
 			if (Command.RootNode)
 			{
 				SetupConstructionFields.Add(Command);
 			}
->>>>>>> 6bbb88c8
 		}
 
 		BufferCommands.AddFieldCommand(GetFieldPhysicsName(Target), Field, MetaData);
@@ -359,16 +295,11 @@
 {
 	if (Enabled && HasValidPhysicsState())
 	{
-<<<<<<< HEAD
-		DispatchFieldCommand({"DynamicState",new FRadialIntMask(Radius, Position, (int32)Chaos::EObjectStateType::Dynamic, 
-			(int32)Chaos::EObjectStateType::Kinematic, ESetMaskConditionType::Field_Set_IFF_NOT_Interior)}, true);
-=======
 		FFieldSystemCommand FieldCommand = FFieldObjectCommands::CreateFieldCommand(EFieldPhysicsType::Field_DynamicState,
 			new FRadialIntMask(Radius, Position, (int32)Chaos::EObjectStateType::Dynamic,
 			(int32)Chaos::EObjectStateType::Kinematic, ESetMaskConditionType::Field_Set_IFF_NOT_Interior));
 
 		DispatchFieldCommand(FieldCommand, true);
->>>>>>> 6bbb88c8
 	}
 }
 
@@ -376,13 +307,9 @@
 {
 	if (Enabled && HasValidPhysicsState())
 	{
-<<<<<<< HEAD
-		DispatchFieldCommand({ "LinearForce", new FUniformVector(Magnitude, Direction) }, true);
-=======
 		FFieldSystemCommand FieldCommand = FFieldObjectCommands::CreateFieldCommand(EFieldPhysicsType::Field_LinearForce, 
 			new FUniformVector(Magnitude, Direction));
 		DispatchFieldCommand(FieldCommand, true);
->>>>>>> 6bbb88c8
 	}
 }
 
@@ -390,13 +317,9 @@
 {
 	if (Enabled && HasValidPhysicsState())
 	{
-<<<<<<< HEAD
-		DispatchFieldCommand({ "LinearForce", new FRadialVector(Magnitude, Position) }, true);
-=======
 		FFieldSystemCommand FieldCommand = FFieldObjectCommands::CreateFieldCommand(EFieldPhysicsType::Field_LinearForce,
 			new FRadialVector(Magnitude, Position));
 		DispatchFieldCommand(FieldCommand, true);
->>>>>>> 6bbb88c8
 	}
 }
 
@@ -405,16 +328,11 @@
 	if (Enabled && HasValidPhysicsState())
 	{
 		FRadialFalloff * FalloffField = new FRadialFalloff(Magnitude,0.f, 1.f, 0.f, Radius, Position);
-<<<<<<< HEAD
-		FRadialVector* VectorField = new FRadialVector(Magnitude, Position);
-		DispatchFieldCommand({"LinearForce", new FSumVector(1.0, FalloffField, VectorField, nullptr, Field_Multiply)}, true);
-=======
 		FRadialVector* VectorField = new FRadialVector(1.f, Position);
 
 		FFieldSystemCommand FieldCommand = FFieldObjectCommands::CreateFieldCommand(EFieldPhysicsType::Field_LinearForce,
 			new FSumVector(1.0, FalloffField, VectorField, nullptr, Field_Multiply));
 		DispatchFieldCommand(FieldCommand, true);
->>>>>>> 6bbb88c8
 	}
 }
 
@@ -423,16 +341,11 @@
 	if (Enabled && HasValidPhysicsState())
 	{
 		FRadialFalloff * FalloffField = new FRadialFalloff(Magnitude, 0.f, 1.f, 0.f, Radius, Position);
-<<<<<<< HEAD
-		FUniformVector* VectorField = new FUniformVector(Magnitude, Direction);
-		DispatchFieldCommand({ "LinearForce", new FSumVector(1.0, FalloffField, VectorField, nullptr, Field_Multiply) }, true);
-=======
 		FUniformVector* VectorField = new FUniformVector(1.f, Direction);
 
 		FFieldSystemCommand FieldCommand = FFieldObjectCommands::CreateFieldCommand(EFieldPhysicsType::Field_LinearForce,
 			new FSumVector(1.0, FalloffField, VectorField, nullptr, Field_Multiply));
 		DispatchFieldCommand(FieldCommand, true);
->>>>>>> 6bbb88c8
 	}
 }
 
@@ -440,14 +353,9 @@
 {
 	if (Enabled && HasValidPhysicsState())
 	{
-<<<<<<< HEAD
-		FFieldSystemCommand Command = { "ExternalClusterStrain", new FRadialFalloff(Magnitude,0.f, 1.f, 0.f, Radius, Position) };
-		DispatchFieldCommand(Command, true);
-=======
 		FFieldSystemCommand FieldCommand = FFieldObjectCommands::CreateFieldCommand(EFieldPhysicsType::Field_ExternalClusterStrain,
 			new FRadialFalloff(Magnitude, 0.f, 1.f, 0.f, Radius, Position));
 		DispatchFieldCommand(FieldCommand, true);
->>>>>>> 6bbb88c8
 	}
 }
 
