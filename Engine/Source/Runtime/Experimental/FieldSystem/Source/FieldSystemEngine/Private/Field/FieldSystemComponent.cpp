--- conflicted
+++ resolved
@@ -296,8 +296,6 @@
 			if (Command.RootNode)
 			{
 				SetupConstructionFields.Add(Command);
-<<<<<<< HEAD
-=======
 
 				UWorld* World = GetWorld();
 				if (World && World->PhysicsField)
@@ -309,7 +307,6 @@
 
 					World->PhysicsField->AddConstructionCommand(LocalCommand);
 				}
->>>>>>> 4af6daef
 			}
 		}
 
