--- conflicted
+++ resolved
@@ -21,8 +21,6 @@
 			MArrays[Index] = nullptr;
 		}
 	}
-<<<<<<< HEAD
-=======
 
 	void ShrinkArrays(const float MaxSlackFraction, const int32 MinSlack)
 	{
@@ -34,7 +32,6 @@
 			}
 		}
 	}
->>>>>>> 4af6daef
 
 	int32 AddArray(TArrayCollectionArrayBase* Array)
 	{
