--- conflicted
+++ resolved
@@ -35,9 +35,5 @@
 	// NOTE: if you get a merge conflict on the GUID, you must replace it with a new GUID - do not accept the source or target
 	// or you will likely get DDC version conflicts resulting in crashes during load.
 	// Core version string for Chaos data. Any DDC builder dependent on Chaos for serialization should depend on this version
-<<<<<<< HEAD
-	static const FString ChaosVersionString = TEXT("9C6B5D3F-C884-4564-BF7C-68B28AFFDD33");
-=======
-	static const FString ChaosVersionString = TEXT("2010BDD8-2309-49A0-919D-6BE431CFEE3D");
->>>>>>> 4b8cc7d4
+	static const FString ChaosVersionString = TEXT("77BD06DA-4CDE-4196-AB40-118520F9A69E");
 }