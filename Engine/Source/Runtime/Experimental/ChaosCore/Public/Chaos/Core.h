// Copyright Epic Games, Inc. All Rights Reserved.

#pragma once

#include "Chaos/Real.h"
#include "Chaos/Vector.h"
#include "Chaos/Matrix.h"
#include "Chaos/Rotation.h"
#include "Chaos/Transform.h"
#include "Containers/UnrealString.h"

namespace Chaos
{
	template<class T, int d> class TAABB;

	using FVec2 = TVector<FReal, 2>;
	using FVec3 = TVector<FReal, 3>;
	using FVec4 = TVector<FReal, 4>;
	using FRotation3 = TRotation<FReal, 3>;
	using FMatrix33 = PMatrix<FReal, 3, 3>;
	using FMatrix44 = PMatrix<FReal, 4, 4>;
	using FRigidTransform3 = TRigidTransform<FReal, 3>;
<<<<<<< HEAD
=======
	using FRigidTransformRealSingle3 = TRigidTransform<FRealSingle, 3>;
>>>>>>> 6bbb88c8

	using FAABB3 = TAABB<FReal, 3>;

	template <typename T>
	using TVec2 = TVector<T, 2>;

	template <typename T>
	using TVec3 = TVector<T, 3>;

	template <typename T>
	using TVec4 = TVector<T, 4>;

<<<<<<< HEAD
	// NOTE: if you get a merge conflict on the GUID, you must replace it with a new GUID - do not accept the source or target
	// or you will likely get DDC version conflicts resulting in crashes during load.
	// Core version string for Chaos data. Any DDC builder dependent on Chaos for serialization should depend on this version
	static const FString ChaosVersionString = TEXT("3AD4DA9E-B101-41B6-A1D3-31AB4F02FBD6");
=======
	template<typename T>
	using TRotation3 = TRotation<T, 3>;

	template<typename T>
	using TMatrix33 = PMatrix<T, 3, 3>;

	// NOTE: if you get a merge conflict on the GUID, you must replace it with a new GUID - do not accept the source or target
	// or you will likely get DDC version conflicts resulting in crashes during load.
	// Core version string for Chaos data. Any DDC builder dependent on Chaos for serialization should depend on this version
	static const FString ChaosVersionString = TEXT("6809AC86-276B-4AB2-B777-382005E80FAE");

>>>>>>> 6bbb88c8
}<|MERGE_RESOLUTION|>--- conflicted
+++ resolved
@@ -20,10 +20,7 @@
 	using FMatrix33 = PMatrix<FReal, 3, 3>;
 	using FMatrix44 = PMatrix<FReal, 4, 4>;
 	using FRigidTransform3 = TRigidTransform<FReal, 3>;
-<<<<<<< HEAD
-=======
 	using FRigidTransformRealSingle3 = TRigidTransform<FRealSingle, 3>;
->>>>>>> 6bbb88c8
 
 	using FAABB3 = TAABB<FReal, 3>;
 
@@ -36,12 +33,6 @@
 	template <typename T>
 	using TVec4 = TVector<T, 4>;
 
-<<<<<<< HEAD
-	// NOTE: if you get a merge conflict on the GUID, you must replace it with a new GUID - do not accept the source or target
-	// or you will likely get DDC version conflicts resulting in crashes during load.
-	// Core version string for Chaos data. Any DDC builder dependent on Chaos for serialization should depend on this version
-	static const FString ChaosVersionString = TEXT("3AD4DA9E-B101-41B6-A1D3-31AB4F02FBD6");
-=======
 	template<typename T>
 	using TRotation3 = TRotation<T, 3>;
 
@@ -53,5 +44,4 @@
 	// Core version string for Chaos data. Any DDC builder dependent on Chaos for serialization should depend on this version
 	static const FString ChaosVersionString = TEXT("6809AC86-276B-4AB2-B777-382005E80FAE");
 
->>>>>>> 6bbb88c8
 }