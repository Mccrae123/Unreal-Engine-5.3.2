// Copyright Epic Games, Inc. All Rights Reserved.

#pragma once

#include "Chaos/Real.h"
#include "Chaos/Vector.h"
#include "Chaos/Matrix.h"
#include "Chaos/Rotation.h"
#include "Chaos/Transform.h"
#include "Containers/UnrealString.h"

namespace Chaos
{
	template<class T, int d> class TAABB;

	using FVec2 = TVector<FReal, 2>;
	using FVec3 = TVector<FReal, 3>;
	using FVec4 = TVector<FReal, 4>;
	using FRotation3 = TRotation<FReal, 3>;
	using FMatrix33 = PMatrix<FReal, 3, 3>;
	using FMatrix44 = PMatrix<FReal, 4, 4>;
	using FRigidTransform3 = TRigidTransform<FReal, 3>;

	using FAABB3 = TAABB<FReal, 3>;

	template <typename T>
	using TVec2 = TVector<T, 2>;

	template <typename T>
	using TVec3 = TVector<T, 3>;

<<<<<<< HEAD
	/** Core version string for Chaos data. Any DDC builder dependent on Chaos for serialization should depend on this version */
	static const FString ChaosVersionString = TEXT("0551E40C75454298898AE1428CF7005A");
=======
	template <typename T>
	using TVec4 = TVector<T, 4>;

	// NOTE: if you get a merge conflict on the GUID, you must replace it with a new GUID - do not accept the source or target
	// or you will likely get DDC version conflicts resulting in crashes during load.
	// Core version string for Chaos data. Any DDC builder dependent on Chaos for serialization should depend on this version
	static const FString ChaosVersionString = TEXT("3AD4DA9E-B101-41B6-A1D3-31AB4F02FBD6");
>>>>>>> 3aae9151
}<|MERGE_RESOLUTION|>--- conflicted
+++ resolved
@@ -29,10 +29,6 @@
 	template <typename T>
 	using TVec3 = TVector<T, 3>;
 
-<<<<<<< HEAD
-	/** Core version string for Chaos data. Any DDC builder dependent on Chaos for serialization should depend on this version */
-	static const FString ChaosVersionString = TEXT("0551E40C75454298898AE1428CF7005A");
-=======
 	template <typename T>
 	using TVec4 = TVector<T, 4>;
 
@@ -40,5 +36,4 @@
 	// or you will likely get DDC version conflicts resulting in crashes during load.
 	// Core version string for Chaos data. Any DDC builder dependent on Chaos for serialization should depend on this version
 	static const FString ChaosVersionString = TEXT("3AD4DA9E-B101-41B6-A1D3-31AB4F02FBD6");
->>>>>>> 3aae9151
 }