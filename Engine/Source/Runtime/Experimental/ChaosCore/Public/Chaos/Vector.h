// Copyright Epic Games, Inc. All Rights Reserved.
#pragma once

#if !COMPILE_WITHOUT_UNREAL_SUPPORT
#include "Math/Vector.h"
#include "Math/Vector2D.h"
#include "Math/Vector4.h"
#endif

#include "Chaos/Real.h"
#include "Chaos/Array.h"
#include "Chaos/Pair.h"

#include "Containers/StaticArray.h"
#include <iostream>
#include <utility>
#include <initializer_list>
#include <limits>

namespace Chaos
{
	template<class T, int d>
	struct TVectorTraits
	{
		static const bool RequireRangeCheck = true;
	};


	template<class T, int d>
	class TVector
	{
	public:
		using FElement = T;
		static const int NumElements = d;
		using FTraits = TVectorTraits<T, d>;

		TVector() {}
		explicit TVector(const FElement& Element)
		{
			for (int32 i = 0; i < NumElements; ++i)
			{
				V[i] = Element;
			}
		}

		TVector(std::initializer_list<T> InElements)
		{
			check(InElements.size() == NumElements);
			FElement* Element = &V[0];
			for (auto InIt = InElements.begin(); InIt != InElements.end(); ++InIt)
			{
				*Element++ = *InIt;
			}
		}

		template <int N=d, typename std::enable_if<N==2, int>::type = 0>
		TVector(const T& V0, const T& V1)
		{
			V[0] = V0;
			V[1] = V1;
		}

		template <int N=d, typename std::enable_if<N==3, int>::type = 0>
		TVector(const T& V0, const T& V1, const T& V2)
		{
			V[0] = V0;
			V[1] = V1;
			V[2] = V2; //-V557
		}

		template <int N=d, typename std::enable_if<N==4, int>::type = 0>
		TVector(const T& V0, const T& V1, const T& V2, const T& V3)
		{
			V[0] = V0;
			V[1] = V1;
			V[2] = V2; //-V557
			V[3] = V3; //-V557
		}

#if !COMPILE_WITHOUT_UNREAL_SUPPORT
		template <int N=d, typename std::enable_if<N==3, int>::type = 0>
		TVector(const FVector3f& Other)	// LWC_TODO: Make this explicit for FReal = double
		{
			V[0] = static_cast<FElement>(Other.X);
			V[1] = static_cast<FElement>(Other.Y);
			V[2] = static_cast<FElement>(Other.Z); //-V557
		}
		template <int N = d, typename std::enable_if<N == 3, int>::type = 0>
		TVector(const FVector3d& Other)
		{
			V[0] = static_cast<FElement>(Other.X);
			V[1] = static_cast<FElement>(Other.Y);
			V[2] = static_cast<FElement>(Other.Z); //-V557
		}
#endif

		template<class T2>
		TVector(const TVector<T2, d>& Other)
		{
			for (int32 i = 0; i < NumElements; ++i)
			{
				V[i] = static_cast<T>(Other[i]);
			}
		}

		TVector<T, d>& operator=(const TVector<T, d>& Other)
		{
			for (int32 i = 0; i < NumElements; ++i)
			{
				(*this)[i] = Other[i];
			}
			return *this;
		}

		FElement& operator[](int Index)
		{
			if (FTraits::RequireRangeCheck)
			{
				check(Index >= 0);
				check(Index < NumElements);
			}
			return V[Index];
		}

		const FElement& operator[](int Index) const
		{
			if (FTraits::RequireRangeCheck)
			{
				check(Index >= 0);
				check(Index < NumElements);
			}
			return V[Index];
		}

		int32 Num() const
		{
			return NumElements;
		}

		TVector(std::istream& Stream)
		{
			for (int32 i = 0; i < NumElements; ++i)
			{
				Stream.read(reinterpret_cast<char*>(&V[i]), sizeof(FElement));
			}
		}
		void Write(std::ostream& Stream) const
		{
			for (int32 i = 0; i < NumElements; ++i)
			{
				Stream.write(reinterpret_cast<const char*>(&V[i]), sizeof(FElement));
			}
		}

		friend bool operator==(const TVector<T, d>& L, const TVector<T, d>& R)
		{
			for (int32 i = 0; i < NumElements; ++i)
			{
				if (L.V[i] != R.V[i])
				{
					return false;
				}
			}
			return true;
		}

		friend bool operator!=(const TVector<T, d>& L, const TVector<T, d>& R)
		{
			return !(L == R);
		}

		bool ContainsNaN() const
		{
			for (int32 i = 0; i < NumElements; ++i)
			{
				if (!FMath::IsFinite(V[i]))
				{
					return true;
				}
			}

			return false;
		}


		// @todo(ccaulfield): the following should only be available for TVector of numeric types
//		T Size() const
//		{
//			T SquaredSum = 0;
//			for (int32 i = 0; i < NumElements; ++i)
//			{
//				SquaredSum += ((*this)[i] * (*this)[i]);
//			}
//			return sqrt(SquaredSum);
//		}
//		T Product() const
//		{
//			T Result = 1;
//			for (int32 i = 0; i < NumElements; ++i)
//			{
//				Result *= (*this)[i];
//			}
//			return Result;
//		}
//		static TVector<T, d> AxisVector(const int32 Axis)
//		{
//			check(Axis >= 0 && Axis < NumElements);
//			TVector<T, d> Result(0);
//			Result[Axis] = (T)1;
//			return Result;
//		}
//		T SizeSquared() const
//		{
//			T Result = 0;
//			for (int32 i = 0; i < d; ++i)
//			{
//				Result += ((*this)[i] * (*this)[i]);
//			}
//			return Result;
//		}
//		TVector<T, d> GetSafeNormal() const
//		{
//			//We want N / ||N|| and to avoid inf
//			//So we want N / ||N|| < 1 / eps => N eps < ||N||, but this is clearly true for all eps < 1 and N > 0
//			T SizeSqr = SizeSquared();
//			if (SizeSqr <= TNumericLimits<T>::Min())
//				return AxisVector(0);
//			return (*this) / sqrt(SizeSqr);
//		}
//		T SafeNormalize()
//		{
//			T Size = SizeSquared();
//			if (Size < (T)1e-4)
//			{
//				*this = AxisVector(0);
//				return (T)0.;
//			}
//			Size = sqrt(Size);
//			*this = (*this) / Size;
//			return Size;
//		}
//		TVector<T, d> operator-() const
//		{
//			TVector<T, d> Result;
//			for (int32 i = 0; i < Num; ++i)
//			{
//				Result[i] = -(*this)[i];
//			}
//			return Result;
//		}
//		TVector<T, d> operator*(const TVector<T, d>& Other) const
//		{
//			TVector<T, d> Result;
//			for (int32 i = 0; i < d; ++i)
//			{
//				Result[i] = (*this)[i] * Other[i];
//			}
//			return Result;
//		}
//		TVector<T, d> operator/(const TVector<T, d>& Other) const
//		{
//			TVector<T, d> Result;
//			for (int32 i = 0; i < d; ++i)
//			{
//				Result[i] = (*this)[i] / Other[i];
//			}
//			return Result;
//		}
//		TVector<T, d> operator+(const TVector<T, d>& Other) const
//		{
//			TVector<T, d> Result;
//			for (int32 i = 0; i < d; ++i)
//			{
//				Result[i] = (*this)[i] + Other[i];
//			}
//			return Result;
//		}
//		TVector<T, d> operator-(const TVector<T, d>& Other) const
//		{
//			TVector<T, d> Result;
//			for (int32 i = 0; i < d; ++i)
//			{
//				Result[i] = (*this)[i] - Other[i];
//			}
//			return Result;
//		}
//		TVector<T, d>& operator+=(const TVector<T, d>& Other)
//		{
//			for (int32 i = 0; i < d; ++i)
//			{
//				(*this)[i] += Other[i];
//			}
//			return *this;
//		}
//		TVector<T, d>& operator-=(const TVector<T, d>& Other)
//		{
//			for (int32 i = 0; i < d; ++i)
//			{
//				(*this)[i] -= Other[i];
//			}
//			return *this;
//		}
//		TVector<T, d>& operator/=(const TVector<T, d>& Other)
//		{
//			for (int32 i = 0; i < d; ++i)
//			{
//				(*this)[i] /= Other[i];
//			}
//			return *this;
//		}
//		TVector<T, d> operator*(const T& S) const
//		{
//			TVector<T, d> Result;
//			for (int32 i = 0; i < d; ++i)
//			{
//				Result[i] = (*this)[i] * S;
//			}
//			return Result;
//		}
//		friend TVector<T, d> operator*(const T S, const TVector<T, d>& V)
//		{
//			TVector<T, d> Ret;
//			for (int32 i = 0; i < d; ++i)
//			{
//				Ret[i] = S * V[i];
//			}
//			return Ret;
//		}
//		TVector<T, d>& operator*=(const T& S)
//		{
//			for (int32 i = 0; i < d; ++i)
//			{
//				(*this)[i] *= S;
//			}
//			return *this;
//		}
//		friend TVector<T, d> operator/(const T S, const TVector<T, d>& V)
//		{
//			TVector<T, d> Ret;
//			for (int32 i = 0; i < d; ++i)
//			{
//				Ret = S / V[i];
//			}
//			return Ret;
//		}
//
//#if COMPILE_WITHOUT_UNREAL_SUPPORT
//		static inline FReal DotProduct(const Vector<FReal, 3>& V1, const Vector<FReal, 3>& V2)
//		{
//			return V1[0] * V2[0] + V1[1] * V2[1] + V1[2] * V2[2];
//		}
//		static inline Vector<FReal, 3> CrossProduct(const Vector<FReal, 3>& V1, const Vector<FReal, 3>& V2)
//		{
//			Vector<FReal, 3> Result;
//			Result[0] = V1[1] * V2[2] - V1[2] * V2[1];
//			Result[1] = V1[2] * V2[0] - V1[0] * V2[2];
//			Result[2] = V1[0] * V2[1] - V1[1] * V2[0];
//			return Result;
//		}
//#endif

	private:
		FElement V[NumElements];
	};


#if !COMPILE_WITHOUT_UNREAL_SUPPORT
	template<>
<<<<<<< HEAD
	class TVector<FReal, 4> : public FVector4
=======
	class TVector<FReal, 4> : public UE::Math::TVector4<FReal>
>>>>>>> 6bbb88c8
	{
	public:
		using FElement = FReal;
		using BaseType = UE::Math::TVector4<FReal>;
		using BaseType::X;
		using BaseType::Y;
		using BaseType::Z;
		using BaseType::W;

		TVector()
<<<<<<< HEAD
		    : FVector4() {}
		explicit TVector(const FReal x)
		    : FVector4(x, x, x, x) {}
		TVector(const FReal x, const FReal y, const FReal z, const FReal w)
		    : FVector4(x, y, z, w) {}
		TVector(const FVector4& vec)
		    : FVector4(vec) {}
	};

	template<>
	class TVector<FReal, 3> : public FVector
=======
		    : BaseType() {}
		explicit TVector(const FReal x)
		    : BaseType(x, x, x, x) {}
		TVector(const FReal x, const FReal y, const FReal z, const FReal w)
		    : BaseType(x, y, z, w) {}
		TVector(const BaseType& vec)
		    : BaseType(vec) {}
	};

	template<>
	class TVector<FRealSingle, 3> : public UE::Math::TVector<FRealSingle>
>>>>>>> 6bbb88c8
	{
	public:
		using FElement = FRealSingle;
		using UE::Math::TVector<FRealSingle>::X;
		using UE::Math::TVector<FRealSingle>::Y;
		using UE::Math::TVector<FRealSingle>::Z;

		TVector()
<<<<<<< HEAD
		    : FVector() {}
		explicit TVector(const FReal x)
		    : FVector(x, x, x) {}
		TVector(const FReal x, const FReal y, const FReal z)
		    : FVector(x, y, z) {}
		TVector(const FVector& vec)
		    : FVector(vec) {}
		TVector(const FVector4& vec)
		    : FVector(vec.X, vec.Y, vec.Z) {}
=======
		    : UE::Math::TVector<FRealSingle>() {}
		explicit TVector(const FRealSingle x)
		    : UE::Math::TVector<FRealSingle>(x, x, x) {}
		TVector(const FRealSingle x, const FRealSingle y, const FRealSingle z)
		    : UE::Math::TVector<FRealSingle>(x, y, z) {}
		TVector(const UE::Math::TVector<FRealSingle>& vec)
		    : UE::Math::TVector<FRealSingle>((UE::Math::TVector<FRealSingle>)vec) {}
		TVector(const UE::Math::TVector<FRealDouble>& vec)					// LWC_TODO: Precision loss. Make explicit for FRealSingle = FRealSingle?
			: UE::Math::TVector<FRealSingle>((UE::Math::TVector<FRealSingle>)vec) {}
		TVector(const UE::Math::TVector4<FRealSingle>& vec)
		    : UE::Math::TVector<FRealSingle>(vec.X, vec.Y, vec.Z) {}
		TVector(const UE::Math::TVector4<FRealDouble>& vec)					// LWC_TODO: Precision loss. Make explicit for FRealSingle = FRealSingle?
			: UE::Math::TVector<FRealSingle>((UE::Math::TVector4<FRealSingle>)vec) {}
>>>>>>> 6bbb88c8
		TVector(std::istream& Stream)
		{
			Stream.read(reinterpret_cast<char*>(&X), sizeof(X));
			Stream.read(reinterpret_cast<char*>(&Y), sizeof(Y));
			Stream.read(reinterpret_cast<char*>(&Z), sizeof(Z));
		}
		//operator UE::Math::TVector<FRealDouble>() const { return UE::Math::TVector<FRealDouble>((FRealDouble)X, (FRealDouble)Y, (FRealDouble)Z); }
		void Write(std::ostream& Stream) const
		{
			Stream.write(reinterpret_cast<const char*>(&X), sizeof(X));
			Stream.write(reinterpret_cast<const char*>(&Y), sizeof(Y));
			Stream.write(reinterpret_cast<const char*>(&Z), sizeof(Z));
		}
<<<<<<< HEAD
		static inline TVector<FReal, 3> Lerp(const TVector<FReal, 3>& V1, const TVector<FReal, 3>& V2, const FReal F) { return FMath::Lerp<FVector, FReal>(V1, V2, F); }
		static inline TVector<FReal, 3> CrossProduct(const TVector<FReal, 3>& V1, const TVector<FReal, 3>& V2) { return FVector::CrossProduct(V1, V2); }
		static inline FReal DotProduct(const TVector<FReal, 3>& V1, const TVector<FReal, 3>& V2) { return FVector::DotProduct(V1, V2); }
		bool operator<=(const TVector<FReal, 3>& V) const
		{
			return X <= V.X && Y <= V.Y && Z <= V.Z;
		}
		bool operator>=(const TVector<FReal, 3>& V) const
		{
			return X >= V.X && Y >= V.Y && Z >= V.Z;
		}
		TVector<FReal, 3> operator-() const
		{
			return TVector<FReal, 3>(-X, -Y, -Z);
		}
		TVector<FReal, 3> operator+(const FReal Other) const
		{
			return TVector<FReal, 3>(X + Other, Y + Other, Z + Other);
		}
		TVector<FReal, 3> operator-(const FReal Other) const
		{
			return TVector<FReal, 3>(X - Other, Y - Other, Z - Other);
		}
		TVector<FReal, 3> operator*(const FReal Other) const
		{
			return TVector<FReal, 3>(X * Other, Y * Other, Z * Other);
		}
		TVector<FReal, 3> operator/(const FReal Other) const
		{
			return TVector<FReal, 3>(X / Other, Y / Other, Z / Other);
		}
		friend TVector<FReal, 3> operator/(const FReal S, const TVector<FReal, 3>& V)
		{
			return TVector<FReal, 3>(S / V.X, S / V.Y, S / V.Z);
		}
		TVector<FReal, 3> operator+(const TVector<FReal, 3>& Other) const
		{
			return TVector<FReal, 3>(X + Other[0], Y + Other[1], Z + Other[2]);
		}
		TVector<FReal, 3> operator-(const TVector<FReal, 3>& Other) const
		{
			return TVector<FReal, 3>(X - Other[0], Y - Other[1], Z - Other[2]);
		}
		TVector<FReal, 3> operator*(const TVector<FReal, 3>& Other) const
		{
			return TVector<FReal, 3>(X * Other[0], Y * Other[1], Z * Other[2]);
		}
		TVector<FReal, 3> operator/(const TVector<FReal, 3>& Other) const
		{
			return TVector<FReal, 3>(X / Other[0], Y / Other[1], Z / Other[2]);
		}
		template<class T2>
		TVector<FReal, 3> operator+(const TVector<T2, 3>& Other) const
		{
			return TVector<FReal, 3>(X + Other[0], Y + Other[1], Z + Other[2]);
		}
		template<class T2>
		TVector<FReal, 3> operator-(const TVector<T2, 3>& Other) const
		{
			return TVector<FReal, 3>(X - Other[0], Y - Other[1], Z - Other[2]);
		}
		template<class T2>
		TVector<FReal, 3> operator*(const TVector<T2, 3>& Other) const
		{
			return TVector<FReal, 3>(X * Other[0], Y * Other[1], Z * Other[2]);
		}
		template<class T2>
		TVector<FReal, 3> operator/(const TVector<T2, 3>& Other) const
		{
			return TVector<FReal, 3>(X / Other[0], Y / Other[1], Z / Other[2]);
		}
		FReal Product() const
		{
			return X * Y * Z;
		}
		FReal Max() const
		{
			return (X > Y && X > Z) ? X : (Y > Z ? Y : Z);
		}
		FReal Min() const
=======
		static inline TVector<FRealSingle, 3> Lerp(const TVector<FRealSingle, 3>& V1, const TVector<FRealSingle, 3>& V2, const FRealSingle F) { return FMath::Lerp<UE::Math::TVector<FRealSingle>, FRealSingle>(V1, V2, F); }
		static inline TVector<FRealSingle, 3> CrossProduct(const TVector<FRealSingle, 3>& V1, const TVector<FRealSingle, 3>& V2) { return UE::Math::TVector<FRealSingle>::CrossProduct(V1, V2); }
		static inline FRealSingle DotProduct(const TVector<FRealSingle, 3>& V1, const TVector<FRealSingle, 3>& V2) { return UE::Math::TVector<FRealSingle>::DotProduct(V1, V2); }
		bool operator<=(const TVector<FRealSingle, 3>& V) const
		{
			return X <= V.X && Y <= V.Y && Z <= V.Z;
		}
		bool operator>=(const TVector<FRealSingle, 3>& V) const
		{
			return X >= V.X && Y >= V.Y && Z >= V.Z;
		}
		TVector<FRealSingle, 3> operator-() const
		{
			return TVector<FRealSingle, 3>(-X, -Y, -Z);
		}
		TVector<FRealSingle, 3> operator+(const FRealSingle Other) const
		{
			return TVector<FRealSingle, 3>(X + Other, Y + Other, Z + Other);
		}
		TVector<FRealSingle, 3> operator-(const FRealSingle Other) const
		{
			return TVector<FRealSingle, 3>(X - Other, Y - Other, Z - Other);
		}
		TVector<FRealSingle, 3> operator*(const FRealSingle Other) const
		{
			return TVector<FRealSingle, 3>(X * Other, Y * Other, Z * Other);
		}
		TVector<FRealSingle, 3> operator/(const FRealSingle Other) const
		{
			return TVector<FRealSingle, 3>(X / Other, Y / Other, Z / Other);
		}
		friend TVector<FRealSingle, 3> operator/(const FRealSingle S, const TVector<FRealSingle, 3>& V)
		{
			return TVector<FRealSingle, 3>(S / V.X, S / V.Y, S / V.Z);
		}
		TVector<FRealSingle, 3> operator+(const TVector<FRealSingle, 3>& Other) const
		{
			return TVector<FRealSingle, 3>(X + Other[0], Y + Other[1], Z + Other[2]);
		}
		TVector<FRealSingle, 3> operator-(const TVector<FRealSingle, 3>& Other) const
		{
			return TVector<FRealSingle, 3>(X - Other[0], Y - Other[1], Z - Other[2]);
		}
		TVector<FRealSingle, 3> operator*(const TVector<FRealSingle, 3>& Other) const
		{
			return TVector<FRealSingle, 3>(X * Other[0], Y * Other[1], Z * Other[2]);
		}
		TVector<FRealSingle, 3> operator/(const TVector<FRealSingle, 3>& Other) const
		{
			return TVector<FRealSingle, 3>(X / Other[0], Y / Other[1], Z / Other[2]);
		}
		template<class T2>
		TVector<FRealSingle, 3> operator+(const TVector<T2, 3>& Other) const
		{
			return TVector<FRealSingle, 3>(X + static_cast<FRealSingle>(Other[0]), Y + static_cast<FRealSingle>(Other[1]), Z + static_cast<FRealSingle>(Other[2]));
		}
		template<class T2>
		TVector<FRealSingle, 3> operator-(const TVector<T2, 3>& Other) const
		{
			return TVector<FRealSingle, 3>(X - static_cast<FRealSingle>(Other[0]), Y - static_cast<FRealSingle>(Other[1]), Z - static_cast<FRealSingle>(Other[2]));
		}
		template<class T2>
		TVector<FRealSingle, 3> operator*(const TVector<T2, 3>& Other) const
		{
			return TVector<FRealSingle, 3>(X * static_cast<FRealSingle>(Other[0]), Y * static_cast<FRealSingle>(Other[1]), Z * static_cast<FRealSingle>(Other[2]));
		}
		template<class T2>
		TVector<FRealSingle, 3> operator/(const TVector<T2, 3>& Other) const
		{
			return TVector<FRealSingle, 3>(X / static_cast<FRealSingle>(Other[0]), Y / static_cast<FRealSingle>(Other[1]), Z / static_cast<FRealSingle>(Other[2]));
		}
		FRealSingle Product() const
		{
			return X * Y * Z;
		}
		FRealSingle Max() const
		{
			return (X > Y && X > Z) ? X : (Y > Z ? Y : Z);
		}
		FRealSingle Min() const
>>>>>>> 6bbb88c8
		{
			return (X < Y && X < Z) ? X : (Y < Z ? Y : Z);
		}
		int32 MaxAxis() const
<<<<<<< HEAD
		{
			return (X > Y && X > Z) ? 0 : (Y > Z ? 1 : 2);
		}
		TVector<FReal, 3> ComponentwiseMin(const TVector<FReal, 3>& Other) const { return {FMath::Min(X,Other.X), FMath::Min(Y,Other.Y), FMath::Min(Z,Other.Z)}; }
		TVector<FReal, 3> ComponentwiseMax(const TVector<FReal, 3>& Other) const { return {FMath::Max(X,Other.X), FMath::Max(Y,Other.Y), FMath::Max(Z,Other.Z)}; }
		static TVector<FReal, 3> Max(const TVector<FReal, 3>& V1, const TVector<FReal, 3>& V2)
		{
			return TVector<FReal, 3>(V1.X > V2.X ? V1.X : V2.X, V1.Y > V2.Y ? V1.Y : V2.Y, V1.Z > V2.Z ? V1.Z : V2.Z);
		}
		static TVector<FReal, 3> AxisVector(const int32 Axis)
		{ return Axis == 0 ? TVector<FReal, 3>(1.f, 0.f, 0.f) : (Axis == 1 ? TVector<FReal, 3>(0.f, 1.f, 0.f) : TVector<FReal, 3>(0.f, 0.f, 1.f)); }
		static Pair<FReal, int32> MaxAndAxis(const TVector<FReal, 3>& V1, const TVector<FReal, 3>& V2)
		{
			const TVector<FReal, 3> max = Max(V1, V2);
=======
		{
			return (X > Y && X > Z) ? 0 : (Y > Z ? 1 : 2);
		}
		FRealSingle Mid() const
		{
			FRealSingle XmY = X - Y;
			FRealSingle YmZ = Y - Z;
			FRealSingle XmZ = X - Z;
			return (XmY * YmZ > -1 ? Y : XmY * XmZ < 1 ? X : Z);
		}
		TVector<FRealSingle, 3> ComponentwiseMin(const TVector<FRealSingle, 3>& Other) const { return {FMath::Min(X,Other.X), FMath::Min(Y,Other.Y), FMath::Min(Z,Other.Z)}; }
		TVector<FRealSingle, 3> ComponentwiseMax(const TVector<FRealSingle, 3>& Other) const { return {FMath::Max(X,Other.X), FMath::Max(Y,Other.Y), FMath::Max(Z,Other.Z)}; }
		static TVector<FRealSingle, 3> Max(const TVector<FRealSingle, 3>& V1, const TVector<FRealSingle, 3>& V2)
		{
			return TVector<FRealSingle, 3>(V1.X > V2.X ? V1.X : V2.X, V1.Y > V2.Y ? V1.Y : V2.Y, V1.Z > V2.Z ? V1.Z : V2.Z);
		}
		static TVector<FRealSingle, 3> AxisVector(const int32 Axis)
		{ return Axis == 0 ? TVector<FRealSingle, 3>(1.f, 0.f, 0.f) : (Axis == 1 ? TVector<FRealSingle, 3>(0.f, 1.f, 0.f) : TVector<FRealSingle, 3>(0.f, 0.f, 1.f)); }
		static Pair<FRealSingle, int32> MaxAndAxis(const TVector<FRealSingle, 3>& V1, const TVector<FRealSingle, 3>& V2)
		{
			const TVector<FRealSingle, 3> max = Max(V1, V2);
>>>>>>> 6bbb88c8
			if (max.X > max.Y)
			{
				if (max.X > max.Z)
					return MakePair(max.X, 0);
				else
					return MakePair(max.Z, 2);
			}
			else
			{
				if (max.Y > max.Z)
					return MakePair(max.Y, 1);
				else
					return MakePair(max.Z, 2);
			}
		}
<<<<<<< HEAD
		FReal SafeNormalize(FReal Epsilon = 1e-4)
		{
			FReal Size = SizeSquared();
=======
		FRealSingle SafeNormalize(FRealSingle Epsilon = 1e-4f)
		{
			FRealSingle Size = SizeSquared();
>>>>>>> 6bbb88c8
			if (Size < Epsilon)
			{
				*this = AxisVector(0);
				return 0.f;
			}
			Size = sqrt(Size);
			*this = (*this) / Size;
			return Size;
		}
<<<<<<< HEAD
		TVector<FReal, 3> GetOrthogonalVector() const
		{
			TVector<FReal, 3> AbsVector(FMath::Abs(X), FMath::Abs(Y), FMath::Abs(Z));
			if ((AbsVector.X <= AbsVector.Y) && (AbsVector.X <= AbsVector.Z))
			{
				// X is the smallest component
				return TVector<FReal, 3>(0, Z, -Y);
=======
		TVector<FRealSingle, 3> GetOrthogonalVector() const
		{
			TVector<FRealSingle, 3> AbsVector(FMath::Abs(X), FMath::Abs(Y), FMath::Abs(Z));
			if ((AbsVector.X <= AbsVector.Y) && (AbsVector.X <= AbsVector.Z))
			{
				// X is the smallest component
				return TVector<FRealSingle, 3>(0, Z, -Y);
>>>>>>> 6bbb88c8
			}
			if ((AbsVector.Z <= AbsVector.X) && (AbsVector.Z <= AbsVector.Y))
			{
				// Z is the smallest component
<<<<<<< HEAD
				return TVector<FReal, 3>(Y, -X, 0);
			}
			// Y is the smallest component
			return TVector<FReal, 3>(-Z, 0, X);
		}
		static FReal AngleBetween(const TVector<FReal, 3>& V1, const TVector<FReal, 3>& V2)
		{
			FReal s = CrossProduct(V1, V2).Size();
			FReal c = DotProduct(V1, V2);
			return atan2(s, c);
		}
		/** Calculate the velocity to move from P0 to P1 in time Dt. Exists just for symmetry with TRotation::CalculateAngularVelocity! */
		static TVector<FReal, 3> CalculateVelocity(const TVector<FReal, 3>& P0, const TVector<FReal, 3>& P1, const FReal Dt)
=======
				return TVector<FRealSingle, 3>(Y, -X, 0);
			}
			// Y is the smallest component
			return TVector<FRealSingle, 3>(-Z, 0, X);
		}
		static FRealSingle AngleBetween(const TVector<FRealSingle, 3>& V1, const TVector<FRealSingle, 3>& V2)
		{
			FRealSingle s = CrossProduct(V1, V2).Size();
			FRealSingle c = DotProduct(V1, V2);
			return atan2(s, c);
		}
		/** Calculate the velocity to move from P0 to P1 in time Dt. Exists just for symmetry with TRotation::CalculateAngularVelocity! */
		static TVector<FRealSingle, 3> CalculateVelocity(const TVector<FRealSingle, 3>& P0, const TVector<FRealSingle, 3>& P1, const FRealSingle Dt)
>>>>>>> 6bbb88c8
		{
			return (P1 - P0) / Dt;
		}

<<<<<<< HEAD
		static bool IsNearlyEqual(const TVector<FReal, 3>& A, const TVector<FReal, 3>& B, const FReal Epsilon)
=======
		static bool IsNearlyEqual(const TVector<FRealSingle, 3>& A, const TVector<FRealSingle, 3>& B, const FRealSingle Epsilon)
>>>>>>> 6bbb88c8
		{
			return (B - A).IsNearlyZero(Epsilon);
		}
	};


	template<>
<<<<<<< HEAD
	class TVector<FReal, 2> : public FVector2D
=======
	class TVector<FRealDouble, 3> : public UE::Math::TVector<FRealDouble>
>>>>>>> 6bbb88c8
	{
	public:
		using FElement = FRealDouble;
		using UE::Math::TVector<FRealDouble>::X;
		using UE::Math::TVector<FRealDouble>::Y;
		using UE::Math::TVector<FRealDouble>::Z;

		TVector()
			: UE::Math::TVector<FRealDouble>() {}
		explicit TVector(const FRealDouble x)
			: UE::Math::TVector<FRealDouble>(x, x, x) {}
		TVector(const FRealDouble x, const FRealDouble y, const FRealDouble z)
			: UE::Math::TVector<FRealDouble>(x, y, z) {}
		TVector(const UE::Math::TVector<FRealSingle>& vec)
			: UE::Math::TVector<FRealDouble>((UE::Math::TVector<FRealDouble>)vec) {}
		TVector(const UE::Math::TVector<FRealDouble>& vec)					// LWC_TODO: Precision loss. Make explicit for FRealDouble = FRealSingle?
			: UE::Math::TVector<FRealDouble>((UE::Math::TVector<FRealDouble>)vec) {}
		TVector(const FVector4& vec)
			: UE::Math::TVector<FRealDouble>(vec.X, vec.Y, vec.Z) {}
		TVector(std::istream& Stream)
		{
			Stream.read(reinterpret_cast<char*>(&X), sizeof(X));
			Stream.read(reinterpret_cast<char*>(&Y), sizeof(Y));
			Stream.read(reinterpret_cast<char*>(&Z), sizeof(Z));
		}
		//operator UE::Math::TVector<FRealDouble>() const { return UE::Math::TVector<FRealDouble>((FRealDouble)X, (FRealDouble)Y, (FRealDouble)Z); }
		void Write(std::ostream& Stream) const
		{
			Stream.write(reinterpret_cast<const char*>(&X), sizeof(X));
			Stream.write(reinterpret_cast<const char*>(&Y), sizeof(Y));
			Stream.write(reinterpret_cast<const char*>(&Z), sizeof(Z));
		}
		static inline TVector<FRealDouble, 3> Lerp(const TVector<FRealDouble, 3>& V1, const TVector<FRealDouble, 3>& V2, const FRealDouble F) { return FMath::Lerp<UE::Math::TVector<FRealDouble>, FRealDouble>(V1, V2, F); }
		static inline TVector<FRealDouble, 3> CrossProduct(const TVector<FRealDouble, 3>& V1, const TVector<FRealDouble, 3>& V2) { return UE::Math::TVector<FRealDouble>::CrossProduct(V1, V2); }
		static inline FRealDouble DotProduct(const TVector<FRealDouble, 3>& V1, const TVector<FRealDouble, 3>& V2) { return UE::Math::TVector<FRealDouble>::DotProduct(V1, V2); }
		bool operator<=(const TVector<FRealDouble, 3>& V) const
		{
			return X <= V.X && Y <= V.Y && Z <= V.Z;
		}
		bool operator>=(const TVector<FRealDouble, 3>& V) const
		{
			return X >= V.X && Y >= V.Y && Z >= V.Z;
		}
		TVector<FRealDouble, 3> operator-() const
		{
			return TVector<FRealDouble, 3>(-X, -Y, -Z);
		}
		TVector<FRealDouble, 3> operator+(const FRealDouble Other) const
		{
			return TVector<FRealDouble, 3>(X + Other, Y + Other, Z + Other);
		}
		TVector<FRealDouble, 3> operator-(const FRealDouble Other) const
		{
			return TVector<FRealDouble, 3>(X - Other, Y - Other, Z - Other);
		}
		TVector<FRealDouble, 3> operator*(const FRealDouble Other) const
		{
			return TVector<FRealDouble, 3>(X * Other, Y * Other, Z * Other);
		}
		TVector<FRealDouble, 3> operator/(const FRealDouble Other) const
		{
			return TVector<FRealDouble, 3>(X / Other, Y / Other, Z / Other);
		}
		friend TVector<FRealDouble, 3> operator/(const FRealDouble S, const TVector<FRealDouble, 3>& V)
		{
			return TVector<FRealDouble, 3>(S / V.X, S / V.Y, S / V.Z);
		}
		TVector<FRealDouble, 3> operator+(const TVector<FRealDouble, 3>& Other) const
		{
			return TVector<FRealDouble, 3>(X + Other[0], Y + Other[1], Z + Other[2]);
		}
		TVector<FRealDouble, 3> operator-(const TVector<FRealDouble, 3>& Other) const
		{
			return TVector<FRealDouble, 3>(X - Other[0], Y - Other[1], Z - Other[2]);
		}
		TVector<FRealDouble, 3> operator*(const TVector<FRealDouble, 3>& Other) const
		{
			return TVector<FRealDouble, 3>(X * Other[0], Y * Other[1], Z * Other[2]);
		}
		TVector<FRealDouble, 3> operator/(const TVector<FRealDouble, 3>& Other) const
		{
			return TVector<FRealDouble, 3>(X / Other[0], Y / Other[1], Z / Other[2]);
		}
		template<class T2>
		TVector<FRealDouble, 3> operator+(const TVector<T2, 3>& Other) const
		{
			return TVector<FRealDouble, 3>(X + static_cast<FRealDouble>(Other[0]), Y + static_cast<FRealDouble>(Other[1]), Z + static_cast<FRealDouble>(Other[2]));
		}
		template<class T2>
		TVector<FRealDouble, 3> operator-(const TVector<T2, 3>& Other) const
		{
			return TVector<FRealDouble, 3>(X - static_cast<FRealDouble>(Other[0]), Y - static_cast<FRealDouble>(Other[1]), Z - static_cast<FRealDouble>(Other[2]));
		}
		template<class T2>
		TVector<FRealDouble, 3> operator*(const TVector<T2, 3>& Other) const
		{
			return TVector<FRealDouble, 3>(X * static_cast<FRealDouble>(Other[0]), Y * static_cast<FRealDouble>(Other[1]), Z * static_cast<FRealDouble>(Other[2]));
		}
		template<class T2>
		TVector<FRealDouble, 3> operator/(const TVector<T2, 3>& Other) const
		{
			return TVector<FRealDouble, 3>(X / static_cast<FRealDouble>(Other[0]), Y / static_cast<FRealDouble>(Other[1]), Z / static_cast<FRealDouble>(Other[2]));
		}
		FRealDouble Product() const
		{
			return X * Y * Z;
		}
		FRealDouble Max() const
		{
			return (X > Y && X > Z) ? X : (Y > Z ? Y : Z);
		}
		FRealDouble Min() const
		{
			return (X < Y&& X < Z) ? X : (Y < Z ? Y : Z);
		}
		int32 MaxAxis() const
		{
			return (X > Y && X > Z) ? 0 : (Y > Z ? 1 : 2);
		}
		FRealDouble Mid() const
		{
			FRealDouble XmY = X - Y;
			FRealDouble YmZ = Y - Z;
			FRealDouble XmZ = X - Z;
			return (XmY * YmZ > -1 ? Y : XmY * XmZ < 1 ? X : Z);
		}
		TVector<FRealDouble, 3> ComponentwiseMin(const TVector<FRealDouble, 3>& Other) const { return { FMath::Min(X,Other.X), FMath::Min(Y,Other.Y), FMath::Min(Z,Other.Z) }; }
		TVector<FRealDouble, 3> ComponentwiseMax(const TVector<FRealDouble, 3>& Other) const { return { FMath::Max(X,Other.X), FMath::Max(Y,Other.Y), FMath::Max(Z,Other.Z) }; }
		static TVector<FRealDouble, 3> Max(const TVector<FRealDouble, 3>& V1, const TVector<FRealDouble, 3>& V2)
		{
			return TVector<FRealDouble, 3>(V1.X > V2.X ? V1.X : V2.X, V1.Y > V2.Y ? V1.Y : V2.Y, V1.Z > V2.Z ? V1.Z : V2.Z);
		}
		static TVector<FRealDouble, 3> AxisVector(const int32 Axis)
		{
			return Axis == 0 ? TVector<FRealDouble, 3>(1.f, 0.f, 0.f) : (Axis == 1 ? TVector<FRealDouble, 3>(0.f, 1.f, 0.f) : TVector<FRealDouble, 3>(0.f, 0.f, 1.f));
		}
		static Pair<FRealDouble, int32> MaxAndAxis(const TVector<FRealDouble, 3>& V1, const TVector<FRealDouble, 3>& V2)
		{
			const TVector<FRealDouble, 3> max = Max(V1, V2);
			if (max.X > max.Y)
			{
				if (max.X > max.Z)
					return MakePair(max.X, 0);
				else
					return MakePair(max.Z, 2);
			}
			else
			{
				if (max.Y > max.Z)
					return MakePair(max.Y, 1);
				else
					return MakePair(max.Z, 2);
			}
		}
		FRealDouble SafeNormalize(FRealDouble Epsilon = 1e-4f)
		{
			FRealDouble Size = SizeSquared();
			if (Size < Epsilon)
			{
				*this = AxisVector(0);
				return 0.f;
			}
			Size = sqrt(Size);
			*this = (*this) / Size;
			return Size;
		}
		TVector<FRealDouble, 3> GetOrthogonalVector() const
		{
			TVector<FRealDouble, 3> AbsVector(FMath::Abs(X), FMath::Abs(Y), FMath::Abs(Z));
			if ((AbsVector.X <= AbsVector.Y) && (AbsVector.X <= AbsVector.Z))
			{
				// X is the smallest component
				return TVector<FRealDouble, 3>(0, Z, -Y);
			}
			if ((AbsVector.Z <= AbsVector.X) && (AbsVector.Z <= AbsVector.Y))
			{
				// Z is the smallest component
				return TVector<FRealDouble, 3>(Y, -X, 0);
			}
			// Y is the smallest component
			return TVector<FRealDouble, 3>(-Z, 0, X);
		}
		static FRealDouble AngleBetween(const TVector<FRealDouble, 3>& V1, const TVector<FRealDouble, 3>& V2)
		{
			FRealDouble s = CrossProduct(V1, V2).Size();
			FRealDouble c = DotProduct(V1, V2);
			return atan2(s, c);
		}
		/** Calculate the velocity to move from P0 to P1 in time Dt. Exists just for symmetry with TRotation::CalculateAngularVelocity! */
		static TVector<FRealDouble, 3> CalculateVelocity(const TVector<FRealDouble, 3>& P0, const TVector<FRealDouble, 3>& P1, const FRealDouble Dt)
		{
			return (P1 - P0) / Dt;
		}

		static bool IsNearlyEqual(const TVector<FRealDouble, 3>& A, const TVector<FRealDouble, 3>& B, const FRealDouble Epsilon)
		{
			return (B - A).IsNearlyZero(Epsilon);
		}
	};

	template<>
	class TVector<FRealSingle, 2> : public FVector2f
	{
	public:
		using FElement = decltype(FVector2f::X);
		using FVector2f::X;
		using FVector2f::Y;

		TVector()
<<<<<<< HEAD
		    : FVector2D() {}
		TVector(const FReal x)
		    : FVector2D(x, x) {}
		TVector(const FReal x, const FReal y)
		    : FVector2D(x, y) {}
		TVector(const FVector2D& vec)
		    : FVector2D(vec) {}
=======
		    : FVector2f() {}
		TVector(const FRealSingle x)
		    : FVector2f((decltype(FVector2f::X))x, (decltype(FVector2f::X))x) {}	// LWC_TODO: Remove casts once FVector2f supports variants
		TVector(const FRealSingle x, const FRealSingle y)
		    : FVector2f((decltype(FVector2f::X))x, (decltype(FVector2f::X))y) {}
		TVector(const FVector2f& vec)
		    : FVector2f(vec) {}
>>>>>>> 6bbb88c8
		TVector(std::istream& Stream)
		{
			Stream.read(reinterpret_cast<char*>(&X), sizeof(X));
			Stream.read(reinterpret_cast<char*>(&Y), sizeof(Y));
		}
		template <typename OtherT>
		TVector(const TVector<OtherT, 2>& InVector)
		{
<<<<<<< HEAD
			X = ((FReal)InVector[0]);
			Y = ((FReal)InVector[1]);
=======
			X = ((decltype(X))InVector[0]);	// LWC_TODO: Remove casts once FVector2f supports variants
			Y = ((decltype(Y))InVector[1]);
>>>>>>> 6bbb88c8
		}
		void Write(std::ostream& Stream) const
		{
			Stream.write(reinterpret_cast<const char*>(&X), sizeof(X));
			Stream.write(reinterpret_cast<const char*>(&Y), sizeof(Y));
		}

<<<<<<< HEAD
		static TVector<FReal, 2> AxisVector(const int32 Axis)
		{
			check(Axis >= 0 && Axis <= 1);
			return Axis == 0 ? TVector<FReal, 2>(1.f, 0.f) : TVector<FReal, 2>(0.f, 1.f);
		}
		FReal Product() const
		{
			return X * Y;
		}
		FReal Max() const
		{
			return X > Y ? X : Y;
		}
		FReal Min() const
		{
			return X < Y ? X : Y;
		}
		static TVector<FReal, 2> Max(const TVector<FReal, 2>& V1, const TVector<FReal, 2>& V2)
		{
			return TVector<FReal, 2>(V1.X > V2.X ? V1.X : V2.X, V1.Y > V2.Y ? V1.Y : V2.Y);
		}
		static Pair<FReal, int32> MaxAndAxis(const TVector<FReal, 2>& V1, const TVector<FReal, 2>& V2)
		{
			const TVector<FReal, 2> max = Max(V1, V2);
=======
		static TVector<FRealSingle, 2> AxisVector(const int32 Axis)
		{
			check(Axis >= 0 && Axis <= 1);
			return Axis == 0 ? TVector<FRealSingle, 2>(1.f, 0.f) : TVector<FRealSingle, 2>(0.f, 1.f);
		}
		FRealSingle Product() const
		{
			return X * Y;
		}
		FRealSingle Max() const
		{
			return X > Y ? X : Y;
		}
		FRealSingle Min() const
		{
			return X < Y ? X : Y;
		}
		static TVector<FRealSingle, 2> Max(const TVector<FRealSingle, 2>& V1, const TVector<FRealSingle, 2>& V2)
		{
			return TVector<FRealSingle, 2>(V1.X > V2.X ? V1.X : V2.X, V1.Y > V2.Y ? V1.Y : V2.Y);
		}
		static Pair<FRealSingle, int32> MaxAndAxis(const TVector<FRealSingle, 2>& V1, const TVector<FRealSingle, 2>& V2)
		{
			const TVector<FRealSingle, 2> max = Max(V1, V2);
>>>>>>> 6bbb88c8
			if (max.X > max.Y)
			{
				return MakePair((FRealSingle)max.X, 0);
			}
			else
			{
				return MakePair((FRealSingle)max.Y, 1);
			}
		}
		template<class T2>
<<<<<<< HEAD
		TVector<FReal, 2> operator/(const TVector<T2, 2>& Other) const
		{
			return TVector<FReal, 2>(X / Other[0], Y / Other[1]);
		}
		TVector<FReal, 2> operator/(const FReal Other) const
		{
			return TVector<FReal, 2>(X / Other, Y / Other);
		}
		TVector<FReal, 2> operator*(const FReal Other) const
		{
			return TVector<FReal, 2>(X * Other, Y * Other);
		}
		TVector<FReal, 2> operator*(const TVector<FReal, 2>& Other) const
		{
			return TVector<FReal, 2>(X * Other[0], Y * Other[1]);
=======
		TVector<FRealSingle, 2> operator/(const TVector<T2, 2>& Other) const
		{
			return TVector<FRealSingle, 2>(X / static_cast<FRealSingle>(Other[0]), Y / static_cast<FRealSingle>(Other[1]));
		}
		TVector<FRealSingle, 2> operator/(const FRealSingle Other) const
		{
			return TVector<FRealSingle, 2>(X / Other, Y / Other);
		}
		TVector<FRealSingle, 2> operator*(const FRealSingle Other) const
		{
			return TVector<FRealSingle, 2>(X * Other, Y * Other);
		}
		TVector<FRealSingle, 2> operator*(const TVector<FRealSingle, 2>& Other) const
		{
			return TVector<FRealSingle, 2>(X * Other[0], Y * Other[1]);
		}
	};

	template<>
	class TVector<FRealDouble, 2> : public FVector2d
	{
	public:
		using FElement = decltype(FVector2d::X);
		using FVector2d::X;
		using FVector2d::Y;

		TVector()
		    : FVector2d() {}
		TVector(const FRealDouble x)
		    : FVector2d((decltype(FVector2d::X))x, (decltype(FVector2d::X))x) {}	// LWC_TODO: Remove casts once FVector2d supports variants
		TVector(const FRealDouble x, const FRealDouble y)
		    : FVector2d((decltype(FVector2d::X))x, (decltype(FVector2d::X))y) {}
		TVector(const FVector2d& vec)
		    : FVector2d(vec) {}
		TVector(std::istream& Stream)
		{
			Stream.read(reinterpret_cast<char*>(&X), sizeof(X));
			Stream.read(reinterpret_cast<char*>(&Y), sizeof(Y));
		}
		template <typename OtherT>
		TVector(const TVector<OtherT, 2>& InVector)
		{
			X = ((decltype(X))InVector[0]);	// LWC_TODO: Remove casts once FVector2d supports variants
			Y = ((decltype(Y))InVector[1]);
		}
		void Write(std::ostream& Stream) const
		{
			Stream.write(reinterpret_cast<const char*>(&X), sizeof(X));
			Stream.write(reinterpret_cast<const char*>(&Y), sizeof(Y));
		}

		static TVector<FRealDouble, 2> AxisVector(const int32 Axis)
		{
			check(Axis >= 0 && Axis <= 1);
			return Axis == 0 ? TVector<FRealDouble, 2>(1.f, 0.f) : TVector<FRealDouble, 2>(0.f, 1.f);
		}
		FRealDouble Product() const
		{
			return X * Y;
		}
		FRealDouble Max() const
		{
			return X > Y ? X : Y;
		}
		FRealDouble Min() const
		{
			return X < Y ? X : Y;
		}
		static TVector<FRealDouble, 2> Max(const TVector<FRealDouble, 2>& V1, const TVector<FRealDouble, 2>& V2)
		{
			return TVector<FRealDouble, 2>(V1.X > V2.X ? V1.X : V2.X, V1.Y > V2.Y ? V1.Y : V2.Y);
		}
		static Pair<FRealDouble, int32> MaxAndAxis(const TVector<FRealDouble, 2>& V1, const TVector<FRealDouble, 2>& V2)
		{
			const TVector<FRealDouble, 2> max = Max(V1, V2);
			if (max.X > max.Y)
			{
				return MakePair((FRealDouble)max.X, 0);
			}
			else
			{
				return MakePair((FRealDouble)max.Y, 1);
			}
		}
		template<class T2>
		TVector<FRealDouble, 2> operator/(const TVector<T2, 2>& Other) const
		{
			return TVector<FRealDouble, 2>(X / static_cast<FRealDouble>(Other[0]), Y / static_cast<FRealDouble>(Other[1]));
		}
		TVector<FRealDouble, 2> operator/(const FRealDouble Other) const
		{
			return TVector<FRealDouble, 2>(X / Other, Y / Other);
		}
		TVector<FRealDouble, 2> operator*(const FRealDouble Other) const
		{
			return TVector<FRealDouble, 2>(X * Other, Y * Other);
		}
		TVector<FRealDouble, 2> operator*(const TVector<FRealDouble, 2>& Other) const
		{
			return TVector<FRealDouble, 2>(X * Other[0], Y * Other[1]);
>>>>>>> 6bbb88c8
		}
	};
#endif // !COMPILE_WITHOUT_UNREAL_SUPPORT

	template<class T>
	class TVector<T, 3>
	{
	public:
		using FElement = T;

		FORCEINLINE TVector() {}
		FORCEINLINE explicit TVector(T InX)
		    : X(InX), Y(InX), Z(InX) {}
		FORCEINLINE TVector(T InX, T InY, T InZ)
		    : X(InX), Y(InY), Z(InZ) {}

		FORCEINLINE int32 Num() const { return 3; }
		FORCEINLINE bool operator==(const TVector<T, 3>& Other) const { return X == Other.X && Y == Other.Y && Z == Other.Z; }
#if !COMPILE_WITHOUT_UNREAL_SUPPORT
		FORCEINLINE TVector(const UE::Math::TVector<FReal>& Other)
		{
			X = static_cast<T>(Other.X);
			Y = static_cast<T>(Other.Y);
			Z = static_cast<T>(Other.Z);
		}
#endif
		template<class T2>
		FORCEINLINE TVector(const TVector<T2, 3>& Other)
		    : X(static_cast<T>(Other.X))
		    , Y(static_cast<T>(Other.Y))
		    , Z(static_cast<T>(Other.Z))
		{}

		FORCEINLINE TVector(std::istream& Stream)
		{
			Stream.read(reinterpret_cast<char*>(&X), sizeof(T));
			Stream.read(reinterpret_cast<char*>(&Y), sizeof(T));
			Stream.read(reinterpret_cast<char*>(&Z), sizeof(T));
		}
		FORCEINLINE void Write(std::ostream& Stream) const
		{
			Stream.write(reinterpret_cast<const char*>(&X), sizeof(T));
			Stream.write(reinterpret_cast<const char*>(&Y), sizeof(T));
			Stream.write(reinterpret_cast<const char*>(&Z), sizeof(T));
		}
		FORCEINLINE TVector<T, 3>& operator=(const TVector<T, 3>& Other)
		{
			X = Other.X;
			Y = Other.Y;
			Z = Other.Z;
			return *this;
		}
		FORCEINLINE T Size() const
		{
			const T SquaredSum = X * X + Y * Y + Z * Z;
			return sqrt(SquaredSum);
		}
		FORCEINLINE T Product() const { return X * Y * Z; }
		FORCEINLINE static TVector<T, 3> AxisVector(const int32 Axis)
		{
			TVector<T, 3> Result(0);
			Result[Axis] = (T)1;
			return Result;
		}
		FORCEINLINE T SizeSquared() const { return X * X + Y * Y + Z * Z; }

		FORCEINLINE T Min() const { return FMath::Min3(X, Y, Z); }
		FORCEINLINE T Max() const { return FMath::Max3(X, Y, Z); }
		T Mid() const
		{
			T XmY = X - Y;
			T YmZ = Y - Z;
			T XmZ = X - Z;
			return (XmY * YmZ > -1 ? Y : XmY * XmZ < 1 ? X : Z);
		}

		FORCEINLINE TVector<T, 3> ComponentwiseMin(const TVector<T, 3>& Other) const { return {FMath::Min(X,Other.X), FMath::Min(Y,Other.Y), FMath::Min(Z,Other.Z)}; }
		FORCEINLINE TVector<T, 3> ComponentwiseMax(const TVector<T, 3>& Other) const { return {FMath::Max(X,Other.X), FMath::Max(Y,Other.Y), FMath::Max(Z,Other.Z)}; }

		TVector<T, 3> GetSafeNormal() const
		{
			//We want N / ||N|| and to avoid inf
			//So we want N / ||N|| < 1 / eps => N eps < ||N||, but this is clearly true for all eps < 1 and N > 0
			T SizeSqr = SizeSquared();
			if (SizeSqr <= TNumericLimits<T>::Min())
				return AxisVector(0);
			return (*this) / sqrt(SizeSqr);
		}
		FORCEINLINE T SafeNormalize()
		{
			T Size = SizeSquared();
			if (Size < (T)1e-4)
			{
				*this = AxisVector(0);
				return (T)0.;
			}
			Size = sqrt(Size);
			*this = (*this) / Size;
			return Size;
		}

		FORCEINLINE bool ContainsNaN() const
		{
			return !FMath::IsFinite(X) || !FMath::IsFinite(Y) || !FMath::IsFinite(Z);
		}

PRAGMA_DISABLE_DEPRECATION_WARNINGS
		FORCEINLINE T operator[](int32 Idx) const { return XYZ[Idx]; }
		FORCEINLINE T& operator[](int32 Idx) { return XYZ[Idx]; }
PRAGMA_ENABLE_DEPRECATION_WARNINGS

		FORCEINLINE TVector<T, 3> operator-() const { return {-X, -Y, -Z}; }
		FORCEINLINE TVector<T, 3> operator*(const TVector<T, 3>& Other) const { return {X * Other.X, Y * Other.Y, Z * Other.Z}; }
		FORCEINLINE TVector<T, 3> operator/(const TVector<T, 3>& Other) const { return {X / Other.X, Y / Other.Y, Z / Other.Z}; }
		FORCEINLINE TVector<T, 3> operator/(const T Scalar) const { return {X / Scalar, Y / Scalar, Z / Scalar}; }
		FORCEINLINE TVector<T, 3> operator+(const TVector<T, 3>& Other) const { return {X + Other.X, Y + Other.Y, Z + Other.Z}; }
		FORCEINLINE TVector<T, 3> operator+(const T Scalar) const { return {X + Scalar, Y + Scalar, Z + Scalar}; }
		FORCEINLINE TVector<T, 3> operator-(const TVector<T, 3>& Other) const { return {X - Other.X, Y - Other.Y, Z - Other.Z}; }
		FORCEINLINE TVector<T, 3> operator-(const T Scalar) const { return {X - Scalar, Y - Scalar, Z - Scalar}; }

		FORCEINLINE TVector<T, 3>& operator+=(const TVector<T, 3>& Other)
		{
			X += Other.X;
			Y += Other.Y;
			Z += Other.Z;
			return *this;
		}
		FORCEINLINE TVector<T, 3>& operator-=(const TVector<T, 3>& Other)
		{
			X -= Other.X;
			Y -= Other.Y;
			Z -= Other.Z;
			return *this;
		}
		FORCEINLINE TVector<T, 3>& operator/=(const TVector<T, 3>& Other)
		{
			X /= Other.X;
			Y /= Other.Y;
			Z /= Other.Z;
			return *this;
		}
		FORCEINLINE TVector<T, 3> operator*(const T S) const { return {X * S, Y * S, Z * S}; }
		FORCEINLINE TVector<T, 3>& operator*=(const T S)
		{
			X *= S;
			Y *= S;
			Z *= S;
			return *this;
		}
#if COMPILE_WITHOUT_UNREAL_SUPPORT
		FORCEINLINE static inline FReal DotProduct(const Vector<FReal, 3>& V1, const Vector<FReal, 3>& V2)
		{
			return V1[0] * V2[0] + V1[1] * V2[1] + V1[2] * V2[2];
		}
		FORCEINLINE static inline Vector<FReal, 3> CrossProduct(const Vector<FReal, 3>& V1, const Vector<FReal, 3>& V2)
		{
			Vector<FReal, 3> Result;
			Result[0] = V1[1] * V2[2] - V1[2] * V2[1];
			Result[1] = V1[2] * V2[0] - V1[0] * V2[2];
			Result[2] = V1[0] * V2[1] - V1[1] * V2[0];
			return Result;
		}
#endif

		union
		{
			struct
			{
				T X;
				T Y;
				T Z;
			};

			UE_DEPRECATED(all, "For internal use only")
			T XYZ[3];
		};
	};
	template<class T>
	inline TVector<T, 3> operator*(const T S, const TVector<T, 3>& V)
	{
		return TVector<T, 3>{V.X * S, V.Y * S, V.Z * S};
	}
	template<class T>
	inline TVector<T, 3> operator/(const T S, const TVector<T, 3>& V)
	{
		return TVector<T, 3>{V.X / S, V.Y / S, V.Z / S};
	}

	template<>
	class TVector<int32, 2>
	{
	public:
		using FElement = int32;

		FORCEINLINE TVector()
		{}
		FORCEINLINE explicit TVector(const FElement InX)
		    : X(InX), Y(InX)
		{}
		FORCEINLINE TVector(const FElement InX, const FElement InY)
		    : X(InX), Y(InY)
		{}
		template<typename OtherT>
		FORCEINLINE TVector(const TVector<OtherT, 2>& InVector)
			: X((int32)InVector.X)
			, Y((int32)InVector.Y)
		{}
		FORCEINLINE TVector(std::istream& Stream)
		{
			Stream.read(reinterpret_cast<char*>(&X), sizeof(int32));
			Stream.read(reinterpret_cast<char*>(&Y), sizeof(int32));
		}

		FORCEINLINE int32 Num() const { return 2; }

		FORCEINLINE FElement Product() const
		{
			return X * Y;
		}

		FORCEINLINE static TVector<FElement, 2> AxisVector(const int32 Axis)
		{
			TVector<FElement, 2> Result(0);
			Result[Axis] = 1;
			return Result;
		}

		FORCEINLINE void Write(std::ostream& Stream) const
		{
			Stream.write(reinterpret_cast<const char*>(&X), sizeof(FElement));
			Stream.write(reinterpret_cast<const char*>(&Y), sizeof(FElement));
		}

		FORCEINLINE TVector<FElement, 2>& operator=(const TVector<FElement, 2>& Other)
		{
			X = Other.X;
			Y = Other.Y;
			return *this;
		}

PRAGMA_DISABLE_DEPRECATION_WARNINGS
		FORCEINLINE FElement operator[](const int32 Idx) const { return XY[Idx]; }
		FORCEINLINE FElement& operator[](const int32 Idx) { return XY[Idx]; }
PRAGMA_ENABLE_DEPRECATION_WARNINGS

		FORCEINLINE TVector<FElement, 2> operator-() const { return {-X, -Y}; }
		FORCEINLINE TVector<FElement, 2> operator*(const TVector<FElement, 2>& Other) const { return {X * Other.X, Y * Other.Y}; }
		FORCEINLINE TVector<FElement, 2> operator/(const TVector<FElement, 2>& Other) const { return {X / Other.X, Y / Other.Y}; }
		FORCEINLINE TVector<FElement, 2> operator+(const TVector<FElement, 2>& Other) const { return {X + Other.X, Y + Other.Y}; }
		FORCEINLINE TVector<FElement, 2> operator-(const TVector<FElement, 2>& Other) const { return {X - Other.X, Y - Other.Y}; }

		FORCEINLINE TVector<FElement, 2>& operator+=(const TVector<FElement, 2>& Other)
		{
			X += Other.X;
			Y += Other.Y;
			return *this;
		}
		FORCEINLINE TVector<FElement, 2>& operator-=(const TVector<FElement, 2>& Other)
		{
			X -= Other.X;
			Y -= Other.Y;
			return *this;
		}
		FORCEINLINE TVector<FElement, 2>& operator/=(const TVector<FElement, 2>& Other)
		{
			X /= Other.X;
			Y /= Other.Y;
			return *this;
		}
		FORCEINLINE TVector<FElement, 2> operator*(const FElement& S) const
		{
			return {X * S, Y * S};
		}
		FORCEINLINE TVector<FElement, 2>& operator*=(const FElement& S)
		{
			X *= S;
			Y *= S;
			return *this;
		}

		FORCEINLINE friend bool operator==(const TVector<FElement, 2>& L, const TVector<FElement, 2>& R)
		{
			return (L.X == R.X) && (L.Y == R.Y);
		}

		FORCEINLINE friend bool operator!=(const TVector<FElement, 2>& L, const TVector<FElement, 2>& R)
		{
			return !(L == R);
		}


	private:
		union
		{
			struct
			{
				FElement X;
				FElement Y;
			};

			UE_DEPRECATED(all, "For internal use only")
			FElement XY[2];
		};
	};

	template<class T>
	inline uint32 GetTypeHash(const Chaos::TVector<T, 2>& V)
	{
		uint32 Seed = ::GetTypeHash(V[0]);
		Seed ^= ::GetTypeHash(V[1]) + 0x9e3779b9 + (Seed << 6) + (Seed >> 2);
		return Seed;
	}

	template<class T>
	inline uint32 GetTypeHash(const Chaos::TVector<T, 3>& V)
	{
		uint32 Seed = ::GetTypeHash(V[0]);
		Seed ^= ::GetTypeHash(V[1]) + 0x9e3779b9 + (Seed << 6) + (Seed >> 2);
		Seed ^= ::GetTypeHash(V[2]) + 0x9e3779b9 + (Seed << 6) + (Seed >> 2);
		return Seed;
	}

	// this is used as 
	template<typename T, int d>
	inline FArchive& SerializeReal(FArchive& Ar, TVector<T, d>& ValueIn)
	{
		static_assert(TIsSame<T, float>::Value || TIsSame<T, double>::Value, "only float or double are supported by this function");
		for (int32 Idx = 0; Idx < d; ++Idx)
		{
			FRealSingle RealSingle = (FRealSingle)ValueIn[Idx];
			Ar << RealSingle;
			ValueIn[Idx] = (typename TVector<T, d>::FElement)RealSingle;
		}
		return Ar;
	}

	template<int d>
	FArchive& operator<<(FArchive& Ar, TVector<FRealSingle, d>& ValueIn) 
	{
		return SerializeReal(Ar, ValueIn);
	}

	template<int d>
	FArchive& operator<<(FArchive& Ar, TVector<FRealDouble, d>& ValueIn)
	{
		return SerializeReal(Ar, ValueIn);
	}

	// general for for all other vectors
	template<typename T, int d>
	FArchive& operator<<(FArchive& Ar, TVector<T, d>& ValueIn)
	{
		// unchanged type code path 
		for (int32 Idx = 0; Idx < d; ++Idx)
		{
			Ar << ValueIn[Idx];
		}
		return Ar;
	}

} // namespace Chaos

//template<>
//uint32 GetTypeHash(const Chaos::TVector<int32, 2>& V)
//{
//	uint32 Seed = GetTypeHash(V[0]);
//	Seed ^= GetTypeHash(V[1]) + 0x9e3779b9 + (Seed << 6) + (Seed >> 2);
//	return Seed;
//}

// LWC_TODO: UE::Math::TVector<FReal> construction from a chaos float vec3
//inline UE::Math::TVector<FReal>::UE::Math::TVector<FReal>(const Chaos::TVector<float, 3>& ChaosVector) : X(ChaosVector.X), Y(ChaosVector.Y), Z(ChaosVector.Z) {}
<|MERGE_RESOLUTION|>--- conflicted
+++ resolved
@@ -366,11 +366,7 @@
 
 #if !COMPILE_WITHOUT_UNREAL_SUPPORT
 	template<>
-<<<<<<< HEAD
-	class TVector<FReal, 4> : public FVector4
-=======
 	class TVector<FReal, 4> : public UE::Math::TVector4<FReal>
->>>>>>> 6bbb88c8
 	{
 	public:
 		using FElement = FReal;
@@ -381,19 +377,6 @@
 		using BaseType::W;
 
 		TVector()
-<<<<<<< HEAD
-		    : FVector4() {}
-		explicit TVector(const FReal x)
-		    : FVector4(x, x, x, x) {}
-		TVector(const FReal x, const FReal y, const FReal z, const FReal w)
-		    : FVector4(x, y, z, w) {}
-		TVector(const FVector4& vec)
-		    : FVector4(vec) {}
-	};
-
-	template<>
-	class TVector<FReal, 3> : public FVector
-=======
 		    : BaseType() {}
 		explicit TVector(const FReal x)
 		    : BaseType(x, x, x, x) {}
@@ -405,7 +388,6 @@
 
 	template<>
 	class TVector<FRealSingle, 3> : public UE::Math::TVector<FRealSingle>
->>>>>>> 6bbb88c8
 	{
 	public:
 		using FElement = FRealSingle;
@@ -414,17 +396,6 @@
 		using UE::Math::TVector<FRealSingle>::Z;
 
 		TVector()
-<<<<<<< HEAD
-		    : FVector() {}
-		explicit TVector(const FReal x)
-		    : FVector(x, x, x) {}
-		TVector(const FReal x, const FReal y, const FReal z)
-		    : FVector(x, y, z) {}
-		TVector(const FVector& vec)
-		    : FVector(vec) {}
-		TVector(const FVector4& vec)
-		    : FVector(vec.X, vec.Y, vec.Z) {}
-=======
 		    : UE::Math::TVector<FRealSingle>() {}
 		explicit TVector(const FRealSingle x)
 		    : UE::Math::TVector<FRealSingle>(x, x, x) {}
@@ -438,7 +409,6 @@
 		    : UE::Math::TVector<FRealSingle>(vec.X, vec.Y, vec.Z) {}
 		TVector(const UE::Math::TVector4<FRealDouble>& vec)					// LWC_TODO: Precision loss. Make explicit for FRealSingle = FRealSingle?
 			: UE::Math::TVector<FRealSingle>((UE::Math::TVector4<FRealSingle>)vec) {}
->>>>>>> 6bbb88c8
 		TVector(std::istream& Stream)
 		{
 			Stream.read(reinterpret_cast<char*>(&X), sizeof(X));
@@ -452,88 +422,6 @@
 			Stream.write(reinterpret_cast<const char*>(&Y), sizeof(Y));
 			Stream.write(reinterpret_cast<const char*>(&Z), sizeof(Z));
 		}
-<<<<<<< HEAD
-		static inline TVector<FReal, 3> Lerp(const TVector<FReal, 3>& V1, const TVector<FReal, 3>& V2, const FReal F) { return FMath::Lerp<FVector, FReal>(V1, V2, F); }
-		static inline TVector<FReal, 3> CrossProduct(const TVector<FReal, 3>& V1, const TVector<FReal, 3>& V2) { return FVector::CrossProduct(V1, V2); }
-		static inline FReal DotProduct(const TVector<FReal, 3>& V1, const TVector<FReal, 3>& V2) { return FVector::DotProduct(V1, V2); }
-		bool operator<=(const TVector<FReal, 3>& V) const
-		{
-			return X <= V.X && Y <= V.Y && Z <= V.Z;
-		}
-		bool operator>=(const TVector<FReal, 3>& V) const
-		{
-			return X >= V.X && Y >= V.Y && Z >= V.Z;
-		}
-		TVector<FReal, 3> operator-() const
-		{
-			return TVector<FReal, 3>(-X, -Y, -Z);
-		}
-		TVector<FReal, 3> operator+(const FReal Other) const
-		{
-			return TVector<FReal, 3>(X + Other, Y + Other, Z + Other);
-		}
-		TVector<FReal, 3> operator-(const FReal Other) const
-		{
-			return TVector<FReal, 3>(X - Other, Y - Other, Z - Other);
-		}
-		TVector<FReal, 3> operator*(const FReal Other) const
-		{
-			return TVector<FReal, 3>(X * Other, Y * Other, Z * Other);
-		}
-		TVector<FReal, 3> operator/(const FReal Other) const
-		{
-			return TVector<FReal, 3>(X / Other, Y / Other, Z / Other);
-		}
-		friend TVector<FReal, 3> operator/(const FReal S, const TVector<FReal, 3>& V)
-		{
-			return TVector<FReal, 3>(S / V.X, S / V.Y, S / V.Z);
-		}
-		TVector<FReal, 3> operator+(const TVector<FReal, 3>& Other) const
-		{
-			return TVector<FReal, 3>(X + Other[0], Y + Other[1], Z + Other[2]);
-		}
-		TVector<FReal, 3> operator-(const TVector<FReal, 3>& Other) const
-		{
-			return TVector<FReal, 3>(X - Other[0], Y - Other[1], Z - Other[2]);
-		}
-		TVector<FReal, 3> operator*(const TVector<FReal, 3>& Other) const
-		{
-			return TVector<FReal, 3>(X * Other[0], Y * Other[1], Z * Other[2]);
-		}
-		TVector<FReal, 3> operator/(const TVector<FReal, 3>& Other) const
-		{
-			return TVector<FReal, 3>(X / Other[0], Y / Other[1], Z / Other[2]);
-		}
-		template<class T2>
-		TVector<FReal, 3> operator+(const TVector<T2, 3>& Other) const
-		{
-			return TVector<FReal, 3>(X + Other[0], Y + Other[1], Z + Other[2]);
-		}
-		template<class T2>
-		TVector<FReal, 3> operator-(const TVector<T2, 3>& Other) const
-		{
-			return TVector<FReal, 3>(X - Other[0], Y - Other[1], Z - Other[2]);
-		}
-		template<class T2>
-		TVector<FReal, 3> operator*(const TVector<T2, 3>& Other) const
-		{
-			return TVector<FReal, 3>(X * Other[0], Y * Other[1], Z * Other[2]);
-		}
-		template<class T2>
-		TVector<FReal, 3> operator/(const TVector<T2, 3>& Other) const
-		{
-			return TVector<FReal, 3>(X / Other[0], Y / Other[1], Z / Other[2]);
-		}
-		FReal Product() const
-		{
-			return X * Y * Z;
-		}
-		FReal Max() const
-		{
-			return (X > Y && X > Z) ? X : (Y > Z ? Y : Z);
-		}
-		FReal Min() const
-=======
 		static inline TVector<FRealSingle, 3> Lerp(const TVector<FRealSingle, 3>& V1, const TVector<FRealSingle, 3>& V2, const FRealSingle F) { return FMath::Lerp<UE::Math::TVector<FRealSingle>, FRealSingle>(V1, V2, F); }
 		static inline TVector<FRealSingle, 3> CrossProduct(const TVector<FRealSingle, 3>& V1, const TVector<FRealSingle, 3>& V2) { return UE::Math::TVector<FRealSingle>::CrossProduct(V1, V2); }
 		static inline FRealSingle DotProduct(const TVector<FRealSingle, 3>& V1, const TVector<FRealSingle, 3>& V2) { return UE::Math::TVector<FRealSingle>::DotProduct(V1, V2); }
@@ -614,27 +502,10 @@
 			return (X > Y && X > Z) ? X : (Y > Z ? Y : Z);
 		}
 		FRealSingle Min() const
->>>>>>> 6bbb88c8
 		{
 			return (X < Y && X < Z) ? X : (Y < Z ? Y : Z);
 		}
 		int32 MaxAxis() const
-<<<<<<< HEAD
-		{
-			return (X > Y && X > Z) ? 0 : (Y > Z ? 1 : 2);
-		}
-		TVector<FReal, 3> ComponentwiseMin(const TVector<FReal, 3>& Other) const { return {FMath::Min(X,Other.X), FMath::Min(Y,Other.Y), FMath::Min(Z,Other.Z)}; }
-		TVector<FReal, 3> ComponentwiseMax(const TVector<FReal, 3>& Other) const { return {FMath::Max(X,Other.X), FMath::Max(Y,Other.Y), FMath::Max(Z,Other.Z)}; }
-		static TVector<FReal, 3> Max(const TVector<FReal, 3>& V1, const TVector<FReal, 3>& V2)
-		{
-			return TVector<FReal, 3>(V1.X > V2.X ? V1.X : V2.X, V1.Y > V2.Y ? V1.Y : V2.Y, V1.Z > V2.Z ? V1.Z : V2.Z);
-		}
-		static TVector<FReal, 3> AxisVector(const int32 Axis)
-		{ return Axis == 0 ? TVector<FReal, 3>(1.f, 0.f, 0.f) : (Axis == 1 ? TVector<FReal, 3>(0.f, 1.f, 0.f) : TVector<FReal, 3>(0.f, 0.f, 1.f)); }
-		static Pair<FReal, int32> MaxAndAxis(const TVector<FReal, 3>& V1, const TVector<FReal, 3>& V2)
-		{
-			const TVector<FReal, 3> max = Max(V1, V2);
-=======
 		{
 			return (X > Y && X > Z) ? 0 : (Y > Z ? 1 : 2);
 		}
@@ -656,7 +527,6 @@
 		static Pair<FRealSingle, int32> MaxAndAxis(const TVector<FRealSingle, 3>& V1, const TVector<FRealSingle, 3>& V2)
 		{
 			const TVector<FRealSingle, 3> max = Max(V1, V2);
->>>>>>> 6bbb88c8
 			if (max.X > max.Y)
 			{
 				if (max.X > max.Z)
@@ -672,15 +542,9 @@
 					return MakePair(max.Z, 2);
 			}
 		}
-<<<<<<< HEAD
-		FReal SafeNormalize(FReal Epsilon = 1e-4)
-		{
-			FReal Size = SizeSquared();
-=======
 		FRealSingle SafeNormalize(FRealSingle Epsilon = 1e-4f)
 		{
 			FRealSingle Size = SizeSquared();
->>>>>>> 6bbb88c8
 			if (Size < Epsilon)
 			{
 				*this = AxisVector(0);
@@ -690,15 +554,6 @@
 			*this = (*this) / Size;
 			return Size;
 		}
-<<<<<<< HEAD
-		TVector<FReal, 3> GetOrthogonalVector() const
-		{
-			TVector<FReal, 3> AbsVector(FMath::Abs(X), FMath::Abs(Y), FMath::Abs(Z));
-			if ((AbsVector.X <= AbsVector.Y) && (AbsVector.X <= AbsVector.Z))
-			{
-				// X is the smallest component
-				return TVector<FReal, 3>(0, Z, -Y);
-=======
 		TVector<FRealSingle, 3> GetOrthogonalVector() const
 		{
 			TVector<FRealSingle, 3> AbsVector(FMath::Abs(X), FMath::Abs(Y), FMath::Abs(Z));
@@ -706,26 +561,10 @@
 			{
 				// X is the smallest component
 				return TVector<FRealSingle, 3>(0, Z, -Y);
->>>>>>> 6bbb88c8
 			}
 			if ((AbsVector.Z <= AbsVector.X) && (AbsVector.Z <= AbsVector.Y))
 			{
 				// Z is the smallest component
-<<<<<<< HEAD
-				return TVector<FReal, 3>(Y, -X, 0);
-			}
-			// Y is the smallest component
-			return TVector<FReal, 3>(-Z, 0, X);
-		}
-		static FReal AngleBetween(const TVector<FReal, 3>& V1, const TVector<FReal, 3>& V2)
-		{
-			FReal s = CrossProduct(V1, V2).Size();
-			FReal c = DotProduct(V1, V2);
-			return atan2(s, c);
-		}
-		/** Calculate the velocity to move from P0 to P1 in time Dt. Exists just for symmetry with TRotation::CalculateAngularVelocity! */
-		static TVector<FReal, 3> CalculateVelocity(const TVector<FReal, 3>& P0, const TVector<FReal, 3>& P1, const FReal Dt)
-=======
 				return TVector<FRealSingle, 3>(Y, -X, 0);
 			}
 			// Y is the smallest component
@@ -739,16 +578,11 @@
 		}
 		/** Calculate the velocity to move from P0 to P1 in time Dt. Exists just for symmetry with TRotation::CalculateAngularVelocity! */
 		static TVector<FRealSingle, 3> CalculateVelocity(const TVector<FRealSingle, 3>& P0, const TVector<FRealSingle, 3>& P1, const FRealSingle Dt)
->>>>>>> 6bbb88c8
 		{
 			return (P1 - P0) / Dt;
 		}
 
-<<<<<<< HEAD
-		static bool IsNearlyEqual(const TVector<FReal, 3>& A, const TVector<FReal, 3>& B, const FReal Epsilon)
-=======
 		static bool IsNearlyEqual(const TVector<FRealSingle, 3>& A, const TVector<FRealSingle, 3>& B, const FRealSingle Epsilon)
->>>>>>> 6bbb88c8
 		{
 			return (B - A).IsNearlyZero(Epsilon);
 		}
@@ -756,11 +590,7 @@
 
 
 	template<>
-<<<<<<< HEAD
-	class TVector<FReal, 2> : public FVector2D
-=======
 	class TVector<FRealDouble, 3> : public UE::Math::TVector<FRealDouble>
->>>>>>> 6bbb88c8
 	{
 	public:
 		using FElement = FRealDouble;
@@ -970,15 +800,6 @@
 		using FVector2f::Y;
 
 		TVector()
-<<<<<<< HEAD
-		    : FVector2D() {}
-		TVector(const FReal x)
-		    : FVector2D(x, x) {}
-		TVector(const FReal x, const FReal y)
-		    : FVector2D(x, y) {}
-		TVector(const FVector2D& vec)
-		    : FVector2D(vec) {}
-=======
 		    : FVector2f() {}
 		TVector(const FRealSingle x)
 		    : FVector2f((decltype(FVector2f::X))x, (decltype(FVector2f::X))x) {}	// LWC_TODO: Remove casts once FVector2f supports variants
@@ -986,7 +807,6 @@
 		    : FVector2f((decltype(FVector2f::X))x, (decltype(FVector2f::X))y) {}
 		TVector(const FVector2f& vec)
 		    : FVector2f(vec) {}
->>>>>>> 6bbb88c8
 		TVector(std::istream& Stream)
 		{
 			Stream.read(reinterpret_cast<char*>(&X), sizeof(X));
@@ -995,13 +815,8 @@
 		template <typename OtherT>
 		TVector(const TVector<OtherT, 2>& InVector)
 		{
-<<<<<<< HEAD
-			X = ((FReal)InVector[0]);
-			Y = ((FReal)InVector[1]);
-=======
 			X = ((decltype(X))InVector[0]);	// LWC_TODO: Remove casts once FVector2f supports variants
 			Y = ((decltype(Y))InVector[1]);
->>>>>>> 6bbb88c8
 		}
 		void Write(std::ostream& Stream) const
 		{
@@ -1009,32 +824,6 @@
 			Stream.write(reinterpret_cast<const char*>(&Y), sizeof(Y));
 		}
 
-<<<<<<< HEAD
-		static TVector<FReal, 2> AxisVector(const int32 Axis)
-		{
-			check(Axis >= 0 && Axis <= 1);
-			return Axis == 0 ? TVector<FReal, 2>(1.f, 0.f) : TVector<FReal, 2>(0.f, 1.f);
-		}
-		FReal Product() const
-		{
-			return X * Y;
-		}
-		FReal Max() const
-		{
-			return X > Y ? X : Y;
-		}
-		FReal Min() const
-		{
-			return X < Y ? X : Y;
-		}
-		static TVector<FReal, 2> Max(const TVector<FReal, 2>& V1, const TVector<FReal, 2>& V2)
-		{
-			return TVector<FReal, 2>(V1.X > V2.X ? V1.X : V2.X, V1.Y > V2.Y ? V1.Y : V2.Y);
-		}
-		static Pair<FReal, int32> MaxAndAxis(const TVector<FReal, 2>& V1, const TVector<FReal, 2>& V2)
-		{
-			const TVector<FReal, 2> max = Max(V1, V2);
-=======
 		static TVector<FRealSingle, 2> AxisVector(const int32 Axis)
 		{
 			check(Axis >= 0 && Axis <= 1);
@@ -1059,7 +848,6 @@
 		static Pair<FRealSingle, int32> MaxAndAxis(const TVector<FRealSingle, 2>& V1, const TVector<FRealSingle, 2>& V2)
 		{
 			const TVector<FRealSingle, 2> max = Max(V1, V2);
->>>>>>> 6bbb88c8
 			if (max.X > max.Y)
 			{
 				return MakePair((FRealSingle)max.X, 0);
@@ -1070,23 +858,6 @@
 			}
 		}
 		template<class T2>
-<<<<<<< HEAD
-		TVector<FReal, 2> operator/(const TVector<T2, 2>& Other) const
-		{
-			return TVector<FReal, 2>(X / Other[0], Y / Other[1]);
-		}
-		TVector<FReal, 2> operator/(const FReal Other) const
-		{
-			return TVector<FReal, 2>(X / Other, Y / Other);
-		}
-		TVector<FReal, 2> operator*(const FReal Other) const
-		{
-			return TVector<FReal, 2>(X * Other, Y * Other);
-		}
-		TVector<FReal, 2> operator*(const TVector<FReal, 2>& Other) const
-		{
-			return TVector<FReal, 2>(X * Other[0], Y * Other[1]);
-=======
 		TVector<FRealSingle, 2> operator/(const TVector<T2, 2>& Other) const
 		{
 			return TVector<FRealSingle, 2>(X / static_cast<FRealSingle>(Other[0]), Y / static_cast<FRealSingle>(Other[1]));
@@ -1187,7 +958,6 @@
 		TVector<FRealDouble, 2> operator*(const TVector<FRealDouble, 2>& Other) const
 		{
 			return TVector<FRealDouble, 2>(X * Other[0], Y * Other[1]);
->>>>>>> 6bbb88c8
 		}
 	};
 #endif // !COMPILE_WITHOUT_UNREAL_SUPPORT
