// Copyright Epic Games, Inc. All Rights Reserved.
#pragma once

#include "Chaos/Real.h"
#include "Chaos/Array.h"
#include "Chaos/Pair.h"

#include "Containers/StaticArray.h"

#include <initializer_list>

#if !COMPILE_WITHOUT_UNREAL_SUPPORT
#include "Math/Vector.h"
#include "Math/Vector2D.h"
#include "Math/Vector4.h"
#else
#include <cmath>
#include <iostream>
#include <utility>
#include <limits>
namespace FMath
{
	float Sqrt(float v) { return sqrt(v); }
	double Sqrt(double v) { return sqrt(v); }
	float Atan2(float x, float y) { return atan2(x, y); }
	double Atan2(double x, double y) { return atan2(x, y); }
}
#endif

namespace Chaos
{
	template<class T, int d>
	struct TVectorTraits
	{
		static const bool RequireRangeCheck = true;
	};


	template<class T, int d>
	class TVector
	{
	public:
		using FElement = T;
		static const int NumElements = d;
		using FTraits = TVectorTraits<T, d>;

		TVector(const TVector&) = default;
		TVector& operator=(const TVector&) = default;

		TVector() {}
		explicit TVector(const FElement& Element)
		{
			for (int32 i = 0; i < NumElements; ++i)
			{
				V[i] = Element;
			}
		}

		TVector(std::initializer_list<T> InElements)
		{
			check(InElements.size() == NumElements);
			FElement* Element = &V[0];
			for (auto InIt = InElements.begin(); InIt != InElements.end(); ++InIt)
			{
				*Element++ = *InIt;
			}
		}

		template <int N=d, typename std::enable_if<N==2, int>::type = 0>
		TVector(const T& V0, const T& V1)
		{
			V[0] = V0;
			V[1] = V1;
		}

		template <int N=d, typename std::enable_if<N==3, int>::type = 0>
		TVector(const T& V0, const T& V1, const T& V2)
		{
			V[0] = V0;
			V[1] = V1;
			V[2] = V2; //-V557
		}

		template <int N=d, typename std::enable_if<N==4, int>::type = 0>
		TVector(const T& V0, const T& V1, const T& V2, const T& V3)
		{
			V[0] = V0;
			V[1] = V1;
			V[2] = V2; //-V557
			V[3] = V3; //-V557
		}

#if !COMPILE_WITHOUT_UNREAL_SUPPORT
		template <int N=d, typename std::enable_if<N==3, int>::type = 0>
		TVector(const FVector3f& Other)	// LWC_TODO: Make this explicit for FReal = double
		{
			V[0] = static_cast<FElement>(Other.X);
			V[1] = static_cast<FElement>(Other.Y);
			V[2] = static_cast<FElement>(Other.Z); //-V557
		}
		template <int N = d, typename std::enable_if<N == 3, int>::type = 0>
		TVector(const FVector3d& Other)
		{
			V[0] = static_cast<FElement>(Other.X);
			V[1] = static_cast<FElement>(Other.Y);
			V[2] = static_cast<FElement>(Other.Z); //-V557
		}
#endif

		template<class T2>
		TVector(const TVector<T2, d>& Other)
		{
			for (int32 i = 0; i < NumElements; ++i)
			{
				V[i] = static_cast<T>(Other[i]);
			}
		}

		template<class T2>
		TVector<T, d>& operator=(const TVector<T2, d>& Other)
		{
			for (int32 i = 0; i < NumElements; ++i)
			{
				(*this)[i] = Other[i];
			}
			return *this;
		}

		FElement& operator[](int Index)
		{
			if (FTraits::RequireRangeCheck)
			{
				check(Index >= 0);
				check(Index < NumElements);
			}
			return V[Index];
		}

		const FElement& operator[](int Index) const
		{
			if (FTraits::RequireRangeCheck)
			{
				check(Index >= 0);
				check(Index < NumElements);
			}
			return V[Index];
		}

		int32 Num() const
		{
			return NumElements;
		}

#if COMPILE_WITHOUT_UNREAL_SUPPORT
		TVector(std::istream& Stream)
		{
			for (int32 i = 0; i < NumElements; ++i)
			{
				Stream.read(reinterpret_cast<char*>(&V[i]), sizeof(FElement));
			}
		}
		void Write(std::ostream& Stream) const
		{
			for (int32 i = 0; i < NumElements; ++i)
			{
				Stream.write(reinterpret_cast<const char*>(&V[i]), sizeof(FElement));
			}
		}
#endif
		friend bool operator==(const TVector<T, d>& L, const TVector<T, d>& R)
		{
			for (int32 i = 0; i < NumElements; ++i)
			{
				if (L.V[i] != R.V[i])
				{
					return false;
				}
			}
			return true;
		}

		friend bool operator!=(const TVector<T, d>& L, const TVector<T, d>& R)
		{
			return !(L == R);
		}

		bool ContainsNaN() const
		{
			for (int32 i = 0; i < NumElements; ++i)
			{
				if (!FMath::IsFinite(V[i]))
				{
					return true;
				}
			}

			return false;
		}


		// @todo(ccaulfield): the following should only be available for TVector of numeric types
//		T Size() const
//		{
//			T SquaredSum = 0;
//			for (int32 i = 0; i < NumElements; ++i)
//			{
//				SquaredSum += ((*this)[i] * (*this)[i]);
//			}
//			return FMath::Sqrt(SquaredSum);
//		}
//		T Product() const
//		{
//			T Result = 1;
//			for (int32 i = 0; i < NumElements; ++i)
//			{
//				Result *= (*this)[i];
//			}
//			return Result;
//		}
//		static TVector<T, d> AxisVector(const int32 Axis)
//		{
//			check(Axis >= 0 && Axis < NumElements);
//			TVector<T, d> Result(0);
//			Result[Axis] = (T)1;
//			return Result;
//		}
//		T SizeSquared() const
//		{
//			T Result = 0;
//			for (int32 i = 0; i < d; ++i)
//			{
//				Result += ((*this)[i] * (*this)[i]);
//			}
//			return Result;
//		}
//		TVector<T, d> GetSafeNormal() const
//		{
//			//We want N / ||N|| and to avoid inf
//			//So we want N / ||N|| < 1 / eps => N eps < ||N||, but this is clearly true for all eps < 1 and N > 0
//			T SizeSqr = SizeSquared();
//			if (SizeSqr <= TNumericLimits<T>::Min())
//				return AxisVector(0);
//			return (*this) / FMath::Sqrt(SizeSqr);
//		}
//		T SafeNormalize()
//		{
//			T Size = SizeSquared();
//			if (Size < (T)1e-4)
//			{
//				*this = AxisVector(0);
//				return (T)0.;
//			}
//			Size = FMath::Sqrt(Size);
//			*this = (*this) / Size;
//			return Size;
//		}
//		TVector<T, d> operator-() const
//		{
//			TVector<T, d> Result;
//			for (int32 i = 0; i < Num; ++i)
//			{
//				Result[i] = -(*this)[i];
//			}
//			return Result;
//		}
//		TVector<T, d> operator*(const TVector<T, d>& Other) const
//		{
//			TVector<T, d> Result;
//			for (int32 i = 0; i < d; ++i)
//			{
//				Result[i] = (*this)[i] * Other[i];
//			}
//			return Result;
//		}
//		TVector<T, d> operator/(const TVector<T, d>& Other) const
//		{
//			TVector<T, d> Result;
//			for (int32 i = 0; i < d; ++i)
//			{
//				Result[i] = (*this)[i] / Other[i];
//			}
//			return Result;
//		}
//		TVector<T, d> operator+(const TVector<T, d>& Other) const
//		{
//			TVector<T, d> Result;
//			for (int32 i = 0; i < d; ++i)
//			{
//				Result[i] = (*this)[i] + Other[i];
//			}
//			return Result;
//		}
//		TVector<T, d> operator-(const TVector<T, d>& Other) const
//		{
//			TVector<T, d> Result;
//			for (int32 i = 0; i < d; ++i)
//			{
//				Result[i] = (*this)[i] - Other[i];
//			}
//			return Result;
//		}
//		TVector<T, d>& operator+=(const TVector<T, d>& Other)
//		{
//			for (int32 i = 0; i < d; ++i)
//			{
//				(*this)[i] += Other[i];
//			}
//			return *this;
//		}
//		TVector<T, d>& operator-=(const TVector<T, d>& Other)
//		{
//			for (int32 i = 0; i < d; ++i)
//			{
//				(*this)[i] -= Other[i];
//			}
//			return *this;
//		}
//		TVector<T, d>& operator/=(const TVector<T, d>& Other)
//		{
//			for (int32 i = 0; i < d; ++i)
//			{
//				(*this)[i] /= Other[i];
//			}
//			return *this;
//		}
//		TVector<T, d> operator*(const T& S) const
//		{
//			TVector<T, d> Result;
//			for (int32 i = 0; i < d; ++i)
//			{
//				Result[i] = (*this)[i] * S;
//			}
//			return Result;
//		}
//		friend TVector<T, d> operator*(const T S, const TVector<T, d>& V)
//		{
//			TVector<T, d> Ret;
//			for (int32 i = 0; i < d; ++i)
//			{
//				Ret[i] = S * V[i];
//			}
//			return Ret;
//		}
//		TVector<T, d>& operator*=(const T& S)
//		{
//			for (int32 i = 0; i < d; ++i)
//			{
//				(*this)[i] *= S;
//			}
//			return *this;
//		}
//		friend TVector<T, d> operator/(const T S, const TVector<T, d>& V)
//		{
//			TVector<T, d> Ret;
//			for (int32 i = 0; i < d; ++i)
//			{
//				Ret = S / V[i];
//			}
//			return Ret;
//		}
//
//#if COMPILE_WITHOUT_UNREAL_SUPPORT
//		static inline FReal DotProduct(const Vector<FReal, 3>& V1, const Vector<FReal, 3>& V2)
//		{
//			return V1[0] * V2[0] + V1[1] * V2[1] + V1[2] * V2[2];
//		}
//		static inline Vector<FReal, 3> CrossProduct(const Vector<FReal, 3>& V1, const Vector<FReal, 3>& V2)
//		{
//			Vector<FReal, 3> Result;
//			Result[0] = V1[1] * V2[2] - V1[2] * V2[1];
//			Result[1] = V1[2] * V2[0] - V1[0] * V2[2];
//			Result[2] = V1[0] * V2[1] - V1[1] * V2[0];
//			return Result;
//		}
//#endif

	private:
		FElement V[NumElements];
	};


#if !COMPILE_WITHOUT_UNREAL_SUPPORT
	template<>
	class TVector<FReal, 4> : public UE::Math::TVector4<FReal>
	{
	public:
		using FElement = FReal;
		using BaseType = UE::Math::TVector4<FReal>;
		using BaseType::X;
		using BaseType::Y;
		using BaseType::Z;
		using BaseType::W;

		TVector()
		    : BaseType() {}
		explicit TVector(const FReal x)
		    : BaseType(x, x, x, x) {}
		TVector(const FReal x, const FReal y, const FReal z, const FReal w)
		    : BaseType(x, y, z, w) {}
		TVector(const BaseType& vec)
		    : BaseType(vec) {}
	};

	template<>
	class TVector<FRealSingle, 3> : public UE::Math::TVector<FRealSingle>
	{
	public:
		using FElement = FRealSingle;
		using UE::Math::TVector<FRealSingle>::X;
		using UE::Math::TVector<FRealSingle>::Y;
		using UE::Math::TVector<FRealSingle>::Z;

		TVector()
		    : UE::Math::TVector<FRealSingle>() {}
		explicit TVector(const FRealSingle x)
		    : UE::Math::TVector<FRealSingle>(x, x, x) {}
		TVector(const FRealSingle x, const FRealSingle y, const FRealSingle z)
		    : UE::Math::TVector<FRealSingle>(x, y, z) {}
		TVector(const UE::Math::TVector<FRealSingle>& vec)
		    : UE::Math::TVector<FRealSingle>((UE::Math::TVector<FRealSingle>)vec) {}
		TVector(const UE::Math::TVector<FRealDouble>& vec)					// LWC_TODO: Precision loss. Make explicit for FRealSingle = FRealSingle?
			: UE::Math::TVector<FRealSingle>((UE::Math::TVector<FRealSingle>)vec) {}
		TVector(const UE::Math::TVector4<FRealSingle>& vec)
		    : UE::Math::TVector<FRealSingle>(vec.X, vec.Y, vec.Z) {}
		TVector(const UE::Math::TVector4<FRealDouble>& vec)					// LWC_TODO: Precision loss. Make explicit for FRealSingle = FRealSingle?
			: UE::Math::TVector<FRealSingle>((UE::Math::TVector4<FRealSingle>)vec) {}

#if COMPILE_WITHOUT_UNREAL_SUPPORT
		TVector(std::istream& Stream)
		{
			Stream.read(reinterpret_cast<char*>(&X), sizeof(X));
			Stream.read(reinterpret_cast<char*>(&Y), sizeof(Y));
			Stream.read(reinterpret_cast<char*>(&Z), sizeof(Z));
		}
		//operator UE::Math::TVector<FRealDouble>() const { return UE::Math::TVector<FRealDouble>((FRealDouble)X, (FRealDouble)Y, (FRealDouble)Z); }
		void Write(std::ostream& Stream) const
		{
			Stream.write(reinterpret_cast<const char*>(&X), sizeof(X));
			Stream.write(reinterpret_cast<const char*>(&Y), sizeof(Y));
			Stream.write(reinterpret_cast<const char*>(&Z), sizeof(Z));
		}
#endif
		static inline TVector<FRealSingle, 3> Lerp(const TVector<FRealSingle, 3>& V1, const TVector<FRealSingle, 3>& V2, const FRealSingle F) { return FMath::Lerp<UE::Math::TVector<FRealSingle>, FRealSingle>(V1, V2, F); }
		static inline TVector<FRealSingle, 3> CrossProduct(const TVector<FRealSingle, 3>& V1, const TVector<FRealSingle, 3>& V2) { return UE::Math::TVector<FRealSingle>::CrossProduct(V1, V2); }
		static inline FRealSingle DotProduct(const TVector<FRealSingle, 3>& V1, const TVector<FRealSingle, 3>& V2) { return UE::Math::TVector<FRealSingle>::DotProduct(V1, V2); }
		bool operator<=(const TVector<FRealSingle, 3>& V) const
		{
			return X <= V.X && Y <= V.Y && Z <= V.Z;
		}
		bool operator>=(const TVector<FRealSingle, 3>& V) const
		{
			return X >= V.X && Y >= V.Y && Z >= V.Z;
		}
		TVector<FRealSingle, 3> operator-() const
		{
			return TVector<FRealSingle, 3>(-X, -Y, -Z);
		}
		TVector<FRealSingle, 3> operator+(const FRealSingle Other) const
		{
			return TVector<FRealSingle, 3>(X + Other, Y + Other, Z + Other);
		}
		TVector<FRealSingle, 3> operator-(const FRealSingle Other) const
		{
			return TVector<FRealSingle, 3>(X - Other, Y - Other, Z - Other);
		}
		TVector<FRealSingle, 3> operator*(const FRealSingle Other) const
		{
			return TVector<FRealSingle, 3>(X * Other, Y * Other, Z * Other);
		}
		TVector<FRealSingle, 3> operator/(const FRealSingle Other) const
		{
			return TVector<FRealSingle, 3>(X / Other, Y / Other, Z / Other);
		}
		friend TVector<FRealSingle, 3> operator/(const FRealSingle S, const TVector<FRealSingle, 3>& V)
		{
			return TVector<FRealSingle, 3>(S / V.X, S / V.Y, S / V.Z);
		}
		TVector<FRealSingle, 3> operator+(const TVector<FRealSingle, 3>& Other) const
		{
			return TVector<FRealSingle, 3>(X + Other[0], Y + Other[1], Z + Other[2]);
		}
		TVector<FRealSingle, 3> operator-(const TVector<FRealSingle, 3>& Other) const
		{
			return TVector<FRealSingle, 3>(X - Other[0], Y - Other[1], Z - Other[2]);
		}
		TVector<FRealSingle, 3> operator*(const TVector<FRealSingle, 3>& Other) const
		{
			return TVector<FRealSingle, 3>(X * Other[0], Y * Other[1], Z * Other[2]);
		}
		TVector<FRealSingle, 3> operator/(const TVector<FRealSingle, 3>& Other) const
		{
			return TVector<FRealSingle, 3>(X / Other[0], Y / Other[1], Z / Other[2]);
		}
		template<class T2>
		TVector<FRealSingle, 3> operator+(const TVector<T2, 3>& Other) const
		{
			return TVector<FRealSingle, 3>(X + static_cast<FRealSingle>(Other[0]), Y + static_cast<FRealSingle>(Other[1]), Z + static_cast<FRealSingle>(Other[2]));
		}
		template<class T2>
		TVector<FRealSingle, 3> operator-(const TVector<T2, 3>& Other) const
		{
			return TVector<FRealSingle, 3>(X - static_cast<FRealSingle>(Other[0]), Y - static_cast<FRealSingle>(Other[1]), Z - static_cast<FRealSingle>(Other[2]));
		}
		template<class T2>
		TVector<FRealSingle, 3> operator*(const TVector<T2, 3>& Other) const
		{
			return TVector<FRealSingle, 3>(X * static_cast<FRealSingle>(Other[0]), Y * static_cast<FRealSingle>(Other[1]), Z * static_cast<FRealSingle>(Other[2]));
		}
		template<class T2>
		TVector<FRealSingle, 3> operator/(const TVector<T2, 3>& Other) const
		{
			return TVector<FRealSingle, 3>(X / static_cast<FRealSingle>(Other[0]), Y / static_cast<FRealSingle>(Other[1]), Z / static_cast<FRealSingle>(Other[2]));
		}
		FRealSingle Product() const
		{
			return X * Y * Z;
		}
		FRealSingle Max() const
		{
			return (X > Y && X > Z) ? X : (Y > Z ? Y : Z);
		}
		FRealSingle Min() const
		{
			return (X < Y && X < Z) ? X : (Y < Z ? Y : Z);
		}
		int32 MaxAxis() const
		{
			return (X > Y && X > Z) ? 0 : (Y > Z ? 1 : 2);
		}
		FRealSingle Mid() const
		{
<<<<<<< HEAD
			FRealSingle XmY = X - Y;
			FRealSingle YmZ = Y - Z;
			FRealSingle XmZ = X - Z;
			return (XmY * YmZ > -1 ? Y : XmY * XmZ < 1 ? X : Z);
=======
			return (X == Y || !((Y < X) ^ (X < Z))) ? X : !((X < Y) ^ (Y < Z)) ? Y : Z;
>>>>>>> 4af6daef
		}
		TVector<FRealSingle, 3> ComponentwiseMin(const TVector<FRealSingle, 3>& Other) const { return {FMath::Min(X,Other.X), FMath::Min(Y,Other.Y), FMath::Min(Z,Other.Z)}; }
		TVector<FRealSingle, 3> ComponentwiseMax(const TVector<FRealSingle, 3>& Other) const { return {FMath::Max(X,Other.X), FMath::Max(Y,Other.Y), FMath::Max(Z,Other.Z)}; }
		static TVector<FRealSingle, 3> Max(const TVector<FRealSingle, 3>& V1, const TVector<FRealSingle, 3>& V2)
		{
			return TVector<FRealSingle, 3>(V1.X > V2.X ? V1.X : V2.X, V1.Y > V2.Y ? V1.Y : V2.Y, V1.Z > V2.Z ? V1.Z : V2.Z);
		}
		static TVector<FRealSingle, 3> AxisVector(const int32 Axis)
		{ return Axis == 0 ? TVector<FRealSingle, 3>(1.f, 0.f, 0.f) : (Axis == 1 ? TVector<FRealSingle, 3>(0.f, 1.f, 0.f) : TVector<FRealSingle, 3>(0.f, 0.f, 1.f)); }
		static Pair<FRealSingle, int32> MaxAndAxis(const TVector<FRealSingle, 3>& V1, const TVector<FRealSingle, 3>& V2)
		{
			const TVector<FRealSingle, 3> max = Max(V1, V2);
			if (max.X > max.Y)
			{
				if (max.X > max.Z)
					return MakePair(max.X, 0);
				else
					return MakePair(max.Z, 2);
			}
			else
			{
				if (max.Y > max.Z)
					return MakePair(max.Y, 1);
				else
					return MakePair(max.Z, 2);
			}
		}
		FRealSingle SafeNormalize(FRealSingle Epsilon = 1e-4f)
		{
			FRealSingle Size = SizeSquared();
			if (Size < Epsilon)
			{
				*this = AxisVector(0);
				return 0.f;
			}
			Size = FMath::Sqrt(Size);
			*this = (*this) / Size;
			return Size;
		}
		TVector<FRealSingle, 3> GetOrthogonalVector() const
		{
			TVector<FRealSingle, 3> AbsVector(FMath::Abs(X), FMath::Abs(Y), FMath::Abs(Z));
			if ((AbsVector.X <= AbsVector.Y) && (AbsVector.X <= AbsVector.Z))
			{
				// X is the smallest component
				return TVector<FRealSingle, 3>(0, Z, -Y);
			}
			if ((AbsVector.Z <= AbsVector.X) && (AbsVector.Z <= AbsVector.Y))
			{
				// Z is the smallest component
				return TVector<FRealSingle, 3>(Y, -X, 0);
			}
			// Y is the smallest component
			return TVector<FRealSingle, 3>(-Z, 0, X);
		}
		static FRealSingle AngleBetween(const TVector<FRealSingle, 3>& V1, const TVector<FRealSingle, 3>& V2)
		{
			FRealSingle s = CrossProduct(V1, V2).Size();
			FRealSingle c = DotProduct(V1, V2);
			return FMath::Atan2(s, c);
		}
		/** Calculate the velocity to move from P0 to P1 in time Dt. Exists just for symmetry with TRotation::CalculateAngularVelocity! */
		static TVector<FRealSingle, 3> CalculateVelocity(const TVector<FRealSingle, 3>& P0, const TVector<FRealSingle, 3>& P1, const FRealSingle Dt)
		{
			return (P1 - P0) / Dt;
		}

		static bool IsNearlyEqual(const TVector<FRealSingle, 3>& A, const TVector<FRealSingle, 3>& B, const FRealSingle Epsilon)
		{
			return (B - A).IsNearlyZero(Epsilon);
		}
	};


	template<>
	class TVector<FRealDouble, 3> : public UE::Math::TVector<FRealDouble>
	{
	public:
		using FElement = FRealDouble;
		using UE::Math::TVector<FRealDouble>::X;
		using UE::Math::TVector<FRealDouble>::Y;
		using UE::Math::TVector<FRealDouble>::Z;
<<<<<<< HEAD

		TVector()
			: UE::Math::TVector<FRealDouble>() {}
		explicit TVector(const FRealDouble x)
			: UE::Math::TVector<FRealDouble>(x, x, x) {}
		TVector(const FRealDouble x, const FRealDouble y, const FRealDouble z)
			: UE::Math::TVector<FRealDouble>(x, y, z) {}
		TVector(const UE::Math::TVector<FRealSingle>& vec)
			: UE::Math::TVector<FRealDouble>((UE::Math::TVector<FRealDouble>)vec) {}
		TVector(const UE::Math::TVector<FRealDouble>& vec)					// LWC_TODO: Precision loss. Make explicit for FRealDouble = FRealSingle?
			: UE::Math::TVector<FRealDouble>((UE::Math::TVector<FRealDouble>)vec) {}
		TVector(const FVector4& vec)
			: UE::Math::TVector<FRealDouble>(vec.X, vec.Y, vec.Z) {}
#if COMPILE_WITHOUT_UNREAL_SUPPORT
		TVector(std::istream& Stream)
		{
			Stream.read(reinterpret_cast<char*>(&X), sizeof(X));
			Stream.read(reinterpret_cast<char*>(&Y), sizeof(Y));
			Stream.read(reinterpret_cast<char*>(&Z), sizeof(Z));
		}
		//operator UE::Math::TVector<FRealDouble>() const { return UE::Math::TVector<FRealDouble>((FRealDouble)X, (FRealDouble)Y, (FRealDouble)Z); }
		void Write(std::ostream& Stream) const
		{
			Stream.write(reinterpret_cast<const char*>(&X), sizeof(X));
			Stream.write(reinterpret_cast<const char*>(&Y), sizeof(Y));
			Stream.write(reinterpret_cast<const char*>(&Z), sizeof(Z));
		}
#endif
		static inline TVector<FRealDouble, 3> Lerp(const TVector<FRealDouble, 3>& V1, const TVector<FRealDouble, 3>& V2, const FRealDouble F) { return FMath::Lerp<UE::Math::TVector<FRealDouble>, FRealDouble>(V1, V2, F); }
		static inline TVector<FRealDouble, 3> CrossProduct(const TVector<FRealDouble, 3>& V1, const TVector<FRealDouble, 3>& V2) { return UE::Math::TVector<FRealDouble>::CrossProduct(V1, V2); }
		static inline FRealDouble DotProduct(const TVector<FRealDouble, 3>& V1, const TVector<FRealDouble, 3>& V2) { return UE::Math::TVector<FRealDouble>::DotProduct(V1, V2); }
		bool operator<=(const TVector<FRealDouble, 3>& V) const
		{
			return X <= V.X && Y <= V.Y && Z <= V.Z;
		}
		bool operator>=(const TVector<FRealDouble, 3>& V) const
		{
			return X >= V.X && Y >= V.Y && Z >= V.Z;
		}
		TVector<FRealDouble, 3> operator-() const
		{
			return TVector<FRealDouble, 3>(-X, -Y, -Z);
		}
		TVector<FRealDouble, 3> operator+(const FRealDouble Other) const
		{
			return TVector<FRealDouble, 3>(X + Other, Y + Other, Z + Other);
		}
		TVector<FRealDouble, 3> operator-(const FRealDouble Other) const
		{
			return TVector<FRealDouble, 3>(X - Other, Y - Other, Z - Other);
		}
		TVector<FRealDouble, 3> operator*(const FRealDouble Other) const
		{
			return TVector<FRealDouble, 3>(X * Other, Y * Other, Z * Other);
		}
		TVector<FRealDouble, 3> operator/(const FRealDouble Other) const
		{
			return TVector<FRealDouble, 3>(X / Other, Y / Other, Z / Other);
		}
		friend TVector<FRealDouble, 3> operator/(const FRealDouble S, const TVector<FRealDouble, 3>& V)
		{
			return TVector<FRealDouble, 3>(S / V.X, S / V.Y, S / V.Z);
		}
		TVector<FRealDouble, 3> operator+(const TVector<FRealDouble, 3>& Other) const
		{
			return TVector<FRealDouble, 3>(X + Other[0], Y + Other[1], Z + Other[2]);
		}
		TVector<FRealDouble, 3> operator-(const TVector<FRealDouble, 3>& Other) const
		{
			return TVector<FRealDouble, 3>(X - Other[0], Y - Other[1], Z - Other[2]);
		}
		TVector<FRealDouble, 3> operator*(const TVector<FRealDouble, 3>& Other) const
		{
			return TVector<FRealDouble, 3>(X * Other[0], Y * Other[1], Z * Other[2]);
		}
		TVector<FRealDouble, 3> operator/(const TVector<FRealDouble, 3>& Other) const
		{
			return TVector<FRealDouble, 3>(X / Other[0], Y / Other[1], Z / Other[2]);
		}
		template<class T2>
		TVector<FRealDouble, 3> operator+(const TVector<T2, 3>& Other) const
		{
			return TVector<FRealDouble, 3>(X + static_cast<FRealDouble>(Other[0]), Y + static_cast<FRealDouble>(Other[1]), Z + static_cast<FRealDouble>(Other[2]));
		}
		template<class T2>
		TVector<FRealDouble, 3> operator-(const TVector<T2, 3>& Other) const
		{
			return TVector<FRealDouble, 3>(X - static_cast<FRealDouble>(Other[0]), Y - static_cast<FRealDouble>(Other[1]), Z - static_cast<FRealDouble>(Other[2]));
		}
		template<class T2>
		TVector<FRealDouble, 3> operator*(const TVector<T2, 3>& Other) const
		{
			return TVector<FRealDouble, 3>(X * static_cast<FRealDouble>(Other[0]), Y * static_cast<FRealDouble>(Other[1]), Z * static_cast<FRealDouble>(Other[2]));
		}
		template<class T2>
		TVector<FRealDouble, 3> operator/(const TVector<T2, 3>& Other) const
		{
			return TVector<FRealDouble, 3>(X / static_cast<FRealDouble>(Other[0]), Y / static_cast<FRealDouble>(Other[1]), Z / static_cast<FRealDouble>(Other[2]));
		}
		FRealDouble Product() const
		{
			return X * Y * Z;
		}
		FRealDouble Max() const
		{
			return (X > Y && X > Z) ? X : (Y > Z ? Y : Z);
		}
		FRealDouble Min() const
		{
			return (X < Y&& X < Z) ? X : (Y < Z ? Y : Z);
		}
		int32 MaxAxis() const
		{
			return (X > Y && X > Z) ? 0 : (Y > Z ? 1 : 2);
		}
		FRealDouble Mid() const
		{
			FRealDouble XmY = X - Y;
			FRealDouble YmZ = Y - Z;
			FRealDouble XmZ = X - Z;
			return (XmY * YmZ > -1 ? Y : XmY * XmZ < 1 ? X : Z);
		}
		TVector<FRealDouble, 3> ComponentwiseMin(const TVector<FRealDouble, 3>& Other) const { return { FMath::Min(X,Other.X), FMath::Min(Y,Other.Y), FMath::Min(Z,Other.Z) }; }
		TVector<FRealDouble, 3> ComponentwiseMax(const TVector<FRealDouble, 3>& Other) const { return { FMath::Max(X,Other.X), FMath::Max(Y,Other.Y), FMath::Max(Z,Other.Z) }; }
		static TVector<FRealDouble, 3> Max(const TVector<FRealDouble, 3>& V1, const TVector<FRealDouble, 3>& V2)
		{
			return TVector<FRealDouble, 3>(V1.X > V2.X ? V1.X : V2.X, V1.Y > V2.Y ? V1.Y : V2.Y, V1.Z > V2.Z ? V1.Z : V2.Z);
		}
		static TVector<FRealDouble, 3> AxisVector(const int32 Axis)
		{
			return Axis == 0 ? TVector<FRealDouble, 3>(1.f, 0.f, 0.f) : (Axis == 1 ? TVector<FRealDouble, 3>(0.f, 1.f, 0.f) : TVector<FRealDouble, 3>(0.f, 0.f, 1.f));
		}
		static Pair<FRealDouble, int32> MaxAndAxis(const TVector<FRealDouble, 3>& V1, const TVector<FRealDouble, 3>& V2)
		{
			const TVector<FRealDouble, 3> max = Max(V1, V2);
			if (max.X > max.Y)
			{
				if (max.X > max.Z)
					return MakePair(max.X, 0);
				else
					return MakePair(max.Z, 2);
			}
			else
			{
				if (max.Y > max.Z)
					return MakePair(max.Y, 1);
				else
					return MakePair(max.Z, 2);
			}
		}
		FRealDouble SafeNormalize(FRealDouble Epsilon = 1e-4f)
		{
			FRealDouble Size = SizeSquared();
			if (Size < Epsilon)
			{
				*this = AxisVector(0);
				return 0.f;
			}
			Size = FMath::Sqrt(Size);
			*this = (*this) / Size;
			return Size;
		}
		TVector<FRealDouble, 3> GetOrthogonalVector() const
		{
			TVector<FRealDouble, 3> AbsVector(FMath::Abs(X), FMath::Abs(Y), FMath::Abs(Z));
			if ((AbsVector.X <= AbsVector.Y) && (AbsVector.X <= AbsVector.Z))
			{
				// X is the smallest component
				return TVector<FRealDouble, 3>(0, Z, -Y);
			}
			if ((AbsVector.Z <= AbsVector.X) && (AbsVector.Z <= AbsVector.Y))
			{
				// Z is the smallest component
				return TVector<FRealDouble, 3>(Y, -X, 0);
			}
			// Y is the smallest component
			return TVector<FRealDouble, 3>(-Z, 0, X);
		}
		static FRealDouble AngleBetween(const TVector<FRealDouble, 3>& V1, const TVector<FRealDouble, 3>& V2)
		{
			FRealDouble s = CrossProduct(V1, V2).Size();
			FRealDouble c = DotProduct(V1, V2);
			return FMath::Atan2(s, c);
		}
		/** Calculate the velocity to move from P0 to P1 in time Dt. Exists just for symmetry with TRotation::CalculateAngularVelocity! */
		static TVector<FRealDouble, 3> CalculateVelocity(const TVector<FRealDouble, 3>& P0, const TVector<FRealDouble, 3>& P1, const FRealDouble Dt)
		{
			return (P1 - P0) / Dt;
		}

=======

		TVector()
			: UE::Math::TVector<FRealDouble>() {}
		explicit TVector(const FRealDouble x)
			: UE::Math::TVector<FRealDouble>(x, x, x) {}
		TVector(const FRealDouble x, const FRealDouble y, const FRealDouble z)
			: UE::Math::TVector<FRealDouble>(x, y, z) {}
		TVector(const UE::Math::TVector<FRealSingle>& vec)
			: UE::Math::TVector<FRealDouble>((UE::Math::TVector<FRealDouble>)vec) {}
		TVector(const UE::Math::TVector<FRealDouble>& vec)					// LWC_TODO: Precision loss. Make explicit for FRealDouble = FRealSingle?
			: UE::Math::TVector<FRealDouble>((UE::Math::TVector<FRealDouble>)vec) {}
		TVector(const FVector4& vec)
			: UE::Math::TVector<FRealDouble>(vec.X, vec.Y, vec.Z) {}
#if COMPILE_WITHOUT_UNREAL_SUPPORT
		TVector(std::istream& Stream)
		{
			Stream.read(reinterpret_cast<char*>(&X), sizeof(X));
			Stream.read(reinterpret_cast<char*>(&Y), sizeof(Y));
			Stream.read(reinterpret_cast<char*>(&Z), sizeof(Z));
		}
		//operator UE::Math::TVector<FRealDouble>() const { return UE::Math::TVector<FRealDouble>((FRealDouble)X, (FRealDouble)Y, (FRealDouble)Z); }
		void Write(std::ostream& Stream) const
		{
			Stream.write(reinterpret_cast<const char*>(&X), sizeof(X));
			Stream.write(reinterpret_cast<const char*>(&Y), sizeof(Y));
			Stream.write(reinterpret_cast<const char*>(&Z), sizeof(Z));
		}
#endif
		static inline TVector<FRealDouble, 3> Lerp(const TVector<FRealDouble, 3>& V1, const TVector<FRealDouble, 3>& V2, const FRealDouble F) { return FMath::Lerp<UE::Math::TVector<FRealDouble>, FRealDouble>(V1, V2, F); }
		static inline TVector<FRealDouble, 3> CrossProduct(const TVector<FRealDouble, 3>& V1, const TVector<FRealDouble, 3>& V2) { return UE::Math::TVector<FRealDouble>::CrossProduct(V1, V2); }
		static inline FRealDouble DotProduct(const TVector<FRealDouble, 3>& V1, const TVector<FRealDouble, 3>& V2) { return UE::Math::TVector<FRealDouble>::DotProduct(V1, V2); }
		bool operator<=(const TVector<FRealDouble, 3>& V) const
		{
			return X <= V.X && Y <= V.Y && Z <= V.Z;
		}
		bool operator>=(const TVector<FRealDouble, 3>& V) const
		{
			return X >= V.X && Y >= V.Y && Z >= V.Z;
		}
		TVector<FRealDouble, 3> operator-() const
		{
			return TVector<FRealDouble, 3>(-X, -Y, -Z);
		}
		TVector<FRealDouble, 3> operator+(const FRealDouble Other) const
		{
			return TVector<FRealDouble, 3>(X + Other, Y + Other, Z + Other);
		}
		TVector<FRealDouble, 3> operator-(const FRealDouble Other) const
		{
			return TVector<FRealDouble, 3>(X - Other, Y - Other, Z - Other);
		}
		TVector<FRealDouble, 3> operator*(const FRealDouble Other) const
		{
			return TVector<FRealDouble, 3>(X * Other, Y * Other, Z * Other);
		}
		TVector<FRealDouble, 3> operator/(const FRealDouble Other) const
		{
			return TVector<FRealDouble, 3>(X / Other, Y / Other, Z / Other);
		}
		friend TVector<FRealDouble, 3> operator/(const FRealDouble S, const TVector<FRealDouble, 3>& V)
		{
			return TVector<FRealDouble, 3>(S / V.X, S / V.Y, S / V.Z);
		}
		TVector<FRealDouble, 3> operator+(const TVector<FRealDouble, 3>& Other) const
		{
			return TVector<FRealDouble, 3>(X + Other[0], Y + Other[1], Z + Other[2]);
		}
		TVector<FRealDouble, 3> operator-(const TVector<FRealDouble, 3>& Other) const
		{
			return TVector<FRealDouble, 3>(X - Other[0], Y - Other[1], Z - Other[2]);
		}
		TVector<FRealDouble, 3> operator*(const TVector<FRealDouble, 3>& Other) const
		{
			return TVector<FRealDouble, 3>(X * Other[0], Y * Other[1], Z * Other[2]);
		}
		TVector<FRealDouble, 3> operator/(const TVector<FRealDouble, 3>& Other) const
		{
			return TVector<FRealDouble, 3>(X / Other[0], Y / Other[1], Z / Other[2]);
		}
		template<class T2>
		TVector<FRealDouble, 3> operator+(const TVector<T2, 3>& Other) const
		{
			return TVector<FRealDouble, 3>(X + static_cast<FRealDouble>(Other[0]), Y + static_cast<FRealDouble>(Other[1]), Z + static_cast<FRealDouble>(Other[2]));
		}
		template<class T2>
		TVector<FRealDouble, 3> operator-(const TVector<T2, 3>& Other) const
		{
			return TVector<FRealDouble, 3>(X - static_cast<FRealDouble>(Other[0]), Y - static_cast<FRealDouble>(Other[1]), Z - static_cast<FRealDouble>(Other[2]));
		}
		template<class T2>
		TVector<FRealDouble, 3> operator*(const TVector<T2, 3>& Other) const
		{
			return TVector<FRealDouble, 3>(X * static_cast<FRealDouble>(Other[0]), Y * static_cast<FRealDouble>(Other[1]), Z * static_cast<FRealDouble>(Other[2]));
		}
		template<class T2>
		TVector<FRealDouble, 3> operator/(const TVector<T2, 3>& Other) const
		{
			return TVector<FRealDouble, 3>(X / static_cast<FRealDouble>(Other[0]), Y / static_cast<FRealDouble>(Other[1]), Z / static_cast<FRealDouble>(Other[2]));
		}
		FRealDouble Product() const
		{
			return X * Y * Z;
		}
		FRealDouble Max() const
		{
			return (X > Y && X > Z) ? X : (Y > Z ? Y : Z);
		}
		FRealDouble Min() const
		{
			return (X < Y&& X < Z) ? X : (Y < Z ? Y : Z);
		}
		int32 MaxAxis() const
		{
			return (X > Y && X > Z) ? 0 : (Y > Z ? 1 : 2);
		}
		FRealDouble Mid() const
		{
			return (X == Y || !((Y < X) ^ (X < Z))) ? X : !((X < Y) ^ (Y < Z)) ? Y : Z;
		}
		TVector<FRealDouble, 3> ComponentwiseMin(const TVector<FRealDouble, 3>& Other) const { return { FMath::Min(X,Other.X), FMath::Min(Y,Other.Y), FMath::Min(Z,Other.Z) }; }
		TVector<FRealDouble, 3> ComponentwiseMax(const TVector<FRealDouble, 3>& Other) const { return { FMath::Max(X,Other.X), FMath::Max(Y,Other.Y), FMath::Max(Z,Other.Z) }; }
		static TVector<FRealDouble, 3> Max(const TVector<FRealDouble, 3>& V1, const TVector<FRealDouble, 3>& V2)
		{
			return TVector<FRealDouble, 3>(V1.X > V2.X ? V1.X : V2.X, V1.Y > V2.Y ? V1.Y : V2.Y, V1.Z > V2.Z ? V1.Z : V2.Z);
		}
		static TVector<FRealDouble, 3> AxisVector(const int32 Axis)
		{
			return Axis == 0 ? TVector<FRealDouble, 3>(1.f, 0.f, 0.f) : (Axis == 1 ? TVector<FRealDouble, 3>(0.f, 1.f, 0.f) : TVector<FRealDouble, 3>(0.f, 0.f, 1.f));
		}
		static Pair<FRealDouble, int32> MaxAndAxis(const TVector<FRealDouble, 3>& V1, const TVector<FRealDouble, 3>& V2)
		{
			const TVector<FRealDouble, 3> max = Max(V1, V2);
			if (max.X > max.Y)
			{
				if (max.X > max.Z)
					return MakePair(max.X, 0);
				else
					return MakePair(max.Z, 2);
			}
			else
			{
				if (max.Y > max.Z)
					return MakePair(max.Y, 1);
				else
					return MakePair(max.Z, 2);
			}
		}
		FRealDouble SafeNormalize(FRealDouble Epsilon = 1e-4f)
		{
			FRealDouble Size = SizeSquared();
			if (Size < Epsilon)
			{
				*this = AxisVector(0);
				return 0.f;
			}
			Size = FMath::Sqrt(Size);
			*this = (*this) / Size;
			return Size;
		}
		TVector<FRealDouble, 3> GetOrthogonalVector() const
		{
			TVector<FRealDouble, 3> AbsVector(FMath::Abs(X), FMath::Abs(Y), FMath::Abs(Z));
			if ((AbsVector.X <= AbsVector.Y) && (AbsVector.X <= AbsVector.Z))
			{
				// X is the smallest component
				return TVector<FRealDouble, 3>(0, Z, -Y);
			}
			if ((AbsVector.Z <= AbsVector.X) && (AbsVector.Z <= AbsVector.Y))
			{
				// Z is the smallest component
				return TVector<FRealDouble, 3>(Y, -X, 0);
			}
			// Y is the smallest component
			return TVector<FRealDouble, 3>(-Z, 0, X);
		}
		static FRealDouble AngleBetween(const TVector<FRealDouble, 3>& V1, const TVector<FRealDouble, 3>& V2)
		{
			FRealDouble s = CrossProduct(V1, V2).Size();
			FRealDouble c = DotProduct(V1, V2);
			return FMath::Atan2(s, c);
		}
		/** Calculate the velocity to move from P0 to P1 in time Dt. Exists just for symmetry with TRotation::CalculateAngularVelocity! */
		static TVector<FRealDouble, 3> CalculateVelocity(const TVector<FRealDouble, 3>& P0, const TVector<FRealDouble, 3>& P1, const FRealDouble Dt)
		{
			return (P1 - P0) / Dt;
		}

>>>>>>> 4af6daef
		static bool IsNearlyEqual(const TVector<FRealDouble, 3>& A, const TVector<FRealDouble, 3>& B, const FRealDouble Epsilon)
		{
			return (B - A).IsNearlyZero(Epsilon);
		}
	};

	template<>
	class TVector<FRealSingle, 2> : public FVector2f
	{
	public:
		using FElement = decltype(FVector2f::X);
		using FVector2f::X;
		using FVector2f::Y;

		TVector()
		    : FVector2f() {}
		TVector(const FRealSingle x)
		    : FVector2f((decltype(FVector2f::X))x, (decltype(FVector2f::X))x) {}	// LWC_TODO: Remove casts once FVector2f supports variants
		TVector(const FRealSingle x, const FRealSingle y)
		    : FVector2f((decltype(FVector2f::X))x, (decltype(FVector2f::X))y) {}
		TVector(const FVector2f& vec)
		    : FVector2f(vec) {}
#if COMPILE_WITHOUT_UNREAL_SUPPORT
		TVector(std::istream& Stream)
		{
			Stream.read(reinterpret_cast<char*>(&X), sizeof(X));
			Stream.read(reinterpret_cast<char*>(&Y), sizeof(Y));
		}
#endif
		template <typename OtherT>
		TVector(const TVector<OtherT, 2>& InVector)
		{
			X = ((decltype(X))InVector[0]);	// LWC_TODO: Remove casts once FVector2f supports variants
			Y = ((decltype(Y))InVector[1]);
		}
#if COMPILE_WITHOUT_UNREAL_SUPPORT
		void Write(std::ostream& Stream) const
		{
			Stream.write(reinterpret_cast<const char*>(&X), sizeof(X));
			Stream.write(reinterpret_cast<const char*>(&Y), sizeof(Y));
		}
#endif
		static TVector<FRealSingle, 2> AxisVector(const int32 Axis)
		{
			check(Axis >= 0 && Axis <= 1);
			return Axis == 0 ? TVector<FRealSingle, 2>(1.f, 0.f) : TVector<FRealSingle, 2>(0.f, 1.f);
		}
		FRealSingle Product() const
		{
			return X * Y;
		}
		FRealSingle Max() const
		{
			return X > Y ? X : Y;
		}
		FRealSingle Min() const
		{
			return X < Y ? X : Y;
		}
		static TVector<FRealSingle, 2> Max(const TVector<FRealSingle, 2>& V1, const TVector<FRealSingle, 2>& V2)
		{
			return TVector<FRealSingle, 2>(V1.X > V2.X ? V1.X : V2.X, V1.Y > V2.Y ? V1.Y : V2.Y);
		}
		static Pair<FRealSingle, int32> MaxAndAxis(const TVector<FRealSingle, 2>& V1, const TVector<FRealSingle, 2>& V2)
		{
			const TVector<FRealSingle, 2> max = Max(V1, V2);
			if (max.X > max.Y)
			{
				return MakePair((FRealSingle)max.X, 0);
			}
			else
			{
				return MakePair((FRealSingle)max.Y, 1);
			}
		}
		template<class T2>
		TVector<FRealSingle, 2> operator/(const TVector<T2, 2>& Other) const
		{
			return TVector<FRealSingle, 2>(X / static_cast<FRealSingle>(Other[0]), Y / static_cast<FRealSingle>(Other[1]));
		}
		TVector<FRealSingle, 2> operator/(const FRealSingle Other) const
		{
			return TVector<FRealSingle, 2>(X / Other, Y / Other);
		}
		TVector<FRealSingle, 2> operator*(const FRealSingle Other) const
		{
			return TVector<FRealSingle, 2>(X * Other, Y * Other);
		}
		TVector<FRealSingle, 2> operator*(const TVector<FRealSingle, 2>& Other) const
		{
			return TVector<FRealSingle, 2>(X * Other[0], Y * Other[1]);
		}
	};
<<<<<<< HEAD

	template<>
	class TVector<FRealDouble, 2> : public FVector2d
	{
	public:
		using FElement = decltype(FVector2d::X);
		using FVector2d::X;
		using FVector2d::Y;

=======

	template<>
	class TVector<FRealDouble, 2> : public FVector2d
	{
	public:
		using FElement = decltype(FVector2d::X);
		using FVector2d::X;
		using FVector2d::Y;

>>>>>>> 4af6daef
		TVector()
		    : FVector2d() {}
		TVector(const FRealDouble x)
		    : FVector2d((decltype(FVector2d::X))x, (decltype(FVector2d::X))x) {}	// LWC_TODO: Remove casts once FVector2d supports variants
		TVector(const FRealDouble x, const FRealDouble y)
		    : FVector2d((decltype(FVector2d::X))x, (decltype(FVector2d::X))y) {}
		TVector(const FVector2d& vec)
		    : FVector2d(vec) {}
#if COMPILE_WITHOUT_UNREAL_SUPPORT
		TVector(std::istream& Stream)
		{
			Stream.read(reinterpret_cast<char*>(&X), sizeof(X));
			Stream.read(reinterpret_cast<char*>(&Y), sizeof(Y));
		}
#endif
		template <typename OtherT>
		TVector(const TVector<OtherT, 2>& InVector)
		{
			X = ((decltype(X))InVector[0]);	// LWC_TODO: Remove casts once FVector2d supports variants
			Y = ((decltype(Y))InVector[1]);
		}
#if COMPILE_WITHOUT_UNREAL_SUPPORT
		void Write(std::ostream& Stream) const
		{
			Stream.write(reinterpret_cast<const char*>(&X), sizeof(X));
			Stream.write(reinterpret_cast<const char*>(&Y), sizeof(Y));
		}
#endif
		static TVector<FRealDouble, 2> AxisVector(const int32 Axis)
		{
			check(Axis >= 0 && Axis <= 1);
			return Axis == 0 ? TVector<FRealDouble, 2>(1.f, 0.f) : TVector<FRealDouble, 2>(0.f, 1.f);
		}
		FRealDouble Product() const
		{
			return X * Y;
		}
		FRealDouble Max() const
		{
			return X > Y ? X : Y;
		}
		FRealDouble Min() const
		{
			return X < Y ? X : Y;
		}
		static TVector<FRealDouble, 2> Max(const TVector<FRealDouble, 2>& V1, const TVector<FRealDouble, 2>& V2)
		{
			return TVector<FRealDouble, 2>(V1.X > V2.X ? V1.X : V2.X, V1.Y > V2.Y ? V1.Y : V2.Y);
		}
		static Pair<FRealDouble, int32> MaxAndAxis(const TVector<FRealDouble, 2>& V1, const TVector<FRealDouble, 2>& V2)
		{
			const TVector<FRealDouble, 2> max = Max(V1, V2);
			if (max.X > max.Y)
			{
				return MakePair((FRealDouble)max.X, 0);
			}
			else
			{
				return MakePair((FRealDouble)max.Y, 1);
			}
		}
		template<class T2>
		TVector<FRealDouble, 2> operator/(const TVector<T2, 2>& Other) const
		{
			return TVector<FRealDouble, 2>(X / static_cast<FRealDouble>(Other[0]), Y / static_cast<FRealDouble>(Other[1]));
		}
		TVector<FRealDouble, 2> operator/(const FRealDouble Other) const
		{
			return TVector<FRealDouble, 2>(X / Other, Y / Other);
		}
		TVector<FRealDouble, 2> operator*(const FRealDouble Other) const
		{
			return TVector<FRealDouble, 2>(X * Other, Y * Other);
		}
		TVector<FRealDouble, 2> operator*(const TVector<FRealDouble, 2>& Other) const
		{
			return TVector<FRealDouble, 2>(X * Other[0], Y * Other[1]);
		}
	};
#endif // !COMPILE_WITHOUT_UNREAL_SUPPORT

	template<class T>
	class TVector<T, 3>
	{
	public:
		using FElement = T;

<<<<<<< HEAD
=======
PRAGMA_DISABLE_DEPRECATION_WARNINGS
		TVector(const TVector&) = default;
		TVector& operator=(const TVector&) = default;
PRAGMA_ENABLE_DEPRECATION_WARNINGS

>>>>>>> 4af6daef
		FORCEINLINE TVector() {}
		FORCEINLINE explicit TVector(T InX)
		    : X(InX), Y(InX), Z(InX) {}
		FORCEINLINE TVector(T InX, T InY, T InZ)
		    : X(InX), Y(InY), Z(InZ) {}

		FORCEINLINE int32 Num() const { return 3; }
		FORCEINLINE bool operator==(const TVector<T, 3>& Other) const { return X == Other.X && Y == Other.Y && Z == Other.Z; }
#if !COMPILE_WITHOUT_UNREAL_SUPPORT
		FORCEINLINE TVector(const UE::Math::TVector<FReal>& Other)
		{
			X = static_cast<T>(Other.X);
			Y = static_cast<T>(Other.Y);
			Z = static_cast<T>(Other.Z);
		}
#endif
		template<class T2>
		FORCEINLINE TVector(const TVector<T2, 3>& Other)
		    : X(static_cast<T>(Other.X))
		    , Y(static_cast<T>(Other.Y))
		    , Z(static_cast<T>(Other.Z))
		{}

#if COMPILE_WITHOUT_UNREAL_SUPPORT
		FORCEINLINE TVector(std::istream& Stream)
		{
			Stream.read(reinterpret_cast<char*>(&X), sizeof(T));
			Stream.read(reinterpret_cast<char*>(&Y), sizeof(T));
			Stream.read(reinterpret_cast<char*>(&Z), sizeof(T));
		}
		FORCEINLINE void Write(std::ostream& Stream) const
		{
			Stream.write(reinterpret_cast<const char*>(&X), sizeof(T));
			Stream.write(reinterpret_cast<const char*>(&Y), sizeof(T));
			Stream.write(reinterpret_cast<const char*>(&Z), sizeof(T));
		}
#endif
<<<<<<< HEAD
		FORCEINLINE TVector<T, 3>& operator=(const TVector<T, 3>& Other)
=======
		template<class T2>
		FORCEINLINE TVector<T, 3>& operator=(const TVector<T2, 3>& Other)
>>>>>>> 4af6daef
		{
			X = Other.X;
			Y = Other.Y;
			Z = Other.Z;
			return *this;
		}
		FORCEINLINE T Size() const
		{
			const T SquaredSum = X * X + Y * Y + Z * Z;
			return FMath::Sqrt(SquaredSum);
		}
		FORCEINLINE T Product() const { return X * Y * Z; }
		FORCEINLINE static TVector<T, 3> AxisVector(const int32 Axis)
		{
			TVector<T, 3> Result(0);
			Result[Axis] = (T)1;
			return Result;
		}
		FORCEINLINE T SizeSquared() const { return X * X + Y * Y + Z * Z; }

		FORCEINLINE T Min() const { return FMath::Min3(X, Y, Z); }
		FORCEINLINE T Max() const { return FMath::Max3(X, Y, Z); }
		T Mid() const
		{
			return (X == Y || !((Y < X) ^ (X < Z))) ? X : !((X < Y) ^ (Y < Z)) ? Y : Z;
		}

		FORCEINLINE TVector<T, 3> ComponentwiseMin(const TVector<T, 3>& Other) const { return {FMath::Min(X,Other.X), FMath::Min(Y,Other.Y), FMath::Min(Z,Other.Z)}; }
		FORCEINLINE TVector<T, 3> ComponentwiseMax(const TVector<T, 3>& Other) const { return {FMath::Max(X,Other.X), FMath::Max(Y,Other.Y), FMath::Max(Z,Other.Z)}; }

		TVector<T, 3> GetSafeNormal() const
		{
			//We want N / ||N|| and to avoid inf
			//So we want N / ||N|| < 1 / eps => N eps < ||N||, but this is clearly true for all eps < 1 and N > 0
			T SizeSqr = SizeSquared();
			if (SizeSqr <= TNumericLimits<T>::Min())
				return AxisVector(0);
			return (*this) / FMath::Sqrt(SizeSqr);
		}
		FORCEINLINE T SafeNormalize()
		{
			T Size = SizeSquared();
			if (Size < (T)1e-4)
			{
				*this = AxisVector(0);
				return (T)0.;
			}
			Size = FMath::Sqrt(Size);
			*this = (*this) / Size;
			return Size;
		}

		FORCEINLINE bool ContainsNaN() const
		{
			return !FMath::IsFinite(X) || !FMath::IsFinite(Y) || !FMath::IsFinite(Z);
		}

PRAGMA_DISABLE_DEPRECATION_WARNINGS
		FORCEINLINE T operator[](int32 Idx) const { return XYZ[Idx]; }
		FORCEINLINE T& operator[](int32 Idx) { return XYZ[Idx]; }
PRAGMA_ENABLE_DEPRECATION_WARNINGS

		FORCEINLINE TVector<T, 3> operator-() const { return {-X, -Y, -Z}; }
		FORCEINLINE TVector<T, 3> operator*(const TVector<T, 3>& Other) const { return {X * Other.X, Y * Other.Y, Z * Other.Z}; }
		FORCEINLINE TVector<T, 3> operator/(const TVector<T, 3>& Other) const { return {X / Other.X, Y / Other.Y, Z / Other.Z}; }
		FORCEINLINE TVector<T, 3> operator/(const T Scalar) const { return {X / Scalar, Y / Scalar, Z / Scalar}; }
		FORCEINLINE TVector<T, 3> operator+(const TVector<T, 3>& Other) const { return {X + Other.X, Y + Other.Y, Z + Other.Z}; }
		FORCEINLINE TVector<T, 3> operator+(const T Scalar) const { return {X + Scalar, Y + Scalar, Z + Scalar}; }
		FORCEINLINE TVector<T, 3> operator-(const TVector<T, 3>& Other) const { return {X - Other.X, Y - Other.Y, Z - Other.Z}; }
		FORCEINLINE TVector<T, 3> operator-(const T Scalar) const { return {X - Scalar, Y - Scalar, Z - Scalar}; }

		FORCEINLINE TVector<T, 3>& operator+=(const TVector<T, 3>& Other)
		{
			X += Other.X;
			Y += Other.Y;
			Z += Other.Z;
			return *this;
		}
		FORCEINLINE TVector<T, 3>& operator-=(const TVector<T, 3>& Other)
		{
			X -= Other.X;
			Y -= Other.Y;
			Z -= Other.Z;
			return *this;
		}
		FORCEINLINE TVector<T, 3>& operator/=(const TVector<T, 3>& Other)
		{
			X /= Other.X;
			Y /= Other.Y;
			Z /= Other.Z;
			return *this;
		}
		FORCEINLINE TVector<T, 3> operator*(const T S) const { return {X * S, Y * S, Z * S}; }
		FORCEINLINE TVector<T, 3>& operator*=(const T S)
		{
			X *= S;
			Y *= S;
			Z *= S;
			return *this;
		}
#if COMPILE_WITHOUT_UNREAL_SUPPORT
		FORCEINLINE static inline FReal DotProduct(const Vector<FReal, 3>& V1, const Vector<FReal, 3>& V2)
		{
			return V1[0] * V2[0] + V1[1] * V2[1] + V1[2] * V2[2];
		}
		FORCEINLINE static inline Vector<FReal, 3> CrossProduct(const Vector<FReal, 3>& V1, const Vector<FReal, 3>& V2)
		{
			Vector<FReal, 3> Result;
			Result[0] = V1[1] * V2[2] - V1[2] * V2[1];
			Result[1] = V1[2] * V2[0] - V1[0] * V2[2];
			Result[2] = V1[0] * V2[1] - V1[1] * V2[0];
			return Result;
		}
#endif

		union
		{
			struct
			{
				T X;
				T Y;
				T Z;
			};

			UE_DEPRECATED(all, "For internal use only")
			T XYZ[3];
		};
	};
	template<class T>
	inline TVector<T, 3> operator*(const T S, const TVector<T, 3>& V)
	{
		return TVector<T, 3>{V.X * S, V.Y * S, V.Z * S};
	}
	template<class T>
	inline TVector<T, 3> operator/(const T S, const TVector<T, 3>& V)
	{
		return TVector<T, 3>{V.X / S, V.Y / S, V.Z / S};
	}

	template<>
	class TVector<int32, 2>
	{
	public:
		using FElement = int32;

PRAGMA_DISABLE_DEPRECATION_WARNINGS
		TVector(const TVector&) = default;
		TVector& operator=(const TVector&) = default;
PRAGMA_ENABLE_DEPRECATION_WARNINGS

		FORCEINLINE TVector()
		{}
		FORCEINLINE explicit TVector(const FElement InX)
		    : X(InX), Y(InX)
		{}
		FORCEINLINE TVector(const FElement InX, const FElement InY)
		    : X(InX), Y(InY)
		{}
		template<typename OtherT>
		FORCEINLINE TVector(const TVector<OtherT, 2>& InVector)
			: X((int32)InVector.X)
			, Y((int32)InVector.Y)
		{}
#if COMPILE_WITHOUT_UNREAL_SUPPORT
		FORCEINLINE TVector(std::istream& Stream)
		{
			Stream.read(reinterpret_cast<char*>(&X), sizeof(int32));
			Stream.read(reinterpret_cast<char*>(&Y), sizeof(int32));
		}
#endif
		FORCEINLINE int32 Num() const { return 2; }

		FORCEINLINE FElement Product() const
		{
			return X * Y;
		}

		FORCEINLINE static TVector<FElement, 2> AxisVector(const int32 Axis)
		{
			TVector<FElement, 2> Result(0);
			Result[Axis] = 1;
			return Result;
		}

#if COMPILE_WITHOUT_UNREAL_SUPPORT
		FORCEINLINE void Write(std::ostream& Stream) const
		{
			Stream.write(reinterpret_cast<const char*>(&X), sizeof(FElement));
			Stream.write(reinterpret_cast<const char*>(&Y), sizeof(FElement));
		}
#endif

		template<typename OtherT>
		FORCEINLINE TVector<int32, 2>& operator=(const TVector<OtherT, 2>& Other)
		{
			X = Other.X;
			Y = Other.Y;
			return *this;
		}

PRAGMA_DISABLE_DEPRECATION_WARNINGS
		FORCEINLINE FElement operator[](const int32 Idx) const { return XY[Idx]; }
		FORCEINLINE FElement& operator[](const int32 Idx) { return XY[Idx]; }
PRAGMA_ENABLE_DEPRECATION_WARNINGS

		FORCEINLINE TVector<FElement, 2> operator-() const { return {-X, -Y}; }
		FORCEINLINE TVector<FElement, 2> operator*(const TVector<FElement, 2>& Other) const { return {X * Other.X, Y * Other.Y}; }
		FORCEINLINE TVector<FElement, 2> operator/(const TVector<FElement, 2>& Other) const { return {X / Other.X, Y / Other.Y}; }
		FORCEINLINE TVector<FElement, 2> operator+(const TVector<FElement, 2>& Other) const { return {X + Other.X, Y + Other.Y}; }
		FORCEINLINE TVector<FElement, 2> operator-(const TVector<FElement, 2>& Other) const { return {X - Other.X, Y - Other.Y}; }

		FORCEINLINE TVector<FElement, 2>& operator+=(const TVector<FElement, 2>& Other)
		{
			X += Other.X;
			Y += Other.Y;
			return *this;
		}
		FORCEINLINE TVector<FElement, 2>& operator-=(const TVector<FElement, 2>& Other)
		{
			X -= Other.X;
			Y -= Other.Y;
			return *this;
		}
		FORCEINLINE TVector<FElement, 2>& operator/=(const TVector<FElement, 2>& Other)
		{
			X /= Other.X;
			Y /= Other.Y;
			return *this;
		}
		FORCEINLINE TVector<FElement, 2> operator*(const FElement& S) const
		{
			return {X * S, Y * S};
		}
		FORCEINLINE TVector<FElement, 2>& operator*=(const FElement& S)
		{
			X *= S;
			Y *= S;
			return *this;
		}

		FORCEINLINE friend bool operator==(const TVector<FElement, 2>& L, const TVector<FElement, 2>& R)
		{
			return (L.X == R.X) && (L.Y == R.Y);
		}

		FORCEINLINE friend bool operator!=(const TVector<FElement, 2>& L, const TVector<FElement, 2>& R)
		{
			return !(L == R);
		}


	private:
		union
		{
			struct
			{
				FElement X;
				FElement Y;
			};

			UE_DEPRECATED(all, "For internal use only")
			FElement XY[2];
		};
	};

	template<class T>
	inline uint32 GetTypeHash(const Chaos::TVector<T, 2>& V)
	{
		uint32 Seed = ::GetTypeHash(V[0]);
		Seed ^= ::GetTypeHash(V[1]) + 0x9e3779b9 + (Seed << 6) + (Seed >> 2);
		return Seed;
	}

	template<class T>
	inline uint32 GetTypeHash(const Chaos::TVector<T, 3>& V)
	{
		uint32 Seed = ::GetTypeHash(V[0]);
		Seed ^= ::GetTypeHash(V[1]) + 0x9e3779b9 + (Seed << 6) + (Seed >> 2);
		Seed ^= ::GetTypeHash(V[2]) + 0x9e3779b9 + (Seed << 6) + (Seed >> 2);
		return Seed;
	}

	// this is used as 
	template<typename T, int d>
	inline FArchive& SerializeReal(FArchive& Ar, TVector<T, d>& ValueIn)
	{
		static_assert(std::is_same_v<T, float> || std::is_same_v<T, double>, "only float or double are supported by this function");
		for (int32 Idx = 0; Idx < d; ++Idx)
		{
			FRealSingle RealSingle = (FRealSingle)ValueIn[Idx];
			Ar << RealSingle;
			ValueIn[Idx] = (typename TVector<T, d>::FElement)RealSingle;
		}
		return Ar;
	}

	template<int d>
	FArchive& operator<<(FArchive& Ar, TVector<FRealSingle, d>& ValueIn) 
	{
		return SerializeReal(Ar, ValueIn);
	}

	template<int d>
	FArchive& operator<<(FArchive& Ar, TVector<FRealDouble, d>& ValueIn)
	{
		return SerializeReal(Ar, ValueIn);
	}

	// general for for all other vectors
	template<typename T, int d>
	FArchive& operator<<(FArchive& Ar, TVector<T, d>& ValueIn)
	{
		// unchanged type code path 
		for (int32 Idx = 0; Idx < d; ++Idx)
		{
			Ar << ValueIn[Idx];
		}
		return Ar;
	}

} // namespace Chaos

//template<>
//uint32 GetTypeHash(const Chaos::TVector<int32, 2>& V)
//{
//	uint32 Seed = GetTypeHash(V[0]);
//	Seed ^= GetTypeHash(V[1]) + 0x9e3779b9 + (Seed << 6) + (Seed >> 2);
//	return Seed;
//}

// LWC_TODO: UE::Math::TVector<FReal> construction from a chaos float vec3
//inline UE::Math::TVector<FReal>::UE::Math::TVector<FReal>(const Chaos::TVector<float, 3>& ChaosVector) : X(ChaosVector.X), Y(ChaosVector.Y), Z(ChaosVector.Z) {}
<|MERGE_RESOLUTION|>--- conflicted
+++ resolved
@@ -529,14 +529,7 @@
 		}
 		FRealSingle Mid() const
 		{
-<<<<<<< HEAD
-			FRealSingle XmY = X - Y;
-			FRealSingle YmZ = Y - Z;
-			FRealSingle XmZ = X - Z;
-			return (XmY * YmZ > -1 ? Y : XmY * XmZ < 1 ? X : Z);
-=======
 			return (X == Y || !((Y < X) ^ (X < Z))) ? X : !((X < Y) ^ (Y < Z)) ? Y : Z;
->>>>>>> 4af6daef
 		}
 		TVector<FRealSingle, 3> ComponentwiseMin(const TVector<FRealSingle, 3>& Other) const { return {FMath::Min(X,Other.X), FMath::Min(Y,Other.Y), FMath::Min(Z,Other.Z)}; }
 		TVector<FRealSingle, 3> ComponentwiseMax(const TVector<FRealSingle, 3>& Other) const { return {FMath::Max(X,Other.X), FMath::Max(Y,Other.Y), FMath::Max(Z,Other.Z)}; }
@@ -619,7 +612,6 @@
 		using UE::Math::TVector<FRealDouble>::X;
 		using UE::Math::TVector<FRealDouble>::Y;
 		using UE::Math::TVector<FRealDouble>::Z;
-<<<<<<< HEAD
 
 		TVector()
 			: UE::Math::TVector<FRealDouble>() {}
@@ -737,10 +729,7 @@
 		}
 		FRealDouble Mid() const
 		{
-			FRealDouble XmY = X - Y;
-			FRealDouble YmZ = Y - Z;
-			FRealDouble XmZ = X - Z;
-			return (XmY * YmZ > -1 ? Y : XmY * XmZ < 1 ? X : Z);
+			return (X == Y || !((Y < X) ^ (X < Z))) ? X : !((X < Y) ^ (Y < Z)) ? Y : Z;
 		}
 		TVector<FRealDouble, 3> ComponentwiseMin(const TVector<FRealDouble, 3>& Other) const { return { FMath::Min(X,Other.X), FMath::Min(Y,Other.Y), FMath::Min(Z,Other.Z) }; }
 		TVector<FRealDouble, 3> ComponentwiseMax(const TVector<FRealDouble, 3>& Other) const { return { FMath::Max(X,Other.X), FMath::Max(Y,Other.Y), FMath::Max(Z,Other.Z) }; }
@@ -810,195 +799,6 @@
 			return (P1 - P0) / Dt;
 		}
 
-=======
-
-		TVector()
-			: UE::Math::TVector<FRealDouble>() {}
-		explicit TVector(const FRealDouble x)
-			: UE::Math::TVector<FRealDouble>(x, x, x) {}
-		TVector(const FRealDouble x, const FRealDouble y, const FRealDouble z)
-			: UE::Math::TVector<FRealDouble>(x, y, z) {}
-		TVector(const UE::Math::TVector<FRealSingle>& vec)
-			: UE::Math::TVector<FRealDouble>((UE::Math::TVector<FRealDouble>)vec) {}
-		TVector(const UE::Math::TVector<FRealDouble>& vec)					// LWC_TODO: Precision loss. Make explicit for FRealDouble = FRealSingle?
-			: UE::Math::TVector<FRealDouble>((UE::Math::TVector<FRealDouble>)vec) {}
-		TVector(const FVector4& vec)
-			: UE::Math::TVector<FRealDouble>(vec.X, vec.Y, vec.Z) {}
-#if COMPILE_WITHOUT_UNREAL_SUPPORT
-		TVector(std::istream& Stream)
-		{
-			Stream.read(reinterpret_cast<char*>(&X), sizeof(X));
-			Stream.read(reinterpret_cast<char*>(&Y), sizeof(Y));
-			Stream.read(reinterpret_cast<char*>(&Z), sizeof(Z));
-		}
-		//operator UE::Math::TVector<FRealDouble>() const { return UE::Math::TVector<FRealDouble>((FRealDouble)X, (FRealDouble)Y, (FRealDouble)Z); }
-		void Write(std::ostream& Stream) const
-		{
-			Stream.write(reinterpret_cast<const char*>(&X), sizeof(X));
-			Stream.write(reinterpret_cast<const char*>(&Y), sizeof(Y));
-			Stream.write(reinterpret_cast<const char*>(&Z), sizeof(Z));
-		}
-#endif
-		static inline TVector<FRealDouble, 3> Lerp(const TVector<FRealDouble, 3>& V1, const TVector<FRealDouble, 3>& V2, const FRealDouble F) { return FMath::Lerp<UE::Math::TVector<FRealDouble>, FRealDouble>(V1, V2, F); }
-		static inline TVector<FRealDouble, 3> CrossProduct(const TVector<FRealDouble, 3>& V1, const TVector<FRealDouble, 3>& V2) { return UE::Math::TVector<FRealDouble>::CrossProduct(V1, V2); }
-		static inline FRealDouble DotProduct(const TVector<FRealDouble, 3>& V1, const TVector<FRealDouble, 3>& V2) { return UE::Math::TVector<FRealDouble>::DotProduct(V1, V2); }
-		bool operator<=(const TVector<FRealDouble, 3>& V) const
-		{
-			return X <= V.X && Y <= V.Y && Z <= V.Z;
-		}
-		bool operator>=(const TVector<FRealDouble, 3>& V) const
-		{
-			return X >= V.X && Y >= V.Y && Z >= V.Z;
-		}
-		TVector<FRealDouble, 3> operator-() const
-		{
-			return TVector<FRealDouble, 3>(-X, -Y, -Z);
-		}
-		TVector<FRealDouble, 3> operator+(const FRealDouble Other) const
-		{
-			return TVector<FRealDouble, 3>(X + Other, Y + Other, Z + Other);
-		}
-		TVector<FRealDouble, 3> operator-(const FRealDouble Other) const
-		{
-			return TVector<FRealDouble, 3>(X - Other, Y - Other, Z - Other);
-		}
-		TVector<FRealDouble, 3> operator*(const FRealDouble Other) const
-		{
-			return TVector<FRealDouble, 3>(X * Other, Y * Other, Z * Other);
-		}
-		TVector<FRealDouble, 3> operator/(const FRealDouble Other) const
-		{
-			return TVector<FRealDouble, 3>(X / Other, Y / Other, Z / Other);
-		}
-		friend TVector<FRealDouble, 3> operator/(const FRealDouble S, const TVector<FRealDouble, 3>& V)
-		{
-			return TVector<FRealDouble, 3>(S / V.X, S / V.Y, S / V.Z);
-		}
-		TVector<FRealDouble, 3> operator+(const TVector<FRealDouble, 3>& Other) const
-		{
-			return TVector<FRealDouble, 3>(X + Other[0], Y + Other[1], Z + Other[2]);
-		}
-		TVector<FRealDouble, 3> operator-(const TVector<FRealDouble, 3>& Other) const
-		{
-			return TVector<FRealDouble, 3>(X - Other[0], Y - Other[1], Z - Other[2]);
-		}
-		TVector<FRealDouble, 3> operator*(const TVector<FRealDouble, 3>& Other) const
-		{
-			return TVector<FRealDouble, 3>(X * Other[0], Y * Other[1], Z * Other[2]);
-		}
-		TVector<FRealDouble, 3> operator/(const TVector<FRealDouble, 3>& Other) const
-		{
-			return TVector<FRealDouble, 3>(X / Other[0], Y / Other[1], Z / Other[2]);
-		}
-		template<class T2>
-		TVector<FRealDouble, 3> operator+(const TVector<T2, 3>& Other) const
-		{
-			return TVector<FRealDouble, 3>(X + static_cast<FRealDouble>(Other[0]), Y + static_cast<FRealDouble>(Other[1]), Z + static_cast<FRealDouble>(Other[2]));
-		}
-		template<class T2>
-		TVector<FRealDouble, 3> operator-(const TVector<T2, 3>& Other) const
-		{
-			return TVector<FRealDouble, 3>(X - static_cast<FRealDouble>(Other[0]), Y - static_cast<FRealDouble>(Other[1]), Z - static_cast<FRealDouble>(Other[2]));
-		}
-		template<class T2>
-		TVector<FRealDouble, 3> operator*(const TVector<T2, 3>& Other) const
-		{
-			return TVector<FRealDouble, 3>(X * static_cast<FRealDouble>(Other[0]), Y * static_cast<FRealDouble>(Other[1]), Z * static_cast<FRealDouble>(Other[2]));
-		}
-		template<class T2>
-		TVector<FRealDouble, 3> operator/(const TVector<T2, 3>& Other) const
-		{
-			return TVector<FRealDouble, 3>(X / static_cast<FRealDouble>(Other[0]), Y / static_cast<FRealDouble>(Other[1]), Z / static_cast<FRealDouble>(Other[2]));
-		}
-		FRealDouble Product() const
-		{
-			return X * Y * Z;
-		}
-		FRealDouble Max() const
-		{
-			return (X > Y && X > Z) ? X : (Y > Z ? Y : Z);
-		}
-		FRealDouble Min() const
-		{
-			return (X < Y&& X < Z) ? X : (Y < Z ? Y : Z);
-		}
-		int32 MaxAxis() const
-		{
-			return (X > Y && X > Z) ? 0 : (Y > Z ? 1 : 2);
-		}
-		FRealDouble Mid() const
-		{
-			return (X == Y || !((Y < X) ^ (X < Z))) ? X : !((X < Y) ^ (Y < Z)) ? Y : Z;
-		}
-		TVector<FRealDouble, 3> ComponentwiseMin(const TVector<FRealDouble, 3>& Other) const { return { FMath::Min(X,Other.X), FMath::Min(Y,Other.Y), FMath::Min(Z,Other.Z) }; }
-		TVector<FRealDouble, 3> ComponentwiseMax(const TVector<FRealDouble, 3>& Other) const { return { FMath::Max(X,Other.X), FMath::Max(Y,Other.Y), FMath::Max(Z,Other.Z) }; }
-		static TVector<FRealDouble, 3> Max(const TVector<FRealDouble, 3>& V1, const TVector<FRealDouble, 3>& V2)
-		{
-			return TVector<FRealDouble, 3>(V1.X > V2.X ? V1.X : V2.X, V1.Y > V2.Y ? V1.Y : V2.Y, V1.Z > V2.Z ? V1.Z : V2.Z);
-		}
-		static TVector<FRealDouble, 3> AxisVector(const int32 Axis)
-		{
-			return Axis == 0 ? TVector<FRealDouble, 3>(1.f, 0.f, 0.f) : (Axis == 1 ? TVector<FRealDouble, 3>(0.f, 1.f, 0.f) : TVector<FRealDouble, 3>(0.f, 0.f, 1.f));
-		}
-		static Pair<FRealDouble, int32> MaxAndAxis(const TVector<FRealDouble, 3>& V1, const TVector<FRealDouble, 3>& V2)
-		{
-			const TVector<FRealDouble, 3> max = Max(V1, V2);
-			if (max.X > max.Y)
-			{
-				if (max.X > max.Z)
-					return MakePair(max.X, 0);
-				else
-					return MakePair(max.Z, 2);
-			}
-			else
-			{
-				if (max.Y > max.Z)
-					return MakePair(max.Y, 1);
-				else
-					return MakePair(max.Z, 2);
-			}
-		}
-		FRealDouble SafeNormalize(FRealDouble Epsilon = 1e-4f)
-		{
-			FRealDouble Size = SizeSquared();
-			if (Size < Epsilon)
-			{
-				*this = AxisVector(0);
-				return 0.f;
-			}
-			Size = FMath::Sqrt(Size);
-			*this = (*this) / Size;
-			return Size;
-		}
-		TVector<FRealDouble, 3> GetOrthogonalVector() const
-		{
-			TVector<FRealDouble, 3> AbsVector(FMath::Abs(X), FMath::Abs(Y), FMath::Abs(Z));
-			if ((AbsVector.X <= AbsVector.Y) && (AbsVector.X <= AbsVector.Z))
-			{
-				// X is the smallest component
-				return TVector<FRealDouble, 3>(0, Z, -Y);
-			}
-			if ((AbsVector.Z <= AbsVector.X) && (AbsVector.Z <= AbsVector.Y))
-			{
-				// Z is the smallest component
-				return TVector<FRealDouble, 3>(Y, -X, 0);
-			}
-			// Y is the smallest component
-			return TVector<FRealDouble, 3>(-Z, 0, X);
-		}
-		static FRealDouble AngleBetween(const TVector<FRealDouble, 3>& V1, const TVector<FRealDouble, 3>& V2)
-		{
-			FRealDouble s = CrossProduct(V1, V2).Size();
-			FRealDouble c = DotProduct(V1, V2);
-			return FMath::Atan2(s, c);
-		}
-		/** Calculate the velocity to move from P0 to P1 in time Dt. Exists just for symmetry with TRotation::CalculateAngularVelocity! */
-		static TVector<FRealDouble, 3> CalculateVelocity(const TVector<FRealDouble, 3>& P0, const TVector<FRealDouble, 3>& P1, const FRealDouble Dt)
-		{
-			return (P1 - P0) / Dt;
-		}
-
->>>>>>> 4af6daef
 		static bool IsNearlyEqual(const TVector<FRealDouble, 3>& A, const TVector<FRealDouble, 3>& B, const FRealDouble Epsilon)
 		{
 			return (B - A).IsNearlyZero(Epsilon);
@@ -1092,7 +892,6 @@
 			return TVector<FRealSingle, 2>(X * Other[0], Y * Other[1]);
 		}
 	};
-<<<<<<< HEAD
 
 	template<>
 	class TVector<FRealDouble, 2> : public FVector2d
@@ -1102,17 +901,6 @@
 		using FVector2d::X;
 		using FVector2d::Y;
 
-=======
-
-	template<>
-	class TVector<FRealDouble, 2> : public FVector2d
-	{
-	public:
-		using FElement = decltype(FVector2d::X);
-		using FVector2d::X;
-		using FVector2d::Y;
-
->>>>>>> 4af6daef
 		TVector()
 		    : FVector2d() {}
 		TVector(const FRealDouble x)
@@ -1200,14 +988,11 @@
 	public:
 		using FElement = T;
 
-<<<<<<< HEAD
-=======
 PRAGMA_DISABLE_DEPRECATION_WARNINGS
 		TVector(const TVector&) = default;
 		TVector& operator=(const TVector&) = default;
 PRAGMA_ENABLE_DEPRECATION_WARNINGS
 
->>>>>>> 4af6daef
 		FORCEINLINE TVector() {}
 		FORCEINLINE explicit TVector(T InX)
 		    : X(InX), Y(InX), Z(InX) {}
@@ -1245,12 +1030,8 @@
 			Stream.write(reinterpret_cast<const char*>(&Z), sizeof(T));
 		}
 #endif
-<<<<<<< HEAD
-		FORCEINLINE TVector<T, 3>& operator=(const TVector<T, 3>& Other)
-=======
 		template<class T2>
 		FORCEINLINE TVector<T, 3>& operator=(const TVector<T2, 3>& Other)
->>>>>>> 4af6daef
 		{
 			X = Other.X;
 			Y = Other.Y;
