// Copyright Epic Games, Inc. All Rights Reserved.

#ifndef __MATRIX33_ISPH__
#define __MATRIX33_ISPH__

#include "Math/Vector.isph"
#include "Math/Matrix.isph"

typedef FMatrix44d FMatrix33d;
typedef FMatrix44f FMatrix33f;
typedef FMatrix44d FMatrix33;

static const uniform struct FMatrix33d Matrix33DoubleZero = {{ 0, 0, 0, 0, 0, 0, 0, 0, 0, 0, 0, 0, 0, 0, 0, 1}};
static const uniform struct FMatrix33f Matrix33FloatZero = {{ 0, 0, 0, 0, 0, 0, 0, 0, 0, 0, 0, 0, 0, 0, 0, 1}};

#define FMatrix33Zero Matrix33DoubleZero

inline uniform FMatrix33 SetMatrix33(
<<<<<<< HEAD
	const uniform float x00, const uniform float x10, const uniform float x20,
	const uniform float x01, const uniform float x11, const uniform float x21,
	const uniform float x02, const uniform float x12, const uniform float x22)
=======
	const uniform FReal x00, const uniform FReal x10, const uniform FReal x20,
	const uniform FReal x01, const uniform FReal x11, const uniform FReal x21,
	const uniform FReal x02, const uniform FReal x12, const uniform FReal x22)
{
	return SetMatrix(SetVector4(x00, x01, x02, ZERO), SetVector4(x10, x11, x12, ZERO), SetVector4(x20, x21, x22, ZERO), Vector0001);
}

inline FMatrix33d SetMatrix33(
	const double x00, const double x10, const double x20,
	const double x01, const double x11, const double x21,
	const double x02, const double x12, const double x22)
{
	return SetMatrix(SetVector4(x00, x01, x02, DOUBLE_ZERO), SetVector4(x10, x11, x12, DOUBLE_ZERO), SetVector4(x20, x21, x22, DOUBLE_ZERO), Double0001);
}

inline FMatrix33f SetMatrix33(
	const float x00, const float x10, const float x20,
	const float x01, const float x11, const float x21,
	const float x02, const float x12, const float x22)
>>>>>>> 6bbb88c8
{
	return SetMatrix(SetVector4(x00, x01, x02, FLOAT_ZERO), SetVector4(x10, x11, x12, FLOAT_ZERO), SetVector4(x20, x21, x22, FLOAT_ZERO), Float0001);
}

inline FMatrix33 SetMatrix33(
	const float x00, const float x10, const float x20,
	const float x01, const float x11, const float x21,
	const float x02, const float x12, const float x22)
{
	return SetMatrix(SetVector4(x00, x01, x02, 0.0f), SetVector4(x10, x11, x12, 0.0f), SetVector4(x20, x21, x22, 0.0f), Float0001);
}

inline uniform FMatrix33 SetMatrix33(
<<<<<<< HEAD
	const uniform float x00, const uniform float x10, const uniform float x20,
	const uniform float x11, const uniform float x21, const uniform float x22)
=======
	const uniform FReal x00, const uniform FReal x10, const uniform FReal x20,
	const uniform FReal x11, const uniform FReal x21, const uniform FReal x22)
>>>>>>> 6bbb88c8
{
	return SetMatrix(SetVector4(x00, x10, x20, ZERO), SetVector4(x10, x11, x21, ZERO), SetVector4(x20, x21, x22, ZERO), Vector0001);
}

inline uniform FMatrix33 SetMatrix33(
	const uniform FReal x00, const uniform FReal x11, const uniform FReal x22)
{
	return SetMatrix(SetVector4(x00, ZERO, ZERO, ZERO), SetVector4(ZERO, x11, ZERO, ZERO), SetVector4(ZERO, ZERO, x22, ZERO), Vector0001);
}

inline uniform FMatrix33d SetMatrix33(const uniform FVector4d& x0, const uniform FVector4d& x1, const uniform FVector4d& x2)
{
	return SetMatrix(x0, x1, x2, Double0001);
}

inline uniform FMatrix33f SetMatrix33(const uniform FVector4f& x0, const uniform FVector4f& x1, const uniform FVector4f& x2)
{
	return SetMatrix(x0, x1, x2, Float0001);
}

inline FMatrix33d SetMatrix33(const FVector4d& x0, const FVector4d& x1, const FVector4d& x2)
{
	return SetMatrix(x0, x1, x2, Double0001);
}

inline FMatrix33f SetMatrix33(const FVector4f& x0, const FVector4f& x1, const FVector4f& x2)
{
	return SetMatrix(x0, x1, x2, Float0001);
}

inline FMatrix33 SetMatrix33(const FVector4& x0, const FVector4& x1, const FVector4& x2)
{
	return SetMatrix(x0, x1, x2, Float0001);
}

inline uniform FMatrix33 MultiplyAB(const uniform FMatrix33& L, const uniform FMatrix33& R)
{
	const uniform FVector4 L0 = SetVector4(L.M[0], L.M[1], L.M[2], L.M[3]);
	const uniform FVector4 L1 = SetVector4(L.M[4], L.M[5], L.M[6], L.M[7]);
	const uniform FVector4 L2 = SetVector4(L.M[8], L.M[9], L.M[10], L.M[11]);

	uniform FVector4 x0 = SetVector4(R.M[0]) * L0 + SetVector4(R.M[1]) * L1 + SetVector4(R.M[2]) * L2;
	uniform FVector4 x1 = SetVector4(R.M[4]) * L0 + SetVector4(R.M[5]) * L1 + SetVector4(R.M[6]) * L2;
	uniform FVector4 x2 = SetVector4(R.M[8]) * L0 + SetVector4(R.M[9]) * L1 + SetVector4(R.M[10]) * L2;

	x0.V[3] = 0;
	x1.V[3] = 0;
	x2.V[3] = 0;

	return SetMatrix33(x0, x1, x2);
}

inline FMatrix33 MultiplyAB(const FMatrix33& L, const FMatrix33& R)
<<<<<<< HEAD
{
	const FVector4 L0 = SetVector4(L.M[0], L.M[1], L.M[2], L.M[3]);
	const FVector4 L1 = SetVector4(L.M[4], L.M[5], L.M[6], L.M[7]);
	const FVector4 L2 = SetVector4(L.M[8], L.M[9], L.M[10], L.M[11]);

	FVector4 x0 = SetVector4(R.M[0]) * L0 + SetVector4(R.M[1]) * L1 + SetVector4(R.M[2]) * L2;
	FVector4 x1 = SetVector4(R.M[4]) * L0 + SetVector4(R.M[5]) * L1 + SetVector4(R.M[6]) * L2;
	FVector4 x2 = SetVector4(R.M[8]) * L0 + SetVector4(R.M[9]) * L1 + SetVector4(R.M[10]) * L2;

	x0.V[3] = 0;
	x1.V[3] = 0;
	x2.V[3] = 0;

	return SetMatrix33(x0, x1, x2);
}

inline uniform FMatrix33 MultiplyABt(const uniform FMatrix33& L, const uniform FMatrix33& R)
=======
>>>>>>> 6bbb88c8
{
	const FVector4 L0 = SetVector4(L.M[0], L.M[1], L.M[2], L.M[3]);
	const FVector4 L1 = SetVector4(L.M[4], L.M[5], L.M[6], L.M[7]);
	const FVector4 L2 = SetVector4(L.M[8], L.M[9], L.M[10], L.M[11]);

	FVector4 x0 = SetVector4(R.M[0]) * L0 + SetVector4(R.M[1]) * L1 + SetVector4(R.M[2]) * L2;
	FVector4 x1 = SetVector4(R.M[4]) * L0 + SetVector4(R.M[5]) * L1 + SetVector4(R.M[6]) * L2;
	FVector4 x2 = SetVector4(R.M[8]) * L0 + SetVector4(R.M[9]) * L1 + SetVector4(R.M[10]) * L2;

	x0.V[3] = 0;
	x1.V[3] = 0;
	x2.V[3] = 0;

	return SetMatrix33(x0, x1, x2);
}

inline uniform FMatrix33d MultiplyABt(const uniform FMatrix33d& L, const uniform FMatrix33d& R)
{
	const uniform FVector4d L0 = SetVector4(L.M[0], L.M[1], L.M[2], L.M[3]);
	const uniform FVector4d L1 = SetVector4(L.M[4], L.M[5], L.M[6], L.M[7]);
	const uniform FVector4d L2 = SetVector4(L.M[8], L.M[9], L.M[10], L.M[11]);

	uniform FVector4d x0 = SetVector4(R.M[0]) * L0 + SetVector4(R.M[4]) * L1 + SetVector4(R.M[8]) * L2;
	uniform FVector4d x1 = SetVector4(R.M[1]) * L0 + SetVector4(R.M[5]) * L1 + SetVector4(R.M[9]) * L2;
	uniform FVector4d x2 = SetVector4(R.M[2]) * L0 + SetVector4(R.M[6]) * L1 + SetVector4(R.M[10]) * L2;

	x0.V[3] = 0;
	x1.V[3] = 0;
	x2.V[3] = 0;

	return SetMatrix33(x0, x1, x2);
}

inline uniform FMatrix33f MultiplyABt(const uniform FMatrix33f& L, const uniform FMatrix33f& R)
{
	const uniform FVector4f L0 = SetVector4(L.M[0], L.M[1], L.M[2], L.M[3]);
	const uniform FVector4f L1 = SetVector4(L.M[4], L.M[5], L.M[6], L.M[7]);
	const uniform FVector4f L2 = SetVector4(L.M[8], L.M[9], L.M[10], L.M[11]);

	uniform FVector4f x0 = SetVector4(R.M[0]) * L0 + SetVector4(R.M[4]) * L1 + SetVector4(R.M[8]) * L2;
	uniform FVector4f x1 = SetVector4(R.M[1]) * L0 + SetVector4(R.M[5]) * L1 + SetVector4(R.M[9]) * L2;
	uniform FVector4f x2 = SetVector4(R.M[2]) * L0 + SetVector4(R.M[6]) * L1 + SetVector4(R.M[10]) * L2;

	x0.V[3] = 0;
	x1.V[3] = 0;
	x2.V[3] = 0;

	return SetMatrix33(x0, x1, x2);
}

inline FMatrix33d MultiplyABt(const FMatrix33d& L, const FMatrix33d& R)
{
	const FVector4d L0 = SetVector4(L.M[0], L.M[1], L.M[2], L.M[3]);
	const FVector4d L1 = SetVector4(L.M[4], L.M[5], L.M[6], L.M[7]);
	const FVector4d L2 = SetVector4(L.M[8], L.M[9], L.M[10], L.M[11]);

	FVector4d x0 = SetVector4(R.M[0]) * L0 + SetVector4(R.M[4]) * L1 + SetVector4(R.M[8]) * L2;
	FVector4d x1 = SetVector4(R.M[1]) * L0 + SetVector4(R.M[5]) * L1 + SetVector4(R.M[9]) * L2;
	FVector4d x2 = SetVector4(R.M[2]) * L0 + SetVector4(R.M[6]) * L1 + SetVector4(R.M[10]) * L2;

	x0.V[3] = 0;
	x1.V[3] = 0;
	x2.V[3] = 0;

	return SetMatrix33(x0, x1, x2);
}

inline FMatrix33f MultiplyABt(const FMatrix33f& L, const FMatrix33f& R)
{
	const FVector4f L0 = SetVector4(L.M[0], L.M[1], L.M[2], L.M[3]);
	const FVector4f L1 = SetVector4(L.M[4], L.M[5], L.M[6], L.M[7]);
	const FVector4f L2 = SetVector4(L.M[8], L.M[9], L.M[10], L.M[11]);

	FVector4f x0 = SetVector4(R.M[0]) * L0 + SetVector4(R.M[4]) * L1 + SetVector4(R.M[8]) * L2;
	FVector4f x1 = SetVector4(R.M[1]) * L0 + SetVector4(R.M[5]) * L1 + SetVector4(R.M[9]) * L2;
	FVector4f x2 = SetVector4(R.M[2]) * L0 + SetVector4(R.M[6]) * L1 + SetVector4(R.M[10]) * L2;

	x0.V[3] = 0;
	x1.V[3] = 0;
	x2.V[3] = 0;

	return SetMatrix33(x0, x1, x2);
}

inline FMatrix33 MultiplyABt(const FMatrix33& L, const FMatrix33& R)
{
	const FVector4 L0 = SetVector4(L.M[0], L.M[1], L.M[2], L.M[3]);
	const FVector4 L1 = SetVector4(L.M[4], L.M[5], L.M[6], L.M[7]);
	const FVector4 L2 = SetVector4(L.M[8], L.M[9], L.M[10], L.M[11]);

	FVector4 x0 = SetVector4(R.M[0]) * L0 + SetVector4(R.M[4]) * L1 + SetVector4(R.M[8]) * L2;
	FVector4 x1 = SetVector4(R.M[1]) * L0 + SetVector4(R.M[5]) * L1 + SetVector4(R.M[9]) * L2;
	FVector4 x2 = SetVector4(R.M[2]) * L0 + SetVector4(R.M[6]) * L1 + SetVector4(R.M[10]) * L2;

	x0.V[3] = 0;
	x1.V[3] = 0;
	x2.V[3] = 0;

	return SetMatrix33(x0, x1, x2);
}

inline uniform FVector Multiply(const uniform FMatrix33& L, const uniform FVector& R)
{
	const uniform FVector4 L0 = SetVector4(L.M[0], L.M[1], L.M[2], L.M[3]);
	const uniform FVector4 L1 = SetVector4(L.M[4], L.M[5], L.M[6], L.M[7]);
	const uniform FVector4 L2 = SetVector4(L.M[8], L.M[9], L.M[10], L.M[11]);

	const uniform FVector4 Result = L0 * SetVector4(R.V[0]) + L1 * SetVector4(R.V[1]) + L2 * SetVector4(R.V[2]);

	return SetVector(Result.V[0], Result.V[1], Result.V[2]);
}

inline varying FVector Multiply(const uniform FMatrix33& L, const varying FVector& R)
{
	const uniform FVector4 L0 = SetVector4(L.M[0], L.M[1], L.M[2], L.M[3]);
	const uniform FVector4 L1 = SetVector4(L.M[4], L.M[5], L.M[6], L.M[7]);
	const uniform FVector4 L2 = SetVector4(L.M[8], L.M[9], L.M[10], L.M[11]);

	const varying FVector4 Result = L0 * SetVector4(R.V[0]) + L1 * SetVector4(R.V[1]) + L2 * SetVector4(R.V[2]);

	return SetVector(Result.V[0], Result.V[1], Result.V[2]);
}

inline uniform FMatrix33 Multiply(const uniform FMatrix33& L, const uniform FReal R)
{
	return SetMatrix33(
		L.M[0] * R, L.M[1] * R, L.M[2] * R,
		L.M[4] * R, L.M[5] * R, L.M[6] * R,
		L.M[8] * R, L.M[9] * R, L.M[10] * R
	);
}

inline FMatrix33d Multiply(const FMatrix33d& L, const double R)
{
	return SetMatrix33(
		L.M[0] * R, L.M[1] * R, L.M[2] * R,
		L.M[4] * R, L.M[5] * R, L.M[6] * R,
		L.M[8] * R, L.M[9] * R, L.M[10] * R
	);
}

inline FMatrix33f Multiply(const FMatrix33f& L, const float R)
{
	return SetMatrix33(
		L.M[0] * R, L.M[1] * R, L.M[2] * R,
		L.M[4] * R, L.M[5] * R, L.M[6] * R,
		L.M[8] * R, L.M[9] * R, L.M[10] * R
	);
}

inline FMatrix33 Multiply(const FMatrix33& L, const float R)
{
	return SetMatrix33(
		L.M[0] * R, L.M[1] * R, L.M[2] * R,
		L.M[4] * R, L.M[5] * R, L.M[6] * R,
		L.M[8] * R, L.M[9] * R, L.M[10] * R
	);
}

inline uniform FMatrix33 AddAB(const uniform FMatrix33& L, const uniform FMatrix33& R)
{
	const uniform FVector4 L0 = SetVector4(L.M[0], L.M[1], L.M[2], L.M[3]);
	const uniform FVector4 L1 = SetVector4(L.M[4], L.M[5], L.M[6], L.M[7]);
	const uniform FVector4 L2 = SetVector4(L.M[8], L.M[9], L.M[10], L.M[11]);

	const uniform FVector4 R0 = SetVector4(R.M[0], R.M[1], R.M[2], R.M[3]);
	const uniform FVector4 R1 = SetVector4(R.M[4], R.M[5], R.M[6], R.M[7]);
	const uniform FVector4 R2 = SetVector4(R.M[8], R.M[9], R.M[10], R.M[11]);

	uniform FVector4 x0 = R0 + L0;
	uniform FVector4 x1 = R1 + L1;
	uniform FVector4 x2 = R2 + L2;

	x0.V[3] = 0;
	x1.V[3] = 0;
	x2.V[3] = 0;

	return SetMatrix33(x0, x1, x2);
}

<<<<<<< HEAD
inline FMatrix33 AddAB(const FMatrix33& L, const FMatrix33& R)
{
	const FVector4 L0 = SetVector4(L.M[0], L.M[1], L.M[2], L.M[3]);
	const FVector4 L1 = SetVector4(L.M[4], L.M[5], L.M[6], L.M[7]);
	const FVector4 L2 = SetVector4(L.M[8], L.M[9], L.M[10], L.M[11]);

	const FVector4 R0 = SetVector4(R.M[0], R.M[1], R.M[2], R.M[3]);
	const FVector4 R1 = SetVector4(R.M[4], R.M[5], R.M[6], R.M[7]);
	const FVector4 R2 = SetVector4(R.M[8], R.M[9], R.M[10], R.M[11]);

	FVector4 x0 = R0 + L0;
	FVector4 x1 = R1 + L1;
	FVector4 x2 = R2 + L2;
=======
inline FMatrix33d AddAB(const FMatrix33d& L, const FMatrix33d& R)
{
	const FVector4d L0 = SetVector4(L.M[0], L.M[1], L.M[2], L.M[3]);
	const FVector4d L1 = SetVector4(L.M[4], L.M[5], L.M[6], L.M[7]);
	const FVector4d L2 = SetVector4(L.M[8], L.M[9], L.M[10], L.M[11]);

	const FVector4d R0 = SetVector4(R.M[0], R.M[1], R.M[2], R.M[3]);
	const FVector4d R1 = SetVector4(R.M[4], R.M[5], R.M[6], R.M[7]);
	const FVector4d R2 = SetVector4(R.M[8], R.M[9], R.M[10], R.M[11]);

	FVector4d x0 = R0 + L0;
	FVector4d x1 = R1 + L1;
	FVector4d x2 = R2 + L2;

	x0.V[3] = 0;
	x1.V[3] = 0;
	x2.V[3] = 0;

	return SetMatrix33(x0, x1, x2);
}

inline FMatrix33f AddAB(const FMatrix33f& L, const FMatrix33f& R)
{
	const FVector4f L0 = SetVector4(L.M[0], L.M[1], L.M[2], L.M[3]);
	const FVector4f L1 = SetVector4(L.M[4], L.M[5], L.M[6], L.M[7]);
	const FVector4f L2 = SetVector4(L.M[8], L.M[9], L.M[10], L.M[11]);

	const FVector4f R0 = SetVector4(R.M[0], R.M[1], R.M[2], R.M[3]);
	const FVector4f R1 = SetVector4(R.M[4], R.M[5], R.M[6], R.M[7]);
	const FVector4f R2 = SetVector4(R.M[8], R.M[9], R.M[10], R.M[11]);

	FVector4f x0 = R0 + L0;
	FVector4f x1 = R1 + L1;
	FVector4f x2 = R2 + L2;
>>>>>>> 6bbb88c8

	x0.V[3] = 0;
	x1.V[3] = 0;
	x2.V[3] = 0;

	return SetMatrix33(x0, x1, x2);
}

inline uniform FMatrix33 MakeQuatRotationTranslationMatrix(const uniform FVector4& Q)
{
	// Assumes origin is 0,0,0
	const uniform FVector4 xyz2 = Q + Q; // x2, y2, z2
	const uniform FVector4 x = xyz2 * Q.V[0]; // xx, xy, xz
	const uniform FVector4 y = xyz2 * Q.V[1]; // yx, yy, yz
	const uniform FVector4 w = xyz2 * Q.V[3]; // wx, wy, wz
	const uniform FReal zz = Q.V[2] * xyz2.V[2];

	const uniform FVector4 yx = SetVector4(y.V[2], x.V[2], x.V[1], 0); // yz, xz, xy
	const uniform FVector4 Adds = yx + w; // M[6], M[8], M[1]
	const uniform FVector4 Minuses = yx - w; // M[9], M[2], M[4]

	const uniform FVector4 OneMinus0 = SetVector4(y.V[1], x.V[0], x.V[0], 0); // yy, xx, xx
	const uniform FVector4 Oneminus1 = SetVector4(zz, zz, y.V[1], 0); // zz, zz, yy
<<<<<<< HEAD
	const uniform FVector4 OneMinuses = FloatOne - (OneMinus0 + Oneminus1); // M[0], M[5], M[10]
=======
	const uniform FVector4 OneMinuses = VectorOne - (OneMinus0 + Oneminus1); // M[0], M[5], M[10]
>>>>>>> 6bbb88c8

	return SetMatrix33(
		SetVector4(OneMinuses.V[0], Adds.V[2], Minuses.V[1], 0),
		SetVector4(Minuses.V[2], OneMinuses.V[1], Adds.V[0], 0),
		SetVector4(Adds.V[1], Minuses.V[0], OneMinuses.V[2], 0)
	);
}

#endif<|MERGE_RESOLUTION|>--- conflicted
+++ resolved
@@ -16,11 +16,6 @@
 #define FMatrix33Zero Matrix33DoubleZero
 
 inline uniform FMatrix33 SetMatrix33(
-<<<<<<< HEAD
-	const uniform float x00, const uniform float x10, const uniform float x20,
-	const uniform float x01, const uniform float x11, const uniform float x21,
-	const uniform float x02, const uniform float x12, const uniform float x22)
-=======
 	const uniform FReal x00, const uniform FReal x10, const uniform FReal x20,
 	const uniform FReal x01, const uniform FReal x11, const uniform FReal x21,
 	const uniform FReal x02, const uniform FReal x12, const uniform FReal x22)
@@ -40,27 +35,13 @@
 	const float x00, const float x10, const float x20,
 	const float x01, const float x11, const float x21,
 	const float x02, const float x12, const float x22)
->>>>>>> 6bbb88c8
 {
 	return SetMatrix(SetVector4(x00, x01, x02, FLOAT_ZERO), SetVector4(x10, x11, x12, FLOAT_ZERO), SetVector4(x20, x21, x22, FLOAT_ZERO), Float0001);
 }
 
-inline FMatrix33 SetMatrix33(
-	const float x00, const float x10, const float x20,
-	const float x01, const float x11, const float x21,
-	const float x02, const float x12, const float x22)
-{
-	return SetMatrix(SetVector4(x00, x01, x02, 0.0f), SetVector4(x10, x11, x12, 0.0f), SetVector4(x20, x21, x22, 0.0f), Float0001);
-}
-
 inline uniform FMatrix33 SetMatrix33(
-<<<<<<< HEAD
-	const uniform float x00, const uniform float x10, const uniform float x20,
-	const uniform float x11, const uniform float x21, const uniform float x22)
-=======
 	const uniform FReal x00, const uniform FReal x10, const uniform FReal x20,
 	const uniform FReal x11, const uniform FReal x21, const uniform FReal x22)
->>>>>>> 6bbb88c8
 {
 	return SetMatrix(SetVector4(x00, x10, x20, ZERO), SetVector4(x10, x11, x21, ZERO), SetVector4(x20, x21, x22, ZERO), Vector0001);
 }
@@ -87,11 +68,6 @@
 }
 
 inline FMatrix33f SetMatrix33(const FVector4f& x0, const FVector4f& x1, const FVector4f& x2)
-{
-	return SetMatrix(x0, x1, x2, Float0001);
-}
-
-inline FMatrix33 SetMatrix33(const FVector4& x0, const FVector4& x1, const FVector4& x2)
 {
 	return SetMatrix(x0, x1, x2, Float0001);
 }
@@ -114,7 +90,6 @@
 }
 
 inline FMatrix33 MultiplyAB(const FMatrix33& L, const FMatrix33& R)
-<<<<<<< HEAD
 {
 	const FVector4 L0 = SetVector4(L.M[0], L.M[1], L.M[2], L.M[3]);
 	const FVector4 L1 = SetVector4(L.M[4], L.M[5], L.M[6], L.M[7]);
@@ -131,25 +106,6 @@
 	return SetMatrix33(x0, x1, x2);
 }
 
-inline uniform FMatrix33 MultiplyABt(const uniform FMatrix33& L, const uniform FMatrix33& R)
-=======
->>>>>>> 6bbb88c8
-{
-	const FVector4 L0 = SetVector4(L.M[0], L.M[1], L.M[2], L.M[3]);
-	const FVector4 L1 = SetVector4(L.M[4], L.M[5], L.M[6], L.M[7]);
-	const FVector4 L2 = SetVector4(L.M[8], L.M[9], L.M[10], L.M[11]);
-
-	FVector4 x0 = SetVector4(R.M[0]) * L0 + SetVector4(R.M[1]) * L1 + SetVector4(R.M[2]) * L2;
-	FVector4 x1 = SetVector4(R.M[4]) * L0 + SetVector4(R.M[5]) * L1 + SetVector4(R.M[6]) * L2;
-	FVector4 x2 = SetVector4(R.M[8]) * L0 + SetVector4(R.M[9]) * L1 + SetVector4(R.M[10]) * L2;
-
-	x0.V[3] = 0;
-	x1.V[3] = 0;
-	x2.V[3] = 0;
-
-	return SetMatrix33(x0, x1, x2);
-}
-
 inline uniform FMatrix33d MultiplyABt(const uniform FMatrix33d& L, const uniform FMatrix33d& R)
 {
 	const uniform FVector4d L0 = SetVector4(L.M[0], L.M[1], L.M[2], L.M[3]);
@@ -210,23 +166,6 @@
 	FVector4f x0 = SetVector4(R.M[0]) * L0 + SetVector4(R.M[4]) * L1 + SetVector4(R.M[8]) * L2;
 	FVector4f x1 = SetVector4(R.M[1]) * L0 + SetVector4(R.M[5]) * L1 + SetVector4(R.M[9]) * L2;
 	FVector4f x2 = SetVector4(R.M[2]) * L0 + SetVector4(R.M[6]) * L1 + SetVector4(R.M[10]) * L2;
-
-	x0.V[3] = 0;
-	x1.V[3] = 0;
-	x2.V[3] = 0;
-
-	return SetMatrix33(x0, x1, x2);
-}
-
-inline FMatrix33 MultiplyABt(const FMatrix33& L, const FMatrix33& R)
-{
-	const FVector4 L0 = SetVector4(L.M[0], L.M[1], L.M[2], L.M[3]);
-	const FVector4 L1 = SetVector4(L.M[4], L.M[5], L.M[6], L.M[7]);
-	const FVector4 L2 = SetVector4(L.M[8], L.M[9], L.M[10], L.M[11]);
-
-	FVector4 x0 = SetVector4(R.M[0]) * L0 + SetVector4(R.M[4]) * L1 + SetVector4(R.M[8]) * L2;
-	FVector4 x1 = SetVector4(R.M[1]) * L0 + SetVector4(R.M[5]) * L1 + SetVector4(R.M[9]) * L2;
-	FVector4 x2 = SetVector4(R.M[2]) * L0 + SetVector4(R.M[6]) * L1 + SetVector4(R.M[10]) * L2;
 
 	x0.V[3] = 0;
 	x1.V[3] = 0;
@@ -284,15 +223,6 @@
 	);
 }
 
-inline FMatrix33 Multiply(const FMatrix33& L, const float R)
-{
-	return SetMatrix33(
-		L.M[0] * R, L.M[1] * R, L.M[2] * R,
-		L.M[4] * R, L.M[5] * R, L.M[6] * R,
-		L.M[8] * R, L.M[9] * R, L.M[10] * R
-	);
-}
-
 inline uniform FMatrix33 AddAB(const uniform FMatrix33& L, const uniform FMatrix33& R)
 {
 	const uniform FVector4 L0 = SetVector4(L.M[0], L.M[1], L.M[2], L.M[3]);
@@ -314,21 +244,6 @@
 	return SetMatrix33(x0, x1, x2);
 }
 
-<<<<<<< HEAD
-inline FMatrix33 AddAB(const FMatrix33& L, const FMatrix33& R)
-{
-	const FVector4 L0 = SetVector4(L.M[0], L.M[1], L.M[2], L.M[3]);
-	const FVector4 L1 = SetVector4(L.M[4], L.M[5], L.M[6], L.M[7]);
-	const FVector4 L2 = SetVector4(L.M[8], L.M[9], L.M[10], L.M[11]);
-
-	const FVector4 R0 = SetVector4(R.M[0], R.M[1], R.M[2], R.M[3]);
-	const FVector4 R1 = SetVector4(R.M[4], R.M[5], R.M[6], R.M[7]);
-	const FVector4 R2 = SetVector4(R.M[8], R.M[9], R.M[10], R.M[11]);
-
-	FVector4 x0 = R0 + L0;
-	FVector4 x1 = R1 + L1;
-	FVector4 x2 = R2 + L2;
-=======
 inline FMatrix33d AddAB(const FMatrix33d& L, const FMatrix33d& R)
 {
 	const FVector4d L0 = SetVector4(L.M[0], L.M[1], L.M[2], L.M[3]);
@@ -363,7 +278,6 @@
 	FVector4f x0 = R0 + L0;
 	FVector4f x1 = R1 + L1;
 	FVector4f x2 = R2 + L2;
->>>>>>> 6bbb88c8
 
 	x0.V[3] = 0;
 	x1.V[3] = 0;
@@ -387,11 +301,7 @@
 
 	const uniform FVector4 OneMinus0 = SetVector4(y.V[1], x.V[0], x.V[0], 0); // yy, xx, xx
 	const uniform FVector4 Oneminus1 = SetVector4(zz, zz, y.V[1], 0); // zz, zz, yy
-<<<<<<< HEAD
-	const uniform FVector4 OneMinuses = FloatOne - (OneMinus0 + Oneminus1); // M[0], M[5], M[10]
-=======
 	const uniform FVector4 OneMinuses = VectorOne - (OneMinus0 + Oneminus1); // M[0], M[5], M[10]
->>>>>>> 6bbb88c8
 
 	return SetMatrix33(
 		SetVector4(OneMinuses.V[0], Adds.V[2], Minuses.V[1], 0),
