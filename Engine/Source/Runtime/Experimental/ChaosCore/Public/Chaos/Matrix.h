--- conflicted
+++ resolved
@@ -144,7 +144,55 @@
 	};
 
 	template<>
-<<<<<<< HEAD
+	class PMatrix<FRealSingle, 2, 2>
+	{
+	public:
+		FRealSingle M[4];
+
+		PMatrix(const FRealSingle x00, const FRealSingle x10, const FRealSingle x01, const FRealSingle x11)
+		{
+			M[0] = x00;
+			M[1] = x10;
+			M[2] = x01;
+			M[3] = x11;
+		}
+
+		PMatrix(const FRealSingle x00, const FRealSingle x10, const FRealSingle x11)
+		{
+			M[0] = x00;
+			M[1] = x10;
+			M[2] = x10;
+			M[3] = x11;
+		}
+
+		PMatrix<FRealSingle, 2, 2> SubtractDiagonal(const FRealSingle Scalar) const
+		{
+			return PMatrix<FRealSingle, 2, 2>(
+				M[0] - Scalar,
+				M[1],
+				M[2],
+				M[3] - Scalar);
+		}
+
+		TVector<FRealSingle, 2> TransformPosition(const TVector<FRealSingle, 2>& Other) const
+		{
+			return TVector<FRealSingle, 2>(
+				M[0] * Other.X + M[2] * Other.Y,
+				M[1] * Other.X + M[3] * Other.Y);
+		}
+
+		PMatrix<FRealSingle, 2, 2> Inverse() const
+		{
+			const FRealSingle OneOverDeterminant = static_cast<FRealSingle>(1.0) / (M[0] * M[3] - M[1] * M[2]);
+			return PMatrix<FRealSingle, 2, 2>(
+				OneOverDeterminant * M[3],
+				-OneOverDeterminant * M[1],
+				-OneOverDeterminant * M[2],
+				OneOverDeterminant * M[0]);
+		}
+	};
+
+	template<>
 	class PMatrix<FRealSingle, 4, 4> : public UE::Math::TMatrix<FRealSingle>
 	{
 	public:
@@ -188,58 +236,10 @@
 		PMatrix<FRealSingle, 4, 4> operator*(const PMatrix<FRealSingle, 4, 4>& Other) const
 		{
 			return static_cast<const UE::Math::TMatrix<FRealSingle>*>(this)->operator*(static_cast<const UE::Math::TMatrix<FRealSingle>&>(Other));
-=======
-	class PMatrix<FRealSingle, 2, 2>
-	{
-	public:
-		FRealSingle M[4];
-
-		PMatrix(const FRealSingle x00, const FRealSingle x10, const FRealSingle x01, const FRealSingle x11)
-		{
-			M[0] = x00;
-			M[1] = x10;
-			M[2] = x01;
-			M[3] = x11;
-		}
-
-		PMatrix(const FRealSingle x00, const FRealSingle x10, const FRealSingle x11)
-		{
-			M[0] = x00;
-			M[1] = x10;
-			M[2] = x10;
-			M[3] = x11;
-		}
-
-		PMatrix<FRealSingle, 2, 2> SubtractDiagonal(const FRealSingle Scalar) const
-		{
-			return PMatrix<FRealSingle, 2, 2>(
-				M[0] - Scalar,
-				M[1],
-				M[2],
-				M[3] - Scalar);
-		}
-
-		TVector<FRealSingle, 2> TransformPosition(const TVector<FRealSingle, 2>& Other) const
-		{
-			return TVector<FRealSingle, 2>(
-				M[0] * Other.X + M[2] * Other.Y,
-				M[1] * Other.X + M[3] * Other.Y);
-		}
-
-		PMatrix<FRealSingle, 2, 2> Inverse() const
-		{
-			const FRealSingle OneOverDeterminant = static_cast<FRealSingle>(1.0) / (M[0] * M[3] - M[1] * M[2]);
-			return PMatrix<FRealSingle, 2, 2>(
-				OneOverDeterminant * M[3],
-				-OneOverDeterminant * M[1],
-				-OneOverDeterminant * M[2],
-				OneOverDeterminant * M[0]);
->>>>>>> d731a049
 		}
 	};
 
 	template<>
-<<<<<<< HEAD
 	class PMatrix<FRealDouble, 4, 4> : public UE::Math::TMatrix<FRealDouble>
 	{
 	public:
@@ -247,15 +247,6 @@
 		    : UE::Math::TMatrix<FRealDouble>() {}
 		PMatrix(const FRealDouble x00, const FRealDouble x10, const FRealDouble x20, const FRealDouble x30, const FRealDouble x01, const FRealDouble x11, const FRealDouble x21, const FRealDouble x31, const FRealDouble x02, const FRealDouble x12, const FRealDouble x22, const FRealDouble x32, const FRealDouble x03, const FRealDouble x13, const FRealDouble x23, const FRealDouble x33)
 		    : UE::Math::TMatrix<FRealDouble>()
-=======
-	class PMatrix<FRealSingle, 4, 4> : public UE::Math::TMatrix<FRealSingle>
-	{
-	public:
-		PMatrix()
-		    : UE::Math::TMatrix<FRealSingle>() {}
-		PMatrix(const FRealSingle x00, const FRealSingle x10, const FRealSingle x20, const FRealSingle x30, const FRealSingle x01, const FRealSingle x11, const FRealSingle x21, const FRealSingle x31, const FRealSingle x02, const FRealSingle x12, const FRealSingle x22, const FRealSingle x32, const FRealSingle x03, const FRealSingle x13, const FRealSingle x23, const FRealSingle x33)
-		    : UE::Math::TMatrix<FRealSingle>()
->>>>>>> d731a049
 		{
 			M[0][0] = x00;
 			M[1][0] = x10;
@@ -274,68 +265,6 @@
 			M[2][3] = x23;
 			M[3][3] = x33;
 		}
-<<<<<<< HEAD
-		PMatrix(const UE::Math::TMatrix<FRealDouble>& Matrix)
-		    : UE::Math::TMatrix<FRealDouble>(Matrix)
-		{
-		}
-#if COMPILE_WITHOUT_UNREAL_SUPPORT
-		Vector<FRealDouble, 4> operator*(const Vector<Chaos::FRealDouble, 4>& Other)
-		{
-			return Vector<Chaos::FRealDouble, 4>(
-=======
-		PMatrix(const UE::Math::TMatrix<FRealSingle>& Matrix)
-		    : UE::Math::TMatrix<FRealSingle>(Matrix)
-		{
-		}
-#if COMPILE_WITHOUT_UNREAL_SUPPORT
-		Vector<FRealSingle, 4> operator*(const Vector<Chaos::FRealSingle, 4>& Other)
-		{
-			return Vector<Chaos::FRealSingle, 4>(
->>>>>>> d731a049
-			    M[0][0] * Other[0] + M[0][1] * Other[1] + M[0][2] * Other[2] + M[0][3] * Other[3],
-			    M[1][0] * Other[0] + M[1][1] * Other[1] + M[1][2] * Other[2] + M[1][3] * Other[3],
-			    M[2][0] * Other[0] + M[2][1] * Other[1] + M[2][2] * Other[2] + M[2][3] * Other[3],
-			    M[3][0] * Other[0] + M[3][1] * Other[1] + M[3][2] * Other[2] + M[3][3] * Other[3]);
-		}
-#endif
-
-<<<<<<< HEAD
-		PMatrix<FRealDouble, 4, 4> operator*(const PMatrix<FRealDouble, 4, 4>& Other) const
-		{
-=======
-		PMatrix<FRealSingle, 4, 4> operator*(const PMatrix<FRealSingle, 4, 4>& Other) const
-		{
-			return static_cast<const UE::Math::TMatrix<FRealSingle>*>(this)->operator*(static_cast<const UE::Math::TMatrix<FRealSingle>&>(Other));
-		}
-	};
-
-	template<>
-	class PMatrix<FRealDouble, 4, 4> : public UE::Math::TMatrix<FRealDouble>
-	{
-	public:
-		PMatrix()
-		    : UE::Math::TMatrix<FRealDouble>() {}
-		PMatrix(const FRealDouble x00, const FRealDouble x10, const FRealDouble x20, const FRealDouble x30, const FRealDouble x01, const FRealDouble x11, const FRealDouble x21, const FRealDouble x31, const FRealDouble x02, const FRealDouble x12, const FRealDouble x22, const FRealDouble x32, const FRealDouble x03, const FRealDouble x13, const FRealDouble x23, const FRealDouble x33)
-		    : UE::Math::TMatrix<FRealDouble>()
-		{
-			M[0][0] = x00;
-			M[1][0] = x10;
-			M[2][0] = x20;
-			M[3][0] = x30;
-			M[0][1] = x01;
-			M[1][1] = x11;
-			M[2][1] = x21;
-			M[3][1] = x31;
-			M[0][2] = x02;
-			M[1][2] = x12;
-			M[2][2] = x22;
-			M[3][2] = x32;
-			M[0][3] = x03;
-			M[1][3] = x13;
-			M[2][3] = x23;
-			M[3][3] = x33;
-		}
 		PMatrix(const UE::Math::TMatrix<FRealDouble>& Matrix)
 		    : UE::Math::TMatrix<FRealDouble>(Matrix)
 		{
@@ -353,7 +282,6 @@
 
 		PMatrix<FRealDouble, 4, 4> operator*(const PMatrix<FRealDouble, 4, 4>& Other) const
 		{
->>>>>>> d731a049
 			return static_cast<const UE::Math::TMatrix<FRealDouble>*>(this)->operator*(static_cast<const UE::Math::TMatrix<FRealDouble>&>(Other));
 		}
 	};
@@ -767,11 +695,7 @@
 			    M[2][0] * Other.M[0][2] + M[2][1] * Other.M[1][2] + M[2][2] * Other.M[2][2]);
 		}
 #endif
-<<<<<<< HEAD
-		inline bool Equals(const PMatrix<FRealDouble, 3, 3>& Other, FRealDouble Tolerance = KINDA_SMALL_NUMBER) const
-=======
 		inline bool Equals(const PMatrix<FRealDouble, 3, 3>& Other, FRealDouble Tolerance = UE_KINDA_SMALL_NUMBER) const
->>>>>>> d731a049
 		{
 			return true
 				&& (FMath::Abs(Other.M[0][0] - M[0][0]) <= Tolerance)
@@ -1198,11 +1122,7 @@
 				M[2][0] * Other.M[0][2] + M[2][1] * Other.M[1][2] + M[2][2] * Other.M[2][2]);
 		}
 #endif
-<<<<<<< HEAD
-		inline bool Equals(const PMatrix<FRealSingle, 3, 3>& Other, FRealSingle Tolerance = KINDA_SMALL_NUMBER) const
-=======
 		inline bool Equals(const PMatrix<FRealSingle, 3, 3>& Other, FRealSingle Tolerance = UE_KINDA_SMALL_NUMBER) const
->>>>>>> d731a049
 		{
 			return true
 				&& (FMath::Abs(Other.M[0][0] - M[0][0]) <= Tolerance)
