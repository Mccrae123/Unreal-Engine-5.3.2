// Copyright Epic Games, Inc. All Rights Reserved.
#pragma once

#include "DynamicMeshBuilder.h"
#include "EngineGlobals.h"
#include "HAL/CriticalSection.h"
#include "PrimitiveViewRelevance.h"
#include "PrimitiveSceneProxy.h"
#include "StaticMeshResources.h"
#include "Rendering/SkinWeightVertexBuffer.h"
#include "GeometryCollectionRendering.h"
#include "GeometryCollection/GeometryCollectionEditorSelection.h"
#include "HitProxies.h"
#include "EngineUtils.h"
#include "NaniteSceneProxy.h"

#if GEOMETRYCOLLECTION_EDITOR_SELECTION
#include "GeometryCollection/GeometryCollectionHitProxy.h"
#endif

class UGeometryCollection;
class UGeometryCollectionComponent;
struct FGeometryCollectionSection;
struct HGeometryCollection;

namespace Nanite
{
	struct FResources;
}

/** Index Buffer */
class FGeometryCollectionIndexBuffer : public FIndexBuffer
{
public:
	virtual void InitRHI() override
	{
		FRHIResourceCreateInfo CreateInfo(TEXT("FGeometryCollectionIndexBuffer"));
		IndexBufferRHI = RHICreateIndexBuffer(sizeof(int32), NumIndices * sizeof(int32), BUF_Dynamic, CreateInfo);
	}

	int32 NumIndices;
};

/** Vertex Buffer for Bone Map*/
class FGeometryCollectionBoneMapBuffer : public FVertexBuffer
{
public:
	virtual void InitRHI() override
	{
		FRHIResourceCreateInfo CreateInfo(TEXT("FGeometryCollectionBoneMapBuffer"));

		// #note: Bone Map is stored in uint16, but shaders only support uint32
		VertexBufferRHI = RHICreateVertexBuffer(NumVertices * sizeof(uint32), BUF_Static | BUF_ShaderResource, CreateInfo);		
		VertexBufferSRV = RHICreateShaderResourceView(VertexBufferRHI, sizeof(uint32), PF_R32_UINT);		
	}

	int32 NumVertices;

	FShaderResourceViewRHIRef VertexBufferSRV;
};

/** Vertex Buffer for transform data */
class FGeometryCollectionTransformBuffer : public FVertexBuffer
{
public:
	virtual void InitRHI() override
	{
		FRHIResourceCreateInfo CreateInfo(TEXT("FGeometryCollectionTransformBuffer"));

		// #note: This differs from instanced static mesh in that we are storing the entire transform in the buffer rather than
		// splitting out the translation.  This is to simplify transferring data at runtime as a memcopy
		VertexBufferRHI = RHICreateVertexBuffer(NumTransforms * sizeof(FVector4f) * 4, BUF_Dynamic | BUF_ShaderResource, CreateInfo);		
		VertexBufferSRV = RHICreateShaderResourceView(VertexBufferRHI, 16, PF_A32B32G32R32F);
	}

	void UpdateDynamicData(const TArray<FMatrix44f>& Transforms, EResourceLockMode LockMode);

	int32 NumTransforms;

	FShaderResourceViewRHIRef VertexBufferSRV;
};


inline void CopyTransformsWithConversionWhenNeeded(TArray<FMatrix44f>& DstTransforms, const TArray<FMatrix>& SrcTransforms)
{
	// LWC_TODO : we have no choice but to convert each element at this point to avoid changing GeometryCollectionAlgo::GlobalMatrices that is used all over the place
	DstTransforms.SetNumUninitialized(SrcTransforms.Num());
	for (int TransformIndex = 0; TransformIndex < SrcTransforms.Num(); ++TransformIndex)
	{
		DstTransforms[TransformIndex] = FMatrix44f(SrcTransforms[TransformIndex]); // LWC_TODO: Perf pessimization
	}
}

/** Immutable rendering data (kind of) */
struct FGeometryCollectionConstantData
{
	TArray<FVector3f> Vertices;
	TArray<FIntVector> Indices;
	TArray<FVector3f> Normals;
	TArray<FVector3f> TangentU;
	TArray<FVector3f> TangentV;
	TArray<TArray<FVector2f>> UVs;
	TArray<FLinearColor> Colors;
	TArray<int32> BoneMap;
	TArray<FLinearColor> BoneColors;
	TArray<FGeometryCollectionSection> Sections;

	uint32 NumTransforms;

	FBox LocalBounds;
	
	TArray<FIntVector> OriginalMeshIndices;
	TArray<FGeometryCollectionSection> OriginalMeshSections;

	TArray<FMatrix44f> RestTransforms;

	void SetRestTransforms(const TArray<FMatrix>& InTransforms)
	{
		// use for LWC as FMatrix and FMatrix44f are different when LWC is on 
		CopyTransformsWithConversionWhenNeeded(RestTransforms, InTransforms);
	}
};

/** Mutable rendering data */
struct FGeometryCollectionDynamicData
{
	TArray<FMatrix44f> Transforms;
	TArray<FMatrix44f> PrevTransforms;
	uint32 ChangedCount;
	uint8 IsDynamic : 1;
	uint8 IsLoading : 1;

	FGeometryCollectionDynamicData()
	{
		Reset();
	}

	void Reset()
	{
		Transforms.Reset();
		PrevTransforms.Reset();
		IsDynamic = false;
		IsLoading = false;
	}

	void SetTransforms(const TArray<FMatrix>& InTransforms)
	{
		// use for LWC as FMatrix and FMatrix44f are different when LWC is on 
		CopyTransformsWithConversionWhenNeeded(Transforms, InTransforms);
	}

	void SetPrevTransforms(const TArray<FMatrix>& InTransforms)
	{
		// use for LWC as FMatrix and FMatrix44f are different when LWC is on 
		CopyTransformsWithConversionWhenNeeded(PrevTransforms, InTransforms);
	}

	void SetAllTransforms(const TArray<FMatrix>& InTransforms)
	{
		SetTransforms(InTransforms);
		PrevTransforms = Transforms;
		ChangedCount = Transforms.Num();
	}

	void DetermineChanges()
	{
		// Check if previous transforms are the same as current
		const float EqualTolerance = 1e-6;

		check(Transforms.Num() == PrevTransforms.Num());
		if (Transforms.Num() != PrevTransforms.Num())
		{
			ChangedCount = Transforms.Num();
		}
		else
		{
			ChangedCount = 0;
			for (int32 TransformIndex = 0; TransformIndex < Transforms.Num(); ++TransformIndex)
			{
				if (!PrevTransforms[TransformIndex].Equals(Transforms[TransformIndex], EqualTolerance))
				{
					++ChangedCount;
				}
			}
		}
	}
};

class FGeometryCollectionDynamicDataPool
{
public:
	FGeometryCollectionDynamicDataPool();
	~FGeometryCollectionDynamicDataPool();

	FGeometryCollectionDynamicData* Allocate();
	void Release(FGeometryCollectionDynamicData* DynamicData);

private:
	TArray<FGeometryCollectionDynamicData*> UsedList;
	TArray<FGeometryCollectionDynamicData*> FreeList;

	FCriticalSection ListLock;
};



/***
*   FGeometryCollectionSceneProxy
*    
*	The FGeometryCollectionSceneProxy manages the interaction between the GeometryCollectionComponent
*   on the game thread and the vertex buffers on the render thread.
*
*   NOTE : This class is still in flux, and has a few pending todos. Your comments and 
*   thoughts are appreciated though. The remaining items to address involve:
*   - @todo double buffer - The double buffering of the FGeometryCollectionDynamicData.
*   - @todo previous state - Saving the previous FGeometryCollectionDynamicData for rendering motion blur.
*   - @todo shared memory model - The Asset(or Actor?) should hold the Vertex buffer, and pass the reference to the SceneProxy
*   - @todo GPU skin : Make the skinning use the GpuVertexShader
*/
class FGeometryCollectionSceneProxy final : public FPrimitiveSceneProxy
{
	TArray<UMaterialInterface*> Materials;

	FMaterialRelevance MaterialRelevance;

	int32 NumVertices;
	int32 NumIndices;

	FGeometryCollectionVertexFactory VertexFactory;
	
	bool bSupportsManualVertexFetch;
	const bool bSupportsTripleBufferVertexUpload;
	
	FStaticMeshVertexBuffers VertexBuffers;
	FGeometryCollectionIndexBuffer IndexBuffer;
	FGeometryCollectionIndexBuffer OriginalMeshIndexBuffer;
	FGeometryCollectionBoneMapBuffer BoneMapBuffer;
	TArray<FGeometryCollectionTransformBuffer, TInlineAllocator<3>> TransformBuffers;
	TArray<FGeometryCollectionTransformBuffer, TInlineAllocator<3>> PrevTransformBuffers;

	int32 CurrentTransformBufferIndex = 0;
	FBoxSphereBounds PreSkinnedBounds;

	TArray<FGeometryCollectionSection> Sections;
#if GEOMETRYCOLLECTION_EDITOR_SELECTION
	FColorVertexBuffer HitProxyIdBuffer;
	TArray<FGeometryCollectionSection> SubSections;
	TArray<TRefCountPtr<HGeometryCollection>> SubSectionHitProxies;
	TMap<int32, int32> SubSectionHitProxyIndexMap;
	// @todo FractureTools - Reconcile with SubSectionHitProxies.  Currently subsection hit proxies dont work for per-vertex submission
	TArray<TRefCountPtr<HGeometryCollectionBone>> PerBoneHitProxies;
	bool bUsesSubSections;
#endif

	FGeometryCollectionDynamicData* DynamicData;
	FGeometryCollectionConstantData* ConstantData;

	bool bShowBoneColors;
	bool bEnableBoneSelection;
	bool bSuppressSelectionMaterial;
	int BoneSelectionMaterialID;

	bool bUseFullPrecisionUVs = false;

	bool TransformVertexBuffersContainsOriginalMesh;

public:
	SIZE_T GetTypeHash() const override
	{
		static size_t UniquePointer;
		return reinterpret_cast<size_t>(&UniquePointer);
	}

	FGeometryCollectionSceneProxy(UGeometryCollectionComponent* Component);

	/** virtual destructor */
	virtual ~FGeometryCollectionSceneProxy();

	void DestroyRenderThreadResources()override;

	/** Current number of vertices to render */
	int32 GetRequiredVertexCount() const { return NumVertices; }

	/** Current number of indices to connect */
	int32 GetRequiredIndexCount() const { return NumIndices; }

	/** Called on render thread to setup static geometry for rendering */
	void SetConstantData_RenderThread(FGeometryCollectionConstantData* NewConstantData, bool ForceInit = false);

	/** Called on render thread to setup dynamic geometry for rendering */
	void SetDynamicData_RenderThread(FGeometryCollectionDynamicData* NewDynamicData);

	/** Called on render thread to construct the vertex definitions */
	void BuildGeometry(const FGeometryCollectionConstantData* ConstantDataIn, TArray<FDynamicMeshVertex>& OutVertices, TArray<int32>& OutIndices, TArray<int32> &OutOriginalMeshIndices);

	/** Called on render thread to setup dynamic geometry for rendering */
	virtual void GetDynamicMeshElements(const TArray<const FSceneView*>& Views, const FSceneViewFamily& ViewFamily, uint32 VisibilityMap, FMeshElementCollector& Collector) const override;

#if RHI_RAYTRACING
	virtual bool					IsRayTracingRelevant() const { return true; }
	virtual bool					IsRayTracingStaticRelevant() const { return false; }
	virtual void					GetDynamicRayTracingInstances(FRayTracingMaterialGatheringContext& Context, TArray<struct FRayTracingInstance>& OutRayTracingInstances) override;

	void UpdatingRayTracingGeometry_RenderingThread(FGeometryCollectionIndexBuffer* IndexBuffer);
#endif

	/** Manage the view assignment */
	virtual FPrimitiveViewRelevance GetViewRelevance(const FSceneView* View) const override;

	// @todo allocated size : make this reflect internally allocated memory. 
	virtual uint32 GetMemoryFootprint(void) const override { return(sizeof(*this) + GetAllocatedSize()); }

	/** Size of the base class */
	uint32 GetAllocatedSize(void) const { return(FPrimitiveSceneProxy::GetAllocatedSize()); }

	// FPrimitiveSceneProxy interface.
#if WITH_EDITOR
	virtual HHitProxy* CreateHitProxies(UPrimitiveComponent* Component, TArray<TRefCountPtr<HHitProxy> >& OutHitProxies) override;
	virtual const FColorVertexBuffer* GetCustomHitProxyIdBuffer() const override { return bEnableBoneSelection ? &HitProxyIdBuffer : nullptr; }
#endif // WITH_EDITOR

#if GEOMETRYCOLLECTION_EDITOR_SELECTION
	/** Enable/disable the per transform selection mode. 
	 *  This forces more sections/mesh batches to be sent to the renderer while also allowing the editor
	 *  to return a special HitProxy containing the transform index of the section that has been clicked on.
	 */
	void UseSubSections(bool bInUsesSubSections, bool bForceInit);
#endif

	void GetPreSkinnedLocalBounds(FBoxSphereBounds& OutBounds) const override;

<<<<<<< HEAD
=======
	void SetupVertexFactory(FGeometryCollectionVertexFactory& GeometryCollectionVertexFactory) const;

>>>>>>> 6bbb88c8
protected:

	/** Create the rendering buffer resources */
	void InitResources();

	/** Return the rendering buffer resources */
	void ReleaseResources();

	/** Get material proxy from material ID */
	FMaterialRenderProxy* GetMaterial(FMeshElementCollector& Collector, int32 MaterialIndex) const;

	FGeometryCollectionTransformBuffer& GetCurrentTransformBuffer()
	{
		return TransformBuffers[CurrentTransformBufferIndex];
	}

	FGeometryCollectionTransformBuffer& GetCurrentPrevTransformBuffer()
	{
		return PrevTransformBuffers[CurrentTransformBufferIndex];
	}

	void CycleTransformBuffers(bool bCycle)
	{
		if (bCycle)
		{
			CurrentTransformBufferIndex = (CurrentTransformBufferIndex + 1) % TransformBuffers.Num();
		}
	}

private:
#if GEOMETRYCOLLECTION_EDITOR_SELECTION
	/** Create transform index based subsections for all current sections. */
	void InitializeSubSections_RenderThread();

	/** Release subsections by emptying the associated arrays. */
	void ReleaseSubSections_RenderThread();
#endif

#if RHI_RAYTRACING
	bool bGeometryResourceUpdated = false;
	FRayTracingGeometry RayTracingGeometry;
	FRWBuffer RayTracingDynamicVertexBuffer;
#endif
};

class FNaniteGeometryCollectionSceneProxy : public Nanite::FSceneProxyBase
{
public:
	using Super = Nanite::FSceneProxyBase;
	
	FNaniteGeometryCollectionSceneProxy(UGeometryCollectionComponent* Component);

	virtual ~FNaniteGeometryCollectionSceneProxy() = default;

public:
	// FPrimitiveSceneProxy interface.
	virtual FPrimitiveViewRelevance	GetViewRelevance(const FSceneView* View) const override;
#if WITH_EDITOR
	virtual HHitProxy* CreateHitProxies(UPrimitiveComponent* Component, TArray<TRefCountPtr<HHitProxy> >& OutHitProxies) override;
#endif
	virtual void DrawStaticElements(FStaticPrimitiveDrawInterface* PDI) override;

	virtual uint32 GetMemoryFootprint() const override;

	virtual void OnTransformChanged() override;

	// FSceneProxyBase interface.
	virtual void GetNaniteResourceInfo(uint32& ResourceID, uint32& HierarchyOffset, uint32& ImposterIndex) const override;

	/** Called on render thread to setup static geometry for rendering */
	void SetConstantData_RenderThread(FGeometryCollectionConstantData* NewConstantData, bool ForceInit = false);

	/** Called on render thread to setup dynamic geometry for rendering */
	void SetDynamicData_RenderThread(FGeometryCollectionDynamicData* NewDynamicData);

	void ResetPreviousTransforms_RenderThread();

	void FlushGPUSceneUpdate_GameThread();

	FORCEINLINE void SetRequiresGPUSceneUpdate_RenderThread(bool bRequireUpdate)
	{
		bRequiresGPUSceneUpdate = bRequireUpdate;
	}

	FORCEINLINE bool GetRequiresGPUSceneUpdate_RenderThread() const
	{
		return bRequiresGPUSceneUpdate;
	}

	void OnMotionBegin();
	void OnMotionEnd();

protected:
	const UGeometryCollection* GeometryCollection = nullptr;

	struct FGeometryNaniteData
	{
		FBoxSphereBounds LocalBounds;
		uint32 HierarchyOffset;
	};
	TArray<FGeometryNaniteData> GeometryNaniteData;

	uint32 NaniteResourceID = INDEX_NONE;
	uint32 NaniteHierarchyOffset = INDEX_NONE;

	// TODO: Should probably calculate this on the materials array above instead of on the component
	//       Null and !Opaque are assigned default material unlike the component material relevance.
	FMaterialRelevance MaterialRelevance;

	uint32 bCastShadow : 1;
	uint32 bReverseCulling : 1;
	uint32 bHasMaterialErrors : 1;
	uint32 bCurrentlyInMotion : 1;
	uint32 bRequiresGPUSceneUpdate : 1;
};

// Support ISPC enable/disable in non-shipping builds
#if !INTEL_ISPC
const bool bGeometryCollection_SetDynamicData_ISPC_Enabled = false;
#elif UE_BUILD_SHIPPING
const bool bGeometryCollection_SetDynamicData_ISPC_Enabled = true;
#else
extern bool bGeometryCollection_SetDynamicData_ISPC_Enabled;
#endif<|MERGE_RESOLUTION|>--- conflicted
+++ resolved
@@ -329,11 +329,8 @@
 
 	void GetPreSkinnedLocalBounds(FBoxSphereBounds& OutBounds) const override;
 
-<<<<<<< HEAD
-=======
 	void SetupVertexFactory(FGeometryCollectionVertexFactory& GeometryCollectionVertexFactory) const;
 
->>>>>>> 6bbb88c8
 protected:
 
 	/** Create the rendering buffer resources */
