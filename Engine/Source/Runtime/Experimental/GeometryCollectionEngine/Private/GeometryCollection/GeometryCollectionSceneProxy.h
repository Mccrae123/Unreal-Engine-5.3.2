--- conflicted
+++ resolved
@@ -405,11 +405,8 @@
 
 	// FSceneProxyBase interface.
 	virtual void GetNaniteResourceInfo(uint32& ResourceID, uint32& HierarchyOffset, uint32& ImposterIndex) const override;
-<<<<<<< HEAD
-=======
 
 	virtual Nanite::FResourceMeshInfo GetResourceMeshInfo() const override;
->>>>>>> d731a049
 
 	/** Called on render thread to setup static geometry for rendering */
 	void SetConstantData_RenderThread(FGeometryCollectionConstantData* NewConstantData, bool ForceInit = false);
@@ -456,13 +453,4 @@
 	uint32 bHasMaterialErrors : 1;
 	uint32 bCurrentlyInMotion : 1;
 	uint32 bRequiresGPUSceneUpdate : 1;
-};
-
-// Support ISPC enable/disable in non-shipping builds
-#if !INTEL_ISPC
-const bool bGeometryCollection_SetDynamicData_ISPC_Enabled = false;
-#elif UE_BUILD_SHIPPING
-const bool bGeometryCollection_SetDynamicData_ISPC_Enabled = true;
-#else
-extern bool bGeometryCollection_SetDynamicData_ISPC_Enabled;
-#endif+};