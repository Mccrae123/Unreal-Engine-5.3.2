// Copyright Epic Games, Inc. All Rights Reserved.

#include "GeometryCollection/GeometryCollectionParticlesData.h"

#if GEOMETRYCOLLECTION_DEBUG_DRAW

#include "PhysicsSolver.h"
#include "Chaos/Sphere.h"
#include "Chaos/Box.h"
#include "Chaos/ImplicitObjectTransformed.h"
#include "Chaos/ImplicitObjectUnion.h"
#include "Chaos/Levelset.h"
#include "ChaosSolversModule.h"
#include "GeometryCollection/ManagedArray.h"

DEFINE_LOG_CATEGORY_STATIC(LogGeometryCollectionParticlesData, Log, All);

FGeometryCollectionParticlesData::FGeometryCollectionParticlesData()
	: ChaosModule(FChaosSolversModule::GetModule())
	, BufferedData()
	, PhysicsSyncCount(0)
	, GameSyncCount(MAX_int32)
	, SyncFrame(MAX_uint64)
{
}

void FGeometryCollectionParticlesData::Sync(Chaos::FPhysicsSolver* Solver, const TManagedArray<FGuid>& RigidBodyIds)
{
	// No point in calling twice the sync function within the same frame
	if (!ensureMsgf(SyncFrame != GFrameCounter, TEXT("Sync should not happen twice during the same tick.")))
	{
		return;
	}
	SyncFrame = GFrameCounter;

	// Check for newly transferred data
	const int32 SyncCount = PhysicsSyncCount.GetValue();
	if(GameSyncCount != SyncCount)
	{
		// Received some new data, so safe to flip the buffers
		BufferedData.Flip();

		// Is a new command worth sending?
		const FData& ConstData = BufferedData.GetPhysicsDataForRead();
		if (ConstData.RequiredDataFlags.FindFirstSetBit() != INDEX_NONE && Solver && RigidBodyIds.Num() > 0)
		{
			// Update sync count so that the next flip will only happen once the sync command has completed
			GameSyncCount = SyncCount;

			// Send sync command

			Solver->EnqueueCommandImmediate([this, &RigidBodyIds, InSolver=Solver]()
			{
				// Iterate through all data
				FData& Data = BufferedData.GetPhysicsDataForWrite();
				for (int32 DataIndex = 0; DataIndex < uint32(EGeometryCollectionParticlesData::Count); ++DataIndex)
				{
					// Only sync required infos
					if (Data.RequiredDataFlags[DataIndex])
					{
						Data.Copy(EGeometryCollectionParticlesData(DataIndex), InSolver, RigidBodyIds);
					}
					else
					{
						Data.Reset(EGeometryCollectionParticlesData(DataIndex));
					}
				}

				// Update synced flags
				Data.SyncedDataFlags = Data.RequiredDataFlags;

				// Signal the new data has arrived and that it's safe to flip the buffers
				PhysicsSyncCount.Increment();
			});
		}
	}

	// Clear flags ready for next set of requests
	FData& Data = BufferedData.GetGameDataForWrite();
	Data.RequiredDataFlags = FDataFlags();

	UE_LOG(LogGeometryCollectionParticlesData, Verbose, TEXT("Synced particles data at frame %lu: \n%s."), SyncFrame, *ToString(0));
}


void FGeometryCollectionParticlesData::FData::SetAllDataSyncFlag() const
{
	for (int32 DataIndex = 0; DataIndex < uint32(EGeometryCollectionParticlesData::Count); ++DataIndex)
	{
		RequiredDataFlags[DataIndex] = true;
	}
}

void FGeometryCollectionParticlesData::FData::Reset(EGeometryCollectionParticlesData Data)
{
	switch (Data)
	{
	default: break;
	case EGeometryCollectionParticlesData::X                     : X                     .Resize(0); break;
	case EGeometryCollectionParticlesData::R                     : R                     .Resize(0); break;
	case EGeometryCollectionParticlesData::Geometry              : Geometry              .Resize(0); break;
	case EGeometryCollectionParticlesData::GeometryType          : GeometryType          .Resize(0); break;
	case EGeometryCollectionParticlesData::GeometryIsConvex      : GeometryIsConvex      .Resize(0); break;
	case EGeometryCollectionParticlesData::GeometryHasBoundingBox: GeometryHasBoundingBox.Resize(0); break;
	case EGeometryCollectionParticlesData::GeometryBoxMin        : GeometryBoxMin        .Resize(0); break;
	case EGeometryCollectionParticlesData::GeometryBoxMax        : GeometryBoxMax        .Resize(0); break;
	case EGeometryCollectionParticlesData::GeometrySphereCenter  : GeometrySphereCenter  .Resize(0); break;
	case EGeometryCollectionParticlesData::GeometrySphereRadius  : GeometrySphereRadius  .Resize(0); break;
	case EGeometryCollectionParticlesData::GeometryLevelSetGrid  : GeometryLevelSetGrid  .Resize(0); break;
	case EGeometryCollectionParticlesData::V                     : V                     .Resize(0); break;
	case EGeometryCollectionParticlesData::W                     : W                     .Resize(0); break;
	case EGeometryCollectionParticlesData::F                     : F                     .Resize(0); break;
	case EGeometryCollectionParticlesData::Torque                : Torque                .Resize(0); break;
	case EGeometryCollectionParticlesData::I                     : I                     .Resize(0); break;
	case EGeometryCollectionParticlesData::InvI                  : InvI                  .Resize(0); break;
	case EGeometryCollectionParticlesData::M                     : M                     .Resize(0); break;
	case EGeometryCollectionParticlesData::InvM                  : InvM                  .Resize(0); break;
	case EGeometryCollectionParticlesData::CollisionParticlesSize: CollisionParticlesSize.Resize(0); break;
	case EGeometryCollectionParticlesData::Disabled              : Disabled              .Resize(0); break;
	case EGeometryCollectionParticlesData::Sleeping              : Sleeping              .Resize(0); break;
	case EGeometryCollectionParticlesData::Island                : Island                .Resize(0); break;
	case EGeometryCollectionParticlesData::P                     : P                     .Resize(0); break;
	case EGeometryCollectionParticlesData::Q                     : Q                     .Resize(0); break;
	case EGeometryCollectionParticlesData::PreV                  : PreV                  .Resize(0); break;
	case EGeometryCollectionParticlesData::PreW                  : PreW                  .Resize(0); break;
	case EGeometryCollectionParticlesData::ConnectivityEdges     : ConnectivityEdges     .Resize(0); break;
	case EGeometryCollectionParticlesData::ChildToParentMap      : ChildToParentMap      .Resize(0); break;
	}
}

void FGeometryCollectionParticlesData::FData::Copy(EGeometryCollectionParticlesData Data, const Chaos::FPhysicsSolver* Solver, const TManagedArray<FGuid>& RigidBodyIds)
{
	check(Solver);
#if TODO_REIMPLEMENT_GET_RIGID_PARTICLES
	// 10.31.2019 Ryan - This code uses the RigidBodyIds as indices, and that's not going to work anymore.
	// We need to figure that out...

	const Chaos::FPBDRigidParticles& Particles = Solver->GetRigidParticles();
	const Chaos::TPBDRigidClustering<FPBDRigidsEvolution, FPBDCollisionConstraints, Chaos::FReal, 3>& Clustering = Solver->GetRigidClustering();

	// Lambdas used to flatten the particle structure
	// Can't rely on FImplicitObject::GetType, as it returns Unknown
	// TODO: Would there be something to fix in TImplicitObject so we can use this simpler line of code instead?:
	//    auto GetType = [](const Chaos::FImplicitObject* Geometry) { return Geometry ? Geometry->GetType(): Chaos::ImplicitObjectType::Unknown; };
	auto GetType = [](Chaos::TSerializablePtr<Chaos::FImplicitObject> ImplicitObject)
	{
		if (ImplicitObject)
		{
			if      (ImplicitObject->template GetObject<Chaos::TSphere                   <Chaos::FReal, 3>>()) { return Chaos::ImplicitObjectType::Sphere     ; }
			else if (ImplicitObject->template GetObject<Chaos::TAABB                     <Chaos::FReal, 3>>()) { return Chaos::ImplicitObjectType::Box        ; }
			else if (ImplicitObject->template GetObject<Chaos::TPlane                    <Chaos::FReal, 3>>()) { return Chaos::ImplicitObjectType::Plane      ; }
			else if (ImplicitObject->template GetObject<Chaos::TImplicitObjectTransformed<Chaos::FReal, 3>>()) { return Chaos::ImplicitObjectType::Transformed; }
			else if (ImplicitObject->template GetObject<Chaos::FImplicitObjectUnion                       >()) { return Chaos::ImplicitObjectType::Union      ; }
			else if (ImplicitObject->template GetObject<Chaos::FLevelSet                                  >()) { return Chaos::ImplicitObjectType::LevelSet   ; }
		}
		return Chaos::ImplicitObjectType::Unknown;
	};
	auto IsConvex       = [](Chaos::TSerializablePtr<Chaos::FImplicitObject> ImplicitObject) { return ImplicitObject ? ImplicitObject->IsConvex      (): false; };
	auto HasBoundingBox = [](Chaos::TSerializablePtr<Chaos::FImplicitObject> ImplicitObject) { return ImplicitObject ? ImplicitObject->HasBoundingBox(): false; };
	auto BoxMin         = [](Chaos::TSerializablePtr<Chaos::FImplicitObject> ImplicitObject) { const Chaos::TAABB     <Chaos::FReal, 3>* Box     ; return ImplicitObject && (Box      = ImplicitObject->template GetObject<Chaos::TAABB     <Chaos::FReal, 3>>()) != nullptr ? Box     ->Min       (): Chaos::FVec3(0); };
	auto BoxMax         = [](Chaos::TSerializablePtr<Chaos::FImplicitObject> ImplicitObject) { const Chaos::TAABB     <Chaos::FReal, 3>* Box     ; return ImplicitObject && (Box      = ImplicitObject->template GetObject<Chaos::TAABB     <Chaos::FReal, 3>>()) != nullptr ? Box     ->Max       (): Chaos::FVec3(0); };
	auto SphereCenter   = [](Chaos::TSerializablePtr<Chaos::FImplicitObject> ImplicitObject) { const Chaos::TSphere   <Chaos::FReal, 3>* Sphere  ; return ImplicitObject && (Sphere   = ImplicitObject->template GetObject<Chaos::TSphere   <Chaos::FReal, 3>>()) != nullptr ? Sphere  ->GetCenter (): Chaos::FVec3(0); };
	auto SphereRadius   = [](Chaos::TSerializablePtr<Chaos::FImplicitObject> ImplicitObject) { const Chaos::TSphere   <Chaos::FReal, 3>* Sphere  ; return ImplicitObject && (Sphere   = ImplicitObject->template GetObject<Chaos::TSphere   <Chaos::FReal, 3>>()) != nullptr ? Sphere  ->GetRadius (): Chaos::FReal(0); };
	auto LevelSetGrid   = [](Chaos::TSerializablePtr<Chaos::FImplicitObject> ImplicitObject) { const Chaos::FLevelSet*                   LevelSet; return ImplicitObject && (LevelSet = ImplicitObject->template GetObject<Chaos::FLevelSet                  >()) != nullptr ? LevelSet->GetGrid   (): Chaos::TUniformGrid<Chaos::FReal, 3>(); };

	// Data type copy for all particles
	const int32 Count = RigidBodyIds.Num();
	switch (Data)
	{
	default: break;
	case EGeometryCollectionParticlesData::X                     : X                     .Resize(Count); for (int32 i = 0; i < Count; ++i) { if (RigidBodyIds[i] != INDEX_NONE) { X                     [i] = Particles.X                      (RigidBodyIds[i]) ; } } break;
	case EGeometryCollectionParticlesData::R                     : R                     .Resize(Count); for (int32 i = 0; i < Count; ++i) { if (RigidBodyIds[i] != INDEX_NONE) { R                     [i] = Particles.R                      (RigidBodyIds[i]) ; } } break;
	case EGeometryCollectionParticlesData::Geometry              : Geometry              .Resize(Count); for (int32 i = 0; i < Count; ++i) { if (RigidBodyIds[i] != INDEX_NONE) { Geometry              [i] = Particles.Geometry               (RigidBodyIds[i]).Get() ; } } break;
	case EGeometryCollectionParticlesData::GeometryType          : GeometryType          .Resize(Count); for (int32 i = 0; i < Count; ++i) { if (RigidBodyIds[i] != INDEX_NONE) { GeometryType          [i] = GetType       (Particles.Geometry(RigidBodyIds[i])); } } break;
	case EGeometryCollectionParticlesData::GeometryIsConvex      : GeometryIsConvex      .Resize(Count); for (int32 i = 0; i < Count; ++i) { if (RigidBodyIds[i] != INDEX_NONE) { GeometryIsConvex      [i] = IsConvex      (Particles.Geometry(RigidBodyIds[i])); } } break;
	case EGeometryCollectionParticlesData::GeometryHasBoundingBox: GeometryHasBoundingBox.Resize(Count); for (int32 i = 0; i < Count; ++i) { if (RigidBodyIds[i] != INDEX_NONE) { GeometryHasBoundingBox[i] = HasBoundingBox(Particles.Geometry(RigidBodyIds[i])); } } break;
	case EGeometryCollectionParticlesData::GeometryBoxMin        : GeometryBoxMin        .Resize(Count); for (int32 i = 0; i < Count; ++i) { if (RigidBodyIds[i] != INDEX_NONE) { GeometryBoxMin        [i] = BoxMin        (Particles.Geometry(RigidBodyIds[i])); } } break;
	case EGeometryCollectionParticlesData::GeometryBoxMax        : GeometryBoxMax        .Resize(Count); for (int32 i = 0; i < Count; ++i) { if (RigidBodyIds[i] != INDEX_NONE) { GeometryBoxMax        [i] = BoxMax        (Particles.Geometry(RigidBodyIds[i])); } } break;
	case EGeometryCollectionParticlesData::GeometrySphereCenter  : GeometrySphereCenter  .Resize(Count); for (int32 i = 0; i < Count; ++i) { if (RigidBodyIds[i] != INDEX_NONE) { GeometrySphereCenter  [i] = SphereCenter  (Particles.Geometry(RigidBodyIds[i])); } } break;
	case EGeometryCollectionParticlesData::GeometrySphereRadius  : GeometrySphereRadius  .Resize(Count); for (int32 i = 0; i < Count; ++i) { if (RigidBodyIds[i] != INDEX_NONE) { GeometrySphereRadius  [i] = SphereRadius  (Particles.Geometry(RigidBodyIds[i])); } } break;
	case EGeometryCollectionParticlesData::GeometryLevelSetGrid  : GeometryLevelSetGrid  .Resize(Count); for (int32 i = 0; i < Count; ++i) { if (RigidBodyIds[i] != INDEX_NONE) { GeometryLevelSetGrid  [i] = LevelSetGrid  (Particles.Geometry(RigidBodyIds[i])); } } break;
	case EGeometryCollectionParticlesData::V                     : V                     .Resize(Count); for (int32 i = 0; i < Count; ++i) { if (RigidBodyIds[i] != INDEX_NONE) { V                     [i] = Particles.V                      (RigidBodyIds[i]) ; } } break;
	case EGeometryCollectionParticlesData::W                     : W                     .Resize(Count); for (int32 i = 0; i < Count; ++i) { if (RigidBodyIds[i] != INDEX_NONE) { W                     [i] = Particles.W                      (RigidBodyIds[i]) ; } } break;
	case EGeometryCollectionParticlesData::F                     : F                     .Resize(Count); for (int32 i = 0; i < Count; ++i) { if (RigidBodyIds[i] != INDEX_NONE) { F                     [i] = Particles.F                      (RigidBodyIds[i]) ; } } break;
	case EGeometryCollectionParticlesData::Torque                : Torque                .Resize(Count); for (int32 i = 0; i < Count; ++i) { if (RigidBodyIds[i] != INDEX_NONE) { Torque                [i] = Particles.Torque                 (RigidBodyIds[i]) ; } } break;
	case EGeometryCollectionParticlesData::I                     : I                     .Resize(Count); for (int32 i = 0; i < Count; ++i) { if (RigidBodyIds[i] != INDEX_NONE) { I                     [i] = Particles.I                      (RigidBodyIds[i]) ; } } break;
	case EGeometryCollectionParticlesData::InvI                  : InvI                  .Resize(Count); for (int32 i = 0; i < Count; ++i) { if (RigidBodyIds[i] != INDEX_NONE) { InvI                  [i] = Particles.InvI                   (RigidBodyIds[i]) ; } } break;
	case EGeometryCollectionParticlesData::M                     : M                     .Resize(Count); for (int32 i = 0; i < Count; ++i) { if (RigidBodyIds[i] != INDEX_NONE) { M                     [i] = Particles.M                      (RigidBodyIds[i]) ; } } break;
	case EGeometryCollectionParticlesData::InvM                  : InvM                  .Resize(Count); for (int32 i = 0; i < Count; ++i) { if (RigidBodyIds[i] != INDEX_NONE) { InvM                  [i] = Particles.InvM                   (RigidBodyIds[i]) ; } } break;
	case EGeometryCollectionParticlesData::CollisionParticlesSize: CollisionParticlesSize.Resize(Count); for (int32 i = 0; i < Count; ++i) { if (RigidBodyIds[i] != INDEX_NONE) { CollisionParticlesSize[i] = Particles.CollisionParticlesSize (RigidBodyIds[i]) ; } } break;
	case EGeometryCollectionParticlesData::Disabled              : Disabled              .Resize(Count); for (int32 i = 0; i < Count; ++i) { if (RigidBodyIds[i] != INDEX_NONE) { Disabled              [i] = Particles.Disabled               (RigidBodyIds[i]) ; } } break;
	case EGeometryCollectionParticlesData::Sleeping              : Sleeping              .Resize(Count); for (int32 i = 0; i < Count; ++i) { if (RigidBodyIds[i] != INDEX_NONE) { Sleeping              [i] = Particles.Sleeping               (RigidBodyIds[i]) ; } } break;
	case EGeometryCollectionParticlesData::Island                : Island                .Resize(Count); for (int32 i = 0; i < Count; ++i) { if (RigidBodyIds[i] != INDEX_NONE) { Island                [i] = Particles.Island                 (RigidBodyIds[i]) ; } } break;
	case EGeometryCollectionParticlesData::P                     : P                     .Resize(Count); for (int32 i = 0; i < Count; ++i) { if (RigidBodyIds[i] != INDEX_NONE) { P                     [i] = Particles.P                      (RigidBodyIds[i]) ; } } break;
	case EGeometryCollectionParticlesData::Q                     : Q                     .Resize(Count); for (int32 i = 0; i < Count; ++i) { if (RigidBodyIds[i] != INDEX_NONE) { Q                     [i] = Particles.Q                      (RigidBodyIds[i]) ; } } break;
	case EGeometryCollectionParticlesData::PreV                  : PreV                  .Resize(Count); for (int32 i = 0; i < Count; ++i) { if (RigidBodyIds[i] != INDEX_NONE) { PreV                  [i] = Particles.PreV                   (RigidBodyIds[i]) ; } } break;
	case EGeometryCollectionParticlesData::PreW                  : PreW                  .Resize(Count); for (int32 i = 0; i < Count; ++i) { if (RigidBodyIds[i] != INDEX_NONE) { PreW                  [i] = Particles.PreW                   (RigidBodyIds[i]) ; } } break;
	case EGeometryCollectionParticlesData::ConnectivityEdges     : ConnectivityEdges     .Resize(Count); for (int32 i = 0; i < Count; ++i) { if (RigidBodyIds[i] != INDEX_NONE) { ConnectivityEdges     [i] = Clustering.GetConnectivityEdges()[RigidBodyIds[i]] ; } } break;
	case EGeometryCollectionParticlesData::ChildToParentMap      : ChildToParentMap      .Resize(Count); for (int32 i = 0; i < Count; ++i) { if (RigidBodyIds[i] != INDEX_NONE) { ChildToParentMap      [i] = Clustering.GetChildToParentMap ()[RigidBodyIds[i]] ; } } break;
	}
#endif
}

FString FGeometryCollectionParticlesData::FData::ToString(int32 Index, const TCHAR* Separator) const
{
	auto TypeText = [](Chaos::EImplicitObjectType Type)
	{
		switch (Type)
		{
		default:
		case Chaos::ImplicitObjectType::Unknown    : return TEXT("Unknown"    ); break;
		case Chaos::ImplicitObjectType::Box        : return TEXT("Box"        ); break;
		case Chaos::ImplicitObjectType::LevelSet   : return TEXT("LevelSet"   ); break;
		case Chaos::ImplicitObjectType::Plane      : return TEXT("Plane"      ); break;
		case Chaos::ImplicitObjectType::Sphere     : return TEXT("Sphere"     ); break;
		case Chaos::ImplicitObjectType::Transformed: return TEXT("Transformed"); break;
		case Chaos::ImplicitObjectType::Union      : return TEXT("Union"      ); break;
		}
	};

	auto GridString = [](const Chaos::TUniformGrid<Chaos::FReal, 3>& Grid)
	{
		return FString::Printf(TEXT("Counts X=%d Y=%d Z=%d, Dx %s, MinCorner %s, MaxCorner %s"), Grid.Counts().X, Grid.Counts().Y, Grid.Counts().Z, *Grid.Dx().ToString(), *Grid.MinCorner().ToString(), *Grid.MaxCorner().ToString());
	};

	FString String;
	const TCHAR* Sep = TEXT("");
	if (HasSyncedData(EGeometryCollectionParticlesData::X                     )) { String += FString::Printf(TEXT(  "X: %s"                     ),      *           X                     [Index].ToString()); Sep = Separator; }
	if (HasSyncedData(EGeometryCollectionParticlesData::R                     )) { String += FString::Printf(TEXT("%sR: %s"                     ), Sep, *           R                     [Index].ToString()); Sep = Separator; }
	if (HasSyncedData(EGeometryCollectionParticlesData::GeometryType          )) { String += FString::Printf(TEXT("%sGeometryType: %s"          ), Sep,  TypeText  (GeometryType          [Index])          ); Sep = Separator; }
	if (HasSyncedData(EGeometryCollectionParticlesData::GeometryIsConvex      )) { String += FString::Printf(TEXT("%sGeometryIsConvex: %d"      ), Sep,             GeometryIsConvex      [Index]           ); Sep = Separator; }
	if (HasSyncedData(EGeometryCollectionParticlesData::GeometryHasBoundingBox)) { String += FString::Printf(TEXT("%sGeometryHasBoundingBox: %d"), Sep,             GeometryHasBoundingBox[Index]           ); Sep = Separator; }
	if (HasSyncedData(EGeometryCollectionParticlesData::GeometryBoxMin        )) { String += FString::Printf(TEXT("%sGeometryBoxMin: %s"        ), Sep, *           GeometryBoxMin        [Index].ToString()); Sep = Separator; }
	if (HasSyncedData(EGeometryCollectionParticlesData::GeometryBoxMax        )) { String += FString::Printf(TEXT("%sGeometryBoxMax: %s"        ), Sep, *           GeometryBoxMax        [Index].ToString()); Sep = Separator; }
	if (HasSyncedData(EGeometryCollectionParticlesData::GeometrySphereCenter  )) { String += FString::Printf(TEXT("%sGeometrySphereCenter: %s"  ), Sep, *           GeometrySphereCenter  [Index].ToString()); Sep = Separator; }
	if (HasSyncedData(EGeometryCollectionParticlesData::GeometrySphereRadius  )) { String += FString::Printf(TEXT("%sGeometrySphereRadius: %f"  ), Sep,             GeometrySphereRadius  [Index]           ); Sep = Separator; }
	if (HasSyncedData(EGeometryCollectionParticlesData::GeometryLevelSetGrid  )) { String += FString::Printf(TEXT("%sGeometryLevelSetGrid: %s"  ), Sep, *GridString(GeometryLevelSetGrid  [Index])          ); Sep = Separator; }
	if (HasSyncedData(EGeometryCollectionParticlesData::V                     )) { String += FString::Printf(TEXT("%sV: %s"                     ), Sep, *           V                     [Index].ToString()); Sep = Separator; }
	if (HasSyncedData(EGeometryCollectionParticlesData::W                     )) { String += FString::Printf(TEXT("%sW: %s"                     ), Sep, *           W                     [Index].ToString()); Sep = Separator; }
	if (HasSyncedData(EGeometryCollectionParticlesData::F                     )) { String += FString::Printf(TEXT("%sF: %s"                     ), Sep, *           F                     [Index].ToString()); Sep = Separator; }
	if (HasSyncedData(EGeometryCollectionParticlesData::Torque                )) { String += FString::Printf(TEXT("%sTorque: %s"                ), Sep, *           Torque                [Index].ToString()); Sep = Separator; }
	if (HasSyncedData(EGeometryCollectionParticlesData::I                     )) { String += FString::Printf(TEXT("%sI: %s"                     ), Sep, *           I                     [Index].ToString()); Sep = Separator; }
	if (HasSyncedData(EGeometryCollectionParticlesData::InvI                  )) { String += FString::Printf(TEXT("%sInvI: %s"                  ), Sep, *           InvI                  [Index].ToString()); Sep = Separator; }
	if (HasSyncedData(EGeometryCollectionParticlesData::M                     )) { String += FString::Printf(TEXT("%sM: %f"                     ), Sep,             M                     [Index]           ); Sep = Separator; }
	if (HasSyncedData(EGeometryCollectionParticlesData::InvM                  )) { String += FString::Printf(TEXT("%sInvM: %f"                  ), Sep,             InvM                  [Index]           ); Sep = Separator; }
	if (HasSyncedData(EGeometryCollectionParticlesData::CollisionParticlesSize)) { String += FString::Printf(TEXT("%sCollisionParticlesSize: %d"), Sep,             CollisionParticlesSize[Index]           ); Sep = Separator; }
	if (HasSyncedData(EGeometryCollectionParticlesData::Disabled              )) { String += FString::Printf(TEXT("%sDisabled: %d"              ), Sep,             Disabled              [Index]           ); Sep = Separator; }
	if (HasSyncedData(EGeometryCollectionParticlesData::Sleeping              )) { String += FString::Printf(TEXT("%sSleeping: %d"              ), Sep,             Sleeping              [Index]           ); Sep = Separator; }
	if (HasSyncedData(EGeometryCollectionParticlesData::Island                )) { String += FString::Printf(TEXT("%sIsland: %d"                ), Sep,             Island                [Index]           ); Sep = Separator; }
	if (HasSyncedData(EGeometryCollectionParticlesData::P                     )) { String += FString::Printf(TEXT("%sP: %s"                     ), Sep, *           P                     [Index].ToString()); Sep = Separator; }
	if (HasSyncedData(EGeometryCollectionParticlesData::Q                     )) { String += FString::Printf(TEXT("%sQ: %s"                     ), Sep, *           Q                     [Index].ToString()); Sep = Separator; }
	if (HasSyncedData(EGeometryCollectionParticlesData::PreV                  )) { String += FString::Printf(TEXT("%sPreV: %s"                  ), Sep, *           PreV                  [Index].ToString()); Sep = Separator; }
	if (HasSyncedData(EGeometryCollectionParticlesData::PreW                  )) { String += FString::Printf(TEXT("%sPreW: %s"                  ), Sep, *           PreW                  [Index].ToString()); }

	return String;
}

<<<<<<< HEAD
#endif  // #if !(UE_BUILD_SHIPPING || UE_BUILD_TEST)
=======
#endif  // #if GEOMETRYCOLLECTION_DEBUG_DRAW
>>>>>>> 6bbb88c8
<|MERGE_RESOLUTION|>--- conflicted
+++ resolved
@@ -255,8 +255,4 @@
 	return String;
 }
 
-<<<<<<< HEAD
-#endif  // #if !(UE_BUILD_SHIPPING || UE_BUILD_TEST)
-=======
 #endif  // #if GEOMETRYCOLLECTION_DEBUG_DRAW
->>>>>>> 6bbb88c8
