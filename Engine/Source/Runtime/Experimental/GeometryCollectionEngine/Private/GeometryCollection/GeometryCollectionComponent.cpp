// Copyright Epic Games, Inc. All Rights Reserved.

#include "GeometryCollection/GeometryCollectionComponent.h"

#include "Async/ParallelFor.h"
#include "Components/BoxComponent.h"
#include "GeometryCollection/GeometryCollectionObject.h"
#include "GeometryCollection/GeometryCollectionAlgo.h"
#include "GeometryCollection/GeometryCollectionComponentPluginPrivate.h"
#include "GeometryCollection/GeometryCollectionSceneProxy.h"
#include "GeometryCollection/GeometryCollectionSQAccelerator.h"
#include "GeometryCollection/GeometryCollectionUtility.h"
#include "GeometryCollection/GeometryCollectionClusteringUtility.h"
#include "GeometryCollection/GeometryCollectionCache.h"
#include "GeometryCollection/GeometryCollectionActor.h"
#include "GeometryCollection/GeometryCollectionDebugDrawComponent.h"
#include "Physics/Experimental/PhysScene_Chaos.h"
#include "Modules/ModuleManager.h"
#include "ChaosSolversModule.h"
#include "ChaosStats.h"
#include "PhysicsProxy/GeometryCollectionPhysicsProxy.h"
#include "PhysicsSolver.h"
#include "Physics/PhysicsFiltering.h"
#include "Chaos/ChaosPhysicalMaterial.h"
#include "AI/NavigationSystemHelpers.h"
#include "Net/UnrealNetwork.h"
#include "Net/Core/PushModel/PushModel.h"
#include "PhysicalMaterials/PhysicalMaterial.h"

#if WITH_EDITOR
#include "AssetToolsModule.h"
#include "Editor.h"
#endif

#include "PhysicsEngine/BodySetup.h"
#include "PhysicsEngine/BodyInstance.h"
#include "Chaos/ChaosGameplayEventDispatcher.h"

#if !(UE_BUILD_SHIPPING || UE_BUILD_TEST)
#include "Logging/MessageLog.h"
#include "Misc/UObjectToken.h"
#endif //!(UE_BUILD_SHIPPING || UE_BUILD_TEST)

#if INTEL_ISPC

#if USING_CODE_ANALYSIS
MSVC_PRAGMA(warning(push))
MSVC_PRAGMA(warning(disable : ALL_CODE_ANALYSIS_WARNINGS))
#endif    // USING_CODE_ANALYSIS

#include "GeometryCollectionComponent.ispc.generated.h"

#if USING_CODE_ANALYSIS
MSVC_PRAGMA(warning(pop))
#endif    // USING_CODE_ANALYSIS

#endif

DEFINE_LOG_CATEGORY_STATIC(UGCC_LOG, Error, All);

FString NetModeToString(ENetMode InMode)
{
	switch(InMode)
	{
	case ENetMode::NM_Client:
		return FString("Client");
	case ENetMode::NM_DedicatedServer:
		return FString("DedicatedServer");
	case ENetMode::NM_ListenServer:
		return FString("ListenServer");
	case ENetMode::NM_Standalone:
		return FString("Standalone");
	default:
		break;
	}

	return FString("INVALID NETMODE");
}

FString RoleToString(ENetRole InRole)
{
	switch(InRole)
	{
	case ROLE_None:
		return FString(TEXT("None"));
	case ROLE_SimulatedProxy:
		return FString(TEXT("SimProxy"));
	case ROLE_AutonomousProxy:
		return FString(TEXT("AutoProxy"));
	case ROLE_Authority:
		return FString(TEXT("Auth"));
	default:
		break;
	}

	return FString(TEXT("Invalid Role"));
}

int32 GetClusterLevel(const FTransformCollection* Collection, int32 TransformGroupIndex)
{
	int32 Level = 0;
	while(Collection && Collection->Parent[TransformGroupIndex] != -1)
	{
		TransformGroupIndex = Collection->Parent[TransformGroupIndex];
		Level++;
	}
	return Level;
}

#if WITH_PHYSX && !WITH_CHAOS_NEEDS_TO_BE_FIXED
FGeometryCollectionSQAccelerator GlobalGeomCollectionAccelerator;	//todo(ocohen): proper lifetime management needed

void HackRegisterGeomAccelerator(UGeometryCollectionComponent& Component)
{
#if TODO_REIMPLEMENT_SCENEQUERY_CROSSENGINE
	if (UWorld* World = Component.GetWorld())
	{
		if (FPhysScene* PhysScene = World->GetPhysicsScene())
		{
			if (FSQAcceleratorUnion* SQAccelerationUnion = PhysScene->GetSQAcceleratorUnion())
			{
				SQAccelerationUnion->AddSQAccelerator(&GlobalGeomCollectionAccelerator);
			}
		}
	}
#endif
}
#endif

bool FGeometryCollectionRepData::Identical(const FGeometryCollectionRepData* Other, uint32 PortFlags) const
{
	return Other && (Version == Other->Version);
}

bool FGeometryCollectionRepData::NetSerialize(FArchive& Ar, class UPackageMap* Map, bool& bOutSuccess)
{
	bOutSuccess = true;

	Ar << Version;

	int32 NumPoses = Poses.Num();
	Ar << NumPoses;

	if(Ar.IsLoading())
	{
		Poses.SetNum(NumPoses);
	}

	for(FGeometryCollectionRepPose& Pose : Poses)
	{
		SerializePackedVector<100, 30>(Pose.Position, Ar);
		SerializePackedVector<100, 30>(Pose.LinearVelocity, Ar);
		SerializePackedVector<100, 30>(Pose.AngularVelocity, Ar);
		Pose.Rotation.NetSerialize(Ar, Map, bOutSuccess);
		Ar << Pose.ParticleIndex;
	}

	return true;
}

// Size in CM used as a threshold for whether a geometry in the collection is collected and exported for
// navigation purposes. Measured as the diagonal of the leaf node bounds.
float GGeometryCollectionNavigationSizeThreshold = 20.0f;
FAutoConsoleVariableRef CVarGeometryCollectionNavigationSizeThreshold(TEXT("p.GeometryCollectionNavigationSizeThreshold"), GGeometryCollectionNavigationSizeThreshold, TEXT("Size in CM used as a threshold for whether a geometry in the collection is collected and exported for navigation purposes. Measured as the diagonal of the leaf node bounds."));

FGeomComponentCacheParameters::FGeomComponentCacheParameters()
	: CacheMode(EGeometryCollectionCacheType::None)
	, TargetCache(nullptr)
	, ReverseCacheBeginTime(0.0f)
	, SaveCollisionData(false)
	, DoGenerateCollisionData(false)
	, CollisionDataSizeMax(512)
	, DoCollisionDataSpatialHash(false)
	, CollisionDataSpatialHashRadius(50.f)
	, MaxCollisionPerCell(1)
	, SaveBreakingData(false)
	, DoGenerateBreakingData(false)
	, BreakingDataSizeMax(512)
	, DoBreakingDataSpatialHash(false)
	, BreakingDataSpatialHashRadius(50.f)
	, MaxBreakingPerCell(1)
	, SaveTrailingData(false)
	, DoGenerateTrailingData(false)
	, TrailingDataSizeMax(512)
	, TrailingMinSpeedThreshold(200.f)
	, TrailingMinVolumeThreshold(10000.f)
{
}

UGeometryCollectionComponent::UGeometryCollectionComponent(const FObjectInitializer& ObjectInitializer)
	: Super(ObjectInitializer)
	, ChaosSolverActor(nullptr)
	, Simulating(true)
	, InitializationState(ESimulationInitializationState::Unintialized)
	, ObjectType(EObjectStateTypeEnum::Chaos_Object_Dynamic)
	, EnableClustering(true)
	, ClusterGroupIndex(0)
	, MaxClusterLevel(100)
	, DamageThreshold({250.0})
	, ClusterConnectionType(EClusterConnectionTypeEnum::Chaos_PointImplicit)
	, CollisionGroup(0)
	, CollisionSampleFraction(1.0)
	, InitialVelocityType(EInitialVelocityTypeEnum::Chaos_Initial_Velocity_User_Defined)
	, InitialLinearVelocity(0.f, 0.f, 0.f)
	, InitialAngularVelocity(0.f, 0.f, 0.f)
	, BaseRigidBodyIndex(INDEX_NONE)
	, NumParticlesAdded(0)
	, CachePlayback(false)
	, bNotifyBreaks(false)
	, bNotifyCollisions(false)
	, bEnableReplication(false)
	, bEnableAbandonAfterLevel(false)
	, ReplicationAbandonClusterLevel(0)
	, bRenderStateDirty(true)
	, bShowBoneColors(false)
	, bEnableBoneSelection(false)
	, ViewLevel(-1)
	, NavmeshInvalidationTimeSliceIndex(0)
	, IsObjectDynamic(false)
	, IsObjectLoading(true)
	, PhysicsProxy(nullptr)
#if WITH_EDITOR && WITH_EDITORONLY_DATA
	, EditorActor(nullptr)
#endif
#if GEOMETRYCOLLECTION_EDITOR_SELECTION
	, bIsTransformSelectionModeEnabled(false)
#endif  // #if GEOMETRYCOLLECTION_EDITOR_SELECTION
{
	PrimaryComponentTick.bCanEverTick = true;
	bTickInEditor = true;
	bAutoActivate = true;

	static uint32 GlobalNavMeshInvalidationCounter = 0;
	//space these out over several frames (3 is arbitrary)
	GlobalNavMeshInvalidationCounter += 3;
	NavmeshInvalidationTimeSliceIndex = GlobalNavMeshInvalidationCounter;

	WorldBounds = FBoxSphereBounds(FBox(ForceInit));	

	// default current cache time
	CurrentCacheTime = MAX_flt;

	// Buffer for rolling cache of past N=3 transforms being equal.
	TransformsAreEqual.AddDefaulted(3);
	TransformsAreEqualIndex = 0;

	SetGenerateOverlapEvents(false);

	// By default use the destructible object channel unless the user specifies otherwise
	BodyInstance.SetObjectType(ECC_Destructible);

	EventDispatcher = ObjectInitializer.CreateDefaultSubobject<UChaosGameplayEventDispatcher>(this, TEXT("GameplayEventDispatcher"));

	DynamicCollection = nullptr;
<<<<<<< HEAD
=======
	bHasCustomNavigableGeometry = EHasCustomNavigableGeometry::Yes;

	bWantsInitializeComponent = true;
>>>>>>> 24776ab6
}

Chaos::FPhysicsSolver* GetSolver(const UGeometryCollectionComponent& GeometryCollectionComponent)
{
#if INCLUDE_CHAOS
	if(GeometryCollectionComponent.ChaosSolverActor)
	{
		return GeometryCollectionComponent.ChaosSolverActor->GetSolver();
	}
	else if(UWorld* CurrentWorld = GeometryCollectionComponent.GetWorld())
	{
		if(FPhysScene* Scene = CurrentWorld->GetPhysicsScene())
		{
			return Scene->GetSolver();
		}
	}
#endif
	return nullptr;
}

void UGeometryCollectionComponent::BeginPlay()
{
	Super::BeginPlay();
#if WITH_PHYSX && !WITH_CHAOS_NEEDS_TO_BE_FIXED
	HackRegisterGeomAccelerator(*this);
#endif

	//////////////////////////////////////////////////////////////////////////
	// Commenting out these callbacks for now due to the threading model. The callbacks here
	// expect the rest collection to be mutable which is not the case when running in multiple
	// threads. Ideally we have some separate animation collection or track that we cache to
	// without affecting the data we've dispatched to the physics thread
	//////////////////////////////////////////////////////////////////////////
	// ---------- SolverCallbacks->SetResetAnimationCacheFunction([&]()
	// ---------- {
	// ---------- 	FGeometryCollectionEdit Edit = EditRestCollection();
	// ---------- 	Edit.GetRestCollection()->RecordedData.SetNum(0);
	// ---------- });
	// ---------- SolverCallbacks->SetUpdateTransformsFunction([&](const TArrayView<FTransform>&)
	// ---------- {
	// ---------- 	// todo : Move the update to the array passed here...
	// ---------- });
	// ---------- 
	// ---------- SolverCallbacks->SetUpdateRestStateFunction([&](const int32 & CurrentFrame, const TManagedArray<int32> & RigidBodyID, const TManagedArray<FGeometryCollectionBoneNode>& Hierarchy, const FSolverCallbacks::FParticlesType& Particles)
	// ---------- {
	// ---------- 	FGeometryCollectionEdit Edit = EditRestCollection();
	// ---------- 	UGeometryCollection * RestCollection = Edit.GetRestCollection();
	// ---------- 	check(RestCollection);
	// ---------- 
	// ---------- 	if (CurrentFrame >= RestCollection->RecordedData.Num())
	// ---------- 	{
	// ---------- 		RestCollection->RecordedData.SetNum(CurrentFrame + 1);
	// ---------- 		RestCollection->RecordedData[CurrentFrame].SetNum(RigidBodyID.Num());
	// ---------- 		ParallelFor(RigidBodyID.Num(), [&](int32 i)
	// ---------- 		{
	// ---------- 			if (!Hierarchy[i].Children.Num())
	// ---------- 			{
	// ---------- 				RestCollection->RecordedData[CurrentFrame][i].SetTranslation(Particles.X(RigidBodyID[i]));
	// ---------- 				RestCollection->RecordedData[CurrentFrame][i].SetRotation(Particles.R(RigidBodyID[i]));
	// ---------- 			}
	// ---------- 			else
	// ---------- 			{
	// ---------- 				RestCollection->RecordedData[CurrentFrame][i].SetTranslation(FVector::ZeroVector);
	// ---------- 				RestCollection->RecordedData[CurrentFrame][i].SetRotation(FQuat::Identity);
	// ---------- 			}
	// ---------- 		});
	// ---------- 	}
	// ---------- });
	//////////////////////////////////////////////////////////////////////////

	// default current cache time
	CurrentCacheTime = MAX_flt;
}


void UGeometryCollectionComponent::EndPlay(const EEndPlayReason::Type ReasonEnd)
{
#if WITH_EDITOR && WITH_EDITORONLY_DATA
	// Track our editor component if needed for syncing simulations back from PIE on shutdown
	EditorActor = EditorUtilities::GetEditorWorldCounterpartActor(GetTypedOuter<AActor>());
#endif

	Super::EndPlay(ReasonEnd);

	CurrentCacheTime = MAX_flt;
}

void UGeometryCollectionComponent::GetLifetimeReplicatedProps(TArray<FLifetimeProperty>& OutLifetimeProps) const
{
	Super::GetLifetimeReplicatedProps(OutLifetimeProps);
	
	FDoRepLifetimeParams Params;
	Params.bIsPushBased = true;
	Params.RepNotifyCondition = REPNOTIFY_OnChanged;
	DOREPLIFETIME_WITH_PARAMS_FAST(UGeometryCollectionComponent, RepData, Params);
}

FBoxSphereBounds UGeometryCollectionComponent::CalcBounds(const FTransform& LocalToWorldIn) const
{	
	SCOPE_CYCLE_COUNTER(STAT_GCCUpdateBounds);

	// #todo(dmp): hack to make bounds calculation work when we don't have valid physics proxy data.  This will
	// force bounds calculation.

	const FGeometryCollectionResults* Results = PhysicsProxy ? PhysicsProxy->GetConsumerResultsGT() : nullptr;

	const int32 NumTransforms = Results ? Results->GlobalTransforms.Num() : 0;

	if (!CachePlayback && WorldBounds.GetSphere().W > 1e-5 && NumTransforms > 0)
	{
		return WorldBounds;
	} 
	else if (RestCollection && RestCollection->HasVisibleGeometry())
	{			
		const FMatrix LocalToWorldWithScale = LocalToWorldIn.ToMatrixWithScale();

		FBox BoundingBox(ForceInit);

		//Hold on to reference so it doesn't get GC'ed
		auto HackGeometryCollectionPtr = RestCollection->GetGeometryCollection();

		const TManagedArray<FBox>& BoundingBoxes = GetBoundingBoxArray();
		const TManagedArray<int32>& TransformIndices = GetTransformIndexArray();
		const TManagedArray<int32>& ParentIndices = GetParentArray();
		const TManagedArray<int32>& TransformToGeometryIndex = GetTransformToGeometryIndexArray();

		const int32 NumBoxes = BoundingBoxes.Num();

		// #todo(dmp): we could do the bbox transform in parallel with a bit of reformulating		
		// #todo(dmp):  there are some cases where the calcbounds function is called before the component
		// has set the global matrices cache while in the editor.  This is a somewhat weak guard against this
		// to default to just calculating tmp global matrices.  This should be removed or modified somehow
		// such that we always cache the global matrices and this method always does the correct behavior
		if (GlobalMatrices.Num() != RestCollection->NumElements(FGeometryCollection::TransformGroup))
		{
			TArray<FMatrix> TmpGlobalMatrices;
			GeometryCollectionAlgo::GlobalMatrices(GetTransformArray(), ParentIndices, TmpGlobalMatrices);

			if (TmpGlobalMatrices.Num() == 0)
			{
				return FBoxSphereBounds(ForceInitToZero);
			}

			for (int32 BoxIdx = 0; BoxIdx < NumBoxes; ++BoxIdx)
			{
				const int32 TransformIndex = TransformIndices[BoxIdx];

				if(RestCollection->GetGeometryCollection()->IsGeometry(TransformIndex))
				{
					BoundingBox += BoundingBoxes[BoxIdx].TransformBy(TmpGlobalMatrices[TransformIndex] * LocalToWorldWithScale);
				}
			}
		}
		else
		{
#if INTEL_ISPC
			ispc::BoxCalcBounds(
				(int32 *)&TransformToGeometryIndex[0],
				(int32 *)&TransformIndices[0],
				(ispc::FMatrix *)&GlobalMatrices[0],
				(ispc::FBox *)&BoundingBoxes[0],
				(ispc::FMatrix &)LocalToWorldWithScale,
				(ispc::FBox &)BoundingBox,
				NumBoxes);
#else
			for (int32 BoxIdx = 0; BoxIdx < NumBoxes; ++BoxIdx)
			{
				const int32 TransformIndex = TransformIndices[BoxIdx];

				if(RestCollection->GetGeometryCollection()->IsGeometry(TransformIndex))
				{
					BoundingBox += BoundingBoxes[BoxIdx].TransformBy(GlobalMatrices[TransformIndex] * LocalToWorldWithScale);
				}
			}
#endif
		}

		return FBoxSphereBounds(BoundingBox);
	}
	return FBoxSphereBounds(ForceInitToZero);
}

void UGeometryCollectionComponent::CreateRenderState_Concurrent(FRegisterComponentContext* Context)
{
	Super::CreateRenderState_Concurrent(Context);
}

FPrimitiveSceneProxy* UGeometryCollectionComponent::CreateSceneProxy()
{
<<<<<<< HEAD
	if (RestCollection)
	{
		FGeometryCollectionSceneProxy* NewProxy =  new FGeometryCollectionSceneProxy(this);
=======
	if(RestCollection)
	{
		FGeometryCollectionSceneProxy* NewProxy = new FGeometryCollectionSceneProxy(this);
>>>>>>> 24776ab6

		if(RestCollection->HasVisibleGeometry())
		{
#if GEOMETRYCOLLECTION_EDITOR_SELECTION
			// Re-init subsections
			if(bIsTransformSelectionModeEnabled)
			{
				NewProxy->UseSubSections(true, false);  // Do not force reinit now, it'll be done in SetConstantData_RenderThread
			}
#endif  // #if GEOMETRYCOLLECTION_EDITOR_SELECTION

			FGeometryCollectionConstantData* const ConstantData = ::new FGeometryCollectionConstantData;
			InitConstantData(ConstantData);

			FGeometryCollectionDynamicData* const DynamicData = ::new FGeometryCollectionDynamicData;
			InitDynamicData(DynamicData);

			// Send constant data and first dynamic data over to the proxy on the render thread
			ENQUEUE_RENDER_COMMAND(CreateRenderState)(
				[NewProxy, ConstantData, DynamicData](FRHICommandListImmediate& RHICmdList)
<<<<<<< HEAD
				{
					if(NewProxy)
					{
						NewProxy->SetConstantData_RenderThread(ConstantData);
						NewProxy->SetDynamicData_RenderThread(DynamicData);
					}
				}
=======
			{
				if(NewProxy)
				{
					NewProxy->SetConstantData_RenderThread(ConstantData);
					NewProxy->SetDynamicData_RenderThread(DynamicData);
				}
			}
>>>>>>> 24776ab6
			);
		}

		return NewProxy;
	}
	return nullptr;
}

bool UGeometryCollectionComponent::ShouldCreatePhysicsState() const
{
	// Geometry collections always create physics state, not relying on the
	// underlying implementation that requires the body instance to decide
	return true;
}

bool UGeometryCollectionComponent::HasValidPhysicsState() const
{
	return PhysicsProxy != nullptr;
}

void UGeometryCollectionComponent::SetNotifyBreaks(bool bNewNotifyBreaks)
{
	if (bNotifyBreaks != bNewNotifyBreaks)
	{
		bNotifyBreaks = bNewNotifyBreaks;
		UpdateBreakEventRegistration();
	}
}

FBodyInstance* UGeometryCollectionComponent::GetBodyInstance(FName BoneName /*= NAME_None*/, bool bGetWelded /*= true*/) const
{
	return nullptr;// const_cast<FBodyInstance*>(&DummyBodyInstance);
}

void UGeometryCollectionComponent::SetNotifyRigidBodyCollision(bool bNewNotifyRigidBodyCollision)
{
	Super::SetNotifyRigidBodyCollision(bNewNotifyRigidBodyCollision);
	UpdateRBCollisionEventRegistration();
}

void UGeometryCollectionComponent::DispatchBreakEvent(const FChaosBreakEvent& Event)
{
	// native
	NotifyBreak(Event);

	// bp
	if (OnChaosBreakEvent.IsBound())
	{
		OnChaosBreakEvent.Broadcast(Event);
	}
}

bool UGeometryCollectionComponent::DoCustomNavigableGeometryExport(FNavigableGeometryExport& GeomExport) const
{
	if(!RestCollection)
	{
		// No geometry data so skip export - geometry collections don't have other geometry sources
		// so return false here to skip non-custom export for this component as well.
		return false;
	}

	TArray<FVector> OutVertexBuffer;
	TArray<int32> OutIndexBuffer;

	const FGeometryCollection* const Collection = RestCollection->GetGeometryCollection().Get();
	check(Collection);

	const float SizeThreshold = GGeometryCollectionNavigationSizeThreshold * GGeometryCollectionNavigationSizeThreshold;

	// for all geometry. inspect bounding box build int list of transform indices.
	int32 VertexCount = 0;
	int32 FaceCountEstimate = 0;
	TArray<int32> GeometryIndexBuffer;
	TArray<int32> TransformIndexBuffer;

	int32 NumGeometry = Collection->NumElements(FGeometryCollection::GeometryGroup);

	const TManagedArray<FBox>& BoundingBox = Collection->BoundingBox;
	const TManagedArray<int32>& TransformIndexArray = Collection->TransformIndex;
	const TManagedArray<int32>& VertexCountArray = Collection->VertexCount;
	const TManagedArray<int32>& FaceCountArray = Collection->FaceCount;
	const TManagedArray<int32>& VertexStartArray = Collection->VertexStart;
	const TManagedArray<FVector>& Vertex = Collection->Vertex;

	for(int32 GeometryGroupIndex = 0; GeometryGroupIndex < NumGeometry; GeometryGroupIndex++)
	{
		if(BoundingBox[GeometryGroupIndex].GetSize().SizeSquared() > SizeThreshold)
		{
			TransformIndexBuffer.Add(TransformIndexArray[GeometryGroupIndex]);
			GeometryIndexBuffer.Add(GeometryGroupIndex);
			VertexCount += VertexCountArray[GeometryGroupIndex];
			FaceCountEstimate += FaceCountArray[GeometryGroupIndex];
		}
	}

	// Get all the geometry transforms in component space (they are stored natively in parent-bone space)
	TArray<FTransform> GeomToComponent;
	GeometryCollectionAlgo::GlobalMatrices(GetTransformArray(), GetParentArray(), TransformIndexBuffer, GeomToComponent);

	OutVertexBuffer.AddUninitialized(VertexCount);

	int32 DestVertex = 0;
	//for each "subset" we care about 
	for(int32 SubsetIndex = 0; SubsetIndex < GeometryIndexBuffer.Num(); ++SubsetIndex)
	{
		//find indices into the collection data
		int32 GeometryIndex = GeometryIndexBuffer[SubsetIndex];
		int32 TransformIndex = TransformIndexBuffer[SubsetIndex];
		
		int32 SourceGeometryVertexStart = VertexStartArray[GeometryIndex];
		int32 SourceGeometryVertexCount = VertexCountArray[GeometryIndex];

		ParallelFor(SourceGeometryVertexCount, [&](int32 PointIdx)
			{
				//extract vertex from source
				int32 SourceGeometryVertexIndex = SourceGeometryVertexStart + PointIdx;
				FVector const VertexInWorldSpace = GeomToComponent[SubsetIndex].TransformPosition(Vertex[SourceGeometryVertexIndex]);

				int32 DestVertexIndex = DestVertex + PointIdx;
				OutVertexBuffer[DestVertexIndex].X = VertexInWorldSpace.X;
				OutVertexBuffer[DestVertexIndex].Y = VertexInWorldSpace.Y;
				OutVertexBuffer[DestVertexIndex].Z = VertexInWorldSpace.Z;
			});

		DestVertex += SourceGeometryVertexCount;
	}

	//gather data needed for indices
	const TManagedArray<int32>& FaceStartArray = Collection->FaceStart;
	const TManagedArray<FIntVector>& Indices = Collection->Indices;
	const TManagedArray<bool>& Visible = GetVisibleArray();
	const TManagedArray<int32>& MaterialIndex = Collection->MaterialIndex;

	//pre-allocate enough room (assuming all faces are visible)
	OutIndexBuffer.AddUninitialized(3 * FaceCountEstimate);

	//reset vertex counter so that we base the indices off the new location rather than the global vertex list
	DestVertex = 0;
	int32 DestinationIndex = 0;

	//leaving index traversal in a different loop to help cache coherency of source data
	for(int32 SubsetIndex = 0; SubsetIndex < GeometryIndexBuffer.Num(); ++SubsetIndex)
	{
		int32 GeometryIndex = GeometryIndexBuffer[SubsetIndex];

		//for each index, subtract the starting vertex for that geometry to make it 0-based.  Then add the new starting vertex index for this geometry
		int32 SourceGeometryVertexStart = VertexStartArray[GeometryIndex];
		int32 SourceGeometryVertexCount = VertexCountArray[GeometryIndex];
		int32 IndexDelta = DestVertex - SourceGeometryVertexStart;

		int32 FaceStart = FaceStartArray[GeometryIndex];
		int32 FaceCount = FaceCountArray[GeometryIndex];

		//Copy the faces
		for(int FaceIdx = FaceStart; FaceIdx < FaceStart + FaceCount; FaceIdx++)
		{
			if(Visible[FaceIdx])
			{
				OutIndexBuffer[DestinationIndex++] = Indices[FaceIdx].X + IndexDelta;
				OutIndexBuffer[DestinationIndex++] = Indices[FaceIdx].Y + IndexDelta;
				OutIndexBuffer[DestinationIndex++] = Indices[FaceIdx].Z + IndexDelta;
			}
		}

		DestVertex += SourceGeometryVertexCount;
	}

	// Invisible faces make the index buffer smaller
	OutIndexBuffer.SetNum(DestinationIndex);

	// Push as a custom mesh to navigation system
	// #CHAOSTODO This is pretty inefficient as it copies the whole buffer transforming each vert by the component to world
	// transform. Investigate a move aware custom mesh for pre-transformed verts to speed this up.
	GeomExport.ExportCustomMesh(OutVertexBuffer.GetData(), OutVertexBuffer.Num(), OutIndexBuffer.GetData(), OutIndexBuffer.Num(), GetComponentToWorld());

	return true;
}

UPhysicalMaterial* UGeometryCollectionComponent::GetPhysicalMaterial() const
{
	// Pull material from first mesh element to grab physical material. Prefer an override if one exists
	UPhysicalMaterial* PhysMatToUse = PhysicalMaterialOverride;

	if(!PhysMatToUse)
	{
		// No override, try render materials
		const int32 NumMaterials = GetNumMaterials();

		if(NumMaterials > 0)
		{
			UMaterialInterface* FirstMatInterface = GetMaterial(0);

			if(FirstMatInterface && FirstMatInterface->GetPhysicalMaterial())
			{
				PhysMatToUse = FirstMatInterface->GetPhysicalMaterial();
			}
		}
	}

	if(!PhysMatToUse)
	{
		// Still no material, fallback on default
		PhysMatToUse = GEngine->DefaultPhysMaterial;
	}

	// Should definitely have a material at this point.
	check(PhysMatToUse);
	return PhysMatToUse;
}

void UGeometryCollectionComponent::InitializeComponent()
{
	Super::InitializeComponent();

	AActor* Owner = GetOwner();

	if(!Owner)
	{
		return;
	}

	const ENetRole LocalRole = Owner->GetLocalRole();
	const ENetMode NetMode = Owner->GetNetMode();

	// If we're replicating we need some extra setup - check netmode as we don't need this for
	// standalone runtimes where we aren't going to network the component
	if(GetIsReplicated() && NetMode != NM_Standalone)
	{
		if(LocalRole == ENetRole::ROLE_Authority)
		{
			// As we're the authority we need to track velocities in the dynamic collection so we
			// can send them over to the other clients to correctly set their state. Attach this now.
			// The physics proxy will pick them up and populate them as needed
			DynamicCollection->AddAttribute<FVector>("LinearVelocity", FTransformCollection::TransformGroup);
			DynamicCollection->AddAttribute<FVector>("AngularVelocity", FTransformCollection::TransformGroup);

			// We also need to track our control of particles if that control can be shared between server and client
			if(bEnableAbandonAfterLevel)
			{
				TManagedArray<bool>& ControlFlags = DynamicCollection->AddAttribute<bool>("AuthControl", FTransformCollection::TransformGroup);
				for(bool& Flag : ControlFlags)
				{
					Flag = true;
				}
			}
		}
		else
		{
			// We're a replicated component and we're not in control.
			Chaos::FPhysicsSolver* CurrSolver = GetSolver(*this);

			if(CurrSolver)
			{
				CurrSolver->RegisterSimOneShotCallback([Prox = PhysicsProxy]()
				{
					// As we're not in control we make it so our simulated proxy cannot break clusters
					// We have to set the strain to a high value but be below the max for the data type
					// so releasing on authority demand works
					const Chaos::FReal MaxStrain = TNumericLimits<Chaos::FReal>::Max() - TNumericLimits<Chaos::FReal>::Min();

					TArray<Chaos::TPBDRigidClusteredParticleHandle<Chaos::FReal, 3>*> Particles = Prox->GetParticles();

					for(Chaos::TPBDRigidClusteredParticleHandle<Chaos::FReal, 3> * P : Particles)
					{
						if(!P)
						{
							continue;
						}

						P->SetStrain(MaxStrain);
					}
				});
			}
		}
	}
}

static void DispatchGeometryCollectionBreakEvent(const FChaosBreakEvent& Event)
{
	if (UGeometryCollectionComponent* const GC = Cast<UGeometryCollectionComponent>(Event.Component))
	{
		GC->DispatchBreakEvent(Event);
	}
}

void UGeometryCollectionComponent::DispatchChaosPhysicsCollisionBlueprintEvents(const FChaosPhysicsCollisionInfo& CollisionInfo)
{
	ReceivePhysicsCollision(CollisionInfo);
	OnChaosPhysicsCollision.Broadcast(CollisionInfo);
}

// call when first registering
void UGeometryCollectionComponent::RegisterForEvents()
{
	if (BodyInstance.bNotifyRigidBodyCollision || bNotifyBreaks || bNotifyCollisions)
	{
		if (bNotifyCollisions || BodyInstance.bNotifyRigidBodyCollision)
<<<<<<< HEAD
		{
			EventDispatcher->RegisterForCollisionEvents(this, this);
#if INCLUDE_CHAOS
			GetWorld()->GetPhysicsScene()->GetScene().GetSolver()->SetGenerateCollisionData(true);
#endif
		}

		if (bNotifyBreaks)
		{
			EventDispatcher->RegisterForBreakEvents(this, &DispatchGeometryCollectionBreakEvent);
#if INCLUDE_CHAOS
			GetWorld()->GetPhysicsScene()->GetScene().GetSolver()->SetGenerateBreakingData(true);
#endif
=======
		{
			EventDispatcher->RegisterForCollisionEvents(this, this);
#if INCLUDE_CHAOS
			GetWorld()->GetPhysicsScene()->GetSolver()->SetGenerateCollisionData(true);
#endif
		}

		if (bNotifyBreaks)
		{
			EventDispatcher->RegisterForBreakEvents(this, &DispatchGeometryCollectionBreakEvent);
#if INCLUDE_CHAOS
			GetWorld()->GetPhysicsScene()->GetSolver()->SetGenerateBreakingData(true);
#endif
		}
	}
}

void UGeometryCollectionComponent::UpdateRBCollisionEventRegistration()
{
	if (bNotifyCollisions || BodyInstance.bNotifyRigidBodyCollision)
	{
		EventDispatcher->RegisterForCollisionEvents(this, this);
	}
	else
	{
		EventDispatcher->UnRegisterForCollisionEvents(this, this);
	}
}

void UGeometryCollectionComponent::UpdateBreakEventRegistration()
{
	if (bNotifyBreaks)
	{
		EventDispatcher->RegisterForBreakEvents(this, &DispatchGeometryCollectionBreakEvent);
	}
	else
	{
		EventDispatcher->UnRegisterForBreakEvents(this);
	}
}

void ActivateClusters(Chaos::FPBDRigidsEvolution::FRigidClustering& Clustering, Chaos::TPBDRigidClusteredParticleHandle<float, 3>* Cluster)
{
	if(!Cluster)
	{
		return;
	}

	if(Cluster->ClusterIds().Id)
	{
		ActivateClusters(Clustering, Cluster->ClusterIds().Id->CastToClustered());
	}

	Clustering.DeactivateClusterParticle(Cluster);
}

void UGeometryCollectionComponent::OnRep_RepData(const FGeometryCollectionRepData& OldData)
{
	if(!DynamicCollection)
	{
		return;
	}

	if(AActor* Owner = GetOwner())
	{
		const int32 NumTransforms = DynamicCollection->Transform.Num();
		const int32 NumNewPoses = RepData.Poses.Num();
		if(NumTransforms < NumNewPoses)
		{
			return;
		}

		Chaos::FPhysicsSolver* Solver = GetSolver(*this);

		for(int32 Index = 0; Index < NumNewPoses; ++Index)
		{
			const FGeometryCollectionRepPose& SourcePose = RepData.Poses[Index];
			const int32 ParticleIndex = SourcePose.ParticleIndex;

			if(ParticleIndex >= NumTransforms)
			{
				// Out of range
				continue;
			}

			Solver->RegisterSimOneShotCallback([SourcePose, Prox = PhysicsProxy]()
			{
				Chaos::TPBDRigidClusteredParticleHandle<float, 3>* Particle = Prox->GetParticles()[SourcePose.ParticleIndex];

				Chaos::FPhysicsSolver* Solver = Prox->GetSolver<Chaos::FPhysicsSolver>();
				Chaos::FPBDRigidsEvolution* Evo = Solver->GetEvolution();
				check(Evo);
				Chaos::FPBDRigidsEvolution::FRigidClustering& Clustering = Evo->GetRigidClustering();
				
				// Set X/R/V/W for next sim step from the replicated state
				Particle->SetX(SourcePose.Position);
				Particle->SetR(SourcePose.Rotation);
				Particle->SetV(SourcePose.LinearVelocity);
				Particle->SetW(SourcePose.AngularVelocity);

				if(Particle->ClusterIds().Id)
				{
					// This particle is clustered but the remote authority has it activated. Fracture the parent cluster
					ActivateClusters(Clustering, Particle->ClusterIds().Id->CastToClustered());
				}
				else if(Particle->Disabled())
				{
					// We might have disabled the particle - need to reactivate if it's active on the remote.
					Particle->SetDisabled(false);
				}

				// Make sure to wake corrected particles
				Particle->SetSleeping(false);
			});
>>>>>>> 24776ab6
		}
	}
}

void UGeometryCollectionComponent::UpdateRepData()
{
<<<<<<< HEAD
	if (bNotifyCollisions || BodyInstance.bNotifyRigidBodyCollision)
	{
		EventDispatcher->RegisterForCollisionEvents(this, this);
	}
	else
	{
		EventDispatcher->UnRegisterForCollisionEvents(this, this);
=======
	if(!bEnableReplication)
	{
		return;
	}

	AActor* Owner = GetOwner();
	
	// If we have no owner or our netmode means we never require replication then early out
	if(!Owner || Owner->GetNetMode() == ENetMode::NM_Standalone)
	{
		return;
	}
	
	if(Owner && GetIsReplicated() && Owner->GetLocalRole() == ROLE_Authority)
	{
		// We're inside a replicating actor and we're the authority - update the rep data
		const int32 NumTransforms = DynamicCollection->Transform.Num();
		RepData.Poses.Reset(NumTransforms);

		TManagedArray<FVector>* LinearVelocity = DynamicCollection->FindAttributeTyped<FVector>("LinearVelocity", FTransformCollection::TransformGroup);
		TManagedArray<FVector>* AngularVelocity = DynamicCollection->FindAttributeTyped<FVector>("AngularVelocity", FTransformCollection::TransformGroup);

		for(int32 Index = 0; Index < NumTransforms; ++Index)
		{
			TManagedArray<TUniquePtr<Chaos::TGeometryParticle<Chaos::FReal, 3>>>& GTParticles = PhysicsProxy->GetExternalParticles();
			Chaos::TGeometryParticle<Chaos::FReal, 3>* Particle = GTParticles[Index].Get();
			if(!DynamicCollection->Active[Index] || DynamicCollection->DynamicState[Index] != static_cast<uint8>(Chaos::EObjectStateType::Dynamic))
			{
				continue;
			}

			const int32 ClusterLevel = GetClusterLevel(RestCollection->GetGeometryCollection().Get(), Index);
			const bool bLevelValid = !EnableClustering || !bEnableAbandonAfterLevel || ClusterLevel <= ReplicationAbandonClusterLevel;
			if(!bLevelValid)
			{
				const int32 ParentTransformIndex = RestCollection->GetGeometryCollection()->Parent[Index];
				TManagedArray<bool>* ControlFlags = DynamicCollection->FindAttributeTyped<bool>("AuthControl", FTransformCollection::TransformGroup);

				if(ControlFlags && (*ControlFlags)[ParentTransformIndex])
				{
					(*ControlFlags)[ParentTransformIndex] = false;
					NetAbandonCluster(ParentTransformIndex);
				}

				continue;
			}

			RepData.Poses.AddDefaulted();
			FGeometryCollectionRepPose& Pose = RepData.Poses.Last();

			// No scale transfered - shouldn't be a simulated property
			Pose.ParticleIndex = Index;
			Pose.Position = Particle->X();
			Pose.Rotation = Particle->R();
			if(LinearVelocity)
			{
				check(AngularVelocity);
				Pose.LinearVelocity = (*LinearVelocity)[Index];
				Pose.AngularVelocity = (*AngularVelocity)[Index];
			}
			else
			{
				Pose.LinearVelocity = FVector::ZeroVector;
				Pose.AngularVelocity = FVector::ZeroVector;
			}
		}

		RepData.Version++;
		MARK_PROPERTY_DIRTY_FROM_NAME(UGeometryCollectionComponent, RepData, this);
>>>>>>> 24776ab6
	}
}

void SetHierarchyStrain(Chaos::TPBDRigidClusteredParticleHandle<Chaos::FReal, 3>* P, TMap<Chaos::TPBDRigidParticleHandle<Chaos::FReal, 3>*, TArray<Chaos::TPBDRigidParticleHandle<Chaos::FReal, 3>*>>& Map, float Strain)
{
<<<<<<< HEAD
	if (bNotifyBreaks)
	{
		EventDispatcher->RegisterForBreakEvents(this, &DispatchGeometryCollectionBreakEvent);
	}
	else
	{
		EventDispatcher->UnRegisterForBreakEvents(this);
=======
	TArray<Chaos::TPBDRigidParticleHandle<Chaos::FReal, 3>*>* Children = Map.Find(P);

	if(Children)
	{
		for(Chaos::TPBDRigidParticleHandle<Chaos::FReal, 3> * ChildP : (*Children))
		{
			SetHierarchyStrain(ChildP->CastToClustered(), Map, Strain);
		}
	}

	if(P)
	{
		P->SetStrain(Strain);
	}
}

void UGeometryCollectionComponent::NetAbandonCluster_Implementation(int32 TransformIndex)
{
	// Called on clients when the server abandons a particle. TransformIndex is the index of the parent
	// of that particle, should only get called once per cluster but survives multiple calls
	
	if(GetOwnerRole() == ENetRole::ROLE_Authority)
	{
		// Owner called abandon - takes no action
		return;
	}

	if(!EnableClustering)
	{
		// No clustering information to update
		return;
	}

	if(TransformIndex >= 0 && TransformIndex < DynamicCollection->NumElements(FTransformCollection::TransformGroup))
	{
		int32 ClusterLevel = GetClusterLevel(RestCollection->GetGeometryCollection().Get(), TransformIndex);
		float Strain = DamageThreshold.IsValidIndex(ClusterLevel) ? DamageThreshold[ClusterLevel] : DamageThreshold.Num() > 0 ? DamageThreshold[0] : 0.0f;

		if(Strain >= 0)
		{
			Chaos::FPhysicsSolver* Solver = GetSolver(*this);

			Solver->RegisterSimOneShotCallback([Prox = PhysicsProxy, Strain, TransformIndex, Solver]()
			{
				Chaos::TPBDRigidClustering<Chaos::FPBDRigidsEvolution, Chaos::FPBDCollisionConstraints, Chaos::FReal, 3>& Clustering = Solver->GetEvolution()->GetRigidClustering();
				Chaos::TPBDRigidClusteredParticleHandle<Chaos::FReal, 3>* Parent = Prox->GetParticles()[TransformIndex];

				if(!Parent->Disabled())
				{
					SetHierarchyStrain(Parent, Clustering.GetChildrenMap(), Strain);

					// We know the server must have fractured this cluster, so repeat here
					Clustering.DeactivateClusterParticle(Parent);
				}
			});
		}
>>>>>>> 24776ab6
	}
}

void UGeometryCollectionComponent::InitConstantData(FGeometryCollectionConstantData* ConstantData) const
{
	// Constant data should all be moved to the DDC as time permits.

	check(ConstantData);
	check(RestCollection);
	const FGeometryCollection* Collection = RestCollection->GetGeometryCollection().Get();
	check(Collection);

	const int32 NumPoints = Collection->NumElements(FGeometryCollection::VerticesGroup);
	const TManagedArray<FVector>& Vertex = Collection->Vertex;
	const TManagedArray<int32>& BoneMap = Collection->BoneMap;
	const TManagedArray<FVector>& TangentU = Collection->TangentU;
	const TManagedArray<FVector>& TangentV = Collection->TangentV;
	const TManagedArray<FVector>& Normal = Collection->Normal;
	const TManagedArray<FVector2D>& UV = Collection->UV;
	const TManagedArray<FLinearColor>& Color = Collection->Color;
	const TManagedArray<FLinearColor>& BoneColors = Collection->BoneColor;

	ConstantData->Vertices = TArray<FVector>(Vertex.GetData(), Vertex.Num());
	ConstantData->BoneMap = TArray<int32>(BoneMap.GetData(), BoneMap.Num());
	ConstantData->TangentU = TArray<FVector>(TangentU.GetData(), TangentU.Num());
	ConstantData->TangentV = TArray<FVector>(TangentV.GetData(), TangentV.Num());
	ConstantData->Normals = TArray<FVector>(Normal.GetData(), Normal.Num());
	ConstantData->UVs = TArray<FVector2D>(UV.GetData(), UV.Num());
	ConstantData->Colors = TArray<FLinearColor>(Color.GetData(), Color.Num());

	ConstantData->BoneColors.AddUninitialized(NumPoints);
	
	ParallelFor(NumPoints, [&](const int32 InPointIndex)
	{
		const int32 BoneIndex = ConstantData->BoneMap[InPointIndex];
		ConstantData->BoneColors[InPointIndex] = BoneColors[BoneIndex];
	});

	int32 NumIndices = 0;
	const TManagedArray<FIntVector>& Indices = Collection->Indices;
	const TManagedArray<int32>& MaterialID = Collection->MaterialID;
	
	const TManagedArray<bool>& Visible = GetVisibleArray();  // Use copy on write attribute. The rest collection visible array can be overriden for the convenience of debug drawing the collision volumes
	const TManagedArray<int32>& MaterialIndex = Collection->MaterialIndex;

	const int32 NumFaceGroupEntries = Collection->NumElements(FGeometryCollection::FacesGroup);

	for (int FaceIndex = 0; FaceIndex < NumFaceGroupEntries; ++FaceIndex)
	{
		NumIndices += static_cast<int>(Visible[FaceIndex]);
	}

	ConstantData->Indices.AddUninitialized(NumIndices);
	for (int IndexIdx = 0, cdx = 0; IndexIdx < NumFaceGroupEntries; ++IndexIdx)
	{
		if (Visible[ MaterialIndex[IndexIdx] ])
		{
			ConstantData->Indices[cdx++] = Indices[ MaterialIndex[IndexIdx] ];
		}
	}

	// We need to correct the section index start point & number of triangles since only the visible ones have been copied across in the code above
	const int32 NumMaterialSections = Collection->NumElements(FGeometryCollection::MaterialGroup);
	ConstantData->Sections.AddUninitialized(NumMaterialSections);
	const TManagedArray<FGeometryCollectionSection>& Sections = Collection->Sections;
	for (int SectionIndex = 0; SectionIndex < NumMaterialSections; ++SectionIndex)
	{
		FGeometryCollectionSection Section = Sections[SectionIndex]; // deliberate copy

		for (int32 TriangleIndex = 0; TriangleIndex < Sections[SectionIndex].FirstIndex / 3; TriangleIndex++)
		{
			if(!Visible[MaterialIndex[TriangleIndex]])
			{
				Section.FirstIndex -= 3;
			}
		}

		for (int32 TriangleIndex = 0; TriangleIndex < Sections[SectionIndex].NumTriangles; TriangleIndex++)
		{
			if(!Visible[MaterialIndex[Sections[SectionIndex].FirstIndex / 3 + TriangleIndex]])
			{
				Section.NumTriangles--;
			}
		}

		ConstantData->Sections[SectionIndex] = MoveTemp(Section);
	}
	ConstantData->NumTransforms = Collection->NumElements(FGeometryCollection::TransformGroup);
	ConstantData->LocalBounds = LocalBounds;

	// store the index buffer and render sections for the base unfractured mesh
	const TManagedArray<int32>& TransformToGeometryIndex = Collection->TransformToGeometryIndex;
	const TManagedArray<int32>&	FaceStart = Collection->FaceStart;
	const TManagedArray<int32>&	FaceCount = Collection->FaceCount;
	
	const int32 NumFaces = Collection->NumElements(FGeometryCollection::FacesGroup);
	TArray<FIntVector> BaseMeshIndices;
	TArray<int32> BaseMeshOriginalFaceIndices;	

	BaseMeshIndices.Reserve(NumFaces);
	BaseMeshOriginalFaceIndices.Reserve(NumFaces);

	// add all visible external faces to the original geometry index array
	// #note:  This is a stopgap because the original geometry array is broken
	for (int FaceIndex = 0; FaceIndex < NumFaces; ++FaceIndex)
	{
		// only add visible external faces.  MaterialID that is even is an external material
		if (Visible[FaceIndex] && MaterialID[FaceIndex] % 2 == 0)
		{
			BaseMeshIndices.Add(Indices[FaceIndex]);
			BaseMeshOriginalFaceIndices.Add(FaceIndex);
		}				
	}

	// We should always have external faces of a geometry collection
	ensure(BaseMeshIndices.Num() > 0);

	// #todo(dmp): we should eventually get this working where we use geometry nodes
	// that signify original unfractured geometry.  For now, this system is broken.
	/*
	for (int i = 0; i < Collection->NumElements(FGeometryCollection::TransformGroup); ++i)
	{
		const FGeometryCollectionBoneNode &CurrBone = BoneHierarchy[i];

		// root node could be parent geo
		if (CurrBone.Parent == INDEX_NONE)
		{
			int32 GeometryIndex = TransformToGeometryIndex[i];

			// found geometry associated with base mesh root node
			if (GeometryIndex != INDEX_NONE)
			{				
				int32 CurrFaceStart = FaceStart[GeometryIndex];
				int32 CurrFaceCount = FaceCount[GeometryIndex];
			
				// add all the faces to the original geometry face array
				for (int face = CurrFaceStart; face < CurrFaceStart + CurrFaceCount; ++face)
				{
					BaseMeshIndices.Add(Indices[face]);
					BaseMeshOriginalFaceIndices.Add(face);
				}

				// build an array of mesh sections
				ConstantData->HasOriginalMesh = true;				
			}
			else
			{
				// all the direct decedents of the root node with no geometry are original geometry
				for (int32 CurrChild : CurrBone.Children)
				{					
					int32 GeometryIndex = TransformToGeometryIndex[CurrChild];
					if (GeometryIndex != INDEX_NONE)
					{
						// original geo static mesh					
						int32 CurrFaceStart = FaceStart[GeometryIndex];
						int32 CurrFaceCount = FaceCount[GeometryIndex];

						// add all the faces to the original geometry face array
						for (int face = CurrFaceStart; face < CurrFaceStart + CurrFaceCount; ++face)
						{
							BaseMeshIndices.Add(Indices[face]);
							BaseMeshOriginalFaceIndices.Add(face);
						}

						ConstantData->HasOriginalMesh = true;
					}					
				}
			}
		}
	}
	*/


	ConstantData->OriginalMeshSections = Collection->BuildMeshSections(BaseMeshIndices, BaseMeshOriginalFaceIndices, ConstantData->OriginalMeshIndices);

	TArray<FMatrix> RestMatrices;
	GeometryCollectionAlgo::GlobalMatrices(RestCollection->GetGeometryCollection()->Transform, RestCollection->GetGeometryCollection()->Parent, RestMatrices);

	ConstantData->RestTransforms = MoveTemp(RestMatrices); 
}

void UGeometryCollectionComponent::InitDynamicData(FGeometryCollectionDynamicData * DynamicData)
{
	SCOPE_CYCLE_COUNTER(STAT_GCInitDynamicData);

	check(DynamicData);
	DynamicData->IsDynamic = this->GetIsObjectDynamic() || bShowBoneColors || bEnableBoneSelection;
	DynamicData->IsLoading = this->GetIsObjectLoading();

	if (CachePlayback && CacheParameters.TargetCache && CacheParameters.TargetCache->GetData())
	{		
		const TManagedArray<int32> &Parents = GetParentArray();
		const TManagedArray<TSet<int32>> &Children = GetChildrenArray();
		const TManagedArray<FTransform> &Transform = RestCollection->GetGeometryCollection()->Transform;
		const TManagedArray<FTransform> &MassToLocal = RestCollection->GetGeometryCollection()->GetAttribute<FTransform>("MassToLocal", FGeometryCollection::TransformGroup);

		// #todo(dmp): find a better place to calculate and store this
		float CacheDt = CacheParameters.TargetCache->GetData()->GetDt();

		// if we want the state before the first cached frame, then the collection doesn't need to be dynamic since it'll render the pre-fractured geometry
		DynamicData->IsDynamic = DesiredCacheTime > CacheDt;

		// if we are already on the current cached frame, return
		if (FMath::IsNearlyEqual(CurrentCacheTime, DesiredCacheTime) && GlobalMatrices.Num() != 0)
		{
			DynamicData->PrevTransforms = GlobalMatrices;
			DynamicData->Transforms = GlobalMatrices;

			// maintaining the cache time means we should consider the transforms equal for dynamic data sending purposes
			TransformsAreEqual[(TransformsAreEqualIndex++) % TransformsAreEqual.Num()] = true;

			return;
		}

		// if the input simulation time to playback is the first frame, reset simulation time
		if (DesiredCacheTime <= CacheDt ||  FMath::IsNearlyEqual(CurrentCacheTime, FLT_MAX))
		{
			CurrentCacheTime = DesiredCacheTime;
		    
			GeometryCollectionAlgo::GlobalMatrices(GetTransformArray(), GetParentArray(), GlobalMatrices);
			DynamicData->PrevTransforms = GlobalMatrices;
			DynamicData->Transforms = GlobalMatrices;			

			EventsPlayed.Empty();
			EventsPlayed.AddDefaulted(CacheParameters.TargetCache->GetData()->Records.Num());

			// reset should send new transforms to the RT
			TransformsAreEqual[(TransformsAreEqualIndex++) % TransformsAreEqual.Num()] = false;
		}
		else if (GlobalMatrices.Num() == 0)
		{
			// bad case here.  Sequencer starts at non zero position  We cannot correctly reconstruct the current frame, so give a warning
			GeometryCollectionAlgo::GlobalMatrices(GetTransformArray(), GetParentArray(), GlobalMatrices);
			DynamicData->PrevTransforms = GlobalMatrices;
			DynamicData->Transforms = GlobalMatrices;

			EventsPlayed.Empty();
			EventsPlayed.AddDefaulted(CacheParameters.TargetCache->GetData()->Records.Num());

			// degenerate case causes and reset should send new transforms to the RT
			TransformsAreEqual[(TransformsAreEqualIndex++) % TransformsAreEqual.Num()] = false;

			UE_LOG(UGCC_LOG, Warning, TEXT("Cache out of sync - must rewind sequencer to start frame"));
		}
		else if (DesiredCacheTime >= CurrentCacheTime)
		{	
			int NumSteps = floor((DesiredCacheTime - CurrentCacheTime) / CacheDt);
			float LastDt = FMath::Fmod(DesiredCacheTime - CurrentCacheTime, CacheDt);
			NumSteps += LastDt > SMALL_NUMBER ? 1 : 0;
			
			FTransform ActorToWorld = GetComponentTransform();

			bool HasAnyActiveTransforms = false;

			// Jump ahead in increments of CacheDt evaluating the cache until we reach our desired time
			for (int st = 0; st < NumSteps; ++st)
			{
				float TimeIncrement = st == NumSteps - 1 ? LastDt : CacheDt;
				CurrentCacheTime += TimeIncrement;
			
				DynamicData->PrevTransforms = GlobalMatrices;

				const FRecordedFrame* FirstFrame = nullptr;
				const FRecordedFrame* SecondFrame = nullptr;
				CacheParameters.TargetCache->GetData()->GetFramesForTime(CurrentCacheTime, FirstFrame, SecondFrame);

				if (FirstFrame && !SecondFrame)
				{

					const TArray<FTransform> &xforms = FirstFrame->Transforms;
					const TArray<int32> &TransformIndices = FirstFrame->TransformIndices;

					const int32 NumActives = FirstFrame->TransformIndices.Num();
					
					if (NumActives > 0)
					{
						HasAnyActiveTransforms = true;
					}

					for (int i = 0; i < NumActives; ++i)
					{
						const int32 InternalIndexTmp = TransformIndices[i];
						
						if (InternalIndexTmp >= GlobalMatrices.Num())
						{
							UE_LOG(UGCC_LOG, Error, 
								TEXT("%s: TargetCache (%s) is out of sync with GeometryCollection.  Regenerate the cache."), 
								*RestCollection->GetName(), *CacheParameters.TargetCache->GetName());
							DynamicData->PrevTransforms = GlobalMatrices;
							DynamicData->Transforms = GlobalMatrices;
							return;
						}
												
						// calculate global matrix for current
						FTransform ParticleToWorld = xforms[i];						

						FTransform CurrGlobalTransform = MassToLocal[InternalIndexTmp].GetRelativeTransformReverse(ParticleToWorld).GetRelativeTransform(ActorToWorld);						
						CurrGlobalTransform.NormalizeRotation();
						GlobalMatrices[InternalIndexTmp] = CurrGlobalTransform.ToMatrixWithScale();
						
						// Traverse from active parent node down to all children and set global transforms
						GeometryCollectionAlgo::GlobalMatricesFromRoot(InternalIndexTmp, Transform, Children, GlobalMatrices);
					}
				}
				else if (FirstFrame && SecondFrame && CurrentCacheTime > FirstFrame->Timestamp)
				{
					const float Alpha = (CurrentCacheTime - FirstFrame->Timestamp) / (SecondFrame->Timestamp - FirstFrame->Timestamp);
					check(0 <= Alpha && Alpha <= 1.0f);

					const int32 NumActives = SecondFrame->TransformIndices.Num();

					if (NumActives > 0)
					{
						HasAnyActiveTransforms = true;
					}

					for (int Index = 0; Index < NumActives; ++Index)
					{
						const int32 InternalIndexTmp = SecondFrame->TransformIndices[Index];
						
						// check if transform index is valid
						if (InternalIndexTmp >= GlobalMatrices.Num())
						{
							UE_LOG(UGCC_LOG, Error, 
								TEXT("%s: TargetCache (%s) is out of sync with GeometryCollection.  Regenerate the cache."), 
								*RestCollection->GetName(), *CacheParameters.TargetCache->GetName());
							DynamicData->PrevTransforms = GlobalMatrices;
							DynamicData->Transforms = GlobalMatrices;
							return;
						}

						const int32 PreviousIndexSlot = Index < SecondFrame->PreviousTransformIndices.Num() ? SecondFrame->PreviousTransformIndices[Index] : INDEX_NONE;

						if (PreviousIndexSlot != INDEX_NONE)
						{
							FTransform ParticleToWorld;
							ParticleToWorld.Blend(FirstFrame->Transforms[PreviousIndexSlot], SecondFrame->Transforms[Index], Alpha);
							
							FTransform CurrGlobalTransform = MassToLocal[InternalIndexTmp].GetRelativeTransformReverse(ParticleToWorld).GetRelativeTransform(ActorToWorld);							
							CurrGlobalTransform.NormalizeRotation();
							GlobalMatrices[InternalIndexTmp] = CurrGlobalTransform.ToMatrixWithScale();

							// Traverse from active parent node down to all children and set global transforms
							GeometryCollectionAlgo::GlobalMatricesFromRoot(InternalIndexTmp, Transform, Children, GlobalMatrices);
						}
						else
						{
							FTransform ParticleToWorld = SecondFrame->Transforms[Index];
							
							FTransform CurrGlobalTransform = MassToLocal[InternalIndexTmp].GetRelativeTransformReverse(ParticleToWorld).GetRelativeTransform(ActorToWorld);							
							CurrGlobalTransform.NormalizeRotation();
							GlobalMatrices[InternalIndexTmp] = CurrGlobalTransform.ToMatrixWithScale();

							// Traverse from active parent node down to all children and set global transforms
							GeometryCollectionAlgo::GlobalMatricesFromRoot(InternalIndexTmp, Transform, Children, GlobalMatrices);
						}
					}
				}

				DynamicData->Transforms = GlobalMatrices;

				/**********************************************************************************************************************************************************************************/
				// Capture all events for the given time
			
				if(false)
				{
					// clear events on the solver
					Chaos::FPhysicsSolver *Solver = GetSolver(*this);
					
					if (Solver)
					{
#if TODO_REPLACE_SOLVER_LOCK
						Chaos::FSolverWriteLock ScopedWriteLock(Solver);
#endif

#if TODO_REIMPLEMENT_EVENTS_DATA_ARRAYS
						//////////////////////////////////////////////////////////////////////////
						// Temporary workaround for writing on multiple threads.
						// The following is called wide from the render thread to populate
						// Niagara data from a cache without invoking a solver directly
						//
						// The above write lock guarantees we can safely write to these buffers
						//
						// TO BE REFACTORED
						// #TODO BG
						//////////////////////////////////////////////////////////////////////////
						Chaos::FPhysicsSolver::FAllCollisionData *CollisionDataToWriteTo = const_cast<Chaos::FPhysicsSolver::FAllCollisionData*>(Solver->GetAllCollisions_FromSequencerCache_NEEDSLOCK());
						Chaos::FPhysicsSolver::FAllBreakingData *BreakingDataToWriteTo = const_cast<Chaos::FPhysicsSolver::FAllBreakingData*>(Solver->GetAllBreakings_FromSequencerCache_NEEDSLOCK());
						Chaos::FPhysicsSolver::FAllTrailingData *TrailingDataToWriteTo = const_cast<Chaos::FPhysicsSolver::FAllTrailingData*>(Solver->GetAllTrailings_FromSequencerCache_NEEDSLOCK());

						if (!FMath::IsNearlyEqual(CollisionDataToWriteTo->TimeCreated, DesiredCacheTime))
						{
							CollisionDataToWriteTo->AllCollisionsArray.Empty();
							CollisionDataToWriteTo->TimeCreated = DesiredCacheTime;
						}

						int32 Index = CacheParameters.TargetCache->GetData()->FindLastKeyBefore(CurrentCacheTime);
						const FRecordedFrame *RecordedFrame = &CacheParameters.TargetCache->GetData()->Records[Index];				

						if (RecordedFrame && PhysicsProxy && !EventsPlayed[Index])
						{
							EventsPlayed[Index] = true;

							// Collisions
							if (RecordedFrame->Collisions.Num() > 0)
							{							
								for (int32 Idx = 0; Idx < RecordedFrame->Collisions.Num(); ++Idx)
								{
									// Check if the particle is still kinematic
									int32 NewIdx = CollisionDataToWriteTo->AllCollisionsArray.Add(Chaos::TCollisionData<float, 3>());
									Chaos::TCollisionData<float, 3>& AllCollisionsDataArrayItem = CollisionDataToWriteTo->AllCollisionsArray[NewIdx];

									AllCollisionsDataArrayItem.Location = RecordedFrame->Collisions[Idx].Location;
									AllCollisionsDataArrayItem.AccumulatedImpulse = RecordedFrame->Collisions[Idx].AccumulatedImpulse;
									AllCollisionsDataArrayItem.Normal = RecordedFrame->Collisions[Idx].Normal;
									AllCollisionsDataArrayItem.Velocity1 = RecordedFrame->Collisions[Idx].Velocity1;
									AllCollisionsDataArrayItem.Velocity2 = RecordedFrame->Collisions[Idx].Velocity2;
									AllCollisionsDataArrayItem.AngularVelocity1 = RecordedFrame->Collisions[Idx].AngularVelocity1;
									AllCollisionsDataArrayItem.AngularVelocity2 = RecordedFrame->Collisions[Idx].AngularVelocity2;
									AllCollisionsDataArrayItem.Mass1 = RecordedFrame->Collisions[Idx].Mass1;
									AllCollisionsDataArrayItem.Mass2 = RecordedFrame->Collisions[Idx].Mass2;
#if TODO_CONVERT_GEOMETRY_COLLECTION_PARTICLE_INDICES_TO_PARTICLE_POINTERS
									AllCollisionsDataArrayItem.ParticleIndex = RecordedFrame->Collisions[Idx].ParticleIndex;
#endif
									AllCollisionsDataArrayItem.LevelsetIndex = RecordedFrame->Collisions[Idx].LevelsetIndex;
									AllCollisionsDataArrayItem.ParticleIndexMesh = RecordedFrame->Collisions[Idx].ParticleIndexMesh;
									AllCollisionsDataArrayItem.LevelsetIndexMesh = RecordedFrame->Collisions[Idx].LevelsetIndexMesh;
								}
							}

							// Breaking
							if (RecordedFrame->Breakings.Num() > 0)
							{
								for (int32 Idx = 0; Idx < RecordedFrame->Breakings.Num(); ++Idx)
								{
									// Check if the particle is still kinematic							
									int32 NewIdx = BreakingDataToWriteTo->AllBreakingsArray.Add(Chaos::TBreakingData<float, 3>());
									Chaos::TBreakingData<float, 3>& AllBreakingsDataArrayItem = BreakingDataToWriteTo->AllBreakingsArray[NewIdx];

									AllBreakingsDataArrayItem.Location = RecordedFrame->Breakings[Idx].Location;
									AllBreakingsDataArrayItem.Velocity = RecordedFrame->Breakings[Idx].Velocity;
									AllBreakingsDataArrayItem.AngularVelocity = RecordedFrame->Breakings[Idx].AngularVelocity;
									AllBreakingsDataArrayItem.Mass = RecordedFrame->Breakings[Idx].Mass;
#if TODO_CONVERT_GEOMETRY_COLLECTION_PARTICLE_INDICES_TO_PARTICLE_POINTERS
									AllBreakingsDataArrayItem.ParticleIndex = RecordedFrame->Breakings[Idx].ParticleIndex;
#endif
									AllBreakingsDataArrayItem.ParticleIndexMesh = RecordedFrame->Breakings[Idx].ParticleIndexMesh;
								}
							}

							// Trailing
							if (RecordedFrame->Trailings.Num() > 0)
							{
								for (FSolverTrailingData Trailing : RecordedFrame->Trailings)
								{
									// Check if the particle is still kinematic
									int32 NewIdx = TrailingDataToWriteTo->AllTrailingsArray.Add(Chaos::TTrailingData<float, 3>());
									Chaos::TTrailingData<float, 3>& AllTrailingsDataArrayItem = TrailingDataToWriteTo->AllTrailingsArray[NewIdx];

									AllTrailingsDataArrayItem.Location = Trailing.Location;
									AllTrailingsDataArrayItem.Velocity = Trailing.Velocity;
									AllTrailingsDataArrayItem.AngularVelocity = Trailing.AngularVelocity;
									AllTrailingsDataArrayItem.Mass = Trailing.Mass;
#if TODO_CONVERT_GEOMETRY_COLLECTION_PARTICLE_INDICES_TO_PARTICLE_POINTERS
									AllTrailingsDataArrayItem.ParticleIndex = Trailing.ParticleIndex;
#endif
									AllTrailingsDataArrayItem.ParticleIndexMesh = Trailing.ParticleIndexMesh;
								}
							}
						}
#endif
					}
				}								
			}

			// check if transforms at start of this tick are the same as what is calculated from the cache
			TransformsAreEqual[(TransformsAreEqualIndex++) % TransformsAreEqual.Num()] = !HasAnyActiveTransforms;
		}
		else
		{			
			// time is before current cache time so maintain the matrices we have since we can't rewind
			DynamicData->PrevTransforms = GlobalMatrices;
			DynamicData->Transforms = GlobalMatrices;

			// reset event means we don't want to consider transforms as being equal between prev and current frame
			TransformsAreEqual[(TransformsAreEqualIndex++) % TransformsAreEqual.Num()] = true;
		}
	}
	else if (DynamicData->IsDynamic)
	{
		// If we have no transforms stored in the dynamic data, then assign both prev and current to the same global matrices
		if (GlobalMatrices.Num() == 0)
		{
			// Copy global matrices over to DynamicData
			CalculateGlobalMatrices();		
			DynamicData->PrevTransforms = GlobalMatrices;		
			DynamicData->Transforms = GlobalMatrices;

			// reset event means we don't want to consider transforms as being equal between prev and current frame
			TransformsAreEqual[(TransformsAreEqualIndex++) % TransformsAreEqual.Num()] = false;
		}
		else
		{
			// Copy existing global matrices into prev transforms
			DynamicData->PrevTransforms = GlobalMatrices;

			// Copy global matrices over to DynamicData
			CalculateGlobalMatrices();

			// if the number of matrices has changed between frames, then sync previous to current
			if (GlobalMatrices.Num() != DynamicData->PrevTransforms.Num())
			{
				DynamicData->PrevTransforms = GlobalMatrices;
			}

			DynamicData->Transforms = GlobalMatrices;

			// check if previous transforms are the same as current
			TransformsAreEqual[(TransformsAreEqualIndex++) % TransformsAreEqual.Num()] = IsEqual(DynamicData->PrevTransforms, DynamicData->Transforms);
		}
	}
}

void UGeometryCollectionComponent::TickComponent(float DeltaTime, enum ELevelTick TickType, FActorComponentTickFunction *ThisTickFunction)
{
	//UE_LOG(UGCC_LOG, Log, TEXT("GeometryCollectionComponent[%p]::TickComponent()"), this);
	Super::TickComponent(DeltaTime, TickType, ThisTickFunction);

#if WITH_CHAOS
	//if (bRenderStateDirty && DynamicCollection)	//todo: always send for now
	if(RestCollection)
	{
<<<<<<< HEAD
		if(ensureMsgf(DynamicCollection, TEXT("No dynamic collection available for component %s during tick."), *GetName()))
=======
		if(CHAOS_ENSURE(DynamicCollection)) //, TEXT("No dynamic collection available for component %s during tick."), *GetName()))
>>>>>>> 24776ab6
		{
			if(RestCollection->HasVisibleGeometry() || DynamicCollection->IsDirty())
			{
				MarkRenderTransformDirty();
				MarkRenderDynamicDataDirty();
				bRenderStateDirty = false;
				//DynamicCollection->MakeClean(); clean?

<<<<<<< HEAD
	// 			const UWorld* MyWorld = GetWorld();
	// 			if (MyWorld && MyWorld->IsGameWorld())
	// 			{
	// 				//cycle every 0xff frames
	// 				//@todo - Need way of seeing if the collection is actually changing
	// 				if (bNavigationRelevant && bRegistered && (((GFrameCounter + NavmeshInvalidationTimeSliceIndex) & 0xff) == 0))
	// 				{
	// 					UpdateNavigationData();
	// 				}
	// 			}
=======
				const UWorld* MyWorld = GetWorld();
				if (MyWorld && MyWorld->IsGameWorld())
				{
					//cycle every 0xff frames
					//@todo - Need way of seeing if the collection is actually changing
					if (bNavigationRelevant && bRegistered && (((GFrameCounter + NavmeshInvalidationTimeSliceIndex) & 0xff) == 0))
					{
						UpdateNavigationData();
					}
				}
>>>>>>> 24776ab6
			}
		}
	}
#endif

}

void UGeometryCollectionComponent::OnRegister()
{
#if WITH_CHAOS
	//UE_LOG(UGCC_LOG, Log, TEXT("GeometryCollectionComponent[%p]::OnRegister()[%p]"), this,RestCollection );
	ResetDynamicCollection();

#if WITH_EDITOR
	FScopedColorEdit ColorEdit(this);
	ColorEdit.ResetBoneSelection();
	ColorEdit.ResetHighlightedBones();
#endif

#endif // WITH_CHAOS

<<<<<<< HEAD
=======
	SetIsReplicated(bEnableReplication);

>>>>>>> 24776ab6
	Super::OnRegister();
}

void UGeometryCollectionComponent::ResetDynamicCollection()
{
	bool bCreateDynamicCollection = true;
#if WITH_EDITOR
	bCreateDynamicCollection = false;
	if (UWorld* World = GetWorld())
	{
		if(World->IsGameWorld())
		{
			bCreateDynamicCollection = true;
		}
	}
#endif
	//UE_LOG(UGCC_LOG, Log, TEXT("GeometryCollectionComponent[%p]::ResetDynamicCollection()"), static_cast<const void*>(this));
	if (bCreateDynamicCollection && RestCollection)
	{
		DynamicCollection = MakeUnique<FGeometryDynamicCollection>();
		for (const auto DynamicArray : CopyOnWriteAttributeList)
		{
			*DynamicArray = nullptr;
		}

		GetTransformArrayCopyOnWrite();
		GetParentArrayCopyOnWrite();
		GetChildrenArrayCopyOnWrite();
		GetSimulationTypeArrayCopyOnWrite();
		GetStatusFlagsArrayCopyOnWrite();
		SetRenderStateDirty();
	}

	if (RestCollection)
	{
		CalculateGlobalMatrices();
		CalculateLocalBounds();
	}
}

void UGeometryCollectionComponent::OnCreatePhysicsState()
{
/*#if WITH_PHYSX
	DummyBodySetup = NewObject<UBodySetup>(this, UBodySetup::StaticClass());
	DummyBodySetup->AggGeom.BoxElems.Add(FKBoxElem(1.0f));
	DummyBodyInstance.InitBody(DummyBodySetup, GetComponentToWorld(), this, nullptr);
	DummyBodyInstance.bNotifyRigidBodyCollision = BodyInstance.bNotifyRigidBodyCollision;
#endif
*/
	// Skip the chain - don't care about body instance setup
	UActorComponent::OnCreatePhysicsState();
	if (!Simulating) IsObjectLoading = false; // just mark as loaded if we are simulating.

/*#if WITH_PHYSX
	DummyBodyInstance.SetCollisionEnabled(ECollisionEnabled::QueryOnly);
	DummyBodyInstance.SetResponseToAllChannels(ECR_Block);
#endif
*/

#if WITH_CHAOS
	// Static mesh uses an init framework that goes through FBodyInstance.  We
	// do the same thing, but through the geometry collection proxy and lambdas
	// defined below.  FBodyInstance doesn't work for geometry collections 
	// because FBodyInstance manages a single particle, where we have many.
	if (!PhysicsProxy)
	{
#if WITH_EDITOR && WITH_EDITORONLY_DATA
		EditorActor = nullptr;

		if (RestCollection)
		{
			//hack: find a better place for this
			UGeometryCollection* RestCollectionMutable = const_cast<UGeometryCollection*>(RestCollection);
			RestCollectionMutable->EnsureDataIsCooked();
		}
#endif
		const bool bValidWorld = GetWorld() && GetWorld()->IsGameWorld();
		const bool bValidCollection = DynamicCollection && DynamicCollection->Transform.Num() > 0;
		if (bValidWorld && bValidCollection)
		{
<<<<<<< HEAD
			if (!ChaosMaterial)
			{
				ChaosMaterial.Reset(new Chaos::FChaosPhysicsMaterial());
			}
			if (PhysicalMaterial)
			{
				PhysicalMaterial->CopyTo(*ChaosMaterial);
			}

=======
>>>>>>> 24776ab6
			FPhysxUserData::Set<UPrimitiveComponent>(&PhysicsUserData, this);

			FSimulationParameters SimulationParameters;
			{
#if !(UE_BUILD_SHIPPING || UE_BUILD_TEST)
				SimulationParameters.Name = GetPathName();
#endif
				if (RestCollection)
				{
					RestCollection->GetSharedSimulationParams(SimulationParameters.Shared);
					SimulationParameters.RestCollection = RestCollection->GetGeometryCollection().Get();
				}
				SimulationParameters.Simulating = Simulating;
				SimulationParameters.EnableClustering = EnableClustering;
				SimulationParameters.ClusterGroupIndex = EnableClustering ? ClusterGroupIndex : 0;
				SimulationParameters.MaxClusterLevel = MaxClusterLevel;
				SimulationParameters.DamageThreshold = DamageThreshold;
				SimulationParameters.ClusterConnectionMethod = (Chaos::FClusterCreationParameters<float>::EConnectionMethod)ClusterConnectionType;
				SimulationParameters.CollisionGroup = CollisionGroup;
				SimulationParameters.CollisionSampleFraction = CollisionSampleFraction;
				SimulationParameters.InitialVelocityType = InitialVelocityType;
				SimulationParameters.InitialLinearVelocity = InitialLinearVelocity;
				SimulationParameters.InitialAngularVelocity = InitialAngularVelocity;
				SimulationParameters.bClearCache = true;
				SimulationParameters.ObjectType = ObjectType;
				SimulationParameters.CacheType = CacheParameters.CacheMode;
				SimulationParameters.ReverseCacheBeginTime = CacheParameters.ReverseCacheBeginTime;
				SimulationParameters.CollisionData.SaveCollisionData = CacheParameters.SaveCollisionData;
				SimulationParameters.CollisionData.DoGenerateCollisionData = CacheParameters.DoGenerateCollisionData;
				SimulationParameters.CollisionData.CollisionDataSizeMax = CacheParameters.CollisionDataSizeMax;
				SimulationParameters.CollisionData.DoCollisionDataSpatialHash = CacheParameters.DoCollisionDataSpatialHash;
				SimulationParameters.CollisionData.CollisionDataSpatialHashRadius = CacheParameters.CollisionDataSpatialHashRadius;
				SimulationParameters.CollisionData.MaxCollisionPerCell = CacheParameters.MaxCollisionPerCell;
				SimulationParameters.BreakingData.SaveBreakingData = CacheParameters.SaveBreakingData;
				SimulationParameters.BreakingData.DoGenerateBreakingData = CacheParameters.DoGenerateBreakingData;
				SimulationParameters.BreakingData.BreakingDataSizeMax = CacheParameters.BreakingDataSizeMax;
				SimulationParameters.BreakingData.DoBreakingDataSpatialHash = CacheParameters.DoBreakingDataSpatialHash;
				SimulationParameters.BreakingData.BreakingDataSpatialHashRadius = CacheParameters.BreakingDataSpatialHashRadius;
				SimulationParameters.BreakingData.MaxBreakingPerCell = CacheParameters.MaxBreakingPerCell;
				SimulationParameters.TrailingData.SaveTrailingData = CacheParameters.SaveTrailingData;
				SimulationParameters.TrailingData.DoGenerateTrailingData = CacheParameters.DoGenerateTrailingData;
				SimulationParameters.TrailingData.TrailingDataSizeMax = CacheParameters.TrailingDataSizeMax;
				SimulationParameters.TrailingData.TrailingMinSpeedThreshold = CacheParameters.TrailingMinSpeedThreshold;
				SimulationParameters.TrailingData.TrailingMinVolumeThreshold = CacheParameters.TrailingMinVolumeThreshold;
				SimulationParameters.RemoveOnFractureEnabled = SimulationParameters.Shared.RemoveOnFractureIndices.Num() > 0;
				SimulationParameters.WorldTransform = GetComponentToWorld();
				SimulationParameters.UserData = static_cast<void*>(&PhysicsUserData);
<<<<<<< HEAD
				SimulationParameters.PhysicalMaterial = Chaos::MakeSerializable(ChaosMaterial);
=======

				UPhysicalMaterial* EnginePhysicalMaterial = GetPhysicalMaterial();
				if(ensure(EnginePhysicalMaterial))
				{
					SimulationParameters.PhysicalMaterialHandle = EnginePhysicalMaterial->GetPhysicsMaterial();
				}
>>>>>>> 24776ab6
			}


			//
			// Called from FGeometryCollectionPhysicsProxy::Initialize()
			//
			auto InitFunc = [this](FSimulationParameters& InParams)
			{
#if !(UE_BUILD_SHIPPING || UE_BUILD_TEST)
				InParams.Name = GetPathName();
#endif
				GetInitializationCommands(InParams.InitializationCommands);
				UGeometryCollectionCache* Cache = CacheParameters.TargetCache;
				if(Cache && CacheParameters.CacheMode != EGeometryCollectionCacheType::None)
				{
					bool bCacheValid = false;

					switch(CacheParameters.CacheMode)
					{
					case EGeometryCollectionCacheType::Record:
					case EGeometryCollectionCacheType::RecordAndPlay:
						bCacheValid = Cache->CompatibleWithForRecord(RestCollection);
						break;
					case EGeometryCollectionCacheType::Play:
						bCacheValid = Cache->CompatibleWithForPlayback(RestCollection);
						break;
					default:
						check(false);
						break;
					}

					if(bCacheValid)
					{
						InParams.RecordedTrack = (InParams.IsCachePlaying() && CacheParameters.TargetCache) ? CacheParameters.TargetCache->GetData() : nullptr;
					}
					else
					{
						// We attempted to utilize a cache that was not compatible with this component. Report and do not use
						UE_LOG(LogChaos, Error, TEXT("Geometry collection '%s' attempted to use cache '%s' but it is not compatible."), *GetName(), *(CacheParameters.TargetCache->GetName()));
						InParams.RecordedTrack = nullptr;
						InParams.CacheType = EGeometryCollectionCacheType::None;
						CacheParameters.CacheMode = EGeometryCollectionCacheType::None;

#if !(UE_BUILD_SHIPPING || UE_BUILD_TEST)
						FMessageLog("PIE").Error()
							->AddToken(FTextToken::Create(NSLOCTEXT("GeomCollectionComponent", "BadCache_01", "Geometry collection")))
							->AddToken(FUObjectToken::Create(this))
							->AddToken(FTextToken::Create(NSLOCTEXT("GeomCollectionComponent", "BadCache_02", "attempted to use cache")))
							->AddToken(FUObjectToken::Create(CacheParameters.TargetCache))
							->AddToken(FTextToken::Create(NSLOCTEXT("GeomCollectionComponent", "BadCache_03", "but it is not compatible")));
#endif // !(UE_BUILD_SHIPPING || UE_BUILD_TEST)

					}
				}

			};

			auto CacheSyncFunc = [this](const FGeometryCollectionResults& Results)
			{
#if GEOMETRYCOLLECTION_DEBUG_DRAW
				const bool bHasNumParticlesChanged = (NumParticlesAdded != Results.NumParticlesAdded);  // Needs to be evaluated before NumParticlesAdded gets updated
#endif  // #if GEOMETRYCOLLECTION_DEBUG_DRAW
				//RigidBodyIds.Init(Results.RigidBodyIds);
				BaseRigidBodyIndex = Results.BaseIndex;
				NumParticlesAdded = Results.NumParticlesAdded;
				DisabledFlags = Results.DisabledStates;
			
				if (!IsObjectDynamic && Results.IsObjectDynamic)
				{
					IsObjectDynamic = Results.IsObjectDynamic;

					NotifyGeometryCollectionPhysicsStateChange.Broadcast(this);
					SwitchRenderModels(GetOwner());
				}

				if (IsObjectLoading && !Results.IsObjectLoading)
				{
					IsObjectLoading = Results.IsObjectLoading;

					NotifyGeometryCollectionPhysicsLoadingStateChange.Broadcast(this);
				}


				WorldBounds = Results.WorldBounds;

				// Update replication data for clients if necessary
				UpdateRepData();

#if GEOMETRYCOLLECTION_DEBUG_DRAW
				// Notify debug draw componentUGeometryCollectionDebugDrawComponent of particle changes
				if (bHasNumParticlesChanged)
				{
					if (const AGeometryCollectionActor* const Owner = Cast<AGeometryCollectionActor>(GetOwner()))
					{
						if (UGeometryCollectionDebugDrawComponent* const GeometryCollectionDebugDrawComponent = Owner->GetGeometryCollectionDebugDrawComponent())
						{
							GeometryCollectionDebugDrawComponent->OnClusterChanged();
						}
					}
				}
#endif  // #if GEOMETRYCOLLECTION_DEBUG_DRAW
			};

			auto FinalSyncFunc = [this](const FRecordedTransformTrack& InTrack)
			{
#if WITH_EDITOR && WITH_EDITORONLY_DATA
				if (CacheParameters.CacheMode == EGeometryCollectionCacheType::Record && InTrack.Records.Num() > 0)
				{
					Modify();
					if (!CacheParameters.TargetCache)
					{
						CacheParameters.TargetCache = UGeometryCollectionCache::CreateCacheForCollection(RestCollection);
					}

					if (CacheParameters.TargetCache)
					{
						// Queue this up to be dirtied after PIE ends
						FPhysScene_Chaos* Scene = GetInnerChaosScene();

						CacheParameters.TargetCache->PreEditChange(nullptr);
						CacheParameters.TargetCache->Modify();
						CacheParameters.TargetCache->SetFromRawTrack(InTrack);
						CacheParameters.TargetCache->PostEditChange();

						Scene->AddPieModifiedObject(CacheParameters.TargetCache);

						if (EditorActor)
						{
							UGeometryCollectionComponent* EditorComponent = Cast<UGeometryCollectionComponent>(EditorUtilities::FindMatchingComponentInstance(this, EditorActor));

							if (EditorComponent)
							{
								EditorComponent->PreEditChange(FindFProperty<FProperty>(EditorComponent->GetClass(), GET_MEMBER_NAME_CHECKED(UGeometryCollectionComponent, CacheParameters)));
								EditorComponent->Modify();

								EditorComponent->CacheParameters.TargetCache = CacheParameters.TargetCache;

								EditorComponent->PostEditChange();

								Scene->AddPieModifiedObject(EditorComponent);
								Scene->AddPieModifiedObject(EditorActor);
							}

							EditorActor = nullptr;
						}
					}
				}
#endif
			};

			// @todo(temporary) : This is Temporary code for the collection to match the ObjectType
			//                    attribute on initialization. Once proper per-object manipulation is 
			//                    in place this code will need to be removed.
			//
			TManagedArray<int32> & DynamicState = DynamicCollection->DynamicState;
			if (ObjectType != EObjectStateTypeEnum::Chaos_Object_UserDefined)
			{
				for (int i = 0; i < DynamicState.Num(); i++)
				{
					DynamicState[i] = (int32)ObjectType;
				}
			}
			TManagedArray<bool> & Active = DynamicCollection->Active;
			{
				for (int i = 0; i < Active.Num(); i++)
				{
					Active[i] = Simulating;
				}
			}
			TManagedArray<int32> & CollisionGroupArray = DynamicCollection->CollisionGroup;
			{
				for (int i = 0; i < CollisionGroupArray.Num(); i++)
				{
					CollisionGroupArray[i] = CollisionGroup;
				}
			}
			// end temporary 

			// Set up initial filter data for our particles
			// #BGTODO We need a dummy body setup for now to allow the body instance to generate filter information. Change body instance to operate independently.
			DummyBodySetup = NewObject<UBodySetup>(this, UBodySetup::StaticClass());
			BodyInstance.BodySetup = DummyBodySetup;

			FBodyCollisionFilterData FilterData;
			FMaskFilter FilterMask = BodyInstance.GetMaskFilter();
			BodyInstance.BuildBodyFilterData(FilterData);

			InitialSimFilter = FilterData.SimFilter;
			InitialQueryFilter = FilterData.QuerySimpleFilter;

			// Enable for complex and simple (no dual representation currently like other meshes)
			InitialQueryFilter.Word3 |= (EPDF_SimpleCollision | EPDF_ComplexCollision);
			InitialSimFilter.Word3 |= (EPDF_SimpleCollision | EPDF_ComplexCollision);

 			PhysicsProxy = new FGeometryCollectionPhysicsProxy(this, *DynamicCollection, SimulationParameters, InitialQueryFilter, InitialSimFilter, InitFunc, CacheSyncFunc, FinalSyncFunc);
			FPhysScene_Chaos* Scene = GetInnerChaosScene();
			Scene->AddObject(this, PhysicsProxy);

			RegisterForEvents();
		}
	}

#if WITH_PHYSX && !WITH_CHAOS_NEEDS_TO_BE_FIXED
	if (PhysicsProxy)
	{
		GlobalGeomCollectionAccelerator.AddComponent(this);
	}
#endif
#endif // WITH_CHAOS
}

void UGeometryCollectionComponent::OnDestroyPhysicsState()
{
	UActorComponent::OnDestroyPhysicsState();

#if WITH_CHAOS
#if WITH_PHYSX && !WITH_CHAOS_NEEDS_TO_BE_FIXED
	GlobalGeomCollectionAccelerator.RemoveComponent(this);
#endif

#if WITH_PHYSX
	if(DummyBodyInstance.IsValidBodyInstance())
	{
		DummyBodyInstance.TermBody();
	}
#endif

	if(PhysicsProxy)
	{
		FPhysScene_Chaos* Scene = GetInnerChaosScene();
		Scene->RemoveObject(PhysicsProxy);
		InitializationState = ESimulationInitializationState::Unintialized;

		// Discard the pointer (cleanup happens through the scene or dedicated thread)
		PhysicsProxy = nullptr;
	}
#endif
}

void UGeometryCollectionComponent::SendRenderDynamicData_Concurrent()
{
	//UE_LOG(UGCC_LOG, Log, TEXT("GeometryCollectionComponent[%p]::SendRenderDynamicData_Concurrent()"), this);
	Super::SendRenderDynamicData_Concurrent();

	// Only update the dynamic data if the dynamic collection is dirty
	if (SceneProxy && ((DynamicCollection && DynamicCollection->IsDirty()) || CachePlayback)) 
	{
		FGeometryCollectionDynamicData * DynamicData = ::new FGeometryCollectionDynamicData;
		InitDynamicData(DynamicData);

		//
		// Only send dynamic data if the transform arrys on the past N frames are different
		//
		bool PastFramesTransformsAreEqual = true;
		for (int i = 0; i < TransformsAreEqual.Num(); ++i)
		{
			PastFramesTransformsAreEqual = PastFramesTransformsAreEqual && TransformsAreEqual[i];
		}

		if (PastFramesTransformsAreEqual)
		{
			delete DynamicData;
		}
		else
		{
			// Enqueue command to send to render thread
			FGeometryCollectionSceneProxy* GeometryCollectionSceneProxy = static_cast<FGeometryCollectionSceneProxy*>(SceneProxy);
			ENQUEUE_RENDER_COMMAND(SendRenderDynamicData)(
				[GeometryCollectionSceneProxy, DynamicData](FRHICommandListImmediate& RHICmdList)
				{
					if (GeometryCollectionSceneProxy)
					{
						GeometryCollectionSceneProxy->SetDynamicData_RenderThread(DynamicData);
					}
				}
			);
		}

		// mark collection clean now that we have rendered
		if (DynamicCollection)
		{
			DynamicCollection->MakeClean();
		}			
	}
}

void UGeometryCollectionComponent::SetRestCollection(const UGeometryCollection* RestCollectionIn)
{
	//UE_LOG(UGCC_LOG, Log, TEXT("GeometryCollectionComponent[%p]::SetRestCollection()"), this);
	if (RestCollectionIn)
	{
		RestCollection = RestCollectionIn;

		CalculateGlobalMatrices();
		CalculateLocalBounds();

		//ResetDynamicCollection();
	}
}

FGeometryCollectionEdit::FGeometryCollectionEdit(UGeometryCollectionComponent* InComponent, GeometryCollection::EEditUpdate InEditUpdate)
	: Component(InComponent)
	, EditUpdate(InEditUpdate)
{
	bHadPhysicsState = Component->HasValidPhysicsState();
	if (EnumHasAnyFlags(EditUpdate, GeometryCollection::EEditUpdate::Physics) && bHadPhysicsState)
	{
		Component->DestroyPhysicsState();
	}
}

FGeometryCollectionEdit::~FGeometryCollectionEdit()
{
#if WITH_EDITOR
	if (!!EditUpdate)
	{
		if (EnumHasAnyFlags(EditUpdate, GeometryCollection::EEditUpdate::Dynamic))
		{
			Component->ResetDynamicCollection();
		}

		if (EnumHasAnyFlags(EditUpdate, GeometryCollection::EEditUpdate::Rest) && GetRestCollection())
		{
			GetRestCollection()->Modify();
		}

		if (EnumHasAnyFlags(EditUpdate, GeometryCollection::EEditUpdate::Physics) && bHadPhysicsState)
		{
			Component->RecreatePhysicsState();
		}
	}
#endif
}

UGeometryCollection* FGeometryCollectionEdit::GetRestCollection()
{
	if (Component)
	{
		return const_cast<UGeometryCollection*>(Component->RestCollection);	//const cast is ok here since we are explicitly in edit mode. Should all this editor code be in an editor module?
	}
	return nullptr;
}

#if WITH_EDITOR
TArray<FLinearColor> FScopedColorEdit::RandomColors;

FScopedColorEdit::FScopedColorEdit(UGeometryCollectionComponent* InComponent, bool bForceUpdate) : bUpdated(bForceUpdate), Component(InComponent)
{
	if (RandomColors.Num() == 0)
	{
		FMath::RandInit(2019);
		for (int i = 0; i < 100; i++)
		{
			const FColor Color(FMath::Rand() % 100 + 5, FMath::Rand() % 100 + 5, FMath::Rand() % 100 + 5, 255);
			RandomColors.Push(FLinearColor(Color));
		}
	}
}

FScopedColorEdit::~FScopedColorEdit()
{
	if (bUpdated)
	{
		UpdateBoneColors();
	}
}
void FScopedColorEdit::SetShowBoneColors(bool ShowBoneColorsIn)
{
	if (Component->bShowBoneColors != ShowBoneColorsIn)
	{
		bUpdated = true;
		Component->bShowBoneColors = ShowBoneColorsIn;
	}
}

bool FScopedColorEdit::GetShowBoneColors() const
{
	return Component->bShowBoneColors;
}

void FScopedColorEdit::SetEnableBoneSelection(bool ShowSelectedBonesIn)
{
	if (Component->bEnableBoneSelection != ShowSelectedBonesIn)
	{
		bUpdated = true;
		Component->bEnableBoneSelection = ShowSelectedBonesIn;
	}
}

bool FScopedColorEdit::GetEnableBoneSelection() const
{
	return Component->bEnableBoneSelection;
}

bool FScopedColorEdit::IsBoneSelected(int BoneIndex) const
{
	return Component->SelectedBones.Contains(BoneIndex);
}

void FScopedColorEdit::SetSelectedBones(const TArray<int32>& SelectedBonesIn)
{
	bUpdated = true;
	Component->SelectedBones = SelectedBonesIn;
}

void FScopedColorEdit::AppendSelectedBones(const TArray<int32>& SelectedBonesIn)
{
	bUpdated = true;
	Component->SelectedBones.Append(SelectedBonesIn);
}

void FScopedColorEdit::ToggleSelectedBones(const TArray<int32>& SelectedBonesIn)
{
	bUpdated = true;
	for (int32 BoneIndex : SelectedBonesIn)
	{
		if (Component->SelectedBones.Contains(BoneIndex))
		{
			Component->SelectedBones.Remove(BoneIndex);
		}
		else
		{
			Component->SelectedBones.Add(BoneIndex);
		}
	}
}

void FScopedColorEdit::AddSelectedBone(int32 BoneIndex)
{
	if (!Component->SelectedBones.Contains(BoneIndex))
	{
		bUpdated = true;
		Component->SelectedBones.Push(BoneIndex);
	}
}

void FScopedColorEdit::ClearSelectedBone(int32 BoneIndex)
{
	if (Component->SelectedBones.Contains(BoneIndex))
	{
		bUpdated = true;
		Component->SelectedBones.Remove(BoneIndex);
	}
}

const TArray<int32>& FScopedColorEdit::GetSelectedBones() const
{
	return Component->GetSelectedBones();
}

void FScopedColorEdit::ResetBoneSelection()
{
	if (Component->SelectedBones.Num() > 0)
	{
		bUpdated = true;
	}

	Component->SelectedBones.Empty();
}

void FScopedColorEdit::SelectBones(GeometryCollection::ESelectionMode SelectionMode)
{
	check(Component);

	const UGeometryCollection* GeometryCollection = Component->GetRestCollection();
	if (GeometryCollection)
	{
		TSharedPtr<FGeometryCollection, ESPMode::ThreadSafe> GeometryCollectionPtr = GeometryCollection->GetGeometryCollection();

		switch (SelectionMode)
		{
		case GeometryCollection::ESelectionMode::None:
			ResetBoneSelection();
			break;

		case GeometryCollection::ESelectionMode::AllGeometry:
		{
			TArray<int32> Roots;
			FGeometryCollectionClusteringUtility::GetRootBones(GeometryCollectionPtr.Get(), Roots);
			ResetBoneSelection();
			for (int32 RootElement : Roots)
			{
				TArray<int32> LeafBones;
				FGeometryCollectionClusteringUtility::GetLeafBones(GeometryCollectionPtr.Get(), RootElement, LeafBones);
				AppendSelectedBones(LeafBones);
			}
		}
		break;

		case GeometryCollection::ESelectionMode::InverseGeometry:
		{
			TArray<int32> Roots;
			FGeometryCollectionClusteringUtility::GetRootBones(GeometryCollectionPtr.Get(), Roots);
			TArray<int32> NewSelection;
			for (int32 RootElement : Roots)
			{
				TArray<int32> LeafBones;
				FGeometryCollectionClusteringUtility::GetLeafBones(GeometryCollectionPtr.Get(), RootElement, LeafBones);

				for (int32 Element : LeafBones)
				{
					if (!IsBoneSelected(Element))
					{
						NewSelection.Push(Element);
					}
				}
			}
			ResetBoneSelection();
			AppendSelectedBones(NewSelection);
		}
		break;


		case GeometryCollection::ESelectionMode::Neighbors:
		{
			if (ensureMsgf(GeometryCollectionPtr->HasAttribute("Proximity", FGeometryCollection::GeometryGroup),
				TEXT("Must build breaking group for neighbor based selection")))
			{

				const TManagedArray<int32>& TransformIndex = GeometryCollectionPtr->TransformIndex;
				const TManagedArray<int32>& TransformToGeometryIndex = GeometryCollectionPtr->TransformToGeometryIndex;
				const TManagedArray<TSet<int32>>& Proximity = GeometryCollectionPtr->GetAttribute<TSet<int32>>("Proximity", FGeometryCollection::GeometryGroup);

				const TArray<int32> SelectedBones = GetSelectedBones();

				TArray<int32> NewSelection;
				for (int32 Bone : SelectedBones)
				{
					NewSelection.AddUnique(Bone);
					const TSet<int32> &Neighbors = Proximity[TransformToGeometryIndex[Bone]];
					for (int32 NeighborGeometryIndex : Neighbors)
					{
						NewSelection.AddUnique(TransformIndex[NeighborGeometryIndex]);
					}
				}

				ResetBoneSelection();
				AppendSelectedBones(NewSelection);
			}
		}
		break;

		case GeometryCollection::ESelectionMode::Siblings:
		{
			const TManagedArray<int32>& Parents = GeometryCollectionPtr->Parent;
			const TManagedArray<TSet<int32>>& Children = GeometryCollectionPtr->Children;

			const TArray<int32> SelectedBones = GetSelectedBones();

			TArray<int32> NewSelection;
			for (int32 Bone : SelectedBones)
			{
				int32 ParentBone = Parents[Bone];
				if (ParentBone != FGeometryCollection::Invalid)
				{
					for (int32 Child : Children[ParentBone])
					{
						NewSelection.AddUnique(Child);
					}
				}

			}

			ResetBoneSelection();
			AppendSelectedBones(NewSelection);
		}
		break;

		case GeometryCollection::ESelectionMode::AllInCluster:
		{
			const TManagedArray<int32>& Parents = GeometryCollectionPtr->Parent;

			const TArray<int32> SelectedBones = GetSelectedBones();

			TArray<int32> NewSelection;
			for (int32 Bone : SelectedBones)
			{
				int32 ParentBone = Parents[Bone];
				TArray<int32> LeafBones;
				FGeometryCollectionClusteringUtility::GetLeafBones(GeometryCollectionPtr.Get(), ParentBone, LeafBones);

				for (int32 Element : LeafBones)
				{
					NewSelection.AddUnique(Element);
				}

			}

			ResetBoneSelection();
			AppendSelectedBones(NewSelection);
		}
		break;

		default: 
			check(false); // unexpected selection mode
		break;
		}

		const TArray<int32>& SelectedBones = GetSelectedBones();
		SetHighlightedBones(SelectedBones);
	}
}

bool FScopedColorEdit::IsBoneHighlighted(int BoneIndex) const
{
	return Component->HighlightedBones.Contains(BoneIndex);
}

void FScopedColorEdit::SetHighlightedBones(const TArray<int32>& HighlightedBonesIn)
{
	if (Component->HighlightedBones != HighlightedBonesIn)
	{
		bUpdated = true;
		Component->HighlightedBones = HighlightedBonesIn;
	}
}

void FScopedColorEdit::AddHighlightedBone(int32 BoneIndex)
{
	Component->HighlightedBones.Push(BoneIndex);
}

const TArray<int32>& FScopedColorEdit::GetHighlightedBones() const
{
	return Component->GetHighlightedBones();
}

void FScopedColorEdit::ResetHighlightedBones()
{
	if (Component->HighlightedBones.Num() > 0)
	{
		bUpdated = true;
		Component->HighlightedBones.Empty();

	}
}

void FScopedColorEdit::SetLevelViewMode(int ViewLevelIn)
{
	if (Component->ViewLevel != ViewLevelIn)
	{
		bUpdated = true;
		Component->ViewLevel = ViewLevelIn;
	}
}

int FScopedColorEdit::GetViewLevel()
{
	return Component->ViewLevel;
}

void FScopedColorEdit::UpdateBoneColors()
{
	// @todo FractureTools - For large fractures updating colors this way is extremely slow because the render state (and thus all buffers) must be recreated.
	// It would be better to push the update to the proxy via a render command and update the existing buffer directly
	FGeometryCollectionEdit GeometryCollectionEdit = Component->EditRestCollection(GeometryCollection::EEditUpdate::None);
	UGeometryCollection* GeometryCollection = GeometryCollectionEdit.GetRestCollection();
	if(GeometryCollection)
	{
		FGeometryCollection* Collection = GeometryCollection->GetGeometryCollection().Get();

		FLinearColor BlankColor(FColor(80, 80, 80, 50));

		const TManagedArray<int>& Parents = Collection->Parent;
		bool HasLevelAttribute = Collection->HasAttribute("Level", FTransformCollection::TransformGroup);
		TManagedArray<int>* Levels = nullptr;
		if (HasLevelAttribute)
		{
			Levels = &Collection->GetAttribute<int32>("Level", FTransformCollection::TransformGroup);
		}
		TManagedArray<FLinearColor>& BoneColors = Collection->BoneColor;

		for (int32 BoneIndex = 0, NumBones = Parents.Num() ; BoneIndex < NumBones; ++BoneIndex)
		{
			FLinearColor BoneColor = FLinearColor(FColor::Black);

			if (Component->ViewLevel == -1)
			{
				BoneColor = RandomColors[BoneIndex % RandomColors.Num()];
			}
			else
			{
				if (HasLevelAttribute && (*Levels)[BoneIndex] >= Component->ViewLevel)
				{
					// go up until we find parent at the required ViewLevel
					int32 Bone = BoneIndex;
					while (Bone != -1 && (*Levels)[Bone] > Component->ViewLevel)
					{
						Bone = Parents[Bone];
					}

					int32 ColorIndex = Bone + 1; // parent can be -1 for root, range [-1..n]
					BoneColor = RandomColors[ColorIndex % RandomColors.Num()];

					BoneColor.LinearRGBToHSV();
					BoneColor.B *= .5;
					BoneColor.HSVToLinearRGB();
				}
				else
				{
					BoneColor = BlankColor;
				}
			}

			// store the bone selected toggle in alpha so we can use it in the shader
			BoneColor.A = IsBoneHighlighted(BoneIndex) ? 1 : 0;

			BoneColors[BoneIndex] = BoneColor;
		}

		Component->MarkRenderStateDirty();
		Component->MarkRenderDynamicDataDirty();
	}
}
#endif

void UGeometryCollectionComponent::ApplyKinematicField(float Radius, FVector Position)
{
	FName TargetName = GetGeometryCollectionPhysicsTypeName(EGeometryCollectionPhysicsTypeEnum::Chaos_DynamicState);
	DispatchCommand({ TargetName,new FRadialIntMask(Radius, Position, (int32)EObjectStateTypeEnum::Chaos_Object_Dynamic,
		(int32)EObjectStateTypeEnum::Chaos_Object_Kinematic, ESetMaskConditionType::Field_Set_IFF_NOT_Interior) });
}

void UGeometryCollectionComponent::ApplyPhysicsField(bool Enabled, EGeometryCollectionPhysicsTypeEnum Target, UFieldSystemMetaData* MetaData, UFieldNodeBase* Field)
{
	if (Enabled && Field)
	{
		TArray<const UFieldNodeBase*> Nodes;
		FFieldSystemCommand Command = { GetGeometryCollectionPhysicsTypeName(Target), Field->NewEvaluationGraph(Nodes) };
		if (ensureMsgf(Command.RootNode,
			TEXT("Failed to generate physics field command for target attribute.")))
		{
			if (MetaData)
			{
				switch (MetaData->Type())
				{
				case FFieldSystemMetaData::EMetaType::ECommandData_ProcessingResolution:
					UFieldSystemMetaDataProcessingResolution * ResolutionMeta = static_cast<UFieldSystemMetaDataProcessingResolution*>(MetaData);
					Command.MetaData.Add(FFieldSystemMetaData::EMetaType::ECommandData_ProcessingResolution).Reset(new FFieldSystemMetaDataProcessingResolution(ResolutionMeta->ResolutionType));
					break;
				}
			}
			ensure(!Command.TargetAttribute.IsEqual("None"));
			DispatchCommand(Command);
		}
	}
}

void UGeometryCollectionComponent::DispatchCommand(const FFieldSystemCommand& InCommand)
{
	if (PhysicsProxy)
	{
		FChaosSolversModule* ChaosModule = FChaosSolversModule::GetModule();
		checkSlow(ChaosModule);

		PhysicsProxy->GetSolver<Chaos::FPBDRigidsSolver>()->EnqueueCommandImmediate([PhysicsProxy = this->PhysicsProxy, NewCommand = InCommand]()
		{
			// Pass through nullptr here as geom component commands can never affect other solvers
			PhysicsProxy->BufferCommand(nullptr, NewCommand);
		});
	}
}

void UGeometryCollectionComponent::GetInitializationCommands(TArray<FFieldSystemCommand>& CombinedCommmands)
{
	CombinedCommmands.Reset();
	for (const AFieldSystemActor * FieldSystemActor : InitializationFields)
	{
		if (FieldSystemActor != nullptr)
		{
			if (FieldSystemActor->GetFieldSystemComponent() && FieldSystemActor->GetFieldSystemComponent()->GetFieldSystem())
			{
				for (const FFieldSystemCommand& Command : FieldSystemActor->GetFieldSystemComponent()->GetFieldSystem()->Commands)
				{
					FFieldSystemCommand NewCommand = { Command.TargetAttribute, Command.RootNode->NewCopy() };
					for (auto & Elem : Command.MetaData)
					{
						NewCommand.MetaData.Add(Elem.Key, TUniquePtr<FFieldSystemMetaData>(Elem.Value->NewCopy()));
					}
					CombinedCommmands.Add(NewCommand);
				}
			}
		}
	}
}

FPhysScene_Chaos* UGeometryCollectionComponent::GetInnerChaosScene() const
{
	if (ChaosSolverActor)
	{
		return ChaosSolverActor->GetPhysicsScene().Get();
	}
	else
	{
#if INCLUDE_CHAOS
		if (ensure(GetOwner()) && ensure(GetOwner()->GetWorld()))
		{
			return GetOwner()->GetWorld()->GetPhysicsScene();
		}
		check(GWorld);
		return GWorld->GetPhysicsScene();
#else
		return nullptr;
#endif
	}
}

AChaosSolverActor* UGeometryCollectionComponent::GetPhysicsSolverActor() const
{
	if (ChaosSolverActor)
	{
		return ChaosSolverActor;
	}
	else
	{
		FPhysScene_Chaos const* const Scene = GetInnerChaosScene();
		return Scene ? Cast<AChaosSolverActor>(Scene->GetSolverActor()) : nullptr;
	}

	return nullptr;
}

void UGeometryCollectionComponent::CalculateLocalBounds()
{
	LocalBounds.Init();
	const TManagedArray<FBox>& BoundingBoxes = GetBoundingBoxArray();
	const TManagedArray<int32>& TransformIndices = GetTransformIndexArray();

	const int32 NumBoxes = BoundingBoxes.Num();

	for (int32 BoxIdx = 0; BoxIdx < NumBoxes; ++BoxIdx)
	{
		const int32 TransformIndex = TransformIndices[BoxIdx];

		if (GetRestCollection()->GetGeometryCollection()->IsGeometry(TransformIndex))
		{
			LocalBounds += BoundingBoxes[BoxIdx];
		}
	}
}

void UGeometryCollectionComponent::CalculateGlobalMatrices()
{
	SCOPE_CYCLE_COUNTER(STAT_GCCUGlobalMatrices);

	const FGeometryCollectionResults* Results = PhysicsProxy ? PhysicsProxy->GetConsumerResultsGT() : nullptr;

	const int32 NumTransforms = Results ? Results->GlobalTransforms.Num() : 0;
	if(NumTransforms > 0)
	{
		// Just calc from results
		GlobalMatrices.Empty();
		GlobalMatrices.Append(Results->GlobalTransforms);		
	}
	else
	{
		// Have to fully rebuild
		GeometryCollectionAlgo::GlobalMatrices(GetTransformArray(), GetParentArray(), GlobalMatrices);
	}

#if WITH_EDITOR
	if (GlobalMatrices.Num() > 0)
	{
		if (RestCollection->GetGeometryCollection()->HasAttribute("ExplodedVector", FGeometryCollection::TransformGroup))
		{
			const TManagedArray<FVector>& ExplodedVectors = RestCollection->GetGeometryCollection()->GetAttribute<FVector>("ExplodedVector", FGeometryCollection::TransformGroup);

			check(GlobalMatrices.Num() == ExplodedVectors.Num());

			for (int32 tt = 0, nt = GlobalMatrices.Num(); tt < nt; ++tt)
			{
				GlobalMatrices[tt] = GlobalMatrices[tt].ConcatTranslation(ExplodedVectors[tt]);
			}
		}
	}
#endif
}

// #todo(dmp): for backwards compatibility with existing maps, we need to have a default of 3 materials.  Otherwise
// some existing test scenes will crash
int32 UGeometryCollectionComponent::GetNumMaterials() const
{
	return !RestCollection || RestCollection->Materials.Num() == 0 ? 3 : RestCollection->Materials.Num();
}

UMaterialInterface* UGeometryCollectionComponent::GetMaterial(int32 MaterialIndex) const
{
	// If we have a base materials array, use that
	if (OverrideMaterials.IsValidIndex(MaterialIndex) && OverrideMaterials[MaterialIndex])
	{
		return OverrideMaterials[MaterialIndex];
	}
	// Otherwise get from geom collection
	else
	{
		return RestCollection && RestCollection->Materials.IsValidIndex(MaterialIndex) ? RestCollection->Materials[MaterialIndex] : nullptr;
	}
}

// #temp HACK for demo, When fracture happens (physics state changes to dynamic) then switch the visible render meshes in a blueprint/actor from static meshes to geometry collections
void UGeometryCollectionComponent::SwitchRenderModels(const AActor* Actor)
{
	// Don't touch visibility if the component is not visible
	if (!IsVisible())
	{
		return;
	}

	TInlineComponentArray<UPrimitiveComponent*> PrimitiveComponents;
	Actor->GetComponents(PrimitiveComponents);
	for (UPrimitiveComponent* PrimitiveComponent : PrimitiveComponents)
	{
		bool ValidComponent = false;

		if (UStaticMeshComponent* StaticMeshComp = Cast<UStaticMeshComponent>(PrimitiveComponent))
		{
			StaticMeshComp->SetVisibility(false);
		}
		else if (UGeometryCollectionComponent* GeometryCollectionComponent = Cast<UGeometryCollectionComponent>(PrimitiveComponent))
		{
			if (!GeometryCollectionComponent->IsVisible())
			{
				continue;
			}

			GeometryCollectionComponent->SetVisibility(true);
		}
	}

	TInlineComponentArray<UChildActorComponent*> ChildActorComponents;
	Actor->GetComponents(ChildActorComponents);
	for (UChildActorComponent* ChildComponent : ChildActorComponents)
	{
		AActor* ChildActor = ChildComponent->GetChildActor();
		if (ChildActor)
		{
			SwitchRenderModels(ChildActor);
		}
	}

}

bool UGeometryCollectionComponent::IsEqual(const TArray<FMatrix> &A, const TArray<FMatrix> &B, const float Tolerance)
{
	if (A.Num() != B.Num())
	{
		return false;
	}

	for (int Index = 0; Index < A.Num(); ++Index)
	{
		if (!A[Index].Equals(B[Index], Tolerance))
		{
			return false;
		}
	}

	return true;
}

#if GEOMETRYCOLLECTION_EDITOR_SELECTION
void UGeometryCollectionComponent::EnableTransformSelectionMode(bool bEnable)
{
	if (SceneProxy && RestCollection && RestCollection->HasVisibleGeometry())
	{
		static_cast<FGeometryCollectionSceneProxy*>(SceneProxy)->UseSubSections(bEnable, true);
	}
	bIsTransformSelectionModeEnabled = bEnable;
}
#endif  // #if GEOMETRYCOLLECTION_EDITOR_SELECTION<|MERGE_RESOLUTION|>--- conflicted
+++ resolved
@@ -252,12 +252,9 @@
 	EventDispatcher = ObjectInitializer.CreateDefaultSubobject<UChaosGameplayEventDispatcher>(this, TEXT("GameplayEventDispatcher"));
 
 	DynamicCollection = nullptr;
-<<<<<<< HEAD
-=======
 	bHasCustomNavigableGeometry = EHasCustomNavigableGeometry::Yes;
 
 	bWantsInitializeComponent = true;
->>>>>>> 24776ab6
 }
 
 Chaos::FPhysicsSolver* GetSolver(const UGeometryCollectionComponent& GeometryCollectionComponent)
@@ -447,15 +444,9 @@
 
 FPrimitiveSceneProxy* UGeometryCollectionComponent::CreateSceneProxy()
 {
-<<<<<<< HEAD
-	if (RestCollection)
-	{
-		FGeometryCollectionSceneProxy* NewProxy =  new FGeometryCollectionSceneProxy(this);
-=======
 	if(RestCollection)
 	{
 		FGeometryCollectionSceneProxy* NewProxy = new FGeometryCollectionSceneProxy(this);
->>>>>>> 24776ab6
 
 		if(RestCollection->HasVisibleGeometry())
 		{
@@ -476,15 +467,6 @@
 			// Send constant data and first dynamic data over to the proxy on the render thread
 			ENQUEUE_RENDER_COMMAND(CreateRenderState)(
 				[NewProxy, ConstantData, DynamicData](FRHICommandListImmediate& RHICmdList)
-<<<<<<< HEAD
-				{
-					if(NewProxy)
-					{
-						NewProxy->SetConstantData_RenderThread(ConstantData);
-						NewProxy->SetDynamicData_RenderThread(DynamicData);
-					}
-				}
-=======
 			{
 				if(NewProxy)
 				{
@@ -492,7 +474,6 @@
 					NewProxy->SetDynamicData_RenderThread(DynamicData);
 				}
 			}
->>>>>>> 24776ab6
 			);
 		}
 
@@ -790,21 +771,6 @@
 	if (BodyInstance.bNotifyRigidBodyCollision || bNotifyBreaks || bNotifyCollisions)
 	{
 		if (bNotifyCollisions || BodyInstance.bNotifyRigidBodyCollision)
-<<<<<<< HEAD
-		{
-			EventDispatcher->RegisterForCollisionEvents(this, this);
-#if INCLUDE_CHAOS
-			GetWorld()->GetPhysicsScene()->GetScene().GetSolver()->SetGenerateCollisionData(true);
-#endif
-		}
-
-		if (bNotifyBreaks)
-		{
-			EventDispatcher->RegisterForBreakEvents(this, &DispatchGeometryCollectionBreakEvent);
-#if INCLUDE_CHAOS
-			GetWorld()->GetPhysicsScene()->GetScene().GetSolver()->SetGenerateBreakingData(true);
-#endif
-=======
 		{
 			EventDispatcher->RegisterForCollisionEvents(this, this);
 #if INCLUDE_CHAOS
@@ -919,22 +885,12 @@
 				// Make sure to wake corrected particles
 				Particle->SetSleeping(false);
 			});
->>>>>>> 24776ab6
 		}
 	}
 }
 
 void UGeometryCollectionComponent::UpdateRepData()
 {
-<<<<<<< HEAD
-	if (bNotifyCollisions || BodyInstance.bNotifyRigidBodyCollision)
-	{
-		EventDispatcher->RegisterForCollisionEvents(this, this);
-	}
-	else
-	{
-		EventDispatcher->UnRegisterForCollisionEvents(this, this);
-=======
 	if(!bEnableReplication)
 	{
 		return;
@@ -1004,21 +960,11 @@
 
 		RepData.Version++;
 		MARK_PROPERTY_DIRTY_FROM_NAME(UGeometryCollectionComponent, RepData, this);
->>>>>>> 24776ab6
 	}
 }
 
 void SetHierarchyStrain(Chaos::TPBDRigidClusteredParticleHandle<Chaos::FReal, 3>* P, TMap<Chaos::TPBDRigidParticleHandle<Chaos::FReal, 3>*, TArray<Chaos::TPBDRigidParticleHandle<Chaos::FReal, 3>*>>& Map, float Strain)
 {
-<<<<<<< HEAD
-	if (bNotifyBreaks)
-	{
-		EventDispatcher->RegisterForBreakEvents(this, &DispatchGeometryCollectionBreakEvent);
-	}
-	else
-	{
-		EventDispatcher->UnRegisterForBreakEvents(this);
-=======
 	TArray<Chaos::TPBDRigidParticleHandle<Chaos::FReal, 3>*>* Children = Map.Find(P);
 
 	if(Children)
@@ -1075,7 +1021,6 @@
 				}
 			});
 		}
->>>>>>> 24776ab6
 	}
 }
 
@@ -1608,11 +1553,7 @@
 	//if (bRenderStateDirty && DynamicCollection)	//todo: always send for now
 	if(RestCollection)
 	{
-<<<<<<< HEAD
-		if(ensureMsgf(DynamicCollection, TEXT("No dynamic collection available for component %s during tick."), *GetName()))
-=======
 		if(CHAOS_ENSURE(DynamicCollection)) //, TEXT("No dynamic collection available for component %s during tick."), *GetName()))
->>>>>>> 24776ab6
 		{
 			if(RestCollection->HasVisibleGeometry() || DynamicCollection->IsDirty())
 			{
@@ -1621,18 +1562,6 @@
 				bRenderStateDirty = false;
 				//DynamicCollection->MakeClean(); clean?
 
-<<<<<<< HEAD
-	// 			const UWorld* MyWorld = GetWorld();
-	// 			if (MyWorld && MyWorld->IsGameWorld())
-	// 			{
-	// 				//cycle every 0xff frames
-	// 				//@todo - Need way of seeing if the collection is actually changing
-	// 				if (bNavigationRelevant && bRegistered && (((GFrameCounter + NavmeshInvalidationTimeSliceIndex) & 0xff) == 0))
-	// 				{
-	// 					UpdateNavigationData();
-	// 				}
-	// 			}
-=======
 				const UWorld* MyWorld = GetWorld();
 				if (MyWorld && MyWorld->IsGameWorld())
 				{
@@ -1643,7 +1572,6 @@
 						UpdateNavigationData();
 					}
 				}
->>>>>>> 24776ab6
 			}
 		}
 	}
@@ -1665,11 +1593,8 @@
 
 #endif // WITH_CHAOS
 
-<<<<<<< HEAD
-=======
 	SetIsReplicated(bEnableReplication);
 
->>>>>>> 24776ab6
 	Super::OnRegister();
 }
 
@@ -1750,18 +1675,6 @@
 		const bool bValidCollection = DynamicCollection && DynamicCollection->Transform.Num() > 0;
 		if (bValidWorld && bValidCollection)
 		{
-<<<<<<< HEAD
-			if (!ChaosMaterial)
-			{
-				ChaosMaterial.Reset(new Chaos::FChaosPhysicsMaterial());
-			}
-			if (PhysicalMaterial)
-			{
-				PhysicalMaterial->CopyTo(*ChaosMaterial);
-			}
-
-=======
->>>>>>> 24776ab6
 			FPhysxUserData::Set<UPrimitiveComponent>(&PhysicsUserData, this);
 
 			FSimulationParameters SimulationParameters;
@@ -1809,16 +1722,12 @@
 				SimulationParameters.RemoveOnFractureEnabled = SimulationParameters.Shared.RemoveOnFractureIndices.Num() > 0;
 				SimulationParameters.WorldTransform = GetComponentToWorld();
 				SimulationParameters.UserData = static_cast<void*>(&PhysicsUserData);
-<<<<<<< HEAD
-				SimulationParameters.PhysicalMaterial = Chaos::MakeSerializable(ChaosMaterial);
-=======
 
 				UPhysicalMaterial* EnginePhysicalMaterial = GetPhysicalMaterial();
 				if(ensure(EnginePhysicalMaterial))
 				{
 					SimulationParameters.PhysicalMaterialHandle = EnginePhysicalMaterial->GetPhysicsMaterial();
 				}
->>>>>>> 24776ab6
 			}
 
 
