--- conflicted
+++ resolved
@@ -1553,12 +1553,8 @@
 	//if (bRenderStateDirty && DynamicCollection)	//todo: always send for now
 	if(RestCollection)
 	{
-<<<<<<< HEAD
-		if(CHAOS_ENSURE(DynamicCollection)) //, TEXT("No dynamic collection available for component %s during tick."), *GetName()))
-=======
 		// In editor mode we have no DynamicCollection so this test is necessary
 		if(DynamicCollection) //, TEXT("No dynamic collection available for component %s during tick."), *GetName()))
->>>>>>> 3aae9151
 		{
 			if(RestCollection->HasVisibleGeometry() || DynamicCollection->IsDirty())
 			{
