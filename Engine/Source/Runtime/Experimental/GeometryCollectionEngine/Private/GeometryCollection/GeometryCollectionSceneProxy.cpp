--- conflicted
+++ resolved
@@ -7,10 +7,6 @@
 #include "GeometryCollection/GeometryCollection.h"
 #include "GeometryCollection/GeometryCollectionObject.h"
 #include "MaterialDomain.h"
-<<<<<<< HEAD
-#include "MaterialShared.h"
-=======
->>>>>>> 4af6daef
 #include "MaterialShaderType.h"
 #include "MaterialShared.h"
 #include "Materials/Material.h"
@@ -56,10 +52,6 @@
 #endif
 
 
-#if RHI_RAYTRACING
-#include "RayTracingInstance.h"
-#endif
-
 static int32 GParallelGeometryCollectionBatchSize = 1024;
 static TAutoConsoleVariable<int32> CVarParallelGeometryCollectionBatchSize(
 	TEXT("r.ParallelGeometryCollectionBatchSize"),
@@ -96,24 +88,6 @@
 	ECVF_RenderThreadSafe
 );
 
-<<<<<<< HEAD
-static int32 GeometryCollectionBuildGeometryParallelVertexProcessingMinBatch = 5000;
-FAutoConsoleVariableRef CVarGeometryCollectionBuildGeometryParallelVertexProcessingMinBatch(
-	TEXT("r.GeometryCollectionBuildGeometry.ParallelVertexProcessingMinBatch"),
-	GeometryCollectionBuildGeometryParallelVertexProcessingMinBatch,
-	TEXT("When building geometry collection rendering geometry, minimum number of vertices to batch for parallel processing performance tuning"),
-	ECVF_RenderThreadSafe
-);
-
-static int32 GeometryCollectionBuildGeometryParallelIndexProcessingMinBatch = 5000;
-FAutoConsoleVariableRef CVarGeometryCollectionBuildGeometryParallelIndexProcessingMinBatch(
-	TEXT("r.GeometryCollectionBuildGeometry.ParallelIndexProcessingMinBatch"),
-	GeometryCollectionBuildGeometryParallelIndexProcessingMinBatch,
-	TEXT("When building geometry collection rendering geometry, minimum number of indices to batch for parallel processing performance tuning"),
-	ECVF_RenderThreadSafe
-);
-=======
->>>>>>> 4af6daef
 
 #if !defined(CHAOS_GEOMETRY_COLLECTION_SET_DYNAMIC_DATA_ISPC_ENABLED_DEFAULT)
 #define CHAOS_GEOMETRY_COLLECTION_SET_DYNAMIC_DATA_ISPC_ENABLED_DEFAULT 1
@@ -131,26 +105,17 @@
 
 FGeometryCollectionDynamicDataPool GDynamicDataPool;
 
-<<<<<<< HEAD
-=======
-
->>>>>>> 4af6daef
+
 class FGeometryCollectionMeshCollectorResources : public FOneFrameResource
 {
 public:
 	FGeometryCollectionVertexFactory VertexFactory;
 	
-<<<<<<< HEAD
-	FGeometryCollectionMeshCollectorResources(ERHIFeatureLevel::Type InFeatureLevel):VertexFactory(InFeatureLevel,true)
-	{
-	}
-=======
 	FGeometryCollectionMeshCollectorResources(ERHIFeatureLevel::Type InFeatureLevel)
 		: VertexFactory(InFeatureLevel,true)
 	{
 	}
 
->>>>>>> 4af6daef
 	virtual ~FGeometryCollectionMeshCollectorResources()
 	{
 		VertexFactory.ReleaseResource();
@@ -159,10 +124,7 @@
 	virtual FGeometryCollectionVertexFactory& GetVertexFactory() { return VertexFactory; }
 };
 
-<<<<<<< HEAD
-=======
-
->>>>>>> 4af6daef
+
 FGeometryCollectionSceneProxy::FGeometryCollectionSceneProxy(UGeometryCollectionComponent* Component)
 	: FPrimitiveSceneProxy(Component)
 	, MaterialRelevance(Component->GetMaterialRelevance(GetScene().GetFeatureLevel()))
@@ -171,28 +133,11 @@
 	, VertexFactory(GetScene().GetFeatureLevel())
 	, bSupportsManualVertexFetch(VertexFactory.SupportsManualVertexFetch(GetScene().GetFeatureLevel()))
 	, bSupportsTripleBufferVertexUpload(GRHISupportsMapWriteNoOverwrite)
-<<<<<<< HEAD
-#if GEOMETRYCOLLECTION_EDITOR_SELECTION
-	, SubSections()
-	, SubSectionHitProxies()
-	, SubSectionHitProxyIndexMap()
-	, bUsesSubSections(false)
-#endif
-	, DynamicData(nullptr)
-	, ConstantData(nullptr)
-	, bShowBoneColors(Component->GetShowBoneColors())
-	, bEnableBoneSelection(Component->GetEnableBoneSelection())
-	, bSuppressSelectionMaterial(Component->GetSuppressSelectionMaterial())
-	, BoneSelectionMaterialID(Component->GetBoneSelectedMaterialID())
-	, bUseFullPrecisionUVs(Component->GetRestCollection()->bUseFullPrecisionUVs)
-	, TransformVertexBuffersContainsOriginalMesh(false)
-=======
 #if WITH_EDITOR
 	, bShowBoneColors(Component->GetShowBoneColors())
 	, bSuppressSelectionMaterial(Component->GetSuppressSelectionMaterial())
 	, VertexFactoryDebugColor(GetScene().GetFeatureLevel())
 #endif
->>>>>>> 4af6daef
 {
 	EnableGPUSceneSupportFlags();
 
@@ -225,15 +170,6 @@
 			HitProxies.Add(HitProxy);
 		}
 	}
-<<<<<<< HEAD
-
-	EnableGPUSceneSupportFlags();
-
-#if GEOMETRYCOLLECTION_EDITOR_SELECTION
-	// Init HitProxy array with the maximum number of subsections
-	SubSectionHitProxies.SetNumZeroed(Sections.Num() * Component->GetTransformArray().Num());
-=======
->>>>>>> 4af6daef
 #endif
 
 #if WITH_EDITOR
@@ -280,28 +216,6 @@
 			}
 		}
 	}
-<<<<<<< HEAD
-
-#if RHI_RAYTRACING
-	if (IsRayTracingAllowed())
-	{
-
-		ENQUEUE_RENDER_COMMAND(InitGeometryCollectionRayTracingGeometry)(
-			[this](FRHICommandListImmediate& RHICmdList)
-			{
-				FRayTracingGeometryInitializer Initializer;
-				Initializer.DebugName = FName(TEXT("GeometryCollection"));
-				Initializer.GeometryType = RTGT_Triangles;
-				Initializer.bFastBuild = true;
-				Initializer.bAllowUpdate = false;
-				Initializer.TotalPrimitiveCount = 0;
-
-				RayTracingGeometry.SetInitializer(Initializer);
-				RayTracingGeometry.InitResource();
-			});
-	}
-#endif
-=======
 #endif
 
 	// #todo(dmp): This flag means that when motion blur is turned on, it will always render geometry collections into the
@@ -309,20 +223,10 @@
 	// changed from the prev to curr frame, but this is expensive.  We should revisit this if the draw calls for velocity
 	// rendering become a problem. One solution could be to use internal solver sleeping state to drive motion blur.
 	bAlwaysHasVelocity = true;
->>>>>>> 4af6daef
 }
 
 FGeometryCollectionSceneProxy::~FGeometryCollectionSceneProxy()
 {
-<<<<<<< HEAD
-}
-
-void FGeometryCollectionSceneProxy::DestroyRenderThreadResources()
-{
-	ReleaseResources();
-
-=======
->>>>>>> 4af6daef
 	if (DynamicData != nullptr)
 	{
 		GDynamicDataPool.Release(DynamicData);
@@ -330,67 +234,10 @@
 	}
 }
 
-<<<<<<< HEAD
-	if (ConstantData != nullptr)
-	{
-		delete ConstantData;
-	}
-
-#if RHI_RAYTRACING
-	if (IsRayTracingAllowed())
-	{
-		RayTracingGeometry.ReleaseResource();
-		RayTracingDynamicVertexBuffer.Release();
-	}
-#endif
-}
-
-void UpdateLooseParameter(FGeometryCollectionVertexFactory& VertexFactory,
-	FRHIShaderResourceView* BoneTransformSRV,
-	FRHIShaderResourceView* BonePrevTransformSRV,
-	FRHIShaderResourceView* BoneMapSRV)
-{
-	FGCBoneLooseParameters LooseParameters;
-
-	LooseParameters.VertexFetch_BoneTransformBuffer = BoneTransformSRV;
-	LooseParameters.VertexFetch_BonePrevTransformBuffer = BonePrevTransformSRV;
-	LooseParameters.VertexFetch_BoneMapBuffer = BoneMapSRV;
-
-	EUniformBufferUsage UniformBufferUsage = VertexFactory.EnableLooseParameter ? UniformBuffer_SingleFrame : UniformBuffer_MultiFrame;
-
-	VertexFactory.LooseParameterUniformBuffer = FGCBoneLooseParametersRef::CreateUniformBufferImmediate(LooseParameters, UniformBufferUsage);
-}
-
-void FGeometryCollectionSceneProxy::SetupVertexFactory(FGeometryCollectionVertexFactory& GeometryCollectionVertexFactory)const
-{
-	FGeometryCollectionVertexFactory::FDataType Data;
-	
-	VertexBuffers.PositionVertexBuffer.BindPositionVertexBuffer(&GeometryCollectionVertexFactory, Data);
-	VertexBuffers.StaticMeshVertexBuffer.BindTangentVertexBuffer(&GeometryCollectionVertexFactory, Data);
-	VertexBuffers.StaticMeshVertexBuffer.BindPackedTexCoordVertexBuffer(&GeometryCollectionVertexFactory, Data);
-	VertexBuffers.StaticMeshVertexBuffer.BindLightMapVertexBuffer(&GeometryCollectionVertexFactory, Data, 0);
-	VertexBuffers.ColorVertexBuffer.BindColorVertexBuffer(&GeometryCollectionVertexFactory, Data);
-
-	Data.BoneMapSRV = BoneMapBuffer.VertexBufferSRV;
-	Data.BoneTransformSRV = TransformBuffers[CurrentTransformBufferIndex].VertexBufferSRV;
-	Data.BonePrevTransformSRV = PrevTransformBuffers[CurrentTransformBufferIndex].VertexBufferSRV;
-
-	GeometryCollectionVertexFactory.SetData(Data);
-
-	if (!GeometryCollectionVertexFactory.IsInitialized())
-	{
-		GeometryCollectionVertexFactory.InitResource();
-	}
-	else
-	{
-		GeometryCollectionVertexFactory.UpdateRHI();
-	}
-=======
 SIZE_T FGeometryCollectionSceneProxy::GetTypeHash() const
 {
 	static size_t UniquePointer;
 	return reinterpret_cast<size_t>(&UniquePointer);
->>>>>>> 4af6daef
 }
 
 static void UpdateLooseParameter(
@@ -413,16 +260,10 @@
 void FGeometryCollectionSceneProxy::SetupVertexFactory(FRHICommandListBase& RHICmdList, FGeometryCollectionVertexFactory& GeometryCollectionVertexFactory, FColorVertexBuffer* ColorOverride) const
 {
 	FGeometryCollectionVertexFactory::FDataType Data;
-
-	VertexBuffers.StaticMeshVertexBuffer.SetUseFullPrecisionUVs(bUseFullPrecisionUVs);
 	
 	FPositionVertexBuffer const& PositionVB = bSupportsManualVertexFetch ? MeshResource.PositionVertexBuffer : SkinnedPositionVertexBuffer;
 	PositionVB.BindPositionVertexBuffer(&GeometryCollectionVertexFactory, Data);
 
-<<<<<<< HEAD
-#if GEOMETRYCOLLECTION_EDITOR_SELECTION
-	// Note: Could skip this when bEnableBoneSelection is false if the hitproxy shader was made to not require per-vertex hit proxy IDs in that case
-=======
 	MeshResource.StaticMeshVertexBuffer.BindTangentVertexBuffer(&GeometryCollectionVertexFactory, Data);
 	MeshResource.StaticMeshVertexBuffer.BindPackedTexCoordVertexBuffer(&GeometryCollectionVertexFactory, Data);
 	MeshResource.StaticMeshVertexBuffer.BindLightMapVertexBuffer(&GeometryCollectionVertexFactory, Data, 0);
@@ -431,7 +272,6 @@
 	ColorVB.BindColorVertexBuffer(&GeometryCollectionVertexFactory, Data);
 
 	if (bSupportsManualVertexFetch)
->>>>>>> 4af6daef
 	{
 		Data.BoneMapSRV = MeshResource.BoneMapVertexBuffer.GetSRV();
 		Data.BoneTransformSRV = TransformBuffers[CurrentTransformBufferIndex].VertexBufferSRV;
@@ -486,13 +326,6 @@
 		SkinnedPositionVertexBuffer.Init(MeshResource.PositionVertexBuffer.GetNumVertices(), false);
 		SkinnedPositionVertexBuffer.InitResource(RHICmdList);
 		UpdateSkinnedPositions(RHICmdList, RestTransforms);
-	}
-	else
-	{
-		// make sure these are not null to pass UB validation
-		Data.BoneMapSRV = GNullColorVertexBuffer.VertexBufferSRV;
-		Data.BoneTransformSRV = GNullColorVertexBuffer.VertexBufferSRV;
-		Data.BonePrevTransformSRV = GNullColorVertexBuffer.VertexBufferSRV;
 	}
 
 	SetupVertexFactory(RHICmdList, VertexFactory);
@@ -566,83 +399,6 @@
 
 	VertexFactory.ReleaseResource();
 
-<<<<<<< HEAD
-inline static FColor GetOnlyVertexColors(const FGeometryCollectionConstantData* ConstantDataIn, int32 PointIdx, bool bShowBoneColors)
-{
-	return ConstantDataIn->Colors[PointIdx].ToFColor(true);
-};
-
-inline static FColor GetBonesColors(const FGeometryCollectionConstantData* ConstantDataIn, int32 PointIdx, bool bShowBoneColors)
-{
-	return bShowBoneColors
-		? ConstantDataIn->BoneColors[PointIdx].ToFColor(true)
-		: (ConstantDataIn->BoneColors[PointIdx] * ConstantDataIn->Colors[PointIdx]).ToFColor(true);
-};
-
-void FGeometryCollectionSceneProxy::BuildGeometry( const FGeometryCollectionConstantData* ConstantDataIn, TArray<FDynamicMeshVertex>& OutVertices, TArray<int32>& OutIndices, TArray<int32> &OutOriginalMeshIndices)
-{
-	const bool bCapturedShowBoneColors = this->bShowBoneColors;
-	const auto SetOutVertex = [&OutVertices, &ConstantDataIn, bCapturedShowBoneColors](int32 PointIdx, FColor (*GetColorFunc)(const FGeometryCollectionConstantData*, int32, bool) )
-	{
-		OutVertices[PointIdx] =
-			FDynamicMeshVertex(
-				ConstantDataIn->Vertices[PointIdx],
-				ConstantDataIn->UVChannels[0][PointIdx],
-				GetColorFunc(ConstantDataIn, PointIdx, bCapturedShowBoneColors)
-			);
-		OutVertices[PointIdx].SetTangents(ConstantDataIn->TangentU[PointIdx], ConstantDataIn->TangentV[PointIdx], ConstantDataIn->Normals[PointIdx]);
-
-		const int32 NumUvChannels = ConstantDataIn->UVChannels.Num();
-		if (ConstantDataIn->UVChannels.Num() > 1)
-		{
-			for (int32 UVLayerIdx = 1; UVLayerIdx < NumUvChannels; ++UVLayerIdx)
-			{
-				const FGeometryCollectionConstantData::FUVChannel& UVChannel = ConstantDataIn->UVChannels[UVLayerIdx];
-				OutVertices[PointIdx].TextureCoordinate[UVLayerIdx] = UVChannel[PointIdx];
-			}
-		}
-	};
-
-	OutVertices.SetNumUninitialized(ConstantDataIn->Vertices.Num());
-	const int32 MinVertexBatchSize = GeometryCollectionBuildGeometryParallelVertexProcessingMinBatch;
-	if (bShowBoneColors || bEnableBoneSelection)
-	{
-		ParallelFor(TEXT("GCSceneProxy::BuildGeometry(Vertices)"), ConstantData->Vertices.Num(), MinVertexBatchSize,
-			[&SetOutVertex](int32 PointIdx)
-			{
-				SetOutVertex(PointIdx, GetBonesColors);
-			});
-	}
-	else
-	{
-		ParallelFor(TEXT("GCSceneProxy::BuildGeometry(Vertices)"), ConstantData->Vertices.Num(), MinVertexBatchSize,
-			[&SetOutVertex](int32 PointIdx)
-			{
-				SetOutVertex(PointIdx, GetOnlyVertexColors);
-			});
-	}
-	check(ConstantDataIn->Indices.Num() * 3 == NumIndices);
-
-	const int32 MinIndexBatchSize = GeometryCollectionBuildGeometryParallelIndexProcessingMinBatch;
-
-	OutIndices.SetNumUninitialized(NumIndices);
-	ParallelFor(TEXT("GCSceneProxy::BuildGeometry(Indices)"), ConstantDataIn->Indices.Num(), MinIndexBatchSize, 
-		[&OutIndices, &ConstantDataIn](int32 IndexIdx)
-		{
-			OutIndices[IndexIdx * 3 ]    = ConstantDataIn->Indices[IndexIdx].X;
-			OutIndices[IndexIdx * 3 + 1] = ConstantDataIn->Indices[IndexIdx].Y;
-			OutIndices[IndexIdx * 3 + 2] = ConstantDataIn->Indices[IndexIdx].Z;
-		});
-	
-	OutOriginalMeshIndices.SetNumUninitialized(ConstantDataIn->OriginalMeshIndices.Num() * 3);
-	ParallelFor(TEXT("GCSceneProxy::BuildGeometry(OriginalMeshIndices)"), ConstantDataIn->OriginalMeshIndices.Num(), MinIndexBatchSize, 
-		[&OutOriginalMeshIndices, &ConstantDataIn](int32 IndexIdx)
-		{
-			OutOriginalMeshIndices[IndexIdx * 3] = ConstantDataIn->OriginalMeshIndices[IndexIdx].X;
-			OutOriginalMeshIndices[IndexIdx * 3 + 1] = ConstantDataIn->OriginalMeshIndices[IndexIdx].Y;
-			OutOriginalMeshIndices[IndexIdx * 3 + 2] = ConstantDataIn->OriginalMeshIndices[IndexIdx].Z;
-		});
-=======
 #if WITH_EDITOR
 	VertexFactoryDebugColor.ReleaseResource();
 	ColorVertexBuffer.ReleaseResource();
@@ -659,7 +415,6 @@
 		RayTracingDynamicVertexBuffer.Release();
 	}
 #endif
->>>>>>> 4af6daef
 }
 
 void FGeometryCollectionSceneProxy::SetDynamicData_RenderThread(FGeometryCollectionDynamicData* NewDynamicData)
@@ -693,59 +448,20 @@
 			TransformBuffers.AddDefaulted(2);
 			PrevTransformBuffers.AddDefaulted(2);
 
-<<<<<<< HEAD
-			VertexBuffers.PositionVertexBuffer.VertexPosition(i) = Vertex.Position;
-			VertexBuffers.StaticMeshVertexBuffer.SetVertexTangents(i, Vertex.TangentX.ToFVector3f(), Vertex.GetTangentY(), Vertex.TangentZ.ToFVector3f());
-			for (int UVChannelIndex = 0; UVChannelIndex < GeometryCollectionUV::MAX_NUM_UV_CHANNELS; UVChannelIndex++)
-			{
-				VertexBuffers.StaticMeshVertexBuffer.SetVertexUV(i, UVChannelIndex, Vertex.TextureCoordinate[UVChannelIndex]);
-			}
-			VertexBuffers.ColorVertexBuffer.VertexColor(i) = Vertex.Color;
-#if GEOMETRYCOLLECTION_EDITOR_SELECTION
-			if (bEnableBoneSelection && PerBoneHitProxies.Num())
-=======
 			for (int32 i = 1; i < 3; i++)
->>>>>>> 4af6daef
 			{
 				TransformBuffers[i].NumTransforms = NumTransforms;
 				PrevTransformBuffers[i].NumTransforms = NumTransforms;
 				TransformBuffers[i].InitResource(RHICmdList);
 				PrevTransformBuffers[i].InitResource(RHICmdList);
 			}
-<<<<<<< HEAD
-			else
-			{
-				HitProxyIdBuffer.VertexColor(i) = WholeObjectHitProxyColor;
-			}
-#endif
-		});
-
-		{
-			auto& VertexBuffer = VertexBuffers.PositionVertexBuffer;
-			void* VertexBufferData = RHILockBuffer(VertexBuffer.VertexBufferRHI, 0, VertexBuffer.GetNumVertices() * VertexBuffer.GetStride(), RLM_WriteOnly);
-			FMemory::Memcpy(VertexBufferData, VertexBuffer.GetVertexData(), VertexBuffer.GetNumVertices() * VertexBuffer.GetStride());
-			RHIUnlockBuffer(VertexBuffer.VertexBufferRHI);
-=======
->>>>>>> 4af6daef
 		}
 
 		// Copy the transform data over to the vertex buffer	
 		{
 			const EResourceLockMode LockMode = bLocalGeometryCollectionTripleBufferUploads ? RLM_WriteOnly_NoOverwrite : RLM_WriteOnly;
 
-<<<<<<< HEAD
-#if GEOMETRYCOLLECTION_EDITOR_SELECTION
-		// Note: Could skip this when bEnableBoneSelection is false if the hitproxy shader was made to not require per-vertex hit proxy IDs in that case
-		{
-			auto& VertexBuffer = HitProxyIdBuffer;
-			void* VertexBufferData = RHILockBuffer(VertexBuffer.VertexBufferRHI, 0, VertexBuffer.GetNumVertices() * VertexBuffer.GetStride(), RLM_WriteOnly);
-			FMemory::Memcpy(VertexBufferData, VertexBuffer.GetVertexData(), VertexBuffer.GetNumVertices() * VertexBuffer.GetStride());
-			RHIUnlockBuffer(VertexBuffer.VertexBufferRHI);
-		}
-#endif
-=======
 			CycleTransformBuffers(bLocalGeometryCollectionTripleBufferUploads);
->>>>>>> 4af6daef
 
 			FGeometryCollectionTransformBuffer& TransformBuffer = GetCurrentTransformBuffer();
 			FGeometryCollectionTransformBuffer& PrevTransformBuffer = GetCurrentPrevTransformBuffer();
@@ -781,47 +497,6 @@
 				PrevTransformBuffer.UpdateDynamicData(RHICmdList, RestTransforms, LockMode);
 			}
 
-<<<<<<< HEAD
-		// If we are using the GeometryCollection vertex factory, populate the vertex buffer for bone map
-		if (bSupportsManualVertexFetch)
-		{
-			void* BoneMapBufferData = RHILockBuffer(BoneMapBuffer.VertexBufferRHI, 0, Vertices.Num() * sizeof(int32), RLM_WriteOnly);								
-			FMemory::Memcpy(BoneMapBufferData, &ConstantData->BoneMap[0], ConstantData->BoneMap.Num() * sizeof(int32));
-			RHIUnlockBuffer(BoneMapBuffer.VertexBufferRHI);
-
-			// In order to use loose parameter to support raytracing, we need to initialize the transform/pretransform buffer
-			// before it's set up in the dynamic path. Otherwise, the transformation matrix will be all zero instead of identity. 
-			// Then, nothing will be drawn
-			const bool bLocalGeometryCollectionTripleBufferUploads = (GGeometryCollectionTripleBufferUploads != 0) && bSupportsTripleBufferVertexUpload;
-			const EResourceLockMode LockMode = bLocalGeometryCollectionTripleBufferUploads ? RLM_WriteOnly_NoOverwrite : RLM_WriteOnly;
-
-			FGeometryCollectionTransformBuffer& TransformBuffer = GetCurrentTransformBuffer();
-			FGeometryCollectionTransformBuffer& PrevTransformBuffer = GetCurrentPrevTransformBuffer();
-
-			
-			// if we are rendering the base mesh geometry, then use rest transforms rather than the simulated one for both current and previous transforms
-			TransformBuffer.UpdateDynamicData(ConstantData->RestTransforms, LockMode);
-			PrevTransformBuffer.UpdateDynamicData(ConstantData->RestTransforms, LockMode);
-
-		}
-
-		// Update mesh sections
-		Sections.Reset(ConstantData->Sections.Num());
-		// #todo(dmp): We should restructure the component/SceneProxy usage to avoid this messy stuff.  We need to know the sections
-		// when we create the sceneproxy for the hit proxy to work, but then we are updating the sections here with potentially differing
-		// vertex counts due to hiding geometry.  Ideally, the SceneProxy is treated as const and recreated whenever the geometry
-		// changes rather than this.  SetConstantData_RenderThread should be done in the constructor for the sceneproxy, most likely
-		for (FGeometryCollectionSection Section : ConstantData->Sections)
-		{
-			if (Section.NumTriangles > 0)
-			{
-				FGeometryCollectionSection& NewSection = Sections.AddDefaulted_GetRef();
-				NewSection.MaterialID = Section.MaterialID;
-				NewSection.FirstIndex = Section.FirstIndex;
-				NewSection.NumTriangles = Section.NumTriangles;
-				NewSection.MinVertexIndex = Section.MinVertexIndex;
-				NewSection.MaxVertexIndex = Section.MaxVertexIndex;				
-=======
 			UpdateLooseParameter(VertexFactory, TransformBuffer.VertexBufferSRV, PrevTransformBuffer.VertexBufferSRV, MeshResource.BoneMapVertexBuffer.GetSRV());
 
 #if WITH_EDITOR
@@ -830,7 +505,6 @@
 				VertexFactoryDebugColor.SetBoneTransformSRV(TransformBuffer.VertexBufferSRV);
 				VertexFactoryDebugColor.SetBonePrevTransformSRV(PrevTransformBuffer.VertexBufferSRV);
 				UpdateLooseParameter(VertexFactoryDebugColor, TransformBuffer.VertexBufferSRV, PrevTransformBuffer.VertexBufferSRV, MeshResource.BoneMapVertexBuffer.GetSRV());
->>>>>>> 4af6daef
 			}
 #endif
 		}
@@ -839,18 +513,6 @@
 	{
 		UpdateSkinnedPositions(RHICmdList, DynamicData->IsDynamic ? DynamicData->Transforms : RestTransforms);
 	}
-<<<<<<< HEAD
-
-#if RHI_RAYTRACING
-	if (IsRayTracingEnabled())
-	{
-		bGeometryResourceUpdated = true;
-	}
-#endif
-
-}
-=======
->>>>>>> 4af6daef
 
 #if RHI_RAYTRACING
 	if (IsRayTracingEnabled())
@@ -894,18 +556,8 @@
 		uint32 IndexOffset = ParallelGeometryCollectionBatchSize * BatchNum;
 		uint32 ThisBatchSize = ParallelGeometryCollectionBatchSize;
 
-<<<<<<< HEAD
-					TransformVertexBuffersContainsOriginalMesh = true;
-				}
-
-				UpdateLooseParameter(VertexFactory, TransformBuffer.VertexBufferSRV, PrevTransformBuffer.VertexBufferSRV, BoneMapBuffer.VertexBufferSRV);
-			}
-		}
-		else
-=======
 		// Check for final batch
 		if (IndexOffset + ParallelGeometryCollectionBatchSize > MeshDescription.NumVertices)
->>>>>>> 4af6daef
 		{
 			ThisBatchSize = VertexCount - IndexOffset;
 		}
@@ -931,34 +583,8 @@
 			{
 				for (uint32 i = IndexOffset; i < IndexOffset + ThisBatchSize; i++)
 				{
-<<<<<<< HEAD
-					const FMatrix44f* RESTRICT BoneTransformsPtr = DynamicData->IsDynamic ? DynamicData->Transforms.GetData() : ConstantData->RestTransforms.GetData();
-
-					if (bGeometryCollection_SetDynamicData_ISPC_Enabled)
-					{
-#if INTEL_ISPC
-						uint8* VertexBufferOffset = (uint8*)VertexBufferData + (IndexOffset * VertexBuffer.GetStride());
-						ispc::SetDynamicData_RenderThread(
-							(ispc::FVector3f*)VertexBufferOffset,
-							ThisBatchSize,
-							VertexBuffer.GetStride(),
-							&ConstantData->BoneMap[IndexOffset],
-							(ispc::FMatrix44f*)BoneTransformsPtr,
-							(ispc::FVector3f*)&ConstantData->Vertices[IndexOffset]);
-#endif
-					}
-					else
-					{
-						for (int32 i = IndexOffset; i < IndexOffset + ThisBatchSize; i++)
-						{
-							FVector3f Transformed = BoneTransformsPtr[ConstantData->BoneMap[i]].TransformPosition(ConstantData->Vertices[i]);
-							FMemory::Memcpy((uint8*)VertexBufferData + (i * VertexBuffer.GetStride()), &Transformed, sizeof(FVector3f));
-						}
-					}
-=======
 					FVector3f Transformed = BoneTransformsPtr[SourceBoneMapVertexBuffer.BoneIndex(i)].TransformPosition(SourcePositionVertexBuffer.VertexPosition(i));
 					FMemory::Memcpy((uint8*)VertexBufferData + (i * VertexStride), &Transformed, sizeof(FVector3f));
->>>>>>> 4af6daef
 				}
 			}
 		}
@@ -966,20 +592,7 @@
 
 	ParallelFor(NumBatches, GeometryCollectionBatch, !bParallelGeometryCollection);
 
-<<<<<<< HEAD
-			RHIUnlockBuffer(VertexBuffer.VertexBufferRHI);
-		}
-
-#if RHI_RAYTRACING
-		if (IsRayTracingEnabled())
-		{
-			bGeometryResourceUpdated = true;
-		}
-#endif
-	}
-=======
 	RHICmdList.UnlockBuffer(SkinnedPositionVertexBuffer.VertexBufferRHI);
->>>>>>> 4af6daef
 }
 
 FMaterialRenderProxy* FGeometryCollectionSceneProxy::GetMaterial(FMeshElementCollector& Collector, int32 MaterialIndex) const
@@ -998,13 +611,9 @@
 		Collector.RegisterOneFrameMaterialProxy(VertexColorVisualizationMaterialInstance);
 		MaterialProxy = VertexColorVisualizationMaterialInstance;
 	}
-<<<<<<< HEAD
-	else if(Materials.IsValidIndex(MaterialIndex))
-=======
 	else 
 #endif
 	if(Materials.IsValidIndex(MaterialIndex))
->>>>>>> 4af6daef
 	{
 		MaterialProxy = Materials[MaterialIndex]->GetRenderProxy();
 	}
@@ -1031,73 +640,12 @@
 	QUICK_SCOPE_CYCLE_COUNTER(STAT_GeometryCollectionSceneProxy_GetDynamicMeshElements);
 	if (MeshDescription.NumVertices == 0)
 	{
-<<<<<<< HEAD
-		const bool bWireframe = AllowDebugViewmodes() && ViewFamily.EngineShowFlags.Wireframe;
-		const bool bProxyIsSelected = IsSelected();
-
-		const FEngineShowFlags& EngineShowFlags = ViewFamily.EngineShowFlags;
-
-		auto SetDebugMaterial = [this, &Collector, &EngineShowFlags, bProxyIsSelected](FMeshBatch& Mesh) -> void
-		{
-#if UE_ENABLE_DEBUG_DRAWING
-
-			// flag to indicate whether we've set a debug material yet
-			// Note: Will be used if we add more debug material options
-			// (compare to variable of same name in StaticMeshRender.cpp)
-			bool bDebugMaterialRenderProxySet = false;
-
-			if (!bDebugMaterialRenderProxySet && bProxyIsSelected && EngineShowFlags.VertexColors && AllowDebugViewmodes())
-			{
-				// Override the mesh's material with our material that draws the vertex colors
-				UMaterial* VertexColorVisualizationMaterial = NULL;
-				switch (GVertexColorViewMode)
-				{
-				case EVertexColorViewMode::Color:
-					VertexColorVisualizationMaterial = GEngine->VertexColorViewModeMaterial_ColorOnly;
-					break;
-
-				case EVertexColorViewMode::Alpha:
-					VertexColorVisualizationMaterial = GEngine->VertexColorViewModeMaterial_AlphaAsColor;
-					break;
-
-				case EVertexColorViewMode::Red:
-					VertexColorVisualizationMaterial = GEngine->VertexColorViewModeMaterial_RedOnly;
-					break;
-
-				case EVertexColorViewMode::Green:
-					VertexColorVisualizationMaterial = GEngine->VertexColorViewModeMaterial_GreenOnly;
-					break;
-
-				case EVertexColorViewMode::Blue:
-					VertexColorVisualizationMaterial = GEngine->VertexColorViewModeMaterial_BlueOnly;
-					break;
-				}
-				check(VertexColorVisualizationMaterial != NULL);
-
-				// Note: static mesh renderer does something more complicated involving per-section selection,
-				// but whole component selection seems ok for now
-				bool bSectionIsSelected = bProxyIsSelected;
-
-				auto VertexColorVisualizationMaterialInstance = new FColoredMaterialRenderProxy(
-					VertexColorVisualizationMaterial->GetRenderProxy(),
-					GetSelectionColor(FLinearColor::White, bSectionIsSelected, IsHovered())
-				);
-
-				Collector.RegisterOneFrameMaterialProxy(VertexColorVisualizationMaterialInstance);
-				Mesh.MaterialRenderProxy = VertexColorVisualizationMaterialInstance;
-
-				bDebugMaterialRenderProxySet = true;
-			}
-#endif
-		};
-=======
 		return;
 	}
 		
 	const FEngineShowFlags& EngineShowFlags = ViewFamily.EngineShowFlags;
 	const bool bWireframe = AllowDebugViewmodes() && EngineShowFlags.Wireframe;
 	const bool bProxyIsSelected = IsSelected();
->>>>>>> 4af6daef
 
 	auto SetDebugMaterial = [this, &Collector, &EngineShowFlags, bProxyIsSelected](FMeshBatch& Mesh) -> void
 	{
@@ -1108,68 +656,11 @@
 		// (compare to variable of same name in StaticMeshRender.cpp)
 		bool bDebugMaterialRenderProxySet = false;
 
-<<<<<<< HEAD
-				for (int32 SectionIndex = 0; SectionIndex < SectionArray.Num(); SectionIndex++)
-				{
-					const FGeometryCollectionSection& Section = SectionArray[SectionIndex];
-					FMaterialRenderProxy* MaterialProxy = GetMaterial(Collector, Section.MaterialID);
-					MaterialProxies.Add(MaterialProxy);
-				}
-
-				for (int32 SectionIndex = 0; SectionIndex < SectionArray.Num(); SectionIndex++)
-				{
-					const FGeometryCollectionSection& Section = SectionArray[SectionIndex];
-
-					// Draw the mesh.
-					FMeshBatch& Mesh = Collector.AllocateMesh();
-					FMeshBatchElement& BatchElement = Mesh.Elements[0];
-					BatchElement.IndexBuffer = &OriginalMeshIndexBuffer;
-					Mesh.bWireframe = bWireframe;
-					Mesh.VertexFactory = &VertexFactory;
-					Mesh.MaterialRenderProxy = MaterialProxies[SectionIndex];
-
-					/*
-					bool bHasPrecomputedVolumetricLightmap;
-					FMatrix PreviousLocalToWorld;
-					int32 SingleCaptureIndex;
-					bool bOutputVelocity;
-					GetScene().GetPrimitiveUniformShaderParameters_RenderThread(GetPrimitiveSceneInfo(), bHasPrecomputedVolumetricLightmap, PreviousLocalToWorld, SingleCaptureIndex, bOutputVelocity);
-					bOutputVelocity |= AlwaysHasVelocity();
-
-					FDynamicPrimitiveUniformBuffer& DynamicPrimitiveUniformBuffer = Collector.AllocateOneFrameResource<FDynamicPrimitiveUniformBuffer>();
-					DynamicPrimitiveUniformBuffer.Set(GetLocalToWorld(), PreviousLocalToWorld, GetBounds(), GetLocalBounds(), true, bHasPrecomputedVolumetricLightmap, bOutputVelocity);
-					BatchElement.PrimitiveUniformBufferResource = &DynamicPrimitiveUniformBuffer.UniformBuffer;
-					*/
-
-					BatchElement.PrimitiveUniformBuffer = GetUniformBuffer();
-					BatchElement.FirstIndex = Section.FirstIndex;
-					BatchElement.NumPrimitives = Section.NumTriangles;
-					BatchElement.MinVertexIndex = Section.MinVertexIndex;
-					BatchElement.MaxVertexIndex = Section.MaxVertexIndex;
-					Mesh.ReverseCulling = IsLocalToWorldDeterminantNegative();
-					Mesh.Type = PT_TriangleList;
-					Mesh.DepthPriorityGroup = SDPG_World;
-					Mesh.bCanApplyViewModeOverrides = true;
-				#if WITH_EDITOR
-					if (GIsEditor)
-					{
-						Mesh.BatchHitProxyId = Section.HitProxy ? Section.HitProxy->Id : FHitProxyId();
-					}
-				#endif
-
-					SetDebugMaterial(Mesh);
-
-					Collector.AddMesh(ViewIndex, Mesh);
-				}
-			}
-			else
-=======
 		if (!bDebugMaterialRenderProxySet && bProxyIsSelected && EngineShowFlags.VertexColors && AllowDebugViewmodes())
 		{
 			// Override the mesh's material with our material that draws the vertex colors
 			UMaterial* VertexColorVisualizationMaterial = NULL;
 			switch (GVertexColorViewMode)
->>>>>>> 4af6daef
 			{
 			case EVertexColorViewMode::Color:
 				VertexColorVisualizationMaterial = GEngine->VertexColorViewModeMaterial_ColorOnly;
@@ -1187,276 +678,12 @@
 				VertexColorVisualizationMaterial = GEngine->VertexColorViewModeMaterial_GreenOnly;
 				break;
 
-<<<<<<< HEAD
-				for (int32 SectionIndex = 0; SectionIndex < SectionArray.Num(); ++SectionIndex)
-				{
-					const FGeometryCollectionSection& Section = SectionArray[SectionIndex];
-
-					// Draw the mesh.
-					FMeshBatch& Mesh = Collector.AllocateMesh();
-					FMeshBatchElement& BatchElement = Mesh.Elements[0];
-					BatchElement.IndexBuffer = &IndexBuffer;
-					Mesh.bWireframe = bWireframe;
-					Mesh.VertexFactory = &VertexFactory;
-					Mesh.MaterialRenderProxy = MaterialProxies[SectionIndex];
-					BatchElement.PrimitiveUniformBuffer = GetUniformBuffer();
-					BatchElement.FirstIndex = Section.FirstIndex;
-					BatchElement.NumPrimitives = Section.NumTriangles;
-					BatchElement.MinVertexIndex = Section.MinVertexIndex;
-					BatchElement.MaxVertexIndex = Section.MaxVertexIndex;
-					Mesh.ReverseCulling = IsLocalToWorldDeterminantNegative();
-					Mesh.Type = PT_TriangleList;
-					Mesh.DepthPriorityGroup = SDPG_World;
-					Mesh.bCanApplyViewModeOverrides = true;
-				#if WITH_EDITOR
-					if (GIsEditor)
-					{
-						Mesh.BatchHitProxyId = Section.HitProxy ? Section.HitProxy->Id : FHitProxyId();
-					}
-				#endif
-
-					SetDebugMaterial(Mesh);
-
-					Collector.AddMesh(ViewIndex, Mesh);
-				}
-=======
 			case EVertexColorViewMode::Blue:
 				VertexColorVisualizationMaterial = GEngine->VertexColorViewModeMaterial_BlueOnly;
 				break;
->>>>>>> 4af6daef
 			}
 			check(VertexColorVisualizationMaterial != NULL);
 
-<<<<<<< HEAD
-			// Highlight selected bone using specialized material - when rendering bones as colors we don't need to run this code as the
-			// bone selection is already contained in the rendered colors
-			// #note: This renders the geometry again but with the bone selection material.  Ideally we'd have one render pass and one
-			// material.
-			if ((bShowBoneColors || bEnableBoneSelection) && !bSuppressSelectionMaterial && Materials.IsValidIndex(BoneSelectionMaterialID))
-			{
-				FMaterialRenderProxy* MaterialRenderProxy = Materials[BoneSelectionMaterialID]->GetRenderProxy();
-
-				FMeshBatch& Mesh = Collector.AllocateMesh();
-				FMeshBatchElement& BatchElement = Mesh.Elements[0];
-				BatchElement.IndexBuffer = &IndexBuffer;
-				Mesh.bWireframe = bWireframe;
-				Mesh.VertexFactory = &VertexFactory;
-				Mesh.MaterialRenderProxy = MaterialRenderProxy;
-				BatchElement.PrimitiveUniformBuffer = GetUniformBuffer();
-				BatchElement.FirstIndex = 0;
-				BatchElement.NumPrimitives = GetRequiredIndexCount() / 3;
-				BatchElement.MinVertexIndex = 0;
-				BatchElement.MaxVertexIndex = GetRequiredVertexCount();
-				Mesh.ReverseCulling = IsLocalToWorldDeterminantNegative();
-				Mesh.Type = PT_TriangleList;
-				Mesh.DepthPriorityGroup = SDPG_World;
-				Mesh.bCanApplyViewModeOverrides = false;
-				Collector.AddMesh(ViewIndex, Mesh);
-			}
-
-		#if !(UE_BUILD_SHIPPING || UE_BUILD_TEST)
-			RenderBounds(Collector.GetPDI(ViewIndex), ViewFamily.EngineShowFlags, GetBounds(), IsSelected());
-		#endif
-		}
-	}
-}
-
-#if RHI_RAYTRACING
-void FGeometryCollectionSceneProxy::GetDynamicRayTracingInstances(FRayTracingMaterialGatheringContext& Context, TArray<struct FRayTracingInstance>& OutRayTracingInstances)
-{
-	if (GRayTracingGeometryCollectionProxyMeshes == 0)
-	{
-		return;
-	}
-
-	QUICK_SCOPE_CYCLE_COUNTER(STAT_GeometryCollectionSceneProxy_GetDynamicRayTracingInstances);
-
-	if (GetRequiredVertexCount())
-	{
-		const uint32 LODIndex = 0;
-		const bool bWireframe = false; //AllowDebugViewmodes();//&& ViewFamily.EngineShowFlags.Wireframe;
-		
-		// render original mesh if it isn't dynamic and there is an unfractured mesh
-		// #todo(dmp): refactor this to share more code later
-		const bool bIsDynamic = DynamicData && DynamicData->IsDynamic;
-
-		//Loose parameter needs to be updated every frame
-		FGeometryCollectionMeshCollectorResources* CollectorResources;
-		CollectorResources = &Context.RayTracingMeshResourceCollector.
-			AllocateOneFrameResource<FGeometryCollectionMeshCollectorResources>(GetScene().GetFeatureLevel());
-		FGeometryCollectionVertexFactory& GeometryCollectionVertexFactory = CollectorResources->GetVertexFactory();
-		
-		// Render dynamic objects
-		if (!GeometryCollectionVertexFactory.GetType()->SupportsRayTracingDynamicGeometry())
-		{
-			return;
-		}
-
-		SetupVertexFactory(GeometryCollectionVertexFactory);
-
-		FGeometryCollectionIndexBuffer* ActiveIndexBuffer = bIsDynamic ? &IndexBuffer : &OriginalMeshIndexBuffer;
-		UpdatingRayTracingGeometry_RenderingThread(ActiveIndexBuffer);
-
-#if GEOMETRYCOLLECTION_EDITOR_SELECTION
-		const TArray<FGeometryCollectionSection>& SectionArray = bUsesSubSections && SubSections.Num() ? SubSections : Sections;
-		UE_LOG(FGeometryCollectionSceneProxyLogging, VeryVerbose, TEXT("GetDynamicMeshElements, bUseSubSections=%d, NumSections=%d for %p."), bUsesSubSections, SectionArray.Num(), this);
-#else
-		const TArray<FGeometryCollectionSection>& SectionArray = Sections;
-#endif
-		const int32 InstanceCount = SectionArray.Num();
-
-		if (InstanceCount > 0 && RayTracingGeometry.RayTracingGeometryRHI.IsValid())
-		{
-
-			FRayTracingInstance RayTracingInstance;
-			RayTracingInstance.Geometry = &RayTracingGeometry;
-			RayTracingInstance.InstanceTransforms.Emplace(GetLocalToWorld());
-
-			// Grab the material proxies we'll be using for each section
-			TArray<FMaterialRenderProxy*, TInlineAllocator<32>> MaterialProxies;
-
-			for (int32 SectionIndex = 0; SectionIndex < SectionArray.Num(); ++SectionIndex)
-			{
-				const FGeometryCollectionSection& Section = SectionArray[SectionIndex];
-				
-				//TODO: Add BoneColor support in Path/Ray tracing?
-				FMaterialRenderProxy* MaterialProxy= Materials[Section.MaterialID]->GetRenderProxy();
-
-				if (MaterialProxy == nullptr)
-				{
-					MaterialProxy = UMaterial::GetDefaultMaterial(MD_Surface)->GetRenderProxy();
-				}
-
-				MaterialProxies.Add(MaterialProxy);
-			}
-
-			int32 MaxVertexIndex = 0;
-			for (int32 SectionIndex = 0; SectionIndex < SectionArray.Num(); ++SectionIndex)
-			{
-				const FGeometryCollectionSection& Section = SectionArray[SectionIndex];
-
-				// Draw the mesh
-
-				FMeshBatch& Mesh = RayTracingInstance.Materials.AddDefaulted_GetRef();
-				Mesh.bWireframe = bWireframe;//bWireframe needs viewfamily access ?
-				Mesh.SegmentIndex = SectionIndex;
-				Mesh.VertexFactory = &GeometryCollectionVertexFactory;
-				Mesh.MaterialRenderProxy = MaterialProxies[SectionIndex];
-				Mesh.LODIndex = LODIndex;
-				Mesh.ReverseCulling = IsLocalToWorldDeterminantNegative();
-				Mesh.bDisableBackfaceCulling = true;
-				Mesh.Type = PT_TriangleList;
-				Mesh.DepthPriorityGroup = SDPG_World;
-				Mesh.bCanApplyViewModeOverrides = true;
-
-				FMeshBatchElement& BatchElement = Mesh.Elements[0];
-				BatchElement.IndexBuffer = ActiveIndexBuffer;
-				BatchElement.PrimitiveUniformBuffer = GetUniformBuffer();
-				BatchElement.FirstIndex = Section.FirstIndex;
-				BatchElement.NumPrimitives = Section.NumTriangles;
-				BatchElement.MinVertexIndex = Section.MinVertexIndex;
-				BatchElement.MaxVertexIndex = Section.MaxVertexIndex; 
-				BatchElement.NumInstances = 1;
-
-				MaxVertexIndex = std::max(Section.MaxVertexIndex, MaxVertexIndex);
-#if WITH_EDITOR
-				if (GIsEditor)
-				{
-					Mesh.BatchHitProxyId = Section.HitProxy ? Section.HitProxy->Id : FHitProxyId();
-				}
-#endif
-				//#TODO: bone color, bone selection and render bound?
-			}
-
-			FRWBuffer* VertexBuffer = RayTracingDynamicVertexBuffer.NumBytes > 0 ? &RayTracingDynamicVertexBuffer : nullptr;
-
-			const uint32 VertexCount = MaxVertexIndex + 1;
-			Context.DynamicRayTracingGeometriesToUpdate.Add(
-				FRayTracingDynamicGeometryUpdateParams
-				{
-					RayTracingInstance.Materials,
-					false,
-					VertexCount,
-					VertexCount * (uint32)sizeof(FVector3f),
-					RayTracingGeometry.Initializer.TotalPrimitiveCount,
-					&RayTracingGeometry,
-					VertexBuffer,
-					true
-				}
-			);
-
-			OutRayTracingInstances.Emplace(RayTracingInstance);
-		}
-
-	}
-
-}
-
-void FGeometryCollectionSceneProxy::UpdatingRayTracingGeometry_RenderingThread(FGeometryCollectionIndexBuffer* InIndexBuffer)
-{
-#if GEOMETRYCOLLECTION_EDITOR_SELECTION
-	const TArray<FGeometryCollectionSection>& SectionArray = bUsesSubSections && SubSections.Num() ? SubSections : Sections;
-	UE_LOG(FGeometryCollectionSceneProxyLogging, VeryVerbose, TEXT("GetDynamicMeshElements, bUseSubSections=%d, NumSections=%d for %p."), bUsesSubSections, SectionArray.Num(), this);
-#else
-	const TArray<FGeometryCollectionSection>& SectionArray = Sections;
-#endif
-	const int32 InstanceCount = SectionArray.Num();//InstanceSceneData.Num();
-
-	if (InIndexBuffer && bGeometryResourceUpdated)
-	{
-		RayTracingGeometry.Initializer.Segments.Empty();
-		RayTracingGeometry.Initializer.TotalPrimitiveCount = 0;
-
-		for (int SectionIndex = 0; SectionIndex < InstanceCount; ++SectionIndex)
-		{
-			const FGeometryCollectionSection& Section = SectionArray[SectionIndex];
-			FRayTracingGeometrySegment Segment;
-			Segment.FirstPrimitive = Section.FirstIndex / 3;
-			Segment.VertexBuffer = VertexBuffers.PositionVertexBuffer.VertexBufferRHI;
-			Segment.NumPrimitives = Section.NumTriangles;
-			Segment.MaxVertices = VertexBuffers.PositionVertexBuffer.GetNumVertices();
-			RayTracingGeometry.Initializer.Segments.Add(Segment);
-			RayTracingGeometry.Initializer.TotalPrimitiveCount += Section.NumTriangles;
-		}
-				
-		if (RayTracingGeometry.Initializer.TotalPrimitiveCount > 0)
-		{
-			RayTracingGeometry.Initializer.IndexBuffer = InIndexBuffer->IndexBufferRHI;
-			// Create the ray tracing geometry but delay the acceleration structure build.
-			RayTracingGeometry.CreateRayTracingGeometry(ERTAccelerationStructureBuildPriority::Skip);
-		}
-
-		bGeometryResourceUpdated = false;
-	}
-}
-
-#endif
-
-FPrimitiveViewRelevance FGeometryCollectionSceneProxy::GetViewRelevance(const FSceneView* View) const
-{
-	FPrimitiveViewRelevance Result;
-	Result.bDrawRelevance = IsShown(View);
-	Result.bShadowRelevance = IsShadowCast(View);
-	Result.bDynamicRelevance = true;
-	Result.bRenderInMainPass = ShouldRenderInMainPass();
-	Result.bUsesLightingChannels = GetLightingChannelMask() != GetDefaultLightingChannelMask();
-	Result.bRenderCustomDepth = ShouldRenderCustomDepth();
-	Result.bTranslucentSelfShadow = bCastVolumetricTranslucentShadow;
-	MaterialRelevance.SetPrimitiveViewRelevance(Result);
-
-	Result.bVelocityRelevance = DrawsVelocity() && Result.bOpaque && Result.bRenderInMainPass;
-
-	return Result;
-}
-
-#if WITH_EDITOR
-HHitProxy* FGeometryCollectionSceneProxy::CreateHitProxies(UPrimitiveComponent* Component, TArray<TRefCountPtr<HHitProxy> >& OutHitProxies)
-{
-	// In order to be able to click on static meshes when they're batched up, we need to have catch all default
-	// hit proxy to return.
-	HHitProxy* DefaultHitProxy = FPrimitiveSceneProxy::CreateHitProxies(Component, OutHitProxies);
-	WholeObjectHitProxyColor = DefaultHitProxy->Id.GetColor();
-=======
 			// Note: static mesh renderer does something more complicated involving per-section selection,
 			// but whole component selection seems ok for now
 			bool bSectionIsSelected = bProxyIsSelected;
@@ -1468,7 +695,6 @@
 
 			Collector.RegisterOneFrameMaterialProxy(VertexColorVisualizationMaterialInstance);
 			Mesh.MaterialRenderProxy = VertexColorVisualizationMaterialInstance;
->>>>>>> 4af6daef
 
 			bDebugMaterialRenderProxySet = true;
 		}
@@ -1477,15 +703,7 @@
 
 	for (int32 ViewIndex = 0; ViewIndex < Views.Num(); ViewIndex++)
 	{
-<<<<<<< HEAD
-#if GEOMETRYCOLLECTION_EDITOR_SELECTION
-		// Note the below-created subsection hitproxies are never drawn, because the per-vertex hitproxy 
-		// rendering path is always on for geometry collections (i.e., USE_PER_VERTEX_HITPROXY_ID is 1)
-		const int32 NumTransforms = (Sections.Num() > 0) ? SubSectionHitProxies.Num() / Sections.Num(): 0;
-		for (int32 SectionIndex = 0; SectionIndex < Sections.Num(); ++SectionIndex)
-=======
 		if ((VisibilityMap & (1 << ViewIndex)) == 0) 
->>>>>>> 4af6daef
 		{
 			continue; 
 		}
@@ -1844,11 +1062,7 @@
 		UMaterialInterface* MaterialInterface = bValidMeshSection ? Component->GetMaterial(MeshSection.MaterialID) : nullptr;
 
 		// TODO: PROG_RASTER (Implement programmable raster support)
-<<<<<<< HEAD
-		const bool bInvalidMaterial = !MaterialInterface || !IsOpaqueBlendMode(*MaterialInterface);
-=======
 		const bool bInvalidMaterial = !MaterialInterface || !IsOpaqueBlendMode(*MaterialInterface) || MaterialInterface->GetShadingModels().HasShadingModel(MSM_SingleLayerWater);
->>>>>>> 4af6daef
 		if (bInvalidMaterial)
 		{
 			bHasMaterialErrors = true;
@@ -1926,26 +1140,6 @@
 		}
 	}
 
-<<<<<<< HEAD
-	// Need to specify initial instance list, even with just identity transforms, so that the
-	// GPUScene instance data allocator reserves space for the instances early on. The instance
-	// transforms will be corrected during the first frame before any rendering occurs.
-	InstanceSceneData.SetNumUninitialized(NumGeometry);
-	InstanceDynamicData.SetNumUninitialized(NumGeometry);
-	InstanceLocalBounds.SetNumUninitialized(NumGeometry);
-	InstanceHierarchyOffset.SetNumZeroed(NumGeometry);
-
-	for (int32 GeometryIndex = 0; GeometryIndex < NumGeometry; ++GeometryIndex)
-	{
-		FInstanceSceneData& SceneData = InstanceSceneData[GeometryIndex];
-		SceneData.LocalToPrimitive.SetIdentity();
-
-		FInstanceDynamicData& DynamicData = InstanceDynamicData[GeometryIndex];
-		DynamicData.PrevLocalToPrimitive.SetIdentity();
-
-		SetInstanceLocalBounds(GeometryIndex, FRenderBounds(), false);
-	}
-=======
 	// Initialize to rest transforms.
 	TArray<FMatrix44f> RestTransforms;
 	Component->GetRestTransforms(RestTransforms);
@@ -1961,13 +1155,6 @@
 {
 	static size_t UniquePointer;
 	return reinterpret_cast<size_t>(&UniquePointer);
->>>>>>> 4af6daef
-}
-
-SIZE_T FNaniteGeometryCollectionSceneProxy::GetTypeHash() const
-{
-	static size_t UniquePointer;
-	return reinterpret_cast<size_t>(&UniquePointer);
 }
 
 FPrimitiveViewRelevance FNaniteGeometryCollectionSceneProxy::GetViewRelevance(const FSceneView* View) const
@@ -2036,7 +1223,6 @@
 
 void FNaniteGeometryCollectionSceneProxy::OnTransformChanged()
 {
-<<<<<<< HEAD
 }
 
 void FNaniteGeometryCollectionSceneProxy::GetNaniteResourceInfo(uint32& ResourceID, uint32& HierarchyOffset, uint32& ImposterIndex) const
@@ -2054,60 +1240,9 @@
 
 Nanite::FResourceMeshInfo FNaniteGeometryCollectionSceneProxy::GetResourceMeshInfo() const
 {
-	Nanite::FResources& Resource = GeometryCollection->NaniteData->NaniteResource;
+	Nanite::FResources& NaniteResources = *GeometryCollection->RenderData->NaniteResourcesPtr.Get();
 
 	Nanite::FResourceMeshInfo OutInfo;
-
-	OutInfo.NumClusters = Resource.NumClusters;
-	OutInfo.NumNodes = Resource.NumHierarchyNodes;
-	OutInfo.NumVertices = Resource.NumInputVertices;
-	OutInfo.NumTriangles = Resource.NumInputTriangles;
-	OutInfo.NumMaterials = MaterialMaxIndex + 1;
-	OutInfo.DebugName = GeometryCollection->GetFName();
-
-	// TODO: SegmentMapping
-	OutInfo.NumSegments = 0;
-
-	return MoveTemp(OutInfo);
-=======
->>>>>>> 4af6daef
-}
-
-void FNaniteGeometryCollectionSceneProxy::GetNaniteResourceInfo(uint32& ResourceID, uint32& HierarchyOffset, uint32& ImposterIndex) const
-{
-	ResourceID = NaniteResourceID;
-	HierarchyOffset = NaniteHierarchyOffset;
-	ImposterIndex = INDEX_NONE;	// Imposters are not supported (yet?)
-}
-
-<<<<<<< HEAD
-	const int32 TransformCount = NewConstantData->RestTransforms.Num();
-	check(TransformCount == TransformToGeometryIndices.Num());
-	InstanceSceneData.Reset(TransformCount);
-	InstanceDynamicData.Reset(TransformCount);
-	InstanceLocalBounds.Reset(TransformCount);
-	InstanceHierarchyOffset.Reset(TransformCount);
-
-	for (int32 TransformIndex = 0; TransformIndex < TransformCount; ++TransformIndex)
-	{
-		const int32 TransformToGeometryIndex = TransformToGeometryIndices[TransformIndex];
-		if (!Collection->IsGeometry(TransformIndex))
-		{
-			continue;
-		}
-=======
-void FNaniteGeometryCollectionSceneProxy::GetNaniteMaterialMask(FUint32Vector2& OutMaterialMask) const
-{
-	// TODO: Implement support
-	OutMaterialMask = FUint32Vector2(~uint32(0), ~uint32(0));
-}
-
-Nanite::FResourceMeshInfo FNaniteGeometryCollectionSceneProxy::GetResourceMeshInfo() const
-{
-	Nanite::FResources& NaniteResources = *GeometryCollection->RenderData->NaniteResourcesPtr.Get();
-
-	Nanite::FResourceMeshInfo OutInfo;
->>>>>>> 4af6daef
 
 	OutInfo.NumClusters = NaniteResources.NumClusters;
 	OutInfo.NumNodes = NaniteResources.NumHierarchyNodes;
@@ -2116,25 +1251,10 @@
 	OutInfo.NumMaterials = MaterialMaxIndex + 1;
 	OutInfo.DebugName = GeometryCollection->GetFName();
 
-<<<<<<< HEAD
-		FInstanceSceneData& Instance	= InstanceSceneData.Emplace_GetRef();
-		Instance.LocalToPrimitive		= NewConstantData->RestTransforms[TransformIndex];
-
-		FInstanceDynamicData& DynamicData = InstanceDynamicData.Emplace_GetRef();
-		DynamicData.PrevLocalToPrimitive = Instance.LocalToPrimitive;
-
-		int32 InstanceIndex = InstanceLocalBounds.Num();
-		InstanceLocalBounds.SetNumUninitialized(InstanceIndex + 1);
-		SetInstanceLocalBounds(InstanceIndex, NaniteData.LocalBounds);
-		
-		InstanceHierarchyOffset.Emplace(NaniteData.HierarchyOffset);
-	}
-=======
 	OutInfo.NumResidentClusters = NaniteResources.NumResidentClusters;
 
 	// TODO: SegmentMapping
 	OutInfo.NumSegments = 0;
->>>>>>> 4af6daef
 
 	return MoveTemp(OutInfo);
 }
