--- conflicted
+++ resolved
@@ -6,11 +6,7 @@
 export void SetDynamicData_RenderThread(uniform FVector3f PositionBuffer[], 
 										const uniform unsigned int NumVertices, 
 										const uniform unsigned int Stride, 
-<<<<<<< HEAD
-										const uniform int32 BoneMap[], 
-=======
 										const uniform uint16 BoneMap[], 
->>>>>>> 4af6daef
 										const uniform FMatrix44f Transforms[], 
 										const uniform FVector3f Vertices[])
 {
