--- conflicted
+++ resolved
@@ -18,15 +18,8 @@
 #include "Components/BillboardComponent.h"
 #include "GenericPlatform/GenericPlatformMath.h"
 #include "HAL/IConsoleManager.h"
-<<<<<<< HEAD
-#if INCLUDE_CHAOS
-#include "PBDRigidsSolver.h"
-#endif  // #if INCLUDE_CHAOS
-
-=======
 #include "PBDRigidsSolver.h"
 #include "PhysicsSolver.h"  // #if TODO_REIMPLEMENT_GET_RIGID_PARTICLES
->>>>>>> 69078e53
 
 DEFINE_LOG_CATEGORY_STATIC(LogGeometryCollectionDebugDrawActor, Log, All);
 
@@ -120,10 +113,7 @@
 	// Console variables, also exposed as settings in this actor
 	static TAutoConsoleVariable<FString> SelectedRigidBodySolver (TEXT("p.gc.SelectedRigidBodySolver" ), GeometryCollectionDebugDrawActorConstants::SelectedRigidBodySolverDefault , TEXT("Geometry Collection debug draw, visualize debug informations for the selected rigid body solver.\nDefault = None"), ECVF_Cheat);
 	static TAutoConsoleVariable<int32  > SelectedRigidBodyId     (TEXT("p.gc.SelectedRigidBodyId"     ), GeometryCollectionDebugDrawActorConstants::SelectedRigidBodyIdDefault     , TEXT("Geometry Collection debug draw, visualize debug informations for the selected rigid body ids.\nDefault = -1"), ECVF_Cheat);
-<<<<<<< HEAD
-=======
 	//static TAutoConsoleVariable<FGuid  > SelectedRigidBodyId     (TEXT("p.gc.SelectedRigidBodyId"     ), GeometryCollectionDebugDrawActorConstants::SelectedRigidBodyIdDefault     , TEXT("Geometry Collection debug draw, visualize debug informations for the selected rigid body ids.\nDefault = 0:0:0:0"), ECVF_Cheat);
->>>>>>> 69078e53
 	static TAutoConsoleVariable<int32  > DebugDrawWholeCollection(TEXT("p.gc.DebugDrawWholeCollection"), GeometryCollectionDebugDrawActorConstants::DebugDrawWholeCollectionDefault, TEXT("Geometry Collection debug draw, show debug visualization for the rest of the geometry collection related to the current rigid body id selection.\nDefault = 0"), ECVF_Cheat);
 	static TAutoConsoleVariable<int32  > DebugDrawHierarchy      (TEXT("p.gc.DebugDrawHierarchy"      ), GeometryCollectionDebugDrawActorConstants::DebugDrawHierarchyDefault      , TEXT("Geometry Collection debug draw, show debug visualization for the top level node rather than the bottom leaf nodes of a cluster's hierarchy..\nDefault = 0"), ECVF_Cheat);
 	static TAutoConsoleVariable<int32  > DebugDrawClustering     (TEXT("p.gc.DebugDrawClustering"     ), GeometryCollectionDebugDrawActorConstants::DebugDrawClusteringDefault     , TEXT("Geometry Collection debug draw, show debug visualization for all clustered children associated to the current rigid body id selection.\nDefault = 0"), ECVF_Cheat);
@@ -320,11 +310,7 @@
 	Flush();
 
 	UWorld* const World = GetWorld();
-<<<<<<< HEAD
-#if INCLUDE_CHAOS && WITH_EDITOR
-=======
 #if WITH_EDITOR
->>>>>>> 69078e53
 	// Check editor pause status and force a dynamic update on all components to catchup with the physics thread
 	// This can't be done in the GeometryCollectionDebugDrawComponent since it doesn't tick at every frame,
 	// and can't be done in GeometryCollectionComponent either since it doesn't usually tick while paused.
@@ -344,23 +330,14 @@
 		}
 	}
 	bWasEditorPaused = bIsEditorPaused;
-<<<<<<< HEAD
-#endif  // #if INCLUDE_CHAOS && WITH_EDITOR
-=======
 #endif  // #if WITH_EDITOR
->>>>>>> 69078e53
 
 #if GEOMETRYCOLLECTION_DEBUG_DRAW
 	// Check badly synced collections in case it is still looking for an id match
 	if (World && SelectedRigidBody.Id != INDEX_NONE && !SelectedRigidBody.GeometryCollection)
-<<<<<<< HEAD
-	{
-#if INCLUDE_CHAOS
-=======
 	//if (World && SelectedRigidBody.Id.IsValid() && !SelectedRigidBody.GeometryCollection)
 	{
 #if TODO_REIMPLEMENT_GET_RIGID_PARTICLES
->>>>>>> 69078e53
 		// Check the id is within the selected solver range
 		const Chaos::FPBDRigidsSolver* const Solver = 
 			SelectedRigidBody.Solver ? SelectedRigidBody.Solver->GetSolver() :  // Selected solver
@@ -373,11 +350,7 @@
 			UE_LOG(LogGeometryCollectionDebugDrawActor, VeryVerbose, TEXT("The selection id is out of range."));
 		}
 		else  // Statement continues below...
-<<<<<<< HEAD
-#endif  // #if INCLUDE_CHAOS
-=======
 #endif  // #if TODO_REIMPLEMENT_GET_RIGID_PARTICLES
->>>>>>> 69078e53
 		{
 			UE_LOG(LogGeometryCollectionDebugDrawActor, VeryVerbose, TEXT("The selection couldn't be found. The property update will run on all components still containing any invalid rigid body ids."));
 
@@ -428,10 +401,7 @@
 
 	GeometryCollectionDebugDrawActorCVars::SelectedRigidBodySolver ->Set(*SelectedRigidBody.GetSolverName(), SetBy);
 	GeometryCollectionDebugDrawActorCVars::SelectedRigidBodyId     ->Set( SelectedRigidBody.Id             , SetBy);
-<<<<<<< HEAD
-=======
 	//GeometryCollectionDebugDrawActorCVars::SelectedRigidBodyId     ->Set(*SelectedRigidBody.Id.ToString()  , SetBy);
->>>>>>> 69078e53
 	GeometryCollectionDebugDrawActorCVars::DebugDrawWholeCollection->Set(int32(bDebugDrawWholeCollection  ), SetBy);
 	GeometryCollectionDebugDrawActorCVars::DebugDrawHierarchy      ->Set(int32(bDebugDrawHierarchy        ), SetBy);
 	GeometryCollectionDebugDrawActorCVars::DebugDrawClustering     ->Set(int32(bDebugDrawClustering       ), SetBy);
@@ -617,15 +587,10 @@
 
 	if      (PropertyName == GET_MEMBER_NAME_CHECKED(AGeometryCollectionDebugDrawActor, SelectedRigidBody        )) { GeometryCollectionDebugDrawActorCVars::SelectedRigidBodySolver ->Set(*SelectedRigidBody.GetSolverName(), SetBy);
 																													  GeometryCollectionDebugDrawActorCVars::SelectedRigidBodyId     ->Set( SelectedRigidBody.Id             , SetBy); }
-<<<<<<< HEAD
-	else if (PropertyName == GET_MEMBER_NAME_CHECKED(FGeometryCollectionDebugDrawActorSelectedRigidBody, Solver  )) { GeometryCollectionDebugDrawActorCVars::SelectedRigidBodySolver ->Set(*SelectedRigidBody.GetSolverName(), SetBy); }
-	else if (PropertyName == GET_MEMBER_NAME_CHECKED(FGeometryCollectionDebugDrawActorSelectedRigidBody, Id      )) { GeometryCollectionDebugDrawActorCVars::SelectedRigidBodyId     ->Set( SelectedRigidBody.Id             , SetBy); }
-=======
 //																													  GeometryCollectionDebugDrawActorCVars::SelectedRigidBodyId     ->Set(*SelectedRigidBody.Id.ToString()  , SetBy); }
 	else if (PropertyName == GET_MEMBER_NAME_CHECKED(FGeometryCollectionDebugDrawActorSelectedRigidBody, Solver  )) { GeometryCollectionDebugDrawActorCVars::SelectedRigidBodySolver ->Set(*SelectedRigidBody.GetSolverName(), SetBy); }
 	else if (PropertyName == GET_MEMBER_NAME_CHECKED(FGeometryCollectionDebugDrawActorSelectedRigidBody, Id      )) { GeometryCollectionDebugDrawActorCVars::SelectedRigidBodyId     ->Set( SelectedRigidBody.Id             , SetBy); }
 //	else if (PropertyName == GET_MEMBER_NAME_CHECKED(FGeometryCollectionDebugDrawActorSelectedRigidBody, Id      )) { GeometryCollectionDebugDrawActorCVars::SelectedRigidBodyId     ->Set(*SelectedRigidBody.Id.ToString()  , SetBy); }
->>>>>>> 69078e53
 	else if (PropertyName == GET_MEMBER_NAME_CHECKED(AGeometryCollectionDebugDrawActor, bDebugDrawWholeCollection)) { GeometryCollectionDebugDrawActorCVars::DebugDrawWholeCollection->Set(int32(bDebugDrawWholeCollection  ), SetBy); }
 	else if (PropertyName == GET_MEMBER_NAME_CHECKED(AGeometryCollectionDebugDrawActor, bDebugDrawHierarchy      )) { GeometryCollectionDebugDrawActorCVars::DebugDrawHierarchy      ->Set(int32(bDebugDrawHierarchy        ), SetBy); }
 	else if (PropertyName == GET_MEMBER_NAME_CHECKED(AGeometryCollectionDebugDrawActor, bDebugDrawClustering     )) { GeometryCollectionDebugDrawActorCVars::DebugDrawClustering     ->Set(int32(bDebugDrawClustering       ), SetBy); bForceVisibilityUpdate = true; }
@@ -2602,12 +2567,8 @@
 #endif  // #if ENABLE_DRAW_DEBUG
 }
 
-<<<<<<< HEAD
-void AGeometryCollectionDebugDrawActor::DrawConnectivityEdges(const UGeometryCollectionComponent* GeometryCollectionComponent, const FGeometryCollectionParticlesData& ParticlesData, const TManagedArray<int32>& RigidBodyIdArray)
-=======
 //void AGeometryCollectionDebugDrawActor::DrawConnectivityEdges(const UGeometryCollectionComponent* GeometryCollectionComponent, const FGeometryCollectionParticlesData& ParticlesData, const TManagedArray<int32>& RigidBodyIdArray)
 void AGeometryCollectionDebugDrawActor::DrawConnectivityEdges(const UGeometryCollectionComponent* GeometryCollectionComponent, const FGeometryCollectionParticlesData& ParticlesData, const TManagedArray<FGuid>& RigidBodyIdArray)
->>>>>>> 69078e53
 {
 #if ENABLE_DRAW_DEBUG
 	check(GeometryCollectionComponent);
@@ -2642,12 +2603,8 @@
 #endif  // #if ENABLE_DRAW_DEBUG
 }
 
-<<<<<<< HEAD
-void AGeometryCollectionDebugDrawActor::DrawConnectivityEdges(const UGeometryCollectionComponent* GeometryCollectionComponent, int32 TransformIndex, const FGeometryCollectionParticlesData& ParticlesData, const TManagedArray<int32>& RigidBodyIdArray, FColor HSVColor)
-=======
 //void AGeometryCollectionDebugDrawActor::DrawConnectivityEdges(const UGeometryCollectionComponent* GeometryCollectionComponent, int32 TransformIndex, const FGeometryCollectionParticlesData& ParticlesData, const TManagedArray<int32>& RigidBodyIdArray, FColor HSVColor)
 void AGeometryCollectionDebugDrawActor::DrawConnectivityEdges(const UGeometryCollectionComponent* GeometryCollectionComponent, int32 TransformIndex, const FGeometryCollectionParticlesData& ParticlesData, const TManagedArray<FGuid>& RigidBodyIdArray, FColor HSVColor)
->>>>>>> 69078e53
 {
 #if ENABLE_DRAW_DEBUG
 	check(GeometryCollectionComponent);
@@ -2687,12 +2644,8 @@
 #endif  // #if ENABLE_DRAW_DEBUG
 }
 
-<<<<<<< HEAD
-void AGeometryCollectionDebugDrawActor::DrawConnectivityEdgesNoChecks(const UGeometryCollectionComponent* GeometryCollectionComponent, int32 TransformIndex, const FGeometryCollectionParticlesData& ParticlesData, const TManagedArray<int32>& RigidBodyIdArray, const FColor& Color)
-=======
 //void AGeometryCollectionDebugDrawActor::DrawConnectivityEdgesNoChecks(const UGeometryCollectionComponent* GeometryCollectionComponent, int32 TransformIndex, const FGeometryCollectionParticlesData& ParticlesData, const TManagedArray<int32>& RigidBodyIdArray, const FColor& Color)
 void AGeometryCollectionDebugDrawActor::DrawConnectivityEdgesNoChecks(const UGeometryCollectionComponent* GeometryCollectionComponent, int32 TransformIndex, const FGeometryCollectionParticlesData& ParticlesData, const TManagedArray<FGuid>& RigidBodyIdArray, const FColor& Color)
->>>>>>> 69078e53
 {
 #if ENABLE_DRAW_DEBUG
 #if TODO_REIMPLEMENT_RIGID_CLUSTERING
