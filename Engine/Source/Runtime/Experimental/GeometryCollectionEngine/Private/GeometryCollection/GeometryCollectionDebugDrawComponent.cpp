--- conflicted
+++ resolved
@@ -8,13 +8,7 @@
 #include "GeometryCollection/GeometryCollectionObject.h"
 #include "GeometryCollection/GeometryCollectionDebugDrawActor.h"
 #include "GeometryCollection/GeometryCollection.h"
-<<<<<<< HEAD
-#if INCLUDE_CHAOS
-#include "SolverObjects/GeometryCollectionPhysicsObject.h"
-#endif  // #if INCLUDE_CHAOS
-=======
 #include "PhysicsProxy/GeometryCollectionPhysicsProxy.h"
->>>>>>> 69078e53
 #endif  // #if GEOMETRYCOLLECTION_DEBUG_DRAW
 #include "HAL/IConsoleManager.h"
 #include "PBDRigidsSolver.h"
@@ -83,10 +77,6 @@
 		// Update the visibility and tick status depending on the debug draw properties currently selected
 		OnDebugDrawPropertiesChanged(false);
 
-<<<<<<< HEAD
-#if INCLUDE_CHAOS
-=======
->>>>>>> 69078e53
 		// Find or create level set renderer
 		GeometryCollectionRenderLevelSetActor = AGeometryCollectionRenderLevelSetActor::FindOrCreate(GetWorld());
 	}
@@ -297,10 +287,7 @@
 	const bool bIsOneSelected = bIsSelected && !GeometryCollectionDebugDrawActor->bDebugDrawWholeCollection;
 	const bool bAreAllSelected = (bIsSelected && GeometryCollectionDebugDrawActor->bDebugDrawWholeCollection) ||
 		(GeometryCollectionDebugDrawActor->SelectedRigidBody.Id == INDEX_NONE &&
-<<<<<<< HEAD
-=======
 		//(GeometryCollectionDebugDrawActor->SelectedRigidBody.Id.IsValid() == false &&
->>>>>>> 69078e53
 			GeometryCollectionDebugDrawActor->SelectedRigidBody.Solver == GeometryCollectionComponent->ChaosSolverActor);
 
 	// Compute world space geometry and cluster transforms
@@ -451,10 +438,7 @@
 
 	// Simple test to allow for an early exit when nothing has been selected
 	if (GeometryCollectionDebugDrawActor->SelectedRigidBody.Id == INDEX_NONE ||
-<<<<<<< HEAD
-=======
 	//if (GeometryCollectionDebugDrawActor->SelectedRigidBody.Id.IsValid() == false ||
->>>>>>> 69078e53
 		GeometryCollectionDebugDrawActor->SelectedRigidBody.Solver != GeometryCollectionComponent->ChaosSolverActor)
 	{
 		SelectedRigidBodyId = GeometryCollectionDebugDrawActor->SelectedRigidBody.Id;
@@ -464,12 +448,8 @@
 
 	// Check rigid body id sync
 	// Note that this test alone isn't enough to ensure that the rigid body ids are valid.
-<<<<<<< HEAD
-	const TManagedArray<int32>& RigidBodyIds = GeometryCollectionComponent->RigidBodyIds;
-=======
 	//const TManagedArray<int32>& RigidBodyIds = GeometryCollectionComponent->RigidBodyIds;
 	const TManagedArray<FGuid>& RigidBodyIds = GeometryCollectionComponent->GetRigidBodyGuidArray();
->>>>>>> 69078e53
 	if (RigidBodyIds.Num() == 0)
 	{
 		bHasIncompleteRigidBodyIdSync = !!GeometryCollectionComponent->GetTransformArray().Num();
@@ -486,24 +466,16 @@
 	for (int32 TransformIndex = 0; TransformIndex < RigidBodyIds.Num(); ++TransformIndex)
 	{
 		// Is this the selected id?
-<<<<<<< HEAD
-		if (RigidBodyIds[TransformIndex] == GeometryCollectionDebugDrawActor->SelectedRigidBody.Id)
-=======
 		//if (RigidBodyIds[TransformIndex] == GeometryCollectionDebugDrawActor->SelectedRigidBody.Id)
 		if (static_cast<int32>(GetTypeHash(RigidBodyIds[TransformIndex])) == GeometryCollectionDebugDrawActor->SelectedRigidBody.Id)
->>>>>>> 69078e53
 		{
 			SelectedTransformIndex = TransformIndex;
 			bHasIncompleteRigidBodyIdSync = false;  // Found it, the wait for a sync can be canceled
 			break;
 		}
 		// Check the reason behind any invalid index
-<<<<<<< HEAD
-		if (RigidBodyIds[TransformIndex] == INDEX_NONE)
-=======
 		//if (RigidBodyIds[TransformIndex] == INDEX_NONE)
 		if (!RigidBodyIds[TransformIndex].IsValid())
->>>>>>> 69078e53
 		{
 			// Look for detached clusters in order to differentiate un-synced vs empty cluster rigid body ids.
 			int32 ChildTransformIndex = TransformIndex;
@@ -607,10 +579,7 @@
 		const bool bIsSelected = (SelectedTransformIndex != INDEX_NONE);
 		const bool bAreAllSelected = (bIsSelected && GeometryCollectionDebugDrawActor->bDebugDrawWholeCollection) ||
 			(GeometryCollectionDebugDrawActor->SelectedRigidBody.Id == INDEX_NONE && 
-<<<<<<< HEAD
-=======
 			//(GeometryCollectionDebugDrawActor->SelectedRigidBody.Id.IsValid() == false && 
->>>>>>> 69078e53
 			 GeometryCollectionDebugDrawActor->SelectedRigidBody.Solver == GeometryCollectionComponent->ChaosSolverActor);
 		const bool bAreAnySelected = bIsSelected || bAreAllSelected;
 
@@ -719,10 +688,7 @@
 		// Check whether anything from this component is selected for debug drawing
 		const bool bAreAnySelected = (SelectedTransformIndex != INDEX_NONE ||
 			(GeometryCollectionDebugDrawActor->SelectedRigidBody.Id == INDEX_NONE &&
-<<<<<<< HEAD
-=======
 			//(GeometryCollectionDebugDrawActor->SelectedRigidBody.Id.IsValid() == false &&
->>>>>>> 69078e53
 			 GeometryCollectionDebugDrawActor->SelectedRigidBody.Solver == GeometryCollectionComponent->ChaosSolverActor));
 
 		bIsEnabled =
@@ -839,10 +805,7 @@
 	const bool bIsOneSelected = bIsSelected && !GeometryCollectionDebugDrawActor->bDebugDrawWholeCollection;
 	const bool bAreAllSelected = (bIsSelected && GeometryCollectionDebugDrawActor->bDebugDrawWholeCollection) ||
 		(GeometryCollectionDebugDrawActor->SelectedRigidBody.Id == INDEX_NONE &&
-<<<<<<< HEAD
-=======
 		//(GeometryCollectionDebugDrawActor->SelectedRigidBody.Id.IsValid() == false &&
->>>>>>> 69078e53
 		 GeometryCollectionDebugDrawActor->SelectedRigidBody.Solver == GeometryCollectionComponent->ChaosSolverActor);
 
 	if (bIsOneSelected)
