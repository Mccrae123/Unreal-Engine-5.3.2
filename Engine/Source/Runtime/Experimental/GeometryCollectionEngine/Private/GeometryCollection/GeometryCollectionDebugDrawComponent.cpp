// Copyright 1998-2019 Epic Games, Inc. All Rights Reserved.

#include "GeometryCollection/GeometryCollectionDebugDrawComponent.h"

#if GEOMETRYCOLLECTION_DEBUG_DRAW
#include "GeometryCollection/GeometryCollectionRenderLevelSetActor.h"
#include "GeometryCollection/GeometryCollectionComponent.h"
#include "GeometryCollection/GeometryCollectionObject.h"
#include "GeometryCollection/GeometryCollectionDebugDrawActor.h"
#include "GeometryCollection/GeometryCollection.h"
#if INCLUDE_CHAOS
#include "SolverObjects/GeometryCollectionPhysicsObject.h"
#endif  // #if INCLUDE_CHAOS
#endif  // #if GEOMETRYCOLLECTION_DEBUG_DRAW
#include "HAL/IConsoleManager.h"

DEFINE_LOG_CATEGORY_STATIC(LogGeometryCollectionDebugDraw, Log, All);

// Constants
namespace GeometryCollectionDebugDrawComponentConstants
{
	static const FLinearColor DarkerTintFactor(1.0f, 1.0f, 0.7f);  // Darker HSV multiplier
	static const FLinearColor LighterTintFactor(1.0f, 1.0f, 2.0f);  // Lighter HSV multiplier

	static const FLinearColor RigidBodyTint(0.8f, 0.1f, 0.1f);  // Red
	static const FLinearColor ClusteringTint(0.6, 0.4f, 0.2f);  // Orange
	static const FLinearColor GeometryTint(0.4f, 0.2f, 0.6f);  // Purple
	static const FLinearColor SingleFaceTint(0.6, 0.2f, 0.4f);  // Pink
	static const FLinearColor VertexTint(0.2f, 0.4f, 0.6f);  // Blue

	static const FColor RigidBodyIdsColorDefault = (RigidBodyTint.LinearRGBToHSV() * LighterTintFactor).HSVToLinearRGB().ToFColor(true);
	static const FColor RigidBodyCollisionColorDefault = RigidBodyTint.ToFColor(true);
	static const FColor RigidBodyInertiaColorDefault = (RigidBodyTint.LinearRGBToHSV() * LighterTintFactor).HSVToLinearRGB().ToFColor(true);
	static const FColor RigidBodyVelocityColorDefault = (RigidBodyTint.LinearRGBToHSV() * DarkerTintFactor).HSVToLinearRGB().ToFColor(true);
	static const FColor RigidBodyForceColorDefault = (RigidBodyTint.LinearRGBToHSV() * DarkerTintFactor).HSVToLinearRGB().ToFColor(true);
	static const FColor RigidBodyInfoColorDefault = (RigidBodyTint.LinearRGBToHSV() * LighterTintFactor).HSVToLinearRGB().ToFColor(true);
	static const FColor TransformIndexColorDefault = (ClusteringTint.LinearRGBToHSV() * LighterTintFactor).HSVToLinearRGB().ToFColor(true);
	static const FColor LevelColorDefault = (ClusteringTint.LinearRGBToHSV() * LighterTintFactor).HSVToLinearRGB().ToFColor(true);
	static const FColor ParentColorDefault = ClusteringTint.ToFColor(true);
	static const FColor GeometryIndexColorDefault = (GeometryTint.LinearRGBToHSV() * LighterTintFactor).HSVToLinearRGB().ToFColor(true);
	static const FColor BoundingBoxColorDefault = (GeometryTint.LinearRGBToHSV() * DarkerTintFactor).HSVToLinearRGB().ToFColor(true);
	static const FColor FaceColorDefault = GeometryTint.ToFColor(true);
	static const FColor FaceIndexColorDefault = (GeometryTint.LinearRGBToHSV() * LighterTintFactor).HSVToLinearRGB().ToFColor(true);
	static const FColor FaceNormalColorDefault = (GeometryTint.LinearRGBToHSV() * DarkerTintFactor).HSVToLinearRGB().ToFColor(true);
	static const FColor SingleFaceColorDefault = (SingleFaceTint.LinearRGBToHSV() * LighterTintFactor).HSVToLinearRGB().ToFColor(true);
	static const FColor VertexColorDefault = VertexTint.ToFColor(true);
	static const FColor VertexIndexColorDefault = (VertexTint.LinearRGBToHSV() * LighterTintFactor).HSVToLinearRGB().ToFColor(true);
	static const FColor VertexNormalColorDefault = (VertexTint.LinearRGBToHSV() * DarkerTintFactor).HSVToLinearRGB().ToFColor(true);
}

// Static member variables
UGeometryCollectionDebugDrawComponent* UGeometryCollectionDebugDrawComponent::RenderLevelSetOwner = nullptr;
int32 UGeometryCollectionDebugDrawComponent::LastRenderedId = INDEX_NONE;

UGeometryCollectionDebugDrawComponent::UGeometryCollectionDebugDrawComponent(const FObjectInitializer& ObjectInitializer)
	: Super(ObjectInitializer)
	, bShowRigidBodyIds(false)
	, bShowRigidBodyTransforms(false)
	, bShowRigidBodyCollisions(false)
	, bShowRigidBodyInertias(false)
	, bShowRigidBodyVelocities(false)
	, bShowRigidBodyForces(false)
	, bShowRigidBodyInfos(false)
	, RigidBodyIdColor(GeometryCollectionDebugDrawComponentConstants::RigidBodyIdsColorDefault)
	, RigidBodyTransformScale(1.0f)
	, RigidBodyCollisionColor(GeometryCollectionDebugDrawComponentConstants::RigidBodyCollisionColorDefault)
	, RigidBodyInertiaColor(GeometryCollectionDebugDrawComponentConstants::RigidBodyInertiaColorDefault)
	, RigidBodyVelocityColor(GeometryCollectionDebugDrawComponentConstants::RigidBodyVelocityColorDefault)
	, RigidBodyForceColor(GeometryCollectionDebugDrawComponentConstants::RigidBodyForceColorDefault)
	, RigidBodyInfoColor(GeometryCollectionDebugDrawComponentConstants::RigidBodyInfoColorDefault)
	, bShowTransformIndices(false)
	, bShowTransforms(false)
	, bShowLevels(false)
	, bShowParents(false)
	, bShowConnectivityEdges(false)
	, TransformIndexColor(GeometryCollectionDebugDrawComponentConstants::TransformIndexColorDefault)
	, TransformScale(1.0f)
	, LevelColor(GeometryCollectionDebugDrawComponentConstants::LevelColorDefault)
	, ParentColor(GeometryCollectionDebugDrawComponentConstants::ParentColorDefault)
	, ConnectivityEdgeThickness(1.0f)
	, bShowGeometryIndices(false)
	, bShowGeometryTransforms(false)
	, bShowBoundingBoxes(false)
	, bShowFaces(false)
	, bShowFaceIndices(false)
	, bShowFaceNormals(false)
	, bShowSingleFace(false)
	, SingleFaceIndex(0)
	, bShowVertices(false)
	, bShowVertexIndices(false)
	, bShowVertexNormals(false)
	, GeometryIndexColor(GeometryCollectionDebugDrawComponentConstants::GeometryIndexColorDefault)
	, GeometryTransformScale(1.0f)
	, BoundingBoxColor(GeometryCollectionDebugDrawComponentConstants::BoundingBoxColorDefault)
	, FaceColor(GeometryCollectionDebugDrawComponentConstants::FaceColorDefault)
	, FaceIndexColor(GeometryCollectionDebugDrawComponentConstants::FaceIndexColorDefault)
	, FaceNormalColor(GeometryCollectionDebugDrawComponentConstants::FaceNormalColorDefault)
	, SingleFaceColor(GeometryCollectionDebugDrawComponentConstants::SingleFaceColorDefault)
	, VertexColor(GeometryCollectionDebugDrawComponentConstants::VertexColorDefault)
	, VertexIndexColor(GeometryCollectionDebugDrawComponentConstants::VertexIndexColorDefault)
	, VertexNormalColor(GeometryCollectionDebugDrawComponentConstants::VertexNormalColorDefault)
	, GeometryCollectionDebugDrawActor(nullptr)
	, GeometryCollectionRenderLevelSetActor(nullptr)
	, GeometryCollectionComponent(nullptr)
#if GEOMETRYCOLLECTION_DEBUG_DRAW
#if INCLUDE_CHAOS
	, ParticlesData()
#endif  // #if INCLUDE_CHAOS
	, ParentCheckSum(0)
	, SelectedRigidBodyId(INDEX_NONE)
	, SelectedTransformIndex(INDEX_NONE)
	, HiddenTransformIndex(INDEX_NONE)
<<<<<<< HEAD
=======
	, bWasVisible(true)
>>>>>>> 710d7cac
	, bHasIncompleteRigidBodyIdSync(false)
	, SelectedChaosSolver(nullptr)
#endif  // #if GEOMETRYCOLLECTION_DEBUG_DRAW
{
	bNavigationRelevant = false;
	bTickInEditor = false;
#if GEOMETRYCOLLECTION_DEBUG_DRAW
	PrimaryComponentTick.bCanEverTick = true;
	PrimaryComponentTick.bTickEvenWhenPaused = true;
	PrimaryComponentTick.bStartWithTickEnabled = false;
#else  // #if GEOMETRYCOLLECTION_DEBUG_DRAW
	PrimaryComponentTick.bCanEverTick = false;
#endif  // #if GEOMETRYCOLLECTION_DEBUG_DRAW #else
}

void UGeometryCollectionDebugDrawComponent::BeginPlay()
{
	Super::BeginPlay();

#if GEOMETRYCOLLECTION_DEBUG_DRAW
	// Should always start with ticking disabled
	check(!PrimaryComponentTick.IsTickFunctionEnabled());

	if (GeometryCollectionComponent)
	{
		// Reset all index variables
		SelectedRigidBodyId = INDEX_NONE;
		SelectedTransformIndex = INDEX_NONE;
		HiddenTransformIndex = INDEX_NONE;
<<<<<<< HEAD
=======
		bWasVisible = true;
>>>>>>> 710d7cac

		// Find or create global debug draw actor
		GeometryCollectionDebugDrawActor = AGeometryCollectionDebugDrawActor::FindOrCreate(GetWorld());
		if (ensure(GeometryCollectionDebugDrawActor))
		{
			// Make sure to tick the debug draw actor first
			// It is required to clear up the persistent lines before drawing a new frame
			AddTickPrerequisiteActor(GeometryCollectionDebugDrawActor);
		}

		// Update the visibility and tick status depending on the debug draw properties currently selected
		OnDebugDrawPropertiesChanged(false);

#if INCLUDE_CHAOS
		// Find or create level set renderer
		GeometryCollectionRenderLevelSetActor = AGeometryCollectionRenderLevelSetActor::FindOrCreate(GetWorld());
#endif  // #if INCLUDE_CHAOS
	}
#endif  // #if GEOMETRYCOLLECTION_DEBUG_DRAW
}

void UGeometryCollectionDebugDrawComponent::EndPlay(EEndPlayReason::Type ReasonEnd)
{
#if GEOMETRYCOLLECTION_DEBUG_DRAW
	if (GeometryCollectionComponent)
	{
		// Garbage collect debug draw singleton actor (needs this before updating properties to restore visibility)
		GeometryCollectionDebugDrawActor = nullptr;

		// Turn off level set renderer (needs this before updating properties to disable the level set renderer)
		if (RenderLevelSetOwner == this)
		{
			LastRenderedId = INDEX_NONE;
		}

		// Refresh states from end-play properties
		OnDebugDrawPropertiesChanged(false);

		// Garbage collect levelset rendering actor (needs this after updating properties)
		GeometryCollectionRenderLevelSetActor = nullptr;
	}
#endif  // #if GEOMETRYCOLLECTION_DEBUG_DRAW
	Super::EndPlay(ReasonEnd);
}

void UGeometryCollectionDebugDrawComponent::TickComponent(float DeltaTime, enum ELevelTick TickType, FActorComponentTickFunction *ThisTickFunction)
{
	Super::TickComponent(DeltaTime, TickType, ThisTickFunction);
	UE_CLOG(GetOwner(), LogGeometryCollectionDebugDraw, VeryVerbose, TEXT("Component ticked for actor %s."), *GetOwner()->GetName());

#if GEOMETRYCOLLECTION_DEBUG_DRAW
	if (GeometryCollectionComponent && GeometryCollectionDebugDrawActor)
	{
		if (GeometryCollectionComponent->RestCollection)
		{
			// Debug draw collection
			DebugDrawTick();

#if INCLUDE_CHAOS
			if (GeometryCollectionRenderLevelSetActor)
			{
				// Debug draw solver infos for this collection
				DebugDrawChaosTick();
			}
#endif  // #if INCLUDE_CHAOS

			// Detect breaking by tracking changes in parents so that the geometry visibility can be updated if required
			// Note: The GeometryCollectionComponent breaking callback is unsuitable for this purpose as it notifies changes before any array gets updated.
			const int32 PrevParentCheckSum = ParentCheckSum;
			ParentCheckSum = 0;
			for (int32 ParentIndex : GeometryCollectionComponent->GetParentArray())
			{
				ParentCheckSum += ParentIndex;
			}
			if (ParentCheckSum != PrevParentCheckSum)
			{
				UE_CLOG(GetOwner(), LogGeometryCollectionDebugDraw, Verbose, TEXT("Geometry Collection has broken up for actor %s."), *GetOwner()->GetName());
				UpdateGeometryVisibility(true);
			}
		}
		else
		{
			UE_CLOG(GetOwner(), LogGeometryCollectionDebugDraw, Warning, TEXT("Null Rest Collection for actor %s, skipping Debug Draw Component tick."), *GetOwner()->GetName());
		}
	}
	else
	{
		UE_CLOG(GetOwner(), LogGeometryCollectionDebugDraw, Warning, TEXT("Invalid Debug Draw Component for actor %s, tick is now disabled."), *GetOwner()->GetName());
		SetComponentTickEnabled(false);
	}
#endif  // #if GEOMETRYCOLLECTION_DEBUG_DRAW
}

#if WITH_EDITOR
void UGeometryCollectionDebugDrawComponent::PostEditChangeProperty(FPropertyChangedEvent& PropertyChangedEvent)
{
#if GEOMETRYCOLLECTION_DEBUG_DRAW
	if (GeometryCollectionComponent)
	{
		const FName PropertyName = PropertyChangedEvent.Property ? PropertyChangedEvent.Property->GetFName(): NAME_None;
		if (PropertyName == GET_MEMBER_NAME_CHECKED(UGeometryCollectionDebugDrawComponent, SingleFaceIndex))
		{
			const int32 NumFaces = GeometryCollectionComponent->GetNumElements(FGeometryCollection::FacesGroup);
			SingleFaceIndex = FMath::Clamp(SingleFaceIndex, 0, NumFaces - 1);
		}
	}

	// Update selection and visibility
	OnDebugDrawPropertiesChanged(false);
#endif  // #if GEOMETRYCOLLECTION_DEBUG_DRAW

	Super::PostEditChangeProperty(PropertyChangedEvent);
}

bool UGeometryCollectionDebugDrawComponent::CanEditChange(const UProperty* InProperty) const
{
	if (HasBegunPlay())
	{
		return false;
	}
	return Super::CanEditChange(InProperty);
}
#endif  // #if WITH_EDITOR

#if GEOMETRYCOLLECTION_DEBUG_DRAW
bool UGeometryCollectionDebugDrawComponent::OnDebugDrawPropertiesChanged(bool bForceVisibilityUpdate)
{
	if (HasBegunPlay() && GeometryCollectionComponent)
	{
		UE_CLOG(GetOwner(), LogGeometryCollectionDebugDraw, Verbose, TEXT("OnDebugDrawPropertiesChanged for actor %s"), *GetOwner()->GetName());

		// Make sure to have an up to date selected transform index
		UpdateSelectedTransformIndex();

		// Update geometry visibility
		UpdateGeometryVisibility(bForceVisibilityUpdate);

#if INCLUDE_CHAOS
		// Turn off level set rendering when required
		UpdateLevelSetVisibility();
#endif  // #if INCLUDE_CHAOS

		// Update tick function
		UpdateTickStatus();
	}
	return SelectedTransformIndex != INDEX_NONE;
}

void UGeometryCollectionDebugDrawComponent::OnClusterChanged()
{
	if (HasBegunPlay() && GeometryCollectionComponent && IsComponentTickEnabled())  // Only proceed if the tick is already enabled
	{
		UE_CLOG(GetOwner(), LogGeometryCollectionDebugDraw, Verbose, TEXT("OnClusterChanged for actor %s"), *GetOwner()->GetName());

		// Make sure to have an up to date selected transform index
		UpdateSelectedTransformIndex();

		// Update geometry visibility
		UpdateGeometryVisibility(true);  // Force visibility update

#if INCLUDE_CHAOS
		// Turn off level set rendering when required
		UpdateLevelSetVisibility();
#endif  // #if INCLUDE_CHAOS
	}
}

void UGeometryCollectionDebugDrawComponent::ComputeClusterTransforms(int32 Index, TArray<bool>& IsComputed, TArray<FTransform>& InOutGlobalTransforms)
{
	if (!IsComputed[Index])
	{
		FTransform& Transform = InOutGlobalTransforms[Index];

		// Set to local transform
		const TManagedArray<FTransform>& Transforms = GeometryCollectionComponent->GetTransformArray();
		Transform = Transforms[Index];

		// Recurse through parents and transform this from local space to global space
		const TManagedArray<int32>& Parents = GeometryCollectionComponent->GetParentArray();
		const int32 ParentIndex = Parents[Index];
		if (ParentIndex != FGeometryCollection::Invalid)
		{
			ComputeClusterTransforms(ParentIndex, IsComputed, InOutGlobalTransforms);
			Transform *= InOutGlobalTransforms[ParentIndex];
		}
		IsComputed[Index] = true;
	}
}

void UGeometryCollectionDebugDrawComponent::ComputeTransforms(TArray<FTransform>& OutClusterTransforms, TArray<FTransform>& OutGeometryTransforms)
{
	check(GeometryCollectionComponent);
	check(GeometryCollectionComponent->RestCollection);

	const TManagedArray<FTransform>& Transforms = GeometryCollectionComponent->GetTransformArray();
	const TManagedArray<FTransform>& RestTransforms = GeometryCollectionComponent->GetTransformArrayRest();
	const TManagedArray<int32>& Parents = GeometryCollectionComponent->GetParentArray();
	const TManagedArray<TSet<int32>>& Children = GeometryCollectionComponent->GetChildrenArray();

	check(Transforms.Num() == RestTransforms.Num());
	const int32 NumTransforms = Transforms.Num();

	const AActor* const Actor = GetOwner();
	check(Actor);
	const FTransform ActorTransform = Actor->GetTransform();

	// Initialize all flip flop array values to false
	TArray<bool> FlipFlopComputeStatus;
	FlipFlopComputeStatus.AddZeroed(NumTransforms);

	// First pass, go up the hierarchy to calculate the leaf/cluster global transforms, not including the actor's tranform
	OutClusterTransforms.SetNumUninitialized(NumTransforms, false);
	for (int32 Index = 0; Index < NumTransforms; ++Index)
	{
		ComputeClusterTransforms(Index, FlipFlopComputeStatus, OutClusterTransforms);
	}

	// Second pass, starts from the leaves and go up the hierarchy to update the parents' transform using the rest transform array
	// Also applies the actor transform to the calculated transforms
	OutGeometryTransforms.SetNumUninitialized(NumTransforms, false);

	for (int32 Index = 0; Index < NumTransforms; ++Index)
	{
		// Start from the leaves, since these have the only up to date geometry transforms
		if (!Children[Index].Num())
		{
			// Apply actor transform to leaves
			OutClusterTransforms[Index] *= ActorTransform;

			// Copy child geometry transform
			OutGeometryTransforms[Index] = OutClusterTransforms[Index];

			// Iterate up the hierarchy to update the parent transform, stop when it finds a parent that has already been computed
			for (int32 ChildIndex = Index, ParentIndex = Parents[Index];
				ParentIndex != FGeometryCollection::Invalid && FlipFlopComputeStatus[ParentIndex];
				ParentIndex = Parents[ChildIndex = ParentIndex])
			{
				// Finalize the remaining cluster nodes' transform by applying the actor transform
				OutClusterTransforms[ParentIndex] *= ActorTransform;

				// Calculate final geometry transform from the current child's transform
				const FTransform& ParentToChildTransform = RestTransforms[ChildIndex];
				OutGeometryTransforms[ParentIndex] = ParentToChildTransform.Inverse() * OutGeometryTransforms[ChildIndex];
				
				// Mark this parent calculation as completed
				FlipFlopComputeStatus[ParentIndex] = false;
			}
		}
	}
}

void UGeometryCollectionDebugDrawComponent::DebugDrawTick()
{
	check(GeometryCollectionComponent);
	check(GeometryCollectionComponent->RestCollection);
	check(GeometryCollectionDebugDrawActor);

	AActor* const Actor = GetOwner();
	check(Actor);

	// Compute world space geometry and cluster transforms
	TArray<FTransform> ClusterTransforms;
	TArray<FTransform> GeometryTransforms;
	ComputeTransforms(ClusterTransforms, GeometryTransforms);

	const bool bIsSelected = (SelectedTransformIndex != INDEX_NONE);
	const bool bIsOneSelected = bIsSelected && !GeometryCollectionDebugDrawActor->bDebugDrawWholeCollection;
	const bool bAreAllSelected = (bIsSelected && GeometryCollectionDebugDrawActor->bDebugDrawWholeCollection) ||
		(GeometryCollectionDebugDrawActor->SelectedRigidBody.Id == INDEX_NONE && 
		 GeometryCollectionDebugDrawActor->SelectedRigidBody.Solver == GeometryCollectionComponent->ChaosSolverActor);

	// Clustering
	if (!bShowTransformIndices && GeometryCollectionDebugDrawActor->bShowTransformIndex && bIsOneSelected)
	{
		GeometryCollectionDebugDrawActor->DrawTransformIndex(ClusterTransforms, GeometryCollectionComponent, SelectedTransformIndex, TransformIndexColor);
	}
	else if (bShowTransformIndices || (GeometryCollectionDebugDrawActor->bShowTransformIndex && bAreAllSelected))
	{
		GeometryCollectionDebugDrawActor->DrawTransformIndices(ClusterTransforms, GeometryCollectionComponent, TransformIndexColor);
	}

	if (!bShowTransforms && GeometryCollectionDebugDrawActor->bShowTransform && bIsOneSelected)
	{
		GeometryCollectionDebugDrawActor->DrawTransform(ClusterTransforms, GeometryCollectionComponent, SelectedTransformIndex, TransformScale);
	}
	else if (bShowTransforms || (GeometryCollectionDebugDrawActor->bShowTransform && bAreAllSelected))
	{
		GeometryCollectionDebugDrawActor->DrawTransforms(ClusterTransforms, GeometryCollectionComponent, TransformScale);
	}

	if (!bShowParents && GeometryCollectionDebugDrawActor->bShowParent && bIsOneSelected)
	{
		GeometryCollectionDebugDrawActor->DrawParent(ClusterTransforms, GeometryCollectionComponent, SelectedTransformIndex, ParentColor);
	}
	else if (bShowParents || (GeometryCollectionDebugDrawActor->bShowParent && bAreAllSelected))
	{
		GeometryCollectionDebugDrawActor->DrawParents(ClusterTransforms, GeometryCollectionComponent, ParentColor);
	}

	if (!bShowLevels && GeometryCollectionDebugDrawActor->bShowLevel && bIsOneSelected)
	{
		GeometryCollectionDebugDrawActor->DrawLevel(ClusterTransforms, GeometryCollectionComponent, SelectedTransformIndex, LevelColor);
	}
	else if (bShowLevels || (GeometryCollectionDebugDrawActor->bShowLevel && bAreAllSelected))
	{
		GeometryCollectionDebugDrawActor->DrawLevels(ClusterTransforms, GeometryCollectionComponent, LevelColor);
	}

	// Geometry
	if (!bShowVertices && GeometryCollectionDebugDrawActor->bShowVertices && bIsOneSelected)
	{
		GeometryCollectionDebugDrawActor->DrawVertices(GeometryTransforms, GeometryCollectionComponent, SelectedTransformIndex, VertexColor);
	}
	else if (bShowVertices || (GeometryCollectionDebugDrawActor->bShowVertices && bAreAllSelected))
	{
		GeometryCollectionDebugDrawActor->DrawVertices(GeometryTransforms, GeometryCollectionComponent, VertexColor);
	}

	if (!bShowVertexIndices && GeometryCollectionDebugDrawActor->bShowVertexIndices && bIsOneSelected)
	{ 
		GeometryCollectionDebugDrawActor->DrawVertexIndices(GeometryTransforms, GeometryCollectionComponent, SelectedTransformIndex, VertexIndexColor);
	}
	else if (bShowVertexIndices || (GeometryCollectionDebugDrawActor->bShowVertexIndices && bAreAllSelected))
	{
		GeometryCollectionDebugDrawActor->DrawVertexIndices(GeometryTransforms, GeometryCollectionComponent, VertexIndexColor);
	}

	if (!bShowVertexNormals && GeometryCollectionDebugDrawActor->bShowVertexNormals && bIsOneSelected)
	{
		GeometryCollectionDebugDrawActor->DrawVertexNormals(GeometryTransforms, GeometryCollectionComponent, SelectedTransformIndex, VertexNormalColor);
	}
	else if (bShowVertexNormals || (GeometryCollectionDebugDrawActor->bShowVertexNormals && bAreAllSelected))
	{
		GeometryCollectionDebugDrawActor->DrawVertexNormals(GeometryTransforms, GeometryCollectionComponent, VertexNormalColor);
	}
<<<<<<< HEAD

	if (!bShowFaces && GeometryCollectionDebugDrawActor->bShowFaces && bIsOneSelected)
	{
		GeometryCollectionDebugDrawActor->DrawFaces(GeometryTransforms, GeometryCollectionComponent, SelectedTransformIndex, FaceColor);
	}
	else if (bShowFaces || (GeometryCollectionDebugDrawActor->bShowFaces && bAreAllSelected))
	{
		GeometryCollectionDebugDrawActor->DrawFaces(GeometryTransforms, GeometryCollectionComponent, FaceColor);
	}

	if (!bShowFaceIndices && GeometryCollectionDebugDrawActor->bShowFaceIndices && bIsOneSelected)
	{
		GeometryCollectionDebugDrawActor->DrawFaceIndices(GeometryTransforms, GeometryCollectionComponent, SelectedTransformIndex, FaceIndexColor);
	}
	else if (bShowFaceIndices || (GeometryCollectionDebugDrawActor->bShowFaceIndices && bAreAllSelected))
	{
		GeometryCollectionDebugDrawActor->DrawFaceIndices(GeometryTransforms, GeometryCollectionComponent, FaceIndexColor);
	}

	if (bShowSingleFace)
	{
		GeometryCollectionDebugDrawActor->DrawSingleFace(GeometryTransforms, GeometryCollectionComponent, SingleFaceIndex, SingleFaceColor);
	}
	if (GeometryCollectionDebugDrawActor->bShowSingleFace && (bIsOneSelected || bAreAllSelected))  // No else required here, it should be able to draw the two faces at the same time
	{
		GeometryCollectionDebugDrawActor->DrawSingleFace(GeometryTransforms, GeometryCollectionComponent, GeometryCollectionDebugDrawActor->SingleFaceIndex, SingleFaceColor);
	}

	if (!bShowFaceNormals && GeometryCollectionDebugDrawActor->bShowFaceNormals && bIsOneSelected)
	{
		GeometryCollectionDebugDrawActor->DrawFaceNormals(GeometryTransforms, GeometryCollectionComponent, SelectedTransformIndex, FaceNormalColor);
	}
	else if (bShowFaceNormals || (GeometryCollectionDebugDrawActor->bShowFaceNormals && bAreAllSelected))
	{
		GeometryCollectionDebugDrawActor->DrawFaceNormals(GeometryTransforms, GeometryCollectionComponent, FaceNormalColor);
	}

	if (!bShowGeometryIndices && GeometryCollectionDebugDrawActor->bShowGeometryIndex && bIsOneSelected)
	{
		GeometryCollectionDebugDrawActor->DrawGeometryIndex(GeometryTransforms, GeometryCollectionComponent, SelectedTransformIndex, GeometryIndexColor);
	}
	else if (bShowGeometryIndices || (GeometryCollectionDebugDrawActor->bShowGeometryIndex && bAreAllSelected))
	{
		GeometryCollectionDebugDrawActor->DrawGeometryIndices(GeometryTransforms, GeometryCollectionComponent, GeometryIndexColor);
	}

	if (!bShowGeometryTransforms && GeometryCollectionDebugDrawActor->bShowGeometryTransform && bIsOneSelected)
	{
		GeometryCollectionDebugDrawActor->DrawTransform(GeometryTransforms, GeometryCollectionComponent, SelectedTransformIndex, GeometryTransformScale);
	}
	else if (bShowGeometryTransforms || (GeometryCollectionDebugDrawActor->bShowGeometryTransform && bAreAllSelected))
	{
		GeometryCollectionDebugDrawActor->DrawTransforms(GeometryTransforms, GeometryCollectionComponent, GeometryTransformScale);
	}

	if (!bShowBoundingBoxes && GeometryCollectionDebugDrawActor->bShowBoundingBox && bIsOneSelected)
	{
		GeometryCollectionDebugDrawActor->DrawBoundingBox(GeometryTransforms, GeometryCollectionComponent, SelectedTransformIndex, BoundingBoxColor);
	}
	else if (bShowBoundingBoxes || (GeometryCollectionDebugDrawActor->bShowBoundingBox && bAreAllSelected))
	{
		GeometryCollectionDebugDrawActor->DrawBoundingBoxes(GeometryTransforms, GeometryCollectionComponent, BoundingBoxColor);
	}
}

void UGeometryCollectionDebugDrawComponent::UpdateSelectedTransformIndex()
{
	check(GeometryCollectionComponent);

	// No actor, no selection
	if (!GeometryCollectionDebugDrawActor)
	{
		SelectedTransformIndex = SelectedRigidBodyId = INDEX_NONE;
		return;
	}

	// Check whether the selected rigid body id, or solver has changed
	if (!bHasIncompleteRigidBodyIdSync &&
		SelectedRigidBodyId == GeometryCollectionDebugDrawActor->SelectedRigidBody.Id &&
		SelectedChaosSolver == GeometryCollectionDebugDrawActor->SelectedRigidBody.Solver)
	{
		return;
	}

=======

	if (!bShowFaces && GeometryCollectionDebugDrawActor->bShowFaces && bIsOneSelected)
	{
		GeometryCollectionDebugDrawActor->DrawFaces(GeometryTransforms, GeometryCollectionComponent, SelectedTransformIndex, FaceColor);
	}
	else if (bShowFaces || (GeometryCollectionDebugDrawActor->bShowFaces && bAreAllSelected))
	{
		GeometryCollectionDebugDrawActor->DrawFaces(GeometryTransforms, GeometryCollectionComponent, FaceColor);
	}

	if (!bShowFaceIndices && GeometryCollectionDebugDrawActor->bShowFaceIndices && bIsOneSelected)
	{
		GeometryCollectionDebugDrawActor->DrawFaceIndices(GeometryTransforms, GeometryCollectionComponent, SelectedTransformIndex, FaceIndexColor);
	}
	else if (bShowFaceIndices || (GeometryCollectionDebugDrawActor->bShowFaceIndices && bAreAllSelected))
	{
		GeometryCollectionDebugDrawActor->DrawFaceIndices(GeometryTransforms, GeometryCollectionComponent, FaceIndexColor);
	}

	if (bShowSingleFace)
	{
		GeometryCollectionDebugDrawActor->DrawSingleFace(GeometryTransforms, GeometryCollectionComponent, SingleFaceIndex, SingleFaceColor);
	}
	if (GeometryCollectionDebugDrawActor->bShowSingleFace && (bIsOneSelected || bAreAllSelected))  // No else required here, it should be able to draw the two faces at the same time
	{
		GeometryCollectionDebugDrawActor->DrawSingleFace(GeometryTransforms, GeometryCollectionComponent, GeometryCollectionDebugDrawActor->SingleFaceIndex, SingleFaceColor);
	}

	if (!bShowFaceNormals && GeometryCollectionDebugDrawActor->bShowFaceNormals && bIsOneSelected)
	{
		GeometryCollectionDebugDrawActor->DrawFaceNormals(GeometryTransforms, GeometryCollectionComponent, SelectedTransformIndex, FaceNormalColor);
	}
	else if (bShowFaceNormals || (GeometryCollectionDebugDrawActor->bShowFaceNormals && bAreAllSelected))
	{
		GeometryCollectionDebugDrawActor->DrawFaceNormals(GeometryTransforms, GeometryCollectionComponent, FaceNormalColor);
	}

	if (!bShowGeometryIndices && GeometryCollectionDebugDrawActor->bShowGeometryIndex && bIsOneSelected)
	{
		GeometryCollectionDebugDrawActor->DrawGeometryIndex(GeometryTransforms, GeometryCollectionComponent, SelectedTransformIndex, GeometryIndexColor);
	}
	else if (bShowGeometryIndices || (GeometryCollectionDebugDrawActor->bShowGeometryIndex && bAreAllSelected))
	{
		GeometryCollectionDebugDrawActor->DrawGeometryIndices(GeometryTransforms, GeometryCollectionComponent, GeometryIndexColor);
	}

	if (!bShowGeometryTransforms && GeometryCollectionDebugDrawActor->bShowGeometryTransform && bIsOneSelected)
	{
		GeometryCollectionDebugDrawActor->DrawTransform(GeometryTransforms, GeometryCollectionComponent, SelectedTransformIndex, GeometryTransformScale);
	}
	else if (bShowGeometryTransforms || (GeometryCollectionDebugDrawActor->bShowGeometryTransform && bAreAllSelected))
	{
		GeometryCollectionDebugDrawActor->DrawTransforms(GeometryTransforms, GeometryCollectionComponent, GeometryTransformScale);
	}

	if (!bShowBoundingBoxes && GeometryCollectionDebugDrawActor->bShowBoundingBox && bIsOneSelected)
	{
		GeometryCollectionDebugDrawActor->DrawBoundingBox(GeometryTransforms, GeometryCollectionComponent, SelectedTransformIndex, BoundingBoxColor);
	}
	else if (bShowBoundingBoxes || (GeometryCollectionDebugDrawActor->bShowBoundingBox && bAreAllSelected))
	{
		GeometryCollectionDebugDrawActor->DrawBoundingBoxes(GeometryTransforms, GeometryCollectionComponent, BoundingBoxColor);
	}
}

void UGeometryCollectionDebugDrawComponent::UpdateSelectedTransformIndex()
{
	check(GeometryCollectionComponent);

	// No actor, no selection
	if (!GeometryCollectionDebugDrawActor)
	{
		SelectedTransformIndex = SelectedRigidBodyId = INDEX_NONE;
		return;
	}

	// Check whether the selected rigid body id, or solver has changed
	if (!bHasIncompleteRigidBodyIdSync &&
		SelectedRigidBodyId == GeometryCollectionDebugDrawActor->SelectedRigidBody.Id &&
		SelectedChaosSolver == GeometryCollectionDebugDrawActor->SelectedRigidBody.Solver)
	{
		return;
	}

>>>>>>> 710d7cac
	// Default init selected transform index, in case of premature exit
	SelectedTransformIndex = INDEX_NONE;

	// Simple test to allow for an early exit when nothing has been selected
	if (GeometryCollectionDebugDrawActor->SelectedRigidBody.Id == INDEX_NONE ||
		GeometryCollectionDebugDrawActor->SelectedRigidBody.Solver != GeometryCollectionComponent->ChaosSolverActor)
	{
		SelectedRigidBodyId = GeometryCollectionDebugDrawActor->SelectedRigidBody.Id;
		SelectedChaosSolver = GeometryCollectionDebugDrawActor->SelectedRigidBody.Solver;
		return;
	}

	// Check rigid body id sync
	// Note that this test alone isn't enough to ensure that the rigid body ids are valid.
	const TManagedArray<int32>& RigidBodyIds = GeometryCollectionComponent->RigidBodyIds;
	if (RigidBodyIds.Num() == 0)
	{
		bHasIncompleteRigidBodyIdSync = !!GeometryCollectionComponent->GetTransformArray().Num();
		UE_CLOG(bHasIncompleteRigidBodyIdSync && GetOwner(), LogGeometryCollectionDebugDraw, Verbose, TEXT("UpdateSelectedTransformIndex(): Empty RigidBodyIds array for actor %s."), *GetOwner()->GetName());
		return;
	}

	// Find the matching transform if any (and also check the sync completion status)
	bHasIncompleteRigidBodyIdSync = false;

	const TManagedArray<TSet<int32>>& ChildrenRest = GeometryCollectionComponent->GetChildrenArrayRest();
	const TManagedArray<TSet<int32>>& Children = GeometryCollectionComponent->GetChildrenArray();

	for (int32 TransformIndex = 0; TransformIndex < RigidBodyIds.Num(); ++TransformIndex)
	{
		// Is this the selected id?
		if (RigidBodyIds[TransformIndex] == GeometryCollectionDebugDrawActor->SelectedRigidBody.Id)
		{
			SelectedTransformIndex = TransformIndex;
			bHasIncompleteRigidBodyIdSync = false;  // Found it, the wait for a sync can be canceled
			break;
		}
		// Check the reason behind any invalid index
		if (RigidBodyIds[TransformIndex] == INDEX_NONE)
		{
			// Look for detached clusters in order to differentiate un-synced vs empty cluster rigid body ids.
			int32 ChildTransformIndex = TransformIndex;
			while (const TSet<int32>::TConstIterator ChildTransformIterator = Children[ChildTransformIndex].CreateConstIterator())
			{
				// Go down to the cluster's leaf level through the first child
				ChildTransformIndex = *ChildTransformIterator;
			}

			// If this is a leaf bone, it can not be a detached cluster so it should have a valid rigid body
			// In which case the sync has yet to happen and it might be worth trying this again later
			if (!ChildrenRest[ChildTransformIndex].Num())
			{
				bHasIncompleteRigidBodyIdSync = true;
				UE_CLOG(GetOwner(), LogGeometryCollectionDebugDraw, VeryVerbose, TEXT("UpdateSelectedTransformIndex(): Invalid rigid body id for actor %s, TransformIndex %d."), *GetOwner()->GetName(), TransformIndex);
			}
			else
			{
				// This should match the SimulationType == FST_CLUSTERED or IsClustered(int32 Element)
				ensure(GeometryCollectionComponent->GetSimulationTypeArrayRest()[ChildTransformIndex] == FGeometryCollection::ESimulationTypes::FST_Clustered);
				UE_CLOG(GetOwner(), LogGeometryCollectionDebugDraw, VeryVerbose, TEXT("UpdateSelectedTransformIndex(): Found empty cluster for actor %s, TransformIndex %d."), *GetOwner()->GetName(), TransformIndex);
			}
		}
	}
	UE_CLOG(bHasIncompleteRigidBodyIdSync && GetOwner(), LogGeometryCollectionDebugDraw, Verbose, TEXT("UpdateSelectedTransformIndex(): Invalid RigidBodyIds array elements for actor %s."), *GetOwner()->GetName());

	// Update selected rigid body index and solver
	SelectedRigidBodyId = GeometryCollectionDebugDrawActor->SelectedRigidBody.Id;
	SelectedChaosSolver = GeometryCollectionDebugDrawActor->SelectedRigidBody.Solver;
}

int32 UGeometryCollectionDebugDrawComponent::CountFaces(int32 TransformIndex, bool bDebugDrawClustering) const
{
	check(GeometryCollectionComponent);
	int32 FaceCount = 0;
	const TManagedArray<int32>& TransformToGeometryIndexArray = GeometryCollectionComponent->GetTransformToGeometryIndexArray();
	const int32 GeometryIndex = TransformToGeometryIndexArray[TransformIndex];
	if (GeometryIndex != INDEX_NONE)
	{
		const TManagedArray<int32>& FaceCountArray = GeometryCollectionComponent->GetFaceCountArray();
		FaceCount += FaceCountArray[GeometryIndex];
	}
	const TManagedArray<TSet<int32>>& ChildrenArray = bDebugDrawClustering ?
		GeometryCollectionComponent->GetChildrenArrayRest():
		GeometryCollectionComponent->GetChildrenArray();
	for (int32 HiddenChildIndex : ChildrenArray[TransformIndex])
	{
		FaceCount += CountFaces(HiddenChildIndex, bDebugDrawClustering);
	}
	return FaceCount;
}

void UGeometryCollectionDebugDrawComponent::HideFaces(int32 TransformIndex, bool bDebugDrawClustering)
{
	check(GeometryCollectionComponent);
	const TManagedArray<int32>& TransformToGeometryIndexArray = GeometryCollectionComponent->GetTransformToGeometryIndexArray();
	const int32 GeometryIndex = TransformToGeometryIndexArray[TransformIndex];
	if (GeometryIndex != INDEX_NONE)
	{
		TManagedArray<bool>& VisibleArray = GeometryCollectionComponent->GetVisibleArrayCopyOnWrite();
		const TManagedArray<int32>& FaceStartArray = GeometryCollectionComponent->GetFaceStartArray();
		const TManagedArray<int32>& FaceCountArray = GeometryCollectionComponent->GetFaceCountArray();
		const int32 FaceStart = FaceStartArray[GeometryIndex];
		const int32 FaceCount = FaceCountArray[GeometryIndex];
		for (int32 FaceIndex = FaceStart; FaceIndex < FaceStart + FaceCount; ++FaceIndex)
		{
			VisibleArray[FaceIndex] = false;
		}
	}
	const TManagedArray<TSet<int32>>& ChildrenArray = bDebugDrawClustering ?
		GeometryCollectionComponent->GetChildrenArrayRest():
		GeometryCollectionComponent->GetChildrenArray();
	for (int32 HiddenChildIndex : ChildrenArray[TransformIndex])
	{
		HideFaces(HiddenChildIndex, bDebugDrawClustering);
	}
}

void UGeometryCollectionDebugDrawComponent::UpdateGeometryVisibility(bool bForceVisibilityUpdate)
{
	check(GeometryCollectionComponent);
	if (!GeometryCollectionComponent->RestCollection)  // Required for GetTransformIndexArray
	{
		UE_CLOG(GetOwner(), LogGeometryCollectionDebugDraw, Warning, TEXT("UpdateGeometryVisibility(): Empty RestCollection for actor %s"), *GetOwner()->GetName());
		return;
	}

<<<<<<< HEAD
	// Save current component visibility state
	const bool bWasVisible = GeometryCollectionComponent->IsVisible();

=======
>>>>>>> 710d7cac
	// Keep old hidden index
	const int32 PrevHiddenIndex = HiddenTransformIndex;

	// Extract this object's visibility arguments from the debug draw actor's hide geometry status
	bool bIsVisible;
	if (!GeometryCollectionDebugDrawActor)
	{
		bIsVisible = true;
		HiddenTransformIndex = INDEX_NONE;
	}
	else
	{
		// Work out partial changes in visiblity
		const bool bIsSelected = (SelectedTransformIndex != INDEX_NONE);
		const bool bAreAllSelected = (bIsSelected && GeometryCollectionDebugDrawActor->bDebugDrawWholeCollection) ||
			(GeometryCollectionDebugDrawActor->SelectedRigidBody.Id == INDEX_NONE && 
			 GeometryCollectionDebugDrawActor->SelectedRigidBody.Solver == GeometryCollectionComponent->ChaosSolverActor);
		const bool bAreAnySelected = bIsSelected || bAreAllSelected;

		switch (GeometryCollectionDebugDrawActor->HideGeometry)
		{
		default:  // Intentional fallthrough
		case EGeometryCollectionDebugDrawActorHideGeometry::HideNone:
			bIsVisible = true;
			HiddenTransformIndex = INDEX_NONE;
			break;
		case EGeometryCollectionDebugDrawActorHideGeometry::HideWithCollision:
			if (bShowRigidBodyCollisions || (bAreAnySelected && GeometryCollectionDebugDrawActor->bShowRigidBodyCollision))
			{
				bIsVisible = !bAreAllSelected;
				HiddenTransformIndex = bIsVisible ? SelectedTransformIndex: INDEX_NONE;
			}
			else
			{
				bIsVisible = true;
				HiddenTransformIndex = INDEX_NONE;
			}
			break;
		case EGeometryCollectionDebugDrawActorHideGeometry::HideSelected:
			bIsVisible = !bAreAllSelected;
			HiddenTransformIndex = bIsVisible ? SelectedTransformIndex: INDEX_NONE;
			break;
		case EGeometryCollectionDebugDrawActorHideGeometry::HideWholeCollection:
			bIsVisible = !bAreAnySelected;
			HiddenTransformIndex = INDEX_NONE;
			break;
		case EGeometryCollectionDebugDrawActorHideGeometry::HideAll:
			bIsVisible = false;
			HiddenTransformIndex = INDEX_NONE;
			break;
		}
	}

	// Update face visibility
	bool bIndexHasChanged = (HiddenTransformIndex != PrevHiddenIndex) || bForceVisibilityUpdate;
	if (bIndexHasChanged)
	{
		// This must happen in both show and hidden geometry mode so that the last 
		// hidden section does not stay hidden when switching between Selected>All>None.

		// todo(ocohen): add ability to use rest collection (i.e. don't use instance copy)
		TManagedArray<bool>& VisibleArray = GeometryCollectionComponent->GetVisibleArrayCopyOnWrite();

		// Reset visibility array to default as the index has changed
		VisibleArray.Init(GeometryCollectionComponent->GetVisibleArrayRest());
		UE_LOG(LogGeometryCollectionDebugDraw, Verbose, TEXT("VisibleArray re-initialized."));

		if (HiddenTransformIndex != INDEX_NONE)
		{
			const int32 NumFaces = CountFaces(HiddenTransformIndex, GeometryCollectionDebugDrawActor->bDebugDrawClustering);
			if (NumFaces < VisibleArray.Num())
<<<<<<< HEAD
			{
				// Hide this geometry's faces
				HideFaces(HiddenTransformIndex, GeometryCollectionDebugDrawActor->bDebugDrawClustering);
				UE_LOG(LogGeometryCollectionDebugDraw, Verbose, TEXT("UpdateGeometryVisibility(): Hidding partial object."));
			}
			else
			{
=======
			{
				// Hide this geometry's faces
				HideFaces(HiddenTransformIndex, GeometryCollectionDebugDrawActor->bDebugDrawClustering);
				UE_LOG(LogGeometryCollectionDebugDraw, Verbose, TEXT("UpdateGeometryVisibility(): Hidding partial object."));
			}
			else
			{
>>>>>>> 710d7cac
				// Hide entire object
				// Can't send zero vertices to force the vertex buffer to be empty, so hide the component instead
				bIsVisible = false;
				HiddenTransformIndex = INDEX_NONE;
				// Update index has changed
				bIndexHasChanged = (HiddenTransformIndex != PrevHiddenIndex);
				UE_LOG(LogGeometryCollectionDebugDraw, Verbose, TEXT("UpdateGeometryVisibility(): Hidding entire object."));
			}
		}
	}
	UE_CLOG(bIndexHasChanged, LogGeometryCollectionDebugDraw, Verbose, TEXT("UpdateGeometryVisibility(): Index has changed. Prev index = %d, new index = %d."), PrevHiddenIndex, HiddenTransformIndex);

	// Force component reinit
	if (bIndexHasChanged)
	{
		UE_LOG(LogGeometryCollectionDebugDraw, Verbose, TEXT("UpdateGeometryVisibility(): Forcing init render data."));
		GeometryCollectionComponent->ForceRenderUpdateConstantData();
	}

<<<<<<< HEAD
	// Update component visibility
	const bool bVisibilityHasChanged = (bIsVisible != bWasVisible);
	UE_CLOG(bVisibilityHasChanged, LogGeometryCollectionDebugDraw, Verbose, TEXT("UpdateGeometryVisibility(): Visibility has changed. Old visibility = %d, new visibility = %d."), bWasVisible, bIsVisible);
	if (bVisibilityHasChanged)
	{
		UE_LOG(LogGeometryCollectionDebugDraw, Verbose, TEXT("UpdateGeometryVisibility(): Setting visibility."));
		GeometryCollectionComponent->SetVisibility(bIsVisible);
=======
	// Update component visibility, only if the component visibility hasn't changed in between the last call (or unless the change is in sync with the component visibility)
	const bool bIsComponentVisible = GeometryCollectionComponent->IsVisible();
	const bool bAllowVisibilityChange = (bIsComponentVisible || !bWasVisible);
	if (bAllowVisibilityChange)
	{
		const bool bVisibilityHasChanged = (bIsVisible != bIsComponentVisible);
		if (bVisibilityHasChanged)
		{
			UE_LOG(LogGeometryCollectionDebugDraw, Verbose, TEXT("UpdateGeometryVisibility(): Visibility has changed. Old visibility = %d, new visibility = %d."), bWasVisible, bIsVisible);
			GeometryCollectionComponent->SetVisibility(bIsVisible);
		}
		bWasVisible = bIsVisible;  // Only update when changes are allowed so that the component can stay hidden when visibility is out of sync.
>>>>>>> 710d7cac
	}
}

void UGeometryCollectionDebugDrawComponent::UpdateTickStatus()
{
	bool bIsEnabled;
	if (!GeometryCollectionDebugDrawActor)
	{
		bIsEnabled = false;
	}
	else
	{
		// Check whether anything from this component is selected for debug drawing
		const bool bAreAnySelected = (SelectedTransformIndex != INDEX_NONE ||
			(GeometryCollectionDebugDrawActor->SelectedRigidBody.Id == INDEX_NONE &&
			 GeometryCollectionDebugDrawActor->SelectedRigidBody.Solver == GeometryCollectionComponent->ChaosSolverActor));

		bIsEnabled =
			(bAreAnySelected && (
				   GeometryCollectionDebugDrawActor->bShowRigidBodyId  // Check the debug draw's actor debug options
				|| GeometryCollectionDebugDrawActor->bShowRigidBodyCollision
				|| GeometryCollectionDebugDrawActor->bShowRigidBodyTransform
				|| GeometryCollectionDebugDrawActor->bShowRigidBodyInertia
				|| GeometryCollectionDebugDrawActor->bShowRigidBodyVelocity
				|| GeometryCollectionDebugDrawActor->bShowRigidBodyForce
				|| GeometryCollectionDebugDrawActor->bShowRigidBodyInfos
				|| GeometryCollectionDebugDrawActor->bShowTransformIndex
				|| GeometryCollectionDebugDrawActor->bShowTransform
				|| GeometryCollectionDebugDrawActor->bShowParent
				|| GeometryCollectionDebugDrawActor->bShowLevel
				|| GeometryCollectionDebugDrawActor->bShowConnectivityEdges
				|| GeometryCollectionDebugDrawActor->bShowGeometryIndex
				|| GeometryCollectionDebugDrawActor->bShowGeometryTransform
				|| GeometryCollectionDebugDrawActor->bShowBoundingBox
				|| GeometryCollectionDebugDrawActor->bShowFaces
				|| GeometryCollectionDebugDrawActor->bShowFaceIndices
				|| GeometryCollectionDebugDrawActor->bShowFaceNormals
				|| GeometryCollectionDebugDrawActor->bShowSingleFace
				|| GeometryCollectionDebugDrawActor->SingleFaceIndex
				|| GeometryCollectionDebugDrawActor->bShowVertices
				|| GeometryCollectionDebugDrawActor->bShowVertexIndices
				|| GeometryCollectionDebugDrawActor->bShowVertexNormals))
			|| bShowRigidBodyIds  // Check this component's debug options
			|| bShowRigidBodyTransforms
			|| bShowRigidBodyCollisions
			|| bShowRigidBodyInertias
			|| bShowRigidBodyVelocities
			|| bShowRigidBodyForces
			|| bShowRigidBodyInfos
			|| bShowTransformIndices
			|| bShowTransforms
			|| bShowLevels
			|| bShowParents
			|| bShowConnectivityEdges
			|| bShowGeometryIndices
			|| bShowGeometryTransforms
			|| bShowBoundingBoxes
			|| bShowFaces
			|| bShowFaceIndices
			|| bShowFaceNormals
			|| bShowSingleFace
			|| bShowVertices
			|| bShowVertexIndices
			|| bShowVertexNormals;
	}
	// Update component's ability to tick 
	SetComponentTickEnabled(bIsEnabled);
	UE_CLOG(GetOwner(), LogGeometryCollectionDebugDraw, Verbose, TEXT("Debug Draw Tick Component bIsEnabled = %d for actor %s"), bIsEnabled, *GetOwner()->GetName());
}

#if INCLUDE_CHAOS
void UGeometryCollectionDebugDrawComponent::DebugDrawChaosTick()
{
	check(GeometryCollectionComponent);
	check(GeometryCollectionDebugDrawActor);
	check(GeometryCollectionRenderLevelSetActor);

	AActor* const Actor = GetOwner();
	check(Actor);

	// Retrieve synced particle and clustering data
	const TManagedArray<int32>& RigidBodyIds = GeometryCollectionComponent->RigidBodyIds;
	const FGeometryCollectionPhysicsObject* const PhysicsObject = GeometryCollectionComponent->GetPhysicsObject();
	if (PhysicsObject)
	{
		ParticlesData.Sync(PhysicsObject->GetSolver(), RigidBodyIds);
	}

	// Visualize single rigid body
	const bool bIsSelected = (SelectedTransformIndex != INDEX_NONE);
	if (bIsSelected)
	{
		// Visualize the level set collision volume when synced data are available and set to the correct type
		if (GeometryCollectionDebugDrawActor->bShowRigidBodyCollision &&
			ParticlesData.RequestSyncedData(EGeometryCollectionParticlesData::GeometryType) &&
			ParticlesData.GetGeometryType(SelectedTransformIndex) == Chaos::ImplicitObjectType::LevelSet)
		{
			// Get the transform for the current piece
			FTransform Transform = FTransform::Identity;

			// Update the transform if we are rendering the level set aligned with the simulated geometry
			bool bSynced;
			bSynced = ParticlesData.RequestSyncedData(EGeometryCollectionParticlesData::X);
			bSynced = ParticlesData.RequestSyncedData(EGeometryCollectionParticlesData::R) && bSynced;
			bSynced = ParticlesData.RequestSyncedData(EGeometryCollectionParticlesData::ChildToParentMap) && bSynced;

			if (!GeometryCollectionDebugDrawActor->bCollisionAtOrigin && bSynced)
			{
				// Retrieve particle transform
				Transform = AGeometryCollectionDebugDrawActor::GetParticleTransform(GeometryCollectionComponent, SelectedTransformIndex, ParticlesData);
			}

			// If the level set index has changed at run time, then reload the volume
			// because someone wants to visualize another piece
			const bool bLevelSetTextureDirty = (RenderLevelSetOwner != this || LastRenderedId == INDEX_NONE || LastRenderedId != SelectedRigidBodyId);
			if (!bLevelSetTextureDirty)
			{
				// If we are only updating the transform, or also loading the volume
				GeometryCollectionRenderLevelSetActor->SyncLevelSetTransform(Transform);
			}
			else if (ParticlesData.RequestSyncedData(EGeometryCollectionParticlesData::Geometry))
			{
				// Retrieve level set pointer from sync
				const Chaos::TLevelSet<float, 3>* LevelSet = static_cast<const Chaos::TLevelSet<float, 3>*>(ParticlesData.GetGeometry(SelectedTransformIndex));

				// Build the volume texture
				// @note: we only want to do this once, so we have a state variable on the component to ensure that
				const bool Success = GeometryCollectionRenderLevelSetActor->SetLevelSetToRender(*LevelSet, Transform);
				if (!Success)
				{
					UE_LOG(LogGeometryCollectionDebugDraw, Warning, TEXT("Levelset generation failed: %s"), *GetFullName());
					LastRenderedId = INDEX_NONE;
				}
				else
				{
					// Take ownership
					RenderLevelSetOwner = this;
					// Turn on the volume rendering
					GeometryCollectionRenderLevelSetActor->SetEnabled(true);
					// Update last rendered index for next dirty test
					LastRenderedId = SelectedRigidBodyId;
				}
			}
			else {}  // Wait a game tick for synced data
		}
	}

	// Visualize other rigid body debug draw informations
	const bool bIsOneSelected = bIsSelected && !GeometryCollectionDebugDrawActor->bDebugDrawWholeCollection;
	const bool bAreAllSelected = (bIsSelected && GeometryCollectionDebugDrawActor->bDebugDrawWholeCollection) ||
		(GeometryCollectionDebugDrawActor->SelectedRigidBody.Id == INDEX_NONE && 
		 GeometryCollectionDebugDrawActor->SelectedRigidBody.Solver == GeometryCollectionComponent->ChaosSolverActor);

	if (!bShowRigidBodyIds && GeometryCollectionDebugDrawActor->bShowRigidBodyId && bIsOneSelected)
	{
		GeometryCollectionDebugDrawActor->DrawRigidBodyId(GeometryCollectionComponent, SelectedTransformIndex, ParticlesData, RigidBodyIds, RigidBodyIdColor);
	}
	else if (bShowRigidBodyIds || (GeometryCollectionDebugDrawActor->bShowRigidBodyId && bAreAllSelected))
	{
		GeometryCollectionDebugDrawActor->DrawRigidBodiesId(GeometryCollectionComponent, ParticlesData, RigidBodyIds, RigidBodyIdColor);
	}

	if (!bShowRigidBodyTransforms && GeometryCollectionDebugDrawActor->bShowRigidBodyTransform && bIsOneSelected)
	{
		GeometryCollectionDebugDrawActor->DrawRigidBodyTransform(GeometryCollectionComponent, SelectedTransformIndex, ParticlesData, RigidBodyTransformScale);
	}
	else if (bShowRigidBodyTransforms || (GeometryCollectionDebugDrawActor->bShowRigidBodyTransform && bAreAllSelected))
	{
		GeometryCollectionDebugDrawActor->DrawRigidBodiesTransform(GeometryCollectionComponent, ParticlesData, RigidBodyTransformScale);
	}

	const bool bIsShowingLevelSet = (RenderLevelSetOwner == this && LastRenderedId == SelectedRigidBodyId);  // Only draw single collision whenever there isn't a level set being already rendered
	if (!bIsShowingLevelSet && !bShowRigidBodyCollisions && GeometryCollectionDebugDrawActor->bShowRigidBodyCollision && bIsOneSelected)
	{
		GeometryCollectionDebugDrawActor->DrawRigidBodyCollision(GeometryCollectionComponent, SelectedTransformIndex, ParticlesData, RigidBodyCollisionColor);
	}
	else if (bShowRigidBodyCollisions || (GeometryCollectionDebugDrawActor->bShowRigidBodyCollision && bAreAllSelected))
	{
		GeometryCollectionDebugDrawActor->DrawRigidBodiesCollision(GeometryCollectionComponent, ParticlesData, RigidBodyCollisionColor);
	}

	if (!bShowRigidBodyInertias && GeometryCollectionDebugDrawActor->bShowRigidBodyInertia && bIsOneSelected)
	{
		GeometryCollectionDebugDrawActor->DrawRigidBodyInertia(GeometryCollectionComponent, SelectedTransformIndex, ParticlesData, RigidBodyInertiaColor);
	}
	else if (bShowRigidBodyInertias || (GeometryCollectionDebugDrawActor->bShowRigidBodyInertia && bAreAllSelected))
	{
		GeometryCollectionDebugDrawActor->DrawRigidBodiesInertia(GeometryCollectionComponent, ParticlesData, RigidBodyInertiaColor);
	}

	if (!bShowRigidBodyVelocities && GeometryCollectionDebugDrawActor->bShowRigidBodyVelocity && bIsOneSelected)
	{
		GeometryCollectionDebugDrawActor->DrawRigidBodyVelocity(GeometryCollectionComponent, SelectedTransformIndex, ParticlesData, RigidBodyVelocityColor);
	}
	else if (bShowRigidBodyVelocities || (GeometryCollectionDebugDrawActor->bShowRigidBodyVelocity && bAreAllSelected))
	{
		GeometryCollectionDebugDrawActor->DrawRigidBodiesVelocity(GeometryCollectionComponent, ParticlesData, RigidBodyVelocityColor);
	}

	if (!bShowRigidBodyForces && GeometryCollectionDebugDrawActor->bShowRigidBodyForce && bIsOneSelected)
	{
		GeometryCollectionDebugDrawActor->DrawRigidBodyForce(GeometryCollectionComponent, SelectedTransformIndex, ParticlesData, RigidBodyForceColor);
	}
	else if (bShowRigidBodyForces || (GeometryCollectionDebugDrawActor->bShowRigidBodyForce && bAreAllSelected))
	{
		GeometryCollectionDebugDrawActor->DrawRigidBodiesForce(GeometryCollectionComponent, ParticlesData, RigidBodyForceColor);
	}

	if (!bShowRigidBodyInfos && GeometryCollectionDebugDrawActor->bShowRigidBodyInfos && bIsOneSelected)
	{
		GeometryCollectionDebugDrawActor->DrawRigidBodyInfo(GeometryCollectionComponent, SelectedTransformIndex, ParticlesData, RigidBodyInfoColor);
	}
	else if (bShowRigidBodyInfos || (GeometryCollectionDebugDrawActor->bShowRigidBodyInfos && bAreAllSelected))
	{
		GeometryCollectionDebugDrawActor->DrawRigidBodiesInfo(GeometryCollectionComponent, ParticlesData, RigidBodyInfoColor);
	}

	if (!bShowConnectivityEdges && GeometryCollectionDebugDrawActor->bShowConnectivityEdges && bIsOneSelected)
	{
		GeometryCollectionDebugDrawActor->DrawConnectivityEdges(GeometryCollectionComponent, SelectedTransformIndex, ParticlesData, RigidBodyIds, ConnectivityEdgeThickness);
	}
	else if (bShowConnectivityEdges || (GeometryCollectionDebugDrawActor->bShowConnectivityEdges && bAreAllSelected))
	{
		GeometryCollectionDebugDrawActor->DrawConnectivityEdges(GeometryCollectionComponent, ParticlesData, RigidBodyIds, ConnectivityEdgeThickness);
	}
}

void UGeometryCollectionDebugDrawComponent::UpdateLevelSetVisibility()
{
	const bool bIsSelected = (SelectedTransformIndex != INDEX_NONE);
	const bool bShowCollision = bShowRigidBodyCollisions || 
		(bIsSelected && GeometryCollectionDebugDrawActor && GeometryCollectionDebugDrawActor->bShowRigidBodyCollision);
	
	if (RenderLevelSetOwner == this && (LastRenderedId == INDEX_NONE || !bShowCollision))
	{
		// Disable rendering
		GeometryCollectionRenderLevelSetActor->SetEnabled(false);

		// Disown renderer
		RenderLevelSetOwner = nullptr;
		LastRenderedId = INDEX_NONE;
	}
}
#endif  // #if INCLUDE_CHAOS
#endif  // #if GEOMETRYCOLLECTION_DEBUG_DRAW<|MERGE_RESOLUTION|>--- conflicted
+++ resolved
@@ -110,10 +110,7 @@
 	, SelectedRigidBodyId(INDEX_NONE)
 	, SelectedTransformIndex(INDEX_NONE)
 	, HiddenTransformIndex(INDEX_NONE)
-<<<<<<< HEAD
-=======
 	, bWasVisible(true)
->>>>>>> 710d7cac
 	, bHasIncompleteRigidBodyIdSync(false)
 	, SelectedChaosSolver(nullptr)
 #endif  // #if GEOMETRYCOLLECTION_DEBUG_DRAW
@@ -143,10 +140,7 @@
 		SelectedRigidBodyId = INDEX_NONE;
 		SelectedTransformIndex = INDEX_NONE;
 		HiddenTransformIndex = INDEX_NONE;
-<<<<<<< HEAD
-=======
 		bWasVisible = true;
->>>>>>> 710d7cac
 
 		// Find or create global debug draw actor
 		GeometryCollectionDebugDrawActor = AGeometryCollectionDebugDrawActor::FindOrCreate(GetWorld());
@@ -482,7 +476,6 @@
 	{
 		GeometryCollectionDebugDrawActor->DrawVertexNormals(GeometryTransforms, GeometryCollectionComponent, VertexNormalColor);
 	}
-<<<<<<< HEAD
 
 	if (!bShowFaces && GeometryCollectionDebugDrawActor->bShowFaces && bIsOneSelected)
 	{
@@ -567,92 +560,6 @@
 		return;
 	}
 
-=======
-
-	if (!bShowFaces && GeometryCollectionDebugDrawActor->bShowFaces && bIsOneSelected)
-	{
-		GeometryCollectionDebugDrawActor->DrawFaces(GeometryTransforms, GeometryCollectionComponent, SelectedTransformIndex, FaceColor);
-	}
-	else if (bShowFaces || (GeometryCollectionDebugDrawActor->bShowFaces && bAreAllSelected))
-	{
-		GeometryCollectionDebugDrawActor->DrawFaces(GeometryTransforms, GeometryCollectionComponent, FaceColor);
-	}
-
-	if (!bShowFaceIndices && GeometryCollectionDebugDrawActor->bShowFaceIndices && bIsOneSelected)
-	{
-		GeometryCollectionDebugDrawActor->DrawFaceIndices(GeometryTransforms, GeometryCollectionComponent, SelectedTransformIndex, FaceIndexColor);
-	}
-	else if (bShowFaceIndices || (GeometryCollectionDebugDrawActor->bShowFaceIndices && bAreAllSelected))
-	{
-		GeometryCollectionDebugDrawActor->DrawFaceIndices(GeometryTransforms, GeometryCollectionComponent, FaceIndexColor);
-	}
-
-	if (bShowSingleFace)
-	{
-		GeometryCollectionDebugDrawActor->DrawSingleFace(GeometryTransforms, GeometryCollectionComponent, SingleFaceIndex, SingleFaceColor);
-	}
-	if (GeometryCollectionDebugDrawActor->bShowSingleFace && (bIsOneSelected || bAreAllSelected))  // No else required here, it should be able to draw the two faces at the same time
-	{
-		GeometryCollectionDebugDrawActor->DrawSingleFace(GeometryTransforms, GeometryCollectionComponent, GeometryCollectionDebugDrawActor->SingleFaceIndex, SingleFaceColor);
-	}
-
-	if (!bShowFaceNormals && GeometryCollectionDebugDrawActor->bShowFaceNormals && bIsOneSelected)
-	{
-		GeometryCollectionDebugDrawActor->DrawFaceNormals(GeometryTransforms, GeometryCollectionComponent, SelectedTransformIndex, FaceNormalColor);
-	}
-	else if (bShowFaceNormals || (GeometryCollectionDebugDrawActor->bShowFaceNormals && bAreAllSelected))
-	{
-		GeometryCollectionDebugDrawActor->DrawFaceNormals(GeometryTransforms, GeometryCollectionComponent, FaceNormalColor);
-	}
-
-	if (!bShowGeometryIndices && GeometryCollectionDebugDrawActor->bShowGeometryIndex && bIsOneSelected)
-	{
-		GeometryCollectionDebugDrawActor->DrawGeometryIndex(GeometryTransforms, GeometryCollectionComponent, SelectedTransformIndex, GeometryIndexColor);
-	}
-	else if (bShowGeometryIndices || (GeometryCollectionDebugDrawActor->bShowGeometryIndex && bAreAllSelected))
-	{
-		GeometryCollectionDebugDrawActor->DrawGeometryIndices(GeometryTransforms, GeometryCollectionComponent, GeometryIndexColor);
-	}
-
-	if (!bShowGeometryTransforms && GeometryCollectionDebugDrawActor->bShowGeometryTransform && bIsOneSelected)
-	{
-		GeometryCollectionDebugDrawActor->DrawTransform(GeometryTransforms, GeometryCollectionComponent, SelectedTransformIndex, GeometryTransformScale);
-	}
-	else if (bShowGeometryTransforms || (GeometryCollectionDebugDrawActor->bShowGeometryTransform && bAreAllSelected))
-	{
-		GeometryCollectionDebugDrawActor->DrawTransforms(GeometryTransforms, GeometryCollectionComponent, GeometryTransformScale);
-	}
-
-	if (!bShowBoundingBoxes && GeometryCollectionDebugDrawActor->bShowBoundingBox && bIsOneSelected)
-	{
-		GeometryCollectionDebugDrawActor->DrawBoundingBox(GeometryTransforms, GeometryCollectionComponent, SelectedTransformIndex, BoundingBoxColor);
-	}
-	else if (bShowBoundingBoxes || (GeometryCollectionDebugDrawActor->bShowBoundingBox && bAreAllSelected))
-	{
-		GeometryCollectionDebugDrawActor->DrawBoundingBoxes(GeometryTransforms, GeometryCollectionComponent, BoundingBoxColor);
-	}
-}
-
-void UGeometryCollectionDebugDrawComponent::UpdateSelectedTransformIndex()
-{
-	check(GeometryCollectionComponent);
-
-	// No actor, no selection
-	if (!GeometryCollectionDebugDrawActor)
-	{
-		SelectedTransformIndex = SelectedRigidBodyId = INDEX_NONE;
-		return;
-	}
-
-	// Check whether the selected rigid body id, or solver has changed
-	if (!bHasIncompleteRigidBodyIdSync &&
-		SelectedRigidBodyId == GeometryCollectionDebugDrawActor->SelectedRigidBody.Id &&
-		SelectedChaosSolver == GeometryCollectionDebugDrawActor->SelectedRigidBody.Solver)
-	{
-		return;
-	}
-
->>>>>>> 710d7cac
 	// Default init selected transform index, in case of premature exit
 	SelectedTransformIndex = INDEX_NONE;
 
@@ -779,12 +686,6 @@
 		return;
 	}
 
-<<<<<<< HEAD
-	// Save current component visibility state
-	const bool bWasVisible = GeometryCollectionComponent->IsVisible();
-
-=======
->>>>>>> 710d7cac
 	// Keep old hidden index
 	const int32 PrevHiddenIndex = HiddenTransformIndex;
 
@@ -856,7 +757,6 @@
 		{
 			const int32 NumFaces = CountFaces(HiddenTransformIndex, GeometryCollectionDebugDrawActor->bDebugDrawClustering);
 			if (NumFaces < VisibleArray.Num())
-<<<<<<< HEAD
 			{
 				// Hide this geometry's faces
 				HideFaces(HiddenTransformIndex, GeometryCollectionDebugDrawActor->bDebugDrawClustering);
@@ -864,15 +764,6 @@
 			}
 			else
 			{
-=======
-			{
-				// Hide this geometry's faces
-				HideFaces(HiddenTransformIndex, GeometryCollectionDebugDrawActor->bDebugDrawClustering);
-				UE_LOG(LogGeometryCollectionDebugDraw, Verbose, TEXT("UpdateGeometryVisibility(): Hidding partial object."));
-			}
-			else
-			{
->>>>>>> 710d7cac
 				// Hide entire object
 				// Can't send zero vertices to force the vertex buffer to be empty, so hide the component instead
 				bIsVisible = false;
@@ -892,15 +783,6 @@
 		GeometryCollectionComponent->ForceRenderUpdateConstantData();
 	}
 
-<<<<<<< HEAD
-	// Update component visibility
-	const bool bVisibilityHasChanged = (bIsVisible != bWasVisible);
-	UE_CLOG(bVisibilityHasChanged, LogGeometryCollectionDebugDraw, Verbose, TEXT("UpdateGeometryVisibility(): Visibility has changed. Old visibility = %d, new visibility = %d."), bWasVisible, bIsVisible);
-	if (bVisibilityHasChanged)
-	{
-		UE_LOG(LogGeometryCollectionDebugDraw, Verbose, TEXT("UpdateGeometryVisibility(): Setting visibility."));
-		GeometryCollectionComponent->SetVisibility(bIsVisible);
-=======
 	// Update component visibility, only if the component visibility hasn't changed in between the last call (or unless the change is in sync with the component visibility)
 	const bool bIsComponentVisible = GeometryCollectionComponent->IsVisible();
 	const bool bAllowVisibilityChange = (bIsComponentVisible || !bWasVisible);
@@ -913,7 +795,6 @@
 			GeometryCollectionComponent->SetVisibility(bIsVisible);
 		}
 		bWasVisible = bIsVisible;  // Only update when changes are allowed so that the component can stay hidden when visibility is out of sync.
->>>>>>> 710d7cac
 	}
 }
 
