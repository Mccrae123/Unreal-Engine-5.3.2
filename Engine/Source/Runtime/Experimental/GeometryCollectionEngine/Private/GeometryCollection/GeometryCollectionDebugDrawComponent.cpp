// Copyright Epic Games, Inc. All Rights Reserved.

#include "GeometryCollection/GeometryCollectionDebugDrawComponent.h"

#if GEOMETRYCOLLECTION_DEBUG_DRAW
#include "GeometryCollection/GeometryCollectionRenderLevelSetActor.h"
#include "GeometryCollection/GeometryCollectionComponent.h"
#include "GeometryCollection/GeometryCollectionObject.h"
#include "GeometryCollection/GeometryCollectionDebugDrawActor.h"
#include "GeometryCollection/GeometryCollection.h"
#include "PhysicsProxy/GeometryCollectionPhysicsProxy.h"
#endif  // #if GEOMETRYCOLLECTION_DEBUG_DRAW
#include "HAL/IConsoleManager.h"
#include "PBDRigidsSolver.h"

DEFINE_LOG_CATEGORY_STATIC(LogGeometryCollectionDebugDraw, Log, All);

UGeometryCollectionDebugDrawComponent::UGeometryCollectionDebugDrawComponent(const FObjectInitializer& ObjectInitializer)
	: Super(ObjectInitializer)
	, GeometryCollectionDebugDrawActor_DEPRECATED(nullptr)
	, GeometryCollectionRenderLevelSetActor(nullptr)
	, GeometryCollectionComponent(nullptr)
{
	bNavigationRelevant = false;
	bTickInEditor = false;
	PrimaryComponentTick.bCanEverTick = false;
}

<<<<<<< HEAD
int32 UGeometryCollectionDebugDrawComponent::CountFaces(int32 TransformIndex, bool bDebugDrawClustering) const
{
	check(GeometryCollectionComponent);
	int32 FaceCount = 0;
	const TManagedArray<int32>& TransformToGeometryIndexArray = GeometryCollectionComponent->GetTransformToGeometryIndexArray();
	const int32 GeometryIndex = TransformToGeometryIndexArray[TransformIndex];
	if (GeometryIndex != INDEX_NONE)
	{
		const TManagedArray<int32>& FaceCountArray = GeometryCollectionComponent->GetFaceCountArray();
		FaceCount += FaceCountArray[GeometryIndex];
	}
	const TManagedArray<TSet<int32>>& ChildrenArray = bDebugDrawClustering ?
		GeometryCollectionComponent->GetChildrenArrayRest():
		GeometryCollectionComponent->GetChildrenArray();
	for (int32 HiddenChildIndex : ChildrenArray[TransformIndex])
	{
		FaceCount += CountFaces(HiddenChildIndex, bDebugDrawClustering);
	}
	return FaceCount;
}

void UGeometryCollectionDebugDrawComponent::HideFaces(int32 TransformIndex, bool bDebugDrawClustering)
{
	check(GeometryCollectionComponent);
	const TManagedArray<int32>& TransformToGeometryIndexArray = GeometryCollectionComponent->GetTransformToGeometryIndexArray();
	const int32 GeometryIndex = TransformToGeometryIndexArray[TransformIndex];
	if (GeometryIndex != INDEX_NONE)
	{
		TManagedArray<bool>& VisibleArray = GeometryCollectionComponent->GetVisibleArrayCopyOnWrite();
		const TManagedArray<int32>& FaceStartArray = GeometryCollectionComponent->GetFaceStartArray();
		const TManagedArray<int32>& FaceCountArray = GeometryCollectionComponent->GetFaceCountArray();
		const int32 FaceStart = FaceStartArray[GeometryIndex];
		const int32 FaceCount = FaceCountArray[GeometryIndex];
		for (int32 FaceIndex = FaceStart; FaceIndex < FaceStart + FaceCount; ++FaceIndex)
		{
			VisibleArray[FaceIndex] = false;
		}
	}
	const TManagedArray<TSet<int32>>& ChildrenArray = bDebugDrawClustering ?
		GeometryCollectionComponent->GetChildrenArrayRest():
		GeometryCollectionComponent->GetChildrenArray();
	for (int32 HiddenChildIndex : ChildrenArray[TransformIndex])
	{
		HideFaces(HiddenChildIndex, bDebugDrawClustering);
	}
}

void UGeometryCollectionDebugDrawComponent::UpdateGeometryVisibility(bool bForceVisibilityUpdate)
{
	check(GeometryCollectionComponent);
	if (!GeometryCollectionComponent->RestCollection)  // Required for GetTransformIndexArray
	{
		UE_CLOG(GetOwner(), LogGeometryCollectionDebugDraw, Warning, TEXT("UpdateGeometryVisibility(): Empty RestCollection for actor %s"), *GetOwner()->GetName());
		return;
	}

	// Keep old hidden index
	const int32 PrevHiddenIndex = HiddenTransformIndex;

	// Extract this object's visibility arguments from the debug draw actor's hide geometry status
	bool bIsVisible;
	if (!GeometryCollectionDebugDrawActor)
	{
		bIsVisible = true;
		HiddenTransformIndex = INDEX_NONE;
	}
	else
	{
		// Work out partial changes in visiblity
		const bool bIsSelected = (SelectedTransformIndex != INDEX_NONE);
		const bool bAreAllSelected = (bIsSelected && GeometryCollectionDebugDrawActor->bDebugDrawWholeCollection) ||
			(GeometryCollectionDebugDrawActor->SelectedRigidBody.Id == INDEX_NONE && 
			//(GeometryCollectionDebugDrawActor->SelectedRigidBody.Id.IsValid() == false && 
			 GeometryCollectionDebugDrawActor->SelectedRigidBody.Solver == GeometryCollectionComponent->ChaosSolverActor);
		const bool bAreAnySelected = bIsSelected || bAreAllSelected;

		switch (GeometryCollectionDebugDrawActor->HideGeometry)
		{
		default:  // Intentional fallthrough
		case EGeometryCollectionDebugDrawActorHideGeometry::HideNone:
			bIsVisible = true;
			HiddenTransformIndex = INDEX_NONE;
			break;
		case EGeometryCollectionDebugDrawActorHideGeometry::HideWithCollision:
			if (bAreAnySelected && GeometryCollectionDebugDrawActor->bShowRigidBodyCollision)
			{
				bIsVisible = !bAreAllSelected;
				HiddenTransformIndex = bIsVisible ? SelectedTransformIndex: INDEX_NONE;
			}
			else
			{
				bIsVisible = true;
				HiddenTransformIndex = INDEX_NONE;
			}
			break;
		case EGeometryCollectionDebugDrawActorHideGeometry::HideSelected:
			bIsVisible = !bAreAllSelected;
			HiddenTransformIndex = bIsVisible ? SelectedTransformIndex: INDEX_NONE;
			break;
		case EGeometryCollectionDebugDrawActorHideGeometry::HideWholeCollection:
			bIsVisible = !bAreAnySelected;
			HiddenTransformIndex = INDEX_NONE;
			break;
		case EGeometryCollectionDebugDrawActorHideGeometry::HideAll:
			bIsVisible = false;
			HiddenTransformIndex = INDEX_NONE;
			break;
		}
	}

	// Update face visibility
	bool bIndexHasChanged = (HiddenTransformIndex != PrevHiddenIndex) || bForceVisibilityUpdate;
	if (bIndexHasChanged)
	{
		// This must happen in both show and hidden geometry mode so that the last 
		// hidden section does not stay hidden when switching between Selected>All>None.

		// todo(ocohen): add ability to use rest collection (i.e. don't use instance copy)
		TManagedArray<bool>& VisibleArray = GeometryCollectionComponent->GetVisibleArrayCopyOnWrite();

		// Reset visibility array to default as the index has changed
		VisibleArray.Init(GeometryCollectionComponent->GetVisibleArrayRest());
		UE_LOG(LogGeometryCollectionDebugDraw, Verbose, TEXT("VisibleArray re-initialized."));

		if (HiddenTransformIndex != INDEX_NONE)
		{
			const int32 NumFaces = CountFaces(HiddenTransformIndex, GeometryCollectionDebugDrawActor->bDebugDrawClustering);
			if (NumFaces < VisibleArray.Num())
			{
				// Hide this geometry's faces
				HideFaces(HiddenTransformIndex, GeometryCollectionDebugDrawActor->bDebugDrawClustering);
				UE_LOG(LogGeometryCollectionDebugDraw, Verbose, TEXT("UpdateGeometryVisibility(): Hidding partial object."));
			}
			else
			{
				// Hide entire object
				// Can't send zero vertices to force the vertex buffer to be empty, so hide the component instead
				bIsVisible = false;
				HiddenTransformIndex = INDEX_NONE;
				// Update index has changed
				bIndexHasChanged = (HiddenTransformIndex != PrevHiddenIndex);
				UE_LOG(LogGeometryCollectionDebugDraw, Verbose, TEXT("UpdateGeometryVisibility(): Hidding entire object."));
			}
		}
	}
	UE_CLOG(bIndexHasChanged, LogGeometryCollectionDebugDraw, Verbose, TEXT("UpdateGeometryVisibility(): Index has changed. Prev index = %d, new index = %d."), PrevHiddenIndex, HiddenTransformIndex);

	// Force component reinit
	if (bIndexHasChanged)
	{
		UE_LOG(LogGeometryCollectionDebugDraw, Verbose, TEXT("UpdateGeometryVisibility(): Forcing init render data."));
		GeometryCollectionComponent->ForceRenderUpdateConstantData();
	}

	// Update component visibility, only if the component visibility hasn't changed in between the last call (or unless the change is in sync with the component visibility)
	const bool bIsComponentVisible = GeometryCollectionComponent->IsVisible();
	const bool bAllowVisibilityChange = (bIsComponentVisible || !bWasVisible);
	if (bAllowVisibilityChange)
	{
		const bool bVisibilityHasChanged = (bIsVisible != bIsComponentVisible);
		if (bVisibilityHasChanged)
		{
			UE_LOG(LogGeometryCollectionDebugDraw, Verbose, TEXT("UpdateGeometryVisibility(): Visibility has changed. Old visibility = %d, new visibility = %d."), bWasVisible, bIsVisible);
			GeometryCollectionComponent->SetVisibility(bIsVisible);
		}
		bWasVisible = bIsVisible;  // Only update when changes are allowed so that the component can stay hidden when visibility is out of sync.
	}
}

void UGeometryCollectionDebugDrawComponent::UpdateTickStatus()
{
	bool bIsEnabled;
	if (!GeometryCollectionDebugDrawActor)
	{
		bIsEnabled = false;
	}
	else
	{
		// Check whether anything from this component is selected for debug drawing
		const bool bAreAnySelected = (SelectedTransformIndex != INDEX_NONE ||
			(GeometryCollectionDebugDrawActor->SelectedRigidBody.Id == INDEX_NONE &&
			//(GeometryCollectionDebugDrawActor->SelectedRigidBody.Id.IsValid() == false &&
			 GeometryCollectionDebugDrawActor->SelectedRigidBody.Solver == GeometryCollectionComponent->ChaosSolverActor));

		bIsEnabled =
			bAreAnySelected && (
				   GeometryCollectionDebugDrawActor->bShowRigidBodyId
				|| GeometryCollectionDebugDrawActor->bShowRigidBodyCollision
				|| GeometryCollectionDebugDrawActor->bShowRigidBodyTransform
				|| GeometryCollectionDebugDrawActor->bShowRigidBodyInertia
				|| GeometryCollectionDebugDrawActor->bShowRigidBodyVelocity
				|| GeometryCollectionDebugDrawActor->bShowRigidBodyForce
				|| GeometryCollectionDebugDrawActor->bShowRigidBodyInfos
				|| GeometryCollectionDebugDrawActor->bShowTransformIndex
				|| GeometryCollectionDebugDrawActor->bShowTransform
				|| GeometryCollectionDebugDrawActor->bShowParent
				|| GeometryCollectionDebugDrawActor->bShowLevel
				|| GeometryCollectionDebugDrawActor->bShowConnectivityEdges
				|| GeometryCollectionDebugDrawActor->bShowGeometryIndex
				|| GeometryCollectionDebugDrawActor->bShowGeometryTransform
				|| GeometryCollectionDebugDrawActor->bShowBoundingBox
				|| GeometryCollectionDebugDrawActor->bShowFaces
				|| GeometryCollectionDebugDrawActor->bShowFaceIndices
				|| GeometryCollectionDebugDrawActor->bShowFaceNormals
				|| GeometryCollectionDebugDrawActor->bShowSingleFace
				|| GeometryCollectionDebugDrawActor->SingleFaceIndex
				|| GeometryCollectionDebugDrawActor->bShowVertices
				|| GeometryCollectionDebugDrawActor->bShowVertexIndices
				|| GeometryCollectionDebugDrawActor->bShowVertexNormals);
	}
	// Update component's ability to tick 
	SetComponentTickEnabled(bIsEnabled);
	UE_CLOG(GetOwner(), LogGeometryCollectionDebugDraw, Verbose, TEXT("Debug Draw Tick Component bIsEnabled = %d for actor %s"), bIsEnabled, *GetOwner()->GetName());
}

void UGeometryCollectionDebugDrawComponent::DebugDrawChaosTick()
{
	check(GeometryCollectionComponent);
	check(GeometryCollectionDebugDrawActor);
	check(GeometryCollectionRenderLevelSetActor);

	AActor* const Actor = GetOwner();
	check(Actor);

	// Retrieve synced particle and clustering data
	//const TManagedArray<int32>& RigidBodyIds = GeometryCollectionComponent->RigidBodyIds;
	const TManagedArray<FGuid>& RigidBodyIds = GeometryCollectionComponent->GetRigidBodyGuidArray();
	const FGeometryCollectionPhysicsProxy* const PhysicsProxy = GeometryCollectionComponent->GetPhysicsProxy();
	if (PhysicsProxy)
	{
		ParticlesData.Sync(PhysicsProxy->GetSolver<Chaos::FPhysicsSolver>(), RigidBodyIds);
	}

	// Visualize single rigid body
	const bool bIsSelected = (SelectedTransformIndex != INDEX_NONE);
	if (bIsSelected)
	{
		// Visualize the level set collision volume when synced data are available and set to the correct type
		if (GeometryCollectionDebugDrawActor->bShowRigidBodyCollision &&
			ParticlesData.RequestSyncedData(EGeometryCollectionParticlesData::GeometryType) &&
			ParticlesData.GetGeometryType(SelectedTransformIndex) == Chaos::ImplicitObjectType::LevelSet)
		{
			// Get the transform for the current piece
			FTransform Transform = FTransform::Identity;

			// Update the transform if we are rendering the level set aligned with the simulated geometry
			bool bSynced;
			bSynced = ParticlesData.RequestSyncedData(EGeometryCollectionParticlesData::X);
			bSynced = ParticlesData.RequestSyncedData(EGeometryCollectionParticlesData::R) && bSynced;
			bSynced = ParticlesData.RequestSyncedData(EGeometryCollectionParticlesData::ChildToParentMap) && bSynced;

			if (!GeometryCollectionDebugDrawActor->bCollisionAtOrigin && bSynced)
			{
				// Retrieve particle transform
				Transform = AGeometryCollectionDebugDrawActor::GetParticleTransform(GeometryCollectionComponent, SelectedTransformIndex, ParticlesData);
			}

			// If the level set index has changed at run time, then reload the volume
			// because someone wants to visualize another piece
			const bool bLevelSetTextureDirty = (RenderLevelSetOwner != this || LastRenderedId == INDEX_NONE || LastRenderedId != SelectedRigidBodyId);
			//const bool bLevelSetTextureDirty = (RenderLevelSetOwner != this || LastRenderedId.IsValid() == false || LastRenderedId != SelectedRigidBodyId);
			if (!bLevelSetTextureDirty)
			{
				// If we are only updating the transform, or also loading the volume
				GeometryCollectionRenderLevelSetActor->SyncLevelSetTransform(Transform);
			}
			else if (ParticlesData.RequestSyncedData(EGeometryCollectionParticlesData::Geometry))
			{
				// Retrieve level set pointer from sync
				const Chaos::FLevelSet* LevelSet = static_cast<const Chaos::FLevelSet*>(ParticlesData.GetGeometry(SelectedTransformIndex));

				// Build the volume texture
				// @note: we only want to do this once, so we have a state variable on the component to ensure that
				const bool Success = GeometryCollectionRenderLevelSetActor->SetLevelSetToRender(*LevelSet, Transform);
				if (!Success)
				{
					UE_LOG(LogGeometryCollectionDebugDraw, Warning, TEXT("Levelset generation failed: %s"), *GetFullName());
					LastRenderedId = INDEX_NONE;
					//LastRenderedId = FGuid();
				}
				else
				{
					// Take ownership
					RenderLevelSetOwner = this;
					// Turn on the volume rendering
					GeometryCollectionRenderLevelSetActor->SetEnabled(true);
					// Update last rendered index for next dirty test
					LastRenderedId = SelectedRigidBodyId;
				}
			}
			else {}  // Wait a game tick for synced data
		}
	}

	// Visualize other rigid body debug draw informations
	const bool bIsOneSelected = bIsSelected && !GeometryCollectionDebugDrawActor->bDebugDrawWholeCollection;
	const bool bAreAllSelected = (bIsSelected && GeometryCollectionDebugDrawActor->bDebugDrawWholeCollection) ||
		(GeometryCollectionDebugDrawActor->SelectedRigidBody.Id == INDEX_NONE &&
		//(GeometryCollectionDebugDrawActor->SelectedRigidBody.Id.IsValid() == false &&
		 GeometryCollectionDebugDrawActor->SelectedRigidBody.Solver == GeometryCollectionComponent->ChaosSolverActor);

	if (bIsOneSelected)
	{
		if (GeometryCollectionDebugDrawActor->bShowRigidBodyId)
		{
			GeometryCollectionDebugDrawActor->DrawRigidBodyId(GeometryCollectionComponent, SelectedTransformIndex, ParticlesData, RigidBodyIds, GeometryCollectionDebugDrawActor->RigidBodyIdColor);
		}
		if (GeometryCollectionDebugDrawActor->bShowRigidBodyTransform)
		{
			GeometryCollectionDebugDrawActor->DrawRigidBodyTransform(GeometryCollectionComponent, SelectedTransformIndex, ParticlesData, GeometryCollectionDebugDrawActor->RigidBodyTransformScale);
		}
		const bool bIsShowingLevelSet = (RenderLevelSetOwner == this && LastRenderedId == SelectedRigidBodyId);  // Only draw single collision whenever there isn't a level set being already rendered
		if (!bIsShowingLevelSet && GeometryCollectionDebugDrawActor->bShowRigidBodyCollision)
		{
			GeometryCollectionDebugDrawActor->DrawRigidBodyCollision(GeometryCollectionComponent, SelectedTransformIndex, ParticlesData, GeometryCollectionDebugDrawActor->RigidBodyCollisionColor);
		}
		if (GeometryCollectionDebugDrawActor->bShowRigidBodyInertia)
		{
			GeometryCollectionDebugDrawActor->DrawRigidBodyInertia(GeometryCollectionComponent, SelectedTransformIndex, ParticlesData, GeometryCollectionDebugDrawActor->RigidBodyInertiaColor);
		}
		if (GeometryCollectionDebugDrawActor->bShowRigidBodyVelocity)
		{
			GeometryCollectionDebugDrawActor->DrawRigidBodyVelocity(GeometryCollectionComponent, SelectedTransformIndex, ParticlesData, GeometryCollectionDebugDrawActor->RigidBodyVelocityColor);
		}
		if (GeometryCollectionDebugDrawActor->bShowRigidBodyForce)
		{
			GeometryCollectionDebugDrawActor->DrawRigidBodyForce(GeometryCollectionComponent, SelectedTransformIndex, ParticlesData, GeometryCollectionDebugDrawActor->RigidBodyForceColor);
		}
		if (GeometryCollectionDebugDrawActor->bShowRigidBodyInfos)
		{
			GeometryCollectionDebugDrawActor->DrawRigidBodyInfo(GeometryCollectionComponent, SelectedTransformIndex, ParticlesData, GeometryCollectionDebugDrawActor->RigidBodyInfoColor);
		}
		if (GeometryCollectionDebugDrawActor->bShowConnectivityEdges)
		{
			GeometryCollectionDebugDrawActor->DrawConnectivityEdges(GeometryCollectionComponent, SelectedTransformIndex, ParticlesData, RigidBodyIds);
		}
	}
	else if (bAreAllSelected)
	{
		if (GeometryCollectionDebugDrawActor->bShowRigidBodyCollision)
		{
			GeometryCollectionDebugDrawActor->DrawRigidBodiesCollision(GeometryCollectionComponent, ParticlesData, GeometryCollectionDebugDrawActor->RigidBodyCollisionColor);
		}
		if (GeometryCollectionDebugDrawActor->bShowRigidBodyInertia)
		{
			GeometryCollectionDebugDrawActor->DrawRigidBodiesInertia(GeometryCollectionComponent, ParticlesData, GeometryCollectionDebugDrawActor->RigidBodyInertiaColor);
		}
		if (GeometryCollectionDebugDrawActor->bShowRigidBodyVelocity)
		{
			GeometryCollectionDebugDrawActor->DrawRigidBodiesVelocity(GeometryCollectionComponent, ParticlesData, GeometryCollectionDebugDrawActor->RigidBodyVelocityColor);
		}
		if (GeometryCollectionDebugDrawActor->bShowRigidBodyForce)
		{
			GeometryCollectionDebugDrawActor->DrawRigidBodiesForce(GeometryCollectionComponent, ParticlesData, GeometryCollectionDebugDrawActor->RigidBodyForceColor);
		}
		if (GeometryCollectionDebugDrawActor->bShowRigidBodyInfos)
		{
			GeometryCollectionDebugDrawActor->DrawRigidBodiesInfo(GeometryCollectionComponent, ParticlesData, GeometryCollectionDebugDrawActor->RigidBodyInfoColor);
		}
		if (GeometryCollectionDebugDrawActor->bShowConnectivityEdges)
		{
			GeometryCollectionDebugDrawActor->DrawConnectivityEdges(GeometryCollectionComponent, ParticlesData, RigidBodyIds);
		}
		if (GeometryCollectionDebugDrawActor->bShowRigidBodyTransform)
		{
			GeometryCollectionDebugDrawActor->DrawRigidBodiesTransform(GeometryCollectionComponent, ParticlesData, GeometryCollectionDebugDrawActor->RigidBodyTransformScale);
		}
		if (GeometryCollectionDebugDrawActor->bShowRigidBodyId)
		{
			GeometryCollectionDebugDrawActor->DrawRigidBodiesId(GeometryCollectionComponent, ParticlesData, RigidBodyIds, GeometryCollectionDebugDrawActor->RigidBodyIdColor);
		}
	}
}

void UGeometryCollectionDebugDrawComponent::UpdateLevelSetVisibility()
{
	const bool bIsSelected = (SelectedTransformIndex != INDEX_NONE);
	const bool bShowCollision = bIsSelected && GeometryCollectionDebugDrawActor && GeometryCollectionDebugDrawActor->bShowRigidBodyCollision;
	
	if (RenderLevelSetOwner == this && (LastRenderedId == INDEX_NONE || !bShowCollision))
	//if (RenderLevelSetOwner == this && (LastRenderedId.IsValid() == false || !bShowCollision))
	{
		// Disable rendering
		GeometryCollectionRenderLevelSetActor->SetEnabled(false);

		// Disown renderer
		RenderLevelSetOwner = nullptr;
		LastRenderedId = INDEX_NONE;
		//LastRenderedId = FGuid();
	}
}
#endif  // #if GEOMETRYCOLLECTION_DEBUG_DRAW
=======
>>>>>>> 6bbb88c8
<|MERGE_RESOLUTION|>--- conflicted
+++ resolved
@@ -26,398 +26,3 @@
 	PrimaryComponentTick.bCanEverTick = false;
 }
 
-<<<<<<< HEAD
-int32 UGeometryCollectionDebugDrawComponent::CountFaces(int32 TransformIndex, bool bDebugDrawClustering) const
-{
-	check(GeometryCollectionComponent);
-	int32 FaceCount = 0;
-	const TManagedArray<int32>& TransformToGeometryIndexArray = GeometryCollectionComponent->GetTransformToGeometryIndexArray();
-	const int32 GeometryIndex = TransformToGeometryIndexArray[TransformIndex];
-	if (GeometryIndex != INDEX_NONE)
-	{
-		const TManagedArray<int32>& FaceCountArray = GeometryCollectionComponent->GetFaceCountArray();
-		FaceCount += FaceCountArray[GeometryIndex];
-	}
-	const TManagedArray<TSet<int32>>& ChildrenArray = bDebugDrawClustering ?
-		GeometryCollectionComponent->GetChildrenArrayRest():
-		GeometryCollectionComponent->GetChildrenArray();
-	for (int32 HiddenChildIndex : ChildrenArray[TransformIndex])
-	{
-		FaceCount += CountFaces(HiddenChildIndex, bDebugDrawClustering);
-	}
-	return FaceCount;
-}
-
-void UGeometryCollectionDebugDrawComponent::HideFaces(int32 TransformIndex, bool bDebugDrawClustering)
-{
-	check(GeometryCollectionComponent);
-	const TManagedArray<int32>& TransformToGeometryIndexArray = GeometryCollectionComponent->GetTransformToGeometryIndexArray();
-	const int32 GeometryIndex = TransformToGeometryIndexArray[TransformIndex];
-	if (GeometryIndex != INDEX_NONE)
-	{
-		TManagedArray<bool>& VisibleArray = GeometryCollectionComponent->GetVisibleArrayCopyOnWrite();
-		const TManagedArray<int32>& FaceStartArray = GeometryCollectionComponent->GetFaceStartArray();
-		const TManagedArray<int32>& FaceCountArray = GeometryCollectionComponent->GetFaceCountArray();
-		const int32 FaceStart = FaceStartArray[GeometryIndex];
-		const int32 FaceCount = FaceCountArray[GeometryIndex];
-		for (int32 FaceIndex = FaceStart; FaceIndex < FaceStart + FaceCount; ++FaceIndex)
-		{
-			VisibleArray[FaceIndex] = false;
-		}
-	}
-	const TManagedArray<TSet<int32>>& ChildrenArray = bDebugDrawClustering ?
-		GeometryCollectionComponent->GetChildrenArrayRest():
-		GeometryCollectionComponent->GetChildrenArray();
-	for (int32 HiddenChildIndex : ChildrenArray[TransformIndex])
-	{
-		HideFaces(HiddenChildIndex, bDebugDrawClustering);
-	}
-}
-
-void UGeometryCollectionDebugDrawComponent::UpdateGeometryVisibility(bool bForceVisibilityUpdate)
-{
-	check(GeometryCollectionComponent);
-	if (!GeometryCollectionComponent->RestCollection)  // Required for GetTransformIndexArray
-	{
-		UE_CLOG(GetOwner(), LogGeometryCollectionDebugDraw, Warning, TEXT("UpdateGeometryVisibility(): Empty RestCollection for actor %s"), *GetOwner()->GetName());
-		return;
-	}
-
-	// Keep old hidden index
-	const int32 PrevHiddenIndex = HiddenTransformIndex;
-
-	// Extract this object's visibility arguments from the debug draw actor's hide geometry status
-	bool bIsVisible;
-	if (!GeometryCollectionDebugDrawActor)
-	{
-		bIsVisible = true;
-		HiddenTransformIndex = INDEX_NONE;
-	}
-	else
-	{
-		// Work out partial changes in visiblity
-		const bool bIsSelected = (SelectedTransformIndex != INDEX_NONE);
-		const bool bAreAllSelected = (bIsSelected && GeometryCollectionDebugDrawActor->bDebugDrawWholeCollection) ||
-			(GeometryCollectionDebugDrawActor->SelectedRigidBody.Id == INDEX_NONE && 
-			//(GeometryCollectionDebugDrawActor->SelectedRigidBody.Id.IsValid() == false && 
-			 GeometryCollectionDebugDrawActor->SelectedRigidBody.Solver == GeometryCollectionComponent->ChaosSolverActor);
-		const bool bAreAnySelected = bIsSelected || bAreAllSelected;
-
-		switch (GeometryCollectionDebugDrawActor->HideGeometry)
-		{
-		default:  // Intentional fallthrough
-		case EGeometryCollectionDebugDrawActorHideGeometry::HideNone:
-			bIsVisible = true;
-			HiddenTransformIndex = INDEX_NONE;
-			break;
-		case EGeometryCollectionDebugDrawActorHideGeometry::HideWithCollision:
-			if (bAreAnySelected && GeometryCollectionDebugDrawActor->bShowRigidBodyCollision)
-			{
-				bIsVisible = !bAreAllSelected;
-				HiddenTransformIndex = bIsVisible ? SelectedTransformIndex: INDEX_NONE;
-			}
-			else
-			{
-				bIsVisible = true;
-				HiddenTransformIndex = INDEX_NONE;
-			}
-			break;
-		case EGeometryCollectionDebugDrawActorHideGeometry::HideSelected:
-			bIsVisible = !bAreAllSelected;
-			HiddenTransformIndex = bIsVisible ? SelectedTransformIndex: INDEX_NONE;
-			break;
-		case EGeometryCollectionDebugDrawActorHideGeometry::HideWholeCollection:
-			bIsVisible = !bAreAnySelected;
-			HiddenTransformIndex = INDEX_NONE;
-			break;
-		case EGeometryCollectionDebugDrawActorHideGeometry::HideAll:
-			bIsVisible = false;
-			HiddenTransformIndex = INDEX_NONE;
-			break;
-		}
-	}
-
-	// Update face visibility
-	bool bIndexHasChanged = (HiddenTransformIndex != PrevHiddenIndex) || bForceVisibilityUpdate;
-	if (bIndexHasChanged)
-	{
-		// This must happen in both show and hidden geometry mode so that the last 
-		// hidden section does not stay hidden when switching between Selected>All>None.
-
-		// todo(ocohen): add ability to use rest collection (i.e. don't use instance copy)
-		TManagedArray<bool>& VisibleArray = GeometryCollectionComponent->GetVisibleArrayCopyOnWrite();
-
-		// Reset visibility array to default as the index has changed
-		VisibleArray.Init(GeometryCollectionComponent->GetVisibleArrayRest());
-		UE_LOG(LogGeometryCollectionDebugDraw, Verbose, TEXT("VisibleArray re-initialized."));
-
-		if (HiddenTransformIndex != INDEX_NONE)
-		{
-			const int32 NumFaces = CountFaces(HiddenTransformIndex, GeometryCollectionDebugDrawActor->bDebugDrawClustering);
-			if (NumFaces < VisibleArray.Num())
-			{
-				// Hide this geometry's faces
-				HideFaces(HiddenTransformIndex, GeometryCollectionDebugDrawActor->bDebugDrawClustering);
-				UE_LOG(LogGeometryCollectionDebugDraw, Verbose, TEXT("UpdateGeometryVisibility(): Hidding partial object."));
-			}
-			else
-			{
-				// Hide entire object
-				// Can't send zero vertices to force the vertex buffer to be empty, so hide the component instead
-				bIsVisible = false;
-				HiddenTransformIndex = INDEX_NONE;
-				// Update index has changed
-				bIndexHasChanged = (HiddenTransformIndex != PrevHiddenIndex);
-				UE_LOG(LogGeometryCollectionDebugDraw, Verbose, TEXT("UpdateGeometryVisibility(): Hidding entire object."));
-			}
-		}
-	}
-	UE_CLOG(bIndexHasChanged, LogGeometryCollectionDebugDraw, Verbose, TEXT("UpdateGeometryVisibility(): Index has changed. Prev index = %d, new index = %d."), PrevHiddenIndex, HiddenTransformIndex);
-
-	// Force component reinit
-	if (bIndexHasChanged)
-	{
-		UE_LOG(LogGeometryCollectionDebugDraw, Verbose, TEXT("UpdateGeometryVisibility(): Forcing init render data."));
-		GeometryCollectionComponent->ForceRenderUpdateConstantData();
-	}
-
-	// Update component visibility, only if the component visibility hasn't changed in between the last call (or unless the change is in sync with the component visibility)
-	const bool bIsComponentVisible = GeometryCollectionComponent->IsVisible();
-	const bool bAllowVisibilityChange = (bIsComponentVisible || !bWasVisible);
-	if (bAllowVisibilityChange)
-	{
-		const bool bVisibilityHasChanged = (bIsVisible != bIsComponentVisible);
-		if (bVisibilityHasChanged)
-		{
-			UE_LOG(LogGeometryCollectionDebugDraw, Verbose, TEXT("UpdateGeometryVisibility(): Visibility has changed. Old visibility = %d, new visibility = %d."), bWasVisible, bIsVisible);
-			GeometryCollectionComponent->SetVisibility(bIsVisible);
-		}
-		bWasVisible = bIsVisible;  // Only update when changes are allowed so that the component can stay hidden when visibility is out of sync.
-	}
-}
-
-void UGeometryCollectionDebugDrawComponent::UpdateTickStatus()
-{
-	bool bIsEnabled;
-	if (!GeometryCollectionDebugDrawActor)
-	{
-		bIsEnabled = false;
-	}
-	else
-	{
-		// Check whether anything from this component is selected for debug drawing
-		const bool bAreAnySelected = (SelectedTransformIndex != INDEX_NONE ||
-			(GeometryCollectionDebugDrawActor->SelectedRigidBody.Id == INDEX_NONE &&
-			//(GeometryCollectionDebugDrawActor->SelectedRigidBody.Id.IsValid() == false &&
-			 GeometryCollectionDebugDrawActor->SelectedRigidBody.Solver == GeometryCollectionComponent->ChaosSolverActor));
-
-		bIsEnabled =
-			bAreAnySelected && (
-				   GeometryCollectionDebugDrawActor->bShowRigidBodyId
-				|| GeometryCollectionDebugDrawActor->bShowRigidBodyCollision
-				|| GeometryCollectionDebugDrawActor->bShowRigidBodyTransform
-				|| GeometryCollectionDebugDrawActor->bShowRigidBodyInertia
-				|| GeometryCollectionDebugDrawActor->bShowRigidBodyVelocity
-				|| GeometryCollectionDebugDrawActor->bShowRigidBodyForce
-				|| GeometryCollectionDebugDrawActor->bShowRigidBodyInfos
-				|| GeometryCollectionDebugDrawActor->bShowTransformIndex
-				|| GeometryCollectionDebugDrawActor->bShowTransform
-				|| GeometryCollectionDebugDrawActor->bShowParent
-				|| GeometryCollectionDebugDrawActor->bShowLevel
-				|| GeometryCollectionDebugDrawActor->bShowConnectivityEdges
-				|| GeometryCollectionDebugDrawActor->bShowGeometryIndex
-				|| GeometryCollectionDebugDrawActor->bShowGeometryTransform
-				|| GeometryCollectionDebugDrawActor->bShowBoundingBox
-				|| GeometryCollectionDebugDrawActor->bShowFaces
-				|| GeometryCollectionDebugDrawActor->bShowFaceIndices
-				|| GeometryCollectionDebugDrawActor->bShowFaceNormals
-				|| GeometryCollectionDebugDrawActor->bShowSingleFace
-				|| GeometryCollectionDebugDrawActor->SingleFaceIndex
-				|| GeometryCollectionDebugDrawActor->bShowVertices
-				|| GeometryCollectionDebugDrawActor->bShowVertexIndices
-				|| GeometryCollectionDebugDrawActor->bShowVertexNormals);
-	}
-	// Update component's ability to tick 
-	SetComponentTickEnabled(bIsEnabled);
-	UE_CLOG(GetOwner(), LogGeometryCollectionDebugDraw, Verbose, TEXT("Debug Draw Tick Component bIsEnabled = %d for actor %s"), bIsEnabled, *GetOwner()->GetName());
-}
-
-void UGeometryCollectionDebugDrawComponent::DebugDrawChaosTick()
-{
-	check(GeometryCollectionComponent);
-	check(GeometryCollectionDebugDrawActor);
-	check(GeometryCollectionRenderLevelSetActor);
-
-	AActor* const Actor = GetOwner();
-	check(Actor);
-
-	// Retrieve synced particle and clustering data
-	//const TManagedArray<int32>& RigidBodyIds = GeometryCollectionComponent->RigidBodyIds;
-	const TManagedArray<FGuid>& RigidBodyIds = GeometryCollectionComponent->GetRigidBodyGuidArray();
-	const FGeometryCollectionPhysicsProxy* const PhysicsProxy = GeometryCollectionComponent->GetPhysicsProxy();
-	if (PhysicsProxy)
-	{
-		ParticlesData.Sync(PhysicsProxy->GetSolver<Chaos::FPhysicsSolver>(), RigidBodyIds);
-	}
-
-	// Visualize single rigid body
-	const bool bIsSelected = (SelectedTransformIndex != INDEX_NONE);
-	if (bIsSelected)
-	{
-		// Visualize the level set collision volume when synced data are available and set to the correct type
-		if (GeometryCollectionDebugDrawActor->bShowRigidBodyCollision &&
-			ParticlesData.RequestSyncedData(EGeometryCollectionParticlesData::GeometryType) &&
-			ParticlesData.GetGeometryType(SelectedTransformIndex) == Chaos::ImplicitObjectType::LevelSet)
-		{
-			// Get the transform for the current piece
-			FTransform Transform = FTransform::Identity;
-
-			// Update the transform if we are rendering the level set aligned with the simulated geometry
-			bool bSynced;
-			bSynced = ParticlesData.RequestSyncedData(EGeometryCollectionParticlesData::X);
-			bSynced = ParticlesData.RequestSyncedData(EGeometryCollectionParticlesData::R) && bSynced;
-			bSynced = ParticlesData.RequestSyncedData(EGeometryCollectionParticlesData::ChildToParentMap) && bSynced;
-
-			if (!GeometryCollectionDebugDrawActor->bCollisionAtOrigin && bSynced)
-			{
-				// Retrieve particle transform
-				Transform = AGeometryCollectionDebugDrawActor::GetParticleTransform(GeometryCollectionComponent, SelectedTransformIndex, ParticlesData);
-			}
-
-			// If the level set index has changed at run time, then reload the volume
-			// because someone wants to visualize another piece
-			const bool bLevelSetTextureDirty = (RenderLevelSetOwner != this || LastRenderedId == INDEX_NONE || LastRenderedId != SelectedRigidBodyId);
-			//const bool bLevelSetTextureDirty = (RenderLevelSetOwner != this || LastRenderedId.IsValid() == false || LastRenderedId != SelectedRigidBodyId);
-			if (!bLevelSetTextureDirty)
-			{
-				// If we are only updating the transform, or also loading the volume
-				GeometryCollectionRenderLevelSetActor->SyncLevelSetTransform(Transform);
-			}
-			else if (ParticlesData.RequestSyncedData(EGeometryCollectionParticlesData::Geometry))
-			{
-				// Retrieve level set pointer from sync
-				const Chaos::FLevelSet* LevelSet = static_cast<const Chaos::FLevelSet*>(ParticlesData.GetGeometry(SelectedTransformIndex));
-
-				// Build the volume texture
-				// @note: we only want to do this once, so we have a state variable on the component to ensure that
-				const bool Success = GeometryCollectionRenderLevelSetActor->SetLevelSetToRender(*LevelSet, Transform);
-				if (!Success)
-				{
-					UE_LOG(LogGeometryCollectionDebugDraw, Warning, TEXT("Levelset generation failed: %s"), *GetFullName());
-					LastRenderedId = INDEX_NONE;
-					//LastRenderedId = FGuid();
-				}
-				else
-				{
-					// Take ownership
-					RenderLevelSetOwner = this;
-					// Turn on the volume rendering
-					GeometryCollectionRenderLevelSetActor->SetEnabled(true);
-					// Update last rendered index for next dirty test
-					LastRenderedId = SelectedRigidBodyId;
-				}
-			}
-			else {}  // Wait a game tick for synced data
-		}
-	}
-
-	// Visualize other rigid body debug draw informations
-	const bool bIsOneSelected = bIsSelected && !GeometryCollectionDebugDrawActor->bDebugDrawWholeCollection;
-	const bool bAreAllSelected = (bIsSelected && GeometryCollectionDebugDrawActor->bDebugDrawWholeCollection) ||
-		(GeometryCollectionDebugDrawActor->SelectedRigidBody.Id == INDEX_NONE &&
-		//(GeometryCollectionDebugDrawActor->SelectedRigidBody.Id.IsValid() == false &&
-		 GeometryCollectionDebugDrawActor->SelectedRigidBody.Solver == GeometryCollectionComponent->ChaosSolverActor);
-
-	if (bIsOneSelected)
-	{
-		if (GeometryCollectionDebugDrawActor->bShowRigidBodyId)
-		{
-			GeometryCollectionDebugDrawActor->DrawRigidBodyId(GeometryCollectionComponent, SelectedTransformIndex, ParticlesData, RigidBodyIds, GeometryCollectionDebugDrawActor->RigidBodyIdColor);
-		}
-		if (GeometryCollectionDebugDrawActor->bShowRigidBodyTransform)
-		{
-			GeometryCollectionDebugDrawActor->DrawRigidBodyTransform(GeometryCollectionComponent, SelectedTransformIndex, ParticlesData, GeometryCollectionDebugDrawActor->RigidBodyTransformScale);
-		}
-		const bool bIsShowingLevelSet = (RenderLevelSetOwner == this && LastRenderedId == SelectedRigidBodyId);  // Only draw single collision whenever there isn't a level set being already rendered
-		if (!bIsShowingLevelSet && GeometryCollectionDebugDrawActor->bShowRigidBodyCollision)
-		{
-			GeometryCollectionDebugDrawActor->DrawRigidBodyCollision(GeometryCollectionComponent, SelectedTransformIndex, ParticlesData, GeometryCollectionDebugDrawActor->RigidBodyCollisionColor);
-		}
-		if (GeometryCollectionDebugDrawActor->bShowRigidBodyInertia)
-		{
-			GeometryCollectionDebugDrawActor->DrawRigidBodyInertia(GeometryCollectionComponent, SelectedTransformIndex, ParticlesData, GeometryCollectionDebugDrawActor->RigidBodyInertiaColor);
-		}
-		if (GeometryCollectionDebugDrawActor->bShowRigidBodyVelocity)
-		{
-			GeometryCollectionDebugDrawActor->DrawRigidBodyVelocity(GeometryCollectionComponent, SelectedTransformIndex, ParticlesData, GeometryCollectionDebugDrawActor->RigidBodyVelocityColor);
-		}
-		if (GeometryCollectionDebugDrawActor->bShowRigidBodyForce)
-		{
-			GeometryCollectionDebugDrawActor->DrawRigidBodyForce(GeometryCollectionComponent, SelectedTransformIndex, ParticlesData, GeometryCollectionDebugDrawActor->RigidBodyForceColor);
-		}
-		if (GeometryCollectionDebugDrawActor->bShowRigidBodyInfos)
-		{
-			GeometryCollectionDebugDrawActor->DrawRigidBodyInfo(GeometryCollectionComponent, SelectedTransformIndex, ParticlesData, GeometryCollectionDebugDrawActor->RigidBodyInfoColor);
-		}
-		if (GeometryCollectionDebugDrawActor->bShowConnectivityEdges)
-		{
-			GeometryCollectionDebugDrawActor->DrawConnectivityEdges(GeometryCollectionComponent, SelectedTransformIndex, ParticlesData, RigidBodyIds);
-		}
-	}
-	else if (bAreAllSelected)
-	{
-		if (GeometryCollectionDebugDrawActor->bShowRigidBodyCollision)
-		{
-			GeometryCollectionDebugDrawActor->DrawRigidBodiesCollision(GeometryCollectionComponent, ParticlesData, GeometryCollectionDebugDrawActor->RigidBodyCollisionColor);
-		}
-		if (GeometryCollectionDebugDrawActor->bShowRigidBodyInertia)
-		{
-			GeometryCollectionDebugDrawActor->DrawRigidBodiesInertia(GeometryCollectionComponent, ParticlesData, GeometryCollectionDebugDrawActor->RigidBodyInertiaColor);
-		}
-		if (GeometryCollectionDebugDrawActor->bShowRigidBodyVelocity)
-		{
-			GeometryCollectionDebugDrawActor->DrawRigidBodiesVelocity(GeometryCollectionComponent, ParticlesData, GeometryCollectionDebugDrawActor->RigidBodyVelocityColor);
-		}
-		if (GeometryCollectionDebugDrawActor->bShowRigidBodyForce)
-		{
-			GeometryCollectionDebugDrawActor->DrawRigidBodiesForce(GeometryCollectionComponent, ParticlesData, GeometryCollectionDebugDrawActor->RigidBodyForceColor);
-		}
-		if (GeometryCollectionDebugDrawActor->bShowRigidBodyInfos)
-		{
-			GeometryCollectionDebugDrawActor->DrawRigidBodiesInfo(GeometryCollectionComponent, ParticlesData, GeometryCollectionDebugDrawActor->RigidBodyInfoColor);
-		}
-		if (GeometryCollectionDebugDrawActor->bShowConnectivityEdges)
-		{
-			GeometryCollectionDebugDrawActor->DrawConnectivityEdges(GeometryCollectionComponent, ParticlesData, RigidBodyIds);
-		}
-		if (GeometryCollectionDebugDrawActor->bShowRigidBodyTransform)
-		{
-			GeometryCollectionDebugDrawActor->DrawRigidBodiesTransform(GeometryCollectionComponent, ParticlesData, GeometryCollectionDebugDrawActor->RigidBodyTransformScale);
-		}
-		if (GeometryCollectionDebugDrawActor->bShowRigidBodyId)
-		{
-			GeometryCollectionDebugDrawActor->DrawRigidBodiesId(GeometryCollectionComponent, ParticlesData, RigidBodyIds, GeometryCollectionDebugDrawActor->RigidBodyIdColor);
-		}
-	}
-}
-
-void UGeometryCollectionDebugDrawComponent::UpdateLevelSetVisibility()
-{
-	const bool bIsSelected = (SelectedTransformIndex != INDEX_NONE);
-	const bool bShowCollision = bIsSelected && GeometryCollectionDebugDrawActor && GeometryCollectionDebugDrawActor->bShowRigidBodyCollision;
-	
-	if (RenderLevelSetOwner == this && (LastRenderedId == INDEX_NONE || !bShowCollision))
-	//if (RenderLevelSetOwner == this && (LastRenderedId.IsValid() == false || !bShowCollision))
-	{
-		// Disable rendering
-		GeometryCollectionRenderLevelSetActor->SetEnabled(false);
-
-		// Disown renderer
-		RenderLevelSetOwner = nullptr;
-		LastRenderedId = INDEX_NONE;
-		//LastRenderedId = FGuid();
-	}
-}
-#endif  // #if GEOMETRYCOLLECTION_DEBUG_DRAW
-=======
->>>>>>> 6bbb88c8
