// Copyright Epic Games, Inc. All Rights Reserved.
#pragma once

#include "CoreMinimal.h"
#include "UObject/ObjectMacros.h"
#include "ChaosFilter.h"
#include "EventsData.h"
#include "ChaosCollisionEventFilter.generated.h"

// A collision event data structure
USTRUCT(BlueprintType)
struct FChaosCollisionEventData
{
	GENERATED_USTRUCT_BODY()

	// Location of the collision event
	UPROPERTY(EditAnywhere, BlueprintReadOnly, Category = "Data")
	FVector Location;

	// Normal of the collision event
	UPROPERTY(EditAnywhere, BlueprintReadOnly, Category = "Data")
	FVector Normal;

	// The velocity of object 1 of the collision event
	UPROPERTY(EditAnywhere, BlueprintReadOnly, Category = "Data")
	FVector Velocity1;

	// The velocity of object 2 of the collision event
	UPROPERTY(EditAnywhere, BlueprintReadOnly, Category = "Data")
	FVector Velocity2;

	// The mass of object 1 of the collision event
	UPROPERTY(EditAnywhere, BlueprintReadOnly, Category = "Data")
	float Mass1;

	// The mass of object 2 of the collision event
	UPROPERTY(EditAnywhere, BlueprintReadOnly, Category = "Data")
	float Mass2;

	// The accumulated impulse vector of the collision event
	UPROPERTY(EditAnywhere, BlueprintReadOnly, Category = "Data")
	FVector Impulse;

<<<<<<< HEAD
	// The particle of the collision event
	//UPROPERTY(EditAnywhere, BlueprintReadOnly, Category = "Data")
	Chaos::FGeometryParticle* Particle;

	// The level set of the collision event
	//UPROPERTY(EditAnywhere, BlueprintReadOnly, Category = "Data")
	Chaos::FGeometryParticle* Levelset;

=======
>>>>>>> 6bbb88c8
	FChaosCollisionEventData()
		: Location(FVector::ZeroVector)
		, Normal(FVector::ZeroVector)
		, Velocity1(FVector::ZeroVector)
		, Velocity2(FVector::ZeroVector)
		, Mass1(0.0f)
		, Mass2(0.0f)
		, Impulse(FVector::ZeroVector)
	{
	}
};

// Enumeration defining how to sort collision results
UENUM(BlueprintType)
enum class EChaosCollisionSortMethod : uint8
{
	SortNone,
	SortByHighestMass,
	SortByHighestSpeed,
	SortByHighestImpulse,
	SortByNearestFirst,

	Count UMETA(Hidden)
};

// Settings used to define collision event requests
USTRUCT(BlueprintType)
struct FChaosCollisionEventRequestSettings
{
	GENERATED_USTRUCT_BODY()

	/** The maximum number of results to return. */
	UPROPERTY(EditAnywhere, BlueprintReadWrite, Category = "Filters")
	int32 MaxNumberResults;

	/** The minimum mass threshold for the results (compared with min of particle 1 mass and particle 2 mass). */
	UPROPERTY(EditAnywhere, BlueprintReadWrite, Category = "Filters")
	float MinMass;

	/** The min speed threshold for the results (compared with min of particle 1 speed and particle 2 speed). */
	UPROPERTY(EditAnywhere, BlueprintReadWrite, Category = "Filters")
	float MinSpeed;

	/** The minimum impulse threshold for the results. */
	UPROPERTY(EditAnywhere, BlueprintReadWrite, Category = "Filters")
	float MinImpulse;

	/** The maximum distance threshold for the results. */
	UPROPERTY(EditAnywhere, BlueprintReadWrite, Category = "Filters")
	float MaxDistance;

	/** The method used to sort the collision events. */
	UPROPERTY(EditAnywhere, BlueprintReadWrite, Category = "Sort")
	EChaosCollisionSortMethod SortMethod;

	FChaosCollisionEventRequestSettings()
		: MaxNumberResults(0)
		, MinMass(0.0f)
		, MinSpeed(0.0f)
		, MinImpulse(0.0f)
		, MaxDistance(0.0f)
		, SortMethod(EChaosCollisionSortMethod::SortByHighestMass)
	{}
};

class GEOMETRYCOLLECTIONENGINE_API FChaosCollisionEventFilter : public IChaosEventFilter<Chaos::FCollisionDataArray, TArray<FChaosCollisionEventData>, EChaosCollisionSortMethod>
 {
public:

	FChaosCollisionEventFilter(FChaosCollisionEventRequestSettings* FilterSettingsIn) : CollisionEventRequestSettings(FilterSettingsIn) {}

	virtual void FilterEvents(const FTransform& ChaosComponentTransform, const Chaos::FCollisionDataArray& RawCollisionDataArray) override;
	virtual void SortEvents(TArray<FChaosCollisionEventData>& InOutCollisionEvents, EChaosCollisionSortMethod SortMethod, const FTransform& InTransform) override;

private:
	FChaosCollisionEventFilter() : CollisionEventRequestSettings(nullptr) { check(false);  }
	const FChaosCollisionEventRequestSettings* CollisionEventRequestSettings;
};<|MERGE_RESOLUTION|>--- conflicted
+++ resolved
@@ -41,17 +41,6 @@
 	UPROPERTY(EditAnywhere, BlueprintReadOnly, Category = "Data")
 	FVector Impulse;
 
-<<<<<<< HEAD
-	// The particle of the collision event
-	//UPROPERTY(EditAnywhere, BlueprintReadOnly, Category = "Data")
-	Chaos::FGeometryParticle* Particle;
-
-	// The level set of the collision event
-	//UPROPERTY(EditAnywhere, BlueprintReadOnly, Category = "Data")
-	Chaos::FGeometryParticle* Levelset;
-
-=======
->>>>>>> 6bbb88c8
 	FChaosCollisionEventData()
 		: Location(FVector::ZeroVector)
 		, Normal(FVector::ZeroVector)
