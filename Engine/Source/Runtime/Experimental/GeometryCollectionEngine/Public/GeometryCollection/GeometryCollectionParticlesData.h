--- conflicted
+++ resolved
@@ -79,11 +79,7 @@
 
 	/** Copy the data of the specified set of particles/rigid body ids to this object. */
 	//void Sync(const Chaos::FPhysicsSolver* Solver, const TManagedArray<int32>& RigidBodyIds);
-<<<<<<< HEAD
-	void Sync(const Chaos::FPhysicsSolver* Solver, const TManagedArray<FGuid>& RigidBodyIds);
-=======
 	void Sync(Chaos::FPhysicsSolver* Solver, const TManagedArray<FGuid>& RigidBodyIds);
->>>>>>> 90fae962
 
 	const Chaos::TVector<T, d>               & GetX                     (int32 Index) const { check(HasSyncedData(EGeometryCollectionParticlesData::X                     )); return BufferedData.GetGameDataForRead().X                     [Index]; }
 	const Chaos::TRotation<T, d>             & GetR                     (int32 Index) const { check(HasSyncedData(EGeometryCollectionParticlesData::R                     )); return BufferedData.GetGameDataForRead().R                     [Index]; }
