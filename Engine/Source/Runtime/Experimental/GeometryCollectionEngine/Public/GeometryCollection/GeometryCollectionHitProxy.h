--- conflicted
+++ resolved
@@ -7,15 +7,8 @@
 
 class UGeometryCollectionComponent;
 
-<<<<<<< HEAD
-/** HitProxy with transform index information.
- * @todo: These are never actually drawn because the shader is always in per-vertex mode, where it is passed HGeometryCollectionBone (or the whole-object HActor)
- */
-struct HGeometryCollection : public HActor
-=======
 /** HitProxy with transform index information. */
 struct HGeometryCollection : public HHitProxy
->>>>>>> 4af6daef
 {
 	DECLARE_HIT_PROXY(GEOMETRYCOLLECTIONENGINE_API)
 
