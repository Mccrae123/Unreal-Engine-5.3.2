--- conflicted
+++ resolved
@@ -3,15 +3,6 @@
 #pragma once
 
 #include "CoreMinimal.h"
-<<<<<<< HEAD
-#include "Misc/Crc.h"
-#include "Rendering/NaniteResources.h"
-#include "InstanceUniformShaderParameters.h"
-#include "GeometryCollection/ManagedArray.h"
-#include "GeometryCollection/GeometryCollectionDamagePropagationData.h"
-#include "GeometryCollection/GeometryCollectionSimulationTypes.h"
-=======
->>>>>>> 4af6daef
 #include "Chaos/ChaosSolverActor.h"
 #include "GeometryCollection/GeometryCollectionDamagePropagationData.h"
 #include "GeometryCollection/GeometryCollectionSimulationTypes.h"
@@ -24,30 +15,21 @@
 #include "GeometryCollectionObject.generated.h"
 
 class FGeometryCollection;
-<<<<<<< HEAD
-struct FManagedArrayCollection;
-=======
 class FGeometryCollectionRenderData;
->>>>>>> 4af6daef
 struct FGeometryCollectionSection;
 struct FManagedArrayCollection;
 struct FSharedSimulationParameters;
 class UDataflow;
-<<<<<<< HEAD
-=======
 class UGeometryCollectionCache;
 class UMaterial;
 class UMaterialInterface;
 class UPhysicalMaterial;
->>>>>>> 4af6daef
 
 USTRUCT(BlueprintType)
 struct FGeometryCollectionSource
 {
 	GENERATED_BODY()
 
-<<<<<<< HEAD
-=======
 	FGeometryCollectionSource() {}
 	FGeometryCollectionSource(const FSoftObjectPath& SourceSoftObjectPath, const FTransform& ComponentTransform, const TArray<TObjectPtr<UMaterialInterface>>& SourceMaterials, bool bSplitComponents = false, bool bSetInternalFromMaterialIndex = false)
 		: SourceGeometryObject(SourceSoftObjectPath), LocalTransform(ComponentTransform), SourceMaterial(SourceMaterials), bAddInternalMaterials(false), bSplitComponents(bSplitComponents), bSetInternalFromMaterialIndex(bSetInternalFromMaterialIndex)
@@ -55,7 +37,6 @@
 
 	}
 
->>>>>>> 4af6daef
 	UPROPERTY(BlueprintReadWrite, EditAnywhere, Category = "GeometrySource", meta=(AllowedClasses="/Script/Engine.StaticMesh, /Script/Engine.SkeletalMesh, /Script/GeometryCollectionEngine.GeometryCollection"))
 	FSoftObjectPath SourceGeometryObject;
 
@@ -65,16 +46,6 @@
 	UPROPERTY(BlueprintReadWrite, EditAnywhere, Category = "GeometrySource")
 	TArray<TObjectPtr<UMaterialInterface>> SourceMaterial;
 
-<<<<<<< HEAD
-	/** Whether source materials should be duplicated to create slots for internal materials. Does not apply if the source is a GeometryCollection. */
-	UPROPERTY(BlueprintReadWrite, EditAnywhere, Category = "GeometrySource")
-	bool bAddInternalMaterials = true;
-
-	/** Whether individual source mesh components should be split into separate pieces of geometry based on mesh connectivity. If checked, triangles that are not topologically connected will be assigned separate bones. */
-	UPROPERTY(BlueprintReadWrite, EditAnywhere, Category = "GeometrySource")
-	bool bSplitComponents = false;
-
-=======
 	UPROPERTY(BlueprintReadWrite, EditAnywhere, Category = "GeometrySource|Instance")
 	TArray<float> InstanceCustomData;
 
@@ -91,19 +62,10 @@
 	UPROPERTY(BlueprintReadWrite, EditAnywhere, Category = "GeometrySource")
 	bool bSetInternalFromMaterialIndex = false;
 
->>>>>>> 4af6daef
 	// TODO: add primtive custom data
 };
 
 USTRUCT(BlueprintType)
-<<<<<<< HEAD
-struct GEOMETRYCOLLECTIONENGINE_API FGeometryCollectionAutoInstanceMesh
-{
-	GENERATED_BODY()
-
-	UPROPERTY(BlueprintReadWrite, EditAnywhere, Category = "AutoInstance", meta = (AllowedClasses = "/Script/Engine.StaticMesh"))
-	FSoftObjectPath StaticMesh;
-=======
 struct FGeometryCollectionAutoInstanceMesh
 {
 	GENERATED_BODY()
@@ -115,14 +77,10 @@
 
 	UPROPERTY(BlueprintReadWrite, EditAnywhere, Category = "AutoInstance", meta = (AllowedClasses = "/Script/Engine.StaticMesh"))
 	TObjectPtr<const UStaticMesh> Mesh;
->>>>>>> 4af6daef
 
 	UPROPERTY(BlueprintReadWrite, EditAnywhere, Category = "AutoInstance")
 	TArray<TObjectPtr<UMaterialInterface>> Materials;
 
-<<<<<<< HEAD
-	bool operator ==(const FGeometryCollectionAutoInstanceMesh& Other) const;
-=======
 	UPROPERTY(VisibleAnywhere, Category = "AutoInstance")
 	int32 NumInstances = 0;
 
@@ -132,7 +90,6 @@
 	GEOMETRYCOLLECTIONENGINE_API int32 GetNumDataPerInstance() const;
 
 	GEOMETRYCOLLECTIONENGINE_API bool operator ==(const FGeometryCollectionAutoInstanceMesh& Other) const;
->>>>>>> 4af6daef
 };
 
 USTRUCT(BlueprintType)
@@ -393,7 +350,6 @@
 	uint64 NaniteResourcesSize = 0;
 };
 
-
 /**
 * UGeometryCollectionObject (UObject)
 *
@@ -413,20 +369,6 @@
 	GEOMETRYCOLLECTIONENGINE_API virtual void PostEditChangeProperty(struct FPropertyChangedEvent& PropertyChangedEvent) override;
 	GEOMETRYCOLLECTIONENGINE_API virtual bool Modify(bool bAlwaysMarkDirty = true) override;
 #endif
-<<<<<<< HEAD
-	virtual void PostInitProperties() override;
-	virtual void PostLoad() override;
-	virtual void BeginDestroy() override;
-	/** End UObject Interface */
-
-	void Serialize(FArchive& Ar);
-#if WITH_EDITORONLY_DATA
-	void PostSerialize(const FArchive& Ar);
-#endif
-
-#if WITH_EDITOR
-	void EnsureDataIsCooked(bool bInitResources = true, bool bIsTransacting = false);
-=======
 	GEOMETRYCOLLECTIONENGINE_API virtual void PostInitProperties() override;
 	GEOMETRYCOLLECTIONENGINE_API virtual void PostLoad() override;
 	GEOMETRYCOLLECTIONENGINE_API virtual void BeginDestroy() override;
@@ -439,7 +381,6 @@
 
 #if WITH_EDITOR
 	GEOMETRYCOLLECTIONENGINE_API void EnsureDataIsCooked(bool bInitResources, bool bIsTransacting, bool bIsPersistant, bool bAllowCopyFromDDC = true);
->>>>>>> 4af6daef
 #endif
 
 	/** Accessors for internal geometry collection */
@@ -448,52 +389,15 @@
 	const TSharedPtr<FGeometryCollection, ESPMode::ThreadSafe> GetGeometryCollection() const { return GeometryCollection; }
 
 	/** Return collection to initial (ie. empty) state. */
-<<<<<<< HEAD
-	void Reset();
-
-	/** Reset the collection from another set of attributes and materials. */
-	void ResetFrom(const FManagedArrayCollection& InCollection, const TArray<UMaterial*>& InMaterials, bool bHasInternalMaterials);
-=======
 	GEOMETRYCOLLECTIONENGINE_API void Reset();
 
 	/** Reset the collection from another set of attributes and materials. */
 	GEOMETRYCOLLECTIONENGINE_API void ResetFrom(const FManagedArrayCollection& InCollection, const TArray<UMaterial*>& InMaterials, bool bHasInternalMaterials);
->>>>>>> 4af6daef
 	
 	GEOMETRYCOLLECTIONENGINE_API int32 AppendGeometry(const UGeometryCollection & Element, bool ReindexAllMaterials = false, const FTransform& TransformRoot = FTransform::Identity);
 	GEOMETRYCOLLECTIONENGINE_API int32 NumElements(const FName& Group) const;
 	GEOMETRYCOLLECTIONENGINE_API void RemoveElements(const FName& Group, const TArray<int32>& SortedDeletionList);
 
-<<<<<<< HEAD
-	FORCEINLINE bool HasNaniteData() const
-	{
-		return NaniteData != nullptr;
-	}
-
-	FORCEINLINE uint32 GetNaniteResourceID() const
-	{
-		Nanite::FResources& Resource = NaniteData->NaniteResource;
-		return Resource.RuntimeResourceID;
-	}
-
-	FORCEINLINE uint32 GetNaniteHierarchyOffset() const
-	{
-		Nanite::FResources& Resource = NaniteData->NaniteResource;
-		return Resource.HierarchyOffset;
-	}
-
-	FORCEINLINE uint32 GetNaniteHierarchyOffset(int32 GeometryIndex, bool bFlattened = false) const
-	{
-		Nanite::FResources& Resource = NaniteData->NaniteResource;
-		check(GeometryIndex >= 0 && GeometryIndex < Resource.HierarchyRootOffsets.Num());
-		uint32 HierarchyOffset = Resource.HierarchyRootOffsets[GeometryIndex];
-		if (bFlattened)
-		{
-			HierarchyOffset += Resource.HierarchyOffset;
-		}
-		return HierarchyOffset;
-	}
-=======
 	/** Has data for static mesh rendering. */
 	GEOMETRYCOLLECTIONENGINE_API bool HasMeshData() const;
 	/** Has data for nanite rendering. */
@@ -502,7 +406,6 @@
 	GEOMETRYCOLLECTIONENGINE_API uint32 GetNaniteResourceID() const;
 	GEOMETRYCOLLECTIONENGINE_API uint32 GetNaniteHierarchyOffset() const;
 	GEOMETRYCOLLECTIONENGINE_API uint32 GetNaniteHierarchyOffset(int32 GeometryIndex, bool bFlattened = false) const;
->>>>>>> 4af6daef
 
 	/** ReindexMaterialSections */
 	GEOMETRYCOLLECTIONENGINE_API void ReindexMaterialSections();
@@ -510,16 +413,11 @@
 	/** appends the standard materials to this UObject */
 	GEOMETRYCOLLECTIONENGINE_API void InitializeMaterials(bool bHasLegacyInternalMaterialsPairs = false);
 
-<<<<<<< HEAD
-	/** appends the standard materials to this UObject */
-	void InitializeMaterials(bool bHasInternalMaterials = true);
-=======
 	/** Add a material to the materials array and update the selected bone material to be at the end of the array */
 	GEOMETRYCOLLECTIONENGINE_API int32 AddNewMaterialSlot(bool bCopyLastMaterial = true);
 
 	/** Remove a material from the materials array, keeping the selected bone material at the end of the array. Returns false if materials could not be removed (e.g. because there were too few). */
 	GEOMETRYCOLLECTIONENGINE_API bool RemoveLastMaterialSlot();
->>>>>>> 4af6daef
 
 
 	/** Returns true if there is anything to render */
@@ -546,15 +444,6 @@
 	/** find or add a auto instance mesh from a mesh and alist of material and return its index */
 	GEOMETRYCOLLECTIONENGINE_API int32 FindOrAddAutoInstanceMesh(const UStaticMesh* StaticMesh, const TArray<UMaterialInterface*>& Materials);
 
-	/** find or add a auto instance mesh and return its index */
-	const FGeometryCollectionAutoInstanceMesh& GetAutoInstanceMesh(int32 AutoInstanceMeshIndex) const;
-
-	/**  find or add a auto instance mesh from another one and return its index */
-	int32 FindOrAddAutoInstanceMesh(const FGeometryCollectionAutoInstanceMesh& AutoInstanecMesh);
-
-	/** find or add a auto instance mesh from a mesh and alist of material and return its index */
-	int32 FindOrAddAutoInstanceMesh(const UStaticMesh& StaticMesh, const TArray<UMaterialInterface*>& Materials);
-
 	/** Produce a deep copy of GeometryCollection member, stripped of data unecessary for gameplay. */
 	GEOMETRYCOLLECTIONENGINE_API TSharedPtr<FGeometryCollection, ESPMode::ThreadSafe> GenerateMinimalGeometryCollection() const;
 
@@ -563,9 +452,6 @@
 
 	/** get the size of the render data resources associated with this collection */
 	GEOMETRYCOLLECTIONENGINE_API FGeometryCollectionRenderResourceSizeInfo GetRenderResourceSizeInfo() const;
-
-	/** copy a collection and remove geometry from it */
-	static TSharedPtr<FGeometryCollection, ESPMode::ThreadSafe> CopyCollectionAndRemoveGeometry(const TSharedPtr<const FGeometryCollection, ESPMode::ThreadSafe>& CollectionToCopy);
 
 #if WITH_EDITOR
 	/** If this flag is set, we only regenerate simulation data when requested via CreateSimulationData() */
@@ -576,15 +462,6 @@
 	* Note : this does not check if the simulation data is drty or not and will cause a load from the DDC
 	* use CreateSimulationDataIfNeeded() for avoiding extra runtime cost 
 	*/
-<<<<<<< HEAD
-	void CreateSimulationData();
-
-	/** Create the simulation data ( calls CreateSimulationData) only if the simulation data is dirty */
-	void CreateSimulationDataIfNeeded();
-
-	/** Create the Nanite rendering data. */
-	static TUniquePtr<FGeometryCollectionNaniteData> CreateNaniteData(FGeometryCollection* Collection);
-=======
 	GEOMETRYCOLLECTIONENGINE_API void CreateSimulationData();
 
 	/** Create the simulation data ( calls CreateSimulationData) only if the simulation data is dirty */
@@ -598,16 +475,12 @@
 
 	/** Propogate the fact that transform have been updated to all components */
 	GEOMETRYCOLLECTIONENGINE_API void PropagateTransformUpdateToComponents() const;
->>>>>>> 4af6daef
 #endif
 
 	GEOMETRYCOLLECTIONENGINE_API void InitResources();
 	GEOMETRYCOLLECTIONENGINE_API void ReleaseResources();
 
 	/** Fills params struct with parameters used for precomputing content. */
-<<<<<<< HEAD
-	void GetSharedSimulationParams(FSharedSimulationParameters& OutParams) const;
-=======
 	GEOMETRYCOLLECTIONENGINE_API void GetSharedSimulationParams(FSharedSimulationParameters& OutParams) const;
 
 	/**
@@ -616,7 +489,6 @@
 	* @param bOutIsDensity  is set to true by the function if the returned value is to be treated as a density
 	*/
 	GEOMETRYCOLLECTIONENGINE_API float GetMassOrDensity(bool& bOutIsDensity) const;
->>>>>>> 4af6daef
 
 	/** Accessors for the two guids used to identify this collection */
 	GEOMETRYCOLLECTIONENGINE_API FGuid GetIdGuid() const;
@@ -644,19 +516,11 @@
 	EDamageModelTypeEnum DamageModel;
 
 	/** Damage threshold for clusters at different levels. */
-<<<<<<< HEAD
-	UPROPERTY(EditAnywhere, Category = "Damage", meta = (EditCondition = "!bUseSizeSpecificDamageThreshold"))
-	TArray<float> DamageThreshold;
-
-	/** whether to use size specific damage threshold instead of level based ones ( see Size Specific Data array ). */
-	UPROPERTY(EditAnywhere, Category = "Damage")
-=======
 	UPROPERTY(EditAnywhere, Category = "Damage", meta = (EditCondition = "!bUseSizeSpecificDamageThreshold && DamageModel == EDamageModelTypeEnum::Chaos_Damage_Model_UserDefined_Damage_Threshold"))
 	TArray<float> DamageThreshold;
 
 	/** whether to use size specific damage threshold instead of level based ones ( see Size Specific Data array ). */
 	UPROPERTY(EditAnywhere, Category = "Damage", meta = (EditCondition = "DamageModel == EDamageModelTypeEnum::Chaos_Damage_Model_UserDefined_Damage_Threshold"))
->>>>>>> 4af6daef
 	bool bUseSizeSpecificDamageThreshold;
 
 	/** compatibility check, when true, only cluster compute damage from parameters and propagate to direct children
@@ -692,26 +556,6 @@
 	UPROPERTY(EditAnywhere, Category = "Rendering")
 	bool bUseFullPrecisionUVs = false;
 
-<<<<<<< HEAD
-	/** list of unique static mesh / materials pairs for auto instancing*/
-	UPROPERTY(EditAnywhere, Category = "Rendering")
-	TArray<FGeometryCollectionAutoInstanceMesh> AutoInstanceMeshes;
-
-	/** static mesh to use as a proxy for rendering until the geometry collection is broken */
-	UPROPERTY(BlueprintReadWrite, EditAnywhere, Category = "Rendering", meta = (AllowedClasses = "/Script/Engine.StaticMesh"))
-	FSoftObjectPath RootProxy;
-
-	/**
-	 * Strip unnecessary data from the Geometry Collection to keep the memory footprint as small as possible.
-	 */
-	UPROPERTY(EditAnywhere, Category = "Nanite")
-	bool bStripOnCook;
-
-	/**
-	 * Enable support for Nanite.
-	 */
-	UPROPERTY(EditAnywhere, BlueprintReadOnly, Category = "Nanite")
-=======
 	/**
 	 * Strip unnecessary data from the Geometry Collection to keep the memory footprint as small as possible.
 	 */
@@ -744,7 +588,6 @@
 	 * Enable support for Nanite.
 	 */
 	UPROPERTY(EditAnywhere, BlueprintReadWrite, BlueprintSetter=SetEnableNanite, Category = "Nanite")
->>>>>>> 4af6daef
 	bool EnableNanite;
 
 	UFUNCTION(BlueprintCallable, Category = "Rendering")
@@ -852,13 +695,10 @@
 	int32 MaximumCollisionParticles_DEPRECATED;
 #endif
 
-<<<<<<< HEAD
-=======
 	/** When enabled, particle will scale down (shrink) when using being removed ( using both remove on sleep or remove on break ) - Enabled by default */
 	UPROPERTY(EditAnywhere, BlueprintReadWrite, Category = Removal)
 	bool bScaleOnRemoval;
 
->>>>>>> 4af6daef
 	/** Remove particle from simulation and dissolve rendered geometry once sleep threshold has been exceeded. */
 	UPROPERTY(EditAnywhere, BlueprintReadOnly, Category = Removal, meta = (DisplayName = "Remove on Sleep"))
 	bool bRemoveOnMaxSleep;
@@ -887,17 +727,10 @@
 	UPROPERTY(EditAnywhere, Category = "Collisions")
 	TArray<FGeometryCollectionSizeSpecificData> SizeSpecificData;
 
-<<<<<<< HEAD
-	int GetDefaultSizeSpecificDataIndex() const;
-	FGeometryCollectionSizeSpecificData& GetDefaultSizeSpecificData();
-	const FGeometryCollectionSizeSpecificData& GetDefaultSizeSpecificData() const;
-	static FGeometryCollectionSizeSpecificData GeometryCollectionSizeSpecificDataDefaults();
-=======
 	GEOMETRYCOLLECTIONENGINE_API int GetDefaultSizeSpecificDataIndex() const;
 	GEOMETRYCOLLECTIONENGINE_API FGeometryCollectionSizeSpecificData& GetDefaultSizeSpecificData();
 	GEOMETRYCOLLECTIONENGINE_API const FGeometryCollectionSizeSpecificData& GetDefaultSizeSpecificData() const;
 	static GEOMETRYCOLLECTIONENGINE_API FGeometryCollectionSizeSpecificData GeometryCollectionSizeSpecificDataDefaults();
->>>>>>> 4af6daef
 
 	/**
 	* Enable remove pieces on fracture
@@ -923,11 +756,7 @@
 
 #if WITH_EDITORONLY_DATA
 	/** Importing data and options used for this geometry collection */
-<<<<<<< HEAD
-	UPROPERTY(EditAnywhere, Instanced, Category = ImportSettings)
-=======
 	UPROPERTY(EditAnywhere, BlueprintReadWrite, Instanced, Category = ImportSettings)
->>>>>>> 4af6daef
 	TObjectPtr<class UAssetImportData> AssetImportData;
 
 	/** Information for thumbnail rendering */
@@ -938,22 +767,12 @@
 	/*
 	* Update the convex geometry on the collection.
 	*/
-<<<<<<< HEAD
-	void UpdateConvexGeometry();
-	void UpdateConvexGeometryIfMissing();
-=======
 	GEOMETRYCOLLECTIONENGINE_API void UpdateConvexGeometry();
 	GEOMETRYCOLLECTIONENGINE_API void UpdateConvexGeometryIfMissing();
->>>>>>> 4af6daef
 	
 	/*
 	 * Update properties that depend on the geometry and clustering: Proximity, Convex Hulls, Volume and Size data.
 	 */
-<<<<<<< HEAD
-	void UpdateGeometryDependentProperties();
-
-
-=======
 	GEOMETRYCOLLECTIONENGINE_API void UpdateGeometryDependentProperties();
 
 
@@ -964,7 +783,6 @@
 	GEOMETRYCOLLECTIONENGINE_API virtual const TArray<UAssetUserData*>* GetAssetUserDataArray() const override;
 	//~ End IInterface_AssetUserData Interface
 
->>>>>>> 4af6daef
 	//
 	// Dataflow
 	//
@@ -974,11 +792,8 @@
 	UPROPERTY(EditAnywhere, Category = "Dataflow")
 	FString DataflowTerminal = "GeometryCollectionTerminal";
 
-<<<<<<< HEAD
-=======
 	UPROPERTY(EditAnywhere, BlueprintReadWrite, Category = "Dataflow", DisplayName = "DataFlow Overrides")
 	TMap<FString, FString> Overrides;
->>>>>>> 4af6daef
 
 private:
 #if WITH_EDITOR
@@ -990,10 +805,6 @@
 	* Used to transfer deprecated properties to the size specific structures during serialization
 	* and to add back the default size specific data when deleted.
 	*/
-<<<<<<< HEAD
-	void ValidateSizeSpecificDataDefaults();
-
-=======
 	GEOMETRYCOLLECTIONENGINE_API void ValidateSizeSpecificDataDefaults();
 
 	// update cached root index using the current hierarchy setup
@@ -1001,7 +812,6 @@
 
 	// fill instanced mesh instance count from geometry collection data if not done yet 
 	GEOMETRYCOLLECTIONENGINE_API void FillAutoInstanceMeshesInstancesIfNeeded();
->>>>>>> 4af6daef
 
 private:
 	/** Guid created on construction of this collection. It should be used to uniquely identify this collection */
