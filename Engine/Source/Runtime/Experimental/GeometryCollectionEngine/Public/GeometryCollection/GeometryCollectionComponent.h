// Copyright Epic Games, Inc. All Rights Reserved.

#pragma once

#include "Components/MeshComponent.h"
#include "Chaos/ChaosSolverActor.h"
#include "Chaos/PBDRigidParticles.h"
#include "Chaos/Defines.h"
#include "Field/FieldSystem.h"
#include "Field/FieldSystemActor.h"
#include "Field/FieldSystemNodes.h"
#include "Field/FieldSystemObjects.h"
#include "GameFramework/Actor.h"
#include "GeometryCollection/GeometryCollection.h"
#include "GeometryCollection/GeometryCollectionSimulationTypes.h"
#include "GeometryCollection/GeometryCollectionSimulationCoreTypes.h"
#include "Physics/Experimental/PhysScene_Chaos.h"
#include "GeometryCollectionProxyData.h"
#include "GeometryCollectionObject.h"
#include "GeometryCollectionEditorSelection.h"
#include "GeometryCollection/RecordedTransformTrack.h"
#include "Templates/UniquePtr.h"
#include "PhysicalMaterials/Experimental/ChaosPhysicalMaterial.h"
#include "Chaos/ChaosGameplayEventDispatcher.h"
#include "Chaos/ChaosNotifyHandlerInterface.h"
#include "Chaos/ChaosSolverComponentTypes.h"

#include "GeometryCollectionComponent.generated.h"

struct FGeometryCollectionConstantData;
struct FGeometryCollectionDynamicData;
class FGeometryCollectionPhysicsProxy;
class UGeometryCollectionComponent;
class UBoxComponent;
class UGeometryCollectionCache;

DECLARE_DYNAMIC_MULTICAST_DELEGATE_OneParam(FOnChaosBreakEvent, const FChaosBreakEvent&, BreakEvent);

namespace GeometryCollection
{
	enum class ESelectionMode : uint8
	{
		None = 0,
		AllGeometry,
		InverseGeometry,
		Siblings,
		Neighbors,
		AllInCluster
	};
}

USTRUCT()
struct FGeomComponentCacheParameters
{
	GENERATED_BODY()

	FGeomComponentCacheParameters();

	// Cache mode, whether disabled, playing or recording
	UPROPERTY(EditAnywhere, Category = Cache)
	EGeometryCollectionCacheType CacheMode;

	// The cache to target when recording or playing
	UPROPERTY(EditAnywhere, Category = Cache)
	UGeometryCollectionCache* TargetCache;

	// Cache mode, whether disabled, playing or recording
	UPROPERTY(EditAnywhere, Category = Cache)
	float ReverseCacheBeginTime;

	// Whether to buffer collisions during recording
	UPROPERTY(EditAnywhere, Category = Cache, meta = (DisplayName = "Record Collision Data"))
	bool SaveCollisionData;

	// Whether to generate collisions during playback
	UPROPERTY(EditAnywhere, Category = Cache, meta = (DisplayName = "Generate Collision Data during Playback"))
	bool DoGenerateCollisionData;

	// Maximum size of the collision buffer
	UPROPERTY(EditAnywhere, Category = Cache, meta = (DisplayName = "Collision Data Size Maximum"))
	int32 CollisionDataSizeMax;

	// Spatial hash collision data
	UPROPERTY(EditAnywhere, Category = Cache, meta = (DisplayName = "Spatial Hash Collision Data"))
	bool DoCollisionDataSpatialHash;

	// Spatial hash radius for collision data
	UPROPERTY(EditAnywhere, Category = Cache, meta = (DisplayName = "Spatial Hash Radius"))
	float CollisionDataSpatialHashRadius;

	// Maximum number of collisions per cell
	UPROPERTY(EditAnywhere, Category = Cache, meta = (DisplayName = "Maximum Number of Collisions Per Cell"))
	int32 MaxCollisionPerCell;

	// Whether to buffer breakings during recording
	UPROPERTY(EditAnywhere, Category = Cache, meta = (DisplayName = "Record Breaking Data"))
	bool SaveBreakingData;

	// Whether to generate breakings during playback
	UPROPERTY(EditAnywhere, Category = Cache, meta = (DisplayName = "Generate Breaking Data during Playback"))
	bool DoGenerateBreakingData;

	// Maximum size of the breaking buffer
	UPROPERTY(EditAnywhere, Category = Cache, meta = (DisplayName = "Breaking Data Size Maximum"))
	int32 BreakingDataSizeMax;

	// Spatial hash breaking data
	UPROPERTY(EditAnywhere, Category = Cache, meta = (DisplayName = "Spatial Hash Breaking Data"))
	bool DoBreakingDataSpatialHash;

	// Spatial hash radius for breaking data
	UPROPERTY(EditAnywhere, Category = Cache, meta = (DisplayName = "Spatial Hash Radius"))
	float BreakingDataSpatialHashRadius;

	// Maximum number of breaking per cell
	UPROPERTY(EditAnywhere, Category = Cache, meta = (DisplayName = "Maximum Number of Breakings Per Cell"))
	int32 MaxBreakingPerCell;

	// Whether to buffer trailings during recording
	UPROPERTY(EditAnywhere, Category = Cache, meta = (DisplayName = "Record Trailing Data"))	
	bool SaveTrailingData;

	// Whether to generate trailings during playback
	UPROPERTY(EditAnywhere, Category = Cache, meta = (DisplayName = "Generate Trailing Data during Playback"))
	bool DoGenerateTrailingData;

	// Maximum size of the trailing buffer
	UPROPERTY(EditAnywhere, Category = Cache, meta = (DisplayName = "Trailing Data Size Maximum"))
	int32 TrailingDataSizeMax;

	// Minimum speed to record trailing
	UPROPERTY(EditAnywhere, Category = Cache, meta = (DisplayName = "Trailing Minimum Speed Threshold"))
	float TrailingMinSpeedThreshold;

	// Minimum volume to record trailing
	UPROPERTY(EditAnywhere, Category = Cache, meta = (DisplayName = "Trailing Minimum Volume Threshold"))
	float TrailingMinVolumeThreshold;
};

namespace GeometryCollection
{
	/** Type of updates used at the end of an edit operation. */
	enum class EEditUpdate : uint8
	{
		/** No update. */
		None = 0,
		/** Mark the rest collection as changed. */
		Rest = 1,
		/** Recreate the physics state (proxy). */
		Physics = 2,
		/** Reset the dynamic collection. */
		Dynamic = 4,
		/** Mark the rest collection as changed, and recreate the physics state (proxy). */
		RestPhysics = Rest | Physics,
		/** Reset dynamic collection, mark the rest collection as changed, and recreate the physics state (proxy). */
		RestPhysicsDynamic = Rest | Physics | Dynamic,
	};
	ENUM_CLASS_FLAGS(EEditUpdate);
}

/**
*	FGeometryCollectionEdit
*     Structured RestCollection access where the scope
*     of the object controls serialization back into the
*     dynamic collection
*
*	This will force any simulating geometry collection out of the
*	solver so it can be edited and afterwards will recreate the proxy
*	The update can also be specified to reset the dynamic collection
*/
class GEOMETRYCOLLECTIONENGINE_API FGeometryCollectionEdit
{
public:
	FGeometryCollectionEdit(UGeometryCollectionComponent* InComponent, GeometryCollection::EEditUpdate EditUpdate = GeometryCollection::EEditUpdate::RestPhysics);
	~FGeometryCollectionEdit();

	UGeometryCollection* GetRestCollection();

private:
	UGeometryCollectionComponent* Component;
	const GeometryCollection::EEditUpdate EditUpdate;
	bool bHadPhysicsState;
};

#if WITH_EDITOR
class GEOMETRYCOLLECTIONENGINE_API FScopedColorEdit
{
public:
	FScopedColorEdit(UGeometryCollectionComponent* InComponent, bool bForceUpdate = false);
	~FScopedColorEdit();

	void SetShowBoneColors(bool ShowBoneColorsIn);
	bool GetShowBoneColors() const;

	void SetEnableBoneSelection(bool ShowSelectedBonesIn);
	bool GetEnableBoneSelection() const;

	bool IsBoneSelected(int BoneIndex) const;
	void SetSelectedBones(const TArray<int32>& SelectedBonesIn);
	void AppendSelectedBones(const TArray<int32>& SelectedBonesIn);
	void ToggleSelectedBones(const TArray<int32>& SelectedBonesIn);
	void AddSelectedBone(int32 BoneIndex);
	void ClearSelectedBone(int32 BoneIndex);
	const TArray<int32>& GetSelectedBones() const;
	void ResetBoneSelection();
	void SelectBones(GeometryCollection::ESelectionMode SelectionMode);

	bool IsBoneHighlighted(int BoneIndex) const;
	void SetHighlightedBones(const TArray<int32>& HighlightedBonesIn);
	void AddHighlightedBone(int32 BoneIndex);
	const TArray<int32>& GetHighlightedBones() const;
	void ResetHighlightedBones();

	void SetLevelViewMode(int ViewLevel);
	int GetViewLevel();

private:
	void UpdateBoneColors();

	bool bUpdated;


	UGeometryCollectionComponent * Component;
	static TArray<FLinearColor> RandomColors;
};

#endif

//Provides copy on write functionality:
//GetArray (const access)
//GetArrayCopyOnWrite
//GetArrayRest (gives original rest value)
//This generates pointers to arrays marked private. Macro assumes getters are public
//todo(ocohen): may want to take in a static name
#define COPY_ON_WRITE_ATTRIBUTE(Type, Name, Group)								\
FORCEINLINE const TManagedArray<Type>& Get##Name##Array() const 				\
{																				\
	return Indirect##Name##Array ?												\
		*Indirect##Name##Array : RestCollection->GetGeometryCollection()->Name;	\
}																				\
FORCEINLINE TManagedArray<Type>& Get##Name##ArrayCopyOnWrite()					\
{																				\
	if(!Indirect##Name##Array)													\
	{																			\
		static FName StaticName(#Name);											\
		DynamicCollection->AddAttribute<Type>(StaticName, Group);				\
		DynamicCollection->CopyAttribute(										\
			*RestCollection->GetGeometryCollection(), StaticName, Group);		\
		Indirect##Name##Array =													\
			&DynamicCollection->GetAttribute<Type>(StaticName, Group);			\
		CopyOnWriteAttributeList.Add(											\
			reinterpret_cast<FManagedArrayBase**>(&Indirect##Name##Array));		\
	}																			\
	return *Indirect##Name##Array;												\
}																				\
FORCEINLINE void Reset##Name##ArrayDynamic()									\
{																				\
	Indirect##Name##Array = NULL;												\
}																				\
FORCEINLINE const TManagedArray<Type>& Get##Name##ArrayRest() const				\
{																				\
	return RestCollection->GetGeometryCollection()->Name;						\
}																				\
private:																		\
	TManagedArray<Type>* Indirect##Name##Array;									\
public:

/**
*	GeometryCollectionComponent
*/
UCLASS(meta = (BlueprintSpawnableComponent))
class GEOMETRYCOLLECTIONENGINE_API UGeometryCollectionComponent : public UMeshComponent, public IChaosNotifyHandlerInterface
{
	GENERATED_UCLASS_BODY()
	friend class FGeometryCollectionEdit;
#if WITH_EDITOR
	friend class FScopedColorEdit;
#endif
	friend class FGeometryCollectionCommands;

public:

	//~ Begin UActorComponent Interface.
	virtual void CreateRenderState_Concurrent(FRegisterComponentContext* Context) override;
	virtual void SendRenderDynamicData_Concurrent() override;
	FORCEINLINE void SetRenderStateDirty() { bRenderStateDirty = true; }
	virtual void BeginPlay() override;
	virtual void EndPlay(const EEndPlayReason::Type ReasonEnd) override;

	//~ Begin UActorComponent Interface. 


	//~ Begin USceneComponent Interface.
	virtual FBoxSphereBounds CalcBounds(const FTransform& LocalToWorld) const override;
	virtual FBoxSphereBounds CalcLocalBounds() const { return LocalBounds; }

	virtual bool HasAnySockets() const override { return false; }
	virtual void TickComponent(float DeltaTime, enum ELevelTick TickType, FActorComponentTickFunction *ThisTickFunction) override;
	//~ Begin USceneComponent Interface.


	//~ Begin UPrimitiveComponent Interface.
	virtual FPrimitiveSceneProxy* CreateSceneProxy() override;
	virtual void OnRegister() override;
	virtual FBodyInstance* GetBodyInstance(FName BoneName = NAME_None, bool bGetWelded = true) const override;
	virtual void SetNotifyRigidBodyCollision(bool bNewNotifyRigidBodyCollision) override;
	//~ End UPrimitiveComponent Interface.


	//~ Begin UMeshComponent Interface.	
	virtual int32 GetNumMaterials() const override;
	virtual UMaterialInterface* GetMaterial(int32 MaterialIndex) const override;
	//~ End UMeshComponent Interface.

	/** Chaos RBD Solver override. Will use the world's default solver actor if null. */
	UPROPERTY(EditAnywhere, Category = "ChaosPhysics", meta = (DisplayName = "Chaos Solver"))
	AChaosSolverActor* ChaosSolverActor;

	/** RestCollection */
	void SetRestCollection(const UGeometryCollection * RestCollectionIn);
	FORCEINLINE const UGeometryCollection* GetRestCollection() const { return RestCollection; }
	FORCEINLINE FGeometryCollectionEdit EditRestCollection(GeometryCollection::EEditUpdate EditUpdate = GeometryCollection::EEditUpdate::RestPhysics) { return FGeometryCollectionEdit(this, EditUpdate); }
#if WITH_EDITOR
	FORCEINLINE FScopedColorEdit EditBoneSelection() { return FScopedColorEdit(this); }
#endif

	/** API for getting at geometry collection data */
	FORCEINLINE int32 GetNumElements(FName Group) const
	{
		int32 Size = RestCollection->NumElements(Group);	//assume rest collection has the group and is connected to dynamic.
		return Size > 0 ? Size : DynamicCollection->NumElements(Group);	//if not, maybe dynamic has the group
	}

	// Vertices Group
	COPY_ON_WRITE_ATTRIBUTE(FVector, Vertex, FGeometryCollection::VerticesGroup) 	//GetVertexArray, GetVertexArrayCopyOnWrite, GetVertexArrayRest
	COPY_ON_WRITE_ATTRIBUTE(FVector2D, UV, FGeometryCollection::VerticesGroup)		//GetUVArray
	COPY_ON_WRITE_ATTRIBUTE(FLinearColor, Color, FGeometryCollection::VerticesGroup)//GetColorArray
	COPY_ON_WRITE_ATTRIBUTE(FVector, TangentU, FGeometryCollection::VerticesGroup)	//GetTangentUArray
	COPY_ON_WRITE_ATTRIBUTE(FVector, TangentV, FGeometryCollection::VerticesGroup)	//...
	COPY_ON_WRITE_ATTRIBUTE(FVector, Normal, FGeometryCollection::VerticesGroup)
	COPY_ON_WRITE_ATTRIBUTE(int32, BoneMap, FGeometryCollection::VerticesGroup)

	// Faces Group
	COPY_ON_WRITE_ATTRIBUTE(FIntVector, Indices, FGeometryCollection::FacesGroup)
	COPY_ON_WRITE_ATTRIBUTE(bool, Visible, FGeometryCollection::FacesGroup)
	COPY_ON_WRITE_ATTRIBUTE(int32, MaterialIndex, FGeometryCollection::FacesGroup)
	COPY_ON_WRITE_ATTRIBUTE(int32, MaterialID, FGeometryCollection::FacesGroup)

	// Geometry Group
	COPY_ON_WRITE_ATTRIBUTE(int32, TransformIndex, FGeometryCollection::GeometryGroup)
	COPY_ON_WRITE_ATTRIBUTE(FBox, BoundingBox, FGeometryCollection::GeometryGroup)
	COPY_ON_WRITE_ATTRIBUTE(float, InnerRadius, FGeometryCollection::GeometryGroup)
	COPY_ON_WRITE_ATTRIBUTE(float, OuterRadius, FGeometryCollection::GeometryGroup)
	COPY_ON_WRITE_ATTRIBUTE(int32, VertexStart, FGeometryCollection::GeometryGroup)
	COPY_ON_WRITE_ATTRIBUTE(int32, VertexCount, FGeometryCollection::GeometryGroup)
	COPY_ON_WRITE_ATTRIBUTE(int32, FaceStart, FGeometryCollection::GeometryGroup)
	COPY_ON_WRITE_ATTRIBUTE(int32, FaceCount, FGeometryCollection::GeometryGroup)

	// Material Group
	COPY_ON_WRITE_ATTRIBUTE(FGeometryCollectionSection, Sections, FGeometryCollection::MaterialGroup)

	// Transform group
	COPY_ON_WRITE_ATTRIBUTE(FString, BoneName, FTransformCollection::TransformGroup)
	COPY_ON_WRITE_ATTRIBUTE(FLinearColor, BoneColor, FTransformCollection::TransformGroup)
	COPY_ON_WRITE_ATTRIBUTE(FTransform, Transform, FTransformCollection::TransformGroup)
	COPY_ON_WRITE_ATTRIBUTE(int32, Parent, FTransformCollection::TransformGroup)
	COPY_ON_WRITE_ATTRIBUTE(TSet<int32>, Children, FTransformCollection::TransformGroup)
	COPY_ON_WRITE_ATTRIBUTE(int32, SimulationType, FTransformCollection::TransformGroup)
	COPY_ON_WRITE_ATTRIBUTE(int32, TransformToGeometryIndex, FTransformCollection::TransformGroup)
	COPY_ON_WRITE_ATTRIBUTE(int32, StatusFlags, FTransformCollection::TransformGroup)


	UPROPERTY(EditAnywhere, NoClear, BlueprintReadOnly, Category = "ChaosPhysics")
	const UGeometryCollection* RestCollection;

	UPROPERTY(EditAnywhere, NoClear, BlueprintReadOnly, Category = "ChaosPhysics")
	TArray<const AFieldSystemActor*> InitializationFields;

	/**
	* When Simulating is enabled the Component will initialize its rigid bodies within the solver.
	*/
	UPROPERTY(EditAnywhere, BlueprintReadWrite, Category = "ChaosPhysics|General")
	bool Simulating;
	ESimulationInitializationState InitializationState;

	/** ObjectType defines how to initialize the rigid objects state, Kinematic, Sleeping, Dynamic. */
	UPROPERTY(EditAnywhere, BlueprintReadWrite, Category = "ChaosPhysics|General")
	EObjectStateTypeEnum ObjectType;


	UPROPERTY(EditAnywhere, BlueprintReadWrite, Category = "ChaosPhysics|Clustering")
	bool EnableClustering;

	/** Maximum level for cluster breaks. */
	UPROPERTY(EditAnywhere, BlueprintReadWrite, Category = "ChaosPhysics|Clustering")
	int32 ClusterGroupIndex;

	/** Maximum level for cluster breaks. */
	UPROPERTY(EditAnywhere, BlueprintReadWrite, Category = "ChaosPhysics|Clustering")
	int32 MaxClusterLevel;

	/** Damage threshold for clusters at different levels. */
	UPROPERTY(EditAnywhere, BlueprintReadWrite, Category = "ChaosPhysics|Clustering")
	TArray<float> DamageThreshold;

	/** */
	UPROPERTY(EditAnywhere, BlueprintReadWrite, Category = "ChaosPhysics|Clustering")
	EClusterConnectionTypeEnum ClusterConnectionType;

	/** */
	UPROPERTY(EditAnywhere, BlueprintReadWrite, Category = "ChaosPhysics|Collisions")
	int32 CollisionGroup;

	/** Uniform Friction */
	UPROPERTY(EditAnywhere, BlueprintReadWrite, Category = "ChaosPhysics|Collisions")
	float CollisionSampleFraction;

	/** Uniform linear ether drag. */
	UPROPERTY(meta = (DeprecatedProperty, DeprecationMessage = "Use PhysicalMaterial instead."))
	float LinearEtherDrag_DEPRECATED;

	/** Uniform angular ether drag. */
	UPROPERTY(meta=(DeprecatedProperty, DeprecationMessage="Use PhysicalMaterial instead."))
	float AngularEtherDrag_DEPRECATED;

	/** Physical Properties */
	UPROPERTY(EditAnywhere, BlueprintReadOnly, Category = "ChaosPhysics")
	const UChaosPhysicalMaterial* PhysicalMaterial;

	/** */
	UPROPERTY(EditAnywhere, BlueprintReadWrite, Category = "ChaosPhysics|Initial Velocity")
	EInitialVelocityTypeEnum InitialVelocityType;

	/** */
	UPROPERTY(EditAnywhere, BlueprintReadWrite, Category = "ChaosPhysics|Initial Velocity")
	FVector InitialLinearVelocity;

	/** */
	UPROPERTY(EditAnywhere, BlueprintReadWrite, Category = "ChaosPhysics|Initial Velocity")
	FVector InitialAngularVelocity;

	UPROPERTY(EditAnywhere, Category = "ChaosPhysics|Caching", meta=(ShowOnlyInnerProperties))
	FGeomComponentCacheParameters CacheParameters;

	UFUNCTION(BlueprintCallable, Category = "Field")
	void ApplyKinematicField(float Radius, FVector Position);

	UFUNCTION(BlueprintCallable, Category = "Field")
	void ApplyPhysicsField(bool Enabled, EGeometryCollectionPhysicsTypeEnum Target, UFieldSystemMetaData* MetaData, UFieldNodeBase* Field);

	/**
	* Blueprint event
	*/

	DECLARE_DYNAMIC_MULTICAST_DELEGATE_OneParam(FNotifyGeometryCollectionPhysicsStateChange, UGeometryCollectionComponent*, FracturedComponent);

	UPROPERTY(BlueprintAssignable, Category = "Game|Damage")
	FNotifyGeometryCollectionPhysicsStateChange NotifyGeometryCollectionPhysicsStateChange;

	bool GetIsObjectDynamic() { return IsObjectDynamic; }

	DECLARE_DYNAMIC_MULTICAST_DELEGATE_OneParam(FNotifyGeometryCollectionPhysicsLoadingStateChange, UGeometryCollectionComponent*, FracturedComponent);
	UPROPERTY(BlueprintAssignable, Category = "Game|Loading")
	FNotifyGeometryCollectionPhysicsLoadingStateChange NotifyGeometryCollectionPhysicsLoadingStateChange;
	
	bool GetIsObjectLoading() { return IsObjectLoading; }



	/**
	*
	*/
	/* ---------------------------------------------------------------------------------------- */
	
	void SetShowBoneColors(bool ShowBoneColorsIn);
	bool GetShowBoneColors() const { return bShowBoneColors; }
	bool GetEnableBoneSelection() const { return bEnableBoneSelection; }
	
	FORCEINLINE const int GetBoneSelectedMaterialID() const { return RestCollection->GetBoneSelectedMaterialIndex(); }
	
#if WITH_EDITORONLY_DATA
	FORCEINLINE const TArray<int32>& GetSelectedBones() const { return SelectedBones; }
	FORCEINLINE const TArray<int32>& GetHighlightedBones() const { return HighlightedBones; }
#endif

<<<<<<< HEAD
	FPhysScene_Chaos* GetPhysicsScene() const;
=======
	FPhysScene_Chaos* GetInnerChaosScene() const;
>>>>>>> 90fae962
	AChaosSolverActor* GetPhysicsSolverActor() const;
	const FGeometryCollectionPhysicsProxy* GetPhysicsProxy() const { return PhysicsProxy; }

#if GEOMETRYCOLLECTION_EDITOR_SELECTION
	/** Enable/disable the scene proxy per transform selection mode. When disabled the per material id default selection is used instead. */
	void EnableTransformSelectionMode(bool bEnable);
#endif  // #if GEOMETRYCOLLECTION_EDITOR_SELECTION

#if !(UE_BUILD_SHIPPING || UE_BUILD_TEST)
	/** Force render after constant data changes (such as visibility, or hitproxy subsections). Will also work while paused. */
	void ForceRenderUpdateConstantData() { MarkRenderStateDirty(); }

	/** Force render after dynamic data changes (such as transforms). Will also work while paused. */
	void ForceRenderUpdateDynamicData() { MarkRenderDynamicDataDirty(); }
#endif  // #if !(UE_BUILD_SHIPPING || UE_BUILD_TEST)

	/**/
	//const TManagedArray<int32>& GetRigidBodyIdArray() const { return RigidBodyIds; }
	const TManagedArray<FGuid>& GetRigidBodyGuidArray() const { return RestCollection->GetGeometryCollection()->GetAttribute<FGuid>(FName("GUID"), FGeometryCollection::TransformGroup); }
	const TArray<bool>& GetDisabledFlags() const { return DisabledFlags; }

	virtual void OnCreatePhysicsState() override;
	virtual void OnDestroyPhysicsState() override;
	virtual bool ShouldCreatePhysicsState() const override;
	virtual bool HasValidPhysicsState() const override;

	// Mirrored from the proxy on a sync
	//TManagedArray<int32> RigidBodyIds;
	TArray<bool> DisabledFlags;
	int32 BaseRigidBodyIndex;
	int32 NumParticlesAdded;

	/** Changes whether or not this component will get future break notifications. */
	UFUNCTION(BlueprintCallable, Category = "Physics")
	void SetNotifyBreaks(bool bNewNotifyBreaks);

	/** Overrideable native notification */
	virtual void NotifyBreak(const FChaosBreakEvent& Event) {};

	UPROPERTY(BlueprintAssignable, Category = "Chaos")
	FOnChaosBreakEvent OnChaosBreakEvent;
	
	void DispatchBreakEvent(const FChaosBreakEvent& Event);

	UPROPERTY(Transient, VisibleAnywhere, BlueprintReadWrite, Interp, Category = "Chaos")
	float DesiredCacheTime;

	UPROPERTY(Transient, VisibleAnywhere, BlueprintReadWrite, Category = "Chaos")
	bool CachePlayback;


public:
	UPROPERTY(BlueprintAssignable, Category = "Collision")
	FOnChaosPhysicsCollision OnChaosPhysicsCollision;
	
	UFUNCTION(BlueprintImplementableEvent, meta = (DisplayName = "Physics Collision"), Category = "Collision")
	void ReceivePhysicsCollision(const FChaosPhysicsCollisionInfo& CollisionInfo);

	// IChaosNotifyHandlerInterface
	virtual void DispatchChaosPhysicsCollisionBlueprintEvents(const FChaosPhysicsCollisionInfo& CollisionInfo) override;

protected:
	/** Call SetNotifyBreaks to set this at runtime. */
	UPROPERTY(EditAnywhere, BlueprintReadOnly, Category = "ChaosPhysics|General")
	bool bNotifyBreaks;

	/** If true, this component will get Chaos-specific collision notification events (@see IChaosNotifyHandlerInterface) */
	UPROPERTY(EditAnywhere, BlueprintReadOnly, Category = "ChaosPhysics|General")
	bool bNotifyCollisions;

	/** Populate the static geometry structures for the render thread. */
	void InitConstantData(FGeometryCollectionConstantData* ConstantData) const;

	/** Populate the dynamic particle data for the render thread. */
	void InitDynamicData(FGeometryCollectionDynamicData* ConstantData);

	/** Reset the dynamic collection from the current rest state. */
	void ResetDynamicCollection();

	/** Combine the commands from the input field assets */
	void GetInitializationCommands(TArray<FFieldSystemCommand>& CombinedCommmands);

	/** Issue a field command for the physics thread */
	void DispatchCommand(const FFieldSystemCommand& InCommand);

	void CalculateLocalBounds();
	void CalculateGlobalMatrices();

	void RegisterForEvents();
	void UpdateRBCollisionEventRegistration();
	void UpdateBreakEventRegistration();

private:
	bool bRenderStateDirty;
	bool bShowBoneColors;
	bool bEnableBoneSelection;
	int ViewLevel;

	uint32 NavmeshInvalidationTimeSliceIndex;
	bool IsObjectDynamic;
	bool IsObjectLoading;

	FCollisionFilterData InitialSimFilter;
	FCollisionFilterData InitialQueryFilter;
	FPhysxUserData PhysicsUserData;

#if WITH_EDITORONLY_DATA
	UPROPERTY(Transient)
	TArray<int32> SelectedBones;

	UPROPERTY(Transient)
	TArray<int32> HighlightedBones;
#endif

	TArray<FMatrix> GlobalMatrices;
	FBox LocalBounds;
	
	FBoxSphereBounds WorldBounds;		

	float CurrentCacheTime;
	TArray<bool> EventsPlayed;

	//@todo(mlentine): Don't have one per geo collection
	TUniquePtr<Chaos::FChaosPhysicsMaterial> ChaosMaterial;

	FGeometryCollectionPhysicsProxy* PhysicsProxy;
	TUniquePtr<FGeometryDynamicCollection> DynamicCollection;
	TArray<FManagedArrayBase**> CopyOnWriteAttributeList;

	// Temporary dummies to interface with Physx expectations of the SQ syatem
#if WITH_PHYSX
	friend class FGeometryCollectionSQAccelerator;
	FBodyInstance DummyBodyInstance;
#endif

	// Temporary storage for body setup in order to initialise a dummy body instance
	UPROPERTY(Transient)
	UBodySetup* DummyBodySetup;

#if WITH_EDITORONLY_DATA
	// Tracked editor actor that owns the original component so we can write back recorded caches
	// from PIE.
	UPROPERTY(Transient)
	AActor* EditorActor;
#endif
	void SwitchRenderModels(const AActor* Actor);

	bool IsEqual(const TArray<FMatrix> &A, const TArray<FMatrix> &B, const float Tolerance = 1e-6);
	TArray<bool> TransformsAreEqual;	
	int32 TransformsAreEqualIndex;

	UChaosGameplayEventDispatcher* EventDispatcher;

#if GEOMETRYCOLLECTION_EDITOR_SELECTION
	bool bIsTransformSelectionModeEnabled;
#endif  // #if GEOMETRYCOLLECTION_EDITOR_SELECTION
};<|MERGE_RESOLUTION|>--- conflicted
+++ resolved
@@ -483,11 +483,7 @@
 	FORCEINLINE const TArray<int32>& GetHighlightedBones() const { return HighlightedBones; }
 #endif
 
-<<<<<<< HEAD
-	FPhysScene_Chaos* GetPhysicsScene() const;
-=======
 	FPhysScene_Chaos* GetInnerChaosScene() const;
->>>>>>> 90fae962
 	AChaosSolverActor* GetPhysicsSolverActor() const;
 	const FGeometryCollectionPhysicsProxy* GetPhysicsProxy() const { return PhysicsProxy; }
 
