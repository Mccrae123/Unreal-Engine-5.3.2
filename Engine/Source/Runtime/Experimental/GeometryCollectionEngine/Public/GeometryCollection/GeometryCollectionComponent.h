// Copyright 1998-2019 Epic Games, Inc. All Rights Reserved.

#pragma once

#include "Components/MeshComponent.h"
#include "Chaos/ChaosSolverActor.h"
#include "Chaos/PBDRigidParticles.h"
#include "Chaos/Defines.h"
#include "Field/FieldSystem.h"
#include "Field/FieldSystemActor.h"
#include "Field/FieldSystemNodes.h"
#include "Field/FieldSystemObjects.h"
#include "GameFramework/Actor.h"
#include "GeometryCollection/GeometryCollection.h"
#include "GeometryCollection/GeometryCollectionSimulationTypes.h"
#include "GeometryCollection/GeometryCollectionSimulationCoreTypes.h"
#include "Physics/Experimental/PhysScene_Chaos.h"
#include "GeometryCollection/GeometryDynamicCollection.h"
#include "GeometryCollectionObject.h"
#include "GeometryCollectionEditorSelection.h"
#include "GeometryCollection/RecordedTransformTrack.h"
#include "Templates/UniquePtr.h"
#include "PhysicalMaterials/Experimental/ChaosPhysicalMaterial.h"
#include "Chaos/ChaosGameplayEventDispatcher.h"
#include "Chaos/ChaosNotifyHandlerInterface.h"
#include "Chaos/ChaosSolverComponentTypes.h"

#include "GeometryCollectionComponent.generated.h"

struct FGeometryCollectionConstantData;
struct FGeometryCollectionDynamicData;
class FGeometryCollectionPhysicsProxy;
class UGeometryCollectionComponent;
class UBoxComponent;
class UGeometryCollectionCache;

DECLARE_DYNAMIC_MULTICAST_DELEGATE_OneParam(FOnChaosBreakEvent, const FChaosBreakEvent&, BreakEvent);

namespace GeometryCollection
{
	enum class ESelectionMode : uint8
	{
		None = 0,
		AllGeometry,
		InverseGeometry,
		Siblings,
		Neighbors,
		AllInCluster
	};
}

USTRUCT()
struct FGeomComponentCacheParameters
{
	GENERATED_BODY()

	FGeomComponentCacheParameters();

	// Cache mode, whether disabled, playing or recording
	UPROPERTY(EditAnywhere, Category = Cache)
	EGeometryCollectionCacheType CacheMode;

	// The cache to target when recording or playing
	UPROPERTY(EditAnywhere, Category = Cache)
	UGeometryCollectionCache* TargetCache;

	// Cache mode, whether disabled, playing or recording
	UPROPERTY(EditAnywhere, Category = Cache)
	float ReverseCacheBeginTime;

	// Whether to buffer collisions during recording
	UPROPERTY(EditAnywhere, Category = Cache, meta = (DisplayName = "Record Collision Data"))
	bool SaveCollisionData;

	// Whether to generate collisions during playback
	UPROPERTY(EditAnywhere, Category = Cache, meta = (DisplayName = "Generate Collision Data during Playback"))
	bool DoGenerateCollisionData;

	// Maximum size of the collision buffer
	UPROPERTY(EditAnywhere, Category = Cache, meta = (DisplayName = "Collision Data Size Maximum"))
	int32 CollisionDataSizeMax;

	// Spatial hash collision data
	UPROPERTY(EditAnywhere, Category = Cache, meta = (DisplayName = "Spatial Hash Collision Data"))
	bool DoCollisionDataSpatialHash;

	// Spatial hash radius for collision data
	UPROPERTY(EditAnywhere, Category = Cache, meta = (DisplayName = "Spatial Hash Radius"))
	float CollisionDataSpatialHashRadius;

	// Maximum number of collisions per cell
	UPROPERTY(EditAnywhere, Category = Cache, meta = (DisplayName = "Maximum Number of Collisions Per Cell"))
	int32 MaxCollisionPerCell;

	// Whether to buffer breakings during recording
	UPROPERTY(EditAnywhere, Category = Cache, meta = (DisplayName = "Record Breaking Data"))
	bool SaveBreakingData;

	// Whether to generate breakings during playback
	UPROPERTY(EditAnywhere, Category = Cache, meta = (DisplayName = "Generate Breaking Data during Playback"))
	bool DoGenerateBreakingData;

	// Maximum size of the breaking buffer
	UPROPERTY(EditAnywhere, Category = Cache, meta = (DisplayName = "Breaking Data Size Maximum"))
	int32 BreakingDataSizeMax;

	// Spatial hash breaking data
	UPROPERTY(EditAnywhere, Category = Cache, meta = (DisplayName = "Spatial Hash Breaking Data"))
	bool DoBreakingDataSpatialHash;

	// Spatial hash radius for breaking data
	UPROPERTY(EditAnywhere, Category = Cache, meta = (DisplayName = "Spatial Hash Radius"))
	float BreakingDataSpatialHashRadius;

	// Maximum number of breaking per cell
	UPROPERTY(EditAnywhere, Category = Cache, meta = (DisplayName = "Maximum Number of Breakings Per Cell"))
	int32 MaxBreakingPerCell;

	// Whether to buffer trailings during recording
	UPROPERTY(EditAnywhere, Category = Cache, meta = (DisplayName = "Record Trailing Data"))	
	bool SaveTrailingData;

	// Whether to generate trailings during playback
	UPROPERTY(EditAnywhere, Category = Cache, meta = (DisplayName = "Generate Trailing Data during Playback"))
	bool DoGenerateTrailingData;

	// Maximum size of the trailing buffer
	UPROPERTY(EditAnywhere, Category = Cache, meta = (DisplayName = "Trailing Data Size Maximum"))
	int32 TrailingDataSizeMax;

	// Minimum speed to record trailing
	UPROPERTY(EditAnywhere, Category = Cache, meta = (DisplayName = "Trailing Minimum Speed Threshold"))
	float TrailingMinSpeedThreshold;

	// Minimum volume to record trailing
	UPROPERTY(EditAnywhere, Category = Cache, meta = (DisplayName = "Trailing Minimum Volume Threshold"))
	float TrailingMinVolumeThreshold;
};

namespace GeometryCollection
{
	/** Type of updates used at the end of an edit operation. */
	enum class EEditUpdate : uint8
	{
		/** No update. */
		None = 0,
		/** Mark the rest collection as changed. */
		Rest = 1,
		/** Recreate the physics state (proxy). */
		Physics = 2,
		/** Reset the dynamic collection. */
		Dynamic = 4,
		/** Mark the rest collection as changed, and recreate the physics state (proxy). */
		RestPhysics = Rest | Physics,
		/** Reset dynamic collection, mark the rest collection as changed, and recreate the physics state (proxy). */
		RestPhysicsDynamic = Rest | Physics | Dynamic,
	};
	ENUM_CLASS_FLAGS(EEditUpdate);
}

/**
*	FGeometryCollectionEdit
*     Structured RestCollection access where the scope
*     of the object controls serialization back into the
*     dynamic collection
*
*	This will force any simulating geometry collection out of the
*	solver so it can be edited and afterwards will recreate the proxy
*	The update can also be specified to reset the dynamic collection
*/
class GEOMETRYCOLLECTIONENGINE_API FGeometryCollectionEdit
{
public:
	FGeometryCollectionEdit(UGeometryCollectionComponent* InComponent, GeometryCollection::EEditUpdate EditUpdate = GeometryCollection::EEditUpdate::RestPhysics);
	~FGeometryCollectionEdit();

	UGeometryCollection* GetRestCollection();

private:
	UGeometryCollectionComponent* Component;
	const GeometryCollection::EEditUpdate EditUpdate;
	bool bHadPhysicsState;
};

#if WITH_EDITOR
class GEOMETRYCOLLECTIONENGINE_API FScopedColorEdit
{
public:
	FScopedColorEdit(UGeometryCollectionComponent* InComponent, bool bForceUpdate = false);
	~FScopedColorEdit();

	void SetShowBoneColors(bool ShowBoneColorsIn);
	bool GetShowBoneColors() const;

	void SetEnableBoneSelection(bool ShowSelectedBonesIn);
	bool GetEnableBoneSelection() const;

	bool IsBoneSelected(int BoneIndex) const;
	void SetSelectedBones(const TArray<int32>& SelectedBonesIn);
	void AppendSelectedBones(const TArray<int32>& SelectedBonesIn);
	void ToggleSelectedBones(const TArray<int32>& SelectedBonesIn);
	void AddSelectedBone(int32 BoneIndex);
	void ClearSelectedBone(int32 BoneIndex);
	const TArray<int32>& GetSelectedBones() const;
	void ResetBoneSelection();
	void SelectBones(GeometryCollection::ESelectionMode SelectionMode);

	bool IsBoneHighlighted(int BoneIndex) const;
	void SetHighlightedBones(const TArray<int32>& HighlightedBonesIn);
	void AddHighlightedBone(int32 BoneIndex);
	const TArray<int32>& GetHighlightedBones() const;
	void ResetHighlightedBones();

	void SetLevelViewMode(int ViewLevel);
	int GetViewLevel();

private:
	void UpdateBoneColors();

	bool bUpdated;


	UGeometryCollectionComponent * Component;
	static TArray<FLinearColor> RandomColors;
};

#endif

//Provides copy on write functionality:
//GetArray (const access)
//GetArrayCopyOnWrite
//GetArrayRest (gives original rest value)
//This generates pointers to arrays marked private. Macro assumes getters are public
//todo(ocohen): may want to take in a static name
#define COPY_ON_WRITE_ATTRIBUTE(Type, Name, Group)\
FORCEINLINE const TManagedArray<Type>& Get##Name##Array() const {\
	return Indirect##Name##Array ? *Indirect##Name##Array : RestCollection->GetGeometryCollection()->Name;\
}\
FORCEINLINE TManagedArray<Type>& Get##Name##ArrayCopyOnWrite(){\
	if(!Indirect##Name##Array)\
	{\
		static FName StaticName(#Name);\
		DynamicCollection->AddAttribute<Type>(StaticName, Group);\
		DynamicCollection->CopyAttribute(*RestCollection->GetGeometryCollection(), StaticName, Group);\
		Indirect##Name##Array = &DynamicCollection->GetAttribute<Type>(StaticName, Group);\
		CopyOnWriteAttributeList.Add(reinterpret_cast<FManagedArrayBase**>(&Indirect##Name##Array));\
	}\
	return *Indirect##Name##Array;\
}\
FORCEINLINE void Reset##Name##ArrayDynamic(){\
	Indirect##Name##Array = NULL;\
}\
FORCEINLINE const TManagedArray<Type>& Get##Name##ArrayRest() const{ return RestCollection->GetGeometryCollection()->Name; }\
private:\
TManagedArray<Type>* Indirect##Name##Array;\
public:

/**
*	GeometryCollectionComponent
*/
UCLASS(meta = (BlueprintSpawnableComponent))
class GEOMETRYCOLLECTIONENGINE_API UGeometryCollectionComponent : public UMeshComponent, public IChaosNotifyHandlerInterface
{
	GENERATED_UCLASS_BODY()
	friend class FGeometryCollectionEdit;
#if WITH_EDITOR
	friend class FScopedColorEdit;
#endif
	friend class FGeometryCollectionCommands;

public:

	//~ Begin UActorComponent Interface.
	virtual void CreateRenderState_Concurrent() override;
	virtual void SendRenderDynamicData_Concurrent() override;
	FORCEINLINE void SetRenderStateDirty() { bRenderStateDirty = true; }
	virtual void BeginPlay() override;
<<<<<<< HEAD
	virtual void EndPlay(EEndPlayReason::Type ReasonEnd) override;
=======
	virtual void EndPlay(const EEndPlayReason::Type ReasonEnd) override;
>>>>>>> 69078e53

	//~ Begin UActorComponent Interface. 


	//~ Begin USceneComponent Interface.
	virtual FBoxSphereBounds CalcBounds(const FTransform& LocalToWorld) const override;
	virtual FBoxSphereBounds CalcLocalBounds() const { return LocalBounds; }

	virtual bool HasAnySockets() const override { return false; }
	virtual void TickComponent(float DeltaTime, enum ELevelTick TickType, FActorComponentTickFunction *ThisTickFunction) override;
	//~ Begin USceneComponent Interface.


	//~ Begin UPrimitiveComponent Interface.
	virtual FPrimitiveSceneProxy* CreateSceneProxy() override;
	virtual void OnRegister() override;
	virtual FBodyInstance* GetBodyInstance(FName BoneName = NAME_None, bool bGetWelded = true) const override;
	virtual void SetNotifyRigidBodyCollision(bool bNewNotifyRigidBodyCollision) override;
	//~ End UPrimitiveComponent Interface.


	//~ Begin UMeshComponent Interface.	
	virtual int32 GetNumMaterials() const override;
	virtual UMaterialInterface* GetMaterial(int32 MaterialIndex) const override;
	//~ End UMeshComponent Interface.

	/** Chaos RBD Solver override. Will use the world's default solver actor if null. */
	UPROPERTY(EditAnywhere, Category = "ChaosPhysics", meta = (DisplayName = "Chaos Solver"))
	AChaosSolverActor* ChaosSolverActor;

	/** RestCollection */
	void SetRestCollection(const UGeometryCollection * RestCollectionIn);
	FORCEINLINE const UGeometryCollection* GetRestCollection() const { return RestCollection; }
	FORCEINLINE FGeometryCollectionEdit EditRestCollection(GeometryCollection::EEditUpdate EditUpdate = GeometryCollection::EEditUpdate::RestPhysics) { return FGeometryCollectionEdit(this, EditUpdate); }
#if WITH_EDITOR
	FORCEINLINE FScopedColorEdit EditBoneSelection() { return FScopedColorEdit(this); }
#endif

	/** API for getting at geometry collection data */
	FORCEINLINE int32 GetNumElements(FName Group) const
	{
		int32 Size = RestCollection->NumElements(Group);	//assume rest collection has the group and is connected to dynamic.
		return Size > 0 ? Size : DynamicCollection->NumElements(Group);	//if not, maybe dynamic has the group
	}

	// Vertices Group
	COPY_ON_WRITE_ATTRIBUTE(FVector, Vertex, FGeometryCollection::VerticesGroup) 	//GetVertexArray, GetVertexArrayCopyOnWrite, GetVertexArrayRest
	COPY_ON_WRITE_ATTRIBUTE(FVector2D, UV, FGeometryCollection::VerticesGroup)		//GetUVArray
	COPY_ON_WRITE_ATTRIBUTE(FLinearColor, Color, FGeometryCollection::VerticesGroup)//GetColorArray
	COPY_ON_WRITE_ATTRIBUTE(FVector, TangentU, FGeometryCollection::VerticesGroup)	//GetTangentUArray
	COPY_ON_WRITE_ATTRIBUTE(FVector, TangentV, FGeometryCollection::VerticesGroup)	//...
	COPY_ON_WRITE_ATTRIBUTE(FVector, Normal, FGeometryCollection::VerticesGroup)
	COPY_ON_WRITE_ATTRIBUTE(int32, BoneMap, FGeometryCollection::VerticesGroup)

	// Faces Group
	COPY_ON_WRITE_ATTRIBUTE(FIntVector, Indices, FGeometryCollection::FacesGroup)
	COPY_ON_WRITE_ATTRIBUTE(bool, Visible, FGeometryCollection::FacesGroup)
	COPY_ON_WRITE_ATTRIBUTE(int32, MaterialIndex, FGeometryCollection::FacesGroup)
	COPY_ON_WRITE_ATTRIBUTE(int32, MaterialID, FGeometryCollection::FacesGroup)

	// Geometry Group
	COPY_ON_WRITE_ATTRIBUTE(int32, TransformIndex, FGeometryCollection::GeometryGroup)
	COPY_ON_WRITE_ATTRIBUTE(FBox, BoundingBox, FGeometryCollection::GeometryGroup)
	COPY_ON_WRITE_ATTRIBUTE(float, InnerRadius, FGeometryCollection::GeometryGroup)
	COPY_ON_WRITE_ATTRIBUTE(float, OuterRadius, FGeometryCollection::GeometryGroup)
	COPY_ON_WRITE_ATTRIBUTE(int32, VertexStart, FGeometryCollection::GeometryGroup)
	COPY_ON_WRITE_ATTRIBUTE(int32, VertexCount, FGeometryCollection::GeometryGroup)
	COPY_ON_WRITE_ATTRIBUTE(int32, FaceStart, FGeometryCollection::GeometryGroup)
	COPY_ON_WRITE_ATTRIBUTE(int32, FaceCount, FGeometryCollection::GeometryGroup)

	// Material Group
	COPY_ON_WRITE_ATTRIBUTE(FGeometryCollectionSection, Sections, FGeometryCollection::MaterialGroup)

	// Transform group
	COPY_ON_WRITE_ATTRIBUTE(FString, BoneName, FTransformCollection::TransformGroup)
	COPY_ON_WRITE_ATTRIBUTE(FLinearColor, BoneColor, FTransformCollection::TransformGroup)
	COPY_ON_WRITE_ATTRIBUTE(FTransform, Transform, FTransformCollection::TransformGroup)
	COPY_ON_WRITE_ATTRIBUTE(int32, Parent, FTransformCollection::TransformGroup)
	COPY_ON_WRITE_ATTRIBUTE(TSet<int32>, Children, FTransformCollection::TransformGroup)
	COPY_ON_WRITE_ATTRIBUTE(int32, SimulationType, FTransformCollection::TransformGroup)
	COPY_ON_WRITE_ATTRIBUTE(int32, TransformToGeometryIndex, FTransformCollection::TransformGroup)
	COPY_ON_WRITE_ATTRIBUTE(int32, StatusFlags, FTransformCollection::TransformGroup)


	UPROPERTY(EditAnywhere, NoClear, BlueprintReadOnly, Category = "ChaosPhysics")
	const UGeometryCollection* RestCollection;

	UPROPERTY(EditAnywhere, NoClear, BlueprintReadOnly, Category = "ChaosPhysics")
	TArray<const AFieldSystemActor*> InitializationFields;

	/**
	* When Simulating is enabled the Component will initialize its rigid bodies within the solver.
	*/
	UPROPERTY(EditAnywhere, BlueprintReadWrite, Category = "ChaosPhysics|General")
	bool Simulating;
	ESimulationInitializationState InitializationState;

	/*
	*  ObjectType defines how to initialize the rigid objects state, Kinematic, Sleeping, Dynamic.
	*/
	UPROPERTY(EditAnywhere, BlueprintReadWrite, Category = "ChaosPhysics|General")
	EObjectStateTypeEnum ObjectType;


	UPROPERTY(EditAnywhere, BlueprintReadWrite, Category = "ChaosPhysics|Clustering")
	bool EnableClustering;

	/**
	* Maximum level for cluster breaks
	*/
	UPROPERTY(EditAnywhere, BlueprintReadWrite, Category = "ChaosPhysics|Clustering")
	int32 ClusterGroupIndex;

	/**
	* Maximum level for cluster breaks
	*/
	UPROPERTY(EditAnywhere, BlueprintReadWrite, Category = "ChaosPhysics|Clustering")
	int32 MaxClusterLevel;

	/**
	* Damage threshold for clusters at different levels.
	*/
	UPROPERTY(EditAnywhere, BlueprintReadWrite, Category = "ChaosPhysics|Clustering")
	TArray<float> DamageThreshold;

	/*
	*  ObjectType defines how to initialize the rigid objects state, Kinematic, Sleeping, Dynamic.
	*/
	UPROPERTY(EditAnywhere, BlueprintReadWrite, Category = "ChaosPhysics|Clustering")
	EClusterConnectionTypeEnum ClusterConnectionType;

	/**
	* Uniform Friction
	*/
	UPROPERTY(EditAnywhere, BlueprintReadWrite, Category = "ChaosPhysics|Collisions")
	int32 CollisionGroup;

	/**
	* Uniform Friction
	*/
	UPROPERTY(EditAnywhere, BlueprintReadWrite, Category = "ChaosPhysics|Collisions")
	float CollisionSampleFraction;


	/**
	* Physical Properties
	*/
	UPROPERTY(EditAnywhere, BlueprintReadOnly, Category = "ChaosPhysics")
	const UChaosPhysicalMaterial* PhysicalMaterial;

	/**
	*
	*/
	UPROPERTY(EditAnywhere, BlueprintReadWrite, Category = "ChaosPhysics|Initial Velocity")
	EInitialVelocityTypeEnum InitialVelocityType;

	/**
	*
	*/
	UPROPERTY(EditAnywhere, BlueprintReadWrite, Category = "ChaosPhysics|Initial Velocity")
	FVector InitialLinearVelocity;

	/**
	*
	*/
	UPROPERTY(EditAnywhere, BlueprintReadWrite, Category = "ChaosPhysics|Initial Velocity")
	FVector InitialAngularVelocity;

	UPROPERTY(EditAnywhere, Category = "ChaosPhysics|Caching", meta=(ShowOnlyInnerProperties))
	FGeomComponentCacheParameters CacheParameters;

	UFUNCTION(BlueprintCallable, Category = "Field")
	void ApplyKinematicField(float Radius, FVector Position);

	UFUNCTION(BlueprintCallable, Category = "Field")
	void ApplyPhysicsField(bool Enabled, EGeometryCollectionPhysicsTypeEnum Target, UFieldSystemMetaData* MetaData, UFieldNodeBase* Field);

	/**
	* Blueprint event
	*/

	DECLARE_DYNAMIC_MULTICAST_DELEGATE_OneParam(FNotifyGeometryCollectionPhysicsStateChange, UGeometryCollectionComponent*, FracturedComponent);

	UPROPERTY(BlueprintAssignable, Category = "Game|Damage")
	FNotifyGeometryCollectionPhysicsStateChange NotifyGeometryCollectionPhysicsStateChange;

	bool GetIsObjectDynamic() { return IsObjectDynamic; }

	DECLARE_DYNAMIC_MULTICAST_DELEGATE_OneParam(FNotifyGeometryCollectionPhysicsLoadingStateChange, UGeometryCollectionComponent*, FracturedComponent);
	UPROPERTY(BlueprintAssignable, Category = "Game|Loading")
	FNotifyGeometryCollectionPhysicsLoadingStateChange NotifyGeometryCollectionPhysicsLoadingStateChange;
	
	bool GetIsObjectLoading() { return IsObjectLoading; }



	/**
	*
	*/
	/* ---------------------------------------------------------------------------------------- */
	
	void SetShowBoneColors(bool ShowBoneColorsIn);
	bool GetShowBoneColors() const { return bShowBoneColors; }
	bool GetEnableBoneSelection() const { return bEnableBoneSelection; }
	
	FORCEINLINE const int GetBoneSelectedMaterialID() const { return RestCollection->GetBoneSelectedMaterialIndex(); }
	
#if WITH_EDITORONLY_DATA
	FORCEINLINE const TArray<int32>& GetSelectedBones() const { return SelectedBones; }
	FORCEINLINE const TArray<int32>& GetHighlightedBones() const { return HighlightedBones; }
#endif

	FPhysScene_Chaos* GetPhysicsScene() const;
	AChaosSolverActor* GetPhysicsSolverActor() const;
	const FGeometryCollectionPhysicsProxy* GetPhysicsProxy() const { return PhysicsProxy; }

#if GEOMETRYCOLLECTION_EDITOR_SELECTION
	/** Enable/disable the scene proxy per transform selection mode. When disabled the per material id default selection is used instead. */
	void EnableTransformSelectionMode(bool bEnable);
#endif  // #if GEOMETRYCOLLECTION_EDITOR_SELECTION

#if !(UE_BUILD_SHIPPING || UE_BUILD_TEST)
	/** Force render after constant data changes (such as visibility, or hitproxy subsections). Will also work while paused. */
	void ForceRenderUpdateConstantData() { MarkRenderStateDirty(); }

	/** Force render after dynamic data changes (such as transforms). Will also work while paused. */
	void ForceRenderUpdateDynamicData() { MarkRenderDynamicDataDirty(); }
#endif  // #if !(UE_BUILD_SHIPPING || UE_BUILD_TEST)

	/**/
	//const TManagedArray<int32>& GetRigidBodyIdArray() const { return RigidBodyIds; }
	const TManagedArray<FGuid>& GetRigidBodyGuidArray() const { return RestCollection->GetGeometryCollection()->GetAttribute<FGuid>(FName("GUID"), FGeometryCollection::TransformGroup); }
	const TArray<bool>& GetDisabledFlags() const { return DisabledFlags; }

	virtual void OnCreatePhysicsState() override;
	virtual void OnDestroyPhysicsState() override;
	virtual bool ShouldCreatePhysicsState() const override;
	virtual bool HasValidPhysicsState() const override;

	// Mirrored from the proxy on a sync
	//TManagedArray<int32> RigidBodyIds;
	TArray<bool> DisabledFlags;
	int32 BaseRigidBodyIndex;
	int32 NumParticlesAdded;

	/** Changes whether or not this component will get future break notifications. */
	UFUNCTION(BlueprintCallable, Category = "Physics")
	void SetNotifyBreaks(bool bNewNotifyBreaks);

	/** Overrideable native notification */
	virtual void NotifyBreak(const FChaosBreakEvent& Event) {};

	UPROPERTY(BlueprintAssignable, Category = "Chaos")
	FOnChaosBreakEvent OnChaosBreakEvent;
	
	void DispatchBreakEvent(const FChaosBreakEvent& Event);

	UPROPERTY(Transient, VisibleAnywhere, BlueprintReadWrite, Interp, Category = "Chaos")
	float DesiredCacheTime;

	UPROPERTY(Transient, VisibleAnywhere, BlueprintReadWrite, Category = "Chaos")
	bool CachePlayback;


public:
	UPROPERTY(BlueprintAssignable, Category = "Collision")
	FOnChaosPhysicsCollision OnChaosPhysicsCollision;
	
	UFUNCTION(BlueprintImplementableEvent, meta = (DisplayName = "Physics Collision"), Category = "Collision")
	void ReceivePhysicsCollision(const FChaosPhysicsCollisionInfo& CollisionInfo);

	// IChaosNotifyHandlerInterface
	virtual void DispatchChaosPhysicsCollisionBlueprintEvents(const FChaosPhysicsCollisionInfo& CollisionInfo) override;

protected:
	/** Call SetNotifyBreaks to set this at runtime. */
	UPROPERTY(EditAnywhere, BlueprintReadOnly, Category = "ChaosPhysics|General")
	bool bNotifyBreaks;

	/** If true, this component will get Chaos-specific collision notification events (@see IChaosNotifyHandlerInterface) */
	UPROPERTY(EditAnywhere, BlueprintReadOnly, Category = "ChaosPhysics|General")
	bool bNotifyCollisions;

	/** Populate the static geometry structures for the render thread. */
	void InitConstantData(FGeometryCollectionConstantData* ConstantData) const;

	/** Populate the dynamic particle data for the render thread. */
	void InitDynamicData(FGeometryCollectionDynamicData* ConstantData);

	/** Reset the dynamic collection from the current rest state. */
	void ResetDynamicCollection();

	/** Combine the commands from the input field assets */
	void GetInitializationCommands(TArray<FFieldSystemCommand>& CombinedCommmands);

	/** Issue a field command for the physics thread */
	void DispatchCommand(const FFieldSystemCommand& InCommand);

	void CalculateLocalBounds();
	void CalculateGlobalMatrices();

	void RegisterForEvents();
	void UpdateRBCollisionEventRegistration();
	void UpdateBreakEventRegistration();

private:
	bool bRenderStateDirty;
	bool bShowBoneColors;
	bool bEnableBoneSelection;
	int ViewLevel;

	uint32 NavmeshInvalidationTimeSliceIndex;
	bool IsObjectDynamic;
	bool IsObjectLoading;

#if WITH_EDITORONLY_DATA
	UPROPERTY(Transient)
	TArray<int32> SelectedBones;

	UPROPERTY(Transient)
	TArray<int32> HighlightedBones;
#endif

	TArray<FMatrix> GlobalMatrices;
	FBox LocalBounds;
	
	FBoxSphereBounds WorldBounds;		

	float CurrentCacheTime;
	TArray<bool> EventsPlayed;

	//@todo(mlentine): Don't have one per geo collection
	TUniquePtr<Chaos::TChaosPhysicsMaterial<float>> ChaosMaterial;

	FGeometryCollectionPhysicsProxy* PhysicsProxy;
	TUniquePtr<FGeometryDynamicCollection> DynamicCollection;
	TArray<FManagedArrayBase**> CopyOnWriteAttributeList;

	// Temporary dummies to interface with Physx expectations of the SQ syatem
#if WITH_PHYSX
	friend class FGeometryCollectionSQAccelerator;
	FBodyInstance DummyBodyInstance;
#endif

	// Temporary storage for body setup in order to initialise a dummy body instance
	UPROPERTY(Transient)
	UBodySetup* DummyBodySetup;

#if WITH_EDITORONLY_DATA
	// Tracked editor actor that owns the original component so we can write back recorded caches
	// from PIE.
	UPROPERTY(Transient)
	AActor* EditorActor;
#endif
	void SwitchRenderModels(const AActor* Actor);

	bool IsEqual(const TArray<FMatrix> &A, const TArray<FMatrix> &B, const float Tolerance = 1e-6);
	TArray<bool> TransformsAreEqual;	
	int32 TransformsAreEqualIndex;

#if GEOMETRYCOLLECTION_EDITOR_SELECTION
	bool bIsTransformSelectionModeEnabled;
#endif  // #if GEOMETRYCOLLECTION_EDITOR_SELECTION
};<|MERGE_RESOLUTION|>--- conflicted
+++ resolved
@@ -275,11 +275,7 @@
 	virtual void SendRenderDynamicData_Concurrent() override;
 	FORCEINLINE void SetRenderStateDirty() { bRenderStateDirty = true; }
 	virtual void BeginPlay() override;
-<<<<<<< HEAD
-	virtual void EndPlay(EEndPlayReason::Type ReasonEnd) override;
-=======
 	virtual void EndPlay(const EEndPlayReason::Type ReasonEnd) override;
->>>>>>> 69078e53
 
 	//~ Begin UActorComponent Interface. 
 
