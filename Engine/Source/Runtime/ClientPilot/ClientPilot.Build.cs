// Copyright Epic Games, Inc. All Rights Reserved.

using UnrealBuildTool;

public class ClientPilot : ModuleRules
{
    public ClientPilot(ReadOnlyTargetRules Target) : base(Target)
    {
        PrivateDependencyModuleNames.AddRange(
            new string[] {
                "Core",
                "CoreUObject",
            }
        );

		PublicIncludePathModuleNames.AddRange(new string[] {
<<<<<<< HEAD
				"AutomationController"
=======
				"AutomationController",
				"AutomationTest",
>>>>>>> 4af6daef
		});

		if (Target.bCompileAgainstEngine && Target.Configuration != UnrealTargetConfiguration.Shipping)
		{
			DynamicallyLoadedModuleNames.AddRange(new string[] { "AutomationController" });
		}
	}
}<|MERGE_RESOLUTION|>--- conflicted
+++ resolved
@@ -14,12 +14,8 @@
         );
 
 		PublicIncludePathModuleNames.AddRange(new string[] {
-<<<<<<< HEAD
-				"AutomationController"
-=======
 				"AutomationController",
 				"AutomationTest",
->>>>>>> 4af6daef
 		});
 
 		if (Target.bCompileAgainstEngine && Target.Configuration != UnrealTargetConfiguration.Shipping)
