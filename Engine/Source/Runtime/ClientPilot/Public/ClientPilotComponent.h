--- conflicted
+++ resolved
@@ -10,13 +10,8 @@
 
 class UClientPilotBlackboard;
 
-<<<<<<< HEAD
-UCLASS()
-class CLIENTPILOT_API UClientPilotComponent : public UObject
-=======
 UCLASS(MinimalAPI)
 class UClientPilotComponent : public UObject
->>>>>>> 4af6daef
 {
 	GENERATED_BODY()
 public:
