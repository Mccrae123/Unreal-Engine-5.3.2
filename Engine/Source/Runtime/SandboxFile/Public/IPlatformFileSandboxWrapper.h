--- conflicted
+++ resolved
@@ -178,11 +178,6 @@
 	 * @Caution, these have a performance cost
 	*/
 	void AddExclusion(const TCHAR* Wildcard, bool bIsDirectory = false);
-<<<<<<< HEAD
-
-	// IPlatformFile Interface
-
-=======
 	void RemoveExclusion(const TCHAR* Wildcard, bool bIsDirectory = false);
 
 	/** Whether access is restricted the the sandbox or not. */
@@ -190,7 +185,6 @@
 
 	// IPlatformFile Interface
 
->>>>>>> 6bbb88c8
 	virtual bool					FileExists(const TCHAR* Filename) override;
 	virtual int64					FileSize(const TCHAR* Filename) override;
 	virtual bool					DeleteFile(const TCHAR* Filename) override;
