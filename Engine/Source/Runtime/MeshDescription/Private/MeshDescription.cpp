// Copyright Epic Games, Inc. All Rights Reserved.

#include "MeshDescription.h"

#include "Algo/Copy.h"
#include "MeshAttributes.h"
#include "Misc/SecureHash.h"
#include "Serialization/BulkData.h"
#include "Serialization/EditorBulkDataReader.h"
#include "Serialization/EditorBulkDataWriter.h"
#include "Serialization/LargeMemoryWriter.h"
#include "Serialization/MemoryReader.h"
#include "Serialization/MemoryWriter.h"
#include "Serialization/NameAsStringProxyArchive.h"
#include "UObject/EnterpriseObjectVersion.h"
#include "UObject/UE5CookerObjectVersion.h"
#include "UObject/UE5MainStreamObjectVersion.h"

<<<<<<< HEAD
=======
#include UE_INLINE_GENERATED_CPP_BY_NAME(MeshDescription)

>>>>>>> d731a049
#if WITH_EDITORONLY_DATA
#include "DerivedDataBuildVersion.h"
#endif

#if WITH_EDITOR
#include "Misc/ScopeRWLock.h"
#endif

FName FMeshDescription::VerticesName("Vertices");
FName FMeshDescription::VertexInstancesName("VertexInstances");
FName FMeshDescription::UVsName("UVs");
FName FMeshDescription::EdgesName("Edges");
FName FMeshDescription::TrianglesName("Triangles");
FName FMeshDescription::PolygonsName("Polygons");
FName FMeshDescription::PolygonGroupsName("PolygonGroups");


FMeshDescription::FMeshDescription()
{
	Initialize();
}


FMeshDescription::FMeshDescription(const FMeshDescription& Other)
{
	Elements = Other.Elements;
	Cache();
}


FMeshDescription& FMeshDescription::operator=(const FMeshDescription& Other)
{
	if (this != &Other)
	{
		Elements = Other.Elements;
		Cache();
	}
	return *this;
}


void FMeshDescription::Initialize()
{
	// Register the basic mesh element types
	VertexElements = Elements.Emplace(VerticesName).Get();
	VertexInstanceElements = Elements.Emplace(VertexInstancesName).Get();
	UVElements = Elements.Emplace(UVsName).Get();
	EdgeElements = Elements.Emplace(EdgesName).Get();
	TriangleElements = Elements.Emplace(TrianglesName).Get();
	PolygonElements = Elements.Emplace(PolygonsName).Get();
	PolygonGroupElements = Elements.Emplace(PolygonGroupsName).Get();

	// Now register topology-based attributes

	// Register vertex reference for vertex instances
	VertexInstanceVertices = VertexInstanceElements->Get().GetAttributes().RegisterIndexAttribute<FVertexID>(MeshAttribute::VertexInstance::VertexIndex, 1, EMeshAttributeFlags::Mandatory);

	// Register vertex references for edges
	EdgeVertices = EdgeElements->Get().GetAttributes().RegisterIndexAttribute<FVertexID[2]>(MeshAttribute::Edge::VertexIndex, 1, EMeshAttributeFlags::Mandatory);

	// Register vertex instance and polygon references for triangles
	TriangleVertexInstances = TriangleElements->Get().GetAttributes().RegisterIndexAttribute<FVertexInstanceID[3]>(MeshAttribute::Triangle::VertexInstanceIndex, 1, EMeshAttributeFlags::Mandatory);
	TrianglePolygons = TriangleElements->Get().GetAttributes().RegisterIndexAttribute<FPolygonID>(MeshAttribute::Triangle::PolygonIndex, 1, EMeshAttributeFlags::Mandatory);
	TrianglePolygonGroups = TriangleElements->Get().GetAttributes().RegisterIndexAttribute<FPolygonGroupID>(MeshAttribute::Triangle::PolygonGroupIndex, 1, EMeshAttributeFlags::Mandatory);

	// Register UV references for triangles
	TriangleUVs = TriangleElements->Get().GetAttributes().RegisterIndexAttribute<FUVID[3]>(MeshAttribute::Triangle::UVIndex, 0, EMeshAttributeFlags::Mandatory);

	// Register vertex and edge references for triangles; these are transient references which are generated at load time
	TriangleVertices = TriangleElements->Get().GetAttributes().RegisterIndexAttribute<FVertexID[3]>(MeshAttribute::Triangle::VertexIndex, 1, EMeshAttributeFlags::Mandatory | EMeshAttributeFlags::Transient);
	TriangleEdges = TriangleElements->Get().GetAttributes().RegisterIndexAttribute<FEdgeID[3]>(MeshAttribute::Triangle::EdgeIndex, 1, EMeshAttributeFlags::Mandatory | EMeshAttributeFlags::Transient);

	// Register polygon group reference for polygons
	PolygonPolygonGroups = PolygonElements->Get().GetAttributes().RegisterIndexAttribute<FPolygonGroupID>(MeshAttribute::Polygon::PolygonGroupIndex, 1, EMeshAttributeFlags::Mandatory);

	// Minimal requirement is that vertices have a Position attribute
	VertexPositions = VertexElements->Get().GetAttributes().RegisterAttribute(MeshAttribute::Vertex::Position, 1, FVector3f::ZeroVector, EMeshAttributeFlags::Lerpable | EMeshAttributeFlags::Mandatory);

	// Register UVCoordinates attribute for UVs
	UVElements->Get().GetAttributes().RegisterAttribute(MeshAttribute::UV::UVCoordinate, 1, FVector2f::ZeroVector, EMeshAttributeFlags::Lerpable | EMeshAttributeFlags::Mandatory);

	// Associate indexers with element types and their referencing attributes
	InitializeIndexers();
}


void FMeshDescription::InitializeIndexers()
{
	// Vertices may typically have 6 vertex instances from the triangles which include them
	VertexToVertexInstances.SetInitialNumReferences(6);
	VertexToVertexInstances.Set(VertexElements, VertexInstanceElements, MeshAttribute::VertexInstance::VertexIndex);

	// Vertices may typically have 6 edges from the triangles which include them
	VertexToEdges.SetInitialNumReferences(6);
	VertexToEdges.Set(VertexElements, EdgeElements, MeshAttribute::Edge::VertexIndex);

	// @todo: VertexToTriangles?
	VertexInstanceToTriangles.Set(VertexInstanceElements, TriangleElements, MeshAttribute::Triangle::VertexInstanceIndex);

	// Assume most edges will have either 1 or 2 triangles
	EdgeToTriangles.SetInitialNumReferences(2);
	EdgeToTriangles.Set(EdgeElements, TriangleElements, MeshAttribute::Triangle::EdgeIndex);

	// UVs may typically be used by 6 adjacent triangles
	UVToTriangles.SetInitialNumReferences(6);
	UVToTriangles.Set(UVElements, TriangleElements, MeshAttribute::Triangle::UVIndex);

	// Assume most polygons are composed of only 1 triangle
	PolygonToTriangles.SetInitialNumReferences(1);
	PolygonToTriangles.Set(PolygonElements, TriangleElements, MeshAttribute::Triangle::PolygonIndex);

	// Polygon group indexers are a little different; in general there will be many back references and few keys, so set not to use chunks.
	PolygonGroupToTriangles.SetUnchunked();
	PolygonGroupToPolygons.SetUnchunked();
	PolygonGroupToTriangles.SetInitialNumReferences(256);
	PolygonGroupToPolygons.SetInitialNumReferences(256);
	PolygonGroupToTriangles.Set(PolygonGroupElements, TriangleElements, MeshAttribute::Triangle::PolygonGroupIndex);
	PolygonGroupToPolygons.Set(PolygonGroupElements, PolygonElements, MeshAttribute::Polygon::PolygonGroupIndex);
}


void FMeshDescription::Cache()
{
	// Get pointers to element containers
	VertexElements = Elements.Find(VerticesName)->Get();
	VertexInstanceElements = Elements.Find(VertexInstancesName)->Get();
	UVElements = Elements.Find(UVsName)->Get();
	EdgeElements = Elements.Find(EdgesName)->Get();
	TriangleElements = Elements.Find(TrianglesName)->Get();
	PolygonElements = Elements.Find(PolygonsName)->Get();
	PolygonGroupElements = Elements.Find(PolygonGroupsName)->Get();

	// Register required transient attributes
	TriangleVertices = TriangleElements->Get().GetAttributes().RegisterIndexAttribute<FVertexID[3]>(MeshAttribute::Triangle::VertexIndex, 1, EMeshAttributeFlags::Mandatory | EMeshAttributeFlags::Transient);
	TriangleEdges = TriangleElements->Get().GetAttributes().RegisterIndexAttribute<FEdgeID[3]>(MeshAttribute::Triangle::EdgeIndex, 1, EMeshAttributeFlags::Mandatory | EMeshAttributeFlags::Transient);

	// Cache fundamental attribute arrays
	VertexInstanceVertices = VertexInstanceElements->Get().GetAttributes().GetAttributesRef<FVertexID>(MeshAttribute::VertexInstance::VertexIndex);
	EdgeVertices = EdgeElements->Get().GetAttributes().GetAttributesRef<TArrayView<FVertexID>>(MeshAttribute::Edge::VertexIndex);
	TriangleVertexInstances = TriangleElements->Get().GetAttributes().GetAttributesRef<TArrayView<FVertexInstanceID>>(MeshAttribute::Triangle::VertexInstanceIndex);
	TrianglePolygons = TriangleElements->Get().GetAttributes().GetAttributesRef<FPolygonID>(MeshAttribute::Triangle::PolygonIndex);
	TrianglePolygonGroups = TriangleElements->Get().GetAttributes().GetAttributesRef<FPolygonGroupID>(MeshAttribute::Triangle::PolygonGroupIndex);
	TriangleUVs = TriangleElements->Get().GetAttributes().GetAttributesRef<TArrayView<FUVID>>(MeshAttribute::Triangle::UVIndex);
	PolygonPolygonGroups = PolygonElements->Get().GetAttributes().GetAttributesRef<FPolygonGroupID>(MeshAttribute::Polygon::PolygonGroupIndex);
	VertexPositions = VertexElements->Get().GetAttributes().GetAttributesRef<FVector3f>(MeshAttribute::Vertex::Position);

	// Associate indexers with element types and their referencing attributes
	InitializeIndexers();
}


void FMeshDescription::Serialize(FArchive& BaseAr)
{
	FNameAsStringProxyArchive Ar(BaseAr);

	Ar.UsingCustomVersion(FReleaseObjectVersion::GUID);
	Ar.UsingCustomVersion(FEditorObjectVersion::GUID);
	Ar.UsingCustomVersion(FUE5MainStreamObjectVersion::GUID);

	if (Ar.IsLoading() && Ar.CustomVer(FReleaseObjectVersion::GUID) < FReleaseObjectVersion::MeshDescriptionNewSerialization)
	{
		UE_LOG(LogLoad, Warning, TEXT("Deprecated serialization format"));
	}

	if (Ar.IsLoading() &&
		Ar.CustomVer(FReleaseObjectVersion::GUID) != FReleaseObjectVersion::MeshDescriptionNewFormat &&
		Ar.CustomVer(FUE5MainStreamObjectVersion::GUID) < FUE5MainStreamObjectVersion::MeshDescriptionNewFormat)
	{
		// Serialize the old format data and transform it into the new format mesh element map
		SerializeLegacy(Ar);
	}
	else
	{
		Ar << Elements;

		// After loading elements, we need to re-cache mesh element and attribute arrays 
		if (Ar.IsLoading())
		{
			// Ensure there's a UV element container
			if (Elements.Find(UVsName) == nullptr)
			{
				UE_LOG(LogLoad, Warning, TEXT("Couldn't find UV element container in mesh - adding an empty one"));
				UVElements = Elements.Emplace(UVsName).Get();
			}

			Cache();

			for (FTriangleID TriangleID : TriangleElements->Get().GetElementIDs())
			{
				for (int32 I = 0; I < 3; I++)
				{
					FVertexInstanceID VertexInstanceID = TriangleVertexInstances[TriangleID][I];
					TriangleVertices[TriangleID][I] = VertexInstanceVertices[VertexInstanceID];
					VertexInstanceToTriangles.AddReferenceToKey(VertexInstanceID, TriangleID);
				}

				for (int32 I = 0; I < 3; I++)
				{
					FEdgeID EdgeID = GetVertexPairEdge(TriangleVertices[TriangleID][I], TriangleVertices[TriangleID][(I+1) % 3]);
					TriangleEdges[TriangleID][I] = EdgeID;
					EdgeToTriangles.AddReferenceToKey(EdgeID, TriangleID);
				}
			}

			RebuildIndexers();
		}
	}
}


struct FMeshVertex_Legacy
{
	TArray<FVertexInstanceID> VertexInstanceIDs;
	TArray<FEdgeID> ConnectedEdgeIDs;

	friend FArchive& operator<<(FArchive& Ar, FMeshVertex_Legacy& Vertex)
	{
		check(Ar.IsLoading());
		if (Ar.CustomVer(FReleaseObjectVersion::GUID) < FReleaseObjectVersion::MeshDescriptionNewSerialization)
		{
			Ar << Vertex.VertexInstanceIDs;
			Ar << Vertex.ConnectedEdgeIDs;
		}

		return Ar;
	}
};


struct FMeshVertexInstance_Legacy
{
	FVertexID VertexID;
	TArray<FTriangleID> ConnectedTriangles;

	friend FArchive& operator<<(FArchive& Ar, FMeshVertexInstance_Legacy& VertexInstance)
	{
		check(Ar.IsLoading());
		Ar << VertexInstance.VertexID;
		if (Ar.CustomVer(FReleaseObjectVersion::GUID) < FReleaseObjectVersion::MeshDescriptionNewSerialization)
		{
			TArray<FPolygonID> ConnectedPolygons_DISCARD;
			Ar << ConnectedPolygons_DISCARD;
		}

		return Ar;
	}
};


struct FMeshEdge_Legacy
{
	FVertexID VertexIDs[2];
	TArray<FTriangleID> ConnectedTriangles;

	friend FArchive& operator<<(FArchive& Ar, FMeshEdge_Legacy& Edge)
	{
		check(Ar.IsLoading());
		Ar << Edge.VertexIDs[0];
		Ar << Edge.VertexIDs[1];
		if (Ar.CustomVer(FReleaseObjectVersion::GUID) < FReleaseObjectVersion::MeshDescriptionNewSerialization)
		{
			TArray<FPolygonID> ConnectedPolygons_DISCARD;
			Ar << ConnectedPolygons_DISCARD;
		}

		return Ar;
	}
};


struct FMeshTriangle_Legacy
{
	FVertexInstanceID VertexInstanceIDs[3];
	FPolygonID PolygonID;

	friend FArchive& operator<<(FArchive& Ar, FMeshTriangle_Legacy& Triangle)
	{
		check(Ar.IsLoading());
		Ar << Triangle.VertexInstanceIDs[0];
		Ar << Triangle.VertexInstanceIDs[1];
		Ar << Triangle.VertexInstanceIDs[2];

		if (Ar.CustomVer(FEditorObjectVersion::GUID) >= FEditorObjectVersion::MeshDescriptionTriangles)
		{
			Ar << Triangle.PolygonID;
		}

		return Ar;
	}
};


struct FMeshPolygon_Legacy
{
	TArray<FVertexInstanceID> VertexInstanceIDs;
	TArray<FTriangleID> TriangleIDs;
	FPolygonGroupID PolygonGroupID;

	friend FArchive& operator<<(FArchive& Ar, FMeshPolygon_Legacy& Polygon)
	{
		check(Ar.IsLoading());
		Ar << Polygon.VertexInstanceIDs;

		if (Ar.CustomVer(FEditorObjectVersion::GUID) < FEditorObjectVersion::MeshDescriptionRemovedHoles)
		{
			TArray<TArray<FVertexInstanceID>> Empty;
			Ar << Empty;
		}

		if (Ar.CustomVer(FReleaseObjectVersion::GUID) < FReleaseObjectVersion::MeshDescriptionNewSerialization)
		{
			TArray<FMeshTriangle_Legacy> Triangles_DISCARD;
			Ar << Triangles_DISCARD;
		}

		Ar << Polygon.PolygonGroupID;

		return Ar;
	}
};


struct FMeshPolygonGroup_Legacy
{
	TArray<FPolygonID> Polygons;

	friend FArchive& operator<<(FArchive& Ar, FMeshPolygonGroup_Legacy& PolygonGroup)
	{
		check(Ar.IsLoading());
		if (Ar.CustomVer(FReleaseObjectVersion::GUID) < FReleaseObjectVersion::MeshDescriptionNewSerialization)
		{
			Ar << PolygonGroup.Polygons;
		}

		return Ar;
	}
};


template <typename T>
struct FFixAttributesSizeHelper
{
	explicit FFixAttributesSizeHelper(int32 InExpectedNum)
		: ExpectedNum(InExpectedNum),
		  bAllDefault(true)
	{}

	template <typename U>
	void operator()(const FName AttributeName, TMeshAttributesRef<T, TArrayView<U>> AttributeArrayRef)
	{
		// Not expecting arrays in legacy attributes
		check(false);
	}

	template <typename U>
	void operator()(const FName AttributeName, TMeshAttributesRef<T, TArrayAttribute<U>> AttributeArrayRef)
	{
		// Not expecting arrays in legacy attributes
		check(false);
	}

	template <typename U>
	void operator()(const FName AttributeName, TMeshAttributesRef<T, U> AttributeArrayRef)
	{
		if (bAllDefault)
		{
			for (int32 Channel = 0; Channel < AttributeArrayRef.GetNumChannels(); Channel++)
			{
				for (int32 Index = ExpectedNum; Index < AttributeArrayRef.GetNumElements(); Index++)
				{
					if (AttributeArrayRef.Get(T(Index), Channel) != AttributeArrayRef.GetDefaultValue())
					{
						bAllDefault = false;
						return;
					}
				}
			}
		}
	}

	int32 ExpectedNum;
	bool bAllDefault;
};


template <typename T>
void FixAttributesSize(int32 ExpectedNum, TAttributesSet<T>& AttributesSet)
{
	// Ensure that the attribute set is the same size as the mesh element array they describe
	// If there are extra elements, and they are not set to trivial defaults, this is an error.
	FFixAttributesSizeHelper<T> Helper(ExpectedNum);
	AttributesSet.ForEach(Helper);
	check(Helper.bAllDefault);	// If this fires, something is very wrong with the legacy asset
	AttributesSet.SetNumElements(ExpectedNum);
}

void FMeshDescription::SerializeLegacy(FArchive& Ar)
{
	TMeshElementArray<FMeshVertex_Legacy, FVertexID> VertexArray; 
	TMeshElementArray<FMeshVertexInstance_Legacy, FVertexInstanceID> VertexInstanceArray;
	TMeshElementArray<FMeshEdge_Legacy, FEdgeID> EdgeArray;
	TMeshElementArray<FMeshTriangle_Legacy, FTriangleID> TriangleArray;
	TMeshElementArray<FMeshPolygon_Legacy, FPolygonID> PolygonArray;
	TMeshElementArray<FMeshPolygonGroup_Legacy, FPolygonGroupID> PolygonGroupArray;

	TAttributesSet<FVertexID> VertexAttributesSet;
	TAttributesSet<FVertexInstanceID> VertexInstanceAttributesSet;
	TAttributesSet<FEdgeID> EdgeAttributesSet;
	TAttributesSet<FTriangleID> TriangleAttributesSet;
	TAttributesSet<FPolygonID> PolygonAttributesSet;
	TAttributesSet<FPolygonGroupID> PolygonGroupAttributesSet;

	Ar << VertexArray;
	Ar << VertexInstanceArray;
	Ar << EdgeArray;
	Ar << PolygonArray;
	Ar << PolygonGroupArray;

	Ar << VertexAttributesSet;
	Ar << VertexInstanceAttributesSet;
	Ar << EdgeAttributesSet;
	Ar << PolygonAttributesSet;
	Ar << PolygonGroupAttributesSet;

	FixAttributesSize(VertexArray.GetArraySize(), VertexAttributesSet);
	FixAttributesSize(VertexInstanceArray.GetArraySize(), VertexInstanceAttributesSet);
	FixAttributesSize(EdgeArray.GetArraySize(), EdgeAttributesSet);
	FixAttributesSize(PolygonArray.GetArraySize(), PolygonAttributesSet);
	FixAttributesSize(PolygonGroupArray.GetArraySize(), PolygonGroupAttributesSet);

	// Serialize new triangle arrays since version MeshDescriptionTriangles
	if (Ar.CustomVer(FEditorObjectVersion::GUID) >= FEditorObjectVersion::MeshDescriptionTriangles)
	{
		Ar << TriangleArray;
		Ar << TriangleAttributesSet;

		FixAttributesSize(TriangleArray.GetArraySize(), TriangleAttributesSet);
	}

	// Convert the old style element arrays into the new format

	// Completely reinitialize the mesh elements map as it is not being directly serialized into.
	Initialize();

	for (FVertexID VertexID : VertexArray.GetElementIDs())
	{
		VertexElements->Get().Insert(VertexID);
	}

	for (FVertexInstanceID VertexInstanceID : VertexInstanceArray.GetElementIDs())
	{
		VertexInstanceElements->Get().Insert(VertexInstanceID);
		FVertexID VertexID = VertexInstanceArray[VertexInstanceID].VertexID;
		VertexInstanceVertices[VertexInstanceID] = VertexID;
		VertexToVertexInstances.AddReferenceToKey(VertexID, VertexInstanceID);
	}

	for (FEdgeID EdgeID : EdgeArray.GetElementIDs())
	{
		EdgeElements->Get().Insert(EdgeID);
		FVertexID VertexID0 = EdgeArray[EdgeID].VertexIDs[0];
		FVertexID VertexID1 = EdgeArray[EdgeID].VertexIDs[1];
		EdgeVertices[EdgeID][0] = VertexID0;
		EdgeVertices[EdgeID][1] = VertexID1;
		VertexToEdges.AddReferenceToKey(VertexID0, EdgeID);
		VertexToEdges.AddReferenceToKey(VertexID1, EdgeID);
	}

	for (FPolygonGroupID PolygonGroupID : PolygonGroupArray.GetElementIDs())
	{
		PolygonGroupElements->Get().Insert(PolygonGroupID);
	}

	for (FPolygonID PolygonID : PolygonArray.GetElementIDs())
	{
		PolygonElements->Get().Insert(PolygonID);
		FPolygonGroupID PolygonGroupID = PolygonArray[PolygonID].PolygonGroupID;
		PolygonPolygonGroups[PolygonID] = PolygonGroupID;
		PolygonGroupToPolygons.AddReferenceToKey(PolygonGroupID, PolygonID);

		// If the asset is pre-triangles, we generate triangles here from the polygon
		if (Ar.CustomVer(FEditorObjectVersion::GUID) < FEditorObjectVersion::MeshDescriptionTriangles)
		{
			check(PolygonArray[PolygonID].VertexInstanceIDs.Num() >= 3);
			CreatePolygonTriangles(PolygonID, PolygonArray[PolygonID].VertexInstanceIDs);
		}
	}

	// Only do this if there were actually triangles in the asset
	if (Ar.CustomVer(FEditorObjectVersion::GUID) >= FEditorObjectVersion::MeshDescriptionTriangles)
	{
		for (FTriangleID TriangleID : TriangleArray.GetElementIDs())
		{
			TriangleElements->Get().Insert(TriangleID);
			FPolygonID PolygonID = TriangleArray[TriangleID].PolygonID;
			FPolygonGroupID PolygonGroupID = PolygonArray[PolygonID].PolygonGroupID;
			TrianglePolygons[TriangleID] = PolygonID;
			TrianglePolygonGroups[TriangleID] = PolygonGroupID;
			PolygonToTriangles.AddReferenceToKey(PolygonID, TriangleID);
			PolygonGroupToTriangles.AddReferenceToKey(PolygonGroupID, TriangleID);

			for (int32 I = 0; I < 3; I++)
			{
				FVertexInstanceID VertexInstanceID = TriangleArray[TriangleID].VertexInstanceIDs[I];
				TriangleVertexInstances[TriangleID][I] = VertexInstanceID;
				TriangleVertices[TriangleID][I] = VertexInstanceVertices[VertexInstanceID];
				VertexInstanceToTriangles.AddReferenceToKey(VertexInstanceID, TriangleID);
			}

			for (int32 I = 0; I < 3; I++)
			{
				FEdgeID EdgeID = GetVertexPairEdge(TriangleVertices[TriangleID][I], TriangleVertices[TriangleID][(I+1) % 3]);
				TriangleEdges[TriangleID][I] = EdgeID;
				EdgeToTriangles.AddReferenceToKey(EdgeID, TriangleID);
			}
		}
	}

	// Unregister the position attribute from the vertex elements, as it will come from the legacy data instead.
	VertexElements->Get().GetAttributes().UnregisterAttribute(MeshAttribute::Vertex::Position);

	// Add the legacy mesh attributes into the new containers
	VertexElements->Get().GetAttributes().AppendAttributesFrom(VertexAttributesSet);
	VertexInstanceElements->Get().GetAttributes().AppendAttributesFrom(VertexInstanceAttributesSet);
	EdgeElements->Get().GetAttributes().AppendAttributesFrom(EdgeAttributesSet);
	PolygonElements->Get().GetAttributes().AppendAttributesFrom(PolygonAttributesSet);
	PolygonGroupElements->Get().GetAttributes().AppendAttributesFrom(PolygonGroupAttributesSet);

	if (Ar.CustomVer(FEditorObjectVersion::GUID) >= FEditorObjectVersion::MeshDescriptionTriangles)
	{
		TriangleElements->Get().GetAttributes().AppendAttributesFrom(TriangleAttributesSet);
	}

	Cache();
	BuildIndexers();
}


void FMeshDescription::ResetIndexers()
{
	VertexToVertexInstances.Reset();
	VertexToEdges.Reset();
	VertexInstanceToTriangles.Reset();
	EdgeToTriangles.Reset();
	UVToTriangles.Reset();
	PolygonToTriangles.Reset();
	PolygonGroupToTriangles.Reset();
	PolygonGroupToPolygons.Reset();
}


void FMeshDescription::BuildIndexers()
{
	VertexToVertexInstances.Build();
	VertexToEdges.Build();
	VertexInstanceToTriangles.Build();
	EdgeToTriangles.Build();
	UVToTriangles.Build();
	PolygonToTriangles.Build();
	PolygonGroupToTriangles.Build();
	PolygonGroupToPolygons.Build();
}


void FMeshDescription::RebuildIndexers()
{
	VertexToVertexInstances.ForceRebuild();
	VertexToEdges.ForceRebuild();
	VertexInstanceToTriangles.ForceRebuild();
	EdgeToTriangles.ForceRebuild();
	UVToTriangles.ForceRebuild();
	PolygonToTriangles.ForceRebuild();
	PolygonGroupToTriangles.ForceRebuild();
	PolygonGroupToPolygons.ForceRebuild();
}


void FMeshDescription::Empty()
{
	VertexElements->Reset();
	VertexInstanceElements->Reset();
	UVElements->Reset();
	EdgeElements->Reset();
	TriangleElements->Reset();
	PolygonElements->Reset();
	PolygonGroupElements->Reset();
	ResetIndexers();
}


bool FMeshDescription::IsEmpty() const
{
	return VertexElements->IsEmpty() &&
		   VertexInstanceElements->IsEmpty() &&
		   UVElements->IsEmpty() &&
		   EdgeElements->IsEmpty() &&
		   TriangleElements->IsEmpty() &&
		   PolygonElements->IsEmpty() &&
		   PolygonGroupElements->IsEmpty();
}


void FMeshDescription::Compact(FElementIDRemappings& OutRemappings)
{
	VertexElements->Get().Compact(OutRemappings.NewVertexIndexLookup);
	VertexInstanceElements->Get().Compact(OutRemappings.NewVertexInstanceIndexLookup);
	EdgeElements->Get().Compact(OutRemappings.NewEdgeIndexLookup);
	TriangleElements->Get().Compact(OutRemappings.NewTriangleIndexLookup);
	PolygonElements->Get().Compact(OutRemappings.NewPolygonIndexLookup);
	PolygonGroupElements->Get().Compact(OutRemappings.NewPolygonGroupIndexLookup);

	FixUpElementIDs(OutRemappings);
}


void FMeshDescription::Remap(const FElementIDRemappings& Remappings)
{
	VertexElements->Get().Remap(Remappings.NewVertexIndexLookup);
	VertexInstanceElements->Get().Remap(Remappings.NewVertexInstanceIndexLookup);
	EdgeElements->Get().Remap(Remappings.NewEdgeIndexLookup);
	TriangleElements->Get().Remap(Remappings.NewTriangleIndexLookup);
	PolygonElements->Get().Remap(Remappings.NewPolygonIndexLookup);
	PolygonGroupElements->Get().Remap(Remappings.NewPolygonGroupIndexLookup);

	FixUpElementIDs(Remappings);
}


void FMeshDescription::FixUpElementIDs(const FElementIDRemappings& Remappings)
{
	// Fix up vertex index references in vertex instance array
	for (const FVertexInstanceID VertexInstanceID : VertexInstanceElements->Get().GetElementIDs())
	{
		VertexInstanceVertices[VertexInstanceID] = Remappings.GetRemappedVertexID(VertexInstanceVertices[VertexInstanceID]);
	}

	for (const FEdgeID EdgeID : EdgeElements->Get().GetElementIDs())
	{
		// Fix up vertex index references in Edges array
		for (int32 Index = 0; Index < 2; Index++)
		{
			EdgeVertices[EdgeID][Index] = Remappings.GetRemappedVertexID(EdgeVertices[EdgeID][Index]);
		}
	}

	for (const FTriangleID TriangleID : TriangleElements->Get().GetElementIDs())
	{
		// Fix up vertex instance references in Triangle
		for (int32 Index = 0; Index < 3; Index++)
		{
			TriangleVertexInstances[TriangleID][Index] = Remappings.GetRemappedVertexInstanceID(TriangleVertexInstances[TriangleID][Index]);
			TriangleEdges[TriangleID][Index] = Remappings.GetRemappedEdgeID(TriangleEdges[TriangleID][Index]);
			TriangleVertices[TriangleID][Index] = Remappings.GetRemappedVertexID(TriangleVertices[TriangleID][Index]);
		}

		TrianglePolygons[TriangleID] = Remappings.GetRemappedPolygonID(TrianglePolygons[TriangleID]);
		TrianglePolygonGroups[TriangleID] = Remappings.GetRemappedPolygonGroupID(TrianglePolygonGroups[TriangleID]);
	}

	for (const FPolygonID PolygonID : PolygonElements->Get().GetElementIDs())
	{
		PolygonPolygonGroups[PolygonID] = Remappings.GetRemappedPolygonGroupID(PolygonPolygonGroups[PolygonID]);
	}

	RebuildIndexers();
}


void FMeshDescription::CreateVertexInstance_Internal(const FVertexInstanceID VertexInstanceID, const FVertexID VertexID)
{
	VertexInstanceVertices[VertexInstanceID] = VertexID;
	VertexToVertexInstances.AddReferenceToKey(VertexID, VertexInstanceID);
}


template <template <typename...> class TContainer>
void FMeshDescription::DeleteVertexInstance_Internal(const FVertexInstanceID VertexInstanceID, TContainer<FVertexID>* InOutOrphanedVerticesPtr)
{
	checkSlow(VertexInstanceToTriangles.Find(VertexInstanceID).Num() == 0);

	const FVertexID VertexID = VertexInstanceVertices[VertexInstanceID];
	VertexToVertexInstances.RemoveReferenceFromKey(VertexID, VertexInstanceID);

	VertexInstanceElements->Get().Remove(VertexInstanceID);
	VertexInstanceToTriangles.RemoveKey(VertexInstanceID);

	// Always perform the Find() after the element has been completely deleted, so it won't be included in reindexing if the key is stale.
	// Note: removing the element above will clear the attributes to default, so remember the VertexID we're interested in.
	if (InOutOrphanedVerticesPtr &&
		VertexToVertexInstances.Find(VertexID).Num() == 0 &&
		VertexToEdges.Find(VertexID).Num() == 0)
	{
		AddUnique(*InOutOrphanedVerticesPtr, VertexID);
	}
}

void FMeshDescription::DeleteVertexInstance(const FVertexInstanceID VertexInstanceID, TArray<FVertexID>* InOutOrphanedVerticesPtr)
{
	DeleteVertexInstance_Internal<TArray>(VertexInstanceID, InOutOrphanedVerticesPtr);
}

void FMeshDescription::CreateEdge_Internal(const FEdgeID EdgeID, const FVertexID VertexID0, const FVertexID VertexID1)
{
	checkSlow(GetVertexPairEdge(VertexID0, VertexID1) == INDEX_NONE);

	TArrayView<FVertexID> EdgeVertexIDs = EdgeVertices[EdgeID];
	EdgeVertexIDs[0] = VertexID0;
	EdgeVertexIDs[1] = VertexID1;

	VertexToEdges.AddReferenceToKey(VertexID0, EdgeID);
	VertexToEdges.AddReferenceToKey(VertexID1, EdgeID);
}

template <template <typename...> class TContainer>
void FMeshDescription::DeleteEdge_Internal(const FEdgeID EdgeID, TContainer<FVertexID>* InOutOrphanedVerticesPtr)
{
	const FVertexID VertexID0 = EdgeVertices[EdgeID][0];
	const FVertexID VertexID1 = EdgeVertices[EdgeID][1];

	VertexToEdges.RemoveReferenceFromKey(VertexID0, EdgeID);
	VertexToEdges.RemoveReferenceFromKey(VertexID1, EdgeID);

	EdgeElements->Get().Remove(EdgeID);
	EdgeToTriangles.RemoveKey(EdgeID);

	// Always perform the Find() after the element has been completely deleted, so it won't be included in reindexing if the key is stale.
	// Note: removing the element above will clear the attributes to default, so remember the VertexID we're interested in.
	if (InOutOrphanedVerticesPtr)
	{
		if (VertexToEdges.Find(VertexID0).Num() == 0)
		{
			check(VertexToVertexInstances.Find(VertexID0).Num() == 0);
			AddUnique(*InOutOrphanedVerticesPtr, VertexID0);
		}

		if (VertexToEdges.Find(VertexID1).Num() == 0)
		{
			check(VertexToVertexInstances.Find(VertexID1).Num() == 0);
			AddUnique(*InOutOrphanedVerticesPtr, VertexID1);
		}
	}
}

void FMeshDescription::DeleteEdge(const FEdgeID EdgeID, TArray<FVertexID>* InOutOrphanedVerticesPtr)
{
	DeleteEdge_Internal<TArray>(EdgeID, InOutOrphanedVerticesPtr);
}

void FMeshDescription::CreateTriangle_Internal(const FTriangleID TriangleID, const FPolygonGroupID PolygonGroupID, TArrayView<const FVertexInstanceID> VertexInstanceIDs, TArray<FEdgeID>* OutEdgeIDs)
{
	if (OutEdgeIDs)
	{
		OutEdgeIDs->Empty();
	}

	// Fill out triangle vertex instances
	TArrayView<FVertexInstanceID> TriVertexInstanceIDs = TriangleVertexInstances[TriangleID];
	check(VertexInstanceIDs.Num() == 3);
	TriVertexInstanceIDs[0] = VertexInstanceIDs[0];
	TriVertexInstanceIDs[1] = VertexInstanceIDs[1];
	TriVertexInstanceIDs[2] = VertexInstanceIDs[2];

	// Fill out triangle polygon group
	TrianglePolygonGroups[TriangleID] = PolygonGroupID;
	PolygonGroupToTriangles.AddReferenceToKey(PolygonGroupID, TriangleID);

	// Make a polygon which will contain this triangle
	// @todo: make this optional; currently only exists for backwards compatibility
	FPolygonID PolygonID = PolygonElements->Get().Add();
	PolygonPolygonGroups[PolygonID] = PolygonGroupID;
	PolygonGroupToPolygons.AddReferenceToKey(PolygonGroupID, PolygonID);

	TrianglePolygons[TriangleID] = PolygonID;
	PolygonToTriangles.AddReferenceToKey(PolygonID, TriangleID);

	TArrayView<FVertexID> TriVertexIDs = TriangleVertices[TriangleID];
	TArrayView<FEdgeID> TriEdgeIDs = TriangleEdges[TriangleID];

	for (int32 Index = 0; Index < 3; ++Index)
	{
		const FVertexInstanceID VertexInstanceID = TriVertexInstanceIDs[Index];
		const FVertexInstanceID NextVertexInstanceID = TriVertexInstanceIDs[(Index == 2) ? 0 : Index + 1];

		const FVertexID ThisVertexID = VertexInstanceVertices[VertexInstanceID];
		const FVertexID NextVertexID = VertexInstanceVertices[NextVertexInstanceID];

		TriVertexIDs[Index] = ThisVertexID;
		// VertexToTriangles.AddReferenceToKey(ThisVertexID, TriangleID); // @todo: can add this, but need to consider how degenerates would work

		FEdgeID EdgeID = GetVertexPairEdge(ThisVertexID, NextVertexID);
		if (EdgeID == INDEX_NONE)
		{
			EdgeID = CreateEdge(ThisVertexID, NextVertexID);
			if (OutEdgeIDs)
			{
				OutEdgeIDs->Add(EdgeID);
			}
		}

		TriEdgeIDs[Index] = EdgeID;

		VertexInstanceToTriangles.AddReferenceToKey(VertexInstanceID, TriangleID);
		EdgeToTriangles.AddReferenceToKey(EdgeID, TriangleID);
	}
}


void FMeshDescription::SetTriangleUVIndices(const FTriangleID TriangleID, TArrayView<const FUVID> UVIDs, int32 UVChannel)
{
	TArrayView<FUVID> TriUVs = TriangleUVs.Get(TriangleID, UVChannel);
	TriUVs[0] = UVIDs[0];
	TriUVs[1] = UVIDs[1];
	TriUVs[2] = UVIDs[2];
	UVToTriangles.AddReferenceToKey(UVIDs[0], TriangleID, UVChannel);
	UVToTriangles.AddReferenceToKey(UVIDs[1], TriangleID, UVChannel);
	UVToTriangles.AddReferenceToKey(UVIDs[2], TriangleID, UVChannel);
}


template <template <typename...> class TContainer>
void FMeshDescription::DeleteTriangle_Internal(const FTriangleID TriangleID, TContainer<FEdgeID>* InOutOrphanedEdgesPtr, TContainer<FVertexInstanceID>* InOutOrphanedVertexInstancesPtr, TContainer<FPolygonGroupID>* InOutOrphanedPolygonGroupsPtr)
{
	const FPolygonGroupID PolygonGroupID = TrianglePolygonGroups[TriangleID];
	PolygonGroupToTriangles.RemoveReferenceFromKey(PolygonGroupID, TriangleID);

	const FPolygonID PolygonID = TrianglePolygons[TriangleID];
	PolygonToTriangles.RemoveReferenceFromKey(PolygonID, TriangleID);

	TArrayView<FVertexInstanceID> TriVertexInstanceIDs = TriangleVertexInstances[TriangleID];
	TArrayView<FEdgeID> TriEdgeIDs = TriangleEdges[TriangleID];

	for (int32 Index = 0; Index < 3; ++Index)
	{
		// Remove vertex instance from the triangle. Here's how we do that safely:
		// 1) Take a copy of the VertexInstance ID
		// 2) Remove reference from the VertexInstance to Triangles indexer
		// 3) Set the triangle VertexInstance to INDEX_NONE
		// 4) Ask the indexer if that VertexInstance ID has any triangle references, and if not, add it to the list.
		//
		// Step 3 is important because Find() below might need to reindex if the key is stale, and this would cause it to
		// re-add the triangle VertexInstance reference if it were still valid, since the triangle hasn't yet been deleted.
		//
		// We could also wait until the triangle were deleted before querying the indexer, but this would involve taking
		// copies of all the referenced element IDs first.

		const FVertexInstanceID VertexInstanceID = TriVertexInstanceIDs[Index];
			
		VertexInstanceToTriangles.RemoveReferenceFromKey(VertexInstanceID, TriangleID);
		TriVertexInstanceIDs[Index] = INDEX_NONE;
			
		if (InOutOrphanedVertexInstancesPtr && VertexInstanceToTriangles.Find(VertexInstanceID).Num() == 0)
		{
			AddUnique(*InOutOrphanedVertexInstancesPtr, VertexInstanceID);
		}

		// Remove edge from the triangle. Same rules as above apply!
			
		const FEdgeID EdgeID = TriEdgeIDs[Index];
			
		EdgeToTriangles.RemoveReferenceFromKey(EdgeID, TriangleID);
		TriEdgeIDs[Index] = INDEX_NONE;
			
		if (InOutOrphanedEdgesPtr && EdgeToTriangles.Find(EdgeID).Num() == 0)
		{
			AddUnique(*InOutOrphanedEdgesPtr, EdgeID);
		}

		// Remove UVs from the triangle if there are any

		for (int32 UVIndex = 0; UVIndex < TriangleUVs.GetNumChannels(); UVIndex++)
		{
			TArrayView<const FUVID> TriUVs = TriangleUVs.Get(TriangleID, UVIndex);
			FUVID UVID = TriUVs[Index];
			UVToTriangles.RemoveReferenceFromKey(UVID, TriangleID, UVIndex);
		}
	}

	if (PolygonToTriangles.Find(PolygonID).Num() == 0)
	{
		// If it was the only triangle in the polygon, delete the polygon too
		check(PolygonPolygonGroups[PolygonID] == PolygonGroupID);
		PolygonGroupToPolygons.RemoveReferenceFromKey(PolygonGroupID, PolygonID);

		PolygonElements->Get().Remove(PolygonID);
		PolygonToTriangles.RemoveKey(PolygonID);
	}

	TriangleElements->Get().Remove(TriangleID);

	// Check orphaned polygon groups after the triangle has been removed so that reindexing won't find it again.
	if (InOutOrphanedPolygonGroupsPtr && PolygonGroupToTriangles.Find(PolygonGroupID).Num() == 0)
	{
		AddUnique(*InOutOrphanedPolygonGroupsPtr, PolygonGroupID);
	}
}

void FMeshDescription::DeleteTriangle(const FTriangleID TriangleID, TArray<FEdgeID>* InOutOrphanedEdgesPtr, TArray<FVertexInstanceID>* InOutOrphanedVertexInstancesPtr, TArray<FPolygonGroupID>* InOutOrphanedPolygonGroupsPtr)
{
	DeleteTriangle_Internal<TArray>(TriangleID, InOutOrphanedEdgesPtr, InOutOrphanedVertexInstancesPtr, InOutOrphanedPolygonGroupsPtr);
}

void FMeshDescription::DeleteTriangles(const TArray<FTriangleID>& Triangles)
{
	TSet<FEdgeID> OrphanedEdges;
	TSet<FVertexInstanceID> OrphanedVertexInstances;
	TSet<FPolygonGroupID> OrphanedPolygonGroups;
	TSet<FVertexID> OrphanedVertices;

	for (FTriangleID TriangleID : Triangles)
	{
		DeleteTriangle_Internal<TSet>(TriangleID, &OrphanedEdges, &OrphanedVertexInstances, &OrphanedPolygonGroups);
	}
	for (FPolygonGroupID PolygonGroupID : OrphanedPolygonGroups)
	{
		DeletePolygonGroup(PolygonGroupID);
	}
	for (FVertexInstanceID VertexInstanceID : OrphanedVertexInstances)
	{
		DeleteVertexInstance_Internal<TSet>(VertexInstanceID, &OrphanedVertices);
	}
	for (FEdgeID EdgeID : OrphanedEdges)
	{
		DeleteEdge_Internal<TSet>(EdgeID, &OrphanedVertices);
	}
	for (FVertexID VertexID : OrphanedVertices)
	{
		DeleteVertex(VertexID);
	}
}

void FMeshDescription::CreatePolygon_Internal(const FPolygonID PolygonID, const FPolygonGroupID PolygonGroupID, TArrayView<const FVertexInstanceID> VertexInstanceIDs, TArray<FEdgeID>* OutEdgeIDs)
{
	if (OutEdgeIDs)
	{
		OutEdgeIDs->Empty();
	}

	check(PolygonGroupID != INDEX_NONE);
	PolygonPolygonGroups[PolygonID] = PolygonGroupID;
	PolygonGroupToPolygons.AddReferenceToKey(PolygonGroupID, PolygonID);

	const int32 NumVertices = VertexInstanceIDs.Num();
	for (int32 Index = 0; Index < NumVertices; ++Index)
	{
		const FVertexInstanceID ThisVertexInstanceID = VertexInstanceIDs[Index];
		const FVertexInstanceID NextVertexInstanceID = VertexInstanceIDs[(Index + 1 == NumVertices) ? 0 : Index + 1];
		const FVertexID ThisVertexID = VertexInstanceVertices[ThisVertexInstanceID];
		const FVertexID NextVertexID = VertexInstanceVertices[NextVertexInstanceID];

		// Create any missing perimeter edges here (not internal edges; they will be created when the polygon triangles are created)
		FEdgeID EdgeID = GetVertexPairEdge(ThisVertexID, NextVertexID);
		if (EdgeID == INDEX_NONE)
		{
			EdgeID = CreateEdge(ThisVertexID, NextVertexID);
			if (OutEdgeIDs)
			{
				OutEdgeIDs->Add(EdgeID);
			}
		}
	}

	CreatePolygonTriangles(PolygonID, VertexInstanceIDs);
}

template <template <typename...> class TContainer>
void FMeshDescription::DeletePolygon_Internal(const FPolygonID PolygonID, TContainer<FEdgeID>* InOutOrphanedEdgesPtr, TContainer<FVertexInstanceID>* InOutOrphanedVertexInstancesPtr, TContainer<FPolygonGroupID>* InOutOrphanedPolygonGroupsPtr)
{
	const FPolygonGroupID PolygonGroupID = PolygonPolygonGroups[PolygonID];

	// Remove constituent triangles
	TArrayView<const FTriangleID> TriangleIDs = PolygonToTriangles.Find<FTriangleID>(PolygonID);

	TArray<FEdgeID, TInlineAllocator<8>> InternalEdgesToRemove;
	InternalEdgesToRemove.Reserve(TriangleIDs.Num() - 1);

	// Disconnect edges and vertex instances
	for (const FTriangleID TriangleID : TriangleIDs)
	{
		TArrayView<FVertexInstanceID> TriVertexInstanceIDs = TriangleVertexInstances[TriangleID];
		TArrayView<FEdgeID> TriEdgeIDs = TriangleEdges[TriangleID];

		for (int32 Index = 0; Index < 3; ++Index)
		{
			const FEdgeID EdgeID = TriEdgeIDs[Index];
			if (IsEdgeInternal(EdgeID))
			{
				// Remove internal edges - but not yet.
				// For now just make a note of them.
				InternalEdgesToRemove.AddUnique(EdgeID);
			}
			else
			{
				EdgeToTriangles.RemoveReferenceFromKey(EdgeID, TriangleID);

				// Set the reference to INDEX_NONE here, so that it won't be picked up in the Find() below
				// if it needs to rebuild the key.
				TriEdgeIDs[Index] = INDEX_NONE;

				if (InOutOrphanedEdgesPtr && EdgeToTriangles.Find(EdgeID).Num() == 0)
				{
					AddUnique(*InOutOrphanedEdgesPtr, EdgeID);
				}
			}

			const FVertexInstanceID VertexInstanceID = TriVertexInstanceIDs[Index];
			VertexInstanceToTriangles.RemoveReferenceFromKey(VertexInstanceID, TriangleID);

			// Set the reference to INDEX_NONE here, so that it won't be picked up in the Find() below
			// if it needs to rebuild the key.
			TriVertexInstanceIDs[Index] = INDEX_NONE;

			if (InOutOrphanedVertexInstancesPtr && VertexInstanceToTriangles.Find(VertexInstanceID).Num() == 0)
			{
				AddUnique(*InOutOrphanedVertexInstancesPtr, VertexInstanceID);
			}
		}
	}

	// Remove triangles
	for (const FTriangleID TriangleID : TriangleIDs)
	{
		check(TrianglePolygonGroups[TriangleID] == PolygonGroupID);
		PolygonGroupToTriangles.RemoveReferenceFromKey(PolygonGroupID, TriangleID);
		TriangleElements->Get().Remove(TriangleID);
	}

	// Remove internal edges
	for (const FEdgeID EdgeID : InternalEdgesToRemove)
	{
		for (const FVertexID EdgeVertexID : EdgeVertices[EdgeID])
		{
			VertexToEdges.RemoveReferenceFromKey(EdgeVertexID, EdgeID);
		}

		EdgeElements->Get().Remove(EdgeID);
		EdgeToTriangles.RemoveKey(EdgeID);
	}

	PolygonGroupToPolygons.RemoveReferenceFromKey(PolygonGroupID, PolygonID);

	PolygonElements->Get().Remove(PolygonID);
	PolygonToTriangles.RemoveKey(PolygonID);

	if (InOutOrphanedPolygonGroupsPtr && PolygonGroupToPolygons.Find(PolygonGroupID).Num() == 0)
	{
		AddUnique(*InOutOrphanedPolygonGroupsPtr, PolygonGroupID);
	}
}

void FMeshDescription::DeletePolygon(const FPolygonID PolygonID, TArray<FEdgeID>* InOutOrphanedEdgesPtr, TArray<FVertexInstanceID>* InOutOrphanedVertexInstancesPtr, TArray<FPolygonGroupID>* InOutOrphanedPolygonGroupsPtr)
{
	DeletePolygon_Internal<TArray>(PolygonID, InOutOrphanedEdgesPtr, InOutOrphanedVertexInstancesPtr, InOutOrphanedPolygonGroupsPtr);
}

void FMeshDescription::DeletePolygons(const TArray<FPolygonID>& Polygons)
{
	TSet<FEdgeID> OrphanedEdges;
	TSet<FVertexInstanceID> OrphanedVertexInstances;
	TSet<FPolygonGroupID> OrphanedPolygonGroups;
	TSet<FVertexID> OrphanedVertices;

	for (FPolygonID PolygonID : Polygons)
	{
		DeletePolygon_Internal<TSet>(PolygonID, &OrphanedEdges, &OrphanedVertexInstances, &OrphanedPolygonGroups);
	}
	for (FPolygonGroupID PolygonGroupID : OrphanedPolygonGroups)
	{
		DeletePolygonGroup(PolygonGroupID);
	}
	for (FVertexInstanceID VertexInstanceID : OrphanedVertexInstances)
	{
		DeleteVertexInstance_Internal<TSet>(VertexInstanceID, &OrphanedVertices);
	}
	for (FEdgeID EdgeID : OrphanedEdges)
	{
		DeleteEdge_Internal<TSet>(EdgeID, &OrphanedVertices);
	}
	for (FVertexID VertexID : OrphanedVertices)
	{
		DeleteVertex(VertexID);
	}
}

bool FMeshDescription::IsVertexOrphaned(const FVertexID VertexID) const
{
	TArrayView<const FVertexInstanceID> VertexInstanceIDs = VertexToVertexInstances.Find<FVertexInstanceID>(VertexID);
	for (const FVertexInstanceID VertexInstanceID : VertexInstanceIDs)
	{
		TArrayView<const FTriangleID> TriangleIDs = VertexInstanceToTriangles.Find<FTriangleID>(VertexInstanceID);
		if (TriangleIDs.Num() > 0)
		{
			return false;
		}
	}

	return true;
}


FEdgeID FMeshDescription::GetVertexPairEdge(const FVertexID VertexID0, const FVertexID VertexID1) const
{
	TArrayView<const FEdgeID> ConnectedEdgeIDs = VertexToEdges.Find<FEdgeID>(VertexID0);
	for (const FEdgeID VertexConnectedEdgeID : ConnectedEdgeIDs)
	{
		const FVertexID EdgeVertexID0 = EdgeVertices[VertexConnectedEdgeID][0];
		const FVertexID EdgeVertexID1 = EdgeVertices[VertexConnectedEdgeID][1];
		if ((EdgeVertexID0 == VertexID0 && EdgeVertexID1 == VertexID1) || (EdgeVertexID0 == VertexID1 && EdgeVertexID1 == VertexID0))
		{
			return VertexConnectedEdgeID;
		}
	}

	return INDEX_NONE;
}


FEdgeID FMeshDescription::GetVertexInstancePairEdge(const FVertexInstanceID VertexInstanceID0, const FVertexInstanceID VertexInstanceID1) const
{
	const FVertexID VertexID0 = VertexInstanceVertices[VertexInstanceID0];
	const FVertexID VertexID1 = VertexInstanceVertices[VertexInstanceID1];
	TArrayView<const FEdgeID> ConnectedEdgeIDs = VertexToEdges.Find<FEdgeID>(VertexID0);
	for (const FEdgeID VertexConnectedEdgeID : ConnectedEdgeIDs)
	{
		const FVertexID EdgeVertexID0 = EdgeVertices[VertexConnectedEdgeID][0];
		const FVertexID EdgeVertexID1 = EdgeVertices[VertexConnectedEdgeID][1];
		if ((EdgeVertexID0 == VertexID0 && EdgeVertexID1 == VertexID1) || (EdgeVertexID0 == VertexID1 && EdgeVertexID1 == VertexID0))
		{
			return VertexConnectedEdgeID;
		}
	}

	return INDEX_NONE;
}


void FMeshDescription::SetPolygonVertexInstance(const FPolygonID PolygonID, const int32 PerimeterIndex, const FVertexInstanceID VertexInstanceID)
{
	TArrayView<const FTriangleID> Tris = PolygonToTriangles.Find<FTriangleID>(PolygonID);
	if (Tris.Num() == 1)
	{
		check(PerimeterIndex < 3);
		FVertexInstanceID OldVertexInstanceID = TriangleVertexInstances[Tris[0]][PerimeterIndex];
		check(VertexInstanceVertices[OldVertexInstanceID] == VertexInstanceVertices[VertexInstanceID]);
		VertexInstanceToTriangles.RemoveReferenceFromKey(OldVertexInstanceID, Tris[0]);
		TriangleVertexInstances[Tris[0]][PerimeterIndex] = VertexInstanceID;
		VertexInstanceToTriangles.AddReferenceToKey(VertexInstanceID, Tris[0]);
	}
	else
	{
		TArray<FVertexInstanceID, TInlineAllocator<8>> PolygonVertexInstances = GetPolygonVertexInstances<TInlineAllocator<8>>(PolygonID);
		check(PerimeterIndex < PolygonVertexInstances.Num());
		FVertexInstanceID OldVertexInstanceID = PolygonVertexInstances[PerimeterIndex];
		check(VertexInstanceVertices[OldVertexInstanceID] == VertexInstanceVertices[VertexInstanceID]);

		for (const FTriangleID Tri : Tris)
		{
			for (FVertexInstanceID& VertexInstance : TriangleVertexInstances[Tri])
			{
				if (VertexInstance == OldVertexInstanceID)
				{
					VertexInstanceToTriangles.RemoveReferenceFromKey(OldVertexInstanceID, Tri);
					VertexInstance = VertexInstanceID;
					VertexInstanceToTriangles.AddReferenceToKey(VertexInstanceID, Tri);
				}
			}
		}
	}
}


void FMeshDescription::SetPolygonVertexInstances(const FPolygonID PolygonID, TArrayView<const FVertexInstanceID> VertexInstanceIDs)
{
	RemovePolygonTriangles(PolygonID);
	CreatePolygonTriangles(PolygonID, VertexInstanceIDs);
}


FPlane FMeshDescription::ComputePolygonPlane(TArrayView<const FVertexInstanceID> PerimeterVertexInstanceIDs) const
{
	// NOTE: This polygon plane computation code is partially based on the implementation of "Newell's method" from Real-Time
	//       Collision Detection by Christer Ericson, published by Morgan Kaufmann Publishers, (c) 2005 Elsevier Inc

	// @todo mesheditor perf: For polygons that are just triangles, use a cross product to get the normal fast!
	// @todo mesheditor perf: We could skip computing the plane distance when we only need the normal
	// @todo mesheditor perf: We could cache these computed polygon normals; or just use the normal of the first three vertices' triangle if it is satisfactory in all cases
	// @todo mesheditor: For non-planar polygons, the result can vary. Ideally this should use the actual polygon triangulation as opposed to the arbitrary triangulation used here.

	FVector3f Centroid = FVector3f::ZeroVector;
	FVector Normal = FVector::ZeroVector;

	// Use 'Newell's Method' to compute a robust 'best fit' plane from the vertices of this polygon
	for (int32 VertexNumberI = PerimeterVertexInstanceIDs.Num() - 1, VertexNumberJ = 0; VertexNumberJ < PerimeterVertexInstanceIDs.Num(); VertexNumberI = VertexNumberJ, VertexNumberJ++)
	{
		const FVertexID VertexIDI = PerimeterVertexInstanceIDs[VertexNumberI];
		const FVector3f PositionI = VertexPositions[VertexInstanceVertices[VertexIDI]];

		const FVertexID VertexIDJ = PerimeterVertexInstanceIDs[VertexNumberJ];
		const FVector3f PositionJ = VertexPositions[VertexInstanceVertices[VertexIDJ]];

		Centroid += PositionJ;

		Normal.X += (PositionJ.Y - PositionI.Y) * (PositionI.Z + PositionJ.Z);
		Normal.Y += (PositionJ.Z - PositionI.Z) * (PositionI.X + PositionJ.X);
		Normal.Z += (PositionJ.X - PositionI.X) * (PositionI.Y + PositionJ.Y);
	}

	Normal.Normalize();

	// Construct a plane from the normal and centroid
	return FPlane(Normal, FVector::DotProduct(FVector(Centroid), Normal) / (float)PerimeterVertexInstanceIDs.Num());
}


FVector FMeshDescription::ComputePolygonNormal(TArrayView<const FVertexInstanceID> PerimeterVertexInstanceIDs) const
{
	// @todo mesheditor: Polygon normals are now computed and cached when changes are made to a polygon.
	// In theory, we can just return that cached value, but we need to check that there is nothing which relies on the value being correct before
	// the cache is updated at the end of a modification.
	const FPlane PolygonPlane = ComputePolygonPlane(PerimeterVertexInstanceIDs);
	const FVector PolygonNormal(PolygonPlane.X, PolygonPlane.Y, PolygonPlane.Z);
	return PolygonNormal;
}


/** Returns true if the triangle formed by the specified three positions has a normal that is facing the opposite direction of the reference normal */
static bool IsTriangleFlipped(const FVector ReferenceNormal, const FVector VertexPositionA, const FVector VertexPositionB, const FVector VertexPositionC)
{
	const FVector TriangleNormal = FVector::CrossProduct(
		VertexPositionC - VertexPositionA,
		VertexPositionB - VertexPositionA).GetSafeNormal();
	return (FVector::DotProduct(ReferenceNormal, TriangleNormal) <= 0.0f);
}


/** Given three direction vectors, indicates if A and B are on the same 'side' of Vec. */
static bool VectorsOnSameSide(const FVector& Vec, const FVector& A, const FVector& B, const float SameSideDotProductEpsilon)
{
	const FVector CrossA = FVector::CrossProduct(Vec, A);
	const FVector CrossB = FVector::CrossProduct(Vec, B);
	float DotWithEpsilon = SameSideDotProductEpsilon + FVector::DotProduct(CrossA, CrossB);
	return !(DotWithEpsilon < 0.0f);
}


/** Util to see if P lies within triangle created by A, B and C. */
static bool PointInTriangle(const FVector& A, const FVector& B, const FVector& C, const FVector& P, const float InsideTriangleDotProductEpsilon)
{
	// Cross product indicates which 'side' of the vector the point is on
	// If its on the same side as the remaining vert for all edges, then its inside.	
	return (VectorsOnSameSide(B - A, P - A, C - A, InsideTriangleDotProductEpsilon) &&
			VectorsOnSameSide(C - B, P - B, A - B, InsideTriangleDotProductEpsilon) &&
			VectorsOnSameSide(A - C, P - C, B - C, InsideTriangleDotProductEpsilon));
}


void FMeshDescription::FindPolygonPerimeter(const FPolygonID PolygonID, TArrayView<FEdgeID> Edges) const
{
	TArrayView<const FTriangleID> PolygonTris = PolygonToTriangles.Find<FTriangleID>(PolygonID);
	check(Edges.Num() == PolygonTris.Num() + 2);

	// Optimization for simple triangle
	if (PolygonTris.Num() == 1)
	{
		for (int I = 0; I < 3; I++)
		{
			Edges[I] = TriangleEdges[PolygonTris[0]][I];
		}
		return;
	}

	// Determine perimeter for arbitrary n-gon.
	// @todo: This process can undoubtedly be optimized

	// Build a set of all the perimeter edges
	TArray<FEdgeID, TInlineAllocator<8>> PerimeterEdges;
	TArray<int32, TInlineAllocator<8>> TriIndices;

	for (int32 TriIndex = 0; TriIndex < PolygonTris.Num(); TriIndex++)
	{
		FTriangleID PolygonTri = PolygonTris[TriIndex];

		TArrayView<const FEdgeID> TriEdges = TriangleEdges[PolygonTri];
		for (FEdgeID EdgeID : TriEdges)
		{
			int32 EdgeIndex = PerimeterEdges.Find(EdgeID);
			if (EdgeIndex != INDEX_NONE)
			{
				// If adding an edge which already exists, it must be an internal edge, so remove it again.
				PerimeterEdges.RemoveAtSwap(EdgeIndex, 1, false);
				TriIndices.RemoveAtSwap(EdgeIndex, 1, false);
			}
			else
			{
				PerimeterEdges.Add(EdgeID);
				TriIndices.Add(TriIndex);
			}
		}
	}
	check(PerimeterEdges.Num() == PolygonTris.Num() + 2);
	check(PerimeterEdges.Num() == TriIndices.Num());

	// Reorder edges to be adjacent by ensuring there's a mutual vertex in consecutive edges
	for (int32 EdgeIndex = 0; EdgeIndex < PerimeterEdges.Num() - 2; EdgeIndex++)
	{
		TArrayView<const FVertexID> EdgeVertexIDs = EdgeVertices[PerimeterEdges[EdgeIndex]];
		for (int32 NextEdgeIndex = EdgeIndex + 1; NextEdgeIndex < PerimeterEdges.Num(); NextEdgeIndex++)
		{
			TArrayView<const FVertexID> NextEdgeVertexIDs = EdgeVertices[PerimeterEdges[NextEdgeIndex]];
			if (EdgeVertexIDs[0] == NextEdgeVertexIDs[0] || EdgeVertexIDs[0] == NextEdgeVertexIDs[1] ||
				EdgeVertexIDs[1] == NextEdgeVertexIDs[0] || EdgeVertexIDs[1] == NextEdgeVertexIDs[1])
			{
				if (NextEdgeIndex > EdgeIndex + 1)
				{
					Swap(PerimeterEdges[EdgeIndex + 1], PerimeterEdges[NextEdgeIndex]);
					Swap(TriIndices[EdgeIndex + 1], TriIndices[NextEdgeIndex]);
				}
				break;
			}
		}
	}
	check(EdgeVertices[PerimeterEdges.Last()][0] == EdgeVertices[PerimeterEdges[0]][0] || EdgeVertices[PerimeterEdges.Last()][0] == EdgeVertices[PerimeterEdges[0]][1] ||
		  EdgeVertices[PerimeterEdges.Last()][1] == EdgeVertices[PerimeterEdges[0]][0] || EdgeVertices[PerimeterEdges.Last()][1] == EdgeVertices[PerimeterEdges[0]][1]);

	// Swap the winding order if incorrect
	FEdgeID FirstEdge = PerimeterEdges[0];
	FEdgeID SecondEdge = PerimeterEdges[1];

	// Get the triangle which the first edge lies in
	FTriangleID FirstTriangle = PolygonTris[TriIndices[0]];
	int32 TriEdgeIndex = TriangleEdges[FirstTriangle].Find(FirstEdge);

	// Get the end vertex of the edge as used in that triangle
	FVertexID SecondVertex = TriangleVertices[FirstTriangle][(TriEdgeIndex + 1) % 3];

	// If the second edge doesn't contain that end vertex, we need to reverse the order of the edges we just constructed
	if (EdgeVertices[SecondEdge][0] != SecondVertex && EdgeVertices[SecondEdge][1] != SecondVertex)
	{
		for (int32 I = 0; I < PerimeterEdges.Num() / 2; I++)
		{
			Swap(PerimeterEdges[I], PerimeterEdges[PerimeterEdges.Num() - 1 - I]);
			Swap(TriIndices[I], TriIndices[PerimeterEdges.Num() - 1 - I]);
		}
	}

	for (int I = 0; I < PerimeterEdges.Num(); I++)
	{
		Edges[I] = PerimeterEdges[I];
	}
}


void FMeshDescription::FindPolygonPerimeter(TArrayView<const FTriangleID> Triangles, TArrayView<TTuple<int32, int32>> Result) const
{
	// This constructs the perimeter indices for a polygon in the correct winding order from its constituent triangles
	check(Result.Num() == Triangles.Num() + 2);

	// Optimization for simple triangle
	if (Triangles.Num() == 1)
	{
		// Return triangle index 0; edges 0, 1, 2
		Result[0] = MakeTuple(0, 0);
		Result[1] = MakeTuple(0, 1);
		Result[2] = MakeTuple(0, 2);
		return;
	}

	// Determine perimeter for arbitrary n-gon.
	// @todo: This process can undoubtedly be optimized

	// Build a set of all the perimeter edges
	TArray<FEdgeID, TInlineAllocator<8>> PerimeterEdges;
	TArray<TTuple<int32, int32>, TInlineAllocator<8>> Indices;

	for (int32 TriIndex = 0; TriIndex < Triangles.Num(); TriIndex++)
	{
		FTriangleID PolygonTri = Triangles[TriIndex];

		TArrayView<const FEdgeID> TriEdges = TriangleEdges[PolygonTri];
		for (int32 EdgeIndex = 0; EdgeIndex < 3; EdgeIndex++)
		{
			FEdgeID EdgeID = TriEdges[EdgeIndex];
			int32 PerimeterIndex = PerimeterEdges.Find(EdgeID);
			if (PerimeterIndex != INDEX_NONE)
			{
				// If adding an edge which already exists, it must be an internal edge, so remove it again.
				PerimeterEdges.RemoveAtSwap(PerimeterIndex, 1, false);
				Indices.RemoveAtSwap(PerimeterIndex, 1, false);
			}
			else
			{
				PerimeterEdges.Add(EdgeID);
				Indices.Add(MakeTuple(TriIndex, EdgeIndex));
			}
		}
	}
	check(PerimeterEdges.Num() == Triangles.Num() + 2);
	check(PerimeterEdges.Num() == Indices.Num());

	// Reorder edges to be adjacent by ensuring there's a mutual vertex in consecutive edges
	for (int32 EdgeIndex = 0; EdgeIndex < PerimeterEdges.Num() - 2; EdgeIndex++)
	{
		TArrayView<const FVertexID> EdgeVertexIDs = EdgeVertices[PerimeterEdges[EdgeIndex]];
		for (int32 NextEdgeIndex = EdgeIndex + 1; NextEdgeIndex < PerimeterEdges.Num(); NextEdgeIndex++)
		{
			TArrayView<const FVertexID> NextEdgeVertexIDs = EdgeVertices[PerimeterEdges[NextEdgeIndex]];
			if (EdgeVertexIDs[0] == NextEdgeVertexIDs[0] || EdgeVertexIDs[0] == NextEdgeVertexIDs[1] ||
				EdgeVertexIDs[1] == NextEdgeVertexIDs[0] || EdgeVertexIDs[1] == NextEdgeVertexIDs[1])
			{
				if (NextEdgeIndex > EdgeIndex + 1)
				{
					Swap(PerimeterEdges[EdgeIndex + 1], PerimeterEdges[NextEdgeIndex]);
					Swap(Indices[EdgeIndex + 1], Indices[NextEdgeIndex]);
				}
				break;
			}
		}
	}
	check(EdgeVertices[PerimeterEdges.Last()][0] == EdgeVertices[PerimeterEdges[0]][0] || EdgeVertices[PerimeterEdges.Last()][0] == EdgeVertices[PerimeterEdges[0]][1] ||
		  EdgeVertices[PerimeterEdges.Last()][1] == EdgeVertices[PerimeterEdges[0]][0] || EdgeVertices[PerimeterEdges.Last()][1] == EdgeVertices[PerimeterEdges[0]][1]);

	// Swap the winding order if incorrect
	FEdgeID FirstEdge = PerimeterEdges[0];
	FEdgeID SecondEdge = PerimeterEdges[1];

	// Get the triangle which the first edge lies in
	FTriangleID FirstTriangle = Triangles[Indices[0].Get<0>()];
	int32 TriEdgeIndex = TriangleEdges[FirstTriangle].Find(FirstEdge);

	// Get the end vertex of the edge as used in that triangle
	FVertexID SecondVertex = TriangleVertices[FirstTriangle][(TriEdgeIndex + 1) % 3];

	// If the second edge doesn't contain that end vertex, we need to reverse the order of the edges we just constructed
	if (EdgeVertices[SecondEdge][0] != SecondVertex && EdgeVertices[SecondEdge][1] != SecondVertex)
	{
		for (int32 I = 0; I < Indices.Num() / 2; I++)
		{
			Swap(Indices[I], Indices[PerimeterEdges.Num() - 1 - I]);
		}
	}

	for (int I = 0; I < Indices.Num(); I++)
	{
		Result[I] = Indices[I];
	}
}


void FMeshDescription::ComputePolygonTriangulation(const FPolygonID PolygonID)
{
	TArrayView<const FTriangleID> TriangleIDs = PolygonToTriangles.Find<FTriangleID>(PolygonID);

	// Not valid to call this on an untriangulated polygon - an untriangulated polygon is no longer valid at all.
	check(TriangleIDs.Num() > 0);

	// If polygon was already triangulated, and only has three vertices, no need to do anything here
	if (TriangleIDs.Num() == 1)
	{
		return;
	}

	// Get the current perimeter vertex instances
	TArray<FVertexInstanceID, TInlineAllocator<8>> PolygonVertexInstanceIDs = GetPolygonVertexInstances<TInlineAllocator<8>>(PolygonID);

	// Remove existing triangles
	RemovePolygonTriangles(PolygonID);

	// Perform the triangulation
	CreatePolygonTriangles(PolygonID, PolygonVertexInstanceIDs);
}


void FMeshDescription::RemovePolygonTriangles(const FPolygonID PolygonID)
{
	TArrayView<const FTriangleID> TriangleIDs = PolygonToTriangles.Find<FTriangleID>(PolygonID);
	const FPolygonGroupID PolygonGroupID = PolygonPolygonGroups[PolygonID];

	// Remove currently configured triangles
	TArray<FEdgeID> InternalEdgesToRemove;
	InternalEdgesToRemove.Reserve(TriangleIDs.Num() - 1);

	for (const FTriangleID TriangleID : TriangleIDs)
	{
		TArrayView<FVertexInstanceID> TriVertexInstanceIDs = TriangleVertexInstances[TriangleID];
		TArrayView<FEdgeID> TriEdgeIDs = TriangleEdges[TriangleID];

		for (int32 Index = 0; Index < 3; ++Index)
		{
			VertexInstanceToTriangles.RemoveReferenceFromKey(TriVertexInstanceIDs[Index], TriangleID);

			const FEdgeID EdgeID = TriEdgeIDs[Index];
			if (IsEdgeInternal(EdgeID))
			{
				InternalEdgesToRemove.Add(EdgeID);
			}

			EdgeToTriangles.RemoveReferenceFromKey(EdgeID, TriangleID);
		}

		PolygonGroupToTriangles.RemoveReferenceFromKey(PolygonGroupID, TriangleID);
		TriangleElements->Get().Remove(TriangleID);
	}

	PolygonToTriangles.RemoveKey(PolygonID);

	// Remove internal edges
	for (const FEdgeID EdgeID : InternalEdgesToRemove)
	{
		for (const FVertexID EdgeVertexID : EdgeVertices[EdgeID])
		{
			VertexToEdges.RemoveReferenceFromKey(EdgeVertexID, EdgeID);
		}

		EdgeElements->Get().Remove(EdgeID);
		EdgeToTriangles.RemoveKey(EdgeID);
	}
}

void FMeshDescription::CreatePolygonTriangles(const FPolygonID PolygonID, TArrayView<const FVertexInstanceID> VertexInstanceIDs)
{
	FPolygonGroupID PolygonGroupID = PolygonPolygonGroups[PolygonID];

	// If perimeter only has 3 vertices, just add a single triangle and return
	if (VertexInstanceIDs.Num() == 3)
	{
		const FTriangleID TriangleID = TriangleElements->Get().Add();

		// Fill out triangle vertex instances
		TArrayView<FVertexInstanceID> TriVertexInstanceIDs = TriangleVertexInstances[TriangleID];
		TriVertexInstanceIDs[0] = VertexInstanceIDs[0];
		TriVertexInstanceIDs[1] = VertexInstanceIDs[1];
		TriVertexInstanceIDs[2] = VertexInstanceIDs[2];

		// Fill out triangle polygon group
		TrianglePolygonGroups[TriangleID] = PolygonGroupID;
		PolygonGroupToTriangles.AddReferenceToKey(PolygonGroupID, TriangleID);

		// Fill out triangle polygon
		TrianglePolygons[TriangleID] = PolygonID;
		PolygonToTriangles.AddReferenceToKey(PolygonID, TriangleID);

		TArrayView<FVertexID> TriVertexIDs = TriangleVertices[TriangleID];
		TArrayView<FEdgeID> TriEdgeIDs = TriangleEdges[TriangleID];

		for (int32 Index = 0; Index < 3; ++Index)
		{
			const FVertexInstanceID VertexInstanceID = TriVertexInstanceIDs[Index];
			const FVertexInstanceID NextVertexInstanceID = TriVertexInstanceIDs[(Index == 2) ? 0 : Index + 1];

			const FVertexID ThisVertexID = VertexInstanceVertices[VertexInstanceID];
			const FVertexID NextVertexID = VertexInstanceVertices[NextVertexInstanceID];

			TriVertexIDs[Index] = ThisVertexID;

			FEdgeID EdgeID = GetVertexPairEdge(ThisVertexID, NextVertexID);
			check(EdgeID != INDEX_NONE);
			TriEdgeIDs[Index] = EdgeID;

			VertexInstanceToTriangles.AddReferenceToKey(VertexInstanceID, TriangleID);
			EdgeToTriangles.AddReferenceToKey(EdgeID, TriangleID);
		}

		return;
	}

	// NOTE: This polygon triangulation code is partially based on the ear cutting algorithm described on
	//       page 497 of the book "Real-time Collision Detection", published in 2005.

	// @todo mesheditor: Perhaps should always attempt to triangulate by splitting polygons along the shortest edge, for better determinism.

	// First figure out the polygon normal.  We need this to determine which triangles are convex, so that
	// we can figure out which ears to clip
	const FVector PolygonNormal = ComputePolygonNormal(VertexInstanceIDs);

	// Make a simple linked list array of the previous and next vertex numbers, for each vertex number
	// in the polygon.  This will just save us having to iterate later on.
	TArray<int32> PrevVertexNumbers;
	TArray<int32> NextVertexNumbers;
	TArray<FVector3f> PolyVertexPositions;
	int32 PolygonVertexCount = VertexInstanceIDs.Num();
	{
		PrevVertexNumbers.SetNumUninitialized(PolygonVertexCount, false);
		NextVertexNumbers.SetNumUninitialized(PolygonVertexCount, false);
		PolyVertexPositions.SetNumUninitialized(PolygonVertexCount, false);

		for (int32 VertexNumber = 0; VertexNumber < PolygonVertexCount; ++VertexNumber)
		{
			PrevVertexNumbers[VertexNumber] = VertexNumber - 1;
			NextVertexNumbers[VertexNumber] = VertexNumber + 1;

			PolyVertexPositions[VertexNumber] = VertexPositions[GetVertexInstanceVertex(VertexInstanceIDs[VertexNumber])];
		}
		PrevVertexNumbers[0] = PolygonVertexCount - 1;
		NextVertexNumbers[PolygonVertexCount - 1] = 0;
	}

	int32 EarVertexNumber = 0;
	int32 EarTestCount = 0;
	for (int32 RemainingVertexCount = PolygonVertexCount; RemainingVertexCount >= 3; )
	{
		bool bIsEar = true;

		// If we're down to only a triangle, just treat it as an ear.  Also, if we've tried every possible candidate
		// vertex looking for an ear, go ahead and just treat the current vertex as an ear.  This can happen when 
		// vertices are colinear or other degenerate cases.
		if (RemainingVertexCount > 3 && EarTestCount < RemainingVertexCount)
		{
			const FVector PrevVertexPosition(PolyVertexPositions[PrevVertexNumbers[EarVertexNumber]]);
			const FVector EarVertexPosition(PolyVertexPositions[EarVertexNumber]);
			const FVector NextVertexPosition(PolyVertexPositions[NextVertexNumbers[EarVertexNumber]]);

			// Figure out whether the potential ear triangle is facing the same direction as the polygon
			// itself.  If it's facing the opposite direction, then we're dealing with a concave triangle
			// and we'll skip it for now.
			if (!IsTriangleFlipped(PolygonNormal, PrevVertexPosition, EarVertexPosition, NextVertexPosition))
			{
				int32 TestVertexNumber = NextVertexNumbers[NextVertexNumbers[EarVertexNumber]];

				do
				{
					// Test every other remaining vertex to make sure that it doesn't lie inside our potential ear
					// triangle.  If we find a vertex that's inside the triangle, then it cannot actually be an ear.
					const FVector TestVertexPosition(PolyVertexPositions[TestVertexNumber]);
					if (PointInTriangle(PrevVertexPosition, EarVertexPosition, NextVertexPosition, TestVertexPosition, SMALL_NUMBER))
					{
						bIsEar = false;
						break;
					}

					TestVertexNumber = NextVertexNumbers[TestVertexNumber];

				} while (TestVertexNumber != PrevVertexNumbers[EarVertexNumber]);
			}
			else
			{
				bIsEar = false;
			}
		}

		if (bIsEar)
		{
			// OK, we found an ear!  Let's save this triangle in our output buffer.
			// This will also create any missing internal edges.
			{
				// Add a new triangle
				const FTriangleID TriangleID = TriangleElements->Get().Add();

				// Fill out triangle vertex instances
				TArrayView<FVertexInstanceID> TriVertexInstanceIDs = TriangleVertexInstances[TriangleID];
				TriVertexInstanceIDs[0] = VertexInstanceIDs[PrevVertexNumbers[EarVertexNumber]];
				TriVertexInstanceIDs[1] = VertexInstanceIDs[EarVertexNumber];
				TriVertexInstanceIDs[2] = VertexInstanceIDs[NextVertexNumbers[EarVertexNumber]];

				// Fill out triangle polygon group
				TrianglePolygonGroups[TriangleID] = PolygonGroupID;
				PolygonGroupToTriangles.AddReferenceToKey(PolygonGroupID, TriangleID);

				// Fill out triangle polygon
				TrianglePolygons[TriangleID] = PolygonID;
				PolygonToTriangles.AddReferenceToKey(PolygonID, TriangleID);

				TArrayView<FVertexID> TriVertexIDs = TriangleVertices[TriangleID];
				TArrayView<FEdgeID> TriEdgeIDs = TriangleEdges[TriangleID];

				for (int32 Index = 0; Index < 3; ++Index)
				{
					const FVertexInstanceID VertexInstanceID = TriVertexInstanceIDs[Index];
					const FVertexInstanceID NextVertexInstanceID = TriVertexInstanceIDs[(Index == 2) ? 0 : Index + 1];

					const FVertexID ThisVertexID = VertexInstanceVertices[VertexInstanceID];
					const FVertexID NextVertexID = VertexInstanceVertices[NextVertexInstanceID];

					TriVertexIDs[Index] = ThisVertexID;

					FEdgeID EdgeID = GetVertexPairEdge(ThisVertexID, NextVertexID);
					if (EdgeID == INDEX_NONE)
					{
						// This must be an internal edge (as perimeter edges will already be defined)
						EdgeID = CreateEdge(ThisVertexID, NextVertexID);
					}
					TriEdgeIDs[Index] = EdgeID;

					VertexInstanceToTriangles.AddReferenceToKey(VertexInstanceID, TriangleID);
					EdgeToTriangles.AddReferenceToKey(EdgeID, TriangleID);
				}
			}

			// Update our linked list.  We're effectively cutting off the ear by pointing the ear vertex's neighbors to
			// point at their next sequential neighbor, and reducing the remaining vertex count by one.
			{
				NextVertexNumbers[PrevVertexNumbers[EarVertexNumber]] = NextVertexNumbers[EarVertexNumber];
				PrevVertexNumbers[NextVertexNumbers[EarVertexNumber]] = PrevVertexNumbers[EarVertexNumber];
				--RemainingVertexCount;
			}

			// Move on to the previous vertex in the list, now that this vertex was cut
			EarVertexNumber = PrevVertexNumbers[EarVertexNumber];

			EarTestCount = 0;
		}
		else
		{
			// The vertex is not the ear vertex, because it formed a triangle that either had a normal which pointed in the opposite direction
			// of the polygon, or at least one of the other polygon vertices was found to be inside the triangle.  Move on to the next vertex.
			EarVertexNumber = NextVertexNumbers[EarVertexNumber];

			// Keep track of how many ear vertices we've tested, so that if we exhaust all remaining vertices, we can
			// fall back to clipping the triangle and adding it to our mesh anyway.  This is important for degenerate cases.
			++EarTestCount;
		}
	}
}


FBoxSphereBounds FMeshDescription::GetBounds() const
{
	FBoxSphereBounds BoundingBoxAndSphere;

	FBox BoundingBox;
	BoundingBox.Init();

	for (const FVertexID VertexID : Vertices().GetElementIDs())
	{
		if (!IsVertexOrphaned(VertexID))
		{
			BoundingBox += FVector(VertexPositions[VertexID]);
		}
	}

	BoundingBox.GetCenterAndExtents(BoundingBoxAndSphere.Origin, BoundingBoxAndSphere.BoxExtent);

	// Calculate the bounding sphere, using the center of the bounding box as the origin.
	BoundingBoxAndSphere.SphereRadius = 0.0f;

	for (const FVertexID VertexID : Vertices().GetElementIDs())
	{
		if (!IsVertexOrphaned(VertexID))
		{
			BoundingBoxAndSphere.SphereRadius = FMath::Max<FVector::FReal>((FVector(VertexPositions[VertexID]) - BoundingBoxAndSphere.Origin).Size(), BoundingBoxAndSphere.SphereRadius);
		}
	}

	return BoundingBoxAndSphere;
}

void FMeshDescription::TriangulateMesh()
{
	// Perform triangulation directly into mesh polygons
	for( const FPolygonID PolygonID : Polygons().GetElementIDs() )
	{
		ComputePolygonTriangulation( PolygonID );
	}
}


void FMeshDescription::SetNumUVChannels(const int32 NumUVChannels)
{
	UVElements->SetNumChannels(NumUVChannels);
	TriangleUVs = TriangleElements->Get().GetAttributes().RegisterIndexAttribute<FUVID[3]>(MeshAttribute::Triangle::UVIndex, NumUVChannels);

	// Ensure every UV element channel has a UVCoordinate attribute
	for (int32 Index = 0; Index < NumUVChannels; Index++)
	{
		UVElements->Get(Index).GetAttributes().RegisterAttribute(MeshAttribute::UV::UVCoordinate, 1, FVector2f::ZeroVector, EMeshAttributeFlags::Lerpable);
	}
}


namespace MeshAttribute_
{
	namespace Vertex
	{
		const FName CornerSharpness("CornerSharpness");
	}

	namespace VertexInstance
	{
		const FName TextureCoordinate("TextureCoordinate");
		const FName Normal("Normal");
		const FName Tangent("Tangent");
		const FName BinormalSign("BinormalSign");
		const FName Color("Color");
	}

	namespace Edge
	{
		const FName IsHard("IsHard");
		const FName IsUVSeam("IsUVSeam");
		const FName CreaseSharpness("CreaseSharpness");
	}

	namespace Polygon
	{
		const FName Normal("Normal");
		const FName Tangent("Tangent");
		const FName Binormal("Binormal");
		const FName Center("Center");
	}

	namespace PolygonGroup
	{
		const FName ImportedMaterialSlotName("ImportedMaterialSlotName");
		const FName EnableCollision("EnableCollision");
		const FName CastShadow("CastShadow");
	}
}


float FMeshDescription::GetPolygonCornerAngleForVertex(const FPolygonID PolygonID, const FVertexID VertexID) const
{
	TArray<FVertexInstanceID> PolygonVertexInstanceIDs = GetPolygonVertexInstances(PolygonID);

	// Lambda function which returns the inner angle at a given index on a polygon contour
	auto GetContourAngle = [this](const TArray<FVertexInstanceID>& VertexInstanceIDs, const int32 ContourIndex)
	{
		const int32 NumVertices = VertexInstanceIDs.Num();

		const int32 PrevIndex = (ContourIndex + NumVertices - 1) % NumVertices;
		const int32 NextIndex = (ContourIndex + 1) % NumVertices;

		const FVertexID PrevVertexID = GetVertexInstanceVertex(VertexInstanceIDs[PrevIndex]);
		const FVertexID ThisVertexID = GetVertexInstanceVertex(VertexInstanceIDs[ContourIndex]);
		const FVertexID NextVertexID = GetVertexInstanceVertex(VertexInstanceIDs[NextIndex]);

		const FVector PrevVertexPosition(VertexPositions[PrevVertexID]);
		const FVector ThisVertexPosition(VertexPositions[ThisVertexID]);
		const FVector NextVertexPosition(VertexPositions[NextVertexID]);

		const FVector Direction1 = (PrevVertexPosition - ThisVertexPosition).GetSafeNormal();
		const FVector Direction2 = (NextVertexPosition - ThisVertexPosition).GetSafeNormal();

		return FMath::Acos(FVector::DotProduct(Direction1, Direction2));
	};

	auto IsVertexInstancedFromThisVertex = [this, VertexID](const FVertexInstanceID VertexInstanceID)
	{
		return this->GetVertexInstanceVertex(VertexInstanceID) == VertexID;
	};

	// First look for the vertex instance in the perimeter
	int32 ContourIndex = PolygonVertexInstanceIDs.IndexOfByPredicate(IsVertexInstancedFromThisVertex);
	if (ContourIndex != INDEX_NONE)
	{
		// Return the internal angle if found
		return GetContourAngle(PolygonVertexInstanceIDs, ContourIndex);
	}

	// Found nothing; return 0
	return 0.0f;
}

FBox FMeshDescription::ComputeBoundingBox() const
{
	FBox BoundingBox(ForceInit);

	for (const FVertexID VertexID : Vertices().GetElementIDs())
	{
		BoundingBox += FVector(VertexPositions[VertexID]);
	}

	return BoundingBox;
}


void FMeshDescription::ReverseTriangleFacing(const FTriangleID TriangleID)
{
	TArrayView<FVertexInstanceID> TriVertexInstances = TriangleVertexInstances[TriangleID];
	TArrayView<FVertexID> TriVertices = TriangleVertices[TriangleID];
	TArrayView<FEdgeID> TriEdges = TriangleEdges[TriangleID];
	Swap(TriVertexInstances[0], TriVertexInstances[1]);
	Swap(TriVertices[0], TriVertices[1]);
	Swap(TriEdges[1], TriEdges[2]);
}


void FMeshDescription::ReversePolygonFacing(const FPolygonID PolygonID)
{
	// Build a reverse perimeter
	TArray<FVertexInstanceID> Contour = GetPolygonVertexInstances(PolygonID);
	for (int32 i = 0; i < Contour.Num() / 2; ++i)
	{
		Swap(Contour[i], Contour[Contour.Num() - i - 1]);
	}

	RemovePolygonTriangles(PolygonID);
	CreatePolygonTriangles(PolygonID, Contour);
}


void FMeshDescription::ReverseAllPolygonFacing()
{
	// Perform triangulation directly into mesh polygons
	for (const FPolygonID PolygonID : Polygons().GetElementIDs())
	{
		ReversePolygonFacing(PolygonID);
	}
}


void FMeshDescription::RemapPolygonGroups(const TMap<FPolygonGroupID, FPolygonGroupID>& Remap)
{
	TPolygonGroupAttributesRef<FName> PolygonGroupNames = PolygonGroupAttributes().GetAttributesRef<FName>(MeshAttribute_::PolygonGroup::ImportedMaterialSlotName);

	struct FOldPolygonGroupData
	{
		FName Name;
		TArray<FTriangleID> Triangles;
		TArray<FPolygonID> Polygons;
	};

	TMap<FPolygonGroupID, FOldPolygonGroupData> OldData;
	for (const FPolygonGroupID PolygonGroupID : PolygonGroups().GetElementIDs())
	{
		if (!Remap.Contains(PolygonGroupID) || PolygonGroupID == Remap[PolygonGroupID])
		{
			//No need to change this one
			continue;
		}
		FOldPolygonGroupData& PolygonGroupData = OldData.FindOrAdd(PolygonGroupID);
		PolygonGroupData.Name = PolygonGroupNames[PolygonGroupID];
		PolygonGroupData.Triangles = PolygonGroupToTriangles.Find<FTriangleID>(PolygonGroupID);
		PolygonGroupData.Polygons = PolygonGroupToPolygons.Find<FPolygonID>(PolygonGroupID);
		PolygonGroupElements->Get().Remove(PolygonGroupID);
		PolygonGroupToPolygons.RemoveKey(PolygonGroupID);
		PolygonGroupToTriangles.RemoveKey(PolygonGroupID);
	}

	for (auto Kvp : OldData)
	{
		FPolygonGroupID GroupID = Kvp.Key;
		FPolygonGroupID ToGroupID = Remap[GroupID];
		if (!PolygonGroups().IsValid(ToGroupID))
		{
			CreatePolygonGroupWithID(ToGroupID);
		}
		PolygonGroupNames[ToGroupID] = Kvp.Value.Name;

		for (const FTriangleID TriangleID : Kvp.Value.Triangles)
		{
			TrianglePolygonGroups[TriangleID] = ToGroupID;
			PolygonGroupToTriangles.AddReferenceToKey(ToGroupID, TriangleID);
		}

		for (const FPolygonID PolygonID : Kvp.Value.Polygons)
		{
			PolygonPolygonGroups[PolygonID] = ToGroupID;
			PolygonGroupToPolygons.AddReferenceToKey(ToGroupID, PolygonID);
		}
	}
}


#if WITH_EDITORONLY_DATA

TConstArrayView<FGuid> FMeshDescriptionBulkData::GetMeshDescriptionCustomVersions()
{
	static FGuid Versions[]
	{
		FEditorObjectVersion::GUID,
		FReleaseObjectVersion::GUID,
		FEnterpriseObjectVersion::GUID,
		FUE5MainStreamObjectVersion::GUID
	};
	return MakeArrayView(Versions);
}

void FMeshDescriptionBulkData::Serialize( FArchive& Ar, UObject* Owner )
{
	Ar.UsingCustomVersion( FEditorObjectVersion::GUID );
	Ar.UsingCustomVersion( FReleaseObjectVersion::GUID );
	Ar.UsingCustomVersion( FEnterpriseObjectVersion::GUID );
	Ar.UsingCustomVersion( FUE5MainStreamObjectVersion::GUID );

	// Make sure to serialize only actual data
	if (Ar.ShouldSkipBulkData() || Ar.IsObjectReferenceCollector())
	{
		return;
	}

	TRACE_CPUPROFILER_EVENT_SCOPE(FMeshDescriptionBulkData::Serialize);

	if ( Ar.IsTransacting() )
	{
		// If transacting, keep these members alive the other side of an undo, otherwise their values will get lost
		Ar << UEVersion;
		Ar << LicenseeUEVersion;
		CustomVersions.Serialize( Ar );
		Ar << bBulkDataUpdated;
	}
	else
	{
		if ( Ar.IsSaving() )
		{
			// If the bulk data hasn't been updated since this was loaded, there's a possibility that it has old versioning.
			// Explicitly load and resave the FMeshDescription so that its version is in sync with the FMeshDescriptionBulkData.
			UpdateMeshDescriptionFormat();
		}
	}

	bool bSerializedOldDataTypes = false;
	FByteBulkData TempBulkData;
	if (Ar.IsLoading() && Ar.CustomVer(FUE5MainStreamObjectVersion::GUID) < FUE5MainStreamObjectVersion::VirtualizedBulkDataHaveUniqueGuids)
	{
		if (Ar.CustomVer(FUE5MainStreamObjectVersion::GUID) < FUE5MainStreamObjectVersion::MeshDescriptionVirtualization)
		{
			// Serialize the old BulkData format and mark that we require a conversion after the guid has been serialized
			TempBulkData.Serialize(Ar, Owner);
			bSerializedOldDataTypes = true;
		}
		else
		{
			BulkData.Serialize(Ar, Owner, false /* bAllowRegister */);
			BulkData.CreateLegacyUniqueIdentifier(Owner);
		}
	}
	else
	{
		BulkData.Serialize(Ar, Owner);
	}

	if( Ar.IsLoading() && Ar.CustomVer( FEditorObjectVersion::GUID ) < FEditorObjectVersion::MeshDescriptionBulkDataGuid )
	{
		FPlatformMisc::CreateGuid( Guid );
	}
	else
	{
		Ar << Guid;
	}
	
	// MeshDescriptionBulkData contains a bGuidIsHash so we can benefit from DDC caching.
	if( Ar.IsLoading() && Ar.CustomVer( FEnterpriseObjectVersion::GUID ) < FEnterpriseObjectVersion::MeshDescriptionBulkDataGuidIsHash )
	{
		bGuidIsHash = false;
	}
	else
	{
		Ar << bGuidIsHash;
	}

	if (!Ar.IsTransacting() && Ar.IsLoading())
	{
		// If loading, take a copy of the package's version information, so it can be applied when unpacking
		// MeshDescription from the bulk data.
		BulkData.GetBulkDataVersions(Ar, UEVersion, LicenseeUEVersion, CustomVersions);

	}

	// Needs to be after the guid is serialized
	if (bSerializedOldDataTypes)
	{
		BulkData.CreateFromBulkData(TempBulkData, Guid, Owner);
	}
}


void FMeshDescriptionBulkData::SaveMeshDescription( FMeshDescription& MeshDescription )
{
	TRACE_CPUPROFILER_EVENT_SCOPE(FMeshDescriptionBulkData::SaveMeshDescription);

#if WITH_EDITOR
	FRWScopeLock ScopeLock(BulkDataLock, SLT_Write);
#endif

	BulkData.Reset();

	if( !MeshDescription.IsEmpty() )
	{
		const bool bIsPersistent = true;
		UE::Serialization::FEditorBulkDataWriter Ar(BulkData, bIsPersistent);
		Ar << MeshDescription;

		// Preserve versions at save time so we can reuse the same ones when reloading direct from memory
		UEVersion = Ar.UEVer();
		LicenseeUEVersion = Ar.LicenseeUEVer();
		CustomVersions = Ar.GetCustomVersions();
	}

	if (bGuidIsHash)
	{
		UseHashAsGuid();
	}
	else
	{
		FPlatformMisc::CreateGuid( Guid );
	}

	// Mark the MeshDescriptionBulkData as having been updated.
	// This means we know that its version is up-to-date.
	bBulkDataUpdated = true;
}

void FMeshDescriptionBulkData::LoadMeshDescription( FMeshDescription& MeshDescription)
{
	TRACE_CPUPROFILER_EVENT_SCOPE(FMeshDescriptionBulkData::LoadMeshDescription);

	MeshDescription.Empty();

	if (BulkData.GetPayloadSize() > 0)
	{
#if WITH_EDITOR
		// TODO: Remove this once VirtualizedBulkData can be shown to be thread safe
		// A lock is required so we can clone the mesh description from multiple threads
		FRWScopeLock ScopeLock(BulkDataLock, SLT_Write);
#endif //WITH_EDITOR

		const bool bIsPersistent = true;
		UE::Serialization::FEditorBulkDataReader Ar(BulkData, bIsPersistent);

		// Propagate the version information from the package to the bulk data, so that the MeshDescription
		// is serialized with the same versioning.
		Ar.SetUEVer(UEVersion);
		Ar.SetLicenseeUEVer(LicenseeUEVersion);
		Ar.SetCustomVersions(CustomVersions);
		Ar << MeshDescription;

		BulkData.UnloadData();
	}
}

void FMeshDescriptionBulkData::UpdateMeshDescriptionFormat()
{
	TRACE_CPUPROFILER_EVENT_SCOPE(FMeshDescriptionBulkData::UpdateMeshDescriptionFormat);
	if (bBulkDataUpdated)
	{
		return;
	}
	if (BulkData.GetPayloadSize() == 0)
	{
		return;
	}

#if WITH_EDITOR
	// TODO: Remove this once VirtualizedBulkData can be shown to be thread safe
	// A lock is required so we can clone the mesh description from multiple threads
	FRWScopeLock ScopeLock(BulkDataLock, SLT_Write);
#endif //WITH_EDITOR

	FSharedBuffer OldBytes = BulkData.GetPayload().Get();
	FMemoryReaderView Reader(OldBytes.GetView(), true /* bIsPersistent */);
	BulkData.UnloadData();
	// Propagate the custom version information from the package to the bulk data, so that the MeshDescription
	// is serialized with the same versioning.
<<<<<<< HEAD
=======
	Reader.SetUEVer(UEVersion);
	Reader.SetLicenseeUEVer(LicenseeUEVersion);
>>>>>>> d731a049
	Reader.SetCustomVersions(CustomVersions);
	FMeshDescription MeshDescription;
	MeshDescription.Empty();
	Reader << MeshDescription;

	FLargeMemoryWriter NewBytes(OldBytes.GetSize(), true /* bIsPersistent */);
	if (!MeshDescription.IsEmpty())
	{
		NewBytes << MeshDescription;
	}
	uint64 NumBytes = static_cast<uint64>(NewBytes.TotalSize());

	if (NumBytes != OldBytes.GetSize() ||
		0 != FMemory::Memcmp(OldBytes.GetData(), NewBytes.GetData(), NumBytes))
	{
		// The MeshDescription format has changed, so save it to this's BulkData
		BulkData.UpdatePayload(FSharedBuffer::TakeOwnership(NewBytes.ReleaseOwnership(), NumBytes, FMemory::Free));
<<<<<<< HEAD
		// Preserve CustomVersions at save time so we can reuse the same ones when reloading direct from memory
=======
		// Preserve versions at save time so we can reuse the same ones when reloading direct from memory
		UEVersion = NewBytes.UEVer();
		LicenseeUEVersion = NewBytes.LicenseeUEVer();
>>>>>>> d731a049
		CustomVersions = NewBytes.GetCustomVersions();
		if (bGuidIsHash)
		{
			UseHashAsGuid();
		}
		else
		{
<<<<<<< HEAD
			// Maintain the original guid; this is a format change only. GetIdString will change because it adds the CustomVersions to the key.
=======
			// Maintain the original guid; this is a format change only. GetIdString will change because it adds the version information to the key.
>>>>>>> d731a049
		}
	}

	// Mark the MeshDescriptionBulkData as having been updated.
	// This means we know that its version is up-to-date.
	bBulkDataUpdated = true;
}

void FMeshDescriptionBulkData::Empty()
{
	BulkData.Reset();
}

FString FMeshDescriptionBulkData::GetIdString() const
{
<<<<<<< HEAD
	// Create the IDString by combining this->Guid with the CustomVersions used for serialization,
	// hashed down into a Guid to keep the string length the same as the original Guid.
	UE::DerivedData::FBuildVersionBuilder Builder;
	Builder << const_cast<FGuid&>(Guid);
=======
	// Create the IDString by combining this->Guid with the version information that will be used
	// used for save serialization, hashed down into a Guid to keep the string length the same as the original Guid.
	// Use the current binary's value for all versions, because this will be the versioning used during
	// save serialization.
	UE::DerivedData::FBuildVersionBuilder Builder;
	Builder << const_cast<FGuid&>(Guid);
	Builder << GPackageFileUEVersion;
	Builder << GPackageFileLicenseeUEVersion;
>>>>>>> d731a049
	for (const FGuid& CustomVersionGuid : GetMeshDescriptionCustomVersions())
	{
		Builder << const_cast<FGuid&>(CustomVersionGuid);
		TOptional<FCustomVersion> CustomVersion = FCurrentCustomVersions::Get(CustomVersionGuid);
		check(CustomVersion);
		Builder << CustomVersion->Version;
	}

	FString GuidString = Builder.Build().ToString();
	if (bGuidIsHash)
	{
		GuidString += TEXT("X");
	}
	return GuidString;
}

FGuid FMeshDescriptionBulkData::GetHash() const
{
	if (BulkData.GetPayloadSize() > 0)
	{
		return UE::Serialization::IoHashToGuid(BulkData.GetPayloadId());
	}

	return FGuid();
}

void FMeshDescriptionBulkData::UseHashAsGuid()
{
	if (BulkData.GetPayloadSize() > 0)
	{
		bGuidIsHash = true;

		Guid = GetHash();
	}
	else
	{
		Guid.Invalidate();
	}	
}

#endif // #if WITH_EDITORONLY_DATA

<|MERGE_RESOLUTION|>--- conflicted
+++ resolved
@@ -16,11 +16,8 @@
 #include "UObject/UE5CookerObjectVersion.h"
 #include "UObject/UE5MainStreamObjectVersion.h"
 
-<<<<<<< HEAD
-=======
 #include UE_INLINE_GENERATED_CPP_BY_NAME(MeshDescription)
 
->>>>>>> d731a049
 #if WITH_EDITORONLY_DATA
 #include "DerivedDataBuildVersion.h"
 #endif
@@ -2162,11 +2159,8 @@
 	BulkData.UnloadData();
 	// Propagate the custom version information from the package to the bulk data, so that the MeshDescription
 	// is serialized with the same versioning.
-<<<<<<< HEAD
-=======
 	Reader.SetUEVer(UEVersion);
 	Reader.SetLicenseeUEVer(LicenseeUEVersion);
->>>>>>> d731a049
 	Reader.SetCustomVersions(CustomVersions);
 	FMeshDescription MeshDescription;
 	MeshDescription.Empty();
@@ -2184,13 +2178,9 @@
 	{
 		// The MeshDescription format has changed, so save it to this's BulkData
 		BulkData.UpdatePayload(FSharedBuffer::TakeOwnership(NewBytes.ReleaseOwnership(), NumBytes, FMemory::Free));
-<<<<<<< HEAD
-		// Preserve CustomVersions at save time so we can reuse the same ones when reloading direct from memory
-=======
 		// Preserve versions at save time so we can reuse the same ones when reloading direct from memory
 		UEVersion = NewBytes.UEVer();
 		LicenseeUEVersion = NewBytes.LicenseeUEVer();
->>>>>>> d731a049
 		CustomVersions = NewBytes.GetCustomVersions();
 		if (bGuidIsHash)
 		{
@@ -2198,11 +2188,7 @@
 		}
 		else
 		{
-<<<<<<< HEAD
-			// Maintain the original guid; this is a format change only. GetIdString will change because it adds the CustomVersions to the key.
-=======
 			// Maintain the original guid; this is a format change only. GetIdString will change because it adds the version information to the key.
->>>>>>> d731a049
 		}
 	}
 
@@ -2218,12 +2204,6 @@
 
 FString FMeshDescriptionBulkData::GetIdString() const
 {
-<<<<<<< HEAD
-	// Create the IDString by combining this->Guid with the CustomVersions used for serialization,
-	// hashed down into a Guid to keep the string length the same as the original Guid.
-	UE::DerivedData::FBuildVersionBuilder Builder;
-	Builder << const_cast<FGuid&>(Guid);
-=======
 	// Create the IDString by combining this->Guid with the version information that will be used
 	// used for save serialization, hashed down into a Guid to keep the string length the same as the original Guid.
 	// Use the current binary's value for all versions, because this will be the versioning used during
@@ -2232,7 +2212,6 @@
 	Builder << const_cast<FGuid&>(Guid);
 	Builder << GPackageFileUEVersion;
 	Builder << GPackageFileLicenseeUEVersion;
->>>>>>> d731a049
 	for (const FGuid& CustomVersionGuid : GetMeshDescriptionCustomVersions())
 	{
 		Builder << const_cast<FGuid&>(CustomVersionGuid);
