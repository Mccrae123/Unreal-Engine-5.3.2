// Copyright 1998-2019 Epic Games, Inc. All Rights Reserved.

#include "MeshDescription.h"
#include "MeshAttributes.h"
#include "Serialization/BulkDataReader.h"
#include "Serialization/BulkDataWriter.h"


void UDEPRECATED_MeshDescription::Serialize( FArchive& Ar )
{
	Super::Serialize( Ar );

	if( !HasAnyFlags( RF_ClassDefaultObject ) )
	{
		UE_LOG( LogLoad, Error, TEXT( "UMeshDescription about to be deprecated - please resave %s" ), *GetPathName() );
	}
	// Discard the contents
	FMeshDescription MeshDescription;
	Ar << MeshDescription;
}


FArchive& operator<<( FArchive& Ar, FMeshDescription& MeshDescription )
{
	Ar.UsingCustomVersion( FReleaseObjectVersion::GUID );
	Ar.UsingCustomVersion( FEditorObjectVersion::GUID );

	if( Ar.IsLoading() && Ar.CustomVer( FReleaseObjectVersion::GUID ) < FReleaseObjectVersion::MeshDescriptionNewSerialization )
	{
		UE_LOG( LogLoad, Warning, TEXT( "Deprecated serialization format" ) );
	}

	Ar << MeshDescription.VertexArray;
	Ar << MeshDescription.VertexInstanceArray;
	Ar << MeshDescription.EdgeArray;
	Ar << MeshDescription.PolygonArray;
	Ar << MeshDescription.PolygonGroupArray;

	Ar << MeshDescription.VertexAttributesSet;
	Ar << MeshDescription.VertexInstanceAttributesSet;
	Ar << MeshDescription.EdgeAttributesSet;
	Ar << MeshDescription.PolygonAttributesSet;
	Ar << MeshDescription.PolygonGroupAttributesSet;

	if( Ar.IsLoading() && Ar.CustomVer( FReleaseObjectVersion::GUID ) >= FReleaseObjectVersion::MeshDescriptionNewSerialization )
	{
		// Populate vertex instance IDs for vertices
		for( const FVertexInstanceID VertexInstanceID : MeshDescription.VertexInstanceArray.GetElementIDs() )
		{
			const FVertexID VertexID = MeshDescription.GetVertexInstanceVertex( VertexInstanceID );
			MeshDescription.VertexArray[ VertexID ].VertexInstanceIDs.Add( VertexInstanceID );
		}

		// Populate edge IDs for vertices
		for( const FEdgeID EdgeID : MeshDescription.EdgeArray.GetElementIDs() )
		{
			const FVertexID VertexID0 = MeshDescription.GetEdgeVertex( EdgeID, 0 );
			const FVertexID VertexID1 = MeshDescription.GetEdgeVertex( EdgeID, 1 );
			MeshDescription.VertexArray[ VertexID0 ].ConnectedEdgeIDs.Add( EdgeID );
			MeshDescription.VertexArray[ VertexID1 ].ConnectedEdgeIDs.Add( EdgeID );
		}

		// Populate polygon IDs for vertex instances, edges and polygon groups
		for( const FPolygonID PolygonID : MeshDescription.PolygonArray.GetElementIDs() )
		{
			auto PopulatePolygonIDs = [ &MeshDescription, PolygonID ]( const TArray<FVertexInstanceID>& VertexInstanceIDs )
			{
				const int32 NumVertexInstances = VertexInstanceIDs.Num();
				for( int32 Index = 0; Index < NumVertexInstances; ++Index )
				{
					const FVertexInstanceID VertexInstanceID0 = VertexInstanceIDs[ Index ];
					const FVertexInstanceID VertexInstanceID1 = VertexInstanceIDs[ ( Index + 1 ) % NumVertexInstances ];
					const FVertexID VertexID0 = MeshDescription.GetVertexInstanceVertex( VertexInstanceID0 );
					const FVertexID VertexID1 = MeshDescription.GetVertexInstanceVertex( VertexInstanceID1 );
					const FEdgeID EdgeID = MeshDescription.GetVertexPairEdge( VertexID0, VertexID1 );
					MeshDescription.VertexInstanceArray[ VertexInstanceID0 ].ConnectedPolygons.Add( PolygonID );
					MeshDescription.EdgeArray[ EdgeID ].ConnectedPolygons.Add( PolygonID );
				}
			};

			PopulatePolygonIDs( MeshDescription.GetPolygonPerimeterVertexInstances( PolygonID ) );

			const FPolygonGroupID PolygonGroupID = MeshDescription.PolygonArray[ PolygonID ].PolygonGroupID;
			MeshDescription.PolygonGroupArray[ PolygonGroupID ].Polygons.Add( PolygonID );

			// We don't serialize triangles; instead the polygon gets retriangulated on load
			MeshDescription.ComputePolygonTriangulation( PolygonID, MeshDescription.PolygonArray[ PolygonID ].Triangles );
		}
	}

	return Ar;
}


void FMeshDescription::Empty()
{
	VertexArray.Reset();
	VertexInstanceArray.Reset();
	EdgeArray.Reset();
	PolygonArray.Reset();
	PolygonGroupArray.Reset();

	//Empty all attributes
	VertexAttributesSet.Initialize( 0 );
	VertexInstanceAttributesSet.Initialize( 0 );
	EdgeAttributesSet.Initialize( 0 );
	PolygonAttributesSet.Initialize( 0 );
	PolygonGroupAttributesSet.Initialize( 0 );
}


bool FMeshDescription::IsEmpty() const
{
	return VertexArray.GetArraySize() == 0 &&
		   VertexInstanceArray.GetArraySize() == 0 &&
		   EdgeArray.GetArraySize() == 0 &&
		   PolygonArray.GetArraySize() == 0 &&
		   PolygonGroupArray.GetArraySize() == 0;
}


void FMeshDescription::Compact( FElementIDRemappings& OutRemappings )
{
	VertexArray.Compact( OutRemappings.NewVertexIndexLookup );
	VertexInstanceArray.Compact( OutRemappings.NewVertexInstanceIndexLookup );
	EdgeArray.Compact( OutRemappings.NewEdgeIndexLookup );
	PolygonArray.Compact( OutRemappings.NewPolygonIndexLookup );
	PolygonGroupArray.Compact( OutRemappings.NewPolygonGroupIndexLookup );

	RemapAttributes( OutRemappings );
	FixUpElementIDs( OutRemappings );
}


void FMeshDescription::Remap( const FElementIDRemappings& Remappings )
{
	VertexArray.Remap( Remappings.NewVertexIndexLookup );
	VertexInstanceArray.Remap( Remappings.NewVertexInstanceIndexLookup );
	EdgeArray.Remap( Remappings.NewEdgeIndexLookup );
	PolygonArray.Remap( Remappings.NewPolygonIndexLookup );
	PolygonGroupArray.Remap( Remappings.NewPolygonGroupIndexLookup );

	RemapAttributes( Remappings );
	FixUpElementIDs( Remappings );
}


void FMeshDescription::FixUpElementIDs( const FElementIDRemappings& Remappings )
{
	for( const FVertexID VertexID : VertexArray.GetElementIDs() )
	{
		FMeshVertex& Vertex = VertexArray[ VertexID ];

		// Fix up vertex instance index references in vertices array
		for( FVertexInstanceID& VertexInstanceID : Vertex.VertexInstanceIDs )
		{
			VertexInstanceID = Remappings.GetRemappedVertexInstanceID( VertexInstanceID );
		}

		// Fix up edge index references in the vertex array
		for( FEdgeID& EdgeID : Vertex.ConnectedEdgeIDs )
		{
			EdgeID = Remappings.GetRemappedEdgeID( EdgeID );
		}
	}

	// Fix up vertex index references in vertex instance array
	for( const FVertexInstanceID VertexInstanceID : VertexInstanceArray.GetElementIDs() )
	{
		FMeshVertexInstance& VertexInstance = VertexInstanceArray[ VertexInstanceID ];

		VertexInstance.VertexID = Remappings.GetRemappedVertexID( VertexInstance.VertexID );

		for( FPolygonID& PolygonID : VertexInstance.ConnectedPolygons )
		{
			PolygonID = Remappings.GetRemappedPolygonID( PolygonID );
		}
	}

	for( const FEdgeID EdgeID : EdgeArray.GetElementIDs() )
	{
		FMeshEdge& Edge = EdgeArray[ EdgeID ];

		// Fix up vertex index references in Edges array
		for( int32 Index = 0; Index < 2; Index++ )
		{
			Edge.VertexIDs[ Index ] = Remappings.GetRemappedVertexID( Edge.VertexIDs[ Index ] );
		}

		// Fix up references to section indices
		for( FPolygonID& ConnectedPolygon : Edge.ConnectedPolygons )
		{
			ConnectedPolygon = Remappings.GetRemappedPolygonID( ConnectedPolygon );
		}
	}

	for( const FPolygonID PolygonID : PolygonArray.GetElementIDs() )
	{
		FMeshPolygon& Polygon = PolygonArray[ PolygonID ];

		// Fix up references to vertex indices in section polygons' contours
		for( FVertexInstanceID& VertexInstanceID : Polygon.PerimeterContour.VertexInstanceIDs )
		{
			VertexInstanceID = Remappings.GetRemappedVertexInstanceID( VertexInstanceID );
		}

		for( FMeshTriangle& Triangle : Polygon.Triangles )
		{
			for( int32 TriangleVertexNumber = 0; TriangleVertexNumber < 3; ++TriangleVertexNumber )
			{
				const FVertexInstanceID OriginalVertexInstanceID = Triangle.GetVertexInstanceID( TriangleVertexNumber );
				const FVertexInstanceID NewVertexInstanceID = Remappings.GetRemappedVertexInstanceID( OriginalVertexInstanceID );
				Triangle.SetVertexInstanceID( TriangleVertexNumber, NewVertexInstanceID );
			}
		}

		Polygon.PolygonGroupID = Remappings.GetRemappedPolygonGroupID( Polygon.PolygonGroupID );
	}

	for( const FPolygonGroupID PolygonGroupID : PolygonGroupArray.GetElementIDs() )
	{
		FMeshPolygonGroup& PolygonGroup = PolygonGroupArray[ PolygonGroupID ];

		for( FPolygonID& Polygon : PolygonGroup.Polygons )
		{
			Polygon = Remappings.GetRemappedPolygonID( Polygon );
		}
	}
}


void FMeshDescription::CreatePolygon_Internal( const FPolygonID PolygonID, const FPolygonGroupID PolygonGroupID, const TArray<FContourPoint>& Perimeter )
{
	FMeshPolygon& Polygon = PolygonArray[ PolygonID ];

	Polygon.PerimeterContour.VertexInstanceIDs.Reset( Perimeter.Num() );
	for( const FContourPoint ContourPoint : Perimeter )
	{
		const FVertexInstanceID VertexInstanceID = ContourPoint.VertexInstanceID;
		const FEdgeID EdgeID = ContourPoint.EdgeID;

		Polygon.PerimeterContour.VertexInstanceIDs.Add( VertexInstanceID );
		check( !VertexInstanceArray[ VertexInstanceID ].ConnectedPolygons.Contains( PolygonID ) );
		VertexInstanceArray[ VertexInstanceID ].ConnectedPolygons.Add( PolygonID );

		check( !EdgeArray[ EdgeID ].ConnectedPolygons.Contains( PolygonID ) );
		EdgeArray[ EdgeID ].ConnectedPolygons.Add( PolygonID );
	}

	Polygon.PolygonGroupID = PolygonGroupID;
	PolygonGroupArray[ PolygonGroupID ].Polygons.Add( PolygonID );

	PolygonAttributesSet.Insert( PolygonID );
}


void FMeshDescription::CreatePolygon_Internal( const FPolygonID PolygonID, const FPolygonGroupID PolygonGroupID, const TArray<FVertexInstanceID>& VertexInstanceIDs, TArray<FEdgeID>* OutEdgeIDs )
{
	if( OutEdgeIDs )
	{
		OutEdgeIDs->Empty();
	}

	FMeshPolygon& Polygon = PolygonArray[ PolygonID ];
	const int32 NumVertices = VertexInstanceIDs.Num();
	Polygon.PerimeterContour.VertexInstanceIDs.Reset( NumVertices );

	for( int32 Index = 0; Index < NumVertices; ++Index )
	{
		const FVertexInstanceID VertexInstanceID = VertexInstanceIDs[ Index ];
		const FVertexInstanceID NextVertexInstanceID = VertexInstanceIDs[ ( Index + 1 == NumVertices ) ? 0 : Index + 1 ];

		Polygon.PerimeterContour.VertexInstanceIDs.Add( VertexInstanceID );
		check( !VertexInstanceArray[ VertexInstanceID ].ConnectedPolygons.Contains( PolygonID ) );
		VertexInstanceArray[ VertexInstanceID ].ConnectedPolygons.Add( PolygonID );

		const FVertexID VertexID0 = GetVertexInstanceVertex( VertexInstanceID );
		const FVertexID VertexID1 = GetVertexInstanceVertex( NextVertexInstanceID );

		FEdgeID EdgeID = GetVertexPairEdge( VertexID0, VertexID1 );
		if( EdgeID == FEdgeID::Invalid )
		{
			EdgeID = CreateEdge( VertexID0, VertexID1 );
			if( OutEdgeIDs )
			{
				OutEdgeIDs->Add( EdgeID );
			}
		}

		check( !EdgeArray[ EdgeID ].ConnectedPolygons.Contains( PolygonID ) );
		EdgeArray[ EdgeID ].ConnectedPolygons.Add( PolygonID );
	}

	Polygon.PolygonGroupID = PolygonGroupID;
	PolygonGroupArray[ PolygonGroupID ].Polygons.Add( PolygonID );

	PolygonAttributesSet.Insert( PolygonID );
}



void FMeshDescription::RemapAttributes( const FElementIDRemappings& Remappings )
{
	VertexAttributesSet.Remap( Remappings.NewVertexIndexLookup );
	VertexInstanceAttributesSet.Remap( Remappings.NewVertexInstanceIndexLookup );
	EdgeAttributesSet.Remap( Remappings.NewEdgeIndexLookup );
	PolygonAttributesSet.Remap( Remappings.NewPolygonIndexLookup );
	PolygonGroupAttributesSet.Remap( Remappings.NewPolygonGroupIndexLookup );
}


bool FMeshDescription::IsVertexOrphaned( const FVertexID VertexID ) const
{
	for( const FVertexInstanceID VertexInstanceID : GetVertex( VertexID ).VertexInstanceIDs )
	{
		if( GetVertexInstance( VertexInstanceID ).ConnectedPolygons.Num() > 0 )
		{
			return false;
		}
	}

	return true;
}


void FMeshDescription::GetPolygonPerimeterVertices( const FPolygonID PolygonID, TArray<FVertexID>& OutPolygonPerimeterVertexIDs ) const
{
	const FMeshPolygon& Polygon = GetPolygon( PolygonID );

	OutPolygonPerimeterVertexIDs.SetNumUninitialized( Polygon.PerimeterContour.VertexInstanceIDs.Num(), false );

	int32 Index = 0;
	for( const FVertexInstanceID VertexInstanceID : Polygon.PerimeterContour.VertexInstanceIDs )
	{
		const FMeshVertexInstance& VertexInstance = VertexInstanceArray[ VertexInstanceID ];
		OutPolygonPerimeterVertexIDs[ Index ] = VertexInstance.VertexID;
		Index++;
	}
}


/** Given three direction vectors, indicates if A and B are on the same 'side' of Vec. */
bool FMeshDescription::VectorsOnSameSide( const FVector& Vec, const FVector& A, const FVector& B, const float SameSideDotProductEpsilon )
{
	const FVector CrossA = FVector::CrossProduct( Vec, A );
	const FVector CrossB = FVector::CrossProduct( Vec, B );
	float DotWithEpsilon = SameSideDotProductEpsilon + FVector::DotProduct( CrossA, CrossB );
	return !FMath::IsNegativeFloat( DotWithEpsilon );
}


/** Util to see if P lies within triangle created by A, B and C. */
bool FMeshDescription::PointInTriangle( const FVector& A, const FVector& B, const FVector& C, const FVector& P, const float InsideTriangleDotProductEpsilon )
{
	// Cross product indicates which 'side' of the vector the point is on
	// If its on the same side as the remaining vert for all edges, then its inside.
	if ( VectorsOnSameSide( B - A, P - A, C - A, InsideTriangleDotProductEpsilon ) &&
		 VectorsOnSameSide( C - B, P - B, A - B, InsideTriangleDotProductEpsilon ) &&
		 VectorsOnSameSide( A - C, P - C, B - C, InsideTriangleDotProductEpsilon ) )
	{
		return true;
	}
	else
	{
		return false;
	}
}


FPlane FMeshDescription::ComputePolygonPlane( const FPolygonID PolygonID ) const
{
	// NOTE: This polygon plane computation code is partially based on the implementation of "Newell's method" from Real-Time
	//       Collision Detection by Christer Ericson, published by Morgan Kaufmann Publishers, (c) 2005 Elsevier Inc

	// @todo mesheditor perf: For polygons that are just triangles, use a cross product to get the normal fast!
	// @todo mesheditor perf: We could skip computing the plane distance when we only need the normal
	// @todo mesheditor perf: We could cache these computed polygon normals; or just use the normal of the first three vertices' triangle if it is satisfactory in all cases
	// @todo mesheditor: For non-planar polygons, the result can vary. Ideally this should use the actual polygon triangulation as opposed to the arbitrary triangulation used here.

	FVector Centroid = FVector::ZeroVector;
	FVector Normal = FVector::ZeroVector;

	TArray<FVertexID> PerimeterVertexIDs;
	GetPolygonPerimeterVertices( PolygonID, /* Out */ PerimeterVertexIDs );

	// @todo Maybe this shouldn't be in FMeshDescription but in a utility class, as it references a specific attribute name
	TVertexAttributesConstRef<FVector> VertexPositions = VertexAttributes().GetAttributesRef<FVector>( MeshAttribute::Vertex::Position );

	// Use 'Newell's Method' to compute a robust 'best fit' plane from the vertices of this polygon
	for ( int32 VertexNumberI = PerimeterVertexIDs.Num() - 1, VertexNumberJ = 0; VertexNumberJ < PerimeterVertexIDs.Num(); VertexNumberI = VertexNumberJ, VertexNumberJ++ )
	{
		const FVertexID VertexIDI = PerimeterVertexIDs[ VertexNumberI ];
		const FVector PositionI = VertexPositions[ VertexIDI ];

		const FVertexID VertexIDJ = PerimeterVertexIDs[ VertexNumberJ ];
		const FVector PositionJ = VertexPositions[ VertexIDJ ];

		Centroid += PositionJ;

		Normal.X += ( PositionJ.Y - PositionI.Y ) * ( PositionI.Z + PositionJ.Z );
		Normal.Y += ( PositionJ.Z - PositionI.Z ) * ( PositionI.X + PositionJ.X );
		Normal.Z += ( PositionJ.X - PositionI.X ) * ( PositionI.Y + PositionJ.Y );
	}

	Normal.Normalize();

	// Construct a plane from the normal and centroid
	return FPlane( Normal, FVector::DotProduct( Centroid, Normal ) / ( float )PerimeterVertexIDs.Num() );
}


FVector FMeshDescription::ComputePolygonNormal( const FPolygonID PolygonID ) const
{
	// @todo mesheditor: Polygon normals are now computed and cached when changes are made to a polygon.
	// In theory, we can just return that cached value, but we need to check that there is nothing which relies on the value being correct before
	// the cache is updated at the end of a modification.
	const FPlane PolygonPlane = ComputePolygonPlane( PolygonID );
	const FVector PolygonNormal( PolygonPlane.X, PolygonPlane.Y, PolygonPlane.Z );
	return PolygonNormal;
}


void FMeshDescription::ComputePolygonTriangulation(const FPolygonID PolygonID, TArray<FMeshTriangle>& OutTriangles)
{
	// NOTE: This polygon triangulation code is partially based on the ear cutting algorithm described on
	//       page 497 of the book "Real-time Collision Detection", published in 2005.

	struct Local
	{
		// Returns true if the triangle formed by the specified three positions has a normal that is facing the opposite direction of the reference normal
		static inline bool IsTriangleFlipped(const FVector ReferenceNormal, const FVector VertexPositionA, const FVector VertexPositionB, const FVector VertexPositionC)
		{
			const FVector TriangleNormal = FVector::CrossProduct(
				VertexPositionC - VertexPositionA,
				VertexPositionB - VertexPositionA).GetSafeNormal();
			return (FVector::DotProduct(ReferenceNormal, TriangleNormal) <= 0.0f);
		}

	};


	// @todo mesheditor: Perhaps should always attempt to triangulate by splitting polygons along the shortest edge, for better determinism.

	//	const FMeshPolygon& Polygon = GetPolygon( PolygonID );
	const TArray<FVertexInstanceID>& PolygonVertexInstanceIDs = GetPolygonPerimeterVertexInstances(PolygonID);

	// Polygon must have at least three vertices/edges
	const int32 PolygonVertexCount = PolygonVertexInstanceIDs.Num();
	check(PolygonVertexCount >= 3);

	OutTriangles.Reset(PolygonVertexCount-2);

	// If perimeter has 3 vertices, just copy content of perimeter out
	if (PolygonVertexCount == 3)
	{
		OutTriangles.Emplace();
		FMeshTriangle& Triangle = OutTriangles.Last();

		Triangle.SetVertexInstanceID(0, PolygonVertexInstanceIDs[0]);
		Triangle.SetVertexInstanceID(1, PolygonVertexInstanceIDs[1]);
		Triangle.SetVertexInstanceID(2, PolygonVertexInstanceIDs[2]);

		return;
	}

	// First figure out the polygon normal.  We need this to determine which triangles are convex, so that
	// we can figure out which ears to clip
	const FVector PolygonNormal = ComputePolygonNormal(PolygonID);

	// Make a simple linked list array of the previous and next vertex numbers, for each vertex number
	// in the polygon.  This will just save us having to iterate later on.
	TArray<int32> PrevVertexNumbers, NextVertexNumbers;
	TArray<FVector> VertexPositions;

	{
		const TVertexAttributesRef<FVector> MeshVertexPositions = VertexAttributes().GetAttributesRef<FVector>(MeshAttribute::Vertex::Position);
		PrevVertexNumbers.SetNumUninitialized(PolygonVertexCount, false);
		NextVertexNumbers.SetNumUninitialized(PolygonVertexCount, false);
		VertexPositions.SetNumUninitialized(PolygonVertexCount, false);

		for (int32 VertexNumber = 0; VertexNumber < PolygonVertexCount; ++VertexNumber)
		{
			PrevVertexNumbers[VertexNumber] = VertexNumber - 1;
			NextVertexNumbers[VertexNumber] = VertexNumber + 1;

			VertexPositions[VertexNumber] = MeshVertexPositions[GetVertexInstanceVertex(PolygonVertexInstanceIDs[VertexNumber])];
		}
		PrevVertexNumbers[0] = PolygonVertexCount - 1;
		NextVertexNumbers[PolygonVertexCount - 1] = 0;
	}

	int32 EarVertexNumber = 0;
	int32 EarTestCount = 0;
	for (int32 RemainingVertexCount = PolygonVertexCount; RemainingVertexCount >= 3; )
	{
		bool bIsEar = true;

		// If we're down to only a triangle, just treat it as an ear.  Also, if we've tried every possible candidate
		// vertex looking for an ear, go ahead and just treat the current vertex as an ear.  This can happen when
		// vertices are colinear or other degenerate cases.
		if (RemainingVertexCount > 3 && EarTestCount < RemainingVertexCount)
		{
			const FVector PrevVertexPosition = VertexPositions[PrevVertexNumbers[EarVertexNumber]];
			const FVector EarVertexPosition = VertexPositions[EarVertexNumber];
			const FVector NextVertexPosition = VertexPositions[NextVertexNumbers[EarVertexNumber]];

			// Figure out whether the potential ear triangle is facing the same direction as the polygon
			// itself.  If it's facing the opposite direction, then we're dealing with a concave triangle
			// and we'll skip it for now.
			if (!Local::IsTriangleFlipped(
				PolygonNormal,
				PrevVertexPosition,
				EarVertexPosition,
				NextVertexPosition))
			{
				int32 TestVertexNumber = NextVertexNumbers[NextVertexNumbers[EarVertexNumber]];

				do
				{
					// Test every other remaining vertex to make sure that it doesn't lie inside our potential ear
					// triangle.  If we find a vertex that's inside the triangle, then it cannot actually be an ear.
					const FVector TestVertexPosition = VertexPositions[TestVertexNumber];
					if (PointInTriangle(
						PrevVertexPosition,
						EarVertexPosition,
						NextVertexPosition,
						TestVertexPosition,
						SMALL_NUMBER))
					{
						bIsEar = false;
						break;
					}

					TestVertexNumber = NextVertexNumbers[TestVertexNumber];
				} while (TestVertexNumber != PrevVertexNumbers[EarVertexNumber]);
			}
			else
			{
				bIsEar = false;
			}
		}

		if (bIsEar)
		{
			// OK, we found an ear!  Let's save this triangle in our output buffer.
			{
				OutTriangles.Emplace();
				FMeshTriangle& Triangle = OutTriangles.Last();

				Triangle.SetVertexInstanceID(0, PolygonVertexInstanceIDs[PrevVertexNumbers[EarVertexNumber]]);
				Triangle.SetVertexInstanceID(1, PolygonVertexInstanceIDs[EarVertexNumber]);
				Triangle.SetVertexInstanceID(2, PolygonVertexInstanceIDs[NextVertexNumbers[EarVertexNumber]]);
			}

			// Update our linked list.  We're effectively cutting off the ear by pointing the ear vertex's neighbors to
			// point at their next sequential neighbor, and reducing the remaining vertex count by one.
			{
				NextVertexNumbers[PrevVertexNumbers[EarVertexNumber]] = NextVertexNumbers[EarVertexNumber];
				PrevVertexNumbers[NextVertexNumbers[EarVertexNumber]] = PrevVertexNumbers[EarVertexNumber];
				--RemainingVertexCount;
			}

			// Move on to the previous vertex in the list, now that this vertex was cut
			EarVertexNumber = PrevVertexNumbers[EarVertexNumber];

			EarTestCount = 0;
		}
		else
		{
			// The vertex is not the ear vertex, because it formed a triangle that either had a normal which pointed in the opposite direction
			// of the polygon, or at least one of the other polygon vertices was found to be inside the triangle.  Move on to the next vertex.
			EarVertexNumber = NextVertexNumbers[EarVertexNumber];

			// Keep track of how many ear vertices we've tested, so that if we exhaust all remaining vertices, we can
			// fall back to clipping the triangle and adding it to our mesh anyway.  This is important for degenerate cases.
			++EarTestCount;
		}
	}

	check(OutTriangles.Num() > 0);
}


void FMeshDescription::TriangulateMesh()
{
	// Perform triangulation directly into mesh polygons
	for( const FPolygonID PolygonID : Polygons().GetElementIDs() )
	{
		FMeshPolygon& Polygon = PolygonArray[ PolygonID ];
		ComputePolygonTriangulation( PolygonID, Polygon.Triangles );
	}
}


bool FMeshDescription::ComputePolygonTangentsAndNormals(const FPolygonID PolygonID
	, float ComparisonThreshold
	, const TVertexAttributesRef<FVector> VertexPositions
	, const TVertexInstanceAttributesRef<FVector2D> VertexUVs
	, TPolygonAttributesRef<FVector> PolygonNormals
	, TPolygonAttributesRef<FVector> PolygonTangents
	, TPolygonAttributesRef<FVector> PolygonBinormals
	, TPolygonAttributesRef<FVector> PolygonCenters)
{
	bool bValidNTBs = true;
	// Calculate the center of this polygon
	FVector Center = FVector::ZeroVector;
	const TArray<FVertexInstanceID>& VertexInstanceIDs = GetPolygonPerimeterVertexInstances(PolygonID);
	for (const FVertexInstanceID VertexInstanceID : VertexInstanceIDs)
	{
		Center += VertexPositions[GetVertexInstanceVertex(VertexInstanceID)];
	}
	Center /= float(VertexInstanceIDs.Num());

	// Calculate the tangent basis for the polygon, based on the average of all constituent triangles
	FVector Normal = FVector::ZeroVector;
	FVector Tangent = FVector::ZeroVector;
	FVector Binormal = FVector::ZeroVector;

	for (const FMeshTriangle& Triangle : GetPolygonTriangles(PolygonID))
	{
		const FVertexID VertexID0 = GetVertexInstanceVertex(Triangle.VertexInstanceID0);
		const FVertexID VertexID1 = GetVertexInstanceVertex(Triangle.VertexInstanceID1);
		const FVertexID VertexID2 = GetVertexInstanceVertex(Triangle.VertexInstanceID2);

		const FVector DPosition1 = VertexPositions[VertexID1] - VertexPositions[VertexID0];
		const FVector DPosition2 = VertexPositions[VertexID2] - VertexPositions[VertexID0];

		const FVector2D DUV1 = VertexUVs[Triangle.VertexInstanceID1] - VertexUVs[Triangle.VertexInstanceID0];
		const FVector2D DUV2 = VertexUVs[Triangle.VertexInstanceID2] - VertexUVs[Triangle.VertexInstanceID0];

		// We have a left-handed coordinate system, but a counter-clockwise winding order
		// Hence normal calculation has to take the triangle vectors cross product in reverse.
		FVector TmpNormal = FVector::CrossProduct(DPosition2, DPosition1);
		if (!TmpNormal.IsNearlyZero(ComparisonThreshold) && !TmpNormal.ContainsNaN())
		{
			Normal += TmpNormal;
			// ...and tangent space seems to be right-handed.
			const float DetUV = FVector2D::CrossProduct(DUV1, DUV2);
			const float InvDetUV = (DetUV == 0.0f) ? 0.0f : 1.0f / DetUV;

			Tangent += (DPosition1 * DUV2.Y - DPosition2 * DUV1.Y) * InvDetUV;
			Binormal += (DPosition2 * DUV1.X - DPosition1 * DUV2.X) * InvDetUV;
		}
		else
		{
			//The polygon is degenerated
			bValidNTBs = false;
		}
	}

	PolygonNormals[PolygonID] = Normal.GetSafeNormal();
	PolygonTangents[PolygonID] = Tangent.GetSafeNormal();
	PolygonBinormals[PolygonID] = Binormal.GetSafeNormal();
	PolygonCenters[PolygonID] = Center;

	return bValidNTBs;
}


void FMeshDescription::ComputePolygonTangentsAndNormals(const TArray<FPolygonID>& PolygonIDs, float ComparisonThreshold)
{
	const TVertexAttributesRef<FVector> VertexPositions = VertexAttributes().GetAttributesRef<FVector>(MeshAttribute::Vertex::Position);
	const TVertexInstanceAttributesRef<FVector2D> VertexUVs = VertexInstanceAttributes().GetAttributesRef<FVector2D>(MeshAttribute::VertexInstance::TextureCoordinate);
	TPolygonAttributesRef<FVector> PolygonNormals = PolygonAttributes().GetAttributesRef<FVector>(MeshAttribute::Polygon::Normal);
	TPolygonAttributesRef<FVector> PolygonTangents = PolygonAttributes().GetAttributesRef<FVector>(MeshAttribute::Polygon::Tangent);
	TPolygonAttributesRef<FVector> PolygonBinormals = PolygonAttributes().GetAttributesRef<FVector>(MeshAttribute::Polygon::Binormal);
	TPolygonAttributesRef<FVector> PolygonCenters = PolygonAttributes().GetAttributesRef<FVector>(MeshAttribute::Polygon::Center);

	TArray<FPolygonID> DegeneratePolygonIDs;
	for (const FPolygonID PolygonID : PolygonIDs)
	{
		if (!ComputePolygonTangentsAndNormals(PolygonID, ComparisonThreshold, VertexPositions, VertexUVs, PolygonNormals, PolygonTangents, PolygonBinormals, PolygonCenters))
		{
			DegeneratePolygonIDs.Add(PolygonID);
		}
	}
	//Remove degenerated polygons
	//Delete the degenerated polygons. The array is fill only if the remove degenerated option is turn on.
	if (DegeneratePolygonIDs.Num() > 0)
	{
		TArray<FEdgeID> OrphanedEdges;
		TArray<FVertexInstanceID> OrphanedVertexInstances;
		TArray<FPolygonGroupID> OrphanedPolygonGroups;
		TArray<FVertexID> OrphanedVertices;
		for (FPolygonID PolygonID : DegeneratePolygonIDs)
		{
			DeletePolygon(PolygonID, &OrphanedEdges, &OrphanedVertexInstances, &OrphanedPolygonGroups);
		}
		for (FPolygonGroupID PolygonGroupID : OrphanedPolygonGroups)
		{
			DeletePolygonGroup(PolygonGroupID);
		}
		for (FVertexInstanceID VertexInstanceID : OrphanedVertexInstances)
		{
			DeleteVertexInstance(VertexInstanceID, &OrphanedVertices);
		}
		for (FEdgeID EdgeID : OrphanedEdges)
		{
			DeleteEdge(EdgeID, &OrphanedVertices);
		}
		for (FVertexID VertexID : OrphanedVertices)
		{
			DeleteVertex(VertexID);
		}
		//Compact and Remap IDs so we have clean ID from 0 to n since we just erase some polygons
		//The render build need to have compact ID
		FElementIDRemappings RemappingInfos;
		Compact(RemappingInfos);
	}
}


void FMeshDescription::ComputePolygonTangentsAndNormals(float ComparisonThreshold)
{
	TArray<FPolygonID> PolygonsToComputeNTBs;
	PolygonsToComputeNTBs.Reserve(Polygons().Num());
	for (const FPolygonID& PolygonID : Polygons().GetElementIDs())
	{
		PolygonsToComputeNTBs.Add(PolygonID);
	}
	ComputePolygonTangentsAndNormals(PolygonsToComputeNTBs, ComparisonThreshold);
}


void FMeshDescription::GetConnectedSoftEdges(const FVertexID VertexID, TArray<FEdgeID>& OutConnectedSoftEdges) const
{
	OutConnectedSoftEdges.Reset();

	TEdgeAttributesConstRef<bool> EdgeHardnesses = EdgeAttributes().GetAttributesRef<bool>(MeshAttribute::Edge::IsHard);
	for (const FEdgeID ConnectedEdgeID : GetVertex(VertexID).ConnectedEdgeIDs)
	{
		if (!EdgeHardnesses[ConnectedEdgeID])
		{
			OutConnectedSoftEdges.Add(ConnectedEdgeID);
		}
	}
}


void FMeshDescription::GetPolygonsInSameSoftEdgedGroupAsPolygon(const FPolygonID PolygonID, const TArray<FPolygonID>& CandidatePolygonIDs, const TArray<FEdgeID>& SoftEdgeIDs, TArray<FPolygonID>& OutPolygonIDs) const
{
	// The aim of this method is:
	// - given a polygon ID,
	// - given a set of candidate polygons connected to the same vertex (which should include the polygon ID),
	// - given a set of soft edges connected to the same vertex,
	// return the polygon IDs which form an adjacent run without crossing a hard edge.

	OutPolygonIDs.Reset();

	// Maintain a list of polygon IDs to be examined. Adjacents are added to the list if suitable.
	// Add the start poly here.
	TArray<FPolygonID> PolygonsToCheck;
	PolygonsToCheck.Reset(CandidatePolygonIDs.Num());
	PolygonsToCheck.Add(PolygonID);

	int32 Index = 0;
	while (Index < PolygonsToCheck.Num())
	{
		const FPolygonID PolygonToCheck = PolygonsToCheck[Index];
		Index++;

		if (CandidatePolygonIDs.Contains(PolygonToCheck))
		{
			OutPolygonIDs.Add(PolygonToCheck);

			// Now look at its adjacent polygons. If they are joined by a soft edge which includes the vertex we're interested in, we want to consider them.
			// We take a shortcut by doing this process in reverse: we already know all the soft edges we are interested in, so check if any of them
			// have the current polygon as an adjacent.
			for (const FEdgeID SoftEdgeID : SoftEdgeIDs)
			{
				const TArray<FPolygonID>& EdgeConnectedPolygons = GetEdgeConnectedPolygons(SoftEdgeID);
				if (EdgeConnectedPolygons.Contains(PolygonToCheck))
				{
					for (const FPolygonID AdjacentPolygon : EdgeConnectedPolygons)
					{
						// Only add new polygons which haven't yet been added to the list. This prevents circular runs of polygons triggering infinite loops.
						PolygonsToCheck.AddUnique(AdjacentPolygon);
					}
				}
			}
		}
	}
}


void FMeshDescription::GetVertexConnectedPolygonsInSameSoftEdgedGroup(const FVertexID VertexID, const FPolygonID PolygonID, TArray<FPolygonID>& OutPolygonIDs) const
{
	// The aim here is to determine which polygons form part of the same soft edged group as the polygons attached to this vertex.
	// They should all contribute to the final vertex instance normal.

	// Get all polygons connected to this vertex.
	TArray<FPolygonID> ConnectedPolygons;
	GetVertexConnectedPolygons(VertexID, ConnectedPolygons);

	// Cache a list of all soft edges which share this vertex.
	// We're only interested in finding adjacent polygons which are not the other side of a hard edge.
	TArray<FEdgeID> ConnectedSoftEdges;
	GetConnectedSoftEdges(VertexID, ConnectedSoftEdges);

	GetPolygonsInSameSoftEdgedGroupAsPolygon(PolygonID, ConnectedPolygons, ConnectedSoftEdges, OutPolygonIDs);
}


float FMeshDescription::GetPolygonCornerAngleForVertex(const FPolygonID PolygonID, const FVertexID VertexID) const
{
	const FMeshPolygon& Polygon = GetPolygon(PolygonID);

	// Lambda function which returns the inner angle at a given index on a polygon contour
	auto GetContourAngle = [this](const FMeshPolygonContour& Contour, const int32 ContourIndex)
	{
		const int32 NumVertices = Contour.VertexInstanceIDs.Num();

		const int32 PrevIndex = (ContourIndex + NumVertices - 1) % NumVertices;
		const int32 NextIndex = (ContourIndex + 1) % NumVertices;

		const FVertexID PrevVertexID = GetVertexInstanceVertex(Contour.VertexInstanceIDs[PrevIndex]);
		const FVertexID ThisVertexID = GetVertexInstanceVertex(Contour.VertexInstanceIDs[ContourIndex]);
		const FVertexID NextVertexID = GetVertexInstanceVertex(Contour.VertexInstanceIDs[NextIndex]);

		TVertexAttributesConstRef<FVector> VertexPositions = VertexAttributes().GetAttributesRef<FVector>(MeshAttribute::Vertex::Position);

		const FVector PrevVertexPosition = VertexPositions[PrevVertexID];
		const FVector ThisVertexPosition = VertexPositions[ThisVertexID];
		const FVector NextVertexPosition = VertexPositions[NextVertexID];

		const FVector Direction1 = (PrevVertexPosition - ThisVertexPosition).GetSafeNormal();
		const FVector Direction2 = (NextVertexPosition - ThisVertexPosition).GetSafeNormal();

		return FMath::Acos(FVector::DotProduct(Direction1, Direction2));
	};

	const FVertexInstanceArray& VertexInstancesRef = VertexInstances();
	auto IsVertexInstancedFromThisVertex = [&VertexInstancesRef, VertexID](const FVertexInstanceID VertexInstanceID)
	{
		return VertexInstancesRef[VertexInstanceID].VertexID == VertexID;
	};

	// First look for the vertex instance in the perimeter
	int32 ContourIndex = Polygon.PerimeterContour.VertexInstanceIDs.IndexOfByPredicate(IsVertexInstancedFromThisVertex);
	if (ContourIndex != INDEX_NONE)
	{
		// Return the internal angle if found
		return GetContourAngle(Polygon.PerimeterContour, ContourIndex);
	}

	// Found nothing; return 0
	return 0.0f;
}


void FMeshDescription::ComputeTangentsAndNormals(const FVertexInstanceID VertexInstanceID
	, EComputeNTBsOptions ComputeNTBsOptions
	, const TPolygonAttributesRef<FVector> PolygonNormals
	, const TPolygonAttributesRef<FVector> PolygonTangents
	, const TPolygonAttributesRef<FVector> PolygonBinormals
	, TVertexInstanceAttributesRef<FVector> VertexNormals
	, TVertexInstanceAttributesRef<FVector> VertexTangents
	, TVertexInstanceAttributesRef<float> VertexBinormalSigns)
{
	bool bComputeNormals = !!(ComputeNTBsOptions & EComputeNTBsOptions::Normals);
	bool bComputeTangents = !!(ComputeNTBsOptions & EComputeNTBsOptions::Tangents);
	bool bUseWeightedNormals = !!(ComputeNTBsOptions & EComputeNTBsOptions::WeightedNTBs);

	FVector Normal = FVector::ZeroVector;
	FVector Tangent = FVector::ZeroVector;
	FVector Binormal = FVector::ZeroVector;

	FVector& NormalRef = VertexNormals[VertexInstanceID];
	FVector& TangentRef = VertexTangents[VertexInstanceID];
	float& BinormalRef = VertexBinormalSigns[VertexInstanceID];

	if (!bComputeNormals && !bComputeTangents)
	{
		//Nothing to compute
		return;
	}

	const FVertexID VertexID = GetVertexInstanceVertex(VertexInstanceID);

	if (bComputeNormals || NormalRef.IsNearlyZero())
	{
		// Get all polygons connected to this vertex instance
		TArray<FPolygonID> AllConnectedPolygons;
		const TArray<FPolygonID>& VertexInstanceConnectedPolygons = GetVertexInstanceConnectedPolygons(VertexInstanceID);
		check(VertexInstanceConnectedPolygons.Num() > 0);
		// Add also any in the same smoothing group connected to a different vertex instance
		// (as they still have influence over the normal).
		GetVertexConnectedPolygonsInSameSoftEdgedGroup(VertexID, VertexInstanceConnectedPolygons[0], AllConnectedPolygons);
		// The vertex instance normal is computed as a sum of all connected polygons' normals, weighted by the angle they make with the vertex
		for (const FPolygonID ConnectedPolygonID : AllConnectedPolygons)
		{
			const float Angle = bUseWeightedNormals ? GetPolygonCornerAngleForVertex(ConnectedPolygonID, VertexID) : 1.0f;

			Normal += PolygonNormals[ConnectedPolygonID] * Angle;

			// If this polygon is actually connected to the vertex instance we're processing, also include its contributions towards the tangent
			if (VertexInstanceConnectedPolygons.Contains(ConnectedPolygonID))
			{
				Tangent += PolygonTangents[ConnectedPolygonID] * Angle;
				Binormal += PolygonBinormals[ConnectedPolygonID] * Angle;
			}
		}
		// Normalize Normal
		Normal = Normal.GetSafeNormal();
	}
	else
	{
		//We use existing normals so just use all polygons having a vertex instance at the same location sharing the same normals
		Normal = NormalRef;
		TArray<FVertexInstanceID> VertexInstanceIDs = GetVertexVertexInstances(VertexID);
		for (const FVertexInstanceID& ConnectedVertexInstanceID : VertexInstanceIDs)
		{
			if (ConnectedVertexInstanceID != VertexInstanceID && !VertexNormals[ConnectedVertexInstanceID].Equals(Normal))
			{
				continue;
			}

			const TArray<FPolygonID>& ConnectedPolygons = GetVertexInstanceConnectedPolygons(ConnectedVertexInstanceID);
			for (const FPolygonID ConnectedPolygonID : ConnectedPolygons)
			{
				const float Angle = bUseWeightedNormals ? GetPolygonCornerAngleForVertex(ConnectedPolygonID, VertexID) : 1.0f;

				// If this polygon is actually connected to the vertex instance we're processing, also include its contributions towards the tangent
				Tangent += PolygonTangents[ConnectedPolygonID] * Angle;
				Binormal += PolygonBinormals[ConnectedPolygonID] * Angle;
			}
		}
	}


	float BinormalSign = 1.0f;
	if (bComputeTangents)
	{
		// Make Tangent orthonormal to Normal.
		// This is a quicker method than normalizing Tangent, taking the cross product Normal X Tangent, and then a further cross product with that result
		Tangent = (Tangent - Normal * FVector::DotProduct(Normal, Tangent)).GetSafeNormal();

		// Calculate binormal sign
		BinormalSign = (FVector::DotProduct(FVector::CrossProduct(Normal, Tangent), Binormal) < 0.0f) ? -1.0f : 1.0f;
	}

	//Set the value that need to be set
	if (NormalRef.IsNearlyZero())
	{
		NormalRef = Normal;
	}
	if (bComputeTangents)
	{
		if (TangentRef.IsNearlyZero())
		{
			TangentRef = Tangent;
		}
		if (FMath::IsNearlyZero(BinormalRef))
		{
			BinormalRef = BinormalSign;
		}
	}
}


void FMeshDescription::ComputeTangentsAndNormals(const TArray<FVertexInstanceID>& VertexInstanceIDs, EComputeNTBsOptions ComputeNTBsOptions)
{
	const TPolygonAttributesRef<FVector> PolygonNormals = PolygonAttributes().GetAttributesRef<FVector>(MeshAttribute::Polygon::Normal);
	const TPolygonAttributesRef<FVector> PolygonTangents = PolygonAttributes().GetAttributesRef<FVector>(MeshAttribute::Polygon::Tangent);
	const TPolygonAttributesRef<FVector> PolygonBinormals = PolygonAttributes().GetAttributesRef<FVector>(MeshAttribute::Polygon::Binormal);

	TVertexInstanceAttributesRef<FVector> VertexNormals = VertexInstanceAttributes().GetAttributesRef<FVector>(MeshAttribute::VertexInstance::Normal);
	TVertexInstanceAttributesRef<FVector> VertexTangents = VertexInstanceAttributes().GetAttributesRef<FVector>(MeshAttribute::VertexInstance::Tangent);
	TVertexInstanceAttributesRef<float> VertexBinormalSigns = VertexInstanceAttributes().GetAttributesRef<float>(MeshAttribute::VertexInstance::BinormalSign);

	for (const FVertexInstanceID VertexInstanceID : VertexInstanceIDs)
	{
		ComputeTangentsAndNormals(VertexInstanceID, ComputeNTBsOptions, PolygonNormals, PolygonTangents, PolygonBinormals, VertexNormals, VertexTangents, VertexBinormalSigns);
	}
}


void FMeshDescription::ComputeTangentsAndNormals(EComputeNTBsOptions ComputeNTBsOptions)
{
	const TPolygonAttributesRef<FVector> PolygonNormals = PolygonAttributes().GetAttributesRef<FVector>(MeshAttribute::Polygon::Normal);
	const TPolygonAttributesRef<FVector> PolygonTangents = PolygonAttributes().GetAttributesRef<FVector>(MeshAttribute::Polygon::Tangent);
	const TPolygonAttributesRef<FVector> PolygonBinormals = PolygonAttributes().GetAttributesRef<FVector>(MeshAttribute::Polygon::Binormal);

	TVertexInstanceAttributesRef<FVector> VertexNormals = VertexInstanceAttributes().GetAttributesRef<FVector>(MeshAttribute::VertexInstance::Normal);
	TVertexInstanceAttributesRef<FVector> VertexTangents = VertexInstanceAttributes().GetAttributesRef<FVector>(MeshAttribute::VertexInstance::Tangent);
	TVertexInstanceAttributesRef<float> VertexBinormalSigns = VertexInstanceAttributes().GetAttributesRef<float>(MeshAttribute::VertexInstance::BinormalSign);

	for (const FVertexInstanceID VertexInstanceID : VertexInstances().GetElementIDs())
	{
		ComputeTangentsAndNormals(VertexInstanceID, ComputeNTBsOptions, PolygonNormals, PolygonTangents, PolygonBinormals, VertexNormals, VertexTangents, VertexBinormalSigns);
	}
}


void FMeshDescription::DetermineEdgeHardnessesFromVertexInstanceNormals( const float Tolerance )
{
	const TVertexInstanceAttributesRef<FVector> VertexNormals = VertexInstanceAttributes().GetAttributesRef<FVector>( MeshAttribute::VertexInstance::Normal );
	TEdgeAttributesRef<bool> EdgeHardnesses = EdgeAttributes().GetAttributesRef<bool>( MeshAttribute::Edge::IsHard );

	// Holds unique vertex instance IDs for a given edge vertex
	// @todo: use TMemStackAllocator or similar to avoid expensive allocations
	TArray<FVertexInstanceID> UniqueVertexInstanceIDs;

	for( const FEdgeID EdgeID : Edges().GetElementIDs() )
	{
		// Get list of polygons connected to this edge
		const TArray<FPolygonID>& ConnectedPolygonIDs = GetEdgeConnectedPolygons( EdgeID );
		if( ConnectedPolygonIDs.Num() == 0 )
		{
			// What does it mean if an edge has no connected polygons? For now we just skip it
			continue;
		}

		// Assume by default that the edge is soft - but as soon as any vertex instance belonging to a connected polygon
		// has a distinct normal from the others (within the given tolerance), we mark it as hard.
		// The exception is if an edge has exactly one connected polygon: in this case we automatically deem it a hard edge.
		bool bEdgeIsHard = ( ConnectedPolygonIDs.Num() == 1 );

		// Examine vertices on each end of the edge, if we haven't yet identified it as 'hard'
		for( int32 VertexIndex = 0; !bEdgeIsHard && VertexIndex < 2; ++VertexIndex )
		{
			const FVertexID VertexID = GetEdgeVertex( EdgeID, VertexIndex );

			const int32 ReservedElements = 4;
			UniqueVertexInstanceIDs.Reset( ReservedElements );

			// Get a list of all vertex instances for this vertex which form part of any polygon connected to the edge
			for( const FVertexInstanceID VertexInstanceID : GetVertexVertexInstances( VertexID ) )
			{
				for( const FPolygonID PolygonID : GetVertexInstanceConnectedPolygons( VertexInstanceID ) )
				{
					if( ConnectedPolygonIDs.Contains( PolygonID ) )
					{
						UniqueVertexInstanceIDs.AddUnique( VertexInstanceID );
						break;
					}
				}
			}
			check( UniqueVertexInstanceIDs.Num() > 0 );

			// First unique vertex instance is used as a reference against which the others are compared.
			// (not a perfect approach: really the 'median' should be used as a reference)
			const FVector ReferenceNormal = VertexNormals[ UniqueVertexInstanceIDs[ 0 ] ];
			for( int32 Index = 1; Index < UniqueVertexInstanceIDs.Num(); ++Index )
			{
				if( !VertexNormals[ UniqueVertexInstanceIDs[ Index ] ].Equals( ReferenceNormal, Tolerance ) )
				{
					bEdgeIsHard = true;
					break;
				}
			}
		}

		EdgeHardnesses[ EdgeID ] = bEdgeIsHard;
	}
}


void FMeshDescription::DetermineUVSeamsFromUVs( const int32 UVIndex, const float Tolerance )
{
	const TVertexInstanceAttributesRef<FVector2D> VertexUVs = VertexInstanceAttributes().GetAttributesRef<FVector2D>( MeshAttribute::VertexInstance::TextureCoordinate );
	TEdgeAttributesRef<bool> EdgeUVSeams = EdgeAttributes().GetAttributesRef<bool>( MeshAttribute::Edge::IsUVSeam );

	// Holds unique vertex instance IDs for a given edge vertex
	// @todo: use TMemStackAllocator or similar to avoid expensive allocations
	TArray<FVertexInstanceID> UniqueVertexInstanceIDs;

	for( const FEdgeID EdgeID : Edges().GetElementIDs() )
	{
		// Get list of polygons connected to this edge
		const TArray<FPolygonID>& ConnectedPolygonIDs = GetEdgeConnectedPolygons( EdgeID );
		if( ConnectedPolygonIDs.Num() == 0 )
		{
			// What does it mean if an edge has no connected polygons? For now we just skip it
			continue;
		}

		// Assume by default that the edge is not a UV seam - but as soon as any vertex instance belonging to a connected polygon
		// has a distinct UV from the others (within the given tolerance), we mark it as a UV seam.
		bool bEdgeIsUVSeam = false;

		// Examine vertices on each end of the edge, if we haven't yet identified it as a UV seam
		for( int32 VertexIndex = 0; !bEdgeIsUVSeam && VertexIndex < 2; ++VertexIndex )
		{
			const FVertexID VertexID = GetEdgeVertex( EdgeID, VertexIndex );

			const int32 ReservedElements = 4;
			UniqueVertexInstanceIDs.Reset( ReservedElements );

			// Get a list of all vertex instances for this vertex which form part of any polygon connected to the edge
			for( const FVertexInstanceID VertexInstanceID : GetVertexVertexInstances( VertexID ) )
			{
				for( const FPolygonID PolygonID : GetVertexInstanceConnectedPolygons( VertexInstanceID ) )
				{
					if( ConnectedPolygonIDs.Contains( PolygonID ) )
					{
						UniqueVertexInstanceIDs.AddUnique( VertexInstanceID );
						break;
					}
				}
			}
			check( UniqueVertexInstanceIDs.Num() > 0 );

			// First unique vertex instance is used as a reference against which the others are compared.
			// (not a perfect approach: really the 'median' should be used as a reference)
			const FVector2D ReferenceUV = VertexUVs.Get( UniqueVertexInstanceIDs[ 0 ], UVIndex );
			for( int32 Index = 1; Index < UniqueVertexInstanceIDs.Num(); ++Index )
			{
				if( !VertexUVs.Get( UniqueVertexInstanceIDs[ Index ], UVIndex ).Equals( ReferenceUV, Tolerance ) )
				{
					bEdgeIsUVSeam = true;
					break;
				}
			}
		}

		EdgeUVSeams[ EdgeID ] = bEdgeIsUVSeam;
	}
}


void FMeshDescription::GetPolygonsInSameChartAsPolygon( const FPolygonID PolygonID, TArray<FPolygonID>& OutPolygonIDs )
{
	const TEdgeAttributesRef<bool> EdgeUVSeams = EdgeAttributes().GetAttributesRef<bool>( MeshAttribute::Edge::IsUVSeam );
	const int32 NumPolygons = Polygons().Num();

	// This holds the results - all polygon IDs which are in the same UV chart
	OutPolygonIDs.Reset( NumPolygons );

	// This holds all the polygons we need to check, and those we have already checked so we don't add duplicates
	// @todo: use TMemStackAllocator or similar to avoid expensive allocations
	TArray<FPolygonID> PolygonsToCheck;
	PolygonsToCheck.Reserve( NumPolygons );

	// Add the initial polygon
	PolygonsToCheck.Add( PolygonID );

	int32 Index = 0;
	while( Index < PolygonsToCheck.Num() )
	{
		// Process the next polygon to be checked. If it's in this list, we already know it's one of the results. Now we have to check the neighbors.
		const FPolygonID PolygonToCheck = PolygonsToCheck[ Index ];
		OutPolygonIDs.Add( PolygonToCheck );
		Index++;

		// Iterate through edges of the polygon
		const TArray<FVertexInstanceID>& VertexInstanceIDs = GetPolygonPerimeterVertexInstances( PolygonToCheck );
		FVertexID LastVertexID = GetVertexInstanceVertex( VertexInstanceIDs.Last() );
		for( const FVertexInstanceID VertexInstanceID : VertexInstanceIDs )
		{
			const FVertexID VertexID = GetVertexInstanceVertex( VertexInstanceID );
			const FEdgeID EdgeID = GetVertexPairEdge( VertexID, LastVertexID );
			if( EdgeID != FEdgeID::Invalid && !EdgeUVSeams[ EdgeID ] )
			{
				// If it's a valid edge and not a UV seam, check its connected polygons
				const TArray<FPolygonID>& ConnectedPolygonIDs = GetEdgeConnectedPolygons( EdgeID );
				for( const FPolygonID ConnectedPolygonID : ConnectedPolygonIDs )
				{
					// Add polygons which aren't the one being checked, and haven't already been added to the list
					if( ConnectedPolygonID != PolygonToCheck && !PolygonsToCheck.Contains( ConnectedPolygonID ) )
					{
						PolygonsToCheck.Add( ConnectedPolygonID );
					}
				}
			}
			LastVertexID = VertexID;
		}
	}
}


void FMeshDescription::GetAllCharts( TArray<TArray<FPolygonID>>& OutCharts )
{
	// @todo: OutCharts: array of array doesn't seem like a really efficient data structure. Also templatize on allocator?

	const int32 NumPolygons = Polygons().Num();

	// Maintain a record of the polygons which have already been entered into a chart
	// @todo: use TMemStackAllocator or similar to avoid expensive allocations
	TSet<FPolygonID> ConsumedPolygons;
	ConsumedPolygons.Reserve( NumPolygons );

	for( const FPolygonID PolygonID : Polygons().GetElementIDs() )
	{
		if( !ConsumedPolygons.Contains( PolygonID ) )
		{
			TArray<FPolygonID>& Chart = OutCharts.AddDefaulted_GetRef();
			GetPolygonsInSameChartAsPolygon( PolygonID, Chart );

			// Mark all polygons in the chart as 'consumed'. Note that the chart will also contain the initial polygon.
			for( const FPolygonID ChartPolygon : Chart )
			{
				ConsumedPolygons.Add( ChartPolygon );
			}
		}
	}
}


void FMeshDescription::ReversePolygonFacing(const FPolygonID PolygonID)
{
	//Build a reverse perimeter
	FMeshPolygon& Polygon = GetPolygon(PolygonID);
	for (int32 i = 0; i < Polygon.PerimeterContour.VertexInstanceIDs.Num() / 2; ++i)
	{
		Polygon.PerimeterContour.VertexInstanceIDs.Swap(i, Polygon.PerimeterContour.VertexInstanceIDs.Num() - i - 1);
	}

	//Triangulate the polygon since we reverse the indices
	ComputePolygonTriangulation(PolygonID, Polygon.Triangles);
}


void FMeshDescription::ReverseAllPolygonFacing()
{
	// Perform triangulation directly into mesh polygons
	for (const FPolygonID PolygonID : Polygons().GetElementIDs())
	{
		ReversePolygonFacing(PolygonID);
	}
}


#if WITH_EDITORONLY_DATA

void FMeshDescriptionBulkData::Serialize( FArchive& Ar, UObject* Owner )
{
	Ar.UsingCustomVersion( FEditorObjectVersion::GUID );

	if( Ar.IsTransacting() )
<<<<<<< HEAD
	{
		// If transacting, keep these members alive the other side of an undo, otherwise their values will get lost
		CustomVersions.Serialize( Ar );
		Ar << bBulkDataUpdated;
	}
	else
	{
=======
	{
		// If transacting, keep these members alive the other side of an undo, otherwise their values will get lost
		CustomVersions.Serialize( Ar );
		Ar << bBulkDataUpdated;
	}
	else
	{
>>>>>>> 33e6966e
		if( Ar.IsLoading() )
		{
			// If loading, take a copy of the package custom version container, so it can be applied when unpacking
			// MeshDescription from the bulk data.
			CustomVersions = Ar.GetCustomVersions();
		}
		else if( Ar.IsSaving() )
		{
			// If the bulk data hasn't been updated since this was loaded, there's a possibility that it has old versioning.
			// Explicitly load and resave the FMeshDescription so that its version is in sync with the FMeshDescriptionBulkData.
			if( !bBulkDataUpdated )
			{
				FMeshDescription MeshDescription;
				LoadMeshDescription( MeshDescription );
				SaveMeshDescription( MeshDescription );
			}
		}
	}

	BulkData.Serialize( Ar, Owner );

	if( Ar.IsLoading() && Ar.CustomVer( FEditorObjectVersion::GUID ) < FEditorObjectVersion::MeshDescriptionBulkDataGuid )
	{
		FPlatformMisc::CreateGuid( Guid );
	}
	else
	{
		Ar << Guid;
	}
}


void FMeshDescriptionBulkData::SaveMeshDescription( FMeshDescription& MeshDescription )
{
	BulkData.RemoveBulkData();

	if( !MeshDescription.IsEmpty() )
	{
		const bool bIsPersistent = true;
		FBulkDataWriter Ar( BulkData, bIsPersistent );
		Ar << MeshDescription;

		// Preserve CustomVersions at save time so we can reuse the same ones when reloading direct from memory
		CustomVersions = Ar.GetCustomVersions();
	}

	FPlatformMisc::CreateGuid( Guid );

	// Mark the MeshDescriptionBulkData as having been updated.
	// This means we know that its version is up-to-date.
	bBulkDataUpdated = true;
}


void FMeshDescriptionBulkData::LoadMeshDescription( FMeshDescription& MeshDescription )
{
	MeshDescription.Empty();

	if( BulkData.GetElementCount() > 0 )
	{
		// Get a lock on the bulk data and read it into the mesh description
		{
			const bool bIsPersistent = true;
			FBulkDataReader Ar( BulkData, bIsPersistent );

			// Propagate the custom version information from the package to the bulk data, so that the MeshDescription
			// is serialized with the same versioning.
			Ar.SetCustomVersions( CustomVersions );
			Ar << MeshDescription;
		}
		// Unlock bulk data when we leave scope

		// Throw away the bulk data allocation as we don't need it now we have its contents as a FMeshDescription
		// @todo: revisit this
//		BulkData.UnloadBulkData();
	}
}


void FMeshDescriptionBulkData::Empty()
{
	BulkData.RemoveBulkData();
}


FString FMeshDescriptionBulkData::GetIdString() const
{
	return Guid.ToString();
}

#endif // #if WITH_EDITORONLY_DATA<|MERGE_RESOLUTION|>--- conflicted
+++ resolved
@@ -1228,7 +1228,6 @@
 	Ar.UsingCustomVersion( FEditorObjectVersion::GUID );
 
 	if( Ar.IsTransacting() )
-<<<<<<< HEAD
 	{
 		// If transacting, keep these members alive the other side of an undo, otherwise their values will get lost
 		CustomVersions.Serialize( Ar );
@@ -1236,15 +1235,6 @@
 	}
 	else
 	{
-=======
-	{
-		// If transacting, keep these members alive the other side of an undo, otherwise their values will get lost
-		CustomVersions.Serialize( Ar );
-		Ar << bBulkDataUpdated;
-	}
-	else
-	{
->>>>>>> 33e6966e
 		if( Ar.IsLoading() )
 		{
 			// If loading, take a copy of the package custom version container, so it can be applied when unpacking
