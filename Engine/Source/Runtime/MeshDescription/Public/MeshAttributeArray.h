--- conflicted
+++ resolved
@@ -1837,17 +1837,6 @@
 		return TMeshAttributesRef<ElementIDType, RefType>();
 	}
 
-<<<<<<< HEAD
-	template <typename ViewType>
-	UE_DEPRECATED(4.26, "GetAttributesView() will no longer be supported; please use GetAttributesRef() instead.")
-	TMeshAttributesConstView<ElementIDType, ViewType> GetAttributesView( const FName AttributeName ) const
-	{
-		if( const FAttributesSetEntry* ArraySetPtr = this->Map.Find( AttributeName ) )
-		{
-			return TMeshAttributesConstView<ElementIDType, ViewType>( ArraySetPtr->Get() );
-		}
-=======
->>>>>>> 6bbb88c8
 
 	UE_DEPRECATED(5.0, "Please use GetAttributeChannelCount() instead.")
 	int32 GetAttributeIndexCount(const FName AttributeName) const
@@ -1855,14 +1844,8 @@
 		return GetAttributeChannelCount(AttributeName);
 	}
 
-<<<<<<< HEAD
-	template <typename ViewType>
-	UE_DEPRECATED(4.26, "GetAttributesView() will no longer be supported; please use GetAttributesRef() instead.")
-	TMeshAttributesView<ElementIDType, ViewType> GetAttributesView( const FName AttributeName )
-=======
 	/** Returns the number of indices for the attribute with the given name */
 	int32 GetAttributeChannelCount(const FName AttributeName) const
->>>>>>> 6bbb88c8
 	{
 		if (const FAttributesSetEntry* ArraySetPtr = this->Map.Find(AttributeName))
 		{
