// Copyright Epic Games, Inc. All Rights Reserved.

#pragma once

#include "CoreMinimal.h"
#include "Containers/StaticArray.h"
#include "Algo/Rotate.h"


template <typename AttributeType>
class TAttributeArrayContainer
{
public:
	TAttributeArrayContainer() = default;

	explicit TAttributeArrayContainer(const AttributeType& InDefaultValue)
		: DefaultValue(InDefaultValue)
	{}

	/** Return size of container */
	int32 Num() const { return NumElements; }

	/** Initializes the array to the given size with the default value */
	void Initialize(const int32 ElementCount, const AttributeType& Default)
	{
		// For unbounded arrays, the default value is an empty subarray.
		check(ElementCount >= 0);
		int32 NumChunks = GetNumRequiredChunks(ElementCount);
		Chunks.Empty(NumChunks);
		Chunks.SetNum(NumChunks);
		if (NumChunks > 0)
		{
			// Set num elements in the final chunk to the right value.
			// All previous chunks are default initialized to be 'full'.
			Chunks.Last().NumElements = GetElementsInLastChunk(ElementCount);
		}

		NumElements = ElementCount;
	}

	/** Sets the number of elements, each element itself being a subarray of items of type AttributeType. */
	void SetNum(const int32 ElementCount, const AttributeType& Default)
	{
		check(ElementCount >= 0);

		int32 OldNumChunks = Chunks.Num();
		int32 NumChunks = GetNumRequiredChunks(ElementCount);
		Chunks.SetNum(NumChunks);

		if (ElementCount < NumElements)
		{
			// Case where we're shrinking the unbounded array
			if (NumChunks > 0)
			{
				Chunks.Last().NumElements = GetElementsInLastChunk(ElementCount);
			}
		}
		else if (ElementCount > NumElements)
		{
			// Case where we're growing the unbounded array
			int32 IndexInOldLastChunk = NumElements & ChunkMask;
			int32 ElementsInLastChunk = GetElementsInLastChunk(ElementCount);

			if (IndexInOldLastChunk > 0)
			{
				// If the original final chunk had unused elements, we need to initialize their data pointers up to either:
				// - the new final element, if it is still the final chunk
				// - the end (ChunkSize) if it is no longer the final chunk
				int32 LastIndex = (NumChunks == OldNumChunks) ? ElementsInLastChunk : ChunkSize;

				FChunk& OldLastChunk = Chunks[OldNumChunks - 1];

				// Determine the start index in the data block of the next element,
				// and resize it to that amount
				int32 DataStartIndex = OldLastChunk.StartIndex[IndexInOldLastChunk - 1] + OldLastChunk.MaxCount[IndexInOldLastChunk - 1];
				OldLastChunk.Data.SetNum(DataStartIndex, false);

				for (; IndexInOldLastChunk < LastIndex; IndexInOldLastChunk++)
				{
					OldLastChunk.StartIndex[IndexInOldLastChunk] = DataStartIndex;
					OldLastChunk.Count[IndexInOldLastChunk] = 0;
					OldLastChunk.MaxCount[IndexInOldLastChunk] = 0;
				}

				// Update the element count for the old last chunk
				OldLastChunk.NumElements = LastIndex;
			}

			// Any further chunks which have just been initialized will default to being 'full', i.e. with ChunkSize elements
			// The very last chunk will need initializing to the correct value.
			// If this happens to coincide with the old last chunk, it doesn't hurt to do this again here.
			Chunks.Last().NumElements = ElementsInLastChunk;
		}

		NumElements = ElementCount;
	}

	uint32 GetHash(uint32 Crc = 0) const
	{
		for (const FChunk& Chunk : Chunks)
		{
			Crc = FCrc::MemCrc32(Chunk.Data.GetData(), Chunk.Data.Num() * sizeof(AttributeType), Crc);
		}
		return Crc;
	}

	/** Expands the array if necessary so that the passed element index is valid. Newly created elements will be assigned the default value. */
	void Insert(const int32 Index, const AttributeType& Default)
	{
		check(Index >= 0);

		int32 EndIndex = Index + 1;
		if (EndIndex > NumElements)
		{
			SetNum(EndIndex, Default);
		}
	}

	/** Fills the index with the default value */
	void SetToDefault(const int32 Index, const AttributeType& Default)
	{
		checkSlow(Index >= 0 && Index < NumElements);
		int32 ChunkIndex = Index >> ChunkBits;
		int32 ElementIndex = Index & ChunkMask;

		// Default value is an empty array. We do not compact the allocations when shrinking the data.
		Chunks[ChunkIndex].Count[ElementIndex] = 0;
	}

	/** Remaps elements according to the passed remapping table */
	void Remap(const TSparseArray<int32>& IndexRemap, const AttributeType& Default);

	friend FArchive& operator <<(FArchive& Ar, TAttributeArrayContainer<AttributeType>& Array)
	{
		Ar << Array.Chunks;
		Ar << Array.NumElements;
		Ar << Array.DefaultValue;
		return Ar;
	}

	/** Gets the array attribute at the given index as a TArrayView */
	TArrayView<AttributeType> Get(int32 Index)
	{
		checkSlow(Index >= 0 && Index < NumElements);
		int32 ChunkIndex = Index >> ChunkBits;
		int32 ElementIndex = Index & ChunkMask;
		FChunk& Chunk = Chunks[ChunkIndex];
		return TArrayView<AttributeType>(Chunk.Data.GetData() + Chunk.StartIndex[ElementIndex], Chunk.Count[ElementIndex]);
	}

	/** Gets the array attribute at the given index as a TArrayView */
	TArrayView<const AttributeType> Get(int32 Index) const
	{
		checkSlow(Index >= 0 && Index < NumElements);
		int32 ChunkIndex = Index >> ChunkBits;
		int32 ElementIndex = Index & ChunkMask;
		const FChunk& Chunk = Chunks[ChunkIndex];
		return TArrayView<const AttributeType>(Chunk.Data.GetData() + Chunk.StartIndex[ElementIndex], Chunk.Count[ElementIndex]);
	}

	/** Gets the element count of the array attribute at the given index */
	int32 GetElementCount(int32 Index) const
	{
		checkSlow(Index >= 0 && Index < NumElements);
		int32 ChunkIndex = Index >> ChunkBits;
		int32 ElementIndex = Index & ChunkMask;
		const FChunk& Chunk = Chunks[ChunkIndex];
		return Chunk.Count[ElementIndex];
	}

	/** Gets the reserved element count of the array attribute at the given index */
	int32 GetReservedElementCount(int32 Index) const
	{
		checkSlow(Index >= 0 && Index < NumElements);
		int32 ChunkIndex = Index >> ChunkBits;
		int32 ElementIndex = Index & ChunkMask;
		const FChunk& Chunk = Chunks[ChunkIndex];
		return Chunk.MaxCount[ElementIndex];
	}

	/** Sets the attribute array at the given index to the given TArrayView */
	void Set(int32 Index, TArrayView<const AttributeType> Value)
	{
		const bool bSetCount = true;
		const bool bSetDefault = false;
		TArrayView<AttributeType> Element = SetElementSize(Index, Value.Num(), bSetCount, bSetDefault);

		for (int32 I = 0; I < Value.Num(); I++)
		{
			Element[I] = Value[I];
		}
	}

	/** Sets the given attribute array element to have the given number of subarray elements. */
	TArrayView<AttributeType> SetElementSize(int32 Index, int32 Size, bool bSetCount, bool bSetDefault = true)
	{
		checkSlow(Index >= 0 && Index < NumElements);
		int32 ChunkIndex = Index >> ChunkBits;
		int32 ElementIndex = Index & ChunkMask;
		FChunk& Chunk = Chunks[ChunkIndex];

		AttributeType* BasePtr = Chunk.Data.GetData();

		int32 Extra = Size - Chunk.MaxCount[ElementIndex];
		if (Extra > 0)
		{
			// If we are requesting that MaxCount grows for this element, we have to insert new data elements,
			// and adjust subsequent start indices accordingly.
			int32 OldDataSize = Chunk.Data.Num();
			Chunk.Data.SetNum(OldDataSize + Extra);
			BasePtr = Chunk.Data.GetData();

			AttributeType* StartPtr = BasePtr + Chunk.StartIndex[ElementIndex] + Chunk.MaxCount[ElementIndex];
			AttributeType* EndPtr = BasePtr + OldDataSize;
			FMemory::Memmove(StartPtr + Extra, StartPtr, (EndPtr - StartPtr) * sizeof(AttributeType));

			Chunk.MaxCount[ElementIndex] = Size;
			for (int32 I = ElementIndex + 1; I < Chunk.NumElements; I++)
			{
				Chunk.StartIndex[I] += Extra;
			}
		}

		if (bSetDefault)
		{
			if (Size > Chunk.Count[ElementIndex])
			{
				// Set any newly created members to the default value
				for (int32 I = Chunk.Count[ElementIndex]; I < Chunk.MaxCount[ElementIndex]; I++)
				{
					Chunk.Data[Chunk.StartIndex[ElementIndex] + I] = DefaultValue;
				}
			}
			else
			{
				// Set any removed values to the default value
				for (int32 I = Size; I < Chunk.Count[ElementIndex]; I++)
				{
					Chunk.Data[Chunk.StartIndex[ElementIndex] + I] = DefaultValue;
				}
			}
		}

		if (bSetCount)
		{
			Chunk.Count[ElementIndex] = Size;
		}

		return TArrayView<AttributeType>(BasePtr + Chunk.StartIndex[ElementIndex], Chunk.Count[ElementIndex]);
	}

	TArrayView<AttributeType> InsertIntoElement(int32 Index, int32 SubArrayIndex, int32 InsertCount = 1)
	{
		checkSlow(Index >= 0 && Index < NumElements);
		int32 ChunkIndex = Index >> ChunkBits;
		int32 ElementIndex = Index & ChunkMask;
		FChunk& Chunk = Chunks[ChunkIndex];

		int32 CurrentCount = Chunk.Count[ElementIndex];
		checkSlow(SubArrayIndex >= 0 && SubArrayIndex <= CurrentCount);
		int32 NewCount = CurrentCount + InsertCount;

		if (NewCount > Chunk.MaxCount[ElementIndex])
		{
			// Add a few extra slots in anticipation of further growth in the future
			// TODO: opt in to this behavior?
			NewCount = NewCount * 4 / 3;

			// Resize the allocated space for this element if necessary
			const bool bSetCount = false;
			const bool bSetDefault = true;
			SetElementSize(Index, NewCount, bSetCount, bSetDefault);
		}

		Chunk.Count[ElementIndex] += InsertCount;

		// Insert the new subarray elements
		TArrayView<AttributeType> Element = Get(Index);
		int32 SpanSize = NewCount - SubArrayIndex;
		TArrayView<AttributeType> ElementToRotate(Element.GetData() + SubArrayIndex, SpanSize);
		Algo::Rotate(ElementToRotate, SpanSize - InsertCount);

		return Element;
	}

	TArrayView<AttributeType> RemoveFromElement(int32 Index, int32 SubArrayIndex, int32 Count = 1)
	{
		TArrayView<AttributeType> Element = Get(Index);
		for (int32 I = SubArrayIndex + Count; I < Element.Num(); I++)
		{
			Element[I - Count] = Element[I];
		}

		const bool bSetCount = true;
		const bool bSetDefault = true;
		return SetElementSize(Index, Element.Num() - Count, bSetCount, bSetDefault);
	}

	AttributeType GetDefault() const { return DefaultValue; }

private:

	static int32 GetNumRequiredChunks(const int32 ElementCount)
	{
		return (ElementCount + ChunkSize - 1) >> ChunkBits;
	}

	static int32 GetElementsInLastChunk(const int32 ElementCount)
	{
		return ((ElementCount + ChunkSize - 1) & ChunkMask) + 1;
	}

	static const int32 ChunkBits = 8;
	static const int32 ChunkSize = (1 << ChunkBits);
	static const int32 ChunkMask = ChunkSize - 1;

	struct FChunk
	{
		FChunk()
		{
			Data.Reserve(ChunkSize);
		}

		friend FArchive& operator <<(FArchive& Ar, FChunk& Chunk)
		{
			Ar << Chunk.Data;
			Ar << Chunk.NumElements;

			for (int32 Index = 0; Index < Chunk.NumElements; Index++)
			{
				Ar << Chunk.StartIndex[Index];
			}

			for (int32 Index = 0; Index < Chunk.NumElements; Index++)
			{
				Ar << Chunk.Count[Index];
			}

			for (int32 Index = 0; Index < Chunk.NumElements; Index++)
			{
				Ar << Chunk.MaxCount[Index];
			}

			return Ar;
		}

		// All the data for each element in the chunk, packed contiguously
		TArray<AttributeType> Data;

		// Start, count and allocated count in the Data array for each element in the chunk.
		// Arranged as SoA for cache optimization, since the most frequent operation is
		// adding a fixed amount to all the start indices when a value is inserted.
		TStaticArray<int32, ChunkSize> StartIndex{InPlace, 0};
		TStaticArray<int32, ChunkSize> Count     {InPlace, 0};
		TStaticArray<int32, ChunkSize> MaxCount  {InPlace, 0};

		// Specify number of valid elements in this chunk.
		// Default to maximum number so that we can add chunks in bulk, and all put the final
		// chunk will already be correctly initialized.
		int32 NumElements = ChunkSize;
	};

	TArray<FChunk> Chunks;
	int32 NumElements = 0;
	AttributeType DefaultValue = AttributeType();
};



template <typename AttributeType>
void TAttributeArrayContainer<AttributeType>::Remap(const TSparseArray<int32>& IndexRemap, const AttributeType& Default)
{
	TAttributeArrayContainer<AttributeType> NewAttributeArray(Default);

	for (TSparseArray<int32>::TConstIterator It(IndexRemap); It; ++It)
	{
		const int32 OldElementIndex = It.GetIndex();
		const int32 NewElementIndex = IndexRemap[OldElementIndex];

		NewAttributeArray.Insert(NewElementIndex, Default);
		NewAttributeArray.Set(NewElementIndex, Get(OldElementIndex));
	}

	*this = MoveTemp(NewAttributeArray);
}


/**
 * Proxy object which fields access to an unbounded array attribute container.
 */
template <typename AttributeType>
class TArrayAttribute
{
	template <typename T> friend class TArrayAttribute;
	using ArrayType = typename TCopyQualifiersFromTo<AttributeType, TAttributeArrayContainer<std::remove_cv_t<AttributeType>>>::Type;

public:
	explicit TArrayAttribute(ArrayType& InArray, int32 InIndex)
		: Array(&InArray),
		  Index(InIndex)
	{}

	/**
	 * Construct a TArrayAttribute<const T> from a TArrayAttribute<T>. 
	 */
	template <typename T = AttributeType, typename TEnableIf<std::is_same_v<T, const T>, int>::Type = 0>
<<<<<<< HEAD
	TArrayAttribute(TArrayAttribute<typename TRemoveCV<T>::Type> InValue)
=======
	TArrayAttribute(TArrayAttribute<std::remove_cv_t<T>> InValue)
>>>>>>> 4af6daef
		: Array(InValue.Array),
		  Index(InValue.Index)
	{}

	/**
	 * Helper function for returning a typed pointer to the first array attribute entry.
	 */
	AttributeType* GetData() const
	{
		return Array->Get(Index).GetData();
	}

	/**
	 * Tests if index is valid, i.e. than or equal to zero, and less than the number of elements in the array attribute.
	 *
	 * @param Index Index to test.
	 *
	 * @returns True if index is valid. False otherwise.
	 */
	bool IsValidIndex(int32 ArrayAttributeIndex) const
	{
		return Array->Get(Index).IsValidIndex(ArrayAttributeIndex);
	}

	/**
	 * Returns true if the array attribute is empty and contains no elements. 
	 *
	 * @returns True if the array attribute is empty.
	 */
	bool IsEmpty() const
	{
		return Array->Get(Index).IsEmpty();
	}

	/**
	 * Returns number of elements in the array attribute.
	 *
	 * @returns Number of elements in array attribute.
	 */
	int32 Num() const
	{
		return Array->Get(Index).Num();
	}

	/**
	 * Array bracket operator. Returns reference to array attribute element at given index.
	 *
	 * @returns Reference to indexed element.
	 */
	AttributeType& operator[](int32 ArrayAttributeIndex) const
	{
		return Array->Get(Index)[ArrayAttributeIndex];
	}

	/**
	 * Returns n-th last element from the array attribute.
	 *
	 * @param IndexFromTheEnd (Optional) Index from the end of array.
	 *                        Default is 0.
	 *
	 * @returns Reference to n-th last element from the array.
	 */
	AttributeType& Last(int32 IndexFromTheEnd = 0) const
	{
		return Array->Get(Index).Last();
	}

	/**
	 * Sets the number of elements in the array attribute.
	 */
	void SetNum(int32 Num)
	{
		const bool bSetCount = true;
		const bool bSetDefault = true;
		Array->SetElementSize(Index, Num, bSetCount, bSetDefault);
	}


	/**
	 * Sets the number of elements in the array attribute without initializing
	 * any new elements. It is the responsibility of the caller to do so after this 
	 * function returns.
	 */
	void SetNumUninitialized(int32 Num)
	{
		const bool bSetCount = true;
		const bool bSetDefault = false;
		Array->SetElementSize(Index, Num, bSetCount, bSetDefault);
	}


	/**
	 * Reserves the number of elements in the array attribute.
	 */
	void Reserve(int32 Num)
	{
		const bool bSetCount = false;
		const bool bSetDefault = true;
		Array->SetElementSize(Index, Num, bSetCount, bSetDefault);
	}


	/**
	 * Adds the given value to the end of the array attribute, reserving extra space if necessary.
	 */
	int32 Add(const AttributeType& Value)
	{
		int32 ElementCount = Array->GetElementCount(Index);
		TArrayView<AttributeType> Element = Array->InsertIntoElement(Index, ElementCount, 1);
		Element[ElementCount] = Value;
		return ElementCount;
	}


	/**
	 * Adds the given value to the end of the array attribute, reserving extra space if necessary.
	 */
	int32 AddUnique(const AttributeType& Value)
	{
		int32 FoundIndex = Find(Value);
		if (FoundIndex == INDEX_NONE)
		{
			return Add(Value);
		}
		else
		{
			return FoundIndex;
		}
	}


	/**
	 * Inserts a number of default-constructed elements in the array attribute
	 */
	void InsertDefaulted(int32 StartIndex, int32 Count)
	{
		Array->InsertIntoElement(Index, StartIndex, Count);
	}


	/**
	 * Inserts an element into the given index in the array attribute
	 */
	void Insert(const AttributeType& Value, int32 StartIndex)
	{
		TArrayView<AttributeType> Element = Array->InsertIntoElement(Index, StartIndex, 1);
		Element[StartIndex] = Value;
	}


	/**
	 * Removes a number of elements from the array attribute
	 */
	void RemoveAt(int32 StartIndex, int32 Count)
	{
		Array->RemoveFromElement(Index, StartIndex, Count);
	}


	/**
	 * Removes all elements which match the predicate
	 */
	template <typename Predicate>
	int32 RemoveAll(Predicate Pred)
	{
		TArrayView<AttributeType> Element = Array->Get(Index);
		int32 Count = Element.Num();

		int32 WriteIndex = 0;
		for (int32 ReadIndex = 0; ReadIndex < Count; ReadIndex++)
		{
			if (!Pred(Element[ReadIndex]))
			{
				Element[WriteIndex] = Element[ReadIndex];
				WriteIndex++;
			}
		}

		const bool bSetCount = true;
		const bool bSetDefault = true;
		Array->SetElementSize(Index, WriteIndex, bSetCount, bSetDefault);

		return Count - WriteIndex;
	}


	int32 Remove(const AttributeType& Value)
	{
		return RemoveAll([&Value](const AttributeType& ToCompare) { return Value == ToCompare; });
	}


	/**
	 * Finds the given value in the array attribute and returns its index
	 */
	int32 Find(const AttributeType& Value) const
	{
		return Array->Get(Index).Find(Value);
	}


	/**
	 * Finds an element which matches a predicate functor.
	 *
	 * @param Pred The functor to apply to each element.
	 *
	 * @return Pointer to the first element for which the predicate returns
	 *         true, or nullptr if none is found.
	 */
	template <typename Predicate>
	AttributeType* FindByPredicate(Predicate Pred) const
	{
		return Array->Get(Index).FindByPredicate(MoveTemp(Pred));
	}


	/**
	 * Finds an item by predicate.
	 *
	 * @param Pred The predicate to match.
	 *
	 * @returns Index to the first matching element, or INDEX_NONE if none is
	 *          found.
	 */
	template <typename Predicate>
	int32 IndexOfByPredicate(Predicate Pred) const
	{
		return Array->Get(Index).IndexOfByPredicate(MoveTemp(Pred));
	}


	/**
	 * Determines whether the array attribute contains a particular value
	 */
	bool Contains(const AttributeType& Value) const
	{
		return Array->Get(Index).Contains(Value);
	}


	/**
	 * Checks if this array contains element for which the predicate is true.
	 *
	 * @param Predicate to use
	 *
	 * @returns	True if found. False otherwise.
	 */
	template <typename Predicate>
	bool ContainsByPredicate(Predicate Pred) const
	{
		return Array->Get(Index).ContainsByPredicate(MoveTemp(Pred));
	}


	/**
	 * Sorts the array assuming < operator is defined for the item type.
	 */
	void Sort()
	{
		Array->Get(Index).Sort();
	}

	/**
	 * Sorts the array using the given predicate.
	 */
	template<typename Predicate>
	void SortByPredicate(Predicate Pred)
	{
		Array->Get(Index).template Sort<Predicate>(Pred);
	}


	/**
	 * Stable sorts the array assuming < operator is defined for the item type.
	 */
	void StableSort()
	{
		Array->Get(Index).StableSort();
	}


	/**
	 * Sorts the array using the given predicate.
	 */
	template<typename Predicate>
	void StableSortByPredicate(Predicate Pred)
	{
		Array->Get(Index).template StableSort<Predicate>(Pred);
	}

	/**
	 * Return a TArrayView representing this array attribute.
	 */
	TArrayView<AttributeType> ToArrayView() { return Array->Get(Index); }

	/**
	 * Implicitly coerce an array attribute to a TArrayView.
	 */
	operator TArrayView<AttributeType>() { return Array->Get(Index); }

public:
	/**
	* DO NOT USE DIRECTLY
	* STL-like iterators to enable range-based for loop support.
	*/
	FORCEINLINE AttributeType* begin() const { return GetData(); }
	FORCEINLINE AttributeType* end  () const { return GetData() + Num(); }

private:
	ArrayType* Array;
	int32 Index;
};

<|MERGE_RESOLUTION|>--- conflicted
+++ resolved
@@ -404,11 +404,7 @@
 	 * Construct a TArrayAttribute<const T> from a TArrayAttribute<T>. 
 	 */
 	template <typename T = AttributeType, typename TEnableIf<std::is_same_v<T, const T>, int>::Type = 0>
-<<<<<<< HEAD
-	TArrayAttribute(TArrayAttribute<typename TRemoveCV<T>::Type> InValue)
-=======
 	TArrayAttribute(TArrayAttribute<std::remove_cv_t<T>> InValue)
->>>>>>> 4af6daef
 		: Array(InValue.Array),
 		  Index(InValue.Index)
 	{}
