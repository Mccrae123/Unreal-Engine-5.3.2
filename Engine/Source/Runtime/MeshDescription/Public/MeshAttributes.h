--- conflicted
+++ resolved
@@ -64,11 +64,7 @@
 
 	virtual ~FMeshAttributes() = default;
 
-<<<<<<< HEAD
-	virtual void Register(bool bKeepExistingAttribute = false);
-=======
 	MESHDESCRIPTION_API virtual void Register(bool bKeepExistingAttribute = false);
->>>>>>> 4af6daef
 
 	static bool IsReservedAttributeName(const FName InAttributeName)
 	{
