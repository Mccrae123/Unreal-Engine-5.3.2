--- conflicted
+++ resolved
@@ -1143,18 +1143,6 @@
 
 	const FRigVMCopyOp Op(InSource, InTarget);
 	const uint64 ByteIndex = AddOp(Op);
-<<<<<<< HEAD
-
-#if WITH_EDITORONLY_DATA
-	const FRigVMOperandArray InputOperands(&InSource, 1);
-	const FRigVMOperandArray OutputOperands(&InTarget, 1);
-	SetOperandsForInstruction(GetNumInstructions() - 1, InputOperands, OutputOperands);
-#endif
-	
-	return ByteIndex;
-}
-=======
->>>>>>> d731a049
 
 #if WITH_EDITORONLY_DATA
 	const FRigVMOperandArray InputOperands(&InSource, 1);
@@ -2256,8 +2244,4 @@
 	}
 }
 
-<<<<<<< HEAD
 #endif
-=======
-#endif
->>>>>>> d731a049
