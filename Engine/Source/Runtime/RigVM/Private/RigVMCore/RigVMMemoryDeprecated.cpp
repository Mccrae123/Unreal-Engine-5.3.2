// Copyright Epic Games, Inc. All Rights Reserved.

#include "RigVMCore/RigVMMemoryDeprecated.h"
#include "UObject/AnimObjectVersion.h"
#include "UObject/ReleaseObjectVersion.h"
#include "UObject/PropertyPortFlags.h"
#include "UObject/Package.h"
#include "RigVMModule.h"

#include UE_INLINE_GENERATED_CPP_BY_NAME(RigVMMemoryDeprecated)

////////////////////////////////////////////////////////////////////////////////////////////////////////////////////////

void FRigVMRegister::Serialize(FArchive& Ar)
{
	Ar.UsingCustomVersion(FAnimObjectVersion::GUID);

	if (Ar.CustomVer(FAnimObjectVersion::GUID) < FAnimObjectVersion::StoreMarkerNamesOnSkeleton)
	{
		return;
	}

	uint16 SliceIndex = 0;

	Ar << Type;
	Ar << ByteIndex;
	Ar << ElementSize;
	Ar << ElementCount;
	Ar << SliceIndex;
	Ar << SliceCount;
	Ar << AlignmentBytes;
	Ar << TrailingBytes;
	Ar << Name;
	Ar << ScriptStructIndex;

	if (Ar.IsSaving() || Ar.IsObjectReferenceCollector() || Ar.IsCountingMemory())
	{
		Save(Ar);
	}
	else if (Ar.IsLoading())
	{
		Load(Ar);
	}
	else
	{
		checkNoEntry();
	}
}

void FRigVMRegister::Save(FArchive& Ar)
{
	Ar << bIsArray;
	Ar << bIsDynamic;
}

void FRigVMRegister::Load(FArchive& Ar)
{
	if (Ar.CustomVer(FAnimObjectVersion::GUID) >= FAnimObjectVersion::SerializeRigVMRegisterArrayState)
	{
		Ar << bIsArray;
	}
	else
	{
		bIsArray = false;
	}

	if (Ar.CustomVer(FAnimObjectVersion::GUID) >= FAnimObjectVersion::SerializeRigVMRegisterDynamicState)
	{
		Ar << bIsDynamic;
	}
	else
	{
		bIsDynamic = false;
	}
}

////////////////////////////////////////////////////////////////////////////////////////////////////////////////////////

void FRigVMRegisterOffset::Serialize(FArchive& Ar)
{
	Ar.UsingCustomVersion(FAnimObjectVersion::GUID);
	Ar.UsingCustomVersion(FReleaseObjectVersion::GUID);

	if (Ar.CustomVer(FAnimObjectVersion::GUID) < FAnimObjectVersion::StoreMarkerNamesOnSkeleton)
	{
		return;
	}

	if (Ar.IsSaving() || Ar.IsObjectReferenceCollector() || Ar.IsCountingMemory())
	{
		Save(Ar);
	}
	else if (Ar.IsLoading())
	{
		Load(Ar);
	}
	else
	{
		checkNoEntry();
	}
}

void FRigVMRegisterOffset::Save(FArchive& Ar)
{
	Ar << Segments;
	Ar << Type;
	Ar << CPPType;

	Ar << ScriptStruct;
	
	Ar << ElementSize;
	Ar << ParentScriptStruct;
	Ar << CachedSegmentPath;
	Ar << ArrayIndex;
}

void FRigVMRegisterOffset::Load(FArchive& Ar)
{
	Ar << Segments;
	Ar << Type;
	Ar << CPPType;

	if (Ar.CustomVer(FReleaseObjectVersion::GUID) < FReleaseObjectVersion::SerializeRigVMOffsetSegmentPaths)
	{
		FName ScriptStructPath;
		Ar << ScriptStructPath;

		if(ScriptStructPath.IsNone())
		{
			ScriptStruct = nullptr;
		}
		else
		{
			ScriptStruct = UClass::TryFindTypeSlow<UScriptStruct>(ScriptStructPath.ToString());
		}
	}
	else
	{
		Ar << ScriptStruct;
	}

	Ar << ElementSize;

	if (Ar.CustomVer(FReleaseObjectVersion::GUID) >= FReleaseObjectVersion::SerializeRigVMOffsetSegmentPaths)
	{
		FString SegmentPath;
		Ar << ParentScriptStruct;
		Ar << SegmentPath;
		Ar << ArrayIndex;

		if (Ar.IsTransacting())
		{
			CachedSegmentPath = SegmentPath;
		}
		else if (ParentScriptStruct != nullptr)
		{
			// if segment path is empty, it implies that the register offset refers to an element in a struct array
			// so segments also need to be recalculated
			int32 InitialOffset = ArrayIndex * ParentScriptStruct->GetStructureSize();
			FRigVMRegisterOffset TempOffset(ParentScriptStruct, SegmentPath, InitialOffset, ElementSize);
			if(TempOffset.Type == ERigVMRegisterType::Invalid)
			{
				Type = ERigVMRegisterType::Invalid;
				CachedSegmentPath = SegmentPath;
				return;
			}
			
			if (TempOffset.GetSegments().Num() == Segments.Num())
			{
				Segments = TempOffset.GetSegments();
				CachedSegmentPath = SegmentPath;
			}
			else
			{
				checkNoEntry();
			}
		}
	}
}

FRigVMRegisterOffset::FRigVMRegisterOffset(UScriptStruct* InScriptStruct, const FString& InSegmentPath, int32 InInitialOffset, uint16 InElementSize, const FName& InCPPType)
	: Segments()
	, Type(ERigVMRegisterType::Plain)
	, CPPType(InCPPType)
	, ScriptStruct(nullptr)
	, ParentScriptStruct(nullptr)
	, ArrayIndex(0)
	, ElementSize(InElementSize)
	, CachedSegmentPath(InSegmentPath)
{
	ParentScriptStruct = InScriptStruct;

	if (ParentScriptStruct)
	{
		ArrayIndex = InInitialOffset / InScriptStruct->GetStructureSize();
	}
	else
	{
		ArrayIndex = InInitialOffset / InElementSize;
	}

	struct FRigVMRegisterOffsetBuilder
	{
		static bool WalkStruct(UStruct* InStruct, const FString& InPath, FRigVMRegisterOffset& Offset)
		{
			FString Left, Right;
			if (!InPath.Split(TEXT("."), &Left, &Right))
			{
				Left = InPath;
			}

			FProperty* Property = InStruct->FindPropertyByName(*Left);
			if(Property == nullptr)
			{
				return false;
			}

			int32 SegmentIndex = Property->GetOffset_ReplaceWith_ContainerPtrToValuePtr();
			if (Offset.Segments.Num() > 0)
			{
				if (Offset.Segments.Last() >= 0)
				{
					Offset.Segments[Offset.Segments.Num() - 1] += SegmentIndex;
				}
				else
				{
					Offset.Segments.Add(SegmentIndex);
				}
			}
			else
			{
				Offset.Segments.Add(SegmentIndex);
			}

			if (!Right.IsEmpty())
			{
				if (FStructProperty* StructProperty = CastField<FStructProperty>(Property))
				{
					return WalkStruct(StructProperty->Struct, Right, Offset);
				}
				else if (FArrayProperty* ArrayProperty = CastField<FArrayProperty>(Property))
				{
					return WalkArray(ArrayProperty, Right, Offset);
				}
			}
			else
			{
				Offset.CPPType = *Property->GetCPPType();
				Offset.ElementSize = Property->ElementSize;

				if (FArrayProperty* ArrayProperty = CastField<FArrayProperty>(Property))
				{
					Offset.Segments.Add(-1);
					Property = ArrayProperty->Inner;

					Offset.CPPType = *ArrayProperty->Inner->GetCPPType();
					Offset.ElementSize = ArrayProperty->Inner->ElementSize;
				}

				if (FStructProperty* StructProperty = CastField<FStructProperty>(Property))
				{
					Offset.ScriptStruct = StructProperty->Struct;
					Offset.Type = ERigVMRegisterType::Struct;
				}
				else
				{
					Offset.Type = ERigVMRegisterType::Plain;
				}
			}

			return true;
		}

		static bool WalkArray(FArrayProperty* InArrayProperty, const FString& InPath, FRigVMRegisterOffset& Offset)
		{
			FString Left, Right;
			if (!InPath.Split(TEXT("."), &Left, &Right))
			{
				Left = InPath;
			}

			int32 ArrayIndex = FCString::Atoi(*Left);
			int32 SegmentIndex = -1 - InArrayProperty->Inner->ElementSize * ArrayIndex;

			if (Offset.Segments.Num() > 0)
			{
				if (Offset.Segments.Last() == 0)
				{
					Offset.Segments[Offset.Segments.Num() - 1] = SegmentIndex;
				}
				else
				{
					Offset.Segments.Add(SegmentIndex);
				}
			}
			else
			{
				Offset.Segments.Add(SegmentIndex);
			}

			if (!Right.IsEmpty())
			{
				if (FStructProperty* StructProperty = CastField<FStructProperty>(InArrayProperty->Inner))
				{
					return WalkStruct(StructProperty->Struct, Right, Offset);
				}
				else if (FArrayProperty* ArrayProperty = CastField<FArrayProperty>(InArrayProperty->Inner))
				{
					return WalkArray(ArrayProperty, Right, Offset);
				}
			}
			else
			{
				Offset.CPPType = *InArrayProperty->Inner->GetCPPType();
				Offset.ElementSize = InArrayProperty->Inner->ElementSize;

				if (FArrayProperty* ArrayProperty = CastField<FArrayProperty>(InArrayProperty->Inner))
				{
					Offset.Segments.Add(-1);
					InArrayProperty = ArrayProperty;
				}

				if (FStructProperty* StructProperty = CastField<FStructProperty>(InArrayProperty->Inner))
				{
					Offset.ScriptStruct = StructProperty->Struct;
					Offset.Type = ERigVMRegisterType::Struct;
				}
				else
				{
					Offset.Type = ERigVMRegisterType::Plain;
				}
			}

			return true;
		}
	};

	Segments.Add(InInitialOffset);

	// if segment path is not empty, it implies that the register offset refers to a sub-property in a struct pin
	if (!InSegmentPath.IsEmpty())
	{
		ensure(!InSegmentPath.IsEmpty());
		check(InScriptStruct)
		FString SegmentPath = InSegmentPath;
		SegmentPath = SegmentPath.Replace(TEXT("["), TEXT("."));
		SegmentPath = SegmentPath.Replace(TEXT("]"), TEXT("."));
		if(!FRigVMRegisterOffsetBuilder::WalkStruct(InScriptStruct, SegmentPath, *this))
		{
			Type = ERigVMRegisterType::Invalid;
			return;
		}
		
		if (Type == ERigVMRegisterType::Plain)
		{
			if (CPPType == TEXT("FName"))
			{
				Type = ERigVMRegisterType::Name;
			}
			else if (CPPType == TEXT("FString"))
			{
				Type = ERigVMRegisterType::String;
			}
		}
	}
	else
	{
		// if segment path is empty, it implies that the register offset refers to an element in a struct array
		if (ParentScriptStruct)
		{
			ScriptStruct = ParentScriptStruct;
			Type = ERigVMRegisterType::Struct;
			CPPType = *ScriptStruct->GetStructCPPName();
		}
	}

	ensure(ElementSize > 0);
}

uint8* FRigVMRegisterOffset::GetData(uint8* InContainer) const
{
	uint8* Data = InContainer;
	for(int32 SegmentIndex : Segments)
	{
		if (SegmentIndex < 0)
		{
			int32 ArrayOffset = (-SegmentIndex) - 1;
			FRigVMByteArray* ArrayPtr = (FRigVMByteArray*)Data;
			Data = ArrayPtr->GetData() + ArrayOffset;
		}
		else
		{
			Data = Data + SegmentIndex;
		}
	}
	return Data;
}

bool FRigVMRegisterOffset::ContainsArraySegment() const
{
	for (int32 SegmentIndex : Segments)
	{
		if (SegmentIndex < 0) // Segement indices less than zero represent array element offsets.
		{
			return true;
		}
	}
	return false;
}

bool FRigVMRegisterOffset::operator == (const FRigVMRegisterOffset& InOther) const
{
	if (Segments.Num() != InOther.Segments.Num())
	{
		return false;
	}
	if (ElementSize != InOther.ElementSize)
	{
		return false;
	}
	if (GetScriptStruct() != InOther.GetScriptStruct())
	{
		return false;
	}
	if (ParentScriptStruct != InOther.ParentScriptStruct)
	{
		return false;
	}
	if (CachedSegmentPath != InOther.CachedSegmentPath)
	{
		return false;
	}
	for (int32 Index = 0; Index < Segments.Num(); Index++)
	{
		if (Segments[Index] != InOther.Segments[Index])
		{
			return false;
		}
	}
	return true;
}

UScriptStruct* FRigVMRegisterOffset::GetScriptStruct() const
{
	return ScriptStruct;
}

uint16 FRigVMRegisterOffset::GetElementSize() const
{
	return ElementSize;
}

////////////////////////////////////////////////////////////////////////////////////////////////////////////////////////

class FRigVMMemoryContainerImportErrorContext : public FOutputDevice
{
public:

	int32 NumErrors;

	FRigVMMemoryContainerImportErrorContext()
		: FOutputDevice()
		, NumErrors(0)
	{
	}

	FORCEINLINE_DEBUGGABLE void Serialize(const TCHAR* V, ELogVerbosity::Type Verbosity, const class FName& Category) override
	{
#if WITH_EDITOR
		UE_LOG(LogRigVM, Display, TEXT("Skipping Importing To MemoryContainer: %s"), V);
#else
		UE_LOG(LogRigVM, Error, TEXT("Error Importing To MemoryContainer: %s"), V);
#endif
		NumErrors++;
	}
};

////////////////////////////////////////////////////////////////////////////////////////////////////////////////////////

FRigVMMemoryContainer::FRigVMMemoryContainer(bool bInUseNames)
	: bUseNameMap(bInUseNames)
	, MemoryType(ERigVMMemoryType::Work)
	, bEncounteredErrorDuringLoad(false)
{
}

FRigVMMemoryContainer::FRigVMMemoryContainer(const FRigVMMemoryContainer& Other)
{
	*this = Other;
}

FRigVMMemoryContainer::~FRigVMMemoryContainer()
{
	Reset();
}

bool FRigVMMemoryContainer::CopyRegisters(const FRigVMMemoryContainer &InOther)
{
	ensure(Registers.Num() == InOther.Registers.Num());
	return true;
}

FRigVMMemoryContainer& FRigVMMemoryContainer::operator= (const FRigVMMemoryContainer &InOther)
{
	Reset();

	MemoryType = InOther.MemoryType;
	bUseNameMap = InOther.bUseNameMap;
	bEncounteredErrorDuringLoad = false;
	Data.Append(InOther.Data);
	Registers.Append(InOther.Registers);
	RegisterOffsets.Append(InOther.RegisterOffsets);
	ScriptStructs.Append(InOther.ScriptStructs);

	UpdateRegisters();

	for (int32 Index = 0; Index < Registers.Num(); Index++)
	{
		const FRigVMRegister& Register = Registers[Index];
		if (Register.IsNestedDynamic())
		{
			FMemory::Memzero(&Data[Register.GetWorkByteIndex()], sizeof(FRigVMNestedByteArray));
			*(FRigVMNestedByteArray*)&Data[Register.GetWorkByteIndex()] = FRigVMNestedByteArray();
		}
		else if(Register.IsDynamic())
		{
			FMemory::Memzero(&Data[Register.GetWorkByteIndex()], sizeof(FRigVMByteArray));
			*(FRigVMByteArray*)&Data[Register.GetWorkByteIndex()] = FRigVMByteArray();
		}

		Construct(Index);
	}

	return *this;
}

void FRigVMMemoryContainer::Serialize(FArchive& Ar)
{
	Ar.UsingCustomVersion(FAnimObjectVersion::GUID);

 	if (Ar.CustomVer(FAnimObjectVersion::GUID) < FAnimObjectVersion::StoreMarkerNamesOnSkeleton)
 	{
 		return;
 	}

	if (Ar.IsSaving() || Ar.IsObjectReferenceCollector() || Ar.IsCountingMemory())
	{
		Save(Ar);
	}
	else if (Ar.IsLoading())
	{
		Load(Ar);
	}
	else
	{
		checkNoEntry();
	}
}

void FRigVMMemoryContainer::Save(FArchive& Ar)
{
}

void FRigVMMemoryContainer::Load(FArchive& Ar)
{
	for (int32 RegisterIndex = 0; RegisterIndex < Registers.Num(); RegisterIndex++)
	{
		Destroy(RegisterIndex);
	}
	
	Ar << bUseNameMap;
	Ar << MemoryType;
	Ar << Registers;
	Ar << RegisterOffsets;

#if DEBUG_RIGVMMEMORY
	UE_LOG_RIGVMMEMORY(TEXT("%d Memory - Begin Loading..."), (int32)GetMemoryType());
#endif

	bEncounteredErrorDuringLoad = false;

	for(const FRigVMRegisterOffset& RegisterOffset : RegisterOffsets)
	{
		if(RegisterOffset.GetType() == ERigVMRegisterType::Invalid)
		{
			FString PackagePath = Ar.GetArchiveName();
			UE_LOG(LogRigVM, Error, TEXT("RegisterOffset '%s' cannot be found. Asset '%s' no longer functional."), *RegisterOffset.GetCachedSegmentPath(), *PackagePath);
			bEncounteredErrorDuringLoad = true;
		}
	}

	ScriptStructs.Reset();
	TArray<FString> ScriptStructPaths;
	Ar << ScriptStructPaths;

	for (const FString& ScriptStructPath : ScriptStructPaths)
	{
		UScriptStruct* ScriptStruct = FindObject<UScriptStruct>(nullptr, *ScriptStructPath);

		// this might have happened if a given script struct no longer 
		// exists or cannot be loaded.
		if (ScriptStruct == nullptr)
		{
			FString PackagePath = Ar.GetArchiveName();
			UE_LOG(LogRigVM, Error, TEXT("Struct '%s' cannot be found. Asset '%s' no longer functional."), *ScriptStructPath, *PackagePath);
			bEncounteredErrorDuringLoad = true;
		}

		ScriptStructs.Add(ScriptStruct);
	}

	uint64 TotalBytes = 0;
	Ar << TotalBytes;

	Data.Empty();

	if (!bEncounteredErrorDuringLoad)
	{

		// during load we'll recreate the memory for all registers.
		// the size for structs might have changed, so we need to reallocate.
		for (int32 RegisterIndex = 0; RegisterIndex < Registers.Num(); RegisterIndex++)
		{
			FRigVMRegister& Register = Registers[RegisterIndex];

			UScriptStruct* ScriptStruct = GetScriptStruct(Register);
			if (ScriptStruct)
			{
				Register.ElementSize = ScriptStruct->GetStructureSize();
			}
			else if (Register.Type == ERigVMRegisterType::Name)
			{
				Register.ElementSize = sizeof(FName);
			}
			else if (Register.Type == ERigVMRegisterType::String)
			{
				Register.ElementSize = sizeof(FString);
			}

			Register.AlignmentBytes = 0;
			Register.TrailingBytes = 0;

			if (Registers[RegisterIndex].IsDynamic())
			{
				Register.ByteIndex = Data.AddZeroed(sizeof(FRigVMByteArray));
			}
			else
			{
				Register.ByteIndex = Data.AddZeroed(Register.GetNumBytesAllSlices());
			}
		}

		UpdateRegisters();

		for (int32 RegisterOffsetIndex = 0; RegisterOffsetIndex < RegisterOffsets.Num(); RegisterOffsetIndex++)
		{
			FRigVMRegisterOffset& RegisterOffset = RegisterOffsets[RegisterOffsetIndex];

			UScriptStruct* ScriptStruct = RegisterOffset.GetScriptStruct();
			if (ScriptStruct)
			{
				RegisterOffset.SetElementSize(ScriptStruct->GetStructureSize());
			}
			if (RegisterOffset.GetType() == ERigVMRegisterType::Name)
			{
				RegisterOffset.SetElementSize(sizeof(FName));
			}
			else if (RegisterOffset.GetType() == ERigVMRegisterType::String)
			{
				RegisterOffset.SetElementSize(sizeof(FString));
			}
		}

		// once the register memory is allocated we can construt its contents.
		for (int32 RegisterIndex = 0; RegisterIndex < Registers.Num(); RegisterIndex++)
		{
			const FRigVMRegister& Register = Registers[RegisterIndex];
			if (!Registers[RegisterIndex].IsDynamic())
			{
				Construct(RegisterIndex);
			}
		}
	}

	for (int32 RegisterIndex = 0; RegisterIndex < Registers.Num(); RegisterIndex++)
	{
		FRigVMRegister& Register = Registers[RegisterIndex];

		if (Register.ElementCount == 0 && !Register.IsDynamic())
		{
			continue;
		}

		// literal mem container should not have any dynamic registers,
		// if we ever added them, we might need to re-consider if we need to serialize them
		// by default dynamic registers' memory are not serialized
		if (MemoryType == ERigVMMemoryType::Literal)
		{
			check(!Register.IsDynamic());
		}
		
		if (!Register.IsDynamic())
		{
			switch (Register.Type)
			{
				case ERigVMRegisterType::Plain:
				{
					FRigVMByteArray View;
					Ar << View;

					if (!bEncounteredErrorDuringLoad)
					{
						ensure(View.Num() <= Register.GetAllocatedBytes());
						FMemory::Memcpy(&Data[Register.GetWorkByteIndex()], View.GetData(), View.Num());
					}
					break;
				}
				case ERigVMRegisterType::Name:
				{
					TArray<FName> View;
					Ar << View;

					if (!bEncounteredErrorDuringLoad)
					{
						ensure(View.Num() == Register.GetTotalElementCount());
						RigVMCopy<FName>(&Data[Register.GetWorkByteIndex()], View.GetData(), View.Num());
					}
					break;
				}
				case ERigVMRegisterType::String:
				{
					TArray<FString> View;
					Ar << View;

					if (!bEncounteredErrorDuringLoad)
					{
						ensure(View.Num() == Register.GetTotalElementCount());
						RigVMCopy<FString>(&Data[Register.GetWorkByteIndex()], View.GetData(), View.Num());
					}
					break;
				}
				case ERigVMRegisterType::Struct:
				{
					TArray<FString> View;
					Ar << View;

					if (!bEncounteredErrorDuringLoad)
					{
						ensure(View.Num() == Register.GetTotalElementCount());

						uint8* DataPtr = &Data[Register.GetWorkByteIndex()];
						UScriptStruct* ScriptStruct = GetScriptStruct(Register);
						if (ScriptStruct && !bEncounteredErrorDuringLoad)
						{
							ensure(ScriptStruct->GetStructureSize() == Register.ElementSize);

							for (uint16 ElementIndex = 0; ElementIndex < Register.GetTotalElementCount(); ElementIndex++)
							{
								FRigVMMemoryContainerImportErrorContext ErrorPipe;
								ScriptStruct->ImportText(*View[ElementIndex], DataPtr, nullptr, PPF_None, &ErrorPipe, ScriptStruct->GetName());
								if (ErrorPipe.NumErrors > 0)
								{
									bEncounteredErrorDuringLoad = true;
									break;
								}
								DataPtr += Register.ElementSize;
							}
						}
					}
					break;
				}
			}
		}
		else if (!Register.IsNestedDynamic())
		{

			FRigVMByteArray* ArrayStorage = nullptr;

			if (!bEncounteredErrorDuringLoad)
			{
				ArrayStorage = (FRigVMByteArray*)&Data[Register.GetWorkByteIndex()];
			}
			
			// notice that all dynamic registers' memory is not really serialized
			// serialize empty arrays here just to avoid having to increment serialization version
			// the loaded data is not getting used at all, it will be recomputed at execution time
			switch (Register.Type)
			{
				case ERigVMRegisterType::Plain:
				{
					FRigVMByteArray View;
					Ar << View;
					break;
				}
				case ERigVMRegisterType::Name:
				{
					TArray<FName> View;
					Ar << View;
					break;
				}
				case ERigVMRegisterType::String:
				{
					TArray<FString> View;
					Ar << View;
					break;
				}
				case ERigVMRegisterType::Struct:
				{
					TArray<FString> View;
					Ar << View;
					break;
				}
			}
		}
		else
		{
			
			FRigVMNestedByteArray* NestedArrayStorage = nullptr;
			if (!bEncounteredErrorDuringLoad)
			{
				NestedArrayStorage = (FRigVMNestedByteArray*)&Data[Register.GetWorkByteIndex()];
				NestedArrayStorage->Reset();
				NestedArrayStorage->SetNumZeroed(Register.SliceCount);
			}
			
			for (int32 SliceIndex = 0; SliceIndex < Register.SliceCount; SliceIndex++)
			{
				FRigVMByteArray* ArrayStorage = nullptr;
				if (NestedArrayStorage)
				{
					ArrayStorage = &(*NestedArrayStorage)[SliceIndex];
				}

				// notice that all dynamic registers' memory is not really serialized
				// serialize empty arrays here just to avoid having to increment serialization version
				// the loaded data is not getting used at all, it will be recomputed at execution time
				switch (Register.Type)
				{
					case ERigVMRegisterType::Plain:
					{
						FRigVMByteArray View;
						Ar << View;
						break;
					}
					case ERigVMRegisterType::Name:
					{
						TArray<FName> View;
						Ar << View;
						break;
					}
					case ERigVMRegisterType::String:
					{
						TArray<FString> View;
						Ar << View;
						break;
					}
					case ERigVMRegisterType::Struct:
					{
						TArray<FString> View;
						Ar << View;
						break;
					}
				}
			}
		}
	}
}

void FRigVMMemoryContainer::Reset()
{
	if (Data.Num() > 0)
	{
		for (int32 Index = 0; Index < Registers.Num(); Index++)
		{
			Destroy(Index);
		}
	}

	Data.Reset();
	Registers.Reset();
	RegisterOffsets.Reset();
	ScriptStructs.Reset();
	NameMap.Reset();
}

void FRigVMMemoryContainer::Empty()
{
	Data.Empty();
	Registers.Empty();
	RegisterOffsets.Empty();
	ScriptStructs.Empty();
	NameMap.Empty();
}

int32 FRigVMMemoryContainer::Allocate(const FName& InNewName, int32 InElementSize, int32 InElementCount, int32 InSliceCount, const uint8* InDataPtr, bool bUpdateRegisters)
{
	FName Name = InNewName;
	if (bUseNameMap && InNewName == NAME_None)
	{
		const TCHAR* RegisterPrefix = TEXT("Register");
		int32 RegisterSuffix = 0;
		do
		{
			Name = FName(*FString::Printf(TEXT("%s_%d"), RegisterPrefix, RegisterSuffix++));
		} while (!IsNameAvailable(Name));
	}

	ensure(InElementSize > 0 && InElementCount >= 0 && InSliceCount > 0);

	if (bUseNameMap)
	{
		if (!IsNameAvailable(Name))
		{
			return INDEX_NONE;
		}
	}

	FRigVMRegister NewRegister;
	NewRegister.ByteIndex = Data.Num();
	if (bUseNameMap)
	{
		NewRegister.Name = Name;
	}
	NewRegister.ElementSize = (uint16)InElementSize;
	NewRegister.ElementCount = (uint16)InElementCount;
	NewRegister.SliceCount = (uint16)InSliceCount;
	NewRegister.Type = ERigVMRegisterType::Plain;

	Data.AddZeroed(NewRegister.GetAllocatedBytes());

#if DEBUG_RIGVMMEMORY
	if (NewRegister.ElementCount > 0)
	{
		UE_LOG_RIGVMMEMORY(TEXT("%d.%04d: Allocated %04d bytes at %04d (%s)."), (int32)GetMemoryType(), Registers.Num(), NewRegister.GetAllocatedBytes(), (int32)reinterpret_cast<long long>(&Data[NewRegister.ByteIndex]), *NewRegister.Name.ToString());
	}
#endif

	if (InDataPtr != nullptr)
	{
		for (uint16 SliceIndex = 0; SliceIndex < NewRegister.SliceCount; SliceIndex++)
		{
			FMemory::Memcpy(&Data[NewRegister.GetWorkByteIndex(SliceIndex)], InDataPtr, NewRegister.GetNumBytesPerSlice());
		}
	}

	int32 RegisterIndex = Registers.Num();
	Registers.Add(NewRegister);

	if (bUpdateRegisters)
	{
		UpdateRegisters();
	}
	return RegisterIndex;
}

int32 FRigVMMemoryContainer::Allocate(int32 InElementSize, int32 InElementCount, int32 InSliceCount, const uint8* InDataPtr, bool bUpdateRegisters)
{
	return Allocate(NAME_None, InElementSize, InElementCount, InSliceCount, InDataPtr, bUpdateRegisters);
}

bool FRigVMMemoryContainer::Construct(int32 InRegisterIndex, int32 InElementIndex, int32 InSliceIndex)
{
	ensure(Registers.IsValidIndex(InRegisterIndex));

	const FRigVMRegister& Register = Registers[InRegisterIndex];

	if (Register.ElementCount == 0 || (Register.Type == ERigVMRegisterType::Plain && !Register.IsDynamic()))
	{
		return true;
	}

	int32 ElementIndex = InElementIndex == INDEX_NONE ? 0 : InElementIndex;
	int32 ElementCount = InElementIndex == INDEX_NONE ? Register.GetTotalElementCount() : 1;
	int32 NumSlices = 1;

	uint8* TopDataPtr = &Data[Register.GetWorkByteIndex()];
	if (Register.IsDynamic())
	{
		if (Register.IsNestedDynamic())
		{
			FRigVMNestedByteArray& Storage = *(FRigVMNestedByteArray*)TopDataPtr;
			NumSlices = Storage.Num();
			TopDataPtr = (uint8*)Storage.GetData();
		}
		else
		{
			FRigVMByteArray& Storage = *(FRigVMByteArray*)TopDataPtr;
			ElementCount = Storage.Num() / Register.ElementSize;
			if (ElementCount == 0)
			{
				Storage.AddZeroed(Register.ElementSize);
				ElementCount = 1;
			}
			ensure(ElementCount * Register.ElementSize == Storage.Num());
			TopDataPtr = Storage.GetData();
		}
	}

	for (int32 SliceIndex = 0; SliceIndex < NumSlices; SliceIndex++)
	{
		if (InSliceIndex != INDEX_NONE)
		{
			SliceIndex = InSliceIndex;

			if (Register.IsNestedDynamic())
			{
				TopDataPtr = TopDataPtr + SliceIndex * sizeof(FRigVMByteArray);
			}
		}

		uint8* NestedDataPtr = TopDataPtr;
		if (Register.IsNestedDynamic())
		{
			FRigVMByteArray& Storage = *(FRigVMByteArray*)TopDataPtr;
			ElementCount = Storage.Num() / Register.ElementSize;
			ensure(ElementCount * Register.ElementSize == Storage.Num());
			NestedDataPtr = Storage.GetData();
		}

		switch (Register.Type)
		{
			case ERigVMRegisterType::Struct:
			{
				uint8* DataPtr = NestedDataPtr + ElementIndex * Register.ElementSize;
				UScriptStruct* ScriptStruct = GetScriptStruct(InRegisterIndex);

				if (ScriptStruct)
				{
					if (Register.ElementSize == ScriptStruct->GetStructureSize())
					{
						ScriptStruct->InitializeStruct(DataPtr, ElementCount);
#if DEBUG_RIGVMMEMORY
						UE_LOG_RIGVMMEMORY(TEXT("%d.%04d: Initialized struct, %04d bytes at %04d (%s)."), (int32)GetMemoryType(), InRegisterIndex, ElementCount * ScriptStruct->GetStructureSize(), (int32)reinterpret_cast<long long>(DataPtr), *Register.Name.ToString());
#endif
					}
				}
				break;
			}
			case ERigVMRegisterType::String:
			{
				FString* DataPtr = (FString*)(NestedDataPtr + ElementIndex * Register.ElementSize);
				RigVMInitialize<FString>(DataPtr, ElementCount);
#if DEBUG_RIGVMMEMORY
				UE_LOG_RIGVMMEMORY(TEXT("%d.%04d: Initialized string, %04d bytes at %04d (%s)."), (int32)GetMemoryType(), InRegisterIndex, ElementCount * Register.ElementSize, (int32)reinterpret_cast<long long>(DataPtr), *Register.Name.ToString());
#endif
				break;
			}
			case ERigVMRegisterType::Name:
			{
				FName* DataPtr = (FName*)(NestedDataPtr + ElementIndex * Register.ElementSize);
				RigVMInitialize<FName>(DataPtr, ElementCount);
#if DEBUG_RIGVMMEMORY
				UE_LOG_RIGVMMEMORY(TEXT("%d.%04d: Initialized name, %04d bytes at %04d (%s)."), (int32)GetMemoryType(), InRegisterIndex, ElementCount * Register.ElementSize, (int32)reinterpret_cast<long long>(DataPtr), *Register.Name.ToString());
#endif
				break;
			}
			default:
			{
				return false;
			}
		}

		if (Register.IsNestedDynamic())
		{
			TopDataPtr = TopDataPtr + sizeof(FRigVMByteArray);
		}

		if (InSliceIndex != INDEX_NONE)
		{
			break;
		}
	}

	return true;
}

bool FRigVMMemoryContainer::Destroy(int32 InRegisterIndex, int32 InElementIndex, int32 InSliceIndex)
{
	FRigVMRegister& Register = Registers[InRegisterIndex];

	if (Register.ElementCount == 0 || (Register.Type == ERigVMRegisterType::Plain && !Register.IsDynamic()))
	{
		return true;
	}

	int32 ElementIndex = InElementIndex == INDEX_NONE ? 0 : InElementIndex;
	int32 ElementCount = InElementIndex == INDEX_NONE ? Register.GetTotalElementCount() : 1;
	int32 NumSlices = 1;

	uint8* TopDataPtr = &Data[Register.GetWorkByteIndex()];
	if (Register.IsDynamic())
	{
		if (Register.IsNestedDynamic())
		{
			FRigVMNestedByteArray& Storage = *(FRigVMNestedByteArray*)TopDataPtr;
			NumSlices = Storage.Num();
			TopDataPtr = (uint8*)Storage.GetData();
		}
		else
		{
			FRigVMByteArray& Storage = *(FRigVMByteArray*)TopDataPtr;
			ElementCount = Storage.Num() / Register.ElementSize;
			ensure(ElementCount * Register.ElementSize == Storage.Num());
			TopDataPtr = Storage.GetData();
		}
	}

	for (int32 SliceIndex = 0; SliceIndex < NumSlices; SliceIndex++)
	{
		if (InSliceIndex != INDEX_NONE) 
		{
			SliceIndex = InSliceIndex;

			if (Register.IsNestedDynamic())
			{
				TopDataPtr = TopDataPtr + SliceIndex * sizeof(FRigVMByteArray);
			}
		}

		uint8* NestedDataPtr = TopDataPtr;
		if (Register.IsNestedDynamic())
		{
			FRigVMByteArray& Storage = *(FRigVMByteArray*)TopDataPtr;
			ElementCount = Storage.Num() / Register.ElementSize;
			ensure(ElementCount * Register.ElementSize == Storage.Num());
			NestedDataPtr = Storage.GetData();
		}

		switch (Register.Type)
		{
			case ERigVMRegisterType::Struct:
			{
				uint8* DataPtr = NestedDataPtr + ElementIndex * Register.ElementSize;

				UScriptStruct* ScriptStruct = GetScriptStruct(InRegisterIndex);
				if (ScriptStruct)
				{
					if (Register.ElementSize != ScriptStruct->GetStructureSize())
					{
						FMemory::Memzero(DataPtr, Register.ElementSize * ElementCount);
#if DEBUG_RIGVMMEMORY
						UE_LOG_RIGVMMEMORY(TEXT("%d.%04d: Zeroed struct, %04d bytes at %04d (%s)."), (int32)GetMemoryType(), InRegisterIndex, Register.ElementSize * ElementCount, (int32)reinterpret_cast<long long>(DataPtr), *Register.Name.ToString());
#endif
					}
					else
					{
						ScriptStruct->DestroyStruct(DataPtr, ElementCount);
#if DEBUG_RIGVMMEMORY
						UE_LOG_RIGVMMEMORY(TEXT("%d.%04d: Destroyed struct, %04d bytes at %04d (%s)."), (int32)GetMemoryType(), InRegisterIndex, ScriptStruct->GetStructureSize() * ElementCount, (int32)reinterpret_cast<long long>(DataPtr), *Register.Name.ToString());
#endif
					}
				}
				else
				{
					FMemory::Memzero(DataPtr, Register.ElementSize * ElementCount);
#if DEBUG_RIGVMMEMORY
					UE_LOG_RIGVMMEMORY(TEXT("%d.%04d: Zeroed struct, %04d bytes at %04d (%s)."), (int32)GetMemoryType(), InRegisterIndex, Register.ElementSize * ElementCount, (int32)reinterpret_cast<long long>(DataPtr), *Register.Name.ToString());
#endif
				}
				break;
			}
			case ERigVMRegisterType::String:
			{
				FString* DataPtr = (FString*)(NestedDataPtr + ElementIndex * Register.ElementSize);
				RigVMDestroy<FString>(DataPtr, ElementCount);
#if DEBUG_RIGVMMEMORY
				UE_LOG_RIGVMMEMORY(TEXT("%d.%04d: Destroyed string, %04d bytes at %04d (%s)."), (int32)GetMemoryType(), InRegisterIndex, ElementCount * Register.ElementSize, (int32)reinterpret_cast<long long>(DataPtr), *Register.Name.ToString());
#endif
				break;
			}
			case ERigVMRegisterType::Name:
			{
				FName* DataPtr = (FName*)(NestedDataPtr + ElementIndex * Register.ElementSize);
				RigVMDestroy<FName>(DataPtr, ElementCount);
#if DEBUG_RIGVMMEMORY
				UE_LOG_RIGVMMEMORY(TEXT("%d.%04d: Destroyed name, %04d bytes at %04d (%s)."), (int32)GetMemoryType(), InRegisterIndex, ElementCount * Register.ElementSize, (int32)reinterpret_cast<long long>(DataPtr), *Register.Name.ToString());
#endif
				break;
			}
			default:
			{
				if (!Register.IsDynamic())
				{
					return false;
				}
			}
		}

		if (Register.IsNestedDynamic())
		{
			((FRigVMByteArray*)TopDataPtr)->Empty();
			TopDataPtr = TopDataPtr + sizeof(FRigVMByteArray);
		}

		if (InSliceIndex != INDEX_NONE)
		{
			break;
		}
	}

	if (Register.IsDynamic())
	{
		TopDataPtr = &Data[Register.GetWorkByteIndex()];

		if (Register.IsNestedDynamic())
		{
			if (InSliceIndex != INDEX_NONE)
			{
				((FRigVMNestedByteArray*)TopDataPtr)->Empty();
			}
		}
		else
		{
			((FRigVMByteArray*)TopDataPtr)->Empty();
		}
	}

	return true;
}

int32 FRigVMMemoryContainer::GetOrAddRegisterOffset(int32 InRegisterIndex, int32 InArrayElement)
{
	return GetOrAddRegisterOffset(InRegisterIndex, FString(), InArrayElement);
}

int32 FRigVMMemoryContainer::GetOrAddRegisterOffset(int32 InRegisterIndex, const FString& InSegmentPath, int32 InArrayElement)
{
	ensure(Registers.IsValidIndex(InRegisterIndex));

	UScriptStruct* ScriptStruct = GetScriptStruct(InRegisterIndex);
	int32 ElementSize = (int32)Registers[InRegisterIndex].ElementSize;
	int32 InitialOffset = InArrayElement * ElementSize;
	return GetOrAddRegisterOffset(InRegisterIndex, ScriptStruct, InSegmentPath, InitialOffset);
}

int32 FRigVMMemoryContainer::GetOrAddRegisterOffset(int32 InRegisterIndex, UScriptStruct* InScriptStruct, const FString& InSegmentPath, int32 InInitialOffset, int32 InElementSize)
{
	if ((InScriptStruct == nullptr || InSegmentPath.IsEmpty()) && InInitialOffset == 0)
	{
		return INDEX_NONE;
	}

	// if this is a register offset for a external variable
	// the register index is expected to be INDEX_NONE
	// and it is also expected that InElementSize != 0
	if (InElementSize == 0)
	{
		ensure(Registers.IsValidIndex(InRegisterIndex)); 
		InElementSize = (int32)Registers[InRegisterIndex].ElementSize;
	}
	
	FName BaseCPPType = NAME_None;
	if(Registers.IsValidIndex(InRegisterIndex))
	{
		if(InElementSize == 0)
		{
			InElementSize = (int32)Registers[InRegisterIndex].ElementSize;
		}
#if WITH_EDITORONLY_DATA
		BaseCPPType = Registers[InRegisterIndex].BaseCPPType;
#endif
	}

	FRigVMRegisterOffset Offset(InScriptStruct, InSegmentPath, InInitialOffset, InElementSize, BaseCPPType);
	int32 ExistingIndex = RegisterOffsets.Find(Offset);
	if (ExistingIndex == INDEX_NONE)
	{
		return RegisterOffsets.Add(Offset);
	}
	return ExistingIndex;
}

<<<<<<< HEAD
#if UE_RIGVM_UCLASS_BASED_STORAGE_DISABLED

void FRigVMMemoryContainer::SetRegisterValueFromString(const FRigVMOperand& InOperand, const FString& InCPPType, const UObject* InCPPTypeObject, const TArray<FString>& InDefaultValues)
{
	if (InOperand.GetRegisterIndex() < 0 || InOperand.GetRegisterIndex() >= Registers.Num())
	{
		return;
	}

	FRigVMRegister& Register = Registers[InOperand.GetRegisterIndex()];

	if (Register.ElementCount != InDefaultValues.Num())
	{
		return;
	}

	FString CPPType = InCPPType;
	if (RigVMTypeUtils::IsArrayType(CPPType))
	{
		CPPType = CPPType.Mid(7, CPPType.Len() - 8);
	}

	for (int32 Index = 0; Index < InDefaultValues.Num(); Index++)
	{
		FString DefaultValue = InDefaultValues[Index];

		if (const UScriptStruct* ScriptStruct = Cast<UScriptStruct>(InCPPTypeObject))
		{
			uint8* DataPtr = (uint8*)GetData(Register);
			DataPtr += Index * ScriptStruct->GetStructureSize();
			FRigVMMemoryContainerImportErrorContext ErrorPipe;
			((UScriptStruct*)ScriptStruct)->ImportText(*DefaultValue, DataPtr, nullptr, PPF_None, &ErrorPipe, ScriptStruct->GetName());
		}
		else if (const UEnum* Enum = Cast<const UEnum>(InCPPTypeObject))
		{
			if (FCString::IsNumeric(*DefaultValue))
			{
				GetFixedArray<uint8>(Register)[Index] = (uint8)FCString::Atoi(*DefaultValue);
			}
			else
			{
				GetFixedArray<uint8>(Register)[Index] = (uint8)Enum->GetValueByNameString(DefaultValue);
			}
		}
		else if (CPPType == TEXT("bool") && Register.Type == ERigVMRegisterType::Plain && Register.ElementSize == sizeof(bool))
		{
			GetFixedArray<bool>(Register)[Index] = (DefaultValue == TEXT("True")) || (DefaultValue == TEXT("true")) || (DefaultValue == TEXT("1"));
		}
		else if (CPPType == TEXT("int32") && Register.Type == ERigVMRegisterType::Plain && Register.ElementSize == sizeof(int32))
		{
			GetFixedArray<int32>(Register)[Index] = FCString::Atoi(*DefaultValue);
		}
		else if (CPPType == TEXT("float") && Register.Type == ERigVMRegisterType::Plain && Register.ElementSize == sizeof(float))
		{
			GetFixedArray<float>(Register)[Index] = FCString::Atof(*DefaultValue);
		}
		else if (CPPType == TEXT("double") && Register.Type == ERigVMRegisterType::Plain && Register.ElementSize == sizeof(double))
		{
			GetFixedArray<double>(Register)[Index] = FCString::Atod(*DefaultValue);
		}
		else if (CPPType == TEXT("FName") && Register.Type == ERigVMRegisterType::Name)
		{
			GetFixedArray<FName>(Register)[Index] = *DefaultValue;
		}
		else if (CPPType == TEXT("FString") && Register.Type == ERigVMRegisterType::String)
		{
			GetFixedArray<FString>(Register)[Index] = *DefaultValue;
		}
	}
}

TArray<FString> FRigVMMemoryContainer::GetRegisterValueAsString(const FRigVMOperand& InOperand, const FString& InCPPType, const UObject* InCPPTypeObject)
{
	TArray<FString> DefaultValues;

	if (InOperand.GetRegisterIndex() < 0 || InOperand.GetRegisterIndex() >= Registers.Num())
	{
		return DefaultValues;
	}

	FRigVMRegister& Register = Registers[InOperand.GetRegisterIndex()];

	int32 SliceCount = Register.SliceCount;
	
	if (Register.IsNestedDynamic())
	{
		FRigVMNestedByteArray* Storage = (FRigVMNestedByteArray*)&Data[Register.GetWorkByteIndex()];
		SliceCount = Storage->Num();
	}
	else if (Register.IsDynamic())
	{
		FRigVMByteArray* Storage = (FRigVMByteArray*)&Data[Register.GetWorkByteIndex()];
		SliceCount = Storage->Num() / Register.ElementSize;
	}

	for (int32 SliceIndex = 0; SliceIndex < SliceCount; SliceIndex++)
	{
		int32 ElementCount = Register.ElementCount;
		if (Register.IsNestedDynamic())
		{
			FRigVMNestedByteArray* Storage = (FRigVMNestedByteArray*)&Data[Register.GetWorkByteIndex()];
			ElementCount = (*Storage)[SliceIndex].Num() / Register.ElementSize;
		}

		for (int32 ElementIndex = 0; ElementIndex < ElementCount; ElementIndex++)
		{
			FString DefaultValue;

			if (Register.ScriptStructIndex != INDEX_NONE)
			{
				UScriptStruct* ScriptStruct = GetScriptStruct(Register);
				if (ScriptStruct == InCPPTypeObject)
				{
					uint8* DataPtr = (uint8*)GetData(Register, INDEX_NONE, SliceIndex);
					DataPtr += ElementIndex * ScriptStruct->GetStructureSize(); 

					//use DataPtr for both value and default value to force exporting complete string
					ScriptStruct->ExportText(DefaultValue, DataPtr, DataPtr, nullptr, PPF_None, nullptr);
				}
			}
			else if (const UEnum* Enum = Cast<const UEnum>(InCPPTypeObject))
			{
				DefaultValue = Enum->GetNameStringByValue((int64)GetFixedArray<uint8>(Register, INDEX_NONE, SliceIndex)[ElementIndex]);
			}
			else if (InCPPType == TEXT("bool") && Register.GetNumBytesPerSlice() == sizeof(bool))
			{
				DefaultValue = GetFixedArray<bool>(Register, INDEX_NONE, SliceIndex)[ElementIndex] ? TEXT("True") : TEXT("False");
			}
			else if (InCPPType == TEXT("int32") && Register.GetNumBytesPerSlice() == sizeof(int32))
			{
				DefaultValue = FString::FromInt(GetFixedArray<int32>(Register, INDEX_NONE, SliceIndex)[ElementIndex]);
			}
			else if (InCPPType == TEXT("float") && Register.GetNumBytesPerSlice() == sizeof(float))
			{
				float Value = GetFixedArray<float>(Register, INDEX_NONE, SliceIndex)[ElementIndex];
				DefaultValue = FString::Printf(TEXT("%f"), Value);
			}
			else if (InCPPType == TEXT("double") && Register.GetNumBytesPerSlice() == sizeof(double))
			{
				double Value = GetFixedArray<double>(Register, INDEX_NONE, SliceIndex)[ElementIndex];
				DefaultValue = FString::Printf(TEXT("%f"), (float)Value);
			}
			else if (InCPPType == TEXT("FName") && Register.GetNumBytesPerSlice() == sizeof(FName))
			{
				DefaultValue = GetFixedArray<FName>(Register, INDEX_NONE, SliceIndex)[ElementIndex].ToString();
			}
			else if (InCPPType == TEXT("FString") && Register.GetNumBytesPerSlice() == sizeof(FString))
			{
				DefaultValue = GetFixedArray<FString>(Register, INDEX_NONE, SliceIndex)[ElementIndex];
			}
			else
			{
				continue;
			}

			DefaultValues.Add(DefaultValue);
		}
	}

	return DefaultValues;
}

const FRigVMRegisterOffset& FRigVMMemoryContainer::GetRegisterOffset(int32 InRegisterOffsetIndex) const
{
	if (RegisterOffsets.IsValidIndex(InRegisterOffsetIndex))
	{
		return RegisterOffsets[InRegisterOffsetIndex];
	}

	return InvalidRegisterOffset;
}

const FRigVMRegisterOffset& FRigVMMemoryContainer::GetRegisterOffsetForOperand(const FRigVMOperand& InOperand) const
{
	ensure(InOperand.GetMemoryType() == MemoryType || 
		(InOperand.GetMemoryType() == ERigVMMemoryType::External && MemoryType == ERigVMMemoryType::Work));
	
	return GetRegisterOffset(InOperand.GetRegisterOffset());
}

#endif

=======
>>>>>>> d731a049
void FRigVMMemoryContainer::UpdateRegisters()
{
	int32 AlignmentShift = 0;
	for (int32 RegisterIndex = 0; RegisterIndex < Registers.Num(); RegisterIndex++)
	{
		FRigVMRegister& Register = Registers[RegisterIndex];
		Register.ByteIndex += AlignmentShift;

		int32 Alignment = 4;

		if (Register.IsDynamic() ||
			Register.Type == ERigVMRegisterType::Name ||
			Register.Type == ERigVMRegisterType::String)
		{
			Alignment = 8;
		}
		else if (UScriptStruct* ScriptStruct = GetScriptStruct(RegisterIndex))
		{
			if (UScriptStruct::ICppStructOps* TheCppStructOps = ScriptStruct->GetCppStructOps())
			{
				Alignment = TheCppStructOps->GetAlignment();
			}
		}

		if (Alignment != 0)
		{
			// no need to adjust for alignment if nothing is allocated
			if (!Register.IsDynamic() && Register.ElementCount == 0)
			{
				continue;
			}

			ensure(Data.IsValidIndex(Register.GetWorkByteIndex()));


			if (ensure(Data.IsValidIndex(Register.GetWorkByteIndex())))
			{
				uint8* Pointer = (uint8*)(&(Data[Register.GetWorkByteIndex()]));
			
				if (Register.AlignmentBytes > 0)
				{
					if (!IsAligned(Pointer, Alignment))
					{
						Data.RemoveAt(Register.GetFirstAllocatedByte(), Register.AlignmentBytes);
						AlignmentShift -= Register.AlignmentBytes;
						Register.ByteIndex -= Register.AlignmentBytes;
						Register.AlignmentBytes = 0;
						Pointer = (uint8*)(&(Data[Register.GetWorkByteIndex()]));
					}
				}

				while (!IsAligned(Pointer, Alignment))
				{
					Data.InsertZeroed(Register.GetFirstAllocatedByte(), 1);
					Register.AlignmentBytes++;
					Register.ByteIndex++;
					AlignmentShift++;
					Pointer = (uint8*)(&(Data[Register.GetWorkByteIndex()]));
				}
			}
		}
	}

	if (bUseNameMap)
	{
		NameMap.Reset();
		for (int32 Index = 0; Index < Registers.Num(); Index++)
		{
			NameMap.Add(Registers[Index].Name, Index);
		}
	}
}

int32 FRigVMMemoryContainer::FindOrAddScriptStruct(UScriptStruct* InScriptStruct)
{
	if (InScriptStruct == nullptr)
	{
		return INDEX_NONE;
	}

	int32 StructIndex = INDEX_NONE;
	if (ScriptStructs.Find(InScriptStruct, StructIndex))
	{
		return StructIndex;
	}
	return ScriptStructs.Add(InScriptStruct);
}
<|MERGE_RESOLUTION|>--- conflicted
+++ resolved
@@ -1270,191 +1270,6 @@
 	return ExistingIndex;
 }
 
-<<<<<<< HEAD
-#if UE_RIGVM_UCLASS_BASED_STORAGE_DISABLED
-
-void FRigVMMemoryContainer::SetRegisterValueFromString(const FRigVMOperand& InOperand, const FString& InCPPType, const UObject* InCPPTypeObject, const TArray<FString>& InDefaultValues)
-{
-	if (InOperand.GetRegisterIndex() < 0 || InOperand.GetRegisterIndex() >= Registers.Num())
-	{
-		return;
-	}
-
-	FRigVMRegister& Register = Registers[InOperand.GetRegisterIndex()];
-
-	if (Register.ElementCount != InDefaultValues.Num())
-	{
-		return;
-	}
-
-	FString CPPType = InCPPType;
-	if (RigVMTypeUtils::IsArrayType(CPPType))
-	{
-		CPPType = CPPType.Mid(7, CPPType.Len() - 8);
-	}
-
-	for (int32 Index = 0; Index < InDefaultValues.Num(); Index++)
-	{
-		FString DefaultValue = InDefaultValues[Index];
-
-		if (const UScriptStruct* ScriptStruct = Cast<UScriptStruct>(InCPPTypeObject))
-		{
-			uint8* DataPtr = (uint8*)GetData(Register);
-			DataPtr += Index * ScriptStruct->GetStructureSize();
-			FRigVMMemoryContainerImportErrorContext ErrorPipe;
-			((UScriptStruct*)ScriptStruct)->ImportText(*DefaultValue, DataPtr, nullptr, PPF_None, &ErrorPipe, ScriptStruct->GetName());
-		}
-		else if (const UEnum* Enum = Cast<const UEnum>(InCPPTypeObject))
-		{
-			if (FCString::IsNumeric(*DefaultValue))
-			{
-				GetFixedArray<uint8>(Register)[Index] = (uint8)FCString::Atoi(*DefaultValue);
-			}
-			else
-			{
-				GetFixedArray<uint8>(Register)[Index] = (uint8)Enum->GetValueByNameString(DefaultValue);
-			}
-		}
-		else if (CPPType == TEXT("bool") && Register.Type == ERigVMRegisterType::Plain && Register.ElementSize == sizeof(bool))
-		{
-			GetFixedArray<bool>(Register)[Index] = (DefaultValue == TEXT("True")) || (DefaultValue == TEXT("true")) || (DefaultValue == TEXT("1"));
-		}
-		else if (CPPType == TEXT("int32") && Register.Type == ERigVMRegisterType::Plain && Register.ElementSize == sizeof(int32))
-		{
-			GetFixedArray<int32>(Register)[Index] = FCString::Atoi(*DefaultValue);
-		}
-		else if (CPPType == TEXT("float") && Register.Type == ERigVMRegisterType::Plain && Register.ElementSize == sizeof(float))
-		{
-			GetFixedArray<float>(Register)[Index] = FCString::Atof(*DefaultValue);
-		}
-		else if (CPPType == TEXT("double") && Register.Type == ERigVMRegisterType::Plain && Register.ElementSize == sizeof(double))
-		{
-			GetFixedArray<double>(Register)[Index] = FCString::Atod(*DefaultValue);
-		}
-		else if (CPPType == TEXT("FName") && Register.Type == ERigVMRegisterType::Name)
-		{
-			GetFixedArray<FName>(Register)[Index] = *DefaultValue;
-		}
-		else if (CPPType == TEXT("FString") && Register.Type == ERigVMRegisterType::String)
-		{
-			GetFixedArray<FString>(Register)[Index] = *DefaultValue;
-		}
-	}
-}
-
-TArray<FString> FRigVMMemoryContainer::GetRegisterValueAsString(const FRigVMOperand& InOperand, const FString& InCPPType, const UObject* InCPPTypeObject)
-{
-	TArray<FString> DefaultValues;
-
-	if (InOperand.GetRegisterIndex() < 0 || InOperand.GetRegisterIndex() >= Registers.Num())
-	{
-		return DefaultValues;
-	}
-
-	FRigVMRegister& Register = Registers[InOperand.GetRegisterIndex()];
-
-	int32 SliceCount = Register.SliceCount;
-	
-	if (Register.IsNestedDynamic())
-	{
-		FRigVMNestedByteArray* Storage = (FRigVMNestedByteArray*)&Data[Register.GetWorkByteIndex()];
-		SliceCount = Storage->Num();
-	}
-	else if (Register.IsDynamic())
-	{
-		FRigVMByteArray* Storage = (FRigVMByteArray*)&Data[Register.GetWorkByteIndex()];
-		SliceCount = Storage->Num() / Register.ElementSize;
-	}
-
-	for (int32 SliceIndex = 0; SliceIndex < SliceCount; SliceIndex++)
-	{
-		int32 ElementCount = Register.ElementCount;
-		if (Register.IsNestedDynamic())
-		{
-			FRigVMNestedByteArray* Storage = (FRigVMNestedByteArray*)&Data[Register.GetWorkByteIndex()];
-			ElementCount = (*Storage)[SliceIndex].Num() / Register.ElementSize;
-		}
-
-		for (int32 ElementIndex = 0; ElementIndex < ElementCount; ElementIndex++)
-		{
-			FString DefaultValue;
-
-			if (Register.ScriptStructIndex != INDEX_NONE)
-			{
-				UScriptStruct* ScriptStruct = GetScriptStruct(Register);
-				if (ScriptStruct == InCPPTypeObject)
-				{
-					uint8* DataPtr = (uint8*)GetData(Register, INDEX_NONE, SliceIndex);
-					DataPtr += ElementIndex * ScriptStruct->GetStructureSize(); 
-
-					//use DataPtr for both value and default value to force exporting complete string
-					ScriptStruct->ExportText(DefaultValue, DataPtr, DataPtr, nullptr, PPF_None, nullptr);
-				}
-			}
-			else if (const UEnum* Enum = Cast<const UEnum>(InCPPTypeObject))
-			{
-				DefaultValue = Enum->GetNameStringByValue((int64)GetFixedArray<uint8>(Register, INDEX_NONE, SliceIndex)[ElementIndex]);
-			}
-			else if (InCPPType == TEXT("bool") && Register.GetNumBytesPerSlice() == sizeof(bool))
-			{
-				DefaultValue = GetFixedArray<bool>(Register, INDEX_NONE, SliceIndex)[ElementIndex] ? TEXT("True") : TEXT("False");
-			}
-			else if (InCPPType == TEXT("int32") && Register.GetNumBytesPerSlice() == sizeof(int32))
-			{
-				DefaultValue = FString::FromInt(GetFixedArray<int32>(Register, INDEX_NONE, SliceIndex)[ElementIndex]);
-			}
-			else if (InCPPType == TEXT("float") && Register.GetNumBytesPerSlice() == sizeof(float))
-			{
-				float Value = GetFixedArray<float>(Register, INDEX_NONE, SliceIndex)[ElementIndex];
-				DefaultValue = FString::Printf(TEXT("%f"), Value);
-			}
-			else if (InCPPType == TEXT("double") && Register.GetNumBytesPerSlice() == sizeof(double))
-			{
-				double Value = GetFixedArray<double>(Register, INDEX_NONE, SliceIndex)[ElementIndex];
-				DefaultValue = FString::Printf(TEXT("%f"), (float)Value);
-			}
-			else if (InCPPType == TEXT("FName") && Register.GetNumBytesPerSlice() == sizeof(FName))
-			{
-				DefaultValue = GetFixedArray<FName>(Register, INDEX_NONE, SliceIndex)[ElementIndex].ToString();
-			}
-			else if (InCPPType == TEXT("FString") && Register.GetNumBytesPerSlice() == sizeof(FString))
-			{
-				DefaultValue = GetFixedArray<FString>(Register, INDEX_NONE, SliceIndex)[ElementIndex];
-			}
-			else
-			{
-				continue;
-			}
-
-			DefaultValues.Add(DefaultValue);
-		}
-	}
-
-	return DefaultValues;
-}
-
-const FRigVMRegisterOffset& FRigVMMemoryContainer::GetRegisterOffset(int32 InRegisterOffsetIndex) const
-{
-	if (RegisterOffsets.IsValidIndex(InRegisterOffsetIndex))
-	{
-		return RegisterOffsets[InRegisterOffsetIndex];
-	}
-
-	return InvalidRegisterOffset;
-}
-
-const FRigVMRegisterOffset& FRigVMMemoryContainer::GetRegisterOffsetForOperand(const FRigVMOperand& InOperand) const
-{
-	ensure(InOperand.GetMemoryType() == MemoryType || 
-		(InOperand.GetMemoryType() == ERigVMMemoryType::External && MemoryType == ERigVMMemoryType::Work));
-	
-	return GetRegisterOffset(InOperand.GetRegisterOffset());
-}
-
-#endif
-
-=======
->>>>>>> d731a049
 void FRigVMMemoryContainer::UpdateRegisters()
 {
 	int32 AlignmentShift = 0;
