--- conflicted
+++ resolved
@@ -65,18 +65,6 @@
 }
 
 URigVM::URigVM()
-<<<<<<< HEAD
-    : WorkMemoryPtr(&WorkMemoryStorage)
-    , LiteralMemoryPtr(&LiteralMemoryStorage)
-    , ByteCodePtr(&ByteCodeStorage)
-    , FunctionNamesPtr(&FunctionNamesStorage)
-    , FunctionsPtr(&FunctionsStorage)
-	, ExecutingThreadId(INDEX_NONE)
-	, DeferredVMToCopy(nullptr)
-{
-	GetWorkMemory().SetMemoryType(ERigVMMemoryType::Work);
-	GetLiteralMemory().SetMemoryType(ERigVMMemoryType::Literal);
-=======
 #if UE_RIGVM_UCLASS_BASED_STORAGE_DISABLED
     : WorkMemoryPtr(&WorkMemoryStorage)
     , LiteralMemoryPtr(&LiteralMemoryStorage)
@@ -107,7 +95,6 @@
 	GetLiteralMemory().SetMemoryType(ERigVMMemoryType::Literal);
 	GetDebugMemory().SetMemoryType(ERigVMMemoryType::Debug);
 #endif
->>>>>>> 6bbb88c8
 }
 
 URigVM::~URigVM()
@@ -130,54 +117,20 @@
 		return;
 	}
 
-<<<<<<< HEAD
-	ensure(ExecutingThreadId == INDEX_NONE);
-
-	if (Ar.IsLoading())
-=======
 #if !UE_RIGVM_UCLASS_BASED_STORAGE_DISABLED
 
 	// call into the super class to serialize any uproperty
 	if(Ar.IsObjectReferenceCollector() || Ar.IsCountingMemory())
->>>>>>> 6bbb88c8
 	{
 		Super::Serialize(Ar);
 	}
 	
 #endif
 
-<<<<<<< HEAD
-	Ar << WorkMemoryStorage;
-	Ar << LiteralMemoryStorage;
-	Ar << FunctionNamesStorage;
-	Ar << ByteCodeStorage;
-	Ar << Parameters;
-=======
 	ensure(ExecutingThreadId == INDEX_NONE);
->>>>>>> 6bbb88c8
 
 	if (Ar.IsSaving() || Ar.IsObjectReferenceCollector() || Ar.IsCountingMemory())
 	{
-<<<<<<< HEAD
-		if (WorkMemoryStorage.bEncounteredErrorDuringLoad ||
-			LiteralMemoryStorage.bEncounteredErrorDuringLoad)
-		{
-			Reset();
-		}
-		else
-		{
-			Instructions.Reset();
-			FunctionsStorage.Reset();
-			ParametersNameMap.Reset();
-
-			for (int32 Index = 0; Index < Parameters.Num(); Index++)
-			{
-				ParametersNameMap.Add(Parameters[Index].Name, Index);
-			}
-
-			InvalidateCachedMemory();
-		}
-=======
 		Save(Ar);
 	}
 	else if (Ar.IsLoading())
@@ -187,139 +140,30 @@
 	else
 	{
 		// remove due to FPIEFixupSerializer hitting this checkNoEntry();
->>>>>>> 6bbb88c8
 	}
 }
 
 void URigVM::Save(FArchive& Ar)
 {
-<<<<<<< HEAD
-	WorkMemoryStorage.Reset();
-	LiteralMemoryStorage.Reset();
-	FunctionNamesStorage.Reset();
-	FunctionsStorage.Reset();
-	ByteCodeStorage.Reset();
-	Instructions.Reset();
-	Parameters.Reset();
-	ParametersNameMap.Reset();
-	DeferredVMToCopy = nullptr;
-
-	WorkMemoryPtr = &WorkMemoryStorage;
-	LiteralMemoryPtr = &LiteralMemoryStorage;
-	FunctionNamesPtr = &FunctionNamesStorage;
-	FunctionsPtr = &FunctionsStorage;
-	ByteCodePtr = &ByteCodeStorage;
-
-	InvalidateCachedMemory();
-}
-
-void URigVM::Empty()
-{
-	WorkMemoryStorage.Empty();
-	LiteralMemoryStorage.Empty();
-	FunctionNamesStorage.Empty();
-	FunctionsStorage.Empty();
-	ByteCodeStorage.Empty();
-	Instructions.Empty();
-	Parameters.Empty();
-	ParametersNameMap.Empty();
-	DeferredVMToCopy = nullptr;
-	ExternalVariables.Empty();
-=======
 	CopyDeferredVMIfRequired();
 
 	int32 RigVMUClassBasedStorageDefine = UE_RIGVM_UCLASS_BASED_STORAGE_DISABLED;
 	Ar << RigVMUClassBasedStorageDefine;
->>>>>>> 6bbb88c8
 
 #if UE_RIGVM_UCLASS_BASED_STORAGE_DISABLED
 	
 	Ar << WorkMemoryStorage;
 	Ar << LiteralMemoryStorage;
 
-<<<<<<< HEAD
-	CachedMemory.Empty();
-	FirstHandleForInstruction.Empty();
-	CachedMemoryHandles.Empty();
-}
-
-void URigVM::CopyFrom(URigVM* InVM, bool bDeferCopy, bool bReferenceLiteralMemory, bool bReferenceByteCode)
-{
-	check(InVM);
-
-	// if this vm is currently executing on a worker thread
-	// we defer the copy until the next execute
-	if (ExecutingThreadId != INDEX_NONE || bDeferCopy)
-	{
-		DeferredVMToCopy = InVM;
-		return;
-=======
 #else
 
 	if(!Ar.IsIgnoringArchetypeRef())
 	{
 		Ar << ExternalPropertyPathDescriptions;
->>>>>>> 6bbb88c8
 	}
 	
 #endif
 
-<<<<<<< HEAD
-	if(InVM->WorkMemoryPtr == &InVM->WorkMemoryStorage)
-	{
-		WorkMemoryStorage = InVM->WorkMemoryStorage;
-		WorkMemoryPtr = &WorkMemoryStorage;
-	}
-	else
-	{
-		WorkMemoryPtr = InVM->WorkMemoryPtr;
-	}
-
-	if(InVM->LiteralMemoryPtr == &InVM->LiteralMemoryStorage && !bReferenceLiteralMemory)
-	{
-		LiteralMemoryStorage = InVM->LiteralMemoryStorage;
-		LiteralMemoryPtr = &LiteralMemoryStorage;
-	}
-	else
-	{
-		LiteralMemoryPtr = InVM->LiteralMemoryPtr;
-	}
-
-	if(InVM->FunctionNamesPtr == &InVM->FunctionNamesStorage && !bReferenceByteCode)
-	{
-		FunctionNamesStorage = InVM->FunctionNamesStorage;
-		FunctionNamesPtr = &FunctionNamesStorage;
-	}
-	else
-	{
-		FunctionNamesPtr = InVM->FunctionNamesPtr;
-	}
-	
-	if(InVM->FunctionsPtr == &InVM->FunctionsStorage && !bReferenceByteCode)
-	{
-		FunctionsStorage = InVM->FunctionsStorage;
-		FunctionsPtr = &FunctionsStorage;
-	}
-	else
-	{
-		FunctionsPtr = InVM->FunctionsPtr;
-	}
-	
-	if(InVM->ByteCodePtr == &InVM->ByteCodeStorage && !bReferenceByteCode)
-	{
-		ByteCodeStorage = InVM->ByteCodeStorage;
-		ByteCodePtr = &ByteCodeStorage;
-		ByteCodePtr->bByteCodeIsAligned = InVM->ByteCodeStorage.bByteCodeIsAligned;
-	}
-	else
-	{
-		ByteCodePtr = InVM->ByteCodePtr;
-	}
-	
-	Instructions = InVM->Instructions;
-	Parameters = InVM->Parameters;
-	ParametersNameMap = InVM->ParametersNameMap;
-=======
 	// we rely on Ar.IsIgnoringArchetypeRef for determining if we are currently performing
 	// CPFUO (Copy Properties for unrelated objects). During a reinstance pass we don't
 	// want to overwrite the bytecode and some other properties - since that's handled already
@@ -330,17 +174,10 @@
 		Ar << ByteCodeStorage;
 		Ar << Parameters;
 	}
->>>>>>> 6bbb88c8
 }
 
 void URigVM::Load(FArchive& Ar)
 {
-<<<<<<< HEAD
-	check(InRigVMStruct);
-	FString FunctionKey = FString::Printf(TEXT("F%s::%s"), *InRigVMStruct->GetName(), *InMethodName.ToString());
-	int32 FunctionIndex = GetFunctionNames().Find(*FunctionKey);
-	if (FunctionIndex != INDEX_NONE)
-=======
 	// we rely on Ar.IsIgnoringArchetypeRef for determining if we are currently performing
 	// CPFUO (Copy Properties for unrelated objects). During a reinstance pass we don't
 	// want to overwrite the bytecode and some other properties - since that's handled already
@@ -349,17 +186,11 @@
 
 	int32 RigVMUClassBasedStorageDefine = 1;
 	if (Ar.CustomVer(FUE5MainStreamObjectVersion::GUID) >= FUE5MainStreamObjectVersion::RigVMMemoryStorageObject)
->>>>>>> 6bbb88c8
 	{
 		Ar << RigVMUClassBasedStorageDefine;
 	}
 
-<<<<<<< HEAD
-	FRigVMFunctionPtr Function = FRigVMRegistry::Get().FindFunction(*FunctionKey);
-	if (Function == nullptr)
-=======
 	if(RigVMUClassBasedStorageDefine == 1)
->>>>>>> 6bbb88c8
 	{
 #if !UE_RIGVM_UCLASS_BASED_STORAGE_DISABLED
 		FRigVMMemoryContainer WorkMemoryStorage;
@@ -379,46 +210,6 @@
 		}
 	}
 
-<<<<<<< HEAD
-	GetFunctionNames().Add(*FunctionKey);
-	return GetFunctions().Add(Function);
-}
-
-FString URigVM::GetRigVMFunctionName(int32 InFunctionIndex) const
-{
-	return GetFunctionNames()[InFunctionIndex].ToString();
-}
-
-const FRigVMInstructionArray& URigVM::GetInstructions()
-{
-	RefreshInstructionsIfRequired();
-	return Instructions;
-}
-
-bool URigVM::ContainsEntry(const FName& InEntryName) const
-{
-	const FRigVMByteCode& ByteCode = GetByteCode();
-	return ByteCode.FindEntryIndex(InEntryName) != INDEX_NONE;
-}
-
-TArray<FName> URigVM::GetEntryNames() const
-{
-	TArray<FName> EntryNames;
-
-	const FRigVMByteCode& ByteCode = GetByteCode();
-	for (int32 EntryIndex = 0; EntryIndex < ByteCode.NumEntries(); EntryIndex++)
-	{
-		EntryNames.Add(ByteCode.GetEntry(EntryIndex).Name);
-	}
-
-	return EntryNames;
-}
-
-const TArray<FRigVMParameter>& URigVM::GetParameters() const
-{
-	return Parameters;
-}
-=======
 	if(RigVMUClassBasedStorageDefine != UE_RIGVM_UCLASS_BASED_STORAGE_DISABLED)
 	{
 		Reset();
@@ -426,7 +217,6 @@
 	}
 
 #if !UE_RIGVM_UCLASS_BASED_STORAGE_DISABLED
->>>>>>> 6bbb88c8
 
 	// requesting the memory types will create them
 	// Cooked platforms will just load the objects and do no need to clear the referenes
@@ -445,18 +235,6 @@
 
 #endif
 
-<<<<<<< HEAD
-void URigVM::ResolveFunctionsIfRequired()
-{
-	if (GetFunctions().Num() != GetFunctionNames().Num())
-	{
-		GetFunctions().Reset();
-		GetFunctions().SetNumZeroed(GetFunctionNames().Num());
-
-		for (int32 FunctionIndex = 0; FunctionIndex < GetFunctionNames().Num(); FunctionIndex++)
-		{
-			GetFunctions()[FunctionIndex] = FRigVMRegistry::Get().FindFunction(*GetFunctionNames()[FunctionIndex].ToString());
-=======
 #if UE_RIGVM_UCLASS_BASED_STORAGE_DISABLED
 	
 	if (WorkMemoryStorage.bEncounteredErrorDuringLoad ||
@@ -474,52 +252,14 @@
 		for (int32 Index = 0; Index < Parameters.Num(); Index++)
 		{
 			ParametersNameMap.Add(Parameters[Index].Name, Index);
->>>>>>> 6bbb88c8
-		}
-
-<<<<<<< HEAD
-void URigVM::RefreshInstructionsIfRequired()
-{
-	if (GetByteCode().Num() == 0 && Instructions.Num() > 0)
-	{
-		Instructions.Reset();
-	}
-	else if (Instructions.Num() == 0)
-	{
-		Instructions = GetByteCode().GetInstructions();
-=======
+		}
+
 		// rebuild the bytecode to adjust for byte shifts in shipping
 		RebuildByteCodeOnLoad();
 
 		InvalidateCachedMemory();
->>>>>>> 6bbb88c8
-	}
-
-<<<<<<< HEAD
-void URigVM::InvalidateCachedMemory()
-{
-	CachedMemory.Reset();
-	FirstHandleForInstruction.Reset();
-	CachedMemoryHandles.Reset();
-}
-
-void URigVM::CopyDeferredVMIfRequired()
-{
-	ensure(ExecutingThreadId == INDEX_NONE);
-
-	URigVM* VMToCopy = nullptr;
-	Swap(VMToCopy, DeferredVMToCopy);
-
-	if (VMToCopy)
-	{
-		CopyFrom(VMToCopy);
-	}
-}
-
-void URigVM::CacheMemoryHandlesIfRequired(FRigVMMemoryContainerPtrArray InMemory)
-{
-	ensureMsgf(ExecutingThreadId == FPlatformTLS::GetCurrentThreadId(), TEXT("RigVM::CacheMemoryHandlesIfRequired from multiple threads (%d and %d)"), ExecutingThreadId, (int32)FPlatformTLS::GetCurrentThreadId());
-=======
+	}
+
 #endif
 }
 
@@ -528,7 +268,6 @@
 	Super::PostLoad();
 	
 #if !UE_RIGVM_UCLASS_BASED_STORAGE_DISABLED
->>>>>>> 6bbb88c8
 
 	ClearMemory();
 
@@ -554,11 +293,7 @@
 	
 	RefreshExternalPropertyPaths();
 
-<<<<<<< HEAD
-	if (Instructions.Num() != FirstHandleForInstruction.Num())
-=======
 	if (!ValidateAllOperandsDuringLoad())
->>>>>>> 6bbb88c8
 	{
 		Reset();
 	}
@@ -628,15 +363,6 @@
 				return false;
 			}
 		}
-<<<<<<< HEAD
-	}
-
-	if (Instructions.Num() == FirstHandleForInstruction.Num())
-	{
-		return;
-	}
-=======
->>>>>>> 6bbb88c8
 
 		if(InOperand.GetRegisterOffset() != INDEX_NONE)
 		{
@@ -651,16 +377,6 @@
 			}
 		}
 
-<<<<<<< HEAD
-	FRigVMByteCode& ByteCode = GetByteCode();
-
-	uint16 InstructionIndex = 0;
-	while (Instructions.IsValidIndex(InstructionIndex))
-	{
-		FirstHandleForInstruction.Add(CachedMemoryHandles.Num());
-
-		switch (Instructions[InstructionIndex].OpCode)
-=======
 		return true;
 	};
 	
@@ -668,7 +384,6 @@
 	for(const FRigVMInstruction& ByteCodeInstruction : ByteCodeInstructions)
 	{
 		switch (ByteCodeInstruction.OpCode)
->>>>>>> 6bbb88c8
 		{
 			case ERigVMOpCode::Execute_0_Operands:
 			case ERigVMOpCode::Execute_1_Operands:
@@ -740,11 +455,7 @@
 				FRigVMOperandArray Operands = ByteCodeStorage.GetOperandsForExecuteOp(ByteCodeInstruction);
 				for (const FRigVMOperand& Arg : Operands)
 				{
-<<<<<<< HEAD
-					CacheSingleMemoryHandle(Arg, true);
-=======
 					CheckOperandValidity(Arg);
->>>>>>> 6bbb88c8
 				}
 				break;
 			}
@@ -756,145 +467,32 @@
 			case ERigVMOpCode::ArrayReset:
 			case ERigVMOpCode::ArrayReverse:
 			{
-<<<<<<< HEAD
-				const FRigVMUnaryOp& Op = ByteCode.GetOpAt<FRigVMUnaryOp>(Instructions[InstructionIndex]);
-				CacheSingleMemoryHandle(Op.Arg);
-				InstructionIndex++;
-=======
 				const FRigVMUnaryOp& Op = ByteCodeStorage.GetOpAt<FRigVMUnaryOp>(ByteCodeInstruction);
 				CheckOperandValidity(Op.Arg);
->>>>>>> 6bbb88c8
 				break;
 			}
 			case ERigVMOpCode::Copy:
 			{
-<<<<<<< HEAD
-				const FRigVMCopyOp& Op = ByteCode.GetOpAt<FRigVMCopyOp>(Instructions[InstructionIndex]);
-				CacheSingleMemoryHandle(Op.Source);
-				CacheSingleMemoryHandle(Op.Target);
-
-				uint16 NumBytes = 0;
-				ERigVMRegisterType TargetType = ERigVMRegisterType::Invalid;
-				UScriptStruct* ScriptStruct = nullptr;
-
-				if (Op.Target.GetMemoryType() == ERigVMMemoryType::External)
-				{
-					ensure(ExternalVariables.IsValidIndex(Op.Target.GetRegisterIndex()));
-					const FRigVMExternalVariable& ExternalVariable = ExternalVariables[Op.Target.GetRegisterIndex()];
-
-					NumBytes = ExternalVariable.Size;
-					TargetType = ERigVMRegisterType::Plain;
-					if (UScriptStruct* ExternalScriptStruct = Cast<UScriptStruct>(ExternalVariable.TypeObject))	
-					{
-						TargetType = ERigVMRegisterType::Struct;
-						ScriptStruct = ExternalScriptStruct;
-					}
-					else if (ExternalVariable.TypeName == TEXT("FString"))
-					{
-						TargetType = ERigVMRegisterType::String;
-					}
-					else if (ExternalVariable.TypeName == TEXT("FName"))
-					{
-						TargetType = ERigVMRegisterType::Name;
-					}
-				}
-				else
-				{
-					const FRigVMRegister& TargetRegister = CachedMemory[Op.Target.GetContainerIndex()]->Registers[Op.Target.GetRegisterIndex()];
-					NumBytes = TargetRegister.GetNumBytesPerSlice();
-
-					TargetType = TargetRegister.Type;
-
-					if (Op.Target.GetRegisterOffset() == INDEX_NONE)
-					{
-						if (TargetRegister.IsArray())
-						{
-							const FRigVMRegister& SourceRegister = CachedMemory[Op.Source.GetContainerIndex()]->Registers[Op.Source.GetRegisterIndex()];
-							if (!SourceRegister.IsArray())
-							{
-								if (Op.Source.GetRegisterOffset() == INDEX_NONE)
-								{
-									NumBytes = TargetRegister.ElementSize;
-								}
-								else
-								{
-									const FRigVMRegisterOffset& SourceOffset = CachedMemory[Op.Source.GetContainerIndex()]->RegisterOffsets[Op.Source.GetRegisterOffset()];
-									if (SourceOffset.GetCPPType() != TEXT("TArray"))
-									{
-										NumBytes = SourceOffset.GetElementSize();
-									}
-								}
-							}
-						}
-					}
-					else
-					{
-						TargetType = CachedMemory[Op.Target.GetContainerIndex()]->RegisterOffsets[Op.Target.GetRegisterOffset()].GetType();
-						NumBytes = CachedMemory[Op.Target.GetContainerIndex()]->RegisterOffsets[Op.Target.GetRegisterOffset()].GetElementSize();
-					}
-
-					if (TargetType == ERigVMRegisterType::Struct)
-					{
-						ScriptStruct = CachedMemory[Op.Target.GetContainerIndex()]->GetScriptStruct(Op.Target.GetRegisterIndex(), Op.Target.GetRegisterOffset());
-					}
-				}
-
-				CachedMemoryHandles.Add(FRigVMMemoryHandle((uint8*)reinterpret_cast<void*>(NumBytes)));
-				CachedMemoryHandles.Add(FRigVMMemoryHandle((uint8*)reinterpret_cast<void*>((uint16)TargetType)));
-
-				if (TargetType == ERigVMRegisterType::Struct)
-				{
-					CachedMemoryHandles.Add(FRigVMMemoryHandle((uint8*)ScriptStruct));
-				}
-
-				InstructionIndex++;
-=======
 				const FRigVMCopyOp& Op = ByteCodeStorage.GetOpAt<FRigVMCopyOp>(ByteCodeInstruction);
 				CheckOperandValidity(Op.Source);
 				CheckOperandValidity(Op.Target);
->>>>>>> 6bbb88c8
 				break;
 			}
 			case ERigVMOpCode::Equals:
 			case ERigVMOpCode::NotEquals:
 			{
-<<<<<<< HEAD
-				const FRigVMComparisonOp& Op = ByteCode.GetOpAt<FRigVMComparisonOp>(Instructions[InstructionIndex]);
-				FRigVMOperand Arg = Op.A;
-				CacheSingleMemoryHandle(Arg);
-				Arg = Op.B;
-				CacheSingleMemoryHandle(Arg);
-				Arg = Op.Result;
-				CacheSingleMemoryHandle(Arg);
-				InstructionIndex++;
-				break;
-			}
-			case ERigVMOpCode::JumpAbsolute:
-			case ERigVMOpCode::JumpForward:
-			case ERigVMOpCode::JumpBackward:
-			{
-				InstructionIndex++;
-=======
 				const FRigVMComparisonOp& Op = ByteCodeStorage.GetOpAt<FRigVMComparisonOp>(ByteCodeInstruction);
 				CheckOperandValidity(Op.A);
 				CheckOperandValidity(Op.B);
 				CheckOperandValidity(Op.Result);
->>>>>>> 6bbb88c8
 				break;
 			}
 			case ERigVMOpCode::JumpAbsoluteIf:
 			case ERigVMOpCode::JumpForwardIf:
 			case ERigVMOpCode::JumpBackwardIf:
 			{
-<<<<<<< HEAD
-				const FRigVMJumpIfOp& Op = ByteCode.GetOpAt<FRigVMJumpIfOp>(Instructions[InstructionIndex]);
-				const FRigVMOperand& Arg = Op.Arg;
-				CacheSingleMemoryHandle(Arg);
-				InstructionIndex++;
-=======
 				const FRigVMJumpIfOp& Op = ByteCodeStorage.GetOpAt<FRigVMJumpIfOp>(ByteCodeInstruction);
 				CheckOperandValidity(Op.Arg);
->>>>>>> 6bbb88c8
 				break;
 			}
 			case ERigVMOpCode::BeginBlock:
@@ -905,32 +503,6 @@
 			case ERigVMOpCode::ArrayRemove:
 			case ERigVMOpCode::ArrayUnion:
 			{
-<<<<<<< HEAD
-				const FRigVMChangeTypeOp& Op = ByteCode.GetOpAt<FRigVMChangeTypeOp>(Instructions[InstructionIndex]);
-				const FRigVMOperand& Arg = Op.Arg;
-				CacheSingleMemoryHandle(Arg);
-				InstructionIndex++;
-				break;
-			}
-			case ERigVMOpCode::Exit:
-			{
-				InstructionIndex++;
-				break;
-			}
-			case ERigVMOpCode::BeginBlock:
-			{
-				const FRigVMBinaryOp& Op = ByteCode.GetOpAt<FRigVMBinaryOp>(Instructions[InstructionIndex]);
-				CacheSingleMemoryHandle(Op.ArgA);
-				CacheSingleMemoryHandle(Op.ArgB);
-				InstructionIndex++;
-				break;
-			}
-			case ERigVMOpCode::EndBlock:
-			{
-				InstructionIndex++;
-				break;
-			}
-=======
 				const FRigVMBinaryOp& Op = ByteCodeStorage.GetOpAt<FRigVMBinaryOp>(ByteCodeInstruction);
 				CheckOperandValidity(Op.ArgA);
 				CheckOperandValidity(Op.ArgB);
@@ -969,7 +541,6 @@
 				CheckOperandValidity(Op.ArgF);
 				break;
 			}
->>>>>>> 6bbb88c8
 			case ERigVMOpCode::Invalid:
 			{
 				ensure(false);
@@ -980,8 +551,6 @@
 				break;
 			}
 		}
-<<<<<<< HEAD
-=======
 	}
 
 	return bAllOperandsValid;
@@ -1004,15 +573,9 @@
 		Instructions.Reset();
 		Parameters.Reset();
 		ParametersNameMap.Reset();
->>>>>>> 6bbb88c8
 	}
 	DeferredVMToCopy = nullptr;
 
-<<<<<<< HEAD
-	if (FirstHandleForInstruction.Num() < Instructions.Num())
-	{
-		FirstHandleForInstruction.Add(CachedMemoryHandles.Num());
-=======
 #if UE_RIGVM_UCLASS_BASED_STORAGE_DISABLED
 	WorkMemoryPtr = &WorkMemoryStorage;
 	LiteralMemoryPtr = &LiteralMemoryStorage;
@@ -1023,7 +586,6 @@
 		FunctionNamesPtr = &FunctionNamesStorage;
 		FunctionsPtr = &FunctionsStorage;
 		ByteCodePtr = &ByteCodeStorage;
->>>>>>> 6bbb88c8
 	}
 
 	InvalidateCachedMemory();
@@ -1032,19 +594,6 @@
 	NumExecutions = 0;
 }
 
-<<<<<<< HEAD
-bool URigVM::Initialize(FRigVMMemoryContainerPtrArray Memory, FRigVMFixedArray<void*> AdditionalArguments)
-{
-	if (ExecutingThreadId != INDEX_NONE)
-	{
-		ensureMsgf(ExecutingThreadId == FPlatformTLS::GetCurrentThreadId(), TEXT("RigVM::Initialize from multiple threads (%d and %d)"), ExecutingThreadId, (int32)FPlatformTLS::GetCurrentThreadId());
-	}
-	CopyDeferredVMIfRequired();
-	TGuardValue<int32> GuardThreadId(ExecutingThreadId, FPlatformTLS::GetCurrentThreadId());
-
-	ResolveFunctionsIfRequired();
-	RefreshInstructionsIfRequired();
-=======
 void URigVM::Empty()
 {
 #if UE_RIGVM_UCLASS_BASED_STORAGE_DISABLED
@@ -1062,7 +611,6 @@
 	ParametersNameMap.Empty();
 	DeferredVMToCopy = nullptr;
 	ExternalVariables.Empty();
->>>>>>> 6bbb88c8
 
 	InvalidateCachedMemory();
 
@@ -1087,10 +635,6 @@
 	
 	Reset();
 
-<<<<<<< HEAD
-	FRigVMMemoryContainer* LocalMemory[] = { WorkMemoryPtr, LiteralMemoryPtr };
-	if (Memory.Num() == 0)
-=======
 #if UE_RIGVM_UCLASS_BASED_STORAGE_DISABLED
 	
 	if(InVM->WorkMemoryPtr == &InVM->WorkMemoryStorage)
@@ -1103,30 +647,480 @@
 		WorkMemoryPtr = &WorkMemoryStorage;
 	}
 	else
->>>>>>> 6bbb88c8
 	{
 		WorkMemoryPtr = InVM->WorkMemoryPtr;
 	}
 
-<<<<<<< HEAD
-	CacheMemoryHandlesIfRequired(Memory);
+	if(InVM->LiteralMemoryPtr == &InVM->LiteralMemoryStorage && !bReferenceLiteralMemory)
+	{
+		LiteralMemoryStorage = InVM->LiteralMemoryStorage;
+		LiteralMemoryPtr = &LiteralMemoryStorage;
+	}
+	else
+	{
+		LiteralMemoryPtr = InVM->LiteralMemoryPtr;
+	}
+
+	if(InVM->DebugMemoryPtr == &InVM->DebugMemoryStorage)
+	{
+		DebugMemoryStorage = InVM->DebugMemoryStorage;
+		DebugMemoryPtr = &DebugMemoryStorage;
+	}
+	else
+	{
+		DebugMemoryPtr = InVM->DebugMemoryPtr;
+	}
+	
+#else
+
+	auto CopyMemoryStorage = [](TObjectPtr<URigVMMemoryStorage>& TargetMemory, URigVMMemoryStorage* SourceMemory, UObject* Outer)
+	{
+		if(SourceMemory != nullptr)
+		{
+			if(TargetMemory == nullptr)
+			{
+				TargetMemory = NewObject<URigVMMemoryStorage>(Outer, SourceMemory->GetClass());
+			}
+			else if(TargetMemory->GetClass() != SourceMemory->GetClass())
+			{
+				TargetMemory->Rename(nullptr, GetTransientPackage(), REN_ForceNoResetLoaders | REN_DoNotDirty | REN_DontCreateRedirectors | REN_NonTransactional);
+				TargetMemory->MarkAsGarbage();
+				TargetMemory = NewObject<URigVMMemoryStorage>(Outer, SourceMemory->GetClass());
+			}
+
+			for(int32 PropertyIndex = 0; PropertyIndex < TargetMemory->Num(); PropertyIndex++)
+			{
+				URigVMMemoryStorage::CopyProperty(
+					TargetMemory,
+					PropertyIndex,
+					FRigVMPropertyPath::Empty,
+					SourceMemory,
+					PropertyIndex,
+					FRigVMPropertyPath::Empty
+				);
+			}
+		}
+		else if(TargetMemory != nullptr)
+		{
+			TargetMemory->Rename(nullptr, GetTransientPackage(), REN_ForceNoResetLoaders | REN_DoNotDirty | REN_DontCreateRedirectors | REN_NonTransactional);
+			TargetMemory->MarkAsGarbage();
+			TargetMemory = nullptr;
+		}
+	};
+
+	// we don't need to copy the literals since they are shared
+	// between all instances of the VM
+	LiteralMemoryStorageObject = Cast<URigVMMemoryStorage>(InVM->GetLiteralMemory()->GetClass()->GetDefaultObject());
+	CopyMemoryStorage(WorkMemoryStorageObject, InVM->GetWorkMemory(), this);
+	CopyMemoryStorage(DebugMemoryStorageObject, InVM->GetDebugMemory(), this);
+
+	ExternalPropertyPathDescriptions = InVM->ExternalPropertyPathDescriptions;
+	ExternalPropertyPaths.Reset();
+	
+#endif
+
+	if(InVM->FunctionNamesPtr == &InVM->FunctionNamesStorage && !bReferenceByteCode)
+	{
+		FunctionNamesStorage = InVM->FunctionNamesStorage;
+		FunctionNamesPtr = &FunctionNamesStorage;
+	}
+	else
+	{
+		FunctionNamesPtr = InVM->FunctionNamesPtr;
+	}
+	
+	if(InVM->FunctionsPtr == &InVM->FunctionsStorage && !bReferenceByteCode)
+	{
+		FunctionsStorage = InVM->FunctionsStorage;
+		FunctionsPtr = &FunctionsStorage;
+	}
+	else
+	{
+		FunctionsPtr = InVM->FunctionsPtr;
+	}
+	
+	if(InVM->ByteCodePtr == &InVM->ByteCodeStorage && !bReferenceByteCode)
+	{
+		ByteCodeStorage = InVM->ByteCodeStorage;
+		ByteCodePtr = &ByteCodeStorage;
+		ByteCodePtr->bByteCodeIsAligned = InVM->ByteCodeStorage.bByteCodeIsAligned;
+	}
+	else
+	{
+		ByteCodePtr = InVM->ByteCodePtr;
+	}
+	
+	Instructions = InVM->Instructions;
+	Parameters = InVM->Parameters;
+	ParametersNameMap = InVM->ParametersNameMap;
+	OperandToDebugRegisters = InVM->OperandToDebugRegisters;
+
+	if (bCopyExternalVariables)
+	{
+		ExternalVariables = InVM->ExternalVariables;
+	}
+}
+
+int32 URigVM::AddRigVMFunction(UScriptStruct* InRigVMStruct, const FName& InMethodName)
+{
+	check(InRigVMStruct);
+	FString FunctionKey = FString::Printf(TEXT("F%s::%s"), *InRigVMStruct->GetName(), *InMethodName.ToString());
+	int32 FunctionIndex = GetFunctionNames().Find(*FunctionKey);
+	if (FunctionIndex != INDEX_NONE)
+	{
+		return FunctionIndex;
+	}
+
+	FRigVMFunctionPtr Function = FRigVMRegistry::Get().FindFunction(*FunctionKey);
+	if (Function == nullptr)
+	{
+		return INDEX_NONE;
+	}
+
+	GetFunctionNames().Add(*FunctionKey);
+	return GetFunctions().Add(Function);
+}
+
+FString URigVM::GetRigVMFunctionName(int32 InFunctionIndex) const
+{
+	return GetFunctionNames()[InFunctionIndex].ToString();
+}
+
+#if !UE_RIGVM_UCLASS_BASED_STORAGE_DISABLED
+
+URigVMMemoryStorage* URigVM::GetMemoryByType(ERigVMMemoryType InMemoryType, bool bCreateIfNeeded)
+{
+	switch(InMemoryType)
+	{
+		case ERigVMMemoryType::Literal:
+		{
+			if(bCreateIfNeeded)
+			{
+				if(LiteralMemoryStorageObject == nullptr)
+				{
+					if(UClass* Class = URigVMMemoryStorageGeneratorClass::GetStorageClass(this, InMemoryType))
+					{
+						// for literals we share the CDO between all VMs
+						LiteralMemoryStorageObject = Cast<URigVMMemoryStorage>(Class->GetDefaultObject(true));
+					}
+					else
+					{
+						// since literal memory object can be shared across packages, it needs to have the RF_Public flag
+						// for example, a control rig instance in a level sequence pacakge can references
+						// the literal memory object in the control rig package
+						LiteralMemoryStorageObject = NewObject<URigVMMemoryStorage>(this, FName(), RF_Public);
+					}
+				}
+			}
+			return LiteralMemoryStorageObject;
+		}
+		case ERigVMMemoryType::Work:
+		{
+			if(bCreateIfNeeded)
+			{
+				if(WorkMemoryStorageObject)
+				{
+					if(WorkMemoryStorageObject->GetOuter() != this)
+					{
+						WorkMemoryStorageObject = nullptr;
+					}
+				}
+				if(WorkMemoryStorageObject == nullptr)
+				{
+					if(UClass* Class = URigVMMemoryStorageGeneratorClass::GetStorageClass(this, InMemoryType))
+					{
+						WorkMemoryStorageObject = NewObject<URigVMMemoryStorage>(this, Class);
+					}
+					else
+					{
+						WorkMemoryStorageObject = NewObject<URigVMMemoryStorage>(this);
+					}
+				}
+			}
+			check(WorkMemoryStorageObject->GetOuter() == this);
+			return WorkMemoryStorageObject;
+		}
+		case ERigVMMemoryType::Debug:
+		{
+			if(bCreateIfNeeded)
+			{
+				if(DebugMemoryStorageObject)
+				{
+					if(DebugMemoryStorageObject->GetOuter() != this)
+					{
+						DebugMemoryStorageObject = nullptr;
+					}
+				}
+				if(DebugMemoryStorageObject == nullptr)
+				{
+#if WITH_EDITOR
+					if(UClass* Class = URigVMMemoryStorageGeneratorClass::GetStorageClass(this, InMemoryType))
+					{
+						DebugMemoryStorageObject = NewObject<URigVMMemoryStorage>(this, Class);
+					}
+					else
+#endif
+					{
+						DebugMemoryStorageObject = NewObject<URigVMMemoryStorage>(this);
+					}
+				}
+			}
+			check(DebugMemoryStorageObject->GetOuter() == this);
+			return DebugMemoryStorageObject;
+		}
+		default:
+		{
+			break;
+		}
+	}
+	return nullptr;
+}
+
+void URigVM::ClearMemory()
+{
+	// At one point our memory objects were saved with RF_Public,
+	// so to truly clear them, we have to also clear the flags
+	// RF_Public will make them stay around as zombie unreferenced objects, and get included in SavePackage and cooking.
+	// Clear their flags so they are not included by editor or cook SavePackage calls.
+
+	// we now make sure that only the literal memory object on the CDO is marked as RF_Public
+	// and work memory objects are no longer marked as RF_Public
+	
+	TArray<UObject*> SubObjects;
+	GetObjectsWithOuter(this, SubObjects);
+	for (UObject* SubObject : SubObjects)
+	{
+		if (URigVMMemoryStorage* MemoryObject = Cast<URigVMMemoryStorage>(SubObject))
+		{
+			// we don't care about memory type here because
+			// 
+			// if "this" is not CDO, its subobjects will not include the literal memory and
+			// thus only clears the flag for work mem
+			// 
+			// if "this" is CDO, its subobjects will include the literal memory and this allows
+			// us to actually clear the literal memory
+			MemoryObject->ClearFlags(RF_Public);
+		}
+	}
+
+	LiteralMemoryStorageObject = nullptr;
+
+	if(WorkMemoryStorageObject)
+	{
+		WorkMemoryStorageObject->Rename(nullptr, GetTransientPackage(), REN_ForceNoResetLoaders | REN_DoNotDirty | REN_DontCreateRedirectors | REN_NonTransactional);
+		WorkMemoryStorageObject->MarkAsGarbage();
+		WorkMemoryStorageObject = nullptr;
+	}
+
+	if(DebugMemoryStorageObject)
+	{
+		DebugMemoryStorageObject->Rename(nullptr, GetTransientPackage(), REN_ForceNoResetLoaders | REN_DoNotDirty | REN_DontCreateRedirectors | REN_NonTransactional);
+		DebugMemoryStorageObject->MarkAsGarbage();
+		DebugMemoryStorageObject = nullptr;
+	}
+
+	InvalidateCachedMemory();
+}
+
+#endif
+
+const FRigVMInstructionArray& URigVM::GetInstructions()
+{
+	RefreshInstructionsIfRequired();
+	return Instructions;
+}
+
+bool URigVM::ContainsEntry(const FName& InEntryName) const
+{
+	const FRigVMByteCode& ByteCode = GetByteCode();
+	return ByteCode.FindEntryIndex(InEntryName) != INDEX_NONE;
+}
+
+TArray<FName> URigVM::GetEntryNames() const
+{
+	TArray<FName> EntryNames;
+
+	const FRigVMByteCode& ByteCode = GetByteCode();
+	for (int32 EntryIndex = 0; EntryIndex < ByteCode.NumEntries(); EntryIndex++)
+	{
+		EntryNames.Add(ByteCode.GetEntry(EntryIndex).Name);
+	}
+
+	return EntryNames;
+}
+
+#if WITH_EDITOR
+
+bool URigVM::ResumeExecution()
+{
+	HaltedAtBreakpoint = nullptr;
+	HaltedAtBreakpointHit = INDEX_NONE;
+	if (DebugInfo)
+	{
+		if (const TSharedPtr<FRigVMBreakpoint> CurrentBreakpoint = DebugInfo->GetCurrentActiveBreakpoint())
+		{
+			DebugInfo->IncrementBreakpointActivationOnHit(CurrentBreakpoint);
+			DebugInfo->SetCurrentActiveBreakpoint(nullptr);
+			return true;
+		}
+	}
+
+	return false;
+}
+
+#if UE_RIGVM_UCLASS_BASED_STORAGE_DISABLED
+bool URigVM::ResumeExecution(FRigVMMemoryContainerPtrArray Memory, FRigVMFixedArray<void*> AdditionalArguments, const FName& InEntryName)
+#else
+bool URigVM::ResumeExecution(TArrayView<URigVMMemoryStorage*> Memory, TArrayView<void*> AdditionalArguments, const FName& InEntryName)
+#endif
+{
+	ResumeExecution();
+	return Execute(Memory, AdditionalArguments, InEntryName);
+}
+
+#endif
+
+const TArray<FRigVMParameter>& URigVM::GetParameters() const
+{
+	return Parameters;
+}
+
+FRigVMParameter URigVM::GetParameterByName(const FName& InParameterName)
+{
+	if (ParametersNameMap.Num() == Parameters.Num())
+	{
+		const int32* ParameterIndex = ParametersNameMap.Find(InParameterName);
+		if (ParameterIndex)
+		{
+			Parameters[*ParameterIndex].GetScriptStruct();
+			return Parameters[*ParameterIndex];
+		}
+		return FRigVMParameter();
+	}
+
+	for (FRigVMParameter& Parameter : Parameters)
+	{
+		if (Parameter.GetName() == InParameterName)
+		{
+			Parameter.GetScriptStruct();
+			return Parameter;
+		}
+	}
+
+	return FRigVMParameter();
+}
+
+void URigVM::ResolveFunctionsIfRequired()
+{
+	if (GetFunctions().Num() != GetFunctionNames().Num())
+	{
+		GetFunctions().Reset();
+		GetFunctions().SetNumZeroed(GetFunctionNames().Num());
+
+		for (int32 FunctionIndex = 0; FunctionIndex < GetFunctionNames().Num(); FunctionIndex++)
+		{
+			GetFunctions()[FunctionIndex] = FRigVMRegistry::Get().FindFunction(*GetFunctionNames()[FunctionIndex].ToString());
+			ensureMsgf(GetFunctions()[FunctionIndex], TEXT("Function %s is not valid"), *GetFunctionNames()[FunctionIndex].ToString());
+		}
+	}
+}
+
+void URigVM::RefreshInstructionsIfRequired()
+{
+	if (GetByteCode().Num() == 0 && Instructions.Num() > 0)
+	{
+		Instructions.Reset();
+	}
+	else if (Instructions.Num() == 0)
+	{
+		Instructions = GetByteCode().GetInstructions();
+	}
+}
+
+void URigVM::InvalidateCachedMemory()
+{
+	CachedMemory.Reset();
+	FirstHandleForInstruction.Reset();
+	CachedMemoryHandles.Reset();
+
+#if !UE_RIGVM_UCLASS_BASED_STORAGE_DISABLED
+	ExternalPropertyPaths.Reset();
+#endif
+}
+
+void URigVM::CopyDeferredVMIfRequired()
+{
+	ensure(ExecutingThreadId == INDEX_NONE);
+
+	URigVM* VMToCopy = nullptr;
+	Swap(VMToCopy, DeferredVMToCopy);
+
+	if (VMToCopy)
+	{
+		CopyFrom(VMToCopy);
+	}
+}
+
+#if UE_RIGVM_UCLASS_BASED_STORAGE_DISABLED
+void URigVM::CacheMemoryHandlesIfRequired(FRigVMMemoryContainerPtrArray InMemory)
+#else
+void URigVM::CacheMemoryHandlesIfRequired(TArrayView<URigVMMemoryStorage*> InMemory)
+#endif
+{
+	ensureMsgf(ExecutingThreadId == FPlatformTLS::GetCurrentThreadId(), TEXT("RigVM::CacheMemoryHandlesIfRequired from multiple threads (%d and %d)"), ExecutingThreadId, (int32)FPlatformTLS::GetCurrentThreadId());
+
+	RefreshInstructionsIfRequired();
+
+	if (Instructions.Num() == 0 || InMemory.Num() == 0)
+	{
+		InvalidateCachedMemory();
+		return;
+	}
+
+	if (Instructions.Num() != FirstHandleForInstruction.Num())
+	{
+		InvalidateCachedMemory();
+	}
+	else if (InMemory.Num() != CachedMemory.Num())
+	{
+		InvalidateCachedMemory();
+	}
+	else
+	{
+		for (int32 Index = 0; Index < InMemory.Num(); Index++)
+		{
+			if (InMemory[Index] != CachedMemory[Index])
+			{
+				InvalidateCachedMemory();
+				break;
+			}
+		}
+	}
+
+	if (Instructions.Num() == FirstHandleForInstruction.Num())
+	{
+		return;
+	}
+
+	for (int32 Index = 0; Index < InMemory.Num(); Index++)
+	{
+		CachedMemory.Add(InMemory[Index]);
+	}
+
+#if !UE_RIGVM_UCLASS_BASED_STORAGE_DISABLED
+
+	RefreshExternalPropertyPaths();
+	
+#endif		
+
 	FRigVMByteCode& ByteCode = GetByteCode();
-	TArray<FRigVMFunctionPtr>& Functions = GetFunctions();
-
-#if WITH_EDITOR
-	TArray<FName>& FunctionNames = GetFunctionNames();
-#endif
-
-	Context.Reset();
-	Context.SliceOffsets.AddZeroed(Instructions.Num());
-	Context.OpaqueArguments = AdditionalArguments;
-	Context.ExternalVariables = ExternalVariables;
-
-	while (Instructions.IsValidIndex(Context.InstructionIndex))
-	{
-		const FRigVMInstruction& Instruction = Instructions[Context.InstructionIndex];
-
-		switch (Instruction.OpCode)
+
+	uint16 InstructionIndex = 0;
+	while (Instructions.IsValidIndex(InstructionIndex))
+	{
+		FirstHandleForInstruction.Add(CachedMemoryHandles.Num());
+
+		switch (Instructions[InstructionIndex].OpCode)
 		{
 			case ERigVMOpCode::Execute_0_Operands:
 			case ERigVMOpCode::Execute_1_Operands:
@@ -1194,592 +1188,418 @@
 			case ERigVMOpCode::Execute_63_Operands:
 			case ERigVMOpCode::Execute_64_Operands:
 			{
-				const FRigVMExecuteOp& Op = ByteCode.GetOpAt<FRigVMExecuteOp>(Instruction);
-				int32 OperandCount = FirstHandleForInstruction[Context.InstructionIndex + 1] - FirstHandleForInstruction[Context.InstructionIndex];
-				FRigVMMemoryHandleArray OpHandles(&CachedMemoryHandles[FirstHandleForInstruction[Context.InstructionIndex]], OperandCount);
-#if WITH_EDITOR
-				Context.FunctionName = FunctionNames[Op.FunctionIndex];
-#endif
-
-				// find out the largest slice count
-				int32 MaxSliceCount = 1;
-				for (const FRigVMMemoryHandle& OpHandle : OpHandles)
-				{
-					if (OpHandle.Type == FRigVMMemoryHandle::Dynamic)
-					{
-						if (const FRigVMByteArray* Storage = (const FRigVMByteArray*)OpHandle.Ptr)
-						{
-							MaxSliceCount = FMath::Max<int32>(MaxSliceCount, Storage->Num() / OpHandle.Size);
-						}
-					}
-					else if (OpHandle.Type == FRigVMMemoryHandle::NestedDynamic)
-					{
-						if (const FRigVMNestedByteArray* Storage = (const FRigVMNestedByteArray*)OpHandle.Ptr)
-						{
-							MaxSliceCount = FMath::Max<int32>(MaxSliceCount, Storage->Num());
-						}
-					}
-				}
-
-				Context.BeginSlice(MaxSliceCount);
-				for (int32 SliceIndex = 0; SliceIndex < MaxSliceCount; SliceIndex++)
-				{
-					(*Functions[Op.FunctionIndex])(Context, OpHandles);
-					Context.IncrementSlice();
-				}
-				Context.EndSlice();
-
+				const FRigVMExecuteOp& Op = ByteCode.GetOpAt<FRigVMExecuteOp>(Instructions[InstructionIndex]);
+				FRigVMOperandArray Operands = ByteCode.GetOperandsForExecuteOp(Instructions[InstructionIndex]);
+
+				for (const FRigVMOperand& Arg : Operands)
+				{
+					CacheSingleMemoryHandle(Arg, true);
+				}
+
+				InstructionIndex++;
 				break;
 			}
 			case ERigVMOpCode::Zero:
 			case ERigVMOpCode::BoolFalse:
 			case ERigVMOpCode::BoolTrue:
-			{
-				break;
-			}
-			case ERigVMOpCode::Copy:
-			{
-				const FRigVMCopyOp& Op = ByteCode.GetOpAt<FRigVMCopyOp>(Instruction);
-
-				FRigVMMemoryHandle& SourceHandle = CachedMemoryHandles[FirstHandleForInstruction[Context.InstructionIndex]];
-				FRigVMMemoryHandle& TargetHandle = CachedMemoryHandles[FirstHandleForInstruction[Context.InstructionIndex] + 1];
-				void* SourcePtr = SourceHandle;
-				void* TargetPtr = TargetHandle;
-
-				uint64 NumBytes = reinterpret_cast<uint64>(CachedMemoryHandles[FirstHandleForInstruction[Context.InstructionIndex] + 2].GetData());
-				ERigVMRegisterType MemoryType = (ERigVMRegisterType)reinterpret_cast<uint64>(CachedMemoryHandles[FirstHandleForInstruction[Context.InstructionIndex] + 3].GetData());
-
-				if (TargetHandle.Type == FRigVMMemoryHandle::Dynamic)
-				{
-					FRigVMByteArray* Storage = (FRigVMByteArray*)TargetHandle.Ptr;
-					if (Context.GetSlice().GetIndex() == 0)
-					{
-						Storage->Reset();
-					}
-					int32 ByteIndex = Storage->AddZeroed(NumBytes);
-					TargetPtr = Storage->GetData() + ByteIndex;
-				}
-				else if (TargetHandle.Type == FRigVMMemoryHandle::NestedDynamic)
-				{
-					FRigVMNestedByteArray* Storage = (FRigVMNestedByteArray*)TargetHandle.Ptr;
-					if (Context.GetSlice().GetIndex() == 0)
-					{
-						Storage->Reset();
-					}
-					int32 ArrayIndex = Storage->Add(FRigVMByteArray());
-					(*Storage)[ArrayIndex].AddZeroed(NumBytes);
-					TargetPtr = (*Storage)[ArrayIndex].GetData();
-				}
-=======
-	if(InVM->LiteralMemoryPtr == &InVM->LiteralMemoryStorage && !bReferenceLiteralMemory)
-	{
-		LiteralMemoryStorage = InVM->LiteralMemoryStorage;
-		LiteralMemoryPtr = &LiteralMemoryStorage;
-	}
-	else
-	{
-		LiteralMemoryPtr = InVM->LiteralMemoryPtr;
-	}
-
-	if(InVM->DebugMemoryPtr == &InVM->DebugMemoryStorage)
-	{
-		DebugMemoryStorage = InVM->DebugMemoryStorage;
-		DebugMemoryPtr = &DebugMemoryStorage;
-	}
-	else
-	{
-		DebugMemoryPtr = InVM->DebugMemoryPtr;
-	}
-	
-#else
-
-	auto CopyMemoryStorage = [](TObjectPtr<URigVMMemoryStorage>& TargetMemory, URigVMMemoryStorage* SourceMemory, UObject* Outer)
-	{
-		if(SourceMemory != nullptr)
-		{
-			if(TargetMemory == nullptr)
-			{
-				TargetMemory = NewObject<URigVMMemoryStorage>(Outer, SourceMemory->GetClass());
-			}
-			else if(TargetMemory->GetClass() != SourceMemory->GetClass())
-			{
-				TargetMemory->Rename(nullptr, GetTransientPackage(), REN_ForceNoResetLoaders | REN_DoNotDirty | REN_DontCreateRedirectors | REN_NonTransactional);
-				TargetMemory->MarkAsGarbage();
-				TargetMemory = NewObject<URigVMMemoryStorage>(Outer, SourceMemory->GetClass());
-			}
-
-			for(int32 PropertyIndex = 0; PropertyIndex < TargetMemory->Num(); PropertyIndex++)
-			{
-				URigVMMemoryStorage::CopyProperty(
-					TargetMemory,
-					PropertyIndex,
-					FRigVMPropertyPath::Empty,
-					SourceMemory,
-					PropertyIndex,
-					FRigVMPropertyPath::Empty
-				);
-			}
-		}
-		else if(TargetMemory != nullptr)
-		{
-			TargetMemory->Rename(nullptr, GetTransientPackage(), REN_ForceNoResetLoaders | REN_DoNotDirty | REN_DontCreateRedirectors | REN_NonTransactional);
-			TargetMemory->MarkAsGarbage();
-			TargetMemory = nullptr;
-		}
-	};
-
-	// we don't need to copy the literals since they are shared
-	// between all instances of the VM
-	LiteralMemoryStorageObject = Cast<URigVMMemoryStorage>(InVM->GetLiteralMemory()->GetClass()->GetDefaultObject());
-	CopyMemoryStorage(WorkMemoryStorageObject, InVM->GetWorkMemory(), this);
-	CopyMemoryStorage(DebugMemoryStorageObject, InVM->GetDebugMemory(), this);
-
-	ExternalPropertyPathDescriptions = InVM->ExternalPropertyPathDescriptions;
-	ExternalPropertyPaths.Reset();
-	
-#endif
-
-	if(InVM->FunctionNamesPtr == &InVM->FunctionNamesStorage && !bReferenceByteCode)
-	{
-		FunctionNamesStorage = InVM->FunctionNamesStorage;
-		FunctionNamesPtr = &FunctionNamesStorage;
-	}
-	else
-	{
-		FunctionNamesPtr = InVM->FunctionNamesPtr;
-	}
-	
-	if(InVM->FunctionsPtr == &InVM->FunctionsStorage && !bReferenceByteCode)
-	{
-		FunctionsStorage = InVM->FunctionsStorage;
-		FunctionsPtr = &FunctionsStorage;
-	}
-	else
-	{
-		FunctionsPtr = InVM->FunctionsPtr;
-	}
-	
-	if(InVM->ByteCodePtr == &InVM->ByteCodeStorage && !bReferenceByteCode)
-	{
-		ByteCodeStorage = InVM->ByteCodeStorage;
-		ByteCodePtr = &ByteCodeStorage;
-		ByteCodePtr->bByteCodeIsAligned = InVM->ByteCodeStorage.bByteCodeIsAligned;
-	}
-	else
-	{
-		ByteCodePtr = InVM->ByteCodePtr;
-	}
-	
-	Instructions = InVM->Instructions;
-	Parameters = InVM->Parameters;
-	ParametersNameMap = InVM->ParametersNameMap;
-	OperandToDebugRegisters = InVM->OperandToDebugRegisters;
-
-	if (bCopyExternalVariables)
-	{
-		ExternalVariables = InVM->ExternalVariables;
-	}
-}
-
-int32 URigVM::AddRigVMFunction(UScriptStruct* InRigVMStruct, const FName& InMethodName)
-{
-	check(InRigVMStruct);
-	FString FunctionKey = FString::Printf(TEXT("F%s::%s"), *InRigVMStruct->GetName(), *InMethodName.ToString());
-	int32 FunctionIndex = GetFunctionNames().Find(*FunctionKey);
-	if (FunctionIndex != INDEX_NONE)
-	{
-		return FunctionIndex;
-	}
-
-	FRigVMFunctionPtr Function = FRigVMRegistry::Get().FindFunction(*FunctionKey);
-	if (Function == nullptr)
-	{
-		return INDEX_NONE;
-	}
-
-	GetFunctionNames().Add(*FunctionKey);
-	return GetFunctions().Add(Function);
-}
-
-FString URigVM::GetRigVMFunctionName(int32 InFunctionIndex) const
-{
-	return GetFunctionNames()[InFunctionIndex].ToString();
-}
-
-#if !UE_RIGVM_UCLASS_BASED_STORAGE_DISABLED
->>>>>>> 6bbb88c8
-
-URigVMMemoryStorage* URigVM::GetMemoryByType(ERigVMMemoryType InMemoryType, bool bCreateIfNeeded)
-{
-	switch(InMemoryType)
-	{
-		case ERigVMMemoryType::Literal:
-		{
-			if(bCreateIfNeeded)
-			{
-				if(LiteralMemoryStorageObject == nullptr)
-				{
-					if(UClass* Class = URigVMMemoryStorageGeneratorClass::GetStorageClass(this, InMemoryType))
-					{
-						// for literals we share the CDO between all VMs
-						LiteralMemoryStorageObject = Cast<URigVMMemoryStorage>(Class->GetDefaultObject(true));
-					}
-					else
-					{
-<<<<<<< HEAD
-						int32 NumNames = NumBytes / sizeof(FName);
-						FRigVMFixedArray<FName> TargetNames((FName*)TargetPtr, NumNames);
-						FRigVMFixedArray<FName> SourceNames((FName*)SourcePtr, NumNames);
-						for (int32 Index = 0; Index < NumNames; Index++)
-						{
-							TargetNames[Index] = SourceNames[Index];
-						}
-						break;
-=======
-						// since literal memory object can be shared across packages, it needs to have the RF_Public flag
-						// for example, a control rig instance in a level sequence pacakge can references
-						// the literal memory object in the control rig package
-						LiteralMemoryStorageObject = NewObject<URigVMMemoryStorage>(this, FName(), RF_Public);
->>>>>>> 6bbb88c8
-					}
-				}
-			}
-			return LiteralMemoryStorageObject;
-		}
-		case ERigVMMemoryType::Work:
-		{
-			if(bCreateIfNeeded)
-			{
-				if(WorkMemoryStorageObject)
-				{
-					if(WorkMemoryStorageObject->GetOuter() != this)
-					{
-<<<<<<< HEAD
-						int32 NumStrings = NumBytes / sizeof(FString);
-						FRigVMFixedArray<FString> TargetStrings((FString*)TargetPtr, NumStrings);
-						FRigVMFixedArray<FString> SourceStrings((FString*)SourcePtr, NumStrings);
-						for (int32 Index = 0; Index < NumStrings; Index++)
-						{
-							TargetStrings[Index] = SourceStrings[Index];
-						}
-						break;
-=======
-						WorkMemoryStorageObject = nullptr;
->>>>>>> 6bbb88c8
-					}
-				}
-				if(WorkMemoryStorageObject == nullptr)
-				{
-					if(UClass* Class = URigVMMemoryStorageGeneratorClass::GetStorageClass(this, InMemoryType))
-					{
-<<<<<<< HEAD
-						UScriptStruct* ScriptStruct = (UScriptStruct*)CachedMemoryHandles[FirstHandleForInstruction[Context.InstructionIndex] + 4].GetData();
-						int32 NumStructs = NumBytes / ScriptStruct->GetStructureSize();
-						if (NumStructs > 0 && TargetPtr)
-						{
-							ScriptStruct->CopyScriptStruct(TargetPtr, SourcePtr, NumStructs);
-						}
-						break;
-=======
-						WorkMemoryStorageObject = NewObject<URigVMMemoryStorage>(this, Class);
->>>>>>> 6bbb88c8
-					}
-					else
-					{
-						WorkMemoryStorageObject = NewObject<URigVMMemoryStorage>(this);
-					}
-				}
-<<<<<<< HEAD
-				break;
-			}
 			case ERigVMOpCode::Increment:
 			case ERigVMOpCode::Decrement:
-=======
-			}
-			check(WorkMemoryStorageObject->GetOuter() == this);
-			return WorkMemoryStorageObject;
-		}
-		case ERigVMMemoryType::Debug:
-		{
-			if(bCreateIfNeeded)
-			{
-				if(DebugMemoryStorageObject)
-				{
-					if(DebugMemoryStorageObject->GetOuter() != this)
-					{
-						DebugMemoryStorageObject = nullptr;
-					}
-				}
-				if(DebugMemoryStorageObject == nullptr)
-				{
+			case ERigVMOpCode::ArrayReset:
+			case ERigVMOpCode::ArrayReverse:
+			{
+				const FRigVMUnaryOp& Op = ByteCode.GetOpAt<FRigVMUnaryOp>(Instructions[InstructionIndex]);
+				CacheSingleMemoryHandle(Op.Arg);
+				InstructionIndex++;
+				break;
+			}
+			case ERigVMOpCode::Copy:
+			{
+				const FRigVMCopyOp& Op = ByteCode.GetOpAt<FRigVMCopyOp>(Instructions[InstructionIndex]);
+				CacheSingleMemoryHandle(Op.Source);
+				CacheSingleMemoryHandle(Op.Target);
+
+#if UE_RIGVM_UCLASS_BASED_STORAGE_DISABLED
+				if (UScriptStruct* ScriptStruct = GetScriptStructForCopyOp(Op))
+				{
+					CachedMemoryHandles.Add(FRigVMMemoryHandle((uint8*)ScriptStruct));
+				}
+#endif
+
+				InstructionIndex++;
+				break;
+			}
+			case ERigVMOpCode::Equals:
+			case ERigVMOpCode::NotEquals:
+			{
+				const FRigVMComparisonOp& Op = ByteCode.GetOpAt<FRigVMComparisonOp>(Instructions[InstructionIndex]);
+				FRigVMOperand Arg = Op.A;
+				CacheSingleMemoryHandle(Arg);
+				Arg = Op.B;
+				CacheSingleMemoryHandle(Arg);
+				Arg = Op.Result;
+				CacheSingleMemoryHandle(Arg);
+				InstructionIndex++;
+				break;
+			}
+			case ERigVMOpCode::JumpAbsolute:
+			case ERigVMOpCode::JumpForward:
+			case ERigVMOpCode::JumpBackward:
+			{
+				InstructionIndex++;
+				break;
+			}
+			case ERigVMOpCode::JumpAbsoluteIf:
+			case ERigVMOpCode::JumpForwardIf:
+			case ERigVMOpCode::JumpBackwardIf:
+			{
+				const FRigVMJumpIfOp& Op = ByteCode.GetOpAt<FRigVMJumpIfOp>(Instructions[InstructionIndex]);
+				const FRigVMOperand& Arg = Op.Arg;
+				CacheSingleMemoryHandle(Arg);
+				InstructionIndex++;
+				break;
+			}
+			case ERigVMOpCode::ChangeType:
+			{
+				const FRigVMChangeTypeOp& Op = ByteCode.GetOpAt<FRigVMChangeTypeOp>(Instructions[InstructionIndex]);
+				const FRigVMOperand& Arg = Op.Arg;
+				CacheSingleMemoryHandle(Arg);
+				InstructionIndex++;
+				break;
+			}
+			case ERigVMOpCode::Exit:
+			{
+				InstructionIndex++;
+				break;
+			}
+			case ERigVMOpCode::BeginBlock:
+			case ERigVMOpCode::ArrayGetNum:
+			case ERigVMOpCode::ArraySetNum:
+			case ERigVMOpCode::ArrayAppend:
+			case ERigVMOpCode::ArrayClone:
+			case ERigVMOpCode::ArrayRemove:
+			case ERigVMOpCode::ArrayUnion:
+			{
+				const FRigVMBinaryOp& Op = ByteCode.GetOpAt<FRigVMBinaryOp>(Instructions[InstructionIndex]);
+				CacheSingleMemoryHandle(Op.ArgA);
+				CacheSingleMemoryHandle(Op.ArgB);
+				InstructionIndex++;
+				break;
+			}
+			case ERigVMOpCode::ArrayAdd:
+			case ERigVMOpCode::ArrayGetAtIndex:
+			case ERigVMOpCode::ArraySetAtIndex:
+			case ERigVMOpCode::ArrayInsert:
+			case ERigVMOpCode::ArrayDifference:
+			case ERigVMOpCode::ArrayIntersection:
+			{
+				const FRigVMTernaryOp& Op = ByteCode.GetOpAt<FRigVMTernaryOp>(Instructions[InstructionIndex]);
+				CacheSingleMemoryHandle(Op.ArgA);
+				CacheSingleMemoryHandle(Op.ArgB);
+				CacheSingleMemoryHandle(Op.ArgC);
+				InstructionIndex++;
+				break;
+			}
+			case ERigVMOpCode::ArrayFind:
+			{
+				const FRigVMQuaternaryOp& Op = ByteCode.GetOpAt<FRigVMQuaternaryOp>(Instructions[InstructionIndex]);
+				CacheSingleMemoryHandle(Op.ArgA);
+				CacheSingleMemoryHandle(Op.ArgB);
+				CacheSingleMemoryHandle(Op.ArgC);
+				CacheSingleMemoryHandle(Op.ArgD);
+				InstructionIndex++;
+				break;
+			}
+			case ERigVMOpCode::ArrayIterator:
+			{
+				const FRigVMSenaryOp& Op = ByteCode.GetOpAt<FRigVMSenaryOp>(Instructions[InstructionIndex]);
+				CacheSingleMemoryHandle(Op.ArgA);
+				CacheSingleMemoryHandle(Op.ArgB);
+				CacheSingleMemoryHandle(Op.ArgC);
+				CacheSingleMemoryHandle(Op.ArgD);
+				CacheSingleMemoryHandle(Op.ArgE);
+				CacheSingleMemoryHandle(Op.ArgF);
+				InstructionIndex++;
+				break;
+			}
+			case ERigVMOpCode::EndBlock:
+			{
+				InstructionIndex++;
+				break;
+			}
+			case ERigVMOpCode::Invalid:
+			{
+				ensure(false);
+				break;
+			}
+		}
+	}
+
+	if (FirstHandleForInstruction.Num() < Instructions.Num())
+	{
+		FirstHandleForInstruction.Add(CachedMemoryHandles.Num());
+	}
+}
+
+void URigVM::RebuildByteCodeOnLoad()
+{
+	Instructions = GetByteCode().GetInstructions();
+	for(int32 InstructionIndex = 0; InstructionIndex < Instructions.Num(); InstructionIndex++)
+	{
+		const FRigVMInstruction& Instruction = Instructions[InstructionIndex];
+		switch(Instruction.OpCode)
+		{
+			case ERigVMOpCode::Copy:
+			{
+				FRigVMCopyOp OldCopyOp = GetByteCode().GetOpAt<FRigVMCopyOp>(Instruction);
+				if((OldCopyOp.Source.GetMemoryType() == ERigVMMemoryType::External) ||
+					(OldCopyOp.Target.GetMemoryType() == ERigVMMemoryType::External))
+				{
+					if(ExternalVariables.IsEmpty())
+					{
+						break;
+					}
+				}
+					
+				// create a local copy of the original op
+				FRigVMCopyOp& NewCopyOp = GetByteCode().GetOpAt<FRigVMCopyOp>(Instruction);
+				NewCopyOp = GetCopyOpForOperands(OldCopyOp.Source, OldCopyOp.Target);
+				check(OldCopyOp.Source == NewCopyOp.Source);
+				check(OldCopyOp.Target == NewCopyOp.Target);
+#if UE_RIGVM_UCLASS_BASED_STORAGE_DISABLED
+				//check(OldCopyOp.NumBytes == NewCopyOp.NumBytes);
+				check(OldCopyOp.RegisterType == NewCopyOp.RegisterType);
+#endif
+				break;
+			}
+			default:
+			{
+				break;
+			}
+		}
+	}
+}
+
 #if WITH_EDITOR
-					if(UClass* Class = URigVMMemoryStorageGeneratorClass::GetStorageClass(this, InMemoryType))
-					{
-						DebugMemoryStorageObject = NewObject<URigVMMemoryStorage>(this, Class);
+bool URigVM::ShouldHaltAtInstruction(const FName& InEventName, const uint16 InstructionIndex)
+{
+	FRigVMByteCode& ByteCode = GetByteCode();
+
+	TArray<TSharedPtr<FRigVMBreakpoint>> BreakpointsAtInstruction = DebugInfo->FindBreakpointsAtInstruction(InstructionIndex);
+	for (TSharedPtr<FRigVMBreakpoint> Breakpoint : BreakpointsAtInstruction)
+	{
+		if (DebugInfo->IsActive(Breakpoint))
+		{
+			switch (CurrentBreakpointAction)
+			{
+				case ERigVMBreakpointAction::None:
+				{
+					// Halted at breakpoint. Check if this is a new breakpoint different from the previous halt.
+					if (HaltedAtBreakpoint != Breakpoint ||
+						HaltedAtBreakpointHit != DebugInfo->GetBreakpointHits(Breakpoint))
+					{
+						HaltedAtBreakpoint = Breakpoint;
+						HaltedAtBreakpointHit = DebugInfo->GetBreakpointHits(Breakpoint);
+						DebugInfo->SetCurrentActiveBreakpoint(Breakpoint);
+						
+						// We want to keep the callstack up to the node that produced the halt
+						const TArray<UObject*>* FullCallstack = ByteCode.GetCallstackForInstruction(Context.InstructionIndex);
+						if (FullCallstack)
+						{
+							DebugInfo->SetCurrentActiveBreakpointCallstack(TArray<UObject*>(FullCallstack->GetData(), FullCallstack->Find((UObject*)Breakpoint->Subject)+1));
+						}
+						ExecutionHalted().Broadcast(Context.InstructionIndex, Breakpoint->Subject, InEventName);
+					}
+					return true;
+				}
+				case ERigVMBreakpointAction::Resume:
+				{
+					CurrentBreakpointAction = ERigVMBreakpointAction::None;
+
+					if (DebugInfo->IsTemporaryBreakpoint(Breakpoint))
+					{
+						DebugInfo->RemoveBreakpoint(Breakpoint);
 					}
 					else
-#endif
-					{
-						DebugMemoryStorageObject = NewObject<URigVMMemoryStorage>(this);
-					}
-				}
-			}
-			check(DebugMemoryStorageObject->GetOuter() == this);
-			return DebugMemoryStorageObject;
-		}
-		default:
-		{
-			break;
-		}
-	}
-	return nullptr;
-}
-
-void URigVM::ClearMemory()
-{
-	// At one point our memory objects were saved with RF_Public,
-	// so to truly clear them, we have to also clear the flags
-	// RF_Public will make them stay around as zombie unreferenced objects, and get included in SavePackage and cooking.
-	// Clear their flags so they are not included by editor or cook SavePackage calls.
-
-	// we now make sure that only the literal memory object on the CDO is marked as RF_Public
-	// and work memory objects are no longer marked as RF_Public
+					{
+						DebugInfo->IncrementBreakpointActivationOnHit(Breakpoint);
+						DebugInfo->HitBreakpoint(Breakpoint);
+					}
+					break;
+				}
+				case ERigVMBreakpointAction::StepOver:
+				case ERigVMBreakpointAction::StepInto:
+				case ERigVMBreakpointAction::StepOut:
+				{
+					// If we are stepping, check if we were halted at the current instruction, and remember it 
+					if (!DebugInfo->GetCurrentActiveBreakpoint())
+					{
+						DebugInfo->SetCurrentActiveBreakpoint(Breakpoint);
+						const TArray<UObject*>* FullCallstack = ByteCode.GetCallstackForInstruction(Context.InstructionIndex);
+						
+						// We want to keep the callstack up to the node that produced the halt
+						if (FullCallstack)
+						{
+							DebugInfo->SetCurrentActiveBreakpointCallstack(TArray<UObject*>(FullCallstack->GetData(), FullCallstack->Find((UObject*)DebugInfo->GetCurrentActiveBreakpoint()->Subject)+1));
+						}
+					}							
+					
+					break;	
+				}
+				default:
+				{
+					ensure(false);
+					break;
+				}
+			}
+		}
+		else
+		{
+			DebugInfo->HitBreakpoint(Breakpoint);
+		}
+	}
+
+	// If we are stepping, and the last active breakpoint was set, check if this is the new temporary breakpoint
+	if (CurrentBreakpointAction != ERigVMBreakpointAction::None && DebugInfo->GetCurrentActiveBreakpoint())
+	{
+		const TArray<UObject*>* CurrentCallstack = ByteCode.GetCallstackForInstruction(Context.InstructionIndex);
+		if (CurrentCallstack && !CurrentCallstack->IsEmpty())
+		{
+			UObject* NewBreakpointNode = nullptr;
+
+			// Find the first difference in the callstack
+			int32 DifferenceIndex = INDEX_NONE;
+			TArray<UObject*>& PreviousCallstack = DebugInfo->GetCurrentActiveBreakpointCallstack();
+			for (int32 i=0; i<PreviousCallstack.Num(); ++i)
+			{
+				if (CurrentCallstack->Num() == i)
+				{
+					DifferenceIndex = i-1;
+					break;
+				}
+				if (PreviousCallstack[i] != CurrentCallstack->operator[](i))
+				{
+					DifferenceIndex = i;
+					break;
+				}
+			}
+
+			if (CurrentBreakpointAction == ERigVMBreakpointAction::StepOver)
+			{
+				if (DifferenceIndex != INDEX_NONE)
+				{
+					NewBreakpointNode = CurrentCallstack->operator[](DifferenceIndex);
+				}
+			}
+			else if (CurrentBreakpointAction == ERigVMBreakpointAction::StepInto)
+			{
+				if (DifferenceIndex == INDEX_NONE)
+				{
+					if (!CurrentCallstack->IsEmpty() && !PreviousCallstack.IsEmpty() && CurrentCallstack->Last() != PreviousCallstack.Last())
+					{
+						NewBreakpointNode = CurrentCallstack->operator[](FMath::Min(PreviousCallstack.Num(), CurrentCallstack->Num()-1));
+					}
+				}
+				else
+				{
+					NewBreakpointNode = CurrentCallstack->operator[](DifferenceIndex);
+				}
+			}
+			else if (CurrentBreakpointAction == ERigVMBreakpointAction::StepOut)
+			{
+				if (DifferenceIndex != INDEX_NONE && DifferenceIndex <= PreviousCallstack.Num() - 2)
+                {
+                	NewBreakpointNode = CurrentCallstack->operator[](DifferenceIndex);
+                }
+			}
+			
+			if (NewBreakpointNode)
+			{
+				// Remove or hit previous breakpoint
+				if (DebugInfo->IsTemporaryBreakpoint(DebugInfo->GetCurrentActiveBreakpoint()))
+				{
+					DebugInfo->RemoveBreakpoint(DebugInfo->GetCurrentActiveBreakpoint());
+				}
+				else
+				{
+					DebugInfo->IncrementBreakpointActivationOnHit(DebugInfo->GetCurrentActiveBreakpoint());
+					DebugInfo->HitBreakpoint(DebugInfo->GetCurrentActiveBreakpoint());
+				}
+
+				// Create new temporary breakpoint
+				TSharedPtr<FRigVMBreakpoint> NewBreakpoint = DebugInfo->AddBreakpoint(Context.InstructionIndex, NewBreakpointNode, 0, true);
+				DebugInfo->SetBreakpointHits(NewBreakpoint, GetInstructionVisitedCount(Context.InstructionIndex));
+				DebugInfo->SetBreakpointActivationOnHit(NewBreakpoint, GetInstructionVisitedCount(Context.InstructionIndex));
+				CurrentBreakpointAction = ERigVMBreakpointAction::None;					
+
+				HaltedAtBreakpoint = NewBreakpoint;
+				HaltedAtBreakpointHit = DebugInfo->GetBreakpointHits(HaltedAtBreakpoint);
+				ExecutionHalted().Broadcast(Context.InstructionIndex, NewBreakpointNode, InEventName);
+		
+				return true;
+			}
+		}
+	}
+
+	return false;
+}
+#endif
+
+#if UE_RIGVM_UCLASS_BASED_STORAGE_DISABLED
+bool URigVM::Initialize(FRigVMMemoryContainerPtrArray Memory, FRigVMFixedArray<void*> AdditionalArguments)
+#else
+bool URigVM::Initialize(TArrayView<URigVMMemoryStorage*> Memory, TArrayView<void*> AdditionalArguments)
+#endif
+{
+	if (ExecutingThreadId != INDEX_NONE)
+	{
+		ensureMsgf(ExecutingThreadId == FPlatformTLS::GetCurrentThreadId(), TEXT("RigVM::Initialize from multiple threads (%d and %d)"), ExecutingThreadId, (int32)FPlatformTLS::GetCurrentThreadId());
+	}
+	CopyDeferredVMIfRequired();
+	TGuardValue<int32> GuardThreadId(ExecutingThreadId, FPlatformTLS::GetCurrentThreadId());
+
+	ResolveFunctionsIfRequired();
+	RefreshInstructionsIfRequired();
+
+	if (Instructions.Num() == 0)
+	{
+		return true;
+	}
+
+#if UE_RIGVM_UCLASS_BASED_STORAGE_DISABLED
+	FRigVMMemoryContainer* LocalMemory[] = { WorkMemoryPtr, LiteralMemoryPtr, DebugMemoryPtr };
+	if (Memory.Num() == 0)
+	{
+		Memory = FRigVMMemoryContainerPtrArray(LocalMemory, 3);
+	}
+#else
+	TArray<URigVMMemoryStorage*> LocalMemory;
+	if (Memory.Num() == 0)
+	{
+		LocalMemory = GetLocalMemoryArray();
+		Memory = LocalMemory;
+	}
+#endif
+
+	CacheMemoryHandlesIfRequired(Memory);
+	FRigVMByteCode& ByteCode = GetByteCode();
+	TArray<FRigVMFunctionPtr>& Functions = GetFunctions();
+
+#if WITH_EDITOR
+	TArray<FName>& FunctionNames = GetFunctionNames();
+#endif
+
+	Context.Reset();
+	Context.SliceOffsets.AddZeroed(Instructions.Num());
+	Context.OpaqueArguments = AdditionalArguments;
+	Context.ExternalVariables = ExternalVariables;
+
+	TGuardValue<URigVM*> VMInContext(Context.VM, this);
 	
-	TArray<UObject*> SubObjects;
-	GetObjectsWithOuter(this, SubObjects);
-	for (UObject* SubObject : SubObjects)
-	{
-		if (URigVMMemoryStorage* MemoryObject = Cast<URigVMMemoryStorage>(SubObject))
-		{
-			// we don't care about memory type here because
-			// 
-			// if "this" is not CDO, its subobjects will not include the literal memory and
-			// thus only clears the flag for work mem
-			// 
-			// if "this" is CDO, its subobjects will include the literal memory and this allows
-			// us to actually clear the literal memory
-			MemoryObject->ClearFlags(RF_Public);
-		}
-	}
-
-	LiteralMemoryStorageObject = nullptr;
-
-	if(WorkMemoryStorageObject)
-	{
-		WorkMemoryStorageObject->Rename(nullptr, GetTransientPackage(), REN_ForceNoResetLoaders | REN_DoNotDirty | REN_DontCreateRedirectors | REN_NonTransactional);
-		WorkMemoryStorageObject->MarkAsGarbage();
-		WorkMemoryStorageObject = nullptr;
-	}
-
-	if(DebugMemoryStorageObject)
-	{
-		DebugMemoryStorageObject->Rename(nullptr, GetTransientPackage(), REN_ForceNoResetLoaders | REN_DoNotDirty | REN_DontCreateRedirectors | REN_NonTransactional);
-		DebugMemoryStorageObject->MarkAsGarbage();
-		DebugMemoryStorageObject = nullptr;
-	}
-
-	InvalidateCachedMemory();
-}
-
-#endif
-
-const FRigVMInstructionArray& URigVM::GetInstructions()
-{
-	RefreshInstructionsIfRequired();
-	return Instructions;
-}
-
-bool URigVM::ContainsEntry(const FName& InEntryName) const
-{
-	const FRigVMByteCode& ByteCode = GetByteCode();
-	return ByteCode.FindEntryIndex(InEntryName) != INDEX_NONE;
-}
-
-TArray<FName> URigVM::GetEntryNames() const
-{
-	TArray<FName> EntryNames;
-
-	const FRigVMByteCode& ByteCode = GetByteCode();
-	for (int32 EntryIndex = 0; EntryIndex < ByteCode.NumEntries(); EntryIndex++)
-	{
-		EntryNames.Add(ByteCode.GetEntry(EntryIndex).Name);
-	}
-
-	return EntryNames;
-}
-
-#if WITH_EDITOR
-
-bool URigVM::ResumeExecution()
-{
-	HaltedAtBreakpoint = nullptr;
-	HaltedAtBreakpointHit = INDEX_NONE;
-	if (DebugInfo)
-	{
-		if (const TSharedPtr<FRigVMBreakpoint> CurrentBreakpoint = DebugInfo->GetCurrentActiveBreakpoint())
-		{
-			DebugInfo->IncrementBreakpointActivationOnHit(CurrentBreakpoint);
-			DebugInfo->SetCurrentActiveBreakpoint(nullptr);
-			return true;
-		}
-	}
-
-	return false;
-}
-
-#if UE_RIGVM_UCLASS_BASED_STORAGE_DISABLED
-bool URigVM::ResumeExecution(FRigVMMemoryContainerPtrArray Memory, FRigVMFixedArray<void*> AdditionalArguments, const FName& InEntryName)
-#else
-bool URigVM::ResumeExecution(TArrayView<URigVMMemoryStorage*> Memory, TArrayView<void*> AdditionalArguments, const FName& InEntryName)
-#endif
-{
-	ResumeExecution();
-	return Execute(Memory, AdditionalArguments, InEntryName);
-}
-
-#endif
-
-const TArray<FRigVMParameter>& URigVM::GetParameters() const
-{
-	return Parameters;
-}
-
-FRigVMParameter URigVM::GetParameterByName(const FName& InParameterName)
-{
-	if (ParametersNameMap.Num() == Parameters.Num())
-	{
-		const int32* ParameterIndex = ParametersNameMap.Find(InParameterName);
-		if (ParameterIndex)
-		{
-			Parameters[*ParameterIndex].GetScriptStruct();
-			return Parameters[*ParameterIndex];
-		}
-		return FRigVMParameter();
-	}
-
-	for (FRigVMParameter& Parameter : Parameters)
-	{
-		if (Parameter.GetName() == InParameterName)
-		{
-			Parameter.GetScriptStruct();
-			return Parameter;
-		}
-	}
-
-	return FRigVMParameter();
-}
-
-void URigVM::ResolveFunctionsIfRequired()
-{
-	if (GetFunctions().Num() != GetFunctionNames().Num())
-	{
-		GetFunctions().Reset();
-		GetFunctions().SetNumZeroed(GetFunctionNames().Num());
-
-		for (int32 FunctionIndex = 0; FunctionIndex < GetFunctionNames().Num(); FunctionIndex++)
-		{
-			GetFunctions()[FunctionIndex] = FRigVMRegistry::Get().FindFunction(*GetFunctionNames()[FunctionIndex].ToString());
-			ensureMsgf(GetFunctions()[FunctionIndex], TEXT("Function %s is not valid"), *GetFunctionNames()[FunctionIndex].ToString());
-		}
-	}
-}
-
-void URigVM::RefreshInstructionsIfRequired()
-{
-	if (GetByteCode().Num() == 0 && Instructions.Num() > 0)
-	{
-		Instructions.Reset();
-	}
-	else if (Instructions.Num() == 0)
-	{
-		Instructions = GetByteCode().GetInstructions();
-	}
-}
-
-void URigVM::InvalidateCachedMemory()
-{
-	CachedMemory.Reset();
-	FirstHandleForInstruction.Reset();
-	CachedMemoryHandles.Reset();
-
-#if !UE_RIGVM_UCLASS_BASED_STORAGE_DISABLED
-	ExternalPropertyPaths.Reset();
-#endif
-}
-
-void URigVM::CopyDeferredVMIfRequired()
-{
-	ensure(ExecutingThreadId == INDEX_NONE);
-
-	URigVM* VMToCopy = nullptr;
-	Swap(VMToCopy, DeferredVMToCopy);
-
-	if (VMToCopy)
-	{
-		CopyFrom(VMToCopy);
-	}
-}
-
-#if UE_RIGVM_UCLASS_BASED_STORAGE_DISABLED
-void URigVM::CacheMemoryHandlesIfRequired(FRigVMMemoryContainerPtrArray InMemory)
-#else
-void URigVM::CacheMemoryHandlesIfRequired(TArrayView<URigVMMemoryStorage*> InMemory)
-#endif
-{
-	ensureMsgf(ExecutingThreadId == FPlatformTLS::GetCurrentThreadId(), TEXT("RigVM::CacheMemoryHandlesIfRequired from multiple threads (%d and %d)"), ExecutingThreadId, (int32)FPlatformTLS::GetCurrentThreadId());
-
-	RefreshInstructionsIfRequired();
-
-	if (Instructions.Num() == 0 || InMemory.Num() == 0)
-	{
-		InvalidateCachedMemory();
-		return;
-	}
-
-	if (Instructions.Num() != FirstHandleForInstruction.Num())
-	{
-		InvalidateCachedMemory();
-	}
-	else if (InMemory.Num() != CachedMemory.Num())
-	{
-		InvalidateCachedMemory();
-	}
-	else
-	{
-		for (int32 Index = 0; Index < InMemory.Num(); Index++)
-		{
-			if (InMemory[Index] != CachedMemory[Index])
-			{
-				InvalidateCachedMemory();
-				break;
-			}
-		}
-	}
-
-	if (Instructions.Num() == FirstHandleForInstruction.Num())
-	{
-		return;
-	}
-
-	for (int32 Index = 0; Index < InMemory.Num(); Index++)
-	{
-		CachedMemory.Add(InMemory[Index]);
-	}
-
-#if !UE_RIGVM_UCLASS_BASED_STORAGE_DISABLED
-
-	RefreshExternalPropertyPaths();
-	
-#endif		
-
-	FRigVMByteCode& ByteCode = GetByteCode();
-
-	uint16 InstructionIndex = 0;
-	while (Instructions.IsValidIndex(InstructionIndex))
-	{
-		FirstHandleForInstruction.Add(CachedMemoryHandles.Num());
-
-		switch (Instructions[InstructionIndex].OpCode)
+	while (Instructions.IsValidIndex(Context.InstructionIndex))
+	{
+		const FRigVMInstruction& Instruction = Instructions[Context.InstructionIndex];
+
+		switch (Instruction.OpCode)
 		{
 			case ERigVMOpCode::Execute_0_Operands:
 			case ERigVMOpCode::Execute_1_Operands:
@@ -1847,371 +1667,228 @@
 			case ERigVMOpCode::Execute_63_Operands:
 			case ERigVMOpCode::Execute_64_Operands:
 			{
-				const FRigVMExecuteOp& Op = ByteCode.GetOpAt<FRigVMExecuteOp>(Instructions[InstructionIndex]);
-				FRigVMOperandArray Operands = ByteCode.GetOperandsForExecuteOp(Instructions[InstructionIndex]);
-
-				for (const FRigVMOperand& Arg : Operands)
-				{
-					CacheSingleMemoryHandle(Arg, true);
-				}
-
-				InstructionIndex++;
+				const FRigVMExecuteOp& Op = ByteCode.GetOpAt<FRigVMExecuteOp>(Instruction);
+				int32 OperandCount = FirstHandleForInstruction[Context.InstructionIndex + 1] - FirstHandleForInstruction[Context.InstructionIndex];
+				FRigVMMemoryHandleArray OpHandles(&CachedMemoryHandles[FirstHandleForInstruction[Context.InstructionIndex]], OperandCount);
+#if WITH_EDITOR
+				Context.FunctionName = FunctionNames[Op.FunctionIndex];
+#endif
+
+				// find out the largest slice count
+				int32 MaxSliceCount = 1;
+
+#if UE_RIGVM_UCLASS_BASED_STORAGE_DISABLED
+				for (const FRigVMMemoryHandle& OpHandle : OpHandles)
+				{
+					if (OpHandle.Type == FRigVMMemoryHandle::Dynamic)
+					{
+						if (const FRigVMByteArray* Storage = (const FRigVMByteArray*)OpHandle.Ptr)
+						{
+							MaxSliceCount = FMath::Max<int32>(MaxSliceCount, Storage->Num() / OpHandle.Size);
+						}
+					}
+					else if (OpHandle.Type == FRigVMMemoryHandle::NestedDynamic)
+					{
+						if (const FRigVMNestedByteArray* Storage = (const FRigVMNestedByteArray*)OpHandle.Ptr)
+						{
+							MaxSliceCount = FMath::Max<int32>(MaxSliceCount, Storage->Num());
+						}
+					}
+				}
+#else
+				// todo Deal with slice counts
+#endif
+
+				Context.BeginSlice(MaxSliceCount);
+				for (int32 SliceIndex = 0; SliceIndex < MaxSliceCount; SliceIndex++)
+				{
+					(*Functions[Op.FunctionIndex])(Context, OpHandles);
+					Context.IncrementSlice();
+				}
+				Context.EndSlice();
+
 				break;
 			}
 			case ERigVMOpCode::Zero:
 			case ERigVMOpCode::BoolFalse:
 			case ERigVMOpCode::BoolTrue:
+			{
+				break;
+			}
+			case ERigVMOpCode::Copy:
+			{
+				const FRigVMCopyOp& Op = ByteCode.GetOpAt<FRigVMCopyOp>(Instruction);
+
+				FRigVMMemoryHandle& SourceHandle = CachedMemoryHandles[FirstHandleForInstruction[Context.InstructionIndex]];
+				FRigVMMemoryHandle& TargetHandle = CachedMemoryHandles[FirstHandleForInstruction[Context.InstructionIndex] + 1];
+
+#if UE_RIGVM_UCLASS_BASED_STORAGE_DISABLED
+				void* SourcePtr = SourceHandle;
+				void* TargetPtr = TargetHandle;
+
+				const uint64 NumBytes = (uint64)Op.NumBytes;
+
+				if (TargetHandle.Type == FRigVMMemoryHandle::Dynamic)
+				{
+					FRigVMByteArray* Storage = (FRigVMByteArray*)TargetHandle.Ptr;
+					if (Context.GetSlice().GetIndex() == 0)
+					{
+						Storage->Reset();
+					}
+					int32 ByteIndex = Storage->AddZeroed(NumBytes);
+					TargetPtr = Storage->GetData() + ByteIndex;
+				}
+				else if (TargetHandle.Type == FRigVMMemoryHandle::NestedDynamic)
+				{
+					FRigVMNestedByteArray* Storage = (FRigVMNestedByteArray*)TargetHandle.Ptr;
+					if (Context.GetSlice().GetIndex() == 0)
+					{
+						Storage->Reset();
+					}
+					int32 ArrayIndex = Storage->Add(FRigVMByteArray());
+					(*Storage)[ArrayIndex].AddZeroed(NumBytes);
+					TargetPtr = (*Storage)[ArrayIndex].GetData();
+				}
+
+				switch (Op.RegisterType)
+				{
+					case ERigVMRegisterType::Plain:
+					{
+						switch(Op.CopyType)
+						{
+							case ERigVMCopyType::FloatToDouble:
+							{
+								const float* Floats = (float*)SourcePtr;
+								double* Doubles = (double*)TargetPtr;
+								const int32 NumElementsToCopy = NumBytes / sizeof(double);
+
+								for(int32 ElementIndex = 0; ElementIndex < NumElementsToCopy; ElementIndex++)
+								{
+									Doubles[ElementIndex] = (double)Floats[ElementIndex];
+								}
+								break;
+							}
+							case ERigVMCopyType::DoubleToFloat:
+							{
+								const double* Doubles = (double*)SourcePtr;
+								float* Floats = (float*)TargetPtr;
+								const int32 NumElementsToCopy = NumBytes / sizeof(float); 
+
+								for(int32 ElementIndex = 0; ElementIndex < NumElementsToCopy; ElementIndex++)
+								{
+									Floats[ElementIndex] = (float)Doubles[ElementIndex];
+								}
+								break;
+							}
+							case ERigVMCopyType::Default:
+							default:
+							{
+								FMemory::Memcpy(TargetPtr, SourcePtr, NumBytes);
+								break;
+							}
+						}
+						break;
+					}
+					case ERigVMRegisterType::Name:
+					{
+						int32 NumNames = NumBytes / sizeof(FName);
+						FRigVMFixedArray<FName> TargetNames((FName*)TargetPtr, NumNames);
+						FRigVMFixedArray<FName> SourceNames((FName*)SourcePtr, NumNames);
+						for (int32 Index = 0; Index < NumNames; Index++)
+						{
+							TargetNames[Index] = SourceNames[Index];
+						}
+						break;
+					}
+					case ERigVMRegisterType::String:
+					{
+						int32 NumStrings = NumBytes / sizeof(FString);
+						FRigVMFixedArray<FString> TargetStrings((FString*)TargetPtr, NumStrings);
+						FRigVMFixedArray<FString> SourceStrings((FString*)SourcePtr, NumStrings);
+						for (int32 Index = 0; Index < NumStrings; Index++)
+						{
+							TargetStrings[Index] = SourceStrings[Index];
+						}
+						break;
+					}
+					case ERigVMRegisterType::Struct:
+					{
+						UScriptStruct* ScriptStruct = (UScriptStruct*)CachedMemoryHandles[FirstHandleForInstruction[Context.InstructionIndex] + 2].GetData();
+						int32 NumStructs = NumBytes / ScriptStruct->GetStructureSize();
+						if (NumStructs > 0 && TargetPtr)
+						{
+							ScriptStruct->CopyScriptStruct(TargetPtr, SourcePtr, NumStructs);
+						}
+						break;
+					}
+					default:
+					{
+						// the default pass for any complex memory
+						Memory[Op.Target.GetContainerIndex()]->Copy(Op.Source, Op.Target, Memory[Op.Source.GetContainerIndex()]);
+						break;
+					}
+				}
+#else
+
+				URigVMMemoryStorage::CopyProperty(TargetHandle, SourceHandle);
+
+#endif
+				break;
+			}
 			case ERigVMOpCode::Increment:
 			case ERigVMOpCode::Decrement:
-			case ERigVMOpCode::ArrayReset:
-			case ERigVMOpCode::ArrayReverse:
-			{
-				const FRigVMUnaryOp& Op = ByteCode.GetOpAt<FRigVMUnaryOp>(Instructions[InstructionIndex]);
-				CacheSingleMemoryHandle(Op.Arg);
-				InstructionIndex++;
-				break;
-			}
-			case ERigVMOpCode::Copy:
-			{
-				const FRigVMCopyOp& Op = ByteCode.GetOpAt<FRigVMCopyOp>(Instructions[InstructionIndex]);
-				CacheSingleMemoryHandle(Op.Source);
-				CacheSingleMemoryHandle(Op.Target);
-
-#if UE_RIGVM_UCLASS_BASED_STORAGE_DISABLED
-				if (UScriptStruct* ScriptStruct = GetScriptStructForCopyOp(Op))
-				{
-					CachedMemoryHandles.Add(FRigVMMemoryHandle((uint8*)ScriptStruct));
-				}
-#endif
-
-				InstructionIndex++;
-				break;
-			}
 			case ERigVMOpCode::Equals:
 			case ERigVMOpCode::NotEquals:
-			{
-				const FRigVMComparisonOp& Op = ByteCode.GetOpAt<FRigVMComparisonOp>(Instructions[InstructionIndex]);
-				FRigVMOperand Arg = Op.A;
-				CacheSingleMemoryHandle(Arg);
-				Arg = Op.B;
-				CacheSingleMemoryHandle(Arg);
-				Arg = Op.Result;
-				CacheSingleMemoryHandle(Arg);
-				InstructionIndex++;
-				break;
-			}
 			case ERigVMOpCode::JumpAbsolute:
 			case ERigVMOpCode::JumpForward:
 			case ERigVMOpCode::JumpBackward:
-			{
-				InstructionIndex++;
-				break;
-			}
 			case ERigVMOpCode::JumpAbsoluteIf:
 			case ERigVMOpCode::JumpForwardIf:
 			case ERigVMOpCode::JumpBackwardIf:
-			{
-				const FRigVMJumpIfOp& Op = ByteCode.GetOpAt<FRigVMJumpIfOp>(Instructions[InstructionIndex]);
-				const FRigVMOperand& Arg = Op.Arg;
-				CacheSingleMemoryHandle(Arg);
-				InstructionIndex++;
-				break;
-			}
 			case ERigVMOpCode::ChangeType:
-			{
-				const FRigVMChangeTypeOp& Op = ByteCode.GetOpAt<FRigVMChangeTypeOp>(Instructions[InstructionIndex]);
-				const FRigVMOperand& Arg = Op.Arg;
-				CacheSingleMemoryHandle(Arg);
-				InstructionIndex++;
-				break;
-			}
+			case ERigVMOpCode::BeginBlock:
+			case ERigVMOpCode::EndBlock:
 			case ERigVMOpCode::Exit:
-			{
-				InstructionIndex++;
-				break;
-			}
-			case ERigVMOpCode::BeginBlock:
 			case ERigVMOpCode::ArrayGetNum:
 			case ERigVMOpCode::ArraySetNum:
 			case ERigVMOpCode::ArrayAppend:
 			case ERigVMOpCode::ArrayClone:
-			case ERigVMOpCode::ArrayRemove:
-			case ERigVMOpCode::ArrayUnion:
-			{
-				const FRigVMBinaryOp& Op = ByteCode.GetOpAt<FRigVMBinaryOp>(Instructions[InstructionIndex]);
-				CacheSingleMemoryHandle(Op.ArgA);
-				CacheSingleMemoryHandle(Op.ArgB);
-				InstructionIndex++;
-				break;
-			}
-			case ERigVMOpCode::ArrayAdd:
 			case ERigVMOpCode::ArrayGetAtIndex:
 			case ERigVMOpCode::ArraySetAtIndex:
 			case ERigVMOpCode::ArrayInsert:
+			case ERigVMOpCode::ArrayRemove:
+			case ERigVMOpCode::ArrayAdd:
+			case ERigVMOpCode::ArrayFind:
+			case ERigVMOpCode::ArrayIterator:
+			case ERigVMOpCode::ArrayUnion:
 			case ERigVMOpCode::ArrayDifference:
 			case ERigVMOpCode::ArrayIntersection:
-			{
-				const FRigVMTernaryOp& Op = ByteCode.GetOpAt<FRigVMTernaryOp>(Instructions[InstructionIndex]);
-				CacheSingleMemoryHandle(Op.ArgA);
-				CacheSingleMemoryHandle(Op.ArgB);
-				CacheSingleMemoryHandle(Op.ArgC);
-				InstructionIndex++;
-				break;
-			}
-			case ERigVMOpCode::ArrayFind:
-			{
-				const FRigVMQuaternaryOp& Op = ByteCode.GetOpAt<FRigVMQuaternaryOp>(Instructions[InstructionIndex]);
-				CacheSingleMemoryHandle(Op.ArgA);
-				CacheSingleMemoryHandle(Op.ArgB);
-				CacheSingleMemoryHandle(Op.ArgC);
-				CacheSingleMemoryHandle(Op.ArgD);
-				InstructionIndex++;
-				break;
-			}
-			case ERigVMOpCode::ArrayIterator:
-			{
-				const FRigVMSenaryOp& Op = ByteCode.GetOpAt<FRigVMSenaryOp>(Instructions[InstructionIndex]);
-				CacheSingleMemoryHandle(Op.ArgA);
-				CacheSingleMemoryHandle(Op.ArgB);
-				CacheSingleMemoryHandle(Op.ArgC);
-				CacheSingleMemoryHandle(Op.ArgD);
-				CacheSingleMemoryHandle(Op.ArgE);
-				CacheSingleMemoryHandle(Op.ArgF);
-				InstructionIndex++;
-				break;
-			}
-			case ERigVMOpCode::EndBlock:
-			{
-				InstructionIndex++;
+			case ERigVMOpCode::ArrayReverse:
+
+			{
 				break;
 			}
 			case ERigVMOpCode::Invalid:
 			{
 				ensure(false);
-				break;
-			}
-		}
-	}
-
-	if (FirstHandleForInstruction.Num() < Instructions.Num())
-	{
-		FirstHandleForInstruction.Add(CachedMemoryHandles.Num());
-	}
-}
-
-void URigVM::RebuildByteCodeOnLoad()
-{
-	Instructions = GetByteCode().GetInstructions();
-	for(int32 InstructionIndex = 0; InstructionIndex < Instructions.Num(); InstructionIndex++)
-	{
-		const FRigVMInstruction& Instruction = Instructions[InstructionIndex];
-		switch(Instruction.OpCode)
-		{
-			case ERigVMOpCode::Copy:
-			{
-				FRigVMCopyOp OldCopyOp = GetByteCode().GetOpAt<FRigVMCopyOp>(Instruction);
-				if((OldCopyOp.Source.GetMemoryType() == ERigVMMemoryType::External) ||
-					(OldCopyOp.Target.GetMemoryType() == ERigVMMemoryType::External))
-				{
-					if(ExternalVariables.IsEmpty())
-					{
-						break;
-					}
-				}
-					
-				// create a local copy of the original op
-				FRigVMCopyOp& NewCopyOp = GetByteCode().GetOpAt<FRigVMCopyOp>(Instruction);
-				NewCopyOp = GetCopyOpForOperands(OldCopyOp.Source, OldCopyOp.Target);
-				check(OldCopyOp.Source == NewCopyOp.Source);
-				check(OldCopyOp.Target == NewCopyOp.Target);
+				return false;
+			}
+		}
+		Context.InstructionIndex++;
+	}
+	
+	return true;
+}
+
 #if UE_RIGVM_UCLASS_BASED_STORAGE_DISABLED
-				//check(OldCopyOp.NumBytes == NewCopyOp.NumBytes);
-				check(OldCopyOp.RegisterType == NewCopyOp.RegisterType);
-#endif
-				break;
-			}
-			default:
-			{
-				break;
-			}
-		}
-	}
-}
-
-#if WITH_EDITOR
-bool URigVM::ShouldHaltAtInstruction(const FName& InEventName, const uint16 InstructionIndex)
-{
-	FRigVMByteCode& ByteCode = GetByteCode();
-
-	TArray<TSharedPtr<FRigVMBreakpoint>> BreakpointsAtInstruction = DebugInfo->FindBreakpointsAtInstruction(InstructionIndex);
-	for (TSharedPtr<FRigVMBreakpoint> Breakpoint : BreakpointsAtInstruction)
-	{
-		if (DebugInfo->IsActive(Breakpoint))
-		{
-			switch (CurrentBreakpointAction)
-			{
-				case ERigVMBreakpointAction::None:
-				{
-					// Halted at breakpoint. Check if this is a new breakpoint different from the previous halt.
-					if (HaltedAtBreakpoint != Breakpoint ||
-						HaltedAtBreakpointHit != DebugInfo->GetBreakpointHits(Breakpoint))
-					{
-						HaltedAtBreakpoint = Breakpoint;
-						HaltedAtBreakpointHit = DebugInfo->GetBreakpointHits(Breakpoint);
-						DebugInfo->SetCurrentActiveBreakpoint(Breakpoint);
-						
-						// We want to keep the callstack up to the node that produced the halt
-						const TArray<UObject*>* FullCallstack = ByteCode.GetCallstackForInstruction(Context.InstructionIndex);
-						if (FullCallstack)
-						{
-							DebugInfo->SetCurrentActiveBreakpointCallstack(TArray<UObject*>(FullCallstack->GetData(), FullCallstack->Find((UObject*)Breakpoint->Subject)+1));
-						}
-						ExecutionHalted().Broadcast(Context.InstructionIndex, Breakpoint->Subject, InEventName);
-					}
-					return true;
-				}
-				case ERigVMBreakpointAction::Resume:
-				{
-					CurrentBreakpointAction = ERigVMBreakpointAction::None;
-
-					if (DebugInfo->IsTemporaryBreakpoint(Breakpoint))
-					{
-						DebugInfo->RemoveBreakpoint(Breakpoint);
-					}
-					else
-					{
-						DebugInfo->IncrementBreakpointActivationOnHit(Breakpoint);
-						DebugInfo->HitBreakpoint(Breakpoint);
-					}
-					break;
-				}
-				case ERigVMBreakpointAction::StepOver:
-				case ERigVMBreakpointAction::StepInto:
-				case ERigVMBreakpointAction::StepOut:
-				{
-					// If we are stepping, check if we were halted at the current instruction, and remember it 
-					if (!DebugInfo->GetCurrentActiveBreakpoint())
-					{
-						DebugInfo->SetCurrentActiveBreakpoint(Breakpoint);
-						const TArray<UObject*>* FullCallstack = ByteCode.GetCallstackForInstruction(Context.InstructionIndex);
-						
-						// We want to keep the callstack up to the node that produced the halt
-						if (FullCallstack)
-						{
-							DebugInfo->SetCurrentActiveBreakpointCallstack(TArray<UObject*>(FullCallstack->GetData(), FullCallstack->Find((UObject*)DebugInfo->GetCurrentActiveBreakpoint()->Subject)+1));
-						}
-					}							
-					
-					break;	
-				}
-				default:
-				{
-					ensure(false);
-					break;
-				}
-			}
-		}
-		else
-		{
-			DebugInfo->HitBreakpoint(Breakpoint);
-		}
-	}
-
-	// If we are stepping, and the last active breakpoint was set, check if this is the new temporary breakpoint
-	if (CurrentBreakpointAction != ERigVMBreakpointAction::None && DebugInfo->GetCurrentActiveBreakpoint())
-	{
-		const TArray<UObject*>* CurrentCallstack = ByteCode.GetCallstackForInstruction(Context.InstructionIndex);
-		if (CurrentCallstack && !CurrentCallstack->IsEmpty())
-		{
-			UObject* NewBreakpointNode = nullptr;
-
-			// Find the first difference in the callstack
-			int32 DifferenceIndex = INDEX_NONE;
-			TArray<UObject*>& PreviousCallstack = DebugInfo->GetCurrentActiveBreakpointCallstack();
-			for (int32 i=0; i<PreviousCallstack.Num(); ++i)
-			{
-				if (CurrentCallstack->Num() == i)
-				{
-					DifferenceIndex = i-1;
-					break;
-				}
-				if (PreviousCallstack[i] != CurrentCallstack->operator[](i))
-				{
-					DifferenceIndex = i;
-					break;
-				}
-			}
-
-			if (CurrentBreakpointAction == ERigVMBreakpointAction::StepOver)
-			{
-				if (DifferenceIndex != INDEX_NONE)
-				{
-					NewBreakpointNode = CurrentCallstack->operator[](DifferenceIndex);
-				}
-			}
-			else if (CurrentBreakpointAction == ERigVMBreakpointAction::StepInto)
-			{
-				if (DifferenceIndex == INDEX_NONE)
-				{
-					if (!CurrentCallstack->IsEmpty() && !PreviousCallstack.IsEmpty() && CurrentCallstack->Last() != PreviousCallstack.Last())
-					{
-						NewBreakpointNode = CurrentCallstack->operator[](FMath::Min(PreviousCallstack.Num(), CurrentCallstack->Num()-1));
-					}
-				}
-				else
-				{
-					NewBreakpointNode = CurrentCallstack->operator[](DifferenceIndex);
-				}
-			}
-			else if (CurrentBreakpointAction == ERigVMBreakpointAction::StepOut)
-			{
-				if (DifferenceIndex != INDEX_NONE && DifferenceIndex <= PreviousCallstack.Num() - 2)
-                {
-                	NewBreakpointNode = CurrentCallstack->operator[](DifferenceIndex);
-                }
-			}
-			
-			if (NewBreakpointNode)
-			{
-				// Remove or hit previous breakpoint
-				if (DebugInfo->IsTemporaryBreakpoint(DebugInfo->GetCurrentActiveBreakpoint()))
-				{
-					DebugInfo->RemoveBreakpoint(DebugInfo->GetCurrentActiveBreakpoint());
-				}
-				else
-				{
-					DebugInfo->IncrementBreakpointActivationOnHit(DebugInfo->GetCurrentActiveBreakpoint());
-					DebugInfo->HitBreakpoint(DebugInfo->GetCurrentActiveBreakpoint());
-				}
-
-				// Create new temporary breakpoint
-				TSharedPtr<FRigVMBreakpoint> NewBreakpoint = DebugInfo->AddBreakpoint(Context.InstructionIndex, NewBreakpointNode, 0, true);
-				DebugInfo->SetBreakpointHits(NewBreakpoint, GetInstructionVisitedCount(Context.InstructionIndex));
-				DebugInfo->SetBreakpointActivationOnHit(NewBreakpoint, GetInstructionVisitedCount(Context.InstructionIndex));
-				CurrentBreakpointAction = ERigVMBreakpointAction::None;					
-
-				HaltedAtBreakpoint = NewBreakpoint;
-				HaltedAtBreakpointHit = DebugInfo->GetBreakpointHits(HaltedAtBreakpoint);
-				ExecutionHalted().Broadcast(Context.InstructionIndex, NewBreakpointNode, InEventName);
-		
-				return true;
-			}
-		}
-	}
-
-	return false;
-}
-#endif
-
-#if UE_RIGVM_UCLASS_BASED_STORAGE_DISABLED
-bool URigVM::Initialize(FRigVMMemoryContainerPtrArray Memory, FRigVMFixedArray<void*> AdditionalArguments)
+bool URigVM::Execute(FRigVMMemoryContainerPtrArray Memory, FRigVMFixedArray<void*> AdditionalArguments, const FName& InEntryName)
 #else
-bool URigVM::Initialize(TArrayView<URigVMMemoryStorage*> Memory, TArrayView<void*> AdditionalArguments)
+bool URigVM::Execute(TArrayView<URigVMMemoryStorage*> Memory, TArrayView<void*> AdditionalArguments, const FName& InEntryName)
 #endif
 {
 	if (ExecutingThreadId != INDEX_NONE)
 	{
-		ensureMsgf(ExecutingThreadId == FPlatformTLS::GetCurrentThreadId(), TEXT("RigVM::Initialize from multiple threads (%d and %d)"), ExecutingThreadId, (int32)FPlatformTLS::GetCurrentThreadId());
+		ensureMsgf(ExecutingThreadId == FPlatformTLS::GetCurrentThreadId(), TEXT("RigVM::Execute from multiple threads (%d and %d)"), ExecutingThreadId, (int32)FPlatformTLS::GetCurrentThreadId());
 	}
 	CopyDeferredVMIfRequired();
 	TGuardValue<int32> GuardThreadId(ExecutingThreadId, FPlatformTLS::GetCurrentThreadId());
@@ -2224,6 +1901,7 @@
 		return true;
 	}
 
+	// changes to the layout of memory array should be reflected in GetContainerIndex()
 #if UE_RIGVM_UCLASS_BASED_STORAGE_DISABLED
 	FRigVMMemoryContainer* LocalMemory[] = { WorkMemoryPtr, LiteralMemoryPtr, DebugMemoryPtr };
 	if (Memory.Num() == 0)
@@ -2238,13 +1916,29 @@
 		Memory = LocalMemory;
 	}
 #endif
-
+	
 	CacheMemoryHandlesIfRequired(Memory);
 	FRigVMByteCode& ByteCode = GetByteCode();
 	TArray<FRigVMFunctionPtr>& Functions = GetFunctions();
 
 #if WITH_EDITOR
 	TArray<FName>& FunctionNames = GetFunctionNames();
+
+	if (FirstEntryEventInQueue == NAME_None || FirstEntryEventInQueue == InEntryName)
+	{
+		InstructionVisitedDuringLastRun.Reset();
+		InstructionVisitOrder.Reset();
+		InstructionVisitedDuringLastRun.SetNumZeroed(Instructions.Num());
+		InstructionCyclesDuringLastRun.Reset();
+		if(Context.RuntimeSettings.bEnableProfiling)
+		{
+			InstructionCyclesDuringLastRun.SetNumUninitialized(Instructions.Num());
+			for(int32 DurationIndex=0;DurationIndex<InstructionCyclesDuringLastRun.Num();DurationIndex++)
+			{
+				InstructionCyclesDuringLastRun[DurationIndex] = UINT64_MAX;
+			}
+		}
+	}
 #endif
 
 	Context.Reset();
@@ -2253,9 +1947,51 @@
 	Context.ExternalVariables = ExternalVariables;
 
 	TGuardValue<URigVM*> VMInContext(Context.VM, this);
+
+	ClearDebugMemory();
+
+	if (!InEntryName.IsNone())
+	{
+		int32 EntryIndex = ByteCode.FindEntryIndex(InEntryName);
+		if (EntryIndex == INDEX_NONE)
+		{
+			return false;
+		}
+		Context.InstructionIndex = (uint16)ByteCode.GetEntry(EntryIndex).InstructionIndex;
+	}
+
+#if WITH_EDITOR
+	if (DebugInfo)
+	{
+		DebugInfo->StartExecution();
+	}
+#endif
+
+	NumExecutions++;
+
+#if WITH_EDITOR
+	uint64 StartCycles = 0;
+	uint64 OverallCycles = 0;
+	if(Context.RuntimeSettings.bEnableProfiling)
+	{
+		StartCycles = FPlatformTime::Cycles64();
+	}
+#endif
+
+	while (Instructions.IsValidIndex(Context.InstructionIndex))
+	{
+#if WITH_EDITOR
+		if (DebugInfo && ShouldHaltAtInstruction(InEntryName, Context.InstructionIndex))
+		{
+			return true;
+		}
+
+		const int32 CurrentInstructionIndex = Context.InstructionIndex;
+		InstructionVisitedDuringLastRun[Context.InstructionIndex]++;
+		InstructionVisitOrder.Add(Context.InstructionIndex);
 	
-	while (Instructions.IsValidIndex(Context.InstructionIndex))
-	{
+#endif
+
 		const FRigVMInstruction& Instruction = Instructions[Context.InstructionIndex];
 
 		switch (Instruction.OpCode)
@@ -2327,51 +2063,73 @@
 			case ERigVMOpCode::Execute_64_Operands:
 			{
 				const FRigVMExecuteOp& Op = ByteCode.GetOpAt<FRigVMExecuteOp>(Instruction);
-				int32 OperandCount = FirstHandleForInstruction[Context.InstructionIndex + 1] - FirstHandleForInstruction[Context.InstructionIndex];
-				FRigVMMemoryHandleArray OpHandles(&CachedMemoryHandles[FirstHandleForInstruction[Context.InstructionIndex]], OperandCount);
+				const int32 OperandCount = FirstHandleForInstruction[Context.InstructionIndex + 1] - FirstHandleForInstruction[Context.InstructionIndex];
+				FRigVMMemoryHandleArray Handles(&CachedMemoryHandles[FirstHandleForInstruction[Context.InstructionIndex]], OperandCount);
 #if WITH_EDITOR
 				Context.FunctionName = FunctionNames[Op.FunctionIndex];
 #endif
-
-				// find out the largest slice count
-				int32 MaxSliceCount = 1;
+				(*Functions[Op.FunctionIndex])(Context, Handles);
+
+#if WITH_EDITOR
 
 #if UE_RIGVM_UCLASS_BASED_STORAGE_DISABLED
-				for (const FRigVMMemoryHandle& OpHandle : OpHandles)
-				{
-					if (OpHandle.Type == FRigVMMemoryHandle::Dynamic)
-					{
-						if (const FRigVMByteArray* Storage = (const FRigVMByteArray*)OpHandle.Ptr)
+				if(DebugMemoryPtr->Num() > 0)
+				{
+					const FRigVMOperandArray Operands = ByteCode.GetOperandsForExecuteOp(Instruction);
+					for(int32 OperandIndex = 0, HandleIndex = 0; OperandIndex < Operands.Num() && HandleIndex < Handles.Num(); HandleIndex++)
+					{
+						// skip array sizes
+						if(Handles[HandleIndex].GetType() == FRigVMMemoryHandle::FType::ArraySize)
 						{
-							MaxSliceCount = FMath::Max<int32>(MaxSliceCount, Storage->Num() / OpHandle.Size);
+							continue;
 						}
-					}
-					else if (OpHandle.Type == FRigVMMemoryHandle::NestedDynamic)
-					{
-						if (const FRigVMNestedByteArray* Storage = (const FRigVMNestedByteArray*)OpHandle.Ptr)
-						{
-							MaxSliceCount = FMath::Max<int32>(MaxSliceCount, Storage->Num());
-						}
+						CopyOperandForDebuggingIfNeeded(Operands[OperandIndex++], Handles[HandleIndex]);
 					}
 				}
 #else
-				// todo Deal with slice counts
-#endif
-
-				Context.BeginSlice(MaxSliceCount);
-				for (int32 SliceIndex = 0; SliceIndex < MaxSliceCount; SliceIndex++)
-				{
-					(*Functions[Op.FunctionIndex])(Context, OpHandles);
-					Context.IncrementSlice();
-				}
-				Context.EndSlice();
-
+				if(DebugMemoryStorageObject->Num() > 0)
+				{
+					const FRigVMOperandArray Operands = ByteCode.GetOperandsForExecuteOp(Instruction);
+					for(int32 OperandIndex = 0, HandleIndex = 0; OperandIndex < Operands.Num() && HandleIndex < Handles.Num(); HandleIndex++)
+					{
+						CopyOperandForDebuggingIfNeeded(Operands[OperandIndex++], Handles[HandleIndex]);
+					}
+				}
+#endif
+
+#endif
+
+				Context.InstructionIndex++;
 				break;
 			}
 			case ERigVMOpCode::Zero:
+			{
+				*((int32*)CachedMemoryHandles[FirstHandleForInstruction[Context.InstructionIndex]].GetData()) = 0;
+#if WITH_EDITOR
+#if UE_RIGVM_UCLASS_BASED_STORAGE_DISABLED
+				if(DebugMemoryPtr->Num() > 0)
+#else
+				if(DebugMemoryStorageObject->Num() > 0)
+#endif
+				{
+					const FRigVMUnaryOp& Op = ByteCode.GetOpAt<FRigVMUnaryOp>(Instruction);
+					CopyOperandForDebuggingIfNeeded(Op.Arg, CachedMemoryHandles[FirstHandleForInstruction[Context.InstructionIndex]]);
+				}
+#endif
+
+				Context.InstructionIndex++;
+				break;
+			}
 			case ERigVMOpCode::BoolFalse:
+			{
+				*((bool*)CachedMemoryHandles[FirstHandleForInstruction[Context.InstructionIndex]].GetData()) = false;
+				Context.InstructionIndex++;
+				break;
+			}
 			case ERigVMOpCode::BoolTrue:
 			{
+				*((bool*)CachedMemoryHandles[FirstHandleForInstruction[Context.InstructionIndex]].GetData()) = true;
+				Context.InstructionIndex++;
 				break;
 			}
 			case ERigVMOpCode::Copy:
@@ -2394,7 +2152,7 @@
 					{
 						Storage->Reset();
 					}
-					int32 ByteIndex = Storage->AddZeroed(NumBytes);
+					const int32 ByteIndex = Storage->AddZeroed(NumBytes);
 					TargetPtr = Storage->GetData() + ByteIndex;
 				}
 				else if (TargetHandle.Type == FRigVMMemoryHandle::NestedDynamic)
@@ -2404,7 +2162,7 @@
 					{
 						Storage->Reset();
 					}
-					int32 ArrayIndex = Storage->Add(FRigVMByteArray());
+					const int32 ArrayIndex = Storage->Add(FRigVMByteArray());
 					(*Storage)[ArrayIndex].AddZeroed(NumBytes);
 					TargetPtr = (*Storage)[ArrayIndex].GetData();
 				}
@@ -2450,7 +2208,7 @@
 					}
 					case ERigVMRegisterType::Name:
 					{
-						int32 NumNames = NumBytes / sizeof(FName);
+						const int32 NumNames = NumBytes / sizeof(FName);
 						FRigVMFixedArray<FName> TargetNames((FName*)TargetPtr, NumNames);
 						FRigVMFixedArray<FName> SourceNames((FName*)SourcePtr, NumNames);
 						for (int32 Index = 0; Index < NumNames; Index++)
@@ -2461,7 +2219,7 @@
 					}
 					case ERigVMRegisterType::String:
 					{
-						int32 NumStrings = NumBytes / sizeof(FString);
+						const int32 NumStrings = NumBytes / sizeof(FString);
 						FRigVMFixedArray<FString> TargetStrings((FString*)TargetPtr, NumStrings);
 						FRigVMFixedArray<FString> SourceStrings((FString*)SourcePtr, NumStrings);
 						for (int32 Index = 0; Index < NumStrings; Index++)
@@ -2473,7 +2231,7 @@
 					case ERigVMRegisterType::Struct:
 					{
 						UScriptStruct* ScriptStruct = (UScriptStruct*)CachedMemoryHandles[FirstHandleForInstruction[Context.InstructionIndex] + 2].GetData();
-						int32 NumStructs = NumBytes / ScriptStruct->GetStructureSize();
+						const int32 NumStructs = NumBytes / ScriptStruct->GetStructureSize();
 						if (NumStructs > 0 && TargetPtr)
 						{
 							ScriptStruct->CopyScriptStruct(TargetPtr, SourcePtr, NumStructs);
@@ -2487,44 +2245,786 @@
 						break;
 					}
 				}
+					
 #else
-
+					
 				URigVMMemoryStorage::CopyProperty(TargetHandle, SourceHandle);
-
-#endif
+					
+#endif
+					
+#if WITH_EDITOR
+#if UE_RIGVM_UCLASS_BASED_STORAGE_DISABLED
+				if(DebugMemoryPtr->Num() > 0)
+#else
+				if(DebugMemoryStorageObject->Num() > 0)
+#endif
+				{
+					CopyOperandForDebuggingIfNeeded(Op.Source, SourceHandle);
+				}
+#endif
+					
+				Context.InstructionIndex++;
 				break;
 			}
 			case ERigVMOpCode::Increment:
+			{
+				(*((int32*)CachedMemoryHandles[FirstHandleForInstruction[Context.InstructionIndex]].GetData()))++;
+#if WITH_EDITOR
+#if UE_RIGVM_UCLASS_BASED_STORAGE_DISABLED
+				if(DebugMemoryPtr->Num() > 0)
+#else
+				if(DebugMemoryStorageObject->Num() > 0)
+#endif
+				{
+					const FRigVMUnaryOp& Op = ByteCode.GetOpAt<FRigVMUnaryOp>(Instruction);
+					CopyOperandForDebuggingIfNeeded(Op.Arg, CachedMemoryHandles[FirstHandleForInstruction[Context.InstructionIndex]]);
+				}
+#endif
+				Context.InstructionIndex++;
+				break;
+			}
 			case ERigVMOpCode::Decrement:
+			{
+				(*((int32*)CachedMemoryHandles[FirstHandleForInstruction[Context.InstructionIndex]].GetData()))--;
+#if WITH_EDITOR
+#if UE_RIGVM_UCLASS_BASED_STORAGE_DISABLED
+				if(DebugMemoryPtr->Num() > 0)
+#else
+				if(DebugMemoryStorageObject->Num() > 0)
+#endif
+				{
+					const FRigVMUnaryOp& Op = ByteCode.GetOpAt<FRigVMUnaryOp>(Instruction);
+					CopyOperandForDebuggingIfNeeded(Op.Arg, CachedMemoryHandles[FirstHandleForInstruction[Context.InstructionIndex]]);
+				}
+#endif
+				Context.InstructionIndex++;
+				break;
+			}
 			case ERigVMOpCode::Equals:
 			case ERigVMOpCode::NotEquals:
+			{
+				const FRigVMComparisonOp& Op = ByteCode.GetOpAt<FRigVMComparisonOp>(Instruction);
+
+#if UE_RIGVM_UCLASS_BASED_STORAGE_DISABLED
+
+				const FRigVMRegister& RegisterA = (*Memory[Op.A.GetContainerIndex()])[Op.A.GetRegisterIndex()];
+				const FRigVMRegister& RegisterB = (*Memory[Op.B.GetContainerIndex()])[Op.B.GetRegisterIndex()];
+				const uint16 BytesA = RegisterA.GetNumBytesPerSlice();
+				const uint16 BytesB = RegisterB.GetNumBytesPerSlice();
+				
+				bool Result = false;
+				if (BytesA == BytesB && RegisterA.Type == RegisterB.Type && RegisterA.ScriptStructIndex == RegisterB.ScriptStructIndex)
+				{
+					switch (RegisterA.Type)
+					{
+						case ERigVMRegisterType::Plain:
+						case ERigVMRegisterType::Name:
+						{
+							void* DataA = CachedMemoryHandles[FirstHandleForInstruction[Context.InstructionIndex]].GetData();
+							void* DataB = CachedMemoryHandles[FirstHandleForInstruction[Context.InstructionIndex]+1].GetData();
+							Result = FMemory::Memcmp(DataA, DataB, BytesA) == 0;
+							break;
+						}
+						case ERigVMRegisterType::String:
+						{
+							FRigVMFixedArray<FString> StringsA = Memory[Op.A.GetContainerIndex()]->GetFixedArray<FString>(Op.A.GetRegisterIndex());
+							FRigVMFixedArray<FString> StringsB = Memory[Op.B.GetContainerIndex()]->GetFixedArray<FString>(Op.B.GetRegisterIndex());
+
+							Result = true;
+							for (int32 StringIndex = 0; StringIndex < StringsA.Num(); StringIndex++)
+							{
+								if (StringsA[StringIndex] != StringsB[StringIndex])
+								{
+									Result = false;
+									break;
+								}
+							}
+							break;
+						}
+						case ERigVMRegisterType::Struct:
+						{
+							UScriptStruct* ScriptStruct = Memory[Op.A.GetContainerIndex()]->GetScriptStruct(RegisterA.ScriptStructIndex);
+
+							uint8* DataA = (uint8*)CachedMemoryHandles[FirstHandleForInstruction[Context.InstructionIndex]].GetData();
+							uint8* DataB = (uint8*)CachedMemoryHandles[FirstHandleForInstruction[Context.InstructionIndex]+1].GetData();
+							
+							Result = true;
+							for (int32 ElementIndex = 0; ElementIndex < RegisterA.ElementCount; ElementIndex++)
+							{
+								if (!ScriptStruct->CompareScriptStruct(DataA, DataB, 0))
+								{
+									Result = false;
+									break;
+								}
+								DataA += RegisterA.ElementSize;
+								DataB += RegisterB.ElementSize;
+							}
+
+							break;
+						}
+						case ERigVMRegisterType::Invalid:
+						{
+							break;
+						}
+					}
+				}
+				if (Op.OpCode == ERigVMOpCode::NotEquals)
+				{
+					Result = !Result;
+				}
+
+#else
+
+				FRigVMMemoryHandle& HandleA = CachedMemoryHandles[FirstHandleForInstruction[Context.InstructionIndex]];
+				FRigVMMemoryHandle& HandleB = CachedMemoryHandles[FirstHandleForInstruction[Context.InstructionIndex] + 1];
+				const bool Result = HandleA.GetProperty()->Identical(HandleA.GetData(true), HandleB.GetData(true));
+					
+#endif				
+
+				*((bool*)CachedMemoryHandles[FirstHandleForInstruction[Context.InstructionIndex]+2].GetData()) = Result;
+				Context.InstructionIndex++;
+				break;
+			}
 			case ERigVMOpCode::JumpAbsolute:
+			{
+				const FRigVMJumpOp& Op = ByteCode.GetOpAt<FRigVMJumpOp>(Instruction);
+				Context.InstructionIndex = Op.InstructionIndex;
+				break;
+			}
 			case ERigVMOpCode::JumpForward:
+			{
+				const FRigVMJumpOp& Op = ByteCode.GetOpAt<FRigVMJumpOp>(Instruction);
+				Context.InstructionIndex += Op.InstructionIndex;
+				break;
+			}
 			case ERigVMOpCode::JumpBackward:
+			{
+				const FRigVMJumpOp& Op = ByteCode.GetOpAt<FRigVMJumpOp>(Instruction);
+				Context.InstructionIndex -= Op.InstructionIndex;
+				break;
+			}
 			case ERigVMOpCode::JumpAbsoluteIf:
+			{
+				const FRigVMJumpIfOp& Op = ByteCode.GetOpAt<FRigVMJumpIfOp>(Instruction);
+				const bool Condition = *(bool*)CachedMemoryHandles[FirstHandleForInstruction[Context.InstructionIndex]].GetData();
+				if (Condition == Op.Condition)
+				{
+					Context.InstructionIndex = Op.InstructionIndex;
+				}
+				else
+				{
+					Context.InstructionIndex++;
+				}
+				break;
+			}
 			case ERigVMOpCode::JumpForwardIf:
+			{
+				const FRigVMJumpIfOp& Op = ByteCode.GetOpAt<FRigVMJumpIfOp>(Instruction);
+				const bool Condition = *(bool*)CachedMemoryHandles[FirstHandleForInstruction[Context.InstructionIndex]].GetData();
+				if (Condition == Op.Condition)
+				{
+					Context.InstructionIndex += Op.InstructionIndex;
+				}
+				else
+				{
+					Context.InstructionIndex++;
+				}
+				break;
+			}
 			case ERigVMOpCode::JumpBackwardIf:
+			{
+				const FRigVMJumpIfOp& Op = ByteCode.GetOpAt<FRigVMJumpIfOp>(Instruction);
+				const bool Condition = *(bool*)CachedMemoryHandles[FirstHandleForInstruction[Context.InstructionIndex]].GetData();
+				if (Condition == Op.Condition)
+				{
+					Context.InstructionIndex -= Op.InstructionIndex;
+				}
+				else
+				{
+					Context.InstructionIndex++;
+				}
+				break;
+			}
 			case ERigVMOpCode::ChangeType:
+			{
+				ensureMsgf(false, TEXT("not implemented."));
+				break;
+			}
+			case ERigVMOpCode::Exit:
+			{
+#if WITH_EDITOR
+				Context.LastExecutionMicroSeconds = OverallCycles * FPlatformTime::GetSecondsPerCycle() * 1000.0 * 1000.0;
+#endif
+				ExecutionReachedExit().Broadcast(InEntryName);
+#if WITH_EDITOR					
+				if (HaltedAtBreakpoint != nullptr)
+				{
+					HaltedAtBreakpoint = nullptr;
+					DebugInfo->SetCurrentActiveBreakpoint(nullptr);
+					ExecutionHalted().Broadcast(INDEX_NONE, nullptr, InEntryName);
+				}
+#endif
+				return true;
+			}
 			case ERigVMOpCode::BeginBlock:
+			{
+				const int32 Count = (*((int32*)CachedMemoryHandles[FirstHandleForInstruction[Context.InstructionIndex]].GetData()));
+				const int32 Index = (*((int32*)CachedMemoryHandles[FirstHandleForInstruction[Context.InstructionIndex] + 1].GetData()));
+				Context.BeginSlice(Count, Index);
+				Context.InstructionIndex++;
+				break;
+			}
 			case ERigVMOpCode::EndBlock:
-			case ERigVMOpCode::Exit:
+			{
+				Context.EndSlice();
+				Context.InstructionIndex++;
+				break;
+			}
+			case ERigVMOpCode::ArrayReset:
+			{
+#if !UE_RIGVM_UCLASS_BASED_STORAGE_DISABLED
+				FRigVMMemoryHandle& ArrayHandle = CachedMemoryHandles[FirstHandleForInstruction[Context.InstructionIndex]]; 					
+				FScriptArrayHelper ArrayHelper(CastFieldChecked<FArrayProperty>(ArrayHandle.GetProperty()), ArrayHandle.GetData());
+				ArrayHelper.Resize(0);
+
+				if(DebugMemoryStorageObject->Num() > 0)
+				{
+					const FRigVMUnaryOp& Op = ByteCode.GetOpAt<FRigVMUnaryOp>(Instruction);
+					CopyOperandForDebuggingIfNeeded(Op.Arg, ArrayHandle);
+				}
+#endif
+
+				Context.InstructionIndex++;
+				break;
+			}
 			case ERigVMOpCode::ArrayGetNum:
+			{
+#if !UE_RIGVM_UCLASS_BASED_STORAGE_DISABLED
+				FRigVMMemoryHandle& ArrayHandle = CachedMemoryHandles[FirstHandleForInstruction[Context.InstructionIndex]]; 					
+				FScriptArrayHelper ArrayHelper(CastFieldChecked<FArrayProperty>(ArrayHandle.GetProperty()), ArrayHandle.GetData());
+				int32& Count = (*((int32*)CachedMemoryHandles[FirstHandleForInstruction[Context.InstructionIndex] + 1].GetData()));
+				Count = ArrayHelper.Num();
+
+				if(DebugMemoryStorageObject->Num() > 0)
+				{
+					const FRigVMBinaryOp& Op = ByteCode.GetOpAt<FRigVMBinaryOp>(Instruction);
+					CopyOperandForDebuggingIfNeeded(Op.ArgA, ArrayHandle);
+					CopyOperandForDebuggingIfNeeded(Op.ArgB, CachedMemoryHandles[FirstHandleForInstruction[Context.InstructionIndex] + 1]);
+				}
+#endif	
+				Context.InstructionIndex++;
+				break;
+			}
 			case ERigVMOpCode::ArraySetNum:
+			{
+#if !UE_RIGVM_UCLASS_BASED_STORAGE_DISABLED
+				FRigVMMemoryHandle& ArrayHandle = CachedMemoryHandles[FirstHandleForInstruction[Context.InstructionIndex]]; 					
+				FScriptArrayHelper ArrayHelper(CastFieldChecked<FArrayProperty>(ArrayHandle.GetProperty()), ArrayHandle.GetData());
+				const int32 Count = (*((int32*)CachedMemoryHandles[FirstHandleForInstruction[Context.InstructionIndex] + 1].GetData()));
+				if(Context.IsValidArraySize(Count))
+				{
+					ArrayHelper.Resize(Count);
+				}
+
+				if(DebugMemoryStorageObject->Num() > 0)
+				{
+					const FRigVMBinaryOp& Op = ByteCode.GetOpAt<FRigVMBinaryOp>(Instruction);
+					CopyOperandForDebuggingIfNeeded(Op.ArgA, ArrayHandle);
+					CopyOperandForDebuggingIfNeeded(Op.ArgB, CachedMemoryHandles[FirstHandleForInstruction[Context.InstructionIndex] + 1]);
+				}
+#endif
+				Context.InstructionIndex++;
+				break;
+			}
 			case ERigVMOpCode::ArrayAppend:
+			{
+#if !UE_RIGVM_UCLASS_BASED_STORAGE_DISABLED
+				FRigVMMemoryHandle& ArrayHandle = CachedMemoryHandles[FirstHandleForInstruction[Context.InstructionIndex]]; 					
+				FRigVMMemoryHandle& OtherArrayHandle = CachedMemoryHandles[FirstHandleForInstruction[Context.InstructionIndex] + 1];
+				const FArrayProperty* ArrayProperty = CastFieldChecked<FArrayProperty>(ArrayHandle.GetProperty()); 
+				const FArrayProperty* OtherArrayProperty = CastFieldChecked<FArrayProperty>(OtherArrayHandle.GetProperty()); 
+
+				FScriptArrayHelper ArrayHelper(ArrayProperty, ArrayHandle.GetData());
+				FScriptArrayHelper OtherArrayHelper(OtherArrayProperty, OtherArrayHandle.GetData());
+
+				if(OtherArrayHelper.Num() > 0)
+				{
+					if(Context.IsValidArraySize(ArrayHelper.Num() + OtherArrayHelper.Num()))
+					{
+						const FProperty* TargetProperty = ArrayProperty->Inner;
+						const FProperty* SourceProperty = OtherArrayProperty->Inner;
+
+						int32 TargetIndex = ArrayHelper.AddValues(OtherArrayHelper.Num());
+						for(int32 SourceIndex = 0; SourceIndex < OtherArrayHelper.Num(); SourceIndex++, TargetIndex++)
+						{
+							uint8* TargetMemory = ArrayHelper.GetRawPtr(TargetIndex);
+							const uint8* SourceMemory = OtherArrayHelper.GetRawPtr(SourceIndex);
+							URigVMMemoryStorage::CopyProperty(TargetProperty, TargetMemory, SourceProperty, SourceMemory);
+						}
+					}
+				}
+
+				if(DebugMemoryStorageObject->Num() > 0)
+				{
+					const FRigVMBinaryOp& Op = ByteCode.GetOpAt<FRigVMBinaryOp>(Instruction);
+					CopyOperandForDebuggingIfNeeded(Op.ArgA, ArrayHandle);
+					CopyOperandForDebuggingIfNeeded(Op.ArgB, CachedMemoryHandles[FirstHandleForInstruction[Context.InstructionIndex] + 1]);
+				}
+#endif
+				Context.InstructionIndex++;
+				break;
+			}
 			case ERigVMOpCode::ArrayClone:
+			{
+#if !UE_RIGVM_UCLASS_BASED_STORAGE_DISABLED
+				FRigVMMemoryHandle& ArrayHandle = CachedMemoryHandles[FirstHandleForInstruction[Context.InstructionIndex]]; 					
+				FRigVMMemoryHandle& ClonedArrayHandle = CachedMemoryHandles[FirstHandleForInstruction[Context.InstructionIndex] + 1];
+				const FArrayProperty* ArrayProperty = CastFieldChecked<FArrayProperty>(ArrayHandle.GetProperty()); 
+				const FArrayProperty* ClonedArrayProperty = CastFieldChecked<FArrayProperty>(ClonedArrayHandle.GetProperty()); 
+				FScriptArrayHelper ArrayHelper(ArrayProperty, ArrayHandle.GetData());
+				FScriptArrayHelper ClonedArrayHelper(ClonedArrayProperty, ClonedArrayHandle.GetData());
+
+				CopyArray(ClonedArrayHelper, ClonedArrayHandle, ArrayHelper, ArrayHandle);
+					
+				if(DebugMemoryStorageObject->Num() > 0)
+				{
+					const FRigVMBinaryOp& Op = ByteCode.GetOpAt<FRigVMBinaryOp>(Instruction);
+					CopyOperandForDebuggingIfNeeded(Op.ArgA, ArrayHandle);
+					CopyOperandForDebuggingIfNeeded(Op.ArgB, ClonedArrayHandle);
+				}
+#endif
+				Context.InstructionIndex++;
+				break;
+			}
 			case ERigVMOpCode::ArrayGetAtIndex:
+			{
+#if !UE_RIGVM_UCLASS_BASED_STORAGE_DISABLED
+				FRigVMMemoryHandle& ArrayHandle = CachedMemoryHandles[FirstHandleForInstruction[Context.InstructionIndex]];
+				const FArrayProperty* ArrayProperty = CastFieldChecked<FArrayProperty>(ArrayHandle.GetProperty());
+				FScriptArrayHelper ArrayHelper(ArrayProperty, ArrayHandle.GetData());
+				const int32 Index = (*((int32*)CachedMemoryHandles[FirstHandleForInstruction[Context.InstructionIndex] + 1].GetData()));
+				if(Context.IsValidArrayIndex(Index, ArrayHelper.Num()))
+				{
+					FRigVMMemoryHandle& ElementHandle = CachedMemoryHandles[FirstHandleForInstruction[Context.InstructionIndex] + 2];
+					uint8* TargetMemory = ElementHandle.GetData();
+					const uint8* SourceMemory = ArrayHelper.GetRawPtr(Index);
+					URigVMMemoryStorage::CopyProperty(ElementHandle.GetProperty(), TargetMemory, ArrayProperty->Inner, SourceMemory);
+				}
+
+				if(DebugMemoryStorageObject->Num() > 0)
+				{
+					const FRigVMTernaryOp& Op = ByteCode.GetOpAt<FRigVMTernaryOp>(Instruction);
+					CopyOperandForDebuggingIfNeeded(Op.ArgA, ArrayHandle);
+					CopyOperandForDebuggingIfNeeded(Op.ArgB, CachedMemoryHandles[FirstHandleForInstruction[Context.InstructionIndex] + 1]);
+					CopyOperandForDebuggingIfNeeded(Op.ArgC, CachedMemoryHandles[FirstHandleForInstruction[Context.InstructionIndex] + 2]);
+				}
+#endif
+				Context.InstructionIndex++;
+				break;
+			}
 			case ERigVMOpCode::ArraySetAtIndex:
+			{
+#if !UE_RIGVM_UCLASS_BASED_STORAGE_DISABLED
+				FRigVMMemoryHandle& ArrayHandle = CachedMemoryHandles[FirstHandleForInstruction[Context.InstructionIndex]];
+				const FArrayProperty* ArrayProperty = CastFieldChecked<FArrayProperty>(ArrayHandle.GetProperty());
+				FScriptArrayHelper ArrayHelper(ArrayProperty, ArrayHandle.GetData());
+				const int32 Index = (*((int32*)CachedMemoryHandles[FirstHandleForInstruction[Context.InstructionIndex] + 1].GetData()));
+				if(Context.IsValidArrayIndex(Index, ArrayHelper.Num()))
+				{
+					FRigVMMemoryHandle& ElementHandle = CachedMemoryHandles[FirstHandleForInstruction[Context.InstructionIndex] + 2];
+					uint8* TargetMemory = ArrayHelper.GetRawPtr(Index);
+					const uint8* SourceMemory = ElementHandle.GetData();
+					URigVMMemoryStorage::CopyProperty(ArrayProperty->Inner, TargetMemory, ElementHandle.GetProperty(), SourceMemory);
+				}
+
+				if(DebugMemoryStorageObject->Num() > 0)
+				{
+					const FRigVMTernaryOp& Op = ByteCode.GetOpAt<FRigVMTernaryOp>(Instruction);
+					CopyOperandForDebuggingIfNeeded(Op.ArgA, ArrayHandle);
+					CopyOperandForDebuggingIfNeeded(Op.ArgB, CachedMemoryHandles[FirstHandleForInstruction[Context.InstructionIndex] + 1]);
+					CopyOperandForDebuggingIfNeeded(Op.ArgC, CachedMemoryHandles[FirstHandleForInstruction[Context.InstructionIndex] + 2]);
+				}
+#endif
+				Context.InstructionIndex++;
+				break;
+			}
 			case ERigVMOpCode::ArrayInsert:
+			{
+#if !UE_RIGVM_UCLASS_BASED_STORAGE_DISABLED
+				FRigVMMemoryHandle& ArrayHandle = CachedMemoryHandles[FirstHandleForInstruction[Context.InstructionIndex]];
+				const FArrayProperty* ArrayProperty = CastFieldChecked<FArrayProperty>(ArrayHandle.GetProperty());
+				FScriptArrayHelper ArrayHelper(ArrayProperty, ArrayHandle.GetData());
+				if(Context.IsValidArraySize(ArrayHelper.Num() + 1))
+				{
+					int32 Index = (*((int32*)CachedMemoryHandles[FirstHandleForInstruction[Context.InstructionIndex] + 1].GetData()));
+					Index = FMath::Clamp<int32>(Index, 0, ArrayHelper.Num());
+					ArrayHelper.InsertValues(Index, 1);
+
+					FRigVMMemoryHandle& ElementHandle = CachedMemoryHandles[FirstHandleForInstruction[Context.InstructionIndex] + 2];
+					uint8* TargetMemory = ArrayHelper.GetRawPtr(Index);
+					const uint8* SourceMemory = ElementHandle.GetData();
+					URigVMMemoryStorage::CopyProperty(ArrayProperty->Inner, TargetMemory, ElementHandle.GetProperty(), SourceMemory);
+				}
+
+				if(DebugMemoryStorageObject->Num() > 0)
+				{
+					const FRigVMTernaryOp& Op = ByteCode.GetOpAt<FRigVMTernaryOp>(Instruction);
+					CopyOperandForDebuggingIfNeeded(Op.ArgA, ArrayHandle);
+					CopyOperandForDebuggingIfNeeded(Op.ArgB, CachedMemoryHandles[FirstHandleForInstruction[Context.InstructionIndex] + 1]);
+					CopyOperandForDebuggingIfNeeded(Op.ArgC, CachedMemoryHandles[FirstHandleForInstruction[Context.InstructionIndex] + 2]);
+				}
+#endif
+				Context.InstructionIndex++;
+				break;
+			}
 			case ERigVMOpCode::ArrayRemove:
+			{
+#if !UE_RIGVM_UCLASS_BASED_STORAGE_DISABLED
+				FRigVMMemoryHandle& ArrayHandle = CachedMemoryHandles[FirstHandleForInstruction[Context.InstructionIndex]];
+				const FArrayProperty* ArrayProperty = CastFieldChecked<FArrayProperty>(ArrayHandle.GetProperty());
+				FScriptArrayHelper ArrayHelper(ArrayProperty, ArrayHandle.GetData());
+				const int32 Index = (*((int32*)CachedMemoryHandles[FirstHandleForInstruction[Context.InstructionIndex] + 1].GetData()));
+				if(Context.IsValidArrayIndex(Index, ArrayHelper.Num()))
+				{
+					ArrayHelper.RemoveValues(Index, 1);
+				}
+
+				if(DebugMemoryStorageObject->Num() > 0)
+				{
+					const FRigVMBinaryOp& Op = ByteCode.GetOpAt<FRigVMBinaryOp>(Instruction);
+					CopyOperandForDebuggingIfNeeded(Op.ArgA, ArrayHandle);
+					CopyOperandForDebuggingIfNeeded(Op.ArgB, CachedMemoryHandles[FirstHandleForInstruction[Context.InstructionIndex] + 1]);
+				}
+#endif
+				Context.InstructionIndex++;
+				break;
+			}
 			case ERigVMOpCode::ArrayAdd:
+			{
+#if !UE_RIGVM_UCLASS_BASED_STORAGE_DISABLED
+				FRigVMMemoryHandle& ArrayHandle = CachedMemoryHandles[FirstHandleForInstruction[Context.InstructionIndex]];
+				const FArrayProperty* ArrayProperty = CastFieldChecked<FArrayProperty>(ArrayHandle.GetProperty());
+				FScriptArrayHelper ArrayHelper(ArrayProperty, ArrayHandle.GetData());
+				int32& Index = (*((int32*)CachedMemoryHandles[FirstHandleForInstruction[Context.InstructionIndex] + 2].GetData()));
+				if(Context.IsValidArraySize(ArrayHelper.Num() + 1))
+				{
+					FRigVMMemoryHandle& ElementHandle = CachedMemoryHandles[FirstHandleForInstruction[Context.InstructionIndex] + 1];
+					Index = ArrayHelper.AddValue();
+
+					uint8* TargetMemory = ArrayHelper.GetRawPtr(Index);
+					const uint8* SourceMemory = ElementHandle.GetData();
+					URigVMMemoryStorage::CopyProperty(ArrayProperty->Inner, TargetMemory, ElementHandle.GetProperty(), SourceMemory);
+				}
+				else
+				{
+					Index = INDEX_NONE;
+				}
+
+				if(DebugMemoryStorageObject->Num() > 0)
+				{
+					const FRigVMTernaryOp& Op = ByteCode.GetOpAt<FRigVMTernaryOp>(Instruction);
+					CopyOperandForDebuggingIfNeeded(Op.ArgA, ArrayHandle);
+					CopyOperandForDebuggingIfNeeded(Op.ArgB, CachedMemoryHandles[FirstHandleForInstruction[Context.InstructionIndex] + 1]);
+					CopyOperandForDebuggingIfNeeded(Op.ArgC, CachedMemoryHandles[FirstHandleForInstruction[Context.InstructionIndex] + 2]);
+				}
+#endif
+				Context.InstructionIndex++;
+				break;
+			}
 			case ERigVMOpCode::ArrayFind:
+			{
+#if !UE_RIGVM_UCLASS_BASED_STORAGE_DISABLED
+				FRigVMMemoryHandle& ArrayHandle = CachedMemoryHandles[FirstHandleForInstruction[Context.InstructionIndex]];
+				const FArrayProperty* ArrayProperty = CastFieldChecked<FArrayProperty>(ArrayHandle.GetProperty());
+				FScriptArrayHelper ArrayHelper(ArrayProperty, ArrayHandle.GetData());
+
+				FRigVMMemoryHandle& ElementHandle = CachedMemoryHandles[FirstHandleForInstruction[Context.InstructionIndex] + 1];
+				int32& FoundIndex = (*((int32*)CachedMemoryHandles[FirstHandleForInstruction[Context.InstructionIndex] + 2].GetData()));
+				bool& bFound = (*((bool*)CachedMemoryHandles[FirstHandleForInstruction[Context.InstructionIndex] + 3].GetData()));
+
+				FoundIndex = INDEX_NONE;
+				bFound = false;
+
+				const FProperty* PropertyA = ElementHandle.GetProperty();
+				const FProperty* PropertyB = ArrayProperty->Inner;
+
+				if(PropertyA->SameType(PropertyB))
+				{
+					const uint8* MemoryA = ElementHandle.GetData();
+
+					for(int32 Index = 0; Index < ArrayHelper.Num(); Index++)
+					{
+						const uint8* MemoryB = ArrayHelper.GetRawPtr(Index);
+						if(PropertyA->Identical(MemoryA, MemoryB))
+						{
+							FoundIndex = Index;
+							bFound = true;
+							break;
+						}
+					}
+				}
+				else
+				{
+					static const TCHAR IncompatibleTypes[] = TEXT("Array('%s') doesn't support searching for element('%$s').");
+					Context.Logf(EMessageSeverity::Error, IncompatibleTypes, *PropertyB->GetCPPType(), *PropertyA->GetCPPType());
+				}
+
+				if(DebugMemoryStorageObject->Num() > 0)
+				{
+					const FRigVMQuaternaryOp& Op = ByteCode.GetOpAt<FRigVMQuaternaryOp>(Instruction);
+					CopyOperandForDebuggingIfNeeded(Op.ArgA, ArrayHandle);
+					CopyOperandForDebuggingIfNeeded(Op.ArgB, CachedMemoryHandles[FirstHandleForInstruction[Context.InstructionIndex] + 1]);
+					CopyOperandForDebuggingIfNeeded(Op.ArgC, CachedMemoryHandles[FirstHandleForInstruction[Context.InstructionIndex] + 2]);
+					CopyOperandForDebuggingIfNeeded(Op.ArgD, CachedMemoryHandles[FirstHandleForInstruction[Context.InstructionIndex] + 3]);
+				}
+#endif
+				Context.InstructionIndex++;
+				break;
+			}
 			case ERigVMOpCode::ArrayIterator:
+			{
+#if !UE_RIGVM_UCLASS_BASED_STORAGE_DISABLED
+				FRigVMMemoryHandle& ArrayHandle = CachedMemoryHandles[FirstHandleForInstruction[Context.InstructionIndex]];
+				const FArrayProperty* ArrayProperty = CastFieldChecked<FArrayProperty>(ArrayHandle.GetProperty());
+				FScriptArrayHelper ArrayHelper(ArrayProperty, ArrayHandle.GetData());
+
+				FRigVMMemoryHandle& ElementHandle = CachedMemoryHandles[FirstHandleForInstruction[Context.InstructionIndex] + 1];
+				const int32& Index = (*((int32*)CachedMemoryHandles[FirstHandleForInstruction[Context.InstructionIndex] + 2].GetData()));
+				int32& Count = (*((int32*)CachedMemoryHandles[FirstHandleForInstruction[Context.InstructionIndex] + 3].GetData()));
+				float& Ratio = (*((float*)CachedMemoryHandles[FirstHandleForInstruction[Context.InstructionIndex] + 4].GetData()));
+				bool& bContinue = (*((bool*)CachedMemoryHandles[FirstHandleForInstruction[Context.InstructionIndex] + 5].GetData()));
+
+				Count = ArrayHelper.Num();
+				bContinue = Index >=0 && Index < Count;
+
+				if((Count <= 0) || !bContinue)
+				{
+					Ratio = 0.f;
+				}
+				else
+				{
+					Ratio = float(Index) / float(Count - 1);
+
+					uint8* TargetMemory = ElementHandle.GetData();
+					const uint8* SourceMemory = ArrayHelper.GetRawPtr(Index);
+					URigVMMemoryStorage::CopyProperty(ElementHandle.GetProperty(), TargetMemory, ArrayProperty->Inner, SourceMemory);
+
+					if(DebugMemoryStorageObject->Num() > 0)
+					{
+						const FRigVMSenaryOp& Op = ByteCode.GetOpAt<FRigVMSenaryOp>(Instruction);
+						CopyOperandForDebuggingIfNeeded(Op.ArgA, ArrayHandle); // array
+						CopyOperandForDebuggingIfNeeded(Op.ArgD, CachedMemoryHandles[FirstHandleForInstruction[Context.InstructionIndex] + 3]); // count
+
+						Context.BeginSlice(Count, Index);
+						CopyOperandForDebuggingIfNeeded(Op.ArgB, CachedMemoryHandles[FirstHandleForInstruction[Context.InstructionIndex] + 1]); // element
+						CopyOperandForDebuggingIfNeeded(Op.ArgC, CachedMemoryHandles[FirstHandleForInstruction[Context.InstructionIndex] + 2]); // index
+						CopyOperandForDebuggingIfNeeded(Op.ArgE, CachedMemoryHandles[FirstHandleForInstruction[Context.InstructionIndex] + 4]); // ratio
+						Context.EndSlice();
+					}
+				}
+
+#endif
+				Context.InstructionIndex++;
+				break;
+			}
 			case ERigVMOpCode::ArrayUnion:
 			case ERigVMOpCode::ArrayDifference:
 			case ERigVMOpCode::ArrayIntersection:
+			{
+#if !UE_RIGVM_UCLASS_BASED_STORAGE_DISABLED
+				FRigVMMemoryHandle& ArrayHandleA = CachedMemoryHandles[FirstHandleForInstruction[Context.InstructionIndex]]; 					
+				FRigVMMemoryHandle& ArrayHandleB = CachedMemoryHandles[FirstHandleForInstruction[Context.InstructionIndex] + 1]; 					
+				FScriptArrayHelper ArrayHelperA(CastFieldChecked<FArrayProperty>(ArrayHandleA.GetProperty()), ArrayHandleA.GetData());
+				FScriptArrayHelper ArrayHelperB(CastFieldChecked<FArrayProperty>(ArrayHandleB.GetProperty()), ArrayHandleB.GetData());
+				const FArrayProperty* ArrayPropertyA = CastFieldChecked<FArrayProperty>(ArrayHandleA.GetProperty());
+				const FArrayProperty* ArrayPropertyB = CastFieldChecked<FArrayProperty>(ArrayHandleB.GetProperty());
+				const FProperty* ElementPropertyA = ArrayPropertyA->Inner;
+				const FProperty* ElementPropertyB = ArrayPropertyB->Inner;
+
+				TMap<uint32, int32> HashA, HashB;
+				HashA.Reserve(ArrayHelperA.Num());
+				HashB.Reserve(ArrayHelperB.Num());
+
+				for(int32 Index = 0; Index < ArrayHelperA.Num(); Index++)
+				{
+					uint32 HashValue;
+					if (ElementPropertyA->PropertyFlags & CPF_HasGetValueTypeHash)
+					{
+						HashValue = ElementPropertyA->GetValueTypeHash(ArrayHelperA.GetRawPtr(Index));
+					}
+					else
+					{
+						FString Value;
+						ElementPropertyA->ExportTextItem(Value, ArrayHelperA.GetRawPtr(Index), nullptr, nullptr, PPF_None);
+						HashValue = TextKeyUtil::HashString(Value);
+					}
+					
+					if(!HashA.Contains(HashValue))
+					{
+						HashA.Add(HashValue, Index);
+					}
+				}
+				for(int32 Index = 0; Index < ArrayHelperB.Num(); Index++)
+				{
+					uint32 HashValue;
+					if (ElementPropertyB->PropertyFlags & CPF_HasGetValueTypeHash)
+					{
+						HashValue = ElementPropertyB->GetValueTypeHash(ArrayHelperB.GetRawPtr(Index));
+					}
+					else
+					{
+						FString Value;
+						ElementPropertyB->ExportTextItem(Value, ArrayHelperB.GetRawPtr(Index), nullptr, nullptr, PPF_None);
+						HashValue = TextKeyUtil::HashString(Value);
+					}
+					if(!HashB.Contains(HashValue))
+					{
+						HashB.Add(HashValue, Index);
+					}
+				}
+
+				if(Instruction.OpCode == ERigVMOpCode::ArrayUnion)
+				{
+					// copy the complete array to a temp storage
+					TArray<uint8, TAlignedHeapAllocator<16>> TempStorage;
+					const int32 NumElementsA = ArrayHelperA.Num();
+					TempStorage.AddZeroed(NumElementsA * ElementPropertyA->GetSize());
+					uint8* TempMemory = TempStorage.GetData();
+					for(int32 Index = 0; Index < NumElementsA; Index++)
+					{
+						ElementPropertyA->InitializeValue(TempMemory);
+						ElementPropertyA->CopyCompleteValue(TempMemory, ArrayHelperA.GetRawPtr(Index));
+						TempMemory += ElementPropertyA->GetSize();
+					}
+
+					ArrayHelperA.Resize(0);
+
+					for(const TPair<uint32, int32>& Pair : HashA)
+					{
+						int32 AddedIndex = ArrayHelperA.AddValue();
+						TempMemory = TempStorage.GetData() + Pair.Value * ElementPropertyA->GetSize();
+						
+						URigVMMemoryStorage::CopyProperty(
+							ElementPropertyA,
+							ArrayHelperA.GetRawPtr(AddedIndex),
+							ElementPropertyA,
+							TempMemory
+						);
+					}
+
+					TempMemory = TempStorage.GetData();
+					for(int32 Index = 0; Index < NumElementsA; Index++)
+					{
+						ElementPropertyA->DestroyValue(TempMemory);
+						TempMemory += ElementPropertyA->GetSize();
+					}
+
+					for(const TPair<uint32, int32>& Pair : HashB)
+					{
+						if(!HashA.Contains(Pair.Key))
+						{
+							int32 AddedIndex = ArrayHelperA.AddValue();
+							
+							URigVMMemoryStorage::CopyProperty(
+								ElementPropertyA,
+								ArrayHelperA.GetRawPtr(AddedIndex),
+								ElementPropertyB,
+								ArrayHelperB.GetRawPtr(Pair.Value)
+							);
+						}
+					}
+					
+					if(DebugMemoryStorageObject->Num() > 0)
+					{
+						const FRigVMBinaryOp& Op = ByteCode.GetOpAt<FRigVMBinaryOp>(Instruction);
+						CopyOperandForDebuggingIfNeeded(Op.ArgA, ArrayHandleA);
+						CopyOperandForDebuggingIfNeeded(Op.ArgB, ArrayHandleB);
+					}
+				}
+				else
+				{
+					FRigVMMemoryHandle& ResultArrayHandle = CachedMemoryHandles[FirstHandleForInstruction[Context.InstructionIndex] + 2]; 					
+					FScriptArrayHelper ResultArrayHelper(CastFieldChecked<FArrayProperty>(ResultArrayHandle.GetProperty()), ResultArrayHandle.GetData());
+					const FArrayProperty* ResultArrayProperty = CastFieldChecked<FArrayProperty>(ResultArrayHandle.GetProperty());
+					const FProperty* ResultElementProperty = ResultArrayProperty->Inner;
+
+					ResultArrayHelper.Resize(0);
+					
+					if(Instruction.OpCode == ERigVMOpCode::ArrayDifference)
+					{
+						for(const TPair<uint32, int32>& Pair : HashA)
+						{
+							if(!HashB.Contains(Pair.Key))
+							{
+								int32 AddedIndex = ResultArrayHelper.AddValue();
+								URigVMMemoryStorage::CopyProperty(
+									ResultElementProperty,
+									ResultArrayHelper.GetRawPtr(AddedIndex),
+									ElementPropertyA,
+									ArrayHelperA.GetRawPtr(Pair.Value)
+								);
+							}
+						}
+						for(const TPair<uint32, int32>& Pair : HashB)
+						{
+							if(!HashA.Contains(Pair.Key))
+							{
+								int32 AddedIndex = ResultArrayHelper.AddValue();
+								URigVMMemoryStorage::CopyProperty(
+									ResultElementProperty,
+									ResultArrayHelper.GetRawPtr(AddedIndex),
+									ElementPropertyB,
+									ArrayHelperB.GetRawPtr(Pair.Value)
+								);
+							}
+						}
+					}
+					else // intersection
+					{
+						for(const TPair<uint32, int32>& Pair : HashA)
+						{
+							if(HashB.Contains(Pair.Key))
+							{
+								int32 AddedIndex = ResultArrayHelper.AddValue();
+								URigVMMemoryStorage::CopyProperty(
+									ResultElementProperty,
+									ResultArrayHelper.GetRawPtr(AddedIndex),
+									ElementPropertyA,
+									ArrayHelperA.GetRawPtr(Pair.Value)
+								);
+							}
+						}
+					}
+
+					if(DebugMemoryStorageObject->Num() > 0)
+					{
+						const FRigVMTernaryOp& Op = ByteCode.GetOpAt<FRigVMTernaryOp>(Instruction);
+						CopyOperandForDebuggingIfNeeded(Op.ArgA, ArrayHandleA);
+						CopyOperandForDebuggingIfNeeded(Op.ArgB, ArrayHandleB);
+						CopyOperandForDebuggingIfNeeded(Op.ArgC, ResultArrayHandle);
+					}
+				}
+#endif
+				Context.InstructionIndex++;
+				break;
+			}
 			case ERigVMOpCode::ArrayReverse:
-
-			{
+			{
+#if !UE_RIGVM_UCLASS_BASED_STORAGE_DISABLED
+				FRigVMMemoryHandle& ArrayHandle = CachedMemoryHandles[FirstHandleForInstruction[Context.InstructionIndex]]; 					
+				FScriptArrayHelper ArrayHelper(CastFieldChecked<FArrayProperty>(ArrayHandle.GetProperty()), ArrayHandle.GetData());
+				for(int32 A=0, B=ArrayHelper.Num()-1; A<B; A++, B--)
+				{
+					ArrayHelper.SwapValues(A, B);
+				}
+
+				if(DebugMemoryStorageObject->Num() > 0)
+				{
+					const FRigVMUnaryOp& Op = ByteCode.GetOpAt<FRigVMUnaryOp>(Instruction);
+					CopyOperandForDebuggingIfNeeded(Op.Arg, ArrayHandle);
+				}
+#endif	
+				Context.InstructionIndex++;
 				break;
 			}
 			case ERigVMOpCode::Invalid:
@@ -2533,127 +3033,118 @@
 				return false;
 			}
 		}
-		Context.InstructionIndex++;
-	}
-	
+
+#if WITH_EDITOR
+		if(Context.RuntimeSettings.bEnableProfiling && !InstructionVisitOrder.IsEmpty())
+		{
+			const uint64 EndCycles = FPlatformTime::Cycles64();
+			const uint64 Cycles = EndCycles - StartCycles;
+			if(InstructionCyclesDuringLastRun[CurrentInstructionIndex] == UINT64_MAX)
+			{
+				InstructionCyclesDuringLastRun[CurrentInstructionIndex] = Cycles;
+			}
+			else
+			{
+				InstructionCyclesDuringLastRun[CurrentInstructionIndex] += Cycles;
+			}
+
+			StartCycles = EndCycles;
+			OverallCycles += Cycles;
+		}
+#endif
+	}
+
+#if WITH_EDITOR
+	if (HaltedAtBreakpoint != nullptr)
+	{
+		DebugInfo->SetCurrentActiveBreakpoint(nullptr);
+		HaltedAtBreakpoint = nullptr;
+		ExecutionHalted().Broadcast(INDEX_NONE, nullptr, InEntryName);
+	}
+#endif
+
 	return true;
 }
 
+bool URigVM::Execute(const FName& InEntryName)
+{
 #if UE_RIGVM_UCLASS_BASED_STORAGE_DISABLED
-bool URigVM::Execute(FRigVMMemoryContainerPtrArray Memory, FRigVMFixedArray<void*> AdditionalArguments, const FName& InEntryName)
+	return Execute(FRigVMMemoryContainerPtrArray(), FRigVMFixedArray<void*>(), InEntryName);
 #else
-bool URigVM::Execute(TArrayView<URigVMMemoryStorage*> Memory, TArrayView<void*> AdditionalArguments, const FName& InEntryName)
-#endif
-{
-	if (ExecutingThreadId != INDEX_NONE)
-	{
-		ensureMsgf(ExecutingThreadId == FPlatformTLS::GetCurrentThreadId(), TEXT("RigVM::Execute from multiple threads (%d and %d)"), ExecutingThreadId, (int32)FPlatformTLS::GetCurrentThreadId());
-	}
-	CopyDeferredVMIfRequired();
-	TGuardValue<int32> GuardThreadId(ExecutingThreadId, FPlatformTLS::GetCurrentThreadId());
-
-	ResolveFunctionsIfRequired();
+	return Execute(TArray<URigVMMemoryStorage*>(), TArrayView<void*>(), InEntryName);
+#endif
+}
+
+FRigVMExternalVariable URigVM::GetExternalVariableByName(const FName& InExternalVariableName)
+{
+	for (const FRigVMExternalVariable& ExternalVariable : ExternalVariables)
+	{
+		if (ExternalVariable.Name == InExternalVariableName)
+		{
+			return ExternalVariable;
+		}
+	}
+	return FRigVMExternalVariable();
+}
+
+#if UE_RIGVM_UCLASS_BASED_STORAGE_DISABLED
+
+void URigVM::SetRegisterValueFromString(const FRigVMOperand& InOperand, const FString& InCPPType, const UObject* InCPPTypeObject, const TArray<FString>& InDefaultValues)
+{
+	if (InOperand.GetMemoryType() == ERigVMMemoryType::Literal)
+	{
+		GetLiteralMemory().SetRegisterValueFromString(InOperand, InCPPType, InCPPTypeObject, InDefaultValues);
+	}
+	else if (InOperand.GetMemoryType() == ERigVMMemoryType::Work)
+	{
+		GetWorkMemory().SetRegisterValueFromString(InOperand, InCPPType, InCPPTypeObject, InDefaultValues);
+	}
+	else if (InOperand.GetMemoryType() == ERigVMMemoryType::Debug)
+	{
+		GetDebugMemory().SetRegisterValueFromString(InOperand, InCPPType, InCPPTypeObject, InDefaultValues);
+	}
+}
+
+#else
+
+void URigVM::SetPropertyValueFromString(const FRigVMOperand& InOperand, const FString& InDefaultValue)
+{
+	URigVMMemoryStorage* Memory = GetMemoryByType(InOperand.GetMemoryType());
+	if(Memory == nullptr)
+	{
+		return;
+	}
+
+	Memory->SetDataFromString(InOperand.GetRegisterIndex(), InDefaultValue);
+}
+
+#endif
+
+#if WITH_EDITOR
+
+TArray<FString> URigVM::DumpByteCodeAsTextArray(const TArray<int32>& InInstructionOrder, bool bIncludeLineNumbers, TFunction<FString(const FString& RegisterName, const FString& RegisterOffsetName)> OperandFormatFunction)
+{
 	RefreshInstructionsIfRequired();
-
-	if (Instructions.Num() == 0)
-	{
-		return true;
-	}
-
-	// changes to the layout of memory array should be reflected in GetContainerIndex()
-#if UE_RIGVM_UCLASS_BASED_STORAGE_DISABLED
-	FRigVMMemoryContainer* LocalMemory[] = { WorkMemoryPtr, LiteralMemoryPtr, DebugMemoryPtr };
-	if (Memory.Num() == 0)
-	{
-		Memory = FRigVMMemoryContainerPtrArray(LocalMemory, 3);
-	}
-#else
-	TArray<URigVMMemoryStorage*> LocalMemory;
-	if (Memory.Num() == 0)
-	{
-		LocalMemory = GetLocalMemoryArray();
-		Memory = LocalMemory;
-	}
-#endif
-	
-	CacheMemoryHandlesIfRequired(Memory);
-	FRigVMByteCode& ByteCode = GetByteCode();
-	TArray<FRigVMFunctionPtr>& Functions = GetFunctions();
-
-#if WITH_EDITOR
-	TArray<FName>& FunctionNames = GetFunctionNames();
-
-	if (FirstEntryEventInQueue == NAME_None || FirstEntryEventInQueue == InEntryName)
-	{
-		InstructionVisitedDuringLastRun.Reset();
-		InstructionVisitOrder.Reset();
-		InstructionVisitedDuringLastRun.SetNumZeroed(Instructions.Num());
-		InstructionCyclesDuringLastRun.Reset();
-		if(Context.RuntimeSettings.bEnableProfiling)
-		{
-			InstructionCyclesDuringLastRun.SetNumUninitialized(Instructions.Num());
-			for(int32 DurationIndex=0;DurationIndex<InstructionCyclesDuringLastRun.Num();DurationIndex++)
-			{
-				InstructionCyclesDuringLastRun[DurationIndex] = UINT64_MAX;
-			}
-		}
-	}
-#endif
-
-	Context.Reset();
-	Context.SliceOffsets.AddZeroed(Instructions.Num());
-	Context.OpaqueArguments = AdditionalArguments;
-	Context.ExternalVariables = ExternalVariables;
-
-	TGuardValue<URigVM*> VMInContext(Context.VM, this);
-
-	ClearDebugMemory();
-
-	if (!InEntryName.IsNone())
-	{
-		int32 EntryIndex = ByteCode.FindEntryIndex(InEntryName);
-		if (EntryIndex == INDEX_NONE)
-		{
-			return false;
-		}
-		Context.InstructionIndex = (uint16)ByteCode.GetEntry(EntryIndex).InstructionIndex;
-	}
-
-#if WITH_EDITOR
-	if (DebugInfo)
-	{
-		DebugInfo->StartExecution();
-	}
-#endif
-
-	NumExecutions++;
-
-#if WITH_EDITOR
-	uint64 StartCycles = 0;
-	uint64 OverallCycles = 0;
-	if(Context.RuntimeSettings.bEnableProfiling)
-	{
-		StartCycles = FPlatformTime::Cycles64();
-	}
-#endif
-
-	while (Instructions.IsValidIndex(Context.InstructionIndex))
-	{
-#if WITH_EDITOR
-		if (DebugInfo && ShouldHaltAtInstruction(InEntryName, Context.InstructionIndex))
-		{
-			return true;
-		}
-
-		const int32 CurrentInstructionIndex = Context.InstructionIndex;
-		InstructionVisitedDuringLastRun[Context.InstructionIndex]++;
-		InstructionVisitOrder.Add(Context.InstructionIndex);
-	
-#endif
-
-		const FRigVMInstruction& Instruction = Instructions[Context.InstructionIndex];
-
-		switch (Instruction.OpCode)
+	const FRigVMByteCode& ByteCode = GetByteCode();
+	const TArray<FName>& FunctionNames = GetFunctionNames();
+
+	TArray<int32> InstructionOrder;
+	InstructionOrder.Append(InInstructionOrder);
+	if (InstructionOrder.Num() == 0)
+	{
+		for (int32 InstructionIndex = 0; InstructionIndex < Instructions.Num(); InstructionIndex++)
+		{
+			InstructionOrder.Add(InstructionIndex);
+		}
+	}
+
+	TArray<FString> Result;
+
+	for (int32 InstructionIndex : InstructionOrder)
+	{
+		FString ResultLine;
+
+		switch (Instructions[InstructionIndex].OpCode)
 		{
 			case ERigVMOpCode::Execute_0_Operands:
 			case ERigVMOpCode::Execute_1_Operands:
@@ -2721,1156 +3212,6 @@
 			case ERigVMOpCode::Execute_63_Operands:
 			case ERigVMOpCode::Execute_64_Operands:
 			{
-				const FRigVMExecuteOp& Op = ByteCode.GetOpAt<FRigVMExecuteOp>(Instruction);
-				const int32 OperandCount = FirstHandleForInstruction[Context.InstructionIndex + 1] - FirstHandleForInstruction[Context.InstructionIndex];
-				FRigVMMemoryHandleArray Handles(&CachedMemoryHandles[FirstHandleForInstruction[Context.InstructionIndex]], OperandCount);
-#if WITH_EDITOR
-				Context.FunctionName = FunctionNames[Op.FunctionIndex];
-#endif
-				(*Functions[Op.FunctionIndex])(Context, Handles);
-
-#if WITH_EDITOR
-
-#if UE_RIGVM_UCLASS_BASED_STORAGE_DISABLED
-				if(DebugMemoryPtr->Num() > 0)
-				{
-					const FRigVMOperandArray Operands = ByteCode.GetOperandsForExecuteOp(Instruction);
-					for(int32 OperandIndex = 0, HandleIndex = 0; OperandIndex < Operands.Num() && HandleIndex < Handles.Num(); HandleIndex++)
-					{
-						// skip array sizes
-						if(Handles[HandleIndex].GetType() == FRigVMMemoryHandle::FType::ArraySize)
-						{
-							continue;
-						}
-						CopyOperandForDebuggingIfNeeded(Operands[OperandIndex++], Handles[HandleIndex]);
-					}
-				}
-#else
-				if(DebugMemoryStorageObject->Num() > 0)
-				{
-					const FRigVMOperandArray Operands = ByteCode.GetOperandsForExecuteOp(Instruction);
-					for(int32 OperandIndex = 0, HandleIndex = 0; OperandIndex < Operands.Num() && HandleIndex < Handles.Num(); HandleIndex++)
-					{
-						CopyOperandForDebuggingIfNeeded(Operands[OperandIndex++], Handles[HandleIndex]);
-					}
-				}
-#endif
-
-#endif
-
-				Context.InstructionIndex++;
-				break;
-			}
-			case ERigVMOpCode::Zero:
-			{
-				*((int32*)CachedMemoryHandles[FirstHandleForInstruction[Context.InstructionIndex]].GetData()) = 0;
-#if WITH_EDITOR
-#if UE_RIGVM_UCLASS_BASED_STORAGE_DISABLED
-				if(DebugMemoryPtr->Num() > 0)
-#else
-				if(DebugMemoryStorageObject->Num() > 0)
-#endif
-				{
-					const FRigVMUnaryOp& Op = ByteCode.GetOpAt<FRigVMUnaryOp>(Instruction);
-					CopyOperandForDebuggingIfNeeded(Op.Arg, CachedMemoryHandles[FirstHandleForInstruction[Context.InstructionIndex]]);
-				}
-#endif
-
-				Context.InstructionIndex++;
-				break;
-			}
-			case ERigVMOpCode::BoolFalse:
-			{
-				*((bool*)CachedMemoryHandles[FirstHandleForInstruction[Context.InstructionIndex]].GetData()) = false;
-				Context.InstructionIndex++;
-				break;
-			}
-			case ERigVMOpCode::BoolTrue:
-			{
-				*((bool*)CachedMemoryHandles[FirstHandleForInstruction[Context.InstructionIndex]].GetData()) = true;
-				Context.InstructionIndex++;
-				break;
-			}
-			case ERigVMOpCode::Copy:
-			{
-				const FRigVMCopyOp& Op = ByteCode.GetOpAt<FRigVMCopyOp>(Instruction);
-
-				FRigVMMemoryHandle& SourceHandle = CachedMemoryHandles[FirstHandleForInstruction[Context.InstructionIndex]];
-				FRigVMMemoryHandle& TargetHandle = CachedMemoryHandles[FirstHandleForInstruction[Context.InstructionIndex] + 1];
-
-#if UE_RIGVM_UCLASS_BASED_STORAGE_DISABLED
-				void* SourcePtr = SourceHandle;
-				void* TargetPtr = TargetHandle;
-
-				const uint64 NumBytes = (uint64)Op.NumBytes;
-
-				if (TargetHandle.Type == FRigVMMemoryHandle::Dynamic)
-				{
-					FRigVMByteArray* Storage = (FRigVMByteArray*)TargetHandle.Ptr;
-					if (Context.GetSlice().GetIndex() == 0)
-					{
-						Storage->Reset();
-					}
-					const int32 ByteIndex = Storage->AddZeroed(NumBytes);
-					TargetPtr = Storage->GetData() + ByteIndex;
-				}
-				else if (TargetHandle.Type == FRigVMMemoryHandle::NestedDynamic)
-				{
-					FRigVMNestedByteArray* Storage = (FRigVMNestedByteArray*)TargetHandle.Ptr;
-					if (Context.GetSlice().GetIndex() == 0)
-					{
-						Storage->Reset();
-					}
-					const int32 ArrayIndex = Storage->Add(FRigVMByteArray());
-					(*Storage)[ArrayIndex].AddZeroed(NumBytes);
-					TargetPtr = (*Storage)[ArrayIndex].GetData();
-				}
-
-				switch (Op.RegisterType)
-				{
-					case ERigVMRegisterType::Plain:
-					{
-						switch(Op.CopyType)
-						{
-							case ERigVMCopyType::FloatToDouble:
-							{
-								const float* Floats = (float*)SourcePtr;
-								double* Doubles = (double*)TargetPtr;
-								const int32 NumElementsToCopy = NumBytes / sizeof(double);
-
-								for(int32 ElementIndex = 0; ElementIndex < NumElementsToCopy; ElementIndex++)
-								{
-									Doubles[ElementIndex] = (double)Floats[ElementIndex];
-								}
-								break;
-							}
-							case ERigVMCopyType::DoubleToFloat:
-							{
-								const double* Doubles = (double*)SourcePtr;
-								float* Floats = (float*)TargetPtr;
-								const int32 NumElementsToCopy = NumBytes / sizeof(float); 
-
-								for(int32 ElementIndex = 0; ElementIndex < NumElementsToCopy; ElementIndex++)
-								{
-									Floats[ElementIndex] = (float)Doubles[ElementIndex];
-								}
-								break;
-							}
-							case ERigVMCopyType::Default:
-							default:
-							{
-								FMemory::Memcpy(TargetPtr, SourcePtr, NumBytes);
-								break;
-							}
-						}
-						break;
-					}
-					case ERigVMRegisterType::Name:
-					{
-						const int32 NumNames = NumBytes / sizeof(FName);
-						FRigVMFixedArray<FName> TargetNames((FName*)TargetPtr, NumNames);
-						FRigVMFixedArray<FName> SourceNames((FName*)SourcePtr, NumNames);
-						for (int32 Index = 0; Index < NumNames; Index++)
-						{
-							TargetNames[Index] = SourceNames[Index];
-						}
-						break;
-					}
-					case ERigVMRegisterType::String:
-					{
-						const int32 NumStrings = NumBytes / sizeof(FString);
-						FRigVMFixedArray<FString> TargetStrings((FString*)TargetPtr, NumStrings);
-						FRigVMFixedArray<FString> SourceStrings((FString*)SourcePtr, NumStrings);
-						for (int32 Index = 0; Index < NumStrings; Index++)
-						{
-							TargetStrings[Index] = SourceStrings[Index];
-						}
-						break;
-					}
-					case ERigVMRegisterType::Struct:
-					{
-						UScriptStruct* ScriptStruct = (UScriptStruct*)CachedMemoryHandles[FirstHandleForInstruction[Context.InstructionIndex] + 2].GetData();
-						const int32 NumStructs = NumBytes / ScriptStruct->GetStructureSize();
-						if (NumStructs > 0 && TargetPtr)
-						{
-							ScriptStruct->CopyScriptStruct(TargetPtr, SourcePtr, NumStructs);
-						}
-						break;
-					}
-					default:
-					{
-						// the default pass for any complex memory
-						Memory[Op.Target.GetContainerIndex()]->Copy(Op.Source, Op.Target, Memory[Op.Source.GetContainerIndex()]);
-						break;
-					}
-				}
-					
-#else
-					
-				URigVMMemoryStorage::CopyProperty(TargetHandle, SourceHandle);
-					
-#endif
-					
-#if WITH_EDITOR
-#if UE_RIGVM_UCLASS_BASED_STORAGE_DISABLED
-				if(DebugMemoryPtr->Num() > 0)
-#else
-				if(DebugMemoryStorageObject->Num() > 0)
-#endif
-				{
-					CopyOperandForDebuggingIfNeeded(Op.Source, SourceHandle);
-				}
-#endif
-					
-				Context.InstructionIndex++;
-				break;
-			}
-			case ERigVMOpCode::Increment:
-			{
-				(*((int32*)CachedMemoryHandles[FirstHandleForInstruction[Context.InstructionIndex]].GetData()))++;
-#if WITH_EDITOR
-#if UE_RIGVM_UCLASS_BASED_STORAGE_DISABLED
-				if(DebugMemoryPtr->Num() > 0)
-#else
-				if(DebugMemoryStorageObject->Num() > 0)
-#endif
-				{
-					const FRigVMUnaryOp& Op = ByteCode.GetOpAt<FRigVMUnaryOp>(Instruction);
-					CopyOperandForDebuggingIfNeeded(Op.Arg, CachedMemoryHandles[FirstHandleForInstruction[Context.InstructionIndex]]);
-				}
-#endif
-				Context.InstructionIndex++;
-				break;
-			}
-			case ERigVMOpCode::Decrement:
-			{
-				(*((int32*)CachedMemoryHandles[FirstHandleForInstruction[Context.InstructionIndex]].GetData()))--;
-#if WITH_EDITOR
-#if UE_RIGVM_UCLASS_BASED_STORAGE_DISABLED
-				if(DebugMemoryPtr->Num() > 0)
-#else
-				if(DebugMemoryStorageObject->Num() > 0)
-#endif
-				{
-					const FRigVMUnaryOp& Op = ByteCode.GetOpAt<FRigVMUnaryOp>(Instruction);
-					CopyOperandForDebuggingIfNeeded(Op.Arg, CachedMemoryHandles[FirstHandleForInstruction[Context.InstructionIndex]]);
-				}
-#endif
-				Context.InstructionIndex++;
-				break;
-			}
-			case ERigVMOpCode::Equals:
-			case ERigVMOpCode::NotEquals:
-			{
-				const FRigVMComparisonOp& Op = ByteCode.GetOpAt<FRigVMComparisonOp>(Instruction);
-
-#if UE_RIGVM_UCLASS_BASED_STORAGE_DISABLED
-
-				const FRigVMRegister& RegisterA = (*Memory[Op.A.GetContainerIndex()])[Op.A.GetRegisterIndex()];
-				const FRigVMRegister& RegisterB = (*Memory[Op.B.GetContainerIndex()])[Op.B.GetRegisterIndex()];
-				const uint16 BytesA = RegisterA.GetNumBytesPerSlice();
-				const uint16 BytesB = RegisterB.GetNumBytesPerSlice();
-				
-				bool Result = false;
-				if (BytesA == BytesB && RegisterA.Type == RegisterB.Type && RegisterA.ScriptStructIndex == RegisterB.ScriptStructIndex)
-				{
-					switch (RegisterA.Type)
-					{
-						case ERigVMRegisterType::Plain:
-						case ERigVMRegisterType::Name:
-						{
-							void* DataA = CachedMemoryHandles[FirstHandleForInstruction[Context.InstructionIndex]].GetData();
-							void* DataB = CachedMemoryHandles[FirstHandleForInstruction[Context.InstructionIndex]+1].GetData();
-							Result = FMemory::Memcmp(DataA, DataB, BytesA) == 0;
-							break;
-						}
-						case ERigVMRegisterType::String:
-						{
-							FRigVMFixedArray<FString> StringsA = Memory[Op.A.GetContainerIndex()]->GetFixedArray<FString>(Op.A.GetRegisterIndex());
-							FRigVMFixedArray<FString> StringsB = Memory[Op.B.GetContainerIndex()]->GetFixedArray<FString>(Op.B.GetRegisterIndex());
-
-							Result = true;
-							for (int32 StringIndex = 0; StringIndex < StringsA.Num(); StringIndex++)
-							{
-								if (StringsA[StringIndex] != StringsB[StringIndex])
-								{
-									Result = false;
-									break;
-								}
-							}
-							break;
-						}
-						case ERigVMRegisterType::Struct:
-						{
-							UScriptStruct* ScriptStruct = Memory[Op.A.GetContainerIndex()]->GetScriptStruct(RegisterA.ScriptStructIndex);
-
-							uint8* DataA = (uint8*)CachedMemoryHandles[FirstHandleForInstruction[Context.InstructionIndex]].GetData();
-							uint8* DataB = (uint8*)CachedMemoryHandles[FirstHandleForInstruction[Context.InstructionIndex]+1].GetData();
-							
-							Result = true;
-							for (int32 ElementIndex = 0; ElementIndex < RegisterA.ElementCount; ElementIndex++)
-							{
-								if (!ScriptStruct->CompareScriptStruct(DataA, DataB, 0))
-								{
-									Result = false;
-									break;
-								}
-								DataA += RegisterA.ElementSize;
-								DataB += RegisterB.ElementSize;
-							}
-
-							break;
-						}
-						case ERigVMRegisterType::Invalid:
-						{
-							break;
-						}
-					}
-				}
-				if (Op.OpCode == ERigVMOpCode::NotEquals)
-				{
-					Result = !Result;
-				}
-
-#else
-
-				FRigVMMemoryHandle& HandleA = CachedMemoryHandles[FirstHandleForInstruction[Context.InstructionIndex]];
-				FRigVMMemoryHandle& HandleB = CachedMemoryHandles[FirstHandleForInstruction[Context.InstructionIndex] + 1];
-				const bool Result = HandleA.GetProperty()->Identical(HandleA.GetData(true), HandleB.GetData(true));
-					
-#endif				
-
-				*((bool*)CachedMemoryHandles[FirstHandleForInstruction[Context.InstructionIndex]+2].GetData()) = Result;
-				Context.InstructionIndex++;
-				break;
-			}
-			case ERigVMOpCode::JumpAbsolute:
-			{
-				const FRigVMJumpOp& Op = ByteCode.GetOpAt<FRigVMJumpOp>(Instruction);
-				Context.InstructionIndex = Op.InstructionIndex;
-				break;
-			}
-			case ERigVMOpCode::JumpForward:
-			{
-				const FRigVMJumpOp& Op = ByteCode.GetOpAt<FRigVMJumpOp>(Instruction);
-				Context.InstructionIndex += Op.InstructionIndex;
-				break;
-			}
-			case ERigVMOpCode::JumpBackward:
-			{
-				const FRigVMJumpOp& Op = ByteCode.GetOpAt<FRigVMJumpOp>(Instruction);
-				Context.InstructionIndex -= Op.InstructionIndex;
-				break;
-			}
-			case ERigVMOpCode::JumpAbsoluteIf:
-			{
-				const FRigVMJumpIfOp& Op = ByteCode.GetOpAt<FRigVMJumpIfOp>(Instruction);
-				const bool Condition = *(bool*)CachedMemoryHandles[FirstHandleForInstruction[Context.InstructionIndex]].GetData();
-				if (Condition == Op.Condition)
-				{
-					Context.InstructionIndex = Op.InstructionIndex;
-				}
-				else
-				{
-					Context.InstructionIndex++;
-				}
-				break;
-			}
-			case ERigVMOpCode::JumpForwardIf:
-			{
-				const FRigVMJumpIfOp& Op = ByteCode.GetOpAt<FRigVMJumpIfOp>(Instruction);
-				const bool Condition = *(bool*)CachedMemoryHandles[FirstHandleForInstruction[Context.InstructionIndex]].GetData();
-				if (Condition == Op.Condition)
-				{
-					Context.InstructionIndex += Op.InstructionIndex;
-				}
-				else
-				{
-					Context.InstructionIndex++;
-				}
-				break;
-			}
-			case ERigVMOpCode::JumpBackwardIf:
-			{
-				const FRigVMJumpIfOp& Op = ByteCode.GetOpAt<FRigVMJumpIfOp>(Instruction);
-				const bool Condition = *(bool*)CachedMemoryHandles[FirstHandleForInstruction[Context.InstructionIndex]].GetData();
-				if (Condition == Op.Condition)
-				{
-					Context.InstructionIndex -= Op.InstructionIndex;
-				}
-				else
-				{
-					Context.InstructionIndex++;
-				}
-				break;
-			}
-			case ERigVMOpCode::ChangeType:
-			{
-				ensureMsgf(false, TEXT("not implemented."));
-				break;
-			}
-			case ERigVMOpCode::Exit:
-			{
-#if WITH_EDITOR
-				Context.LastExecutionMicroSeconds = OverallCycles * FPlatformTime::GetSecondsPerCycle() * 1000.0 * 1000.0;
-#endif
-				ExecutionReachedExit().Broadcast(InEntryName);
-#if WITH_EDITOR					
-				if (HaltedAtBreakpoint != nullptr)
-				{
-					HaltedAtBreakpoint = nullptr;
-					DebugInfo->SetCurrentActiveBreakpoint(nullptr);
-					ExecutionHalted().Broadcast(INDEX_NONE, nullptr, InEntryName);
-				}
-#endif
-				return true;
-			}
-			case ERigVMOpCode::BeginBlock:
-			{
-				const int32 Count = (*((int32*)CachedMemoryHandles[FirstHandleForInstruction[Context.InstructionIndex]].GetData()));
-				const int32 Index = (*((int32*)CachedMemoryHandles[FirstHandleForInstruction[Context.InstructionIndex] + 1].GetData()));
-				Context.BeginSlice(Count, Index);
-				Context.InstructionIndex++;
-				break;
-			}
-			case ERigVMOpCode::EndBlock:
-			{
-				Context.EndSlice();
-				Context.InstructionIndex++;
-				break;
-			}
-			case ERigVMOpCode::ArrayReset:
-			{
-#if !UE_RIGVM_UCLASS_BASED_STORAGE_DISABLED
-				FRigVMMemoryHandle& ArrayHandle = CachedMemoryHandles[FirstHandleForInstruction[Context.InstructionIndex]]; 					
-				FScriptArrayHelper ArrayHelper(CastFieldChecked<FArrayProperty>(ArrayHandle.GetProperty()), ArrayHandle.GetData());
-				ArrayHelper.Resize(0);
-
-				if(DebugMemoryStorageObject->Num() > 0)
-				{
-					const FRigVMUnaryOp& Op = ByteCode.GetOpAt<FRigVMUnaryOp>(Instruction);
-					CopyOperandForDebuggingIfNeeded(Op.Arg, ArrayHandle);
-				}
-#endif
-
-				Context.InstructionIndex++;
-				break;
-			}
-			case ERigVMOpCode::ArrayGetNum:
-			{
-#if !UE_RIGVM_UCLASS_BASED_STORAGE_DISABLED
-				FRigVMMemoryHandle& ArrayHandle = CachedMemoryHandles[FirstHandleForInstruction[Context.InstructionIndex]]; 					
-				FScriptArrayHelper ArrayHelper(CastFieldChecked<FArrayProperty>(ArrayHandle.GetProperty()), ArrayHandle.GetData());
-				int32& Count = (*((int32*)CachedMemoryHandles[FirstHandleForInstruction[Context.InstructionIndex] + 1].GetData()));
-				Count = ArrayHelper.Num();
-
-				if(DebugMemoryStorageObject->Num() > 0)
-				{
-					const FRigVMBinaryOp& Op = ByteCode.GetOpAt<FRigVMBinaryOp>(Instruction);
-					CopyOperandForDebuggingIfNeeded(Op.ArgA, ArrayHandle);
-					CopyOperandForDebuggingIfNeeded(Op.ArgB, CachedMemoryHandles[FirstHandleForInstruction[Context.InstructionIndex] + 1]);
-				}
-#endif	
-				Context.InstructionIndex++;
-				break;
-			}
-			case ERigVMOpCode::ArraySetNum:
-			{
-#if !UE_RIGVM_UCLASS_BASED_STORAGE_DISABLED
-				FRigVMMemoryHandle& ArrayHandle = CachedMemoryHandles[FirstHandleForInstruction[Context.InstructionIndex]]; 					
-				FScriptArrayHelper ArrayHelper(CastFieldChecked<FArrayProperty>(ArrayHandle.GetProperty()), ArrayHandle.GetData());
-				const int32 Count = (*((int32*)CachedMemoryHandles[FirstHandleForInstruction[Context.InstructionIndex] + 1].GetData()));
-				if(Context.IsValidArraySize(Count))
-				{
-					ArrayHelper.Resize(Count);
-				}
-
-				if(DebugMemoryStorageObject->Num() > 0)
-				{
-					const FRigVMBinaryOp& Op = ByteCode.GetOpAt<FRigVMBinaryOp>(Instruction);
-					CopyOperandForDebuggingIfNeeded(Op.ArgA, ArrayHandle);
-					CopyOperandForDebuggingIfNeeded(Op.ArgB, CachedMemoryHandles[FirstHandleForInstruction[Context.InstructionIndex] + 1]);
-				}
-#endif
-				Context.InstructionIndex++;
-				break;
-			}
-			case ERigVMOpCode::ArrayAppend:
-			{
-#if !UE_RIGVM_UCLASS_BASED_STORAGE_DISABLED
-				FRigVMMemoryHandle& ArrayHandle = CachedMemoryHandles[FirstHandleForInstruction[Context.InstructionIndex]]; 					
-				FRigVMMemoryHandle& OtherArrayHandle = CachedMemoryHandles[FirstHandleForInstruction[Context.InstructionIndex] + 1];
-				const FArrayProperty* ArrayProperty = CastFieldChecked<FArrayProperty>(ArrayHandle.GetProperty()); 
-				const FArrayProperty* OtherArrayProperty = CastFieldChecked<FArrayProperty>(OtherArrayHandle.GetProperty()); 
-
-				FScriptArrayHelper ArrayHelper(ArrayProperty, ArrayHandle.GetData());
-				FScriptArrayHelper OtherArrayHelper(OtherArrayProperty, OtherArrayHandle.GetData());
-
-				if(OtherArrayHelper.Num() > 0)
-				{
-					if(Context.IsValidArraySize(ArrayHelper.Num() + OtherArrayHelper.Num()))
-					{
-						const FProperty* TargetProperty = ArrayProperty->Inner;
-						const FProperty* SourceProperty = OtherArrayProperty->Inner;
-
-						int32 TargetIndex = ArrayHelper.AddValues(OtherArrayHelper.Num());
-						for(int32 SourceIndex = 0; SourceIndex < OtherArrayHelper.Num(); SourceIndex++, TargetIndex++)
-						{
-							uint8* TargetMemory = ArrayHelper.GetRawPtr(TargetIndex);
-							const uint8* SourceMemory = OtherArrayHelper.GetRawPtr(SourceIndex);
-							URigVMMemoryStorage::CopyProperty(TargetProperty, TargetMemory, SourceProperty, SourceMemory);
-						}
-					}
-				}
-
-				if(DebugMemoryStorageObject->Num() > 0)
-				{
-					const FRigVMBinaryOp& Op = ByteCode.GetOpAt<FRigVMBinaryOp>(Instruction);
-					CopyOperandForDebuggingIfNeeded(Op.ArgA, ArrayHandle);
-					CopyOperandForDebuggingIfNeeded(Op.ArgB, CachedMemoryHandles[FirstHandleForInstruction[Context.InstructionIndex] + 1]);
-				}
-#endif
-				Context.InstructionIndex++;
-				break;
-			}
-			case ERigVMOpCode::ArrayClone:
-			{
-#if !UE_RIGVM_UCLASS_BASED_STORAGE_DISABLED
-				FRigVMMemoryHandle& ArrayHandle = CachedMemoryHandles[FirstHandleForInstruction[Context.InstructionIndex]]; 					
-				FRigVMMemoryHandle& ClonedArrayHandle = CachedMemoryHandles[FirstHandleForInstruction[Context.InstructionIndex] + 1];
-				const FArrayProperty* ArrayProperty = CastFieldChecked<FArrayProperty>(ArrayHandle.GetProperty()); 
-				const FArrayProperty* ClonedArrayProperty = CastFieldChecked<FArrayProperty>(ClonedArrayHandle.GetProperty()); 
-				FScriptArrayHelper ArrayHelper(ArrayProperty, ArrayHandle.GetData());
-				FScriptArrayHelper ClonedArrayHelper(ClonedArrayProperty, ClonedArrayHandle.GetData());
-
-				CopyArray(ClonedArrayHelper, ClonedArrayHandle, ArrayHelper, ArrayHandle);
-					
-				if(DebugMemoryStorageObject->Num() > 0)
-				{
-					const FRigVMBinaryOp& Op = ByteCode.GetOpAt<FRigVMBinaryOp>(Instruction);
-					CopyOperandForDebuggingIfNeeded(Op.ArgA, ArrayHandle);
-					CopyOperandForDebuggingIfNeeded(Op.ArgB, ClonedArrayHandle);
-				}
-#endif
-				Context.InstructionIndex++;
-				break;
-			}
-			case ERigVMOpCode::ArrayGetAtIndex:
-			{
-#if !UE_RIGVM_UCLASS_BASED_STORAGE_DISABLED
-				FRigVMMemoryHandle& ArrayHandle = CachedMemoryHandles[FirstHandleForInstruction[Context.InstructionIndex]];
-				const FArrayProperty* ArrayProperty = CastFieldChecked<FArrayProperty>(ArrayHandle.GetProperty());
-				FScriptArrayHelper ArrayHelper(ArrayProperty, ArrayHandle.GetData());
-				const int32 Index = (*((int32*)CachedMemoryHandles[FirstHandleForInstruction[Context.InstructionIndex] + 1].GetData()));
-				if(Context.IsValidArrayIndex(Index, ArrayHelper.Num()))
-				{
-					FRigVMMemoryHandle& ElementHandle = CachedMemoryHandles[FirstHandleForInstruction[Context.InstructionIndex] + 2];
-					uint8* TargetMemory = ElementHandle.GetData();
-					const uint8* SourceMemory = ArrayHelper.GetRawPtr(Index);
-					URigVMMemoryStorage::CopyProperty(ElementHandle.GetProperty(), TargetMemory, ArrayProperty->Inner, SourceMemory);
-				}
-
-				if(DebugMemoryStorageObject->Num() > 0)
-				{
-					const FRigVMTernaryOp& Op = ByteCode.GetOpAt<FRigVMTernaryOp>(Instruction);
-					CopyOperandForDebuggingIfNeeded(Op.ArgA, ArrayHandle);
-					CopyOperandForDebuggingIfNeeded(Op.ArgB, CachedMemoryHandles[FirstHandleForInstruction[Context.InstructionIndex] + 1]);
-					CopyOperandForDebuggingIfNeeded(Op.ArgC, CachedMemoryHandles[FirstHandleForInstruction[Context.InstructionIndex] + 2]);
-				}
-#endif
-				Context.InstructionIndex++;
-				break;
-			}
-			case ERigVMOpCode::ArraySetAtIndex:
-			{
-#if !UE_RIGVM_UCLASS_BASED_STORAGE_DISABLED
-				FRigVMMemoryHandle& ArrayHandle = CachedMemoryHandles[FirstHandleForInstruction[Context.InstructionIndex]];
-				const FArrayProperty* ArrayProperty = CastFieldChecked<FArrayProperty>(ArrayHandle.GetProperty());
-				FScriptArrayHelper ArrayHelper(ArrayProperty, ArrayHandle.GetData());
-				const int32 Index = (*((int32*)CachedMemoryHandles[FirstHandleForInstruction[Context.InstructionIndex] + 1].GetData()));
-				if(Context.IsValidArrayIndex(Index, ArrayHelper.Num()))
-				{
-					FRigVMMemoryHandle& ElementHandle = CachedMemoryHandles[FirstHandleForInstruction[Context.InstructionIndex] + 2];
-					uint8* TargetMemory = ArrayHelper.GetRawPtr(Index);
-					const uint8* SourceMemory = ElementHandle.GetData();
-					URigVMMemoryStorage::CopyProperty(ArrayProperty->Inner, TargetMemory, ElementHandle.GetProperty(), SourceMemory);
-				}
-
-				if(DebugMemoryStorageObject->Num() > 0)
-				{
-					const FRigVMTernaryOp& Op = ByteCode.GetOpAt<FRigVMTernaryOp>(Instruction);
-					CopyOperandForDebuggingIfNeeded(Op.ArgA, ArrayHandle);
-					CopyOperandForDebuggingIfNeeded(Op.ArgB, CachedMemoryHandles[FirstHandleForInstruction[Context.InstructionIndex] + 1]);
-					CopyOperandForDebuggingIfNeeded(Op.ArgC, CachedMemoryHandles[FirstHandleForInstruction[Context.InstructionIndex] + 2]);
-				}
-#endif
-				Context.InstructionIndex++;
-				break;
-			}
-			case ERigVMOpCode::ArrayInsert:
-			{
-#if !UE_RIGVM_UCLASS_BASED_STORAGE_DISABLED
-				FRigVMMemoryHandle& ArrayHandle = CachedMemoryHandles[FirstHandleForInstruction[Context.InstructionIndex]];
-				const FArrayProperty* ArrayProperty = CastFieldChecked<FArrayProperty>(ArrayHandle.GetProperty());
-				FScriptArrayHelper ArrayHelper(ArrayProperty, ArrayHandle.GetData());
-				if(Context.IsValidArraySize(ArrayHelper.Num() + 1))
-				{
-					int32 Index = (*((int32*)CachedMemoryHandles[FirstHandleForInstruction[Context.InstructionIndex] + 1].GetData()));
-					Index = FMath::Clamp<int32>(Index, 0, ArrayHelper.Num());
-					ArrayHelper.InsertValues(Index, 1);
-
-					FRigVMMemoryHandle& ElementHandle = CachedMemoryHandles[FirstHandleForInstruction[Context.InstructionIndex] + 2];
-					uint8* TargetMemory = ArrayHelper.GetRawPtr(Index);
-					const uint8* SourceMemory = ElementHandle.GetData();
-					URigVMMemoryStorage::CopyProperty(ArrayProperty->Inner, TargetMemory, ElementHandle.GetProperty(), SourceMemory);
-				}
-
-				if(DebugMemoryStorageObject->Num() > 0)
-				{
-					const FRigVMTernaryOp& Op = ByteCode.GetOpAt<FRigVMTernaryOp>(Instruction);
-					CopyOperandForDebuggingIfNeeded(Op.ArgA, ArrayHandle);
-					CopyOperandForDebuggingIfNeeded(Op.ArgB, CachedMemoryHandles[FirstHandleForInstruction[Context.InstructionIndex] + 1]);
-					CopyOperandForDebuggingIfNeeded(Op.ArgC, CachedMemoryHandles[FirstHandleForInstruction[Context.InstructionIndex] + 2]);
-				}
-#endif
-				Context.InstructionIndex++;
-				break;
-			}
-			case ERigVMOpCode::ArrayRemove:
-			{
-#if !UE_RIGVM_UCLASS_BASED_STORAGE_DISABLED
-				FRigVMMemoryHandle& ArrayHandle = CachedMemoryHandles[FirstHandleForInstruction[Context.InstructionIndex]];
-				const FArrayProperty* ArrayProperty = CastFieldChecked<FArrayProperty>(ArrayHandle.GetProperty());
-				FScriptArrayHelper ArrayHelper(ArrayProperty, ArrayHandle.GetData());
-				const int32 Index = (*((int32*)CachedMemoryHandles[FirstHandleForInstruction[Context.InstructionIndex] + 1].GetData()));
-				if(Context.IsValidArrayIndex(Index, ArrayHelper.Num()))
-				{
-					ArrayHelper.RemoveValues(Index, 1);
-				}
-
-				if(DebugMemoryStorageObject->Num() > 0)
-				{
-					const FRigVMBinaryOp& Op = ByteCode.GetOpAt<FRigVMBinaryOp>(Instruction);
-					CopyOperandForDebuggingIfNeeded(Op.ArgA, ArrayHandle);
-					CopyOperandForDebuggingIfNeeded(Op.ArgB, CachedMemoryHandles[FirstHandleForInstruction[Context.InstructionIndex] + 1]);
-				}
-#endif
-				Context.InstructionIndex++;
-				break;
-			}
-			case ERigVMOpCode::ArrayAdd:
-			{
-#if !UE_RIGVM_UCLASS_BASED_STORAGE_DISABLED
-				FRigVMMemoryHandle& ArrayHandle = CachedMemoryHandles[FirstHandleForInstruction[Context.InstructionIndex]];
-				const FArrayProperty* ArrayProperty = CastFieldChecked<FArrayProperty>(ArrayHandle.GetProperty());
-				FScriptArrayHelper ArrayHelper(ArrayProperty, ArrayHandle.GetData());
-				int32& Index = (*((int32*)CachedMemoryHandles[FirstHandleForInstruction[Context.InstructionIndex] + 2].GetData()));
-				if(Context.IsValidArraySize(ArrayHelper.Num() + 1))
-				{
-					FRigVMMemoryHandle& ElementHandle = CachedMemoryHandles[FirstHandleForInstruction[Context.InstructionIndex] + 1];
-					Index = ArrayHelper.AddValue();
-
-					uint8* TargetMemory = ArrayHelper.GetRawPtr(Index);
-					const uint8* SourceMemory = ElementHandle.GetData();
-					URigVMMemoryStorage::CopyProperty(ArrayProperty->Inner, TargetMemory, ElementHandle.GetProperty(), SourceMemory);
-				}
-				else
-				{
-					Index = INDEX_NONE;
-				}
-
-				if(DebugMemoryStorageObject->Num() > 0)
-				{
-					const FRigVMTernaryOp& Op = ByteCode.GetOpAt<FRigVMTernaryOp>(Instruction);
-					CopyOperandForDebuggingIfNeeded(Op.ArgA, ArrayHandle);
-					CopyOperandForDebuggingIfNeeded(Op.ArgB, CachedMemoryHandles[FirstHandleForInstruction[Context.InstructionIndex] + 1]);
-					CopyOperandForDebuggingIfNeeded(Op.ArgC, CachedMemoryHandles[FirstHandleForInstruction[Context.InstructionIndex] + 2]);
-				}
-#endif
-				Context.InstructionIndex++;
-				break;
-			}
-			case ERigVMOpCode::ArrayFind:
-			{
-#if !UE_RIGVM_UCLASS_BASED_STORAGE_DISABLED
-				FRigVMMemoryHandle& ArrayHandle = CachedMemoryHandles[FirstHandleForInstruction[Context.InstructionIndex]];
-				const FArrayProperty* ArrayProperty = CastFieldChecked<FArrayProperty>(ArrayHandle.GetProperty());
-				FScriptArrayHelper ArrayHelper(ArrayProperty, ArrayHandle.GetData());
-
-				FRigVMMemoryHandle& ElementHandle = CachedMemoryHandles[FirstHandleForInstruction[Context.InstructionIndex] + 1];
-				int32& FoundIndex = (*((int32*)CachedMemoryHandles[FirstHandleForInstruction[Context.InstructionIndex] + 2].GetData()));
-				bool& bFound = (*((bool*)CachedMemoryHandles[FirstHandleForInstruction[Context.InstructionIndex] + 3].GetData()));
-
-				FoundIndex = INDEX_NONE;
-				bFound = false;
-
-				const FProperty* PropertyA = ElementHandle.GetProperty();
-				const FProperty* PropertyB = ArrayProperty->Inner;
-
-				if(PropertyA->SameType(PropertyB))
-				{
-					const uint8* MemoryA = ElementHandle.GetData();
-
-					for(int32 Index = 0; Index < ArrayHelper.Num(); Index++)
-					{
-						const uint8* MemoryB = ArrayHelper.GetRawPtr(Index);
-						if(PropertyA->Identical(MemoryA, MemoryB))
-						{
-							FoundIndex = Index;
-							bFound = true;
-							break;
-						}
-					}
-				}
-				else
-				{
-					static const TCHAR IncompatibleTypes[] = TEXT("Array('%s') doesn't support searching for element('%$s').");
-					Context.Logf(EMessageSeverity::Error, IncompatibleTypes, *PropertyB->GetCPPType(), *PropertyA->GetCPPType());
-				}
-
-				if(DebugMemoryStorageObject->Num() > 0)
-				{
-					const FRigVMQuaternaryOp& Op = ByteCode.GetOpAt<FRigVMQuaternaryOp>(Instruction);
-					CopyOperandForDebuggingIfNeeded(Op.ArgA, ArrayHandle);
-					CopyOperandForDebuggingIfNeeded(Op.ArgB, CachedMemoryHandles[FirstHandleForInstruction[Context.InstructionIndex] + 1]);
-					CopyOperandForDebuggingIfNeeded(Op.ArgC, CachedMemoryHandles[FirstHandleForInstruction[Context.InstructionIndex] + 2]);
-					CopyOperandForDebuggingIfNeeded(Op.ArgD, CachedMemoryHandles[FirstHandleForInstruction[Context.InstructionIndex] + 3]);
-				}
-#endif
-				Context.InstructionIndex++;
-				break;
-			}
-			case ERigVMOpCode::ArrayIterator:
-			{
-#if !UE_RIGVM_UCLASS_BASED_STORAGE_DISABLED
-				FRigVMMemoryHandle& ArrayHandle = CachedMemoryHandles[FirstHandleForInstruction[Context.InstructionIndex]];
-				const FArrayProperty* ArrayProperty = CastFieldChecked<FArrayProperty>(ArrayHandle.GetProperty());
-				FScriptArrayHelper ArrayHelper(ArrayProperty, ArrayHandle.GetData());
-
-				FRigVMMemoryHandle& ElementHandle = CachedMemoryHandles[FirstHandleForInstruction[Context.InstructionIndex] + 1];
-				const int32& Index = (*((int32*)CachedMemoryHandles[FirstHandleForInstruction[Context.InstructionIndex] + 2].GetData()));
-				int32& Count = (*((int32*)CachedMemoryHandles[FirstHandleForInstruction[Context.InstructionIndex] + 3].GetData()));
-				float& Ratio = (*((float*)CachedMemoryHandles[FirstHandleForInstruction[Context.InstructionIndex] + 4].GetData()));
-				bool& bContinue = (*((bool*)CachedMemoryHandles[FirstHandleForInstruction[Context.InstructionIndex] + 5].GetData()));
-
-				Count = ArrayHelper.Num();
-				bContinue = Index >=0 && Index < Count;
-
-				if((Count <= 0) || !bContinue)
-				{
-					Ratio = 0.f;
-				}
-				else
-				{
-					Ratio = float(Index) / float(Count - 1);
-
-					uint8* TargetMemory = ElementHandle.GetData();
-					const uint8* SourceMemory = ArrayHelper.GetRawPtr(Index);
-					URigVMMemoryStorage::CopyProperty(ElementHandle.GetProperty(), TargetMemory, ArrayProperty->Inner, SourceMemory);
-
-					if(DebugMemoryStorageObject->Num() > 0)
-					{
-						const FRigVMSenaryOp& Op = ByteCode.GetOpAt<FRigVMSenaryOp>(Instruction);
-						CopyOperandForDebuggingIfNeeded(Op.ArgA, ArrayHandle); // array
-						CopyOperandForDebuggingIfNeeded(Op.ArgD, CachedMemoryHandles[FirstHandleForInstruction[Context.InstructionIndex] + 3]); // count
-
-						Context.BeginSlice(Count, Index);
-						CopyOperandForDebuggingIfNeeded(Op.ArgB, CachedMemoryHandles[FirstHandleForInstruction[Context.InstructionIndex] + 1]); // element
-						CopyOperandForDebuggingIfNeeded(Op.ArgC, CachedMemoryHandles[FirstHandleForInstruction[Context.InstructionIndex] + 2]); // index
-						CopyOperandForDebuggingIfNeeded(Op.ArgE, CachedMemoryHandles[FirstHandleForInstruction[Context.InstructionIndex] + 4]); // ratio
-						Context.EndSlice();
-					}
-				}
-
-#endif
-				Context.InstructionIndex++;
-				break;
-			}
-			case ERigVMOpCode::ArrayUnion:
-			case ERigVMOpCode::ArrayDifference:
-			case ERigVMOpCode::ArrayIntersection:
-			{
-#if !UE_RIGVM_UCLASS_BASED_STORAGE_DISABLED
-				FRigVMMemoryHandle& ArrayHandleA = CachedMemoryHandles[FirstHandleForInstruction[Context.InstructionIndex]]; 					
-				FRigVMMemoryHandle& ArrayHandleB = CachedMemoryHandles[FirstHandleForInstruction[Context.InstructionIndex] + 1]; 					
-				FScriptArrayHelper ArrayHelperA(CastFieldChecked<FArrayProperty>(ArrayHandleA.GetProperty()), ArrayHandleA.GetData());
-				FScriptArrayHelper ArrayHelperB(CastFieldChecked<FArrayProperty>(ArrayHandleB.GetProperty()), ArrayHandleB.GetData());
-				const FArrayProperty* ArrayPropertyA = CastFieldChecked<FArrayProperty>(ArrayHandleA.GetProperty());
-				const FArrayProperty* ArrayPropertyB = CastFieldChecked<FArrayProperty>(ArrayHandleB.GetProperty());
-				const FProperty* ElementPropertyA = ArrayPropertyA->Inner;
-				const FProperty* ElementPropertyB = ArrayPropertyB->Inner;
-
-				TMap<uint32, int32> HashA, HashB;
-				HashA.Reserve(ArrayHelperA.Num());
-				HashB.Reserve(ArrayHelperB.Num());
-
-				for(int32 Index = 0; Index < ArrayHelperA.Num(); Index++)
-				{
-					uint32 HashValue;
-					if (ElementPropertyA->PropertyFlags & CPF_HasGetValueTypeHash)
-					{
-						HashValue = ElementPropertyA->GetValueTypeHash(ArrayHelperA.GetRawPtr(Index));
-					}
-					else
-					{
-						FString Value;
-						ElementPropertyA->ExportTextItem(Value, ArrayHelperA.GetRawPtr(Index), nullptr, nullptr, PPF_None);
-						HashValue = TextKeyUtil::HashString(Value);
-					}
-					
-					if(!HashA.Contains(HashValue))
-					{
-						HashA.Add(HashValue, Index);
-					}
-				}
-				for(int32 Index = 0; Index < ArrayHelperB.Num(); Index++)
-				{
-					uint32 HashValue;
-					if (ElementPropertyB->PropertyFlags & CPF_HasGetValueTypeHash)
-					{
-						HashValue = ElementPropertyB->GetValueTypeHash(ArrayHelperB.GetRawPtr(Index));
-					}
-					else
-					{
-						FString Value;
-						ElementPropertyB->ExportTextItem(Value, ArrayHelperB.GetRawPtr(Index), nullptr, nullptr, PPF_None);
-						HashValue = TextKeyUtil::HashString(Value);
-					}
-					if(!HashB.Contains(HashValue))
-					{
-						HashB.Add(HashValue, Index);
-					}
-				}
-
-				if(Instruction.OpCode == ERigVMOpCode::ArrayUnion)
-				{
-					// copy the complete array to a temp storage
-					TArray<uint8, TAlignedHeapAllocator<16>> TempStorage;
-					const int32 NumElementsA = ArrayHelperA.Num();
-					TempStorage.AddZeroed(NumElementsA * ElementPropertyA->GetSize());
-					uint8* TempMemory = TempStorage.GetData();
-					for(int32 Index = 0; Index < NumElementsA; Index++)
-					{
-						ElementPropertyA->InitializeValue(TempMemory);
-						ElementPropertyA->CopyCompleteValue(TempMemory, ArrayHelperA.GetRawPtr(Index));
-						TempMemory += ElementPropertyA->GetSize();
-					}
-
-					ArrayHelperA.Resize(0);
-
-					for(const TPair<uint32, int32>& Pair : HashA)
-					{
-						int32 AddedIndex = ArrayHelperA.AddValue();
-						TempMemory = TempStorage.GetData() + Pair.Value * ElementPropertyA->GetSize();
-						
-						URigVMMemoryStorage::CopyProperty(
-							ElementPropertyA,
-							ArrayHelperA.GetRawPtr(AddedIndex),
-							ElementPropertyA,
-							TempMemory
-						);
-					}
-
-					TempMemory = TempStorage.GetData();
-					for(int32 Index = 0; Index < NumElementsA; Index++)
-					{
-						ElementPropertyA->DestroyValue(TempMemory);
-						TempMemory += ElementPropertyA->GetSize();
-					}
-
-					for(const TPair<uint32, int32>& Pair : HashB)
-					{
-						if(!HashA.Contains(Pair.Key))
-						{
-							int32 AddedIndex = ArrayHelperA.AddValue();
-							
-							URigVMMemoryStorage::CopyProperty(
-								ElementPropertyA,
-								ArrayHelperA.GetRawPtr(AddedIndex),
-								ElementPropertyB,
-								ArrayHelperB.GetRawPtr(Pair.Value)
-							);
-						}
-					}
-					
-					if(DebugMemoryStorageObject->Num() > 0)
-					{
-						const FRigVMBinaryOp& Op = ByteCode.GetOpAt<FRigVMBinaryOp>(Instruction);
-						CopyOperandForDebuggingIfNeeded(Op.ArgA, ArrayHandleA);
-						CopyOperandForDebuggingIfNeeded(Op.ArgB, ArrayHandleB);
-					}
-				}
-				else
-				{
-					FRigVMMemoryHandle& ResultArrayHandle = CachedMemoryHandles[FirstHandleForInstruction[Context.InstructionIndex] + 2]; 					
-					FScriptArrayHelper ResultArrayHelper(CastFieldChecked<FArrayProperty>(ResultArrayHandle.GetProperty()), ResultArrayHandle.GetData());
-					const FArrayProperty* ResultArrayProperty = CastFieldChecked<FArrayProperty>(ResultArrayHandle.GetProperty());
-					const FProperty* ResultElementProperty = ResultArrayProperty->Inner;
-
-					ResultArrayHelper.Resize(0);
-					
-					if(Instruction.OpCode == ERigVMOpCode::ArrayDifference)
-					{
-						for(const TPair<uint32, int32>& Pair : HashA)
-						{
-							if(!HashB.Contains(Pair.Key))
-							{
-								int32 AddedIndex = ResultArrayHelper.AddValue();
-								URigVMMemoryStorage::CopyProperty(
-									ResultElementProperty,
-									ResultArrayHelper.GetRawPtr(AddedIndex),
-									ElementPropertyA,
-									ArrayHelperA.GetRawPtr(Pair.Value)
-								);
-							}
-						}
-						for(const TPair<uint32, int32>& Pair : HashB)
-						{
-							if(!HashA.Contains(Pair.Key))
-							{
-								int32 AddedIndex = ResultArrayHelper.AddValue();
-								URigVMMemoryStorage::CopyProperty(
-									ResultElementProperty,
-									ResultArrayHelper.GetRawPtr(AddedIndex),
-									ElementPropertyB,
-									ArrayHelperB.GetRawPtr(Pair.Value)
-								);
-							}
-						}
-					}
-					else // intersection
-					{
-						for(const TPair<uint32, int32>& Pair : HashA)
-						{
-							if(HashB.Contains(Pair.Key))
-							{
-								int32 AddedIndex = ResultArrayHelper.AddValue();
-								URigVMMemoryStorage::CopyProperty(
-									ResultElementProperty,
-									ResultArrayHelper.GetRawPtr(AddedIndex),
-									ElementPropertyA,
-									ArrayHelperA.GetRawPtr(Pair.Value)
-								);
-							}
-						}
-					}
-
-					if(DebugMemoryStorageObject->Num() > 0)
-					{
-						const FRigVMTernaryOp& Op = ByteCode.GetOpAt<FRigVMTernaryOp>(Instruction);
-						CopyOperandForDebuggingIfNeeded(Op.ArgA, ArrayHandleA);
-						CopyOperandForDebuggingIfNeeded(Op.ArgB, ArrayHandleB);
-						CopyOperandForDebuggingIfNeeded(Op.ArgC, ResultArrayHandle);
-					}
-				}
-#endif
-				Context.InstructionIndex++;
-				break;
-			}
-			case ERigVMOpCode::ArrayReverse:
-			{
-#if !UE_RIGVM_UCLASS_BASED_STORAGE_DISABLED
-				FRigVMMemoryHandle& ArrayHandle = CachedMemoryHandles[FirstHandleForInstruction[Context.InstructionIndex]]; 					
-				FScriptArrayHelper ArrayHelper(CastFieldChecked<FArrayProperty>(ArrayHandle.GetProperty()), ArrayHandle.GetData());
-				for(int32 A=0, B=ArrayHelper.Num()-1; A<B; A++, B--)
-				{
-					ArrayHelper.SwapValues(A, B);
-				}
-
-				if(DebugMemoryStorageObject->Num() > 0)
-				{
-					const FRigVMUnaryOp& Op = ByteCode.GetOpAt<FRigVMUnaryOp>(Instruction);
-					CopyOperandForDebuggingIfNeeded(Op.Arg, ArrayHandle);
-				}
-#endif	
-				Context.InstructionIndex++;
-				break;
-			}
-			case ERigVMOpCode::Invalid:
-			{
-				ensure(false);
-				return false;
-			}
-		}
-
-#if WITH_EDITOR
-		if(Context.RuntimeSettings.bEnableProfiling && !InstructionVisitOrder.IsEmpty())
-		{
-			const uint64 EndCycles = FPlatformTime::Cycles64();
-			const uint64 Cycles = EndCycles - StartCycles;
-			if(InstructionCyclesDuringLastRun[CurrentInstructionIndex] == UINT64_MAX)
-			{
-				InstructionCyclesDuringLastRun[CurrentInstructionIndex] = Cycles;
-			}
-			else
-			{
-				InstructionCyclesDuringLastRun[CurrentInstructionIndex] += Cycles;
-			}
-
-			StartCycles = EndCycles;
-			OverallCycles += Cycles;
-		}
-#endif
-	}
-
-#if WITH_EDITOR
-	if (HaltedAtBreakpoint != nullptr)
-	{
-		DebugInfo->SetCurrentActiveBreakpoint(nullptr);
-		HaltedAtBreakpoint = nullptr;
-		ExecutionHalted().Broadcast(INDEX_NONE, nullptr, InEntryName);
-	}
-#endif
-
-	return true;
-}
-
-bool URigVM::Execute(const FName& InEntryName)
-{
-#if UE_RIGVM_UCLASS_BASED_STORAGE_DISABLED
-	return Execute(FRigVMMemoryContainerPtrArray(), FRigVMFixedArray<void*>(), InEntryName);
-#else
-	return Execute(TArray<URigVMMemoryStorage*>(), TArrayView<void*>(), InEntryName);
-#endif
-}
-
-FRigVMExternalVariable URigVM::GetExternalVariableByName(const FName& InExternalVariableName)
-{
-	for (const FRigVMExternalVariable& ExternalVariable : ExternalVariables)
-	{
-		if (ExternalVariable.Name == InExternalVariableName)
-		{
-			return ExternalVariable;
-		}
-	}
-	return FRigVMExternalVariable();
-}
-
-#if UE_RIGVM_UCLASS_BASED_STORAGE_DISABLED
-
-void URigVM::SetRegisterValueFromString(const FRigVMOperand& InOperand, const FString& InCPPType, const UObject* InCPPTypeObject, const TArray<FString>& InDefaultValues)
-{
-	if (InOperand.GetMemoryType() == ERigVMMemoryType::Literal)
-	{
-		GetLiteralMemory().SetRegisterValueFromString(InOperand, InCPPType, InCPPTypeObject, InDefaultValues);
-	}
-	else if (InOperand.GetMemoryType() == ERigVMMemoryType::Work)
-	{
-		GetWorkMemory().SetRegisterValueFromString(InOperand, InCPPType, InCPPTypeObject, InDefaultValues);
-	}
-	else if (InOperand.GetMemoryType() == ERigVMMemoryType::Debug)
-	{
-		GetDebugMemory().SetRegisterValueFromString(InOperand, InCPPType, InCPPTypeObject, InDefaultValues);
-	}
-}
-
-#else
-
-void URigVM::SetPropertyValueFromString(const FRigVMOperand& InOperand, const FString& InDefaultValue)
-{
-	URigVMMemoryStorage* Memory = GetMemoryByType(InOperand.GetMemoryType());
-	if(Memory == nullptr)
-	{
-		return;
-	}
-
-	Memory->SetDataFromString(InOperand.GetRegisterIndex(), InDefaultValue);
-}
-
-#endif
-
-#if WITH_EDITOR
-
-TArray<FString> URigVM::DumpByteCodeAsTextArray(const TArray<int32>& InInstructionOrder, bool bIncludeLineNumbers, TFunction<FString(const FString& RegisterName, const FString& RegisterOffsetName)> OperandFormatFunction)
-{
-	RefreshInstructionsIfRequired();
-	const FRigVMByteCode& ByteCode = GetByteCode();
-	const TArray<FName>& FunctionNames = GetFunctionNames();
-
-	TArray<int32> InstructionOrder;
-	InstructionOrder.Append(InInstructionOrder);
-	if (InstructionOrder.Num() == 0)
-	{
-		for (int32 InstructionIndex = 0; InstructionIndex < Instructions.Num(); InstructionIndex++)
-		{
-			InstructionOrder.Add(InstructionIndex);
-		}
-	}
-
-	TArray<FString> Result;
-
-	for (int32 InstructionIndex : InstructionOrder)
-	{
-		FString ResultLine;
-
-		switch (Instructions[InstructionIndex].OpCode)
-		{
-			case ERigVMOpCode::Execute_0_Operands:
-			case ERigVMOpCode::Execute_1_Operands:
-			case ERigVMOpCode::Execute_2_Operands:
-			case ERigVMOpCode::Execute_3_Operands:
-			case ERigVMOpCode::Execute_4_Operands:
-			case ERigVMOpCode::Execute_5_Operands:
-			case ERigVMOpCode::Execute_6_Operands:
-			case ERigVMOpCode::Execute_7_Operands:
-			case ERigVMOpCode::Execute_8_Operands:
-			case ERigVMOpCode::Execute_9_Operands:
-			case ERigVMOpCode::Execute_10_Operands:
-			case ERigVMOpCode::Execute_11_Operands:
-			case ERigVMOpCode::Execute_12_Operands:
-			case ERigVMOpCode::Execute_13_Operands:
-			case ERigVMOpCode::Execute_14_Operands:
-			case ERigVMOpCode::Execute_15_Operands:
-			case ERigVMOpCode::Execute_16_Operands:
-			case ERigVMOpCode::Execute_17_Operands:
-			case ERigVMOpCode::Execute_18_Operands:
-			case ERigVMOpCode::Execute_19_Operands:
-			case ERigVMOpCode::Execute_20_Operands:
-			case ERigVMOpCode::Execute_21_Operands:
-			case ERigVMOpCode::Execute_22_Operands:
-			case ERigVMOpCode::Execute_23_Operands:
-			case ERigVMOpCode::Execute_24_Operands:
-			case ERigVMOpCode::Execute_25_Operands:
-			case ERigVMOpCode::Execute_26_Operands:
-			case ERigVMOpCode::Execute_27_Operands:
-			case ERigVMOpCode::Execute_28_Operands:
-			case ERigVMOpCode::Execute_29_Operands:
-			case ERigVMOpCode::Execute_30_Operands:
-			case ERigVMOpCode::Execute_31_Operands:
-			case ERigVMOpCode::Execute_32_Operands:
-			case ERigVMOpCode::Execute_33_Operands:
-			case ERigVMOpCode::Execute_34_Operands:
-			case ERigVMOpCode::Execute_35_Operands:
-			case ERigVMOpCode::Execute_36_Operands:
-			case ERigVMOpCode::Execute_37_Operands:
-			case ERigVMOpCode::Execute_38_Operands:
-			case ERigVMOpCode::Execute_39_Operands:
-			case ERigVMOpCode::Execute_40_Operands:
-			case ERigVMOpCode::Execute_41_Operands:
-			case ERigVMOpCode::Execute_42_Operands:
-			case ERigVMOpCode::Execute_43_Operands:
-			case ERigVMOpCode::Execute_44_Operands:
-			case ERigVMOpCode::Execute_45_Operands:
-			case ERigVMOpCode::Execute_46_Operands:
-			case ERigVMOpCode::Execute_47_Operands:
-			case ERigVMOpCode::Execute_48_Operands:
-			case ERigVMOpCode::Execute_49_Operands:
-			case ERigVMOpCode::Execute_50_Operands:
-			case ERigVMOpCode::Execute_51_Operands:
-			case ERigVMOpCode::Execute_52_Operands:
-			case ERigVMOpCode::Execute_53_Operands:
-			case ERigVMOpCode::Execute_54_Operands:
-			case ERigVMOpCode::Execute_55_Operands:
-			case ERigVMOpCode::Execute_56_Operands:
-			case ERigVMOpCode::Execute_57_Operands:
-			case ERigVMOpCode::Execute_58_Operands:
-			case ERigVMOpCode::Execute_59_Operands:
-			case ERigVMOpCode::Execute_60_Operands:
-			case ERigVMOpCode::Execute_61_Operands:
-			case ERigVMOpCode::Execute_62_Operands:
-			case ERigVMOpCode::Execute_63_Operands:
-			case ERigVMOpCode::Execute_64_Operands:
-			{
 				const FRigVMExecuteOp& Op = ByteCode.GetOpAt<FRigVMExecuteOp>(Instructions[InstructionIndex]);
 				FString FunctionName = FunctionNames[Op.FunctionIndex].ToString();
 				FRigVMOperandArray Operands = ByteCode.GetOperandsForExecuteOp(Instructions[InstructionIndex]);
@@ -3920,7 +3261,6 @@
 				ResultLine = FString::Printf(TEXT("Copy %s to %s"), *GetOperandLabel(Op.Source, OperandFormatFunction), *GetOperandLabel(Op.Target, OperandFormatFunction));
 				break;
 			}
->>>>>>> 6bbb88c8
 			case ERigVMOpCode::Equals:
 			{
 				const FRigVMComparisonOp& Op = ByteCode.GetOpAt<FRigVMComparisonOp>(Instructions[InstructionIndex]);
@@ -3928,677 +3268,6 @@
 				break;
 			}
 			case ERigVMOpCode::NotEquals:
-<<<<<<< HEAD
-			case ERigVMOpCode::JumpAbsolute:
-			case ERigVMOpCode::JumpForward:
-			case ERigVMOpCode::JumpBackward:
-			case ERigVMOpCode::JumpAbsoluteIf:
-			case ERigVMOpCode::JumpForwardIf:
-			case ERigVMOpCode::JumpBackwardIf:
-			case ERigVMOpCode::ChangeType:
-			case ERigVMOpCode::BeginBlock:
-			case ERigVMOpCode::EndBlock:
-			case ERigVMOpCode::Exit:
-			{
-				break;
-			}
-			case ERigVMOpCode::Invalid:
-			{
-				ensure(false);
-				return false;
-			}
-		}
-		Context.InstructionIndex++;
-	}
-
-	return true;
-}
-
-bool URigVM::Execute(FRigVMMemoryContainerPtrArray Memory, FRigVMFixedArray<void*> AdditionalArguments, const FName& InEntryName)
-{
-	if (ExecutingThreadId != INDEX_NONE)
-	{
-		ensureMsgf(ExecutingThreadId == FPlatformTLS::GetCurrentThreadId(), TEXT("RigVM::Execute from multiple threads (%d and %d)"), ExecutingThreadId, (int32)FPlatformTLS::GetCurrentThreadId());
-	}
-	CopyDeferredVMIfRequired();
-	TGuardValue<int32> GuardThreadId(ExecutingThreadId, FPlatformTLS::GetCurrentThreadId());
-
-	ResolveFunctionsIfRequired();
-	RefreshInstructionsIfRequired();
-
-	if (Instructions.Num() == 0)
-	{
-		return true;
-	}
-
-	FRigVMMemoryContainer* LocalMemory[] = { WorkMemoryPtr, LiteralMemoryPtr }; 
-	if (Memory.Num() == 0)
-	{
-		Memory = FRigVMMemoryContainerPtrArray(LocalMemory, 2);
-	}
-
-	CacheMemoryHandlesIfRequired(Memory);
-	FRigVMByteCode& ByteCode = GetByteCode();
-	TArray<FRigVMFunctionPtr>& Functions = GetFunctions();
-
-#if WITH_EDITOR
-	TArray<FName>& FunctionNames = GetFunctionNames();
-	InstructionVisitedDuringLastRun.Reset();
-	InstructionVisitOrder.Reset();
-	InstructionVisitedDuringLastRun.SetNumZeroed(Instructions.Num());
-#endif
-
-	Context.Reset();
-	Context.SliceOffsets.AddZeroed(Instructions.Num());
-	Context.OpaqueArguments = AdditionalArguments;
-	Context.ExternalVariables = ExternalVariables;
-
-	if (!InEntryName.IsNone())
-	{
-		int32 EntryIndex = ByteCode.FindEntryIndex(InEntryName);
-		if (EntryIndex == INDEX_NONE)
-		{
-			return false;
-		}
-		Context.InstructionIndex = (uint16)ByteCode.GetEntry(EntryIndex).InstructionIndex;
-	}
-
-	while (Instructions.IsValidIndex(Context.InstructionIndex))
-	{
-#if WITH_EDITOR
-		InstructionVisitedDuringLastRun[Context.InstructionIndex] = true;
-		InstructionVisitOrder.Add(Context.InstructionIndex);
-#endif
-
-		const FRigVMInstruction& Instruction = Instructions[Context.InstructionIndex];
-
-		switch (Instruction.OpCode)
-		{
-			case ERigVMOpCode::Execute_0_Operands:
-			case ERigVMOpCode::Execute_1_Operands:
-			case ERigVMOpCode::Execute_2_Operands:
-			case ERigVMOpCode::Execute_3_Operands:
-			case ERigVMOpCode::Execute_4_Operands:
-			case ERigVMOpCode::Execute_5_Operands:
-			case ERigVMOpCode::Execute_6_Operands:
-			case ERigVMOpCode::Execute_7_Operands:
-			case ERigVMOpCode::Execute_8_Operands:
-			case ERigVMOpCode::Execute_9_Operands:
-			case ERigVMOpCode::Execute_10_Operands:
-			case ERigVMOpCode::Execute_11_Operands:
-			case ERigVMOpCode::Execute_12_Operands:
-			case ERigVMOpCode::Execute_13_Operands:
-			case ERigVMOpCode::Execute_14_Operands:
-			case ERigVMOpCode::Execute_15_Operands:
-			case ERigVMOpCode::Execute_16_Operands:
-			case ERigVMOpCode::Execute_17_Operands:
-			case ERigVMOpCode::Execute_18_Operands:
-			case ERigVMOpCode::Execute_19_Operands:
-			case ERigVMOpCode::Execute_20_Operands:
-			case ERigVMOpCode::Execute_21_Operands:
-			case ERigVMOpCode::Execute_22_Operands:
-			case ERigVMOpCode::Execute_23_Operands:
-			case ERigVMOpCode::Execute_24_Operands:
-			case ERigVMOpCode::Execute_25_Operands:
-			case ERigVMOpCode::Execute_26_Operands:
-			case ERigVMOpCode::Execute_27_Operands:
-			case ERigVMOpCode::Execute_28_Operands:
-			case ERigVMOpCode::Execute_29_Operands:
-			case ERigVMOpCode::Execute_30_Operands:
-			case ERigVMOpCode::Execute_31_Operands:
-			case ERigVMOpCode::Execute_32_Operands:
-			case ERigVMOpCode::Execute_33_Operands:
-			case ERigVMOpCode::Execute_34_Operands:
-			case ERigVMOpCode::Execute_35_Operands:
-			case ERigVMOpCode::Execute_36_Operands:
-			case ERigVMOpCode::Execute_37_Operands:
-			case ERigVMOpCode::Execute_38_Operands:
-			case ERigVMOpCode::Execute_39_Operands:
-			case ERigVMOpCode::Execute_40_Operands:
-			case ERigVMOpCode::Execute_41_Operands:
-			case ERigVMOpCode::Execute_42_Operands:
-			case ERigVMOpCode::Execute_43_Operands:
-			case ERigVMOpCode::Execute_44_Operands:
-			case ERigVMOpCode::Execute_45_Operands:
-			case ERigVMOpCode::Execute_46_Operands:
-			case ERigVMOpCode::Execute_47_Operands:
-			case ERigVMOpCode::Execute_48_Operands:
-			case ERigVMOpCode::Execute_49_Operands:
-			case ERigVMOpCode::Execute_50_Operands:
-			case ERigVMOpCode::Execute_51_Operands:
-			case ERigVMOpCode::Execute_52_Operands:
-			case ERigVMOpCode::Execute_53_Operands:
-			case ERigVMOpCode::Execute_54_Operands:
-			case ERigVMOpCode::Execute_55_Operands:
-			case ERigVMOpCode::Execute_56_Operands:
-			case ERigVMOpCode::Execute_57_Operands:
-			case ERigVMOpCode::Execute_58_Operands:
-			case ERigVMOpCode::Execute_59_Operands:
-			case ERigVMOpCode::Execute_60_Operands:
-			case ERigVMOpCode::Execute_61_Operands:
-			case ERigVMOpCode::Execute_62_Operands:
-			case ERigVMOpCode::Execute_63_Operands:
-			case ERigVMOpCode::Execute_64_Operands:
-			{
-				const FRigVMExecuteOp& Op = ByteCode.GetOpAt<FRigVMExecuteOp>(Instruction);
-				int32 OperandCount = FirstHandleForInstruction[Context.InstructionIndex + 1] - FirstHandleForInstruction[Context.InstructionIndex];
-				FRigVMMemoryHandleArray OpHandles(&CachedMemoryHandles[FirstHandleForInstruction[Context.InstructionIndex]], OperandCount);
-#if WITH_EDITOR
-				Context.FunctionName = FunctionNames[Op.FunctionIndex];
-#endif
-				(*Functions[Op.FunctionIndex])(Context, OpHandles);
-				Context.InstructionIndex++;
-				break;
-			}
-			case ERigVMOpCode::Zero:
-			{
-				*((int32*)CachedMemoryHandles[FirstHandleForInstruction[Context.InstructionIndex]].GetData()) = 0;
-				Context.InstructionIndex++;
-				break;
-			}
-			case ERigVMOpCode::BoolFalse:
-			{
-				*((bool*)CachedMemoryHandles[FirstHandleForInstruction[Context.InstructionIndex]].GetData()) = false;
-				Context.InstructionIndex++;
-				break;
-			}
-			case ERigVMOpCode::BoolTrue:
-			{
-				*((bool*)CachedMemoryHandles[FirstHandleForInstruction[Context.InstructionIndex]].GetData()) = true;
-				Context.InstructionIndex++;
-				break;
-			}
-			case ERigVMOpCode::Copy:
-			{
-				const FRigVMCopyOp& Op = ByteCode.GetOpAt<FRigVMCopyOp>(Instruction);
-
-				FRigVMMemoryHandle& SourceHandle = CachedMemoryHandles[FirstHandleForInstruction[Context.InstructionIndex]];
-				FRigVMMemoryHandle& TargetHandle = CachedMemoryHandles[FirstHandleForInstruction[Context.InstructionIndex] + 1];
-				void* SourcePtr = SourceHandle;
-				void* TargetPtr = TargetHandle;
-
-				uint64 NumBytes = reinterpret_cast<uint64>(CachedMemoryHandles[FirstHandleForInstruction[Context.InstructionIndex] + 2].GetData());
-				ERigVMRegisterType MemoryType = (ERigVMRegisterType)reinterpret_cast<uint64>(CachedMemoryHandles[FirstHandleForInstruction[Context.InstructionIndex] + 3].GetData());
-
-				if (TargetHandle.Type == FRigVMMemoryHandle::Dynamic)
-				{
-					FRigVMByteArray* Storage = (FRigVMByteArray*)TargetHandle.Ptr;
-					if (Context.GetSlice().GetIndex() == 0)
-					{
-						Storage->Reset();
-					}
-					int32 ByteIndex = Storage->AddZeroed(NumBytes);
-					TargetPtr = Storage->GetData() + ByteIndex;
-				}
-				else if (TargetHandle.Type == FRigVMMemoryHandle::NestedDynamic)
-				{
-					FRigVMNestedByteArray* Storage = (FRigVMNestedByteArray*)TargetHandle.Ptr;
-					if (Context.GetSlice().GetIndex() == 0)
-					{
-						Storage->Reset();
-					}
-					int32 ArrayIndex = Storage->Add(FRigVMByteArray());
-					(*Storage)[ArrayIndex].AddZeroed(NumBytes);
-					TargetPtr = (*Storage)[ArrayIndex].GetData();
-				}
-
-				switch (MemoryType)
-				{
-					case ERigVMRegisterType::Plain:
-					{
-						FMemory::Memcpy(TargetPtr, SourcePtr, NumBytes);
-						break;
-					}
-					case ERigVMRegisterType::Name:
-					{
-						int32 NumNames = NumBytes / sizeof(FName);
-						FRigVMFixedArray<FName> TargetNames((FName*)TargetPtr, NumNames);
-						FRigVMFixedArray<FName> SourceNames((FName*)SourcePtr, NumNames);
-						for (int32 Index = 0; Index < NumNames; Index++)
-						{
-							TargetNames[Index] = SourceNames[Index];
-						}
-						break;
-					}
-					case ERigVMRegisterType::String:
-					{
-						int32 NumStrings = NumBytes / sizeof(FString);
-						FRigVMFixedArray<FString> TargetStrings((FString*)TargetPtr, NumStrings);
-						FRigVMFixedArray<FString> SourceStrings((FString*)SourcePtr, NumStrings);
-						for (int32 Index = 0; Index < NumStrings; Index++)
-						{
-							TargetStrings[Index] = SourceStrings[Index];
-						}
-						break;
-					}
-					case ERigVMRegisterType::Struct:
-					{
-						UScriptStruct* ScriptStruct = (UScriptStruct*)CachedMemoryHandles[FirstHandleForInstruction[Context.InstructionIndex] + 4].GetData();
-						int32 NumStructs = NumBytes / ScriptStruct->GetStructureSize();
-						if (NumStructs > 0 && TargetPtr)
-						{
-							ScriptStruct->CopyScriptStruct(TargetPtr, SourcePtr, NumStructs);
-						}
-						break;
-					}
-					default:
-					{
-						// the default pass for any complex memory
-						Memory[Op.Target.GetContainerIndex()]->Copy(Op.Source, Op.Target, Memory[Op.Source.GetContainerIndex()]);
-						break;
-					}
-				}
-
-				Context.InstructionIndex++;
-				break;
-			}
-			case ERigVMOpCode::Increment:
-			{
-				(*((int32*)CachedMemoryHandles[FirstHandleForInstruction[Context.InstructionIndex]].GetData()))++;
-				Context.InstructionIndex++;
-				break;
-			}
-			case ERigVMOpCode::Decrement:
-			{
-				(*((int32*)CachedMemoryHandles[FirstHandleForInstruction[Context.InstructionIndex]].GetData()))--;
-				Context.InstructionIndex++;
-				break;
-			}
-			case ERigVMOpCode::Equals:
-			case ERigVMOpCode::NotEquals:
-			{
-				const FRigVMComparisonOp& Op = ByteCode.GetOpAt<FRigVMComparisonOp>(Instruction);
-				const FRigVMRegister& RegisterA = (*Memory[Op.A.GetContainerIndex()])[Op.A.GetRegisterIndex()];
-				const FRigVMRegister& RegisterB = (*Memory[Op.B.GetContainerIndex()])[Op.B.GetRegisterIndex()];
-				uint16 BytesA = RegisterA.GetNumBytesPerSlice();
-				uint16 BytesB = RegisterB.GetNumBytesPerSlice();
-				
-				bool Result = false;
-				if (BytesA == BytesB && RegisterA.Type == RegisterB.Type && RegisterA.ScriptStructIndex == RegisterB.ScriptStructIndex)
-				{
-					switch (RegisterA.Type)
-					{
-						case ERigVMRegisterType::Plain:
-						case ERigVMRegisterType::Name:
-						{
-							void* DataA = CachedMemoryHandles[FirstHandleForInstruction[Context.InstructionIndex]].GetData();
-							void* DataB = CachedMemoryHandles[FirstHandleForInstruction[Context.InstructionIndex]+1].GetData();
-							Result = FMemory::Memcmp(DataA, DataB, BytesA) == 0;
-							break;
-						}
-						case ERigVMRegisterType::String:
-						{
-							FRigVMFixedArray<FString> StringsA = Memory[Op.A.GetContainerIndex()]->GetFixedArray<FString>(Op.A.GetRegisterIndex());
-							FRigVMFixedArray<FString> StringsB = Memory[Op.B.GetContainerIndex()]->GetFixedArray<FString>(Op.B.GetRegisterIndex());
-
-							Result = true;
-							for (int32 StringIndex = 0; StringIndex < StringsA.Num(); StringIndex++)
-							{
-								if (StringsA[StringIndex] != StringsB[StringIndex])
-								{
-									Result = false;
-									break;
-								}
-							}
-							break;
-						}
-						case ERigVMRegisterType::Struct:
-						{
-							UScriptStruct* ScriptStruct = Memory[Op.A.GetContainerIndex()]->GetScriptStruct(RegisterA.ScriptStructIndex);
-
-							uint8* DataA = (uint8*)CachedMemoryHandles[FirstHandleForInstruction[Context.InstructionIndex]].GetData();
-							uint8* DataB = (uint8*)CachedMemoryHandles[FirstHandleForInstruction[Context.InstructionIndex]+1].GetData();
-							
-							Result = true;
-							for (int32 ElementIndex = 0; ElementIndex < RegisterA.ElementCount; ElementIndex++)
-							{
-								if (!ScriptStruct->CompareScriptStruct(DataA, DataB, 0))
-								{
-									Result = false;
-									break;
-								}
-								DataA += RegisterA.ElementSize;
-								DataB += RegisterB.ElementSize;
-							}
-
-							break;
-						}
-						case ERigVMRegisterType::Invalid:
-						{
-							break;
-						}
-					}
-				}
-				if (Op.OpCode == ERigVMOpCode::NotEquals)
-				{
-					Result = !Result;
-				}
-
-				*((bool*)CachedMemoryHandles[FirstHandleForInstruction[Context.InstructionIndex]+2].GetData()) = Result;
-				Context.InstructionIndex++;
-				break;
-			}
-			case ERigVMOpCode::JumpAbsolute:
-			{
-				const FRigVMJumpOp& Op = ByteCode.GetOpAt<FRigVMJumpOp>(Instruction);
-				Context.InstructionIndex = Op.InstructionIndex;
-				break;
-			}
-			case ERigVMOpCode::JumpForward:
-			{
-				const FRigVMJumpOp& Op = ByteCode.GetOpAt<FRigVMJumpOp>(Instruction);
-				Context.InstructionIndex += Op.InstructionIndex;
-				break;
-			}
-			case ERigVMOpCode::JumpBackward:
-			{
-				const FRigVMJumpOp& Op = ByteCode.GetOpAt<FRigVMJumpOp>(Instruction);
-				Context.InstructionIndex -= Op.InstructionIndex;
-				break;
-			}
-			case ERigVMOpCode::JumpAbsoluteIf:
-			{
-				const FRigVMJumpIfOp& Op = ByteCode.GetOpAt<FRigVMJumpIfOp>(Instruction);
-				bool Condition = *(bool*)CachedMemoryHandles[FirstHandleForInstruction[Context.InstructionIndex]].GetData();
-				if (Condition == Op.Condition)
-				{
-					Context.InstructionIndex = Op.InstructionIndex;
-				}
-				else
-				{
-					Context.InstructionIndex++;
-				}
-				break;
-			}
-			case ERigVMOpCode::JumpForwardIf:
-			{
-				const FRigVMJumpIfOp& Op = ByteCode.GetOpAt<FRigVMJumpIfOp>(Instruction);
-				bool Condition = *(bool*)CachedMemoryHandles[FirstHandleForInstruction[Context.InstructionIndex]].GetData();
-				if (Condition == Op.Condition)
-				{
-					Context.InstructionIndex += Op.InstructionIndex;
-				}
-				else
-				{
-					Context.InstructionIndex++;
-				}
-				break;
-			}
-			case ERigVMOpCode::JumpBackwardIf:
-			{
-				const FRigVMJumpIfOp& Op = ByteCode.GetOpAt<FRigVMJumpIfOp>(Instruction);
-				bool Condition = *(bool*)CachedMemoryHandles[FirstHandleForInstruction[Context.InstructionIndex]].GetData();
-				if (Condition == Op.Condition)
-				{
-					Context.InstructionIndex -= Op.InstructionIndex;
-				}
-				else
-				{
-					Context.InstructionIndex++;
-				}
-				break;
-			}
-			case ERigVMOpCode::ChangeType:
-			{
-				ensureMsgf(false, TEXT("not implemented."));
-				break;
-			}
-			case ERigVMOpCode::Exit:
-			{
-				return true;
-			}
-			case ERigVMOpCode::BeginBlock:
-			{
-				int32 Count = (*((int32*)CachedMemoryHandles[FirstHandleForInstruction[Context.InstructionIndex]].GetData()));
-				int32 Index = (*((int32*)CachedMemoryHandles[FirstHandleForInstruction[Context.InstructionIndex] + 1].GetData()));
-				Context.BeginSlice(Count, Index);
-				Context.InstructionIndex++;
-				break;
-			}
-			case ERigVMOpCode::EndBlock:
-			{
-				Context.EndSlice();
-				Context.InstructionIndex++;
-				break;
-			}
-			case ERigVMOpCode::Invalid:
-			{
-				ensure(false);
-				return false;
-			}
-		}
-	}
-
-	return true;
-}
-
-bool URigVM::Execute(const FName& InEntryName)
-{
-	return Execute(FRigVMMemoryContainerPtrArray(), FRigVMFixedArray<void*>(), InEntryName);
-}
-
-FRigVMExternalVariable URigVM::GetExternalVariableByName(const FName& InExternalVariableName)
-{
-	for (const FRigVMExternalVariable& ExternalVariable : ExternalVariables)
-	{
-		if (ExternalVariable.Name == InExternalVariableName)
-		{
-			return ExternalVariable;
-		}
-	}
-	return FRigVMExternalVariable();
-}
-
-void URigVM::SetRegisterValueFromString(const FRigVMOperand& InOperand, const FString& InCPPType, const UObject* InCPPTypeObject, const TArray<FString>& InDefaultValues)
-{
-	if (InOperand.GetMemoryType() == ERigVMMemoryType::Literal)
-	{
-		GetLiteralMemory().SetRegisterValueFromString(InOperand, InCPPType, InCPPTypeObject, InDefaultValues);
-	}
-	else if (InOperand.GetMemoryType() == ERigVMMemoryType::Work)
-	{
-		GetWorkMemory().SetRegisterValueFromString(InOperand, InCPPType, InCPPTypeObject, InDefaultValues);
-	}
-}
-
-
-#if WITH_EDITOR
-
-TArray<FString> URigVM::DumpByteCodeAsTextArray(const TArray<int32>& InInstructionOrder, bool bIncludeLineNumbers)
-{
-	RefreshInstructionsIfRequired();
-	const FRigVMByteCode& ByteCode = GetByteCode();
-	const TArray<FName>& FunctionNames = GetFunctionNames();
-
-	TArray<int32> InstructionOrder;
-	InstructionOrder.Append(InInstructionOrder);
-	if (InstructionOrder.Num() == 0)
-	{
-		for (int32 InstructionIndex = 0; InstructionIndex < Instructions.Num(); InstructionIndex++)
-		{
-			InstructionOrder.Add(InstructionIndex);
-		}
-	}
-
-	TArray<FString> Result;
-
-	for (int32 InstructionIndex : InstructionOrder)
-	{
-		FString ResultLine;
-
-		switch (Instructions[InstructionIndex].OpCode)
-		{
-			case ERigVMOpCode::Execute_0_Operands:
-			case ERigVMOpCode::Execute_1_Operands:
-			case ERigVMOpCode::Execute_2_Operands:
-			case ERigVMOpCode::Execute_3_Operands:
-			case ERigVMOpCode::Execute_4_Operands:
-			case ERigVMOpCode::Execute_5_Operands:
-			case ERigVMOpCode::Execute_6_Operands:
-			case ERigVMOpCode::Execute_7_Operands:
-			case ERigVMOpCode::Execute_8_Operands:
-			case ERigVMOpCode::Execute_9_Operands:
-			case ERigVMOpCode::Execute_10_Operands:
-			case ERigVMOpCode::Execute_11_Operands:
-			case ERigVMOpCode::Execute_12_Operands:
-			case ERigVMOpCode::Execute_13_Operands:
-			case ERigVMOpCode::Execute_14_Operands:
-			case ERigVMOpCode::Execute_15_Operands:
-			case ERigVMOpCode::Execute_16_Operands:
-			case ERigVMOpCode::Execute_17_Operands:
-			case ERigVMOpCode::Execute_18_Operands:
-			case ERigVMOpCode::Execute_19_Operands:
-			case ERigVMOpCode::Execute_20_Operands:
-			case ERigVMOpCode::Execute_21_Operands:
-			case ERigVMOpCode::Execute_22_Operands:
-			case ERigVMOpCode::Execute_23_Operands:
-			case ERigVMOpCode::Execute_24_Operands:
-			case ERigVMOpCode::Execute_25_Operands:
-			case ERigVMOpCode::Execute_26_Operands:
-			case ERigVMOpCode::Execute_27_Operands:
-			case ERigVMOpCode::Execute_28_Operands:
-			case ERigVMOpCode::Execute_29_Operands:
-			case ERigVMOpCode::Execute_30_Operands:
-			case ERigVMOpCode::Execute_31_Operands:
-			case ERigVMOpCode::Execute_32_Operands:
-			case ERigVMOpCode::Execute_33_Operands:
-			case ERigVMOpCode::Execute_34_Operands:
-			case ERigVMOpCode::Execute_35_Operands:
-			case ERigVMOpCode::Execute_36_Operands:
-			case ERigVMOpCode::Execute_37_Operands:
-			case ERigVMOpCode::Execute_38_Operands:
-			case ERigVMOpCode::Execute_39_Operands:
-			case ERigVMOpCode::Execute_40_Operands:
-			case ERigVMOpCode::Execute_41_Operands:
-			case ERigVMOpCode::Execute_42_Operands:
-			case ERigVMOpCode::Execute_43_Operands:
-			case ERigVMOpCode::Execute_44_Operands:
-			case ERigVMOpCode::Execute_45_Operands:
-			case ERigVMOpCode::Execute_46_Operands:
-			case ERigVMOpCode::Execute_47_Operands:
-			case ERigVMOpCode::Execute_48_Operands:
-			case ERigVMOpCode::Execute_49_Operands:
-			case ERigVMOpCode::Execute_50_Operands:
-			case ERigVMOpCode::Execute_51_Operands:
-			case ERigVMOpCode::Execute_52_Operands:
-			case ERigVMOpCode::Execute_53_Operands:
-			case ERigVMOpCode::Execute_54_Operands:
-			case ERigVMOpCode::Execute_55_Operands:
-			case ERigVMOpCode::Execute_56_Operands:
-			case ERigVMOpCode::Execute_57_Operands:
-			case ERigVMOpCode::Execute_58_Operands:
-			case ERigVMOpCode::Execute_59_Operands:
-			case ERigVMOpCode::Execute_60_Operands:
-			case ERigVMOpCode::Execute_61_Operands:
-			case ERigVMOpCode::Execute_62_Operands:
-			case ERigVMOpCode::Execute_63_Operands:
-			case ERigVMOpCode::Execute_64_Operands:
-			{
-				const FRigVMExecuteOp& Op = ByteCode.GetOpAt<FRigVMExecuteOp>(Instructions[InstructionIndex]);
-				FString FunctionName = FunctionNames[Op.FunctionIndex].ToString();
-				FRigVMOperandArray Operands = ByteCode.GetOperandsForExecuteOp(Instructions[InstructionIndex]);
-
-				TArray<FString> Labels;
-				for (const FRigVMOperand& Operand : Operands)
-				{
-					Labels.Add(GetOperandLabel(Operand));
-				}
-
-				ResultLine = FString::Printf(TEXT("%s(%s)"), *FunctionName, *FString::Join(Labels, TEXT(",")));
-				break;
-			}
-			case ERigVMOpCode::Zero:
-			{
-				const FRigVMUnaryOp& Op = ByteCode.GetOpAt<FRigVMUnaryOp>(Instructions[InstructionIndex]);
-				ResultLine = FString::Printf(TEXT("Set %s to 0"), *GetOperandLabel(Op.Arg));
-				break;
-			}
-			case ERigVMOpCode::BoolFalse:
-			{
-				const FRigVMUnaryOp& Op = ByteCode.GetOpAt<FRigVMUnaryOp>(Instructions[InstructionIndex]);
-				ResultLine = FString::Printf(TEXT("Set %s to False"), *GetOperandLabel(Op.Arg));
-				break;
-			}
-			case ERigVMOpCode::BoolTrue:
-			{
-				const FRigVMUnaryOp& Op = ByteCode.GetOpAt<FRigVMUnaryOp>(Instructions[InstructionIndex]);
-				ResultLine = FString::Printf(TEXT("Set %s to True"), *GetOperandLabel(Op.Arg));
-				break;
-			}
-			case ERigVMOpCode::Increment:
-			{
-				const FRigVMUnaryOp& Op = ByteCode.GetOpAt<FRigVMUnaryOp>(Instructions[InstructionIndex]);
-				ResultLine = FString::Printf(TEXT("Inc %s ++"), *GetOperandLabel(Op.Arg));
-				break;
-			}
-			case ERigVMOpCode::Decrement:
-			{
-				const FRigVMUnaryOp& Op = ByteCode.GetOpAt<FRigVMUnaryOp>(Instructions[InstructionIndex]);
-				ResultLine = FString::Printf(TEXT("Dec %s --"), *GetOperandLabel(Op.Arg));
-				break;
-			}
-			case ERigVMOpCode::Copy:
-			{
-				const FRigVMCopyOp& Op = ByteCode.GetOpAt<FRigVMCopyOp>(Instructions[InstructionIndex]);
-				ResultLine = FString::Printf(TEXT("Copy %s to %s"), *GetOperandLabel(Op.Source), *GetOperandLabel(Op.Target));
-				break;
-			}
-			case ERigVMOpCode::Equals:
-			{
-				const FRigVMComparisonOp& Op = ByteCode.GetOpAt<FRigVMComparisonOp>(Instructions[InstructionIndex]);
-				ResultLine = FString::Printf(TEXT("Set %s to %s == %s "), *GetOperandLabel(Op.Result), *GetOperandLabel(Op.A), *GetOperandLabel(Op.B));
-				break;
-			}
-			case ERigVMOpCode::NotEquals:
-			{
-				const FRigVMComparisonOp& Op = ByteCode.GetOpAt<FRigVMComparisonOp>(Instructions[InstructionIndex]);
-				ResultLine = FString::Printf(TEXT("Set %s to %s != %s"), *GetOperandLabel(Op.Result), *GetOperandLabel(Op.A), *GetOperandLabel(Op.B));
-				break;
-			}
-			case ERigVMOpCode::JumpAbsolute:
-			{
-				const FRigVMJumpOp& Op = ByteCode.GetOpAt<FRigVMJumpOp>(Instructions[InstructionIndex]);
-				ResultLine = FString::Printf(TEXT("Jump to instruction %d"), Op.InstructionIndex);
-				break;
-			}
-			case ERigVMOpCode::JumpForward:
-			{
-				const FRigVMJumpOp& Op = ByteCode.GetOpAt<FRigVMJumpOp>(Instructions[InstructionIndex]);
-				ResultLine = FString::Printf(TEXT("Jump %d instructions forwards"), Op.InstructionIndex);
-				break;
-			}
-			case ERigVMOpCode::JumpBackward:
-			{
-				const FRigVMJumpOp& Op = ByteCode.GetOpAt<FRigVMJumpOp>(Instructions[InstructionIndex]);
-				ResultLine = FString::Printf(TEXT("Jump %d instructions backwards"), Op.InstructionIndex);
-				break;
-			}
-			case ERigVMOpCode::JumpAbsoluteIf:
-			{
-				const FRigVMJumpIfOp& Op = ByteCode.GetOpAt<FRigVMJumpIfOp>(Instructions[InstructionIndex]);
-				if (Op.Condition)
-				{
-					ResultLine = FString::Printf(TEXT("Jump to instruction %d if %s"), Op.InstructionIndex, *GetOperandLabel(Op.Arg));
-				}
-				else
-				{
-					ResultLine = FString::Printf(TEXT("Jump to instruction %d if !%s"), Op.InstructionIndex, *GetOperandLabel(Op.Arg));
-				}
-				break;
-			}
-			case ERigVMOpCode::JumpForwardIf:
-			{
-				const FRigVMJumpIfOp& Op = ByteCode.GetOpAt<FRigVMJumpIfOp>(Instructions[InstructionIndex]);
-				if (Op.Condition)
-				{
-					ResultLine = FString::Printf(TEXT("Jump %d instructions forwards if %s"), Op.InstructionIndex, *GetOperandLabel(Op.Arg));
-				}
-				else
-				{
-					ResultLine = FString::Printf(TEXT("Jump %d instructions forwards if !%s"), Op.InstructionIndex, *GetOperandLabel(Op.Arg));
-				}
-				break;
-=======
 			{
 				const FRigVMComparisonOp& Op = ByteCode.GetOpAt<FRigVMComparisonOp>(Instructions[InstructionIndex]);
 				ResultLine = FString::Printf(TEXT("Set %s to %s != %s"), *GetOperandLabel(Op.Result, OperandFormatFunction), *GetOperandLabel(Op.A, OperandFormatFunction), *GetOperandLabel(Op.B, OperandFormatFunction));
@@ -5122,7 +3791,6 @@
 			if (NumStructs > 0 && TargetPtr)
 			{
 				ScriptStruct->CopyScriptStruct(TargetPtr, SourcePtr, NumStructs);
->>>>>>> 6bbb88c8
 			}
 			break;
 		}
@@ -5312,54 +3980,15 @@
 			
 			if (UScriptStruct* ExternalScriptStruct = Cast<UScriptStruct>(ExternalVariable.TypeObject))	
 			{
-<<<<<<< HEAD
-				const FRigVMJumpIfOp& Op = ByteCode.GetOpAt<FRigVMJumpIfOp>(Instructions[InstructionIndex]);
-				if (Op.Condition)
-				{
-					ResultLine = FString::Printf(TEXT("Jump %d instructions backwards if %s"), Op.InstructionIndex, *GetOperandLabel(Op.Arg));
-				}
-				else
-				{
-					ResultLine = FString::Printf(TEXT("Jump %d instructions backwards if !%s"), Op.InstructionIndex, *GetOperandLabel(Op.Arg));
-				}
-				break;
-=======
 				RegisterType = ERigVMRegisterType::Struct;
->>>>>>> 6bbb88c8
 			}
 			else if (ExternalVariable.TypeName == TEXT("FString"))
 			{
-<<<<<<< HEAD
-				const FRigVMChangeTypeOp& Op = ByteCode.GetOpAt<FRigVMChangeTypeOp>(Instructions[InstructionIndex]);
-				ResultLine = FString::Printf(TEXT("Change type of %s"), *GetOperandLabel(Op.Arg));
-				break;
-			}
-			case ERigVMOpCode::Exit:
-			{
-				ResultLine = TEXT("Exit");
-				break;
-			}
-			case ERigVMOpCode::BeginBlock:
-			{
-				ResultLine = TEXT("Begin Block");
-				break;
-			}
-			case ERigVMOpCode::EndBlock:
-			{
-				ResultLine = TEXT("End Block");
-				break;
-			}
-			default:
-			{
-				ensure(false);
-				break;
-=======
 				RegisterType = ERigVMRegisterType::String;
 			}
 			else if (ExternalVariable.TypeName == TEXT("FName"))
 			{
 				RegisterType = ERigVMRegisterType::Name;
->>>>>>> 6bbb88c8
 			}
 		}
 	}
@@ -5367,102 +3996,6 @@
 	{
 		const FRigVMRegister& Register = CachedMemory[InOperand.GetContainerIndex()]->Registers[InOperand.GetRegisterIndex()];
 
-<<<<<<< HEAD
-		if (bIncludeLineNumbers)
-		{
-			FString ResultIndexStr = FString::FromInt(InstructionIndex);
-			while (ResultIndexStr.Len() < 3)
-			{
-				ResultIndexStr = TEXT("0") + ResultIndexStr;
-			}
-			Result.Add(FString::Printf(TEXT("%s. %s"), *ResultIndexStr, *ResultLine));
-		}
-		else
-		{
-			Result.Add(ResultLine);
-		}
-	}
-
-	return Result;
-}
-
-FString URigVM::DumpByteCodeAsText(const TArray<int32>& InInstructionOrder, bool bIncludeLineNumbers)
-{
-	return FString::Join(DumpByteCodeAsTextArray(InInstructionOrder, bIncludeLineNumbers), TEXT("\n"));
-}
-
-FString URigVM::GetOperandLabel(const FRigVMOperand& InOperand) const
-{
-	const FRigVMMemoryContainer* MemoryPtr = nullptr;
-
-	if (InOperand.GetMemoryType() == ERigVMMemoryType::Literal)
-	{
-		MemoryPtr = LiteralMemoryPtr;
-	}
-	else
-	{
-		MemoryPtr = WorkMemoryPtr;
-	}
-
-	const FRigVMMemoryContainer& Memory = *MemoryPtr;
-
-	FString OperandLabel;
-	if (InOperand.GetMemoryType() == ERigVMMemoryType::External)
-	{
-		const FRigVMExternalVariable& ExternalVariable = ExternalVariables[InOperand.GetRegisterIndex()];
-		OperandLabel = FString::Printf(TEXT("Variable::%s"), *ExternalVariable.Name.ToString());
-	}
-	else
-	{
-		FRigVMRegister Register = Memory[InOperand];
-		OperandLabel = Register.Name.ToString();
-	}
-
-	if (InOperand.GetRegisterOffset() != INDEX_NONE)
-	{
-		return FString::Printf(TEXT("%s.%s"), *OperandLabel, *Memory.RegisterOffsets[InOperand.GetRegisterOffset()].CachedSegmentPath);
-	}
-
-	return OperandLabel;
-}
-
-#endif
-
-void URigVM::CacheSingleMemoryHandle(const FRigVMOperand& InArg, bool bForExecute)
-{
-	if (InArg.GetMemoryType() == ERigVMMemoryType::External)
-	{
-		ensure(ExternalVariables.IsValidIndex(InArg.GetRegisterIndex()));
-
-		FRigVMExternalVariable& ExternalVariable = ExternalVariables[InArg.GetRegisterIndex()];
-		check(ExternalVariable.Memory);
-
-		FRigVMMemoryHandle Handle = ExternalVariable.GetHandle();
-		if (InArg.GetRegisterOffset() != INDEX_NONE)
-		{
-			FRigVMMemoryContainer* WorkMemory = CachedMemory[(int32)ERigVMMemoryType::Work];
-			const FRigVMRegisterOffset& RegisterOffset = WorkMemory->RegisterOffsets[InArg.GetRegisterOffset()];
-
-			// offset the handle to the memory based on the register offset
-			uint8* Ptr = RegisterOffset.GetData(Handle.GetData());
-			Handle = FRigVMMemoryHandle(Ptr, RegisterOffset.GetElementSize(), FRigVMMemoryHandle::FType::Plain);
-		}
-		CachedMemoryHandles.Add(Handle);
-		return;
-	}
-
-	const FRigVMRegister& Register = CachedMemory[InArg.GetContainerIndex()]->GetRegister(InArg);
-	
-	CachedMemoryHandles.Add(CachedMemory[InArg.GetContainerIndex()]->GetHandle(Register, InArg.GetRegisterOffset()));
-
-	if (bForExecute)
-	{
-		if (Register.IsArray() && !Register.IsDynamic())
-	{
-			void* ElementsForArray = reinterpret_cast<void*>(Register.ElementCount);
-			CachedMemoryHandles.Add(FRigVMMemoryHandle((uint8*)ElementsForArray));
-		}
-=======
 		RegisterType = Register.Type;
 		NumBytesToCopy = Register.GetNumBytesPerSlice();
 		ElementSize = Register.ElementSize;
@@ -5493,7 +4026,6 @@
 	{
 		const FRigVMExternalVariable& ExternalVariable = ExternalVariables[InOperand.GetRegisterIndex()];
 		return Cast<UScriptStruct>(ExternalVariable.TypeObject);
->>>>>>> 6bbb88c8
 	}
 
 	return CachedMemory[InOperand.GetContainerIndex()]->GetScriptStruct(InOperand.GetRegisterIndex());
