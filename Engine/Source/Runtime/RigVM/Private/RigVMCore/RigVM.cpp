--- conflicted
+++ resolved
@@ -6,16 +6,11 @@
 #include "UObject/AnimObjectVersion.h"
 #include "UObject/UE5MainStreamObjectVersion.h"
 #include "HAL/PlatformTLS.h"
-<<<<<<< HEAD
-#include "UObject/UObjectHash.h"
-
-=======
 #include "Async/ParallelFor.h"
 #include "UObject/UObjectHash.h"
 #include "UObject/UObjectIterator.h"
 
 #include UE_INLINE_GENERATED_CPP_BY_NAME(RigVM)
->>>>>>> d731a049
 
 void FRigVMParameter::Serialize(FArchive& Ar)
 {
@@ -143,33 +138,13 @@
 	int32 RigVMUClassBasedStorageDefine = 0; // this used to 
 	Ar << RigVMUClassBasedStorageDefine;
 
-<<<<<<< HEAD
-#if UE_RIGVM_UCLASS_BASED_STORAGE_DISABLED
-	
-	Ar << WorkMemoryStorage;
-	Ar << LiteralMemoryStorage;
-
-#else
-
-	if(!Ar.IsIgnoringArchetypeRef())
-	{
-		Ar << ExternalPropertyPathDescriptions;
-	}
-	
-#endif
-
-=======
->>>>>>> d731a049
 	// we rely on Ar.IsIgnoringArchetypeRef for determining if we are currently performing
 	// CPFUO (Copy Properties for unrelated objects). During a reinstance pass we don't
 	// want to overwrite the bytecode and some other properties - since that's handled already
 	// by the RigVMCompiler.
 	if(!Ar.IsIgnoringArchetypeRef())
 	{
-<<<<<<< HEAD
-=======
 		Ar << ExternalPropertyPathDescriptions;
->>>>>>> d731a049
 		Ar << FunctionNamesStorage;
 		Ar << ByteCodeStorage;
 		Ar << Parameters;
@@ -223,19 +198,6 @@
 	{
 		ClearMemory();
 	}
-<<<<<<< HEAD
-
-	if(!Ar.IsIgnoringArchetypeRef())
-	{
-		Ar << ExternalPropertyPathDescriptions;
-		Ar << FunctionNamesStorage;
-		Ar << ByteCodeStorage;
-		Ar << Parameters;
-	}
-
-#endif
-=======
->>>>>>> d731a049
 
 	if(!Ar.IsIgnoringArchetypeRef())
 	{
@@ -588,22 +550,11 @@
 
 void URigVM::Reset(bool IsIgnoringArchetypeRef)
 {
-<<<<<<< HEAD
-#if UE_RIGVM_UCLASS_BASED_STORAGE_DISABLED
-	WorkMemoryStorage.Reset();
-	LiteralMemoryStorage.Reset();
-	DebugMemoryStorage.Reset();
-#endif
-=======
->>>>>>> d731a049
 	if(!IsIgnoringArchetypeRef)
 	{
 		FunctionNamesStorage.Reset();
 		FunctionsStorage.Reset();
-<<<<<<< HEAD
-=======
 		FactoriesStorage.Reset();
->>>>>>> d731a049
 		ExternalPropertyPathDescriptions.Reset();
 		ExternalPropertyPaths.Reset();
 		ByteCodeStorage.Reset();
@@ -613,22 +564,11 @@
 	}
 	DeferredVMToCopy = nullptr;
 
-<<<<<<< HEAD
-#if UE_RIGVM_UCLASS_BASED_STORAGE_DISABLED
-	WorkMemoryPtr = &WorkMemoryStorage;
-	LiteralMemoryPtr = &LiteralMemoryStorage;
-	DebugMemoryPtr = &DebugMemoryStorage;
-#endif
-=======
->>>>>>> d731a049
 	if(!IsIgnoringArchetypeRef)
 	{
 		FunctionNamesPtr = &FunctionNamesStorage;
 		FunctionsPtr = &FunctionsStorage;
-<<<<<<< HEAD
-=======
 		FactoriesPtr = &FactoriesStorage;
->>>>>>> d731a049
 		ByteCodePtr = &ByteCodeStorage;
 	}
 
@@ -686,10 +626,6 @@
 			else if(TargetMemory->GetClass() != SourceMemory->GetClass())
 			{
 				TargetMemory->Rename(nullptr, GetTransientPackage(), REN_ForceNoResetLoaders | REN_DoNotDirty | REN_DontCreateRedirectors | REN_NonTransactional);
-<<<<<<< HEAD
-				TargetMemory->MarkAsGarbage();
-=======
->>>>>>> d731a049
 				TargetMemory = NewObject<URigVMMemoryStorage>(Outer, SourceMemory->GetClass());
 			}
 
@@ -698,10 +634,6 @@
 		else if(TargetMemory != nullptr)
 		{
 			TargetMemory->Rename(nullptr, GetTransientPackage(), REN_ForceNoResetLoaders | REN_DoNotDirty | REN_DontCreateRedirectors | REN_NonTransactional);
-<<<<<<< HEAD
-			TargetMemory->MarkAsGarbage();
-=======
->>>>>>> d731a049
 			TargetMemory = nullptr;
 		}
 	};
@@ -889,36 +821,12 @@
 
 void URigVM::ClearMemory()
 {
-<<<<<<< HEAD
-	// At one point our memory objects were saved with RF_Public,
-	// so to truly clear them, we have to also clear the flags
-=======
 	// At one point our memory objects were saved with RF_Public, so to truly clear them, we have to also clear the flags
->>>>>>> d731a049
 	// RF_Public will make them stay around as zombie unreferenced objects, and get included in SavePackage and cooking.
 	// Clear their flags so they are not included by editor or cook SavePackage calls.
 
 	// we now make sure that only the literal memory object on the CDO is marked as RF_Public
 	// and work memory objects are no longer marked as RF_Public
-<<<<<<< HEAD
-	
-	TArray<UObject*> SubObjects;
-	GetObjectsWithOuter(this, SubObjects);
-	for (UObject* SubObject : SubObjects)
-	{
-		if (URigVMMemoryStorage* MemoryObject = Cast<URigVMMemoryStorage>(SubObject))
-		{
-			// we don't care about memory type here because
-			// 
-			// if "this" is not CDO, its subobjects will not include the literal memory and
-			// thus only clears the flag for work mem
-			// 
-			// if "this" is CDO, its subobjects will include the literal memory and this allows
-			// us to actually clear the literal memory
-			MemoryObject->ClearFlags(RF_Public);
-		}
-	}
-=======
 	// We don't do this for packaged builds, though.
 
 #if WITH_EDITOR
@@ -943,27 +851,18 @@
 		}
 	}
 #endif
->>>>>>> d731a049
 
 	LiteralMemoryStorageObject = nullptr;
 
 	if(WorkMemoryStorageObject)
 	{
 		WorkMemoryStorageObject->Rename(nullptr, GetTransientPackage(), REN_ForceNoResetLoaders | REN_DoNotDirty | REN_DontCreateRedirectors | REN_NonTransactional);
-<<<<<<< HEAD
-		WorkMemoryStorageObject->MarkAsGarbage();
-=======
->>>>>>> d731a049
 		WorkMemoryStorageObject = nullptr;
 	}
 
 	if(DebugMemoryStorageObject)
 	{
 		DebugMemoryStorageObject->Rename(nullptr, GetTransientPackage(), REN_ForceNoResetLoaders | REN_DoNotDirty | REN_DontCreateRedirectors | REN_NonTransactional);
-<<<<<<< HEAD
-		DebugMemoryStorageObject->MarkAsGarbage();
-=======
->>>>>>> d731a049
 		DebugMemoryStorageObject = nullptr;
 	}
 
@@ -1096,10 +995,6 @@
 
 		for (int32 FunctionIndex = 0; FunctionIndex < GetFunctionNames().Num(); FunctionIndex++)
 		{
-<<<<<<< HEAD
-			GetFunctions()[FunctionIndex] = FRigVMRegistry::Get().FindFunction(*GetFunctionNames()[FunctionIndex].ToString());
-			ensureMsgf(GetFunctions()[FunctionIndex], TEXT("Function %s is not valid"), *GetFunctionNames()[FunctionIndex].ToString());
-=======
 			if(const FRigVMFunction* Function = FRigVMRegistry::Get().FindFunction(*GetFunctionNames()[FunctionIndex].ToString()))
 			{
 				GetFunctions()[FunctionIndex] = Function->FunctionPtr;
@@ -1110,7 +1005,6 @@
 				// We cannot recover from missing functions. 
 				UE_LOG(LogRigVM, Fatal, TEXT("No handler found for function '%s'"), *GetFunctionNames()[FunctionIndex].ToString());
 			}
->>>>>>> d731a049
 		}
 	}
 }
@@ -1412,10 +1306,6 @@
 		return false;
 	}
 
-<<<<<<< HEAD
-	TArray<TSharedPtr<FRigVMBreakpoint>> BreakpointsAtInstruction = DebugInfo->FindBreakpointsAtInstruction(InstructionIndex);
-	for (TSharedPtr<FRigVMBreakpoint> Breakpoint : BreakpointsAtInstruction)
-=======
 	if(DebugInfo->IsEmpty())
 	{
 		return false;
@@ -1425,7 +1315,6 @@
 
 	TArray<FRigVMBreakpoint> BreakpointsAtInstruction = DebugInfo->FindBreakpointsAtInstruction(InstructionIndex);
 	for (FRigVMBreakpoint Breakpoint : BreakpointsAtInstruction)
->>>>>>> d731a049
 	{
 		if (DebugInfo->IsActive(Breakpoint))
 		{
@@ -1566,15 +1455,9 @@
 				}
 
 				// Create new temporary breakpoint
-<<<<<<< HEAD
-				TSharedPtr<FRigVMBreakpoint> NewBreakpoint = DebugInfo->AddBreakpoint(Context.InstructionIndex, NewBreakpointNode, 0, true);
-				DebugInfo->SetBreakpointHits(NewBreakpoint, GetInstructionVisitedCount(Context.InstructionIndex));
-				DebugInfo->SetBreakpointActivationOnHit(NewBreakpoint, GetInstructionVisitedCount(Context.InstructionIndex));
-=======
 				const FRigVMBreakpoint& NewBreakpoint = DebugInfo->AddBreakpoint(Context.PublicData.InstructionIndex, NewBreakpointNode, 0, true);
 				DebugInfo->SetBreakpointHits(NewBreakpoint, GetInstructionVisitedCount(Context.PublicData.InstructionIndex));
 				DebugInfo->SetBreakpointActivationOnHit(NewBreakpoint, GetInstructionVisitedCount(Context.PublicData.InstructionIndex));
->>>>>>> d731a049
 				CurrentBreakpointAction = ERigVMBreakpointAction::None;					
 
 				HaltedAtBreakpoint = NewBreakpoint;
@@ -1632,10 +1515,6 @@
 	Context.Reset();
 	Context.SliceOffsets.AddZeroed(Instructions.Num());
 	Context.OpaqueArguments = AdditionalArguments;
-<<<<<<< HEAD
-	Context.ExternalVariables = ExternalVariables;
-=======
->>>>>>> d731a049
 
 	TGuardValue<URigVM*> VMInContext(Context.VM, this);
 	
@@ -1862,14 +1741,10 @@
 
 	TGuardValue<URigVM*> VMInContext(Context.VM, this);
 
-<<<<<<< HEAD
-	ClearDebugMemory();
-=======
 	if(bIsRootEntry)
 	{
 		ClearDebugMemory();
 	}
->>>>>>> d731a049
 
 	int32 EntryIndexToPush = INDEX_NONE;
 	if (!InEntryName.IsNone())
@@ -3301,15 +3176,12 @@
 				ResultLine = FString::Printf(TEXT("Reverse array %s"), *GetOperandLabel(Op.Arg, OperandFormatFunction));
 				break;
 			}
-<<<<<<< HEAD
-=======
 			case ERigVMOpCode::InvokeEntry:
 			{
 				const FRigVMInvokeEntryOp& Op = ByteCode.GetOpAt<FRigVMInvokeEntryOp>(Instructions[InstructionIndex]);
 				ResultLine = FString::Printf(TEXT("Invoke entry %s"), *Op.EntryName.ToString());
 				break;
 			}
->>>>>>> d731a049
 			default:
 			{
 				ensure(false);
@@ -3342,29 +3214,6 @@
 
 FString URigVM::GetOperandLabel(const FRigVMOperand& InOperand, TFunction<FString(const FString& RegisterName, const FString& RegisterOffsetName)> FormatFunction)
 {
-	FString RegisterName;
-	FString RegisterOffsetName;
-	if (InOperand.GetMemoryType() == ERigVMMemoryType::External)
-	{
-		const FRigVMExternalVariable& ExternalVariable = ExternalVariables[InOperand.GetRegisterIndex()];
-		RegisterName = FString::Printf(TEXT("Variable::%s"), *ExternalVariable.Name.ToString());
-		if (InOperand.GetRegisterOffset() != INDEX_NONE)
-		{
-			if(ensure(ExternalPropertyPaths.IsValidIndex(InOperand.GetRegisterOffset())))
-			{
-				RegisterOffsetName = ExternalPropertyPaths[InOperand.GetRegisterOffset()].ToString();
-			}
-		}
-	}
-	else
-	{
-		URigVMMemoryStorage* Memory = GetMemoryByType(InOperand.GetMemoryType());
-		if(Memory == nullptr)
-		{
-			return FString();
-		}
-
-<<<<<<< HEAD
 	FString RegisterName;
 	FString RegisterOffsetName;
 	if (InOperand.GetMemoryType() == ERigVMMemoryType::External)
@@ -3395,16 +3244,6 @@
 			Memory->GetPropertyPaths()[InOperand.GetRegisterOffset()].ToString() :
 			FString();
 	}
-=======
-		check(Memory->IsValidIndex(InOperand.GetRegisterIndex()));
-		
-		RegisterName = Memory->GetProperties()[InOperand.GetRegisterIndex()]->GetName();
-		RegisterOffsetName =
-			InOperand.GetRegisterOffset() != INDEX_NONE ?
-			Memory->GetPropertyPaths()[InOperand.GetRegisterOffset()].ToString() :
-			FString();
-	}
->>>>>>> d731a049
 	
 	FString OperandLabel = RegisterName;
 	
