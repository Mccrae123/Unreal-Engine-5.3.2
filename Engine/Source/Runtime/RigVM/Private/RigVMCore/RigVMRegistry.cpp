--- conflicted
+++ resolved
@@ -104,8 +104,6 @@
 	return FindPrototype(Notation);
 }
 
-<<<<<<< HEAD
-=======
 FRigVMFunction FRigVMRegistry::FindFunctionInfo(const TCHAR* InName) const
 {
 	for (const FRigVMFunction& Function : Functions)
@@ -119,7 +117,6 @@
 	return FRigVMFunction();
 }
 
->>>>>>> 6bbb88c8
 const TArray<FRigVMFunction>& FRigVMRegistry::GetFunctions() const
 {
 	return Functions;
