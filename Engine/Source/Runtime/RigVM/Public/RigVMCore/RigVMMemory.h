// Copyright Epic Games, Inc. All Rights Reserved.

#pragma once

<<<<<<< HEAD
#include "CoreMinimal.h"
#include "UObject/ObjectMacros.h"
#include "RigVMTraits.h"
#include "RigVMStatistics.h"
#include "RigVMArray.h"
#include "RigVMMemory.generated.h"

#ifdef UE_BUILD_DEBUG
	#define DEBUG_RIGVMMEMORY 0
	//#define DEBUG_RIGVMMEMORY WITH_EDITOR
#else
	#define DEBUG_RIGVMMEMORY 0
#endif

#if DEBUG_RIGVMMEMORY
	RIGVM_API DECLARE_LOG_CATEGORY_EXTERN(LogRigVMMemory, Log, All);
	#define UE_LOG_RIGVMMEMORY(Format, ...) UE_LOG(LogRigVMMemory, Display, (Format), ##__VA_ARGS__)
#else
	#define UE_LOG_RIGVMMEMORY(Format, ...)
#endif

/**
 * The type of memory used. Typically we differentiate between
 * Work (Mutable) and Literal (Constant) memory.
 */
UENUM()
enum class ERigVMMemoryType: uint8
{
	Work, // Mutable state
	Literal, // Const / fixed state
	External, // Unowned external memory
	Invalid
};
=======
#include "RigVMDefines.h"

#if UE_RIGVM_UCLASS_BASED_STORAGE_DISABLED
>>>>>>> 6bbb88c8

#include "RigVMMemoryDeprecated.h"

#else

#include "RigVMMemoryStorage.h"

<<<<<<< HEAD
	FRigVMOperand(ERigVMMemoryType InMemoryType, int32 InRegisterIndex, int32 InRegisterOffset = INDEX_NONE)
		: MemoryType(InMemoryType)
		, RegisterIndex(InRegisterIndex < 0 ? UINT16_MAX : (uint16)InRegisterIndex)
		, RegisterOffset(InRegisterOffset < 0 ? UINT16_MAX : (uint16)InRegisterOffset)
	{
	}

	FORCEINLINE_DEBUGGABLE bool operator == (const FRigVMOperand& InOther) const
	{
		return MemoryType == InOther.MemoryType &&
			RegisterIndex == InOther.RegisterIndex &&
			RegisterOffset == InOther.RegisterOffset;
	}

	FORCEINLINE_DEBUGGABLE bool operator != (const FRigVMOperand& InOther) const
	{
		return !(*this == InOther);
	}

	// returns the memory type of this argument
	FORCEINLINE_DEBUGGABLE bool IsValid() const { return RegisterIndex != UINT16_MAX; }

	// returns the memory type of this argument
	FORCEINLINE_DEBUGGABLE ERigVMMemoryType GetMemoryType() const { return MemoryType; }

	// returns the index of the container of this argument
	FORCEINLINE_DEBUGGABLE int32 GetContainerIndex() const { return (int32)MemoryType; }

	// returns the index of the register of this argument
	FORCEINLINE_DEBUGGABLE int32 GetRegisterIndex() const { return RegisterIndex == UINT16_MAX ? INDEX_NONE : (int32)RegisterIndex; }

	// returns the index of the register of this argument
	FORCEINLINE_DEBUGGABLE int32 GetRegisterOffset() const { return RegisterOffset == UINT16_MAX ? INDEX_NONE : (int32)RegisterOffset; }

	bool Serialize(FArchive& Ar);
	FORCEINLINE friend FArchive& operator<<(FArchive& Ar, FRigVMOperand& P)
	{
		P.Serialize(Ar);
		return Ar;
	}

private:

	UPROPERTY()
	ERigVMMemoryType MemoryType;

	UPROPERTY()
	uint16 RegisterIndex;
	
	UPROPERTY()
	uint16 RegisterOffset;
};

typedef FRigVMFixedArray<FRigVMOperand> FRigVMOperandArray;

/**
 * The type of register within the memory.
 */
UENUM()
enum class ERigVMRegisterType : uint8
{
	Plain, // bool, int32, float, FVector etc.
	String, // FString
	Name, // FName
	Struct, // Any USTRUCT
	Invalid
};

// The register represents an address with the VM's memory. Within a register
// we can store arbitrary data, so it provides a series of properties to
// describe the memory location.
// Registers also support the notion of slices. A slice is a complete copy of
// the memory - so for example if your register stores 4 Vectors, then a slice 
// would contain 48 bytes (4 * 3 * 4). The register can however store multiple
// slices / copies of that if needed. Slices can be used to provide 
// per-invocation memory to functions within the same register.
// An integrator for example that needs to store a simulated position
// might want access to a separate memory per loop iteration.
USTRUCT()
struct RIGVM_API FRigVMRegister
{
	GENERATED_BODY()

	FRigVMRegister()
		: Type(ERigVMRegisterType::Invalid)
		, ByteIndex(INDEX_NONE)
		, ElementSize(0)
		, ElementCount(0)
		, SliceCount(1)
		, AlignmentBytes(0)
		, TrailingBytes(0)
		, Name(NAME_None)
		, ScriptStructIndex(INDEX_NONE)
		, bIsArray(false)
		, bIsDynamic(false)
	{
	}

	// The type of register (plain, name, string, etc.)
	UPROPERTY()
	ERigVMRegisterType Type;

	// The index of the first work byte
	UPROPERTY()
	uint32 ByteIndex;

	// The size of each store element
	UPROPERTY()
	uint16 ElementSize;

	// The number of elements in this register
	UPROPERTY()
	uint16 ElementCount;

	// The number of slices (complete copies)
	UPROPERTY()
	uint16 SliceCount;

	// The number of leading bytes for alignment
	UPROPERTY()
	uint8 AlignmentBytes;

	// The number of trailing bytes.
	// These originate after shrinking a register.
	UPROPERTY()
	uint16 TrailingBytes;

	// The name of the register (can be None)
	UPROPERTY()
	FName Name;

	// For struct registers this is the index of the
	// struct used - otherwise INDEX_NONE
	UPROPERTY()
	int32 ScriptStructIndex;

	// If true defines this register as an array
	UPROPERTY()
	bool bIsArray;

	// If true defines this register to use dynamic storage
	UPROPERTY()
	bool bIsDynamic;

	bool Serialize(FArchive& Ar);
	FORCEINLINE_DEBUGGABLE friend FArchive& operator<<(FArchive& Ar, FRigVMRegister& P)
	{
		P.Serialize(Ar);
		return Ar;
	}

	// returns true if this register is using a dynamic array for storage
	FORCEINLINE_DEBUGGABLE bool IsDynamic() const { return bIsDynamic; }

	// returns true if this register is using a dynamic array for storage
	FORCEINLINE_DEBUGGABLE bool IsNestedDynamic() const { return bIsDynamic && bIsArray; }

	// returns the current address of the register within the data byte array.
	// this can change over time - as the register is moving through slices.
	// use GetFirstAllocatedByte to get the fixed first byte.
	FORCEINLINE_DEBUGGABLE uint64 GetWorkByteIndex(int32 InSliceIndex = 0) const
	{
		ensure(InSliceIndex >= 0);
		return ByteIndex + ((uint64)InSliceIndex * GetNumBytesPerSlice());
	}

	// returns the first allocated byte in the data byte array
	FORCEINLINE_DEBUGGABLE uint64 GetFirstAllocatedByte() const
	{ 
		return ByteIndex - (uint64)AlignmentBytes;
	}

	// Returns the leading alignment bytes
	FORCEINLINE_DEBUGGABLE uint8 GetAlignmentBytes() const { return AlignmentBytes; }

	// Returns true if the register stores more than one element
	FORCEINLINE_DEBUGGABLE bool IsArray() const { return bIsArray || (ElementCount > 1); }

	// Returns true if the register stores shallow memory
	FORCEINLINE_DEBUGGABLE bool IsShallow() const { return ScriptStructIndex == INDEX_NONE; }

	// Returns the number of allocated bytes (including alignment + trailing bytes)
	FORCEINLINE_DEBUGGABLE uint16 GetAllocatedBytes() const { return ElementCount * ElementSize * SliceCount + (uint16)AlignmentBytes + TrailingBytes; }

	// Returns the number of bytes for a complete slice
	FORCEINLINE_DEBUGGABLE uint16 GetNumBytesPerSlice() const { return ElementCount * ElementSize; }

	// Returns the number of bytes for all slices
	FORCEINLINE_DEBUGGABLE uint16 GetNumBytesAllSlices() const { return ElementCount * ElementSize * SliceCount; }

	// Returns the total number of elements (elementcount * slicecount) in the register
	FORCEINLINE_DEBUGGABLE uint32 GetTotalElementCount() const { return (uint32)ElementCount * (uint32)SliceCount; }

};

typedef FRigVMFixedArray<FRigVMRegister> FRigVMRegisterArray;

// The register offset represents a memory offset within a register's memory.
// This can be used to represent memory addresses of array elements within
// a struct, for example.
USTRUCT()
struct RIGVM_API FRigVMRegisterOffset
{
	GENERATED_BODY()

public:

	// default constructor
	FRigVMRegisterOffset()
		: Segments()
		, Type(ERigVMRegisterType::Invalid)
		, CPPType(NAME_None)
		, ScriptStruct(nullptr)
		, ParentScriptStruct(nullptr)
		, ArrayIndex(0)
		, ElementSize(0)
		, CachedSegmentPath() 
	{
	}

	bool Serialize(FArchive& Ar);
	FORCEINLINE_DEBUGGABLE friend FArchive& operator<<(FArchive& Ar, FRigVMRegisterOffset& P)
	{
		P.Serialize(Ar);
		return Ar;
	}

	// constructs a path given a struct and a segment path
	FRigVMRegisterOffset(UScriptStruct* InScriptStruct, const FString& InSegmentPath, int32 InInitialOffset = 0, uint16 InElementSize = 0);

	// returns the data pointer within a container
	uint8* GetData(uint8* InContainer) const;

	// returns the segments of this path
	const TArray<int32>& GetSegments() const { return Segments; }

	bool operator == (const FRigVMRegisterOffset& InOther) const;

	FORCEINLINE_DEBUGGABLE ERigVMRegisterType GetType() const { return Type; }
	FORCEINLINE_DEBUGGABLE FName GetCPPType() const { return CPPType; }
	uint16 GetElementSize() const;
	void SetElementSize(uint16 InElementSize) { ElementSize = InElementSize; };
	UScriptStruct* GetScriptStruct() const;

private:

	UPROPERTY()
	TArray<int32> Segments;

	UPROPERTY()
	ERigVMRegisterType Type;

	UPROPERTY()
	FName CPPType;

	UPROPERTY()
	UScriptStruct* ScriptStruct;

	UPROPERTY()
	UScriptStruct* ParentScriptStruct;

	UPROPERTY()
	int32 ArrayIndex;

	UPROPERTY()
	uint16 ElementSize;

	UPROPERTY()
	FString CachedSegmentPath;

	friend struct FRigVMRegisterOffsetBuilder;
	friend class URigVM;
};

/**
 * The FRigVMMemoryHandle is used to access the memory used within a FRigMemoryContainer.
 */
struct FRigVMMemoryHandle
{
public:
	enum FType
	{
		Plain,
		Dynamic,
		NestedDynamic
	};

	FORCEINLINE_DEBUGGABLE FRigVMMemoryHandle()
		: Ptr(nullptr)
		, Type(FType::Plain)
		, Size(1)
		, Offset(UINT16_MAX)
	{}

	FORCEINLINE_DEBUGGABLE FRigVMMemoryHandle(uint8* InPtr, uint16 InSize = 1, FType InType = FType::Plain, int32 InRegisterOffset = INDEX_NONE)
		: Ptr(InPtr)
		, Type(InType)
		, Size(InSize)
		, Offset((uint16)InRegisterOffset)
	{}

	FORCEINLINE_DEBUGGABLE FRigVMMemoryHandle(uint8* InPtr, const FRigVMRegister& InRegister, int32 InRegisterOffset = INDEX_NONE)
		: Ptr(InPtr)
		, Type(FType::Plain)
		, Size(InRegister.ElementSize)
		, Offset((uint16)InRegisterOffset)
	{
		if (InRegister.IsNestedDynamic())
		{
			Type = FType::NestedDynamic;
		}
		else if (InRegister.IsDynamic())
		{
			Type = FType::Dynamic;
		}
		else
		{
			Size = (uint16)InRegister.GetNumBytesPerSlice();
		}
	}

	FORCEINLINE_DEBUGGABLE FRigVMMemoryHandle(FRigVMByteArray* InPtr, uint16 InSize = 1, int32 InRegisterOffset = INDEX_NONE)
		: Ptr((uint8*)InPtr)
		, Type(FType::Dynamic)
		, Size(InSize)
		, Offset((uint16)InRegisterOffset)
	{}

	FORCEINLINE_DEBUGGABLE FRigVMMemoryHandle(FRigVMNestedByteArray* InPtr, uint16 InSize = 1, int32 InRegisterOffset = INDEX_NONE)
		: Ptr((uint8*)InPtr)
		, Type(FType::NestedDynamic)
		, Size(InSize)
		, Offset((uint16)InRegisterOffset)
	{}

	FORCEINLINE_DEBUGGABLE operator const uint8*() const
	{
		return GetData();
	}

	FORCEINLINE_DEBUGGABLE operator uint8*()
	{
		return GetData();
	}

	FORCEINLINE_DEBUGGABLE const uint8* GetData(int32 SliceIndex = 0, bool bGetArrayData = false) const
	{
		return GetData_Internal(SliceIndex, bGetArrayData);
	}

	FORCEINLINE_DEBUGGABLE uint8* GetData(int32 SliceIndex = 0, bool bGetArrayData = false)
	{
		return GetData_Internal(SliceIndex, bGetArrayData);
	}

private:

	FORCEINLINE_DEBUGGABLE uint8* GetData_Internal(int32 SliceIndex, bool bGetArrayData = false) const
	{
		ensure(SliceIndex >= 0);

		if (Size == 0 || Ptr == nullptr)
		{
			return nullptr;
		}

		switch (Type)
		{
			case FType::Plain:
			{
				return Ptr + SliceIndex * Size;
			}
			case FType::Dynamic:
			{
				ensure(Offset == UINT16_MAX);
				if (!bGetArrayData)
				{
					return Ptr;
				}

				FRigVMByteArray* ArrayStorage = (FRigVMByteArray*)Ptr;
				if (ArrayStorage->Num() == 0)
				{
					return nullptr;
				}

				if (SliceIndex > 0)
				{
					SliceIndex = FMath::Max(SliceIndex, (ArrayStorage->Num() / Size) - 1);
				}
				return (uint8*)&(*ArrayStorage)[SliceIndex * Size];
			}
			case FType::NestedDynamic:
			{
				ensure(Offset == UINT16_MAX);

				FRigVMNestedByteArray* ArrayStorage = (FRigVMNestedByteArray*)Ptr;
				if (ArrayStorage->Num() == 0 && bGetArrayData)
				{
					return nullptr;
				}

				if (SliceIndex > 0)
				{
					SliceIndex = FMath::Max(SliceIndex, ArrayStorage->Num() - 1);
				}

				if (!bGetArrayData)
				{
					return Ptr;
				}

				return (*ArrayStorage)[SliceIndex].GetData();
			}
			default:
			{
				return nullptr;
			}
		}
	}

	uint8* Ptr;
	FType Type;
	uint16 Size;
	uint16 Offset;

	friend class URigVM;
};

/**
 * The FRigVMMemoryContainer provides a heterogeneous memory container to store arbitrary
 * data. Each element stored can be referred to using a FRigVMRegister.
 * Elements can be accessed by index (index of the register), FRigVMOperand or by name.
 * Name access is optional and is specified upon construction of the container.
 * The memory container provides a series of templated functions to add and get data.
 *
 * For example:
 * 		int32 Index = Container.Add<float>(4.f);
 *      float& ValueRef = Container.GetRef<float>(Index);
 *
 * This can also be done with arrays:
 *      TArray<float> MyArray = {3.f, 4.f, 5.f};
 * 		int32 Index = Container.AddFixedArray<float>(MyArray);
 *      FRigVMFixedArray<float> ArrayView = Container.GetFixedArray<float>(Index);
 */
USTRUCT()
struct RIGVM_API FRigVMMemoryContainer
{
	GENERATED_BODY()
	
public:

	FRigVMMemoryContainer(bool bInUseNames = true);
	FRigVMMemoryContainer(const FRigVMMemoryContainer& Other);
	~FRigVMMemoryContainer();

	FRigVMMemoryContainer& operator= (const FRigVMMemoryContainer &InOther);

	// returns the memory type of this container
	FORCEINLINE_DEBUGGABLE ERigVMMemoryType GetMemoryType() const { return MemoryType;  }

	// sets the memory type. should only be used when the container is empty
	FORCEINLINE_DEBUGGABLE void SetMemoryType(ERigVMMemoryType InMemoryType) { MemoryType = InMemoryType; }

	// returns true if this container supports name based lookup
	FORCEINLINE_DEBUGGABLE bool SupportsNames() const { return bUseNameMap;  }

	// returns the number of registers in this container
	FORCEINLINE_DEBUGGABLE int32 Num() const { return Registers.Num(); }

	// resets the container but maintains storage.
	void Reset();

	// resets the container and removes all storage.
	void Empty();

	// const accessor for a register based on index
	FORCEINLINE_DEBUGGABLE const FRigVMRegister& operator[](int32 InIndex) const { return GetRegister(InIndex); }

	// accessor for a register based on index
	FORCEINLINE_DEBUGGABLE FRigVMRegister& operator[](int32 InIndex) { return GetRegister(InIndex); }

	// const accessor for a register based on an argument
	FORCEINLINE_DEBUGGABLE const FRigVMRegister& operator[](const FRigVMOperand& InArg) const { return GetRegister(InArg); }

	// accessor for a register based on an argument
	FORCEINLINE_DEBUGGABLE FRigVMRegister& operator[](const FRigVMOperand& InArg) { return GetRegister(InArg); }

	// const accessor for a register based on a a name. note: only works if SupportsNames() == true
	FORCEINLINE_DEBUGGABLE const FRigVMRegister& operator[](const FName& InName) const { return GetRegister(InName); }

	// accessor for a register based on a a name. note: only works if SupportsNames() == true
	FORCEINLINE_DEBUGGABLE FRigVMRegister& operator[](const FName& InName) { return GetRegister(InName); }

	FORCEINLINE_DEBUGGABLE TArray<FRigVMRegister>::RangedForIteratorType      begin() { return Registers.begin(); }
	FORCEINLINE_DEBUGGABLE TArray<FRigVMRegister>::RangedForConstIteratorType begin() const { return Registers.begin(); }
	FORCEINLINE_DEBUGGABLE TArray<FRigVMRegister>::RangedForIteratorType      end() { return Registers.end(); }
	FORCEINLINE_DEBUGGABLE TArray<FRigVMRegister>::RangedForConstIteratorType end() const { return Registers.end(); }

	// const accessor for a register based on index
	FORCEINLINE_DEBUGGABLE const FRigVMRegister& GetRegister(int32 InIndex) const { return Registers[InIndex]; }

	// accessor for a register based on index
	FORCEINLINE_DEBUGGABLE FRigVMRegister& GetRegister(int32 InIndex) { return Registers[InIndex]; }

	// const accessor for a register based on an argument
	FORCEINLINE_DEBUGGABLE const FRigVMRegister& GetRegister(const FRigVMOperand& InArg) const { return Registers[InArg.GetRegisterIndex()]; }

	// accessor for a register based on an argument
	FORCEINLINE_DEBUGGABLE FRigVMRegister& GetRegister(const FRigVMOperand& InArg) { return Registers[InArg.GetRegisterIndex()]; }

	// const accessor for a register based on a a name. note: only works if SupportsNames() == true
	FORCEINLINE_DEBUGGABLE const FRigVMRegister& GetRegister(const FName& InName) const { return Registers[GetIndex(InName)]; }

	// accessor for a register based on a a name. note: only works if SupportsNames() == true
	FORCEINLINE_DEBUGGABLE FRigVMRegister& GetRegister(const FName& InName) { return Registers[GetIndex(InName)]; }

	bool Serialize(FArchive& Ar);
	FORCEINLINE_DEBUGGABLE friend FArchive& operator<<(FArchive& Ar, FRigVMMemoryContainer& P)
	{
		P.Serialize(Ar);
		return Ar;
	}

	// Returns an argument for a given register.
	// This is typically used to store a light weight address for use within a VM.
	FORCEINLINE_DEBUGGABLE FRigVMOperand GetOperand(int32 InRegisterIndex, int32 InRegisterOffset)
	{
		ensure(Registers.IsValidIndex(InRegisterIndex));
		return FRigVMOperand(MemoryType, InRegisterIndex, InRegisterOffset);
	}

	// Returns an argument for a given register.
	// This is typically used to store a light weight address for use within a VM.
	FORCEINLINE_DEBUGGABLE FRigVMOperand GetOperand(int32 InRegisterIndex, const FString& InSegmentPath = FString(), int32 InArrayElement = INDEX_NONE)
	{
		ensure(Registers.IsValidIndex(InRegisterIndex));
		// Register offset must hold on to the ScriptStruct such that it can recalculate the struct size after cook
		UScriptStruct* ScriptStruct = GetScriptStruct(InRegisterIndex);

		int32 InitialOffset = 0;
		int32 ElementSize = 0;
		if (InArrayElement != INDEX_NONE)
		{
			InitialOffset = InArrayElement * Registers[InRegisterIndex].ElementSize;
			ElementSize = Registers[InRegisterIndex].ElementSize;
		}

		return GetOperand(InRegisterIndex, GetOrAddRegisterOffset(InRegisterIndex, ScriptStruct, InSegmentPath, InitialOffset, ElementSize));
	}

private:

	FORCEINLINE_DEBUGGABLE uint8* GetDataPtr(const FRigVMRegister& Register, int32 InRegisterOffset = INDEX_NONE, int32 InSliceIndex = 0, bool bArrayContent = false) const
	{
		if (Register.ElementCount == 0 && !Register.IsNestedDynamic())
		{
			return nullptr;
		}

		uint8* Ptr = nullptr;
		if (Register.IsDynamic())
		{
			Ptr = (uint8*)&Data[Register.GetWorkByteIndex()];

			if (Register.IsNestedDynamic())
			{
				FRigVMNestedByteArray* ArrayStorage = (FRigVMNestedByteArray*)Ptr;
				Ptr = (uint8*)ArrayStorage->GetData();

				if (Ptr)
				{
					Ptr = Ptr + InSliceIndex * sizeof(FRigVMByteArray);
					if (Ptr && bArrayContent)
					{
						Ptr = ((FRigVMByteArray*)Ptr)->GetData();
					}
				}
			}
			else if(bArrayContent)
			{
				FRigVMByteArray* ArrayStorage = (FRigVMByteArray*)Ptr;
				Ptr = (uint8*)ArrayStorage->GetData();

				if (Ptr)
				{
					Ptr = Ptr + InSliceIndex * Register.GetNumBytesPerSlice();
				}
			}
		}
		else
		{
			Ptr = (uint8*)&Data[Register.GetWorkByteIndex(InSliceIndex)];
		}

		if (InRegisterOffset != INDEX_NONE && Ptr != nullptr)
		{
			Ptr = RegisterOffsets[InRegisterOffset].GetData(Ptr);
		}
		return Ptr;
	}

public:

	// Returns a memory handle for a given register
	FORCEINLINE_DEBUGGABLE FRigVMMemoryHandle GetHandle(const FRigVMRegister& Register, int32 InRegisterOffset = INDEX_NONE) const
	{
		if (Register.IsDynamic())
		{
			uint8* Ptr = (uint8*)&Data[Register.GetWorkByteIndex()];
			return FRigVMMemoryHandle(Ptr, Register);
		}

		uint8* Ptr = GetDataPtr(Register, InRegisterOffset);
		return FRigVMMemoryHandle(Ptr, Register.GetNumBytesPerSlice());
	}

	// Returns a memory handle for a given register
	FORCEINLINE_DEBUGGABLE FRigVMMemoryHandle GetHandle(int32 InRegisterIndex, int32 InRegisterOffset = INDEX_NONE) const
	{
		ensure(Registers.IsValidIndex(InRegisterIndex));
		const FRigVMRegister& Register = Registers[InRegisterIndex];
		return GetHandle(Register, InRegisterOffset);
	}

	// Returns the number of elements for a given slice
	FORCEINLINE_DEBUGGABLE int32 GetNumElements(const FRigVMRegister& Register, int32 InSliceIndex = 0) const
	{
		if (!Register.IsDynamic())
		{
			return Register.ElementCount;
		}
		
		if (Register.IsNestedDynamic())
		{
			FRigVMNestedByteArray& ArrayStorage = *(FRigVMNestedByteArray*)&Data[Register.GetWorkByteIndex()];
			return ArrayStorage[InSliceIndex].Num() / Register.ElementSize;
		}

		return 1;
	}

	// Returns the number of elements for a given slice
	FORCEINLINE_DEBUGGABLE int32 GetNumElements(int32 InRegisterIndex, int32 InSliceIndex = 0) const
	{
		ensure(Registers.IsValidIndex(InRegisterIndex));
		const FRigVMRegister& Register = Registers[InRegisterIndex];
		return GetNumElements(Register, InSliceIndex);
	}

	// Returns the current const data pointer for a given register.
	FORCEINLINE_DEBUGGABLE const uint8* GetData(const FRigVMRegister& Register, int32 InRegisterOffset = INDEX_NONE, int32 InSliceIndex = 0) const
	{
		return GetHandle(Register, InRegisterOffset).GetData(InSliceIndex, true);
	}

	// Returns the current const data pointer for a given register index.
	FORCEINLINE_DEBUGGABLE const uint8* GetData(int32 InRegisterIndex, int32 InRegisterOffset = INDEX_NONE, int32 InSliceIndex = 0) const
	{
		ensure(Registers.IsValidIndex(InRegisterIndex));
		const FRigVMRegister& Register = Registers[InRegisterIndex];
		return GetData(Register, InRegisterOffset, InSliceIndex);
	}

	// Returns the current data pointer for a given register.
	FORCEINLINE_DEBUGGABLE uint8* GetData(FRigVMRegister& Register, int32 InRegisterOffset = INDEX_NONE, int32 InSliceIndex = 0)
	{
		return GetHandle(Register, InRegisterOffset).GetData(InSliceIndex, true);
	}

	// Returns the current data pointer for a given register index.
	// Note: This refers to the active slice - and can change over time.
	FORCEINLINE_DEBUGGABLE uint8* GetData(int32 InRegisterIndex, int32 InRegisterOffset = INDEX_NONE, int32 InSliceIndex = 0)
	{
		ensure(Registers.IsValidIndex(InRegisterIndex));
		FRigVMRegister& Register = Registers[InRegisterIndex];
		return GetData(Register, InRegisterOffset, InSliceIndex);
	}

	// Returns the current const typed pointer for a given register.
	// Note: This refers to the active slice - and can change over time.
	template<typename T>
	FORCEINLINE_DEBUGGABLE const T* Get(const FRigVMRegister& InRegister, int32 InRegisterOffset = INDEX_NONE, int32 InSliceIndex = 0) const
	{
		return (const T*)GetData(InRegister, InRegisterOffset, InSliceIndex);
	}

	// Returns the current const typed pointer for a given register index.
	// Note: This refers to the active slice - and can change over time.
	template<typename T>
	FORCEINLINE_DEBUGGABLE const T* Get(int32 InRegisterIndex, int32 InRegisterOffset = INDEX_NONE, int32 InSliceIndex = 0) const
	{
		ensure(Registers.IsValidIndex(InRegisterIndex));
		const FRigVMRegister& Register = Registers[InRegisterIndex];
		return Get<T>(Register, InRegisterOffset, InSliceIndex);
	}

	// Returns the current const typed pointer for a given argument
	// Note: This refers to the active slice - and can change over time.
	template<typename T>
	FORCEINLINE_DEBUGGABLE const T* Get(const FRigVMOperand& InOperand, int32 InSliceIndex = 0) const
	{
		return Get<T>(InOperand.GetRegisterIndex(), InOperand.GetRegisterOffset(), InSliceIndex);
	}

	// Returns the current const typed reference for a given register
	// Note: This refers to the active slice - and can change over time.
	template<typename T>
	FORCEINLINE_DEBUGGABLE const T& GetRef(const FRigVMRegister& Register, int32 InRegisterOffset = INDEX_NONE, int32 InSliceIndex = 0) const
	{
		return *Get<T>(Register, InRegisterOffset, InSliceIndex);
	}

	// Returns the current const typed reference for a given register index
	// Note: This refers to the active slice - and can change over time.
	template<typename T>
	FORCEINLINE_DEBUGGABLE const T& GetRef(int32 InRegisterIndex, int32 InRegisterOffset = INDEX_NONE, int32 InSliceIndex = 0) const
	{
		return *Get<T>(InRegisterIndex, InRegisterOffset, InSliceIndex);
	}

	// Returns the current const typed reference for a given argument
	// Note: This refers to the active slice - and can change over time.
	template<typename T>
	FORCEINLINE_DEBUGGABLE const T& GetRef(const FRigVMOperand& InOperand, int32 InSliceIndex = 0) const
	{
		return GetRef<T>(InOperand.GetRegisterIndex(), InOperand.GetRegisterOffset(), InSliceIndex);
	}

	// Returns the current typed pointer for a given register
	// Note: This refers to the active slice - and can change over time.
	template<typename T>
	FORCEINLINE_DEBUGGABLE T* Get(FRigVMRegister& InRegister, int32 InRegisterOffset = INDEX_NONE, int32 InSliceIndex = 0)
	{
		return (T*)GetData(InRegister, InRegisterOffset, InSliceIndex);
	}

	// Returns the current typed pointer for a given register index
	// Note: This refers to the active slice - and can change over time.
	template<typename T>
	FORCEINLINE_DEBUGGABLE T* Get(int32 InRegisterIndex, int32 InRegisterOffset = INDEX_NONE, int32 InSliceIndex = 0)
	{
		ensure(Registers.IsValidIndex(InRegisterIndex));
		FRigVMRegister& Register = Registers[InRegisterIndex];
		return Get<T>(Register, InRegisterOffset, InSliceIndex);
	}

	// Returns the current typed pointer for a given argument
	// Note: This refers to the active slice - and can change over time.
	template<typename T>
	FORCEINLINE_DEBUGGABLE T* Get(const FRigVMOperand& InOperand, int32 InSliceIndex = 0)
	{
		return Get<T>(InOperand.GetRegisterIndex(), InOperand.GetRegisterOffset(), InSliceIndex);
	}

	// Returns the current typed reference for a given register
	// Note: This refers to the active slice - and can change over time.
	template<typename T>
	FORCEINLINE_DEBUGGABLE T& GetRef(FRigVMRegister& Register, int32 InRegisterOffset = INDEX_NONE, int32 InSliceIndex = 0)
	{
		return *Get<T>(Register, InRegisterOffset, InSliceIndex);
	}

	// Returns the current typed reference for a given register index
	// Note: This refers to the active slice - and can change over time.
	template<typename T>
	FORCEINLINE_DEBUGGABLE T& GetRef(int32 InRegisterIndex, int32 InRegisterOffset = INDEX_NONE, int32 InSliceIndex = 0)
	{
		return *Get<T>(InRegisterIndex, InRegisterOffset, InSliceIndex);
	}

	// Returns the current typed reference for a given argument
	// Note: This refers to the active slice - and can change over time.
	template<typename T>
	FORCEINLINE_DEBUGGABLE T& GetRef(const FRigVMOperand& InOperand, int32 InSliceIndex = 0)
	{
		return GetRef<T>(InOperand.GetRegisterIndex(), InOperand.GetRegisterOffset(), InSliceIndex);
	}

	// Returns an array view for all elements of the current slice for a given register.
	template<typename T>
	FORCEINLINE_DEBUGGABLE FRigVMFixedArray<T> GetFixedArray(FRigVMRegister& InRegister, int32 InRegisterOffset = INDEX_NONE, int32 InSliceIndex = 0)
	{
		if (InRegisterOffset == INDEX_NONE)
		{
			uint8* Ptr = (uint8*)GetDataPtr(InRegister, InRegisterOffset, InSliceIndex, false);
			if (InRegister.IsNestedDynamic())
			{
				FRigVMByteArray* Storage = (FRigVMByteArray*)Ptr;
				return FRigVMFixedArray<T>(*Storage);
			}
			else if (InRegister.IsDynamic())
			{
				FRigVMByteArray* Storage = (FRigVMByteArray*)Ptr;
				Ptr = Storage->GetData() + InSliceIndex * InRegister.GetNumBytesPerSlice();
			}

			return FRigVMFixedArray<T>((T*)Ptr, InRegister.ElementCount);
		}

		TArray<T>* StoredArray = (TArray<T>*)GetData(InRegister, InRegisterOffset, InSliceIndex);
		return FRigVMFixedArray<T>(StoredArray->GetData(), StoredArray->Num());
	}

	// Returns an array view for all elements of the current slice for a given register index.
	template<typename T>
	FORCEINLINE_DEBUGGABLE FRigVMFixedArray<T> GetFixedArray(int32 InRegisterIndex, int32 InRegisterOffset = INDEX_NONE, int32 InSliceIndex = 0)
	{
		ensure(Registers.IsValidIndex(InRegisterIndex));
		FRigVMRegister& Register = Registers[InRegisterIndex];
		return GetFixedArray<T>(Register, InRegisterOffset, InSliceIndex);
	}
	
	// Returns an array view for all elements of the current slice for a given argument.
	template<typename T>
	FORCEINLINE_DEBUGGABLE FRigVMFixedArray<T> GetFixedArray(const FRigVMOperand& InOperand, int32 InSliceIndex = 0)
	{
		return GetFixedArray<T>(InOperand.GetRegisterIndex(), InOperand.GetRegisterOffset(), InSliceIndex);
	}

	// Returns an array view for all elements of the current slice for a given register.
	template<typename T>
	FORCEINLINE_DEBUGGABLE FRigVMDynamicArray<T> GetDynamicArray(FRigVMRegister& InRegister, int32 InSliceIndex = 0)
	{
		if (!InRegister.IsDynamic())
		{
			return FRigVMDynamicArray<T>(DefaultByteArray);
		}
		
		FRigVMByteArray* ArrayStorage = (FRigVMByteArray*)GetDataPtr(InRegister, INDEX_NONE, 0, false);
		return FRigVMDynamicArray<T>(*ArrayStorage);
	}

	// Returns an array view for all elements of the current slice for a given register index.
	template<typename T>
	FORCEINLINE_DEBUGGABLE FRigVMDynamicArray<T> GetDynamicArray(int32 InRegisterIndex, int32 InSliceIndex = 0)
	{
		ensure(Registers.IsValidIndex(InRegisterIndex));
		FRigVMRegister& Register = Registers[InRegisterIndex];
		return GetDynamicArray<T>(Register, InSliceIndex);
	}

	// Returns an array view for all elements of the current slice for a given argument.
	template<typename T>
	FORCEINLINE_DEBUGGABLE FRigVMDynamicArray<T> GetDynamicArray(const FRigVMOperand& InOperand, int32 InSliceIndex = 0)
	{
		return GetDynamicArray<T>(InOperand.GetRegisterIndex(), InOperand.GetRegisterOffset(), InSliceIndex);
	}

	// Returns the script struct used for a given register (can be nullptr for non-struct-registers).
	FORCEINLINE_DEBUGGABLE UScriptStruct* GetScriptStruct(const FRigVMRegister& Register) const
	{
		if (Register.ScriptStructIndex != INDEX_NONE)
		{
			ensure(ScriptStructs.IsValidIndex(Register.ScriptStructIndex));
			return ScriptStructs[Register.ScriptStructIndex];
		}
		return nullptr;
	}

	// Returns the script struct used for a given register index (can be nullptr for non-struct-registers).
	FORCEINLINE_DEBUGGABLE UScriptStruct* GetScriptStruct(int32 InRegisterIndex, int32 InRegisterOffset = INDEX_NONE) const
	{
		if (InRegisterOffset == INDEX_NONE)
		{
			ensure(Registers.IsValidIndex(InRegisterIndex));
			const FRigVMRegister& Register = Registers[InRegisterIndex];
			return GetScriptStruct(Register);
		}
		ensure(RegisterOffsets.IsValidIndex(InRegisterOffset));
		const FRigVMRegisterOffset& Path = RegisterOffsets[InRegisterOffset];
		return Path.GetScriptStruct();
	}

	// Copies the content of a source register to a target register.
	// The source register can optionally be referencing a specific source memory container.
	bool Copy(
		int32 InSourceRegisterIndex,
		int32 InTargetRegisterIndex,
		const FRigVMMemoryContainer* InSourceMemory = nullptr,
		int32 InSourceRegisterOffset = INDEX_NONE,
		int32 InTargetRegisterOffset = INDEX_NONE,
		int32 InSourceSliceIndex = 0,
		int32 InTargetSliceIndex = 0);

	// Copies the content of a source register to a target register.
	// The source register can optionally be referencing a specific source memory container.
	// Note: This only works if SupportsNames() == true
	bool Copy(
		const FName& InSourceName,
		const FName& InTargetName,
		const FRigVMMemoryContainer* InSourceMemory = nullptr,
		int32 InSourceRegisterOffset = INDEX_NONE,
		int32 InTargetRegisterOffset = INDEX_NONE,
		int32 InSourceSliceIndex = 0,
		int32 InTargetSliceIndex = 0);

	// Copies the content of a source register to a target register.
	// The source register can optionally be referencing a specific source memory container.
	bool Copy(
		const FRigVMOperand& InSourceOperand,
		const FRigVMOperand& InTargetOperand,
		const FRigVMMemoryContainer* InSourceMemory = nullptr,
		int32 InSourceSliceIndex = 0,
		int32 InTargetSliceIndex = 0);

	// Returns the index of a register based on the register name.
	// Note: This only works if SupportsNames() == true
	FORCEINLINE_DEBUGGABLE int32 GetIndex(const FName& InName) const
	{
		if (!bUseNameMap)
		{
			return INDEX_NONE;
		}

		if (NameMap.Num() != Registers.Num())
		{
			for (int32 Index = 0; Index < Registers.Num(); Index++)
			{
				if (Registers[Index].Name == InName)
				{
					return Index;
				}
			}
		}
		else
		{
			const int32* Index = NameMap.Find(InName);
			if (Index != nullptr)
			{
				return *Index;
			}
		}

		return INDEX_NONE;
	}

	// Returns true if a given name is available for a new register.
	FORCEINLINE_DEBUGGABLE bool IsNameAvailable(const FName& InPotentialNewName) const
	{
		if (!bUseNameMap)
		{
			return false;
		}
		return GetIndex(InPotentialNewName) == INDEX_NONE;
	}

	// Adds a new named register for a typed array from an array view (used by compiler)
	template<typename T>
	FORCEINLINE_DEBUGGABLE int32 AddFixedArray(const FName& InNewName, const FRigVMFixedArray<T>& InArrayView, int32 InSliceCount = 1)
	{
		return AddRegisterArray<T>(true, InNewName, InArrayView.Num(), true, (const uint8*)InArrayView.GetData(), InSliceCount);
	}

	// Adds a new unnamed register for a typed array from an array view.
	template<typename T>
	FORCEINLINE_DEBUGGABLE int32 AddFixedArray(const FRigVMFixedArray<T>& InArrayView, int32 InSliceCount = 1)
	{
		return AddFixedArray<T>(NAME_None, InArrayView, InSliceCount);
	}

	// Adds a new named register for a typed array from an array view (used by compiler)
	template<typename T>
	FORCEINLINE_DEBUGGABLE int32 AddDynamicArray(const FName& InNewName, const FRigVMFixedArray<T>& InArrayView, int32 InSliceCount = 1)
	{
		return AddRegisterArray<T>(false, InNewName, InArrayView.Num(), true, (const uint8*)InArrayView.GetData(), InSliceCount);
	}

	// Adds a new unnamed register for a typed array from an array view.
	template<typename T>
	FORCEINLINE_DEBUGGABLE int32 AddDynamicArray(const FRigVMFixedArray<T>& InArrayView, int32 InSliceCount = 1)
	{
		return AddDynamicArray<T>(NAME_None, InArrayView, InSliceCount);
	}

	// Adds a new named register for a typed array from an array view (used by compiler)
	template<typename T>
	FORCEINLINE_DEBUGGABLE int32 AddDynamicArray(const FName& InNewName, const TArray<T>& InArray, int32 InSliceCount = 1)
	{
		return AddDynamicArray<T>(InNewName, FRigVMFixedArray<T>(InArray), InSliceCount);
	}

	// Adds a new unnamed register for a typed array from an array view.
	template<typename T>
	FORCEINLINE_DEBUGGABLE int32 AddDynamicArray(const TArray<T>& InArray, int32 InSliceCount = 1)
	{
		return AddDynamicArray<T>(NAME_None, InArray, InSliceCount);
	}

	// Adds a new named register for a typed value from a value reference.
	template<typename T>
	FORCEINLINE_DEBUGGABLE int32 Add(const FName& InNewName, const T& InValue, int32 InSliceCount = 1)
	{
		return AddRegisterArray<T>(true, InNewName, 1, false, (const uint8*)&InValue, InSliceCount);
	}

	// Adds a new unnamed register for a typed value from a value reference.
	template<typename T>
	FORCEINLINE_DEBUGGABLE int32 Add(const T& InValue, int32 InSliceCount = 1)
	{
		return Add<T>(NAME_None, InValue, InSliceCount);
	}

	// Adds a new named register for a typed value from a value reference.
	template<typename T>
	FORCEINLINE_DEBUGGABLE int32 AddDynamicValue(const FName& InNewName, const T& InValue, int32 InSliceCount = 1)
	{
		return AddRegisterArray<T>(false, InNewName, 1, false, (const uint8*)&InValue, InSliceCount);
	}

	// Adds a new unnamed register for a typed value from a value reference.
	template<typename T>
	FORCEINLINE_DEBUGGABLE int32 AddDynamicValue(const T& InValue, int32 InSliceCount = 1)
	{
		return AddDynamicValue<T>(NAME_None, InValue, InSliceCount);
	}

	// Remove a register given its index
	// Note: This only works if SupportsNames() == true
	FName Rename(int32 InRegisterIndex, const FName& InNewName);

	// Remove a register given its old name
	// Note: This only works if SupportsNames() == true
	FName Rename(const FName& InOldName, const FName& InNewName);

	// Adds a register path and returns its index
	int32 GetOrAddRegisterOffset(int32 InRegisterIndex, int32 InArrayElement = 0);

	// Adds a register path and returns its index
	int32 GetOrAddRegisterOffset(int32 InRegisterIndex, const FString& InSegmentPath, int32 InArrayElement = 0);

	// Adds a register path and returns its index
	int32 GetOrAddRegisterOffset(int32 InRegisterIndex, UScriptStruct* InScriptStruct, const FString& InSegmentPath, int32 InInitialOffset = 0, int32 InElementSize = 0);

	void SetRegisterValueFromString(const FRigVMOperand& InOperand, const FString& InCPPType, const UObject* InCPPTypeObject, const TArray<FString>& InDefaultValues);
	TArray<FString> GetRegisterValueAsString(const FRigVMOperand& InOperand, const FString& InCPPType, const UObject* InCPPTypeObject);

	// returns the statistics information
	FRigVMMemoryStatistics GetStatistics() const
	{
		FRigVMMemoryStatistics Statistics;
		Statistics.RegisterCount = Registers.Num();
		Statistics.DataBytes = Data.GetAllocatedSize();
		Statistics.TotalBytes = Data.GetAllocatedSize() + Registers.GetAllocatedSize() + RegisterOffsets.GetAllocatedSize();
		return Statistics;
	}

private:

	// Copies the source memory into a known register
	bool Copy(
		int32 InTargetRegisterIndex,
		int32 InTargetRegisterOffset,
		ERigVMRegisterType InTargetType,
		const uint8* InSourcePtr,
		uint8* InTargetPtr,
		uint16 InNumBytes);

	template<
		typename T,
		typename TEnableIf<TIsArithmetic<T>::Value>::Type* = nullptr
	>
	FORCEINLINE_DEBUGGABLE int32 AddRegisterArray(bool bFixed, const FName& InNewName, int32 InCount, bool bIsArrayPerSlice, const uint8* InDataPtr, int32 InSliceCount)
	{
		return AddRegisterArray<T>(bFixed, InNewName, InCount, bIsArrayPerSlice, InDataPtr, InSliceCount, ERigVMRegisterType::Plain, nullptr);
	}

	template<
		typename T,
		typename TEnableIf<TRigVMIsName<T>::Value>::Type* = nullptr
	>
	FORCEINLINE_DEBUGGABLE int32 AddRegisterArray(bool bFixed, const FName& InNewName, int32 InCount, bool bIsArrayPerSlice, const uint8* InDataPtr, int32 InSliceCount)
	{
		return AddRegisterArray<T>(bFixed, InNewName, InCount, bIsArrayPerSlice, InDataPtr, InSliceCount, ERigVMRegisterType::Name, nullptr);
	}

	template<
		typename T,
		typename TEnableIf<TRigVMIsString<T>::Value>::Type* = nullptr
	>
	FORCEINLINE_DEBUGGABLE int32 AddRegisterArray(bool bFixed, const FName& InNewName, int32 InCount, bool bIsArrayPerSlice, const uint8* InDataPtr, int32 InSliceCount)
	{
		return AddRegisterArray<T>(bFixed, InNewName, InCount, bIsArrayPerSlice, InDataPtr, InSliceCount, ERigVMRegisterType::String, nullptr);
	}

	template<
		typename T,
		typename TEnableIf<TModels<CRigVMUStruct, T>::Value>::Type* = nullptr
	>
	FORCEINLINE_DEBUGGABLE int32 AddRegisterArray(bool bFixed, const FName& InNewName, int32 InCount, bool bIsArrayPerSlice, const uint8* InDataPtr, int32 InSliceCount)
	{
		return AddRegisterArray<T>(bFixed, InNewName, InCount, bIsArrayPerSlice, InDataPtr, InSliceCount, ERigVMRegisterType::Struct, T::StaticStruct());
	}

	template<
		typename T,
		typename TEnableIf<TIsEnum<T>::Value>::Type* = nullptr
	>
	FORCEINLINE_DEBUGGABLE int32 AddRegisterArray(bool bFixed, const FName& InNewName, int32 InCount, bool bIsArrayPerSlice, const uint8* InDataPtr, int32 InSliceCount)
	{
		return AddRegisterArray<T>(bFixed, InNewName, InCount, bIsArrayPerSlice, InDataPtr, InSliceCount, ERigVMRegisterType::Plain, nullptr);
	}

	template <
		typename T,
		typename TEnableIf<TRigVMIsBaseStructure<T>::Value, T>::Type* = nullptr
	>
	FORCEINLINE_DEBUGGABLE int32 AddRegisterArray(bool bFixed, const FName& InNewName, int32 InCount, bool bIsArrayPerSlice, const uint8* InDataPtr, int32 InSliceCount)
	{
		return AddRegisterArray<T>(bFixed, InNewName, InCount, bIsArrayPerSlice, InDataPtr, InSliceCount, ERigVMRegisterType::Plain, TBaseStructure<T>::Get());
	}

	template<typename T>
	FORCEINLINE_DEBUGGABLE int32 AddRegisterArray(bool bFixed, const FName& InNewName, int32 InCount, bool bIsArrayPerSlice, const uint8* InDataPtr, int32 InSliceCount, ERigVMRegisterType InType, UScriptStruct* InScriptStruct)
	{
		if(bFixed)
		{
			return AddFixedArray(InNewName, sizeof(T), InCount, bIsArrayPerSlice, InDataPtr, InSliceCount, InType, InScriptStruct);
		}
		else
		{
			return AddDynamicArray(InNewName, sizeof(T), InCount, bIsArrayPerSlice, InDataPtr, InSliceCount, InType, InScriptStruct);
		}
	}

	FORCEINLINE_DEBUGGABLE int32 AddRegisterArray(bool bFixed, const FName& InNewName, int32 InElementSize, int32 InCount, bool bIsArrayPerSlice, const uint8* InDataPtr, int32 InSliceCount, ERigVMRegisterType InType, UScriptStruct* InScriptStruct)
	{
		if (bFixed)
		{
			return AddFixedArray(InNewName, InElementSize, InCount, bIsArrayPerSlice, InDataPtr, InSliceCount, InType, InScriptStruct);
		}
		else
		{
			return AddDynamicArray(InNewName, InElementSize, InCount, bIsArrayPerSlice, InDataPtr, InSliceCount, InType, InScriptStruct);
		}
	}

	// Adds a new named register for a fixed array from a data pointer (used by compiler)
	FORCEINLINE_DEBUGGABLE int32 AddFixedArray(const FName& InNewName, int32 InElementSize, int32 InCount, bool bIsArrayPerSlice, const uint8* InDataPtr, int32 InSliceCount, ERigVMRegisterType InType, UScriptStruct* InScriptStruct)	{
		int32 Register = Allocate(InNewName, InElementSize, InCount, InSliceCount, nullptr, false);
		if (!Registers.IsValidIndex(Register))
		{
			return Register;
		}

		Registers[Register].Type = InType;
		Registers[Register].ScriptStructIndex = FindOrAddScriptStruct(InScriptStruct);
		Registers[Register].bIsArray = bIsArrayPerSlice;

		UpdateRegisters();
		Construct(Register);

		if (InDataPtr)
		{
			for (int32 SliceIndex = 0; SliceIndex < InSliceCount; SliceIndex++)
			{
				Copy(Register, INDEX_NONE, InType, InDataPtr, GetData(Registers[Register], INDEX_NONE, SliceIndex), InElementSize * InCount);
			}
		}
		return Register;
	}

	// Adds a new named register for a dynamic array from a data pointer (used by compiler)
	FORCEINLINE_DEBUGGABLE int32 AddDynamicArray(const FName& InNewName, int32 InElementSize, int32 InCount, bool bIsArrayPerSlice, const uint8* InDataPtr, int32 InSliceCount, ERigVMRegisterType InType, UScriptStruct* InScriptStruct)
	{
		int32 Register = INDEX_NONE;
		
		if (bIsArrayPerSlice)
		{
			Register = Allocate(InNewName, sizeof(FRigVMNestedByteArray), 1, 1, nullptr);
			if (!Registers.IsValidIndex(Register))
			{
				return Register;
			}

			Registers[Register].Type = InType;
			Registers[Register].ScriptStructIndex = FindOrAddScriptStruct(InScriptStruct);
			Registers[Register].bIsDynamic = true;
			Registers[Register].bIsArray = bIsArrayPerSlice;
			Registers[Register].ElementSize = InElementSize;
			Registers[Register].ElementCount = InCount;
			Registers[Register].SliceCount = InSliceCount;

			uint8* Ptr = (uint8*)&Data[Registers[Register].GetWorkByteIndex()];
			FRigVMNestedByteArray& Storage = *(FRigVMNestedByteArray*)Ptr;
			Storage.SetNum(InSliceCount);

			for (int32 SliceIndex = 0; SliceIndex < InSliceCount; SliceIndex++)
			{
				Storage[SliceIndex].SetNumZeroed(InCount * InElementSize);
				if (InDataPtr)
				{
					Copy(Register, INDEX_NONE, InType, InDataPtr, Storage[SliceIndex].GetData(), InElementSize * InCount);
				}
			}

			if (InDataPtr == nullptr)
			{
				Construct(Register);
			}
		}
		else
		{
			Register = Allocate(InNewName, sizeof(FRigVMByteArray), 1, 1, nullptr);
			if (!Registers.IsValidIndex(Register))
			{
				return Register;
			}

			Registers[Register].Type = InType;
			Registers[Register].ScriptStructIndex = FindOrAddScriptStruct(InScriptStruct);
			Registers[Register].bIsDynamic = true;
			Registers[Register].bIsArray = bIsArrayPerSlice;
			Registers[Register].ElementSize = InElementSize;
			Registers[Register].ElementCount = InCount;
			Registers[Register].SliceCount = InSliceCount;

			uint8* Ptr = (uint8*)&Data[Registers[Register].GetWorkByteIndex()];
			FRigVMByteArray& Storage = *(FRigVMByteArray*)Ptr;

			Storage.SetNumZeroed(InSliceCount * InElementSize);
			if (InDataPtr)
			{
				for (int32 SliceIndex = 0; SliceIndex < InSliceCount; SliceIndex++)
				{
					Copy(Register, INDEX_NONE, InType, InDataPtr, &Storage[SliceIndex * InElementSize], InElementSize);
				}
			}
			else
			{
				Construct(Register);
			}
		}

		return Register;
	}

	// Updates internal data for topological changes
	void UpdateRegisters();

	// Allocates a new named register
	int32 Allocate(const FName& InNewName, int32 InElementSize, int32 InElementCount, int32 InSliceCount, const uint8* InDataPtr = nullptr, bool bUpdateRegisters = true);

	// Allocates a new unnamed register
	int32 Allocate(int32 InElementSize, int32 InElementCount, int32 InSliceCount, const uint8* InDataPtr = nullptr, bool bUpdateRegisters = true);

	// Performs optional construction of data within a struct register
	bool Construct(int32 InRegisterIndex, int32 InElementIndex = INDEX_NONE, int32 InSliceIndex = 0);

	// Performs optional destruction of data within a struct register
	bool Destroy(int32 InRegisterIndex, int32 InElementIndex = INDEX_NONE, int32 InSliceIndex = 0);

	// Fills a register with zero memory
	void FillWithZeroes(int32 InRegisterIndex);

	// Ensures to add a script struct to the internal map if needed
	int32 FindOrAddScriptStruct(UScriptStruct* InScriptStruct);

	UPROPERTY()
	bool bUseNameMap;

	UPROPERTY()
	ERigVMMemoryType MemoryType;

	UPROPERTY()
	TArray<FRigVMRegister> Registers;

	UPROPERTY()
	TArray<FRigVMRegisterOffset> RegisterOffsets;

	UPROPERTY(transient)
	TArray<uint8> Data;

	UPROPERTY(transient)
	TArray<UScriptStruct*> ScriptStructs;

	UPROPERTY(transient)
	TMap<FName, int32> NameMap;

	UPROPERTY(transient)
	bool bEncounteredErrorDuringLoad;

	static FRigVMByteArray DefaultByteArray;

	friend class URigVM;
	friend class URigVMCompiler;
	friend struct FRigVMCompilerWorkData;
};

typedef FRigVMMemoryContainer* FRigVMMemoryContainerPtr;
typedef FRigVMFixedArray<FRigVMMemoryContainer*> FRigVMMemoryContainerPtrArray;
=======
#endif
>>>>>>> 6bbb88c8
<|MERGE_RESOLUTION|>--- conflicted
+++ resolved
@@ -2,45 +2,9 @@
 
 #pragma once
 
-<<<<<<< HEAD
-#include "CoreMinimal.h"
-#include "UObject/ObjectMacros.h"
-#include "RigVMTraits.h"
-#include "RigVMStatistics.h"
-#include "RigVMArray.h"
-#include "RigVMMemory.generated.h"
-
-#ifdef UE_BUILD_DEBUG
-	#define DEBUG_RIGVMMEMORY 0
-	//#define DEBUG_RIGVMMEMORY WITH_EDITOR
-#else
-	#define DEBUG_RIGVMMEMORY 0
-#endif
-
-#if DEBUG_RIGVMMEMORY
-	RIGVM_API DECLARE_LOG_CATEGORY_EXTERN(LogRigVMMemory, Log, All);
-	#define UE_LOG_RIGVMMEMORY(Format, ...) UE_LOG(LogRigVMMemory, Display, (Format), ##__VA_ARGS__)
-#else
-	#define UE_LOG_RIGVMMEMORY(Format, ...)
-#endif
-
-/**
- * The type of memory used. Typically we differentiate between
- * Work (Mutable) and Literal (Constant) memory.
- */
-UENUM()
-enum class ERigVMMemoryType: uint8
-{
-	Work, // Mutable state
-	Literal, // Const / fixed state
-	External, // Unowned external memory
-	Invalid
-};
-=======
 #include "RigVMDefines.h"
 
 #if UE_RIGVM_UCLASS_BASED_STORAGE_DISABLED
->>>>>>> 6bbb88c8
 
 #include "RigVMMemoryDeprecated.h"
 
@@ -48,1298 +12,4 @@
 
 #include "RigVMMemoryStorage.h"
 
-<<<<<<< HEAD
-	FRigVMOperand(ERigVMMemoryType InMemoryType, int32 InRegisterIndex, int32 InRegisterOffset = INDEX_NONE)
-		: MemoryType(InMemoryType)
-		, RegisterIndex(InRegisterIndex < 0 ? UINT16_MAX : (uint16)InRegisterIndex)
-		, RegisterOffset(InRegisterOffset < 0 ? UINT16_MAX : (uint16)InRegisterOffset)
-	{
-	}
-
-	FORCEINLINE_DEBUGGABLE bool operator == (const FRigVMOperand& InOther) const
-	{
-		return MemoryType == InOther.MemoryType &&
-			RegisterIndex == InOther.RegisterIndex &&
-			RegisterOffset == InOther.RegisterOffset;
-	}
-
-	FORCEINLINE_DEBUGGABLE bool operator != (const FRigVMOperand& InOther) const
-	{
-		return !(*this == InOther);
-	}
-
-	// returns the memory type of this argument
-	FORCEINLINE_DEBUGGABLE bool IsValid() const { return RegisterIndex != UINT16_MAX; }
-
-	// returns the memory type of this argument
-	FORCEINLINE_DEBUGGABLE ERigVMMemoryType GetMemoryType() const { return MemoryType; }
-
-	// returns the index of the container of this argument
-	FORCEINLINE_DEBUGGABLE int32 GetContainerIndex() const { return (int32)MemoryType; }
-
-	// returns the index of the register of this argument
-	FORCEINLINE_DEBUGGABLE int32 GetRegisterIndex() const { return RegisterIndex == UINT16_MAX ? INDEX_NONE : (int32)RegisterIndex; }
-
-	// returns the index of the register of this argument
-	FORCEINLINE_DEBUGGABLE int32 GetRegisterOffset() const { return RegisterOffset == UINT16_MAX ? INDEX_NONE : (int32)RegisterOffset; }
-
-	bool Serialize(FArchive& Ar);
-	FORCEINLINE friend FArchive& operator<<(FArchive& Ar, FRigVMOperand& P)
-	{
-		P.Serialize(Ar);
-		return Ar;
-	}
-
-private:
-
-	UPROPERTY()
-	ERigVMMemoryType MemoryType;
-
-	UPROPERTY()
-	uint16 RegisterIndex;
-	
-	UPROPERTY()
-	uint16 RegisterOffset;
-};
-
-typedef FRigVMFixedArray<FRigVMOperand> FRigVMOperandArray;
-
-/**
- * The type of register within the memory.
- */
-UENUM()
-enum class ERigVMRegisterType : uint8
-{
-	Plain, // bool, int32, float, FVector etc.
-	String, // FString
-	Name, // FName
-	Struct, // Any USTRUCT
-	Invalid
-};
-
-// The register represents an address with the VM's memory. Within a register
-// we can store arbitrary data, so it provides a series of properties to
-// describe the memory location.
-// Registers also support the notion of slices. A slice is a complete copy of
-// the memory - so for example if your register stores 4 Vectors, then a slice 
-// would contain 48 bytes (4 * 3 * 4). The register can however store multiple
-// slices / copies of that if needed. Slices can be used to provide 
-// per-invocation memory to functions within the same register.
-// An integrator for example that needs to store a simulated position
-// might want access to a separate memory per loop iteration.
-USTRUCT()
-struct RIGVM_API FRigVMRegister
-{
-	GENERATED_BODY()
-
-	FRigVMRegister()
-		: Type(ERigVMRegisterType::Invalid)
-		, ByteIndex(INDEX_NONE)
-		, ElementSize(0)
-		, ElementCount(0)
-		, SliceCount(1)
-		, AlignmentBytes(0)
-		, TrailingBytes(0)
-		, Name(NAME_None)
-		, ScriptStructIndex(INDEX_NONE)
-		, bIsArray(false)
-		, bIsDynamic(false)
-	{
-	}
-
-	// The type of register (plain, name, string, etc.)
-	UPROPERTY()
-	ERigVMRegisterType Type;
-
-	// The index of the first work byte
-	UPROPERTY()
-	uint32 ByteIndex;
-
-	// The size of each store element
-	UPROPERTY()
-	uint16 ElementSize;
-
-	// The number of elements in this register
-	UPROPERTY()
-	uint16 ElementCount;
-
-	// The number of slices (complete copies)
-	UPROPERTY()
-	uint16 SliceCount;
-
-	// The number of leading bytes for alignment
-	UPROPERTY()
-	uint8 AlignmentBytes;
-
-	// The number of trailing bytes.
-	// These originate after shrinking a register.
-	UPROPERTY()
-	uint16 TrailingBytes;
-
-	// The name of the register (can be None)
-	UPROPERTY()
-	FName Name;
-
-	// For struct registers this is the index of the
-	// struct used - otherwise INDEX_NONE
-	UPROPERTY()
-	int32 ScriptStructIndex;
-
-	// If true defines this register as an array
-	UPROPERTY()
-	bool bIsArray;
-
-	// If true defines this register to use dynamic storage
-	UPROPERTY()
-	bool bIsDynamic;
-
-	bool Serialize(FArchive& Ar);
-	FORCEINLINE_DEBUGGABLE friend FArchive& operator<<(FArchive& Ar, FRigVMRegister& P)
-	{
-		P.Serialize(Ar);
-		return Ar;
-	}
-
-	// returns true if this register is using a dynamic array for storage
-	FORCEINLINE_DEBUGGABLE bool IsDynamic() const { return bIsDynamic; }
-
-	// returns true if this register is using a dynamic array for storage
-	FORCEINLINE_DEBUGGABLE bool IsNestedDynamic() const { return bIsDynamic && bIsArray; }
-
-	// returns the current address of the register within the data byte array.
-	// this can change over time - as the register is moving through slices.
-	// use GetFirstAllocatedByte to get the fixed first byte.
-	FORCEINLINE_DEBUGGABLE uint64 GetWorkByteIndex(int32 InSliceIndex = 0) const
-	{
-		ensure(InSliceIndex >= 0);
-		return ByteIndex + ((uint64)InSliceIndex * GetNumBytesPerSlice());
-	}
-
-	// returns the first allocated byte in the data byte array
-	FORCEINLINE_DEBUGGABLE uint64 GetFirstAllocatedByte() const
-	{ 
-		return ByteIndex - (uint64)AlignmentBytes;
-	}
-
-	// Returns the leading alignment bytes
-	FORCEINLINE_DEBUGGABLE uint8 GetAlignmentBytes() const { return AlignmentBytes; }
-
-	// Returns true if the register stores more than one element
-	FORCEINLINE_DEBUGGABLE bool IsArray() const { return bIsArray || (ElementCount > 1); }
-
-	// Returns true if the register stores shallow memory
-	FORCEINLINE_DEBUGGABLE bool IsShallow() const { return ScriptStructIndex == INDEX_NONE; }
-
-	// Returns the number of allocated bytes (including alignment + trailing bytes)
-	FORCEINLINE_DEBUGGABLE uint16 GetAllocatedBytes() const { return ElementCount * ElementSize * SliceCount + (uint16)AlignmentBytes + TrailingBytes; }
-
-	// Returns the number of bytes for a complete slice
-	FORCEINLINE_DEBUGGABLE uint16 GetNumBytesPerSlice() const { return ElementCount * ElementSize; }
-
-	// Returns the number of bytes for all slices
-	FORCEINLINE_DEBUGGABLE uint16 GetNumBytesAllSlices() const { return ElementCount * ElementSize * SliceCount; }
-
-	// Returns the total number of elements (elementcount * slicecount) in the register
-	FORCEINLINE_DEBUGGABLE uint32 GetTotalElementCount() const { return (uint32)ElementCount * (uint32)SliceCount; }
-
-};
-
-typedef FRigVMFixedArray<FRigVMRegister> FRigVMRegisterArray;
-
-// The register offset represents a memory offset within a register's memory.
-// This can be used to represent memory addresses of array elements within
-// a struct, for example.
-USTRUCT()
-struct RIGVM_API FRigVMRegisterOffset
-{
-	GENERATED_BODY()
-
-public:
-
-	// default constructor
-	FRigVMRegisterOffset()
-		: Segments()
-		, Type(ERigVMRegisterType::Invalid)
-		, CPPType(NAME_None)
-		, ScriptStruct(nullptr)
-		, ParentScriptStruct(nullptr)
-		, ArrayIndex(0)
-		, ElementSize(0)
-		, CachedSegmentPath() 
-	{
-	}
-
-	bool Serialize(FArchive& Ar);
-	FORCEINLINE_DEBUGGABLE friend FArchive& operator<<(FArchive& Ar, FRigVMRegisterOffset& P)
-	{
-		P.Serialize(Ar);
-		return Ar;
-	}
-
-	// constructs a path given a struct and a segment path
-	FRigVMRegisterOffset(UScriptStruct* InScriptStruct, const FString& InSegmentPath, int32 InInitialOffset = 0, uint16 InElementSize = 0);
-
-	// returns the data pointer within a container
-	uint8* GetData(uint8* InContainer) const;
-
-	// returns the segments of this path
-	const TArray<int32>& GetSegments() const { return Segments; }
-
-	bool operator == (const FRigVMRegisterOffset& InOther) const;
-
-	FORCEINLINE_DEBUGGABLE ERigVMRegisterType GetType() const { return Type; }
-	FORCEINLINE_DEBUGGABLE FName GetCPPType() const { return CPPType; }
-	uint16 GetElementSize() const;
-	void SetElementSize(uint16 InElementSize) { ElementSize = InElementSize; };
-	UScriptStruct* GetScriptStruct() const;
-
-private:
-
-	UPROPERTY()
-	TArray<int32> Segments;
-
-	UPROPERTY()
-	ERigVMRegisterType Type;
-
-	UPROPERTY()
-	FName CPPType;
-
-	UPROPERTY()
-	UScriptStruct* ScriptStruct;
-
-	UPROPERTY()
-	UScriptStruct* ParentScriptStruct;
-
-	UPROPERTY()
-	int32 ArrayIndex;
-
-	UPROPERTY()
-	uint16 ElementSize;
-
-	UPROPERTY()
-	FString CachedSegmentPath;
-
-	friend struct FRigVMRegisterOffsetBuilder;
-	friend class URigVM;
-};
-
-/**
- * The FRigVMMemoryHandle is used to access the memory used within a FRigMemoryContainer.
- */
-struct FRigVMMemoryHandle
-{
-public:
-	enum FType
-	{
-		Plain,
-		Dynamic,
-		NestedDynamic
-	};
-
-	FORCEINLINE_DEBUGGABLE FRigVMMemoryHandle()
-		: Ptr(nullptr)
-		, Type(FType::Plain)
-		, Size(1)
-		, Offset(UINT16_MAX)
-	{}
-
-	FORCEINLINE_DEBUGGABLE FRigVMMemoryHandle(uint8* InPtr, uint16 InSize = 1, FType InType = FType::Plain, int32 InRegisterOffset = INDEX_NONE)
-		: Ptr(InPtr)
-		, Type(InType)
-		, Size(InSize)
-		, Offset((uint16)InRegisterOffset)
-	{}
-
-	FORCEINLINE_DEBUGGABLE FRigVMMemoryHandle(uint8* InPtr, const FRigVMRegister& InRegister, int32 InRegisterOffset = INDEX_NONE)
-		: Ptr(InPtr)
-		, Type(FType::Plain)
-		, Size(InRegister.ElementSize)
-		, Offset((uint16)InRegisterOffset)
-	{
-		if (InRegister.IsNestedDynamic())
-		{
-			Type = FType::NestedDynamic;
-		}
-		else if (InRegister.IsDynamic())
-		{
-			Type = FType::Dynamic;
-		}
-		else
-		{
-			Size = (uint16)InRegister.GetNumBytesPerSlice();
-		}
-	}
-
-	FORCEINLINE_DEBUGGABLE FRigVMMemoryHandle(FRigVMByteArray* InPtr, uint16 InSize = 1, int32 InRegisterOffset = INDEX_NONE)
-		: Ptr((uint8*)InPtr)
-		, Type(FType::Dynamic)
-		, Size(InSize)
-		, Offset((uint16)InRegisterOffset)
-	{}
-
-	FORCEINLINE_DEBUGGABLE FRigVMMemoryHandle(FRigVMNestedByteArray* InPtr, uint16 InSize = 1, int32 InRegisterOffset = INDEX_NONE)
-		: Ptr((uint8*)InPtr)
-		, Type(FType::NestedDynamic)
-		, Size(InSize)
-		, Offset((uint16)InRegisterOffset)
-	{}
-
-	FORCEINLINE_DEBUGGABLE operator const uint8*() const
-	{
-		return GetData();
-	}
-
-	FORCEINLINE_DEBUGGABLE operator uint8*()
-	{
-		return GetData();
-	}
-
-	FORCEINLINE_DEBUGGABLE const uint8* GetData(int32 SliceIndex = 0, bool bGetArrayData = false) const
-	{
-		return GetData_Internal(SliceIndex, bGetArrayData);
-	}
-
-	FORCEINLINE_DEBUGGABLE uint8* GetData(int32 SliceIndex = 0, bool bGetArrayData = false)
-	{
-		return GetData_Internal(SliceIndex, bGetArrayData);
-	}
-
-private:
-
-	FORCEINLINE_DEBUGGABLE uint8* GetData_Internal(int32 SliceIndex, bool bGetArrayData = false) const
-	{
-		ensure(SliceIndex >= 0);
-
-		if (Size == 0 || Ptr == nullptr)
-		{
-			return nullptr;
-		}
-
-		switch (Type)
-		{
-			case FType::Plain:
-			{
-				return Ptr + SliceIndex * Size;
-			}
-			case FType::Dynamic:
-			{
-				ensure(Offset == UINT16_MAX);
-				if (!bGetArrayData)
-				{
-					return Ptr;
-				}
-
-				FRigVMByteArray* ArrayStorage = (FRigVMByteArray*)Ptr;
-				if (ArrayStorage->Num() == 0)
-				{
-					return nullptr;
-				}
-
-				if (SliceIndex > 0)
-				{
-					SliceIndex = FMath::Max(SliceIndex, (ArrayStorage->Num() / Size) - 1);
-				}
-				return (uint8*)&(*ArrayStorage)[SliceIndex * Size];
-			}
-			case FType::NestedDynamic:
-			{
-				ensure(Offset == UINT16_MAX);
-
-				FRigVMNestedByteArray* ArrayStorage = (FRigVMNestedByteArray*)Ptr;
-				if (ArrayStorage->Num() == 0 && bGetArrayData)
-				{
-					return nullptr;
-				}
-
-				if (SliceIndex > 0)
-				{
-					SliceIndex = FMath::Max(SliceIndex, ArrayStorage->Num() - 1);
-				}
-
-				if (!bGetArrayData)
-				{
-					return Ptr;
-				}
-
-				return (*ArrayStorage)[SliceIndex].GetData();
-			}
-			default:
-			{
-				return nullptr;
-			}
-		}
-	}
-
-	uint8* Ptr;
-	FType Type;
-	uint16 Size;
-	uint16 Offset;
-
-	friend class URigVM;
-};
-
-/**
- * The FRigVMMemoryContainer provides a heterogeneous memory container to store arbitrary
- * data. Each element stored can be referred to using a FRigVMRegister.
- * Elements can be accessed by index (index of the register), FRigVMOperand or by name.
- * Name access is optional and is specified upon construction of the container.
- * The memory container provides a series of templated functions to add and get data.
- *
- * For example:
- * 		int32 Index = Container.Add<float>(4.f);
- *      float& ValueRef = Container.GetRef<float>(Index);
- *
- * This can also be done with arrays:
- *      TArray<float> MyArray = {3.f, 4.f, 5.f};
- * 		int32 Index = Container.AddFixedArray<float>(MyArray);
- *      FRigVMFixedArray<float> ArrayView = Container.GetFixedArray<float>(Index);
- */
-USTRUCT()
-struct RIGVM_API FRigVMMemoryContainer
-{
-	GENERATED_BODY()
-	
-public:
-
-	FRigVMMemoryContainer(bool bInUseNames = true);
-	FRigVMMemoryContainer(const FRigVMMemoryContainer& Other);
-	~FRigVMMemoryContainer();
-
-	FRigVMMemoryContainer& operator= (const FRigVMMemoryContainer &InOther);
-
-	// returns the memory type of this container
-	FORCEINLINE_DEBUGGABLE ERigVMMemoryType GetMemoryType() const { return MemoryType;  }
-
-	// sets the memory type. should only be used when the container is empty
-	FORCEINLINE_DEBUGGABLE void SetMemoryType(ERigVMMemoryType InMemoryType) { MemoryType = InMemoryType; }
-
-	// returns true if this container supports name based lookup
-	FORCEINLINE_DEBUGGABLE bool SupportsNames() const { return bUseNameMap;  }
-
-	// returns the number of registers in this container
-	FORCEINLINE_DEBUGGABLE int32 Num() const { return Registers.Num(); }
-
-	// resets the container but maintains storage.
-	void Reset();
-
-	// resets the container and removes all storage.
-	void Empty();
-
-	// const accessor for a register based on index
-	FORCEINLINE_DEBUGGABLE const FRigVMRegister& operator[](int32 InIndex) const { return GetRegister(InIndex); }
-
-	// accessor for a register based on index
-	FORCEINLINE_DEBUGGABLE FRigVMRegister& operator[](int32 InIndex) { return GetRegister(InIndex); }
-
-	// const accessor for a register based on an argument
-	FORCEINLINE_DEBUGGABLE const FRigVMRegister& operator[](const FRigVMOperand& InArg) const { return GetRegister(InArg); }
-
-	// accessor for a register based on an argument
-	FORCEINLINE_DEBUGGABLE FRigVMRegister& operator[](const FRigVMOperand& InArg) { return GetRegister(InArg); }
-
-	// const accessor for a register based on a a name. note: only works if SupportsNames() == true
-	FORCEINLINE_DEBUGGABLE const FRigVMRegister& operator[](const FName& InName) const { return GetRegister(InName); }
-
-	// accessor for a register based on a a name. note: only works if SupportsNames() == true
-	FORCEINLINE_DEBUGGABLE FRigVMRegister& operator[](const FName& InName) { return GetRegister(InName); }
-
-	FORCEINLINE_DEBUGGABLE TArray<FRigVMRegister>::RangedForIteratorType      begin() { return Registers.begin(); }
-	FORCEINLINE_DEBUGGABLE TArray<FRigVMRegister>::RangedForConstIteratorType begin() const { return Registers.begin(); }
-	FORCEINLINE_DEBUGGABLE TArray<FRigVMRegister>::RangedForIteratorType      end() { return Registers.end(); }
-	FORCEINLINE_DEBUGGABLE TArray<FRigVMRegister>::RangedForConstIteratorType end() const { return Registers.end(); }
-
-	// const accessor for a register based on index
-	FORCEINLINE_DEBUGGABLE const FRigVMRegister& GetRegister(int32 InIndex) const { return Registers[InIndex]; }
-
-	// accessor for a register based on index
-	FORCEINLINE_DEBUGGABLE FRigVMRegister& GetRegister(int32 InIndex) { return Registers[InIndex]; }
-
-	// const accessor for a register based on an argument
-	FORCEINLINE_DEBUGGABLE const FRigVMRegister& GetRegister(const FRigVMOperand& InArg) const { return Registers[InArg.GetRegisterIndex()]; }
-
-	// accessor for a register based on an argument
-	FORCEINLINE_DEBUGGABLE FRigVMRegister& GetRegister(const FRigVMOperand& InArg) { return Registers[InArg.GetRegisterIndex()]; }
-
-	// const accessor for a register based on a a name. note: only works if SupportsNames() == true
-	FORCEINLINE_DEBUGGABLE const FRigVMRegister& GetRegister(const FName& InName) const { return Registers[GetIndex(InName)]; }
-
-	// accessor for a register based on a a name. note: only works if SupportsNames() == true
-	FORCEINLINE_DEBUGGABLE FRigVMRegister& GetRegister(const FName& InName) { return Registers[GetIndex(InName)]; }
-
-	bool Serialize(FArchive& Ar);
-	FORCEINLINE_DEBUGGABLE friend FArchive& operator<<(FArchive& Ar, FRigVMMemoryContainer& P)
-	{
-		P.Serialize(Ar);
-		return Ar;
-	}
-
-	// Returns an argument for a given register.
-	// This is typically used to store a light weight address for use within a VM.
-	FORCEINLINE_DEBUGGABLE FRigVMOperand GetOperand(int32 InRegisterIndex, int32 InRegisterOffset)
-	{
-		ensure(Registers.IsValidIndex(InRegisterIndex));
-		return FRigVMOperand(MemoryType, InRegisterIndex, InRegisterOffset);
-	}
-
-	// Returns an argument for a given register.
-	// This is typically used to store a light weight address for use within a VM.
-	FORCEINLINE_DEBUGGABLE FRigVMOperand GetOperand(int32 InRegisterIndex, const FString& InSegmentPath = FString(), int32 InArrayElement = INDEX_NONE)
-	{
-		ensure(Registers.IsValidIndex(InRegisterIndex));
-		// Register offset must hold on to the ScriptStruct such that it can recalculate the struct size after cook
-		UScriptStruct* ScriptStruct = GetScriptStruct(InRegisterIndex);
-
-		int32 InitialOffset = 0;
-		int32 ElementSize = 0;
-		if (InArrayElement != INDEX_NONE)
-		{
-			InitialOffset = InArrayElement * Registers[InRegisterIndex].ElementSize;
-			ElementSize = Registers[InRegisterIndex].ElementSize;
-		}
-
-		return GetOperand(InRegisterIndex, GetOrAddRegisterOffset(InRegisterIndex, ScriptStruct, InSegmentPath, InitialOffset, ElementSize));
-	}
-
-private:
-
-	FORCEINLINE_DEBUGGABLE uint8* GetDataPtr(const FRigVMRegister& Register, int32 InRegisterOffset = INDEX_NONE, int32 InSliceIndex = 0, bool bArrayContent = false) const
-	{
-		if (Register.ElementCount == 0 && !Register.IsNestedDynamic())
-		{
-			return nullptr;
-		}
-
-		uint8* Ptr = nullptr;
-		if (Register.IsDynamic())
-		{
-			Ptr = (uint8*)&Data[Register.GetWorkByteIndex()];
-
-			if (Register.IsNestedDynamic())
-			{
-				FRigVMNestedByteArray* ArrayStorage = (FRigVMNestedByteArray*)Ptr;
-				Ptr = (uint8*)ArrayStorage->GetData();
-
-				if (Ptr)
-				{
-					Ptr = Ptr + InSliceIndex * sizeof(FRigVMByteArray);
-					if (Ptr && bArrayContent)
-					{
-						Ptr = ((FRigVMByteArray*)Ptr)->GetData();
-					}
-				}
-			}
-			else if(bArrayContent)
-			{
-				FRigVMByteArray* ArrayStorage = (FRigVMByteArray*)Ptr;
-				Ptr = (uint8*)ArrayStorage->GetData();
-
-				if (Ptr)
-				{
-					Ptr = Ptr + InSliceIndex * Register.GetNumBytesPerSlice();
-				}
-			}
-		}
-		else
-		{
-			Ptr = (uint8*)&Data[Register.GetWorkByteIndex(InSliceIndex)];
-		}
-
-		if (InRegisterOffset != INDEX_NONE && Ptr != nullptr)
-		{
-			Ptr = RegisterOffsets[InRegisterOffset].GetData(Ptr);
-		}
-		return Ptr;
-	}
-
-public:
-
-	// Returns a memory handle for a given register
-	FORCEINLINE_DEBUGGABLE FRigVMMemoryHandle GetHandle(const FRigVMRegister& Register, int32 InRegisterOffset = INDEX_NONE) const
-	{
-		if (Register.IsDynamic())
-		{
-			uint8* Ptr = (uint8*)&Data[Register.GetWorkByteIndex()];
-			return FRigVMMemoryHandle(Ptr, Register);
-		}
-
-		uint8* Ptr = GetDataPtr(Register, InRegisterOffset);
-		return FRigVMMemoryHandle(Ptr, Register.GetNumBytesPerSlice());
-	}
-
-	// Returns a memory handle for a given register
-	FORCEINLINE_DEBUGGABLE FRigVMMemoryHandle GetHandle(int32 InRegisterIndex, int32 InRegisterOffset = INDEX_NONE) const
-	{
-		ensure(Registers.IsValidIndex(InRegisterIndex));
-		const FRigVMRegister& Register = Registers[InRegisterIndex];
-		return GetHandle(Register, InRegisterOffset);
-	}
-
-	// Returns the number of elements for a given slice
-	FORCEINLINE_DEBUGGABLE int32 GetNumElements(const FRigVMRegister& Register, int32 InSliceIndex = 0) const
-	{
-		if (!Register.IsDynamic())
-		{
-			return Register.ElementCount;
-		}
-		
-		if (Register.IsNestedDynamic())
-		{
-			FRigVMNestedByteArray& ArrayStorage = *(FRigVMNestedByteArray*)&Data[Register.GetWorkByteIndex()];
-			return ArrayStorage[InSliceIndex].Num() / Register.ElementSize;
-		}
-
-		return 1;
-	}
-
-	// Returns the number of elements for a given slice
-	FORCEINLINE_DEBUGGABLE int32 GetNumElements(int32 InRegisterIndex, int32 InSliceIndex = 0) const
-	{
-		ensure(Registers.IsValidIndex(InRegisterIndex));
-		const FRigVMRegister& Register = Registers[InRegisterIndex];
-		return GetNumElements(Register, InSliceIndex);
-	}
-
-	// Returns the current const data pointer for a given register.
-	FORCEINLINE_DEBUGGABLE const uint8* GetData(const FRigVMRegister& Register, int32 InRegisterOffset = INDEX_NONE, int32 InSliceIndex = 0) const
-	{
-		return GetHandle(Register, InRegisterOffset).GetData(InSliceIndex, true);
-	}
-
-	// Returns the current const data pointer for a given register index.
-	FORCEINLINE_DEBUGGABLE const uint8* GetData(int32 InRegisterIndex, int32 InRegisterOffset = INDEX_NONE, int32 InSliceIndex = 0) const
-	{
-		ensure(Registers.IsValidIndex(InRegisterIndex));
-		const FRigVMRegister& Register = Registers[InRegisterIndex];
-		return GetData(Register, InRegisterOffset, InSliceIndex);
-	}
-
-	// Returns the current data pointer for a given register.
-	FORCEINLINE_DEBUGGABLE uint8* GetData(FRigVMRegister& Register, int32 InRegisterOffset = INDEX_NONE, int32 InSliceIndex = 0)
-	{
-		return GetHandle(Register, InRegisterOffset).GetData(InSliceIndex, true);
-	}
-
-	// Returns the current data pointer for a given register index.
-	// Note: This refers to the active slice - and can change over time.
-	FORCEINLINE_DEBUGGABLE uint8* GetData(int32 InRegisterIndex, int32 InRegisterOffset = INDEX_NONE, int32 InSliceIndex = 0)
-	{
-		ensure(Registers.IsValidIndex(InRegisterIndex));
-		FRigVMRegister& Register = Registers[InRegisterIndex];
-		return GetData(Register, InRegisterOffset, InSliceIndex);
-	}
-
-	// Returns the current const typed pointer for a given register.
-	// Note: This refers to the active slice - and can change over time.
-	template<typename T>
-	FORCEINLINE_DEBUGGABLE const T* Get(const FRigVMRegister& InRegister, int32 InRegisterOffset = INDEX_NONE, int32 InSliceIndex = 0) const
-	{
-		return (const T*)GetData(InRegister, InRegisterOffset, InSliceIndex);
-	}
-
-	// Returns the current const typed pointer for a given register index.
-	// Note: This refers to the active slice - and can change over time.
-	template<typename T>
-	FORCEINLINE_DEBUGGABLE const T* Get(int32 InRegisterIndex, int32 InRegisterOffset = INDEX_NONE, int32 InSliceIndex = 0) const
-	{
-		ensure(Registers.IsValidIndex(InRegisterIndex));
-		const FRigVMRegister& Register = Registers[InRegisterIndex];
-		return Get<T>(Register, InRegisterOffset, InSliceIndex);
-	}
-
-	// Returns the current const typed pointer for a given argument
-	// Note: This refers to the active slice - and can change over time.
-	template<typename T>
-	FORCEINLINE_DEBUGGABLE const T* Get(const FRigVMOperand& InOperand, int32 InSliceIndex = 0) const
-	{
-		return Get<T>(InOperand.GetRegisterIndex(), InOperand.GetRegisterOffset(), InSliceIndex);
-	}
-
-	// Returns the current const typed reference for a given register
-	// Note: This refers to the active slice - and can change over time.
-	template<typename T>
-	FORCEINLINE_DEBUGGABLE const T& GetRef(const FRigVMRegister& Register, int32 InRegisterOffset = INDEX_NONE, int32 InSliceIndex = 0) const
-	{
-		return *Get<T>(Register, InRegisterOffset, InSliceIndex);
-	}
-
-	// Returns the current const typed reference for a given register index
-	// Note: This refers to the active slice - and can change over time.
-	template<typename T>
-	FORCEINLINE_DEBUGGABLE const T& GetRef(int32 InRegisterIndex, int32 InRegisterOffset = INDEX_NONE, int32 InSliceIndex = 0) const
-	{
-		return *Get<T>(InRegisterIndex, InRegisterOffset, InSliceIndex);
-	}
-
-	// Returns the current const typed reference for a given argument
-	// Note: This refers to the active slice - and can change over time.
-	template<typename T>
-	FORCEINLINE_DEBUGGABLE const T& GetRef(const FRigVMOperand& InOperand, int32 InSliceIndex = 0) const
-	{
-		return GetRef<T>(InOperand.GetRegisterIndex(), InOperand.GetRegisterOffset(), InSliceIndex);
-	}
-
-	// Returns the current typed pointer for a given register
-	// Note: This refers to the active slice - and can change over time.
-	template<typename T>
-	FORCEINLINE_DEBUGGABLE T* Get(FRigVMRegister& InRegister, int32 InRegisterOffset = INDEX_NONE, int32 InSliceIndex = 0)
-	{
-		return (T*)GetData(InRegister, InRegisterOffset, InSliceIndex);
-	}
-
-	// Returns the current typed pointer for a given register index
-	// Note: This refers to the active slice - and can change over time.
-	template<typename T>
-	FORCEINLINE_DEBUGGABLE T* Get(int32 InRegisterIndex, int32 InRegisterOffset = INDEX_NONE, int32 InSliceIndex = 0)
-	{
-		ensure(Registers.IsValidIndex(InRegisterIndex));
-		FRigVMRegister& Register = Registers[InRegisterIndex];
-		return Get<T>(Register, InRegisterOffset, InSliceIndex);
-	}
-
-	// Returns the current typed pointer for a given argument
-	// Note: This refers to the active slice - and can change over time.
-	template<typename T>
-	FORCEINLINE_DEBUGGABLE T* Get(const FRigVMOperand& InOperand, int32 InSliceIndex = 0)
-	{
-		return Get<T>(InOperand.GetRegisterIndex(), InOperand.GetRegisterOffset(), InSliceIndex);
-	}
-
-	// Returns the current typed reference for a given register
-	// Note: This refers to the active slice - and can change over time.
-	template<typename T>
-	FORCEINLINE_DEBUGGABLE T& GetRef(FRigVMRegister& Register, int32 InRegisterOffset = INDEX_NONE, int32 InSliceIndex = 0)
-	{
-		return *Get<T>(Register, InRegisterOffset, InSliceIndex);
-	}
-
-	// Returns the current typed reference for a given register index
-	// Note: This refers to the active slice - and can change over time.
-	template<typename T>
-	FORCEINLINE_DEBUGGABLE T& GetRef(int32 InRegisterIndex, int32 InRegisterOffset = INDEX_NONE, int32 InSliceIndex = 0)
-	{
-		return *Get<T>(InRegisterIndex, InRegisterOffset, InSliceIndex);
-	}
-
-	// Returns the current typed reference for a given argument
-	// Note: This refers to the active slice - and can change over time.
-	template<typename T>
-	FORCEINLINE_DEBUGGABLE T& GetRef(const FRigVMOperand& InOperand, int32 InSliceIndex = 0)
-	{
-		return GetRef<T>(InOperand.GetRegisterIndex(), InOperand.GetRegisterOffset(), InSliceIndex);
-	}
-
-	// Returns an array view for all elements of the current slice for a given register.
-	template<typename T>
-	FORCEINLINE_DEBUGGABLE FRigVMFixedArray<T> GetFixedArray(FRigVMRegister& InRegister, int32 InRegisterOffset = INDEX_NONE, int32 InSliceIndex = 0)
-	{
-		if (InRegisterOffset == INDEX_NONE)
-		{
-			uint8* Ptr = (uint8*)GetDataPtr(InRegister, InRegisterOffset, InSliceIndex, false);
-			if (InRegister.IsNestedDynamic())
-			{
-				FRigVMByteArray* Storage = (FRigVMByteArray*)Ptr;
-				return FRigVMFixedArray<T>(*Storage);
-			}
-			else if (InRegister.IsDynamic())
-			{
-				FRigVMByteArray* Storage = (FRigVMByteArray*)Ptr;
-				Ptr = Storage->GetData() + InSliceIndex * InRegister.GetNumBytesPerSlice();
-			}
-
-			return FRigVMFixedArray<T>((T*)Ptr, InRegister.ElementCount);
-		}
-
-		TArray<T>* StoredArray = (TArray<T>*)GetData(InRegister, InRegisterOffset, InSliceIndex);
-		return FRigVMFixedArray<T>(StoredArray->GetData(), StoredArray->Num());
-	}
-
-	// Returns an array view for all elements of the current slice for a given register index.
-	template<typename T>
-	FORCEINLINE_DEBUGGABLE FRigVMFixedArray<T> GetFixedArray(int32 InRegisterIndex, int32 InRegisterOffset = INDEX_NONE, int32 InSliceIndex = 0)
-	{
-		ensure(Registers.IsValidIndex(InRegisterIndex));
-		FRigVMRegister& Register = Registers[InRegisterIndex];
-		return GetFixedArray<T>(Register, InRegisterOffset, InSliceIndex);
-	}
-	
-	// Returns an array view for all elements of the current slice for a given argument.
-	template<typename T>
-	FORCEINLINE_DEBUGGABLE FRigVMFixedArray<T> GetFixedArray(const FRigVMOperand& InOperand, int32 InSliceIndex = 0)
-	{
-		return GetFixedArray<T>(InOperand.GetRegisterIndex(), InOperand.GetRegisterOffset(), InSliceIndex);
-	}
-
-	// Returns an array view for all elements of the current slice for a given register.
-	template<typename T>
-	FORCEINLINE_DEBUGGABLE FRigVMDynamicArray<T> GetDynamicArray(FRigVMRegister& InRegister, int32 InSliceIndex = 0)
-	{
-		if (!InRegister.IsDynamic())
-		{
-			return FRigVMDynamicArray<T>(DefaultByteArray);
-		}
-		
-		FRigVMByteArray* ArrayStorage = (FRigVMByteArray*)GetDataPtr(InRegister, INDEX_NONE, 0, false);
-		return FRigVMDynamicArray<T>(*ArrayStorage);
-	}
-
-	// Returns an array view for all elements of the current slice for a given register index.
-	template<typename T>
-	FORCEINLINE_DEBUGGABLE FRigVMDynamicArray<T> GetDynamicArray(int32 InRegisterIndex, int32 InSliceIndex = 0)
-	{
-		ensure(Registers.IsValidIndex(InRegisterIndex));
-		FRigVMRegister& Register = Registers[InRegisterIndex];
-		return GetDynamicArray<T>(Register, InSliceIndex);
-	}
-
-	// Returns an array view for all elements of the current slice for a given argument.
-	template<typename T>
-	FORCEINLINE_DEBUGGABLE FRigVMDynamicArray<T> GetDynamicArray(const FRigVMOperand& InOperand, int32 InSliceIndex = 0)
-	{
-		return GetDynamicArray<T>(InOperand.GetRegisterIndex(), InOperand.GetRegisterOffset(), InSliceIndex);
-	}
-
-	// Returns the script struct used for a given register (can be nullptr for non-struct-registers).
-	FORCEINLINE_DEBUGGABLE UScriptStruct* GetScriptStruct(const FRigVMRegister& Register) const
-	{
-		if (Register.ScriptStructIndex != INDEX_NONE)
-		{
-			ensure(ScriptStructs.IsValidIndex(Register.ScriptStructIndex));
-			return ScriptStructs[Register.ScriptStructIndex];
-		}
-		return nullptr;
-	}
-
-	// Returns the script struct used for a given register index (can be nullptr for non-struct-registers).
-	FORCEINLINE_DEBUGGABLE UScriptStruct* GetScriptStruct(int32 InRegisterIndex, int32 InRegisterOffset = INDEX_NONE) const
-	{
-		if (InRegisterOffset == INDEX_NONE)
-		{
-			ensure(Registers.IsValidIndex(InRegisterIndex));
-			const FRigVMRegister& Register = Registers[InRegisterIndex];
-			return GetScriptStruct(Register);
-		}
-		ensure(RegisterOffsets.IsValidIndex(InRegisterOffset));
-		const FRigVMRegisterOffset& Path = RegisterOffsets[InRegisterOffset];
-		return Path.GetScriptStruct();
-	}
-
-	// Copies the content of a source register to a target register.
-	// The source register can optionally be referencing a specific source memory container.
-	bool Copy(
-		int32 InSourceRegisterIndex,
-		int32 InTargetRegisterIndex,
-		const FRigVMMemoryContainer* InSourceMemory = nullptr,
-		int32 InSourceRegisterOffset = INDEX_NONE,
-		int32 InTargetRegisterOffset = INDEX_NONE,
-		int32 InSourceSliceIndex = 0,
-		int32 InTargetSliceIndex = 0);
-
-	// Copies the content of a source register to a target register.
-	// The source register can optionally be referencing a specific source memory container.
-	// Note: This only works if SupportsNames() == true
-	bool Copy(
-		const FName& InSourceName,
-		const FName& InTargetName,
-		const FRigVMMemoryContainer* InSourceMemory = nullptr,
-		int32 InSourceRegisterOffset = INDEX_NONE,
-		int32 InTargetRegisterOffset = INDEX_NONE,
-		int32 InSourceSliceIndex = 0,
-		int32 InTargetSliceIndex = 0);
-
-	// Copies the content of a source register to a target register.
-	// The source register can optionally be referencing a specific source memory container.
-	bool Copy(
-		const FRigVMOperand& InSourceOperand,
-		const FRigVMOperand& InTargetOperand,
-		const FRigVMMemoryContainer* InSourceMemory = nullptr,
-		int32 InSourceSliceIndex = 0,
-		int32 InTargetSliceIndex = 0);
-
-	// Returns the index of a register based on the register name.
-	// Note: This only works if SupportsNames() == true
-	FORCEINLINE_DEBUGGABLE int32 GetIndex(const FName& InName) const
-	{
-		if (!bUseNameMap)
-		{
-			return INDEX_NONE;
-		}
-
-		if (NameMap.Num() != Registers.Num())
-		{
-			for (int32 Index = 0; Index < Registers.Num(); Index++)
-			{
-				if (Registers[Index].Name == InName)
-				{
-					return Index;
-				}
-			}
-		}
-		else
-		{
-			const int32* Index = NameMap.Find(InName);
-			if (Index != nullptr)
-			{
-				return *Index;
-			}
-		}
-
-		return INDEX_NONE;
-	}
-
-	// Returns true if a given name is available for a new register.
-	FORCEINLINE_DEBUGGABLE bool IsNameAvailable(const FName& InPotentialNewName) const
-	{
-		if (!bUseNameMap)
-		{
-			return false;
-		}
-		return GetIndex(InPotentialNewName) == INDEX_NONE;
-	}
-
-	// Adds a new named register for a typed array from an array view (used by compiler)
-	template<typename T>
-	FORCEINLINE_DEBUGGABLE int32 AddFixedArray(const FName& InNewName, const FRigVMFixedArray<T>& InArrayView, int32 InSliceCount = 1)
-	{
-		return AddRegisterArray<T>(true, InNewName, InArrayView.Num(), true, (const uint8*)InArrayView.GetData(), InSliceCount);
-	}
-
-	// Adds a new unnamed register for a typed array from an array view.
-	template<typename T>
-	FORCEINLINE_DEBUGGABLE int32 AddFixedArray(const FRigVMFixedArray<T>& InArrayView, int32 InSliceCount = 1)
-	{
-		return AddFixedArray<T>(NAME_None, InArrayView, InSliceCount);
-	}
-
-	// Adds a new named register for a typed array from an array view (used by compiler)
-	template<typename T>
-	FORCEINLINE_DEBUGGABLE int32 AddDynamicArray(const FName& InNewName, const FRigVMFixedArray<T>& InArrayView, int32 InSliceCount = 1)
-	{
-		return AddRegisterArray<T>(false, InNewName, InArrayView.Num(), true, (const uint8*)InArrayView.GetData(), InSliceCount);
-	}
-
-	// Adds a new unnamed register for a typed array from an array view.
-	template<typename T>
-	FORCEINLINE_DEBUGGABLE int32 AddDynamicArray(const FRigVMFixedArray<T>& InArrayView, int32 InSliceCount = 1)
-	{
-		return AddDynamicArray<T>(NAME_None, InArrayView, InSliceCount);
-	}
-
-	// Adds a new named register for a typed array from an array view (used by compiler)
-	template<typename T>
-	FORCEINLINE_DEBUGGABLE int32 AddDynamicArray(const FName& InNewName, const TArray<T>& InArray, int32 InSliceCount = 1)
-	{
-		return AddDynamicArray<T>(InNewName, FRigVMFixedArray<T>(InArray), InSliceCount);
-	}
-
-	// Adds a new unnamed register for a typed array from an array view.
-	template<typename T>
-	FORCEINLINE_DEBUGGABLE int32 AddDynamicArray(const TArray<T>& InArray, int32 InSliceCount = 1)
-	{
-		return AddDynamicArray<T>(NAME_None, InArray, InSliceCount);
-	}
-
-	// Adds a new named register for a typed value from a value reference.
-	template<typename T>
-	FORCEINLINE_DEBUGGABLE int32 Add(const FName& InNewName, const T& InValue, int32 InSliceCount = 1)
-	{
-		return AddRegisterArray<T>(true, InNewName, 1, false, (const uint8*)&InValue, InSliceCount);
-	}
-
-	// Adds a new unnamed register for a typed value from a value reference.
-	template<typename T>
-	FORCEINLINE_DEBUGGABLE int32 Add(const T& InValue, int32 InSliceCount = 1)
-	{
-		return Add<T>(NAME_None, InValue, InSliceCount);
-	}
-
-	// Adds a new named register for a typed value from a value reference.
-	template<typename T>
-	FORCEINLINE_DEBUGGABLE int32 AddDynamicValue(const FName& InNewName, const T& InValue, int32 InSliceCount = 1)
-	{
-		return AddRegisterArray<T>(false, InNewName, 1, false, (const uint8*)&InValue, InSliceCount);
-	}
-
-	// Adds a new unnamed register for a typed value from a value reference.
-	template<typename T>
-	FORCEINLINE_DEBUGGABLE int32 AddDynamicValue(const T& InValue, int32 InSliceCount = 1)
-	{
-		return AddDynamicValue<T>(NAME_None, InValue, InSliceCount);
-	}
-
-	// Remove a register given its index
-	// Note: This only works if SupportsNames() == true
-	FName Rename(int32 InRegisterIndex, const FName& InNewName);
-
-	// Remove a register given its old name
-	// Note: This only works if SupportsNames() == true
-	FName Rename(const FName& InOldName, const FName& InNewName);
-
-	// Adds a register path and returns its index
-	int32 GetOrAddRegisterOffset(int32 InRegisterIndex, int32 InArrayElement = 0);
-
-	// Adds a register path and returns its index
-	int32 GetOrAddRegisterOffset(int32 InRegisterIndex, const FString& InSegmentPath, int32 InArrayElement = 0);
-
-	// Adds a register path and returns its index
-	int32 GetOrAddRegisterOffset(int32 InRegisterIndex, UScriptStruct* InScriptStruct, const FString& InSegmentPath, int32 InInitialOffset = 0, int32 InElementSize = 0);
-
-	void SetRegisterValueFromString(const FRigVMOperand& InOperand, const FString& InCPPType, const UObject* InCPPTypeObject, const TArray<FString>& InDefaultValues);
-	TArray<FString> GetRegisterValueAsString(const FRigVMOperand& InOperand, const FString& InCPPType, const UObject* InCPPTypeObject);
-
-	// returns the statistics information
-	FRigVMMemoryStatistics GetStatistics() const
-	{
-		FRigVMMemoryStatistics Statistics;
-		Statistics.RegisterCount = Registers.Num();
-		Statistics.DataBytes = Data.GetAllocatedSize();
-		Statistics.TotalBytes = Data.GetAllocatedSize() + Registers.GetAllocatedSize() + RegisterOffsets.GetAllocatedSize();
-		return Statistics;
-	}
-
-private:
-
-	// Copies the source memory into a known register
-	bool Copy(
-		int32 InTargetRegisterIndex,
-		int32 InTargetRegisterOffset,
-		ERigVMRegisterType InTargetType,
-		const uint8* InSourcePtr,
-		uint8* InTargetPtr,
-		uint16 InNumBytes);
-
-	template<
-		typename T,
-		typename TEnableIf<TIsArithmetic<T>::Value>::Type* = nullptr
-	>
-	FORCEINLINE_DEBUGGABLE int32 AddRegisterArray(bool bFixed, const FName& InNewName, int32 InCount, bool bIsArrayPerSlice, const uint8* InDataPtr, int32 InSliceCount)
-	{
-		return AddRegisterArray<T>(bFixed, InNewName, InCount, bIsArrayPerSlice, InDataPtr, InSliceCount, ERigVMRegisterType::Plain, nullptr);
-	}
-
-	template<
-		typename T,
-		typename TEnableIf<TRigVMIsName<T>::Value>::Type* = nullptr
-	>
-	FORCEINLINE_DEBUGGABLE int32 AddRegisterArray(bool bFixed, const FName& InNewName, int32 InCount, bool bIsArrayPerSlice, const uint8* InDataPtr, int32 InSliceCount)
-	{
-		return AddRegisterArray<T>(bFixed, InNewName, InCount, bIsArrayPerSlice, InDataPtr, InSliceCount, ERigVMRegisterType::Name, nullptr);
-	}
-
-	template<
-		typename T,
-		typename TEnableIf<TRigVMIsString<T>::Value>::Type* = nullptr
-	>
-	FORCEINLINE_DEBUGGABLE int32 AddRegisterArray(bool bFixed, const FName& InNewName, int32 InCount, bool bIsArrayPerSlice, const uint8* InDataPtr, int32 InSliceCount)
-	{
-		return AddRegisterArray<T>(bFixed, InNewName, InCount, bIsArrayPerSlice, InDataPtr, InSliceCount, ERigVMRegisterType::String, nullptr);
-	}
-
-	template<
-		typename T,
-		typename TEnableIf<TModels<CRigVMUStruct, T>::Value>::Type* = nullptr
-	>
-	FORCEINLINE_DEBUGGABLE int32 AddRegisterArray(bool bFixed, const FName& InNewName, int32 InCount, bool bIsArrayPerSlice, const uint8* InDataPtr, int32 InSliceCount)
-	{
-		return AddRegisterArray<T>(bFixed, InNewName, InCount, bIsArrayPerSlice, InDataPtr, InSliceCount, ERigVMRegisterType::Struct, T::StaticStruct());
-	}
-
-	template<
-		typename T,
-		typename TEnableIf<TIsEnum<T>::Value>::Type* = nullptr
-	>
-	FORCEINLINE_DEBUGGABLE int32 AddRegisterArray(bool bFixed, const FName& InNewName, int32 InCount, bool bIsArrayPerSlice, const uint8* InDataPtr, int32 InSliceCount)
-	{
-		return AddRegisterArray<T>(bFixed, InNewName, InCount, bIsArrayPerSlice, InDataPtr, InSliceCount, ERigVMRegisterType::Plain, nullptr);
-	}
-
-	template <
-		typename T,
-		typename TEnableIf<TRigVMIsBaseStructure<T>::Value, T>::Type* = nullptr
-	>
-	FORCEINLINE_DEBUGGABLE int32 AddRegisterArray(bool bFixed, const FName& InNewName, int32 InCount, bool bIsArrayPerSlice, const uint8* InDataPtr, int32 InSliceCount)
-	{
-		return AddRegisterArray<T>(bFixed, InNewName, InCount, bIsArrayPerSlice, InDataPtr, InSliceCount, ERigVMRegisterType::Plain, TBaseStructure<T>::Get());
-	}
-
-	template<typename T>
-	FORCEINLINE_DEBUGGABLE int32 AddRegisterArray(bool bFixed, const FName& InNewName, int32 InCount, bool bIsArrayPerSlice, const uint8* InDataPtr, int32 InSliceCount, ERigVMRegisterType InType, UScriptStruct* InScriptStruct)
-	{
-		if(bFixed)
-		{
-			return AddFixedArray(InNewName, sizeof(T), InCount, bIsArrayPerSlice, InDataPtr, InSliceCount, InType, InScriptStruct);
-		}
-		else
-		{
-			return AddDynamicArray(InNewName, sizeof(T), InCount, bIsArrayPerSlice, InDataPtr, InSliceCount, InType, InScriptStruct);
-		}
-	}
-
-	FORCEINLINE_DEBUGGABLE int32 AddRegisterArray(bool bFixed, const FName& InNewName, int32 InElementSize, int32 InCount, bool bIsArrayPerSlice, const uint8* InDataPtr, int32 InSliceCount, ERigVMRegisterType InType, UScriptStruct* InScriptStruct)
-	{
-		if (bFixed)
-		{
-			return AddFixedArray(InNewName, InElementSize, InCount, bIsArrayPerSlice, InDataPtr, InSliceCount, InType, InScriptStruct);
-		}
-		else
-		{
-			return AddDynamicArray(InNewName, InElementSize, InCount, bIsArrayPerSlice, InDataPtr, InSliceCount, InType, InScriptStruct);
-		}
-	}
-
-	// Adds a new named register for a fixed array from a data pointer (used by compiler)
-	FORCEINLINE_DEBUGGABLE int32 AddFixedArray(const FName& InNewName, int32 InElementSize, int32 InCount, bool bIsArrayPerSlice, const uint8* InDataPtr, int32 InSliceCount, ERigVMRegisterType InType, UScriptStruct* InScriptStruct)	{
-		int32 Register = Allocate(InNewName, InElementSize, InCount, InSliceCount, nullptr, false);
-		if (!Registers.IsValidIndex(Register))
-		{
-			return Register;
-		}
-
-		Registers[Register].Type = InType;
-		Registers[Register].ScriptStructIndex = FindOrAddScriptStruct(InScriptStruct);
-		Registers[Register].bIsArray = bIsArrayPerSlice;
-
-		UpdateRegisters();
-		Construct(Register);
-
-		if (InDataPtr)
-		{
-			for (int32 SliceIndex = 0; SliceIndex < InSliceCount; SliceIndex++)
-			{
-				Copy(Register, INDEX_NONE, InType, InDataPtr, GetData(Registers[Register], INDEX_NONE, SliceIndex), InElementSize * InCount);
-			}
-		}
-		return Register;
-	}
-
-	// Adds a new named register for a dynamic array from a data pointer (used by compiler)
-	FORCEINLINE_DEBUGGABLE int32 AddDynamicArray(const FName& InNewName, int32 InElementSize, int32 InCount, bool bIsArrayPerSlice, const uint8* InDataPtr, int32 InSliceCount, ERigVMRegisterType InType, UScriptStruct* InScriptStruct)
-	{
-		int32 Register = INDEX_NONE;
-		
-		if (bIsArrayPerSlice)
-		{
-			Register = Allocate(InNewName, sizeof(FRigVMNestedByteArray), 1, 1, nullptr);
-			if (!Registers.IsValidIndex(Register))
-			{
-				return Register;
-			}
-
-			Registers[Register].Type = InType;
-			Registers[Register].ScriptStructIndex = FindOrAddScriptStruct(InScriptStruct);
-			Registers[Register].bIsDynamic = true;
-			Registers[Register].bIsArray = bIsArrayPerSlice;
-			Registers[Register].ElementSize = InElementSize;
-			Registers[Register].ElementCount = InCount;
-			Registers[Register].SliceCount = InSliceCount;
-
-			uint8* Ptr = (uint8*)&Data[Registers[Register].GetWorkByteIndex()];
-			FRigVMNestedByteArray& Storage = *(FRigVMNestedByteArray*)Ptr;
-			Storage.SetNum(InSliceCount);
-
-			for (int32 SliceIndex = 0; SliceIndex < InSliceCount; SliceIndex++)
-			{
-				Storage[SliceIndex].SetNumZeroed(InCount * InElementSize);
-				if (InDataPtr)
-				{
-					Copy(Register, INDEX_NONE, InType, InDataPtr, Storage[SliceIndex].GetData(), InElementSize * InCount);
-				}
-			}
-
-			if (InDataPtr == nullptr)
-			{
-				Construct(Register);
-			}
-		}
-		else
-		{
-			Register = Allocate(InNewName, sizeof(FRigVMByteArray), 1, 1, nullptr);
-			if (!Registers.IsValidIndex(Register))
-			{
-				return Register;
-			}
-
-			Registers[Register].Type = InType;
-			Registers[Register].ScriptStructIndex = FindOrAddScriptStruct(InScriptStruct);
-			Registers[Register].bIsDynamic = true;
-			Registers[Register].bIsArray = bIsArrayPerSlice;
-			Registers[Register].ElementSize = InElementSize;
-			Registers[Register].ElementCount = InCount;
-			Registers[Register].SliceCount = InSliceCount;
-
-			uint8* Ptr = (uint8*)&Data[Registers[Register].GetWorkByteIndex()];
-			FRigVMByteArray& Storage = *(FRigVMByteArray*)Ptr;
-
-			Storage.SetNumZeroed(InSliceCount * InElementSize);
-			if (InDataPtr)
-			{
-				for (int32 SliceIndex = 0; SliceIndex < InSliceCount; SliceIndex++)
-				{
-					Copy(Register, INDEX_NONE, InType, InDataPtr, &Storage[SliceIndex * InElementSize], InElementSize);
-				}
-			}
-			else
-			{
-				Construct(Register);
-			}
-		}
-
-		return Register;
-	}
-
-	// Updates internal data for topological changes
-	void UpdateRegisters();
-
-	// Allocates a new named register
-	int32 Allocate(const FName& InNewName, int32 InElementSize, int32 InElementCount, int32 InSliceCount, const uint8* InDataPtr = nullptr, bool bUpdateRegisters = true);
-
-	// Allocates a new unnamed register
-	int32 Allocate(int32 InElementSize, int32 InElementCount, int32 InSliceCount, const uint8* InDataPtr = nullptr, bool bUpdateRegisters = true);
-
-	// Performs optional construction of data within a struct register
-	bool Construct(int32 InRegisterIndex, int32 InElementIndex = INDEX_NONE, int32 InSliceIndex = 0);
-
-	// Performs optional destruction of data within a struct register
-	bool Destroy(int32 InRegisterIndex, int32 InElementIndex = INDEX_NONE, int32 InSliceIndex = 0);
-
-	// Fills a register with zero memory
-	void FillWithZeroes(int32 InRegisterIndex);
-
-	// Ensures to add a script struct to the internal map if needed
-	int32 FindOrAddScriptStruct(UScriptStruct* InScriptStruct);
-
-	UPROPERTY()
-	bool bUseNameMap;
-
-	UPROPERTY()
-	ERigVMMemoryType MemoryType;
-
-	UPROPERTY()
-	TArray<FRigVMRegister> Registers;
-
-	UPROPERTY()
-	TArray<FRigVMRegisterOffset> RegisterOffsets;
-
-	UPROPERTY(transient)
-	TArray<uint8> Data;
-
-	UPROPERTY(transient)
-	TArray<UScriptStruct*> ScriptStructs;
-
-	UPROPERTY(transient)
-	TMap<FName, int32> NameMap;
-
-	UPROPERTY(transient)
-	bool bEncounteredErrorDuringLoad;
-
-	static FRigVMByteArray DefaultByteArray;
-
-	friend class URigVM;
-	friend class URigVMCompiler;
-	friend struct FRigVMCompilerWorkData;
-};
-
-typedef FRigVMMemoryContainer* FRigVMMemoryContainerPtr;
-typedef FRigVMFixedArray<FRigVMMemoryContainer*> FRigVMMemoryContainerPtrArray;
-=======
-#endif
->>>>>>> 6bbb88c8
+#endif