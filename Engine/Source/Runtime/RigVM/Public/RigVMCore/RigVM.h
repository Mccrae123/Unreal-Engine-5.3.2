--- conflicted
+++ resolved
@@ -195,11 +195,7 @@
 	UClass* GetNativizedClass(const TArray<FRigVMExternalVariable>& InExternalVariables = TArray<FRigVMExternalVariable>());
 	
 	// resets the container and maintains all memory
-<<<<<<< HEAD
-	void Reset(bool IsIgnoringArchetypeRef = false);
-=======
 	virtual void Reset(bool IsIgnoringArchetypeRef = false);
->>>>>>> d731a049
 
 	// resets the container and removes all memory
 	virtual void Empty();
@@ -681,12 +677,6 @@
 	void InvalidateCachedMemory();
 	
 private:
-<<<<<<< HEAD
-#if UE_RIGVM_UCLASS_BASED_STORAGE_DISABLED
-	void CacheMemoryHandlesIfRequired(FRigVMMemoryContainerPtrArray InMemory);
-#else
-=======
->>>>>>> d731a049
 	void CacheMemoryHandlesIfRequired(TArrayView<URigVMMemoryStorage*> InMemory);
 	void RebuildByteCodeOnLoad();
 
