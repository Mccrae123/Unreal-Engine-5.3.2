--- conflicted
+++ resolved
@@ -147,15 +147,6 @@
 
 public:
 
-<<<<<<< HEAD
-	FORCEINLINE virtual int32 GetArraySize(const FName& InParameterName, const FRigVMUserDataArray& RigVMUserData) { return INDEX_NONE; }
-
-	// loop realted
-	FORCEINLINE virtual bool IsForLoop() const { return false; }
-	FORCEINLINE virtual int32 GetNumSlices() const { return 1; }
-
-#if WITH_EDITOR
-=======
 #if UE_RIGVM_UCLASS_BASED_STORAGE_DISABLED
 	FORCEINLINE virtual int32 GetArraySize(const FName& InParameterName, const FRigVMUserDataArray& RigVMUserData) { return INDEX_NONE; }
 #endif
@@ -169,7 +160,6 @@
 
 #if WITH_EDITOR
 
->>>>>>> 6bbb88c8
 	static bool ValidateStruct(UScriptStruct* InStruct, FString* OutErrorMessage);
 	static bool CheckPinType(UScriptStruct* InStruct, const FName& PinName, const FString& ExpectedType, FString* OutErrorMessage = nullptr);
 	static bool CheckPinDirection(UScriptStruct* InStruct, const FName& PinName, const FName& InDirectionMetaName);
@@ -197,13 +187,10 @@
 	static const FName ConstantMetaName;
 	static const FName TitleColorMetaName;
 	static const FName NodeColorMetaName;
-<<<<<<< HEAD
-=======
 	// icon meta name format: StyleSetName|StyleName|SmallStyleName|StatusOverlayStyleName
 	// the last two names are optional, see FSlateIcon() for reference
 	// Example: Icon="EditorStyle|GraphEditor.Sequence_16x"
 	static const FName IconMetaName;
->>>>>>> 6bbb88c8
 	static const FName KeywordsMetaName;
 	static const FName PrototypeNameMetaName;
 	static const FName ExpandPinByDefaultMetaName;
