// Copyright Epic Games, Inc. All Rights Reserved.

#pragma once

#include "CoreMinimal.h"
#include "RigVMDefines.h"
#include "RigVMRegistry.h"
#include "RigVMStatistics.h"
#include "RigVMMemoryDeprecated.h"

#include "RigVMByteCode.generated.h"

struct FRigVMByteCode;

// The code for a single operation within the RigVM
UENUM()
enum class ERigVMOpCode : uint8
{
	Execute_0_Operands, // execute a rig function with 0 operands
	Execute_1_Operands, // execute a rig function with 1 operands
	Execute_2_Operands, // execute a rig function with 2 operands
	Execute_3_Operands, // execute a rig function with 3 operands
	Execute_4_Operands, // execute a rig function with 4 operands
	Execute_5_Operands, // execute a rig function with 5 operands
	Execute_6_Operands, // execute a rig function with 6 operands
	Execute_7_Operands, // execute a rig function with 7 operands
	Execute_8_Operands, // execute a rig function with 8 operands
	Execute_9_Operands, // execute a rig function with 9 operands
	Execute_10_Operands, // execute a rig function with 10 operands
	Execute_11_Operands, // execute a rig function with 11 operands
	Execute_12_Operands, // execute a rig function with 12 operands
	Execute_13_Operands, // execute a rig function with 13 operands
	Execute_14_Operands, // execute a rig function with 14 operands
	Execute_15_Operands, // execute a rig function with 15 operands
	Execute_16_Operands, // execute a rig function with 16 operands
	Execute_17_Operands, // execute a rig function with 17 operands
	Execute_18_Operands, // execute a rig function with 18 operands
	Execute_19_Operands, // execute a rig function with 19 operands
	Execute_20_Operands, // execute a rig function with 20 operands
	Execute_21_Operands, // execute a rig function with 21 operands
	Execute_22_Operands, // execute a rig function with 22 operands
	Execute_23_Operands, // execute a rig function with 23 operands
	Execute_24_Operands, // execute a rig function with 24 operands
	Execute_25_Operands, // execute a rig function with 25 operands
	Execute_26_Operands, // execute a rig function with 26 operands
	Execute_27_Operands, // execute a rig function with 27 operands
	Execute_28_Operands, // execute a rig function with 28 operands
	Execute_29_Operands, // execute a rig function with 29 operands
	Execute_30_Operands, // execute a rig function with 30 operands
	Execute_31_Operands, // execute a rig function with 31 operands
	Execute_32_Operands, // execute a rig function with 32 operands
	Execute_33_Operands, // execute a rig function with 33 operands
	Execute_34_Operands, // execute a rig function with 34 operands
	Execute_35_Operands, // execute a rig function with 35 operands
	Execute_36_Operands, // execute a rig function with 36 operands
	Execute_37_Operands, // execute a rig function with 37 operands
	Execute_38_Operands, // execute a rig function with 38 operands
	Execute_39_Operands, // execute a rig function with 39 operands
	Execute_40_Operands, // execute a rig function with 40 operands
	Execute_41_Operands, // execute a rig function with 41 operands
	Execute_42_Operands, // execute a rig function with 42 operands
	Execute_43_Operands, // execute a rig function with 43 operands
	Execute_44_Operands, // execute a rig function with 44 operands
	Execute_45_Operands, // execute a rig function with 45 operands
	Execute_46_Operands, // execute a rig function with 46 operands
	Execute_47_Operands, // execute a rig function with 47 operands
	Execute_48_Operands, // execute a rig function with 48 operands
	Execute_49_Operands, // execute a rig function with 49 operands
	Execute_50_Operands, // execute a rig function with 50 operands
	Execute_51_Operands, // execute a rig function with 51 operands
	Execute_52_Operands, // execute a rig function with 52 operands
	Execute_53_Operands, // execute a rig function with 53 operands
	Execute_54_Operands, // execute a rig function with 54 operands
	Execute_55_Operands, // execute a rig function with 55 operands
	Execute_56_Operands, // execute a rig function with 56 operands
	Execute_57_Operands, // execute a rig function with 57 operands
	Execute_58_Operands, // execute a rig function with 58 operands
	Execute_59_Operands, // execute a rig function with 59 operands
	Execute_60_Operands, // execute a rig function with 60 operands
	Execute_61_Operands, // execute a rig function with 61 operands
	Execute_62_Operands, // execute a rig function with 62 operands
	Execute_63_Operands, // execute a rig function with 63 operands
	Execute_64_Operands, // execute a rig function with 64 operands
	Zero, // zero the memory of a given register
	BoolFalse, // set a given register to false
	BoolTrue, // set a given register to true
	Copy, // copy the content of one register to another
	Increment, // increment a int32 register
	Decrement, // decrement a int32 register
	Equals, // fill a bool register with the result of (A == B)
	NotEquals, // fill a bool register with the result of (A != B)
	JumpAbsolute, // jump to an absolute instruction index
	JumpForward, // jump forwards given a relative instruction index offset
	JumpBackward, // jump backwards given a relative instruction index offset
	JumpAbsoluteIf, // jump to an absolute instruction index based on a condition register
	JumpForwardIf, // jump forwards given a relative instruction index offset based on a condition register
	JumpBackwardIf, // jump backwards given a relative instruction index offset based on a condition register
	ChangeType, // change the type of a register (deprecated)
	Exit, // exit the execution loop
	BeginBlock, // begins a new memory slice / block
	EndBlock, // ends the last memory slice / block
<<<<<<< HEAD
	Invalid
=======
	ArrayReset, // clears an array and resets its content
	ArrayGetNum, // reads and returns the size of an array (binary op, in array, out int32) 
	ArraySetNum, // resizes an array (binary op, in out array, in int32)
	ArrayGetAtIndex, // returns an array element by index (ternary op, in array, in int32, out element)  
	ArraySetAtIndex, // sets an array element by index (ternary op, in out array, in int32, in element)
	ArrayAdd, // adds an element to an array (ternary op, in out array, in element, out int32 index)
	ArrayInsert, // inserts an element to an array (ternary op, in out array, in int32, in element)
	ArrayRemove, // removes an element from an array (binary op, in out array, in inindex)
	ArrayFind, // finds and returns the index of an element (quaternery op, in array, in element, out int32 index, out bool success)
	ArrayAppend, // appends an array to another (binary op, in out array, in array)
	ArrayClone, // clones an array (binary op, in array, out array)
	ArrayIterator, // iterates over an array (senary op, in array, out element, out index, out count, out ratio, out continue)
	ArrayUnion, // merges two arrays while avoiding duplicates (binary op, in out array, in other array)
	ArrayDifference, // returns a new array containing elements only found in one array (ternary op, in array, in array, out result)
	ArrayIntersection, // returns a new array containing elements found in both of the input arrays (ternary op, in array, in array, out result)
	ArrayReverse, // returns the reverse of the input array (unary op, in out array)
	Invalid,
	FirstArrayOpCode = ArrayReset,
	LastArrayOpCode = ArrayReverse,
>>>>>>> 6bbb88c8
};

// Base class for all VM operations
USTRUCT()
struct RIGVM_API FRigVMBaseOp
{
	GENERATED_USTRUCT_BODY()

	FRigVMBaseOp(ERigVMOpCode InOpCode = ERigVMOpCode::Invalid)
	: OpCode(InOpCode)
	{
	}

	ERigVMOpCode OpCode;
};


// execute a function
USTRUCT()
struct RIGVM_API FRigVMExecuteOp : public FRigVMBaseOp
{
	GENERATED_USTRUCT_BODY()

	FRigVMExecuteOp()
	: FRigVMBaseOp()
	, FunctionIndex(INDEX_NONE)
	{
	}

	FRigVMExecuteOp(uint16 InFunctionIndex, uint8 InArgumentCount)
	: FRigVMBaseOp((ERigVMOpCode)(uint8(ERigVMOpCode::Execute_0_Operands) + InArgumentCount))
	, FunctionIndex(InFunctionIndex)
	{
	}

	uint16 FunctionIndex;

	FORCEINLINE uint8 GetOperandCount() const { return uint8(OpCode) - uint8(ERigVMOpCode::Execute_0_Operands); }

<<<<<<< HEAD
	bool Serialize(FArchive& Ar);
=======
	void Serialize(FArchive& Ar);
>>>>>>> 6bbb88c8
	FORCEINLINE friend FArchive& operator<<(FArchive& Ar, FRigVMExecuteOp& P)
	{
		P.Serialize(Ar);
		return Ar;
	}
};

// operator used for zero, false, true, increment, decrement
USTRUCT()
struct RIGVM_API FRigVMUnaryOp : public FRigVMBaseOp
{
	GENERATED_USTRUCT_BODY()

	FRigVMUnaryOp()
		: FRigVMBaseOp(ERigVMOpCode::Invalid)
		, Arg()
	{
	}

	FRigVMUnaryOp(ERigVMOpCode InOpCode, FRigVMOperand InArg)
		: FRigVMBaseOp(InOpCode)
		, Arg(InArg)
	{
		ensure(
			uint8(InOpCode) == uint8(ERigVMOpCode::Zero) ||
			uint8(InOpCode) == uint8(ERigVMOpCode::BoolFalse) ||
			uint8(InOpCode) == uint8(ERigVMOpCode::BoolTrue) ||
			uint8(InOpCode) == uint8(ERigVMOpCode::Increment) ||
			uint8(InOpCode) == uint8(ERigVMOpCode::Decrement) ||
			uint8(InOpCode) == uint8(ERigVMOpCode::JumpAbsoluteIf) ||
			uint8(InOpCode) == uint8(ERigVMOpCode::JumpForwardIf) ||
			uint8(InOpCode) == uint8(ERigVMOpCode::JumpBackwardIf) ||
			uint8(InOpCode) == uint8(ERigVMOpCode::ChangeType) ||
			uint8(InOpCode) == uint8(ERigVMOpCode::ArrayReset) ||
			uint8(InOpCode) == uint8(ERigVMOpCode::ArrayReverse)
		);
	}

	FRigVMOperand Arg;

<<<<<<< HEAD
	bool Serialize(FArchive& Ar);
=======
	void Serialize(FArchive& Ar);
>>>>>>> 6bbb88c8
	FORCEINLINE friend FArchive& operator<<(FArchive& Ar, FRigVMUnaryOp& P)
	{
		P.Serialize(Ar);
		return Ar;
	}
};

<<<<<<< HEAD
// operator used for beginblock
=======
// operator used for beginblock and array reset
>>>>>>> 6bbb88c8
USTRUCT()
struct RIGVM_API FRigVMBinaryOp : public FRigVMBaseOp
{
	GENERATED_USTRUCT_BODY()

	FRigVMBinaryOp()
		: FRigVMBaseOp(ERigVMOpCode::Invalid)
		, ArgA()
		, ArgB()
	{
	}

	FRigVMBinaryOp(ERigVMOpCode InOpCode, FRigVMOperand InArgA, FRigVMOperand InArgB)
		: FRigVMBaseOp(InOpCode)
		, ArgA(InArgA)
		, ArgB(InArgB)
	{
		ensure(
<<<<<<< HEAD
			uint8(InOpCode) == uint8(ERigVMOpCode::BeginBlock)
=======
			uint8(InOpCode) == uint8(ERigVMOpCode::BeginBlock) ||
			uint8(InOpCode) == uint8(ERigVMOpCode::ArrayGetNum) ||
			uint8(InOpCode) == uint8(ERigVMOpCode::ArraySetNum) ||
			uint8(InOpCode) == uint8(ERigVMOpCode::ArrayAppend) ||
			uint8(InOpCode) == uint8(ERigVMOpCode::ArrayClone) ||
			uint8(InOpCode) == uint8(ERigVMOpCode::ArrayRemove) ||
			uint8(InOpCode) == uint8(ERigVMOpCode::ArrayUnion)
>>>>>>> 6bbb88c8
		);
	}

	FRigVMOperand ArgA;
	FRigVMOperand ArgB;

<<<<<<< HEAD
	bool Serialize(FArchive& Ar);
=======
	void Serialize(FArchive& Ar);
>>>>>>> 6bbb88c8
	FORCEINLINE friend FArchive& operator<<(FArchive& Ar, FRigVMBinaryOp& P)
	{
		P.Serialize(Ar);
		return Ar;
	}
<<<<<<< HEAD
=======
};

// operator used for some array operations
USTRUCT()
struct RIGVM_API FRigVMTernaryOp : public FRigVMBaseOp
{
	GENERATED_USTRUCT_BODY()

	FRigVMTernaryOp()
		: FRigVMBaseOp(ERigVMOpCode::Invalid)
		, ArgA()
		, ArgB()
		, ArgC()
	{
	}

	FRigVMTernaryOp(ERigVMOpCode InOpCode, FRigVMOperand InArgA, FRigVMOperand InArgB, FRigVMOperand InArgC)
		: FRigVMBaseOp(InOpCode)
		, ArgA(InArgA)
		, ArgB(InArgB)
		, ArgC(InArgC)
	{
		ensure(
			uint8(InOpCode) == uint8(ERigVMOpCode::ArrayAdd) ||
			uint8(InOpCode) == uint8(ERigVMOpCode::ArrayGetAtIndex) ||
			uint8(InOpCode) == uint8(ERigVMOpCode::ArraySetAtIndex) ||
			uint8(InOpCode) == uint8(ERigVMOpCode::ArrayInsert) ||
			uint8(InOpCode) == uint8(ERigVMOpCode::ArrayDifference) ||
			uint8(InOpCode) == uint8(ERigVMOpCode::ArrayIntersection)
		);
	}

	FRigVMOperand ArgA;
	FRigVMOperand ArgB;
	FRigVMOperand ArgC;

	void Serialize(FArchive& Ar);
	FORCEINLINE friend FArchive& operator<<(FArchive& Ar, FRigVMTernaryOp& P)
	{
		P.Serialize(Ar);
		return Ar;
	}
};

// operator used for some array operations
USTRUCT()
struct RIGVM_API FRigVMQuaternaryOp : public FRigVMBaseOp
{
	GENERATED_USTRUCT_BODY()

	FRigVMQuaternaryOp()
		: FRigVMBaseOp(ERigVMOpCode::Invalid)
		, ArgA()
		, ArgB()
		, ArgC()
		, ArgD()
	{
	}

	FRigVMQuaternaryOp(ERigVMOpCode InOpCode, FRigVMOperand InArgA, FRigVMOperand InArgB, FRigVMOperand InArgC, FRigVMOperand InArgD)
		: FRigVMBaseOp(InOpCode)
		, ArgA(InArgA)
		, ArgB(InArgB)
		, ArgC(InArgC)
		, ArgD(InArgD)
	{
		ensure(
			uint8(InOpCode) == uint8(ERigVMOpCode::ArrayFind)
		);
	}

	FRigVMOperand ArgA;
	FRigVMOperand ArgB;
	FRigVMOperand ArgC;
	FRigVMOperand ArgD;

	void Serialize(FArchive& Ar);
	FORCEINLINE friend FArchive& operator<<(FArchive& Ar, FRigVMQuaternaryOp& P)
	{
		P.Serialize(Ar);
		return Ar;
	}
};

// operator used for some array operations
USTRUCT()
struct RIGVM_API FRigVMQuinaryOp : public FRigVMBaseOp
{
	GENERATED_USTRUCT_BODY()

	FRigVMQuinaryOp()
		: FRigVMBaseOp(ERigVMOpCode::Invalid)
		, ArgA()
		, ArgB()
		, ArgC()
		, ArgD()
		, ArgE()
	{
	}

	FRigVMQuinaryOp(ERigVMOpCode InOpCode, FRigVMOperand InArgA, FRigVMOperand InArgB, FRigVMOperand InArgC, FRigVMOperand InArgD, FRigVMOperand InArgE)
		: FRigVMBaseOp(InOpCode)
		, ArgA(InArgA)
		, ArgB(InArgB)
		, ArgC(InArgC)
		, ArgD(InArgD)
		, ArgE(InArgE)
	{
	}

	FRigVMOperand ArgA;
	FRigVMOperand ArgB;
	FRigVMOperand ArgC;
	FRigVMOperand ArgD;
	FRigVMOperand ArgE;

	void Serialize(FArchive& Ar);
	FORCEINLINE friend FArchive& operator<<(FArchive& Ar, FRigVMQuinaryOp& P)
	{
		P.Serialize(Ar);
		return Ar;
	}
};

// operator used for some array operations
USTRUCT()
struct RIGVM_API FRigVMSenaryOp : public FRigVMBaseOp
{
	GENERATED_USTRUCT_BODY()

	FRigVMSenaryOp()
		: FRigVMBaseOp(ERigVMOpCode::Invalid)
		, ArgA()
		, ArgB()
		, ArgC()
		, ArgD()
		, ArgE()
		, ArgF()
	{
	}

	FRigVMSenaryOp(ERigVMOpCode InOpCode, FRigVMOperand InArgA, FRigVMOperand InArgB, FRigVMOperand InArgC, FRigVMOperand InArgD, FRigVMOperand InArgE, FRigVMOperand InArgF)
		: FRigVMBaseOp(InOpCode)
		, ArgA(InArgA)
		, ArgB(InArgB)
		, ArgC(InArgC)
		, ArgD(InArgD)
		, ArgE(InArgE)
		, ArgF(InArgF)
	{
		ensure(
			uint8(InOpCode) == uint8(ERigVMOpCode::ArrayIterator)
		);
	}

	FRigVMOperand ArgA;
	FRigVMOperand ArgB;
	FRigVMOperand ArgC;
	FRigVMOperand ArgD;
	FRigVMOperand ArgE;
	FRigVMOperand ArgF;

	void Serialize(FArchive& Ar);
	FORCEINLINE friend FArchive& operator<<(FArchive& Ar, FRigVMSenaryOp& P)
	{
		P.Serialize(Ar);
		return Ar;
	}
};

// The kind of copy operation to perform
UENUM()
enum class ERigVMCopyType : uint8
{
	Default,
	FloatToDouble,
	DoubleToFloat
>>>>>>> 6bbb88c8
};

// copy the content of one register to another
USTRUCT()
struct RIGVM_API FRigVMCopyOp : public FRigVMBaseOp
{
	GENERATED_USTRUCT_BODY()

<<<<<<< HEAD
=======
#if !UE_RIGVM_UCLASS_BASED_STORAGE_DISABLED
public:
#endif

>>>>>>> 6bbb88c8
	FRigVMCopyOp()
	: FRigVMBaseOp(ERigVMOpCode::Copy)
	, Source()
	, Target()
	, NumBytes(0)
	, RegisterType(ERigVMRegisterType::Invalid)
	, CopyType(ERigVMCopyType::Default)
	{
	}

	FRigVMCopyOp(
		FRigVMOperand InSource,
		FRigVMOperand InTarget
#if UE_RIGVM_UCLASS_BASED_STORAGE_DISABLED
		, uint16 InNumBytes,
		ERigVMRegisterType InRegisterType,
		ERigVMCopyType InCopyType
#endif
	)
		: FRigVMBaseOp(ERigVMOpCode::Copy)
		, Source(InSource)
		, Target(InTarget)
#if UE_RIGVM_UCLASS_BASED_STORAGE_DISABLED
		, NumBytes(InNumBytes)
		, RegisterType(InRegisterType)
		, CopyType(InCopyType)
#else
		, NumBytes(0)
		, RegisterType(ERigVMRegisterType::Invalid)
		, CopyType(ERigVMCopyType::Default)
#endif
	{
	}

	bool IsValid() const
	{
		return
			Source.IsValid() &&
			Target.IsValid() &&
			(Source != Target) &&
			(Target.GetMemoryType() != ERigVMMemoryType::Literal);
	}

	FRigVMOperand Source;
	FRigVMOperand Target;
<<<<<<< HEAD

	bool Serialize(FArchive& Ar);
=======
#if !UE_RIGVM_UCLASS_BASED_STORAGE_DISABLED
private:
#endif
	uint16 NumBytes;
	ERigVMRegisterType RegisterType;
	ERigVMCopyType CopyType;

#if !UE_RIGVM_UCLASS_BASED_STORAGE_DISABLED
public:
#endif
	void Serialize(FArchive& Ar);
>>>>>>> 6bbb88c8
	FORCEINLINE friend FArchive& operator<<(FArchive& Ar, FRigVMCopyOp& P)
	{
		P.Serialize(Ar);
		return Ar;
	}
};

// used for equals and not equals comparisons
USTRUCT()
struct RIGVM_API FRigVMComparisonOp : public FRigVMBaseOp
{
	GENERATED_USTRUCT_BODY()

	FRigVMComparisonOp()
		: FRigVMBaseOp(ERigVMOpCode::Invalid)
		, A()
		, B()
		, Result()
	{
	}

	FRigVMComparisonOp(
		ERigVMOpCode InOpCode,
		FRigVMOperand InA,
		FRigVMOperand InB,
		FRigVMOperand InResult
	)
		: FRigVMBaseOp(InOpCode)
		, A(InA)
		, B(InB)
		, Result(InResult)
	{
		ensure(
			uint8(InOpCode) == uint8(ERigVMOpCode::Equals) ||
			uint8(InOpCode) == uint8(ERigVMOpCode::NotEquals)
			);
	}

	FRigVMOperand A;
	FRigVMOperand B;
	FRigVMOperand Result;

<<<<<<< HEAD
	bool Serialize(FArchive& Ar);
=======
	void Serialize(FArchive& Ar);
>>>>>>> 6bbb88c8
	FORCEINLINE friend FArchive& operator<<(FArchive& Ar, FRigVMComparisonOp& P)
	{
		P.Serialize(Ar);
		return Ar;
	}
};

// jump to a new instruction index.
// the instruction can be absolute, relative forward or relative backward
// based on the opcode 
USTRUCT()
struct RIGVM_API FRigVMJumpOp : public FRigVMBaseOp
{
	GENERATED_USTRUCT_BODY()

	FRigVMJumpOp()
	: FRigVMBaseOp(ERigVMOpCode::Invalid)
	, InstructionIndex(INDEX_NONE)
	{
	}

	FRigVMJumpOp(ERigVMOpCode InOpCode, int32 InInstructionIndex)
	: FRigVMBaseOp(InOpCode)
	, InstructionIndex(InInstructionIndex)
	{
		ensure(uint8(InOpCode) >= uint8(ERigVMOpCode::JumpAbsolute));
		ensure(uint8(InOpCode) <= uint8(ERigVMOpCode::JumpBackward));
	}

	int32 InstructionIndex;

<<<<<<< HEAD
	bool Serialize(FArchive& Ar);
=======
	void Serialize(FArchive& Ar);
>>>>>>> 6bbb88c8
	FORCEINLINE friend FArchive& operator<<(FArchive& Ar, FRigVMJumpOp& P)
	{
		P.Serialize(Ar);
		return Ar;
	}
};

// jump to a new instruction index based on a condition.
// the instruction can be absolute, relative forward or relative backward
// based on the opcode 
USTRUCT()
struct RIGVM_API FRigVMJumpIfOp : public FRigVMUnaryOp
{
	GENERATED_USTRUCT_BODY()

	FRigVMJumpIfOp()
		: FRigVMUnaryOp()
		, InstructionIndex(INDEX_NONE)
		, Condition(true)
	{
	}

	FRigVMJumpIfOp(ERigVMOpCode InOpCode, FRigVMOperand InConditionArg, int32 InInstructionIndex, bool InCondition = false)
		: FRigVMUnaryOp(InOpCode, InConditionArg)
		, InstructionIndex(InInstructionIndex)
		, Condition(InCondition)
	{
		ensure(uint8(InOpCode) >= uint8(ERigVMOpCode::JumpAbsoluteIf));
		ensure(uint8(InOpCode) <= uint8(ERigVMOpCode::JumpBackwardIf));
	}

	int32 InstructionIndex;
	bool Condition;

<<<<<<< HEAD
	bool Serialize(FArchive& Ar);
=======
	void Serialize(FArchive& Ar);
>>>>>>> 6bbb88c8
	FORCEINLINE friend FArchive& operator<<(FArchive& Ar, FRigVMJumpIfOp& P)
	{
		P.Serialize(Ar);
		return Ar;
	}
};

// change the type of a register
USTRUCT()
struct RIGVM_API FRigVMChangeTypeOp : public FRigVMUnaryOp
{
	GENERATED_USTRUCT_BODY()

<<<<<<< HEAD
=======
#if UE_RIGVM_UCLASS_BASED_STORAGE_DISABLED

>>>>>>> 6bbb88c8
	FRigVMChangeTypeOp()
		: FRigVMUnaryOp()
		, Type(ERigVMRegisterType::Invalid)
		, ElementSize(0)
		, ElementCount(0)
		, SliceCount(0)
	{
	}

	FRigVMChangeTypeOp(FRigVMOperand InArg, ERigVMRegisterType InType, uint16 InElementSize, uint16 InElementCount, uint16 InSliceCount)
		: FRigVMUnaryOp(ERigVMOpCode::ChangeType, InArg)
		, Type(InType)
		, ElementSize(InElementSize)
		, ElementCount(InElementCount)
		, SliceCount(InSliceCount)
	{
	}

	ERigVMRegisterType Type;
	uint16 ElementSize;
	uint16 ElementCount;
	uint16 SliceCount;

<<<<<<< HEAD
	bool Serialize(FArchive& Ar);
=======
#endif

	void Serialize(FArchive& Ar);
>>>>>>> 6bbb88c8
	FORCEINLINE friend FArchive& operator<<(FArchive& Ar, FRigVMChangeTypeOp& P)
	{
		P.Serialize(Ar);
		return Ar;
	}
};

/**
 * The FRigVMInstruction represents
 * a single instruction within the VM.
 */
USTRUCT()
struct RIGVM_API FRigVMInstruction
{
	GENERATED_USTRUCT_BODY()

	FRigVMInstruction(ERigVMOpCode InOpCode = ERigVMOpCode::Invalid, uint64 InByteCodeIndex = UINT64_MAX, uint8 InOperandAlignment = 0)
		: ByteCodeIndex(InByteCodeIndex)
		, OpCode(InOpCode)
		, OperandAlignment(InOperandAlignment)
	{
	}

	UPROPERTY()
	uint64 ByteCodeIndex;

	UPROPERTY()
	ERigVMOpCode OpCode;

	UPROPERTY()
	uint8 OperandAlignment;
};

/**
 * The FRigVMInstructionArray represents all current instructions
 * within a RigVM and can be used to iterate over all operators and retrieve
 * each instruction's data.
 */
USTRUCT()
struct RIGVM_API FRigVMInstructionArray
{
	GENERATED_USTRUCT_BODY()

public:

	FRigVMInstructionArray();

	// Resets the data structure and maintains all storage.
	void Reset();

	// Resets the data structure and removes all storage.
	void Empty();

	// Returns true if a given instruction index is valid.
	FORCEINLINE bool IsValidIndex(int32 InIndex) const { return Instructions.IsValidIndex(InIndex); }

	// Returns the number of instructions.
	FORCEINLINE int32 Num() const { return Instructions.Num(); }

	// const accessor for an instruction given its index
	FORCEINLINE const FRigVMInstruction& operator[](int32 InIndex) const { return Instructions[InIndex]; }

	FORCEINLINE_DEBUGGABLE TArray<FRigVMInstruction>::RangedForConstIteratorType begin() const { return Instructions.begin(); }
	FORCEINLINE_DEBUGGABLE TArray<FRigVMInstruction>::RangedForConstIteratorType end() const { return Instructions.end(); }

private:

	// hide utility constructor
	FRigVMInstructionArray(const FRigVMByteCode& InByteCode, bool bByteCodeIsAligned = true);

	UPROPERTY()
	TArray<FRigVMInstruction> Instructions;

	friend struct FRigVMByteCode;
};

USTRUCT()
struct RIGVM_API FRigVMByteCodeEntry
{
	GENERATED_USTRUCT_BODY()

	FRigVMByteCodeEntry()
		: Name(NAME_None)
		, InstructionIndex(0)
	{}

	UPROPERTY()
	FName Name;

	UPROPERTY()
	int32 InstructionIndex;
};

/**
 * The FRigVMByteCode is a container to store a list of instructions with
 * their corresponding data. The byte code is then used within a VM to 
 * execute. To iterate over the instructions within the byte code you can 
 * use GetInstructions() to retrieve a FRigVMInstructionArray.
 */
USTRUCT()
struct RIGVM_API FRigVMByteCode
{
	GENERATED_USTRUCT_BODY()

public:

	FRigVMByteCode();

	void Serialize(FArchive& Ar);
	void Save(FArchive& Ar) const;
	void Load(FArchive& Ar);
	FORCEINLINE friend FArchive& operator<<(FArchive& Ar, FRigVMByteCode& P)
	{
		P.Serialize(Ar);
		return Ar;
	}

	// resets the container and maintains all memory
	void Reset();

	// resets the container and removes all memory
	void Empty();

	// returns the number of instructions in this container
	uint64 Num() const;

	// const accessor for a byte given its index
	FORCEINLINE const uint8& operator[](int32 InIndex) const { return ByteCode[InIndex]; }

	// returns the number of entries
	uint64 NumEntries() const;

	// returns the entry with a given index
	const FRigVMByteCodeEntry& GetEntry(int32 InEntryIndex) const;

	// returns the index of an entry given a name or INDEX_NONE
	int32 FindEntryIndex(const FName& InEntryName) const;

	// adds an execute operator given its function index operands
	uint64 AddExecuteOp(uint16 InFunctionIndex, const FRigVMOperandArray& InOperands);

	// adds a zero operator to zero the memory of a given argument
	uint64 AddZeroOp(const FRigVMOperand& InArg);

	// adds a false operator to set a given argument to false
	uint64 AddFalseOp(const FRigVMOperand& InArg);

	// adds a true operator to set a given argument to true
	uint64 AddTrueOp(const FRigVMOperand& InArg);

	// adds a copy operator to copy the content of a source argument to a target argument
#if UE_RIGVM_UCLASS_BASED_STORAGE_DISABLED
	uint64 AddCopyOp(const FRigVMOperand& InSource, const FRigVMOperand& InTarget, uint16 InNumBytes, ERigVMRegisterType InTargetType, ERigVMCopyType InCopyType);
#else
	uint64 AddCopyOp(const FRigVMOperand& InSource, const FRigVMOperand& InTarget);
#endif

	// adds a copy operator to copy the content of a source argument to a target argument
	uint64 AddCopyOp(const FRigVMCopyOp& InCopyOp);

	// adds an increment operator to increment a int32 argument
	uint64 AddIncrementOp(const FRigVMOperand& InArg);

	// adds an decrement operator to decrement a int32 argument
	uint64 AddDecrementOp(const FRigVMOperand& InArg);

	// adds an equals operator to store the comparison result of A and B into a Result argument
	uint64 AddEqualsOp(const FRigVMOperand& InA, const FRigVMOperand& InB, const FRigVMOperand& InResult);

	// adds an not-equals operator to store the comparison result of A and B into a Result argument
	uint64 AddNotEqualsOp(const FRigVMOperand& InA, const FRigVMOperand& InB, const FRigVMOperand& InResult);

	// adds an absolute, forward or backward jump operator
	uint64 AddJumpOp(ERigVMOpCode InOpCode, uint16 InInstructionIndex);

	// adds an absolute, forward or backward jump operator based on a condition argument
	uint64 AddJumpIfOp(ERigVMOpCode InOpCode, uint16 InInstructionIndex, const FRigVMOperand& InConditionArg, bool bJumpWhenConditionIs = false);

#if UE_RIGVM_UCLASS_BASED_STORAGE_DISABLED

	// adds a change-type operator to reuse a register for a smaller or same size type
	uint64 AddChangeTypeOp(FRigVMOperand InArg, ERigVMRegisterType InType, uint16 InElementSize, uint16 InElementCount, uint16 InSliceCount = 1);

#endif

	// adds an exit operator to exit the execution loop
	uint64 AddExitOp();

	// adds an operator to end the last memory slice
	uint64 AddBeginBlockOp(FRigVMOperand InCountArg, FRigVMOperand InIndexArg);

	// adds an operator to end the last memory slice
	uint64 AddEndBlockOp();

<<<<<<< HEAD
=======
	// adds an array reset operator
	uint64 AddArrayResetOp(FRigVMOperand InArrayArg);

	// adds an array get num operator
	uint64 AddArrayGetNumOp(FRigVMOperand InArrayArg, FRigVMOperand InNumArg);

	// adds an array set num operator
	uint64 AddArraySetNumOp(FRigVMOperand InArrayArg, FRigVMOperand InNumArg);

	// adds an array get at index operator
	uint64 AddArrayGetAtIndexOp(FRigVMOperand InArrayArg, FRigVMOperand InIndexArg, FRigVMOperand InElementArg);

	// adds an array set at index operator
	uint64 AddArraySetAtIndexOp(FRigVMOperand InArrayArg, FRigVMOperand InIndexArg, FRigVMOperand InElementArg);

	// adds an array add operator
	uint64 AddArrayAddOp(FRigVMOperand InArrayArg, FRigVMOperand InElementArg, FRigVMOperand InIndexArg);

	// adds an array insert operator
	uint64 AddArrayInsertOp(FRigVMOperand InArrayArg, FRigVMOperand InIndexArg, FRigVMOperand InElementArg);

	// adds an array remove operator
	uint64 AddArrayRemoveOp(FRigVMOperand InArrayArg, FRigVMOperand InIndexArg);

	// adds an array find operator
	uint64 AddArrayFindOp(FRigVMOperand InArrayArg, FRigVMOperand InElementArg, FRigVMOperand InIndexArg, FRigVMOperand InSuccessArg);

	// adds an array append operator
	uint64 AddArrayAppendOp(FRigVMOperand InArrayArg, FRigVMOperand InOtherArrayArg);

	// adds an array clone operator
	uint64 AddArrayCloneOp(FRigVMOperand InArrayArg, FRigVMOperand InClonedArrayArg);

	// adds an array iterator operator
	uint64 AddArrayIteratorOp(FRigVMOperand InArrayArg, FRigVMOperand InElementArg, FRigVMOperand InIndexArg, FRigVMOperand InCountArg, FRigVMOperand InRatioArg, FRigVMOperand InContinueArg);

	// adds an array union operator
	uint64 AddArrayUnionOp(FRigVMOperand InArrayArg, FRigVMOperand InOtherArrayArg);
	
	// adds an array difference operator
	uint64 AddArrayDifferenceOp(FRigVMOperand InArrayArg, FRigVMOperand InOtherArrayArg, FRigVMOperand InResultArrayArg);
	
	// adds an array intersection operator
	uint64 AddArrayIntersectionOp(FRigVMOperand InArrayArg, FRigVMOperand InOtherArrayArg, FRigVMOperand InResultArrayArg);
	
	// adds an array reverse operator
	uint64 AddArrayReverseOp(FRigVMOperand InArrayArg);

>>>>>>> 6bbb88c8
	// returns an instruction array for iterating over all operators
	FORCEINLINE FRigVMInstructionArray GetInstructions() const
	{
		return FRigVMInstructionArray(*this, bByteCodeIsAligned);
	}

	// returns the opcode at a given byte index
	FORCEINLINE ERigVMOpCode GetOpCodeAt(uint64 InByteCodeIndex) const
	{
		ensure(InByteCodeIndex >= 0 && InByteCodeIndex < ByteCode.Num());
		return (ERigVMOpCode)ByteCode[InByteCodeIndex];
	}

	// returns the size of the operator in bytes at a given byte index
	uint64 GetOpNumBytesAt(uint64 InByteCodeIndex, bool bIncludeOperands) const;

	// returns an operator at a given byte code index
	template<class OpType>
	FORCEINLINE const OpType& GetOpAt(uint64 InByteCodeIndex) const
	{
		ensure(InByteCodeIndex >= 0 && InByteCodeIndex <= ByteCode.Num() - sizeof(OpType));
		return *(const OpType*)(ByteCode.GetData() + InByteCodeIndex);
	}

	// returns an operator for a given instruction
	template<class OpType>
	FORCEINLINE const OpType& GetOpAt(const FRigVMInstruction& InInstruction) const
	{
		return GetOpAt<OpType>(InInstruction.ByteCodeIndex);
	}

	// returns an operator at a given byte code index
	template<class OpType>
	FORCEINLINE OpType& GetOpAt(uint64 InByteCodeIndex)
<<<<<<< HEAD
	{
		ensure(InByteCodeIndex >= 0 && InByteCodeIndex <= ByteCode.Num() - sizeof(OpType));
		return *(OpType*)(ByteCode.GetData() + InByteCodeIndex);
	}

	// returns an operator for a given instruction
	template<class OpType>
	FORCEINLINE OpType& GetOpAt(const FRigVMInstruction& InInstruction)
	{
		return GetOpAt<OpType>(InInstruction.ByteCodeIndex);
	}

	// returns a list of operands at a given byte code index
	FORCEINLINE FRigVMOperandArray GetOperandsAt(uint64 InByteCodeIndex, uint16 InArgumentCount) const
	{
		ensure(InByteCodeIndex >= 0 && InByteCodeIndex <= ByteCode.Num() - sizeof(FRigVMOperand) * InArgumentCount);
		return FRigVMOperandArray((FRigVMOperand*)(ByteCode.GetData() + InByteCodeIndex), InArgumentCount);
	}

	// returns the operands for a given execute instruction
	FORCEINLINE_DEBUGGABLE FRigVMOperandArray GetOperandsForExecuteOp(const FRigVMInstruction& InInstruction) const
	{
		uint64 ByteCodeIndex = InInstruction.ByteCodeIndex;
		const FRigVMExecuteOp& ExecuteOp = GetOpAt<FRigVMExecuteOp>(ByteCodeIndex);
		// if the bytecode is not aligned the OperandAlignment needs to be 0
		ensure(bByteCodeIsAligned || InInstruction.OperandAlignment == 0);
		ByteCodeIndex += sizeof(FRigVMExecuteOp) + (uint64)InInstruction.OperandAlignment;
		return GetOperandsAt(ByteCodeIndex, ExecuteOp.GetOperandCount());
=======
	{
		ensure(InByteCodeIndex >= 0 && InByteCodeIndex <= ByteCode.Num() - sizeof(OpType));
		return *(OpType*)(ByteCode.GetData() + InByteCodeIndex);
	}

	// returns an operator for a given instruction
	template<class OpType>
	FORCEINLINE OpType& GetOpAt(const FRigVMInstruction& InInstruction)
	{
		return GetOpAt<OpType>(InInstruction.ByteCodeIndex);
	}

	// returns a list of operands at a given byte code index
	FORCEINLINE FRigVMOperandArray GetOperandsAt(uint64 InByteCodeIndex, uint16 InArgumentCount) const
	{
		ensure(InByteCodeIndex >= 0 && InByteCodeIndex <= ByteCode.Num() - sizeof(FRigVMOperand) * InArgumentCount);
		return FRigVMOperandArray((FRigVMOperand*)(ByteCode.GetData() + InByteCodeIndex), InArgumentCount);
	}

	// returns the operands for a given execute instruction
	FORCEINLINE_DEBUGGABLE FRigVMOperandArray GetOperandsForExecuteOp(const FRigVMInstruction& InInstruction) const
	{
		uint64 ByteCodeIndex = InInstruction.ByteCodeIndex;
		const FRigVMExecuteOp& ExecuteOp = GetOpAt<FRigVMExecuteOp>(ByteCodeIndex);
		// if the bytecode is not aligned the OperandAlignment needs to be 0
		ensure(bByteCodeIsAligned || InInstruction.OperandAlignment == 0);
		ByteCodeIndex += sizeof(FRigVMExecuteOp) + (uint64)InInstruction.OperandAlignment;
		return GetOperandsAt(ByteCodeIndex, ExecuteOp.GetOperandCount());
	}

#if UE_RIGVM_UCLASS_BASED_STORAGE_DISABLED

	// returns the raw data of the byte code
	FORCEINLINE const FRigVMFixedArray<uint8> GetByteCode() const
	{
		const uint8* Data = ByteCode.GetData();
		return FRigVMFixedArray<uint8>((uint8*)Data, ByteCode.Num());
>>>>>>> 6bbb88c8
	}

#else

	// returns the raw data of the byte code
<<<<<<< HEAD
	FORCEINLINE const FRigVMFixedArray<uint8> GetByteCode() const
	{
		const uint8* Data = ByteCode.GetData();
		return FRigVMFixedArray<uint8>((uint8*)Data, ByteCode.Num());
=======
	FORCEINLINE const TArrayView<const uint8> GetByteCode() const
	{
		const uint8* Data = ByteCode.GetData();
		return TArrayView<const uint8>((uint8*)Data, ByteCode.Num());
>>>>>>> 6bbb88c8
	}

#endif

	// returns the statistics information
	FRigVMByteCodeStatistics GetStatistics() const
	{
		FRigVMByteCodeStatistics Statistics;
		Statistics.InstructionCount = GetInstructions().Num();
		Statistics.DataBytes = ByteCode.GetAllocatedSize();
		return Statistics;
	}

	// returns the number of instructions within this byte code
	int32 GetNumInstructions() const { return NumInstructions; }

	// returns the alignment for an operator given its opcode
	uint64 GetOpAlignment(ERigVMOpCode InOpCode) const;

	// returns the alignment for an operand
	uint64 GetOperandAlignment() const;

	FString DumpToText() const;

<<<<<<< HEAD
=======
#if WITH_EDITOR

	// returns the subject which was used to inject a given instruction
	UObject* GetSubjectForInstruction(int32 InInstructionIndex) const;

	// returns the first hit instruction index for a given subject (or INDEX_NONE)
	int32 GetFirstInstructionIndexForSubject(UObject* InSubject) const;

	// returns all found instruction indices for a given subject
	const TArray<int32>& GetAllInstructionIndicesForSubject(UObject* InSubject) const;

	// returns the callpath which was used to inject a given instruction
	FString GetCallPathForInstruction(int32 InInstructionIndex) const;

	// returns the first hit instruction index for a given callpath (or INDEX_NONE)
	int32 GetFirstInstructionIndexForCallPath(const FString& InCallPath, bool bStartsWith = false, bool bEndsWith = false) const;

	// returns all found instruction indices for a given callpath
	TArray<int32> GetAllInstructionIndicesForCallPath(const FString& InCallPath, bool bStartsWith = false, bool bEndsWith = false) const;

	// returns the first hit instruction index for a given callpath (or INDEX_NONE)
	int32 GetFirstInstructionIndexForCallstack(const TArray<UObject*>& InCallstack) const;

	// returns all found instruction indices for a given callpath
	const TArray<int32>& GetAllInstructionIndicesForCallstack(const TArray<UObject*>& InCallstack) const;

	// returns the callstack which was used to inject a given instruction
	const TArray<UObject*>* GetCallstackForInstruction(int32 InInstructionIndex) const;

	// returns the callstack hash which was used to inject a given instruction
	uint32 GetCallstackHashForInstruction(int32 InInstructionIndex) const;

	// computes a hash for a given callstack
	static uint32 GetCallstackHash(const TArray<UObject*>& InCallstack);
	static uint32 GetCallstackHash(const TArrayView<UObject* const>& InCallstack);

	// returns the input operands of a given instruction
	FORCEINLINE_DEBUGGABLE FRigVMOperandArray GetInputOperands(int32 InInstructionIndex)
	{
		if(InputOperandsPerInstruction.IsValidIndex(InInstructionIndex))
		{
			if(InputOperandsPerInstruction[InInstructionIndex].Num() > 0)
			{
				return FRigVMOperandArray((FRigVMOperand*)(InputOperandsPerInstruction[InInstructionIndex].GetData()), InputOperandsPerInstruction[InInstructionIndex].Num());
			}
		}
		return FRigVMOperandArray();
	}

	// returns the output operands of a given instruction
	FORCEINLINE_DEBUGGABLE FRigVMOperandArray GetOutputOperands(int32 InInstructionIndex)
	{
		if(OutputOperandsPerInstruction.IsValidIndex(InInstructionIndex))
		{
			if(OutputOperandsPerInstruction[InInstructionIndex].Num() > 0)
			{
				return FRigVMOperandArray((FRigVMOperand*)(OutputOperandsPerInstruction[InInstructionIndex].GetData()), OutputOperandsPerInstruction[InInstructionIndex].Num());
			}
		}
		return FRigVMOperandArray();
	}

	void SetOperandsForInstruction(int32 InInstructionIndex, const FRigVMOperandArray& InputOperands, const FRigVMOperandArray& OutputOperands);

#endif

>>>>>>> 6bbb88c8
private:

	template<class OpType>
	FORCEINLINE_DEBUGGABLE uint64 AddOp(const OpType& InOp)
	{
		uint64 ByteIndex = (uint64)ByteCode.AddZeroed(sizeof(OpType));
		uint8* Pointer = &ByteCode[ByteIndex];
		FMemory::Memcpy(Pointer, &InOp, sizeof(OpType));
		NumInstructions++;
		return ByteIndex;
	}

	void AlignByteCode();

	// memory for all instructions
	UPROPERTY()
	TArray<uint8> ByteCode;

	// number of instructions stored here
	UPROPERTY()
	int32 NumInstructions;
<<<<<<< HEAD
=======
	
#if WITH_EDITORONLY_DATA

	TArray<UObject*> SubjectPerInstruction;
	TMap<UObject*, TArray<int32>> SubjectToInstructions;
	TArray<FString> CallPathPerInstruction;
	TMap<FString, TArray<int32>> CallPathToInstructions;
	TArray<TArray<UObject*>> CallstackPerInstruction;
	TMap<uint32, TArray<int32>> CallstackHashToInstructions;
	TArray<uint32> CallstackHashPerInstruction;
	TArray<TArray<FRigVMOperand>> InputOperandsPerInstruction;
	TArray<TArray<FRigVMOperand>> OutputOperandsPerInstruction;

#endif

#if WITH_EDITOR

	void SetSubject(int32 InInstructionIndex, const FString& InCallPath, const TArray<UObject*>& InCallstack);

#endif
>>>>>>> 6bbb88c8

	// a look up table from entry name to instruction index
	UPROPERTY()
	TArray<FRigVMByteCodeEntry> Entries;

	// if this is set to true the stored bytecode is aligned / padded
	bool bByteCodeIsAligned;

<<<<<<< HEAD
=======
	static TArray<int32> EmptyInstructionIndices;

>>>>>>> 6bbb88c8
	friend class URigVMCompiler;
	friend class FRigVMByteCodeTest;
	friend class URigVM;
};<|MERGE_RESOLUTION|>--- conflicted
+++ resolved
@@ -99,9 +99,6 @@
 	Exit, // exit the execution loop
 	BeginBlock, // begins a new memory slice / block
 	EndBlock, // ends the last memory slice / block
-<<<<<<< HEAD
-	Invalid
-=======
 	ArrayReset, // clears an array and resets its content
 	ArrayGetNum, // reads and returns the size of an array (binary op, in array, out int32) 
 	ArraySetNum, // resizes an array (binary op, in out array, in int32)
@@ -121,7 +118,6 @@
 	Invalid,
 	FirstArrayOpCode = ArrayReset,
 	LastArrayOpCode = ArrayReverse,
->>>>>>> 6bbb88c8
 };
 
 // Base class for all VM operations
@@ -161,11 +157,7 @@
 
 	FORCEINLINE uint8 GetOperandCount() const { return uint8(OpCode) - uint8(ERigVMOpCode::Execute_0_Operands); }
 
-<<<<<<< HEAD
-	bool Serialize(FArchive& Ar);
-=======
-	void Serialize(FArchive& Ar);
->>>>>>> 6bbb88c8
+	void Serialize(FArchive& Ar);
 	FORCEINLINE friend FArchive& operator<<(FArchive& Ar, FRigVMExecuteOp& P)
 	{
 		P.Serialize(Ar);
@@ -206,11 +198,7 @@
 
 	FRigVMOperand Arg;
 
-<<<<<<< HEAD
-	bool Serialize(FArchive& Ar);
-=======
-	void Serialize(FArchive& Ar);
->>>>>>> 6bbb88c8
+	void Serialize(FArchive& Ar);
 	FORCEINLINE friend FArchive& operator<<(FArchive& Ar, FRigVMUnaryOp& P)
 	{
 		P.Serialize(Ar);
@@ -218,11 +206,7 @@
 	}
 };
 
-<<<<<<< HEAD
-// operator used for beginblock
-=======
 // operator used for beginblock and array reset
->>>>>>> 6bbb88c8
 USTRUCT()
 struct RIGVM_API FRigVMBinaryOp : public FRigVMBaseOp
 {
@@ -241,9 +225,6 @@
 		, ArgB(InArgB)
 	{
 		ensure(
-<<<<<<< HEAD
-			uint8(InOpCode) == uint8(ERigVMOpCode::BeginBlock)
-=======
 			uint8(InOpCode) == uint8(ERigVMOpCode::BeginBlock) ||
 			uint8(InOpCode) == uint8(ERigVMOpCode::ArrayGetNum) ||
 			uint8(InOpCode) == uint8(ERigVMOpCode::ArraySetNum) ||
@@ -251,25 +232,18 @@
 			uint8(InOpCode) == uint8(ERigVMOpCode::ArrayClone) ||
 			uint8(InOpCode) == uint8(ERigVMOpCode::ArrayRemove) ||
 			uint8(InOpCode) == uint8(ERigVMOpCode::ArrayUnion)
->>>>>>> 6bbb88c8
 		);
 	}
 
 	FRigVMOperand ArgA;
 	FRigVMOperand ArgB;
 
-<<<<<<< HEAD
-	bool Serialize(FArchive& Ar);
-=======
-	void Serialize(FArchive& Ar);
->>>>>>> 6bbb88c8
+	void Serialize(FArchive& Ar);
 	FORCEINLINE friend FArchive& operator<<(FArchive& Ar, FRigVMBinaryOp& P)
 	{
 		P.Serialize(Ar);
 		return Ar;
 	}
-<<<<<<< HEAD
-=======
 };
 
 // operator used for some array operations
@@ -447,7 +421,6 @@
 	Default,
 	FloatToDouble,
 	DoubleToFloat
->>>>>>> 6bbb88c8
 };
 
 // copy the content of one register to another
@@ -456,13 +429,10 @@
 {
 	GENERATED_USTRUCT_BODY()
 
-<<<<<<< HEAD
-=======
 #if !UE_RIGVM_UCLASS_BASED_STORAGE_DISABLED
 public:
 #endif
 
->>>>>>> 6bbb88c8
 	FRigVMCopyOp()
 	: FRigVMBaseOp(ERigVMOpCode::Copy)
 	, Source()
@@ -508,10 +478,6 @@
 
 	FRigVMOperand Source;
 	FRigVMOperand Target;
-<<<<<<< HEAD
-
-	bool Serialize(FArchive& Ar);
-=======
 #if !UE_RIGVM_UCLASS_BASED_STORAGE_DISABLED
 private:
 #endif
@@ -523,7 +489,6 @@
 public:
 #endif
 	void Serialize(FArchive& Ar);
->>>>>>> 6bbb88c8
 	FORCEINLINE friend FArchive& operator<<(FArchive& Ar, FRigVMCopyOp& P)
 	{
 		P.Serialize(Ar);
@@ -566,11 +531,7 @@
 	FRigVMOperand B;
 	FRigVMOperand Result;
 
-<<<<<<< HEAD
-	bool Serialize(FArchive& Ar);
-=======
-	void Serialize(FArchive& Ar);
->>>>>>> 6bbb88c8
+	void Serialize(FArchive& Ar);
 	FORCEINLINE friend FArchive& operator<<(FArchive& Ar, FRigVMComparisonOp& P)
 	{
 		P.Serialize(Ar);
@@ -602,11 +563,7 @@
 
 	int32 InstructionIndex;
 
-<<<<<<< HEAD
-	bool Serialize(FArchive& Ar);
-=======
-	void Serialize(FArchive& Ar);
->>>>>>> 6bbb88c8
+	void Serialize(FArchive& Ar);
 	FORCEINLINE friend FArchive& operator<<(FArchive& Ar, FRigVMJumpOp& P)
 	{
 		P.Serialize(Ar);
@@ -641,11 +598,7 @@
 	int32 InstructionIndex;
 	bool Condition;
 
-<<<<<<< HEAD
-	bool Serialize(FArchive& Ar);
-=======
-	void Serialize(FArchive& Ar);
->>>>>>> 6bbb88c8
+	void Serialize(FArchive& Ar);
 	FORCEINLINE friend FArchive& operator<<(FArchive& Ar, FRigVMJumpIfOp& P)
 	{
 		P.Serialize(Ar);
@@ -659,11 +612,8 @@
 {
 	GENERATED_USTRUCT_BODY()
 
-<<<<<<< HEAD
-=======
 #if UE_RIGVM_UCLASS_BASED_STORAGE_DISABLED
 
->>>>>>> 6bbb88c8
 	FRigVMChangeTypeOp()
 		: FRigVMUnaryOp()
 		, Type(ERigVMRegisterType::Invalid)
@@ -687,13 +637,9 @@
 	uint16 ElementCount;
 	uint16 SliceCount;
 
-<<<<<<< HEAD
-	bool Serialize(FArchive& Ar);
-=======
 #endif
 
 	void Serialize(FArchive& Ar);
->>>>>>> 6bbb88c8
 	FORCEINLINE friend FArchive& operator<<(FArchive& Ar, FRigVMChangeTypeOp& P)
 	{
 		P.Serialize(Ar);
@@ -888,8 +834,6 @@
 	// adds an operator to end the last memory slice
 	uint64 AddEndBlockOp();
 
-<<<<<<< HEAD
-=======
 	// adds an array reset operator
 	uint64 AddArrayResetOp(FRigVMOperand InArrayArg);
 
@@ -938,7 +882,6 @@
 	// adds an array reverse operator
 	uint64 AddArrayReverseOp(FRigVMOperand InArrayArg);
 
->>>>>>> 6bbb88c8
 	// returns an instruction array for iterating over all operators
 	FORCEINLINE FRigVMInstructionArray GetInstructions() const
 	{
@@ -973,7 +916,6 @@
 	// returns an operator at a given byte code index
 	template<class OpType>
 	FORCEINLINE OpType& GetOpAt(uint64 InByteCodeIndex)
-<<<<<<< HEAD
 	{
 		ensure(InByteCodeIndex >= 0 && InByteCodeIndex <= ByteCode.Num() - sizeof(OpType));
 		return *(OpType*)(ByteCode.GetData() + InByteCodeIndex);
@@ -1002,35 +944,6 @@
 		ensure(bByteCodeIsAligned || InInstruction.OperandAlignment == 0);
 		ByteCodeIndex += sizeof(FRigVMExecuteOp) + (uint64)InInstruction.OperandAlignment;
 		return GetOperandsAt(ByteCodeIndex, ExecuteOp.GetOperandCount());
-=======
-	{
-		ensure(InByteCodeIndex >= 0 && InByteCodeIndex <= ByteCode.Num() - sizeof(OpType));
-		return *(OpType*)(ByteCode.GetData() + InByteCodeIndex);
-	}
-
-	// returns an operator for a given instruction
-	template<class OpType>
-	FORCEINLINE OpType& GetOpAt(const FRigVMInstruction& InInstruction)
-	{
-		return GetOpAt<OpType>(InInstruction.ByteCodeIndex);
-	}
-
-	// returns a list of operands at a given byte code index
-	FORCEINLINE FRigVMOperandArray GetOperandsAt(uint64 InByteCodeIndex, uint16 InArgumentCount) const
-	{
-		ensure(InByteCodeIndex >= 0 && InByteCodeIndex <= ByteCode.Num() - sizeof(FRigVMOperand) * InArgumentCount);
-		return FRigVMOperandArray((FRigVMOperand*)(ByteCode.GetData() + InByteCodeIndex), InArgumentCount);
-	}
-
-	// returns the operands for a given execute instruction
-	FORCEINLINE_DEBUGGABLE FRigVMOperandArray GetOperandsForExecuteOp(const FRigVMInstruction& InInstruction) const
-	{
-		uint64 ByteCodeIndex = InInstruction.ByteCodeIndex;
-		const FRigVMExecuteOp& ExecuteOp = GetOpAt<FRigVMExecuteOp>(ByteCodeIndex);
-		// if the bytecode is not aligned the OperandAlignment needs to be 0
-		ensure(bByteCodeIsAligned || InInstruction.OperandAlignment == 0);
-		ByteCodeIndex += sizeof(FRigVMExecuteOp) + (uint64)InInstruction.OperandAlignment;
-		return GetOperandsAt(ByteCodeIndex, ExecuteOp.GetOperandCount());
 	}
 
 #if UE_RIGVM_UCLASS_BASED_STORAGE_DISABLED
@@ -1040,23 +953,15 @@
 	{
 		const uint8* Data = ByteCode.GetData();
 		return FRigVMFixedArray<uint8>((uint8*)Data, ByteCode.Num());
->>>>>>> 6bbb88c8
 	}
 
 #else
 
 	// returns the raw data of the byte code
-<<<<<<< HEAD
-	FORCEINLINE const FRigVMFixedArray<uint8> GetByteCode() const
-	{
-		const uint8* Data = ByteCode.GetData();
-		return FRigVMFixedArray<uint8>((uint8*)Data, ByteCode.Num());
-=======
 	FORCEINLINE const TArrayView<const uint8> GetByteCode() const
 	{
 		const uint8* Data = ByteCode.GetData();
 		return TArrayView<const uint8>((uint8*)Data, ByteCode.Num());
->>>>>>> 6bbb88c8
 	}
 
 #endif
@@ -1081,8 +986,6 @@
 
 	FString DumpToText() const;
 
-<<<<<<< HEAD
-=======
 #if WITH_EDITOR
 
 	// returns the subject which was used to inject a given instruction
@@ -1149,7 +1052,6 @@
 
 #endif
 
->>>>>>> 6bbb88c8
 private:
 
 	template<class OpType>
@@ -1171,8 +1073,6 @@
 	// number of instructions stored here
 	UPROPERTY()
 	int32 NumInstructions;
-<<<<<<< HEAD
-=======
 	
 #if WITH_EDITORONLY_DATA
 
@@ -1193,7 +1093,6 @@
 	void SetSubject(int32 InInstructionIndex, const FString& InCallPath, const TArray<UObject*>& InCallstack);
 
 #endif
->>>>>>> 6bbb88c8
 
 	// a look up table from entry name to instruction index
 	UPROPERTY()
@@ -1202,11 +1101,8 @@
 	// if this is set to true the stored bytecode is aligned / padded
 	bool bByteCodeIsAligned;
 
-<<<<<<< HEAD
-=======
 	static TArray<int32> EmptyInstructionIndices;
 
->>>>>>> 6bbb88c8
 	friend class URigVMCompiler;
 	friend class FRigVMByteCodeTest;
 	friend class URigVM;
