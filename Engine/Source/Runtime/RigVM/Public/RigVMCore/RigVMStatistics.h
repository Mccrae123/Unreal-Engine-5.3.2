// Copyright Epic Games, Inc. All Rights Reserved.

#pragma once

#include "CoreMinimal.h"
#include "RigVMStatistics.generated.h"

USTRUCT(BlueprintType)
struct FRigVMMemoryStatistics
{
	GENERATED_BODY()

public:

<<<<<<< HEAD
	UPROPERTY(VisibleAnywhere, Category = "Statistics")
	uint32 RegisterCount = 0;

	UPROPERTY(VisibleAnywhere, Category = "Statistics")
	uint32 DataBytes = 0;

	UPROPERTY(VisibleAnywhere, Category = "Statistics")
	uint32 TotalBytes = 0;
=======
	UPROPERTY(VisibleAnywhere, BlueprintReadOnly, Category = "Statistics")
	int32 RegisterCount = 0;

	UPROPERTY(VisibleAnywhere, BlueprintReadOnly, Category = "Statistics")
	int32 DataBytes = 0;

	UPROPERTY(VisibleAnywhere, BlueprintReadOnly, Category = "Statistics")
	int32 TotalBytes = 0;
>>>>>>> 6bbb88c8
};

USTRUCT(BlueprintType)
struct FRigVMByteCodeStatistics
{
	GENERATED_BODY()

public:

<<<<<<< HEAD
	UPROPERTY(VisibleAnywhere, Category = "Statistics")
	uint32 InstructionCount = 0;

	UPROPERTY(VisibleAnywhere, Category = "Statistics")
	uint32 DataBytes = 0;
=======
	UPROPERTY(VisibleAnywhere, BlueprintReadOnly, Category = "Statistics")
	int32 InstructionCount = 0;

	UPROPERTY(VisibleAnywhere, BlueprintReadOnly, Category = "Statistics")
	int32 DataBytes = 0;
>>>>>>> 6bbb88c8
};

USTRUCT(BlueprintType)
struct FRigVMStatistics
{
	GENERATED_BODY()

public:

<<<<<<< HEAD
	UPROPERTY(VisibleAnywhere, Category = "Statistics")
	uint32 BytesForCDO = 0;

	UPROPERTY(VisibleAnywhere, Category = "Statistics")
	uint32 BytesPerInstance = 0;
=======
	UPROPERTY(VisibleAnywhere, BlueprintReadOnly, Category = "Statistics")
	int32 BytesForCDO = 0;

	UPROPERTY(VisibleAnywhere, BlueprintReadOnly, Category = "Statistics")
	int32 BytesPerInstance = 0;
>>>>>>> 6bbb88c8

	UPROPERTY(VisibleAnywhere, BlueprintReadOnly, Category = "Statistics")
	FRigVMMemoryStatistics LiteralMemory;

	UPROPERTY(VisibleAnywhere, BlueprintReadOnly, Category = "Statistics")
	FRigVMMemoryStatistics WorkMemory;

<<<<<<< HEAD
	UPROPERTY(VisibleAnywhere, Category = "Statistics")
	uint32 BytesForCaching = 0;
=======
	UPROPERTY(VisibleAnywhere, BlueprintReadOnly, Category = "Statistics")
	FRigVMMemoryStatistics DebugMemory;
>>>>>>> 6bbb88c8

	UPROPERTY(VisibleAnywhere, BlueprintReadOnly, Category = "Statistics")
	int32 BytesForCaching = 0;

	UPROPERTY(VisibleAnywhere, BlueprintReadOnly, Category = "Statistics")
	FRigVMByteCodeStatistics ByteCode;
};<|MERGE_RESOLUTION|>--- conflicted
+++ resolved
@@ -12,16 +12,6 @@
 
 public:
 
-<<<<<<< HEAD
-	UPROPERTY(VisibleAnywhere, Category = "Statistics")
-	uint32 RegisterCount = 0;
-
-	UPROPERTY(VisibleAnywhere, Category = "Statistics")
-	uint32 DataBytes = 0;
-
-	UPROPERTY(VisibleAnywhere, Category = "Statistics")
-	uint32 TotalBytes = 0;
-=======
 	UPROPERTY(VisibleAnywhere, BlueprintReadOnly, Category = "Statistics")
 	int32 RegisterCount = 0;
 
@@ -30,7 +20,6 @@
 
 	UPROPERTY(VisibleAnywhere, BlueprintReadOnly, Category = "Statistics")
 	int32 TotalBytes = 0;
->>>>>>> 6bbb88c8
 };
 
 USTRUCT(BlueprintType)
@@ -40,19 +29,11 @@
 
 public:
 
-<<<<<<< HEAD
-	UPROPERTY(VisibleAnywhere, Category = "Statistics")
-	uint32 InstructionCount = 0;
-
-	UPROPERTY(VisibleAnywhere, Category = "Statistics")
-	uint32 DataBytes = 0;
-=======
 	UPROPERTY(VisibleAnywhere, BlueprintReadOnly, Category = "Statistics")
 	int32 InstructionCount = 0;
 
 	UPROPERTY(VisibleAnywhere, BlueprintReadOnly, Category = "Statistics")
 	int32 DataBytes = 0;
->>>>>>> 6bbb88c8
 };
 
 USTRUCT(BlueprintType)
@@ -62,19 +43,11 @@
 
 public:
 
-<<<<<<< HEAD
-	UPROPERTY(VisibleAnywhere, Category = "Statistics")
-	uint32 BytesForCDO = 0;
-
-	UPROPERTY(VisibleAnywhere, Category = "Statistics")
-	uint32 BytesPerInstance = 0;
-=======
 	UPROPERTY(VisibleAnywhere, BlueprintReadOnly, Category = "Statistics")
 	int32 BytesForCDO = 0;
 
 	UPROPERTY(VisibleAnywhere, BlueprintReadOnly, Category = "Statistics")
 	int32 BytesPerInstance = 0;
->>>>>>> 6bbb88c8
 
 	UPROPERTY(VisibleAnywhere, BlueprintReadOnly, Category = "Statistics")
 	FRigVMMemoryStatistics LiteralMemory;
@@ -82,13 +55,8 @@
 	UPROPERTY(VisibleAnywhere, BlueprintReadOnly, Category = "Statistics")
 	FRigVMMemoryStatistics WorkMemory;
 
-<<<<<<< HEAD
-	UPROPERTY(VisibleAnywhere, Category = "Statistics")
-	uint32 BytesForCaching = 0;
-=======
 	UPROPERTY(VisibleAnywhere, BlueprintReadOnly, Category = "Statistics")
 	FRigVMMemoryStatistics DebugMemory;
->>>>>>> 6bbb88c8
 
 	UPROPERTY(VisibleAnywhere, BlueprintReadOnly, Category = "Statistics")
 	int32 BytesForCaching = 0;
