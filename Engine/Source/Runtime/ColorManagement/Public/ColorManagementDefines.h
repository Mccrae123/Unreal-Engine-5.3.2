--- conflicted
+++ resolved
@@ -72,8 +72,6 @@
 	CAT02 = 2,
 };
 
-<<<<<<< HEAD
-=======
 /** List of standard white points. */
 enum class EWhitePoint : uint8
 {
@@ -82,5 +80,4 @@
 	DCI_CalibrationWhite,
 };
 
->>>>>>> d731a049
 } } // end namespace UE::Color