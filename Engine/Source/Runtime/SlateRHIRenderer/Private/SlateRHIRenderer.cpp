// Copyright 1998-2015 Epic Games, Inc. All Rights Reserved.

#include "SlateRHIRendererPrivatePCH.h"
#include "ElementBatcher.h"
#include "StereoRendering.h"
#include "Runtime/Engine/Public/Features/ILiveStreamingService.h"
#include "SlateNativeTextureResource.h"
#include "SceneUtils.h"

DECLARE_CYCLE_STAT(TEXT("Map Staging Buffer"),STAT_MapStagingBuffer,STATGROUP_CrashTracker);
DECLARE_CYCLE_STAT(TEXT("Generate Capture Buffer"),STAT_GenerateCaptureBuffer,STATGROUP_CrashTracker);
DECLARE_CYCLE_STAT(TEXT("Unmap Staging Buffer"),STAT_UnmapStagingBuffer,STATGROUP_CrashTracker);


// Defines the maximum size that a slate viewport will create
#define MAX_VIEWPORT_SIZE 16384



void FSlateCrashReportResource::InitDynamicRHI()
{
	FRHIResourceCreateInfo CreateInfo;
	CrashReportBuffer = RHICreateTexture2D(
		VirtualScreen.Width(),
		VirtualScreen.Height(),
		PF_R8G8B8A8,
		1,
		1,
		TexCreate_RenderTargetable,
		CreateInfo
		);

	for (int32 i = 0; i < 2; ++i)
	{
		ReadbackBuffer[i] = RHICreateTexture2D(
			VirtualScreen.Width(),
			VirtualScreen.Height(),
			PF_R8G8B8A8,
			1,
			1,
			TexCreate_CPUReadback,
			CreateInfo
			);
	}
	
	ReadbackBufferIndex = 0;
}

void FSlateCrashReportResource::ReleaseDynamicRHI()
{
	ReadbackBuffer[0].SafeRelease();
	ReadbackBuffer[1].SafeRelease();
	CrashReportBuffer.SafeRelease();
}

FSlateWindowElementList* FSlateCrashReportResource::GetNextElementList()
{
	ElementListIndex = (ElementListIndex + 1) % 2;
	return &ElementList[ElementListIndex];
}


void FSlateRHIRenderer::FViewportInfo::InitRHI()
{
	// Viewport RHI is created on the game thread
	// Create the depth-stencil surface if needed.
	RecreateDepthBuffer_RenderThread();
}

void FSlateRHIRenderer::FViewportInfo::ReleaseRHI()
{
	DepthStencil.SafeRelease();
	ViewportRHI.SafeRelease();
	RenderTargetTexture.SafeRelease();
}

void FSlateRHIRenderer::FViewportInfo::ConditionallyUpdateDepthBuffer(bool bInRequiresStencilTest)
{
	ENQUEUE_UNIQUE_RENDER_COMMAND_TWOPARAMETER( UpdateDepthBufferCommand, 
		FViewportInfo*, ViewportInfo, this,
		bool, bNewRequiresStencilTest, bInRequiresStencilTest,
	{
		// Allocate a stencil buffer if needed and not already allocated
		if (bNewRequiresStencilTest && !ViewportInfo->bRequiresStencilTest)
		{
			ViewportInfo->bRequiresStencilTest = bNewRequiresStencilTest;
			ViewportInfo->RecreateDepthBuffer_RenderThread();
		}
	});
}

void FSlateRHIRenderer::FViewportInfo::RecreateDepthBuffer_RenderThread()
{
	check(IsInRenderingThread());
	DepthStencil.SafeRelease();
	if (bRequiresStencilTest)
	{		
		FTexture2DRHIRef ShaderResourceUnused;
		FRHIResourceCreateInfo CreateInfo;
		RHICreateTargetableShaderResource2D( Width, Height, PF_DepthStencil, 1, TexCreate_None, TexCreate_DepthStencilTargetable, false, CreateInfo, DepthStencil, ShaderResourceUnused );
		check( IsValidRef(DepthStencil) );
	}
}



FSlateRHIRenderer::FSlateRHIRenderer( TSharedPtr<FSlateRHIResourceManager> InResourceManager, TSharedPtr<FSlateFontCache> InFontCache, TSharedPtr<FSlateFontMeasure> InFontMeasure )
#if USE_MAX_DRAWBUFFERS
	: EnqueuedWindowDrawBuffer(NULL)
	, FreeBufferIndex(1)
#endif
{
	ResourceManager = InResourceManager;
	FontCache = InFontCache;
	FontMeasure = InFontMeasure;

	CrashTrackerResource = NULL;
	ViewMatrix = FMatrix(	FPlane(1,	0,	0,	0),
							FPlane(0,	1,	0,	0),
							FPlane(0,	0,	1,  0),
							FPlane(0,	0,	0,	1));

	bTakingAScreenShot = false;
	OutScreenshotData = NULL;
}

FSlateRHIRenderer::~FSlateRHIRenderer()
{
}

FMatrix FSlateRHIRenderer::CreateProjectionMatrix(uint32 Width, uint32 Height)
{
	// Create ortho projection matrix
	const float Left = 0;
	const float Right = Left + Width;
	const float Top = 0;
	const float Bottom = Top + Height;
	const float ZNear = -100.0f;
	const float ZFar = 100.0f;
	return AdjustProjectionMatrixForRHI(
		FMatrix(
		FPlane(2.0f / (Right - Left), 0, 0, 0),
		FPlane(0, 2.0f / (Top - Bottom), 0, 0),
		FPlane(0, 0, 1 / (ZNear - ZFar), 0),
		FPlane((Left + Right) / (Left - Right), (Top + Bottom) / (Bottom - Top), ZNear / (ZNear - ZFar), 1)
		)
		);
}

void FSlateRHIRenderer::Initialize()
{
	LoadUsedTextures();

	RenderingPolicy = MakeShareable( new FSlateRHIRenderingPolicy( FontCache, ResourceManager.ToSharedRef() ) ); 

	ElementBatcher = MakeShareable( new FSlateElementBatcher( RenderingPolicy.ToSharedRef() ) );
}

void FSlateRHIRenderer::Destroy()
{
	RenderingPolicy->ReleaseResources();
	ResourceManager->ReleaseResources();
	FontCache->ReleaseResources();

	for( TMap< const SWindow*, FViewportInfo*>::TIterator It(WindowToViewportInfo); It; ++It )
	{
		BeginReleaseResource( It.Value() );
	}
	
#if PLATFORM_WINDOWS || PLATFORM_MAC || PLATFORM_LINUX
	if (CrashTrackerResource != nullptr)
	{
		BeginReleaseResource(CrashTrackerResource);
	}
#endif

	FlushRenderingCommands();
	
	check( ElementBatcher.IsUnique() );
	ElementBatcher.Reset();
	FontCache.Reset();
	RenderingPolicy.Reset();
	ResourceManager.Reset();

	for( TMap< const SWindow*, FViewportInfo*>::TIterator It(WindowToViewportInfo); It; ++It )
	{
		FViewportInfo* ViewportInfo = It.Value();
		delete ViewportInfo;
	}
	
	if (CrashTrackerResource != nullptr)
	{
		delete CrashTrackerResource;
		CrashTrackerResource = NULL;
	}

	WindowToViewportInfo.Empty();
}

/** Returns a draw buffer that can be used by Slate windows to draw window elements */
FSlateDrawBuffer& FSlateRHIRenderer::GetDrawBuffer()
{
#if USE_MAX_DRAWBUFFERS
	FreeBufferIndex = (FreeBufferIndex + 1) % NumDrawBuffers;
	
	FSlateDrawBuffer* Buffer = &DrawBuffers[FreeBufferIndex];
	
	while( !Buffer->Lock() )
	{
		// If the buffer cannot be locked then the buffer is still in use.  If we are here all buffers are in use
		// so wait until one is free.
		if (IsInSlateThread())
		{
			// We can't flush commands on the slate thread, so simply spinlock until we're done
			// this happens if the render thread becomes completely blocked by expensive tasks when the Slate thread is running
			// in this case we cannot tick Slate.
			FPlatformProcess::Sleep(0.001f);
		}
		else
		{
			FlushCommands();
			UE_LOG(LogSlate, Log, TEXT("Slate: Had to block on waiting for a draw buffer"));
			FreeBufferIndex = (FreeBufferIndex + 1) % NumDrawBuffers;
		}
	

		Buffer = &DrawBuffers[FreeBufferIndex];
	}


	Buffer->ClearBuffer();
	return *Buffer;
#else
	// With this method buffers are created on this thread and deleted on the rendering thead
	return *(new FSlateDrawBuffer);
#endif
}

void FSlateRHIRenderer::CreateViewport( const TSharedRef<SWindow> Window )
{
	FlushRenderingCommands();

	if( !WindowToViewportInfo.Contains( &Window.Get() ) )
	{
		const FVector2D WindowSize = Window->GetViewportSize();

		// Clamp the window size to a reasonable default anything below 8 is a d3d warning and 8 is used anyway.
		// @todo Slate: This is a hack to work around menus being summoned with 0,0 for window size until they are ticked.
		const uint32 Width = FMath::Max(8,FMath::TruncToInt(WindowSize.X));
		const uint32 Height = FMath::Max(8,FMath::TruncToInt(WindowSize.Y));

		FViewportInfo* NewInfo = new FViewportInfo();
		// Create Viewport RHI if it doesn't exist (this must be done on the game thread)
		TSharedRef<FGenericWindow> NativeWindow = Window->GetNativeWindow().ToSharedRef();
		NewInfo->OSWindow = NativeWindow->GetOSWindowHandle();
		NewInfo->Width = Width;
		NewInfo->Height = Height;
		NewInfo->DesiredWidth = Width;
		NewInfo->DesiredHeight = Height;
		NewInfo->ProjectionMatrix = CreateProjectionMatrix( Width, Height );

		// Sanity check dimensions
		checkf(Width <= MAX_VIEWPORT_SIZE && Height <= MAX_VIEWPORT_SIZE, TEXT("Invalid window with Width=%u and Height=%u"), Width, Height);

		bool bFullscreen = IsViewportFullscreen( *Window );
		NewInfo->ViewportRHI = RHICreateViewport( NewInfo->OSWindow, Width, Height, bFullscreen );
		NewInfo->bFullscreen = bFullscreen;

		WindowToViewportInfo.Add( &Window.Get(), NewInfo );

		BeginInitResource( NewInfo );
	}
}

void FSlateRHIRenderer::ConditionalResizeViewport( FViewportInfo* ViewInfo, uint32 Width, uint32 Height, bool bFullscreen )
{
	check( IsThreadSafeForSlateRendering() );

	if( ViewInfo && ( ViewInfo->Height != Height || ViewInfo->Width != Width ||  ViewInfo->bFullscreen != bFullscreen || !IsValidRef(ViewInfo->ViewportRHI) ) )
	{
		// The viewport size we have doesn't match the requested size of the viewport.
		// Resize it now.

		// Suspend the rendering thread to avoid deadlocks with the gpu
		bool bRecreateThread = true;
		SCOPED_SUSPEND_RENDERING_THREAD( bRecreateThread );

		// Windows are allowed to be zero sized ( sometimes they are animating to/from zero for example)
		// but viewports cannot be zero sized.  Use 8x8 as a reasonably sized viewport in this case.
		uint32 NewWidth = FMath::Max<uint32>( 8, Width );
		uint32 NewHeight = FMath::Max<uint32>( 8, Height );

		// Sanity check dimensions
		if (NewWidth > MAX_VIEWPORT_SIZE)
		{
			UE_LOG(LogSlate, Warning, TEXT("Tried to set viewport width size to %d.  Clamping size to max allowed size of %d instead."), NewWidth, MAX_VIEWPORT_SIZE);
			NewWidth = MAX_VIEWPORT_SIZE;
		}

		if (NewHeight > MAX_VIEWPORT_SIZE)
		{
			UE_LOG(LogSlate, Warning, TEXT("Tried to set viewport height size to %d.  Clamping size to max allowed size of %d instead."), NewHeight, MAX_VIEWPORT_SIZE);
			NewHeight = MAX_VIEWPORT_SIZE;
		}

		ViewInfo->Width = NewWidth;
		ViewInfo->Height = NewHeight;
		ViewInfo->DesiredWidth = NewWidth;
		ViewInfo->DesiredHeight = NewHeight;
		ViewInfo->ProjectionMatrix = CreateProjectionMatrix( NewWidth, NewHeight );
		ViewInfo->bFullscreen = bFullscreen;

		if( IsValidRef( ViewInfo->ViewportRHI ) )
		{
			RHIResizeViewport(ViewInfo->ViewportRHI, NewWidth, NewHeight, bFullscreen);
		}
		else
		{
			ViewInfo->ViewportRHI = RHICreateViewport(ViewInfo->OSWindow, NewWidth, NewHeight, bFullscreen);
		}

		// Safe to call here as the rendering thread has been suspended: game thread == render thread!
		ViewInfo->RecreateDepthBuffer_RenderThread();
	}
}

void FSlateRHIRenderer::UpdateFullscreenState( const TSharedRef<SWindow> Window, uint32 OverrideResX, uint32 OverrideResY )
{
	FViewportInfo* ViewInfo = WindowToViewportInfo.FindRef( &Window.Get() );

	if( !ViewInfo )
	{
		CreateViewport( Window );
	}

	ViewInfo = WindowToViewportInfo.FindRef( &Window.Get() );

	if( ViewInfo )
	{
		const bool bFullscreen = IsViewportFullscreen( *Window );
		
		uint32 ResX = OverrideResX ? OverrideResX : GSystemResolution.ResX;
		uint32 ResY = OverrideResY ? OverrideResY : GSystemResolution.ResY;

		if( (GIsEditor && Window->IsViewportSizeDrivenByWindow()) || (Window->GetWindowMode() == EWindowMode::WindowedFullscreen))
		{
			ResX = ViewInfo->Width;
			ResY = ViewInfo->Height;
		}

		ConditionalResizeViewport( ViewInfo, ResX, ResY, bFullscreen );
	}
}

void FSlateRHIRenderer::RestoreSystemResolution(const TSharedRef<SWindow> InWindow)
{
	if (!GIsEditor)
	{
		// Force the window system to resize the active viewport, even though nothing might have appeared to change.
		// On windows, DXGI might change the window resolution behind our backs when we alt-tab out. This will make
		// sure that we are actually in the resolution we think we are.
<<<<<<< HEAD
		GSystemResolution.ForceRefresh();
=======
#if !PLATFORM_HTML5
		// @todo: fixme for HTML5. 
		GSystemResolution.ForceRefresh();
#endif 
>>>>>>> 2e95d669
	}
}

/** Called when a window is destroyed to give the renderer a chance to free resources */
void FSlateRHIRenderer::OnWindowDestroyed( const TSharedRef<SWindow>& InWindow )
{
	check(IsThreadSafeForSlateRendering());

	FViewportInfo** ViewportInfoPtr = WindowToViewportInfo.Find( &InWindow.Get() );
	if( ViewportInfoPtr )
	{
		BeginReleaseResource( *ViewportInfoPtr );

		// Need to flush rendering commands as the viewport may be in use by the render thread
		// and the rendering resources must be released on the render thread before the viewport can be deleted
		FlushRenderingCommands();
	
		delete *ViewportInfoPtr;
	}

	WindowToViewportInfo.Remove( &InWindow.Get() );
}

/** Draws windows from a FSlateDrawBuffer on the render thread */
void FSlateRHIRenderer::DrawWindow_RenderThread(FRHICommandListImmediate& RHICmdList, const FViewportInfo& ViewportInfo, const FSlateWindowElementList& WindowElementList, bool bLockToVsync)
{
	SCOPED_DRAW_EVENT(RHICmdList, SlateUI);

	// Should only be called by the rendering thread
	check(IsInRenderingThread());
	
	{
		SCOPE_CYCLE_COUNTER( STAT_SlateRenderingRTTime );

		// Update the vertex and index buffer
		RenderingPolicy->UpdateBuffers( WindowElementList );
		// should have been created by the game thread
		check( IsValidRef(ViewportInfo.ViewportRHI) );

		FTexture2DRHIRef BackBuffer = (ViewportInfo.RenderTargetTexture) ? 
			ViewportInfo.RenderTargetTexture : RHICmdList.GetViewportBackBuffer(ViewportInfo.ViewportRHI);
		
		const uint32 ViewportWidth  = (ViewportInfo.RenderTargetTexture) ? ViewportInfo.RenderTargetTexture->GetSizeX() : ViewportInfo.Width;
		const uint32 ViewportHeight = (ViewportInfo.RenderTargetTexture) ? ViewportInfo.RenderTargetTexture->GetSizeY() : ViewportInfo.Height;

		RHICmdList.BeginDrawingViewport( ViewportInfo.ViewportRHI, FTextureRHIRef() );
		RHICmdList.SetViewport( 0,0,0,ViewportWidth, ViewportHeight, 0.0f ); 

		if( ViewportInfo.bRequiresStencilTest )
		{
			check(IsValidRef( ViewportInfo.DepthStencil ));

			// Reset the backbuffer as our color render target and also set a depth stencil buffer
			SetRenderTarget(RHICmdList, BackBuffer, ViewportInfo.DepthStencil);
			// Clear the stencil buffer
			RHICmdList.Clear( false, FLinearColor::White, false, 0.0f, true, 0x00, FIntRect());
		}
		else
		{
			SetRenderTarget(RHICmdList, BackBuffer, FTextureRHIRef());
		}

#if DEBUG_OVERDRAW
		RHIClear(true, FLinearColor::Black, false, 0.0f, true, 0x00, FIntRect());
#endif
		if( WindowElementList.GetRenderBatches().Num() > 0 )
		{
			FSlateBackBuffer BackBufferTarget( BackBuffer, FIntPoint( ViewportWidth, ViewportHeight ) );

			RenderingPolicy->DrawElements
			(
				RHICmdList,
				BackBufferTarget,
				ViewMatrix*ViewportInfo.ProjectionMatrix,
				WindowElementList.GetRenderBatches()
			);
		}
	}

	bool bNeedCallFinishFrameForStereo = false;
	if (GEngine && IsValidRef(ViewportInfo.RenderTargetTexture) && GEngine->StereoRenderingDevice.IsValid())
	{
		GEngine->StereoRenderingDevice->RenderTexture_RenderThread(RHICmdList, RHICmdList.GetViewportBackBuffer(ViewportInfo.ViewportRHI), ViewportInfo.RenderTargetTexture);
		bNeedCallFinishFrameForStereo = true;
	}

	// Calculate renderthread time (excluding idle time).	
	uint32 StartTime		= FPlatformTime::Cycles();
		
	// Note - We do not include present time in the slate render thread stat
	{
		SCOPE_CYCLE_COUNTER(STAT_SlatePresentRTTime);
		RHICmdList.EndDrawingViewport(ViewportInfo.ViewportRHI, true, bLockToVsync);
	}

	if (bNeedCallFinishFrameForStereo)
	{
		GEngine->StereoRenderingDevice->FinishRenderingFrame_RenderThread(RHICmdList);
	}
	uint32 EndTime		= FPlatformTime::Cycles();

	GSwapBufferTime		= EndTime - StartTime;
	SET_CYCLE_COUNTER(STAT_PresentTime, GSwapBufferTime);

	static uint32 LastTimestamp	= 0;
	uint32 ThreadTime	= EndTime - LastTimestamp;
	LastTimestamp		= EndTime;

	uint32 RenderThreadIdle = 0;	

	FThreadIdleStats& RenderThread = FThreadIdleStats::Get();
	GRenderThreadIdle[ERenderThreadIdleTypes::WaitingForAllOtherSleep] = RenderThread.Waits;
	GRenderThreadIdle[ERenderThreadIdleTypes::WaitingForGPUPresent] += GSwapBufferTime;
	GRenderThreadNumIdle[ERenderThreadIdleTypes::WaitingForGPUPresent]++;
	RenderThread.Waits = 0;

	SET_CYCLE_COUNTER(STAT_RenderingIdleTime_RenderThreadSleepTime, GRenderThreadIdle[0]);
	SET_CYCLE_COUNTER(STAT_RenderingIdleTime_WaitingForGPUQuery, GRenderThreadIdle[1]);
	SET_CYCLE_COUNTER(STAT_RenderingIdleTime_WaitingForGPUPresent, GRenderThreadIdle[2]);

	for (int32 Index = 0; Index < ERenderThreadIdleTypes::Num; Index++)
	{
		RenderThreadIdle += GRenderThreadIdle[Index];
		GRenderThreadIdle[Index] = 0;
		GRenderThreadNumIdle[Index] = 0;
	}

	SET_CYCLE_COUNTER(STAT_RenderingIdleTime, RenderThreadIdle);	
	GRenderThreadTime	= (ThreadTime > RenderThreadIdle) ? (ThreadTime - RenderThreadIdle) : ThreadTime;
}

void FSlateRHIRenderer::DrawWindows( FSlateDrawBuffer& WindowDrawBuffer )
{
	if (IsInSlateThread())
	{
		EnqueuedWindowDrawBuffer = &WindowDrawBuffer;
	}
	else
	{
		DrawWindows_Private(WindowDrawBuffer);
	}
}

void FSlateRHIRenderer::DrawWindows()
{
	if (EnqueuedWindowDrawBuffer)
	{
		DrawWindows_Private(*EnqueuedWindowDrawBuffer);
		EnqueuedWindowDrawBuffer = NULL;
	}
}

static void EndDrawingWindows( FSlateDrawBuffer* DrawBuffer, FSlateRHIRenderingPolicy& Policy )
{
#if USE_MAX_DRAWBUFFERS
	DrawBuffer->Unlock();
#else
	delete DrawBuffer;
#endif

	Policy.EndDrawingWindows();
}


void FSlateRHIRenderer::PrepareToTakeScreenshot(const FIntRect& Rect, TArray<FColor>* OutColorData)
{
	check(OutColorData);

	bTakingAScreenShot = true;
	ScreenshotRect = Rect;
	OutScreenshotData = OutColorData;
}

/** 
 * Creates necessary resources to render a window and sends draw commands to the rendering thread
 *
 * @param WindowDrawBuffer	The buffer containing elements to draw 
 */
void FSlateRHIRenderer::DrawWindows_Private( FSlateDrawBuffer& WindowDrawBuffer )
{
	SCOPE_CYCLE_COUNTER( STAT_SlateRenderingGTTime );

	check( IsThreadSafeForSlateRendering() );

	// Enqueue a command to unlock the draw buffer after all windows have been drawn
	ENQUEUE_UNIQUE_RENDER_COMMAND_ONEPARAMETER( SlateBeginDrawingWindowsCommand, 
		FSlateRHIRenderingPolicy&, Policy, *RenderingPolicy,
	{
		Policy.BeginDrawingWindows();
	});

	// Clear accessed UTexture objects from the previous frame
	ResourceManager->ClearAccessedUTextures();

	// Update texture atlases if needed
	ResourceManager->UpdateTextureAtlases();

	// Iterate through each element list and set up an RHI window for it if needed
	TArray<FSlateWindowElementList>& WindowElementLists = WindowDrawBuffer.GetWindowElementLists();
	for( int32 ListIndex = 0; ListIndex < WindowElementLists.Num(); ++ListIndex )
	{
		FSlateWindowElementList& ElementList = WindowElementLists[ListIndex];

		TSharedPtr<SWindow> Window = ElementList.GetWindow();

		if( Window.IsValid() )
		{
			const FVector2D WindowSize = Window->GetViewportSize();
			if ( WindowSize.X > 0 && WindowSize.Y > 0 )
			{
				// Add all elements for this window to the element batcher
				ElementBatcher->AddElements( ElementList.GetDrawElements() );

				// Update the font cache with new text after elements are batched
				FontCache->UpdateCache();

				bool bRequiresStencilTest = false;
				bool bLockToVsync = false;
				bool temp = false;
				// Populate the element list with batched vertices and indicies
				ElementBatcher->FillBatchBuffers( ElementList, temp );
				bLockToVsync = ElementBatcher->RequiresVsync();

				if( !GIsEditor )
				{
					static IConsoleVariable* CVar = IConsoleManager::Get().FindConsoleVariable(TEXT("r.VSync"));
					bLockToVsync = bLockToVsync || (CVar->GetInt() != 0);
				}

				// All elements for this window have been batched and rendering data updated
				ElementBatcher->ResetBatches();

				// The viewport had better exist at this point  
				FViewportInfo* ViewInfo = WindowToViewportInfo.FindChecked( Window.Get() );

				if (Window->IsViewportSizeDrivenByWindow())
				{
					// Resize the viewport if needed
					ConditionalResizeViewport(ViewInfo, ViewInfo->DesiredWidth, ViewInfo->DesiredHeight, IsViewportFullscreen(*Window));
				}

				if( bRequiresStencilTest )
				{	
					ViewInfo->ConditionallyUpdateDepthBuffer(bRequiresStencilTest);
				}

				// Tell the rendering thread to draw the windows
				{
					struct FSlateDrawWindowCommandParams
					{
						FSlateRHIRenderer* Renderer;
						FSlateRHIRenderer::FViewportInfo* ViewportInfo;
						FSlateWindowElementList* WindowElementList;
						SWindow* SlateWindow;
						bool bLockToVsync;
					} Params;

					Params.Renderer = this;
					Params.ViewportInfo = ViewInfo;
					Params.WindowElementList = &ElementList;
					Params.bLockToVsync = bLockToVsync;

					// NOTE: We pass a raw pointer to the SWindow so that we don't have to use a thread-safe weak pointer in
					// the FSlateWindowElementList structure
					Params.SlateWindow = Window.Get();

					// Skip the actual draw if we're in a headless execution environment
					if (GIsClient && !IsRunningCommandlet() && !GUsingNullRHI)
					{
						ENQUEUE_UNIQUE_RENDER_COMMAND_ONEPARAMETER(SlateDrawWindowsCommand,
							FSlateDrawWindowCommandParams, Params, Params,
							{
								Params.Renderer->DrawWindow_RenderThread(RHICmdList, *Params.ViewportInfo, *Params.WindowElementList, Params.bLockToVsync);
							});
					}

					SlateWindowRendered.Broadcast( *Params.SlateWindow, &ViewInfo->ViewportRHI );

					if ( bTakingAScreenShot )
					{
						ENQUEUE_UNIQUE_RENDER_COMMAND_THREEPARAMETER(SlateCaptureScreenshotCommand,
							FSlateDrawWindowCommandParams, Params, Params,
							FIntRect, ScreenshotRect, ScreenshotRect,
							TArray<FColor>*, OutScreenshotData, OutScreenshotData,
						{
							FTexture2DRHIRef BackBuffer = RHICmdList.GetViewportBackBuffer(Params.ViewportInfo->ViewportRHI);
							RHICmdList.ReadSurfaceData(BackBuffer, ScreenshotRect, *OutScreenshotData, FReadSurfaceDataFlags());
						});

						FlushRenderingCommands();

						bTakingAScreenShot = false;
						OutScreenshotData = NULL;
					}
				}
			}
		}
		else
		{
			ensureMsgf( false, TEXT("Window isnt valid but being drawn!") );
		}
	}

	ENQUEUE_UNIQUE_RENDER_COMMAND_TWOPARAMETER( SlateEndDrawingWindowsCommand, 
		FSlateDrawBuffer*, DrawBuffer, &WindowDrawBuffer,
		FSlateRHIRenderingPolicy&, Policy, *RenderingPolicy,
	{
		EndDrawingWindows( DrawBuffer, Policy );
	});

	// flush the cache if needed
	FontCache->ConditionalFlushCache();

	ElementBatcher->ResetStats();
}


FIntRect FSlateRHIRenderer::SetupVirtualScreenBuffer(const bool bPrimaryWorkAreaOnly, const float ScreenScaling, ILiveStreamingService* LiveStreamingService )
{
	// Figure out how big we need our render targets to be, based on the size of the entire desktop and the configured scaling amount
	FDisplayMetrics DisplayMetrics;
	FSlateApplication::Get().GetDisplayMetrics(DisplayMetrics);

#if !PLATFORM_WINDOWS && !PLATFORM_MAC && !PLATFORM_LINUX
	ensureMsg(0, TEXT("This functionality is not valid for this platform"));	
	return FIntRect(FIntPoint(0, 0), FIntPoint(DisplayMetrics.PrimaryDisplayWidth, DisplayMetrics.PrimaryDisplayHeight));
#endif	

	FIntPoint UnscaledVirtualScreenOrigin;
	FIntPoint UnscaledVirtualScreenLowerRight;

	if( bPrimaryWorkAreaOnly )
	{
		UnscaledVirtualScreenOrigin = FIntPoint(DisplayMetrics.PrimaryDisplayWorkAreaRect.Left, DisplayMetrics.PrimaryDisplayWorkAreaRect.Top);
		UnscaledVirtualScreenLowerRight = FIntPoint(DisplayMetrics.PrimaryDisplayWorkAreaRect.Right, DisplayMetrics.PrimaryDisplayWorkAreaRect.Bottom);
	}
	else
	{
		UnscaledVirtualScreenOrigin = FIntPoint(DisplayMetrics.VirtualDisplayRect.Left, DisplayMetrics.VirtualDisplayRect.Top);
		UnscaledVirtualScreenLowerRight = FIntPoint(DisplayMetrics.VirtualDisplayRect.Right, DisplayMetrics.VirtualDisplayRect.Bottom);
	}
	const FIntRect UnscaledVirtualScreen = FIntRect(UnscaledVirtualScreenOrigin, UnscaledVirtualScreenLowerRight);
	FIntRect ScaledVirtualScreen;
	{
		int BufferWidth = FMath::FloorToInt( (float)UnscaledVirtualScreen.Width() * ScreenScaling );
		int BufferHeight = FMath::FloorToInt( (float)UnscaledVirtualScreen.Height() * ScreenScaling );
		
		// If we're preparing a buffer for live streaming, then go ahead and make sure the resolution will be valid for that
		if( LiveStreamingService != nullptr )
		{
			// @todo livestream: This could cause the aspect ratio to be changed and the buffer to be stretched non-uniformly, but usually the aspect only changes slightly
			LiveStreamingService->MakeValidVideoBufferResolution( BufferWidth, BufferHeight );
		}

		const float XScaling = (float)BufferWidth / (float)UnscaledVirtualScreen.Width();
		const float YScaling = (float)BufferHeight / (float)UnscaledVirtualScreen.Height();

		ScaledVirtualScreen.Min.X = FMath::FloorToInt(( float)UnscaledVirtualScreen.Min.X * XScaling );
		ScaledVirtualScreen.Max.X = FMath::FloorToInt(( float)UnscaledVirtualScreen.Max.X * XScaling );
		ScaledVirtualScreen.Min.Y = FMath::FloorToInt(( float)UnscaledVirtualScreen.Min.Y * YScaling );
		ScaledVirtualScreen.Max.Y = FMath::FloorToInt(( float)UnscaledVirtualScreen.Max.Y * YScaling );
	}

	// @todo livestream: This CrashTrackerResource is now also used for editor live streaming, so we should consider renaming it and cleaning
	// up the API a little bit more
	if( CrashTrackerResource == nullptr || 
		ScaledVirtualScreen != CrashTrackerResource->GetVirtualScreen() )
	{
		if( CrashTrackerResource != nullptr )
		{
			// Size has changed, so clear out our old resource and create a new one
			if (CrashTrackerResource != nullptr)
			{
				BeginReleaseResource(CrashTrackerResource);
			}

			FlushRenderingCommands();
	
			if (CrashTrackerResource != nullptr)
			{
				delete CrashTrackerResource;
				CrashTrackerResource = NULL;
			}
		}

		CrashTrackerResource = new FSlateCrashReportResource(ScaledVirtualScreen, UnscaledVirtualScreen);
		BeginInitResource(CrashTrackerResource);
	}

	return CrashTrackerResource->GetVirtualScreen();
}


void FSlateRHIRenderer::CopyWindowsToVirtualScreenBuffer(const TArray<FString>& KeypressBuffer)
{
#if !PLATFORM_WINDOWS && !PLATFORM_MAC && !PLATFORM_LINUX
	ensureMsg(0, TEXT("This functionality is not valid for this platform"));
	return;
#endif

	SCOPE_CYCLE_COUNTER(STAT_GenerateCaptureBuffer);

	// Make sure to call SetupDrawBuffer() before calling this function!
	check( CrashTrackerResource != nullptr );

	const FIntRect VirtualScreen = CrashTrackerResource->GetVirtualScreen();
	const FIntPoint VirtualScreenPos = VirtualScreen.Min;
	const FIntPoint VirtualScreenSize = VirtualScreen.Size();
	const FIntRect UnscaledVirtualScreen = CrashTrackerResource->GetUnscaledVirtualScreen();
	const float XScaling = (float)VirtualScreen.Width() / (float)UnscaledVirtualScreen.Width();
	const float YScaling = (float)VirtualScreen.Height() / (float)UnscaledVirtualScreen.Height();
	
	// setup state
	struct FSetupWindowStateContext
	{
		FSlateCrashReportResource* CrashReportResource;
		FIntRect IntermediateBufferSize;
	};
	FSetupWindowStateContext SetupWindowStateContext =
	{
		CrashTrackerResource,
		VirtualScreen
	};

	ENQUEUE_UNIQUE_RENDER_COMMAND_ONEPARAMETER(
		SetupWindowState,
		FSetupWindowStateContext,Context,SetupWindowStateContext,
	{
		SetRenderTarget(RHICmdList, Context.CrashReportResource->GetBuffer(), FTextureRHIRef());		
		RHICmdList.SetViewport(0, 0, 0.0f, Context.IntermediateBufferSize.Width(), Context.IntermediateBufferSize.Height(), 1.0f);
		RHICmdList.SetBlendState(TStaticBlendState<>::GetRHI());
		RHICmdList.SetRasterizerState(TStaticRasterizerState<>::GetRHI());
		RHICmdList.SetDepthStencilState(TStaticDepthStencilState<false, CF_Always>::GetRHI());
		
		RHICmdList.SetViewport(0, 0, 0.0f, Context.IntermediateBufferSize.Width(), Context.IntermediateBufferSize.Height(), 1.0f);
		RHICmdList.SetBlendState(TStaticBlendState<>::GetRHI());
		RHICmdList.SetRasterizerState(TStaticRasterizerState<>::GetRHI());
		RHICmdList.SetDepthStencilState(TStaticDepthStencilState<false,CF_Always>::GetRHI());

		// @todo livestream: Ideally this "desktop background color" should be configurable in the editor's preferences
		RHICmdList.Clear(true, FLinearColor(0.02f, 0.02f, 0.2f), false, 0.f, false, 0x00, FIntRect());
	});

	// draw windows to buffer
	TArray< TSharedRef<SWindow> > OutWindows;
	FSlateApplication::Get().GetAllVisibleWindowsOrdered(OutWindows);

	static const FName RendererModuleName( "Renderer" );
	IRendererModule& RendererModule = FModuleManager::GetModuleChecked<IRendererModule>( RendererModuleName );

	for (int32 i = 0; i < OutWindows.Num(); ++i)
	{
		TSharedPtr<SWindow> WindowPtr = OutWindows[i];
		SWindow* Window = WindowPtr.Get();
		FViewportInfo* ViewportInfo = WindowToViewportInfo.FindChecked(Window);

		const FSlateRect SlateWindowRect = Window->GetRectInScreen();
		const FVector2D WindowSize = SlateWindowRect.GetSize();
		if ( WindowSize.X > 0 && WindowSize.Y > 0 )
		{
			FIntRect ScaledWindowRect;
			ScaledWindowRect.Min.X = SlateWindowRect.Left * XScaling - VirtualScreenPos.X;
			ScaledWindowRect.Max.X = SlateWindowRect.Right * XScaling - VirtualScreenPos.X;
			ScaledWindowRect.Min.Y = SlateWindowRect.Top * YScaling - VirtualScreenPos.Y;
			ScaledWindowRect.Max.Y = SlateWindowRect.Bottom * YScaling - VirtualScreenPos.Y;

			struct FDrawWindowToBufferContext
			{
				FViewportInfo* InViewportInfo;
				FIntRect WindowRect;
				FIntRect IntermediateBufferSize;
				IRendererModule* RendererModule;
			};
			FDrawWindowToBufferContext DrawWindowToBufferContext =
			{
				ViewportInfo,
				ScaledWindowRect,
				VirtualScreen,
				&RendererModule
			};

			// Draw a quad mapping scene color to the view's render target
			ENQUEUE_UNIQUE_RENDER_COMMAND_ONEPARAMETER(
				DrawWindowToBuffer,
				FDrawWindowToBufferContext,Context,DrawWindowToBufferContext,
			{
				const auto FeatureLevel = GMaxRHIFeatureLevel;
				auto ShaderMap = GetGlobalShaderMap(FeatureLevel);

				TShaderMapRef<FScreenVS> VertexShader(ShaderMap);
				TShaderMapRef<FScreenPS> PixelShader(ShaderMap);

				static FGlobalBoundShaderState BoundShaderState;
				SetGlobalBoundShaderState(RHICmdList, FeatureLevel, BoundShaderState, Context.RendererModule->GetFilterVertexDeclaration().VertexDeclarationRHI, *VertexShader, *PixelShader);

				if( Context.WindowRect.Width() != Context.InViewportInfo->Width || Context.WindowRect.Height() != Context.InViewportInfo->Height )
				{
					// We're scaling down the window, so use bilinear filtering
					PixelShader->SetParameters(RHICmdList, TStaticSamplerState<SF_Bilinear>::GetRHI(), RHICmdList.GetViewportBackBuffer(Context.InViewportInfo->ViewportRHI));
				}
				else
				{
					// Drawing 1:1, so no filtering needed
					PixelShader->SetParameters(RHICmdList, TStaticSamplerState<SF_Point>::GetRHI(), RHICmdList.GetViewportBackBuffer(Context.InViewportInfo->ViewportRHI));
				}

				Context.RendererModule->DrawRectangle(
					RHICmdList,
					Context.WindowRect.Min.X, Context.WindowRect.Min.Y,
					Context.WindowRect.Width(), Context.WindowRect.Height(),
					0, 0,
					1, 1,
					FIntPoint(Context.IntermediateBufferSize.Width(), Context.IntermediateBufferSize.Height()),
					FIntPoint(1, 1),
					*VertexShader,
					EDRF_Default);
			});
		}
	}

	// draw mouse cursor and keypresses
	const FVector2D MouseCursorLocation = FSlateApplication::Get().GetCursorPos();
	const FIntPoint ScaledCursorLocation = FIntPoint(MouseCursorLocation.X * XScaling, MouseCursorLocation.Y * YScaling) - VirtualScreenPos;

	FSlateWindowElementList* WindowElementList = CrashTrackerResource->GetNextElementList();
	*WindowElementList = FSlateWindowElementList(TSharedPtr<SWindow>());

	// Don't draw cursor when it is hidden (mouse looking, scrolling, etc.)
	// @todo livestream: The cursor is probably still hidden when dragging with the mouse captured (grabby hand)
	if( FSlateApplication::Get().GetMouseCaptureWindow() == nullptr )
	{
	FSlateDrawElement::MakeBox(
		*WindowElementList,
		0,
			FPaintGeometry(ScaledCursorLocation, FVector2D(32, 32) * XScaling, XScaling),
		FCoreStyle::Get().GetBrush("CrashTracker.Cursor"),
			FSlateRect(0, 0, VirtualScreenSize.X, VirtualScreenSize.Y));
	}
	
	for (int32 i = 0; i < KeypressBuffer.Num(); ++i)
	{
		FSlateDrawElement::MakeText(
			*WindowElementList,
			0,
			FPaintGeometry(FVector2D(10, 10 + i * 30), FVector2D(300, 30), 1.f),
			KeypressBuffer[i],
			FCoreStyle::Get().GetFontStyle(TEXT("CrashTracker.Font")),
			FSlateRect(0, 0, VirtualScreenSize.X, VirtualScreenSize.Y));
	}
	
	ElementBatcher->AddElements(WindowElementList->GetDrawElements());
	bool bRequiresStencilTest = false;
	ElementBatcher->FillBatchBuffers(*WindowElementList, bRequiresStencilTest );
	check(!bRequiresStencilTest);
	ElementBatcher->ResetBatches();
	
	struct FWriteMouseCursorAndKeyPressesContext
	{
		FSlateCrashReportResource* CrashReportResource;
		FIntRect IntermediateBufferSize;
		FSlateRHIRenderingPolicy* RenderPolicy;
		FSlateWindowElementList* SlateElementList;
		FIntPoint ViewportSize;
	};
	FWriteMouseCursorAndKeyPressesContext WriteMouseCursorAndKeyPressesContext =
	{
		CrashTrackerResource,
		VirtualScreen,
		RenderingPolicy.Get(),
		WindowElementList,
		VirtualScreenSize
	};
	ENQUEUE_UNIQUE_RENDER_COMMAND_ONEPARAMETER(
		WriteMouseCursorAndKeyPresses,
		FWriteMouseCursorAndKeyPressesContext, Context, WriteMouseCursorAndKeyPressesContext,
	{
		RHICmdList.SetBlendState(TStaticBlendState<CW_RGBA, BO_Add, BF_SourceAlpha, BF_InverseSourceAlpha, BO_Add, BF_Zero, BF_One>::GetRHI());
		
		Context.RenderPolicy->UpdateBuffers(*Context.SlateElementList);
		if( Context.SlateElementList->GetRenderBatches().Num() > 0 )
		{
			FTexture2DRHIRef UnusedTargetTexture;
			FSlateBackBuffer UnusedTarget( UnusedTargetTexture, FIntPoint::ZeroValue );

			Context.RenderPolicy->DrawElements(RHICmdList, UnusedTarget, CreateProjectionMatrix(Context.ViewportSize.X, Context.ViewportSize.Y), Context.SlateElementList->GetRenderBatches());
		}
	});

	// copy back to the cpu
	struct FReadbackFromIntermediateBufferContext
	{
		FSlateCrashReportResource* CrashReportResource;
		FIntRect IntermediateBufferSize;
	};
	FReadbackFromIntermediateBufferContext ReadbackFromIntermediateBufferContext =
	{
		CrashTrackerResource,
		VirtualScreen
	};
	ENQUEUE_UNIQUE_RENDER_COMMAND_ONEPARAMETER(
		ReadbackFromIntermediateBuffer,
		FReadbackFromIntermediateBufferContext,Context,ReadbackFromIntermediateBufferContext,
	{
		RHICmdList.CopyToResolveTarget(
			Context.CrashReportResource->GetBuffer(),
			Context.CrashReportResource->GetReadbackBuffer(),
			false,
			FResolveParams());
	});
}


void FSlateRHIRenderer::MapVirtualScreenBuffer(void** OutImageData)
{
	struct FReadbackFromStagingBufferContext
	{
		FSlateCrashReportResource* CrashReportResource;
		void** OutData;
	};
	FReadbackFromStagingBufferContext ReadbackFromStagingBufferContext =
	{
		CrashTrackerResource,
		OutImageData
	};
	ENQUEUE_UNIQUE_RENDER_COMMAND_ONEPARAMETER(
		ReadbackFromStagingBuffer,
		FReadbackFromStagingBufferContext,Context,ReadbackFromStagingBufferContext,
	{
		SCOPE_CYCLE_COUNTER(STAT_MapStagingBuffer);
		int32 UnusedWidth = 0;
		int32 UnusedHeight = 0;
		RHICmdList.MapStagingSurface(Context.CrashReportResource->GetReadbackBuffer(), *Context.OutData, UnusedWidth, UnusedHeight);
		Context.CrashReportResource->SwapTargetReadbackBuffer();
	});
}

void FSlateRHIRenderer::UnmapVirtualScreenBuffer()
{
	struct FReadbackFromStagingBufferContext
	{
		FSlateCrashReportResource* CrashReportResource;
	};
	FReadbackFromStagingBufferContext ReadbackFromStagingBufferContext =
	{
		CrashTrackerResource
	};
	ENQUEUE_UNIQUE_RENDER_COMMAND_ONEPARAMETER(
		ReadbackFromStagingBuffer,
		FReadbackFromStagingBufferContext,Context,ReadbackFromStagingBufferContext,
	{
		SCOPE_CYCLE_COUNTER(STAT_UnmapStagingBuffer);
		RHICmdList.UnmapStagingSurface(Context.CrashReportResource->GetReadbackBuffer());
	});
}

FIntPoint FSlateRHIRenderer::GenerateDynamicImageResource(const FName InTextureName)
{
	check( IsInGameThread() );

	uint32 Width = 0;
	uint32 Height = 0;
	TArray<uint8> RawData;

	TSharedPtr<FSlateDynamicTextureResource> TextureResource = ResourceManager->GetDynamicTextureResourceByName( InTextureName );
	if( !TextureResource.IsValid() )
	{
		// Load the image from disk
		bool bSucceeded = ResourceManager->LoadTexture(InTextureName, InTextureName.ToString(), Width, Height, RawData);
		if (bSucceeded)
		{
			TextureResource = ResourceManager->MakeDynamicTextureResource(InTextureName, Width, Height, RawData);
		}
	}

	return TextureResource.IsValid() ? TextureResource->Proxy->ActualSize : FIntPoint( 0, 0 );
}

bool FSlateRHIRenderer::GenerateDynamicImageResource( FName ResourceName, uint32 Width, uint32 Height, const TArray< uint8 >& Bytes )
{
	check( IsInGameThread() );

	
	TSharedPtr<FSlateDynamicTextureResource> TextureResource = ResourceManager->GetDynamicTextureResourceByName( ResourceName );
	if( !TextureResource.IsValid() )
	{
		TextureResource = ResourceManager->MakeDynamicTextureResource( ResourceName, Width, Height, Bytes );
	}
	return TextureResource.IsValid();
}

/**
 * Gives the renderer a chance to wait for any render commands to be completed before returning/
 */
void FSlateRHIRenderer::FlushCommands() const
{
	check(!IsInSlateThread());
	FlushRenderingCommands();
}

/**
 * Gives the renderer a chance to synchronize with another thread in the event that the renderer runs 
 * in a multi-threaded environment.  This function does not return until the sync is complete
 */
void FSlateRHIRenderer::Sync() const
{
	// Sync game and render thread. Either total sync or allowing one frame lag.
	static FFrameEndSync FrameEndSync;
	static auto CVarAllowOneFrameThreadLag = IConsoleManager::Get().FindTConsoleVariableDataInt(TEXT("r.OneFrameThreadLag"));
	FrameEndSync.Sync( CVarAllowOneFrameThreadLag->GetValueOnAnyThread() != 0 );
}

void FSlateRHIRenderer::ReloadTextureResources()
{
	ResourceManager->ReloadTextures();
}

void FSlateRHIRenderer::LoadUsedTextures()
{
	if ( ResourceManager.IsValid() )
	{
		ResourceManager->LoadUsedTextures();
	}
}

void FSlateRHIRenderer::LoadStyleResources( const ISlateStyle& Style )
{
	if ( ResourceManager.IsValid() )
	{
		ResourceManager->LoadStyleResources( Style );
	}
}

void FSlateRHIRenderer::ReleaseDynamicResource( const FSlateBrush& InBrush )
{
	ensure( IsInGameThread() );
	ResourceManager->ReleaseDynamicResource( InBrush );
}

void* FSlateRHIRenderer::GetViewportResource( const SWindow& Window )
{
	check(IsThreadSafeForSlateRendering());

	FViewportInfo** InfoPtr = WindowToViewportInfo.Find( &Window );

	if( InfoPtr )
	{
		FViewportInfo* ViewportInfo = *InfoPtr;

		// Create the viewport if it doesnt exist
		if( !IsValidRef(ViewportInfo->ViewportRHI) )
		{
			// Sanity check dimensions
			checkf(ViewportInfo->Width <= MAX_VIEWPORT_SIZE && ViewportInfo->Height <= MAX_VIEWPORT_SIZE, TEXT("Invalid window with Width=%u and Height=%u"), ViewportInfo->Width, ViewportInfo->Height);

			const bool bFullscreen = IsViewportFullscreen( Window );

			ViewportInfo->ViewportRHI = RHICreateViewport( ViewportInfo->OSWindow, ViewportInfo->Width, ViewportInfo->Height, bFullscreen );
		}

		return &ViewportInfo->ViewportRHI;
	}
	else
	{
		return NULL;
	}
}

void FSlateRHIRenderer::SetColorVisionDeficiencyType( uint32 Type )
{
	GSlateShaderColorVisionDeficiencyType = Type;
}

FSlateUpdatableTexture* FSlateRHIRenderer::CreateUpdatableTexture(uint32 Width, uint32 Height)
{
	const bool bCreateEmptyTexture = true;
	FSlateTexture2DRHIRef* NewTexture = new FSlateTexture2DRHIRef(Width, Height, PF_B8G8R8A8, nullptr, TexCreate_Dynamic, bCreateEmptyTexture);
	if (IsInRenderingThread())
	{
		NewTexture->InitResource();
	}
	else
	{
		BeginInitResource(NewTexture);
	}
	return NewTexture;
}

void FSlateRHIRenderer::ReleaseUpdatableTexture(FSlateUpdatableTexture* Texture)
{
	if (IsInRenderingThread())
	{
		Texture->GetRenderResource()->InitResource();
	}
	else
	{
		BeginReleaseResource(Texture->GetRenderResource());
		FlushRenderingCommands();
	}
	delete Texture;
}

ISlateAtlasProvider* FSlateRHIRenderer::GetTextureAtlasProvider()
{
	if( ResourceManager.IsValid() )
	{
		return ResourceManager->GetTextureAtlasProvider();
	}

	return nullptr;
}

bool FSlateRHIRenderer::AreShadersInitialized() const
{
#if WITH_EDITORONLY_DATA
	return IsGlobalShaderMapComplete(TEXT("SlateElement"));
#else
	return true;
#endif
}

void FSlateRHIRenderer::InvalidateAllViewports()
{
	for( TMap< const SWindow*, FViewportInfo*>::TIterator It(WindowToViewportInfo); It; ++It )
	{
		It.Value()->ViewportRHI = NULL;
	}
}

void FSlateRHIRenderer::RequestResize( const TSharedPtr<SWindow>& Window, uint32 NewWidth, uint32 NewHeight )
{
	check( IsThreadSafeForSlateRendering() );

	FViewportInfo* ViewInfo = WindowToViewportInfo.FindRef( Window.Get() );

	if( ViewInfo )
	{
		ViewInfo->DesiredWidth = NewWidth;
		ViewInfo->DesiredHeight = NewHeight;
	}
}

void FSlateRHIRenderer::SetWindowRenderTarget(const SWindow& Window, FTexture2DRHIParamRef RT)
{
	FViewportInfo* ViewInfo = WindowToViewportInfo.FindRef(&Window);
	if (ViewInfo)
	{
		ViewInfo->RenderTargetTexture = RT;
	}
}<|MERGE_RESOLUTION|>--- conflicted
+++ resolved
@@ -359,14 +359,10 @@
 		// Force the window system to resize the active viewport, even though nothing might have appeared to change.
 		// On windows, DXGI might change the window resolution behind our backs when we alt-tab out. This will make
 		// sure that we are actually in the resolution we think we are.
-<<<<<<< HEAD
-		GSystemResolution.ForceRefresh();
-=======
 #if !PLATFORM_HTML5
 		// @todo: fixme for HTML5. 
 		GSystemResolution.ForceRefresh();
 #endif 
->>>>>>> 2e95d669
 	}
 }
 
