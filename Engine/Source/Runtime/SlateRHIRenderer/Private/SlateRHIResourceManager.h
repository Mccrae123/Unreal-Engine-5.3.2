--- conflicted
+++ resolved
@@ -224,11 +224,8 @@
 	FCriticalSection* GetResourceCriticalSection() { return &ResourceCriticalSection; }
 
 private:
-<<<<<<< HEAD
-=======
 	void CreateVectorGraphicsCache();
 
->>>>>>> 6bbb88c8
 	void OnPreGarbageCollect();
 	void OnPostGarbageCollect();
 
