--- conflicted
+++ resolved
@@ -659,8 +659,6 @@
 	TSlateElementVertexBuffer<FSlateVertex>* VertexBufferPtr = &MasterVertexBuffer;
 	FSlateElementIndexBuffer* IndexBufferPtr = &MasterIndexBuffer;
 
-	TRefCountPtr<FRHIUniformBuffer> SceneTextureUniformBuffer;
-
 	FGraphicsPipelineStateInitializer GraphicsPSOInit;
 	RHICmdList.ApplyCachedRenderTargets(GraphicsPSOInit);
 
@@ -901,11 +899,8 @@
 								TextureRHI = GTransparentBlackTexture->TextureRHI;
 							}
 
-<<<<<<< HEAD
-=======
 							TextureResource = TextureObj->GetResource();
 
->>>>>>> 6bbb88c8
 							Filter = GetSamplerFilter(TextureObj);
 							bIsVirtualTexture = TextureObj->IsCurrentlyVirtualTextured();
 						}
@@ -1073,26 +1068,6 @@
 				{
 					MaterialShaderResource->CheckForStaleResources();
 
-<<<<<<< HEAD
-					const FMaterial& Material = MaterialRenderProxy->GetMaterialWithFallback(ActiveSceneView.GetFeatureLevel(), MaterialRenderProxy);
-
-					TShaderRef<FSlateMaterialShaderPS> PixelShader = GetMaterialPixelShader(&Material, ShaderType);
-
-					const bool bUseInstancing = RenderBatch.InstanceCount > 0 && RenderBatch.InstanceData != nullptr;
-					TShaderRef<FSlateMaterialShaderVS> VertexShader = GetMaterialVertexShader(&Material, bUseInstancing);
-
-					if (VertexShader.IsValid() && PixelShader.IsValid() && IsSceneTexturesValid(RHICmdList))
-					{
-						if (!SceneTextureUniformBuffer)
-						{
-							SceneTextureUniformBuffer = CreateSceneTextureUniformBufferDependentOnShadingPath(
-								RHICmdList,
-								ActiveSceneView.GetFeatureLevel(),
-								ESceneTextureSetupMode::SceneDepth | ESceneTextureSetupMode::CustomDepth);
-						}
-						FUniformBufferStaticBindings GlobalUniformBuffers(SceneTextureUniformBuffer);
-						SCOPED_UNIFORM_BUFFER_GLOBAL_BINDINGS(RHICmdList, GlobalUniformBuffers);
-=======
 					const bool bUseInstancing = RenderBatch.InstanceCount > 0 && RenderBatch.InstanceData != nullptr;
 
 					TShaderRef<FSlateMaterialShaderVS> VertexShader;
@@ -1125,7 +1100,6 @@
 						check(EffectiveMaterial);
 						const FUniformBufferStaticBindings StaticUniformBuffers(SceneTextureUniformBuffer);
 						SCOPED_UNIFORM_BUFFER_STATIC_BINDINGS(RHICmdList, StaticUniformBuffers);
->>>>>>> 6bbb88c8
 
 #if WITH_SLATE_VISUALIZERS
 						if (CVarShowSlateBatching.GetValueOnRenderThread() != 0)
@@ -1152,15 +1126,9 @@
 						else
 #endif
 						{
-<<<<<<< HEAD
-							PixelShader->SetBlendState(GraphicsPSOInit, &Material);
-							FSlateShaderResource* MaskResource = MaterialShaderResource->GetTextureMaskResource();
-							if (MaskResource && (Material.GetBlendMode() == EBlendMode::BLEND_Opaque || Material.GetBlendMode() == EBlendMode::BLEND_Masked))
-=======
 							PixelShader->SetBlendState(GraphicsPSOInit, EffectiveMaterial);
 							FSlateShaderResource* MaskResource = MaterialShaderResource->GetTextureMaskResource();
 							if (MaskResource && (EffectiveMaterial->GetBlendMode() == EBlendMode::BLEND_Opaque || EffectiveMaterial->GetBlendMode() == EBlendMode::BLEND_Masked))
->>>>>>> 6bbb88c8
 							{
 								// Font materials require some form of translucent blending
 								GraphicsPSOInit.BlendState = TStaticBlendState<CW_RGBA, BO_Add, BF_SourceAlpha, BF_InverseSourceAlpha, BO_Add, BF_InverseDestAlpha, BF_One>::GetRHI();
@@ -1177,15 +1145,9 @@
 								QUICK_SCOPE_CYCLE_COUNTER(Slate_SetMaterialShaderParams);
 								VertexShader->SetViewProjection(RHICmdList, FMatrix44f(ViewProjection));
 								VertexShader->SetVerticalAxisMultiplier(RHICmdList, bSwitchVerticalAxis ? -1.0f : 1.0f);
-<<<<<<< HEAD
-								VertexShader->SetMaterialShaderParameters(RHICmdList, ActiveSceneView, MaterialRenderProxy, &Material);
-
-								PixelShader->SetParameters(RHICmdList, ActiveSceneView, MaterialRenderProxy, &Material, ShaderParams.PixelParams);
-=======
 								VertexShader->SetMaterialShaderParameters(RHICmdList, ActiveSceneView, MaterialRenderProxy, EffectiveMaterial);
 
 								PixelShader->SetParameters(RHICmdList, ActiveSceneView, MaterialRenderProxy, EffectiveMaterial, ShaderParams);
->>>>>>> 6bbb88c8
 								const float FinalGamma = EnumHasAnyFlags(DrawFlags, ESlateBatchDrawFlag::ReverseGamma) ? 1.0f / EngineGamma : EnumHasAnyFlags(DrawFlags, ESlateBatchDrawFlag::NoGamma) ? 1.0f : DisplayGamma;
 								const float FinalContrast = EnumHasAnyFlags(DrawFlags, ESlateBatchDrawFlag::NoGamma) ? 1 : DisplayContrast;
 								PixelShader->SetDisplayGammaAndContrast(RHICmdList, FinalGamma, FinalContrast);
