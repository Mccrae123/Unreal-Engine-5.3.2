--- conflicted
+++ resolved
@@ -10,13 +10,8 @@
 THIRD_PARTY_INCLUDES_END
 
 /* RSA Encryptor Module Interface */
-<<<<<<< HEAD
-UE_DEPRECATED(5.0, "This Handler Is Now Deprecated");
-class FRSAEncryptorHandlerComponentModuleInterface : public FPacketHandlerComponentModuleInterface
-=======
 class UE_DEPRECATED(5.3, "This component is not supported for encryption.")
 FRSAEncryptorHandlerComponentModuleInterface : public FPacketHandlerComponentModuleInterface
->>>>>>> 4af6daef
 {
 public:
 	/* Creates an instance of this component */
@@ -37,13 +32,8 @@
 /*
 * Asymmetric block cipher handler component using RSA as the cipher
 */
-<<<<<<< HEAD
-UE_DEPRECATED(5.0, "This Handler Is Now Deprecated");
-class RSAENCRYPTIONHANDLERCOMPONENT_API RSAEncryptionHandlerComponent : public HandlerComponent
-=======
 class UE_DEPRECATED(5.3, "This component is not supported for encryption.")
 RSAENCRYPTIONHANDLERCOMPONENT_API RSAEncryptionHandlerComponent : public HandlerComponent
->>>>>>> 4af6daef
 {
 public:
 	/*
