// Copyright Epic Games, Inc. All Rights Reserved.

#pragma once

#include "PacketHandler.h"


// Crypto++ uses exceptions, which triggers this warning
#pragma warning(disable : 4530)

THIRD_PARTY_INCLUDES_START
#include "CryptoPP/5.6.5/include/rsa.h"
#include "CryptoPP/5.6.5/include/osrng.h"
#include "CryptoPP/5.6.5/include/modes.h"
THIRD_PARTY_INCLUDES_END



/**
 * Module Interface
 */
<<<<<<< HEAD
UE_DEPRECATED(5.0, "This Handler Is Now Deprecated");
class FRSAKeyAESEncryptionModuleInterface : public FPacketHandlerComponentModuleInterface
=======
class UE_DEPRECATED(5.3, "This component is not supported for encryption.")
FRSAKeyAESEncryptionModuleInterface : public FPacketHandlerComponentModuleInterface
>>>>>>> 4af6daef
{
public:
	virtual TSharedPtr<HandlerComponent> CreateComponentInstance(FString& Options) override;
};


namespace ERSAKeyAESEncryptionHandler
{
	enum State
	{
		UnInitialized,
		SentKey,
		Initialized
	};
}

/**
 * Exchanges a key using RSA as the handshake, and implements symmetric encryption with that key using AES
 */
<<<<<<< HEAD
UE_DEPRECATED(5.0, "This Handler Is Now Deprecated");
class RSAKEYAESENCRYPTION_API RSAKeyAESEncryptionHandlerComponent : public HandlerComponent
=======
class UE_DEPRECATED(5.3, "This component is not supported for encryption.")
RSAKEYAESENCRYPTION_API RSAKeyAESEncryptionHandlerComponent : public HandlerComponent
>>>>>>> 4af6daef
{
public:
	/**
	 * Initializes default data, can specify key size in bits,
	 * increasing the key size will increase the fixed cipher text and max plain text sizes
	 *
	 * @param InAsymmetricKeySize	The size to use for the asymmetric/RSA key
	 * @param InSessionKeySize	The size to use for the symmetric session key
	 */
	RSAKeyAESEncryptionHandlerComponent(uint32 InAsymmetricKeySize=2048, uint32 InSessionKeySize=256);

	virtual void Initialize() override;

	virtual void NotifyHandshakeBegin() override;

	virtual bool IsValid() const override;

	virtual void Incoming(FBitReader& Packet) override;
	virtual void Outgoing(FBitWriter& Packet) override, FOutPacketTraits& Traits;

	virtual int32 GetReservedPacketBits() const override;

protected:
	/**
	 * Processes an incoming packet during the handshake stage.
	 */
	void IncomingHandshake(FBitReader& Packet);

	/* Set the state of the handler */
	void SetState(ERSAKeyAESEncryptionHandler::State State);

	/* Asymmetrically encrypt outgoing packets */
	void AsymmetricEncryptPacket(FBitWriter& Packet);

	/* Asymmetrically decrypt incoming packets */
	void AsymmetricDecryptPacket(FBitReader& Packet);

	/* Pack the asymmetric key into a packet */
	void PackAsymmetricKey(FBitWriter& Packet);

	/* Unpack the asymmetric key from a packet */
	void UnPackAsymmetricKey(FBitReader& Packet);


	/* Save the public key's modulus in the provided array */
	void SavePublicKeyModulus(TArray<uint8>& OutModulus);

	/* Save the public key's exponent in the provided array */
	void SavePublicKeyExponent(TArray<uint8>& OutExponent);


protected:
	/** Maximum plain text length that can be encrypted with private asymmetric key */
	uint32 AsymmetricKeyMaxPlaintextLength;

	/** Fixed cipher text length that will result of private asymmetric key encryption */
	uint32 AsymmetricKeyFixedCiphertextLength;


	/** Size of the asymmetric key in bits */
	uint32 AsymmetricKeySize;

	/** Size of the symmetric session key in bits */
	uint32 SessionKeySize;

	/** The session key */
	TArray<uint8> SessionKey;


	/* State of the handler */
	ERSAKeyAESEncryptionHandler::State State;

	/* Random number generator used to generate asymmetric key */
	CryptoPP::AutoSeededRandomPool AsymmetricRng;

	/* RSA parameters for generating key */
	CryptoPP::InvertibleRSAFunction Params;


	/* Encryptor for encrypting with local private or remote public key */
	CryptoPP::RSAES_OAEP_SHA_Encryptor AsymmetricEncrypt;

	/* Decryptor for decrypting with local private or remote public key */
	CryptoPP::RSAES_OAEP_SHA_Decryptor AsymmetricDecrypt;

	/* Local Public asymmetric Key */
	CryptoPP::RSA::PublicKey PublicKey;

	/* Local Private asymmetric Key */
	CryptoPP::RSA::PrivateKey PrivateKey;


	/** Encryptor for encrypting with the symmetric session key */
	CryptoPP::CBC_CTS_Mode<CryptoPP::AES>::Encryption SymmetricEncrypt;

	/** Decryptor for encrypting with the symmetric session key */
	CryptoPP::CBC_CTS_Mode<CryptoPP::AES>::Decryption SymmetricDecrypt;
};<|MERGE_RESOLUTION|>--- conflicted
+++ resolved
@@ -19,13 +19,8 @@
 /**
  * Module Interface
  */
-<<<<<<< HEAD
-UE_DEPRECATED(5.0, "This Handler Is Now Deprecated");
-class FRSAKeyAESEncryptionModuleInterface : public FPacketHandlerComponentModuleInterface
-=======
 class UE_DEPRECATED(5.3, "This component is not supported for encryption.")
 FRSAKeyAESEncryptionModuleInterface : public FPacketHandlerComponentModuleInterface
->>>>>>> 4af6daef
 {
 public:
 	virtual TSharedPtr<HandlerComponent> CreateComponentInstance(FString& Options) override;
@@ -45,13 +40,8 @@
 /**
  * Exchanges a key using RSA as the handshake, and implements symmetric encryption with that key using AES
  */
-<<<<<<< HEAD
-UE_DEPRECATED(5.0, "This Handler Is Now Deprecated");
-class RSAKEYAESENCRYPTION_API RSAKeyAESEncryptionHandlerComponent : public HandlerComponent
-=======
 class UE_DEPRECATED(5.3, "This component is not supported for encryption.")
 RSAKEYAESENCRYPTION_API RSAKeyAESEncryptionHandlerComponent : public HandlerComponent
->>>>>>> 4af6daef
 {
 public:
 	/**
