--- conflicted
+++ resolved
@@ -4,13 +4,8 @@
 
 #include "PacketHandler.h"
 
-<<<<<<< HEAD
-UE_DEPRECATED(5.0, "This Encryptor Is Now Deprecated");
-class STREAMENCRYPTIONHANDLERCOMPONENT_API StreamEncryptor
-=======
 class UE_DEPRECATED(5.3, "This component is not supported for encryption.")
 STREAMENCRYPTIONHANDLERCOMPONENT_API StreamEncryptor
->>>>>>> 4af6daef
 {
 public:
 	/* Initialized the encryptor */
@@ -31,13 +26,8 @@
 };
 
 /* Stream Encryptor Module Interface */
-<<<<<<< HEAD
-UE_DEPRECATED(5.0, "This Encryptor Is Now Deprecated");
-class FStreamEncryptorModuleInterface : public IModuleInterface
-=======
 class UE_DEPRECATED(5.3, "This component is not supported for encryption.")
 FStreamEncryptorModuleInterface : public IModuleInterface
->>>>>>> 4af6daef
 {
 public:
 	virtual StreamEncryptor* CreateStreamEncryptorInstance() = 0;
@@ -46,13 +36,8 @@
 /*
 * Symmetric block cipher handler component using AES as the cipher
 */
-<<<<<<< HEAD
-UE_DEPRECATED(5.0, "This Encryptor Is Now Deprecated");
-class STREAMENCRYPTIONHANDLERCOMPONENT_API StreamEncryptionHandlerComponent : public HandlerComponent
-=======
 class UE_DEPRECATED(5.3, "This component is not supported for encryption.")
 STREAMENCRYPTIONHANDLERCOMPONENT_API StreamEncryptionHandlerComponent : public HandlerComponent
->>>>>>> 4af6daef
 {
 public:
 	/* Initializes default data, can provide the key size in bytes */
@@ -87,13 +72,8 @@
 };
 
 /* Stream Encryption Handler Component Module Interface */
-<<<<<<< HEAD
-UE_DEPRECATED(5.0, "This Encryptor Is Now Deprecated");
-class FStreamEncryptionHandlerComponentModuleInterface : public FPacketHandlerComponentModuleInterface
-=======
 class UE_DEPRECATED(5.3, "This component is not supported for encryption.")
 FStreamEncryptionHandlerComponentModuleInterface : public FPacketHandlerComponentModuleInterface
->>>>>>> 4af6daef
 {
 public:
 	/* Creates an instance of this component */
