// Copyright Epic Games, Inc. All Rights Reserved.

#pragma once

#include "BlockEncryptionHandlerComponent.h"
#include "CryptoPP/5.6.5/include/aes.h"

/* AES Block Encryptor Module Interface */
<<<<<<< HEAD
UE_DEPRECATED(5.0, "This Encryptor Is Now Deprecated");
class FAESBlockEncryptorModuleInterface : public FBlockEncryptorModuleInterface
=======
class UE_DEPRECATED(5.3, "This component is not supported for encryption.")
FAESBlockEncryptorModuleInterface : public FBlockEncryptorModuleInterface
>>>>>>> 4af6daef
{
	virtual BlockEncryptor* CreateBlockEncryptorInstance() override;
};

/*
* AES Block encryption
*/
<<<<<<< HEAD
UE_DEPRECATED(5.0, "This Encryptor Is Now Deprecated");
class AESBLOCKENCRYPTOR_API AESBlockEncryptor : public BlockEncryptor
=======
class UE_DEPRECATED(5.3, "This component is not supported for encryption.")
AESBLOCKENCRYPTOR_API AESBlockEncryptor : public BlockEncryptor
>>>>>>> 4af6daef
{
public:
	/* Initialized the encryptor */
	void Initialize(TArray<uint8>* Key) override;

	/* Encrypts outgoing packets */
	void EncryptBlock(uint8* Block) override;

	/* Decrypts incoming packets */
	void DecryptBlock(uint8* Block) override;

	/* Get the default key size for this encryptor */
	uint32 GetDefaultKeySize() { return 16; }

private:
	/* Encryptors for AES */
	CryptoPP::AES::Encryption Encryptor;
	CryptoPP::AES::Decryption Decryptor;
};<|MERGE_RESOLUTION|>--- conflicted
+++ resolved
@@ -6,13 +6,8 @@
 #include "CryptoPP/5.6.5/include/aes.h"
 
 /* AES Block Encryptor Module Interface */
-<<<<<<< HEAD
-UE_DEPRECATED(5.0, "This Encryptor Is Now Deprecated");
-class FAESBlockEncryptorModuleInterface : public FBlockEncryptorModuleInterface
-=======
 class UE_DEPRECATED(5.3, "This component is not supported for encryption.")
 FAESBlockEncryptorModuleInterface : public FBlockEncryptorModuleInterface
->>>>>>> 4af6daef
 {
 	virtual BlockEncryptor* CreateBlockEncryptorInstance() override;
 };
@@ -20,13 +15,8 @@
 /*
 * AES Block encryption
 */
-<<<<<<< HEAD
-UE_DEPRECATED(5.0, "This Encryptor Is Now Deprecated");
-class AESBLOCKENCRYPTOR_API AESBlockEncryptor : public BlockEncryptor
-=======
 class UE_DEPRECATED(5.3, "This component is not supported for encryption.")
 AESBLOCKENCRYPTOR_API AESBlockEncryptor : public BlockEncryptor
->>>>>>> 4af6daef
 {
 public:
 	/* Initialized the encryptor */
