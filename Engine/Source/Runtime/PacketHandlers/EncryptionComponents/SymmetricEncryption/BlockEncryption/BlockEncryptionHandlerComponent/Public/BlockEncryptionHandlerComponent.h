// Copyright Epic Games, Inc. All Rights Reserved.

#pragma once

#include "PacketHandler.h"

#include "CryptoPP/5.6.5/include/osrng.h"

/*
* Abstract class for block encryptors
*/
<<<<<<< HEAD
UE_DEPRECATED(5.0, "This Encryptor Is Now Deprecated");
class BLOCKENCRYPTIONHANDLERCOMPONENT_API BlockEncryptor
=======
class UE_DEPRECATED(5.3, "This component is not supported for encryption.")
BLOCKENCRYPTIONHANDLERCOMPONENT_API BlockEncryptor
>>>>>>> 4af6daef
{
public:
	/* Initialized the encryptor */
	virtual void Initialize(TArray<byte>* Key) PURE_VIRTUAL(BlockEncryptor::Initialize, );

	/* Encrypts block */
	virtual void EncryptBlock(byte* Block) PURE_VIRTUAL(BlockEncryptor::EncryptBlock, );

	/* Decrypts incoming packets */
	virtual void DecryptBlock(byte* Block) PURE_VIRTUAL(BlockEncryptor::DecryptBlock, );

	/* Gets the default key size for this encryptor */
	virtual uint32 GetDefaultKeySize() PURE_VIRTUAL(BlockEncryptor::GetDefaultKeySize, return 0;);

	/* Gets the fixed size of the block */
	uint32 GetFixedBlockSize();

protected:
	/* Fixed size of block */
	uint32 FixedBlockSize;

	/* Key, this is initialized when Initialize() is called */
	TArray<byte>* Key;
};

/* Block Encryptor Module Interface */
<<<<<<< HEAD
UE_DEPRECATED(5.0, "This Encryptor Is Now Deprecated");
class FBlockEncryptorModuleInterface : public IModuleInterface
=======
class UE_DEPRECATED(5.3, "This component is not supported for encryption.")
FBlockEncryptorModuleInterface : public IModuleInterface
>>>>>>> 4af6daef
{
public:
	virtual BlockEncryptor* CreateBlockEncryptorInstance() = 0;
};

/*
* Symmetric block cipher handler component using AES as the cipher
*/
<<<<<<< HEAD
UE_DEPRECATED(5.0, "This Encryptor Is Now Deprecated");
class BLOCKENCRYPTIONHANDLERCOMPONENT_API BlockEncryptionHandlerComponent : public HandlerComponent
=======
class UE_DEPRECATED(5.3, "This component is not supported for encryption.")
BLOCKENCRYPTIONHANDLERCOMPONENT_API BlockEncryptionHandlerComponent : public HandlerComponent
>>>>>>> 4af6daef
{
public:
	/* Initializes default data, can provide the key size in bytes */
	BlockEncryptionHandlerComponent(BlockEncryptor* Encryptor = nullptr, uint32 KeySizeInBytes = 0);

	virtual void CountBytes(FArchive& Ar) const override;

	/* Initializes the handler component */
	virtual void Initialize() override;

	/* Whether the handler component is valid */
	virtual bool IsValid() const override;

	/* Handles any incoming packets */
	virtual void Incoming(FBitReader& Packet) override;

	/* Handles any outgoing packets */
	virtual void Outgoing(FBitWriter& Packet) override;

protected:
	void EncryptBlock(FBitWriter& Packet);
	void DecryptBlock(FBitReader& Packet);

	/* The encryptor used */
	BlockEncryptor* Encryptor;

	/** Size of Key in Bits */
	uint32 KeySizeInBytes;

	// Key used for symmetric encryption
	TArray<uint8> Key;
};

/* Block Encryption Handler Component Module Interface */
<<<<<<< HEAD
UE_DEPRECATED(5.0, "This Encryptor Is Now Deprecated");
class FBlockEncryptionHandlerComponentModuleInterface : public FPacketHandlerComponentModuleInterface
=======
class UE_DEPRECATED(5.3, "This component is not supported for encryption.")
FBlockEncryptionHandlerComponentModuleInterface : public FPacketHandlerComponentModuleInterface
>>>>>>> 4af6daef
{
public:
	/* Creates an instance of this component */
	virtual TSharedPtr<HandlerComponent> CreateComponentInstance(FString& Options) override;
};<|MERGE_RESOLUTION|>--- conflicted
+++ resolved
@@ -9,13 +9,8 @@
 /*
 * Abstract class for block encryptors
 */
-<<<<<<< HEAD
-UE_DEPRECATED(5.0, "This Encryptor Is Now Deprecated");
-class BLOCKENCRYPTIONHANDLERCOMPONENT_API BlockEncryptor
-=======
 class UE_DEPRECATED(5.3, "This component is not supported for encryption.")
 BLOCKENCRYPTIONHANDLERCOMPONENT_API BlockEncryptor
->>>>>>> 4af6daef
 {
 public:
 	/* Initialized the encryptor */
@@ -42,13 +37,8 @@
 };
 
 /* Block Encryptor Module Interface */
-<<<<<<< HEAD
-UE_DEPRECATED(5.0, "This Encryptor Is Now Deprecated");
-class FBlockEncryptorModuleInterface : public IModuleInterface
-=======
 class UE_DEPRECATED(5.3, "This component is not supported for encryption.")
 FBlockEncryptorModuleInterface : public IModuleInterface
->>>>>>> 4af6daef
 {
 public:
 	virtual BlockEncryptor* CreateBlockEncryptorInstance() = 0;
@@ -57,13 +47,8 @@
 /*
 * Symmetric block cipher handler component using AES as the cipher
 */
-<<<<<<< HEAD
-UE_DEPRECATED(5.0, "This Encryptor Is Now Deprecated");
-class BLOCKENCRYPTIONHANDLERCOMPONENT_API BlockEncryptionHandlerComponent : public HandlerComponent
-=======
 class UE_DEPRECATED(5.3, "This component is not supported for encryption.")
 BLOCKENCRYPTIONHANDLERCOMPONENT_API BlockEncryptionHandlerComponent : public HandlerComponent
->>>>>>> 4af6daef
 {
 public:
 	/* Initializes default data, can provide the key size in bytes */
@@ -98,13 +83,8 @@
 };
 
 /* Block Encryption Handler Component Module Interface */
-<<<<<<< HEAD
-UE_DEPRECATED(5.0, "This Encryptor Is Now Deprecated");
-class FBlockEncryptionHandlerComponentModuleInterface : public FPacketHandlerComponentModuleInterface
-=======
 class UE_DEPRECATED(5.3, "This component is not supported for encryption.")
 FBlockEncryptionHandlerComponentModuleInterface : public FPacketHandlerComponentModuleInterface
->>>>>>> 4af6daef
 {
 public:
 	/* Creates an instance of this component */
