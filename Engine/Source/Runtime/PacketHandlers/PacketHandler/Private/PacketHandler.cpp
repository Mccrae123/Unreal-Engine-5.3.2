--- conflicted
+++ resolved
@@ -781,7 +781,6 @@
 	else
 	{
 		ReturnVal = {Packet, CountBits};
-<<<<<<< HEAD
 	}
 
 #if !UE_BUILD_SHIPPING
@@ -819,45 +818,6 @@
 		UE_LOG(PacketHandlerLog, Log, TEXT("PacketHandler::Outgoing: CRC Dump: NetConnection: %08X, Component: %s, Socket: %s"),
 				NetConnectionCRC, *HandlerCRCStr, *SocketCRCStr);
 	}
-=======
-	}
-
-#if !UE_BUILD_SHIPPING
-	if (UNLIKELY(!!GPacketHandlerCRCDump))
-	{
-		TStringBuilder<2048> HandlerCRCStr;
-
-		for (int32 i=0; i<HandlerCRCs.Num(); i++)
-		{
-			FHandlerCRC& CurCRC = HandlerCRCs[i];
-
-			HandlerCRCStr.Appendf(TEXT("%s%i: "), (i > 0 ? TEXT(", ") : TEXT("")), i);
-			
-			if (CurCRC.bError)
-			{
-				HandlerCRCStr << TEXT("Error");
-			}
-			else
-			{
-				HandlerCRCStr.Appendf(TEXT("%08X"), CurCRC.CRC);
-			}
-		}
-
-		TStringBuilder<32> SocketCRCStr;
-
-		if (ReturnVal.bError)
-		{
-			SocketCRCStr << TEXT("Error");
-		}
-		else
-		{
-			SocketCRCStr.Appendf(TEXT("%08X"), FCrc::MemCrc32(ReturnVal.Data, FMath::DivideAndRoundUp(ReturnVal.CountBits, 8)));
-		}
-
-		UE_LOG(PacketHandlerLog, Log, TEXT("PacketHandler::Outgoing: CRC Dump: NetConnection: %08X, Component: %s, Socket: %s"),
-				NetConnectionCRC, *HandlerCRCStr, *SocketCRCStr);
-	}
->>>>>>> 6bbb88c8
 #endif
 
 	return ReturnVal;
