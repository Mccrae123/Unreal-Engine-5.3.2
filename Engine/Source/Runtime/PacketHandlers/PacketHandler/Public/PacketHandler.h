--- conflicted
+++ resolved
@@ -21,8 +21,6 @@
 class IAnalyticsProvider;
 class FNetAnalyticsAggregator;
 class PacketHandler;
-<<<<<<< HEAD
-=======
 
 namespace UE
 {
@@ -31,7 +29,6 @@
 		class FNetConnectionFaultRecoveryBase;
 	}
 }
->>>>>>> 6bbb88c8
 
 
 /**
@@ -47,8 +44,6 @@
 DECLARE_DELEGATE_OneParam(FPacketHandlerAddComponentByNameDelegate, TArray<FString>& /* HandlerComponentNames */);
 DECLARE_DELEGATE_OneParam(FPacketHandlerAddComponentDelegate, TArray<TSharedPtr<HandlerComponent>>& /* HandlerComponents*/ );
 
-<<<<<<< HEAD
-=======
 /**
  * Callback for notifying that a new HandlerComponent was added (to e.g. perform additional initialization)
  *
@@ -56,7 +51,6 @@
  */
 DECLARE_DELEGATE_OneParam(FPacketHandlerNotifyAddHandler, TSharedPtr<HandlerComponent>& /*NewHandler*/);
 
->>>>>>> 6bbb88c8
 /**
  * Callback for notifying higher-level code that handshaking has completed, and that packets are now ready to send without buffering
  */
@@ -273,8 +267,6 @@
 	void InitializeDelegates(FPacketHandlerLowLevelSendTraits InLowLevelSendDel,
 								FPacketHandlerNotifyAddHandler InAddHandlerDel=FPacketHandlerNotifyAddHandler());
 
-<<<<<<< HEAD
-=======
 	/**
 	 * Initializes a reference to the NetConnection fault recovery interface (does not require Engine dependency)
 	 *
@@ -282,7 +274,6 @@
 	 */
 	void InitFaultRecovery(UE::Net::FNetConnectionFaultRecoveryBase* InFaultRecovery);
 
->>>>>>> 6bbb88c8
 	/**
 	 * Notification that the NetDriver analytics provider has been updated (NOT called on first initialization)
 	 * NOTE: Can also mean disabled, e.g. during hotfix
@@ -780,17 +771,12 @@
 	 *
 	 * @param PacketRef		Reference of the packet being processed
 	 */
-<<<<<<< HEAD
-	virtual void Incoming(FBitReader& Packet)
-	{
-=======
 	virtual void Incoming(FIncomingPacketRef PacketRef)
 	{
 		// By default, call the deprecated version unless overridden (derived classes should NOT call the parent Incoming function)
 		PRAGMA_DISABLE_DEPRECATION_WARNINGS
 		Incoming(PacketRef.Packet);
 		PRAGMA_ENABLE_DEPRECATION_WARNINGS
->>>>>>> 6bbb88c8
 	}
 
 	/**
