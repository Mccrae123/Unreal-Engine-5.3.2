// Copyright Epic Games, Inc. All Rights Reserved.

#pragma once

#include "Containers/Array.h"
#include "Containers/Queue.h"
#include "Containers/UnrealString.h"
#include "CoreMinimal.h"
#include "Delegates/Delegate.h"
#include "HAL/UnrealMemory.h"
#include "IPAddress.h"
#include "Logging/LogMacros.h"
#include "Math/UnrealMathSSE.h"
#include "Misc/AssertionMacros.h"
#include "Modules/ModuleInterface.h"
#include "Net/Common/Packets/PacketTraits.h"
#include "Net/Common/Packets/PacketView.h"
#include "Serialization/Archive.h"
#include "Serialization/BitReader.h"
#include "Serialization/BitWriter.h"
#include "Templates/SharedPointer.h"
#include "UObject/NameTypes.h"
#include "UObject/UnrealNames.h"


PACKETHANDLER_API DECLARE_LOG_CATEGORY_EXTERN(PacketHandlerLog, Log, All);

class FInternetAddr;
class FDDoSDetection;
class FEncryptionComponent;
class FNetAnalyticsAggregator;
// Forward declarations
class HandlerComponent;
class IAnalyticsProvider;
class PacketHandler;
class ReliabilityHandlerComponent;

namespace UE
{
	namespace Net
	{
		class FNetConnectionFaultRecoveryBase;
	}
}

#if !UE_BUILD_SHIPPING
extern PACKETHANDLER_API bool GPacketHandlerDiscardTimeguardMeasurement;
#endif

/**
 * Delegates
 */

// Delegate for allowing access to LowLevelSend, without a dependency upon Engine
DECLARE_DELEGATE_ThreeParams(FPacketHandlerLowLevelSendTraits, void* /* Data */, int32 /* CountBits */, FOutPacketTraits& /* Traits */);

DECLARE_DELEGATE_ThreeParams(FPacketHandlerLowLevelSend, void* /* Data */, int32 /* CountBytes */, int32 /* CountBits */);

// Delegate for allowing adding of packet handlers without defining them in an ini file
DECLARE_DELEGATE_OneParam(FPacketHandlerAddComponentByNameDelegate, TArray<FString>& /* HandlerComponentNames */);
DECLARE_DELEGATE_OneParam(FPacketHandlerAddComponentDelegate, TArray<TSharedPtr<HandlerComponent>>& /* HandlerComponents*/ );

/**
 * Callback for notifying that a new HandlerComponent was added (to e.g. perform additional initialization)
 *
 * @param NewHandler	The newly added HandlerComponent
 */
DECLARE_DELEGATE_OneParam(FPacketHandlerNotifyAddHandler, TSharedPtr<HandlerComponent>& /*NewHandler*/);

/**
 * Callback for notifying higher-level code that handshaking has completed, and that packets are now ready to send without buffering
 */
DECLARE_DELEGATE(FPacketHandlerHandshakeComplete);


/**
 * Enums related to the PacketHandler
 */

namespace UE
{
	namespace Handler
	{
		/**
		* State of PacketHandler
		*/
		enum class State : uint8
		{
			Uninitialized,			// PacketHandler is uninitialized
			InitializingComponents,	// PacketHandler is initializing HandlerComponents
			Initialized				// PacketHandler and all HandlerComponents (if any) are initialized
		};
	
		/**
		* Mode of Packet Handler
		*/
		enum class Mode : uint8
		{
			Client,					// Clientside PacketHandler
			Server					// Serverside PacketHandler
		};
	
		namespace Component
		{
			/**
			* HandlerComponent State
			*/
			enum class State : uint8
			{
				UnInitialized,		// HandlerComponent not yet initialized
				InitializedOnLocal, // Initialized on local instance
				InitializeOnRemote, // Initialized on remote instance, not on local instance
				Initialized         // Initialized on both local and remote instances
			};
		}
	}
}

/**
 * The result of calling Incoming and Outgoing in the PacketHandler
 */
struct ProcessedPacket
{
	/** Pointer to the returned packet data */
	uint8* Data;

	/** Size of the returned packet data in bits */
	int32 CountBits;

	/** Whether or not there was an error processing the packet */
	bool bError;

public:
	ProcessedPacket()
		: Data()
		, CountBits(0)
		, bError(false)
	{
	}

	/**
	 * Base constructor
	 */
	ProcessedPacket(uint8* InData, int32 InCountBits, bool bInError=false)
		: Data(InData)
		, CountBits(InCountBits)
		, bError(bInError)
	{
	}
};

/**
 * PacketHandler will buffer packets, this struct is used to buffer such packets while handler components are initialized
 */
struct BufferedPacket
{
	/** Buffered packet data */
	uint8* Data;

	/** Size of buffered packet in bits */
	uint32 CountBits;

	/** Traits applied to the packet, if applicable */
	FOutPacketTraits Traits;

	/** Used by ReliabilityHandlerComponent, to mark a packet for resending */
	double ResendTime;

	/** Used by ReliabilityHandlerComponent, to track packet id's */
	uint32 Id;

	/** For connectionless packets, the address to send to */
	TSharedPtr<const FInternetAddr> Address;

	/** If buffering a packet through 'SendHandlerPacket', track the originating component */
	HandlerComponent* FromComponent;

private:
	/**
	 * Base constructor
	 */
	BufferedPacket()
		: Data(nullptr)
		, CountBits(0)
		, Traits()
		, ResendTime(0.0)
		, Id(0)
		, Address(nullptr)
		, FromComponent(nullptr)
	{
	}

public:
	BufferedPacket(uint8* InCopyData, uint32 InCountBits, FOutPacketTraits& InTraits, double InResendTime=0.0, uint32 InId=0)
		: CountBits(InCountBits)
		, Traits(InTraits)
		, ResendTime(InResendTime)
		, Id(InId)
		, Address(nullptr)
		, FromComponent(nullptr)
	{
		check(InCopyData != nullptr);

		Data = new uint8[FMath::DivideAndRoundUp(InCountBits, 8u)];
		FMemory::Memcpy(Data, InCopyData, FMath::DivideAndRoundUp(InCountBits, 8u));
	}

	BufferedPacket(TSharedPtr<const FInternetAddr> InAddress, uint8* InCopyData, uint32 InCountBits, FOutPacketTraits& InTraits, double InResendTime=0.0, uint32 InId=0)
		: BufferedPacket(InCopyData, InCountBits, InTraits, InResendTime, InId)
	{
		Address = InAddress;
	}

	/**
	 * Base destructor
	 */
<<<<<<< HEAD
	~BufferedPacket();
=======
	PACKETHANDLER_API ~BufferedPacket();
>>>>>>> 4af6daef

	void CountBytes(FArchive& Ar) const
	{
		Ar.CountBytes(sizeof(*this), sizeof(*this));
		Ar.CountBytes(FMath::DivideAndRoundUp(CountBits, 8u), FMath::DivideAndRoundUp(CountBits, 8u));
	}
};

/**
 * Parameters for HandlerComponent Incoming/IncomingConnectionless functions
 */
struct FIncomingPacketRef
{
	/** Incoming packet data being processed */
	FBitReader&								Packet;

	/** For IncomingConnectionless, the address of the received packet */
	const TSharedPtr<const FInternetAddr>&	Address;

	/** Metadata and flags for the received packet, indicating what it contains and how to process it */
	FInPacketTraits&						Traits;
};


/** Result for PacketHandler.Incoming */
enum class EIncomingResult : uint8
{
	Success,
	Error
};

/**
 * This class maintains an array of all PacketHandler Components and forwards incoming and outgoing packets the each component
 */
<<<<<<< HEAD
class PACKETHANDLER_API PacketHandler
=======
class PacketHandler
>>>>>>> 4af6daef
{
public:
	/**
	 * Base constructor
	 *
	 * @param InDDoS			Reference to the owning net drivers DDoS detection handler
	 */
	PACKETHANDLER_API PacketHandler(FDDoSDetection* InDDoS=nullptr);

	virtual ~PacketHandler() = default;

	virtual ~PacketHandler() = default;

	/**
	 * Handles initialization of manager
	 *
	 * @param Mode					The mode the manager should be initialized in
	 * @param InMaxPacketBits		The maximum supported packet size
	 * @param bConnectionlessOnly	Whether or not this is a connectionless-only manager (ignores .ini components)
	 * @param InProvider			The analytics provider
	 * @param InDDoS				Reference to the owning net drivers DDoS detection handler
	 * @param InDriverProfile		The PacketHandler configuration profile to use
	 */
	PACKETHANDLER_API void Initialize(UE::Handler::Mode Mode, uint32 InMaxPacketBits, bool bConnectionlessOnly=false,
					TSharedPtr<class IAnalyticsProvider> InProvider=nullptr, FDDoSDetection* InDDoS=nullptr, FName InDriverProfile=NAME_None);

	/**
	 * Used for external initialization of delegates
	 *
	 * @param InLowLevelSendDel		The delegate the PacketHandler should use for triggering packet sends
	 * @param InAddHandlerDel		Callback for notifying of new HandlerComponent's
	 */
<<<<<<< HEAD
	void InitializeDelegates(FPacketHandlerLowLevelSendTraits InLowLevelSendDel,
=======
	PACKETHANDLER_API void InitializeDelegates(FPacketHandlerLowLevelSendTraits InLowLevelSendDel,
>>>>>>> 4af6daef
								FPacketHandlerNotifyAddHandler InAddHandlerDel=FPacketHandlerNotifyAddHandler());

	/**
	 * Initializes a reference to the NetConnection fault recovery interface (does not require Engine dependency)
	 *
	 * @param InFaultRecovery	A reference to the fault recovery interface
	 */
<<<<<<< HEAD
	void InitFaultRecovery(UE::Net::FNetConnectionFaultRecoveryBase* InFaultRecovery);
=======
	PACKETHANDLER_API void InitFaultRecovery(UE::Net::FNetConnectionFaultRecoveryBase* InFaultRecovery);
>>>>>>> 4af6daef

	/**
	 * Notification that the NetDriver analytics provider has been updated (NOT called on first initialization)
	 * NOTE: Can also mean disabled, e.g. during hotfix
	 *
	 * @param InProvider		The analytics provider
	 * @param InAggregator		The net analytics aggregator
	 */
	PACKETHANDLER_API void NotifyAnalyticsProvider(TSharedPtr<IAnalyticsProvider> InProvider, TSharedPtr<FNetAnalyticsAggregator> InAggregator);

	/**
	 * Triggers initialization of HandlerComponents.
	 */
	PACKETHANDLER_API void InitializeComponents();


	/**
	 * Triggered by the higher level netcode, to begin any required HandlerComponent handshakes
	 */
	PACKETHANDLER_API void BeginHandshaking(FPacketHandlerHandshakeComplete InHandshakeDel=FPacketHandlerHandshakeComplete());


	PACKETHANDLER_API void Tick(float DeltaTime);

	/**
	 * Adds a HandlerComponent to the pipeline, prior to initialization (none can be added after initialization)
	 *
	 * @param NewHandler		The HandlerComponent to add
	 * @param bDeferInitialize	Whether or not to defer triggering Initialize (for batch-adds - code calling this, triggers it instead)
	 */
	PACKETHANDLER_API void AddHandler(TSharedPtr<HandlerComponent>& NewHandler, bool bDeferInitialize=false);

	/**
	 * As above, but initializes from a string specifying the component module, and (optionally) additional options
	 *
	 * @param ComponentStr		The handler component to load
	 * @param bDeferInitialize	Whether or not to defer triggering Initialize (for batch-adds - code calling this, triggers it instead)
	 */
	PACKETHANDLER_API TSharedPtr<HandlerComponent> AddHandler(const FString& ComponentStr, bool bDeferInitialize=false);


	// @todo #JohnB: Add runtime-calculated arrays for each packet pipeline type, to reduce redundant iterations,
	//				(there are 3x iterations now, 1 for each packet pipeline type), and to ignore inactive HandlerComponent's

	// @todo #JohnB: The reserved packet bits needs to be handled differently for the 'High' functions, as they use SendBuffer,
	//					which normally is reduced in size by reserved packet bits.


	/**
	 * @todo #JohnB: Work in progress, don't use yet.
	 *
	 * Processes incoming packets at the UNetConnection level, after uncapping the packet into an FBitReader.
	 *
	 * Use this for simple data additions to packets, and for maximum compatibility with other HandlerComponent's.
	 *
	 * @param Reader	The FBitReader for the incoming packet
	 */
	PACKETHANDLER_API void IncomingHigh(FBitReader& Reader);

	/**
	 * @todo #JohnB: Work in progress, don't use yet.
	 *
	 * Processes outgoing packets at the UNetConnection level, after game data is written, and just before the packet is capped.
	 *
	 * Use this for simple data additions to packets, and for maximum compatibility with other HandlerComponent's.
	 *
	 * @param Writer	The FBitWriter for the outgoing packet
	 */
	PACKETHANDLER_API void OutgoingHigh(FBitWriter& Writer);

	// @todo: Don't deprecate, until after the NetDriver refactor
	//UE_DEPRECATED(4.26, "Incoming now uses FReceivedPacketView.")
	FORCEINLINE const ProcessedPacket Incoming(uint8* Packet, int32 CountBytes)
	{
		PRAGMA_DISABLE_DEPRECATION_WARNINGS
		const TSharedPtr<const FInternetAddr> EmptyAddress = nullptr;
		return Incoming_Internal(Packet, CountBytes, false, EmptyAddress);
		PRAGMA_ENABLE_DEPRECATION_WARNINGS
	}

	/**
	 * Processes incoming packets at the PacketHandler level, before any UNetConnection processing takes place on the packet.
	 *
	 * Use this for more complex changes to packets, such as compression/encryption,
	 * but be aware that compatibility problems with other HandlerComponent's are more likely.
	 *
	 * @param PacketView	View of the packet being processed - PacketView.Data should be used to return the result
	 * @return				Returns Success/Failure
	 */
	FORCEINLINE EIncomingResult Incoming(FReceivedPacketView& PacketView)
	{
		return Incoming_Internal(PacketView);
	}

	/**
	 * Processes outgoing packets at the PacketHandler level, after all UNetConnection processing.
	 *
	 * Use this for more complex changes to packets, such as compression/encryption,
	 * but be aware that compatibility problems with other HandlerComponent's are more likely.
	 *
	 * @param Packet		The packet data to be processed
	 * @param CountBits		The size of the packet data in bits
	 * @param Traits		Traits for the packet, passed down from the NetConnection
	 * @return				Returns the final packet
	 */
	FORCEINLINE const ProcessedPacket Outgoing(uint8* Packet, int32 CountBits, FOutPacketTraits& Traits)
	{
		const TSharedPtr<const FInternetAddr> EmptyAddress = nullptr;
		return Outgoing_Internal(Packet, CountBits, Traits, false, EmptyAddress);
	}


	// @todo: Don't deprecate, until after the NetDriver refactor
	//UE_DEPRECATED(4.26, "IncomingConnectionless now uses FReceivedPacketView.")
	FORCEINLINE const ProcessedPacket IncomingConnectionless(const TSharedPtr<const FInternetAddr>& Address, uint8* Packet, int32 CountBytes)
	{
		PRAGMA_DISABLE_DEPRECATION_WARNINGS
		return Incoming_Internal(Packet, CountBytes, true, Address);
		PRAGMA_ENABLE_DEPRECATION_WARNINGS
	}

	/**
	 * Processes incoming packets without a UNetConnection, in the same manner as 'Incoming' above
	 * IMPORTANT: Net drivers triggering this, should call 'UNetDriver::FlushHandler' shortly afterwards, to minimize packet buffering
	 * NOTE: Connectionless packets are unreliable.
	 *
	 * @param PacketView	View of the packet being processed - PacketView.Data should be used to return the result
	 * @return				Returns Success/Failure
	 */
	FORCEINLINE EIncomingResult IncomingConnectionless(FReceivedPacketView& PacketView)
	{
		PacketView.Traits.bConnectionlessPacket = true;

		return Incoming_Internal(PacketView);
	}

	/**
	 * Processes outgoing packets without a UNetConnection, in the same manner as 'Outgoing' above
	 * NOTE: Connectionless packets are unreliable.
	 *
	 * @param Address		The address the packet is being sent to
	 * @param Packet		The packet data to be processed
	 * @param CountBits		The size of the packet data in bits
	 * @param Traits		Traits for the packet, if applicable
	 * @return				Returns the final packet
	 */
	FORCEINLINE const ProcessedPacket OutgoingConnectionless(const TSharedPtr<const FInternetAddr>& Address, uint8* Packet, int32 CountBits, FOutPacketTraits& Traits)
	{
		return Outgoing_Internal(Packet, CountBits, Traits, true, Address);
	}

	/** Returns a pointer to the component set as the encryption handler, if any. */
	PACKETHANDLER_API TSharedPtr<FEncryptionComponent> GetEncryptionComponent();

	/** Returns a pointer to the first component in the HandlerComponents array with the specified name. */
	PACKETHANDLER_API TSharedPtr<HandlerComponent> GetComponentByName(FName ComponentName) const;

	PACKETHANDLER_API virtual void CountBytes(FArchive& Ar) const;

protected:
	UE_DEPRECATED(4.26, "Incoming_Internal now uses FReceivedPacketView")
	const ProcessedPacket Incoming_Internal(uint8* Packet, int32 CountBytes, bool bConnectionless, const TSharedPtr<const FInternetAddr>& Address)
	{
		FReceivedPacketView PacketView;

		PacketView.DataView = {Packet, CountBytes, ECountUnits::Bytes};
		PacketView.Address = Address;
		PacketView.Traits.bConnectionlessPacket = bConnectionless;

		EIncomingResult Result = Incoming_Internal(PacketView);

		if (Result == EIncomingResult::Success)
		{
			return ProcessedPacket(PacketView.DataView.GetMutableData(), PacketView.DataView.NumBits());
		}
		else
		{
			return ProcessedPacket(nullptr, 0, true);
		}
	}

	/**
	 * Internal handling for Incoming/IncomingConnectionless
	 *
	 * @param PacketView	View of the packet being processed - PacketView.Data should be used to return the result
	 * @return				Returns Success/Failure
	 */
	PACKETHANDLER_API EIncomingResult Incoming_Internal(FReceivedPacketView& PacketView);

	/**
	 * Internal handling for Outgoing/OutgoingConnectionless
	 *
	 * @param Packet			The packet data to be processed
	 * @param CountBits			The size of the packet data in bits
	 * @param Traits			Traits for the packet, passed down from the NetConnection, if applicable
	 * @param bConnectionless	Whether or not this should be sent as a connectionless packet
	 * @param Address			The address the packet is being sent to
	 * @return					Returns the final packet
	 */
	PACKETHANDLER_API const ProcessedPacket Outgoing_Internal(uint8* Packet, int32 CountBits, FOutPacketTraits& Traits, bool bConnectionless, const TSharedPtr<const FInternetAddr>& Address);

public:

	/**
	 * Send a packet originating from a HandlerComponent - will process through the HandlerComponents chain,
	 * starting after the triggering component.
	 * NOTE: Requires that InitializeDelegates is called, with a valid LowLevelSend delegate.
	 *
	 * @param Component		The HandlerComponent sending the packet
	 * @param Writer		The packet being sent
	 * @param Traits		The traits applied to the packet, if applicable
	 */
	PACKETHANDLER_API void SendHandlerPacket(HandlerComponent* InComponent, FBitWriter& Writer, FOutPacketTraits& Traits);


	/**
	 * Triggered when a child HandlerComponent has been initialized
	 */
	PACKETHANDLER_API void HandlerComponentInitialized(HandlerComponent* InComponent);

	/**
	 * Queue's a packet to be sent when the handler is ticked (as a raw packet, since it's already been processed)
	 *
	 * @param PacketToQueue		The packet to be queued
	 */
	FORCEINLINE void QueuePacketForRawSending(BufferedPacket* PacketToQueue)
	{
		QueuedRawPackets.Enqueue(PacketToQueue);
	}

	/**
	 * Queue's a packet to be sent through 'SendHandlerPacket'
	 *
	 * @param PacketToQueue		The packet to be queued
	 */
	FORCEINLINE void QueueHandlerPacketForSending(BufferedPacket* PacketToQueue)
	{
		QueuedHandlerPackets.Enqueue(PacketToQueue);
	}

	/**
	 * Searches the PacketHandler profile configurations to find if a component is listed.
	 *
	 * @param InComponentName	The PacketHandler Component to search for
	 * @return if there is a profile that has the component included.
	 */
	static PACKETHANDLER_API bool DoesAnyProfileHaveComponent(const FString& InComponentName);

	/**
	 * Searches the PacketHandler profile configuration for the given netdriver to find if a component is listed.
	 *
	 * @param InNetDriverName	The name of the netdriver to search configuration for
	 * @param InComponentName	The component to search for
	 * @return if the component is listed in the profile configuration.
	 */
	static PACKETHANDLER_API bool DoesProfileHaveComponent(const FName InNetDriverName, const FString& InComponentName);

	/**
	 * Gets a packet from the buffered packet queue for sending
	 *
	 * @return		The packet to be sent, or nullptr if none are to be sent
	 */
	PACKETHANDLER_API BufferedPacket* GetQueuedPacket();

	/**
	* Gets a packet from the buffered packet queue for sending (as a raw packet)
	*
	* @return		The packet to be sent, or nullptr if none are to be sent
	*/
	PACKETHANDLER_API BufferedPacket* GetQueuedRawPacket();

	/**
	 * Gets a packet from the buffered connectionless packet queue for sending
	 *
	 * @return		The packet to be sent, or nullptr if none are to be sent
	 */
	PACKETHANDLER_API BufferedPacket* GetQueuedConnectionlessPacket();

	/**
	 * Gets the combined reserved packet/protocol bits from all handlers, for reserving space in the parent connections packets
	 *
	 * @return	The combined reserved packet/protocol bits
	 */
	PACKETHANDLER_API int32 GetTotalReservedPacketBits();


	/**
	 * Sets whether or not outgoing packets should bypass this handler - used when raw packet sends are necessary
	 * (such as for the stateless handshake)
	 *
	 * @param bInEnabled	Whether or not raw sends are enabled
	 */
	FORCEINLINE void SetRawSend(bool bInEnabled)
	{
		bRawSend = bInEnabled;
	}

	/**
	 * Whether or not raw packet sends are enabled
	 */
	FORCEINLINE bool GetRawSend()
	{
		return bRawSend;
	}

	/**
	 * Whether or not the packet handler is fully initialized, post-handshake etc.
	 */
	FORCEINLINE bool IsFullyInitialized()
	{
		return State == UE::Handler::State::Initialized;
	}

	/** Returns a pointer to the DDoS detection handler */
	FDDoSDetection* GetDDoS() const { return DDoS; }

	/** Returns the analytics provider */
	TSharedPtr<IAnalyticsProvider> GetProvider() const { return Provider; }

	/** Returns the analytics aggregator */
	TSharedPtr<FNetAnalyticsAggregator> GetAggregator() const { return Aggregator; }


private:
	/**
	 * Set state of handler
	 *
	 * @param InState	The new state for the handler
	 */
	PACKETHANDLER_API void SetState(UE::Handler::State InState);

	/**
	 * Called when net send/receive functions are triggered, when the handler is still uninitialized - to set a valid initial state
	 */
	PACKETHANDLER_API void UpdateInitialState();

	/**
	 * Called when handler is finished initializing
	 */
	PACKETHANDLER_API void HandlerInitialized();

	/**
	 * Replaces IncomingPacket with all unread data from ReplacementPacket
	 *
	 * @param ReplacementPacket		The packet whose unread data should replace IncomingPacket
	 */
	PACKETHANDLER_API void ReplaceIncomingPacket(FBitReader& ReplacementPacket);

	/**
	 * Takes a Packet whose position is not at bit 0, and shifts/aligns all packet data to place the current bit at position 0
	 *
	 * @param Packet	The packet to realign
	 */
	PACKETHANDLER_API void RealignPacket(FBitReader& Packet);


public:
	/** Mode of the handler, Client or Server */
	UE::Handler::Mode Mode;

	static PACKETHANDLER_API FPacketHandlerAddComponentByNameDelegate& GetAddComponentByNameDelegate();
	static PACKETHANDLER_API FPacketHandlerAddComponentDelegate& GetAddComponentDelegate();

private:
	/** Whether or not this PacketHandler handles connectionless (i.e. non-UNetConnection) data */
	bool bConnectionlessHandler;

	/** Mirroring UNetDriver.DDoS*/
	FDDoSDetection* DDoS;

	/** Delegate used for triggering PacketHandler/HandlerComponent-sourced sends */
	FPacketHandlerLowLevelSendTraits LowLevelSendDel;

	/** Delegate used for notifying that handshaking has completed */
	FPacketHandlerHandshakeComplete HandshakeCompleteDel;

	/** Delegate used for notifying that a new HandlerComponent has been added */
	FPacketHandlerNotifyAddHandler AddHandlerDel;

	/** Used for packing outgoing packets */
	FBitWriter OutgoingPacket;

	/** Used for unpacking incoming packets */
	FBitReader IncomingPacket;

	/** The HandlerComponent pipeline, for processing incoming/outgoing packets */
	TArray<TSharedPtr<HandlerComponent>> HandlerComponents;

	/** A direct pointer to the component configured as the encryption component. Will also be present in the HandlerComponents array. */
	TSharedPtr<FEncryptionComponent> EncryptionComponent;

	/** The maximum supported packet size (reflects UNetConnection::MaxPacket) */
	uint32 MaxPacketBits;

	/** State of the handler */
	UE::Handler::State State;

	/** Packets that are buffered while HandlerComponents are being initialized */
	TArray<BufferedPacket*> BufferedPackets;

	/** Packets that are queued to be sent when handler is ticked */
	TQueue<BufferedPacket*> QueuedPackets;

	/** Packets that are queued to be sent when handler is ticked (as a raw packet) */
	TQueue<BufferedPacket*> QueuedRawPackets;

	/** Packets that are queued to be sent through 'SendHandlerPacket' */
	TQueue<BufferedPacket*> QueuedHandlerPackets;

	/** Packets that are buffered while HandlerComponents are being initialized */
	TArray<BufferedPacket*> BufferedConnectionlessPackets;

	/** Packets that are queued to be sent when handler is ticked */
	TQueue<BufferedPacket*> QueuedConnectionlessPackets;

	/** Reliability Handler Component */
	TSharedPtr<ReliabilityHandlerComponent> ReliabilityComponent;

	/** Whether or not outgoing packets bypass the handler */
	bool bRawSend;

	/** The analytics provider */
	TSharedPtr<IAnalyticsProvider> Provider;

	/** The NetDriver level aggregator for the analytics provider */
	TSharedPtr<FNetAnalyticsAggregator> Aggregator;
	
	/** Whether or not component handshaking has begun */
	bool bBeganHandshaking;
};

/**
 * This class appends or modifies incoming and outgoing packets on a connection
 */
class HandlerComponent
{
	friend class PacketHandler;

public:
	/**
	 * Base constructor
	 */
	PACKETHANDLER_API HandlerComponent();

	/**
	 * Constructor that accepts a name
	 */
	PACKETHANDLER_API explicit HandlerComponent(FName InName);

	/**
	 * Base destructor
	 */
	virtual ~HandlerComponent()
	{
	}

	/**
	 * Returns whether this handler is currently active
	 */
	PACKETHANDLER_API virtual bool IsActive() const;

	/**
	 * Return whether this handler is valid
	 */
	virtual bool IsValid() const = 0;

	/**
	 * Returns whether this handler is initialized
	 */
	PACKETHANDLER_API bool IsInitialized() const;

	/**
	* Returns whether this handler perform a network handshake during initialization
	*/
	bool RequiresHandshake() const
	{
		return bRequiresHandshake;
	}

	/**
	* Returns whether this handler perform a network handshake during initialization
	*/
	bool RequiresReliability() const
	{
		return bRequiresReliability;
	}
	
	// Delay deprecation for initial checkin
	//UE_DEPRECATED(5.0, "Use the version of 'HandlerComponent::Incoming' which takes 'FIncomingPacketRef' instead")
	virtual void Incoming(FBitReader& Packet)
	{
	}

	/**
	 * Handles incoming packets
	 *
	 * @param PacketRef		Reference of the packet being processed
	 */
	virtual void Incoming(FIncomingPacketRef PacketRef)
	{
		// By default, call the deprecated version unless overridden (derived classes should NOT call the parent Incoming function)
		PRAGMA_DISABLE_DEPRECATION_WARNINGS
		Incoming(PacketRef.Packet);
		PRAGMA_ENABLE_DEPRECATION_WARNINGS
	}

	/**
	 * Handles any outgoing packets
	 *
	 * @param Packet	The packet to be handled
	 * @param Traits	Traits for the packet, passed down through the packet pipeline (likely from the NetConnection)
	 */
	virtual void Outgoing(FBitWriter& Packet, FOutPacketTraits& Traits)
	{
	}

	/**
	 * Handles incoming packets not associated with a UNetConnection
	 *
	 * @param PacketRef		Reference of the packet being processed
	 */
	virtual void IncomingConnectionless(FIncomingPacketRef PacketRef)
	{
	}

	/**
	 * Handles any outgoing packets not associated with a UNetConnection
	 *
	 * @param Address	The address the packet is being sent to
	 * @param Packet	The packet to be handled
	 * @param Traits	Traits for the packet, passed down through the packet pipeline (if applicable)
	 */
	virtual void OutgoingConnectionless(const TSharedPtr<const FInternetAddr>& Address, FBitWriter& Packet, FOutPacketTraits& Traits)
	{
	}


	/**
	 * Whether or not the Incoming/IncomingConnectionless implementations, support reading Packets that aren't aligned at bit position 0
	 * (i.e. whether or not this handler supports bit-level, rather than byte-level, reads)
	 *
	 * @return	Whether or not the above is supported
	 */
	virtual bool CanReadUnaligned() const
	{
		return false;
	}


	/**
	 * Initialization functionality should be placed here
	 */
	virtual void Initialize() = 0;

	/**
	 * Initializes a reference to the NetConnection fault recovery interface (does not require Engine dependency)
	 *
	 * @param InFaultRecovery	A reference to the fault recovery interface
	 */
	virtual void InitFaultRecovery(UE::Net::FNetConnectionFaultRecoveryBase* InFaultRecovery)
	{
	}

	/**
	 * Notification to this component that it is ready to begin handshaking
	 */
	virtual void NotifyHandshakeBegin()
	{
	}

	/**
	 * Tick functionality should be placed here
	 */
	virtual void Tick(float DeltaTime) {}

	/**
	 * Sets whether this handler is currently active
	 *
	 * @param Active	Whether or not the handled should be active
	 */
	PACKETHANDLER_API virtual void SetActive(bool Active);

	/**
	 * Returns the amount of reserved packet/protocol bits expected from this component.
	 *
	 * IMPORTANT: This MUST be accurate, and should represent the worst-case number of reserved bits expected from the component.
	 *				If this is inaccurate, packets will randomly fail to send, in rare cases which are extremely hard to trace.
	 *
	 * @return	The worst-case reserved packet bits for the component
	 */
	virtual int32 GetReservedPacketBits() const = 0;

	/** Returns the name of this component. */
	FName GetName() const { return Name; }

	/**
	 * Notification that the analytics provider has been updated
	 * NOTE: Can also mean disabled, e.g. during hotfix
	 */
	virtual void NotifyAnalyticsProvider() {}

	PACKETHANDLER_API virtual void CountBytes(FArchive& Ar) const;

protected:
	/**
	 * Sets the state of the handler
	 *
	 * @param State		The new state for the handler
	 */
	PACKETHANDLER_API void SetState(UE::Handler::Component::State State);

	/**
	 * Should be called when the handler is fully initialized on both remote and local
	 */
	PACKETHANDLER_API void Initialized();


public:
	/** The manager of the handler, set in initialization */
	PacketHandler* Handler; 

protected:
	/** The state of this handler */
	UE::Handler::Component::State State;

	/** Maximum number of Outgoing packet bits supported (automatically calculated to factor in other HandlerComponent reserved bits) */
	uint32 MaxOutgoingBits;

	/** Whether this handler has to perform a network handshake during initialization (requires waiting on other HandlerComponent's) */
	bool bRequiresHandshake;

	/** Whether this handler depends upon the ReliabilityHandlerComponent being enabled */
	bool bRequiresReliability;

private:
	/** Whether this handler is active, which dictates whether it will receive incoming and outgoing packets. */
	bool bActive;

	/** Whether this handler is fully initialized on both remote and local */
	bool bInitialized;

	/* The name of this component */
	FName Name;
};

/**
 * PacketHandler Module Interface
 */
class FPacketHandlerComponentModuleInterface : public IModuleInterface
{
public:
	/* Creates an instance of this component */
	virtual TSharedPtr<HandlerComponent> CreateComponentInstance(FString& Options)
	{
		return nullptr;
	}

	PACKETHANDLER_API virtual void StartupModule() override;

	PACKETHANDLER_API virtual void ShutdownModule() override;
};<|MERGE_RESOLUTION|>--- conflicted
+++ resolved
@@ -214,11 +214,7 @@
 	/**
 	 * Base destructor
 	 */
-<<<<<<< HEAD
-	~BufferedPacket();
-=======
 	PACKETHANDLER_API ~BufferedPacket();
->>>>>>> 4af6daef
 
 	void CountBytes(FArchive& Ar) const
 	{
@@ -253,11 +249,7 @@
 /**
  * This class maintains an array of all PacketHandler Components and forwards incoming and outgoing packets the each component
  */
-<<<<<<< HEAD
-class PACKETHANDLER_API PacketHandler
-=======
 class PacketHandler
->>>>>>> 4af6daef
 {
 public:
 	/**
@@ -266,8 +258,6 @@
 	 * @param InDDoS			Reference to the owning net drivers DDoS detection handler
 	 */
 	PACKETHANDLER_API PacketHandler(FDDoSDetection* InDDoS=nullptr);
-
-	virtual ~PacketHandler() = default;
 
 	virtual ~PacketHandler() = default;
 
@@ -290,11 +280,7 @@
 	 * @param InLowLevelSendDel		The delegate the PacketHandler should use for triggering packet sends
 	 * @param InAddHandlerDel		Callback for notifying of new HandlerComponent's
 	 */
-<<<<<<< HEAD
-	void InitializeDelegates(FPacketHandlerLowLevelSendTraits InLowLevelSendDel,
-=======
 	PACKETHANDLER_API void InitializeDelegates(FPacketHandlerLowLevelSendTraits InLowLevelSendDel,
->>>>>>> 4af6daef
 								FPacketHandlerNotifyAddHandler InAddHandlerDel=FPacketHandlerNotifyAddHandler());
 
 	/**
@@ -302,11 +288,7 @@
 	 *
 	 * @param InFaultRecovery	A reference to the fault recovery interface
 	 */
-<<<<<<< HEAD
-	void InitFaultRecovery(UE::Net::FNetConnectionFaultRecoveryBase* InFaultRecovery);
-=======
 	PACKETHANDLER_API void InitFaultRecovery(UE::Net::FNetConnectionFaultRecoveryBase* InFaultRecovery);
->>>>>>> 4af6daef
 
 	/**
 	 * Notification that the NetDriver analytics provider has been updated (NOT called on first initialization)
