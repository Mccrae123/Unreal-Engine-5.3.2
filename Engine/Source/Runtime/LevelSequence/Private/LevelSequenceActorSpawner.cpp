// Copyright Epic Games, Inc. All Rights Reserved.

#include "LevelSequenceActorSpawner.h"
#include "MovieSceneSpawnable.h"
#include "IMovieScenePlayer.h"
#include "GameFramework/Actor.h"
#include "Engine/World.h"
#include "Particles/ParticleSystemComponent.h"
#include "Engine/Engine.h"
#include "Engine/LevelStreaming.h"
#include "LevelUtils.h"

#include "Evaluation/MovieSceneEvaluationTemplateInstance.h"
#include "EntitySystem/MovieSceneEntitySystemLinker.h"
#include "Systems/MovieSceneDeferredComponentMovementSystem.h"

#if WITH_EDITOR
#include "Editor.h"
#endif

static const FName SequencerActorTag(TEXT("SequencerActor"));

TSharedRef<IMovieSceneObjectSpawner> FLevelSequenceActorSpawner::CreateObjectSpawner()
{
	return MakeShareable(new FLevelSequenceActorSpawner);
}

UClass* FLevelSequenceActorSpawner::GetSupportedTemplateType() const
{
	return AActor::StaticClass();
}

ULevelStreaming* GetLevelStreaming(const FName& DesiredLevelName, const UWorld* World)
{
	if (DesiredLevelName == NAME_None)
	{
		return nullptr;
	}

	const TArray<ULevelStreaming*>& StreamingLevels = World->GetStreamingLevels();
	FString SafeLevelNameString = DesiredLevelName.ToString();
	if (FPackageName::IsShortPackageName(SafeLevelNameString))
	{
		// Make sure MyMap1 and Map1 names do not resolve to a same streaming level
		SafeLevelNameString.InsertAt(0, '/');
	}

#if WITH_EDITOR
	FWorldContext* WorldContext = GEngine->GetWorldContextFromWorld(World);
	if (WorldContext && WorldContext->PIEInstance != INDEX_NONE)
	{
		SafeLevelNameString = UWorld::ConvertToPIEPackageName(SafeLevelNameString, WorldContext->PIEInstance);
	}
#endif


	for (ULevelStreaming* LevelStreaming : StreamingLevels)
	{
		if (LevelStreaming && LevelStreaming->GetWorldAssetPackageName().EndsWith(SafeLevelNameString, ESearchCase::IgnoreCase))
		{
			return LevelStreaming;
		}
	}

	return nullptr;
}

UObject* FLevelSequenceActorSpawner::SpawnObject(FMovieSceneSpawnable& Spawnable, FMovieSceneSequenceIDRef TemplateID, IMovieScenePlayer& Player)
{
	AActor* ObjectTemplate = Cast<AActor>(Spawnable.GetObjectTemplate());
	if (!ObjectTemplate)
	{
		return nullptr;
	}

	if (!ensure(!ObjectTemplate->GetClass()->HasAnyClassFlags(CLASS_NewerVersionExists)))
	{
		return nullptr;
	}

	const EObjectFlags ObjectFlags = RF_Transient | RF_Transactional;

	// @todo sequencer livecapture: Consider using SetPlayInEditorWorld() and RestoreEditorWorld() here instead
	
	// @todo sequencer actors: We need to make sure puppet objects aren't copied into PIE/SIE sessions!  They should be omitted from that duplication!

	UWorld* WorldContext = Cast<UWorld>(Player.GetPlaybackContext());

	FName DesiredLevelName = Spawnable.GetLevelName();
	if (DesiredLevelName != NAME_None)
	{
		if (WorldContext && WorldContext->GetFName() == DesiredLevelName)
		{
			// done, spawn into this world
		}
		else
		{
			ULevelStreaming* LevelStreaming = GetLevelStreaming(DesiredLevelName, WorldContext);
			if (LevelStreaming && LevelStreaming->GetWorldAsset().IsValid())
<<<<<<< HEAD
			{
				WorldContext = LevelStreaming->GetWorldAsset().Get();
			}
			else
			{
				// Avoid spamming output, warning only once per level
				if (!ErrorLevels.Contains(DesiredLevelName))
				{
					UE_LOG(LogMovieScene, Warning, TEXT("Can't find sublevel '%s' to spawn '%s' into, defaulting to Persistent level"), *DesiredLevelName.ToString(), *Spawnable.GetName());
					ErrorLevels.Add(DesiredLevelName);
				}
=======
			{
				WorldContext = LevelStreaming->GetWorldAsset().Get();
			}
			else
			{
				UE_LOG(LogMovieScene, Warning, TEXT("Can't find sublevel '%s' to spawn '%s' into, defaulting to Persistent level"), *DesiredLevelName.ToString(), *Spawnable.GetName());
>>>>>>> 6bbb88c8
			}
		}
	}

	if (WorldContext == nullptr)
	{
<<<<<<< HEAD
		if (!ErrorLevels.Contains(DesiredLevelName))
		{
			UE_LOG(LogMovieScene, Warning, TEXT("Can't find world to spawn '%s' into, defaulting to Persistent level"), *Spawnable.GetName());
			ErrorLevels.Add(DesiredLevelName);
		}
=======
		UE_LOG(LogMovieScene, Warning, TEXT("Can't find world to spawn '%s' into, defaulting to Persistent level"), *Spawnable.GetName());
>>>>>>> 6bbb88c8

		WorldContext = GWorld;
	}

	// We use the net addressable name for spawnables on any non-editor, non-standalone world (ie, all clients, servers and PIE worlds)
	const bool bUseNetAddressableName = Spawnable.bNetAddressableName && (WorldContext->WorldType != EWorldType::Editor) && (WorldContext->GetNetMode() != ENetMode::NM_Standalone);

	FName SpawnName = bUseNetAddressableName ? Spawnable.GetNetAddressableName(Player, TemplateID) :
#if WITH_EDITOR
		// Construct the object with the same name that we will set later on the actor to avoid renaming it inside SetActorLabel
		MakeUniqueObjectName(WorldContext->PersistentLevel, ObjectTemplate->GetClass(), *Spawnable.GetName());
#else
		NAME_None;
#endif

	// If there's an object that already exists with the requested name, it needs to be renamed (it's probably pending kill)
	if (!SpawnName.IsNone())
	{
		UObject* ExistingObject = StaticFindObjectFast(nullptr, WorldContext->PersistentLevel, SpawnName);
		if (ExistingObject)
		{
			FName DefunctName = MakeUniqueObjectName(WorldContext->PersistentLevel, ExistingObject->GetClass());
			ExistingObject->Rename(*DefunctName.ToString(), nullptr, REN_ForceNoResetLoaders);
		}
	}

	// Spawn the puppet actor
	FActorSpawnParameters SpawnInfo;
	{
		SpawnInfo.Name = SpawnName;
		SpawnInfo.ObjectFlags = ObjectFlags;
		SpawnInfo.SpawnCollisionHandlingOverride = ESpawnActorCollisionHandlingMethod::AlwaysSpawn;
		// @todo: Spawning with a non-CDO template is fraught with issues
		//SpawnInfo.Template = ObjectTemplate;
		// allow pre-construction variables to be set.
		SpawnInfo.bDeferConstruction = true;
		SpawnInfo.Template = ObjectTemplate;
		SpawnInfo.OverrideLevel = WorldContext->PersistentLevel;
	}

	//Chaos - Avoiding crash in UWorld::SendAllEndOfFrameUpdates due to duplicating template components/re-runing the construction script on a fully formed hierarchy
	ObjectTemplate->DestroyConstructedComponents();

	FTransform SpawnTransform;

	if (USceneComponent* RootComponent = ObjectTemplate->GetRootComponent())
	{
		SpawnTransform.SetTranslation(RootComponent->GetRelativeLocation());
		SpawnTransform.SetRotation(RootComponent->GetRelativeRotation().Quaternion());
		SpawnTransform.SetScale3D(RootComponent->GetRelativeScale3D());
	}
	else
	{
		SpawnTransform = Spawnable.SpawnTransform;
	}

	{
		// Disable all particle components so that they don't auto fire as soon as the actor is spawned. The particles should be triggered through the particle track.
		for (UActorComponent* Component : ObjectTemplate->GetComponents())
		{
			if (UParticleSystemComponent* ParticleComponent = Cast<UParticleSystemComponent>(Component))
			{
				// The particle needs to be set inactive in case its template was active.
				ParticleComponent->SetActiveFlag(false);
				Component->bAutoActivate = false;
			}
		}
	}

	AActor* SpawnedActor = WorldContext->SpawnActorAbsolute(ObjectTemplate->GetClass(), SpawnTransform, SpawnInfo);
	if (!SpawnedActor)
	{
		return nullptr;
	}
	
	//UEngine::FCopyPropertiesForUnrelatedObjectsParams CopyParams;
	//CopyParams.bPreserveRootComponent = false;
	//CopyParams.bNotifyObjectReplacement = false;
	//SpawnedActor->UnregisterAllComponents();
	//UEngine::CopyPropertiesForUnrelatedObjects(ObjectTemplate, SpawnedActor, CopyParams);
	//SpawnedActor->RegisterAllComponents();

	// Ensure this spawnable is not a preview actor. Preview actors will not have BeginPlay() called on them.
#if WITH_EDITOR
	SpawnedActor->bIsEditorPreviewActor = false;
#endif

	// tag this actor so we know it was spawned by sequencer
	SpawnedActor->Tags.AddUnique(SequencerActorTag);
	if (bUseNetAddressableName)
	{
		SpawnedActor->SetNetAddressable();
	}

#if WITH_EDITOR
	if (GIsEditor)
	{
		// Explicitly set RF_Transactional on spawned actors so we can undo/redo properties on them.
		SpawnedActor->SetFlags(RF_Transactional);

		for (UActorComponent* Component : SpawnedActor->GetComponents())
		{
			if (Component)
			{
				Component->SetFlags(RF_Transactional);
			}
		}
	}	
#endif

	if (UMovieSceneEntitySystemLinker* Linker = Player.GetEvaluationTemplate().GetEntitySystemLinker())
	{
		if (UMovieSceneDeferredComponentMovementSystem* DeferredMovementSystem = Linker->FindSystem<UMovieSceneDeferredComponentMovementSystem>())
		{
			for (UActorComponent* ActorComponent : SpawnedActor->GetComponents())
			{
				if (USceneComponent* SceneComponent = Cast<USceneComponent>(ActorComponent))
				{
					DeferredMovementSystem->DeferMovementUpdates(SceneComponent);
				}
			}
		}
	}

	const bool bIsDefaultTransform = true;
	SpawnedActor->FinishSpawning(SpawnTransform, bIsDefaultTransform);

#if WITH_EDITOR
	// Don't set the actor label in PIE as this requires flushing async loading.
	if (WorldContext->WorldType == EWorldType::Editor)
	{
		SpawnedActor->SetActorLabel(Spawnable.GetName());
	}
#endif

	return SpawnedActor;
}

void FLevelSequenceActorSpawner::DestroySpawnedObject(UObject& Object)
{
	AActor* Actor = Cast<AActor>(&Object);
	if (!ensure(Actor))
	{
		return;
	}

#if WITH_EDITOR
	if (GIsEditor)
	{
		// Explicitly remove RF_Transactional on spawned actors since we don't want to trasact spawn/destroy events
		Actor->ClearFlags(RF_Transactional);
		for (UActorComponent* Component : Actor->GetComponents())
		{
			if (Component)
			{
				Component->ClearFlags(RF_Transactional);
			}
		}
	}
#endif

	UWorld* World = Actor->GetWorld();
	if (World)
	{
		const bool bNetForce = false;
		const bool bShouldModifyLevel = false;
		World->DestroyActor(Actor, bNetForce, bShouldModifyLevel);
	}
}<|MERGE_RESOLUTION|>--- conflicted
+++ resolved
@@ -97,41 +97,19 @@
 		{
 			ULevelStreaming* LevelStreaming = GetLevelStreaming(DesiredLevelName, WorldContext);
 			if (LevelStreaming && LevelStreaming->GetWorldAsset().IsValid())
-<<<<<<< HEAD
 			{
 				WorldContext = LevelStreaming->GetWorldAsset().Get();
 			}
 			else
 			{
-				// Avoid spamming output, warning only once per level
-				if (!ErrorLevels.Contains(DesiredLevelName))
-				{
-					UE_LOG(LogMovieScene, Warning, TEXT("Can't find sublevel '%s' to spawn '%s' into, defaulting to Persistent level"), *DesiredLevelName.ToString(), *Spawnable.GetName());
-					ErrorLevels.Add(DesiredLevelName);
-				}
-=======
-			{
-				WorldContext = LevelStreaming->GetWorldAsset().Get();
-			}
-			else
-			{
 				UE_LOG(LogMovieScene, Warning, TEXT("Can't find sublevel '%s' to spawn '%s' into, defaulting to Persistent level"), *DesiredLevelName.ToString(), *Spawnable.GetName());
->>>>>>> 6bbb88c8
 			}
 		}
 	}
 
 	if (WorldContext == nullptr)
 	{
-<<<<<<< HEAD
-		if (!ErrorLevels.Contains(DesiredLevelName))
-		{
-			UE_LOG(LogMovieScene, Warning, TEXT("Can't find world to spawn '%s' into, defaulting to Persistent level"), *Spawnable.GetName());
-			ErrorLevels.Add(DesiredLevelName);
-		}
-=======
 		UE_LOG(LogMovieScene, Warning, TEXT("Can't find world to spawn '%s' into, defaulting to Persistent level"), *Spawnable.GetName());
->>>>>>> 6bbb88c8
 
 		WorldContext = GWorld;
 	}
