--- conflicted
+++ resolved
@@ -24,10 +24,6 @@
 {
 	// @todo sequencer: gmp: fix me
 	MovieScene = NewObject<UMovieScene>(this, NAME_None, RF_Transactional);
-<<<<<<< HEAD
-	MovieScene->SetForceFixedFrameIntervalPlayback( true );
-	MovieScene->SetFixedFrameInterval( 1 / 30.0f );
-=======
 
 	const bool bForceFixedPlayback = CVarFixedFrameIntervalPlayback.GetValueOnGameThread() != 0;
 
@@ -52,7 +48,6 @@
 	}
 
 	return NewInstance;
->>>>>>> aaefee4c
 }
 
 void ULevelSequence::PostLoad()
