// Copyright 1998-2019 Epic Games, Inc. All Rights Reserved.

#include "LevelSequenceActor.h"
#include "UObject/ConstructorHelpers.h"
#include "Engine/Texture2D.h"
#include "Components/BillboardComponent.h"
#include "LevelSequenceBurnIn.h"
#include "DefaultLevelSequenceInstanceData.h"
#include "Engine/ActorChannel.h"
#include "Net/UnrealNetwork.h"

#if WITH_EDITOR
	#include "PropertyCustomizationHelpers.h"
	#include "ActorPickerMode.h"
	#include "SceneOutlinerFilters.h"
#endif

ALevelSequenceActor::ALevelSequenceActor(const FObjectInitializer& Init)
	: Super(Init)
{
	USceneComponent* SceneComponent = CreateDefaultSubobject<USceneComponent>(TEXT("SceneComp"));
	RootComponent = SceneComponent;

#if WITH_EDITORONLY_DATA
	UBillboardComponent* SpriteComponent = CreateEditorOnlyDefaultSubobject<UBillboardComponent>(TEXT("Sprite"));

	if (!IsRunningCommandlet())
	{
		// Structure to hold one-time initialization
		struct FConstructorStatics
		{
			ConstructorHelpers::FObjectFinderOptional<UTexture2D> DecalTexture;
			FConstructorStatics() : DecalTexture(TEXT("/Engine/EditorResources/S_LevelSequence")) {}
		};
		static FConstructorStatics ConstructorStatics;

		if (SpriteComponent)
		{
			SpriteComponent->Sprite = ConstructorStatics.DecalTexture.Get();
			SpriteComponent->SetupAttachment(RootComponent);
			SpriteComponent->bIsScreenSizeScaled = true;
			SpriteComponent->bAbsoluteScale = true;
			SpriteComponent->bReceivesDecals = false;
			SpriteComponent->bHiddenInGame = true;
		}
	}
#endif //WITH_EDITORONLY_DATA

	BindingOverrides = Init.CreateDefaultSubobject<UMovieSceneBindingOverrides>(this, "BindingOverrides");
	BurnInOptions = Init.CreateDefaultSubobject<ULevelSequenceBurnInOptions>(this, "BurnInOptions");
	DefaultInstanceData = Init.CreateDefaultSubobject<UDefaultLevelSequenceInstanceData>(this, "InstanceData");

	// SequencePlayer must be a default sub object for it to be replicated correctly
	SequencePlayer = Init.CreateDefaultSubobject<ULevelSequencePlayer>(this, "AnimationPlayer");

	bOverrideInstanceData = false;

	PrimaryActorTick.bCanEverTick = true;
	bAutoPlay_DEPRECATED = false;

	bReplicates = true;
	bReplicatePlayback = false;
}

void ALevelSequenceActor::PostInitProperties()
{
	Super::PostInitProperties();

	// Have to initialize this here as any properties set on default subobjects inside the constructor
	// Get stomped by the CDO's properties when the constructor exits.
	SequencePlayer->SetPlaybackClient(this);
}

bool ALevelSequenceActor::RetrieveBindingOverrides(const FGuid& InBindingId, FMovieSceneSequenceID InSequenceID, TArray<UObject*, TInlineAllocator<1>>& OutObjects) const
{
	return BindingOverrides->LocateBoundObjects(InBindingId, InSequenceID, OutObjects);
}

UObject* ALevelSequenceActor::GetInstanceData() const
{
	return bOverrideInstanceData ? DefaultInstanceData : nullptr;
}

ULevelSequencePlayer* ALevelSequenceActor::GetSequencePlayer() const
{
	return SequencePlayer && SequencePlayer->GetSequence() ? SequencePlayer : nullptr;
}

void ALevelSequenceActor::SetReplicatePlayback(bool bInReplicatePlayback)
{
	bReplicatePlayback = bInReplicatePlayback;
	SetReplicates(bReplicatePlayback);
}

bool ALevelSequenceActor::ReplicateSubobjects(UActorChannel* Channel, FOutBunch* Bunch, FReplicationFlags* RepFlags)
{
	bool bWroteSomething = Super::ReplicateSubobjects(Channel, Bunch, RepFlags);

	bWroteSomething |= Channel->ReplicateSubobject(SequencePlayer, *Bunch, *RepFlags);

	return bWroteSomething;
}

void ALevelSequenceActor::GetLifetimeReplicatedProps(TArray<FLifetimeProperty>& OutLifetimeProps) const
{
	Super::GetLifetimeReplicatedProps(OutLifetimeProps);

	DOREPLIFETIME(ALevelSequenceActor, SequencePlayer);
}

void ALevelSequenceActor::PostInitializeComponents()
{
	Super::PostInitializeComponents();

	SetReplicates(bReplicatePlayback);
	InitializePlayer();
}

void ALevelSequenceActor::BeginPlay()
{
	Super::BeginPlay();

	RefreshBurnIn();

	if (PlaybackSettings.bAutoPlay)
	{
		SequencePlayer->Play();
	}
}

void ALevelSequenceActor::Tick(float DeltaSeconds)
{
	Super::Tick(DeltaSeconds);

	if (SequencePlayer)
	{
		SequencePlayer->Update(DeltaSeconds);
	}
}

void ALevelSequenceActor::PostLoad()
{
	Super::PostLoad();

	// If autoplay was previously enabled, initialize the playback settings to autoplay
	if (bAutoPlay_DEPRECATED)
	{
		PlaybackSettings.bAutoPlay = bAutoPlay_DEPRECATED;
		bAutoPlay_DEPRECATED = false;
	}

	// ~~~~~~~~~~~~~~~~~~~~~~~~~~~~~~~~~~~~~~~~~~~~~~~~~~~~~~~~~~~~~~~~~~~~~~~~~~~~~~~~~~~~~~~~~~~~~~~~~~~
	// We intentionally do not attempt to load any asset in PostLoad other than by way of LoadPackageAsync
	// since under some circumstances it is possible for the sequence to only be partially loaded.
	// ~~~~~~~~~~~~~~~~~~~~~~~~~~~~~~~~~~~~~~~~~~~~~~~~~~~~~~~~~~~~~~~~~~~~~~~~~~~~~~~~~~~~~~~~~~~~~~~~~~~

	UWorld* LocalWorld = GetWorld();
	if (LevelSequence.IsValid() && LocalWorld && LocalWorld->IsGameWorld())
	{
		// If we're async loading and we don't have the sequence asset loaded, schedule a load for it
		ULevelSequence* LevelSequenceAsset = GetSequence();
		if (!LevelSequenceAsset && IsAsyncLoading())
		{
			LoadPackageAsync(LevelSequence.GetLongPackageName(), FLoadPackageAsyncDelegate::CreateUObject(this, &ALevelSequenceActor::OnSequenceLoaded));
		}
	}

#if WITH_EDITORONLY_DATA
	// Fix sprite component so that it's attached to the root component. In the past, the sprite component was the root component.
	UBillboardComponent* SpriteComponent = FindComponentByClass<UBillboardComponent>();
	if (SpriteComponent && SpriteComponent->GetAttachParent() != RootComponent)
	{
		SpriteComponent->SetupAttachment(RootComponent);
	}
#endif
}

ULevelSequence* ALevelSequenceActor::GetSequence() const
{
	return Cast<ULevelSequence>(LevelSequence.ResolveObject());
}

ULevelSequence* ALevelSequenceActor::LoadSequence() const
{
	return Cast<ULevelSequence>(LevelSequence.TryLoad());
}

void ALevelSequenceActor::SetSequence(ULevelSequence* InSequence)
{
	if (!SequencePlayer->IsPlaying())
	{
		LevelSequence = InSequence;

		// cbb: should ideally null out the template and player when no sequence is assigned, but that's currently not possible
		if (InSequence)
		{
			SequencePlayer->Initialize(InSequence, GetLevel(), PlaybackSettings);
		}
	}
}

void ALevelSequenceActor::InitializePlayer()
{
	if (LevelSequence.IsValid() && GetWorld()->IsGameWorld())
	{
		// Attempt to reslove the asset without loading it
		ULevelSequence* LevelSequenceAsset = GetSequence();
		if (LevelSequenceAsset)
		{
			// Level sequence is already loaded. Initialize the player if it's not already initialized with this sequence
			if (LevelSequenceAsset != SequencePlayer->GetSequence())
			{
				SequencePlayer->Initialize(LevelSequenceAsset, GetLevel(), PlaybackSettings);
			}
		}
		else if (!IsAsyncLoading())
		{
			LevelSequenceAsset = LoadSequence();
			if (LevelSequenceAsset != SequencePlayer->GetSequence())
			{
				SequencePlayer->Initialize(LevelSequenceAsset, GetLevel(), PlaybackSettings);
			}
		}
		else
		{
			LoadPackageAsync(LevelSequence.GetLongPackageName(), FLoadPackageAsyncDelegate::CreateUObject(this, &ALevelSequenceActor::OnSequenceLoaded));
		}
	}
}

void ALevelSequenceActor::OnSequenceLoaded(const FName& PackageName, UPackage* Package, EAsyncLoadingResult::Type Result)
{
<<<<<<< HEAD
	ULevelSequence* LevelSequenceAsset = GetSequence(true, true);

	UWorld* World = GetWorld();

	if (World && World->IsGameWorld() && (LevelSequenceAsset != nullptr))
	{
		FMovieSceneSequencePlaybackSettings PlaybackSettingsCopy = PlaybackSettings;

		PlaybackSettingsCopy.BindingOverrides = BindingOverrides;
		if (bOverrideInstanceData)
		{
			PlaybackSettingsCopy.InstanceData = DefaultInstanceData;
		}

		SequencePlayer = NewObject<ULevelSequencePlayer>(this, "AnimationPlayer");
		SequencePlayer->Initialize(LevelSequenceAsset, World, PlaybackSettingsCopy);
		SequencePlayer->SetEventReceivers(TArray<UObject*>(AdditionalEventReceivers));

		RefreshBurnIn();

		if (bAutoPlay)
=======
	if (Result == EAsyncLoadingResult::Succeeded)
	{
		ULevelSequence* LevelSequenceAsset = GetSequence();
		if (SequencePlayer->GetSequence() != LevelSequenceAsset)
>>>>>>> 5edfa17c
		{
			SequencePlayer->Initialize(LevelSequenceAsset, GetLevel(), PlaybackSettings);
		}
	}
}

void ALevelSequenceActor::RefreshBurnIn()
{
	if (BurnInInstance)
	{
		BurnInInstance->RemoveFromViewport();
		BurnInInstance = nullptr;
	}
	
	if (BurnInOptions && BurnInOptions->bUseBurnIn)
	{
		// Create the burn-in if necessary
		UClass* Class = BurnInOptions->BurnInClass.TryLoadClass<ULevelSequenceBurnIn>();
		if (Class)
		{
			BurnInInstance = CreateWidget<ULevelSequenceBurnIn>(GetWorld(), Class);
			if (BurnInInstance)
			{
				// Ensure we have a valid settings object if possible
				BurnInOptions->ResetSettings();

				BurnInInstance->SetSettings(BurnInOptions->Settings);
				BurnInInstance->TakeSnapshotsFrom(*this);
				BurnInInstance->AddToViewport();
			}
		}
	}
}



#if WITH_EDITOR

void FBoundActorProxy::Initialize(TSharedPtr<IPropertyHandle> InPropertyHandle)
{
	ReflectedProperty = InPropertyHandle;

	UObject* Object = nullptr;
	ReflectedProperty->GetValue(Object);
	BoundActor = Cast<AActor>(Object);

	ReflectedProperty->SetOnPropertyValueChanged(FSimpleDelegate::CreateRaw(this, &FBoundActorProxy::OnReflectedPropertyChanged));
}

void FBoundActorProxy::OnReflectedPropertyChanged()
{
	UObject* Object = nullptr;
	ReflectedProperty->GetValue(Object);
	BoundActor = Cast<AActor>(Object);
}

TSharedPtr<FStructOnScope> ALevelSequenceActor::GetObjectPickerProxy(TSharedPtr<IPropertyHandle> ObjectPropertyHandle)
{
	TSharedRef<FStructOnScope> Struct = MakeShared<FStructOnScope>(FBoundActorProxy::StaticStruct());
	reinterpret_cast<FBoundActorProxy*>(Struct->GetStructMemory())->Initialize(ObjectPropertyHandle);
	return Struct;
}

void ALevelSequenceActor::UpdateObjectFromProxy(FStructOnScope& Proxy, IPropertyHandle& ObjectPropertyHandle)
{
	UObject* BoundActor = reinterpret_cast<FBoundActorProxy*>(Proxy.GetStructMemory())->BoundActor;
	ObjectPropertyHandle.SetValue(BoundActor);
}

bool ALevelSequenceActor::GetReferencedContentObjects(TArray<UObject*>& Objects) const
{
	ULevelSequence* LevelSequenceAsset = LoadSequence();

	if (LevelSequenceAsset)
	{
		Objects.Add(LevelSequenceAsset);
	}

	Super::GetReferencedContentObjects(Objects);

	return true;
}

#endif



ULevelSequenceBurnInOptions::ULevelSequenceBurnInOptions(const FObjectInitializer& Init)
	: Super(Init)
	, bUseBurnIn(false)
	, BurnInClass(TEXT("/Engine/Sequencer/DefaultBurnIn.DefaultBurnIn_C"))
	, Settings(nullptr)
{
}

void ULevelSequenceBurnInOptions::SetBurnIn(FSoftClassPath InBurnInClass)
{
	BurnInClass = InBurnInClass;
	
	// Attempt to load the settings class from the BurnIn class and assign it to our local Settings object.
	ResetSettings();
}


void ULevelSequenceBurnInOptions::ResetSettings()
{
	UClass* Class = BurnInClass.TryLoadClass<ULevelSequenceBurnIn>();
	if (Class)
	{
		TSubclassOf<ULevelSequenceBurnInInitSettings> SettingsClass = Cast<ULevelSequenceBurnIn>(Class->GetDefaultObject())->GetSettingsClass();
		if (SettingsClass)
		{
			if (!Settings || !Settings->IsA(SettingsClass))
			{
				if (Settings)
				{
					Settings->Rename(*MakeUniqueObjectName(this, ULevelSequenceBurnInInitSettings::StaticClass(), "Settings_EXPIRED").ToString());
				}
				
				Settings = NewObject<ULevelSequenceBurnInInitSettings>(this, SettingsClass, "Settings");
				Settings->SetFlags(GetMaskedFlags(RF_PropagateToSubObjects));
			}
		}
		else
		{
			Settings = nullptr;
		}
	}
	else
	{
		Settings = nullptr;
	}
}

#if WITH_EDITOR

void ULevelSequenceBurnInOptions::PostEditChangeProperty( FPropertyChangedEvent& PropertyChangedEvent)
{
	FName PropertyName = (PropertyChangedEvent.Property != nullptr) ? PropertyChangedEvent.Property->GetFName() : NAME_None;

	if (PropertyName == GET_MEMBER_NAME_CHECKED(ULevelSequenceBurnInOptions, bUseBurnIn) || PropertyName == GET_MEMBER_NAME_CHECKED(ULevelSequenceBurnInOptions, BurnInClass))
	{
		ResetSettings();
	}

	Super::PostEditChangeProperty(PropertyChangedEvent);
}

#endif // WITH_EDITOR<|MERGE_RESOLUTION|>--- conflicted
+++ resolved
@@ -230,34 +230,10 @@
 
 void ALevelSequenceActor::OnSequenceLoaded(const FName& PackageName, UPackage* Package, EAsyncLoadingResult::Type Result)
 {
-<<<<<<< HEAD
-	ULevelSequence* LevelSequenceAsset = GetSequence(true, true);
-
-	UWorld* World = GetWorld();
-
-	if (World && World->IsGameWorld() && (LevelSequenceAsset != nullptr))
-	{
-		FMovieSceneSequencePlaybackSettings PlaybackSettingsCopy = PlaybackSettings;
-
-		PlaybackSettingsCopy.BindingOverrides = BindingOverrides;
-		if (bOverrideInstanceData)
-		{
-			PlaybackSettingsCopy.InstanceData = DefaultInstanceData;
-		}
-
-		SequencePlayer = NewObject<ULevelSequencePlayer>(this, "AnimationPlayer");
-		SequencePlayer->Initialize(LevelSequenceAsset, World, PlaybackSettingsCopy);
-		SequencePlayer->SetEventReceivers(TArray<UObject*>(AdditionalEventReceivers));
-
-		RefreshBurnIn();
-
-		if (bAutoPlay)
-=======
 	if (Result == EAsyncLoadingResult::Succeeded)
 	{
 		ULevelSequence* LevelSequenceAsset = GetSequence();
 		if (SequencePlayer->GetSequence() != LevelSequenceAsset)
->>>>>>> 5edfa17c
 		{
 			SequencePlayer->Initialize(LevelSequenceAsset, GetLevel(), PlaybackSettings);
 		}
