// Copyright Epic Games, Inc. All Rights Reserved.

#include "LevelSequencePlayer.h"
#include "Engine/GameInstance.h"
#include "GameFramework/Actor.h"
#include "MovieScene.h"
#include "Misc/CoreDelegates.h"
#include "EngineGlobals.h"
#include "Engine/Level.h"
#include "Camera/PlayerCameraManager.h"
#include "UObject/Package.h"
#include "GameFramework/PlayerController.h"
#include "Camera/CameraComponent.h"
#include "Tickable.h"
#include "Engine/LevelScriptActor.h"
#include "MovieSceneCommonHelpers.h"
#include "Sections/MovieSceneSubSection.h"
#include "LevelSequenceSpawnRegister.h"
#include "Engine/Engine.h"
#include "Engine/LevelStreaming.h"
#include "Engine/LocalPlayer.h"
#include "Tracks/MovieSceneCinematicShotTrack.h"
#include "Sections/MovieSceneCinematicShotSection.h"
#include "Systems/MovieSceneMotionVectorSimulationSystem.h"
#include "EntitySystem/MovieSceneEntitySystemLinker.h"
#include "LevelSequenceActor.h"
#include "Modules/ModuleManager.h"
#include "LevelUtils.h"
#include "ProfilingDebugging/CsvProfiler.h"
#include "LevelSequenceModule.h"
#include "Generators/MovieSceneEasingCurves.h"

#include UE_INLINE_GENERATED_CPP_BY_NAME(LevelSequencePlayer)

/* ULevelSequencePlayer structors
 *****************************************************************************/

ULevelSequencePlayer::ULevelSequencePlayer(const FObjectInitializer& ObjectInitializer)
	: Super(ObjectInitializer)
{}


/* ULevelSequencePlayer interface
 *****************************************************************************/

ULevelSequencePlayer* ULevelSequencePlayer::CreateLevelSequencePlayer(UObject* WorldContextObject, ULevelSequence* InLevelSequence, FMovieSceneSequencePlaybackSettings Settings, ALevelSequenceActor*& OutActor)
{
	if (InLevelSequence == nullptr)
	{
		return nullptr;
	}

	UWorld* World = GEngine->GetWorldFromContextObject(WorldContextObject, EGetWorldErrorMode::LogAndReturnNull);
	if (World == nullptr || World->bIsTearingDown)
	{
		return nullptr;
	}

	FActorSpawnParameters SpawnParams;
	SpawnParams.SpawnCollisionHandlingOverride = ESpawnActorCollisionHandlingMethod::AlwaysSpawn;
	SpawnParams.ObjectFlags |= RF_Transient;
	SpawnParams.bAllowDuringConstructionScript = true;

	// Defer construction for autoplay so that BeginPlay() is called
	SpawnParams.bDeferConstruction = true;

	ALevelSequenceActor* Actor = World->SpawnActor<ALevelSequenceActor>(SpawnParams);

	Actor->PlaybackSettings = Settings;
	Actor->SequencePlayer->SetPlaybackSettings(Settings);

	Actor->SetSequence(InLevelSequence);

	Actor->InitializePlayer();
	OutActor = Actor;

	FTransform DefaultTransform;
	Actor->FinishSpawning(DefaultTransform);

	return Actor->SequencePlayer;
}

/* ULevelSequencePlayer implementation
 *****************************************************************************/

void ULevelSequencePlayer::Initialize(ULevelSequence* InLevelSequence, ULevel* InLevel, const FLevelSequenceCameraSettings& InCameraSettings)
{
	// Never use the level to resolve bindings unless we're playing back within a streamed or instanced level
	StreamedLevelAssetPath = FTopLevelAssetPath();

	World = InLevel->OwningWorld;
	Level = InLevel;
	CameraSettings = InCameraSettings;
	// Default to owning world (to resolve AlwaysLoaded actors not part of a Streaming Level and Disabled Streaming World Partitions)
	StreamingWorld = World;
	// Construct the path to the level asset that the streamed level relates to
	ULevelStreaming* LevelStreaming = FLevelUtils::FindStreamingLevel(InLevel);
	if (LevelStreaming)
	{
<<<<<<< HEAD
		// All ULevelStreaming objects live in the owning world but if we are streaming a World Partition persistent level it will be returned as the StreamingWorld for all it's 
		// ULevelStreaming cells. This streaming world should be used to resolve bindings.
		if (UWorld* StreamingWorld = LevelStreaming->GetStreamingWorld(); StreamingWorld && (StreamingWorld != World))
		{
			Level = StreamingWorld->PersistentLevel;
			LevelStreaming = FLevelUtils::FindStreamingLevel(Level.Get());
=======
		// If we are streaming the persistent level of a World Partition
		if (UWorldPartition* WorldPartition = InLevel->GetWorldPartition())
		{
			StreamingWorld = InLevel->GetTypedOuter<UWorld>();
		}
		else
		{
			// All ULevelStreaming objects live in the owning world but if we are streaming a World Partition persistent level it will be returned as the StreamingWorld for all it's 
			// ULevelStreaming cells. This streaming world should be used to resolve bindings.
			StreamingWorld = LevelStreaming->GetStreamingWorld();
			if (StreamingWorld.IsValid() && (StreamingWorld != World))
			{
				Level = StreamingWorld->PersistentLevel;
				LevelStreaming = FLevelUtils::FindStreamingLevel(Level.Get());
			}
>>>>>>> 4af6daef
		}
	}
		
	if (LevelStreaming)
	{
		// StreamedLevelPackage is a package name of the form /Game/Folder/MapName, not a full asset path
		FString StreamedLevelPackage = ((LevelStreaming->PackageNameToLoad == NAME_None) ? LevelStreaming->GetWorldAssetPackageFName() : LevelStreaming->PackageNameToLoad).ToString();

		int32 SlashPos = 0;
		if (StreamedLevelPackage.FindLastChar('/', SlashPos) && SlashPos < StreamedLevelPackage.Len()-1)
		{
			StreamedLevelAssetPath = FTopLevelAssetPath(*StreamedLevelPackage, &StreamedLevelPackage[SlashPos+1]);
		}
	}

	SpawnRegister = MakeShareable(new FLevelSequenceSpawnRegister);
	UMovieSceneSequencePlayer::Initialize(InLevelSequence);
}

void ULevelSequencePlayer::ResolveBoundObjects(const FGuid& InBindingId, FMovieSceneSequenceID SequenceID, UMovieSceneSequence& InSequence, UObject* ResolutionContext, TArray<UObject*, TInlineAllocator<1>>& OutObjects) const
{
	bool bAllowDefault = PlaybackClient ? PlaybackClient->RetrieveBindingOverrides(InBindingId, SequenceID, OutObjects) : true;

	if (bAllowDefault)
	{
		if (StreamedLevelAssetPath.IsValid() && ResolutionContext && ResolutionContext->IsA<UWorld>())
		{
			ResolutionContext = Level.Get();
		}

		if (ULevelSequence* LevelSequence = Cast<ULevelSequence>(&InSequence))
		{
			FLevelSequenceBindingReference::FResolveBindingParams Params;
			Params.StreamedLevelAssetPath = StreamedLevelAssetPath;
			
			if (ALevelSequenceActor* LevelSequenceActor = GetTypedOuter<ALevelSequenceActor>(); LevelSequenceActor && LevelSequenceActor->GetWorldPartitionResolveData().IsValid())
			{
				Params.WorldPartitionResolveData = &LevelSequenceActor->GetWorldPartitionResolveData();
				check(StreamingWorld.IsValid());
				Params.StreamingWorld = StreamingWorld.Get();
			}
			
			LevelSequence->LocateBoundObjects(InBindingId, ResolutionContext, Params, OutObjects);
		}
		else
		{
			InSequence.LocateBoundObjects(InBindingId, ResolutionContext, OutObjects);
		}
	}
}

bool ULevelSequencePlayer::CanPlay() const
{
	return World.IsValid();
}

void ULevelSequencePlayer::OnStartedPlaying()
{
	EnableCinematicMode(true);
}

void ULevelSequencePlayer::OnStopped()
{
	EnableCinematicMode(false);

	if (World != nullptr && World->GetGameInstance() != nullptr)
	{
		APlayerController* PC = World->GetGameInstance()->GetFirstLocalPlayerController();

		if (PC != nullptr)
		{
			if (PC->PlayerCameraManager)
			{
				PC->PlayerCameraManager->bClientSimulatingViewTarget = false;
			}
		}
	}

	LastCameraObject = nullptr;
	LastViewTarget.Reset();
	LastLocalPlayer.Reset();
	LastAspectRatioAxisConstraint.Reset();
}

void ULevelSequencePlayer::UpdateMovieSceneInstance(FMovieSceneEvaluationRange InRange, EMovieScenePlayerStatus::Type PlayerStatus, const FMovieSceneUpdateArgs& Args)
{
	UMovieSceneSequencePlayer::UpdateMovieSceneInstance(InRange, PlayerStatus, Args);

	// TODO-ludovic: we should move this to a post-evaluation callback when the evaluation is asynchronous.
	FLevelSequencePlayerSnapshot NewSnapshot;
	TakeFrameSnapshot(NewSnapshot);

	if (!PreviousSnapshot.IsSet() || PreviousSnapshot.GetValue().CurrentShotName != NewSnapshot.CurrentShotName)
	{
		CSV_EVENT_GLOBAL(TEXT("%s"), *NewSnapshot.CurrentShotName);
		//UE_LOG(LogMovieScene, Log, TEXT("Shot evaluated: '%s'"), *NewSnapshot.CurrentShotName);
	}

	PreviousSnapshot = NewSnapshot;
}

/* IMovieScenePlayer interface
 *****************************************************************************/

TTuple<EViewTargetBlendFunction, float> BuiltInEasingTypeToBlendFunction(EMovieSceneBuiltInEasing EasingType)
{
	using Return = TTuple<EViewTargetBlendFunction, float>;
	switch (EasingType)
	{
		case EMovieSceneBuiltInEasing::Linear:
			return Return(EViewTargetBlendFunction::VTBlend_Linear, 1.f);

		case EMovieSceneBuiltInEasing::QuadIn:
			return Return(EViewTargetBlendFunction::VTBlend_EaseIn, 2);
		case EMovieSceneBuiltInEasing::QuadOut:
			return Return(EViewTargetBlendFunction::VTBlend_EaseOut, 2);
		case EMovieSceneBuiltInEasing::QuadInOut:
			return Return(EViewTargetBlendFunction::VTBlend_EaseInOut, 2);

		case EMovieSceneBuiltInEasing::CubicIn:
			return Return(EViewTargetBlendFunction::VTBlend_EaseIn, 3);
		case EMovieSceneBuiltInEasing::CubicOut:
			return Return(EViewTargetBlendFunction::VTBlend_EaseOut, 3);
		case EMovieSceneBuiltInEasing::CubicInOut:
			return Return(EViewTargetBlendFunction::VTBlend_EaseInOut, 3);

		case EMovieSceneBuiltInEasing::QuartIn:
			return Return(EViewTargetBlendFunction::VTBlend_EaseIn, 4);
		case EMovieSceneBuiltInEasing::QuartOut:
			return Return(EViewTargetBlendFunction::VTBlend_EaseOut, 4);
		case EMovieSceneBuiltInEasing::QuartInOut:
			return Return(EViewTargetBlendFunction::VTBlend_EaseInOut, 4);

		case EMovieSceneBuiltInEasing::QuintIn:
			return Return(EViewTargetBlendFunction::VTBlend_EaseIn, 5);
		case EMovieSceneBuiltInEasing::QuintOut:
			return Return(EViewTargetBlendFunction::VTBlend_EaseOut, 5);
		case EMovieSceneBuiltInEasing::QuintInOut:
			return Return(EViewTargetBlendFunction::VTBlend_EaseInOut, 5);

		// UNSUPPORTED
		case EMovieSceneBuiltInEasing::SinIn:
		case EMovieSceneBuiltInEasing::SinOut:
		case EMovieSceneBuiltInEasing::SinInOut:
		case EMovieSceneBuiltInEasing::CircIn:
		case EMovieSceneBuiltInEasing::CircOut:
		case EMovieSceneBuiltInEasing::CircInOut:
		case EMovieSceneBuiltInEasing::ExpoIn:
		case EMovieSceneBuiltInEasing::ExpoOut:
		case EMovieSceneBuiltInEasing::ExpoInOut:
			break;
	}
	return Return(EViewTargetBlendFunction::VTBlend_Linear, 1.f);
}

void ULevelSequencePlayer::ValidateLastViewTarget(UObject* CameraObject, AActor* ViewTarget)
{
	if (!LastViewTarget.IsValid())
	{
		// If we had another level sequence playing before us, we don't want to cache its last camera. Let's see if
		// we can instead ask it what its LastViewTarget was, so that we get what the actual previous view target was
		// before any sequence started to play.
		TArray<IMovieScenePlayer*> ActivePlayers;
		const bool bOnlyEvaluatingPlayers = true;
		IMovieScenePlayer::Get(ActivePlayers, bOnlyEvaluatingPlayers);
		for (IMovieScenePlayer* ActivePlayer : ActivePlayers)
		{
			UObject* PlayerObject = ActivePlayer->AsUObject();
			if (!PlayerObject)
			{
				continue;
			}


			ULevelSequencePlayer* PreviousLevelSequencePlayer = Cast<ULevelSequencePlayer>(PlayerObject);
			if (!PreviousLevelSequencePlayer || PreviousLevelSequencePlayer == this)
			{
				continue;
			}

			if (PreviousLevelSequencePlayer->LastViewTarget.IsValid())
			{
				LastViewTarget = PreviousLevelSequencePlayer->LastViewTarget;
				break;
			}
		}
	}

	if (!LastViewTarget.IsValid() || (ViewTarget != nullptr && ViewTarget != CameraObject && ViewTarget != LastCameraObject))
	{
		LastViewTarget = ViewTarget;
	}
}

void ULevelSequencePlayer::UpdateCameraCut(UObject* CameraObject, const EMovieSceneCameraCutParams& CameraCutParams)
{
	UCameraComponent* CameraComponent = MovieSceneHelpers::CameraComponentFromRuntimeObject(CameraObject);
	if (CameraComponent && CameraComponent->GetOwner() != CameraObject)
	{
		CameraObject = CameraComponent->GetOwner();
	}

	CachedCameraComponent = CameraComponent;
	
	if (World == nullptr || World->GetGameInstance() == nullptr)
	{
		return;
	}

	// skip missing player controller
	APlayerController* PC = World->GetGameInstance()->GetFirstLocalPlayerController();

	if (PC == nullptr)
	{
		// If we are releasing view target control but can't actually do it because game state has been
		// torn down, see if we can at least restore aspect ratio axis constraint. This fixes a bug
		// where the wrong constraint carries over to a new level if the level change was executed
		// while we were playing the sequence.
		if (CameraObject == nullptr && LastAspectRatioAxisConstraint.IsSet())
		{
			if (ULocalPlayer* LocalPlayer = LastLocalPlayer.Get())
			{
				LocalPlayer->AspectRatioAxisConstraint = LastAspectRatioAxisConstraint.GetValue();
			}
		}
		return;
	}

	// skip same view target
	AActor* ViewTarget = PC->GetViewTarget();

	if (!CanUpdateCameraCut())
	{
		return;
	}

	if (CameraObject == ViewTarget)
	{
		if (CameraCutParams.bJumpCut)
		{
			if (PC->PlayerCameraManager)
			{
				PC->PlayerCameraManager->SetGameCameraCutThisFrame();
			}

			if (CameraComponent)
			{
				CameraComponent->NotifyCameraCut();
			}

			if (UMovieSceneMotionVectorSimulationSystem* MotionVectorSim = RootTemplateInstance.GetEntitySystemLinker()->FindSystem<UMovieSceneMotionVectorSimulationSystem>())
			{
				MotionVectorSim->SimulateAllTransforms();
			}
		}

		// If we just started a new sequence that happens to give control to the same camera actor as
		// the previous sequence, we end up here for an early out, but we also miss on setting out LastViewTarget,
		// so let's check we have a valid one.
		ValidateLastViewTarget(CameraObject, ViewTarget);

		return;
	}

	// skip unlocking if the current view target differs
	AActor* UnlockIfCameraActor = Cast<AActor>(CameraCutParams.UnlockIfCameraObject);

	// if unlockIfCameraActor is valid, release lock if currently locked to object
	if (CameraObject == nullptr && UnlockIfCameraActor != nullptr && UnlockIfCameraActor != ViewTarget)
	{
		return;
	}

	// override the player controller's view target
	AActor* CameraActor = Cast<AActor>(CameraObject);
	ULocalPlayer* LocalPlayer = PC->GetLocalPlayer();

	// if the camera object is null, use the last view target so that it is restored to the state before the sequence takes control
	bool bRestoreAspectRatioConstraint = false;
	if (CameraActor == nullptr)
	{
		CameraActor = LastViewTarget.Get();
		CameraObject = CameraActor;

		// Skip if the last view target is the same as the current view target so that there's no additional camera cut
		// In this case, restore the aspect ratio axis constraint right away before exiting.
		if (CameraActor == ViewTarget)
		{
			if (LocalPlayer && LastAspectRatioAxisConstraint.IsSet())
			{
				LocalPlayer->AspectRatioAxisConstraint = LastAspectRatioAxisConstraint.GetValue();
			}
			return;
		}
		// Otherwise, remember to restore the aspect ratio axis constraint later in this function.
		bRestoreAspectRatioConstraint = true;
	}

	// Save the last view target/aspect ratio constraint/etc. so that it can all be restored when the camera object is null.
<<<<<<< HEAD
	if (!LastViewTarget.IsValid())
=======
	ValidateLastViewTarget(CameraObject, ViewTarget);

	if (!LastLocalPlayer.IsValid() || (LocalPlayer != LastLocalPlayer))
>>>>>>> 4af6daef
	{
		LastLocalPlayer = LocalPlayer;
	}
	if (!LastAspectRatioAxisConstraint.IsSet())
	{
		if (LocalPlayer != nullptr)
		{
			LastAspectRatioAxisConstraint = LocalPlayer->AspectRatioAxisConstraint;
		}
	}

	LastCameraObject = CameraObject;

	bool bDoSetViewTarget = true;
	FViewTargetTransitionParams TransitionParams;
	if (CameraCutParams.BlendType.IsSet())
	{
		UE_LOG(LogLevelSequence, Log, TEXT("Blending into new camera cut: '%s' -> '%s' (blend time: %f)"),
			(ViewTarget ? *ViewTarget->GetName() : TEXT("None")),
			(CameraObject ? *CameraObject->GetName() : TEXT("None")),
			TransitionParams.BlendTime);

<<<<<<< HEAD
=======
		const float PlayRateFactor = PlaybackSettings.PlayRate != 0.f ? (1.f / PlaybackSettings.PlayRate) : 1.f;

>>>>>>> 4af6daef
		// Convert known easing functions to their corresponding view target blend parameters.
		TTuple<EViewTargetBlendFunction, float> BlendFunctionAndExp = BuiltInEasingTypeToBlendFunction(CameraCutParams.BlendType.GetValue());
		TransitionParams.BlendTime = CameraCutParams.BlendTime * PlayRateFactor;
		TransitionParams.bLockOutgoing = CameraCutParams.bLockPreviousCamera;
		TransitionParams.BlendFunction = BlendFunctionAndExp.Get<0>();
		TransitionParams.BlendExp = BlendFunctionAndExp.Get<1>();

		// Calling SetViewTarget on a camera that we are currently transitioning to will 
		// result in that transition being aborted, and the view target being set immediately.
		// We want to avoid that, so let's leave the transition running if it's the case.
		if (PC->PlayerCameraManager != nullptr)
		{
			const AActor* CurViewTarget = PC->PlayerCameraManager->ViewTarget.Target;
			const AActor* PendingViewTarget = PC->PlayerCameraManager->PendingViewTarget.Target;
			if (CameraActor != nullptr && PendingViewTarget == CameraActor)
			{
				UE_LOG(LogLevelSequence, Log, TEXT("Camera transition aborted, we are already blending towards the intended camera"));
				bDoSetViewTarget = false;
			}
		}
	}
	else
	{
		UE_LOG(LogLevelSequence, Log, TEXT("Starting new camera cut: '%s'"),
			(CameraObject ? *CameraObject->GetName() : TEXT("None")));
	}
	if (bDoSetViewTarget)
	{
		PC->SetViewTarget(CameraActor, TransitionParams);
	}

	// Set or restore the aspect ratio constraint if we were overriding it for this sequence.
	if (LocalPlayer != nullptr && CameraSettings.bOverrideAspectRatioAxisConstraint)
	{
		if (bRestoreAspectRatioConstraint)
		{
			check(LastAspectRatioAxisConstraint.IsSet());
			if (LastAspectRatioAxisConstraint.IsSet())
			{
				LocalPlayer->AspectRatioAxisConstraint = LastAspectRatioAxisConstraint.GetValue();
			}
		}
		else
		{
			LocalPlayer->AspectRatioAxisConstraint = CameraSettings.AspectRatioAxisConstraint;
		}
	}

	// we want to notify of cuts on hard cuts and time jumps, but not on blend cuts
	const bool bIsStraightCut = !CameraCutParams.BlendType.IsSet() || CameraCutParams.bJumpCut;

	if (CameraComponent && bIsStraightCut)
	{
		CameraComponent->NotifyCameraCut();
	}

	if (PC->PlayerCameraManager)
	{
		PC->PlayerCameraManager->bClientSimulatingViewTarget = (CameraActor != nullptr);

		if (bIsStraightCut)
		{
			PC->PlayerCameraManager->SetGameCameraCutThisFrame();
		}
	}

	if (bIsStraightCut)
	{
		if (UMovieSceneMotionVectorSimulationSystem* MotionVectorSim = RootTemplateInstance.GetEntitySystemLinker()->FindSystem<UMovieSceneMotionVectorSimulationSystem>())
		{
			MotionVectorSim->SimulateAllTransforms();
		}

		if (OnCameraCut.IsBound())
		{
			OnCameraCut.Broadcast(CameraComponent);
		}
	}
}

UObject* ULevelSequencePlayer::GetPlaybackContext() const
{
	return World.Get();
}

TArray<UObject*> ULevelSequencePlayer::GetEventContexts() const
{
	TArray<UObject*> EventContexts;
	if (World.IsValid())
	{
		GetEventContexts(*World, EventContexts);
	}

	return EventContexts;
}

void ULevelSequencePlayer::GetEventContexts(UWorld& InWorld, TArray<UObject*>& OutContexts)
{
	if (InWorld.GetLevelScriptActor())
	{
		OutContexts.Add(InWorld.GetLevelScriptActor());
	}

	for (ULevelStreaming* StreamingLevel : InWorld.GetStreamingLevels())
	{
		if (StreamingLevel && StreamingLevel->GetLevelScriptActor())
		{
			OutContexts.Add(StreamingLevel->GetLevelScriptActor());
		}
	}
}

void ULevelSequencePlayer::TakeFrameSnapshot(FLevelSequencePlayerSnapshot& OutSnapshot) const
{
	if (!ensure(Sequence))
	{
		return;
	}

	// In Play Rate Resolution
	const FFrameTime StartTimeWithoutWarmupFrames = SnapshotOffsetTime.IsSet() ? StartTime + SnapshotOffsetTime.GetValue() : StartTime;
	const FFrameTime CurrentPlayTime = PlayPosition.GetCurrentPosition();
	// In Playback Resolution
	const FFrameTime CurrentSequenceTime		  = ConvertFrameTime(CurrentPlayTime, PlayPosition.GetInputRate(), PlayPosition.GetOutputRate());

	OutSnapshot.RootTime = FQualifiedFrameTime(CurrentPlayTime, PlayPosition.GetInputRate());
	OutSnapshot.RootName = Sequence->GetName();

	OutSnapshot.CurrentShotName = OutSnapshot.RootName;
	OutSnapshot.CurrentShotLocalTime = FQualifiedFrameTime(CurrentPlayTime, PlayPosition.GetInputRate());
	OutSnapshot.CameraComponent = CachedCameraComponent.IsValid() ? CachedCameraComponent.Get() : nullptr;
	OutSnapshot.ShotID = MovieSceneSequenceID::Invalid;

	OutSnapshot.ActiveShot = Cast<ULevelSequence>(Sequence);

	UMovieScene* MovieScene = Sequence->GetMovieScene();

#if WITH_EDITORONLY_DATA
	OutSnapshot.SourceTimecode = MovieScene->GetEarliestTimecodeSource().Timecode.ToString();
#endif

	UMovieSceneCinematicShotTrack* ShotTrack = MovieScene->FindTrack<UMovieSceneCinematicShotTrack>();
	if (ShotTrack)
	{
		UMovieSceneCinematicShotSection* ActiveShot = nullptr;
		for (UMovieSceneSection* Section : ShotTrack->GetAllSections())
		{
			if (!ensure(Section))
			{
				continue;
			}

			// It's unfortunate that we have to copy the logic of UMovieSceneCinematicShotTrack::GetRowCompilerRules() to some degree here, but there's no better way atm
			bool bThisShotIsActive = Section->IsActive();

			TRange<FFrameNumber> SectionRange = Section->GetRange();
			bThisShotIsActive = bThisShotIsActive && SectionRange.Contains(CurrentSequenceTime.FrameNumber);

			if (bThisShotIsActive && ActiveShot)
			{
				if (Section->GetRowIndex() < ActiveShot->GetRowIndex())
				{
					bThisShotIsActive = true;
				}
				else if (Section->GetRowIndex() == ActiveShot->GetRowIndex())
				{
					// On the same row - latest start wins
					bThisShotIsActive = TRangeBound<FFrameNumber>::MaxLower(SectionRange.GetLowerBound(), ActiveShot->GetRange().GetLowerBound()) == SectionRange.GetLowerBound();
				}
				else
				{
					bThisShotIsActive = false;
				}
			}

			if (bThisShotIsActive)
			{
				ActiveShot = Cast<UMovieSceneCinematicShotSection>(Section);
			}
		}

		if (ActiveShot)
		{
			// Assume that shots with no sequence start at 0.
			FMovieSceneSequenceTransform OuterToInnerTransform = ActiveShot->OuterToInnerTransform();
			UMovieSceneSequence*         InnerSequence = ActiveShot->GetSequence();
			FFrameRate                   InnerTickResoloution = InnerSequence ? InnerSequence->GetMovieScene()->GetTickResolution() : PlayPosition.GetOutputRate();
			FFrameRate                   InnerFrameRate = InnerSequence ? InnerSequence->GetMovieScene()->GetDisplayRate() : PlayPosition.GetInputRate();
			FFrameTime                   InnerDisplayTime = ConvertFrameTime(CurrentSequenceTime * OuterToInnerTransform, InnerTickResoloution, InnerFrameRate);

			OutSnapshot.CurrentShotName = ActiveShot->GetShotDisplayName();
			OutSnapshot.CurrentShotLocalTime = FQualifiedFrameTime(InnerDisplayTime, InnerFrameRate);
			OutSnapshot.ShotID = ActiveShot->GetSequenceID();
			OutSnapshot.ActiveShot = Cast<ULevelSequence>(ActiveShot->GetSequence());

#if WITH_EDITORONLY_DATA
			FFrameNumber  InnerFrameNumber = InnerFrameRate.AsFrameNumber(InnerFrameRate.AsSeconds(InnerDisplayTime));
			FFrameNumber  InnerStartFrameNumber = ActiveShot->TimecodeSource.Timecode.ToFrameNumber(InnerFrameRate);
			FFrameNumber  InnerCurrentFrameNumber = InnerStartFrameNumber + InnerFrameNumber;
			FTimecode     InnerCurrentTimecode = ActiveShot->TimecodeSource.Timecode.FromFrameNumber(InnerCurrentFrameNumber, InnerFrameRate, false);

			OutSnapshot.SourceTimecode = InnerCurrentTimecode.ToString();
#else
			OutSnapshot.SourceTimecode = FTimecode().ToString();
#endif
		}
	}
}

void ULevelSequencePlayer::EnableCinematicMode(bool bEnable)
{
	// iterate through the controller list and set cinematic mode if necessary
	bool bNeedsCinematicMode = PlaybackSettings.bDisableMovementInput || PlaybackSettings.bDisableLookAtInput || PlaybackSettings.bHidePlayer || PlaybackSettings.bHideHud;

	if (bNeedsCinematicMode)
	{
		if (World.IsValid())
		{
			for (FConstPlayerControllerIterator Iterator = World->GetPlayerControllerIterator(); Iterator; ++Iterator)
			{
				APlayerController* PC = Iterator->Get();
				if (PC && PC->IsLocalController())
				{
					PC->SetCinematicMode(bEnable, PlaybackSettings.bHidePlayer, PlaybackSettings.bHideHud, PlaybackSettings.bDisableMovementInput, PlaybackSettings.bDisableLookAtInput);
				}
			}
		}
	}
}

void ULevelSequencePlayer::RewindForReplay()
{
	// Stop the sequence when starting to seek through a replay. This restores our state to be unmodified
	// in case the replay is seeking to before playback. If we're in the middle of playback after rewinding,
	// the replay will feed the correct packets to synchronize our playback time and state.
	Stop();

	NetSyncProps.LastKnownPosition = FFrameTime(0);
	NetSyncProps.LastKnownStatus = EMovieScenePlayerStatus::Stopped;
	NetSyncProps.LastKnownNumLoops = 0;
}
<|MERGE_RESOLUTION|>--- conflicted
+++ resolved
@@ -97,14 +97,6 @@
 	ULevelStreaming* LevelStreaming = FLevelUtils::FindStreamingLevel(InLevel);
 	if (LevelStreaming)
 	{
-<<<<<<< HEAD
-		// All ULevelStreaming objects live in the owning world but if we are streaming a World Partition persistent level it will be returned as the StreamingWorld for all it's 
-		// ULevelStreaming cells. This streaming world should be used to resolve bindings.
-		if (UWorld* StreamingWorld = LevelStreaming->GetStreamingWorld(); StreamingWorld && (StreamingWorld != World))
-		{
-			Level = StreamingWorld->PersistentLevel;
-			LevelStreaming = FLevelUtils::FindStreamingLevel(Level.Get());
-=======
 		// If we are streaming the persistent level of a World Partition
 		if (UWorldPartition* WorldPartition = InLevel->GetWorldPartition())
 		{
@@ -120,7 +112,6 @@
 				Level = StreamingWorld->PersistentLevel;
 				LevelStreaming = FLevelUtils::FindStreamingLevel(Level.Get());
 			}
->>>>>>> 4af6daef
 		}
 	}
 		
@@ -420,13 +411,9 @@
 	}
 
 	// Save the last view target/aspect ratio constraint/etc. so that it can all be restored when the camera object is null.
-<<<<<<< HEAD
-	if (!LastViewTarget.IsValid())
-=======
 	ValidateLastViewTarget(CameraObject, ViewTarget);
 
 	if (!LastLocalPlayer.IsValid() || (LocalPlayer != LastLocalPlayer))
->>>>>>> 4af6daef
 	{
 		LastLocalPlayer = LocalPlayer;
 	}
@@ -449,11 +436,8 @@
 			(CameraObject ? *CameraObject->GetName() : TEXT("None")),
 			TransitionParams.BlendTime);
 
-<<<<<<< HEAD
-=======
 		const float PlayRateFactor = PlaybackSettings.PlayRate != 0.f ? (1.f / PlaybackSettings.PlayRate) : 1.f;
 
->>>>>>> 4af6daef
 		// Convert known easing functions to their corresponding view target blend parameters.
 		TTuple<EViewTargetBlendFunction, float> BlendFunctionAndExp = BuiltInEasingTypeToBlendFunction(CameraCutParams.BlendType.GetValue());
 		TransitionParams.BlendTime = CameraCutParams.BlendTime * PlayRateFactor;
