// Copyright Epic Games, Inc. All Rights Reserved.

#pragma once

#include "CoreTypes.h"
#include "UObject/ObjectMacros.h"
#include "GameFramework/Actor.h"
#include "Evaluation/IMovieSceneCustomClockSource.h"
#include "LevelSequenceActor.h"
#include "SequenceMediaController.generated.h"

enum class EMediaEvent;

class FDelegateHandle;
class UMediaPlayer;

/**
 * Replicated actor class that is responsible for instigating various cinematic assets (Media, Audio, Level Sequences) in a synchronized fasion
 */
<<<<<<< HEAD
UCLASS(hideCategories=(Rendering, Physics, HLOD, Activation, Input, Collision))
class LEVELSEQUENCE_API ALevelSequenceMediaController
=======
UCLASS(hideCategories=(Rendering, Physics, HLOD, Activation, Input, Collision), MinimalAPI)
class ALevelSequenceMediaController
>>>>>>> 4af6daef
	: public AActor
	, public IMovieSceneCustomClockSource
{
public:

	GENERATED_BODY()

	LEVELSEQUENCE_API ALevelSequenceMediaController(const FObjectInitializer& Init);

	UFUNCTION(BlueprintCallable, Category="Synchronization")
	LEVELSEQUENCE_API void Play();

	/**
	 * Access this actor's media component
	 */
	UFUNCTION(BlueprintPure, Category="Synchronization")
	UMediaComponent* GetMediaComponent() const
	{
		return MediaComponent;
	}

	/**
	 * Access this actor's Level Sequence Actor
	 */
	UFUNCTION(BlueprintPure, Category="Synchronization")
	ALevelSequenceActor* GetSequence() const
	{
		return Sequence;
	}

	/**
	 * Forcibly synchronize the sequence to the server's position if it has diverged by more than the specified threshold
	 */
	UFUNCTION(BlueprintCallable, Category="Synchronization")
	LEVELSEQUENCE_API void SynchronizeToServer(float DesyncThresholdSeconds = 2.f);

private:

	LEVELSEQUENCE_API void Client_Play();

	LEVELSEQUENCE_API void Client_ConditionallyForceTime(float DesyncThresholdSeconds);

private:

	LEVELSEQUENCE_API virtual void GetLifetimeReplicatedProps(TArray<FLifetimeProperty>& OutLifetimeProps) const;

private:

	LEVELSEQUENCE_API virtual void OnTick(float DeltaSeconds, float InPlayRate) override final;
	LEVELSEQUENCE_API virtual void OnStartPlaying(const FQualifiedFrameTime& InStartTime) override final;
	LEVELSEQUENCE_API virtual void OnStopPlaying(const FQualifiedFrameTime& InStopTime) override final;
	LEVELSEQUENCE_API virtual FFrameTime OnRequestCurrentTime(const FQualifiedFrameTime& InCurrentTime, float InPlayRate) override final;

private:

	UFUNCTION()
	LEVELSEQUENCE_API void OnRep_ServerStartTimeSeconds();

	/** Pointer to the sequence actor to use for playback */
	UPROPERTY(EditAnywhere, BlueprintGetter=GetSequence, Category="Synchronization")
	TObjectPtr<ALevelSequenceActor> Sequence;

	/** Media component that contains the media player to synchronize with */
	UPROPERTY(VisibleAnywhere, BlueprintGetter=GetMediaComponent, Category="Synchronization")
	TObjectPtr<UMediaComponent> MediaComponent;

	/** Replicated time at which the server started the sequence (taken from AGameStateBase::GetServerWorldTimeSeconds) */
	UPROPERTY(BlueprintReadOnly, Category="Synchronization", replicated, ReplicatedUsing=OnRep_ServerStartTimeSeconds, meta=(AllowPrivateAccess="true"))
	float ServerStartTimeSeconds;

	/** Time to use for the sequence playback position */
	double SequencePositionSeconds;
};<|MERGE_RESOLUTION|>--- conflicted
+++ resolved
@@ -17,13 +17,8 @@
 /**
  * Replicated actor class that is responsible for instigating various cinematic assets (Media, Audio, Level Sequences) in a synchronized fasion
  */
-<<<<<<< HEAD
-UCLASS(hideCategories=(Rendering, Physics, HLOD, Activation, Input, Collision))
-class LEVELSEQUENCE_API ALevelSequenceMediaController
-=======
 UCLASS(hideCategories=(Rendering, Physics, HLOD, Activation, Input, Collision), MinimalAPI)
 class ALevelSequenceMediaController
->>>>>>> 4af6daef
 	: public AActor
 	, public IMovieSceneCustomClockSource
 {
