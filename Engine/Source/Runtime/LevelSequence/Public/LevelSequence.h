--- conflicted
+++ resolved
@@ -278,9 +278,5 @@
 protected:
 	/** Array of user data stored with the asset */
 	UPROPERTY(EditAnywhere, AdvancedDisplay, Instanced, Category = Animation)
-<<<<<<< HEAD
-	TArray<UAssetUserData*> AssetUserData;
-=======
 	TArray<TObjectPtr<UAssetUserData>> AssetUserData;
->>>>>>> 6bbb88c8
 };