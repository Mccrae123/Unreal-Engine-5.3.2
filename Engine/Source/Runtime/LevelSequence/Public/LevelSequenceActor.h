// Copyright Epic Games, Inc. All Rights Reserved.

#pragma once

#include "CoreMinimal.h"
#include "UObject/ObjectMacros.h"
#include "UObject/Object.h"
#include "UObject/SoftObjectPath.h"
#include "GameFramework/Actor.h"
#include "IMovieScenePlaybackClient.h"
#include "MovieSceneSequencePlaybackSettings.h"
#include "MovieSceneBindingOwnerInterface.h"
#include "MovieSceneBindingOverrides.h"
#include "LevelSequenceCameraSettings.h"
<<<<<<< HEAD
=======
#include "WorldPartition/IWorldPartitionObjectResolver.h"
>>>>>>> 4af6daef

#if UE_ENABLE_INCLUDE_ORDER_DEPRECATED_IN_5_1
	#include "LevelSequencePlayer.h"
#endif

#include "LevelSequenceActor.generated.h"

class ULevelSequenceBurnIn;
class ULevelSequencePlayer;
class UMovieSceneSequenceTickManager;

UCLASS(Blueprintable, DefaultToInstanced, MinimalAPI)
class ULevelSequenceBurnInInitSettings : public UObject
{
	GENERATED_BODY()
};

UCLASS(config=EditorPerProjectUserSettings, PerObjectConfig, DefaultToInstanced, BlueprintType, MinimalAPI)
class ULevelSequenceBurnInOptions : public UObject
{
public:

	GENERATED_BODY()
	LEVELSEQUENCE_API ULevelSequenceBurnInOptions(const FObjectInitializer& Init);

	/** Loads the specified class path and initializes an instance, then stores it in Settings. */
	UFUNCTION(BlueprintCallable, Category = "General")
	LEVELSEQUENCE_API void SetBurnIn(FSoftClassPath InBurnInClass);

	/** Ensure the settings object is up-to-date */
	LEVELSEQUENCE_API void ResetSettings();

public:

	UPROPERTY(config, EditAnywhere, BlueprintReadWrite, Category="General")
	bool bUseBurnIn;

	UPROPERTY(config, EditAnywhere, BlueprintReadWrite, Category="General", meta=(EditCondition=bUseBurnIn, MetaClass="/Script/LevelSequence.LevelSequenceBurnIn"))
	FSoftClassPath BurnInClass;

	UPROPERTY(Instanced, EditAnywhere, BlueprintReadWrite, Category="General", meta=(EditCondition=bUseBurnIn))
	TObjectPtr<ULevelSequenceBurnInInitSettings> Settings;

protected:

#if WITH_EDITOR
	LEVELSEQUENCE_API virtual void PostEditChangeProperty(FPropertyChangedEvent& PropertyChangedEvent) override;
#endif //WITH_EDITOR
};

/**
 * Actor responsible for controlling a specific level sequence in the world.
 */
<<<<<<< HEAD
UCLASS(hideCategories=(Rendering, Physics, HLOD, Activation, Input))
class LEVELSEQUENCE_API ALevelSequenceActor
=======
UCLASS(hideCategories=(Rendering, Physics, HLOD, Activation, Input), MinimalAPI)
class ALevelSequenceActor
>>>>>>> 4af6daef
	: public AActor
	, public IMovieScenePlaybackClient
	, public IMovieSceneBindingOwnerInterface
	, public IWorldPartitionObjectResolver
{
public:

	DECLARE_DYNAMIC_DELEGATE(FOnLevelSequenceLoaded);

	GENERATED_BODY()

	/** Create and initialize a new instance. */
	LEVELSEQUENCE_API ALevelSequenceActor(const FObjectInitializer& Init);

public:

	UPROPERTY(EditAnywhere, BlueprintReadOnly, Category="Playback", meta=(ShowOnlyInnerProperties, ExposeOnSpawn))
	FMovieSceneSequencePlaybackSettings PlaybackSettings;

	UPROPERTY(Instanced, transient, replicated, BlueprintReadOnly, BlueprintGetter=GetSequencePlayer, Category="Playback", meta=(ExposeFunctionCategories="Sequencer|Player"))
	TObjectPtr<ULevelSequencePlayer> SequencePlayer;

	UPROPERTY(EditAnywhere, replicated, BlueprintReadOnly, Category="General", meta=(AllowedClasses="/Script/LevelSequence.LevelSequence", ExposeOnSpawn))
	TObjectPtr<ULevelSequence> LevelSequenceAsset;

#if WITH_EDITORONLY_DATA
	UPROPERTY()
	FSoftObjectPath LevelSequence_DEPRECATED;
#endif

	UPROPERTY(EditAnywhere, BlueprintReadWrite, Category="Cameras", meta=(ShowOnlyInnerProperties, ExposeOnSpawn))
	FLevelSequenceCameraSettings CameraSettings;

	UPROPERTY(Instanced, BlueprintReadOnly, Category="General")
	TObjectPtr<ULevelSequenceBurnInOptions> BurnInOptions;

	/** Mapping of actors to override the sequence bindings with */
	UPROPERTY(Instanced, BlueprintReadOnly, Category="General")
	TObjectPtr<UMovieSceneBindingOverrides> BindingOverrides;

	UPROPERTY()
	uint8 bAutoPlay_DEPRECATED : 1;

	/** Enable specification of dynamic instance data to be supplied to the sequence during playback */
	UPROPERTY(EditAnywhere, BlueprintReadWrite, Category="General")
	uint8 bOverrideInstanceData : 1;

	/** If true, playback of this level sequence on the server will be synchronized across other clients */
	UPROPERTY(EditAnywhere, DisplayName="Replicate Playback", BlueprintReadWrite, BlueprintSetter=SetReplicatePlayback, Category=Replication, meta=(ExposeOnSpawn))
	uint8 bReplicatePlayback:1;

	/** Instance data that can be used to dynamically control sequence evaluation at runtime */
	UPROPERTY(Instanced, BlueprintReadWrite, Category="General")
	TObjectPtr<UObject> DefaultInstanceData;

public:

	/**
	 * Get the level sequence being played by this actor.
	 *
	 * @return Level sequence, or nullptr if not assigned or if it cannot be loaded.
	 * @see SetSequence
	 */
	UFUNCTION(BlueprintCallable, Category="Sequencer|Player")
<<<<<<< HEAD
	ULevelSequence* GetSequence() const;

	/**
	 * Get the level sequence being played by this actor.
	 *
	 * @return Level sequence, or nullptr if not assigned or if it cannot be loaded.
	 * @see SetSequence
	 */
	UE_DEPRECATED(5.0, "LoadSequence has been deprecated, please use GetSequence")
	UFUNCTION(BlueprintCallable, Category="Sequencer|Player", meta=(DeprecatedFunction))
	ULevelSequence* LoadSequence() const { return GetSequence(); }
=======
	LEVELSEQUENCE_API ULevelSequence* GetSequence() const;
>>>>>>> 4af6daef

	/**
	 * Set the level sequence being played by this actor.
	 *
	 * @param InSequence The sequence object to set.
	 * @see GetSequence
	 */
	UFUNCTION(BlueprintCallable, Category="Sequencer|Player")
	LEVELSEQUENCE_API void SetSequence(ULevelSequence* InSequence);

	/**
	 * Set whether or not to replicate playback for this actor
	 */
	UFUNCTION(BlueprintSetter)
	LEVELSEQUENCE_API void SetReplicatePlayback(bool ReplicatePlayback);

	/**
	 * Access this actor's sequence player, or None if it is not yet initialized
	 */
	UFUNCTION(BlueprintGetter)
	LEVELSEQUENCE_API ULevelSequencePlayer* GetSequencePlayer() const;

	/* Hide burnin */
	UFUNCTION(BlueprintCallable, Category = "Sequencer|Player")
	LEVELSEQUENCE_API void HideBurnin();

	/* Show burnin */
	UFUNCTION(BlueprintCallable, Category = "Sequencer|Player")
	LEVELSEQUENCE_API void ShowBurnin();

	/** Refresh this actor's burn in */
	LEVELSEQUENCE_API void RefreshBurnIn();

public:

	/**
	 * Overrides the specified binding with the specified actors, optionally still allowing the bindings defined in the Level Sequence asset
	 *
	 * @param Binding Binding to modify
	 * @param Actors Actors to bind
	 * @param bAllowBindingsFromAsset If false the new bindings being supplied here will replace the bindings set in the level sequence asset, meaning the original object animated by 
	 *								  Sequencer will no longer be animated. Bindings set to spawnables will not spawn if false. If true, new bindings will be in addition to ones set
	 *								  set in Sequencer UI. This function will not modify the original asset.
	 */
	UFUNCTION(BlueprintCallable, Category = "Sequencer|Player|Bindings")
	LEVELSEQUENCE_API void SetBinding(FMovieSceneObjectBindingID Binding, const TArray<AActor*>& Actors, bool bAllowBindingsFromAsset = false);

	/**
	 * Assigns an set of actors to all the bindings tagged with the specified name in this sequence. Object Bindings can be tagged within the sequence UI by RMB -> Tags... on the object binding in the tree.
	 *
	 * @param BindingTag   The unique tag name to lookup bindings with
	 * @param Actors       The actors to assign to all the tagged bindings
	 * @param bAllowBindingsFromAsset If false the new bindings being supplied here will replace the bindings set in the level sequence asset, meaning the original object animated by 
	 *								  Sequencer will no longer be animated. Bindings set to spawnables will not spawn if false. If true, new bindings will be in addition to ones set
	 *								  set in Sequencer UI. This function will not modify the original asset.
	 */
	UFUNCTION(BlueprintCallable, Category = "Sequencer|Player|Bindings")
	LEVELSEQUENCE_API void SetBindingByTag(FName BindingTag, const TArray<AActor*>& Actors, bool bAllowBindingsFromAsset = false);

	/**
	 * Adds the specified actor to the overridden bindings for the specified binding ID, optionally still allowing the bindings defined in the Level Sequence asset
	 *
	 * @param Binding Binding to modify
	 * @param Actor Actor to bind
	 * @param bAllowBindingsFromAsset If false the new bindings being supplied here will replace the bindings set in the level sequence asset, meaning the original object animated by 
	 *								  Sequencer will no longer be animated. Bindings set to spawnables will not spawn if false. If true, new bindings will be in addition to ones set
	 *								  set in Sequencer UI. This function will not modify the original asset.
	 */
	UFUNCTION(BlueprintCallable, Category = "Sequencer|Player|Bindings")
	LEVELSEQUENCE_API void AddBinding(FMovieSceneObjectBindingID Binding, AActor* Actor, bool bAllowBindingsFromAsset = false);

	/**
	 * Binds an actor to all the bindings tagged with the specified name in this sequence. Does not remove any exising bindings that have been set up through this API. Object Bindings can be tagged within the sequence UI by RMB -> Tags... on the object binding in the tree.
	 *
	 * @param BindingTag   The unique tag name to lookup bindings with
	 * @param Actor        The actor to assign to all the tagged bindings
	 * @param bAllowBindingsFromAsset If false the new bindings being supplied here will replace the bindings set in the level sequence asset, meaning the original object animated by 
	 *								  Sequencer will no longer be animated. Bindings set to spawnables will not spawn if false. If true, new bindings will be in addition to ones set
	 *								  set in Sequencer UI. This function will not modify the original asset.
	 */
	UFUNCTION(BlueprintCallable, Category = "Sequencer|Player|Bindings")
	LEVELSEQUENCE_API void AddBindingByTag(FName BindingTag, AActor* Actor, bool bAllowBindingsFromAsset = false);

	/**
	 * Removes the specified actor from the specified binding's actor array
	 */
	UFUNCTION(BlueprintCallable, Category = "Sequencer|Player|Bindings")
	LEVELSEQUENCE_API void RemoveBinding(FMovieSceneObjectBindingID Binding, AActor* Actor);

	/**
	 * Removes the specified actor from the specified binding's actor array
	 */
	UFUNCTION(BlueprintCallable, Category = "Sequencer|Player|Bindings")
	LEVELSEQUENCE_API void RemoveBindingByTag(FName Tag, AActor* Actor);

	/**
	 * Resets the specified binding back to the defaults defined by the Level Sequence asset
	 */
	UFUNCTION(BlueprintCallable, Category = "Sequencer|Player|Bindings")
	LEVELSEQUENCE_API void ResetBinding(FMovieSceneObjectBindingID Binding);

	/**
	 * Resets all overridden bindings back to the defaults defined by the Level Sequence asset
	 */
	UFUNCTION(BlueprintCallable, Category = "Sequencer|Player|Bindings")
	LEVELSEQUENCE_API void ResetBindings();

	/**
	 * Retrieve the first object binding that has been tagged with the specified name
	 */
	UFUNCTION(BlueprintCallable, Category = "Sequencer|Player|Bindings", DisplayName="Find Binding by Tag")
	LEVELSEQUENCE_API FMovieSceneObjectBindingID FindNamedBinding(FName Tag) const;

	/**
	 * Retrieve all the bindings that have been tagged with the specified name
	 *
	 * @param Tag  The unique tag name to lookup bindings with. Object Bindings can be tagged within the sequence UI by RMB -> Tags... on the object binding in the tree.
	 * @return An array containing all the bindings that are tagged with this name, potentially empty.
	 */
	UFUNCTION(BlueprintCallable, Category = "Sequencer|Player|Bindings", DisplayName="Find Bindings by Tag")
	LEVELSEQUENCE_API const TArray<FMovieSceneObjectBindingID>& FindNamedBindings(FName Tag) const;

protected:

	//~ Begin IMovieScenePlaybackClient interface
<<<<<<< HEAD
	virtual bool RetrieveBindingOverrides(const FGuid& InBindingId, FMovieSceneSequenceID InSequenceID, TArray<UObject*, TInlineAllocator<1>>& OutObjects) const override;
	virtual UObject* GetInstanceData() const override;
	virtual TOptional<EAspectRatioAxisConstraint> GetAspectRatioAxisConstraint() const override;
	virtual bool GetIsReplicatedPlayback() const override;
	//~ End IMovieScenePlaybackClient interface

	//~ Begin UObject interface
	virtual bool ReplicateSubobjects(UActorChannel* Channel, FOutBunch* Bunch, FReplicationFlags *RepFlags) override;
	virtual void PostInitProperties() override;
	virtual void PostLoad() override;
public:
#if WITH_EDITORONLY_DATA
	static void DeclareConstructClasses(TArray<FTopLevelAssetPath>& OutConstructClasses, const UClass* SpecificSubclass);
=======
	LEVELSEQUENCE_API virtual bool RetrieveBindingOverrides(const FGuid& InBindingId, FMovieSceneSequenceID InSequenceID, TArray<UObject*, TInlineAllocator<1>>& OutObjects) const override;
	LEVELSEQUENCE_API virtual UObject* GetInstanceData() const override;
	LEVELSEQUENCE_API virtual TOptional<EAspectRatioAxisConstraint> GetAspectRatioAxisConstraint() const override;
	LEVELSEQUENCE_API virtual bool GetIsReplicatedPlayback() const override;
	//~ End IMovieScenePlaybackClient interface

	//~ Begin UObject interface
	LEVELSEQUENCE_API virtual bool ReplicateSubobjects(UActorChannel* Channel, FOutBunch* Bunch, FReplicationFlags *RepFlags) override;
	LEVELSEQUENCE_API virtual void PostInitProperties() override;
	LEVELSEQUENCE_API virtual void PostLoad() override;
public:
#if WITH_EDITORONLY_DATA
	static LEVELSEQUENCE_API void DeclareConstructClasses(TArray<FTopLevelAssetPath>& OutConstructClasses, const UClass* SpecificSubclass);
>>>>>>> 4af6daef
#endif
protected:

	//~ End UObject interface

	//~ Begin AActor interface
<<<<<<< HEAD
	virtual void PostInitializeComponents() override;
	virtual void BeginPlay() override;
	virtual void EndPlay(const EEndPlayReason::Type EndPlayReason) override;
	virtual void RewindForReplay() override;
	virtual void PostNetReceive() override;
=======
	LEVELSEQUENCE_API virtual void PostInitializeComponents() override;
	LEVELSEQUENCE_API virtual void BeginPlay() override;
	LEVELSEQUENCE_API virtual void EndPlay(const EEndPlayReason::Type EndPlayReason) override;
	LEVELSEQUENCE_API virtual void RewindForReplay() override;
	LEVELSEQUENCE_API virtual void PostNetReceive() override;
>>>>>>> 4af6daef
#if WITH_EDITOR
	virtual bool CanChangeIsSpatiallyLoadedFlag() const override { return false; }
#endif
	//~ End AActor interface

public:
	const FWorldPartitionResolveData& GetWorldPartitionResolveData() const
	{
		return WorldPartitionResolveData;
	}

#if WITH_EDITOR
	virtual void SetWorldPartitionResolveData(const FWorldPartitionResolveData& InWorldPartitionResolveData)
	{
		WorldPartitionResolveData = InWorldPartitionResolveData;
	}

	LEVELSEQUENCE_API virtual bool GetReferencedContentObjects(TArray<UObject*>& Objects) const override;
#endif //WITH_EDITOR

	/** Initialize the player object by loading the asset, using async loading when necessary */
	LEVELSEQUENCE_API void InitializePlayer();

	/** Initialize the player object with the specified asset */
	LEVELSEQUENCE_API void InitializePlayerWithSequence(ULevelSequence* LevelSequenceAsset);
	LEVELSEQUENCE_API void OnSequenceLoaded(const FName& PackageName, UPackage* Package, EAsyncLoadingResult::Type Result);

#if WITH_EDITOR
<<<<<<< HEAD
	virtual TSharedPtr<FStructOnScope> GetObjectPickerProxy(TSharedPtr<IPropertyHandle> PropertyHandle) override;
	virtual void UpdateObjectFromProxy(FStructOnScope& Proxy, IPropertyHandle& ObjectPropertyHandle) override;
	virtual UMovieSceneSequence* RetrieveOwnedSequence() const override;
=======
	LEVELSEQUENCE_API virtual TSharedPtr<FStructOnScope> GetObjectPickerProxy(TSharedPtr<IPropertyHandle> PropertyHandle) override;
	LEVELSEQUENCE_API virtual void UpdateObjectFromProxy(FStructOnScope& Proxy, IPropertyHandle& ObjectPropertyHandle) override;
	LEVELSEQUENCE_API virtual UMovieSceneSequence* RetrieveOwnedSequence() const override;
>>>>>>> 4af6daef
#endif

private:
	/** Burn-in widget */
	UPROPERTY()
	TObjectPtr<ULevelSequenceBurnIn> BurnInInstance;

	UPROPERTY()
	bool bShowBurnin;

	UPROPERTY()
	FWorldPartitionResolveData WorldPartitionResolveData;
};

USTRUCT()
struct LEVELSEQUENCE_API FBoundActorProxy
{
	GENERATED_BODY()

#if WITH_EDITORONLY_DATA

	/** Specifies the actor to override the binding with */
	UPROPERTY(EditInstanceOnly, AdvancedDisplay, Category="General")
	TObjectPtr<AActor> BoundActor = nullptr;

	LEVELSEQUENCE_API void Initialize(TSharedPtr<IPropertyHandle> InPropertyHandle);

	LEVELSEQUENCE_API void OnReflectedPropertyChanged();

	TSharedPtr<IPropertyHandle> ReflectedProperty;

#endif
};

/**
 * A level sequence actor that is set to always be relevant for networking purposes
 */
<<<<<<< HEAD
UCLASS()
class LEVELSEQUENCE_API AReplicatedLevelSequenceActor
=======
UCLASS(MinimalAPI)
class AReplicatedLevelSequenceActor
>>>>>>> 4af6daef
	: public ALevelSequenceActor
{
	GENERATED_BODY()

public:
	/** Create and initialize a new instance. */
<<<<<<< HEAD
	AReplicatedLevelSequenceActor(const FObjectInitializer& Init);
=======
	LEVELSEQUENCE_API AReplicatedLevelSequenceActor(const FObjectInitializer& Init);
>>>>>>> 4af6daef
};<|MERGE_RESOLUTION|>--- conflicted
+++ resolved
@@ -12,10 +12,7 @@
 #include "MovieSceneBindingOwnerInterface.h"
 #include "MovieSceneBindingOverrides.h"
 #include "LevelSequenceCameraSettings.h"
-<<<<<<< HEAD
-=======
 #include "WorldPartition/IWorldPartitionObjectResolver.h"
->>>>>>> 4af6daef
 
 #if UE_ENABLE_INCLUDE_ORDER_DEPRECATED_IN_5_1
 	#include "LevelSequencePlayer.h"
@@ -69,13 +66,8 @@
 /**
  * Actor responsible for controlling a specific level sequence in the world.
  */
-<<<<<<< HEAD
-UCLASS(hideCategories=(Rendering, Physics, HLOD, Activation, Input))
-class LEVELSEQUENCE_API ALevelSequenceActor
-=======
 UCLASS(hideCategories=(Rendering, Physics, HLOD, Activation, Input), MinimalAPI)
 class ALevelSequenceActor
->>>>>>> 4af6daef
 	: public AActor
 	, public IMovieScenePlaybackClient
 	, public IMovieSceneBindingOwnerInterface
@@ -140,21 +132,7 @@
 	 * @see SetSequence
 	 */
 	UFUNCTION(BlueprintCallable, Category="Sequencer|Player")
-<<<<<<< HEAD
-	ULevelSequence* GetSequence() const;
-
-	/**
-	 * Get the level sequence being played by this actor.
-	 *
-	 * @return Level sequence, or nullptr if not assigned or if it cannot be loaded.
-	 * @see SetSequence
-	 */
-	UE_DEPRECATED(5.0, "LoadSequence has been deprecated, please use GetSequence")
-	UFUNCTION(BlueprintCallable, Category="Sequencer|Player", meta=(DeprecatedFunction))
-	ULevelSequence* LoadSequence() const { return GetSequence(); }
-=======
 	LEVELSEQUENCE_API ULevelSequence* GetSequence() const;
->>>>>>> 4af6daef
 
 	/**
 	 * Set the level sequence being played by this actor.
@@ -280,21 +258,6 @@
 protected:
 
 	//~ Begin IMovieScenePlaybackClient interface
-<<<<<<< HEAD
-	virtual bool RetrieveBindingOverrides(const FGuid& InBindingId, FMovieSceneSequenceID InSequenceID, TArray<UObject*, TInlineAllocator<1>>& OutObjects) const override;
-	virtual UObject* GetInstanceData() const override;
-	virtual TOptional<EAspectRatioAxisConstraint> GetAspectRatioAxisConstraint() const override;
-	virtual bool GetIsReplicatedPlayback() const override;
-	//~ End IMovieScenePlaybackClient interface
-
-	//~ Begin UObject interface
-	virtual bool ReplicateSubobjects(UActorChannel* Channel, FOutBunch* Bunch, FReplicationFlags *RepFlags) override;
-	virtual void PostInitProperties() override;
-	virtual void PostLoad() override;
-public:
-#if WITH_EDITORONLY_DATA
-	static void DeclareConstructClasses(TArray<FTopLevelAssetPath>& OutConstructClasses, const UClass* SpecificSubclass);
-=======
 	LEVELSEQUENCE_API virtual bool RetrieveBindingOverrides(const FGuid& InBindingId, FMovieSceneSequenceID InSequenceID, TArray<UObject*, TInlineAllocator<1>>& OutObjects) const override;
 	LEVELSEQUENCE_API virtual UObject* GetInstanceData() const override;
 	LEVELSEQUENCE_API virtual TOptional<EAspectRatioAxisConstraint> GetAspectRatioAxisConstraint() const override;
@@ -308,26 +271,17 @@
 public:
 #if WITH_EDITORONLY_DATA
 	static LEVELSEQUENCE_API void DeclareConstructClasses(TArray<FTopLevelAssetPath>& OutConstructClasses, const UClass* SpecificSubclass);
->>>>>>> 4af6daef
 #endif
 protected:
 
 	//~ End UObject interface
 
 	//~ Begin AActor interface
-<<<<<<< HEAD
-	virtual void PostInitializeComponents() override;
-	virtual void BeginPlay() override;
-	virtual void EndPlay(const EEndPlayReason::Type EndPlayReason) override;
-	virtual void RewindForReplay() override;
-	virtual void PostNetReceive() override;
-=======
 	LEVELSEQUENCE_API virtual void PostInitializeComponents() override;
 	LEVELSEQUENCE_API virtual void BeginPlay() override;
 	LEVELSEQUENCE_API virtual void EndPlay(const EEndPlayReason::Type EndPlayReason) override;
 	LEVELSEQUENCE_API virtual void RewindForReplay() override;
 	LEVELSEQUENCE_API virtual void PostNetReceive() override;
->>>>>>> 4af6daef
 #if WITH_EDITOR
 	virtual bool CanChangeIsSpatiallyLoadedFlag() const override { return false; }
 #endif
@@ -356,15 +310,9 @@
 	LEVELSEQUENCE_API void OnSequenceLoaded(const FName& PackageName, UPackage* Package, EAsyncLoadingResult::Type Result);
 
 #if WITH_EDITOR
-<<<<<<< HEAD
-	virtual TSharedPtr<FStructOnScope> GetObjectPickerProxy(TSharedPtr<IPropertyHandle> PropertyHandle) override;
-	virtual void UpdateObjectFromProxy(FStructOnScope& Proxy, IPropertyHandle& ObjectPropertyHandle) override;
-	virtual UMovieSceneSequence* RetrieveOwnedSequence() const override;
-=======
 	LEVELSEQUENCE_API virtual TSharedPtr<FStructOnScope> GetObjectPickerProxy(TSharedPtr<IPropertyHandle> PropertyHandle) override;
 	LEVELSEQUENCE_API virtual void UpdateObjectFromProxy(FStructOnScope& Proxy, IPropertyHandle& ObjectPropertyHandle) override;
 	LEVELSEQUENCE_API virtual UMovieSceneSequence* RetrieveOwnedSequence() const override;
->>>>>>> 4af6daef
 #endif
 
 private:
@@ -380,7 +328,7 @@
 };
 
 USTRUCT()
-struct LEVELSEQUENCE_API FBoundActorProxy
+struct FBoundActorProxy
 {
 	GENERATED_BODY()
 
@@ -402,22 +350,13 @@
 /**
  * A level sequence actor that is set to always be relevant for networking purposes
  */
-<<<<<<< HEAD
-UCLASS()
-class LEVELSEQUENCE_API AReplicatedLevelSequenceActor
-=======
 UCLASS(MinimalAPI)
 class AReplicatedLevelSequenceActor
->>>>>>> 4af6daef
 	: public ALevelSequenceActor
 {
 	GENERATED_BODY()
 
 public:
 	/** Create and initialize a new instance. */
-<<<<<<< HEAD
-	AReplicatedLevelSequenceActor(const FObjectInitializer& Init);
-=======
 	LEVELSEQUENCE_API AReplicatedLevelSequenceActor(const FObjectInitializer& Init);
->>>>>>> 4af6daef
 };