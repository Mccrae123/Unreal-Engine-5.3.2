// Copyright Epic Games, Inc. All Rights Reserved.

#pragma once

#include "CoreMinimal.h"
#include "UObject/ObjectMacros.h"
#include "UObject/Object.h"
#include "UObject/SoftObjectPath.h"
#include "GameFramework/Actor.h"
#include "LevelSequencePlayer.h"
#include "MovieSceneBindingOwnerInterface.h"
#include "MovieSceneBindingOverrides.h"
#include "MovieSceneSequenceTickManager.h"
#include "LevelSequenceActor.generated.h"

class ULevelSequenceBurnIn;
class UMovieSceneSequenceTickManager;

UCLASS(Blueprintable, DefaultToInstanced)
class LEVELSEQUENCE_API ULevelSequenceBurnInInitSettings : public UObject
{
	GENERATED_BODY()
};

UCLASS(config=EditorPerProjectUserSettings, PerObjectConfig, DefaultToInstanced, BlueprintType)
class LEVELSEQUENCE_API ULevelSequenceBurnInOptions : public UObject
{
public:

	GENERATED_BODY()
	ULevelSequenceBurnInOptions(const FObjectInitializer& Init);

	/** Loads the specified class path and initializes an instance, then stores it in Settings. */
	UFUNCTION(BlueprintCallable, Category = "General")
	void SetBurnIn(FSoftClassPath InBurnInClass);

	/** Ensure the settings object is up-to-date */
	void ResetSettings();

public:

	UPROPERTY(config, EditAnywhere, BlueprintReadWrite, Category="General")
	bool bUseBurnIn;

	UPROPERTY(config, EditAnywhere, BlueprintReadWrite, Category="General", meta=(EditCondition=bUseBurnIn, MetaClass="LevelSequenceBurnIn"))
	FSoftClassPath BurnInClass;

	UPROPERTY(Instanced, EditAnywhere, BlueprintReadWrite, Category="General", meta=(EditCondition=bUseBurnIn))
	TObjectPtr<ULevelSequenceBurnInInitSettings> Settings;

protected:

#if WITH_EDITOR
	virtual void PostEditChangeProperty(FPropertyChangedEvent& PropertyChangedEvent) override;
#endif //WITH_EDITOR
};

/**
 * Actor responsible for controlling a specific level sequence in the world.
 */
UCLASS(hideCategories=(Rendering, Physics, HLOD, Activation, Input))
class LEVELSEQUENCE_API ALevelSequenceActor
	: public AActor
	, public IMovieSceneSequenceActor
	, public IMovieScenePlaybackClient
	, public IMovieSceneBindingOwnerInterface
{
public:

	DECLARE_DYNAMIC_DELEGATE(FOnLevelSequenceLoaded);

	GENERATED_BODY()

	/** Create and initialize a new instance. */
	ALevelSequenceActor(const FObjectInitializer& Init);

public:

	UPROPERTY(EditAnywhere, BlueprintReadOnly, Category="Playback", meta=(ShowOnlyInnerProperties))
	FMovieSceneSequencePlaybackSettings PlaybackSettings;

	UPROPERTY(Instanced, transient, replicated, BlueprintReadOnly, BlueprintGetter=GetSequencePlayer, Category="Playback", meta=(ExposeFunctionCategories="Sequencer|Player"))
<<<<<<< HEAD
	ULevelSequencePlayer* SequencePlayer;
=======
	TObjectPtr<ULevelSequencePlayer> SequencePlayer;
>>>>>>> 6bbb88c8

	UPROPERTY(EditAnywhere, BlueprintReadOnly, Category="General", meta=(AllowedClasses="LevelSequence"))
	TObjectPtr<ULevelSequence> LevelSequenceAsset;

<<<<<<< HEAD
=======
#if WITH_EDITORONLY_DATA
	UPROPERTY()
	FSoftObjectPath LevelSequence_DEPRECATED;
#endif

>>>>>>> 6bbb88c8
	UPROPERTY(EditAnywhere, BlueprintReadWrite, Category="Cameras", meta=(ShowOnlyInnerProperties))
	FLevelSequenceCameraSettings CameraSettings;

	UPROPERTY(Instanced, BlueprintReadOnly, Category="General")
	TObjectPtr<ULevelSequenceBurnInOptions> BurnInOptions;

	/** Mapping of actors to override the sequence bindings with */
	UPROPERTY(Instanced, BlueprintReadOnly, Category="General")
	TObjectPtr<UMovieSceneBindingOverrides> BindingOverrides;

	UPROPERTY()
	uint8 bAutoPlay_DEPRECATED : 1;

	/** Enable specification of dynamic instance data to be supplied to the sequence during playback */
	UPROPERTY(EditAnywhere, BlueprintReadWrite, Category="General")
	uint8 bOverrideInstanceData : 1;

	/** If true, playback of this level sequence on the server will be synchronized across other clients */
	UPROPERTY(EditAnywhere, DisplayName="Replicate Playback", BlueprintReadWrite, BlueprintSetter=SetReplicatePlayback, Category=Replication)
	uint8 bReplicatePlayback:1;

	/** Instance data that can be used to dynamically control sequence evaluation at runtime */
	UPROPERTY(Instanced, BlueprintReadWrite, Category="General")
	TObjectPtr<UObject> DefaultInstanceData;

public:

	/**
	 * Get the level sequence being played by this actor.
	 *
	 * @return Level sequence, or nullptr if not assigned or if it cannot be loaded.
	 * @see SetSequence
	 */
	UFUNCTION(BlueprintCallable, Category="Sequencer|Player")
	ULevelSequence* GetSequence() const;

	/**
	 * Get the level sequence being played by this actor.
	 *
	 * @return Level sequence, or nullptr if not assigned or if it cannot be loaded.
	 * @see SetSequence
	 */
<<<<<<< HEAD
	UFUNCTION(BlueprintCallable, Category="Sequencer|Player")
	ULevelSequence* LoadSequence() const;
=======
	UE_DEPRECATED(5.0, "LoadSequence has been deprecated, please use GetSequence")
	UFUNCTION(BlueprintCallable, Category="Sequencer|Player", meta=(DeprecatedFunction))
	ULevelSequence* LoadSequence() const { return GetSequence(); }
>>>>>>> 6bbb88c8

	/**
	 * Set the level sequence being played by this actor.
	 *
	 * @param InSequence The sequence object to set.
	 * @see GetSequence
	 */
	UFUNCTION(BlueprintCallable, Category="Sequencer|Player")
	void SetSequence(ULevelSequence* InSequence);

	/**
	 * Set whether or not to replicate playback for this actor
	 */
	UFUNCTION(BlueprintSetter)
	void SetReplicatePlayback(bool ReplicatePlayback);

	/**
	 * Access this actor's sequence player, or None if it is not yet initialized
	 */
	UFUNCTION(BlueprintGetter)
	ULevelSequencePlayer* GetSequencePlayer() const;

	/* Hide burnin */
	UFUNCTION(BlueprintCallable, Category = "Sequencer|Player")
	void HideBurnin();

	/* Show burnin */
	UFUNCTION(BlueprintCallable, Category = "Sequencer|Player")
	void ShowBurnin();

	/** Refresh this actor's burn in */
	void RefreshBurnIn();

public:

	/**
	 * Overrides the specified binding with the specified actors, optionally still allowing the bindings defined in the Level Sequence asset
	 *
	 * @param Binding Binding to modify
	 * @param Actors Actors to bind
	 * @param bAllowBindingsFromAsset If false the new bindings being supplied here will replace the bindings set in the level sequence asset, meaning the original object animated by 
	 *								  Sequencer will no longer be animated. Bindings set to spawnables will not spawn if false. If true, new bindings will be in addition to ones set
	 *								  set in Sequencer UI. This function will not modify the original asset.
	 */
	UFUNCTION(BlueprintCallable, Category = "Sequencer|Player|Bindings")
	void SetBinding(FMovieSceneObjectBindingID Binding, const TArray<AActor*>& Actors, bool bAllowBindingsFromAsset = false);

	/**
	 * Assigns an set of actors to all the bindings tagged with the specified name in this sequence. Object Bindings can be tagged within the sequence UI by RMB -> Tags... on the object binding in the tree.
	 *
	 * @param BindingTag   The unique tag name to lookup bindings with
	 * @param Actors       The actors to assign to all the tagged bindings
	 * @param bAllowBindingsFromAsset If false the new bindings being supplied here will replace the bindings set in the level sequence asset, meaning the original object animated by 
	 *								  Sequencer will no longer be animated. Bindings set to spawnables will not spawn if false. If true, new bindings will be in addition to ones set
	 *								  set in Sequencer UI. This function will not modify the original asset.
	 */
	UFUNCTION(BlueprintCallable, Category = "Sequencer|Player|Bindings")
	void SetBindingByTag(FName BindingTag, const TArray<AActor*>& Actors, bool bAllowBindingsFromAsset = false);

	/**
	 * Adds the specified actor to the overridden bindings for the specified binding ID, optionally still allowing the bindings defined in the Level Sequence asset
	 *
	 * @param Binding Binding to modify
	 * @param Actor Actor to bind
	 * @param bAllowBindingsFromAsset If false the new bindings being supplied here will replace the bindings set in the level sequence asset, meaning the original object animated by 
	 *								  Sequencer will no longer be animated. Bindings set to spawnables will not spawn if false. If true, new bindings will be in addition to ones set
	 *								  set in Sequencer UI. This function will not modify the original asset.
	 */
	UFUNCTION(BlueprintCallable, Category = "Sequencer|Player|Bindings")
	void AddBinding(FMovieSceneObjectBindingID Binding, AActor* Actor, bool bAllowBindingsFromAsset = false);

	/**
	 * Binds an actor to all the bindings tagged with the specified name in this sequence. Does not remove any exising bindings that have been set up through this API. Object Bindings can be tagged within the sequence UI by RMB -> Tags... on the object binding in the tree.
	 *
	 * @param BindingTag   The unique tag name to lookup bindings with
	 * @param Actor        The actor to assign to all the tagged bindings
	 * @param bAllowBindingsFromAsset If false the new bindings being supplied here will replace the bindings set in the level sequence asset, meaning the original object animated by 
	 *								  Sequencer will no longer be animated. Bindings set to spawnables will not spawn if false. If true, new bindings will be in addition to ones set
	 *								  set in Sequencer UI. This function will not modify the original asset.
	 */
	UFUNCTION(BlueprintCallable, Category = "Sequencer|Player|Bindings")
	void AddBindingByTag(FName BindingTag, AActor* Actor, bool bAllowBindingsFromAsset = false);

	/**
	 * Removes the specified actor from the specified binding's actor array
	 */
	UFUNCTION(BlueprintCallable, Category = "Sequencer|Player|Bindings")
	void RemoveBinding(FMovieSceneObjectBindingID Binding, AActor* Actor);

	/**
	 * Removes the specified actor from the specified binding's actor array
	 */
	UFUNCTION(BlueprintCallable, Category = "Sequencer|Player|Bindings")
	void RemoveBindingByTag(FName Tag, AActor* Actor);

	/**
	 * Resets the specified binding back to the defaults defined by the Level Sequence asset
	 */
	UFUNCTION(BlueprintCallable, Category = "Sequencer|Player|Bindings")
	void ResetBinding(FMovieSceneObjectBindingID Binding);

	/**
	 * Resets all overridden bindings back to the defaults defined by the Level Sequence asset
	 */
	UFUNCTION(BlueprintCallable, Category = "Sequencer|Player|Bindings")
	void ResetBindings();

	/**
	 * Retrieve the first object binding that has been tagged with the specified name
	 */
	UFUNCTION(BlueprintCallable, Category = "Sequencer|Player|Bindings", DisplayName="Find Binding by Tag")
	FMovieSceneObjectBindingID FindNamedBinding(FName Tag) const;

	/**
	 * Retrieve all the bindings that have been tagged with the specified name
	 *
	 * @param Tag  The unique tag name to lookup bindings with. Object Bindings can be tagged within the sequence UI by RMB -> Tags... on the object binding in the tree.
	 * @return An array containing all the bindings that are tagged with this name, potentially empty.
	 */
	UFUNCTION(BlueprintCallable, Category = "Sequencer|Player|Bindings", DisplayName="Find Bindings by Tag")
	const TArray<FMovieSceneObjectBindingID>& FindNamedBindings(FName Tag) const;

protected:

	//~ Begin IMovieSceneSequenceActor interface
	virtual void TickFromSequenceTickManager(float DeltaSeconds) override;
	//~ End IMovieSceneSequenceActor interface

	//~ Begin IMovieScenePlaybackClient interface
	virtual bool RetrieveBindingOverrides(const FGuid& InBindingId, FMovieSceneSequenceID InSequenceID, TArray<UObject*, TInlineAllocator<1>>& OutObjects) const override;
	virtual UObject* GetInstanceData() const override;
	virtual TOptional<EAspectRatioAxisConstraint> GetAspectRatioAxisConstraint() const override;
<<<<<<< HEAD
=======
	virtual bool GetIsReplicatedPlayback() const override;
>>>>>>> 6bbb88c8
	//~ End IMovieScenePlaybackClient interface

	//~ Begin UObject interface
	virtual bool ReplicateSubobjects(UActorChannel* Channel, FOutBunch* Bunch, FReplicationFlags *RepFlags) override;
	virtual void PostInitProperties() override;
	virtual void PostLoad() override;
	//~ End UObject interface

	//~ Begin AActor interface
	virtual void PostInitializeComponents() override;
	virtual void BeginPlay() override;
	virtual void EndPlay(const EEndPlayReason::Type EndPlayReason) override;
	virtual void RewindForReplay() override;
#if WITH_EDITOR
	virtual bool CanChangeIsSpatiallyLoadedFlag() const override { return false; }
#endif
	//~ End AActor interface

public:

#if WITH_EDITOR
	virtual bool GetReferencedContentObjects(TArray<UObject*>& Objects) const override;
#endif //WITH_EDITOR

	/** Initialize the player object by loading the asset, using async loading when necessary */
	void InitializePlayer();

	/** Initialize the player object with the specified asset */
	void InitializePlayerWithSequence(ULevelSequence* LevelSequenceAsset);
	void OnSequenceLoaded(const FName& PackageName, UPackage* Package, EAsyncLoadingResult::Type Result);

#if WITH_EDITOR
	virtual TSharedPtr<FStructOnScope> GetObjectPickerProxy(TSharedPtr<IPropertyHandle> PropertyHandle) override;
	virtual void UpdateObjectFromProxy(FStructOnScope& Proxy, IPropertyHandle& ObjectPropertyHandle) override;
	virtual UMovieSceneSequence* RetrieveOwnedSequence() const override
	{
		return GetSequence();
	}
#endif

private:
	/** Burn-in widget */
	UPROPERTY()
	TObjectPtr<ULevelSequenceBurnIn> BurnInInstance;

	UPROPERTY()
	bool bShowBurnin;
};

USTRUCT()
struct FBoundActorProxy
{
	GENERATED_BODY()

#if WITH_EDITORONLY_DATA

	/** Specifies the actor to override the binding with */
	UPROPERTY(EditInstanceOnly, AdvancedDisplay, Category="General")
<<<<<<< HEAD
	AActor* BoundActor = nullptr;
=======
	TObjectPtr<AActor> BoundActor = nullptr;
>>>>>>> 6bbb88c8

	void Initialize(TSharedPtr<IPropertyHandle> InPropertyHandle);

	void OnReflectedPropertyChanged();

	TSharedPtr<IPropertyHandle> ReflectedProperty;

#endif
};<|MERGE_RESOLUTION|>--- conflicted
+++ resolved
@@ -80,23 +80,16 @@
 	FMovieSceneSequencePlaybackSettings PlaybackSettings;
 
 	UPROPERTY(Instanced, transient, replicated, BlueprintReadOnly, BlueprintGetter=GetSequencePlayer, Category="Playback", meta=(ExposeFunctionCategories="Sequencer|Player"))
-<<<<<<< HEAD
-	ULevelSequencePlayer* SequencePlayer;
-=======
 	TObjectPtr<ULevelSequencePlayer> SequencePlayer;
->>>>>>> 6bbb88c8
 
 	UPROPERTY(EditAnywhere, BlueprintReadOnly, Category="General", meta=(AllowedClasses="LevelSequence"))
 	TObjectPtr<ULevelSequence> LevelSequenceAsset;
 
-<<<<<<< HEAD
-=======
 #if WITH_EDITORONLY_DATA
 	UPROPERTY()
 	FSoftObjectPath LevelSequence_DEPRECATED;
 #endif
 
->>>>>>> 6bbb88c8
 	UPROPERTY(EditAnywhere, BlueprintReadWrite, Category="Cameras", meta=(ShowOnlyInnerProperties))
 	FLevelSequenceCameraSettings CameraSettings;
 
@@ -139,14 +132,9 @@
 	 * @return Level sequence, or nullptr if not assigned or if it cannot be loaded.
 	 * @see SetSequence
 	 */
-<<<<<<< HEAD
-	UFUNCTION(BlueprintCallable, Category="Sequencer|Player")
-	ULevelSequence* LoadSequence() const;
-=======
 	UE_DEPRECATED(5.0, "LoadSequence has been deprecated, please use GetSequence")
 	UFUNCTION(BlueprintCallable, Category="Sequencer|Player", meta=(DeprecatedFunction))
 	ULevelSequence* LoadSequence() const { return GetSequence(); }
->>>>>>> 6bbb88c8
 
 	/**
 	 * Set the level sequence being played by this actor.
@@ -279,10 +267,7 @@
 	virtual bool RetrieveBindingOverrides(const FGuid& InBindingId, FMovieSceneSequenceID InSequenceID, TArray<UObject*, TInlineAllocator<1>>& OutObjects) const override;
 	virtual UObject* GetInstanceData() const override;
 	virtual TOptional<EAspectRatioAxisConstraint> GetAspectRatioAxisConstraint() const override;
-<<<<<<< HEAD
-=======
 	virtual bool GetIsReplicatedPlayback() const override;
->>>>>>> 6bbb88c8
 	//~ End IMovieScenePlaybackClient interface
 
 	//~ Begin UObject interface
@@ -341,11 +326,7 @@
 
 	/** Specifies the actor to override the binding with */
 	UPROPERTY(EditInstanceOnly, AdvancedDisplay, Category="General")
-<<<<<<< HEAD
-	AActor* BoundActor = nullptr;
-=======
 	TObjectPtr<AActor> BoundActor = nullptr;
->>>>>>> 6bbb88c8
 
 	void Initialize(TSharedPtr<IPropertyHandle> InPropertyHandle);
 
