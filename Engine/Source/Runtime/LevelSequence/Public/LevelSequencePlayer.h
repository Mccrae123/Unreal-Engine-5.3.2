--- conflicted
+++ resolved
@@ -206,12 +206,6 @@
 
 	TWeakObjectPtr<UCameraComponent> CachedCameraComponent;
 
-<<<<<<< HEAD
-	/** Set of actors that have been added as tick prerequisites to the parent actor */
-	TSet<FObjectKey> PrerequisiteActors;
-
-=======
->>>>>>> 9ba46998
 private:
 
 	TOptional<FLevelSequencePlayerSnapshot> PreviousSnapshot;
