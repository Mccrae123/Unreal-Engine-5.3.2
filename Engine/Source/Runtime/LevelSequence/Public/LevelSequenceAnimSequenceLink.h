--- conflicted
+++ resolved
@@ -17,11 +17,7 @@
 
 /** Link To Anim Sequence that we are linked too.*/
 USTRUCT(BlueprintType)
-<<<<<<< HEAD
-struct LEVELSEQUENCE_API FLevelSequenceAnimSequenceLinkItem
-=======
 struct FLevelSequenceAnimSequenceLinkItem
->>>>>>> 4af6daef
 {
 	GENERATED_BODY()
 
@@ -56,22 +52,14 @@
 };
 
 /** Link To Set of Anim Sequences that we may be linked to.*/
-<<<<<<< HEAD
-UCLASS(BlueprintType)
-class LEVELSEQUENCE_API ULevelSequenceAnimSequenceLink : public UAssetUserData
-=======
 UCLASS(BlueprintType, MinimalAPI)
 class ULevelSequenceAnimSequenceLink : public UAssetUserData
->>>>>>> 4af6daef
 {
 	GENERATED_UCLASS_BODY()
 
 public:
-<<<<<<< HEAD
-=======
 	virtual bool IsEditorOnly() const override { return true; }
 
->>>>>>> 4af6daef
 	UPROPERTY(BlueprintReadWrite, Category = Links)
 	TArray< FLevelSequenceAnimSequenceLinkItem> AnimSequenceLinks;
 };