--- conflicted
+++ resolved
@@ -580,11 +580,7 @@
 					// Underrun/Starvation:
 					// Things to try: Increase # output buffers, ensure audio-render thread has time to run (affinity and priority), debug your mix and reduce # sounds playing.
 
-<<<<<<< HEAD
-					UE_LOG(LogAudioMixer, Display, TEXT("Audio Buffer Underrun (starvation) detected."));
-=======
 					UE_LOG(LogAudioMixer, Display, TEXT("Audio Buffer Underrun (starvation) detected. InstanceID=%d"), InstanceID);
->>>>>>> 6bbb88c8
 					bWarnedBufferUnderrun = true;
 					TimeLastWarningCycles = FPlatformTime::Cycles64();
 				}
