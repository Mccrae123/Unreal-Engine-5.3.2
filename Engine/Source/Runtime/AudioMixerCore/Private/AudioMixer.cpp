// Copyright Epic Games, Inc. All Rights Reserved.
#include "AudioMixer.h"

#include "AudioDefines.h"
#include "AudioMixerTrace.h"
#include "DSP/BufferVectorOperations.h"
#include "DSP/FloatArrayMath.h"
#include "HAL/RunnableThread.h"
#include "HAL/ThreadSafeCounter.h"
#include "HAL/IConsoleManager.h"
#include "HAL/Event.h"
#include "HAL/LowLevelMemTracker.h"
#include "Misc/ConfigCacheIni.h"
#include "Misc/ScopeTryLock.h"
#include "ProfilingDebugging/CsvProfiler.h"
#include "ProfilingDebugging/ScopedTimers.h"
#include "Trace/Trace.h"


// Defines the "Audio" category in the CSV profiler.
// This should only be defined here. Modules who wish to use this category should contain the line
// 		CSV_DECLARE_CATEGORY_MODULE_EXTERN(AUDIOMIXERCORE_API, Audio);
//
CSV_DEFINE_CATEGORY_MODULE(AUDIOMIXERCORE_API, Audio, false);

#if UE_AUDIO_PROFILERTRACE_ENABLED
UE_TRACE_CHANNEL_DEFINE(AudioChannel);
UE_TRACE_CHANNEL_DEFINE(AudioMixerChannel);
#endif // UE_AUDIO_PROFILERTRACE_ENABLED


// Command to enable logging to display accurate audio render times
static int32 LogRenderTimesCVar = 0;
FAutoConsoleVariableRef CVarLogRenderTimes(
	TEXT("au.LogRenderTimes"),
	LogRenderTimesCVar,
	TEXT("Logs Audio Render Times.\n")
	TEXT("0: Not Log, 1: Log"),
	ECVF_Default);

static float MinTimeBetweenUnderrunWarningsMs = 1000.f*10.f;
FAutoConsoleVariableRef CVarMinTimeBetweenUnderrunWarningsMs(
	TEXT("au.MinLogTimeBetweenUnderrunWarnings"),
	MinTimeBetweenUnderrunWarningsMs,
	TEXT("Min time between underrun warnings (globally) in MS\n")
	TEXT("Set the time between each subsequent underrun log warning globaly (defaults to 10secs)"),
	ECVF_Default);

// Command for setting the audio render thread priority.
static int32 SetRenderThreadPriorityCVar = (int32)TPri_Highest;
FAutoConsoleVariableRef CVarSetRenderThreadPriority(
	TEXT("au.RenderThreadPriority"),
	SetRenderThreadPriorityCVar,
	TEXT("Sets audio render thread priority. Defaults to 3.\n")
	TEXT("0: Normal, 1: Above Normal, 2: Below Normal, 3: Highest, 4: Lowest, 5: Slightly Below Normal, 6: Time Critical"),
	ECVF_Default);

static int32 SetRenderThreadAffinityCVar = 0;
FAutoConsoleVariableRef CVarRenderThreadAffinity(
	TEXT("au.RenderThreadAffinity"),
	SetRenderThreadAffinityCVar,
	TEXT("Override audio render thread affinity.\n")
	TEXT("0: Disabled (Default), otherwise overriden thread affinity."),
	ECVF_Default);


static int32 EnableDetailedWindowsDeviceLoggingCVar = 0;
FAutoConsoleVariableRef CVarEnableDetailedWindowsDeviceLogging(
	TEXT("au.EnableDetailedWindowsDeviceLogging"),
	EnableDetailedWindowsDeviceLoggingCVar,
	TEXT("Enables detailed windows device logging.\n")
	TEXT("0: Not Enabled, 1: Enabled"),
	ECVF_Default);

static int32 DisableDeviceSwapCVar = 0;
FAutoConsoleVariableRef CVarDisableDeviceSwap(
	TEXT("au.DisableDeviceSwap"),
	DisableDeviceSwapCVar,
	TEXT("Disable device swap handling code for Audio Mixer on Windows.\n")
	TEXT("0: Not Enabled, 1: Enabled"),
	ECVF_Default);

static int32 bUseThreadedDeviceSwapCVar = 1;
FAutoConsoleVariableRef CVarUseThreadedDeviceSwap(
	TEXT("au.UseThreadedDeviceSwap"),
	bUseThreadedDeviceSwapCVar,
	TEXT("Lets Device Swap go wide.")
	TEXT("0 off, 1 on"),
	ECVF_Default);

static int32 bUseAudioDeviceInfoCacheCVar = 1;
FAutoConsoleVariableRef CVarUseAudioDeviceInfoCache(
	TEXT("au.UseCachedDeviceInfoCache"),
	bUseAudioDeviceInfoCacheCVar,
	TEXT("Uses a Cache of the DeviceCache instead of asking the OS")
	TEXT("0 off, 1 on"),
	ECVF_Default);
	
static int32 bRecycleThreadsCVar = 1;
FAutoConsoleVariableRef CVarRecycleThreads(
	TEXT("au.RecycleThreads"),
	bRecycleThreadsCVar,
	TEXT("Keeps threads to reuse instead of create/destroying them")
	TEXT("0 off, 1 on"),
	ECVF_Default);

static int32 OverrunTimeoutCVar = 5000;
FAutoConsoleVariableRef CVarOverrunTimeout(
	TEXT("au.OverrunTimeoutMSec"),
	OverrunTimeoutCVar,
	TEXT("Amount of time to wait for the render thread to time out before swapping to the null device. \n"),
	ECVF_Default);

static int32 UnderrunTimeoutCVar = 5;
FAutoConsoleVariableRef CVarUnderrunTimeout(
	TEXT("au.UnderrunTimeoutMSec"),
	UnderrunTimeoutCVar,
	TEXT("Amount of time to wait for the render thread to generate the next buffer before submitting an underrun buffer. \n"),
	ECVF_Default);

static int32 FadeoutTimeoutCVar = 2000;
FAutoConsoleVariableRef CVarFadeoutTimeout(
	TEXT("au.FadeOutTimeoutMSec"),
	FadeoutTimeoutCVar,
	TEXT("Amount of time to wait for the FadeOut Event to fire. \n"),
	ECVF_Default);

static float LinearGainScalarForFinalOututCVar = 1.0f;
FAutoConsoleVariableRef LinearGainScalarForFinalOutut(
	TEXT("au.LinearGainScalarForFinalOutut"),
	LinearGainScalarForFinalOututCVar,
	TEXT("Linear gain scalar applied to the final float buffer to allow for hotfixable mitigation of clipping \n")
	TEXT("Default is 1.0f \n"),
	ECVF_Default);

static int32 ExtraAudioMixerDeviceLoggingCVar = 0;
FAutoConsoleVariableRef ExtraAudioMixerDeviceLogging(
	TEXT("au.ExtraAudioMixerDeviceLogging"),
	ExtraAudioMixerDeviceLoggingCVar,
	TEXT("Enables extra logging for audio mixer device running \n")
	TEXT("0: no logging, 1: logging every 500 callbacks \n"),
	ECVF_Default);

// Stat definitions for profiling audio mixer 
DEFINE_STAT(STAT_AudioMixerRenderAudio);

namespace Audio
{
	int32 sRenderInstanceIds = 0;

	FThreadSafeCounter AudioMixerTaskCounter;

	FAudioRenderTimeAnalysis::FAudioRenderTimeAnalysis()
		: AvgRenderTime(0.0)
		, MaxRenderTime(0.0)
		, TotalRenderTime(0.0)
		, StartTime(0.0)
		, RenderTimeCount(0)
		, RenderInstanceId(sRenderInstanceIds++)
	{}

	void FAudioRenderTimeAnalysis::Start()
	{
		StartTime = FPlatformTime::Cycles();
	}

	void FAudioRenderTimeAnalysis::End()
	{
		uint32 DeltaCycles = FPlatformTime::Cycles() - StartTime;
		double DeltaTime = DeltaCycles * FPlatformTime::GetSecondsPerCycle();

		TotalRenderTime += DeltaTime;
		RenderTimeSinceLastLog += DeltaTime;
		++RenderTimeCount;
		AvgRenderTime = TotalRenderTime / RenderTimeCount;
		
		if (DeltaTime > MaxRenderTime)
		{
			MaxRenderTime = DeltaTime;
		}
		
		if (DeltaTime > MaxSinceTick)
		{
			MaxSinceTick = DeltaTime;
		}

		if (LogRenderTimesCVar == 1)
		{
			if (RenderTimeCount % 32 == 0)
			{
				RenderTimeSinceLastLog /= 32.0f;
				UE_LOG(LogAudioMixerDebug, Display, TEXT("Render Time [id:%d] - Max: %.2f ms, MaxDelta: %.2f ms, Delta Avg: %.2f ms, Global Avg: %.2f ms"), 
					RenderInstanceId, 
					(float)MaxRenderTime * 1000.0f, 
					(float)MaxSinceTick * 1000.0f,
					RenderTimeSinceLastLog * 1000.0f, 
					(float)AvgRenderTime * 1000.0f);

				RenderTimeSinceLastLog = 0.0f;
				MaxSinceTick = 0.0f;
			}
		}
	}


	void FOutputBuffer::Init(IAudioMixer* InAudioMixer, const int32 InNumSamples, const int32 InNumBuffers, const EAudioMixerStreamDataFormat::Type InDataFormat)
	{
		SCOPED_NAMED_EVENT(FOutputBuffer_Init, FColor::Blue);

		RenderBuffer.Reset();
		RenderBuffer.AddUninitialized(InNumSamples);

		DataFormat = InDataFormat;

		check(InAudioMixer != nullptr);
		AudioMixer = InAudioMixer;

		CircularBuffer.SetCapacity(InNumSamples * InNumBuffers * GetSizeForDataFormat(DataFormat));

		PopBuffer.Reset();
		PopBuffer.AddUninitialized(InNumSamples * GetSizeForDataFormat(DataFormat));

		if (DataFormat != EAudioMixerStreamDataFormat::Float)
		{
			FormattedBuffer.SetNumZeroed(InNumSamples * GetSizeForDataFormat(DataFormat));
		}
	}

	bool FOutputBuffer::MixNextBuffer()
 	{
		// If the circular queue is already full, exit.
		if (CircularBuffer.Remainder() < static_cast<uint32>(RenderBuffer.Num()))
		{
			return false;
		}

		CSV_SCOPED_TIMING_STAT(Audio, RenderAudio);
		SCOPE_CYCLE_COUNTER(STAT_AudioMixerRenderAudio);

		// Zero the buffer
		FPlatformMemory::Memzero(RenderBuffer.GetData(), RenderBuffer.Num() * sizeof(float));
		if (AudioMixer != nullptr)
		{
			AudioMixer->OnProcessAudioStream(RenderBuffer);
		}

		switch (DataFormat)
		{
		case EAudioMixerStreamDataFormat::Float:
		{
			if (!FMath::IsNearlyEqual(LinearGainScalarForFinalOututCVar, 1.0f))
			{
				ArrayMultiplyByConstantInPlace(RenderBuffer, LinearGainScalarForFinalOututCVar);
			}
			ArrayRangeClamp(RenderBuffer, -1.0f, 1.0f);

			// No conversion is needed, so we push the RenderBuffer directly to the circular queue.
			CircularBuffer.Push(reinterpret_cast<const uint8*>(RenderBuffer.GetData()), RenderBuffer.Num() * sizeof(float));
		}
		break;

		case EAudioMixerStreamDataFormat::Int16:
		{
			int16* BufferInt16 = (int16*)FormattedBuffer.GetData();
			const int32 NumSamples = RenderBuffer.Num();
			check(FormattedBuffer.Num() / GetSizeForDataFormat(DataFormat) == RenderBuffer.Num());			

			const float ConversionScalar = LinearGainScalarForFinalOututCVar * 32767.0f;
			ArrayMultiplyByConstantInPlace(RenderBuffer, ConversionScalar);
			ArrayRangeClamp(RenderBuffer, -32767.0f, 32767.0f);

			for (int32 i = 0; i < NumSamples; ++i)
			{
				BufferInt16[i] = (int16)RenderBuffer[i];
			}

			CircularBuffer.Push(reinterpret_cast<const uint8*>(FormattedBuffer.GetData()), FormattedBuffer.Num());
		}
		break;

		default:
			// Not implemented/supported
			check(false);
			break;
		}

		static const int32 HeartBeatRate = 500;
		if ((ExtraAudioMixerDeviceLoggingCVar > 0) && (++CallCounterMixNextBuffer > HeartBeatRate))
		{
			UE_LOG(LogAudioMixer, Display, TEXT("FOutputBuffer::MixNextBuffer() called %i times"), HeartBeatRate);
			CallCounterMixNextBuffer = 0;
		}

		return true;
 	}
 
	TArrayView<const uint8> FOutputBuffer::PopBufferData(int32& OutNumBytesPopped) const
	{
		FMemory::Memzero(reinterpret_cast<uint8*>(PopBuffer.GetData()), PopBuffer.Num());
		OutNumBytesPopped = CircularBuffer.Pop(PopBuffer.GetData(), PopBuffer.Num());

		return TArrayView<const uint8>(PopBuffer);
	}

	int32 FOutputBuffer::GetNumSamples() const
	{
		return RenderBuffer.Num();
	}

	size_t FOutputBuffer::GetSizeForDataFormat(EAudioMixerStreamDataFormat::Type InDataFormat)
	{
		switch (InDataFormat)
		{
		case EAudioMixerStreamDataFormat::Float:
			return sizeof(float);

		case EAudioMixerStreamDataFormat::Int16:
			return sizeof(int16);

		default:
			checkNoEntry();
			return 0;
		}
	}

	/**
	 * IAudioMixerPlatformInterface
	 */

	// Static linkage.
	FThreadSafeCounter IAudioMixerPlatformInterface::NextInstanceID;

	IAudioMixerPlatformInterface::IAudioMixerPlatformInterface()
		: bWarnedBufferUnderrun(false)
		, AudioRenderEvent(nullptr)
		, bIsInDeviceSwap(false)
		, AudioFadeEvent(nullptr)
		, NumOutputBuffers(0)
		, FadeVolume(0.0f)
		, LastError(TEXT("None"))
		, bPerformingFade(true)
		, bFadedOut(false)
		, bIsDeviceInitialized(false)
		, bMoveAudioStreamToNewAudioDevice(false)
		, bIsUsingNullDevice(false)
		, bIsGeneratingAudio(false)
		, InstanceID(NextInstanceID.Increment())
		, NullDeviceCallback(nullptr)
	{
		FadeParam.SetValue(0.0f);
	}

	IAudioMixerPlatformInterface::~IAudioMixerPlatformInterface()
	{
		check(AudioStreamInfo.StreamState == EAudioOutputStreamState::Closed);
	}

	void IAudioMixerPlatformInterface::FadeIn()
	{
		if (IsNonRealtime())
		{
			FadeParam.SetValue(1.0f);
		}

		bPerformingFade = true;
		bFadedOut = false;
		FadeVolume = 1.0f;
	}

	void IAudioMixerPlatformInterface::FadeOut()
	{
		// Non Realtime isn't ticked when fade out is called, and the user can't hear
		// the output anyways so there's no need to make it pleasant for their ears.
		if (!FPlatformProcess::SupportsMultithreading() || IsNonRealtime())
		{
			bFadedOut = true;
			FadeVolume = 0.f;
			return;
		}

		if (bFadedOut || FadeVolume == 0.0f)
		{
			return;
		}

		bPerformingFade = true;
		if (AudioFadeEvent != nullptr)
		{						
			if (!AudioFadeEvent->Wait(FadeoutTimeoutCVar))
			{
				UE_LOG(LogAudioMixer, Warning, TEXT("FadeOutEvent timed out"));
			}
		}

		FadeVolume = 0.0f;
	}

	void IAudioMixerPlatformInterface::PostInitializeHardware()
	{
		bIsDeviceInitialized = true;
	}

	int32 IAudioMixerPlatformInterface::GetIndexForDevice(const FString& InDeviceName)
	{
		uint32 TotalNumDevices = 0;

		if (!GetNumOutputDevices(TotalNumDevices))
		{
			return INDEX_NONE;
		}

		// Iterate through every device and see if
		for (uint32 DeviceIndex = 0; DeviceIndex < TotalNumDevices; DeviceIndex++)
		{
			FAudioPlatformDeviceInfo DeviceInfo;
			if (GetOutputDeviceInfo(DeviceIndex, DeviceInfo))
			{
				// check if the device name matches the input device name:
				if (DeviceInfo.Name.Contains(InDeviceName))
				{
					return DeviceIndex;
				}
			}
		}

		// If we've made it here, we weren't able to find a matching device.
		return INDEX_NONE;
	}

	template<typename BufferType>
	void IAudioMixerPlatformInterface::ApplyAttenuationInternal(TArrayView<BufferType>& InOutBuffer)
	{
		static const int32 HeartBeatRate = 500;
		const bool bLog = (ExtraAudioMixerDeviceLoggingCVar > 0) && (++CallCounterApplyAttenuationInternal > HeartBeatRate);
		if (bLog)
		{
			UE_LOG(LogAudioMixer, Display, TEXT("IAudioMixerPlatformInterface::ApplyAttenuationInternal() called %i times"), HeartBeatRate);
			CallCounterApplyAttenuationInternal = 0;
		}

		// Perform fade in and fade out global attenuation to avoid clicks/pops on startup/shutdown
		if (bPerformingFade)
		{
			FadeParam.SetValue(FadeVolume, InOutBuffer.Num());

			for (int32 i = 0; i < InOutBuffer.Num(); ++i)
			{
				InOutBuffer[i] = (BufferType)(InOutBuffer[i] * FadeParam.Update());
			}

			bFadedOut = (FadeVolume == 0.0f);
			bPerformingFade = false;
			AudioFadeEvent->Trigger();

			if (bLog)
			{
				UE_LOG(LogAudioMixer, Display, TEXT("IAudioMixerPlatformInterface::ApplyAttenuationInternal() Faded from %f to %f"), FadeVolume, FadeParam.GetValue());
			}
		}
		else if (bFadedOut)
		{
			// If we're faded out, then just zero the data.
			FPlatformMemory::Memzero((void*)InOutBuffer.GetData(), sizeof(BufferType)* InOutBuffer.Num());

			if (bLog)
			{
				UE_LOG(LogAudioMixer, Display, TEXT("IAudioMixerPlatformInterface::ApplyAttenuationInternal() Zero'd out buffer"));
			}
		}

		FadeParam.Reset();
	}

	void IAudioMixerPlatformInterface::StartRunningNullDevice()
	{
		UE_LOG(LogAudioMixer, Verbose, TEXT("StartRunningNullDevice() called, InstanceID=%d"), InstanceID);
		SCOPED_NAMED_EVENT(FMixerPlatformXAudio2_StartRunningNullDevice, FColor::Blue);
		
		auto ThrowAwayBuffer = [this]() { this->ReadNextBuffer(); };
		float SafeSampleRate = OpenStreamParams.SampleRate > 0.f ? OpenStreamParams.SampleRate : 48000.f;
		float BufferDuration = ((float)OpenStreamParams.NumFrames) / SafeSampleRate;

		if (AudioRenderEvent)
		{
			AudioRenderEvent->Trigger();
		}

		if (!NullDeviceCallback.IsValid())
		{
			// Create the thread and tell it not to pause.
			CreateNullDeviceThread(ThrowAwayBuffer, BufferDuration, false);
			check(NullDeviceCallback.IsValid());
		}
		else
		{
			// Reuse existing thread if we have one.
			NullDeviceCallback->Resume(ThrowAwayBuffer, BufferDuration);
		}

		bIsUsingNullDevice = true;
	}

	void IAudioMixerPlatformInterface::StopRunningNullDevice()
	{		
		UE_LOG(LogAudioMixer, Verbose, TEXT("StopRunningNullDevice() called, InstanceID=%d"), InstanceID);
		SCOPED_NAMED_EVENT(FMixerPlatformXAudio2_StopRunningNullDevice, FColor::Blue);

		if (NullDeviceCallback.IsValid())
		{
			if(IAudioMixer::ShouldRecycleThreads())
			{
				NullDeviceCallback->Pause();
			}
			else
			{
				NullDeviceCallback.Reset();
			}
			bIsUsingNullDevice = false;
		}
	}

	void IAudioMixerPlatformInterface::CreateNullDeviceThread(const TFunction<void()> InCallback, float InBufferDuration, bool bShouldPauseOnStart)
	{
		NullDeviceCallback.Reset(new FMixerNullCallback(InBufferDuration, InCallback, TPri_TimeCritical, bShouldPauseOnStart));
	}

	void IAudioMixerPlatformInterface::ApplyPrimaryAttenuation(TArrayView<const uint8>& OutPoppedAudio)
	{
		EAudioMixerStreamDataFormat::Type Format = OutputBuffer.GetFormat();

		if (Format == EAudioMixerStreamDataFormat::Float)
		{
			TArrayView<float> OutFloatBuffer = TArrayView<float>(const_cast<float*>(reinterpret_cast<const float*>(OutPoppedAudio.GetData())), OutPoppedAudio.Num() / sizeof(float));
			ApplyAttenuationInternal(OutFloatBuffer);
		}
		else if (Format == EAudioMixerStreamDataFormat::Int16)
		{
			TArrayView<int16> OutIntBuffer = TArrayView<int16>(const_cast<int16*>(reinterpret_cast<const int16*>(OutPoppedAudio.GetData())), OutPoppedAudio.Num() / sizeof(int16));
			ApplyAttenuationInternal(OutIntBuffer);
		}
		else
		{
			checkNoEntry();
		}
	}

	void IAudioMixerPlatformInterface::ReadNextBuffer()
	{
		LLM_SCOPE(ELLMTag::AudioMixer);

		// If we are flushing buffers for our output voice and this is being called on the audio thread directly,
		// early exit.
		if (bIsInDeviceSwap)
		{
			return;
		}

		// If we are currently swapping devices and OnBufferEnd is being triggered in an XAudio2Thread,
		// early exit.
		if (!DeviceSwapCriticalSection.TryLock())
		{
			return;
		}

		// Don't read any more audio if we're not running or changing device
		if (AudioStreamInfo.StreamState != EAudioOutputStreamState::Running)
		{
			DeviceSwapCriticalSection.Unlock();
			return;
		}
		
		static int32 UnderrunCount = 0;
		static int32 CurrentUnderrunCount = 0;
		static uint64 TimeLastWarningCycles = 0;

		int32 NumSamplesPopped = 0;
		TArrayView<const uint8> PoppedAudio = OutputBuffer.PopBufferData(NumSamplesPopped);

		bool bDidOutputUnderrun = NumSamplesPopped != PoppedAudio.Num();
		
		if (bDidOutputUnderrun)
		{
			UnderrunCount++;
			CurrentUnderrunCount++;
			
			if (!bWarnedBufferUnderrun)
			{
				float ElapsedTimeInMs = static_cast<float>(FPlatformTime::ToMilliseconds64(FPlatformTime::Cycles64() - TimeLastWarningCycles));
				if( ElapsedTimeInMs > MinTimeBetweenUnderrunWarningsMs )
				{
					// Underrun/Starvation:
					// Things to try: Increase # output buffers, ensure audio-render thread has time to run (affinity and priority), debug your mix and reduce # sounds playing.

					UE_LOG(LogAudioMixer, Display, TEXT("Audio Buffer Underrun (starvation) detected. InstanceID=%d"), InstanceID);
					bWarnedBufferUnderrun = true;
					TimeLastWarningCycles = FPlatformTime::Cycles64();
				}
			}
		}
		else
		{
			// As soon as a valid buffer goes through, allow more warning
			if (bWarnedBufferUnderrun)
			{
				UE_LOG(LogAudioMixerDebug, Log, TEXT("Audio had %d underruns [Total: %d], InstanceID=%d"), CurrentUnderrunCount, UnderrunCount, InstanceID);
			}

			CurrentUnderrunCount = 0;
			bWarnedBufferUnderrun = false;
		}

		ApplyPrimaryAttenuation(PoppedAudio);
		SubmitBuffer(PoppedAudio.GetData());

		DeviceSwapCriticalSection.Unlock();

		// Kick off rendering of the next set of buffers
		if (AudioRenderEvent)
		{
			AudioRenderEvent->Trigger();
		}
	}

	void IAudioMixerPlatformInterface::BeginGeneratingAudio()
	{
		SCOPED_NAMED_EVENT(IAudioMixerPlatformInterface_BeginGeneratingAudio, FColor::Blue);
		
		checkf(!bIsGeneratingAudio, TEXT("BeginGeneratingAudio() is being run with StreamState = %i and bIsGeneratingAudio = %i"), AudioStreamInfo.StreamState, !!bIsGeneratingAudio);

		bIsGeneratingAudio = true;

		// Setup the output buffers
		const int32 NumOutputFrames = OpenStreamParams.NumFrames;
		const int32 NumOutputChannels = AudioStreamInfo.DeviceInfo.NumChannels;
		const int32 NumOutputSamples = NumOutputFrames * NumOutputChannels;

		// Set the number of buffers to be one more than the number to queue.
		NumOutputBuffers = FMath::Max(OpenStreamParams.NumBuffers, 2);
		UE_LOG(LogAudioMixer, Display, TEXT("Output buffers initialized: Frames=%i, Channels=%i, Samples=%i, InstanceID=%d"), NumOutputFrames, NumOutputChannels, NumOutputSamples, InstanceID);


		OutputBuffer.Init(AudioStreamInfo.AudioMixer, NumOutputSamples, NumOutputBuffers, AudioStreamInfo.DeviceInfo.Format);

		AudioStreamInfo.StreamState = EAudioOutputStreamState::Running;

		check(AudioRenderEvent == nullptr);
		AudioRenderEvent = FPlatformProcess::GetSynchEventFromPool();
		check(AudioRenderEvent != nullptr);

		check(AudioFadeEvent == nullptr);
		AudioFadeEvent = FPlatformProcess::GetSynchEventFromPool();
		check(AudioFadeEvent != nullptr);

		check(!AudioRenderThread.IsValid());
		uint64 RenderThreadAffinityCVar = SetRenderThreadAffinityCVar > 0 ? uint64(SetRenderThreadAffinityCVar) : FPlatformAffinity::GetAudioRenderThreadMask();
		AudioRenderThread.Reset(FRunnableThread::Create(this, *FString::Printf(TEXT("AudioMixerRenderThread(%d)"), AudioMixerTaskCounter.Increment()), 0, (EThreadPriority)SetRenderThreadPriorityCVar, RenderThreadAffinityCVar));
		check(AudioRenderThread.IsValid());
	}

	void IAudioMixerPlatformInterface::StopGeneratingAudio()
	{		
		SCOPED_NAMED_EVENT(IAudioMixerPlatformInterface_StopGeneratingAudio, FColor::Blue);

		// Stop the FRunnable thread

		if (AudioStreamInfo.StreamState != EAudioOutputStreamState::Stopped)
		{
			AudioStreamInfo.StreamState = EAudioOutputStreamState::Stopping;
		}

		if (AudioRenderEvent != nullptr)
		{
			// Make sure the thread wakes up
			AudioRenderEvent->Trigger();
		}

		if (AudioRenderThread.IsValid())
		{
			{
				SCOPED_NAMED_EVENT(IAudioMixerPlatformInterface_StopGeneratingAudio_KillRenderThread, FColor::Blue);
				AudioRenderThread->Kill();
			}

			// WaitForCompletion will complete right away when single threaded, and AudioStreamInfo.StreamState will never be set to stopped
			if (FPlatformProcess::SupportsMultithreading())
			{
				check(AudioStreamInfo.StreamState == EAudioOutputStreamState::Stopped);
			}
			else
			{
				AudioStreamInfo.StreamState = EAudioOutputStreamState::Stopped;
			}

			AudioRenderThread.Reset();
		}

		if (AudioRenderEvent != nullptr)
		{
			FPlatformProcess::ReturnSynchEventToPool(AudioRenderEvent);
			AudioRenderEvent = nullptr;
		}

		if (AudioFadeEvent != nullptr)
		{
			FPlatformProcess::ReturnSynchEventToPool(AudioFadeEvent);
			AudioFadeEvent = nullptr;
		}

		bIsGeneratingAudio = false;
	}

	void IAudioMixerPlatformInterface::Tick()
	{
		LLM_SCOPE(ELLMTag::AudioMixer);

		// In single-threaded mode, we simply render buffers until we run out of space
		// The single-thread audio backend will consume these rendered buffers when they need to
		if (AudioStreamInfo.StreamState == EAudioOutputStreamState::Running && bIsDeviceInitialized)
		{
			// Render mixed buffers till our queued buffers are filled up
			while (OutputBuffer.MixNextBuffer())
			{
			}
		}
	}

	uint32 IAudioMixerPlatformInterface::MainAudioDeviceRun()
	{
		return RunInternal();
	}

	uint32 IAudioMixerPlatformInterface::RunInternal()
	{
		UE_LOG(LogAudioMixer, Display, TEXT("Starting AudioMixerPlatformInterface::RunInternal(), InstanceID=%d"), InstanceID);

		// Lets prime and submit the first buffer (which is going to be the buffer underrun buffer)
		int32 NumSamplesPopped;
		TArrayView<const uint8> AudioToSubmit = OutputBuffer.PopBufferData(NumSamplesPopped);

		SubmitBuffer(AudioToSubmit.GetData());

		OutputBuffer.MixNextBuffer();

		while (AudioStreamInfo.StreamState != EAudioOutputStreamState::Stopping)
		{
			// Render mixed buffers till our queued buffers are filled up
			while (bIsDeviceInitialized && OutputBuffer.MixNextBuffer())
			{
			}

			// Bounds check the timeout for our audio render event.
			OverrunTimeoutCVar = FMath::Clamp(OverrunTimeoutCVar, 500, 5000);

			// If we're debugging, make the timeout the maximum to avoid needless swaps.
			OverrunTimeoutCVar = FPlatformMisc::IsDebuggerPresent() ? TNumericLimits<uint32>::Max() : OverrunTimeoutCVar;

			// Now wait for a buffer to be consumed, which will bump up the read index.
<<<<<<< HEAD
			double WaitStartTime = FPlatformTime::Seconds();
=======
			const double WaitStartTime = FPlatformTime::Seconds();
>>>>>>> 4af6daef
			if (AudioRenderEvent && !AudioRenderEvent->Wait(static_cast<uint32>(OverrunTimeoutCVar)))
			{
				// if we reached this block, we timed out, and should attempt to
				// bail on our current device.
				RequestDeviceSwap(TEXT(""), /* force */true, TEXT("AudioMixerPlatformInterface. Timeout waiting for h/w."));

<<<<<<< HEAD
				float TimeWaited = FPlatformTime::Seconds() - WaitStartTime;
				UE_LOG(LogAudioMixer, Warning, TEXT("AudioMixerPlatformInterface Timeout [%dms] waiting for h/w. InstanceID=%d"), (int32)(TimeWaited * 1000.f),InstanceID);
=======
				const float TimeWaited = FPlatformTime::Seconds() - WaitStartTime;
				UE_LOG(LogAudioMixer, Warning, TEXT("AudioMixerPlatformInterface Timeout [%2.f Seconds] waiting for h/w. InstanceID=%d"), TimeWaited,InstanceID);
>>>>>>> 4af6daef
			}
		}

		OpenStreamParams.AudioMixer->OnAudioStreamShutdown();

		AudioStreamInfo.StreamState = EAudioOutputStreamState::Stopped;
		return 0;
	}

	uint32 IAudioMixerPlatformInterface::Run()
	{	
		LLM_SCOPE(ELLMTag::AudioMixer);

		uint32 ReturnVal = 0;
		FMemory::SetupTLSCachesOnCurrentThread();

		// Call different functions depending on if it's the "main" audio mixer instance. Helps debugging callstacks.
		if (AudioStreamInfo.AudioMixer->IsMainAudioMixer())
		{
			ReturnVal = MainAudioDeviceRun();
		}
		else
		{
			ReturnVal = RunInternal();
		}

		FMemory::ClearAndDisableTLSCachesOnCurrentThread();
		return ReturnVal;
	}

	/** The default channel orderings to use when using pro audio interfaces while still supporting surround sound. */
	static EAudioMixerChannel::Type DefaultChannelOrder[AUDIO_MIXER_MAX_OUTPUT_CHANNELS];

	static void InitializeDefaultChannelOrder()
	{
		static bool bInitialized = false;
		if (bInitialized)
		{
			return;
		}

		bInitialized = true;

		// Create a hard-coded default channel order
		check(UE_ARRAY_COUNT(DefaultChannelOrder) == AUDIO_MIXER_MAX_OUTPUT_CHANNELS);
		DefaultChannelOrder[0] = EAudioMixerChannel::FrontLeft;
		DefaultChannelOrder[1] = EAudioMixerChannel::FrontRight;
		DefaultChannelOrder[2] = EAudioMixerChannel::FrontCenter;
		DefaultChannelOrder[3] = EAudioMixerChannel::LowFrequency;
		DefaultChannelOrder[4] = EAudioMixerChannel::SideLeft;
		DefaultChannelOrder[5] = EAudioMixerChannel::SideRight;
		DefaultChannelOrder[6] = EAudioMixerChannel::BackLeft;
		DefaultChannelOrder[7] = EAudioMixerChannel::BackRight;

		bool bOverridden = false;
		EAudioMixerChannel::Type ChannelMapOverride[AUDIO_MIXER_MAX_OUTPUT_CHANNELS];
		for (int32 i = 0; i < AUDIO_MIXER_MAX_OUTPUT_CHANNELS; ++i)
		{
			ChannelMapOverride[i] = DefaultChannelOrder[i];
		}

		// Now check the ini file to see if this is overridden
		for (int32 i = 0; i < AUDIO_MIXER_MAX_OUTPUT_CHANNELS; ++i)
		{
			int32 ChannelPositionOverride = 0;

			const TCHAR* ChannelName = EAudioMixerChannel::ToString(DefaultChannelOrder[i]);
			if (GConfig->GetInt(TEXT("AudioDefaultChannelOrder"), ChannelName, ChannelPositionOverride, GEngineIni))
			{
				if (ChannelPositionOverride >= 0 && ChannelPositionOverride < AUDIO_MIXER_MAX_OUTPUT_CHANNELS)
				{
					bOverridden = true;
					ChannelMapOverride[ChannelPositionOverride] = DefaultChannelOrder[i];
				}
				else
				{
					UE_LOG(LogAudioMixer, Error, TEXT("Invalid channel index '%d' in AudioDefaultChannelOrder in ini file."), i);
					bOverridden = false;
					break;
				}
			}
		}

		// Now validate that there's no duplicates.
		if (bOverridden)
		{
			bool bIsValid = true;
			for (int32 i = 0; i < AUDIO_MIXER_MAX_OUTPUT_CHANNELS; ++i)
			{
				for (int32 j = 0; j < AUDIO_MIXER_MAX_OUTPUT_CHANNELS; ++j)
				{
					if (j != i && ChannelMapOverride[j] == ChannelMapOverride[i])
					{
						bIsValid = false;
						break;
					}
				}
			}

			if (!bIsValid)
			{
				UE_LOG(LogAudioMixer, Error, TEXT("Invalid channel index or duplicate entries in AudioDefaultChannelOrder in ini file."));
			}
			else
			{
				for (int32 i = 0; i < AUDIO_MIXER_MAX_OUTPUT_CHANNELS; ++i)
				{
					DefaultChannelOrder[i] = ChannelMapOverride[i];
				}
			}
		}
	}

	bool IAudioMixerPlatformInterface::GetChannelTypeAtIndex(const int32 Index, EAudioMixerChannel::Type& OutType)
	{
		InitializeDefaultChannelOrder();

		if (Index >= 0 && Index < AUDIO_MIXER_MAX_OUTPUT_CHANNELS)
		{
			OutType = DefaultChannelOrder[Index];
			return true;
		}
		return false;
	}

	bool IAudioMixer::ShouldIgnoreDeviceSwaps()
	{
		return DisableDeviceSwapCVar != 0;
	}

	bool IAudioMixer::ShouldLogDeviceSwaps()
	{
		return EnableDetailedWindowsDeviceLoggingCVar != 0;
	}

	bool IAudioMixer::ShouldUseThreadedDeviceSwap()
	{
		return bUseThreadedDeviceSwapCVar != 0;
	}

	bool IAudioMixer::ShouldUseDeviceInfoCache()
	{		
#if PLATFORM_WINDOWS // PLATFORM_HOLOLENS uses old path.
		return bUseAudioDeviceInfoCacheCVar != 0;
#else //PLATFORM_WINDOWS
		return false;
#endif //PLATFORM_WINDOWS
	}
	
	bool IAudioMixer::ShouldRecycleThreads()
	{
		return bRecycleThreadsCVar != 0;
	}


}

FAudioPlatformSettings FAudioPlatformSettings::GetPlatformSettings(const TCHAR* PlatformSettingsConfigFile)
{
	FAudioPlatformSettings Settings;

	FString TempString;

	if (GConfig->GetString(PlatformSettingsConfigFile, TEXT("AudioSampleRate"), TempString, GEngineIni))
	{
		Settings.SampleRate = FMath::Max(FCString::Atoi(*TempString), 8000);
	}

	if (GConfig->GetString(PlatformSettingsConfigFile, TEXT("AudioCallbackBufferFrameSize"), TempString, GEngineIni))
	{
		Settings.CallbackBufferFrameSize = FMath::Max(FCString::Atoi(*TempString), 256);
	}

	if (GConfig->GetString(PlatformSettingsConfigFile, TEXT("AudioNumBuffersToEnqueue"), TempString, GEngineIni))
	{
		Settings.NumBuffers = FMath::Max(FCString::Atoi(*TempString), 1);
	}

	if (GConfig->GetString(PlatformSettingsConfigFile, TEXT("AudioMaxChannels"), TempString, GEngineIni))
	{
		Settings.MaxChannels = FMath::Max(FCString::Atoi(*TempString), 0);
	}

	if (GConfig->GetString(PlatformSettingsConfigFile, TEXT("AudioNumSourceWorkers"), TempString, GEngineIni))
	{
		Settings.NumSourceWorkers = FMath::Max(FCString::Atoi(*TempString), 0);
	}

	return Settings;
}<|MERGE_RESOLUTION|>--- conflicted
+++ resolved
@@ -755,24 +755,15 @@
 			OverrunTimeoutCVar = FPlatformMisc::IsDebuggerPresent() ? TNumericLimits<uint32>::Max() : OverrunTimeoutCVar;
 
 			// Now wait for a buffer to be consumed, which will bump up the read index.
-<<<<<<< HEAD
-			double WaitStartTime = FPlatformTime::Seconds();
-=======
 			const double WaitStartTime = FPlatformTime::Seconds();
->>>>>>> 4af6daef
 			if (AudioRenderEvent && !AudioRenderEvent->Wait(static_cast<uint32>(OverrunTimeoutCVar)))
 			{
 				// if we reached this block, we timed out, and should attempt to
 				// bail on our current device.
 				RequestDeviceSwap(TEXT(""), /* force */true, TEXT("AudioMixerPlatformInterface. Timeout waiting for h/w."));
 
-<<<<<<< HEAD
-				float TimeWaited = FPlatformTime::Seconds() - WaitStartTime;
-				UE_LOG(LogAudioMixer, Warning, TEXT("AudioMixerPlatformInterface Timeout [%dms] waiting for h/w. InstanceID=%d"), (int32)(TimeWaited * 1000.f),InstanceID);
-=======
 				const float TimeWaited = FPlatformTime::Seconds() - WaitStartTime;
 				UE_LOG(LogAudioMixer, Warning, TEXT("AudioMixerPlatformInterface Timeout [%2.f Seconds] waiting for h/w. InstanceID=%d"), TimeWaited,InstanceID);
->>>>>>> 4af6daef
 			}
 		}
 
