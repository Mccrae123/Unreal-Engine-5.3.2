--- conflicted
+++ resolved
@@ -225,11 +225,7 @@
 	};
 
 	// Interface for Caching Device Info.
-<<<<<<< HEAD
-	class AUDIOMIXERCORE_API IAudioPlatformDeviceInfoCache
-=======
 	class IAudioPlatformDeviceInfoCache
->>>>>>> 4af6daef
 	{
 	public:
 		// Pure Interface. 
@@ -670,7 +666,7 @@
 		AUDIOMIXERCORE_API void ApplyPrimaryAttenuation(TArrayView<const uint8>& InOutPoppedAudio);
 
 		template<typename BufferType>
-		AUDIOMIXERCORE_API void ApplyAttenuationInternal(TArrayView<BufferType>& InOutBuffer);
+		void ApplyAttenuationInternal(TArrayView<BufferType>& InOutBuffer);
 
 		/** When called, spins up a thread to start consuming output when no audio device is available. */
 		AUDIOMIXERCORE_API void StartRunningNullDevice();
