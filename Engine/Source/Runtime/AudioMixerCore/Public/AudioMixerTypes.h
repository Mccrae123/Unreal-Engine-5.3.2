// Copyright Epic Games, Inc. All Rights Reserved.

#pragma once
#include "CoreMinimal.h"
#include "Misc/ConfigCacheIni.h"

namespace Audio {

	namespace EAudioMixerStreamDataFormat
	{
		enum Type
		{
			Unknown,
			Float,
			Int16,
			Unsupported
		};
	}

	/**
	 * EAudioOutputStreamState
	 * Specifies the state of the output audio stream.
	 */
	namespace EAudioOutputStreamState
	{
		enum Type
		{
			/* The audio stream is shutdown or not uninitialized. */
			Closed,
		
			/* The audio stream is open but not running. */
			Open,

			/** The audio stream is open but stopped. */
			Stopped,
		
			/** The audio output stream is stopping. */
			Stopping,

			/** The audio output stream is open and running. */
			Running,
		};
	}

	// Indicates a platform-specific format
	static FName NAME_PLATFORM_SPECIFIC(TEXT("PLATFORM_SPECIFIC"));
<<<<<<< HEAD
=======
	static FName NAME_PROJECT_DEFINED(TEXT("PROJECT_DEFINED"));
>>>>>>> d731a049

	// Supported on all platforms:
	static FName NAME_BINKA(TEXT("BINKA"));
	static FName NAME_ADPCM(TEXT("ADPCM"));
	static FName NAME_PCM(TEXT("PCM"));

	// Not yet supported on all platforms as a selectable option so is included under "platform specific" enumeration for now. 
	static FName NAME_OGG(TEXT("OGG"));
	static FName NAME_OPUS(TEXT("OPUS"));
}

struct AUDIOMIXERCORE_API FAudioPlatformSettings
{
	/** Sample rate to use on the platform for the mixing engine. Higher sample rates will incur more CPU cost. */
	int32 SampleRate;

	/** The amount of audio to compute each callback block. Lower values decrease latency but may increase CPU cost. */
	int32 CallbackBufferFrameSize;

	/** The number of buffers to keep enqueued. More buffers increases latency, but can compensate for variable compute availability in audio callbacks on some platforms. */
	int32 NumBuffers;

	/** The max number of channels (simultaneous voices) to use as the limit for this platform. If given a value of 0, it will use the value from the active Global Audio Quality Settings */
	int32 MaxChannels;

	/** The number of workers to use to compute source audio. Will only use up to the max number of sources. Will evenly divide sources to each source worker. */
	int32 NumSourceWorkers;

	static FAudioPlatformSettings GetPlatformSettings(const TCHAR* PlatformSettingsConfigFile)
	{
		FAudioPlatformSettings Settings;

		FString TempString;

		if (GConfig->GetString(PlatformSettingsConfigFile, TEXT("AudioSampleRate"), TempString, GEngineIni))
		{
			Settings.SampleRate = FMath::Max(FCString::Atoi(*TempString), 8000);
		}

		if (GConfig->GetString(PlatformSettingsConfigFile, TEXT("AudioCallbackBufferFrameSize"), TempString, GEngineIni))
		{
			Settings.CallbackBufferFrameSize = FMath::Max(FCString::Atoi(*TempString), 256);
		}

		if (GConfig->GetString(PlatformSettingsConfigFile, TEXT("AudioNumBuffersToEnqueue"), TempString, GEngineIni))
		{
			Settings.NumBuffers = FMath::Max(FCString::Atoi(*TempString), 1);
		}

		if (GConfig->GetString(PlatformSettingsConfigFile, TEXT("AudioMaxChannels"), TempString, GEngineIni))
		{
			Settings.MaxChannels = FMath::Max(FCString::Atoi(*TempString), 0);
		}

		if (GConfig->GetString(PlatformSettingsConfigFile, TEXT("AudioNumSourceWorkers"), TempString, GEngineIni))
		{
			Settings.NumSourceWorkers = FMath::Max(FCString::Atoi(*TempString), 0);
		}

		return Settings;
	}

	FAudioPlatformSettings()
		: SampleRate(48000)
		, CallbackBufferFrameSize(1024)
		, NumBuffers(2)
		, MaxChannels(0) // This needs to be 0 to indicate it's not overridden from the audio settings object, which is the default used on all platforms
		, NumSourceWorkers(0)
	{
	}
};<|MERGE_RESOLUTION|>--- conflicted
+++ resolved
@@ -44,10 +44,7 @@
 
 	// Indicates a platform-specific format
 	static FName NAME_PLATFORM_SPECIFIC(TEXT("PLATFORM_SPECIFIC"));
-<<<<<<< HEAD
-=======
 	static FName NAME_PROJECT_DEFINED(TEXT("PROJECT_DEFINED"));
->>>>>>> d731a049
 
 	// Supported on all platforms:
 	static FName NAME_BINKA(TEXT("BINKA"));
