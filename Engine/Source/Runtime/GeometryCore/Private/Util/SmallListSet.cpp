// Copyright Epic Games, Inc. All Rights Reserved.

#include "Util/SmallListSet.h"

#include <UObject/UE5MainStreamObjectVersion.h>

using namespace UE::Geometry;

const int32 FSmallListSet::NullValue = -1;

void FSmallListSet::Resize(int32 NewSize)
{
	int32 CurSize = (int32)ListHeads.GetLength();
	if (NewSize > CurSize)
	{
		ListHeads.Resize(NewSize);
		for (int32 k = CurSize; k < NewSize; ++k)
		{
			ListHeads[k] = NullValue;
		}
	}
}


void FSmallListSet::AllocateAt(int32 ListIndex)
{
	checkSlow(ListIndex >= 0);
	if (ListIndex >= (int)ListHeads.GetLength())
	{
		int32 j = (int32)ListHeads.GetLength();
		ListHeads.InsertAt(NullValue, ListIndex);
		// need to set intermediate values to null! 
		while (j < ListIndex)
		{
			ListHeads[j] = NullValue;
			j++;
		}
	}
	else
	{
		checkf(ListHeads[ListIndex] == NullValue, TEXT("FSmallListSet: list at %d is not empty!"), ListIndex);
	}
}




void FSmallListSet::Insert(int32 ListIndex, int32 Value)
{
	checkSlow(0 <= ListIndex && ListIndex < ListHeads.Num());
	int32 block_ptr = ListHeads[ListIndex];
	if (block_ptr == NullValue)
	{
		block_ptr = AllocateBlock();
		ListBlocks[block_ptr] = 0;
		ListHeads[ListIndex] = block_ptr;
	}

	int32 N = ListBlocks[block_ptr];
	if (N < BLOCKSIZE) 
	{
		ListBlocks[block_ptr + N + 1] = Value;
	}
	else 
	{
		// spill to linked list
		int32 cur_head = ListBlocks[block_ptr + BLOCK_LIST_OFFSET];

		if (FreeHeadIndex == NullValue)
		{
			// allocate linkedlist node
			int32 new_ptr = (int32)LinkedListElements.GetLength();
			LinkedListElements.Add(Value);
			LinkedListElements.Add(cur_head);
			ListBlocks[block_ptr + BLOCK_LIST_OFFSET] = new_ptr;
		}
		else 
		{
			// pull from free list
			int32 free_ptr = FreeHeadIndex;
			FreeHeadIndex = LinkedListElements[free_ptr + 1];
			LinkedListElements[free_ptr] = Value;
			LinkedListElements[free_ptr + 1] = cur_head;
			ListBlocks[block_ptr + BLOCK_LIST_OFFSET] = free_ptr;
		}
	}

	// count element
	ListBlocks[block_ptr] += 1;
}




bool FSmallListSet::Remove(int32 ListIndex, int32 Value)
{
	checkSlow(ListIndex >= 0);
	int32 block_ptr = ListHeads[ListIndex];
	int32 N = ListBlocks[block_ptr];


	int32 iEnd = block_ptr + FMath::Min(N, BLOCKSIZE);
	for (int32 i = block_ptr + 1; i <= iEnd; ++i) 
	{

		if (ListBlocks[i] == Value) 
		{
			// TODO since this is a set and order doesn't matter, shouldn't you just move the last thing 
			// to the empty spot rather than shifting the whole list left?
			for (int32 j = i + 1; j <= iEnd; ++j)     // shift left
			{
				ListBlocks[j - 1] = ListBlocks[j];
			}
			//ListBlocks[iEnd] = -2;     // OPTIONAL

			if (N > BLOCKSIZE) 
			{
				int32 cur_ptr = ListBlocks[block_ptr + BLOCK_LIST_OFFSET];
				ListBlocks[block_ptr + BLOCK_LIST_OFFSET] = LinkedListElements[cur_ptr + 1];  // point32 to cur->next
				ListBlocks[iEnd] = LinkedListElements[cur_ptr];
				AddFreeLink(cur_ptr);
			}

			ListBlocks[block_ptr] -= 1;
			return true;
		}

	}

	// search list
	if (N > BLOCKSIZE) 
	{
		if (RemoveFromLinkedList(block_ptr, Value)) 
		{
			ListBlocks[block_ptr] -= 1;
			return true;
		}
	}

	return false;
}




void FSmallListSet::Move(int32 FromIndex, int32 ToIndex)
{
	checkSlow(FromIndex >= 0);
	checkSlow(ToIndex >= 0);
	checkSlow(ListHeads[ToIndex] == NullValue);
	ListHeads[ToIndex] = ListHeads[FromIndex];
	ListHeads[FromIndex] = NullValue;
}




void FSmallListSet::Clear(int32 ListIndex)
{
	checkSlow(ListIndex >= 0);
	int32 block_ptr = ListHeads[ListIndex];
	if (block_ptr != NullValue)
	{
		int32 N = ListBlocks[block_ptr];

		// if we have spilled to linked-list, free nodes
		if (N > BLOCKSIZE) 
		{
			int32 cur_ptr = ListBlocks[block_ptr + BLOCK_LIST_OFFSET];
			while (cur_ptr != NullValue)
			{
				int32 free_ptr = cur_ptr;
				cur_ptr = LinkedListElements[cur_ptr + 1];
				AddFreeLink(free_ptr);
			}
			ListBlocks[block_ptr + BLOCK_LIST_OFFSET] = NullValue;
		}

		// free our block
		ListBlocks[block_ptr] = 0;
		FreeBlocks.Add(block_ptr);
		ListHeads[ListIndex] = NullValue;
	}
}




bool FSmallListSet::Contains(int32 ListIndex, int32 Value) const
{
	checkSlow(ListIndex >= 0);
	int32 block_ptr = ListHeads[ListIndex];
	if (block_ptr != NullValue)
	{
		int32 N = ListBlocks[block_ptr];
		if (N < BLOCKSIZE) 
		{
			int32 iEnd = block_ptr + N;
			for (int32 i = block_ptr + 1; i <= iEnd; ++i) 
			{
				if (ListBlocks[i] == Value)
				{
					return true;
				}
			}
		}
		else 
		{
			// we spilled to linked list, have to iterate through it as well
			int32 iEnd = block_ptr + BLOCKSIZE;
			for (int32 i = block_ptr + 1; i <= iEnd; ++i) 
			{
				if (ListBlocks[i] == Value)
				{
					return true;
				}
			}
			int32 cur_ptr = ListBlocks[block_ptr + BLOCK_LIST_OFFSET];
			while (cur_ptr != NullValue)
			{
				if (LinkedListElements[cur_ptr] == Value)
				{
					return true;
				}
				cur_ptr = LinkedListElements[cur_ptr + 1];
			}
		}
	}
	return false;
}







int32 FSmallListSet::Find(int32 ListIndex, const TFunction<bool(int32)>& PredicateFunc, int32 InvalidValue) const
{
	int32 block_ptr = ListHeads[ListIndex];
	if (block_ptr != NullValue)
	{
		int32 N = ListBlocks[block_ptr];
		if (N < BLOCKSIZE)
		{
			int32 iEnd = block_ptr + N;
			for (int32 i = block_ptr + 1; i <= iEnd; ++i)
			{
				int32 Value = ListBlocks[i];
				if (PredicateFunc(Value))
				{
					return Value;
				}
			}
		}
		else
		{
			// we spilled to linked list, have to iterate through it as well
			int32 iEnd = block_ptr + BLOCKSIZE;
			for (int32 i = block_ptr + 1; i <= iEnd; ++i)
			{
				int32 Value = ListBlocks[i];
				if (PredicateFunc(Value))
				{
					return Value;
				}
			}
			int32 cur_ptr = ListBlocks[block_ptr + BLOCK_LIST_OFFSET];
			while (cur_ptr != NullValue)
			{
				int32 Value = LinkedListElements[cur_ptr];
				if (PredicateFunc(Value))
				{
					return Value;
				}
				cur_ptr = LinkedListElements[cur_ptr + 1];
			}
		}
	}
	return InvalidValue;
}






bool FSmallListSet::Replace(int32 ListIndex, const TFunction<bool(int32)>& PredicateFunc, int32 NewValue)
{
	int32 block_ptr = ListHeads[ListIndex];
	if (block_ptr != NullValue)
	{
		int32 N = ListBlocks[block_ptr];
		if (N < BLOCKSIZE)
		{
			int32 iEnd = block_ptr + N;
			for (int32 i = block_ptr + 1; i <= iEnd; ++i)
			{
				int32 Value = ListBlocks[i];
				if (PredicateFunc(Value))
				{
					ListBlocks[i] = NewValue;
					return true;
				}
			}
		}
		else
		{
			// we spilled to linked list, have to iterate through it as well
			int32 iEnd = block_ptr + BLOCKSIZE;
			for (int32 i = block_ptr + 1; i <= iEnd; ++i)
			{
				int32 Value = ListBlocks[i];
				if (PredicateFunc(Value))
				{
					ListBlocks[i] = NewValue;
					return true;
				}
			}
			int32 cur_ptr = ListBlocks[block_ptr + BLOCK_LIST_OFFSET];
			while (cur_ptr != NullValue)
			{
				int32 Value = LinkedListElements[cur_ptr];
				if (PredicateFunc(Value))
				{
					LinkedListElements[cur_ptr] = NewValue;
					return true;
				}
				cur_ptr = LinkedListElements[cur_ptr + 1];
			}
		}
	}
	return false;
}





void FSmallListSet::Enumerate(int32 ListIndex, TFunctionRef<void(int32)> ApplyFunc) const
{
	int32 block_ptr = ListHeads[ListIndex];
	if (block_ptr != NullValue)
	{
		int32 N = ListBlocks[block_ptr];
		if (N < BLOCKSIZE)
		{
			int32 iEnd = block_ptr + N;
			for (int32 i = block_ptr + 1; i <= iEnd; ++i)
			{
				ApplyFunc(ListBlocks[i]);
			}
		}
		else
		{
			// we spilled to linked list, have to iterate through it as well
			int32 iEnd = block_ptr + BLOCKSIZE;
			for (int32 i = block_ptr + 1; i <= iEnd; ++i)
			{
				ApplyFunc(ListBlocks[i]);
			}
			int32 cur_ptr = ListBlocks[block_ptr + BLOCK_LIST_OFFSET];
			while (cur_ptr != NullValue)
			{
				ApplyFunc(LinkedListElements[cur_ptr]);
				cur_ptr = LinkedListElements[cur_ptr + 1];
			}
		}
	}
}




int32 FSmallListSet::AllocateBlock()
{
	int32 nfree = (int32)FreeBlocks.GetLength();
	if (nfree > 0)
	{
		int32 ptr = FreeBlocks[nfree - 1];
		FreeBlocks.PopBack();
		return ptr;
	}
	int32 nsize = (int32)ListBlocks.GetLength();
	ListBlocks.InsertAt(NullValue, nsize + BLOCK_LIST_OFFSET);
	ListBlocks[nsize] = 0;
	AllocatedCount++;
	return nsize;
}



bool FSmallListSet::RemoveFromLinkedList(int32 block_ptr, int32 val)
{
	int32 cur_ptr = ListBlocks[block_ptr + BLOCK_LIST_OFFSET];
	int32 prev_ptr = NullValue;
	while (cur_ptr != NullValue)
	{
		if (LinkedListElements[cur_ptr] == val)
		{
			int32 next_ptr = LinkedListElements[cur_ptr + 1];
			if (prev_ptr == NullValue)
			{
				ListBlocks[block_ptr + BLOCK_LIST_OFFSET] = next_ptr;
			}
			else
			{
				LinkedListElements[prev_ptr + 1] = next_ptr;
			}
			AddFreeLink(cur_ptr);
			return true;
		}
		prev_ptr = cur_ptr;
		cur_ptr = LinkedListElements[cur_ptr + 1];
	}
	return false;
}

void FSmallListSet::Serialize(FArchive& Ar, bool bCompactData, bool bUseCompression)
{
	Ar.UsingCustomVersion(FUE5MainStreamObjectVersion::GUID);
	if (Ar.IsLoading() && Ar.CustomVer(FUE5MainStreamObjectVersion::GUID) < FUE5MainStreamObjectVersion::DynamicMeshCompactedSerialization)
	{
		Ar << ListHeads;
		Ar << ListBlocks;
		Ar << FreeBlocks;
		Ar << AllocatedCount;
		Ar << LinkedListElements;
		Ar << FreeHeadIndex;
	}
	else
	{
		Ar << bCompactData;
		Ar << bUseCompression;

		auto SerializeVector = [](FArchive& Ar, auto& Vector, bool bUseCompression)
		{
			if (bUseCompression)
			{
				Vector.template Serialize<true, true>(Ar);
			}
			else
			{
				Vector.template Serialize<true, false>(Ar);
			}
		};

		// Compact the data into a flat buffer if either bCompactData or bUseCompression is enabled.
		// Considering the significant time overhead for compression, it makes sense to just compact the data as well even though it is not requested.
		if (bCompactData || bUseCompression)
		{
			// We are compacting the data by flattening the lists into one tightly packed buffer.
			// The first value in the buffer is the number of allocated lists even if they are empty. After that each list consists of the number of values
			// followed by the actual values.
			// Note that due to values beyond the BLOCKSIZE are inserted into the linked list, we reverse the order for these values then loading in the data to
			// restore the original order.

			// Temporary buffer to flatten all lists during save or restore them during load.
			TDynamicVector<int32> Buffer;

			if (Ar.IsLoading())
			{
				Reset();

				SerializeVector(Ar, Buffer, bUseCompression);

<<<<<<< HEAD
				size_t BufferIndex = 0;
				const int32 ListCount = Buffer[BufferIndex++];
				Resize(ListCount);

				for (size_t ListIndex = 0; ListIndex < ListCount; ++ListIndex)
				{
					const int32 ListValueCount = Buffer[BufferIndex++];
=======
				// Read a value from the buffer while making sure there are no buffer overruns due to corrupted data.
				const size_t BufferNum = Buffer.Num();
				auto GetBufferValue = [&Buffer, &BufferNum](const size_t Index) -> int32
				{
					return Index < BufferNum ? Buffer[Index] : 0;
				};
				
				size_t BufferIndex = 0;
				const int32 ListCount = GetBufferValue(BufferIndex++);
				Resize(ListCount);

				for (int32 ListIndex = 0; ListIndex < ListCount; ++ListIndex)
				{
					const int32 ListValueCount = GetBufferValue(BufferIndex++);
>>>>>>> 4af6daef
					if (ListValueCount > 0)
					{
						AllocateAt(ListIndex);

						// The first BLOCKSIZE values get inserted in order.
						const int32 ListValueCountInBlock = FMath::Min(BLOCKSIZE, ListValueCount);
						for (int32 ListValueIndex = 0; ListValueIndex < ListValueCountInBlock; ++ListValueIndex)
						{
<<<<<<< HEAD
							Insert(ListIndex, Buffer[BufferIndex + ListValueIndex]);
=======
							Insert(ListIndex, GetBufferValue(BufferIndex + ListValueIndex));
>>>>>>> 4af6daef
						}

						// Any values beyond BLOCKSIZE get inserted in reversed order. This is due to the fact that any values inserted into the linked list
						// effectively get reversed in order, and we want to restore the original order before serializing out the data.
						for (int32 ListValueIndex = ListValueCount - 1; ListValueIndex >= BLOCKSIZE; --ListValueIndex)
						{
<<<<<<< HEAD
							Insert(ListIndex, Buffer[BufferIndex + ListValueIndex]);
=======
							Insert(ListIndex, GetBufferValue(BufferIndex + ListValueIndex));
>>>>>>> 4af6daef
						}

						BufferIndex += ListValueCount;
					}
				}
<<<<<<< HEAD
			}
			else
			{
				const size_t ListCount = ListHeads.Num();
=======

				if (BufferIndex > BufferNum)
				{
					UE_LOG(LogGeometry, Warning,
					       TEXT("Encountered corrupted data when deserializing FSMallListSet; tried to read %llu values from buffer with %llu elements."),
					       BufferIndex - 1, BufferNum);
					Ar.SetError();
				}
			}
			else
			{
				const int32 ListCount = ListHeads.Num();
>>>>>>> 4af6daef
				size_t BufferSize = 0;
				size_t BufferIndex = 0;

				// Store number of lists.
				Buffer.Resize(++BufferSize);
				Buffer[BufferIndex++] = ListCount;

<<<<<<< HEAD
				for (size_t ListIndex = 0; ListIndex < ListCount; ++ListIndex)
=======
				for (int32 ListIndex = 0; ListIndex < ListCount; ++ListIndex)
>>>>>>> 4af6daef
				{
					const int32 ListValueCount = GetCount(ListIndex);

					// Store number of values in the current list. 
					Buffer.Resize(BufferSize += 1 + ListValueCount);
					Buffer[BufferIndex++] = ListValueCount;

					if (ListValueCount > 0)
					{
						// Store values in the current list.
						for (const int32 Value : Values(ListIndex))
						{
							Buffer[BufferIndex++] = Value;
						}
					}
				}

				SerializeVector(Ar, Buffer, bUseCompression);
			}
		}
		else
		{
			// Naively serialize all of the underlying data.
			SerializeVector(Ar, ListHeads, false);
			SerializeVector(Ar, ListBlocks, false);
			SerializeVector(Ar, FreeBlocks, false);
			SerializeVector(Ar, LinkedListElements, false);
			Ar << AllocatedCount;
			Ar << FreeHeadIndex;
		}
	}
}<|MERGE_RESOLUTION|>--- conflicted
+++ resolved
@@ -464,15 +464,6 @@
 
 				SerializeVector(Ar, Buffer, bUseCompression);
 
-<<<<<<< HEAD
-				size_t BufferIndex = 0;
-				const int32 ListCount = Buffer[BufferIndex++];
-				Resize(ListCount);
-
-				for (size_t ListIndex = 0; ListIndex < ListCount; ++ListIndex)
-				{
-					const int32 ListValueCount = Buffer[BufferIndex++];
-=======
 				// Read a value from the buffer while making sure there are no buffer overruns due to corrupted data.
 				const size_t BufferNum = Buffer.Num();
 				auto GetBufferValue = [&Buffer, &BufferNum](const size_t Index) -> int32
@@ -487,7 +478,6 @@
 				for (int32 ListIndex = 0; ListIndex < ListCount; ++ListIndex)
 				{
 					const int32 ListValueCount = GetBufferValue(BufferIndex++);
->>>>>>> 4af6daef
 					if (ListValueCount > 0)
 					{
 						AllocateAt(ListIndex);
@@ -496,33 +486,19 @@
 						const int32 ListValueCountInBlock = FMath::Min(BLOCKSIZE, ListValueCount);
 						for (int32 ListValueIndex = 0; ListValueIndex < ListValueCountInBlock; ++ListValueIndex)
 						{
-<<<<<<< HEAD
-							Insert(ListIndex, Buffer[BufferIndex + ListValueIndex]);
-=======
 							Insert(ListIndex, GetBufferValue(BufferIndex + ListValueIndex));
->>>>>>> 4af6daef
 						}
 
 						// Any values beyond BLOCKSIZE get inserted in reversed order. This is due to the fact that any values inserted into the linked list
 						// effectively get reversed in order, and we want to restore the original order before serializing out the data.
 						for (int32 ListValueIndex = ListValueCount - 1; ListValueIndex >= BLOCKSIZE; --ListValueIndex)
 						{
-<<<<<<< HEAD
-							Insert(ListIndex, Buffer[BufferIndex + ListValueIndex]);
-=======
 							Insert(ListIndex, GetBufferValue(BufferIndex + ListValueIndex));
->>>>>>> 4af6daef
 						}
 
 						BufferIndex += ListValueCount;
 					}
 				}
-<<<<<<< HEAD
-			}
-			else
-			{
-				const size_t ListCount = ListHeads.Num();
-=======
 
 				if (BufferIndex > BufferNum)
 				{
@@ -535,7 +511,6 @@
 			else
 			{
 				const int32 ListCount = ListHeads.Num();
->>>>>>> 4af6daef
 				size_t BufferSize = 0;
 				size_t BufferIndex = 0;
 
@@ -543,11 +518,7 @@
 				Buffer.Resize(++BufferSize);
 				Buffer[BufferIndex++] = ListCount;
 
-<<<<<<< HEAD
-				for (size_t ListIndex = 0; ListIndex < ListCount; ++ListIndex)
-=======
 				for (int32 ListIndex = 0; ListIndex < ListCount; ++ListIndex)
->>>>>>> 4af6daef
 				{
 					const int32 ListValueCount = GetCount(ListIndex);
 
