// Copyright Epic Games, Inc. All Rights Reserved.

// Adaptation/Port of GTEngine's ConvexHull3 algorithm;
// ref: Engine\Plugins\Runtime\GeometryProcessing\Source\GeometryAlgorithms\Private\ThirdParty\GTEngine\Mathematics\GteConvexHull3.h
// ExtremePoints::Init adapted from GteVector3.h's IntrinsicsVector3
// ref: Engine\Plugins\Runtime\GeometryProcessing\Source\GeometryAlgorithms\Private\ThirdParty\GTEngine\Mathematics\GteVector3.h

#include "CompGeom/ConvexHull3.h"
#include "CompGeom/ExactPredicates.h"

#include "Async/ParallelFor.h"

namespace UE
{
namespace Geometry
{


template<typename RealType>
<<<<<<< HEAD
void TExtremePoints3<RealType>::Init(int32 NumPoints, TFunctionRef<TVector<RealType>(int32)> GetPointFunc, TFunctionRef<bool(int32)> FilterFunc, double Epsilon)
=======
void TExtremePoints3<RealType>::Init(int32 NumPoints, TFunctionRef<TVector<RealType>(int32)> GetPointFunc, TFunctionRef<bool(int32)> FilterFunc, RealType Epsilon)
>>>>>>> d731a049
{
	TVector<RealType> FirstPoint;
	int FirstPtIdx = -1;
	for (int FirstPtIdxTest = 0; FirstPtIdxTest < NumPoints; FirstPtIdxTest++)
	{
		if (FilterFunc(FirstPtIdxTest))
		{
			FirstPoint = GetPointFunc(FirstPtIdxTest);
			FirstPtIdx = FirstPtIdxTest;
			break;
		}
	}
	if (FirstPtIdx == -1)
	{
		// no points passed filter
		Dimension = 0;
		return;
	}

	TVector<RealType> Min = GetPointFunc(FirstPtIdx), Max = GetPointFunc(FirstPtIdx);
	FIndex3i IndexMin(FirstPtIdx, FirstPtIdx, FirstPtIdx), IndexMax(FirstPtIdx, FirstPtIdx, FirstPtIdx);
	for (int Idx = FirstPtIdx + 1; Idx < NumPoints; Idx++)
	{
		if (!FilterFunc(Idx))
		{
			continue;
		}
		for (int Dim = 0; Dim < 3; Dim++)
		{
			RealType Val = GetPointFunc(Idx)[Dim];
			if (Val < Min[Dim])
			{
				Min[Dim] = Val;
				IndexMin[Dim] = Idx;
			}
			else if (Val > Max[Dim])
			{
				Max[Dim] = Val;
				IndexMax[Dim] = Idx;
			}
		}
	}

	RealType MaxRange = Max[0] - Min[0];
	int MaxRangeDim = 0;
	for (int Dim = 1; Dim < 3; Dim++)
	{
		RealType Range = Max[Dim] - Min[Dim];
		if (Range > MaxRange)
		{
			MaxRange = Range;
			MaxRangeDim = Dim;
		}
	}
	Extreme[0] = IndexMin[MaxRangeDim];
	Extreme[1] = IndexMax[MaxRangeDim];

	// all points within box of Epsilon extent; Dimension must be 0
	if (MaxRange <= Epsilon)
	{
		Dimension = 0;
		Extreme[3] = Extreme[2] = Extreme[1] = Extreme[0];
		return;
	}

	Origin = GetPointFunc(Extreme[0]);
	Basis[0] = GetPointFunc(Extreme[1]) - Origin;
	Normalize(Basis[0]);

	// find point furthest from the line formed by the first two extreme points
	{
		TLine3<RealType> Basis0Line(Origin, Basis[0]);
		RealType MaxDistSq = 0;
		for (int Idx = FirstPtIdx; Idx < NumPoints; Idx++)
		{
			if (!FilterFunc(Idx))
			{
				continue;
			}
			RealType DistSq = Basis0Line.DistanceSquared(GetPointFunc(Idx));
			if (DistSq > MaxDistSq)
			{
				MaxDistSq = DistSq;
				Extreme[2] = Idx;
			}
		}

		// Nearly collinear points
		if (TMathUtil<RealType>::Sqrt(MaxDistSq) <= Epsilon * MaxRange)
		{
			Dimension = 1;
			Extreme[3] = Extreme[2] = Extreme[1];
			return;
		}
	}

<<<<<<< HEAD

	Basis[1] = GetPointFunc(Extreme[2]) - Origin;
	// project Basis[1] to be orthogonal to Basis[0]
	Basis[1] -= (Basis[0].Dot(Basis[1])) * Basis[0];
	Normalize(Basis[1]);
	Basis[2] = Basis[0].Cross(Basis[1]);
=======

	Basis[1] = GetPointFunc(Extreme[2]) - Origin;
	// project Basis[1] to be orthogonal to Basis[0]
	Basis[1] -= (Basis[0].Dot(Basis[1])) * Basis[0];
	if (!Basis[1].Normalize(Epsilon)) // points too collinear to form a valid basis
	{
		Dimension = 1;
		Extreme[3] = Extreme[2] = Extreme[1];
		return;
	}
	Basis[2] = Basis[0].Cross(Basis[1]);
	if (!Basis[2].Normalize(Epsilon)) // points too collinear to form a valid basis
	{
		Dimension = 1;
		Extreme[3] = Extreme[2] = Extreme[1];
		return;
	}

>>>>>>> d731a049

	{
		TPlane3<RealType> Plane(Basis[2], Origin);
		RealType MaxDist = 0, MaxSign = 0;
		for (int Idx = FirstPtIdx; Idx < NumPoints; Idx++)
		{
			if (!FilterFunc(Idx))
			{
				continue;
			}
<<<<<<< HEAD
			RealType DistSigned = Plane.DistanceTo(GetPointFunc(Idx));
=======
			RealType DistSigned = (RealType)Plane.DistanceTo(GetPointFunc(Idx));
>>>>>>> d731a049
			RealType Dist = TMathUtil<RealType>::Abs(DistSigned);
			if (Dist > MaxDist)
			{
				MaxDist = Dist;
				MaxSign = TMathUtil<RealType>::Sign(DistSigned);
				Extreme[3] = Idx;
			}
		}

		// Nearly coplanar points
		if (MaxDist <= Epsilon * MaxRange)
		{
			Dimension = 2;
			Extreme[3] = Extreme[2];
			return;
		}

		// make sure the tetrahedron is CW-oriented
		if (MaxSign > 0)
		{
			Swap(Extreme[3], Extreme[2]);
		}
	}

	Dimension = 3;
}


template<typename RealType>
struct FHullConnectivity
{

	struct FVisiblePoints
	{
		TArray<int32> Indices;
		int32 MaxIdx = -1; // Note: an index into the source point array, not into the above Indices array
		// Max value of the Orient3D predicate, indicating the farthest point outside; values less than zero are inside the hull so not considered
		double MaxValue = 0;

		void AddPt(int32 Idx, double Value)
		{
			if (Value > MaxValue)
			{
				MaxValue = Value;
				MaxIdx = Idx;
			}
			Indices.Add(Idx);
		}

		int32 Num()
		{
			return Indices.Num();
		}

		int32 MaxPt()
		{
			return MaxIdx;
		}

		void Reset()
		{
			Indices.Reset();
			MaxIdx = -1;
			MaxValue = 0;
		}
	};

	TArray<FIndex3i> TriNeighbors;
	TArray<FVisiblePoints> VisiblePoints;
	TSet<int32> TrisWithPoints;

	/**
	 * Fully build neighbor connectivity; only on the initial tet, 
	 * as after that we can incrementally update connectivity w/ mesh changes
	 */
	void BuildNeighbors(const TArray<FIndex3i>& Triangles)
	{
		TMap<FIndex2i, int32> EdgeToTri;
		for (int32 TriIdx = 0; TriIdx < Triangles.Num(); TriIdx++)
		{
			const FIndex3i& Tri = Triangles[TriIdx];
			for (int32 LastIdx = 2, Idx = 0; Idx < 3; LastIdx = Idx++)
			{
				EdgeToTri.Add(FIndex2i(Tri[LastIdx], Tri[Idx]), TriIdx);
			}
		}
		TriNeighbors.SetNum(Triangles.Num());
		for (int32 TriIdx = 0; TriIdx < Triangles.Num(); TriIdx++)
		{
			const FIndex3i& Tri = Triangles[TriIdx];
			for (int32 LastIdx = 2, Idx = 0; Idx < 3; LastIdx = Idx++)
			{
				FIndex2i BackEdge(Tri[Idx], Tri[LastIdx]);
				int32* Val = EdgeToTri.Find(BackEdge);
				TriNeighbors[TriIdx][LastIdx] = Val ? *Val : -1;
			}
		}
	}

	/**
	 * @param ValueOut The volume of the tetrahedron formed by TriPts and Pt
	 * @return true if Pt is on the 'positive' side of the triangle
	 */
	bool IsVisible(const TVector<RealType> TriPts[3], const TVector<RealType>& Pt, double& ValueOut)
	{
		ValueOut = ExactPredicates::Orient3<RealType>(TriPts[0], TriPts[1], TriPts[2], Pt);
		return ValueOut > 0;
	}

	/**
	 * Set triangle positions to prep for IsVisible calls
	 */
	void SetTriPts(const FIndex3i& Tri, TFunctionRef<TVector<RealType>(int32)> GetPointFunc,  TVector<RealType> TriPtsOut[3])
	{
		TriPtsOut[0] = GetPointFunc(Tri[0]);
		TriPtsOut[1] = GetPointFunc(Tri[1]);
		TriPtsOut[2] = GetPointFunc(Tri[2]);
	}

	/**
	 * Bucket all points based on which triangles can see them
	 */
	void InitVisibility(const TArray<FIndex3i>& Triangles, int32 NumPoints, TFunctionRef<TVector<RealType>(int32)> GetPointFunc, TFunctionRef<bool(int32)> FilterFunc)
	{
		VisiblePoints.SetNum(Triangles.Num());

		TVector<RealType> TriPts[3];
		TVector<RealType> Pt;
		for (int32 PtIdx = 0; PtIdx < NumPoints; PtIdx++)
		{
			if (!FilterFunc(PtIdx))
			{
				continue;
			}
			Pt = GetPointFunc(PtIdx);
			for (int32 TriIdx = 0; TriIdx < Triangles.Num(); TriIdx++)
			{
				SetTriPts(Triangles[TriIdx], GetPointFunc, TriPts);
				double Value;
				if (IsVisible(TriPts, Pt, Value))
				{
					if (!VisiblePoints[TriIdx].Num())
					{
						TrisWithPoints.Add(TriIdx);
					}
					VisiblePoints[TriIdx].AddPt(PtIdx, Value);
				}
			}
		}
	}

	/**
	 * Update any neighbor "back pointers" to TriIdx to instead point to NewIdx
	 * Used during triangle deletion when we swap a triangle to a new index
	 */
	void UpdateNeighbors(int32 TriIdx, int32 NewIdx)
	{
		FIndex3i Neighbors = TriNeighbors[TriIdx];
		for (int32 Idx = 0; Idx < 3; Idx++)
		{
			int32 NbrIdx = Neighbors[Idx];
			if (NbrIdx > -1 && NbrIdx < TriNeighbors.Num())
			{
				FIndex3i& NbrNbrs = TriNeighbors[NbrIdx];
				for (int SubIdx = 0; SubIdx < 3; SubIdx++)
				{
					if (NbrNbrs[SubIdx] == TriIdx)
					{
						NbrNbrs[SubIdx] = NewIdx;
						break; // should only be one back-pointer per neighbor (or sometimes zero if it was already partially unhooked)
					}
				}
			}
		}
	}

	/**
	 * Rewrite one neighbor connection (and NOT the backwards connection)
	 *
	 * @param Triangles All triangles
	 * @param TriIdx The triangle to update
	 * @param EdgeFirstVertex The first vertex of the edge that should be connected to the new neighbor
	 * @param NewNbrIdx The new neighbor to connect to
	 */
	void UpdateNeighbor(TArray<FIndex3i>& Triangles, int32 TriIdx, int32 EdgeFirstVertex, int32 NewNbrIdx)
	{
		const FIndex3i& Triangle = Triangles[TriIdx];
		for (int32 Idx = 0; Idx < 3; Idx++)
		{
			if (Triangle[Idx] == EdgeFirstVertex)
			{
				TriNeighbors[TriIdx][Idx] = NewNbrIdx;
				return;
			}
		}
		check(false); // EdgeFirstVertex wasn't found in triangle; invalid UpdateNeighbor call
	}

	/**
	 * Debugging aid to validate the neighbor connectivity
	 */
	bool ValidateConnectivity(TArray<FIndex3i>& Triangles, TSet<int32> Skip = TSet<int32>())
	{
		TMap<FIndex2i, int32> EdgeToTri;
		for (int32 TriIdx = 0; TriIdx < Triangles.Num(); TriIdx++)
		{
			if (Skip.Contains(TriIdx))
			{
				continue;
			}
			const FIndex3i& Tri = Triangles[TriIdx];
			for (int32 LastIdx = 2, Idx = 0; Idx < 3; LastIdx = Idx++)
			{
				EdgeToTri.Add(FIndex2i(Tri[LastIdx], Tri[Idx]), TriIdx);
			}
		}
		for (int32 TriIdx = 0; TriIdx < Triangles.Num(); TriIdx++)
		{
			if (Skip.Contains(TriIdx))
			{
				continue;
			}
			const FIndex3i& Tri = Triangles[TriIdx];
			const FIndex3i& Nbrs = TriNeighbors[TriIdx];
			for (int32 LastIdx = 2, Idx = 0; Idx < 3; LastIdx = Idx++)
			{
				FIndex2i BackEdge = FIndex2i(Tri[Idx], Tri[LastIdx]);
				int32* FoundNbr = EdgeToTri.Find(BackEdge);
				if (!FoundNbr || Nbrs[LastIdx] != *FoundNbr)
				{
					ensure(false);
					return false;
				}
			}
		}

		return true;
	}

	/** 
	 * Remove a triangle and update connectivity accordingly.  Removes by swapping, and updates references as needed.
	 * Note: removes a whole set at a time, because indices change during deletion
	 *
	 * @param Triangles All triangles
	 * @param ToDelete All triangles to be deleted
	 */
	void DeleteTriangles(TArray<FIndex3i>& Triangles, const TSet<int32>& ToDelete)
	{
		TSet<int32> Moved; // indices of deleted tris that non-delete triangles have been moved into, must not be deleted
		for (int32 TriIdx : ToDelete)
		{
			checkSlow(!Moved.Contains(TriIdx));

			// skip triangles we already greedy-deleted while looking for the LastIdx in a previous iter
			if (TriIdx >= Triangles.Num())
			{
				continue;
			}
			checkSlow(Triangles.Num() == TriNeighbors.Num());
			checkSlow(Triangles.Num() == VisiblePoints.Num());

			// remove back-refs
			UpdateNeighbors(TriIdx, -1);

			int32 LastIdx = Triangles.Num() - 1;
			// greedily remove any triangles from the end rather than swapping them back
			while (TriIdx < LastIdx && (ToDelete.Contains(LastIdx) && !Moved.Contains(LastIdx)))
			{
				TrisWithPoints.Remove(LastIdx);
				UpdateNeighbors(LastIdx, -1);
				LastIdx--;
			}

			// found a non-delete tri at end to swap in
			if (TriIdx < LastIdx)
			{
				Moved.Add(TriIdx); // track so we don't later "greedy delete" the now non-delete tri
				UpdateNeighbors(LastIdx, TriIdx);
				TriNeighbors[TriIdx] = TriNeighbors[LastIdx];
				Triangles[TriIdx] = Triangles[LastIdx];
				VisiblePoints[TriIdx] = MoveTemp(VisiblePoints[LastIdx]);
				if (TrisWithPoints.Remove(LastIdx))
				{
					TrisWithPoints.Add(TriIdx);
				}
			}
			else // this was the last tri, just let it pop off
			{
				TrisWithPoints.Remove(TriIdx);
			}
			Triangles.SetNum(LastIdx, false);
			TriNeighbors.SetNum(LastIdx, false);
			VisiblePoints.SetNum(LastIdx, false);
		}
	}

	/**
	 * @return A triangle index and visible-from-that-triangle point index that can be added to the hull next
	 */
	FIndex2i ChooseVisiblePoint()
	{
		FIndex2i FoundTriPointPair(-1, -1);
		for (int32 TriIdx : TrisWithPoints)
		{
			ensure(VisiblePoints[TriIdx].Num() > 0);

			FoundTriPointPair[0] = TriIdx;
			// choose the "max point" -- the point with the largest volume when it makes a tetrahedron w/ the triangle
			FoundTriPointPair[1] = VisiblePoints[TriIdx].MaxPt();
			break;
		}
		return FoundTriPointPair;
	}

	/**
	 * Helper struct carrying enough information to describe triangles that will be added when we UpdateHullWithNewPoint
	 */
	struct FNewTriangle
	{
		FNewTriangle()
		{}
		FNewTriangle(int32 V0, int32 V1, int32 ConnectedTri) : EdgeVertices(V0, V1), ConnectedTri(ConnectedTri)
		{}

		// The edge the new point will connect to
		FIndex2i EdgeVertices;
		// The neighboring triangle across that edge
		int32 ConnectedTri;
	};

	/**
	 * Recursive traversal strategy that starts from a 'visible' triangle and walks to the connected set of all visible triangles, s.t. it visits the boundary in order
	 * See explanation here: http://algolist.ru/maths/geom/convhull/qhull3d.php
	 *
	 * @param Triangles All triangles
	 * @param GetPointFunc Point access function
	 * @param Pt Current 'eye point'; triangles will be deleted if this point is on the 'positive' side of the triangle
	 * @param NewlyUnclaimed (Output) As we mark triangles for deletion, we move the visible points stored on the triangles to this giant list of points that need to be re-assigned (or culled) wrt the new triangles
	 * @param ToDelete (Output) Set of all triangles that we will delete
	 * @param ToAdd (Output) Info required to add and connect up new triangles to the eye point
	 * @param TriIdx Index of triangle to currently process
	 * @param CrossedEdgeFirstVertex The first vertex of the edge that was 'crossed over' to traverse to this TriIdx, or -1 for the initial call
	 * @return false if triangle is beyond horizon (so we don't need to search through it / remove it), true otherwise
	 */
	bool HorizonHelper(const TArray<FIndex3i>& Triangles, TFunctionRef<TVector<RealType>(int32)> GetPointFunc, const TVector<RealType>& Pt, TArray<int32>& NewlyUnclaimed, TSet<int32>& ToDelete, TArray<FNewTriangle>& ToAdd, int32 TriIdx, int32 CrossedEdgeFirstVertex)
	{
		// if it's not the first triangle, crossed edge should be set and we should check if the triangle is visible / actually needs to be replaced
		if (CrossedEdgeFirstVertex != -1)
		{
			TVector<RealType> TriPts[3];
			SetTriPts(Triangles[TriIdx], GetPointFunc, TriPts);
			double UnusedValue;
			if (!IsVisible(TriPts, Pt, UnusedValue))
			{
				return false;
			}
		}

		// track the triangle as needing deletion; for simplicity wait until after traversal to actually delete
		ToDelete.Add(TriIdx); // TODO: could we delete as we go rather than keep this set?  seems tricky

		// clean out the visible points right away
		if (VisiblePoints[TriIdx].Num() > 0)
		{
			TrisWithPoints.Remove(TriIdx);
			NewlyUnclaimed.Append(VisiblePoints[TriIdx].Indices);
			VisiblePoints[TriIdx].Reset();
		}
		

		FIndex3i Tri = Triangles[TriIdx];
		int32 FirstOff = 0, OffMax = 3; // Cross all three edges for first triangle
		if (CrossedEdgeFirstVertex > -1) // Cross the two edges we didn't 'come from' for all other triangles
		{
			FirstOff = Tri.IndexOf(CrossedEdgeFirstVertex) + 1; // index of the crossed edge wrt this triangle
			OffMax = FirstOff + 3;
		}
		for (int32 EdgeIdxOff = FirstOff; EdgeIdxOff < OffMax; EdgeIdxOff++)
		{
			int32 AcrossTri = TriNeighbors[TriIdx][EdgeIdxOff % 3];
			if (ToDelete.Contains(AcrossTri))
			{
				continue;
			}
			// second vertex of the edge (should be first seen when looking for the edge on opposite side)
			int32 EdgeSecondVertex = Tri[(EdgeIdxOff + 1) % 3];
			if (!HorizonHelper(Triangles, GetPointFunc, Pt, NewlyUnclaimed, ToDelete, ToAdd, AcrossTri, EdgeSecondVertex))
			{
				int32 EdgeFirstVertex = Tri[EdgeIdxOff % 3];
				ToAdd.Add(FNewTriangle(EdgeFirstVertex, EdgeSecondVertex, AcrossTri));
			}
		}

		return true;
	}

	void UpdateHullWithNewPoint(TArray<FIndex3i>& Triangles, TFunctionRef<TVector<RealType>(int32)> GetPointFunc, int32 StartTriIdx, int32 PtIdx)
	{
		//ValidateConnectivity(Triangles);

		TVector<RealType> Pt = GetPointFunc(PtIdx);

		// Call the recursive helper to find all the tris we need to delete + the 'horizon' of edges that will form new triangles
		TArray<int32> NewlyUnclaimed;
		TSet<int32> ToDelete;
		TArray<FNewTriangle> ToAdd;
		HorizonHelper(Triangles, GetPointFunc, Pt, NewlyUnclaimed, ToDelete, ToAdd, StartTriIdx, -1);

		// Connect up all the horizon triangles
		int32 NewTriStart = Triangles.Num();
		int32 NumAdd = ToAdd.Num();
		TVector<RealType> TriPts[3];
		for (int32 AddIdx = 0; AddIdx < NumAdd; AddIdx++)
		{
			const FNewTriangle& TriData = ToAdd[AddIdx];
			int32 NewTriIdx = Triangles.Add(FIndex3i(PtIdx, TriData.EdgeVertices.A, TriData.EdgeVertices.B));
			int32 PrevTriIdx = NewTriStart + ((AddIdx - 1 + NumAdd) % NumAdd);
			int32 NextTriIdx = NewTriStart + ((AddIdx + 1) % NumAdd);

			int32 AcrossTriIdx = TriData.ConnectedTri;
			TriNeighbors.Add(FIndex3i(PrevTriIdx, AcrossTriIdx, NextTriIdx)); // TODO: is this the right order? need to validate!
			UpdateNeighbor(Triangles, AcrossTriIdx, TriData.EdgeVertices.B, NewTriIdx);
			FVisiblePoints& Visible = VisiblePoints.Emplace_GetRef();
			SetTriPts(Triangles[NewTriIdx], GetPointFunc, TriPts);
			// claim any claim-able points
			for (int32 UnclaimedIdx = 0; UnclaimedIdx < NewlyUnclaimed.Num(); UnclaimedIdx++)
			{
				int32 UnPtIdx = NewlyUnclaimed[UnclaimedIdx];
				double Value;
				if (IsVisible(TriPts, GetPointFunc(UnPtIdx), Value))
				{
					Visible.AddPt(UnPtIdx, Value);
					NewlyUnclaimed.RemoveAtSwap(UnclaimedIdx, 1, false);
					UnclaimedIdx--;
					continue;
				}
			}
			if (Visible.Num() > 0)
			{
				TrisWithPoints.Add(NewTriIdx);
			}
		}

		//ValidateConnectivity(Triangles, ToDelete);


		// do the deletions *last* so we don't invalidate tri indices in ToAdd
		DeleteTriangles(Triangles, ToDelete);

		//ValidateConnectivity(Triangles);
	}
};



template<class RealType>
bool TConvexHull3<RealType>::Solve(int32 NumPoints, TFunctionRef<TVector<RealType>(int32)> GetPointFunc, TFunctionRef<bool(int32)> FilterFunc)
{
	Hull.Reset();
	NumHullPoints = 0;

	TExtremePoints3<RealType> InitialTet(NumPoints, GetPointFunc, FilterFunc);
	Dimension = InitialTet.Dimension;
	if (Dimension < 3)
	{
		if (Dimension == 1)
		{
			Line = TLine3<RealType>(InitialTet.Origin, InitialTet.Basis[0]);
		}
		else if (Dimension == 2)
		{
			Plane = TPlane3<RealType>(InitialTet.Basis[2], InitialTet.Origin);
		}
		return false;
	}

	// safety check; seems possible the InitialTet chosen points were actually coplanar, because it was constructed w/ inexact math
	if (ExactPredicates::Orient3<RealType>(GetPointFunc(InitialTet.Extreme[0]), GetPointFunc(InitialTet.Extreme[1]), GetPointFunc(InitialTet.Extreme[2]), GetPointFunc(InitialTet.Extreme[3])) == 0)
	{
		Plane = TPlane3<RealType>(InitialTet.Basis[2], InitialTet.Origin);
		Dimension = 2;
		return false;
	}

	// Add triangles from InitialTet
	Hull.Add(FIndex3i(InitialTet.Extreme[1], InitialTet.Extreme[2], InitialTet.Extreme[3]));
	Hull.Add(FIndex3i(InitialTet.Extreme[0], InitialTet.Extreme[3], InitialTet.Extreme[2]));
	Hull.Add(FIndex3i(InitialTet.Extreme[0], InitialTet.Extreme[1], InitialTet.Extreme[3]));
	Hull.Add(FIndex3i(InitialTet.Extreme[0], InitialTet.Extreme[2], InitialTet.Extreme[1]));

	NumHullPoints = 4;

	FHullConnectivity<RealType> Connectivity;
	Connectivity.BuildNeighbors(Hull);
	Connectivity.InitVisibility(Hull, NumPoints, GetPointFunc, FilterFunc);
	while (true)
	{
		if (Progress && (NumHullPoints % 100) == 0 && Progress->Cancelled())
		{
			return false;
		}
		FIndex2i Visible = Connectivity.ChooseVisiblePoint();
		if (Visible.A == -1)
		{
			break;
		}
		NumHullPoints++;
		Connectivity.UpdateHullWithNewPoint(Hull, GetPointFunc, Visible.A, Visible.B);
	}

	if (bSaveTriangleNeighbors)
	{
		HullNeighbors = MoveTemp(Connectivity.TriNeighbors);
	}

	return true;
}

template struct TExtremePoints3<float>;
template struct TExtremePoints3<double>;
template class TConvexHull3<float>;
template class TConvexHull3<double>;

} // end namespace UE::Geometry
} // end namespace UE<|MERGE_RESOLUTION|>--- conflicted
+++ resolved
@@ -17,11 +17,7 @@
 
 
 template<typename RealType>
-<<<<<<< HEAD
-void TExtremePoints3<RealType>::Init(int32 NumPoints, TFunctionRef<TVector<RealType>(int32)> GetPointFunc, TFunctionRef<bool(int32)> FilterFunc, double Epsilon)
-=======
 void TExtremePoints3<RealType>::Init(int32 NumPoints, TFunctionRef<TVector<RealType>(int32)> GetPointFunc, TFunctionRef<bool(int32)> FilterFunc, RealType Epsilon)
->>>>>>> d731a049
 {
 	TVector<RealType> FirstPoint;
 	int FirstPtIdx = -1;
@@ -118,14 +114,6 @@
 		}
 	}
 
-<<<<<<< HEAD
-
-	Basis[1] = GetPointFunc(Extreme[2]) - Origin;
-	// project Basis[1] to be orthogonal to Basis[0]
-	Basis[1] -= (Basis[0].Dot(Basis[1])) * Basis[0];
-	Normalize(Basis[1]);
-	Basis[2] = Basis[0].Cross(Basis[1]);
-=======
 
 	Basis[1] = GetPointFunc(Extreme[2]) - Origin;
 	// project Basis[1] to be orthogonal to Basis[0]
@@ -144,7 +132,6 @@
 		return;
 	}
 
->>>>>>> d731a049
 
 	{
 		TPlane3<RealType> Plane(Basis[2], Origin);
@@ -155,11 +142,7 @@
 			{
 				continue;
 			}
-<<<<<<< HEAD
-			RealType DistSigned = Plane.DistanceTo(GetPointFunc(Idx));
-=======
 			RealType DistSigned = (RealType)Plane.DistanceTo(GetPointFunc(Idx));
->>>>>>> d731a049
 			RealType Dist = TMathUtil<RealType>::Abs(DistSigned);
 			if (Dist > MaxDist)
 			{
