// Copyright Epic Games, Inc. All Rights Reserved.

#pragma once

#include "Distance/DistPoint3Triangle3.h"
#include "Intersection/IntrRay3Triangle3.h"
#include "Intersection/IntrTriangle3Triangle3.h"
#include "BoxTypes.h"
#include "IndexTypes.h"
#include "Algo/Accumulate.h"
#include "Async/ParallelFor.h"

namespace UE
{
namespace Geometry
{


template <class TriangleMeshType>
class TMeshQueries
{
public:
	TMeshQueries() = delete;

	/**
	 * construct a DistPoint3Triangle3 object for a Mesh triangle
	 */
	static FDistPoint3Triangle3d TriangleDistance(const TriangleMeshType& Mesh, int TriIdx, FVector3d Point)
	{
		check(Mesh.IsTriangle(TriIdx));
		FTriangle3d tri;
		Mesh.GetTriVertices(TriIdx, tri.V[0], tri.V[1], tri.V[2]);
		FDistPoint3Triangle3d q(Point, tri);
		q.GetSquared();
		return q;
	}

	/**
	 * convenience function to construct a IntrRay3Triangle3 object for a Mesh triangle
	 */
	static FIntrRay3Triangle3d TriangleIntersection(const TriangleMeshType& Mesh, int TriIdx, const FRay3d& Ray)
	{
		check(Mesh.IsTriangle(TriIdx));
		FTriangle3d tri;
		Mesh.GetTriVertices(TriIdx, tri.V[0], tri.V[1], tri.V[2]);
		FIntrRay3Triangle3d q(Ray, tri);
		q.Find();
		return q;
	}

	/**
	 * Compute triangle centroid
	 * @param Mesh Mesh with triangle
	 * @param TriIdx Index of triangle
	 * @return Computed centroid
	 */
	static FVector3d GetTriCentroid(const TriangleMeshType& Mesh, int TriIdx)
	{
		FTriangle3d Triangle;
		Mesh.GetTriVertices(TriIdx, Triangle.V[0], Triangle.V[1], Triangle.V[2]);
		return Triangle.Centroid();
	}

	/**
	 * Compute the normal, area, and centroid of a triangle all together
	 * @param Mesh Mesh w/ triangle
	 * @param TriIdx Index of triangle
	 * @param Normal Computed normal (returned by reference)
	 * @param Area Computed area (returned by reference)
	 * @param Centroid Computed centroid (returned by reference)
	 */
	static void GetTriNormalAreaCentroid(const TriangleMeshType& Mesh, int TriIdx, FVector3d& Normal, double& Area, FVector3d& Centroid)
	{
		FTriangle3d Triangle;
		Mesh.GetTriVertices(TriIdx, Triangle.V[0], Triangle.V[1], Triangle.V[2]);
		Centroid = Triangle.Centroid();
		Normal = VectorUtil::NormalArea(Triangle.V[0], Triangle.V[1], Triangle.V[2], Area);
	}

	/**
	 * Get the average of the mesh vertices.
	 */
	static FVector3d GetMeshVerticesCentroid(const TriangleMeshType& Mesh)
	{
		FVector3d Centroid(0, 0, 0);
		for (int VertIdx = 0; VertIdx < Mesh.MaxVertexID(); VertIdx++)
		{
			if (Mesh.IsVertex(VertIdx))
			{
				Centroid += Mesh.GetVertex(VertIdx);
			}
		}
		int NumVertices = Mesh.VertexCount();
		if (NumVertices > 0)
		{
			Centroid /= (double)NumVertices;
		}
		return Centroid;
	}

	/**
	 * Get the volume of a mesh using a method that is more robust to inputs with holes
	 * @param Mesh Input shape
	 * @param DimScaleFactor Scale factor to apply to each dimension; useful for keeping volume calculation in a good range for floating point precision
	 * @return Mesh volume (scaled by DimScaleFactor^3)
	 */
	static double GetVolumeNonWatertight(const TriangleMeshType& Mesh, double DimScaleFactor = 1)
	{
		double Volume = 0.0;
		// computing wrt a centroid is enough to ensure that e.g. a plane will have volume 0 instead of arbitrary volume
		FVector3d RefPt = GetMeshVerticesCentroid(Mesh);
		for (int TriIdx = 0; TriIdx < Mesh.MaxTriangleID(); TriIdx++)
		{
			if (!Mesh.IsTriangle(TriIdx))
			{
				continue;
			}

			FVector3d V0, V1, V2;
			Mesh.GetTriVertices(TriIdx, V0, V1, V2);

			// (6x) volume of the tetrahedron formed by the triangles and the reference point
			FVector3d V1mRef = (V1 - RefPt) * DimScaleFactor;
			FVector3d V2mRef = (V2 - RefPt) * DimScaleFactor;
			FVector3d N = V2mRef.Cross(V1mRef);

			Volume += ((V0-RefPt) * DimScaleFactor).Dot(N);
		}

		return Volume * (1.0 / 6.0);
	}


	static FVector2d GetVolumeArea(const TriangleMeshType& Mesh)
	{
		double Volume = 0.0;
		double Area = 0;
		for (int TriIdx = 0; TriIdx < Mesh.MaxTriangleID(); TriIdx++)
		{
			if (!Mesh.IsTriangle(TriIdx))
			{
				continue;
			}

			FVector3d V0, V1, V2;
			Mesh.GetTriVertices(TriIdx, V0, V1, V2);

			// Get cross product of edges and (un-normalized) normal vector.
			FVector3d V1mV0 = V1 - V0;
			FVector3d V2mV0 = V2 - V0;
			FVector3d N = V2mV0.Cross(V1mV0);

			Area += N.Length();

			double tmp0 = V0.X + V1.X;
			double f1x = tmp0 + V2.X;
			Volume += N.X * f1x;
		}

		return FVector2d(Volume * (1.0/6.0), Area * .5f);
	}

	static FVector2d GetVolumeAreaCenter(const TriangleMeshType& Mesh, FVector3d& OutCenterOfMass)
	{
		double Volume = 0.0;
		double Area = 0;
		OutCenterOfMass = FVector3d::ZeroVector;

		// Compute quantities relative to the first vertex for more stable computation
		FVector3d RefVert = FVector3d::ZeroVector;
		for (int VertIdx = 0; VertIdx < Mesh.MaxVertexID(); ++VertIdx)
		{
			if (Mesh.IsVertex(VertIdx))
			{
				RefVert = Mesh.GetVertex(VertIdx);
				break;
			}
		}
		for (int TriIdx = 0; TriIdx < Mesh.MaxTriangleID(); TriIdx++)
		{
			if (!Mesh.IsTriangle(TriIdx))
			{
				continue;
			}

			FVector3d V0, V1, V2;
			Mesh.GetTriVertices(TriIdx, V0, V1, V2);
			// Subtract reference vertex for stability
			V0 -= RefVert;
			V1 -= RefVert;
			V2 -= RefVert;

			// Get cross product of edges and (un-normalized) normal vector.
			FVector3d V1mV0 = V1 - V0;
			FVector3d V2mV0 = V2 - V0;
			FVector3d N = V2mV0.Cross(V1mV0);
			Area += N.Length();

			FVector3d F1 = V0 + V1 + V2;
			FVector3d F2(
				V0.X * V0.X + V1.X * (V0.X + V1.X) + V2.X * F1.X,
				V0.Y * V0.Y + V1.Y * (V0.Y + V1.Y) + V2.Y * F1.Y,
				V0.Z * V0.Z + V1.Z * (V0.Z + V1.Z) + V2.Z * F1.Z);

			Volume += N.X * F1.X;
			OutCenterOfMass += N * F2;
		}

		if (Volume != 0.0)
		{
			OutCenterOfMass /= (Volume * 4.0);
		}

		OutCenterOfMass += RefVert;

		return FVector2d(Volume * (1.0 / 6.0), Area * .5);
	}


	static FVector2d GetVolumeArea(const TriangleMeshType& Mesh, const TArray<int>& TriIndices)
	{
		double Volume = 0.0;
		double Area = 0;
		for (int TriIdx : TriIndices)
		{
			if (!Mesh.IsTriangle(TriIdx))
			{
				continue;
			}

			FVector3d V0, V1, V2;
			Mesh.GetTriVertices(TriIdx, V0, V1, V2);

			// Get cross product of edges and (un-normalized) normal vector.
			FVector3d V1mV0 = V1 - V0;
			FVector3d V2mV0 = V2 - V0;
			FVector3d N = V2mV0.Cross(V1mV0);

			Area += N.Length();

			double tmp0 = V0.X + V1.X;
			double f1x = tmp0 + V2.X;
			Volume += N.X * f1x;
		}

		return FVector2d(Volume * (1.0 / 6.0), Area * .5f);
	}

	static FAxisAlignedBox3d GetTriBounds(const TriangleMeshType& Mesh, int TID)
	{
		FIndex3i TriInds = Mesh.GetTriangle(TID);
		FVector3d MinV, MaxV, V = Mesh.GetVertex(TriInds.A);
		MinV = MaxV = V;
		for (int i = 1; i < 3; ++i)
		{
			V = Mesh.GetVertex(TriInds[i]);
			if (V.X < MinV.X)				MinV.X = V.X;
			else if (V.X > MaxV.X)			MaxV.X = V.X;
			if (V.Y < MinV.Y)				MinV.Y = V.Y;
			else if (V.Y > MaxV.Y)			MaxV.Y = V.Y;
			if (V.Z < MinV.Z)				MinV.Z = V.Z;
			else if (V.Z > MaxV.Z)			MaxV.Z = V.Z;
		}
		return FAxisAlignedBox3d(MinV, MaxV);
	}

	static FAxisAlignedBox3d GetBounds(const TriangleMeshType& Mesh)
	{
		FAxisAlignedBox3d Bounds = FAxisAlignedBox3d::Empty();
		for (int i = 0; i < Mesh.MaxVertexID(); ++i)
		{
			if (Mesh.IsVertex(i))
			{
				Bounds.Contain(Mesh.GetVertex(i));
			}
		}
		return Bounds;
	}

	/** @return bounding box of subset of triangles of Mesh */
	template<typename EnumerableTriListType>
	static FAxisAlignedBox3d GetTrianglesBounds(
		const TriangleMeshType& Mesh, 
		const EnumerableTriListType& Triangles, 
		const FTransform& Transform = FTransform::Identity)
	{
		FAxisAlignedBox3d Bounds = FAxisAlignedBox3d::Empty();
		for (int32 tid : Triangles)
		{
			if (Mesh.IsTriangle(tid))
			{
				FVector3d A,B,C;
				Mesh.GetTriVertices(tid, A,B,C);		// cannot use GetTriBounds here unless it is a FDynamicMesh3!
				Bounds.Contain(Transform.TransformPosition(A));
				Bounds.Contain(Transform.TransformPosition(B));
				Bounds.Contain(Transform.TransformPosition(C));
			}
		}
		return Bounds;
	}

	/** @return bounding box of subset of vertices of Mesh */
	template<typename EnumerableTriListType>
	static FAxisAlignedBox3d GetVerticesBounds(
		const TriangleMeshType& Mesh, 
		const EnumerableTriListType& Vertices,
		const FTransform& Transform = FTransform::Identity)
	{
		FAxisAlignedBox3d Bounds = FAxisAlignedBox3d::Empty();
		for (int32 vid : Vertices)
		{
			if (Mesh.IsVertex(vid))
			{
				Bounds.Contain( Transform.TransformPosition(Mesh.GetVertex(vid)) );
			}
		}
		return Bounds;
	}

	// brute force search for nearest triangle to Point
	static int FindNearestTriangle_LinearSearch(const TriangleMeshType& Mesh, const FVector3d& P)
	{
		int tNearest = IndexConstants::InvalidID;
		double fNearestSqr = TNumericLimits<double>::Max();
		for (int TriIdx : Mesh.TriangleIndicesItr())
		{
			double distSqr = TriDistanceSqr(Mesh, TriIdx, P);
			if (distSqr < fNearestSqr)
			{
				fNearestSqr = distSqr;
				tNearest = TriIdx;
			}
		}
		return tNearest;
	}

	/**
	 * @return nearest point on Mesh to P, or P if nearest point was not found
	 */
	static FVector3d FindNearestPoint_LinearSearch(const TriangleMeshType& Mesh, const FVector3d& P)
	{
		FVector3d NearestPoint = P;
		double NearestSqr = TNumericLimits<double>::Max();
		for (int TriIdx : Mesh.TriangleIndicesItr())
		{
			FDistPoint3Triangle3d Query = TriangleDistance(Mesh, TriIdx, P);
			if (Query.GetSquared() < NearestSqr)
			{
				NearestSqr = Query.GetSquared();
				NearestPoint = Query.ClosestTrianglePoint;
			}
		}
		return NearestPoint;
	}



	/**
	 * Compute distance from Point to triangle in Mesh, with minimal extra objects/etc
	 */
	static double TriDistanceSqr(const TriangleMeshType& Mesh, int TriIdx, const FVector3d& Point)
	{
		FTriangle3d Triangle;
		Mesh.GetTriVertices(TriIdx, Triangle.V[0], Triangle.V[1], Triangle.V[2]);

		FDistPoint3Triangle3d Distance(Point, Triangle);
		return Distance.GetSquared();
	}

	// brute force search for nearest triangle intersection
	static int FindHitTriangle_LinearSearch(const TriangleMeshType& Mesh, const FRay3d& Ray)
	{
		int tNearestID = IndexConstants::InvalidID;
		double fNearestT = TNumericLimits<double>::Max();
		FTriangle3d Triangle;

		for (int TriIdx = 0; TriIdx < Mesh.MaxTriangleID(); TriIdx++)
		{
			if (!Mesh.IsTriangle(TriIdx))
			{
				continue;
			}
			Mesh.GetTriVertices(TriIdx, Triangle.V[0], Triangle.V[1], Triangle.V[2]);
			FIntrRay3Triangle3d Query(Ray, Triangle);
			if (Query.Find())
			{
				if (Query.RayParameter < fNearestT)
				{
					fNearestT = Query.RayParameter;
					tNearestID = TriIdx;
				}
			}
		}

		return tNearestID;
	}

	// brute force search for all triangle intersections, sorted
	static void FindHitTriangles_LinearSearch(const TriangleMeshType& Mesh, const FRay3d& Ray, TArray<TPair<float, int>>& SortedHitTriangles)
	{
		FTriangle3d Triangle;
		SortedHitTriangles.Empty();

		for (int TriIdx : Mesh.TriangleIndicesItr())
		{
			Mesh.GetTriVertices(TriIdx, Triangle.V[0], Triangle.V[1], Triangle.V[2]);
			FIntrRay3Triangle3d Query(Ray, Triangle);
			if (Query.Find())
			{
				SortedHitTriangles.Emplace(Query.RayParameter, TriIdx);
			}
		}

		SortedHitTriangles.Sort([](const TPair<float, int>& A, const TPair<float, int>& B)
		{
			return A.Key < B.Key;
		});
	}

	/**
	 * brute force search for any intersecting triangles on two meshes
	 * @return Index pair of IDs of first intersecting triangles found, or InvalidID if no intersection found
	 */
	static FIndex2i FindIntersectingTriangles_LinearSearch(const TriangleMeshType& Mesh1, const TriangleMeshType& Mesh2)
	{
		for (int TI = 0; TI < Mesh1.MaxTriangleID(); TI++)
		{
			if (!Mesh1.IsTriangle(TI))
			{
				continue;
			}
			FVector3d a, b, c;
			FTriangle3d Tri1;
			Mesh1.GetTriVertices(TI, Tri1.V[0], Tri1.V[1], Tri1.V[2]);
			for (int TJ = 0; TJ < Mesh2.MaxTriangleID(); TJ++)
			{
				if (!Mesh2.IsTriangle(TJ))
				{
					continue;
				}
				FTriangle3d Tri2;
				Mesh2.GetTriVertices(TJ, Tri2.V[0], Tri2.V[1], Tri2.V[2]);
				if (FIntrTriangle3Triangle3d::Intersects(Tri1, Tri2))
				{
					return FIndex2i(TI, TJ);
				}
			}
		}
		return FIndex2i::Invalid();
	}

	/**
	 * convenience function to construct a IntrRay3Triangle3 object for a Mesh triangle
	 */
	static FIntrRay3Triangle3d RayTriangleIntersection(const TriangleMeshType& Mesh, int TriIdx, const FRay3d& Ray)
	{
		FTriangle3d Triangle;
		Mesh.GetTriVertices(TriIdx, Triangle.V[0], Triangle.V[1], Triangle.V[2]);

		FIntrRay3Triangle3d Query(Ray, Triangle);
		Query.Find();
		return Query;
	}

	/** 
	 * Compute the length for each edge and return the result as an array of Mesh.MaxEdgeID() size.
	 * When mesh is not compact, the length of the missing edges is set to -1.0
	 */
	static void GetAllEdgeLengths(const TriangleMeshType& Mesh, TArray<double>& Lengths, double& TotalLength)
	{
		Lengths.Init(-1.0, Mesh.MaxEdgeID());
		TotalLength = 0.0;
		for (const int32 EdgeID : Mesh.EdgeIndicesItr())
		{
			FVector3d vA, vB;
			Mesh.GetEdgeV(EdgeID, vA, vB);
			Lengths[EdgeID] = (vA - vB).Length();
			TotalLength += Lengths[EdgeID];
		}
	}

	/// Compute the mean edge length for the given mesh
	static double AverageEdgeLength(const TriangleMeshType& Mesh)
	{
		if (Mesh.EdgeCount() == 0) 
		{ 
			return 0.0; 
		}

		double SumLengths = Algo::TransformAccumulate(Mesh.EdgeIndicesItr(), [&Mesh](int EdgeIndex) -> double
		{
			FVector3d vA, vB;
			Mesh.GetEdgeV(EdgeIndex, vA, vB);
			return (vA - vB).Length();
		}, 0.0);

		return SumLengths / Mesh.EdgeCount();
	}

	/// Compute the longest edge length for the given mesh
	static double MaxEdgeLength(const TriangleMeshType& Mesh)
	{
		double MaxLength = 0.0;
		for (auto EdgeID : Mesh.EdgeIndicesItr())
		{
			FVector3d vA, vB;
			Mesh.GetEdgeV(EdgeID, vA, vB);
			MaxLength = FMath::Max(MaxLength, (vA - vB).Length());
		}

		return MaxLength;
	}

	/// Compute the shortest edge length for the given mesh
	static double MinEdgeLength(const TriangleMeshType& Mesh)
	{
		if (Mesh.EdgeCount() == 0)
		{
			return 0.0;
		}

		double MinLength = FMathd::MaxReal;
		for (auto EdgeID : Mesh.EdgeIndicesItr())
		{
			FVector3d vA, vB;
			Mesh.GetEdgeV(EdgeID, vA, vB);
			MinLength = FMath::Min(MinLength, (vA - vB).Length());
		}

		return MinLength;
	}

	/// Given a mesh and a subset of mesh edges, compute the total length of all the edges
	static double TotalEdgeLength(const TriangleMeshType& Mesh, const TArray<int>& Edges)
	{
		double AccumulatedLength = 0;
		for (int EdgeID : Edges)
		{
			if (Mesh.IsEdge(EdgeID))
			{
				FVector3d A, B;
				Mesh.GetEdgeV(EdgeID, A, B);
				AccumulatedLength += Distance(A, B);
			}
		}
		return AccumulatedLength;
	}


	/// Given a mesh and a subset of mesh edges, compute the min, max, and mean edge lengths
	static void EdgeLengthStatsFromEdges(const TriangleMeshType& Mesh, const TArray<int>& Edges, double& MinEdgeLength,
		double& MaxEdgeLength, double& AverageEdgeLength)
	{
		if (Mesh.EdgeCount() == 0)
		{
			MinEdgeLength = 0.0;
			MaxEdgeLength = 0.0;
			AverageEdgeLength = 0.0;
			return;
		}

		MinEdgeLength = BIG_NUMBER;
		MaxEdgeLength = -BIG_NUMBER;
		AverageEdgeLength = 0;
		int EdgeCount = 0;

		for (int EdgeID : Edges)
		{
			if (Mesh.IsEdge(EdgeID))
			{
				FVector3d A, B;
				Mesh.GetEdgeV(EdgeID, A, B);
				double Length = Distance(A, B);
				if (Length < MinEdgeLength) { MinEdgeLength = Length; }
				if (Length > MaxEdgeLength) { MaxEdgeLength = Length; }
				AverageEdgeLength += Length;
				++EdgeCount;
			}
		}

		AverageEdgeLength /= (double)EdgeCount;
	}

	/// Compute the min, max, and mean edge lengths for the given mesh. Optionally, choose a subest of size NumSamples
	/// and compute stats of that subset.
	static void EdgeLengthStats(const TriangleMeshType& Mesh, double& MinEdgeLength, double& MaxEdgeLength,
		double& AverageEdgeLength, int NumSamples = 0)
	{
		if (Mesh.EdgeCount() == 0)
		{
			MinEdgeLength = 0.0;
			MaxEdgeLength = 0.0;
			AverageEdgeLength = 0.0;
			return;
		}

		MinEdgeLength = BIG_NUMBER;
		MaxEdgeLength = -BIG_NUMBER;
		AverageEdgeLength = 0;
		int MaxID = Mesh.MaxEdgeID();

		// if we are only taking some samples, use a prime-modulo-loop instead of random
		int PrimeNumber = (NumSamples == 0) ? 1 : 31337;
		int MaxCount = (NumSamples == 0) ? MaxID : NumSamples;

		FVector3d A, B;
		int EdgeID = 0;
		int EdgeCount = 0;
		do
		{
			if (Mesh.IsEdge(EdgeID))
			{
				Mesh.GetEdgeV(EdgeID, A, B);
				double Length = Distance(A, B);
				if (Length < MinEdgeLength) MinEdgeLength = Length;
				if (Length > MaxEdgeLength) MaxEdgeLength = Length;
				AverageEdgeLength += Length;
				++EdgeCount;
			}
			EdgeID = (EdgeID + PrimeNumber) % MaxID;
		} while (EdgeID != 0 && EdgeCount < MaxCount);

		AverageEdgeLength /= (double)EdgeCount;
	}

	/// For each vertex on MeshA, compute the distance to the nearest point on the surface contained in SpatialB.
	/// @param MeshA The mesh whose vertex distances should be computed.
	/// @param SpatialB The target surface's acceleration structure.
	/// @param Distances For each vertex in MeshA, the distance to the closest point in SpatialB.
	template<typename MeshSpatialType>
	static void VertexToSurfaceDistances(const TriangleMeshType& MeshA, const MeshSpatialType& SpatialB, TArray<double>& Distances)
	{
		check(SpatialB.SupportsNearestTriangle());
		Distances.SetNumZeroed(MeshA.VertexCount());

		ParallelFor(MeshA.VertexCount(), [&MeshA, &SpatialB, &Distances](int VertexID)
		{
			if (!MeshA.IsVertex(VertexID)) { return; }

			FVector3d VertexPosition = MeshA.GetVertex(VertexID);
			double DistSqr;
			SpatialB.FindNearestTriangle(VertexPosition, DistSqr);
			Distances[VertexID] = sqrt(DistSqr);
		});
	}

	/// Compute all vertex-to-surface distances in parallel. Serial raw loop to find max element (using Algo::MaxElement 
	/// was never faster in initial benchmarking.)
	/// @param MeshA The mesh whose maximum vertex distance should be computed.
	/// @param SpatialB The target surface's acceleration structure.
	/// @return The maximum distance to the surface contained in SpatialB over all vertices in MeshA.
	template<typename MeshSpatialType>
	static double HausdorffDistance(const TriangleMeshType& MeshA, const MeshSpatialType& SpatialB)
	{
		TArray<double> Distances;
		VertexToSurfaceDistances(MeshA, SpatialB, Distances);

		double MaxDist = -BIG_NUMBER;
		for (auto& Dist : Distances)
		{
			MaxDist = FMath::Max(Dist, MaxDist);
		}

		return MaxDist;
	}

	/// Because Hausdorff distance is not symmetric, we compute the maximum of the distances between two surfaces.
	template<typename MeshSpatialType>
	static double TwoSidedHausdorffDistance(const TriangleMeshType& MeshA, const MeshSpatialType& SpatialA,
											const TriangleMeshType& MeshB, const MeshSpatialType& SpatialB)
	{
		return FMath::Max(HausdorffDistance(MeshA, SpatialB), HausdorffDistance(MeshB, SpatialA));
	}


	/// Compute all vertex-to-surface distances in serial. Should only be used for debugging the parallel version above!
	template<typename MeshSpatialType>
	static void VertexToSurfaceDistancesSerial(const TriangleMeshType& MeshA, const MeshSpatialType& SpatialB, TArray<double>& Distances)
	{
		check(SpatialB.SupportsNearestTriangle());
		Distances.SetNumZeroed(MeshA.VertexCount());

		for (int VertexID = 0; VertexID < MeshA.VertexCount(); ++VertexID)
		{
			if (!MeshA.IsVertex(VertexID)) { continue; }

			FVector3d VertexPosition = MeshA.GetVertex(VertexID);
			double DistSqr;
			SpatialB.FindNearestTriangle(VertexPosition, DistSqr);
			Distances[VertexID] = sqrt(DistSqr);
		}
	}

	/// Compute all distances in serial, then a serial raw loop to find max. Should only be used for debugging the 
	/// parallel version above!
	template<typename MeshSpatialType>
	static double HausdorffDistanceSerial(const TriangleMeshType& MeshA, const MeshSpatialType& SpatialB)
	{
		TArray<double> Distances;
		VertexToSurfaceDistancesSerial(MeshA, SpatialB, Distances);

		double MaxDist = -BIG_NUMBER;
		for (auto& Dist : Distances)
		{
			MaxDist = FMath::Max(Dist, MaxDist);
		}

		return MaxDist;
	}

	template<typename MeshSpatialType>
	static double TwoSidedHausdorffDistanceSerial(const TriangleMeshType& MeshA, const MeshSpatialType& SpatialA,
												  const TriangleMeshType& MeshB, const MeshSpatialType& SpatialB)
	{
		return FMath::Max(HausdorffDistanceSerial(MeshA, SpatialB), HausdorffDistanceSerial(MeshB, SpatialA));
	}

	/**
	 * Compute various statistics on distances between two meshes
	 */
	template<typename MeshSpatialType>
	static void MeshDistanceStatistics(
		const TriangleMeshType& MeshA, 
		const MeshSpatialType& SpatialB,
		const TriangleMeshType* MeshB, 
		const MeshSpatialType* SpatialA,
		bool bSymmetric,
		double& MaxDistance,
		double& MinDistance,
		double& AverageDistance,
		double& RootMeanSqrDeviation
		)
	{
		TArray<double> Distances;
		VertexToSurfaceDistances(MeshA, SpatialB, Distances);

		if (bSymmetric && MeshB != nullptr && SpatialA != nullptr)
		{
			TArray<double> Distances2;
			VertexToSurfaceDistances(*MeshB, *SpatialA, Distances2);
			Distances.Append(Distances2);
		}

		double NumDistances = (double)Distances.Num();

		MaxDistance = -BIG_NUMBER;
		MinDistance = BIG_NUMBER;
		AverageDistance = 0;
		for (double& Dist : Distances)
		{
			MaxDistance = FMath::Max(Dist, MaxDistance);
			MinDistance = FMath::Min(Dist, MinDistance);
			AverageDistance += Dist / NumDistances;
			RootMeanSqrDeviation += (Dist * Dist);
		}
		RootMeanSqrDeviation = FMathd::Sqrt(RootMeanSqrDeviation / NumDistances);
	}

<<<<<<< HEAD
=======
	/**
     * Retrieve the area and/or angle weights for each vertex of a triangle.
	 * 
     * @param Mesh the mesh to query
     * @param TriID the triangle index of the mesh to query
     * @param TriArea the area of the triangle
     * @param bWeightByArea if true, include weighting by the area of the triangle
     * @param bWeightByAngle if true, include weighting by the interior angles of the triangle
     */
    static FVector3d GetVertexWeightsOnTriangle(const TriangleMeshType& Mesh, int TriID, double TriArea, bool bWeightByArea, bool bWeightByAngle)
    {
        FVector3d TriNormalWeights = FVector3d::One();
        if (bWeightByAngle)
        {
            TriNormalWeights = Mesh.GetTriInternalAnglesR(TriID); // component-wise multiply by per-vertex internal angles
        }
        if (bWeightByArea)
        {
            TriNormalWeights *= TriArea;
        }
        return TriNormalWeights;
    }

	/**
	 * Get triangles that contain at least on vertex in the Vertices array.
	 * 
	 * @param Vertices Array of mesh vertex IDs.
	 * @param Triangles Triangle IDs containing at least one vertex ID in Vertices.
	 */
	static TArray<int32> GetVertexSelectedTriangles(const TriangleMeshType& Mesh, const TArray<int32>& Vertices)
	{
		TSet<int32> TriangleSet; // All triangles shared by vertices in Vertices array
		TriangleSet.Reserve(Vertices.Num());
		for (const int32 VID : Vertices)
		{
			for (const int32 TID : Mesh.VtxTrianglesItr(VID))
			{
				TriangleSet.Add(TID);
			}
		}

		return TriangleSet.Array();
	}

	/**
	 * Expand selection of vertices with one-ring neighbors.
	 * 
	 * @param Selection Array of Mesh vertex IDs.
     * @param ExpandedSelection All vertices in Selection plus one-ring neighbors for each vertex.
     * @param VIDToExpandedSelectionIdx Maps mesh Vertex ID to ExpandedSelection array index.
     */
    static void ExpandVertexSelectionToNeighbors(const TriangleMeshType& Mesh, 
                                    	   		 const TArray<int32>& Selection, 
                                    	   		 TArray<int32>& ExpandedSelection, 
                                    	   		 TMap<int32,int32>& VIDToExpandedSelectionIdx)
    {
        VIDToExpandedSelectionIdx.Reserve(Selection.Num());
        ExpandedSelection.Reserve(Selection.Num());

        int32 Idx = 0;
        for (const int32 SelectedVID : Selection)
        {
            if (!VIDToExpandedSelectionIdx.Contains(SelectedVID))
            {
                VIDToExpandedSelectionIdx.Add(SelectedVID, Idx++);
                ExpandedSelection.Add(SelectedVID);
            }

            for (const int32 NeighborVID : Mesh.VtxVerticesItr(SelectedVID))
            {
                if (!VIDToExpandedSelectionIdx.Contains(NeighborVID))
                {
                    VIDToExpandedSelectionIdx.Add(NeighborVID, Idx++);
                    ExpandedSelection.Add(NeighborVID);
                }
            }
        }
    }
>>>>>>> 4af6daef
};


} // end namespace UE::Geometry
} // end namespace UE<|MERGE_RESOLUTION|>--- conflicted
+++ resolved
@@ -756,8 +756,6 @@
 		RootMeanSqrDeviation = FMathd::Sqrt(RootMeanSqrDeviation / NumDistances);
 	}
 
-<<<<<<< HEAD
-=======
 	/**
      * Retrieve the area and/or angle weights for each vertex of a triangle.
 	 * 
@@ -836,7 +834,6 @@
             }
         }
     }
->>>>>>> 4af6daef
 };
 
 
