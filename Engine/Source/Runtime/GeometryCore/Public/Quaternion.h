--- conflicted
+++ resolved
@@ -116,13 +116,10 @@
 		Quat.W = (double)W;
 		return Quat;
 	}
-<<<<<<< HEAD
-=======
 	explicit inline operator FRotator() const
 	{
 		return ((FQuat)*this).Rotator();
 	}
->>>>>>> d731a049
 	explicit inline TQuaternion(const FQuat4f& Quat)
 	{
 		X = (RealType)Quat.X;
@@ -131,8 +128,6 @@
 		W = (RealType)Quat.W;
 	}
 	explicit inline TQuaternion(const FQuat4d& Quat)
-<<<<<<< HEAD
-=======
 	{
 		X = (RealType)Quat.X;
 		Y = (RealType)Quat.Y;
@@ -140,7 +135,6 @@
 		W = (RealType)Quat.W;
 	}
 	explicit inline TQuaternion(const FRotator& Rotator)
->>>>>>> d731a049
 	{
 		FQuat4d Quat(Rotator);
 		X = (RealType)Quat.X;
