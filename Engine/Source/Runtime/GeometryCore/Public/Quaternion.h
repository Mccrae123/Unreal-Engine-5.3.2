--- conflicted
+++ resolved
@@ -194,18 +194,6 @@
 }
 
 template<typename RealType>
-<<<<<<< HEAD
-TQuaternion<RealType>::TQuaternion(const TQuaternion& Copy)
-{
-	X = Copy.X;
-	Y = Copy.Y;
-	Z = Copy.Z;
-	W = Copy.W;
-}
-
-template<typename RealType>
-=======
->>>>>>> 4af6daef
 TQuaternion<RealType>::TQuaternion(const TVector<RealType>& Axis, RealType Angle, bool bAngleIsDegrees)
 {
 	X = Y = Z = 0; W = 1;
