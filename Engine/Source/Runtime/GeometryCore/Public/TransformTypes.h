--- conflicted
+++ resolved
@@ -189,11 +189,7 @@
 	 * Attempts to return an inverse, but will give an incorrect result if the transform has both non-uniform scaling and rotation,
 	 * because TTransformSRT3<RealType> cannot represent the true inverse in that case.
 	 */
-<<<<<<< HEAD
-	TTransformSRT3<RealType> Inverse() const
-=======
 	TTransformSRT3<RealType> InverseUnsafe() const
->>>>>>> d731a049
 	{
 		TQuaternion<RealType> InvRotation = Rotation.Inverse();
 		TVector<RealType> InvScale3D = GetSafeScaleReciprocal(Scale3D);
