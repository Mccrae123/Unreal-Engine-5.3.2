--- conflicted
+++ resolved
@@ -185,10 +185,6 @@
 
 	/** @return conversion of this Frame to TTransform */
 	TTransformSRT3<RealType> ToTransform() const
-<<<<<<< HEAD
-	{
-		return TTransformSRT3<RealType>(Rotation, Origin);
-=======
 	{
 		return TTransformSRT3<RealType>(Rotation, Origin);
 	}
@@ -198,7 +194,6 @@
 	{
 		TQuaternion<RealType> InverseRotation = Rotation.Inverse();
 		return TTransformSRT3<RealType>(InverseRotation, InverseRotation * (-Origin));
->>>>>>> d731a049
 	}
 
 	/** @return point at distances along frame axes */
