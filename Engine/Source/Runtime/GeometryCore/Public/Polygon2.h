--- conflicted
+++ resolved
@@ -32,29 +32,12 @@
 protected:
 	/** The list of vertices/corners of the polygon */
 	TArray<TVector2<T>> Vertices;
-<<<<<<< HEAD
-
-	/** A counter that is incremented every time the polygon vertices are modified. */
-	UE_DEPRECATED(5.1, "Timestamps for TPolygon2 were not being used and will be removed in the future")
-	int Timestamp = 0;
-=======
->>>>>>> 4af6daef
 
 public:
 
 	TPolygon2()
 	{
 	}
-
-	// Note: We need all 5 of these explicitly defaulted just because of the deprecated Timestamp member
-	// Once Timestamp is deleted, we can delete these as well
-	PRAGMA_DISABLE_DEPRECATION_WARNINGS
-	~TPolygon2() = default;
-	TPolygon2(const TPolygon2& Other) = default;
-	TPolygon2(TPolygon2&& Other) noexcept = default;
-	TPolygon2& operator=(const TPolygon2& Other) = default;
-	TPolygon2& operator=(TPolygon2&& Other) noexcept = default;
-	PRAGMA_ENABLE_DEPRECATION_WARNINGS
 
 	/**
 	 * Construct polygon with given list of vertices
@@ -86,18 +69,6 @@
 		}
 	}
 
-<<<<<<< HEAD
-	/** @return the Timestamp for the polygon, which is updated every time the polygon is modified */
-	UE_DEPRECATED(5.1, "Timestamps for TPolygon2 were not being used and will be removed in the future")
-	int GetTimestamp() const 
-	{
-		PRAGMA_DISABLE_DEPRECATION_WARNINGS
-		return Timestamp;
-		PRAGMA_ENABLE_DEPRECATION_WARNINGS
-	}
-
-=======
->>>>>>> 4af6daef
 	/**
 	 * Get the vertex at a given index
 	 */
@@ -145,10 +116,6 @@
 	void AppendVertex(const TVector2<T>& Position)
 	{
 		Vertices.Add(Position);
-<<<<<<< HEAD
-		IncrementDeprecatedTimestamp();
-=======
->>>>>>> 4af6daef
 	}
 
 	/**
@@ -157,10 +124,6 @@
 	void AppendVertices(const TArray<TVector2<T>>& NewVertices)
 	{
 		Vertices.Append(NewVertices);
-<<<<<<< HEAD
-		IncrementDeprecatedTimestamp();
-=======
->>>>>>> 4af6daef
 	}
 
 	/**
@@ -169,10 +132,6 @@
 	void Set(int VertexIndex, const TVector2<T>& Position)
 	{
 		Vertices[VertexIndex] = Position;
-<<<<<<< HEAD
-		IncrementDeprecatedTimestamp();
-=======
->>>>>>> 4af6daef
 	}
 
 	/**
@@ -181,10 +140,6 @@
 	void RemoveVertex(int VertexIndex)
 	{
 		Vertices.RemoveAt(VertexIndex);
-<<<<<<< HEAD
-		IncrementDeprecatedTimestamp();
-=======
->>>>>>> 4af6daef
 	}
 
 	/**
@@ -193,10 +148,6 @@
 	void SetVertices(const TArray<TVector2<T>>& NewVertices)
 	{
 		Vertices = NewVertices;
-<<<<<<< HEAD
-		IncrementDeprecatedTimestamp();
-=======
->>>>>>> 4af6daef
 	}
 
 
@@ -206,10 +157,6 @@
 	void Reverse()
 	{
 		Algo::Reverse(Vertices);
-<<<<<<< HEAD
-		IncrementDeprecatedTimestamp();
-=======
->>>>>>> 4af6daef
 	}
 
 
@@ -392,11 +339,7 @@
 	 * @param bDegenerateIsConvex	What to return for degenerate input (less than 3 points or equivalent due to repeated points)
 	 * @return						true if polygon is convex
 	 */
-<<<<<<< HEAD
-	bool IsConvex(T RadiansTolerance = TMathUtil<T>::ZeroTolerance, bool bDegenerateIsConvex = true)
-=======
 	bool IsConvex(T RadiansTolerance = TMathUtil<T>::ZeroTolerance, bool bDegenerateIsConvex = true) const
->>>>>>> 4af6daef
 	{
 		return CurveUtil::IsConvex2<T, TVector2<T>>(Vertices, RadiansTolerance, bDegenerateIsConvex);
 	}
@@ -721,10 +664,6 @@
 		{
 			Vertices[i] += Translate;
 		}
-<<<<<<< HEAD
-		IncrementDeprecatedTimestamp();
-=======
->>>>>>> 4af6daef
 		return *this;
 	}
 
@@ -739,10 +678,6 @@
 		{
 			Vertices[i] = Scale * (Vertices[i] - Origin) + Origin;
 		}
-<<<<<<< HEAD
-		IncrementDeprecatedTimestamp();
-=======
->>>>>>> 4af6daef
 		return *this;
 	}
 
@@ -758,10 +693,6 @@
 		{
 			Vertices[i] = TransformFunc(Vertices[i]);
 		}
-<<<<<<< HEAD
-		IncrementDeprecatedTimestamp();
-=======
->>>>>>> 4af6daef
 		return *this;
 	}
 
@@ -795,11 +726,6 @@
 		{
 			Vertices[k] = NewVertices[k];
 		}
-<<<<<<< HEAD
-
-		IncrementDeprecatedTimestamp();
-=======
->>>>>>> 4af6daef
 	}
 
 
@@ -833,11 +759,6 @@
 		{
 			Vertices[k] = NewVertices[k];
 		}
-<<<<<<< HEAD
-
-		IncrementDeprecatedTimestamp();
-=======
->>>>>>> 4af6daef
 	}
 
 
@@ -997,10 +918,6 @@
 			}
 		}
 
-<<<<<<< HEAD
-		IncrementDeprecatedTimestamp();
-=======
->>>>>>> 4af6daef
 		return;
 	}
 
@@ -1065,11 +982,6 @@
 			Vertices.Add(next_cut);
 			iCur = iNext;
 		} while (iCur != 0);
-<<<<<<< HEAD
-
-		IncrementDeprecatedTimestamp();
-=======
->>>>>>> 4af6daef
 	}
 
 
@@ -1140,18 +1052,6 @@
 		return Circle;
 	}
 
-<<<<<<< HEAD
-private:
-
-	// Note: this function will be removed when Timestamp is removed
-	inline void IncrementDeprecatedTimestamp()
-	{
-		PRAGMA_DISABLE_DEPRECATION_WARNINGS
-		Timestamp++;
-		PRAGMA_ENABLE_DEPRECATION_WARNINGS
-	}
-=======
->>>>>>> 4af6daef
 };
 
 typedef TPolygon2<double> FPolygon2d;
