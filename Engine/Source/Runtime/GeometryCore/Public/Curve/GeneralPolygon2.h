--- conflicted
+++ resolved
@@ -181,12 +181,8 @@
     }
 
 
-<<<<<<< HEAD
-	void Translate(TVector2<T> translate) {
-=======
 	void Translate(TVector2<T> translate) 
 	{
->>>>>>> 4af6daef
 		Outer.Translate(translate);
 		for (TPolygon2<T>& Hole : Holes)
 		{
