// Copyright Epic Games, Inc. All Rights Reserved.

#pragma once

#include "Templates/Tuple.h"
#include "VectorTypes.h"
#include "Image/ImageDimensions.h"
#include "Image/ImageTile.h"
#include "Spatial/MeshAABBTree3.h"
#include "Sampling/GridSampler.h"
#include "MathUtil.h"

namespace UE
{
namespace Geometry
{

/**
 * ImageOccupancyMap calculates and stores coverage information for a 2D image/texture,
 * for example coverage derived from UV islands of a mesh, 2D polygons, etc.
 * 
 * An optional set of gutter texels can be calculated, and correspondence between gutter
 * texels and the nearest interior texel is stored.
 *
 * In addition, a 2D coordinate (eg UV) and integer ID (eg Triangle ID) of each texel can be calculated/stored. 
 * This is not just a cache. For 'border' texels where the texel center is technically outside the mesh/polygon,
 * but the texel rectangle may still overlap the shape, the nearest UV/Triangle is stored.
 * This simplifies computing samples around the borders such that the shape is covered under linear interpolatione/etc.
 * 
 * TODO Some of the names in this class are misleading because the name mentions "Texel" but should actually say "Sample"
 * this is because the class initially supported only one sample per texel but later multi-sampling was added
 */
class FImageOccupancyMap
{
public:
	/** Image Dimensions */
	FImageDimensions Dimensions;
	FImageTile Tile;

	/** Width of the gutter. This is actually multiplied by the diagonal length of a texel, so
	    the gutter is generally larger than this number of pixels */
	int32 GutterSize = 4;

	// texel types
	static constexpr int8 EmptyTexel = 0;
	static constexpr int8 InteriorTexel = 1;
	static constexpr int8 BorderTexel = 2;
	static constexpr int8 GutterTexel = 3;

	/**
	 * Classification of each sample in Tile.
	 * Size = Tile.GetWidth() x Tile.GetHeight() x SamplesPerPixel.
	 */
	TArray64<int8> TexelType;

	/**
	 * Count of interior samples for each texel in Tile.
	 * Size = Tile.GetWidth() x Tile.GetHeight().
	 */
	TArray64<int32> TexelInteriorSamples;

	/**
	 * UV for each sample in Tile.
	 * Size = Tile.GetWidth() x Tile.GetHeight() x SamplesPerPixel.
	 */
	TArray64<FVector2f> TexelQueryUV;

	/**
	 * Integer/Triangle ID for each sample in Tile.
	 * Size = Tile.GetWidth() x Tile.GetHeight() x SamplesPerPixel.
	 */
	TArray64<int32> TexelQueryTriangle;
	/** UV Chart ID for each texel in image. Only set if UVSpaceMeshTriCharts is provided during ComputeFromUVSpaceMesh */
	TArray64<int32> TexelQueryUVChart;

	/**
	 * UV Chart ID for each texel in Tile. Only set if UVSpaceMeshTriCharts is provided
	 * Size = Tile.GetWidth() x Tile.GetHeight().
	 */
	TArray64<int32> TexelQueryUVChart;

	/**
	 * Set of Border Texels, Pair is <LinearIndexOfBorderTexel, LinearIndexOfNearestInteriorTexel>, so
	 * Border can be filled by directly copying from source to target. 
	 */
	TArray64<TTuple<int64, int64>> BorderTexels;
	
	/**
	 * Set of Gutter Texels. Pair is <LinearIndexOfGutterTexel, LinearIndexOfNearestInteriorTexel>, so
	 * Gutter can be filled by directly copying from source to target.
	 */
	TArray64<TTuple<int64, int64>> GutterTexels;

	using FGridSampler = TGridSampler<double>;
	FGridSampler PixelSampler = FGridSampler(1);

	bool bParallel = true;


<<<<<<< HEAD
	void Initialize(FImageDimensions DimensionsIn, int32 SamplesPerPixelIn = 1)
=======
	void Initialize(FImageDimensions DimensionsIn, int32 SamplesPerPixel = 1)
>>>>>>> 4af6daef
	{
		check(DimensionsIn.IsSquare()); // are we sure it works otherwise?
		Dimensions = DimensionsIn;
		Tile = FImageTile(FVector2i(0,0), FVector2i(Dimensions.GetWidth(), Dimensions.GetHeight()));
<<<<<<< HEAD
		InitializePixelSampler(SamplesPerPixelIn);
	}

	void Initialize(FImageDimensions DimensionsIn, const FImageTile& TileIn, int32 SamplesPerPixelIn = 1)
=======
		InitializePixelSampler(SamplesPerPixel);
	}

	void Initialize(FImageDimensions DimensionsIn, const FImageTile& TileIn, int32 SamplesPerPixel = 1)
>>>>>>> 4af6daef
	{
		check(DimensionsIn.IsSquare());
		Dimensions = DimensionsIn;
		Tile = TileIn;
<<<<<<< HEAD
		InitializePixelSampler(SamplesPerPixelIn);
=======
		InitializePixelSampler(SamplesPerPixel);
>>>>>>> 4af6daef
	}

	/**
	 * @return true if texel sample at this sample linear index is an Interior texel
	 */
	bool IsInterior(int64 LinearIndex) const
	{
		return TexelType[LinearIndex] == InteriorTexel;
	}

	/** @return number of interior samples for the texel at this image linear index. */
	int32 TexelNumSamples(int64 LinearIndex) const
	{
		return TexelInteriorSamples[LinearIndex];
	}

	/** Set texel type at the given X/Y */
	//void SetTexelType(int64 X, int64 Y, int8 Type)
	//{
	//	TexelType[Dimensions.GetIndex(X, Y)] = Type;
	//}

<<<<<<< HEAD

	/**
	 * Computes the image occupancy map from a UV space mesh.
	 * 
	 * @param UVSpaceMesh UV space mesh to compute the occupancy map from.
	 * @param GetTriangleIDFunc Lambda to remap a texel's nearest triangle ID
	 * @param UVSpaceMeshTriCharts Optional UVSpaceMesh triangle ID to UV chart map 
	 */
	template<typename MeshType, typename GetTriangleIDFuncType>
	bool ComputeFromUVSpaceMesh(const MeshType& UVSpaceMesh, 
		GetTriangleIDFuncType GetTriangleIDFunc = [](int32 TriangleID) { return TriangleID; },
		const TArray<int32>* UVSpaceMeshTriCharts = nullptr)
	{
		TRACE_CPUPROFILER_EVENT_SCOPE(FImageOccupancyMap::ComputeFromUVSpaceMesh);
		
=======
	template<typename MeshType, typename GetTriangleIDFuncType>
	bool ClassifySamplesFromUVSpaceMesh(
		const MeshType& UVSpaceMesh, 
		GetTriangleIDFuncType GetTriangleIDFunc = [](int32 TriangleID) { return TriangleID; },
		const TArray<int32>* UVSpaceMeshTriCharts = nullptr)
	{
		TRACE_CPUPROFILER_EVENT_SCOPE(FImageOccupancyMap::ClassifySamples);

>>>>>>> 4af6daef
		// make flat mesh
		TMeshAABBTree3<MeshType> FlatSpatial(&UVSpaceMesh, true);

		const int64 LinearImageSize = Tile.Num();
		TexelInteriorSamples.Init(0, LinearImageSize);
		TexelQueryUVChart.Init(IndexConstants::InvalidID, LinearImageSize);
		
		const int64 LinearSampleSize = Tile.Num() * PixelSampler.Num();
		TexelType.Init(EmptyTexel, LinearSampleSize);
		TexelQueryUV.Init(FVector2f::Zero(), LinearSampleSize);
		TexelQueryTriangle.Init(IndexConstants::InvalidID, LinearSampleSize);

		const FVector2d TexelSize = Dimensions.GetTexelSize();
		const double TexelDiag = TexelSize.Length();

		IMeshSpatial::FQueryOptions QueryOptions;
		QueryOptions.MaxDistance = (double)GutterSize * TexelDiag;

<<<<<<< HEAD
		// find interior texels
		TAtomic<int64> TotalGutterCounter = 0;
		TArray< TArray64<TTuple<int64, int64>> > GutterTexelsPerScanline;
		GutterTexelsPerScanline.SetNum(Tile.GetHeight());

		const int32 NumUVSpaceMeshTriCharts = UVSpaceMeshTriCharts ? UVSpaceMeshTriCharts->Num() : 0;

		ParallelFor(Tile.GetHeight(),
					[this, &UVSpaceMesh, &GetTriangleIDFunc, &FlatSpatial, TexelDiag, &QueryOptions, &TexelSize, &TotalGutterCounter, &GutterTexelsPerScanline, UVSpaceMeshTriCharts, NumUVSpaceMeshTriCharts]
=======
		const int32 NumUVSpaceMeshTriCharts = UVSpaceMeshTriCharts ? UVSpaceMeshTriCharts->Num() : 0;

		// Classify texel samples
		ParallelFor(Tile.GetHeight(),
					[this, &UVSpaceMesh, &GetTriangleIDFunc, &FlatSpatial, TexelDiag, &QueryOptions, &TexelSize, UVSpaceMeshTriCharts, NumUVSpaceMeshTriCharts]
>>>>>>> 4af6daef
		(int32 ImgY)
		{
			for (int32 ImgX = 0; ImgX < Tile.GetWidth(); ++ImgX)
			{
<<<<<<< HEAD
				// With multiple samples, a texel may contain multiple gutter samples.
				// Since we copy nearest interior texel over top our gutter texels, we
				// should only consider a texel a gutter texel iff all samples in a
				// texel are gutter texels. This bool will track that as we iterate
				// over each sample of the texel.
				bool bIsGutterTexel = true;
				bool bHitTriID = false;
				TTuple<int64, int64> GutterNearestTexel;
				for (int32 Sample = 0; Sample < PixelSampler.Num(); ++Sample)
				{
					const FVector2i SourceCoords = Tile.GetSourceCoords(ImgX, ImgY);
					const int64 SourceTexelLinearIdx = Dimensions.GetIndex(SourceCoords.X, SourceCoords.Y);
					const int64 TexelLinearIdx = Tile.GetIndex(ImgX, ImgY);
					const int64 SampleLinearIdx = TexelLinearIdx * PixelSampler.Num() + Sample;
					const FVector2d SampleUV = PixelSampler.Sample(Sample);
					FVector2d UVPoint = Dimensions.GetTexelUV(SourceTexelLinearIdx);
					UVPoint = UVPoint - 0.5 * TexelSize + SampleUV * TexelSize;
=======
				const FVector2i SourceCoords = Tile.GetSourceCoords(ImgX, ImgY);
				const int64 SourceTexelLinearIdx = Dimensions.GetIndex(SourceCoords.X, SourceCoords.Y);
				const int64 TexelLinearIdx = Tile.GetIndex(ImgX, ImgY);
				const FVector2d SourceTexelCenterUV = Dimensions.GetTexelUV(SourceTexelLinearIdx);

				for (int32 Sample = 0; Sample < PixelSampler.Num(); ++Sample)
				{
					const int64 SampleLinearIdx = TexelLinearIdx * PixelSampler.Num() + Sample;
					const FVector2d SampleUV = PixelSampler.Sample(Sample);
					const FVector2d UVPoint = SourceTexelCenterUV - 0.5 * TexelSize + SampleUV * TexelSize;
>>>>>>> 4af6daef
					const FVector3d UVPoint3d(UVPoint.X, UVPoint.Y, 0);

					double NearDistSqr;
					const int32 NearestTriID = FlatSpatial.FindNearestTriangle(UVPoint3d, NearDistSqr, QueryOptions);
					if (NearestTriID >= 0)
					{
						FVector3d A, B, C;
						UVSpaceMesh.GetTriVertices(NearestTriID, A, B, C);
						const FTriangle2d UVTriangle(GetXY(A), GetXY(B), GetXY(C));

						const int32 TriId = GetTriangleIDFunc(NearestTriID);
						if (UVTriangle.IsInsideOrOn(UVPoint))
						{
							TexelType[SampleLinearIdx] = InteriorTexel;
							TexelQueryUV[SampleLinearIdx] = (FVector2f)UVPoint;
							TexelQueryTriangle[SampleLinearIdx] = TriId;
							++TexelInteriorSamples[TexelLinearIdx];
<<<<<<< HEAD
							bIsGutterTexel = false;
=======
>>>>>>> 4af6daef
						}
						else if (NearDistSqr < TexelDiag * TexelDiag)
						{
							const FDistPoint3Triangle3d DistQuery = TMeshQueries<MeshType>::TriangleDistance(UVSpaceMesh, NearestTriID, UVPoint3d);
							FVector2d NearestUV = GetXY(DistQuery.ClosestTrianglePoint);

							// nudge point into triangle to improve numerical behavior of things like barycentric coord calculation
							// TODO Hmm this nudging could invalidate TriId? Maybe users should do it explicitly and then deal with/ignore this problem themselves
							NearestUV += (10.0 * FMathf::ZeroTolerance) * Normalized(NearestUV - UVPoint);

							// TODO Use BorderTexel here, and we should probably enable those
							TexelType[SampleLinearIdx] = InteriorTexel;
							TexelQueryUV[SampleLinearIdx] = (FVector2f)NearestUV;
							TexelQueryTriangle[SampleLinearIdx] = TriId;
							++TexelInteriorSamples[TexelLinearIdx];
<<<<<<< HEAD
							bIsGutterTexel = false;
=======
>>>>>>> 4af6daef
						}
						else
						{
							TexelType[SampleLinearIdx] = GutterTexel;
							const FDistPoint3Triangle3d DistQuery = TMeshQueries<MeshType>::TriangleDistance(UVSpaceMesh, NearestTriID, UVPoint3d);
							const FVector2d NearestUV = GetXY(DistQuery.ClosestTrianglePoint);
<<<<<<< HEAD
							const FVector2i NearestCoords = Dimensions.UVToCoords(NearestUV);

							// To avoid artifacts with mipmapping the gutter texels store the nearest
							// interior texel and a post pass copies those nearest interior texel values
							// to each gutter pixel.
							const int64 NearestLinearIdx = Dimensions.GetIndex(NearestCoords);
							GutterNearestTexel = TTuple<int64, int64>(SourceTexelLinearIdx, NearestLinearIdx);
						}
						if (TriId < NumUVSpaceMeshTriCharts && TexelQueryUVChart[TexelLinearIdx] == IndexConstants::InvalidID)
						{
							TexelQueryUVChart[TexelLinearIdx] = (*UVSpaceMeshTriCharts)[TriId];
						}
						bHitTriID = true;
=======

							TexelQueryUV[SampleLinearIdx] = (FVector2f)NearestUV;
							TexelQueryTriangle[SampleLinearIdx] = TriId;
						}

						if (TriId < NumUVSpaceMeshTriCharts && TexelQueryUVChart[TexelLinearIdx] == IndexConstants::InvalidID)
						{
							TexelQueryUVChart[TexelLinearIdx] = (*UVSpaceMeshTriCharts)[TriId];
						}
					}
				} // end Sample loop
			} // end scanline loop
		}, !bParallel ? EParallelForFlags::ForceSingleThread : EParallelForFlags::None);

		return true;
	}

	bool ComputeGutterTexelsFromGutterSamples()
	{
		TAtomic<int64> TotalGutterCounter = 0;
		TArray< TArray64<TTuple<int64, int64>> > GutterTexelsPerScanline;
		GutterTexelsPerScanline.SetNum(Tile.GetHeight());

		ParallelFor(Tile.GetHeight(), [this, &TotalGutterCounter, &GutterTexelsPerScanline]
		(int32 ImgY)
		{
			for (int32 ImgX = 0; ImgX < Tile.GetWidth(); ++ImgX)
			{
				const FVector2i SourceCoords = Tile.GetSourceCoords(ImgX, ImgY);
				const int64 SourceTexelLinearIdx = Dimensions.GetIndex(SourceCoords.X, SourceCoords.Y);
				const int64 TexelLinearIdx = Tile.GetIndex(ImgX, ImgY);
				const TTuple<int64, int64> InvalidGutterNearestTexel(-1, -1);

				// With multiple samples, a texel may contain multiple gutter samples.
				// Since we copy nearest interior texel over top our gutter texels, we
				// should only consider a texel a gutter texel iff all samples in a
				// texel are gutter texels.
				TTuple<int64, int64> GutterNearestTexel = InvalidGutterNearestTexel;
				for (int32 Sample = 0; Sample < PixelSampler.Num(); ++Sample)
				{
					const int64 SampleLinearIdx = TexelLinearIdx * PixelSampler.Num() + Sample;

					if (TexelType[SampleLinearIdx] == InteriorTexel)
					{
						GutterNearestTexel = InvalidGutterNearestTexel;
						break;
					}

					if (TexelType[SampleLinearIdx] == GutterTexel)
					{
						const FVector2d NearestUV = (FVector2d)TexelQueryUV[SampleLinearIdx];
						const FVector2i NearestCoords = Dimensions.UVToCoords(NearestUV);

						// To avoid artifacts with mipmapping the gutter texels store the nearest
						// interior texel and a post pass copies those nearest interior texel values
						// to each gutter pixel.
						//
						// TODO There can be interior texels closer to the gutter the texel than the one we find here.
						// Search :NearestInteriorGutterTexel for a related problem in the MeshMapBaker.
						//
						const int64 NearestLinearIdx = Dimensions.GetIndex(NearestCoords);
						GutterNearestTexel = TTuple<int64, int64>(SourceTexelLinearIdx, NearestLinearIdx);
>>>>>>> 4af6daef
					}
				} // end Sample loop

				if (GutterNearestTexel != InvalidGutterNearestTexel)
				{
					GutterTexelsPerScanline[ImgY].Add(GutterNearestTexel);
				}
<<<<<<< HEAD
				if (bIsGutterTexel && bHitTriID)
				{
					GutterTexelsPerScanline[ImgY].Add(GutterNearestTexel);
				}
			}
=======
			} // end scanline loop
>>>>>>> 4af6daef

			TotalGutterCounter += GutterTexelsPerScanline[ImgY].Num();

		}, !bParallel ? EParallelForFlags::ForceSingleThread : EParallelForFlags::None);

		// Now build GutterTexels
		GutterTexels.Reserve(TotalGutterCounter);
		for (const TArray64<TTuple<int64, int64>>& LineGutterTexels : GutterTexelsPerScanline)
		{
			GutterTexels.Append(LineGutterTexels);
		}

<<<<<<< HEAD
=======
		return true;
	}

	/**
	 * Computes the image occupancy map from a UV space mesh. This function classifies all the samples in the image,
	 * and computes the GutterTexels mapping, if you dont want the mapping you can call ClassifySamplesFromUVSpaceMesh
	 * and compute it yourself (eg for texture baking we use filter kernel coverage to compute the GutterTexels mapping)
	 * 
	 * @param UVSpaceMesh UV space mesh to compute the occupancy map from.
	 * @param GetTriangleIDFunc Lambda to remap a texel's nearest triangle ID
	 * @param UVSpaceMeshTriCharts Optional UVSpaceMesh triangle ID to UV chart map
	 */
	template<typename MeshType, typename GetTriangleIDFuncType>
	bool ComputeFromUVSpaceMesh(
		const MeshType& UVSpaceMesh, 
		GetTriangleIDFuncType GetTriangleIDFunc = [](int32 TriangleID) { return TriangleID; },
		const TArray<int32>* UVSpaceMeshTriCharts = nullptr)
	{
		ClassifySamplesFromUVSpaceMesh(UVSpaceMesh, GetTriangleIDFunc, UVSpaceMeshTriCharts);

		ComputeGutterTexelsFromGutterSamples();

>>>>>>> 4af6daef
		return true;
	}




	template<typename TexelValueType>
	void ParallelProcessingPass(
		TFunctionRef<TexelValueType(int64 LinearIdx)> BeginTexel,
		TFunctionRef<void(int64 LinearIdx, float Weight, TexelValueType&)> AccumulateTexel,
		TFunctionRef<void(int64 LinearIdx, float Weight, TexelValueType&)> CompleteTexel,
		TFunctionRef<void(int64 LinearIdx, TexelValueType&)> WriteTexel,
		TFunctionRef<float(const FVector2i& TexelOffset)> WeightFunction,
		int32 FilterWidth,
		TArray<TexelValueType>& PassBuffer
	) const
	{
		int64 N = Dimensions.Num();
		checkSlow(N <= TMathUtilConstants<int32>::MaxReal); // TArray< , FDefaultAllocator>::SetNum(int32 ), so max Dimension ~ 65k x 65k
		int32 N32 =  int32(N);
		PassBuffer.SetNum( N32 );
		
		ParallelFor(Dimensions.GetHeight(), 
			[this, &BeginTexel, & AccumulateTexel, &CompleteTexel, &WeightFunction, FilterWidth, &PassBuffer]
		(int32 ImgY)
		{
			for (int32 ImgX = 0; ImgX < Dimensions.GetWidth(); ++ImgX)
			{
				int32 LinearIdx = (int32)Dimensions.GetIndex(ImgX, ImgY);
				if (TexelType[LinearIdx] != EmptyTexel)
				{
					TexelValueType AccumValue = BeginTexel(LinearIdx);
					float WeightSum = 0;

					FVector2i Coords(ImgX, ImgY);
					FVector2i MaxNbr = Coords + FVector2i(FilterWidth, FilterWidth);
					Dimensions.Clamp(MaxNbr);
					FVector2i MinNbr = Coords - FVector2i(FilterWidth, FilterWidth);
					Dimensions.Clamp(MinNbr);

					for (int32 Y = MinNbr.Y; Y <= MaxNbr.Y; ++Y)
					{
						for (int32 X = MinNbr.X; X <= MaxNbr.X; ++X)
						{
							FVector2i NbrCoords(X, Y);
							if (Dimensions.IsValidCoords(NbrCoords))
							{
								FVector2i Offset = NbrCoords - Coords;
								int64 LinearNbrIndex = Dimensions.GetIndex(NbrCoords);
								if (TexelType[LinearNbrIndex] != EmptyTexel)
								{
									float NbrWeight = WeightFunction(Offset);
									AccumulateTexel(LinearNbrIndex, NbrWeight, AccumValue);
									WeightSum += NbrWeight;
								}
							}
						}
					}

					CompleteTexel(LinearIdx, WeightSum, AccumValue);
					PassBuffer[LinearIdx] = AccumValue;
				}
			}
		});

		// write results
		for (int32 k = 0; k < N32; ++k)
		{
			if (TexelType[k] != EmptyTexel)
			{
				WriteTexel(k, PassBuffer[k]);
			}
		}
	}

protected:
	/**
	 * Initialize the pixel sampler.
	 * @param SamplesPerPixelIn The desired number of samples per pixel
	 */
	void InitializePixelSampler(const int32 SamplesPerPixelIn)
	{
		const float GridDimensionFloat = SamplesPerPixelIn > 0 ? static_cast<float>(SamplesPerPixelIn) : 1.0f;
		const int32 GridDimension = FMath::FloorToInt32(FMathf::Clamp(FMathf::Sqrt(GridDimensionFloat), 1.0f, GridDimensionFloat));
		PixelSampler = FGridSampler(GridDimension);
	}

};


} // end namespace UE::Geometry
} // end namespace UE<|MERGE_RESOLUTION|>--- conflicted
+++ resolved
@@ -70,8 +70,6 @@
 	 * Size = Tile.GetWidth() x Tile.GetHeight() x SamplesPerPixel.
 	 */
 	TArray64<int32> TexelQueryTriangle;
-	/** UV Chart ID for each texel in image. Only set if UVSpaceMeshTriCharts is provided during ComputeFromUVSpaceMesh */
-	TArray64<int32> TexelQueryUVChart;
 
 	/**
 	 * UV Chart ID for each texel in Tile. Only set if UVSpaceMeshTriCharts is provided
@@ -97,35 +95,20 @@
 	bool bParallel = true;
 
 
-<<<<<<< HEAD
-	void Initialize(FImageDimensions DimensionsIn, int32 SamplesPerPixelIn = 1)
-=======
 	void Initialize(FImageDimensions DimensionsIn, int32 SamplesPerPixel = 1)
->>>>>>> 4af6daef
 	{
 		check(DimensionsIn.IsSquare()); // are we sure it works otherwise?
 		Dimensions = DimensionsIn;
 		Tile = FImageTile(FVector2i(0,0), FVector2i(Dimensions.GetWidth(), Dimensions.GetHeight()));
-<<<<<<< HEAD
-		InitializePixelSampler(SamplesPerPixelIn);
-	}
-
-	void Initialize(FImageDimensions DimensionsIn, const FImageTile& TileIn, int32 SamplesPerPixelIn = 1)
-=======
 		InitializePixelSampler(SamplesPerPixel);
 	}
 
 	void Initialize(FImageDimensions DimensionsIn, const FImageTile& TileIn, int32 SamplesPerPixel = 1)
->>>>>>> 4af6daef
 	{
 		check(DimensionsIn.IsSquare());
 		Dimensions = DimensionsIn;
 		Tile = TileIn;
-<<<<<<< HEAD
-		InitializePixelSampler(SamplesPerPixelIn);
-=======
 		InitializePixelSampler(SamplesPerPixel);
->>>>>>> 4af6daef
 	}
 
 	/**
@@ -148,23 +131,6 @@
 	//	TexelType[Dimensions.GetIndex(X, Y)] = Type;
 	//}
 
-<<<<<<< HEAD
-
-	/**
-	 * Computes the image occupancy map from a UV space mesh.
-	 * 
-	 * @param UVSpaceMesh UV space mesh to compute the occupancy map from.
-	 * @param GetTriangleIDFunc Lambda to remap a texel's nearest triangle ID
-	 * @param UVSpaceMeshTriCharts Optional UVSpaceMesh triangle ID to UV chart map 
-	 */
-	template<typename MeshType, typename GetTriangleIDFuncType>
-	bool ComputeFromUVSpaceMesh(const MeshType& UVSpaceMesh, 
-		GetTriangleIDFuncType GetTriangleIDFunc = [](int32 TriangleID) { return TriangleID; },
-		const TArray<int32>* UVSpaceMeshTriCharts = nullptr)
-	{
-		TRACE_CPUPROFILER_EVENT_SCOPE(FImageOccupancyMap::ComputeFromUVSpaceMesh);
-		
-=======
 	template<typename MeshType, typename GetTriangleIDFuncType>
 	bool ClassifySamplesFromUVSpaceMesh(
 		const MeshType& UVSpaceMesh, 
@@ -173,7 +139,6 @@
 	{
 		TRACE_CPUPROFILER_EVENT_SCOPE(FImageOccupancyMap::ClassifySamples);
 
->>>>>>> 4af6daef
 		// make flat mesh
 		TMeshAABBTree3<MeshType> FlatSpatial(&UVSpaceMesh, true);
 
@@ -192,46 +157,15 @@
 		IMeshSpatial::FQueryOptions QueryOptions;
 		QueryOptions.MaxDistance = (double)GutterSize * TexelDiag;
 
-<<<<<<< HEAD
-		// find interior texels
-		TAtomic<int64> TotalGutterCounter = 0;
-		TArray< TArray64<TTuple<int64, int64>> > GutterTexelsPerScanline;
-		GutterTexelsPerScanline.SetNum(Tile.GetHeight());
-
-		const int32 NumUVSpaceMeshTriCharts = UVSpaceMeshTriCharts ? UVSpaceMeshTriCharts->Num() : 0;
-
-		ParallelFor(Tile.GetHeight(),
-					[this, &UVSpaceMesh, &GetTriangleIDFunc, &FlatSpatial, TexelDiag, &QueryOptions, &TexelSize, &TotalGutterCounter, &GutterTexelsPerScanline, UVSpaceMeshTriCharts, NumUVSpaceMeshTriCharts]
-=======
 		const int32 NumUVSpaceMeshTriCharts = UVSpaceMeshTriCharts ? UVSpaceMeshTriCharts->Num() : 0;
 
 		// Classify texel samples
 		ParallelFor(Tile.GetHeight(),
 					[this, &UVSpaceMesh, &GetTriangleIDFunc, &FlatSpatial, TexelDiag, &QueryOptions, &TexelSize, UVSpaceMeshTriCharts, NumUVSpaceMeshTriCharts]
->>>>>>> 4af6daef
 		(int32 ImgY)
 		{
 			for (int32 ImgX = 0; ImgX < Tile.GetWidth(); ++ImgX)
 			{
-<<<<<<< HEAD
-				// With multiple samples, a texel may contain multiple gutter samples.
-				// Since we copy nearest interior texel over top our gutter texels, we
-				// should only consider a texel a gutter texel iff all samples in a
-				// texel are gutter texels. This bool will track that as we iterate
-				// over each sample of the texel.
-				bool bIsGutterTexel = true;
-				bool bHitTriID = false;
-				TTuple<int64, int64> GutterNearestTexel;
-				for (int32 Sample = 0; Sample < PixelSampler.Num(); ++Sample)
-				{
-					const FVector2i SourceCoords = Tile.GetSourceCoords(ImgX, ImgY);
-					const int64 SourceTexelLinearIdx = Dimensions.GetIndex(SourceCoords.X, SourceCoords.Y);
-					const int64 TexelLinearIdx = Tile.GetIndex(ImgX, ImgY);
-					const int64 SampleLinearIdx = TexelLinearIdx * PixelSampler.Num() + Sample;
-					const FVector2d SampleUV = PixelSampler.Sample(Sample);
-					FVector2d UVPoint = Dimensions.GetTexelUV(SourceTexelLinearIdx);
-					UVPoint = UVPoint - 0.5 * TexelSize + SampleUV * TexelSize;
-=======
 				const FVector2i SourceCoords = Tile.GetSourceCoords(ImgX, ImgY);
 				const int64 SourceTexelLinearIdx = Dimensions.GetIndex(SourceCoords.X, SourceCoords.Y);
 				const int64 TexelLinearIdx = Tile.GetIndex(ImgX, ImgY);
@@ -242,7 +176,6 @@
 					const int64 SampleLinearIdx = TexelLinearIdx * PixelSampler.Num() + Sample;
 					const FVector2d SampleUV = PixelSampler.Sample(Sample);
 					const FVector2d UVPoint = SourceTexelCenterUV - 0.5 * TexelSize + SampleUV * TexelSize;
->>>>>>> 4af6daef
 					const FVector3d UVPoint3d(UVPoint.X, UVPoint.Y, 0);
 
 					double NearDistSqr;
@@ -260,10 +193,6 @@
 							TexelQueryUV[SampleLinearIdx] = (FVector2f)UVPoint;
 							TexelQueryTriangle[SampleLinearIdx] = TriId;
 							++TexelInteriorSamples[TexelLinearIdx];
-<<<<<<< HEAD
-							bIsGutterTexel = false;
-=======
->>>>>>> 4af6daef
 						}
 						else if (NearDistSqr < TexelDiag * TexelDiag)
 						{
@@ -279,31 +208,12 @@
 							TexelQueryUV[SampleLinearIdx] = (FVector2f)NearestUV;
 							TexelQueryTriangle[SampleLinearIdx] = TriId;
 							++TexelInteriorSamples[TexelLinearIdx];
-<<<<<<< HEAD
-							bIsGutterTexel = false;
-=======
->>>>>>> 4af6daef
 						}
 						else
 						{
 							TexelType[SampleLinearIdx] = GutterTexel;
 							const FDistPoint3Triangle3d DistQuery = TMeshQueries<MeshType>::TriangleDistance(UVSpaceMesh, NearestTriID, UVPoint3d);
 							const FVector2d NearestUV = GetXY(DistQuery.ClosestTrianglePoint);
-<<<<<<< HEAD
-							const FVector2i NearestCoords = Dimensions.UVToCoords(NearestUV);
-
-							// To avoid artifacts with mipmapping the gutter texels store the nearest
-							// interior texel and a post pass copies those nearest interior texel values
-							// to each gutter pixel.
-							const int64 NearestLinearIdx = Dimensions.GetIndex(NearestCoords);
-							GutterNearestTexel = TTuple<int64, int64>(SourceTexelLinearIdx, NearestLinearIdx);
-						}
-						if (TriId < NumUVSpaceMeshTriCharts && TexelQueryUVChart[TexelLinearIdx] == IndexConstants::InvalidID)
-						{
-							TexelQueryUVChart[TexelLinearIdx] = (*UVSpaceMeshTriCharts)[TriId];
-						}
-						bHitTriID = true;
-=======
 
 							TexelQueryUV[SampleLinearIdx] = (FVector2f)NearestUV;
 							TexelQueryTriangle[SampleLinearIdx] = TriId;
@@ -366,7 +276,6 @@
 						//
 						const int64 NearestLinearIdx = Dimensions.GetIndex(NearestCoords);
 						GutterNearestTexel = TTuple<int64, int64>(SourceTexelLinearIdx, NearestLinearIdx);
->>>>>>> 4af6daef
 					}
 				} // end Sample loop
 
@@ -374,15 +283,7 @@
 				{
 					GutterTexelsPerScanline[ImgY].Add(GutterNearestTexel);
 				}
-<<<<<<< HEAD
-				if (bIsGutterTexel && bHitTriID)
-				{
-					GutterTexelsPerScanline[ImgY].Add(GutterNearestTexel);
-				}
-			}
-=======
 			} // end scanline loop
->>>>>>> 4af6daef
 
 			TotalGutterCounter += GutterTexelsPerScanline[ImgY].Num();
 
@@ -395,8 +296,6 @@
 			GutterTexels.Append(LineGutterTexels);
 		}
 
-<<<<<<< HEAD
-=======
 		return true;
 	}
 
@@ -419,7 +318,6 @@
 
 		ComputeGutterTexelsFromGutterSamples();
 
->>>>>>> 4af6daef
 		return true;
 	}
 
