--- conflicted
+++ resolved
@@ -7,10 +7,7 @@
 #include "VectorTypes.h"
 #include "VectorUtil.h"
 #include "Math/Plane.h"
-<<<<<<< HEAD
-=======
 #include "Math/Transform.h"
->>>>>>> 4af6daef
 
 namespace UE
 {
@@ -56,8 +53,6 @@
 	{
 		return FPlane(Normal.X, Normal.Y, Normal.Z, Constant);
 	}
-<<<<<<< HEAD
-=======
 
 	/**
 	 * Transform the plane by the given transform
@@ -70,7 +65,6 @@
 		// Update the plane constant using the transformed normal and origin
 		Constant = Normal.Dot(TransformedOrigin);
 	}
->>>>>>> 4af6daef
 
 	/**
 	 * Transform the plane by the inverse of the given transform
