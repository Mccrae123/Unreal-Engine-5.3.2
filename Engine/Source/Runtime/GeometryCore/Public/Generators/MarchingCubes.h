// Copyright Epic Games, Inc. All Rights Reserved.

// Port of geometry3Sharp MarchingCubesPro

#pragma once

#include "Async/ParallelFor.h"
#include "BoxTypes.h"
#include "CompGeom/PolygonTriangulation.h"
#include "Containers/Array.h"
#include "Containers/ArrayView.h"
#include "Containers/ContainerAllocationPolicies.h"
#include "Containers/Map.h"
#include "HAL/CriticalSection.h"
#include "IndexTypes.h"
#include "IntBoxTypes.h"
#include "IntVectorTypes.h"
#include "Math/UnrealMathSSE.h"
#include "Math/UnrealMathUtility.h"
#include "Math/Vector.h"
#include "MathUtil.h"
#include "MeshShapeGenerator.h"
#include "Misc/AssertionMacros.h"
#include "Misc/ScopeLock.h"
#include "ProfilingDebugging/CpuProfilerTrace.h"
#include "Spatial/BlockedDenseGrid3.h"
#include "Spatial/DenseGrid3.h"
<<<<<<< HEAD
#include "Spatial/BlockedDenseGrid3.h"

#include "CompGeom/PolygonTriangulation.h"

=======
#include "Templates/Function.h"
#include "Templates/TypeHash.h"
#include "Templates/UnrealTemplate.h"
>>>>>>> d731a049
#include "Util/IndexUtil.h"
#include "VectorTypes.h"

#include <atomic>

namespace UE
{
namespace Geometry
{

using namespace UE::Math;

enum class /*GEOMETRYCORE_API*/ ERootfindingModes
{
	SingleLerp,
	LerpSteps,
	Bisection
};

class /*GEOMETRYCORE_API*/ FMarchingCubes : public FMeshShapeGenerator
{
public:
	/**
	*  this is the function we will evaluate
	*/
	TFunction<double(TVector<double>)> Implicit;

	/**
	*  mesh surface will be at this isovalue. Normally 0 unless you want
	*  offset surface or field is not a distance-field.
	*/
	double IsoValue = 0;

	/** bounding-box we will mesh inside of. We use the min-corner and
	 *  the width/height/depth, but do not clamp vertices to stay within max-corner,
	 *  we may spill one cell over
	 */
	TAxisAlignedBox3<double> Bounds;

	/**
	 *  Length of edges of cubes that are marching.
	 *  currently, # of cells along axis = (int)(bounds_dimension / CellSize) + 1
	 */
	double CubeSize = 0.1;

	/**
	 *  Use multi-threading? Generally a good idea unless problem is very small or
	 *  you are multi-threading at a higher level (which may be more efficient)
	 */
	bool bParallelCompute = true;

	/**
	 * If true, code will assume that Implicit() is expensive enough that it is worth it to cache
	 * evaluations when possible. For something simple like evaluation of an SDF defined by a discrete
	 * grid, this is generally not worth the overhead.
	 */
	bool bEnableValueCaching = true;

	/**
	 * Max number of cells on any dimension; if exceeded, CubeSize will be automatically increased to fix
	 */
	int SafetyMaxDimension = 4096;

	/**
	 *  Which rootfinding method will be used to converge on surface along edges
	 */
	ERootfindingModes RootMode = ERootfindingModes::SingleLerp;

	/**
	 *  number of iterations of rootfinding method (ignored for SingleLerp)
	 */
	int RootModeSteps = 5;


	/** if this function returns true, we should abort calculation */
	TFunction<bool(void)> CancelF = []() { return false; };

	/*
	 * Outputs
	 */

	// cube indices range from [Origin,CellDimensions)   
	FVector3i CellDimensions;


	FMarchingCubes()
	{
		Bounds = TAxisAlignedBox3<double>(TVector<double>::Zero(), 8);
		CubeSize = 0.25;
	}

	virtual ~FMarchingCubes()
	{
	}

	bool Validate()
	{
		return CubeSize > 0 && FMath::IsFinite(CubeSize) && !Bounds.IsEmpty() && FMath::IsFinite(Bounds.MaxDim());
	}

	/**
	*  Run MC algorithm and generate Output mesh
	*/
	FMeshShapeGenerator& Generate() override
	{
		TRACE_CPUPROFILER_EVENT_SCOPE(Geometry_MCMesh_Generate);

		if (!ensure(Validate()))
		{
			return *this;
		}

		SetDimensions();
		GridBounds = FAxisAlignedBox3i(FVector3i::Zero(), CellDimensions - FVector3i(1,1,1)); // grid bounds are inclusive

		if (bEnableValueCaching)
		{
<<<<<<< HEAD
			BlockedCornerValuesGrid = FBlockedDenseGrid3f(CellDimensions.X + 1, CellDimensions.Y + 1, CellDimensions.Z + 1, FMathf::MaxReal);
=======
			BlockedCornerValuesGrid.Reset(CellDimensions.X + 1, CellDimensions.Y + 1, CellDimensions.Z + 1, FMathf::MaxReal);
>>>>>>> d731a049
		}
		InitHashTables();
		ResetMesh();

		if (bParallelCompute) 
		{
			generate_parallel();
		} 
		else 
		{
			generate_basic();
		}

		// finalize mesh
		BuildMesh();

		return *this;
	}


	FMeshShapeGenerator& GenerateContinuation(TArrayView<const FVector3d> Seeds)
	{
		TRACE_CPUPROFILER_EVENT_SCOPE(Geometry_MCMesh_GenerateContinuation);

		if (!ensure(Validate()))
		{
			return *this;
		}

		SetDimensions();
		GridBounds = FAxisAlignedBox3i(FVector3i::Zero(), CellDimensions - FVector3i(1,1,1)); // grid bounds are inclusive

		InitHashTables();
		ResetMesh();

		if (LastGridBounds != GridBounds)
		{
			if (bEnableValueCaching)
			{
<<<<<<< HEAD
				BlockedCornerValuesGrid = FBlockedDenseGrid3f(CellDimensions.X + 1, CellDimensions.Y + 1, CellDimensions.Z + 1, FMathf::MaxReal);
			}
			if (bParallelCompute)
			{
				BlockedDoneCells = FBlockedDenseGrid3i(CellDimensions.X, CellDimensions.Y, CellDimensions.Z, 0);
=======
				BlockedCornerValuesGrid.Reset(CellDimensions.X + 1, CellDimensions.Y + 1, CellDimensions.Z + 1, FMathf::MaxReal);
			}
			if (bParallelCompute)
			{
				BlockedDoneCells.Reset(CellDimensions.X, CellDimensions.Y, CellDimensions.Z, 0);
>>>>>>> d731a049
			}
		}
		else
		{
			if (bEnableValueCaching)
			{
				BlockedCornerValuesGrid.Resize(CellDimensions.X + 1, CellDimensions.Y + 1, CellDimensions.Z + 1);
			}
			if (bParallelCompute)
			{
				BlockedDoneCells.Resize(CellDimensions.X, CellDimensions.Y, CellDimensions.Z);
			}
		}

		if (bParallelCompute) 
		{
			generate_continuation_parallel(Seeds);
		} 
		else 
		{
			generate_continuation(Seeds);
		}

		// finalize mesh
		BuildMesh();

		LastGridBounds = GridBounds;

		return *this;
	}


protected:


	FAxisAlignedBox3i GridBounds;
	FAxisAlignedBox3i LastGridBounds;


	// we pass Cells around, this makes code cleaner
	struct FGridCell
	{
		// TODO we do not actually need to store i, we just need the min-corner!
		FVector3i i[8];    // indices of corners of cell
		double f[8];      // field values at corners
	};

	void SetDimensions()
	{
		int NX = (int)(Bounds.Width() / CubeSize) + 1;
		int NY = (int)(Bounds.Height() / CubeSize) + 1;
		int NZ = (int)(Bounds.Depth() / CubeSize) + 1;
		int MaxDim = FMath::Max3(NX, NY, NZ);
		if (!ensure(MaxDim <= SafetyMaxDimension))
		{
			CubeSize = Bounds.MaxDim() / double(SafetyMaxDimension - 1);
			NX = (int)(Bounds.Width() / CubeSize) + 1;
			NY = (int)(Bounds.Height() / CubeSize) + 1;
			NZ = (int)(Bounds.Depth() / CubeSize) + 1;
		}
		CellDimensions = FVector3i(NX, NY, NZ);
	}

	void corner_pos(const FVector3i& IJK, TVector<double>& Pos)
	{
		Pos.X = Bounds.Min.X + CubeSize * IJK.X;
		Pos.Y = Bounds.Min.Y + CubeSize * IJK.Y;
		Pos.Z = Bounds.Min.Z + CubeSize * IJK.Z;
	}
	TVector<double> corner_pos(const FVector3i& IJK)
	{
		return TVector<double>(Bounds.Min.X + CubeSize * IJK.X,
			Bounds.Min.Y + CubeSize * IJK.Y,
			Bounds.Min.Z + CubeSize * IJK.Z);
	}
	FVector3i cell_index(const TVector<double>& Pos)
	{
		checkSlow(Bounds.Contains(Pos));
		return FVector3i(
			(int)((Pos.X - Bounds.Min.X) / CubeSize),
			(int)((Pos.Y - Bounds.Min.Y) / CubeSize),
			(int)((Pos.Z - Bounds.Min.Z) / CubeSize));
	}



	//
	// corner and edge hash functions, these pack the coordinate
	// integers into 16-bits, so max of 65536 in any dimension.
	//


	int64 corner_hash(const FVector3i& Idx)
	{
		return ((int64)Idx.X&0xFFFF) | (((int64)Idx.Y&0xFFFF) << 16) | (((int64)Idx.Z&0xFFFF) << 32);
	}
	int64 corner_hash(int X, int Y, int Z)
	{
		return ((int64)X & 0xFFFF) | (((int64)Y & 0xFFFF) << 16) | (((int64)Z & 0xFFFF) << 32);
	}

	const int64 EDGE_X = int64(1) << 60;
	const int64 EDGE_Y = int64(1) << 61;
	const int64 EDGE_Z = int64(1) << 62;

	int64 edge_hash(const FVector3i& Idx1, const FVector3i& Idx2)
	{
		if ( Idx1.X != Idx2.X )
		{
			int xlo = FMath::Min(Idx1.X, Idx2.X);
			return corner_hash(xlo, Idx1.Y, Idx1.Z) | EDGE_X;
		}
		else if ( Idx1.Y != Idx2.Y )
		{
			int ylo = FMath::Min(Idx1.Y, Idx2.Y);
			return corner_hash(Idx1.X, ylo, Idx1.Z) | EDGE_Y;
		}
		else
		{
			int zlo = FMath::Min(Idx1.Z, Idx2.Z);
			return corner_hash(Idx1.X, Idx1.Y, zlo) | EDGE_Z;
		}
	}



	//
	// Hash table for edge vertices
	//

	const int64 NumEdgeVertexSections = 64;
	TArray<TMap<int64, int>> EdgeVertexSections;
	TArray<FCriticalSection> EdgeVertexSectionLocks;
	
	int FindVertexID(int64 hash)
	{
		int32 SectionIndex = (int32)(hash % (NumEdgeVertexSections - 1));
		FScopeLock Lock(&EdgeVertexSectionLocks[SectionIndex]);
		int* Found = EdgeVertexSections[SectionIndex].Find(hash);
		return (Found != nullptr) ? *Found : IndexConstants::InvalidID;
	}

	int AppendOrFindVertexID(int64 hash, TVector<double> Pos)
	{
		int32 SectionIndex = (int32)(hash % (NumEdgeVertexSections - 1));
		FScopeLock Lock(&EdgeVertexSectionLocks[SectionIndex]);
		int* FoundVID = EdgeVertexSections[SectionIndex].Find(hash);
		if (FoundVID != nullptr)
		{
			return *FoundVID;
		}
		int NewVID = append_vertex(Pos, hash);
		EdgeVertexSections[SectionIndex].Add(hash, NewVID);
		return NewVID;
	}


	int edge_vertex_id(const FVector3i& Idx1, const FVector3i& Idx2, double F1, double F2)
	{
		int64 hash = edge_hash(Idx1, Idx2);

		int foundvid = FindVertexID(hash);
		if (foundvid != IndexConstants::InvalidID)
		{
			return foundvid;
		}

		// ok this is a bit messy. We do not want to lock the entire hash table 
		// while we do find_iso. However it is possible that during this time we
		// are unlocked we have re-entered with the same edge. So when we
		// re-acquire the lock we need to check again that we have not already
		// computed this edge, otherwise we will end up with duplicate vertices!

		TVector<double> pa = TVector<double>::Zero(), pb = TVector<double>::Zero();
		corner_pos(Idx1, pa);
		corner_pos(Idx2, pb);
		TVector<double> Pos = TVector<double>::Zero();
		find_iso(pa, pb, F1, F2, Pos);

		return AppendOrFindVertexID(hash, Pos);
	}








	//
	// store corner values in pre-allocated grid that has
	// FMathf::MaxReal as sentinel. 
	// (note this is float grid, not double...)
	//

	FBlockedDenseGrid3f BlockedCornerValuesGrid;

	double corner_value_grid_parallel(const FVector3i& Idx)
	{
		// note: it's possible to have a race here, where multiple threads might both
		// GetValue, see that the value is invalid, and compute and set it. Since Implicit(V)
		// is (intended to be) determinstic, they will compute the same value, so this doesn't cause an error, 
		// it just wastes a bit of computation time. Since it is common for multiple corners to be
		// in the same grid-block, and locking is on the block level, it is (or was in some testing)
		// better to not lock the entire block while Implicit(V) computed, at the cost of
		// some wasted evals in some cases.

		float CurrentValue = BlockedCornerValuesGrid.GetValueThreadSafe(Idx.X, Idx.Y, Idx.Z);
		if (CurrentValue != FMathf::MaxReal)
		{
			return (double)CurrentValue;
		}

		TVector<double> V = corner_pos(Idx);
		CurrentValue = (float)Implicit(V);

		BlockedCornerValuesGrid.SetValueThreadSafe(Idx.X, Idx.Y, Idx.Z, CurrentValue);

		return (double)CurrentValue;
	}
	double corner_value_grid(const FVector3i& Idx)
	{
		if (bParallelCompute)
		{
			return corner_value_grid_parallel(Idx);
		}

		float CurrentValue = BlockedCornerValuesGrid.GetValue(Idx.X, Idx.Y, Idx.Z);
		if (CurrentValue != FMathf::MaxReal)
		{
			return (double)CurrentValue;
		}

		TVector<double> V = corner_pos(Idx);
		CurrentValue = (float)Implicit(V);

		BlockedCornerValuesGrid.SetValue(Idx.X, Idx.Y, Idx.Z, CurrentValue);

		return (double)CurrentValue;
	}

	void initialize_cell_values_grid(FGridCell& Cell, bool Shift)
	{
		if (Shift)
		{
			Cell.f[1] = corner_value_grid(Cell.i[1]);
			Cell.f[2] = corner_value_grid(Cell.i[2]);
			Cell.f[5] = corner_value_grid(Cell.i[5]);
			Cell.f[6] = corner_value_grid(Cell.i[6]);
		}
		else
		{
			for (int i = 0; i < 8; ++i)
			{
				Cell.f[i] = corner_value_grid(Cell.i[i]);
			}
		}
	}



	//
	// explicitly compute corner values as necessary
	//
	//

	double corner_value_nohash(const FVector3i& Idx) 
	{
		TVector<double> V = corner_pos(Idx);
		return Implicit(V);
	}
	void initialize_cell_values_nohash(FGridCell& Cell, bool Shift)
	{
		if (Shift)
		{
			Cell.f[1] = corner_value_nohash(Cell.i[1]);
			Cell.f[2] = corner_value_nohash(Cell.i[2]);
			Cell.f[5] = corner_value_nohash(Cell.i[5]);
			Cell.f[6] = corner_value_nohash(Cell.i[6]);
		}
		else
		{
			for (int i = 0; i < 8; ++i)
			{
				Cell.f[i] = corner_value_nohash(Cell.i[i]);
			}
		}
	}



	/**
	*  compute 3D corner-positions and field values for cell at index
	*/
	void initialize_cell(FGridCell& Cell, const FVector3i& Idx)
	{
		Cell.i[0] = FVector3i(Idx.X + 0, Idx.Y + 0, Idx.Z + 0);
		Cell.i[1] = FVector3i(Idx.X + 1, Idx.Y + 0, Idx.Z + 0);
		Cell.i[2] = FVector3i(Idx.X + 1, Idx.Y + 0, Idx.Z + 1);
		Cell.i[3] = FVector3i(Idx.X + 0, Idx.Y + 0, Idx.Z + 1);
		Cell.i[4] = FVector3i(Idx.X + 0, Idx.Y + 1, Idx.Z + 0);
		Cell.i[5] = FVector3i(Idx.X + 1, Idx.Y + 1, Idx.Z + 0);
		Cell.i[6] = FVector3i(Idx.X + 1, Idx.Y + 1, Idx.Z + 1);
		Cell.i[7] = FVector3i(Idx.X + 0, Idx.Y + 1, Idx.Z + 1);

		if (bEnableValueCaching)
		{
			initialize_cell_values_grid(Cell, false);
		}
		else
		{
			initialize_cell_values_nohash(Cell, false);
		}
	}


	// assume we just want to slide cell at XIdx-1 to cell at XIdx, while keeping
	// yi and ZIdx constant. Then only x-coords change, and we have already 
	// computed half the values
	void shift_cell_x(FGridCell& Cell, int XIdx)
	{
		Cell.f[0] = Cell.f[1];
		Cell.f[3] = Cell.f[2];
		Cell.f[4] = Cell.f[5];
		Cell.f[7] = Cell.f[6];

		Cell.i[0].X = XIdx; Cell.i[1].X = XIdx+1; Cell.i[2].X = XIdx+1; Cell.i[3].X = XIdx;
		Cell.i[4].X = XIdx; Cell.i[5].X = XIdx+1; Cell.i[6].X = XIdx+1; Cell.i[7].X = XIdx;

		if (bEnableValueCaching)
		{
			initialize_cell_values_grid(Cell, true);
		}
		else
		{
			initialize_cell_values_nohash(Cell, true);
		}
	}


	void InitHashTables()
	{
		EdgeVertexSections.Reset();
		EdgeVertexSections.SetNum((int32)NumEdgeVertexSections);
		EdgeVertexSectionLocks.Reset();
<<<<<<< HEAD
		EdgeVertexSectionLocks.SetNum(NumEdgeVertexSections);
=======
		EdgeVertexSectionLocks.SetNum((int32)NumEdgeVertexSections);
>>>>>>> d731a049
	}


	bool parallel_mesh_access = false;


	/**
	*  processing z-slabs of cells in parallel
	*/
	void generate_parallel()
	{
		parallel_mesh_access = true;

		// [TODO] maybe shouldn't alway use Z axis here?
		ParallelFor(CellDimensions.Z, [this](int32 ZIdx)
		{
			FGridCell Cell;
			int vertTArray[12];
			for (int yi = 0; yi < CellDimensions.Y; ++yi)
			{
				if (CancelF())
				{
					return;
				}
				// compute full cell at x=0, then slide along x row, which saves half of value computes
				FVector3i Idx(0, yi, ZIdx);
				initialize_cell(Cell, Idx);
				polygonize_cell(Cell, vertTArray);
				for (int XIdx = 1; XIdx < CellDimensions.X; ++XIdx)
				{
					shift_cell_x(Cell, XIdx);
					polygonize_cell(Cell, vertTArray);
				}
			}
		});


		parallel_mesh_access = false;
	}




	/**
	*  fully sequential version, no threading
	*/
	void generate_basic()
	{
		FGridCell Cell;
		int vertTArray[12];

		for (int ZIdx = 0; ZIdx < CellDimensions.Z; ++ZIdx)
		{
			for (int yi = 0; yi < CellDimensions.Y; ++yi)
			{
				if (CancelF())
				{
					return;
				}
				// compute full Cell at x=0, then slide along x row, which saves half of value computes
				FVector3i Idx(0, yi, ZIdx);
				initialize_cell(Cell, Idx);
				polygonize_cell(Cell, vertTArray);
				for (int XIdx = 1; XIdx < CellDimensions.X; ++XIdx)
				{
					shift_cell_x(Cell, XIdx);
					polygonize_cell(Cell, vertTArray);
				}

			}
		}
	}




	/**
	*  fully sequential version, no threading
	*/
	void generate_continuation(TArrayView<const FVector3d> Seeds)
	{
		FGridCell Cell;
		int vertTArray[12];

<<<<<<< HEAD
		BlockedDoneCells = FBlockedDenseGrid3i(CellDimensions.X, CellDimensions.Y, CellDimensions.Z, 0);
=======
		BlockedDoneCells.Reset(CellDimensions.X, CellDimensions.Y, CellDimensions.Z, 0);
>>>>>>> d731a049

		TArray<FVector3i> stack;

		for (FVector3d seed : Seeds)
		{
			FVector3i seed_idx = cell_index(seed);
			if (!BlockedDoneCells.IsValidIndex(seed_idx) || BlockedDoneCells.GetValue(seed_idx.X, seed_idx.Y, seed_idx.Z) == 1)
			{
				continue;
			}
			stack.Add(seed_idx);
			BlockedDoneCells.SetValue(seed_idx.X, seed_idx.Y, seed_idx.Z, 1);

			while ( stack.Num() > 0 )
			{
				FVector3i Idx = stack[stack.Num()-1]; 
				stack.RemoveAt(stack.Num()-1);
				if (CancelF())
				{
					return;
				}

				initialize_cell(Cell, Idx);
				if ( polygonize_cell(Cell, vertTArray) )
				{     // found crossing
					for ( FVector3i o : IndexUtil::GridOffsets6 )
					{
						FVector3i nbr_idx = Idx + o;
						if (GridBounds.Contains(nbr_idx) && BlockedDoneCells.GetValue(nbr_idx.X, nbr_idx.Y, nbr_idx.Z) == 0)
						{
							stack.Add(nbr_idx);
							BlockedDoneCells.SetValue(nbr_idx.X, nbr_idx.Y, nbr_idx.Z, 1);
						}
					}
				}
			}
		}
	}




	/**
	*  parallel seed evaluation
	*/
	void generate_continuation_parallel(TArrayView<const FVector3d> Seeds)
	{
		// Parallel marching cubes based on continuation (ie surface-following / front propagation) 
		// can have quite poor multithreaded performance depending on the ordering of the region-growing.
		// For example processing each seed point in parallel can result in one thread that
		// takes significantly longer than others, if the seed point distribution is such
		// that a large part of the surface is only reachable from one seed (or gets
		// "cut off" by a thin area, etc). So we want to basically do front-marching in
		// parallel passes. However this can result in a large number of very short passes
		// if the front ends up with many small regions, etc. So, in the implementation below,
		// each "seed cell" is allowed to process up to N neighbour cells before terminating, at 
		// which point any cells remaining on the active front are added as seed cells for the next pass.
		// This seems to provide good utilization, however more profiling may be needed.
		// (In particular, if the active cell list is large, some blocks of the ParallelFor
		//  may still end up doing much more work than others)


		// set this flag so that append vertex/triangle operations will lock the mesh
		parallel_mesh_access = true;

		// maximum number of cells to process in each ParallelFor iteration
		static constexpr int MaxNeighboursPerActiveCell = 100;

		// list of active cells on the MC front to process in the next pass
		TArray<FVector3i> ActiveCells;

		// initially push list of seed-point cells onto the ActiveCells list
		for (FVector3d Seed : Seeds)
		{
			FVector3i seed_idx = cell_index(Seed);
			if ( BlockedDoneCells.IsValidIndex(seed_idx) && set_cell_if_not_done(seed_idx) )
			{
				ActiveCells.Add(seed_idx);
			}
		}

		// new active cells will be accumulated in each parallel-pass
		TArray<FVector3i> NewActiveCells;
		FCriticalSection NewActiveCellsLock;

		while (ActiveCells.Num() > 0)
		{
			// process all active cells
			ParallelFor(ActiveCells.Num(), [&](int32 Idx)
			{
				FVector3i InitialCellIndex = ActiveCells[Idx];
				if (CancelF())
				{
					return;
				}

				FGridCell TempCell;
				int TempArray[12];

				// we will process up to MaxNeighboursPerActiveCell new cells in each ParallelFor iteration
				TArray<FVector3i, TInlineAllocator<64>> LocalStack;
				LocalStack.Add(InitialCellIndex);
				int32 CellsProcessed = 0;

				while (LocalStack.Num() > 0 && CellsProcessed++ < MaxNeighboursPerActiveCell)
				{
					FVector3i CellIndex = LocalStack.Pop(false);

					initialize_cell(TempCell, CellIndex);
					if (polygonize_cell(TempCell, TempArray))
					{
						// found crossing
						for (FVector3i GridOffset : IndexUtil::GridOffsets6)
						{
							FVector3i NbrCellIndex = CellIndex + GridOffset;
							if (GridBounds.Contains(NbrCellIndex))
							{
								if (set_cell_if_not_done(NbrCellIndex) == true)
								{ 
									LocalStack.Add(NbrCellIndex);
								}
							}
						}
					}
				}

				// if stack is not empty, ie hit MaxNeighboursPerActiveCell, add remaining cells to next-pass Active list
				if (LocalStack.Num() > 0)
				{
					NewActiveCellsLock.Lock();
					NewActiveCells.Append(LocalStack);
					NewActiveCellsLock.Unlock();
				}

			});

			ActiveCells.Reset();
			if (NewActiveCells.Num() > 0)
			{
				Swap(ActiveCells, NewActiveCells);
			}
		}

		parallel_mesh_access = false;
	}


	FBlockedDenseGrid3i BlockedDoneCells;

	bool set_cell_if_not_done(const FVector3i& Idx)
	{
		bool was_set = false;
		{
			BlockedDoneCells.ProcessValueThreadSafe(Idx.X, Idx.Y, Idx.Z, [&](int& CellValue) 
			{
				if (CellValue == 0)
				{
					CellValue = 1;
					was_set = true;
				}
			});
		}
		return was_set;
	}





	/**
	*  find edge crossings and generate triangles for this cell
	*/
	bool polygonize_cell(FGridCell& Cell, int VertIndexArray[])
	{
		// construct bits of index into edge table, where bit for each
		// corner is 1 if that value is < isovalue.
		// This tell us which edges have sign-crossings, and the int value
		// of the bitmap is an index into the edge and triangle tables
		int cubeindex = 0, Shift = 1;
		for (int i = 0; i < 8; ++i)
		{
			if (Cell.f[i] < IsoValue)
			{
				cubeindex |= Shift;
			}
			Shift <<= 1;
		}

		// no crossings!
		if (EdgeTable[cubeindex] == 0)
		{
			return false;
		}

		// check each bit of value in edge table. If it is 1, we
		// have a crossing on that edge. Look up the indices of this
		// edge and find the intersection point along it
		Shift = 1;
		TVector<double> pa = TVector<double>::Zero(), pb = TVector<double>::Zero();
		for (int i = 0; i <= 11; i++)
		{
			if ((EdgeTable[cubeindex] & Shift) != 0)
			{
				int a = EdgeIndices[i][0], b = EdgeIndices[i][1];
				VertIndexArray[i] = edge_vertex_id(Cell.i[a], Cell.i[b], Cell.f[a], Cell.f[b]);
			}
			Shift <<= 1;
		}

		int64 CellHash = corner_hash(Cell.i[0]);

		// now iterate through the set of triangles in TriTable for this cube,
		// and emit triangles using the vertices we found.
		int tri_count = 0;
		for (int i = 0; TriTable[cubeindex][i] != -1; i += 3)
		{
			int ta = TriTable[cubeindex][i];
			int tb = TriTable[cubeindex][i + 1];
			int tc = TriTable[cubeindex][i + 2];
			int a = VertIndexArray[ta], b = VertIndexArray[tb], c = VertIndexArray[tc];

			// if a corner is within tolerance of isovalue, then some triangles
			// will be degenerate, and we can skip them w/o resulting in cracks (right?)
			// !! this should never happen anymore...artifact of old hashtable impl
			if (!ensure(a != b && a != c && b != c))
			{
				continue;
			}

			append_triangle(a, b, c, CellHash);
			tri_count++;
		}

		return (tri_count > 0);
	}


	struct FIndexedVertex
	{
		int32 Index;
		FVector3d Position;
	};
	std::atomic<int32> VertexCounter;

	int64 NumVertexSections = 64;
	TArray<FCriticalSection> VertexSectionLocks;
	TArray<TArray<FIndexedVertex>> VertexSectionLists;
	int GetVertexSectionIndex(int64 hash)
	{
		return (int32)(hash % (NumVertexSections - 1));
	}

	/**
	*  add vertex to mesh, with locking if we are computing in parallel
	*/
	int append_vertex(TVector<double> V, int64 CellHash)
	{
		int SectionIndex = GetVertexSectionIndex(CellHash);
		int32 NewIndex = VertexCounter++;

		if (parallel_mesh_access)
		{
			FScopeLock Lock(&VertexSectionLocks[SectionIndex]);
			VertexSectionLists[SectionIndex].Add(FIndexedVertex{ NewIndex, V });
		}
		else
		{
			VertexSectionLists[SectionIndex].Add(FIndexedVertex{ NewIndex, V });
		}

		return NewIndex;
	}


	int64 NumTriangleSections = 64;
	TArray<FCriticalSection> TriangleSectionLocks;
	TArray<TArray<FIndex3i>> TriangleSectionLists;
	int GetTriangleSectionIndex(int64 hash)
	{
		return (int32)(hash % (NumTriangleSections - 1));
	}

	/**
	*  add triangle to mesh, with locking if we are computing in parallel
	*/
	void append_triangle(int A, int B, int C, int64 CellHash)
	{
		int SectionIndex = GetTriangleSectionIndex(CellHash);
		if (parallel_mesh_access)
		{
			FScopeLock Lock(&TriangleSectionLocks[SectionIndex]);
			TriangleSectionLists[SectionIndex].Add(FIndex3i(A, B, C));
		}
		else
		{
			TriangleSectionLists[SectionIndex].Add(FIndex3i(A, B, C));
		}
	}


	/**
	 * Reset internal mesh-assembly data structures
	 */
	void ResetMesh()
	{
		VertexSectionLocks.SetNum((int32)NumVertexSections);
		VertexSectionLists.Reset();
		VertexSectionLists.SetNum((int32)NumVertexSections);
		VertexCounter = 0;

		TriangleSectionLocks.SetNum((int32)NumTriangleSections);
		TriangleSectionLists.Reset();
		TriangleSectionLists.SetNum((int32)NumTriangleSections);
	}

	/**
	 * Populate FMeshShapeGenerator data structures from accumulated
	 * vertex/triangle sets
	 */
	void BuildMesh()
	{
		TRACE_CPUPROFILER_EVENT_SCOPE(Geometry_MCMesh_BuildMesh);

		int32 NumVertices = VertexCounter;
		TArray<FVector3d> VertexBuffer;
		VertexBuffer.SetNum(NumVertices);
		for (const TArray<FIndexedVertex>& VertexList : VertexSectionLists)
		{
			for (FIndexedVertex Vtx : VertexList)
			{
				VertexBuffer[Vtx.Index] = Vtx.Position;
			}
		}
		for (int32 k = 0; k < NumVertices; ++k)
		{
			int32 vid = AppendVertex(VertexBuffer[k]);
		}

		for (const TArray<FIndex3i>& TriangleList : TriangleSectionLists)
		{
			for (FIndex3i Tri : TriangleList)
			{
				AppendTriangle(Tri.A, Tri.B, Tri.C);
			}
		}
	}



	/**
	*  root-find the intersection along edge from f(P1)=ValP1 to f(P2)=ValP2
	*/
	void find_iso(const TVector<double>& P1, const TVector<double>& P2, double ValP1, double ValP2, TVector<double>& PIso)
	{
		// Ok, this is a bit hacky but seems to work? If both isovalues
		// are the same, we just return the midpoint. If one is nearly zero, we can
		// but assume that's where the surface is. *However* if we return that point exactly,
		// we can get nonmanifold vertices, because multiple fans may connect there. 
		// Since FDynamicMesh3 disallows that, it results in holes. So we pull 
		// slightly towards the other point along this edge. This means we will get
		// repeated nearly-coincident vertices, but the mesh will be manifold.
		const double dt = 0.999999;
		if (FMath::Abs(ValP1 - ValP2) < 0.00001)
		{
			PIso = (P1 + P2) * 0.5;
			return;
		}
		if (FMath::Abs(IsoValue - ValP1) < 0.00001)
		{
			PIso = dt * P1 + (1.0 - dt) * P2;
			return;
		}
		if (FMath::Abs(IsoValue - ValP2) < 0.00001)
		{
			PIso = (dt) * P2 + (1.0 - dt) * P1;
			return;
		}

		// Note: if we don't maintain min/max order here, then numerical error means
		//   that hashing on point x/y/z doesn't work
		TVector<double> a = P1, b = P2;
		double fa = ValP1, fb = ValP2;
		if (ValP2 < ValP1)
		{
			a = P2; b = P1;
			fb = ValP1; fa = ValP2;
		}

		// converge on root
		if (RootMode == ERootfindingModes::Bisection)
		{
			for (int k = 0; k < RootModeSteps; ++k)
			{
				PIso.X = (a.X + b.X) * 0.5; PIso.Y = (a.Y + b.Y) * 0.5; PIso.Z = (a.Z + b.Z) * 0.5;
				double mid_f = Implicit(PIso);
				if (mid_f < IsoValue)
				{
					a = PIso; fa = mid_f;
				}
				else
				{
					b = PIso; fb = mid_f;
				}
			}
			PIso = Lerp(a, b, 0.5);

		}
		else
		{
			double mu = 0;
			if (RootMode == ERootfindingModes::LerpSteps)
			{
				for (int k = 0; k < RootModeSteps; ++k)
				{
					mu = FMathd::Clamp((IsoValue - fa) / (fb - fa), 0.0, 1.0);
					PIso.X = a.X + mu * (b.X - a.X);
					PIso.Y = a.Y + mu * (b.Y - a.Y);
					PIso.Z = a.Z + mu * (b.Z - a.Z);
					double mid_f = Implicit(PIso);
					if (mid_f < IsoValue)
					{
						a = PIso; fa = mid_f;
					}
					else
					{
						b = PIso; fb = mid_f;
					}
				}
			}

			// final lerp
			mu = FMathd::Clamp((IsoValue - fa) / (fb - fa), 0.0, 1.0);
			PIso.X = a.X + mu * (b.X - a.X);
			PIso.Y = a.Y + mu * (b.Y - a.Y);
			PIso.Z = a.Z + mu * (b.Z - a.Z);
		}
	}




	/*
	* Below here are standard marching-cubes tables. 
	*/


	GEOMETRYCORE_API constexpr static int EdgeIndices[12][2] = {
		{0,1}, {1,2}, {2,3}, {3,0}, {4,5}, {5,6}, {6,7}, {7,4}, {0,4}, {1,5}, {2,6}, {3,7}
	};

	GEOMETRYCORE_API constexpr static int EdgeTable[256] = {
		0x0  , 0x109, 0x203, 0x30a, 0x406, 0x50f, 0x605, 0x70c,
		0x80c, 0x905, 0xa0f, 0xb06, 0xc0a, 0xd03, 0xe09, 0xf00,
		0x190, 0x99 , 0x393, 0x29a, 0x596, 0x49f, 0x795, 0x69c,
		0x99c, 0x895, 0xb9f, 0xa96, 0xd9a, 0xc93, 0xf99, 0xe90,
		0x230, 0x339, 0x33 , 0x13a, 0x636, 0x73f, 0x435, 0x53c,
		0xa3c, 0xb35, 0x83f, 0x936, 0xe3a, 0xf33, 0xc39, 0xd30,
		0x3a0, 0x2a9, 0x1a3, 0xaa , 0x7a6, 0x6af, 0x5a5, 0x4ac,
		0xbac, 0xaa5, 0x9af, 0x8a6, 0xfaa, 0xea3, 0xda9, 0xca0,
		0x460, 0x569, 0x663, 0x76a, 0x66 , 0x16f, 0x265, 0x36c,
		0xc6c, 0xd65, 0xe6f, 0xf66, 0x86a, 0x963, 0xa69, 0xb60,
		0x5f0, 0x4f9, 0x7f3, 0x6fa, 0x1f6, 0xff , 0x3f5, 0x2fc,
		0xdfc, 0xcf5, 0xfff, 0xef6, 0x9fa, 0x8f3, 0xbf9, 0xaf0,
		0x650, 0x759, 0x453, 0x55a, 0x256, 0x35f, 0x55 , 0x15c,
		0xe5c, 0xf55, 0xc5f, 0xd56, 0xa5a, 0xb53, 0x859, 0x950,
		0x7c0, 0x6c9, 0x5c3, 0x4ca, 0x3c6, 0x2cf, 0x1c5, 0xcc ,
		0xfcc, 0xec5, 0xdcf, 0xcc6, 0xbca, 0xac3, 0x9c9, 0x8c0,
		0x8c0, 0x9c9, 0xac3, 0xbca, 0xcc6, 0xdcf, 0xec5, 0xfcc,
		0xcc , 0x1c5, 0x2cf, 0x3c6, 0x4ca, 0x5c3, 0x6c9, 0x7c0,
		0x950, 0x859, 0xb53, 0xa5a, 0xd56, 0xc5f, 0xf55, 0xe5c,
		0x15c, 0x55 , 0x35f, 0x256, 0x55a, 0x453, 0x759, 0x650,
		0xaf0, 0xbf9, 0x8f3, 0x9fa, 0xef6, 0xfff, 0xcf5, 0xdfc,
		0x2fc, 0x3f5, 0xff , 0x1f6, 0x6fa, 0x7f3, 0x4f9, 0x5f0,
		0xb60, 0xa69, 0x963, 0x86a, 0xf66, 0xe6f, 0xd65, 0xc6c,
		0x36c, 0x265, 0x16f, 0x66 , 0x76a, 0x663, 0x569, 0x460,
		0xca0, 0xda9, 0xea3, 0xfaa, 0x8a6, 0x9af, 0xaa5, 0xbac,
		0x4ac, 0x5a5, 0x6af, 0x7a6, 0xaa , 0x1a3, 0x2a9, 0x3a0,
		0xd30, 0xc39, 0xf33, 0xe3a, 0x936, 0x83f, 0xb35, 0xa3c,
		0x53c, 0x435, 0x73f, 0x636, 0x13a, 0x33 , 0x339, 0x230,
		0xe90, 0xf99, 0xc93, 0xd9a, 0xa96, 0xb9f, 0x895, 0x99c,
		0x69c, 0x795, 0x49f, 0x596, 0x29a, 0x393, 0x99 , 0x190,
		0xf00, 0xe09, 0xd03, 0xc0a, 0xb06, 0xa0f, 0x905, 0x80c,
		0x70c, 0x605, 0x50f, 0x406, 0x30a, 0x203, 0x109, 0x0   };


	GEOMETRYCORE_API constexpr static int TriTable[256][16] =
	{
		{-1, -1, -1, -1, -1, -1, -1, -1, -1, -1, -1, -1, -1, -1, -1, -1},
		{0, 8, 3, -1, -1, -1, -1, -1, -1, -1, -1, -1, -1, -1, -1, -1},
		{0, 1, 9, -1, -1, -1, -1, -1, -1, -1, -1, -1, -1, -1, -1, -1},
		{1, 8, 3, 9, 8, 1, -1, -1, -1, -1, -1, -1, -1, -1, -1, -1},
		{1, 2, 10, -1, -1, -1, -1, -1, -1, -1, -1, -1, -1, -1, -1, -1},
		{0, 8, 3, 1, 2, 10, -1, -1, -1, -1, -1, -1, -1, -1, -1, -1},
		{9, 2, 10, 0, 2, 9, -1, -1, -1, -1, -1, -1, -1, -1, -1, -1},
		{2, 8, 3, 2, 10, 8, 10, 9, 8, -1, -1, -1, -1, -1, -1, -1},
		{3, 11, 2, -1, -1, -1, -1, -1, -1, -1, -1, -1, -1, -1, -1, -1},
		{0, 11, 2, 8, 11, 0, -1, -1, -1, -1, -1, -1, -1, -1, -1, -1},
		{1, 9, 0, 2, 3, 11, -1, -1, -1, -1, -1, -1, -1, -1, -1, -1},
		{1, 11, 2, 1, 9, 11, 9, 8, 11, -1, -1, -1, -1, -1, -1, -1},
		{3, 10, 1, 11, 10, 3, -1, -1, -1, -1, -1, -1, -1, -1, -1, -1},
		{0, 10, 1, 0, 8, 10, 8, 11, 10, -1, -1, -1, -1, -1, -1, -1},
		{3, 9, 0, 3, 11, 9, 11, 10, 9, -1, -1, -1, -1, -1, -1, -1},
		{9, 8, 10, 10, 8, 11, -1, -1, -1, -1, -1, -1, -1, -1, -1, -1},
		{4, 7, 8, -1, -1, -1, -1, -1, -1, -1, -1, -1, -1, -1, -1, -1},
		{4, 3, 0, 7, 3, 4, -1, -1, -1, -1, -1, -1, -1, -1, -1, -1},
		{0, 1, 9, 8, 4, 7, -1, -1, -1, -1, -1, -1, -1, -1, -1, -1},
		{4, 1, 9, 4, 7, 1, 7, 3, 1, -1, -1, -1, -1, -1, -1, -1},
		{1, 2, 10, 8, 4, 7, -1, -1, -1, -1, -1, -1, -1, -1, -1, -1},
		{3, 4, 7, 3, 0, 4, 1, 2, 10, -1, -1, -1, -1, -1, -1, -1},
		{9, 2, 10, 9, 0, 2, 8, 4, 7, -1, -1, -1, -1, -1, -1, -1},
		{2, 10, 9, 2, 9, 7, 2, 7, 3, 7, 9, 4, -1, -1, -1, -1},
		{8, 4, 7, 3, 11, 2, -1, -1, -1, -1, -1, -1, -1, -1, -1, -1},
		{11, 4, 7, 11, 2, 4, 2, 0, 4, -1, -1, -1, -1, -1, -1, -1},
		{9, 0, 1, 8, 4, 7, 2, 3, 11, -1, -1, -1, -1, -1, -1, -1},
		{4, 7, 11, 9, 4, 11, 9, 11, 2, 9, 2, 1, -1, -1, -1, -1},
		{3, 10, 1, 3, 11, 10, 7, 8, 4, -1, -1, -1, -1, -1, -1, -1},
		{1, 11, 10, 1, 4, 11, 1, 0, 4, 7, 11, 4, -1, -1, -1, -1},
		{4, 7, 8, 9, 0, 11, 9, 11, 10, 11, 0, 3, -1, -1, -1, -1},
		{4, 7, 11, 4, 11, 9, 9, 11, 10, -1, -1, -1, -1, -1, -1, -1},
		{9, 5, 4, -1, -1, -1, -1, -1, -1, -1, -1, -1, -1, -1, -1, -1},
		{9, 5, 4, 0, 8, 3, -1, -1, -1, -1, -1, -1, -1, -1, -1, -1},
		{0, 5, 4, 1, 5, 0, -1, -1, -1, -1, -1, -1, -1, -1, -1, -1},
		{8, 5, 4, 8, 3, 5, 3, 1, 5, -1, -1, -1, -1, -1, -1, -1},
		{1, 2, 10, 9, 5, 4, -1, -1, -1, -1, -1, -1, -1, -1, -1, -1},
		{3, 0, 8, 1, 2, 10, 4, 9, 5, -1, -1, -1, -1, -1, -1, -1},
		{5, 2, 10, 5, 4, 2, 4, 0, 2, -1, -1, -1, -1, -1, -1, -1},
		{2, 10, 5, 3, 2, 5, 3, 5, 4, 3, 4, 8, -1, -1, -1, -1},
		{9, 5, 4, 2, 3, 11, -1, -1, -1, -1, -1, -1, -1, -1, -1, -1},
		{0, 11, 2, 0, 8, 11, 4, 9, 5, -1, -1, -1, -1, -1, -1, -1},
		{0, 5, 4, 0, 1, 5, 2, 3, 11, -1, -1, -1, -1, -1, -1, -1},
		{2, 1, 5, 2, 5, 8, 2, 8, 11, 4, 8, 5, -1, -1, -1, -1},
		{10, 3, 11, 10, 1, 3, 9, 5, 4, -1, -1, -1, -1, -1, -1, -1},
		{4, 9, 5, 0, 8, 1, 8, 10, 1, 8, 11, 10, -1, -1, -1, -1},
		{5, 4, 0, 5, 0, 11, 5, 11, 10, 11, 0, 3, -1, -1, -1, -1},
		{5, 4, 8, 5, 8, 10, 10, 8, 11, -1, -1, -1, -1, -1, -1, -1},
		{9, 7, 8, 5, 7, 9, -1, -1, -1, -1, -1, -1, -1, -1, -1, -1},
		{9, 3, 0, 9, 5, 3, 5, 7, 3, -1, -1, -1, -1, -1, -1, -1},
		{0, 7, 8, 0, 1, 7, 1, 5, 7, -1, -1, -1, -1, -1, -1, -1},
		{1, 5, 3, 3, 5, 7, -1, -1, -1, -1, -1, -1, -1, -1, -1, -1},
		{9, 7, 8, 9, 5, 7, 10, 1, 2, -1, -1, -1, -1, -1, -1, -1},
		{10, 1, 2, 9, 5, 0, 5, 3, 0, 5, 7, 3, -1, -1, -1, -1},
		{8, 0, 2, 8, 2, 5, 8, 5, 7, 10, 5, 2, -1, -1, -1, -1},
		{2, 10, 5, 2, 5, 3, 3, 5, 7, -1, -1, -1, -1, -1, -1, -1},
		{7, 9, 5, 7, 8, 9, 3, 11, 2, -1, -1, -1, -1, -1, -1, -1},
		{9, 5, 7, 9, 7, 2, 9, 2, 0, 2, 7, 11, -1, -1, -1, -1},
		{2, 3, 11, 0, 1, 8, 1, 7, 8, 1, 5, 7, -1, -1, -1, -1},
		{11, 2, 1, 11, 1, 7, 7, 1, 5, -1, -1, -1, -1, -1, -1, -1},
		{9, 5, 8, 8, 5, 7, 10, 1, 3, 10, 3, 11, -1, -1, -1, -1},
		{5, 7, 0, 5, 0, 9, 7, 11, 0, 1, 0, 10, 11, 10, 0, -1},
		{11, 10, 0, 11, 0, 3, 10, 5, 0, 8, 0, 7, 5, 7, 0, -1},
		{11, 10, 5, 7, 11, 5, -1, -1, -1, -1, -1, -1, -1, -1, -1, -1},
		{10, 6, 5, -1, -1, -1, -1, -1, -1, -1, -1, -1, -1, -1, -1, -1},
		{0, 8, 3, 5, 10, 6, -1, -1, -1, -1, -1, -1, -1, -1, -1, -1},
		{9, 0, 1, 5, 10, 6, -1, -1, -1, -1, -1, -1, -1, -1, -1, -1},
		{1, 8, 3, 1, 9, 8, 5, 10, 6, -1, -1, -1, -1, -1, -1, -1},
		{1, 6, 5, 2, 6, 1, -1, -1, -1, -1, -1, -1, -1, -1, -1, -1},
		{1, 6, 5, 1, 2, 6, 3, 0, 8, -1, -1, -1, -1, -1, -1, -1},
		{9, 6, 5, 9, 0, 6, 0, 2, 6, -1, -1, -1, -1, -1, -1, -1},
		{5, 9, 8, 5, 8, 2, 5, 2, 6, 3, 2, 8, -1, -1, -1, -1},
		{2, 3, 11, 10, 6, 5, -1, -1, -1, -1, -1, -1, -1, -1, -1, -1},
		{11, 0, 8, 11, 2, 0, 10, 6, 5, -1, -1, -1, -1, -1, -1, -1},
		{0, 1, 9, 2, 3, 11, 5, 10, 6, -1, -1, -1, -1, -1, -1, -1},
		{5, 10, 6, 1, 9, 2, 9, 11, 2, 9, 8, 11, -1, -1, -1, -1},
		{6, 3, 11, 6, 5, 3, 5, 1, 3, -1, -1, -1, -1, -1, -1, -1},
		{0, 8, 11, 0, 11, 5, 0, 5, 1, 5, 11, 6, -1, -1, -1, -1},
		{3, 11, 6, 0, 3, 6, 0, 6, 5, 0, 5, 9, -1, -1, -1, -1},
		{6, 5, 9, 6, 9, 11, 11, 9, 8, -1, -1, -1, -1, -1, -1, -1},
		{5, 10, 6, 4, 7, 8, -1, -1, -1, -1, -1, -1, -1, -1, -1, -1},
		{4, 3, 0, 4, 7, 3, 6, 5, 10, -1, -1, -1, -1, -1, -1, -1},
		{1, 9, 0, 5, 10, 6, 8, 4, 7, -1, -1, -1, -1, -1, -1, -1},
		{10, 6, 5, 1, 9, 7, 1, 7, 3, 7, 9, 4, -1, -1, -1, -1},
		{6, 1, 2, 6, 5, 1, 4, 7, 8, -1, -1, -1, -1, -1, -1, -1},
		{1, 2, 5, 5, 2, 6, 3, 0, 4, 3, 4, 7, -1, -1, -1, -1},
		{8, 4, 7, 9, 0, 5, 0, 6, 5, 0, 2, 6, -1, -1, -1, -1},
		{7, 3, 9, 7, 9, 4, 3, 2, 9, 5, 9, 6, 2, 6, 9, -1},
		{3, 11, 2, 7, 8, 4, 10, 6, 5, -1, -1, -1, -1, -1, -1, -1},
		{5, 10, 6, 4, 7, 2, 4, 2, 0, 2, 7, 11, -1, -1, -1, -1},
		{0, 1, 9, 4, 7, 8, 2, 3, 11, 5, 10, 6, -1, -1, -1, -1},
		{9, 2, 1, 9, 11, 2, 9, 4, 11, 7, 11, 4, 5, 10, 6, -1},
		{8, 4, 7, 3, 11, 5, 3, 5, 1, 5, 11, 6, -1, -1, -1, -1},
		{5, 1, 11, 5, 11, 6, 1, 0, 11, 7, 11, 4, 0, 4, 11, -1},
		{0, 5, 9, 0, 6, 5, 0, 3, 6, 11, 6, 3, 8, 4, 7, -1},
		{6, 5, 9, 6, 9, 11, 4, 7, 9, 7, 11, 9, -1, -1, -1, -1},
		{10, 4, 9, 6, 4, 10, -1, -1, -1, -1, -1, -1, -1, -1, -1, -1},
		{4, 10, 6, 4, 9, 10, 0, 8, 3, -1, -1, -1, -1, -1, -1, -1},
		{10, 0, 1, 10, 6, 0, 6, 4, 0, -1, -1, -1, -1, -1, -1, -1},
		{8, 3, 1, 8, 1, 6, 8, 6, 4, 6, 1, 10, -1, -1, -1, -1},
		{1, 4, 9, 1, 2, 4, 2, 6, 4, -1, -1, -1, -1, -1, -1, -1},
		{3, 0, 8, 1, 2, 9, 2, 4, 9, 2, 6, 4, -1, -1, -1, -1},
		{0, 2, 4, 4, 2, 6, -1, -1, -1, -1, -1, -1, -1, -1, -1, -1},
		{8, 3, 2, 8, 2, 4, 4, 2, 6, -1, -1, -1, -1, -1, -1, -1},
		{10, 4, 9, 10, 6, 4, 11, 2, 3, -1, -1, -1, -1, -1, -1, -1},
		{0, 8, 2, 2, 8, 11, 4, 9, 10, 4, 10, 6, -1, -1, -1, -1},
		{3, 11, 2, 0, 1, 6, 0, 6, 4, 6, 1, 10, -1, -1, -1, -1},
		{6, 4, 1, 6, 1, 10, 4, 8, 1, 2, 1, 11, 8, 11, 1, -1},
		{9, 6, 4, 9, 3, 6, 9, 1, 3, 11, 6, 3, -1, -1, -1, -1},
		{8, 11, 1, 8, 1, 0, 11, 6, 1, 9, 1, 4, 6, 4, 1, -1},
		{3, 11, 6, 3, 6, 0, 0, 6, 4, -1, -1, -1, -1, -1, -1, -1},
		{6, 4, 8, 11, 6, 8, -1, -1, -1, -1, -1, -1, -1, -1, -1, -1},
		{7, 10, 6, 7, 8, 10, 8, 9, 10, -1, -1, -1, -1, -1, -1, -1},
		{0, 7, 3, 0, 10, 7, 0, 9, 10, 6, 7, 10, -1, -1, -1, -1},
		{10, 6, 7, 1, 10, 7, 1, 7, 8, 1, 8, 0, -1, -1, -1, -1},
		{10, 6, 7, 10, 7, 1, 1, 7, 3, -1, -1, -1, -1, -1, -1, -1},
		{1, 2, 6, 1, 6, 8, 1, 8, 9, 8, 6, 7, -1, -1, -1, -1},
		{2, 6, 9, 2, 9, 1, 6, 7, 9, 0, 9, 3, 7, 3, 9, -1},
		{7, 8, 0, 7, 0, 6, 6, 0, 2, -1, -1, -1, -1, -1, -1, -1},
		{7, 3, 2, 6, 7, 2, -1, -1, -1, -1, -1, -1, -1, -1, -1, -1},
		{2, 3, 11, 10, 6, 8, 10, 8, 9, 8, 6, 7, -1, -1, -1, -1},
		{2, 0, 7, 2, 7, 11, 0, 9, 7, 6, 7, 10, 9, 10, 7, -1},
		{1, 8, 0, 1, 7, 8, 1, 10, 7, 6, 7, 10, 2, 3, 11, -1},
		{11, 2, 1, 11, 1, 7, 10, 6, 1, 6, 7, 1, -1, -1, -1, -1},
		{8, 9, 6, 8, 6, 7, 9, 1, 6, 11, 6, 3, 1, 3, 6, -1},
		{0, 9, 1, 11, 6, 7, -1, -1, -1, -1, -1, -1, -1, -1, -1, -1},
		{7, 8, 0, 7, 0, 6, 3, 11, 0, 11, 6, 0, -1, -1, -1, -1},
		{7, 11, 6, -1, -1, -1, -1, -1, -1, -1, -1, -1, -1, -1, -1, -1},
		{7, 6, 11, -1, -1, -1, -1, -1, -1, -1, -1, -1, -1, -1, -1, -1},
		{3, 0, 8, 11, 7, 6, -1, -1, -1, -1, -1, -1, -1, -1, -1, -1},
		{0, 1, 9, 11, 7, 6, -1, -1, -1, -1, -1, -1, -1, -1, -1, -1},
		{8, 1, 9, 8, 3, 1, 11, 7, 6, -1, -1, -1, -1, -1, -1, -1},
		{10, 1, 2, 6, 11, 7, -1, -1, -1, -1, -1, -1, -1, -1, -1, -1},
		{1, 2, 10, 3, 0, 8, 6, 11, 7, -1, -1, -1, -1, -1, -1, -1},
		{2, 9, 0, 2, 10, 9, 6, 11, 7, -1, -1, -1, -1, -1, -1, -1},
		{6, 11, 7, 2, 10, 3, 10, 8, 3, 10, 9, 8, -1, -1, -1, -1},
		{7, 2, 3, 6, 2, 7, -1, -1, -1, -1, -1, -1, -1, -1, -1, -1},
		{7, 0, 8, 7, 6, 0, 6, 2, 0, -1, -1, -1, -1, -1, -1, -1},
		{2, 7, 6, 2, 3, 7, 0, 1, 9, -1, -1, -1, -1, -1, -1, -1},
		{1, 6, 2, 1, 8, 6, 1, 9, 8, 8, 7, 6, -1, -1, -1, -1},
		{10, 7, 6, 10, 1, 7, 1, 3, 7, -1, -1, -1, -1, -1, -1, -1},
		{10, 7, 6, 1, 7, 10, 1, 8, 7, 1, 0, 8, -1, -1, -1, -1},
		{0, 3, 7, 0, 7, 10, 0, 10, 9, 6, 10, 7, -1, -1, -1, -1},
		{7, 6, 10, 7, 10, 8, 8, 10, 9, -1, -1, -1, -1, -1, -1, -1},
		{6, 8, 4, 11, 8, 6, -1, -1, -1, -1, -1, -1, -1, -1, -1, -1},
		{3, 6, 11, 3, 0, 6, 0, 4, 6, -1, -1, -1, -1, -1, -1, -1},
		{8, 6, 11, 8, 4, 6, 9, 0, 1, -1, -1, -1, -1, -1, -1, -1},
		{9, 4, 6, 9, 6, 3, 9, 3, 1, 11, 3, 6, -1, -1, -1, -1},
		{6, 8, 4, 6, 11, 8, 2, 10, 1, -1, -1, -1, -1, -1, -1, -1},
		{1, 2, 10, 3, 0, 11, 0, 6, 11, 0, 4, 6, -1, -1, -1, -1},
		{4, 11, 8, 4, 6, 11, 0, 2, 9, 2, 10, 9, -1, -1, -1, -1},
		{10, 9, 3, 10, 3, 2, 9, 4, 3, 11, 3, 6, 4, 6, 3, -1},
		{8, 2, 3, 8, 4, 2, 4, 6, 2, -1, -1, -1, -1, -1, -1, -1},
		{0, 4, 2, 4, 6, 2, -1, -1, -1, -1, -1, -1, -1, -1, -1, -1},
		{1, 9, 0, 2, 3, 4, 2, 4, 6, 4, 3, 8, -1, -1, -1, -1},
		{1, 9, 4, 1, 4, 2, 2, 4, 6, -1, -1, -1, -1, -1, -1, -1},
		{8, 1, 3, 8, 6, 1, 8, 4, 6, 6, 10, 1, -1, -1, -1, -1},
		{10, 1, 0, 10, 0, 6, 6, 0, 4, -1, -1, -1, -1, -1, -1, -1},
		{4, 6, 3, 4, 3, 8, 6, 10, 3, 0, 3, 9, 10, 9, 3, -1},
		{10, 9, 4, 6, 10, 4, -1, -1, -1, -1, -1, -1, -1, -1, -1, -1},
		{4, 9, 5, 7, 6, 11, -1, -1, -1, -1, -1, -1, -1, -1, -1, -1},
		{0, 8, 3, 4, 9, 5, 11, 7, 6, -1, -1, -1, -1, -1, -1, -1},
		{5, 0, 1, 5, 4, 0, 7, 6, 11, -1, -1, -1, -1, -1, -1, -1},
		{11, 7, 6, 8, 3, 4, 3, 5, 4, 3, 1, 5, -1, -1, -1, -1},
		{9, 5, 4, 10, 1, 2, 7, 6, 11, -1, -1, -1, -1, -1, -1, -1},
		{6, 11, 7, 1, 2, 10, 0, 8, 3, 4, 9, 5, -1, -1, -1, -1},
		{7, 6, 11, 5, 4, 10, 4, 2, 10, 4, 0, 2, -1, -1, -1, -1},
		{3, 4, 8, 3, 5, 4, 3, 2, 5, 10, 5, 2, 11, 7, 6, -1},
		{7, 2, 3, 7, 6, 2, 5, 4, 9, -1, -1, -1, -1, -1, -1, -1},
		{9, 5, 4, 0, 8, 6, 0, 6, 2, 6, 8, 7, -1, -1, -1, -1},
		{3, 6, 2, 3, 7, 6, 1, 5, 0, 5, 4, 0, -1, -1, -1, -1},
		{6, 2, 8, 6, 8, 7, 2, 1, 8, 4, 8, 5, 1, 5, 8, -1},
		{9, 5, 4, 10, 1, 6, 1, 7, 6, 1, 3, 7, -1, -1, -1, -1},
		{1, 6, 10, 1, 7, 6, 1, 0, 7, 8, 7, 0, 9, 5, 4, -1},
		{4, 0, 10, 4, 10, 5, 0, 3, 10, 6, 10, 7, 3, 7, 10, -1},
		{7, 6, 10, 7, 10, 8, 5, 4, 10, 4, 8, 10, -1, -1, -1, -1},
		{6, 9, 5, 6, 11, 9, 11, 8, 9, -1, -1, -1, -1, -1, -1, -1},
		{3, 6, 11, 0, 6, 3, 0, 5, 6, 0, 9, 5, -1, -1, -1, -1},
		{0, 11, 8, 0, 5, 11, 0, 1, 5, 5, 6, 11, -1, -1, -1, -1},
		{6, 11, 3, 6, 3, 5, 5, 3, 1, -1, -1, -1, -1, -1, -1, -1},
		{1, 2, 10, 9, 5, 11, 9, 11, 8, 11, 5, 6, -1, -1, -1, -1},
		{0, 11, 3, 0, 6, 11, 0, 9, 6, 5, 6, 9, 1, 2, 10, -1},
		{11, 8, 5, 11, 5, 6, 8, 0, 5, 10, 5, 2, 0, 2, 5, -1},
		{6, 11, 3, 6, 3, 5, 2, 10, 3, 10, 5, 3, -1, -1, -1, -1},
		{5, 8, 9, 5, 2, 8, 5, 6, 2, 3, 8, 2, -1, -1, -1, -1},
		{9, 5, 6, 9, 6, 0, 0, 6, 2, -1, -1, -1, -1, -1, -1, -1},
		{1, 5, 8, 1, 8, 0, 5, 6, 8, 3, 8, 2, 6, 2, 8, -1},
		{1, 5, 6, 2, 1, 6, -1, -1, -1, -1, -1, -1, -1, -1, -1, -1},
		{1, 3, 6, 1, 6, 10, 3, 8, 6, 5, 6, 9, 8, 9, 6, -1},
		{10, 1, 0, 10, 0, 6, 9, 5, 0, 5, 6, 0, -1, -1, -1, -1},
		{0, 3, 8, 5, 6, 10, -1, -1, -1, -1, -1, -1, -1, -1, -1, -1},
		{10, 5, 6, -1, -1, -1, -1, -1, -1, -1, -1, -1, -1, -1, -1, -1},
		{11, 5, 10, 7, 5, 11, -1, -1, -1, -1, -1, -1, -1, -1, -1, -1},
		{11, 5, 10, 11, 7, 5, 8, 3, 0, -1, -1, -1, -1, -1, -1, -1},
		{5, 11, 7, 5, 10, 11, 1, 9, 0, -1, -1, -1, -1, -1, -1, -1},
		{10, 7, 5, 10, 11, 7, 9, 8, 1, 8, 3, 1, -1, -1, -1, -1},
		{11, 1, 2, 11, 7, 1, 7, 5, 1, -1, -1, -1, -1, -1, -1, -1},
		{0, 8, 3, 1, 2, 7, 1, 7, 5, 7, 2, 11, -1, -1, -1, -1},
		{9, 7, 5, 9, 2, 7, 9, 0, 2, 2, 11, 7, -1, -1, -1, -1},
		{7, 5, 2, 7, 2, 11, 5, 9, 2, 3, 2, 8, 9, 8, 2, -1},
		{2, 5, 10, 2, 3, 5, 3, 7, 5, -1, -1, -1, -1, -1, -1, -1},
		{8, 2, 0, 8, 5, 2, 8, 7, 5, 10, 2, 5, -1, -1, -1, -1},
		{9, 0, 1, 5, 10, 3, 5, 3, 7, 3, 10, 2, -1, -1, -1, -1},
		{9, 8, 2, 9, 2, 1, 8, 7, 2, 10, 2, 5, 7, 5, 2, -1},
		{1, 3, 5, 3, 7, 5, -1, -1, -1, -1, -1, -1, -1, -1, -1, -1},
		{0, 8, 7, 0, 7, 1, 1, 7, 5, -1, -1, -1, -1, -1, -1, -1},
		{9, 0, 3, 9, 3, 5, 5, 3, 7, -1, -1, -1, -1, -1, -1, -1},
		{9, 8, 7, 5, 9, 7, -1, -1, -1, -1, -1, -1, -1, -1, -1, -1},
		{5, 8, 4, 5, 10, 8, 10, 11, 8, -1, -1, -1, -1, -1, -1, -1},
		{5, 0, 4, 5, 11, 0, 5, 10, 11, 11, 3, 0, -1, -1, -1, -1},
		{0, 1, 9, 8, 4, 10, 8, 10, 11, 10, 4, 5, -1, -1, -1, -1},
		{10, 11, 4, 10, 4, 5, 11, 3, 4, 9, 4, 1, 3, 1, 4, -1},
		{2, 5, 1, 2, 8, 5, 2, 11, 8, 4, 5, 8, -1, -1, -1, -1},
		{0, 4, 11, 0, 11, 3, 4, 5, 11, 2, 11, 1, 5, 1, 11, -1},
		{0, 2, 5, 0, 5, 9, 2, 11, 5, 4, 5, 8, 11, 8, 5, -1},
		{9, 4, 5, 2, 11, 3, -1, -1, -1, -1, -1, -1, -1, -1, -1, -1},
		{2, 5, 10, 3, 5, 2, 3, 4, 5, 3, 8, 4, -1, -1, -1, -1},
		{5, 10, 2, 5, 2, 4, 4, 2, 0, -1, -1, -1, -1, -1, -1, -1},
		{3, 10, 2, 3, 5, 10, 3, 8, 5, 4, 5, 8, 0, 1, 9, -1},
		{5, 10, 2, 5, 2, 4, 1, 9, 2, 9, 4, 2, -1, -1, -1, -1},
		{8, 4, 5, 8, 5, 3, 3, 5, 1, -1, -1, -1, -1, -1, -1, -1},
		{0, 4, 5, 1, 0, 5, -1, -1, -1, -1, -1, -1, -1, -1, -1, -1},
		{8, 4, 5, 8, 5, 3, 9, 0, 5, 0, 3, 5, -1, -1, -1, -1},
		{9, 4, 5, -1, -1, -1, -1, -1, -1, -1, -1, -1, -1, -1, -1, -1},
		{4, 11, 7, 4, 9, 11, 9, 10, 11, -1, -1, -1, -1, -1, -1, -1},
		{0, 8, 3, 4, 9, 7, 9, 11, 7, 9, 10, 11, -1, -1, -1, -1},
		{1, 10, 11, 1, 11, 4, 1, 4, 0, 7, 4, 11, -1, -1, -1, -1},
		{3, 1, 4, 3, 4, 8, 1, 10, 4, 7, 4, 11, 10, 11, 4, -1},
		{4, 11, 7, 9, 11, 4, 9, 2, 11, 9, 1, 2, -1, -1, -1, -1},
		{9, 7, 4, 9, 11, 7, 9, 1, 11, 2, 11, 1, 0, 8, 3, -1},
		{11, 7, 4, 11, 4, 2, 2, 4, 0, -1, -1, -1, -1, -1, -1, -1},
		{11, 7, 4, 11, 4, 2, 8, 3, 4, 3, 2, 4, -1, -1, -1, -1},
		{2, 9, 10, 2, 7, 9, 2, 3, 7, 7, 4, 9, -1, -1, -1, -1},
		{9, 10, 7, 9, 7, 4, 10, 2, 7, 8, 7, 0, 2, 0, 7, -1},
		{3, 7, 10, 3, 10, 2, 7, 4, 10, 1, 10, 0, 4, 0, 10, -1},
		{1, 10, 2, 8, 7, 4, -1, -1, -1, -1, -1, -1, -1, -1, -1, -1},
		{4, 9, 1, 4, 1, 7, 7, 1, 3, -1, -1, -1, -1, -1, -1, -1},
		{4, 9, 1, 4, 1, 7, 0, 8, 1, 8, 7, 1, -1, -1, -1, -1},
		{4, 0, 3, 7, 4, 3, -1, -1, -1, -1, -1, -1, -1, -1, -1, -1},
		{4, 8, 7, -1, -1, -1, -1, -1, -1, -1, -1, -1, -1, -1, -1, -1},
		{9, 10, 8, 10, 11, 8, -1, -1, -1, -1, -1, -1, -1, -1, -1, -1},
		{3, 0, 9, 3, 9, 11, 11, 9, 10, -1, -1, -1, -1, -1, -1, -1},
		{0, 1, 10, 0, 10, 8, 8, 10, 11, -1, -1, -1, -1, -1, -1, -1},
		{3, 1, 10, 11, 3, 10, -1, -1, -1, -1, -1, -1, -1, -1, -1, -1},
		{1, 2, 11, 1, 11, 9, 9, 11, 8, -1, -1, -1, -1, -1, -1, -1},
		{3, 0, 9, 3, 9, 11, 1, 2, 9, 2, 11, 9, -1, -1, -1, -1},
		{0, 2, 11, 8, 0, 11, -1, -1, -1, -1, -1, -1, -1, -1, -1, -1},
		{3, 2, 11, -1, -1, -1, -1, -1, -1, -1, -1, -1, -1, -1, -1, -1},
		{2, 3, 8, 2, 8, 10, 10, 8, 9, -1, -1, -1, -1, -1, -1, -1},
		{9, 10, 2, 0, 9, 2, -1, -1, -1, -1, -1, -1, -1, -1, -1, -1},
		{2, 3, 8, 2, 8, 10, 0, 1, 8, 1, 10, 8, -1, -1, -1, -1},
		{1, 10, 2, -1, -1, -1, -1, -1, -1, -1, -1, -1, -1, -1, -1, -1},
		{1, 3, 8, 9, 1, 8, -1, -1, -1, -1, -1, -1, -1, -1, -1, -1},
		{0, 9, 1, -1, -1, -1, -1, -1, -1, -1, -1, -1, -1, -1, -1, -1},
		{0, 3, 8, -1, -1, -1, -1, -1, -1, -1, -1, -1, -1, -1, -1, -1},
		{-1, -1, -1, -1, -1, -1, -1, -1, -1, -1, -1, -1, -1, -1, -1, -1}
	};

};


} // end namespace UE::Geometry
} // end namespace UE<|MERGE_RESOLUTION|>--- conflicted
+++ resolved
@@ -25,16 +25,9 @@
 #include "ProfilingDebugging/CpuProfilerTrace.h"
 #include "Spatial/BlockedDenseGrid3.h"
 #include "Spatial/DenseGrid3.h"
-<<<<<<< HEAD
-#include "Spatial/BlockedDenseGrid3.h"
-
-#include "CompGeom/PolygonTriangulation.h"
-
-=======
 #include "Templates/Function.h"
 #include "Templates/TypeHash.h"
 #include "Templates/UnrealTemplate.h"
->>>>>>> d731a049
 #include "Util/IndexUtil.h"
 #include "VectorTypes.h"
 
@@ -152,11 +145,7 @@
 
 		if (bEnableValueCaching)
 		{
-<<<<<<< HEAD
-			BlockedCornerValuesGrid = FBlockedDenseGrid3f(CellDimensions.X + 1, CellDimensions.Y + 1, CellDimensions.Z + 1, FMathf::MaxReal);
-=======
 			BlockedCornerValuesGrid.Reset(CellDimensions.X + 1, CellDimensions.Y + 1, CellDimensions.Z + 1, FMathf::MaxReal);
->>>>>>> d731a049
 		}
 		InitHashTables();
 		ResetMesh();
@@ -196,19 +185,11 @@
 		{
 			if (bEnableValueCaching)
 			{
-<<<<<<< HEAD
-				BlockedCornerValuesGrid = FBlockedDenseGrid3f(CellDimensions.X + 1, CellDimensions.Y + 1, CellDimensions.Z + 1, FMathf::MaxReal);
+				BlockedCornerValuesGrid.Reset(CellDimensions.X + 1, CellDimensions.Y + 1, CellDimensions.Z + 1, FMathf::MaxReal);
 			}
 			if (bParallelCompute)
 			{
-				BlockedDoneCells = FBlockedDenseGrid3i(CellDimensions.X, CellDimensions.Y, CellDimensions.Z, 0);
-=======
-				BlockedCornerValuesGrid.Reset(CellDimensions.X + 1, CellDimensions.Y + 1, CellDimensions.Z + 1, FMathf::MaxReal);
-			}
-			if (bParallelCompute)
-			{
 				BlockedDoneCells.Reset(CellDimensions.X, CellDimensions.Y, CellDimensions.Z, 0);
->>>>>>> d731a049
 			}
 		}
 		else
@@ -554,11 +535,7 @@
 		EdgeVertexSections.Reset();
 		EdgeVertexSections.SetNum((int32)NumEdgeVertexSections);
 		EdgeVertexSectionLocks.Reset();
-<<<<<<< HEAD
-		EdgeVertexSectionLocks.SetNum(NumEdgeVertexSections);
-=======
 		EdgeVertexSectionLocks.SetNum((int32)NumEdgeVertexSections);
->>>>>>> d731a049
 	}
 
 
@@ -643,11 +620,7 @@
 		FGridCell Cell;
 		int vertTArray[12];
 
-<<<<<<< HEAD
-		BlockedDoneCells = FBlockedDenseGrid3i(CellDimensions.X, CellDimensions.Y, CellDimensions.Z, 0);
-=======
 		BlockedDoneCells.Reset(CellDimensions.X, CellDimensions.Y, CellDimensions.Z, 0);
->>>>>>> d731a049
 
 		TArray<FVector3i> stack;
 
