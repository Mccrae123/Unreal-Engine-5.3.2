--- conflicted
+++ resolved
@@ -53,8 +53,6 @@
 	/** Number of mesh boundary edges after merging */
 	int32 FinalNumBoundaryEdges = 0;
 
-<<<<<<< HEAD
-=======
 	/** Enable / Disable attribute welding along merged mesh edges */
 	bool bWeldAttrsOnMergedEdges = false;
 
@@ -62,7 +60,6 @@
 	FSplitAttributeWelder  SplitAttributeWelder;
 
 
->>>>>>> 4af6daef
 public:
 	FMergeCoincidentMeshEdges(FDynamicMesh3* mesh) : Mesh(mesh)
 	{
