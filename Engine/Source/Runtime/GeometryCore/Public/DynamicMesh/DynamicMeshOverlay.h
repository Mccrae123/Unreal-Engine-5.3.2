--- conflicted
+++ resolved
@@ -218,7 +218,6 @@
 			{
 				// skip if there's no mapping
 				continue;
-<<<<<<< HEAD
 			}
 
 			MaxNewTID = FMath::Max(NewTID, MaxNewTID);
@@ -234,23 +233,6 @@
 			}
 			else
 			{
-=======
-			}
-
-			MaxNewTID = FMath::Max(NewTID, MaxNewTID);
-
-			const int32 NewStart = NewTID * 3;
-			if (ElementTriangles[OldStart] == IndexConstants::InvalidID)
-			{
-				// triangle was not set; copy back InvalidID
-				for (int SubIdx = 0; SubIdx < 3; SubIdx++)
-				{
-					ElementTriangles[NewStart + SubIdx] = IndexConstants::InvalidID;
-				}
-			}
-			else
-			{
->>>>>>> 4af6daef
 				for (int SubIdx = 0; SubIdx < 3; SubIdx++)
 				{
 					ElementTriangles[NewStart + SubIdx] = MapE[ElementTriangles[OldStart + SubIdx]];
