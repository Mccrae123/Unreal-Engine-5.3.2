--- conflicted
+++ resolved
@@ -122,11 +122,7 @@
 	 * If bClearExisting=false, new attributes are added, but existing attributes and data are preserved
 	 * If bDiscardExtraAttributes=true and bClearExisting=false, then attributes in the current set but not in ToMatch are discarded, but existing attributes are not cleared/reset
 	 */
-<<<<<<< HEAD
-	void EnableMatchingAttributes(const FDynamicMeshAttributeSet& ToMatch, bool bClearExisting = true, bool bDiscardExtraAttributes = false);
-=======
 	GEOMETRYCORE_API void EnableMatchingAttributes(const FDynamicMeshAttributeSet& ToMatch, bool bClearExisting = true, bool bDiscardExtraAttributes = false);
->>>>>>> 4af6daef
 
 	/** @return the parent mesh for this overlay */
 	const FDynamicMesh3* GetParentMesh() const { return ParentMesh; }
@@ -320,21 +316,6 @@
 	//
 
 	/** @return number of weight layers */
-<<<<<<< HEAD
-	virtual int32 NumWeightLayers() const;
-
-	/** Set the number of weight layers */
-	virtual void SetNumWeightLayers(int32 Num);
-
-	/** Remove a weight layer at the specified index */
-	virtual void RemoveWeightLayer(int32 Index);
-
-	/** @return the weight layer at the given Index */
-	FDynamicMeshWeightAttribute* GetWeightLayer(int Index);
-
-	/** @return the weight layer at the given Index */
-	const FDynamicMeshWeightAttribute* GetWeightLayer(int Index) const;
-=======
 	GEOMETRYCORE_API virtual int32 NumWeightLayers() const;
 
 	/** Set the number of weight layers */
@@ -348,7 +329,6 @@
 
 	/** @return the weight layer at the given Index */
 	GEOMETRYCORE_API const FDynamicMeshWeightAttribute* GetWeightLayer(int Index) const;
->>>>>>> 4af6daef
 
 
 
@@ -541,11 +521,7 @@
 	/**
 	 * Returns true if this AttributeSet is the same as Other.
 	 */
-<<<<<<< HEAD
-	bool IsSameAs(const FDynamicMeshAttributeSet& Other, bool bIgnoreDataLayout) const;
-=======
 	GEOMETRYCORE_API bool IsSameAs(const FDynamicMeshAttributeSet& Other, bool bIgnoreDataLayout) const;
->>>>>>> 4af6daef
 
 	/**
 	 * Serialization operator for FDynamicMeshAttributeSet.
@@ -567,11 +543,7 @@
 	* @param CompactMaps If this is not a null pointer, the mesh serialization compacted the vertex and/or triangle data using the provided mapping. 
 	* @param bUseCompression Use compression for serializing bulk data.
 	*/
-<<<<<<< HEAD
-	void Serialize(FArchive& Ar, const FCompactMaps* CompactMaps, bool bUseCompression);
-=======
 	GEOMETRYCORE_API void Serialize(FArchive& Ar, const FCompactMaps* CompactMaps, bool bUseCompression);
->>>>>>> 4af6daef
 
 protected:
 	/** Parent mesh of this attribute set */
@@ -590,15 +562,12 @@
 	using SkinWeightAttributesMap = TMap<FName, TUniquePtr<FDynamicMeshVertexSkinWeightsAttribute>>;
 	SkinWeightAttributesMap SkinWeightAttributes;
 
-<<<<<<< HEAD
-=======
 	// Bone attributes
 	TUniquePtr<FDynamicMeshBoneNameAttribute> BoneNameAttrib;
 	TUniquePtr<FDynamicMeshBoneParentIndexAttribute> BoneParentIndexAttrib;
 	TUniquePtr<FDynamicMeshBonePoseAttribute> BonePoseAttrib;
 	TUniquePtr<FDynamicMeshBoneColorAttribute> BoneColorAttrib;
 
->>>>>>> 4af6daef
 	using GenericAttributesMap = TMap<FName, TUniquePtr<FDynamicMeshAttributeBase>>;
 	GenericAttributesMap GenericAttributes;
 	
@@ -641,36 +610,7 @@
 	 * @param bAllowNonmanifold Accept non-manifold topology as valid. Note that this should almost always be true for attributes; non-manifold overlays are generally valid.
 	 * @param FailMode Desired behavior if mesh is found invalid
 	 */
-<<<<<<< HEAD
-	virtual bool CheckValidity(bool bAllowNonmanifold, EValidityCheckFailMode FailMode) const
-	{
-		bool bValid = FDynamicMeshAttributeSetBase::CheckValidity(bAllowNonmanifold, FailMode);
-		for (int UVLayerIndex = 0; UVLayerIndex < NumUVLayers(); UVLayerIndex++)
-		{
-			bValid = GetUVLayer(UVLayerIndex)->CheckValidity(bAllowNonmanifold, FailMode) && bValid;
-		}
-		bValid = PrimaryNormals()->CheckValidity(bAllowNonmanifold, FailMode) && bValid;
-		if (ColorLayer)
-		{
-			bValid = ColorLayer->CheckValidity(bAllowNonmanifold, FailMode) && bValid;
-		}
-		if (MaterialIDAttrib)
-		{
-			bValid = MaterialIDAttrib->CheckValidity(bAllowNonmanifold, FailMode) && bValid;
-		}
-		for (int PolygroupLayerIndex = 0; PolygroupLayerIndex < NumPolygroupLayers(); PolygroupLayerIndex++)
-		{
-			bValid = GetPolygroupLayer(PolygroupLayerIndex)->CheckValidity(bAllowNonmanifold, FailMode) && bValid;
-		}
-		for (int WeightLayerIndex = 0; WeightLayerIndex < NumWeightLayers(); WeightLayerIndex++)
-		{
-			bValid = GetWeightLayer(WeightLayerIndex)->CheckValidity(bAllowNonmanifold, FailMode) && bValid;
-		}
-		return bValid;
-	}
-=======
 	GEOMETRYCORE_API virtual bool CheckValidity(bool bAllowNonmanifold, EValidityCheckFailMode FailMode) const;
->>>>>>> 4af6daef
 };
 
 
