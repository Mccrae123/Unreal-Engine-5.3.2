--- conflicted
+++ resolved
@@ -124,13 +124,6 @@
 	static GEOMETRYCORE_API void SmoothVertexNormals(FDynamicMesh3& Mesh, int32 SmoothingRounds, double SmoothingAlpha);
 
 
-
-	/**
-	 * Apply rounds of explicit uniform-weighted normal smoothing to the VertexNormals attribute of the given Mesh.
-	 */
-	static void SmoothVertexNormals(FDynamicMesh3& Mesh, int32 SmoothingRounds, double SmoothingAlpha);
-
-
 	/**
 	 * Compute per-vertex normals for the vertices of a set of triangles of a Mesh
 	 * @param bWeightByArea weight neighbor triangles by area
@@ -163,11 +156,7 @@
 	 * @param bWeightByArea weight neighbor triangles by area
 	 * @param bWeightByAngle weight neighbor triangles by angle
 	 */
-<<<<<<< HEAD
-	static FVector3d ComputeOverlayNormal(const FDynamicMesh3& Mesh, const FDynamicMeshNormalOverlay* NormalOverlay, int ElemIdx, bool bWeightByArea = true, bool bWeightByAngle = true);
-=======
 	static GEOMETRYCORE_API FVector3d ComputeOverlayNormal(const FDynamicMesh3& Mesh, const FDynamicMeshNormalOverlay* NormalOverlay, int ElemIdx, bool bWeightByArea = true, bool bWeightByAngle = true);
->>>>>>> 4af6daef
 
 	/**
 	 * Initialize the given NormalOverlay with per-vertex normals, ie single overlay element for each mesh vertex.
@@ -209,13 +198,12 @@
 	/**
 	 * Compute overlay normals for the given mesh, for the given set of triangles
 	 */
-<<<<<<< HEAD
-	static bool RecomputeOverlayTriNormals(FDynamicMesh3& Mesh, const TArray<int32>& Triangles, bool bWeightByArea = true, bool bWeightByAngle = true);
+	static GEOMETRYCORE_API bool RecomputeOverlayTriNormals(FDynamicMesh3& Mesh, const TArray<int32>& Triangles, bool bWeightByArea = true, bool bWeightByAngle = true);
 
 	/**
 	 * Compute overlay normals for the given mesh, for the given set of element IDs
 	 */
-	static bool RecomputeOverlayElementNormals(FDynamicMesh3& Mesh, const TArray<int32>& ElementIDs, bool bWeightByArea = true, bool bWeightByAngle = true);
+	static GEOMETRYCORE_API bool RecomputeOverlayElementNormals(FDynamicMesh3& Mesh, const TArray<int32>& ElementIDs, bool bWeightByArea = true, bool bWeightByAngle = true);
 
 	/**
 	 * Retrieve the area and/or angle weights for each vertex of a triangle
@@ -225,35 +213,6 @@
 	 * @param bWeightByArea if true, include weighting by the area of the triangle
 	 * @param bWeightByAngle if true, include weighting by the interior angles of the triangle
 	 */
-	static FVector3d GetVertexWeightsOnTriangle(const FDynamicMesh3* Mesh, int TriID, double TriArea, bool bWeightByArea, bool bWeightByAngle)
-	{
-		FVector3d TriNormalWeights = FVector3d::One();
-		if (bWeightByAngle)
-		{
-			TriNormalWeights = Mesh->GetTriInternalAnglesR(TriID); // component-wise multiply by per-vertex internal angles
-		}
-		if (bWeightByArea)
-		{
-			TriNormalWeights *= TriArea;
-		}
-		return TriNormalWeights;
-	}
-=======
-	static GEOMETRYCORE_API bool RecomputeOverlayTriNormals(FDynamicMesh3& Mesh, const TArray<int32>& Triangles, bool bWeightByArea = true, bool bWeightByAngle = true);
-
-	/**
-	 * Compute overlay normals for the given mesh, for the given set of element IDs
-	 */
-	static GEOMETRYCORE_API bool RecomputeOverlayElementNormals(FDynamicMesh3& Mesh, const TArray<int32>& ElementIDs, bool bWeightByArea = true, bool bWeightByAngle = true);
-
-	/**
-	 * Retrieve the area and/or angle weights for each vertex of a triangle
-	 * @param Mesh the mesh to query
-	 * @param TriID the triangle index of the mesh to query
-	 * @param TriArea the area of the triangle
-	 * @param bWeightByArea if true, include weighting by the area of the triangle
-	 * @param bWeightByAngle if true, include weighting by the interior angles of the triangle
-	 */
 	static GEOMETRYCORE_API FVector3d GetVertexWeightsOnTriangle(const FDynamicMesh3* Mesh, int TriID, double TriArea, bool bWeightByArea, bool bWeightByAngle);
 
 protected:
@@ -269,22 +228,6 @@
 	GEOMETRYCORE_API void Compute_Overlay_FaceAvg_AreaWeighted(const FDynamicMeshNormalOverlay* NormalOverlay);
 	/** Recompute the element Normals of the given attribute overlay using a custom combination of area-weighted and angle-weighted averaging of one-ring triangle normals */
 	GEOMETRYCORE_API void Compute_Overlay_FaceAvg(const FDynamicMeshNormalOverlay* NormalOverlay, bool bWeightByArea, bool bWeightByAngle);
->>>>>>> 4af6daef
-
-
-protected:
-	/** Compute per-vertex normals using area-weighted averaging of one-ring triangle normals */
-	void Compute_FaceAvg_AreaWeighted();
-	/** Compute per-vertex normals using a custom combination of area-weighted and angle-weighted averaging of one-ring triangle normals */
-	void Compute_FaceAvg(bool bWeightByArea, bool bWeightByAngle);
-
-	/** Compute per-triangle normals */
-	void Compute_Triangle();
-
-	/** Recompute the element Normals of the given attribute overlay using area-weighted averaging of one-ring triangle normals */
-	void Compute_Overlay_FaceAvg_AreaWeighted(const FDynamicMeshNormalOverlay* NormalOverlay);
-	/** Recompute the element Normals of the given attribute overlay using a custom combination of area-weighted and angle-weighted averaging of one-ring triangle normals */
-	void Compute_Overlay_FaceAvg(const FDynamicMeshNormalOverlay* NormalOverlay, bool bWeightByArea, bool bWeightByAngle);
 
 };
 
