--- conflicted
+++ resolved
@@ -21,11 +21,7 @@
 /**
  * FDynamicMeshTangents is a helper object for accessing tangents stored in the AttributeSet of a FDynamicMesh3.
  */
-<<<<<<< HEAD
-class GEOMETRYCORE_API FDynamicMeshTangents
-=======
 class FDynamicMeshTangents
->>>>>>> 4af6daef
 {
 public:
 	const FDynamicMesh3* Mesh = nullptr;
@@ -33,11 +29,7 @@
 	const FDynamicMeshNormalOverlay* Tangents = nullptr;
 	const FDynamicMeshNormalOverlay* Bitangents = nullptr;
 
-<<<<<<< HEAD
-	FDynamicMeshTangents(const FDynamicMesh3* MeshIn);
-=======
 	GEOMETRYCORE_API FDynamicMeshTangents(const FDynamicMesh3* MeshIn);
->>>>>>> 4af6daef
 
 	/**
 	 * Checks the mesh for valid tangents. When bCheckValues == true,
@@ -46,36 +38,20 @@
 	 * @param bCheckValues inspect tangent values for zero/NaN
 	 * @return true if the mesh has valid tangents
 	 */
-<<<<<<< HEAD
-	bool HasValidTangents(bool bCheckValues=false) const;
-=======
 	GEOMETRYCORE_API bool HasValidTangents(bool bCheckValues=false) const;
->>>>>>> 4af6daef
 
 	/**
 	 * If tangents are available in the overlays, returns them. If only Normal is available, computes orthogonal basis. Falls back to unit axes if no overlays are available.
 	 */
-<<<<<<< HEAD
-	void GetTangentFrame(int32 TriangleID, int32 TriVertexIndex, FVector3f& NormalOut, FVector3f& TangentOut, FVector3f& BitangentOut) const;
+	GEOMETRYCORE_API void GetTangentFrame(int32 TriangleID, int32 TriVertexIndex, FVector3f& NormalOut, FVector3f& TangentOut, FVector3f& BitangentOut) const;
 	/**
 	 * If tangents are available in the overlays, returns them. Otherwise computes orthogonal basis to Normal argument.
 	 */
-	void GetTangentVectors(int32 TriangleID, int32 TriVertexIndex, const FVector3f& Normal, FVector3f& TangentOut, FVector3f& BitangentOut) const;
+	GEOMETRYCORE_API void GetTangentVectors(int32 TriangleID, int32 TriVertexIndex, const FVector3f& Normal, FVector3f& TangentOut, FVector3f& BitangentOut) const;
 	/**
 	 * If tangents are available in the overlays, returns them, otherwise falls back to unit X/Y axes.
 	 */
-	void GetTangentVectors(int32 TriangleID, int32 TriVertexIndex, FVector3f& TangentOut, FVector3f& BitangentOut) const;
-=======
-	GEOMETRYCORE_API void GetTangentFrame(int32 TriangleID, int32 TriVertexIndex, FVector3f& NormalOut, FVector3f& TangentOut, FVector3f& BitangentOut) const;
-	/**
-	 * If tangents are available in the overlays, returns them. Otherwise computes orthogonal basis to Normal argument.
-	 */
-	GEOMETRYCORE_API void GetTangentVectors(int32 TriangleID, int32 TriVertexIndex, const FVector3f& Normal, FVector3f& TangentOut, FVector3f& BitangentOut) const;
-	/**
-	 * If tangents are available in the overlays, returns them, otherwise falls back to unit X/Y axes.
-	 */
 	GEOMETRYCORE_API void GetTangentVectors(int32 TriangleID, int32 TriVertexIndex, FVector3f& TangentOut, FVector3f& BitangentOut) const;
->>>>>>> 4af6daef
 };
 
 
