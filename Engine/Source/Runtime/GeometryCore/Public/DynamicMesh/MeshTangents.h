// Copyright Epic Games, Inc. All Rights Reserved.

#pragma once

#include "Containers/Array.h"
#include "DynamicMesh3.h"
#include "DynamicMeshAttributeSet.h"
#include "Math/UnrealMathSSE.h"
#include "Math/Vector.h"
#include "Misc/AssertionMacros.h"
#include "VectorTypes.h"


namespace UE
{
namespace Geometry
{

using namespace UE::Math;

/**
 * FDynamicMeshTangents is a helper object for accessing tangents stored in the AttributeSet of a FDynamicMesh3.
 */
class GEOMETRYCORE_API FDynamicMeshTangents
{
public:
	const FDynamicMesh3* Mesh = nullptr;
	const FDynamicMeshNormalOverlay* Normals = nullptr;
	const FDynamicMeshNormalOverlay* Tangents = nullptr;
	const FDynamicMeshNormalOverlay* Bitangents = nullptr;

	FDynamicMeshTangents(const FDynamicMesh3* MeshIn);

	/**
	 * Checks the mesh for valid tangents. When bCheckValues == true,
	 * inspects the tangents for invalid values (ex. zero, NaN).
	 * 
	 * @param bCheckValues inspect tangent values for zero/NaN
	 * @return true if the mesh has valid tangents
	 */
	bool HasValidTangents(bool bCheckValues=false) const;

	/**
	 * If tangents are available in the overlays, returns them. If only Normal is available, computes orthogonal basis. Falls back to unit axes if no overlays are available.
	 */
	void GetTangentFrame(int32 TriangleID, int32 TriVertexIndex, FVector3f& NormalOut, FVector3f& TangentOut, FVector3f& BitangentOut) const;
	/**
	 * If tangents are available in the overlays, returns them. Otherwise computes orthogonal basis to Normal argument.
	 */
	void GetTangentVectors(int32 TriangleID, int32 TriVertexIndex, const FVector3f& Normal, FVector3f& TangentOut, FVector3f& BitangentOut) const;
	/**
	 * If tangents are available in the overlays, returns them, otherwise falls back to unit X/Y axes.
	 */
	void GetTangentVectors(int32 TriangleID, int32 TriVertexIndex, FVector3f& TangentOut, FVector3f& BitangentOut) const;
};


/**
 * Options used by TMeshTangents for tangents computation
 */
struct GEOMETRYCORE_API FComputeTangentsOptions
{
	/** if true, per-face tangents are blended to create triange-vertex tangents */
	bool bAveraged = true;		
	/** if true, per-face tangents are weighted by opening angle at triangle-vertices when blending */
	bool bAngleWeighted = true;
};


/**
 * TMeshTangents is a utility class that can calculate and store various types of
 * tangent vectors for a FDynamicMesh.
 */
template<typename RealType>
class TMeshTangents
{
protected:
	/** Target Mesh */
	const FDynamicMesh3* Mesh;
	/** Set of computed tangents */
	TArray<TVector<RealType>> Tangents;
	/** Set of computed bitangents */
	TArray<TVector<RealType>> Bitangents;
	/** Indices of degenerate triangles. This may be useful to know externally, as those tangets are often meaningless */
	TArray<int32> AllDegenerateTris;

public:
	TMeshTangents()
	{
		Mesh = nullptr;
	}

	TMeshTangents(const FDynamicMesh3* Mesh)
	{
		SetMesh(Mesh);
	}

	void SetMesh(const FDynamicMesh3* MeshIn)
	{
		this->Mesh = MeshIn;
	}

	const TArray<TVector<RealType>>& GetTangents() const { return Tangents; }

	const TArray<TVector<RealType>>& GetBitangents() const { return Bitangents; }

	const TArray<int32>& GetDegenerateTris() const { return AllDegenerateTris; }


	//
	// Per-Triangle-Vertex Tangents
	// Number of Tangents is NumTriangles * 3
	//

	/**
	 * Set internal buffer sizes suitable for calculating per-triangle tangents.
	 * This is intended to be used if you wish to calculate your own tangents and use SetPerTriangleTangent()
	 */
	void InitializeTriVertexTangents(bool bClearToZero)
	{
		SetTangentCount(Mesh->MaxTriangleID() * 3, bClearToZero);
	}

	/**
	 * Initialize Tangents from other Tangents set
	 */
	template<typename OtherRealType>
	void CopyTriVertexTangents(const TMeshTangents<OtherRealType>& OtherTangents);

	/**
	 * Initialize Tangents from the FDynamicMeshAttributeSet of SourceMesh 
	 * @return false if tangent attributes do not exist
	 */
	bool CopyTriVertexTangents(const FDynamicMesh3& SourceMesh);


	/**
	 * Calculate per-triangle tangent spaces based on the given per-triangle normal and UV overlays.
	 * In this mode there is no averaging of tangents across triangles. So if we have N triangles
	 * in the mesh, then 3*N tangents are generated. These tangents are computed in parallel.
	 */
	void ComputeTriVertexTangents(const FDynamicMeshNormalOverlay* NormalOverlay, const FDynamicMeshUVOverlay* UVOverlay, const FComputeTangentsOptions& Options);

	/**
	 * Return tangent and bitangent at a vertex of triangle for per-triangle computed tangents
	 * @param TriangleID triangle index in mesh
	 * @param TriVertIdx vertex index in range 0,1,2
	 */
	void GetPerTriangleTangent(int32 TriangleID, int32 TriVertIdx, UE::Math::TVector<RealType>& TangentOut, UE::Math::TVector<RealType>& BitangentOut) const
	{
		int32 k = TriangleID * 3 + TriVertIdx;
		TangentOut = Tangents[k];
		BitangentOut = Bitangents[k];
	}


	/**
	 * Return tangent and bitangent at a vertex of triangle for per-triangle computed tangents
	 * @param TriangleID triangle index in mesh
	 * @param TriVertIdx vertex index in range 0,1,2
	 */
	template<typename VectorType, typename OtherRealType>
	void GetPerTriangleTangent(int32 TriangleID, int32 TriVertIdx, VectorType& TangentOut, VectorType& BitangentOut) const
	{
		int32 k = TriangleID * 3 + TriVertIdx;
		TangentOut.X = (OtherRealType)Tangents[k].X;
		TangentOut.Y = (OtherRealType)Tangents[k].Y;
		TangentOut.Z = (OtherRealType)Tangents[k].Z;
		BitangentOut.X = (OtherRealType)Bitangents[k].X;
		BitangentOut.Y = (OtherRealType)Bitangents[k].Y;
		BitangentOut.Z = (OtherRealType)Bitangents[k].Z;
	}


	/**
	 * @return Interpolated tangent and bitangent at barycentric coordinates inside a triangle, for per-triangle computed tangents
	 * @param TriangleID triangle index in mesh
	 * @param BaryCoords barycentric coordinates in triangle
	 * @param TangentOut interpolated tangent
	 * @param BitangentOut interpolated bitangent
	 */
	void GetInterpolatedTriangleTangent(int32 TriangleID, 
		const UE::Math::TVector<RealType>& BaryCoords,
		UE::Math::TVector<RealType>& TangentOut,
		UE::Math::TVector<RealType>& BitangentOut) const
	{
		int32 k = TriangleID * 3;
		if (k >= 0 && (k+2) < Tangents.Num())
		{
			TangentOut = Blend3(Tangents[k], Tangents[k+1], Tangents[k+2], BaryCoords.X, BaryCoords.Y, BaryCoords.Z);
			Normalize(TangentOut);
			BitangentOut = Blend3(Bitangents[k], Bitangents[k+1], Bitangents[k+2], BaryCoords.X, BaryCoords.Y, BaryCoords.Z);
			Normalize(BitangentOut);
		}
		else
		{
			TangentOut = TVector<RealType>::UnitX();
			BitangentOut = TVector<RealType>::UnitY();
		}
	}


	/**
	 * Set tangent and bitangent at a vertex of triangle for per-triangle computed tangents.
	 * @param TriangleID triangle index in mesh
	 * @param TriVertIdx vertex index in range 0,1,2
	 */
	void SetPerTriangleTangent(int TriangleID, int TriVertIdx, const TVector<RealType>& Tangent, const TVector<RealType>& Bitangent)
	{
		int k = TriangleID * 3 + TriVertIdx;
		Tangents[k] = Tangent;
		Bitangents[k] = Bitangent;
	}

	/**
	 * Get tangent and bitangent at a vertex of a triangle for per-triangle computed tangents
	 * @param TriangleID triangle index in mesh
	 * @param TriVertIdx vertex index in range 0,1,2
	 */
	template<typename OtherVectorType>
	inline void GetTriangleVertexTangentVectors(int32 TriangleID, int32 TriVertexIndex, OtherVectorType& TangentOut, OtherVectorType& BitangentOut) const
	{
		int k = TriangleID * 3 + TriVertexIndex;
		TangentOut = (OtherVectorType)Tangents[k];
		BitangentOut = (OtherVectorType)Bitangents[k];
	}


	//
	// Per-Triangle Tangents
	// Number of Tangents is NumTriangles
	//

	/** Initialize buffer sizes to one tangent/bitangent per mesh triangle */
	void InitializeTriangleTangents(bool bClearToZero)
	{
		SetTangentCount(Mesh->MaxTriangleID(), bClearToZero);
	}

	/**
	 * Compute per-triangle tangents for the given UV Overlay 
	 * @param bOrthogonalize if true, we orthogonalize the tangents by computing the Bitangent sign and regenerating it. Otherwise the tangents are left non-orthogonal.
	 */
	void ComputeTriangleTangents(const FDynamicMeshUVOverlay* UVOverlay, bool bOrthogonalize = true);


	/**
	 * Set Tangents on mesh overlays
	 * @param MeshToSet Mesh to copy overlays to; does not need to be the same as the Mesh member of this class
	 */
	bool CopyToOverlays(FDynamicMesh3& MeshToSet) const;
<<<<<<< HEAD
=======



	/**
	 * Convenience function to compute tangents from the mesh attribute set's primary UVs and normals
	 * @return true if tangents were computed, false otherwise
	 */
	static bool ComputeDefaultOverlayTangents(FDynamicMesh3& Mesh)
	{
		const FDynamicMeshAttributeSet* Attributes = Mesh.Attributes();
		if (!Attributes)
		{
			return false;
		}
		const FDynamicMeshUVOverlay* UVOverlay = Attributes->PrimaryUV();
		const FDynamicMeshNormalOverlay* NormalOverlay = Attributes->PrimaryNormals();
		if (UVOverlay && NormalOverlay)
		{
			TMeshTangents Tangents;
			Tangents.SetMesh(&Mesh);
			Tangents.ComputeTriVertexTangents(NormalOverlay, UVOverlay, FComputeTangentsOptions());
			Mesh.Attributes()->EnableTangents();
			return Tangents.CopyToOverlays(Mesh);
		}
		return false;
	}
>>>>>>> d731a049

protected:
	/**
	 * Set the size of the Tangents array to Count, and optionally clear all values to (0,0,0)
	 */
	void SetTangentCount(int Count, bool bClearToZero);

	// calculate per-triangle tangents and then projected to overlay normals at each triangle-vertex
	void ComputeSeparatePerTriangleTangents(const FDynamicMeshNormalOverlay* NormalOverlay, const FDynamicMeshUVOverlay* UVOverlay, const FComputeTangentsOptions& Options);

	// Calculate MikkT-space-style tangents
	void ComputeMikkTStyleTangents(const FDynamicMeshNormalOverlay* NormalOverlay, const FDynamicMeshUVOverlay* UVOverlay, const FComputeTangentsOptions& Options);
};

typedef TMeshTangents<float> FMeshTangentsf;
typedef TMeshTangents<double> FMeshTangentsd;




template<typename RealType>
template<typename OtherRealType>
void TMeshTangents<RealType>::CopyTriVertexTangents(const TMeshTangents<OtherRealType>& OtherMeshTangents)
{
	const TArray<TVector<OtherRealType>>& OtherTangents = OtherMeshTangents.GetTangents();
	const TArray<TVector<OtherRealType>>& OtherBitangents = OtherMeshTangents.GetBitangents();

	int32 Num = OtherTangents.Num();
	check(Mesh->MaxTriangleID() * 3 == Num);
	InitializeTriVertexTangents(false);
	for (int32 k = 0; k < Num; ++k)
	{
		Tangents[k] = TVector<RealType>(OtherTangents[k]);
		Bitangents[k] = TVector<RealType>(OtherBitangents[k]);
	}
	AllDegenerateTris = OtherMeshTangents.GetDegenerateTris();
}


} // end namespace UE::Geometry
} // end namespace UE<|MERGE_RESOLUTION|>--- conflicted
+++ resolved
@@ -249,8 +249,6 @@
 	 * @param MeshToSet Mesh to copy overlays to; does not need to be the same as the Mesh member of this class
 	 */
 	bool CopyToOverlays(FDynamicMesh3& MeshToSet) const;
-<<<<<<< HEAD
-=======
 
 
 
@@ -277,7 +275,6 @@
 		}
 		return false;
 	}
->>>>>>> d731a049
 
 protected:
 	/**
