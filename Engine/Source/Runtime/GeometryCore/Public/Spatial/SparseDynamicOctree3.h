// Copyright Epic Games, Inc. All Rights Reserved.

#pragma once


#include "Async/ParallelFor.h"
#include "BoxTypes.h"
#include "Containers/Array.h"
#include "Containers/BitArray.h"
#include "Containers/Map.h"
#include "Containers/Set.h"
#include "Containers/StaticArray.h"
#include "Containers/UnrealString.h"
#include "CoreMinimal.h"
#include "GeometryTypes.h"
#include "HAL/PlatformCrt.h"
#include "IntVectorTypes.h"
#include "Intersection/IntrRay3AxisAlignedBox3.h"
#include "Math/NumericLimits.h"
#include "Math/Ray.h"
#include "Math/UnrealMathSSE.h"
#include "Math/Vector.h"
#include "MathUtil.h"
#include "Misc/AssertionMacros.h"
#include "Spatial/SparseGrid3.h"
#include "Util/DynamicVector.h"
#include "Util/RefCountVector.h"
#include "Util/SmallListSet.h"

template <typename FuncType> class TFunctionRef;

namespace UE
{
namespace Geometry
{

/**
 * Utility class that allows for get/set of a flag for each integer ID, where
 * the flag set automatically grows to contain whatever integer ID is passed
 */
class FDynamicFlagArray
{
public:
	TBitArray<> BitArray;
	uint32 MaxIndex = 0;
	GEOMETRYCORE_API static constexpr int32 GrowChunkSize = 0xFFF;

	FDynamicFlagArray()
	{
		BitArray.Init(false, GrowChunkSize);
		MaxIndex = BitArray.Num();
	}

	void Set(uint32 BitIndex, bool bValue)
	{
		if (bValue && BitIndex >= MaxIndex)
		{
			int32 ToAdd = (BitIndex - MaxIndex + 1) | GrowChunkSize;
			BitArray.Add(false, ToAdd);
			MaxIndex = BitArray.Num();
			BitArray[BitIndex] = bValue;
<<<<<<< HEAD
		}
		else if (BitIndex < MaxIndex)
		{
			BitArray[BitIndex] = bValue;
		}
=======
		}
		else if (BitIndex < MaxIndex)
		{
			BitArray[BitIndex] = bValue;
		}
>>>>>>> d731a049
		// don't need to set anything for false bValue with BitIndex beyond bounds; Get() will return false beyond bounds
	}

	inline bool Get(uint32 BitIndex) const
	{
		return (BitIndex < MaxIndex) ? BitArray[BitIndex] : false;
	}
};




/**
 * FSparseOctreeCell is a Node in a SparseDynamicOctree3. 
 */
struct FSparseOctreeCell
{
	GEOMETRYCORE_API static constexpr uint32 InvalidID = TNumericLimits<uint32>::Max();;
	GEOMETRYCORE_API static constexpr uint8 InvalidLevel = TNumericLimits<uint8>::Max();

	/** ID of cell (index into cell list) */
	uint32 CellID;

	/** Level of cell in octree */
	uint8 Level;

	/** i,j,k index of cell in level, relative to origin */
	FVector3i Index;

	/** CellID of each child, or InvalidID if that child does not exist */
	TStaticArray<uint32, 8> Children;

	FSparseOctreeCell()
		: CellID(InvalidID), Level(0), Index(FVector3i::Zero())
	{
		Children[0] = Children[1] = Children[2] = Children[3] = InvalidID;
		Children[4] = Children[5] = Children[6] = Children[7] = InvalidID;
	}

	FSparseOctreeCell(uint8 LevelIn, const FVector3i& IndexIn)
		: CellID(InvalidID), Level(LevelIn), Index(IndexIn)
	{
		Children[0] = Children[1] = Children[2] = Children[3] = InvalidID;
		Children[4] = Children[5] = Children[6] = Children[7] = InvalidID;
	}

	inline bool IsExistingCell() const
	{
		return CellID != InvalidID;
	}

	inline bool HasChild(int ChildIndex) const
	{
		return Children[ChildIndex] != InvalidID;
	}

	inline uint32 GetChildCellID(int ChildIndex) const
	{
		return Children[ChildIndex];
	}

	inline FSparseOctreeCell MakeChildCell(int ChildIndex)
	{
		FVector3i IndexOffset(
			((ChildIndex & 1) != 0) ? 1 : 0,
			((ChildIndex & 2) != 0) ? 1 : 0,
			((ChildIndex & 4) != 0) ? 1 : 0);
		return FSparseOctreeCell(Level + 1, 2*Index + IndexOffset);
	}

	inline void SetChild(uint32 ChildIndex, const FSparseOctreeCell& ChildCell)
	{
		Children[ChildIndex] = ChildCell.CellID;
	}

};


/**
 * FSparseDynamicOctree3 sorts objects with axis-aligned bounding boxes into a dynamic
 * sparse octree of axis-aligned uniform grid cells. At the top level we have an infinite
 * grid of "root cells" of size RootDimension, which then contain 8 children, and so on.
 * (So in fact each cell is a separate octree, and we have a uniform grid of octrees)
 * 
 * The objects and their bounding-boxes are not stored in the tree. You must have an
 * integer identifier (ObjectID) for each object, and call Insert(ObjectID, BoundingBox).
 * Some query functions will require you to provide a lambda/etc that can be called to
 * retrieve the bounding box for a given ObjectID.
 * 
 * Objects are currently inserted at the maximum possible depth, ie smallest cell that
 * will contain them, or MaxTreeDepth. The tree boxes are expanded by MaxExpandFactor
 * to allow for deeper insertion. If MaxExpandFactor > 0 then the tree does not strictly
 * partition space, IE adjacent cells overlap.
 * 
 * The octree is dynamic. Objects can be removed and re-inserted.
 * 
 */
class GEOMETRYCORE_API FSparseDynamicOctree3
{
	// potential optimizations/improvements
	//    - Cell sizes are known at each level...can keep a lookup table? will this improve performance?
	//    - Store cells for each level in separate TDynamicVectors. CellID is then [Level:8 | Index:24].
	//      This would allow level-grids to be processed separately / in-parallel (for example a cut at given level would be much faster)
	//    - Currently insertion is max-depth but we do not dynamically expand more than once. So early
	//      insertions end up in very large buckets. When a child expands we should check if any of its parents would fit.
	//    - Currently insertion is max-depth so we end up with a huge number of single-object cells. Should only go down a level
	//      if enough objects exist in current cell. Can do this in a greedy fashion, less optimal but still acceptable...
	//    - Store an expand-factor for each cell? or an actual AABB for each cell? this would allow for tighter bounds but
	//      requires accumulating expansion "up" the tree...
	//    - get rid of ValidObjectIDs, I don't think we need it?

public:

	//
	// Tree configuration parameters. It is not safe to change these after tree initialization!
	// 

	/**
	 * Size of the Root cells of the octree. Objects that don't fit in a Root cell are added to a "Spill set"
	 */
	double RootDimension = 1000.0;

	/**
	 * Fraction we expand the dimension of any cell, to allow extra space to fit objects.
	 */
	double MaxExpandFactor = 0.25;

	static constexpr uint32 MaxSupportedTreeDepth = 0x1F;

	int GetMaxTreeDepth()
	{
		return MaxTreeDepth;
	}
	/**
	 * Sets max tree depth w/ protection against setting beyond supported max
	 */
	void SetMaxTreeDepth(int MaxTreeDepthIn)
	{
		if (!ensure((uint32)MaxTreeDepthIn <= MaxSupportedTreeDepth))
		{
			MaxTreeDepthIn = (int32)MaxSupportedTreeDepth;
		}

		MaxTreeDepth = MaxTreeDepthIn;
	}
protected:
	/**
	 * Objects will not be inserted more than this many levels deep from a Root cell
	 */
	int MaxTreeDepth = 10;


public:

	/**
	 * Test if an object is stored in the tree
	 * @param ObjectID ID of the object
	 * @return true if ObjectID is stored in this octree
	 */
	bool ContainsObject(int32 ObjectID) const;

	/**
	 * Insert ObjectID into the Octree
	 * @param ObjectID ID of the object to insert
	 * @param Bounds bounding box of the object
	 *
	 */
	void InsertObject(int32 ObjectID, const FAxisAlignedBox3d& Bounds);

	/**
	 * Remove an object from the octree
	 * @param ObjectID ID of the object
	 * @return true if the object was in the tree and removed
	 */
	bool RemoveObject(int32 ObjectID);

	/**
	 * Update the position of an object in the octree. This is more efficient than doing a remove+insert
	 * @param ObjectID ID of the object
	 * @param NewBounds new bounding box of the object
	 * @return true if object was reinserted, false if the object was fine in it's existing cell
	 */
	bool ReinsertObject(int32 ObjectID, const FAxisAlignedBox3d& NewBounds, uint32 CellIDHint = InvalidCellID);

	/**
	 * Check if the object needs to be reinserted, if it has NewBounds. 
	 * @param ObjectID ID of the object
	 * @param NewBounds new bounding box of the object
	 * @param CellIDOut returned CellID of the object, if it is in the tree. This can be passed to ReinsertObject() to save some computation.
	 * @return false if ObjectID is already in the tree, and NewBounds fits within the cell that currently contains ObjectID
	 */
	bool CheckIfObjectNeedsReinsert(int32 ObjectID, const FAxisAlignedBox3d& NewBounds, uint32& CellIDOut) const;


	/**
	 * Find nearest ray-hit point with objects in tree
	 * @param Ray the ray 
	 * @param GetObjectBoundsFunc function that returns bounding box of object identified by ObjectID
	 * @param HitObjectDistFunc function that returns distance along ray to hit-point on object identified by ObjectID (or TNumericLimits<double>::Max() on miss)
	 * @param MaxDistance maximum hit distance
	 * @return ObjectID of hit object, or -1 on miss
	 */
	int32 FindNearestHitObject(const FRay3d& Ray,
		TFunctionRef<FAxisAlignedBox3d(int)> GetObjectBoundsFunc,
		TFunctionRef<double(int, const FRay3d&)> HitObjectDistFunc,
		double MaxDistance = TNumericLimits<double>::Max()) const;

	/**
	 * Process ObjectIDs from all the cells with bounding boxes that contain query point
	 * @param Point query point
	 * @param ObjectIDFunc this function is called for each ObjectID
	 */
	void ContainmentQuery(const FVector3d& Point,
		TFunctionRef<void(int)> ObjectIDFunc) const;

	/**
	 * Process ObjectIDs from all the cells with bounding boxes that contain query point
	 * @param Point query point
	 * @param ObjectIDFunc this function is called for each ObjectID. Returns true to continue query and false to abort
	 * @return true if query finished, false if it exited
	 */
	bool ContainmentQueryCancellable(const FVector3d& Point,
		TFunctionRef<bool(int)> ObjectIDFunc) const;

	/**
	 * Process ObjectIDs from all the cells with bounding boxes that intersect Bounds
	 * @param Bounds query box
	 * @param ObjectIDFunc this function is called for each ObjectID
	 */
	void RangeQuery(const FAxisAlignedBox3d& Bounds,
		TFunctionRef<void(int)> ObjectIDFunc) const;

	/**
	 * Collect ObjectIDs from all the cells with bounding boxes that intersect Bounds
	 * @param Bounds query box
	 * @param ObjectIDsOut collected ObjectIDs are stored here 
	 */
	void RangeQuery(const FAxisAlignedBox3d& Bounds,
		TArray<int>& ObjectIDsOut ) const;

	/**
	 * Collect ObjectIDs from all the cells with bounding boxes that intersect Bounds.
	 * Current implementation creates a separate TArray for each thread.
	 * @param Bounds query box
	 * @param ObjectIDsOut collected ObjectIDs are stored here
	 */
	void ParallelRangeQuery(const FAxisAlignedBox3d& Bounds,
		TArray<int>& ObjectIDsOut) const;


	/**
	 * Check that the octree is internally valid
	 * @param IsValidObjectIDFunc function that returns true if given ObjectID is valid
	 * @param GetObjectBoundSFunc function that returns bounding box of object identified by ObjectID
	 * @param FailMode how should validity checks fail
	 * @param bVerbose if true, print some debug info via UE_LOG
	 * @param bFailOnMissingObjects if true, assume ObjectIDs are dense and that all ObjectIDs must be in the tree
	 */
	void CheckValidity(
		TFunctionRef<bool(int)> IsValidObjectIDFunc,
		TFunctionRef<FAxisAlignedBox3d(int)> GetObjectBoundsFunc,
		EValidityCheckFailMode FailMode = EValidityCheckFailMode::Check,
		bool bVerbose = false,
		bool bFailOnMissingObjects = false) const;

	/**
	 * statistics about internal structure of the octree
	 */
	struct FStatistics
	{
		int32 Levels;
		TArray<int32> LevelBoxCounts;
		TArray<int32> LevelObjCounts;
		int32 SpillObjCount;
		FString ToString() const;
	};

	/**
	 * Populate given FStatistics with info about the octree
	 */
	void ComputeStatistics(FStatistics& StatsOut) const;

protected:
	// this identifier is used for unknown cells
	static constexpr uint32 InvalidCellID = FSparseOctreeCell::InvalidID;

	// if an object is in the spill cell, that means it didn't fit in the tree
	static constexpr uint32 SpillCellID = InvalidCellID - 1;

	// reference counts for Cells list. We don't actually need reference counts here, but we need a free
	// list and iterators, and FRefCountVector provides this
	FRefCountVector CellRefCounts;

	// list of cells. Note that some cells may be unused, depending on CellRefCounts
	TDynamicVector<FSparseOctreeCell> Cells;

	FSmallListSet CellObjectLists;			// per-cell object ID lists
	TSet<int32> SpillObjectSet;				// list of object IDs for objects that didn't fit in a root cell

	TDynamicVector<uint32> ObjectIDToCellMap;	// map from external Object IDs to which cell the object is in (or spill cell, or invalid)
	FDynamicFlagArray ValidObjectIDs;			// set of ObjectIDs in the tree. This is perhaps not necessary...couldn't we rely on ObjectIDToCellMap?

	// RootCells are the top-level cells of the octree, of size RootDimension. 
	// So the elements of this sparse grid are CellIDs
	TSparseGrid3<uint32> RootCells;


	// calculate the base width of a cell at a given level
	inline double GetCellWidth(uint32 Level) const
	{
		checkSlow(Level <= MaxSupportedTreeDepth);
		double Divisor = (double)( (uint64)1 << (Level & MaxSupportedTreeDepth) );
		double CellWidth = RootDimension / Divisor;
		return CellWidth;
	}


	FAxisAlignedBox3d GetBox(uint32 Level, const FVector3i& Index, double ExpandFactor) const
	{
		double CellWidth = GetCellWidth(Level);
		double ExpandDelta = CellWidth * ExpandFactor;
		double MinX = (CellWidth * (double)Index.X) - ExpandDelta;
		double MinY = (CellWidth * (double)Index.Y) - ExpandDelta;
		double MinZ = (CellWidth * (double)Index.Z) - ExpandDelta;
		CellWidth += 2.0 * ExpandDelta;
		return FAxisAlignedBox3d(
			FVector3d(MinX, MinY, MinZ),
			FVector3d(MinX + CellWidth, MinY + CellWidth, MinZ + CellWidth));
	}
	inline FAxisAlignedBox3d GetCellBox(const FSparseOctreeCell& Cell, double ExpandFactor = 0) const
	{
		return GetBox(Cell.Level, Cell.Index, ExpandFactor);
	}
	FVector3d GetCellCenter(const FSparseOctreeCell& Cell) const
	{
		double CellWidth = GetCellWidth(Cell.Level);
		double MinX = CellWidth * (double)Cell.Index.X;
		double MinY = CellWidth * (double)Cell.Index.Y;
		double MinZ = CellWidth * (double)Cell.Index.Z;
		CellWidth *= 0.5;
		return FVector3d(MinX + CellWidth, MinY + CellWidth, MinZ + CellWidth);
	}


	// warning: result here appears to be unstable (due to optimization?) if any of the position values are on the border of a cell
	// (in testing, pragma-optimization-disabled code produced off-by-one result from calling this function)
	FVector3i PointToIndex(uint32 Level, const FVector3d& Position) const
	{
		double CellWidth = GetCellWidth(Level);
		int32 i = (int32)FMathd::Floor(Position.X / CellWidth);
		int32 j = (int32)FMathd::Floor(Position.Y / CellWidth);
		int32 k = (int32)FMathd::Floor(Position.Z / CellWidth);
		return FVector3i(i, j, k);
	}


	int ToChildCellIndex(const FSparseOctreeCell& Cell, const FVector3d& Position) const
	{
		FVector3d Center = GetCellCenter(Cell);
		int ChildIndex =
			((Position.X < Center.X) ? 0 : 1) +
			((Position.Y < Center.Y) ? 0 : 2) +
			((Position.Z < Center.Z) ? 0 : 4);
		return ChildIndex;
	}

	bool CanFit(const FSparseOctreeCell& Cell, const FAxisAlignedBox3d& Bounds) const
	{
		FAxisAlignedBox3d CellBox = GetCellBox(Cell, MaxExpandFactor);
		return CellBox.Contains(Bounds);
	}

	uint32 GetCellForObject(int32 ObjectID) const
	{
		if (ObjectID >= 0 && static_cast<size_t>(ObjectID) < ObjectIDToCellMap.Num())
		{
			return ObjectIDToCellMap[ObjectID];
		}
		return InvalidCellID;
	}

	FSparseOctreeCell FindCurrentContainingCell(const FAxisAlignedBox3d& Bounds) const;


	void Insert_Spill(int32 ObjectID, const FAxisAlignedBox3d& Bounds);
	void Insert_NewRoot(int32 ObjectID, const FAxisAlignedBox3d& Bounds, FSparseOctreeCell NewRootCell);
	void Insert_ToCell(int32 ObjectID, const FAxisAlignedBox3d& Bounds, const FSparseOctreeCell& ExistingCell);
	void Insert_NewChildCell(int32 ObjectID, const FAxisAlignedBox3d& Bounds, int ParentCellID, FSparseOctreeCell NewChildCell, int ChildIdx);

	double FindNearestRayCellIntersection(const FSparseOctreeCell& Cell, const FRay3d& Ray) const;


	void BranchRangeQuery(const FSparseOctreeCell* ParentCell,
		const FAxisAlignedBox3d& Bounds,
		TArray<int>& ObjectIDs) const;

};


} // end namespace UE::Geometry
} // end namespace UE<|MERGE_RESOLUTION|>--- conflicted
+++ resolved
@@ -59,19 +59,11 @@
 			BitArray.Add(false, ToAdd);
 			MaxIndex = BitArray.Num();
 			BitArray[BitIndex] = bValue;
-<<<<<<< HEAD
 		}
 		else if (BitIndex < MaxIndex)
 		{
 			BitArray[BitIndex] = bValue;
 		}
-=======
-		}
-		else if (BitIndex < MaxIndex)
-		{
-			BitArray[BitIndex] = bValue;
-		}
->>>>>>> d731a049
 		// don't need to set anything for false bValue with BitIndex beyond bounds; Get() will return false beyond bounds
 	}
 
