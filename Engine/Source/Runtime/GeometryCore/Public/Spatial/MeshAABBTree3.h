--- conflicted
+++ resolved
@@ -117,7 +117,6 @@
 	{
 		checkSlow(RootIndex >= 0);
 		if (RootIndex < 0)
-<<<<<<< HEAD
 		{
 			return false;
 		}
@@ -125,15 +124,6 @@
 		{
 			return (MeshChangeStamp == Mesh->GetChangeStamp());
 		}
-=======
-		{
-			return false;
-		}
-		if (! bAllowUnsafeModifiedMeshQueries)
-		{
-			return (MeshChangeStamp == Mesh->GetChangeStamp());
-		}
->>>>>>> 4af6daef
 		return true;
 	}
 
