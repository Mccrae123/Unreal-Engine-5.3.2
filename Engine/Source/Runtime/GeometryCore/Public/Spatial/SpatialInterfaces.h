--- conflicted
+++ resolved
@@ -6,8 +6,6 @@
 
 #include "Math/Ray.h"
 #include "VectorTypes.h"
-<<<<<<< HEAD
-=======
 
 namespace MeshIntersection
 {
@@ -18,7 +16,6 @@
 		FVector3d BaryCoords;
 	};
 }
->>>>>>> 4af6daef
 
 namespace UE
 {
@@ -125,20 +122,6 @@
 		FVector3d BaryCoords;
 		return FindNearestHitTriangle(Ray, NearestT, TID, BaryCoords, Options);
 	}
-<<<<<<< HEAD
-
-	/**
-	 * Find nearest triangle from the given ray
-	 * @param Ray query ray
-	 * @param NearestT returned-by-reference parameter of the nearest hit
-	 * @param TID returned-by-reference ID of triangle intersected by ray within MaxDistance, or InvalidID if not found
-	 * @param BaryCoords returned-by-reference Barycentric coordinates of the triangle intersected by ray within MaxDistance, or FVector3d::Zero if not found.
-	 * @param Options Query options (ex. max distance)
-	 * @return true if hit, false if no hit found
-	 */
-	virtual bool FindNearestHitTriangle(const FRay3d& Ray, double& NearestT, int& TID, FVector3d& BaryCoords, const FQueryOptions& Options = FQueryOptions()) const = 0;
-=======
->>>>>>> 4af6daef
 
 	/**
 	 * Find nearest triangle from the given ray
