--- conflicted
+++ resolved
@@ -107,13 +107,8 @@
 
 DECLARE_MULTICAST_DELEGATE_TwoParams(FOnMRMeshBrickDataUpdatedDelegate, const UMRMeshComponent*, const IMRMesh::FSendBrickDataArgs&);
 
-<<<<<<< HEAD
-UCLASS(hideCategories=(Physics), meta = (BlueprintSpawnableComponent), ClassGroup = Rendering)
-class MRMESH_API UMRMeshComponent : public UPrimitiveComponent, public IMRMesh
-=======
 UCLASS(hideCategories=(Physics), meta = (BlueprintSpawnableComponent), ClassGroup = Rendering, MinimalAPI)
 class UMRMeshComponent : public UPrimitiveComponent, public IMRMesh
->>>>>>> 4af6daef
 {
 public:
 	friend class FMRMeshProxy;
@@ -132,23 +127,14 @@
 	/**
 	* Force navmesh generation to run using the current collision data.  This will run even if the collision data has not been udpated! Unless you are changing navmesh settings or similar RequestNavMeshUpdate is reccomended.
 	*/	
-<<<<<<< HEAD
-=======
 	UFUNCTION(BlueprintCallable, Category = "Mesh Reconstruction")
 	MRMESH_API void ForceNavMeshUpdate();
 
 	/**
 	* Generate nav mesh if collision data has changed since the last nav mesh generation.  
 	*/
->>>>>>> 4af6daef
 	UFUNCTION(BlueprintCallable, Category = "Mesh Reconstruction")
 	MRMESH_API void RequestNavMeshUpdate();
-
-	/**
-	* Generate nav mesh if collision data has changed since the last nav mesh generation.  
-	*/
-	UFUNCTION(BlueprintCallable, Category = "Mesh Reconstruction")
-	void RequestNavMeshUpdate();
 
 	UFUNCTION(BlueprintCallable, Category = "Mesh Reconstruction")
 	MRMESH_API void Clear() override;
@@ -162,13 +148,8 @@
 	MRMESH_API virtual void SetWireframeMaterial(class UMaterialInterface* InMaterial);
 
 	/** Updates from HoloLens or iOS */
-<<<<<<< HEAD
-	void UpdateMesh(const FVector& InLocation, const FQuat& InRotation, const FVector& Scale, TArray<FVector>& Vertices, TArray<MRMESH_INDEX_TYPE>& Indices, TArray<FVector2D> UVData = {}, TArray<FPackedNormal> TangentXZData = {}, TArray<FColor> ColorData = {});
-	void UpdateMesh(const FVector& InLocation, const FQuat& InRotation, const FVector& Scale, TArray<FVector3f>& Vertices, TArray<MRMESH_INDEX_TYPE>& Indices, TArray<FVector2D> UVData = {}, TArray<FPackedNormal> TangentXZData = {}, TArray<FColor> ColorData = {});
-=======
 	MRMESH_API void UpdateMesh(const FVector& InLocation, const FQuat& InRotation, const FVector& Scale, TArray<FVector>& Vertices, TArray<MRMESH_INDEX_TYPE>& Indices, TArray<FVector2D> UVData = {}, TArray<FPackedNormal> TangentXZData = {}, TArray<FColor> ColorData = {});
 	MRMESH_API void UpdateMesh(const FVector& InLocation, const FQuat& InRotation, const FVector& Scale, TArray<FVector3f>& Vertices, TArray<MRMESH_INDEX_TYPE>& Indices, TArray<FVector2D> UVData = {}, TArray<FPackedNormal> TangentXZData = {}, TArray<FColor> ColorData = {});
->>>>>>> 4af6daef
 
 	UFUNCTION(BlueprintCallable, Category = "Mesh Reconstruction")
 	MRMESH_API void SetEnableMeshOcclusion(bool bEnable);
@@ -207,11 +188,7 @@
 
 	void SetNeverCreateCollisionMesh(bool bNeverCreate) { bNeverCreateCollisionMesh = bNeverCreate; }
 	void SetEnableNavMesh(bool bEnable) { bUpdateNavMeshOnMeshUpdate = bEnable;  }
-<<<<<<< HEAD
-	void SuggestNavMeshUpdate();
-=======
 	MRMESH_API void SuggestNavMeshUpdate();
->>>>>>> 4af6daef
 
 	/** Trackers feeding mesh data to this component may want to know when we clear our mesh data */
 	DECLARE_EVENT(UMRMeshComponent, FOnClear);
@@ -219,17 +196,10 @@
 
 private:
 	//~ UPrimitiveComponent
-<<<<<<< HEAD
-	virtual FPrimitiveSceneProxy* CreateSceneProxy() override;
-	virtual void GetUsedMaterials(TArray<UMaterialInterface*>& OutMaterials, bool bGetDebugMaterials = false) const override;
-	virtual FBoxSphereBounds CalcBounds(const FTransform& LocalToWorld) const override;
-	virtual bool DoCustomNavigableGeometryExport(FNavigableGeometryExport& GeomExport) const override;
-=======
 	MRMESH_API virtual FPrimitiveSceneProxy* CreateSceneProxy() override;
 	MRMESH_API virtual void GetUsedMaterials(TArray<UMaterialInterface*>& OutMaterials, bool bGetDebugMaterials = false) const override;
 	MRMESH_API virtual FBoxSphereBounds CalcBounds(const FTransform& LocalToWorld) const override;
 	MRMESH_API virtual bool DoCustomNavigableGeometryExport(FNavigableGeometryExport& GeomExport) const override;
->>>>>>> 4af6daef
 
 	//~ UPrimitiveComponent
 	//~ UActorComponent
@@ -243,11 +213,7 @@
 	//~ IMRMesh
 
 private:
-<<<<<<< HEAD
-	void SendBrickData_Internal(IMRMesh::FSendBrickDataArgs Args);
-=======
 	MRMESH_API void SendBrickData_Internal(IMRMesh::FSendBrickDataArgs Args);
->>>>>>> 4af6daef
 
 	MRMESH_API void RemoveBodyInstance(int32 BodyIndex);
 	MRMESH_API void OnUpdateTransform(EUpdateTransformFlags UpdateTransformFlags, ETeleportType Teleport) override;
