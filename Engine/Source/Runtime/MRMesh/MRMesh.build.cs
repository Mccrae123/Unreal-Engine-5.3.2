--- conflicted
+++ resolved
@@ -32,12 +32,8 @@
 			// Used for including the private Chaos headers
 			string EnginePath = Path.GetFullPath(Target.RelativeEnginePath);
 			PrivateIncludePaths.Add(Path.Combine(EnginePath, "Source/Runtime/Engine/Private/PhysicsEngine"));
-<<<<<<< HEAD
-			PrivateIncludePaths.Add(Path.Combine(EnginePath, "Source/Developer/DerivedDataCache/Public"));
-=======
 
 			PrivateIncludePathModuleNames.Add("DerivedDataCache");
->>>>>>> 6bbb88c8
 		}
 	}
 }