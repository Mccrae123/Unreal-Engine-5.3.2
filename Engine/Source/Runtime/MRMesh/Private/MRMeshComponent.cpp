--- conflicted
+++ resolved
@@ -763,26 +763,15 @@
 	if (SceneProxy)
 	{
 		// Enqueue command to send to render thread
-<<<<<<< HEAD
-		ENQUEUE_UNIQUE_RENDER_COMMAND_TWOPARAMETER(
-			FSetMaterialLambda,
-			UMRMeshComponent*, This, this,
-			UMaterialInterface*, Material, Material,
-=======
 		UMRMeshComponent* This = this;
 		UMaterialInterface* InMaterial = Material;
 		ENQUEUE_RENDER_COMMAND(FSetMaterialLambda)(
 			[This, InMaterial](FRHICommandListImmediate& RHICmdList)
->>>>>>> 5edfa17c
 			{
 				FMRMeshProxy* MRMeshProxy = static_cast<FMRMeshProxy*>(This->SceneProxy);
 				if (MRMeshProxy)
 				{
-<<<<<<< HEAD
-					MRMeshProxy->RenderThread_SetMaterial(Material);
-=======
 					MRMeshProxy->RenderThread_SetMaterial(InMaterial);
->>>>>>> 5edfa17c
 				}
 			});
 	}
