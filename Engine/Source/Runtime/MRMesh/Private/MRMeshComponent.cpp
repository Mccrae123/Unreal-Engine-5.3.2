--- conflicted
+++ resolved
@@ -728,25 +728,12 @@
 	
 	OnBrickDataUpdatedDelegate.Broadcast(this, Args);
 
-<<<<<<< HEAD
-#if SUPPORTS_PHYSICS_COOKING
-=======
->>>>>>> 6bbb88c8
 	UE_LOG(LogMrMesh, Log, TEXT("SendBrickData_Internal() processing brick %llu with %i triangles"), Args.BrickId, Args.Indices.Num() / 3);
 	
 	// Collision generation.
 	if (IsValid(this) && !bNeverCreateCollisionMesh)
 	{
-<<<<<<< HEAD
-		SCOPE_CYCLE_COUNTER(STAT_UpdateCollision);
-		// Physics update
-		UWorld* MyWorld = GetWorld();
-		if ( MyWorld && MyWorld->GetPhysicsScene() )
-		{
-			int32 BodyIndex = BodyIds.Find(Args.BrickId);
-=======
 			SCOPE_CYCLE_COUNTER(STAT_UpdateCollision);
->>>>>>> 6bbb88c8
 
 			UWorld* World = GetWorld();
 			if (World && World->GetPhysicsScene())
@@ -757,32 +744,6 @@
 				{
 					bPhysicsStateCreated = true;
 
-<<<<<<< HEAD
-				UBodySetup* MyBS = BodySetups[BodyIndex];
-				MyBS->bHasCookedCollisionData = true;
-				MyBS->CollisionTraceFlag = CTF_UseComplexAsSimple;
-				MyBS->ClearPhysicsMeshes();
-				MyBS->InvalidatePhysicsData();
-
-#if PHYSICS_INTERFACE_PHYSX
-				FCookBodySetupInfo CookInfo;
-				// Disable mesh cleaning by passing in EPhysXMeshCookFlags::DeformableMesh
-				static const EPhysXMeshCookFlags CookFlags = EPhysXMeshCookFlags::FastCook | EPhysXMeshCookFlags::DeformableMesh;
-				MyBS->GetCookInfo(CookInfo, CookFlags);
-				CookInfo.bCookTriMesh = true;
-				CookInfo.TriMeshCookFlags = CookInfo.ConvexCookFlags = CookFlags;
-				CookInfo.TriangleMeshDesc.bFlipNormals = true;
-				CookInfo.TriangleMeshDesc.Vertices = Args.PositionData;
-				const int NumFaces = Args.Indices.Num() / 3;
-				CookInfo.TriangleMeshDesc.Indices.Reserve(Args.Indices.Num() / 3);
-				for (int i = 0; i < NumFaces; ++i)
-				{
-					CookInfo.TriangleMeshDesc.Indices.AddUninitialized(1);
-					CookInfo.TriangleMeshDesc.Indices[i].v0 = Args.Indices[3 * i + 0];
-					CookInfo.TriangleMeshDesc.Indices[i].v1 = Args.Indices[3 * i + 1];
-					CookInfo.TriangleMeshDesc.Indices[i].v2 = Args.Indices[3 * i + 2];
-				}
-=======
 					if (BodyIndex == INDEX_NONE)
 					{
 						TObjectPtr<UMRMeshBodyHolder> NewBodyHolder = NewObject<UMRMeshBodyHolder>(this, NAME_None, (IsTemplate() ? RF_Public | RF_ArchetypeObject : RF_NoFlags));
@@ -790,44 +751,10 @@
 						BodyHolders.Add(NewBodyHolder);
 						BodyIndex = BodyIds.Add(Args.BrickId);
 					}
->>>>>>> 6bbb88c8
 
 					UMRMeshBodyHolder& BodyHolder = *BodyHolders[BodyIndex].Get();
 					check(BodyHolder.BrickId == Args.BrickId);
 
-<<<<<<< HEAD
-				MyBS->FinishCreatingPhysicsMeshes_PhysX(CookHelper.OutNonMirroredConvexMeshes, CookHelper.OutMirroredConvexMeshes, CookHelper.OutTriangleMeshes);
-#else
-				// Chaos code path, save the temp pointers
-				TempPosition = &Args.PositionData;
-				TempIndices = &Args.Indices;
-				// It would be nice if we can call UBodySetup::CreatePhysicsMeshes directly, but currently that code path requires WITH_EDITOR
-				static const FName PhysicsFormatName(FPlatformProperties::GetPhysicsFormat());
-				// Build the collision data and saved it in a bulk data
-				FChaosDerivedDataCooker Cooker(MyBS, PhysicsFormatName);
-				TArray<uint8> OutData;
-				Cooker.Build(OutData);
-				FByteBulkData BulkData;
-				BulkData.Lock(LOCK_READ_WRITE);
-				FMemory::Memcpy(BulkData.Realloc(OutData.Num()), OutData.GetData(), OutData.Num());
-				BulkData.Unlock();
-				// Apply the collision data
-				MyBS->ProcessFormatData_Chaos(&BulkData);
-				// Clear the temp pointers since we don't own the data!
-				TempPosition = nullptr;
-				TempIndices = nullptr;
-#endif
-				FBodyInstance* MyBI = BodyInstances[BodyIndex];
-				MyBI->TermBody();
-				MyBI->InitBody(MyBS, GetComponentTransform(), this, MyWorld->GetPhysicsScene());
-				MyBI->CopyRuntimeBodyInstancePropertiesFrom(&BodyInstance);
-			}
-			else
-			{
-				if (BodyIndex != INDEX_NONE)
-				{
-					RemoveBodyInstance(BodyIndex);
-=======
 					// Interrupt any in progress cook for this brick.
 					BodyHolder.AbortCook();
 
@@ -849,7 +776,6 @@
 
 						SuggestNavMeshUpdate();
 					}
->>>>>>> 6bbb88c8
 				}
 				else // !bHasBrickData
 				{
@@ -872,10 +798,6 @@
 				UE_LOG(LogMrMesh, Warning, TEXT("UMRMeshComponent::SendBrickData_Internal tried to cook collision without a world or in a world without physics!  No collision cooked."));
 			}
 	}
-<<<<<<< HEAD
-#endif // SUPPORTS_PHYSICS_COOKING
-=======
->>>>>>> 6bbb88c8
 
 	// Rendering generation
 	if (bCreateMeshProxySections)
@@ -1057,8 +979,6 @@
 	TArray<FPackedNormal> BogusTangents;
 	TArray<FColor> BogusColors;
 
-<<<<<<< HEAD
-=======
 	FMeshArrayHolder(TArray<FVector3f>& InVertices, TArray<MRMESH_INDEX_TYPE>& InIndices, TArray<FVector2D>& UVData, TArray<FPackedNormal>& TangentXZData, TArray<FColor>& ColorData)
 		: Indices(MoveTemp(InIndices))
 	{
@@ -1099,16 +1019,11 @@
 		}
 	}
 
->>>>>>> 6bbb88c8
 	FMeshArrayHolder(TArray<FVector>& InVertices, TArray<MRMESH_INDEX_TYPE>& InIndices, TArray<FVector2D>& UVData, TArray<FPackedNormal>& TangentXZData, TArray<FColor>& ColorData)
 		: Vertices(MoveTemp(InVertices))
 		, Indices(MoveTemp(InIndices))
 	{
-<<<<<<< HEAD
-		int32 CurrentNumVertices = Vertices.Num();
-=======
 		const int32 CurrentNumVertices = Vertices.Num();
->>>>>>> 6bbb88c8
 		
 		if (UVData.Num() == CurrentNumVertices)
 		{
@@ -1139,8 +1054,6 @@
 	}
 };
 
-<<<<<<< HEAD
-=======
 void UMRMeshComponent::UpdateMesh(const FVector& InLocation, const FQuat& InRotation, const FVector& Scale, TArray<FVector3f>& Vertices, TArray<MRMESH_INDEX_TYPE>& Indices, TArray<FVector2D> UVData, TArray<FPackedNormal> TangentXZData, TArray<FColor> ColorData)
 {
 	SetRelativeLocationAndRotation(InLocation, InRotation);
@@ -1173,7 +1086,6 @@
 	);
 }
 
->>>>>>> 6bbb88c8
 void UMRMeshComponent::UpdateMesh(const FVector& InLocation, const FQuat& InRotation, const FVector& Scale, TArray<FVector>& Vertices, TArray<MRMESH_INDEX_TYPE>& Indices, TArray<FVector2D> UVData, TArray<FPackedNormal> TangentXZData, TArray<FColor> ColorData)
 {
 	SetRelativeLocationAndRotation(InLocation, InRotation);
@@ -1259,41 +1171,6 @@
 	}
 }
 
-<<<<<<< HEAD
-bool UMRMeshComponent::GetPhysicsTriMeshData(struct FTriMeshCollisionData* CollisionData, bool InUseAllTriData)
-{
-	if (TempPosition && TempIndices)
-	{
-		// Copy the vertices
-		CollisionData->Vertices = *TempPosition;
-		
-		// Copy the indices
-		const auto& Indices = *TempIndices;
-		CollisionData->Indices.Reset(Indices.Num() / 3);
-		for (auto Index = 0; Index < Indices.Num(); Index += 3)
-		{
-			FTriIndices Face;
-			Face.v0 = Indices[Index];
-			Face.v1 = Indices[Index + 1];
-			Face.v2 = Indices[Index + 2];
-			CollisionData->Indices.Add(Face);
-		}
-		
-		return true;
-	}
-	
-	return false;
-}
-
-bool UMRMeshComponent::ContainsPhysicsTriMeshData(bool InUseAllTriData) const
-{
-	if (TempPosition && TempIndices)
-	{
-		return true;
-	}
-	
-	return false;
-=======
 void UMRMeshBodyHolder::Initialize(IMRMesh::FBrickId InBrickId)
 {
 	check(BodySetup == nullptr);
@@ -1399,5 +1276,4 @@
 
 		MRMeshComponent->SuggestNavMeshUpdate();
 	}
->>>>>>> 6bbb88c8
 }