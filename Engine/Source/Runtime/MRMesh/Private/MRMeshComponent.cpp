--- conflicted
+++ resolved
@@ -27,24 +27,9 @@
 #include "UObject/ConstructorHelpers.h"
 #include "Materials/MaterialInstanceDynamic.h"
 
-<<<<<<< HEAD
-#include "PhysicsEngine/Experimental/ChaosDerivedData.h"
 #include "SceneInterface.h"
 
 #include UE_INLINE_GENERATED_CPP_BY_NAME(MRMeshComponent)
-
-// See ISpatialAcceleration.h, the header is not included to avoid having a dependency on Chaos
-#ifndef CHAOS_SERIALIZE_OUT
-#define CHAOS_SERIALIZE_OUT WITH_EDITOR
-#endif
-
-// When using the Chaos code path, we're using a private class FChaosDerivedDataCooker which is not exported
-#define SUPPORTS_PHYSICS_COOKING (CHAOS_SERIALIZE_OUT && IS_MONOLITHIC)
-=======
-#include "SceneInterface.h"
-
-#include UE_INLINE_GENERATED_CPP_BY_NAME(MRMeshComponent)
->>>>>>> 4af6daef
 
 DECLARE_CYCLE_STAT(TEXT("MrMesh SetCollisionProfileName"), STAT_MrMesh_SetCollisionProfileName, STATGROUP_Physics);
 DECLARE_CYCLE_STAT(TEXT("Update Collision"), STAT_UpdateCollision, STATGROUP_MRMESH);
@@ -768,7 +753,6 @@
 					BodyHolder.AbortCook();
 
 					BodyHolder.Update(Args);
-<<<<<<< HEAD
 
 					const bool bUseAsyncCook = bUseAsyncCooking && World->IsGameWorld();
 					if (bUseAsyncCook)
@@ -784,23 +768,6 @@
 						BodyHolder.BodySetup->CreatePhysicsMeshes();
 						RecreatePhysicsState();
 
-=======
-
-					const bool bUseAsyncCook = bUseAsyncCooking && World->IsGameWorld();
-					if (bUseAsyncCook)
-					{
-						BodyHolder.bCookInProgress = true;
-						BodyHolder.BodySetup->CreatePhysicsMeshesAsync(FOnAsyncPhysicsCookFinished::CreateUObject(&BodyHolder, &UMRMeshBodyHolder::FinishPhysicsAsyncCook, BodyHolder.BodySetup.Get()));
-					}
-					else
-					{
-						// Also we want cooked data for this
-						BodyHolder.BodySetup->bHasCookedCollisionData = true;
-						BodyHolder.BodySetup->InvalidatePhysicsData();
-						BodyHolder.BodySetup->CreatePhysicsMeshes();
-						RecreatePhysicsState();
-
->>>>>>> 4af6daef
 						SuggestNavMeshUpdate();
 					}
 				}
@@ -1215,7 +1182,6 @@
 }
 
 void UMRMeshBodyHolder::Update(const IMRMesh::FSendBrickDataArgs& Args)
-<<<<<<< HEAD
 {
 	check(BodySetup != nullptr);
 	check(BrickId == Args.BrickId);
@@ -1266,58 +1232,6 @@
 
 bool UMRMeshBodyHolder::GetPhysicsTriMeshData(struct FTriMeshCollisionData* CollisionData, bool InUseAllTriData)
 {
-=======
-{
-	check(BodySetup != nullptr);
-	check(BrickId == Args.BrickId);
-	BrickDataReceipt = Args.BrickDataReceipt; // This would release hold on any previous receipt.
-	PositionData = &Args.PositionData;
-	Indices = &Args.Indices;
-	Bounds = Args.Bounds;
-}
-
-void UMRMeshBodyHolder::AbortCook()
-{
-	if (bCookInProgress)
-	{
-		BodySetup->AbortPhysicsMeshAsyncCreation();
-		bCookInProgress = false;
-
-		ReleaseArgData();
-	}
-}
-
-void UMRMeshBodyHolder::ReleaseArgData()
-{
-	// Null all the raw pointers and release our hold on the receipt.
-	PositionData = nullptr;
-	Indices = nullptr;
-	BrickDataReceipt.Reset();
-
-	// Leave the POD members alone.
-}
-
-void UMRMeshBodyHolder::Cleanup()
-{
-	AbortCook();
-	ReleaseArgData();
-
-	BodyInstance.TermBody();
-}
-
-bool UMRMeshBodyHolder::GetTriMeshSizeEstimates(struct FTriMeshCollisionDataEstimates& OutTriMeshEstimates, bool bInUseAllTriData) const
-{
-	if (BrickDataReceipt.IsValid() && Indices->Num() > 0)
-	{
-		OutTriMeshEstimates.VerticeCount = PositionData->Num();
-	}
-
-	return true;
-}
-
-bool UMRMeshBodyHolder::GetPhysicsTriMeshData(struct FTriMeshCollisionData* CollisionData, bool InUseAllTriData)
-{
->>>>>>> 4af6daef
 	if (BrickDataReceipt.IsValid() && Indices->Num() > 0)
 	{
 		// Copy the vertices
