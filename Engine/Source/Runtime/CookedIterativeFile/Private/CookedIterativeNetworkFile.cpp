--- conflicted
+++ resolved
@@ -306,10 +306,6 @@
 {
 }
 
-<<<<<<< HEAD
-
-=======
->>>>>>> 9f6ccf49
 /**
  * Module for the streaming file
  */
