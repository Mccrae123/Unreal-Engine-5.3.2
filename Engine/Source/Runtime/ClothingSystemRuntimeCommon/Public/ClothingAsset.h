--- conflicted
+++ resolved
@@ -146,15 +146,9 @@
 	/** 
 	 * Callback envoked after weights have been edited.
 	 * Calls \c PushWeightsToMesh() on each \c ClothLodData, and invalidates cached data. 
-<<<<<<< HEAD
-	 * Optionaly recalculate the owner's sections fixed vertex data based on this asset masks.
-	 */
-	void ApplyParameterMasks(bool bUpdateFixedVertData = false);
-=======
 	 * Optionaly recalculate the owner's sections fixed vertex data based on this asset masks, and invalidate the DDC for this asset.
 	 */
 	void ApplyParameterMasks(bool bUpdateFixedVertData = false, bool bInvalidateDerivedDataCache = true);
->>>>>>> 6bbb88c8
 
 	/**
 	 * Builds the LOD transition data.
@@ -273,11 +267,7 @@
 
 	// Deprecated. Use LodData instead
 	UPROPERTY()
-<<<<<<< HEAD
-	TArray<UClothLODDataCommon_Legacy*> ClothLodData_DEPRECATED;
-=======
 	TArray<TObjectPtr<UClothLODDataCommon_Legacy>> ClothLodData_DEPRECATED;
->>>>>>> 6bbb88c8
 #endif
 
 	// The actual asset data, listed by LOD.
