// Copyright Epic Games, Inc. All Rights Reserved.
#pragma once

#include "ClothingAssetBase.h"
#include "ClothConfigBase.h"
#include "ClothLODData.h"
#include "ClothConfig_Legacy.h"
#include "ClothLODData_Legacy.h"
#include "ClothingSimulationInteractor.h"
#include "Algo/AnyOf.h"
#include "ClothingAsset.generated.h"

DECLARE_LOG_CATEGORY_EXTERN(LogClothingAsset, Log, All);

class UPhysicsAsset;
struct FSkelMeshSection;

namespace ClothingAssetUtils
{
	/**
	 * Helper struct to hold binding information on a clothing asset, used to 
	 * enumerate all of the bindings on a skeletal mesh with 
	 * \c GetAllMeshClothingAssetBindings() below.
	 */
	struct FClothingAssetMeshBinding
	{
		UClothingAssetCommon* Asset;
		int32 LODIndex;
		int32 SectionIndex;
		int32 AssetInternalLodIndex;
	};

	/**
	 * Given a skeletal mesh, find all of the currently bound clothing assets and their binding information
	 * @param InSkelMesh - The skeletal mesh to search
	 * @param OutBindings - The list of bindings to write to
	 */
	UE_DEPRECATED(5.0, "This Handler Is Now Deprecated, use GetAllMeshClothingAssetBindings instead.")
	void CLOTHINGSYSTEMRUNTIMECOMMON_API 
	GetMeshClothingAssetBindings(
		USkeletalMesh* InSkelMesh, 
		TArray<FClothingAssetMeshBinding>& OutBindings);
	
	/**
	 * Similar to above, but only inspects the specified LOD.
	 */
	UE_DEPRECATED(5.0, "This Handler Is Now Deprecated, use GetAllLodMeshClothingAssetBindings instead.")
	void CLOTHINGSYSTEMRUNTIMECOMMON_API 
	GetMeshClothingAssetBindings(
		USkeletalMesh* InSkelMesh, 
		TArray<FClothingAssetMeshBinding>& OutBindings, 
		int32 InLodIndex);

#if WITH_EDITOR
	/**
	 * Given a skeletal mesh model, find all of the currently bound clothing assets and their binding information
	 * @param MeshModel - The skeletal mesh imported model to extract binding from
	 * @param OutBindings - The list of bindings to write to
	 */
	void CLOTHINGSYSTEMRUNTIMECOMMON_API
	GetAllMeshClothingAssetBindings(
		const USkeletalMesh* InSkelMesh,
		TArray<FClothingAssetMeshBinding>& OutBindings);

	/**
	 * Similar to above, but only inspects the specified LOD.
	 */
	void CLOTHINGSYSTEMRUNTIMECOMMON_API
	GetAllLodMeshClothingAssetBindings(
		const USkeletalMesh* InSkelMesh,
		TArray<FClothingAssetMeshBinding>& OutBindings,
		int32 InLodIndex);

	/**
	 * Clears the clothing tracking struct of a section.
	 */
	CLOTHINGSYSTEMRUNTIMECOMMON_API void 
	ClearSectionClothingData(FSkelMeshSection& InSection);
#endif
}

/**
 * Custom data wrapper for clothing assets.
 */
class UE_DEPRECATED(5.0, "Redundant class.") UClothingAssetCustomData;
UCLASS(Abstract, MinimalAPI)
class UClothingAssetCustomData : public UObject
{
	GENERATED_BODY()
public:
	virtual void BindToSkeletalMesh(USkeletalMesh* InSkelMesh, int32 InMeshLodIndex, int32 InSectionIndex, int32 InAssetLodIndex)
	{}
};

/**
 * Common flags used by InvalidateCachedData.
 */
enum class EClothingCachedDataFlagsCommon : uint8
{
	None = 0,
	InverseMasses = 1 << 0,
	NumInfluences = 1 << 1,
	SelfCollisionData = 1 << 2,
	Tethers = 1 << 3,
	All = 0xFF
};
ENUM_CLASS_FLAGS(EClothingCachedDataFlagsCommon);

/**
 * Implementation of non-solver specific, but common Engine related functionality.
 *
 * Solver specific implementations may wish to override this class to construct
 * their own default instances of child classes, such as \c ClothSimConfig and 
 * \c CustomData, as well as override the \c AddNewLod() factory to build their 
 * own implementation of \c UClothLODDataBase.
 */
UCLASS(hidecategories = Object, BlueprintType, MinimalAPI)
class UClothingAssetCommon : public UClothingAssetBase
{
	GENERATED_BODY()
public:

	CLOTHINGSYSTEMRUNTIMECOMMON_API UClothingAssetCommon(const FObjectInitializer& ObjectInitializer);

#if WITH_EDITOR

	/**
	 * Create weights for skinning the render mesh to our simulation mesh, and 
	 * weights to drive our sim mesh from the skeleton.
	 */
	CLOTHINGSYSTEMRUNTIMECOMMON_API virtual bool BindToSkeletalMesh(USkeletalMesh* InSkelMesh, const int32 InMeshLodIndex, const int32 InSectionIndex, const int32 InAssetLodIndex) override;

	/**
	 * Helper that invokes \c UnbindFromSkeletalMesh() for each avilable entry in 
	 * \p InSkelMesh->GetImportedModel()'s LODModel.
	 */
	CLOTHINGSYSTEMRUNTIMECOMMON_API virtual void UnbindFromSkeletalMesh(USkeletalMesh* InSkelMesh) override;
	CLOTHINGSYSTEMRUNTIMECOMMON_API virtual void UnbindFromSkeletalMesh(USkeletalMesh* InSkelMesh, const int32 InMeshLodIndex) override;

	/**
	 * Update all extra LOD deformer mappings.
	 * This should be called whenever the raytracing LOD bias has changed.
	 */
	CLOTHINGSYSTEMRUNTIMECOMMON_API virtual void UpdateAllLODBiasMappings(USkeletalMesh* SkeletalMesh) override;

	/**
	 * Update all extra LOD deformer mappings.
	 * This should be called whenever the raytracing LOD bias has changed.
	 */
	virtual void UpdateAllLODBiasMappings(USkeletalMesh* SkeletalMesh) override;

	/** 
	 * Callback envoked after weights have been edited.
	 * Calls \c PushWeightsToMesh() on each \c ClothLodData, and invalidates cached data. 
	 * Optionaly recalculate the owner's sections fixed vertex data based on this asset masks, and invalidate the DDC for this asset.
	 */
<<<<<<< HEAD
	void ApplyParameterMasks(bool bUpdateFixedVertData = false, bool bInvalidateDerivedDataCache = true);
=======
	CLOTHINGSYSTEMRUNTIMECOMMON_API void ApplyParameterMasks(bool bUpdateFixedVertData = false, bool bInvalidateDerivedDataCache = true);
>>>>>>> 4af6daef

	/**
	 * Builds the LOD transition data.
	 * When we transition between LODs we skin the incoming mesh to the outgoing mesh
	 * in exactly the same way the render mesh is skinned to create a smooth swap
	 */
	CLOTHINGSYSTEMRUNTIMECOMMON_API void BuildLodTransitionData();

	//~ Begin UObject interface
	/**
	 * Stop any simulation from using this asset.
	 */
<<<<<<< HEAD
	virtual void PreEditUndo() override;
=======
	CLOTHINGSYSTEMRUNTIMECOMMON_API virtual void PreEditUndo() override;
>>>>>>> 4af6daef

	/**
	 * Restart simulation using this asset after undo change.
	 */
<<<<<<< HEAD
	virtual void PostEditUndo() override;
=======
	CLOTHINGSYSTEMRUNTIMECOMMON_API virtual void PostEditUndo() override;
>>>>>>> 4af6daef
	//~ End UObject interface
#endif // WITH_EDITOR

	/**
	 * Rebuilds the \c UsedBoneIndices array from looking up the entries in the
	 * \c UsedBoneNames array, in the \p InSkelMesh's reference skeleton.
	 */
	CLOTHINGSYSTEMRUNTIMECOMMON_API virtual void RefreshBoneMapping(USkeletalMesh* InSkelMesh) override;

	/** Calculates the preferred root bone for the simulation. */
	CLOTHINGSYSTEMRUNTIMECOMMON_API void CalculateReferenceBoneIndex();

	/** Returns \c true if \p InLodIndex is a valid LOD id (index into \c ClothLodData). */
	CLOTHINGSYSTEMRUNTIMECOMMON_API virtual bool IsValidLod(int32 InLodIndex) const override;

	/** Returns the number of valid LOD's (length of the \c ClothLodData array). */
	CLOTHINGSYSTEMRUNTIMECOMMON_API virtual int32 GetNumLods() const override;

#if WITH_EDITORONLY_DATA
	/**
	 * Called on the clothing asset when the base data (physical mesh, config etc.)
	 * has changed, so any intermediate generated data can be regenerated.
	 */
	virtual void InvalidateAllCachedData() override { InvalidateFlaggedCachedData(EClothingCachedDataFlagsCommon::All); }

	/**
	 * Called on the clothing asset when the base data (physical mesh, config etc.)
	 * has changed, so any intermediate generated data can be regenerated.
	 */
<<<<<<< HEAD
	void InvalidateFlaggedCachedData(EClothingCachedDataFlagsCommon Flags);
=======
	CLOTHINGSYSTEMRUNTIMECOMMON_API void InvalidateFlaggedCachedData(EClothingCachedDataFlagsCommon Flags);
>>>>>>> 4af6daef
#endif // WITH_EDITORONLY_DATA

#if WITH_EDITOR
	/** * Add a new LOD class instance. */
<<<<<<< HEAD
	virtual int32 AddNewLod() override;
=======
	CLOTHINGSYSTEMRUNTIMECOMMON_API virtual int32 AddNewLod() override;
>>>>>>> 4af6daef

	/* Called after changes in any of the asset properties. */
	CLOTHINGSYSTEMRUNTIMECOMMON_API virtual void PostEditChangeChainProperty(FPropertyChangedChainEvent& ChainEvent) override;
#endif // WITH_EDITOR

	/**
	 * Builds self collision data.
	 * The default behavior is if the \c ClothSimConfig reports that self collisions
	 * are enabled, it envokes \c BuildSelfCollisionData() on each \c ClothLodData's
	 * \c ClothPhysicalMeshData member.
	 */
	UE_DEPRECATED(5.0, "Cached data are now all rebuilt by calling InvalidateCachedData")
PRAGMA_DISABLE_DEPRECATION_WARNINGS
	virtual void BuildSelfCollisionData() override
	{
#if WITH_EDITORONLY_DATA
		InvalidateFlaggedCachedData(EClothingCachedDataFlagsCommon::SelfCollisionData);
#endif // WITH_EDITORONLY_DATA
	}
PRAGMA_ENABLE_DEPRECATION_WARNINGS

	/** Return a const cloth config pointer of the desired cloth config type, or nullptr if there isn't any suitable. */
	template<typename ClothConfigType, typename = typename TEnableIf<TIsDerivedFrom<ClothConfigType, UClothConfigBase>::IsDerived>::Type>
	const ClothConfigType* GetClothConfig() const
	{
		auto const* const ClothConfig = ClothConfigs.Find(ClothConfigType::StaticClass()->GetFName());
		return ClothConfig ? ExactCast<ClothConfigType>(*ClothConfig) : nullptr;
	}

	/** Return a cloth config pointer of the desired cloth config type, or nullptr if there isn't any suitable. */
	template<typename ClothConfigType, typename = typename TEnableIf<TIsDerivedFrom<ClothConfigType, UClothConfigBase>::IsDerived>::Type>
	ClothConfigType* GetClothConfig()
	{
		auto const* const ClothConfig = ClothConfigs.Find(ClothConfigType::StaticClass()->GetFName());
		return ClothConfig ? ExactCast<ClothConfigType>(*ClothConfig) : nullptr;
	}

	/** Migrate deprecated objects. */
<<<<<<< HEAD
	virtual void PostLoad() override;
#if WITH_EDITORONLY_DATA
	static void DeclareConstructClasses(TArray<FTopLevelAssetPath>& OutConstructClasses, const UClass* SpecificSubclass);
=======
	CLOTHINGSYSTEMRUNTIMECOMMON_API virtual void PostLoad() override;
#if WITH_EDITORONLY_DATA
	static CLOTHINGSYSTEMRUNTIMECOMMON_API void DeclareConstructClasses(TArray<FTopLevelAssetPath>& OutConstructClasses, const UClass* SpecificSubclass);
>>>>>>> 4af6daef
#endif

	/** Serialize deprecated objects. */
	CLOTHINGSYSTEMRUNTIMECOMMON_API virtual void Serialize(FArchive& Ar) override;

	/** Propagate the shared simulation configs between assets. Called after all cloth assets sharing the same simulation are loaded. */
	CLOTHINGSYSTEMRUNTIMECOMMON_API virtual void PostUpdateAllAssets() override;

	// The physics asset to extract collisions from when building a simulation.
	UPROPERTY(EditAnywhere, Category = Config)
	TObjectPtr<UPhysicsAsset> PhysicsAsset;

	// Simulation specific cloth parameters. 
	// Use GetClothConfig() to retrieve the correct parameters/config type for the desired cloth simulation system.
	UPROPERTY(VisibleAnywhere, BlueprintReadOnly, EditFixedSize, Instanced, Category = Config)
	TMap<FName, TObjectPtr<UClothConfigBase>> ClothConfigs;

#if WITH_EDITORONLY_DATA
	// Shared by all cloth instances in a skeletal mesh
	// Only supported with Chaos Cloth for now
	// This may not be editable on unused cloth assets
	UPROPERTY()
	TObjectPtr<UClothConfigBase> ClothSharedSimConfig_DEPRECATED;

	// Parameters for how the NVcloth behaves.
	// These will have no effect on Chaos cloth
	UPROPERTY()
	TObjectPtr<UClothConfigBase> ClothSimConfig_DEPRECATED;

	// Parameters for how Chaos cloth behaves 
	// These will not affect NVcloth
	// For now, we have two configuration parameters so that we can switch between chaos and
	// non chaos at will without losing the original NVcloth data
	UPROPERTY()
	TObjectPtr<UClothConfigBase> ChaosClothSimConfig_DEPRECATED;

	// Deprecated. Use LodData instead
	UPROPERTY()
	TArray<TObjectPtr<UClothLODDataCommon_Legacy>> ClothLodData_DEPRECATED;
#endif

	// The actual asset data, listed by LOD.
	UPROPERTY()
	TArray<FClothLODDataCommon> LodData;

	// Tracks which clothing LOD each skel mesh LOD corresponds to (LodMap[SkelLod]=ClothingLod).
	UPROPERTY()
	TArray<int32> LodMap;

	// List of bones this asset uses inside its parent mesh.
	UPROPERTY()
	TArray<FName> UsedBoneNames;

	// List of the indices for the bones in UsedBoneNames, used for remapping.
	UPROPERTY()
	TArray<int32> UsedBoneIndices;

	// Bone to treat as the root of the simulation space.
	UPROPERTY()
	int32 ReferenceBoneIndex;

PRAGMA_DISABLE_DEPRECATION_WARNINGS
	// Custom data applied by the importer depending on where the asset was imported from.
	UPROPERTY()
	TObjectPtr<UClothingAssetCustomData> CustomData;
PRAGMA_ENABLE_DEPRECATION_WARNINGS

#if WITH_EDITORONLY_DATA
	/** 
	 * Deprecated property for transitioning the \c FClothConfig struct to the 
	 * \c UClothConfigBase array, in a new property called \c ClothConfigs.
	 */
	UPROPERTY()
	FClothConfig_Legacy ClothConfig_DEPRECATED;
#endif

private:

	// Add or replace a new cloth config of the specified type.
	template<typename ClothConfigType, typename = typename TEnableIf<TIsDerivedFrom<ClothConfigType, UClothConfigBase>::IsDerived>::Type>
	void SetClothConfig(ClothConfigType* ClothConfig)
	{
		check(ClothConfig);
		ClothConfigs.Add(ClothConfig->GetClass()->GetFName(), static_cast<UClothConfigBase*>(ClothConfig));
	}

	// Create and add any missing cloth configs.
	// If a config from a different factory exists already, the newly
	// created config will attempt to initialize its parameters from it.
	// Return true when at least one config has been added, false otherwise.
<<<<<<< HEAD
	bool AddClothConfigs();
=======
	CLOTHINGSYSTEMRUNTIMECOMMON_API bool AddClothConfigs();
>>>>>>> 4af6daef

	// Propagate the shared simulation configs between assets.
	// Also migrate all deprecated shared parameters which have been moved to the per cloth configs if required.
	// Called after a cloth asset is created or loaded.
	CLOTHINGSYSTEMRUNTIMECOMMON_API void PropagateSharedConfigs(bool bMigrateSharedConfigToConfig=false);

	// Return true when any one of the cloth configs fullfill the predicate.
	// Used to select which type of data to cache.
	template<typename PredicateType>
	bool AnyOfClothConfigs(PredicateType Predicate) const
	{
		return Algo::AnyOf(ClothConfigs, [&Predicate](const TPair<FName, TObjectPtr<UClothConfigBase>>& ClothConfig)
			{
				return Predicate(*ClothConfig.Value);
			});
	}

	// Return true when any one of the cloth configs fullfill the predicate.
	// Used to select which type of data to cache.
	template<typename PredicateType>
	bool AnyOfClothConfigs(PredicateType Predicate) const
	{
		return Algo::AnyOf(ClothConfigs, [&Predicate](const TPair<FName, TObjectPtr<UClothConfigBase>>& ClothConfig)
			{
				return Predicate(*ClothConfig.Value);
			});
	}

#if WITH_EDITOR
	// Add extra cloth deformer mappings to cope with a different raytracing LOD than the one currently rendered.
<<<<<<< HEAD
	void UpdateLODBiasMappings(const USkeletalMesh* SkeletalMesh, int32 UpdatedLODIndex, int32 SectionIndex);

	// Clear all defomer section that relies on the specified cloth sim data bound to the specified LOD section 
	void ClearLODBiasMappings(const USkeletalMesh* SkeletalMesh, int32 UpdatedLODIndex, int32 SectionIndex);
=======
	CLOTHINGSYSTEMRUNTIMECOMMON_API void UpdateLODBiasMappings(const USkeletalMesh* SkeletalMesh, int32 UpdatedLODIndex, int32 SectionIndex);

	// Clear all defomer section that relies on the specified cloth sim data bound to the specified LOD section 
	CLOTHINGSYSTEMRUNTIMECOMMON_API void ClearLODBiasMappings(const USkeletalMesh* SkeletalMesh, int32 UpdatedLODIndex, int32 SectionIndex);
>>>>>>> 4af6daef

	// Helper functions used in PostPropertyChangeCb
	CLOTHINGSYSTEMRUNTIMECOMMON_API void ReregisterComponentsUsingClothing();
	CLOTHINGSYSTEMRUNTIMECOMMON_API void ForEachInteractorUsingClothing(TFunction<void (UClothingSimulationInteractor*)> Func);
#endif // WITH_EDITOR
};<|MERGE_RESOLUTION|>--- conflicted
+++ resolved
@@ -143,22 +143,12 @@
 	 */
 	CLOTHINGSYSTEMRUNTIMECOMMON_API virtual void UpdateAllLODBiasMappings(USkeletalMesh* SkeletalMesh) override;
 
-	/**
-	 * Update all extra LOD deformer mappings.
-	 * This should be called whenever the raytracing LOD bias has changed.
-	 */
-	virtual void UpdateAllLODBiasMappings(USkeletalMesh* SkeletalMesh) override;
-
 	/** 
 	 * Callback envoked after weights have been edited.
 	 * Calls \c PushWeightsToMesh() on each \c ClothLodData, and invalidates cached data. 
 	 * Optionaly recalculate the owner's sections fixed vertex data based on this asset masks, and invalidate the DDC for this asset.
 	 */
-<<<<<<< HEAD
-	void ApplyParameterMasks(bool bUpdateFixedVertData = false, bool bInvalidateDerivedDataCache = true);
-=======
 	CLOTHINGSYSTEMRUNTIMECOMMON_API void ApplyParameterMasks(bool bUpdateFixedVertData = false, bool bInvalidateDerivedDataCache = true);
->>>>>>> 4af6daef
 
 	/**
 	 * Builds the LOD transition data.
@@ -171,20 +161,12 @@
 	/**
 	 * Stop any simulation from using this asset.
 	 */
-<<<<<<< HEAD
-	virtual void PreEditUndo() override;
-=======
 	CLOTHINGSYSTEMRUNTIMECOMMON_API virtual void PreEditUndo() override;
->>>>>>> 4af6daef
 
 	/**
 	 * Restart simulation using this asset after undo change.
 	 */
-<<<<<<< HEAD
-	virtual void PostEditUndo() override;
-=======
 	CLOTHINGSYSTEMRUNTIMECOMMON_API virtual void PostEditUndo() override;
->>>>>>> 4af6daef
 	//~ End UObject interface
 #endif // WITH_EDITOR
 
@@ -214,20 +196,12 @@
 	 * Called on the clothing asset when the base data (physical mesh, config etc.)
 	 * has changed, so any intermediate generated data can be regenerated.
 	 */
-<<<<<<< HEAD
-	void InvalidateFlaggedCachedData(EClothingCachedDataFlagsCommon Flags);
-=======
 	CLOTHINGSYSTEMRUNTIMECOMMON_API void InvalidateFlaggedCachedData(EClothingCachedDataFlagsCommon Flags);
->>>>>>> 4af6daef
 #endif // WITH_EDITORONLY_DATA
 
 #if WITH_EDITOR
 	/** * Add a new LOD class instance. */
-<<<<<<< HEAD
-	virtual int32 AddNewLod() override;
-=======
 	CLOTHINGSYSTEMRUNTIMECOMMON_API virtual int32 AddNewLod() override;
->>>>>>> 4af6daef
 
 	/* Called after changes in any of the asset properties. */
 	CLOTHINGSYSTEMRUNTIMECOMMON_API virtual void PostEditChangeChainProperty(FPropertyChangedChainEvent& ChainEvent) override;
@@ -266,15 +240,9 @@
 	}
 
 	/** Migrate deprecated objects. */
-<<<<<<< HEAD
-	virtual void PostLoad() override;
-#if WITH_EDITORONLY_DATA
-	static void DeclareConstructClasses(TArray<FTopLevelAssetPath>& OutConstructClasses, const UClass* SpecificSubclass);
-=======
 	CLOTHINGSYSTEMRUNTIMECOMMON_API virtual void PostLoad() override;
 #if WITH_EDITORONLY_DATA
 	static CLOTHINGSYSTEMRUNTIMECOMMON_API void DeclareConstructClasses(TArray<FTopLevelAssetPath>& OutConstructClasses, const UClass* SpecificSubclass);
->>>>>>> 4af6daef
 #endif
 
 	/** Serialize deprecated objects. */
@@ -365,11 +333,7 @@
 	// If a config from a different factory exists already, the newly
 	// created config will attempt to initialize its parameters from it.
 	// Return true when at least one config has been added, false otherwise.
-<<<<<<< HEAD
-	bool AddClothConfigs();
-=======
 	CLOTHINGSYSTEMRUNTIMECOMMON_API bool AddClothConfigs();
->>>>>>> 4af6daef
 
 	// Propagate the shared simulation configs between assets.
 	// Also migrate all deprecated shared parameters which have been moved to the per cloth configs if required.
@@ -387,30 +351,12 @@
 			});
 	}
 
-	// Return true when any one of the cloth configs fullfill the predicate.
-	// Used to select which type of data to cache.
-	template<typename PredicateType>
-	bool AnyOfClothConfigs(PredicateType Predicate) const
-	{
-		return Algo::AnyOf(ClothConfigs, [&Predicate](const TPair<FName, TObjectPtr<UClothConfigBase>>& ClothConfig)
-			{
-				return Predicate(*ClothConfig.Value);
-			});
-	}
-
 #if WITH_EDITOR
 	// Add extra cloth deformer mappings to cope with a different raytracing LOD than the one currently rendered.
-<<<<<<< HEAD
-	void UpdateLODBiasMappings(const USkeletalMesh* SkeletalMesh, int32 UpdatedLODIndex, int32 SectionIndex);
-
-	// Clear all defomer section that relies on the specified cloth sim data bound to the specified LOD section 
-	void ClearLODBiasMappings(const USkeletalMesh* SkeletalMesh, int32 UpdatedLODIndex, int32 SectionIndex);
-=======
 	CLOTHINGSYSTEMRUNTIMECOMMON_API void UpdateLODBiasMappings(const USkeletalMesh* SkeletalMesh, int32 UpdatedLODIndex, int32 SectionIndex);
 
 	// Clear all defomer section that relies on the specified cloth sim data bound to the specified LOD section 
 	CLOTHINGSYSTEMRUNTIMECOMMON_API void ClearLODBiasMappings(const USkeletalMesh* SkeletalMesh, int32 UpdatedLODIndex, int32 SectionIndex);
->>>>>>> 4af6daef
 
 	// Helper functions used in PostPropertyChangeCb
 	CLOTHINGSYSTEMRUNTIMECOMMON_API void ReregisterComponentsUsingClothing();
