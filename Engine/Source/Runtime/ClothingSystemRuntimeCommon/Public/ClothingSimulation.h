--- conflicted
+++ resolved
@@ -30,30 +30,13 @@
 	virtual ~FClothingSimulationContextCommon() override;
 
 	UE_DEPRECATED(4.27, "Use the version with bIsInitialization instead.")
-<<<<<<< HEAD
-	virtual void Fill(const USkeletalMeshComponent* InComponent, float InDeltaSeconds, float InMaxPhysicsDelta);
-=======
 	CLOTHINGSYSTEMRUNTIMECOMMON_API virtual void Fill(const USkeletalMeshComponent* InComponent, float InDeltaSeconds, float InMaxPhysicsDelta);
 
 	// Fill this context using the given skeletal mesh component
 	CLOTHINGSYSTEMRUNTIMECOMMON_API virtual void Fill(const USkeletalMeshComponent* InComponent, float InDeltaSeconds, float InMaxPhysicsDelta, bool bIsInitialization);
->>>>>>> 4af6daef
-
-	// Fill this context using the given skeletal mesh component
-	virtual void Fill(const USkeletalMeshComponent* InComponent, float InDeltaSeconds, float InMaxPhysicsDelta, bool bIsInitialization);
 
 protected:
 	// Default fill behavior as expected to be used by every simulation
-<<<<<<< HEAD
-	virtual void FillBoneTransforms(const USkeletalMeshComponent* InComponent);
-	virtual void FillRefToLocals(const USkeletalMeshComponent* InComponent, bool bIsInitialization);
-	virtual void FillComponentToWorld(const USkeletalMeshComponent* InComponent);
-	virtual void FillWorldGravity(const USkeletalMeshComponent* InComponent);
-	virtual void FillWindVelocity(const USkeletalMeshComponent* InComponent);
-	virtual void FillDeltaSeconds(float InDeltaSeconds, float InMaxPhysicsDelta);
-	virtual void FillTeleportMode(const USkeletalMeshComponent* InComponent, float InDeltaSeconds, float InMaxPhysicsDelta);
-	virtual void FillMaxDistanceScale(const USkeletalMeshComponent* InComponent);
-=======
 	CLOTHINGSYSTEMRUNTIMECOMMON_API virtual void FillBoneTransforms(const USkeletalMeshComponent* InComponent);
 	CLOTHINGSYSTEMRUNTIMECOMMON_API virtual void FillRefToLocals(const USkeletalMeshComponent* InComponent, bool bIsInitialization);
 	CLOTHINGSYSTEMRUNTIMECOMMON_API virtual void FillComponentToWorld(const USkeletalMeshComponent* InComponent);
@@ -62,7 +45,6 @@
 	CLOTHINGSYSTEMRUNTIMECOMMON_API virtual void FillDeltaSeconds(float InDeltaSeconds, float InMaxPhysicsDelta);
 	CLOTHINGSYSTEMRUNTIMECOMMON_API virtual void FillTeleportMode(const USkeletalMeshComponent* InComponent, float InDeltaSeconds, float InMaxPhysicsDelta);
 	CLOTHINGSYSTEMRUNTIMECOMMON_API virtual void FillMaxDistanceScale(const USkeletalMeshComponent* InComponent);
->>>>>>> 4af6daef
 
 public:
 	// Component space bone transforms of the owning component
@@ -99,12 +81,6 @@
 	// The predicted LOD of the skeletal mesh component running the simulation
 	int32 PredictedLod;
 	
-<<<<<<< HEAD
-	// World space cached positions for the kinematics targets
-	TArray<FVector> CachedPositions;
-
-	// World space cached velocities for the kinematics targets
-=======
 	// Data read from the cache.
 	FClothingSimulationCacheData CacheData;
 
@@ -114,7 +90,6 @@
 
 	// World space cached velocities for the kinematics targets.
 	UE_DEPRECATED(5.3, "Use CacheData.CachedVelocities instead")
->>>>>>> 4af6daef
 	TArray<FVector> CachedVelocities;
 };
 
@@ -132,9 +107,6 @@
 	/** Fills in the base data for a clothing simulation */
 	CLOTHINGSYSTEMRUNTIMECOMMON_API virtual void FillContext(USkeletalMeshComponent* InComponent, float InDeltaTime, IClothingSimulationContext* InOutContext, bool bIsInitialization) override;
 
-	/** Fills in the base data for a clothing simulation */
-	virtual void FillContext(USkeletalMeshComponent* InComponent, float InDeltaTime, IClothingSimulationContext* InOutContext, bool bIsInitialization) override;
-
 protected:
 	/** Maximum physics time, incoming deltas will be clamped down to this value on long frames */
 	float MaxPhysicsDelta;
