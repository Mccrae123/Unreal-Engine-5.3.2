--- conflicted
+++ resolved
@@ -12,11 +12,7 @@
 
 namespace ClothingMeshUtils
 {
-<<<<<<< HEAD
-	class CLOTHINGSYSTEMRUNTIMECOMMON_API ClothMeshDesc
-=======
 	class ClothMeshDesc
->>>>>>> 4af6daef
 	{
 	public:
 		ClothMeshDesc(TConstArrayView<FVector3f> InPositions, TConstArrayView<FVector3f> InNormals, TConstArrayView<uint32> InIndices)
@@ -61,33 +57,19 @@
 		bool HasAveragedNormals() const { return Normals.Num() == AveragedNormals.Num(); }
 
 		/** Find the distance to the specified triangle from a point. */
-<<<<<<< HEAD
-		float DistanceToTriangle(const FVector& Position, int32 TriangleBaseIndex) const;
-
-		/** Find the closest triangles from the specified point. */
-		TArray<int32> FindCandidateTriangles(const FVector& InPoint, float InTolerance = KINDA_SMALL_NUMBER) const;
-=======
 		CLOTHINGSYSTEMRUNTIMECOMMON_API float DistanceToTriangle(const FVector& Position, int32 TriangleBaseIndex) const;
 
 		/** Find the closest triangles from the specified point. */
 		CLOTHINGSYSTEMRUNTIMECOMMON_API TArray<int32> FindCandidateTriangles(const FVector& InPoint, float InTolerance = KINDA_SMALL_NUMBER) const;
->>>>>>> 4af6daef
 
 		/**
 		 * Return the max edge length for each edge coming out of a mesh vertex.
 		 * Useful for guiding the search radius when searching for nearest triangles.
 		 */
-<<<<<<< HEAD
-		TConstArrayView<float> GetMaxEdgeLengths() const;
-
-	private:
-		void ComputeAveragedNormals();
-=======
 		CLOTHINGSYSTEMRUNTIMECOMMON_API TConstArrayView<float> GetMaxEdgeLengths() const;
 
 	private:
 		CLOTHINGSYSTEMRUNTIMECOMMON_API void ComputeAveragedNormals();
->>>>>>> 4af6daef
 
 		struct FClothBvEntry;
 
@@ -273,12 +255,7 @@
 	class FVertexParameterMapper
 	{
 	public:
-<<<<<<< HEAD
-		FVertexParameterMapper() = delete;
-		FVertexParameterMapper(const FVertexParameterMapper& Other) = delete;
-=======
 		UE_NONCOPYABLE(FVertexParameterMapper)
->>>>>>> 4af6daef
 
 		FVertexParameterMapper(TConstArrayView<FVector3f> InMesh0Positions,
 			TConstArrayView<FVector3f> InMesh0Normals,
@@ -363,11 +340,7 @@
 		 * This transfers the values from source to dest by matching the mesh topologies using
 		 * barycentric coordinates of the dest mesh (Mesh0) positions over the source mesh (Mesh1).
 		 */
-<<<<<<< HEAD
-		void Map(TConstArrayView<float> Source, TArray<float>& Dest);
-=======
 		CLOTHINGSYSTEMRUNTIMECOMMON_API void Map(TConstArrayView<float> Source, TArray<float>& Dest);
->>>>>>> 4af6daef
 
 	private:
 
@@ -376,11 +349,7 @@
 		 * @param OutEmbeddedPositions Embedded version of the original positions, a barycentric coordinate and distance along the normal of the triangle
 		 * @param OutSourceIndices Source index list for the embedded positions, 3 per position to denote the source triangle
 		 */
-<<<<<<< HEAD
-		void GenerateEmbeddedPositions(TArray<FVector4>& OutEmbeddedPositions, TArray<int32>& OutSourceIndices);
-=======
 		CLOTHINGSYSTEMRUNTIMECOMMON_API void GenerateEmbeddedPositions(TArray<FVector4>& OutEmbeddedPositions, TArray<int32>& OutSourceIndices);
->>>>>>> 4af6daef
 
 		TConstArrayView<FVector3f> Mesh0Positions;
 		TConstArrayView<FVector3f> Mesh0Normals;
