// Copyright Epic Games, Inc. All Rights Reserved.

#include "ClothingAsset.h"
#include "ClothingAssetCustomVersion.h"
#include "ClothPhysicalMeshData.h"
#include "ClothConfig.h"

#include "Utils/ClothingMeshUtils.h"
#include "Features/IModularFeatures.h"

#if WITH_EDITOR
#include "Engine/SkeletalMesh.h"
#endif

#include "PhysicsEngine/PhysicsAsset.h"

#include "Widgets/Notifications/SNotificationList.h"
#include "Framework/Notifications/NotificationManager.h"
#include "Rendering/SkeletalMeshModel.h"
#include "Rendering/SkeletalMeshRenderData.h"

#include "Components/SkeletalMeshComponent.h"

#include "ClothingSimulationInteractor.h"
#include "ComponentReregisterContext.h"
#include "UObject/UObjectIterator.h"
#include "UObject/PhysicsObjectVersion.h"
#include "UObject/FortniteMainBranchObjectVersion.h"
#include "UObject/FortniteReleaseBranchCustomObjectVersion.h"
#include "UObject/UE5PrivateFrostyStreamObjectVersion.h"
#include "UObject/UE5ReleaseStreamObjectVersion.h"

#include "GPUSkinPublicDefs.h"
#include "GPUSkinVertexFactory.h"

#include UE_INLINE_GENERATED_CPP_BY_NAME(ClothingAsset)

DEFINE_LOG_CATEGORY(LogClothingAsset)
#define LOCTEXT_NAMESPACE "ClothingAsset"

//==============================================================================
// ClothingAssetUtils
//==============================================================================

//Deprecated function
void ClothingAssetUtils::GetMeshClothingAssetBindings(
	USkeletalMesh* InSkelMesh, 
	TArray<FClothingAssetMeshBinding>& OutBindings)
{
	OutBindings.Empty();

	if(!InSkelMesh)
	{
		return;
	}
#if WITH_EDITORONLY_DATA
	if (InSkelMesh->GetImportedModel())
	{
		int32 LODNum = InSkelMesh->GetImportedModel()->LODModels.Num();
		for (int32 LODIndex = 0; LODIndex < LODNum; ++LODIndex)
		{
			if (InSkelMesh->GetImportedModel()->LODModels[LODIndex].HasClothData())
			{
				TArray<FClothingAssetMeshBinding> LodBindings;
PRAGMA_DISABLE_DEPRECATION_WARNINGS
				GetMeshClothingAssetBindings(InSkelMesh, LodBindings, LODIndex);
PRAGMA_ENABLE_DEPRECATION_WARNINGS
				OutBindings.Append(LodBindings);
			}
		}
		if (OutBindings.Num() > 0)
		{
			return;
		}
	}
#endif

	//Fallback on render data
	if (FSkeletalMeshRenderData* Resource = InSkelMesh->GetResourceForRendering())
	{
		const int32 NumLods = Resource->LODRenderData.Num();

		for (int32 LodIndex = 0; LodIndex < NumLods; ++LodIndex)
		{
			TArray<FClothingAssetMeshBinding> LodBindings;
PRAGMA_DISABLE_DEPRECATION_WARNINGS
			GetMeshClothingAssetBindings(InSkelMesh, LodBindings, LodIndex);
PRAGMA_ENABLE_DEPRECATION_WARNINGS

			OutBindings.Append(LodBindings);
		}
	}
}

//Deprecated function
void ClothingAssetUtils::GetMeshClothingAssetBindings(
	USkeletalMesh* InSkelMesh, 
	TArray<FClothingAssetMeshBinding>& OutBindings, 
	int32 InLodIndex)
{
	OutBindings.Empty();

	if(!InSkelMesh)
	{
		return;
	}

#if WITH_EDITORONLY_DATA
	if (InSkelMesh->GetImportedModel())
	{
		int32 LODNum = InSkelMesh->GetImportedModel()->LODModels.Num();
		if (InSkelMesh->GetImportedModel()->LODModels[InLodIndex].HasClothData())
		{
			TArray<FClothingAssetMeshBinding> LodBindings;
			int32 SectionNum = InSkelMesh->GetImportedModel()->LODModels[InLodIndex].Sections.Num();
			for (int32 SectionIndex = 0; SectionIndex < SectionNum; ++SectionIndex)
			{
				const FSkelMeshSection& Section = InSkelMesh->GetImportedModel()->LODModels[InLodIndex].Sections[SectionIndex];
				if (Section.HasClothingData())
				{
					UClothingAssetBase* ClothingAsset = InSkelMesh->GetClothingAsset(Section.ClothingData.AssetGuid);
					FClothingAssetMeshBinding ClothBinding;
					ClothBinding.Asset = Cast<UClothingAssetCommon>(ClothingAsset);
					ClothBinding.AssetInternalLodIndex = Section.ClothingData.AssetLodIndex;// InSkelMesh->GetClothingAssetIndex(Section.ClothingData.AssetGuid);
					check(ClothBinding.AssetInternalLodIndex == Section.ClothingData.AssetLodIndex);
					ClothBinding.LODIndex = InLodIndex;
					ClothBinding.SectionIndex = SectionIndex;
					OutBindings.Add(ClothBinding);
				}
			}
		}

		if (OutBindings.Num() > 0)
		{
			return;
		}
	}
#endif

	//Fallback on render data
	if(FSkeletalMeshRenderData* Resource = InSkelMesh->GetResourceForRendering())
	{
		if(Resource->LODRenderData.IsValidIndex(InLodIndex))
		{
			FSkeletalMeshLODRenderData& LodData = Resource->LODRenderData[InLodIndex];

			const int32 NumSections = LodData.RenderSections.Num();

			for(int32 SectionIndex = 0; SectionIndex < NumSections; ++SectionIndex)
			{
				FSkelMeshRenderSection& Section = LodData.RenderSections[SectionIndex];

				if(Section.HasClothingData())
				{
					UClothingAssetCommon* SectionAsset = Cast<UClothingAssetCommon>(InSkelMesh->GetSectionClothingAsset(InLodIndex, SectionIndex));

					if(SectionAsset)
					{
						// This is the original section of a clothing section pair
						OutBindings.AddDefaulted();
						FClothingAssetMeshBinding& Binding = OutBindings.Last();

						Binding.Asset = SectionAsset;
						Binding.LODIndex = InLodIndex;
						Binding.SectionIndex = SectionIndex;
						Binding.AssetInternalLodIndex = Section.ClothingData.AssetLodIndex;
					}
				}
			}
		}
	}
}

#if WITH_EDITOR
void ClothingAssetUtils::GetAllMeshClothingAssetBindings(const USkeletalMesh* SkeletalMesh, TArray<FClothingAssetMeshBinding>& OutBindings)
{
	OutBindings.Empty();
	if (!SkeletalMesh)
	{
		return;
	}
	if (const FSkeletalMeshModel* MeshModel = SkeletalMesh->GetImportedModel())
	{
		int32 LODNum = MeshModel->LODModels.Num();
		for (int32 LODIndex = 0; LODIndex < LODNum; ++LODIndex)
		{
			const FSkeletalMeshLODModel& MeshLODModel = MeshModel->LODModels[LODIndex];
			if (MeshLODModel.HasClothData())
			{
				TArray<FClothingAssetMeshBinding> LodBindings;
				GetAllLodMeshClothingAssetBindings(SkeletalMesh, LodBindings, LODIndex);
				OutBindings.Append(LodBindings);
			}
		}
	}
}

void ClothingAssetUtils::GetAllLodMeshClothingAssetBindings(const USkeletalMesh* SkeletalMesh, TArray<FClothingAssetMeshBinding>& OutBindings, int32 InLodIndex)
{
	OutBindings.Empty();
	if (!SkeletalMesh || !SkeletalMesh->GetImportedModel())
	{
		return;
	}
	const FSkeletalMeshModel* MeshModel = SkeletalMesh->GetImportedModel();
	if (!MeshModel || !MeshModel->LODModels.IsValidIndex(InLodIndex))
	{
		return;
	}
	const FSkeletalMeshLODModel& MeshLODModel = MeshModel->LODModels[InLodIndex];

	if (MeshLODModel.HasClothData())
	{
		TArray<FClothingAssetMeshBinding> LodBindings;
		int32 SectionNum = MeshLODModel.Sections.Num();
		for (int32 SectionIndex = 0; SectionIndex < SectionNum; ++SectionIndex)
		{
			const FSkelMeshSection& Section = MeshLODModel.Sections[SectionIndex];
			if (Section.HasClothingData())
			{
				UClothingAssetBase* ClothingAsset = SkeletalMesh->GetClothingAsset(Section.ClothingData.AssetGuid);
				FClothingAssetMeshBinding ClothBinding;
				ClothBinding.Asset = Cast<UClothingAssetCommon>(ClothingAsset);
				ClothBinding.AssetInternalLodIndex = Section.ClothingData.AssetLodIndex;// InSkelMesh->GetClothingAssetIndex(Section.ClothingData.AssetGuid);
				check(ClothBinding.AssetInternalLodIndex == Section.ClothingData.AssetLodIndex);
				ClothBinding.LODIndex = InLodIndex;
				ClothBinding.SectionIndex = SectionIndex;
				OutBindings.Add(ClothBinding);
			}
		}
	}
}

void ClothingAssetUtils::ClearSectionClothingData(FSkelMeshSection& InSection)
{
	InSection.ClothingData.AssetGuid = FGuid();
	InSection.ClothingData.AssetLodIndex = INDEX_NONE;
	InSection.CorrespondClothAssetIndex = INDEX_NONE;

	InSection.ClothMappingDataLODs.Empty();
}
#endif

//==============================================================================
// UClothingAssetCommon
//==============================================================================

UClothingAssetCommon::UClothingAssetCommon(const FObjectInitializer& ObjectInitializer)
	: Super(ObjectInitializer)
	, PhysicsAsset(nullptr)
#if WITH_EDITORONLY_DATA
	, ClothSimConfig_DEPRECATED(nullptr)
	, ChaosClothSimConfig_DEPRECATED(nullptr)
#endif
	, ReferenceBoneIndex(0)
	, CustomData(nullptr)  // Deprecated
{
}

#if WITH_EDITOR

void Warn(const FText& Error)
{
	FNotificationInfo* const NotificationInfo = new FNotificationInfo(Error);
	NotificationInfo->ExpireDuration = 5.0f;
	FSlateNotificationManager::Get().QueueNotification(NotificationInfo);

	UE_LOG(LogClothingAsset, Warning, TEXT("%s"), *Error.ToString());
}

bool UClothingAssetCommon::BindToSkeletalMesh(
	USkeletalMesh* InSkelMesh, 
	const int32 InMeshLodIndex, 
	const int32 InSectionIndex, 
	const int32 InAssetLodIndex)
{
	// Make sure the legacy LOD are upgraded (BindToSkeletalMesh could be called before the Cloth Asset's PostLoad is completed)
	for (UClothLODDataCommon_Legacy* LodDeprecated : ClothLodData_DEPRECATED)
	{
		if (LodDeprecated)
		{
			LodDeprecated->ConditionalPostLoad();

			const int32 Idx = AddNewLod();
			LodDeprecated->MigrateTo(LodData[Idx]);
		}
	}
	ClothLodData_DEPRECATED.Empty();

	// If we've been added to the wrong mesh
	if(InSkelMesh != GetOuter())
	{
		FText Error = FText::Format(
			LOCTEXT("Error_WrongMesh", "Failed to bind clothing asset {0} as the provided mesh is not the owner of this asset."), 
			FText::FromString(GetName()));
		Warn(Error);
		return false;
	}

	// If we don't have clothing data
	if(!LodData.IsValidIndex(InAssetLodIndex))
	{
		FText Error = FText::Format(
			LOCTEXT("Error_NoClothingLod", "Failed to bind clothing asset {0} LOD{1} as LOD{2} does not exist."), 
			FText::FromString(GetName()), 
			InAssetLodIndex,
			InAssetLodIndex);
		Warn(Error);
		return false;
	}

	// If we don't have a mesh
	if(!InSkelMesh)
	{
		FText Error = FText::Format(
			LOCTEXT("Error_NoMesh", "Failed to bind clothing asset {0} as provided skel mesh does not exist."), 
			FText::FromString(GetName()));
		Warn(Error);
		return false;
	}

	// If the mesh LOD index is invalid
	if(!InSkelMesh->GetImportedModel()->LODModels.IsValidIndex(InMeshLodIndex))
	{
		FText Error = FText::Format(
			LOCTEXT("Error_InvalidMeshLOD", "Failed to bind clothing asset {0} as mesh LOD{1} does not exist."), 
			FText::FromString(GetName()), 
			InMeshLodIndex);
		Warn(Error);
		return false;
	}

	const int32 NumMapEntries = LodMap.Num();
	for(int MapIndex = 0; MapIndex < NumMapEntries; ++MapIndex)
	{
		const int32& MappedLod = LodMap[MapIndex];
		if(MappedLod == InAssetLodIndex)
		{
			FText Error = FText::Format(
				LOCTEXT("Error_LodMapped", "Failed to bind clothing asset {0} LOD{1} as LOD{2} is already mapped to mesh LOD{3}."), 
				FText::FromString(GetName()), 
				InAssetLodIndex, 
				InAssetLodIndex, 
				MapIndex);
			Warn(Error);
			return false;
		}
	}

	if(LodMap.IsValidIndex(InMeshLodIndex) && LodMap[InMeshLodIndex] != INDEX_NONE)
	{
		// Already mapped
		return false;
	}

	CalculateReferenceBoneIndex();

	// Grab the clothing and skel lod data
	FClothLODDataCommon& ClothLodData = LodData[InAssetLodIndex];
	FSkeletalMeshLODModel& SkelLod = InSkelMesh->GetImportedModel()->LODModels[InMeshLodIndex];

	FSkelMeshSection& OriginalSection = SkelLod.Sections[InSectionIndex];

	// Data for mesh to mesh binding
	TArray<FMeshToMeshVertData> MeshToMeshData;
	TArray<FVector3f> RenderPositions;
	TArray<FVector3f> RenderNormals;
	TArray<FVector3f> RenderTangents;

	RenderPositions.Reserve(OriginalSection.SoftVertices.Num());
	RenderNormals.Reserve(OriginalSection.SoftVertices.Num());
	RenderTangents.Reserve(OriginalSection.SoftVertices.Num());

	// Original data to weight to the clothing simulation mesh
	for(FSoftSkinVertex& UnrealVert : OriginalSection.SoftVertices)
	{
		RenderPositions.Add(UnrealVert.Position);
		RenderNormals.Add(UnrealVert.TangentZ);
		RenderTangents.Add(UnrealVert.TangentX);
	}

	TArrayView<uint32> IndexView(SkelLod.IndexBuffer);
	IndexView = IndexView.Slice(OriginalSection.BaseIndex, OriginalSection.NumTriangles * 3);

	TArray<uint32> RenderIndices;
	RenderIndices.Reserve(OriginalSection.NumTriangles * 3);
	for (uint32 OriginalIndex : IndexView)
	{
		const int32 TempIndex = (int32)OriginalIndex - (int32)OriginalSection.BaseVertexIndex;
		if (ensure(RenderPositions.IsValidIndex(TempIndex)))
		{
			RenderIndices.Add(TempIndex);
		}
	}

	const ClothingMeshUtils::ClothMeshDesc TargetMesh(RenderPositions, RenderNormals, RenderTangents, RenderIndices);
	const ClothingMeshUtils::ClothMeshDesc SourceMesh(ClothLodData.PhysicalMeshData.Vertices, ClothLodData.PhysicalMeshData.Indices);  // Calculate averaged normals

	const FPointWeightMap* const MaxDistances = ClothLodData.PhysicalMeshData.FindWeightMap(EWeightMapTargetCommon::MaxDistance);

	ClothingMeshUtils::GenerateMeshToMeshVertData(MeshToMeshData, TargetMesh, SourceMesh, MaxDistances,
		ClothLodData.bSmoothTransition, ClothLodData.bUseMultipleInfluences, ClothLodData.SkinningKernelRadius);

	// We have to copy the bone map to verify we don't exceed the maximum while adding the clothing bones
	TArray<FBoneIndexType> TempBoneMap = OriginalSection.BoneMap;
	for(FName& BoneName : UsedBoneNames)
	{
		const int32 BoneIndex = InSkelMesh->GetRefSkeleton().FindBoneIndex(BoneName);
		if(BoneIndex != INDEX_NONE)
		{
			TempBoneMap.AddUnique(BoneIndex);
		}
	}
	
	// Verify number of bones against current capabilities
	if(TempBoneMap.Num() > FGPUBaseSkinVertexFactory::GetMaxGPUSkinBones())
	{
		// Failed to apply as we've exceeded the number of bones we can skin
		FText Error = FText::Format(
			LOCTEXT("Error_TooManyBones", "Failed to bind clothing asset {0} LOD{1} as this causes the section to require {2} bones. The maximum per section is currently {3}."), 
			FText::FromString(GetName()), 
			InAssetLodIndex, 
			TempBoneMap.Num(), 
			FGPUBaseSkinVertexFactory::GetMaxGPUSkinBones());
		Warn(Error);
		return false;
	}

	// After verifying copy the new bone map to the section
	OriginalSection.BoneMap = TempBoneMap;

	//Register the scope post edit change
	FScopedSkeletalMeshPostEditChange SkeletalMeshPostEditChange(InSkelMesh);

	// calculate LOD verts before adding our new section
	uint32 NumLodVertices = 0;
	for(const FSkelMeshSection& CurSection : SkelLod.Sections)
	{
		NumLodVertices += CurSection.GetNumVertices();
	}

	// Set the asset index, used during rendering to pick the correct sim mesh buffer
	int32 AssetIndex = INDEX_NONE;
	check(InSkelMesh->GetMeshClothingAssets().Find(this, AssetIndex));
	OriginalSection.CorrespondClothAssetIndex = AssetIndex;

	// sim properties
	OriginalSection.ClothMappingDataLODs.SetNum(1);
	OriginalSection.ClothMappingDataLODs[0] = MeshToMeshData;
	OriginalSection.ClothingData.AssetGuid = AssetGuid;
	OriginalSection.ClothingData.AssetLodIndex = InAssetLodIndex;

	bool bRequireBoneChange = false;
	for(FBoneIndexType& BoneIndex : OriginalSection.BoneMap)
	{
		if(!SkelLod.RequiredBones.Contains(BoneIndex))
		{
			bRequireBoneChange = true;
			if(InSkelMesh->GetRefSkeleton().IsValidIndex(BoneIndex))
			{
				SkelLod.RequiredBones.Add(BoneIndex);
				SkelLod.ActiveBoneIndices.AddUnique(BoneIndex);
			}
		}
	}
	if(bRequireBoneChange)
	{
		SkelLod.RequiredBones.Sort();
		InSkelMesh->GetRefSkeleton().EnsureParentsExistAndSort(SkelLod.ActiveBoneIndices);
	}

PRAGMA_DISABLE_DEPRECATION_WARNINGS
	if(CustomData)  // Deprecated from 5.0 onward
	{
		CustomData->BindToSkeletalMesh(InSkelMesh, InMeshLodIndex, InSectionIndex, InAssetLodIndex);
	}
PRAGMA_ENABLE_DEPRECATION_WARNINGS

	// Make sure the LOD map is always big enough for the asset to use.
	// This shouldn't grow to an unwieldy size but maybe consider compacting later.
	while(LodMap.Num() - 1 < InMeshLodIndex)
	{
		LodMap.Add(INDEX_NONE);
	}

	LodMap[InMeshLodIndex] = InAssetLodIndex;

	// Update the extra cloth deformer mapping LOD bias using this cloth entry
	if (InSkelMesh->GetSupportRayTracing())
	{
		check(LodMap[InMeshLodIndex] == InAssetLodIndex);  // UpdateLODBiasMappings relies on the LodMap being up to date
		UpdateLODBiasMappings(InSkelMesh, InMeshLodIndex, InSectionIndex);
	}

	return true;

	// FScopedSkeletalMeshPostEditChange goes out of scope, causing postedit change and components to be re-registered
}

void UClothingAssetCommon::UpdateAllLODBiasMappings(USkeletalMesh* SkeletalMesh)
{
	check(SkeletalMesh);

	FSkeletalMeshModel* const SkeletalMeshModel = SkeletalMesh->GetImportedModel();
	if (!SkeletalMeshModel)
	{
		return;
	}

	// Iterate through all source LODs with cloth that could lead to upper (raytraced) sections needing some additional mapping
	TIndirectArray<FSkeletalMeshLODModel>& LODModels = SkeletalMesh->GetImportedModel()->LODModels;

	for (int32 LODIndex = LODModels.Num() - 1; LODIndex >= 0; --LODIndex)  // Iterate in reverse order to allow shrinking the mapping array first
	{
		// Go through all sections to find the one(s?) that uses this cloth asset and clear the existing bias mappings
		TArray<FSkelMeshSection>& Sections = LODModels[LODIndex].Sections;
		
		for (int32 SectionIndex = 0; SectionIndex < Sections.Num(); ++SectionIndex)
		{
			if (Sections[SectionIndex].ClothingData.AssetGuid == GetAssetGuid())
			{
				Sections[SectionIndex].ClothMappingDataLODs.SetNum(1);  // Only keep ClothMappingDataLODs[0] that is the same LOD mapping to remove LOD bias mappings

				if (SkeletalMesh->GetSupportRayTracing())
				{
					UpdateLODBiasMappings(SkeletalMesh, LODIndex, SectionIndex);  // Updates the upper LODs mappings of the specified section from this LODIndex
				}
			}
		}
	}
}

void UClothingAssetCommon::UpdateLODBiasMappings(const USkeletalMesh* SkeletalMesh, int32 UpdatedLODIndex, int32 SectionIndex)
{
	check(SkeletalMesh);
	check(UpdatedLODIndex >= 0);
	
	FSkeletalMeshModel* const SkeletalMeshModel = SkeletalMesh->GetImportedModel();
	check(SkeletalMeshModel);

	const bool bAddMappingsToAnyLOD = (SkeletalMesh->GetClothLODBiasMode() == EClothLODBiasMode::MappingsToAnyLOD);
	const bool bAddMappingsToMinLOD = (SkeletalMesh->GetClothLODBiasMode() == EClothLODBiasMode::MappingsToMinLOD && SkeletalMesh->GetRayTracingMinLOD() > 0);

	TIndirectArray<FSkeletalMeshLODModel>& LODModels = SkeletalMeshModel->LODModels;

	TArray<FVector3f> RenderPositions;
	TArray<FVector3f> RenderNormals;
	TArray<FVector3f> RenderTangents;
	TArray<uint32> RenderIndices;

	auto PrepareDeformerTargetDescriptor = [&LODModels, &RenderPositions, &RenderNormals, &RenderTangents, &RenderIndices](int32 LODIndex, int32 SectionIndex)
	{
		FSkeletalMeshLODModel& LODModel = LODModels[LODIndex];
		FSkelMeshSection& Section = LODModel.Sections[SectionIndex];

		RenderPositions.Reset(Section.SoftVertices.Num());
		RenderNormals.Reset(Section.SoftVertices.Num());
		RenderTangents.Reset(Section.SoftVertices.Num());

		for (const FSoftSkinVertex& SoftSkinVertex : Section.SoftVertices)
		{
			RenderPositions.Add(SoftSkinVertex.Position);
			RenderNormals.Add(SoftSkinVertex.TangentZ);
			RenderTangents.Add(SoftSkinVertex.TangentX);
		}

		const TConstArrayView<uint32> Indices = TConstArrayView<uint32>(LODModel.IndexBuffer).Slice(Section.BaseIndex, Section.NumTriangles * 3);

		RenderIndices.Reset(Section.NumTriangles * 3);
		for (uint32 VertexIndex : Indices)
		{
			RenderIndices.Add(VertexIndex - Section.BaseVertexIndex);
		}

		return ClothingMeshUtils::ClothMeshDesc(RenderPositions, RenderNormals, RenderTangents, RenderIndices);
	};

	// Get the min and max LODs that might be affected by LOD bias and update other sections' bias with this LOD section
	int32 MinLOD = 0;
	int32 MaxLOD = 0;
	
	if (bAddMappingsToAnyLOD)
	{
		MinLOD = UpdatedLODIndex + 1;
		MaxLOD = LODModels.Num() - 1;
	}
	else if (bAddMappingsToMinLOD)
	{
		MinLOD = MaxLOD = SkeletalMesh->GetRayTracingMinLOD();
	}

	if (UpdatedLODIndex < MinLOD && MinLOD <= MaxLOD)
	{
		// Prepare the deformer source (simulation) mesh descriptor
		const FClothLODDataCommon& ClothLodData = LodData[LodMap[UpdatedLODIndex]];
		const ClothingMeshUtils::ClothMeshDesc SourceMesh(ClothLodData.PhysicalMeshData.Vertices, ClothLodData.PhysicalMeshData.Indices);  // Calculate averaged normals

		// Retrieve max distance mask
		const FPointWeightMap* const MaxDistances = ClothLodData.PhysicalMeshData.FindWeightMap(EWeightMapTargetCommon::MaxDistance);

		// Iterate through all deformer target (render) mesh sections
		for (int32 LODIndex = MinLOD; LODIndex <= MaxLOD; ++LODIndex)
		{
			FSkeletalMeshLODModel& LODModel = LODModels[LODIndex];  // Note that the section LOD being updated here is the biased (raytraced) section LOD, not the UpdatedLODIndex which is done in the second loop below

			if (!LODModel.Sections.IsValidIndex(SectionIndex))
			{
				continue;
			}

			FSkelMeshSection& Section = LODModel.Sections[SectionIndex];

			if (!Section.HasClothingData())
			{
				continue;  // This LOD section won't render clothing and therefore can be skipped as it won't ever need mappings
			}

			// Update bias mapping to the newly updated LOD index
			const int32 LODBias = LODIndex - UpdatedLODIndex;
			check(LODBias > 0);

			Section.ClothMappingDataLODs.SetNum(FMath::Max(LODBias + 1, Section.ClothMappingDataLODs.Num()));

			TArray<FMeshToMeshVertData>& MeshToMeshData = Section.ClothMappingDataLODs[LODBias];
			MeshToMeshData.Reset();

			// Prepare the deformer target (render) mesh descriptor
			const ClothingMeshUtils::ClothMeshDesc TargetMesh = PrepareDeformerTargetDescriptor(LODIndex, SectionIndex);

			// Generate the missing bias mapping data
			ClothingMeshUtils::GenerateMeshToMeshVertData(MeshToMeshData, TargetMesh, SourceMesh, MaxDistances,
				ClothLodData.bSmoothTransition, ClothLodData.bUseMultipleInfluences, ClothLodData.SkinningKernelRadius);

			UE_LOG(LogClothingAsset, Verbose, TEXT("Added deformer data for [%s/%s], section %d, LODBias = %d, render mesh LOD = %d, sim mesh LOD = %d"),
				*SkeletalMesh->GetName(),
				*GetName(),
				SectionIndex,
				LODBias,
				LODIndex,
				UpdatedLODIndex);
		}
	}

	// Update this LOD section bias mappings that didn't get setup since there weren't no cloth attached to it yet
	if (bAddMappingsToAnyLOD || (bAddMappingsToMinLOD && UpdatedLODIndex == SkeletalMesh->GetRayTracingMinLOD()))
	{
		FSkeletalMeshLODModel& LODModel = LODModels[UpdatedLODIndex];  // Note that the section LOD being updated here is the UpdatedLODIndex, not the biased (raytraced) section LOD  which is done in the first loop above
		FSkelMeshSection& Section = LODModel.Sections[SectionIndex];
		check(Section.HasClothingData());

		// Prepare the deformer target (render) mesh descriptor
		const ClothingMeshUtils::ClothMeshDesc TargetMesh = PrepareDeformerTargetDescriptor(UpdatedLODIndex, SectionIndex);

		// Iterate through all the LOD that could be rendered and need this source LOD to be raytraced
		for (int32 LODIndex = 0; LODIndex < UpdatedLODIndex; ++LODIndex)
		{
			FSkeletalMeshLODModel& SourceLODModel = LODModels[LODIndex];

			if (!SourceLODModel.Sections.IsValidIndex(SectionIndex))
			{
				continue;
			}

			FSkelMeshSection& SourceSection = SourceLODModel.Sections[SectionIndex];

			// Locate the deformer's source (simulation) cloth asset, since it could be a different cloth asset.
			const UClothingAssetCommon* const ClothingAsset = Cast<UClothingAssetCommon>(SkeletalMesh->GetClothingAsset(SourceSection.ClothingData.AssetGuid));

			if (!ClothingAsset)
			{
				const FText Error = FText::Format(
					LOCTEXT("Error_DifferentAsset", "Incomplete raytracing cloth LOD bias mappings generation on [{0}/{1}], section {2}, LOD {3} due to missing cloth asset at LOD {4}."),
					FText::FromString(SkeletalMesh->GetName()),
					FText::FromString(GetName()),
					SectionIndex,
					UpdatedLODIndex, 
					LODIndex);
				Warn(Error);
				continue;
			}

			// Prepare the deformer source (simulation) mesh descriptor
			const FClothLODDataCommon& ClothLodData = ClothingAsset->LodData[LodMap[LODIndex]];
			const ClothingMeshUtils::ClothMeshDesc SourceMesh(ClothLodData.PhysicalMeshData.Vertices, ClothLodData.PhysicalMeshData.Indices);  // Calculate averaged normals

			// Retrieve max distance mask
			const FPointWeightMap* const MaxDistances = ClothLodData.PhysicalMeshData.FindWeightMap(EWeightMapTargetCommon::MaxDistance);

			// Update bias mapping for the updated LOD section
			const int32 LODBias = UpdatedLODIndex - LODIndex;
			check(LODBias > 0);

			Section.ClothMappingDataLODs.SetNum(FMath::Max(LODBias + 1, Section.ClothMappingDataLODs.Num()));
			TArray<FMeshToMeshVertData>& MeshToMeshData = Section.ClothMappingDataLODs[LODBias];
			MeshToMeshData.Reset();

			ClothingMeshUtils::GenerateMeshToMeshVertData(MeshToMeshData, TargetMesh, SourceMesh, MaxDistances,
				ClothLodData.bSmoothTransition, ClothLodData.bUseMultipleInfluences, ClothLodData.SkinningKernelRadius);

			UE_LOG(LogClothingAsset, Verbose, TEXT("Added deformer data for [%s/%s], section %d, LODBias = %d, render mesh LOD = %d, sim mesh LOD = %d"),
				*SkeletalMesh->GetName(),
				*GetName(),
				SectionIndex,
				LODBias,
				UpdatedLODIndex,
				LODIndex);
		}
	}
}

void UClothingAssetCommon::ClearLODBiasMappings(const USkeletalMesh* SkeletalMesh, int32 UpdatedLODIndex, int32 SectionIndex)
{
	check(SkeletalMesh);
	check(UpdatedLODIndex >= 0);

	FSkeletalMeshModel* const SkeletalMeshModel = SkeletalMesh->GetImportedModel();
	check(SkeletalMeshModel);

	for (int32 LODIndex = UpdatedLODIndex + 1; LODIndex < SkeletalMeshModel->LODModels.Num(); ++LODIndex)
	{
		FSkeletalMeshLODModel& BiasLodModel = SkeletalMeshModel->LODModels[LODIndex];
		if (BiasLodModel.Sections.IsValidIndex(SectionIndex))
		{
			FSkelMeshSection& BiasSection = BiasLodModel.Sections[SectionIndex];
			const int32 LODBias = LODIndex - UpdatedLODIndex;

			if (BiasSection.ClothMappingDataLODs.IsValidIndex(LODBias))
			{
				BiasSection.ClothMappingDataLODs[LODBias].Empty();

				UE_LOG(LogClothingAsset, Verbose, TEXT("Removed deformer data for [%s/%s], section %d LODBias = %d, render mesh LOD = %d, sim mesh LOD = %d"),
					*SkeletalMesh->GetName(),
					*GetName(),
					SectionIndex,
					LODBias,
					LODIndex,
					UpdatedLODIndex);
			}
		}
	}
}

void UClothingAssetCommon::UnbindFromSkeletalMesh(USkeletalMesh* InSkelMesh)
{
	if(FSkeletalMeshModel* Mesh = InSkelMesh->GetImportedModel())
	{
		const int32 NumLods = Mesh->LODModels.Num();
		for(int32 LodIndex = 0; LodIndex < NumLods; ++LodIndex)
		{
			UnbindFromSkeletalMesh(InSkelMesh, LodIndex);
		}
	}
}

void UClothingAssetCommon::UnbindFromSkeletalMesh(
	USkeletalMesh* InSkelMesh, 
	const int32 InMeshLodIndex)
{
	bool bChangedMesh = false;

	// Find the chunk(s) we created
	if(FSkeletalMeshModel* Mesh = InSkelMesh->GetImportedModel())
	{
		if(!Mesh->LODModels.IsValidIndex(InMeshLodIndex))
		{
			FText Error = FText::Format(
				LOCTEXT("Error_UnbindNoMeshLod", "Failed to remove clothing asset {0} from mesh LOD{1} as that LOD doesn't exist."), 
				FText::FromString(GetName()), 
				InMeshLodIndex);
			Warn(Error);

			return;
		}

		FSkeletalMeshLODModel& LodModel = Mesh->LODModels[InMeshLodIndex];

		for(int32 SectionIdx = LodModel.Sections.Num() - 1; SectionIdx >= 0; --SectionIdx)
		{
			FSkelMeshSection& Section = LodModel.Sections[SectionIdx];
			if(Section.HasClothingData() && Section.ClothingData.AssetGuid == AssetGuid)
			{
				// Don't do this when in async task, this should have been done before initiating the build
				if (IsInGameThread())
				{
					InSkelMesh->PreEditChange(nullptr);
				}

				// Log the LOD bias mapping data that will be removed through the call to ClearSectionClothingData
				for (int32 LodIndex = 0; LodIndex < InMeshLodIndex; ++LodIndex)
				{
					const int32 LODBias = InMeshLodIndex - LodIndex;

					UE_CLOG(Section.ClothMappingDataLODs.IsValidIndex(LODBias) && Section.ClothMappingDataLODs[LODBias].Num(),
						LogClothingAsset, Verbose, TEXT("Removed deformer data for [%s/%s], section %d LODBias = %d, render mesh LOD = %d, sim mesh LOD = %d"),
						*InSkelMesh->GetName(),
						*GetName(),
						SectionIdx,
						LODBias,
						InMeshLodIndex,
						LodIndex);
				}

				ClothingAssetUtils::ClearSectionClothingData(Section);
				if (FSkelMeshSourceSectionUserData* UserSectionData = LodModel.UserSectionsData.Find(Section.OriginalDataSectionIndex))
				{
					UserSectionData->CorrespondClothAssetIndex = INDEX_NONE;
					UserSectionData->ClothingData.AssetLodIndex = INDEX_NONE;
					UserSectionData->ClothingData.AssetGuid = FGuid();
				}
				
				// Clear all remaining LOD bias mapping data from other LODs that relied on this section
				ClearLODBiasMappings(InSkelMesh, InMeshLodIndex, SectionIdx);

				bChangedMesh = true;
			}
		}

		// Clear the LOD map entry for this asset LOD, after a unbind we must be able to bind any asset
		if (LodMap.IsValidIndex(InMeshLodIndex))
		{
			LodMap[InMeshLodIndex] = INDEX_NONE;
			bChangedMesh = true;
		}
	}

	// If the mesh changed we need to re-register any components that use it to reflect the changes
	if(bChangedMesh)
	{
		//Register the scope post edit change
		FScopedSkeletalMeshPostEditChange SkeletalMeshPostEditChange(InSkelMesh);
	}
}

void UClothingAssetCommon::ReregisterComponentsUsingClothing()
{
	if(USkeletalMesh* OwnerMesh = Cast<USkeletalMesh>(GetOuter()))
	{
		for(TObjectIterator<USkeletalMeshComponent> It; It; ++It)
		{
			if(USkeletalMeshComponent* Component = *It)
			{
				if(Component->GetSkeletalMeshAsset() == OwnerMesh)
				{
					FComponentReregisterContext Context(Component);
					// Context goes out of scope, causing Component to be re-registered
				}
			}
		}
	}
}

void UClothingAssetCommon::ForEachInteractorUsingClothing(TFunction<void(UClothingSimulationInteractor*)> Func)
{
	if(USkeletalMesh* OwnerMesh = Cast<USkeletalMesh>(GetOuter()))
	{
		for(TObjectIterator<USkeletalMeshComponent> It; It; ++It)
		{
			if(USkeletalMeshComponent* Component = *It)
			{
				if(Component->GetSkeletalMeshAsset() == OwnerMesh)
				{
					if(UClothingSimulationInteractor* CurInteractor = Component->GetClothingSimulationInteractor())
					{
						Func(CurInteractor);
					}
				}
			}
		}
	}
}

void UClothingAssetCommon::ApplyParameterMasks(bool bUpdateFixedVertData, bool bInvalidateDerivedDataCache)
{
	for(FClothLODDataCommon& Lod : LodData)
	{
		Lod.PushWeightsToMesh();
	}
	// Invalidate all cached data that depend on masks
	InvalidateFlaggedCachedData(EClothingCachedDataFlagsCommon::InverseMasses | EClothingCachedDataFlagsCommon::Tethers);

	// Recompute weights if needed
	USkeletalMesh* const SkeletalMesh = Cast<USkeletalMesh>(GetOuter());
	
	if (bUpdateFixedVertData && SkeletalMesh)
	{
		FSkeletalMeshModel* Resource = SkeletalMesh->GetImportedModel();
		FScopedSkeletalMeshPostEditChange ScopedSkeletalMeshPostEditChange(SkeletalMesh);

		SkeletalMesh->PreEditChange(nullptr);

		for (FSkeletalMeshLODModel& LodModel : Resource->LODModels)
		{
			for (FSkelMeshSection& Section : LodModel.Sections)
			{
				if (!Section.HasClothingData() || Cast<UClothingAssetCommon>(SkeletalMesh->GetClothingAsset(Section.ClothingData.AssetGuid)) != this)
				{
					continue;
				}
				const FClothLODDataCommon& LodDatum = LodData[Section.ClothingData.AssetLodIndex];
				const FPointWeightMap* const MaxDistances = LodDatum.PhysicalMeshData.FindWeightMap(EWeightMapTargetCommon::MaxDistance);

				for (TArray<FMeshToMeshVertData>& ClothMappingData : Section.ClothMappingDataLODs)
				{
					ClothingMeshUtils::ComputeVertexContributions(ClothMappingData, MaxDistances, LodDatum.bSmoothTransition, LodDatum.bUseMultipleInfluences);
				}
			}
		}
		if (bInvalidateDerivedDataCache)  // We must always dirty the DDC key unless previewing
		{
			SkeletalMesh->InvalidateDeriveDataCacheGUID();
		}
	}
}

void UClothingAssetCommon::BuildLodTransitionData()
{
	const int32 NumLods = GetNumLods();
	for(int32 LodIndex = 0; LodIndex < NumLods; ++LodIndex)
	{
		const bool bHasPrevLod = LodIndex > 0;
		const bool bHasNextLod = LodIndex < NumLods - 1;

		FClothLODDataCommon& CurrentLod = LodData[LodIndex];
		const FClothPhysicalMeshData& CurrentPhysMesh = CurrentLod.PhysicalMeshData;

		FClothLODDataCommon* const PrevLod = bHasPrevLod ? &LodData[LodIndex - 1] : nullptr;
		FClothLODDataCommon* const NextLod = bHasNextLod ? &LodData[LodIndex + 1] : nullptr;

		const int32 CurrentLodNumVerts = CurrentPhysMesh.Vertices.Num();

		ClothingMeshUtils::ClothMeshDesc CurrentMeshDesc(CurrentPhysMesh.Vertices, CurrentPhysMesh.Normals, CurrentPhysMesh.Indices);

		const FPointWeightMap* MaxDistances = nullptr; // No need to update the vertex contribution on the transition maps
		constexpr bool bUseSmoothTransitions = false;  // Smooth transitions are only used at rendering for now and not during LOD transitions
		constexpr bool bUseMultipleInfluences = false;  // Multiple influences must not be used for LOD transitions
		constexpr float SkinningKernelRadius = 0.f;  // KernelRadius is only required when using multiple influences

		if(PrevLod)
		{
			FClothPhysicalMeshData& PrevPhysMesh = PrevLod->PhysicalMeshData;
			CurrentLod.TransitionUpSkinData.Empty(CurrentLodNumVerts);
			ClothingMeshUtils::ClothMeshDesc PrevMeshDesc(PrevPhysMesh.Vertices, PrevPhysMesh.Indices);  // Will calculate averaged normals

			ClothingMeshUtils::GenerateMeshToMeshVertData(CurrentLod.TransitionUpSkinData, CurrentMeshDesc, PrevMeshDesc,
				MaxDistances, bUseSmoothTransitions, bUseMultipleInfluences, SkinningKernelRadius);
		}
		if(NextLod)
		{
			FClothPhysicalMeshData& NextPhysMesh = NextLod->PhysicalMeshData;
			CurrentLod.TransitionDownSkinData.Empty(CurrentLodNumVerts);
			ClothingMeshUtils::ClothMeshDesc NextMeshDesc(NextPhysMesh.Vertices, NextPhysMesh.Indices);  // Will calculate averaged normals 
			ClothingMeshUtils::GenerateMeshToMeshVertData(CurrentLod.TransitionDownSkinData, CurrentMeshDesc, NextMeshDesc,
				MaxDistances, bUseSmoothTransitions, bUseMultipleInfluences, SkinningKernelRadius);
		}
	}
}

void UClothingAssetCommon::PreEditUndo()
{
	Super::PreEditUndo();

	// Stop the simulation
	if (const USkeletalMesh* const OwnerMesh = Cast<USkeletalMesh>(GetOuter()))
	{
		for (TObjectIterator<USkeletalMeshComponent> It; It; ++It)
		{
			if (USkeletalMeshComponent* const Component = *It)
			{
				if (Component->GetSkeletalMeshAsset() == OwnerMesh)
				{
					Component->ReleaseAllClothingResources();
				}
			}
		}
	}
}

void UClothingAssetCommon::PostEditUndo()
{
	Super::PostEditUndo();

	// Resume the simulation
	if (const USkeletalMesh* const OwnerMesh = Cast<USkeletalMesh>(GetOuter()))
	{
		for (TObjectIterator<USkeletalMeshComponent> It; It; ++It)
		{
			if (USkeletalMeshComponent* const Component = *It)
			{
				if (Component->GetSkeletalMeshAsset() == OwnerMesh)
				{
					Component->RecreateClothingActors();
				}
			}
		}
	}
}
#endif // WITH_EDITOR

void UClothingAssetCommon::RefreshBoneMapping(USkeletalMesh* InSkelMesh)
{
	// No mesh, can't remap
	if(!InSkelMesh)
	{
		return;
	}

	if(UsedBoneNames.Num() != UsedBoneIndices.Num())
	{
		UsedBoneIndices.Reset();
		UsedBoneIndices.AddDefaulted(UsedBoneNames.Num());
	}

	// Repopulate the used indices.
	for(int32 BoneNameIndex = 0; BoneNameIndex < UsedBoneNames.Num(); ++BoneNameIndex)
	{
		const int32 BoneIndex = InSkelMesh->GetRefSkeleton().FindBoneIndex(UsedBoneNames[BoneNameIndex]);
		UsedBoneIndices[BoneNameIndex] = (BoneIndex != INDEX_NONE) ? BoneIndex : 0;  // Remap to the root bone if the two skeletons differ
	}
}

void UClothingAssetCommon::CalculateReferenceBoneIndex()
{
	// Starts at root
	ReferenceBoneIndex = 0;

	// Find the root bone for this clothing asset (common bone for all used bones)
	typedef TArray<int32> BoneIndexArray;

	// List of valid paths to the root bone from each weighted bone
	TArray<BoneIndexArray> PathsToRoot;
	
	const USkeletalMesh* OwnerMesh = Cast<USkeletalMesh>(GetOuter());

	if(OwnerMesh)
	{
		// First build a list per used bone for it's path to root
		TArray<int32> WeightedBones;  // List of actually weighted (not just used) bones

		for(FClothLODDataCommon& CurLod : LodData)
		{
			const FClothPhysicalMeshData& MeshData = CurLod.PhysicalMeshData;
			for(const FClothVertBoneData& VertBoneData : MeshData.BoneData)
			{
				for(int32 InfluenceIndex = 0; InfluenceIndex < MAX_TOTAL_INFLUENCES; ++InfluenceIndex)
				{
					if(VertBoneData.BoneWeights[InfluenceIndex] > SMALL_NUMBER)
					{
						const int32 UnmappedBoneIndex = VertBoneData.BoneIndices[InfluenceIndex];
						check(UsedBoneIndices.IsValidIndex(UnmappedBoneIndex));
						WeightedBones.AddUnique(UsedBoneIndices[UnmappedBoneIndex]);
					}
					else
					{
						// Hit the last weight (they're sorted)
						break;
					}
				}
			}
		}

		const int32 NumWeightedBones = WeightedBones.Num();
		PathsToRoot.Reserve(NumWeightedBones);
		
		// Compute paths to the root bone
		const FReferenceSkeleton& RefSkel = OwnerMesh->GetRefSkeleton();
		for(int32 WeightedBoneIndex = 0; WeightedBoneIndex < NumWeightedBones; ++WeightedBoneIndex)
		{
			PathsToRoot.AddDefaulted();
			BoneIndexArray& Path = PathsToRoot.Last();
			
			int32 CurrentBone = WeightedBones[WeightedBoneIndex];
			Path.Add(CurrentBone);
			
			while(CurrentBone != 0 && CurrentBone != INDEX_NONE)
			{
				CurrentBone = RefSkel.GetParentIndex(CurrentBone);
				Path.Add(CurrentBone);
			}
		}

		// Paths are from leaf->root, we want the other way
		for(BoneIndexArray& Path : PathsToRoot)
		{
			Algo::Reverse(Path);
		}

		// Verify the last common bone in all paths as the root of the sim space
		const int32 NumPaths = PathsToRoot.Num();
		if(NumPaths > 0)
		{
			BoneIndexArray& FirstPath = PathsToRoot[0];
		
			const int32 FirstPathSize = FirstPath.Num();
			for(int32 PathEntryIndex = 0; PathEntryIndex < FirstPathSize; ++PathEntryIndex)
			{
				const int32 CurrentQueryIndex = FirstPath[PathEntryIndex];
				bool bValidRoot = true;

				for(int32 PathIndex = 1; PathIndex < NumPaths; ++PathIndex)
				{
					if(!PathsToRoot[PathIndex].Contains(CurrentQueryIndex))
					{
						bValidRoot = false;
						break;
					}
				}

				if(bValidRoot)
				{
					ReferenceBoneIndex = CurrentQueryIndex;
				}
				else
				{
					// Once we fail to find a valid root we're done.
					break;
				}
			}
		}
		else
		{
			// Just use root
			ReferenceBoneIndex = 0;
		}
	}
}

bool UClothingAssetCommon::IsValidLod(int32 InLodIndex) const
{
	return LodData.IsValidIndex(InLodIndex);
}

int32 UClothingAssetCommon::GetNumLods() const
{
	return LodData.Num();
}

void UClothingAssetCommon::PostLoad()
{
	Super::PostLoad();

#if WITH_EDITORONLY_DATA
	// Migrate the deprecated UObject based lod class to the non-UObject lod structure to prevent PostLoad dependency issues
	// TODO: Remove all UObject PostLoad dependencies.
	//       Even with these ConditionalPostLoad calls, the UObject PostLoads' order of execution cannot be guaranteed.
	for (UClothLODDataCommon_Legacy* LodDeprecated : ClothLodData_DEPRECATED)
	{
		if (LodDeprecated)
		{
			LodDeprecated->ConditionalPostLoad();

			const int32 Idx = AddNewLod();
			LodDeprecated->MigrateTo(LodData[Idx]);
		}
	}
	ClothLodData_DEPRECATED.Empty();

	const int32 AnimPhysCustomVersion = GetLinkerCustomVersion(FAnimPhysObjectVersion::GUID);
	if (AnimPhysCustomVersion < FAnimPhysObjectVersion::AddedClothingMaskWorkflow)
	{
		// Convert current parameters to masks
		for (FClothLODDataCommon& Lod : LodData)
		{
			const FClothPhysicalMeshData& PhysMesh = Lod.PhysicalMeshData;

			// Didn't do anything previously - clear out in case there's something in there
			// so we can use it correctly now.
			Lod.PointWeightMaps.Reset(3);

			// Max distances
			const FPointWeightMap* const MaxDistances = PhysMesh.FindWeightMap(EWeightMapTargetCommon::MaxDistance);
			if (MaxDistances)
			{
				Lod.PointWeightMaps.AddDefaulted();
				FPointWeightMap& MaxDistanceMask = Lod.PointWeightMaps.Last();
				MaxDistanceMask.Initialize(*MaxDistances, EWeightMapTargetCommon::MaxDistance);
			}

			// Following params are only added if necessary, if we don't have any backstop
			// radii then there's no backstops.
			const FPointWeightMap* const BackstopRadiuses = PhysMesh.FindWeightMap(EWeightMapTargetCommon::BackstopRadius);
			if (BackstopRadiuses && !BackstopRadiuses->IsZeroed())
			{
				// Backstop radii
				Lod.PointWeightMaps.AddDefaulted();
				FPointWeightMap& BackstopRadiusMask = Lod.PointWeightMaps.Last();
				BackstopRadiusMask.Initialize(*BackstopRadiuses, EWeightMapTargetCommon::BackstopRadius);

				// Backstop distances
				Lod.PointWeightMaps.AddDefaulted();
				FPointWeightMap& BackstopDistanceMask = Lod.PointWeightMaps.Last();
				const FPointWeightMap& BackstopDistances = PhysMesh.GetWeightMap(EWeightMapTargetCommon::BackstopDistance);
				BackstopDistanceMask.Initialize(BackstopDistances, EWeightMapTargetCommon::BackstopDistance);
			}
		}

		// Make sure we're transactional
		SetFlags(RF_Transactional);
	}

	const int32 ClothingCustomVersion = GetLinkerCustomVersion(FClothingAssetCustomVersion::GUID);
	// Fix content imported before we kept vertex colors
	if (ClothingCustomVersion < FClothingAssetCustomVersion::AddVertexColorsToPhysicalMesh)
	{
		for (FClothLODDataCommon& Lod : LodData)
		{
			const int32 NumVerts = Lod.PhysicalMeshData.Vertices.Num(); // number of verts

			Lod.PhysicalMeshData.VertexColors.Reset();
			Lod.PhysicalMeshData.VertexColors.AddUninitialized(NumVerts);
			for (int32 VertIdx = 0; VertIdx < NumVerts; VertIdx++)
			{
				Lod.PhysicalMeshData.VertexColors[VertIdx] = FColor::White;
			}
		}
	}

	EClothingCachedDataFlagsCommon ClothingCachedDataFlags = EClothingCachedDataFlagsCommon::None;
	if (AnimPhysCustomVersion < FAnimPhysObjectVersion::CacheClothMeshInfluences)
	{
		ClothingCachedDataFlags |= EClothingCachedDataFlagsCommon::NumInfluences;
	}

	// Add any missing configs for the available cloth factories, and try to migrate them from any existing one
	// TODO: Remove all UObject PostLoad dependencies.
	//       Even with these ConditionalPostLoad calls, the UObject PostLoads' order of execution cannot be guaranteed.
	for (auto& ClothConfig : ClothConfigs)
	{
		if (ClothConfig.Value)
		{
			ClothConfig.Value->ConditionalPostLoad();  // PostLoad configs before adding new ones
		}
	}

	if (ClothSimConfig_DEPRECATED)
	{
		ClothSimConfig_DEPRECATED->ConditionalPostLoad();  // PostLoad old configs before replacing them
		ClothSimConfig_DEPRECATED->Rename(nullptr, nullptr, REN_DoNotDirty | REN_DontCreateRedirectors | REN_ForceNoResetLoaders | REN_NonTransactional);  // Rename the config so that the name doesn't collide with the new config map name
	}
	if (ChaosClothSimConfig_DEPRECATED)
	{
		ChaosClothSimConfig_DEPRECATED->ConditionalPostLoad();  // PostLoad old configs before replacing them
		ChaosClothSimConfig_DEPRECATED->Rename(nullptr, nullptr, REN_DoNotDirty | REN_DontCreateRedirectors | REN_ForceNoResetLoaders | REN_NonTransactional);  // Rename the config so that the name doesn't collide with the new config map name
	}
	if (ClothSharedSimConfig_DEPRECATED)
	{
		ClothSharedSimConfig_DEPRECATED->ConditionalPostLoad();  // PostLoad old configs before replacing them
		ClothSharedSimConfig_DEPRECATED->Rename(nullptr, nullptr, REN_DoNotDirty | REN_DontCreateRedirectors | REN_ForceNoResetLoaders | REN_NonTransactional);  // Rename the config so that the name doesn't collide with the new config map name
	}

	if (AddClothConfigs())
	{
		// With a new config added best to recache everything
		ClothingCachedDataFlags |= EClothingCachedDataFlagsCommon::All;
	}

	// Migrate configs
	bool bMigrateSharedConfigToConfig = true;  // Shared config to config migration can be disabled to avoid overriding the newly migrated values

	if (ClothingCustomVersion < FClothingAssetCustomVersion::MovePropertiesToCommonBaseClasses)
	{
		// Remap legacy struct FClothConfig to new config objects
		for (auto& ClothConfig : ClothConfigs)
		{
			if (UClothConfigCommon* const ClothConfigCommon = Cast<UClothConfigCommon>(ClothConfig.Value))
			{
				ClothConfigCommon->ConditionalPostLoad();
				ClothConfigCommon->MigrateFrom(ClothConfig_DEPRECATED);
			}
		}
		bMigrateSharedConfigToConfig = false;
	}
	else
	{
		// Migrate simulation dependent config parameters to the new config map
		if (ClothSimConfig_DEPRECATED)
		{
			// Try a remap to the new config objects through the legacy structure
			if (const UClothConfigCommon* const ClothSimConfigCommon = Cast<UClothConfigCommon>(ClothSimConfig_DEPRECATED))
			{
				FClothConfig_Legacy ClothConfigLegacy;
				if (ClothSimConfigCommon->MigrateTo(ClothConfigLegacy))
				{
					for (auto& ClothConfig : ClothConfigs)
					{
						if (UClothConfigCommon* const ClothConfigCommon = Cast<UClothConfigCommon>(ClothConfig.Value))
						{
							ClothConfigCommon->ConditionalPostLoad();
							ClothConfigCommon->MigrateFrom(ClothConfigLegacy);
						}
					}
				}
			}
			// And keep the old config too
			SetClothConfig(ToRawPtr(ClothSimConfig_DEPRECATED));
			ClothSimConfig_DEPRECATED = nullptr;
			bMigrateSharedConfigToConfig = false;
		}
		if (ChaosClothSimConfig_DEPRECATED)
		{
			SetClothConfig(ToRawPtr(ChaosClothSimConfig_DEPRECATED));
			ChaosClothSimConfig_DEPRECATED = nullptr;
			bMigrateSharedConfigToConfig = false;
		}
		if (ClothSharedSimConfig_DEPRECATED)
		{
			SetClothConfig(ToRawPtr(ClothSharedSimConfig_DEPRECATED));
			ClothSharedSimConfig_DEPRECATED = nullptr;
			bMigrateSharedConfigToConfig = false;
		}
	}

	// Propagate shared configs between cloth assets
	PropagateSharedConfigs(bMigrateSharedConfigToConfig);

	// Cache tethers and reference bone index should already have been calculated
	const int32 FortniteReleaseBranchCustomObjectVersion = GetLinkerCustomVersion(FFortniteReleaseBranchCustomObjectVersion::GUID);
	const int32 FrostyMainBranchObjectVersion = GetLinkerCustomVersion(FUE5PrivateFrostyStreamObjectVersion::GUID);
	if (FrostyMainBranchObjectVersion < FUE5PrivateFrostyStreamObjectVersion::ChaosClothRemoveKinematicTethers)
	{
		ClothingCachedDataFlags |= EClothingCachedDataFlagsCommon::Tethers;
	}

	if (FortniteReleaseBranchCustomObjectVersion < FFortniteReleaseBranchCustomObjectVersion::ChaosClothAddTethersToCachedData &&
		FrostyMainBranchObjectVersion < FUE5PrivateFrostyStreamObjectVersion::ChaosClothAddTethersToCachedData)
	{
		ClothingCachedDataFlags |= EClothingCachedDataFlagsCommon::Tethers;

		// ReferenceBoneIndex is only required when rebinding the cloth.
<<<<<<< HEAD
=======
		USkeletalMesh* const OwnerMesh = CastChecked<USkeletalMesh>(GetOuter());
		RefreshBoneMapping(OwnerMesh);
>>>>>>> 4af6daef
		CalculateReferenceBoneIndex();
	}

	// After fixing the content, we are ready to call functions that rely on it
	if (ClothingCachedDataFlags != EClothingCachedDataFlagsCommon::None)
	{
		// Rebuild data cache
		InvalidateFlaggedCachedData(ClothingCachedDataFlags);
	}

	const int32 PhysicsObjectVersion = GetLinkerCustomVersion(FPhysicsObjectVersion::GUID);
	const int32 FortniteMainBranchObjectVersion = GetLinkerCustomVersion(FFortniteMainBranchObjectVersion::GUID);
	if (PhysicsObjectVersion < FPhysicsObjectVersion::ChaosClothFixLODTransitionMaps ||
		FortniteMainBranchObjectVersion < FFortniteMainBranchObjectVersion::ChaosClothFixLODTransitionMaps)
	{
		BuildLodTransitionData();
	}
#endif  // #if WITH_EDITORONLY_DATA
<<<<<<< HEAD
=======
}

#if WITH_EDITORONLY_DATA
void UClothingAssetCommon::DeclareConstructClasses(TArray<FTopLevelAssetPath>& OutConstructClasses, const UClass* SpecificSubclass)
{
	Super::DeclareConstructClasses(OutConstructClasses, SpecificSubclass);
	const TArray<IClothingSimulationFactoryClassProvider*> ClassProviders =
		IModularFeatures::Get().GetModularFeatureImplementations<IClothingSimulationFactoryClassProvider>(IClothingSimulationFactoryClassProvider::FeatureName);
	for (IClothingSimulationFactoryClassProvider* Provider : ClassProviders)
	{
		check(Provider);
		if (UClass* const ClothingSimulationFactoryClass = *TSubclassOf<class UClothingSimulationFactory>(Provider->GetClothingSimulationFactoryClass()))
		{
			const UClothingSimulationFactory* const ClothingSimulationFactory = ClothingSimulationFactoryClass->GetDefaultObject<UClothingSimulationFactory>();
			for (TSubclassOf<UClothConfigBase> ClothConfigClass : ClothingSimulationFactory->GetClothConfigClasses())
			{
				OutConstructClasses.Add(FTopLevelAssetPath(ClothConfigClass));
			}
		}
	}
	// OutConstructClasses.Add(FTopLevelAssetPath(UChaosClothSharedSimConfig::StaticClass()));
	//OutConstructClasses.Add(FTopLevelAssetPath(UChaosClothConfig::StaticClass()));
>>>>>>> 4af6daef
}
#endif

#if WITH_EDITORONLY_DATA
void UClothingAssetCommon::DeclareConstructClasses(TArray<FTopLevelAssetPath>& OutConstructClasses, const UClass* SpecificSubclass)
{
	Super::DeclareConstructClasses(OutConstructClasses, SpecificSubclass);
	const TArray<IClothingSimulationFactoryClassProvider*> ClassProviders =
		IModularFeatures::Get().GetModularFeatureImplementations<IClothingSimulationFactoryClassProvider>(IClothingSimulationFactoryClassProvider::FeatureName);
	for (IClothingSimulationFactoryClassProvider* Provider : ClassProviders)
	{
		check(Provider);
		if (UClass* const ClothingSimulationFactoryClass = *TSubclassOf<class UClothingSimulationFactory>(Provider->GetClothingSimulationFactoryClass()))
		{
			const UClothingSimulationFactory* const ClothingSimulationFactory = ClothingSimulationFactoryClass->GetDefaultObject<UClothingSimulationFactory>();
			for (TSubclassOf<UClothConfigBase> ClothConfigClass : ClothingSimulationFactory->GetClothConfigClasses())
			{
				OutConstructClasses.Add(FTopLevelAssetPath(ClothConfigClass));
			}
		}
	}
	// OutConstructClasses.Add(FTopLevelAssetPath(UChaosClothSharedSimConfig::StaticClass()));
	//OutConstructClasses.Add(FTopLevelAssetPath(UChaosClothConfig::StaticClass()));
}
#endif

void UClothingAssetCommon::Serialize(FArchive& Ar)
{
	Super::Serialize(Ar);
	Ar.UsingCustomVersion(FAnimPhysObjectVersion::GUID);
	Ar.UsingCustomVersion(FClothingAssetCustomVersion::GUID);
	Ar.UsingCustomVersion(FFortniteMainBranchObjectVersion::GUID);
	Ar.UsingCustomVersion(FPhysicsObjectVersion::GUID);
	Ar.UsingCustomVersion(FUE5PrivateFrostyStreamObjectVersion::GUID);
}

bool UClothingAssetCommon::AddClothConfigs()
{
	bool bNewConfigAdded = false;

	const TArray<IClothingSimulationFactoryClassProvider*> ClassProviders =
		IModularFeatures::Get().GetModularFeatureImplementations<IClothingSimulationFactoryClassProvider>(IClothingSimulationFactoryClassProvider::FeatureName);

	for (IClothingSimulationFactoryClassProvider* Provider : ClassProviders)
	{
		check(Provider);
		if (UClass* const ClothingSimulationFactoryClass = *TSubclassOf<class UClothingSimulationFactory>(Provider->GetClothingSimulationFactoryClass()))
		{
			const UClothingSimulationFactory* const ClothingSimulationFactory = ClothingSimulationFactoryClass->GetDefaultObject<UClothingSimulationFactory>();
			for (TSubclassOf<UClothConfigBase> ClothConfigClass : ClothingSimulationFactory->GetClothConfigClasses())
			{
				const FName ClothConfigName = ClothConfigClass->GetFName();
				if (!ClothConfigs.Find(ClothConfigName))
				{
					// Create new config object
					check(!StaticFindObject(ClothConfigClass, this, *ClothConfigClass->GetName(), true));
					UClothConfigBase* const ClothConfig = NewObject<UClothConfigBase>(this, ClothConfigClass, ClothConfigClass->GetFName(), RF_Transactional);

					// Use the legacy config struct to try find a common config as an acceptable migration source
					// This code could be removed once the legacy code is removed, although this will then prevent
					// migration from compatible config sources
					if (UClothConfigCommon* const ClothConfigCommon = Cast<UClothConfigCommon>(ClothConfig))
					{
						for (auto ClothConfigPair : ClothConfigs)
						{
							if (const UClothConfigCommon* SourceConfig = Cast<UClothConfigCommon>(ClothConfigPair.Value))
							{
								FClothConfig_Legacy LegacyConfig;
								if (SourceConfig->MigrateTo(LegacyConfig))
								{
									ClothConfigCommon->MigrateFrom(LegacyConfig);
									break;
								}
							}
						}
					}

					// Add the new config
					check(ClothConfig);
					ClothConfigs.Add(ClothConfigName, ClothConfig);
					bNewConfigAdded = true;
				}
			}
		}
	}
	return bNewConfigAdded;
}

void UClothingAssetCommon::PropagateSharedConfigs(bool bMigrateSharedConfigToConfig)
{
	// Update this asset's shared config when the asset belongs to a skeletal mesh
	if (USkeletalMesh* const SkeletalMesh = Cast<USkeletalMesh>(GetOuter()))
	{
		const TArray<UClothingAssetBase*>& ClothingAssets = SkeletalMesh->GetMeshClothingAssets();
 
		// Collect all shared configs found in the other assets
		decltype(ClothConfigs) ClothSharedConfigs;

		for (const UClothingAssetBase* ClothingAssetBase : ClothingAssets)
		{
			if (ClothingAssetBase == static_cast<UClothingAssetBase* >(this))
			{
				continue;
			}

			// Only common assets have shared configs
			if (const UClothingAssetCommon* const ClothingAsset = Cast<UClothingAssetCommon>(ClothingAssetBase))
			{
				// Reserve space in the map, use the total number of configs in case they're unlikely all shared configs
				const int32 Max = ClothSharedConfigs.Num() + ClothingAsset->ClothConfigs.Num();
				ClothSharedConfigs.Reserve(Max);

				// Iterate through all configs, and find the shared ones
				for (const auto& ClothSharedConfigItem : ClothingAsset->ClothConfigs)
				{
					if (Cast<UClothSharedConfigCommon>(ClothSharedConfigItem.Value) &&  // Only needs shared configs
						!ClothSharedConfigs.Find(ClothSharedConfigItem.Key))            // Only needs a single shared config per type
					{
						ClothSharedConfigs.Add(ClothSharedConfigItem);
					}
				}
			}
		}

		// Propagate the found shared configs to this asset
		for (const auto& ClothSharedConfigItem : ClothSharedConfigs)
		{
			// Set share config
			if (TObjectPtr<UClothConfigBase>* const ClothConfigBase = ClothConfigs.Find(ClothSharedConfigItem.Key))
			{
				// Reset this shared config
				*ClothConfigBase = ClothSharedConfigItem.Value;
			}
			else
			{
				// Add new map entry
				ClothConfigs.Add(ClothSharedConfigItem);
			}
		}

		// Migrate the common shared configs' deprecated parameters to all per cloth configs, and fix the shared config ownership
<<<<<<< HEAD
		for (const TPair<FName, TObjectPtr<UClothConfigBase>>& ClothSharedConfigItem : ClothConfigs)
=======
		for (TPair<FName, TObjectPtr<UClothConfigBase>>& ClothSharedConfigItem : ClothConfigs)
>>>>>>> 4af6daef
		{
			if (UClothSharedConfigCommon* const ClothSharedConfig = Cast<UClothSharedConfigCommon>(ClothSharedConfigItem.Value))
			{
				// Migrate from this shared config to non shared configs if needed
				if (bMigrateSharedConfigToConfig)
				{
					for (const TPair<FName, TObjectPtr<UClothConfigBase>>& ClothConfigItem : ClothConfigs)
					{
						if (Cast<UClothSharedConfigCommon>(ClothConfigItem.Value))
						{
							continue;  // Don't migrate shared configs to another shared configs (or itself)
						}
						if (UClothConfigCommon* const ClothConfig = Cast<UClothConfigCommon>(ClothConfigItem.Value))
						{
							ClothConfig->MigrateFrom(ClothSharedConfig);
						}
					}
				}
<<<<<<< HEAD
				// Fix the shared config outer if it is still a common asset (the config must belong to the skeletal mesh, as it is shared between assets)
				if (ClothSharedConfig->GetOuter() != SkeletalMesh)
				{
					ClothSharedConfig->Rename(nullptr, SkeletalMesh, REN_DontCreateRedirectors | REN_ForceNoResetLoaders | REN_NonTransactional);
				}
=======
				// Fix the shared config outer if it is still a UClothingAssetCommon (the config must belong to the skeletal mesh, as it is shared between assets)
				if (Cast<UClothingAssetCommon>(ClothSharedConfig->GetOuter()))
				{
					ClothSharedConfig->Rename(nullptr, SkeletalMesh, REN_DontCreateRedirectors | REN_ForceNoResetLoaders | REN_NonTransactional);
				}

				// Fix the shared config ownership, asset might have been copied and the shared config could still point to a different skeletal mesh
				if (ClothSharedConfig->GetOuter() != SkeletalMesh)
				{
					ClothSharedConfigItem.Value = DuplicateObject<UClothSharedConfigCommon>(ClothSharedConfig, SkeletalMesh, ClothSharedConfig->GetFName());
				}
>>>>>>> 4af6daef
			}
		}
	}
}

void UClothingAssetCommon::PostUpdateAllAssets()
{
	// Add any missing configs for the available cloth factories, and try to migrate them from any existing one
	const bool bInvalidateCachedData = AddClothConfigs();

	// Propagate shared configs
	PropagateSharedConfigs();

#if WITH_EDITORONLY_DATA
	// Invalidate cached data if the configs have changed
	if (bInvalidateCachedData)
	{
		InvalidateAllCachedData();
	}
#endif
}


#if WITH_EDITORONLY_DATA
void UClothingAssetCommon::InvalidateFlaggedCachedData(EClothingCachedDataFlagsCommon Flags)
{
	const bool bNeedsInverseMasses = EnumHasAllFlags((EClothingCachedDataFlagsCommon)Flags, EClothingCachedDataFlagsCommon::InverseMasses) && AnyOfClothConfigs([](UClothConfigBase& Config) { return Config.NeedsInverseMasses(); });
	const bool bNeedsNumInfluences = EnumHasAllFlags((EClothingCachedDataFlagsCommon)Flags, EClothingCachedDataFlagsCommon::NumInfluences) && AnyOfClothConfigs([](UClothConfigBase& Config) { return Config.NeedsNumInfluences(); });
	const bool bNeedsSelfCollisionData = EnumHasAllFlags((EClothingCachedDataFlagsCommon)Flags, EClothingCachedDataFlagsCommon::SelfCollisionData) && AnyOfClothConfigs([](UClothConfigBase& Config) { return Config.NeedsSelfCollisionData(); });
	const bool bNeedsTethers = EnumHasAllFlags((EClothingCachedDataFlagsCommon)Flags, EClothingCachedDataFlagsCommon::Tethers) && AnyOfClothConfigs([](UClothConfigBase& Config) { return Config.NeedsTethers(); });

	float SelfCollisionRadius = 0.f;
	if (bNeedsSelfCollisionData)
	{
		// Note: Only PhysX based NvCloth needs to build the SelfCollisionIndices at the moment
		for (const TPair<FName, TObjectPtr<UClothConfigBase>>& ClothConfig : ClothConfigs)
		{
			SelfCollisionRadius = FMath::Max(SelfCollisionRadius, ClothConfig.Value->GetSelfCollisionRadius());
		}
	}

	bool bThethersUseEuclideanDistance = false;
	bool bThethersUseGeodesicDistance = false;
	if (bNeedsTethers)
	{
		for (const TPair<FName, TObjectPtr<UClothConfigBase>>& ClothConfig : ClothConfigs)
		{
			if (ClothConfig.Value->NeedsTethers())
			{
				if (ClothConfig.Value->TethersUseGeodesicDistance())
				{
					bThethersUseGeodesicDistance = true;
				}
				else
				{
					bThethersUseEuclideanDistance = true;
				}
			}
		}
	}

	// Recalculate cached data
	bool bHasClothChanged = false;
	for (FClothLODDataCommon& CurrentLodData : LodData)
	{
		FClothPhysicalMeshData& PhysMesh = CurrentLodData.PhysicalMeshData;

		if (bNeedsInverseMasses)
		{
			PhysMesh.CalculateInverseMasses();
			bHasClothChanged = true;
		}

		if (bNeedsNumInfluences)
		{
			PhysMesh.CalculateNumInfluences();
			bHasClothChanged = true;
		}

		if (bNeedsSelfCollisionData)
		{
			PhysMesh.BuildSelfCollisionData(SelfCollisionRadius);
			bHasClothChanged = true;
		}

		if (bNeedsTethers)
		{
			PhysMesh.CalculateTethers(bThethersUseEuclideanDistance, bThethersUseGeodesicDistance);
			bHasClothChanged = true;
		}
	}

	// Inform the simulations that the cloth has changed
	if (bHasClothChanged)
	{
		ForEachInteractorUsingClothing([](UClothingSimulationInteractor* InInteractor)
		{
			if (InInteractor)
			{
				InInteractor->ClothConfigUpdated();
			}
		});
	}
}
#endif // #if WITH_EDITORONLY_DATA

#if WITH_EDITOR
int32 UClothingAssetCommon::AddNewLod()
{
	return LodData.AddDefaulted();
}

void UClothingAssetCommon::PostEditChangeChainProperty(FPropertyChangedChainEvent& ChainEvent)
{
	Super::PostEditChangeChainProperty(ChainEvent);

	bool bReregisterComponents = false;

	if (ChainEvent.ChangeType != EPropertyChangeType::Interactive)
	{
		const FName& PropertyName = ChainEvent.PropertyChain.GetActiveMemberNode() && ChainEvent.PropertyChain.GetActiveMemberNode()->GetNextNode() ?
			ChainEvent.PropertyChain.GetActiveMemberNode()->GetNextNode()->GetValue()->GetFName() : NAME_None;

		if (PropertyName == FName("SelfCollisionRadius") ||
			PropertyName == FName("SelfCollisionCullScale"))
		{
			InvalidateFlaggedCachedData(EClothingCachedDataFlagsCommon::SelfCollisionData);
			bReregisterComponents = true;
		}
		else if (PropertyName == FName("bUseGeodesicDistance"))
		{
			InvalidateFlaggedCachedData(EClothingCachedDataFlagsCommon::Tethers);
			bReregisterComponents = true;
		}
		else if(ChainEvent.Property->GetFName() == GET_MEMBER_NAME_CHECKED(UClothingAssetCommon, PhysicsAsset))
		{
			bReregisterComponents = true;
		}
		else
		{
			// Other properties just require a config refresh
			ForEachInteractorUsingClothing([](UClothingSimulationInteractor* InInteractor)
			{
				if (InInteractor)
				{
					InInteractor->ClothConfigUpdated();
				}
			});
		}
	}

	if (bReregisterComponents)
	{
		ReregisterComponentsUsingClothing();
	}
}

#endif // WITH_EDITOR


#undef LOCTEXT_NAMESPACE
<|MERGE_RESOLUTION|>--- conflicted
+++ resolved
@@ -1326,11 +1326,8 @@
 		ClothingCachedDataFlags |= EClothingCachedDataFlagsCommon::Tethers;
 
 		// ReferenceBoneIndex is only required when rebinding the cloth.
-<<<<<<< HEAD
-=======
 		USkeletalMesh* const OwnerMesh = CastChecked<USkeletalMesh>(GetOuter());
 		RefreshBoneMapping(OwnerMesh);
->>>>>>> 4af6daef
 		CalculateReferenceBoneIndex();
 	}
 
@@ -1349,33 +1346,7 @@
 		BuildLodTransitionData();
 	}
 #endif  // #if WITH_EDITORONLY_DATA
-<<<<<<< HEAD
-=======
-}
-
-#if WITH_EDITORONLY_DATA
-void UClothingAssetCommon::DeclareConstructClasses(TArray<FTopLevelAssetPath>& OutConstructClasses, const UClass* SpecificSubclass)
-{
-	Super::DeclareConstructClasses(OutConstructClasses, SpecificSubclass);
-	const TArray<IClothingSimulationFactoryClassProvider*> ClassProviders =
-		IModularFeatures::Get().GetModularFeatureImplementations<IClothingSimulationFactoryClassProvider>(IClothingSimulationFactoryClassProvider::FeatureName);
-	for (IClothingSimulationFactoryClassProvider* Provider : ClassProviders)
-	{
-		check(Provider);
-		if (UClass* const ClothingSimulationFactoryClass = *TSubclassOf<class UClothingSimulationFactory>(Provider->GetClothingSimulationFactoryClass()))
-		{
-			const UClothingSimulationFactory* const ClothingSimulationFactory = ClothingSimulationFactoryClass->GetDefaultObject<UClothingSimulationFactory>();
-			for (TSubclassOf<UClothConfigBase> ClothConfigClass : ClothingSimulationFactory->GetClothConfigClasses())
-			{
-				OutConstructClasses.Add(FTopLevelAssetPath(ClothConfigClass));
-			}
-		}
-	}
-	// OutConstructClasses.Add(FTopLevelAssetPath(UChaosClothSharedSimConfig::StaticClass()));
-	//OutConstructClasses.Add(FTopLevelAssetPath(UChaosClothConfig::StaticClass()));
->>>>>>> 4af6daef
-}
-#endif
+}
 
 #if WITH_EDITORONLY_DATA
 void UClothingAssetCommon::DeclareConstructClasses(TArray<FTopLevelAssetPath>& OutConstructClasses, const UClass* SpecificSubclass)
@@ -1515,11 +1486,7 @@
 		}
 
 		// Migrate the common shared configs' deprecated parameters to all per cloth configs, and fix the shared config ownership
-<<<<<<< HEAD
-		for (const TPair<FName, TObjectPtr<UClothConfigBase>>& ClothSharedConfigItem : ClothConfigs)
-=======
 		for (TPair<FName, TObjectPtr<UClothConfigBase>>& ClothSharedConfigItem : ClothConfigs)
->>>>>>> 4af6daef
 		{
 			if (UClothSharedConfigCommon* const ClothSharedConfig = Cast<UClothSharedConfigCommon>(ClothSharedConfigItem.Value))
 			{
@@ -1538,13 +1505,6 @@
 						}
 					}
 				}
-<<<<<<< HEAD
-				// Fix the shared config outer if it is still a common asset (the config must belong to the skeletal mesh, as it is shared between assets)
-				if (ClothSharedConfig->GetOuter() != SkeletalMesh)
-				{
-					ClothSharedConfig->Rename(nullptr, SkeletalMesh, REN_DontCreateRedirectors | REN_ForceNoResetLoaders | REN_NonTransactional);
-				}
-=======
 				// Fix the shared config outer if it is still a UClothingAssetCommon (the config must belong to the skeletal mesh, as it is shared between assets)
 				if (Cast<UClothingAssetCommon>(ClothSharedConfig->GetOuter()))
 				{
@@ -1556,7 +1516,6 @@
 				{
 					ClothSharedConfigItem.Value = DuplicateObject<UClothSharedConfigCommon>(ClothSharedConfig, SkeletalMesh, ClothSharedConfig->GetFName());
 				}
->>>>>>> 4af6daef
 			}
 		}
 	}
