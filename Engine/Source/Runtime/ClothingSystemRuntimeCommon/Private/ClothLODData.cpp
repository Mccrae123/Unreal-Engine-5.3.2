--- conflicted
+++ resolved
@@ -68,10 +68,6 @@
 				Convex.Planes_DEPRECATED.Empty();
 			}
 		}
-<<<<<<< HEAD
-#endif // WITH_EDITORONLY_DATA
-=======
->>>>>>> 6bbb88c8
 	}
 #endif // WITH_EDITORONLY_DATA
 	return true;
