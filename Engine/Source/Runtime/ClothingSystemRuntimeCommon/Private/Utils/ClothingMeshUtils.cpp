--- conflicted
+++ resolved
@@ -218,15 +218,6 @@
 			const uint16* const RESTRICT BoneIndices = InMesh.BoneData[VertIndex].BoneIndices;
 			const float* const RESTRICT BoneWeights = InMesh.BoneData[VertIndex].BoneWeights;
 
-<<<<<<< HEAD
-	// inline function used to force the unrolling of the skinning loop
-	FORCEINLINE static void AddInfluence(FVector& OutPosition, FVector& OutNormal, const FVector& RefParticle, const FVector& RefNormal, const FMatrix& BoneMatrix, const float Weight)
-	{
-		OutPosition += BoneMatrix.TransformPosition(RefParticle) * Weight;
-		OutNormal += BoneMatrix.TransformVector(RefNormal) * Weight;
-	}
-
-=======
 			// WARNING - HORRIBLE UNROLLED LOOP + JUMP TABLE BELOW
 			// done this way because this is a pretty tight and perf critical loop. essentially
 			// rather than checking each influence we can just jump into this switch and fall through
@@ -268,7 +259,6 @@
 	}
 
 	// TODO: Deprecated, remove this templated version post 5.0
->>>>>>> 6bbb88c8
 	template<bool bInPlaceOutput, bool bRemoveScaleAndInvertPostTransform>
 	void SkinPhysicsMesh(
 		const TArray<int32>& InBoneMap,
@@ -301,21 +291,12 @@
 
 		const int32 MaxInfluences = InMesh.MaxBoneWeights;
 		UE_CLOG(MaxInfluences > 12, LogClothingMeshUtils, Warning, TEXT("The cloth physics mesh skinning code can't cope with more than 12 bone influences."));
-<<<<<<< HEAD
-
-		const int32* const RESTRICT BoneMap = InBoneMap.GetData();  // Remove RangeCheck for faster skinning in development builds
-		const FMatrix* const RESTRICT BoneMatrices = InBoneMatrices;
-		
-		static const uint32 MinParallelVertices = 500;  // 500 seems to be the lowest threshold still giving gains even on profiled assets that are only using a small number of influences
-
-=======
 
 		const int32* const RESTRICT BoneMap = InBoneMap.GetData();  // Remove RangeCheck for faster skinning in development builds
 		const FMatrix44f* const RESTRICT BoneMatrices = InBoneMatrices;
 		
 		static const uint32 MinParallelVertices = 500;  // 500 seems to be the lowest threshold still giving gains even on profiled assets that are only using a small number of influences
 
->>>>>>> 6bbb88c8
 		ParallelFor(NumVerts, [&InMesh, &PostTransform, BoneMap, BoneMatrices, &OutPositions, &OutNormals, ArrayOffset](uint32 VertIndex)
 		{
 			// Fixed particle, needs to be skinned
@@ -375,11 +356,7 @@
 	 * Performs no validation on the incoming mesh data, the mesh data should be verified
 	 * to be valid before using this function
 	 */
-<<<<<<< HEAD
-	static int32 GetBestTriangleBaseIndex(const ClothMeshDesc& Mesh, const FVector& Position)
-=======
 	static int32 GetBestTriangleBaseIndex(const ClothMeshDesc& Mesh, const FVector& Position, float InTolerance = KINDA_SMALL_NUMBER)
->>>>>>> 6bbb88c8
 	{
 		float MinimumDistanceSq = MAX_flt;
 		int32 ClosestBaseIndex = INDEX_NONE;
@@ -415,232 +392,7 @@
 		return ClosestBaseIndex;
 	}
 
-<<<<<<< HEAD
-	namespace    // helpers
-	{
-
-		float DistanceToTriangle(const FVector& Position, const ClothMeshDesc& Mesh, int32 TriBaseIdx)
-		{
-			const uint32 IA = Mesh.Indices[TriBaseIdx + 0];
-			const uint32 IB = Mesh.Indices[TriBaseIdx + 1];
-			const uint32 IC = Mesh.Indices[TriBaseIdx + 2];
-
-			const FVector& A = Mesh.Positions[IA];
-			const FVector& B = Mesh.Positions[IB];
-			const FVector& C = Mesh.Positions[IC];
-
-			FVector PointOnTri = FMath::ClosestPointOnTriangleToPoint(Position, A, B, C);
-			return (PointOnTri - Position).Size();
-		}
-
-		using TriangleDistance = TPair<int32, float>;
-
-		/** Similar to GetBestTriangleBaseIndex but returns the N closest triangles. */
-		template<uint32 N>
-		TStaticArray<TriangleDistance, N> GetNBestTrianglesBaseIndices(const ClothMeshDesc& Mesh, const FVector& Position)
-		{
-			const TArray<int32> Tris = const_cast<ClothMeshDesc&>(Mesh).FindCandidateTriangles(Position);
-			int32 NumTriangles = Tris.Num();
-
-			if (NumTriangles < N)
-			{
-				// Couldn't find N candidates using FindCandidateTriangles. Grab all triangles in the mesh and see if
-				// we have enough
-				NumTriangles = Mesh.Indices.Num() / 3;
-
-				if (NumTriangles < N)
-				{
-					// The mesh doesn't have N triangles. Get as many as we can.
-					TStaticArray<TriangleDistance, N> ClosestTriangles;
-
-					int32 i = 0;
-					for ( ; i < NumTriangles; ++i)
-					{
-						int32 TriBaseIdx = 3*i;
-						float CurrentDistance = DistanceToTriangle(Position, Mesh, TriBaseIdx);
-						ClosestTriangles[i] = TPair<int32, float>{ TriBaseIdx, CurrentDistance };
-					}
-
-					// fill the rest with INDEX_NONE 
-					for (; i < N; ++i)
-					{
-						ClosestTriangles[i] = TPair<int32, float>{ INDEX_NONE, 0.0f };
-					}
-
-					return ClosestTriangles;
-				}
-			}
-
-			check(NumTriangles >= N);
-
-			// Closest N triangle, heapified so that the first triangle is the furthest of the N closest triangles
-			TStaticArray<TriangleDistance, N> ClosestTriangles;
-
-			// Get the distances to the first N triangles (unsorted)
-			int32 i = 0;
-			for (; i < N; ++i)
-			{
-				int32 TriBaseIdx = (Tris.Num() >= N ? Tris[i] : i) * 3;
-				float CurrentDistance = DistanceToTriangle(Position, Mesh, TriBaseIdx);
-				ClosestTriangles[i] = TPair<int32, float>{ TriBaseIdx, CurrentDistance };
-			}
-
-			// Max-heapify the N first triangle distances
-			Algo::Heapify(ClosestTriangles, [](const TriangleDistance& A, const TriangleDistance& B)
-			{
-				return A.Value > B.Value;
-			});
-
-			// Now keep going
-			for (; i < NumTriangles; ++i)
-			{
-				int32 TriBaseIdx = (Tris.Num() >= N ? Tris[i] : i) * 3;
-				float CurrentDistance = DistanceToTriangle(Position, Mesh, TriBaseIdx);
-
-				if (CurrentDistance < ClosestTriangles[0].Value)
-				{
-					// Triangle is closer than the "furthest" ClosestTriangles
-
-					// Replace the furthest ClosestTriangles with this triangle...
-					ClosestTriangles[0] = TPair<int32, float>{ TriBaseIdx, CurrentDistance };
-
-					// ...and re-heapify the closest triangles
-					Algo::Heapify(ClosestTriangles, [](const TriangleDistance& A, const TriangleDistance& B)
-					{
-						return A.Value > B.Value;
-					});
-				}
-			}
-
-			return ClosestTriangles;
-		}
-
-		// Using this formula, for R = Distance / MaxDistance:
-		//		Weight = 1 - 3 * R ^ 2 + 3 * R ^ 4 - R ^ 6
-		// From the Houdini metaballs docs: https://www.sidefx.com/docs/houdini/nodes/sop/metaball.html#kernels
-		// Which was linked to from the cloth capture doc: https://www.sidefx.com/docs/houdini/nodes/sop/clothcapture.html
-
-		float Kernel(float Distance, float MaxDistance)
-		{
-			float R = FMath::Max(0.0f, FMath::Min(1.0f, Distance / MaxDistance));
-			float R2 = R * R;
-			float R4 = R2 * R2;
-			return 1.0f + 3.0f * (R4 - R2) - R4 * R2;
-		}
-
-		template<unsigned int NUM_INFLUENCES>
-		bool SkinningDataForVertex(TStaticArray<FMeshToMeshVertData, NUM_INFLUENCES>& SkinningData,
-			const ClothMeshDesc& TargetMesh,
-			const TArray<FVector>* TargetTangents,
-			const ClothMeshDesc& SourceMesh,
-			int32 VertIdx0,
-			float KernelMaxDistance)
-		{
-			const FVector& VertPosition = TargetMesh.Positions[VertIdx0];
-			const FVector& VertNormal = TargetMesh.Normals[VertIdx0];
-
-			FVector VertTangent;
-			if (TargetTangents)
-			{
-				VertTangent = (*TargetTangents)[VertIdx0];
-			}
-			else
-			{
-				FVector Tan0, Tan1;
-				VertNormal.FindBestAxisVectors(Tan0, Tan1);
-				VertTangent = Tan0;
-			}
-
-			TStaticArray<TriangleDistance, NUM_INFLUENCES> NearestTriangles =
-				GetNBestTrianglesBaseIndices<NUM_INFLUENCES>(SourceMesh, VertPosition);
-
-			float SumWeight = 0.0f;
-
-			for (int j = 0; j < NUM_INFLUENCES; ++j)
-			{
-				FMeshToMeshVertData& CurrentData = SkinningData[j];
-
-				int ClosestTriangleBaseIdx = NearestTriangles[j].Key;
-				if (ClosestTriangleBaseIdx == INDEX_NONE)
-				{
-					CurrentData.Weight = 0.0f;
-					CurrentData.SourceMeshVertIndices[3] = 0xFFFF;
-					continue;
-				}
-
-				const FVector& A = SourceMesh.Positions[SourceMesh.Indices[ClosestTriangleBaseIdx]];
-				const FVector& B = SourceMesh.Positions[SourceMesh.Indices[ClosestTriangleBaseIdx + 1]];
-				const FVector& C = SourceMesh.Positions[SourceMesh.Indices[ClosestTriangleBaseIdx + 2]];
-
-				const FVector& NA = SourceMesh.Normals[SourceMesh.Indices[ClosestTriangleBaseIdx]];
-				const FVector& NB = SourceMesh.Normals[SourceMesh.Indices[ClosestTriangleBaseIdx + 1]];
-				const FVector& NC = SourceMesh.Normals[SourceMesh.Indices[ClosestTriangleBaseIdx + 2]];
-
-				// Before generating the skinning data we need to check for a degenerate triangle.
-				// If we find _any_ degenerate triangles we will notify and fail to generate the skinning data
-				const FVector TriNormal = FVector::CrossProduct(B - A, C - A);
-				if (TriNormal.SizeSquared() < SMALL_NUMBER)
-				{
-					// Failed, we have 2 identical vertices
-
-					// Log and toast
-					FText Error = FText::Format(LOCTEXT("DegenerateTriangleError", "Failed to generate skinning data, found conincident vertices in triangle A={0} B={1} C={2}"), FText::FromString(A.ToString()), FText::FromString(B.ToString()), FText::FromString(C.ToString()));
-
-					UE_LOG(LogClothingMeshUtils, Warning, TEXT("%s"), *Error.ToString());
-
-#if WITH_EDITOR
-					FNotificationInfo Info(Error);
-					Info.ExpireDuration = 5.0f;
-					FSlateNotificationManager::Get().AddNotification(Info);
-#endif
-					return false;
-				}
-
-				CurrentData.PositionBaryCoordsAndDist = GetPointBaryAndDist(A, B, C, NA, NB, NC, VertPosition);
-				CurrentData.NormalBaryCoordsAndDist = GetPointBaryAndDist(A, B, C, NA, NB, NC, VertPosition + VertNormal);
-				CurrentData.TangentBaryCoordsAndDist = GetPointBaryAndDist(A, B, C, NA, NB, NC, VertPosition + VertTangent);
-				CurrentData.SourceMeshVertIndices[0] = SourceMesh.Indices[ClosestTriangleBaseIdx];
-				CurrentData.SourceMeshVertIndices[1] = SourceMesh.Indices[ClosestTriangleBaseIdx + 1];
-				CurrentData.SourceMeshVertIndices[2] = SourceMesh.Indices[ClosestTriangleBaseIdx + 2];
-				CurrentData.SourceMeshVertIndices[3] = 0;
-
-				CurrentData.Weight = Kernel(NearestTriangles[j].Value, KernelMaxDistance);
-				SumWeight += CurrentData.Weight;
-			}
-
-			// Normalize weights
-
-			if (SumWeight == 0.0f)
-			{
-				// Abort
-				for (int j = 0; j < NUM_INFLUENCES; ++j)
-				{
-					FMeshToMeshVertData& CurrentData = SkinningData[j];
-					CurrentData.SourceMeshVertIndices[3] = 0xFFFF;
-					CurrentData.Weight = 0.0f;
-				}
-			}
-
-			for (FMeshToMeshVertData& CurrentData : SkinningData)
-			{
-				CurrentData.Weight /= SumWeight;
-			}
-
-			return true;
-		}
-
-	}		// unnamed namespace
-
-
-	void GenerateMeshToMeshSkinningData(TArray<FMeshToMeshVertData>& OutSkinningData, 
-		const ClothMeshDesc& TargetMesh, 
-		const TArray<FVector>* TargetTangents, 
-		const ClothMeshDesc& SourceMesh,
-		bool bUseMultipleInfluences,
-		float KernelMaxDistance)
-=======
 	namespace  // Helpers
->>>>>>> 6bbb88c8
 	{
 		using TriangleDistance = TPair<int32, float>;
 
@@ -1090,32 +842,6 @@
 			return;
 		}
 
-<<<<<<< HEAD
-		if (bUseMultipleInfluences)
-		{
-			OutSkinningData.Reserve(NumMesh0Verts * NUM_INFLUENCES_PER_VERTEX);
-
-			// For all mesh0 verts
-			for (int32 VertIdx0 = 0; VertIdx0 < NumMesh0Verts; ++VertIdx0)
-			{
-				TStaticArray<FMeshToMeshVertData, NUM_INFLUENCES_PER_VERTEX> SkinningData;
-				bool bOK = SkinningDataForVertex(SkinningData,
-												 TargetMesh,
-												 TargetTangents,
-												 SourceMesh,
-												 VertIdx0,
-												 KernelMaxDistance);
-
-				// If we find _any_ degenerate triangles we will notify and fail to generate the skinning data
-				if (!bOK)
-				{
-					UE_LOG(LogClothingMeshUtils, Warning, TEXT("Error generating mesh-to-mesh skinning data"));
-					OutSkinningData.Reset();
-					return;
-				}
-
-				OutSkinningData.Append(SkinningData.GetData(), NUM_INFLUENCES_PER_VERTEX);
-=======
 		if (!ensure(NumTargetMeshVerts == MaxEdgeLength.Num()))
 		{
 			return;
@@ -1278,7 +1004,6 @@
 				//     =>  x = -C/B
 				Out[0] = -C / B;
 				return 1;
->>>>>>> 6bbb88c8
 			}
 		}
 		else
@@ -1286,78 +1011,6 @@
 			// Quadratic Ax^2 + Bx + C = 0 and A != 0
 			//        =>  x^2 + (B/A)x + C/A = 0
 
-<<<<<<< HEAD
-			check(OutSkinningData.Num() == NumMesh0Verts * NUM_INFLUENCES_PER_VERTEX);
-		}
-		else
-		{
-			OutSkinningData.Reserve(NumMesh0Verts);
-
-			// For all mesh0 verts
-			for (int32 VertIdx0 = 0; VertIdx0 < NumMesh0Verts; ++VertIdx0)
-			{
-				OutSkinningData.AddZeroed();
-				FMeshToMeshVertData& SkinningData = OutSkinningData.Last();
-
-				const FVector& VertPosition = TargetMesh.Positions[VertIdx0];
-				const FVector& VertNormal = TargetMesh.Normals[VertIdx0];
-
-				FVector VertTangent;
-				if (TargetTangents)
-				{
-					VertTangent = (*TargetTangents)[VertIdx0];
-				}
-				else
-				{
-					FVector Tan0, Tan1;
-					VertNormal.FindBestAxisVectors(Tan0, Tan1);
-					VertTangent = Tan0;
-				}
-
-				int32 ClosestTriangleBaseIdx = GetBestTriangleBaseIndex(SourceMesh, VertPosition);
-				check(ClosestTriangleBaseIdx != INDEX_NONE);
-
-				const FVector& A = SourceMesh.Positions[SourceMesh.Indices[ClosestTriangleBaseIdx]];
-				const FVector& B = SourceMesh.Positions[SourceMesh.Indices[ClosestTriangleBaseIdx + 1]];
-				const FVector& C = SourceMesh.Positions[SourceMesh.Indices[ClosestTriangleBaseIdx + 2]];
-
-				const FVector& NA = SourceMesh.Normals[SourceMesh.Indices[ClosestTriangleBaseIdx]];
-				const FVector& NB = SourceMesh.Normals[SourceMesh.Indices[ClosestTriangleBaseIdx + 1]];
-				const FVector& NC = SourceMesh.Normals[SourceMesh.Indices[ClosestTriangleBaseIdx + 2]];
-
-				// Before generating the skinning data we need to check for a degenerate triangle.
-				// If we find _any_ degenerate triangles we will notify and fail to generate the skinning data
-				const FVector TriNormal = FVector::CrossProduct(B - A, C - A);
-				if (TriNormal.SizeSquared() < SMALL_NUMBER)
-				{
-					// Failed, we have 2 identical vertices
-					OutSkinningData.Reset();
-
-					// Log and toast
-					FText Error = FText::Format(LOCTEXT("DegenerateTriangleError", "Failed to generate skinning data, found conincident vertices in triangle A={0} B={1} C={2}"), FText::FromString(A.ToString()), FText::FromString(B.ToString()), FText::FromString(C.ToString()));
-
-					UE_LOG(LogClothingMeshUtils, Warning, TEXT("%s"), *Error.ToString());
-
-#if WITH_EDITOR
-					FNotificationInfo Info(Error);
-					Info.ExpireDuration = 5.0f;
-					FSlateNotificationManager::Get().AddNotification(Info);
-#endif
-					return;
-				}
-
-				SkinningData.PositionBaryCoordsAndDist = GetPointBaryAndDist(A, B, C, NA, NB, NC, VertPosition);
-				SkinningData.NormalBaryCoordsAndDist = GetPointBaryAndDist(A, B, C, NA, NB, NC, VertPosition + VertNormal);
-				SkinningData.TangentBaryCoordsAndDist = GetPointBaryAndDist(A, B, C, NA, NB, NC, VertPosition + VertTangent);
-				SkinningData.SourceMeshVertIndices[0] = SourceMesh.Indices[ClosestTriangleBaseIdx];
-				SkinningData.SourceMeshVertIndices[1] = SourceMesh.Indices[ClosestTriangleBaseIdx + 1];
-				SkinningData.SourceMeshVertIndices[2] = SourceMesh.Indices[ClosestTriangleBaseIdx + 2];
-				SkinningData.SourceMeshVertIndices[3] = 0;
-				SkinningData.Weight = 1.0f;
-			}
-
-			check(OutSkinningData.Num() == NumMesh0Verts);
-=======
 			return QuadraticRoots(B / A, C / A, Out);
 		}
 	}
@@ -1454,7 +1107,6 @@
 			});
 
 			return NumExtremaUsed + NumRoots;
->>>>>>> 6bbb88c8
 		}
 	}
 
@@ -1670,47 +1322,6 @@
 		});
 	}
 
-<<<<<<< HEAD
-
-	TArray<int32> ClothMeshDesc::FindCandidateTriangles(const FVector Point)
-	{
-		ensure(HasValidMesh());
-		static const int32 MinNumTrianglesForBVHCreation = 100;
-		const int32 NumTris = Indices.Num() / 3;
-		if (NumTris > MinNumTrianglesForBVHCreation)
-		{
-			// This is not thread safe
-			if (!bHasValidBVH)
-			{
-				TArray<FClothBvEntry> BVEntries;
-				BVEntries.Reset(NumTris);
-
-				for (int32 Tri = 0; Tri < NumTris; ++Tri)
-				{
-					BVEntries.Add({ this, Tri });
-				}
-				BVH.Reinitialize(BVEntries);
-				bHasValidBVH = true;
-			}
-			Chaos::FAABB3 TmpAABB(Point, Point);
-			TmpAABB.Thicken(KINDA_SMALL_NUMBER);  // Most points might be very close to the triangle, but not directly on it
-			TArray<int32> Triangles = BVH.FindAllIntersections(TmpAABB);
-
-			// Refine the search to include all nearby bounded volumes (the point could well be outside the closest triangle's bounded volume)
-			if (Triangles.Num())
-			{
-				float ClosestDistance = TNumericLimits<float>::Max();
-				for (const int32 Triangle : Triangles)
-				{
-					ClosestDistance = FMath::Min(ClosestDistance, DistanceToTriangle(Point, *this, Triangle * 3));
-				}
-
-				TmpAABB.Thicken(ClosestDistance);
-				return BVH.FindAllIntersections(TmpAABB);
-			}
-		}
-		return TArray<int32>();
-=======
 	void FVertexParameterMapper::GenerateEmbeddedPositions(TArray<FVector4>& OutEmbeddedPositions, TArray<int32>& OutSourceIndices)
 	{
 		const ClothMeshDesc SourceMesh(Mesh1Positions, Mesh1Normals, Mesh1Indices);
@@ -1745,7 +1356,6 @@
 			OutSourceIndices.Add(IB);
 			OutSourceIndices.Add(IC);
 		}
->>>>>>> 6bbb88c8
 	}
 }
 
