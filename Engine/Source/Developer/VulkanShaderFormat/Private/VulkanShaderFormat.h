// Copyright Epic Games, Inc. All Rights Reserved.

#pragma once

#include "CoreMinimal.h"
#include "SpirvCommon.h"
#include "hlslcc.h"

enum class EVulkanShaderVersion
{
	ES3_1,
	ES3_1_ANDROID,
	SM5,
};

extern void DoCompileVulkanShader(const struct FShaderCompilerInput& Input,struct FShaderCompilerOutput& Output,const class FString& WorkingDirectory, EVulkanShaderVersion Version);


// Hold information to be able to call the compilers
struct FCompilerInfo
{
	const struct FShaderCompilerInput& Input;
	FString WorkingDirectory;
	FString Profile;
	uint32 CCFlags;
	EHlslShaderFrequency Frequency;
	bool bDebugDump;
	FString BaseSourceFilename;

	FCompilerInfo(const struct FShaderCompilerInput& InInput, const FString& InWorkingDirectory, EHlslShaderFrequency InFrequency);
};


struct FVulkanSpirv : FSpirv
{
	struct FEntry
	{
		FEntry() = default;
		FEntry(const FString& InName, int32 InBinding)
			: Name(InName)
			, Binding(InBinding)
		{
		}
		FString Name;
		int32 Binding = -1;

		uint32 DescriptorSet = UINT32_MAX;

		// Index into the Spirv Word containing the descriptor set decoration
		uint32 WordDescriptorSetIndex = UINT32_MAX;

		// Index into the Spirv Word containing the binding index decoration
		uint32 WordBindingIndex = UINT32_MAX;
	};

	TArray<FEntry> ReflectionInfo;
	uint32 CRC = 0;
	const ANSICHAR* EntryPointName = nullptr;

	int32 FindBinding(const FString& Name, bool bOuter = false) const
	{
		for (const FEntry& Entry : ReflectionInfo)
		{
			if (Entry.Name == Name)
			{
				if (Entry.Binding == -1 && !bOuter)
				{
					// Try the outer group variable; eg 
					// layout(set=0,binding=0) buffer  CulledObjectBounds_BUFFER { vec4 CulledObjectBounds[]; };
					FString OuterName = Name;
					OuterName += TEXT("_BUFFER");
					return FindBinding(OuterName, true);
				}

				return Entry.Binding;
			}
		}

		if (!bOuter)
		{
			for (const FEntry& Entry : ReflectionInfo)
			{
				if (Entry.Name.StartsWith(Name) && Entry.Name.Len() > Name.Len() && Entry.Name[Name.Len()] == (TCHAR)'.')
				{
					// Try the outer group variable; eg 
					// layout(set=0, binding=0) buffer  MainAndPostPassPersistentStates_BUFFER { FPersistentState MainAndPostPassPersistentStates[]; };
					FString OuterName = Name;
					OuterName += TEXT("_BUFFER");
					return FindBinding(OuterName, true);
				}
			}
		}

		return -1;
	}

	const FEntry* GetEntryByBindingIndex(int32 BindingIndex) const
	{
		for (int32 Index = 0; Index < ReflectionInfo.Num(); ++Index)
		{
			if (ReflectionInfo[Index].Binding == BindingIndex)
			{
				return &ReflectionInfo[Index];
			}
		}

		return nullptr;
	}

	FEntry* GetEntry(const FString& Name)
	{
		for (int32 Index = 0; Index < ReflectionInfo.Num(); ++Index)
		{
			if (ReflectionInfo[Index].Name == Name)
			{
				return &ReflectionInfo[Index];
			}
		}

		return nullptr;
	}

	FEntry const* GetEntry(const FString& Name) const
	{
		for (int32 Index = 0; Index < ReflectionInfo.Num(); ++Index)
		{
			if (ReflectionInfo[Index].Name == Name)
			{
				return &ReflectionInfo[Index];
			}
		}

		return nullptr;
	}
};

// Updates all reflection entries in the specified SPIR-V module.
<<<<<<< HEAD
extern bool PatchSpirvReflectionEntriesAndEntryPoint(FSpirv& OutSpirv);
=======
extern void PatchSpirvReflectionEntries(FVulkanSpirv& OutSpirv);
>>>>>>> 6bbb88c8

// Generates SPIR-V out of the specified GLSL source code.
extern bool GenerateSpirv(const ANSICHAR* Source, FCompilerInfo& CompilerInfo, FString& OutErrors, const FString& DumpDebugInfoPath, FVulkanSpirv& OutSpirv);<|MERGE_RESOLUTION|>--- conflicted
+++ resolved
@@ -135,11 +135,7 @@
 };
 
 // Updates all reflection entries in the specified SPIR-V module.
-<<<<<<< HEAD
-extern bool PatchSpirvReflectionEntriesAndEntryPoint(FSpirv& OutSpirv);
-=======
 extern void PatchSpirvReflectionEntries(FVulkanSpirv& OutSpirv);
->>>>>>> 6bbb88c8
 
 // Generates SPIR-V out of the specified GLSL source code.
 extern bool GenerateSpirv(const ANSICHAR* Source, FCompilerInfo& CompilerInfo, FString& OutErrors, const FString& DumpDebugInfoPath, FVulkanSpirv& OutSpirv);