--- conflicted
+++ resolved
@@ -4298,20 +4298,12 @@
 		if (Mode == ir_var_in)
 		{
 			Variable->location = ParseState->next_in_location_slot;
-<<<<<<< HEAD
-			ParseState->next_in_location_slot += NumVectors;
-=======
 			ParseState->next_in_location_slot += GetInOutVariableSlotSize(Frequency, Mode, Variable->type);
->>>>>>> 24776ab6
 		}
 		else
 		{
 			Variable->location = ParseState->next_out_location_slot;
-<<<<<<< HEAD
-			ParseState->next_out_location_slot += NumVectors;
-=======
 			ParseState->next_out_location_slot += GetInOutVariableSlotSize(Frequency, Mode, Variable->type);
->>>>>>> 24776ab6
 		}
 	}
 }
