--- conflicted
+++ resolved
@@ -5919,7 +5919,6 @@
 							lhs->field
 						)
 					)
-<<<<<<< HEAD
 				);
 			}
 			else
@@ -5934,22 +5933,6 @@
 					)
 				);
 			}
-=======
-				);
-			}
-			else
-			{
-				PostCallInstructions.push_tail(
-					new (ParseState)ir_assignment(
-						OutputPatchElement,
-						new(ParseState)ir_dereference_array(
-							OutputPatchArray->clone(ParseState, 0),
-							new(ParseState)ir_constant(OutputVertex)
-						)
-					)
-				);
-			}
->>>>>>> 9ba46998
 		}
 	}
 }
