// Copyright Epic Games, Inc. All Rights Reserved.
// .

#include "VulkanShaderFormat.h"
#include "VulkanCommon.h"
#include "ShaderPreprocessor.h"
#include "ShaderCompilerCommon.h"
#include "ShaderParameterParser.h"
#include "HlslccHeaderWriter.h"
#include "hlslcc.h"
#include "SpirvReflectCommon.h"
#include "RHIShaderFormatDefinitions.inl"

#if PLATFORM_MAC
// Horrible hack as we need the enum available but the Vulkan headers do not compile on Mac
typedef enum VkDescriptorType {
    VK_DESCRIPTOR_TYPE_SAMPLER = 0,
    VK_DESCRIPTOR_TYPE_COMBINED_IMAGE_SAMPLER = 1,
    VK_DESCRIPTOR_TYPE_SAMPLED_IMAGE = 2,
    VK_DESCRIPTOR_TYPE_STORAGE_IMAGE = 3,
    VK_DESCRIPTOR_TYPE_UNIFORM_TEXEL_BUFFER = 4,
    VK_DESCRIPTOR_TYPE_STORAGE_TEXEL_BUFFER = 5,
    VK_DESCRIPTOR_TYPE_UNIFORM_BUFFER = 6,
    VK_DESCRIPTOR_TYPE_STORAGE_BUFFER = 7,
    VK_DESCRIPTOR_TYPE_UNIFORM_BUFFER_DYNAMIC = 8,
    VK_DESCRIPTOR_TYPE_STORAGE_BUFFER_DYNAMIC = 9,
    VK_DESCRIPTOR_TYPE_INPUT_ATTACHMENT = 10,
    VK_DESCRIPTOR_TYPE_INLINE_UNIFORM_BLOCK = 1000138000,
    VK_DESCRIPTOR_TYPE_ACCELERATION_STRUCTURE_KHR = 1000150000,
    VK_DESCRIPTOR_TYPE_ACCELERATION_STRUCTURE_NV = 1000165000,
    VK_DESCRIPTOR_TYPE_SAMPLE_WEIGHT_IMAGE_QCOM = 1000440000,
    VK_DESCRIPTOR_TYPE_BLOCK_MATCH_IMAGE_QCOM = 1000440001,
    VK_DESCRIPTOR_TYPE_MUTABLE_EXT = 1000351000,
    VK_DESCRIPTOR_TYPE_INLINE_UNIFORM_BLOCK_EXT = VK_DESCRIPTOR_TYPE_INLINE_UNIFORM_BLOCK,
    VK_DESCRIPTOR_TYPE_MUTABLE_VALVE = VK_DESCRIPTOR_TYPE_MUTABLE_EXT,
    VK_DESCRIPTOR_TYPE_MAX_ENUM = 0x7FFFFFFF
} VkDescriptorType;
#else
#include "IVulkanDynamicRHI.h"
#endif
#include "VulkanBackend.h"
#include "VulkanShaderResources.h"
#include "Serialization/MemoryWriter.h"
#include "Misc/FileHelper.h"
#include "Misc/Paths.h"

inline bool IsVulkanShaderFormat(FName ShaderFormat)
{
	return ShaderFormat == NAME_VULKAN_ES3_1_ANDROID
		|| ShaderFormat == NAME_VULKAN_ES3_1
		|| ShaderFormat == NAME_VULKAN_SM5
<<<<<<< HEAD
=======
		|| ShaderFormat == NAME_VULKAN_SM6
>>>>>>> 4af6daef
		|| ShaderFormat == NAME_VULKAN_SM5_ANDROID;
}

inline bool IsAndroidShaderFormat(FName ShaderFormat)
{
	return ShaderFormat == NAME_VULKAN_ES3_1_ANDROID
		|| ShaderFormat == NAME_VULKAN_SM5_ANDROID;
}

inline bool SupportsOfflineCompiler(FName ShaderFormat)
{
	return ShaderFormat == NAME_VULKAN_ES3_1_ANDROID
		|| ShaderFormat == NAME_VULKAN_ES3_1
		|| ShaderFormat == NAME_VULKAN_SM5_ANDROID;
}

inline CrossCompiler::FShaderConductorOptions::ETargetEnvironment GetMinimumTargetEnvironment(EVulkanShaderVersion ShaderVersion)
{
<<<<<<< HEAD
	// All desktop Vulkan platforms create a Vulkan 1.1 instance (SP_VULKAN_SM5_ANDROID can still use 1.0)
	return (ShaderVersion == EVulkanShaderVersion::SM5) ?
		CrossCompiler::FShaderConductorOptions::ETargetEnvironment::Vulkan_1_1: 
		CrossCompiler::FShaderConductorOptions::ETargetEnvironment::Vulkan_1_0;
=======
	return (ShaderVersion == EVulkanShaderVersion::SM6) ?
		CrossCompiler::FShaderConductorOptions::ETargetEnvironment::Vulkan_1_3:
		CrossCompiler::FShaderConductorOptions::ETargetEnvironment::Vulkan_1_1;
>>>>>>> 4af6daef
}

DEFINE_LOG_CATEGORY_STATIC(LogVulkanShaderCompiler, Log, All); 

static bool Match(const ANSICHAR* &Str, ANSICHAR Char)
{
	if (*Str == Char)
	{
		++Str;
		return true;
	}

	return false;
}

template <typename T>
uint32 ParseNumber(const T* Str, bool bEmptyIsZero = false)
{
	check(Str);

	uint32 Num = 0;

	int32 Len = 0;
	// Find terminating character
	for(int32 Index=0; Index<128; Index++)
	{
		if(Str[Index] == 0)
		{
			Len = Index;
			break;
		}
	}

	if (Len == 0)
	{
		if (bEmptyIsZero)
		{
			return 0;
		}
		else
		{
			check(0);
		}
	}

	// Find offset to integer type
	int32 Offset = -1;
	for(int32 Index=0; Index<Len; Index++)
	{
		if (*(Str + Index) >= '0' && *(Str + Index) <= '9')
		{
			Offset = Index;
			break;
		}
	}

	// Check if we found a number
	check(Offset >= 0);

	Str += Offset;

	while (*(Str) && *Str >= '0' && *Str <= '9')
	{
		Num = Num * 10 + *Str++ - '0';
	}

	return Num;
}

static bool ContainsBinding(const FVulkanBindingTable& BindingTable, const FString& Name)
{
	for (const FVulkanBindingTable::FBinding& Binding : BindingTable.GetBindings())
	{
		if (Binding.Name == Name)
		{
			return true;
		}
	}

	return false;
}

static void GetResourceEntryFromUBMember(const FShaderResourceTableMap& ResourceTableMap, const FString& UBName, uint16 ResourceIndex, FUniformResourceEntry& OutEntry)
{
	for (const FUniformResourceEntry& Entry : ResourceTableMap.Resources)
	{
		if (Entry.GetUniformBufferName() == UBName && Entry.ResourceIndex == ResourceIndex)
		{
			OutEntry = Entry;
			return;
		}
	}

	check(0);
}

static FString FindTextureNameForSamplerState(const CrossCompiler::FHlslccHeader& CCHeader, const FString& InSamplerName)
{
	for (const auto& Sampler : CCHeader.Samplers)
	{
		for (const auto& SamplerState : Sampler.SamplerStates)
		{
			if (SamplerState == InSamplerName)
			{
				return Sampler.Name;
			}
		}
	}
	return TEXT("");
}

static uint16 GetCombinedSamplerStateAlias(const FString& ParameterName,
											VkDescriptorType DescriptorType,
											const FVulkanBindingTable& BindingTable,
											const CrossCompiler::FHlslccHeader& CCHeader,
											const TArray<FString>& GlobalNames)
{
	if (DescriptorType == VK_DESCRIPTOR_TYPE_COMBINED_IMAGE_SAMPLER)
	{
		if (!ContainsBinding(BindingTable, ParameterName))
		{
			// Not found as a regular parameter, find corresponding Texture and return that ResourceEntryIndex
			const FString& TextureName = FindTextureNameForSamplerState(CCHeader, ParameterName);
			check(TextureName.Len() > 0);

			int32 Found = GlobalNames.Find(TextureName);
			check(Found >= 0);
			return (uint16)Found;
		}
	}

	return UINT16_MAX;
}

struct FPatchType
{
	int32	HeaderGlobalIndex;
	uint16	CombinedAliasIndex;
};


class FVulkanShaderSerializedBindings : public CrossCompiler::FShaderBindings
{
public:
	FVulkanShaderSerializedBindings()
	{
		NumSamplers = 0;
		NumUniformBuffers = 0;
		NumUAVs = 0;
		NumAccelerationStructures = 0;
		bHasRegularUniformBuffers = 0;
	}
};

struct FOLDVulkanCodeHeader
{
	FVulkanShaderSerializedBindings SerializedBindings;

	struct FShaderDescriptorInfo
	{
		TArray<VkDescriptorType> DescriptorTypes;
		uint16 NumImageInfos;
		uint16 NumBufferInfos;
	};
	FShaderDescriptorInfo NEWDescriptorInfo;

	struct FPackedUBToVulkanBindingIndex
	{
		CrossCompiler::EPackedTypeName	TypeName;
		uint8							VulkanBindingIndex;
	};
	TArray<FPackedUBToVulkanBindingIndex> NEWPackedUBToVulkanBindingIndices;

	// List of memory copies from RHIUniformBuffer to packed uniforms when emulating UB's
	TArray<CrossCompiler::FUniformBufferCopyInfo> UniformBuffersCopyInfo;

	FString ShaderName;
	FSHAHash SourceHash;

	uint64 UniformBuffersWithDescriptorMask;

	// Number of uniform buffers (not including PackedGlobalUBs) UNUSED
	uint32 UNUSED_NumNonGlobalUBs;

	// (Separated to improve cache) if this is non-zero, then we can assume all UBs are emulated
	TArray<uint32> NEWPackedGlobalUBSizes;

	// Number of copies per emulated buffer source index (to skip searching among UniformBuffersCopyInfo). Upper uint16 is the index, Lower uint16 is the count
	TArray<uint32> NEWEmulatedUBCopyRanges;
};

static void AddImmutable(FVulkanShaderHeader& OutHeader, int32 GlobalIndex)
{
	check(GlobalIndex < UINT16_MAX);
	OutHeader.Globals[GlobalIndex].bImmutableSampler = true;
}

static int32 AddGlobal(FOLDVulkanCodeHeader& OLDHeader,
						const FVulkanBindingTable& BindingTable,
						const CrossCompiler::FHlslccHeader& CCHeader,
						const FString& ParameterName,
						uint16 BindingIndex,
						const FVulkanSpirv& Spirv,
						FVulkanShaderHeader& OutHeader,
						const TArray<FString>& GlobalNames,
						TArray<FPatchType>& OutTypePatch,
						uint16 CombinedAliasIndex)
{
	int32 HeaderGlobalIndex = GlobalNames.Find(ParameterName);//OutHeader.Globals.AddZeroed();
	check(HeaderGlobalIndex != INDEX_NONE);
	check(GlobalNames[HeaderGlobalIndex] == ParameterName);

	FVulkanShaderHeader::FGlobalInfo& GlobalInfo = OutHeader.Globals[HeaderGlobalIndex];
	const FVulkanSpirv::FEntry* Entry = Spirv.GetEntry(ParameterName);
	bool bIsCombinedSampler = false;
	if (Entry)
	{
		if (Entry->Binding == -1)
		{
			// Texel buffers get put into a uniform block
			Entry = Spirv.GetEntry(ParameterName + TEXT("_BUFFER"));
			check(Entry);
			check(Entry->Binding != -1);
		}
	}
	else
	{
		Entry = CombinedAliasIndex == UINT16_MAX ? Spirv.GetEntryByBindingIndex(BindingIndex) : Spirv.GetEntry(GlobalNames[CombinedAliasIndex]);
		check(Entry);
		check(Entry->Binding != -1);
		if (!Entry->Name.EndsWith(TEXT("_BUFFER")))
		{
			bIsCombinedSampler = true;
		}
	}

	VkDescriptorType DescriptorType = bIsCombinedSampler ? VK_DESCRIPTOR_TYPE_COMBINED_IMAGE_SAMPLER : OLDHeader.NEWDescriptorInfo.DescriptorTypes[Entry->Binding];

	GlobalInfo.OriginalBindingIndex = Entry->Binding;
	OutHeader.GlobalSpirvInfos[HeaderGlobalIndex] = FVulkanShaderHeader::FSpirvInfo(Entry->WordDescriptorSetIndex, Entry->WordBindingIndex);
	if (bIsCombinedSampler)
	{
		uint16 NewCombinedAliasIndex = GetCombinedSamplerStateAlias(ParameterName, DescriptorType, BindingTable, CCHeader, GlobalNames);
		check(NewCombinedAliasIndex != UINT16_MAX);

		{
			// Ideally we would set up the type index here, but we might not have processed the aliased texture yet:
			//		GlobalInfo.TypeIndex = OutHeader.Globals[NewCombinedAliasIndex].TypeIndex;
			// Instead postpone this patching
			GlobalInfo.TypeIndex = UINT16_MAX;
			OutTypePatch.Add({HeaderGlobalIndex, NewCombinedAliasIndex});
		}

		GlobalInfo.CombinedSamplerStateAliasIndex = CombinedAliasIndex == UINT16_MAX ? NewCombinedAliasIndex : CombinedAliasIndex;
	}
	else
	{
		int32 GlobalDescriptorTypeIndex = OutHeader.GlobalDescriptorTypes.Add(DescriptorTypeToBinding(DescriptorType));
		GlobalInfo.TypeIndex = GlobalDescriptorTypeIndex;
		check(GetCombinedSamplerStateAlias(ParameterName, DescriptorType, BindingTable, CCHeader, GlobalNames) == UINT16_MAX);
		GlobalInfo.CombinedSamplerStateAliasIndex = UINT16_MAX;
	}
#if VULKAN_ENABLE_BINDING_DEBUG_NAMES
	GlobalInfo.DebugName = ParameterName;
#endif

	return HeaderGlobalIndex;
}

static int32 AddGlobalForUBEntry(FOLDVulkanCodeHeader& OLDHeader,
									const FVulkanBindingTable& BindingTable,
									const CrossCompiler::FHlslccHeader& CCHeader,
									const FString& ParameterName,
									uint16 BindingIndex,
									const FVulkanSpirv& Spirv,
									const TArray<FString>&
									GlobalNames,
									EUniformBufferBaseType UBEntryType,
									TArray<FPatchType>& OutTypePatch,
									FVulkanShaderHeader& OutHeader)
{
	uint16 CombinedAliasIndex = UINT16_MAX;
	if (UBEntryType == UBMT_SAMPLER)
	{
		if (!ContainsBinding(BindingTable, ParameterName))
		{
			// Not found as a regular parameter, find corresponding Texture and return that ResourceEntryIndex
			const FString& TextureName = FindTextureNameForSamplerState(CCHeader, ParameterName);
			check(TextureName.Len() > 0);

			int32 TextureGlobalIndex = GlobalNames.Find(TextureName);
			check(TextureGlobalIndex >= 0);

			CombinedAliasIndex = (uint16)TextureGlobalIndex;
		}
	}

	return AddGlobal(OLDHeader, BindingTable, CCHeader, ParameterName, BindingIndex, Spirv, OutHeader, GlobalNames, OutTypePatch, CombinedAliasIndex);
}

static void AddUBResources(FOLDVulkanCodeHeader& OLDHeader,
							const FString& UBName,
							const FShaderResourceTableMap& ResourceTableMap,
							uint32 BufferIndex,
							const TArray<uint32>& BindingArray,
							const FVulkanBindingTable& BindingTable,
							const TArray<VkDescriptorType>& DescriptorTypes,
							const FVulkanSpirv& Spirv,
							const CrossCompiler::FHlslccHeader& CCHeader,
							FVulkanShaderHeader::FUniformBufferInfo& OutUBInfo,
							FVulkanShaderHeader& OutHeader,
							TArray<FPatchType>& OutTypePatch,
							TArray<FString>& GlobalNames)
{
	if (BindingArray.Num() > 0)
	{
		uint32 BufferOffset = BindingArray[BufferIndex];
		if (BufferOffset > 0)
		{
			// Extract all resources related to the current BufferIndex
			const uint32* ResourceInfos = &BindingArray[BufferOffset];
			uint32 ResourceInfo = *ResourceInfos++;
			do
			{
				// Verify that we have correct buffer index
				check(FRHIResourceTableEntry::GetUniformBufferIndex(ResourceInfo) == BufferIndex);

				// Extract binding index from ResourceInfo
				const uint32 BindingIndex = FRHIResourceTableEntry::GetBindIndex(ResourceInfo);

				// Extract index of the resource stored in the resource table from ResourceInfo
				const uint16 ResourceIndex = FRHIResourceTableEntry::GetResourceIndex(ResourceInfo);

				FUniformResourceEntry ResourceTableEntry;
				GetResourceEntryFromUBMember(ResourceTableMap, UBName, ResourceIndex, ResourceTableEntry);

				int32 HeaderUBResourceInfoIndex = OutUBInfo.ResourceEntries.AddZeroed();
				FVulkanShaderHeader::FUBResourceInfo& UBResourceInfo = OutUBInfo.ResourceEntries[HeaderUBResourceInfoIndex];

				int32 HeaderGlobalIndex = AddGlobalForUBEntry(OLDHeader, BindingTable, CCHeader, ResourceTableEntry.UniformBufferMemberName, BindingIndex, Spirv, GlobalNames, (EUniformBufferBaseType)ResourceTableEntry.Type, OutTypePatch, OutHeader);
				UBResourceInfo.SourceUBResourceIndex = ResourceIndex;
				UBResourceInfo.OriginalBindingIndex = BindingIndex;
				UBResourceInfo.GlobalIndex = HeaderGlobalIndex;
				UBResourceInfo.UBBaseType = (EUniformBufferBaseType)ResourceTableEntry.Type;
#if VULKAN_ENABLE_BINDING_DEBUG_NAMES
				UBResourceInfo.DebugName = ResourceTableEntry.UniformBufferMemberName;
#endif
				// Iterate to next info
				ResourceInfo = *ResourceInfos++;
			}
			while (FRHIResourceTableEntry::GetUniformBufferIndex(ResourceInfo) == BufferIndex);
		}
	}
}

static void AddUniformBuffer(FOLDVulkanCodeHeader& OLDHeader,
	const FVulkanBindingTable& BindingTable,
	const FShaderCompilerInput& ShaderInput,
	const CrossCompiler::FHlslccHeader& CCHeader,
	const FVulkanSpirv& Spirv,
	const FString& UBName,
	uint16 BindingIndex,
	FShaderParameterMap& InOutParameterMap,
	FVulkanShaderHeader& OutHeader,
	TArray<FPatchType>& OutTypePatch,
	TArray<FString>& GlobalNames)
{
	const int32 HeaderUBIndex = OutHeader.UniformBuffers.AddZeroed();
	FVulkanShaderHeader::FUniformBufferInfo& UBInfo = OutHeader.UniformBuffers[HeaderUBIndex];

	const FUniformBufferEntry* UniformBufferEntry = ShaderInput.Environment.UniformBufferMap.Find(UBName);
	if (UniformBufferEntry)
	{
		UBInfo.LayoutHash = UniformBufferEntry->LayoutHash;
	}
	else if ((UBName == FShaderParametersMetadata::kRootUniformBufferBindingName) && ShaderInput.RootParametersStructure)
	{
		UBInfo.LayoutHash = ShaderInput.RootParametersStructure->GetLayoutHash();
	}
	else
	{
		UBInfo.LayoutHash = 0;
	}

#if VULKAN_ENABLE_BINDING_DEBUG_NAMES
	UBInfo.DebugName = UBName;
#endif

	const FVulkanSpirv::FEntry* Entry = Spirv.GetEntry(UBName);
	if (Entry)
	{
		UBInfo.bOnlyHasResources = false;
		UBInfo.ConstantDataOriginalBindingIndex = BindingIndex;
		
		int32 SpirvInfoIndex = OutHeader.UniformBufferSpirvInfos.Add(FVulkanShaderHeader::FSpirvInfo(Entry->WordDescriptorSetIndex, Entry->WordBindingIndex));
		check(SpirvInfoIndex == HeaderUBIndex);
	}
	else
	{
		UBInfo.bOnlyHasResources = true;
		UBInfo.ConstantDataOriginalBindingIndex = UINT16_MAX;

		int32 SpirvInfoIndex = OutHeader.UniformBufferSpirvInfos.Add(FVulkanShaderHeader::FSpirvInfo());
		check(SpirvInfoIndex == HeaderUBIndex);
	}

	// Add used resources...
	const FShaderCompilerResourceTable& SRT = OLDHeader.SerializedBindings.ShaderResourceTable;
	if (SRT.ResourceTableBits & (1 << BindingIndex))
	{
		// Make sure to process in the same order as when gathering names below
		AddUBResources(OLDHeader, UBName, ShaderInput.Environment.ResourceTableMap, BindingIndex, SRT.TextureMap, BindingTable, OLDHeader.NEWDescriptorInfo.DescriptorTypes, Spirv, CCHeader, UBInfo, OutHeader, OutTypePatch, GlobalNames);
		AddUBResources(OLDHeader, UBName, ShaderInput.Environment.ResourceTableMap, BindingIndex, SRT.SamplerMap, BindingTable, OLDHeader.NEWDescriptorInfo.DescriptorTypes, Spirv, CCHeader, UBInfo, OutHeader, OutTypePatch, GlobalNames);
		AddUBResources(OLDHeader, UBName, ShaderInput.Environment.ResourceTableMap, BindingIndex, SRT.ShaderResourceViewMap, BindingTable, OLDHeader.NEWDescriptorInfo.DescriptorTypes, Spirv, CCHeader, UBInfo, OutHeader, OutTypePatch, GlobalNames);
		AddUBResources(OLDHeader, UBName, ShaderInput.Environment.ResourceTableMap, BindingIndex, SRT.UnorderedAccessViewMap, BindingTable, OLDHeader.NEWDescriptorInfo.DescriptorTypes, Spirv, CCHeader, UBInfo, OutHeader, OutTypePatch, GlobalNames);
	}
	else
	{
		// If we're using real uniform buffers we have to have resources at least
		checkf(!UBInfo.bOnlyHasResources, TEXT("UBName = %s, BindingIndex = %d"), *UBName, (int32)BindingIndex);
	}

	// Currently we don't support mismatched uniform buffer layouts/cbuffers with resources!
	check(UniformBufferEntry || UBInfo.ResourceEntries.Num() == 0);

	InOutParameterMap.RemoveParameterAllocation(*UBName);
	InOutParameterMap.AddParameterAllocation(*UBName, HeaderUBIndex, (uint16)FVulkanShaderHeader::UniformBuffer, 1, EShaderParameterType::UniformBuffer);
}

static int32 DoAddGlobal(const FString& Name, FVulkanShaderHeader& OutHeader, TArray<FString>& OutGlobalNames)
{
	check(!OutGlobalNames.Contains(Name));
	int32 NameIndex = OutGlobalNames.Add(Name);
	int32 GlobalIndex = OutHeader.Globals.AddDefaulted();
	check(NameIndex == GlobalIndex);
	int32 GlobalSpirvIndex = OutHeader.GlobalSpirvInfos.AddDefaulted();
	check(GlobalSpirvIndex == GlobalIndex);
	return GlobalIndex;
}

struct FVulkanHlslccHeader : public CrossCompiler::FHlslccHeader
{
	virtual bool ParseCustomHeaderEntries(const ANSICHAR*& ShaderSource) override
	{
		if (FCStringAnsi::Strncmp(ShaderSource, "// @ExternalTextures: ", 22) == 0)
		{
			ShaderSource += 22;
			while (*ShaderSource && *ShaderSource != '\n')
			{
				FString ExternalTextureName;
				if (!CrossCompiler::ParseIdentifier(ShaderSource, ExternalTextureName))
				{
					return false;
				}

				ExternalTextures.Add(ExternalTextureName);

				if (Match(ShaderSource, '\n'))
				{
					break;
				}

				if (Match(ShaderSource, ','))
				{
					continue;
				}
			}
		}

		return true;
	}

	TArray<FString> ExternalTextures;
};

static void PrepareUBResourceEntryGlobals(const FVulkanHlslccHeader& CCHeader, const TArray<uint32>& BindingArray, const FShaderResourceTableMap& ResourceTableMap,
	int32 BufferIndex, const FString& UBName, TArray<FString>& OutGlobalNames, FVulkanShaderHeader& OutHeader)
{
	if (BindingArray.Num() > 0)
	{
		uint32 BufferOffset = BindingArray[BufferIndex];
		if (BufferOffset > 0)
		{
			// Extract all resources related to the current BufferIndex
			const uint32* ResourceInfos = &BindingArray[BufferOffset];
			uint32 ResourceInfo = *ResourceInfos++;
			do
			{
				// Verify that we have correct buffer index
				check(FRHIResourceTableEntry::GetUniformBufferIndex(ResourceInfo) == BufferIndex);

				// Extract binding index from ResourceInfo
				const uint32 BindingIndex = FRHIResourceTableEntry::GetBindIndex(ResourceInfo);

				// Extract index of the resource stored in the resource table from ResourceInfo
				const uint16 ResourceIndex = FRHIResourceTableEntry::GetResourceIndex(ResourceInfo);

				FUniformResourceEntry ResourceTableEntry;
				GetResourceEntryFromUBMember(ResourceTableMap, UBName, ResourceIndex, ResourceTableEntry);

				int32 GlobalIndex = DoAddGlobal(ResourceTableEntry.UniformBufferMemberName, OutHeader, OutGlobalNames);
				if (CCHeader.ExternalTextures.Contains(ResourceTableEntry.UniformBufferMemberName))
				{
					AddImmutable(OutHeader, GlobalIndex);
				}

				// Iterate to next info
				ResourceInfo = *ResourceInfos++;
			}
			while (FRHIResourceTableEntry::GetUniformBufferIndex(ResourceInfo) == BufferIndex);
		}
	}
}

static bool IsSamplerState(const CrossCompiler::FHlslccHeader& CCHeader, const FString& ParameterName)
{
	for (const auto& Sampler : CCHeader.Samplers)
	{
		if (Sampler.SamplerStates.Contains(ParameterName))
		{
			return true;
		}
	}

	return false;
}

static void PrepareGlobals(const FVulkanBindingTable& BindingTable, const FVulkanHlslccHeader& CCHeader, const FShaderCompilerResourceTable& SRT, const TMap<FString, FVulkanShaderHeader::EType>& EntryTypes, const FShaderCompilerInput& ShaderInput, const TArray<FString>& ParameterNames, FShaderParameterMap& ParameterMap, TArray<FString>& OutGlobalNames, FVulkanShaderHeader& OutHeader)
{
	// First pass, gather names for all the Globals that are NOT Samplers
	{
		auto AddGlobalNamesForUB = [&](const FString& ParameterName)
		{
			TOptional<FParameterAllocation> ParameterAllocation = ParameterMap.FindParameterAllocation(*ParameterName);
			checkf(ParameterAllocation.IsSet(), TEXT("PrepareGlobals failed to find resource ParameterName=%s"), *ParameterName);

			// Add used resources...
			if (SRT.ResourceTableBits & (1 << ParameterAllocation->BufferIndex))
			{
				PrepareUBResourceEntryGlobals(CCHeader, SRT.TextureMap, ShaderInput.Environment.ResourceTableMap, ParameterAllocation->BufferIndex, ParameterName, OutGlobalNames, OutHeader);
				PrepareUBResourceEntryGlobals(CCHeader, SRT.ShaderResourceViewMap, ShaderInput.Environment.ResourceTableMap, ParameterAllocation->BufferIndex, ParameterName, OutGlobalNames, OutHeader);
				PrepareUBResourceEntryGlobals(CCHeader, SRT.UnorderedAccessViewMap, ShaderInput.Environment.ResourceTableMap, ParameterAllocation->BufferIndex, ParameterName, OutGlobalNames, OutHeader);
			}
		};

		for (int32 ParameterIndex = 0; ParameterIndex < ParameterNames.Num(); ++ParameterIndex)
		{
			const FString& ParameterName = *ParameterNames[ParameterIndex];
			const FVulkanShaderHeader::EType* FoundType = EntryTypes.Find(ParameterName);
			if (FoundType)
			{
				switch (*FoundType)
				{
				case FVulkanShaderHeader::Global:
					if (!IsSamplerState(CCHeader, ParameterName))
					{
						int32 GlobalIndex = DoAddGlobal(ParameterName, OutHeader, OutGlobalNames);
						if (CCHeader.ExternalTextures.Contains(ParameterName))
						{
							AddImmutable(OutHeader, GlobalIndex);
						}
					}
					break;
				case FVulkanShaderHeader::UniformBuffer:
					AddGlobalNamesForUB(ParameterName);
					break;
				case FVulkanShaderHeader::PackedGlobal:
					// Ignore
					break;
				default:
					check(0);
					break;
				}
			}
			else
			{
				AddGlobalNamesForUB(ParameterName);
			}
		}
	}

	// Second pass, add all samplers
	{
		auto AddGlobalNamesForUB = [&](const FString& ParameterName)
		{
			TOptional<FParameterAllocation> ParameterAllocation = ParameterMap.FindParameterAllocation(*ParameterName);
			checkf(ParameterAllocation.IsSet(), TEXT("PrepareGlobals failed to find sampler ParameterName=%s"), *ParameterName);

			// Add used resources...
			if (SRT.ResourceTableBits & (1 << ParameterAllocation->BufferIndex))
			{
				PrepareUBResourceEntryGlobals(CCHeader, SRT.SamplerMap, ShaderInput.Environment.ResourceTableMap, ParameterAllocation->BufferIndex, ParameterName, OutGlobalNames, OutHeader);
			}
		};

		for (int32 ParameterIndex = 0; ParameterIndex < ParameterNames.Num(); ++ParameterIndex)
		{
			const FString& ParameterName = *ParameterNames[ParameterIndex];
			const FVulkanShaderHeader::EType* FoundType = EntryTypes.Find(ParameterName);
			if (FoundType)
			{
				switch (*FoundType)
				{
				case FVulkanShaderHeader::Global:
					if (IsSamplerState(CCHeader, ParameterName))
					{
						int32 GlobalIndex = DoAddGlobal(ParameterName, OutHeader, OutGlobalNames);
						if (CCHeader.ExternalTextures.Contains(ParameterName))
						{
							AddImmutable(OutHeader, GlobalIndex);
						}
					}
					break;
				case FVulkanShaderHeader::UniformBuffer:
					AddGlobalNamesForUB(ParameterName);
					break;
				case FVulkanShaderHeader::PackedGlobal:
					break;
				default:
					check(0);
					break;
				}
			}
			else
			{
				AddGlobalNamesForUB(ParameterName);
			}
		}
	}

	// Now input attachments
	if (BindingTable.InputAttachmentsMask != 0)
	{
		uint32 InputAttachmentsMask = BindingTable.InputAttachmentsMask;
		for (int32 Index = 0; InputAttachmentsMask != 0; ++Index, InputAttachmentsMask>>= 1)
		{
			if (InputAttachmentsMask & 1)
			{
				DoAddGlobal(VULKAN_SUBPASS_FETCH_VAR_W[Index], OutHeader, OutGlobalNames);
			}
		}
	}
}

static void ConvertToNEWHeader(FOLDVulkanCodeHeader& OLDHeader,
	const FVulkanBindingTable& BindingTable,
	const FVulkanSpirv& Spirv,
	const TMap<FString, FVulkanShaderHeader::EType>& EntryTypes,
	const FShaderCompilerInput& ShaderInput,
	FVulkanHlslccHeader& CCHeader,
	FShaderParameterMap& InOutParameterMap,
	FVulkanShaderHeader& OutHeader)
{
	// Names that match the Header.Globals array
	TArray<FString> GlobalNames;

	TArray<FPatchType> TypePatchList;

	TArray<FString> ParameterNames;
	InOutParameterMap.GetAllParameterNames(ParameterNames);

	const FShaderCompilerResourceTable& SRT = OLDHeader.SerializedBindings.ShaderResourceTable;

	PrepareGlobals(BindingTable, CCHeader, SRT, EntryTypes, ShaderInput, ParameterNames, InOutParameterMap, GlobalNames, OutHeader);

	for (int32 ParameterIndex = 0; ParameterIndex < ParameterNames.Num(); ++ParameterIndex)
	{
		uint16 BufferIndex;
		uint16 BaseIndex;
		uint16 Size;
		const FString& ParameterName = *ParameterNames[ParameterIndex];
		InOutParameterMap.FindParameterAllocation(*ParameterName, BufferIndex, BaseIndex, Size);

		const FVulkanShaderHeader::EType* FoundType = EntryTypes.Find(ParameterName);
		if (FoundType)
		{
			switch (*FoundType)
			{
			case FVulkanShaderHeader::Global:
				{
					int32 HeaderGlobalIndex = AddGlobal(OLDHeader, BindingTable, CCHeader, ParameterName, BaseIndex, Spirv, OutHeader, GlobalNames, TypePatchList, UINT16_MAX);

					const FParameterAllocation* ParameterAllocation = InOutParameterMap.GetParameterMap().Find(*ParameterName);
					check(ParameterAllocation);
					const EShaderParameterType ParamType = ParameterAllocation->Type;

					InOutParameterMap.RemoveParameterAllocation(*ParameterName);
					InOutParameterMap.AddParameterAllocation(*ParameterName, (uint16)FVulkanShaderHeader::Global, HeaderGlobalIndex, Size, ParamType);
				}
				break;
			case FVulkanShaderHeader::PackedGlobal:
				{
					int32 HeaderPackedGlobalIndex = OutHeader.PackedGlobals.AddZeroed();
					FVulkanShaderHeader::FPackedGlobalInfo& PackedGlobalInfo = OutHeader.PackedGlobals[HeaderPackedGlobalIndex];
					PackedGlobalInfo.PackedTypeIndex = CrossCompiler::PackedTypeNameToTypeIndex(OLDHeader.NEWPackedUBToVulkanBindingIndices[BufferIndex].TypeName);
					PackedGlobalInfo.PackedUBIndex = BufferIndex;
					checkf(Size > 0, TEXT("Assertion failed for shader parameter: %s"), *ParameterName);
					PackedGlobalInfo.ConstantDataSizeInFloats = Size / sizeof(float);
#if VULKAN_ENABLE_BINDING_DEBUG_NAMES
					PackedGlobalInfo.DebugName = ParameterName;
#endif
					// Keep the original parameter info from InOutParameterMap as it's a shortcut into the packed global array!
				}
				break;
			case FVulkanShaderHeader::UniformBuffer:
				AddUniformBuffer(OLDHeader, BindingTable, ShaderInput, CCHeader, Spirv, ParameterName, BufferIndex, InOutParameterMap, OutHeader, TypePatchList, GlobalNames);
				break;
			default:
				check(0);
				break;
			}
		}
		else
		{
			// Not found means it's a new resource-only UniformBuffer
			AddUniformBuffer(OLDHeader, BindingTable, ShaderInput, CCHeader, Spirv, ParameterName, BufferIndex, InOutParameterMap, OutHeader, TypePatchList, GlobalNames);
		}
	}

	// Process the type patch list
	for (const FPatchType& Patch : TypePatchList)
	{
		check(OutHeader.Globals[Patch.HeaderGlobalIndex].TypeIndex == UINT16_MAX);
		OutHeader.Globals[Patch.HeaderGlobalIndex].TypeIndex = OutHeader.Globals[Patch.CombinedAliasIndex].TypeIndex;
	}

	// Add the packed global UBs
	const FString UBOGlobalsNameSpv = ANSI_TO_TCHAR(CrossCompiler::FShaderConductorContext::GetIdentifierTable().GlobalsUniformBuffer);

	for (int32 Index = 0; Index < OLDHeader.NEWPackedUBToVulkanBindingIndices.Num(); ++Index)
	{
		const FOLDVulkanCodeHeader::FPackedUBToVulkanBindingIndex& PackedArrayInfo = OLDHeader.NEWPackedUBToVulkanBindingIndices[Index];
		FVulkanShaderHeader::FPackedUBInfo& PackedUB = OutHeader.PackedUBs[OutHeader.PackedUBs.AddZeroed()];
		PackedUB.OriginalBindingIndex = PackedArrayInfo.VulkanBindingIndex;
		PackedUB.PackedTypeIndex = CrossCompiler::PackedTypeNameToTypeIndex(PackedArrayInfo.TypeName);
		PackedUB.SizeInBytes = OLDHeader.NEWPackedGlobalUBSizes[Index];

		const FVulkanSpirv::FEntry* Entry = Spirv.GetEntryByBindingIndex(PackedArrayInfo.VulkanBindingIndex);
		check(Entry);

		// We are dealing with "HLSLCC_CB" for HLSLcc, and "$Globals" for DXC
		check(Entry->Name.StartsWith(TEXT("HLSLCC_CB")) || Entry->Name.StartsWith(UBOGlobalsNameSpv));

		PackedUB.SPIRVDescriptorSetOffset = Entry->WordDescriptorSetIndex;
		PackedUB.SPIRVBindingIndexOffset = Entry->WordBindingIndex;
	}

	// Finally check for subpass/input attachments
	if (BindingTable.InputAttachmentsMask != 0)
	{
		const static FVulkanShaderHeader::EAttachmentType AttachmentTypes[] = 
		{
			FVulkanShaderHeader::EAttachmentType::Depth,
			FVulkanShaderHeader::EAttachmentType::Color0,
			FVulkanShaderHeader::EAttachmentType::Color1,
			FVulkanShaderHeader::EAttachmentType::Color2,
			FVulkanShaderHeader::EAttachmentType::Color3,
			FVulkanShaderHeader::EAttachmentType::Color4,
			FVulkanShaderHeader::EAttachmentType::Color5,
			FVulkanShaderHeader::EAttachmentType::Color6,
			FVulkanShaderHeader::EAttachmentType::Color7
		};

		uint32 InputAttachmentsMask = BindingTable.InputAttachmentsMask;
		for (int32 Index = 0; InputAttachmentsMask != 0; ++Index, InputAttachmentsMask>>=1)
		{
			if ((InputAttachmentsMask & 1) == 0)
			{
				continue;
			}

			const FString& AttachmentName = VULKAN_SUBPASS_FETCH_VAR_W[Index];
			const FVulkanBindingTable::FBinding* Found = BindingTable.GetBindings().FindByPredicate([&AttachmentName](const FVulkanBindingTable::FBinding& Entry)
				{
					return Entry.Name == AttachmentName;
				});
			check(Found);
			int32 BindingIndex = (int32)(Found - BindingTable.GetBindings().GetData());
			check(BindingIndex >= 0 && BindingIndex <= BindingTable.GetBindings().Num());
			FVulkanShaderHeader::EAttachmentType AttachmentType = AttachmentTypes[Index];
			{
				int32 HeaderGlobalIndex = GlobalNames.Find(AttachmentName);
				check(HeaderGlobalIndex != INDEX_NONE);
				check(GlobalNames[HeaderGlobalIndex] == AttachmentName);
				FVulkanShaderHeader::FGlobalInfo& GlobalInfo = OutHeader.Globals[HeaderGlobalIndex];
				const FVulkanSpirv::FEntry* Entry = Spirv.GetEntry(AttachmentName);
				check(Entry);
				check(Entry->Binding != -1);

				VkDescriptorType DescriptorType = VK_DESCRIPTOR_TYPE_INPUT_ATTACHMENT;
				GlobalInfo.OriginalBindingIndex = Entry->Binding;
				OutHeader.GlobalSpirvInfos[HeaderGlobalIndex] = FVulkanShaderHeader::FSpirvInfo(Entry->WordDescriptorSetIndex, Entry->WordBindingIndex);
				int32 GlobalDescriptorTypeIndex = OutHeader.GlobalDescriptorTypes.Add(DescriptorTypeToBinding(DescriptorType));
				GlobalInfo.TypeIndex = GlobalDescriptorTypeIndex;
				GlobalInfo.CombinedSamplerStateAliasIndex = UINT16_MAX;
#if VULKAN_ENABLE_BINDING_DEBUG_NAMES
				GlobalInfo.DebugName = AttachmentName;
#endif
				int32 HeaderAttachmentIndex = OutHeader.InputAttachments.AddZeroed();
				FVulkanShaderHeader::FInputAttachment& AttachmentInfo = OutHeader.InputAttachments[HeaderAttachmentIndex];
				AttachmentInfo.GlobalIndex = HeaderGlobalIndex;
				AttachmentInfo.Type = AttachmentType;
			}
		}
	}

	check(OLDHeader.UniformBuffersCopyInfo.Num() == 0);
	OutHeader.EmulatedUBsCopyInfo = OLDHeader.UniformBuffersCopyInfo;
	OutHeader.EmulatedUBCopyRanges = OLDHeader.NEWEmulatedUBCopyRanges;
	OutHeader.SourceHash = OLDHeader.SourceHash;
	OutHeader.SpirvCRC = Spirv.CRC;
#if VULKAN_ENABLE_BINDING_DEBUG_NAMES
	OutHeader.DebugName = OLDHeader.ShaderName;
#endif
	OutHeader.InOutMask = OLDHeader.SerializedBindings.InOutMask.Bitmask;
<<<<<<< HEAD

	OutHeader.RayTracingPayloadType = 0;
	if (const FString* RTPayloadTypePtr = ShaderInput.Environment.GetDefinitions().Find(TEXT("RT_PAYLOAD_TYPE")))
	{
		OutHeader.RayTracingPayloadType = FCString::Atoi(**RTPayloadTypePtr);
	}
	OutHeader.RayTracingPayloadSize = 0;
	if (const FString* RTPayloadSizePtr = ShaderInput.Environment.GetDefinitions().Find(TEXT("RT_PAYLOAD_MAX_SIZE")))
	{
		OutHeader.RayTracingPayloadSize = FCString::Atoi(**RTPayloadSizePtr);
	}

=======
	OutHeader.RayTracingPayloadType = ShaderInput.Environment.GetCompileArgument(TEXT("RT_PAYLOAD_TYPE"), 0u);
	OutHeader.RayTracingPayloadSize = ShaderInput.Environment.GetCompileArgument(TEXT("RT_PAYLOAD_MAX_SIZE"), 0u);
}


// Fills the SRT using final values kept in the FVulkanShaderHeader.
// NOTE: Uses GloalIndex so it can be consumed directly at runtime.
// NOTE: Keep in sync with BuildResourceTableMapping.
static FShaderResourceTable BuildSRTFromHeader(const FVulkanShaderHeader& NEWHeader)
{
	FShaderResourceTable ShaderResourceTable;

	TArray<uint32> TextureMap;
	TArray<uint32> ShaderResourceViewMap;
	TArray<uint32> SamplerMap;
	TArray<uint32> UnorderedAccessViewMap;

	for (int32 UBIndex = 0; UBIndex < NEWHeader.UniformBuffers.Num(); ++UBIndex)
	{
		const FVulkanShaderHeader::FUniformBufferInfo& UBHeader = NEWHeader.UniformBuffers[UBIndex];

		ShaderResourceTable.ResourceTableLayoutHashes.Emplace(UBHeader.LayoutHash);
		if (UBHeader.ResourceEntries.Num() > 0)
		{
			ShaderResourceTable.ResourceTableBits |= 1 << UBIndex;

			for (const FVulkanShaderHeader::FUBResourceInfo& UBRes : UBHeader.ResourceEntries)
			{
				uint32 ResourceMap = FRHIResourceTableEntry::Create(UBIndex, UBRes.SourceUBResourceIndex, UBRes.GlobalIndex);
				switch (UBRes.UBBaseType)
				{
				case UBMT_TEXTURE:
				case UBMT_RDG_TEXTURE:
					TextureMap.Add(ResourceMap);
					break;
				case UBMT_SAMPLER:
					SamplerMap.Add(ResourceMap);
					break;
				case UBMT_SRV:
				case UBMT_RDG_TEXTURE_SRV:
				case UBMT_RDG_BUFFER_SRV:
					ShaderResourceViewMap.Add(ResourceMap);
					break;
				case UBMT_UAV:
				case UBMT_RDG_TEXTURE_UAV:
				case UBMT_RDG_BUFFER_UAV:
					UnorderedAccessViewMap.Add(ResourceMap);
					break;
				default:
					check(false);
				}
			}
		}
	}

	const int32 MaxBoundResourceTable = NEWHeader.UniformBuffers.Num();
	BuildResourceTableTokenStream(TextureMap, MaxBoundResourceTable, ShaderResourceTable.TextureMap);
	BuildResourceTableTokenStream(ShaderResourceViewMap, MaxBoundResourceTable, ShaderResourceTable.ShaderResourceViewMap);
	BuildResourceTableTokenStream(SamplerMap, MaxBoundResourceTable, ShaderResourceTable.SamplerMap);
	BuildResourceTableTokenStream(UnorderedAccessViewMap, MaxBoundResourceTable, ShaderResourceTable.UnorderedAccessViewMap);

	return ShaderResourceTable;
>>>>>>> 4af6daef
}



static void BuildShaderOutput(
	FShaderCompilerOutput&		ShaderOutput,
	const FShaderCompilerInput& ShaderInput,
	const ANSICHAR*				InShaderSource,
	int32						SourceLen,
	const FVulkanBindingTable&	BindingTable,
	uint32						NumLines,
	uint8						WaveSize,
	FVulkanSpirv&				Spirv,
	const FString&				DebugName,
	bool						bSourceContainsMetaDataOnly)
{
	const ANSICHAR* USFSource = InShaderSource;
	FVulkanHlslccHeader CCHeader;
	if (!CCHeader.Read(USFSource, SourceLen))
	{
		UE_LOG(LogVulkanShaderCompiler, Error, TEXT("Bad hlslcc header found: %s"), *ShaderInput.GenerateShaderName());
		return;
	}

	if (!bSourceContainsMetaDataOnly && *USFSource != '#')
	{
		UE_LOG(LogVulkanShaderCompiler, Error, TEXT("Bad hlslcc header found with missing '#' character: %s"), *ShaderInput.GenerateShaderName());
		return;
	}

	FOLDVulkanCodeHeader OLDHeader;

<<<<<<< HEAD
	EShaderFrequency Frequency = (EShaderFrequency)ShaderOutput.Target.Frequency;
=======
	const EShaderFrequency Frequency = static_cast<EShaderFrequency>(ShaderOutput.Target.Frequency);
>>>>>>> 4af6daef

	TBitArray<> UsedUniformBufferSlots;
	const int32 MaxNumBits = VulkanBindless::MaxUniformBuffersPerStage * SF_NumFrequencies;
	UsedUniformBufferSlots.Init(false, MaxNumBits);


	static const FString AttributePrefix = TEXT("in_ATTRIBUTE");
	static const FString GL_Prefix = TEXT("gl_");
	for (auto& Input : CCHeader.Inputs)
	{
		// Only process attributes for vertex shaders.
		if (Frequency == SF_Vertex && Input.Name.StartsWith(AttributePrefix))
		{
			int32 AttributeIndex = ParseNumber(*Input.Name + AttributePrefix.Len(), /*bEmptyIsZero:*/ true);
			int32 Count = FMath::Max(1, Input.ArrayCount);
			for(int32 Index = 0; Index < Count; ++Index)
			{
				OLDHeader.SerializedBindings.InOutMask.EnableField(Index + AttributeIndex);
			}
		}
	}

	static const FString TargetPrefix = "out_Target";
	static const FString GL_FragDepth = "gl_FragDepth";
	for (auto& Output : CCHeader.Outputs)
	{
		// Only targets for pixel shaders must be tracked.
		if (Frequency == SF_Pixel && Output.Name.StartsWith(TargetPrefix))
		{
			uint8 TargetIndex = ParseNumber(*Output.Name + TargetPrefix.Len(), /*bEmptyIsZero:*/ true);
			OLDHeader.SerializedBindings.InOutMask.EnableField(TargetIndex);
		}
		// Only depth writes for pixel shaders must be tracked.
		else if (Frequency == SF_Pixel && Output.Name.Equals(GL_FragDepth))
		{
			OLDHeader.SerializedBindings.InOutMask.EnableField(CrossCompiler::FShaderBindingInOutMask::DepthStencilMaskIndex);
		}
	}


	TMap<FString, FVulkanShaderHeader::EType> NEWEntryTypes;

	// Then 'normal' uniform buffers.
	for (auto& UniformBlock : CCHeader.UniformBlocks)
	{
		// DXC's generated "$Globals" has been converted to "_Globals" at this point
		if (UniformBlock.Name.StartsWith(TEXT("HLSLCC_CB")) || UniformBlock.Name.StartsWith(TEXT("_Globals")))
		{
			// Skip...
		}
		else
		{
			// Regular UB
			const int32 VulkanBindingIndex = Spirv.FindBinding(UniformBlock.Name, true);
			check(VulkanBindingIndex != -1);
			check(!UsedUniformBufferSlots[VulkanBindingIndex]);
			UsedUniformBufferSlots[VulkanBindingIndex] = true;

			HandleReflectedUniformBuffer(UniformBlock.Name, VulkanBindingIndex, ShaderOutput);

			++OLDHeader.SerializedBindings.NumUniformBuffers;
			NEWEntryTypes.Add(*UniformBlock.Name, FVulkanShaderHeader::UniformBuffer);
		}
	}


	const bool bSupportsBindless = ShaderInput.Environment.CompilerFlags.Contains(CFLAG_BindlessResources) || ShaderInput.Environment.CompilerFlags.Contains(CFLAG_BindlessSamplers);
	const int32 StageOffset = bSupportsBindless ? (ShaderStage::GetStageForFrequency(Frequency) * VulkanBindless::MaxUniformBuffersPerStage) : 0;

	const TArray<FVulkanBindingTable::FBinding>& HlslccBindings = BindingTable.GetBindings();
	OLDHeader.NEWDescriptorInfo.NumBufferInfos = 0;
	OLDHeader.NEWDescriptorInfo.NumImageInfos = 0;
	for (int32 Index = 0; Index < HlslccBindings.Num(); ++Index)
	{
		const FVulkanBindingTable::FBinding& Binding = HlslccBindings[Index];

		OLDHeader.NEWDescriptorInfo.DescriptorTypes.Add(BindingToDescriptorType(Binding.Type));

		switch (Binding.Type)
		{
		case EVulkanBindingType::Sampler:
		case EVulkanBindingType::CombinedImageSampler:
		case EVulkanBindingType::Image:
		case EVulkanBindingType::StorageImage:
		case EVulkanBindingType::InputAttachment:
			++OLDHeader.NEWDescriptorInfo.NumImageInfos;
			break;
		case EVulkanBindingType::UniformBuffer:
		case EVulkanBindingType::StorageBuffer:
			++OLDHeader.NEWDescriptorInfo.NumBufferInfos;
			break;
		case EVulkanBindingType::PackedUniformBuffer:
			{
				FOLDVulkanCodeHeader::FPackedUBToVulkanBindingIndex& New = OLDHeader.NEWPackedUBToVulkanBindingIndices.AddDefaulted_GetRef();
				New.TypeName = (CrossCompiler::EPackedTypeName)Binding.SubType;
				New.VulkanBindingIndex = StageOffset + Index;
				++OLDHeader.NEWDescriptorInfo.NumBufferInfos;
			}
			break;
		case EVulkanBindingType::UniformTexelBuffer:
		case EVulkanBindingType::StorageTexelBuffer:
		case EVulkanBindingType::AccelerationStructure:
			break;
		default:
			checkf(0, TEXT("Binding Type %d not found"), (int32)Binding.Type);
			break;
		}
	}

	const uint16 BytesPerComponent = 4;

	// Packed global uniforms
	TMap<CrossCompiler::EPackedTypeName, uint32> PackedGlobalArraySize;
	for (auto& PackedGlobal : CCHeader.PackedGlobals)
	{
		int32 Found = -1;
		for (int32 Index = 0; Index < OLDHeader.NEWPackedUBToVulkanBindingIndices.Num(); ++Index)
		{
			if (OLDHeader.NEWPackedUBToVulkanBindingIndices[Index].TypeName == (CrossCompiler::EPackedTypeName)PackedGlobal.PackedType)
			{
				Found = Index;
				break;
			}
		}
		check(Found != -1);

		HandleReflectedGlobalConstantBufferMember(
			PackedGlobal.Name,
			Found,
			PackedGlobal.Offset * BytesPerComponent,
			PackedGlobal.Count * BytesPerComponent,
			ShaderOutput
		);

		FString ParamName = PackedGlobal.Name;
<<<<<<< HEAD
		UE::ShaderCompilerCommon::RemoveBindlessParameterPrefix(ParamName);
=======
		FShaderParameterParser::RemoveBindlessParameterPrefix(ParamName);
>>>>>>> 4af6daef
		NEWEntryTypes.Add(ParamName, FVulkanShaderHeader::PackedGlobal);

		uint32& Size = PackedGlobalArraySize.FindOrAdd((CrossCompiler::EPackedTypeName)PackedGlobal.PackedType);
		Size = FMath::Max<uint32>(BytesPerComponent * (PackedGlobal.Offset + PackedGlobal.Count), Size);
	}

	// Packed Uniform Buffers
	TMap<int, TMap<CrossCompiler::EPackedTypeName, uint16> > PackedUniformBuffersSize;
	OLDHeader.UNUSED_NumNonGlobalUBs = 0;
	for (auto& PackedUB : CCHeader.PackedUBs)
	{
		//check(PackedUB.Attribute.Index == Header.SerializedBindings.NumUniformBuffers);
		check(!UsedUniformBufferSlots[OLDHeader.UNUSED_NumNonGlobalUBs]);
		UsedUniformBufferSlots[OLDHeader.UNUSED_NumNonGlobalUBs] = true;

		HandleReflectedUniformBuffer(PackedUB.Attribute.Name, OLDHeader.UNUSED_NumNonGlobalUBs++, PackedUB.Attribute.Index, 0, ShaderOutput);

		NEWEntryTypes.Add(PackedUB.Attribute.Name, FVulkanShaderHeader::PackedGlobal);
	}

	//#todo-rco: When using regular UBs, also set UsedUniformBufferSlots[] = 1

	// Remap the destination UB index into the packed global array index
	auto RemapDestIndexIntoPackedUB = [&OLDHeader](int8 DestUBTypeName)
	{
		for (int32 Index = 0; Index < OLDHeader.NEWPackedUBToVulkanBindingIndices.Num(); ++Index)
		{
			if (OLDHeader.NEWPackedUBToVulkanBindingIndices[Index].TypeName == (CrossCompiler::EPackedTypeName)DestUBTypeName)
			{
				return Index;
			}
		}
		check(0);
		return -1;
	};

	for (auto& PackedUBCopy : CCHeader.PackedUBCopies)
	{
		// Not used: For flattening each UB into its own packed array (not a global one)
		ensure(0);
		CrossCompiler::FUniformBufferCopyInfo CopyInfo;
		CopyInfo.SourceUBIndex = PackedUBCopy.SourceUB;
		CopyInfo.SourceOffsetInFloats = PackedUBCopy.SourceOffset;
		CopyInfo.DestUBTypeName = PackedUBCopy.DestPackedType;
		CopyInfo.DestUBIndex = RemapDestIndexIntoPackedUB(CopyInfo.DestUBTypeName);
		CopyInfo.DestUBTypeIndex = CrossCompiler::PackedTypeNameToTypeIndex(CopyInfo.DestUBTypeName);
		CopyInfo.DestOffsetInFloats = PackedUBCopy.DestOffset;
		CopyInfo.SizeInFloats = PackedUBCopy.Count;

		OLDHeader.UniformBuffersCopyInfo.Add(CopyInfo);

		auto& UniformBufferSize = PackedUniformBuffersSize.FindOrAdd(CopyInfo.DestUBIndex);
		uint16& Size = UniformBufferSize.FindOrAdd((CrossCompiler::EPackedTypeName)CopyInfo.DestUBTypeName);
		Size = FMath::Max<uint16>(BytesPerComponent * (CopyInfo.DestOffsetInFloats + CopyInfo.SizeInFloats), Size);
	}

	for (auto& PackedUBCopy : CCHeader.PackedUBGlobalCopies)
	{
		CrossCompiler::FUniformBufferCopyInfo CopyInfo;
		CopyInfo.SourceUBIndex = PackedUBCopy.SourceUB;
		CopyInfo.SourceOffsetInFloats = PackedUBCopy.SourceOffset;
		CopyInfo.DestUBTypeName = PackedUBCopy.DestPackedType;
		CopyInfo.DestUBIndex = RemapDestIndexIntoPackedUB(CopyInfo.DestUBTypeName);
		CopyInfo.DestUBTypeIndex = CrossCompiler::PackedTypeNameToTypeIndex(CopyInfo.DestUBTypeName);
		CopyInfo.DestOffsetInFloats = PackedUBCopy.DestOffset;
		CopyInfo.SizeInFloats = PackedUBCopy.Count;

		OLDHeader.UniformBuffersCopyInfo.Add(CopyInfo);

		uint32& Size = PackedGlobalArraySize.FindOrAdd((CrossCompiler::EPackedTypeName)CopyInfo.DestUBTypeName);
		Size = FMath::Max<uint32>(BytesPerComponent * (CopyInfo.DestOffsetInFloats + CopyInfo.SizeInFloats), Size);
	}

	// Generate a shortcut table for the PackedUBGlobalCopies
	TMap<uint32, uint32> PackedUBGlobalCopiesRanges;
	{
		int32 MaxDestUBIndex = -1;
		{
			// Verify table is sorted
			int32 PrevSourceUB = -1;
			int32 Index = 0;
			for (auto& Copy : OLDHeader.UniformBuffersCopyInfo)
			{
				if (PrevSourceUB < Copy.SourceUBIndex)
				{
					PrevSourceUB = Copy.SourceUBIndex;
					MaxDestUBIndex = FMath::Max(MaxDestUBIndex, (int32)Copy.SourceUBIndex);
					PackedUBGlobalCopiesRanges.Add(Copy.SourceUBIndex) = (Index << 16) | 1;
				}
				else if (PrevSourceUB == Copy.SourceUBIndex)
				{
					++PackedUBGlobalCopiesRanges.FindChecked(Copy.SourceUBIndex);
				}
				else
				{
					// Internal error
					check(0);
				}
				++Index;
			}
		}

		OLDHeader.NEWEmulatedUBCopyRanges.AddZeroed(MaxDestUBIndex + 1);
		for (int32 Index = 0; Index <= MaxDestUBIndex; ++Index)
		{
			uint32* Found = PackedUBGlobalCopiesRanges.Find(Index);
			if (Found)
			{
				OLDHeader.NEWEmulatedUBCopyRanges[Index] = *Found;
			}
		}
	}

	// Update Packed global array sizes
	OLDHeader.NEWPackedGlobalUBSizes.AddZeroed(OLDHeader.NEWPackedUBToVulkanBindingIndices.Num());
	for (auto& Pair : PackedGlobalArraySize)
	{
		CrossCompiler::EPackedTypeName TypeName = Pair.Key;
		int32 PackedArrayIndex = -1;
		for (int32 Index = 0; Index < OLDHeader.NEWPackedUBToVulkanBindingIndices.Num(); ++Index)
		{
			if (OLDHeader.NEWPackedUBToVulkanBindingIndices[Index].TypeName == TypeName)
			{
				PackedArrayIndex = Index;
				break;
			}
		}
		check(PackedArrayIndex != -1);
		// In bytes
		OLDHeader.NEWPackedGlobalUBSizes[PackedArrayIndex] = Align((uint32)Pair.Value, (uint32)16);
	}

	TSet<FString> SharedSamplerStates;
	for (int32 i = 0; i < CCHeader.SamplerStates.Num(); i++)
	{
		const FString& Name = CCHeader.SamplerStates[i].Name;
		int32 HlslccBindingIndex = Spirv.FindBinding(Name);
		check(HlslccBindingIndex != -1);

		SharedSamplerStates.Add(Name);
		auto& Binding = HlslccBindings[HlslccBindingIndex];
		int32 BindingIndex = Spirv.FindBinding(Binding.Name, true);
		check(BindingIndex != -1);

		HandleReflectedShaderSampler(Name, BindingIndex, ShaderOutput);

		NEWEntryTypes.Add(Name, FVulkanShaderHeader::Global);

		// Count only samplers states, not textures
		OLDHeader.SerializedBindings.NumSamplers++;
	}

	for (auto& Sampler : CCHeader.Samplers)
	{
		int32 VulkanBindingIndex = Spirv.FindBinding(Sampler.Name, true);
		check(VulkanBindingIndex != -1);

		HandleReflectedShaderResource(Sampler.Name, Sampler.Offset, VulkanBindingIndex, Sampler.Count, ShaderOutput);

		NEWEntryTypes.Add(Sampler.Name, FVulkanShaderHeader::Global);

		for (auto& SamplerState : Sampler.SamplerStates)
		{
			if (!SharedSamplerStates.Contains(SamplerState))
			{
				// ParameterMap does not use a TMultiMap, so we cannot push the same entry to it more than once!  if we try to, we've done something wrong...
				check(!ShaderOutput.ParameterMap.ContainsParameterAllocation(*SamplerState));

				HandleReflectedShaderSampler(SamplerState, Sampler.Offset, VulkanBindingIndex, Sampler.Count, ShaderOutput);

				NEWEntryTypes.Add(SamplerState, FVulkanShaderHeader::Global);

				// Count compiled texture-samplers as output samplers
				OLDHeader.SerializedBindings.NumSamplers += Sampler.Count;
			}
		}
	}

	for (auto& UAV : CCHeader.UAVs)
	{
		int32 VulkanBindingIndex = Spirv.FindBinding(UAV.Name);
		check(VulkanBindingIndex != -1);

		HandleReflectedShaderUAV(UAV.Name, UAV.Offset, VulkanBindingIndex, UAV.Count, ShaderOutput);

		NEWEntryTypes.Add(UAV.Name, FVulkanShaderHeader::Global);

		OLDHeader.SerializedBindings.NumUAVs = FMath::Max<uint8>(
			OLDHeader.SerializedBindings.NumUAVs,
			UAV.Offset + UAV.Count
			);
	}

	for (auto& AccelerationStructure : CCHeader.AccelerationStructures)
	{
		int32 VulkanBindingIndex = Spirv.FindBinding(AccelerationStructure.Name);
		check(VulkanBindingIndex != -1);

		HandleReflectedShaderResource(AccelerationStructure.Name, AccelerationStructure.Offset, VulkanBindingIndex, 1, ShaderOutput);

		NEWEntryTypes.Add(AccelerationStructure.Name, FVulkanShaderHeader::Global);

		OLDHeader.SerializedBindings.NumAccelerationStructures = FMath::Max<uint8>(
			OLDHeader.SerializedBindings.NumAccelerationStructures,
			AccelerationStructure.Offset + 1
			);
	}

	// Lats make sure that there is some type of name visible
	OLDHeader.ShaderName = CCHeader.Name.Len() > 0 ? CCHeader.Name : DebugName;

	FSHA1::HashBuffer(USFSource, FCStringAnsi::Strlen(USFSource), (uint8*)&OLDHeader.SourceHash);

	TArray<FString> OriginalParameters;
	ShaderOutput.ParameterMap.GetAllParameterNames(OriginalParameters);

	// Build the SRT for this shader.
	{
		// Build the generic SRT for this shader.
		FShaderCompilerResourceTable GenericSRT;
		if (!BuildResourceTableMapping(ShaderInput.Environment.ResourceTableMap, ShaderInput.Environment.UniformBufferMap, UsedUniformBufferSlots, ShaderOutput.ParameterMap, /*MaxBoundResourceTable, */GenericSRT))
		{
			ShaderOutput.Errors.Add(TEXT("Internal error on BuildResourceTableMapping."));
			return;
		}

		// Copy over the bits indicating which resource tables are active.
		OLDHeader.SerializedBindings.ShaderResourceTable.ResourceTableBits = GenericSRT.ResourceTableBits;

		OLDHeader.SerializedBindings.ShaderResourceTable.ResourceTableLayoutHashes = GenericSRT.ResourceTableLayoutHashes;

		// Now build our token streams.
		BuildResourceTableTokenStream(GenericSRT.TextureMap, GenericSRT.MaxBoundResourceTable, OLDHeader.SerializedBindings.ShaderResourceTable.TextureMap, true);
		BuildResourceTableTokenStream(GenericSRT.ShaderResourceViewMap, GenericSRT.MaxBoundResourceTable, OLDHeader.SerializedBindings.ShaderResourceTable.ShaderResourceViewMap, true);
		BuildResourceTableTokenStream(GenericSRT.SamplerMap, GenericSRT.MaxBoundResourceTable, OLDHeader.SerializedBindings.ShaderResourceTable.SamplerMap, true);
		BuildResourceTableTokenStream(GenericSRT.UnorderedAccessViewMap, GenericSRT.MaxBoundResourceTable, OLDHeader.SerializedBindings.ShaderResourceTable.UnorderedAccessViewMap, true);
	}

	TArray<FString> NewParameters;
	ShaderOutput.ParameterMap.GetAllParameterNames(NewParameters);

	// Mark all used uniform buffer indices; however some are empty (eg GBuffers) so gather those as NewParameters
	OLDHeader.UniformBuffersWithDescriptorMask = *UsedUniformBufferSlots.GetData();
	uint16 NumParams = 0;
	for (int32 Index = NewParameters.Num() - 1; Index >= 0; --Index)
	{
		uint16 OutIndex, OutBase, OutSize;
		bool bFound = ShaderOutput.ParameterMap.FindParameterAllocation(*NewParameters[Index], OutIndex, OutBase, OutSize);
		ensure(bFound);
		NumParams = FMath::Max((uint16)(OutIndex + 1), NumParams);
		if (OriginalParameters.Contains(NewParameters[Index]))
		{
			NewParameters.RemoveAtSwap(Index, 1, false);
		}
	}

	// All newly added parameters are empty uniform buffers (with no constant data used), so no Vulkan Binding is required: remove from the mask
	for (int32 Index = 0; Index < NewParameters.Num(); ++Index)
	{
		uint16 OutIndex, OutBase, OutSize;
		ShaderOutput.ParameterMap.FindParameterAllocation(*NewParameters[Index], OutIndex, OutBase, OutSize);
		OLDHeader.UniformBuffersWithDescriptorMask = OLDHeader.UniformBuffersWithDescriptorMask & ~((uint64)1 << (uint64)OutIndex);
	}

	FVulkanShaderHeader NEWHeader(FVulkanShaderHeader::EZero);
	ConvertToNEWHeader(OLDHeader, BindingTable, Spirv, NEWEntryTypes, ShaderInput, CCHeader, ShaderOutput.ParameterMap, NEWHeader);

	if (ShaderInput.Environment.CompilerFlags.Contains(CFLAG_ExtraShaderData))
	{
		NEWHeader.DebugName = ShaderInput.GenerateShaderName();
	}

<<<<<<< HEAD
=======
	// Build the SRT for this shader from the NEWHeader
	FShaderResourceTable SerializedSRT = BuildSRTFromHeader(NEWHeader);

>>>>>>> 4af6daef
	// Plug the passed in WaveSize
	NEWHeader.WaveSize = WaveSize;

	// Write out the header and shader source code.
	FMemoryWriter Ar(ShaderOutput.ShaderCode.GetWriteAccess(), true);
	Ar << NEWHeader;
	Ar << SerializedSRT;

	check(Spirv.Data.Num() != 0);
	uint32 SpirvCodeSizeBytes = Spirv.Data.Num() * Spirv.Data.GetTypeSize();
	Ar << SpirvCodeSizeBytes;
	Ar.Serialize((uint8*)Spirv.Data.GetData(), SpirvCodeSizeBytes);

	// Something to compare.
	ShaderOutput.NumInstructions = NumLines;
	ShaderOutput.NumTextureSamplers = OLDHeader.SerializedBindings.NumSamplers;
	ShaderOutput.bSucceeded = true;

	if (ShaderInput.ExtraSettings.bExtractShaderSource)
	{
		TArray<ANSICHAR> AssemblyText;
		if (CrossCompiler::FShaderConductorContext::Disassemble(CrossCompiler::EShaderConductorIR::Spirv, Spirv.GetByteData(), Spirv.GetByteSize(), AssemblyText))
		{
			ShaderOutput.OptionalFinalShaderSource = FString(AssemblyText.GetData());
		}
	}
	if (ShaderInput.ExtraSettings.OfflineCompilerPath.Len() > 0)
	{
		if (SupportsOfflineCompiler(ShaderInput.ShaderFormat))
		{
			CompileOfflineMali(ShaderInput, ShaderOutput, (const ANSICHAR*)Spirv.GetByteData(), Spirv.GetByteSize(), true, Spirv.EntryPointName);
		}
	}

	CullGlobalUniformBuffers(ShaderInput.Environment.UniformBufferMap, ShaderOutput.ParameterMap);
}

FCompilerInfo::FCompilerInfo(const FShaderCompilerInput& InInput, const FString& InWorkingDirectory, EHlslShaderFrequency InFrequency) :
	Input(InInput),
	WorkingDirectory(InWorkingDirectory),
	CCFlags(0),
	Frequency(InFrequency)
{
	BaseSourceFilename = Input.GetSourceFilename();
}

#if PLATFORM_MAC || PLATFORM_WINDOWS || PLATFORM_LINUX

static void GatherSpirvReflectionBindings(
	spv_reflect::ShaderModule&	Reflection,
	FSpirvReflectBindings&		OutBindings,
	const EShaderFrequency		ShaderFrequency,
	const bool					bSupportsBindless)
{
	// Change descriptor set numbers
	TArray<SpvReflectDescriptorSet*> DescriptorSets;
	uint32 NumDescriptorSets = 0;

	// If bindless is supported, then offset the descriptor set to fit the bindless heaps at the beginning
<<<<<<< HEAD
	const uint32 DescSetNo = bSupportsBindless ? VulkanBindless::NumBindlessSets + ShaderStage::GetStageForFrequency(ShaderFrequency) : ShaderStage::GetStageForFrequency(ShaderFrequency);
=======
	const uint32 StageIndex = (uint32)ShaderStage::GetStageForFrequency(ShaderFrequency);
	const uint32 DescSetNo = bSupportsBindless ? VulkanBindless::NumBindlessSets + StageIndex : StageIndex;
>>>>>>> 4af6daef

	SpvReflectResult SpvResult = Reflection.EnumerateDescriptorSets(&NumDescriptorSets, nullptr);
	check(SpvResult == SPV_REFLECT_RESULT_SUCCESS);
	if (NumDescriptorSets > 0)
	{
		DescriptorSets.SetNum(NumDescriptorSets);
		SpvResult = Reflection.EnumerateDescriptorSets(&NumDescriptorSets, DescriptorSets.GetData());
		check(SpvResult == SPV_REFLECT_RESULT_SUCCESS);

		for (const SpvReflectDescriptorSet* DescSet : DescriptorSets)
		{
			Reflection.ChangeDescriptorSetNumber(DescSet, DescSetNo);
		}
	}

	OutBindings.GatherInputAttributes(Reflection);
	OutBindings.GatherOutputAttributes(Reflection);
	OutBindings.GatherDescriptorBindings(Reflection);

	// Storage buffers always occupy a UAV binding slot, so move all SBufferSRVs into the SBufferUAVs array
	OutBindings.SBufferUAVs.Append(OutBindings.SBufferSRVs);
	OutBindings.SBufferSRVs.Empty();

	// Change indices of input attributes by their name suffix. Only in the vertex shader stage, "ATTRIBUTE" semantics have a special meaning for shader attributes.
	if (ShaderFrequency == SF_Vertex)
	{
		OutBindings.AssignInputAttributeLocationsBySemanticIndex(Reflection, CrossCompiler::FShaderConductorContext::GetIdentifierTable().InputAttribute);
	}

	// Patch resource heaps descriptor set numbers
	if (bSupportsBindless)
	{
		// Move the bindless heap to its dedicated descriptor set and remove it from our regular binding arrays
		auto MoveBindlessHeaps = [&](TArray<SpvReflectDescriptorBinding*>& BindingArray, const TCHAR* HeapPrefix, uint32 BinldessDescSetNo)
		{
			for (int32 Index = BindingArray.Num() - 1; Index >= 0; --Index)
			{
				const SpvReflectDescriptorBinding* pBinding = BindingArray[Index];
<<<<<<< HEAD
				FString BindingName(ANSI_TO_TCHAR(pBinding->name));
=======
				const FString BindingName(ANSI_TO_TCHAR(pBinding->name));
>>>>>>> 4af6daef
				if (BindingName.StartsWith(HeapPrefix))
				{
					const uint32 Binding = 0;  // single bindless heap per descriptor set
					Reflection.ChangeDescriptorBindingNumbers(pBinding, Binding, BinldessDescSetNo);
					BindingArray.RemoveAtSwap(Index);
				}
			}
		};

		// Remove sampler heaps from binding arrays
		MoveBindlessHeaps(OutBindings.Samplers, VulkanBindless::kBindlessSamplerArrayPrefix, VulkanBindless::BindlessSamplerSet);

		// Remove resource heaps from binding arrays
		MoveBindlessHeaps(OutBindings.SBufferUAVs, VulkanBindless::kBindlessResourceArrayPrefix, VulkanBindless::BindlessStorageBufferSet);
		MoveBindlessHeaps(OutBindings.TextureSRVs, VulkanBindless::kBindlessResourceArrayPrefix, VulkanBindless::BindlessSampledImageSet);
		MoveBindlessHeaps(OutBindings.TextureUAVs, VulkanBindless::kBindlessResourceArrayPrefix, VulkanBindless::BindlessStorageImageSet);
		MoveBindlessHeaps(OutBindings.TBufferSRVs, VulkanBindless::kBindlessResourceArrayPrefix, VulkanBindless::BindlessUniformTexelBufferSet);
		MoveBindlessHeaps(OutBindings.TBufferUAVs, VulkanBindless::kBindlessResourceArrayPrefix, VulkanBindless::BindlessStorageTexelBufferSet);
<<<<<<< HEAD
		MoveBindlessHeaps(OutBindings.AccelerationStructures, VulkanBindless::kBindlessResourceArrayPrefix, VulkanBindless::BindlessSamplerSet);

		// Move uniform buffers to the correct set
		const uint32 BinldessDescSetNo = VulkanBindless::NumBindlessSets + ShaderStage::GetStageForFrequency(ShaderFrequency);
		for (int32 Index = OutBindings.UniformBuffers.Num() - 1; Index >= 0; --Index)
		{
			const SpvReflectDescriptorBinding* pBinding = OutBindings.UniformBuffers[Index];
			Reflection.ChangeDescriptorBindingNumbers(pBinding, pBinding->binding, BinldessDescSetNo);
=======
		MoveBindlessHeaps(OutBindings.AccelerationStructures, VulkanBindless::kBindlessResourceArrayPrefix, VulkanBindless::BindlessAccelerationStructureSet);

		// Move uniform buffers to the correct set
		{
			const uint32 BindingOffset = (StageIndex * VulkanBindless::MaxUniformBuffersPerStage);
			for (int32 Index = OutBindings.UniformBuffers.Num() - 1; Index >= 0; --Index)
			{
				const SpvReflectDescriptorBinding* pBinding = OutBindings.UniformBuffers[Index];
				Reflection.ChangeDescriptorBindingNumbers(pBinding, BindingOffset + pBinding->binding, VulkanBindless::BindlessSingleUseUniformBufferSet);
			}
>>>>>>> 4af6daef
		}
	}
}

static uint32 CalculateSpirvInstructionCount(FVulkanSpirv& Spirv)
{
	// Count instructions inside functions
	bool bInsideFunction = false;
	uint32 ApproxInstructionCount = 0;
	for (FSpirvConstIterator Iter = Spirv.cbegin(); Iter != Spirv.cend(); ++Iter)
	{
		switch (Iter.Opcode())
		{

		case SpvOpFunction:
		{
			check(!bInsideFunction);
			bInsideFunction = true;
		}
		break;

		case SpvOpFunctionEnd:
		{
			check(bInsideFunction);
			bInsideFunction = false;
		}
		break;

		case SpvOpLabel:
		case SpvOpAccessChain:
		case SpvOpSelectionMerge:
		case SpvOpCompositeConstruct:
		case SpvOpCompositeInsert:
		case SpvOpCompositeExtract:
			// Skip a few ops that show up often but don't result in much work on their own
			break;

		default:
		{
			if (bInsideFunction)
			{
				++ApproxInstructionCount;
			}
		}
		break;

		}
	}
	check(!bInsideFunction);

	return ApproxInstructionCount;
}

static bool BuildShaderOutputFromSpirv(
	CrossCompiler::FShaderConductorContext&	CompilerContext,
	FVulkanSpirv&							Spirv,
	const FShaderCompilerInput&				Input,
	FShaderCompilerOutput&					Output,
	FVulkanBindingTable&					BindingTable,
	const FString&							EntryPointName,
	uint8									WaveSize,
	bool									bStripReflect,
	bool									bIsRayTracingShader,
	bool									bDebugDump)
{
	FShaderParameterMap& ParameterMap = Output.ParameterMap;

	SpvReflectResult SpvResult = SPV_REFLECT_RESULT_SUCCESS;

	uint8 UAVIndices = 0xff;
	uint64 TextureIndices = 0xffffffffffffffff;
	uint16 SamplerIndices = 0xffff;
	const uint32 GlobalSetId = 32;

	TMap<const SpvReflectDescriptorBinding*, uint32> SamplerStatesUseCount;

	// Reflect SPIR-V module with SPIRV-Reflect library
	const size_t SpirvDataSize = Spirv.GetByteSize();
	spv_reflect::ShaderModule Reflection(SpirvDataSize, Spirv.GetByteData(), SPV_REFLECT_RETURN_FLAG_SAMPLER_IMAGE_USAGE);
	check(Reflection.GetResult() == SPV_REFLECT_RESULT_SUCCESS);

	// Ray tracing shaders are not being rewritten to remove unreferenced entry points due to a bug in dxc.
	// Until it's fixed and integrated, we need to pull out the requested entry point manually.
	int32 EntryPointIndex = (!bIsRayTracingShader) ? 0 : -1;
	if (bIsRayTracingShader)
	{
		// For now only use the primary entry point for hit groups until we decide how to best support hit group library shaders.
		FString OutMain, OutAnyHit, OutIntersection;
		UE::ShaderCompilerCommon::ParseRayTracingEntryPoint(EntryPointName, OutMain, OutAnyHit, OutIntersection);

		for (uint32 i = 0; i < Reflection.GetEntryPointCount(); ++i)
		{
			if (OutMain.Equals(Reflection.GetEntryPointName(i)))
			{
				EntryPointIndex = static_cast<int32>(i);
				break;
			}
		}
		checkf(EntryPointIndex >= 0, TEXT("Failed to find entry point %s in SPIRV-V module."), *EntryPointName);
	}

	// Change final entry point name in SPIR-V module
	{
		checkf(bIsRayTracingShader || Reflection.GetEntryPointCount() == 1, TEXT("Too many entry points in SPIR-V module: Expected 1, but got %d"), Reflection.GetEntryPointCount());
		SpvReflectResult Result = Reflection.ChangeEntryPointName(EntryPointIndex, "main_00000000_00000000");
		check(Result == SPV_REFLECT_RESULT_SUCCESS);
	}

	const bool bSupportsBindless = Input.Environment.CompilerFlags.Contains(CFLAG_BindlessResources) || Input.Environment.CompilerFlags.Contains(CFLAG_BindlessSamplers);
<<<<<<< HEAD

	FSpirvReflectBindings Bindings;
	GatherSpirvReflectionBindings(Reflection, Bindings, static_cast<EShaderFrequency>(Input.Target.Frequency), bSupportsBindless);
=======
	const EShaderFrequency Frequency = static_cast<EShaderFrequency>(Input.Target.Frequency);

	FSpirvReflectBindings Bindings;
	GatherSpirvReflectionBindings(Reflection, Bindings, Frequency, bSupportsBindless);
>>>>>>> 4af6daef

	// Register how often a sampler-state is used
	for (const SpvReflectDescriptorBinding* Binding : Bindings.TextureSRVs)
	{
		if (Binding->usage_binding_count > 0)
		{
			for (uint32 UsageIndex = 0; UsageIndex < Binding->usage_binding_count; ++UsageIndex)
			{
				const SpvReflectDescriptorBinding* AssociatedResource = Binding->usage_bindings[UsageIndex];
				SamplerStatesUseCount.FindOrAdd(AssociatedResource)++;
			}
		}
	}

	// Build binding table
	TMap<const SpvReflectDescriptorBinding*, int32> BindingToIndexMap;

	/*for (const SpvReflectInterfaceVariable* Attribute : Bindings.InputAttributes)
	{
		check(Attribute->semantic != nullptr);
		BindingTable.RegisterBinding(Attribute->semantic, "a", EVulkanBindingType::InputAttachment);
	}*/

	const FString UBOGlobalsNameSpv = ANSI_TO_TCHAR(CrossCompiler::FShaderConductorContext::GetIdentifierTable().GlobalsUniformBuffer);

	for (const SpvReflectDescriptorBinding* Binding : Bindings.UniformBuffers)
	{
		FString ResourceName(ANSI_TO_TCHAR(Binding->name));
		if (ResourceName == UBOGlobalsNameSpv)
		{
			int32 BindingIndex = BindingTable.RegisterBinding(TCHAR_TO_ANSI(*UBOGlobalsNameSpv), "h", EVulkanBindingType::PackedUniformBuffer);
			BindingToIndexMap.Add(Binding, BindingIndex);
			break;
		}
	}

	for (const SpvReflectDescriptorBinding* Binding : Bindings.UniformBuffers)
	{
		const FString ResourceName(ANSI_TO_TCHAR(Binding->name));
		if (ResourceName != UBOGlobalsNameSpv)
		{
			int32 BindingIndex = BindingTable.RegisterBinding(Binding->name, "u", EVulkanBindingType::UniformBuffer);
			BindingToIndexMap.Add(Binding, BindingIndex);
		}
	}

	for (const SpvReflectDescriptorBinding* Binding : Bindings.InputAttachments)
	{
		int32 BindingIndex = BindingTable.RegisterBinding(Binding->name, "a", EVulkanBindingType::InputAttachment);
		BindingToIndexMap.Add(Binding, BindingIndex);
		BindingTable.InputAttachmentsMask |= (1u << Binding->input_attachment_index);
	}

	for (const SpvReflectDescriptorBinding* Binding : Bindings.TBufferUAVs)
	{
		int32 BindingIndex = BindingTable.RegisterBinding(Binding->name, "u", EVulkanBindingType::StorageTexelBuffer);
		BindingToIndexMap.Add(Binding, BindingIndex);
	}

	for (const SpvReflectDescriptorBinding* Binding : Bindings.SBufferUAVs)
	{
		int32 BindingIndex = BindingTable.RegisterBinding(Binding->name, "u", EVulkanBindingType::StorageBuffer);
		BindingToIndexMap.Add(Binding, BindingIndex);
	}

	for (const SpvReflectDescriptorBinding* Binding : Bindings.TextureUAVs)
	{
		int32 BindingIndex = BindingTable.RegisterBinding(Binding->name, "u", EVulkanBindingType::StorageImage);
		BindingToIndexMap.Add(Binding, BindingIndex);
	}

	for (const SpvReflectDescriptorBinding* Binding : Bindings.TBufferSRVs)
	{
		int32 BindingIndex = BindingTable.RegisterBinding(Binding->name, "s", EVulkanBindingType::UniformTexelBuffer);
		BindingToIndexMap.Add(Binding, BindingIndex);
	}

	for (const SpvReflectDescriptorBinding* Binding : Bindings.SBufferSRVs)
	{
		int32 BindingIndex = BindingTable.RegisterBinding(Binding->name, "s", EVulkanBindingType::UniformTexelBuffer);
		BindingToIndexMap.Add(Binding, BindingIndex);
	}

	for (const SpvReflectDescriptorBinding* Binding : Bindings.TextureSRVs)
	{
		int32 BindingIndex = BindingTable.RegisterBinding(Binding->name, "s", EVulkanBindingType::Image);
		BindingToIndexMap.Add(Binding, BindingIndex);
	}

	for (const SpvReflectDescriptorBinding* Binding : Bindings.Samplers)
	{
		int32 BindingIndex = BindingTable.RegisterBinding(Binding->name, "z", EVulkanBindingType::Sampler);
		BindingToIndexMap.Add(Binding, BindingIndex);
	}

	for (const SpvReflectDescriptorBinding* Binding : Bindings.AccelerationStructures)
	{
		int32 BindingIndex = BindingTable.RegisterBinding(Binding->name, "r", EVulkanBindingType::AccelerationStructure);
		BindingToIndexMap.Add(Binding, BindingIndex);
	}

	// Sort binding table
	BindingTable.SortBindings();

	CrossCompiler::FHlslccHeaderWriter CCHeaderWriter;

	// Iterate over all resource bindings grouped by resource type
	for (const SpvReflectInterfaceVariable* Attribute : Bindings.InputAttributes)
	{
		CCHeaderWriter.WriteInputAttribute(*Attribute);
	}

	for (const SpvReflectInterfaceVariable* Attribute : Bindings.OutputAttributes)
	{
		CCHeaderWriter.WriteOutputAttribute(*Attribute);
	}

	int32 UBOBindings = 0, UAVBindings = 0, SRVBindings = 0, SMPBindings = 0, GLOBindings = 0, ASBindings = 0;

	auto MapDescriptorBindingToIndex = [&BindingTable, &BindingToIndexMap](const SpvReflectDescriptorBinding* Binding)
	{
		return BindingTable.GetRealBindingIndex(BindingToIndexMap[Binding]);
	};

	for (const SpvReflectDescriptorBinding* Binding : Bindings.UniformBuffers)
	{
		const FString ResourceName(ANSI_TO_TCHAR(Binding->name));

		if (ResourceName == UBOGlobalsNameSpv)
		{
			// Register binding for uniform buffer
<<<<<<< HEAD
			const int32 BindingIndex = MapDescriptorBindingToIndex(Binding);
			const uint32 BindlessDescSetNumber = VulkanBindless::NumBindlessSets + ShaderStage::GetStageForFrequency(static_cast<EShaderFrequency>(Input.Target.Frequency));
			const uint32_t DescSetNumber = bSupportsBindless ? BindlessDescSetNumber : SPV_REFLECT_SET_NUMBER_DONT_CHANGE;
=======
			const int32 StageOffset = bSupportsBindless ? (ShaderStage::GetStageForFrequency(Frequency) * VulkanBindless::MaxUniformBuffersPerStage) : 0;
			const int32 BindingIndex = MapDescriptorBindingToIndex(Binding) + StageOffset;
			const uint32_t DescSetNumber = bSupportsBindless ? (uint32_t)VulkanBindless::BindlessSingleUseUniformBufferSet : (uint32_t)SPV_REFLECT_SET_NUMBER_DONT_CHANGE;
>>>>>>> 4af6daef

			SpvResult = Reflection.ChangeDescriptorBindingNumbers(Binding, BindingIndex, DescSetNumber);
			check(SpvResult == SPV_REFLECT_RESULT_SUCCESS);

			Spirv.ReflectionInfo.Add(FVulkanSpirv::FEntry(UBOGlobalsNameSpv, BindingIndex));

			CCHeaderWriter.WriteUniformBlock(TEXT("_Globals_h"), UBOBindings++);

			// Register all uniform buffer members as loose data
			FString MbrString;

			for (uint32 MemberIndex = 0; MemberIndex < Binding->block.member_count; ++MemberIndex)
			{
				const SpvReflectBlockVariable* Member = &(Binding->block.members[MemberIndex]);
				CCHeaderWriter.WritePackedGlobal(ANSI_TO_TCHAR(Member->name), CrossCompiler::EPackedTypeName::HighP, Member->absolute_offset, Member->size);
			}

			// Stop after we found $Globals uniform buffer
			break;
		}
	}

	for (const SpvReflectDescriptorBinding* Binding : Bindings.UniformBuffers)
	{
		const FString ResourceName(ANSI_TO_TCHAR(Binding->name));

		if (ResourceName != UBOGlobalsNameSpv)
		{
			// Register uniform buffer
			const int32 StageOffset = bSupportsBindless ? (ShaderStage::GetStageForFrequency(Frequency) * VulkanBindless::MaxUniformBuffersPerStage) : 0;
			const int32 BindingIndex = MapDescriptorBindingToIndex(Binding) + StageOffset;
			const uint32_t DescSetNumber = bSupportsBindless ? (uint32_t)VulkanBindless::BindlessSingleUseUniformBufferSet : (uint32_t)SPV_REFLECT_SET_NUMBER_DONT_CHANGE;
			SpvResult = Reflection.ChangeDescriptorBindingNumbers(Binding, BindingIndex, DescSetNumber);
			check(SpvResult == SPV_REFLECT_RESULT_SUCCESS);

			Spirv.ReflectionInfo.Add(FVulkanSpirv::FEntry(ResourceName, BindingIndex));

			CCHeaderWriter.WriteUniformBlock(*ResourceName, UBOBindings++);
		}
	}

	for (const SpvReflectDescriptorBinding* Binding : Bindings.InputAttachments)
	{
		int32 BindingIndex = MapDescriptorBindingToIndex(Binding);

		SpvResult = Reflection.ChangeDescriptorBindingNumbers(Binding, BindingIndex);//, GlobalSetId);
		check(SpvResult == SPV_REFLECT_RESULT_SUCCESS);

		const FString ResourceName(ANSI_TO_TCHAR(Binding->name));

		Spirv.ReflectionInfo.Add(FVulkanSpirv::FEntry(ResourceName, BindingIndex));
	}

	for (const SpvReflectDescriptorBinding* Binding : Bindings.TBufferUAVs)
	{
		int32 BindingIndex = MapDescriptorBindingToIndex(Binding);

		SpvResult = Reflection.ChangeDescriptorBindingNumbers(Binding, BindingIndex);//, GlobalSetId);
		check(SpvResult == SPV_REFLECT_RESULT_SUCCESS);

		const FString ResourceName(ANSI_TO_TCHAR(Binding->name));
		CCHeaderWriter.WriteUAV(*ResourceName, UAVBindings++);

		Spirv.ReflectionInfo.Add(FVulkanSpirv::FEntry(ResourceName, BindingIndex));
	}

	for (const SpvReflectDescriptorBinding* Binding : Bindings.SBufferUAVs)
	{
		int32 BindingIndex = MapDescriptorBindingToIndex(Binding);

		SpvResult = Reflection.ChangeDescriptorBindingNumbers(Binding, BindingIndex);//, GlobalSetId);
		check(SpvResult == SPV_REFLECT_RESULT_SUCCESS);

		const FString ResourceName(ANSI_TO_TCHAR(Binding->name));
		CCHeaderWriter.WriteUAV(*ResourceName, UAVBindings++);

		Spirv.ReflectionInfo.Add(FVulkanSpirv::FEntry(ResourceName, BindingIndex));
	}

	for (const SpvReflectDescriptorBinding* Binding : Bindings.TextureUAVs)
	{
		int32 BindingIndex = MapDescriptorBindingToIndex(Binding);

		SpvResult = Reflection.ChangeDescriptorBindingNumbers(Binding, BindingIndex);//, GlobalSetId);
		check(SpvResult == SPV_REFLECT_RESULT_SUCCESS);

		const FString ResourceName(ANSI_TO_TCHAR(Binding->name));
		CCHeaderWriter.WriteUAV(*ResourceName, UAVBindings++);

		Spirv.ReflectionInfo.Add(FVulkanSpirv::FEntry(ResourceName, BindingIndex));
	}

	for (const SpvReflectDescriptorBinding* Binding : Bindings.TBufferSRVs)
	{
		int32 BindingIndex = MapDescriptorBindingToIndex(Binding);

		SpvResult = Reflection.ChangeDescriptorBindingNumbers(Binding, BindingIndex);//, GlobalSetId);
		check(SpvResult == SPV_REFLECT_RESULT_SUCCESS);

		const FString ResourceName(ANSI_TO_TCHAR(Binding->name));
		CCHeaderWriter.WriteSRV(*ResourceName, SRVBindings++);

		Spirv.ReflectionInfo.Add(FVulkanSpirv::FEntry(ResourceName, BindingIndex));
	}

	for (const SpvReflectDescriptorBinding* Binding : Bindings.SBufferSRVs)
	{
		int32 BindingIndex = MapDescriptorBindingToIndex(Binding);

		SpvResult = Reflection.ChangeDescriptorBindingNumbers(Binding, BindingIndex);//, GlobalSetId);
		check(SpvResult == SPV_REFLECT_RESULT_SUCCESS);

		const FString ResourceName(ANSI_TO_TCHAR(Binding->name));
		CCHeaderWriter.WriteSRV(*ResourceName, SRVBindings++);

		Spirv.ReflectionInfo.Add(FVulkanSpirv::FEntry(ResourceName, BindingIndex));
	}

	for (const SpvReflectDescriptorBinding* Binding : Bindings.TextureSRVs)
	{
		int32 BindingIndex = MapDescriptorBindingToIndex(Binding);

		SpvResult = Reflection.ChangeDescriptorBindingNumbers(Binding, BindingIndex);//, GlobalSetId);
		check(SpvResult == SPV_REFLECT_RESULT_SUCCESS);

		const FString ResourceName(ANSI_TO_TCHAR(Binding->name));
		if (Binding->usage_binding_count > 0)
		{
			TArray<FString> AssociatedResourceNames;
			AssociatedResourceNames.SetNum(Binding->usage_binding_count);

			for (uint32 UsageIndex = 0; UsageIndex < Binding->usage_binding_count; ++UsageIndex)
			{
				const SpvReflectDescriptorBinding* AssociatedResource = Binding->usage_bindings[UsageIndex];
				AssociatedResourceNames[UsageIndex] = ANSI_TO_TCHAR(AssociatedResource->name);
			}

			CCHeaderWriter.WriteSRV(*ResourceName, SRVBindings++, /*Count:*/ 1, AssociatedResourceNames);
		}
		else
		{
			CCHeaderWriter.WriteSRV(*ResourceName, SRVBindings++);
		}

		Spirv.ReflectionInfo.Add(FVulkanSpirv::FEntry(ResourceName, BindingIndex));
	}

	for (const SpvReflectDescriptorBinding* Binding : Bindings.Samplers)
	{
		int32 BindingIndex = MapDescriptorBindingToIndex(Binding);

		SpvResult = Reflection.ChangeDescriptorBindingNumbers(Binding, BindingIndex);//, GlobalSetId);
		check(SpvResult == SPV_REFLECT_RESULT_SUCCESS);

		const FString ResourceName(ANSI_TO_TCHAR(Binding->name));
		Spirv.ReflectionInfo.Add(FVulkanSpirv::FEntry(ResourceName, BindingIndex));

		// Only emit sampler state when its shared, i.e. used with at least 2 textures
//		if (const uint32* UseCount = SamplerStatesUseCount.Find(Binding))
		{
//			if (*UseCount >= 2)
			{
				CCHeaderWriter.WriteSamplerState(*ResourceName, SMPBindings++);
			}
		}
	}

	for (const SpvReflectDescriptorBinding* Binding : Bindings.AccelerationStructures)
	{
		int32 BindingIndex = MapDescriptorBindingToIndex(Binding);

		SpvResult = Reflection.ChangeDescriptorBindingNumbers(Binding, BindingIndex);//, GlobalSetId);
		check(SpvResult == SPV_REFLECT_RESULT_SUCCESS);

		const FString ResourceName(ANSI_TO_TCHAR(Binding->name));
		
		CCHeaderWriter.WriteAccelerationStructures(*ResourceName, ASBindings++);

		Spirv.ReflectionInfo.Add(FVulkanSpirv::FEntry(ResourceName, BindingIndex));
	}

	// Build final shader output with meta data
	FString DebugName = Input.DumpDebugInfoPath.Right(Input.DumpDebugInfoPath.Len() - Input.DumpDebugInfoRootPath.Len());

<<<<<<< HEAD
	CCHeaderWriter.WriteSourceInfo(*Input.GetSourceFilename(), *Input.EntryPointName, *Input.DebugGroupName);
=======
	CCHeaderWriter.WriteSourceInfo(*Input.VirtualSourceFilePath, *Input.EntryPointName);
>>>>>>> 4af6daef
	CCHeaderWriter.WriteCompilerInfo();

	const FString MetaData = CCHeaderWriter.ToString();

	Output.Target = Input.Target;

	// Overwrite updated SPIRV code
	Spirv.Data = TArray<uint32>(Reflection.GetCode(), Reflection.GetCodeSize() / 4);

	// We have to strip out most debug instructions (except OpName) for Vulkan mobile
	if (bStripReflect)
	{
		const char* OptArgs[] = { "--strip-reflect", "-O"};
		if (!CompilerContext.OptimizeSpirv(Spirv.Data, OptArgs, UE_ARRAY_COUNT(OptArgs)))
		{
			UE_LOG(LogVulkanShaderCompiler, Error, TEXT("Failed to strip debug instructions from SPIR-V module"));
			return false;
		}
	}

	// For Android run an additional pass to patch spirv to be compatible across drivers
	if(IsAndroidShaderFormat(Input.ShaderFormat))
	{
		const char* OptArgs[] = { "--android-driver-patch" };
		if (!CompilerContext.OptimizeSpirv(Spirv.Data, OptArgs, UE_ARRAY_COUNT(OptArgs)))
		{
			UE_LOG(LogVulkanShaderCompiler, Error, TEXT("Failed to apply driver patches for Android"));
			return false;
		}
	}

	PatchSpirvReflectionEntries(Spirv);
	Spirv.EntryPointName = PatchSpirvEntryPointWithCRC(Spirv, Spirv.CRC);

	const uint32 ApproxInstructionCount = CalculateSpirvInstructionCount(Spirv);

	BuildShaderOutput(
		Output,
		Input,
		TCHAR_TO_ANSI(*MetaData),
		MetaData.Len(),
		BindingTable,
		ApproxInstructionCount,
		WaveSize,
		Spirv,
		DebugName,
		true // source contains meta data only
	);

	if (bDebugDump)
	{
		// Write meta data to debug output file and write SPIR-V dump in binary and text form
		DumpDebugShaderText(Input, MetaData, TEXT("meta.txt"));
		DumpDebugShaderBinary(Input, Spirv.GetByteData(), Spirv.GetByteSize(), TEXT("spv"));
		DumpDebugShaderDisassembledSpirv(Input, Spirv.GetByteData(), Spirv.GetByteSize(), TEXT("spvasm"));
	}

	return true;
}

// Replaces OpImageFetch with OpImageRead for 64bit samplers
static void Patch64bitSamplers(FVulkanSpirv& Spirv)
{
	uint32_t ULongSampledTypeId = 0;
	uint32_t LongSampledTypeId = 0;

	TArray<uint32_t, TInlineAllocator<2>> ImageTypeIDs;
	TArray<uint32_t, TInlineAllocator<2>> LoadedIDs;


	// Count instructions inside functions
	for (FSpirvIterator Iter = Spirv.begin(); Iter != Spirv.end(); ++Iter)
	{
		switch (Iter.Opcode())
		{

		case SpvOpTypeInt:
		{
			// Operands:
			// 1 - Result Id
			// 2 - Width specifies how many bits wide the type is
			// 3 - Signedness: 0 indicates unsigned

			const uint32_t IntWidth = Iter.Operand(2);
			if (IntWidth == 64)
			{
				const uint32_t IntSignedness = Iter.Operand(3);
				if (IntSignedness == 1)
				{
					check(LongSampledTypeId == 0);
					LongSampledTypeId = Iter.Operand(1);
				}
				else
				{
					check(ULongSampledTypeId == 0);
					ULongSampledTypeId = Iter.Operand(1);
				}
			}
		}
		break;

		case SpvOpTypeImage:
		{
			// Operands:
			// 1 - Result Id
			// 2 - Sampled Type is the type of the components that result from sampling or reading from this image type
			// 3 - Dim is the image dimensionality (Dim).
			// 4 - Depth : 0 indicates not a depth image, 1 indicates a depth image, 2 means no indication as to whether this is a depth or non-depth image
			// 5 - Arrayed : 0 indicates non-arrayed content, 1 indicates arrayed content
			// 6 - MS : 0 indicates single-sampled content, 1 indicates multisampled content
			// 7 - Sampled : 0 indicates this is only known at run time, not at compile time, 1 indicates used with sampler, 2 indicates used without a sampler (a storage image)
			// 8 - Image Format

			if ((Iter.Operand(7) == 1) && (Iter.Operand(6) == 0) && (Iter.Operand(5) == 0))
			{
				// Patch the node info and the SPIRV
				const uint32_t SampledTypeId = Iter.Operand(2);
				const uint32_t WithoutSampler = 2;
				if (SampledTypeId == LongSampledTypeId)
				{
					uint32* CurrentOpPtr = *Iter;
					CurrentOpPtr[7] = WithoutSampler;
					CurrentOpPtr[8] = (uint32_t)SpvImageFormatR64i;
					ImageTypeIDs.Add(Iter.Operand(1));
				}
				else if (SampledTypeId == ULongSampledTypeId)
				{
					uint32* CurrentOpPtr = *Iter;
					CurrentOpPtr[7] = WithoutSampler;
					CurrentOpPtr[8] = (uint32_t)SpvImageFormatR64ui;
					ImageTypeIDs.Add(Iter.Operand(1));
				}
			}
		}
		break;

		case SpvOpLoad:
		{
			// Operands:
			// 1 - Result Type Id
			// 2 - Result Id
			// 3 - Pointer

			// Find loaded images of this type
			if (ImageTypeIDs.Find(Iter.Operand(1)) != INDEX_NONE)
			{
				LoadedIDs.Add(Iter.Operand(2));
			}
		}
		break;

		case SpvOpImageFetch:
		{
			// Operands:
			// 1 - Result Type Id
			// 2 - Result Id
			// 3 - Image Id
			// 4 - Coordinate
			// 5 - Image Operands

			// If this is one of the modified images, patch the node and the SPIRV.
			if (LoadedIDs.Find(Iter.Operand(3)) != INDEX_NONE)
			{
				const uint32_t OldWordCount = Iter.WordCount();
				const uint32_t NewWordCount = 5;
				check(OldWordCount >= NewWordCount);
				const uint32_t EncodedOpImageRead = (NewWordCount << 16) | ((uint32_t)SpvOpImageRead & 0xFFFF);
				uint32* CurrentOpPtr = *Iter;
				(*CurrentOpPtr) = EncodedOpImageRead;

				// Remove unsupported image operands (mostly force LOD 0)
				const uint32_t NopWordCount = 1;
				const uint32_t EncodedOpNop = (NopWordCount << 16) | ((uint32_t)SpvOpNop & 0xFFFF);
				for (uint32_t ImageOperandIndex = NewWordCount; ImageOperandIndex < OldWordCount; ++ImageOperandIndex)
				{
					CurrentOpPtr[ImageOperandIndex] = EncodedOpNop;
				}
			}
		}
		break;

		default:
		break;
		}
	}
}

static FString VulkanGetShaderProfileDXC(const FCompilerInfo& CompilerInfo, const CrossCompiler::FShaderConductorOptions Options)
{
	const TCHAR* ShaderProfile = TEXT("unknown");
	switch (CompilerInfo.Input.Target.Frequency)
	{
	case SF_Vertex:
		ShaderProfile = TEXT("vs");
		break;

	case SF_Pixel:
		ShaderProfile = TEXT("ps");
		break;

	case SF_Geometry:
		ShaderProfile = TEXT("gs");
		break;

	case SF_Compute:
		ShaderProfile = TEXT("cs");
		break;

	case SF_RayGen:
	case SF_RayMiss:
	case SF_RayHitGroup:
	case SF_RayCallable:
		return TEXT("lib_6_3");
	}

	return FString::Printf(TEXT("%s_%d_%d"), ShaderProfile, Options.ShaderModel.Major, Options.ShaderModel.Minor); 
}

static void VulkanCreateDXCCompileBatchFiles(
	const FString& EntryPointName,
	EShaderFrequency Frequency,
	const FCompilerInfo& CompilerInfo,
	const CrossCompiler::FShaderConductorOptions Options)
{

	FString USFFilename = CompilerInfo.Input.GetSourceFilename();
	FString SPVFilename = FPaths::GetBaseFilename(USFFilename) + TEXT(".DXC.spv");
	FString GLSLFilename = FPaths::GetBaseFilename(USFFilename) + TEXT(".SPV.glsl");

	FString DxcPath = FPaths::ConvertRelativePathToFull(FPaths::EngineDir());

	DxcPath = FPaths::Combine(DxcPath, TEXT("Binaries/ThirdParty/ShaderConductor/Win64"));
	FPaths::MakePlatformFilename(DxcPath);

	FString DxcFilename = FPaths::Combine(DxcPath, TEXT("dxc.exe"));
	FPaths::MakePlatformFilename(DxcFilename);

	const TCHAR* VulkanVersion = TEXT("vulkanUNKNOWN");
	if (Options.TargetEnvironment == CrossCompiler::FShaderConductorOptions::ETargetEnvironment::Vulkan_1_0)
	{
		VulkanVersion = TEXT("vulkan1.0");
	}
	else if (Options.TargetEnvironment == CrossCompiler::FShaderConductorOptions::ETargetEnvironment::Vulkan_1_1)
	{
		VulkanVersion = TEXT("vulkan1.1");
	}
	else if (Options.TargetEnvironment == CrossCompiler::FShaderConductorOptions::ETargetEnvironment::Vulkan_1_2)
	{
		VulkanVersion = TEXT("vulkan1.2");
	}
<<<<<<< HEAD
=======
	else if (Options.TargetEnvironment == CrossCompiler::FShaderConductorOptions::ETargetEnvironment::Vulkan_1_3)
	{
		VulkanVersion = TEXT("vulkan1.3");
	}
>>>>>>> 4af6daef
	else
	{
		ensure(false);
	}

	FString ShaderProfile = VulkanGetShaderProfileDXC(CompilerInfo, Options);

	// CompileDXC.bat
	{
		FString BatchFileContents =  FString::Printf(
			TEXT(
				"@ECHO OFF\n"
				"SET DXC=\"%s\"\n"
				"SET SPIRVCROSS=\"spirv-cross.exe\"\n"
				"IF NOT EXIST %%DXC%% (\n"
				"\tECHO Couldn't find dxc.exe under \"%s\"\n"
				"\tGOTO :END\n"
				")\n"
				"ECHO Compiling with DXC...\n"
				"%%DXC%% -HV %d -T %s -E %s -spirv -fspv-target-env=%s -Fo %s %s\n"
				"WHERE %%SPIRVCROSS%%\n"
				"IF %%ERRORLEVEL%% NEQ 0 (\n"
				"\tECHO spirv-cross.exe not found in Path environment variable, please build it from source https://github.com/KhronosGroup/SPIRV-Cross\n"
				"\tGOTO :END\n"
				")\n"
				"ECHO Translating SPIRV back to glsl...\n"
				"%%SPIRVCROSS%% --vulkan-semantics --output %s %s\n"
				":END\n"
				"PAUSE\n"
			),
			*DxcFilename,
			*DxcPath,
			Options.HlslVersion,
			*ShaderProfile,
			*EntryPointName,
			VulkanVersion,
			*SPVFilename,
			*USFFilename,
			*GLSLFilename,
			*SPVFilename
		);

		FFileHelper::SaveStringToFile(BatchFileContents, *(CompilerInfo.Input.DumpDebugInfoPath / TEXT("CompileDXC.bat")));
	}
}

// Quick and dirty way to get the location of the entrypoint in the source
// NOTE: Preprocessed shaders have mcros resolves and comments removed, it makes this easier...
static FString ParseEntrypointDecl(FStringView PreprocessedShader, FStringView Entrypoint)
{
	auto SkipWhitespace = [&](int32& Index)
	{
		while (FChar::IsWhitespace(PreprocessedShader[Index]))
		{
			++Index;
		}
	};

	auto EraseDebugLines = [](FString& EntryPointDecl)
	{
		int32 HashIndex;
		while (EntryPointDecl.FindChar(TEXT('#'), HashIndex))
		{
			while ((HashIndex < EntryPointDecl.Len()) && (!FChar::IsLinebreak(EntryPointDecl[HashIndex])))
			{
				EntryPointDecl[HashIndex] = TEXT(' ');
				++HashIndex;
			}
		}
	};

	FString EntryPointDecl;

	// Go through all the case sensitive matches in the source
	int32 EntrypointIndex = PreprocessedShader.Find(Entrypoint);
	check(EntrypointIndex != INDEX_NONE);
	while (EntrypointIndex != INDEX_NONE)
	{
		// This should be the beginning of a new word
		if ((EntrypointIndex == 0) || !FChar::IsWhitespace(PreprocessedShader[EntrypointIndex - 1]))
		{
			EntrypointIndex = PreprocessedShader.Find(Entrypoint, EntrypointIndex + 1);
			continue;
		}

		// The next thing after the entrypoint should its parameters
		// White space is allowed, so skip any that is found

		int32 ParamsStart = EntrypointIndex + Entrypoint.Len();
		SkipWhitespace(ParamsStart);
		if (PreprocessedShader[ParamsStart] != TEXT('('))
		{
			EntrypointIndex = PreprocessedShader.Find(Entrypoint, ParamsStart);
			continue;
		}

		int32 ParamsEnd = PreprocessedShader.Find(TEXT(")"), ParamsStart+1);
		check(ParamsEnd != INDEX_NONE);
		if (ParamsEnd == INDEX_NONE)
		{
			// Suspicious
			EntrypointIndex = PreprocessedShader.Find(Entrypoint, ParamsStart);
			continue;
		}

		// Make sure to grab everything up to the function content

		int32 DeclEnd = ParamsEnd + 1;
		while (PreprocessedShader[DeclEnd] != TEXT('{') && (PreprocessedShader[DeclEnd] != TEXT(';')))
		{
			++DeclEnd;
		}
		if (PreprocessedShader[DeclEnd] != TEXT('{'))
		{
			EntrypointIndex = PreprocessedShader.Find(Entrypoint, DeclEnd);
			continue;
		}

		// Now back up to pick up the return value, the attributes and everything else that can come with it, like "[numthreads(1,1,1)]"

		int32 DeclBegin = EntrypointIndex - 1;
		while ( (DeclBegin > 0) && (PreprocessedShader[DeclBegin] != TEXT(';')) && (PreprocessedShader[DeclBegin] != TEXT('}')))
		{
			--DeclBegin;
		}
		++DeclBegin;

		EntryPointDecl = FString(DeclEnd - DeclBegin, &PreprocessedShader[DeclBegin]);
		EraseDebugLines(EntryPointDecl);
		EntryPointDecl.TrimStartAndEndInline();
		break;
	}

	return EntryPointDecl;
}

static bool CompileWithShaderConductor(
	const FString&			PreprocessedShader,
	const FString&			EntryPointName,
	EShaderFrequency		Frequency,
	const FCompilerInfo&	CompilerInfo,
	FShaderCompilerOutput&	Output,
	FVulkanBindingTable&	BindingTable,
	bool					bStripReflect,
	CrossCompiler::FShaderConductorOptions::ETargetEnvironment MinTargetEnvironment)
{
	const FShaderCompilerInput& Input = CompilerInfo.Input;

	const bool bIsRayTracingShader = Input.IsRayTracingShader();
	const bool bRewriteHlslSource = !bIsRayTracingShader;
	const bool bDebugDump = Input.DumpDebugInfoEnabled();

	CrossCompiler::FShaderConductorContext CompilerContext;

	// Inject additional macro definitions to circumvent missing features: external textures
	FShaderCompilerDefinitions AdditionalDefines;

	// Load shader source into compiler context
	CompilerContext.LoadSource(PreprocessedShader, Input.VirtualSourceFilePath, EntryPointName, Frequency, &AdditionalDefines);

	// Initialize compilation options for ShaderConductor
	CrossCompiler::FShaderConductorOptions Options;
<<<<<<< HEAD
	Options.bDisableScalarBlockLayout = !bIsRayTracingShader;
=======
	Options.TargetEnvironment = MinTargetEnvironment;

	// VK_EXT_scalar_block_layout is required by raytracing and by Nanite (so expect it to be present in SM6/Vulkan_1_3)
	Options.bDisableScalarBlockLayout = !(bIsRayTracingShader || 
		MinTargetEnvironment >= CrossCompiler::FShaderConductorOptions::ETargetEnvironment::Vulkan_1_3);

	if (Input.Environment.CompilerFlags.Contains(CFLAG_AllowRealTypes))
	{
		Options.bEnable16bitTypes = true;
	}
>>>>>>> 4af6daef

	// Enable HLSL 2021 if specified
	if (Input.Environment.CompilerFlags.Contains(CFLAG_HLSL2021))
	{
		Options.HlslVersion = 2021;
	}

<<<<<<< HEAD
	// Ray tracing features require Vulkan 1.2 environment.
	if (bIsRayTracingShader || Input.Environment.CompilerFlags.Contains(CFLAG_InlineRayTracing))
	{
		Options.TargetEnvironment = CrossCompiler::FShaderConductorOptions::ETargetEnvironment::Vulkan_1_2;
	}
	else
	{
		Options.TargetEnvironment = MinTargetEnvironment;
=======
	// Ray tracing features require Vulkan 1.2 environment minimum.
	if (bIsRayTracingShader || Input.Environment.CompilerFlags.Contains(CFLAG_InlineRayTracing))
	{
		if (Options.TargetEnvironment < CrossCompiler::FShaderConductorOptions::ETargetEnvironment::Vulkan_1_2)
		{
			Options.TargetEnvironment = CrossCompiler::FShaderConductorOptions::ETargetEnvironment::Vulkan_1_2;
		}
>>>>>>> 4af6daef
	}

	UE::ShaderCompilerCommon::DumpDebugShaderData(Input, PreprocessedShader, { CompilerInfo.CCFlags });

	if (bDebugDump)
	{
		VulkanCreateDXCCompileBatchFiles(
			EntryPointName,
			Frequency,
			CompilerInfo,
			Options);
	}

	// Before the shader rewritter removes all traces of it, pull any WAVESIZE directives from the shader source
	uint8 WaveSize = 0;
	if (!bIsRayTracingShader)
	{
		const FString EntrypointDecl = ParseEntrypointDecl(PreprocessedShader, EntryPointName);

		const FString WaveSizeMacro(TEXT("VULKAN_WAVESIZE("));
		int32 WaveSizeIndex = EntrypointDecl.Find(*WaveSizeMacro, ESearchCase::CaseSensitive);
		while (WaveSizeIndex != INDEX_NONE)
		{
			const int32 StartNumber = WaveSizeIndex + WaveSizeMacro.Len();
			const int32 EndNumber = EntrypointDecl.Find(TEXT(")"), ESearchCase::CaseSensitive, ESearchDir::FromStart, StartNumber);
			check(EndNumber != INDEX_NONE);

			FString WaveSizeValue(EndNumber - StartNumber, &EntrypointDecl[StartNumber]);
			WaveSizeValue.RemoveSpacesInline();
			if (WaveSizeValue != TEXT("N"))  // skip the macro decl
			{
				float FloatResult = 0.0;
				if (FMath::Eval(WaveSizeValue, FloatResult))
				{
					checkf((FloatResult >= 0.0f) && (FloatResult < (float)MAX_uint8), TEXT("Specified wave size is too large for 8bit uint!"));
					WaveSize = static_cast<uint8>(FloatResult);

				}
				else
				{
					check(WaveSizeValue.IsNumeric());
					const int32 ConvertedWaveSize = FCString::Atoi(*WaveSizeValue);
					checkf((ConvertedWaveSize > 0) && (ConvertedWaveSize < MAX_uint8), TEXT("Specified wave size is too large for 8bit uint!"));
					WaveSize = (uint8)ConvertedWaveSize;
				}
				break;
			}

			WaveSizeIndex = EntrypointDecl.Find(*WaveSizeMacro, ESearchCase::CaseSensitive, ESearchDir::FromStart, EndNumber);
		}
	}

	// Take note of preferred wave size flag if none was specified in HLSL
	if ((WaveSize == 0) && Input.Environment.CompilerFlags.Contains(CFLAG_Wave32))
	{
		WaveSize = 32;
	}

	if (bRewriteHlslSource)
	{
		// Rewrite HLSL source code to remove unused global resources and variables
		FString RewrittenHlslSource;

		Options.bRemoveUnusedGlobals = true;
		if (!CompilerContext.RewriteHlsl(Options, (bDebugDump ? &RewrittenHlslSource : nullptr)))
		{
			CompilerContext.FlushErrors(Output.Errors);
			return false;
		}
		Options.bRemoveUnusedGlobals = false;

		if (bDebugDump)
		{
			DumpDebugShaderText(Input, RewrittenHlslSource, TEXT("rewritten.hlsl"));
		}
	}

	// Compile HLSL source to SPIR-V binary
	FVulkanSpirv Spirv;
	if (!CompilerContext.CompileHlslToSpirv(Options, Spirv.Data))
	{
		CompilerContext.FlushErrors(Output.Errors);
		return false;
	}

	// If this shader samples R64 image formats, they need to get converted to STORAGE_IMAGE
	// todo-jnmo: Scope this with a CFLAG if it affects compilation times 
	Patch64bitSamplers(Spirv);

	// Build shader output and binding table
	Output.bSucceeded = BuildShaderOutputFromSpirv(CompilerContext, Spirv, Input, Output, BindingTable, EntryPointName, WaveSize, bStripReflect, bIsRayTracingShader, bDebugDump);

	if (Input.Environment.CompilerFlags.Contains(CFLAG_ExtraShaderData))
	{
		Output.ShaderCode.AddOptionalData(FShaderCodeName::Key, TCHAR_TO_UTF8(*Input.GenerateShaderName()));
	}

	// Flush warnings
	CompilerContext.FlushErrors(Output.Errors);
	return true;
}

#endif // PLATFORM_MAC || PLATFORM_WINDOWS || PLATFORM_LINUX


// Overload parameter declaration from the default FShaderParameterParser in order to take into account Vulkan particularities for resources
class FVulkanShaderParameterParser : public FShaderParameterParser
{
public:
<<<<<<< HEAD
	FVulkanShaderParameterParser(bool bHasBindlessResources)
		: bEnabled(bHasBindlessResources)
=======
	FVulkanShaderParameterParser(FShaderCompilerFlags CompilerFlags, const TCHAR* InConstantBufferType)
		: FShaderParameterParser(CompilerFlags, InConstantBufferType)
>>>>>>> 4af6daef
	{}

protected:
	FString GenerateBindlessParameterDeclaration(const FParsedShaderParameter& ParsedParameter) const override
	{
<<<<<<< HEAD
		if (bEnabled && (ParsedParameter.BindlessConversionType == EBindlessConversionType::Resource))
		{
=======
		if (bBindlessResources || bBindlessSamplers)
		{
			const bool IsSampler = (ParsedParameter.BindlessConversionType == EBindlessConversionType::Sampler);
			const TCHAR* IndexPrefix = IsSampler ? FShaderParameterParser::kBindlessSamplerPrefix : FShaderParameterParser::kBindlessResourcePrefix;
			const TCHAR* HeapPrefix = IsSampler ? VulkanBindless::kBindlessSamplerArrayPrefix : VulkanBindless::kBindlessResourceArrayPrefix;

>>>>>>> 4af6daef
			const TCHAR* StorageClass = ParsedParameter.bGloballyCoherent ? TEXT("globallycoherent ") : TEXT("");

			const FStringView Name = ParsedParameter.ParsedName;
			const FStringView Type = ParsedParameter.ParsedType;

			const FString RewriteType = FString::Printf(TEXT("SafeType%.*s"), Name.Len(), Name.GetData());

			TStringBuilder<512> Result;

			// If we weren't going to be added to a root constant buffer, that means we need to declare our index before we declare our getter.
			if (ParsedParameter.ConstantBufferParameterType == EShaderParameterType::Num)
			{
				// e.g. `uint BindlessResource_##Name;`
<<<<<<< HEAD
				Result << TEXT("uint BindlessResource_") << Name << TEXT("; ");
=======
				Result << TEXT("uint ") << IndexPrefix << Name << TEXT("; ");
>>>>>>> 4af6daef
			}

			// Add the typedef
			Result << TEXT("typedef ") << Type << TEXT(" ") << RewriteType << TEXT("; ");

			// Declare a heap for the RewriteType
			// e.g. `SafeType##Name ResourceDescriptorHeap_SafeType##Name[];`
<<<<<<< HEAD
			Result << RewriteType << TEXT(" ") << VulkanBindless::kBindlessResourceArrayPrefix << RewriteType << TEXT("[]; ");
			// :todo-jn: specify the descripor set and binding directly in source instead of patching SPIRV

			// e.g. `static const Type Name = GetBindlessResource##Name()`
			Result << TEXT("static const ") << StorageClass << RewriteType << TEXT(" ") << Name << TEXT(" = ") << VulkanBindless::kBindlessResourceArrayPrefix << RewriteType << TEXT("[BindlessResource_") << Name << TEXT("];");

			return Result.ToString();
		}
		return FShaderParameterParser::GenerateBindlessParameterDeclaration(ParsedParameter);
	}

private:
	const bool bEnabled;
=======
			Result << StorageClass << RewriteType << TEXT(" ") << HeapPrefix << RewriteType << TEXT("[]; ");
			// :todo-jn: specify the descripor set and binding directly in source instead of patching SPIRV

			// e.g. `static const Type Name = GetBindlessResource##Name()`
			Result << TEXT("static const ") << StorageClass << RewriteType << TEXT(" ") << Name << TEXT(" = ") << HeapPrefix << RewriteType << TEXT("[") << IndexPrefix << Name << TEXT("];");

			return Result.ToString();
		}
		else
		{
			// use original code path
			return FShaderParameterParser::GenerateBindlessParameterDeclaration(ParsedParameter);
		}
	}
>>>>>>> 4af6daef
};


void DoCompileVulkanShader(const FShaderCompilerInput& Input, FShaderCompilerOutput& Output, const class FString& WorkingDirectory, EVulkanShaderVersion Version)
{
	check(IsVulkanShaderFormat(Input.ShaderFormat));
<<<<<<< HEAD

	const bool bIsSM5 = (Version == EVulkanShaderVersion::SM5) || (Version == EVulkanShaderVersion::SM5_ANDROID);
	const bool bIsMobileES31 = (Version == EVulkanShaderVersion::ES3_1 || Version == EVulkanShaderVersion::ES3_1_ANDROID);
	bool bStripReflect = Input.IsRayTracingShader();
	// By default we strip reflecion information for Android platform to avoid issues with older drivers
	if (IsAndroidShaderFormat(Input.ShaderFormat))
	{
		const FString* StripReflect_Android = Input.Environment.GetDefinitions().Find(TEXT("STRIP_REFLECT_ANDROID"));
		bStripReflect = !(StripReflect_Android && *StripReflect_Android == TEXT("0"));
	}

=======

	const bool bIsSM6 = (Version == EVulkanShaderVersion::SM6);
	const bool bIsSM5 = (Version == EVulkanShaderVersion::SM5) || (Version == EVulkanShaderVersion::SM5_ANDROID);
	const bool bIsMobileES31 = (Version == EVulkanShaderVersion::ES3_1 || Version == EVulkanShaderVersion::ES3_1_ANDROID);
	bool bStripReflect = Input.IsRayTracingShader();
	// By default we strip reflecion information for Android platform to avoid issues with older drivers
	if (IsAndroidShaderFormat(Input.ShaderFormat))
	{
		bStripReflect = Input.Environment.GetCompileArgument(TEXT("STRIP_REFLECT_ANDROID"), true);
	}

>>>>>>> 4af6daef
	const CrossCompiler::FShaderConductorOptions::ETargetEnvironment MinTargetEnvironment = GetMinimumTargetEnvironment(Version);

	const EHlslShaderFrequency FrequencyTable[] =
	{
		HSF_VertexShader,
		HSF_InvalidFrequency,
		HSF_InvalidFrequency,
		HSF_PixelShader,
		(bIsSM5 || bIsSM6) ? HSF_GeometryShader : HSF_InvalidFrequency,
		HSF_ComputeShader, 
		(bIsSM5 || bIsSM6) ? HSF_RayGen : HSF_InvalidFrequency,
		(bIsSM5 || bIsSM6) ? HSF_RayMiss : HSF_InvalidFrequency,
		(bIsSM5 || bIsSM6) ? HSF_RayHitGroup : HSF_InvalidFrequency,
		(bIsSM5 || bIsSM6) ? HSF_RayCallable : HSF_InvalidFrequency,
	};

	const EShaderFrequency Frequency = (EShaderFrequency)Input.Target.Frequency;

	const EHlslShaderFrequency HlslFrequency = FrequencyTable[Input.Target.Frequency];
	if (HlslFrequency == HSF_InvalidFrequency)
	{
		Output.bSucceeded = false;
		FShaderCompilerError& NewError = Output.Errors.AddDefaulted_GetRef();
		NewError.StrippedErrorMessage = FString::Printf(
			TEXT("%s shaders not supported for use in Vulkan."),
			CrossCompiler::GetFrequencyName(Frequency));
		return;
	}

	FString PreprocessedShader;
	FShaderCompilerDefinitions AdditionalDefines;
	AdditionalDefines.SetDefine(TEXT("COMPILER_HLSLCC"), 1);
	AdditionalDefines.SetDefine(TEXT("COMPILER_VULKAN"), 1);
	if (bIsMobileES31)
	{
		AdditionalDefines.SetDefine(TEXT("ES3_1_PROFILE"), 1);
		AdditionalDefines.SetDefine(TEXT("VULKAN_PROFILE"), 1);
	}
	else if (bIsSM6)
	{
		AdditionalDefines.SetDefine(TEXT("VULKAN_PROFILE_SM6"), 1);
	}
	else if (bIsSM5)
	{
		AdditionalDefines.SetDefine(TEXT("VULKAN_PROFILE_SM5"), 1);
	}
	AdditionalDefines.SetDefine(TEXT("row_major"), TEXT(""));

	AdditionalDefines.SetDefine(TEXT("COMPILER_SUPPORTS_ATTRIBUTES"), (uint32)1);
	AdditionalDefines.SetDefine(TEXT("COMPILER_SUPPORTS_DUAL_SOURCE_BLENDING_SLOT_DECORATION"), (uint32)1);
	AdditionalDefines.SetDefine(TEXT("PLATFORM_SUPPORTS_ROV"), 0); // Disabled until DXC->SPRIV ROV support is implemented

	if (Input.Environment.FullPrecisionInPS)
	{
		AdditionalDefines.SetDefine(TEXT("FORCE_FLOATS"), (uint32)1);
	}

	if (Input.Environment.CompilerFlags.Contains(CFLAG_InlineRayTracing))
	{
		AdditionalDefines.SetDefine(TEXT("PLATFORM_SUPPORTS_INLINE_RAY_TRACING"), 1);
	}

<<<<<<< HEAD
=======
	if (Input.Environment.CompilerFlags.Contains(CFLAG_AllowRealTypes))
	{
		AdditionalDefines.SetDefine(TEXT("PLATFORM_SUPPORTS_REAL_TYPES"), 1);
	}

>>>>>>> 4af6daef
	if (MinTargetEnvironment >= CrossCompiler::FShaderConductorOptions::ETargetEnvironment::Vulkan_1_1)
	{
		AdditionalDefines.SetDefine(TEXT("PLATFORM_SUPPORTS_SM6_0_WAVE_OPERATIONS"), 1);
		AdditionalDefines.SetDefine(TEXT("VULKAN_SUPPORTS_SUBGROUP_SIZE_CONTROL"), 1);
	}
	else
	{
		check(!Input.Environment.CompilerFlags.Contains(CFLAG_WaveOperations));
	}

	AdditionalDefines.SetDefine(TEXT("VULKAN_BINDLESS_SAMPLER_ARRAY_PREFIX"), VulkanBindless::kBindlessSamplerArrayPrefix);
	AdditionalDefines.SetDefine(TEXT("VULKAN_BINDLESS_RESOURCE_ARRAY_PREFIX"), VulkanBindless::kBindlessResourceArrayPrefix);

<<<<<<< HEAD
=======
	if (IsAndroidShaderFormat(Input.ShaderFormat))
	{
		// On most Android devices uint64_t is unsupported so we emulate as 2 uint32_t's 
		AdditionalDefines.SetDefine(TEXT("EMULATE_VKDEVICEADRESS"), 1);
	}

>>>>>>> 4af6daef
	const double StartPreprocessTime = FPlatformTime::Seconds();

	// Preprocess the shader.
	FString PreprocessedShaderSource;
	const bool bDirectCompile = FParse::Param(FCommandLine::Get(), TEXT("directcompile"));
	if (bDirectCompile)
	{
		if (!FFileHelper::LoadFileToString(PreprocessedShaderSource, *Input.VirtualSourceFilePath))
		{
			return;
		}

		// Remove const as we are on debug-only mode
		CrossCompiler::CreateEnvironmentFromResourceTable(PreprocessedShaderSource, (FShaderCompilerEnvironment&)Input.Environment);
	}
	else
	{
		if (!PreprocessShader(PreprocessedShaderSource, Output, Input, AdditionalDefines))
		{
			// The preprocessing stage will add any relevant errors.
			return;
		}
	}

<<<<<<< HEAD
	const bool bHasBindlessResources = Input.Environment.CompilerFlags.Contains(CFLAG_BindlessResources);
	FVulkanShaderParameterParser ShaderParameterParser(bHasBindlessResources);
	if (!ShaderParameterParser.ParseAndModify(Input, Output, PreprocessedShaderSource))
=======
	FVulkanShaderParameterParser ShaderParameterParser(Input.Environment.CompilerFlags, nullptr);
	if (!ShaderParameterParser.ParseAndModify(Input, Output.Errors, PreprocessedShaderSource))
>>>>>>> 4af6daef
	{
		// The FShaderParameterParser will add any relevant errors.
		return;
	}

	const FString EntryPointName = Input.EntryPointName;

	RemoveUniformBuffersFromSource(Input.Environment, PreprocessedShaderSource);

	// Process TEXT macro.
	TransformStringIntoCharacterArray(PreprocessedShaderSource);

<<<<<<< HEAD
	// Run the experimental shader minifier
=======
	// Run the shader minifier
>>>>>>> 4af6daef
	#if UE_VULKAN_SHADER_COMPILER_ALLOW_DEAD_CODE_REMOVAL
	if (Input.Environment.CompilerFlags.Contains(CFLAG_RemoveDeadCode))
	{
		UE::ShaderCompilerCommon::RemoveDeadCode(PreprocessedShaderSource, EntryPointName, Output.Errors);
	}
	#endif // UE_VULKAN_SHADER_COMPILER_ALLOW_DEAD_CODE_REMOVAL

	Output.PreprocessTime = FPlatformTime::Seconds() - StartPreprocessTime;

	FCompilerInfo CompilerInfo(Input, WorkingDirectory, HlslFrequency);

	// Setup hlslcc flags. Needed here as it will be used when dumping debug info
	{
		CompilerInfo.CCFlags |= HLSLCC_PackUniforms;
		CompilerInfo.CCFlags |= HLSLCC_PackUniformsIntoUniformBuffers;

		// Only flatten structures inside UBs
		CompilerInfo.CCFlags |= HLSLCC_FlattenUniformBufferStructures;

		if (Input.Environment.FullPrecisionInPS)
		{
			CompilerInfo.CCFlags |= HLSLCC_UseFullPrecisionInPS;
		}

		CompilerInfo.CCFlags |= HLSLCC_SeparateShaderObjects;
		CompilerInfo.CCFlags |= HLSLCC_KeepSamplerAndImageNames;

		CompilerInfo.CCFlags |= HLSLCC_RetainSizes;

		// ES doesn't support origin layout
		CompilerInfo.CCFlags |= HLSLCC_DX11ClipSpace;

		// Required as we added the RemoveUniformBuffersFromSource() function (the cross-compiler won't be able to interpret comments w/o a preprocessor)
		CompilerInfo.CCFlags &= ~HLSLCC_NoPreprocess;

		if (!bDirectCompile || UE_BUILD_DEBUG)
		{
			// Validation is expensive - only do it when compiling directly for debugging
			CompilerInfo.CCFlags |= HLSLCC_NoValidation;
		}
	}

	UE::ShaderCompilerCommon::DumpDebugShaderData(Input, PreprocessedShaderSource, { CompilerInfo.CCFlags });

	FVulkanBindingTable BindingTable(CompilerInfo.Frequency);
	bool bSuccess = false;

#if PLATFORM_MAC || PLATFORM_WINDOWS || PLATFORM_LINUX
	// Cross-compile shader via ShaderConductor (DXC, SPIRV-Tools, SPIRV-Cross)
	bSuccess = CompileWithShaderConductor(PreprocessedShaderSource, EntryPointName, Frequency, CompilerInfo, Output, BindingTable, bStripReflect, MinTargetEnvironment);
#endif // PLATFORM_MAC || PLATFORM_WINDOWS || PLATFORM_LINUX
	
	ShaderParameterParser.ValidateShaderParameterTypes(Input, bIsMobileES31, Output);
	
	if (bDirectCompile)
	{
		for (const auto& Error : Output.Errors)
		{
			FPlatformMisc::LowLevelOutputDebugStringf(TEXT("%s\n"), *Error.GetErrorStringWithLineMarker());
		}
		ensure(bSuccess);
	}
}<|MERGE_RESOLUTION|>--- conflicted
+++ resolved
@@ -49,10 +49,7 @@
 	return ShaderFormat == NAME_VULKAN_ES3_1_ANDROID
 		|| ShaderFormat == NAME_VULKAN_ES3_1
 		|| ShaderFormat == NAME_VULKAN_SM5
-<<<<<<< HEAD
-=======
 		|| ShaderFormat == NAME_VULKAN_SM6
->>>>>>> 4af6daef
 		|| ShaderFormat == NAME_VULKAN_SM5_ANDROID;
 }
 
@@ -71,16 +68,9 @@
 
 inline CrossCompiler::FShaderConductorOptions::ETargetEnvironment GetMinimumTargetEnvironment(EVulkanShaderVersion ShaderVersion)
 {
-<<<<<<< HEAD
-	// All desktop Vulkan platforms create a Vulkan 1.1 instance (SP_VULKAN_SM5_ANDROID can still use 1.0)
-	return (ShaderVersion == EVulkanShaderVersion::SM5) ?
-		CrossCompiler::FShaderConductorOptions::ETargetEnvironment::Vulkan_1_1: 
-		CrossCompiler::FShaderConductorOptions::ETargetEnvironment::Vulkan_1_0;
-=======
 	return (ShaderVersion == EVulkanShaderVersion::SM6) ?
 		CrossCompiler::FShaderConductorOptions::ETargetEnvironment::Vulkan_1_3:
 		CrossCompiler::FShaderConductorOptions::ETargetEnvironment::Vulkan_1_1;
->>>>>>> 4af6daef
 }
 
 DEFINE_LOG_CATEGORY_STATIC(LogVulkanShaderCompiler, Log, All); 
@@ -896,20 +886,6 @@
 	OutHeader.DebugName = OLDHeader.ShaderName;
 #endif
 	OutHeader.InOutMask = OLDHeader.SerializedBindings.InOutMask.Bitmask;
-<<<<<<< HEAD
-
-	OutHeader.RayTracingPayloadType = 0;
-	if (const FString* RTPayloadTypePtr = ShaderInput.Environment.GetDefinitions().Find(TEXT("RT_PAYLOAD_TYPE")))
-	{
-		OutHeader.RayTracingPayloadType = FCString::Atoi(**RTPayloadTypePtr);
-	}
-	OutHeader.RayTracingPayloadSize = 0;
-	if (const FString* RTPayloadSizePtr = ShaderInput.Environment.GetDefinitions().Find(TEXT("RT_PAYLOAD_MAX_SIZE")))
-	{
-		OutHeader.RayTracingPayloadSize = FCString::Atoi(**RTPayloadSizePtr);
-	}
-
-=======
 	OutHeader.RayTracingPayloadType = ShaderInput.Environment.GetCompileArgument(TEXT("RT_PAYLOAD_TYPE"), 0u);
 	OutHeader.RayTracingPayloadSize = ShaderInput.Environment.GetCompileArgument(TEXT("RT_PAYLOAD_MAX_SIZE"), 0u);
 }
@@ -972,7 +948,6 @@
 	BuildResourceTableTokenStream(UnorderedAccessViewMap, MaxBoundResourceTable, ShaderResourceTable.UnorderedAccessViewMap);
 
 	return ShaderResourceTable;
->>>>>>> 4af6daef
 }
 
 
@@ -1005,11 +980,7 @@
 
 	FOLDVulkanCodeHeader OLDHeader;
 
-<<<<<<< HEAD
-	EShaderFrequency Frequency = (EShaderFrequency)ShaderOutput.Target.Frequency;
-=======
 	const EShaderFrequency Frequency = static_cast<EShaderFrequency>(ShaderOutput.Target.Frequency);
->>>>>>> 4af6daef
 
 	TBitArray<> UsedUniformBufferSlots;
 	const int32 MaxNumBits = VulkanBindless::MaxUniformBuffersPerStage * SF_NumFrequencies;
@@ -1145,11 +1116,7 @@
 		);
 
 		FString ParamName = PackedGlobal.Name;
-<<<<<<< HEAD
-		UE::ShaderCompilerCommon::RemoveBindlessParameterPrefix(ParamName);
-=======
 		FShaderParameterParser::RemoveBindlessParameterPrefix(ParamName);
->>>>>>> 4af6daef
 		NEWEntryTypes.Add(ParamName, FVulkanShaderHeader::PackedGlobal);
 
 		uint32& Size = PackedGlobalArraySize.FindOrAdd((CrossCompiler::EPackedTypeName)PackedGlobal.PackedType);
@@ -1422,12 +1389,9 @@
 		NEWHeader.DebugName = ShaderInput.GenerateShaderName();
 	}
 
-<<<<<<< HEAD
-=======
 	// Build the SRT for this shader from the NEWHeader
 	FShaderResourceTable SerializedSRT = BuildSRTFromHeader(NEWHeader);
 
->>>>>>> 4af6daef
 	// Plug the passed in WaveSize
 	NEWHeader.WaveSize = WaveSize;
 
@@ -1487,12 +1451,8 @@
 	uint32 NumDescriptorSets = 0;
 
 	// If bindless is supported, then offset the descriptor set to fit the bindless heaps at the beginning
-<<<<<<< HEAD
-	const uint32 DescSetNo = bSupportsBindless ? VulkanBindless::NumBindlessSets + ShaderStage::GetStageForFrequency(ShaderFrequency) : ShaderStage::GetStageForFrequency(ShaderFrequency);
-=======
 	const uint32 StageIndex = (uint32)ShaderStage::GetStageForFrequency(ShaderFrequency);
 	const uint32 DescSetNo = bSupportsBindless ? VulkanBindless::NumBindlessSets + StageIndex : StageIndex;
->>>>>>> 4af6daef
 
 	SpvReflectResult SpvResult = Reflection.EnumerateDescriptorSets(&NumDescriptorSets, nullptr);
 	check(SpvResult == SPV_REFLECT_RESULT_SUCCESS);
@@ -1531,11 +1491,7 @@
 			for (int32 Index = BindingArray.Num() - 1; Index >= 0; --Index)
 			{
 				const SpvReflectDescriptorBinding* pBinding = BindingArray[Index];
-<<<<<<< HEAD
-				FString BindingName(ANSI_TO_TCHAR(pBinding->name));
-=======
 				const FString BindingName(ANSI_TO_TCHAR(pBinding->name));
->>>>>>> 4af6daef
 				if (BindingName.StartsWith(HeapPrefix))
 				{
 					const uint32 Binding = 0;  // single bindless heap per descriptor set
@@ -1554,16 +1510,6 @@
 		MoveBindlessHeaps(OutBindings.TextureUAVs, VulkanBindless::kBindlessResourceArrayPrefix, VulkanBindless::BindlessStorageImageSet);
 		MoveBindlessHeaps(OutBindings.TBufferSRVs, VulkanBindless::kBindlessResourceArrayPrefix, VulkanBindless::BindlessUniformTexelBufferSet);
 		MoveBindlessHeaps(OutBindings.TBufferUAVs, VulkanBindless::kBindlessResourceArrayPrefix, VulkanBindless::BindlessStorageTexelBufferSet);
-<<<<<<< HEAD
-		MoveBindlessHeaps(OutBindings.AccelerationStructures, VulkanBindless::kBindlessResourceArrayPrefix, VulkanBindless::BindlessSamplerSet);
-
-		// Move uniform buffers to the correct set
-		const uint32 BinldessDescSetNo = VulkanBindless::NumBindlessSets + ShaderStage::GetStageForFrequency(ShaderFrequency);
-		for (int32 Index = OutBindings.UniformBuffers.Num() - 1; Index >= 0; --Index)
-		{
-			const SpvReflectDescriptorBinding* pBinding = OutBindings.UniformBuffers[Index];
-			Reflection.ChangeDescriptorBindingNumbers(pBinding, pBinding->binding, BinldessDescSetNo);
-=======
 		MoveBindlessHeaps(OutBindings.AccelerationStructures, VulkanBindless::kBindlessResourceArrayPrefix, VulkanBindless::BindlessAccelerationStructureSet);
 
 		// Move uniform buffers to the correct set
@@ -1574,7 +1520,6 @@
 				const SpvReflectDescriptorBinding* pBinding = OutBindings.UniformBuffers[Index];
 				Reflection.ChangeDescriptorBindingNumbers(pBinding, BindingOffset + pBinding->binding, VulkanBindless::BindlessSingleUseUniformBufferSet);
 			}
->>>>>>> 4af6daef
 		}
 	}
 }
@@ -1684,16 +1629,10 @@
 	}
 
 	const bool bSupportsBindless = Input.Environment.CompilerFlags.Contains(CFLAG_BindlessResources) || Input.Environment.CompilerFlags.Contains(CFLAG_BindlessSamplers);
-<<<<<<< HEAD
-
-	FSpirvReflectBindings Bindings;
-	GatherSpirvReflectionBindings(Reflection, Bindings, static_cast<EShaderFrequency>(Input.Target.Frequency), bSupportsBindless);
-=======
 	const EShaderFrequency Frequency = static_cast<EShaderFrequency>(Input.Target.Frequency);
 
 	FSpirvReflectBindings Bindings;
 	GatherSpirvReflectionBindings(Reflection, Bindings, Frequency, bSupportsBindless);
->>>>>>> 4af6daef
 
 	// Register how often a sampler-state is used
 	for (const SpvReflectDescriptorBinding* Binding : Bindings.TextureSRVs)
@@ -1825,15 +1764,9 @@
 		if (ResourceName == UBOGlobalsNameSpv)
 		{
 			// Register binding for uniform buffer
-<<<<<<< HEAD
-			const int32 BindingIndex = MapDescriptorBindingToIndex(Binding);
-			const uint32 BindlessDescSetNumber = VulkanBindless::NumBindlessSets + ShaderStage::GetStageForFrequency(static_cast<EShaderFrequency>(Input.Target.Frequency));
-			const uint32_t DescSetNumber = bSupportsBindless ? BindlessDescSetNumber : SPV_REFLECT_SET_NUMBER_DONT_CHANGE;
-=======
 			const int32 StageOffset = bSupportsBindless ? (ShaderStage::GetStageForFrequency(Frequency) * VulkanBindless::MaxUniformBuffersPerStage) : 0;
 			const int32 BindingIndex = MapDescriptorBindingToIndex(Binding) + StageOffset;
 			const uint32_t DescSetNumber = bSupportsBindless ? (uint32_t)VulkanBindless::BindlessSingleUseUniformBufferSet : (uint32_t)SPV_REFLECT_SET_NUMBER_DONT_CHANGE;
->>>>>>> 4af6daef
 
 			SpvResult = Reflection.ChangeDescriptorBindingNumbers(Binding, BindingIndex, DescSetNumber);
 			check(SpvResult == SPV_REFLECT_RESULT_SUCCESS);
@@ -2018,11 +1951,7 @@
 	// Build final shader output with meta data
 	FString DebugName = Input.DumpDebugInfoPath.Right(Input.DumpDebugInfoPath.Len() - Input.DumpDebugInfoRootPath.Len());
 
-<<<<<<< HEAD
-	CCHeaderWriter.WriteSourceInfo(*Input.GetSourceFilename(), *Input.EntryPointName, *Input.DebugGroupName);
-=======
 	CCHeaderWriter.WriteSourceInfo(*Input.VirtualSourceFilePath, *Input.EntryPointName);
->>>>>>> 4af6daef
 	CCHeaderWriter.WriteCompilerInfo();
 
 	const FString MetaData = CCHeaderWriter.ToString();
@@ -2273,13 +2202,10 @@
 	{
 		VulkanVersion = TEXT("vulkan1.2");
 	}
-<<<<<<< HEAD
-=======
 	else if (Options.TargetEnvironment == CrossCompiler::FShaderConductorOptions::ETargetEnvironment::Vulkan_1_3)
 	{
 		VulkanVersion = TEXT("vulkan1.3");
 	}
->>>>>>> 4af6daef
 	else
 	{
 		ensure(false);
@@ -2442,9 +2368,6 @@
 
 	// Initialize compilation options for ShaderConductor
 	CrossCompiler::FShaderConductorOptions Options;
-<<<<<<< HEAD
-	Options.bDisableScalarBlockLayout = !bIsRayTracingShader;
-=======
 	Options.TargetEnvironment = MinTargetEnvironment;
 
 	// VK_EXT_scalar_block_layout is required by raytracing and by Nanite (so expect it to be present in SM6/Vulkan_1_3)
@@ -2455,7 +2378,6 @@
 	{
 		Options.bEnable16bitTypes = true;
 	}
->>>>>>> 4af6daef
 
 	// Enable HLSL 2021 if specified
 	if (Input.Environment.CompilerFlags.Contains(CFLAG_HLSL2021))
@@ -2463,16 +2385,6 @@
 		Options.HlslVersion = 2021;
 	}
 
-<<<<<<< HEAD
-	// Ray tracing features require Vulkan 1.2 environment.
-	if (bIsRayTracingShader || Input.Environment.CompilerFlags.Contains(CFLAG_InlineRayTracing))
-	{
-		Options.TargetEnvironment = CrossCompiler::FShaderConductorOptions::ETargetEnvironment::Vulkan_1_2;
-	}
-	else
-	{
-		Options.TargetEnvironment = MinTargetEnvironment;
-=======
 	// Ray tracing features require Vulkan 1.2 environment minimum.
 	if (bIsRayTracingShader || Input.Environment.CompilerFlags.Contains(CFLAG_InlineRayTracing))
 	{
@@ -2480,7 +2392,6 @@
 		{
 			Options.TargetEnvironment = CrossCompiler::FShaderConductorOptions::ETargetEnvironment::Vulkan_1_2;
 		}
->>>>>>> 4af6daef
 	}
 
 	UE::ShaderCompilerCommon::DumpDebugShaderData(Input, PreprocessedShader, { CompilerInfo.CCFlags });
@@ -2590,29 +2501,19 @@
 class FVulkanShaderParameterParser : public FShaderParameterParser
 {
 public:
-<<<<<<< HEAD
-	FVulkanShaderParameterParser(bool bHasBindlessResources)
-		: bEnabled(bHasBindlessResources)
-=======
 	FVulkanShaderParameterParser(FShaderCompilerFlags CompilerFlags, const TCHAR* InConstantBufferType)
 		: FShaderParameterParser(CompilerFlags, InConstantBufferType)
->>>>>>> 4af6daef
 	{}
 
 protected:
 	FString GenerateBindlessParameterDeclaration(const FParsedShaderParameter& ParsedParameter) const override
 	{
-<<<<<<< HEAD
-		if (bEnabled && (ParsedParameter.BindlessConversionType == EBindlessConversionType::Resource))
-		{
-=======
 		if (bBindlessResources || bBindlessSamplers)
 		{
 			const bool IsSampler = (ParsedParameter.BindlessConversionType == EBindlessConversionType::Sampler);
 			const TCHAR* IndexPrefix = IsSampler ? FShaderParameterParser::kBindlessSamplerPrefix : FShaderParameterParser::kBindlessResourcePrefix;
 			const TCHAR* HeapPrefix = IsSampler ? VulkanBindless::kBindlessSamplerArrayPrefix : VulkanBindless::kBindlessResourceArrayPrefix;
 
->>>>>>> 4af6daef
 			const TCHAR* StorageClass = ParsedParameter.bGloballyCoherent ? TEXT("globallycoherent ") : TEXT("");
 
 			const FStringView Name = ParsedParameter.ParsedName;
@@ -2626,11 +2527,7 @@
 			if (ParsedParameter.ConstantBufferParameterType == EShaderParameterType::Num)
 			{
 				// e.g. `uint BindlessResource_##Name;`
-<<<<<<< HEAD
-				Result << TEXT("uint BindlessResource_") << Name << TEXT("; ");
-=======
 				Result << TEXT("uint ") << IndexPrefix << Name << TEXT("; ");
->>>>>>> 4af6daef
 			}
 
 			// Add the typedef
@@ -2638,21 +2535,6 @@
 
 			// Declare a heap for the RewriteType
 			// e.g. `SafeType##Name ResourceDescriptorHeap_SafeType##Name[];`
-<<<<<<< HEAD
-			Result << RewriteType << TEXT(" ") << VulkanBindless::kBindlessResourceArrayPrefix << RewriteType << TEXT("[]; ");
-			// :todo-jn: specify the descripor set and binding directly in source instead of patching SPIRV
-
-			// e.g. `static const Type Name = GetBindlessResource##Name()`
-			Result << TEXT("static const ") << StorageClass << RewriteType << TEXT(" ") << Name << TEXT(" = ") << VulkanBindless::kBindlessResourceArrayPrefix << RewriteType << TEXT("[BindlessResource_") << Name << TEXT("];");
-
-			return Result.ToString();
-		}
-		return FShaderParameterParser::GenerateBindlessParameterDeclaration(ParsedParameter);
-	}
-
-private:
-	const bool bEnabled;
-=======
 			Result << StorageClass << RewriteType << TEXT(" ") << HeapPrefix << RewriteType << TEXT("[]; ");
 			// :todo-jn: specify the descripor set and binding directly in source instead of patching SPIRV
 
@@ -2667,26 +2549,12 @@
 			return FShaderParameterParser::GenerateBindlessParameterDeclaration(ParsedParameter);
 		}
 	}
->>>>>>> 4af6daef
 };
 
 
 void DoCompileVulkanShader(const FShaderCompilerInput& Input, FShaderCompilerOutput& Output, const class FString& WorkingDirectory, EVulkanShaderVersion Version)
 {
 	check(IsVulkanShaderFormat(Input.ShaderFormat));
-<<<<<<< HEAD
-
-	const bool bIsSM5 = (Version == EVulkanShaderVersion::SM5) || (Version == EVulkanShaderVersion::SM5_ANDROID);
-	const bool bIsMobileES31 = (Version == EVulkanShaderVersion::ES3_1 || Version == EVulkanShaderVersion::ES3_1_ANDROID);
-	bool bStripReflect = Input.IsRayTracingShader();
-	// By default we strip reflecion information for Android platform to avoid issues with older drivers
-	if (IsAndroidShaderFormat(Input.ShaderFormat))
-	{
-		const FString* StripReflect_Android = Input.Environment.GetDefinitions().Find(TEXT("STRIP_REFLECT_ANDROID"));
-		bStripReflect = !(StripReflect_Android && *StripReflect_Android == TEXT("0"));
-	}
-
-=======
 
 	const bool bIsSM6 = (Version == EVulkanShaderVersion::SM6);
 	const bool bIsSM5 = (Version == EVulkanShaderVersion::SM5) || (Version == EVulkanShaderVersion::SM5_ANDROID);
@@ -2698,7 +2566,6 @@
 		bStripReflect = Input.Environment.GetCompileArgument(TEXT("STRIP_REFLECT_ANDROID"), true);
 	}
 
->>>>>>> 4af6daef
 	const CrossCompiler::FShaderConductorOptions::ETargetEnvironment MinTargetEnvironment = GetMinimumTargetEnvironment(Version);
 
 	const EHlslShaderFrequency FrequencyTable[] =
@@ -2761,14 +2628,11 @@
 		AdditionalDefines.SetDefine(TEXT("PLATFORM_SUPPORTS_INLINE_RAY_TRACING"), 1);
 	}
 
-<<<<<<< HEAD
-=======
 	if (Input.Environment.CompilerFlags.Contains(CFLAG_AllowRealTypes))
 	{
 		AdditionalDefines.SetDefine(TEXT("PLATFORM_SUPPORTS_REAL_TYPES"), 1);
 	}
 
->>>>>>> 4af6daef
 	if (MinTargetEnvironment >= CrossCompiler::FShaderConductorOptions::ETargetEnvironment::Vulkan_1_1)
 	{
 		AdditionalDefines.SetDefine(TEXT("PLATFORM_SUPPORTS_SM6_0_WAVE_OPERATIONS"), 1);
@@ -2782,15 +2646,12 @@
 	AdditionalDefines.SetDefine(TEXT("VULKAN_BINDLESS_SAMPLER_ARRAY_PREFIX"), VulkanBindless::kBindlessSamplerArrayPrefix);
 	AdditionalDefines.SetDefine(TEXT("VULKAN_BINDLESS_RESOURCE_ARRAY_PREFIX"), VulkanBindless::kBindlessResourceArrayPrefix);
 
-<<<<<<< HEAD
-=======
 	if (IsAndroidShaderFormat(Input.ShaderFormat))
 	{
 		// On most Android devices uint64_t is unsupported so we emulate as 2 uint32_t's 
 		AdditionalDefines.SetDefine(TEXT("EMULATE_VKDEVICEADRESS"), 1);
 	}
 
->>>>>>> 4af6daef
 	const double StartPreprocessTime = FPlatformTime::Seconds();
 
 	// Preprocess the shader.
@@ -2815,14 +2676,8 @@
 		}
 	}
 
-<<<<<<< HEAD
-	const bool bHasBindlessResources = Input.Environment.CompilerFlags.Contains(CFLAG_BindlessResources);
-	FVulkanShaderParameterParser ShaderParameterParser(bHasBindlessResources);
-	if (!ShaderParameterParser.ParseAndModify(Input, Output, PreprocessedShaderSource))
-=======
 	FVulkanShaderParameterParser ShaderParameterParser(Input.Environment.CompilerFlags, nullptr);
 	if (!ShaderParameterParser.ParseAndModify(Input, Output.Errors, PreprocessedShaderSource))
->>>>>>> 4af6daef
 	{
 		// The FShaderParameterParser will add any relevant errors.
 		return;
@@ -2835,11 +2690,7 @@
 	// Process TEXT macro.
 	TransformStringIntoCharacterArray(PreprocessedShaderSource);
 
-<<<<<<< HEAD
-	// Run the experimental shader minifier
-=======
 	// Run the shader minifier
->>>>>>> 4af6daef
 	#if UE_VULKAN_SHADER_COMPILER_ALLOW_DEAD_CODE_REMOVAL
 	if (Input.Environment.CompilerFlags.Contains(CFLAG_RemoveDeadCode))
 	{
