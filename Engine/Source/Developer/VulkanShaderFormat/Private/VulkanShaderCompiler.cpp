--- conflicted
+++ resolved
@@ -39,34 +39,6 @@
 #include "Misc/FileHelper.h"
 #include "Misc/Paths.h"
 
-<<<<<<< HEAD
-inline bool CanCompilePlatform(EShaderPlatform ShaderPlatform)
-{
-	return ShaderPlatform == SP_VULKAN_PCES3_1
-		|| ShaderPlatform == SP_VULKAN_SM5
-		|| ShaderPlatform == SP_VULKAN_ES3_1_ANDROID
-		|| ShaderPlatform == SP_VULKAN_SM5_ANDROID;
-}
-
-inline bool ShouldStripReflection(EShaderPlatform ShaderPlatform)
-{
-	return ShaderPlatform == SP_VULKAN_PCES3_1
-		|| ShaderPlatform == SP_VULKAN_ES3_1_ANDROID
-		|| ShaderPlatform == SP_VULKAN_SM5_ANDROID;
-}
-
-inline bool IsAndroidShaderPlatform(EShaderPlatform ShaderPlatform)
-{
-	return ShaderPlatform == SP_VULKAN_ES3_1_ANDROID
-		|| ShaderPlatform == SP_VULKAN_SM5_ANDROID;
-}
-
-inline bool SupportsOfflineCompiler(EShaderPlatform ShaderPlatform)
-{
-	return ShaderPlatform == SP_VULKAN_PCES3_1
-		|| ShaderPlatform == SP_VULKAN_ES3_1_ANDROID
-		|| ShaderPlatform == SP_VULKAN_SM5_ANDROID;
-=======
 inline bool IsVulkanShaderFormat(FName ShaderFormat)
 {
 	return ShaderFormat == NAME_VULKAN_ES3_1_ANDROID
@@ -86,7 +58,6 @@
 	return ShaderFormat == NAME_VULKAN_ES3_1_ANDROID
 		|| ShaderFormat == NAME_VULKAN_ES3_1
 		|| ShaderFormat == NAME_VULKAN_SM5_ANDROID;
->>>>>>> d731a049
 }
 
 inline CrossCompiler::FShaderConductorOptions::ETargetEnvironment GetMinimumTargetEnvironment(EShaderPlatform ShaderPlatform)
@@ -1357,11 +1328,7 @@
 	}
 	if (ShaderInput.ExtraSettings.OfflineCompilerPath.Len() > 0)
 	{
-<<<<<<< HEAD
-		if (SupportsOfflineCompiler(ShaderInput.Target.GetPlatform()))
-=======
 		if (SupportsOfflineCompiler(ShaderInput.ShaderFormat))
->>>>>>> d731a049
 		{
 			CompileOfflineMali(ShaderInput, ShaderOutput, (const ANSICHAR*)Spirv.GetByteData(), Spirv.GetByteSize(), true, Spirv.EntryPointName);
 		}
@@ -1866,11 +1833,7 @@
 	}
 
 	// For Android run an additional pass to patch spirv to be compatible across drivers
-<<<<<<< HEAD
-	if(IsAndroidShaderPlatform(Input.Target.GetPlatform()))
-=======
 	if(IsAndroidShaderFormat(Input.ShaderFormat))
->>>>>>> d731a049
 	{
 		const char* OptArgs[] = { "--android-driver-patch" };
 		if (!CompilerContext.OptimizeSpirv(Spirv.Data, OptArgs, UE_ARRAY_COUNT(OptArgs)))
@@ -2035,8 +1998,6 @@
 	}
 }
 
-<<<<<<< HEAD
-=======
 static FString VulkanGetShaderProfileDXC(const FCompilerInfo& CompilerInfo, const CrossCompiler::FShaderConductorOptions Options)
 {
 	const TCHAR* ShaderProfile = TEXT("unknown");
@@ -2146,7 +2107,6 @@
 	}
 }
 
->>>>>>> d731a049
 static bool CompileWithShaderConductor(
 	const FString&			PreprocessedShader,
 	const FString&			EntryPointName,
@@ -2174,15 +2134,12 @@
 	CrossCompiler::FShaderConductorOptions Options;
 	Options.bDisableScalarBlockLayout = !bIsRayTracingShader;
 
-<<<<<<< HEAD
-=======
 	// Enable HLSL 2021 if specified
 	if (Input.Environment.CompilerFlags.Contains(CFLAG_HLSL2021))
 	{
 		Options.HlslVersion = 2021;
 	}
 
->>>>>>> d731a049
 	// Ray tracing features require Vulkan 1.2 environment.
 	if (bIsRayTracingShader || Input.Environment.CompilerFlags.Contains(CFLAG_InlineRayTracing))
 	{
@@ -2192,8 +2149,6 @@
 	{
 		Options.TargetEnvironment = GetMinimumTargetEnvironment(Input.Target.GetPlatform());
 	}
-<<<<<<< HEAD
-=======
 
 	if (bDebugDump)
 	{
@@ -2205,7 +2160,6 @@
 
 		DumpDebugUSF(Input, PreprocessedShader, CompilerInfo.CCFlags);
 	}
->>>>>>> d731a049
 
 	if (bRewriteHlslSource)
 	{
@@ -2261,13 +2215,6 @@
 
 void DoCompileVulkanShader(const FShaderCompilerInput& Input, FShaderCompilerOutput& Output, const class FString& WorkingDirectory, EVulkanShaderVersion Version)
 {
-<<<<<<< HEAD
-	check(CanCompilePlatform(Input.Target.GetPlatform()));
-
-	const bool bIsSM5 = (Version == EVulkanShaderVersion::SM5);
-	const bool bIsMobile = (Version == EVulkanShaderVersion::ES3_1 || Version == EVulkanShaderVersion::ES3_1_ANDROID);
-	const bool bStripReflect = SupportsOfflineCompiler(Input.Target.GetPlatform()) || Input.IsRayTracingShader();
-=======
 	check(IsVulkanShaderFormat(Input.ShaderFormat));
 
 	const bool bIsSM5 = (Version == EVulkanShaderVersion::SM5);
@@ -2280,7 +2227,6 @@
 		bStripReflect = !(StripReflect_Android && *StripReflect_Android == TEXT("0"));
 	}
 
->>>>>>> d731a049
 	const CrossCompiler::FShaderConductorOptions::ETargetEnvironment TargetEnvironment = GetMinimumTargetEnvironment(Input.Target.GetPlatform());
 
 	const EHlslShaderFrequency FrequencyTable[] =
@@ -2344,11 +2290,8 @@
 		AdditionalDefines.SetDefine(TEXT("PLATFORM_SUPPORTS_SM6_0_WAVE_OPERATIONS"), 1);
 	}
 
-<<<<<<< HEAD
-=======
 	const double StartPreprocessTime = FPlatformTime::Seconds();
 
->>>>>>> d731a049
 	// Preprocess the shader.
 	FString PreprocessedShaderSource;
 	const bool bDirectCompile = FParse::Param(FCommandLine::Get(), TEXT("directcompile"));
