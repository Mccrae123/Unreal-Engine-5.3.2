// Copyright 1998-2016 Epic Games, Inc. All Rights Reserved.
// Updated to SDK 1.0.8.0


#include "VulkanShaderFormat.h"

#if _MSC_VER == 1800
<<<<<<< HEAD
#pragma warning(push)
// warning C4510: 'glslang::TShader::Includer::IncludeResult' : default constructor could not be generated
//error C4610: struct 'glslang::TShader::Includer::IncludeResult' can never be instantiated - user defined constructor required
#pragma warning(disable:4510)
#pragma warning(disable:4610)
#endif // _MSC_VER == 1800
=======
	#pragma warning(push)
	#pragma warning(disable:4510) // warning C4510: 'glslang::TShader::Includer::IncludeResult' : default constructor could not be generated
	#pragma warning(disable:4610) // error C4610: struct 'glslang::TShader::Includer::IncludeResult' can never be instantiated - user defined constructor required
#endif // _MSC_VER == 1800
#if _MSC_VER >= 1800
	#pragma warning(push)
	#pragma warning(disable: 6031) // warning C6031: Return value ignored: 'snprintf'.
	#pragma warning(disable: 6340) // warning C6340: Mismatch on sign: 'const unsigned int' passed as _Param_(4) when some signed type is required in call to 'snprintf'.
#endif

>>>>>>> aaefee4c
#include "glslang/Include/ShHandle.h"
#include "glslang/Include/revision.h"
#include "glslang/Public/ShaderLang.h"
#include "SPIRV/GlslangToSpv.h"
#include "SPIRV/GLSL.std.450.h"
#include "SPIRV/doc.h"
#include "SPIRV/disassemble.h"
#if _MSC_VER == 1800
#pragma warning(pop)
#endif // _MSC_VER == 1800

#if _MSC_VER >= 1800
	#pragma warning(pop)
#endif
#if _MSC_VER == 1800
	#pragma warning(pop)
#endif // _MSC_VER == 1800

#include "hlslcc.h"

#include <fstream>

struct FSpirvResources : public TBuiltInResource
{
	//#todo-rco: Make this based off platform (eg Android, PC, etc)
	FSpirvResources()
	{
		maxLights = 32;
		maxClipPlanes = 6;
		maxTextureUnits = 32;
		maxTextureCoords = 32;
		maxVertexAttribs = 64;
		maxVertexUniformComponents = 4096;
		maxVaryingFloats = 64;
		maxVertexTextureImageUnits = 32;
		maxCombinedTextureImageUnits = 80;
		maxTextureImageUnits = 32;
		maxFragmentUniformComponents = 4096;
		maxDrawBuffers = 32;
		maxVertexUniformVectors = 128;
		maxVaryingVectors = 8;
		maxFragmentUniformVectors = 16;
		maxVertexOutputVectors = 16;
		maxFragmentInputVectors = 15;
		minProgramTexelOffset = -8;
		maxProgramTexelOffset = 7;
		maxClipDistances = 8;
		maxComputeWorkGroupCountX = 65535;
		maxComputeWorkGroupCountY = 65535;
		maxComputeWorkGroupCountZ = 65535;
		maxComputeWorkGroupSizeX = 1024;
		maxComputeWorkGroupSizeY = 1024;
		maxComputeWorkGroupSizeZ = 64;
		maxComputeUniformComponents = 1024;
		maxComputeTextureImageUnits = 16;
		maxComputeImageUniforms = 8;
		maxComputeAtomicCounters = 8;
		maxComputeAtomicCounterBuffers = 1;
		maxVaryingComponents = 60;
		maxVertexOutputComponents = 64;
		maxGeometryInputComponents = 64;
		maxGeometryOutputComponents = 128;
		maxFragmentInputComponents = 128;
		maxImageUnits = 8;
		maxCombinedImageUnitsAndFragmentOutputs = 8;
		maxCombinedShaderOutputResources = 8;
		maxImageSamples = 0;
		maxVertexImageUniforms = 0;
		maxTessControlImageUniforms = 0;
		maxTessEvaluationImageUniforms = 0;
		maxGeometryImageUniforms = 0;
		maxFragmentImageUniforms = 8;
		maxCombinedImageUniforms = 8;
		maxGeometryTextureImageUnits = 16;
		maxGeometryOutputVertices = 256;
		maxGeometryTotalOutputComponents = 1024;
		maxGeometryUniformComponents = 1024;
		maxGeometryVaryingComponents = 64;
		maxTessControlInputComponents = 128;
		maxTessControlOutputComponents = 128;
		maxTessControlTextureImageUnits = 16;
		maxTessControlUniformComponents = 1024;
		maxTessControlTotalOutputComponents = 4096;
		maxTessEvaluationInputComponents = 128;
		maxTessEvaluationOutputComponents = 128;
		maxTessEvaluationTextureImageUnits = 16;
		maxTessEvaluationUniformComponents = 1024;
		maxTessPatchComponents = 120;
		maxPatchVertices = 32;
		maxTessGenLevel = 64;
		maxViewports = 16;
		maxVertexAtomicCounters = 0;
		maxTessControlAtomicCounters = 0;
		maxTessEvaluationAtomicCounters = 0;
		maxGeometryAtomicCounters = 0;
		maxFragmentAtomicCounters = 8;
		maxCombinedAtomicCounters = 8;
		maxAtomicCounterBindings = 1;
		maxVertexAtomicCounterBuffers = 0;
		maxTessControlAtomicCounterBuffers = 0;
		maxTessEvaluationAtomicCounterBuffers = 0;
		maxGeometryAtomicCounterBuffers = 0;
		maxFragmentAtomicCounterBuffers = 1;
		maxCombinedAtomicCounterBuffers = 1;
		maxAtomicCounterBufferSize = 16384;
		maxTransformFeedbackBuffers = 4;
		maxTransformFeedbackInterleavedComponents = 64;
		maxCullDistances = 8;
		maxCombinedClipAndCullDistances = 8;
		maxSamples = 4;
		limits.nonInductiveForLoops = 1;
		limits.whileLoops = 1;
		limits.doWhileLoops = 1;
		limits.generalUniformIndexing = 1;
		limits.generalAttributeMatrixVectorIndexing = 1;
		limits.generalVaryingIndexing = 1;
		limits.generalSamplerIndexing = 1;
		limits.generalVariableIndexing = 1;
		limits.generalConstantMatrixVectorIndexing = 1;


		// One time init
		glslang::InitializeProcess();
	}

	~FSpirvResources()
	{
		glslang::FinalizeProcess();
	}
};

static FSpirvResources GSpirvResources;


static EShLanguage GetStage(EHlslShaderFrequency Frequency)
{
	switch (Frequency)
	{
	case HSF_VertexShader: return EShLangVertex;
	case HSF_PixelShader: return EShLangFragment;
	case HSF_GeometryShader: return EShLangGeometry;
	case HSF_ComputeShader: return EShLangCompute;
	case HSF_HullShader: return EShLangTessControl;
	case HSF_DomainShader: return EShLangTessEvaluation;
	default: break;
	}

	return EShLangCount;
}

bool GenerateSpirv(const ANSICHAR* Source, FCompilerInfo& CompilerInfo, FString& OutErrors, const FString& DumpDebugInfoPath, TArray<uint8>& OutSpirv)
{
	glslang::TProgram* Program = new glslang::TProgram;

	EShLanguage Stage = GetStage(CompilerInfo.Frequency);
	glslang::TShader* Shader = new glslang::TShader(Stage);

	// Skip to #version
	const char* GlslSourceSkipHeader = strstr(Source, "#version");
	Shader->setStrings(&GlslSourceSkipHeader, 1);

	auto DoGenerate = [&]()
	{
		const int DefaultVersion = 100;// Options & EOptionDefaultDesktop ? 110 : 100;

		EShMessages Messages = (EShMessages)(EShMsgDefault | EShMsgSpvRules | EShMsgVulkanRules);
		if (!Shader->parse(&GSpirvResources, DefaultVersion, false, Messages))
		{
			OutErrors += ANSI_TO_TCHAR(Shader->getInfoLog());
			return false;
		}

		Program->addShader(Shader);

		if (!Program->link(Messages))
		{
			OutErrors += ANSI_TO_TCHAR(Program->getInfoLog());
			return false;
		}

		if (0)
		{
			/*
				Uniform reflection:
				pu_ipb1: offset 0, type 8b55, size 1, index 0
				pu_mpb2: offset 0, type 8b52, size 14, index 1
				pu_hpb0: offset 0, type 8b52, size 10, index 2
				ps0: offset -1, type 8b60, size 1, index -1

				Uniform block reflection:
				pb1: offset -1, type ffffffff, size 16, index -1
				pb2: offset -1, type ffffffff, size 224, index -1
				pb0: offset -1, type ffffffff, size 160, index -1
			*/
			Program->buildReflection();
			Program->dumpReflection();
		}

		if (!Program->getIntermediate(Stage))
		{
			return false;
		}

		std::vector<unsigned int> Spirv;
		glslang::GlslangToSpv(*Program->getIntermediate((EShLanguage)Stage), Spirv);

		uint32 SizeInBytes = Spirv.size() * sizeof(Spirv[0]);
		OutSpirv.AddZeroed(SizeInBytes);
		FMemory::Memcpy(OutSpirv.GetData(), &Spirv[0], SizeInBytes);

		if (CompilerInfo.bDebugDump)
		{
			// Binary SpirV
			FString SpirvFile = DumpDebugInfoPath / (TEXT("Output.spv"));
			glslang::OutputSpv(Spirv, TCHAR_TO_ANSI(*SpirvFile));

			// Text spirv
			FString SpirvTextFile = DumpDebugInfoPath / (TEXT("Output.spvasm"));
			std::ofstream File;
			File.open(TCHAR_TO_ANSI(*SpirvTextFile), std::fstream::out/* | std::fstream::binary*/);
			if (File.is_open())
			{
				spv::Parameterize();
				spv::Disassemble(File, Spirv);
				File.close();
			}
		}

		return true;
	};

	bool bResult = DoGenerate();

	delete Shader;
	delete Program;

	return bResult;
}<|MERGE_RESOLUTION|>--- conflicted
+++ resolved
@@ -5,14 +5,6 @@
 #include "VulkanShaderFormat.h"
 
 #if _MSC_VER == 1800
-<<<<<<< HEAD
-#pragma warning(push)
-// warning C4510: 'glslang::TShader::Includer::IncludeResult' : default constructor could not be generated
-//error C4610: struct 'glslang::TShader::Includer::IncludeResult' can never be instantiated - user defined constructor required
-#pragma warning(disable:4510)
-#pragma warning(disable:4610)
-#endif // _MSC_VER == 1800
-=======
 	#pragma warning(push)
 	#pragma warning(disable:4510) // warning C4510: 'glslang::TShader::Includer::IncludeResult' : default constructor could not be generated
 	#pragma warning(disable:4610) // error C4610: struct 'glslang::TShader::Includer::IncludeResult' can never be instantiated - user defined constructor required
@@ -23,7 +15,6 @@
 	#pragma warning(disable: 6340) // warning C6340: Mismatch on sign: 'const unsigned int' passed as _Param_(4) when some signed type is required in call to 'snprintf'.
 #endif
 
->>>>>>> aaefee4c
 #include "glslang/Include/ShHandle.h"
 #include "glslang/Include/revision.h"
 #include "glslang/Public/ShaderLang.h"
@@ -31,9 +22,6 @@
 #include "SPIRV/GLSL.std.450.h"
 #include "SPIRV/doc.h"
 #include "SPIRV/disassemble.h"
-#if _MSC_VER == 1800
-#pragma warning(pop)
-#endif // _MSC_VER == 1800
 
 #if _MSC_VER >= 1800
 	#pragma warning(pop)
