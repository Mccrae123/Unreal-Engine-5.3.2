--- conflicted
+++ resolved
@@ -289,49 +289,11 @@
 					FoundEntry->WordDescriptorSetIndex = FoundDecorations.WordDescriptorSet;
 				}
 			}
-<<<<<<< HEAD
-			else
-			{
-				// Standalone global var
-				FSpirv::FEntry* FoundEntry = Spirv.GetEntry(*FoundVariableName);
-				checkf(FoundEntry, TEXT("Entry name not found in SPIR-V module: %s"), *(*FoundVariableName));
-				FDecorations& FoundDecorations = Decorations.FindChecked(VariableId);
-				FoundEntry->Binding = FoundDecorations.BindingIndex;
-				FoundEntry->WordBindingIndex = FoundDecorations.WordBindingIndex;
-				FoundEntry->DescriptorSet = FoundDecorations.DescriptorSet;
-				FoundEntry->WordDescriptorSetIndex = FoundDecorations.WordDescriptorSet;
-			}
 		}
 	}
 }
 
-static void PatchSpirvEntryPoint(FSpirv& OutSpirv, uint32 OffsetToName)
-{
-	char* EntryPointName = (char*)(OutSpirv.Data.GetData() + OffsetToName);
-	check(!FCStringAnsi::Strcmp(EntryPointName, "main_00000000_00000000"));
-	FCStringAnsi::Sprintf(EntryPointName, "main_%0.8x_%0.8x", OutSpirv.Data.Num() * sizeof(uint32), OutSpirv.CRC);
-};
-
-bool PatchSpirvReflectionEntriesAndEntryPoint(FSpirv& OutSpirv)
-{
-	// Re-compute movable word indices and update CRC code
-	ComputeMovableWordIndices(OutSpirv);
-	OutSpirv.CRC = FCrc::MemCrc32(OutSpirv.Data.GetData(), OutSpirv.Data.Num() * sizeof(uint32));
-
-	// Patch the entry point name
-	PatchSpirvEntryPoint(OutSpirv, OutSpirv.OffsetToMainName);
-	PatchSpirvEntryPoint(OutSpirv, OutSpirv.OffsetToEntryPoint);
-	return true;
-}
-
-bool GenerateSpirv(const ANSICHAR* Source, FCompilerInfo& CompilerInfo, FString& OutErrors, const FString& DumpDebugInfoPath, FSpirv& OutSpirv)
-=======
-		}
-	}
-}
-
 bool GenerateSpirv(const ANSICHAR* Source, FCompilerInfo& CompilerInfo, FString& OutErrors, const FString& DumpDebugInfoPath, FVulkanSpirv& OutSpirv)
->>>>>>> 6bbb88c8
 {
 	glslang::TProgram* Program = new glslang::TProgram;
 
@@ -421,12 +383,8 @@
 			OutSpirv.ReflectionInfo.Add(Entry);
 		}
 
-<<<<<<< HEAD
-		PatchSpirvReflectionEntriesAndEntryPoint(OutSpirv);
-=======
 		PatchSpirvReflectionEntries(OutSpirv);
 		OutSpirv.EntryPointName = PatchSpirvEntryPointWithCRC(OutSpirv, OutSpirv.CRC);
->>>>>>> 6bbb88c8
 
 		// Copy back to original spirv data as it is used for dumping information
 		FMemory::Memcpy(&Spirv[0], OutSpirv.Data.GetData(), SizeInWords * sizeof(uint32));
