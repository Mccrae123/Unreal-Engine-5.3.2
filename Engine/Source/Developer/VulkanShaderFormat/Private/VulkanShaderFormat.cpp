--- conflicted
+++ resolved
@@ -10,50 +10,28 @@
 #include "ShaderCore.h"
 #include "ShaderCompilerCore.h"
 #include "DXCWrapper.h"
-<<<<<<< HEAD
-
-static FName NAME_VULKAN_ES3_1_ANDROID(TEXT("SF_VULKAN_ES31_ANDROID"));
-static FName NAME_VULKAN_ES3_1(TEXT("SF_VULKAN_ES31"));
-static FName NAME_VULKAN_ES3_1_LUMIN(TEXT("SF_VULKAN_ES31_LUMIN"));
-static FName NAME_VULKAN_SM5(TEXT("SF_VULKAN_SM5"));
-static FName NAME_VULKAN_SM5_LUMIN(TEXT("SF_VULKAN_SM5_LUMIN"));
-=======
 #include "ShaderConductorContext.h"
 
 static FName NAME_VULKAN_ES3_1_ANDROID(TEXT("SF_VULKAN_ES31_ANDROID"));
 static FName NAME_VULKAN_ES3_1(TEXT("SF_VULKAN_ES31"));
 static FName NAME_VULKAN_SM5(TEXT("SF_VULKAN_SM5"));
->>>>>>> 6bbb88c8
 static FName NAME_VULKAN_SM5_ANDROID(TEXT("SF_VULKAN_SM5_ANDROID"));
 
 class FShaderFormatVulkan : public IShaderFormat
 {
 	enum 
 	{
-<<<<<<< HEAD
-		UE_SHADER_VULKAN_ES3_1_VER	= 32,
-		UE_SHADER_VULKAN_SM5_VER 	= 32,
-=======
 		UE_SHADER_VULKAN_ES3_1_VER	= 34,
 		UE_SHADER_VULKAN_SM5_VER 	= 34,
->>>>>>> 6bbb88c8
 	};
 
 	int32 InternalGetVersion(FName Format) const
 	{
-<<<<<<< HEAD
-		if (Format == NAME_VULKAN_SM5 || Format == NAME_VULKAN_SM5_LUMIN ||	Format == NAME_VULKAN_SM5_ANDROID)
-		{
-			return UE_SHADER_VULKAN_SM5_VER;
-		}
-		else if (Format == NAME_VULKAN_ES3_1_ANDROID || Format == NAME_VULKAN_ES3_1  || Format == NAME_VULKAN_ES3_1_LUMIN)
-=======
 		if (Format == NAME_VULKAN_SM5 || Format == NAME_VULKAN_SM5_ANDROID)
 		{
 			return UE_SHADER_VULKAN_SM5_VER;
 		}
 		else if (Format == NAME_VULKAN_ES3_1_ANDROID || Format == NAME_VULKAN_ES3_1)
->>>>>>> 6bbb88c8
 		{
 			return UE_SHADER_VULKAN_ES3_1_VER;
 		}
@@ -73,13 +51,6 @@
 
 	virtual uint32 GetVersion(FName Format) const override
 	{
-<<<<<<< HEAD
-		const uint8 HLSLCCVersion = ((HLSLCC_VersionMajor & 0x0f) << 4) | (HLSLCC_VersionMinor & 0x0f);
-		uint16 Version = ((HLSLCCVersion & 0xff) << 8) | (InternalGetVersion(Format) & 0xff);
-#if VULKAN_ENABLE_BINDING_DEBUG_NAMES
-		Version = (Version << 1) + Version;
-#endif
-=======
 		uint32 Version = HashCombine(GetTypeHash(HLSLCC_VersionMajor), GetTypeHash(HLSLCC_VersionMinor));
 		Version = HashCombine(Version, GetTypeHash(InternalGetVersion(Format)));
 		Version = HashCombine(Version, GetTypeHash(ShaderConductorVersionHash));
@@ -88,21 +59,13 @@
 		Version = HashCombine(Version, 0xFC0848E2);
 	#endif
 
->>>>>>> 6bbb88c8
 		return Version;
 	}
 	virtual void GetSupportedFormats(TArray<FName>& OutFormats) const
 	{
 		OutFormats.Add(NAME_VULKAN_SM5);
-<<<<<<< HEAD
-		OutFormats.Add(NAME_VULKAN_SM5_LUMIN);
 		OutFormats.Add(NAME_VULKAN_ES3_1_ANDROID);
 		OutFormats.Add(NAME_VULKAN_ES3_1);
-		OutFormats.Add(NAME_VULKAN_ES3_1_LUMIN);
-=======
-		OutFormats.Add(NAME_VULKAN_ES3_1_ANDROID);
-		OutFormats.Add(NAME_VULKAN_ES3_1);
->>>>>>> 6bbb88c8
 		OutFormats.Add(NAME_VULKAN_SM5_ANDROID);
 	}
 
@@ -117,11 +80,7 @@
 		{
 			DoCompileVulkanShader(Input, Output, WorkingDirectory, EVulkanShaderVersion::ES3_1_ANDROID);
 		}
-<<<<<<< HEAD
-		else if (Format == NAME_VULKAN_SM5 || Format == NAME_VULKAN_SM5_LUMIN || Format == NAME_VULKAN_SM5_ANDROID)
-=======
 		else if (Format == NAME_VULKAN_SM5 || Format == NAME_VULKAN_SM5_ANDROID)
->>>>>>> 6bbb88c8
 		{
 			DoCompileVulkanShader(Input, Output, WorkingDirectory, EVulkanShaderVersion::SM5);
 		}
