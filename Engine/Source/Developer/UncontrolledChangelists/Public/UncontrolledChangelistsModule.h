// Copyright Epic Games, Inc. All Rights Reserved.

#pragma once

#include "CoreMinimal.h"

#include "UncontrolledChangelistState.h"
#include "Modules/ModuleInterface.h"
#include "Modules/ModuleManager.h"
#include "UObject/UObjectGlobals.h"
#include "Async/AsyncWork.h"

struct FAssetData;

/**
 * Interface for talking to Uncontrolled Changelists
 */
class UNCONTROLLEDCHANGELISTS_API FUncontrolledChangelistsModule : public IModuleInterface
{
	typedef TMap<FUncontrolledChangelist, FUncontrolledChangelistStateRef> FUncontrolledChangelistsStateCache;

public:	
	static constexpr const TCHAR* VERSION_NAME = TEXT("version");
	static constexpr const TCHAR* CHANGELISTS_NAME = TEXT("changelists");
	static constexpr uint32 VERSION_NUMBER = 1;

	/** Callback called when the state of the Uncontrolled Changelist Module (or any Uncontrolled Changelist) changed */
	DECLARE_MULTICAST_DELEGATE(FOnUncontrolledChangelistModuleChanged);
	FOnUncontrolledChangelistModuleChanged OnUncontrolledChangelistModuleChanged;

public:
	/** IModuleInterface implementation */
	virtual void StartupModule() override;
	virtual void ShutdownModule() override;

	/**
	 * Check whether uncontrolled changelist module is enabled.
	 */
	bool IsEnabled() const;

	/**
	 * Get the changelist state of each cached Uncontrolled Changelist.
	 */
	 TArray<FUncontrolledChangelistStateRef> GetChangelistStates() const;

	/**
	 * Called when file has been made writable. Adds the file to the reconcile list because we don't know yet if it will change.
	 * @param	InFilename		The file to be reconciled.
	 * @return True if the file have been handled by the Uncontrolled module.
	 */
	bool OnMakeWritable(const FString& InFilename);
	 	 
	/**
	 * Called when file has been saved without an available Provider. Adds the file to the Default Uncontrolled Changelist
	 * @param	InFilename		The file to be added.
	 * @return	True if the file have been handled by the Uncontrolled module.
	 */
	bool OnSaveWritable(const FString& InFilename);

	/**
	 * Called when file has been deleted without an available Provider. Adds the file to the Default Uncontrolled Changelist
	 * @param	InFilename		The file to be added.
	 * @return	True if the file have been handled by the Uncontrolled module.
	 */
	bool OnDeleteWritable(const FString& InFilename);

	/**
	 * Called when files should have been marked for add without an available Provider. Adds the files to the Default Uncontrolled Changelist
	 * @param	InFilenames		The files to be added.
	 * @return	True if the files have been handled by the Uncontrolled module.
	 */
	bool OnNewFilesAdded(const TArray<FString>& InFilenames);

	/**
	 * Updates the status of Uncontrolled Changelists and files.
	 */
	void UpdateStatus();

	/**
	 * Gets a reference to the UncontrolledChangelists module
	 * @return A reference to the UncontrolledChangelists module.
	 */
	static inline FUncontrolledChangelistsModule& Get()
	{
		return FModuleManager::LoadModuleChecked<FUncontrolledChangelistsModule>(GetModuleName());
	}

	/**
	 * Checks to see if this module is loaded and ready.  It is only valid to call Get() if IsAvailable() returns true.
	 *
	 * @return True if the module is loaded and ready to use
	 */
	static inline bool IsAvailable()
	{
		return FModuleManager::Get().IsModuleLoaded( GetModuleName() );
	}

	static FName GetModuleName()
	{
		static FName UncontrolledChangelistsModuleName("UncontrolledChangelists");
		return UncontrolledChangelistsModuleName;
	}

	/**
	 * Gets a message indicating the status of SCC coherence.
	 * @return 	A text representing the status of SCC.
	 */
	FText GetReconcileStatus() const;

	/** Called when "Reconcile assets" button is clicked. Checks for uncontrolled modifications in previously added assets.
	 *	Adds modified files to Uncontrolled Changelists
	 *  @return True if new modifications found
	 */
	bool OnReconcileAssets();

	/**
	 * Delegate callback called when assets are added to AssetRegistry.
	 * @param 	AssetData 	The asset just added.
	 */
	void OnAssetAdded(const FAssetData& AssetData);

	/**
	 * Delegate callback called when an asset is loaded.
	 * @param 	InAsset 	The loaded asset.
	 */
	void OnAssetLoaded(UObject* InAsset);

	/** Called when "Revert files" button is clicked. Reverts modified files and deletes new ones.
	 *  @param	InFilenames		The files to be reverted
	 *	@return true if the provided files were reverted.
	 */
	bool OnRevert(const TArray<FString>& InFilenames);
	
	/**
	 * Delegate callback called before an asset has been written to disk.
	 * @param 	InObject 			The saved object.
	 * @param 	InPreSaveContext 	Interface used to access saved parameters.
	 */
	void OnObjectPreSaved(UObject* InObject, const FObjectPreSaveContext& InPreSaveContext);

	/**
	 * Moves files to an Uncontrolled Changelist.
	 * @param 	InControlledFileStates 		The Controlled files to move.
	 * @param 	InUncontrolledFileStates 	The Uncontrolled files to move.
	 * @param 	InChangelist 				The Uncontrolled Changelist where to move the files.
	 */
	void MoveFilesToUncontrolledChangelist(const TArray<FSourceControlStateRef>& InControlledFileStates, const TArray<FSourceControlStateRef>& InUncontrolledFileStates, const FUncontrolledChangelist& InUncontrolledChangelist);

	/**
	 * Moves files to a Controlled Changelist.
	 * @param 	InUncontrolledFileStates 	The files to move.
	 * @param 	InChangelist 				The Controlled Changelist where to move the files.
	 * @param 	InOpenConflictDialog 		A callback to be used by the method when file conflicts are detected. The callback should display the files and ask the user if they should proceed.
	 */
	void MoveFilesToControlledChangelist(const TArray<FSourceControlStateRef>& InUncontrolledFileStates, const FSourceControlChangelistPtr& InChangelist, TFunctionRef<bool(const TArray<FSourceControlStateRef>&)> InOpenConflictDialog);
	
	/**
	 * Moves files to a Controlled Changelist.
	 * @param 	InUncontrolledFiles 	The files to move.
	 * @param 	InChangelist 			The Controlled Changelist where to move the files.
	 * @param 	InOpenConflictDialog 	A callback to be used by the method when file conflicts are detected. The callback should display the files and ask the user if they should proceed.
<<<<<<< HEAD
	 */
	void MoveFilesToControlledChangelist(const TArray<FString>& InUncontrolledFiles, const FSourceControlChangelistPtr& InChangelist, TFunctionRef<bool(const TArray<FSourceControlStateRef>&)> InOpenConflictDialog);

	/**
	 * Creates a new Uncontrolled Changelist.
	 * @param	InDescription	The description of the newly created Uncontrolled Changelist.
	 * return	TOptional<FUncontrolledChangelist> set with the new Uncontrolled Changelist key if succeeded.
	 */
	TOptional<FUncontrolledChangelist> CreateUncontrolledChangelist(const FText& InDescription);
	
	/**
     * Edits an Uncontrolled Changelist's description
	 * @param	InUncontrolledChangelist	The Uncontrolled Changelist to modify. Should not be the default Uncontrolled Changelist.
	 * @param	InNewDescription			The description to set.
	 */
=======
	 */
	void MoveFilesToControlledChangelist(const TArray<FString>& InUncontrolledFiles, const FSourceControlChangelistPtr& InChangelist, TFunctionRef<bool(const TArray<FSourceControlStateRef>&)> InOpenConflictDialog);

	/**
	 * Creates a new Uncontrolled Changelist.
	 * @param	InDescription	The description of the newly created Uncontrolled Changelist.
	 * return	TOptional<FUncontrolledChangelist> set with the new Uncontrolled Changelist key if succeeded.
	 */
	TOptional<FUncontrolledChangelist> CreateUncontrolledChangelist(const FText& InDescription);
	
	/**
     * Edits an Uncontrolled Changelist's description
	 * @param	InUncontrolledChangelist	The Uncontrolled Changelist to modify. Should not be the default Uncontrolled Changelist.
	 * @param	InNewDescription			The description to set.
	 */
>>>>>>> 4af6daef
	void EditUncontrolledChangelist(const FUncontrolledChangelist& InUncontrolledChangelist, const FText& InNewDescription);
	
	/**
	 * Deletes an Uncontrolled Changelist.
	 * @param	InUncontrolledChangelist	The Uncontrolled Changelist to delete. Should not be the default Uncontrolled Changelist and should not contain files.
	 */
	void DeleteUncontrolledChangelist(const FUncontrolledChangelist& InUncontrolledChangelist);

private:
	/**
	 * Helper use by Startup task and OnAssetLoaded delegate.
	 * @param 	InAssetData 		The asset just added.
	 * @param  	InAddedAssetsCache 	The cache to add the asset to.
	 * @param	bInStartupTask		If true, this asset was added from the startup task.
	 * 
	 */
	void OnAssetAddedInternal(const FAssetData& InAssetData, TSet<FString>& InAddedAssetsCache, bool bInStartupTask);

	/**
	 * Add files to Uncontrolled Changelist. Also adds them to files to reconcile.
	 */
	bool AddToUncontrolledChangelist(const TArray<FString>& InFilenames);

	/**
	 * Saves the state of UncontrolledChangelists to Json for persistency.
	 */
	void SaveState() const;
	
	/**
	 * Restores the previously saved state from Json.
	 */
	void LoadState();
		
	/**
	 * Called on End of frame. Calls SaveState if needed.
	 */
	void OnEndFrame();

	/**
	 * Helper returning the location of the file used for persistency.
	 * @return 	A string containing the filepath.
	 */
	FString GetPersistentFilePath() const;

	/**
	 * Helper returning the package path where an UObject is located.
	 * @param 	InObject 	The object used to locate the package.
	 * @return 	A String containing the filepath of the package.
	 */
	FString GetUObjectPackageFullpath(const UObject* InObject) const;

	/** Called when a state changed either in the module or an Uncontrolled Changelist. */
	void OnStateChanged();

	/** Removes from asset caches files already present in Uncontrolled Changelists */
	void CleanAssetsCaches();

	/**
	 * Try to add the provided filenames to the default Uncontrolled Changelist.
	 * @param 	InFilenames 	The files to add.
	 * @param 	InCheckFlags 	The required checks to check the file against before adding.
	 * @return 	True file have been added.
	 */
	bool AddFilesToDefaultUncontrolledChangelist(const TArray<FString>& InFilenames, const FUncontrolledChangelistState::ECheckFlags InCheckFlags);

	/** Returns the default Uncontrolled Changelist state, creates it if it does not exist. */
	FUncontrolledChangelistStateRef GetDefaultUncontrolledChangelistState();

private:
	class FStartupTask : public FNonAbandonableTask
	{
	public:
		
		FStartupTask(FUncontrolledChangelistsModule* InOwner)
			: Owner(InOwner)
		{}
		~FStartupTask() {}
		
		TStatId GetStatId() const
		{
			RETURN_QUICK_DECLARE_CYCLE_STAT(FStartupTask, STATGROUP_ThreadPoolAsyncTasks);
		}
		
		void DoWork();
		const TSet<FString>& GetAddedAssetsCache() const { return AddedAssetsCache; }
	
	private:
		FUncontrolledChangelistsModule* Owner;
		TSet<FString> AddedAssetsCache;
	};

	TUniquePtr<FAsyncTask<FStartupTask>> StartupTask;
	FUncontrolledChangelistsStateCache	UncontrolledChangelistsStateCache;
	TSet<FString>						AddedAssetsCache;
	FDelegateHandle						OnAssetAddedDelegateHandle;
	FDelegateHandle						OnObjectPreSavedDelegateHandle;
	FDelegateHandle						OnEndFrameDelegateHandle;
	bool								bIsEnabled = false;
	bool								bIsStateDirty = false;
};<|MERGE_RESOLUTION|>--- conflicted
+++ resolved
@@ -159,7 +159,6 @@
 	 * @param 	InUncontrolledFiles 	The files to move.
 	 * @param 	InChangelist 			The Controlled Changelist where to move the files.
 	 * @param 	InOpenConflictDialog 	A callback to be used by the method when file conflicts are detected. The callback should display the files and ask the user if they should proceed.
-<<<<<<< HEAD
 	 */
 	void MoveFilesToControlledChangelist(const TArray<FString>& InUncontrolledFiles, const FSourceControlChangelistPtr& InChangelist, TFunctionRef<bool(const TArray<FSourceControlStateRef>&)> InOpenConflictDialog);
 
@@ -175,23 +174,6 @@
 	 * @param	InUncontrolledChangelist	The Uncontrolled Changelist to modify. Should not be the default Uncontrolled Changelist.
 	 * @param	InNewDescription			The description to set.
 	 */
-=======
-	 */
-	void MoveFilesToControlledChangelist(const TArray<FString>& InUncontrolledFiles, const FSourceControlChangelistPtr& InChangelist, TFunctionRef<bool(const TArray<FSourceControlStateRef>&)> InOpenConflictDialog);
-
-	/**
-	 * Creates a new Uncontrolled Changelist.
-	 * @param	InDescription	The description of the newly created Uncontrolled Changelist.
-	 * return	TOptional<FUncontrolledChangelist> set with the new Uncontrolled Changelist key if succeeded.
-	 */
-	TOptional<FUncontrolledChangelist> CreateUncontrolledChangelist(const FText& InDescription);
-	
-	/**
-     * Edits an Uncontrolled Changelist's description
-	 * @param	InUncontrolledChangelist	The Uncontrolled Changelist to modify. Should not be the default Uncontrolled Changelist.
-	 * @param	InNewDescription			The description to set.
-	 */
->>>>>>> 4af6daef
 	void EditUncontrolledChangelist(const FUncontrolledChangelist& InUncontrolledChangelist, const FText& InNewDescription);
 	
 	/**
