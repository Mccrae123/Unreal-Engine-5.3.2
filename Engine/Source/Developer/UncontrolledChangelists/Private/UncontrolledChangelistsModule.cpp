--- conflicted
+++ resolved
@@ -165,11 +165,7 @@
 		AddedAssetsCache.Remove(FullPath);
 	}
 
-<<<<<<< HEAD
-	return bHasStateChanged;
-=======
 	return AddFilesToDefaultUncontrolledChangelist(FullPaths, FUncontrolledChangelistState::ECheckFlags::NotCheckedOut);
->>>>>>> d731a049
 }
 
 void FUncontrolledChangelistsModule::UpdateStatus()
@@ -258,11 +254,6 @@
 	{
 		return;
 	}
-	
-	if (!FPackageName::DoesPackageExist(PackagePath, &PackagePath))
-	{
-		return; // If the package does not exist on disk there is nothing more to do
-	}
 
 	// No need to check for existence when running startup task
 	if (!bInStartupTask)
@@ -499,17 +490,11 @@
 		{
 			FilesToDelete.Add(Filename);
 		}
-<<<<<<< HEAD
-		else if (!IFileManager::Get().FileExists(*Filestate->GetFilename()))
-		{
-			FilesToDelete.Add(Filestate->GetFilename());
-=======
 		else if (Filestate->CanCheckout())
 		{
 			FilesToCheckout.Add(Filename);
->>>>>>> d731a049
-		}
-		else if (Filestate->CanCheckout())
+		}
+		else
 		{
 			FilesConflicts.Add(Filestate);
 			FilesToCheckout.Add(Filename);
