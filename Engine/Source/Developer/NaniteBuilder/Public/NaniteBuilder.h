// Copyright Epic Games, Inc. All Rights Reserved.

#pragma once

#include "CoreMinimal.h"
#include "Modules/ModuleInterface.h"
#include "Modules/ModuleManager.h"
#include "StaticMeshResources.h"

struct FStaticMeshBuildVertex;
struct FMeshNaniteSettings;

namespace Nanite
{

struct FResources;

class IBuilderModule : public IModuleInterface
{
public:

	/**
	 * Singleton-like access to this module's interface.  This is just for convenience!
	 * Beware of calling this during the shutdown phase, though.  Your module might have been unloaded already.
	 *
	 * @return Returns singleton instance, loading the module on demand if needed
	 */
	static inline IBuilderModule& Get()
	{
		return FModuleManager::LoadModuleChecked<IBuilderModule>("NaniteBuilder");
	}

	/**
	 * Checks to see if this module is loaded and ready.  It is only valid to call Get() if IsAvailable() returns true.
	 *
	 * @return True if the module is loaded and ready to use
	 */
	static inline bool IsAvailable()
	{
		return FModuleManager::Get().IsModuleLoaded("NaniteBuilder");
	}

	virtual const FString& GetVersionString() const = 0;

	virtual bool Build(
		FResources& Resources,
		TArray<FStaticMeshBuildVertex>& Vertices, // TODO: Do not require this vertex type for all users of Nanite
		TArray<uint32>& TriangleIndices,
		TArray<int32>& MaterialIndices,
		TArray<uint32>& MeshTriangleCounts,			// Split into multiple triangle ranges with separate hierarchy roots.
		uint32 NumTexCoords,
		const FMeshNaniteSettings& Settings)
	{
		return false;
	}

	struct FVertexMeshData
	{
		TArray<FStaticMeshBuildVertex> Vertices;
		TArray<uint32> TriangleIndices;
<<<<<<< HEAD
		TArray<FStaticMeshSection, TInlineAllocator<1>> Sections;
		float PercentTriangles;
=======
		FStaticMeshSectionArray Sections;
		float PercentTriangles;
		float MaxDeviation;
>>>>>>> d731a049
	};

	virtual bool Build(
		FResources& Resources,
		FVertexMeshData& InputMeshData,
		TArrayView< FVertexMeshData > OutputLODMeshData,
		uint32 NumTexCoords,
		const FMeshNaniteSettings& Settings)
	{
		return false;
	}
};

} // namespace Nanite<|MERGE_RESOLUTION|>--- conflicted
+++ resolved
@@ -58,14 +58,9 @@
 	{
 		TArray<FStaticMeshBuildVertex> Vertices;
 		TArray<uint32> TriangleIndices;
-<<<<<<< HEAD
-		TArray<FStaticMeshSection, TInlineAllocator<1>> Sections;
-		float PercentTriangles;
-=======
 		FStaticMeshSectionArray Sections;
 		float PercentTriangles;
 		float MaxDeviation;
->>>>>>> d731a049
 	};
 
 	virtual bool Build(
