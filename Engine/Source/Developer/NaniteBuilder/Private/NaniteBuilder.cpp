// Copyright Epic Games, Inc. All Rights Reserved.

#include "NaniteBuilder.h"
#include "Modules/ModuleManager.h"
#include "Components.h"
#include "StaticMeshResources.h"
#include "Rendering/NaniteResources.h"
#include "Hash/CityHash.h"
#include "GraphPartitioner.h"
#include "Cluster.h"
#include "ClusterDAG.h"
#include "MeshSimplify.h"
#include "DisjointSet.h"
#include "Async/ParallelFor.h"
#include "NaniteEncode.h"
#include "ImposterAtlas.h"
#include "UObject/DevObjectVersion.h"
#include "Compression/OodleDataCompressionUtil.h"

#if WITH_MIKKTSPACE
#include "mikktspace.h"
#endif

<<<<<<< HEAD
// If static mesh derived data needs to be rebuilt (new format, serialization
// differences, etc.) replace the version GUID below with a new one.
// In case of merge conflicts with DDC versions, you MUST generate a new GUID
// and set this new GUID as the version.
#define NANITE_DERIVEDDATA_VER TEXT("AC88CFBD-DA61-4A9C-8488-F64D2DAF699D")
=======
#define NANITE_LOG_COMPRESSED_SIZES		0

static TAutoConsoleVariable<bool> CVarBuildImposters(
	TEXT("r.Nanite.Builder.Imposters"),
	false,
	TEXT("Build imposters for small/distant object rendering. For scenes with lots of small or distant objects, imposters can sometimes speed up rendering, but they come at the cost of additional runtime memory and disk footprint overhead."),
	ECVF_ReadOnly
);
>>>>>>> d731a049

namespace Nanite
{

class FBuilderModule : public IBuilderModule
{
public:
	FBuilderModule() {}

	virtual void StartupModule() override
	{
		// Register any modular features here
	}

	virtual void ShutdownModule() override
	{
		// Unregister any modular features here
	}

	virtual const FString& GetVersionString() const;

	virtual bool Build(
		FResources& Resources,
		TArray<FStaticMeshBuildVertex>& Vertices, // TODO: Do not require this vertex type for all users of Nanite
		TArray<uint32>& TriangleIndices,
		TArray<int32>& MaterialIndices,
		TArray<uint32>& MeshTriangleCounts,
		uint32 NumTexCoords,
		const FMeshNaniteSettings& Settings) override;

	virtual bool Build(
		FResources& Resources,
		FVertexMeshData& InputMeshData,
		TArrayView< FVertexMeshData > OutputLODMeshData,
		uint32 NumTexCoords,
		const FMeshNaniteSettings& Settings) override;
};

const FString& FBuilderModule::GetVersionString() const
{
	static FString VersionString;

	if (VersionString.IsEmpty())
	{
<<<<<<< HEAD
		VersionString = FString::Printf(TEXT("%s%s%s"), NANITE_DERIVEDDATA_VER,
										NANITE_USE_CONSTRAINED_CLUSTERS ? TEXT("_CONSTRAINED") : TEXT(""),
										NANITE_USE_UNCOMPRESSED_VERTEX_DATA ? TEXT("_UNCOMPRESSED") : TEXT(""));
=======
		VersionString = FString::Printf(TEXT("%s%s%s%s"), *FDevSystemGuids::GetSystemGuid(FDevSystemGuids::Get().NANITE_DERIVEDDATA_VER).ToString(EGuidFormats::DigitsWithHyphens),
										NANITE_USE_CONSTRAINED_CLUSTERS ? TEXT("_CONSTRAINED") : TEXT(""),
										NANITE_USE_UNCOMPRESSED_VERTEX_DATA ? TEXT("_UNCOMPRESSED") : TEXT(""),
										CVarBuildImposters.GetValueOnAnyThread() ? TEXT("_IMPOSTERS") : TEXT(""));

#if PLATFORM_CPU_ARM_FAMILY
		// Separate out arm keys as x64 and arm64 clang do not generate the same data for a given
		// input. Add the arm specifically so that a) we avoid rebuilding the current DDC and
		// b) we can remove it once we get arm64 to be consistent.
		VersionString.Append(TEXT("_arm64"));
#endif
>>>>>>> d731a049
	}

	return VersionString;
}

} // namespace Nanite

IMPLEMENT_MODULE( Nanite::FBuilderModule, NaniteBuilder );



namespace Nanite
{

struct FMeshData
{
	TArray< FStaticMeshBuildVertex >&	Verts;
	TArray< uint32 >&					Indexes;
};

static int MikkGetNumFaces( const SMikkTSpaceContext* Context )
{
	FMeshData *UserData = (FMeshData*)Context->m_pUserData;
	return UserData->Indexes.Num() / 3;
}

static int MikkGetNumVertsOfFace( const SMikkTSpaceContext* Context, const int FaceIdx )
{
	return 3;
}

static void MikkGetPosition( const SMikkTSpaceContext* Context, float Position[3], const int FaceIdx, const int VertIdx )
{
	FMeshData *UserData = (FMeshData*)Context->m_pUserData;
	for( int32 i = 0; i < 3; i++ )
		Position[i] = UserData->Verts[ UserData->Indexes[ FaceIdx * 3 + VertIdx ] ].Position[i];
}

static void MikkGetNormal( const SMikkTSpaceContext* Context, float Normal[3], const int FaceIdx, const int VertIdx )
{
	FMeshData *UserData = (FMeshData*)Context->m_pUserData;
	for( int32 i = 0; i < 3; i++ )
		Normal[i] = UserData->Verts[ UserData->Indexes[ FaceIdx * 3 + VertIdx ] ].TangentZ[i];
}

static void MikkSetTSpaceBasic( const SMikkTSpaceContext* Context, const float Tangent[3], const float BitangentSign, const int FaceIdx, const int VertIdx )
{
	FMeshData *UserData = (FMeshData*)Context->m_pUserData;
	for( int32 i = 0; i < 3; i++ )
		UserData->Verts[ UserData->Indexes[ FaceIdx * 3 + VertIdx ] ].TangentX[i] = Tangent[i];

	FVector3f Bitangent = BitangentSign * FVector3f::CrossProduct(
		UserData->Verts[ UserData->Indexes[ FaceIdx * 3 + VertIdx ] ].TangentZ,
		UserData->Verts[ UserData->Indexes[ FaceIdx * 3 + VertIdx ] ].TangentX );

	for( int32 i = 0; i < 3; i++ )
		UserData->Verts[ UserData->Indexes[ FaceIdx * 3 + VertIdx ] ].TangentY[i] = -Bitangent[i];
}

static void MikkGetTexCoord( const SMikkTSpaceContext* Context, float UV[2], const int FaceIdx, const int VertIdx )
{
	FMeshData *UserData = (FMeshData*)Context->m_pUserData;
	for( int32 i = 0; i < 2; i++ )
		UV[i] = UserData->Verts[ UserData->Indexes[ FaceIdx * 3 + VertIdx ] ].UVs[0][i];
}

void CalcTangents(
	TArray< FStaticMeshBuildVertex >& Verts,
	TArray< uint32 >& Indexes )
{
#if WITH_MIKKTSPACE
	FMeshData MeshData = { Verts, Indexes };

	SMikkTSpaceInterface MikkTInterface;
	MikkTInterface.m_getNormal				= MikkGetNormal;
	MikkTInterface.m_getNumFaces			= MikkGetNumFaces;
	MikkTInterface.m_getNumVerticesOfFace	= MikkGetNumVertsOfFace;
	MikkTInterface.m_getPosition			= MikkGetPosition;
	MikkTInterface.m_getTexCoord			= MikkGetTexCoord;
	MikkTInterface.m_setTSpaceBasic			= MikkSetTSpaceBasic;
	MikkTInterface.m_setTSpace				= nullptr;

	SMikkTSpaceContext MikkTContext;
	MikkTContext.m_pInterface				= &MikkTInterface;
	MikkTContext.m_pUserData				= (void*)(&MeshData);
	MikkTContext.m_bIgnoreDegenerates		= true;
	genTangSpaceDefault( &MikkTContext );
#else
	ensureMsgf(false, TEXT("MikkTSpace tangent generation is not supported on this platform."));
#endif //WITH_MIKKTSPACE
}

static float BuildCoarseRepresentation(
	const TArray<FClusterGroup>& Groups,
	const TArray<FCluster>& Clusters,
	TArray<FStaticMeshBuildVertex>& Verts,
	TArray<uint32>& Indexes,
	TArray<FStaticMeshSection, TInlineAllocator<1>>& Sections,
	uint32& NumTexCoords,
	uint32 TargetNumTris,
<<<<<<< HEAD
	float TargetError )
{
	TargetNumTris = FMath::Max( TargetNumTris, 64u );

	FBinaryHeap< float > Heap = FindDAGCut( Groups, Clusters, TargetNumTris, TargetError, 4096 );
=======
	float TargetError,
	int32 FallbackLODIndex)
{
	TargetNumTris = FMath::Max( TargetNumTris, 64u );

	FBinaryHeap< float > Heap = FindDAGCut( Groups, Clusters, TargetNumTris, TargetError, 4096, nullptr );
>>>>>>> d731a049

	// Merge
	TArray< const FCluster*, TInlineAllocator<32> > MergeList;
	MergeList.AddUninitialized( Heap.Num() );
	for( uint32 i = 0; i < Heap.Num(); i++ )
	{
		MergeList[i] = &Clusters[ Heap.Peek(i) ];
	}

	// Force a deterministic order
	MergeList.Sort(
		[]( const FCluster& A, const FCluster& B )
		{
			return A.GUID < B.GUID;
		} );

	FCluster CoarseRepresentation( MergeList );
<<<<<<< HEAD
	CoarseRepresentation.Simplify( TargetNumTris, TargetError, FMath::Min( TargetNumTris, 256u ) );
=======
	// FindDAGCut also produces error when TargetError is non-zero but this only happens for LOD0 whose MaxDeviation is always zero.
	// Don't use the old weights for LOD0 since they change the error calculation and hence, change the meaning of TargetError.
	float OutError = CoarseRepresentation.Simplify( TargetNumTris, TargetError, FMath::Min( TargetNumTris, 256u ), FallbackLODIndex > 0 );
>>>>>>> d731a049

	TArray< FStaticMeshSection, TInlineAllocator<1> > OldSections = Sections;

	// Need to update coarse representation UV count to match new data.
	NumTexCoords = CoarseRepresentation.NumTexCoords;

	// Rebuild vertex data
	Verts.Empty(CoarseRepresentation.NumVerts);
	for (uint32 Iter = 0, Num = CoarseRepresentation.NumVerts; Iter < Num; ++Iter)
	{
		FStaticMeshBuildVertex Vertex = {};
		Vertex.Position = CoarseRepresentation.GetPosition(Iter);
		Vertex.TangentX = FVector3f::ZeroVector;
		Vertex.TangentY = FVector3f::ZeroVector;
		Vertex.TangentZ = CoarseRepresentation.GetNormal(Iter);

		const FVector2f* UVs = CoarseRepresentation.GetUVs(Iter);
		for (uint32 UVIndex = 0; UVIndex < NumTexCoords; ++UVIndex)
		{
			Vertex.UVs[UVIndex] = UVs[UVIndex].ContainsNaN() ? FVector2f::ZeroVector : UVs[UVIndex];
		}

		Vertex.Color = CoarseRepresentation.bHasColors ? CoarseRepresentation.GetColor(Iter).ToFColor(false /* sRGB */) : FColor::White;
		
		Verts.Add(Vertex);
	}

	TArray<FMaterialTriangle, TInlineAllocator<128>> CoarseMaterialTris;
	TArray<FMaterialRange, TInlineAllocator<4>> CoarseMaterialRanges;

	// Compute material ranges for coarse representation.
	BuildMaterialRanges(
		CoarseRepresentation.Indexes,
		CoarseRepresentation.MaterialIndexes,
		CoarseMaterialTris,
		CoarseMaterialRanges);
	check(CoarseMaterialRanges.Num() <= OldSections.Num());

	// Rebuild section data.
	Sections.Reset(CoarseMaterialRanges.Num());
	for (const FStaticMeshSection& OldSection : OldSections)
	{
		// Add new sections based on the computed material ranges
		// Enforce the same material order as OldSections
		const FMaterialRange* FoundRange = CoarseMaterialRanges.FindByPredicate([&OldSection](const FMaterialRange& Range) { return Range.MaterialIndex == OldSection.MaterialIndex; });

		// Sections can actually be removed from the coarse mesh if their source data doesn't contain enough triangles
		if (FoundRange)
		{
			// Copy properties from original mesh sections.
			FStaticMeshSection Section(OldSection);

			// Range of vertices and indices used when rendering this section.
			Section.FirstIndex = FoundRange->RangeStart * 3;
			Section.NumTriangles = FoundRange->RangeLength;
			Section.MinVertexIndex = TNumericLimits<uint32>::Max();
			Section.MaxVertexIndex = TNumericLimits<uint32>::Min();

			for (uint32 TriangleIndex = 0; TriangleIndex < (FoundRange->RangeStart + FoundRange->RangeLength); ++TriangleIndex)
			{
				const FMaterialTriangle& Triangle = CoarseMaterialTris[TriangleIndex];

				// Update min vertex index
				Section.MinVertexIndex = FMath::Min(Section.MinVertexIndex, Triangle.Index0);
				Section.MinVertexIndex = FMath::Min(Section.MinVertexIndex, Triangle.Index1);
				Section.MinVertexIndex = FMath::Min(Section.MinVertexIndex, Triangle.Index2);

				// Update max vertex index
				Section.MaxVertexIndex = FMath::Max(Section.MaxVertexIndex, Triangle.Index0);
				Section.MaxVertexIndex = FMath::Max(Section.MaxVertexIndex, Triangle.Index1);
				Section.MaxVertexIndex = FMath::Max(Section.MaxVertexIndex, Triangle.Index2);
			}

			Sections.Add(Section);
		}
	}

	// Rebuild index data.
	Indexes.Reset();
	for (const FMaterialTriangle& Triangle : CoarseMaterialTris)
	{
		Indexes.Add(Triangle.Index0);
		Indexes.Add(Triangle.Index1);
		Indexes.Add(Triangle.Index2);
	}

	CalcTangents(Verts, Indexes);

	return OutError;
}

static void ClusterTriangles(
	const TArray< FStaticMeshBuildVertex >& Verts,
	const TArrayView< const uint32 >& Indexes,
	const TArrayView< const int32 >& MaterialIndexes,
	TArray< FCluster >& Clusters,	// Append
	const FBounds3f& MeshBounds,
	uint32 NumTexCoords,
	bool bHasColors,
	bool bPreserveArea )
{
	TRACE_CPUPROFILER_EVENT_SCOPE(Nanite::Build::ClusterTriangles);

	uint32 Time0 = FPlatformTime::Cycles();

	LOG_CRC( Verts );
	LOG_CRC( Indexes );

	uint32 NumTriangles = Indexes.Num() / 3;

<<<<<<< HEAD
	const bool bSingleThreaded = NumTriangles <= 5000;

=======
>>>>>>> d731a049
	FAdjacency Adjacency( Indexes.Num() );
	FEdgeHash EdgeHash( Indexes.Num() );

	auto GetPosition = [ &Verts, &Indexes ]( uint32 EdgeIndex )
	{
		return Verts[ Indexes[ EdgeIndex ] ].Position;
	};

	ParallelFor( TEXT("Nanite.ClusterTriangles.PF"), Indexes.Num(), 4096,
		[&]( int32 EdgeIndex )
		{
			EdgeHash.Add_Concurrent( EdgeIndex, GetPosition );
<<<<<<< HEAD
		},
		bSingleThreaded );

	ParallelFor( Indexes.Num(),
=======
		} );

	ParallelFor( TEXT("Nanite.ClusterTriangles.PF"), Indexes.Num(), 1024,
>>>>>>> d731a049
		[&]( int32 EdgeIndex )
		{
			int32 AdjIndex = -1;
			int32 AdjCount = 0;
			EdgeHash.ForAllMatching( EdgeIndex, false, GetPosition,
				[&]( int32 EdgeIndex, int32 OtherEdgeIndex )
				{
					AdjIndex = OtherEdgeIndex;
					AdjCount++;
				} );

			if( AdjCount > 1 )
				AdjIndex = -2;

			Adjacency.Direct[ EdgeIndex ] = AdjIndex;
<<<<<<< HEAD
		},
		bSingleThreaded );
=======
		} );
>>>>>>> d731a049

	FDisjointSet DisjointSet( NumTriangles );

	for( uint32 EdgeIndex = 0, Num = Indexes.Num(); EdgeIndex < Num; EdgeIndex++ )
	{
		if( Adjacency.Direct[ EdgeIndex ] == -2 )
		{
			// EdgeHash is built in parallel, so we need to sort before use to ensure determinism.
			// This path is only executed in the rare event that an edge is shared by more than two triangles,
			// so performance impact should be negligible in practice.
			TArray< TPair< int32, int32 >, TInlineAllocator< 16 > > Edges;
			EdgeHash.ForAllMatching( EdgeIndex, false, GetPosition,
				[&]( int32 EdgeIndex0, int32 EdgeIndex1 )
				{
					Edges.Emplace( EdgeIndex0, EdgeIndex1 );
				} );
			Edges.Sort();	
			
			for( const TPair< int32, int32 >& Edge : Edges )
			{
				Adjacency.Link( Edge.Key, Edge.Value );
			}
		}

		Adjacency.ForAll( EdgeIndex,
			[&]( int32 EdgeIndex0, int32 EdgeIndex1 )
			{
				if( EdgeIndex0 > EdgeIndex1 )
					DisjointSet.UnionSequential( EdgeIndex0 / 3, EdgeIndex1 / 3 );
			} );
	}

	uint32 BoundaryTime = FPlatformTime::Cycles();
	UE_LOG( LogStaticMesh, Log, TEXT("Adjacency [%.2fs], tris: %i, UVs %i%s"), FPlatformTime::ToMilliseconds( BoundaryTime - Time0 ) / 1000.0f, Indexes.Num() / 3, NumTexCoords, bHasColors ? TEXT(", Color") : TEXT("") );

	FGraphPartitioner Partitioner( NumTriangles );

	{
		TRACE_CPUPROFILER_EVENT_SCOPE(Nanite::Build::PartitionGraph);

		auto GetCenter = [ &Verts, &Indexes ]( uint32 TriIndex )
		{
			FVector3f Center;
			Center  = Verts[ Indexes[ TriIndex * 3 + 0 ] ].Position;
			Center += Verts[ Indexes[ TriIndex * 3 + 1 ] ].Position;
			Center += Verts[ Indexes[ TriIndex * 3 + 2 ] ].Position;
			return Center * (1.0f / 3.0f);
		};
		Partitioner.BuildLocalityLinks( DisjointSet, MeshBounds, MaterialIndexes, GetCenter );

		auto* RESTRICT Graph = Partitioner.NewGraph( NumTriangles * 3 );

		for( uint32 i = 0; i < NumTriangles; i++ )
		{
			Graph->AdjacencyOffset[i] = Graph->Adjacency.Num();

			uint32 TriIndex = Partitioner.Indexes[i];

			for( int k = 0; k < 3; k++ )
			{
				Adjacency.ForAll( 3 * TriIndex + k,
					[ &Partitioner, Graph ]( int32 EdgeIndex, int32 AdjIndex )
					{
						Partitioner.AddAdjacency( Graph, AdjIndex / 3, 4 * 65 );
					} );
			}

			Partitioner.AddLocalityLinks( Graph, TriIndex, 1 );
		}
		Graph->AdjacencyOffset[ NumTriangles ] = Graph->Adjacency.Num();

<<<<<<< HEAD
=======
		bool bSingleThreaded = NumTriangles < 5000;

>>>>>>> d731a049
		Partitioner.PartitionStrict( Graph, FCluster::ClusterSize - 4, FCluster::ClusterSize, !bSingleThreaded );
		check( Partitioner.Ranges.Num() );

		LOG_CRC( Partitioner.Ranges );
	}

	const uint32 OptimalNumClusters = FMath::DivideAndRoundUp< int32 >( Indexes.Num(), FCluster::ClusterSize * 3 );

	uint32 ClusterTime = FPlatformTime::Cycles();
	UE_LOG( LogStaticMesh, Log, TEXT("Clustering [%.2fs]. Ratio: %f"), FPlatformTime::ToMilliseconds( ClusterTime - BoundaryTime ) / 1000.0f, (float)Partitioner.Ranges.Num() / OptimalNumClusters );

	const uint32 BaseCluster = Clusters.Num();
	Clusters.AddDefaulted( Partitioner.Ranges.Num() );

	{
		TRACE_CPUPROFILER_EVENT_SCOPE(Nanite::Build::BuildClusters);
		ParallelFor( TEXT("Nanite.BuildClusters.PF"), Partitioner.Ranges.Num(), 1024,
			[&]( int32 Index )
			{
				auto& Range = Partitioner.Ranges[ Index ];

				Clusters[ BaseCluster + Index ] = FCluster(
					Verts,
					Indexes,
					MaterialIndexes,
<<<<<<< HEAD
					NumTexCoords, bHasColors,
=======
					NumTexCoords, bHasColors, bPreserveArea,
>>>>>>> d731a049
					Range.Begin, Range.End, Partitioner, Adjacency );

				// Negative notes it's a leaf
				Clusters[ BaseCluster + Index ].EdgeLength *= -1.0f;
<<<<<<< HEAD
			},
			bSingleThreaded );
=======
			});
>>>>>>> d731a049
	}

	uint32 LeavesTime = FPlatformTime::Cycles();
	UE_LOG( LogStaticMesh, Log, TEXT("Leaves [%.2fs]"), FPlatformTime::ToMilliseconds( LeavesTime - ClusterTime ) / 1000.0f );
}

#if NANITE_LOG_COMPRESSED_SIZES
static void CalculateCompressedNaniteDiskSize(FResources& Resources, int32& OutUncompressedSize, int32& OutCompressedSize)
{
	TArray<uint8> Data;
	FMemoryWriter Ar(Data, true);
	Resources.Serialize(Ar, nullptr, true);
	OutUncompressedSize = Data.Num();

	TArray<uint8> CompressedData;
	FOodleCompressedArray::CompressTArray(CompressedData, Data, FOodleDataCompression::ECompressor::Mermaid, FOodleDataCompression::ECompressionLevel::Optimal2);
	OutCompressedSize = CompressedData.Num();
}
#endif

static bool BuildNaniteData(
	FResources& Resources,
	IBuilderModule::FVertexMeshData& InputMeshData,
	TArray< int32 >& MaterialIndexes,
	TArray< uint32 >& MeshTriangleCounts,
	TArrayView< IBuilderModule::FVertexMeshData >& OutputLODMeshData,
	uint32 NumTexCoords,
	const FMeshNaniteSettings& Settings
)
{
	TRACE_CPUPROFILER_EVENT_SCOPE(Nanite::BuildData);

	if (NumTexCoords > NANITE_MAX_UVS)
	{
		NumTexCoords = NANITE_MAX_UVS;
	}

	FBounds3f	VertexBounds;
	uint32 Channel = 255;
	for( auto& Vert : InputMeshData.Vertices )
	{
		VertexBounds += Vert.Position;

		Channel &= Vert.Color.R;
		Channel &= Vert.Color.G;
		Channel &= Vert.Color.B;
		Channel &= Vert.Color.A;
	}

	Resources.NumInputTriangles	= InputMeshData.TriangleIndices.Num() / 3;
	Resources.NumInputVertices	= InputMeshData.Vertices.Num();
	Resources.NumInputMeshes	= MeshTriangleCounts.Num();
	Resources.NumInputTexCoords = NumTexCoords;

	// Don't trust any input. We only have color if it isn't all white.
	const bool bHasVertexColor = Channel != 255;
<<<<<<< HEAD
	const bool bHasImposter = Resources.NumInputMeshes == 1;
=======
	const bool bHasImposter = CVarBuildImposters.GetValueOnAnyThread() && (Resources.NumInputMeshes == 1);
>>>>>>> d731a049

	Resources.ResourceFlags = 0x0;

	if (bHasVertexColor)
	{
		Resources.ResourceFlags |= NANITE_RESOURCE_FLAG_HAS_VERTEX_COLOR;
	}

	if (bHasImposter)
	{
		Resources.ResourceFlags |= NANITE_RESOURCE_FLAG_HAS_IMPOSTER;
	}

	TArray< uint32 > ClusterCountPerMesh;
	TArray< FCluster > Clusters;
	{
		uint32 BaseTriangle = 0;
		for (uint32 NumTriangles : MeshTriangleCounts)
		{
			uint32 NumClustersBefore = Clusters.Num();
			if (NumTriangles)
			{
				ClusterTriangles(
					InputMeshData.Vertices,
					TArrayView< const uint32 >( &InputMeshData.TriangleIndices[BaseTriangle * 3], NumTriangles * 3 ),
					TArrayView< const int32 >( &MaterialIndexes[BaseTriangle], NumTriangles ),
<<<<<<< HEAD
					Clusters, VertexBounds, NumTexCoords, bHasVertexColor);
=======
					Clusters, VertexBounds, NumTexCoords, bHasVertexColor, Settings.bPreserveArea );
>>>>>>> d731a049
			}
			ClusterCountPerMesh.Add(Clusters.Num() - NumClustersBefore);
			BaseTriangle += NumTriangles;
		}
	}

	float SurfaceArea = 0.0f;
	for( FCluster& Cluster : Clusters )
		SurfaceArea += Cluster.SurfaceArea;

	int32 FallbackTargetNumTris = Resources.NumInputTriangles * Settings.FallbackPercentTriangles;
	float FallbackTargetError = Settings.FallbackRelativeError * 0.01f * FMath::Sqrt( FMath::Min( 2.0f * SurfaceArea, VertexBounds.GetSurfaceArea() ) );

	bool bFallbackIsReduced = Settings.FallbackPercentTriangles < 1.0f || FallbackTargetError > 0.0f;
	
	// If we're going to replace the original vertex buffer with a coarse representation, get rid of the old copies
	// now that we copied it into the cluster representation. We do it before the longer DAG reduce phase to shorten peak memory duration.
	// This is especially important when building multiple huge Nanite meshes in parallel.
	if( bFallbackIsReduced )
	{
		InputMeshData.Vertices.Empty();
		InputMeshData.TriangleIndices.Empty();
	}
	MaterialIndexes.Empty();

	uint32 Time0 = FPlatformTime::Cycles();

	FBounds3f MeshBounds;	
	TArray<FClusterGroup> Groups;
	{
		TRACE_CPUPROFILER_EVENT_SCOPE(Nanite::Build::DAG.Reduce);
		
		uint32 ClusterStart = 0;
		for (uint32 MeshIndex = 0; MeshIndex < Resources.NumInputMeshes; MeshIndex++)
		{
			uint32 NumClusters = ClusterCountPerMesh[MeshIndex];
			BuildDAG( Groups, Clusters, ClusterStart, NumClusters, MeshIndex, MeshBounds );
			ClusterStart += NumClusters;
		}
	}
	
	if( Settings.KeepPercentTriangles < 1.0f || Settings.TrimRelativeError > 0.0f )
	{
		int32 TargetNumTris = Resources.NumInputTriangles * Settings.KeepPercentTriangles;
		float TargetError = Settings.TrimRelativeError * 0.01f * FMath::Sqrt( FMath::Min( 2.0f * SurfaceArea, VertexBounds.GetSurfaceArea() ) );

<<<<<<< HEAD
		FBinaryHeap< float > Heap = FindDAGCut( Groups, Clusters, TargetNumTris, TargetError, 0 );
	
		float CutError = Clusters[ Heap.Top() ].LODError;

		for( FClusterGroup& Group : Groups )
			Group.bTrimmed = Group.MaxParentLODError <= CutError;

=======
		TBitArray<> SelectedGroupsMask;
		FBinaryHeap< float > Heap = FindDAGCut( Groups, Clusters, TargetNumTris, TargetError, 0, &SelectedGroupsMask );

		for( int32 GroupIndex = 0; GroupIndex < SelectedGroupsMask.Num(); GroupIndex++ )
		{
			Groups[ GroupIndex ].bTrimmed = !SelectedGroupsMask[ GroupIndex ];
		}
	
>>>>>>> d731a049
		uint32 NumVerts = 0;
		uint32 NumTris = 0;
		for( uint32 i = 0; i < Heap.Num(); i++ )
		{
			FCluster& Cluster = Clusters[ Heap.Peek(i) ];

			Cluster.GeneratingGroupIndex = MAX_uint32;
			Cluster.EdgeLength = -FMath::Abs( Cluster.EdgeLength );
			NumVerts += Cluster.NumVerts;
			NumTris  += Cluster.NumTris;
		}

		Resources.NumInputVertices	= FMath::Min( NumVerts, Resources.NumInputVertices );
		Resources.NumInputTriangles	= NumTris;
<<<<<<< HEAD
=======

		UE_LOG( LogStaticMesh, Log, TEXT("Trimmed to %u tris"), NumTris );
>>>>>>> d731a049
	}

	uint32 ReduceTime = FPlatformTime::Cycles();
	UE_LOG(LogStaticMesh, Log, TEXT("Reduce [%.2fs]"), FPlatformTime::ToMilliseconds(ReduceTime - Time0) / 1000.0f);

	for (int32 FallbackLODIndex = 0; FallbackLODIndex < OutputLODMeshData.Num(); ++FallbackLODIndex)
	{
		const uint32 FallbackStartTime = FPlatformTime::Cycles();

		auto& FallbackLODMeshData = OutputLODMeshData[FallbackLODIndex];
		
		// Copy the section data which will then be patched up after the simplification
		FallbackLODMeshData.Sections = InputMeshData.Sections;
		
		// % of first proxy not % of original
		if( FallbackLODIndex > 0 )
		{
			FallbackTargetNumTris = OutputLODMeshData[0].TriangleIndices.Num() / 3;
			FallbackTargetNumTris *= FallbackLODMeshData.PercentTriangles;
			FallbackTargetError = 0.0f;
		}
<<<<<<< HEAD

		if( !bFallbackIsReduced && FallbackLODIndex == 0 )
		{
			Swap( FallbackLODMeshData.Vertices,			InputMeshData.Vertices );
			Swap( FallbackLODMeshData.TriangleIndices,	InputMeshData.TriangleIndices );
			CalcTangents( FallbackLODMeshData.Vertices, FallbackLODMeshData.TriangleIndices );
		}
		else
		{
			TArray<FStaticMeshSection, TInlineAllocator<1>> FallbackSections = InputMeshData.Sections;
			BuildCoarseRepresentation(Groups, Clusters, FallbackLODMeshData.Vertices, FallbackLODMeshData.TriangleIndices, FallbackSections, NumTexCoords, FallbackTargetNumTris, FallbackTargetError);
=======

		if( !bFallbackIsReduced && FallbackLODIndex == 0 )
		{
			Swap( FallbackLODMeshData.Vertices,			InputMeshData.Vertices );
			Swap( FallbackLODMeshData.TriangleIndices,	InputMeshData.TriangleIndices );
			FallbackLODMeshData.MaxDeviation = 0.f;
		}
		else
		{
			TArray<FStaticMeshSection, TInlineAllocator<1>> FallbackSections = InputMeshData.Sections;
			const float ReductionError = BuildCoarseRepresentation(Groups, Clusters, FallbackLODMeshData.Vertices, FallbackLODMeshData.TriangleIndices, FallbackSections, NumTexCoords, FallbackTargetNumTris, FallbackTargetError, FallbackLODIndex);

			FallbackLODMeshData.MaxDeviation = FallbackLODIndex == 0 ? 0.f : ReductionError / 8.f;
>>>>>>> d731a049

			// Fixup mesh section info with new coarse mesh ranges, while respecting original ordering and keeping materials
			// that do not end up with any assigned triangles (due to decimation process).

			for (FStaticMeshSection& Section : FallbackLODMeshData.Sections)
			{
				// For each section info, try to find a matching entry in the coarse version.
				const FStaticMeshSection* FallbackSection = FallbackSections.FindByPredicate(
					[&Section](const FStaticMeshSection& CoarseSectionIter)
					{
						return CoarseSectionIter.MaterialIndex == Section.MaterialIndex;
					});

				if (FallbackSection != nullptr)
				{
					// Matching entry found
					Section.FirstIndex		= FallbackSection->FirstIndex;
					Section.NumTriangles	= FallbackSection->NumTriangles;
					Section.MinVertexIndex	= FallbackSection->MinVertexIndex;
					Section.MaxVertexIndex	= FallbackSection->MaxVertexIndex;
				}
				else
				{
					// Section removed due to decimation, set placeholder entry
					Section.FirstIndex		= 0;
					Section.NumTriangles	= 0;
					Section.MinVertexIndex	= 0;
					Section.MaxVertexIndex	= 0;
				}
			}
		}

		const uint32 FallbackEndTime = FPlatformTime::Cycles();
		UE_LOG(LogStaticMesh, Log, TEXT("Fallback %d/%d [%.2fs], num tris: %d"), FallbackLODIndex, OutputLODMeshData.Num(), FPlatformTime::ToMilliseconds(FallbackEndTime - FallbackStartTime) / 1000.0f, FallbackLODMeshData.TriangleIndices.Num() / 3);
	}

	uint32 EncodeTime0 = FPlatformTime::Cycles();

	Encode( Resources, Settings, Clusters, Groups, MeshBounds, Resources.NumInputMeshes, NumTexCoords, bHasVertexColor);

	uint32 EncodeTime1 = FPlatformTime::Cycles();
	UE_LOG( LogStaticMesh, Log, TEXT("Encode [%.2fs]"), FPlatformTime::ToMilliseconds( EncodeTime1 - EncodeTime0 ) / 1000.0f );

	if (bHasImposter)
	{
		uint32 ImposterStartTime = FPlatformTime::Cycles();
		auto& RootChildren = Groups.Last().Children;
	
		FImposterAtlas ImposterAtlas( Resources.ImposterAtlas, MeshBounds );

		ParallelFor( TEXT("Nanite.BuildData.PF"), FMath::Square(FImposterAtlas::AtlasSize), 1,
			[&]( int32 TileIndex )
			{
				FIntPoint TilePos(
					TileIndex % FImposterAtlas::AtlasSize,
					TileIndex / FImposterAtlas::AtlasSize);

				for( int32 ClusterIndex = 0; ClusterIndex < RootChildren.Num(); ClusterIndex++ )
				{
					ImposterAtlas.Rasterize( TilePos, Clusters[ RootChildren[ ClusterIndex ] ], ClusterIndex) ;
				}
			} );

		UE_LOG(LogStaticMesh, Log, TEXT("Imposter [%.2fs]"), FPlatformTime::ToMilliseconds(FPlatformTime::Cycles() - ImposterStartTime ) / 1000.0f);
	}

#if NANITE_LOG_COMPRESSED_SIZES
	int32 UncompressedSize, CompressedSize;
	CalculateCompressedNaniteDiskSize(Resources, UncompressedSize, CompressedSize);
	UE_LOG(LogStaticMesh, Log, TEXT("Compressed size: %.2fMB -> %.2fMB"), UncompressedSize / 1048576.0f, CompressedSize / 1048576.0f);

	{
		static FCriticalSection CriticalSection;
		FScopeLock Lock(&CriticalSection);
		static uint32 TotalMeshes = 0;
		static uint64 TotalMeshUncompressedSize = 0;
		static uint64 TotalMeshCompressedSize = 0;

		TotalMeshes++;
		TotalMeshUncompressedSize += UncompressedSize;
		TotalMeshCompressedSize += CompressedSize;
		UE_LOG(LogStaticMesh, Log, TEXT("Total: %d Meshes, Uncompressed: %.2fMB, Compressed: %.2fMB"), TotalMeshes, TotalMeshUncompressedSize / 1048576.0f, TotalMeshCompressedSize / 1048576.0f);
	}
#endif

	uint32 Time1 = FPlatformTime::Cycles();

	UE_LOG( LogStaticMesh, Log, TEXT("Nanite build [%.2fs]\n"), FPlatformTime::ToMilliseconds( Time1 - Time0 ) / 1000.0f );

	return true;
}

bool FBuilderModule::Build(
	FResources& Resources,
	TArray<FStaticMeshBuildVertex>& Vertices, // TODO: Do not require this vertex type for all users of Nanite
	TArray<uint32>& TriangleIndices,
	TArray<int32>&  MaterialIndices,
	TArray<uint32>& MeshTriangleCounts,
	uint32 NumTexCoords,
	const FMeshNaniteSettings& Settings)
{
	TRACE_CPUPROFILER_EVENT_SCOPE(Nanite::Build);

	check(Settings.FallbackPercentTriangles == 1.0f); // No coarse representation used by this path

	FVertexMeshData InputMeshData;
	InputMeshData.Vertices = Vertices;
	InputMeshData.TriangleIndices = TriangleIndices;
	// Section are left empty because they are not touched anyway (not building a coarse representation)
	
	TArrayView< FVertexMeshData > EmptyOutputLODMeshData;
	
	return BuildNaniteData(
		Resources,
		InputMeshData,
		MaterialIndices,
		MeshTriangleCounts,
		EmptyOutputLODMeshData,
		NumTexCoords,
		Settings
	);
}

bool FBuilderModule::Build(
	FResources& Resources,
	FVertexMeshData& InputMeshData,
	TArrayView< FVertexMeshData > OutputLODMeshData,
	uint32 NumTexCoords,
	const FMeshNaniteSettings& Settings)
{
	TRACE_CPUPROFILER_EVENT_SCOPE(Nanite::Build);

	// TODO: Properly error out if # of unique materials is > 64 (error message to editor log)
	check(InputMeshData.Sections.Num() > 0 && InputMeshData.Sections.Num() <= 64);

	// Build associated array of triangle index and material index.
	TArray<int32> MaterialIndices;
	{
		TRACE_CPUPROFILER_EVENT_SCOPE(Nanite::BuildSections);
		MaterialIndices.Reserve(InputMeshData.TriangleIndices.Num() / 3);
		for (int32 SectionIndex = 0; SectionIndex < InputMeshData.Sections.Num(); SectionIndex++)
		{
			FStaticMeshSection& Section = InputMeshData.Sections[SectionIndex];

			// TODO: Safe to enforce valid materials always?
			check(Section.MaterialIndex != INDEX_NONE);
			for (uint32 i = 0; i < Section.NumTriangles; ++i)
			{
				MaterialIndices.Add(Section.MaterialIndex);
			}
		}
	}

	TArray<uint32> MeshTriangleCounts;
	MeshTriangleCounts.Add(InputMeshData.TriangleIndices.Num() / 3);

	// Make sure there is 1 material index per triangle.
	check(MaterialIndices.Num() * 3 == InputMeshData.TriangleIndices.Num());

	return BuildNaniteData(
		Resources,
		InputMeshData,
		MaterialIndices,
		MeshTriangleCounts,
		OutputLODMeshData,
		NumTexCoords,
		Settings
	);
}

} // namespace Nanite<|MERGE_RESOLUTION|>--- conflicted
+++ resolved
@@ -21,13 +21,6 @@
 #include "mikktspace.h"
 #endif
 
-<<<<<<< HEAD
-// If static mesh derived data needs to be rebuilt (new format, serialization
-// differences, etc.) replace the version GUID below with a new one.
-// In case of merge conflicts with DDC versions, you MUST generate a new GUID
-// and set this new GUID as the version.
-#define NANITE_DERIVEDDATA_VER TEXT("AC88CFBD-DA61-4A9C-8488-F64D2DAF699D")
-=======
 #define NANITE_LOG_COMPRESSED_SIZES		0
 
 static TAutoConsoleVariable<bool> CVarBuildImposters(
@@ -36,7 +29,6 @@
 	TEXT("Build imposters for small/distant object rendering. For scenes with lots of small or distant objects, imposters can sometimes speed up rendering, but they come at the cost of additional runtime memory and disk footprint overhead."),
 	ECVF_ReadOnly
 );
->>>>>>> d731a049
 
 namespace Nanite
 {
@@ -81,11 +73,6 @@
 
 	if (VersionString.IsEmpty())
 	{
-<<<<<<< HEAD
-		VersionString = FString::Printf(TEXT("%s%s%s"), NANITE_DERIVEDDATA_VER,
-										NANITE_USE_CONSTRAINED_CLUSTERS ? TEXT("_CONSTRAINED") : TEXT(""),
-										NANITE_USE_UNCOMPRESSED_VERTEX_DATA ? TEXT("_UNCOMPRESSED") : TEXT(""));
-=======
 		VersionString = FString::Printf(TEXT("%s%s%s%s"), *FDevSystemGuids::GetSystemGuid(FDevSystemGuids::Get().NANITE_DERIVEDDATA_VER).ToString(EGuidFormats::DigitsWithHyphens),
 										NANITE_USE_CONSTRAINED_CLUSTERS ? TEXT("_CONSTRAINED") : TEXT(""),
 										NANITE_USE_UNCOMPRESSED_VERTEX_DATA ? TEXT("_UNCOMPRESSED") : TEXT(""),
@@ -97,7 +84,6 @@
 		// b) we can remove it once we get arm64 to be consistent.
 		VersionString.Append(TEXT("_arm64"));
 #endif
->>>>>>> d731a049
 	}
 
 	return VersionString;
@@ -198,20 +184,12 @@
 	TArray<FStaticMeshSection, TInlineAllocator<1>>& Sections,
 	uint32& NumTexCoords,
 	uint32 TargetNumTris,
-<<<<<<< HEAD
-	float TargetError )
-{
-	TargetNumTris = FMath::Max( TargetNumTris, 64u );
-
-	FBinaryHeap< float > Heap = FindDAGCut( Groups, Clusters, TargetNumTris, TargetError, 4096 );
-=======
 	float TargetError,
 	int32 FallbackLODIndex)
 {
 	TargetNumTris = FMath::Max( TargetNumTris, 64u );
 
 	FBinaryHeap< float > Heap = FindDAGCut( Groups, Clusters, TargetNumTris, TargetError, 4096, nullptr );
->>>>>>> d731a049
 
 	// Merge
 	TArray< const FCluster*, TInlineAllocator<32> > MergeList;
@@ -229,13 +207,9 @@
 		} );
 
 	FCluster CoarseRepresentation( MergeList );
-<<<<<<< HEAD
-	CoarseRepresentation.Simplify( TargetNumTris, TargetError, FMath::Min( TargetNumTris, 256u ) );
-=======
 	// FindDAGCut also produces error when TargetError is non-zero but this only happens for LOD0 whose MaxDeviation is always zero.
 	// Don't use the old weights for LOD0 since they change the error calculation and hence, change the meaning of TargetError.
 	float OutError = CoarseRepresentation.Simplify( TargetNumTris, TargetError, FMath::Min( TargetNumTris, 256u ), FallbackLODIndex > 0 );
->>>>>>> d731a049
 
 	TArray< FStaticMeshSection, TInlineAllocator<1> > OldSections = Sections;
 
@@ -346,11 +320,6 @@
 
 	uint32 NumTriangles = Indexes.Num() / 3;
 
-<<<<<<< HEAD
-	const bool bSingleThreaded = NumTriangles <= 5000;
-
-=======
->>>>>>> d731a049
 	FAdjacency Adjacency( Indexes.Num() );
 	FEdgeHash EdgeHash( Indexes.Num() );
 
@@ -363,16 +332,9 @@
 		[&]( int32 EdgeIndex )
 		{
 			EdgeHash.Add_Concurrent( EdgeIndex, GetPosition );
-<<<<<<< HEAD
-		},
-		bSingleThreaded );
-
-	ParallelFor( Indexes.Num(),
-=======
 		} );
 
 	ParallelFor( TEXT("Nanite.ClusterTriangles.PF"), Indexes.Num(), 1024,
->>>>>>> d731a049
 		[&]( int32 EdgeIndex )
 		{
 			int32 AdjIndex = -1;
@@ -388,12 +350,7 @@
 				AdjIndex = -2;
 
 			Adjacency.Direct[ EdgeIndex ] = AdjIndex;
-<<<<<<< HEAD
-		},
-		bSingleThreaded );
-=======
 		} );
->>>>>>> d731a049
 
 	FDisjointSet DisjointSet( NumTriangles );
 
@@ -465,11 +422,8 @@
 		}
 		Graph->AdjacencyOffset[ NumTriangles ] = Graph->Adjacency.Num();
 
-<<<<<<< HEAD
-=======
 		bool bSingleThreaded = NumTriangles < 5000;
 
->>>>>>> d731a049
 		Partitioner.PartitionStrict( Graph, FCluster::ClusterSize - 4, FCluster::ClusterSize, !bSingleThreaded );
 		check( Partitioner.Ranges.Num() );
 
@@ -495,21 +449,12 @@
 					Verts,
 					Indexes,
 					MaterialIndexes,
-<<<<<<< HEAD
-					NumTexCoords, bHasColors,
-=======
 					NumTexCoords, bHasColors, bPreserveArea,
->>>>>>> d731a049
 					Range.Begin, Range.End, Partitioner, Adjacency );
 
 				// Negative notes it's a leaf
 				Clusters[ BaseCluster + Index ].EdgeLength *= -1.0f;
-<<<<<<< HEAD
-			},
-			bSingleThreaded );
-=======
 			});
->>>>>>> d731a049
 	}
 
 	uint32 LeavesTime = FPlatformTime::Cycles();
@@ -566,11 +511,7 @@
 
 	// Don't trust any input. We only have color if it isn't all white.
 	const bool bHasVertexColor = Channel != 255;
-<<<<<<< HEAD
-	const bool bHasImposter = Resources.NumInputMeshes == 1;
-=======
 	const bool bHasImposter = CVarBuildImposters.GetValueOnAnyThread() && (Resources.NumInputMeshes == 1);
->>>>>>> d731a049
 
 	Resources.ResourceFlags = 0x0;
 
@@ -597,11 +538,7 @@
 					InputMeshData.Vertices,
 					TArrayView< const uint32 >( &InputMeshData.TriangleIndices[BaseTriangle * 3], NumTriangles * 3 ),
 					TArrayView< const int32 >( &MaterialIndexes[BaseTriangle], NumTriangles ),
-<<<<<<< HEAD
-					Clusters, VertexBounds, NumTexCoords, bHasVertexColor);
-=======
 					Clusters, VertexBounds, NumTexCoords, bHasVertexColor, Settings.bPreserveArea );
->>>>>>> d731a049
 			}
 			ClusterCountPerMesh.Add(Clusters.Num() - NumClustersBefore);
 			BaseTriangle += NumTriangles;
@@ -648,15 +585,6 @@
 		int32 TargetNumTris = Resources.NumInputTriangles * Settings.KeepPercentTriangles;
 		float TargetError = Settings.TrimRelativeError * 0.01f * FMath::Sqrt( FMath::Min( 2.0f * SurfaceArea, VertexBounds.GetSurfaceArea() ) );
 
-<<<<<<< HEAD
-		FBinaryHeap< float > Heap = FindDAGCut( Groups, Clusters, TargetNumTris, TargetError, 0 );
-	
-		float CutError = Clusters[ Heap.Top() ].LODError;
-
-		for( FClusterGroup& Group : Groups )
-			Group.bTrimmed = Group.MaxParentLODError <= CutError;
-
-=======
 		TBitArray<> SelectedGroupsMask;
 		FBinaryHeap< float > Heap = FindDAGCut( Groups, Clusters, TargetNumTris, TargetError, 0, &SelectedGroupsMask );
 
@@ -665,7 +593,6 @@
 			Groups[ GroupIndex ].bTrimmed = !SelectedGroupsMask[ GroupIndex ];
 		}
 	
->>>>>>> d731a049
 		uint32 NumVerts = 0;
 		uint32 NumTris = 0;
 		for( uint32 i = 0; i < Heap.Num(); i++ )
@@ -680,11 +607,8 @@
 
 		Resources.NumInputVertices	= FMath::Min( NumVerts, Resources.NumInputVertices );
 		Resources.NumInputTriangles	= NumTris;
-<<<<<<< HEAD
-=======
 
 		UE_LOG( LogStaticMesh, Log, TEXT("Trimmed to %u tris"), NumTris );
->>>>>>> d731a049
 	}
 
 	uint32 ReduceTime = FPlatformTime::Cycles();
@@ -706,19 +630,6 @@
 			FallbackTargetNumTris *= FallbackLODMeshData.PercentTriangles;
 			FallbackTargetError = 0.0f;
 		}
-<<<<<<< HEAD
-
-		if( !bFallbackIsReduced && FallbackLODIndex == 0 )
-		{
-			Swap( FallbackLODMeshData.Vertices,			InputMeshData.Vertices );
-			Swap( FallbackLODMeshData.TriangleIndices,	InputMeshData.TriangleIndices );
-			CalcTangents( FallbackLODMeshData.Vertices, FallbackLODMeshData.TriangleIndices );
-		}
-		else
-		{
-			TArray<FStaticMeshSection, TInlineAllocator<1>> FallbackSections = InputMeshData.Sections;
-			BuildCoarseRepresentation(Groups, Clusters, FallbackLODMeshData.Vertices, FallbackLODMeshData.TriangleIndices, FallbackSections, NumTexCoords, FallbackTargetNumTris, FallbackTargetError);
-=======
 
 		if( !bFallbackIsReduced && FallbackLODIndex == 0 )
 		{
@@ -732,7 +643,6 @@
 			const float ReductionError = BuildCoarseRepresentation(Groups, Clusters, FallbackLODMeshData.Vertices, FallbackLODMeshData.TriangleIndices, FallbackSections, NumTexCoords, FallbackTargetNumTris, FallbackTargetError, FallbackLODIndex);
 
 			FallbackLODMeshData.MaxDeviation = FallbackLODIndex == 0 ? 0.f : ReductionError / 8.f;
->>>>>>> d731a049
 
 			// Fixup mesh section info with new coarse mesh ranges, while respecting original ordering and keeping materials
 			// that do not end up with any assigned triangles (due to decimation process).
