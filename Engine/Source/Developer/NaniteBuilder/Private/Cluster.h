// Copyright Epic Games, Inc. All Rights Reserved.

#pragma once

#include "StaticMeshResources.h"
#include "Rendering/NaniteResources.h"
#include "Math/Bounds.h"
#include "MeshSimplify.h"
<<<<<<< HEAD
=======
#include "TriangleUtil.h"
>>>>>>> d731a049

class FGraphPartitioner;

namespace Nanite
{

struct FMaterialTriangle
{
	uint32 Index0;
	uint32 Index1;
	uint32 Index2;
	uint32 MaterialIndex;
	uint32 RangeCount;
};

struct FMaterialRange
{
	uint32 RangeStart;
	uint32 RangeLength;
	uint32 MaterialIndex;
	TArray<uint8, TInlineAllocator<12>> BatchTriCounts;

	friend FArchive& operator<<(FArchive& Ar, FMaterialRange& Range);
};

struct FStripDesc
{
	uint32 Bitmasks[4][3];
	uint32 NumPrevRefVerticesBeforeDwords;
	uint32 NumPrevNewVerticesBeforeDwords;

	friend FArchive& operator<<(FArchive& Ar, FStripDesc& Desc);
};

<<<<<<< HEAD
struct FAdjacency
{
	TArray< int32 >				Direct;
	TMultiMap< int32, int32 >	Extended;

	FAdjacency( int32 Num )
	{
		Direct.AddUninitialized( Num );
	}

	void	Link( int32 EdgeIndex0, int32 EdgeIndex1 )
	{
		if( Direct[ EdgeIndex0 ] < 0 && 
			Direct[ EdgeIndex1 ] < 0 )
		{
			Direct[ EdgeIndex0 ] = EdgeIndex1;
			Direct[ EdgeIndex1 ] = EdgeIndex0;
		}
		else
		{
			Extended.AddUnique( EdgeIndex0, EdgeIndex1 );
			Extended.AddUnique( EdgeIndex1, EdgeIndex0 );
		}
	}

	template< typename FuncType >
	void	ForAll( int32 EdgeIndex, FuncType&& Function ) const
	{
		int32 AdjIndex = Direct[ EdgeIndex ];
		if( AdjIndex != -1 )
		{
			Function( EdgeIndex, AdjIndex );
		}

		for( auto Iter = Extended.CreateConstKeyIterator( EdgeIndex ); Iter; ++Iter )
		{
			Function( EdgeIndex, Iter.Value() );
		}
	}
};


// Find edge with opposite direction that shares these 2 verts.
/*
	  /\
	 /  \
	o-<<-o
	o->>-o
	 \  /
	  \/
*/
class FEdgeHash
{
public:
	FHashTable HashTable;

	FEdgeHash( int32 Num )
		: HashTable( 1 << FMath::FloorLog2( Num ), Num )
	{}

	template< typename FGetPosition >
	void Add_Concurrent( int32 EdgeIndex, FGetPosition&& GetPosition )
	{
		const FVector3f& Position0 = GetPosition( EdgeIndex );
		const FVector3f& Position1 = GetPosition( Cycle3( EdgeIndex ) );
				
		uint32 Hash0 = HashPosition( Position0 );
		uint32 Hash1 = HashPosition( Position1 );
		uint32 Hash = Murmur32( { Hash0, Hash1 } );

		HashTable.Add_Concurrent( Hash, EdgeIndex );
	}

	template< typename FGetPosition, typename FuncType >
	void ForAllMatching( int32 EdgeIndex, bool bAdd, FGetPosition&& GetPosition, FuncType&& Function )
	{
		const FVector3f& Position0 = GetPosition( EdgeIndex );
		const FVector3f& Position1 = GetPosition( Cycle3( EdgeIndex ) );
				
		uint32 Hash0 = HashPosition( Position0 );
		uint32 Hash1 = HashPosition( Position1 );
		uint32 Hash = Murmur32( { Hash1, Hash0 } );
		
		for( uint32 OtherEdgeIndex = HashTable.First( Hash ); HashTable.IsValid( OtherEdgeIndex ); OtherEdgeIndex = HashTable.Next( OtherEdgeIndex ) )
		{
			if( Position0 == GetPosition( Cycle3( OtherEdgeIndex ) ) &&
				Position1 == GetPosition( OtherEdgeIndex ) )
			{
				// Found matching edge.
				Function( EdgeIndex, OtherEdgeIndex );
			}
		}

		if( bAdd )
			HashTable.Add( Murmur32( { Hash0, Hash1 } ), EdgeIndex );
	}
};
=======
>>>>>>> d731a049

class FCluster
{
public:
	FCluster() {}
	FCluster(
		const TArray< FStaticMeshBuildVertex >& InVerts,
		const TArrayView< const uint32 >& InIndexes,
		const TArrayView< const int32 >& InMaterialIndexes,
<<<<<<< HEAD
		uint32 InNumTexCoords, bool bInHasColors,
=======
		uint32 InNumTexCoords, bool bInHasColors, bool bInPreserveArea,
>>>>>>> d731a049
		uint32 TriBegin, uint32 TriEnd, const FGraphPartitioner& Partitioner, const FAdjacency& Adjacency );

	FCluster( FCluster& SrcCluster, uint32 TriBegin, uint32 TriEnd, const FGraphPartitioner& Partitioner, const FAdjacency& Adjacency );
	FCluster( const TArray< const FCluster*, TInlineAllocator<32> >& MergeList );

<<<<<<< HEAD
	float		Simplify( uint32 TargetNumTris, float TargetError = 0.0f, uint32 LimitNumTris = 0 );
=======
	float		Simplify( uint32 TargetNumTris, float TargetError = 0.0f, uint32 LimitNumTris = 0, bool bForNaniteFallback = false );
>>>>>>> d731a049
	FAdjacency	BuildAdjacency() const;
	void		Split( FGraphPartitioner& Partitioner, const FAdjacency& Adjacency ) const;
	void		Bound();

private:
	uint32		AddVert( const float* Vert, FHashTable& HashTable );

public:
	uint32				GetVertSize() const;
	FVector3f&			GetPosition( uint32 VertIndex );
	float*				GetAttributes( uint32 VertIndex );
	FVector3f&			GetNormal( uint32 VertIndex );
	FLinearColor&		GetColor( uint32 VertIndex );
	FVector2f*			GetUVs( uint32 VertIndex );

	const FVector3f&	GetPosition( uint32 VertIndex ) const;
	const FVector3f&	GetNormal( uint32 VertIndex ) const;
	const FLinearColor&	GetColor( uint32 VertIndex ) const;
	const FVector2f*	GetUVs( uint32 VertIndex ) const;
<<<<<<< HEAD
=======

	void				SanitizeVertexData();
>>>>>>> d731a049

	friend FArchive& operator<<(FArchive& Ar, FCluster& Cluster);

	static const uint32	ClusterSize = 128;

	uint32		NumVerts = 0;
	uint32		NumTris = 0;
	uint32		NumTexCoords = 0;
	bool		bHasColors = false;
	bool		bPreserveArea = false;

	TArray< float >		Verts;
	TArray< uint32 >	Indexes;
	TArray< int32 >		MaterialIndexes;
	TArray< int8 >		ExternalEdges;
	uint32				NumExternalEdges;

	TMap< uint32, uint32 >	AdjacentClusters;

<<<<<<< HEAD
	FBounds		Bounds;
=======
	FBounds3f	Bounds;
>>>>>>> d731a049
	uint64		GUID = 0;
	int32		MipLevel = 0;

	FIntVector	QuantizedPosStart		= { 0u, 0u, 0u };
	int32		QuantizedPosPrecision	= 0u;
	FIntVector  QuantizedPosBits		= { 0u, 0u, 0u };

	float		EdgeLength = 0.0f;
	float		LODError = 0.0f;
	float		SurfaceArea = 0.0f;
	
	FSphere3f	SphereBounds;
	FSphere3f	LODBounds;

	uint32		GroupIndex			= MAX_uint32;
	uint32		GroupPartIndex		= MAX_uint32;
	uint32		GeneratingGroupIndex= MAX_uint32;

	TArray<FMaterialRange, TInlineAllocator<4>> MaterialRanges;
	TArray<FIntVector>	QuantizedPositions;

	FStripDesc		StripDesc;
	TArray<uint8>	StripIndexData;
};

FORCEINLINE uint32 FCluster::GetVertSize() const
{
	return 6 + ( bHasColors ? 4 : 0 ) + NumTexCoords * 2;
}

FORCEINLINE FVector3f& FCluster::GetPosition( uint32 VertIndex )
{
	return *reinterpret_cast< FVector3f* >( &Verts[ VertIndex * GetVertSize() ] );
}

FORCEINLINE const FVector3f& FCluster::GetPosition( uint32 VertIndex ) const
{
	return *reinterpret_cast< const FVector3f* >( &Verts[ VertIndex * GetVertSize() ] );
}

FORCEINLINE float* FCluster::GetAttributes( uint32 VertIndex )
{
	return &Verts[ VertIndex * GetVertSize() + 3 ];
}

FORCEINLINE FVector3f& FCluster::GetNormal( uint32 VertIndex )
{
	return *reinterpret_cast< FVector3f* >( &Verts[ VertIndex * GetVertSize() + 3 ] );
}

FORCEINLINE const FVector3f& FCluster::GetNormal( uint32 VertIndex ) const
{
	return *reinterpret_cast< const FVector3f* >( &Verts[ VertIndex * GetVertSize() + 3 ] );
}

FORCEINLINE FLinearColor& FCluster::GetColor( uint32 VertIndex )
{
	return *reinterpret_cast< FLinearColor* >( &Verts[ VertIndex * GetVertSize() + 6 ] );
}

FORCEINLINE const FLinearColor& FCluster::GetColor( uint32 VertIndex ) const
{
	return *reinterpret_cast< const FLinearColor* >( &Verts[ VertIndex * GetVertSize() + 6 ] );
}

FORCEINLINE FVector2f* FCluster::GetUVs( uint32 VertIndex )
{
	return reinterpret_cast< FVector2f* >( &Verts[ VertIndex * GetVertSize() + 6 + ( bHasColors ? 4 : 0 ) ] );
}

FORCEINLINE const FVector2f* FCluster::GetUVs( uint32 VertIndex ) const
{
	return reinterpret_cast< const FVector2f* >( &Verts[ VertIndex * GetVertSize() + 6 + ( bHasColors ? 4 : 0 ) ] );
}

} // namespace Nanite<|MERGE_RESOLUTION|>--- conflicted
+++ resolved
@@ -6,10 +6,7 @@
 #include "Rendering/NaniteResources.h"
 #include "Math/Bounds.h"
 #include "MeshSimplify.h"
-<<<<<<< HEAD
-=======
 #include "TriangleUtil.h"
->>>>>>> d731a049
 
 class FGraphPartitioner;
 
@@ -44,106 +41,6 @@
 	friend FArchive& operator<<(FArchive& Ar, FStripDesc& Desc);
 };
 
-<<<<<<< HEAD
-struct FAdjacency
-{
-	TArray< int32 >				Direct;
-	TMultiMap< int32, int32 >	Extended;
-
-	FAdjacency( int32 Num )
-	{
-		Direct.AddUninitialized( Num );
-	}
-
-	void	Link( int32 EdgeIndex0, int32 EdgeIndex1 )
-	{
-		if( Direct[ EdgeIndex0 ] < 0 && 
-			Direct[ EdgeIndex1 ] < 0 )
-		{
-			Direct[ EdgeIndex0 ] = EdgeIndex1;
-			Direct[ EdgeIndex1 ] = EdgeIndex0;
-		}
-		else
-		{
-			Extended.AddUnique( EdgeIndex0, EdgeIndex1 );
-			Extended.AddUnique( EdgeIndex1, EdgeIndex0 );
-		}
-	}
-
-	template< typename FuncType >
-	void	ForAll( int32 EdgeIndex, FuncType&& Function ) const
-	{
-		int32 AdjIndex = Direct[ EdgeIndex ];
-		if( AdjIndex != -1 )
-		{
-			Function( EdgeIndex, AdjIndex );
-		}
-
-		for( auto Iter = Extended.CreateConstKeyIterator( EdgeIndex ); Iter; ++Iter )
-		{
-			Function( EdgeIndex, Iter.Value() );
-		}
-	}
-};
-
-
-// Find edge with opposite direction that shares these 2 verts.
-/*
-	  /\
-	 /  \
-	o-<<-o
-	o->>-o
-	 \  /
-	  \/
-*/
-class FEdgeHash
-{
-public:
-	FHashTable HashTable;
-
-	FEdgeHash( int32 Num )
-		: HashTable( 1 << FMath::FloorLog2( Num ), Num )
-	{}
-
-	template< typename FGetPosition >
-	void Add_Concurrent( int32 EdgeIndex, FGetPosition&& GetPosition )
-	{
-		const FVector3f& Position0 = GetPosition( EdgeIndex );
-		const FVector3f& Position1 = GetPosition( Cycle3( EdgeIndex ) );
-				
-		uint32 Hash0 = HashPosition( Position0 );
-		uint32 Hash1 = HashPosition( Position1 );
-		uint32 Hash = Murmur32( { Hash0, Hash1 } );
-
-		HashTable.Add_Concurrent( Hash, EdgeIndex );
-	}
-
-	template< typename FGetPosition, typename FuncType >
-	void ForAllMatching( int32 EdgeIndex, bool bAdd, FGetPosition&& GetPosition, FuncType&& Function )
-	{
-		const FVector3f& Position0 = GetPosition( EdgeIndex );
-		const FVector3f& Position1 = GetPosition( Cycle3( EdgeIndex ) );
-				
-		uint32 Hash0 = HashPosition( Position0 );
-		uint32 Hash1 = HashPosition( Position1 );
-		uint32 Hash = Murmur32( { Hash1, Hash0 } );
-		
-		for( uint32 OtherEdgeIndex = HashTable.First( Hash ); HashTable.IsValid( OtherEdgeIndex ); OtherEdgeIndex = HashTable.Next( OtherEdgeIndex ) )
-		{
-			if( Position0 == GetPosition( Cycle3( OtherEdgeIndex ) ) &&
-				Position1 == GetPosition( OtherEdgeIndex ) )
-			{
-				// Found matching edge.
-				Function( EdgeIndex, OtherEdgeIndex );
-			}
-		}
-
-		if( bAdd )
-			HashTable.Add( Murmur32( { Hash0, Hash1 } ), EdgeIndex );
-	}
-};
-=======
->>>>>>> d731a049
 
 class FCluster
 {
@@ -153,21 +50,13 @@
 		const TArray< FStaticMeshBuildVertex >& InVerts,
 		const TArrayView< const uint32 >& InIndexes,
 		const TArrayView< const int32 >& InMaterialIndexes,
-<<<<<<< HEAD
-		uint32 InNumTexCoords, bool bInHasColors,
-=======
 		uint32 InNumTexCoords, bool bInHasColors, bool bInPreserveArea,
->>>>>>> d731a049
 		uint32 TriBegin, uint32 TriEnd, const FGraphPartitioner& Partitioner, const FAdjacency& Adjacency );
 
 	FCluster( FCluster& SrcCluster, uint32 TriBegin, uint32 TriEnd, const FGraphPartitioner& Partitioner, const FAdjacency& Adjacency );
 	FCluster( const TArray< const FCluster*, TInlineAllocator<32> >& MergeList );
 
-<<<<<<< HEAD
-	float		Simplify( uint32 TargetNumTris, float TargetError = 0.0f, uint32 LimitNumTris = 0 );
-=======
 	float		Simplify( uint32 TargetNumTris, float TargetError = 0.0f, uint32 LimitNumTris = 0, bool bForNaniteFallback = false );
->>>>>>> d731a049
 	FAdjacency	BuildAdjacency() const;
 	void		Split( FGraphPartitioner& Partitioner, const FAdjacency& Adjacency ) const;
 	void		Bound();
@@ -187,11 +76,8 @@
 	const FVector3f&	GetNormal( uint32 VertIndex ) const;
 	const FLinearColor&	GetColor( uint32 VertIndex ) const;
 	const FVector2f*	GetUVs( uint32 VertIndex ) const;
-<<<<<<< HEAD
-=======
 
 	void				SanitizeVertexData();
->>>>>>> d731a049
 
 	friend FArchive& operator<<(FArchive& Ar, FCluster& Cluster);
 
@@ -211,11 +97,7 @@
 
 	TMap< uint32, uint32 >	AdjacentClusters;
 
-<<<<<<< HEAD
-	FBounds		Bounds;
-=======
 	FBounds3f	Bounds;
->>>>>>> d731a049
 	uint64		GUID = 0;
 	int32		MipLevel = 0;
 
