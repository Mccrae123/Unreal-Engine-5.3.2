// Copyright Epic Games, Inc. All Rights Reserved.

#include "NaniteEncode.h"

#include "Rendering/NaniteResources.h"
#include "Hash/CityHash.h"
#include "Math/UnrealMath.h"
#include "Cluster.h"
#include "ClusterDAG.h"
#include "Async/ParallelFor.h"
#include "Misc/Compression.h"
#include "Containers/StaticBitArray.h"

#define CONSTRAINED_CLUSTER_CACHE_SIZE				32
<<<<<<< HEAD
#define MIN_PAGE_DISTANCE_FOR_RELATIVE_ENCODING		4		// Don't use relative encoding near root to avoid small dependent batches for little compression win.

#define INVALID_PART_INDEX				0xFFFFFFFFu
#define INVALID_GROUP_INDEX				0xFFFFFFFFu
#define INVALID_PAGE_INDEX				0xFFFFFFFFu
=======
#define MAX_DEPENDENCY_CHAIN_FOR_RELATIVE_ENCODING	6		// Reset dependency chain by forcing direct encoding every time a page has this many levels of dependent relative encodings.
															// This prevents long chains of dependent dispatches during decode.
															// As this affects only a small fraction of pages, the compression impact is negligible.
>>>>>>> d731a049

#define FLT_INT_MIN						(-2147483648.0f)	// Smallest float >= INT_MIN
#define FLT_INT_MAX						2147483520.0f		// Largest float <= INT_MAX

namespace Nanite
{

struct FClusterGroupPart					// Whole group or a part of a group that has been split.
{
	TArray<uint32>	Clusters;				// Can be reordered during page allocation, so we need to store a list here.
	FBounds3f		Bounds;
	uint32			PageIndex;
	uint32			GroupIndex;				// Index of group this is a part of.
	uint32			HierarchyNodeIndex;
	uint32			HierarchyChildIndex;
	uint32			PageClusterOffset;
};

struct FPageSections
{
<<<<<<< HEAD
	uint32 Cluster			= 0;
	uint32 MaterialTable	= 0;
	uint32 DecodeInfo		= 0;
	uint32 Index			= 0;
	uint32 Position			= 0;
	uint32 Attribute		= 0;

	uint32 GetMaterialTableSize() const		{ return Align(MaterialTable, 16); }
	uint32 GetClusterOffset() const			{ return NANITE_GPU_PAGE_HEADER_SIZE; }
	uint32 GetMaterialTableOffset() const	{ return GetClusterOffset() + Cluster; }
	uint32 GetDecodeInfoOffset() const		{ return GetMaterialTableOffset() + GetMaterialTableSize(); }
	uint32 GetIndexOffset() const			{ return GetDecodeInfoOffset() + DecodeInfo; }
	uint32 GetPositionOffset() const		{ return GetIndexOffset() + Index; }
	uint32 GetAttributeOffset() const		{ return GetPositionOffset() + Position; }
	uint32 GetTotal() const					{ return GetAttributeOffset() + Attribute; }
=======
	uint32 Cluster				= 0;
	uint32 MaterialTable		= 0;
	uint32 VertReuseBatchInfo	= 0;
	uint32 DecodeInfo			= 0;
	uint32 Index				= 0;
	uint32 Position				= 0;
	uint32 Attribute			= 0;

	uint32 GetMaterialTableSize() const			{ return Align(MaterialTable, 16); }
	uint32 GetVertReuseBatchInfoSize() const	{ return Align(VertReuseBatchInfo, 16); }

	uint32 GetClusterOffset() const				{ return NANITE_GPU_PAGE_HEADER_SIZE; }
	uint32 GetMaterialTableOffset() const		{ return GetClusterOffset() + Cluster; }
	uint32 GetVertReuseBatchInfoOffset() const	{ return GetMaterialTableOffset() + GetMaterialTableSize(); }
	uint32 GetDecodeInfoOffset() const			{ return GetVertReuseBatchInfoOffset() + GetVertReuseBatchInfoSize(); }
	uint32 GetIndexOffset() const				{ return GetDecodeInfoOffset() + DecodeInfo; }
	uint32 GetPositionOffset() const			{ return GetIndexOffset() + Index; }
	uint32 GetAttributeOffset() const			{ return GetPositionOffset() + Position; }
	uint32 GetTotal() const						{ return GetAttributeOffset() + Attribute; }
>>>>>>> d731a049

	FPageSections GetOffsets() const
	{
		return FPageSections{ GetClusterOffset(), GetMaterialTableOffset(), GetVertReuseBatchInfoOffset(), GetDecodeInfoOffset(), GetIndexOffset(), GetPositionOffset(), GetAttributeOffset() };
	}

	void operator+=(const FPageSections& Other)
	{
		Cluster				+=	Other.Cluster;
		MaterialTable		+=	Other.MaterialTable;
		VertReuseBatchInfo	+=	Other.VertReuseBatchInfo;
		DecodeInfo			+=	Other.DecodeInfo;
		Index				+=	Other.Index;
		Position			+=	Other.Position;
		Attribute			+=	Other.Attribute;
	}
};

struct FPageGPUHeader
{
	uint32 NumClusters = 0;
	uint32 Pad[3] = { 0 };
};

struct FPageDiskHeader
{
	uint32 GpuSize;
	uint32 NumClusters;
	uint32 NumRawFloat4s;
	uint32 NumTexCoords;
	uint32 NumVertexRefs;
	uint32 DecodeInfoOffset;
	uint32 StripBitmaskOffset;
	uint32 VertexRefBitmaskOffset;
};

struct FClusterDiskHeader
{
	uint32 IndexDataOffset;
	uint32 PageClusterMapOffset;
	uint32 VertexRefDataOffset;
	uint32 PositionDataOffset;
	uint32 AttributeDataOffset;
	uint32 NumVertexRefs;
	uint32 NumPrevRefVerticesBeforeDwords;
	uint32 NumPrevNewVerticesBeforeDwords;
};

struct FPage
{
	uint32	PartsStartIndex = 0;
	uint32	PartsNum = 0;
	uint32	NumClusters = 0;
	bool	bRelativeEncoding = false;

	FPageSections	GpuSizes;
};

// TODO: optimize me
struct FUVRange
{
	FIntPoint	Min;
	FIntPoint	GapStart;
	FIntPoint	GapLength;
	int32		Precision = 0;
	int32		Pad = 0;
};

struct FEncodingInfo
{
	uint32 BitsPerIndex;
	uint32 BitsPerAttribute;
	uint32 UVPrec;
	
	uint32		ColorMode;
	FIntVector4 ColorMin;
	FIntVector4 ColorBits;

	FPageSections GpuSizes;

	FUVRange	UVRanges[NANITE_MAX_UVS];
};

// Wasteful to store size for every vert but easier this way.
struct FVariableVertex
{
	const float*	Data;
	uint32			SizeInBytes;

	bool operator==( FVariableVertex Other ) const
	{
		return 0 == FMemory::Memcmp( Data, Other.Data, SizeInBytes );
	}
};

FORCEINLINE uint32 GetTypeHash( FVariableVertex Vert )
{
	return CityHash32( (const char*)Vert.Data, Vert.SizeInBytes );
}

template<uint32 BitLength>
class TFixedBitVector
{
	enum { QWordLength = (BitLength + 63) / 64 };
public:
	uint64 Data[QWordLength];

	void Clear()
	{
		FMemory::Memzero(Data);
	}

	void SetBit(uint32 Index)
	{
		check(Index < BitLength);
		Data[Index >> 6] |= 1ull << (Index & 63);
	}

	uint32 GetBit(uint32 Index)
	{
		check(Index < BitLength);
		return uint32(Data[Index >> 6] >> (Index & 63)) & 1u;
	}

	uint32 CountBits()
	{
		uint32 Result = 0;
		for (uint32 i = 0; i < QWordLength; i++)
		{
			Result += FGenericPlatformMath::CountBits(Data[i]);
		}
		return Result;
	}

	TFixedBitVector<BitLength> operator|(const TFixedBitVector<BitLength>& Other) const
	{
		TFixedBitVector<BitLength> Result;
		for (uint32 i = 0; i < QWordLength; i++)
		{
			Result.Data[i] = Data[i] | Other.Data[i];
		}
		return Result;
	}
};

// Naive bit writer for cooking purposes
class FBitWriter
{
public:
	FBitWriter(TArray<uint8>& Buffer) :
		Buffer(Buffer),
		PendingBits(0ull),
		NumPendingBits(0)
	{
	}

	void PutBits(uint32 Bits, uint32 NumBits)
	{
		check((uint64)Bits < (1ull << NumBits));
		PendingBits |= (uint64)Bits << NumPendingBits;
		NumPendingBits += NumBits;

		while (NumPendingBits >= 8)
		{
			Buffer.Add((uint8)PendingBits);
			PendingBits >>= 8;
			NumPendingBits -= 8;
		}
	}

	void Flush(uint32 Alignment=1)
	{
		if (NumPendingBits > 0)
			Buffer.Add((uint8)PendingBits);
		while (Buffer.Num() % Alignment != 0)
			Buffer.Add(0);
		PendingBits = 0;
		NumPendingBits = 0;
	}

private:
	TArray<uint8>& 	Buffer;
	uint64 			PendingBits;
	int32 			NumPendingBits;
};

static void RemoveRootPagesFromRange(uint32& StartPage, uint32& NumPages, const uint32 NumResourceRootPages)
{
	if (StartPage < NumResourceRootPages)
	{
		NumPages = (uint32)FMath::Max((int32)NumPages - (int32)(NumResourceRootPages - StartPage), 0); 
		StartPage = NumResourceRootPages;
	}

	if(NumPages == 0)
	{
		StartPage = 0;
	}
}

static void RemovePageFromRange(uint32& StartPage, uint32& NumPages, const uint32 PageIndex)
{
	if (NumPages > 0)
	{
		if (StartPage == PageIndex)
		{
			StartPage++;
			NumPages--;
		}
		else if (StartPage + NumPages - 1 == PageIndex)
		{
			NumPages--;
		}
	}

	if (NumPages == 0)
	{
		StartPage = 0;
	}
}

FORCEINLINE static FVector2f OctahedronEncode(FVector3f N)
{
	FVector3f AbsN = N.GetAbs();
	N /= (AbsN.X + AbsN.Y + AbsN.Z);

	if (N.Z < 0.0)
	{
		AbsN = N.GetAbs();
		N.X = (N.X >= 0.0f) ? (1.0f - AbsN.Y) : (AbsN.Y - 1.0f);
		N.Y = (N.Y >= 0.0f) ? (1.0f - AbsN.X) : (AbsN.X - 1.0f);
	}
	
	return FVector2f(N.X, N.Y);
}

FORCEINLINE static void OctahedronEncode(FVector3f N, int32& X, int32& Y, int32 QuantizationBits)
{
	const int32 QuantizationMaxValue = (1 << QuantizationBits) - 1;
	const float Scale = 0.5f * QuantizationMaxValue;
	const float Bias = 0.5f * QuantizationMaxValue + 0.5f;

	FVector2f Coord = OctahedronEncode(N);

	X = FMath::Clamp(int32(Coord.X * Scale + Bias), 0, QuantizationMaxValue);
	Y = FMath::Clamp(int32(Coord.Y * Scale + Bias), 0, QuantizationMaxValue);
}

FORCEINLINE static FVector3f OctahedronDecode(int32 X, int32 Y, int32 QuantizationBits)
{
	const int32 QuantizationMaxValue = (1 << QuantizationBits) - 1;
	float fx = X * (2.0f / QuantizationMaxValue) - 1.0f;
	float fy = Y * (2.0f / QuantizationMaxValue) - 1.0f;
	float fz = 1.0f - FMath::Abs(fx) - FMath::Abs(fy);
	float t = FMath::Clamp(-fz, 0.0f, 1.0f);
	fx += (fx >= 0.0f ? -t : t);
	fy += (fy >= 0.0f ? -t : t);

	return FVector3f(fx, fy, fz).GetUnsafeNormal();
}

FORCEINLINE static void OctahedronEncodePreciseSIMD( FVector3f N, int32& X, int32& Y, int32 QuantizationBits )
{
	const int32 QuantizationMaxValue = ( 1 << QuantizationBits ) - 1;
	FVector2f ScalarCoord = OctahedronEncode( N );

	const VectorRegister4f Scale = VectorSetFloat1( 0.5f * QuantizationMaxValue );
	const VectorRegister4f RcpScale = VectorSetFloat1( 2.0f / QuantizationMaxValue );
	VectorRegister4Int IntCoord = VectorFloatToInt( VectorMultiplyAdd( MakeVectorRegister( ScalarCoord.X, ScalarCoord.Y, ScalarCoord.X, ScalarCoord.Y ), Scale, Scale ) );	// x0, y0, x1, y1
	IntCoord = VectorIntAdd( IntCoord, MakeVectorRegisterInt( 0, 0, 1, 1 ) );
	VectorRegister4f Coord = VectorMultiplyAdd( VectorIntToFloat( IntCoord ), RcpScale, GlobalVectorConstants::FloatMinusOne );	// Coord = Coord * 2.0f / QuantizationMaxValue - 1.0f

	VectorRegister4f Nx = VectorSwizzle( Coord, 0, 2, 0, 2 );
	VectorRegister4f Ny = VectorSwizzle( Coord, 1, 1, 3, 3 );
	VectorRegister4f Nz = VectorSubtract( VectorSubtract( VectorOneFloat(), VectorAbs( Nx ) ), VectorAbs( Ny ) );			// Nz = 1.0f - abs(Nx) - abs(Ny)

	VectorRegister4f T = VectorMin( Nz, VectorZeroFloat() );	// T = min(Nz, 0.0f)
	
	VectorRegister4f NxSign = VectorBitwiseAnd( Nx, GlobalVectorConstants::SignBit() );
	VectorRegister4f NySign = VectorBitwiseAnd( Ny, GlobalVectorConstants::SignBit() );

	Nx = VectorAdd(Nx, VectorBitwiseXor( T, NxSign ) );	// Nx += T ^ NxSign
	Ny = VectorAdd(Ny, VectorBitwiseXor( T, NySign ) );	// Ny += T ^ NySign
	
	VectorRegister4f Dots = VectorMultiplyAdd(Nx, VectorSetFloat1(N.X), VectorMultiplyAdd(Ny, VectorSetFloat1(N.Y), VectorMultiply(Nz, VectorSetFloat1(N.Z))));
	VectorRegister4f Lengths = VectorSqrt(VectorMultiplyAdd(Nx, Nx, VectorMultiplyAdd(Ny, Ny, VectorMultiply(Nz, Nz))));
	Dots = VectorDivide(Dots, Lengths);

	VectorRegister4f Mask = MakeVectorRegister( 0xFFFFFFFCu, 0xFFFFFFFCu, 0xFFFFFFFCu, 0xFFFFFFFCu );
	VectorRegister4f LaneIndices = MakeVectorRegister( 0u, 1u, 2u, 3u );
	Dots = VectorBitwiseOr( VectorBitwiseAnd( Dots, Mask ), LaneIndices );
	
	// Calculate max component
	VectorRegister4f MaxDot = VectorMax( Dots, VectorSwizzle( Dots, 2, 3, 0, 1 ) );
	MaxDot = VectorMax( MaxDot, VectorSwizzle( MaxDot, 1, 2, 3, 0 ) );

	float fIndex = VectorGetComponent( MaxDot, 0 );
	uint32 Index = *(uint32*)&fIndex;
	
	uint32 IntCoordValues[ 4 ];
	VectorIntStore( IntCoord, IntCoordValues );
	X = FMath::Clamp((int32)(IntCoordValues[0] + ( Index & 1 )), 0, QuantizationMaxValue);
	Y = FMath::Clamp((int32)(IntCoordValues[1] + ( ( Index >> 1 ) & 1 )), 0, QuantizationMaxValue);
}

FORCEINLINE static void OctahedronEncodePrecise(FVector3f N, int32& X, int32& Y, int32 QuantizationBits)
{
	const int32 QuantizationMaxValue = (1 << QuantizationBits) - 1;
	FVector2f Coord = OctahedronEncode(N);

	const float Scale = 0.5f * QuantizationMaxValue;
	const float Bias = 0.5f * QuantizationMaxValue;
	int32 NX = FMath::Clamp(int32(Coord.X * Scale + Bias), 0, QuantizationMaxValue);
	int32 NY = FMath::Clamp(int32(Coord.Y * Scale + Bias), 0, QuantizationMaxValue);

	float MinError = 1.0f;
	int32 BestNX = 0;
	int32 BestNY = 0;
	for (int32 OffsetY = 0; OffsetY < 2; OffsetY++)
	{
		for (int32 OffsetX = 0; OffsetX < 2; OffsetX++)
		{
			int32 TX = NX + OffsetX;
			int32 TY = NY + OffsetY;
			if (TX <= QuantizationMaxValue && TY <= QuantizationMaxValue)
			{
				FVector3f RN = OctahedronDecode(TX, TY, QuantizationBits);
				float Error = FMath::Abs(1.0f - (RN | N));
				if (Error < MinError)
				{
					MinError = Error;
					BestNX = TX;
					BestNY = TY;
				}
			}
		}
	}

	X = BestNX;
	Y = BestNY;
}

FORCEINLINE static uint32 PackNormal(FVector3f Normal, uint32 QuantizationBits)
{
	int32 X, Y;
	OctahedronEncodePreciseSIMD(Normal, X, Y, QuantizationBits);

#if 0
	// Test against non-SIMD version
	int32 X2, Y2;
	OctahedronEncodePrecise(Normal, X2, Y2, QuantizationBits);
	FVector3f N0 = OctahedronDecode( X, Y, QuantizationBits );
	FVector3f N1 = OctahedronDecode( X2, Y2, QuantizationBits );
	float dt0 = Normal | N0;
	float dt1 = Normal | N1;
	check( dt0 >= dt1*0.99999f );
#endif
	
	return (Y << QuantizationBits) | X;
}

static uint32 PackMaterialTableRange(uint32 TriStart, uint32 TriLength, uint32 MaterialIndex)
{
	uint32 Packed = 0x00000000;
	// uint32 TriStart      :  8; // max 128 triangles
	// uint32 TriLength     :  8; // max 128 triangles
	// uint32 MaterialIndex :  6; // max  64 materials
	// uint32 Padding       : 10;
	check(TriStart <= 128);
	check(TriLength <= 128);
	check(MaterialIndex < 64);
	Packed |= TriStart;
	Packed |= TriLength << 8;
	Packed |= MaterialIndex << 16;
	return Packed;
}

static uint32 PackMaterialFastPath(uint32 Material0Length, uint32 Material0Index, uint32 Material1Length, uint32 Material1Index, uint32 Material2Index)
{
	uint32 Packed = 0x00000000;
	// Material Packed Range - Fast Path (32 bits)
	// uint Material0Index  : 6;   // max  64 materials (0:Material0Length)
	// uint Material1Index  : 6;   // max  64 materials (Material0Length:Material1Length)
	// uint Material2Index  : 6;   // max  64 materials (remainder)
	// uint Material0Length : 7;   // max 128 triangles (num minus one)
	// uint Material1Length : 7;   // max  64 triangles (materials are sorted, so at most 128/2)
	check(Material0Index  <  64);
	check(Material1Index  <  64);
	check(Material2Index  <  64);
	check(Material0Length >= 1);
	check(Material0Length <= 128);
	check(Material1Length <= 64);
	check(Material1Length <= Material0Length);
	Packed |= Material0Index;
	Packed |= Material1Index << 6;
	Packed |= Material2Index << 12;
	Packed |= (Material0Length - 1u) << 18;
	Packed |= Material1Length << 25;
	return Packed;
}

static uint32 PackMaterialSlowPath(uint32 MaterialTableOffset, uint32 MaterialTableLength)
{
	// Material Packed Range - Slow Path (32 bits)
	// uint BufferIndex     : 19; // 2^19 max value (tons, it's per prim)
	// uint BufferLength	: 6;  // max 64 materials, so also at most 64 ranges (num minus one)
	// uint Padding			: 7;  // always 127 for slow path. corresponds to Material1Length=127 in fast path
	check(MaterialTableOffset < 524288); // 2^19 - 1
	check(MaterialTableLength > 0); // clusters with 0 materials use fast path
	check(MaterialTableLength <= 64);
	uint32 Packed = MaterialTableOffset;
	Packed |= (MaterialTableLength - 1u) << 19;
	Packed |= (0xFE000000u);
	return Packed;
}

static uint32 CalcMaterialTableSize( const Nanite::FCluster& InCluster )
{
	uint32 NumMaterials = InCluster.MaterialRanges.Num();
	return NumMaterials > 3 ? NumMaterials : 0;
}

static uint32 CalcVertReuseBatchInfoSize(const TArrayView<const FMaterialRange>& MaterialRanges)
{
	constexpr int32 NumBatchCountBits = 4;
	constexpr int32 NumTriCountBits = 5;
	constexpr int32 WorstCaseFullBatchTriCount = 10;

	int32 TotalNumBatches = 0;
	int32 NumBitsNeeded = 0;

	for (const FMaterialRange& MaterialRange : MaterialRanges)
	{
		const int32 NumBatches = MaterialRange.BatchTriCounts.Num();
		check(NumBatches > 0 && NumBatches < (1 << NumBatchCountBits));
		TotalNumBatches += NumBatches;
		NumBitsNeeded += NumBatchCountBits + NumBatches * NumTriCountBits;
	}
	NumBitsNeeded += FMath::Max(NumBatchCountBits * (3 - MaterialRanges.Num()), 0);
	check(TotalNumBatches < FMath::DivideAndRoundUp(NANITE_MAX_CLUSTER_TRIANGLES, WorstCaseFullBatchTriCount) + MaterialRanges.Num() - 1);

	return FMath::DivideAndRoundUp(NumBitsNeeded, 32);
}

static void PackVertReuseBatchInfo(const TArrayView<const FMaterialRange>& MaterialRanges, TArray<uint32>& OutVertReuseBatchInfo)
{
	constexpr int32 NumBatchCountBits = 4;
	constexpr int32 NumTriCountBits = 5;

	auto AppendBits = [](uint32*& DwordPtr, uint32& BitOffset, uint32 Bits, uint32 NumBits)
	{
		uint32 BitsConsumed = FMath::Min(NumBits, 32u - BitOffset);
		SetBits(*DwordPtr, (Bits & ((1 << BitsConsumed) - 1)), BitsConsumed, BitOffset);
		BitOffset += BitsConsumed;
		if (BitOffset >= 32u)
		{
			check(BitOffset == 32u);
			++DwordPtr;
			BitOffset -= 32u;
		}
		if (BitsConsumed < NumBits)
		{
			Bits >>= BitsConsumed;
			BitsConsumed = NumBits - BitsConsumed;
			SetBits(*DwordPtr, Bits, BitsConsumed, BitOffset);
			BitOffset += BitsConsumed;
			check(BitOffset < 32u);
		}
	};

	const uint32 NumDwordsNeeded = CalcVertReuseBatchInfoSize(MaterialRanges);
	OutVertReuseBatchInfo.Empty(NumDwordsNeeded);
	OutVertReuseBatchInfo.AddZeroed(NumDwordsNeeded);

	uint32* NumArrayDwordPtr = &OutVertReuseBatchInfo[0];
	uint32 NumArrayBitOffset = 0;
	const uint32 NumArrayBits = FMath::Max(MaterialRanges.Num(), 3) * NumBatchCountBits;
	uint32* TriCountDwordPtr = &OutVertReuseBatchInfo[NumArrayBits >> 5];
	uint32 TriCountBitOffset = NumArrayBits & 0x1f;

	for (const FMaterialRange& MaterialRange : MaterialRanges)
	{
		const uint32 NumBatches = MaterialRange.BatchTriCounts.Num();
		check(NumBatches > 0);
		AppendBits(NumArrayDwordPtr, NumArrayBitOffset, NumBatches, NumBatchCountBits);

		for (int32 BatchIndex = 0; BatchIndex < MaterialRange.BatchTriCounts.Num(); ++BatchIndex)
		{
			const uint32 BatchTriCount = MaterialRange.BatchTriCounts[BatchIndex];
			check(BatchTriCount > 0 && BatchTriCount - 1 < (1 << NumTriCountBits));
			AppendBits(TriCountDwordPtr, TriCountBitOffset, BatchTriCount - 1, NumTriCountBits);
		}
	}
}

static uint32 PackMaterialInfo(const Nanite::FCluster& InCluster, TArray<uint32>& OutMaterialTable, TArray<uint32>& OutVertReuseBatchInfo, uint32 MaterialTableStartOffset)
{
	// Encode material ranges
	uint32 NumMaterialTriangles = 0;
	for (int32 RangeIndex = 0; RangeIndex < InCluster.MaterialRanges.Num(); ++RangeIndex)
	{
		check(InCluster.MaterialRanges[RangeIndex].RangeLength <= 128);
		check(InCluster.MaterialRanges[RangeIndex].RangeLength > 0);
		check(InCluster.MaterialRanges[RangeIndex].MaterialIndex < NANITE_MAX_CLUSTER_MATERIALS);
		NumMaterialTriangles += InCluster.MaterialRanges[RangeIndex].RangeLength;
	}

	// All triangles accounted for in material ranges?
	check(NumMaterialTriangles == InCluster.NumTris);

	uint32 PackedMaterialInfo = 0x00000000;

	// The fast inline path can encode up to 3 materials
	if (InCluster.MaterialRanges.Num() <= 3)
	{
		uint32 Material0Length = 0;
		uint32 Material0Index = 0;
		uint32 Material1Length = 0;
		uint32 Material1Index = 0;
		uint32 Material2Index = 0;

		if (InCluster.MaterialRanges.Num() > 0)
		{
			const FMaterialRange& Material0 = InCluster.MaterialRanges[0];
			check(Material0.RangeStart == 0);
			Material0Length = Material0.RangeLength;
			Material0Index = Material0.MaterialIndex;
		}

		if (InCluster.MaterialRanges.Num() > 1)
		{
			const FMaterialRange& Material1 = InCluster.MaterialRanges[1];
			check(Material1.RangeStart == InCluster.MaterialRanges[0].RangeLength);
			Material1Length = Material1.RangeLength;
			Material1Index = Material1.MaterialIndex;
		}

		if (InCluster.MaterialRanges.Num() > 2)
		{
			const FMaterialRange& Material2 = InCluster.MaterialRanges[2];
			check(Material2.RangeStart == Material0Length + Material1Length);
			check(Material2.RangeLength == InCluster.NumTris - Material0Length - Material1Length);
			Material2Index = Material2.MaterialIndex;
		}

		PackedMaterialInfo = PackMaterialFastPath(Material0Length, Material0Index, Material1Length, Material1Index, Material2Index);
	}
	// Slow global table search path
	else
	{
		uint32 MaterialTableOffset = OutMaterialTable.Num() + MaterialTableStartOffset;
		uint32 MaterialTableLength = InCluster.MaterialRanges.Num();
		check(MaterialTableLength > 0);

		for (int32 RangeIndex = 0; RangeIndex < InCluster.MaterialRanges.Num(); ++RangeIndex)
		{
			const FMaterialRange& Material = InCluster.MaterialRanges[RangeIndex];
			OutMaterialTable.Add(PackMaterialTableRange(Material.RangeStart, Material.RangeLength, Material.MaterialIndex));
		}

		PackedMaterialInfo = PackMaterialSlowPath(MaterialTableOffset, MaterialTableLength);
	}

	PackVertReuseBatchInfo(MakeArrayView(InCluster.MaterialRanges), OutVertReuseBatchInfo);

	return PackedMaterialInfo;
}

static void PackCluster(Nanite::FPackedCluster& OutCluster, const Nanite::FCluster& InCluster, const FEncodingInfo& EncodingInfo, uint32 NumTexCoords)
{
	FMemory::Memzero(OutCluster);

	// 0
	OutCluster.SetNumVerts(InCluster.NumVerts);
	OutCluster.SetPositionOffset(0);
	OutCluster.SetNumTris(InCluster.NumTris);
	OutCluster.SetIndexOffset(0);
	OutCluster.ColorMin = EncodingInfo.ColorMin.X | (EncodingInfo.ColorMin.Y << 8) | (EncodingInfo.ColorMin.Z << 16) | (EncodingInfo.ColorMin.W << 24);
	OutCluster.SetColorBitsR(EncodingInfo.ColorBits.X);
	OutCluster.SetColorBitsG(EncodingInfo.ColorBits.Y);
	OutCluster.SetColorBitsB(EncodingInfo.ColorBits.Z);
	OutCluster.SetColorBitsA(EncodingInfo.ColorBits.W);
	OutCluster.SetGroupIndex(InCluster.GroupIndex);

	// 1
	OutCluster.PosStart = InCluster.QuantizedPosStart;
	OutCluster.SetBitsPerIndex(EncodingInfo.BitsPerIndex);
	OutCluster.SetPosPrecision(InCluster.QuantizedPosPrecision);
	OutCluster.SetPosBitsX(InCluster.QuantizedPosBits.X);
	OutCluster.SetPosBitsY(InCluster.QuantizedPosBits.Y);
	OutCluster.SetPosBitsZ(InCluster.QuantizedPosBits.Z);

	// 2
	OutCluster.LODBounds				= FVector4f(InCluster.LODBounds.Center.X, InCluster.LODBounds.Center.Y, InCluster.LODBounds.Center.Z, InCluster.LODBounds.W);

	// 3
	OutCluster.BoxBoundsCenter			= (InCluster.Bounds.Min + InCluster.Bounds.Max) * 0.5f;
	OutCluster.LODErrorAndEdgeLength	= FFloat16(InCluster.LODError).Encoded | (FFloat16(InCluster.EdgeLength).Encoded << 16);

	// 4
	OutCluster.BoxBoundsExtent			= (InCluster.Bounds.Max - InCluster.Bounds.Min) * 0.5f;
	OutCluster.Flags					= NANITE_CLUSTER_FLAG_LEAF;
	
	// 5
	check(NumTexCoords <= NANITE_MAX_UVS);
	static_assert(NANITE_MAX_UVS <= 4, "UV_Prev encoding only supports up to 4 channels");

	OutCluster.SetBitsPerAttribute(EncodingInfo.BitsPerAttribute);
	OutCluster.SetNumUVs(NumTexCoords);
	OutCluster.SetColorMode(EncodingInfo.ColorMode);
	OutCluster.UV_Prec									= EncodingInfo.UVPrec;
	OutCluster.PackedMaterialInfo						= 0;	// Filled out by WritePages
}

struct FHierarchyNode
{
	FSphere3f		LODBounds[NANITE_MAX_BVH_NODE_FANOUT];
<<<<<<< HEAD
	FBounds			Bounds[NANITE_MAX_BVH_NODE_FANOUT];
=======
	FBounds3f		Bounds[NANITE_MAX_BVH_NODE_FANOUT];
>>>>>>> d731a049
	float			MinLODErrors[NANITE_MAX_BVH_NODE_FANOUT];
	float			MaxParentLODErrors[NANITE_MAX_BVH_NODE_FANOUT];
	uint32			ChildrenStartIndex[NANITE_MAX_BVH_NODE_FANOUT];
	uint32			NumChildren[NANITE_MAX_BVH_NODE_FANOUT];
	uint32			ClusterGroupPartIndex[NANITE_MAX_BVH_NODE_FANOUT];
};

static void PackHierarchyNode(Nanite::FPackedHierarchyNode& OutNode, const FHierarchyNode& InNode, const TArray<FClusterGroup>& Groups, const TArray<FClusterGroupPart>& GroupParts, const uint32 NumResourceRootPages)
{
	static_assert(NANITE_MAX_RESOURCE_PAGES_BITS + NANITE_MAX_CLUSTERS_PER_GROUP_BITS + NANITE_MAX_GROUP_PARTS_BITS <= 32, "");
	for (uint32 i = 0; i < NANITE_MAX_BVH_NODE_FANOUT; i++)
	{
		OutNode.LODBounds[i] = FVector4f(InNode.LODBounds[i].Center, InNode.LODBounds[i].W);

		const FBounds3f& Bounds = InNode.Bounds[i];
		OutNode.Misc0[i].BoxBoundsCenter = Bounds.GetCenter();
		OutNode.Misc1[i].BoxBoundsExtent = Bounds.GetExtent();

		check(InNode.NumChildren[i] <= NANITE_MAX_CLUSTERS_PER_GROUP);
		OutNode.Misc0[i].MinLODError_MaxParentLODError	= FFloat16( InNode.MinLODErrors[i] ).Encoded | ( FFloat16( InNode.MaxParentLODErrors[i] ).Encoded << 16 );
		OutNode.Misc1[i].ChildStartReference			= InNode.ChildrenStartIndex[i];

		uint32 ResourcePageIndex_NumPages_GroupPartSize = 0;
		if( InNode.NumChildren[ i ] > 0 )
		{
			if( InNode.ClusterGroupPartIndex[ i ] != MAX_uint32 )
			{
				// Leaf node
				const FClusterGroup& Group = Groups[GroupParts[InNode.ClusterGroupPartIndex[i]].GroupIndex];
				uint32 GroupPartSize = InNode.NumChildren[ i ];

				// If group spans multiple pages, request all of them, except the root pages
				uint32 PageIndexStart = Group.PageIndexStart;
				uint32 PageIndexNum = Group.PageIndexNum;
				RemoveRootPagesFromRange(PageIndexStart, PageIndexNum, NumResourceRootPages);
				ResourcePageIndex_NumPages_GroupPartSize = (PageIndexStart << (NANITE_MAX_CLUSTERS_PER_GROUP_BITS + NANITE_MAX_GROUP_PARTS_BITS)) | (PageIndexNum << NANITE_MAX_CLUSTERS_PER_GROUP_BITS) | GroupPartSize;
			}
			else
			{
				// Hierarchy node. No resource page or group size.
				ResourcePageIndex_NumPages_GroupPartSize = 0xFFFFFFFFu;
			}
		}
		OutNode.Misc2[ i ].ResourcePageIndex_NumPages_GroupPartSize = ResourcePageIndex_NumPages_GroupPartSize;
	}
}

static int32 CalculateQuantizedPositionsUniformGrid(TArray< FCluster >& Clusters, const FBounds3f& MeshBounds, const FMeshNaniteSettings& Settings)
{	
	// Simple global quantization for EA
	const int32 MaxPositionQuantizedValue	= (1 << NANITE_MAX_POSITION_QUANTIZATION_BITS) - 1;
	
	int32 PositionPrecision = Settings.PositionPrecision;
	if (PositionPrecision == MIN_int32)
	{
		// Auto: Guess required precision from bounds at leaf level
		const float MaxSize = MeshBounds.GetExtent().GetMax();

		// Heuristic: We want higher resolution if the mesh is denser.
		// Use geometric average of cluster size as a proxy for density.
		// Alternative interpretation: Bit precision is average of what is needed by the clusters.
		// For roughly uniformly sized clusters this gives results very similar to the old quantization code.
		double TotalLogSize = 0.0;
		int32 TotalNum = 0;
		for (const FCluster& Cluster : Clusters)
		{
			if (Cluster.MipLevel == 0)
			{
				float ExtentSize = Cluster.Bounds.GetExtent().Size();
				if (ExtentSize > 0.0)
				{
					TotalLogSize += FMath::Log2(ExtentSize);
					TotalNum++;
				}
			}
		}
		double AvgLogSize = TotalNum > 0 ? TotalLogSize / TotalNum : 0.0;
		PositionPrecision = 7 - FMath::RoundToInt(AvgLogSize);

		// Clamp precision. The user now needs to explicitly opt-in to the lowest precision settings.
		// These settings are likely to cause issues and contribute little to disk size savings (~0.4% on test project),
		// so we shouldn't pick them automatically.
		// Example: A very low resolution road or building frame that needs little precision to look right in isolation,
		// but still requires fairly high precision in a scene because smaller meshes are placed on it or in it.
		const int32 AUTO_MIN_PRECISION = 4;	// 1/16cm
		PositionPrecision = FMath::Max(PositionPrecision, AUTO_MIN_PRECISION);
	}

	PositionPrecision = FMath::Clamp(PositionPrecision, NANITE_MIN_POSITION_PRECISION, NANITE_MAX_POSITION_PRECISION);

	float QuantizationScale = FMath::Exp2((float)PositionPrecision);

	// Make sure all clusters are encodable. A large enough cluster could hit the 21bpc limit. If it happens scale back until it fits.
	for (const FCluster& Cluster : Clusters)
	{
		const FBounds3f& Bounds = Cluster.Bounds;
		
		int32 Iterations = 0;
		while (true)
		{
			float MinX = FMath::RoundToFloat(Bounds.Min.X * QuantizationScale);
			float MinY = FMath::RoundToFloat(Bounds.Min.Y * QuantizationScale);
			float MinZ = FMath::RoundToFloat(Bounds.Min.Z * QuantizationScale);

			float MaxX = FMath::RoundToFloat(Bounds.Max.X * QuantizationScale);
			float MaxY = FMath::RoundToFloat(Bounds.Max.Y * QuantizationScale);
			float MaxZ = FMath::RoundToFloat(Bounds.Max.Z * QuantizationScale);

			if (MinX >= FLT_INT_MIN && MinY >= FLT_INT_MIN && MinZ >= FLT_INT_MIN &&
				MaxX <= FLT_INT_MAX && MaxY <= FLT_INT_MAX && MaxZ <= FLT_INT_MAX &&
				((int64)MaxX - (int64)MinX) <= MaxPositionQuantizedValue && ((int64)MaxY - (int64)MinY) <= MaxPositionQuantizedValue && ((int64)MaxZ - (int64)MinZ) <= MaxPositionQuantizedValue)
			{
				break;
			}
			
			QuantizationScale *= 0.5f;
			PositionPrecision--;
			check(PositionPrecision >= NANITE_MIN_POSITION_PRECISION);
			check(++Iterations < 100);	// Endless loop?
		}
	}

	const float RcpQuantizationScale = 1.0f / QuantizationScale;

	ParallelFor( TEXT("NaniteEncode.QuantizeClusterPositions.PF"), Clusters.Num(), 256, [&](uint32 ClusterIndex)
	{
		FCluster& Cluster = Clusters[ClusterIndex];
		
		const uint32 NumClusterVerts = Cluster.NumVerts;
		Cluster.QuantizedPositions.SetNumUninitialized(NumClusterVerts);

		// Quantize positions
		FIntVector IntClusterMax = { MIN_int32,	MIN_int32, MIN_int32 };
		FIntVector IntClusterMin = { MAX_int32,	MAX_int32, MAX_int32 };

		for (uint32 i = 0; i < NumClusterVerts; i++)
		{
			const FVector3f Position = Cluster.GetPosition(i);

			FIntVector& IntPosition = Cluster.QuantizedPositions[i];
			float PosX = FMath::RoundToFloat(Position.X * QuantizationScale);
			float PosY = FMath::RoundToFloat(Position.Y * QuantizationScale);
			float PosZ = FMath::RoundToFloat(Position.Z * QuantizationScale);

			IntPosition = FIntVector((int32)PosX, (int32)PosY, (int32)PosZ);

			IntClusterMax.X = FMath::Max(IntClusterMax.X, IntPosition.X);
			IntClusterMax.Y = FMath::Max(IntClusterMax.Y, IntPosition.Y);
			IntClusterMax.Z = FMath::Max(IntClusterMax.Z, IntPosition.Z);
			IntClusterMin.X = FMath::Min(IntClusterMin.X, IntPosition.X);
			IntClusterMin.Y = FMath::Min(IntClusterMin.Y, IntPosition.Y);
			IntClusterMin.Z = FMath::Min(IntClusterMin.Z, IntPosition.Z);
		}

		// Store in minimum number of bits
		const uint32 NumBitsX = FMath::CeilLogTwo(IntClusterMax.X - IntClusterMin.X + 1);
		const uint32 NumBitsY = FMath::CeilLogTwo(IntClusterMax.Y - IntClusterMin.Y + 1);
		const uint32 NumBitsZ = FMath::CeilLogTwo(IntClusterMax.Z - IntClusterMin.Z + 1);
		check(NumBitsX <= NANITE_MAX_POSITION_QUANTIZATION_BITS);
		check(NumBitsY <= NANITE_MAX_POSITION_QUANTIZATION_BITS);
		check(NumBitsZ <= NANITE_MAX_POSITION_QUANTIZATION_BITS);

		for (uint32 i = 0; i < NumClusterVerts; i++)
		{
			FIntVector& IntPosition = Cluster.QuantizedPositions[i];

			// Update float position with quantized data
			Cluster.GetPosition(i) = FVector3f(IntPosition.X * RcpQuantizationScale, IntPosition.Y * RcpQuantizationScale, IntPosition.Z * RcpQuantizationScale);
			
			IntPosition.X -= IntClusterMin.X;
			IntPosition.Y -= IntClusterMin.Y;
			IntPosition.Z -= IntClusterMin.Z;
			check(IntPosition.X >= 0 && IntPosition.X < (1 << NumBitsX));
			check(IntPosition.Y >= 0 && IntPosition.Y < (1 << NumBitsY));
			check(IntPosition.Z >= 0 && IntPosition.Z < (1 << NumBitsZ));
		}


		// Update bounds
		Cluster.Bounds.Min = FVector3f(IntClusterMin.X * RcpQuantizationScale, IntClusterMin.Y * RcpQuantizationScale, IntClusterMin.Z * RcpQuantizationScale);
		Cluster.Bounds.Max = FVector3f(IntClusterMax.X * RcpQuantizationScale, IntClusterMax.Y * RcpQuantizationScale, IntClusterMax.Z * RcpQuantizationScale);

		Cluster.QuantizedPosBits = FIntVector(NumBitsX, NumBitsY, NumBitsZ);
		Cluster.QuantizedPosStart = IntClusterMin;
		Cluster.QuantizedPosPrecision = PositionPrecision;

	} );
	return PositionPrecision;
}

static void CalculateEncodingInfo(FEncodingInfo& Info, const Nanite::FCluster& Cluster, bool bHasColors, uint32 NumTexCoords)
{
	const uint32 NumClusterVerts = Cluster.NumVerts;
	const uint32 NumClusterTris = Cluster.NumTris;

	FMemory::Memzero(Info);

	// Write triangles indices. Indices are stored in a dense packed bitstream using ceil(log2(NumClusterVerices)) bits per index. The shaders implement unaligned bitstream reads to support this.
	const uint32 BitsPerIndex = NumClusterVerts > 1 ? (FGenericPlatformMath::FloorLog2(NumClusterVerts - 1) + 1) : 0;
	const uint32 BitsPerTriangle = BitsPerIndex + 2 * 5;	// Base index + two 5-bit offsets
	Info.BitsPerIndex = BitsPerIndex;

	FPageSections& GpuSizes = Info.GpuSizes;
	GpuSizes.Cluster = sizeof(FPackedCluster);
	GpuSizes.MaterialTable = CalcMaterialTableSize(Cluster) * sizeof(uint32);
	GpuSizes.VertReuseBatchInfo = Cluster.MaterialRanges.Num() > 3 ? CalcVertReuseBatchInfoSize(Cluster.MaterialRanges) * sizeof(uint32) : 0;
	GpuSizes.DecodeInfo = NumTexCoords * sizeof(FUVRange);
	GpuSizes.Index = (NumClusterTris * BitsPerTriangle + 31) / 32 * 4;

#if NANITE_USE_UNCOMPRESSED_VERTEX_DATA
	const uint32 AttribBytesPerVertex = (3 * sizeof(float) + sizeof(uint32) + NumTexCoords * 2 * sizeof(float));

	Info.BitsPerAttribute = AttribBytesPerVertex * 8;
	Info.ColorMin = FIntVector4(0, 0, 0, 0);
	Info.ColorBits = FIntVector4(8, 8, 8, 8);
	Info.ColorMode = NANITE_VERTEX_COLOR_MODE_VARIABLE;
	Info.UVPrec = 0;

	GpuSizes.Position = NumClusterVerts * 3 * sizeof(float);
	GpuSizes.Attribute = NumClusterVerts * AttribBytesPerVertex;
#else
	Info.BitsPerAttribute = 2 * NANITE_NORMAL_QUANTIZATION_BITS;

	check(NumClusterVerts > 0);
	const bool bIsLeaf = (Cluster.GeneratingGroupIndex == MAX_uint32);

	// Vertex colors
	Info.ColorMode = NANITE_VERTEX_COLOR_MODE_WHITE;
	Info.ColorMin = FIntVector4(255, 255, 255, 255);
	if (bHasColors)
	{
		FIntVector4 ColorMin = FIntVector4( 255, 255, 255, 255);
		FIntVector4 ColorMax = FIntVector4( 0, 0, 0, 0);
		for (uint32 i = 0; i < NumClusterVerts; i++)
		{
			FColor Color = Cluster.GetColor(i).ToFColor(false);
			ColorMin.X = FMath::Min(ColorMin.X, (int32)Color.R);
			ColorMin.Y = FMath::Min(ColorMin.Y, (int32)Color.G);
			ColorMin.Z = FMath::Min(ColorMin.Z, (int32)Color.B);
			ColorMin.W = FMath::Min(ColorMin.W, (int32)Color.A);
			ColorMax.X = FMath::Max(ColorMax.X, (int32)Color.R);
			ColorMax.Y = FMath::Max(ColorMax.Y, (int32)Color.G);
			ColorMax.Z = FMath::Max(ColorMax.Z, (int32)Color.B);
			ColorMax.W = FMath::Max(ColorMax.W, (int32)Color.A);
		}

		const FIntVector4 ColorDelta = ColorMax - ColorMin;
		const int32 R_Bits = FMath::CeilLogTwo(ColorDelta.X + 1);
		const int32 G_Bits = FMath::CeilLogTwo(ColorDelta.Y + 1);
		const int32 B_Bits = FMath::CeilLogTwo(ColorDelta.Z + 1);
		const int32 A_Bits = FMath::CeilLogTwo(ColorDelta.W + 1);
		
		uint32 NumColorBits = R_Bits + G_Bits + B_Bits + A_Bits;
		Info.BitsPerAttribute += NumColorBits;
		Info.ColorMin = ColorMin;
		Info.ColorBits = FIntVector4(R_Bits, G_Bits, B_Bits, A_Bits);
		if (NumColorBits > 0)
		{
			Info.ColorMode = NANITE_VERTEX_COLOR_MODE_VARIABLE;
		}
		else 
		{
			if (ColorMin.X == 255 && ColorMin.Y == 255 && ColorMin.Z == 255 && ColorMin.W == 255)
				Info.ColorMode = NANITE_VERTEX_COLOR_MODE_WHITE;
			else
				Info.ColorMode = NANITE_VERTEX_COLOR_MODE_CONSTANT;
		}
	}

	for( uint32 UVIndex = 0; UVIndex < NumTexCoords; UVIndex++ )
	{
		FUVRange& UVRange = Info.UVRanges[UVIndex];
		// Block compress texture coordinates
		// Texture coordinates are stored relative to the clusters min/max UV coordinates.
		// UV seams result in very large sparse bounding rectangles. To mitigate this the largest gap in U and V of the bounding rectangle are excluded from the coding space.
		// Decoding this is very simple: UV += (UV >= GapStart) ? GapRange : 0;

		// Generate sorted U and V arrays.
		TArray<float> UValues;
		TArray<float> VValues;
		UValues.AddUninitialized(NumClusterVerts);
		VValues.AddUninitialized(NumClusterVerts);
		for (uint32 i = 0; i < NumClusterVerts; i++)
		{
			const FVector2f& UV = Cluster.GetUVs(i)[ UVIndex ];
			UValues[i] = UV.X;
			VValues[i] = UV.Y;
		}

		UValues.Sort();
		VValues.Sort();

		// Find largest gap between sorted UVs
		FVector2f LargestGapStart = FVector2f(UValues[0], VValues[0]);
		FVector2f LargestGapEnd = FVector2f(UValues[0], VValues[0]);
		for (uint32 i = 0; i < NumClusterVerts - 1; i++)
		{
			if (UValues[i + 1] - UValues[i] > LargestGapEnd.X - LargestGapStart.X)
			{
				LargestGapStart.X = UValues[i];
				LargestGapEnd.X = UValues[i + 1];
			}
			if (VValues[i + 1] - VValues[i] > LargestGapEnd.Y - LargestGapStart.Y)
			{
				LargestGapStart.Y = VValues[i];
				LargestGapEnd.Y = VValues[i + 1];
			}
		}

		const FVector2f UVMin = FVector2f(UValues[0], VValues[0]);
		const FVector2f UVMax = FVector2f(UValues[NumClusterVerts - 1], VValues[NumClusterVerts - 1]);
		const int32 MaxTexCoordQuantizedValue = (1 << NANITE_MAX_TEXCOORD_QUANTIZATION_BITS) - 1;

		int TexCoordPrecision = 14;
		
		{
			float QuantizationScale = FMath::Exp2((float)TexCoordPrecision);

			int32 Iterations = 0;
			while (true)
			{
				float MinU = FMath::RoundToFloat(UVMin.X * QuantizationScale);
				float MinV = FMath::RoundToFloat(UVMin.Y * QuantizationScale);

				float MaxU = FMath::RoundToFloat(UVMax.X * QuantizationScale);
				float MaxV = FMath::RoundToFloat(UVMax.Y * QuantizationScale);

				if (MinU >= FLT_INT_MIN && MinV >= FLT_INT_MIN &&
					MaxU <= FLT_INT_MAX && MaxV <= FLT_INT_MAX)
				{
					float GapStartU = FMath::RoundToFloat(LargestGapStart.X * QuantizationScale);
					float GapStartV = FMath::RoundToFloat(LargestGapStart.Y * QuantizationScale);

					float GapEndU = FMath::RoundToFloat(LargestGapEnd.X * QuantizationScale);
					float GapEndV = FMath::RoundToFloat(LargestGapEnd.Y * QuantizationScale);

					// GapStartU
					const int64 IMinU = (int64)MinU;
					const int64 IMinV = (int64)MinV;
					const int64 IMaxU = (int64)MaxU;
					const int64 IMaxV = (int64)MaxV;
					const int64 IGapStartU = (int64)GapStartU;
					const int64 IGapStartV = (int64)GapStartV;
					const int64 IGapEndU = (int64)GapEndU;
					const int64 IGapEndV = (int64)GapEndV;

					int64 MaxDeltaU = IMaxU - IMinU - (IMaxU > IGapStartU ? (IGapEndU - IGapStartU - 1) : 0);
					int64 MaxDeltaV = IMaxV - IMinV - (IMaxV > IGapStartV ? (IGapEndV - IGapStartV - 1) : 0);
					if (MaxDeltaU <= MaxTexCoordQuantizedValue && MaxDeltaV <= MaxTexCoordQuantizedValue)
					{
						uint32 TexCoordBitsU = FMath::CeilLogTwo((int32)MaxDeltaU + 1);
						uint32 TexCoordBitsV = FMath::CeilLogTwo((int32)MaxDeltaV + 1);
						check(TexCoordBitsU <= NANITE_MAX_TEXCOORD_QUANTIZATION_BITS);
						check(TexCoordBitsV <= NANITE_MAX_TEXCOORD_QUANTIZATION_BITS);
						Info.UVPrec |= ((TexCoordBitsV << 4) | TexCoordBitsU) << (UVIndex * 8);
						Info.BitsPerAttribute += TexCoordBitsU + TexCoordBitsV;

						UVRange.Min = FIntPoint(IMinU, IMinV);
						UVRange.GapStart = FIntPoint(IGapStartU - MinU, IGapStartV - MinV);
						UVRange.GapLength = FIntPoint(IGapEndU - IGapStartU - 1, IGapEndV - IGapStartV - 1);
						UVRange.Precision = TexCoordPrecision;
						UVRange.Pad = 0;
						break;
					}
				}
				QuantizationScale *= 0.5f;
				TexCoordPrecision--;
				check(++Iterations < 256);	// Endless loop?
			}
		}
	}

	const uint32 PositionBitsPerVertex = Cluster.QuantizedPosBits.X + Cluster.QuantizedPosBits.Y + Cluster.QuantizedPosBits.Z;
	GpuSizes.Position = (NumClusterVerts * PositionBitsPerVertex + 31) / 32 * 4;
	GpuSizes.Attribute = (NumClusterVerts * Info.BitsPerAttribute + 31) / 32 * 4;
#endif
}

static void CalculateEncodingInfos(TArray<FEncodingInfo>& EncodingInfos, const TArray<Nanite::FCluster>& Clusters, bool bHasColors, uint32 NumTexCoords)
{
	uint32 NumClusters = Clusters.Num();
	EncodingInfos.SetNumUninitialized(NumClusters);

	for (uint32 i = 0; i < NumClusters; i++)
	{
		CalculateEncodingInfo(EncodingInfos[i], Clusters[i], bHasColors, NumTexCoords);
	}
}

struct FVertexMapEntry
{
	uint32 LocalClusterIndex;
	uint32 VertexIndex;
};

static void EncodeGeometryData(	const uint32 LocalClusterIndex, const FCluster& Cluster, const FEncodingInfo& EncodingInfo, uint32 NumTexCoords,
								TArray<uint32>& StripBitmask, TArray<uint8>& IndexData,
								TArray<uint32>& PageClusterMapData,
								TArray<uint32>& VertexRefBitmask, TArray<uint16>& VertexRefData, TArray<uint8>& PositionData, TArray<uint8>& AttributeData,
								const TArrayView<uint32> PageDependencies, const TArray<TMap<FVariableVertex, FVertexMapEntry>>& PageVertexMaps,
								TMap<FVariableVertex, uint32>& UniqueVertices, uint32& NumCodedVertices)
{
	const uint32 NumClusterVerts = Cluster.NumVerts;
	const uint32 NumClusterTris = Cluster.NumTris;

	VertexRefBitmask.AddZeroed(NANITE_MAX_CLUSTER_VERTICES / 32);
#if NANITE_USE_UNCOMPRESSED_VERTEX_DATA
	// Disable vertex references in uncompressed mode
	NumCodedVertices = NumClusterVerts;
#else
	// Find vertices from same page we can reference instead of storing duplicates
	struct FVertexRef
	{
		uint32 PageIndex;
		uint32 LocalClusterIndex;
		uint32 VertexIndex;
	};

	TArray<FVertexRef> VertexRefs;
	TArray<uint32> UniqueToVertexIndex;
	for (uint32 VertexIndex = 0; VertexIndex < NumClusterVerts; VertexIndex++)
	{
		FVariableVertex Vertex;
		Vertex.Data = &Cluster.Verts[ VertexIndex * Cluster.GetVertSize() ];
		Vertex.SizeInBytes = Cluster.GetVertSize() * sizeof(float);

		FVertexRef VertexRef = {};
		bool bFound = false;

		// Look for vertex in parents
		for (int32 SrcPageIndexIndex = 0; SrcPageIndexIndex < PageDependencies.Num(); SrcPageIndexIndex++)
		{
			uint32 SrcPageIndex = PageDependencies[SrcPageIndexIndex];
			const FVertexMapEntry* EntryPtr = PageVertexMaps[SrcPageIndex].Find(Vertex);
			if (EntryPtr)
			{
				VertexRef = FVertexRef{ (uint32)SrcPageIndexIndex + 1, EntryPtr->LocalClusterIndex, EntryPtr->VertexIndex };
				bFound = true;
				break;
			}
		}

		if (!bFound)
		{
			// Look for vertex in current page
			uint32* VertexPtr = UniqueVertices.Find(Vertex);
			if (VertexPtr)
			{
				VertexRef = FVertexRef{ 0, (*VertexPtr >> NANITE_MAX_CLUSTER_VERTICES_BITS), *VertexPtr & NANITE_MAX_CLUSTER_VERTICES_MASK };
				bFound = true;
			}
		}

		if(bFound)
		{
			VertexRefs.Add(VertexRef);
			const uint32 BitIndex = (LocalClusterIndex << NANITE_MAX_CLUSTER_VERTICES_BITS) + VertexIndex;
			VertexRefBitmask[BitIndex >> 5] |= 1u << (BitIndex & 31);
		}
		else
		{
			uint32 Val = (LocalClusterIndex << NANITE_MAX_CLUSTER_VERTICES_BITS) | (uint32)UniqueToVertexIndex.Num();
			UniqueVertices.Add(Vertex, Val);
			UniqueToVertexIndex.Add(VertexIndex);
		}
	}
	NumCodedVertices = UniqueToVertexIndex.Num();

	struct FClusterRef
	{
		uint32 PageIndex;
		uint32 ClusterIndex;

		bool operator==(const FClusterRef& Other) const { return PageIndex == Other.PageIndex && ClusterIndex == Other.ClusterIndex; }
		bool operator<(const FClusterRef& Other) const { return (PageIndex != Other.PageIndex) ? (PageIndex < Other.PageIndex) : (ClusterIndex == Other.ClusterIndex); }
	};

	// Make list of unique Page-Cluster pairs
	TArray<FClusterRef> ClusterRefs;
	for (const FVertexRef& Ref : VertexRefs)
		ClusterRefs.AddUnique(FClusterRef{ Ref.PageIndex, Ref.LocalClusterIndex });
	
	ClusterRefs.Sort();

	for (const FClusterRef& Ref : ClusterRefs)
	{
		PageClusterMapData.Add((Ref.PageIndex << NANITE_MAX_CLUSTERS_PER_PAGE_BITS) | Ref.ClusterIndex);
	}

	// Write vertex refs using Page-Cluster index + vertex index
	for (const FVertexRef& Ref : VertexRefs)
	{
		uint32 PageClusterIndex = ClusterRefs.Find(FClusterRef{ Ref.PageIndex, Ref.LocalClusterIndex });
		check(PageClusterIndex < 256);
		VertexRefData.Add((PageClusterIndex << NANITE_MAX_CLUSTER_VERTICES_BITS) | Ref.VertexIndex);
	}
#endif

	const uint32 BitsPerIndex = EncodingInfo.BitsPerIndex;
	
	// Write triangle indices
#if NANITE_USE_STRIP_INDICES
	for (uint32 i = 0; i < NANITE_MAX_CLUSTER_TRIANGLES / 32; i++)
	{
		StripBitmask.Add(Cluster.StripDesc.Bitmasks[i][0]);
		StripBitmask.Add(Cluster.StripDesc.Bitmasks[i][1]);
		StripBitmask.Add(Cluster.StripDesc.Bitmasks[i][2]);
	}
	IndexData.Append(Cluster.StripIndexData);
#else
	for (uint32 i = 0; i < NumClusterTris * 3; i++)
	{
		uint32 Index = Cluster.Indexes[i];
		IndexData.Add(Cluster.Indexes[i]);
	}
#endif

	check(NumClusterVerts > 0);

	FBitWriter BitWriter_Position(PositionData);
	FBitWriter BitWriter_Attribute(AttributeData);

#if NANITE_USE_UNCOMPRESSED_VERTEX_DATA
	for (uint32 VertexIndex = 0; VertexIndex < NumClusterVerts; VertexIndex++)
	{
		const FVector3f& Position = Cluster.GetPosition(VertexIndex);
		BitWriter_Position.PutBits(*(uint32*)&Position.X, 32);
		BitWriter_Position.PutBits(*(uint32*)&Position.Y, 32);
		BitWriter_Position.PutBits(*(uint32*)&Position.Z, 32);
	}
	BitWriter_Position.Flush(sizeof(uint32));

	for (uint32 VertexIndex = 0; VertexIndex < NumClusterVerts; VertexIndex++)
	{
		// Normal
		const FVector3f& Normal = Cluster.GetNormal(VertexIndex);
		BitWriter_Attribute.PutBits(*(uint32*)&Normal.X, 32);
		BitWriter_Attribute.PutBits(*(uint32*)&Normal.Y, 32);
		BitWriter_Attribute.PutBits(*(uint32*)&Normal.Z, 32);
		
		// Color
		uint32 ColorDW = Cluster.bHasColors ? Cluster.GetColor(VertexIndex).ToFColor(false).DWColor() : 0xFFFFFFFFu;
		BitWriter_Attribute.PutBits(ColorDW, 32);

		// UVs
		const FVector2f* UVs = Cluster.GetUVs(VertexIndex);
		for (uint32 TexCoordIndex = 0; TexCoordIndex < NumTexCoords; TexCoordIndex++)
		{
			const FVector2f& UV = UVs[TexCoordIndex];
			BitWriter_Attribute.PutBits(*(uint32*)&UV.X, 32);
			BitWriter_Attribute.PutBits(*(uint32*)&UV.Y, 32);
		}
	}
	BitWriter_Attribute.Flush(sizeof(uint32));
#else

	// Generate quantized texture coordinates
	TArray<uint32> PackedUVs;
	PackedUVs.SetNumUninitialized( NumClusterVerts * NumTexCoords );
	
	uint32 TexCoordBits[NANITE_MAX_UVS] = {};
	for( uint32 UVIndex = 0; UVIndex < NumTexCoords; UVIndex++ )
	{
		const int32 TexCoordBitsU = (EncodingInfo.UVPrec >> (UVIndex * 8 + 0)) & 15;
		const int32 TexCoordBitsV = (EncodingInfo.UVPrec >> (UVIndex * 8 + 4)) & 15;
		const int32 TexCoordMaxValueU = (1 << TexCoordBitsU) - 1;
		const int32 TexCoordMaxValueV = (1 << TexCoordBitsV) - 1;

		const FUVRange& UVRange = EncodingInfo.UVRanges[UVIndex];
		const float QuantizationScale = FMath::Exp2((float)UVRange.Precision);

		for(uint32 i : UniqueToVertexIndex)
		{
			const FVector2f& UV = Cluster.GetUVs(i)[ UVIndex ];

			int32 U = (int32)FMath::RoundToFloat(UV.X * QuantizationScale) - UVRange.Min.X;
			int32 V = (int32)FMath::RoundToFloat(UV.Y * QuantizationScale) - UVRange.Min.Y;
			if (U > UVRange.GapStart.X)
			{
				check(U >= UVRange.GapStart.X + UVRange.GapLength.X);
				U -= UVRange.GapLength.X;
			}
			if (V > UVRange.GapStart.Y)
			{
				check(V >= UVRange.GapStart.Y + UVRange.GapLength.Y);
				V -= UVRange.GapLength.Y;
			}

			check(U >= 0 && U <= TexCoordMaxValueU);
			check(V >= 0 && V <= TexCoordMaxValueV);
			PackedUVs[ NumClusterVerts * UVIndex + i ] = (uint32(V) << TexCoordBitsU) | uint32(U);
		}
		TexCoordBits[UVIndex] = TexCoordBitsU + TexCoordBitsV;
	}

	// Quantize and write positions
	for (uint32 VertexIndex : UniqueToVertexIndex)
	{
		const FIntVector& Position = Cluster.QuantizedPositions[VertexIndex];
		BitWriter_Position.PutBits(Position.X, Cluster.QuantizedPosBits.X);
		BitWriter_Position.PutBits(Position.Y, Cluster.QuantizedPosBits.Y);
		BitWriter_Position.PutBits(Position.Z, Cluster.QuantizedPosBits.Z);
		BitWriter_Position.Flush(1);
	}
	BitWriter_Position.Flush(sizeof(uint32));

	// Quantize and write remaining shading attributes
	for (uint32 VertexIndex : UniqueToVertexIndex)
	{
		// Normal
		uint32 PackedNormal = PackNormal(Cluster.GetNormal( VertexIndex ), NANITE_NORMAL_QUANTIZATION_BITS);
		BitWriter_Attribute.PutBits(PackedNormal, 2 * NANITE_NORMAL_QUANTIZATION_BITS);

		// Color
		if(EncodingInfo.ColorMode == NANITE_VERTEX_COLOR_MODE_VARIABLE)
		{
			FColor Color = Cluster.GetColor(VertexIndex).ToFColor(false);

			int32 R = Color.R - EncodingInfo.ColorMin.X;
			int32 G = Color.G - EncodingInfo.ColorMin.Y;
			int32 B = Color.B - EncodingInfo.ColorMin.Z;
			int32 A = Color.A - EncodingInfo.ColorMin.W;
			BitWriter_Attribute.PutBits(R, EncodingInfo.ColorBits.X);
			BitWriter_Attribute.PutBits(G, EncodingInfo.ColorBits.Y);
			BitWriter_Attribute.PutBits(B, EncodingInfo.ColorBits.Z);
			BitWriter_Attribute.PutBits(A, EncodingInfo.ColorBits.W);
		}
		
		// UVs
		for (uint32 TexCoordIndex = 0; TexCoordIndex < NumTexCoords; TexCoordIndex++)
		{
			uint32 PackedUV = PackedUVs[ NumClusterVerts * TexCoordIndex + VertexIndex ];
			BitWriter_Attribute.PutBits(PackedUV, TexCoordBits[TexCoordIndex]);
		}
		BitWriter_Attribute.Flush(1);
	}
	BitWriter_Attribute.Flush(sizeof(uint32));
#endif
}

// Generate a permutation of cluster groups that is sorted first by mip level and then by Morton order x, y and z.
// Sorting by mip level first ensure that there can be no cyclic dependencies between formed pages.
static TArray<uint32> CalculateClusterGroupPermutation( const TArray< FClusterGroup >& ClusterGroups )
{
	struct FClusterGroupSortEntry {
		int32	MipLevel;
		uint32	MortonXYZ;
		uint32	OldIndex;
	};

	uint32 NumClusterGroups = ClusterGroups.Num();
	TArray< FClusterGroupSortEntry > ClusterGroupSortEntries;
	ClusterGroupSortEntries.SetNumUninitialized( NumClusterGroups );

	FVector3f MinCenter = FVector3f( FLT_MAX, FLT_MAX, FLT_MAX );
	FVector3f MaxCenter = FVector3f( -FLT_MAX, -FLT_MAX, -FLT_MAX );
	for( const FClusterGroup& ClusterGroup : ClusterGroups )
	{
		const FVector3f& Center = ClusterGroup.LODBounds.Center;
		MinCenter = FVector3f::Min( MinCenter, Center );
		MaxCenter = FVector3f::Max( MaxCenter, Center );
	}

	for( uint32 i = 0; i < NumClusterGroups; i++ )
	{
		const FClusterGroup& ClusterGroup = ClusterGroups[ i ];
		FClusterGroupSortEntry& SortEntry = ClusterGroupSortEntries[ i ];
		const FVector3f& Center = ClusterGroup.LODBounds.Center;
		const FVector3f ScaledCenter = ( Center - MinCenter ) / ( MaxCenter - MinCenter ) * 1023.0f + 0.5f;
		uint32 X = FMath::Clamp( (int32)ScaledCenter.X, 0, 1023 );
		uint32 Y = FMath::Clamp( (int32)ScaledCenter.Y, 0, 1023 );
		uint32 Z = FMath::Clamp( (int32)ScaledCenter.Z, 0, 1023 );

		SortEntry.MipLevel = ClusterGroup.MipLevel;
		SortEntry.MortonXYZ = ( FMath::MortonCode3(Z) << 2 ) | ( FMath::MortonCode3(Y) << 1 ) | FMath::MortonCode3(X);
		SortEntry.OldIndex = i;
	}

	ClusterGroupSortEntries.Sort( []( const FClusterGroupSortEntry& A, const FClusterGroupSortEntry& B ) {
		if( A.MipLevel != B.MipLevel )
			return A.MipLevel > B.MipLevel;
		return A.MortonXYZ < B.MortonXYZ;
	} );

	TArray<uint32> Permutation;
	Permutation.SetNumUninitialized( NumClusterGroups );
	for( uint32 i = 0; i < NumClusterGroups; i++ )
		Permutation[ i ] = ClusterGroupSortEntries[ i ].OldIndex;
	return Permutation;
}

static void SortGroupClusters(TArray<FClusterGroup>& ClusterGroups, const TArray<FCluster>& Clusters)
{
	for (FClusterGroup& Group : ClusterGroups)
	{
		FVector3f SortDirection = FVector3f(1.0f, 1.0f, 1.0f);
		Group.Children.Sort([&Clusters, SortDirection](uint32 ClusterIndexA, uint32 ClusterIndexB) {
			const FCluster& ClusterA = Clusters[ClusterIndexA];
			const FCluster& ClusterB = Clusters[ClusterIndexB];
			float DotA = FVector3f::DotProduct(ClusterA.SphereBounds.Center, SortDirection);
			float DotB = FVector3f::DotProduct(ClusterB.SphereBounds.Center, SortDirection);
			return DotA < DotB;
		});
	}
}

/*
	Build streaming pages
	Page layout:
		Fixup Chunk (Only loaded to CPU memory)
		FPackedCluster
		MaterialRangeTable
		GeometryData
*/

static void AssignClustersToPages(
	TArray< FClusterGroup >& ClusterGroups,
	TArray< FCluster >& Clusters,
	const TArray< FEncodingInfo >& EncodingInfos,
	TArray<FPage>& Pages,
	TArray<FClusterGroupPart>& Parts,
	const uint32 MaxRootPages
	)
{
	check(Pages.Num() == 0);
	check(Parts.Num() == 0);

	const uint32 NumClusterGroups = ClusterGroups.Num();
	Pages.AddDefaulted();

	SortGroupClusters(ClusterGroups, Clusters);
	TArray<uint32> ClusterGroupPermutation = CalculateClusterGroupPermutation(ClusterGroups);

	for (uint32 i = 0; i < NumClusterGroups; i++)
	{
		// Pick best next group			// TODO
		uint32 GroupIndex = ClusterGroupPermutation[i];
		FClusterGroup& Group = ClusterGroups[GroupIndex];
		if( Group.bTrimmed )
			continue;

<<<<<<< HEAD
		uint32 GroupStartPage = INVALID_PAGE_INDEX;
=======
		uint32 GroupStartPage = MAX_uint32;
>>>>>>> d731a049
	
		for (uint32 ClusterIndex : Group.Children)
		{
			// Pick best next cluster		// TODO
			FCluster& Cluster = Clusters[ClusterIndex];
			const FEncodingInfo& EncodingInfo = EncodingInfos[ClusterIndex];

			// Add to page
			FPage* Page = &Pages.Top();
			bool bRootPage =  (Pages.Num() - 1u) < MaxRootPages;
			if (Page->GpuSizes.GetTotal() + EncodingInfo.GpuSizes.GetTotal() > (bRootPage ? NANITE_ROOT_PAGE_GPU_SIZE : NANITE_STREAMING_PAGE_GPU_SIZE) || Page->NumClusters + 1 > NANITE_MAX_CLUSTERS_PER_PAGE)
			{
				// Page is full. Need to start a new one
				Pages.AddDefaulted();
				Page = &Pages.Top();
			}
			
			// Start a new part?
			if (Page->PartsNum == 0 || Parts[Page->PartsStartIndex + Page->PartsNum - 1].GroupIndex != GroupIndex)
			{
				if (Page->PartsNum == 0)
				{
					Page->PartsStartIndex = Parts.Num();
				}
				Page->PartsNum++;

				FClusterGroupPart& Part = Parts.AddDefaulted_GetRef();
				Part.GroupIndex = GroupIndex;
			}

			// Add cluster to page
			uint32 PageIndex = Pages.Num() - 1;
			uint32 PartIndex = Parts.Num() - 1;

			FClusterGroupPart& Part = Parts.Last();
			if (Part.Clusters.Num() == 0)
			{
				Part.PageClusterOffset = Page->NumClusters;
				Part.PageIndex = PageIndex;
			}
			Part.Clusters.Add(ClusterIndex);
			check(Part.Clusters.Num() <= NANITE_MAX_CLUSTERS_PER_GROUP);

			Cluster.GroupPartIndex = PartIndex;
			
			if (GroupStartPage == MAX_uint32)
			{
				GroupStartPage = PageIndex;
			}
			
			Page->GpuSizes += EncodingInfo.GpuSizes;
			Page->NumClusters++;
		}

		Group.PageIndexStart = GroupStartPage;
		Group.PageIndexNum = Pages.Num() - GroupStartPage;
		check(Group.PageIndexNum >= 1);
		check(Group.PageIndexNum <= NANITE_MAX_GROUP_PARTS_MASK);
	}

	// Recalculate bounds for group parts
	for (FClusterGroupPart& Part : Parts)
	{
		check(Part.Clusters.Num() <= NANITE_MAX_CLUSTERS_PER_GROUP);
		check(Part.PageIndex < (uint32)Pages.Num());

		FBounds3f Bounds;
		for (uint32 ClusterIndex : Part.Clusters)
		{
			Bounds += Clusters[ClusterIndex].Bounds;
		}
		Part.Bounds = Bounds;
	}
}

// TODO: does unreal already have something like this?
class FBlockPointer
{
	uint8* StartPtr;
	uint8* EndPtr;
	uint8* Ptr;
public:
	FBlockPointer(uint8* Ptr, uint32 SizeInBytes) :
		StartPtr(Ptr), EndPtr(Ptr + SizeInBytes), Ptr(Ptr)
	{
	}

	template<typename T>
	T* Advance(uint32 Num)
	{
		T* Result = (T*)Ptr;
		Ptr += Num * sizeof(T);
		check(Ptr <= EndPtr);
		return Result;
	}

	template<typename T>
	T* GetPtr() const { return (T*)Ptr; }

	uint32 Offset() const
	{
		return uint32(Ptr - StartPtr);
	}

	void Align(uint32 Alignment)
	{
		while (Offset() % Alignment)
		{
			*Advance<uint8>(1) = 0;
		}
	}
};

static uint32 MarkRelativeEncodingPagesRecursive(TArray<FPage>& Pages, TArray<uint32>& PageDependentsDepth, const TArray<TArray<uint32>>& PageDependents, uint32 PageIndex)
{
	if (PageDependentsDepth[PageIndex] != MAX_uint32)
	{
		return PageDependentsDepth[PageIndex];
	}

	uint32 Depth = 0;
	for (const uint32 DependentPageIndex : PageDependents[PageIndex])
	{
		const uint32 DependentDepth = MarkRelativeEncodingPagesRecursive(Pages, PageDependentsDepth, PageDependents, DependentPageIndex);
		Depth = FMath::Max(Depth, DependentDepth + 1u);
	}

	FPage& Page = Pages[PageIndex];
	Page.bRelativeEncoding = true;

	if (Depth >= MAX_DEPENDENCY_CHAIN_FOR_RELATIVE_ENCODING)
	{
		// Using relative encoding for this page would make the dependency chain too long. Use direct coding instead and reset depth.
		Page.bRelativeEncoding = false;
		Depth = 0;
	}
	
	PageDependentsDepth[PageIndex] = Depth;
	return Depth;
}

static uint32 MarkRelativeEncodingPages(const FResources& Resources, TArray<FPage>& Pages, const TArray<FClusterGroup>& Groups, const TArray<FClusterGroupPart>& Parts)
{
	const uint32 NumPages = Resources.PageStreamingStates.Num();

	// Build list of dependents for each page
	TArray<TArray<uint32>> PageDependents;
	PageDependents.SetNum(NumPages);

	// Memorize how many levels of dependency a given page has
	TArray<uint32> PageDependentsDepth;
	PageDependentsDepth.Init(MAX_uint32, NumPages);

	TBitArray<> PageHasOnlyRootDependencies(false, NumPages);

	for (uint32 PageIndex = 0; PageIndex < NumPages; PageIndex++)
	{
		const FPageStreamingState& PageStreamingState = Resources.PageStreamingStates[PageIndex];

		bool bHasRootDependency = false;
		bool bHasStreamingDependency = false;
		for (uint32 i = 0; i < PageStreamingState.DependenciesNum; i++)
		{
			const uint32 DependencyPageIndex = Resources.PageDependencies[PageStreamingState.DependenciesStart + i];
			if (Resources.IsRootPage(DependencyPageIndex))
			{
				bHasRootDependency = true;
			}
			else
			{
				PageDependents[DependencyPageIndex].AddUnique(PageIndex);
				bHasStreamingDependency = true;
			}
		}

		PageHasOnlyRootDependencies[PageIndex] = (bHasRootDependency && !bHasStreamingDependency);
	}

	uint32 NumRelativeEncodingPages = 0;
	for (uint32 PageIndex = 0; PageIndex < NumPages; PageIndex++)
	{
		FPage& Page = Pages[PageIndex];

		MarkRelativeEncodingPagesRecursive(Pages, PageDependentsDepth, PageDependents, PageIndex);
		
		if (Resources.IsRootPage(PageIndex))
		{
			// Root pages never use relative encoding
			Page.bRelativeEncoding = false;
		}
		else if (PageHasOnlyRootDependencies[PageIndex])
		{
			// Root pages are always resident, so dependencies on them shouldn't count towards dependency chain limit.
			// If a page only has root dependencies, always code it as relative.
			Page.bRelativeEncoding = true;
		}

		if (Page.bRelativeEncoding)
		{
			NumRelativeEncodingPages++;
		}
	}

	return NumRelativeEncodingPages;
}

static TArray<TMap<FVariableVertex, FVertexMapEntry>> BuildVertexMaps(const TArray<FPage>& Pages, const TArray<FCluster>& Clusters, const TArray<FClusterGroupPart>& Parts)
{
	TArray<TMap<FVariableVertex, FVertexMapEntry>> VertexMaps;
	VertexMaps.SetNum(Pages.Num());

	ParallelFor( TEXT("NaniteEncode.BuildVertexMaps.PF"), Pages.Num(), 1, [&VertexMaps, &Pages, &Clusters, &Parts](int32 PageIndex)
	{
		const FPage& Page = Pages[PageIndex];
		for (uint32 i = 0; i < Page.PartsNum; i++)
		{
			const FClusterGroupPart& Part = Parts[Page.PartsStartIndex + i];
			for (uint32 j = 0; j < (uint32)Part.Clusters.Num(); j++)
			{
				const uint32 ClusterIndex = Part.Clusters[j];
				const uint32 LocalClusterIndex = Part.PageClusterOffset + j;
				const FCluster& Cluster = Clusters[ClusterIndex];

				for (uint32 VertexIndex = 0; VertexIndex < Cluster.NumVerts; VertexIndex++)
				{
					FVariableVertex Vertex;
					Vertex.Data = &Cluster.Verts[VertexIndex * Cluster.GetVertSize()];
					Vertex.SizeInBytes = Cluster.GetVertSize() * sizeof(float);
					FVertexMapEntry Entry;
					Entry.LocalClusterIndex = LocalClusterIndex;
					Entry.VertexIndex = VertexIndex;
					VertexMaps[PageIndex].Add(Vertex, Entry);
				}
			}
		}
	});
	return VertexMaps;
}

static void WritePages(	FResources& Resources,
						TArray<FPage>& Pages,
						const TArray<FClusterGroup>& Groups,
						const TArray<FClusterGroupPart>& Parts,
						TArray<FCluster>& Clusters,
						const TArray<FEncodingInfo>& EncodingInfos,
						uint32 NumTexCoords)
{
	check(Resources.PageStreamingStates.Num() == 0);

	TArray< uint8 > StreamableBulkData;
	
	const uint32 NumPages = Pages.Num();
	const uint32 NumClusters = Clusters.Num();
	Resources.PageStreamingStates.SetNum(NumPages);

	TArray<FFixupChunk> FixupChunks;
	FixupChunks.SetNum(NumPages);
	for (uint32 PageIndex = 0; PageIndex < NumPages; PageIndex++)
	{
		const FPage& Page = Pages[PageIndex];
		FFixupChunk& FixupChunk = FixupChunks[PageIndex];
		FixupChunk.Header.NumClusters = Page.NumClusters;

		uint32 NumHierarchyFixups = 0;
		for (uint32 i = 0; i < Page.PartsNum; i++)
		{
			const FClusterGroupPart& Part = Parts[Page.PartsStartIndex + i];
			NumHierarchyFixups += Groups[Part.GroupIndex].PageIndexNum;
		}

		FixupChunk.Header.NumHierachyFixups = NumHierarchyFixups;	// NumHierarchyFixups must be set before writing cluster fixups
	}

	// Add external fixups to pages
	for (const FClusterGroupPart& Part : Parts)
	{
		check(Part.PageIndex < NumPages);

		const FClusterGroup& Group = Groups[Part.GroupIndex];
		check(!Group.bTrimmed);
		for (uint32 ClusterPositionInPart = 0; ClusterPositionInPart < (uint32)Part.Clusters.Num(); ClusterPositionInPart++)
		{
			const FCluster& Cluster = Clusters[Part.Clusters[ClusterPositionInPart]];
			if (Cluster.GeneratingGroupIndex != MAX_uint32)
			{
				const FClusterGroup& GeneratingGroup = Groups[Cluster.GeneratingGroupIndex];
				check(!GeneratingGroup.bTrimmed);
				check(GeneratingGroup.PageIndexNum >= 1);
				
				uint32 PageDependencyStart = GeneratingGroup.PageIndexStart;
				uint32 PageDependencyNum = GeneratingGroup.PageIndexNum;
				RemoveRootPagesFromRange(PageDependencyStart, PageDependencyNum, Resources.NumRootPages);
				RemovePageFromRange(PageDependencyStart, PageDependencyNum, Part.PageIndex);
				
				if (PageDependencyNum == 0)
					continue;	// Dependencies already met by current page and/or root pages
					
				const FClusterFixup ClusterFixup = FClusterFixup(Part.PageIndex, Part.PageClusterOffset + ClusterPositionInPart, PageDependencyStart, PageDependencyNum);
				for (uint32 i = 0; i < GeneratingGroup.PageIndexNum; i++)
				{
					//TODO: Implement some sort of FFixupPart to not redundantly store PageIndexStart/PageIndexNum?
					FFixupChunk& FixupChunk = FixupChunks[GeneratingGroup.PageIndexStart + i];
					FixupChunk.GetClusterFixup(FixupChunk.Header.NumClusterFixups++) = ClusterFixup;
				}
			}
		}
	}

	// Generate page dependencies
	for (uint32 PageIndex = 0; PageIndex < NumPages; PageIndex++)
	{
		const FFixupChunk& FixupChunk = FixupChunks[PageIndex];
		FPageStreamingState& PageStreamingState = Resources.PageStreamingStates[PageIndex];
		PageStreamingState.DependenciesStart = Resources.PageDependencies.Num();

		for (uint32 i = 0; i < FixupChunk.Header.NumClusterFixups; i++)
		{
			uint32 FixupPageIndex = FixupChunk.GetClusterFixup(i).GetPageIndex();
			check(FixupPageIndex < NumPages);
			if (FixupPageIndex == PageIndex)	// Never emit dependencies to ourselves
				continue;

			// Only add if not already in the set.
			// O(n^2), but number of dependencies should be tiny in practice.
			bool bFound = false;
			for (uint32 j = PageStreamingState.DependenciesStart; j < (uint32)Resources.PageDependencies.Num(); j++)
			{
				if (Resources.PageDependencies[j] == FixupPageIndex)
				{
					bFound = true;
					break;
				}
			}

			if (bFound)
				continue;

			Resources.PageDependencies.Add(FixupPageIndex);
		}
		PageStreamingState.DependenciesNum = Resources.PageDependencies.Num() - PageStreamingState.DependenciesStart;
	}

	auto PageVertexMaps = BuildVertexMaps(Pages, Clusters, Parts);

	const uint32 NumRelativeEncodingPages = MarkRelativeEncodingPages(Resources, Pages, Groups, Parts);
	
	// Process pages
	TArray< TArray<uint8> > PageResults;
	PageResults.SetNum(NumPages);

	ParallelFor(TEXT("NaniteEncode.BuildPages.PF"), NumPages, 1, [&Resources, &Pages, &Groups, &Parts, &Clusters, &EncodingInfos, &FixupChunks, &PageVertexMaps, &PageResults, NumTexCoords](int32 PageIndex)
	{
		const FPage& Page = Pages[PageIndex];
		FFixupChunk& FixupChunk = FixupChunks[PageIndex];

		Resources.PageStreamingStates[PageIndex].Flags = Page.bRelativeEncoding ? NANITE_PAGE_FLAG_RELATIVE_ENCODING : 0;

		// Add hierarchy fixups
		{
			// Parts include the hierarchy fixups for all the other parts of the same group.
			uint32 NumHierarchyFixups = 0;
			for (uint32 i = 0; i < Page.PartsNum; i++)
			{
				const FClusterGroupPart& Part = Parts[Page.PartsStartIndex + i];
				const FClusterGroup& Group = Groups[Part.GroupIndex];
				const uint32 HierarchyRootOffset = Resources.HierarchyRootOffsets[Group.MeshIndex];

				uint32 PageDependencyStart = Group.PageIndexStart;
				uint32 PageDependencyNum = Group.PageIndexNum;
				RemoveRootPagesFromRange(PageDependencyStart, PageDependencyNum, Resources.NumRootPages);

				// Add fixups to all parts of the group
				for (uint32 j = 0; j < Group.PageIndexNum; j++)
				{
					const FPage& Page2 = Pages[Group.PageIndexStart + j];
					for (uint32 k = 0; k < Page2.PartsNum; k++)
					{
						const FClusterGroupPart& Part2 = Parts[Page2.PartsStartIndex + k];
						if (Part2.GroupIndex == Part.GroupIndex)
						{
							const uint32 GlobalHierarchyNodeIndex = HierarchyRootOffset + Part2.HierarchyNodeIndex;
							FixupChunk.GetHierarchyFixup(NumHierarchyFixups++) = FHierarchyFixup(Part2.PageIndex, GlobalHierarchyNodeIndex, Part2.HierarchyChildIndex, Part2.PageClusterOffset, PageDependencyStart, PageDependencyNum);
							break;
						}
					}
				}
			}
			check(NumHierarchyFixups == FixupChunk.Header.NumHierachyFixups);
		}

		// Pack clusters and generate material range data
		TArray<uint32>				CombinedStripBitmaskData;
		TArray<uint32>				CombinedPageClusterPairData;
		TArray<uint32>				CombinedVertexRefBitmaskData;
		TArray<uint16>				CombinedVertexRefData;
		TArray<uint8>				CombinedIndexData;
		TArray<uint8>				CombinedPositionData;
		TArray<uint8>				CombinedAttributeData;
		TArray<uint32>				MaterialRangeData;
		TArray<uint32>				VertReuseBatchInfo;
		TArray<uint16>				CodedVerticesPerCluster;
		TArray<uint32>				NumPositionBytesPerCluster;
		TArray<uint32>				NumPageClusterPairsPerCluster;
		TArray<FPackedCluster>		PackedClusters;

		PackedClusters.SetNumUninitialized(Page.NumClusters);
		CodedVerticesPerCluster.SetNumUninitialized(Page.NumClusters);
		NumPositionBytesPerCluster.SetNumUninitialized(Page.NumClusters);
		NumPageClusterPairsPerCluster.SetNumUninitialized(Page.NumClusters);
		
		const uint32 NumPackedClusterDwords = Page.NumClusters * sizeof(FPackedCluster) / sizeof(uint32);
		const uint32 MaterialTableStartOffsetInDwords = (NANITE_GPU_PAGE_HEADER_SIZE / 4) + NumPackedClusterDwords;

		FPageSections GpuSectionOffsets = Page.GpuSizes.GetOffsets();
		TMap<FVariableVertex, uint32> UniqueVertices;

		for (uint32 i = 0; i < Page.PartsNum; i++)
		{
			const FClusterGroupPart& Part = Parts[Page.PartsStartIndex + i];
			for (uint32 j = 0; j < (uint32)Part.Clusters.Num(); j++)
			{
				const uint32 ClusterIndex = Part.Clusters[j];
				const FCluster& Cluster = Clusters[ClusterIndex];
				const FEncodingInfo& EncodingInfo = EncodingInfos[ClusterIndex];

				const uint32 LocalClusterIndex = Part.PageClusterOffset + j;
				FPackedCluster& PackedCluster = PackedClusters[LocalClusterIndex];
				PackCluster(PackedCluster, Cluster, EncodingInfos[ClusterIndex], NumTexCoords);

				TArray<uint32> LocalVertReuseBatchInfo;
				PackedCluster.PackedMaterialInfo = PackMaterialInfo(Cluster, MaterialRangeData, LocalVertReuseBatchInfo, MaterialTableStartOffsetInDwords);
				check((GpuSectionOffsets.Index & 3) == 0);
				check((GpuSectionOffsets.Position & 3) == 0);
				check((GpuSectionOffsets.Attribute & 3) == 0);
				PackedCluster.SetIndexOffset(GpuSectionOffsets.Index);
				PackedCluster.SetPositionOffset(GpuSectionOffsets.Position);
				PackedCluster.SetAttributeOffset(GpuSectionOffsets.Attribute);
				PackedCluster.SetDecodeInfoOffset(GpuSectionOffsets.DecodeInfo);

				PackedCluster.SetVertResourceBatchInfo(LocalVertReuseBatchInfo, GpuSectionOffsets.VertReuseBatchInfo, Cluster.MaterialRanges.Num());
				if (Cluster.MaterialRanges.Num() > 3)
				{
					VertReuseBatchInfo.Append(MoveTemp(LocalVertReuseBatchInfo));
				}
				
				GpuSectionOffsets += EncodingInfo.GpuSizes;

				const FPageStreamingState& PageStreamingState = Resources.PageStreamingStates[PageIndex];
				const uint32 DependenciesNum = (PageStreamingState.Flags & NANITE_PAGE_FLAG_RELATIVE_ENCODING) ? PageStreamingState.DependenciesNum : 0u;
				const TArrayView<uint32> PageDependencies = TArrayView<uint32>(Resources.PageDependencies.GetData() + PageStreamingState.DependenciesStart, DependenciesNum);
				const uint32 PrevPositionBytes = CombinedPositionData.Num();
				const uint32 PrevPageClusterPairs = CombinedPageClusterPairData.Num();
				uint32 NumCodedVertices = 0;
				EncodeGeometryData(	LocalClusterIndex, Cluster, EncodingInfo, NumTexCoords, 
									CombinedStripBitmaskData, CombinedIndexData,
									CombinedPageClusterPairData, CombinedVertexRefBitmaskData, CombinedVertexRefData, CombinedPositionData, CombinedAttributeData,
									PageDependencies, PageVertexMaps,
									UniqueVertices, NumCodedVertices);

				NumPositionBytesPerCluster[LocalClusterIndex] = CombinedPositionData.Num() - PrevPositionBytes;
				NumPageClusterPairsPerCluster[LocalClusterIndex] = CombinedPageClusterPairData.Num() - PrevPageClusterPairs;
				CodedVerticesPerCluster[LocalClusterIndex] = NumCodedVertices;
			}
		}
		check(GpuSectionOffsets.Cluster							== Page.GpuSizes.GetMaterialTableOffset());
		check(Align(GpuSectionOffsets.MaterialTable, 16)		== Page.GpuSizes.GetVertReuseBatchInfoOffset());
		check(Align(GpuSectionOffsets.VertReuseBatchInfo, 16)	== Page.GpuSizes.GetDecodeInfoOffset());
		check(GpuSectionOffsets.DecodeInfo						== Page.GpuSizes.GetIndexOffset());
		check(GpuSectionOffsets.Index							== Page.GpuSizes.GetPositionOffset());
		check(GpuSectionOffsets.Position						== Page.GpuSizes.GetAttributeOffset());
		check(GpuSectionOffsets.Attribute						== Page.GpuSizes.GetTotal());

		// Dword align index data
		CombinedIndexData.SetNumZeroed((CombinedIndexData.Num() + 3) & -4);

		// Perform page-internal fix up directly on PackedClusters
		for (uint32 LocalPartIndex = 0; LocalPartIndex < Page.PartsNum; LocalPartIndex++)
		{
			const FClusterGroupPart& Part = Parts[Page.PartsStartIndex + LocalPartIndex];
			const FClusterGroup& Group = Groups[Part.GroupIndex];
			for (uint32 ClusterPositionInPart = 0; ClusterPositionInPart < (uint32)Part.Clusters.Num(); ClusterPositionInPart++)
			{
				const FCluster& Cluster = Clusters[Part.Clusters[ClusterPositionInPart]];
				if (Cluster.GeneratingGroupIndex != MAX_uint32)
				{
					const FClusterGroup& GeneratingGroup = Groups[Cluster.GeneratingGroupIndex];
					uint32 PageDependencyStart = GeneratingGroup.PageIndexStart;
					uint32 PageDependencyNum = GeneratingGroup.PageIndexNum;
					RemoveRootPagesFromRange(PageDependencyStart, PageDependencyNum, Resources.NumRootPages);
					RemovePageFromRange(PageDependencyStart, PageDependencyNum, PageIndex);
					
					if (PageDependencyNum == 0)
					{
						// Dependencies already met by current page and/or root pages. Fixup directly.
						PackedClusters[Part.PageClusterOffset + ClusterPositionInPart].Flags &= ~NANITE_CLUSTER_FLAG_LEAF;	// Mark parent as no longer leaf
					}
				}
			}
		}

		// Begin page
		TArray<uint8>& PageResult = PageResults[PageIndex];
		PageResult.SetNum(NANITE_MAX_PAGE_DISK_SIZE);
		FBlockPointer PagePointer(PageResult.GetData(), PageResult.Num());

		// Disk header
		FPageDiskHeader* PageDiskHeader = PagePointer.Advance<FPageDiskHeader>(1);

		// 16-byte align material range data to make it easy to copy during GPU transcoding
		MaterialRangeData.SetNum(Align(MaterialRangeData.Num(), 4));
		VertReuseBatchInfo.SetNum(Align(VertReuseBatchInfo.Num(), 4));

		static_assert(sizeof(FPageGPUHeader) % 16 == 0, "sizeof(FGPUPageHeader) must be a multiple of 16");
		static_assert(sizeof(FUVRange) % 16 == 0, "sizeof(FUVRange) must be a multiple of 16");
		static_assert(sizeof(FPackedCluster) % 16 == 0, "sizeof(FPackedCluster) must be a multiple of 16");
		PageDiskHeader->NumClusters = Page.NumClusters;
		PageDiskHeader->GpuSize = Page.GpuSizes.GetTotal();
		PageDiskHeader->NumRawFloat4s = sizeof(FPageGPUHeader) / 16 + Page.NumClusters * (sizeof(FPackedCluster) + NumTexCoords * sizeof(FUVRange)) / 16 +  MaterialRangeData.Num() / 4 + VertReuseBatchInfo.Num() / 4;
		PageDiskHeader->NumTexCoords = NumTexCoords;

		// Cluster headers
		FClusterDiskHeader* ClusterDiskHeaders = PagePointer.Advance<FClusterDiskHeader>(Page.NumClusters);

		// GPU page header
		FPageGPUHeader* GPUPageHeader = PagePointer.Advance<FPageGPUHeader>(1);
		*GPUPageHeader = FPageGPUHeader{};
		GPUPageHeader->NumClusters = Page.NumClusters;

		// Write clusters in SOA layout
		{
			const uint32 NumClusterFloat4Propeties = sizeof(FPackedCluster) / 16;
			for (uint32 float4Index = 0; float4Index < NumClusterFloat4Propeties; float4Index++)
			{
				for (const FPackedCluster& PackedCluster : PackedClusters)
				{
					uint8* Dst = PagePointer.Advance<uint8>(16);
					FMemory::Memcpy(Dst, (uint8*)&PackedCluster + float4Index * 16, 16);
				}
			}
		}
		
		// Material table
		uint32 MaterialTableSize = MaterialRangeData.Num() * MaterialRangeData.GetTypeSize();
		uint8* MaterialTable = PagePointer.Advance<uint8>(MaterialTableSize);
		FMemory::Memcpy(MaterialTable, MaterialRangeData.GetData(), MaterialTableSize);
		check(MaterialTableSize == Page.GpuSizes.GetMaterialTableSize());

		// Vert reuse batch info
		const uint32 VertReuseBatchInfoSize = VertReuseBatchInfo.Num() * VertReuseBatchInfo.GetTypeSize();
		uint8* VertReuseBatchInfoData = PagePointer.Advance<uint8>(VertReuseBatchInfoSize);
		FMemory::Memcpy(VertReuseBatchInfoData, VertReuseBatchInfo.GetData(), VertReuseBatchInfoSize);
		check(VertReuseBatchInfoSize == Page.GpuSizes.GetVertReuseBatchInfoSize());

		// Decode information
		PageDiskHeader->DecodeInfoOffset = PagePointer.Offset();
		for (uint32 i = 0; i < Page.PartsNum; i++)
		{
			const FClusterGroupPart& Part = Parts[Page.PartsStartIndex + i];
			for (uint32 j = 0; j < (uint32)Part.Clusters.Num(); j++)
			{
				const uint32 ClusterIndex = Part.Clusters[j];
				FUVRange* DecodeInfo = PagePointer.Advance<FUVRange>(NumTexCoords);
				for (uint32 k = 0; k < NumTexCoords; k++)
				{
					DecodeInfo[k] = EncodingInfos[ClusterIndex].UVRanges[k];
				}
			}
		}
		
		// Index data
		{
			uint8* IndexData = PagePointer.GetPtr<uint8>();
#if NANITE_USE_STRIP_INDICES
			for (uint32 i = 0; i < Page.PartsNum; i++)
			{
				const FClusterGroupPart& Part = Parts[Page.PartsStartIndex + i];
				for (uint32 j = 0; j < (uint32)Part.Clusters.Num(); j++)
				{
					const uint32 LocalClusterIndex = Part.PageClusterOffset + j;
					const uint32 ClusterIndex = Part.Clusters[j];
					const FCluster& Cluster = Clusters[ClusterIndex];

					ClusterDiskHeaders[LocalClusterIndex].IndexDataOffset = PagePointer.Offset();
					ClusterDiskHeaders[LocalClusterIndex].NumPrevNewVerticesBeforeDwords = Cluster.StripDesc.NumPrevNewVerticesBeforeDwords;
					ClusterDiskHeaders[LocalClusterIndex].NumPrevRefVerticesBeforeDwords = Cluster.StripDesc.NumPrevRefVerticesBeforeDwords;
					
					PagePointer.Advance<uint8>(Cluster.StripIndexData.Num());
				}
			}

			uint32 IndexDataSize = CombinedIndexData.Num() * CombinedIndexData.GetTypeSize();
			FMemory::Memcpy(IndexData, CombinedIndexData.GetData(), IndexDataSize);
			PagePointer.Align(sizeof(uint32));

			PageDiskHeader->StripBitmaskOffset = PagePointer.Offset();
			uint32 StripBitmaskDataSize = CombinedStripBitmaskData.Num() * CombinedStripBitmaskData.GetTypeSize();
			uint8* StripBitmaskData = PagePointer.Advance<uint8>(StripBitmaskDataSize);
			FMemory::Memcpy(StripBitmaskData, CombinedStripBitmaskData.GetData(), StripBitmaskDataSize);
			
#else
			for (uint32 i = 0; i < Page.NumClusters; i++)
			{
				ClusterDiskHeaders[i].IndexDataOffset = PagePointer.Offset();
				PagePointer.Advance<uint8>(PackedClusters[i].GetNumTris() * 3);
			}
			PagePointer.Align(sizeof(uint32));

			uint32 IndexDataSize = CombinedIndexData.Num() * CombinedIndexData.GetTypeSize();
			FMemory::Memcpy(IndexData, CombinedIndexData.GetData(), IndexDataSize);
#endif
		}

		// Write PageCluster Map
		{
			uint8* PageClusterMapPtr = PagePointer.GetPtr<uint8>();
			for (uint32 i = 0; i < Page.NumClusters; i++)
			{
				ClusterDiskHeaders[i].PageClusterMapOffset = PagePointer.Offset();
				PagePointer.Advance<uint32>(NumPageClusterPairsPerCluster[i]);
			}
			check((PagePointer.GetPtr<uint8>() - PageClusterMapPtr) == CombinedPageClusterPairData.Num() * CombinedPageClusterPairData.GetTypeSize());
			FMemory::Memcpy(PageClusterMapPtr, CombinedPageClusterPairData.GetData(), CombinedPageClusterPairData.Num() * CombinedPageClusterPairData.GetTypeSize());
		}

		// Write Vertex Reference Bitmask
		{
			PageDiskHeader->VertexRefBitmaskOffset = PagePointer.Offset();
			const uint32 VertexRefBitmaskSize = Page.NumClusters * (NANITE_MAX_CLUSTER_VERTICES / 8);
			uint8* VertexRefBitmask = PagePointer.Advance<uint8>(VertexRefBitmaskSize);
			FMemory::Memcpy(VertexRefBitmask, CombinedVertexRefBitmaskData.GetData(), VertexRefBitmaskSize);
			check(CombinedVertexRefBitmaskData.Num() * CombinedVertexRefBitmaskData.GetTypeSize() == VertexRefBitmaskSize);
		}

		// Write Vertex References
		{
			PageDiskHeader->NumVertexRefs = CombinedVertexRefData.Num();

			uint8* VertexRefs = PagePointer.GetPtr<uint8>();
			for (uint32 i = 0; i < Page.NumClusters; i++)
			{
				ClusterDiskHeaders[i].VertexRefDataOffset = PagePointer.Offset();
				const uint32 NumVertexRefs = PackedClusters[i].GetNumVerts() - CodedVerticesPerCluster[i];
				ClusterDiskHeaders[i].NumVertexRefs = NumVertexRefs;
				PagePointer.Advance<uint8>(NumVertexRefs);
			}
			PagePointer.Advance<uint8>(CombinedVertexRefData.Num());	// Low bytes
			PagePointer.Align(sizeof(uint32));

			// Split low and high bytes for better compression
			for (int32 i = 0; i < CombinedVertexRefData.Num(); i++)
			{
				VertexRefs[i] = CombinedVertexRefData[i] >> 8;
				VertexRefs[i + CombinedVertexRefData.Num()] = CombinedVertexRefData[i] & 0xFF;
			}
		}

		// Write Positions
		{
			uint8* PositionData = PagePointer.GetPtr<uint8>();
			for (uint32 i = 0; i < Page.NumClusters; i++)
			{
				ClusterDiskHeaders[i].PositionDataOffset = PagePointer.Offset();
				PagePointer.Advance<uint8>(NumPositionBytesPerCluster[i]);
			}
			check( (PagePointer.GetPtr<uint8>() - PositionData) == CombinedPositionData.Num() * CombinedPositionData.GetTypeSize());

			FMemory::Memcpy(PositionData, CombinedPositionData.GetData(), CombinedPositionData.Num() * CombinedPositionData.GetTypeSize());
		}

		// Write Attributes
		{
			uint8* AttribData = PagePointer.GetPtr<uint8>();
			for (uint32 i = 0; i < Page.NumClusters; i++)
			{
				const uint32 BytesPerAttribute = (PackedClusters[i].GetBitsPerAttribute() + 7) / 8;
				ClusterDiskHeaders[i].AttributeDataOffset = PagePointer.Offset();
				PagePointer.Advance<uint8>(Align(CodedVerticesPerCluster[i] * BytesPerAttribute, 4));
			}
			check((uint32)(PagePointer.GetPtr<uint8>() - AttribData) == CombinedAttributeData.Num() * CombinedAttributeData.GetTypeSize());
			FMemory::Memcpy(AttribData, CombinedAttributeData.GetData(), CombinedAttributeData.Num()* CombinedAttributeData.GetTypeSize());
		}

		PageResult.SetNum(PagePointer.Offset(), false);
	});

	// Write pages
	uint32 NumRootPages = 0;
	uint32 TotalRootGPUSize = 0;
	uint32 TotalRootDiskSize = 0;
	uint32 NumStreamingPages = 0;
	uint32 TotalStreamingGPUSize = 0;
	uint32 TotalStreamingDiskSize = 0;
	
	uint32 TotalFixupSize = 0;
	for (uint32 PageIndex = 0; PageIndex < NumPages; PageIndex++)
	{
		const FPage& Page = Pages[PageIndex];
		const bool bRootPage = Resources.IsRootPage(PageIndex);
		FFixupChunk& FixupChunk = FixupChunks[PageIndex];
		TArray<uint8>& BulkData = bRootPage ? Resources.RootData : StreamableBulkData;

		FPageStreamingState& PageStreamingState = Resources.PageStreamingStates[PageIndex];
		PageStreamingState.BulkOffset = BulkData.Num();

		// Write fixup chunk
		uint32 FixupChunkSize = FixupChunk.GetSize();
<<<<<<< HEAD
		check(FixupChunk.Header.NumHierachyFixups < NANITE_MAX_CLUSTERS_PER_PAGE);
		check(FixupChunk.Header.NumClusterFixups < NANITE_MAX_CLUSTERS_PER_PAGE);
=======
		check(FixupChunk.Header.NumHierachyFixups <= NANITE_MAX_CLUSTERS_PER_PAGE);
		check(FixupChunk.Header.NumClusterFixups <= NANITE_MAX_CLUSTERS_PER_PAGE);
>>>>>>> d731a049
		BulkData.Append((uint8*)&FixupChunk, FixupChunkSize);
		TotalFixupSize += FixupChunkSize;

		// Copy page to BulkData
		TArray<uint8>& PageData = PageResults[PageIndex];
		BulkData.Append(PageData.GetData(), PageData.Num());
		
		if (bRootPage)
		{
			TotalRootGPUSize += Page.GpuSizes.GetTotal();
			TotalRootDiskSize += PageData.Num();
			NumRootPages++;
		}
		else
		{
			TotalStreamingGPUSize += Page.GpuSizes.GetTotal();
			TotalStreamingDiskSize += PageData.Num();
			NumStreamingPages++;
		}

		PageStreamingState.BulkSize = BulkData.Num() - PageStreamingState.BulkOffset;
		PageStreamingState.PageSize = PageData.Num();
	}

	const uint32 TotalPageGPUSize = TotalRootGPUSize + TotalStreamingGPUSize;
	const uint32 TotalPageDiskSize = TotalRootDiskSize + TotalStreamingDiskSize;
	UE_LOG(LogStaticMesh, Log, TEXT("WritePages:"), NumPages);
	UE_LOG(LogStaticMesh, Log, TEXT("  Root: GPU size: %d bytes. %d Pages. %.3f bytes per page (%.3f%% utilization)."), TotalRootGPUSize, NumRootPages, TotalRootGPUSize / (float)NumRootPages, TotalRootGPUSize / (float(NumRootPages) * NANITE_ROOT_PAGE_GPU_SIZE) * 100.0f);
	if(NumStreamingPages > 0)
	{
<<<<<<< HEAD
		UE_LOG(LogStaticMesh, Log, TEXT("  Streaming: GPU size: %d bytes. %d Pages. %.3f bytes per page (%.3f%% utilization)."), TotalStreamingGPUSize, NumStreamingPages, TotalStreamingGPUSize / float(NumStreamingPages), TotalStreamingGPUSize / (float(NumStreamingPages) * NANITE_STREAMING_PAGE_GPU_SIZE) * 100.0f);
=======
		UE_LOG(LogStaticMesh, Log, TEXT("  Streaming: GPU size: %d bytes. %d Pages (%d with relative encoding). %.3f bytes per page (%.3f%% utilization)."), TotalStreamingGPUSize, NumStreamingPages, NumRelativeEncodingPages, TotalStreamingGPUSize / float(NumStreamingPages), TotalStreamingGPUSize / (float(NumStreamingPages) * NANITE_STREAMING_PAGE_GPU_SIZE) * 100.0f);
>>>>>>> d731a049
	}
	else
	{
		UE_LOG(LogStaticMesh, Log, TEXT("  Streaming: 0 bytes."));
	}
	UE_LOG(LogStaticMesh, Log, TEXT("  Page data disk size: %d bytes. Fixup data size: %d bytes."), TotalPageDiskSize, TotalFixupSize);
	UE_LOG(LogStaticMesh, Log, TEXT("  Total GPU size: %d bytes, Total disk size: %d bytes."), TotalPageGPUSize, TotalPageDiskSize + TotalFixupSize);

	// Store PageData
	Resources.StreamablePages.Lock(LOCK_READ_WRITE);
	uint8* Ptr = (uint8*)Resources.StreamablePages.Realloc(StreamableBulkData.Num());
	FMemory::Memcpy(Ptr, StreamableBulkData.GetData(), StreamableBulkData.Num());
	Resources.StreamablePages.Unlock();
	Resources.StreamablePages.SetBulkDataFlags(BULKDATA_Force_NOT_InlinePayload);
}

struct FIntermediateNode
{
	uint32				PartIndex	= MAX_uint32;
	uint32				MipLevel	= MAX_int32;
	bool				bLeaf		= false;
	
	FBounds3f			Bound;
	TArray< uint32 >	Children;
};

static uint32 BuildHierarchyRecursive(TArray<Nanite::FHierarchyNode>& HierarchyNodes, const TArray<FIntermediateNode>& Nodes, const TArray<Nanite::FClusterGroup>& Groups, TArray<Nanite::FClusterGroupPart>& Parts, uint32 CurrentNodeIndex)
{
	const FIntermediateNode& INode = Nodes[ CurrentNodeIndex ];
	check( INode.PartIndex == MAX_uint32 );
	check( !INode.bLeaf );

	uint32 HNodeIndex = HierarchyNodes.Num();
	HierarchyNodes.AddZeroed();

	uint32 NumChildren = INode.Children.Num();
	check( NumChildren > 0 && NumChildren <= NANITE_MAX_BVH_NODE_FANOUT );
	for( uint32 ChildIndex = 0; ChildIndex < NumChildren; ChildIndex++ )
	{
		uint32 ChildNodeIndex = INode.Children[ ChildIndex ];
		const FIntermediateNode& ChildNode = Nodes[ ChildNodeIndex ];
		if( ChildNode.bLeaf )
		{
			// Cluster Group
			check(ChildNode.bLeaf);
			FClusterGroupPart& Part = Parts[ChildNode.PartIndex];
			const FClusterGroup& Group = Groups[Part.GroupIndex];

			FHierarchyNode& HNode = HierarchyNodes[HNodeIndex];
			HNode.Bounds[ChildIndex] = Part.Bounds;
			HNode.LODBounds[ChildIndex] = Group.LODBounds;
			HNode.MinLODErrors[ChildIndex] = Group.MinLODError;
			HNode.MaxParentLODErrors[ChildIndex] = Group.MaxParentLODError;
			HNode.ChildrenStartIndex[ChildIndex] = 0xFFFFFFFFu;
			HNode.NumChildren[ChildIndex] = Part.Clusters.Num();
			HNode.ClusterGroupPartIndex[ChildIndex] = ChildNode.PartIndex;

			check(HNode.NumChildren[ChildIndex] <= NANITE_MAX_CLUSTERS_PER_GROUP);
			Part.HierarchyNodeIndex = HNodeIndex;
			Part.HierarchyChildIndex = ChildIndex;
		}
		else
		{

			// Hierarchy node
			uint32 ChildHierarchyNodeIndex = BuildHierarchyRecursive(HierarchyNodes, Nodes, Groups, Parts, ChildNodeIndex);

			const Nanite::FHierarchyNode& ChildHNode = HierarchyNodes[ChildHierarchyNodeIndex];

<<<<<<< HEAD
			FBounds Bounds;
=======
			FBounds3f Bounds;
>>>>>>> d731a049
			TArray< FSphere3f, TInlineAllocator<NANITE_MAX_BVH_NODE_FANOUT> > LODBoundSpheres;
			float MinLODError = MAX_flt;
			float MaxParentLODError = 0.0f;
			for (uint32 GrandChildIndex = 0; GrandChildIndex < NANITE_MAX_BVH_NODE_FANOUT && ChildHNode.NumChildren[GrandChildIndex] != 0; GrandChildIndex++)
			{
				Bounds += ChildHNode.Bounds[GrandChildIndex];
				LODBoundSpheres.Add(ChildHNode.LODBounds[GrandChildIndex]);
				MinLODError = FMath::Min(MinLODError, ChildHNode.MinLODErrors[GrandChildIndex]);
				MaxParentLODError = FMath::Max(MaxParentLODError, ChildHNode.MaxParentLODErrors[GrandChildIndex]);
			}

			FSphere3f LODBounds = FSphere3f(LODBoundSpheres.GetData(), LODBoundSpheres.Num());

			Nanite::FHierarchyNode& HNode = HierarchyNodes[HNodeIndex];
			HNode.Bounds[ChildIndex] = Bounds;
			HNode.LODBounds[ChildIndex] = LODBounds;
			HNode.MinLODErrors[ChildIndex] = MinLODError;
			HNode.MaxParentLODErrors[ChildIndex] = MaxParentLODError;
			HNode.ChildrenStartIndex[ChildIndex] = ChildHierarchyNodeIndex;
			HNode.NumChildren[ChildIndex] = NANITE_MAX_CLUSTERS_PER_GROUP;
<<<<<<< HEAD
			HNode.ClusterGroupPartIndex[ChildIndex] = INVALID_GROUP_INDEX;
=======
			HNode.ClusterGroupPartIndex[ChildIndex] = MAX_uint32;
>>>>>>> d731a049
		}
	}

	return HNodeIndex;
}

#define BVH_BUILD_WRITE_GRAPHVIZ	0

#if BVH_BUILD_WRITE_GRAPHVIZ
static void WriteDotGraph(const TArray<FIntermediateNode>& Nodes)
{
	FGenericPlatformMisc::LowLevelOutputDebugString(TEXT("digraph {\n"));
	
	const uint32 NumNodes = Nodes.Num();
	for (uint32 NodeIndex = 0; NodeIndex < NumNodes; NodeIndex++)
	{
		const FIntermediateNode& Node = Nodes[NodeIndex];
		if (!Node.bLeaf)
		{
			uint32 NumLeaves = 0;
			for (uint32 ChildIndex : Node.Children)
			{
				if(Nodes[ChildIndex].bLeaf)
				{
					NumLeaves++;
				}
				else
				{
					FGenericPlatformMisc::LowLevelOutputDebugStringf(TEXT("\tn%d -> n%d;\n"), NodeIndex, ChildIndex);
				}
			}
			FGenericPlatformMisc::LowLevelOutputDebugStringf(TEXT("\tn%d [label=\"%d, %d\"];\n"), NodeIndex, Node.Children.Num(), NumLeaves);
		}
	}
	FGenericPlatformMisc::LowLevelOutputDebugString(TEXT("}\n"));
}
#endif

static float BVH_Cost(const TArray<FIntermediateNode>& Nodes, TArrayView<uint32> NodeIndices)
{
	FBounds3f Bound;
	for (uint32 NodeIndex : NodeIndices)
	{
		Bound += Nodes[NodeIndex].Bound;
	}
	return Bound.GetSurfaceArea();
}

static void BVH_SortNodes(const TArray<FIntermediateNode>& Nodes, TArrayView<uint32> NodeIndices, const TArray<uint32>& ChildSizes)
{
	// Perform NANITE_MAX_BVH_NODE_FANOUT_BITS binary splits
	for (uint32 Level = 0; Level < NANITE_MAX_BVH_NODE_FANOUT_BITS; Level++)
	{
		const uint32 NumBuckets = 1 << Level;
		const uint32 NumChildrenPerBucket = NANITE_MAX_BVH_NODE_FANOUT >> Level;
		const uint32 NumChildrenPerBucketHalf = NumChildrenPerBucket >> 1;

		uint32 BucketStartIndex = 0;
		for (uint32 BucketIndex = 0; BucketIndex < NumBuckets; BucketIndex++)
		{
			const uint32 FirstChild = NumChildrenPerBucket * BucketIndex;
			
			uint32 Sizes[2] = {};
			for (uint32 i = 0; i < NumChildrenPerBucketHalf; i++)
			{
				Sizes[0] += ChildSizes[FirstChild + i];
				Sizes[1] += ChildSizes[FirstChild + i + NumChildrenPerBucketHalf];
			}
			TArrayView<uint32> NodeIndices01 = NodeIndices.Slice(BucketStartIndex, Sizes[0] + Sizes[1]);
			TArrayView<uint32> NodeIndices0 = NodeIndices.Slice(BucketStartIndex, Sizes[0]);
			TArrayView<uint32> NodeIndices1 = NodeIndices.Slice(BucketStartIndex + Sizes[0], Sizes[1]);

			BucketStartIndex += Sizes[0] + Sizes[1];

			auto SortByAxis = [&](uint32 AxisIndex)
			{
				if (AxisIndex == 0)
					NodeIndices01.Sort([&Nodes](uint32 A, uint32 B) { return Nodes[A].Bound.GetCenter().X < Nodes[B].Bound.GetCenter().X; });
				else if (AxisIndex == 1)
					NodeIndices01.Sort([&Nodes](uint32 A, uint32 B) { return Nodes[A].Bound.GetCenter().Y < Nodes[B].Bound.GetCenter().Y; });
				else if (AxisIndex == 2)
					NodeIndices01.Sort([&Nodes](uint32 A, uint32 B) { return Nodes[A].Bound.GetCenter().Z < Nodes[B].Bound.GetCenter().Z; });
				else
					check(false);
			};

			float BestCost = MAX_flt;
			uint32 BestAxisIndex = 0;

			// Try sorting along different axes and pick the best one
			const uint32 NumAxes = 3;
			for (uint32 AxisIndex = 0; AxisIndex < NumAxes; AxisIndex++)
			{
				SortByAxis(AxisIndex);

				float Cost = BVH_Cost(Nodes, NodeIndices0) + BVH_Cost(Nodes, NodeIndices1);
				if (Cost < BestCost)
				{
					BestCost = Cost;
					BestAxisIndex = AxisIndex;
				}
			}

			// Resort if we the best one wasn't the last one
			if (BestAxisIndex != NumAxes - 1)
			{
				SortByAxis(BestAxisIndex);
			}
		}
	}
}

// Build hierarchy using a top-down splitting approach.
// WIP:	So far it just focuses on minimizing worst-case tree depth/latency.
//		It does this by building a complete tree with at most one partially filled level.
//		At most one node is partially filled.
//TODO:	Experiment with sweeping, even if it results in more total nodes and/or makes some paths slightly longer.
static uint32 BuildHierarchyTopDown(TArray<FIntermediateNode>& Nodes, TArrayView<uint32> NodeIndices, bool bSort)
{
	const uint32 N = NodeIndices.Num();
	if (N == 1)
	{
		return NodeIndices[0];
	} 
	
	const uint32 NewRootIndex = Nodes.Num();
	Nodes.AddDefaulted_GetRef();

	if (N <= NANITE_MAX_BVH_NODE_FANOUT)
	{
		Nodes[NewRootIndex].Children = NodeIndices;
		return NewRootIndex;
	}

	// Where does the last (incomplete) level start
	uint32 TopSize = NANITE_MAX_BVH_NODE_FANOUT;
	while (TopSize * NANITE_MAX_BVH_NODE_FANOUT <= N)
	{
		TopSize *= NANITE_MAX_BVH_NODE_FANOUT;
	}
	
	const uint32 LargeChildSize = TopSize;
	const uint32 SmallChildSize = TopSize / NANITE_MAX_BVH_NODE_FANOUT;
	const uint32 MaxExcessPerChild = LargeChildSize - SmallChildSize;

	TArray<uint32> ChildSizes;
	ChildSizes.SetNum(NANITE_MAX_BVH_NODE_FANOUT);
	
	uint32 Excess = N - TopSize;
	for (int32 i = NANITE_MAX_BVH_NODE_FANOUT-1; i >= 0; i--)
	{
		const uint32 ChildExcess = FMath::Min(Excess, MaxExcessPerChild);
		ChildSizes[i] = SmallChildSize + ChildExcess;
		Excess -= ChildExcess;
	}
	check(Excess == 0);

	if (bSort)
	{
		BVH_SortNodes(Nodes, NodeIndices, ChildSizes);
	}
	
	uint32 Offset = 0;
	for (uint32 i = 0; i < NANITE_MAX_BVH_NODE_FANOUT; i++)
	{
		uint32 ChildSize = ChildSizes[i];
		uint32 NodeIndex = BuildHierarchyTopDown(Nodes, NodeIndices.Slice(Offset, ChildSize), bSort);	// Needs to be separated from next statement with sequence point to order access to Nodes array.
		Nodes[NewRootIndex].Children.Add(NodeIndex);
		Offset += ChildSize;
	}

	return NewRootIndex;
}

static void BuildHierarchies(FResources& Resources, const TArray<FClusterGroup>& Groups, TArray<FClusterGroupPart>& Parts, uint32 NumMeshes)
{
	TArray<TArray<uint32>> PartsByMesh;
	PartsByMesh.SetNum(NumMeshes);

	// Assign group parts to the meshes they belong to
	const uint32 NumTotalParts = Parts.Num();
	for (uint32 PartIndex = 0; PartIndex < NumTotalParts; PartIndex++)
	{
		FClusterGroupPart& Part = Parts[PartIndex];
		PartsByMesh[Groups[Part.GroupIndex].MeshIndex].Add(PartIndex);
	}

	for (uint32 MeshIndex = 0; MeshIndex < NumMeshes; MeshIndex++)
	{
		const TArray<uint32>& PartIndices = PartsByMesh[MeshIndex];
		const uint32 NumParts = PartIndices.Num();
		
		int32 MaxMipLevel = 0;
		for (uint32 i = 0; i < NumParts; i++)
		{
			MaxMipLevel = FMath::Max(MaxMipLevel, Groups[Parts[PartIndices[i]].GroupIndex].MipLevel);
		}

		TArray< FIntermediateNode >	Nodes;
		Nodes.SetNum(NumParts);

		// Build leaf nodes for each LOD level of the mesh
		TArray<TArray<uint32>> NodesByMip;
		NodesByMip.SetNum(MaxMipLevel + 1);
		for (uint32 i = 0; i < NumParts; i++)
		{
			const uint32 PartIndex = PartIndices[i];
			const FClusterGroupPart& Part = Parts[PartIndex];
			const FClusterGroup& Group = Groups[Part.GroupIndex];

			const int32 MipLevel = Group.MipLevel;
			FIntermediateNode& Node = Nodes[i];
			Node.Bound = Part.Bounds;
			Node.PartIndex = PartIndex;
			Node.MipLevel = Group.MipLevel;
			Node.bLeaf = true;
			NodesByMip[Group.MipLevel].Add(i);
		}


		uint32 RootIndex = 0;
		if (Nodes.Num() == 1)
		{
			// Just a single leaf.
			// Needs to be special-cased as root should always be an inner node.
			FIntermediateNode& Node = Nodes.AddDefaulted_GetRef();
			Node.Children.Add(0);
			Node.Bound = Nodes[0].Bound;
			RootIndex = 1;
		}
		else
		{
			// Build hierarchy:
			// Nanite meshes contain cluster data for many levels of detail. Clusters from different levels
			// of detail can vary wildly in size, which can already be challenge for building a good hierarchy. 
			// Apart from the visibility bounds, the hierarchy also tracks conservative LOD error metrics for the child nodes.
			// The runtime traversal descends into children as long as they are visible and the conservative LOD error is not
			// more detailed than what we are looking for. We have to be very careful when mixing clusters from different LODs
			// as less detailed clusters can easily end up bloating both bounds and error metrics.

			// We have experimented with a bunch of mixed LOD approached, but currently, it seems, building separate hierarchies
			// for each LOD level and then building a hierarchy of those hierarchies gives the best and most predictable results.

			// TODO: The roots of these hierarchies all share the same visibility and LOD bounds, or at least close enough that we could
			//       make a shared conservative bound without losing much. This makes a lot of the work around the root node fairly
			//       redundant. Perhaps we should consider evaluating a shared root during instance cull instead and enable/disable
			//       the per-level hierarchies based on 1D range tests for LOD error.

			TArray<uint32> LevelRoots;
			for (int32 MipLevel = 0; MipLevel <= MaxMipLevel; MipLevel++)
			{
				if (NodesByMip[MipLevel].Num() > 0)
				{
					// Build a hierarchy for the mip level
					uint32 NodeIndex = BuildHierarchyTopDown(Nodes, NodesByMip[MipLevel], true);

					if (Nodes[NodeIndex].bLeaf || Nodes[NodeIndex].Children.Num() == NANITE_MAX_BVH_NODE_FANOUT)
					{
						// Leaf or filled node. Just add it.
						LevelRoots.Add(NodeIndex);
					}
					else
					{
						// Incomplete node. Discard the code and add the children as roots instead.
						LevelRoots.Append(Nodes[NodeIndex].Children);
					}
				}
			}
			// Build top hierarchy. A hierarchy of MIP hierarchies.
			RootIndex = BuildHierarchyTopDown(Nodes, LevelRoots, false);
		}

		check(Nodes.Num() > 0);

#if BVH_BUILD_WRITE_GRAPHVIZ
		WriteDotGraph(Nodes);
#endif

		TArray< FHierarchyNode > HierarchyNodes;
		BuildHierarchyRecursive(HierarchyNodes, Nodes, Groups, Parts, RootIndex);

		// Convert hierarchy to packed format
		const uint32 NumHierarchyNodes = HierarchyNodes.Num();
		const uint32 PackedBaseIndex = Resources.HierarchyNodes.Num();
		Resources.HierarchyRootOffsets.Add(PackedBaseIndex);
		Resources.HierarchyNodes.AddDefaulted(NumHierarchyNodes);
		for (uint32 i = 0; i < NumHierarchyNodes; i++)
		{
			PackHierarchyNode(Resources.HierarchyNodes[PackedBaseIndex + i], HierarchyNodes[i], Groups, Parts, Resources.NumRootPages);
		}
	}
}

void BuildMaterialRanges(
	const TArray<uint32>& TriangleIndices,
	const TArray<int32>& MaterialIndices,
	TArray<FMaterialTriangle, TInlineAllocator<128>>& MaterialTris,
	TArray<FMaterialRange, TInlineAllocator<4>>& MaterialRanges)
{
	check(MaterialTris.Num() == 0);
	check(MaterialRanges.Num() == 0);
	check(MaterialIndices.Num() * 3 == TriangleIndices.Num());

	const uint32 TriangleCount = MaterialIndices.Num();

	TArray<uint32, TInlineAllocator<64>> MaterialCounts;
	MaterialCounts.AddZeroed(64);

	// Tally up number tris per material index
	for (uint32 i = 0; i < TriangleCount; i++)
	{
		const uint32 MaterialIndex = MaterialIndices[i];
		++MaterialCounts[MaterialIndex];
	}

	for (uint32 i = 0; i < TriangleCount; i++)
	{
		FMaterialTriangle MaterialTri;
		MaterialTri.Index0 = TriangleIndices[(i * 3) + 0];
		MaterialTri.Index1 = TriangleIndices[(i * 3) + 1];
		MaterialTri.Index2 = TriangleIndices[(i * 3) + 2];
		MaterialTri.MaterialIndex = MaterialIndices[i];
		MaterialTri.RangeCount = MaterialCounts[MaterialTri.MaterialIndex];
		check(MaterialTri.RangeCount > 0);
		MaterialTris.Add(MaterialTri);
	}

	// Sort by triangle range count descending, and material index ascending.
	// This groups the material ranges from largest to smallest, which is
	// more efficient for evaluating the sequences on the GPU, and also makes
	// the minus one encoding work (the first range must have more than 1 tri).
	MaterialTris.Sort(
		[](const FMaterialTriangle& A, const FMaterialTriangle& B)
		{
			if (A.RangeCount != B.RangeCount)
			{
				return (A.RangeCount > B.RangeCount);
			}

			return (A.MaterialIndex < B.MaterialIndex);
		} );

	FMaterialRange CurrentRange;
	CurrentRange.RangeStart = 0;
	CurrentRange.RangeLength = 0;
	CurrentRange.MaterialIndex = MaterialTris.Num() > 0 ? MaterialTris[0].MaterialIndex : 0;

	for (int32 TriIndex = 0; TriIndex < MaterialTris.Num(); ++TriIndex)
	{
		const FMaterialTriangle& Triangle = MaterialTris[TriIndex];

		// Material changed, so add current range and reset
		if (CurrentRange.RangeLength > 0 && Triangle.MaterialIndex != CurrentRange.MaterialIndex)
		{
			MaterialRanges.Add(CurrentRange);

			CurrentRange.RangeStart = TriIndex;
			CurrentRange.RangeLength = 1;
			CurrentRange.MaterialIndex = Triangle.MaterialIndex;
		}
		else
		{
			++CurrentRange.RangeLength;
		}
	}

	// Add last triangle to range
	if (CurrentRange.RangeLength > 0)
	{
		MaterialRanges.Add(CurrentRange);
	}

	check(MaterialTris.Num() == TriangleCount);
}

static void BuildMaterialRanges(FCluster& Cluster)
{
	check(Cluster.MaterialRanges.Num() == 0);
	check(Cluster.NumTris <= NANITE_MAX_CLUSTER_TRIANGLES);
	check(Cluster.NumTris * 3 == Cluster.Indexes.Num());

	TArray<FMaterialTriangle, TInlineAllocator<128>> MaterialTris;
	
	BuildMaterialRanges(
		Cluster.Indexes,
		Cluster.MaterialIndexes,
		MaterialTris,
		Cluster.MaterialRanges);

	// Write indices back to clusters
	for (uint32 Triangle = 0; Triangle < Cluster.NumTris; ++Triangle)
	{
		Cluster.Indexes[Triangle * 3 + 0] = MaterialTris[Triangle].Index0;
		Cluster.Indexes[Triangle * 3 + 1] = MaterialTris[Triangle].Index1;
		Cluster.Indexes[Triangle * 3 + 2] = MaterialTris[Triangle].Index2;
		Cluster.MaterialIndexes[Triangle] = MaterialTris[Triangle].MaterialIndex;
	}
}

// Sort cluster triangles into material ranges. Add Material ranges to clusters.
static void BuildMaterialRanges( TArray<FCluster>& Clusters )
{
	//const uint32 NumClusters = Clusters.Num();
	//for( uint32 ClusterIndex = 0; ClusterIndex < NumClusters; ClusterIndex++ )
	ParallelFor(TEXT("NaniteEncode.BuildMaterialRanges.PF"), Clusters.Num(), 256,
		[&]( uint32 ClusterIndex )
		{
			BuildMaterialRanges( Clusters[ ClusterIndex ] );
		} );
}

// Prints material range stats. This has to happen separate from BuildMaterialRanges as materials might be recalculated because of cluster splitting.
static void PrintMaterialRangeStats( TArray<FCluster>& Clusters )
{
	TFixedBitVector<NANITE_MAX_CLUSTER_MATERIALS> UsedMaterialIndices;
	UsedMaterialIndices.Clear();

	uint32 NumClusterMaterials[ 4 ] = { 0, 0, 0, 0 }; // 1, 2, 3, >= 4

	const uint32 NumClusters = Clusters.Num();
	for( uint32 ClusterIndex = 0; ClusterIndex < NumClusters; ClusterIndex++ )
	{
		FCluster& Cluster = Clusters[ ClusterIndex ];

		// TODO: Valid assumption? All null materials should have been assigned default material at this point.
		check( Cluster.MaterialRanges.Num() > 0 );
		NumClusterMaterials[ FMath::Min( Cluster.MaterialRanges.Num() - 1, 3 ) ]++;

		for( const FMaterialRange& MaterialRange : Cluster.MaterialRanges )
		{
			UsedMaterialIndices.SetBit( MaterialRange.MaterialIndex );
		}
	}

	UE_LOG( LogStaticMesh, Log, TEXT( "Material Stats - Unique Materials: %d, Fast Path Clusters: %d, Slow Path Clusters: %d, 1 Material: %d, 2 Materials: %d, 3 Materials: %d, At Least 4 Materials: %d" ),
		UsedMaterialIndices.CountBits(), Clusters.Num() - NumClusterMaterials[ 3 ], NumClusterMaterials[ 3 ], NumClusterMaterials[ 0 ], NumClusterMaterials[ 1 ], NumClusterMaterials[ 2 ], NumClusterMaterials[ 3 ] );

#if 0
	for( uint32 MaterialIndex = 0; MaterialIndex < MAX_CLUSTER_MATERIALS; ++MaterialIndex )
	{
		if( UsedMaterialIndices.GetBit( MaterialIndex ) > 0 )
		{
			UE_LOG( LogStaticMesh, Log, TEXT( "  Material Index: %d" ), MaterialIndex );
		}
	}
#endif
}

#if DO_CHECK
static void VerifyClusterConstaints( const FCluster& Cluster )
{
	check( Cluster.NumTris * 3 == Cluster.Indexes.Num() );
	check( Cluster.NumVerts <= 256 );

	const uint32 NumTriangles = Cluster.NumTris;

	uint32 MaxVertexIndex = 0;
	for( uint32 i = 0; i < NumTriangles; i++ )
	{
		uint32 Index0 = Cluster.Indexes[ i * 3 + 0 ];
		uint32 Index1 = Cluster.Indexes[ i * 3 + 1 ];
		uint32 Index2 = Cluster.Indexes[ i * 3 + 2 ];
		MaxVertexIndex = FMath::Max( MaxVertexIndex, FMath::Max3( Index0, Index1, Index2 ) );
		check( MaxVertexIndex - Index0 < CONSTRAINED_CLUSTER_CACHE_SIZE );
		check( MaxVertexIndex - Index1 < CONSTRAINED_CLUSTER_CACHE_SIZE );
		check( MaxVertexIndex - Index2 < CONSTRAINED_CLUSTER_CACHE_SIZE );
	}
}
#endif

// Weights for individual cache entries based on simulated annealing optimization on DemoLevel.
static int16 CacheWeightTable[ CONSTRAINED_CLUSTER_CACHE_SIZE ] = {
	 577,	 616,	 641,  512,		 614,  635,  478,  651,
	  65,	 213,	 719,  490,		 213,  726,  863,  745,
	 172,	 939,	 805,  885,		 958, 1208, 1319, 1318,
	1475,	1779,	2342,  159,		2307, 1998, 1211,  932
};

// Constrain cluster to only use vertex references that are within a fixed sized trailing window from the current highest encountered vertex index.
// Triangles are reordered based on a FIFO-style cache optimization to minimize the number of vertices that need to be duplicated.
static void ConstrainClusterFIFO( FCluster& Cluster )
{
	uint32 NumOldTriangles = Cluster.NumTris;
	uint32 NumOldVertices = Cluster.NumVerts;

	const uint32 MAX_CLUSTER_TRIANGLES_IN_DWORDS = (NANITE_MAX_CLUSTER_TRIANGLES + 31 ) / 32;

	uint32 VertexToTriangleMasks[NANITE_MAX_CLUSTER_TRIANGLES * 3][MAX_CLUSTER_TRIANGLES_IN_DWORDS] = {};

	// Generate vertex to triangle masks
	for( uint32 i = 0; i < NumOldTriangles; i++ )
	{
		uint32 i0 = Cluster.Indexes[ i * 3 + 0 ];
		uint32 i1 = Cluster.Indexes[ i * 3 + 1 ];
		uint32 i2 = Cluster.Indexes[ i * 3 + 2 ];
		check( i0 != i1 && i1 != i2 && i2 != i0 ); // Degenerate input triangle!

		VertexToTriangleMasks[ i0 ][ i >> 5 ] |= 1 << ( i & 31 );
		VertexToTriangleMasks[ i1 ][ i >> 5 ] |= 1 << ( i & 31 );
		VertexToTriangleMasks[ i2 ][ i >> 5 ] |= 1 << ( i & 31 );
	}

	uint32 TrianglesEnabled[ MAX_CLUSTER_TRIANGLES_IN_DWORDS ] = {};	// Enabled triangles are in the current material range and have not yet been visited.
	uint32 TrianglesTouched[ MAX_CLUSTER_TRIANGLES_IN_DWORDS ] = {};	// Touched triangles have had at least one of their vertices visited.

	uint16 OptimizedIndices[NANITE_MAX_CLUSTER_TRIANGLES * 3 ];

	uint32 NumNewVertices = 0;
	uint32 NumNewTriangles = 0;
	uint16 OldToNewVertex[NANITE_MAX_CLUSTER_TRIANGLES * 3];
	uint16 NewToOldVertex[NANITE_MAX_CLUSTER_TRIANGLES * 3] = {};	// Initialize to make static analysis happy
	FMemory::Memset( OldToNewVertex, -1, sizeof( OldToNewVertex ) );

	auto ScoreVertex = [ &OldToNewVertex, &NumNewVertices ] ( uint32 OldVertex )
	{
		uint16 NewIndex = OldToNewVertex[ OldVertex ];

		int32 CacheScore = 0;
		if( NewIndex != 0xFFFF )
		{
			uint32 CachePosition = ( NumNewVertices - 1 ) - NewIndex;
			if( CachePosition < CONSTRAINED_CLUSTER_CACHE_SIZE )
				CacheScore = CacheWeightTable[ CachePosition ];
		}

		return CacheScore;
	};

	uint32 RangeStart = 0;
	for( FMaterialRange& MaterialRange : Cluster.MaterialRanges )
	{
		check( RangeStart == MaterialRange.RangeStart );
		uint32 RangeLength = MaterialRange.RangeLength;

		// Enable triangles from current range
		for( uint32 i = 0; i < MAX_CLUSTER_TRIANGLES_IN_DWORDS; i++ )
		{
			int32 RangeStartRelativeToDword = (int32)RangeStart - (int32)i * 32;
			int32 BitStart = FMath::Max( RangeStartRelativeToDword, 0 );
			int32 BitEnd = FMath::Max( RangeStartRelativeToDword + (int32)RangeLength, 0 );
			uint32 StartMask = BitStart < 32 ? ( ( 1u << BitStart ) - 1u ) : 0xFFFFFFFFu;
			uint32 EndMask = BitEnd < 32 ? ( ( 1u << BitEnd ) - 1u ) : 0xFFFFFFFFu;
			TrianglesEnabled[ i ] |= StartMask ^ EndMask;
		}

		while( true )
		{
			uint32 NextTriangleIndex = 0xFFFF;
			int32 NextTriangleScore = 0;

			// Pick highest scoring available triangle
			for( uint32 TriangleDwordIndex = 0; TriangleDwordIndex < MAX_CLUSTER_TRIANGLES_IN_DWORDS; TriangleDwordIndex++ )
			{
				uint32 CandidateMask = TrianglesTouched[ TriangleDwordIndex ] & TrianglesEnabled[ TriangleDwordIndex ];
				while( CandidateMask )
				{
					uint32 TriangleDwordOffset = FMath::CountTrailingZeros( CandidateMask );
					CandidateMask &= CandidateMask - 1;

					int32 TriangleIndex = ( TriangleDwordIndex << 5 ) + TriangleDwordOffset;

					int32 TriangleScore = 0;
					TriangleScore += ScoreVertex( Cluster.Indexes[ TriangleIndex * 3 + 0 ] );
					TriangleScore += ScoreVertex( Cluster.Indexes[ TriangleIndex * 3 + 1 ] );
					TriangleScore += ScoreVertex( Cluster.Indexes[ TriangleIndex * 3 + 2 ] );

					if( TriangleScore > NextTriangleScore )
					{
						NextTriangleIndex = TriangleIndex;
						NextTriangleScore = TriangleScore;
					}
				}
			}

			if( NextTriangleIndex == 0xFFFF )
			{
				// If we didn't find a triangle. It might be because it is part of a separate component. Look for an unvisited triangle to restart from.
				for( uint32 TriangleDwordIndex = 0; TriangleDwordIndex < MAX_CLUSTER_TRIANGLES_IN_DWORDS; TriangleDwordIndex++ )
				{
					uint32 EnableMask = TrianglesEnabled[ TriangleDwordIndex ];
					if( EnableMask )
					{
						NextTriangleIndex = ( TriangleDwordIndex << 5 ) + FMath::CountTrailingZeros( EnableMask );
						break;
					}
				}

				if( NextTriangleIndex == 0xFFFF )
					break;
			}

			uint32 OldIndex0 = Cluster.Indexes[ NextTriangleIndex * 3 + 0 ];
			uint32 OldIndex1 = Cluster.Indexes[ NextTriangleIndex * 3 + 1 ];
			uint32 OldIndex2 = Cluster.Indexes[ NextTriangleIndex * 3 + 2 ];

			// Mark incident triangles
			for( uint32 i = 0; i < MAX_CLUSTER_TRIANGLES_IN_DWORDS; i++ )
			{
				TrianglesTouched[ i ] |= VertexToTriangleMasks[ OldIndex0 ][ i ] | VertexToTriangleMasks[ OldIndex1 ][ i ] | VertexToTriangleMasks[ OldIndex2 ][ i ];
			}

			uint16& NewIndex0 = OldToNewVertex[OldIndex0];
			uint16& NewIndex1 = OldToNewVertex[OldIndex1];
			uint16& NewIndex2 = OldToNewVertex[OldIndex2];

			// Generate new indices such that they are all within a trailing window of CONSTRAINED_CLUSTER_CACHE_SIZE of NumNewVertices.
			// This can require multiple iterations as new/duplicate vertices can push other vertices outside the window.			
			uint32 TestNumNewVertices = NumNewVertices;
			TestNumNewVertices += (NewIndex0 == 0xFFFF) + (NewIndex1 == 0xFFFF) + (NewIndex2 == 0xFFFF);

			while(true)
			{
				if (NewIndex0 != 0xFFFF && TestNumNewVertices - NewIndex0 >= CONSTRAINED_CLUSTER_CACHE_SIZE)
				{
					NewIndex0 = 0xFFFF;
					TestNumNewVertices++;
					continue;
				}

				if (NewIndex1 != 0xFFFF && TestNumNewVertices - NewIndex1 >= CONSTRAINED_CLUSTER_CACHE_SIZE)
				{
					NewIndex1 = 0xFFFF;
					TestNumNewVertices++;
					continue;
				}

				if (NewIndex2 != 0xFFFF && TestNumNewVertices - NewIndex2 >= CONSTRAINED_CLUSTER_CACHE_SIZE)
				{
					NewIndex2 = 0xFFFF;
					TestNumNewVertices++;
					continue;
				}
				break;
			}

			if (NewIndex0 == 0xFFFF) { NewIndex0 = NumNewVertices++; }
			if (NewIndex1 == 0xFFFF) { NewIndex1 = NumNewVertices++; }
			if (NewIndex2 == 0xFFFF) { NewIndex2 = NumNewVertices++; }
			NewToOldVertex[NewIndex0] = OldIndex0;
			NewToOldVertex[NewIndex1] = OldIndex1;
			NewToOldVertex[NewIndex2] = OldIndex2;

			// Output triangle
			OptimizedIndices[ NumNewTriangles * 3 + 0 ] = NewIndex0;
			OptimizedIndices[ NumNewTriangles * 3 + 1 ] = NewIndex1;
			OptimizedIndices[ NumNewTriangles * 3 + 2 ] = NewIndex2;
			NumNewTriangles++;

			// Disable selected triangle
			TrianglesEnabled[ NextTriangleIndex >> 5 ] &= ~( 1 << ( NextTriangleIndex & 31 ) );
		}
		RangeStart += RangeLength;
	}

	check( NumNewTriangles == NumOldTriangles );

	// Write back new triangle order
	for( uint32 i = 0; i < NumNewTriangles * 3; i++ )
	{
		Cluster.Indexes[ i ] = OptimizedIndices[ i ];
	}

	// Write back new vertex order including possibly duplicates
	TArray< float > OldVertices;
	Swap( OldVertices, Cluster.Verts );

	uint32 VertStride = Cluster.GetVertSize();
	Cluster.Verts.AddUninitialized( NumNewVertices * VertStride );
	for( uint32 i = 0; i < NumNewVertices; i++ )
	{
		FMemory::Memcpy( &Cluster.GetPosition(i), &OldVertices[ NewToOldVertex[ i ] * VertStride ], VertStride * sizeof( float ) );
	}
	Cluster.NumVerts = NumNewVertices;
}

// Experimental alternative to ConstrainClusterFIFO based on geodesic distance. It tries to maximize reuse between material ranges by
// guiding triangle traversal order by geodesic distance to previous and next range triangles.
static void ConstrainClusterGeodesic( FCluster& Cluster )
{
	uint32 NumOldTriangles = Cluster.NumTris;
	uint32 NumOldVertices = Cluster.NumVerts;

	const uint32 MAX_CLUSTER_TRIANGLES_IN_DWORDS = (NANITE_MAX_CLUSTER_TRIANGLES + 31) / 32;
	const uint32 MAX_DISTANCE = 0xFF;

	static_assert(NANITE_MAX_CLUSTER_MATERIALS <= 64, "NANITE_MAX_CLUSTER_MATERIALS is assumed to fit in uint64 (1 bit per material)" );
	uint64 VertexRangesMask[NANITE_MAX_CLUSTER_TRIANGLES * 3] = { };
	uint8 VertexValences[NANITE_MAX_CLUSTER_TRIANGLES * 3] = {};

	// Calculate vertex valence and mark which ranges each vertex is in.
	const uint32 NumRanges = Cluster.MaterialRanges.Num();
	for( uint32 RangeIndex = 0; RangeIndex < NumRanges; RangeIndex++ )
	{
		const FMaterialRange& MaterialRange = Cluster.MaterialRanges[ RangeIndex ];
		for( uint32 i = 0; i < MaterialRange.RangeLength; i++ )
		{
			uint32 TriangleIndex = MaterialRange.RangeStart + i;
			uint32 OldIndex0 = Cluster.Indexes[ TriangleIndex * 3 + 0 ];
			uint32 OldIndex1 = Cluster.Indexes[ TriangleIndex * 3 + 1 ];
			uint32 OldIndex2 = Cluster.Indexes[ TriangleIndex * 3 + 2 ];
			check( OldIndex1 != OldIndex0 && OldIndex2 != OldIndex0 && OldIndex2 != OldIndex1 );

			uint64 Mask = 1ull << RangeIndex;
			VertexRangesMask[ OldIndex0 ] |= Mask;
			VertexRangesMask[ OldIndex1 ] |= Mask;
			VertexRangesMask[ OldIndex2 ] |= Mask;
			VertexValences[ OldIndex0 ]++;
			VertexValences[ OldIndex1 ]++;
			VertexValences[ OldIndex2 ]++;
		}
	}

	uint16 OptimizedIndices[NANITE_MAX_CLUSTER_TRIANGLES * 3 ];

	uint32 NumNewVertices = 0;
	uint32 NumNewTriangles = 0;
	uint16 OldToNewVertex[NANITE_MAX_CLUSTER_TRIANGLES * 3 ];
	uint16 NewToOldVertex[NANITE_MAX_CLUSTER_TRIANGLES * 3 ];
	FMemory::Memset( OldToNewVertex, -1, sizeof( OldToNewVertex ) );

	uint16 ComponentStartScoreAndVertex[NANITE_MAX_CLUSTER_TRIANGLES ];	// (score << 9) | vertex
	FMemory::Memset( ComponentStartScoreAndVertex, -1, sizeof( ComponentStartScoreAndVertex ) );

	for( uint32 RangeIndex = 0; RangeIndex < NumRanges; RangeIndex++ )
	{
		const FMaterialRange& MaterialRange = Cluster.MaterialRanges[ RangeIndex ];
		uint32 RangeStart = MaterialRange.RangeStart;
		uint32 RangeLength = MaterialRange.RangeLength;

		uint8 VertexToComponent[NANITE_MAX_CLUSTER_TRIANGLES * 3 ];
		FMemory::Memset( VertexToComponent, -1, sizeof( VertexToComponent ) );

		// Associate every vertex with component ID by repeated relaxation. The component ID is the lowest triangle ID it is connected to.
		{
			bool bHasChanged;
			do 
			{
				bHasChanged = false;
				for( uint32 i = 0; i < RangeLength; i++ )
				{
					uint32 TriangleIndex = RangeStart + i;
					uint8& Component0 = VertexToComponent[ Cluster.Indexes[ TriangleIndex * 3 + 0 ] ];
					uint8& Component1 = VertexToComponent[ Cluster.Indexes[ TriangleIndex * 3 + 1 ] ];
					uint8& Component2 = VertexToComponent[ Cluster.Indexes[ TriangleIndex * 3 + 2 ] ];

					uint32 MinTriangle = FMath::Min( TriangleIndex, (uint32)FMath::Min3( Component0, Component1, Component2 ) );
					if( MinTriangle < Component0 ) { Component0 = MinTriangle; bHasChanged = true; }
					if( MinTriangle < Component1 ) { Component1 = MinTriangle; bHasChanged = true; }
					if( MinTriangle < Component2 ) { Component2 = MinTriangle; bHasChanged = true; }
				}
			} while (bHasChanged);
		}

		bool bSeenComponent[NANITE_MAX_CLUSTER_TRIANGLES ] = { };
		uint32 NumSeenComponents = 0;

		// Score triangles and determine best scoring vertex for every component
		for( uint32 i = 0; i < RangeLength; i++ )
		{
			uint32 TriangleIndex = RangeStart + i;
			uint32 OldIndex0 = Cluster.Indexes[ TriangleIndex * 3 + 0 ];
			uint32 OldIndex1 = Cluster.Indexes[ TriangleIndex * 3 + 1 ];
			uint32 OldIndex2 = Cluster.Indexes[ TriangleIndex * 3 + 2 ];

			uint32 Valence0 = VertexValences[ OldIndex0 ];
			uint32 Valence1 = VertexValences[ OldIndex1 ];
			uint32 Valence2 = VertexValences[ OldIndex2 ];

			uint32 Component = VertexToComponent[ OldIndex0 ];
			check( Component == VertexToComponent[ OldIndex1 ] && Component == VertexToComponent[ OldIndex2 ] );

			if( !bSeenComponent[ Component ] )
			{
				bSeenComponent[ Component ] = true;
				NumSeenComponents++;
			}

			uint32 Score = Valence0 + Valence1 + Valence2;
			uint32 StartVertex;
			if( Valence0 <= Valence1 && Valence0 <= Valence2 )
				StartVertex = OldIndex0;
			else if( Valence1 <= Valence0 && Valence1 <= Valence2 )
				StartVertex = OldIndex1;
			else
				StartVertex = OldIndex2;

			uint16 ScoreAndVertex = ( Score << 9 ) | StartVertex;
			ComponentStartScoreAndVertex[ Component ] = FMath::Min( ComponentStartScoreAndVertex[ Component ], ScoreAndVertex );
		}

		uint8 VertexDistances[NANITE_MAX_CLUSTER_TRIANGLES * 3 ][ 3 ];		// 0: Distance to previous range, 1: Distance to next range, 2: Distance to start triangle

		// Mark material boundary vertices
		for( uint32 i = 0; i < RangeLength; i++ )
		{
			uint64 RangeBit = 1ull << RangeIndex;
			uint64 MaskLow = RangeBit - 1;
			uint64 MaskHigh = ~MaskLow ^ RangeBit;

			for( uint32 j = 0; j < 3; j++ )
			{
				uint32 OldIndex = Cluster.Indexes[ (RangeStart + i) * 3 + j ];
				uint64 RangesMask = VertexRangesMask[ OldIndex ];
				uint32 Component = VertexToComponent[ OldIndex ];
				uint32 ComponentStartVertex = ComponentStartScoreAndVertex[ Component ] & 0x1FF;
				
				check(OldIndex < NANITE_MAX_CLUSTER_INDICES);
				VertexDistances[ OldIndex ][ 0 ] = ( RangesMask & MaskLow ) ? 0 : MAX_DISTANCE;
				VertexDistances[ OldIndex ][ 1 ] = ( RangesMask & MaskHigh ) ? 0 : MAX_DISTANCE;
				VertexDistances[ OldIndex ][ 2 ] = OldIndex == ComponentStartVertex ? 0 : MAX_DISTANCE;
			}
		}

		// Relaxation to find minimum distance to next and previous range.
		bool bWasUpdated;
		do 
		{
			bWasUpdated = false;
			for( uint32 i = 0; i < RangeLength; i++ )
			{
				uint32 TriangleIndex = RangeStart + i;
				uint32 OldIndex0 = Cluster.Indexes[ TriangleIndex * 3 + 0 ];
				uint32 OldIndex1 = Cluster.Indexes[ TriangleIndex * 3 + 1 ];
				uint32 OldIndex2 = Cluster.Indexes[ TriangleIndex * 3 + 2 ];

				for( uint32 j = 0; j < 3; j++ )
				{
					uint32 MinDist = FMath::Min3( VertexDistances[ OldIndex0 ][ j ], VertexDistances[ OldIndex1 ][ j ], VertexDistances[ OldIndex2 ][ j ] ) + 1;
					if( MinDist < VertexDistances[ OldIndex0 ][ j ] ) { VertexDistances[ OldIndex0 ][ j ] = MinDist; bWasUpdated = true; }
					if( MinDist < VertexDistances[ OldIndex1 ][ j ] ) { VertexDistances[ OldIndex1 ][ j ] = MinDist; bWasUpdated = true; }
					if( MinDist < VertexDistances[ OldIndex2 ][ j ] ) { VertexDistances[ OldIndex2 ][ j ] = MinDist; bWasUpdated = true; }
				}
			}
		} while (bWasUpdated);

		// Generate sort entries
		uint32 TriangleSortEntries[NANITE_MAX_CLUSTER_TRIANGLES ];
		for( uint32 i = 0; i < RangeLength; i++ )
		{
			uint32 TriangleIndex = RangeStart + i;

			uint32 OldIndex0 = Cluster.Indexes[ TriangleIndex * 3 + 0 ];
			uint32 OldIndex1 = Cluster.Indexes[ TriangleIndex * 3 + 1 ];
			uint32 OldIndex2 = Cluster.Indexes[ TriangleIndex * 3 + 2 ];

			bool bConnectedToPrev = VertexDistances[ OldIndex0 ][ 0 ] != MAX_DISTANCE;
			bool bConnectedToNext = VertexDistances[ OldIndex0 ][ 1 ] != MAX_DISTANCE;

			bool bConnectedToPrev1 = VertexDistances[ OldIndex1 ][ 0 ] != MAX_DISTANCE;
			bool bConnectedToPrev2 = VertexDistances[ OldIndex2 ][ 0 ] != MAX_DISTANCE;
			bool bConnectedToNext1 = VertexDistances[ OldIndex1 ][ 1 ] != MAX_DISTANCE;
			bool bConnectedToNext2 = VertexDistances[ OldIndex2 ][ 1 ] != MAX_DISTANCE;

			check( bConnectedToPrev == bConnectedToPrev1 && bConnectedToPrev == bConnectedToPrev2 );
			check( bConnectedToNext == bConnectedToNext1 && bConnectedToNext == bConnectedToNext2 );

			uint32 Component = bConnectedToPrev ? 0 : bConnectedToNext ? (NANITE_MAX_CLUSTER_TRIANGLES + 1 ) : VertexToComponent[ OldIndex0 ] + 1;	// prev first, next last and everything else in the middle.

			uint32 Distance = 0x8000;
			if( bConnectedToPrev || bConnectedToNext )
			{
				// Connected to prev or next. Use distance from either or both for sorting
				Distance += VertexDistances[ OldIndex0 ][ 0 ] + VertexDistances[ OldIndex1 ][ 0 ] + VertexDistances[ OldIndex2 ][ 0 ];
				Distance -= VertexDistances[ OldIndex0 ][ 1 ] + VertexDistances[ OldIndex1 ][ 1 ] + VertexDistances[ OldIndex2 ][ 1 ];
			}
			else
			{
				// Independent component. Use distance from lowest valence vertex.
				Distance += VertexDistances[ OldIndex0 ][ 2 ] + VertexDistances[ OldIndex1 ][ 2 ] + VertexDistances[ OldIndex2 ][ 2 ];
			}
			TriangleSortEntries[ i ] = (Component << 24) | (Distance << 8) | TriangleIndex;

		}
		Sort( TriangleSortEntries, RangeLength );

		for(uint32 i = 0; i < RangeLength; i++)
		{
			uint32 TriangleIndex = TriangleSortEntries[ i ] & 0xFF;

			uint32 OldIndex0 = Cluster.Indexes[ TriangleIndex * 3 + 0 ];
			uint32 OldIndex1 = Cluster.Indexes[ TriangleIndex * 3 + 1 ];
			uint32 OldIndex2 = Cluster.Indexes[ TriangleIndex * 3 + 2 ];

			uint16& NewIndex0 = OldToNewVertex[ OldIndex0 ];
			uint16& NewIndex1 = OldToNewVertex[ OldIndex1 ];
			uint16& NewIndex2 = OldToNewVertex[ OldIndex2 ];

			// Generate new indices such that they are all within a trailing window of size CONSTRAINED_CLUSTER_CACHE_SIZE of NumNewVertices.
			// This can require multiple iterations as new or duplicate vertices can push other
			uint32 PrevNumVewVertices;
			do
			{
				PrevNumVewVertices = NumNewVertices;
				if( NewIndex0 == 0xFFFF || NumNewVertices - NewIndex0 >= CONSTRAINED_CLUSTER_CACHE_SIZE ) {
					NewIndex0 = NumNewVertices++;	NewToOldVertex[ NewIndex0 ] = OldIndex0;
				}
				if( NewIndex1 == 0xFFFF || NumNewVertices - NewIndex1 >= CONSTRAINED_CLUSTER_CACHE_SIZE ) {
					NewIndex1 = NumNewVertices++;	NewToOldVertex[ NewIndex1 ] = OldIndex1;
				}
				if( NewIndex2 == 0xFFFF || NumNewVertices - NewIndex2 >= CONSTRAINED_CLUSTER_CACHE_SIZE ) {
					NewIndex2 = NumNewVertices++;	NewToOldVertex[ NewIndex2 ] = OldIndex2;
				}
			} while( NumNewVertices > PrevNumVewVertices );

			// Output triangle
			OptimizedIndices[ NumNewTriangles * 3 + 0 ] = NewIndex0;
			OptimizedIndices[ NumNewTriangles * 3 + 1 ] = NewIndex1;
			OptimizedIndices[ NumNewTriangles * 3 + 2 ] = NewIndex2;
			NumNewTriangles++;
		}
	}

	check( NumNewTriangles == NumOldTriangles );

	// Write back new triangle order
	for( uint32 i = 0; i < NumNewTriangles * 3; i++ )
	{
		Cluster.Indexes[ i ] = OptimizedIndices[ i ];
	}

	// Write back new vertex order including possibly duplicates
	TArray< float > OldVertices;
	Swap( OldVertices, Cluster.Verts );

	uint32 VertStride = Cluster.GetVertSize();
	Cluster.Verts.AddUninitialized( NumNewVertices * VertStride );
	for( uint32 i = 0; i < NumNewVertices; i++ )
	{
		FMemory::Memcpy( &Cluster.GetPosition(i), &OldVertices[ NewToOldVertex[ i ] * VertStride ], VertStride * sizeof( float ) );
	}
	Cluster.NumVerts = NumNewVertices;
}


static FORCEINLINE uint32 SetCorner( uint32 Triangle, uint32 LocalCorner )
{
	return ( Triangle << 2 ) | LocalCorner;
}

static FORCEINLINE uint32 CornerToTriangle( uint32 Corner )
{
	return Corner >> 2;
}

static FORCEINLINE uint32 NextCorner( uint32 Corner )
{
	if( ( Corner & 3 ) == 2 )
		Corner &= ~3;
	else
		Corner++;
	return Corner;
}

static FORCEINLINE uint32 PrevCorner( uint32 Corner )
{
	if( ( Corner & 3 ) == 0 )
		Corner |= 2;
	else
		Corner--;
	return Corner;
}

static FORCEINLINE uint32 CornerToIndex( uint32 Corner )
{
	return ( Corner >> 2 ) * 3 + ( Corner & 3 );
}

struct FStripifyWeights
{
	int32 Weights[ 2 ][ 2 ][ 2 ][ 2 ][ CONSTRAINED_CLUSTER_CACHE_SIZE ];
};

static const FStripifyWeights DefaultStripifyWeights = {
	{
		{
			{
				{
					// IsStart=0, HasOpposite=0, HasLeft=0, HasRight=0
					{  142,  124,  131,  184,  138,  149,  148,  127,  154,  148,  152,  133,  133,  132,  170,  141,  109,  148,  138,  117,  126,  112,  144,  126,  116,  139,  122,  141,  122,  133,  134,  137 },
					// IsStart=0, HasOpposite=0, HasLeft=0, HasRight=1
					{  128,  144,  134,  122,  130,  133,  129,  122,  128,  107,  127,  126,   89,  135,   88,  130,   94,  134,  103,  118,  128,   96,   90,  139,   89,  139,  113,  100,  119,  131,  113,  121 },
				},
				{
					// IsStart=0, HasOpposite=0, HasLeft=1, HasRight=0
					{  128,  144,  134,  129,  110,  142,  111,  140,  116,  139,   98,  110,  125,  143,  122,  109,  127,  154,  113,  119,  126,  131,  123,  127,   93,  118,  101,   93,  131,  139,  130,  139 },
					// IsStart=0, HasOpposite=0, HasLeft=1, HasRight=1
					{  120,  128,  137,  105,  113,  121,  120,  120,  112,  117,  124,  129,  129,   98,  137,  133,  122,  159,  141,  104,  129,  119,   98,  111,  110,  115,  114,  125,  115,  140,  109,  137 },
				}
			},
			{
				{
					// IsStart=0, HasOpposite=1, HasLeft=0, HasRight=0
					{  128,  137,  154,  169,  140,  162,  156,  157,  164,  144,  171,  145,  148,  146,  124,  138,  144,  158,  140,  137,  141,  145,  140,  148,  110,  160,  128,  129,  144,  155,  125,  123 },
					// IsStart=0, HasOpposite=1, HasLeft=0, HasRight=1
					{  124,  115,  136,  131,  145,  143,  159,  144,  158,  165,  128,  191,  135,  173,  147,  137,  128,  163,  164,  151,  162,  178,  161,  143,  168,  166,  122,  160,  170,  175,  132,  109 },
				},
				{
					// IsStart=0, HasOpposite=1, HasLeft=1, HasRight=0
					{  134,  112,  132,  123,  126,  138,  148,  138,  145,  136,  146,  133,  141,  165,  139,  145,  119,  167,  135,  120,  146,  120,  117,  136,  102,  156,  128,  120,  132,  143,   91,  136 },
					// IsStart=0, HasOpposite=1, HasLeft=1, HasRight=1
					{  140,   95,  118,  117,  127,  102,  119,  119,  134,  107,  135,  128,  109,  133,  120,  122,  132,  150,  152,  119,  128,  137,  119,  128,  131,  165,  156,  143,  135,  134,  135,  154 },
				}
			}
		},
		{
			{
				{
					// IsStart=1, HasOpposite=0, HasLeft=0, HasRight=0
					{  139,  132,  139,  133,  130,  134,  135,  131,  133,  139,  141,  139,  132,  136,  139,  150,  140,  137,  143,  157,  149,  157,  168,  155,  159,  181,  176,  185,  219,  167,  133,  143 },
					// IsStart=1, HasOpposite=0, HasLeft=0, HasRight=1
					{  125,  127,  126,  131,  128,  114,  130,  126,  129,  131,  125,  127,  131,  126,  137,  129,  140,   99,  142,   99,  149,  121,  155,  118,  131,  156,  168,  144,  175,  155,  112,  129 },
				},
				{
					// IsStart=1, HasOpposite=0, HasLeft=1, HasRight=0
					{  129,  129,  128,  128,  128,  129,  128,  129,  130,  127,  131,  130,  131,  130,  134,  133,  136,  134,  134,  138,  144,  139,  137,  154,  147,  141,  175,  214,  140,  140,  130,  122 },
					// IsStart=1, HasOpposite=0, HasLeft=1, HasRight=1
					{  128,  128,  124,  123,  125,  107,  127,  128,  125,  128,  128,  128,  128,  128,  128,  130,  107,  124,  136,  119,  139,  127,  132,  140,  125,  150,  133,  150,  138,  130,  127,  127 },
				}
			},
			{
				{
					// IsStart=1, HasOpposite=1, HasLeft=0, HasRight=0
					{  104,  125,  126,  129,  126,  122,  128,  126,  126,  127,  125,  122,  130,  126,  130,  131,  130,  132,  118,  101,  119,  121,  143,  114,  122,  145,  132,  144,  116,  142,  114,  127 },
					// IsStart=1, HasOpposite=1, HasLeft=0, HasRight=1
					{  128,  124,   93,  126,  108,  128,  127,  122,  128,  126,  128,  123,   92,  125,   98,   99,  127,  131,  126,  128,  121,  133,  113,  121,  122,  137,  145,  138,  137,  109,  129,  100 },
				},
				{
					// IsStart=1, HasOpposite=1, HasLeft=1, HasRight=0
					{  119,  128,  122,  128,  127,  123,  126,  128,  126,  122,  120,  127,  128,  122,  130,  121,  138,  122,  136,  130,  133,  124,  139,  134,  138,  118,  139,  145,  132,  122,  124,   86 },
					// IsStart=1, HasOpposite=1, HasLeft=1, HasRight=1
					{  116,  124,  119,  126,  118,  113,  114,  125,  128,  111,  129,  122,  129,  129,  135,  130,  138,  132,  115,  138,  114,  119,  122,  136,  138,  128,  141,  119,  139,  119,  130,  128 },
				}
			}
		}
	}
};

static uint32 countbits( uint32 x )
{
	return FMath::CountBits( x );
}

static uint32 firstbithigh( uint32 x )
{
	return FMath::FloorLog2( x );
}

static int32 BitFieldExtractI32( int32 Data, int32 NumBits, int32 StartBit )
{
	return ( Data << ( 32 - StartBit - NumBits ) ) >> ( 32 - NumBits );
}

static uint32 BitFieldExtractU32( uint32 Data, int32 NumBits, int32 StartBit )
{
	return ( Data << ( 32 - StartBit - NumBits ) ) >> ( 32 - NumBits );
}

static uint32 ReadUnalignedDword( const uint8* SrcPtr, int32 BitOffset )	// Note: Only guarantees 25 valid bits
{
	if( BitOffset < 0 )
	{
		// Workaround for reading slightly out of bounds
		check( BitOffset > -8 );
		return *(const uint32*)( SrcPtr ) << ( 8 - ( BitOffset & 7 ) );
	}
	else
	{
		const uint32* DwordPtr = (const uint32*)( SrcPtr + ( BitOffset >> 3 ) );
		return *DwordPtr >> ( BitOffset & 7 );
	}
}

static void UnpackTriangleIndices( const FStripDesc& StripDesc, const uint8* StripIndexData, uint32 TriIndex, uint32* OutIndices )
{
	const uint32 DwordIndex = TriIndex >> 5;
	const uint32 BitIndex = TriIndex & 31u;

	//Bitmask.x: bIsStart, Bitmask.y: bIsRight, Bitmask.z: bIsNewVertex
	const uint32 SMask = StripDesc.Bitmasks[ DwordIndex ][ 0 ];
	const uint32 LMask = StripDesc.Bitmasks[ DwordIndex ][ 1 ];
	const uint32 WMask = StripDesc.Bitmasks[ DwordIndex ][ 2 ];
	const uint32 SLMask = SMask & LMask;
	
	//const uint HeadRefVertexMask = ( SMask & LMask & WMask ) | ( ~SMask & WMask );
	const uint32 HeadRefVertexMask = ( SLMask | ~SMask ) & WMask;	// 1 if head of triangle is ref. S case with 3 refs or L/R case with 1 ref.

	const uint32 PrevBitsMask = ( 1u << BitIndex ) - 1u;
	const uint32 NumPrevRefVerticesBeforeDword = DwordIndex ? BitFieldExtractU32(StripDesc.NumPrevRefVerticesBeforeDwords, 10u, DwordIndex * 10u - 10u) : 0u;
	const uint32 NumPrevNewVerticesBeforeDword = DwordIndex ? BitFieldExtractU32(StripDesc.NumPrevNewVerticesBeforeDwords, 10u, DwordIndex * 10u - 10u) : 0u;

	int32 CurrentDwordNumPrevRefVertices = ( countbits( SLMask & PrevBitsMask ) << 1 ) + countbits( WMask & PrevBitsMask );
	int32 CurrentDwordNumPrevNewVertices = ( countbits( SMask & PrevBitsMask ) << 1 ) + BitIndex - CurrentDwordNumPrevRefVertices;

	int32 NumPrevRefVertices	= NumPrevRefVerticesBeforeDword + CurrentDwordNumPrevRefVertices;
	int32 NumPrevNewVertices	= NumPrevNewVerticesBeforeDword + CurrentDwordNumPrevNewVertices;

	const int32 IsStart	= BitFieldExtractI32( SMask, 1, BitIndex);		// -1: true, 0: false
	const int32 IsLeft	= BitFieldExtractI32( LMask, 1, BitIndex );		// -1: true, 0: false
	const int32 IsRef	= BitFieldExtractI32( WMask, 1, BitIndex );		// -1: true, 0: false

	const uint32 BaseVertex = NumPrevNewVertices - 1u;

	uint32 IndexData = ReadUnalignedDword( StripIndexData, ( NumPrevRefVertices + ~IsStart ) * 5 );	// -1 if not Start

	if( IsStart )
	{
		const int32 MinusNumRefVertices = ( IsLeft << 1 ) + IsRef;
		uint32 NextVertex = NumPrevNewVertices;

		if( MinusNumRefVertices <= -1 ) { OutIndices[ 0 ] = BaseVertex - ( IndexData & 31u ); IndexData >>= 5; } else { OutIndices[ 0 ] = NextVertex++; }
		if( MinusNumRefVertices <= -2 ) { OutIndices[ 1 ] = BaseVertex - ( IndexData & 31u ); IndexData >>= 5; } else { OutIndices[ 1 ] = NextVertex++; }
		if( MinusNumRefVertices <= -3 ) { OutIndices[ 2 ] = BaseVertex - ( IndexData & 31u );				   } else { OutIndices[ 2 ] = NextVertex++; }
	}
	else
	{
		// Handle two first vertices
		const uint32 PrevBitIndex = BitIndex - 1u;
		const int32 IsPrevStart = BitFieldExtractI32( SMask, 1, PrevBitIndex);
		const int32 IsPrevHeadRef = BitFieldExtractI32( HeadRefVertexMask, 1, PrevBitIndex );
		//const int NumPrevNewVerticesInTriangle = IsPrevStart ? ( 3u - ( bfe_u32( /*SLMask*/ LMask, PrevBitIndex, 1 ) << 1 ) - bfe_u32( /*SMask &*/ WMask, PrevBitIndex, 1 ) ) : /*1u - IsPrevRefVertex*/ 0u;
		const int32 NumPrevNewVerticesInTriangle = IsPrevStart & ( 3u - ( (BitFieldExtractU32( /*SLMask*/ LMask, 1, PrevBitIndex) << 1 ) | BitFieldExtractU32( /*SMask &*/ WMask, 1, PrevBitIndex) ) );
		
		//OutIndices[ 1 ] = IsPrevRefVertex ? ( BaseVertex - ( IndexData & 31u ) + NumPrevNewVerticesInTriangle ) : BaseVertex;	// BaseVertex = ( NumPrevNewVertices - 1 );
		OutIndices[ 1 ] = BaseVertex + ( IsPrevHeadRef & ( NumPrevNewVerticesInTriangle - ( IndexData & 31u ) ) );
		//OutIndices[ 2 ] = IsRefVertex ? ( BaseVertex - bfe_u32( IndexData, 5, 5 ) ) : NumPrevNewVertices;
		OutIndices[ 2 ] = NumPrevNewVertices + ( IsRef & ( -1 - BitFieldExtractU32( IndexData, 5, 5 ) ) );

		// We have to search for the third vertex. 
		// Left triangles search for previous Right/Start. Right triangles search for previous Left/Start.
		const uint32 SearchMask = SMask | ( LMask ^ IsLeft );				// SMask | ( IsRight ? LMask : RMask );
		const uint32 FoundBitIndex = firstbithigh( SearchMask & PrevBitsMask );
		const int32 IsFoundCaseS = BitFieldExtractI32( SMask, 1, FoundBitIndex );		// -1: true, 0: false

		const uint32 FoundPrevBitsMask = ( 1u << FoundBitIndex ) - 1u;
		int32 FoundCurrentDwordNumPrevRefVertices = ( countbits( SLMask & FoundPrevBitsMask ) << 1 ) + countbits( WMask & FoundPrevBitsMask );
		int32 FoundCurrentDwordNumPrevNewVertices = ( countbits( SMask & FoundPrevBitsMask ) << 1 ) + FoundBitIndex - FoundCurrentDwordNumPrevRefVertices;

		int32 FoundNumPrevNewVertices = NumPrevNewVerticesBeforeDword + FoundCurrentDwordNumPrevNewVertices;
		int32 FoundNumPrevRefVertices = NumPrevRefVerticesBeforeDword + FoundCurrentDwordNumPrevRefVertices;

		const uint32 FoundNumRefVertices = (BitFieldExtractU32( LMask, 1, FoundBitIndex ) << 1 ) + BitFieldExtractU32( WMask, 1, FoundBitIndex );
		const uint32 IsBeforeFoundRefVertex = BitFieldExtractU32( HeadRefVertexMask, 1, FoundBitIndex - 1 );

		// ReadOffset: Where is the vertex relative to triangle we searched for?
		const int32 ReadOffset = IsFoundCaseS ? IsLeft : 1;
		const uint32 FoundIndexData = ReadUnalignedDword( StripIndexData, ( FoundNumPrevRefVertices - ReadOffset ) * 5 );
		const uint32 FoundIndex = ( FoundNumPrevNewVertices - 1u ) - BitFieldExtractU32( FoundIndexData, 5, 0 );

		bool bCondition = IsFoundCaseS ? ( (int32)FoundNumRefVertices >= 1 - IsLeft ) : (IsBeforeFoundRefVertex != 0u);
		int32 FoundNewVertex = FoundNumPrevNewVertices + ( IsFoundCaseS ? ( IsLeft & ( FoundNumRefVertices == 0 ) ) : -1 );
		OutIndices[ 0 ] = bCondition ? FoundIndex : FoundNewVertex;
		
		// Would it be better to code New verts instead of Ref verts?
		// HeadRefVertexMask would just be WMask?
		
		// TODO: could we do better with non-generalized strips?

		/*
		if( IsFoundCaseS )
		{
			if( IsRight )
			{
				OutIndices[ 0 ] = ( FoundNumRefVertices >= 1 ) ? FoundIndex : FoundNumPrevNewVertices;
				// OutIndices[ 0 ] = ( FoundNumRefVertices >= 1 ) ? ( FoundBaseVertex - Cluster.StripIndices[ FoundNumPrevRefVertices ] ) : FoundNumPrevNewVertices;
			}
			else
			{
				OutIndices[ 0 ] = ( FoundNumRefVertices >= 2 ) ? FoundIndex : ( FoundNumPrevNewVertices + ( FoundNumRefVertices == 0 ? 1 : 0 ) );
				// OutIndices[ 0 ] = ( FoundNumRefVertices >= 2 ) ? ( FoundBaseVertex - Cluster.StripIndices[ FoundNumPrevRefVertices + 1 ] ) : ( FoundNumPrevNewVertices + ( FoundNumRefVertices == 0 ? 1 : 0 ) );
			}
		}
		else
		{
			OutIndices[ 0 ] = IsBeforeFoundRefVertex ? FoundIndex : ( FoundNumPrevNewVertices - 1 );
			// OutIndices[ 0 ] = IsBeforeFoundRefVertex ? ( FoundBaseVertex - Cluster.StripIndices[ FoundNumPrevRefVertices - 1 ] ) : ( FoundNumPrevNewVertices - 1 );
		}
		*/

		if( IsLeft )
		{
			// swap
			std::swap( OutIndices[ 1 ], OutIndices[ 2 ] );
		}
		check(OutIndices[0] != OutIndices[1] && OutIndices[0] != OutIndices[2] && OutIndices[1] != OutIndices[2]);
	}
}

// Class to simultaneously constrain and stripify a cluster
class FStripifier
{
	static const uint32 MAX_CLUSTER_TRIANGLES_IN_DWORDS = (NANITE_MAX_CLUSTER_TRIANGLES + 31 ) / 32;
	static const uint32 INVALID_INDEX = 0xFFFFu;
	static const uint32 INVALID_CORNER = 0xFFFFu;
	static const uint32 INVALID_NODE = 0xFFFFu;
	static const uint32 INVALID_NODE_MEMSET = 0xFFu;

	uint32 VertexToTriangleMasks[NANITE_MAX_CLUSTER_TRIANGLES * 3 ][ MAX_CLUSTER_TRIANGLES_IN_DWORDS ];
	uint16 OppositeCorner[NANITE_MAX_CLUSTER_TRIANGLES * 3 ];
	float TrianglePriorities[NANITE_MAX_CLUSTER_TRIANGLES ];

	class FContext
	{
	public:
		bool TriangleEnabled( uint32 TriangleIndex ) const
		{
			return ( TrianglesEnabled[ TriangleIndex >> 5 ] & ( 1u << ( TriangleIndex & 31u ) ) ) != 0u;
		}

		uint16 OldToNewVertex[NANITE_MAX_CLUSTER_TRIANGLES * 3 ];
		uint16 NewToOldVertex[NANITE_MAX_CLUSTER_TRIANGLES * 3 ];

		uint32 TrianglesEnabled[ MAX_CLUSTER_TRIANGLES_IN_DWORDS ];	// Enabled triangles are in the current material range and have not yet been visited.
		uint32 TrianglesTouched[ MAX_CLUSTER_TRIANGLES_IN_DWORDS ];	// Touched triangles have had at least one of their vertices visited.

		uint32 StripBitmasks[ 4 ][ 3 ];	// [4][Reset, IsLeft, IsRef]

		uint32 NumTriangles;
		uint32 NumVertices;
	};

	void BuildTables( const FCluster& Cluster )
	{
		struct FEdgeNode
		{
			uint16 Corner;	// (Triangle << 2) | LocalCorner
			uint16 NextNode;
		};

		FEdgeNode EdgeNodes[NANITE_MAX_CLUSTER_INDICES ];
		uint16 EdgeNodeHeads[NANITE_MAX_CLUSTER_INDICES * NANITE_MAX_CLUSTER_INDICES ];	// Linked list per edge to support more than 2 triangles per edge.
		FMemory::Memset( EdgeNodeHeads, INVALID_NODE_MEMSET );

		FMemory::Memset( VertexToTriangleMasks, 0 );

		uint32 NumTriangles = Cluster.NumTris;
		uint32 NumVertices = Cluster.NumVerts;

		// Add triangles to edge lists and update valence
		for( uint32 i = 0; i < NumTriangles; i++ )
		{
			uint32 i0 = Cluster.Indexes[ i * 3 + 0 ];
			uint32 i1 = Cluster.Indexes[ i * 3 + 1 ];
			uint32 i2 = Cluster.Indexes[ i * 3 + 2 ];
			check( i0 != i1 && i1 != i2 && i2 != i0 );
			check( i0 < NumVertices && i1 < NumVertices && i2 < NumVertices );

			VertexToTriangleMasks[ i0 ][ i >> 5 ] |= 1 << ( i & 31 );
			VertexToTriangleMasks[ i1 ][ i >> 5 ] |= 1 << ( i & 31 );
			VertexToTriangleMasks[ i2 ][ i >> 5 ] |= 1 << ( i & 31 );

			FVector3f ScaledCenter = Cluster.GetPosition( i0 ) + Cluster.GetPosition( i1 ) + Cluster.GetPosition( i2 );
			TrianglePriorities[ i ] = ScaledCenter.X;	//TODO: Find a good direction to sort by instead of just picking x?

			FEdgeNode& Node0 = EdgeNodes[ i * 3 + 0 ];
			Node0.Corner = SetCorner( i, 0 );
			Node0.NextNode = EdgeNodeHeads[ i1 * NANITE_MAX_CLUSTER_INDICES + i2 ];
			EdgeNodeHeads[ i1 * NANITE_MAX_CLUSTER_INDICES + i2 ] = i * 3 + 0;

			FEdgeNode& Node1 = EdgeNodes[ i * 3 + 1 ];
			Node1.Corner = SetCorner( i, 1 );
			Node1.NextNode = EdgeNodeHeads[ i2 * NANITE_MAX_CLUSTER_INDICES + i0 ];
			EdgeNodeHeads[ i2 * NANITE_MAX_CLUSTER_INDICES + i0 ] = i * 3 + 1;

			FEdgeNode& Node2 = EdgeNodes[ i * 3 + 2 ];
			Node2.Corner = SetCorner( i, 2 );
			Node2.NextNode = EdgeNodeHeads[ i0 * NANITE_MAX_CLUSTER_INDICES + i1 ];
			EdgeNodeHeads[ i0 * NANITE_MAX_CLUSTER_INDICES + i1 ] = i * 3 + 2;
		}

		// Gather adjacency from edge lists	
		for( uint32 i = 0; i < NumTriangles; i++ )
		{
			uint32 i0 = Cluster.Indexes[ i * 3 + 0 ];
			uint32 i1 = Cluster.Indexes[ i * 3 + 1 ];
			uint32 i2 = Cluster.Indexes[ i * 3 + 2 ];

			uint16& Node0 = EdgeNodeHeads[ i2 * NANITE_MAX_CLUSTER_INDICES + i1 ];
			uint16& Node1 = EdgeNodeHeads[ i0 * NANITE_MAX_CLUSTER_INDICES + i2 ];
			uint16& Node2 = EdgeNodeHeads[ i1 * NANITE_MAX_CLUSTER_INDICES + i0 ];
			if( Node0 != INVALID_NODE ) { OppositeCorner[ i * 3 + 0 ] = EdgeNodes[ Node0 ].Corner; Node0 = EdgeNodes[ Node0 ].NextNode; }
			else { OppositeCorner[ i * 3 + 0 ] = INVALID_CORNER; }
			if( Node1 != INVALID_NODE ) { OppositeCorner[ i * 3 + 1 ] = EdgeNodes[ Node1 ].Corner; Node1 = EdgeNodes[ Node1 ].NextNode; }
			else { OppositeCorner[ i * 3 + 1 ] = INVALID_CORNER; }
			if( Node2 != INVALID_NODE ) { OppositeCorner[ i * 3 + 2 ] = EdgeNodes[ Node2 ].Corner; Node2 = EdgeNodes[ Node2 ].NextNode; }
			else { OppositeCorner[ i * 3 + 2 ] = INVALID_CORNER; }
		}

		// Generate vertex to triangle masks
		for( uint32 i = 0; i < NumTriangles; i++ )
		{
			uint32 i0 = Cluster.Indexes[ i * 3 + 0 ];
			uint32 i1 = Cluster.Indexes[ i * 3 + 1 ];
			uint32 i2 = Cluster.Indexes[ i * 3 + 2 ];
			check( i0 != i1 && i1 != i2 && i2 != i0 );

			VertexToTriangleMasks[ i0 ][ i >> 5 ] |= 1 << ( i & 31 );
			VertexToTriangleMasks[ i1 ][ i >> 5 ] |= 1 << ( i & 31 );
			VertexToTriangleMasks[ i2 ][ i >> 5 ] |= 1 << ( i & 31 );
		}
	}

public:
	void ConstrainAndStripifyCluster( FCluster& Cluster )
	{
		const FStripifyWeights& Weights = DefaultStripifyWeights;
		uint32 NumOldTriangles = Cluster.NumTris;
		uint32 NumOldVertices = Cluster.NumVerts;

		BuildTables( Cluster );

		uint32 NumStrips = 0;

		FContext Context = {};
		FMemory::Memset( Context.OldToNewVertex, -1 );

		auto NewScoreVertex = [ &Weights ] ( const FContext& Context, uint32 OldVertex, bool bStart, bool bHasOpposite, bool bHasLeft, bool bHasRight )
		{
			uint16 NewIndex = Context.OldToNewVertex[ OldVertex ];

			int32 CacheScore = 0;
			if( NewIndex != INVALID_INDEX )
			{
				uint32 CachePosition = ( Context.NumVertices - 1 ) - NewIndex;
				if( CachePosition < CONSTRAINED_CLUSTER_CACHE_SIZE )
					CacheScore = Weights.Weights[ bStart ][ bHasOpposite ][ bHasLeft ][ bHasRight ][ CachePosition ];
			}

			return CacheScore;
		};

		auto NewScoreTriangle = [ &Cluster, &NewScoreVertex ] ( const FContext& Context, uint32 TriangleIndex, bool bStart, bool bHasOpposite, bool bHasLeft, bool bHasRight )
		{
			const uint32 OldIndex0 = Cluster.Indexes[ TriangleIndex * 3 + 0 ];
			const uint32 OldIndex1 = Cluster.Indexes[ TriangleIndex * 3 + 1 ];
			const uint32 OldIndex2 = Cluster.Indexes[ TriangleIndex * 3 + 2 ];

			return	NewScoreVertex( Context, OldIndex0, bStart, bHasOpposite, bHasLeft, bHasRight ) +
					NewScoreVertex( Context, OldIndex1, bStart, bHasOpposite, bHasLeft, bHasRight ) +
					NewScoreVertex( Context, OldIndex2, bStart, bHasOpposite, bHasLeft, bHasRight );
		};

		auto VisitTriangle = [ this, &Cluster ] ( FContext& Context, uint32 TriangleCorner, bool bStart, bool bRight)
		{
			const uint32 OldIndex0 = Cluster.Indexes[ CornerToIndex( NextCorner( TriangleCorner ) ) ];
			const uint32 OldIndex1 = Cluster.Indexes[ CornerToIndex( PrevCorner( TriangleCorner ) ) ];
			const uint32 OldIndex2 = Cluster.Indexes[ CornerToIndex( TriangleCorner ) ];

			// Mark incident triangles
			for( uint32 i = 0; i < MAX_CLUSTER_TRIANGLES_IN_DWORDS; i++ )
			{
				Context.TrianglesTouched[ i ] |= VertexToTriangleMasks[ OldIndex0 ][ i ] | VertexToTriangleMasks[ OldIndex1 ][ i ] | VertexToTriangleMasks[ OldIndex2 ][ i ];
			}

			uint16& NewIndex0 = Context.OldToNewVertex[ OldIndex0 ];
			uint16& NewIndex1 = Context.OldToNewVertex[ OldIndex1 ];
			uint16& NewIndex2 = Context.OldToNewVertex[ OldIndex2 ];

			uint32 OrgIndex0 = NewIndex0;
			uint32 OrgIndex1 = NewIndex1;
			uint32 OrgIndex2 = NewIndex2;

			uint32 NextVertexIndex = Context.NumVertices + ( NewIndex0 == INVALID_INDEX ) + ( NewIndex1 == INVALID_INDEX ) + ( NewIndex2 == INVALID_INDEX );
			while(true)
			{
				if( NewIndex0 != INVALID_INDEX && NextVertexIndex - NewIndex0 >= CONSTRAINED_CLUSTER_CACHE_SIZE ) { NewIndex0 = INVALID_INDEX; NextVertexIndex++; continue; }
				if( NewIndex1 != INVALID_INDEX && NextVertexIndex - NewIndex1 >= CONSTRAINED_CLUSTER_CACHE_SIZE ) { NewIndex1 = INVALID_INDEX; NextVertexIndex++; continue; }
				if( NewIndex2 != INVALID_INDEX && NextVertexIndex - NewIndex2 >= CONSTRAINED_CLUSTER_CACHE_SIZE ) { NewIndex2 = INVALID_INDEX; NextVertexIndex++; continue; }
				break;
			}

			uint32 NewTriangleIndex = Context.NumTriangles;
			uint32 NumNewVertices = ( NewIndex0 == INVALID_INDEX ) + ( NewIndex1 == INVALID_INDEX ) + ( NewIndex2 == INVALID_INDEX );
			if( bStart )
			{
				check( ( NewIndex2 == INVALID_INDEX ) >= ( NewIndex1 == INVALID_INDEX ) );
				check( ( NewIndex1 == INVALID_INDEX ) >= ( NewIndex0 == INVALID_INDEX ) );


				uint32 NumWrittenIndices = 3u - NumNewVertices;
				uint32 LowBit = NumWrittenIndices & 1u;
				uint32 HighBit = (NumWrittenIndices >> 1) & 1u;

				Context.StripBitmasks[ NewTriangleIndex >> 5 ][ 0 ] |= ( 1u << ( NewTriangleIndex & 31u ) );
				Context.StripBitmasks[ NewTriangleIndex >> 5 ][ 1 ] |= ( HighBit << ( NewTriangleIndex & 31u ) );
				Context.StripBitmasks[ NewTriangleIndex >> 5 ][ 2 ] |= ( LowBit << ( NewTriangleIndex & 31u ) );
			}
			else
			{
				check( NewIndex0 != INVALID_INDEX );
				check( NewIndex1 != INVALID_INDEX );
				if( !bRight )
				{
					Context.StripBitmasks[ NewTriangleIndex >> 5 ][ 1 ] |= ( 1 << ( NewTriangleIndex & 31u ) );
				}

				if(NewIndex2 != INVALID_INDEX)
				{
					Context.StripBitmasks[ NewTriangleIndex >> 5 ][ 2 ] |= ( 1 << ( NewTriangleIndex & 31u ) );
				}
			}

			if( NewIndex0 == INVALID_INDEX ) { NewIndex0 = Context.NumVertices++; Context.NewToOldVertex[ NewIndex0 ] = OldIndex0; }
			if( NewIndex1 == INVALID_INDEX ) { NewIndex1 = Context.NumVertices++; Context.NewToOldVertex[ NewIndex1 ] = OldIndex1; }
			if( NewIndex2 == INVALID_INDEX ) { NewIndex2 = Context.NumVertices++; Context.NewToOldVertex[ NewIndex2 ] = OldIndex2; }

			// Output triangle
			Context.NumTriangles++;

			// Disable selected triangle
			const uint32 OldTriangleIndex = CornerToTriangle( TriangleCorner );
			Context.TrianglesEnabled[ OldTriangleIndex >> 5 ] &= ~( 1 << ( OldTriangleIndex & 31u ) );
			return NumNewVertices;
		};

		Cluster.StripIndexData.Empty();
		FBitWriter BitWriter( Cluster.StripIndexData );
		FStripDesc& StripDesc = Cluster.StripDesc;
		FMemory::Memset(StripDesc, 0);
		uint32 NumNewVerticesInDword[ 4 ] = {};
		uint32 NumRefVerticesInDword[ 4 ] = {};

		uint32 RangeStart = 0;
		for( const FMaterialRange& MaterialRange : Cluster.MaterialRanges )
		{
			check( RangeStart == MaterialRange.RangeStart );
			uint32 RangeLength = MaterialRange.RangeLength;

			// Enable triangles from current range
			for( uint32 i = 0; i < MAX_CLUSTER_TRIANGLES_IN_DWORDS; i++ )
			{
				int32 RangeStartRelativeToDword = (int32)RangeStart - (int32)i * 32;
				int32 BitStart = FMath::Max( RangeStartRelativeToDword, 0 );
				int32 BitEnd = FMath::Max( RangeStartRelativeToDword + (int32)RangeLength, 0 );
				uint32 StartMask = BitStart < 32 ? ( ( 1u << BitStart ) - 1u ) : 0xFFFFFFFFu;
				uint32 EndMask = BitEnd < 32 ? ( ( 1u << BitEnd ) - 1u ) : 0xFFFFFFFFu;
				Context.TrianglesEnabled[ i ] |= StartMask ^ EndMask;
			}

			// While a strip can be started
			while( true )
			{
				// Pick a start location for the strip
				uint32 StartCorner = INVALID_CORNER;
				int32 BestScore = -1;
				float BestPriority = INT_MIN;
				{
					for( uint32 TriangleDwordIndex = 0; TriangleDwordIndex < MAX_CLUSTER_TRIANGLES_IN_DWORDS; TriangleDwordIndex++ )
					{
						uint32 CandidateMask = Context.TrianglesEnabled[ TriangleDwordIndex ];
						while( CandidateMask )
						{
							uint32 TriangleIndex = ( TriangleDwordIndex << 5 ) + FMath::CountTrailingZeros( CandidateMask );
							CandidateMask &= CandidateMask - 1u;

							for( uint32 Corner = 0; Corner < 3; Corner++ )
							{
								uint32 TriangleCorner = SetCorner( TriangleIndex, Corner );

								{
									// Is it viable WRT the constraint that new vertices should always be at the end.
									uint32 OldIndex0 = Cluster.Indexes[ CornerToIndex( NextCorner( TriangleCorner ) ) ];
									uint32 OldIndex1 = Cluster.Indexes[ CornerToIndex( PrevCorner( TriangleCorner ) ) ];
									uint32 OldIndex2 = Cluster.Indexes[ CornerToIndex( TriangleCorner ) ];

									uint32 NewIndex0 = Context.OldToNewVertex[ OldIndex0 ];
									uint32 NewIndex1 = Context.OldToNewVertex[ OldIndex1 ];
									uint32 NewIndex2 = Context.OldToNewVertex[ OldIndex2 ];
									uint32 NumVerts = Context.NumVertices + ( NewIndex0 == INVALID_INDEX ) + ( NewIndex1 == INVALID_INDEX ) + ( NewIndex2 == INVALID_INDEX );
									while(true)
									{
										if( NewIndex0 != INVALID_INDEX && NumVerts - NewIndex0 >= CONSTRAINED_CLUSTER_CACHE_SIZE ) { NewIndex0 = INVALID_INDEX; NumVerts++; continue; }
										if( NewIndex1 != INVALID_INDEX && NumVerts - NewIndex1 >= CONSTRAINED_CLUSTER_CACHE_SIZE ) { NewIndex1 = INVALID_INDEX; NumVerts++; continue; }
										if( NewIndex2 != INVALID_INDEX && NumVerts - NewIndex2 >= CONSTRAINED_CLUSTER_CACHE_SIZE ) { NewIndex2 = INVALID_INDEX; NumVerts++; continue; }
										break;
									} 

									uint32 Mask = ( NewIndex0 == INVALID_INDEX ? 1u : 0u ) | ( NewIndex1 == INVALID_INDEX ? 2u : 0u ) | ( NewIndex2 == INVALID_INDEX ? 4u : 0u );

									if( Mask != 0u && Mask != 4u && Mask != 6u && Mask != 7u )
									{
										continue;
									}	
								}


								uint32 Opposite = OppositeCorner[ CornerToIndex( TriangleCorner ) ];
								uint32 LeftCorner = OppositeCorner[ CornerToIndex( NextCorner( TriangleCorner ) ) ];
								uint32 RightCorner = OppositeCorner[ CornerToIndex( PrevCorner( TriangleCorner ) ) ];

								bool bHasOpposite = Opposite != INVALID_CORNER && Context.TriangleEnabled( CornerToTriangle( Opposite ) );
								bool bHasLeft = LeftCorner != INVALID_CORNER && Context.TriangleEnabled( CornerToTriangle( LeftCorner ) );
								bool bHasRight = RightCorner != INVALID_CORNER && Context.TriangleEnabled( CornerToTriangle( RightCorner ) );

								int32 Score = NewScoreTriangle( Context, TriangleIndex, true, bHasOpposite, bHasLeft, bHasRight );
								if( Score > BestScore )
								{
									StartCorner = TriangleCorner;
									BestScore = Score;
								}
								else if( Score == BestScore )
								{
									float Priority = TrianglePriorities[ TriangleIndex ];
									if( Priority > BestPriority )
									{
										StartCorner = TriangleCorner;
										BestScore = Score;
										BestPriority = Priority;
									}
								}
							}
						}
					}

					if( StartCorner == INVALID_CORNER )
						break;
				}

				uint32 StripLength = 1;

				{
					uint32 TriangleDword = Context.NumTriangles >> 5;
					uint32 BaseVertex = Context.NumVertices - 1;
					uint32 NumNewVertices = VisitTriangle( Context, StartCorner, true, false );

					if( NumNewVertices < 3 )
					{
						uint32 Index = Context.OldToNewVertex[ Cluster.Indexes[ CornerToIndex( NextCorner( StartCorner ) ) ] ];
						BitWriter.PutBits( BaseVertex - Index, 5 );
					}
					if( NumNewVertices < 2 )
					{
						uint32 Index = Context.OldToNewVertex[ Cluster.Indexes[ CornerToIndex( PrevCorner( StartCorner ) ) ] ];
						BitWriter.PutBits( BaseVertex - Index, 5 );
					}
					if( NumNewVertices < 1 )
					{
						uint32 Index = Context.OldToNewVertex[ Cluster.Indexes[ CornerToIndex( StartCorner ) ] ];
						BitWriter.PutBits( BaseVertex - Index, 5 );
					}
					NumNewVerticesInDword[ TriangleDword ] += NumNewVertices;
					NumRefVerticesInDword[ TriangleDword ] += 3u - NumNewVertices;
				}

				// Extend strip as long as we can
				uint32 CurrentCorner = StartCorner;
				while( true )
				{
					if( ( Context.NumTriangles & 31u ) == 0u )
						break;

					uint32 LeftCorner = OppositeCorner[ CornerToIndex( NextCorner( CurrentCorner ) ) ];
					uint32 RightCorner = OppositeCorner[ CornerToIndex( PrevCorner( CurrentCorner ) ) ];
					CurrentCorner = INVALID_CORNER;

					int32 LeftScore = INT_MIN;
					if( LeftCorner != INVALID_CORNER && Context.TriangleEnabled( CornerToTriangle( LeftCorner ) ) )
					{
						uint32 LeftLeftCorner = OppositeCorner[ CornerToIndex( NextCorner( LeftCorner ) ) ];
						uint32 LeftRightCorner = OppositeCorner[ CornerToIndex( PrevCorner( LeftCorner ) ) ];
						bool bLeftLeftCorner = LeftLeftCorner != INVALID_CORNER && Context.TriangleEnabled( CornerToTriangle( LeftLeftCorner ) );
						bool bLeftRightCorner = LeftRightCorner != INVALID_CORNER && Context.TriangleEnabled( CornerToTriangle( LeftRightCorner ) );

						LeftScore = NewScoreTriangle( Context, CornerToTriangle( LeftCorner ), false, true, bLeftLeftCorner, bLeftRightCorner );
						CurrentCorner = LeftCorner;
					}

					bool bIsRight = false;
					if( RightCorner != INVALID_CORNER && Context.TriangleEnabled( CornerToTriangle( RightCorner ) ) )
					{
						uint32 RightLeftCorner = OppositeCorner[ CornerToIndex( NextCorner( RightCorner ) ) ];
						uint32 RightRightCorner = OppositeCorner[ CornerToIndex( PrevCorner( RightCorner ) ) ];
						bool bRightLeftCorner = RightLeftCorner != INVALID_CORNER && Context.TriangleEnabled( CornerToTriangle( RightLeftCorner ) );
						bool bRightRightCorner = RightRightCorner != INVALID_CORNER && Context.TriangleEnabled( CornerToTriangle( RightRightCorner ) );

						int32 Score = NewScoreTriangle( Context, CornerToTriangle( RightCorner ), false, false, bRightLeftCorner, bRightRightCorner );
						if( Score > LeftScore )
						{
							CurrentCorner = RightCorner;
							bIsRight = true;
						}
					}

					if( CurrentCorner == INVALID_CORNER )
						break;

					{
						const uint32 OldIndex0 = Cluster.Indexes[ CornerToIndex( NextCorner( CurrentCorner ) ) ];
						const uint32 OldIndex1 = Cluster.Indexes[ CornerToIndex( PrevCorner( CurrentCorner ) ) ];
						const uint32 OldIndex2 = Cluster.Indexes[ CornerToIndex( CurrentCorner ) ];

						const uint32 NewIndex0 = Context.OldToNewVertex[ OldIndex0 ];
						const uint32 NewIndex1 = Context.OldToNewVertex[ OldIndex1 ];
						const uint32 NewIndex2 = Context.OldToNewVertex[ OldIndex2 ];

						check( NewIndex0 != INVALID_INDEX );
						check( NewIndex1 != INVALID_INDEX );
						const uint32 NextNumVertices = Context.NumVertices + ( ( NewIndex2 == INVALID_INDEX || Context.NumVertices - NewIndex2 >= CONSTRAINED_CLUSTER_CACHE_SIZE ) ? 1u : 0u );

						if( NextNumVertices - NewIndex0 >= CONSTRAINED_CLUSTER_CACHE_SIZE ||
							NextNumVertices - NewIndex1 >= CONSTRAINED_CLUSTER_CACHE_SIZE )
							break;
					}

					{
						uint32 TriangleDword = Context.NumTriangles >> 5;
						uint32 BaseVertex = Context.NumVertices - 1;
						uint32 NumNewVertices = VisitTriangle( Context, CurrentCorner, false, bIsRight );
						check(NumNewVertices <= 1u);
						if( NumNewVertices == 0 )
						{
							uint32 Index = Context.OldToNewVertex[ Cluster.Indexes[ CornerToIndex( CurrentCorner ) ] ];
							BitWriter.PutBits( BaseVertex - Index, 5 );
						}
						NumNewVerticesInDword[ TriangleDword ] += NumNewVertices;
						NumRefVerticesInDword[ TriangleDword ] += 1u - NumNewVertices;
					}

					StripLength++;
				}
			}
			RangeStart += RangeLength;
		}

		BitWriter.Flush(sizeof(uint32));
		
		// Reorder vertices
		const uint32 NumNewVertices = Context.NumVertices;

		TArray< float > OldVertices;
		Swap( OldVertices, Cluster.Verts );

		uint32 VertStride = Cluster.GetVertSize();
		Cluster.Verts.AddUninitialized( NumNewVertices * VertStride );
		for( uint32 i = 0; i < NumNewVertices; i++ )
		{
			FMemory::Memcpy( &Cluster.GetPosition(i), &OldVertices[ Context.NewToOldVertex[ i ] * VertStride ], VertStride * sizeof( float ) );
		}

		check( Context.NumTriangles == NumOldTriangles );

		Cluster.NumVerts = Context.NumVertices;
		
		uint32 NumPrevNewVerticesBeforeDwords1 = NumNewVerticesInDword[ 0 ];
		uint32 NumPrevNewVerticesBeforeDwords2 = NumNewVerticesInDword[ 1 ] + NumPrevNewVerticesBeforeDwords1;
		uint32 NumPrevNewVerticesBeforeDwords3 = NumNewVerticesInDword[ 2 ] + NumPrevNewVerticesBeforeDwords2;
		check(NumPrevNewVerticesBeforeDwords1 < 1024 && NumPrevNewVerticesBeforeDwords2 < 1024 && NumPrevNewVerticesBeforeDwords3 < 1024);
		StripDesc.NumPrevNewVerticesBeforeDwords = ( NumPrevNewVerticesBeforeDwords3 << 20 ) | ( NumPrevNewVerticesBeforeDwords2 << 10 ) | NumPrevNewVerticesBeforeDwords1;

		uint32 NumPrevRefVerticesBeforeDwords1 = NumRefVerticesInDword[0];
		uint32 NumPrevRefVerticesBeforeDwords2 = NumRefVerticesInDword[1] + NumPrevRefVerticesBeforeDwords1;
		uint32 NumPrevRefVerticesBeforeDwords3 = NumRefVerticesInDword[2] + NumPrevRefVerticesBeforeDwords2;
		check( NumPrevRefVerticesBeforeDwords1 < 1024 && NumPrevRefVerticesBeforeDwords2 < 1024 && NumPrevRefVerticesBeforeDwords3 < 1024);
		StripDesc.NumPrevRefVerticesBeforeDwords = (NumPrevRefVerticesBeforeDwords3 << 20) | (NumPrevRefVerticesBeforeDwords2 << 10) | NumPrevRefVerticesBeforeDwords1;

		static_assert(sizeof(StripDesc.Bitmasks) == sizeof(Context.StripBitmasks), "");
		FMemory::Memcpy( StripDesc.Bitmasks, Context.StripBitmasks, sizeof(StripDesc.Bitmasks) );

		const uint32 PaddedSize = Cluster.StripIndexData.Num() + 5;
		TArray<uint8> PaddedStripIndexData;
		PaddedStripIndexData.Reserve( PaddedSize );

		PaddedStripIndexData.Add( 0 );	// TODO: Workaround for empty list and reading from negative offset
		PaddedStripIndexData.Append( Cluster.StripIndexData );

		// UnpackTriangleIndices is 1:1 with the GPU implementation.
		// It can end up over-fetching because it is branchless. The over-fetched data is never actually used.
		// On the GPU index data is followed by other page data, so it is safe.
		
		// Here we have to pad to make it safe to perform a DWORD read after the end.
		PaddedStripIndexData.SetNumZeroed( PaddedSize );

		// Unpack strip
		for( uint32 i = 0; i < NumOldTriangles; i++ )
		{
			UnpackTriangleIndices( StripDesc, (const uint8*)(PaddedStripIndexData.GetData() + 1), i, &Cluster.Indexes[ i * 3 ] );
		}
	}
};

static void BuildClusterFromClusterTriangleRange( const FCluster& InCluster, FCluster& OutCluster, uint32 StartTriangle, uint32 NumTriangles )
{
	OutCluster = InCluster;
	OutCluster.Indexes.Empty();
	OutCluster.MaterialIndexes.Empty();
	OutCluster.MaterialRanges.Empty();

	// Copy triangle indices and material indices.
	// Ignore that some of the vertices will no longer be referenced as that will be cleaned up in ConstrainCluster* pass
	OutCluster.Indexes.SetNumUninitialized( NumTriangles * 3 );
	OutCluster.MaterialIndexes.SetNumUninitialized( NumTriangles );
	for( uint32 i = 0; i < NumTriangles; i++ )
	{
		uint32 TriangleIndex = StartTriangle + i;
			
		OutCluster.MaterialIndexes[ i ] = InCluster.MaterialIndexes[ TriangleIndex ];
		OutCluster.Indexes[ i * 3 + 0 ] = InCluster.Indexes[ TriangleIndex * 3 + 0 ];
		OutCluster.Indexes[ i * 3 + 1 ] = InCluster.Indexes[ TriangleIndex * 3 + 1 ];
		OutCluster.Indexes[ i * 3 + 2 ] = InCluster.Indexes[ TriangleIndex * 3 + 2 ];
	}

	OutCluster.NumTris = NumTriangles;

	// Rebuild material range and reconstrain 
	BuildMaterialRanges( OutCluster );
#if NANITE_USE_STRIP_INDICES
	FStripifier Stripifier;
	Stripifier.ConstrainAndStripifyCluster(OutCluster);
#else
	ConstrainClusterFIFO(OutCluster);
#endif
}

#if 0
// Dump Cluster to .obj for debugging
static void DumpClusterToObj( const char* Filename, const FCluster& Cluster)
{
	FILE* File = nullptr;
	fopen_s( &File, Filename, "wb" );

	for( const VertType& Vert : Cluster.Verts )
	{
		fprintf( File, "v %f %f %f\n", Vert.Position.X, Vert.Position.Y, Vert.Position.Z );
	}

	uint32 NumRanges = Cluster.MaterialRanges.Num();
	uint32 NumTriangles = Cluster.Indexes.Num() / 3;
	for( uint32 RangeIndex = 0; RangeIndex < NumRanges; RangeIndex++ )
	{
		const FMaterialRange& MaterialRange = Cluster.MaterialRanges[ RangeIndex ];
		fprintf( File, "newmtl range%d\n", RangeIndex );
		float r = ( RangeIndex + 0.5f ) / NumRanges;
		fprintf( File, "Kd %f %f %f\n", r, 0.0f, 0.0f );
		fprintf( File, "Ks 0.0, 0.0, 0.0\n" );
		fprintf( File, "Ns 18.0\n" );
		fprintf( File, "usemtl range%d\n", RangeIndex );
		for( uint32 i = 0; i < MaterialRange.RangeLength; i++ )
		{
			uint32 TriangleIndex = MaterialRange.RangeStart + i;
			fprintf( File, "f %d %d %d\n", Cluster.Indexes[ TriangleIndex * 3 + 0 ] + 1, Cluster.Indexes[ TriangleIndex * 3 + 1 ] + 1, Cluster.Indexes[ TriangleIndex * 3 + 2 ] + 1 );
		}
	}

	fclose( File );
}

static void DumpClusterNormals(const char* Filename, const FCluster& Cluster)
{
	uint32 NumVertices = Cluster.NumVerts;
	TArray<FIntPoint> Points;
	Points.SetNumUninitialized(NumVertices);
	for (uint32 i = 0; i < NumVertices; i++)
	{
		OctahedronEncodePreciseSIMD(Cluster.Verts[i].Normal, Points[i].X, Points[i].Y, NANITE_NORMAL_QUANTIZATION_BITS);
	}


	FILE* File = nullptr;
	fopen_s(&File, Filename, "wb");
	fputs(	"import numpy as np\n"
			"import matplotlib.pyplot as plt\n\n",
			File);
	fputs("x = [", File);
	for (uint32 i = 0; i < NumVertices; i++)
	{
		fprintf(File, "%d", Points[i].X);
		if (i + 1 != NumVertices)
			fputs(", ", File);
	}
	fputs("]\n", File);
	fputs("y = [", File);
	for (uint32 i = 0; i < NumVertices; i++)
	{
		fprintf(File, "%d", Points[i].Y);
		if (i + 1 != NumVertices)
			fputs(", ", File);
	}
	fputs("]\n", File);
	fputs(	"plt.xlim(0, 511)\n"
			"plt.ylim(0, 511)\n"
			"plt.scatter(x, y)\n"
			"plt.xlabel('x')\n"
			"plt.ylabel('y')\n"
			"plt.show()\n",
			File);
	fclose(File);
}

static void DumpClusterNormals(const char* Filename, const TArray<FCluster>& Clusters)
{
	for (int32 i = 0; i < Clusters.Num(); i++)
	{
		char Filename[128];
		static int Index = 0;
		sprintf(Filename, "D:\\NormalPlots\\plot%d.py", Index++);
		DumpClusterNormals(Filename, Clusters[i]);
	}
}
#endif

// Remove degenerate triangles
static void RemoveDegenerateTriangles(FCluster& Cluster)
{
	uint32 NumOldTriangles = Cluster.NumTris;
	uint32 NumNewTriangles = 0;

	for (uint32 OldTriangleIndex = 0; OldTriangleIndex < NumOldTriangles; OldTriangleIndex++)
	{
		uint32 i0 = Cluster.Indexes[OldTriangleIndex * 3 + 0];
		uint32 i1 = Cluster.Indexes[OldTriangleIndex * 3 + 1];
		uint32 i2 = Cluster.Indexes[OldTriangleIndex * 3 + 2];
		uint32 mi = Cluster.MaterialIndexes[OldTriangleIndex];

		if (i0 != i1 && i0 != i2 && i1 != i2)
		{
			Cluster.Indexes[NumNewTriangles * 3 + 0] = i0;
			Cluster.Indexes[NumNewTriangles * 3 + 1] = i1;
			Cluster.Indexes[NumNewTriangles * 3 + 2] = i2;
			Cluster.MaterialIndexes[NumNewTriangles] = mi;

			NumNewTriangles++;
		}
	}
	Cluster.NumTris = NumNewTriangles;
	Cluster.Indexes.SetNum(NumNewTriangles * 3);
	Cluster.MaterialIndexes.SetNum(NumNewTriangles);
}

static void RemoveDegenerateTriangles(TArray<FCluster>& Clusters)
{
	ParallelFor(TEXT("NaniteEncode.RemoveDegenerateTriangles.PF"), Clusters.Num(), 512,
		[&]( uint32 ClusterIndex )
		{
			RemoveDegenerateTriangles( Clusters[ ClusterIndex ] );
		} );
}

static void ConstrainClusters( TArray< FClusterGroup >& ClusterGroups, TArray< FCluster >& Clusters )
{
	// Calculate stats
	uint32 TotalOldTriangles = 0;
	uint32 TotalOldVertices = 0;
	for( const FCluster& Cluster : Clusters )
	{
		TotalOldTriangles += Cluster.NumTris;
		TotalOldVertices += Cluster.NumVerts;
	}

	ParallelFor(TEXT("NaniteEncode.ConstrainClusters.PF"), Clusters.Num(), 8,
		[&]( uint32 i )
		{
#if NANITE_USE_STRIP_INDICES
			FStripifier Stripifier;
			Stripifier.ConstrainAndStripifyCluster(Clusters[i]);
#else
			ConstrainClusterFIFO(Clusters[i]);
#endif
		} );
	
	uint32 TotalNewTriangles = 0;
	uint32 TotalNewVertices = 0;

	// Constrain clusters
	const uint32 NumOldClusters = Clusters.Num();
	for( uint32 i = 0; i < NumOldClusters; i++ )
	{
		TotalNewTriangles += Clusters[ i ].NumTris;
		TotalNewVertices += Clusters[ i ].NumVerts;
		
		// Split clusters with too many verts
		if( Clusters[ i ].NumVerts > 256 )
		{
			FCluster ClusterA, ClusterB;
			uint32 NumTrianglesA = Clusters[ i ].NumTris / 2;
			uint32 NumTrianglesB = Clusters[ i ].NumTris - NumTrianglesA;
			BuildClusterFromClusterTriangleRange( Clusters[ i ], ClusterA, 0, NumTrianglesA );
			BuildClusterFromClusterTriangleRange( Clusters[ i ], ClusterB, NumTrianglesA, NumTrianglesB );
			Clusters[ i ] = ClusterA;
			ClusterGroups[ ClusterB.GroupIndex ].Children.Add( Clusters.Num() );
			Clusters.Add( ClusterB );
		}
	}

	// Calculate stats
	uint32 TotalNewTrianglesWithSplits = 0;
	uint32 TotalNewVerticesWithSplits = 0;
	for( const FCluster& Cluster : Clusters )
	{
		TotalNewTrianglesWithSplits += Cluster.NumTris;
		TotalNewVerticesWithSplits += Cluster.NumVerts;
	}

	UE_LOG( LogStaticMesh, Log, TEXT("ConstrainClusters:") );
	UE_LOG( LogStaticMesh, Log, TEXT("  Input: %d Clusters, %d Triangles and %d Vertices"), NumOldClusters, TotalOldTriangles, TotalOldVertices );
	UE_LOG( LogStaticMesh, Log, TEXT("  Output without splits: %d Clusters, %d Triangles and %d Vertices"), NumOldClusters, TotalNewTriangles, TotalNewVertices );
	UE_LOG( LogStaticMesh, Log, TEXT("  Output with splits: %d Clusters, %d Triangles and %d Vertices"), Clusters.Num(), TotalNewTrianglesWithSplits, TotalNewVerticesWithSplits );
}

#if DO_CHECK
static void VerifyClusterContraints( const TArray< FCluster >& Clusters )
{
	ParallelFor(TEXT("NaniteEncode.VerifyClusterConstraints.PF"), Clusters.Num(), 1024,
		[&]( uint32 i )
		{
			VerifyClusterConstaints( Clusters[i] );
		} );
}
#endif

static uint32 CalculateMaxRootPages(uint32 TargetResidencyInKB)
{
	const uint64 SizeInBytes = uint64(TargetResidencyInKB) << 10;
	return (uint32)FMath::Clamp((SizeInBytes + NANITE_ROOT_PAGE_GPU_SIZE - 1u) >> NANITE_ROOT_PAGE_GPU_SIZE_BITS, 1llu, (uint64)MAX_uint32);
}

<<<<<<< HEAD
=======
static void BuildVertReuseBatches(FCluster& Cluster)
{
	for (FMaterialRange& MaterialRange : Cluster.MaterialRanges)
	{
		TStaticBitArray<NANITE_MAX_CLUSTER_VERTICES> UsedVertMask;
		uint32 NumUniqueVerts = 0;
		uint32 NumTris = 0;
		const uint32 MaxBatchVerts = 32;
		const uint32 MaxBatchTris = 32;
		const uint32 TriIndexEnd = MaterialRange.RangeStart + MaterialRange.RangeLength;

		MaterialRange.BatchTriCounts.Reset();

		for (uint32 TriIndex = MaterialRange.RangeStart; TriIndex < TriIndexEnd; ++TriIndex)
		{
			const uint32 VertIndex0 = Cluster.Indexes[TriIndex * 3 + 0];
			const uint32 VertIndex1 = Cluster.Indexes[TriIndex * 3 + 1];
			const uint32 VertIndex2 = Cluster.Indexes[TriIndex * 3 + 2];

			auto Bit0 = UsedVertMask[VertIndex0];
			auto Bit1 = UsedVertMask[VertIndex1];
			auto Bit2 = UsedVertMask[VertIndex2];

			// If adding this tri to the current batch will result in too many unique verts, start a new batch
			const uint32 NumNewUniqueVerts = uint32(!Bit0) + uint32(!Bit1) + uint32(!Bit2);
			if (NumUniqueVerts + NumNewUniqueVerts > MaxBatchVerts)
			{
				check(NumTris > 0);
				MaterialRange.BatchTriCounts.Add(uint8(NumTris));
				NumUniqueVerts = 0;
				NumTris = 0;
				UsedVertMask = TStaticBitArray<NANITE_MAX_CLUSTER_VERTICES>();
				--TriIndex;
				continue;
			}

			Bit0 = true;
			Bit1 = true;
			Bit2 = true;
			NumUniqueVerts += NumNewUniqueVerts;
			++NumTris;

			if (NumTris == MaxBatchTris)
			{
				MaterialRange.BatchTriCounts.Add(uint8(NumTris));
				NumUniqueVerts = 0;
				NumTris = 0;
				UsedVertMask = TStaticBitArray<NANITE_MAX_CLUSTER_VERTICES>();
			}
		}

		if (NumTris > 0)
		{
			MaterialRange.BatchTriCounts.Add(uint8(NumTris));
		}
	}
}

static void BuildVertReuseBatches(TArray<FCluster>& Clusters)
{
	ParallelFor(TEXT("NaniteEncode.BuildVertReuseBatches.PF"), Clusters.Num(), 256,
		[&Clusters](uint32 ClusterIndex)
		{
			BuildVertReuseBatches(Clusters[ClusterIndex]);
		});
}

static uint32 RandDword()
{
	return FMath::Rand() ^ (FMath::Rand() << 13) ^ (FMath::Rand() << 26);
}

// Debug: Poison input attributes with random data
static void DebugPoisonVertexAttributes(TArray< FCluster >& Clusters)
{
	FMath::RandInit(0xDEADBEEF);

	for (FCluster& Cluster : Clusters)
	{
		for (uint32 VertexIndex = 0; VertexIndex < Cluster.NumVerts; VertexIndex++)
		{
			{
				FVector3f& Normal = Cluster.GetNormal(VertexIndex);
				*(uint32*)&Normal.X = RandDword();
				*(uint32*)&Normal.Y = RandDword();
				*(uint32*)&Normal.Z = RandDword();
			}

			if(Cluster.bHasColors)
			{
				FLinearColor& Color = Cluster.GetColor(VertexIndex);
				*(uint32*)&Color.R = RandDword();
				*(uint32*)&Color.G = RandDword();
				*(uint32*)&Color.B = RandDword();
				*(uint32*)&Color.A = RandDword();
			}

			for (uint32 UvIndex = 0; UvIndex < Cluster.NumTexCoords; UvIndex++)
			{
				FVector2f& UV = Cluster.GetUVs(VertexIndex)[UvIndex];
				*(uint32*)&UV.X = RandDword();
				*(uint32*)&UV.Y = RandDword();
			}
		}
	}
}

>>>>>>> d731a049
void Encode(
	FResources& Resources,
	const FMeshNaniteSettings& Settings,
	TArray< FCluster >& Clusters,
	TArray< FClusterGroup >& Groups,
	const FBounds3f& MeshBounds,
	uint32 NumMeshes,
	uint32 NumTexCoords,
	bool bHasColors)
{
	const uint32 MaxRootPages = CalculateMaxRootPages(Settings.TargetMinimumResidencyInKB);

<<<<<<< HEAD
=======
	// DebugPoisonVertexAttributes(Clusters);

	{
		TRACE_CPUPROFILER_EVENT_SCOPE(Nanite::Build::SanitizeVertexData);
		for (FCluster& Cluster : Clusters)
		{
			Cluster.SanitizeVertexData();
		}
	}

>>>>>>> d731a049
	{
		TRACE_CPUPROFILER_EVENT_SCOPE(Nanite::Build::RemoveDegenerateTriangles);	// TODO: is this still necessary?
		RemoveDegenerateTriangles( Clusters );
	}

	{
		TRACE_CPUPROFILER_EVENT_SCOPE(Nanite::Build::BuildMaterialRanges);
		BuildMaterialRanges( Clusters );
	}

#if NANITE_USE_CONSTRAINED_CLUSTERS
	{
		TRACE_CPUPROFILER_EVENT_SCOPE(Nanite::Build::ConstrainClusters);
		ConstrainClusters( Groups, Clusters );
	}
#if DO_CHECK
	{
		TRACE_CPUPROFILER_EVENT_SCOPE(Nanite::Build::VerifyClusterConstraints);
		VerifyClusterContraints( Clusters );
	}
#endif
#endif

	{
		TRACE_CPUPROFILER_EVENT_SCOPE(Nanite::Build::BuildVertReuseBatches);
		BuildVertReuseBatches(Clusters);
	}

	{
		TRACE_CPUPROFILER_EVENT_SCOPE(Nanite::Build::CalculateQuantizedPositions);
		Resources.PositionPrecision = CalculateQuantizedPositionsUniformGrid( Clusters, MeshBounds, Settings );	// Needs to happen after clusters have been constrained and split.
	}

	{
		TRACE_CPUPROFILER_EVENT_SCOPE(Nanite::Build::PrintMaterialRangeStats);
		PrintMaterialRangeStats( Clusters );
	}

	TArray<FPage> Pages;
	TArray<FClusterGroupPart> GroupParts;
	TArray<FEncodingInfo> EncodingInfos;

	{
		TRACE_CPUPROFILER_EVENT_SCOPE(Nanite::Build::CalculateEncodingInfos);
		CalculateEncodingInfos(EncodingInfos, Clusters, bHasColors, NumTexCoords);
	}

	{
		TRACE_CPUPROFILER_EVENT_SCOPE(Nanite::Build::AssignClustersToPages);
		AssignClustersToPages(Groups, Clusters, EncodingInfos, Pages, GroupParts, MaxRootPages);
		Resources.NumRootPages = FMath::Min((uint32)Pages.Num(), MaxRootPages);
	}

	{
		TRACE_CPUPROFILER_EVENT_SCOPE(Nanite::Build::BuildHierarchyNodes);
		BuildHierarchies(Resources, Groups, GroupParts, NumMeshes);
	}

	{
		Resources.NumClusters = (uint32)Clusters.Num();
	}

	{
		TRACE_CPUPROFILER_EVENT_SCOPE(Nanite::Build::WritePages);
		WritePages(Resources, Pages, Groups, GroupParts, Clusters, EncodingInfos, NumTexCoords);
	}
}

} // namespace Nanite
<|MERGE_RESOLUTION|>--- conflicted
+++ resolved
@@ -12,17 +12,9 @@
 #include "Containers/StaticBitArray.h"
 
 #define CONSTRAINED_CLUSTER_CACHE_SIZE				32
-<<<<<<< HEAD
-#define MIN_PAGE_DISTANCE_FOR_RELATIVE_ENCODING		4		// Don't use relative encoding near root to avoid small dependent batches for little compression win.
-
-#define INVALID_PART_INDEX				0xFFFFFFFFu
-#define INVALID_GROUP_INDEX				0xFFFFFFFFu
-#define INVALID_PAGE_INDEX				0xFFFFFFFFu
-=======
 #define MAX_DEPENDENCY_CHAIN_FOR_RELATIVE_ENCODING	6		// Reset dependency chain by forcing direct encoding every time a page has this many levels of dependent relative encodings.
 															// This prevents long chains of dependent dispatches during decode.
 															// As this affects only a small fraction of pages, the compression impact is negligible.
->>>>>>> d731a049
 
 #define FLT_INT_MIN						(-2147483648.0f)	// Smallest float >= INT_MIN
 #define FLT_INT_MAX						2147483520.0f		// Largest float <= INT_MAX
@@ -43,23 +35,6 @@
 
 struct FPageSections
 {
-<<<<<<< HEAD
-	uint32 Cluster			= 0;
-	uint32 MaterialTable	= 0;
-	uint32 DecodeInfo		= 0;
-	uint32 Index			= 0;
-	uint32 Position			= 0;
-	uint32 Attribute		= 0;
-
-	uint32 GetMaterialTableSize() const		{ return Align(MaterialTable, 16); }
-	uint32 GetClusterOffset() const			{ return NANITE_GPU_PAGE_HEADER_SIZE; }
-	uint32 GetMaterialTableOffset() const	{ return GetClusterOffset() + Cluster; }
-	uint32 GetDecodeInfoOffset() const		{ return GetMaterialTableOffset() + GetMaterialTableSize(); }
-	uint32 GetIndexOffset() const			{ return GetDecodeInfoOffset() + DecodeInfo; }
-	uint32 GetPositionOffset() const		{ return GetIndexOffset() + Index; }
-	uint32 GetAttributeOffset() const		{ return GetPositionOffset() + Position; }
-	uint32 GetTotal() const					{ return GetAttributeOffset() + Attribute; }
-=======
 	uint32 Cluster				= 0;
 	uint32 MaterialTable		= 0;
 	uint32 VertReuseBatchInfo	= 0;
@@ -79,7 +54,6 @@
 	uint32 GetPositionOffset() const			{ return GetIndexOffset() + Index; }
 	uint32 GetAttributeOffset() const			{ return GetPositionOffset() + Position; }
 	uint32 GetTotal() const						{ return GetAttributeOffset() + Attribute; }
->>>>>>> d731a049
 
 	FPageSections GetOffsets() const
 	{
@@ -697,11 +671,7 @@
 struct FHierarchyNode
 {
 	FSphere3f		LODBounds[NANITE_MAX_BVH_NODE_FANOUT];
-<<<<<<< HEAD
-	FBounds			Bounds[NANITE_MAX_BVH_NODE_FANOUT];
-=======
 	FBounds3f		Bounds[NANITE_MAX_BVH_NODE_FANOUT];
->>>>>>> d731a049
 	float			MinLODErrors[NANITE_MAX_BVH_NODE_FANOUT];
 	float			MaxParentLODErrors[NANITE_MAX_BVH_NODE_FANOUT];
 	uint32			ChildrenStartIndex[NANITE_MAX_BVH_NODE_FANOUT];
@@ -1443,11 +1413,7 @@
 		if( Group.bTrimmed )
 			continue;
 
-<<<<<<< HEAD
-		uint32 GroupStartPage = INVALID_PAGE_INDEX;
-=======
 		uint32 GroupStartPage = MAX_uint32;
->>>>>>> d731a049
 	
 		for (uint32 ClusterIndex : Group.Children)
 		{
@@ -2154,13 +2120,8 @@
 
 		// Write fixup chunk
 		uint32 FixupChunkSize = FixupChunk.GetSize();
-<<<<<<< HEAD
-		check(FixupChunk.Header.NumHierachyFixups < NANITE_MAX_CLUSTERS_PER_PAGE);
-		check(FixupChunk.Header.NumClusterFixups < NANITE_MAX_CLUSTERS_PER_PAGE);
-=======
 		check(FixupChunk.Header.NumHierachyFixups <= NANITE_MAX_CLUSTERS_PER_PAGE);
 		check(FixupChunk.Header.NumClusterFixups <= NANITE_MAX_CLUSTERS_PER_PAGE);
->>>>>>> d731a049
 		BulkData.Append((uint8*)&FixupChunk, FixupChunkSize);
 		TotalFixupSize += FixupChunkSize;
 
@@ -2191,11 +2152,7 @@
 	UE_LOG(LogStaticMesh, Log, TEXT("  Root: GPU size: %d bytes. %d Pages. %.3f bytes per page (%.3f%% utilization)."), TotalRootGPUSize, NumRootPages, TotalRootGPUSize / (float)NumRootPages, TotalRootGPUSize / (float(NumRootPages) * NANITE_ROOT_PAGE_GPU_SIZE) * 100.0f);
 	if(NumStreamingPages > 0)
 	{
-<<<<<<< HEAD
-		UE_LOG(LogStaticMesh, Log, TEXT("  Streaming: GPU size: %d bytes. %d Pages. %.3f bytes per page (%.3f%% utilization)."), TotalStreamingGPUSize, NumStreamingPages, TotalStreamingGPUSize / float(NumStreamingPages), TotalStreamingGPUSize / (float(NumStreamingPages) * NANITE_STREAMING_PAGE_GPU_SIZE) * 100.0f);
-=======
 		UE_LOG(LogStaticMesh, Log, TEXT("  Streaming: GPU size: %d bytes. %d Pages (%d with relative encoding). %.3f bytes per page (%.3f%% utilization)."), TotalStreamingGPUSize, NumStreamingPages, NumRelativeEncodingPages, TotalStreamingGPUSize / float(NumStreamingPages), TotalStreamingGPUSize / (float(NumStreamingPages) * NANITE_STREAMING_PAGE_GPU_SIZE) * 100.0f);
->>>>>>> d731a049
 	}
 	else
 	{
@@ -2265,11 +2222,7 @@
 
 			const Nanite::FHierarchyNode& ChildHNode = HierarchyNodes[ChildHierarchyNodeIndex];
 
-<<<<<<< HEAD
-			FBounds Bounds;
-=======
 			FBounds3f Bounds;
->>>>>>> d731a049
 			TArray< FSphere3f, TInlineAllocator<NANITE_MAX_BVH_NODE_FANOUT> > LODBoundSpheres;
 			float MinLODError = MAX_flt;
 			float MaxParentLODError = 0.0f;
@@ -2290,11 +2243,7 @@
 			HNode.MaxParentLODErrors[ChildIndex] = MaxParentLODError;
 			HNode.ChildrenStartIndex[ChildIndex] = ChildHierarchyNodeIndex;
 			HNode.NumChildren[ChildIndex] = NANITE_MAX_CLUSTERS_PER_GROUP;
-<<<<<<< HEAD
-			HNode.ClusterGroupPartIndex[ChildIndex] = INVALID_GROUP_INDEX;
-=======
 			HNode.ClusterGroupPartIndex[ChildIndex] = MAX_uint32;
->>>>>>> d731a049
 		}
 	}
 
@@ -4209,8 +4158,6 @@
 	return (uint32)FMath::Clamp((SizeInBytes + NANITE_ROOT_PAGE_GPU_SIZE - 1u) >> NANITE_ROOT_PAGE_GPU_SIZE_BITS, 1llu, (uint64)MAX_uint32);
 }
 
-<<<<<<< HEAD
-=======
 static void BuildVertReuseBatches(FCluster& Cluster)
 {
 	for (FMaterialRange& MaterialRange : Cluster.MaterialRanges)
@@ -4318,7 +4265,6 @@
 	}
 }
 
->>>>>>> d731a049
 void Encode(
 	FResources& Resources,
 	const FMeshNaniteSettings& Settings,
@@ -4331,8 +4277,6 @@
 {
 	const uint32 MaxRootPages = CalculateMaxRootPages(Settings.TargetMinimumResidencyInKB);
 
-<<<<<<< HEAD
-=======
 	// DebugPoisonVertexAttributes(Clusters);
 
 	{
@@ -4343,7 +4287,6 @@
 		}
 	}
 
->>>>>>> d731a049
 	{
 		TRACE_CPUPROFILER_EVENT_SCOPE(Nanite::Build::RemoveDegenerateTriangles);	// TODO: is this still necessary?
 		RemoveDegenerateTriangles( Clusters );
