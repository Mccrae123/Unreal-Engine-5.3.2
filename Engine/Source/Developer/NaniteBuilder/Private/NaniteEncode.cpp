--- conflicted
+++ resolved
@@ -107,10 +107,7 @@
 	uint32	PartsStartIndex = 0;
 	uint32	PartsNum = 0;
 	uint32	NumClusters = 0;
-<<<<<<< HEAD
-=======
 	uint32	MaxHierarchyDepth = 0;
->>>>>>> 4af6daef
 	bool	bRelativeEncoding = false;
 
 	FPageSections	GpuSizes;
@@ -132,15 +129,9 @@
 	uint32		BitsPerAttribute = 0;
 
 	uint32		NormalPrecision = 0;
-<<<<<<< HEAD
-	uint32		UVPrec = 0;
-	
-	
-=======
 	uint32		TangentPrecision = 0;
 	uint32		UVPrec = 0;
 	
->>>>>>> 4af6daef
 	uint32		ColorMode = 0;
 	FIntVector4 ColorMin = FIntVector4(0, 0, 0, 0);
 	FIntVector4 ColorBits = FIntVector4(0, 0, 0, 0);
@@ -333,13 +324,8 @@
 	const int32 QuantizationMaxValue = ( 1 << QuantizationBits ) - 1;
 	FVector2f ScalarCoord = OctahedronEncode( N );
 
-<<<<<<< HEAD
-	const VectorRegister4f Scale = VectorSetFloat1( 0.5f * QuantizationMaxValue );
-	const VectorRegister4f RcpScale = VectorSetFloat1( 2.0f / QuantizationMaxValue );
-=======
 	const VectorRegister4f Scale = VectorSetFloat1( 0.5f * (float)QuantizationMaxValue );
 	const VectorRegister4f RcpScale = VectorSetFloat1( 2.0f / (float)QuantizationMaxValue );
->>>>>>> 4af6daef
 	VectorRegister4Int IntCoord = VectorFloatToInt( VectorMultiplyAdd( MakeVectorRegister( ScalarCoord.X, ScalarCoord.Y, ScalarCoord.X, ScalarCoord.Y ), Scale, Scale ) );	// x0, y0, x1, y1
 	IntCoord = VectorIntAdd( IntCoord, MakeVectorRegisterInt( 0, 0, 1, 1 ) );
 	VectorRegister4f Coord = VectorMultiplyAdd( VectorIntToFloat( IntCoord ), RcpScale, GlobalVectorConstants::FloatMinusOne );	// Coord = Coord * 2.0f / QuantizationMaxValue - 1.0f
@@ -757,11 +743,8 @@
 
 	OutCluster.SetBitsPerAttribute(EncodingInfo.BitsPerAttribute);
 	OutCluster.SetNormalPrecision(EncodingInfo.NormalPrecision);
-<<<<<<< HEAD
-=======
 	OutCluster.SetTangentPrecision(EncodingInfo.TangentPrecision);
 	OutCluster.SetHasTangents(bHasTangents);
->>>>>>> 4af6daef
 	OutCluster.SetNumUVs(NumTexCoords);
 	OutCluster.SetColorMode(EncodingInfo.ColorMode);
 	OutCluster.UV_Prec									= EncodingInfo.UVPrec;
@@ -951,13 +934,8 @@
 
 
 		// Update bounds
-<<<<<<< HEAD
-		Cluster.Bounds.Min = FVector3f(IntClusterMin.X * RcpQuantizationScale, IntClusterMin.Y * RcpQuantizationScale, IntClusterMin.Z * RcpQuantizationScale);
-		Cluster.Bounds.Max = FVector3f(IntClusterMax.X * RcpQuantizationScale, IntClusterMax.Y * RcpQuantizationScale, IntClusterMax.Z * RcpQuantizationScale);
-=======
 		Cluster.Bounds.Min = FVector3f((float)IntClusterMin.X * RcpQuantizationScale, (float)IntClusterMin.Y * RcpQuantizationScale, (float)IntClusterMin.Z * RcpQuantizationScale);
 		Cluster.Bounds.Max = FVector3f((float)IntClusterMax.X * RcpQuantizationScale, (float)IntClusterMax.Y * RcpQuantizationScale, (float)IntClusterMax.Z * RcpQuantizationScale);
->>>>>>> 4af6daef
 
 		Cluster.QuantizedPosBits = FIntVector(NumBitsX, NumBitsY, NumBitsZ);
 		Cluster.QuantizedPosStart = IntClusterMin;
@@ -967,12 +945,8 @@
 	return PositionPrecision;
 }
 
-<<<<<<< HEAD
-static void CalculateEncodingInfo(FEncodingInfo& Info, const Nanite::FCluster& Cluster, int32 NormalPrecision, bool bHasColors, uint32 NumTexCoords)
-=======
 
 static void CalculateEncodingInfo(FEncodingInfo& Info, const Nanite::FCluster& Cluster, int32 NormalPrecision, int32 TangentPrecision, bool bHasTangents, bool bHasColors, uint32 NumTexCoords)
->>>>>>> 4af6daef
 {
 	const uint32 NumClusterVerts = Cluster.NumVerts;
 	const uint32 NumClusterTris = Cluster.NumTris;
@@ -992,45 +966,32 @@
 	GpuSizes.Index = (NumClusterTris * BitsPerTriangle + 31) / 32 * 4;
 
 #if NANITE_USE_UNCOMPRESSED_VERTEX_DATA
-<<<<<<< HEAD
-	const uint32 AttribBytesPerVertex = (3 * sizeof(float) + sizeof(uint32) + NumTexCoords * 2 * sizeof(float));
-=======
 	const uint32 AttribBytesPerVertex = (3 * sizeof(float) + (bHasTangents ? (4 * sizeof(float)) : 0) + sizeof(uint32) + NumTexCoords * 2 * sizeof(float));
->>>>>>> 4af6daef
 
 	Info.BitsPerAttribute = AttribBytesPerVertex * 8;
 	Info.ColorMin = FIntVector4(0, 0, 0, 0);
 	Info.ColorBits = FIntVector4(8, 8, 8, 8);
 	Info.ColorMode = NANITE_VERTEX_COLOR_MODE_VARIABLE;
 	Info.NormalPrecision = 0;
-<<<<<<< HEAD
-=======
 	Info.TangentPrecision = 0;
->>>>>>> 4af6daef
 	Info.UVPrec = 0;
 
 	GpuSizes.Position = NumClusterVerts * 3 * sizeof(float);
 	GpuSizes.Attribute = NumClusterVerts * AttribBytesPerVertex;
 #else
 	Info.BitsPerAttribute = 2 * NormalPrecision;
-<<<<<<< HEAD
-=======
 
 	if (bHasTangents)
 	{
 		Info.BitsPerAttribute += 1 + TangentPrecision;
 	}
->>>>>>> 4af6daef
 
 	check(NumClusterVerts > 0);
 	const bool bIsLeaf = (Cluster.GeneratingGroupIndex == MAX_uint32);
 
 	// Normals
 	Info.NormalPrecision = NormalPrecision;
-<<<<<<< HEAD
-=======
 	Info.TangentPrecision = TangentPrecision;
->>>>>>> 4af6daef
 
 	// Vertex colors
 	Info.ColorMode = NANITE_VERTEX_COLOR_MODE_WHITE;
@@ -1163,15 +1124,9 @@
 						Info.UVPrec |= ((TexCoordBitsV << 4) | TexCoordBitsU) << (UVIndex * 8);
 						Info.BitsPerAttribute += TexCoordBitsU + TexCoordBitsV;
 
-<<<<<<< HEAD
-						UVRange.Min = FIntPoint(IMinU, IMinV);
-						UVRange.GapStart = FIntPoint(IGapStartU - MinU, IGapStartV - MinV);
-						UVRange.GapLength = FIntPoint(IGapEndU - IGapStartU - 1, IGapEndV - IGapStartV - 1);
-=======
 						UVRange.Min = FIntPoint(int32(IMinU), int32(IMinV));
 						UVRange.GapStart = FIntPoint(int32(IGapStartU - IMinU), int32(IGapStartV - IMinV));
 						UVRange.GapLength = FIntPoint(int32(IGapEndU - IGapStartU - 1), int32(IGapEndV - IGapStartV - 1));
->>>>>>> 4af6daef
 						UVRange.Precision = TexCoordPrecision;
 						UVRange.Pad = 0;
 						break;
@@ -1190,22 +1145,14 @@
 #endif
 }
 
-<<<<<<< HEAD
-static void CalculateEncodingInfos(TArray<FEncodingInfo>& EncodingInfos, const TArray<Nanite::FCluster>& Clusters, int32 NormalPrecision, bool bHasColors, uint32 NumTexCoords)
-=======
 static void CalculateEncodingInfos(TArray<FEncodingInfo>& EncodingInfos, const TArray<Nanite::FCluster>& Clusters, int32 NormalPrecision, int32 TangentPrecision, bool bHasTangents, bool bHasColors, uint32 NumTexCoords)
->>>>>>> 4af6daef
 {
 	uint32 NumClusters = Clusters.Num();
 	EncodingInfos.SetNumUninitialized(NumClusters);
 
 	for (uint32 i = 0; i < NumClusters; i++)
 	{
-<<<<<<< HEAD
-		CalculateEncodingInfo(EncodingInfos[i], Clusters[i], NormalPrecision, bHasColors, NumTexCoords);
-=======
 		CalculateEncodingInfo(EncodingInfos[i], Clusters[i], NormalPrecision, TangentPrecision, bHasTangents, bHasColors, NumTexCoords);
->>>>>>> 4af6daef
 	}
 }
 
@@ -1220,11 +1167,7 @@
 								TArray<uint32>& PageClusterMapData,
 								TArray<uint32>& VertexRefBitmask, TArray<uint16>& VertexRefData, TArray<uint8>& PositionData, TArray<uint8>& AttributeData,
 								const TArrayView<uint32> PageDependencies, const TArray<TMap<FVariableVertex, FVertexMapEntry>>& PageVertexMaps,
-<<<<<<< HEAD
-								TMap<FVariableVertex, uint32>& UniqueVertices, uint32& NumCodedVertices)
-=======
 								TMap<FVariableVertex, uint32>& UniqueVertices, uint32& NumCodedVertices, bool bHasTangents)
->>>>>>> 4af6daef
 {
 	const uint32 NumClusterVerts = Cluster.NumVerts;
 	const uint32 NumClusterTris = Cluster.NumTris;
@@ -1318,11 +1261,7 @@
 	{
 		uint32 PageClusterIndex = ClusterRefs.Find(FClusterRef{ Ref.PageIndex, Ref.LocalClusterIndex });
 		check(PageClusterIndex < 256);
-<<<<<<< HEAD
-		VertexRefData.Add((PageClusterIndex << NANITE_MAX_CLUSTER_VERTICES_BITS) | Ref.VertexIndex);
-=======
 		VertexRefData.Add(uint16((PageClusterIndex << NANITE_MAX_CLUSTER_VERTICES_BITS) | Ref.VertexIndex));
->>>>>>> 4af6daef
 	}
 #endif
 
@@ -1450,10 +1389,6 @@
 	for (uint32 VertexIndex : UniqueToVertexIndex)
 	{
 		// Normal
-<<<<<<< HEAD
-		uint32 PackedNormal = PackNormal(Cluster.GetNormal(VertexIndex), EncodingInfo.NormalPrecision);
-		BitWriter_Attribute.PutBits(PackedNormal, 2 * EncodingInfo.NormalPrecision);
-=======
 		const FVector3f TangentZ = Cluster.GetNormal(VertexIndex);
 		const uint32 PackedTangentZ = PackNormal(TangentZ, EncodingInfo.NormalPrecision);
 		BitWriter_Attribute.PutBits(PackedTangentZ, 2 * EncodingInfo.NormalPrecision);
@@ -1481,7 +1416,6 @@
 			BitWriter_Attribute.PutBits(TangentBits, 1 + EncodingInfo.TangentPrecision);
 			PrevTangentBits = TangentBits;
 		}
->>>>>>> 4af6daef
 
 		// Color
 		if(EncodingInfo.ColorMode == NANITE_VERTEX_COLOR_MODE_VARIABLE)
@@ -1856,132 +1790,6 @@
 	return VertexMaps;
 }
 
-static uint32 MarkRelativeEncodingPagesRecursive(TArray<FPage>& Pages, TArray<uint32>& PageDependentsDepth, const TArray<TArray<uint32>>& PageDependents, uint32 PageIndex)
-{
-	if (PageDependentsDepth[PageIndex] != MAX_uint32)
-	{
-		return PageDependentsDepth[PageIndex];
-	}
-
-	uint32 Depth = 0;
-	for (const uint32 DependentPageIndex : PageDependents[PageIndex])
-	{
-		const uint32 DependentDepth = MarkRelativeEncodingPagesRecursive(Pages, PageDependentsDepth, PageDependents, DependentPageIndex);
-		Depth = FMath::Max(Depth, DependentDepth + 1u);
-	}
-
-	FPage& Page = Pages[PageIndex];
-	Page.bRelativeEncoding = true;
-
-	if (Depth >= MAX_DEPENDENCY_CHAIN_FOR_RELATIVE_ENCODING)
-	{
-		// Using relative encoding for this page would make the dependency chain too long. Use direct coding instead and reset depth.
-		Page.bRelativeEncoding = false;
-		Depth = 0;
-	}
-	
-	PageDependentsDepth[PageIndex] = Depth;
-	return Depth;
-}
-
-static uint32 MarkRelativeEncodingPages(const FResources& Resources, TArray<FPage>& Pages, const TArray<FClusterGroup>& Groups, const TArray<FClusterGroupPart>& Parts)
-{
-	const uint32 NumPages = Resources.PageStreamingStates.Num();
-
-	// Build list of dependents for each page
-	TArray<TArray<uint32>> PageDependents;
-	PageDependents.SetNum(NumPages);
-
-	// Memorize how many levels of dependency a given page has
-	TArray<uint32> PageDependentsDepth;
-	PageDependentsDepth.Init(MAX_uint32, NumPages);
-
-	TBitArray<> PageHasOnlyRootDependencies(false, NumPages);
-
-	for (uint32 PageIndex = 0; PageIndex < NumPages; PageIndex++)
-	{
-		const FPageStreamingState& PageStreamingState = Resources.PageStreamingStates[PageIndex];
-
-		bool bHasRootDependency = false;
-		bool bHasStreamingDependency = false;
-		for (uint32 i = 0; i < PageStreamingState.DependenciesNum; i++)
-		{
-			const uint32 DependencyPageIndex = Resources.PageDependencies[PageStreamingState.DependenciesStart + i];
-			if (Resources.IsRootPage(DependencyPageIndex))
-			{
-				bHasRootDependency = true;
-			}
-			else
-			{
-				PageDependents[DependencyPageIndex].AddUnique(PageIndex);
-				bHasStreamingDependency = true;
-			}
-		}
-
-		PageHasOnlyRootDependencies[PageIndex] = (bHasRootDependency && !bHasStreamingDependency);
-	}
-
-	uint32 NumRelativeEncodingPages = 0;
-	for (uint32 PageIndex = 0; PageIndex < NumPages; PageIndex++)
-	{
-		FPage& Page = Pages[PageIndex];
-
-		MarkRelativeEncodingPagesRecursive(Pages, PageDependentsDepth, PageDependents, PageIndex);
-		
-		if (Resources.IsRootPage(PageIndex))
-		{
-			// Root pages never use relative encoding
-			Page.bRelativeEncoding = false;
-		}
-		else if (PageHasOnlyRootDependencies[PageIndex])
-		{
-			// Root pages are always resident, so dependencies on them shouldn't count towards dependency chain limit.
-			// If a page only has root dependencies, always code it as relative.
-			Page.bRelativeEncoding = true;
-		}
-
-		if (Page.bRelativeEncoding)
-		{
-			NumRelativeEncodingPages++;
-		}
-	}
-
-	return NumRelativeEncodingPages;
-}
-
-static TArray<TMap<FVariableVertex, FVertexMapEntry>> BuildVertexMaps(const TArray<FPage>& Pages, const TArray<FCluster>& Clusters, const TArray<FClusterGroupPart>& Parts)
-{
-	TArray<TMap<FVariableVertex, FVertexMapEntry>> VertexMaps;
-	VertexMaps.SetNum(Pages.Num());
-
-	ParallelFor( TEXT("NaniteEncode.BuildVertexMaps.PF"), Pages.Num(), 1, [&VertexMaps, &Pages, &Clusters, &Parts](int32 PageIndex)
-	{
-		const FPage& Page = Pages[PageIndex];
-		for (uint32 i = 0; i < Page.PartsNum; i++)
-		{
-			const FClusterGroupPart& Part = Parts[Page.PartsStartIndex + i];
-			for (uint32 j = 0; j < (uint32)Part.Clusters.Num(); j++)
-			{
-				const uint32 ClusterIndex = Part.Clusters[j];
-				const uint32 LocalClusterIndex = Part.PageClusterOffset + j;
-				const FCluster& Cluster = Clusters[ClusterIndex];
-
-				for (uint32 VertexIndex = 0; VertexIndex < Cluster.NumVerts; VertexIndex++)
-				{
-					FVariableVertex Vertex;
-					Vertex.Data = &Cluster.Verts[VertexIndex * Cluster.GetVertSize()];
-					Vertex.SizeInBytes = Cluster.GetVertSize() * sizeof(float);
-					FVertexMapEntry Entry;
-					Entry.LocalClusterIndex = LocalClusterIndex;
-					Entry.VertexIndex = VertexIndex;
-					VertexMaps[PageIndex].Add(Vertex, Entry);
-				}
-			}
-		}
-	});
-	return VertexMaps;
-}
-
 static void WritePages(	FResources& Resources,
 						TArray<FPage>& Pages,
 						const TArray<FClusterGroup>& Groups,
@@ -2015,11 +1823,7 @@
 			NumHierarchyFixups += Groups[Part.GroupIndex].PageIndexNum;
 		}
 
-<<<<<<< HEAD
-		FixupChunk.Header.NumHierachyFixups = NumHierarchyFixups;	// NumHierarchyFixups must be set before writing cluster fixups
-=======
 		FixupChunk.Header.NumHierachyFixups = uint16(NumHierarchyFixups);	// NumHierarchyFixups must be set before writing cluster fixups
->>>>>>> 4af6daef
 	}
 
 	// Add external fixups to pages
@@ -2100,11 +1904,7 @@
 	TArray< TArray<uint8> > PageResults;
 	PageResults.SetNum(NumPages);
 
-<<<<<<< HEAD
-	ParallelFor(TEXT("NaniteEncode.BuildPages.PF"), NumPages, 1, [&Resources, &Pages, &Groups, &Parts, &Clusters, &EncodingInfos, &FixupChunks, &PageVertexMaps, &PageResults, NumTexCoords](int32 PageIndex)
-=======
 	ParallelFor(TEXT("NaniteEncode.BuildPages.PF"), NumPages, 1, [&Resources, &Pages, &Groups, &Parts, &Clusters, &EncodingInfos, &FixupChunks, &PageVertexMaps, &PageResults, bHasTangents, NumTexCoords](int32 PageIndex)
->>>>>>> 4af6daef
 	{
 		const FPage& Page = Pages[PageIndex];
 		FFixupChunk& FixupChunk = FixupChunks[PageIndex];
@@ -2211,19 +2011,11 @@
 									CombinedStripBitmaskData, CombinedIndexData,
 									CombinedPageClusterPairData, CombinedVertexRefBitmaskData, CombinedVertexRefData, CombinedPositionData, CombinedAttributeData,
 									PageDependencies, PageVertexMaps,
-<<<<<<< HEAD
-									UniqueVertices, NumCodedVertices);
-
-				NumPositionBytesPerCluster[LocalClusterIndex] = CombinedPositionData.Num() - PrevPositionBytes;
-				NumPageClusterPairsPerCluster[LocalClusterIndex] = CombinedPageClusterPairData.Num() - PrevPageClusterPairs;
-				CodedVerticesPerCluster[LocalClusterIndex] = NumCodedVertices;
-=======
 									UniqueVertices, NumCodedVertices, bHasTangents);
 
 				NumPositionBytesPerCluster[LocalClusterIndex] = CombinedPositionData.Num() - PrevPositionBytes;
 				NumPageClusterPairsPerCluster[LocalClusterIndex] = CombinedPageClusterPairData.Num() - PrevPageClusterPairs;
 				CodedVerticesPerCluster[LocalClusterIndex] = uint16(NumCodedVertices);
->>>>>>> 4af6daef
 			}
 		}
 		check(GpuSectionOffsets.Cluster							== Page.GpuSizes.GetMaterialTableOffset());
@@ -2242,11 +2034,6 @@
 		{
 			const FClusterGroupPart& Part = Parts[Page.PartsStartIndex + LocalPartIndex];
 			const FClusterGroup& Group = Groups[Part.GroupIndex];
-<<<<<<< HEAD
-			for (uint32 ClusterPositionInPart = 0; ClusterPositionInPart < (uint32)Part.Clusters.Num(); ClusterPositionInPart++)
-			{
-				const FCluster& Cluster = Clusters[Part.Clusters[ClusterPositionInPart]];
-=======
 			
 			bool bRootGroup = false;
 			{
@@ -2266,33 +2053,24 @@
 					ClusterFlags |= NANITE_CLUSTER_FLAG_ROOT_GROUP;
 				}
 
->>>>>>> 4af6daef
 				if (Cluster.GeneratingGroupIndex != MAX_uint32)
 				{
 					const FClusterGroup& GeneratingGroup = Groups[Cluster.GeneratingGroupIndex];
 					uint32 PageDependencyStart = GeneratingGroup.PageIndexStart;
 					uint32 PageDependencyNum = GeneratingGroup.PageIndexNum;
 					RemoveRootPagesFromRange(PageDependencyStart, PageDependencyNum, Resources.NumRootPages);
-<<<<<<< HEAD
-=======
 					if (PageDependencyNum == 0)
 					{
 						// Dependencies met by root pages
 						ClusterFlags &= ~NANITE_CLUSTER_FLAG_ROOT_LEAF;
 					}
 
->>>>>>> 4af6daef
 					RemovePageFromRange(PageDependencyStart, PageDependencyNum, PageIndex);
 					
 					if (PageDependencyNum == 0)
 					{
-<<<<<<< HEAD
-						// Dependencies already met by current page and/or root pages. Fixup directly.
-						PackedClusters[Part.PageClusterOffset + ClusterPositionInPart].Flags &= ~NANITE_CLUSTER_FLAG_LEAF;	// Mark parent as no longer leaf
-=======
 						// Dependencies met by current page and/or root pages
 						ClusterFlags &= ~NANITE_CLUSTER_FLAG_STREAMING_LEAF;
->>>>>>> 4af6daef
 					}
 				}
 				else
@@ -2537,17 +2315,10 @@
 	const uint32 TotalPageGPUSize = TotalRootGPUSize + TotalStreamingGPUSize;
 	const uint32 TotalPageDiskSize = TotalRootDiskSize + TotalStreamingDiskSize;
 	UE_LOG(LogStaticMesh, Log, TEXT("WritePages:"), NumPages);
-<<<<<<< HEAD
-	UE_LOG(LogStaticMesh, Log, TEXT("  Root: GPU size: %d bytes. %d Pages. %.3f bytes per page (%.3f%% utilization)."), TotalRootGPUSize, NumRootPages, TotalRootGPUSize / (float)NumRootPages, TotalRootGPUSize / (float(NumRootPages) * NANITE_ROOT_PAGE_GPU_SIZE) * 100.0f);
-	if(NumStreamingPages > 0)
-	{
-		UE_LOG(LogStaticMesh, Log, TEXT("  Streaming: GPU size: %d bytes. %d Pages (%d with relative encoding). %.3f bytes per page (%.3f%% utilization)."), TotalStreamingGPUSize, NumStreamingPages, NumRelativeEncodingPages, TotalStreamingGPUSize / float(NumStreamingPages), TotalStreamingGPUSize / (float(NumStreamingPages) * NANITE_STREAMING_PAGE_GPU_SIZE) * 100.0f);
-=======
 	UE_LOG(LogStaticMesh, Log, TEXT("  Root: GPU size: %d bytes. %d Pages. %.3f bytes per page (%.3f%% utilization)."), TotalRootGPUSize, NumRootPages, (float)TotalRootGPUSize / (float)NumRootPages, (float)TotalRootGPUSize / (float(NumRootPages * NANITE_ROOT_PAGE_GPU_SIZE)) * 100.0f);
 	if(NumStreamingPages > 0)
 	{
 		UE_LOG(LogStaticMesh, Log, TEXT("  Streaming: GPU size: %d bytes. %d Pages (%d with relative encoding). %.3f bytes per page (%.3f%% utilization)."), TotalStreamingGPUSize, NumStreamingPages, NumRelativeEncodingPages, (float)TotalStreamingGPUSize / float(NumStreamingPages), (float)TotalStreamingGPUSize / (float(NumStreamingPages * NANITE_STREAMING_PAGE_GPU_SIZE)) * 100.0f);
->>>>>>> 4af6daef
 	}
 	else
 	{
@@ -3317,267 +3088,6 @@
 	Cluster.NumVerts = NumNewVertices;
 }
 
-<<<<<<< HEAD
-// Experimental alternative to ConstrainClusterFIFO based on geodesic distance. It tries to maximize reuse between material ranges by
-// guiding triangle traversal order by geodesic distance to previous and next range triangles.
-static void ConstrainClusterGeodesic( FCluster& Cluster )
-{
-	uint32 NumOldTriangles = Cluster.NumTris;
-	uint32 NumOldVertices = Cluster.NumVerts;
-
-	const uint32 MAX_CLUSTER_TRIANGLES_IN_DWORDS = (NANITE_MAX_CLUSTER_TRIANGLES + 31) / 32;
-	const uint32 MAX_DISTANCE = 0xFF;
-
-	static_assert(NANITE_MAX_CLUSTER_MATERIALS <= 64, "NANITE_MAX_CLUSTER_MATERIALS is assumed to fit in uint64 (1 bit per material)" );
-	uint64 VertexRangesMask[NANITE_MAX_CLUSTER_TRIANGLES * 3] = { };
-	uint8 VertexValences[NANITE_MAX_CLUSTER_TRIANGLES * 3] = {};
-
-	// Calculate vertex valence and mark which ranges each vertex is in.
-	const uint32 NumRanges = Cluster.MaterialRanges.Num();
-	for( uint32 RangeIndex = 0; RangeIndex < NumRanges; RangeIndex++ )
-	{
-		const FMaterialRange& MaterialRange = Cluster.MaterialRanges[ RangeIndex ];
-		for( uint32 i = 0; i < MaterialRange.RangeLength; i++ )
-		{
-			uint32 TriangleIndex = MaterialRange.RangeStart + i;
-			uint32 OldIndex0 = Cluster.Indexes[ TriangleIndex * 3 + 0 ];
-			uint32 OldIndex1 = Cluster.Indexes[ TriangleIndex * 3 + 1 ];
-			uint32 OldIndex2 = Cluster.Indexes[ TriangleIndex * 3 + 2 ];
-			check( OldIndex1 != OldIndex0 && OldIndex2 != OldIndex0 && OldIndex2 != OldIndex1 );
-
-			uint64 Mask = 1ull << RangeIndex;
-			VertexRangesMask[ OldIndex0 ] |= Mask;
-			VertexRangesMask[ OldIndex1 ] |= Mask;
-			VertexRangesMask[ OldIndex2 ] |= Mask;
-			VertexValences[ OldIndex0 ]++;
-			VertexValences[ OldIndex1 ]++;
-			VertexValences[ OldIndex2 ]++;
-		}
-	}
-
-	uint16 OptimizedIndices[NANITE_MAX_CLUSTER_TRIANGLES * 3 ];
-
-	uint32 NumNewVertices = 0;
-	uint32 NumNewTriangles = 0;
-	uint16 OldToNewVertex[NANITE_MAX_CLUSTER_TRIANGLES * 3 ];
-	uint16 NewToOldVertex[NANITE_MAX_CLUSTER_TRIANGLES * 3 ];
-	FMemory::Memset( OldToNewVertex, -1, sizeof( OldToNewVertex ) );
-
-	uint16 ComponentStartScoreAndVertex[NANITE_MAX_CLUSTER_TRIANGLES ];	// (score << 9) | vertex
-	FMemory::Memset( ComponentStartScoreAndVertex, -1, sizeof( ComponentStartScoreAndVertex ) );
-
-	for( uint32 RangeIndex = 0; RangeIndex < NumRanges; RangeIndex++ )
-	{
-		const FMaterialRange& MaterialRange = Cluster.MaterialRanges[ RangeIndex ];
-		uint32 RangeStart = MaterialRange.RangeStart;
-		uint32 RangeLength = MaterialRange.RangeLength;
-
-		uint8 VertexToComponent[NANITE_MAX_CLUSTER_TRIANGLES * 3 ];
-		FMemory::Memset( VertexToComponent, -1, sizeof( VertexToComponent ) );
-
-		// Associate every vertex with component ID by repeated relaxation. The component ID is the lowest triangle ID it is connected to.
-		{
-			bool bHasChanged;
-			do 
-			{
-				bHasChanged = false;
-				for( uint32 i = 0; i < RangeLength; i++ )
-				{
-					uint32 TriangleIndex = RangeStart + i;
-					uint8& Component0 = VertexToComponent[ Cluster.Indexes[ TriangleIndex * 3 + 0 ] ];
-					uint8& Component1 = VertexToComponent[ Cluster.Indexes[ TriangleIndex * 3 + 1 ] ];
-					uint8& Component2 = VertexToComponent[ Cluster.Indexes[ TriangleIndex * 3 + 2 ] ];
-
-					uint32 MinTriangle = FMath::Min( TriangleIndex, (uint32)FMath::Min3( Component0, Component1, Component2 ) );
-					if( MinTriangle < Component0 ) { Component0 = MinTriangle; bHasChanged = true; }
-					if( MinTriangle < Component1 ) { Component1 = MinTriangle; bHasChanged = true; }
-					if( MinTriangle < Component2 ) { Component2 = MinTriangle; bHasChanged = true; }
-				}
-			} while (bHasChanged);
-		}
-
-		bool bSeenComponent[NANITE_MAX_CLUSTER_TRIANGLES ] = { };
-		uint32 NumSeenComponents = 0;
-
-		// Score triangles and determine best scoring vertex for every component
-		for( uint32 i = 0; i < RangeLength; i++ )
-		{
-			uint32 TriangleIndex = RangeStart + i;
-			uint32 OldIndex0 = Cluster.Indexes[ TriangleIndex * 3 + 0 ];
-			uint32 OldIndex1 = Cluster.Indexes[ TriangleIndex * 3 + 1 ];
-			uint32 OldIndex2 = Cluster.Indexes[ TriangleIndex * 3 + 2 ];
-
-			uint32 Valence0 = VertexValences[ OldIndex0 ];
-			uint32 Valence1 = VertexValences[ OldIndex1 ];
-			uint32 Valence2 = VertexValences[ OldIndex2 ];
-
-			uint32 Component = VertexToComponent[ OldIndex0 ];
-			check( Component == VertexToComponent[ OldIndex1 ] && Component == VertexToComponent[ OldIndex2 ] );
-
-			if( !bSeenComponent[ Component ] )
-			{
-				bSeenComponent[ Component ] = true;
-				NumSeenComponents++;
-			}
-
-			uint32 Score = Valence0 + Valence1 + Valence2;
-			uint32 StartVertex;
-			if( Valence0 <= Valence1 && Valence0 <= Valence2 )
-				StartVertex = OldIndex0;
-			else if( Valence1 <= Valence0 && Valence1 <= Valence2 )
-				StartVertex = OldIndex1;
-			else
-				StartVertex = OldIndex2;
-
-			uint16 ScoreAndVertex = ( Score << 9 ) | StartVertex;
-			ComponentStartScoreAndVertex[ Component ] = FMath::Min( ComponentStartScoreAndVertex[ Component ], ScoreAndVertex );
-		}
-
-		uint8 VertexDistances[NANITE_MAX_CLUSTER_TRIANGLES * 3 ][ 3 ];		// 0: Distance to previous range, 1: Distance to next range, 2: Distance to start triangle
-
-		// Mark material boundary vertices
-		for( uint32 i = 0; i < RangeLength; i++ )
-		{
-			uint64 RangeBit = 1ull << RangeIndex;
-			uint64 MaskLow = RangeBit - 1;
-			uint64 MaskHigh = ~MaskLow ^ RangeBit;
-
-			for( uint32 j = 0; j < 3; j++ )
-			{
-				uint32 OldIndex = Cluster.Indexes[ (RangeStart + i) * 3 + j ];
-				uint64 RangesMask = VertexRangesMask[ OldIndex ];
-				uint32 Component = VertexToComponent[ OldIndex ];
-				uint32 ComponentStartVertex = ComponentStartScoreAndVertex[ Component ] & 0x1FF;
-				
-				check(OldIndex < NANITE_MAX_CLUSTER_INDICES);
-				VertexDistances[ OldIndex ][ 0 ] = ( RangesMask & MaskLow ) ? 0 : MAX_DISTANCE;
-				VertexDistances[ OldIndex ][ 1 ] = ( RangesMask & MaskHigh ) ? 0 : MAX_DISTANCE;
-				VertexDistances[ OldIndex ][ 2 ] = OldIndex == ComponentStartVertex ? 0 : MAX_DISTANCE;
-			}
-		}
-
-		// Relaxation to find minimum distance to next and previous range.
-		bool bWasUpdated;
-		do 
-		{
-			bWasUpdated = false;
-			for( uint32 i = 0; i < RangeLength; i++ )
-			{
-				uint32 TriangleIndex = RangeStart + i;
-				uint32 OldIndex0 = Cluster.Indexes[ TriangleIndex * 3 + 0 ];
-				uint32 OldIndex1 = Cluster.Indexes[ TriangleIndex * 3 + 1 ];
-				uint32 OldIndex2 = Cluster.Indexes[ TriangleIndex * 3 + 2 ];
-
-				for( uint32 j = 0; j < 3; j++ )
-				{
-					uint32 MinDist = FMath::Min3( VertexDistances[ OldIndex0 ][ j ], VertexDistances[ OldIndex1 ][ j ], VertexDistances[ OldIndex2 ][ j ] ) + 1;
-					if( MinDist < VertexDistances[ OldIndex0 ][ j ] ) { VertexDistances[ OldIndex0 ][ j ] = MinDist; bWasUpdated = true; }
-					if( MinDist < VertexDistances[ OldIndex1 ][ j ] ) { VertexDistances[ OldIndex1 ][ j ] = MinDist; bWasUpdated = true; }
-					if( MinDist < VertexDistances[ OldIndex2 ][ j ] ) { VertexDistances[ OldIndex2 ][ j ] = MinDist; bWasUpdated = true; }
-				}
-			}
-		} while (bWasUpdated);
-
-		// Generate sort entries
-		uint32 TriangleSortEntries[NANITE_MAX_CLUSTER_TRIANGLES ];
-		for( uint32 i = 0; i < RangeLength; i++ )
-		{
-			uint32 TriangleIndex = RangeStart + i;
-
-			uint32 OldIndex0 = Cluster.Indexes[ TriangleIndex * 3 + 0 ];
-			uint32 OldIndex1 = Cluster.Indexes[ TriangleIndex * 3 + 1 ];
-			uint32 OldIndex2 = Cluster.Indexes[ TriangleIndex * 3 + 2 ];
-
-			bool bConnectedToPrev = VertexDistances[ OldIndex0 ][ 0 ] != MAX_DISTANCE;
-			bool bConnectedToNext = VertexDistances[ OldIndex0 ][ 1 ] != MAX_DISTANCE;
-
-			bool bConnectedToPrev1 = VertexDistances[ OldIndex1 ][ 0 ] != MAX_DISTANCE;
-			bool bConnectedToPrev2 = VertexDistances[ OldIndex2 ][ 0 ] != MAX_DISTANCE;
-			bool bConnectedToNext1 = VertexDistances[ OldIndex1 ][ 1 ] != MAX_DISTANCE;
-			bool bConnectedToNext2 = VertexDistances[ OldIndex2 ][ 1 ] != MAX_DISTANCE;
-
-			check( bConnectedToPrev == bConnectedToPrev1 && bConnectedToPrev == bConnectedToPrev2 );
-			check( bConnectedToNext == bConnectedToNext1 && bConnectedToNext == bConnectedToNext2 );
-
-			uint32 Component = bConnectedToPrev ? 0 : bConnectedToNext ? (NANITE_MAX_CLUSTER_TRIANGLES + 1 ) : VertexToComponent[ OldIndex0 ] + 1;	// prev first, next last and everything else in the middle.
-
-			uint32 Distance = 0x8000;
-			if( bConnectedToPrev || bConnectedToNext )
-			{
-				// Connected to prev or next. Use distance from either or both for sorting
-				Distance += VertexDistances[ OldIndex0 ][ 0 ] + VertexDistances[ OldIndex1 ][ 0 ] + VertexDistances[ OldIndex2 ][ 0 ];
-				Distance -= VertexDistances[ OldIndex0 ][ 1 ] + VertexDistances[ OldIndex1 ][ 1 ] + VertexDistances[ OldIndex2 ][ 1 ];
-			}
-			else
-			{
-				// Independent component. Use distance from lowest valence vertex.
-				Distance += VertexDistances[ OldIndex0 ][ 2 ] + VertexDistances[ OldIndex1 ][ 2 ] + VertexDistances[ OldIndex2 ][ 2 ];
-			}
-			TriangleSortEntries[ i ] = (Component << 24) | (Distance << 8) | TriangleIndex;
-
-		}
-		Sort( TriangleSortEntries, RangeLength );
-
-		for(uint32 i = 0; i < RangeLength; i++)
-		{
-			uint32 TriangleIndex = TriangleSortEntries[ i ] & 0xFF;
-
-			uint32 OldIndex0 = Cluster.Indexes[ TriangleIndex * 3 + 0 ];
-			uint32 OldIndex1 = Cluster.Indexes[ TriangleIndex * 3 + 1 ];
-			uint32 OldIndex2 = Cluster.Indexes[ TriangleIndex * 3 + 2 ];
-
-			uint16& NewIndex0 = OldToNewVertex[ OldIndex0 ];
-			uint16& NewIndex1 = OldToNewVertex[ OldIndex1 ];
-			uint16& NewIndex2 = OldToNewVertex[ OldIndex2 ];
-
-			// Generate new indices such that they are all within a trailing window of size CONSTRAINED_CLUSTER_CACHE_SIZE of NumNewVertices.
-			// This can require multiple iterations as new or duplicate vertices can push other
-			uint32 PrevNumVewVertices;
-			do
-			{
-				PrevNumVewVertices = NumNewVertices;
-				if( NewIndex0 == 0xFFFF || NumNewVertices - NewIndex0 >= CONSTRAINED_CLUSTER_CACHE_SIZE ) {
-					NewIndex0 = NumNewVertices++;	NewToOldVertex[ NewIndex0 ] = OldIndex0;
-				}
-				if( NewIndex1 == 0xFFFF || NumNewVertices - NewIndex1 >= CONSTRAINED_CLUSTER_CACHE_SIZE ) {
-					NewIndex1 = NumNewVertices++;	NewToOldVertex[ NewIndex1 ] = OldIndex1;
-				}
-				if( NewIndex2 == 0xFFFF || NumNewVertices - NewIndex2 >= CONSTRAINED_CLUSTER_CACHE_SIZE ) {
-					NewIndex2 = NumNewVertices++;	NewToOldVertex[ NewIndex2 ] = OldIndex2;
-				}
-			} while( NumNewVertices > PrevNumVewVertices );
-
-			// Output triangle
-			OptimizedIndices[ NumNewTriangles * 3 + 0 ] = NewIndex0;
-			OptimizedIndices[ NumNewTriangles * 3 + 1 ] = NewIndex1;
-			OptimizedIndices[ NumNewTriangles * 3 + 2 ] = NewIndex2;
-			NumNewTriangles++;
-		}
-	}
-
-	check( NumNewTriangles == NumOldTriangles );
-
-	// Write back new triangle order
-	for( uint32 i = 0; i < NumNewTriangles * 3; i++ )
-	{
-		Cluster.Indexes[ i ] = OptimizedIndices[ i ];
-	}
-
-	// Write back new vertex order including possibly duplicates
-	TArray< float > OldVertices;
-	Swap( OldVertices, Cluster.Verts );
-
-	uint32 VertStride = Cluster.GetVertSize();
-	Cluster.Verts.AddUninitialized( NumNewVertices * VertStride );
-	for( uint32 i = 0; i < NumNewVertices; i++ )
-	{
-		FMemory::Memcpy( &Cluster.GetPosition(i), &OldVertices[ NewToOldVertex[ i ] * VertStride ], VertStride * sizeof( float ) );
-	}
-	Cluster.NumVerts = NumNewVertices;
-}
-
-=======
->>>>>>> 4af6daef
 
 static FORCEINLINE uint32 SetCorner( uint32 Triangle, uint32 LocalCorner )
 {
@@ -3899,21 +3409,6 @@
 			TrianglePriorities[ i ] = ScaledCenter.X;	//TODO: Find a good direction to sort by instead of just picking x?
 
 			FEdgeNode& Node0 = EdgeNodes[ i * 3 + 0 ];
-<<<<<<< HEAD
-			Node0.Corner = SetCorner( i, 0 );
-			Node0.NextNode = EdgeNodeHeads[ i1 * NANITE_MAX_CLUSTER_INDICES + i2 ];
-			EdgeNodeHeads[ i1 * NANITE_MAX_CLUSTER_INDICES + i2 ] = i * 3 + 0;
-
-			FEdgeNode& Node1 = EdgeNodes[ i * 3 + 1 ];
-			Node1.Corner = SetCorner( i, 1 );
-			Node1.NextNode = EdgeNodeHeads[ i2 * NANITE_MAX_CLUSTER_INDICES + i0 ];
-			EdgeNodeHeads[ i2 * NANITE_MAX_CLUSTER_INDICES + i0 ] = i * 3 + 1;
-
-			FEdgeNode& Node2 = EdgeNodes[ i * 3 + 2 ];
-			Node2.Corner = SetCorner( i, 2 );
-			Node2.NextNode = EdgeNodeHeads[ i0 * NANITE_MAX_CLUSTER_INDICES + i1 ];
-			EdgeNodeHeads[ i0 * NANITE_MAX_CLUSTER_INDICES + i1 ] = i * 3 + 2;
-=======
 			Node0.Corner = (uint16)SetCorner( i, 0 );
 			Node0.NextNode = EdgeNodeHeads[ i1 * NANITE_MAX_CLUSTER_INDICES + i2 ];
 			EdgeNodeHeads[ i1 * NANITE_MAX_CLUSTER_INDICES + i2 ] = uint16(i * 3 + 0);
@@ -3927,7 +3422,6 @@
 			Node2.Corner = (uint16)SetCorner( i, 2 );
 			Node2.NextNode = EdgeNodeHeads[ i0 * NANITE_MAX_CLUSTER_INDICES + i1 ];
 			EdgeNodeHeads[ i0 * NANITE_MAX_CLUSTER_INDICES + i1 ] = uint16(i * 3 + 2);
->>>>>>> 4af6daef
 		}
 
 		// Gather adjacency from edge lists	
@@ -4690,10 +4184,7 @@
 	const FBounds3f& MeshBounds,
 	uint32 NumMeshes,
 	uint32 NumTexCoords,
-<<<<<<< HEAD
-=======
 	bool bHasTangents,
->>>>>>> 4af6daef
 	bool bHasColors)
 {
 	const uint32 MaxRootPages = CalculateMaxRootPages(Settings.TargetMinimumResidencyInKB);
@@ -4718,10 +4209,6 @@
 		BuildMaterialRanges( Clusters );
 	}
 
-<<<<<<< HEAD
-#if NANITE_USE_CONSTRAINED_CLUSTERS
-=======
->>>>>>> 4af6daef
 	{
 		TRACE_CPUPROFILER_EVENT_SCOPE(Nanite::Build::ConstrainClusters);
 		ConstrainClusters( Groups, Clusters );
@@ -4739,21 +4226,11 @@
 	}
 
 	{
-		TRACE_CPUPROFILER_EVENT_SCOPE(Nanite::Build::BuildVertReuseBatches);
-		BuildVertReuseBatches(Clusters);
-	}
-
-	{
 		TRACE_CPUPROFILER_EVENT_SCOPE(Nanite::Build::CalculateQuantizedPositions);
 		Resources.PositionPrecision = CalculateQuantizedPositionsUniformGrid( Clusters, MeshBounds, Settings );	// Needs to happen after clusters have been constrained and split.
 	}
 
 	{
-<<<<<<< HEAD
-		// Select appropriate Auto precision Normals.
-		// Just use hard-coded default of 8 for now.
-		Resources.NormalPrecision = (Settings.NormalPrecision < 0) ? 8 : FMath::Clamp(Settings.NormalPrecision, 0, NANITE_MAX_NORMAL_QUANTIZATION_BITS);
-=======
 		// Select appropriate Auto precision for Normals and Tangents
 		// Just use hard-coded defaults for now.
 		Resources.NormalPrecision = (Settings.NormalPrecision < 0) ? 8 : FMath::Clamp(Settings.NormalPrecision, 0, NANITE_MAX_NORMAL_QUANTIZATION_BITS);
@@ -4766,7 +4243,6 @@
 		{
 			Resources.TangentPrecision = 0;
 		}
->>>>>>> 4af6daef
 	}
 	
 
@@ -4781,11 +4257,7 @@
 
 	{
 		TRACE_CPUPROFILER_EVENT_SCOPE(Nanite::Build::CalculateEncodingInfos);
-<<<<<<< HEAD
-		CalculateEncodingInfos(EncodingInfos, Clusters, Resources.NormalPrecision, bHasColors, NumTexCoords);
-=======
 		CalculateEncodingInfos(EncodingInfos, Clusters, Resources.NormalPrecision, Resources.TangentPrecision, bHasTangents, bHasColors, NumTexCoords);
->>>>>>> 4af6daef
 	}
 
 	{
@@ -4804,10 +4276,6 @@
 	}
 
 	{
-		Resources.NumClusters = (uint32)Clusters.Num();
-	}
-
-	{
 		TRACE_CPUPROFILER_EVENT_SCOPE(Nanite::Build::WritePages);
 		WritePages(Resources, Pages, Groups, GroupParts, Clusters, EncodingInfos, bHasTangents, NumTexCoords);
 	}
