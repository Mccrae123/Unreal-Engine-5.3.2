--- conflicted
+++ resolved
@@ -44,11 +44,7 @@
 			MaxError = FMath::Max( MaxError, Cluster.LODError );
 			AvgError += Cluster.LODError;
 		}
-<<<<<<< HEAD
-		AvgError /= LevelClusters.Num();
-=======
 		AvgError /= (float)LevelClusters.Num();
->>>>>>> 4af6daef
 
 		UE_LOG( LogStaticMesh, Verbose, TEXT("Num clusters %i. Error %.4f, %.4f, %.4f"), LevelClusters.Num(), MinError, AvgError, MaxError );
 
