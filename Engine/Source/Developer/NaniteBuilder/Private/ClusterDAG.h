// Copyright Epic Games, Inc. All Rights Reserved.

#pragma once

#include "Cluster.h"
#include "Containers/BinaryHeap.h"
<<<<<<< HEAD
=======
#include "Containers/BitArray.h"
>>>>>>> d731a049

// Log CRCs to test for deterministic building
#if 0
	#define LOG_CRC( Array ) UE_LOG( LogStaticMesh, Log, TEXT(#Array " CRC %u"), FCrc::MemCrc32( Array.GetData(), Array.Num() * Array.GetTypeSize() ) )
#else
	#define LOG_CRC( Array )
#endif

namespace Nanite
{

struct FClusterGroup
{
	FSphere3f			Bounds;
	FSphere3f			LODBounds;
	float				MinLODError;
	float				MaxParentLODError;
	int32				MipLevel;
	uint32				MeshIndex;
	bool				bTrimmed;
	
	uint32				PageIndexStart;
	uint32				PageIndexNum;
	TArray< uint32 >	Children;

	friend FArchive& operator<<(FArchive& Ar, FClusterGroup& Group);
};

// Performs DAG reduction and appends the resulting clusters and groups
void BuildDAG( TArray< FClusterGroup >& Groups, TArray< FCluster >& Cluster, uint32 ClusterBaseStart, uint32 ClusterBaseNum, uint32 MeshIndex, FBounds3f& MeshBounds );

FBinaryHeap< float > FindDAGCut(
	const TArray< FClusterGroup >& Groups,
	const TArray< FCluster >& Clusters,
	uint32 TargetNumTris,
	float  TargetError,
<<<<<<< HEAD
	uint32 TargetOvershoot );
=======
	uint32 TargetOvershoot,
	TBitArray<>* SelectedGroupsMask );
>>>>>>> d731a049

} // namespace Nanite<|MERGE_RESOLUTION|>--- conflicted
+++ resolved
@@ -4,10 +4,7 @@
 
 #include "Cluster.h"
 #include "Containers/BinaryHeap.h"
-<<<<<<< HEAD
-=======
 #include "Containers/BitArray.h"
->>>>>>> d731a049
 
 // Log CRCs to test for deterministic building
 #if 0
@@ -44,11 +41,7 @@
 	const TArray< FCluster >& Clusters,
 	uint32 TargetNumTris,
 	float  TargetError,
-<<<<<<< HEAD
-	uint32 TargetOvershoot );
-=======
 	uint32 TargetOvershoot,
 	TBitArray<>* SelectedGroupsMask );
->>>>>>> d731a049
 
 } // namespace Nanite