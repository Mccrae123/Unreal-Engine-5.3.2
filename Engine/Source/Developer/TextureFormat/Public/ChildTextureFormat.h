--- conflicted
+++ resolved
@@ -1,8 +1,6 @@
 // Copyright Epic Games, Inc. All Rights Reserved.
 
 #pragma once
-
-// HEADER_UNIT_SKIP - Bad include TextureCompressorModule.h
 
 #include "Interfaces/ITextureFormat.h"
 #include "Interfaces/ITextureFormatModule.h"
@@ -134,11 +132,7 @@
 	 * Make the child type think about if they need a key string or not, by making it pure virtual.
 	 * InMipCount and InMip0Dimensions are only valid for non-virtual textures (VTs should never call this function as they never tile)
 	 */
-<<<<<<< HEAD
-	virtual FString GetChildDerivedDataKeyString(const FTextureBuildSettings& BuildSettings) const = 0;
-=======
 	virtual FString GetChildDerivedDataKeyString(const FTextureBuildSettings& InBuildSettings, int32 InMipCount, const FIntVector3& InMip0Dimensions) const = 0;
->>>>>>> 4af6daef
 
 	/**
 	 * Obtains the global format config object for this texture format.
@@ -174,7 +168,6 @@
 	virtual bool SupportsEncodeSpeed(FName Format) const override
 	{
 		return GetBaseFormatObject(Format)->SupportsEncodeSpeed(Format);
-<<<<<<< HEAD
 	}
 
 	virtual bool CanAcceptNonF32Source(FName Format) const override
@@ -187,20 +180,6 @@
 		return GetBaseFormatObject(Format)->GetEncoderName(Format);
 	}
 
-=======
-	}
-
-	virtual bool CanAcceptNonF32Source(FName Format) const override
-	{
-		return GetBaseFormatObject(Format)->CanAcceptNonF32Source(Format);
-	}
-
-	virtual FName GetEncoderName(FName Format) const override
-	{
-		return GetBaseFormatObject(Format)->GetEncoderName(Format);
-	}
-
->>>>>>> 4af6daef
 	virtual uint16 GetVersion(FName Format, const FTextureBuildSettings* BuildSettings) const final
 	{
 		uint16 BaseVersion = GetBaseFormatObject(Format)->GetVersion(Format, BuildSettings);
@@ -212,21 +191,12 @@
 		return (uint16)((BaseVersion << 8) | ChildVersion);
 	}
 
-<<<<<<< HEAD
-	virtual FString GetDerivedDataKeyString(const FTextureBuildSettings& BuildSettings) const final
-	{
-		FTextureBuildSettings BaseSettings = GetBaseTextureBuildSettings(BuildSettings);
-
-		FString BaseString = GetBaseFormatObject(BuildSettings.TextureFormatName)->GetDerivedDataKeyString(BaseSettings);
-		FString ChildString = GetChildDerivedDataKeyString(BuildSettings);
-=======
 	virtual FString GetDerivedDataKeyString(const FTextureBuildSettings& InBuildSettings, int32 InMipCount, const FIntVector3& InMip0Dimensions) const final
 	{
 		FTextureBuildSettings BaseSettings = GetBaseTextureBuildSettings(InBuildSettings);
 
 		FString BaseString = GetBaseFormatObject(InBuildSettings.TextureFormatName)->GetDerivedDataKeyString(BaseSettings, InMipCount, InMip0Dimensions);
 		FString ChildString = GetChildDerivedDataKeyString(InBuildSettings, InMipCount, InMip0Dimensions);
->>>>>>> 4af6daef
 
 		return BaseString + ChildString;
 	}
@@ -238,19 +208,12 @@
 	}
 
 	bool CompressBaseImage(
-<<<<<<< HEAD
-		FImage& InImage,
-		const FTextureBuildSettings& BuildSettings,
-		const FIntVector3& InMip0Dimensions, 
-		int32 InMip0NumSlicesNoDepth,
-=======
 		const FImage& InImage,
 		const FTextureBuildSettings& BuildSettings,
 		const FIntVector3& InMip0Dimensions, 
 		int32 InMip0NumSlicesNoDepth,
 		int32 InMipIndex,
 		int32 InMipCount,
->>>>>>> 4af6daef
 		FStringView DebugTexturePathName,
 		bool bImageHasAlphaChannel,
 		FCompressedImage2D& OutCompressedImage
@@ -259,11 +222,7 @@
 		FTextureBuildSettings BaseSettings = GetBaseTextureBuildSettings(BuildSettings);
 
 		// pass along the compression to the base format
-<<<<<<< HEAD
-		if (GetBaseFormatObject(BuildSettings.TextureFormatName)->CompressImage(InImage, BaseSettings, InMip0Dimensions, InMip0NumSlicesNoDepth, DebugTexturePathName, bImageHasAlphaChannel, OutCompressedImage) == false)
-=======
 		if (GetBaseFormatObject(BuildSettings.TextureFormatName)->CompressImage(InImage, BaseSettings, InMip0Dimensions, InMip0NumSlicesNoDepth, InMipIndex, InMipCount, DebugTexturePathName, bImageHasAlphaChannel, OutCompressedImage) == false)
->>>>>>> 4af6daef
 		{
 			UE_LOG(LogTemp, Error, TEXT("Failed to compress with base compressor [format %s]"), *BaseSettings.TextureFormatName.ToString());
 			return false;
@@ -272,7 +231,7 @@
 	}
 
 	bool CompressBaseImageTiled(
-		FImage* Images,
+		const FImage* Images,
 		uint32 NumImages,
 		const FTextureBuildSettings& BuildSettings,
 		FStringView DebugTexturePathName,
