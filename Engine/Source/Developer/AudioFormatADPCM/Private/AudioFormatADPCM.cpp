--- conflicted
+++ resolved
@@ -416,11 +416,7 @@
 	enum
 	{
 		/** Version for ADPCM format, this becomes part of the DDC key. */
-<<<<<<< HEAD
-		UE_AUDIO_ADPCM_VER = 2,
-=======
 		UE_AUDIO_ADPCM_VER = 3,
->>>>>>> d731a049
 	};
 
 	void InterleaveBuffers(const TArray<TArray<uint8> >& SrcBuffers, TArray<uint8> & InterleavedBuffer) const
@@ -467,10 +463,7 @@
 
 	virtual bool Cook(FName Format, const TArray<uint8>& SrcBuffer, FSoundQualityInfo& QualityInfo, TArray<uint8>& CompressedDataStore) const
 	{
-<<<<<<< HEAD
-=======
 		TRACE_CPUPROFILER_EVENT_SCOPE(FAudioFormatADPCM::Cook);
->>>>>>> d731a049
 		check(Format == Audio::NAME_ADPCM || Format == Audio::NAME_PCM);
 
 		if (QualityInfo.Quality == 100)
