--- conflicted
+++ resolved
@@ -16,11 +16,8 @@
 				"Slate",
 				"SlateCore",
 				"InputCore",
-<<<<<<< HEAD
-=======
 				"ToolMenus",
 				"CoreUObject"
->>>>>>> d731a049
 			}
 		);
 
