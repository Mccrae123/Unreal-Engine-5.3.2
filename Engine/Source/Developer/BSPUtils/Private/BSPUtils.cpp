--- conflicted
+++ resolved
@@ -1627,20 +1627,12 @@
 				// Create cutting plane perpendicular to both this side and the polygon's normal.
 				FVector Side            = FVector(Model->Points[VertPool[i].pVertex] - Model->Points[VertPool[j].pVertex]);
 				FVector SidePlaneNormal = Side ^ (FVector)Model->Nodes[iNode].Plane;
-<<<<<<< HEAD
-				float   SizeSquared     = SidePlaneNormal.SizeSquared();
-=======
 				const float SizeSquared = static_cast<float>(SidePlaneNormal.SizeSquared());
->>>>>>> d731a049
 
 				if( SizeSquared>FMath::Square(0.001) )
 				{
 					// Points aren't coincedent.
-<<<<<<< HEAD
-					Dist = ((FVector(Model->Points[pVertex] - Model->Points[VertPool[i].pVertex])) | SidePlaneNormal)/FMath::Sqrt(SizeSquared);
-=======
 					Dist = static_cast<float>((FVector(Model->Points[pVertex] - Model->Points[VertPool[i].pVertex]) | SidePlaneNormal) / FMath::Sqrt(SizeSquared));
->>>>>>> d731a049
 					if( Dist >= THRESH_OPTGEOM_COSIDAL )
 					{
 						// Point is outside polygon, can't possibly fall on a side.
@@ -2028,15 +2020,9 @@
 
 			if (bUpdateTexCoords)
 			{
-<<<<<<< HEAD
-				MasterEdPoly.Base = FVector3f(RotationMatrix.InverseTransformVector((FVector)Model->Points[Surf.pBase] - ActorLocation) / ActorScale);
-				MasterEdPoly.TextureU = FVector3f(RotationMatrix.InverseTransformVector((FVector)Model->Vectors[Surf.vTextureU]) * ActorScale);
-				MasterEdPoly.TextureV = FVector3f(RotationMatrix.InverseTransformVector((FVector)Model->Vectors[Surf.vTextureV]) * ActorScale);
-=======
 				BrushEdPoly.Base = FVector3f(RotationMatrix.InverseTransformVector((FVector)Model->Points[Surf.pBase] - ActorLocation) / ActorScale);
 				BrushEdPoly.TextureU = FVector3f(RotationMatrix.InverseTransformVector((FVector)Model->Vectors[Surf.vTextureU]) * ActorScale);
 				BrushEdPoly.TextureV = FVector3f(RotationMatrix.InverseTransformVector((FVector)Model->Vectors[Surf.vTextureV]) * ActorScale);
->>>>>>> d731a049
 			}
 		}
 	}
