--- conflicted
+++ resolved
@@ -487,15 +487,12 @@
 	}
 
 	virtual bool CompressImage(
-		FImage& InImage,
+		const FImage& InImage,
 		const struct FTextureBuildSettings& BuildSettings,
 		const FIntVector3& InMip0Dimensions,
 		int32 InMip0NumSlicesNoDepth,
-<<<<<<< HEAD
-=======
 		int32 InMipIndex,
 		int32 InMipCount,
->>>>>>> 4af6daef
 		FStringView DebugTexturePathName,
 		bool bImageHasAlphaChannel,
 		FCompressedImage2D& OutCompressedImage
