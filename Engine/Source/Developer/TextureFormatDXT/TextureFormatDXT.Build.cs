// Copyright Epic Games, Inc. All Rights Reserved.

using UnrealBuildTool;

public class TextureFormatDXT : ModuleRules
{
	public TextureFormatDXT(ReadOnlyTargetRules Target) : base(Target)
	{
		PrivateIncludePathModuleNames.AddRange(new string[]
		{
			"DerivedDataCache",
			"Engine",
<<<<<<< HEAD
			"TargetPlatform",
=======
>>>>>>> 4af6daef
			"TextureCompressor",
		});

		PrivateDependencyModuleNames.AddRange(new string[]
		{
			"Core",
			"ImageCore",
			"ImageWrapper",
			"TextureBuild",
		});

		AddEngineThirdPartyPrivateStaticDependencies(Target, "nvTextureTools");
	}
}<|MERGE_RESOLUTION|>--- conflicted
+++ resolved
@@ -10,10 +10,6 @@
 		{
 			"DerivedDataCache",
 			"Engine",
-<<<<<<< HEAD
-			"TargetPlatform",
-=======
->>>>>>> 4af6daef
 			"TextureCompressor",
 		});
 
