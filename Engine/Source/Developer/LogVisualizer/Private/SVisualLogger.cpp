// Copyright Epic Games, Inc. All Rights Reserved.

#include "SVisualLogger.h"
#include "Framework/MultiBox/MultiBoxBuilder.h"
#include "HAL/FileManager.h"
#include "Misc/CommandLine.h"
#include "Modules/ModuleManager.h"
#include "Async/Future.h"
#include "Async/Async.h"
#include "Debug/DebugDrawService.h"
#include "AI/NavigationSystemBase.h"
#include "Engine/Engine.h"
#include "EngineUtils.h"
#include "VisualLogger/VisualLogger.h"
#include "LogVisualizerSettings.h"
#include "LogVisualizerSessionSettings.h"
#include "VisualLoggerDatabase.h"
#include "LogVisualizerStyle.h"
#include "VisualLoggerCommands.h"
#include "Widgets/Docking/SDockTab.h"
#include "SVisualLoggerToolbar.h"
#include "SVisualLoggerFilters.h"
#include "SVisualLoggerView.h"
#include "SVisualLoggerLogsList.h"
#include "SVisualLoggerStatusView.h"
#include "SVisualLoggerTab.h"
#include "VisualLoggerTimeSliderController.h"
#include "VisualLoggerRenderingActor.h"
#include "VisualLoggerCanvasRenderer.h"
#include "DesktopPlatformModule.h"
#include "VisualLoggerCameraController.h"
#include "Framework/Application/SlateApplication.h"
#if WITH_EDITOR
#include "Editor/EditorEngine.h"
#include "Editor.h"
#endif
#include "GameDelegates.h"
#include "ISettingsModule.h"

#include "VisualLogger/VisualLoggerBinaryFileDevice.h"
#include "VisualLogger/VisualLoggerFilterVolume.h"

#define LOCTEXT_NAMESPACE "SVisualLogger"

DEFINE_LOG_CATEGORY_STATIC(LogVisualLogger, Log, All);

/* Local constants
*****************************************************************************/
static const FName ToolbarTabId("Toolbar");
static const FName FiltersTabId("Filters");
static const FName MainViewTabId("MainView");
static const FName LogsListTabId("LogsList");
static const FName StatusViewTabId("StatusView");

namespace LogVisualizer
{
	static const FString LogFileDescription = LOCTEXT("FileTypeDescription", "Visual Log File").ToString();
	static const FString LoadFileTypes = FString::Printf(TEXT("%s (*.bvlog;*.%s)|*.bvlog;*.%s"), *LogFileDescription, VISLOG_FILENAME_EXT, VISLOG_FILENAME_EXT);
	static const FString SaveFileTypes = FString::Printf(TEXT("%s (*.%s)|*.%s"), *LogFileDescription, VISLOG_FILENAME_EXT, VISLOG_FILENAME_EXT);
}

/* SMessagingDebugger constructors
*****************************************************************************/
namespace
{
	static UWorld* GetWorldForGivenObject(const UObject* Object)
	{
		UWorld* World = GEngine->GetWorldFromContextObject(Object, EGetWorldErrorMode::ReturnNull);
#if WITH_EDITOR
		UEditorEngine* EEngine = Cast<UEditorEngine>(GEngine);
		if (GIsEditor && EEngine != nullptr && World == nullptr)
		{
			// lets use PlayWorld during PIE/Simulate and regular world from editor otherwise, to draw debug information
			World = EEngine->PlayWorld != nullptr ? ToRawPtr(EEngine->PlayWorld) : EEngine->GetEditorWorldContext().World();
		}

#endif
		if (!GIsEditor && World == nullptr)
		{
			World = GEngine->GetWorld();
		}

		return World;
	}
}

SVisualLogger::SVisualLogger() 
	: SCompoundWidget(), CommandList(MakeShareable(new FUICommandList))
{ 
	bPausedLogger = false;
	bGotHistogramData = false;

	class FVisualLoggerDevice : public FVisualLogDevice
	{
	public:
		FVisualLoggerDevice(SVisualLogger& InVisualLogger) : VisualLoggerWidget(InVisualLogger) {}

		virtual ~FVisualLoggerDevice(){}
		virtual void Serialize(const UObject* LogOwner, FName OwnerName, FName OwnerClassName, const FVisualLogEntry& LogEntry) override
		{
			VisualLoggerWidget.OnNewLogEntry(FVisualLogDevice::FVisualLogEntryItem(OwnerName, OwnerClassName, LogEntry));
		}
		
		SVisualLogger& VisualLoggerWidget;
	};

	InternalDevice = MakeShareable(new FVisualLoggerDevice(*this));
	FVisualLogger::Get().AddDevice(InternalDevice.Get());
}

SVisualLogger::~SVisualLogger()
{
#if WITH_EDITOR
	FEditorDelegates::PostPIEStarted.Remove(PostPIEStartedHandle);
	FGameDelegates::Get().GetEndPlayMapDelegate().RemoveAll(this);
#endif
		
	TabManager->CloseAllAreas();
	TabManager->UnregisterAllTabSpawners();

	GEngine->OnWorldAdded().RemoveAll(this);

	FVisualLogger::Get().RemoveDevice(InternalDevice.Get());
	InternalDevice.Reset();

#if WITH_EDITOR
	ULogVisualizerSettings::StaticClass()->GetDefaultObject<ULogVisualizerSettings>()->SavePersistentData();
	ULogVisualizerSettings::StaticClass()->GetDefaultObject<ULogVisualizerSettings>()->OnSettingChanged().RemoveAll(this);
#endif

	if (LastUsedWorld.IsValid())
	{
		for (TActorIterator<AVisualLoggerRenderingActor> It(LastUsedWorld.Get()); It; ++It)
		{
			LastUsedWorld->DestroyActor(*It);
		}
	}


	UDebugDrawService::Unregister(DrawOnCanvasDelegateHandle);
	VisualLoggerCanvasRenderer.Reset();

	FVisualLoggerDatabase::Get().GetEvents().OnRowSelectionChanged.RemoveAll(this);
	FVisualLoggerDatabase::Get().GetEvents().OnNewItem.RemoveAll(this);
	FVisualLoggerDatabase::Get().GetEvents().OnItemSelectionChanged.RemoveAll(this);

	FLogVisualizer::Get().GetEvents().OnFiltersChanged.RemoveAll(this);
	FLogVisualizer::Get().GetEvents().OnLogLineSelectionChanged.Unbind();
	FLogVisualizer::Get().GetEvents().OnKeyboardEvent.Unbind();

	GEngine->OnLevelActorAdded().RemoveAll(this);
	GEngine->OnLevelActorDeleted().RemoveAll(this);
	GEngine->OnActorMoved().RemoveAll(this);

	FVisualLoggerDatabase::Get().Reset();
}

/* SMessagingDebugger interface
*****************************************************************************/

void SVisualLogger::Construct(const FArguments& InArgs, const TSharedRef<SDockTab>& ConstructUnderMajorTab, const TSharedPtr<SWindow>& ConstructUnderWindow)
{
	bPausedLogger = false;
	bGotHistogramData = false;

	FLogVisualizer::Get().SetCurrentVisualizer(SharedThis(this));
	//////////////////////////////////////////////////////////////////////////
	// Visual Logger Events
	FLogVisualizer::Get().GetEvents().OnFiltersChanged.AddRaw(this, &SVisualLogger::OnFiltersChanged);
	FLogVisualizer::Get().GetEvents().OnLogLineSelectionChanged = FOnLogLineSelectionChanged::CreateRaw(this, &SVisualLogger::OnLogLineSelectionChanged);
	FLogVisualizer::Get().GetEvents().OnKeyboardEvent = FOnKeyboardEvent::CreateRaw(this, &SVisualLogger::OnKeyboardRedirection);
	FLogVisualizer::Get().GetTimeSliderController().Get()->GetTimeSliderArgs().OnScrubPositionChanged = FVisualLoggerTimeSliderArgs::FOnScrubPositionChanged::CreateRaw(this, &SVisualLogger::OnScrubPositionChanged);

	FVisualLoggerDatabase::Get().GetEvents().OnRowSelectionChanged.AddRaw(this, &SVisualLogger::OnObjectSelectionChanged);
	FVisualLoggerDatabase::Get().GetEvents().OnNewItem.AddRaw(this, &SVisualLogger::OnNewItemHandler);
	FVisualLoggerDatabase::Get().GetEvents().OnItemSelectionChanged.AddRaw(this, &SVisualLogger::OnItemsSelectionChanged);

	LastUsedWorld = FVisualLoggerEditorInterface::Get()->GetWorld();
	CollectFilterVolumes();
	ProcessFilterVolumes();

#if WITH_EDITOR
	PostPIEStartedHandle = FEditorDelegates::PostPIEStarted.AddLambda([this](const bool bIsSimulating)
	{
		UWorld* World = FVisualLoggerEditorInterface::Get()->GetWorld();
<<<<<<< HEAD
		if (World != nullptr && World != LastUsedWorld)
		{
			OnNewWorld(World);
		}
	});

	// Note that we use EndPlay delegate instead of FEditorDelegates::EndPie since we want 
	// the teardown of the PlayWorld to be completed so FVisualLoggerEditorInterface will return
	// us the Editor world (if any) as the new world.
	FGameDelegates::Get().GetEndPlayMapDelegate().AddLambda([this]()
	{
		UWorld* World = FVisualLoggerEditorInterface::Get()->GetWorld();
=======
>>>>>>> 4af6daef
		if (World != nullptr && World != LastUsedWorld)
		{
			OnNewWorld(World);
		}
	});

<<<<<<< HEAD
=======
	// Note that we use EndPlay delegate instead of FEditorDelegates::EndPie since we want 
	// the teardown of the PlayWorld to be completed so FVisualLoggerEditorInterface will return
	// us the Editor world (if any) as the new world.
	FGameDelegates::Get().GetEndPlayMapDelegate().AddLambda([this]()
	{
		UWorld* World = FVisualLoggerEditorInterface::Get()->GetWorld();
		if (World != nullptr && World != LastUsedWorld)
		{
			OnNewWorld(World);
		}
	});

>>>>>>> 4af6daef
	ULogVisualizerSettings::StaticClass()->GetDefaultObject<ULogVisualizerSettings>()->OnSettingChanged().AddRaw(this, &SVisualLogger::OnSettingsChanged);
#endif

	GEngine->OnWorldAdded().AddRaw(this, &SVisualLogger::OnNewWorld);

	GEngine->OnLevelActorAdded().AddRaw(this, &SVisualLogger::OnLevelActorAdded);
	GEngine->OnLevelActorDeleted().AddRaw(this, &SVisualLogger::OnLevelActorDeleted);
	GEngine->OnActorMoved().AddRaw(this, &SVisualLogger::OnActorMoved);

	//////////////////////////////////////////////////////////////////////////
	// Command Action Lists
	const FVisualLoggerCommands& Commands = FVisualLoggerCommands::Get();
	FUICommandList& ActionList = *CommandList;

	ULogVisualizerSettings* Settings = ULogVisualizerSettings::StaticClass()->GetDefaultObject<ULogVisualizerSettings>();
	Settings->ConfigureVisLog();
	Settings->LoadPersistentData();

	ActionList.MapAction(Commands.StartRecording, FExecuteAction::CreateRaw(this, &SVisualLogger::HandleStartRecordingCommandExecute), FCanExecuteAction::CreateRaw(this, &SVisualLogger::HandleStartRecordingCommandCanExecute), FIsActionChecked(), FIsActionButtonVisible::CreateRaw(this, &SVisualLogger::HandleStartRecordingCommandIsVisible));
	ActionList.MapAction(Commands.StopRecording, FExecuteAction::CreateRaw(this, &SVisualLogger::HandleStopRecordingCommandExecute), FCanExecuteAction::CreateRaw(this, &SVisualLogger::HandleStopRecordingCommandCanExecute), FIsActionChecked(), FIsActionButtonVisible::CreateRaw(this, &SVisualLogger::HandleStopRecordingCommandIsVisible));
	ActionList.MapAction(Commands.Pause, FExecuteAction::CreateRaw(this, &SVisualLogger::HandlePauseCommandExecute), FCanExecuteAction::CreateRaw(this, &SVisualLogger::HandlePauseCommandCanExecute), FIsActionChecked(), FIsActionButtonVisible::CreateRaw(this, &SVisualLogger::HandlePauseCommandIsVisible));
	ActionList.MapAction(Commands.Resume, FExecuteAction::CreateRaw(this, &SVisualLogger::HandleResumeCommandExecute), FCanExecuteAction::CreateRaw(this, &SVisualLogger::HandleResumeCommandCanExecute), FIsActionChecked(), FIsActionButtonVisible::CreateRaw(this, &SVisualLogger::HandleResumeCommandIsVisible));
	ActionList.MapAction(Commands.LoadFromVLog, FExecuteAction::CreateRaw(this, &SVisualLogger::HandleLoadCommandExecute), FCanExecuteAction::CreateRaw(this, &SVisualLogger::HandleLoadCommandCanExecute), FIsActionChecked(), FIsActionButtonVisible::CreateRaw(this, &SVisualLogger::HandleLoadCommandCanExecute));
	ActionList.MapAction(Commands.SaveToVLog, FExecuteAction::CreateRaw(this, &SVisualLogger::HandleSaveCommandExecute), FCanExecuteAction::CreateRaw(this, &SVisualLogger::HandleSaveCommandCanExecute), FIsActionChecked(), FIsActionButtonVisible::CreateRaw(this, &SVisualLogger::HandleSaveCommandCanExecute));
	ActionList.MapAction(Commands.SaveAllToVLog, FExecuteAction::CreateRaw(this, &SVisualLogger::HandleSaveAllCommandExecute), FCanExecuteAction::CreateRaw(this, &SVisualLogger::HandleSaveCommandCanExecute), FIsActionChecked(), FIsActionButtonVisible::CreateRaw(this, &SVisualLogger::HandleSaveCommandCanExecute));
	ActionList.MapAction(Commands.FreeCamera,
		FExecuteAction::CreateRaw(this, &SVisualLogger::HandleCameraCommandExecute), 
		FCanExecuteAction::CreateRaw(this, &SVisualLogger::HandleCameraCommandCanExecute), 
		FIsActionChecked::CreateRaw(this, &SVisualLogger::HandleCameraCommandIsChecked),
		FIsActionButtonVisible::CreateRaw(this, &SVisualLogger::HandleCameraCommandCanExecute));
	ActionList.MapAction(Commands.ToggleGraphs,
		FExecuteAction::CreateLambda([](){bool& bEnableGraphsVisualization = ULogVisualizerSessionSettings::StaticClass()->GetDefaultObject<ULogVisualizerSessionSettings>()->bEnableGraphsVisualization; bEnableGraphsVisualization = !bEnableGraphsVisualization; }),
		FCanExecuteAction::CreateLambda([this]()->bool{return FVisualLoggerGraphsDatabase::Get().ContainsHistogramGraphs(); }),
		FIsActionChecked::CreateLambda([]()->bool{return ULogVisualizerSessionSettings::StaticClass()->GetDefaultObject<ULogVisualizerSessionSettings>()->bEnableGraphsVisualization; }),
		FIsActionButtonVisible::CreateLambda([this]()->bool{return FVisualLoggerGraphsDatabase::Get().ContainsHistogramGraphs(); }));
	ActionList.MapAction(Commands.ResetData, 
		FExecuteAction::CreateRaw(this, &SVisualLogger::ResetData),
		FCanExecuteAction::CreateRaw(this, &SVisualLogger::HandleSaveCommandCanExecute),
		FIsActionChecked(), 
		FIsActionButtonVisible::CreateRaw(this, &SVisualLogger::HandleSaveCommandCanExecute));
	ActionList.MapAction(Commands.Refresh,
		FExecuteAction::CreateRaw(this, &SVisualLogger::HandleRefreshCommandExecute),
		FCanExecuteAction::CreateRaw(this, &SVisualLogger::HandleRefreshCommandCanExecute),
		FIsActionChecked(),
		FIsActionButtonVisible::CreateRaw(this, &SVisualLogger::HandleRefreshCommandCanExecute));


	// Tab Spawners
	TabManager = FGlobalTabmanager::Get()->NewTabManager(ConstructUnderMajorTab);
	TSharedRef<FWorkspaceItem> AppMenuGroup = TabManager->AddLocalWorkspaceMenuCategory(LOCTEXT("VisualLoggerGroupName", "Visual Logger"));

	TabManager->RegisterTabSpawner(ToolbarTabId, FOnSpawnTab::CreateRaw(this, &SVisualLogger::HandleTabManagerSpawnTab, ToolbarTabId))
		.SetDisplayName(LOCTEXT("ToolbarTabTitle", "Toolbar"))
		.SetGroup(AppMenuGroup)
		.SetIcon(FSlateIcon(FLogVisualizerStyle::Get().GetStyleSetName(), "ToolbarTabIcon"));

	TabManager->RegisterTabSpawner(FiltersTabId, FOnSpawnTab::CreateRaw(this, &SVisualLogger::HandleTabManagerSpawnTab, FiltersTabId))
		.SetDisplayName(LOCTEXT("FiltersTabTitle", "Filters"))
		.SetGroup(AppMenuGroup)
		.SetIcon(FSlateIcon(FLogVisualizerStyle::Get().GetStyleSetName(), "FiltersTabIcon"));

	TabManager->RegisterTabSpawner(MainViewTabId, FOnSpawnTab::CreateRaw(this, &SVisualLogger::HandleTabManagerSpawnTab, MainViewTabId))
		.SetDisplayName(LOCTEXT("MainViewTabTitle", "MainView"))
		.SetGroup(AppMenuGroup)
		.SetIcon(FSlateIcon(FLogVisualizerStyle::Get().GetStyleSetName(), "MainViewTabIcon"));

	TabManager->RegisterTabSpawner(LogsListTabId, FOnSpawnTab::CreateRaw(this, &SVisualLogger::HandleTabManagerSpawnTab, LogsListTabId))
		.SetDisplayName(LOCTEXT("LogsListTabTitle", "LogsList"))
		.SetGroup(AppMenuGroup)
		.SetIcon(FSlateIcon(FLogVisualizerStyle::Get().GetStyleSetName(), "LogsListTabIcon"));

	TabManager->RegisterTabSpawner(StatusViewTabId, FOnSpawnTab::CreateRaw(this, &SVisualLogger::HandleTabManagerSpawnTab, StatusViewTabId))
		.SetDisplayName(LOCTEXT("StatusViewTabTitle", "StatusView"))
		.SetGroup(AppMenuGroup)
		.SetIcon(FSlateIcon(FLogVisualizerStyle::Get().GetStyleSetName(), "StatusViewTabIcon"));

	// Default Layout
	const TSharedRef<FTabManager::FLayout> Layout = FTabManager::NewLayout("VisualLoggerLayout_v1.0")
		->AddArea
		(
			FTabManager::NewPrimaryArea()
			->SetOrientation(Orient_Vertical)
			->Split
			(
				FTabManager::NewStack()
				->AddTab(ToolbarTabId, ETabState::OpenedTab)
				->SetHideTabWell(true)
			)
			->Split
			(
				FTabManager::NewStack()
				->AddTab(FiltersTabId, ETabState::OpenedTab)
				->SetHideTabWell(true)
			)
			->Split
			(
				FTabManager::NewStack()
				->AddTab(MainViewTabId, ETabState::OpenedTab)
				->SetHideTabWell(true)
			)
			->Split
			(
				FTabManager::NewSplitter()
				->SetOrientation(Orient_Horizontal)
				->SetSizeCoefficient(0.6f)
				->Split
				(
					FTabManager::NewStack()
					->AddTab(StatusViewTabId, ETabState::OpenedTab)
					->SetHideTabWell(true)
					->SetSizeCoefficient(0.3f)
					)
				->Split
				(
					FTabManager::NewStack()
					->AddTab(LogsListTabId, ETabState::OpenedTab)
					->SetHideTabWell(true)
					->SetSizeCoefficient(0.7f)
					)
			)
		);
	TabManager->SetOnPersistLayout(FTabManager::FOnPersistLayout::CreateRaw(this, &SVisualLogger::HandleTabManagerPersistLayout));

	// Window Menu
	FMenuBarBuilder MenuBarBuilder = FMenuBarBuilder(TSharedPtr<FUICommandList>());
	MenuBarBuilder.AddPullDownMenu(
		LOCTEXT("WindowMenuLabel", "Window"),
		FText::GetEmpty(),
		FNewMenuDelegate::CreateStatic(&SVisualLogger::FillWindowMenu, TabManager),
		"Window"
		);

	MenuBarBuilder.AddMenuEntry(
		LOCTEXT("SettingsMenuLabel", "Settings"),
		FText::GetEmpty(),
		FSlateIcon(),
		FUIAction(
			FExecuteAction::CreateLambda(
			[this](){
				ISettingsModule* SettingsModule = FModuleManager::GetModulePtr<ISettingsModule>("Settings");
				if (SettingsModule != nullptr)
				{
					SettingsModule->ShowViewer("Editor", "General", "VisualLogger");
				}
			}
		)),
		"Settings"
		);


	ChildSlot
		[
			SNew(SVerticalBox)
			+ SVerticalBox::Slot()
			.AutoHeight()
			[
				MenuBarBuilder.MakeWidget()
			]
			+ SVerticalBox::Slot()
			.FillHeight(1.0f)
			[
				TabManager->RestoreFrom(Layout, ConstructUnderWindow).ToSharedRef()
			]
		];

	VisualLoggerCanvasRenderer = MakeShareable(new FVisualLoggerCanvasRenderer());

	DrawOnCanvasDelegateHandle = UDebugDrawService::Register(TEXT("VisLog"), FDebugDrawDelegate::CreateRaw(VisualLoggerCanvasRenderer.Get(), &FVisualLoggerCanvasRenderer::DrawOnCanvas));

	Cast<AVisualLoggerRenderingActor>(FVisualLoggerEditorInterface::Get()->GetHelperActor(LastUsedWorld.Get()));
}

void SVisualLogger::OnNewLogEntry(const FVisualLogDevice::FVisualLogEntryItem& Entry)
{
	if (bPausedLogger)
	{
		OnPauseCacheForEntries.Add(Entry);
		return;
	}

	FVisualLoggerDatabase::Get().AddItem(Entry);

	if (ULogVisualizerSettings::StaticClass()->GetDefaultObject<ULogVisualizerSettings>()->bStickToRecentData)
	{
		FLogVisualizer::Get().GetTimeSliderController()->CommitScrubPosition(Entry.Entry.TimeStamp, false);
	}
}

void SVisualLogger::HandleMajorTabPersistVisualState()
{
	// save any settings here
}

void SVisualLogger::HandleTabManagerPersistLayout(const TSharedRef<FTabManager::FLayout>& LayoutToSave)
{
	// save any layout here
}

void SVisualLogger::FillWindowMenu(FMenuBuilder& MenuBuilder, const TSharedPtr<FTabManager> TabManager)
{
	if (!TabManager.IsValid())
	{
		return;
	}

	TabManager->PopulateLocalTabSpawnerMenu(MenuBuilder);
}

TSharedRef<SDockTab> SVisualLogger::HandleTabManagerSpawnTab(const FSpawnTabArgs& Args, FName TabIdentifier) const
{
	TSharedPtr<SWidget> TabWidget = SNullWidget::NullWidget;
	bool AutoSizeTab = false;

	if (TabIdentifier == ToolbarTabId)
	{ 
		TabWidget = SNew(SVisualLoggerToolbar, CommandList);
		AutoSizeTab = true;
	}
	else if (TabIdentifier == FiltersTabId)
	{
		TabWidget = SAssignNew(VisualLoggerFilters, SVisualLoggerFilters, CommandList);
		AutoSizeTab = true;
	}
	else if (TabIdentifier == MainViewTabId)
	{
		TabWidget = SAssignNew(MainView, SVisualLoggerView, CommandList).OnFiltersSearchChanged(const_cast<SVisualLogger*>(this), &SVisualLogger::OnFiltersSearchChanged);
		AutoSizeTab = false;
	}
	else if (TabIdentifier == LogsListTabId)
	{
		TabWidget = SAssignNew(LogsList, SVisualLoggerLogsList, CommandList);
		AutoSizeTab = false;
	}
	else if (TabIdentifier == StatusViewTabId)
	{
		TabWidget = SAssignNew(StatusView, SVisualLoggerStatusView, CommandList);
		AutoSizeTab = false;
	}

	check(TabWidget.IsValid());
	return SNew(SVisualLoggerTab)
		.ShouldAutosize(AutoSizeTab)
		.TabRole(ETabRole::DocumentTab)
		[
			TabWidget.ToSharedRef()
		];
}

bool SVisualLogger::HandleStartRecordingCommandCanExecute() const
{
	return !FVisualLogger::Get().IsRecording();
}


void SVisualLogger::HandleStartRecordingCommandExecute()
{
	FVisualLogger::Get().SetIsRecording(true);
}


bool SVisualLogger::HandleStartRecordingCommandIsVisible() const
{
	return !FVisualLogger::Get().IsRecording();
}

bool SVisualLogger::HandleStopRecordingCommandCanExecute() const
{
	return FVisualLogger::Get().IsRecording();
}


void SVisualLogger::HandleStopRecordingCommandExecute()
{
	UWorld* World = FLogVisualizer::Get().GetWorld();

	if (FParse::Param(FCommandLine::Get(), TEXT("LogNavOctree")) == true && ULogVisualizerSettings::StaticClass()->GetDefaultObject<ULogVisualizerSettings>()->bLogNavOctreeOnStop)
	{
		FVisualLogger::NavigationDataDump(World, LogNavigation, ELogVerbosity::Log, FBox());
	}

	FVisualLogger::Get().SetIsRecording(false);

	if (AVisualLoggerCameraController::IsEnabled(World))
	{
		AVisualLoggerCameraController::DisableCamera(World);
	}

	if (bPausedLogger)
	{
		HandleResumeCommandExecute();
	}
}


bool SVisualLogger::HandleStopRecordingCommandIsVisible() const
{
	return FVisualLogger::Get().IsRecording();
}

bool SVisualLogger::HandlePauseCommandCanExecute() const
{
	return !bPausedLogger;
}

void SVisualLogger::HandlePauseCommandExecute()
{
	if (ULogVisualizerSettings::StaticClass()->GetDefaultObject<ULogVisualizerSettings>()->bUsePlayersOnlyForPause)
	{
		const TIndirectArray<FWorldContext>& WorldContexts = GEngine->GetWorldContexts();
		for (const FWorldContext& Context : WorldContexts)
		{
			if (Context.World() != nullptr)
			{
				Context.World()->bPlayersOnlyPending = true;
			}
		}
	}

	bPausedLogger = true;
}

bool SVisualLogger::HandlePauseCommandIsVisible() const
{
	return HandlePauseCommandCanExecute();
}

bool SVisualLogger::HandleResumeCommandCanExecute() const
{
	return bPausedLogger;
}

void SVisualLogger::HandleResumeCommandExecute()
{
	if (ULogVisualizerSettings::StaticClass()->GetDefaultObject<ULogVisualizerSettings>()->bUsePlayersOnlyForPause)
	{
		const TIndirectArray<FWorldContext>& WorldContexts = GEngine->GetWorldContexts();
		for (const FWorldContext& Context : WorldContexts)
		{
			if (Context.World() != nullptr)
			{
				Context.World()->bPlayersOnly = false;
				Context.World()->bPlayersOnlyPending = false;
			}
		}
	}

	bPausedLogger = false;
	for (const auto& CurrentEntry : OnPauseCacheForEntries)
	{
		OnNewLogEntry(CurrentEntry);
	}
	OnPauseCacheForEntries.Reset();

}

bool SVisualLogger::HandleResumeCommandIsVisible() const
{
	return HandleResumeCommandCanExecute();
}

bool SVisualLogger::HandleCameraCommandIsChecked() const
{
	UWorld* World = FLogVisualizer::Get().GetWorld();
	return World && AVisualLoggerCameraController::IsEnabled(World);
}

bool SVisualLogger::HandleCameraCommandCanExecute() const
{
	UWorld* World = FLogVisualizer::Get().GetWorld();
	return FVisualLogger::Get().IsRecording() && World && (World->bPlayersOnly || World->bPlayersOnlyPending) && World->IsPlayInEditor() && (GEditor && !GEditor->bIsSimulatingInEditor);
}

void SVisualLogger::HandleCameraCommandExecute()
{
	UWorld* World = FLogVisualizer::Get().GetWorld();
	if (AVisualLoggerCameraController::IsEnabled(World))
	{
		AVisualLoggerCameraController::DisableCamera(World);
	}
	else
	{
		// switch debug cam on
		CameraController = AVisualLoggerCameraController::EnableCamera(World);
	}
}

bool SVisualLogger::HandleRefreshCommandCanExecute() const
{
	UWorld* World = FLogVisualizer::Get().GetWorld();
	return FVisualLogger::Get().IsRecording() && World && World->IsEditorWorld();
}

void SVisualLogger::HandleRefreshCommandExecute()
{
	FVisualLogger::Get().Flush();
}

bool SVisualLogger::HandleLoadCommandCanExecute() const
{
	return true;
}

void SVisualLogger::HandleLoadCommandExecute()
{
	FArchive Ar;
	TArray<FVisualLogDevice::FVisualLogEntryItem> RecordedLogs;

	TArray<FString> OpenFilenames;
	IDesktopPlatform* DesktopPlatform = FDesktopPlatformModule::Get();
	bool bOpened = false;
	if (DesktopPlatform)
	{
		const FString DefaultBrowsePath = FString::Printf(TEXT("%slogs/"), *FPaths::ProjectSavedDir());

		bOpened = DesktopPlatform->OpenFileDialog(
			FSlateApplication::Get().FindBestParentWindowHandleForDialogs(AsShared()),
			LOCTEXT("OpenProjectBrowseTitle", "Open Project").ToString(),
			DefaultBrowsePath,
			TEXT(""),
			LogVisualizer::LoadFileTypes,
			EFileDialogFlags::None,
			OpenFilenames
			);
	}

	if (bOpened && OpenFilenames.Num() > 0)
	{
		OnNewWorld(GetWorldForGivenObject(nullptr));
		for (int FilenameIndex = 0; FilenameIndex < OpenFilenames.Num(); ++FilenameIndex)
		{
			FString CurrentFileName = OpenFilenames[FilenameIndex];
			const bool bIsBinaryFile = CurrentFileName.Find(TEXT(".bvlog")) != INDEX_NONE;
			if (bIsBinaryFile)
			{
				FArchive* FileAr = IFileManager::Get().CreateFileReader(*CurrentFileName);
				FVisualLoggerHelpers::Serialize(*FileAr, RecordedLogs);
				FileAr->Close();
				delete FileAr;
				FileAr = NULL;

				for (FVisualLogDevice::FVisualLogEntryItem& CurrentItem : RecordedLogs)
				{
					OnNewLogEntry(CurrentItem);
				}
			}
		}
	}
}

bool SVisualLogger::HandleSaveCommandCanExecute() const
{ 
	return FVisualLoggerDatabase::Get().NumberOfRows() > 0;
}

void SVisualLogger::HandleSaveAllCommandExecute()
{
	HandleSaveCommand(true);
}

void SVisualLogger::HandleSaveCommandExecute()
{
	HandleSaveCommand(false);
}

void SVisualLogger::HandleSaveCommand(bool bSaveAllData)
{
	TArray<FName> SelectedRows;
	if (!bSaveAllData)
	{
		SelectedRows = FVisualLoggerDatabase::Get().GetSelectedRows();
	}
	else
	{
		for (auto Iter(FVisualLoggerDatabase::Get().GetConstRowIterator()); Iter; ++Iter)
		{
			SelectedRows.Add((*Iter).GetOwnerName());
		}
	}

	if (SelectedRows.Num())
	{
		// Prompt the user for the filenames
		TArray<FString> SaveFilenames;
		IDesktopPlatform* DesktopPlatform = FDesktopPlatformModule::Get();
		bool bSaved = false;
		if (DesktopPlatform)
		{
			const FString DefaultBrowsePath = FString::Printf(TEXT("%slogs/"), *FPaths::ProjectSavedDir());
			bSaved = DesktopPlatform->SaveFileDialog(
				FSlateApplication::Get().FindBestParentWindowHandleForDialogs(AsShared()),
				LOCTEXT("NewProjectBrowseTitle", "Choose a project location").ToString(),
				DefaultBrowsePath,
				TEXT(""),
				LogVisualizer::SaveFileTypes,
				EFileDialogFlags::None,
				SaveFilenames
				);
		}

		if (bSaved)
		{
			if (SaveFilenames.Num() > 0 && SaveFilenames[0].IsEmpty() == false)
			{
				TArray<FVisualLogDevice::FVisualLogEntryItem> FrameCache;
				for (const FName& CurrentName : SelectedRows)
				{
					FVisualLoggerDBRow& DataRow = FVisualLoggerDatabase::Get().GetRowByName(CurrentName);
					FrameCache.Append(DataRow.GetItems());
				}

				if (FrameCache.Num())
				{
					FArchive* FileArchive = IFileManager::Get().CreateFileWriter(*SaveFilenames[0]);
					if (ensure(FileArchive))
					{
						FVisualLoggerHelpers::Serialize(*FileArchive, FrameCache);
						FileArchive->Close();
						delete FileArchive;
						FileArchive = NULL;
					}
					else
					{
						UE_LOG(LogVisualLogger, Error, TEXT("Failed to create file \"%s\""), *SaveFilenames[0]);
					}
				}
			}
		}
	}
}

void SVisualLogger::ResetData()
{
	bGotHistogramData = false;
	OnPauseCacheForEntries.Reset();

	FLogVisualizer::Get().Reset();
	FVisualLoggerDatabase::Get().Reset();

	FVisualLoggerFilters::Get().Reset();

	if (MainView.IsValid())
	{
		MainView->ResetData();
	}

	if (LogsList.IsValid())
	{
		LogsList->ResetData();
	}

	if (StatusView.IsValid())
	{
		StatusView->ResetData();
	}

	if (VisualLoggerCanvasRenderer.IsValid())
	{
		VisualLoggerCanvasRenderer->ResetData();
	}

	if (AVisualLoggerRenderingActor* HelperActor = Cast<AVisualLoggerRenderingActor>(FVisualLoggerEditorInterface::Get()->GetHelperActor(LastUsedWorld.Get())))
	{
		HelperActor->ResetRendering();
	}

	const TMap<FName, FVisualLogExtensionInterface*>& AllExtensions = FVisualLogger::Get().GetAllExtensions();
	for (auto Iterator = AllExtensions.CreateConstIterator(); Iterator; ++Iterator)
	{
		FVisualLogExtensionInterface* Extension = (*Iterator).Value;
		if (Extension != NULL)
		{
			Extension->ResetData(FVisualLoggerEditorInterface::Get());
		}
	}

	FLogVisualizer::Get().GetEvents().OnLogLineSelectionChanged = FOnLogLineSelectionChanged::CreateRaw(this, &SVisualLogger::OnLogLineSelectionChanged);
	FLogVisualizer::Get().GetEvents().OnKeyboardEvent = FOnKeyboardEvent::CreateRaw(this, &SVisualLogger::OnKeyboardRedirection);
	FLogVisualizer::Get().GetTimeSliderController().Get()->GetTimeSliderArgs().OnScrubPositionChanged = FVisualLoggerTimeSliderArgs::FOnScrubPositionChanged::CreateRaw(this, &SVisualLogger::OnScrubPositionChanged);
}

void SVisualLogger::CollectFilterVolumes()
{
	FilterVolumesInLastUsedWorld.Reset();
	for (TActorIterator<AActor> It(LastUsedWorld.Get(), AVisualLoggerFilterVolume::StaticClass()); It; ++It)
	{
		AVisualLoggerFilterVolume* Volume = Cast<AVisualLoggerFilterVolume>(*It);
		FilterVolumesInLastUsedWorld.Emplace(Volume);
	}
}

void SVisualLogger::ProcessFilterVolumes()
{
	FilterBoxes.Reset(FilterVolumesInLastUsedWorld.Num());
	for (TWeakObjectPtr<const AVisualLoggerFilterVolume>& WeakVolume : FilterVolumesInLastUsedWorld)
	{
		if (const AVisualLoggerFilterVolume* Volume = WeakVolume.Get())
		{
			FilterBoxes.Add(Volume->GetBounds().GetBox());
		}
	}
}

void SVisualLogger::OnLevelActorAdded(AActor* Actor)
{
	if (AVisualLoggerFilterVolume* Volume = Cast<AVisualLoggerFilterVolume>(Actor))
	{
		FilterVolumesInLastUsedWorld.AddUnique(Volume);
		ProcessFilterVolumes();
		OnFiltersChanged();
	}
}
<<<<<<< HEAD

void SVisualLogger::OnLevelActorDeleted(AActor* Actor)
{
	if (AVisualLoggerFilterVolume* Volume = Cast<AVisualLoggerFilterVolume>(Actor))
	{
		FilterVolumesInLastUsedWorld.Remove(Volume);
		ProcessFilterVolumes();
		OnFiltersChanged();
	}
}

void SVisualLogger::OnActorMoved(AActor* Actor)
{
	if (AVisualLoggerFilterVolume* Volume = Cast<AVisualLoggerFilterVolume>(Actor))
	{
		ProcessFilterVolumes();
		OnFiltersChanged();
	}
}

void SVisualLogger::OnSettingsChanged(FName PropertyName)
{
	if (PropertyName == GET_MEMBER_NAME_CHECKED(ULogVisualizerSettings, bUseFilterVolumes))
	{
		// Note that we don't need to collect & process the volumes since their bookkeeping
		// is not conditional to the flag, only the filtering.
		OnFiltersChanged();
	}
	else if (PropertyName == GET_MEMBER_NAME_CHECKED(ULogVisualizerSettings, bSearchInsideLogs))
	{
		OnFiltersChanged();
	}
}

void SVisualLogger::OnNewWorld(UWorld* NewWorld)
{
	LastUsedWorld = NewWorld;

	// Only reset data when activating a new game world, not when returning to the Editor world (i.e. after PIE)
	if (!IsValid(NewWorld) ||
		(NewWorld->IsGameWorld() && ULogVisualizerSettings::StaticClass()->GetDefaultObject<ULogVisualizerSettings>()->bResetDataWithNewSession))
	{
		ResetData();
	}

	CollectFilterVolumes();
	ProcessFilterVolumes();

=======

void SVisualLogger::OnLevelActorDeleted(AActor* Actor)
{
	if (AVisualLoggerFilterVolume* Volume = Cast<AVisualLoggerFilterVolume>(Actor))
	{
		FilterVolumesInLastUsedWorld.Remove(Volume);
		ProcessFilterVolumes();
		OnFiltersChanged();
	}
}

void SVisualLogger::OnActorMoved(AActor* Actor)
{
	if (AVisualLoggerFilterVolume* Volume = Cast<AVisualLoggerFilterVolume>(Actor))
	{
		ProcessFilterVolumes();
		OnFiltersChanged();
	}
}

void SVisualLogger::OnSettingsChanged(FName PropertyName)
{
	if (PropertyName == GET_MEMBER_NAME_CHECKED(ULogVisualizerSettings, bUseFilterVolumes))
	{
		// Note that we don't need to collect & process the volumes since their bookkeeping
		// is not conditional to the flag, only the filtering.
		OnFiltersChanged();
	}
	else if (PropertyName == GET_MEMBER_NAME_CHECKED(ULogVisualizerSettings, bSearchInsideLogs))
	{
		OnFiltersChanged();
	}
}

void SVisualLogger::OnNewWorld(UWorld* NewWorld)
{
	LastUsedWorld = NewWorld;

	// Only reset data when activating a new game world, not when returning to the Editor world (i.e. after PIE)
	if (!IsValid(NewWorld) ||
		(NewWorld->IsGameWorld() && ULogVisualizerSettings::StaticClass()->GetDefaultObject<ULogVisualizerSettings>()->bResetDataWithNewSession))
	{
		ResetData();
	}

	CollectFilterVolumes();
	ProcessFilterVolumes();

>>>>>>> 4af6daef
	AVisualLoggerRenderingActor* HelperActor = Cast<AVisualLoggerRenderingActor>(FVisualLoggerEditorInterface::Get()->GetHelperActor(LastUsedWorld.Get()));
	if (ensure(HelperActor != nullptr))
	{
		// reset data and simulate row/item selection to recreate rendering proxy with correct data
		HelperActor->ResetRendering();
		const TArray<FName>& SelectedRows = FVisualLoggerDatabase::Get().GetSelectedRows();
		HelperActor->ObjectSelectionChanged(SelectedRows);
		for (auto& RowName : SelectedRows)
		{
			FVisualLoggerDBRow& DBRow = FVisualLoggerDatabase::Get().GetRowByName(RowName);
			HelperActor->OnItemSelectionChanged(DBRow, DBRow.GetCurrentItemIndex());
		}
	}
}

void SVisualLogger::OnObjectSelectionChanged(const TArray<FName>& RowNames)
{
	const double ScrubTime = FLogVisualizer::Get().GetTimeSliderController().Get()->GetTimeSliderArgs().ScrubPosition.Get();
	for (auto RowName : RowNames)
	{
		FVisualLoggerDBRow& DBRow = FVisualLoggerDatabase::Get().GetRowByName(RowName);
		if (DBRow.GetCurrentItemIndex() == INDEX_NONE)
		{
			DBRow.MoveTo(DBRow.GetClosestItem(ScrubTime, ScrubTime));
		}
	}
}

void SVisualLogger::OnItemsSelectionChanged(const FVisualLoggerDBRow& ChangedRow, int32 SelectedItemIndex)
{
	const TMap<FName, FVisualLogExtensionInterface*>& AllExtensions = FVisualLogger::Get().GetAllExtensions();
	for (auto Iterator = AllExtensions.CreateConstIterator(); Iterator; ++Iterator)
	{
		FVisualLogExtensionInterface* Extension = (*Iterator).Value;
		if (Extension != NULL)
		{
			Extension->OnItemsSelectionChanged(FVisualLoggerEditorInterface::Get());
		}
	}
}

void SVisualLogger::OnFiltersChanged()
{
	const uint32 StartCycles = FPlatformTime::Cycles();
	const FString QuickSearchStrng = FVisualLoggerFilters::Get().GetSearchString();

	TArray<TFuture<void> > AllFutures;
	for (auto Iterator = FVisualLoggerDatabase::Get().GetRowIterator(); Iterator; ++Iterator)
	{
		FVisualLoggerDBRow* DBRow = &(*Iterator);
		AllFutures.Add(
			Async(EAsyncExecution::TaskGraph, [this, DBRow]()
			{
				const TArray<FVisualLogDevice::FVisualLogEntryItem>& Entries = DBRow->GetItems();
				for (int32 Index = 0; Index < Entries.Num(); ++Index)
				{
					UpdateVisibilityForEntry(*DBRow, Index);
				}
			}
		));
	}

	bool bAllFuturesReady = false;
	do
	{
		bAllFuturesReady = true;
		for (TFuture<void>& CurrentFuture : AllFutures)
		{
			bAllFuturesReady &= CurrentFuture.IsReady();
			if (bAllFuturesReady == false)
			{
				break;
			}
		}
		if (bAllFuturesReady == false)
		{
			FPlatformProcess::Sleep(0.01);
		}
	} while (bAllFuturesReady != true);

	for (auto Iterator = FVisualLoggerDatabase::Get().GetRowIterator(); Iterator; ++Iterator)
	{
		FVisualLoggerDBRow& DBRow = *Iterator;
		FVisualLoggerDatabase::Get().SetRowVisibility(DBRow.GetOwnerName(), DBRow.GetNumberOfHiddenItems() != DBRow.GetItems().Num());
	}

	const int32 BlockingCycles = int32(FPlatformTime::Cycles() - StartCycles);
	{
		const TArray<FName>& SelectedRows = FVisualLoggerDatabase::Get().GetSelectedRows();
		const double ScrubTime = FLogVisualizer::Get().GetTimeSliderController()->GetTimeSliderArgs().ScrubPosition.Get();
		{
			for (auto RowName : SelectedRows)
			{
				auto& DBRow = FVisualLoggerDatabase::Get().GetRowByName(RowName);
				const int32 ClosestItem = DBRow.GetClosestItem(ScrubTime, ScrubTime);
				const TArray<FVisualLogDevice::FVisualLogEntryItem>& Items = DBRow.GetItems();
				if (Items.IsValidIndex(ClosestItem) && Items[ClosestItem].Entry.TimeStamp <= ScrubTime)
				{
					DBRow.MoveTo(ClosestItem);
				}
			}
		}
	}
	UE_LOG(LogVisualLogger, Display, TEXT("SVisualLogger::OnFiltersChanged: %5.2fms"), FPlatformTime::ToMilliseconds(BlockingCycles));
}

void SVisualLogger::OnFiltersSearchChanged(const FText& Filter)
{
	const uint32 StartCycles = FPlatformTime::Cycles();

	FVisualLoggerFilters::Get().SetSearchString(Filter.ToString());

	const FString QuickSearchStrng = FVisualLoggerFilters::Get().GetSearchString();

	TArray<TFuture<void> > AllFutures;
	for (auto Iterator = FVisualLoggerDatabase::Get().GetRowIterator(); Iterator; ++Iterator)
	{
		FVisualLoggerDBRow* DBRow = &(*Iterator);
			AllFutures.Add(
				Async(EAsyncExecution::TaskGraph, [this, DBRow]()
					{
						const TArray<FVisualLogDevice::FVisualLogEntryItem>& Entries = DBRow->GetItems();
						for (int32 Index = 0; Index < Entries.Num(); ++Index)
						{
							UpdateVisibilityForEntry(*DBRow, Index);
						}
					}
				)
		);
	}

	bool bAllFuturesReady = false;
	do 
	{
		bAllFuturesReady = true;
		for (TFuture<void>& CurrentFuture : AllFutures)
		{
			bAllFuturesReady &= CurrentFuture.IsReady();
			if (bAllFuturesReady == false)
			{
				break;
			}
		}
		if (bAllFuturesReady == false)
		{
			FPlatformProcess::Sleep(0.01);
		}
	} while (bAllFuturesReady != true);

	for (auto Iterator = FVisualLoggerDatabase::Get().GetRowIterator(); Iterator; ++Iterator)
	{
		FVisualLoggerDBRow& DBRow = *Iterator;
		FVisualLoggerDatabase::Get().SetRowVisibility(DBRow.GetOwnerName(), DBRow.GetNumberOfHiddenItems() != DBRow.GetItems().Num());
	}

	if (LogsList.IsValid())
	{
		// it depends on rows visibility so it have to be called here, manually after changes to rows visibilities
		LogsList->OnFiltersSearchChanged(Filter);
	}

	if (VisualLoggerCanvasRenderer.IsValid())
	{
		VisualLoggerCanvasRenderer->DirtyCachedData();
	}

	const int32 BlockingCycles = int32(FPlatformTime::Cycles() - StartCycles);
	UE_LOG(LogVisualLogger, Display, TEXT("SVisualLogger::OnFiltersSearchChanged: %5.2fms"), FPlatformTime::ToMilliseconds(BlockingCycles));
}

void SVisualLogger::OnNewItemHandler(const FVisualLoggerDBRow& DBRow, int32 ItemIndex)
{
	UpdateVisibilityForEntry(DBRow, ItemIndex);

	// A new item can be hidden by the category filters by UpdateVisibilityForEntry.
	// In such case, we might need to update row visibility/
	// Note that this is not called within UpdateVisibilityForEntry since it can be called by async tasks.
	FVisualLoggerDatabase::Get().SetRowVisibility(DBRow.GetOwnerName(), DBRow.GetNumberOfHiddenItems() != DBRow.GetItems().Num());
}

void SVisualLogger::UpdateVisibilityForEntry(const FVisualLoggerDBRow& DBRow, int32 ItemIndex)
{
	ULogVisualizerSettings* Settings = ULogVisualizerSettings::StaticClass()->GetDefaultObject<ULogVisualizerSettings>();
	const FVisualLogDevice::FVisualLogEntryItem& CurrentEntry = DBRow.GetItems()[ItemIndex];
	FString SearchString = FVisualLoggerFilters::Get().GetSearchString();

	TArray<FVisualLoggerCategoryVerbosityPair> OutCategories;
	FVisualLoggerHelpers::GetCategories(CurrentEntry.Entry, OutCategories);

	bool bPassingFilter = true;

	bool bHasValidCategories = false;
	for (FVisualLoggerCategoryVerbosityPair& CategoryPair : OutCategories)
	{
		if (FVisualLoggerFilters::Get().MatchCategoryFilters(CategoryPair.CategoryName.ToString(), CategoryPair.Verbosity))
		{
			bHasValidCategories = true;
			break;
		}
	}
	bPassingFilter &= bHasValidCategories;

	if (bPassingFilter && Settings->bUseFilterVolumes && FilterBoxes.Num() > 0 && CurrentEntry.Entry.bIsLocationValid)
	{
		bool bIsInsideAnyFilterVolume = false;
		for (const FBox& Box : FilterBoxes)
		{
			if (Box.IsInside(CurrentEntry.Entry.Location))
			{
				bIsInsideAnyFilterVolume = true;
				break;
			}
		}

		bPassingFilter &= bIsInsideAnyFilterVolume;
	}

	if (bPassingFilter && Settings->bSearchInsideLogs && SearchString.Len() > 0)
	{
		bool bMatchSearchString = false;
		for (const FVisualLogLine& CurrentLine : CurrentEntry.Entry.LogLines)
		{
			if (CurrentLine.Line.Find(SearchString) != INDEX_NONE || CurrentLine.Category.ToString().Find(SearchString) != INDEX_NONE)
			{
				bMatchSearchString = true;
				break;
			}
		}
		if (!bMatchSearchString)
		{
			for (const FVisualLogEvent& CurrentEvent : CurrentEntry.Entry.Events)
			{
				if (CurrentEvent.Name.Find(SearchString) != INDEX_NONE)
				{
					bMatchSearchString = true;
					break;
				}
			}
		}

		bPassingFilter &= bMatchSearchString;
	}

	FVisualLoggerDatabase::Get().GetRowByName(DBRow.GetOwnerName()).SetItemVisibility(ItemIndex, bPassingFilter);
}

void SVisualLogger::OnLogLineSelectionChanged(TSharedPtr<struct FLogEntryItem> SelectedItem, int64 UserData, FName TagName)
{
	const TMap<FName, FVisualLogExtensionInterface*>& AllExtensions = FVisualLogger::Get().GetAllExtensions();
	for (auto Iterator = AllExtensions.CreateConstIterator(); Iterator; ++Iterator)
	{
		FVisualLogExtensionInterface* Extension = (*Iterator).Value;
		if (Extension != NULL)
		{
			Extension->OnLogLineSelectionChanged(FVisualLoggerEditorInterface::Get(), SelectedItem, UserData);
		}
	}
}

void SVisualLogger::OnScrubPositionChanged(double NewScrubPosition, bool bScrubbing)
{
	const TArray<FName> &SelectedRows = FVisualLoggerDatabase::Get().GetSelectedRows();
	const double ScrubTime = FLogVisualizer::Get().GetTimeSliderController()->GetTimeSliderArgs().ScrubPosition.Get();
	for (auto RowName : SelectedRows)
	{
		auto& DBRow = FVisualLoggerDatabase::Get().GetRowByName(RowName);
		const int32 ClosestItem = SelectedRows.Num() > 1 ? DBRow.GetClosestItem(NewScrubPosition, ScrubTime) : DBRow.GetClosestItem(NewScrubPosition);
		const TArray<FVisualLogDevice::FVisualLogEntryItem>& Items = DBRow.GetItems();
		if (Items.IsValidIndex(ClosestItem) && Items[ClosestItem].Entry.TimeStamp <= NewScrubPosition)
		{
			DBRow.MoveTo(ClosestItem);
		}
	}

	const TMap<FName, FVisualLogExtensionInterface*>& AllExtensions = FVisualLogger::Get().GetAllExtensions();
	for (auto Iterator = AllExtensions.CreateConstIterator(); Iterator; ++Iterator)
	{
		FVisualLogExtensionInterface* Extension = (*Iterator).Value;
		if (Extension != NULL)
		{
			Extension->OnScrubPositionChanged(FVisualLoggerEditorInterface::Get(), NewScrubPosition, bScrubbing);
		}
	}
}

FReply SVisualLogger::OnKeyboardRedirection(const FGeometry& MyGeometry, const FKeyEvent& InKeyEvent)
{
	FReply ReturnValue = FReply::Unhandled();

	const TArray<FName>& SelectedRows = FVisualLoggerDatabase::Get().GetSelectedRows();
	if (SelectedRows.Num() == 0)
	{
		return ReturnValue;
	}

	// find time to move by
	const FKey Key = InKeyEvent.GetKey();
	if (Key == EKeys::Left || Key == EKeys::Right)
	{
		const double ScrubTime = FLogVisualizer::Get().GetTimeSliderController()->GetTimeSliderArgs().ScrubPosition.Get();
		double NewTimeToSet = ScrubTime;
		double BestTimeDifference = MAX_dbl;

		const int32 MoveDist = InKeyEvent.IsLeftControlDown() ? InKeyEvent.IsLeftShiftDown() ? 20 : 10 : 1;
		for (auto RowName : SelectedRows)
		{
			const FVisualLoggerDBRow& DBRow = FVisualLoggerDatabase::Get().GetRowByName(RowName);
			const int32 CurrentItemIndex = DBRow.GetCurrentItemIndex();
			if (CurrentItemIndex == INDEX_NONE)
			{
				continue;
			}

			if (Key == EKeys::Right)
			{
				double TimeDifference = DBRow.GetCurrentItem().Entry.TimeStamp - ScrubTime;
				if (TimeDifference > 0 && FMath::Abs(TimeDifference) < FMath::Abs(BestTimeDifference))
				{
					BestTimeDifference = TimeDifference;
					NewTimeToSet = DBRow.GetCurrentItem().Entry.TimeStamp;
				}

				const int32 NextItemIndex = FLogVisualizer::Get().GetNextItem(RowName, MoveDist);
				TimeDifference = DBRow.GetItems()[NextItemIndex].Entry.TimeStamp - ScrubTime;
				if (TimeDifference > 0 && FMath::Abs(TimeDifference) < FMath::Abs(BestTimeDifference))
				{
					BestTimeDifference = TimeDifference;
					NewTimeToSet = DBRow.GetItems()[NextItemIndex].Entry.TimeStamp;
				}
			}
			else if (Key == EKeys::Left)
			{
				double TimeDifference = DBRow.GetCurrentItem().Entry.TimeStamp - ScrubTime;
				if (TimeDifference < 0 && FMath::Abs(TimeDifference) < FMath::Abs(BestTimeDifference))
				{
					BestTimeDifference = TimeDifference;
					NewTimeToSet = DBRow.GetCurrentItem().Entry.TimeStamp;
				}

				const int32 PrevItemIndex = FLogVisualizer::Get().GetPreviousItem(RowName, MoveDist);
				TimeDifference = DBRow.GetItems()[PrevItemIndex].Entry.TimeStamp - ScrubTime;
				if (TimeDifference < 0 && FMath::Abs(TimeDifference) > 0 && FMath::Abs(TimeDifference) < FMath::Abs(BestTimeDifference))
				{
					BestTimeDifference = TimeDifference;
					NewTimeToSet = DBRow.GetItems()[PrevItemIndex].Entry.TimeStamp;
				}
			}
		}

		FLogVisualizer::Get().GetTimeSliderController()->CommitScrubPosition(NewTimeToSet, false);
		ReturnValue = FReply::Handled();
	}

	FName OwnerName = SelectedRows[SelectedRows.Num() - 1];
	const FVisualLoggerDBRow& DBRow = FVisualLoggerDatabase::Get().GetRowByName(OwnerName);
	if (DBRow.GetCurrentItemIndex() != INDEX_NONE)
	{
		if (Key == EKeys::Home)
		{
			FLogVisualizer::Get().GotoFirstItem(OwnerName);
			ReturnValue = FReply::Handled();
		}
		else if (Key == EKeys::End)
		{
			FLogVisualizer::Get().GotoLastItem(OwnerName);
			ReturnValue = FReply::Handled();
		}
		else if (Key == EKeys::Enter)
		{
			FLogVisualizer::Get().UpdateCameraPosition(OwnerName, DBRow.GetCurrentItemIndex());
			ReturnValue = FReply::Handled();
		}
	}

	return ReturnValue;
}

#undef LOCTEXT_NAMESPACE<|MERGE_RESOLUTION|>--- conflicted
+++ resolved
@@ -183,7 +183,6 @@
 	PostPIEStartedHandle = FEditorDelegates::PostPIEStarted.AddLambda([this](const bool bIsSimulating)
 	{
 		UWorld* World = FVisualLoggerEditorInterface::Get()->GetWorld();
-<<<<<<< HEAD
 		if (World != nullptr && World != LastUsedWorld)
 		{
 			OnNewWorld(World);
@@ -196,29 +195,12 @@
 	FGameDelegates::Get().GetEndPlayMapDelegate().AddLambda([this]()
 	{
 		UWorld* World = FVisualLoggerEditorInterface::Get()->GetWorld();
-=======
->>>>>>> 4af6daef
 		if (World != nullptr && World != LastUsedWorld)
 		{
 			OnNewWorld(World);
 		}
 	});
 
-<<<<<<< HEAD
-=======
-	// Note that we use EndPlay delegate instead of FEditorDelegates::EndPie since we want 
-	// the teardown of the PlayWorld to be completed so FVisualLoggerEditorInterface will return
-	// us the Editor world (if any) as the new world.
-	FGameDelegates::Get().GetEndPlayMapDelegate().AddLambda([this]()
-	{
-		UWorld* World = FVisualLoggerEditorInterface::Get()->GetWorld();
-		if (World != nullptr && World != LastUsedWorld)
-		{
-			OnNewWorld(World);
-		}
-	});
-
->>>>>>> 4af6daef
 	ULogVisualizerSettings::StaticClass()->GetDefaultObject<ULogVisualizerSettings>()->OnSettingChanged().AddRaw(this, &SVisualLogger::OnSettingsChanged);
 #endif
 
@@ -830,7 +812,6 @@
 		OnFiltersChanged();
 	}
 }
-<<<<<<< HEAD
 
 void SVisualLogger::OnLevelActorDeleted(AActor* Actor)
 {
@@ -879,56 +860,6 @@
 	CollectFilterVolumes();
 	ProcessFilterVolumes();
 
-=======
-
-void SVisualLogger::OnLevelActorDeleted(AActor* Actor)
-{
-	if (AVisualLoggerFilterVolume* Volume = Cast<AVisualLoggerFilterVolume>(Actor))
-	{
-		FilterVolumesInLastUsedWorld.Remove(Volume);
-		ProcessFilterVolumes();
-		OnFiltersChanged();
-	}
-}
-
-void SVisualLogger::OnActorMoved(AActor* Actor)
-{
-	if (AVisualLoggerFilterVolume* Volume = Cast<AVisualLoggerFilterVolume>(Actor))
-	{
-		ProcessFilterVolumes();
-		OnFiltersChanged();
-	}
-}
-
-void SVisualLogger::OnSettingsChanged(FName PropertyName)
-{
-	if (PropertyName == GET_MEMBER_NAME_CHECKED(ULogVisualizerSettings, bUseFilterVolumes))
-	{
-		// Note that we don't need to collect & process the volumes since their bookkeeping
-		// is not conditional to the flag, only the filtering.
-		OnFiltersChanged();
-	}
-	else if (PropertyName == GET_MEMBER_NAME_CHECKED(ULogVisualizerSettings, bSearchInsideLogs))
-	{
-		OnFiltersChanged();
-	}
-}
-
-void SVisualLogger::OnNewWorld(UWorld* NewWorld)
-{
-	LastUsedWorld = NewWorld;
-
-	// Only reset data when activating a new game world, not when returning to the Editor world (i.e. after PIE)
-	if (!IsValid(NewWorld) ||
-		(NewWorld->IsGameWorld() && ULogVisualizerSettings::StaticClass()->GetDefaultObject<ULogVisualizerSettings>()->bResetDataWithNewSession))
-	{
-		ResetData();
-	}
-
-	CollectFilterVolumes();
-	ProcessFilterVolumes();
-
->>>>>>> 4af6daef
 	AVisualLoggerRenderingActor* HelperActor = Cast<AVisualLoggerRenderingActor>(FVisualLoggerEditorInterface::Get()->GetHelperActor(LastUsedWorld.Get()));
 	if (ensure(HelperActor != nullptr))
 	{
