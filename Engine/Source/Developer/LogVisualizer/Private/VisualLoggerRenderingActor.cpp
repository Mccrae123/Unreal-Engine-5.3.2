// Copyright Epic Games, Inc. All Rights Reserved.

#include "VisualLoggerRenderingActor.h"
#include "AI/NavigationSystemBase.h"
#include "VisualLogger/VisualLogger.h"
#include "VisualLoggerDatabase.h"
#include "LogVisualizerPublic.h"

AVisualLoggerRenderingActor::AVisualLoggerRenderingActor(const FObjectInitializer& ObjectInitializer)
	: Super(ObjectInitializer)
{
	if (HasAnyFlags(RF_ClassDefaultObject) == false)
	{
		FVisualLoggerDatabase::Get().GetEvents().OnItemSelectionChanged.AddUObject(this, &AVisualLoggerRenderingActor::OnItemSelectionChanged);
		FVisualLoggerDatabase::Get().GetEvents().OnRowSelectionChanged.AddUObject(this, &AVisualLoggerRenderingActor::ObjectSelectionChanged);
		FVisualLoggerDatabase::Get().GetEvents().OnRowChangedVisibility.AddUObject(this, &AVisualLoggerRenderingActor::ObjectVisibilityChanged);

		FLogVisualizer::Get().GetEvents().OnFiltersChanged.AddUObject(this, &AVisualLoggerRenderingActor::OnFiltersChanged);
	}

#if VLOG_TEST_DEBUG_RENDERING
	AddDebugRendering();
#endif
}

AVisualLoggerRenderingActor::~AVisualLoggerRenderingActor()
{
	if (HasAnyFlags(RF_ClassDefaultObject) == false)
	{
		FVisualLoggerDatabase::Get().GetEvents().OnItemSelectionChanged.RemoveAll(this);
		FVisualLoggerDatabase::Get().GetEvents().OnRowSelectionChanged.RemoveAll(this);
		FVisualLoggerDatabase::Get().GetEvents().OnRowChangedVisibility.RemoveAll(this);
		FLogVisualizer::Get().GetEvents().OnFiltersChanged.RemoveAll(this);
	}
}

void AVisualLoggerRenderingActor::ObjectVisibilityChanged(const FName& RowName)
{
	if (DebugShapesPerRow.Contains(RowName) == false)
	{
		return;
	}

	FTimelineDebugShapes& ShapesCache = DebugShapesPerRow[RowName];
	ShapesCache.Reset();

	if (FVisualLoggerDatabase::Get().IsRowVisible(RowName))
	{
		const FVisualLoggerDBRow &DBRow = FVisualLoggerDatabase::Get().GetRowByName(RowName);
		if (DBRow.GetCurrentItemIndex() != INDEX_NONE)
		{
			GetDebugShapes(DBRow.GetItems()[DBRow.GetCurrentItemIndex()].Entry, true, ShapesCache);
		}
	}

	MarkComponentsRenderStateDirty();
}

void AVisualLoggerRenderingActor::ObjectSelectionChanged(const TArray<FName>& Selection)
{
	if (Selection.Num() > 0)
	{
		for (auto CurrentName : Selection)
		{
			if (DebugShapesPerRow.Contains(CurrentName) == false)
			{
				DebugShapesPerRow.Add(CurrentName);
				FVisualLoggerDBRow &DBRow = FVisualLoggerDatabase::Get().GetRowByName(CurrentName);
				FTimelineDebugShapes& ShapesCache = DebugShapesPerRow[CurrentName];
				for (const auto &CurrentEntry : DBRow.GetItems())
				{
					if (CurrentEntry.Entry.Location != FVector::ZeroVector)
					{
						ShapesCache.LogEntriesPath.Add(CurrentEntry.Entry.Location);
					}
				}
			}
		}

		for (TMap<FName, FTimelineDebugShapes>::TIterator It(DebugShapesPerRow); It; ++It)
		{
			if (Selection.Find(It->Key) == INDEX_NONE)
			{
				It.RemoveCurrent();
			}
		}
	}
	else
	{
		DebugShapesPerRow.Reset();
	}
	CachedRowSelection = Selection;
	MarkComponentsRenderStateDirty();
}

void AVisualLoggerRenderingActor::OnItemSelectionChanged(const FVisualLoggerDBRow& DBRow, const int32 ItemIndex)
{
	const FName RowName = DBRow.GetOwnerName();

	const TMap<FName, FVisualLogExtensionInterface*>& AllExtensions = FVisualLogger::Get().GetAllExtensions();
	for (auto& Extension : AllExtensions)
	{
		Extension.Value->DrawData(FVisualLoggerEditorInterface::Get(), nullptr);
	}

	if (DebugShapesPerRow.Contains(RowName) == false)
	{
		return;
	}

	if (FVisualLoggerDatabase::Get().IsRowVisible(RowName) == false || DBRow.GetItems().IsValidIndex(ItemIndex) == false)
	{
		return;
	}

	FTimelineDebugShapes& ShapesCache = DebugShapesPerRow[RowName];
	ShapesCache.Reset();
	const TArray<FVisualLogDevice::FVisualLogEntryItem>& Entries = DBRow.GetItems();
	const int32 CurrentItemIndex = DBRow.GetCurrentItemIndex();
	GetDebugShapes(Entries[CurrentItemIndex].Entry, true, ShapesCache);

	MarkComponentsRenderStateDirty();
}

void AVisualLoggerRenderingActor::ResetRendering()
{
	CachedRowSelection.Reset();
	DebugShapesPerRow.Reset();
	MarkComponentsRenderStateDirty();
}

void AVisualLoggerRenderingActor::OnFiltersChanged()
{
	const TMap<FName, FVisualLogExtensionInterface*>& AllExtensions = FVisualLogger::Get().GetAllExtensions();
	for (auto& Extension : AllExtensions)
	{
		Extension.Value->DrawData(FVisualLoggerEditorInterface::Get(), nullptr);
	}

	DebugShapesPerRow.Reset();
	const TArray<FName>& RowNames = FVisualLoggerDatabase::Get().GetSelectedRows();
	for (FName CurrentName : RowNames)
	{
		FVisualLoggerDBRow& DBRow = FVisualLoggerDatabase::Get().GetRowByName(CurrentName);
		FTimelineDebugShapes& ShapesCache = DebugShapesPerRow.FindOrAdd(CurrentName);
		ShapesCache.Reset();
		if (DBRow.GetCurrentItemIndex() != INDEX_NONE)
		{
			GetDebugShapes(DBRow.GetCurrentItem().Entry, true, ShapesCache);
		}
	}
	MarkComponentsRenderStateDirty();
}

#if VLOG_TEST_DEBUG_RENDERING
void AVisualLoggerRenderingActor::AddDebugRendering()
{
	const float Thickness = 2;

	{
		const FVector BoxExtent(100, 100, 100);
		const FBox Box(FVector(128), FVector(300));
		TestDebugShapes.Boxes.Add(FDebugRenderSceneProxy::FDebugBox(Box, FColor::Red));
		FTransform Trans;
		Trans.SetRotation(FQuat::MakeFromEuler(FVector(0.1, 0.2, 1.2)));
		TestDebugShapes.Boxes.Add(FDebugRenderSceneProxy::FDebugBox(Box, FColor::Red, Trans));
	}
	{
		const FVector Orgin = FVector(400,0,128);
		const FVector Direction = FVector(0,0,1);
		const float Length = 300;

		FVector YAxis, ZAxis;
		Direction.FindBestAxisVectors(YAxis, ZAxis);
		TestDebugShapes.Cones.Add(FDebugRenderSceneProxy::FCone(FScaleMatrix(FVector(Length)) * FMatrix(Direction, YAxis, ZAxis, Orgin), 30, 30, FColor::Blue));
	}
	{
		const FVector Start = FVector(700, 0, 128);
		const FVector End = FVector(700, 0, 128+300);
		const float Radius = 200;
		const float HalfHeight = 150;
		TestDebugShapes.Cylinders.Add(FDebugRenderSceneProxy::FWireCylinder(Start + FVector(0, 0, HalfHeight), Radius, HalfHeight, FColor::Magenta));
	}

	{
		const FVector Base = FVector(1000, 0, 128);
		const float HalfHeight = 150;
		const float Radius = 50;
		const FQuat Rotation = FQuat::Identity;

		const FMatrix Axes = FQuatRotationTranslationMatrix(Rotation, FVector::ZeroVector);
		const FVector XAxis = Axes.GetScaledAxis(EAxis::X);
		const FVector YAxis = Axes.GetScaledAxis(EAxis::Y);
		const FVector ZAxis = Axes.GetScaledAxis(EAxis::Z);

		TestDebugShapes.Capsules.Add(FDebugRenderSceneProxy::FCapsule(Base, Radius, XAxis, YAxis, ZAxis, HalfHeight, FColor::Yellow));
	}
	{
		const float Radius = 50;
		TestDebugShapes.Points.Add(FDebugRenderSceneProxy::FSphere(10, FVector(1300, 0, 128), FColor::White));
	}
}
#endif

void AVisualLoggerRenderingActor::IterateDebugShapes(const TFunction<void(const AVisualLoggerRenderingActorBase::FTimelineDebugShapes& Shapes)> Callback)
{
	for (auto& CurrentShapes : DebugShapesPerRow)
	{
		Callback(CurrentShapes.Value);
	}

#if VLOG_TEST_DEBUG_RENDERING
	Callback(TestDebugShapes);
#endif
<<<<<<< HEAD

	{
		const float Length = 100;
		const FVector DirectionNorm = FVector(0, 0, 1).GetSafeNormal();
		FVector YAxis, ZAxis;
		DirectionNorm.FindBestAxisVectors(YAxis, ZAxis);
		DebugShapes.Cones.Add(FDebugRenderSceneProxy::FCone(FScaleMatrix(FVector(Length)) * FMatrix(DirectionNorm, YAxis, ZAxis, Entry->Location), 5, 5, FColor::Red));
	}

	if (DebugShapes.LogEntriesPath.Num())
	{
		FVector Location = DebugShapes.LogEntriesPath[0];
		for (int32 Index = 1; Index < DebugShapes.LogEntriesPath.Num(); ++Index)
		{
			const FVector CurrentLocation = DebugShapes.LogEntriesPath[Index];
			DebugShapes.Lines.Add(FDebugRenderSceneProxy::FDebugLine(Location, CurrentLocation, FColor(160, 160, 240), 2.0));
			Location = CurrentLocation;
		}
	}

	for (int32 ElementIndex = 0; ElementIndex < ElementsCount; ++ElementIndex, ++ElementToDraw)
	{
		if (!FVisualLoggerFilters::Get().MatchCategoryFilters(ElementToDraw->Category.ToString(), ElementToDraw->Verbosity))
		{
			continue;
		}


		const FVector CorridorOffset = FDebugDrawing::NavOffset * 1.25f;
		const FColor Color = ElementToDraw->GetFColor();

		switch (ElementToDraw->GetType())
		{
		case EVisualLoggerShapeElement::SinglePoint:
		{
			const float Radius = float(ElementToDraw->Radius);
			const bool bDrawLabel = (ElementToDraw->Description.IsEmpty() == false);
			const int32 NumPoints = ElementToDraw->Points.Num();

			for (int32 Index = 0; Index < NumPoints; ++Index)
			{
				const FVector& Point = ElementToDraw->Points[Index];
				DebugShapes.Points.Add(FDebugRenderSceneProxy::FSphere(Radius, Point, Color));
				if (bDrawLabel)
				{
					const FString PrintString = NumPoints == 1 ? ElementToDraw->Description : FString::Printf(TEXT("%s_%d"), *ElementToDraw->Description, Index);
					DebugShapes.Texts.Add(FDebugRenderSceneProxy::FText3d(PrintString, Point, Color));
				}
			}
		}
			break;
		case EVisualLoggerShapeElement::Polygon:
		{
			FDebugRenderSceneProxy::FMesh TestMesh;
			GetPolygonMesh(ElementToDraw, TestMesh, CorridorOffset);
			DebugShapes.Meshes.Add(TestMesh);

			for (int32 VIdx = 0; VIdx < ElementToDraw->Points.Num(); VIdx++)
			{
				DebugShapes.Lines.Add(FDebugRenderSceneProxy::FDebugLine(
					ElementToDraw->Points[VIdx] + CorridorOffset,
					ElementToDraw->Points[(VIdx + 1) % ElementToDraw->Points.Num()] + CorridorOffset,
					FColor::Cyan,
					2)
					);
			}
		}
			break;
		case EVisualLoggerShapeElement::Mesh:
		{
			struct FHeaderData
			{
				float VerticesNum, FacesNum;
				FHeaderData(const FVector& InVector) : VerticesNum(InVector.X), FacesNum(InVector.Y) {}
			};
			const FHeaderData HeaderData(ElementToDraw->Points[0]);

			FDebugRenderSceneProxy::FMesh TestMesh;
			TestMesh.Color = ElementToDraw->GetFColor();
			int32 StartIndex = 1;
			int32 EndIndex = StartIndex + HeaderData.VerticesNum;
			for (int32 VIdx = StartIndex; VIdx < EndIndex; VIdx++)
			{
				TestMesh.Vertices.Add(ElementToDraw->Points[VIdx]);
			}


			StartIndex = EndIndex;
			EndIndex = StartIndex + HeaderData.FacesNum;
			for (int32 VIdx = StartIndex; VIdx < EndIndex; VIdx++)
			{
				const FVector &CurrentFace = ElementToDraw->Points[VIdx];
				TestMesh.Indices.Add(CurrentFace.X);
				TestMesh.Indices.Add(CurrentFace.Y);
				TestMesh.Indices.Add(CurrentFace.Z);
			}
			DebugShapes.Meshes.Add(TestMesh);
		}
			break;
		case EVisualLoggerShapeElement::Segment:
		{
			const float Thickness = float(ElementToDraw->Thicknes);
			const bool bDrawLabel = (ElementToDraw->Description.IsEmpty() == false);
			const FVector* Location = ElementToDraw->Points.GetData();
			const int32 NumPoints = ElementToDraw->Points.Num();

			for (int32 Index = 0; Index + 1 < NumPoints; Index += 2, Location += 2)
			{
				DebugShapes.Lines.Add(FDebugRenderSceneProxy::FDebugLine(*Location, *(Location + 1), Color, Thickness));

				if (bDrawLabel)
				{
					const FString PrintString = NumPoints == 2 ? ElementToDraw->Description : FString::Printf(TEXT("%s_%d"), *ElementToDraw->Description, Index / 2);
					DebugShapes.Texts.Add(FDebugRenderSceneProxy::FText3d(PrintString, (*Location + (*(Location + 1) - *Location) / 2), Color));
				}
			}
		}
			break;
		case EVisualLoggerShapeElement::Path:
		{
			const float Thickness = float(ElementToDraw->Thicknes);
			FVector Location = ElementToDraw->Points[0];
			for (int32 Index = 1; Index < ElementToDraw->Points.Num(); ++Index)
			{
				const FVector CurrentLocation = ElementToDraw->Points[Index];
				DebugShapes.Lines.Add(FDebugRenderSceneProxy::FDebugLine(Location, CurrentLocation, Color, Thickness));
				Location = CurrentLocation;
			}
		}
			break;
		case EVisualLoggerShapeElement::Box:
		{
			const float Thickness = float(ElementToDraw->Thicknes);
			const bool bDrawLabel = (ElementToDraw->Description.IsEmpty() == false);
			const FVector* BoxExtent = ElementToDraw->Points.GetData();
			const int32 NumPoints = ElementToDraw->Points.Num();

			for (int32 Index = 0; Index + 1 < NumPoints; Index += 2, BoxExtent += 2)
			{
				const FBox Box = FBox(*BoxExtent, *(BoxExtent + 1));
				DebugShapes.Boxes.Add(FDebugRenderSceneProxy::FDebugBox(Box, Color, FTransform(ElementToDraw->TransformationMatrix)));

				if (bDrawLabel)
				{
					const FString PrintString = NumPoints == 2 ? ElementToDraw->Description : FString::Printf(TEXT("%s_%d"), *ElementToDraw->Description, Index / 2);
					DebugShapes.Texts.Add(FDebugRenderSceneProxy::FText3d(PrintString, Box.GetCenter(), Color));
				}
			}
		}
			break;
		case EVisualLoggerShapeElement::Cone:
		{
			const float Thickness = float(ElementToDraw->Thicknes);
			const bool bDrawLabel = ElementToDraw->Description.IsEmpty() == false;
			for (int32 Index = 0; Index + 2 < ElementToDraw->Points.Num(); Index += 3)
			{
				const FVector Orgin = ElementToDraw->Points[Index];
				const FVector Direction = ElementToDraw->Points[Index + 1].GetSafeNormal();
				const FVector Angles = ElementToDraw->Points[Index + 2];
				const float Length = Angles.X;

				FVector YAxis, ZAxis;
				Direction.FindBestAxisVectors(YAxis, ZAxis);
				DebugShapes.Cones.Add(FDebugRenderSceneProxy::FCone(FScaleMatrix(FVector(Length)) * FMatrix(Direction, YAxis, ZAxis, Orgin), Angles.Y, Angles.Z, Color));

				if (bDrawLabel)
				{
					DebugShapes.Texts.Add(FDebugRenderSceneProxy::FText3d(ElementToDraw->Description, Orgin, Color));
				}
			}
		}
			break;
		case EVisualLoggerShapeElement::Cylinder:
		{
			const float Thickness = float(ElementToDraw->Thicknes);
			const bool bDrawLabel = ElementToDraw->Description.IsEmpty() == false;
			for (int32 Index = 0; Index + 2 < ElementToDraw->Points.Num(); Index += 3)
			{
				const FVector Start = ElementToDraw->Points[Index];
				const FVector End = ElementToDraw->Points[Index + 1];
				const FVector OtherData = ElementToDraw->Points[Index + 2];
				DebugShapes.Cylinders.Add(FDebugRenderSceneProxy::FWireCylinder(Start, OtherData.X, (End - Start).Size()*0.5, Color));
				if (bDrawLabel)
				{
					DebugShapes.Texts.Add(FDebugRenderSceneProxy::FText3d(ElementToDraw->Description, Start, Color));
				}
			}
		}
			break;
		case EVisualLoggerShapeElement::Capsule:
		{
			const float Thickness = float(ElementToDraw->Thicknes);
			const bool bDrawLabel = ElementToDraw->Description.IsEmpty() == false;
			for (int32 Index = 0; Index + 2 < ElementToDraw->Points.Num(); Index += 3)
			{
				const FVector Center = ElementToDraw->Points[Index + 0];
				const FVector FirstData = ElementToDraw->Points[Index + 1];
				const FVector SecondData = ElementToDraw->Points[Index + 2];
				const float HalfHeight = FirstData.X;
				const float Radius = FirstData.Y;
				const FQuat Rotation = FQuat(FirstData.Z, SecondData.X, SecondData.Y, SecondData.Z);

				const FMatrix Axes = FQuatRotationTranslationMatrix(Rotation, FVector::ZeroVector);
				const FVector XAxis = Axes.GetScaledAxis(EAxis::X);
				const FVector YAxis = Axes.GetScaledAxis(EAxis::Y);
				const FVector ZAxis = Axes.GetScaledAxis(EAxis::Z);

				DebugShapes.Capsules.Add(FDebugRenderSceneProxy::FCapsule(Center, Radius, XAxis, YAxis, ZAxis, HalfHeight, Color));
				if (bDrawLabel)
				{
					DebugShapes.Texts.Add(FDebugRenderSceneProxy::FText3d(ElementToDraw->Description, Center, Color));
				}
			}
		}
			break;
		case EVisualLoggerShapeElement::NavAreaMesh:
		{
			if (ElementToDraw->Points.Num() == 0)
			{
				continue;
			}

			struct FHeaderData
			{
				float MinZ, MaxZ;
				FHeaderData(const FVector& InVector) : MinZ(InVector.X), MaxZ(InVector.Y) {}
			};
			const FHeaderData HeaderData(ElementToDraw->Points[0]);

			TArray<FVector> AreaMeshPoints = ElementToDraw->Points;
			AreaMeshPoints.RemoveAt(0, 1, false);
			AreaMeshPoints.Add(ElementToDraw->Points[1]);
			TArray<FVector> Vertices;
			TNavStatArray<FVector> Faces;
			int32 CurrentIndex = 0;
			FDebugRenderSceneProxy::FMesh TestMesh;
			TestMesh.Color = ElementToDraw->GetFColor();

			for (int32 PointIndex = 0; PointIndex < AreaMeshPoints.Num() - 1; PointIndex++)
			{
				FVector Point = AreaMeshPoints[PointIndex];
				FVector NextPoint = AreaMeshPoints[PointIndex + 1];

				FVector P1(Point.X, Point.Y, HeaderData.MinZ);
				FVector P2(Point.X, Point.Y, HeaderData.MaxZ);
				FVector P3(NextPoint.X, NextPoint.Y, HeaderData.MinZ);
				FVector P4(NextPoint.X, NextPoint.Y, HeaderData.MaxZ);

				TestMesh.Vertices.Add(P1); TestMesh.Vertices.Add(P2); TestMesh.Vertices.Add(P3);
				TestMesh.Indices.Add(CurrentIndex + 0);
				TestMesh.Indices.Add(CurrentIndex + 1);
				TestMesh.Indices.Add(CurrentIndex + 2);
				CurrentIndex += 3;
				TestMesh.Vertices.Add(P3); TestMesh.Vertices.Add(P2); TestMesh.Vertices.Add(P4);
				TestMesh.Indices.Add(CurrentIndex + 0);
				TestMesh.Indices.Add(CurrentIndex + 1);
				TestMesh.Indices.Add(CurrentIndex + 2);
				CurrentIndex += 3;
			}
			DebugShapes.Meshes.Add(TestMesh);

			{
				FDebugRenderSceneProxy::FMesh PolygonMesh;
				FVisualLogShapeElement PolygonToDraw(EVisualLoggerShapeElement::Polygon);
				PolygonToDraw.SetColor(ElementToDraw->GetFColor());
				PolygonToDraw.Points.Reserve(AreaMeshPoints.Num());
				PolygonToDraw.Points = AreaMeshPoints;
				GetPolygonMesh(&PolygonToDraw, PolygonMesh, FVector(0, 0, HeaderData.MaxZ));
				DebugShapes.Meshes.Add(PolygonMesh);
			}

			for (int32 VIdx = 0; VIdx < AreaMeshPoints.Num(); VIdx++)
			{
				DebugShapes.Lines.Add(FDebugRenderSceneProxy::FDebugLine(
					AreaMeshPoints[VIdx] + FVector(0, 0, HeaderData.MaxZ),
					AreaMeshPoints[(VIdx + 1) % AreaMeshPoints.Num()] + FVector(0, 0, HeaderData.MaxZ),
					ElementToDraw->GetFColor(),
					2)
					);
			}

		}
			break;

		case EVisualLoggerShapeElement::Arrow:
		{
			const bool bDrawLabel = (ElementToDraw->Description.IsEmpty() == false);
			const FVector* Location = ElementToDraw->Points.GetData();
			const int32 NumPoints = ElementToDraw->Points.Num();

			for (int32 Index = 0; Index + 1 < NumPoints; Index += 2, Location += 2)
			{
				DebugShapes.Arrows.Add(FDebugRenderSceneProxy::FArrowLine(*Location, *(Location + 1), Color));

				if (bDrawLabel)
				{
					const FString PrintString = NumPoints == 2 ? ElementToDraw->Description : FString::Printf(TEXT("%s_%d"), *ElementToDraw->Description, Index / 2);
					DebugShapes.Texts.Add(FDebugRenderSceneProxy::FText3d(PrintString, (*Location + (*(Location + 1) - *Location) / 2), Color));
				}
			}
		}
			break;
		}
	}
=======
>>>>>>> 6bbb88c8
}<|MERGE_RESOLUTION|>--- conflicted
+++ resolved
@@ -212,311 +212,4 @@
 #if VLOG_TEST_DEBUG_RENDERING
 	Callback(TestDebugShapes);
 #endif
-<<<<<<< HEAD
-
-	{
-		const float Length = 100;
-		const FVector DirectionNorm = FVector(0, 0, 1).GetSafeNormal();
-		FVector YAxis, ZAxis;
-		DirectionNorm.FindBestAxisVectors(YAxis, ZAxis);
-		DebugShapes.Cones.Add(FDebugRenderSceneProxy::FCone(FScaleMatrix(FVector(Length)) * FMatrix(DirectionNorm, YAxis, ZAxis, Entry->Location), 5, 5, FColor::Red));
-	}
-
-	if (DebugShapes.LogEntriesPath.Num())
-	{
-		FVector Location = DebugShapes.LogEntriesPath[0];
-		for (int32 Index = 1; Index < DebugShapes.LogEntriesPath.Num(); ++Index)
-		{
-			const FVector CurrentLocation = DebugShapes.LogEntriesPath[Index];
-			DebugShapes.Lines.Add(FDebugRenderSceneProxy::FDebugLine(Location, CurrentLocation, FColor(160, 160, 240), 2.0));
-			Location = CurrentLocation;
-		}
-	}
-
-	for (int32 ElementIndex = 0; ElementIndex < ElementsCount; ++ElementIndex, ++ElementToDraw)
-	{
-		if (!FVisualLoggerFilters::Get().MatchCategoryFilters(ElementToDraw->Category.ToString(), ElementToDraw->Verbosity))
-		{
-			continue;
-		}
-
-
-		const FVector CorridorOffset = FDebugDrawing::NavOffset * 1.25f;
-		const FColor Color = ElementToDraw->GetFColor();
-
-		switch (ElementToDraw->GetType())
-		{
-		case EVisualLoggerShapeElement::SinglePoint:
-		{
-			const float Radius = float(ElementToDraw->Radius);
-			const bool bDrawLabel = (ElementToDraw->Description.IsEmpty() == false);
-			const int32 NumPoints = ElementToDraw->Points.Num();
-
-			for (int32 Index = 0; Index < NumPoints; ++Index)
-			{
-				const FVector& Point = ElementToDraw->Points[Index];
-				DebugShapes.Points.Add(FDebugRenderSceneProxy::FSphere(Radius, Point, Color));
-				if (bDrawLabel)
-				{
-					const FString PrintString = NumPoints == 1 ? ElementToDraw->Description : FString::Printf(TEXT("%s_%d"), *ElementToDraw->Description, Index);
-					DebugShapes.Texts.Add(FDebugRenderSceneProxy::FText3d(PrintString, Point, Color));
-				}
-			}
-		}
-			break;
-		case EVisualLoggerShapeElement::Polygon:
-		{
-			FDebugRenderSceneProxy::FMesh TestMesh;
-			GetPolygonMesh(ElementToDraw, TestMesh, CorridorOffset);
-			DebugShapes.Meshes.Add(TestMesh);
-
-			for (int32 VIdx = 0; VIdx < ElementToDraw->Points.Num(); VIdx++)
-			{
-				DebugShapes.Lines.Add(FDebugRenderSceneProxy::FDebugLine(
-					ElementToDraw->Points[VIdx] + CorridorOffset,
-					ElementToDraw->Points[(VIdx + 1) % ElementToDraw->Points.Num()] + CorridorOffset,
-					FColor::Cyan,
-					2)
-					);
-			}
-		}
-			break;
-		case EVisualLoggerShapeElement::Mesh:
-		{
-			struct FHeaderData
-			{
-				float VerticesNum, FacesNum;
-				FHeaderData(const FVector& InVector) : VerticesNum(InVector.X), FacesNum(InVector.Y) {}
-			};
-			const FHeaderData HeaderData(ElementToDraw->Points[0]);
-
-			FDebugRenderSceneProxy::FMesh TestMesh;
-			TestMesh.Color = ElementToDraw->GetFColor();
-			int32 StartIndex = 1;
-			int32 EndIndex = StartIndex + HeaderData.VerticesNum;
-			for (int32 VIdx = StartIndex; VIdx < EndIndex; VIdx++)
-			{
-				TestMesh.Vertices.Add(ElementToDraw->Points[VIdx]);
-			}
-
-
-			StartIndex = EndIndex;
-			EndIndex = StartIndex + HeaderData.FacesNum;
-			for (int32 VIdx = StartIndex; VIdx < EndIndex; VIdx++)
-			{
-				const FVector &CurrentFace = ElementToDraw->Points[VIdx];
-				TestMesh.Indices.Add(CurrentFace.X);
-				TestMesh.Indices.Add(CurrentFace.Y);
-				TestMesh.Indices.Add(CurrentFace.Z);
-			}
-			DebugShapes.Meshes.Add(TestMesh);
-		}
-			break;
-		case EVisualLoggerShapeElement::Segment:
-		{
-			const float Thickness = float(ElementToDraw->Thicknes);
-			const bool bDrawLabel = (ElementToDraw->Description.IsEmpty() == false);
-			const FVector* Location = ElementToDraw->Points.GetData();
-			const int32 NumPoints = ElementToDraw->Points.Num();
-
-			for (int32 Index = 0; Index + 1 < NumPoints; Index += 2, Location += 2)
-			{
-				DebugShapes.Lines.Add(FDebugRenderSceneProxy::FDebugLine(*Location, *(Location + 1), Color, Thickness));
-
-				if (bDrawLabel)
-				{
-					const FString PrintString = NumPoints == 2 ? ElementToDraw->Description : FString::Printf(TEXT("%s_%d"), *ElementToDraw->Description, Index / 2);
-					DebugShapes.Texts.Add(FDebugRenderSceneProxy::FText3d(PrintString, (*Location + (*(Location + 1) - *Location) / 2), Color));
-				}
-			}
-		}
-			break;
-		case EVisualLoggerShapeElement::Path:
-		{
-			const float Thickness = float(ElementToDraw->Thicknes);
-			FVector Location = ElementToDraw->Points[0];
-			for (int32 Index = 1; Index < ElementToDraw->Points.Num(); ++Index)
-			{
-				const FVector CurrentLocation = ElementToDraw->Points[Index];
-				DebugShapes.Lines.Add(FDebugRenderSceneProxy::FDebugLine(Location, CurrentLocation, Color, Thickness));
-				Location = CurrentLocation;
-			}
-		}
-			break;
-		case EVisualLoggerShapeElement::Box:
-		{
-			const float Thickness = float(ElementToDraw->Thicknes);
-			const bool bDrawLabel = (ElementToDraw->Description.IsEmpty() == false);
-			const FVector* BoxExtent = ElementToDraw->Points.GetData();
-			const int32 NumPoints = ElementToDraw->Points.Num();
-
-			for (int32 Index = 0; Index + 1 < NumPoints; Index += 2, BoxExtent += 2)
-			{
-				const FBox Box = FBox(*BoxExtent, *(BoxExtent + 1));
-				DebugShapes.Boxes.Add(FDebugRenderSceneProxy::FDebugBox(Box, Color, FTransform(ElementToDraw->TransformationMatrix)));
-
-				if (bDrawLabel)
-				{
-					const FString PrintString = NumPoints == 2 ? ElementToDraw->Description : FString::Printf(TEXT("%s_%d"), *ElementToDraw->Description, Index / 2);
-					DebugShapes.Texts.Add(FDebugRenderSceneProxy::FText3d(PrintString, Box.GetCenter(), Color));
-				}
-			}
-		}
-			break;
-		case EVisualLoggerShapeElement::Cone:
-		{
-			const float Thickness = float(ElementToDraw->Thicknes);
-			const bool bDrawLabel = ElementToDraw->Description.IsEmpty() == false;
-			for (int32 Index = 0; Index + 2 < ElementToDraw->Points.Num(); Index += 3)
-			{
-				const FVector Orgin = ElementToDraw->Points[Index];
-				const FVector Direction = ElementToDraw->Points[Index + 1].GetSafeNormal();
-				const FVector Angles = ElementToDraw->Points[Index + 2];
-				const float Length = Angles.X;
-
-				FVector YAxis, ZAxis;
-				Direction.FindBestAxisVectors(YAxis, ZAxis);
-				DebugShapes.Cones.Add(FDebugRenderSceneProxy::FCone(FScaleMatrix(FVector(Length)) * FMatrix(Direction, YAxis, ZAxis, Orgin), Angles.Y, Angles.Z, Color));
-
-				if (bDrawLabel)
-				{
-					DebugShapes.Texts.Add(FDebugRenderSceneProxy::FText3d(ElementToDraw->Description, Orgin, Color));
-				}
-			}
-		}
-			break;
-		case EVisualLoggerShapeElement::Cylinder:
-		{
-			const float Thickness = float(ElementToDraw->Thicknes);
-			const bool bDrawLabel = ElementToDraw->Description.IsEmpty() == false;
-			for (int32 Index = 0; Index + 2 < ElementToDraw->Points.Num(); Index += 3)
-			{
-				const FVector Start = ElementToDraw->Points[Index];
-				const FVector End = ElementToDraw->Points[Index + 1];
-				const FVector OtherData = ElementToDraw->Points[Index + 2];
-				DebugShapes.Cylinders.Add(FDebugRenderSceneProxy::FWireCylinder(Start, OtherData.X, (End - Start).Size()*0.5, Color));
-				if (bDrawLabel)
-				{
-					DebugShapes.Texts.Add(FDebugRenderSceneProxy::FText3d(ElementToDraw->Description, Start, Color));
-				}
-			}
-		}
-			break;
-		case EVisualLoggerShapeElement::Capsule:
-		{
-			const float Thickness = float(ElementToDraw->Thicknes);
-			const bool bDrawLabel = ElementToDraw->Description.IsEmpty() == false;
-			for (int32 Index = 0; Index + 2 < ElementToDraw->Points.Num(); Index += 3)
-			{
-				const FVector Center = ElementToDraw->Points[Index + 0];
-				const FVector FirstData = ElementToDraw->Points[Index + 1];
-				const FVector SecondData = ElementToDraw->Points[Index + 2];
-				const float HalfHeight = FirstData.X;
-				const float Radius = FirstData.Y;
-				const FQuat Rotation = FQuat(FirstData.Z, SecondData.X, SecondData.Y, SecondData.Z);
-
-				const FMatrix Axes = FQuatRotationTranslationMatrix(Rotation, FVector::ZeroVector);
-				const FVector XAxis = Axes.GetScaledAxis(EAxis::X);
-				const FVector YAxis = Axes.GetScaledAxis(EAxis::Y);
-				const FVector ZAxis = Axes.GetScaledAxis(EAxis::Z);
-
-				DebugShapes.Capsules.Add(FDebugRenderSceneProxy::FCapsule(Center, Radius, XAxis, YAxis, ZAxis, HalfHeight, Color));
-				if (bDrawLabel)
-				{
-					DebugShapes.Texts.Add(FDebugRenderSceneProxy::FText3d(ElementToDraw->Description, Center, Color));
-				}
-			}
-		}
-			break;
-		case EVisualLoggerShapeElement::NavAreaMesh:
-		{
-			if (ElementToDraw->Points.Num() == 0)
-			{
-				continue;
-			}
-
-			struct FHeaderData
-			{
-				float MinZ, MaxZ;
-				FHeaderData(const FVector& InVector) : MinZ(InVector.X), MaxZ(InVector.Y) {}
-			};
-			const FHeaderData HeaderData(ElementToDraw->Points[0]);
-
-			TArray<FVector> AreaMeshPoints = ElementToDraw->Points;
-			AreaMeshPoints.RemoveAt(0, 1, false);
-			AreaMeshPoints.Add(ElementToDraw->Points[1]);
-			TArray<FVector> Vertices;
-			TNavStatArray<FVector> Faces;
-			int32 CurrentIndex = 0;
-			FDebugRenderSceneProxy::FMesh TestMesh;
-			TestMesh.Color = ElementToDraw->GetFColor();
-
-			for (int32 PointIndex = 0; PointIndex < AreaMeshPoints.Num() - 1; PointIndex++)
-			{
-				FVector Point = AreaMeshPoints[PointIndex];
-				FVector NextPoint = AreaMeshPoints[PointIndex + 1];
-
-				FVector P1(Point.X, Point.Y, HeaderData.MinZ);
-				FVector P2(Point.X, Point.Y, HeaderData.MaxZ);
-				FVector P3(NextPoint.X, NextPoint.Y, HeaderData.MinZ);
-				FVector P4(NextPoint.X, NextPoint.Y, HeaderData.MaxZ);
-
-				TestMesh.Vertices.Add(P1); TestMesh.Vertices.Add(P2); TestMesh.Vertices.Add(P3);
-				TestMesh.Indices.Add(CurrentIndex + 0);
-				TestMesh.Indices.Add(CurrentIndex + 1);
-				TestMesh.Indices.Add(CurrentIndex + 2);
-				CurrentIndex += 3;
-				TestMesh.Vertices.Add(P3); TestMesh.Vertices.Add(P2); TestMesh.Vertices.Add(P4);
-				TestMesh.Indices.Add(CurrentIndex + 0);
-				TestMesh.Indices.Add(CurrentIndex + 1);
-				TestMesh.Indices.Add(CurrentIndex + 2);
-				CurrentIndex += 3;
-			}
-			DebugShapes.Meshes.Add(TestMesh);
-
-			{
-				FDebugRenderSceneProxy::FMesh PolygonMesh;
-				FVisualLogShapeElement PolygonToDraw(EVisualLoggerShapeElement::Polygon);
-				PolygonToDraw.SetColor(ElementToDraw->GetFColor());
-				PolygonToDraw.Points.Reserve(AreaMeshPoints.Num());
-				PolygonToDraw.Points = AreaMeshPoints;
-				GetPolygonMesh(&PolygonToDraw, PolygonMesh, FVector(0, 0, HeaderData.MaxZ));
-				DebugShapes.Meshes.Add(PolygonMesh);
-			}
-
-			for (int32 VIdx = 0; VIdx < AreaMeshPoints.Num(); VIdx++)
-			{
-				DebugShapes.Lines.Add(FDebugRenderSceneProxy::FDebugLine(
-					AreaMeshPoints[VIdx] + FVector(0, 0, HeaderData.MaxZ),
-					AreaMeshPoints[(VIdx + 1) % AreaMeshPoints.Num()] + FVector(0, 0, HeaderData.MaxZ),
-					ElementToDraw->GetFColor(),
-					2)
-					);
-			}
-
-		}
-			break;
-
-		case EVisualLoggerShapeElement::Arrow:
-		{
-			const bool bDrawLabel = (ElementToDraw->Description.IsEmpty() == false);
-			const FVector* Location = ElementToDraw->Points.GetData();
-			const int32 NumPoints = ElementToDraw->Points.Num();
-
-			for (int32 Index = 0; Index + 1 < NumPoints; Index += 2, Location += 2)
-			{
-				DebugShapes.Arrows.Add(FDebugRenderSceneProxy::FArrowLine(*Location, *(Location + 1), Color));
-
-				if (bDrawLabel)
-				{
-					const FString PrintString = NumPoints == 2 ? ElementToDraw->Description : FString::Printf(TEXT("%s_%d"), *ElementToDraw->Description, Index / 2);
-					DebugShapes.Texts.Add(FDebugRenderSceneProxy::FText3d(PrintString, (*Location + (*(Location + 1) - *Location) / 2), Color));
-				}
-			}
-		}
-			break;
-		}
-	}
-=======
->>>>>>> 6bbb88c8
 }