// Copyright Epic Games, Inc. All Rights Reserved.

#include "SVisualLoggerLogsList.h"
#include "Misc/OutputDeviceHelper.h"
#include "Widgets/Text/STextBlock.h"
#include "LogVisualizerSettings.h"
#include "VisualLoggerDatabase.h"
#include "LogVisualizerStyle.h"
#include "Widgets/Views/SListView.h"
#include "HAL/PlatformApplicationMisc.h"
#include "LogVisualizerPublic.h"

#define LOCTEXT_NAMESPACE "SVisualLoggerLogsList"

struct FLogEntryItem
{
	FString Category;
	FLinearColor CategoryColor;
	ELogVerbosity::Type Verbosity;
	FString Line;
	int64 UserData;
	FName TagName;
};

namespace ELogsSortMode
{
	enum Type
	{
		ByName,
		ByStartTime,
		ByEndTime,
	};
}

//----------------------------------------------------------------------//
// SVisualLoggerTableRow
//----------------------------------------------------------------------//
typedef TSharedPtr<FLogEntryItem, ESPMode::ThreadSafe> FLogEntryItemPtr;

class SVisualLoggerTableRow : public SMultiColumnTableRow<FLogEntryItemPtr>
{
public:
	SLATE_BEGIN_ARGS(SVisualLoggerTableRow) { }
	SLATE_END_ARGS()

	static const FName ColumnId_CategoryLabel;
	static const FName ColumnId_VerbosityLabel;
	static const FName ColumnId_LogLabel;

	void Construct(const FArguments& InArgs, const TSharedRef<STableViewBase>& InOwnerTableView, const FLogEntryItemPtr InEntryItem)
	{
		Item = InEntryItem;
		SMultiColumnTableRow<FLogEntryItemPtr>::Construct(FSuperRowType::FArguments(), InOwnerTableView);
	}

	virtual TSharedRef<SWidget> GenerateWidgetForColumn(const FName& ColumnName) override
	{
		if (ColumnName == ColumnId_CategoryLabel)
		{
			return SNew(STextBlock)
				.ColorAndOpacity(FSlateColor(Item->CategoryColor))
				.Text(FText::FromString(Item->Category))
				.HighlightText(this, &SVisualLoggerTableRow::GetFilterText);
		}
		else if (ColumnName == ColumnId_VerbosityLabel)
		{
			return SNew(STextBlock)
				.ColorAndOpacity(FSlateColor(Item->Verbosity == ELogVerbosity::Error ? FLinearColor::Red : (Item->Verbosity == ELogVerbosity::Warning ? FLinearColor::Yellow : FLinearColor::Gray)))
				.Text(FText::FromString(FString(TEXT("(")) + FString(::ToString(Item->Verbosity)) + FString(TEXT(")"))));
		}
		else if (ColumnName == ColumnId_LogLabel)
		{
			return SNew(STextBlock)
				.AutoWrapText(true)
				.ColorAndOpacity(FSlateColor(Item->Verbosity == ELogVerbosity::Error ? FLinearColor::Red : (Item->Verbosity == ELogVerbosity::Warning ? FLinearColor::Yellow : FLinearColor::Gray)))
				.Text(FText::FromString(Item->Line))
				.HighlightText(this, &SVisualLoggerTableRow::GetFilterText)
				.TextStyle(FLogVisualizerStyle::Get(), TEXT("TextLogs.Text"));
		}

		return SNullWidget::NullWidget;
	}

	FText GetFilterText() const
	{
		static FText NoText;
		const bool bSearchInsideLogs = ULogVisualizerSettings::StaticClass()->GetDefaultObject<ULogVisualizerSettings>()->bSearchInsideLogs;
		return bSearchInsideLogs ? FText::FromString(FVisualLoggerFilters::Get().GetSearchString()) : NoText;
	}

private:
	FLogEntryItemPtr Item;
};

const FName SVisualLoggerTableRow::ColumnId_CategoryLabel = FName("Category");
const FName SVisualLoggerTableRow::ColumnId_VerbosityLabel = FName("Verbosity");
const FName SVisualLoggerTableRow::ColumnId_LogLabel = FName("Log");

//----------------------------------------------------------------------//
// SVisualLoggerLogsList
//----------------------------------------------------------------------//
void SVisualLoggerLogsList::Construct(const FArguments& InArgs, const TSharedRef<FUICommandList>& InCommandList)
{
	ChildSlot
	[
		SAssignNew(LogsLinesWidget, SListView<TSharedPtr<FLogEntryItem> >)
		.ItemHeight(20)
		.ListItemsSource(&CachedLogEntryLines)
		.SelectionMode(ESelectionMode::Multi)
		.OnSelectionChanged(this, &SVisualLoggerLogsList::LogEntryLineSelectionChanged)
		.OnGenerateRow(this, &SVisualLoggerLogsList::LogEntryLinesGenerateRow)
		.HeaderRow
		(
			SNew(SHeaderRow)
			+ SHeaderRow::Column(SVisualLoggerTableRow::ColumnId_CategoryLabel)
			.FillWidth(0.1f)
			.DefaultLabel(LOCTEXT("VLoggerCategoryLabel", "Category"))

			+ SHeaderRow::Column(SVisualLoggerTableRow::ColumnId_VerbosityLabel)
			.FillWidth(0.1f)
			.DefaultLabel(LOCTEXT("VLoggerVerbosityLabel", "Verbosity"))

			+ SHeaderRow::Column(SVisualLoggerTableRow::ColumnId_LogLabel)
			.FillWidth(0.8f)
			.DefaultLabel(LOCTEXT("VLoggerLogLabel", "Log"))
		)
	];

	FVisualLoggerDatabase::Get().GetEvents().OnItemSelectionChanged.AddRaw(this, &SVisualLoggerLogsList::OnItemSelectionChanged);
	FVisualLoggerDatabase::Get().GetEvents().OnRowSelectionChanged.AddRaw(this, &SVisualLoggerLogsList::ObjectSelectionChanged);
	FLogVisualizer::Get().GetEvents().OnFiltersChanged.AddRaw(this, &SVisualLoggerLogsList::OnFiltersChanged);
}

SVisualLoggerLogsList::~SVisualLoggerLogsList()
{
	FVisualLoggerDatabase::Get().GetEvents().OnItemSelectionChanged.RemoveAll(this);
	FVisualLoggerDatabase::Get().GetEvents().OnRowSelectionChanged.RemoveAll(this);
	FLogVisualizer::Get().GetEvents().OnFiltersChanged.RemoveAll(this);
}

FReply SVisualLoggerLogsList::OnKeyDown(const FGeometry& MyGeometry, const FKeyEvent& InKeyEvent)
{
	if (InKeyEvent.GetKey() == EKeys::C && (InKeyEvent.IsLeftCommandDown() || InKeyEvent.IsLeftControlDown()))
	{
		FString ClipboardString;
		for (const TSharedPtr<struct FLogEntryItem>& CurrentItem : LogsLinesWidget->GetSelectedItems())
		{
			if (CurrentItem->Category.Len() > 0)
				ClipboardString += CurrentItem->Category + FString(TEXT(" (")) + FString(::ToString(CurrentItem->Verbosity)) + FString(TEXT(") ")) + CurrentItem->Line;
			else
				ClipboardString += CurrentItem->Line;

			ClipboardString += TEXT("\n");
		}
		FPlatformApplicationMisc::ClipboardCopy(*ClipboardString);
		return FReply::Handled();
	}

	return SVisualLoggerBaseWidget::OnKeyDown(MyGeometry, InKeyEvent);
}

void SVisualLoggerLogsList::OnFiltersChanged()
{
	RegenerateLogEntries();
	LogsLinesWidget->RequestListRefresh();
}

TSharedRef<ITableRow> SVisualLoggerLogsList::LogEntryLinesGenerateRow(TSharedPtr<FLogEntryItem> Item, const TSharedRef<STableViewBase>& OwnerTable)
{
<<<<<<< HEAD
	if (Item->Category.Len() > 0)
	{
		return SNew(STableRow< TSharedPtr<FString> >, OwnerTable)
			[
				SNew(SHorizontalBox)
				+ SHorizontalBox::Slot()
				.AutoWidth()
				.Padding(FMargin(5.0f, 0.0f))
				[
					SNew(STextBlock)
					.ColorAndOpacity(FSlateColor(Item->CategoryColor))
					.Text(FText::FromString(Item->Category))
					.HighlightText(this, &SVisualLoggerLogsList::GetFilterText)
				]
				+ SHorizontalBox::Slot()
					.AutoWidth()
					.Padding(FMargin(5.0f, 0.0f))
					[
						SNew(STextBlock)
						.ColorAndOpacity(FSlateColor(Item->Verbosity == ELogVerbosity::Error ? FLinearColor::Red : (Item->Verbosity == ELogVerbosity::Warning ? FLinearColor::Yellow : FLinearColor::Gray)))
						.Text(FText::FromString(FString(TEXT("(")) + FString(::ToString(Item->Verbosity)) + FString(TEXT(")"))))
					]
				+ SHorizontalBox::Slot()
					.Padding(FMargin(5.0f, 0.0f))
					[
						SNew(STextBlock)
						.AutoWrapText(true)
						.ColorAndOpacity(FSlateColor(Item->Verbosity == ELogVerbosity::Error ? FLinearColor::Red : (Item->Verbosity == ELogVerbosity::Warning ? FLinearColor::Yellow : FLinearColor::Gray)))
						.Text(FText::FromString(Item->Line))
						.HighlightText(this, &SVisualLoggerLogsList::GetFilterText)
						.TextStyle(FLogVisualizerStyle::Get(), TEXT("TextLogs.Text"))
					]
			];

	}
	else
	{
		return SNew(STableRow< TSharedPtr<FString> >, OwnerTable)
			[
				SNew(SHorizontalBox)
				+ SHorizontalBox::Slot()
				.Padding(FMargin(5.0f, 0.0f))
				[
					SNew(STextBlock)
					/*.AutoWrapText(true)*/
					.ColorAndOpacity(FSlateColor(FLinearColor::White))
					.Text(FText::FromString(Item->Line))
					.HighlightText(this, &SVisualLoggerLogsList::GetFilterText)
					.Justification(ETextJustify::Center)
				]
			];
	}
=======
	return SNew(SVisualLoggerTableRow, OwnerTable, Item);
>>>>>>> 6bbb88c8
}

FText SVisualLoggerLogsList::GetFilterText() const
{
	static FText NoText;
	const bool bSearchInsideLogs = ULogVisualizerSettings::StaticClass()->GetDefaultObject<ULogVisualizerSettings>()->bSearchInsideLogs;
	return bSearchInsideLogs ? FText::FromString(FVisualLoggerFilters::Get().GetSearchString()) : NoText;
}

void SVisualLoggerLogsList::OnFiltersSearchChanged(const FText& Filter)
{
	OnFiltersChanged();
}

void SVisualLoggerLogsList::LogEntryLineSelectionChanged(TSharedPtr<FLogEntryItem> SelectedItem, ESelectInfo::Type SelectInfo)
{
	if (SelectedItem.IsValid() == true)
	{
		FLogVisualizer::Get().GetEvents().OnLogLineSelectionChanged.ExecuteIfBound(SelectedItem, SelectedItem->UserData, SelectedItem->TagName);
	}
	else
	{
		FLogVisualizer::Get().GetEvents().OnLogLineSelectionChanged.ExecuteIfBound(SelectedItem, 0, NAME_None);
	}
}

void SVisualLoggerLogsList::ObjectSelectionChanged(const TArray<FName>&)
{
	RegenerateLogEntries();
	LogsLinesWidget->RequestListRefresh();
}

void SVisualLoggerLogsList::ResetData()
{
	CachedLogEntryLines.Reset();
	LogsLinesWidget->RequestListRefresh();
}

void SVisualLoggerLogsList::OnItemSelectionChanged(const FVisualLoggerDBRow& BDRow, int32 ItemIndex)
{
	RegenerateLogEntries();
}

void SVisualLoggerLogsList::RegenerateLogEntries()
{
	CachedLogEntryLines.Reset();

	const TArray<FName> SelectedRows = FVisualLoggerDatabase::Get().GetSelectedRows();
	for (const FName CurrentRow : SelectedRows)
	{
		if (FVisualLoggerDatabase::Get().IsRowVisible(CurrentRow) == false)
		{
			continue;
		}

		const FVisualLoggerDBRow& DBRow = FVisualLoggerDatabase::Get().GetRowByName(CurrentRow);
		const TArray<FVisualLogDevice::FVisualLogEntryItem>& Entries = FVisualLoggerDatabase::Get().GetRowByName(CurrentRow).GetItems();
		
		int32 BestItemIndex = INDEX_NONE;
		float BestDistance = MAX_FLT;
		for (int32 Index = 0; Index < Entries.Num(); Index++)
		{
			auto& CurrentEntryItem = Entries[Index];
			if (DBRow.IsItemVisible(Index) == false)
			{
				continue;
			}

			TArray<FVisualLoggerCategoryVerbosityPair> OutCategories;
			const float CurrentDist = DBRow.GetCurrentItemIndex() == INDEX_NONE ? 0 : FMath::Abs(CurrentEntryItem.Entry.TimeStamp - DBRow.GetCurrentItem().Entry.TimeStamp);
			if (CurrentDist < BestDistance)
			{
				BestDistance = CurrentDist;
				BestItemIndex = Index;
			}
		}

		if (Entries.IsValidIndex(BestItemIndex))
		{
			GenerateLogs(Entries[BestItemIndex], SelectedRows.Num() > 1);
		}
	}
}

void SVisualLoggerLogsList::GenerateLogs(const FVisualLogDevice::FVisualLogEntryItem& LogEntry, bool bGenerateHeader)
{
	TArray<FVisualLoggerCategoryVerbosityPair> OutCategories;
	FVisualLoggerHelpers::GetCategories(LogEntry.Entry, OutCategories);
	bool bHasValidCategory = false;
	for (auto& CurrentCategory : OutCategories)
	{
		bHasValidCategory |= FVisualLoggerFilters::Get().MatchCategoryFilters(CurrentCategory.CategoryName.ToString(), CurrentCategory.Verbosity);
	}
	
	if (!bHasValidCategory)
	{
		return;
	}

	if (bGenerateHeader)
	{
		FLogEntryItem EntryItem;
		EntryItem.Category = FString();
		EntryItem.CategoryColor = FLinearColor::Black;
		EntryItem.Verbosity = ELogVerbosity::VeryVerbose;
		EntryItem.Line = LogEntry.OwnerName.ToString();
		EntryItem.UserData = 0;
		EntryItem.TagName = NAME_None;
		CachedLogEntryLines.Add(MakeShareable(new FLogEntryItem(EntryItem)));
	}

	const FVisualLogLine* LogLine = LogEntry.Entry.LogLines.GetData();
	const bool bSearchInsideLogs = ULogVisualizerSettings::StaticClass()->GetDefaultObject<ULogVisualizerSettings>()->bSearchInsideLogs;
	for (int LineIndex = 0; LineIndex < LogEntry.Entry.LogLines.Num(); ++LineIndex, ++LogLine)
	{
		bool bShowLine = FVisualLoggerFilters::Get().MatchCategoryFilters(LogLine->Category.ToString(), LogLine->Verbosity);
		if (bSearchInsideLogs)
		{
			FString String = FVisualLoggerFilters::Get().GetSearchString();
			if (String.Len() > 0)
			{
				bShowLine &= LogLine->Line.Find(String) != INDEX_NONE || LogLine->Category.ToString().Find(String) != INDEX_NONE;
			}
		}
		

		if (bShowLine)
		{
			FLogEntryItem EntryItem;
			EntryItem.Category = LogLine->Category.ToString();
			EntryItem.CategoryColor = FLogVisualizer::Get().GetColorForCategory(LogLine->Category.ToString());
			EntryItem.Verbosity = LogLine->Verbosity;
			EntryItem.Line = LogLine->Line;
			EntryItem.UserData = LogLine->UserData;
			EntryItem.TagName = LogLine->TagName;

			CachedLogEntryLines.Add(MakeShareable(new FLogEntryItem(EntryItem)));
		}
	}

	for (auto& Event : LogEntry.Entry.Events)
	{
		bool bShowLine = FVisualLoggerFilters::Get().MatchCategoryFilters(Event.Name, Event.Verbosity);

		if (bShowLine)
		{
			FLogEntryItem EntryItem;
			EntryItem.Category = Event.Name;
			EntryItem.CategoryColor = FLogVisualizer::Get().GetColorForCategory(*EntryItem.Category);
			EntryItem.Verbosity = Event.Verbosity;
			EntryItem.Line = FString::Printf(TEXT("Registered event: '%s' (%d times)%s"), *Event.Name, Event.Counter, Event.EventTags.Num() ? TEXT("\n") : TEXT(""));
			for (auto& EventTag : Event.EventTags)
			{
				EntryItem.Line += FString::Printf(TEXT("%d times for tag: '%s'\n"), EventTag.Value, *EventTag.Key.ToString());
			}
			EntryItem.UserData = Event.UserData;
			EntryItem.TagName = Event.TagName;

			CachedLogEntryLines.Add(MakeShareable(new FLogEntryItem(EntryItem)));
		}

	}

	LogsLinesWidget->RequestListRefresh();
}
#undef LOCTEXT_NAMESPACE<|MERGE_RESOLUTION|>--- conflicted
+++ resolved
@@ -167,62 +167,7 @@
 
 TSharedRef<ITableRow> SVisualLoggerLogsList::LogEntryLinesGenerateRow(TSharedPtr<FLogEntryItem> Item, const TSharedRef<STableViewBase>& OwnerTable)
 {
-<<<<<<< HEAD
-	if (Item->Category.Len() > 0)
-	{
-		return SNew(STableRow< TSharedPtr<FString> >, OwnerTable)
-			[
-				SNew(SHorizontalBox)
-				+ SHorizontalBox::Slot()
-				.AutoWidth()
-				.Padding(FMargin(5.0f, 0.0f))
-				[
-					SNew(STextBlock)
-					.ColorAndOpacity(FSlateColor(Item->CategoryColor))
-					.Text(FText::FromString(Item->Category))
-					.HighlightText(this, &SVisualLoggerLogsList::GetFilterText)
-				]
-				+ SHorizontalBox::Slot()
-					.AutoWidth()
-					.Padding(FMargin(5.0f, 0.0f))
-					[
-						SNew(STextBlock)
-						.ColorAndOpacity(FSlateColor(Item->Verbosity == ELogVerbosity::Error ? FLinearColor::Red : (Item->Verbosity == ELogVerbosity::Warning ? FLinearColor::Yellow : FLinearColor::Gray)))
-						.Text(FText::FromString(FString(TEXT("(")) + FString(::ToString(Item->Verbosity)) + FString(TEXT(")"))))
-					]
-				+ SHorizontalBox::Slot()
-					.Padding(FMargin(5.0f, 0.0f))
-					[
-						SNew(STextBlock)
-						.AutoWrapText(true)
-						.ColorAndOpacity(FSlateColor(Item->Verbosity == ELogVerbosity::Error ? FLinearColor::Red : (Item->Verbosity == ELogVerbosity::Warning ? FLinearColor::Yellow : FLinearColor::Gray)))
-						.Text(FText::FromString(Item->Line))
-						.HighlightText(this, &SVisualLoggerLogsList::GetFilterText)
-						.TextStyle(FLogVisualizerStyle::Get(), TEXT("TextLogs.Text"))
-					]
-			];
-
-	}
-	else
-	{
-		return SNew(STableRow< TSharedPtr<FString> >, OwnerTable)
-			[
-				SNew(SHorizontalBox)
-				+ SHorizontalBox::Slot()
-				.Padding(FMargin(5.0f, 0.0f))
-				[
-					SNew(STextBlock)
-					/*.AutoWrapText(true)*/
-					.ColorAndOpacity(FSlateColor(FLinearColor::White))
-					.Text(FText::FromString(Item->Line))
-					.HighlightText(this, &SVisualLoggerLogsList::GetFilterText)
-					.Justification(ETextJustify::Center)
-				]
-			];
-	}
-=======
 	return SNew(SVisualLoggerTableRow, OwnerTable, Item);
->>>>>>> 6bbb88c8
 }
 
 FText SVisualLoggerLogsList::GetFilterText() const
