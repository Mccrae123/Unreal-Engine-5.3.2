// Copyright Epic Games, Inc. All Rights Reserved.

#include "LogVisualizer.h"
#include "LogVisualizerPublic.h"
#include "GameFramework/SpectatorPawn.h"
#include "Engine/GameViewportClient.h"
#include "Engine/LocalPlayer.h"
#include "EngineUtils.h"
#include "LogVisualizerSettings.h"
#include "VisualLoggerDatabase.h"
#include "VisualLoggerCameraController.h"

#if WITH_EDITOR
#include "Editor/EditorEngine.h"
#include "EditorViewportClient.h"
#endif

TSharedPtr< struct FLogVisualizer > FLogVisualizer::StaticInstance;
FColor FLogVisualizerColorPalette[] = {
	FColor(0xff8fbc8f), // darkseagreen
	FColor(0xff48d1cc), // mediumturquoise
	FColor(0xffffa500), // orange
	FColor(0xff6a5acd), // slateblue
	FColor(0xffffff00), // yellow
	FColor(0xffdeb887), // burlywood
	FColor(0xff00ff00), // lime
	FColor(0xffdc143c), // crimson
	FColor(0xff00fa9a), // mediumspringgreen
	FColor(0xff00bfff), // deepskyblue
	FColor(0xffadff2f), // greenyellow
	FColor(0xffff00ff), // fuchsia
	FColor(0xff1e90ff), // dodgerblue
	FColor(0xfff0e68c), // khaki
	FColor(0xffdda0dd), // plum
	FColor(0xff90ee90), // lightgreen
	FColor(0xffff1493), // deeppink
	FColor(0xffffa07a), // lightsalmon
	FColor(0xffee82ee), // violet
	FColor(0xff7fffd4), // aquamarine
	FColor(0xffff0000), // red
	FColor(0xfffafad2), // lightgoldenrod
	FColor(0xffcd5c5c), // indianred
	FColor(0xffe6e6fa), // lavender
	FColor(0xffffb6c1), // lightpink
	FColor(0xffa9a9a9), // darkgray
	FColor(0xff9932cc), // darkorchid
	FColor(0xff556b2f), // darkolivegreen
	FColor(0xffb03060), // maroon3
	FColor(0xff8b4513), // saddlebrown
	FColor(0xff228b22), // forestgreen
	FColor(0xff808000), // olive
	FColor(0xff3cb371), // mediumseagreen
	FColor(0xffb8860b), // darkgoldenrod
	FColor(0xff008b8b), // darkcyan
	FColor(0xff4682b4), // steelblue
	FColor(0xff32cd32), // limegreen
	FColor(0xffd2691e), // chocolate
	FColor(0xff9acd32), // yellowgreen
	FColor(0xff191970), // midnightblue
	FColor(0xff8b0000), // darkred
	FColor(0xff0000ff), // blue
	FColor(0xff00008b), // darkblue
	FColor(0xff7f007f), // purple2
	FColor(0xff2f4f4f), // darkslategray
};


void FLogVisualizer::Initialize()
{
	StaticInstance = MakeShareable(new FLogVisualizer);
	Get().TimeSliderController = MakeShareable(new FVisualLoggerTimeSliderController(FVisualLoggerTimeSliderArgs()));
}

void FLogVisualizer::Shutdown()
{
	StaticInstance.Reset();
}

void FLogVisualizer::Reset()
{
	TimeSliderController->SetTimesliderArgs(FVisualLoggerTimeSliderArgs());
}

FLogVisualizer& FLogVisualizer::Get()
{
	return *StaticInstance;
}

FLinearColor FLogVisualizer::GetColorForCategory(int32 Index) const
{
	if (Index >= 0 && Index < sizeof(FLogVisualizerColorPalette) / sizeof(FLogVisualizerColorPalette[0]))
	{
		return FLogVisualizerColorPalette[Index];
	}

	static bool bReateColorList = false;
	static FColorList StaticColor;
	if (!bReateColorList)
	{
		bReateColorList = true;
		StaticColor.CreateColorMap();
	}
	return StaticColor.GetFColorByIndex(Index);
}

FLinearColor FLogVisualizer::GetColorForCategory(const FString& InFilterName) const
{
	static TArray<FString> Filters;
	int32 CategoryIndex = Filters.Find(InFilterName);
	if (CategoryIndex == INDEX_NONE)
	{
		CategoryIndex = Filters.Add(InFilterName);
	}

	return GetColorForCategory(CategoryIndex);
}

UWorld* FLogVisualizer::GetWorld(UObject* OptionalObject)
{
	UWorld* World = GEngine->GetWorldFromContextObject(OptionalObject, EGetWorldErrorMode::ReturnNull);
#if WITH_EDITOR
	if (!World && GIsEditor)
	{
		UEditorEngine* EEngine = Cast<UEditorEngine>(GEngine);
		// lets use PlayWorld during PIE/Simulate and regular world from editor otherwise, to draw debug information
		World = EEngine != nullptr && EEngine->PlayWorld != nullptr ? ToRawPtr(EEngine->PlayWorld) : EEngine->GetEditorWorldContext().World();
	}
	else 
#endif
	if (!World && !GIsEditor)
	{
		World = GEngine->GetWorld();
	}

	if (World == nullptr)
	{
		World = GWorld;
	}

	return World;
}

void FLogVisualizer::UpdateCameraPosition(FName RowName, int32 ItemIndes)
{
	const FVisualLoggerDBRow& DBRow = FVisualLoggerDatabase::Get().GetRowByName(RowName);
	auto &Entries = DBRow.GetItems();
	if (DBRow.GetCurrentItemIndex() == INDEX_NONE || Entries.IsValidIndex(DBRow.GetCurrentItemIndex()) == false)
	{
		return;
	}

	UWorld* World = GetWorld();
	
	FVector CurrentLocation = Entries[DBRow.GetCurrentItemIndex()].Entry.Location;

	FVector Extent(150);
	bool bFoundActor = false;
	FName OwnerName = Entries[DBRow.GetCurrentItemIndex()].OwnerName;
	for (FActorIterator It(World); It; ++It)
	{
		AActor* Actor = *It;
		if (Actor->GetFName() == OwnerName)
		{
			FVector Orgin;
			Actor->GetActorBounds(false, Orgin, Extent);
			bFoundActor = true;
			break;
		}
	}


	const float DefaultCameraDistance = ULogVisualizerSettings::StaticClass()->GetDefaultObject<ULogVisualizerSettings>()->DefaultCameraDistance;
	Extent = Extent.SizeSquared() < FMath::Square(DefaultCameraDistance) ? FVector(DefaultCameraDistance) : Extent;

#if WITH_EDITOR
	UEditorEngine *EEngine = Cast<UEditorEngine>(GEngine);
	if (GIsEditor && EEngine != NULL)
	{
		for (auto ViewportClient : EEngine->GetAllViewportClients())
		{
			ViewportClient->FocusViewportOnBox(FBox::BuildAABB(CurrentLocation, Extent));
		}
	}
	else if (AVisualLoggerCameraController::IsEnabled(World) && AVisualLoggerCameraController::Instance.IsValid() && AVisualLoggerCameraController::Instance->GetSpectatorPawn())
	{
		ULocalPlayer* LocalPlayer = Cast<ULocalPlayer>(AVisualLoggerCameraController::Instance->Player);
		if (LocalPlayer && LocalPlayer->ViewportClient && LocalPlayer->ViewportClient->Viewport)
		{

			FViewport* Viewport = LocalPlayer->ViewportClient->Viewport;

			FBox BoundingBox = FBox::BuildAABB(CurrentLocation, Extent);
			const FVector Position = BoundingBox.GetCenter();
			float Radius = static_cast<float>(BoundingBox.GetExtent().Size());
			
			FViewportCameraTransform ViewTransform;
			ViewTransform.TransitionToLocation(Position, nullptr, true);

			float NewOrthoZoom;
			const float AspectRatio = 1.777777f;
			CA_SUPPRESS(6326);
			uint32 MinAxisSize = (AspectRatio > 1.0f) ? Viewport->GetSizeXY().Y : Viewport->GetSizeXY().X;
			const float Zoom = Radius / (MinAxisSize / 2.0f);

			NewOrthoZoom = Zoom * (Viewport->GetSizeXY().X*15.0f);
			NewOrthoZoom = FMath::Clamp<float>(NewOrthoZoom, 250.0f, MAX_FLT);
			ViewTransform.SetOrthoZoom(NewOrthoZoom);

			AVisualLoggerCameraController::Instance->GetSpectatorPawn()->TeleportTo(ViewTransform.GetLocation(), ViewTransform.GetRotation(), false, true);
		}
	}
#endif
}

int32 FLogVisualizer::GetNextItem(FName RowName, int32 MoveDistance)
{
	FVisualLoggerDBRow& DBRow = FVisualLoggerDatabase::Get().GetRowByName(RowName);
	int32 NewItemIndex = DBRow.GetCurrentItemIndex();

	int32 Index = 0;
	auto &Entries = DBRow.GetItems();
	while (true)
	{
		NewItemIndex++;
		if (Entries.IsValidIndex(NewItemIndex))
		{
			if (DBRow.IsItemVisible(NewItemIndex) == true && ++Index == MoveDistance)
			{
				break;
			}
		}
		else
		{
			NewItemIndex = FMath::Clamp(NewItemIndex, 0, Entries.Num() - 1);
			break;
		}
	}

	return NewItemIndex;
}

int32 FLogVisualizer::GetPreviousItem(FName RowName, int32 MoveDistance)
{
	FVisualLoggerDBRow& DBRow = FVisualLoggerDatabase::Get().GetRowByName(RowName);
	int32 NewItemIndex = DBRow.GetCurrentItemIndex();

	int32 Index = 0;
	auto &Entries = DBRow.GetItems();
	while (true)
	{
		NewItemIndex--;
		if (Entries.IsValidIndex(NewItemIndex))
		{
			if (DBRow.IsItemVisible(NewItemIndex) == true && ++Index == MoveDistance)
			{
				break;
			}
		}
		else
		{
			NewItemIndex = FMath::Clamp(NewItemIndex, 0, Entries.Num() - 1);
			break;
		}
	}
	return NewItemIndex;
}

// @todo: This function currently doesn't do anything!
void FLogVisualizer::GotoNextItem(FName RowName, int32 MoveDistance)
{
	FVisualLoggerDBRow& DBRow = FVisualLoggerDatabase::Get().GetRowByName(RowName);
	const int32 NewItemIndex = GetNextItem(RowName, MoveDistance);

	if (NewItemIndex != DBRow.GetCurrentItemIndex())
	{
<<<<<<< HEAD
		auto& Entries = DBRow.GetItems();
		float NewTimeStamp = Entries[NewItemIndex].Entry.TimeStamp;
=======
		TimeSliderController->CommitScrubPosition(DBRow.GetItems()[NewItemIndex].Entry.TimeStamp, /*bIsScrubbing*/false);
>>>>>>> 4af6daef
	}
}

// @todo: This function currently doesn't do anything!
void FLogVisualizer::GotoPreviousItem(FName RowName, int32 MoveDistance)
{
	FVisualLoggerDBRow& DBRow = FVisualLoggerDatabase::Get().GetRowByName(RowName);
	const int32 NewItemIndex = GetPreviousItem(RowName, MoveDistance);

	if (NewItemIndex != DBRow.GetCurrentItemIndex())
	{
<<<<<<< HEAD
		auto& Entries = DBRow.GetItems();
		float NewTimeStamp = Entries[NewItemIndex].Entry.TimeStamp;
=======
		TimeSliderController->CommitScrubPosition(DBRow.GetItems()[NewItemIndex].Entry.TimeStamp, /*bIsScrubbing*/false);
>>>>>>> 4af6daef
	}
}

void FLogVisualizer::GotoFirstItem(FName RowName)
{
	FVisualLoggerDBRow& DBRow = FVisualLoggerDatabase::Get().GetRowByName(RowName);
	int32 NewItemIndex = DBRow.GetCurrentItemIndex();

	auto &Entries = DBRow.GetItems();
	for (int32 Index = 0; Index <= DBRow.GetCurrentItemIndex(); Index++)
	{
		if (DBRow.IsItemVisible(Index))
		{
			NewItemIndex = Index;
			break;
		}
	}

	if (NewItemIndex != DBRow.GetCurrentItemIndex())
	{
		//DBRow.MoveTo(NewItemIndex);
		TimeSliderController->CommitScrubPosition(Entries[NewItemIndex].Entry.TimeStamp, /*bIsScrubbing*/false);
	}
}

void FLogVisualizer::GotoLastItem(FName RowName)
{
	FVisualLoggerDBRow& DBRow = FVisualLoggerDatabase::Get().GetRowByName(RowName);
	int32 NewItemIndex = DBRow.GetCurrentItemIndex();

	auto &Entries = DBRow.GetItems();
	for (int32 Index = Entries.Num() - 1; Index >= DBRow.GetCurrentItemIndex(); Index--)
	{
		if (DBRow.IsItemVisible(Index))
		{
			NewItemIndex = Index;
			break;
		}
	}


	if (NewItemIndex != DBRow.GetCurrentItemIndex())
	{
		//DBRow.MoveTo(NewItemIndex);
		TimeSliderController->CommitScrubPosition(Entries[NewItemIndex].Entry.TimeStamp, /*bIsScrubbing*/false);
	}
}

void FLogVisualizer::SeekToTime(float Time)
{
	GetTimeSliderController()->CommitScrubPosition(Time,  /*bIsScrubbing=*/true);
}<|MERGE_RESOLUTION|>--- conflicted
+++ resolved
@@ -265,7 +265,6 @@
 	return NewItemIndex;
 }
 
-// @todo: This function currently doesn't do anything!
 void FLogVisualizer::GotoNextItem(FName RowName, int32 MoveDistance)
 {
 	FVisualLoggerDBRow& DBRow = FVisualLoggerDatabase::Get().GetRowByName(RowName);
@@ -273,16 +272,10 @@
 
 	if (NewItemIndex != DBRow.GetCurrentItemIndex())
 	{
-<<<<<<< HEAD
-		auto& Entries = DBRow.GetItems();
-		float NewTimeStamp = Entries[NewItemIndex].Entry.TimeStamp;
-=======
 		TimeSliderController->CommitScrubPosition(DBRow.GetItems()[NewItemIndex].Entry.TimeStamp, /*bIsScrubbing*/false);
->>>>>>> 4af6daef
-	}
-}
-
-// @todo: This function currently doesn't do anything!
+	}
+}
+
 void FLogVisualizer::GotoPreviousItem(FName RowName, int32 MoveDistance)
 {
 	FVisualLoggerDBRow& DBRow = FVisualLoggerDatabase::Get().GetRowByName(RowName);
@@ -290,12 +283,7 @@
 
 	if (NewItemIndex != DBRow.GetCurrentItemIndex())
 	{
-<<<<<<< HEAD
-		auto& Entries = DBRow.GetItems();
-		float NewTimeStamp = Entries[NewItemIndex].Entry.TimeStamp;
-=======
 		TimeSliderController->CommitScrubPosition(DBRow.GetItems()[NewItemIndex].Entry.TimeStamp, /*bIsScrubbing*/false);
->>>>>>> 4af6daef
 	}
 }
 
