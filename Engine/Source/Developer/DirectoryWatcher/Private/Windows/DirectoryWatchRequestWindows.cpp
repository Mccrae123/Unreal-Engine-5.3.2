// Copyright Epic Games, Inc. All Rights Reserved.

#include "DirectoryWatchRequestWindows.h"

#include "DirectoryWatcherPrivate.h"
#include "Misc/DateTime.h"

FDirectoryWatchRequestWindows::FDirectoryWatchRequestWindows(uint32 Flags)
{
	bPendingDelete = false;
	bEndWatchRequestInvoked = false;
<<<<<<< HEAD
	WatchStartedTimestamp = 0;
=======
	WatchStartedTimeStampHistory[0] = 0;
	WatchStartedTimeStampHistory[1] = 0;
>>>>>>> 4af6daef

	bWatchSubtree = (Flags & IDirectoryWatcher::WatchOptions::IgnoreChangesInSubtree) == 0;
	bool bIncludeDirectoryEvents = (Flags & IDirectoryWatcher::WatchOptions::IncludeDirectoryChanges) != 0;

	NotifyFilter = FILE_NOTIFY_CHANGE_FILE_NAME | (bIncludeDirectoryEvents? FILE_NOTIFY_CHANGE_DIR_NAME : 0) | FILE_NOTIFY_CHANGE_LAST_WRITE | FILE_NOTIFY_CHANGE_CREATION;

	DirectoryHandle = INVALID_HANDLE_VALUE;

	constexpr int32 InitialMaxChanges = 16384;
	SetBufferByChangeCount(InitialMaxChanges);

	FMemory::Memzero(&Overlapped, sizeof(Overlapped));

	Overlapped.hEvent = this;
}

FDirectoryWatchRequestWindows::~FDirectoryWatchRequestWindows()
{
	if ( DirectoryHandle != INVALID_HANDLE_VALUE )
	{
		::CloseHandle(DirectoryHandle);
		DirectoryHandle = INVALID_HANDLE_VALUE;
		bBufferInUse = false;
	}
}

void FDirectoryWatchRequestWindows::SetBufferByChangeCount(int32 MaxChanges)
{
	checkf(!bBufferInUse, TEXT("Reallocating the buffer while it is referenced in a pending ReadDirectoryChangesW call is invalid and will likely cause a crash."));
	BufferLength = sizeof(FILE_NOTIFY_INFORMATION) * MaxChanges;
	Buffer.Reset(reinterpret_cast<uint8*>(FMemory::Malloc(BufferLength, alignof(DWORD))));
	BackBuffer.Reset(reinterpret_cast<uint8*>(FMemory::Malloc(BufferLength, alignof(DWORD))));
	FMemory::Memzero(Buffer.Get(), BufferLength);
	FMemory::Memzero(BackBuffer.Get(), BufferLength);
}

void FDirectoryWatchRequestWindows::SetBufferBySize(int32 BufferSize)
{
	int32 MaxChanges = BufferSize / sizeof(FILE_NOTIFY_INFORMATION); // Arbitrarily we choose to round down
	SetBufferByChangeCount(MaxChanges);
}

bool FDirectoryWatchRequestWindows::Init(const FString& InDirectory)
{
	check(Buffer);

	if ( InDirectory.Len() == 0 )
	{
		// Verify input
		return false;
	}

	Directory = InDirectory;

	if ( DirectoryHandle != INVALID_HANDLE_VALUE )
	{
		// If we already had a handle for any reason, close the old handle
		::CloseHandle(DirectoryHandle);
	}

	// Make sure the path is absolute
	const FString FullPath = FPaths::ConvertRelativePathToFull(Directory);

	// Get a handle to the directory with FILE_FLAG_BACKUP_SEMANTICS as per remarks for ReadDirectoryChanges on MSDN
	DirectoryHandle = ::CreateFile(
		*FullPath,
		FILE_LIST_DIRECTORY,
		FILE_SHARE_READ | FILE_SHARE_WRITE | FILE_SHARE_DELETE,
		NULL,
		OPEN_EXISTING,
		FILE_FLAG_BACKUP_SEMANTICS | FILE_FLAG_OVERLAPPED,
		NULL
		);

	if ( DirectoryHandle == INVALID_HANDLE_VALUE )
	{
		const DWORD ErrorCode = ::GetLastError();
		// Failed to obtain a handle to this directory
		UE_LOG(LogDirectoryWatcher, Display, TEXT("CreateFile failed for '%s'. GetLastError code [%d]"), *FullPath, ErrorCode);
		return false;
	}

	const bool bSuccess = !!::ReadDirectoryChangesW(
		DirectoryHandle,
		Buffer.Get(),
		BufferLength,
		bWatchSubtree,
		NotifyFilter,
		NULL,
		&Overlapped,
		&FDirectoryWatchRequestWindows::ChangeNotification);
	
	if ( !bSuccess  )
	{
		const DWORD ErrorCode = ::GetLastError();
		UE_LOG(LogDirectoryWatcher, Display, TEXT("Initial ReadDirectoryChangesW failed for '%s'. GetLastError code [%d]"), *Directory, ErrorCode);
		::CloseHandle(DirectoryHandle);
		DirectoryHandle = INVALID_HANDLE_VALUE;
		return false;
	}
<<<<<<< HEAD
	WatchStartedTimestamp = FDateTime::UtcNow().ToUnixTimestamp();
=======
	WatchStartedTimeStampHistory[0] = FDateTime::UtcNow().ToUnixTimestamp();
	WatchStartedTimeStampHistory[1] = WatchStartedTimeStampHistory[0];
>>>>>>> 4af6daef
	bBufferInUse = true;

	return true;
}

FDelegateHandle FDirectoryWatchRequestWindows::AddDelegate( const IDirectoryWatcher::FDirectoryChanged& InDelegate )
{
	Delegates.Add(InDelegate);
	return Delegates.Last().GetHandle();
}

bool FDirectoryWatchRequestWindows::RemoveDelegate( FDelegateHandle InHandle )
{
	return Delegates.RemoveAll([=](const IDirectoryWatcher::FDirectoryChanged& Delegate) {
		return Delegate.GetHandle() == InHandle;
	}) != 0;
}

bool FDirectoryWatchRequestWindows::HasDelegates() const
{
	return Delegates.Num() > 0;
}

HANDLE FDirectoryWatchRequestWindows::GetDirectoryHandle() const
{
	return DirectoryHandle;
}

void FDirectoryWatchRequestWindows::EndWatchRequest()
{
	if ( !bEndWatchRequestInvoked && !bPendingDelete )
	{
		if ( DirectoryHandle != INVALID_HANDLE_VALUE )
		{
			CancelIoEx(DirectoryHandle, &Overlapped);
			bBufferInUse = false;
			// Clear the handle so we don't setup any more requests, and wait for the operation to finish
			HANDLE TempDirectoryHandle = DirectoryHandle;
			DirectoryHandle = INVALID_HANDLE_VALUE;
			WaitForSingleObjectEx(TempDirectoryHandle, 1000, true);
			
			::CloseHandle(TempDirectoryHandle);
		}
		else
		{
			// The directory handle was never opened
			bPendingDelete = true;
		}

		// Only allow this to be invoked once
		bEndWatchRequestInvoked = true;
	}
}

void FDirectoryWatchRequestWindows::ProcessPendingNotifications()
{
	// Trigger all listening delegates with the files that have changed
	if ( FileChanges.Num() > 0 )
	{
		for (int32 DelegateIdx = 0; DelegateIdx < Delegates.Num(); ++DelegateIdx)
		{
			if (Delegates[DelegateIdx].IsBound())
			{
				Delegates[DelegateIdx].Execute(FileChanges);
			}
			else
			{
				Delegates.RemoveAt(DelegateIdx--);
			}
		}

		FileChanges.Empty();
	}
}

void FDirectoryWatchRequestWindows::ProcessChange(uint32 Error, uint32 NumBytes)
{
	bBufferInUse = false; // Buffer reallocations are allowed in this handling code before we resubmit the watch
	auto CloseHandleAndMarkForDelete = [this]()
	{
		::CloseHandle(DirectoryHandle);
		DirectoryHandle = INVALID_HANDLE_VALUE;
		bPendingDelete = true;
	};

<<<<<<< HEAD
=======
	if (Error == 0 && NumBytes == 0)
	{
		DWORD UnusedNumberOfBytes;
		GetOverlappedResult(DirectoryHandle, &Overlapped, &UnusedNumberOfBytes, 0);
		Error = ::GetLastError();
	}

>>>>>>> 4af6daef
	if (Error == ERROR_OPERATION_ABORTED) 
	{
		// The operation was aborted, likely due to EndWatchRequest canceling it.
		// Mark the request for delete so it can be cleaned up next tick.
		bPendingDelete = true;
		UE_CLOG(!IsEngineExitRequested(), LogDirectoryWatcher, Log, TEXT("A directory notification for '%s' was aborted."), *Directory);
<<<<<<< HEAD
		return; 
	}
	bool bValidNotification = Error != ERROR_IO_INCOMPLETE && NumBytes > 0;
	bool bIsRescan = false;
	int64 PreviousWatchStartedTimeStamp = 0;
=======
		return;
	}
	bool bValidNotification = Error != ERROR_IO_INCOMPLETE && NumBytes > 0;
	bool bIsRescan = false;
	int64 RescanReportTimestamp = 0;
>>>>>>> 4af6daef
	if (bValidNotification)
	{
		// Swap the pointer to the backbuffer so we can start a new read as soon as possible
		Swap(Buffer, BackBuffer);
		check(Buffer && BackBuffer);
	}
	else if (Error == ERROR_INVALID_PARAMETER)
	{
		// ReadDirectoryChangesW fails with ERROR_INVALID_PARAMETER when the buffer length is greater than 64 KB and the application is
		// monitoring a directory over the network. This is due to a packet size limitation with the underlying file sharing protocols.
		constexpr int32 MaxAllowedSize = 64 * 1024;
		if (BufferLength > MaxAllowedSize)
		{
			// This error is expected, and is sent before we fail to read changes, so do not log it
			SetBufferBySize(MaxAllowedSize);
		}
		else
		{
			UE_LOG(LogDirectoryWatcher, Display, TEXT("A directory notification failed for '%s' with ERROR_INVALID_PARAMETER. Attempting another request..."), *Directory);
		}
	}
	else if (Error == ERROR_ACCESS_DENIED)
	{
		CloseHandleAndMarkForDelete();
		UE_LOG(LogDirectoryWatcher, Display, TEXT("A directory notification failed for '%s' because it could not be accessed. Aborting watch request..."), *Directory);
		return;
	}
	else if (Error == ERROR_NOTIFY_ENUM_DIR)
	{
		bValidNotification = true;
		bIsRescan = true;
<<<<<<< HEAD
		PreviousWatchStartedTimeStamp = WatchStartedTimestamp;
=======
		RescanReportTimestamp = WatchStartedTimeStampHistory[1];
>>>>>>> 4af6daef
	}
	else if (Error != ERROR_SUCCESS)
	{
		UE_LOG(LogDirectoryWatcher, Display, TEXT("A directory notification failed for '%s' with error code [%d]. Attemping another request..."), *Directory, Error);
	}
	else
	{
		UE_LOG(LogDirectoryWatcher, Display, TEXT("A directory notification failed for '%s' due to buffer overflow. Attemping another request..."), *Directory);
	}

	// Start up another read
	const bool bSuccess = !!::ReadDirectoryChangesW(
		DirectoryHandle,
		Buffer.Get(),
		BufferLength,
		bWatchSubtree,
		NotifyFilter,
		NULL,
		&Overlapped,
		&FDirectoryWatchRequestWindows::ChangeNotification);

	if ( !bSuccess  )
	{
		const DWORD ErrorCode = ::GetLastError();
		UE_LOG(LogDirectoryWatcher, Display, TEXT("Refresh of ReadDirectoryChangesW failed. GetLastError code [%d] Handle [%p], Path [%s]. Aborting watch request..."),
			ErrorCode, DirectoryHandle, *Directory);
		CloseHandleAndMarkForDelete();
		return;
	}
<<<<<<< HEAD
	WatchStartedTimestamp = FDateTime::UtcNow().ToUnixTimestamp();
=======
	WatchStartedTimeStampHistory[1] = WatchStartedTimeStampHistory[0];
	WatchStartedTimeStampHistory[0] = FDateTime::UtcNow().ToUnixTimestamp();
>>>>>>> 4af6daef
	bBufferInUse = true;

	// No need to process the change if we can not execute any delegates
	if ( !HasDelegates() || !bValidNotification )
	{
		return;
	}

	if (!bIsRescan)
	{
		// Process the change
		uint8* InfoBase = BackBuffer.Get();
		do
		{
			FILE_NOTIFY_INFORMATION* NotifyInfo = (FILE_NOTIFY_INFORMATION*)InfoBase;

			// Copy the WCHAR out of the NotifyInfo so we can put a NULL terminator on it and convert it to a FString
			FString LeafFilename;
			{
				// The Memcpy below assumes that WCHAR and TCHAR are equivalent (which they should be on Windows)
				static_assert(sizeof(WCHAR) == sizeof(TCHAR), "WCHAR is assumed to be the same size as TCHAR on Windows!");

				const int32 LeafFilenameLen = NotifyInfo->FileNameLength / sizeof(WCHAR);
				LeafFilename.GetCharArray().AddZeroed(LeafFilenameLen + 1);
				FMemory::Memcpy(LeafFilename.GetCharArray().GetData(), NotifyInfo->FileName, NotifyInfo->FileNameLength);
			}

			FFileChangeData::EFileChangeAction Action;
			switch(NotifyInfo->Action)
			{
				case FILE_ACTION_ADDED:
				case FILE_ACTION_RENAMED_NEW_NAME:
					Action = FFileChangeData::FCA_Added;
					break;

				case FILE_ACTION_REMOVED:
				case FILE_ACTION_RENAMED_OLD_NAME:
					Action = FFileChangeData::FCA_Removed;
					break;

				case FILE_ACTION_MODIFIED:
					Action = FFileChangeData::FCA_Modified;
					break;

				default:
					Action = FFileChangeData::FCA_Unknown;
					break;
			}
			FileChanges.Emplace(Directory / LeafFilename, Action);

			// If there is not another entry, break the loop
			if ( NotifyInfo->NextEntryOffset == 0 )
			{
				break;
			}

			// Adjust the offset and update the NotifyInfo pointer
			InfoBase = InfoBase + NotifyInfo->NextEntryOffset;
		}
		while(true);
	}
	else
	{
		FFileChangeData& ChangeData = FileChanges.Emplace_GetRef(Directory, FFileChangeData::FCA_RescanRequired);
<<<<<<< HEAD
		ChangeData.TimeStamp = PreviousWatchStartedTimeStamp;
=======
		ChangeData.TimeStamp = RescanReportTimestamp;
>>>>>>> 4af6daef
	}
}

void FDirectoryWatchRequestWindows::ChangeNotification(::DWORD Error, ::DWORD NumBytes, LPOVERLAPPED InOverlapped)
{
	FDirectoryWatchRequestWindows* Request = (FDirectoryWatchRequestWindows*)InOverlapped->hEvent;

	check(Request);
	Request->ProcessChange((uint32)Error, (uint32)NumBytes);
}<|MERGE_RESOLUTION|>--- conflicted
+++ resolved
@@ -9,12 +9,8 @@
 {
 	bPendingDelete = false;
 	bEndWatchRequestInvoked = false;
-<<<<<<< HEAD
-	WatchStartedTimestamp = 0;
-=======
 	WatchStartedTimeStampHistory[0] = 0;
 	WatchStartedTimeStampHistory[1] = 0;
->>>>>>> 4af6daef
 
 	bWatchSubtree = (Flags & IDirectoryWatcher::WatchOptions::IgnoreChangesInSubtree) == 0;
 	bool bIncludeDirectoryEvents = (Flags & IDirectoryWatcher::WatchOptions::IncludeDirectoryChanges) != 0;
@@ -115,12 +111,8 @@
 		DirectoryHandle = INVALID_HANDLE_VALUE;
 		return false;
 	}
-<<<<<<< HEAD
-	WatchStartedTimestamp = FDateTime::UtcNow().ToUnixTimestamp();
-=======
 	WatchStartedTimeStampHistory[0] = FDateTime::UtcNow().ToUnixTimestamp();
 	WatchStartedTimeStampHistory[1] = WatchStartedTimeStampHistory[0];
->>>>>>> 4af6daef
 	bBufferInUse = true;
 
 	return true;
@@ -206,8 +198,6 @@
 		bPendingDelete = true;
 	};
 
-<<<<<<< HEAD
-=======
 	if (Error == 0 && NumBytes == 0)
 	{
 		DWORD UnusedNumberOfBytes;
@@ -215,26 +205,17 @@
 		Error = ::GetLastError();
 	}
 
->>>>>>> 4af6daef
 	if (Error == ERROR_OPERATION_ABORTED) 
 	{
 		// The operation was aborted, likely due to EndWatchRequest canceling it.
 		// Mark the request for delete so it can be cleaned up next tick.
 		bPendingDelete = true;
 		UE_CLOG(!IsEngineExitRequested(), LogDirectoryWatcher, Log, TEXT("A directory notification for '%s' was aborted."), *Directory);
-<<<<<<< HEAD
-		return; 
-	}
-	bool bValidNotification = Error != ERROR_IO_INCOMPLETE && NumBytes > 0;
-	bool bIsRescan = false;
-	int64 PreviousWatchStartedTimeStamp = 0;
-=======
 		return;
 	}
 	bool bValidNotification = Error != ERROR_IO_INCOMPLETE && NumBytes > 0;
 	bool bIsRescan = false;
 	int64 RescanReportTimestamp = 0;
->>>>>>> 4af6daef
 	if (bValidNotification)
 	{
 		// Swap the pointer to the backbuffer so we can start a new read as soon as possible
@@ -266,11 +247,7 @@
 	{
 		bValidNotification = true;
 		bIsRescan = true;
-<<<<<<< HEAD
-		PreviousWatchStartedTimeStamp = WatchStartedTimestamp;
-=======
 		RescanReportTimestamp = WatchStartedTimeStampHistory[1];
->>>>>>> 4af6daef
 	}
 	else if (Error != ERROR_SUCCESS)
 	{
@@ -300,12 +277,8 @@
 		CloseHandleAndMarkForDelete();
 		return;
 	}
-<<<<<<< HEAD
-	WatchStartedTimestamp = FDateTime::UtcNow().ToUnixTimestamp();
-=======
 	WatchStartedTimeStampHistory[1] = WatchStartedTimeStampHistory[0];
 	WatchStartedTimeStampHistory[0] = FDateTime::UtcNow().ToUnixTimestamp();
->>>>>>> 4af6daef
 	bBufferInUse = true;
 
 	// No need to process the change if we can not execute any delegates
@@ -370,11 +343,7 @@
 	else
 	{
 		FFileChangeData& ChangeData = FileChanges.Emplace_GetRef(Directory, FFileChangeData::FCA_RescanRequired);
-<<<<<<< HEAD
-		ChangeData.TimeStamp = PreviousWatchStartedTimeStamp;
-=======
 		ChangeData.TimeStamp = RescanReportTimestamp;
->>>>>>> 4af6daef
 	}
 }
 
