--- conflicted
+++ resolved
@@ -43,11 +43,7 @@
 
 	FString Directory;
 	HANDLE DirectoryHandle;
-<<<<<<< HEAD
-	int64 WatchStartedTimestamp;
-=======
 	int64 WatchStartedTimeStampHistory[2];
->>>>>>> 4af6daef
 	uint32 NotifyFilter;
 	uint32 BufferLength = 0;
 	struct FDeleterFree
