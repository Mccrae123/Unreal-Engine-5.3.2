// Copyright Epic Games, Inc. All Rights Reserved.

#include "ShaderFormatsPropertyDetails.h"
#include "Misc/Paths.h"
#include "Misc/App.h"
#include "Modules/ModuleManager.h"
#include "Layout/Margin.h"
#include "Widgets/DeclarativeSyntaxSupport.h"
#include "Widgets/SBoxPanel.h"
#include "Styling/SlateTypes.h"
#include "Widgets/Text/STextBlock.h"
#include "Widgets/Input/SCheckBox.h"
#include "EditorDirectories.h"
#include "DetailLayoutBuilder.h"
#include "DetailWidgetRow.h"
#include "DetailCategoryBuilder.h"
#include "Interfaces/ITargetPlatform.h"
#include "Interfaces/ITargetPlatformModule.h"
#include "IDetailPropertyRow.h"
#include "RHI.h"

#define LOCTEXT_NAMESPACE "ShaderFormatsPropertyDetails"

<<<<<<< HEAD
FText FShaderFormatsPropertyDetails::GetFriendlyNameFromRHINameMac(const FString& InRHIName)
{
	FText FriendlyRHIName = FText::FromString(InRHIName);
	
	FName RHIName(*InRHIName, FNAME_Find);
	EShaderPlatform Platform = ShaderFormatToLegacyShaderPlatform(RHIName);
	switch(Platform)
	{
		case SP_PCD3D_SM5:
			FriendlyRHIName = LOCTEXT("D3DSM5", "Direct3D 11+ (SM5)");
			break;
		case SP_PCD3D_ES3_1:
			FriendlyRHIName = LOCTEXT("D3DES31", "Direct3D (ES3.1, Mobile Preview)");
			break;
		case SP_OPENGL_PCES3_1:
			FriendlyRHIName = LOCTEXT("OpenGLES31PC", "OpenGL (ES3.1, Mobile Preview)");
			break;
		case SP_OPENGL_ES3_1_ANDROID:
			FriendlyRHIName = LOCTEXT("OpenGLES31", "OpenGLES 3.1 (Mobile)");
			break;
		case SP_METAL:
			FriendlyRHIName = LOCTEXT("Metal", "iOS Metal Mobile Renderer (ES3.1, Metal 1.1+, iOS 9.0 or later)");
			break;
		case SP_METAL_MRT:
			FriendlyRHIName = LOCTEXT("MetalMRT", "iOS Metal Desktop Renderer (SM5, Metal 1.2+, iOS 10.0 or later)");
			break;
		case SP_METAL_TVOS:
			FriendlyRHIName = LOCTEXT("MetalTV", "tvOS Metal Mobile Renderer (ES3.1, Metal 1.1+, tvOS 9.0 or later)");
			break;
		case SP_METAL_MRT_TVOS:
			FriendlyRHIName = LOCTEXT("MetalMRTTV", "tvOS Metal Desktop Renderer (SM5, Metal 1.2+, tvOS 10.0 or later)");
			break;
		case SP_METAL_SM5:
			FriendlyRHIName = LOCTEXT("MetalSM5", "Mac Metal Desktop Renderer (SM5, Metal 2.1+, macOS Catalina 10.15.7 or later)");
			break;
		case SP_METAL_MACES3_1:
			FriendlyRHIName = LOCTEXT("MetalES3.1", "Mac Metal High-End Mobile Preview (ES3.1)");
			break;
		case SP_METAL_MRT_MAC:
			FriendlyRHIName = LOCTEXT("MetalMRTMac", "Mac Metal iOS/tvOS Desktop Renderer Preview (SM5)");
			break;
		case SP_VULKAN_SM5:
		case SP_VULKAN_SM5_ANDROID:
			FriendlyRHIName = LOCTEXT("VulkanSM5", "Vulkan (SM5)");
			break;
		case SP_VULKAN_PCES3_1:
		case SP_VULKAN_ES3_1_ANDROID:
			FriendlyRHIName = LOCTEXT("VulkanES31", "Vulkan (ES 3.1)");
			break;
		case SP_D3D_ES3_1_HOLOLENS:
			FriendlyRHIName = LOCTEXT("D3DES31HL", "Direct3D (ES3.1, Hololens)");
			break;
		default:
			break;
	}
	
	return FriendlyRHIName;
}

FShaderFormatsPropertyDetails::FShaderFormatsPropertyDetails(IDetailLayoutBuilder* InDetailBuilder, FString InProperty, FString InTitle)
=======
FShaderFormatsPropertyDetails::FShaderFormatsPropertyDetails(IDetailLayoutBuilder* InDetailBuilder, const TCHAR* InProperty, const TCHAR* InTitle)
>>>>>>> d731a049
: DetailBuilder(InDetailBuilder)
, Property(InProperty)
, Title(InTitle)
{
	ShaderFormatsPropertyHandle = DetailBuilder->GetProperty(*Property);
	ensure(ShaderFormatsPropertyHandle.IsValid());
}

void FShaderFormatsPropertyDetails::SetOnUpdateShaderWarning(FSimpleDelegate const& Delegate)
{
	ShaderFormatsPropertyHandle->SetOnPropertyValueChanged(Delegate);
}

void FShaderFormatsPropertyDetails::CreateTargetShaderFormatsPropertyView(
	ITargetPlatform* TargetPlatform,
	GetFriendlyNameFromRHINameFnc FriendlyNameFnc,
	FilterShaderPlatformFnc* FilterShaderPlatformFunc,
	ECategoryPriority::Type Priority)
{
	check(TargetPlatform);
	DetailBuilder->HideProperty(ShaderFormatsPropertyHandle);
	
	// List of supported RHI's and selected targets
	TArray<FName> ShaderFormats;
	TargetPlatform->GetAllPossibleShaderFormats(ShaderFormats);
	
	IDetailCategoryBuilder& TargetedRHICategoryBuilder = DetailBuilder->EditCategory(Title, FText::GetEmpty(), Priority);
	
	int32 ShaderCounter = 0;
	for (const FName& ShaderFormat : ShaderFormats)
	{
		if (FilterShaderPlatformFunc && !FilterShaderPlatformFunc(ShaderFormat))
		{
			continue;
		}

		const FText FriendlyShaderFormatName = FriendlyNameFnc(ShaderFormat);
		if (!FriendlyShaderFormatName.IsEmpty())
		{
			ShaderFormatOrder.Add(ShaderFormat, ShaderCounter++);
			FDetailWidgetRow& TargetedRHIWidgetRow = TargetedRHICategoryBuilder.AddCustomRow(FriendlyShaderFormatName);

			TargetedRHIWidgetRow
			.NameContent()
			[
				SNew(SHorizontalBox)
				+ SHorizontalBox::Slot()
				.Padding(FMargin(0, 1, 0, 1))
				.FillWidth(1.0f)
				[
					SNew(STextBlock)
					.Text(FriendlyShaderFormatName)
					.Font(DetailBuilder->GetDetailFont())
				]
			]
			.ValueContent()
			[
				SNew(SCheckBox)
				.OnCheckStateChanged(this, &FShaderFormatsPropertyDetails::OnTargetedRHIChanged, ShaderFormat)
				.IsChecked(this, &FShaderFormatsPropertyDetails::IsTargetedRHIChecked, ShaderFormat)
			];
		}
	}
}


void FShaderFormatsPropertyDetails::OnTargetedRHIChanged(ECheckBoxState InNewValue, FName InRHIName)
{
	TArray<void*> RawPtrs;
	ShaderFormatsPropertyHandle->AccessRawData(RawPtrs);
	
	// Update the CVars with the selection
	{
		ShaderFormatsPropertyHandle->NotifyPreChange();
		for (void* RawPtr : RawPtrs)
		{
			TArray<FString>& Array = *(TArray<FString>*)RawPtr;
			if(InNewValue == ECheckBoxState::Checked)
			{
				// Preserve order from GetAllPossibleShaderFormats
				const int32 InIndex = ShaderFormatOrder[InRHIName];
				int32 InsertIndex = 0;
				for (; InsertIndex < Array.Num(); ++InsertIndex)
				{
					const int32* ShaderFormatIndex = ShaderFormatOrder.Find(*Array[InsertIndex]);
					if (ShaderFormatIndex != nullptr && InIndex < *ShaderFormatIndex) 
					{
						break;
					}
				}
				Array.Insert(InRHIName.ToString(), InsertIndex);
			}
			else
			{
				Array.Remove(InRHIName.ToString());
			}
		}

		ShaderFormatsPropertyHandle->NotifyPostChange(EPropertyChangeType::ArrayMove);
	}
}


ECheckBoxState FShaderFormatsPropertyDetails::IsTargetedRHIChecked(FName InRHIName) const
{
	ECheckBoxState CheckState = ECheckBoxState::Unchecked;
	
	TArray<void*> RawPtrs;
	ShaderFormatsPropertyHandle->AccessRawData(RawPtrs);
	
	for(void* RawPtr : RawPtrs)
	{
		TArray<FString>& Array = *(TArray<FString>*)RawPtr;
		if(Array.Contains(InRHIName.ToString()))
		{
			CheckState = ECheckBoxState::Checked;
		}
	}
	return CheckState;
}

#undef LOCTEXT_NAMESPACE<|MERGE_RESOLUTION|>--- conflicted
+++ resolved
@@ -21,70 +21,7 @@
 
 #define LOCTEXT_NAMESPACE "ShaderFormatsPropertyDetails"
 
-<<<<<<< HEAD
-FText FShaderFormatsPropertyDetails::GetFriendlyNameFromRHINameMac(const FString& InRHIName)
-{
-	FText FriendlyRHIName = FText::FromString(InRHIName);
-	
-	FName RHIName(*InRHIName, FNAME_Find);
-	EShaderPlatform Platform = ShaderFormatToLegacyShaderPlatform(RHIName);
-	switch(Platform)
-	{
-		case SP_PCD3D_SM5:
-			FriendlyRHIName = LOCTEXT("D3DSM5", "Direct3D 11+ (SM5)");
-			break;
-		case SP_PCD3D_ES3_1:
-			FriendlyRHIName = LOCTEXT("D3DES31", "Direct3D (ES3.1, Mobile Preview)");
-			break;
-		case SP_OPENGL_PCES3_1:
-			FriendlyRHIName = LOCTEXT("OpenGLES31PC", "OpenGL (ES3.1, Mobile Preview)");
-			break;
-		case SP_OPENGL_ES3_1_ANDROID:
-			FriendlyRHIName = LOCTEXT("OpenGLES31", "OpenGLES 3.1 (Mobile)");
-			break;
-		case SP_METAL:
-			FriendlyRHIName = LOCTEXT("Metal", "iOS Metal Mobile Renderer (ES3.1, Metal 1.1+, iOS 9.0 or later)");
-			break;
-		case SP_METAL_MRT:
-			FriendlyRHIName = LOCTEXT("MetalMRT", "iOS Metal Desktop Renderer (SM5, Metal 1.2+, iOS 10.0 or later)");
-			break;
-		case SP_METAL_TVOS:
-			FriendlyRHIName = LOCTEXT("MetalTV", "tvOS Metal Mobile Renderer (ES3.1, Metal 1.1+, tvOS 9.0 or later)");
-			break;
-		case SP_METAL_MRT_TVOS:
-			FriendlyRHIName = LOCTEXT("MetalMRTTV", "tvOS Metal Desktop Renderer (SM5, Metal 1.2+, tvOS 10.0 or later)");
-			break;
-		case SP_METAL_SM5:
-			FriendlyRHIName = LOCTEXT("MetalSM5", "Mac Metal Desktop Renderer (SM5, Metal 2.1+, macOS Catalina 10.15.7 or later)");
-			break;
-		case SP_METAL_MACES3_1:
-			FriendlyRHIName = LOCTEXT("MetalES3.1", "Mac Metal High-End Mobile Preview (ES3.1)");
-			break;
-		case SP_METAL_MRT_MAC:
-			FriendlyRHIName = LOCTEXT("MetalMRTMac", "Mac Metal iOS/tvOS Desktop Renderer Preview (SM5)");
-			break;
-		case SP_VULKAN_SM5:
-		case SP_VULKAN_SM5_ANDROID:
-			FriendlyRHIName = LOCTEXT("VulkanSM5", "Vulkan (SM5)");
-			break;
-		case SP_VULKAN_PCES3_1:
-		case SP_VULKAN_ES3_1_ANDROID:
-			FriendlyRHIName = LOCTEXT("VulkanES31", "Vulkan (ES 3.1)");
-			break;
-		case SP_D3D_ES3_1_HOLOLENS:
-			FriendlyRHIName = LOCTEXT("D3DES31HL", "Direct3D (ES3.1, Hololens)");
-			break;
-		default:
-			break;
-	}
-	
-	return FriendlyRHIName;
-}
-
-FShaderFormatsPropertyDetails::FShaderFormatsPropertyDetails(IDetailLayoutBuilder* InDetailBuilder, FString InProperty, FString InTitle)
-=======
 FShaderFormatsPropertyDetails::FShaderFormatsPropertyDetails(IDetailLayoutBuilder* InDetailBuilder, const TCHAR* InProperty, const TCHAR* InTitle)
->>>>>>> d731a049
 : DetailBuilder(InDetailBuilder)
 , Property(InProperty)
 , Title(InTitle)
