--- conflicted
+++ resolved
@@ -1668,11 +1668,7 @@
 		const FDataDrivenPlatformInfo* DDPI = TargetPlatformInfo ? TargetPlatformInfo->DataDrivenPlatformInfo : nullptr;
 		FName DeviceImageName = DDPI ? DDPI->GetIconStyleName(EPlatformIconSize::Normal) : NAME_None;
 
-<<<<<<< HEAD
-		const FSlateBrush* ImageToUse = FAppStyle::Get().GetBrush(DeviceImageName);
-=======
 		const FSlateBrush* ImageToUse = FAutomationWindowStyle::Get().GetBrush(DeviceImageName);
->>>>>>> d731a049
 
 		PlatformsHBox->AddSlot()
 		.AutoWidth()
