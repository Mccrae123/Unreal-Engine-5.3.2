// Copyright Epic Games, Inc. All Rights Reserved.

#pragma once

#include "CoreMinimal.h"
#include "Widgets/SWidget.h"
#include "Modules/ModuleInterface.h"
#include "Widgets/SWindow.h"

class SMultiLineEditableTextBox;
class FOutputLogHistory;
class SOutputLog;
class SDockTab;
class FSpawnTabArgs;
struct FOutputLogCreationParams;
<<<<<<< HEAD
=======
struct FOutputLogFilter;
>>>>>>> 4af6daef

/** Style of the debug console */
namespace EDebugConsoleStyle
{
	enum Type
	{
		/** Shows the debug console input line with tab completion only */
		Compact,

		/** Shows a scrollable log window with the input line on the bottom */
		WithLog,
	};
};

struct FDebugConsoleDelegates
{
	FSimpleDelegate OnFocusLost;
	FSimpleDelegate OnConsoleCommandExecuted;
	FSimpleDelegate OnCloseConsole;
};

class FOutputLogModule : public IModuleInterface
{
public:
	virtual void StartupModule();
	virtual void ShutdownModule();

	static OUTPUTLOG_API FOutputLogModule& Get();

	/** Returns whether debug console widgets should be hidden */
	virtual bool ShouldHideConsole() const;

	/** Generates a console input box widget.  Remember, this widget will become invalid if the
		output log DLL is unloaded on the fly. */
	virtual TSharedRef<SWidget> MakeConsoleInputBox(TSharedPtr<SMultiLineEditableTextBox>& OutExposedEditableTextBox, const FSimpleDelegate& OnCloseConsole, const FSimpleDelegate& OnConsoleCommandExecuted) const;
	
	virtual TSharedRef<SWidget> MakeOutputLogDrawerWidget(const FSimpleDelegate& OnCloseConsole);

	virtual TSharedRef<SWidget> MakeOutputLogWidget(const FOutputLogCreationParams& Params);
	
	/** Opens a debug console in the specified window, if not already open */
	virtual void ToggleDebugConsoleForWindow(const TSharedRef<SWindow>& Window, const EDebugConsoleStyle::Type InStyle, const FDebugConsoleDelegates& DebugConsoleDelegates);

	/** Closes the debug console for the specified window */
	virtual void CloseDebugConsole();

	virtual void ClearOnPIE(const bool bIsSimulating);

	virtual void FocusOutputLogConsoleBox(const TSharedRef<SWidget> OutputLogToFocus);

	virtual const TSharedPtr<SWidget> GetOutputLog() const;

	/** Opens and focuses on the Output Log Drawer if the status bar exists, otherwise opens and focuses on the Output Log Tab. */
	void OUTPUTLOG_API FocusOutputLog();

	const TSharedPtr<SDockTab> GetOutputLogTab() const { return OutputLogTab.Pin(); }

<<<<<<< HEAD
	/** Change the output log's filter. If CategoriesToShow is empty, all categories will be shown. */
	void OUTPUTLOG_API UpdateOutputLogFilter(const TArray<FName>& CategoriesToShow, TOptional<bool> bShowErrors = TOptional<bool>(), TOptional<bool> bShowWarnings = TOptional<bool>(), TOptional<bool> bShowLogs = TOptional<bool>());
=======
	struct FOutputFilterParams
	{
		TOptional<bool> bShowErrors;
		TOptional<bool> bShowWarnings;
		TOptional<bool> bShowLogs;
		TOptional<TSet<ELogVerbosity::Type>> IgnoreFilterVerbosities;
	};

	/** Change the output log's filter. If CategoriesToShow is empty, all categories will be shown. */
	void OUTPUTLOG_API UpdateOutputLogFilter(const TArray<FName>& CategoriesToShow, TOptional<bool> bShowErrors = TOptional<bool>(), TOptional<bool> bShowWarnings = TOptional<bool>(), TOptional<bool> bShowLogs = TOptional<bool>());
	void OUTPUTLOG_API UpdateOutputLogFilter(const TArray<FName>& CategoriesToShow, const FOutputFilterParams& InParams);

>>>>>>> 4af6daef
	/** Opens the output log tab, or brings it to front if it's already open */
	void OUTPUTLOG_API OpenOutputLog() const;

	/** Returns the value of bCycleToOutputLogDrawer from the module OutputLogSettings. This function helps StatusBar to access properties in OutputLogSetting 
	through OutputLogModule to avoid dependencies. */
	virtual bool ShouldCycleToOutputLogDrawer() const;

private:
	TSharedRef<SDockTab> SpawnOutputLogTab(const FSpawnTabArgs& Args);
	void OnOutputLogTabClosed(TSharedRef<SDockTab> Tab);

	TSharedRef<SDockTab> SpawnDeviceOutputLogTab(const FSpawnTabArgs& Args);

private:
	/** Our global output log app spawner */
	TSharedPtr<FOutputLogHistory> OutputLogHistory;

	/** Caches the user selected Filters as the OutputLog tab can be closed and remade multiple times */
	TUniquePtr<FOutputLogFilter> OutputLogFilterCache;

	/** Our global active output log that belongs to a tab */
	TWeakPtr<SOutputLog> OutputLog;

	/** Global tab that the output log resides in */
	TWeakPtr<SDockTab> OutputLogTab;

	/** The output log that lives in a status bar drawer */
	TWeakPtr<SOutputLog> OutputLogDrawer;

	/** Weak pointer to a debug console that's currently open, if any */
	TWeakPtr<SWidget> DebugConsole;

	/** Weak pointer to the widget to focus once they console window closes */
	TWeakPtr<SWidget> PreviousKeyboardFocusedWidget;
};<|MERGE_RESOLUTION|>--- conflicted
+++ resolved
@@ -13,10 +13,7 @@
 class SDockTab;
 class FSpawnTabArgs;
 struct FOutputLogCreationParams;
-<<<<<<< HEAD
-=======
 struct FOutputLogFilter;
->>>>>>> 4af6daef
 
 /** Style of the debug console */
 namespace EDebugConsoleStyle
@@ -74,10 +71,6 @@
 
 	const TSharedPtr<SDockTab> GetOutputLogTab() const { return OutputLogTab.Pin(); }
 
-<<<<<<< HEAD
-	/** Change the output log's filter. If CategoriesToShow is empty, all categories will be shown. */
-	void OUTPUTLOG_API UpdateOutputLogFilter(const TArray<FName>& CategoriesToShow, TOptional<bool> bShowErrors = TOptional<bool>(), TOptional<bool> bShowWarnings = TOptional<bool>(), TOptional<bool> bShowLogs = TOptional<bool>());
-=======
 	struct FOutputFilterParams
 	{
 		TOptional<bool> bShowErrors;
@@ -90,7 +83,6 @@
 	void OUTPUTLOG_API UpdateOutputLogFilter(const TArray<FName>& CategoriesToShow, TOptional<bool> bShowErrors = TOptional<bool>(), TOptional<bool> bShowWarnings = TOptional<bool>(), TOptional<bool> bShowLogs = TOptional<bool>());
 	void OUTPUTLOG_API UpdateOutputLogFilter(const TArray<FName>& CategoriesToShow, const FOutputFilterParams& InParams);
 
->>>>>>> 4af6daef
 	/** Opens the output log tab, or brings it to front if it's already open */
 	void OUTPUTLOG_API OpenOutputLog() const;
 
