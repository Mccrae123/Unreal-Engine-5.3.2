// Copyright Epic Games, Inc. All Rights Reserved.

using UnrealBuildTool;

public class OutputLog : ModuleRules
{
	public OutputLog(ReadOnlyTargetRules Target) : base(Target)
	{
		PrivateDependencyModuleNames.AddRange(
			new string[] {
				"Core",
				"CoreUObject", // @todo Mac: for some reason it's needed to link in debug on Mac
                "InputCore",
				"Slate",
				"SlateCore",
				"TargetPlatform",
				"DesktopPlatform",
				"ToolWidgets", 
			}
		);

		if (Target.bBuildEditor)
		{
			PrivateDependencyModuleNames.AddRange(
				new string[] {
					"EditorFramework",
					"StatusBar",
					"UnrealEd",
				}
			);
		}

		if (Target.bBuildEditor || Target.bBuildDeveloperTools)
		{
			PrivateIncludePathModuleNames.AddRange(
				new string[] {
					"WorkspaceMenuStructure",
				}
			);
		}

		if (Target.bCompileAgainstEngine)
		{
			// Required for output log drawer in editor / engine builds. 
			PrivateDependencyModuleNames.Add("Engine");
		}
<<<<<<< HEAD
=======

		UnsafeTypeCastWarningLevel = WarningLevel.Error;
>>>>>>> 4af6daef
	}
}<|MERGE_RESOLUTION|>--- conflicted
+++ resolved
@@ -44,10 +44,7 @@
 			// Required for output log drawer in editor / engine builds. 
 			PrivateDependencyModuleNames.Add("Engine");
 		}
-<<<<<<< HEAD
-=======
 
 		UnsafeTypeCastWarningLevel = WarningLevel.Error;
->>>>>>> 4af6daef
 	}
 }