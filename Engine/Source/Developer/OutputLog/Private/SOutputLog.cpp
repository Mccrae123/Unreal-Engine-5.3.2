// Copyright 1998-2019 Epic Games, Inc. All Rights Reserved.

#include "SOutputLog.h"
#include "Framework/Text/IRun.h"
#include "Framework/Text/TextLayout.h"
#include "Misc/ConfigCacheIni.h"
#include "Misc/OutputDeviceHelper.h"
#include "SlateOptMacros.h"
#include "Textures/SlateIcon.h"
#include "Framework/Commands/UIAction.h"
#include "Framework/Text/SlateTextLayout.h"
#include "Framework/Text/SlateTextRun.h"
#include "Framework/Application/SlateApplication.h"
#include "Widgets/Text/STextBlock.h"
#include "Widgets/Input/SMenuAnchor.h"
#include "Framework/MultiBox/MultiBoxBuilder.h"
#include "Widgets/Input/SMultiLineEditableTextBox.h"
#include "Widgets/Input/SComboButton.h"
#include "Widgets/Views/SListView.h"
#include "EditorStyleSet.h"
#include "Classes/EditorStyleSettings.h"
#include "Widgets/Input/SSearchBox.h"
#include "Widgets/Input/SCheckBox.h"
#include "Widgets/Images/SImage.h"
#include "Features/IModularFeatures.h"
#include "Misc/CoreDelegates.h"
#include "HAL/PlatformOutputDevices.h"
#include "HAL/FileManager.h"

#define LOCTEXT_NAMESPACE "SOutputLog"
/** Expression context to test the given messages against the current text filter */
class FLogFilter_TextFilterExpressionContext : public ITextFilterExpressionContext
{
public:
	explicit FLogFilter_TextFilterExpressionContext(const FOutputLogMessage& InMessage) : Message(&InMessage) {}

	/** Test the given value against the strings extracted from the current item */
	virtual bool TestBasicStringExpression(const FTextFilterString& InValue, const ETextFilterTextComparisonMode InTextComparisonMode) const override { return TextFilterUtils::TestBasicStringExpression(*Message->Message, InValue, InTextComparisonMode); }

	/**
	* Perform a complex expression test for the current item
	* No complex expressions in this case - always returns false
	*/
	virtual bool TestComplexExpression(const FName& InKey, const FTextFilterString& InValue, const ETextFilterComparisonOperation InComparisonOperation, const ETextFilterTextComparisonMode InTextComparisonMode) const override { return false; }

private:
	/** Message that is being filtered */
	const FOutputLogMessage* Message;
};

SConsoleInputBox::SConsoleInputBox()
	: bIgnoreUIUpdate(false)
	, bHasTicked(false)
{
}

BEGIN_SLATE_FUNCTION_BUILD_OPTIMIZATION
void SConsoleInputBox::Construct(const FArguments& InArgs)
{
	OnConsoleCommandExecuted = InArgs._OnConsoleCommandExecuted;
	ConsoleCommandCustomExec = InArgs._ConsoleCommandCustomExec;
	OnCloseConsole = InArgs._OnCloseConsole;

	if (!ConsoleCommandCustomExec.IsBound()) // custom execs always show the default executor in the UI (which has the selector disabled)
	{
		FString PreferredCommandExecutorStr;
		if (GConfig->GetString(TEXT("OutputLog"), TEXT("PreferredCommandExecutor"), PreferredCommandExecutorStr, GEditorPerProjectIni))
		{
			PreferredCommandExecutorName = *PreferredCommandExecutorStr;
		}
	}

	SyncActiveCommandExecutor();

	IModularFeatures::Get().OnModularFeatureRegistered().AddSP(this, &SConsoleInputBox::OnCommandExecutorRegistered);
	IModularFeatures::Get().OnModularFeatureUnregistered().AddSP(this, &SConsoleInputBox::OnCommandExecutorUnregistered);
	EPopupMethod PopupMethod = GIsEditor ? EPopupMethod::CreateNewWindow : EPopupMethod::UseCurrentWindow;
	ChildSlot
	[
		SAssignNew( SuggestionBox, SMenuAnchor )
		.Method(PopupMethod)
		.Placement( InArgs._SuggestionListPlacement )
		[
			SNew(SHorizontalBox)

			+SHorizontalBox::Slot()
			.AutoWidth()
			.Padding(FMargin(0.0f, 0.0f, 4.0f, 0.0f))
			[
				SNew(SComboButton)
				.IsEnabled(this, &SConsoleInputBox::IsCommandExecutorMenuEnabled)
				.ComboButtonStyle(FEditorStyle::Get(), "GenericFilters.ComboButtonStyle")
				.ForegroundColor(FLinearColor::White)
				.ContentPadding(0)
				.OnGetMenuContent(this, &SConsoleInputBox::GetCommandExecutorMenuContent)
				.ButtonContent()
				[
					SNew(STextBlock)
					.Text(this, &SConsoleInputBox::GetActiveCommandExecutorDisplayName)
				]
			]

			+SHorizontalBox::Slot()
			[
				SAssignNew(InputText, SMultiLineEditableTextBox)
				.Font(FEditorStyle::Get().GetWidgetStyle<FTextBlockStyle>("Log.Normal").Font)
				.HintText(this, &SConsoleInputBox::GetActiveCommandExecutorHintText)
				.AllowMultiLine(this, &SConsoleInputBox::GetActiveCommandExecutorAllowMultiLine)
				.OnTextCommitted(this, &SConsoleInputBox::OnTextCommitted)
				.OnTextChanged(this, &SConsoleInputBox::OnTextChanged)
				.OnKeyCharHandler(this, &SConsoleInputBox::OnKeyCharHandler)
				.OnKeyDownHandler(this, &SConsoleInputBox::OnKeyDownHandler)
				.OnIsTypedCharValid(FOnIsTypedCharValid::CreateLambda([](const TCHAR InCh) { return true; })) // allow tabs to be typed into the field
				.ClearKeyboardFocusOnCommit(false)
				.ModiferKeyForNewLine(EModifierKey::Shift)
			]
		]
		.MenuContent
		(
			SNew(SBorder)
			.BorderImage(FEditorStyle::GetBrush("Menu.Background"))
			.Padding( FMargin(2) )
			[
				SNew(SBox)
				.HeightOverride(250) // avoids flickering, ideally this would be adaptive to the content without flickering
				.MinDesiredWidth(300)
				.MaxDesiredWidth(this, &SConsoleInputBox::GetSelectionListMaxWidth)
				[
					SAssignNew(SuggestionListView, SListView< TSharedPtr<FString> >)
					.ListItemsSource(&Suggestions.SuggestionsList)
					.SelectionMode( ESelectionMode::Single )							// Ideally the mouse over would not highlight while keyboard controls the UI
					.OnGenerateRow(this, &SConsoleInputBox::MakeSuggestionListItemWidget)
					.OnSelectionChanged(this, &SConsoleInputBox::SuggestionSelectionChanged)
					.ItemHeight(18)
				]
			]
		)
	];
}
END_SLATE_FUNCTION_BUILD_OPTIMIZATION

void SConsoleInputBox::Tick( const FGeometry& AllottedGeometry, const double InCurrentTime, const float InDeltaTime )
{
	bHasTicked = true;

	if (!GIntraFrameDebuggingGameThread && !IsEnabled())
	{
		SetEnabled(true);
	}
	else if (GIntraFrameDebuggingGameThread && IsEnabled())
	{
		SetEnabled(false);
	}
}


void SConsoleInputBox::SuggestionSelectionChanged(TSharedPtr<FString> NewValue, ESelectInfo::Type SelectInfo)
{
	if(bIgnoreUIUpdate)
	{
		return;
	}

	Suggestions.SelectedSuggestion = Suggestions.SuggestionsList.IndexOfByPredicate([&NewValue](const TSharedPtr<FString>& InSuggestion)
	{
		return InSuggestion == NewValue;
	});

	MarkActiveSuggestion();

	// If the user selected this suggestion by clicking on it, then go ahead and close the suggestion
	// box as they've chosen the suggestion they're interested in.
	if( SelectInfo == ESelectInfo::OnMouseClick )
	{
		SuggestionBox->SetIsOpen( false );
	}

	// Ideally this would set the focus back to the edit control
//	FWidgetPath WidgetToFocusPath;
//	FSlateApplication::Get().GeneratePathToWidgetUnchecked( InputText.ToSharedRef(), WidgetToFocusPath );
//	FSlateApplication::Get().SetKeyboardFocus( WidgetToFocusPath, EFocusCause::SetDirectly );
}

FOptionalSize SConsoleInputBox::GetSelectionListMaxWidth() const
{
	// Limit the width of the suggestions list to the work area that this widget currently resides on
	const FSlateRect WidgetRect(GetCachedGeometry().GetAbsolutePosition(), GetCachedGeometry().GetAbsolutePosition() + GetCachedGeometry().GetAbsoluteSize());
	const FSlateRect WidgetWorkArea = FSlateApplication::Get().GetWorkArea(WidgetRect);
	return FMath::Max(300.0f, WidgetWorkArea.GetSize().X - 12.0f);
}

TSharedRef<ITableRow> SConsoleInputBox::MakeSuggestionListItemWidget(TSharedPtr<FString> Text, const TSharedRef<STableViewBase>& OwnerTable)
{
	check(Text.IsValid());

	FString SanitizedText = *Text;
	SanitizedText.ReplaceInline(TEXT("\r\n"), TEXT("\n"), ESearchCase::CaseSensitive);
	SanitizedText.ReplaceInline(TEXT("\r"), TEXT(" "), ESearchCase::CaseSensitive);
	SanitizedText.ReplaceInline(TEXT("\n"), TEXT(" "), ESearchCase::CaseSensitive);

	return
		SNew(STableRow< TSharedPtr<FString> >, OwnerTable)
		[
			SNew(STextBlock)
			.Text(FText::FromString(SanitizedText))
			.TextStyle(FEditorStyle::Get(), "Log.Normal")
			.HighlightText(Suggestions.SuggestionsHighlight)
		];
}

void SConsoleInputBox::OnTextChanged(const FText& InText)
{
	if(bIgnoreUIUpdate)
	{
		return;
	}

	const FString& InputTextStr = InputText->GetText().ToString();
	if(!InputTextStr.IsEmpty())
	{
		TArray<FString> AutoCompleteList;
		
		if (ActiveCommandExecutor)
		{
			ActiveCommandExecutor->GetAutoCompleteSuggestions(*InputTextStr, AutoCompleteList);
		}
		else
		{
			auto OnConsoleVariable = [&AutoCompleteList](const TCHAR *Name, IConsoleObject* CVar)
			{
#if (UE_BUILD_SHIPPING || UE_BUILD_TEST)
				if (CVar->TestFlags(ECVF_Cheat))
				{
					return;
				}
#endif // (UE_BUILD_SHIPPING || UE_BUILD_TEST)
				if (CVar->TestFlags(ECVF_Unregistered))
				{
					return;
				}

				AutoCompleteList.Add(Name);
			};

			IConsoleManager::Get().ForEachConsoleObjectThatContains(FConsoleObjectVisitor::CreateLambda(OnConsoleVariable), *InputTextStr);
		}
		AutoCompleteList.Sort([InputTextStr](const FString& A, const FString& B)
		{ 
			if (A.StartsWith(InputTextStr))
			{
				if (!B.StartsWith(InputTextStr))
				{
					return true;
				}
			}
			else
			{
				if (B.StartsWith(InputTextStr))
				{
					return false;
				}
			}

			return A < B;

		});


		SetSuggestions(AutoCompleteList, FText::FromString(InputTextStr));
	}
	else
	{
		ClearSuggestions();
	}
}

void SConsoleInputBox::OnTextCommitted( const FText& InText, ETextCommit::Type CommitInfo)
{
	if (CommitInfo == ETextCommit::OnEnter)
	{
		if (!InText.IsEmpty())
		{
			// Copy the exec text string out so we can clear the widget's contents.  If the exec command spawns
			// a new window it can cause the text box to lose focus, which will result in this function being
			// re-entered.  We want to make sure the text string is empty on re-entry, so we'll clear it out
			const FString ExecString = InText.ToString();

			// Clear the console input area
			bIgnoreUIUpdate = true;
			InputText->SetText(FText::GetEmpty());
			ClearSuggestions();
			bIgnoreUIUpdate = false;
			
			// Exec!
			if (ConsoleCommandCustomExec.IsBound())
			{
				IConsoleManager::Get().AddConsoleHistoryEntry(TEXT(""), *ExecString);
				ConsoleCommandCustomExec.Execute(ExecString);
			}
			else if (ActiveCommandExecutor)
			{
				ActiveCommandExecutor->Exec(*ExecString);
			}
		}
		else
		{
			ClearSuggestions();
		}

		OnConsoleCommandExecuted.ExecuteIfBound();
	}
}

FReply SConsoleInputBox::OnPreviewKeyDown(const FGeometry& MyGeometry, const FKeyEvent& KeyEvent)
{
	if(SuggestionBox->IsOpen())
	{
		if(KeyEvent.GetKey() == EKeys::Up || KeyEvent.GetKey() == EKeys::Down)
		{
			Suggestions.StepSelectedSuggestion(KeyEvent.GetKey() == EKeys::Up ? -1 : +1);
			MarkActiveSuggestion();

			return FReply::Handled();
		}
		else if (KeyEvent.GetKey() == EKeys::Tab)
		{
			if (Suggestions.HasSuggestions())
			{
				if (Suggestions.HasSelectedSuggestion())
				{
					Suggestions.StepSelectedSuggestion(KeyEvent.IsShiftDown() ? -1 : +1);
				}
				else
				{
					Suggestions.SelectedSuggestion = 0;
				}
				MarkActiveSuggestion();
			}

			bConsumeTab = true;
			return FReply::Handled();
		}
		else if (KeyEvent.GetKey() == EKeys::Escape)
		{
			SuggestionBox->SetIsOpen(false);
			return FReply::Handled();
		}
	}
	else
	{
		if(KeyEvent.GetKey() == EKeys::Up)
		{
			// If the command field isn't empty we need you to have pressed Control+Up to summon the history (to make sure you're not just using caret navigation)
			const bool bIsMultiLine = GetActiveCommandExecutorAllowMultiLine();
			const bool bShowHistory = InputText->GetText().IsEmpty() || KeyEvent.IsControlDown();
			if (bShowHistory)
			{
				TArray<FString> History;
				if (ActiveCommandExecutor)
				{
					ActiveCommandExecutor->GetExecHistory(History);
				}
				else
				{
					IConsoleManager::Get().GetConsoleHistory(TEXT(""), History);
				}
				SetSuggestions(History, FText::GetEmpty());
				
				if(Suggestions.HasSuggestions())
				{
					Suggestions.StepSelectedSuggestion(-1);
					MarkActiveSuggestion();
				}
			}

			// Need to always handle this for single-line controls to avoid them invoking widget navigation
			if (!bIsMultiLine || bShowHistory)
			{
				return FReply::Handled();
			}
		}
		else if (KeyEvent.GetKey() == EKeys::Escape)
		{
			if (InputText->GetText().IsEmpty())
			{
				OnCloseConsole.ExecuteIfBound();
			}
			else
			{
				// Clear the console input area
				bIgnoreUIUpdate = true;
				InputText->SetText(FText::GetEmpty());
				bIgnoreUIUpdate = false;

				ClearSuggestions();
			}

			return FReply::Handled();
		}
	}

	return FReply::Unhandled();
}

void SConsoleInputBox::SetSuggestions(TArray<FString>& Elements, FText Highlight)
{
	FString SelectionText;
	if (Suggestions.HasSelectedSuggestion())
	{
		SelectionText = *Suggestions.GetSelectedSuggestion();
	}

	Suggestions.Reset();
	Suggestions.SuggestionsHighlight = Highlight;

	for(int32 i = 0; i < Elements.Num(); ++i)
	{
		Suggestions.SuggestionsList.Add(MakeShared<FString>(Elements[i]));

		if (Elements[i] == SelectionText)
		{
			Suggestions.SelectedSuggestion = i;
		}
	}
	SuggestionListView->RequestListRefresh();

	if(Suggestions.HasSuggestions())
	{
		// Ideally if the selection box is open the output window is not changing it's window title (flickers)
		SuggestionBox->SetIsOpen(true, false);
		if (Suggestions.HasSelectedSuggestion())
		{
			SuggestionListView->RequestScrollIntoView(Suggestions.GetSelectedSuggestion());
		}
		else
		{
			SuggestionListView->ScrollToTop();
		}
	}
	else
	{
		SuggestionBox->SetIsOpen(false);
	}
}

void SConsoleInputBox::OnFocusLost( const FFocusEvent& InFocusEvent )
{
//	SuggestionBox->SetIsOpen(false);
}

void SConsoleInputBox::MarkActiveSuggestion()
{
	bIgnoreUIUpdate = true;
	if (Suggestions.HasSelectedSuggestion())
	{
		TSharedPtr<FString> SelectedSuggestion = Suggestions.GetSelectedSuggestion();

		SuggestionListView->SetSelection(SelectedSuggestion);
		SuggestionListView->RequestScrollIntoView(SelectedSuggestion);	// Ideally this would only scroll if outside of the view

		InputText->SetText(FText::FromString(*SelectedSuggestion));
	}
	else
	{
		SuggestionListView->ClearSelection();
	}
	bIgnoreUIUpdate = false;
}

void SConsoleInputBox::ClearSuggestions()
{
	SuggestionBox->SetIsOpen(false);
	Suggestions.Reset();
}

void SConsoleInputBox::OnCommandExecutorRegistered(const FName& Type, class IModularFeature* ModularFeature)
{
	if (Type == IConsoleCommandExecutor::ModularFeatureName())
	{
		SyncActiveCommandExecutor();
	}
}

void SConsoleInputBox::OnCommandExecutorUnregistered(const FName& Type, class IModularFeature* ModularFeature)
{
	if (Type == IConsoleCommandExecutor::ModularFeatureName() && ModularFeature == ActiveCommandExecutor)
	{
		SyncActiveCommandExecutor();
	}
}

void SConsoleInputBox::SyncActiveCommandExecutor()
{
	TArray<IConsoleCommandExecutor*> CommandExecutors = IModularFeatures::Get().GetModularFeatureImplementations<IConsoleCommandExecutor>(IConsoleCommandExecutor::ModularFeatureName());
	ActiveCommandExecutor = nullptr;

	if (CommandExecutors.IsValidIndex(0))
	{
		ActiveCommandExecutor = CommandExecutors[0];
	}
	// to swap to a preferred executor, try and match from the active name
	for (IConsoleCommandExecutor* CommandExecutor : CommandExecutors)
	{
		if (CommandExecutor->GetName() == PreferredCommandExecutorName)
		{
			ActiveCommandExecutor = CommandExecutor;
			break;
		}
	}
	
}

void SConsoleInputBox::SetActiveCommandExecutor(const FName InExecName)
{
	GConfig->SetString(TEXT("OutputLog"), TEXT("PreferredCommandExecutor"), *InExecName.ToString(), GEditorPerProjectIni);
	PreferredCommandExecutorName = InExecName;
	SyncActiveCommandExecutor();
}

FText SConsoleInputBox::GetActiveCommandExecutorDisplayName() const
{
	if (ActiveCommandExecutor)
	{
		return ActiveCommandExecutor->GetDisplayName();
	}
	return FText::GetEmpty();
}

FText SConsoleInputBox::GetActiveCommandExecutorHintText() const
{
	if (ActiveCommandExecutor)
	{
		return ActiveCommandExecutor->GetHintText();
	}
	return FText::GetEmpty();
}

bool SConsoleInputBox::GetActiveCommandExecutorAllowMultiLine() const
{
	if (ActiveCommandExecutor)
	{
		return ActiveCommandExecutor->AllowMultiLine();
	}
	return false;
}

bool SConsoleInputBox::IsCommandExecutorMenuEnabled() const
{
	return !ConsoleCommandCustomExec.IsBound(); // custom execs always show the default executor in the UI (which has the selector disabled)
}

TSharedRef<SWidget> SConsoleInputBox::GetCommandExecutorMenuContent()
{
	FMenuBuilder MenuBuilder(/*bInShouldCloseWindowAfterMenuSelection=*/true, nullptr);

	MenuBuilder.BeginSection("CmdExecEntries");
	{
		TArray<IConsoleCommandExecutor*> CommandExecutors = IModularFeatures::Get().GetModularFeatureImplementations<IConsoleCommandExecutor>(IConsoleCommandExecutor::ModularFeatureName());
		CommandExecutors.Sort([](IConsoleCommandExecutor& LHS, IConsoleCommandExecutor& RHS)
		{
			return LHS.GetDisplayName().CompareTo(RHS.GetDisplayName()) < 0;
		});

		for (const IConsoleCommandExecutor* CommandExecutor : CommandExecutors)
		{
			const bool bIsActiveCmdExec = ActiveCommandExecutor == CommandExecutor;

			MenuBuilder.AddMenuEntry(
				CommandExecutor->GetDisplayName(),
				CommandExecutor->GetDescription(),
				FSlateIcon(),
				FUIAction(
					FExecuteAction::CreateSP(this, &SConsoleInputBox::SetActiveCommandExecutor, CommandExecutor->GetName()),
					FCanExecuteAction::CreateLambda([] { return true; }),
					FIsActionChecked::CreateLambda([bIsActiveCmdExec] { return bIsActiveCmdExec; })
					),
				NAME_None,
				EUserInterfaceActionType::Check
			);
		}
	}
	MenuBuilder.EndSection();

	return MenuBuilder.MakeWidget();
}

FReply SConsoleInputBox::OnKeyDownHandler(const FGeometry& MyGeometry, const FKeyEvent& InKeyEvent)
{
	const FInputChord InputChord = FInputChord(InKeyEvent.GetKey(), EModifierKey::FromBools(InKeyEvent.IsControlDown(), InKeyEvent.IsAltDown(), InKeyEvent.IsShiftDown(), InKeyEvent.IsCommandDown()));

	// Intercept the "open console" key
	if (ActiveCommandExecutor && (ActiveCommandExecutor->AllowHotKeyClose() && ActiveCommandExecutor->GetHotKey() == InputChord))
	{
		OnCloseConsole.ExecuteIfBound();
		return FReply::Handled();
	}
	
	return FReply::Unhandled();
}

FReply SConsoleInputBox::OnKeyCharHandler(const FGeometry& MyGeometry, const FCharacterEvent& InCharacterEvent)
{
	// A printable key may be used to open the console, so consume all characters before our first Tick
	if (!bHasTicked)
	{
		return FReply::Handled();
	}

	// Intercept tab if used for auto-complete
	if (InCharacterEvent.GetCharacter() == '\t' && bConsumeTab)
	{
		bConsumeTab = false;
		return FReply::Handled();
	}

	FInputChord OpenConsoleChord;
	if (ActiveCommandExecutor && ActiveCommandExecutor->AllowHotKeyClose())
	{
		OpenConsoleChord = ActiveCommandExecutor->GetHotKey();

		const uint32* KeyCode = nullptr;
		const uint32* CharCode = nullptr;
		FInputKeyManager::Get().GetCodesFromKey(OpenConsoleChord.Key, KeyCode, CharCode);
		if (CharCode == nullptr)
		{
			return FReply::Unhandled();
		}

		// Intercept the "open console" key
		if (InCharacterEvent.GetCharacter() == (TCHAR)*CharCode
			&& OpenConsoleChord.NeedsControl() == InCharacterEvent.IsControlDown()
			&& OpenConsoleChord.NeedsAlt() == InCharacterEvent.IsAltDown()
			&& OpenConsoleChord.NeedsShift() == InCharacterEvent.IsShiftDown()
			&& OpenConsoleChord.NeedsCommand() == InCharacterEvent.IsCommandDown())
		{
			return FReply::Handled();
		}
		else
		{
			return FReply::Unhandled();
		}
	}
	else
	{
		return FReply::Unhandled();
	}
}

TSharedRef< FOutputLogTextLayoutMarshaller > FOutputLogTextLayoutMarshaller::Create(TArray< TSharedPtr<FOutputLogMessage> > InMessages, FOutputLogFilter* InFilter)
{
	return MakeShareable(new FOutputLogTextLayoutMarshaller(MoveTemp(InMessages), InFilter));
}

FOutputLogTextLayoutMarshaller::~FOutputLogTextLayoutMarshaller()
{
}

void FOutputLogTextLayoutMarshaller::SetText(const FString& SourceString, FTextLayout& TargetTextLayout)
{
	TextLayout = &TargetTextLayout;
	NextPendingMessageIndex = 0;
	SubmitPendingMessages();
}

void FOutputLogTextLayoutMarshaller::GetText(FString& TargetString, const FTextLayout& SourceTextLayout)
{
	SourceTextLayout.GetAsText(TargetString);
}

bool FOutputLogTextLayoutMarshaller::AppendPendingMessage(const TCHAR* InText, const ELogVerbosity::Type InVerbosity, const FName& InCategory)
{
<<<<<<< HEAD
	TArray< TSharedPtr<FOutputLogMessage> > NewMessages;
	if(SOutputLog::CreateLogMessages(InText, InVerbosity, InCategory, NewMessages))
	{
		const bool bWasEmpty = Messages.Num() == 0;
		Messages.Append(NewMessages);

		// Add new message categories to the filter's available log categories
		for (const auto& NewMessage : NewMessages)
		{
			Filter->AddAvailableLogCategory(NewMessage->Category);
		}

		if(TextLayout)
		{
			// If we were previously empty, then we'd have inserted a dummy empty line into the document
			// We need to remove this line now as it would cause the message indices to get out-of-sync with the line numbers, which would break auto-scrolling
			if(bWasEmpty)
			{
				TextLayout->ClearLines();
			}

			// If we've already been given a text layout, then append these new messages rather than force a refresh of the entire document
			AppendMessagesToTextLayout(NewMessages);
		}
		else
		{
			MarkMessagesCacheAsDirty();
			MakeDirty();
		}
=======
	return SOutputLog::CreateLogMessages(InText, InVerbosity, InCategory, Messages);
}
>>>>>>> 69078e53

bool FOutputLogTextLayoutMarshaller::SubmitPendingMessages()
{
	if (Messages.IsValidIndex(NextPendingMessageIndex))
	{
		const int32 CurrentMessagesCount = Messages.Num();
		AppendPendingMessagesToTextLayout();
		NextPendingMessageIndex = CurrentMessagesCount;
		return true;
	}
	return false;
}

<<<<<<< HEAD
void FOutputLogTextLayoutMarshaller::AppendMessageToTextLayout(const TSharedPtr<FOutputLogMessage>& InMessage)
=======
void FOutputLogTextLayoutMarshaller::AppendPendingMessagesToTextLayout()
>>>>>>> 69078e53
{
	const int32 CurrentMessagesCount = Messages.Num();
	const int32 NumPendingMessages = CurrentMessagesCount - NextPendingMessageIndex;

	if (NumPendingMessages == 0)
	{
		return;
	}

	if (TextLayout)
	{
		// If we were previously empty, then we'd have inserted a dummy empty line into the document
		// We need to remove this line now as it would cause the message indices to get out-of-sync with the line numbers, which would break auto-scrolling
		const bool bWasEmpty = GetNumMessages() == 0;
		if (bWasEmpty)
		{
			TextLayout->ClearLines();
		}
	}
	else
	{
		MarkMessagesCacheAsDirty();
		MakeDirty();
	}

<<<<<<< HEAD
	const FTextBlockStyle& MessageTextStyle = FEditorStyle::Get().GetWidgetStyle<FTextBlockStyle>(InMessage->Style);

	TSharedRef<FString> LineText = InMessage->Message;

	TArray<TSharedRef<IRun>> Runs;
	Runs.Add(FSlateTextRun::Create(FRunInfo(), LineText, MessageTextStyle));

	TextLayout->AddLine(FSlateTextLayout::FNewLineData(MoveTemp(LineText), MoveTemp(Runs)));
}

void FOutputLogTextLayoutMarshaller::AppendMessagesToTextLayout(const TArray<TSharedPtr<FOutputLogMessage>>& InMessages)
{
=======
>>>>>>> 69078e53
	TArray<FTextLayout::FNewLineData> LinesToAdd;
	LinesToAdd.Reserve(NumPendingMessages);

	int32 NumAddedMessages = 0;

	for (int32 MessageIndex = NextPendingMessageIndex; MessageIndex < CurrentMessagesCount; ++MessageIndex)
	{
		const TSharedPtr<FOutputLogMessage> Message = Messages[MessageIndex];

		Filter->AddAvailableLogCategory(Message->Category);
		if (!Filter->IsMessageAllowed(Message))
		{
			continue;
		}

		++NumAddedMessages;

		const FTextBlockStyle& MessageTextStyle = FEditorStyle::Get().GetWidgetStyle<FTextBlockStyle>(Message->Style);

		TSharedRef<FString> LineText = Message->Message;

		TArray<TSharedRef<IRun>> Runs;
		Runs.Add(FSlateTextRun::Create(FRunInfo(), LineText, MessageTextStyle));

		LinesToAdd.Emplace(MoveTemp(LineText), MoveTemp(Runs));
	}

	// Increment the cached message count if the log is not being rebuilt
	if ( !IsDirty() )
	{
		CachedNumMessages += NumAddedMessages;
	}

	TextLayout->AddLines(LinesToAdd);
}

void FOutputLogTextLayoutMarshaller::ClearMessages()
{
	NextPendingMessageIndex = 0;
	Messages.Empty();
	MakeDirty();
}

void FOutputLogTextLayoutMarshaller::CountMessages()
{
	// Do not re-count if not dirty
	if (!bNumMessagesCacheDirty)
	{
		return;
	}

	CachedNumMessages = 0;

	for (int32 MessageIndex = 0; MessageIndex < NextPendingMessageIndex; ++MessageIndex)
	{
		const TSharedPtr<FOutputLogMessage> CurrentMessage = Messages[MessageIndex];
		if (Filter->IsMessageAllowed(CurrentMessage))
		{
			CachedNumMessages++;
		}
	}

	// Cache re-built, remove dirty flag
	bNumMessagesCacheDirty = false;
}

int32 FOutputLogTextLayoutMarshaller::GetNumMessages() const
{
	const int32 NumPendingMessages = Messages.Num() - NextPendingMessageIndex;
	return Messages.Num() - NumPendingMessages;
}

int32 FOutputLogTextLayoutMarshaller::GetNumFilteredMessages()
{
	// No need to filter the messages if the filter is not set
	if (!Filter->IsFilterSet())
	{
		return GetNumMessages();
	}

	// Re-count messages if filter changed before we refresh
	if (bNumMessagesCacheDirty)
	{
		CountMessages();
	}

	return CachedNumMessages;
}

void FOutputLogTextLayoutMarshaller::MarkMessagesCacheAsDirty()
{
	bNumMessagesCacheDirty = true;
}

FOutputLogTextLayoutMarshaller::FOutputLogTextLayoutMarshaller(TArray< TSharedPtr<FOutputLogMessage> > InMessages, FOutputLogFilter* InFilter)
	: Messages(MoveTemp(InMessages))
	, NextPendingMessageIndex(0)
	, CachedNumMessages(0)
	, Filter(InFilter)
	, TextLayout(nullptr)
{
}

BEGIN_SLATE_FUNCTION_BUILD_OPTIMIZATION
void SOutputLog::Construct( const FArguments& InArgs )
{
	// Build list of available log categories from historical logs
	for (const auto& Message : InArgs._Messages)
	{
		Filter.AddAvailableLogCategory(Message->Category);
	}

	MessagesTextMarshaller = FOutputLogTextLayoutMarshaller::Create(InArgs._Messages, &Filter);

	MessagesTextBox = SNew(SMultiLineEditableTextBox)
		.Style(FEditorStyle::Get(), "Log.TextBox")
		.TextStyle(FEditorStyle::Get(), "Log.Normal")
		.ForegroundColor(FLinearColor::Gray)
		.Marshaller(MessagesTextMarshaller)
		.IsReadOnly(true)
		.AlwaysShowScrollbars(true)
		.AutoWrapText(this, &SOutputLog::IsWordWrapEnabled)
		.OnVScrollBarUserScrolled(this, &SOutputLog::OnUserScrolled)
		.ContextMenuExtender(this, &SOutputLog::ExtendTextBoxMenu);

	ChildSlot
	[
		SNew(SBorder)
		.Padding(3)
		.BorderImage(FEditorStyle::GetBrush("ToolPanel.GroupBorder"))
		[
			SNew(SVerticalBox)

			// Output Log Filter
			+SVerticalBox::Slot()
			.AutoHeight()
			.Padding(FMargin(0.0f, 0.0f, 0.0f, 4.0f))
			[
				SNew(SHorizontalBox)
			
				+SHorizontalBox::Slot()
				.AutoWidth()
				[
					SNew(SComboButton)
					.ComboButtonStyle(FEditorStyle::Get(), "GenericFilters.ComboButtonStyle")
					.ForegroundColor(FLinearColor::White)
					.ContentPadding(0)
					.ToolTipText(LOCTEXT("AddFilterToolTip", "Add an output log filter."))
					.OnGetMenuContent(this, &SOutputLog::MakeAddFilterMenu)
					.HasDownArrow(true)
					.ContentPadding(FMargin(1, 0))
					.ButtonContent()
					[
						SNew(SHorizontalBox)

						+SHorizontalBox::Slot()
						.AutoWidth()
						[
							SNew(STextBlock)
							.TextStyle(FEditorStyle::Get(), "GenericFilters.TextStyle")
							.Font(FEditorStyle::Get().GetFontStyle("FontAwesome.9"))
							.Text(FText::FromString(FString(TEXT("\xf0b0"))) /*fa-filter*/)
						]

						+SHorizontalBox::Slot()
						.AutoWidth()
						.Padding(2, 0, 0, 0)
						[
							SNew(STextBlock)
							.TextStyle(FEditorStyle::Get(), "GenericFilters.TextStyle")
							.Text(LOCTEXT("Filters", "Filters"))
						]
					]
				]

				+SHorizontalBox::Slot()
				.Padding(4, 1, 0, 0)
				[
					SAssignNew(FilterTextBox, SSearchBox)
					.HintText(LOCTEXT("SearchLogHint", "Search Log"))
					.OnTextChanged(this, &SOutputLog::OnFilterTextChanged)
					.OnTextCommitted(this, &SOutputLog::OnFilterTextCommitted)
					.DelayChangeNotificationsWhileTyping(true)
				]
			]

			// Output log area
			+SVerticalBox::Slot()
			.FillHeight(1)
			[
				MessagesTextBox.ToSharedRef()
			]

			// The console input box
			+SVerticalBox::Slot()
			.AutoHeight()
			[
				SNew(SHorizontalBox)

				+SHorizontalBox::Slot()
				.FillWidth(1.f)
				.VAlign(VAlign_Center)
				.Padding(FMargin(0.0f, 1.0f, 0.0f, 0.0f))
				[
					SNew(SBox)
					.MaxDesiredHeight(180.0f)
					[
						SNew(SConsoleInputBox)
						.OnConsoleCommandExecuted(this, &SOutputLog::OnConsoleCommandExecuted)

						// Always place suggestions above the input line for the output log widget
						.SuggestionListPlacement(MenuPlacement_AboveAnchor)
					]
				]

				+SHorizontalBox::Slot()
				.AutoWidth()
				.Padding(4, 0, 0, 0)
				[
					SAssignNew(ViewOptionsComboButton, SComboButton)
					.ContentPadding(0)
					.ForegroundColor( this, &SOutputLog::GetViewButtonForegroundColor )
					.ButtonStyle( FEditorStyle::Get(), "ToggleButton" ) // Use the tool bar item style for this button
					.OnGetMenuContent( this, &SOutputLog::GetViewButtonContent )
					.ButtonContent()
					[
						SNew(SHorizontalBox)
 
						+SHorizontalBox::Slot()
						.AutoWidth()
						.VAlign(VAlign_Center)
						[
							SNew(SImage).Image( FEditorStyle::GetBrush("GenericViewButton") )
						]
 
						+SHorizontalBox::Slot()
						.AutoWidth()
						.Padding(2, 0, 0, 0)
						.VAlign(VAlign_Center)
						[
							SNew(STextBlock).Text( LOCTEXT("ViewButton", "View Options") )
						]
					]
				]
			]
		]
	];

	GLog->AddOutputDevice(this);
	// Remove itself on crash (crashmalloc has limited memory and echoing logs here at that point is useless).
	FCoreDelegates::OnHandleSystemError.AddRaw(this, &SOutputLog::OnCrash);

	bIsUserScrolled = false;
	RequestForceScroll();
}
END_SLATE_FUNCTION_BUILD_OPTIMIZATION

SOutputLog::~SOutputLog()
{
	if (GLog != nullptr)
	{
		GLog->RemoveOutputDevice(this);
	}
	FCoreDelegates::OnHandleSystemError.RemoveAll(this);
}

void SOutputLog::Tick(const FGeometry& AllottedGeometry, const double InCurrentTime, const float InDeltaTime)
{
	if (MessagesTextMarshaller->SubmitPendingMessages())
	{
		// Don't scroll to the bottom automatically when the user is scrolling the view or has scrolled it away from the bottom.
		if (!bIsUserScrolled)
		{
			RequestForceScroll();
		}
	}

	SCompoundWidget::Tick(AllottedGeometry, InCurrentTime, InDeltaTime);
}

void SOutputLog::OnCrash()
{
	if (GLog != nullptr)
	{
		GLog->RemoveOutputDevice(this);
	}
}

bool SOutputLog::CreateLogMessages( const TCHAR* V, ELogVerbosity::Type Verbosity, const class FName& Category, TArray< TSharedPtr<FOutputLogMessage> >& OutMessages )
{
	if (Verbosity == ELogVerbosity::SetColor)
	{
		// Skip Color Events
		return false;
	}
	else
	{
		// Get the style for this message. When piping output from child processes (eg. when cooking through the editor), we want to highlight messages
		// according to their original verbosity, so also check for "Error:" and "Warning:" substrings. This is consistent with how the build system processes logs.
		FName Style;
		if (Category == NAME_Cmd)
		{
			Style = FName(TEXT("Log.Command"));
		}
		else if (Verbosity == ELogVerbosity::Error || FCString::Stristr(V, TEXT("Error:")) != nullptr)
		{
			Style = FName(TEXT("Log.Error"));
		}
		else if (Verbosity == ELogVerbosity::Warning || FCString::Stristr(V, TEXT("Warning:")) != nullptr)
		{
			Style = FName(TEXT("Log.Warning"));
		}
		else
		{
			Style = FName(TEXT("Log.Normal"));
		}

		// Determine how to format timestamps
		static ELogTimes::Type LogTimestampMode = ELogTimes::None;
		if (UObjectInitialized() && !GExitPurge)
		{
			// Logging can happen very late during shutdown, even after the UObject system has been torn down, hence the init check above
			LogTimestampMode = GetDefault<UEditorStyleSettings>()->LogTimestampMode;
		}

		const int32 OldNumMessages = OutMessages.Num();

		// handle multiline strings by breaking them apart by line
		TArray<FTextRange> LineRanges;
		FString CurrentLogDump = V;
		FTextRange::CalculateLineRangesFromString(CurrentLogDump, LineRanges);

		bool bIsFirstLineInMessage = true;
		for (const FTextRange& LineRange : LineRanges)
		{
			if (!LineRange.IsEmpty())
			{
				FString Line = CurrentLogDump.Mid(LineRange.BeginIndex, LineRange.Len());
				Line = Line.ConvertTabsToSpaces(4);

				// Hard-wrap lines to avoid them being too long
				static const int32 HardWrapLen = 360;
				for (int32 CurrentStartIndex = 0; CurrentStartIndex < Line.Len();)
				{
					int32 HardWrapLineLen = 0;
					if (bIsFirstLineInMessage)
					{
						FString MessagePrefix = FOutputDeviceHelper::FormatLogLine(Verbosity, Category, nullptr, LogTimestampMode);
						
						HardWrapLineLen = FMath::Min(HardWrapLen - MessagePrefix.Len(), Line.Len() - CurrentStartIndex);
						FString HardWrapLine = Line.Mid(CurrentStartIndex, HardWrapLineLen);

						OutMessages.Add(MakeShared<FOutputLogMessage>(MakeShared<FString>(MessagePrefix + HardWrapLine), Verbosity, Category, Style));
					}
					else
					{
						HardWrapLineLen = FMath::Min(HardWrapLen, Line.Len() - CurrentStartIndex);
						FString HardWrapLine = Line.Mid(CurrentStartIndex, HardWrapLineLen);

						OutMessages.Add(MakeShared<FOutputLogMessage>(MakeShared<FString>(MoveTemp(HardWrapLine)), Verbosity, Category, Style));
					}

					bIsFirstLineInMessage = false;
					CurrentStartIndex += HardWrapLineLen;
				}
			}
		}

		return OldNumMessages != OutMessages.Num();
	}
}

void SOutputLog::Serialize(const TCHAR* V, ELogVerbosity::Type Verbosity, const class FName& Category)
{
	MessagesTextMarshaller->AppendPendingMessage(V, Verbosity, Category);
}

FSlateColor SOutputLog::GetViewButtonForegroundColor() const
{
	static const FName InvertedForegroundName("InvertedForeground");
	static const FName DefaultForegroundName("DefaultForeground");

	return ViewOptionsComboButton->IsHovered() ? FEditorStyle::GetSlateColor(InvertedForegroundName) : FEditorStyle::GetSlateColor(DefaultForegroundName);
}

void SOutputLog::ExtendTextBoxMenu(FMenuBuilder& Builder)
{
	FUIAction ClearOutputLogAction(
		FExecuteAction::CreateRaw( this, &SOutputLog::OnClearLog ),
		FCanExecuteAction::CreateSP( this, &SOutputLog::CanClearLog )
		);

	Builder.AddMenuEntry(
		NSLOCTEXT("OutputLog", "ClearLogLabel", "Clear Log"), 
		NSLOCTEXT("OutputLog", "ClearLogTooltip", "Clears all log messages"), 
		FSlateIcon(), 
		ClearOutputLogAction
		);
}

void SOutputLog::OnClearLog()
{
	// Make sure the cursor is back at the start of the log before we clear it
	MessagesTextBox->GoTo(FTextLocation(0));

	MessagesTextMarshaller->ClearMessages();
	MessagesTextBox->Refresh();
	bIsUserScrolled = false;
}

void SOutputLog::OnUserScrolled(float ScrollOffset)
{
	bIsUserScrolled = ScrollOffset < 1.0 && !FMath::IsNearlyEqual(ScrollOffset, 1.0f);
}

bool SOutputLog::CanClearLog() const
{
	return MessagesTextMarshaller->GetNumMessages() > 0;
}

void SOutputLog::OnConsoleCommandExecuted()
{
	// Submit pending messages when executing a command to keep the log feeling responsive to input
	MessagesTextMarshaller->SubmitPendingMessages();
	RequestForceScroll();
}

void SOutputLog::RequestForceScroll()
{
	if (MessagesTextMarshaller->GetNumFilteredMessages() > 0)
	{
		MessagesTextBox->ScrollTo(ETextLocation::EndOfDocument);
		bIsUserScrolled = false;
	}
}

void SOutputLog::Refresh()
{
	// Re-count messages if filter changed before we refresh
	MessagesTextMarshaller->CountMessages();

	MessagesTextBox->GoTo(FTextLocation(0));
	MessagesTextMarshaller->MakeDirty();
	MessagesTextBox->Refresh();
	RequestForceScroll();
}

bool SOutputLog::IsWordWrapEnabled() const
{
	bool WordWrapEnabled = false;
	GConfig->GetBool(TEXT("/Script/UnrealEd.EditorPerProjectUserSettings"), TEXT("bEnableOutputLogWordWrap"), WordWrapEnabled, GEditorPerProjectIni);
	return WordWrapEnabled;
}

void SOutputLog::SetWordWrapEnabled(ECheckBoxState InValue)
{
	const bool WordWrapEnabled = (InValue == ECheckBoxState::Checked);
	GConfig->SetBool(TEXT("/Script/UnrealEd.EditorPerProjectUserSettings"), TEXT("bEnableOutputLogWordWrap"), WordWrapEnabled, GEditorPerProjectIni);

	if (!bIsUserScrolled)
	{
		RequestForceScroll();
	}
}

bool SOutputLog::IsClearOnPIEEnabled() const
{
	bool ClearOnPIEEnabled = false;
	GConfig->GetBool(TEXT("/Script/UnrealEd.EditorPerProjectUserSettings"), TEXT("bEnableOutputLogClearOnPIE"), ClearOnPIEEnabled, GEditorPerProjectIni);
	return ClearOnPIEEnabled;
}

void SOutputLog::SetClearOnPIE(ECheckBoxState InValue)
{
	const bool ClearOnPIEEnabled = (InValue == ECheckBoxState::Checked);
	GConfig->SetBool(TEXT("/Script/UnrealEd.EditorPerProjectUserSettings"), TEXT("bEnableOutputLogClearOnPIE"), ClearOnPIEEnabled, GEditorPerProjectIni);
}

void SOutputLog::OnFilterTextChanged(const FText& InFilterText)
{
	if (Filter.GetFilterText().ToString().Equals(InFilterText.ToString(), ESearchCase::CaseSensitive))
	{
		// nothing to do
		return;
	}

	// Flag the messages count as dirty
	MessagesTextMarshaller->MarkMessagesCacheAsDirty();

	// Set filter phrases
	Filter.SetFilterText(InFilterText);

	// Report possible syntax errors back to the user
	FilterTextBox->SetError(Filter.GetSyntaxErrors());

	// Repopulate the list to show only what has not been filtered out.
	Refresh();

	// Apply the new search text
	MessagesTextBox->BeginSearch(InFilterText);
}

void SOutputLog::OnFilterTextCommitted(const FText& InFilterText, ETextCommit::Type InCommitType)
{
	OnFilterTextChanged(InFilterText);
}

TSharedRef<SWidget> SOutputLog::MakeAddFilterMenu()
{
	FMenuBuilder MenuBuilder(/*bInShouldCloseWindowAfterMenuSelection=*/true, nullptr);
	
	MenuBuilder.BeginSection("OutputLogVerbosityEntries", LOCTEXT("OutputLogVerbosityHeading", "Verbosity"));
	{
		MenuBuilder.AddMenuEntry(
			LOCTEXT("ShowMessages", "Messages"), 
			LOCTEXT("ShowMessages_Tooltip", "Filter the Output Log to show messages"), 
			FSlateIcon(), 
			FUIAction(FExecuteAction::CreateSP(this, &SOutputLog::VerbosityLogs_Execute), 
				FCanExecuteAction::CreateLambda([] { return true; }), 
				FIsActionChecked::CreateSP(this, &SOutputLog::VerbosityLogs_IsChecked)), 
			NAME_None, 
			EUserInterfaceActionType::ToggleButton
		);

		MenuBuilder.AddMenuEntry(
			LOCTEXT("ShowWarnings", "Warnings"), 
			LOCTEXT("ShowWarnings_Tooltip", "Filter the Output Log to show warnings"), 
			FSlateIcon(), 
			FUIAction(FExecuteAction::CreateSP(this, &SOutputLog::VerbosityWarnings_Execute), 
				FCanExecuteAction::CreateLambda([] { return true; }), 
				FIsActionChecked::CreateSP(this, &SOutputLog::VerbosityWarnings_IsChecked)), 
			NAME_None, 
			EUserInterfaceActionType::ToggleButton
		);

		MenuBuilder.AddMenuEntry(
			LOCTEXT("ShowErrors", "Errors"), 
			LOCTEXT("ShowErrors_Tooltip", "Filter the Output Log to show errors"), 
			FSlateIcon(), 
			FUIAction(FExecuteAction::CreateSP(this, &SOutputLog::VerbosityErrors_Execute), 
				FCanExecuteAction::CreateLambda([] { return true; }), 
				FIsActionChecked::CreateSP(this, &SOutputLog::VerbosityErrors_IsChecked)), 
			NAME_None, 
			EUserInterfaceActionType::ToggleButton
		);
	}
	MenuBuilder.EndSection();

	MenuBuilder.BeginSection("OutputLogMiscEntries", LOCTEXT("OutputLogMiscHeading", "Miscellaneous"));
	{
		MenuBuilder.AddSubMenu(
			LOCTEXT("Categories", "Categories"), 
			LOCTEXT("SelectCategoriesToolTip", "Select Categories to display."), 
			FNewMenuDelegate::CreateSP(this, &SOutputLog::MakeSelectCategoriesSubMenu)
		);
	}

	return MenuBuilder.MakeWidget();
}

void SOutputLog::MakeSelectCategoriesSubMenu(FMenuBuilder& MenuBuilder)
{
	MenuBuilder.BeginSection("OutputLogCategoriesEntries");
	{
		MenuBuilder.AddMenuEntry(
			LOCTEXT("ShowAllCategories", "Show All"),
			LOCTEXT("ShowAllCategories_Tooltip", "Filter the Output Log to show all categories"),
			FSlateIcon(),
			FUIAction(FExecuteAction::CreateSP(this, &SOutputLog::CategoriesShowAll_Execute),
			FCanExecuteAction::CreateLambda([] { return true; }),
			FIsActionChecked::CreateSP(this, &SOutputLog::CategoriesShowAll_IsChecked)),
			NAME_None,
			EUserInterfaceActionType::ToggleButton
		);
		
		for (const FName Category : Filter.GetAvailableLogCategories())
		{
			MenuBuilder.AddMenuEntry(
				FText::AsCultureInvariant(Category.ToString()),
				FText::Format(LOCTEXT("Category_Tooltip", "Filter the Output Log to show category: {0}"), FText::AsCultureInvariant(Category.ToString())),
				FSlateIcon(),
				FUIAction(FExecuteAction::CreateSP(this, &SOutputLog::CategoriesSingle_Execute, Category),
				FCanExecuteAction::CreateLambda([] { return true; }),
				FIsActionChecked::CreateSP(this, &SOutputLog::CategoriesSingle_IsChecked, Category)),
				NAME_None,
				EUserInterfaceActionType::ToggleButton
			);
		}
	}
	MenuBuilder.EndSection();
}

bool SOutputLog::VerbosityLogs_IsChecked() const
{
	return Filter.bShowLogs;
}

bool SOutputLog::VerbosityWarnings_IsChecked() const
{
	return Filter.bShowWarnings;
}

bool SOutputLog::VerbosityErrors_IsChecked() const
{
	return Filter.bShowErrors;
}

void SOutputLog::VerbosityLogs_Execute()
{ 
	Filter.bShowLogs = !Filter.bShowLogs;

	// Flag the messages count as dirty
	MessagesTextMarshaller->MarkMessagesCacheAsDirty();

	Refresh();
}

void SOutputLog::VerbosityWarnings_Execute()
{
	Filter.bShowWarnings = !Filter.bShowWarnings;

	// Flag the messages count as dirty
	MessagesTextMarshaller->MarkMessagesCacheAsDirty();

	Refresh();
}

void SOutputLog::VerbosityErrors_Execute()
{
	Filter.bShowErrors = !Filter.bShowErrors;

	// Flag the messages count as dirty
	MessagesTextMarshaller->MarkMessagesCacheAsDirty();

	Refresh();
}

bool SOutputLog::CategoriesShowAll_IsChecked() const
{
	return Filter.bShowAllCategories;
}

bool SOutputLog::CategoriesSingle_IsChecked(FName InName) const
{
	return Filter.IsLogCategoryEnabled(InName);
}

void SOutputLog::CategoriesShowAll_Execute()
{
	Filter.bShowAllCategories = !Filter.bShowAllCategories;

	Filter.ClearSelectedLogCategories();
	if (Filter.bShowAllCategories)
	{
		for (const auto& AvailableCategory : Filter.GetAvailableLogCategories())
		{
			Filter.ToggleLogCategory(AvailableCategory);
		}
	}

	// Flag the messages count as dirty
	MessagesTextMarshaller->MarkMessagesCacheAsDirty();

	Refresh();
}

void SOutputLog::CategoriesSingle_Execute(FName InName)
{
	Filter.ToggleLogCategory(InName);

	// Flag the messages count as dirty
	MessagesTextMarshaller->MarkMessagesCacheAsDirty();

	Refresh();
}

<<<<<<< HEAD
=======
TSharedRef<SWidget> SOutputLog::GetViewButtonContent()
{
	TSharedPtr<FExtender> Extender;
	FMenuBuilder MenuBuilder(true, nullptr, Extender, true);
	MenuBuilder.AddMenuEntry(
		LOCTEXT("WordWrapEnabledOption", "Enable Word Wrapping"),
		LOCTEXT("WordWrapEnabledOptionToolTip", "Enable word wrapping in the Output Log."),
		FSlateIcon(),
		FUIAction(
			FExecuteAction::CreateLambda([this] {
				// This is a toggle, hence that it is inverted
				SetWordWrapEnabled(IsWordWrapEnabled() ? ECheckBoxState::Unchecked : ECheckBoxState::Checked);
			}),
			FCanExecuteAction::CreateLambda([] { return true; }),
			FIsActionChecked::CreateSP(this, &SOutputLog::IsWordWrapEnabled)
		),
		NAME_None,
		EUserInterfaceActionType::ToggleButton
	);
	MenuBuilder.AddMenuEntry(
		LOCTEXT("ClearOnPIE", "Clear on PIE"),
		LOCTEXT("ClearOnPIEToolTip", "Enable clearing of the Output Log on PIE startup."),
		FSlateIcon(),
		FUIAction(
			FExecuteAction::CreateLambda([this] {
				// This is a toggle, hence that it is inverted
				SetClearOnPIE(IsClearOnPIEEnabled() ? ECheckBoxState::Unchecked : ECheckBoxState::Checked);
			}),
			FCanExecuteAction::CreateLambda([] { return true; }),
			FIsActionChecked::CreateSP(this, &SOutputLog::IsClearOnPIEEnabled)
		),
		NAME_None,
		EUserInterfaceActionType::ToggleButton
	);
	MenuBuilder.AddMenuSeparator();

	//Show Source In Explorer
	MenuBuilder.AddMenuEntry(
		LOCTEXT("FindSourceFile", "Open Source Location"),
		LOCTEXT("FindSourceFileTooltip", "Opens the folder containing the source of the Output Log."),
		FSlateIcon(FEditorStyle::GetStyleSetName(), "OutputLog.OpenSourceLocation"),
		FUIAction(
			FExecuteAction::CreateSP(this, &SOutputLog::OpenLogFileInExplorer)
		)
	);
	
	// Open In External Editor
	MenuBuilder.AddMenuEntry(
		LOCTEXT("OpenInExternalEditor", "Open In External Editor"),
		LOCTEXT("OpenInExternalEditorTooltip", "Opens the Output Log in the default external editor."),
		FSlateIcon(FEditorStyle::GetStyleSetName(), "OutputLog.OpenInExternalEditor"),
		FUIAction(
			FExecuteAction::CreateSP(this, &SOutputLog::OpenLogFileInExternalEditor)
		)
	);


	return MenuBuilder.MakeWidget();
}

void SOutputLog::OpenLogFileInExplorer()
{
	FString Path = FPaths::ConvertRelativePathToFull(FPaths::ProjectLogDir());
	if (!Path.Len() || !IFileManager::Get().DirectoryExists(*Path))
	{
		return;
	}

	FPlatformProcess::ExploreFolder(*FPaths::GetPath(Path));
}

void SOutputLog::OpenLogFileInExternalEditor()
{
	FString Path = FPaths::ConvertRelativePathToFull(FGenericPlatformOutputDevices::GetAbsoluteLogFilename());
	if (!Path.Len() || IFileManager::Get().FileSize(*Path) == INDEX_NONE)
	{
		return;
	}

	FPlatformProcess::LaunchFileInDefaultExternalApplication(*Path, NULL, ELaunchVerb::Open);
} 

>>>>>>> 69078e53
bool FOutputLogFilter::IsMessageAllowed(const TSharedPtr<FOutputLogMessage>& Message)
{
	// Filter Verbosity
	{
		if (Message->Verbosity == ELogVerbosity::Error && !bShowErrors)
		{
			return false;
		}

		if (Message->Verbosity == ELogVerbosity::Warning && !bShowWarnings)
		{
			return false;
		}

		if (Message->Verbosity != ELogVerbosity::Error && Message->Verbosity != ELogVerbosity::Warning && !bShowLogs)
		{
			return false;
		}
	}

	// Filter by Category
	{
		if (!IsLogCategoryEnabled(Message->Category))
		{
			return false;
		}
	}

	// Filter search phrase
	{
		if (!TextFilterExpressionEvaluator.TestTextFilter(FLogFilter_TextFilterExpressionContext(*Message)))
		{
			return false;
		}
	}

	return true;
}

void FOutputLogFilter::AddAvailableLogCategory(FName& LogCategory)
{
	// Use an insert-sort to keep AvailableLogCategories alphabetically sorted
	int32 InsertIndex = 0;
	for (InsertIndex = AvailableLogCategories.Num()-1; InsertIndex >= 0; --InsertIndex)
	{
		FName CheckCategory = AvailableLogCategories[InsertIndex];
		// No duplicates
		if (CheckCategory == LogCategory)
		{
			return;
		}
		else if (CheckCategory.Compare(LogCategory) < 0)
		{
			break;
		}
	}
	AvailableLogCategories.Insert(LogCategory, InsertIndex+1);
	if (bShowAllCategories)
	{
		ToggleLogCategory(LogCategory);
	}
}

void FOutputLogFilter::ToggleLogCategory(const FName& LogCategory)
{
	int32 FoundIndex = SelectedLogCategories.Find(LogCategory);
	if (FoundIndex == INDEX_NONE)
	{
		SelectedLogCategories.Add(LogCategory);
	}
	else
	{
		SelectedLogCategories.RemoveAt(FoundIndex, /*Count=*/1, /*bAllowShrinking=*/false);
	}
}

bool FOutputLogFilter::IsLogCategoryEnabled(const FName& LogCategory) const
{
	return SelectedLogCategories.Contains(LogCategory);
}

void FOutputLogFilter::ClearSelectedLogCategories()
{
	// No need to churn memory each time the selected categories are cleared
	SelectedLogCategories.Reset();
}
#undef LOCTEXT_NAMESPACE<|MERGE_RESOLUTION|>--- conflicted
+++ resolved
@@ -669,40 +669,8 @@
 
 bool FOutputLogTextLayoutMarshaller::AppendPendingMessage(const TCHAR* InText, const ELogVerbosity::Type InVerbosity, const FName& InCategory)
 {
-<<<<<<< HEAD
-	TArray< TSharedPtr<FOutputLogMessage> > NewMessages;
-	if(SOutputLog::CreateLogMessages(InText, InVerbosity, InCategory, NewMessages))
-	{
-		const bool bWasEmpty = Messages.Num() == 0;
-		Messages.Append(NewMessages);
-
-		// Add new message categories to the filter's available log categories
-		for (const auto& NewMessage : NewMessages)
-		{
-			Filter->AddAvailableLogCategory(NewMessage->Category);
-		}
-
-		if(TextLayout)
-		{
-			// If we were previously empty, then we'd have inserted a dummy empty line into the document
-			// We need to remove this line now as it would cause the message indices to get out-of-sync with the line numbers, which would break auto-scrolling
-			if(bWasEmpty)
-			{
-				TextLayout->ClearLines();
-			}
-
-			// If we've already been given a text layout, then append these new messages rather than force a refresh of the entire document
-			AppendMessagesToTextLayout(NewMessages);
-		}
-		else
-		{
-			MarkMessagesCacheAsDirty();
-			MakeDirty();
-		}
-=======
 	return SOutputLog::CreateLogMessages(InText, InVerbosity, InCategory, Messages);
 }
->>>>>>> 69078e53
 
 bool FOutputLogTextLayoutMarshaller::SubmitPendingMessages()
 {
@@ -716,11 +684,7 @@
 	return false;
 }
 
-<<<<<<< HEAD
-void FOutputLogTextLayoutMarshaller::AppendMessageToTextLayout(const TSharedPtr<FOutputLogMessage>& InMessage)
-=======
 void FOutputLogTextLayoutMarshaller::AppendPendingMessagesToTextLayout()
->>>>>>> 69078e53
 {
 	const int32 CurrentMessagesCount = Messages.Num();
 	const int32 NumPendingMessages = CurrentMessagesCount - NextPendingMessageIndex;
@@ -746,21 +710,6 @@
 		MakeDirty();
 	}
 
-<<<<<<< HEAD
-	const FTextBlockStyle& MessageTextStyle = FEditorStyle::Get().GetWidgetStyle<FTextBlockStyle>(InMessage->Style);
-
-	TSharedRef<FString> LineText = InMessage->Message;
-
-	TArray<TSharedRef<IRun>> Runs;
-	Runs.Add(FSlateTextRun::Create(FRunInfo(), LineText, MessageTextStyle));
-
-	TextLayout->AddLine(FSlateTextLayout::FNewLineData(MoveTemp(LineText), MoveTemp(Runs)));
-}
-
-void FOutputLogTextLayoutMarshaller::AppendMessagesToTextLayout(const TArray<TSharedPtr<FOutputLogMessage>>& InMessages)
-{
-=======
->>>>>>> 69078e53
 	TArray<FTextLayout::FNewLineData> LinesToAdd;
 	LinesToAdd.Reserve(NumPendingMessages);
 
@@ -1437,8 +1386,6 @@
 	Refresh();
 }
 
-<<<<<<< HEAD
-=======
 TSharedRef<SWidget> SOutputLog::GetViewButtonContent()
 {
 	TSharedPtr<FExtender> Extender;
@@ -1521,7 +1468,6 @@
 	FPlatformProcess::LaunchFileInDefaultExternalApplication(*Path, NULL, ELaunchVerb::Open);
 } 
 
->>>>>>> 69078e53
 bool FOutputLogFilter::IsMessageAllowed(const TSharedPtr<FOutputLogMessage>& Message)
 {
 	// Filter Verbosity
