// Copyright Epic Games, Inc. All Rights Reserved.

#include "SOutputLog.h"
#include "Framework/Text/IRun.h"
#include "Framework/Text/TextLayout.h"
#include "Misc/ConfigCacheIni.h"
#include "Misc/OutputDeviceHelper.h"
#include "Misc/ScopeLock.h"
#include "SlateOptMacros.h"
#include "Textures/SlateIcon.h"
#include "Framework/Commands/UIAction.h"
#include "Framework/Text/SlateTextLayout.h"
#include "Framework/Text/SlateTextRun.h"
#include "Framework/Application/SlateApplication.h"
#include "Widgets/Text/STextBlock.h"
#include "Widgets/Input/SMenuAnchor.h"
#include "Framework/MultiBox/MultiBoxBuilder.h"
#include "Widgets/Input/SMultiLineEditableTextBox.h"
#include "Widgets/Input/SComboButton.h"
#include "Widgets/Views/SListView.h"
#include "Widgets/Input/SSearchBox.h"
#include "Widgets/Input/SCheckBox.h"
#include "Widgets/Images/SImage.h"
#include "Features/IModularFeatures.h"
#include "Misc/CoreDelegates.h"
#include "HAL/PlatformOutputDevices.h"
#include "HAL/FileManager.h"
#include "Widgets/Input/SButton.h"
#include "Framework/Docking/TabManager.h"
#include "Widgets/Docking/SDockTab.h"
#include "OutputLogModule.h"
#include "Widgets/Text/SlateEditableTextTypes.h"
#include "OutputLogSettings.h"
#include "OutputLogStyle.h"


#define LOCTEXT_NAMESPACE "SOutputLog"

class FCategoryLineHighlighter : public ISlateLineHighlighter
{
public:
	static TSharedRef<FCategoryLineHighlighter> Create()
	{
		return MakeShareable(new FCategoryLineHighlighter());
	}

	virtual int32 OnPaint(const FPaintArgs& Args, const FTextLayout::FLineView& Line, const float OffsetX, const float Width, const FTextBlockStyle& DefaultStyle, const FGeometry& AllottedGeometry, const FSlateRect& MyCullingRect, FSlateWindowElementList& OutDrawElements, int32 LayerId, const FWidgetStyle& InWidgetStyle, bool bParentEnabled) const override
	{
		const FVector2D Location(Line.Offset.X + OffsetX, Line.Offset.Y);

		// If we've not been set to an explicit color, calculate a suitable one from the linked color
		FLinearColor SelectionBackgroundColorAndOpacity = DefaultStyle.SelectedBackgroundColor.GetColor(InWidgetStyle);// *InWidgetStyle.GetColorAndOpacityTint();
		SelectionBackgroundColorAndOpacity.A *= 0.2f;

		// The block size and offset values are pre-scaled, so we need to account for that when converting the block offsets into paint geometry
		const float InverseScale = Inverse(AllottedGeometry.Scale);

		if (Width > 0.0f)
		{
			// Draw the actual highlight rectangle
			FSlateDrawElement::MakeBox(
				OutDrawElements,
				++LayerId,
				AllottedGeometry.ToPaintGeometry(TransformVector(InverseScale, FVector2D(Width, FMath::Max(Line.Size.Y, Line.TextHeight))), FSlateLayoutTransform(TransformPoint(InverseScale, Location))),
				&DefaultStyle.HighlightShape,
				bParentEnabled /*&& bHasKeyboardFocus*/ ? ESlateDrawEffect::None : ESlateDrawEffect::DisabledEffect,
				SelectionBackgroundColorAndOpacity
			);
		}

		return LayerId;
	}

protected:
	FCategoryLineHighlighter()
	{
	}
};


class FCategoryBadgeHighlighter : public ISlateLineHighlighter
{
public:
	static TSharedRef<FCategoryBadgeHighlighter> Create(const FLinearColor& InBadgeColor)
	{
		return MakeShareable(new FCategoryBadgeHighlighter(InBadgeColor));
	}

	virtual int32 OnPaint(const FPaintArgs& Args, const FTextLayout::FLineView& Line, const float OffsetX, const float Width, const FTextBlockStyle& DefaultStyle, const FGeometry& AllottedGeometry, const FSlateRect& MyCullingRect, FSlateWindowElementList& OutDrawElements, int32 LayerId, const FWidgetStyle& InWidgetStyle, bool bParentEnabled) const override
	{
		const FVector2D Location(Line.Offset.X + OffsetX, Line.Offset.Y);

		// The block size and offset values are pre-scaled, so we need to account for that when converting the block offsets into paint geometry
		const float InverseScale = Inverse(AllottedGeometry.Scale);

		if (Width > 0.0f)
		{
			// Draw the actual highlight rectangle
			FSlateDrawElement::MakeBox(
				OutDrawElements,
				++LayerId,
				AllottedGeometry.ToPaintGeometry(TransformVector(InverseScale, FVector2D(Width, FMath::Max(Line.Size.Y, Line.TextHeight))), FSlateLayoutTransform(TransformPoint(InverseScale, Location))),
				&DefaultStyle.HighlightShape,
				bParentEnabled ? ESlateDrawEffect::None : ESlateDrawEffect::DisabledEffect,
				BadgeColor
			);
		}

		return LayerId;
	}

protected:
	FLinearColor BadgeColor;

	FCategoryBadgeHighlighter(const FLinearColor& InBadgeColor)
		: BadgeColor(InBadgeColor)
	{
	}
};



/** Expression context to test the given messages against the current text filter */
class FLogFilter_TextFilterExpressionContextOutputLog : public ITextFilterExpressionContext
{
public:
	explicit FLogFilter_TextFilterExpressionContextOutputLog(const FOutputLogMessage& InMessage) : Message(&InMessage) {}

	/** Test the given value against the strings extracted from the current item */
	virtual bool TestBasicStringExpression(const FTextFilterString& InValue, const ETextFilterTextComparisonMode InTextComparisonMode) const override { return TextFilterUtils::TestBasicStringExpression(*Message->Message, InValue, InTextComparisonMode); }

	/**
	* Perform a complex expression test for the current item
	* No complex expressions in this case - always returns false
	*/
	virtual bool TestComplexExpression(const FName& InKey, const FTextFilterString& InValue, const ETextFilterComparisonOperation InComparisonOperation, const ETextFilterTextComparisonMode InTextComparisonMode) const override { return false; }

private:
	/** Message that is being filtered */
	const FOutputLogMessage* Message;
};

SConsoleInputBox::SConsoleInputBox()
	: bIgnoreUIUpdate(false)
	, bHasTicked(false)
{
}

BEGIN_SLATE_FUNCTION_BUILD_OPTIMIZATION
void SConsoleInputBox::Construct(const FArguments& InArgs)
{
	OnConsoleCommandExecuted = InArgs._OnConsoleCommandExecuted;
	ConsoleCommandCustomExec = InArgs._ConsoleCommandCustomExec;
	OnCloseConsole = InArgs._OnCloseConsole;

	if (!ConsoleCommandCustomExec.IsBound()) // custom execs always show the default executor in the UI (which has the selector disabled)
	{
		FString PreferredCommandExecutorStr;
		if (GConfig->GetString(TEXT("OutputLog"), TEXT("PreferredCommandExecutor"), PreferredCommandExecutorStr, GEditorPerProjectIni))
		{
			PreferredCommandExecutorName = *PreferredCommandExecutorStr;
		}
	}

	SyncActiveCommandExecutor();

	IModularFeatures::Get().OnModularFeatureRegistered().AddSP(this, &SConsoleInputBox::OnCommandExecutorRegistered);
	IModularFeatures::Get().OnModularFeatureUnregistered().AddSP(this, &SConsoleInputBox::OnCommandExecutorUnregistered);
	EPopupMethod PopupMethod = GIsEditor ? EPopupMethod::CreateNewWindow : EPopupMethod::UseCurrentWindow;
	ChildSlot
	[
		SAssignNew( SuggestionBox, SMenuAnchor )
		.Method(PopupMethod)
		.Placement( InArgs._SuggestionListPlacement )
		[
			SNew(SHorizontalBox)
			+SHorizontalBox::Slot()
			.AutoWidth()
			.Padding(FMargin(0.0f, 0.0f, 4.0f, 0.0f))
			[
				SNew(SComboButton)
				.IsEnabled(this, &SConsoleInputBox::IsCommandExecutorMenuEnabled)
				.ComboButtonStyle(FOutputLogStyle::Get(), "SimpleComboButton")
				.ContentPadding(0.f)
				.OnGetMenuContent(this, &SConsoleInputBox::GetCommandExecutorMenuContent)
				.ButtonContent()
				[
					SNew(SHorizontalBox)
					+SHorizontalBox::Slot()
					.Padding(2.0f)
					.HAlign(HAlign_Left)
					.VAlign(VAlign_Center)
					.AutoWidth()
					[
						SNew(SImage)
						.ColorAndOpacity(FSlateColor::UseForeground())
						.Image(FOutputLogStyle::Get().GetBrush("DebugConsole.Icon"))
					]
					+ SHorizontalBox::Slot()
					.VAlign(VAlign_Center)
					.Padding(2.0f)
					[
						SNew(STextBlock)
						.Text(this, &SConsoleInputBox::GetActiveCommandExecutorDisplayName)
					]
				]
			]

			+SHorizontalBox::Slot()
			.AutoWidth()
			[
<<<<<<< HEAD
				SAssignNew(InputText, SMultiLineEditableTextBox)
				.Font(FOutputLogStyle::Get().GetWidgetStyle<FTextBlockStyle>("Log.Normal").Font)
				.HintText(this, &SConsoleInputBox::GetActiveCommandExecutorHintText)
				.AllowMultiLine(this, &SConsoleInputBox::GetActiveCommandExecutorAllowMultiLine)
				.OnTextCommitted(this, &SConsoleInputBox::OnTextCommitted)
				.OnTextChanged(this, &SConsoleInputBox::OnTextChanged)
				.OnKeyCharHandler(this, &SConsoleInputBox::OnKeyCharHandler)
				.OnKeyDownHandler(this, &SConsoleInputBox::OnKeyDownHandler)
				.OnIsTypedCharValid(FOnIsTypedCharValid::CreateLambda([](const TCHAR InCh) { return true; })) // allow tabs to be typed into the field
				.ClearKeyboardFocusOnCommit(false)
				.ModiferKeyForNewLine(EModifierKey::Shift)
=======
				SNew(SBox)
				.MinDesiredWidth(300.f)
				.MaxDesiredWidth(600.f)
				[
					SAssignNew(InputText, SMultiLineEditableTextBox)
					.Font(FOutputLogStyle::Get().GetWidgetStyle<FTextBlockStyle>("Log.Normal").Font)
					.HintText(this, &SConsoleInputBox::GetActiveCommandExecutorHintText)
					.AllowMultiLine(this, &SConsoleInputBox::GetActiveCommandExecutorAllowMultiLine)
					.OnTextCommitted(this, &SConsoleInputBox::OnTextCommitted)
					.OnTextChanged(this, &SConsoleInputBox::OnTextChanged)
					.OnKeyCharHandler(this, &SConsoleInputBox::OnKeyCharHandler)
					.OnKeyDownHandler(this, &SConsoleInputBox::OnKeyDownHandler)
					.OnIsTypedCharValid(FOnIsTypedCharValid::CreateLambda([](const TCHAR InCh) { return true; })) // allow tabs to be typed into the field
					.ClearKeyboardFocusOnCommit(false)
					.ModiferKeyForNewLine(EModifierKey::Shift)
				]
>>>>>>> 4af6daef
			]
		]
		.MenuContent
		(
			SNew(SBorder)
			.BorderImage(FOutputLogStyle::Get().GetBrush("Menu.Background"))
			.Padding( FMargin(2) )
			[
				SNew(SBox)
				.HeightOverride(250.f) // avoids flickering, ideally this would be adaptive to the content without flickering
				.MinDesiredWidth(300.f)
				.MaxDesiredWidth(this, &SConsoleInputBox::GetSelectionListMaxWidth)
				[
					SAssignNew(SuggestionListView, SListView< TSharedPtr<FString> >)
					.ListItemsSource(&Suggestions.SuggestionsList)
					.SelectionMode( ESelectionMode::Single )							// Ideally the mouse over would not highlight while keyboard controls the UI
					.OnGenerateRow(this, &SConsoleInputBox::MakeSuggestionListItemWidget)
					.OnSelectionChanged(this, &SConsoleInputBox::SuggestionSelectionChanged)
					.ItemHeight(18)
				]
			]
		)
	];
}
END_SLATE_FUNCTION_BUILD_OPTIMIZATION

void SConsoleInputBox::Tick( const FGeometry& AllottedGeometry, const double InCurrentTime, const float InDeltaTime )
{
	bHasTicked = true;

	if (!GIntraFrameDebuggingGameThread && !IsEnabled())
	{
		SetEnabled(true);
	}
	else if (GIntraFrameDebuggingGameThread && IsEnabled())
	{
		SetEnabled(false);
	}
}


void SConsoleInputBox::SuggestionSelectionChanged(TSharedPtr<FString> NewValue, ESelectInfo::Type SelectInfo)
{
	if(bIgnoreUIUpdate)
	{
		return;
	}

	Suggestions.SelectedSuggestion = Suggestions.SuggestionsList.IndexOfByPredicate([&NewValue](const TSharedPtr<FString>& InSuggestion)
	{
		return InSuggestion == NewValue;
	});

	MarkActiveSuggestion();

	// If the user selected this suggestion by clicking on it, then go ahead and close the suggestion
	// box as they've chosen the suggestion they're interested in.
	if( SelectInfo == ESelectInfo::OnMouseClick )
	{
		SuggestionBox->SetIsOpen( false );

		// Jump the caret to the end of the newly auto-completed line. This makes it so that selecting
		// an option doesn't leave the cursor in the middle of the suggestion (which makes it hard to 
		// ctrl-back out, or to type "?" for help, etc.)
		InputText->GoTo(ETextLocation::EndOfDocument);
	}

	// Ideally this would set the focus back to the edit control
//	FWidgetPath WidgetToFocusPath;
//	FSlateApplication::Get().GeneratePathToWidgetUnchecked( InputText.ToSharedRef(), WidgetToFocusPath );
//	FSlateApplication::Get().SetKeyboardFocus( WidgetToFocusPath, EFocusCause::SetDirectly );
}

FOptionalSize SConsoleInputBox::GetSelectionListMaxWidth() const
{
	// Limit the width of the suggestions list to the work area that this widget currently resides on
	const FSlateRect WidgetRect(GetCachedGeometry().GetAbsolutePosition(), GetCachedGeometry().GetAbsolutePosition() + GetCachedGeometry().GetAbsoluteSize());
	const FSlateRect WidgetWorkArea = FSlateApplication::Get().GetWorkArea(WidgetRect);
	return FMath::Max(300.0f, WidgetWorkArea.GetSize().X - 12.0f);
}

TSharedRef<ITableRow> SConsoleInputBox::MakeSuggestionListItemWidget(TSharedPtr<FString> Text, const TSharedRef<STableViewBase>& OwnerTable)
{
	check(Text.IsValid());

	FString SanitizedText = *Text;
	SanitizedText.ReplaceInline(TEXT("\r\n"), TEXT("\n"), ESearchCase::CaseSensitive);
	SanitizedText.ReplaceInline(TEXT("\r"), TEXT(" "), ESearchCase::CaseSensitive);
	SanitizedText.ReplaceInline(TEXT("\n"), TEXT(" "), ESearchCase::CaseSensitive);

	return
		SNew(STableRow< TSharedPtr<FString> >, OwnerTable)
		[
			SNew(STextBlock)
			.Text(FText::FromString(SanitizedText))
			.TextStyle(FOutputLogStyle::Get(), "Log.Normal")
			.HighlightText(Suggestions.SuggestionsHighlight)
			.ColorAndOpacity(FSlateColor::UseForeground())
		];
}

void SConsoleInputBox::OnTextChanged(const FText& InText)
{
	if(bIgnoreUIUpdate)
	{
		return;
	}

	const FString& InputTextStr = InputText->GetText().ToString();
	if(!InputTextStr.IsEmpty())
	{
		TArray<FString> AutoCompleteList;
		
		if (ActiveCommandExecutor)
		{
			ActiveCommandExecutor->GetAutoCompleteSuggestions(*InputTextStr, AutoCompleteList);
		}
		else
		{
			auto OnConsoleVariable = [&AutoCompleteList](const TCHAR *Name, IConsoleObject* CVar)
			{
#if (UE_BUILD_SHIPPING || UE_BUILD_TEST)
				if (CVar->TestFlags(ECVF_Cheat))
				{
					return;
				}
#endif // (UE_BUILD_SHIPPING || UE_BUILD_TEST)
				if (CVar->TestFlags(ECVF_Unregistered))
				{
					return;
				}

				AutoCompleteList.Add(Name);
			};

			IConsoleManager::Get().ForEachConsoleObjectThatContains(FConsoleObjectVisitor::CreateLambda(OnConsoleVariable), *InputTextStr);
		}
		AutoCompleteList.Sort([InputTextStr](const FString& A, const FString& B)
		{ 
			if (A.StartsWith(InputTextStr))
			{
				if (!B.StartsWith(InputTextStr))
				{
					return true;
				}
			}
			else
			{
				if (B.StartsWith(InputTextStr))
				{
					return false;
				}
			}

			return A < B;

		});


		SetSuggestions(AutoCompleteList, FText::FromString(InputTextStr));
	}
	else
	{
		ClearSuggestions();
	}
}

void SConsoleInputBox::OnTextCommitted( const FText& InText, ETextCommit::Type CommitInfo)
{
	if (CommitInfo == ETextCommit::OnEnter)
	{
		if (!InText.IsEmpty())
		{
			// Copy the exec text string out so we can clear the widget's contents.  If the exec command spawns
			// a new window it can cause the text box to lose focus, which will result in this function being
			// re-entered.  We want to make sure the text string is empty on re-entry, so we'll clear it out
			const FString ExecString = InText.ToString();

			// Clear the console input area
			bIgnoreUIUpdate = true;
			InputText->SetText(FText::GetEmpty());
			ClearSuggestions();
			bIgnoreUIUpdate = false;
			
			// Exec!
			if (ConsoleCommandCustomExec.IsBound())
			{
				IConsoleManager::Get().AddConsoleHistoryEntry(TEXT(""), *ExecString);
				ConsoleCommandCustomExec.Execute(ExecString);
			}
			else if (ActiveCommandExecutor)
			{
				ActiveCommandExecutor->Exec(*ExecString);
			}
		}
		else
		{
			ClearSuggestions();
		}

		OnConsoleCommandExecuted.ExecuteIfBound();
	}
}

FReply SConsoleInputBox::OnPreviewKeyDown(const FGeometry& MyGeometry, const FKeyEvent& KeyEvent)
{
	if(SuggestionBox->IsOpen())
	{
		if(KeyEvent.GetKey() == EKeys::Up || KeyEvent.GetKey() == EKeys::Down)
		{
			Suggestions.StepSelectedSuggestion(KeyEvent.GetKey() == EKeys::Up ? -1 : +1);
			MarkActiveSuggestion();

			return FReply::Handled();
		}
		else if (KeyEvent.GetKey() == EKeys::Tab)
		{
			if (Suggestions.HasSuggestions())
			{
				if (Suggestions.HasSelectedSuggestion())
				{
					Suggestions.StepSelectedSuggestion(KeyEvent.IsShiftDown() ? -1 : +1);
				}
				else
				{
					Suggestions.SelectedSuggestion = 0;
				}
				MarkActiveSuggestion();
			}

			bConsumeTab = true;
			return FReply::Handled();
		}
		else if (KeyEvent.GetKey() == EKeys::Escape)
		{
			SuggestionBox->SetIsOpen(false);
			return FReply::Handled();
		}
	}
	else
	{
		const FInputChord KeyEventAsInputChord = FInputChord(KeyEvent.GetKey(), EModifierKey::FromBools(KeyEvent.IsControlDown(), KeyEvent.IsAltDown(), KeyEvent.IsShiftDown(), KeyEvent.IsCommandDown()));

		if(KeyEvent.GetKey() == EKeys::Up)
		{
			// If the command field isn't empty we need you to have pressed Control+Up to summon the history (to make sure you're not just using caret navigation)
			const bool bIsMultiLine = GetActiveCommandExecutorAllowMultiLine();
			const bool bShowHistory = InputText->GetText().IsEmpty() || KeyEvent.IsControlDown();
			if (bShowHistory)
			{
				TArray<FString> History;
				if (ActiveCommandExecutor)
				{
					ActiveCommandExecutor->GetExecHistory(History);
				}
				else
				{
					IConsoleManager::Get().GetConsoleHistory(TEXT(""), History);
				}
				SetSuggestions(History, FText::GetEmpty());
				
				if(Suggestions.HasSuggestions())
				{
					Suggestions.StepSelectedSuggestion(-1);
					MarkActiveSuggestion();
				}
			}

			// Need to always handle this for single-line controls to avoid them invoking widget navigation
			if (!bIsMultiLine || bShowHistory)
			{
				return FReply::Handled();
			}
		}
		else if (KeyEvent.GetKey() == EKeys::Escape)
		{
			if (InputText->GetText().IsEmpty())
			{
				OnCloseConsole.ExecuteIfBound();
			}
			else
			{
				// Clear the console input area
				bIgnoreUIUpdate = true;
				InputText->SetText(FText::GetEmpty());
				bIgnoreUIUpdate = false;

				ClearSuggestions();
			}

			return FReply::Handled();
		}
		else if (ActiveCommandExecutor && ActiveCommandExecutor->GetIterateExecutorHotKey() == KeyEventAsInputChord)
		{
			MakeNextCommandExecutorActive();
			return FReply::Handled();
		}
	}

	return FReply::Unhandled();
}

void SConsoleInputBox::SetSuggestions(TArray<FString>& Elements, FText Highlight)
{
	FString SelectionText;
	if (Suggestions.HasSelectedSuggestion())
	{
		SelectionText = *Suggestions.GetSelectedSuggestion();
	}

	Suggestions.Reset();
	Suggestions.SuggestionsHighlight = Highlight;

	for(int32 i = 0; i < Elements.Num(); ++i)
	{
		Suggestions.SuggestionsList.Add(MakeShared<FString>(Elements[i]));

		if (Elements[i] == SelectionText)
		{
			Suggestions.SelectedSuggestion = i;
		}
	}
	SuggestionListView->RequestListRefresh();

	if(Suggestions.HasSuggestions())
	{
		// Ideally if the selection box is open the output window is not changing it's window title (flickers)
		SuggestionBox->SetIsOpen(true, false);
		if (Suggestions.HasSelectedSuggestion())
		{
			SuggestionListView->RequestScrollIntoView(Suggestions.GetSelectedSuggestion());
		}
		else
		{
			SuggestionListView->ScrollToTop();
		}
	}
	else
	{
		SuggestionBox->SetIsOpen(false);
	}
}

void SConsoleInputBox::OnFocusLost( const FFocusEvent& InFocusEvent )
{
//	SuggestionBox->SetIsOpen(false);
}

void SConsoleInputBox::MarkActiveSuggestion()
{
	bIgnoreUIUpdate = true;
	if (Suggestions.HasSelectedSuggestion())
	{
		TSharedPtr<FString> SelectedSuggestion = Suggestions.GetSelectedSuggestion();

		SuggestionListView->SetSelection(SelectedSuggestion);
		SuggestionListView->RequestScrollIntoView(SelectedSuggestion);	// Ideally this would only scroll if outside of the view

		InputText->SetText(FText::FromString(*SelectedSuggestion));
	}
	else
	{
		SuggestionListView->ClearSelection();
	}
	bIgnoreUIUpdate = false;
}

void SConsoleInputBox::ClearSuggestions()
{
	SuggestionBox->SetIsOpen(false);
	Suggestions.Reset();
}

void SConsoleInputBox::OnCommandExecutorRegistered(const FName& Type, class IModularFeature* ModularFeature)
{
	if (Type == IConsoleCommandExecutor::ModularFeatureName())
	{
		SyncActiveCommandExecutor();
	}
}

void SConsoleInputBox::OnCommandExecutorUnregistered(const FName& Type, class IModularFeature* ModularFeature)
{
	if (Type == IConsoleCommandExecutor::ModularFeatureName() && ModularFeature == ActiveCommandExecutor)
	{
		SyncActiveCommandExecutor();
	}
}

void SConsoleInputBox::SyncActiveCommandExecutor()
{
	TArray<IConsoleCommandExecutor*> CommandExecutors = IModularFeatures::Get().GetModularFeatureImplementations<IConsoleCommandExecutor>(IConsoleCommandExecutor::ModularFeatureName());
	ActiveCommandExecutor = nullptr;

	if (CommandExecutors.IsValidIndex(0))
	{
		ActiveCommandExecutor = CommandExecutors[0];
	}
	// to swap to a preferred executor, try and match from the active name
	for (IConsoleCommandExecutor* CommandExecutor : CommandExecutors)
	{
		if (CommandExecutor->GetName() == PreferredCommandExecutorName)
		{
			ActiveCommandExecutor = CommandExecutor;
			break;
		}
	}
	
}

void SConsoleInputBox::SetActiveCommandExecutor(const FName InExecName)
{
	GConfig->SetString(TEXT("OutputLog"), TEXT("PreferredCommandExecutor"), *InExecName.ToString(), GEditorPerProjectIni);
	PreferredCommandExecutorName = InExecName;
	SyncActiveCommandExecutor();
}

FText SConsoleInputBox::GetActiveCommandExecutorDisplayName() const
{
	if (ActiveCommandExecutor)
	{
		return ActiveCommandExecutor->GetDisplayName();
	}
	return FText::GetEmpty();
}

FText SConsoleInputBox::GetActiveCommandExecutorHintText() const
{
	if (ActiveCommandExecutor)
	{
		return ActiveCommandExecutor->GetHintText();
	}
	return FText::GetEmpty();
}

bool SConsoleInputBox::GetActiveCommandExecutorAllowMultiLine() const
{
	if (ActiveCommandExecutor)
	{
		return ActiveCommandExecutor->AllowMultiLine();
	}
	return false;
}

bool SConsoleInputBox::IsCommandExecutorMenuEnabled() const
{
	return !ConsoleCommandCustomExec.IsBound(); // custom execs always show the default executor in the UI (which has the selector disabled)
}

void SConsoleInputBox::MakeNextCommandExecutorActive()
{
	// Sorted so the iteration order matches the displayed order.
	TArray<IConsoleCommandExecutor*> CommandExecutors = IModularFeatures::Get().GetModularFeatureImplementations<IConsoleCommandExecutor>(IConsoleCommandExecutor::ModularFeatureName());
	CommandExecutors.Sort([](IConsoleCommandExecutor& LHS, IConsoleCommandExecutor& RHS)
		{
			return LHS.GetDisplayName().CompareTo(RHS.GetDisplayName()) < 0;
		});

	int32 CurrentIndex = CommandExecutors.IndexOfByKey(ActiveCommandExecutor);
	if (CurrentIndex >= 0)
	{
		CurrentIndex++;
		if (CurrentIndex >= CommandExecutors.Num())
		{
			CurrentIndex = 0;
		}

		SetActiveCommandExecutor(CommandExecutors[CurrentIndex]->GetName());
	}
}

TSharedRef<SWidget> SConsoleInputBox::GetCommandExecutorMenuContent()
{
	FMenuBuilder MenuBuilder(/*bInShouldCloseWindowAfterMenuSelection=*/true, nullptr);

	MenuBuilder.BeginSection("CmdExecEntries");
	{
		TArray<IConsoleCommandExecutor*> CommandExecutors = IModularFeatures::Get().GetModularFeatureImplementations<IConsoleCommandExecutor>(IConsoleCommandExecutor::ModularFeatureName());
		CommandExecutors.Sort([](IConsoleCommandExecutor& LHS, IConsoleCommandExecutor& RHS)
		{
			return LHS.GetDisplayName().CompareTo(RHS.GetDisplayName()) < 0;
		});

		for (const IConsoleCommandExecutor* CommandExecutor : CommandExecutors)
		{
			const bool bIsActiveCmdExec = ActiveCommandExecutor == CommandExecutor;

			MenuBuilder.AddMenuEntry(
				CommandExecutor->GetDisplayName(),
				CommandExecutor->GetDescription(),
				FSlateIcon(),
				FUIAction(
					FExecuteAction::CreateSP(this, &SConsoleInputBox::SetActiveCommandExecutor, CommandExecutor->GetName()),
					FCanExecuteAction::CreateLambda([] { return true; }),
					FIsActionChecked::CreateLambda([bIsActiveCmdExec] { return bIsActiveCmdExec; })
					),
				NAME_None,
				EUserInterfaceActionType::Check
			);
		}
	}
	MenuBuilder.EndSection();

	return MenuBuilder.MakeWidget();
}

FReply SConsoleInputBox::OnKeyDownHandler(const FGeometry& MyGeometry, const FKeyEvent& InKeyEvent)
{
	const FInputChord InputChord = FInputChord(InKeyEvent.GetKey(), EModifierKey::FromBools(InKeyEvent.IsControlDown(), InKeyEvent.IsAltDown(), InKeyEvent.IsShiftDown(), InKeyEvent.IsCommandDown()));

	// Intercept the "open console" key
	if (ActiveCommandExecutor && (ActiveCommandExecutor->AllowHotKeyClose() && ActiveCommandExecutor->GetHotKey() == InputChord))
	{
		SuggestionBox->SetIsOpen(false);
		OnCloseConsole.ExecuteIfBound();
		return FReply::Handled();
	}
	
	return FReply::Unhandled();
}

FReply SConsoleInputBox::OnKeyCharHandler(const FGeometry& MyGeometry, const FCharacterEvent& InCharacterEvent)
{
	// A printable key may be used to open the console, so consume all characters before our first Tick
	if (!bHasTicked)
	{
		return FReply::Handled();
	}

	// Intercept tab if used for auto-complete
	if (InCharacterEvent.GetCharacter() == '\t' && bConsumeTab)
	{
		bConsumeTab = false;
		return FReply::Handled();
	}

	if (InCharacterEvent.GetModifierKeys().AnyModifiersDown() && InCharacterEvent.GetCharacter() == ' ')
	{	
		// Ignore space bar + a modifier key.  It should not type a space as this is used by other keyboard shortcuts
		return FReply::Handled();
	}

	FInputChord OpenConsoleChord;
	if (ActiveCommandExecutor && ActiveCommandExecutor->AllowHotKeyClose())
	{
		OpenConsoleChord = ActiveCommandExecutor->GetHotKey();

		const uint32* KeyCode = nullptr;
		const uint32* CharCode = nullptr;
		FInputKeyManager::Get().GetCodesFromKey(OpenConsoleChord.Key, KeyCode, CharCode);
		if (CharCode == nullptr)
		{
			return FReply::Unhandled();
		}

		// Intercept the "open console" key
		if (InCharacterEvent.GetCharacter() == (TCHAR)*CharCode
			&& OpenConsoleChord.NeedsControl() == InCharacterEvent.IsControlDown()
			&& OpenConsoleChord.NeedsAlt() == InCharacterEvent.IsAltDown()
			&& OpenConsoleChord.NeedsShift() == InCharacterEvent.IsShiftDown()
			&& OpenConsoleChord.NeedsCommand() == InCharacterEvent.IsCommandDown())
		{
			return FReply::Handled();
		}
		else
		{
			return FReply::Unhandled();
		}
	}
	else
	{
		return FReply::Unhandled();
	}
}

TSharedRef< FOutputLogTextLayoutMarshaller > FOutputLogTextLayoutMarshaller::Create(TArray< TSharedPtr<FOutputLogMessage> > InMessages, FOutputLogFilter* InFilter)
{
	return MakeShareable(new FOutputLogTextLayoutMarshaller(MoveTemp(InMessages), InFilter));
}

FOutputLogTextLayoutMarshaller::~FOutputLogTextLayoutMarshaller()
{
}

void FOutputLogTextLayoutMarshaller::SetText(const FString& SourceString, FTextLayout& TargetTextLayout)
{
	TextLayout = &TargetTextLayout;
	NextPendingMessageIndex = 0;
	SubmitPendingMessages();
}

void FOutputLogTextLayoutMarshaller::GetText(FString& TargetString, const FTextLayout& SourceTextLayout)
{
	SourceTextLayout.GetAsText(TargetString);
}

bool FOutputLogTextLayoutMarshaller::AppendPendingMessage(const TCHAR* InText, const ELogVerbosity::Type InVerbosity, const FName& InCategory)
{
	// We don't want to skip adding messages, so just try to acquire the lock
	FScopeLock PendingMessagesAccess(&PendingMessagesCriticalSection);
	return SOutputLog::CreateLogMessages(InText, InVerbosity, InCategory, PendingMessages);
}

bool FOutputLogTextLayoutMarshaller::SubmitPendingMessages()
{
	// We can always submit messages next tick. So only try to lock, if not possible return.
	if (PendingMessagesCriticalSection.TryLock())
	{
		Messages.Append(MoveTemp(PendingMessages));
		PendingMessages.Reset();
		PendingMessagesCriticalSection.Unlock();
	}
	else
	{
		return false;
	}

	if (Messages.IsValidIndex(NextPendingMessageIndex))
	{
		const int32 CurrentMessagesCount = Messages.Num();

		AppendPendingMessagesToTextLayout();
		NextPendingMessageIndex = CurrentMessagesCount;
		return true;
	}

	return false;
}

float FOutputLogTextLayoutMarshaller::GetCategoryHue(FName CategoryName)
{
	if (float* pResult = CategoryHueMap.Find(CategoryName))
	{
		return *pResult;
	}
	else
	{
		FRandomStream RNG(GetTypeHash(CategoryName));
		const float Hue = (float)RNG.FRandRange(0.0, 360.0);
		CategoryHueMap.Add(CategoryName, Hue);
		return Hue;
	}
}

void FOutputLogTextLayoutMarshaller::AppendPendingMessagesToTextLayout()
{
	const int32 CurrentMessagesCount = Messages.Num();
	const int32 NumPendingMessages = CurrentMessagesCount - NextPendingMessageIndex;

	if (NumPendingMessages == 0)
	{
		return;
	}

	if (TextLayout)
	{
		// If we were previously empty, then we'd have inserted a dummy empty line into the document
		// We need to remove this line now as it would cause the message indices to get out-of-sync with the line numbers, which would break auto-scrolling
		const bool bWasEmpty = GetNumMessages() == 0;
		if (bWasEmpty)
		{
			TextLayout->ClearLines();
		}
	}
	else
	{
		MarkMessagesCacheAsDirty();
		MakeDirty();
	}

	const ELogCategoryColorizationMode CategoryColorizationMode = GetDefault<UOutputLogSettings>()->CategoryColorizationMode;

	TArray<FTextLayout::FNewLineData> LinesToAdd;
	LinesToAdd.Reserve(NumPendingMessages);
	TArray<FTextLineHighlight> Highlights;

	int32 NumAddedMessages = 0;

	auto ComputeCategoryColor = [this](const FTextBlockStyle& OriginalStyle, const FName MessageCategory)
	{
		FTextBlockStyle Result = OriginalStyle;

		FLinearColor HSV = OriginalStyle.ColorAndOpacity.GetSpecifiedColor().LinearRGBToHSV();
		HSV.R = GetCategoryHue(MessageCategory);
		HSV.G = FMath::Max(0.4f, HSV.G);
		Result.ColorAndOpacity = HSV.HSVToLinearRGB();
		return Result;
	};

	for (int32 MessageIndex = NextPendingMessageIndex; MessageIndex < CurrentMessagesCount; ++MessageIndex)
	{
		const TSharedPtr<FOutputLogMessage> Message = Messages[MessageIndex];
		const int32 LineIndex = TextLayout->GetLineModels().Num() + NumAddedMessages;

		if (!Message)
		{
			continue;
		}

		Filter->AddAvailableLogCategory(Message->Category);
		if (!Filter->IsMessageAllowed(Message))
		{
			continue;
		}

		++NumAddedMessages;

		const FTextBlockStyle& MessageTextStyle = FOutputLogStyle::Get().GetWidgetStyle<FTextBlockStyle>(Message->Style);

		TSharedRef<FString> LineText = Message->Message;

		TArray<TSharedRef<IRun>> Runs;


		switch (CategoryColorizationMode)
		{
		case ELogCategoryColorizationMode::None:
			Runs.Add(FSlateTextRun::Create(FRunInfo(), LineText, MessageTextStyle));
			break;
		case ELogCategoryColorizationMode::ColorizeWholeLine:
			{
				const bool bUseCategoryColor = (Message->Verbosity > ELogVerbosity::Warning);
				Runs.Add(FSlateTextRun::Create(FRunInfo(), LineText, bUseCategoryColor ? ComputeCategoryColor(MessageTextStyle, Message->Category) : MessageTextStyle));
			}
			break;
		case ELogCategoryColorizationMode::ColorizeCategoryOnly:
			{
				if (Message->CategoryStartIndex >= 0)
				{
					const int32 CategoryStartIndex = Message->CategoryStartIndex;
					const int32 CategoryStopIndex = CategoryStartIndex + (int32)Message->Category.GetStringLength() + 1;
					if (CategoryStartIndex > 0)
					{
						Runs.Add(FSlateTextRun::Create(FRunInfo(), LineText, MessageTextStyle, FTextRange(0, CategoryStartIndex)));
					}
					Runs.Add(FSlateTextRun::Create(FRunInfo(), LineText, ComputeCategoryColor(MessageTextStyle, Message->Category), FTextRange(CategoryStartIndex, CategoryStopIndex)));
					Runs.Add(FSlateTextRun::Create(FRunInfo(), LineText, MessageTextStyle, FTextRange(CategoryStopIndex, LineText->Len())));
				}
				else
				{
					Runs.Add(FSlateTextRun::Create(FRunInfo(), LineText, MessageTextStyle));
				}
			}
			break;
		case ELogCategoryColorizationMode::ColorizeCategoryAsBadge:
			{
				if (Message->CategoryStartIndex >= 0)
				{
					const int32 CategoryStartIndex = Message->CategoryStartIndex;
					const int32 CategoryStopIndex = CategoryStartIndex + (int32)Message->Category.GetStringLength();

					FTextBlockStyle BadgeStyle = ComputeCategoryColor(MessageTextStyle, Message->Category);
					Highlights.Emplace(LineIndex, FTextRange(CategoryStartIndex, CategoryStopIndex), /*Zorder=*/ -20, FCategoryBadgeHighlighter::Create(BadgeStyle.ColorAndOpacity.GetSpecifiedColor()));
					BadgeStyle.ColorAndOpacity = FLinearColor::Black;

					if (CategoryStartIndex > 0)
					{
						Runs.Add(FSlateTextRun::Create(FRunInfo(), LineText, MessageTextStyle, FTextRange(0, CategoryStartIndex)));
					}
					Runs.Add(FSlateTextRun::Create(FRunInfo(), LineText, BadgeStyle, FTextRange(CategoryStartIndex, CategoryStopIndex)));
					Runs.Add(FSlateTextRun::Create(FRunInfo(), LineText, MessageTextStyle, FTextRange(CategoryStopIndex, LineText->Len())));
				}
				else
				{
					Runs.Add(FSlateTextRun::Create(FRunInfo(), LineText, MessageTextStyle));
				}
			}
			break;
		}

		if (!Message->Category.IsNone() && (Message->Category == CategoryToHighlight))
		{
			Highlights.Emplace(LineIndex, FTextRange(0, LineText->Len()), /*Zorder=*/ -5, FCategoryLineHighlighter::Create());
		}

		LinesToAdd.Emplace(MoveTemp(LineText), MoveTemp(Runs));
	}

	// Increment the cached message count if the log is not being rebuilt
	if ( !IsDirty() )
	{
		CachedNumMessages += NumAddedMessages;
	}

	TextLayout->AddLines(LinesToAdd);

	for (const FTextLineHighlight& Highlight : Highlights)
	{
		TextLayout->AddLineHighlight(Highlight);
	}
}

void FOutputLogTextLayoutMarshaller::ClearMessages()
{
	NextPendingMessageIndex = 0;
	Messages.Empty();
	MakeDirty();
}

void FOutputLogTextLayoutMarshaller::CountMessages()
{
	// Do not re-count if not dirty
	if (!bNumMessagesCacheDirty)
	{
		return;
	}

	CachedNumMessages = 0;

	for (int32 MessageIndex = 0; MessageIndex < NextPendingMessageIndex; ++MessageIndex)
	{
		const TSharedPtr<FOutputLogMessage> CurrentMessage = Messages[MessageIndex];
		if (Filter->IsMessageAllowed(CurrentMessage))
		{
			CachedNumMessages++;
		}
	}

	// Cache re-built, remove dirty flag
	bNumMessagesCacheDirty = false;
}

int32 FOutputLogTextLayoutMarshaller::GetNumMessages() const
{
	const int32 NumPendingMessages = Messages.Num() - NextPendingMessageIndex;
	return Messages.Num() - NumPendingMessages;
}

int32 FOutputLogTextLayoutMarshaller::GetNumFilteredMessages()
{
	// No need to filter the messages if the filter is not set
	if (!Filter->IsFilterSet())
	{
		return GetNumMessages();
	}

	// Re-count messages if filter changed before we refresh
	if (bNumMessagesCacheDirty)
	{
		CountMessages();
	}

	return CachedNumMessages;
}

void FOutputLogTextLayoutMarshaller::MarkMessagesCacheAsDirty()
{
	bNumMessagesCacheDirty = true;
}

FName FOutputLogTextLayoutMarshaller::GetCategoryForLocation(const FTextLocation Location) const
{
	if (Messages.IsValidIndex(Location.GetLineIndex()))
	{
		return Messages[Location.GetLineIndex()]->Category;
	}

	return NAME_None;
}

FTextLocation FOutputLogTextLayoutMarshaller::GetTextLocationAt(const FVector2D& Relative) const
{
	return TextLayout ? TextLayout->GetTextLocationAt(Relative) : FTextLocation(INDEX_NONE, INDEX_NONE);
}

FOutputLogTextLayoutMarshaller::FOutputLogTextLayoutMarshaller(TArray< TSharedPtr<FOutputLogMessage> > InMessages, FOutputLogFilter* InFilter)
	: Messages(MoveTemp(InMessages))
	, NextPendingMessageIndex(0)
	, CachedNumMessages(0)
	, Filter(InFilter)
	, TextLayout(nullptr)
{
}

BEGIN_SLATE_FUNCTION_BUILD_OPTIMIZATION
void SOutputLog::Construct( const FArguments& InArgs, bool bCreateDrawerDockButton)
{
	bShouldCreateDrawerDockButton = bCreateDrawerDockButton;
	BuildInitialLogCategoryFilter(InArgs);

	MessagesTextMarshaller = FOutputLogTextLayoutMarshaller::Create(InArgs._Messages, &Filter);

	MessagesTextBox = SNew(SMultiLineEditableTextBox)
		.Style(FOutputLogStyle::Get(), "Log.TextBox")
		.Marshaller(MessagesTextMarshaller)
		.IsReadOnly(true)
		.AlwaysShowScrollbars(true)
		.AutoWrapText(this, &SOutputLog::IsWordWrapEnabled)
		.OnVScrollBarUserScrolled(this, &SOutputLog::OnUserScrolled)
		.ContextMenuExtender(this, &SOutputLog::ExtendTextBoxMenu);

	ChildSlot
	.Padding(3)
	[
		SNew(SVerticalBox)

		// Output Log Filter
		+SVerticalBox::Slot()
		.AutoHeight()
		.Padding(FMargin(0.0f, 4.0f, 0.0f, 4.0f))
		[
			SNew(SHorizontalBox)
			+SHorizontalBox::Slot()
			.Padding(0, 0, 4, 0)
			.FillWidth(.65f)
			[
				SAssignNew(FilterTextBox, SSearchBox)
				.HintText(LOCTEXT("SearchLogHint", "Search Log"))
				.OnTextChanged(this, &SOutputLog::OnFilterTextChanged)
				.OnTextCommitted(this, &SOutputLog::OnFilterTextCommitted)
				.DelayChangeNotificationsWhileTyping(true)
			]
			+SHorizontalBox::Slot()
			.AutoWidth()
			.HAlign(HAlign_Left)
			[
				SNew(SComboButton)
				.ComboButtonStyle(FOutputLogStyle::Get(), "SimpleComboButton")
				.ToolTipText(LOCTEXT("AddFilterToolTip", "Add an output log filter."))
				.OnGetMenuContent(this, &SOutputLog::MakeAddFilterMenu)
				.ButtonContent()
				[
					SNew(SHorizontalBox)
					+SHorizontalBox::Slot()
					.AutoWidth()
					[
						SNew(SImage)
						.Image(FOutputLogStyle::Get().GetBrush("Icons.Filter"))
						.ColorAndOpacity(FSlateColor::UseForeground())
					]
					+SHorizontalBox::Slot()
					.AutoWidth()
					.Padding(2, 0, 0, 0)
					[
						SNew(STextBlock)
						.Text(LOCTEXT("Filters", "Filters"))
						.ColorAndOpacity(FSlateColor::UseForeground())
					]
				]
			]
			+SHorizontalBox::Slot()
			.HAlign(HAlign_Right)
			.VAlign(VAlign_Center)
			.Padding(4, 0)
			[
				CreateDrawerDockButton()
			]
			+ SHorizontalBox::Slot()
			.HAlign(HAlign_Right)
			.AutoWidth()
			[
				SNew(SComboButton)
				.ComboButtonStyle(FOutputLogStyle::Get(), "SimpleComboButton")
				.OnGetMenuContent(this, &SOutputLog::GetViewButtonContent, InArgs._SettingsMenuFlags)
				.ButtonContent()
				[
					SNew(SHorizontalBox)
					+ SHorizontalBox::Slot()
					.AutoWidth()
					.VAlign(VAlign_Center)
					[
						SNew(SImage)
						.Image(FOutputLogStyle::Get().GetBrush("Icons.Settings"))
						.ColorAndOpacity(FSlateColor::UseForeground())
					]
					+ SHorizontalBox::Slot()
					.AutoWidth()
					.Padding(2, 0, 0, 0)
					.VAlign(VAlign_Center)
					[
						SNew(STextBlock)
						.Text(LOCTEXT("SettingsButton", "Settings"))
						.ColorAndOpacity(FSlateColor::UseForeground())
					]
				]
			]
		]

		// Output log area
		+SVerticalBox::Slot()
		.FillHeight(1)
		[
			MessagesTextBox.ToSharedRef()
		]

		// The console input box
		+SVerticalBox::Slot()
		.AutoHeight()
		[
			SAssignNew(ConsoleInputBox, SConsoleInputBox)
			.Visibility(MakeAttributeLambda([]() { return  FOutputLogModule::Get().ShouldHideConsole() ? EVisibility::Collapsed : EVisibility::Visible; }))
			.OnConsoleCommandExecuted(this, &SOutputLog::OnConsoleCommandExecuted)
			.OnCloseConsole(InArgs._OnCloseConsole)
			// Always place suggestions above the input line for the output log widget
			.SuggestionListPlacement(MenuPlacement_AboveAnchor) 
		]
	];

	GLog->AddOutputDevice(this);

#if WITH_EDITOR
	// Listen for style changes
	UOutputLogSettings* Settings = GetMutableDefault<UOutputLogSettings>();
	SettingsWatchHandle = Settings->OnSettingChanged().AddRaw(this, &SOutputLog::HandleSettingChanged);
#endif

	bIsUserScrolled = false;
	RequestForceScroll();
}
END_SLATE_FUNCTION_BUILD_OPTIMIZATION

SOutputLog::~SOutputLog()
{
	if (GLog != nullptr)
	{
		GLog->RemoveOutputDevice(this);
	}
<<<<<<< HEAD
	FCoreDelegates::OnHandleSystemError.RemoveAll(this);
=======
>>>>>>> 4af6daef

#if WITH_EDITOR
	if (UObjectInitialized() && !GExitPurge)
	{
		UOutputLogSettings* Settings = GetMutableDefault<UOutputLogSettings>();
		Settings->OnSettingChanged().Remove(SettingsWatchHandle);
	}
#endif

}

void SOutputLog::Tick(const FGeometry& AllottedGeometry, const double InCurrentTime, const float InDeltaTime)
{
	if (MessagesTextMarshaller->SubmitPendingMessages())
	{
		// Don't scroll to the bottom automatically when the user is scrolling the view or has scrolled it away from the bottom.
		RequestForceScroll(true);
	}

	SCompoundWidget::Tick(AllottedGeometry, InCurrentTime, InDeltaTime);
}

static const FName NAME_StyleLogCommand(TEXT("Log.Command"));
static const FName NAME_StyleLogError(TEXT("Log.Error"));
static const FName NAME_StyleLogWarning(TEXT("Log.Warning"));
static const FName NAME_StyleLogNormal(TEXT("Log.Normal"));

bool SOutputLog::CreateLogMessages( const TCHAR* V, ELogVerbosity::Type Verbosity, const class FName& Category, TArray< TSharedPtr<FOutputLogMessage> >& OutMessages )
{
	if (Verbosity == ELogVerbosity::SetColor)
	{
		// Skip Color Events
		return false;
	}
	else
	{
		// Get the style for this message. When piping output from child processes (e.g., when cooking through the editor), we want to highlight messages
		// according to their original verbosity, so also check for "Error:" and "Warning:" substrings. This is consistent with how the build system processes logs.
		FName Style;
		if (Category == NAME_Cmd)
		{
			Style = NAME_StyleLogCommand;
		}
		else if (Verbosity == ELogVerbosity::Error || FCString::Stristr(V, TEXT("Error:")) != nullptr)
		{
			Style = NAME_StyleLogError;
		}
		else if (Verbosity == ELogVerbosity::Warning || FCString::Stristr(V, TEXT("Warning:")) != nullptr)
		{
			Style = NAME_StyleLogWarning;
		}
		else
		{
			Style = NAME_StyleLogNormal;
		}

		// Determine how to format timestamps
		static ELogTimes::Type LogTimestampMode = ELogTimes::None;
		if (UObjectInitialized() && !GExitPurge)
		{
			// Logging can happen very late during shutdown, even after the UObject system has been torn down, hence the init check above
			LogTimestampMode = GetDefault<UOutputLogSettings>()->LogTimestampMode;
		}

		const int32 OldNumMessages = OutMessages.Num();

		// handle multiline strings by breaking them apart by line
		TArray<FTextRange> LineRanges;
		FString CurrentLogDump = V;
		FTextRange::CalculateLineRangesFromString(CurrentLogDump, LineRanges);

		bool bIsFirstLineInMessage = true;
		for (const FTextRange& LineRange : LineRanges)
		{
			if (!LineRange.IsEmpty())
			{
				FString Line = CurrentLogDump.Mid(LineRange.BeginIndex, LineRange.Len());
				Line = Line.ConvertTabsToSpaces(4);

				// Hard-wrap lines to avoid them being too long
				static const int32 HardWrapLen = 600;
				for (int32 CurrentStartIndex = 0; CurrentStartIndex < Line.Len();)
				{
					int32 HardWrapLineLen = 0;
					if (bIsFirstLineInMessage)
					{
						int32 CategoryStartIndex;
						const FString MessagePrefix = FOutputDeviceHelper::FormatLogLine(Verbosity, Category, nullptr, LogTimestampMode, -1.0, /*out*/ &CategoryStartIndex);
						
						HardWrapLineLen = FMath::Min(HardWrapLen - MessagePrefix.Len(), Line.Len() - CurrentStartIndex);
						const FString HardWrapLine = Line.Mid(CurrentStartIndex, HardWrapLineLen);

						OutMessages.Add(MakeShared<FOutputLogMessage>(MakeShared<FString>(MessagePrefix + HardWrapLine), Verbosity, Category, Style, CategoryStartIndex));
					}
					else
					{
						HardWrapLineLen = FMath::Min(HardWrapLen, Line.Len() - CurrentStartIndex);
						FString HardWrapLine = Line.Mid(CurrentStartIndex, HardWrapLineLen);
						
						OutMessages.Add(MakeShared<FOutputLogMessage>(MakeShared<FString>(MoveTemp(HardWrapLine)), Verbosity, Category, Style, INDEX_NONE));
					}

					bIsFirstLineInMessage = false;
					CurrentStartIndex += HardWrapLineLen;
				}
			}
		}

		return OldNumMessages != OutMessages.Num();
	}
}

void SOutputLog::Serialize(const TCHAR* V, ELogVerbosity::Type Verbosity, const class FName& Category)
{
	MessagesTextMarshaller->AppendPendingMessage(V, Verbosity, Category);
}

void SOutputLog::ExtendTextBoxMenu(FMenuBuilder& Builder)
{
	FUIAction ClearOutputLogAction(
		FExecuteAction::CreateRaw( this, &SOutputLog::OnClearLog ),
		FCanExecuteAction::CreateSP( this, &SOutputLog::CanClearLog )
		);

	Builder.AddMenuEntry(
		NSLOCTEXT("OutputLog", "ClearLogLabel", "Clear Log"), 
		NSLOCTEXT("OutputLog", "ClearLogTooltip", "Clears all log messages"), 
		FSlateIcon(), 
		ClearOutputLogAction
		);

	const FVector2D CursorPos = FSlateApplication::Get().GetCursorPos();
	const FVector2D RelativeCursorPos = MessagesTextBox->GetTickSpaceGeometry().AbsoluteToLocal(CursorPos);
	const FTextLocation CursorTextLocation = MessagesTextMarshaller->GetTextLocationAt(RelativeCursorPos);

	if (CursorTextLocation.IsValid())
	{
		const FName CategoryName = MessagesTextMarshaller->GetCategoryForLocation(CursorTextLocation);

		if (!CategoryName.IsNone())
		{
			Builder.BeginSection(NAME_None, FText::Format(LOCTEXT("CategoryActionsSectionHeading", "Category {0}"), FText::FromName(CategoryName)));

			if (CategoryName == MessagesTextMarshaller->GetCategoryToHighlight())
			{
				FUIAction StopHighlightingCategoryAction(
					FExecuteAction::CreateRaw(this, &SOutputLog::OnHighlightCategory, FName())
				);

				Builder.AddMenuEntry(
					LOCTEXT("StopHighlightCategoryAction", "Remove category highlights"),
					LOCTEXT("StopHighlightCategoryActionTooltip", "Stop highlighting all messages for this category"),
					FSlateIcon(),
					StopHighlightingCategoryAction
				);
			}
			else
			{
				FUIAction HighlightCategoryAction(
					FExecuteAction::CreateRaw(this, &SOutputLog::OnHighlightCategory, CategoryName)
				);

				Builder.AddMenuEntry(
					FText::Format(LOCTEXT("HighlightCategoryAction", "Highlight category {0}"), FText::FromName(CategoryName)),
					LOCTEXT("HighlightCategoryActionTooltip", "Highlights all messages for this category"),
					FSlateIcon(),
					HighlightCategoryAction
				);
			}

			Builder.EndSection();
		}
	}
}

void SOutputLog::OnClearLog()
{
	// Make sure the cursor is back at the start of the log before we clear it
	MessagesTextBox->GoTo(FTextLocation(0));

	MessagesTextMarshaller->ClearMessages();
	MessagesTextBox->Refresh();
	bIsUserScrolled = false;
}

void SOutputLog::OnHighlightCategory(FName NewCategoryToHighlight)
{
	MessagesTextMarshaller->SetCategoryToHighlight(NewCategoryToHighlight);

	RefreshAllPreservingLocation();
}

void SOutputLog::HandleSettingChanged(FName ChangedSettingName)
{
	RefreshAllPreservingLocation();
}

void SOutputLog::RefreshAllPreservingLocation()
{
	const FTextLocation LastCursorTextLocation = MessagesTextBox->GetCursorLocation();

	MessagesTextMarshaller->MarkMessagesCacheAsDirty();
	MessagesTextMarshaller->MakeDirty();
	MessagesTextBox->Refresh();

	//@TODO: Without this, the window will scroll if the last 'normally clicked location' is not on screen
	// (even with the right-click set cursor pos fix, the refresh will scroll you back to the top of the screen
	// until you left click, or to where you last left clicked otherwise if off screen; spooky...)
	// Ideally we could read the current location or fix the bug where a refresh causes a scroll
	MessagesTextBox->GoTo(LastCursorTextLocation);
}

void SOutputLog::OnUserScrolled(float ScrollOffset)
{
	bIsUserScrolled = ScrollOffset < 1.0 && !FMath::IsNearlyEqual(ScrollOffset, 1.0f);
}

bool SOutputLog::CanClearLog() const
{
	return MessagesTextMarshaller->GetNumMessages() > 0;
}

void SOutputLog::FocusConsoleCommandBox()
{
	FSlateApplication::Get().SetKeyboardFocus(ConsoleInputBox->GetEditableTextBox(), EFocusCause::SetDirectly);
}

void SOutputLog::OnConsoleCommandExecuted()
{
	// Submit pending messages when executing a command to keep the log feeling responsive to input
	MessagesTextMarshaller->SubmitPendingMessages();
	RequestForceScroll();
}

void SOutputLog::RequestForceScroll(bool bIfUserHasNotScrolledUp)
{
	if (MessagesTextMarshaller->GetNumFilteredMessages() > 0
		&& (!bIfUserHasNotScrolledUp || !bIsUserScrolled))
	{
		MessagesTextBox->ScrollTo(ETextLocation::EndOfDocument);
		bIsUserScrolled = false;
	}
}

void SOutputLog::Refresh()
{
	// Re-count messages if filter changed before we refresh
	MessagesTextMarshaller->CountMessages();

	MessagesTextBox->GoTo(FTextLocation(0));
	MessagesTextMarshaller->MakeDirty();
	MessagesTextBox->Refresh();
	RequestForceScroll();
}

bool SOutputLog::IsWordWrapEnabled() const
{
	const UOutputLogSettings* Settings = GetDefault<UOutputLogSettings>();
	return Settings ? Settings->bEnableOutputLogWordWrap : false;
}

void SOutputLog::SetWordWrapEnabled(ECheckBoxState InValue)
{
	const bool bWordWrapEnabled = (InValue == ECheckBoxState::Checked);
	UOutputLogSettings* Settings = GetMutableDefault<UOutputLogSettings>();
	if (Settings)
	{
		Settings->bEnableOutputLogWordWrap = bWordWrapEnabled;
		Settings->SaveConfig();
	}

	RequestForceScroll(true);
}

ELogTimes::Type SOutputLog::GetSelectedTimestampMode() 
{
	const UOutputLogSettings* Settings = GetDefault<UOutputLogSettings>();
	return Settings->LogTimestampMode;
}

bool SOutputLog::IsSelectedTimestampMode(ELogTimes::Type NewType)
{
	return GetSelectedTimestampMode() == NewType;
}

void SOutputLog::AddTimestampMenuSection(FMenuBuilder& Menu)
{

	Menu.BeginSection("LoggingTimestampSection");
	{
		const UEnum* Enum = StaticEnum<ELogTimes::Type>();

		for (int CurrentTimeStampType = 0; CurrentTimeStampType < Enum->NumEnums() - 1; CurrentTimeStampType++)
		{
			
			ELogTimes::Type TimeStampType = static_cast<ELogTimes::Type>(CurrentTimeStampType);
			FText Tooltip;

			#if WITH_EDITOR
				Tooltip = Enum->GetToolTipTextByIndex(CurrentTimeStampType);
			#endif // WITH_EDITOR
			
			Menu.AddMenuEntry(Enum->GetDisplayNameTextByIndex(CurrentTimeStampType),
				Tooltip,
				FSlateIcon(),
				FUIAction(
					FExecuteAction::CreateLambda([this, TimeStampType] {
						SetTimestampMode(TimeStampType);
						}),
					FCanExecuteAction::CreateLambda([] { return true; }),
					FIsActionChecked::CreateLambda([this, TimeStampType] { return IsSelectedTimestampMode(TimeStampType); })
							),
				NAME_None,
				EUserInterfaceActionType::RadioButton);

		}
<<<<<<< HEAD
	}
	Menu.EndSection();
}

void SOutputLog::SetTimestampMode(ELogTimes::Type InValue)
{
	 UOutputLogSettings* Settings = GetMutableDefault<UOutputLogSettings>();
	if (Settings)
	{
		Settings->LogTimestampMode = InValue;
		Settings->SaveConfig();
	}
	RequestForceScroll(true);
}

=======
	}
	Menu.EndSection();
}

void SOutputLog::SetTimestampMode(ELogTimes::Type InValue)
{
	 UOutputLogSettings* Settings = GetMutableDefault<UOutputLogSettings>();
	if (Settings)
	{
		Settings->LogTimestampMode = InValue;
		Settings->SaveConfig();
	}
	RequestForceScroll(true);
}

>>>>>>> 4af6daef
#if WITH_EDITOR
bool SOutputLog::IsClearOnPIEEnabled() const
{
	const UOutputLogSettings* Settings = GetDefault<UOutputLogSettings>();
	return Settings ? Settings->bEnableOutputLogClearOnPIE : false;
}

void SOutputLog::SetClearOnPIE(ECheckBoxState InValue)
{
	const bool bClearOnPIEEnabled = (InValue == ECheckBoxState::Checked);
	UOutputLogSettings* Settings = GetMutableDefault<UOutputLogSettings>();
	if (Settings)
	{
		Settings->bEnableOutputLogClearOnPIE = bClearOnPIEEnabled;
		Settings->SaveConfig();
	}
}
#endif

void SOutputLog::BuildInitialLogCategoryFilter(const FArguments& InArgs)
{
	for (const auto& Message : InArgs._Messages)
	{
		Filter.AddAvailableLogCategory(Message->Category);
		const bool bIsDeselectedByDefault = InArgs._AllowInitialLogCategory.IsBound() && !InArgs._AllowInitialLogCategory.Execute(Message->Category);
		if (bIsDeselectedByDefault && Filter.IsLogCategoryEnabled(Message->Category))
		{
			Filter.bShowAllCategories = false;
			Filter.ToggleLogCategory(Message->Category);
		}
	}

	for (auto DefaultCategorySelectionIt = InArgs._DefaultCategorySelection.CreateConstIterator(); DefaultCategorySelectionIt; ++DefaultCategorySelectionIt)
	{
		const FName Category = DefaultCategorySelectionIt->Key;
		Filter.AddAvailableLogCategory(Category);

		Filter.bShowAllCategories &= DefaultCategorySelectionIt->Value;
		if (Filter.IsLogCategoryEnabled(Category) != DefaultCategorySelectionIt->Value)
		{
			Filter.ToggleLogCategory(Category);
		}
	}
}

void SOutputLog::OnFilterTextChanged(const FText& InFilterText)
{
	if (Filter.GetFilterText().ToString().Equals(InFilterText.ToString(), ESearchCase::CaseSensitive))
	{
		// nothing to do
		return;
	}

	// Flag the messages count as dirty
	MessagesTextMarshaller->MarkMessagesCacheAsDirty();

	// Set filter phrases
	Filter.SetFilterText(InFilterText);

	// Report possible syntax errors back to the user
	FilterTextBox->SetError(Filter.GetSyntaxErrors());

	// Repopulate the list to show only what has not been filtered out.
	Refresh();

	// Apply the new search text
	MessagesTextBox->BeginSearch(InFilterText);
}

void SOutputLog::OnFilterTextCommitted(const FText& InFilterText, ETextCommit::Type InCommitType)
{
	OnFilterTextChanged(InFilterText);
}

TSharedRef<SWidget> SOutputLog::MakeAddFilterMenu()
{
	FMenuBuilder MenuBuilder(/*bInShouldCloseWindowAfterMenuSelection=*/true, nullptr);
	
	MenuBuilder.BeginSection("OutputLogMiscEntries", LOCTEXT("OutputLogFilters", "Filters"));
	{
		MenuBuilder.AddMenuEntry(
			LOCTEXT("ShowAllCategories", "Show All"),
			LOCTEXT("ShowAllCategories_Tooltip", "Filter the Output Log to show all categories"),
			FSlateIcon(),
			FUIAction(FExecuteAction::CreateSP(this, &SOutputLog::CategoriesShowAll_Execute),
				FCanExecuteAction::CreateLambda([] { return true; }),
				FIsActionChecked::CreateSP(this, &SOutputLog::CategoriesShowAll_IsChecked)),
			NAME_None,
			EUserInterfaceActionType::ToggleButton
		);

		MenuBuilder.AddSubMenu(
			LOCTEXT("Filters", "Filters"),
			LOCTEXT("SelectCategoriesToolTip", "Set filter settings such as visible categories"),
			FNewMenuDelegate::CreateSP(this, &SOutputLog::MakeSelectCategoriesSubMenu)
		);
	}
	MenuBuilder.EndSection();

	MenuBuilder.BeginSection("OutputLogVerbosityEntries", LOCTEXT("OutputLogVerbosityHeading", "Verbosity"));
	{
		MenuBuilder.AddMenuEntry(
			LOCTEXT("ShowMessages", "Messages"), 
			LOCTEXT("ShowMessages_Tooltip", "[Checked] Filter Output Log to show messages within selected categories. [-] Filter Output Log to show all messages"), 
			FSlateIcon(), 
			FUIAction(FExecuteAction::CreateSP(this, &SOutputLog::VerbosityLogs_Execute), 
				FCanExecuteAction::CreateLambda([] { return true; }), 
				FGetActionCheckState::CreateSP(this, &SOutputLog::VerbosityLogs_IsChecked)),
			NAME_None, 
			EUserInterfaceActionType::ToggleButton
		);

		MenuBuilder.AddMenuEntry(
			LOCTEXT("ShowWarnings", "Warnings"),
			LOCTEXT("ShowWarnings_Tooltip", "[Checked] Filter Output Log to show warnings within selected categories. [-] Filter Output Log to show all warnings"),
			FSlateIcon(),
			FUIAction(FExecuteAction::CreateSP(this, &SOutputLog::VerbosityWarnings_Execute),
				FCanExecuteAction::CreateLambda([] { return true; }),
				FGetActionCheckState::CreateSP(this, &SOutputLog::VerbosityWarnings_IsChecked)),
			NAME_None,
			EUserInterfaceActionType::ToggleButton
		);

		MenuBuilder.AddMenuEntry(
			LOCTEXT("ShowErrors", "Errors"),
			LOCTEXT("ShowErrors_Tooltip", "[Checked] Filter Output Log to show errors within selected categories. [-] Filter Output Log to show all errors"),
			FSlateIcon(),
			FUIAction(FExecuteAction::CreateSP(this, &SOutputLog::VerbosityErrors_Execute),
				FCanExecuteAction::CreateLambda([] { return true; }),
				FGetActionCheckState::CreateSP(this, &SOutputLog::VerbosityErrors_IsChecked)),
			NAME_None,
			EUserInterfaceActionType::ToggleButton
		);
	}
	MenuBuilder.EndSection();

	return MenuBuilder.MakeWidget();
}

void SOutputLog::MakeSelectCategoriesSubMenu(FMenuBuilder& MenuBuilder)
{
	MenuBuilder.BeginSection("OutputLogCategoriesEntries");
	{	
		for (const FName& Category : Filter.GetAvailableLogCategories())
		{
			MenuBuilder.AddMenuEntry(
				FText::AsCultureInvariant(Category.ToString()),
				FText::Format(LOCTEXT("Category_Tooltip", "Filter the Output Log to show category: {0}"), FText::AsCultureInvariant(Category.ToString())),
				FSlateIcon(),
				FUIAction(FExecuteAction::CreateSP(this, &SOutputLog::CategoriesSingle_Execute, Category),
				FCanExecuteAction::CreateLambda([] { return true; }),
				FIsActionChecked::CreateSP(this, &SOutputLog::CategoriesSingle_IsChecked, Category)),
				NAME_None,
				EUserInterfaceActionType::ToggleButton
			);
		}
	}
	MenuBuilder.EndSection();
}

ECheckBoxState SOutputLog::VerbosityLogs_IsChecked() const
{
	if (Filter.bShowLogs && Filter.IgnoreFilterVerbosities.Contains(ELogVerbosity::Log))
	{
		return ECheckBoxState::Undetermined;
	}

	if (Filter.bShowLogs)
	{
		return ECheckBoxState::Checked;
	}

	return ECheckBoxState::Unchecked;
}

ECheckBoxState SOutputLog::VerbosityWarnings_IsChecked() const
{
	if (Filter.bShowWarnings && Filter.IgnoreFilterVerbosities.Contains(ELogVerbosity::Warning))
	{
		return ECheckBoxState::Undetermined;
	}

	if (Filter.bShowWarnings)
	{
		return ECheckBoxState::Checked;
	}

	return ECheckBoxState::Unchecked;
}

ECheckBoxState SOutputLog::VerbosityErrors_IsChecked() const
{
	if (Filter.bShowErrors && Filter.IgnoreFilterVerbosities.Contains(ELogVerbosity::Error))
	{
		return ECheckBoxState::Undetermined;
	}

	if (Filter.bShowErrors)
	{
		return ECheckBoxState::Checked;
	}

	return ECheckBoxState::Unchecked;
}

void SOutputLog::VerbosityLogs_Execute()
{ 
	// Rotate through: showing the verbosity, showing the verbosity while ignoring filter categories, and hiding the verbosity
	if (Filter.bShowLogs)
	{
		if (Filter.IgnoreFilterVerbosities.Contains(ELogVerbosity::Log))
		{
			Filter.bShowLogs = false;
			Filter.IgnoreFilterVerbosities.Remove(ELogVerbosity::Log);
		}
		else
		{
			Filter.IgnoreFilterVerbosities.Emplace(ELogVerbosity::Log);
		}
	}
	else
	{
		Filter.bShowLogs = true;
	}

	// Flag the messages count as dirty
	MessagesTextMarshaller->MarkMessagesCacheAsDirty();

	Refresh();
}

void SOutputLog::VerbosityWarnings_Execute()
{
	// Rotate through: showing the verbosity, showing the verbosity while ignoring filter categories, and hiding the verbosity
	if (Filter.bShowWarnings)
	{
		if (Filter.IgnoreFilterVerbosities.Contains(ELogVerbosity::Warning))
		{
			Filter.bShowWarnings = false;
			Filter.IgnoreFilterVerbosities.Remove(ELogVerbosity::Warning);
		}
		else
		{
			Filter.IgnoreFilterVerbosities.Emplace(ELogVerbosity::Warning);
		}
	}
	else
	{
		Filter.bShowWarnings = true;
	}

	// Flag the messages count as dirty
	MessagesTextMarshaller->MarkMessagesCacheAsDirty();

	Refresh();
}

void SOutputLog::VerbosityErrors_Execute()
{
	// Rotate through: showing the verbosity, showing the verbosity while ignoring filter categories, and hiding the verbosity
	if (Filter.bShowErrors)
	{
		if (Filter.IgnoreFilterVerbosities.Contains(ELogVerbosity::Error))
		{
			Filter.bShowErrors = false;
			Filter.IgnoreFilterVerbosities.Remove(ELogVerbosity::Error);
		}
		else
		{
			Filter.IgnoreFilterVerbosities.Emplace(ELogVerbosity::Error);
		}
	}
	else
	{
		Filter.bShowErrors = true;
	}

	// Flag the messages count as dirty
	MessagesTextMarshaller->MarkMessagesCacheAsDirty();

	Refresh();
}

bool SOutputLog::CategoriesShowAll_IsChecked() const
{
	return Filter.bShowAllCategories;
}

bool SOutputLog::CategoriesSingle_IsChecked(FName InName) const
{
	return Filter.IsLogCategoryEnabled(InName);
}

void SOutputLog::CategoriesShowAll_Execute()
{
	Filter.bShowAllCategories = !Filter.bShowAllCategories;

	Filter.ClearSelectedLogCategories();
	if (Filter.bShowAllCategories)
	{
		for (const auto& AvailableCategory : Filter.GetAvailableLogCategories())
		{
			Filter.ToggleLogCategory(AvailableCategory);
		}
	}

	// Flag the messages count as dirty
	MessagesTextMarshaller->MarkMessagesCacheAsDirty();

	Refresh();
}

void SOutputLog::CategoriesSingle_Execute(FName InName)
{
	Filter.ToggleLogCategory(InName);

	// Flag the messages count as dirty
	MessagesTextMarshaller->MarkMessagesCacheAsDirty();

	Refresh();
}

void SOutputLog::UpdateOutputLogFilter(const TArray<FName>& CategoriesToShow, TOptional<bool> bShowErrors, TOptional<bool> bShowWarnings, TOptional<bool> bShowLogs)
{
	if (bShowErrors.IsSet())
	{
		Filter.bShowErrors = bShowErrors.GetValue();
	}
	if (bShowWarnings.IsSet())
	{
		Filter.bShowWarnings = bShowWarnings.GetValue();
	}
	if (bShowLogs.IsSet())
	{
		Filter.bShowLogs = bShowLogs.GetValue();
	}

	// Show all categories if empty list is passed in. This means there's no way to change the Show* bools
	// and also leave the categories as-is, but that use case is probably minimal. It can be added if needed.
	Filter.bShowAllCategories = CategoriesToShow.Num() == 0;
	Filter.ClearSelectedLogCategories();
	const TArray<FName> ActualCategoriesToShow = Filter.bShowAllCategories ? Filter.GetAvailableLogCategories() : CategoriesToShow;
	for (const auto& AvailableCategory : ActualCategoriesToShow)
	{
		Filter.ToggleLogCategory(AvailableCategory);
	}

	MessagesTextMarshaller->MarkMessagesCacheAsDirty();
	Refresh();
}

<<<<<<< HEAD
=======
void SOutputLog::UpdateOutputLogFilter(const FOutputLogFilter& InFilter)
{
	Filter = InFilter;
	Filter.bShowAllCategories = Filter.GetSelectedLogCategories().Num() == 0 ;
	MessagesTextMarshaller->MarkMessagesCacheAsDirty();
	Refresh();
}

>>>>>>> 4af6daef
TSharedRef<SWidget> SOutputLog::GetViewButtonContent(EOutputLogSettingsMenuFlags Flags)
{
	TSharedPtr<FExtender> Extender;
	FMenuBuilder MenuBuilder(true, nullptr, Extender, true);

	const bool bSupportWordWrapping = (Flags & EOutputLogSettingsMenuFlags::SkipEnableWordWrapping) == EOutputLogSettingsMenuFlags::None;
	if (bSupportWordWrapping)
	{
		MenuBuilder.AddMenuEntry(
			LOCTEXT("WordWrapEnabledOption", "Enable Word Wrapping"),
			LOCTEXT("WordWrapEnabledOptionToolTip", "Enable word wrapping in the Output Log."),
			FSlateIcon(),
			FUIAction(
				FExecuteAction::CreateLambda([this] {
					// This is a toggle, hence that it is inverted
					SetWordWrapEnabled(IsWordWrapEnabled() ? ECheckBoxState::Unchecked : ECheckBoxState::Checked);
				}),
				FCanExecuteAction::CreateLambda([] { return true; }),
				FIsActionChecked::CreateSP(this, &SOutputLog::IsWordWrapEnabled)
			),
			NAME_None,
			EUserInterfaceActionType::ToggleButton
		);
	}
	FText Tooltip;

	#if WITH_EDITORONLY_DATA
		Tooltip = UOutputLogSettings::StaticClass()->FindPropertyByName(
			GET_MEMBER_NAME_CHECKED(UOutputLogSettings, LogTimestampMode))->GetToolTipText();
	#endif // WITH_EDITORONLY_DATA
	MenuBuilder.AddSubMenu(
		TAttribute<FText>::CreateLambda([this]()
			{
				const UEnum* Enum = StaticEnum<ELogTimes::Type>();
				return FText::Format(LOCTEXT("TimestampsSubmenu", "Timestamp Mode: {0}"),
					Enum->GetDisplayNameTextByIndex(this->GetSelectedTimestampMode()));
			}),
		Tooltip,
		FNewMenuDelegate::CreateSP(this, &SOutputLog::AddTimestampMenuSection));
<<<<<<< HEAD
=======


#if WITH_EDITOR
	const bool bSupportClearOnPie = (Flags & EOutputLogSettingsMenuFlags::SkipClearOnPie) == EOutputLogSettingsMenuFlags::None;
	if (bSupportClearOnPie)
	{
		MenuBuilder.AddMenuEntry(
			LOCTEXT("ClearOnPIE", "Clear on PIE"),
			LOCTEXT("ClearOnPIEToolTip", "Enable clearing of the Output Log on PIE startup."),
			FSlateIcon(),
			FUIAction(
				FExecuteAction::CreateLambda([this] {
					// This is a toggle, hence that it is inverted
					SetClearOnPIE(IsClearOnPIEEnabled() ? ECheckBoxState::Unchecked : ECheckBoxState::Checked);
				}),
				FCanExecuteAction::CreateLambda([] { return true; }),
				FIsActionChecked::CreateSP(this, &SOutputLog::IsClearOnPIEEnabled)
			),
			NAME_None,
			EUserInterfaceActionType::ToggleButton
		);
	}
#else
	constexpr bool bSupportClearOnPie = false;
#endif

	const bool bSupportSourceLocation = (Flags & EOutputLogSettingsMenuFlags::SkipOpenSourceButton) == EOutputLogSettingsMenuFlags::None;
	const bool bSupportExternalEditor = (Flags & EOutputLogSettingsMenuFlags::SkipOpenInExternalEditorButton) == EOutputLogSettingsMenuFlags::None;
	const bool bNeedsSeparator = (bSupportWordWrapping || bSupportClearOnPie) && (bSupportSourceLocation || bSupportExternalEditor);
	if (bNeedsSeparator)
	{
		MenuBuilder.AddMenuSeparator();
	}
>>>>>>> 4af6daef

	if (bSupportSourceLocation)
	{
		MenuBuilder.AddMenuEntry(
			LOCTEXT("FindSourceFile", "Open Source Location"),
			LOCTEXT("FindSourceFileTooltip", "Opens the folder containing the source of the Output Log."),
			FSlateIcon(FOutputLogStyle::Get().GetStyleSetName(), "OutputLog.OpenSourceLocation"),
			FUIAction(
				FExecuteAction::CreateSP(this, &SOutputLog::OpenLogFileInExplorer)
			)
		);
	}
	
	if (bSupportExternalEditor)
	{
		// Open In External Editor
		MenuBuilder.AddMenuEntry(
			LOCTEXT("OpenInExternalEditor", "Open In External Editor"),
			LOCTEXT("OpenInExternalEditorTooltip", "Opens the Output Log in the default external editor."),
			FSlateIcon(FOutputLogStyle::Get().GetStyleSetName(), "OutputLog.OpenInExternalEditor"),
			FUIAction(
				FExecuteAction::CreateSP(this, &SOutputLog::OpenLogFileInExternalEditor)
			)
		);
	}

#if WITH_EDITOR
	const bool bSupportClearOnPie = (Flags & EOutputLogSettingsMenuFlags::SkipClearOnPie) == EOutputLogSettingsMenuFlags::None;
	if (bSupportClearOnPie)
	{
		MenuBuilder.AddMenuEntry(
			LOCTEXT("ClearOnPIE", "Clear on PIE"),
			LOCTEXT("ClearOnPIEToolTip", "Enable clearing of the Output Log on PIE startup."),
			FSlateIcon(),
			FUIAction(
				FExecuteAction::CreateLambda([this] {
					// This is a toggle, hence that it is inverted
					SetClearOnPIE(IsClearOnPIEEnabled() ? ECheckBoxState::Unchecked : ECheckBoxState::Checked);
				}),
				FCanExecuteAction::CreateLambda([] { return true; }),
				FIsActionChecked::CreateSP(this, &SOutputLog::IsClearOnPIEEnabled)
			),
			NAME_None,
			EUserInterfaceActionType::ToggleButton
		);
	}
#else
	constexpr bool bSupportClearOnPie = false;
#endif

	const bool bSupportSourceLocation = (Flags & EOutputLogSettingsMenuFlags::SkipOpenSourceButton) == EOutputLogSettingsMenuFlags::None;
	const bool bSupportExternalEditor = (Flags & EOutputLogSettingsMenuFlags::SkipOpenInExternalEditorButton) == EOutputLogSettingsMenuFlags::None;
	const bool bNeedsSeparator = (bSupportWordWrapping || bSupportClearOnPie) && (bSupportSourceLocation || bSupportExternalEditor);
	if (bNeedsSeparator)
	{
		MenuBuilder.AddMenuSeparator();
	}

	if (bSupportSourceLocation)
	{
		MenuBuilder.AddMenuEntry(
			LOCTEXT("FindSourceFile", "Open Source Location"),
			LOCTEXT("FindSourceFileTooltip", "Opens the folder containing the source of the Output Log."),
			FSlateIcon(FOutputLogStyle::Get().GetStyleSetName(), "OutputLog.OpenSourceLocation"),
			FUIAction(
				FExecuteAction::CreateSP(this, &SOutputLog::OpenLogFileInExplorer)
			)
		);
	}
	
	if (bSupportExternalEditor)
	{
		// Open In External Editor
		MenuBuilder.AddMenuEntry(
			LOCTEXT("OpenInExternalEditor", "Open In External Editor"),
			LOCTEXT("OpenInExternalEditorTooltip", "Opens the Output Log in the default external editor."),
			FSlateIcon(FOutputLogStyle::Get().GetStyleSetName(), "OutputLog.OpenInExternalEditor"),
			FUIAction(
				FExecuteAction::CreateSP(this, &SOutputLog::OpenLogFileInExternalEditor)
			)
		);
	}

	return MenuBuilder.MakeWidget();
}

TSharedRef<SWidget> SOutputLog::CreateDrawerDockButton()
{
	if (bShouldCreateDrawerDockButton)
	{
		return
			SNew(SButton)
			.ButtonStyle(FOutputLogStyle::Get(), "SimpleButton")
			.ToolTipText(LOCTEXT("DockInLayout_Tooltip", "Docks this output log in the current layout.\nThe drawer will still be usable as a temporary log."))
			.ContentPadding(FMargin(1, 0))
			.Visibility_Lambda(
				[]()
				{
					return FOutputLogModule::Get().GetOutputLogTab() == nullptr ? EVisibility::Visible : EVisibility::Hidden;
				})
			.OnClicked(this, &SOutputLog::OnDockInLayoutClicked)
			[
				SNew(SHorizontalBox)
				+ SHorizontalBox::Slot()
				.AutoWidth()
				.VAlign(VAlign_Center)
				.Padding(4.0, 0.0f)
				[
					SNew(SImage)
					.ColorAndOpacity(FSlateColor::UseForeground())
					.Image(FOutputLogStyle::Get().GetBrush("Icons.Layout"))
				]
				+ SHorizontalBox::Slot()
				.VAlign(VAlign_Center)
				.Padding(4.0, 0.0f)
				[
					SNew(STextBlock)
					.Text(LOCTEXT("DockInLayout", "Dock in Layout"))
					.ColorAndOpacity(FSlateColor::UseForeground())
				]
			];
	}

	return SNullWidget::NullWidget;
}

void SOutputLog::OpenLogFileInExplorer()
{
	FString Path = FPaths::ConvertRelativePathToFull(FPaths::ProjectLogDir());
	if (!Path.Len() || !IFileManager::Get().DirectoryExists(*Path))
	{
		return;
	}

	FPlatformProcess::ExploreFolder(*FPaths::GetPath(Path));
}

void SOutputLog::OpenLogFileInExternalEditor()
{
	FString Path = FPaths::ConvertRelativePathToFull(FGenericPlatformOutputDevices::GetAbsoluteLogFilename());
	if (!Path.Len() || IFileManager::Get().FileSize(*Path) == INDEX_NONE)
	{
		return;
	}

	FPlatformProcess::LaunchFileInDefaultExternalApplication(*Path, NULL, ELaunchVerb::Open);
}

FReply SOutputLog::OnDockInLayoutClicked()
{
	TSharedPtr<SDockTab> DockedTab;

	static const FName OutputLogTabName = FName("OutputLog");
	if (TSharedPtr<SDockTab> ActiveTab = FGlobalTabmanager::Get()->GetActiveTab())
	{
		if (TSharedPtr<FTabManager> TabManager = ActiveTab->GetTabManagerPtr())
		{
			DockedTab = TabManager->TryInvokeTab(OutputLogTabName);
		}
	}
	
	if (!DockedTab)
	{
		FGlobalTabmanager::Get()->TryInvokeTab(OutputLogTabName);
	}

	return FReply::Handled();
}


bool FOutputLogFilter::IsMessageAllowed(const TSharedPtr<FOutputLogMessage>& Message)
{
	// Filter Verbosity
	{
		if (Message->Verbosity == ELogVerbosity::Error && !bShowErrors)
		{
			return false;
		}
		else if (Message->Verbosity == ELogVerbosity::Warning && !bShowWarnings)
		{
			return false;
		}
		else if (Message->Verbosity != ELogVerbosity::Error && Message->Verbosity != ELogVerbosity::Warning && !bShowLogs)
		{
			return false;
		}
	}

	// Filter by Category
	{
		if (!bShowAllCategories && !IgnoreFilterVerbosities.Contains(Message->Verbosity) && !IsLogCategoryEnabled(Message->Category))
		{
			return false;
		}
	}

	// Filter search phrase
	{
		if (!TextFilterExpressionEvaluator.TestTextFilter(FLogFilter_TextFilterExpressionContextOutputLog(*Message)))
		{
			return false;
		}
	}

	return true;
}

void FOutputLogFilter::AddAvailableLogCategory(const FName& LogCategory)
{
	// Use an insert-sort to keep AvailableLogCategories alphabetically sorted
	int32 InsertIndex = 0;
	for (InsertIndex = AvailableLogCategories.Num()-1; InsertIndex >= 0; --InsertIndex)
	{
		FName CheckCategory = AvailableLogCategories[InsertIndex];
		// No duplicates
		if (CheckCategory == LogCategory)
		{
			return;
		}
		else if (CheckCategory.Compare(LogCategory) < 0)
		{
			break;
		}
	}
	AvailableLogCategories.Insert(LogCategory, InsertIndex+1);
	if (bShowAllCategories)
	{
		ToggleLogCategory(LogCategory);
	}
}

void FOutputLogFilter::ToggleLogCategory(const FName& LogCategory)
{
	int32 FoundIndex = SelectedLogCategories.Find(LogCategory);
	if (FoundIndex == INDEX_NONE)
	{
		SelectedLogCategories.Add(LogCategory);
	}
	else
	{
		SelectedLogCategories.RemoveAt(FoundIndex, /*Count=*/1, /*bAllowShrinking=*/false);
	}
}

bool FOutputLogFilter::IsLogCategoryEnabled(const FName& LogCategory) const
{
	return SelectedLogCategories.Contains(LogCategory);
}

void FOutputLogFilter::ClearSelectedLogCategories()
{
	// No need to churn memory each time the selected categories are cleared
	SelectedLogCategories.Reset();
}
#undef LOCTEXT_NAMESPACE<|MERGE_RESOLUTION|>--- conflicted
+++ resolved
@@ -209,19 +209,6 @@
 			+SHorizontalBox::Slot()
 			.AutoWidth()
 			[
-<<<<<<< HEAD
-				SAssignNew(InputText, SMultiLineEditableTextBox)
-				.Font(FOutputLogStyle::Get().GetWidgetStyle<FTextBlockStyle>("Log.Normal").Font)
-				.HintText(this, &SConsoleInputBox::GetActiveCommandExecutorHintText)
-				.AllowMultiLine(this, &SConsoleInputBox::GetActiveCommandExecutorAllowMultiLine)
-				.OnTextCommitted(this, &SConsoleInputBox::OnTextCommitted)
-				.OnTextChanged(this, &SConsoleInputBox::OnTextChanged)
-				.OnKeyCharHandler(this, &SConsoleInputBox::OnKeyCharHandler)
-				.OnKeyDownHandler(this, &SConsoleInputBox::OnKeyDownHandler)
-				.OnIsTypedCharValid(FOnIsTypedCharValid::CreateLambda([](const TCHAR InCh) { return true; })) // allow tabs to be typed into the field
-				.ClearKeyboardFocusOnCommit(false)
-				.ModiferKeyForNewLine(EModifierKey::Shift)
-=======
 				SNew(SBox)
 				.MinDesiredWidth(300.f)
 				.MaxDesiredWidth(600.f)
@@ -238,7 +225,6 @@
 					.ClearKeyboardFocusOnCommit(false)
 					.ModiferKeyForNewLine(EModifierKey::Shift)
 				]
->>>>>>> 4af6daef
 			]
 		]
 		.MenuContent
@@ -1256,10 +1242,6 @@
 	{
 		GLog->RemoveOutputDevice(this);
 	}
-<<<<<<< HEAD
-	FCoreDelegates::OnHandleSystemError.RemoveAll(this);
-=======
->>>>>>> 4af6daef
 
 #if WITH_EDITOR
 	if (UObjectInitialized() && !GExitPurge)
@@ -1576,7 +1558,6 @@
 				EUserInterfaceActionType::RadioButton);
 
 		}
-<<<<<<< HEAD
 	}
 	Menu.EndSection();
 }
@@ -1592,23 +1573,6 @@
 	RequestForceScroll(true);
 }
 
-=======
-	}
-	Menu.EndSection();
-}
-
-void SOutputLog::SetTimestampMode(ELogTimes::Type InValue)
-{
-	 UOutputLogSettings* Settings = GetMutableDefault<UOutputLogSettings>();
-	if (Settings)
-	{
-		Settings->LogTimestampMode = InValue;
-		Settings->SaveConfig();
-	}
-	RequestForceScroll(true);
-}
-
->>>>>>> 4af6daef
 #if WITH_EDITOR
 bool SOutputLog::IsClearOnPIEEnabled() const
 {
@@ -1960,8 +1924,6 @@
 	Refresh();
 }
 
-<<<<<<< HEAD
-=======
 void SOutputLog::UpdateOutputLogFilter(const FOutputLogFilter& InFilter)
 {
 	Filter = InFilter;
@@ -1970,7 +1932,6 @@
 	Refresh();
 }
 
->>>>>>> 4af6daef
 TSharedRef<SWidget> SOutputLog::GetViewButtonContent(EOutputLogSettingsMenuFlags Flags)
 {
 	TSharedPtr<FExtender> Extender;
@@ -2010,67 +1971,7 @@
 			}),
 		Tooltip,
 		FNewMenuDelegate::CreateSP(this, &SOutputLog::AddTimestampMenuSection));
-<<<<<<< HEAD
-=======
-
-
-#if WITH_EDITOR
-	const bool bSupportClearOnPie = (Flags & EOutputLogSettingsMenuFlags::SkipClearOnPie) == EOutputLogSettingsMenuFlags::None;
-	if (bSupportClearOnPie)
-	{
-		MenuBuilder.AddMenuEntry(
-			LOCTEXT("ClearOnPIE", "Clear on PIE"),
-			LOCTEXT("ClearOnPIEToolTip", "Enable clearing of the Output Log on PIE startup."),
-			FSlateIcon(),
-			FUIAction(
-				FExecuteAction::CreateLambda([this] {
-					// This is a toggle, hence that it is inverted
-					SetClearOnPIE(IsClearOnPIEEnabled() ? ECheckBoxState::Unchecked : ECheckBoxState::Checked);
-				}),
-				FCanExecuteAction::CreateLambda([] { return true; }),
-				FIsActionChecked::CreateSP(this, &SOutputLog::IsClearOnPIEEnabled)
-			),
-			NAME_None,
-			EUserInterfaceActionType::ToggleButton
-		);
-	}
-#else
-	constexpr bool bSupportClearOnPie = false;
-#endif
-
-	const bool bSupportSourceLocation = (Flags & EOutputLogSettingsMenuFlags::SkipOpenSourceButton) == EOutputLogSettingsMenuFlags::None;
-	const bool bSupportExternalEditor = (Flags & EOutputLogSettingsMenuFlags::SkipOpenInExternalEditorButton) == EOutputLogSettingsMenuFlags::None;
-	const bool bNeedsSeparator = (bSupportWordWrapping || bSupportClearOnPie) && (bSupportSourceLocation || bSupportExternalEditor);
-	if (bNeedsSeparator)
-	{
-		MenuBuilder.AddMenuSeparator();
-	}
->>>>>>> 4af6daef
-
-	if (bSupportSourceLocation)
-	{
-		MenuBuilder.AddMenuEntry(
-			LOCTEXT("FindSourceFile", "Open Source Location"),
-			LOCTEXT("FindSourceFileTooltip", "Opens the folder containing the source of the Output Log."),
-			FSlateIcon(FOutputLogStyle::Get().GetStyleSetName(), "OutputLog.OpenSourceLocation"),
-			FUIAction(
-				FExecuteAction::CreateSP(this, &SOutputLog::OpenLogFileInExplorer)
-			)
-		);
-	}
-	
-	if (bSupportExternalEditor)
-	{
-		// Open In External Editor
-		MenuBuilder.AddMenuEntry(
-			LOCTEXT("OpenInExternalEditor", "Open In External Editor"),
-			LOCTEXT("OpenInExternalEditorTooltip", "Opens the Output Log in the default external editor."),
-			FSlateIcon(FOutputLogStyle::Get().GetStyleSetName(), "OutputLog.OpenInExternalEditor"),
-			FUIAction(
-				FExecuteAction::CreateSP(this, &SOutputLog::OpenLogFileInExternalEditor)
-			)
-		);
-	}
+
 
 #if WITH_EDITOR
 	const bool bSupportClearOnPie = (Flags & EOutputLogSettingsMenuFlags::SkipClearOnPie) == EOutputLogSettingsMenuFlags::None;
