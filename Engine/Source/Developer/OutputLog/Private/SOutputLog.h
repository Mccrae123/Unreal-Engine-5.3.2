// Copyright Epic Games, Inc. All Rights Reserved.

#pragma once

#include "CoreMinimal.h"
#include "SlateFwd.h"
#include "Widgets/DeclarativeSyntaxSupport.h"
#include "Input/Reply.h"
#include "OutputLogCreationParams.h"
#include "Widgets/SWidget.h"
#include "Widgets/SCompoundWidget.h"
#include "Widgets/Input/SMultiLineEditableTextBox.h"
#include "Widgets/Views/STableViewBase.h"
#include "Widgets/Views/STableRow.h"
#include "Framework/Text/BaseTextLayoutMarshaller.h"
#include "Misc/TextFilterExpressionEvaluator.h"
#include "HAL/CriticalSection.h"
#include "HAL/IConsoleManager.h"

class FMenuBuilder;
class FOutputLogTextLayoutMarshaller;
class FTextLayout;
class SMenuAnchor;

/**
* A single log message for the output log, holding a message and
* a style, for color and bolding of the message.
*/
struct FOutputLogMessage
{
	TSharedRef<FString> Message;
	ELogVerbosity::Type Verbosity;
	int8 CategoryStartIndex;
	FName Category;
	FName Style;

	FOutputLogMessage(const TSharedRef<FString>& NewMessage, ELogVerbosity::Type NewVerbosity, FName NewCategory, FName NewStyle, int32 InCategoryStartIndex)
		: Message(NewMessage)
		, Verbosity(NewVerbosity)
		, CategoryStartIndex((int8)InCategoryStartIndex)
		, Category(NewCategory)
		, Style(NewStyle)
	{
	}
};

/**
 * Console input box with command-completion support
 */
class SConsoleInputBox
	: public SCompoundWidget
{

public:
	DECLARE_DELEGATE_OneParam(FExecuteConsoleCommand, const FString& /*ExecCommand*/)

	SLATE_BEGIN_ARGS( SConsoleInputBox )
		: _SuggestionListPlacement( MenuPlacement_BelowAnchor )
		{}

		/** Where to place the suggestion list */
		SLATE_ARGUMENT( EMenuPlacement, SuggestionListPlacement )

		/** Custom executor for console command, will be used when bound */
		SLATE_EVENT( FExecuteConsoleCommand, ConsoleCommandCustomExec)

		/** Called when a console command is executed */
		SLATE_EVENT( FSimpleDelegate, OnConsoleCommandExecuted )

		/** Delegate to call to close the console */
		SLATE_EVENT( FSimpleDelegate, OnCloseConsole )
	SLATE_END_ARGS()

	/** Protected console input box widget constructor, called by Slate */
	SConsoleInputBox();

	/**
	 * Construct this widget.  Called by the SNew() Slate macro.
	 *
	 * @param	InArgs	Declaration used by the SNew() macro to construct this widget
	 */
	void Construct( const FArguments& InArgs );

	/** Returns the editable text box associated with this widget.  Used to set focus directly. */
	TSharedRef< SMultiLineEditableTextBox > GetEditableTextBox()
	{
		return InputText.ToSharedRef();
	}

	/** SWidget interface */
	virtual void Tick( const FGeometry& AllottedGeometry, const double InCurrentTime, const float InDeltaTime ) override;

protected:

	virtual bool SupportsKeyboardFocus() const override { return true; }

	// e.g. Tab or Key_Up
	virtual FReply OnPreviewKeyDown( const FGeometry& MyGeometry, const FKeyEvent& KeyEvent ) override;

	void OnFocusLost( const FFocusEvent& InFocusEvent ) override;

	/** Handles entering in a command */
	void OnTextCommitted(const FText& InText, ETextCommit::Type CommitInfo);

	void OnTextChanged(const FText& InText);

	/** Get the maximum width of the selection list */
	FOptionalSize GetSelectionListMaxWidth() const;

	/** Makes the widget for the suggestions messages in the list view */
	TSharedRef<ITableRow> MakeSuggestionListItemWidget(TSharedPtr<FString> Message, const TSharedRef<STableViewBase>& OwnerTable);

	void SuggestionSelectionChanged(TSharedPtr<FString> NewValue, ESelectInfo::Type SelectInfo);
		
	void SetSuggestions(TArray<FString>& Elements, FText Highlight);

	void MarkActiveSuggestion();

	void ClearSuggestions();

	void OnCommandExecutorRegistered(const FName& Type, class IModularFeature* ModularFeature);

	void OnCommandExecutorUnregistered(const FName& Type, class IModularFeature* ModularFeature);

	void SyncActiveCommandExecutor();

	void SetActiveCommandExecutor(const FName InExecName);

	void MakeNextCommandExecutorActive();

	FText GetActiveCommandExecutorDisplayName() const;

	FText GetActiveCommandExecutorHintText() const;

	bool GetActiveCommandExecutorAllowMultiLine() const;

	bool IsCommandExecutorMenuEnabled() const;

	TSharedRef<SWidget> GetCommandExecutorMenuContent();

	FReply OnKeyDownHandler(const FGeometry& MyGeometry, const FKeyEvent& InKeyEvent);

	FReply OnKeyCharHandler(const FGeometry& MyGeometry, const FCharacterEvent& InCharacterEvent);

private:

	struct FSuggestions
	{
		FSuggestions()
			: SelectedSuggestion(INDEX_NONE)
		{
		}

		void Reset()
		{
			SelectedSuggestion = INDEX_NONE;
			SuggestionsList.Reset();
			SuggestionsHighlight = FText::GetEmpty();
		}

		bool HasSuggestions() const
		{
			return SuggestionsList.Num() > 0;
		}

		bool HasSelectedSuggestion() const
		{
			return SuggestionsList.IsValidIndex(SelectedSuggestion);
		}

		void StepSelectedSuggestion(const int32 Step)
		{
			SelectedSuggestion += Step;
			if (SelectedSuggestion < 0)
			{
				SelectedSuggestion = SuggestionsList.Num() - 1;
			}
			else if (SelectedSuggestion >= SuggestionsList.Num())
			{
				SelectedSuggestion = 0;
			}
		}

		TSharedPtr<FString> GetSelectedSuggestion() const
		{
			return SuggestionsList.IsValidIndex(SelectedSuggestion) ? SuggestionsList[SelectedSuggestion] : nullptr;
		}

		/** INDEX_NONE if not set, otherwise index into SuggestionsList */
		int32 SelectedSuggestion;

		/** All log messages stored in this widget for the list view */
		TArray<TSharedPtr<FString>> SuggestionsList;

		/** Highlight text to use for the suggestions list */
		FText SuggestionsHighlight;
	};

	/** Editable text widget */
	TSharedPtr< SMultiLineEditableTextBox > InputText;

	/** history / auto completion elements */
	TSharedPtr< SMenuAnchor > SuggestionBox;

	/** The list view for showing all log messages. Should be replaced by a full text editor */
	TSharedPtr< SListView< TSharedPtr<FString> > > SuggestionListView;

	/** Active list of suggestions */
	FSuggestions Suggestions;

	/** Delegate to call when a console command is executed */
	FSimpleDelegate OnConsoleCommandExecuted;

	/** Delegate to call to execute console command */
	FExecuteConsoleCommand ConsoleCommandCustomExec;

	/** Delegate to call to close the console */
	FSimpleDelegate OnCloseConsole;

	/** Name of the preferred command executor (may not always be the active executor) */
	FName PreferredCommandExecutorName;

	/** The currently active command executor */
	IConsoleCommandExecutor* ActiveCommandExecutor;

	/** to prevent recursive calls in UI callback */
	bool bIgnoreUIUpdate;

	/** true if this widget has been Ticked at least once */
	bool bHasTicked;

	/** True if we consumed a tab key in OnPreviewKeyDown, so we can ignore it in OnKeyCharHandler as well */
	bool bConsumeTab;

};

/**
* Holds information about filters_
*/
struct FOutputLogFilter
{
	/** true to show Logs. */
	bool bShowLogs;

	/** true to show Warnings. */
	bool bShowWarnings;

	/** true to show Errors. */
	bool bShowErrors;

	/** true to allow all Log Categories */
	bool bShowAllCategories;

	/** Set of Verbosity levels that will show all regardless of category filter */
	TSet<ELogVerbosity::Type> IgnoreFilterVerbosities;

	/** Enable all filters by default */
	FOutputLogFilter() : TextFilterExpressionEvaluator(ETextFilterExpressionEvaluatorMode::BasicString)
	{
		bShowErrors = bShowLogs = bShowWarnings = bShowAllCategories = true;
	}

	/** Returns true if any messages should be filtered out */
	bool IsFilterSet() { return !bShowErrors || !bShowLogs || !bShowWarnings || TextFilterExpressionEvaluator.GetFilterType() != ETextFilterExpressionType::Empty || !TextFilterExpressionEvaluator.GetFilterText().IsEmpty(); }

	/** Checks the given message against set filters */
	bool IsMessageAllowed(const TSharedPtr<FOutputLogMessage>& Message);

	/** Set the Text to be used as the Filter's restrictions */
	void SetFilterText(const FText& InFilterText) { TextFilterExpressionEvaluator.SetFilterText(InFilterText); }

	/** Get the Text currently being used as the Filter's restrictions */
	const FText GetFilterText() const { return TextFilterExpressionEvaluator.GetFilterText(); }

	/** Returns Evaluator syntax errors (if any) */
	FText GetSyntaxErrors() { return TextFilterExpressionEvaluator.GetFilterErrorText(); }

	const TArray<FName>& GetAvailableLogCategories() { return AvailableLogCategories; }

	const TArray<FName>& GetSelectedLogCategories() { return SelectedLogCategories; }

	/** Adds a Log Category to the list of available categories, if it isn't already present */
	void AddAvailableLogCategory(const FName& LogCategory);

	/** Enables or disables a Log Category in the filter */
	void ToggleLogCategory(const FName& LogCategory);

	/** Returns true if the specified log category is enabled */
	bool IsLogCategoryEnabled(const FName& LogCategory) const;

	/** Empties the list of selected log categories */
	void ClearSelectedLogCategories();

private:
	/** Expression evaluator that can be used to perform complex text filter queries */
	FTextFilterExpressionEvaluator TextFilterExpressionEvaluator;

	/** Array of Log Categories which are available for filter -- i.e. have been used in a log this session */
	TArray<FName> AvailableLogCategories;

	/** Array of Log Categories which are being used in the filter */
	TArray<FName> SelectedLogCategories;
};

/**
 * Widget which holds a list view of logs of the program output
 * as well as a combo box for entering in new commands
 */
class SOutputLog 
	: public SCompoundWidget, public FOutputDevice
{

public:

	SLATE_BEGIN_ARGS( SOutputLog )
		: _Messages()
		{}

		SLATE_EVENT(FSimpleDelegate, OnCloseConsole)

		/** All messages captured before this log window has been created */
		SLATE_ARGUMENT( TArray< TSharedPtr<FOutputLogMessage> >, Messages )

		/**  */
		SLATE_ARGUMENT( EOutputLogSettingsMenuFlags, SettingsMenuFlags)

		SLATE_ARGUMENT( FDefaultCategorySelectionMap, DefaultCategorySelection )

		/** Used to determine the set of initially discovered log categories that should be selected */
		SLATE_EVENT( FAllowLogCategoryCallback, AllowInitialLogCategory )

	SLATE_END_ARGS()

	/** Destructor for output log, so we can unregister from notifications */
	virtual ~SOutputLog();

	/**
	 * Construct this widget.  Called by the SNew() Slate macro.
	 *
	 * @param	InArgs	Declaration used by the SNew() macro to construct this widget
	 */
	void Construct( const FArguments& InArgs, bool bCreateDrawerDockButton );

	// SWidget interface
	virtual void Tick(const FGeometry& AllottedGeometry, const double InCurrentTime, const float InDeltaTime) override;

	/**
	 * Creates FOutputLogMessage objects from FOutputDevice log callback
	 *
	 * @param	V Message text
	 * @param Verbosity Message verbosity
	 * @param Category Message category
	 * @param OutMessages Array to receive created FOutputLogMessage messages
	 * @param Filters [Optional] Filters to apply to Messages
	 *
	 * @return true if any messages have been created, false otherwise
	 */
	static bool CreateLogMessages(const TCHAR* V, ELogVerbosity::Type Verbosity, const class FName& Category, TArray< TSharedPtr<FOutputLogMessage> >& OutMessages);

	/**
	* Called when delete all is selected
	*/
	void OnClearLog();

	/** Called when a category is selected to be highlighted */
	void OnHighlightCategory(FName NewCategoryToHighlight);

	/** Called when the editor style settings are modified */
	void HandleSettingChanged(FName ChangedSettingName);

	void RefreshAllPreservingLocation();

	/**
	 * Called to determine whether delete all is currently a valid command
	 */
	bool CanClearLog() const;

	/** Focuses the edit box where you type in console commands */
	void FocusConsoleCommandBox();

	/** Change the output log's filter. If CategoriesToShow is empty, all categories will be shown. */
	void UpdateOutputLogFilter(const TArray<FName>& CategoriesToShow, TOptional<bool> bShowErrors = TOptional<bool>(), TOptional<bool> bShowWarnings = TOptional<bool>(), TOptional<bool> bShowLogs = TOptional<bool>());
<<<<<<< HEAD
=======
	void UpdateOutputLogFilter(const FOutputLogFilter& InFilter);

	const FOutputLogFilter& GetOutputLogFilter() { return Filter; }
>>>>>>> 4af6daef
protected:

	virtual void Serialize( const TCHAR* V, ELogVerbosity::Type Verbosity, const class FName& Category ) override;

protected:
	/**
	 * Extends the context menu used by the text box
	 */
	void ExtendTextBoxMenu(FMenuBuilder& Builder);
	
	/**
	 * Called when the user scrolls the log window vertically
	 */
	void OnUserScrolled(float ScrollOffset);

	/** Called when a console command is entered for this output log */
	void OnConsoleCommandExecuted();

	/** Request we immediately force scroll to the bottom of the log */
	void RequestForceScroll(bool bIfUserHasNotScrolledUp = false);

	/** Converts the array of messages into something the text box understands */
	TSharedPtr< FOutputLogTextLayoutMarshaller > MessagesTextMarshaller;

	/** The editable text showing all log messages */
	TSharedPtr< SMultiLineEditableTextBox > MessagesTextBox;

	/** The editable text showing all log messages */
	TSharedPtr< SSearchBox > FilterTextBox;

	/** True if the user has scrolled the window upwards */
	bool bIsUserScrolled;

private:

	void BuildInitialLogCategoryFilter(const FArguments& InArgs);
	
	/** Called by Slate when the filter box changes text. */
	void OnFilterTextChanged(const FText& InFilterText);

	/** Called by Slate when the filter text box is confirmed. */
	void OnFilterTextCommitted(const FText& InFilterText, ETextCommit::Type InCommitType); 

	/** Make the "Filters" menu. */
	TSharedRef<SWidget> MakeAddFilterMenu();

	/** Make the "Categories" sub-menu. */
	void MakeSelectCategoriesSubMenu(FMenuBuilder& MenuBuilder);

	/** Toggles Verbosity "Logs" true/false. */
	void VerbosityLogs_Execute();

	/** Returns the state of Verbosity "Logs". */
	ECheckBoxState VerbosityLogs_IsChecked() const;

	/** Toggles Verbosity "Warnings" true/false. */
	void VerbosityWarnings_Execute();

	/** Returns the state of Verbosity "Warnings". */
	ECheckBoxState VerbosityWarnings_IsChecked() const;

	/** Toggles Verbosity "Errors" true/false. */
	void VerbosityErrors_Execute();

	/** Returns the state of Verbosity "Errors". */
	ECheckBoxState VerbosityErrors_IsChecked() const;

	/** Toggles All Categories true/false. */
	void CategoriesShowAll_Execute();

	/** Returns the state of "Show All" */
	bool CategoriesShowAll_IsChecked() const;

	/** Toggles the given category true/false. */
	void CategoriesSingle_Execute(FName InName);

	/** Returns the state of the given category */
	bool CategoriesSingle_IsChecked(FName InName) const;

	/** Forces re-population of the messages list */
	void Refresh();

	bool IsWordWrapEnabled() const;

	void SetWordWrapEnabled(ECheckBoxState InValue);

	void SetTimestampMode(ELogTimes::Type InValue);

	bool IsSelectedTimestampMode(ELogTimes::Type NewType);

	void AddTimestampMenuSection(FMenuBuilder& Menu);

	ELogTimes::Type GetSelectedTimestampMode();

#if WITH_EDITOR
	bool IsClearOnPIEEnabled() const;

	void SetClearOnPIE(ECheckBoxState InValue);
#endif

	FSlateColor GetViewButtonForegroundColor() const;

	TSharedRef<SWidget> GetViewButtonContent(EOutputLogSettingsMenuFlags Flags);

	TSharedRef<SWidget> CreateDrawerDockButton();

	void OpenLogFileInExplorer();

	void OpenLogFileInExternalEditor();

	FReply OnDockInLayoutClicked();
protected:
	TSharedPtr<SConsoleInputBox> ConsoleInputBox;

	/** Visible messages filter */
	FOutputLogFilter Filter;

	FDelegateHandle SettingsWatchHandle;

	bool bShouldCreateDrawerDockButton = false;
};

/** Output log text marshaller to convert an array of FOutputLogMessages into styled lines to be consumed by an FTextLayout */
class FOutputLogTextLayoutMarshaller : public FBaseTextLayoutMarshaller
{
public:

	static TSharedRef< FOutputLogTextLayoutMarshaller > Create(TArray< TSharedPtr<FOutputLogMessage> > InMessages, FOutputLogFilter* InFilter);

	virtual ~FOutputLogTextLayoutMarshaller();
	
	// ITextLayoutMarshaller
	virtual void SetText(const FString& SourceString, FTextLayout& TargetTextLayout) override;
	virtual void GetText(FString& TargetString, const FTextLayout& SourceTextLayout) override;

	bool AppendPendingMessage(const TCHAR* InText, const ELogVerbosity::Type InVerbosity, const FName& InCategory);
	bool SubmitPendingMessages();
	void ClearMessages();

	void CountMessages();

	int32 GetNumMessages() const;
	int32 GetNumFilteredMessages();

	void MarkMessagesCacheAsDirty();

	FName GetCategoryForLocation(const FTextLocation Location) const;

	FTextLocation GetTextLocationAt(const FVector2D& Relative) const;

	FName GetCategoryToHighlight() const { return CategoryToHighlight; }

	void SetCategoryToHighlight(FName InCategory) { CategoryToHighlight = InCategory; }

protected:

	FOutputLogTextLayoutMarshaller(TArray< TSharedPtr<FOutputLogMessage> > InMessages, FOutputLogFilter* InFilter);

	void AppendPendingMessagesToTextLayout();

	TMap<FName, float> CategoryHueMap;

	float GetCategoryHue(FName CategoryName);

	/** All log messages to show in the text box */
	TArray< TSharedPtr<FOutputLogMessage> > Messages;

	/** Messages pending add, kept separate to avoid a race condition when reading Messages */
	TArray< TSharedPtr<FOutputLogMessage> > PendingMessages;

	/** Index of the next entry in the Messages array that is pending submission to the text layout */
	int32 NextPendingMessageIndex;

	/** Holds cached numbers of messages to avoid unnecessary re-filtering */
	int32 CachedNumMessages;
	
	/** Flag indicating the messages count cache needs rebuilding */
	bool bNumMessagesCacheDirty;

	/** Visible messages filter */
	FOutputLogFilter* Filter;

	FName CategoryToHighlight;

	FTextLayout* TextLayout;

	/** Output log runs own its own "OutputDeviceRedirector" thread, lock against messages to prevent race conditions */
	FCriticalSection PendingMessagesCriticalSection;
};<|MERGE_RESOLUTION|>--- conflicted
+++ resolved
@@ -380,12 +380,9 @@
 
 	/** Change the output log's filter. If CategoriesToShow is empty, all categories will be shown. */
 	void UpdateOutputLogFilter(const TArray<FName>& CategoriesToShow, TOptional<bool> bShowErrors = TOptional<bool>(), TOptional<bool> bShowWarnings = TOptional<bool>(), TOptional<bool> bShowLogs = TOptional<bool>());
-<<<<<<< HEAD
-=======
 	void UpdateOutputLogFilter(const FOutputLogFilter& InFilter);
 
 	const FOutputLogFilter& GetOutputLogFilter() { return Filter; }
->>>>>>> 4af6daef
 protected:
 
 	virtual void Serialize( const TCHAR* V, ELogVerbosity::Type Verbosity, const class FName& Category ) override;
