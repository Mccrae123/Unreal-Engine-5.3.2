--- conflicted
+++ resolved
@@ -451,13 +451,9 @@
 
 public:
 	/** Visible messages filter */
-<<<<<<< HEAD
-	FLogFilter Filter;
+	FOutputLogFilter Filter;
 
 	TSharedPtr<class SComboButton> ViewOptionsComboButton;
-=======
-	FOutputLogFilter Filter;
->>>>>>> 949a7c1c
 };
 
 /** Output log text marshaller to convert an array of FOutputLogMessages into styled lines to be consumed by an FTextLayout */
