// Copyright 2011-2020 Molecular Matters GmbH, all rights reserved.

#pragma once

// BEGIN EPIC MOD
#include "CoreTypes.h"
#include <stdint.h>
// END EPIC MOD

class ImmutableString;

namespace symbols
{
	struct ImageSectionDB;
}


namespace hook
{
	struct Type
	{
		enum Enum
		{
			PREPATCH = 0,
			POSTPATCH,
			COMPILE_START,
			COMPILE_SUCCESS,
			COMPILE_ERROR,
			COMPILE_ERROR_MESSAGE,
<<<<<<< HEAD
			// BEGIN EPIC MOD - Add the ability for pre and post compile notifications
			PRECOMPILE,
			POSTCOMPILE
			// END EPIC MOD
=======
>>>>>>> 6bbb88c8
		};
	};

	typedef void (*PrepatchFunction)(void);
	typedef void (*PostpatchFunction)(void);

	typedef void (*CompileStartFunction)(void);
	typedef void (*CompileSuccessFunction)(void);
	typedef void (*CompileErrorFunction)(void);
	typedef void (*CompileErrorMessageFunction)(const wchar_t*);

	// BEGIN EPIC MOD - Add the ability for pre and post compile notifications
	typedef void (*PrecompileFunction)(void);
	typedef void (*PostcompileFunction)(void);
	// END EPIC MOD

	uint32_t FindFirstInSection(const symbols::ImageSectionDB* imageSectionDb, const ImmutableString& sectionName);
	uint32_t FindLastInSection(const symbols::ImageSectionDB* imageSectionDb, const ImmutableString& sectionName);


	// calls arbitrary hooks in a given range
	template <typename T, typename... Args>
	void CallHooksInRange(const void* rangeBegin, const void* rangeEnd, Args&&... args)
	{
		const T* firstHook = static_cast<const T*>(rangeBegin);
		const T* lastHook = static_cast<const T*>(rangeEnd);

		for (const T* hook = firstHook; hook < lastHook; ++hook)
		{
			// note that sections are often padded with zeroes, so skip everything that's zero
			T function = *hook;
			if (function)
			{
				function(args...);
			}
		}
	}
}<|MERGE_RESOLUTION|>--- conflicted
+++ resolved
@@ -27,13 +27,6 @@
 			COMPILE_SUCCESS,
 			COMPILE_ERROR,
 			COMPILE_ERROR_MESSAGE,
-<<<<<<< HEAD
-			// BEGIN EPIC MOD - Add the ability for pre and post compile notifications
-			PRECOMPILE,
-			POSTCOMPILE
-			// END EPIC MOD
-=======
->>>>>>> 6bbb88c8
 		};
 	};
 
@@ -44,11 +37,6 @@
 	typedef void (*CompileSuccessFunction)(void);
 	typedef void (*CompileErrorFunction)(void);
 	typedef void (*CompileErrorMessageFunction)(const wchar_t*);
-
-	// BEGIN EPIC MOD - Add the ability for pre and post compile notifications
-	typedef void (*PrecompileFunction)(void);
-	typedef void (*PostcompileFunction)(void);
-	// END EPIC MOD
 
 	uint32_t FindFirstInSection(const symbols::ImageSectionDB* imageSectionDb, const ImmutableString& sectionName);
 	uint32_t FindLastInSection(const symbols::ImageSectionDB* imageSectionDb, const ImmutableString& sectionName);
