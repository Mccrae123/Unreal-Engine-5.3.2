--- conflicted
+++ resolved
@@ -132,13 +132,10 @@
 
 		// BEGIN EPIC MOD
 		DECLARE_ACTION(DisableCompileFinishNotification);
-<<<<<<< HEAD
-=======
 		// END EPIC MOD
 
 		// BEGIN EPIC MOD
 		DECLARE_ACTION(EnableModulesEx);
->>>>>>> 4af6daef
 		// END EPIC MOD
 
 		#undef DECLARE_ACTION
