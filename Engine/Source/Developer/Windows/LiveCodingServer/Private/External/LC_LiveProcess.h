// Copyright 2011-2020 Molecular Matters GmbH, all rights reserved.

#pragma once

#include "LC_ProcessTypes.h"
#include "LC_ThreadTypes.h"
#include "LC_Executable.h"
#include "LC_MemoryBlock.h"
#include "LC_VirtualMemoryRange.h"
// BEGIN EPIC MOD
#include "LC_Types.h"
#include "VisualStudioDTE.h"
// END EPIC MOD


class DuplexPipe;
class CodeCave;

class LiveProcess
{
public:
	LiveProcess(Process::Handle processHandle, Process::Id processId, Thread::Id commandThreadId, const void* jumpToSelf, const DuplexPipe* pipe,
		const wchar_t* imagePath, const wchar_t* commandLine, const wchar_t* workingDirectory, const void* environment, size_t environmentSize);

	void ReadHeartBeatDelta(const wchar_t* const processGroupName);

	// returns whether this process made some progress, based on the heart beat received from the client
	bool MadeProgress(void) const;

	// handles any debugging mechanism that might currently debug our process before we compile changes
	void HandleDebuggingPreCompile(void);

	// handles any debugging mechanism that might currently debug our process after we compiled changes
	void HandleDebuggingPostCompile(void);

	void InstallCodeCave(void);
	void UninstallCodeCave(void);

	void AddLoadedImage(const executable::Header& imageHeader);
	void RemoveLoadedImage(const executable::Header& imageHeader);
	bool TriedToLoadImage(const executable::Header& imageHeader) const;


	bool PrepareForRestart(void);
	void WaitForExitBeforeRestart(void);
	// BEGIN EPIC MOD
	void Restart(void* restartJob);
	// END EPIC MOD
	bool WasSuccessfulRestart(void) const;


	void ReserveVirtualMemoryPages(void* moduleBase);
	void FreeVirtualMemoryPages(void* moduleBase);


	inline Process::Handle GetProcessHandle(void) const
	{
		return m_processHandle;
	}

	inline Process::Id GetProcessId(void) const
	{
		return m_processId;
	}

	inline Thread::Id GetCommandThreadId(void) const
	{
		return m_commandThreadId;
	}

	inline const void* GetJumpToSelf(void) const
	{
		return m_jumpToSelf;
	}

	inline const DuplexPipe* GetPipe(void) const
	{
		return m_pipe;
	}

	// BEGIN EPIC MOD - Add build arguments
	inline void SetBuildArguments(const wchar_t* buildArguments)
	{
		m_buildArguments = buildArguments;
	}

	inline const wchar_t* GetBuildArguments()
	{
		return m_buildArguments.c_str();
	}
	// END EPIC MOD

	// BEGIN EPIC MOD - Allow lazy-loading modules
	struct LazyLoadedModule
	{
		Windows::HMODULE m_moduleBase;
		bool m_loaded;
	};

	void AddLazyLoadedModule(const std::wstring moduleName, Windows::HMODULE moduleBase);
	void SetLazyLoadedModuleAsLoaded(const std::wstring moduleName);
	bool IsPendingLazyLoadedModule(const std::wstring& moduleName) const;
	const types::unordered_map<std::wstring, LazyLoadedModule>& GetLazyLoadedModules() const { return m_lazyLoadedModules; }
	Windows::HMODULE GetLazyLoadedModuleBase(const std::wstring& moduleName) const;
	// END EPIC MOD

	// BEGIN EPIC MOD
	void SetReinstancingFlow(bool enable)
	{
		m_reinstancingFlow = enable;
	}
	bool IsReinstancingFlowEnabled() const
	{
		return m_reinstancingFlow;
	}
	// END EPIC MOD

	// BEGIN EPIC MOD
	void DisableCompileFinishNotification()
	{
		m_disableCompileFinishNotification = true;
	}
	bool IsDisableCompileFinishNotification()
	{
		return m_disableCompileFinishNotification;
	}
	// END EPIC MOD

<<<<<<< HEAD
=======
	// BEGIN EPIC MOD
	void AddPage(void *page)
	{
		m_virtualMemoryRange.AddPage(page);
	}
	// END EPIC MOD

>>>>>>> 4af6daef
private:
	Process::Handle m_processHandle;
	Process::Id m_processId;
	Thread::Id m_commandThreadId;
	const void* m_jumpToSelf;
	const DuplexPipe* m_pipe;

	std::wstring m_imagePath;
	std::wstring m_commandLine;
	std::wstring m_workingDirectory;
	MemoryBlock m_environment;

	// BEGIN EPIC MOD - Add build arguments
	std::wstring m_buildArguments;
	// END EPIC MOD

	// BEGIN EPIC MOD - Allow lazy-loading modules
	types::unordered_map<std::wstring, LazyLoadedModule> m_lazyLoadedModules;
	// END EPIC MOD

	// BEGIN EPIC MOD
	bool m_reinstancingFlow = false;
	// END EPIC MOD

	// BEGIN EPIC MOD
	bool m_disableCompileFinishNotification = false;
	// END EPIC MOD

	// loaded modules are not identified by their full path, but by their executable image header.
	// we do this to ensure that the same executable loaded from a different path is not treated as
	// a different executable.
	types::unordered_set<executable::Header> m_imagesTriedToLoad;

	uint64_t m_heartBeatDelta;

// BEGIN EPIC MOD
#if WITH_VISUALSTUDIO_DTE
// END EPIC MOD
	// for handling communication with the VS debugger
	EnvDTE::DebuggerPtr m_vsDebugger;
	types::vector<EnvDTE::ThreadPtr> m_vsDebuggerThreads;
// BEGIN EPIC MOD
#endif
// END EPIC MOD

	// fallback in case communication with the VS debugger is not possible
	CodeCave* m_codeCave;

	// restart
	struct RestartState
	{
		enum Enum
		{
			DEFAULT,
			FAILED_PREPARE,
			SUCCESSFUL_PREPARE,
			SUCCESSFUL_EXIT,
			SUCCESSFUL_RESTART
		};
	};

	RestartState::Enum m_restartState;

	VirtualMemoryRange m_virtualMemoryRange;

	LC_DISABLE_COPY(LiveProcess);
	LC_DISABLE_MOVE(LiveProcess);
	LC_DISABLE_ASSIGNMENT(LiveProcess);
	LC_DISABLE_MOVE_ASSIGNMENT(LiveProcess);
};<|MERGE_RESOLUTION|>--- conflicted
+++ resolved
@@ -126,8 +126,6 @@
 	}
 	// END EPIC MOD
 
-<<<<<<< HEAD
-=======
 	// BEGIN EPIC MOD
 	void AddPage(void *page)
 	{
@@ -135,7 +133,6 @@
 	}
 	// END EPIC MOD
 
->>>>>>> 4af6daef
 private:
 	Process::Handle m_processHandle;
 	Process::Id m_processId;
