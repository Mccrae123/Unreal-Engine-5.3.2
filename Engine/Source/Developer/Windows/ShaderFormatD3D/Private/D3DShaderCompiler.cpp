--- conflicted
+++ resolved
@@ -1075,24 +1075,18 @@
 
 	// Write out the preprocessed file and a batch file to compile it if requested (DumpDebugInfoPath is valid)
 	bool bDumpDebugInfo = DumpDebugShaderUSF(PreprocessedShaderSource, Input);
-<<<<<<< HEAD
-=======
 	FString DisasmFilename;
->>>>>>> 90fae962
 	if (bDumpDebugInfo)
 	{
 		FString BatchFileContents;
 		FString Filename = Input.GetSourceFilename();
 		if (bUseDXC)
 		{
-<<<<<<< HEAD
-=======
 			if (Input.Environment.CompilerFlags.Contains(CFLAG_SkipOptimizationsDXC))
 			{
 				CompileFlags |= D3D10_SHADER_SKIP_OPTIMIZATION;
 			}
 
->>>>>>> 90fae962
 			BatchFileContents = D3DCreateDXCCompileBatchFile(Filename, *EntryPointName, *RayTracingExports, ShaderProfile, CompileFlags, Output, AutoBindingSpace);
 		}
 		else
