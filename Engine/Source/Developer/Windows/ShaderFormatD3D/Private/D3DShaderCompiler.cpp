--- conflicted
+++ resolved
@@ -1555,11 +1555,7 @@
 	// Set additional defines.
 	AdditionalDefines.SetDefine(TEXT("COMPILER_HLSL"), 1);
 
-<<<<<<< HEAD
-	if (bUseWaveOperations)
-=======
 	if (bUseWaveOperations || bForceDXC)
->>>>>>> 9ba46998
 	{
 		AdditionalDefines.SetDefine(TEXT("PLATFORM_SUPPORTS_SM6_0_WAVE_OPERATIONS"), 1);
 	}
