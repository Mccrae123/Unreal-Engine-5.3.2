--- conflicted
+++ resolved
@@ -135,21 +135,12 @@
 			return TEXT("lib_6_5");
 		}
 	}
-<<<<<<< HEAD
-	else if ((Target.Platform == SP_PCD3D_ES3_1) || (Target.Platform == SP_D3D_ES3_1_HOLOLENS))
-	{
-		checkSlow(Target.Frequency == SF_Vertex ||
-			Target.Frequency == SF_Pixel ||
-			Target.Frequency == SF_Geometry ||
-			Target.Frequency == SF_Compute);
-=======
 	else if (Language == ELanguage::ES3_1)
 	{
 		checkSlow(Frequency == SF_Vertex ||
 			Frequency == SF_Pixel ||
 			Frequency == SF_Geometry ||
 			Frequency == SF_Compute);
->>>>>>> d731a049
 
 		//set defines and profiles for the appropriate shader paths
 		switch(Frequency)
@@ -595,26 +586,6 @@
 	{
 		if (SpirvInstruction.Opcode() == SpvOpLoopMerge && SpirvInstruction.Operand(3) == SpvLoopControlUnrollMask)
 		{
-<<<<<<< HEAD
-			(*SpirvInstruction)[3] = SpvLoopControlDontUnrollMask;
-		}
-	}
-}
-
-static void PatchHlslForPrecompilation(TArray<ANSICHAR>& HlslSource)
-{
-	const FAnsiStringView HlslSourceView = FAnsiStringView(HlslSource.GetData(), HlslSource.Num() - 1);
-	const int32 RootShaderParameterSourceLocation = HlslSourceView.Find("cbuffer RootShaderParameters");
-	if (RootShaderParameterSourceLocation != INDEX_NONE)
-	{
-		FString HlslSourceString = ANSI_TO_TCHAR(HlslSource.GetData());
-		HlslSourceString.ReplaceInline(TEXT("cbuffer RootShaderParameters"), TEXT("cbuffer _RootShaderParameters"), ESearchCase::CaseSensitive);
-		HlslSourceString.ReplaceInline(TEXT("_RootShaderParameters_"), TEXT(""), ESearchCase::CaseSensitive);
-		HlslSource.SetNum(HlslSourceString.Len() + 1);
-		FMemory::Memcpy(HlslSource.GetData(), TCHAR_TO_ANSI(*HlslSourceString), HlslSourceString.Len());
-		HlslSource[HlslSourceString.Len()] = '\0';
-	}
-=======
 			(*SpirvInstruction)[3] = SpvLoopControlMaskNone;
 		}
 	}
@@ -682,7 +653,6 @@
 		}
 	}
 	return false;
->>>>>>> d731a049
 }
 
 // Generate the dumped usf file; call the D3D compiler, gather reflection information and generate the output data
@@ -739,12 +709,8 @@
 		bool bException = false;
 		FD3DExceptionInfo ExceptionInfo{};
 
-<<<<<<< HEAD
-		const bool bPrecompileWithDXC = Input.Environment.CompilerFlags.Contains(CFLAG_PrecompileWithDXC);
-=======
 		const bool bHlslVersion2021 = Input.Environment.CompilerFlags.Contains(CFLAG_HLSL2021);
 		const bool bPrecompileWithDXC = bHlslVersion2021 || Input.Environment.CompilerFlags.Contains(CFLAG_PrecompileWithDXC);
->>>>>>> d731a049
 		if (!bPrecompileWithDXC)
 		{
 			Result = D3DCompileWrapper(
@@ -766,11 +732,7 @@
 		}
 
 		// Some materials give FXC a hard time to optimize and the compiler fails with an internal error.
-<<<<<<< HEAD
-		if (bPrecompileWithDXC || Result == HRESULT_FROM_WIN32(ERROR_ARITHMETIC_OVERFLOW) || Result == E_OUTOFMEMORY || bException)
-=======
 		if (bPrecompileWithDXC || Result == HRESULT_FROM_WIN32(ERROR_ARITHMETIC_OVERFLOW) || Result == E_OUTOFMEMORY || bException || (Result != S_OK && CompileErrorsContainInternalError(Errors.GetReference())))
->>>>>>> d731a049
 		{
 			if (bPrecompileWithDXC)
 			{
@@ -1093,11 +1055,7 @@
 						else
 						{
 							UE_LOG(LogD3D11ShaderCompiler, Warning, TEXT("Failed to remove unused inputs from shader: %s"), *Input.GenerateShaderName());
-<<<<<<< HEAD
-							for (int32 Index = 0; Index < RemoveErrors.Num(); ++Index)
-=======
 							for (const FString& ErrorMessage : RemoveErrors)
->>>>>>> d731a049
 							{
 								// Add error to shader output but also make sure the error shows up on build farm by emitting a log entry
 								UE_LOG(LogD3D11ShaderCompiler, Warning, TEXT("%s"), *ErrorMessage);
@@ -1238,11 +1196,7 @@
 		|| Input.Environment.CompilerFlags.Contains(CFLAG_WaveOperations)
 		|| Input.Environment.CompilerFlags.Contains(CFLAG_ForceDXC)
 		|| Input.Environment.CompilerFlags.Contains(CFLAG_InlineRayTracing);
-<<<<<<< HEAD
-	const TCHAR* ShaderProfile = GetShaderProfileName(Input.Target, bUseDXC);
-=======
 	const TCHAR* ShaderProfile = GetShaderProfileName(Language, Input.Target.Frequency, bUseDXC);
->>>>>>> d731a049
 
 	if(!ShaderProfile)
 	{
@@ -1335,14 +1289,8 @@
 		TArray<FString> Errors;
 		if (!RemoveUnusedOutputs(PreprocessedShaderSource, UsedOutputs, Exceptions, EntryPointName, Errors))
 		{
-<<<<<<< HEAD
-			DumpDebugShaderUSF(PreprocessedShaderSource, Input);
-			UE_LOG(LogD3D11ShaderCompiler, Warning, TEXT("Failed to remove unused outputs from shader: %s"), *Input.GenerateShaderName());
-			for (int32 Index = 0; Index < Errors.Num(); ++Index)
-=======
 			UE_LOG(LogD3D11ShaderCompiler, Warning, TEXT("Failed to remove unused outputs from shader: %s"), *Input.GenerateShaderName());
 			for (const FString& ErrorReport : Errors)
->>>>>>> d731a049
 			{
 				// Add error to shader output but also make sure the error shows up on build farm by emitting a log entry
 				UE_LOG(LogD3D11ShaderCompiler, Warning, TEXT("%s"), *ErrorReport);
@@ -1525,10 +1473,6 @@
 	}
 	else if (Language == ELanguage::ES3_1)
 	{
-<<<<<<< HEAD
-		check((Input.Target.Platform == SP_PCD3D_ES3_1) || (Input.Target.Platform == SP_D3D_ES3_1_HOLOLENS));
-=======
->>>>>>> d731a049
 		AdditionalDefines.SetDefine(TEXT("ES3_1_PROFILE"), 1);
 	}
 	else
