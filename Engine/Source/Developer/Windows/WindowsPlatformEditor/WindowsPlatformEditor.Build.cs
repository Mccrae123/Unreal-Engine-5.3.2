// Copyright Epic Games, Inc. All Rights Reserved.

using UnrealBuildTool;

public class WindowsPlatformEditor : ModuleRules
{
	public WindowsPlatformEditor(ReadOnlyTargetRules Target) : base(Target)
	{
		PrivateDependencyModuleNames.AddRange(
			new string[] {
				"Core",
				"CoreUObject",
<<<<<<< HEAD
				"InputCore",
				"DesktopPlatform",
				"Engine",
				"MainFrame",
				"Slate",
				"SlateCore",
				
				"PropertyEditor",
				"SharedSettingsWidgets",
				"SourceControl",
=======
				
>>>>>>> 4af6daef
				"WindowsTargetPlatform",
			}
		);

		PrivateIncludePathModuleNames.AddRange(
			new string[] {
				"Settings",
			}
		);

		DynamicallyLoadedModuleNames.AddRange(
			new string[] {
				"GameProjectGeneration",
				}
		);
	}
}<|MERGE_RESOLUTION|>--- conflicted
+++ resolved
@@ -10,20 +10,7 @@
 			new string[] {
 				"Core",
 				"CoreUObject",
-<<<<<<< HEAD
-				"InputCore",
-				"DesktopPlatform",
-				"Engine",
-				"MainFrame",
-				"Slate",
-				"SlateCore",
 				
-				"PropertyEditor",
-				"SharedSettingsWidgets",
-				"SourceControl",
-=======
-				
->>>>>>> 4af6daef
 				"WindowsTargetPlatform",
 			}
 		);
