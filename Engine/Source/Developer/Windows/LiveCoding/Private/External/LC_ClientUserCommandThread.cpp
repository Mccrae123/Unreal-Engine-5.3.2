--- conflicted
+++ resolved
@@ -389,11 +389,7 @@
 {
 	Event* event = static_cast<Event*>(token);
 
-<<<<<<< HEAD
-	if (m_thread != INVALID_HANDLE_VALUE)
-=======
 	if (m_thread != Thread::INVALID_HANDLE)
->>>>>>> 6bbb88c8
 	{
 		// thread was successfully initialized, try waiting until the command has been executed in the queue, non-blocking.
 		if (event->TryWait())
