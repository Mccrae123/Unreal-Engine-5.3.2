// Copyright 2011-2020 Molecular Matters GmbH, all rights reserved.

#pragma once

// BEGIN EPIC MOD
#include "CoreTypes.h"
// END EPIC MOD
#include "LC_ThreadTypes.h"
#include "LC_CriticalSection.h"
#include "LC_Semaphore.h"
// BEGIN EPIC MOD
#include <string>
#include <deque>
// END EPIC MOD

class DuplexPipe;
class DuplexPipeClient;
class Event;


// handles incoming commands from the host (the executable that loaded the Live++ DLL)
class ClientUserCommandThread
{
public:
	class BaseCommand
	{
	public:
		explicit BaseCommand(bool expectResponse);
		virtual ~BaseCommand(void);

		virtual void Execute(DuplexPipe* pipe) = 0;

		bool ExpectsResponse(void) const;

	private:
		bool m_expectResponse;
	};

	struct ExceptionResult
	{
		const void* returnAddress;
		const void* framePointer;
		const void* stackPointer;
		bool continueExecution;
	};

	ClientUserCommandThread(DuplexPipeClient* pipeClient, DuplexPipeClient* exceptionPipeClient);
	~ClientUserCommandThread(void);

	// Starts the thread that takes care of handling incoming commands on the pipe.
	Thread::Id Start(const std::wstring& processGroupName, Event* waitForStartEvent, CriticalSection* pipeAccessCS);

	// Joins this thread.
	void Join(void);

	void* EnableModule(const wchar_t* nameOfExeOrDll);
	void* EnableModules(const wchar_t* namesOfExeOrDll[], unsigned int count);
	void* EnableAllModules(const wchar_t* nameOfExeOrDll);

	void* DisableModule(const wchar_t* nameOfExeOrDll);
	void* DisableModules(const wchar_t* namesOfExeOrDll[], unsigned int count);
	void* DisableAllModules(const wchar_t* nameOfExeOrDll);

	// BEGIN EPIC MOD - Adding TryWaitForToken
	bool TryWaitForToken(void* token);
	// END EPIC MOD

	void WaitForToken(void* token);
	void TriggerRecompile(void);
	void LogMessage(const wchar_t* message);
	void BuildPatch(const wchar_t* moduleNames[], const wchar_t* objPaths[], const wchar_t* amalgamatedObjPaths[], unsigned int count);

	void TriggerRestart(void);

	// BEGIN EPIC MOD - Adding ShowConsole command
	void ShowConsole();
	// END EPIC MOD

	// BEGIN EPIC MOD - Adding SetVisible command
	void SetVisible(bool visible);
	// END EPIC MOD

	// BEGIN EPIC MOD - Adding SetActive command
	void SetActive(bool active);
	// END EPIC MOD

	// BEGIN EPIC MOD - Adding SetBuildArguments command
	void SetBuildArguments(const wchar_t* arguments);
	// END EPIC MOD

	// BEGIN EPIC MOD - Support for lazy-loading modules
	void* EnableLazyLoadedModule(const wchar_t* fileName, Windows::HMODULE moduleBase);
	// END EPIC MOD

	// BEGIN EPIC MOD
	void SetReinstancingFlow(bool enable);
	// END EPIC MOD

	// BEGIN EPIC MOD
	void DisableCompileFinishNotification();
<<<<<<< HEAD
=======
	// END EPIC MOD

	// BEGIN EPIC MOD
	void* EnableModulesEx(const wchar_t* moduleNames[], unsigned int moduleCount, const wchar_t* lazyLoadModuleNames[], unsigned int lazyLoadModuleCount, const uintptr_t* reservedPages, unsigned int reservedPagesCount);
>>>>>>> 4af6daef
	// END EPIC MOD

	void ApplySettingBool(const char* settingName, int value);
	void ApplySettingInt(const char* settingName, int value);
	void ApplySettingString(const char* settingName, const wchar_t* value);

	void InstallExceptionHandler(void);
	ExceptionResult HandleException(EXCEPTION_RECORD* exception, CONTEXT* context, Thread::Id threadId);
	void End(void);

private:
	// pushes a user command into the command queue
	void PushUserCommand(BaseCommand* command);

	// pops a user command from the command queue.
	// blocks until a command becomes available.
	BaseCommand* PopUserCommand(void);

	Thread::ReturnValue ThreadFunction(Event* waitForStartEvent, CriticalSection* pipeAccessCS);

	Thread::Handle m_thread;
	std::wstring m_processGroupName;
	DuplexPipeClient* m_pipe;
	DuplexPipeClient* m_exceptionPipe;

	// queue for working on commands received by user code
	std::deque<BaseCommand*> m_userCommandQueue;
	CriticalSection m_userCommandQueueCS;
	Semaphore m_userCommandQueueSema;
};<|MERGE_RESOLUTION|>--- conflicted
+++ resolved
@@ -98,13 +98,10 @@
 
 	// BEGIN EPIC MOD
 	void DisableCompileFinishNotification();
-<<<<<<< HEAD
-=======
 	// END EPIC MOD
 
 	// BEGIN EPIC MOD
 	void* EnableModulesEx(const wchar_t* moduleNames[], unsigned int moduleCount, const wchar_t* lazyLoadModuleNames[], unsigned int lazyLoadModuleCount, const uintptr_t* reservedPages, unsigned int reservedPagesCount);
->>>>>>> 4af6daef
 	// END EPIC MOD
 
 	void ApplySettingBool(const char* settingName, int value);
