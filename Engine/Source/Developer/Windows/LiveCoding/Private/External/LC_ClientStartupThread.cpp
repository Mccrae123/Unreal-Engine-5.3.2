// Copyright 2011-2020 Molecular Matters GmbH, all rights reserved.

// BEGIN EPIC MOD
//#include PCH_INCLUDE
// END EPIC MOD
#include "LC_ClientStartupThread.h"
#include "LC_StringUtil.h"
#include "LC_NamedSharedMemory.h"
#include "LC_InterprocessMutex.h"
#include "LC_DuplexPipeClient.h"
#include "LC_CommandMap.h"
#include "LC_ClientCommandActions.h"
#include "LC_ClientCommandThread.h"
#include "LC_ClientUserCommandThread.h"
#include "LC_Event.h"
#include "LC_CriticalSection.h"
#include "LC_PrimitiveNames.h"
#include "LC_Environment.h"
#include "LC_MemoryStream.h"
#include "LC_Thread.h"
#include "LC_Process.h"
#include "LPP_API.h"
// BEGIN EPIC MOD
#include "LC_Logging.h"
#include "Misc/Paths.h"
#include "Misc/ConfigCacheIni.h"
#include "Misc/App.h"
// END EPIC MOD

// JumpToSelf is an extern function coming from assembler source
extern void JumpToSelf(void);

namespace
{
	template <typename T>
	static void DeleteAndNull(T*& instance)
	{
		delete instance;
		instance = nullptr;
	}
}


ClientStartupThread::ClientStartupThread(void)
	: m_thread(Thread::INVALID_HANDLE)
	, m_job(nullptr)
	, m_sharedMemory(nullptr)
	, m_mainProcessContext(nullptr)
	, m_processHandle(nullptr)
	, m_successfulInit(false)
	, m_pipeClient(nullptr)
	, m_exceptionPipeClient(nullptr)
	, m_pipeClientCS(nullptr)
	, m_commandThread(nullptr)
	, m_userCommandThread(nullptr)
	, m_startEvent(nullptr)
	, m_compilationEvent(nullptr)
{
	m_pipeClient = new DuplexPipeClient;
	m_exceptionPipeClient = new DuplexPipeClient;
	m_commandThread = new ClientCommandThread(m_pipeClient);
	m_userCommandThread = new ClientUserCommandThread(m_pipeClient, m_exceptionPipeClient);
}


ClientStartupThread::~ClientStartupThread(void)
{
	// close the pipe and then wait for the helper threads to finish.
	// closing the pipe bails out the helper threads.
	if (m_pipeClient)
	{
		// give the server a chance to deal with disconnected clients
		if (m_pipeClient->IsValid())
		{
			m_pipeClient->SendCommandAndWaitForAck(commands::DisconnectClient {}, nullptr, 0u);
		}
		m_pipeClient->Close();
	}

	if (m_exceptionPipeClient)
	{
		m_exceptionPipeClient->Close();
	}

	// wait for command thread to finish
	if (m_commandThread)
	{
		m_commandThread->Join();
	}

	// bail out user command thread and wait for it to finish
	if (m_userCommandThread)
	{
		m_userCommandThread->End();
		m_userCommandThread->Join();
	}

	DeleteAndNull(m_pipeClient);
	DeleteAndNull(m_exceptionPipeClient);
	DeleteAndNull(m_commandThread);
	DeleteAndNull(m_userCommandThread);

	DeleteAndNull(m_startEvent);
	DeleteAndNull(m_compilationEvent);
	DeleteAndNull(m_pipeClientCS);

	if (m_mainProcessContext)
	{
		Process::Destroy(m_mainProcessContext);
	}

	// close job object to make child processes close as well.
	// if this is the last handle we close, the Live++ process will be killed as well.
	::CloseHandle(m_job);

	// clean up interprocess objects
	if (m_sharedMemory)
	{
		Process::DestroyNamedSharedMemory(m_sharedMemory);
	}
}


void ClientStartupThread::Start(const char* const groupName, RunMode::Enum runMode)
{
	// spawn a thread that does all the initialization work.
	// in the context of mutexes, jobs, named shared memory, etc. object names behave similar to
	// file names and are not allowed to contain certain characters.
	std::wstring safeProcessGroupName = string::MakeSafeName(string::ToWideString(groupName));
	// BEGIN EPIC MOD
	m_thread = Thread::CreateFromMemberFunction("Live coding startup", 128u * 1024u, this, &ClientStartupThread::ThreadFunction, safeProcessGroupName, runMode);
	// END EPIC MOD
}


void ClientStartupThread::Join(void)
{
	if (m_thread != Thread::INVALID_HANDLE)
	{
		Thread::Join(m_thread);
		Thread::Close(m_thread);
	}
}


void* ClientStartupThread::EnableModule(const wchar_t* nameOfExeOrDll)
{
	// wait for the startup thread to finish initialization
	Join();

	if (m_userCommandThread)
	{
		return m_userCommandThread->EnableModule(nameOfExeOrDll);
	}

	return nullptr;
}


void* ClientStartupThread::EnableModules(const wchar_t* namesOfExeOrDll[], unsigned int count)
{
	// wait for the startup thread to finish initialization
	Join();

	if (m_userCommandThread)
	{
		return m_userCommandThread->EnableModules(namesOfExeOrDll, count);
	}

	return nullptr;
}


void* ClientStartupThread::EnableAllModules(const wchar_t* nameOfExeOrDll)
{
	// wait for the startup thread to finish initialization
	Join();

	if (m_userCommandThread)
	{
		return m_userCommandThread->EnableAllModules(nameOfExeOrDll);
	}

	return nullptr;
}


void* ClientStartupThread::DisableModule(const wchar_t* nameOfExeOrDll)
{
	// wait for the startup thread to finish initialization
	Join();

	if (m_userCommandThread)
	{
		return m_userCommandThread->DisableModule(nameOfExeOrDll);
	}

	return nullptr;
}


void* ClientStartupThread::DisableModules(const wchar_t* namesOfExeOrDll[], unsigned int count)
{
	// wait for the startup thread to finish initialization
	Join();

	if (m_userCommandThread)
	{
		return m_userCommandThread->DisableModules(namesOfExeOrDll, count);
	}

	return nullptr;
}


void* ClientStartupThread::DisableAllModules(const wchar_t* nameOfExeOrDll)
{
	// wait for the startup thread to finish initialization
	Join();

	if (m_userCommandThread)
	{
		return m_userCommandThread->DisableAllModules(nameOfExeOrDll);
	}

	return nullptr;
}

// BEGIN EPIC MOD - Adding TryWaitForToken
bool ClientStartupThread::TryWaitForToken(void* token)
{
	// wait for the startup thread to finish initialization
	Join();

	if (m_userCommandThread)
	{
		return m_userCommandThread->TryWaitForToken(token);
	}

	// If the command thread doesn't exist yet, return it's not ready yet.
	return false;
}
// END EPIC MOD

void ClientStartupThread::WaitForToken(void* token)
{
	// wait for the startup thread to finish initialization
	Join();

	if (m_userCommandThread)
	{
		m_userCommandThread->WaitForToken(token);
	}
}


void ClientStartupThread::TriggerRecompile(void)
{
	// wait for the startup thread to finish initialization
	Join();

	if (m_userCommandThread)
	{
		m_userCommandThread->TriggerRecompile();
	}
}


void ClientStartupThread::LogMessage(const wchar_t* message)
{
	// wait for the startup thread to finish initialization
	Join();

	if (m_userCommandThread)
	{
		m_userCommandThread->LogMessage(message);
	}
}


void ClientStartupThread::BuildPatch(const wchar_t* moduleNames[], const wchar_t* objPaths[], const wchar_t* amalgamatedObjPaths[], unsigned int count)
{
	// wait for the startup thread to finish initialization
	Join();

	if (m_userCommandThread)
	{
		m_userCommandThread->BuildPatch(moduleNames, objPaths, amalgamatedObjPaths, count);
	}
}


void ClientStartupThread::InstallExceptionHandler(void)
{
	// wait for the startup thread to finish initialization
	Join();

	if (m_userCommandThread)
	{
		m_userCommandThread->InstallExceptionHandler();
	}
}


void ClientStartupThread::TriggerRestart(void)
{
	// wait for the startup thread to finish initialization
	Join();

	if (m_userCommandThread)
	{
		m_userCommandThread->TriggerRestart();
	}
}


// BEGIN EPIC MOD - Adding ShowConsole command
void ClientStartupThread::ShowConsole(void)
{
	// we cannot wait for commands in the user command thread as long as startup hasn't finished
	Join();

	if (m_userCommandThread)
	{
		m_userCommandThread->ShowConsole();
	}
}
// END EPIC MOD


// BEGIN EPIC MOD - Adding SetVisible command
void ClientStartupThread::SetVisible(bool visible)
{
	// we cannot wait for commands in the user command thread as long as startup hasn't finished
	Join();

	if (m_userCommandThread)
	{
		m_userCommandThread->SetVisible(visible);
	}
}
// END EPIC MOD


// BEGIN EPIC MOD - Adding SetActive command
void ClientStartupThread::SetActive(bool active)
{
	// we cannot wait for commands in the user command thread as long as startup hasn't finished
	Join();

	if (m_userCommandThread)
	{
		m_userCommandThread->SetActive(active);
	}
}
// END EPIC MOD


// BEGIN EPIC MOD - Adding SetBuildArguments command
void ClientStartupThread::SetBuildArguments(const wchar_t* arguments)
{
	// we cannot wait for commands in the user command thread as long as startup hasn't finished
	Join();

	if (m_userCommandThread)
	{
		m_userCommandThread->SetBuildArguments(arguments);
	}
}
// END EPIC MOD

// BEGIN EPIC MOD - Support for lazy-loading modules
void* ClientStartupThread::EnableLazyLoadedModule(const wchar_t* fileName, Windows::HMODULE moduleBase)
{
	// we cannot wait for commands in the user command thread as long as startup hasn't finished
	Join();

	if (m_userCommandThread)
	{
		return m_userCommandThread->EnableLazyLoadedModule(fileName, moduleBase);
	}

	return nullptr;
}
// END EPIC MOD

// BEGIN EPIC MOD
void ClientStartupThread::SetReinstancingFlow(bool enable)
{
	// we cannot wait for commands in the user command thread as long as startup hasn't finished
	Join();

	if (m_userCommandThread)
	{
		m_userCommandThread->SetReinstancingFlow(enable);
<<<<<<< HEAD
	}
}
// END EPIC MOD

// BEGIN EPIC MOD
void ClientStartupThread::DisableCompileFinishNotification()
{
	// we cannot wait for commands in the user command thread as long as startup hasn't finished
	Join();

	if (m_userCommandThread)
	{
		m_userCommandThread->DisableCompileFinishNotification();
=======
>>>>>>> 4af6daef
	}
}
// END EPIC MOD

// BEGIN EPIC MOD
void ClientStartupThread::DisableCompileFinishNotification()
{
	// we cannot wait for commands in the user command thread as long as startup hasn't finished
	Join();

	if (m_userCommandThread)
	{
		m_userCommandThread->DisableCompileFinishNotification();
	}
}
// END EPIC MOD

// BEGIN EPIC MOD
void* ClientStartupThread::EnableModulesEx(const wchar_t* moduleNames[], unsigned int moduleCount, const wchar_t* lazyLoadModuleNames[], unsigned int lazyLoadModuleCount, const uintptr_t* reservedPages, unsigned int reservedPagesCount)
{
	// we cannot wait for commands in the user command thread as long as startup hasn't finished
	Join();

	if (m_userCommandThread)
	{
		return m_userCommandThread->EnableModulesEx(moduleNames, moduleCount, lazyLoadModuleNames, lazyLoadModuleCount, reservedPages, reservedPagesCount);
	}

	return nullptr;
}
// END EPIC MOD


void ClientStartupThread::ApplySettingBool(const char* settingName, int value)
{
	// wait for the startup thread to finish initialization
	Join();

	if (m_userCommandThread)
	{
		m_userCommandThread->ApplySettingBool(settingName, value);
	}
}


void ClientStartupThread::ApplySettingInt(const char* settingName, int value)
{
	// wait for the startup thread to finish initialization
	Join();

	if (m_userCommandThread)
	{
		m_userCommandThread->ApplySettingInt(settingName, value);
	}
}


void ClientStartupThread::ApplySettingString(const char* settingName, const wchar_t* value)
{
	// wait for the startup thread to finish initialization
	Join();

	if (m_userCommandThread)
	{
		m_userCommandThread->ApplySettingString(settingName, value);
	}
}


Thread::ReturnValue ClientStartupThread::ThreadFunction(const std::wstring& processGroupName, RunMode::Enum runMode)
{
	// configure all child processes associated with the job to terminate when the parent terminates.
	// we create (or open) a process-wide job per process group and register the spawned process with that job.
	// when the last handle to the job is closed, it will close the associated process automatically.
	// this nicely handles multi-process scenarios where applications can even be restarted and attach to the
	// same Live++ instance.
	m_job = ::CreateJobObjectW(NULL, primitiveNames::JobGroup(processGroupName).c_str());
	JOBOBJECT_EXTENDED_LIMIT_INFORMATION jobInfo = {};
	// BEGIN EPIC MOD
	// With UE, we can spawn a new editor while letting the existing editor close.  If the editor calling CreateProcess is
	// a child of the live coding console due to "Quick Restart" begin used, then the newly spawned process will be killed
	// when the first editor exits.  By adding the breakaway options (specifically silent), the second editor is 
	// no longer killed.
	jobInfo.BasicLimitInformation.LimitFlags = JOB_OBJECT_LIMIT_KILL_ON_JOB_CLOSE | JOB_OBJECT_LIMIT_SILENT_BREAKAWAY_OK;
	// END EPIC MOD
	::SetInformationJobObject(m_job, JobObjectExtendedLimitInformation, &jobInfo, sizeof(jobInfo));

	// lock the interprocess mutex to ensure that only one process can run this code at any time.
	// the first one will spawn the Live++ process, all others will connect to the same process.
	{
		InterprocessMutex initProcessMutex(primitiveNames::StartupMutex(processGroupName).c_str());
		InterprocessMutex::ScopedLock mutexLock(&initProcessMutex);

		m_sharedMemory = Process::CreateNamedSharedMemory(primitiveNames::StartupNamedSharedMemory(processGroupName).c_str(), 4096u);
		if (Process::Current::DoesOwnNamedSharedMemory(m_sharedMemory))
		{
			// BEGIN EPIC MOD - Using LiveCodeConsole
			// we are the first DLL. spawn the console.
			LC_LOG_USER("First instance in process group \"%S\", spawning console", processGroupName.c_str());

			// get the path to the console application
			extern FString GLiveCodingConsolePath;
			const std::wstring& exePath = *GLiveCodingConsolePath;

			std::wstring commandLine;
			commandLine += L"-Group=";
			commandLine += processGroupName;

			extern FString GLiveCodingConsoleArguments;
			if(GLiveCodingConsoleArguments.Len() > 0)
			{
				commandLine += L" ";
				commandLine += *GLiveCodingConsoleArguments;
			}
			if (!FApp::IsProjectNameEmpty())
			{
				commandLine += L" -ProjectName=\"";
				commandLine += FApp::GetProjectName();
				commandLine += L"\"";
			}

			m_mainProcessContext = Process::Spawn(exePath.c_str(), nullptr, commandLine.c_str(), nullptr, Process::SpawnFlags::NONE);
			if (Process::GetId(m_mainProcessContext) != Process::Id(0u))
			{
				m_processHandle = Process::GetHandle(m_mainProcessContext);
				::AssignProcessToJobObject(m_job, +m_processHandle);

				// share Live++ process Id with other processes
				Process::WriteNamedSharedMemory(m_sharedMemory, +Process::GetId(m_mainProcessContext));
			}
			// END EPIC MOD - Using LiveCodeConsole
		}
		else
		{
			// the Live++ process is already running. fetch the process ID from shared memory.
			const Process::Id::Type processId = Process::ReadNamedSharedMemory<Process::Id::Type>(m_sharedMemory);
			// BEGIN EPIC MOD
			LC_LOG_USER("Detected running instance in process group \"%S\", connecting to console process (PID: %d)", processGroupName.c_str(), processId);
			// END EPIC MOD

			if (processId != 0u)
			{
				m_processHandle = Process::Open(Process::Id(processId));
				::AssignProcessToJobObject(m_job, +m_processHandle);
			}
		}
	}

	if (+m_processHandle == nullptr)
	{
		// we were unable to open the process, bail out
		// BEGIN EPIC MOD
		LC_ERROR_USER("%s", "Unable to attach to console process");
		// END EPIC MOD
		Process::DestroyNamedSharedMemory(m_sharedMemory);

		return Thread::ReturnValue(1u);
	}

	// wait for server to become ready
	{
		LC_LOG_USER("%s", "Waiting for server");

		Event serverReadyEvent(primitiveNames::ServerReadyEvent(processGroupName).c_str(), Event::Type::AUTO_RESET);
		serverReadyEvent.Wait();
	}

	// create a named duplex pipe for communicating between DLL and Live++ process
	if (!m_pipeClient->Connect(primitiveNames::Pipe(processGroupName).c_str()))
	{
		// could not connect to Live++ process
		// BEGIN EPIC MOD
		LC_ERROR_USER("%s", "Could not connect named pipe to console process");
		// END EPIC MOD

		return Thread::ReturnValue(2u);
	}

	// create a named duplex pipe for communicating exceptions between DLL and Live++ process
	if (!m_exceptionPipeClient->Connect(primitiveNames::ExceptionPipe(processGroupName).c_str()))
	{
		// could not connect to Live++ process
		// BEGIN EPIC MOD
		LC_ERROR_USER("%s", "Could not connect exception pipe to console process");
		// END EPIC MOD

		return Thread::ReturnValue(3u);
	}

	m_pipeClientCS = new CriticalSection;

	// the Live++ server must be ready. create the interprocess event used for signaling that compilation is about to start
	m_compilationEvent = new Event(primitiveNames::CompilationEvent(processGroupName).c_str(), Event::Type::MANUAL_RESET);

	// create helper threads responsible for handling commands from user calls as well as Live++.
	// both threads are not allowed to run until we send them a signal. this ensures that they don't use the
	// pipe for communicating as long as we aren't finished with it.
	m_startEvent = new Event(nullptr, Event::Type::MANUAL_RESET);

	const Thread::Id commandThreadId = m_commandThread->Start(processGroupName, m_compilationEvent, m_startEvent, m_pipeClientCS);
	m_userCommandThread->Start(processGroupName, m_startEvent, m_pipeClientCS);

	// register this process with Live++
	{
		// try getting the previous process ID from the environment in case the process was restarted
		Process::Id restartedProcessId(0u);
		const std::wstring& processIdStr = environment::GetVariable(L"LPP_PROCESS_RESTART_ID", nullptr);
		if (processIdStr.length() != 0u)
		{
			restartedProcessId = static_cast<unsigned int>(std::stoi(processIdStr));
			environment::RemoveVariable(L"LPP_PROCESS_RESTART_ID");
		}

		// store the current process ID in an environment variable.
		// upon restart, the environment block is inherited by the new process and can be used to map the process IDs of
		// restarted processes to their previous IDs.
		{
			const Process::Id processID = Process::Current::GetId();
			environment::SetVariable(L"LPP_PROCESS_RESTART_ID", std::to_wstring(+processID).c_str());
		}

		const std::wstring imagePath = Process::Current::GetImagePath().GetString();
		const std::wstring& commandLine = Process::Current::GetCommandLine();
		const std::wstring& workingDirectory = Process::Current::GetWorkingDirectory().GetString();
		Process::Environment environment = Process::CreateEnvironment(Process::Current::GetHandle());

		const commands::RegisterProcess command =
		{
			Process::Current::GetBase(), Process::Current::GetId(), restartedProcessId, commandThreadId, reinterpret_cast<void*>(&JumpToSelf),
			(imagePath.size() + 1u) * sizeof(wchar_t), 
			(commandLine.size() + 1u) * sizeof(wchar_t),
			(workingDirectory.size() + 1u) * sizeof(wchar_t),
			environment.size
		};

		memoryStream::Writer payload(command.imagePathSize + command.commandLineSize + command.workingDirectorySize + command.environmentSize);
		payload.Write(imagePath.data(), command.imagePathSize);
		payload.Write(commandLine.data(), command.commandLineSize);
		payload.Write(workingDirectory.data(), command.workingDirectorySize);
		payload.Write(environment.data, environment.size);

		m_pipeClient->SendCommandAndWaitForAck(command, payload.GetData(), payload.GetSize());

		Process::DestroyEnvironment(environment);
	}

	// handle commands until registration is finished
	{
		CommandMap commandMap;
		commandMap.RegisterAction<actions::RegisterProcessFinished>();
		commandMap.HandleCommands(m_pipeClient, &m_successfulInit);
	}

	if (!m_successfulInit)
	{
		// process could not be registered, bail out
		// BEGIN EPIC MOD
		LC_ERROR_USER("%s", "Could not register live coding process");
		// END EPIC MOD

		// close the pipe and then wait for the helper threads to finish.
		// closing the pipe bails out the helper threads.
		m_pipeClient->Close();
		m_exceptionPipeClient->Close();

		// let the threads run *after* we've closed the pipe, otherwise they could have tried communicating
		// with the server in the mean time.
		m_startEvent->Signal();

		// bail out command thread and wait for it
		m_compilationEvent->Signal();
		m_commandThread->Join();

		// bail out user command thread and wait for it
		m_userCommandThread->End();
		m_userCommandThread->Join();

		DeleteAndNull(m_pipeClient);
		DeleteAndNull(m_exceptionPipeClient);
		DeleteAndNull(m_commandThread);
		DeleteAndNull(m_userCommandThread);

		DeleteAndNull(m_startEvent);
		DeleteAndNull(m_compilationEvent);
		DeleteAndNull(m_pipeClientCS);

		return Thread::ReturnValue(3u);
	}

	LC_LOG_USER("%s", "Successfully initialized, removing startup thread");

	// helper threads are now allowed to run, we're finished with the pipe
	m_startEvent->Signal();

	return Thread::ReturnValue(0u);
}<|MERGE_RESOLUTION|>--- conflicted
+++ resolved
@@ -393,22 +393,6 @@
 	if (m_userCommandThread)
 	{
 		m_userCommandThread->SetReinstancingFlow(enable);
-<<<<<<< HEAD
-	}
-}
-// END EPIC MOD
-
-// BEGIN EPIC MOD
-void ClientStartupThread::DisableCompileFinishNotification()
-{
-	// we cannot wait for commands in the user command thread as long as startup hasn't finished
-	Join();
-
-	if (m_userCommandThread)
-	{
-		m_userCommandThread->DisableCompileFinishNotification();
-=======
->>>>>>> 4af6daef
 	}
 }
 // END EPIC MOD
