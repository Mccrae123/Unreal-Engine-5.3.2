--- conflicted
+++ resolved
@@ -16,17 +16,6 @@
 #define LPP_IDENTIFIER(_identifier)					LPP_CONCATENATE(_identifier, __LINE__)
 
 // custom section names for hooks
-<<<<<<< HEAD
-#define LPP_PREPATCH_SECTION					".lpp_prepatch_hooks"
-#define LPP_POSTPATCH_SECTION					".lpp_postpatch_hooks"
-#define LPP_COMPILE_START_SECTION				".lpp_compile_start_hooks"
-#define LPP_COMPILE_SUCCESS_SECTION				".lpp_compile_success_hooks"
-#define LPP_COMPILE_ERROR_SECTION				".lpp_compile_error_hooks"
-#define LPP_COMPILE_ERROR_MESSAGE_SECTION		".lpp_compile_error_message_hooks"
-// BEGIN EPIC MOD - Add the ability for pre and post compile notifications
-#define LPP_PRECOMPILE_SECTION					".lpp_precompile_hooks"
-#define LPP_POSTCOMPILE_SECTION					".lpp_postcompile_hooks"
-=======
 #define LPP_PREPATCH_SECTION						".lpp_prepatch_hooks"
 #define LPP_POSTPATCH_SECTION						".lpp_postpatch_hooks"
 #define LPP_COMPILE_START_SECTION					".lpp_compile_start_hooks"
@@ -36,7 +25,6 @@
 // BEGIN EPIC MOD - Add the ability for pre and post compile notifications
 #define LPP_PRECOMPILE_SECTION						".lpp_precompile_hooks"
 #define LPP_POSTCOMPILE_SECTION						".lpp_postcompile_hooks"
->>>>>>> 6bbb88c8
 // END EPIC MOD
 
 // register a pre-patch hook in a custom section
@@ -69,18 +57,6 @@
 	__pragma(section(LPP_COMPILE_ERROR_MESSAGE_SECTION, read)) __declspec(allocate(LPP_COMPILE_ERROR_MESSAGE_SECTION)) extern void (*LPP_IDENTIFIER(lpp_compile_error_message_hook_function))(const wchar_t*);			\
 	__pragma(section(LPP_COMPILE_ERROR_MESSAGE_SECTION, read)) __declspec(allocate(LPP_COMPILE_ERROR_MESSAGE_SECTION)) void (*LPP_IDENTIFIER(lpp_compile_error_message_hook_function))(const wchar_t*) = &_function
 
-
-// BEGIN EPIC MOD - Add the ability for pre and post compile notifications
-// register a pre-compile hook in a custom section
-#define LPP_PRECOMPILE_HOOK(_function)																												\
-	__pragma(section(LPP_PRECOMPILE_SECTION, read))																									\
-	__declspec(allocate(LPP_PRECOMPILE_SECTION)) extern void (*LPP_IDENTIFIER(lpp_precompile_hook_function))(void) = &_function
-
-// register a post-compile hook in a custom section
-#define LPP_POSTCOMPILE_HOOK(_function)																												\
-	__pragma(section(LPP_POSTCOMPILE_SECTION, read))																								\
-	__declspec(allocate(LPP_POSTCOMPILE_SECTION)) extern void (*LPP_IDENTIFIER(lpp_postcompile_hook_function))(void) = &_function
-// END EPIC MOD
 
 // BEGIN EPIC MOD - Add the ability for pre and post compile notifications
 // register a pre-compile hook in a custom section
