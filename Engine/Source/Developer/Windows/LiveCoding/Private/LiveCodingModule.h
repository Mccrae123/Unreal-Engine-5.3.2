--- conflicted
+++ resolved
@@ -8,10 +8,7 @@
 #include "Modules/ModuleManager.h"
 #include "Templates/SharedPointer.h"
 #include "Internationalization/Text.h"
-<<<<<<< HEAD
-=======
 #include "Async/TaskGraphFwd.h"
->>>>>>> 4af6daef
 #include <atomic>
 
 struct IConsoleCommand;
@@ -72,8 +69,6 @@
 	void WaitForStartup();
 	bool HasStarted(bool bAllowStarting) const;
 	void ShowConsole(bool bAllowStarting);
-<<<<<<< HEAD
-=======
 	void SetBuildArguments();
 
 	struct ModuleChange
@@ -91,7 +86,6 @@
 	};
 	static ReservePagesGlobalData& GetReservePagesGlobalData();
 	static void ReservePagesTask();
->>>>>>> 4af6daef
 
 #if WITH_EDITOR
 	void ShowNotification(bool Success, const FText& Title, const FText* SubText);
@@ -110,24 +104,16 @@
 	TSharedPtr<ISettingsSection> SettingsSection;
 	bool bSettingsEnabledLastTick = false;
 	bool bEnableReinstancingLastTick = false;
-<<<<<<< HEAD
-	std::atomic<EState> State = EState::NotRunning;
-	bool bUpdateModulesInTick = false;
-=======
 	bool bBuildArgumentsSet = false;
 	std::atomic<EState> State = EState::NotRunning;
 	std::atomic<bool> bUpdateModulesInTick = false;
->>>>>>> 4af6daef
 	bool bHasReinstancingOccurred = false;
 	bool bHasPatchBeenLoaded = false;
 	ELiveCodingCompileResult LastResults = ELiveCodingCompileResult::Success;
 	TSet<FName> ConfiguredModules;
 	TArray<void*> LppPendingTokens;
 	void* CallbackCookie = nullptr;
-<<<<<<< HEAD
-=======
 	FString LastKnownTargetName = FString();
->>>>>>> 4af6daef
 
 	FText EnableErrorText;
 
@@ -144,17 +130,7 @@
 	FDelegateHandle ModulesChangedDelegateHandle;
 	FOnPatchCompleteDelegate OnPatchCompleteDelegate;
 
-<<<<<<< HEAD
-	struct ModuleChange
-	{
-		FName FullName;
-		bool bLoaded;
-	};
-	FCriticalSection ModuleChangeCs;
-	TArray<ModuleChange> ModuleChanges;
-=======
 	FCriticalSection SetBuildArgumentsCs;
->>>>>>> 4af6daef
 
 #if WITH_EDITOR
 	TUniquePtr<FReload> Reload;
