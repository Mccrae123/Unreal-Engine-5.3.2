// Copyright Epic Games, Inc. All Rights Reserved.

#pragma once

#include "ILiveCodingModule.h"
#include "Delegates/Delegate.h"
#include "Modules/ModuleManager.h"
#include "Templates/SharedPointer.h"
#include "Internationalization/Text.h"

struct IConsoleCommand;
class IConsoleVariable;
class ISettingsSection;
class ULiveCodingSettings;

#if WITH_EDITOR
class FReload;
#else
class FNullReload;
#endif

class FLiveCodingModule final : public ILiveCodingModule
{
public:
	FLiveCodingModule();
	~FLiveCodingModule();

	// IModuleInterface implementation
	virtual void StartupModule() override;
	virtual void ShutdownModule() override;

	// ILiveCodingModule implementation
	virtual void EnableByDefault(bool bInEnabled) override;
	virtual bool IsEnabledByDefault() const override;
	virtual void EnableForSession(bool bInEnabled) override;
	virtual bool IsEnabledForSession() const override;
	virtual const FText& GetEnableErrorText() const override;
	virtual bool AutomaticallyCompileNewClasses() const override;
	virtual bool CanEnableForSession() const override;
	virtual bool HasStarted() const override;
	virtual void ShowConsole() override;
	virtual void Compile() override;
	virtual bool Compile(ELiveCodingCompileFlags CompileFlags, ELiveCodingCompileResult* Result) override;
	virtual bool IsCompiling() const override;
	virtual void Tick() override;
	virtual FOnPatchCompleteDelegate& GetOnPatchCompleteDelegate() override;

<<<<<<< HEAD
	static void PreCompileHook();
	static void PostCompileHook();
=======
	static void BeginReload();

>>>>>>> 6bbb88c8
private:
	void AttemptSyncLivePatching();

private:
	ULiveCodingSettings* Settings;
	TSharedPtr<ISettingsSection> SettingsSection;
	bool bEnabledLastTick = false;
	bool bEnableReinstancingLastTick = false;
	bool bEnabledForSession = false;
	bool bStarted = false;
	bool bUpdateModulesInTick = false;
	bool bHasReinstancingOccurred = false;
	bool bHasPatchBeenLoaded = false;
	ELiveCodingCompileResult LastResults = ELiveCodingCompileResult::Success;
	TSet<FName> ConfiguredModules;
	TArray<void*> LppPendingTokens;
<<<<<<< HEAD
=======

	FText EnableErrorText;
>>>>>>> 6bbb88c8

	const FString FullEnginePluginsDir;
	const FString FullProjectDir;
	const FString FullProjectPluginsDir;

	IConsoleCommand* EnableCommand;
	IConsoleCommand* CompileCommand;
	IConsoleVariable* ConsolePathVariable;
	IConsoleVariable* SourceProjectVariable;
	FDelegateHandle EndFrameDelegateHandle;
	FDelegateHandle ModulesChangedDelegateHandle;
	FOnPatchCompleteDelegate OnPatchCompleteDelegate;

#if WITH_EDITOR
	TUniquePtr<FReload> Reload;
#else
	TUniquePtr<FNullReload> Reload;
#endif

	bool StartLiveCoding();

	void OnModulesChanged(FName ModuleName, EModuleChangeReason Reason);

	void UpdateModules();

	bool ShouldPreloadModule(const FName& Name, const FString& FullFilePath) const;

	bool IsReinstancingEnabled() const;

#if WITH_EDITOR
	void ShowNotification(bool Success, const FText& Title, const FText* SubText);
#endif
};
<|MERGE_RESOLUTION|>--- conflicted
+++ resolved
@@ -45,13 +45,8 @@
 	virtual void Tick() override;
 	virtual FOnPatchCompleteDelegate& GetOnPatchCompleteDelegate() override;
 
-<<<<<<< HEAD
-	static void PreCompileHook();
-	static void PostCompileHook();
-=======
 	static void BeginReload();
 
->>>>>>> 6bbb88c8
 private:
 	void AttemptSyncLivePatching();
 
@@ -68,11 +63,8 @@
 	ELiveCodingCompileResult LastResults = ELiveCodingCompileResult::Success;
 	TSet<FName> ConfiguredModules;
 	TArray<void*> LppPendingTokens;
-<<<<<<< HEAD
-=======
 
 	FText EnableErrorText;
->>>>>>> 6bbb88c8
 
 	const FString FullEnginePluginsDir;
 	const FString FullProjectDir;
