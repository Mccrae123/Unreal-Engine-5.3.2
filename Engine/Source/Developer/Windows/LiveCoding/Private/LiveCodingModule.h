--- conflicted
+++ resolved
@@ -73,10 +73,7 @@
 
 	FText EnableErrorText;
 
-<<<<<<< HEAD
-=======
 	const FString FullEngineDir;
->>>>>>> d731a049
 	const FString FullEnginePluginsDir;
 	const FString FullProjectDir;
 	const FString FullProjectPluginsDir;
