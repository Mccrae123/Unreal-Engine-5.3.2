// Copyright Epic Games, Inc. All Rights Reserved.

#include "LiveCodingModule.h"
#include "Modules/ModuleManager.h"
#include "Features/IModularFeatures.h"
#include "HAL/IConsoleManager.h"
#include "Misc/CoreDelegates.h"
#include "LiveCodingLog.h"
#include "External/LC_Commands.h"
#include "External/LC_EntryPoint.h"
#include "External/LC_API.h"
#include "Misc/App.h"
#include "Misc/Paths.h"
#include "Misc/ConfigCacheIni.h"
#include "Misc/MessageDialog.h"
<<<<<<< HEAD
=======
#include "Misc/ScopedSlowTask.h"
>>>>>>> 6bbb88c8
#include "LiveCodingSettings.h"
#include "ISettingsModule.h"
#include "ISettingsSection.h"
#include "Windows/WindowsHWrapper.h"
#include "Algo/Sort.h"
#include "Algo/BinarySearch.h"
#if WITH_EDITOR
	#include "Editor.h"
	#include "Kismet2/ReloadUtilities.h"
	#include "Widgets/Notifications/SNotificationList.h"
	#include "Framework/Notifications/NotificationManager.h"
#else
	#include "UObject/Reload.h"
#endif
#if WITH_ENGINE
	#include "Engine/Engine.h"
	#include "UObject/UObjectIterator.h"
	#include "UObject/StrongObjectPtr.h"
#endif

IMPLEMENT_MODULE(FLiveCodingModule, LiveCoding)

#define LOCTEXT_NAMESPACE "LiveCodingModule"

bool GIsCompileActive = false;
bool GTriggerReload = false;
bool GHasLoadedPatch = false;
commands::PostCompileResult GPostCompileResult = commands::PostCompileResult::Success;
FString GLiveCodingConsolePath;
FString GLiveCodingConsoleArguments;
FLiveCodingModule* GLiveCodingModule = nullptr;

#if IS_MONOLITHIC
extern const TCHAR* GLiveCodingEngineDir;
extern const TCHAR* GLiveCodingProject;
#endif

<<<<<<< HEAD
#ifdef __clang__
#pragma clang diagnostic push
#pragma clang diagnostic ignored "-Wextern-initializer"
#endif

LPP_PRECOMPILE_HOOK(FLiveCodingModule::PreCompileHook);
LPP_POSTCOMPILE_HOOK(FLiveCodingModule::PostCompileHook);

#ifdef __clang__
#pragma clang diagnostic pop
=======
#if !WITH_EDITOR
class FNullReload : public IReload
{
public:
	FNullReload(FLiveCodingModule& InLiveCodingModule)
		: LiveCodingModule(InLiveCodingModule)
	{
		BeginReload(EActiveReloadType::LiveCoding, *this);
	}

	~FNullReload()
	{
		EndReload();
	}

	virtual EActiveReloadType GetType() const
	{
		return EActiveReloadType::LiveCoding;
	}


	virtual const TCHAR* GetPrefix() const
	{
		return TEXT("LIVECODING");
	}

	virtual void NotifyFunctionRemap(FNativeFuncPtr NewFunctionPointer, FNativeFuncPtr OldFunctionPointer)
	{
	}

	virtual void NotifyChange(UClass* New, UClass* Old) override
	{
	}

	virtual void NotifyChange(UEnum* New, UEnum* Old) override
	{
	}

	virtual void NotifyChange(UScriptStruct* New, UScriptStruct* Old) override
	{
	}

	virtual void NotifyChange(UPackage* New, UPackage* Old) override
	{
	}

	virtual bool GetEnableReinstancing(bool bHasChanged) const
	{
		if (bHasChanged && !bEnabledMessage)
		{
			bEnabledMessage = true;
			bHasReinstancingOccurred = true;
			static const TCHAR* Message = TEXT("Object structure changes detected.  LiveCoding re-instancing isn't supported in builds without the editor");
			UE_LOG(LogLiveCoding, Error, TEXT("%s"), Message);
#if WITH_ENGINE
			if (GEngine)
			{
				GEngine->AddOnScreenDebugMessage(uint64(uintptr_t(&LiveCodingModule)), 5.f, FColor::Red, Message);
			}
#endif
		}
		return false;
	}

	virtual void Reinstance()
	{
	}

	bool HasReinstancingOccurred() const
	{
		return bHasReinstancingOccurred;
	}

	void Reset()
	{
		bHasReinstancingOccurred = false;
	}

private:
	FLiveCodingModule& LiveCodingModule;
	mutable bool bEnabledMessage = false;
	mutable bool bHasReinstancingOccurred = false;
};
>>>>>>> 6bbb88c8
#endif

FLiveCodingModule::FLiveCodingModule()
	: FullEnginePluginsDir(FPaths::ConvertRelativePathToFull(FPaths::EnginePluginsDir()))
	, FullProjectDir(FPaths::ConvertRelativePathToFull(FPaths::ProjectDir()))
	, FullProjectPluginsDir(FPaths::ConvertRelativePathToFull(FPaths::ProjectPluginsDir()))
{
	GLiveCodingModule = this;
}

FLiveCodingModule::~FLiveCodingModule()
{
	GLiveCodingModule = nullptr;
}

void FLiveCodingModule::StartupModule()
{
	Settings = GetMutableDefault<ULiveCodingSettings>();

	IConsoleManager& ConsoleManager = IConsoleManager::Get();

	EnableCommand = ConsoleManager.RegisterConsoleCommand(
		TEXT("LiveCoding"),
		TEXT("Enables live coding support"),
		FConsoleCommandDelegate::CreateRaw(this, &FLiveCodingModule::EnableForSession, true),
		ECVF_Cheat
	);

	CompileCommand = ConsoleManager.RegisterConsoleCommand(
		TEXT("LiveCoding.Compile"),
		TEXT("Initiates a live coding compile"),
		FConsoleCommandDelegate::CreateLambda([this] { Compile(ELiveCodingCompileFlags::None, nullptr); }),
		ECVF_Cheat
	);

#if IS_MONOLITHIC
	FString DefaultEngineDir = GLiveCodingEngineDir;
#else
	FString DefaultEngineDir = FPaths::EngineDir();
#endif
#if USE_DEBUG_LIVE_CODING_CONSOLE
	static const TCHAR* DefaultConsolePath = TEXT("Binaries/Win64/LiveCodingConsole-Win64-Debug.exe");
#else
	static const TCHAR* DefaultConsolePath = TEXT("Binaries/Win64/LiveCodingConsole.exe");
#endif 
	ConsolePathVariable = ConsoleManager.RegisterConsoleVariable(
		TEXT("LiveCoding.ConsolePath"),
		FPaths::ConvertRelativePathToFull(DefaultEngineDir / DefaultConsolePath),
		TEXT("Path to the live coding console application"),
		ECVF_Cheat
	);

#if IS_MONOLITHIC
	FString SourceProject = (GLiveCodingProject != nullptr)? GLiveCodingProject : TEXT("");
#else
	FString SourceProject = FPaths::IsProjectFilePathSet() ? FPaths::GetProjectFilePath() : TEXT("");
#endif
	SourceProjectVariable = ConsoleManager.RegisterConsoleVariable(
		TEXT("LiveCoding.SourceProject"),
		FPaths::ConvertRelativePathToFull(SourceProject),
		TEXT("Path to the project that this target was built from"),
		ECVF_Cheat
	);

	EndFrameDelegateHandle = FCoreDelegates::OnEndFrame.AddRaw(this, &FLiveCodingModule::Tick);

	ISettingsModule* SettingsModule = FModuleManager::GetModulePtr<ISettingsModule>("Settings");
	if (SettingsModule != nullptr)
	{
		SettingsSection = SettingsModule->RegisterSettings("Editor", "General", "Live Coding",
			LOCTEXT("LiveCodingSettingsName", "Live Coding"),
			LOCTEXT("LiveCodintSettingsDescription", "Settings for recompiling C++ code while the engine is running."),
			GetMutableDefault<ULiveCodingSettings>()
		);
	}

	LppStartup();

	if (Settings->bEnabled && !FApp::IsUnattended())
	{
		if(Settings->Startup == ELiveCodingStartupMode::Automatic)
		{
			StartLiveCoding();
			ShowConsole();
		}
		else if(Settings->Startup == ELiveCodingStartupMode::AutomaticButHidden)
		{
			GLiveCodingConsoleArguments = L"-Hidden";
			StartLiveCoding();
		}
	}

	if(FParse::Param(FCommandLine::Get(), TEXT("LiveCoding")))
	{
		StartLiveCoding();
	}

	bEnabledLastTick = Settings->bEnabled;
	bEnableReinstancingLastTick = IsReinstancingEnabled();
}

void FLiveCodingModule::ShutdownModule()
{
	LppShutdown();

	FCoreDelegates::OnEndFrame.Remove(EndFrameDelegateHandle);

	IConsoleManager& ConsoleManager = IConsoleManager::Get();
	ConsoleManager.UnregisterConsoleObject(SourceProjectVariable);
	ConsoleManager.UnregisterConsoleObject(ConsolePathVariable);
	ConsoleManager.UnregisterConsoleObject(CompileCommand);
	ConsoleManager.UnregisterConsoleObject(EnableCommand);
}

void FLiveCodingModule::EnableByDefault(bool bEnable)
{
	if(Settings->bEnabled != bEnable)
	{
		Settings->bEnabled = bEnable;
		if(SettingsSection.IsValid())
		{
			SettingsSection->Save();
		}
	}
	EnableForSession(bEnable);
}

bool FLiveCodingModule::IsEnabledByDefault() const
{
	return Settings->bEnabled;
}

void FLiveCodingModule::EnableForSession(bool bEnable)
{
	if (bEnable)
	{
		EnableErrorText = FText::GetEmpty();
		if(!bStarted)
		{
			StartLiveCoding();
			ShowConsole();
		}
		else
		{
			bEnabledForSession = true;
			ShowConsole();
		}
	}
	else 
	{
		if(bStarted)
		{
			UE_LOG(LogLiveCoding, Display, TEXT("Console will be hidden but remain running in the background. Restart to disable completely."));
			LppSetActive(false);
			LppSetVisible(false);
			bEnabledForSession = false;
		}
	}
}

bool FLiveCodingModule::IsEnabledForSession() const
{
	return bEnabledForSession;
}

const FText& FLiveCodingModule::GetEnableErrorText() const
{
	return EnableErrorText;
}

bool FLiveCodingModule::CanEnableForSession() const
{
#if !IS_MONOLITHIC
	FModuleManager& ModuleManager = FModuleManager::Get();
	if(ModuleManager.HasAnyOverridenModuleFilename())
	{
		return false;
	}
#endif
	return true;
}

bool FLiveCodingModule::HasStarted() const
{
	return bStarted;
}

void FLiveCodingModule::ShowConsole()
{
	if (bStarted)
	{
		LppSetVisible(true);
		LppSetActive(true);
		LppShowConsole();
	}
}

void FLiveCodingModule::Compile()
{
	Compile(ELiveCodingCompileFlags::None, nullptr);
}

inline bool ReturnResults(ELiveCodingCompileResult InResult, ELiveCodingCompileResult* OutResult)
{
	if (OutResult != nullptr)
	{
		*OutResult = InResult;
	}
	return InResult == ELiveCodingCompileResult::Success || InResult == ELiveCodingCompileResult::NoChanges || InResult == ELiveCodingCompileResult::InProgress;
}

bool FLiveCodingModule::Compile(ELiveCodingCompileFlags CompileFlags, ELiveCodingCompileResult* Result)
{
	if (GIsCompileActive)
	{
		return ReturnResults(ELiveCodingCompileResult::CompileStillActive, Result);
	}

	EnableForSession(true);
	if (!bStarted)
	{
		return ReturnResults(ELiveCodingCompileResult::NotStarted, Result);
	}

	// Need to do this immediately rather than waiting until next tick
	UpdateModules(); 

	// Trigger the recompile
	GIsCompileActive = true;
	LastResults = ELiveCodingCompileResult::Failure;
	LppTriggerRecompile();

	// If we aren't waiting, just return now
	if (!EnumHasAnyFlags(CompileFlags, ELiveCodingCompileFlags::WaitForCompletion))
	{
		return ReturnResults(ELiveCodingCompileResult::InProgress, Result);
	}

	// Wait until we are no longer compiling.  Cancellation is handled via other mechanisms and
	// need not be detected in this loop.  GIsCompileActive will be cleared.
	FText StatusUpdate = LOCTEXT("CompileStatusMessage", "Compiling...");
	FScopedSlowTask SlowTask(0, StatusUpdate, GIsSlowTask);
	SlowTask.MakeDialog();

	// Wait until the compile completes
	while (GIsCompileActive)
	{
		SlowTask.EnterProgressFrame(0.0f);
		AttemptSyncLivePatching();
		FPlatformProcess::Sleep(0.01f);
	}

	// A final sync to get the result and complete the process
	AttemptSyncLivePatching();

	return ReturnResults(LastResults, Result);
}

bool FLiveCodingModule::IsCompiling() const
{
	return GIsCompileActive;
}

void FLiveCodingModule::Tick()
{
	if (LppWantsRestart())
	{
		LppRestart(lpp::LPP_RESTART_BEHAVIOR_REQUEST_EXIT, 0);
	}

	if (Settings->bEnabled != bEnabledLastTick && Settings->Startup != ELiveCodingStartupMode::Manual)
	{
		EnableForSession(Settings->bEnabled);
		bEnabledLastTick = Settings->bEnabled;
		if (IsEnabledByDefault() && !IsEnabledForSession())
		{
			FMessageDialog::Open(EAppMsgType::Ok, LOCTEXT("NoEnableLiveCodingAfterHotReload", "Live Coding cannot be enabled while hot-reloaded modules are active. Please close the editor and build from your IDE before restarting."));
		}
<<<<<<< HEAD
=======
	}
	else if (IsEnabledForSession() && IsReinstancingEnabled() != bEnableReinstancingLastTick)
	{
		bEnableReinstancingLastTick = IsReinstancingEnabled();
		LppSetReinstancingFlow(bEnableReinstancingLastTick);
>>>>>>> 6bbb88c8
	}

	if (bUpdateModulesInTick)
	{
		UpdateModules();
		bUpdateModulesInTick = false;
	}

	AttemptSyncLivePatching();
}

void FLiveCodingModule::AttemptSyncLivePatching()
{
<<<<<<< HEAD
	while (LppPendingTokens.Num() > 0)
	{
		if (LppTryWaitForToken(LppPendingTokens[0]))
		{
			LppPendingTokens.RemoveAt(0);
		}
		else
		{
			return;
=======

	// We use to wait for all commands to finish, but that causes a lock up if starting PIE after a compilation 
	// request caused another command to be sent to the live coding console.  For example, the registering of 
	// another lazy load module at PIE start would cause this problem.
	for (int Index = LppPendingTokens.Num(); Index-- > 0;)
	{
		if (LppTryWaitForToken(LppPendingTokens[Index]))
		{
			LppPendingTokens.RemoveAt(Index);
>>>>>>> 6bbb88c8
		}
	}

	// Needs to happen after updating modules, since "Quick Restart" functionality may try to install patch immediately
	extern void LppSyncPoint();
	LppSyncPoint();

	if ((!GIsCompileActive || GTriggerReload) && Reload.IsValid())
	{
		if (GHasLoadedPatch)
		{
#if WITH_COREUOBJECT && WITH_ENGINE

			// Collect the existing objects
			TArray<UObject*> StartingObjects;
			if (Reload->GetEnableReinstancing(false))
			{
				StartingObjects.Reserve(1024); // Arbitrary
				for (TObjectIterator<UObject> It(EObjectFlags::RF_NoFlags); It; ++It)
				{
					StartingObjects.Add(*It);
				}
				Algo::Sort(StartingObjects);
			}

			// During the module loading process, the list of changed classes will be recorded.  Invoking this method will 
			// result in the RegisterForReinstancing method being invoked which in turn records the classes in the ClassesToReinstance
			// member variable being populated.
			ProcessNewlyLoadedUObjects();

			// Complete the process of re-instancing without doing a GC
#if WITH_EDITOR
			Reload->Finalize(false);
#endif

			TArray<TStrongObjectPtr<UObject>> NewObjects;
			if (Reload->GetEnableReinstancing(false))
			{

				// Loop through the objects again looking for anything new that isn't associated with a
				// reinstanced class.
				for (TObjectIterator<UObject> It(EObjectFlags::RF_NoFlags); It; ++It)
				{
					if (Algo::BinarySearch(StartingObjects, *It) == INDEX_NONE)
					{
						if (!It->GetClass()->HasAnyClassFlags(CLASS_NewerVersionExists))
						{
							NewObjects.Add(TStrongObjectPtr<UObject>(*It));
						}
					}
				}

				// Loop through all of the classes looking for classes that have been re-instanced.  Reset the CDO
				// to something that will never change.  Since these classes have been replaced, they should NEVER
				// have their CDos accessed again.  In the future we should try to figure out a better solution the issue
				// where the reinstanced crashes recreating the default object probably due to a mismatch between then
				// new constructor being invoked and the blueprint data associated with the old class.  With LC, the
				// old constructor has been replaced.
				static UObject* DummyDefaultObject = UObject::StaticClass()->ClassDefaultObject;
				for (TObjectIterator<UClass> It; It; ++It)
				{
					UClass* Class = *It;
					if (Class->GetName().StartsWith(TEXT("LIVECODING_")) ||
						Class->GetName().StartsWith(TEXT("REINST_")))
					{
						Class->ClassDefaultObject = DummyDefaultObject;
					}
				}
			}

			// Broadcast event prior to GC.  Otherwise some things are holding onto references
			FCoreUObjectDelegates::ReloadCompleteDelegate.Broadcast(EReloadCompleteReason::None);

			// Perform the GC to try and destruct all the objects which will be invoking the old destructors.
			CollectGarbage(GARBAGE_COLLECTION_KEEPFLAGS, true);
#endif

			// Second sync point to finish off the patching
			if (GTriggerReload)
			{
				LppSyncPoint();
			}

#if WITH_COREUOBJECT && WITH_ENGINE
			// Remove the reference to any new objects
			NewObjects.Empty();
#endif

			OnPatchCompleteDelegate.Broadcast();
			GHasLoadedPatch = false;

			bHasReinstancingOccurred |= Reload->HasReinstancingOccurred();
		}
		else if (GTriggerReload)
		{
			LppSyncPoint();
		}

		if (!GIsCompileActive)
		{
			static const FString Success("Live coding succeeded");

			// Reset this first so it does its logging first
			Reload.Reset();

			switch (GPostCompileResult)
			{
			case commands::PostCompileResult::Success:
				LastResults = ELiveCodingCompileResult::Success;
				if (bHasReinstancingOccurred)
				{
					if (!IsReinstancingEnabled())
					{
						UE_LOG(LogLiveCoding, Warning, TEXT("%s, %s"), *Success, TEXT("data type changes with re-instancing disabled is not supported and will likely lead to a crash"));
					}
					else
					{
#if WITH_EDITOR
						UE_LOG(LogLiveCoding, Warning, TEXT("%s, %s"), *Success, TEXT("data type changes may cause packaging to fail if assets reference the new or updated data types"));
#else
						UE_LOG(LogLiveCoding, Warning, TEXT("%s, %s"), *Success, TEXT("data type changes may cause unexpected failures"));
#endif
					}
				}
				else
				{
					UE_LOG(LogLiveCoding, Display, TEXT("%s"), *Success);
				}
				break;
			case commands::PostCompileResult::NoChanges:
				LastResults = ELiveCodingCompileResult::NoChanges;
				UE_LOG(LogLiveCoding, Display, TEXT("%s, %s"), *Success, TEXT("no code changes detected"));
				break;
			case commands::PostCompileResult::Cancelled:
				LastResults = ELiveCodingCompileResult::Cancelled;
				UE_LOG(LogLiveCoding, Error, TEXT("Live coding canceled"));
				break;
			case commands::PostCompileResult::Failure:
				LastResults = ELiveCodingCompileResult::Failure;
				UE_LOG(LogLiveCoding, Error, TEXT("Live coding failed, please see Live console for more information"));
				break;
			default:
				LastResults = ELiveCodingCompileResult::Failure;
				check(false);
			}

#if WITH_EDITOR
			static const FText SuccessText = LOCTEXT("Success", "Live coding succeeded");
			static const FText NoChangesText = LOCTEXT("NoChanges", "No code changes were detected.");
			static const FText FailureText = LOCTEXT("Failed", "Live coding failed");
			static const FText FailureDetailText = LOCTEXT("FailureDetail", "Please see Live Coding console for more information.");
			static const FText CancelledText = LOCTEXT("Cancelled", "Live coding cancelled");
			static const FText ReinstancingText = LOCTEXT("Reinstancing", "Data type changes may cause packaging to fail if assets reference the new or updated data types.");
			static const FText DisabledText = LOCTEXT("ReinstancingDisabled", "Data type changes with re-instancing disabled is not supported and will likely lead to a crash.");

			switch (GPostCompileResult)
			{
			case commands::PostCompileResult::Success:
				if (bHasReinstancingOccurred)
				{
					if (!IsReinstancingEnabled())
					{
						ShowNotification(true, SuccessText, &DisabledText);
					}
					else
					{
						ShowNotification(true, SuccessText, &ReinstancingText);
					}
				}
				else
				{
					ShowNotification(true, SuccessText, nullptr);
				}
				break;
			case commands::PostCompileResult::NoChanges:
				ShowNotification(true, SuccessText, &NoChangesText);
				break;
			case commands::PostCompileResult::Cancelled:
				ShowNotification(false, CancelledText, nullptr);
				break;
			case commands::PostCompileResult::Failure:
				ShowNotification(false, FailureText, &FailureDetailText);
				break;
			default:
				check(false);
			}
#endif
		}
		else
		{
			Reload->Reset();
		}
	}
	GTriggerReload = false;
}

#if WITH_EDITOR
void FLiveCodingModule::ShowNotification(bool Success, const FText& Title, const FText* SubText)
{
	FNotificationInfo Info(Title);
	Info.ExpireDuration = 5.0f;
	Info.bUseSuccessFailIcons = true;
	if (SubText)
	{
		Info.SubText = *SubText;
	}
	TSharedPtr<SNotificationItem> CompileNotification = FSlateNotificationManager::Get().AddNotification(Info);
	CompileNotification->SetCompletionState(Success ? SNotificationItem::CS_Success : SNotificationItem::CS_Fail);
}
#endif

ILiveCodingModule::FOnPatchCompleteDelegate& FLiveCodingModule::GetOnPatchCompleteDelegate()
{
	return OnPatchCompleteDelegate;
}

bool FLiveCodingModule::StartLiveCoding()
{
	EnableErrorText = FText::GetEmpty();
	if(!bStarted)
	{
		// Make sure there aren't any hot reload modules already active
		if (!CanEnableForSession())
		{
			EnableErrorText = LOCTEXT("NoLiveCodingCompileAfterHotReload", "Live Coding cannot be enabled while hot-reloaded modules are active. Please close the editor and build from your IDE before restarting.");
			UE_LOG(LogLiveCoding, Error, TEXT("Unable to start live coding session. Some modules have already been hot reloaded."));
			return false;
		}

		// Setup the console path
		GLiveCodingConsolePath = ConsolePathVariable->GetString();
		if (!FPaths::FileExists(GLiveCodingConsolePath))
		{
			FFormatNamedArguments Args;
			Args.Add(TEXT("Executable"), FText::FromString(GLiveCodingConsolePath));
			const static FText FormatString = LOCTEXT("LiveCodingMissingExecutable", "Unable to start live coding session. Missing executable '{Executable}'. Use the LiveCoding.ConsolePath console variable to modify.");
			EnableErrorText = FText::Format(FormatString, Args);
			UE_LOG(LogLiveCoding, Error, TEXT("Unable to start live coding session. Missing executable '%s'. Use the LiveCoding.ConsolePath console variable to modify."), *GLiveCodingConsolePath);
			return false;
		}

		// Get the source project filename
		FString SourceProject = SourceProjectVariable->GetString();
		if (SourceProject.Len() > 0 && !FPaths::FileExists(SourceProject))
		{
			FFormatNamedArguments Args;
			Args.Add(TEXT("ProjectFile"), FText::FromString(SourceProject));
			const static FText FormatString = LOCTEXT("LiveCodingMissingProjectFile", "Unable to start live coding session. Unable to find source project file '{ProjectFile}'.");
			EnableErrorText = FText::Format(FormatString, Args);
			UE_LOG(LogLiveCoding, Error, TEXT("Unable to start live coding session. Unable to find source project file '%s'."), *SourceProject);
			return false;
		}

		UE_LOG(LogLiveCoding, Display, TEXT("Starting LiveCoding"));

		// Enable external build system
		LppUseExternalBuildSystem();

		// Enable the server
		FString ProjectPath = FPaths::ConvertRelativePathToFull(FPaths::ProjectDir()).ToLower();
		FString ProcessGroup = FString::Printf(TEXT("UE_%s_0x%08x"), FApp::GetProjectName(), GetTypeHash(ProjectPath));
		LppRegisterProcessGroup(TCHAR_TO_ANSI(*ProcessGroup));

		// Build the command line
		FString KnownTargetName = FPlatformMisc::GetUBTTargetName();
		FString Arguments = FString::Printf(TEXT("%s %s %s"),
			*KnownTargetName,
			FPlatformMisc::GetUBTPlatform(),
			LexToString(FApp::GetBuildConfiguration()));

		UE_LOG(LogLiveCoding, Display, TEXT("LiveCodingConsole Arguments: %s"), *Arguments);

		if(SourceProject.Len() > 0)
		{
			Arguments += FString::Printf(TEXT(" -Project=\"%s\""), *FPaths::ConvertRelativePathToFull(SourceProject));
		}
		LppSetBuildArguments(*Arguments);

#if WITH_EDITOR
		if (IsReinstancingEnabled())
		{
			LppSetReinstancingFlow(true);
		}

		if (GEditor != nullptr)
		{
			LppDisableCompileFinishNotification();
		}
#endif

		// Create a mutex that allows UBT to detect that we shouldn't hot-reload into this executable. The handle to it will be released automatically when the process exits.
		FString ExecutablePath = FPaths::ConvertRelativePathToFull(FPlatformProcess::ExecutablePath());

		FString MutexName = TEXT("Global\\LiveCoding_");
		for (int Idx = 0; Idx < ExecutablePath.Len(); Idx++)
		{
			TCHAR Character = ExecutablePath[Idx];
			if (Character == '/' || Character == '\\' || Character == ':')
			{
				MutexName += '+';
			}
			else
			{
				MutexName += Character;
			}
		}

		ensure(CreateMutex(NULL, Windows::FALSE, *MutexName));

		// Configure all the current modules. For non-commandlets, schedule it to be done in the first Tick() so we can batch everything together.
		if (IsRunningCommandlet())
		{
			UpdateModules();
		}
		else
		{
			bUpdateModulesInTick = true;
		}

		// Register a delegate to listen for new modules loaded from this point onwards
		ModulesChangedDelegateHandle = FModuleManager::Get().OnModulesChanged().AddRaw(this, &FLiveCodingModule::OnModulesChanged);

		// Mark it as started
		bStarted = true;
		bEnabledForSession = true;
	}
	return true;
}

void FLiveCodingModule::UpdateModules()
{
	if (bEnabledForSession)
	{
#if IS_MONOLITHIC
		wchar_t FullFilePath[WINDOWS_MAX_PATH];
		verify(GetModuleFileName(hInstance, FullFilePath, UE_ARRAY_COUNT(FullFilePath)));
		LppEnableModule(FullFilePath);
#else
		TArray<FModuleStatus> ModuleStatuses;
		FModuleManager::Get().QueryModules(ModuleStatuses);

		TArray<FString> EnableModules;
		for (const FModuleStatus& ModuleStatus : ModuleStatuses)
		{
			if (ModuleStatus.bIsLoaded)
			{
				FName ModuleName(*ModuleStatus.Name);
				if (!ConfiguredModules.Contains(ModuleName))
				{
					FString FullFilePath = FPaths::ConvertRelativePathToFull(ModuleStatus.FilePath);
					if (ShouldPreloadModule(ModuleName, FullFilePath))
					{
						EnableModules.Add(FullFilePath);
					}
					else
					{
						TRACE_CPUPROFILER_EVENT_SCOPE(LppEnableLazyLoadedModule);
						void* LppEnableLazyLoadedModuleToken = LppEnableLazyLoadedModule(*FullFilePath);
						LppPendingTokens.Add(LppEnableLazyLoadedModuleToken);
					}
					ConfiguredModules.Add(ModuleName);
				}
			}
		}

		if (EnableModules.Num() > 0)
		{
			TArray<const TCHAR*> EnableModuleFileNames;
			for (const FString& EnableModule : EnableModules)
			{
				EnableModuleFileNames.Add(*EnableModule);
			}

			{
				TRACE_CPUPROFILER_EVENT_SCOPE(LppEnableModules);
				void* LppEnableModulesToken = LppEnableModules(EnableModuleFileNames.GetData(), EnableModuleFileNames.Num());
				LppPendingTokens.Add(LppEnableModulesToken);
			}
		}
#endif
	}
}

void FLiveCodingModule::OnModulesChanged(FName ModuleName, EModuleChangeReason Reason)
{
#if !IS_MONOLITHIC
	if (Reason == EModuleChangeReason::ModuleLoaded)
	{
		// Assume that Tick() won't be called if we're running a commandlet
		if (IsRunningCommandlet())
		{
			UpdateModules();
		}
		else
		{
			bUpdateModulesInTick = true;
		}
	}
#endif
}

bool FLiveCodingModule::ShouldPreloadModule(const FName& Name, const FString& FullFilePath) const
{
	// For the hooks to work properly, we always have to load the live coding module
	if (Name == TEXT(LIVE_CODING_MODULE_NAME))
	{
		return true;
	}

	if (Settings->PreloadNamedModules.Contains(Name))
	{
		return true;
	}

	if (FullFilePath.StartsWith(FullProjectDir))
	{
		if (Settings->bPreloadProjectModules == Settings->bPreloadProjectPluginModules)
		{
			return Settings->bPreloadProjectModules;
		}

		if(FullFilePath.StartsWith(FullProjectPluginsDir))
		{
			return Settings->bPreloadProjectPluginModules;
		}
		else
		{
			return Settings->bPreloadProjectModules;
		}
	}
	else
	{
		if (FApp::IsEngineInstalled())
		{
			return false;
		}

		if (Settings->bPreloadEngineModules == Settings->bPreloadEnginePluginModules)
		{
			return Settings->bPreloadEngineModules;
		}

		if(FullFilePath.StartsWith(FullEnginePluginsDir))
		{
			return Settings->bPreloadEnginePluginModules;
		}
		else
		{
			return Settings->bPreloadEngineModules;
		}
	}
}

<<<<<<< HEAD
void FLiveCodingModule::PreCompileHook()
{
	UE_LOG(LogLiveCoding, Display, TEXT("Starting Live Coding compile."));
	GIsCompileActive = true;
}

void FLiveCodingModule::PostCompileHook()
{
	UE_LOG(LogLiveCoding, Display, TEXT("Live Coding compile done.  See Live Coding console for more information."));
	GIsCompileActive = false;
}

=======
void FLiveCodingModule::BeginReload()
{
	if (GLiveCodingModule != nullptr)
	{
		if (!GLiveCodingModule->Reload.IsValid())
		{
			GLiveCodingModule->bHasReinstancingOccurred = false;
			GLiveCodingModule->bHasPatchBeenLoaded = false;
			GPostCompileResult = commands::PostCompileResult::Success;
#if WITH_EDITOR
			GLiveCodingModule->Reload.Reset(new FReload(EActiveReloadType::LiveCoding, TEXT("LIVECODING"), *GLog));
			GLiveCodingModule->Reload->SetEnableReinstancing(GLiveCodingModule->IsReinstancingEnabled());
			GLiveCodingModule->Reload->SetSendReloadCompleteNotification(false);
#else
			GLiveCodingModule->Reload.Reset(new FNullReload(*GLiveCodingModule));
#endif
		}
	}
}

bool FLiveCodingModule::IsReinstancingEnabled() const
{
#if WITH_EDITOR
	return Settings->bEnableReinstancing;
#else
	return false;
#endif
}

bool FLiveCodingModule::AutomaticallyCompileNewClasses() const
{
	return Settings->bAutomaticallyCompileNewClasses;
}

// Invoked from LC_ClientCommandActions
void LiveCodingBeginPatch()
{
	GHasLoadedPatch = true;
	// If we are beginning a patch from a restart from the console, we need to create the reload object
	FLiveCodingModule::BeginReload();
}

// Invoked from LC_ClientCommandActions
void LiveCodingEndCompile()
{
	GIsCompileActive = false;
}

// Invoked from LC_ClientCommandActions
void LiveCodingPreCompile()
{
	UE_LOG(LogLiveCoding, Display, TEXT("Starting Live Coding compile."));
	GIsCompileActive = true;
	if (GLiveCodingModule != nullptr)
	{
		GLiveCodingModule->BeginReload();
	}
}

// Invoked from LC_ClientCommandActions
void LiveCodingPostCompile(commands::PostCompileResult PostCompileResult)
{
	GPostCompileResult = PostCompileResult;
	GIsCompileActive = false;
}

// Invoked from LC_ClientCommandActions
void LiveCodingTriggerReload()
{
	GTriggerReload = true;
}

>>>>>>> 6bbb88c8
#undef LOCTEXT_NAMESPACE<|MERGE_RESOLUTION|>--- conflicted
+++ resolved
@@ -13,10 +13,7 @@
 #include "Misc/Paths.h"
 #include "Misc/ConfigCacheIni.h"
 #include "Misc/MessageDialog.h"
-<<<<<<< HEAD
-=======
 #include "Misc/ScopedSlowTask.h"
->>>>>>> 6bbb88c8
 #include "LiveCodingSettings.h"
 #include "ISettingsModule.h"
 #include "ISettingsSection.h"
@@ -54,18 +51,6 @@
 extern const TCHAR* GLiveCodingProject;
 #endif
 
-<<<<<<< HEAD
-#ifdef __clang__
-#pragma clang diagnostic push
-#pragma clang diagnostic ignored "-Wextern-initializer"
-#endif
-
-LPP_PRECOMPILE_HOOK(FLiveCodingModule::PreCompileHook);
-LPP_POSTCOMPILE_HOOK(FLiveCodingModule::PostCompileHook);
-
-#ifdef __clang__
-#pragma clang diagnostic pop
-=======
 #if !WITH_EDITOR
 class FNullReload : public IReload
 {
@@ -149,7 +134,6 @@
 	mutable bool bEnabledMessage = false;
 	mutable bool bHasReinstancingOccurred = false;
 };
->>>>>>> 6bbb88c8
 #endif
 
 FLiveCodingModule::FLiveCodingModule()
@@ -428,14 +412,11 @@
 		{
 			FMessageDialog::Open(EAppMsgType::Ok, LOCTEXT("NoEnableLiveCodingAfterHotReload", "Live Coding cannot be enabled while hot-reloaded modules are active. Please close the editor and build from your IDE before restarting."));
 		}
-<<<<<<< HEAD
-=======
 	}
 	else if (IsEnabledForSession() && IsReinstancingEnabled() != bEnableReinstancingLastTick)
 	{
 		bEnableReinstancingLastTick = IsReinstancingEnabled();
 		LppSetReinstancingFlow(bEnableReinstancingLastTick);
->>>>>>> 6bbb88c8
 	}
 
 	if (bUpdateModulesInTick)
@@ -449,17 +430,6 @@
 
 void FLiveCodingModule::AttemptSyncLivePatching()
 {
-<<<<<<< HEAD
-	while (LppPendingTokens.Num() > 0)
-	{
-		if (LppTryWaitForToken(LppPendingTokens[0]))
-		{
-			LppPendingTokens.RemoveAt(0);
-		}
-		else
-		{
-			return;
-=======
 
 	// We use to wait for all commands to finish, but that causes a lock up if starting PIE after a compilation 
 	// request caused another command to be sent to the live coding console.  For example, the registering of 
@@ -469,7 +439,6 @@
 		if (LppTryWaitForToken(LppPendingTokens[Index]))
 		{
 			LppPendingTokens.RemoveAt(Index);
->>>>>>> 6bbb88c8
 		}
 	}
 
@@ -923,20 +892,6 @@
 	}
 }
 
-<<<<<<< HEAD
-void FLiveCodingModule::PreCompileHook()
-{
-	UE_LOG(LogLiveCoding, Display, TEXT("Starting Live Coding compile."));
-	GIsCompileActive = true;
-}
-
-void FLiveCodingModule::PostCompileHook()
-{
-	UE_LOG(LogLiveCoding, Display, TEXT("Live Coding compile done.  See Live Coding console for more information."));
-	GIsCompileActive = false;
-}
-
-=======
 void FLiveCodingModule::BeginReload()
 {
 	if (GLiveCodingModule != nullptr)
@@ -1009,5 +964,4 @@
 	GTriggerReload = true;
 }
 
->>>>>>> 6bbb88c8
 #undef LOCTEXT_NAMESPACE